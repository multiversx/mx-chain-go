package process

import (
	"errors"
)

// ErrNilMessage signals that a nil message has been received
var ErrNilMessage = errors.New("nil message")

// ErrNilAccountsAdapter defines the error when trying to use a nil AccountsAddapter
var ErrNilAccountsAdapter = errors.New("nil AccountsAdapter")

// ErrNilCoreComponentsHolder signals that a nil core components holder was provided
var ErrNilCoreComponentsHolder = errors.New("nil core components holder")

// ErrNilBootstrapComponentsHolder signals that a nil bootstrap components holder was provided
var ErrNilBootstrapComponentsHolder = errors.New("nil bootstrap components holder")

// ErrNilStatusComponentsHolder signals that a nil status components holder was provided
var ErrNilStatusComponentsHolder = errors.New("nil status components holder")

// ErrNilCryptoComponentsHolder signals that a nil crypto components holder was provided
var ErrNilCryptoComponentsHolder = errors.New("nil crypto components holder")

// ErrNilDataComponentsHolder signals that a nil data components holder was provided
var ErrNilDataComponentsHolder = errors.New("nil data components holder")

// ErrNilHasher signals that an operation has been attempted to or with a nil hasher implementation
var ErrNilHasher = errors.New("nil Hasher")

// ErrNilPubkeyConverter signals that an operation has been attempted to or with a nil public key converter implementation
var ErrNilPubkeyConverter = errors.New("nil pubkey converter")

// ErrNilGasSchedule signals that an operation has been attempted with a nil gas schedule
var ErrNilGasSchedule = errors.New("nil GasSchedule")

// ErrNilAddressContainer signals that an operation has been attempted to or with a nil AddressContainer implementation
var ErrNilAddressContainer = errors.New("nil AddressContainer")

// ErrNilTransaction signals that an operation has been attempted to or with a nil transaction
var ErrNilTransaction = errors.New("nil transaction")

// ErrWrongTransaction signals that transaction is invalid
var ErrWrongTransaction = errors.New("invalid transaction")

// ErrNoVM signals that no SCHandler has been set
var ErrNoVM = errors.New("no VM (hook not set)")

// ErrHigherNonceInTransaction signals the nonce in transaction is higher than the account's nonce
var ErrHigherNonceInTransaction = errors.New("higher nonce in transaction")

// ErrLowerNonceInTransaction signals the nonce in transaction is lower than the account's nonce
var ErrLowerNonceInTransaction = errors.New("lower nonce in transaction")

// ErrInsufficientFunds signals the funds are insufficient for the move balance operation but the
// transaction fee is covered by the current balance
var ErrInsufficientFunds = errors.New("insufficient funds")

// ErrInsufficientFee signals that the current balance doesn't have the required transaction fee
var ErrInsufficientFee = errors.New("insufficient balance for fees")

// ErrNilValue signals the value is nil
var ErrNilValue = errors.New("nil value")

// ErrNilBlockChain signals that an operation has been attempted to or with a nil blockchain
var ErrNilBlockChain = errors.New("nil block chain")

// ErrNilMetaBlockHeader signals that an operation has been attempted to or with a nil metablock
var ErrNilMetaBlockHeader = errors.New("nil metablock header")

// ErrNilTxBlockBody signals that an operation has been attempted to or with a nil tx block body
var ErrNilTxBlockBody = errors.New("nil tx block body")

// ErrNilStore signals that the provided storage service is nil
var ErrNilStore = errors.New("nil data storage service")

// ErrNilBootStorer signals that the provided boot storer is bil
var ErrNilBootStorer = errors.New("nil boot storer")

// ErrNilBlockHeader signals that an operation has been attempted to or with a nil block header
var ErrNilBlockHeader = errors.New("nil block header")

// ErrNilBlockBody signals that an operation has been attempted to or with a nil block body
var ErrNilBlockBody = errors.New("nil block body")

// ErrNilTxHash signals that an operation has been attempted with a nil hash
var ErrNilTxHash = errors.New("nil transaction hash")

// ErrNilPubKeysBitmap signals that a operation has been attempted with a nil public keys bitmap
var ErrNilPubKeysBitmap = errors.New("nil public keys bitmap")

// ErrNilPreviousBlockHash signals that a operation has been attempted with a nil previous block header hash
var ErrNilPreviousBlockHash = errors.New("nil previous block header hash")

// ErrNilSignature signals that a operation has been attempted with a nil signature
var ErrNilSignature = errors.New("nil signature")

// ErrNilMiniBlocks signals that an operation has been attempted with a nil mini-block
var ErrNilMiniBlocks = errors.New("nil mini blocks")

// ErrNilMiniBlock signals that an operation has been attempted with a nil miniblock
var ErrNilMiniBlock = errors.New("nil mini block")

// ErrNilRootHash signals that an operation has been attempted with a nil root hash
var ErrNilRootHash = errors.New("root hash is nil")

// ErrWrongNonceInBlock signals the nonce in block is different than expected nonce
var ErrWrongNonceInBlock = errors.New("wrong nonce in block")

// ErrBlockHashDoesNotMatch signals that header hash does not match with the previous one
var ErrBlockHashDoesNotMatch = errors.New("block hash does not match")

// ErrMissingTransaction signals that one transaction is missing
var ErrMissingTransaction = errors.New("missing transaction")

// ErrMarshalWithoutSuccess signals that marshal some data was not done with success
var ErrMarshalWithoutSuccess = errors.New("marshal without success")

// ErrUnmarshalWithoutSuccess signals that unmarshal some data was not done with success
var ErrUnmarshalWithoutSuccess = errors.New("unmarshal without success")

// ErrRootStateDoesNotMatch signals that root state does not match
var ErrRootStateDoesNotMatch = errors.New("root state does not match")

// ErrValidatorStatsRootHashDoesNotMatch signals that the root hash for the validator statistics does not match
var ErrValidatorStatsRootHashDoesNotMatch = errors.New("root hash for validator statistics does not match")

// ErrAccountStateDirty signals that the accounts were modified before starting the current modification
var ErrAccountStateDirty = errors.New("accountState was dirty before starting to change")

// ErrInvalidShardId signals that the shard id is invalid
var ErrInvalidShardId = errors.New("invalid shard id")

// ErrMissingHeader signals that header of the block is missing
var ErrMissingHeader = errors.New("missing header")

// ErrMissingHashForHeaderNonce signals that hash of the block is missing
var ErrMissingHashForHeaderNonce = errors.New("missing hash for header nonce")

// ErrMissingBody signals that body of the block is missing
var ErrMissingBody = errors.New("missing body")

// ErrNilBlockProcessor signals that an operation has been attempted to or with a nil BlockProcessor implementation
var ErrNilBlockProcessor = errors.New("nil block processor")

// ErrNilMarshalizer signals that an operation has been attempted to or with a nil Marshalizer implementation
var ErrNilMarshalizer = errors.New("nil Marshalizer")

// ErrNilNodesConfigProvider signals that an operation has been attempted to or with a nil nodes config provider
var ErrNilNodesConfigProvider = errors.New("nil nodes config provider")

// ErrNilSystemSCConfig signals that nil system sc config was provided
var ErrNilSystemSCConfig = errors.New("nil system sc config")

// ErrNilRoundHandler signals that an operation has been attempted to or with a nil RoundHandler implementation
var ErrNilRoundHandler = errors.New("nil RoundHandler")

// ErrNilMessenger signals that a nil Messenger object was provided
var ErrNilMessenger = errors.New("nil Messenger")

// ErrNilTxDataPool signals that a nil transaction pool has been provided
var ErrNilTxDataPool = errors.New("nil transaction data pool")

// ErrNilHeadersDataPool signals that a nil headers pool has been provided
var ErrNilHeadersDataPool = errors.New("nil headers data pool")

// ErrNilCacher signals that a nil cache has been provided
var ErrNilCacher = errors.New("nil cacher")

// ErrNilRcvAddr signals that an operation has been attempted to or with a nil receiver address
var ErrNilRcvAddr = errors.New("nil receiver address")

// ErrInvalidRcvAddr signals that an invalid receiver address was provided
var ErrInvalidRcvAddr = errors.New("invalid receiver address")

// ErrNilSndAddr signals that an operation has been attempted to or with a nil sender address
var ErrNilSndAddr = errors.New("nil sender address")

// ErrInvalidSndAddr signals that an invalid sender address was provided
var ErrInvalidSndAddr = errors.New("invalid sender address")

// ErrNegativeValue signals that a negative value has been detected and it is not allowed
var ErrNegativeValue = errors.New("negative value")

// ErrNilShardCoordinator signals that an operation has been attempted to or with a nil shard coordinator
var ErrNilShardCoordinator = errors.New("nil shard coordinator")

// ErrNilNodesCoordinator signals that an operation has been attempted to or with a nil nodes coordinator
var ErrNilNodesCoordinator = errors.New("nil nodes coordinator")

// ErrNilKeyGen signals that an operation has been attempted to or with a nil single sign key generator
var ErrNilKeyGen = errors.New("nil key generator")

// ErrNilSingleSigner signals that a nil single signer is used
var ErrNilSingleSigner = errors.New("nil single signer")

// ErrBlockProposerSignatureMissing signals that block proposer signature is missing from the block aggregated sig
var ErrBlockProposerSignatureMissing = errors.New("block proposer signature is missing")

// ErrNilMultiSigVerifier signals that a nil multi-signature verifier is used
var ErrNilMultiSigVerifier = errors.New("nil multi-signature verifier")

// ErrNilDataToProcess signals that nil data was provided
var ErrNilDataToProcess = errors.New("nil data to process")

// ErrNilPoolsHolder signals that an operation has been attempted to or with a nil pools holder object
var ErrNilPoolsHolder = errors.New("nil pools holder")

// ErrNilTxStorage signals that a nil transaction storage has been provided
var ErrNilTxStorage = errors.New("nil transaction storage")

// ErrNilStorage signals that a nil storage has been provided
var ErrNilStorage = errors.New("nil storage")

// ErrNilShardedDataCacherNotifier signals that a nil sharded data cacher notifier has been provided
var ErrNilShardedDataCacherNotifier = errors.New("nil sharded data cacher notifier")

// ErrInvalidTxInPool signals an invalid transaction in the transactions pool
var ErrInvalidTxInPool = errors.New("invalid transaction in the transactions pool")

// ErrTxNotFound signals that a transaction has not found
var ErrTxNotFound = errors.New("transaction not found")

// ErrNilHeadersStorage signals that a nil header storage has been provided
var ErrNilHeadersStorage = errors.New("nil headers storage")

// ErrNilHeadersNonceHashStorage signals that a nil header nonce hash storage has been provided
var ErrNilHeadersNonceHashStorage = errors.New("nil headers nonce hash storage")

// ErrNilTransactionPool signals that a nil transaction pool was used
var ErrNilTransactionPool = errors.New("nil transaction pool")

// ErrNilMiniBlockPool signals that a nil mini blocks pool was used
var ErrNilMiniBlockPool = errors.New("nil mini block pool")

// ErrNilMetaBlocksPool signals that a nil meta blocks pool was used
var ErrNilMetaBlocksPool = errors.New("nil meta blocks pool")

// ErrNilTxProcessor signals that a nil transactions processor was used
var ErrNilTxProcessor = errors.New("nil transactions processor")

// ErrNilDataPoolHolder signals that the data pool holder is nil
var ErrNilDataPoolHolder = errors.New("nil data pool holder")

// ErrTimeIsOut signals that time is out
var ErrTimeIsOut = errors.New("time is out")

// ErrNilForkDetector signals that the fork detector is nil
var ErrNilForkDetector = errors.New("nil fork detector")

// ErrNilContainerElement signals when trying to add a nil element in the container
var ErrNilContainerElement = errors.New("element cannot be nil")

// ErrNilArgumentStruct signals that a function has received nil instead of an instantiated Arg... structure
var ErrNilArgumentStruct = errors.New("nil argument struct")

// ErrInvalidContainerKey signals that an element does not exist in the container's map
var ErrInvalidContainerKey = errors.New("element does not exist in container")

// ErrContainerKeyAlreadyExists signals that an element was already set in the container's map
var ErrContainerKeyAlreadyExists = errors.New("provided key already exists in container")

// ErrNilRequestHandler signals that a nil request handler interface was provided
var ErrNilRequestHandler = errors.New("nil request handler")

// ErrNilHaveTimeHandler signals that a nil have time handler func was provided
var ErrNilHaveTimeHandler = errors.New("nil have time handler")

// ErrWrongTypeInContainer signals that a wrong type of object was found in container
var ErrWrongTypeInContainer = errors.New("wrong type of object inside container")

// ErrLenMismatch signals that 2 or more slices have different lengths
var ErrLenMismatch = errors.New("lengths mismatch")

// ErrWrongTypeAssertion signals that an type assertion failed
var ErrWrongTypeAssertion = errors.New("wrong type assertion")

// ErrHeaderShardDataMismatch signals that shard header does not match created shard info
var ErrHeaderShardDataMismatch = errors.New("shard header does not match shard info")

// ErrNoDataInMessage signals that no data was found after parsing received p2p message
var ErrNoDataInMessage = errors.New("no data found in received message")

// ErrNilBuffer signals that a provided byte buffer is nil
var ErrNilBuffer = errors.New("provided byte buffer is nil")

// ErrNilRandSeed signals that a nil rand seed has been provided
var ErrNilRandSeed = errors.New("provided rand seed is nil")

// ErrNilPrevRandSeed signals that a nil previous rand seed has been provided
var ErrNilPrevRandSeed = errors.New("provided previous rand seed is nil")

// ErrReservedFieldInvalid signals that reserved field has an invalid content
var ErrReservedFieldInvalid = errors.New("reserved field content is invalid")

// ErrLowerRoundInBlock signals that a header round is too low for processing it
var ErrLowerRoundInBlock = errors.New("header round is lower than last committed")

// ErrHigherRoundInBlock signals that a block with higher round than permitted has been provided
var ErrHigherRoundInBlock = errors.New("higher round in block")

// ErrLowerNonceInBlock signals that a block with lower nonce than permitted has been provided
var ErrLowerNonceInBlock = errors.New("lower nonce in block")

// ErrHigherNonceInBlock signals that a block with higher nonce than permitted has been provided
var ErrHigherNonceInBlock = errors.New("higher nonce in block")

// ErrRandSeedDoesNotMatch signals that random seed does not match with the previous one
var ErrRandSeedDoesNotMatch = errors.New("random seed does not match")

// ErrHeaderNotFinal signals that header is not final and it should be
var ErrHeaderNotFinal = errors.New("header in metablock is not final")

// ErrShardIdMissmatch signals shard ID does not match expectations
var ErrShardIdMissmatch = errors.New("shard ID missmatch")

// ErrNotarizedHeadersSliceIsNil signals that the slice holding notarized headers is nil
var ErrNotarizedHeadersSliceIsNil = errors.New("notarized headers slice is nil")

// ErrNotarizedHeadersSliceForShardIsNil signals that the slice holding notarized headers for shard is nil
var ErrNotarizedHeadersSliceForShardIsNil = errors.New("notarized headers slice for shard is nil")

// ErrCrossShardMBWithoutConfirmationFromMeta signals that miniblock was not yet notarized by metachain
var ErrCrossShardMBWithoutConfirmationFromMeta = errors.New("cross shard miniblock with destination current shard is not confirmed by metachain")

// ErrHeaderBodyMismatch signals that the header does not attest all data from the block
var ErrHeaderBodyMismatch = errors.New("body cannot be validated from header data")

// ErrNilSmartContractProcessor signals that smart contract call executor is nil
var ErrNilSmartContractProcessor = errors.New("smart contract processor is nil")

// ErrNilArgumentParser signals that the argument parser is nil
var ErrNilArgumentParser = errors.New("argument parser is nil")

// ErrNilSCDestAccount signals that destination account is nil
var ErrNilSCDestAccount = errors.New("nil destination SC account")

// ErrWrongNonceInVMOutput signals that nonce in vm output is wrong
var ErrWrongNonceInVMOutput = errors.New("nonce invalid from SC run")

// ErrNilVMOutput signals that vmoutput is nil
var ErrNilVMOutput = errors.New("nil vm output")

// ErrNilValueFromRewardTransaction signals that the transfered value is nil
var ErrNilValueFromRewardTransaction = errors.New("transferred value is nil in reward transaction")

// ErrNilTemporaryAccountsHandler signals that temporary accounts handler is nil
var ErrNilTemporaryAccountsHandler = errors.New("temporary accounts handler is nil")

// ErrNotEnoughValidBlocksInStorage signals that bootstrap from storage failed due to not enough valid blocks stored
var ErrNotEnoughValidBlocksInStorage = errors.New("not enough valid blocks to start from storage")

// ErrNilSmartContractResult signals that the smart contract result is nil
var ErrNilSmartContractResult = errors.New("smart contract result is nil")

// ErrNilRewardTransaction signals that the reward transaction is nil
var ErrNilRewardTransaction = errors.New("reward transaction is nil")

// ErrNilUTxDataPool signals that unsigned transaction pool is nil
var ErrNilUTxDataPool = errors.New("unsigned transactions pool is nil")

// ErrNilRewardTxDataPool signals that the reward transactions pool is nil
var ErrNilRewardTxDataPool = errors.New("reward transactions pool is nil")

// ErrNilUnsignedTxDataPool signals that the unsigned transactions pool is nil
var ErrNilUnsignedTxDataPool = errors.New("unsigned transactions pool is nil")

// ErrNilUTxStorage signals that unsigned transaction storage is nil
var ErrNilUTxStorage = errors.New("unsigned transactions storage is nil")

// ErrNilScAddress signals that a nil smart contract address has been provided
var ErrNilScAddress = errors.New("nil SC address")

// ErrEmptyFunctionName signals that an empty function name has been provided
var ErrEmptyFunctionName = errors.New("empty function name")

// ErrMiniBlockHashMismatch signals that miniblock hashes does not match
var ErrMiniBlockHashMismatch = errors.New("miniblocks does not match")

// ErrNilIntermediateTransactionHandler signals that nil intermediate transaction handler was provided
var ErrNilIntermediateTransactionHandler = errors.New("intermediate transaction handler is nil")

// ErrWrongTypeInMiniBlock signals that type is not correct for processing
var ErrWrongTypeInMiniBlock = errors.New("type in miniblock is not correct for processing")

// ErrNilTransactionCoordinator signals that transaction coordinator is nil
var ErrNilTransactionCoordinator = errors.New("transaction coordinator is nil")

// ErrNilUint64Converter signals that uint64converter is nil
var ErrNilUint64Converter = errors.New("unit64converter is nil")

// ErrNilSmartContractResultProcessor signals that smart contract result processor is nil
var ErrNilSmartContractResultProcessor = errors.New("nil smart contract result processor")

// ErrNilRewardsTxProcessor signals that the rewards transaction processor is nil
var ErrNilRewardsTxProcessor = errors.New("nil rewards transaction processor")

// ErrNilIntermediateProcessorContainer signals that intermediate processors container is nil
var ErrNilIntermediateProcessorContainer = errors.New("intermediate processor container is nil")

// ErrNilPreProcessorsContainer signals that preprocessors container is nil
var ErrNilPreProcessorsContainer = errors.New("preprocessors container is nil")

// ErrNilPreProcessor signals that preprocessors is nil
var ErrNilPreProcessor = errors.New("preprocessor is nil")

// ErrNilGasHandler signals that gas handler is nil
var ErrNilGasHandler = errors.New("nil gas handler")

// ErrUnknownBlockType signals that block type is not correct
var ErrUnknownBlockType = errors.New("block type is unknown")

// ErrMissingPreProcessor signals that required pre processor is missing
var ErrMissingPreProcessor = errors.New("pre processor is missing")

// ErrNilAppStatusHandler defines the error for setting a nil AppStatusHandler
var ErrNilAppStatusHandler = errors.New("nil AppStatusHandler")

// ErrNilInterceptedDataFactory signals that a nil intercepted data factory was provided
var ErrNilInterceptedDataFactory = errors.New("nil intercepted data factory")

// ErrNilInterceptedDataProcessor signals that a nil intercepted data processor was provided
var ErrNilInterceptedDataProcessor = errors.New("nil intercepted data processor")

// ErrNilInterceptorThrottler signals that a nil interceptor throttler was provided
var ErrNilInterceptorThrottler = errors.New("nil interceptor throttler")

// ErrNilUnsignedTxHandler signals that the unsigned tx handler is nil
var ErrNilUnsignedTxHandler = errors.New("nil unsigned tx handler")

// ErrNilTxTypeHandler signals that tx type handler is nil
var ErrNilTxTypeHandler = errors.New("nil tx type handler")

// ErrNilPeerAccountsAdapter signals that a nil peer accounts database was provided
var ErrNilPeerAccountsAdapter = errors.New("nil peer accounts database")

// ErrInvalidPeerAccount signals that a peer account is invalid
var ErrInvalidPeerAccount = errors.New("invalid peer account")

// ErrInvalidMetaHeader signals that a wrong implementation of HeaderHandler was provided
var ErrInvalidMetaHeader = errors.New("invalid header provided, expected MetaBlock")

// ErrInvalidChainID signals that an invalid chain ID was provided
var ErrInvalidChainID = errors.New("invalid chain ID")

// ErrNilEpochStartTrigger signals that a nil start of epoch trigger was provided
var ErrNilEpochStartTrigger = errors.New("nil start of epoch trigger")

// ErrNilEpochHandler signals that a nil epoch handler was provided
var ErrNilEpochHandler = errors.New("nil epoch handler")

// ErrNilEpochStartNotifier signals that the provided epochStartNotifier is nil
var ErrNilEpochStartNotifier = errors.New("nil epochStartNotifier")

// ErrNilEpochNotifier signals that the provided EpochNotifier is nil
var ErrNilEpochNotifier = errors.New("nil EpochNotifier")

// ErrInvalidCacheRefreshIntervalInSec signals that the cacheRefreshIntervalInSec is invalid - zero or less
var ErrInvalidCacheRefreshIntervalInSec = errors.New("invalid cacheRefreshIntervalInSec")

// ErrEpochDoesNotMatch signals that epoch does not match between headers
var ErrEpochDoesNotMatch = errors.New("epoch does not match")

// ErrOverallBalanceChangeFromSC signals that all sumed balance changes are not zero
var ErrOverallBalanceChangeFromSC = errors.New("SC output balance updates are wrong")

// ErrOverflow signals that an overflow occured
var ErrOverflow = errors.New("type overflow occured")

// ErrNilTxValidator signals that a nil tx validator has been provided
var ErrNilTxValidator = errors.New("nil transaction validator")

// ErrNilHdrValidator signals that a nil header validator has been provided
var ErrNilHdrValidator = errors.New("nil header validator")

// ErrNilPendingMiniBlocksHandler signals that a nil pending miniblocks handler has been provided
var ErrNilPendingMiniBlocksHandler = errors.New("nil pending miniblocks handler")

// ErrNilEconomicsFeeHandler signals that fee handler is nil
var ErrNilEconomicsFeeHandler = errors.New("nil economics fee handler")

// ErrSystemBusy signals that the system is busy
var ErrSystemBusy = errors.New("system busy")

// ErrInsufficientGasPriceInTx signals that a lower gas price than required was provided
var ErrInsufficientGasPriceInTx = errors.New("insufficient gas price in tx")

// ErrInsufficientGasLimitInTx signals that a lower gas limit than required was provided
var ErrInsufficientGasLimitInTx = errors.New("insufficient gas limit in tx")

// ErrInvalidMaxGasLimitPerBlock signals that an invalid max gas limit per block has been read from config file
var ErrInvalidMaxGasLimitPerBlock = errors.New("invalid max gas limit per block")

// ErrInvalidMaxGasLimitPerMiniBlock signals that an invalid max gas limit per mini block has been read from config file
var ErrInvalidMaxGasLimitPerMiniBlock = errors.New("invalid max gas limit per mini block")

// ErrInvalidMaxGasLimitPerMetaBlock signals that an invalid max gas limit per meta block has been read from config file
var ErrInvalidMaxGasLimitPerMetaBlock = errors.New("invalid max gas limit per meta block")

// ErrInvalidMaxGasLimitPerMetaMiniBlock signals that an invalid max gas limit per meta mini block has been read from config file
var ErrInvalidMaxGasLimitPerMetaMiniBlock = errors.New("invalid max gas limit per meta mini block")

// ErrInvalidGasPerDataByte signals that an invalid gas per data byte has been read from config file
var ErrInvalidGasPerDataByte = errors.New("invalid gas per data byte")

// ErrMaxGasLimitPerMiniBlockInReceiverShardIsReached signals that max gas limit per mini block in receiver shard has been reached
var ErrMaxGasLimitPerMiniBlockInReceiverShardIsReached = errors.New("max gas limit per mini block in receiver shard is reached")

// ErrMaxGasLimitPerOneTxInReceiverShardIsReached signals that max gas limit per one transaction in receiver shard has been reached
var ErrMaxGasLimitPerOneTxInReceiverShardIsReached = errors.New("max gas limit per one transaction in receiver shard is reached")

// ErrMaxGasLimitPerBlockInSelfShardIsReached signals that max gas limit per block in self shard has been reached
var ErrMaxGasLimitPerBlockInSelfShardIsReached = errors.New("max gas limit per block in self shard is reached")

// ErrInvalidMinimumGasPrice signals that an invalid gas price has been read from config file
var ErrInvalidMinimumGasPrice = errors.New("invalid minimum gas price")

// ErrInvalidMinimumGasLimitForTx signals that an invalid minimum gas limit for transactions has been read from config file
var ErrInvalidMinimumGasLimitForTx = errors.New("invalid minimum gas limit for transactions")

// ErrEmptyEpochRewardsConfig signals that the epoch rewards config is empty
var ErrEmptyEpochRewardsConfig = errors.New("the epoch rewards config is empty")

// ErrEmptyGasLimitSettings signals that the gas limit settings is empty
var ErrEmptyGasLimitSettings = errors.New("the gas limit settings is empty")

// ErrEmptyYearSettings signals that the year settings is empty
var ErrEmptyYearSettings = errors.New("the year settings is empty")

// ErrInvalidRewardsPercentages signals that rewards percentages are not correct
var ErrInvalidRewardsPercentages = errors.New("invalid rewards percentages")

// ErrInvalidInflationPercentages signals that inflation percentages are not correct
var ErrInvalidInflationPercentages = errors.New("invalid inflation percentages")

// ErrInvalidNonceRequest signals that invalid nonce was requested
var ErrInvalidNonceRequest = errors.New("invalid nonce request")

// ErrInvalidBlockRequestOldEpoch signals that invalid block was requested from old epoch
var ErrInvalidBlockRequestOldEpoch = errors.New("invalid block request from old epoch")

// ErrNilBlockChainHook signals that nil blockchain hook has been provided
var ErrNilBlockChainHook = errors.New("nil blockchain hook")

// ErrNilTxForCurrentBlockHandler signals that nil tx for current block handler has been provided
var ErrNilTxForCurrentBlockHandler = errors.New("nil tx for current block handler")

// ErrNilSCToProtocol signals that nil smart contract to protocol handler has been provided
var ErrNilSCToProtocol = errors.New("nil sc to protocol")

// ErrNilNodesSetup signals that nil nodes setup has been provided
var ErrNilNodesSetup = errors.New("nil nodes setup")

// ErrNilBlackListCacher signals that a nil black list cacher was provided
var ErrNilBlackListCacher = errors.New("nil black list cacher")

// ErrNilPeerShardMapper signals that a nil peer shard mapper has been provided
var ErrNilPeerShardMapper = errors.New("nil peer shard mapper")

// ErrNilBlockTracker signals that a nil block tracker was provided
var ErrNilBlockTracker = errors.New("nil block tracker")

// ErrHeaderIsBlackListed signals that the header provided is black listed
var ErrHeaderIsBlackListed = errors.New("header is black listed")

// ErrNilEconomicsData signals that nil economics data has been provided
var ErrNilEconomicsData = errors.New("nil economics data")

// ErrZeroMaxComputableRounds signals that a value of zero was provided on the maxComputableRounds
var ErrZeroMaxComputableRounds = errors.New("max computable rounds is zero")

// ErrZeroMaxConsecutiveRoundsOfRatingDecrease signals that a value of zero was provided on the MaxConsecutiveRoundsOfRatingDecrease
var ErrZeroMaxConsecutiveRoundsOfRatingDecrease = errors.New("max consecutive number of rounds, in which we can decrease a validator rating, is zero")

// ErrNilRater signals that nil rater has been provided
var ErrNilRater = errors.New("nil rater")

// ErrNilNetworkWatcher signals that a nil network watcher has been provided
var ErrNilNetworkWatcher = errors.New("nil network watcher")

// ErrNilHeaderValidator signals that nil header validator has been provided
var ErrNilHeaderValidator = errors.New("nil header validator")

// ErrMaxRatingIsSmallerThanMinRating signals that the max rating is smaller than the min rating value
var ErrMaxRatingIsSmallerThanMinRating = errors.New("max rating is smaller than min rating")

// ErrMinRatingSmallerThanOne signals that the min rating is smaller than the min value of 1
var ErrMinRatingSmallerThanOne = errors.New("min rating is smaller than one")

// ErrStartRatingNotBetweenMinAndMax signals that the start rating is not between min and max rating
var ErrStartRatingNotBetweenMinAndMax = errors.New("start rating is not between min and max rating")

// ErrSignedBlocksThresholdNotBetweenZeroAndOne signals that the signed blocks threshold is not between 0 and 1
var ErrSignedBlocksThresholdNotBetweenZeroAndOne = errors.New("signed blocks threshold is not between 0 and 1")

// ErrConsecutiveMissedBlocksPenaltyLowerThanOne signals that the ConsecutiveMissedBlocksPenalty is lower than 1
var ErrConsecutiveMissedBlocksPenaltyLowerThanOne = errors.New("consecutive missed blocks penalty lower than 1")

// ErrDecreaseRatingsStepMoreThanMinusOne signals that the decrease rating step has a vale greater than -1
var ErrDecreaseRatingsStepMoreThanMinusOne = errors.New("decrease rating step has a value greater than -1")

// ErrHoursToMaxRatingFromStartRatingZero signals that the number of hours to reach max rating step is zero
var ErrHoursToMaxRatingFromStartRatingZero = errors.New("hours to reach max rating is zero")

// ErrSCDeployFromSCRIsNotPermitted signals that operation is not permitted
var ErrSCDeployFromSCRIsNotPermitted = errors.New("it is not permitted to deploy a smart contract from another smart contract cross shard")

// ErrNotEnoughGas signals that not enough gas has been provided
var ErrNotEnoughGas = errors.New("not enough gas was sent in the transaction")

// ErrInvalidValue signals that an invalid value was provided
var ErrInvalidValue = errors.New("invalid value provided")

// ErrNilQuotaStatusHandler signals that a nil quota status handler has been provided
var ErrNilQuotaStatusHandler = errors.New("nil quota status handler")

// ErrNilAntifloodHandler signals that a nil antiflood handler has been provided
var ErrNilAntifloodHandler = errors.New("nil antiflood handler")

// ErrNilHeaderSigVerifier signals that a nil header sig verifier has been provided
var ErrNilHeaderSigVerifier = errors.New("nil header sig verifier")

// ErrNilHeaderIntegrityVerifier signals that a nil header integrity verifier has been provided
var ErrNilHeaderIntegrityVerifier = errors.New("nil header integrity verifier")

// ErrFailedTransaction signals that transaction is of type failed.
var ErrFailedTransaction = errors.New("failed transaction, gas consumed")

// ErrNilBadTxHandler signals that bad tx handler is nil
var ErrNilBadTxHandler = errors.New("nil bad tx handler")

// ErrNilReceiptHandler signals that receipt handler is nil
var ErrNilReceiptHandler = errors.New("nil receipt handler")

// ErrTooManyReceiptsMiniBlocks signals that there were too many receipts miniblocks created
var ErrTooManyReceiptsMiniBlocks = errors.New("too many receipts miniblocks")

// ErrReceiptsHashMissmatch signals that overall receipts has does not match
var ErrReceiptsHashMissmatch = errors.New("receipts hash missmatch")

// ErrMiniBlockNumMissMatch signals that number of miniblocks does not match
var ErrMiniBlockNumMissMatch = errors.New("num miniblocks does not match")

// ErrEpochStartDataDoesNotMatch signals that EpochStartData is not the same as the leader created
var ErrEpochStartDataDoesNotMatch = errors.New("epoch start data does not match")

// ErrNotEpochStartBlock signals that block is not of type epoch start
var ErrNotEpochStartBlock = errors.New("not epoch start block")

// ErrGettingShardDataFromEpochStartData signals that could not get shard data from previous epoch start block
var ErrGettingShardDataFromEpochStartData = errors.New("could not find shard data from previous epoch start metablock")

// ErrNilValidityAttester signals that a nil validity attester has been provided
var ErrNilValidityAttester = errors.New("nil validity attester")

// ErrNilHeaderHandler signals that a nil header handler has been provided
var ErrNilHeaderHandler = errors.New("nil header handler")

// ErrNilMiniBlocksProvider signals that a nil miniblocks data provider has been passed over
var ErrNilMiniBlocksProvider = errors.New("nil miniblocks provider")

// ErrNilWhiteListHandler signals that white list handler is nil
var ErrNilWhiteListHandler = errors.New("nil whitelist handler")

// ErrNilPreferredPeersHolder signals that preferred peers holder is nil
var ErrNilPreferredPeersHolder = errors.New("nil preferred peers holder")

// ErrMiniBlocksInWrongOrder signals the miniblocks are in wrong order
var ErrMiniBlocksInWrongOrder = errors.New("miniblocks in wrong order, should have been only from me")

// ErrEmptyTopic signals that an empty topic has been provided
var ErrEmptyTopic = errors.New("empty topic")

// ErrInvalidArguments signals that invalid arguments were given to process built-in function
var ErrInvalidArguments = errors.New("invalid arguments to process built-in function")

// ErrNilBuiltInFunction signals that built in function is nil
var ErrNilBuiltInFunction = errors.New("built in function is nil")

// ErrRewardMiniBlockNotFromMeta signals that miniblock has a different sender shard than meta
var ErrRewardMiniBlockNotFromMeta = errors.New("rewards miniblocks should come only from meta")

// ErrValidatorInfoMiniBlockNotFromMeta signals that miniblock has a different sender shard than meta
var ErrValidatorInfoMiniBlockNotFromMeta = errors.New("validatorInfo miniblocks should come only from meta")

// ErrAccumulatedFeesDoNotMatch signals that accumulated fees do not match
var ErrAccumulatedFeesDoNotMatch = errors.New("accumulated fees do not match")

// ErrDeveloperFeesDoNotMatch signals that developer fees do not match
var ErrDeveloperFeesDoNotMatch = errors.New("developer fees do not match")

// ErrAccumulatedFeesInEpochDoNotMatch signals that accumulated fees in epoch do not match
var ErrAccumulatedFeesInEpochDoNotMatch = errors.New("accumulated fees in epoch do not match")

// ErrDevFeesInEpochDoNotMatch signals that developer fees in epoch do not match
var ErrDevFeesInEpochDoNotMatch = errors.New("developer fees in epoch do not match")

// ErrNilRewardsHandler signals that rewards handler is nil
var ErrNilRewardsHandler = errors.New("rewards handler is nil")

// ErrNilEpochEconomics signals that nil end of epoch econimics was provided
var ErrNilEpochEconomics = errors.New("nil epoch economics")

// ErrNilEpochStartDataCreator signals that nil epoch start data creator was provided
var ErrNilEpochStartDataCreator = errors.New("nil epoch start data creator")

// ErrNilRewardsCreator signals that nil epoch start rewards creator was provided
var ErrNilRewardsCreator = errors.New("nil epoch start rewards creator")

// ErrNilEpochStartValidatorInfoCreator signals that nil epoch start validator info creator was provided
var ErrNilEpochStartValidatorInfoCreator = errors.New("nil epoch start validator info creator")

// ErrInvalidGenesisTotalSupply signals that invalid genesis total supply was provided
var ErrInvalidGenesisTotalSupply = errors.New("invalid genesis total supply")

// ErrInvalidAddressLength signals that address length is invalid
var ErrInvalidAddressLength = errors.New("invalid address length")

// ErrDuplicateThreshold signals that two thresholds are the same
var ErrDuplicateThreshold = errors.New("two thresholds are the same")

// ErrNoChancesForMaxThreshold signals that the max threshold has no chance defined
var ErrNoChancesForMaxThreshold = errors.New("max threshold has no chances")

// ErrNoChancesProvided signals that there were no chances provided
var ErrNoChancesProvided = errors.New("no chances are provided")

// ErrNilMinChanceIfZero signals that there was no min chance provided if a chance is still needed
var ErrNilMinChanceIfZero = errors.New("no min chance ")

// ErrInvalidShardCacherIdentifier signals an invalid identifier
var ErrInvalidShardCacherIdentifier = errors.New("invalid identifier for shard cacher")

// ErrMaxBlockSizeReached signals that max block size has been reached
var ErrMaxBlockSizeReached = errors.New("max block size has been reached")

// ErrBlockBodyHashMismatch signals that block body hashes does not match
var ErrBlockBodyHashMismatch = errors.New("block bodies does not match")

// ErrInvalidMiniBlockType signals that an invalid miniblock type has been provided
var ErrInvalidMiniBlockType = errors.New("invalid miniblock type")

// ErrInvalidBody signals that an invalid body has been provided
var ErrInvalidBody = errors.New("invalid body")

// ErrNilBlockSizeComputationHandler signals that a nil block size computation handler has been provided
var ErrNilBlockSizeComputationHandler = errors.New("nil block size computation handler")

// ErrNilValidatorStatistics signals that a nil validator statistics has been provided
var ErrNilValidatorStatistics = errors.New("nil validator statistics")

// ErrAccountNotFound signals that the account was not found for the provided address
var ErrAccountNotFound = errors.New("account not found")

// ErrMaxRatingZero signals that maxrating with a value of zero has been provided
var ErrMaxRatingZero = errors.New("max rating is zero")

// ErrNilValidatorInfos signals that a nil validator infos has been provided
var ErrNilValidatorInfos = errors.New("nil validator infos")

// ErrNilBlockSizeThrottler signals that block size throttler si nil
var ErrNilBlockSizeThrottler = errors.New("block size throttler is nil")

// ErrNilHistoryRepository signals that history processor is nil
var ErrNilHistoryRepository = errors.New("history repository is nil")

// ErrInvalidMetaTransaction signals that meta transaction is invalid
var ErrInvalidMetaTransaction = errors.New("meta transaction is invalid")

// ErrLogNotFound is the error returned when a transaction has no logs
var ErrLogNotFound = errors.New("no logs for queried transaction")

// ErrNilTxLogsProcessor is the error returned when a transaction has no logs
var ErrNilTxLogsProcessor = errors.New("nil transaction logs processor")

// ErrIncreaseStepLowerThanOne signals that an increase step lower than one has been provided
var ErrIncreaseStepLowerThanOne = errors.New("increase step is lower than one")

// ErrNilVmInput signals that provided vm input is nil
var ErrNilVmInput = errors.New("nil vm input")

// ErrNilDnsAddresses signals that nil dns addresses map was provided
var ErrNilDnsAddresses = errors.New("nil dns addresses map")

// ErrNilProtocolSustainabilityAddress signals that a nil protocol sustainability address was provided
var ErrNilProtocolSustainabilityAddress = errors.New("nil protocol sustainability address")

// ErrUserNameDoesNotMatch signals that user name does not match
var ErrUserNameDoesNotMatch = errors.New("user name does not match")

// ErrUserNameDoesNotMatchInCrossShardTx signals that user name does not match in case of cross shard tx
var ErrUserNameDoesNotMatchInCrossShardTx = errors.New("mismatch between receiver username and address")

// ErrNilBalanceComputationHandler signals that a nil balance computation handler has been provided
var ErrNilBalanceComputationHandler = errors.New("nil balance computation handler")

// ErrNilRatingsInfoHandler signals that nil ratings info handler has been provided
var ErrNilRatingsInfoHandler = errors.New("nil ratings info handler")

// ErrNilDebugger signals that a nil debug handler has been provided
var ErrNilDebugger = errors.New("nil debug handler")

// ErrEmptyFloodPreventerList signals that an empty flood preventer list has been provided
var ErrEmptyFloodPreventerList = errors.New("empty flood preventer provided")

// ErrNilTopicFloodPreventer signals that a nil topic flood preventer has been provided
var ErrNilTopicFloodPreventer = errors.New("nil topic flood preventer")

// ErrOriginatorIsBlacklisted signals that a message originator is blacklisted on the current node
var ErrOriginatorIsBlacklisted = errors.New("originator is blacklisted")

// ErrShardIsStuck signals that a shard is stuck
var ErrShardIsStuck = errors.New("shard is stuck")

// ErrRelayedTxBeneficiaryDoesNotMatchReceiver signals that an invalid address was provided in the relayed tx
var ErrRelayedTxBeneficiaryDoesNotMatchReceiver = errors.New("invalid address in relayed tx")

// ErrInvalidVMType signals that invalid vm type was provided
var ErrInvalidVMType = errors.New("invalid VM type")

// ErrRecursiveRelayedTxIsNotAllowed signals that recursive relayed tx is not allowed
var ErrRecursiveRelayedTxIsNotAllowed = errors.New("recursive relayed tx is not allowed")

// ErrRelayedTxValueHigherThenUserTxValue signals that relayed tx value is higher then user tx value
var ErrRelayedTxValueHigherThenUserTxValue = errors.New("relayed tx value is higher than user tx value")

// ErrNilInterceptorContainer signals that nil interceptor container has been provided
var ErrNilInterceptorContainer = errors.New("nil interceptor container")

// ErrInvalidTransactionVersion signals  that an invalid transaction version has been provided
var ErrInvalidTransactionVersion = errors.New("invalid transaction version")

// ErrTxValueTooBig signals that transaction value is too big
var ErrTxValueTooBig = errors.New("tx value is too big")

// ErrInvalidUserNameLength signals that provided user name length is invalid
var ErrInvalidUserNameLength = errors.New("invalid user name length")

// ErrTxValueOutOfBounds signals that transaction value is out of bounds
var ErrTxValueOutOfBounds = errors.New("tx value is out of bounds")

// ErrNilBlackListedPkCache signals that a nil black listed public key cache has been provided
var ErrNilBlackListedPkCache = errors.New("nil black listed public key cache")

// ErrInvalidDecayCoefficient signals that the provided decay coefficient is invalid
var ErrInvalidDecayCoefficient = errors.New("decay coefficient is invalid")

// ErrInvalidDecayIntervalInSeconds signals that an invalid interval in seconds was provided
var ErrInvalidDecayIntervalInSeconds = errors.New("invalid decay interval in seconds")

// ErrInvalidMinScore signals that an invalid minimum score was provided
var ErrInvalidMinScore = errors.New("invalid minimum score")

// ErrInvalidMaxScore signals that an invalid maximum score was provided
var ErrInvalidMaxScore = errors.New("invalid maximum score")

// ErrInvalidUnitValue signals that an invalid unit value was provided
var ErrInvalidUnitValue = errors.New("invalid unit value")

// ErrInvalidBadPeerThreshold signals that an invalid bad peer threshold has been provided
var ErrInvalidBadPeerThreshold = errors.New("invalid bad peer threshold")

// ErrNilPeerValidatorMapper signals that nil peer validator mapper has been provided
var ErrNilPeerValidatorMapper = errors.New("nil peer validator mapper")

// ErrOnlyValidatorsCanUseThisTopic signals that topic can be used by validator only
var ErrOnlyValidatorsCanUseThisTopic = errors.New("only validators can use this topic")

// ErrTransactionIsNotWhitelisted signals that a transaction is not whitelisted
var ErrTransactionIsNotWhitelisted = errors.New("transaction is not whitelisted")

// ErrTrieNodeIsNotWhitelisted signals that a trie node is not whitelisted
var ErrTrieNodeIsNotWhitelisted = errors.New("trie node is not whitelisted")

// ErrInterceptedDataNotForCurrentShard signals that intercepted data is not for current shard
var ErrInterceptedDataNotForCurrentShard = errors.New("intercepted data not for current shard")

// ErrAccountNotPayable will be sent when trying to send money to a non-payable account
var ErrAccountNotPayable = errors.New("sending value to non payable contract")

// ErrNilOutportHandler signals that outport is nil
var ErrNilOutportHandler = errors.New("outport handler is nil")

// ErrSmartContractDeploymentIsDisabled signals that smart contract deployment was disabled
var ErrSmartContractDeploymentIsDisabled = errors.New("smart Contract deployment is disabled")

// ErrUpgradeNotAllowed signals that upgrade is not allowed
var ErrUpgradeNotAllowed = errors.New("upgrade is allowed only for owner")

// ErrBuiltInFunctionsAreDisabled signals that built in functions are disabled
var ErrBuiltInFunctionsAreDisabled = errors.New("built in functions are disabled")

// ErrRelayedTxDisabled signals that relayed tx are disabled
var ErrRelayedTxDisabled = errors.New("relayed tx is disabled")

// ErrRelayedTxV2Disabled signals that the v2 version of relayed tx is disabled
var ErrRelayedTxV2Disabled = errors.New("relayed tx v2 is disabled")

// ErrRelayedTxV2ZeroVal signals that the v2 version of relayed tx should be created with 0 as value
var ErrRelayedTxV2ZeroVal = errors.New("relayed tx v2 value should be 0")

// ErrEmptyConsensusGroup is raised when an operation is attempted with an empty consensus group
var ErrEmptyConsensusGroup = errors.New("consensusGroup is empty")

// ErrRelayedTxGasLimitMissmatch signals that relayed tx gas limit is higher then user tx gas limit
var ErrRelayedTxGasLimitMissmatch = errors.New("relayed tx gas limit higher then user tx gas limit")

// ErrRelayedGasPriceMissmatch signals that relayed gas price is not equal with user tx
var ErrRelayedGasPriceMissmatch = errors.New("relayed gas price missmatch")

// ErrNilUserAccount signals that nil user account was provided
var ErrNilUserAccount = errors.New("nil user account")

// ErrNilEpochStartSystemSCProcessor signals that nil epoch start system sc processor was provided
var ErrNilEpochStartSystemSCProcessor = errors.New("nil epoch start system sc processor")

// ErrEmptyPeerID signals that an empty peer ID has been provided
var ErrEmptyPeerID = errors.New("empty peer ID")

// ErrNilFallbackHeaderValidator signals that a nil fallback header validator has been provided
var ErrNilFallbackHeaderValidator = errors.New("nil fallback header validator")

// ErrTransactionSignedWithHashIsNotEnabled signals that a transaction signed with hash is not enabled
var ErrTransactionSignedWithHashIsNotEnabled = errors.New("transaction signed with hash is not enabled")

// ErrNilTransactionVersionChecker signals that provided transaction version checker is nil
var ErrNilTransactionVersionChecker = errors.New("nil transaction version checker")

// ErrInvalidRewardsTopUpGradientPoint signals that the top up gradient point is invalid
var ErrInvalidRewardsTopUpGradientPoint = errors.New("rewards top up gradient point is invalid")

// ErrInvalidVMInputGasComputation signals that invalid vm input gas computation was provided
var ErrInvalidVMInputGasComputation = errors.New("invalid vm input gas computation")

// ErrMoreGasConsumedThanProvided signals that VM used more gas than provided
var ErrMoreGasConsumedThanProvided = errors.New("more gas used than provided")

// ErrInvalidGasModifier signals that provided gas modifier is invalid
var ErrInvalidGasModifier = errors.New("invalid gas modifier")

// ErrMoreGasThanGasLimitPerMiniBlockForSafeCrossShard signals that more gas was provided than gas limit per mini block for safe cross shard
var ErrMoreGasThanGasLimitPerMiniBlockForSafeCrossShard = errors.New("more gas was provided than gas limit per mini block for safe cross shard")

// ErrNotEnoughGasInUserTx signals that not enough gas was provided in user tx
var ErrNotEnoughGasInUserTx = errors.New("not enough gas provided in user tx")

// ErrNegativeBalanceDeltaOnCrossShardAccount signals that negative balance delta was given on cross shard account
var ErrNegativeBalanceDeltaOnCrossShardAccount = errors.New("negative balance delta on cross shard account")

// ErrNilOrEmptyList signals that a nil or empty list was provided
var ErrNilOrEmptyList = errors.New("nil or empty provided list")

// ErrNilScQueryElement signals that a nil sc query service element was provided
var ErrNilScQueryElement = errors.New("nil SC query service element")

// ErrMaxAccumulatedFeesExceeded signals that max accumulated fees has been exceeded
var ErrMaxAccumulatedFeesExceeded = errors.New("max accumulated fees has been exceeded")

// ErrMaxDeveloperFeesExceeded signals that max developer fees has been exceeded
var ErrMaxDeveloperFeesExceeded = errors.New("max developer fees has been exceeded")

// ErrNilBuiltInFunctionsCostHandler signals that a nil built in functions cost handler has been provided
var ErrNilBuiltInFunctionsCostHandler = errors.New("nil built in functions cost handler")

// ErrNilArgsBuiltInFunctionsConstHandler signals that a nil arguments struct for built in functions cost handler has been provided
var ErrNilArgsBuiltInFunctionsConstHandler = errors.New("nil arguments for built in functions cost handler")

// ErrInvalidEpochStartMetaBlockConsensusPercentage signals that a small epoch start meta block consensus percentage has been provided
var ErrInvalidEpochStartMetaBlockConsensusPercentage = errors.New("invalid epoch start meta block consensus percentage")

// ErrNilNumConnectedPeersProvider signals that a nil number of connected peers provider has been provided
var ErrNilNumConnectedPeersProvider = errors.New("nil number of connected peers provider")

// ErrNilLocker signals that a nil locker was provided
var ErrNilLocker = errors.New("nil locker")

// ErrNilChunksProcessor signals that a nil chunks processor has been provided
var ErrNilChunksProcessor = errors.New("nil chunks processor")

// ErrIncompatibleReference signals that an incompatible reference was provided when processing a batch
var ErrIncompatibleReference = errors.New("incompatible reference when processing batch")

// ErrProcessClosed signals that an incomplete processing occurred due to the early process closing
var ErrProcessClosed = errors.New("incomplete processing: process is closing")

// ErrNilAccountsDBSyncer signals that a nil accounts db syncer has been provided
var ErrNilAccountsDBSyncer = errors.New("nil accounts DB syncer")

// ErrNilCurrentNetworkEpochProvider signals that a nil CurrentNetworkEpochProvider handler has been provided
var ErrNilCurrentNetworkEpochProvider = errors.New("nil current network epoch provider")

// ErrNilESDTTransferParser signals that a nil ESDT transfer parser has been provided
var ErrNilESDTTransferParser = errors.New("nil esdt transfer parser")

// ErrResultingSCRIsTooBig signals that resulting smart contract result is too big
var ErrResultingSCRIsTooBig = errors.New("resulting SCR is too big")

// ErrNotAllowedToWriteUnderProtectedKey signals that writing under protected key is not allowed
var ErrNotAllowedToWriteUnderProtectedKey = errors.New("not allowed to write under protected key")

<<<<<<< HEAD
// ErrNilScheduledTxsExecutionHandler signals that scheduled txs execution handler is nil
var ErrNilScheduledTxsExecutionHandler = errors.New("nil scheduled txs execution handler")

// ErrNilVersionedHeaderFactory signals that the versioned header factory is nil
var ErrNilVersionedHeaderFactory = errors.New("nil versioned header factory")

// ErrNilIntermediateProcessor signals that intermediate processors is nil
var ErrNilIntermediateProcessor = errors.New("intermediate processor is nil")

// ErrNilSyncTimer signals that the sync timer is nil
var ErrNilSyncTimer = errors.New("sync timer is nil")

// ErrInvalidProcessingTime signals an invalid processing time
var ErrInvalidProcessingTime = errors.New("processing time is invalid")

// ErrNilIsShardStuckHandler signals a nil shard stuck handler
var ErrNilIsShardStuckHandler = errors.New("nil handler for checking stuck shard")

// ErrNilIsMaxBlockSizeReachedHandler signals a nil max block size reached handler
var ErrNilIsMaxBlockSizeReachedHandler = errors.New("nil handler for max block size reached")

// ErrNilTxMaxTotalCostHandler signals a nil transaction max total cost
var ErrNilTxMaxTotalCostHandler = errors.New("nil transaction max total cost")

// ErrNilAccountTxsPerShard signals a nil mapping for account transactions to shard
var ErrNilAccountTxsPerShard = errors.New("nil account transactions per shard mapping")

// ErrScheduledRootHashDoesNotMatch signals that scheduled root hash does not match
var ErrScheduledRootHashDoesNotMatch = errors.New("scheduled root hash does not match")

// ErrNilAdditionalData signals that additional data is nil
var ErrNilAdditionalData = errors.New("nil additional data")
=======
// ErrNilNFTStorageHandler signals that nil NFT storage handler has been provided
var ErrNilNFTStorageHandler = errors.New("nil NFT storage handler")
>>>>>>> b5d53921
<|MERGE_RESOLUTION|>--- conflicted
+++ resolved
@@ -998,7 +998,9 @@
 // ErrNotAllowedToWriteUnderProtectedKey signals that writing under protected key is not allowed
 var ErrNotAllowedToWriteUnderProtectedKey = errors.New("not allowed to write under protected key")
 
-<<<<<<< HEAD
+// ErrNilNFTStorageHandler signals that nil NFT storage handler has been provided
+var ErrNilNFTStorageHandler = errors.New("nil NFT storage handler")
+
 // ErrNilScheduledTxsExecutionHandler signals that scheduled txs execution handler is nil
 var ErrNilScheduledTxsExecutionHandler = errors.New("nil scheduled txs execution handler")
 
@@ -1030,8 +1032,4 @@
 var ErrScheduledRootHashDoesNotMatch = errors.New("scheduled root hash does not match")
 
 // ErrNilAdditionalData signals that additional data is nil
-var ErrNilAdditionalData = errors.New("nil additional data")
-=======
-// ErrNilNFTStorageHandler signals that nil NFT storage handler has been provided
-var ErrNilNFTStorageHandler = errors.New("nil NFT storage handler")
->>>>>>> b5d53921
+var ErrNilAdditionalData = errors.New("nil additional data")