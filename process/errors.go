--- conflicted
+++ resolved
@@ -1326,7 +1326,9 @@
 // ErrBadTxCacheSelectionLoopDurationCheckInterval signals a bad txcache config
 var ErrBadTxCacheSelectionLoopDurationCheckInterval = errors.New("bad selection loop duration check interval")
 
-<<<<<<< HEAD
+// ErrDuplicatedInterceptedDataNotAllowed signals that duplicated intercepted data is not allowed
+var ErrDuplicatedInterceptedDataNotAllowed = errors.New("duplicated intercepted data not allowed")
+
 // ErrNilTxsForBlockHandler signals that a nil transactions for block handler has been provided
 var ErrNilTxsForBlockHandler = errors.New("nil txs for block handler")
 
@@ -1400,8 +1402,4 @@
 var ErrZeroLimit = errors.New("zero limit")
 
 // ErrInvalidBlockType signals that an invalid block type has been provided
-var ErrInvalidBlockType = errors.New("invalid block type")
-=======
-// ErrDuplicatedInterceptedDataNotAllowed signals that duplicated intercepted data is not allowed
-var ErrDuplicatedInterceptedDataNotAllowed = errors.New("duplicated intercepted data not allowed")
->>>>>>> 786daf94
+var ErrInvalidBlockType = errors.New("invalid block type")