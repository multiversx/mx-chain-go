package process

import (
	"errors"
)

// ErrNilMessage signals that a nil message has been received
var ErrNilMessage = errors.New("nil message")

// ErrNilAccountsAdapter defines the error when trying to use a nil AccountsAddapter
var ErrNilAccountsAdapter = errors.New("nil AccountsAdapter")

// ErrNilHasher signals that an operation has been attempted to or with a nil hasher implementation
var ErrNilHasher = errors.New("nil Hasher")

// ErrNilAddressConverter signals that an operation has been attempted to or with a nil AddressConverter implementation
var ErrNilAddressConverter = errors.New("nil AddressConverter")

// ErrNilAddressContainer signals that an operation has been attempted to or with a nil AddressContainer implementation
var ErrNilAddressContainer = errors.New("nil AddressContainer")

// ErrNilTransaction signals that an operation has been attempted to or with a nil transaction
var ErrNilTransaction = errors.New("nil transaction")

// ErrWrongTransaction signals that transaction is invalid
var ErrWrongTransaction = errors.New("invalid transaction")

// ErrNoVM signals that no SCHandler has been set
var ErrNoVM = errors.New("no VM (hook not set)")

// ErrHigherNonceInTransaction signals the nonce in transaction is higher than the account's nonce
var ErrHigherNonceInTransaction = errors.New("higher nonce in transaction")

// ErrLowerNonceInTransaction signals the nonce in transaction is lower than the account's nonce
var ErrLowerNonceInTransaction = errors.New("lower nonce in transaction")

// ErrInsufficientFunds signals the funds are insufficient
var ErrInsufficientFunds = errors.New("insufficient funds")

// ErrNilValue signals the value is nil
var ErrNilValue = errors.New("nil value")

// ErrNilBlockChain signals that an operation has been attempted to or with a nil blockchain
var ErrNilBlockChain = errors.New("nil block chain")

// ErrNilMetaBlockHeader signals that an operation has been attempted to or with a nil metablock
var ErrNilMetaBlockHeader = errors.New("nil metablock header")

// ErrNilTxBlockBody signals that an operation has been attempted to or with a nil tx block body
var ErrNilTxBlockBody = errors.New("nil tx block body")

// ErrNilStore signals that the provided storage service is nil
var ErrNilStore = errors.New("nil data storage service")

// ErrNilPeerBlockBody signals that an operation has been attempted to or with a nil block body
var ErrNilPeerBlockBody = errors.New("nil block body")

// ErrNilBlockHeader signals that an operation has been attempted to or with a nil block header
var ErrNilBlockHeader = errors.New("nil block header")

// ErrNilBlockBody signals that an operation has been attempted to or with a nil block body
var ErrNilBlockBody = errors.New("nil block body")

// ErrNilTxHash signals that an operation has been attempted with a nil hash
var ErrNilTxHash = errors.New("nil transaction hash")

// ErrNilPublicKey signals that a operation has been attempted with a nil public key
var ErrNilPublicKey = errors.New("nil public key")

// ErrNilPubKeysBitmap signals that a operation has been attempted with a nil public keys bitmap
var ErrNilPubKeysBitmap = errors.New("nil public keys bitmap")

// ErrNilPreviousBlockHash signals that a operation has been attempted with a nil previous block header hash
var ErrNilPreviousBlockHash = errors.New("nil previous block header hash")

// ErrNilSignature signals that a operation has been attempted with a nil signature
var ErrNilSignature = errors.New("nil signature")

// ErrNilMiniBlocks signals that an operation has been attempted with a nil mini-block
var ErrNilMiniBlocks = errors.New("nil mini blocks")

// ErrNilMiniBlockHeaders signals that an operation has been attempted with a nil mini-block
var ErrNilMiniBlockHeaders = errors.New("nil mini block headers")

// ErrNilTxHashes signals that an operation has been atempted with nil transaction hashes
var ErrNilTxHashes = errors.New("nil transaction hashes")

// ErrNilRootHash signals that an operation has been attempted with a nil root hash
var ErrNilRootHash = errors.New("root hash is nil")

// ErrWrongNonceInBlock signals the nonce in block is different than expected nonce
var ErrWrongNonceInBlock = errors.New("wrong nonce in block")

// ErrInvalidBlockHash signals the hash of the block is not matching with the previous one
var ErrInvalidBlockHash = errors.New("invalid block hash")

// ErrMissingTransaction signals that one transaction is missing
var ErrMissingTransaction = errors.New("missing transaction")

// ErrMarshalWithoutSuccess signals that marshal some data was not done with success
var ErrMarshalWithoutSuccess = errors.New("marshal without success")

// ErrUnmarshalWithoutSuccess signals that unmarshal some data was not done with success
var ErrUnmarshalWithoutSuccess = errors.New("unmarshal without success")

// ErrRootStateMissmatch signals that persist some data was not done with success
var ErrRootStateMissmatch = errors.New("root state does not match")

// ErrAccountStateDirty signals that the accounts were modified before starting the current modification
var ErrAccountStateDirty = errors.New("accountState was dirty before starting to change")

// ErrInvalidShardId signals that the shard id is invalid
var ErrInvalidShardId = errors.New("invalid shard id")

// ErrMissingHeader signals that header of the block is missing
var ErrMissingHeader = errors.New("missing header")

// ErrMissingBody signals that body of the block is missing
var ErrMissingBody = errors.New("missing body")

// ErrNilBlockExecutor signals that an operation has been attempted to or with a nil BlockExecutor implementation
var ErrNilBlockExecutor = errors.New("nil BlockExecutor")

// ErrNilMarshalizer signals that an operation has been attempted to or with a nil Marshalizer implementation
var ErrNilMarshalizer = errors.New("nil Marshalizer")

// ErrNilRounder signals that an operation has been attempted to or with a nil Rounder implementation
var ErrNilRounder = errors.New("nil Rounder")

// ErrNilMessenger signals that a nil Messenger object was provided
var ErrNilMessenger = errors.New("nil Messenger")

// ErrNilTxDataPool signals that a nil transaction pool has been provided
var ErrNilTxDataPool = errors.New("nil transaction data pool")

// ErrNilHeadersDataPool signals that a nil header pool has been provided
var ErrNilHeadersDataPool = errors.New("nil headers data pool")

// ErrNilMetachainHeadersDataPool signals that a nil metachain header pool has been provided
var ErrNilMetachainHeadersDataPool = errors.New("nil metachain headers data pool")

// ErrNilHeadersNoncesDataPool signals that a nil header - nonce cache
var ErrNilHeadersNoncesDataPool = errors.New("nil headers nonces cache")

//ErrNilMetachainHeadersNoncesDataPool signals a nil metachain header - nonce cache
var ErrNilMetachainHeadersNoncesDataPool = errors.New("nil metachain headers nonces cache")

// ErrNilCacher signals that a nil cache has been provided
var ErrNilCacher = errors.New("nil cacher")

// ErrNilRcvAddr signals that an operation has been attempted to or with a nil receiver address
var ErrNilRcvAddr = errors.New("nil receiver address")

// ErrNilSndAddr signals that an operation has been attempted to or with a nil sender address
var ErrNilSndAddr = errors.New("nil sender address")

// ErrNegativeValue signals that a negative value has been detected and it is not allowed
var ErrNegativeValue = errors.New("negative value")

// ErrNilShardCoordinator signals that an operation has been attempted to or with a nil shard coordinator
var ErrNilShardCoordinator = errors.New("nil shard coordinator")

// ErrInvalidRcvAddr signals that an operation has been attempted to or with an invalid receiver address
var ErrInvalidRcvAddr = errors.New("invalid receiver address")

// ErrInvalidSndAddr signals that an operation has been attempted to or with an invalid sender address
var ErrInvalidSndAddr = errors.New("invalid sender address")

// ErrNilKeyGen signals that an operation has been attempted to or with a nil single sign key generator
var ErrNilKeyGen = errors.New("nil key generator")

// ErrNilSingleSigner signals that a nil single signer is used
var ErrNilSingleSigner = errors.New("nil single signer")

// ErrNilMultiSigVerifier signals that a nil multi-signature verifier is used
var ErrNilMultiSigVerifier = errors.New("nil multi-signature verifier")

// ErrInvalidBlockBodyType signals that an operation has been attempted with an invalid block body type
var ErrInvalidBlockBodyType = errors.New("invalid block body type")

// ErrNotImplementedBlockProcessingType signals that a not supported block body type was found in header
var ErrNotImplementedBlockProcessingType = errors.New("not implemented block processing type")

// ErrNilDataToProcess signals that nil data was provided
var ErrNilDataToProcess = errors.New("nil data to process")

// ErrNilPoolsHolder signals that an operation has been attempted to or with a nil pools holder object
var ErrNilPoolsHolder = errors.New("nil pools holder")

// ErrNilTxStorage signals that a nil transaction storage has been provided
var ErrNilTxStorage = errors.New("nil transaction storage")

// ErrNilStorage signals that a nil storage has been provided
var ErrNilStorage = errors.New("nil storage")

// ErrNilBlocksTracker signals that a nil blocks tracker has been provided
var ErrNilBlocksTracker = errors.New("nil blocks tracker")

// ErrInvalidTxInPool signals an invalid transaction in the transactions pool
var ErrInvalidTxInPool = errors.New("invalid transaction in the transactions pool")

// ErrNilHeadersStorage signals that a nil header storage has been provided
var ErrNilHeadersStorage = errors.New("nil headers storage")

// ErrNilMetachainHeadersStorage signals that a nil metachain header storage has been provided
var ErrNilMetachainHeadersStorage = errors.New("nil metachain headers storage")

// ErrNilResolverSender signals that a nil resolver sender object has been provided
var ErrNilResolverSender = errors.New("nil resolver sender")

// ErrNilBlockBodyStorage signals that a nil block body storage has been provided
var ErrNilBlockBodyStorage = errors.New("nil block body storage")

// ErrNilTransactionPool signals that a nil transaction pool was used
var ErrNilTransactionPool = errors.New("nil transaction pool")

// ErrNilMiniBlockPool signals that a nil mini blocks pool was used
var ErrNilMiniBlockPool = errors.New("nil mini block pool")

// ErrNilMetaBlockPool signals that a nil meta blocks pool was used
var ErrNilMetaBlockPool = errors.New("nil meta block pool")

// ErrNilTxProcessor signals that a nil transactions processor was used
var ErrNilTxProcessor = errors.New("nil transactions processor")

// ErrNilDataPoolHolder signals that the data pool holder is nil
var ErrNilDataPoolHolder = errors.New("nil data pool holder")

// ErrTimeIsOut signals that time is out
var ErrTimeIsOut = errors.New("time is out")

// ErrNilForkDetector signals that the fork detector is nil
var ErrNilForkDetector = errors.New("nil fork detector")

// ErrNilContainerElement signals when trying to add a nil element in the container
var ErrNilContainerElement = errors.New("element cannot be nil")

// ErrInvalidContainerKey signals that an element does not exist in the container's map
var ErrInvalidContainerKey = errors.New("element does not exist in container")

// ErrContainerKeyAlreadyExists signals that an element was already set in the container's map
var ErrContainerKeyAlreadyExists = errors.New("provided key already exists in container")

// ErrNilResolverContainer signals that a nil resolver container was provided
var ErrNilResolverContainer = errors.New("nil resolver container")

// ErrNilRequestHandler signals that a nil request handler interface was provided
var ErrNilRequestHandler = errors.New("nil request handler")

// ErrNilHaveTimeHandler signals that a nil have time handler func was provided
var ErrNilHaveTimeHandler = errors.New("nil have time handler")

// ErrCouldNotDecodeUnderlyingBody signals that an InterceptedBlockBody could not be decoded to a block.Body using type assertion
var ErrCouldNotDecodeUnderlyingBody = errors.New("could not decode InterceptedBlockBody to block.Body")

// ErrWrongTypeInContainer signals that a wrong type of object was found in container
var ErrWrongTypeInContainer = errors.New("wrong type of object inside container")

// ErrLenMismatch signals that 2 or more slices have different lengths
var ErrLenMismatch = errors.New("lengths mismatch")

// ErrWrongTypeAssertion signals that an type assertion failed
var ErrWrongTypeAssertion = errors.New("wrong type assertion")

// ErrRollbackFromGenesis signals that a rollback from genesis is called
var ErrRollbackFromGenesis = errors.New("roll back from genesis is not supported")

// ErrNoTransactionInMessage signals that no transaction was found after parsing received p2p message
var ErrNoTransactionInMessage = errors.New("no transaction found in received message")

// ErrNilBuffer signals that a provided byte buffer is nil
var ErrNilBuffer = errors.New("provided byte buffer is nil")

// ErrNilChronologyValidator signals that a nil chronology validator has been provided
var ErrNilChronologyValidator = errors.New("provided chronology validator object is nil")

// ErrNilRandSeed signals that a nil rand seed has been provided
var ErrNilRandSeed = errors.New("provided rand seed is nil")

// ErrNilPrevRandSeed signals that a nil previous rand seed has been provided
var ErrNilPrevRandSeed = errors.New("provided previous rand seed is nil")

// ErrNilRequestHeaderHandlerByNonce signals that a nil header request handler by nonce func was provided
var ErrNilRequestHeaderHandlerByNonce = errors.New("nil request header handler by nonce")

// ErrLowShardHeaderRound signals that shard header round is too low for processing
var ErrLowShardHeaderRound = errors.New("shard header round is lower than last committed for this shard")

// ErrRandSeedMismatch signals that random seeds are not equal
var ErrRandSeedMismatch = errors.New("random seeds do not match")

// ErrHeaderNotFinal signals that header is not final and it should be
var ErrHeaderNotFinal = errors.New("header in metablock is not final")

// ErrShardIdMissmatch signals shard ID does not match expectations
var ErrShardIdMissmatch = errors.New("shard ID missmatch")

// ErrMintAddressNotInThisShard signals that the mint address does not belong to current shard
var ErrMintAddressNotInThisShard = errors.New("mint address does not belong to current shard")

// ErrNotarizedHdrsSliceIsNil signals that the slice holding last notarized headers is nil
var ErrNotarizedHdrsSliceIsNil = errors.New("notarized shard headers slice is nil")

// ErrNoNewMetablocks signals that no new metablocks are in the pool
var ErrNoNewMetablocks = errors.New("there is no new metablocks")

// ErrNoSortedHdrsForShard signals that there are no sorted hdrs in pool
var ErrNoSortedHdrsForShard = errors.New("no sorted headers in pool")

// ErrCrossShardMBWithoutConfirmationFromMeta signals that miniblock was not yet notarized by metachain
var ErrCrossShardMBWithoutConfirmationFromMeta = errors.New("cross shard miniblock with destination current shard is not confirmed by metachain")

// ErrHeaderBodyMismatch signals that the header does not attest all data from the block
var ErrHeaderBodyMismatch = errors.New("body cannot be validated from header data")

// ErrMetaBlockNotFinal signals that metablock is not final
var ErrMetaBlockNotFinal = errors.New("cannot attest meta blocks finality")

<<<<<<< HEAD
// ErrNilCore signals that the injected core is nil
var ErrNilCore = errors.New("nil core handler")
=======
// ErrNilSmartContractProcessor signals that smart contract call executor is nil
var ErrNilSmartContractProcessor = errors.New("smart contract processor is nil")

// ErrNilArguments signals that arguments from transactions data is nil
var ErrNilArguments = errors.New("smart contract arguments are nil")

// ErrNilCode signals that code from transaction data is nil
var ErrNilCode = errors.New("smart contract code is nil")

// ErrNilFunction signals that function from transaction data is nil
var ErrNilFunction = errors.New("smart contract function is nil")

// ErrStringSplitFailed signals that data splitting into arguments and code failed
var ErrStringSplitFailed = errors.New("data splitting into arguments and code/function failed")

// ErrNilArgumentParser signals that the argument parser is nil
var ErrNilArgumentParser = errors.New("argument parser is nil")

// ErrNilSCDestAccount signals that destination account is nil
var ErrNilSCDestAccount = errors.New("nil destination SC account")
>>>>>>> 5102fed8
<|MERGE_RESOLUTION|>--- conflicted
+++ resolved
@@ -316,10 +316,9 @@
 // ErrMetaBlockNotFinal signals that metablock is not final
 var ErrMetaBlockNotFinal = errors.New("cannot attest meta blocks finality")
 
-<<<<<<< HEAD
 // ErrNilCore signals that the injected core is nil
 var ErrNilCore = errors.New("nil core handler")
-=======
+
 // ErrNilSmartContractProcessor signals that smart contract call executor is nil
 var ErrNilSmartContractProcessor = errors.New("smart contract processor is nil")
 
@@ -339,5 +338,4 @@
 var ErrNilArgumentParser = errors.New("argument parser is nil")
 
 // ErrNilSCDestAccount signals that destination account is nil
-var ErrNilSCDestAccount = errors.New("nil destination SC account")
->>>>>>> 5102fed8
+var ErrNilSCDestAccount = errors.New("nil destination SC account")