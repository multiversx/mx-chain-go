package process

import (
	"errors"
)

// ErrNilMessage signals that a nil message has been received
var ErrNilMessage = errors.New("nil message")

// ErrNilAccountsAdapter defines the error when trying to use a nil AccountsAddapter
var ErrNilAccountsAdapter = errors.New("nil AccountsAdapter")

// ErrNilHasher signals that an operation has been attempted to or with a nil hasher implementation
var ErrNilHasher = errors.New("nil Hasher")

// ErrNilAddressConverter signals that an operation has been attempted to or with a nil AddressConverter implementation
var ErrNilAddressConverter = errors.New("nil AddressConverter")

// ErrNilAddressContainer signals that an operation has been attempted to or with a nil AddressContainer implementation
var ErrNilAddressContainer = errors.New("nil AddressContainer")

// ErrNilTransaction signals that an operation has been attempted to or with a nil transaction
var ErrNilTransaction = errors.New("nil transaction")

// ErrWrongTransaction signals that transaction is invalid
var ErrWrongTransaction = errors.New("invalid transaction")

// ErrNoVM signals that no SCHandler has been set
var ErrNoVM = errors.New("no VM (hook not set)")

// ErrHigherNonceInTransaction signals the nonce in transaction is higher than the account's nonce
var ErrHigherNonceInTransaction = errors.New("higher nonce in transaction")

// ErrLowerNonceInTransaction signals the nonce in transaction is lower than the account's nonce
var ErrLowerNonceInTransaction = errors.New("lower nonce in transaction")

// ErrInsufficientFunds signals the funds are insufficient
var ErrInsufficientFunds = errors.New("insufficient funds")

// ErrNilValue signals the value is nil
var ErrNilValue = errors.New("nil value")

// ErrNilBlockChain signals that an operation has been attempted to or with a nil blockchain
var ErrNilBlockChain = errors.New("nil block chain")

// ErrNilMetaBlockHeader signals that an operation has been attempted to or with a nil metablock
var ErrNilMetaBlockHeader = errors.New("nil metablock header")

// ErrNilTxBlockBody signals that an operation has been attempted to or with a nil tx block body
var ErrNilTxBlockBody = errors.New("nil tx block body")

// ErrNilStore signals that the provided storage service is nil
var ErrNilStore = errors.New("nil data storage service")

// ErrNilPeerBlockBody signals that an operation has been attempted to or with a nil block body
var ErrNilPeerBlockBody = errors.New("nil block body")

// ErrNilBlockHeader signals that an operation has been attempted to or with a nil block header
var ErrNilBlockHeader = errors.New("nil block header")

// ErrNilBlockBody signals that an operation has been attempted to or with a nil block body
var ErrNilBlockBody = errors.New("nil block body")

// ErrNilTxHash signals that an operation has been attempted with a nil hash
var ErrNilTxHash = errors.New("nil transaction hash")

// ErrNilPublicKey signals that a operation has been attempted with a nil public key
var ErrNilPublicKey = errors.New("nil public key")

// ErrNilPubKeysBitmap signals that a operation has been attempted with a nil public keys bitmap
var ErrNilPubKeysBitmap = errors.New("nil public keys bitmap")

// ErrNilPreviousBlockHash signals that a operation has been attempted with a nil previous block header hash
var ErrNilPreviousBlockHash = errors.New("nil previous block header hash")

// ErrNilSignature signals that a operation has been attempted with a nil signature
var ErrNilSignature = errors.New("nil signature")

// ErrNilMiniBlocks signals that an operation has been attempted with a nil mini-block
var ErrNilMiniBlocks = errors.New("nil mini blocks")

// ErrNilMiniBlockHeaders signals that an operation has been attempted with a nil mini-block
var ErrNilMiniBlockHeaders = errors.New("nil mini block headers")

// ErrNilTxHashes signals that an operation has been atempted with nil transaction hashes
var ErrNilTxHashes = errors.New("nil transaction hashes")

// ErrNilRootHash signals that an operation has been attempted with a nil root hash
var ErrNilRootHash = errors.New("root hash is nil")

// ErrWrongNonceInBlock signals the nonce in block is different than expected nonce
var ErrWrongNonceInBlock = errors.New("wrong nonce in block")

// ErrInvalidBlockHash signals the hash of the block is not matching with the previous one
var ErrInvalidBlockHash = errors.New("invalid block hash")

// ErrMissingTransaction signals that one transaction is missing
var ErrMissingTransaction = errors.New("missing transaction")

// ErrMarshalWithoutSuccess signals that marshal some data was not done with success
var ErrMarshalWithoutSuccess = errors.New("marshal without success")

// ErrUnmarshalWithoutSuccess signals that unmarshal some data was not done with success
var ErrUnmarshalWithoutSuccess = errors.New("unmarshal without success")

// ErrRootStateMissmatch signals that persist some data was not done with success
var ErrRootStateMissmatch = errors.New("root state does not match")

// ErrAccountStateDirty signals that the accounts were modified before starting the current modification
var ErrAccountStateDirty = errors.New("accountState was dirty before starting to change")

// ErrInvalidShardId signals that the shard id is invalid
var ErrInvalidShardId = errors.New("invalid shard id")

// ErrMissingHeader signals that header of the block is missing
var ErrMissingHeader = errors.New("missing header")

// ErrMissingBody signals that body of the block is missing
var ErrMissingBody = errors.New("missing body")

// ErrNilBlockExecutor signals that an operation has been attempted to or with a nil BlockExecutor implementation
var ErrNilBlockExecutor = errors.New("nil BlockExecutor")

// ErrNilMarshalizer signals that an operation has been attempted to or with a nil Marshalizer implementation
var ErrNilMarshalizer = errors.New("nil Marshalizer")

// ErrNilRounder signals that an operation has been attempted to or with a nil Rounder implementation
var ErrNilRounder = errors.New("nil Rounder")

// ErrNilMessenger signals that a nil Messenger object was provided
var ErrNilMessenger = errors.New("nil Messenger")

// ErrNilTxDataPool signals that a nil transaction pool has been provided
var ErrNilTxDataPool = errors.New("nil transaction data pool")

// ErrNilHeadersDataPool signals that a nil header pool has been provided
var ErrNilHeadersDataPool = errors.New("nil headers data pool")

// ErrNilMetachainHeadersDataPool signals that a nil metachain header pool has been provided
var ErrNilMetachainHeadersDataPool = errors.New("nil metachain headers data pool")

// ErrNilHeadersNoncesDataPool signals that a nil header - nonce cache
var ErrNilHeadersNoncesDataPool = errors.New("nil headers nonces cache")

//ErrNilMetachainHeadersNoncesDataPool signals a nil metachain header - nonce cache
var ErrNilMetachainHeadersNoncesDataPool = errors.New("nil metachain headers nonces cache")

// ErrNilCacher signals that a nil cache has been provided
var ErrNilCacher = errors.New("nil cacher")

// ErrNilRcvAddr signals that an operation has been attempted to or with a nil receiver address
var ErrNilRcvAddr = errors.New("nil receiver address")

// ErrNilSndAddr signals that an operation has been attempted to or with a nil sender address
var ErrNilSndAddr = errors.New("nil sender address")

// ErrNegativeValue signals that a negative value has been detected and it is not allowed
var ErrNegativeValue = errors.New("negative value")

// ErrNilShardCoordinator signals that an operation has been attempted to or with a nil shard coordinator
var ErrNilShardCoordinator = errors.New("nil shard coordinator")

// ErrInvalidRcvAddr signals that an operation has been attempted to or with an invalid receiver address
var ErrInvalidRcvAddr = errors.New("invalid receiver address")

// ErrInvalidSndAddr signals that an operation has been attempted to or with an invalid sender address
var ErrInvalidSndAddr = errors.New("invalid sender address")

// ErrNilKeyGen signals that an operation has been attempted to or with a nil single sign key generator
var ErrNilKeyGen = errors.New("nil key generator")

// ErrNilSingleSigner signals that a nil single signer is used
var ErrNilSingleSigner = errors.New("nil single signer")

// ErrNilMultiSigVerifier signals that a nil multi-signature verifier is used
var ErrNilMultiSigVerifier = errors.New("nil multi-signature verifier")

// ErrInvalidBlockBodyType signals that an operation has been attempted with an invalid block body type
var ErrInvalidBlockBodyType = errors.New("invalid block body type")

// ErrNotImplementedBlockProcessingType signals that a not supported block body type was found in header
var ErrNotImplementedBlockProcessingType = errors.New("not implemented block processing type")

// ErrNilDataToProcess signals that nil data was provided
var ErrNilDataToProcess = errors.New("nil data to process")

// ErrNilPoolsHolder signals that an operation has been attempted to or with a nil pools holder object
var ErrNilPoolsHolder = errors.New("nil pools holder")

// ErrNilTxStorage signals that a nil transaction storage has been provided
var ErrNilTxStorage = errors.New("nil transaction storage")

// ErrNilStorage signals that a nil storage has been provided
var ErrNilStorage = errors.New("nil storage")

// ErrNilBlocksTracker signals that a nil blocks tracker has been provided
var ErrNilBlocksTracker = errors.New("nil blocks tracker")

// ErrInvalidTxInPool signals an invalid transaction in the transactions pool
var ErrInvalidTxInPool = errors.New("invalid transaction in the transactions pool")

// ErrNilHeadersStorage signals that a nil header storage has been provided
var ErrNilHeadersStorage = errors.New("nil headers storage")

// ErrNilMetachainHeadersStorage signals that a nil metachain header storage has been provided
var ErrNilMetachainHeadersStorage = errors.New("nil metachain headers storage")

// ErrNilResolverSender signals that a nil resolver sender object has been provided
var ErrNilResolverSender = errors.New("nil resolver sender")

// ErrNilBlockBodyStorage signals that a nil block body storage has been provided
var ErrNilBlockBodyStorage = errors.New("nil block body storage")

// ErrNilTransactionPool signals that a nil transaction pool was used
var ErrNilTransactionPool = errors.New("nil transaction pool")

// ErrNilMiniBlockPool signals that a nil mini blocks pool was used
var ErrNilMiniBlockPool = errors.New("nil mini block pool")

// ErrNilMetaBlockPool signals that a nil meta blocks pool was used
var ErrNilMetaBlockPool = errors.New("nil meta block pool")

// ErrNilTxProcessor signals that a nil transactions processor was used
var ErrNilTxProcessor = errors.New("nil transactions processor")

// ErrNilDataPoolHolder signals that the data pool holder is nil
var ErrNilDataPoolHolder = errors.New("nil data pool holder")

// ErrTimeIsOut signals that time is out
var ErrTimeIsOut = errors.New("time is out")

// ErrNilForkDetector signals that the fork detector is nil
var ErrNilForkDetector = errors.New("nil fork detector")

// ErrNilContainerElement signals when trying to add a nil element in the container
var ErrNilContainerElement = errors.New("element cannot be nil")

// ErrInvalidContainerKey signals that an element does not exist in the container's map
var ErrInvalidContainerKey = errors.New("element does not exist in container")

// ErrContainerKeyAlreadyExists signals that an element was already set in the container's map
var ErrContainerKeyAlreadyExists = errors.New("provided key already exists in container")

// ErrNilResolverContainer signals that a nil resolver container was provided
var ErrNilResolverContainer = errors.New("nil resolver container")

// ErrNilRequestHandler signals that a nil request handler interface was provided
var ErrNilRequestHandler = errors.New("nil request handler")

// ErrNilHaveTimeHandler signals that a nil have time handler func was provided
var ErrNilHaveTimeHandler = errors.New("nil have time handler")

// ErrCouldNotDecodeUnderlyingBody signals that an InterceptedBlockBody could not be decoded to a block.Body using type assertion
var ErrCouldNotDecodeUnderlyingBody = errors.New("could not decode InterceptedBlockBody to block.Body")

// ErrWrongTypeInContainer signals that a wrong type of object was found in container
var ErrWrongTypeInContainer = errors.New("wrong type of object inside container")

// ErrLenMismatch signals that 2 or more slices have different lengths
var ErrLenMismatch = errors.New("lengths mismatch")

// ErrWrongTypeAssertion signals that an type assertion failed
var ErrWrongTypeAssertion = errors.New("wrong type assertion")

// ErrRollbackFromGenesis signals that a rollback from genesis is called
var ErrRollbackFromGenesis = errors.New("roll back from genesis is not supported")

// ErrNoTransactionInMessage signals that no transaction was found after parsing received p2p message
var ErrNoTransactionInMessage = errors.New("no transaction found in received message")

// ErrNilBuffer signals that a provided byte buffer is nil
var ErrNilBuffer = errors.New("provided byte buffer is nil")

// ErrNilChronologyValidator signals that a nil chronology validator has been provided
var ErrNilChronologyValidator = errors.New("provided chronology validator object is nil")

// ErrNilRandSeed signals that a nil rand seed has been provided
var ErrNilRandSeed = errors.New("provided rand seed is nil")

// ErrNilPrevRandSeed signals that a nil previous rand seed has been provided
var ErrNilPrevRandSeed = errors.New("provided previous rand seed is nil")

// ErrNilRequestHeaderHandlerByNonce signals that a nil header request handler by nonce func was provided
var ErrNilRequestHeaderHandlerByNonce = errors.New("nil request header handler by nonce")

// ErrLowShardHeaderRound signals that shard header round is too low for processing
var ErrLowShardHeaderRound = errors.New("shard header round is lower than last committed for this shard")

// ErrRandSeedMismatch signals that random seeds are not equal
var ErrRandSeedMismatch = errors.New("random seeds do not match")

// ErrHeaderNotFinal signals that header is not final and it should be
var ErrHeaderNotFinal = errors.New("header in metablock is not final")

// ErrShardIdMissmatch signals shard ID does not match expectations
var ErrShardIdMissmatch = errors.New("shard ID missmatch")

// ErrMintAddressNotInThisShard signals that the mint address does not belong to current shard
var ErrMintAddressNotInThisShard = errors.New("mint address does not belong to current shard")

// ErrNotarizedHdrsSliceIsNil signals that the slice holding last notarized headers is nil
var ErrNotarizedHdrsSliceIsNil = errors.New("notarized shard headers slice is nil")

// ErrNoNewMetablocks signals that no new metablocks are in the pool
var ErrNoNewMetablocks = errors.New("there is no new metablocks")

// ErrNoSortedHdrsForShard signals that there are no sorted hdrs in pool
var ErrNoSortedHdrsForShard = errors.New("no sorted headers in pool")

<<<<<<< HEAD
// ErrNilSmartContractProcessor signals that smart contract call executor is nil
var ErrNilSmartContractProcessor = errors.New("smart contract processor is nil")

// ErrNilArguments signals that arguments from transactions data is nil
var ErrNilArguments = errors.New("smart contract arguments are nil")

// ErrNilCode signals that code from transaction data is nil
var ErrNilCode = errors.New("smart contract code is nil")

// ErrNilFunction signals that function from transaction data is nil
var ErrNilFunction = errors.New("smart contract function is nil")

// ErrStringSplitFailed signals that data splitting into arguments and code failed
var ErrStringSplitFailed = errors.New("data splitting into arguments and code/function failed")

// ErrNilArgumentParser signals that the argument parser is nil
var ErrNilArgumentParser = errors.New("argument parser is nil")

// ErrNilSCDestAccount signals that destination account is nil
var ErrNilSCDestAccount = errors.New("nil destination SC account")
=======
// ErrCrossShardMBWithoutConfirmationFromMeta signals that miniblock was not yet notarized by metachain
var ErrCrossShardMBWithoutConfirmationFromMeta = errors.New("cross shard miniblock with destination current shard is not confirmed by metachain")

// ErrHeaderBodyMismatch signals that the header does not attest all data from the block
var ErrHeaderBodyMismatch = errors.New("body cannot be validated from header data")

// ErrMetaBlockNotFinal signals that metablock is not final
var ErrMetaBlockNotFinal = errors.New("cannot attest meta blocks finality")
>>>>>>> 05645f42
<|MERGE_RESOLUTION|>--- conflicted
+++ resolved
@@ -307,7 +307,15 @@
 // ErrNoSortedHdrsForShard signals that there are no sorted hdrs in pool
 var ErrNoSortedHdrsForShard = errors.New("no sorted headers in pool")
 
-<<<<<<< HEAD
+// ErrCrossShardMBWithoutConfirmationFromMeta signals that miniblock was not yet notarized by metachain
+var ErrCrossShardMBWithoutConfirmationFromMeta = errors.New("cross shard miniblock with destination current shard is not confirmed by metachain")
+
+// ErrHeaderBodyMismatch signals that the header does not attest all data from the block
+var ErrHeaderBodyMismatch = errors.New("body cannot be validated from header data")
+
+// ErrMetaBlockNotFinal signals that metablock is not final
+var ErrMetaBlockNotFinal = errors.New("cannot attest meta blocks finality")
+
 // ErrNilSmartContractProcessor signals that smart contract call executor is nil
 var ErrNilSmartContractProcessor = errors.New("smart contract processor is nil")
 
@@ -327,14 +335,4 @@
 var ErrNilArgumentParser = errors.New("argument parser is nil")
 
 // ErrNilSCDestAccount signals that destination account is nil
-var ErrNilSCDestAccount = errors.New("nil destination SC account")
-=======
-// ErrCrossShardMBWithoutConfirmationFromMeta signals that miniblock was not yet notarized by metachain
-var ErrCrossShardMBWithoutConfirmationFromMeta = errors.New("cross shard miniblock with destination current shard is not confirmed by metachain")
-
-// ErrHeaderBodyMismatch signals that the header does not attest all data from the block
-var ErrHeaderBodyMismatch = errors.New("body cannot be validated from header data")
-
-// ErrMetaBlockNotFinal signals that metablock is not final
-var ErrMetaBlockNotFinal = errors.New("cannot attest meta blocks finality")
->>>>>>> 05645f42
+var ErrNilSCDestAccount = errors.New("nil destination SC account")