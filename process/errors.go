--- conflicted
+++ resolved
@@ -1371,10 +1371,9 @@
 // ErrNilBaseExecutionResult signals that a nil base execution result has been provided
 var ErrNilBaseExecutionResult = errors.New("nil base execution result")
 
-<<<<<<< HEAD
 // ErrNilGasComputation signals that a nil gas computation has been provided
 var ErrNilGasComputation = errors.New("nil gas computation")
-=======
+
 // ErrNilExecutionResultsInclusionEstimator signals that a nil execution results inclusion estimator has been provided
 var ErrNilExecutionResultsInclusionEstimator = errors.New("nil execution results inclusion estimator")
 
@@ -1385,5 +1384,4 @@
 var ErrNilExecutionResultsVerifier = errors.New("nil execution results verifier")
 
 // ErrNilMissingDataResolver signals that a nil missing data resolver has been provided
-var ErrNilMissingDataResolver = errors.New("nil missing data resolver")
->>>>>>> 7bda4e9e
+var ErrNilMissingDataResolver = errors.New("nil missing data resolver")