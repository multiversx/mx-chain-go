--- conflicted
+++ resolved
@@ -572,13 +572,12 @@
 // ErrNilNetworkWatcher signals that a nil network watcher has been provided
 var ErrNilNetworkWatcher = errors.New("nil network watcher")
 
-<<<<<<< HEAD
 // ErrNilHeaderValidator signals that nil header validator has been provided
 var ErrNilHeaderValidator = errors.New("nil header validator")
 
 // ErrLastFinalizedMetaHashForShardNotFound signals that last finalized metahash for shard could not been found
 var ErrLastFinalizedMetaHashForShardNotFound = errors.New("could not find last finalized metahash for shard")
-=======
+
 // ErrMissingPrevShardData signals that a required shard data information is missing
 var ErrMissingPrevShardData = errors.New("shard data is missing")
 
@@ -589,5 +588,4 @@
 var ErrNilMediator = errors.New("nil mediator")
 
 // ErrMissingShardDataInStorage signals that some ShardData information is missing from storage
-var ErrMissingShardDataInStorage = errors.New("missing shard data in storage")
->>>>>>> 01a584bf
+var ErrMissingShardDataInStorage = errors.New("missing shard data in storage")