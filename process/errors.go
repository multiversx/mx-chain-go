package process

import (
	"errors"
)

// ErrNilMessage signals that a nil message has been received
var ErrNilMessage = errors.New("nil message")

// ErrNilAccountsAdapter defines the error when trying to use a nil AccountsAddapter
var ErrNilAccountsAdapter = errors.New("nil AccountsAdapter")

// ErrNilCoreComponentsHolder signals that a nil core components holder was provided
var ErrNilCoreComponentsHolder = errors.New("nil core components holder")

// ErrNilCryptoComponentsHolder signals that a nil crypto components holder was provided
var ErrNilCryptoComponentsHolder = errors.New("nil crypto components holder")

// ErrNilDataComponentsHolder signals that a nil data components holder was provided
var ErrNilDataComponentsHolder = errors.New("nil data components holder")

// ErrNilHasher signals that an operation has been attempted to or with a nil hasher implementation
var ErrNilHasher = errors.New("nil Hasher")

// ErrNilPubkeyConverter signals that an operation has been attempted to or with a nil public key converter implementation
var ErrNilPubkeyConverter = errors.New("nil pubkey converter")

// ErrNilGasSchedule signals that an operation has been attempted with a nil gas schedule
var ErrNilGasSchedule = errors.New("nil GasSchedule")

// ErrNilAddressContainer signals that an operation has been attempted to or with a nil AddressContainer implementation
var ErrNilAddressContainer = errors.New("nil AddressContainer")

// ErrNilTransaction signals that an operation has been attempted to or with a nil transaction
var ErrNilTransaction = errors.New("nil transaction")

// ErrWrongTransaction signals that transaction is invalid
var ErrWrongTransaction = errors.New("invalid transaction")

// ErrNoVM signals that no SCHandler has been set
var ErrNoVM = errors.New("no VM (hook not set)")

// ErrHigherNonceInTransaction signals the nonce in transaction is higher than the account's nonce
var ErrHigherNonceInTransaction = errors.New("higher nonce in transaction")

// ErrLowerNonceInTransaction signals the nonce in transaction is lower than the account's nonce
var ErrLowerNonceInTransaction = errors.New("lower nonce in transaction")

// ErrInsufficientFunds signals the funds are insufficient for the move balance operation but the
// transaction fee is covered by the current balance
var ErrInsufficientFunds = errors.New("insufficient funds")

// ErrInsufficientFee signals that the current balance doesn't have the required transaction fee
var ErrInsufficientFee = errors.New("insufficient balance for fees")

// ErrNilValue signals the value is nil
var ErrNilValue = errors.New("nil value")

// ErrNilBlockChain signals that an operation has been attempted to or with a nil blockchain
var ErrNilBlockChain = errors.New("nil block chain")

// ErrNilMetaBlockHeader signals that an operation has been attempted to or with a nil metablock
var ErrNilMetaBlockHeader = errors.New("nil metablock header")

// ErrNilTxBlockBody signals that an operation has been attempted to or with a nil tx block body
var ErrNilTxBlockBody = errors.New("nil tx block body")

// ErrNilStore signals that the provided storage service is nil
var ErrNilStore = errors.New("nil data storage service")

// ErrNilBootStorer signals that the provided boot storer is bil
var ErrNilBootStorer = errors.New("nil boot storer")

// ErrNilBlockHeader signals that an operation has been attempted to or with a nil block header
var ErrNilBlockHeader = errors.New("nil block header")

// ErrNilBlockBody signals that an operation has been attempted to or with a nil block body
var ErrNilBlockBody = errors.New("nil block body")

// ErrNilTxHash signals that an operation has been attempted with a nil hash
var ErrNilTxHash = errors.New("nil transaction hash")

// ErrNilPubKeysBitmap signals that a operation has been attempted with a nil public keys bitmap
var ErrNilPubKeysBitmap = errors.New("nil public keys bitmap")

// ErrNilPreviousBlockHash signals that a operation has been attempted with a nil previous block header hash
var ErrNilPreviousBlockHash = errors.New("nil previous block header hash")

// ErrNilSignature signals that a operation has been attempted with a nil signature
var ErrNilSignature = errors.New("nil signature")

// ErrNilMiniBlocks signals that an operation has been attempted with a nil mini-block
var ErrNilMiniBlocks = errors.New("nil mini blocks")

// ErrNilMiniBlock signals that an operation has been attempted with a nil miniblock
var ErrNilMiniBlock = errors.New("nil mini block")

// ErrNilRootHash signals that an operation has been attempted with a nil root hash
var ErrNilRootHash = errors.New("root hash is nil")

// ErrWrongNonceInBlock signals the nonce in block is different than expected nonce
var ErrWrongNonceInBlock = errors.New("wrong nonce in block")

// ErrBlockHashDoesNotMatch signals that header hash does not match with the previous one
var ErrBlockHashDoesNotMatch = errors.New("block hash does not match")

// ErrMissingTransaction signals that one transaction is missing
var ErrMissingTransaction = errors.New("missing transaction")

// ErrMarshalWithoutSuccess signals that marshal some data was not done with success
var ErrMarshalWithoutSuccess = errors.New("marshal without success")

// ErrUnmarshalWithoutSuccess signals that unmarshal some data was not done with success
var ErrUnmarshalWithoutSuccess = errors.New("unmarshal without success")

// ErrRootStateDoesNotMatch signals that root state does not match
var ErrRootStateDoesNotMatch = errors.New("root state does not match")

// ErrValidatorStatsRootHashDoesNotMatch signals that the root hash for the validator statistics does not match
var ErrValidatorStatsRootHashDoesNotMatch = errors.New("root hash for validator statistics does not match")

// ErrAccountStateDirty signals that the accounts were modified before starting the current modification
var ErrAccountStateDirty = errors.New("accountState was dirty before starting to change")

// ErrInvalidShardId signals that the shard id is invalid
var ErrInvalidShardId = errors.New("invalid shard id")

// ErrMissingHeader signals that header of the block is missing
var ErrMissingHeader = errors.New("missing header")

// ErrMissingHashForHeaderNonce signals that hash of the block is missing
var ErrMissingHashForHeaderNonce = errors.New("missing hash for header nonce")

// ErrMissingBody signals that body of the block is missing
var ErrMissingBody = errors.New("missing body")

// ErrNilBlockProcessor signals that an operation has been attempted to or with a nil BlockProcessor implementation
var ErrNilBlockProcessor = errors.New("nil block processor")

// ErrNilMarshalizer signals that an operation has been attempted to or with a nil Marshalizer implementation
var ErrNilMarshalizer = errors.New("nil Marshalizer")

// ErrNilNodesConfigProvider signals that an operation has been attempted to or with a nil nodes config provider
var ErrNilNodesConfigProvider = errors.New("nil nodes config provider")

// ErrNilSystemSCConfig signals that nil system sc config was provided
var ErrNilSystemSCConfig = errors.New("nil system sc config")

// ErrNilRoundHandler signals that an operation has been attempted to or with a nil RoundHandler implementation
var ErrNilRoundHandler = errors.New("nil RoundHandler")

// ErrNilMessenger signals that a nil Messenger object was provided
var ErrNilMessenger = errors.New("nil Messenger")

// ErrNilTxDataPool signals that a nil transaction pool has been provided
var ErrNilTxDataPool = errors.New("nil transaction data pool")

// ErrNilHeadersDataPool signals that a nil headers pool has been provided
var ErrNilHeadersDataPool = errors.New("nil headers data pool")

// ErrNilCacher signals that a nil cache has been provided
var ErrNilCacher = errors.New("nil cacher")

// ErrNilRcvAddr signals that an operation has been attempted to or with a nil receiver address
var ErrNilRcvAddr = errors.New("nil receiver address")

// ErrInvalidRcvAddr signals that an invalid receiver address was provided
var ErrInvalidRcvAddr = errors.New("invalid receiver address")

// ErrNilSndAddr signals that an operation has been attempted to or with a nil sender address
var ErrNilSndAddr = errors.New("nil sender address")

// ErrInvalidSndAddr signals that an invalid sender address was provided
var ErrInvalidSndAddr = errors.New("invalid sender address")

// ErrNegativeValue signals that a negative value has been detected and it is not allowed
var ErrNegativeValue = errors.New("negative value")

// ErrNilShardCoordinator signals that an operation has been attempted to or with a nil shard coordinator
var ErrNilShardCoordinator = errors.New("nil shard coordinator")

// ErrNilNodesCoordinator signals that an operation has been attempted to or with a nil nodes coordinator
var ErrNilNodesCoordinator = errors.New("nil nodes coordinator")

// ErrNilKeyGen signals that an operation has been attempted to or with a nil single sign key generator
var ErrNilKeyGen = errors.New("nil key generator")

// ErrNilSingleSigner signals that a nil single signer is used
var ErrNilSingleSigner = errors.New("nil single signer")

// ErrBlockProposerSignatureMissing signals that block proposer signature is missing from the block aggregated sig
var ErrBlockProposerSignatureMissing = errors.New("block proposer signature is missing")

// ErrNilMultiSigVerifier signals that a nil multi-signature verifier is used
var ErrNilMultiSigVerifier = errors.New("nil multi-signature verifier")

// ErrNilDataToProcess signals that nil data was provided
var ErrNilDataToProcess = errors.New("nil data to process")

// ErrNilPoolsHolder signals that an operation has been attempted to or with a nil pools holder object
var ErrNilPoolsHolder = errors.New("nil pools holder")

// ErrNilTxStorage signals that a nil transaction storage has been provided
var ErrNilTxStorage = errors.New("nil transaction storage")

// ErrNilStorage signals that a nil storage has been provided
var ErrNilStorage = errors.New("nil storage")

// ErrNilShardedDataCacherNotifier signals that a nil sharded data cacher notifier has been provided
var ErrNilShardedDataCacherNotifier = errors.New("nil sharded data cacher notifier")

// ErrInvalidTxInPool signals an invalid transaction in the transactions pool
var ErrInvalidTxInPool = errors.New("invalid transaction in the transactions pool")

// ErrTxNotFound signals that a transaction has not found
var ErrTxNotFound = errors.New("transaction not found")

// ErrNilHeadersStorage signals that a nil header storage has been provided
var ErrNilHeadersStorage = errors.New("nil headers storage")

// ErrNilHeadersNonceHashStorage signals that a nil header nonce hash storage has been provided
var ErrNilHeadersNonceHashStorage = errors.New("nil headers nonce hash storage")

// ErrNilTransactionPool signals that a nil transaction pool was used
var ErrNilTransactionPool = errors.New("nil transaction pool")

// ErrNilMiniBlockPool signals that a nil mini blocks pool was used
var ErrNilMiniBlockPool = errors.New("nil mini block pool")

// ErrNilMetaBlocksPool signals that a nil meta blocks pool was used
var ErrNilMetaBlocksPool = errors.New("nil meta blocks pool")

// ErrNilTxProcessor signals that a nil transactions processor was used
var ErrNilTxProcessor = errors.New("nil transactions processor")

// ErrNilDataPoolHolder signals that the data pool holder is nil
var ErrNilDataPoolHolder = errors.New("nil data pool holder")

// ErrTimeIsOut signals that time is out
var ErrTimeIsOut = errors.New("time is out")

// ErrNilForkDetector signals that the fork detector is nil
var ErrNilForkDetector = errors.New("nil fork detector")

// ErrNilContainerElement signals when trying to add a nil element in the container
var ErrNilContainerElement = errors.New("element cannot be nil")

// ErrNilArgumentStruct signals that a function has received nil instead of an instantiated Arg... structure
var ErrNilArgumentStruct = errors.New("nil argument struct")

// ErrInvalidContainerKey signals that an element does not exist in the container's map
var ErrInvalidContainerKey = errors.New("element does not exist in container")

// ErrContainerKeyAlreadyExists signals that an element was already set in the container's map
var ErrContainerKeyAlreadyExists = errors.New("provided key already exists in container")

// ErrNilRequestHandler signals that a nil request handler interface was provided
var ErrNilRequestHandler = errors.New("nil request handler")

// ErrNilHaveTimeHandler signals that a nil have time handler func was provided
var ErrNilHaveTimeHandler = errors.New("nil have time handler")

// ErrWrongTypeInContainer signals that a wrong type of object was found in container
var ErrWrongTypeInContainer = errors.New("wrong type of object inside container")

// ErrLenMismatch signals that 2 or more slices have different lengths
var ErrLenMismatch = errors.New("lengths mismatch")

// ErrWrongTypeAssertion signals that an type assertion failed
var ErrWrongTypeAssertion = errors.New("wrong type assertion")

// ErrHeaderShardDataMismatch signals that shard header does not match created shard info
var ErrHeaderShardDataMismatch = errors.New("shard header does not match shard info")

// ErrNoDataInMessage signals that no data was found after parsing received p2p message
var ErrNoDataInMessage = errors.New("no data found in received message")

// ErrNilBuffer signals that a provided byte buffer is nil
var ErrNilBuffer = errors.New("provided byte buffer is nil")

// ErrNilRandSeed signals that a nil rand seed has been provided
var ErrNilRandSeed = errors.New("provided rand seed is nil")

// ErrNilPrevRandSeed signals that a nil previous rand seed has been provided
var ErrNilPrevRandSeed = errors.New("provided previous rand seed is nil")

// ErrReservedFieldNotSupportedYet signals that reserved field is not empty
var ErrReservedFieldNotSupportedYet = errors.New("reserved field not supported yet")

// ErrLowerRoundInBlock signals that a header round is too low for processing it
var ErrLowerRoundInBlock = errors.New("header round is lower than last committed")

// ErrHigherRoundInBlock signals that a block with higher round than permitted has been provided
var ErrHigherRoundInBlock = errors.New("higher round in block")

// ErrLowerNonceInBlock signals that a block with lower nonce than permitted has been provided
var ErrLowerNonceInBlock = errors.New("lower nonce in block")

// ErrHigherNonceInBlock signals that a block with higher nonce than permitted has been provided
var ErrHigherNonceInBlock = errors.New("higher nonce in block")

// ErrRandSeedDoesNotMatch signals that random seed does not match with the previous one
var ErrRandSeedDoesNotMatch = errors.New("random seed do not match")

// ErrHeaderNotFinal signals that header is not final and it should be
var ErrHeaderNotFinal = errors.New("header in metablock is not final")

// ErrShardIdMissmatch signals shard ID does not match expectations
var ErrShardIdMissmatch = errors.New("shard ID missmatch")

// ErrNotarizedHeadersSliceIsNil signals that the slice holding notarized headers is nil
var ErrNotarizedHeadersSliceIsNil = errors.New("notarized headers slice is nil")

// ErrNotarizedHeadersSliceForShardIsNil signals that the slice holding notarized headers for shard is nil
var ErrNotarizedHeadersSliceForShardIsNil = errors.New("notarized headers slice for shard is nil")

// ErrCrossShardMBWithoutConfirmationFromMeta signals that miniblock was not yet notarized by metachain
var ErrCrossShardMBWithoutConfirmationFromMeta = errors.New("cross shard miniblock with destination current shard is not confirmed by metachain")

// ErrHeaderBodyMismatch signals that the header does not attest all data from the block
var ErrHeaderBodyMismatch = errors.New("body cannot be validated from header data")

// ErrNilSmartContractProcessor signals that smart contract call executor is nil
var ErrNilSmartContractProcessor = errors.New("smart contract processor is nil")

// ErrNilArgumentParser signals that the argument parser is nil
var ErrNilArgumentParser = errors.New("argument parser is nil")

// ErrNilSCDestAccount signals that destination account is nil
var ErrNilSCDestAccount = errors.New("nil destination SC account")

// ErrWrongNonceInVMOutput signals that nonce in vm output is wrong
var ErrWrongNonceInVMOutput = errors.New("nonce invalid from SC run")

// ErrNilVMOutput signals that vmoutput is nil
var ErrNilVMOutput = errors.New("nil vm output")

// ErrNilValueFromRewardTransaction signals that the transfered value is nil
var ErrNilValueFromRewardTransaction = errors.New("transferred value is nil in reward transaction")

// ErrNilTemporaryAccountsHandler signals that temporary accounts handler is nil
var ErrNilTemporaryAccountsHandler = errors.New("temporary accounts handler is nil")

// ErrNotEnoughValidBlocksInStorage signals that bootstrap from storage failed due to not enough valid blocks stored
var ErrNotEnoughValidBlocksInStorage = errors.New("not enough valid blocks to start from storage")

// ErrNilSmartContractResult signals that the smart contract result is nil
var ErrNilSmartContractResult = errors.New("smart contract result is nil")

// ErrNilRewardTransaction signals that the reward transaction is nil
var ErrNilRewardTransaction = errors.New("reward transaction is nil")

// ErrNilUTxDataPool signals that unsigned transaction pool is nil
var ErrNilUTxDataPool = errors.New("unsigned transactions pool is nil")

// ErrNilRewardTxDataPool signals that the reward transactions pool is nil
var ErrNilRewardTxDataPool = errors.New("reward transactions pool is nil")

// ErrNilUnsignedTxDataPool signals that the unsigned transactions pool is nil
var ErrNilUnsignedTxDataPool = errors.New("unsigned transactions pool is nil")

// ErrNilUTxStorage signals that unsigned transaction storage is nil
var ErrNilUTxStorage = errors.New("unsigned transactions storage is nil")

// ErrNilScAddress signals that a nil smart contract address has been provided
var ErrNilScAddress = errors.New("nil SC address")

// ErrEmptyFunctionName signals that an empty function name has been provided
var ErrEmptyFunctionName = errors.New("empty function name")

// ErrMiniBlockHashMismatch signals that miniblock hashes does not match
var ErrMiniBlockHashMismatch = errors.New("miniblocks does not match")

// ErrNilIntermediateTransactionHandler signals that nil intermediate transaction handler was provided
var ErrNilIntermediateTransactionHandler = errors.New("intermediate transaction handler is nil")

// ErrWrongTypeInMiniBlock signals that type is not correct for processing
var ErrWrongTypeInMiniBlock = errors.New("type in miniblock is not correct for processing")

// ErrNilTransactionCoordinator signals that transaction coordinator is nil
var ErrNilTransactionCoordinator = errors.New("transaction coordinator is nil")

// ErrNilUint64Converter signals that uint64converter is nil
var ErrNilUint64Converter = errors.New("unit64converter is nil")

// ErrNilSmartContractResultProcessor signals that smart contract result processor is nil
var ErrNilSmartContractResultProcessor = errors.New("nil smart contract result processor")

// ErrNilRewardsTxProcessor signals that the rewards transaction processor is nil
var ErrNilRewardsTxProcessor = errors.New("nil rewards transaction processor")

// ErrNilIntermediateProcessorContainer signals that intermediate processors container is nil
var ErrNilIntermediateProcessorContainer = errors.New("intermediate processor container is nil")

// ErrNilPreProcessorsContainer signals that preprocessors container is nil
var ErrNilPreProcessorsContainer = errors.New("preprocessors container is nil")

// ErrNilPreProcessor signals that preprocessors is nil
var ErrNilPreProcessor = errors.New("preprocessor is nil")

// ErrNilGasHandler signals that gas handler is nil
var ErrNilGasHandler = errors.New("nil gas handler")

// ErrUnknownBlockType signals that block type is not correct
var ErrUnknownBlockType = errors.New("block type is unknown")

// ErrMissingPreProcessor signals that required pre processor is missing
var ErrMissingPreProcessor = errors.New("pre processor is missing")

// ErrNilAppStatusHandler defines the error for setting a nil AppStatusHandler
var ErrNilAppStatusHandler = errors.New("nil AppStatusHandler")

// ErrNilInterceptedDataFactory signals that a nil intercepted data factory was provided
var ErrNilInterceptedDataFactory = errors.New("nil intercepted data factory")

// ErrNilInterceptedDataProcessor signals that a nil intercepted data processor was provided
var ErrNilInterceptedDataProcessor = errors.New("nil intercepted data processor")

// ErrNilInterceptorThrottler signals that a nil interceptor throttler was provided
var ErrNilInterceptorThrottler = errors.New("nil interceptor throttler")

// ErrNilUnsignedTxHandler signals that the unsigned tx handler is nil
var ErrNilUnsignedTxHandler = errors.New("nil unsigned tx handler")

// ErrNilTxTypeHandler signals that tx type handler is nil
var ErrNilTxTypeHandler = errors.New("nil tx type handler")

// ErrNilPeerAccountsAdapter signals that a nil peer accounts database was provided
var ErrNilPeerAccountsAdapter = errors.New("nil peer accounts database")

// ErrInvalidPeerAccount signals that a peer account is invalid
var ErrInvalidPeerAccount = errors.New("invalid peer account")

// ErrInvalidMetaHeader signals that a wrong implementation of HeaderHandler was provided
var ErrInvalidMetaHeader = errors.New("invalid header provided, expected MetaBlock")

// ErrInvalidChainID signals that an invalid chain ID was provided
var ErrInvalidChainID = errors.New("invalid chain ID")

// ErrNilEpochStartTrigger signals that a nil start of epoch trigger was provided
var ErrNilEpochStartTrigger = errors.New("nil start of epoch trigger")

// ErrNilEpochHandler signals that a nil epoch handler was provided
var ErrNilEpochHandler = errors.New("nil epoch handler")

// ErrNilEpochStartNotifier signals that the provided epochStartNotifier is nil
var ErrNilEpochStartNotifier = errors.New("nil epochStartNotifier")

// ErrNilEpochNotifier signals that the provided EpochNotifier is nil
var ErrNilEpochNotifier = errors.New("nil EpochNotifier")

// ErrInvalidCacheRefreshIntervalInSec signals that the cacheRefreshIntervalInSec is invalid - zero or less
var ErrInvalidCacheRefreshIntervalInSec = errors.New("invalid cacheRefreshIntervalInSec")

// ErrEpochDoesNotMatch signals that epoch does not match between headers
var ErrEpochDoesNotMatch = errors.New("epoch does not match")

// ErrOverallBalanceChangeFromSC signals that all sumed balance changes are not zero
var ErrOverallBalanceChangeFromSC = errors.New("SC output balance updates are wrong")

// ErrOverflow signals that an overflow occured
var ErrOverflow = errors.New("type overflow occured")

// ErrNilTxValidator signals that a nil tx validator has been provided
var ErrNilTxValidator = errors.New("nil transaction validator")

// ErrNilHdrValidator signals that a nil header validator has been provided
var ErrNilHdrValidator = errors.New("nil header validator")

// ErrNilPendingMiniBlocksHandler signals that a nil pending miniblocks handler has been provided
var ErrNilPendingMiniBlocksHandler = errors.New("nil pending miniblocks handler")

// ErrNilEconomicsFeeHandler signals that fee handler is nil
var ErrNilEconomicsFeeHandler = errors.New("nil economics fee handler")

// ErrSystemBusy signals that the system is busy
var ErrSystemBusy = errors.New("system busy")

// ErrInsufficientGasPriceInTx signals that a lower gas price than required was provided
var ErrInsufficientGasPriceInTx = errors.New("insufficient gas price in tx")

// ErrInsufficientGasLimitInTx signals that a lower gas limit than required was provided
var ErrInsufficientGasLimitInTx = errors.New("insufficient gas limit in tx")

// ErrInvalidMaxGasLimitPerBlock signals that an invalid max gas limit per block has been read from config file
var ErrInvalidMaxGasLimitPerBlock = errors.New("invalid max gas limit per block")

// ErrInvalidGasPerDataByte signals that an invalid gas per data byte has been read from config file
var ErrInvalidGasPerDataByte = errors.New("invalid gas per data byte")

// ErrMaxGasLimitPerMiniBlockInSenderShardIsReached signals that max gas limit per mini block in sender shard has been reached
var ErrMaxGasLimitPerMiniBlockInSenderShardIsReached = errors.New("max gas limit per mini block in sender shard is reached")

// ErrMaxGasLimitPerMiniBlockInReceiverShardIsReached signals that max gas limit per mini block in receiver shard has been reached
var ErrMaxGasLimitPerMiniBlockInReceiverShardIsReached = errors.New("max gas limit per mini block in receiver shard is reached")

// ErrMaxGasLimitPerBlockInSelfShardIsReached signals that max gas limit per block in self shard has been reached
var ErrMaxGasLimitPerBlockInSelfShardIsReached = errors.New("max gas limit per block in self shard is reached")

// ErrInvalidMinimumGasPrice signals that an invalid gas price has been read from config file
var ErrInvalidMinimumGasPrice = errors.New("invalid minimum gas price")

// ErrInvalidMinimumGasLimitForTx signals that an invalid minimum gas limit for transactions has been read from config file
var ErrInvalidMinimumGasLimitForTx = errors.New("invalid minimum gas limit for transactions")

// ErrInvalidRewardsPercentages signals that rewards percentages are not correct
var ErrInvalidRewardsPercentages = errors.New("invalid rewards percentages")

// ErrInvalidInflationPercentages signals that inflation percentages are not correct
var ErrInvalidInflationPercentages = errors.New("invalid inflation percentages")

// ErrInvalidNonceRequest signals that invalid nonce was requested
var ErrInvalidNonceRequest = errors.New("invalid nonce request")

// ErrInvalidBlockRequestOldEpoch signals that invalid block was requested from old epoch
var ErrInvalidBlockRequestOldEpoch = errors.New("invalid block request from old epoch")

// ErrNilBlockChainHook signals that nil blockchain hook has been provided
var ErrNilBlockChainHook = errors.New("nil blockchain hook")

// ErrNilTxForCurrentBlockHandler signals that nil tx for current block handler has been provided
var ErrNilTxForCurrentBlockHandler = errors.New("nil tx for current block handler")

// ErrNilSCToProtocol signals that nil smart contract to protocol handler has been provided
var ErrNilSCToProtocol = errors.New("nil sc to protocol")

// ErrNilNodesSetup signals that nil nodes setup has been provided
var ErrNilNodesSetup = errors.New("nil nodes setup")

// ErrNilBlackListCacher signals that a nil black list cacher was provided
var ErrNilBlackListCacher = errors.New("nil black list cacher")

// ErrNilPeerShardMapper signals that a nil peer shard mapper has been provided
var ErrNilPeerShardMapper = errors.New("nil peer shard mapper")

// ErrNilBlockTracker signals that a nil block tracker was provided
var ErrNilBlockTracker = errors.New("nil block tracker")

// ErrHeaderIsBlackListed signals that the header provided is black listed
var ErrHeaderIsBlackListed = errors.New("header is black listed")

// ErrNilEconomicsData signals that nil economics data has been provided
var ErrNilEconomicsData = errors.New("nil economics data")

// ErrZeroMaxComputableRounds signals that a value of zero was provided on the maxComputableRounds
var ErrZeroMaxComputableRounds = errors.New("max computable rounds is zero")

// ErrNilRater signals that nil rater has been provided
var ErrNilRater = errors.New("nil rater")

// ErrNilNetworkWatcher signals that a nil network watcher has been provided
var ErrNilNetworkWatcher = errors.New("nil network watcher")

// ErrNilHeaderValidator signals that nil header validator has been provided
var ErrNilHeaderValidator = errors.New("nil header validator")

// ErrMaxRatingIsSmallerThanMinRating signals that the max rating is smaller than the min rating value
var ErrMaxRatingIsSmallerThanMinRating = errors.New("max rating is smaller than min rating")

// ErrMinRatingSmallerThanOne signals that the min rating is smaller than the min value of 1
var ErrMinRatingSmallerThanOne = errors.New("min rating is smaller than one")

// ErrStartRatingNotBetweenMinAndMax signals that the start rating is not between min and max rating
var ErrStartRatingNotBetweenMinAndMax = errors.New("start rating is not between min and max rating")

// ErrSignedBlocksThresholdNotBetweenZeroAndOne signals that the signed blocks threshold is not between 0 and 1
var ErrSignedBlocksThresholdNotBetweenZeroAndOne = errors.New("signed blocks threshold is not between 0 and 1")

// ErrConsecutiveMissedBlocksPenaltyLowerThanOne signals that the ConsecutiveMissedBlocksPenalty is lower than 1
var ErrConsecutiveMissedBlocksPenaltyLowerThanOne = errors.New("consecutive missed blocks penalty lower than 1")

// ErrDecreaseRatingsStepMoreThanMinusOne signals that the decrease rating step has a vale greater than -1
var ErrDecreaseRatingsStepMoreThanMinusOne = errors.New("decrease rating step has a value greater than -1")

// ErrHoursToMaxRatingFromStartRatingZero signals that the number of hours to reach max rating step is zero
var ErrHoursToMaxRatingFromStartRatingZero = errors.New("hours to reach max rating is zero")

// ErrSCDeployFromSCRIsNotPermitted signals that operation is not permitted
var ErrSCDeployFromSCRIsNotPermitted = errors.New("it is not permitted to deploy a smart contract from another smart contract cross shard")

// ErrNotEnoughGas signals that not enough gas has been provided
var ErrNotEnoughGas = errors.New("not enough gas was sent in the transaction")

// ErrInvalidValue signals that an invalid value was provided
var ErrInvalidValue = errors.New("invalid value provided")

// ErrNilQuotaStatusHandler signals that a nil quota status handler has been provided
var ErrNilQuotaStatusHandler = errors.New("nil quota status handler")

// ErrNilAntifloodHandler signals that a nil antiflood handler has been provided
var ErrNilAntifloodHandler = errors.New("nil antiflood handler")

// ErrNilHeaderSigVerifier signals that a nil header sig verifier has been provided
var ErrNilHeaderSigVerifier = errors.New("nil header sig verifier")

// ErrNilHeaderIntegrityVerifier signals that a nil header integrity verifier has been provided
var ErrNilHeaderIntegrityVerifier = errors.New("nil header integrity verifier")

// ErrFailedTransaction signals that transaction is of type failed.
var ErrFailedTransaction = errors.New("failed transaction, gas consumed")

// ErrNilBadTxHandler signals that bad tx handler is nil
var ErrNilBadTxHandler = errors.New("nil bad tx handler")

// ErrNilReceiptHandler signals that receipt handler is nil
var ErrNilReceiptHandler = errors.New("nil receipt handler")

// ErrTooManyReceiptsMiniBlocks signals that there were too many receipts miniblocks created
var ErrTooManyReceiptsMiniBlocks = errors.New("too many receipts miniblocks")

// ErrReceiptsHashMissmatch signals that overall receipts has does not match
var ErrReceiptsHashMissmatch = errors.New("receipts hash missmatch")

// ErrMiniBlockNumMissMatch signals that number of miniblocks does not match
var ErrMiniBlockNumMissMatch = errors.New("num miniblocks does not match")

// ErrEpochStartDataDoesNotMatch signals that EpochStartData is not the same as the leader created
var ErrEpochStartDataDoesNotMatch = errors.New("epoch start data does not match")

// ErrNotEpochStartBlock signals that block is not of type epoch start
var ErrNotEpochStartBlock = errors.New("not epoch start block")

// ErrGettingShardDataFromEpochStartData signals that could not get shard data from previous epoch start block
var ErrGettingShardDataFromEpochStartData = errors.New("could not find shard data from previous epoch start metablock")

// ErrNilValidityAttester signals that a nil validity attester has been provided
var ErrNilValidityAttester = errors.New("nil validity attester")

// ErrNilHeaderHandler signals that a nil header handler has been provided
var ErrNilHeaderHandler = errors.New("nil header handler")

// ErrNilMiniBlocksProvider signals that a nil miniblocks data provider has been passed over
var ErrNilMiniBlocksProvider = errors.New("nil miniblocks provider")

// ErrNilWhiteListHandler signals that white list handler is nil
var ErrNilWhiteListHandler = errors.New("nil whitelist handler")

// ErrMiniBlocksInWrongOrder signals the miniblocks are in wrong order
var ErrMiniBlocksInWrongOrder = errors.New("miniblocks in wrong order, should have been only from me")

// ErrEmptyTopic signals that an empty topic has been provided
var ErrEmptyTopic = errors.New("empty topic")

// ErrInvalidArguments signals that invalid arguments were given to process built-in function
var ErrInvalidArguments = errors.New("invalid arguments to process built-in function")

// ErrNilBuiltInFunction signals that built in function is nil
var ErrNilBuiltInFunction = errors.New("built in function is nil")

// ErrRewardMiniBlockNotFromMeta signals that miniblock has a different sender shard than meta
var ErrRewardMiniBlockNotFromMeta = errors.New("rewards miniblocks should come only from meta")

// ErrValidatorInfoMiniBlockNotFromMeta signals that miniblock has a different sender shard than meta
var ErrValidatorInfoMiniBlockNotFromMeta = errors.New("validatorInfo miniblocks should come only from meta")

// ErrAccumulatedFeesDoNotMatch signals that accumulated fees do not match
var ErrAccumulatedFeesDoNotMatch = errors.New("accumulated fees do not match")

// ErrDeveloperFeesDoNotMatch signals that developer fees do not match
var ErrDeveloperFeesDoNotMatch = errors.New("developer fees do not match")

// ErrAccumulatedFeesInEpochDoNotMatch signals that accumulated fees in epoch do not match
var ErrAccumulatedFeesInEpochDoNotMatch = errors.New("accumulated fees in epoch do not match")

// ErrDevFeesInEpochDoNotMatch signals that developer fees in epoch do not match
var ErrDevFeesInEpochDoNotMatch = errors.New("developer fees in epoch do not match")

// ErrNilRewardsHandler signals that rewards handler is nil
var ErrNilRewardsHandler = errors.New("rewards handler is nil")

// ErrNilEpochEconomics signals that nil end of epoch econimics was provided
var ErrNilEpochEconomics = errors.New("nil epoch economics")

// ErrNilEpochStartDataCreator signals that nil epoch start data creator was provided
var ErrNilEpochStartDataCreator = errors.New("nil epoch start data creator")

// ErrNilRewardsCreator signals that nil epoch start rewards creator was provided
var ErrNilRewardsCreator = errors.New("nil epoch start rewards creator")

// ErrNilEpochStartValidatorInfoCreator signals that nil epoch start validator info creator was provided
var ErrNilEpochStartValidatorInfoCreator = errors.New("nil epoch start validator info creator")

// ErrInvalidGenesisTotalSupply signals that invalid genesis total supply was provided
var ErrInvalidGenesisTotalSupply = errors.New("invalid genesis total supply")

// ErrOperationNotPermitted signals that operation is not permitted
var ErrOperationNotPermitted = errors.New("operation in account not permitted")

// ErrInvalidAddressLength signals that address length is invalid
var ErrInvalidAddressLength = errors.New("invalid address length")

// ErrDuplicateThreshold signals that two thresholds are the same
var ErrDuplicateThreshold = errors.New("two thresholds are the same")

// ErrNoChancesForMaxThreshold signals that the max threshold has no chance defined
var ErrNoChancesForMaxThreshold = errors.New("max threshold has no chances")

// ErrNoChancesProvided signals that there were no chances provided
var ErrNoChancesProvided = errors.New("no chances are provided")

// ErrNilMinChanceIfZero signals that there was no min chance provided if a chance is still needed
var ErrNilMinChanceIfZero = errors.New("no min chance ")

// ErrInvalidShardCacherIdentifier signals an invalid identifier
var ErrInvalidShardCacherIdentifier = errors.New("invalid identifier for shard cacher")

// ErrMaxBlockSizeReached signals that max block size has been reached
var ErrMaxBlockSizeReached = errors.New("max block size has been reached")

// ErrBlockBodyHashMismatch signals that block body hashes does not match
var ErrBlockBodyHashMismatch = errors.New("block bodies does not match")

// ErrInvalidMiniBlockType signals that an invalid miniblock type has been provided
var ErrInvalidMiniBlockType = errors.New("invalid miniblock type")

// ErrInvalidBody signals that an invalid body has been provided
var ErrInvalidBody = errors.New("invalid body")

// ErrNilBlockSizeComputationHandler signals that a nil block size computation handler has been provided
var ErrNilBlockSizeComputationHandler = errors.New("nil block size computation handler")

// ErrNilValidatorStatistics signals that a nil validator statistics has been provided
var ErrNilValidatorStatistics = errors.New("nil validator statistics")

// ErrAccountNotFound signals that the account was not found for the provided address
var ErrAccountNotFound = errors.New("account not found")

// ErrMaxRatingZero signals that maxrating with a value of zero has been provided
var ErrMaxRatingZero = errors.New("max rating is zero")

// ErrNilValidatorInfos signals that a nil validator infos has been provided
var ErrNilValidatorInfos = errors.New("nil validator infos")

// ErrNilBlockSizeThrottler signals that block size throttler si nil
var ErrNilBlockSizeThrottler = errors.New("block size throttler is nil")

// ErrNilHistoryRepository signals that history processor is nil
var ErrNilHistoryRepository = errors.New("history repository is nil")

// ErrInvalidMetaTransaction signals that meta transaction is invalid
var ErrInvalidMetaTransaction = errors.New("meta transaction is invalid")

// ErrLogNotFound is the error returned when a transaction has no logs
var ErrLogNotFound = errors.New("no logs for queried transaction")

// ErrNilTxLogsProcessor is the error returned when a transaction has no logs
var ErrNilTxLogsProcessor = errors.New("nil transaction logs processor")

// ErrIncreaseStepLowerThanOne signals that an increase step lower than one has been provided
var ErrIncreaseStepLowerThanOne = errors.New("increase step is lower than one")

// ErrNilVmInput signals that provided vm input is nil
var ErrNilVmInput = errors.New("nil vm input")

// ErrNilDnsAddresses signals that nil dns addresses map was provided
var ErrNilDnsAddresses = errors.New("nil dns addresses map")

// ErrNilProtocolSustainabilityAddress signals that a nil protocol sustainability address was provided
var ErrNilProtocolSustainabilityAddress = errors.New("nil protocol sustainability address")

// ErrCallerIsNotTheDNSAddress signals that called address is not the DNS address
var ErrCallerIsNotTheDNSAddress = errors.New("not a dns address")

// ErrUserNameChangeIsDisabled signals the user name change is not allowed
var ErrUserNameChangeIsDisabled = errors.New("user name change is disabled")

// ErrUserNameDoesNotMatch signals that user name does not match
var ErrUserNameDoesNotMatch = errors.New("user name does not match")

// ErrUserNameDoesNotMatchInCrossShardTx signals that user name does not match in case of cross shard tx
var ErrUserNameDoesNotMatchInCrossShardTx = errors.New("mismatch between receiver username and address")

// ErrNilBalanceComputationHandler signals that a nil balance computation handler has been provided
var ErrNilBalanceComputationHandler = errors.New("nil balance computation handler")

// ErrNilRatingsInfoHandler signals that nil ratings info handler has been provided
var ErrNilRatingsInfoHandler = errors.New("nil ratings info handler")

// ErrNilDebugger signals that a nil debug handler has been provided
var ErrNilDebugger = errors.New("nil debug handler")

// ErrBuiltInFunctionCalledWithValue signals that builtin function was called with value that is not allowed
var ErrBuiltInFunctionCalledWithValue = errors.New("built in function called with tx value is not allowed")

// ErrEmptyFloodPreventerList signals that an empty flood preventer list has been provided
var ErrEmptyFloodPreventerList = errors.New("empty flood preventer provided")

// ErrNilTopicFloodPreventer signals that a nil topic flood preventer has been provided
var ErrNilTopicFloodPreventer = errors.New("nil topic flood preventer")

// ErrOriginatorIsBlacklisted signals that a message originator is blacklisted on the current node
var ErrOriginatorIsBlacklisted = errors.New("originator is blacklisted")

// ErrShardIsStuck signals that a shard is stuck
var ErrShardIsStuck = errors.New("shard is stuck")

// ErrRelayedTxBeneficiaryDoesNotMatchReceiver signals that an invalid address was provided in the relayed tx
var ErrRelayedTxBeneficiaryDoesNotMatchReceiver = errors.New("invalid address in relayed tx")

// ErrInvalidVMType signals that invalid vm type was provided
var ErrInvalidVMType = errors.New("invalid VM type")

// ErrRecursiveRelayedTxIsNotAllowed signals that recursive relayed tx is not allowed
var ErrRecursiveRelayedTxIsNotAllowed = errors.New("recursive relayed tx is not allowed")

// ErrRelayedTxValueHigherThenUserTxValue signals that relayed tx value is higher then user tx value
var ErrRelayedTxValueHigherThenUserTxValue = errors.New("relayed tx value is higher than user tx value")

// ErrNilInterceptorContainer signals that nil interceptor container has been provided
var ErrNilInterceptorContainer = errors.New("nil interceptor container")

// ErrInvalidTransactionVersion signals  that an invalid transaction version has been provided
var ErrInvalidTransactionVersion = errors.New("invalid transaction version")

// ErrTxValueTooBig signals that transaction value is too big
var ErrTxValueTooBig = errors.New("tx value is too big")

// ErrInvalidUserNameLength signals that provided user name length is invalid
var ErrInvalidUserNameLength = errors.New("invalid user name length")

// ErrTxValueOutOfBounds signals that transaction value is out of bounds
var ErrTxValueOutOfBounds = errors.New("tx value is out of bounds")

// ErrNilBlackListedPkCache signals that a nil black listed public key cache has been provided
var ErrNilBlackListedPkCache = errors.New("nil black listed public key cache")

// ErrInvalidDecayCoefficient signals that the provided decay coefficient is invalid
var ErrInvalidDecayCoefficient = errors.New("decay coefficient is invalid")

// ErrInvalidDecayIntervalInSeconds signals that an invalid interval in seconds was provided
var ErrInvalidDecayIntervalInSeconds = errors.New("invalid decay interval in seconds")

// ErrInvalidMinScore signals that an invalid minimum score was provided
var ErrInvalidMinScore = errors.New("invalid minimum score")

// ErrInvalidMaxScore signals that an invalid maximum score was provided
var ErrInvalidMaxScore = errors.New("invalid maximum score")

// ErrInvalidUnitValue signals that an invalid unit value was provided
var ErrInvalidUnitValue = errors.New("invalid unit value")

// ErrInvalidBadPeerThreshold signals that an invalid bad peer threshold has been provided
var ErrInvalidBadPeerThreshold = errors.New("invalid bad peer threshold")

// ErrNilPeerValidatorMapper signals that nil peer validator mapper has been provided
var ErrNilPeerValidatorMapper = errors.New("nil peer validator mapper")

// ErrOnlyValidatorsCanUseThisTopic signals that topic can be used by validator only
var ErrOnlyValidatorsCanUseThisTopic = errors.New("only validators can use this topic")

// ErrTransactionIsNotWhitelisted signals that a transaction is not whitelisted
var ErrTransactionIsNotWhitelisted = errors.New("transaction is not whitelisted")

// ErrInterceptedDataNotForCurrentShard signals that intercepted data is not for current shard
var ErrInterceptedDataNotForCurrentShard = errors.New("intercepted data not for current shard")

// ErrAccountNotPayable will be sent when trying to send money to a non-payable account
var ErrAccountNotPayable = errors.New("sending value to non payable contract")

// ErrNilIndexer signals that indexer is nil
var ErrNilIndexer = errors.New("indexer is nil")

// ErrNilTpsBenchmark signals that tps benchmark object is nil
var ErrNilTpsBenchmark = errors.New("tps benchmark object is nil")

// ErrSmartContractDeploymentIsDisabled signals that smart contract deployment was disabled
var ErrSmartContractDeploymentIsDisabled = errors.New("smart Contract deployment is disabled")

// ErrUpgradeNotAllowed signals that upgrade is not allowed
var ErrUpgradeNotAllowed = errors.New("upgrade is allowed only for owner")

// ErrBuiltInFunctionsAreDisabled signals that built in functions are disabled
var ErrBuiltInFunctionsAreDisabled = errors.New("built in functions are disabled")

// ErrRelayedTxDisabled signals that relayed tx are disabled
var ErrRelayedTxDisabled = errors.New("relayed tx is disabled")

// ErrEmptyConsensusGroup is raised when an operation is attempted with an empty consensus group
var ErrEmptyConsensusGroup = errors.New("consensusGroup is empty")

// ErrRelayedTxGasLimitMissmatch signals that relayed tx gas limit is higher then user tx gas limit
var ErrRelayedTxGasLimitMissmatch = errors.New("relayed tx gas limit higher then user tx gas limit")

// ErrRelayedGasPriceMissmatch signals that relayed gas price is not equal with user tx
var ErrRelayedGasPriceMissmatch = errors.New("relayed gas price missmatch")

// ErrNilUserAccount signals that nil user account was provided
var ErrNilUserAccount = errors.New("nil user account")

// ErrNilEpochStartSystemSCProcessor signals that nil epoch start system sc processor was provided
var ErrNilEpochStartSystemSCProcessor = errors.New("nil epoch start system sc processor")

// ErrEmptyPeerID signals that an empty peer ID has been provided
var ErrEmptyPeerID = errors.New("empty peer ID")

// ErrAddressIsNotESDTSystemSC signals that destination is not a system sc address
var ErrAddressIsNotESDTSystemSC = errors.New("destination is not system sc address")

// ErrOnlySystemAccountAccepted signals that only system account is accepted
var ErrOnlySystemAccountAccepted = errors.New("only system account is accepted")

// ErrNilPauseHandler signals that nil pause handler has been provided
var ErrNilPauseHandler = errors.New("nil pause handler")

// ErrESDTTokenIsPaused signals that esdt token is paused
var ErrESDTTokenIsPaused = errors.New("esdt token is paused")

// ErrESDTIsFrozenForAccount signals that account is frozen for given esdt token
var ErrESDTIsFrozenForAccount = errors.New("account is frozen for this esdt token")

// ErrCannotWipeAccountNotFrozen signals that account isn't frozen so the wipe is not possible
var ErrCannotWipeAccountNotFrozen = errors.New("cannot wipe because the account is not frozen for this esdt token")

// ErrNilPayableHandler signals that nil payableHandler was provided
var ErrNilPayableHandler = errors.New("nil payableHandler was provided")

// ErrNilFallbackHeaderValidator signals that a nil fallback header validator has been provided
var ErrNilFallbackHeaderValidator = errors.New("nil fallback header validator")

// ErrTransactionSignedWithHashIsNotEnabled signals that a transaction signed with hash is not enabled
var ErrTransactionSignedWithHashIsNotEnabled = errors.New("transaction signed with hash is not enabled")

// ErrNilTransactionVersionChecker signals that provided transaction version checker is nil
var ErrNilTransactionVersionChecker = errors.New("nil transaction version checker")

// ErrInvalidRewardsTopUpGradientPoint signals that the top up gradient point is invalid
var ErrInvalidRewardsTopUpGradientPoint = errors.New("rewards top up gradient point is invalid")

// ErrInvalidVMInputGasComputation signals that invalid vm input gas computation was provided
var ErrInvalidVMInputGasComputation = errors.New("invalid vm input gas computation")

// ErrMoreGasConsumedThanProvided signals that VM used more gas than provided
var ErrMoreGasConsumedThanProvided = errors.New("more gas used than provided")

// ErrInvalidGasModifier signals that provided gas modifier is invalid
var ErrInvalidGasModifier = errors.New("invalid gas modifier")

// ErrMoreGasThanGasLimitPerBlock signals that more gas was provided than gas limit per block
var ErrMoreGasThanGasLimitPerBlock = errors.New("more gas was provided than gas limit per block")

// ErrNotEnoughGasInUserTx signals that not enough gas was provided in user tx
var ErrNotEnoughGasInUserTx = errors.New("not enough gas provided in user tx")

// ErrNegativeBalanceDeltaOnCrossShardAccount signals that negative balance delta was given on cross shard account
var ErrNegativeBalanceDeltaOnCrossShardAccount = errors.New("negative balance delta on cross shard account")

// ErrNilOrEmptyList signals that a nil or empty list was provided
var ErrNilOrEmptyList = errors.New("nil or empty provided list")

// ErrNilScQueryElement signals that a nil sc query service element was provided
var ErrNilScQueryElement = errors.New("nil SC query service element")

// ErrMaxAccumulatedFeesExceeded signals that max accumulated fees has been exceeded
var ErrMaxAccumulatedFeesExceeded = errors.New("max accumulated fees has been exceeded")

<<<<<<< HEAD
// ErrSubtractionOverflow signals that uint64 subtraction overflowed
var ErrSubtractionOverflow = errors.New("uint64 subtraction overflowed")

// ErrInvalidEpochStartMetaBlockConsensusPercentage signals that a small epoch start meta block consensus percentage has been provided
var ErrInvalidEpochStartMetaBlockConsensusPercentage = errors.New("invalid epoch start meta block consensus percentage")

// ErrNilCurrentNetworkEpochSetter signals that a nil current network epoch setter has been provided
var ErrNilCurrentNetworkEpochSetter = errors.New("nil current network epoch setter")

// ErrNilNumConnectedPeersProvider signals that a nil number of connected peers provider has been provided
var ErrNilNumConnectedPeersProvider = errors.New("nil number of connected peers provider")
=======
// ErrMaxDeveloperFeesExceeded signals that max developer fees has been exceeded
var ErrMaxDeveloperFeesExceeded = errors.New("max developer fees has been exceeded")
>>>>>>> 2f3d722a
<|MERGE_RESOLUTION|>--- conflicted
+++ resolved
@@ -953,9 +953,8 @@
 // ErrMaxAccumulatedFeesExceeded signals that max accumulated fees has been exceeded
 var ErrMaxAccumulatedFeesExceeded = errors.New("max accumulated fees has been exceeded")
 
-<<<<<<< HEAD
-// ErrSubtractionOverflow signals that uint64 subtraction overflowed
-var ErrSubtractionOverflow = errors.New("uint64 subtraction overflowed")
+// ErrMaxDeveloperFeesExceeded signals that max developer fees has been exceeded
+var ErrMaxDeveloperFeesExceeded = errors.New("max developer fees has been exceeded")
 
 // ErrInvalidEpochStartMetaBlockConsensusPercentage signals that a small epoch start meta block consensus percentage has been provided
 var ErrInvalidEpochStartMetaBlockConsensusPercentage = errors.New("invalid epoch start meta block consensus percentage")
@@ -964,8 +963,4 @@
 var ErrNilCurrentNetworkEpochSetter = errors.New("nil current network epoch setter")
 
 // ErrNilNumConnectedPeersProvider signals that a nil number of connected peers provider has been provided
-var ErrNilNumConnectedPeersProvider = errors.New("nil number of connected peers provider")
-=======
-// ErrMaxDeveloperFeesExceeded signals that max developer fees has been exceeded
-var ErrMaxDeveloperFeesExceeded = errors.New("max developer fees has been exceeded")
->>>>>>> 2f3d722a
+var ErrNilNumConnectedPeersProvider = errors.New("nil number of connected peers provider")