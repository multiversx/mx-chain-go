package process

import (
	"errors"
)

// ErrNilMessage signals that a nil message has been received
var ErrNilMessage = errors.New("nil message")

// ErrNilAccountsAdapter defines the error when trying to use a nil AccountsAddapter
var ErrNilAccountsAdapter = errors.New("nil AccountsAdapter")

// ErrNilCoreComponentsHolder signals that a nil core components holder was provided
var ErrNilCoreComponentsHolder = errors.New("nil core components holder")

// ErrNilBootstrapComponentsHolder signals that a nil bootstrap components holder was provided
var ErrNilBootstrapComponentsHolder = errors.New("nil bootstrap components holder")

// ErrNilStatusComponentsHolder signals that a nil status components holder was provided
var ErrNilStatusComponentsHolder = errors.New("nil status components holder")

// ErrNilStatusCoreComponentsHolder signals that a nil status core components holder was provided
var ErrNilStatusCoreComponentsHolder = errors.New("nil status core components holder")

// ErrNilCryptoComponentsHolder signals that a nil crypto components holder was provided
var ErrNilCryptoComponentsHolder = errors.New("nil crypto components holder")

// ErrNilDataComponentsHolder signals that a nil data components holder was provided
var ErrNilDataComponentsHolder = errors.New("nil data components holder")

// ErrNilHasher signals that an operation has been attempted to or with a nil hasher implementation
var ErrNilHasher = errors.New("nil Hasher")

// ErrNilPubkeyConverter signals that an operation has been attempted to or with a nil public key converter implementation
var ErrNilPubkeyConverter = errors.New("nil pubkey converter")

// ErrNilGasSchedule signals that an operation has been attempted with a nil gas schedule
var ErrNilGasSchedule = errors.New("nil GasSchedule")

// ErrNilAddressContainer signals that an operation has been attempted to or with a nil AddressContainer implementation
var ErrNilAddressContainer = errors.New("nil AddressContainer")

// ErrNilTransaction signals that an operation has been attempted to or with a nil transaction
var ErrNilTransaction = errors.New("nil transaction")

// ErrWrongTransaction signals that transaction is invalid
var ErrWrongTransaction = errors.New("invalid transaction")

// ErrNoVM signals that no SCHandler has been set
var ErrNoVM = errors.New("no VM (hook not set)")

// ErrHigherNonceInTransaction signals the nonce in transaction is higher than the account's nonce
var ErrHigherNonceInTransaction = errors.New("higher nonce in transaction")

// ErrLowerNonceInTransaction signals the nonce in transaction is lower than the account's nonce
var ErrLowerNonceInTransaction = errors.New("lower nonce in transaction")

// ErrInsufficientFunds signals the funds are insufficient for the move balance operation but the
// transaction fee is covered by the current balance
var ErrInsufficientFunds = errors.New("insufficient funds")

// ErrInsufficientFee signals that the current balance doesn't have the required transaction fee
var ErrInsufficientFee = errors.New("insufficient balance for fees")

// ErrNilValue signals the value is nil
var ErrNilValue = errors.New("nil value")

// ErrNilBlockChain signals that an operation has been attempted to or with a nil blockchain
var ErrNilBlockChain = errors.New("nil block chain")

// ErrNilMetaBlockHeader signals that an operation has been attempted to or with a nil metablock
var ErrNilMetaBlockHeader = errors.New("nil metablock header")

// ErrNilTxBlockBody signals that an operation has been attempted to or with a nil tx block body
var ErrNilTxBlockBody = errors.New("nil tx block body")

// ErrNilStore signals that the provided storage service is nil
var ErrNilStore = errors.New("nil data storage service")

// ErrNilBootStorer signals that the provided boot storer is bil
var ErrNilBootStorer = errors.New("nil boot storer")

// ErrNilBlockHeader signals that an operation has been attempted to or with a nil block header
var ErrNilBlockHeader = errors.New("nil block header")

// ErrNilBlockBody signals that an operation has been attempted to or with a nil block body
var ErrNilBlockBody = errors.New("nil block body")

// ErrNilTxHash signals that an operation has been attempted with a nil hash
var ErrNilTxHash = errors.New("nil transaction hash")

// ErrNilPubKeysBitmap signals that an operation has been attempted with a nil public keys bitmap
var ErrNilPubKeysBitmap = errors.New("nil public keys bitmap")

// ErrNilPreviousBlockHash signals that an operation has been attempted with a nil previous block header hash
var ErrNilPreviousBlockHash = errors.New("nil previous block header hash")

// ErrNilSignature signals that an operation has been attempted with a nil signature
var ErrNilSignature = errors.New("nil signature")

// ErrNilMiniBlocks signals that an operation has been attempted with a nil mini-block
var ErrNilMiniBlocks = errors.New("nil mini blocks")

// ErrNilMiniBlock signals that an operation has been attempted with a nil miniblock
var ErrNilMiniBlock = errors.New("nil mini block")

// ErrNilRootHash signals that an operation has been attempted with a nil root hash
var ErrNilRootHash = errors.New("root hash is nil")

// ErrWrongNonceInBlock signals the nonce in block is different from expected nonce
var ErrWrongNonceInBlock = errors.New("wrong nonce in block")

// ErrBlockHashDoesNotMatch signals that header hash does not match with the previous one
var ErrBlockHashDoesNotMatch = errors.New("block hash does not match")

// ErrMissingTransaction signals that one transaction is missing
var ErrMissingTransaction = errors.New("missing transaction")

// ErrMarshalWithoutSuccess signals that marshal some data was not done with success
var ErrMarshalWithoutSuccess = errors.New("marshal without success")

// ErrUnmarshalWithoutSuccess signals that unmarshal some data was not done with success
var ErrUnmarshalWithoutSuccess = errors.New("unmarshal without success")

// ErrRootStateDoesNotMatch signals that root state does not match
var ErrRootStateDoesNotMatch = errors.New("root state does not match")

// ErrValidatorStatsRootHashDoesNotMatch signals that the root hash for the validator statistics does not match
var ErrValidatorStatsRootHashDoesNotMatch = errors.New("root hash for validator statistics does not match")

// ErrAccountStateDirty signals that the accounts were modified before starting the current modification
var ErrAccountStateDirty = errors.New("accountState was dirty before starting to change")

// ErrInvalidShardId signals that the shard id is invalid
var ErrInvalidShardId = errors.New("invalid shard id")

// ErrMissingHeader signals that header of the block is missing
var ErrMissingHeader = errors.New("missing header")

// ErrMissingHashForHeaderNonce signals that hash of the block is missing
var ErrMissingHashForHeaderNonce = errors.New("missing hash for header nonce")

// ErrMissingBody signals that body of the block is missing
var ErrMissingBody = errors.New("missing body")

// ErrNilBlockProcessor signals that an operation has been attempted to or with a nil BlockProcessor implementation
var ErrNilBlockProcessor = errors.New("nil block processor")

// ErrNilMarshalizer signals that an operation has been attempted to or with a nil Marshalizer implementation
var ErrNilMarshalizer = errors.New("nil Marshalizer")

// ErrNilNodesConfigProvider signals that an operation has been attempted to or with a nil nodes config provider
var ErrNilNodesConfigProvider = errors.New("nil nodes config provider")

// ErrNilSystemSCConfig signals that nil system sc config was provided
var ErrNilSystemSCConfig = errors.New("nil system sc config")

// ErrNilRoundHandler signals that an operation has been attempted to or with a nil RoundHandler implementation
var ErrNilRoundHandler = errors.New("nil RoundHandler")

// ErrNilRoundTimeDurationHandler signals that an operation has been attempted to or with a nil RoundTimeDurationHandler implementation
var ErrNilRoundTimeDurationHandler = errors.New("nil RoundTimeDurationHandler")

// ErrNilMessenger signals that a nil Messenger object was provided
var ErrNilMessenger = errors.New("nil Messenger")

// ErrNilTxDataPool signals that a nil transaction pool has been provided
var ErrNilTxDataPool = errors.New("nil transaction data pool")

// ErrNilHeadersDataPool signals that a nil headers pool has been provided
var ErrNilHeadersDataPool = errors.New("nil headers data pool")

// ErrNilCacher signals that a nil cache has been provided
var ErrNilCacher = errors.New("nil cacher")

// ErrNilRcvAddr signals that an operation has been attempted to or with a nil receiver address
var ErrNilRcvAddr = errors.New("nil receiver address")

// ErrInvalidRcvAddr signals that an invalid receiver address was provided
var ErrInvalidRcvAddr = errors.New("invalid receiver address")

// ErrNilSndAddr signals that an operation has been attempted to or with a nil sender address
var ErrNilSndAddr = errors.New("nil sender address")

// ErrInvalidSndAddr signals that an invalid sender address was provided
var ErrInvalidSndAddr = errors.New("invalid sender address")

// ErrNegativeValue signals that a negative value has been detected, and it is not allowed
var ErrNegativeValue = errors.New("negative value")

// ErrNilShardCoordinator signals that an operation has been attempted to or with a nil shard coordinator
var ErrNilShardCoordinator = errors.New("nil shard coordinator")

// ErrNilNodesCoordinator signals that an operation has been attempted to or with a nil nodes coordinator
var ErrNilNodesCoordinator = errors.New("nil nodes coordinator")

// ErrNilStakingDataProvider signals that a nil staking data provider was used
var ErrNilStakingDataProvider = errors.New("nil staking data provider")

// ErrNilKeyGen signals that an operation has been attempted to or with a nil single sign key generator
var ErrNilKeyGen = errors.New("nil key generator")

// ErrNilSingleSigner signals that a nil single signer is used
var ErrNilSingleSigner = errors.New("nil single signer")

// ErrBlockProposerSignatureMissing signals that block proposer signature is missing from the block aggregated sig
var ErrBlockProposerSignatureMissing = errors.New("block proposer signature is missing")

// ErrNilMultiSigVerifier signals that a nil multi-signature verifier is used
var ErrNilMultiSigVerifier = errors.New("nil multi-signature verifier")

// ErrNilDataToProcess signals that nil data was provided
var ErrNilDataToProcess = errors.New("nil data to process")

// ErrNilPoolsHolder signals that an operation has been attempted to or with a nil pools holder object
var ErrNilPoolsHolder = errors.New("nil pools holder")

// ErrNilTxStorage signals that a nil transaction storage has been provided
var ErrNilTxStorage = errors.New("nil transaction storage")

// ErrNilStorage signals that a nil storage has been provided
var ErrNilStorage = errors.New("nil storage")

// ErrNilShardedDataCacherNotifier signals that a nil sharded data cacher notifier has been provided
var ErrNilShardedDataCacherNotifier = errors.New("nil sharded data cacher notifier")

// ErrInvalidTxInPool signals an invalid transaction in the transactions pool
var ErrInvalidTxInPool = errors.New("invalid transaction in the transactions pool")

// ErrTxNotFound signals that a transaction has not found
var ErrTxNotFound = errors.New("transaction not found")

// ErrNilTransactionPool signals that a nil transaction pool was used
var ErrNilTransactionPool = errors.New("nil transaction pool")

// ErrNilMiniBlockPool signals that a nil mini blocks pool was used
var ErrNilMiniBlockPool = errors.New("nil mini block pool")

// ErrNilMetaBlocksPool signals that a nil meta blocks pool was used
var ErrNilMetaBlocksPool = errors.New("nil meta blocks pool")

// ErrNilProofsPool signals that a nil proofs pool was used
var ErrNilProofsPool = errors.New("nil proofs pool")

// ErrNilTxProcessor signals that a nil transactions processor was used
var ErrNilTxProcessor = errors.New("nil transactions processor")

// ErrNilDataPoolHolder signals that the data pool holder is nil
var ErrNilDataPoolHolder = errors.New("nil data pool holder")

// ErrTimeIsOut signals that time is out
var ErrTimeIsOut = errors.New("time is out")

// ErrNilForkDetector signals that the fork detector is nil
var ErrNilForkDetector = errors.New("nil fork detector")

// ErrNilContainerElement signals when trying to add a nil element in the container
var ErrNilContainerElement = errors.New("element cannot be nil")

// ErrNilArgumentStruct signals that a function has received nil instead of an instantiated Arg... structure
var ErrNilArgumentStruct = errors.New("nil argument struct")

// ErrInvalidContainerKey signals that an element does not exist in the container's map
var ErrInvalidContainerKey = errors.New("element does not exist in container")

// ErrContainerKeyAlreadyExists signals that an element was already set in the container's map
var ErrContainerKeyAlreadyExists = errors.New("provided key already exists in container")

// ErrNilRequestHandler signals that a nil request handler interface was provided
var ErrNilRequestHandler = errors.New("nil request handler")

// ErrNilHaveTimeHandler signals that a nil have time handler func was provided
var ErrNilHaveTimeHandler = errors.New("nil have time handler")

// ErrWrongTypeInContainer signals that a wrong type of object was found in container
var ErrWrongTypeInContainer = errors.New("wrong type of object inside container")

// ErrLenMismatch signals that 2 or more slices have different lengths
var ErrLenMismatch = errors.New("lengths mismatch")

// ErrWrongTypeAssertion signals that a type assertion failed
var ErrWrongTypeAssertion = errors.New("wrong type assertion")

// ErrHeaderShardDataMismatch signals that shard header does not match created shard info
var ErrHeaderShardDataMismatch = errors.New("shard header does not match shard info")

// ErrNoDataInMessage signals that no data was found after parsing received p2p message
var ErrNoDataInMessage = errors.New("no data found in received message")

// ErrNilBuffer signals that a provided byte buffer is nil
var ErrNilBuffer = errors.New("provided byte buffer is nil")

// ErrNilRandSeed signals that a nil rand seed has been provided
var ErrNilRandSeed = errors.New("provided rand seed is nil")

// ErrNilPrevRandSeed signals that a nil previous rand seed has been provided
var ErrNilPrevRandSeed = errors.New("provided previous rand seed is nil")

// ErrReservedFieldInvalid signals that reserved field has an invalid content
var ErrReservedFieldInvalid = errors.New("reserved field content is invalid")

// ErrLowerRoundInBlock signals that a header round is too low for processing it
var ErrLowerRoundInBlock = errors.New("header round is lower than last committed")

// ErrHigherRoundInBlock signals that a block with higher round than permitted has been provided
var ErrHigherRoundInBlock = errors.New("higher round in block")

// ErrLowerNonceInBlock signals that a block with lower nonce than permitted has been provided
var ErrLowerNonceInBlock = errors.New("lower nonce in block")

// ErrHigherNonceInBlock signals that a block with higher nonce than permitted has been provided
var ErrHigherNonceInBlock = errors.New("higher nonce in block")

// ErrRandSeedDoesNotMatch signals that random seed does not match with the previous one
var ErrRandSeedDoesNotMatch = errors.New("random seed does not match")

// ErrHeaderNotFinal signals that header is not final, and it should be
var ErrHeaderNotFinal = errors.New("header in metablock is not final")

// ErrShardIdMissmatch signals shard ID does not match expectations
var ErrShardIdMissmatch = errors.New("shard ID missmatch")

// ErrNotarizedHeadersSliceIsNil signals that the slice holding notarized headers is nil
var ErrNotarizedHeadersSliceIsNil = errors.New("notarized headers slice is nil")

// ErrNotarizedHeadersSliceForShardIsNil signals that the slice holding notarized headers for shard is nil
var ErrNotarizedHeadersSliceForShardIsNil = errors.New("notarized headers slice for shard is nil")

// ErrCrossShardMBWithoutConfirmationFromMeta signals that miniblock was not yet notarized by metachain
var ErrCrossShardMBWithoutConfirmationFromMeta = errors.New("cross shard miniblock with destination current shard is not confirmed by metachain")

// ErrHeaderBodyMismatch signals that the header does not attest all data from the block
var ErrHeaderBodyMismatch = errors.New("body cannot be validated from header data")

// ErrScheduledMiniBlocksMismatch signals that scheduled mini blocks created and executed in the last block, which are not yet final,
// do not match with the ones received in the next proposed body
var ErrScheduledMiniBlocksMismatch = errors.New("scheduled miniblocks does not match")

// ErrNilSmartContractProcessor signals that smart contract call executor is nil
var ErrNilSmartContractProcessor = errors.New("smart contract processor is nil")

// ErrNilArgumentParser signals that the argument parser is nil
var ErrNilArgumentParser = errors.New("argument parser is nil")

// ErrNilSCDestAccount signals that destination account is nil
var ErrNilSCDestAccount = errors.New("nil destination SC account")

// ErrWrongNonceInVMOutput signals that nonce in vm output is wrong
var ErrWrongNonceInVMOutput = errors.New("nonce invalid from SC run")

// ErrNilVMOutput signals that vmoutput is nil
var ErrNilVMOutput = errors.New("nil vm output")

// ErrNilValueFromRewardTransaction signals that the transfered value is nil
var ErrNilValueFromRewardTransaction = errors.New("transferred value is nil in reward transaction")

// ErrNilTemporaryAccountsHandler signals that temporary accounts handler is nil
var ErrNilTemporaryAccountsHandler = errors.New("temporary accounts handler is nil")

// ErrNotEnoughValidBlocksInStorage signals that bootstrap from storage failed due to not enough valid blocks stored
var ErrNotEnoughValidBlocksInStorage = errors.New("not enough valid blocks to start from storage")

// ErrNilSmartContractResult signals that the smart contract result is nil
var ErrNilSmartContractResult = errors.New("smart contract result is nil")

// ErrNilRewardTransaction signals that the reward transaction is nil
var ErrNilRewardTransaction = errors.New("reward transaction is nil")

// ErrNilUTxDataPool signals that unsigned transaction pool is nil
var ErrNilUTxDataPool = errors.New("unsigned transactions pool is nil")

// ErrNilRewardTxDataPool signals that the reward transactions pool is nil
var ErrNilRewardTxDataPool = errors.New("reward transactions pool is nil")

// ErrNilUnsignedTxDataPool signals that the unsigned transactions pool is nil
var ErrNilUnsignedTxDataPool = errors.New("unsigned transactions pool is nil")

// ErrNilUTxStorage signals that unsigned transaction storage is nil
var ErrNilUTxStorage = errors.New("unsigned transactions storage is nil")

// ErrNilScAddress signals that a nil smart contract address has been provided
var ErrNilScAddress = errors.New("nil SC address")

// ErrEmptyFunctionName signals that an empty function name has been provided
var ErrEmptyFunctionName = errors.New("empty function name")

// ErrMiniBlockHashMismatch signals that miniblock hashes does not match
var ErrMiniBlockHashMismatch = errors.New("miniblocks does not match")

// ErrNilIntermediateTransactionHandler signals that nil intermediate transaction handler was provided
var ErrNilIntermediateTransactionHandler = errors.New("intermediate transaction handler is nil")

// ErrWrongTypeInMiniBlock signals that type is not correct for processing
var ErrWrongTypeInMiniBlock = errors.New("type in miniblock is not correct for processing")

// ErrNilTransactionCoordinator signals that transaction coordinator is nil
var ErrNilTransactionCoordinator = errors.New("transaction coordinator is nil")

// ErrNilUint64Converter signals that uint64converter is nil
var ErrNilUint64Converter = errors.New("uint64converter is nil")

// ErrNilSmartContractResultProcessor signals that smart contract result processor is nil
var ErrNilSmartContractResultProcessor = errors.New("nil smart contract result processor")

// ErrNilRewardsTxProcessor signals that the rewards transaction processor is nil
var ErrNilRewardsTxProcessor = errors.New("nil rewards transaction processor")

// ErrNilIntermediateProcessorContainer signals that intermediate processors container is nil
var ErrNilIntermediateProcessorContainer = errors.New("intermediate processor container is nil")

// ErrNilPreProcessorsContainer signals that preprocessors container is nil
var ErrNilPreProcessorsContainer = errors.New("preprocessors container is nil")

// ErrNilPreProcessor signals that preprocessors is nil
var ErrNilPreProcessor = errors.New("preprocessor is nil")

// ErrNilGasHandler signals that gas handler is nil
var ErrNilGasHandler = errors.New("nil gas handler")

// ErrUnknownBlockType signals that block type is not correct
var ErrUnknownBlockType = errors.New("block type is unknown")

// ErrMissingPreProcessor signals that required pre-processor is missing
var ErrMissingPreProcessor = errors.New("pre processor is missing")

// ErrNilAppStatusHandler defines the error for setting a nil AppStatusHandler
var ErrNilAppStatusHandler = errors.New("nil AppStatusHandler")

// ErrNilInterceptedDataFactory signals that a nil intercepted data factory was provided
var ErrNilInterceptedDataFactory = errors.New("nil intercepted data factory")

// ErrNilInterceptedDataProcessor signals that a nil intercepted data processor was provided
var ErrNilInterceptedDataProcessor = errors.New("nil intercepted data processor")

// ErrNilInterceptorThrottler signals that a nil interceptor throttler was provided
var ErrNilInterceptorThrottler = errors.New("nil interceptor throttler")

// ErrNilUnsignedTxHandler signals that the unsigned tx handler is nil
var ErrNilUnsignedTxHandler = errors.New("nil unsigned tx handler")

// ErrNilTxTypeHandler signals that tx type handler is nil
var ErrNilTxTypeHandler = errors.New("nil tx type handler")

// ErrNilPeerAccountsAdapter signals that a nil peer accounts database was provided
var ErrNilPeerAccountsAdapter = errors.New("nil peer accounts database")

// ErrInvalidPeerAccount signals that a peer account is invalid
var ErrInvalidPeerAccount = errors.New("invalid peer account")

// ErrInvalidMetaHeader signals that a wrong implementation of HeaderHandler was provided
var ErrInvalidMetaHeader = errors.New("invalid header provided, expected MetaBlock")

// ErrInvalidChainID signals that an invalid chain ID was provided
var ErrInvalidChainID = errors.New("invalid chain ID")

// ErrNilEpochStartTrigger signals that a nil start of epoch trigger was provided
var ErrNilEpochStartTrigger = errors.New("nil start of epoch trigger")

// ErrNilEpochHandler signals that a nil epoch handler was provided
var ErrNilEpochHandler = errors.New("nil epoch handler")

// ErrNilEpochStartNotifier signals that the provided epochStartNotifier is nil
var ErrNilEpochStartNotifier = errors.New("nil epochStartNotifier")

// ErrNilEpochNotifier signals that the provided EpochNotifier is nil
var ErrNilEpochNotifier = errors.New("nil EpochNotifier")

// ErrNilRoundNotifier signals that the provided EpochNotifier is nil
var ErrNilRoundNotifier = errors.New("nil RoundNotifier")

// ErrNilChainParametersHandler signals that the provided chain parameters handler is nil
var ErrNilChainParametersHandler = errors.New("nil chain parameters handler")

// ErrInvalidCacheRefreshIntervalInSec signals that the cacheRefreshIntervalInSec is invalid - zero or less
var ErrInvalidCacheRefreshIntervalInSec = errors.New("invalid cacheRefreshIntervalInSec")

// ErrEpochDoesNotMatch signals that epoch does not match between headers
var ErrEpochDoesNotMatch = errors.New("epoch does not match")

// ErrOverallBalanceChangeFromSC signals that all sumed balance changes are not zero
var ErrOverallBalanceChangeFromSC = errors.New("SC output balance updates are wrong")

// ErrOverflow signals that an overflow occured
var ErrOverflow = errors.New("type overflow occured")

// ErrNilTxValidator signals that a nil tx validator has been provided
var ErrNilTxValidator = errors.New("nil transaction validator")

// ErrNilPendingMiniBlocksHandler signals that a nil pending miniblocks handler has been provided
var ErrNilPendingMiniBlocksHandler = errors.New("nil pending miniblocks handler")

// ErrNilEconomicsFeeHandler signals that fee handler is nil
var ErrNilEconomicsFeeHandler = errors.New("nil economics fee handler")

// ErrSystemBusy signals that the system is busy
var ErrSystemBusy = errors.New("system busy")

// ErrInsufficientGasPriceInTx signals that a lower gas price than required was provided
var ErrInsufficientGasPriceInTx = errors.New("insufficient gas price in tx")

// ErrInsufficientGasLimitInTx signals that a lower gas limit than required was provided
var ErrInsufficientGasLimitInTx = errors.New("insufficient gas limit in tx")

// ErrInvalidMaxGasLimitPerBlock signals that an invalid max gas limit per block has been read from config file
var ErrInvalidMaxGasLimitPerBlock = errors.New("invalid max gas limit per block")

// ErrInvalidMaxGasLimitPerMiniBlock signals that an invalid max gas limit per mini block has been read from config file
var ErrInvalidMaxGasLimitPerMiniBlock = errors.New("invalid max gas limit per mini block")

// ErrInvalidMaxGasLimitPerMetaBlock signals that an invalid max gas limit per meta block has been read from config file
var ErrInvalidMaxGasLimitPerMetaBlock = errors.New("invalid max gas limit per meta block")

// ErrInvalidMaxGasLimitPerMetaMiniBlock signals that an invalid max gas limit per meta mini block has been read from config file
var ErrInvalidMaxGasLimitPerMetaMiniBlock = errors.New("invalid max gas limit per meta mini block")

// ErrInvalidMaxGasLimitPerTx signals that an invalid max gas limit per tx has been read from config file
var ErrInvalidMaxGasLimitPerTx = errors.New("invalid max gas limit per tx")

// ErrInvalidGasPerDataByte signals that an invalid gas per data byte has been read from config file
var ErrInvalidGasPerDataByte = errors.New("invalid gas per data byte")

// ErrMaxGasLimitPerMiniBlockInReceiverShardIsReached signals that max gas limit per mini block in receiver shard has been reached
var ErrMaxGasLimitPerMiniBlockInReceiverShardIsReached = errors.New("max gas limit per mini block in receiver shard is reached")

// ErrMaxGasLimitPerOneTxInReceiverShardIsReached signals that max gas limit per one transaction in receiver shard has been reached
var ErrMaxGasLimitPerOneTxInReceiverShardIsReached = errors.New("max gas limit per one transaction in receiver shard is reached")

// ErrMaxGasLimitPerBlockInSelfShardIsReached signals that max gas limit per block in self shard has been reached
var ErrMaxGasLimitPerBlockInSelfShardIsReached = errors.New("max gas limit per block in self shard is reached")

// ErrMaxGasLimitUsedForDestMeTxsIsReached signals that max gas limit used for dest me txs has been reached
var ErrMaxGasLimitUsedForDestMeTxsIsReached = errors.New("max gas limit used for dest me txs is reached")

// ErrMaxGasLimitPerTransactionIsReached signals that max gas limit per transactions has been reached
var ErrMaxGasLimitPerTransactionIsReached = errors.New("max gas limit per transaction is reached")

// ErrMaxGasLimitPerMiniBlockIsReached signals that max gas limit per mini block has been reached
var ErrMaxGasLimitPerMiniBlockIsReached = errors.New("max gas limit per mini block is reached")

// ErrInvalidMinimumGasPrice signals that an invalid gas price has been read from config file
var ErrInvalidMinimumGasPrice = errors.New("invalid minimum gas price")

// ErrInvalidExtraGasLimitGuardedTx signals that an invalid gas limit has been provided in the config file
var ErrInvalidExtraGasLimitGuardedTx = errors.New("invalid extra gas limit for guarded transactions")

// ErrInvalidMaxGasPriceSetGuardian signals that an invalid maximum gas price has been provided in the config file
var ErrInvalidMaxGasPriceSetGuardian = errors.New("invalid maximum gas price for set guardian")

// ErrInvalidMaxGasHigherFactorAccepted signals that an invalid gas factor has been provided in the config file
var ErrInvalidMaxGasHigherFactorAccepted = errors.New("invalid gas higher factor accepted")

// ErrGuardianSignatureNotExpected signals that the guardian signature is not expected
var ErrGuardianSignatureNotExpected = errors.New("guardian signature not expected")

// ErrGuardianAddressNotExpected signals that the guardian address is not expected
var ErrGuardianAddressNotExpected = errors.New("guardian address not expected")

// ErrInvalidMinimumGasLimitForTx signals that an invalid minimum gas limit for transactions has been read from config file
var ErrInvalidMinimumGasLimitForTx = errors.New("invalid minimum gas limit for transactions")

// ErrEmptyEpochRewardsConfig signals that the epoch rewards config is empty
var ErrEmptyEpochRewardsConfig = errors.New("the epoch rewards config is empty")

// ErrEmptyGasLimitSettings signals that the gas limit settings is empty
var ErrEmptyGasLimitSettings = errors.New("the gas limit settings is empty")

// ErrEmptyYearSettings signals that the year settings is empty
var ErrEmptyYearSettings = errors.New("the year settings is empty")

// ErrInvalidRewardsPercentages signals that rewards percentages are not correct
var ErrInvalidRewardsPercentages = errors.New("invalid rewards percentages")

// ErrInvalidInflationPercentages signals that inflation percentages are not correct
var ErrInvalidInflationPercentages = errors.New("invalid inflation percentages")

// ErrInvalidNonceRequest signals that invalid nonce was requested
var ErrInvalidNonceRequest = errors.New("invalid nonce request")

// ErrInvalidBlockRequestOldEpoch signals that invalid block was requested from old epoch
var ErrInvalidBlockRequestOldEpoch = errors.New("invalid block request from old epoch")

// ErrNilBlockChainHook signals that nil blockchain hook has been provided
var ErrNilBlockChainHook = errors.New("nil blockchain hook")

// ErrNilTxForCurrentBlockHandler signals that nil tx for current block handler has been provided
var ErrNilTxForCurrentBlockHandler = errors.New("nil tx for current block handler")

// ErrNilSCToProtocol signals that nil smart contract to protocol handler has been provided
var ErrNilSCToProtocol = errors.New("nil sc to protocol")

// ErrNilNodesSetup signals that nil nodes setup has been provided
var ErrNilNodesSetup = errors.New("nil nodes setup")

// ErrNilBlackListCacher signals that a nil black list cacher was provided
var ErrNilBlackListCacher = errors.New("nil black list cacher")

// ErrNilPeerShardMapper signals that a nil peer shard mapper has been provided
var ErrNilPeerShardMapper = errors.New("nil peer shard mapper")

// ErrNilBlockTracker signals that a nil block tracker was provided
var ErrNilBlockTracker = errors.New("nil block tracker")

// ErrHeaderIsBlackListed signals that the header provided is black listed
var ErrHeaderIsBlackListed = errors.New("header is black listed")

// ErrNilEconomicsData signals that nil economics data has been provided
var ErrNilEconomicsData = errors.New("nil economics data")

// ErrNilOutportDataProvider signals that a nil outport data provider has been given
var ErrNilOutportDataProvider = errors.New("nil outport data  provider")

// ErrZeroMaxComputableRounds signals that a value of zero was provided on the maxComputableRounds
var ErrZeroMaxComputableRounds = errors.New("max computable rounds is zero")

// ErrZeroMaxConsecutiveRoundsOfRatingDecrease signals that a value of zero was provided on the MaxConsecutiveRoundsOfRatingDecrease
var ErrZeroMaxConsecutiveRoundsOfRatingDecrease = errors.New("max consecutive number of rounds, in which we can decrease a validator rating, is zero")

// ErrNilRater signals that nil rater has been provided
var ErrNilRater = errors.New("nil rater")

// ErrNilNetworkWatcher signals that a nil network watcher has been provided
var ErrNilNetworkWatcher = errors.New("nil network watcher")

// ErrNilHeaderValidator signals that nil header validator has been provided
var ErrNilHeaderValidator = errors.New("nil header validator")

// ErrMaxRatingIsSmallerThanMinRating signals that the max rating is smaller than the min rating value
var ErrMaxRatingIsSmallerThanMinRating = errors.New("max rating is smaller than min rating")

// ErrMinRatingSmallerThanOne signals that the min rating is smaller than the min value of 1
var ErrMinRatingSmallerThanOne = errors.New("min rating is smaller than one")

// ErrStartRatingNotBetweenMinAndMax signals that the start rating is not between min and max rating
var ErrStartRatingNotBetweenMinAndMax = errors.New("start rating is not between min and max rating")

// ErrSignedBlocksThresholdNotBetweenZeroAndOne signals that the signed blocks threshold is not between 0 and 1
var ErrSignedBlocksThresholdNotBetweenZeroAndOne = errors.New("signed blocks threshold is not between 0 and 1")

// ErrConsecutiveMissedBlocksPenaltyLowerThanOne signals that the ConsecutiveMissedBlocksPenalty is lower than 1
var ErrConsecutiveMissedBlocksPenaltyLowerThanOne = errors.New("consecutive missed blocks penalty lower than 1")

// ErrDecreaseRatingsStepMoreThanMinusOne signals that the decrease rating step has a vale greater than -1
var ErrDecreaseRatingsStepMoreThanMinusOne = errors.New("decrease rating step has a value greater than -1")

// ErrHoursToMaxRatingFromStartRatingZero signals that the number of hours to reach max rating step is zero
var ErrHoursToMaxRatingFromStartRatingZero = errors.New("hours to reach max rating is zero")

// ErrSCDeployFromSCRIsNotPermitted signals that operation is not permitted
var ErrSCDeployFromSCRIsNotPermitted = errors.New("it is not permitted to deploy a smart contract from another smart contract cross shard")

// ErrNotEnoughGas signals that not enough gas has been provided
var ErrNotEnoughGas = errors.New("not enough gas was sent in the transaction")

// ErrInvalidValue signals that an invalid value was provided
var ErrInvalidValue = errors.New("invalid value provided")

// ErrNilQuotaStatusHandler signals that a nil quota status handler has been provided
var ErrNilQuotaStatusHandler = errors.New("nil quota status handler")

// ErrNilAntifloodHandler signals that a nil antiflood handler has been provided
var ErrNilAntifloodHandler = errors.New("nil antiflood handler")

// ErrNilHeaderSigVerifier signals that a nil header sig verifier has been provided
var ErrNilHeaderSigVerifier = errors.New("nil header sig verifier")

// ErrNilHeaderIntegrityVerifier signals that a nil header integrity verifier has been provided
var ErrNilHeaderIntegrityVerifier = errors.New("nil header integrity verifier")

// ErrFailedTransaction signals that transaction is of type failed.
var ErrFailedTransaction = errors.New("failed transaction, gas consumed")

// ErrNilBadTxHandler signals that bad tx handler is nil
var ErrNilBadTxHandler = errors.New("nil bad tx handler")

// ErrNilReceiptHandler signals that receipt handler is nil
var ErrNilReceiptHandler = errors.New("nil receipt handler")

// ErrTooManyReceiptsMiniBlocks signals that there were too many receipts miniblocks created
var ErrTooManyReceiptsMiniBlocks = errors.New("too many receipts miniblocks")

// ErrReceiptsHashMissmatch signals that overall receipts has does not match
var ErrReceiptsHashMissmatch = errors.New("receipts hash missmatch")

// ErrMiniBlockNumMissMatch signals that number of miniblocks does not match
var ErrMiniBlockNumMissMatch = errors.New("num miniblocks does not match")

// ErrEpochStartDataDoesNotMatch signals that EpochStartData is not the same as the leader created
var ErrEpochStartDataDoesNotMatch = errors.New("epoch start data does not match")

// ErrNotEpochStartBlock signals that block is not of type epoch start
var ErrNotEpochStartBlock = errors.New("not epoch start block")

// ErrGettingShardDataFromEpochStartData signals that could not get shard data from previous epoch start block
var ErrGettingShardDataFromEpochStartData = errors.New("could not find shard data from previous epoch start metablock")

// ErrNilValidityAttester signals that a nil validity attester has been provided
var ErrNilValidityAttester = errors.New("nil validity attester")

// ErrNilHeaderHandler signals that a nil header handler has been provided
var ErrNilHeaderHandler = errors.New("nil header handler")

// ErrNilMiniBlocksProvider signals that a nil miniblocks data provider has been passed over
var ErrNilMiniBlocksProvider = errors.New("nil miniblocks provider")

// ErrNilWhiteListHandler signals that white list handler is nil
var ErrNilWhiteListHandler = errors.New("nil whitelist handler")

// ErrNilPreferredPeersHolder signals that preferred peers holder is nil
var ErrNilPreferredPeersHolder = errors.New("nil preferred peers holder")

// ErrNilInterceptedDataVerifier signals that intercepted data verifier is nil
var ErrNilInterceptedDataVerifier = errors.New("nil intercepted data verifier")

// ErrMiniBlocksInWrongOrder signals the miniblocks are in wrong order
var ErrMiniBlocksInWrongOrder = errors.New("miniblocks in wrong order, should have been only from me")

// ErrEmptyTopic signals that an empty topic has been provided
var ErrEmptyTopic = errors.New("empty topic")

// ErrInvalidArguments signals that invalid arguments were given to process built-in function
var ErrInvalidArguments = errors.New("invalid arguments to process built-in function")

// ErrNilBuiltInFunction signals that built-in function is nil
var ErrNilBuiltInFunction = errors.New("built in function is nil")

// ErrRewardMiniBlockNotFromMeta signals that miniblock has a different sender shard than meta
var ErrRewardMiniBlockNotFromMeta = errors.New("rewards miniblocks should come only from meta")

// ErrValidatorInfoMiniBlockNotFromMeta signals that miniblock has a different sender shard than meta
var ErrValidatorInfoMiniBlockNotFromMeta = errors.New("validatorInfo miniblocks should come only from meta")

// ErrAccumulatedFeesDoNotMatch signals that accumulated fees do not match
var ErrAccumulatedFeesDoNotMatch = errors.New("accumulated fees do not match")

// ErrDeveloperFeesDoNotMatch signals that developer fees do not match
var ErrDeveloperFeesDoNotMatch = errors.New("developer fees do not match")

// ErrAccumulatedFeesInEpochDoNotMatch signals that accumulated fees in epoch do not match
var ErrAccumulatedFeesInEpochDoNotMatch = errors.New("accumulated fees in epoch do not match")

// ErrDevFeesInEpochDoNotMatch signals that developer fees in epoch do not match
var ErrDevFeesInEpochDoNotMatch = errors.New("developer fees in epoch do not match")

// ErrNilRewardsHandler signals that rewards handler is nil
var ErrNilRewardsHandler = errors.New("rewards handler is nil")

// ErrNilEpochEconomics signals that nil end of epoch econimics was provided
var ErrNilEpochEconomics = errors.New("nil epoch economics")

// ErrNilEpochStartDataCreator signals that nil epoch start data creator was provided
var ErrNilEpochStartDataCreator = errors.New("nil epoch start data creator")

// ErrNilRewardsCreator signals that nil epoch start rewards creator was provided
var ErrNilRewardsCreator = errors.New("nil epoch start rewards creator")

// ErrNilEpochStartValidatorInfoCreator signals that nil epoch start validator info creator was provided
var ErrNilEpochStartValidatorInfoCreator = errors.New("nil epoch start validator info creator")

// ErrInvalidGenesisTotalSupply signals that invalid genesis total supply was provided
var ErrInvalidGenesisTotalSupply = errors.New("invalid genesis total supply")

// ErrDuplicateThreshold signals that two thresholds are the same
var ErrDuplicateThreshold = errors.New("two thresholds are the same")

// ErrNoChancesForMaxThreshold signals that the max threshold has no chance defined
var ErrNoChancesForMaxThreshold = errors.New("max threshold has no chances")

// ErrNoChancesProvided signals that there were no chances provided
var ErrNoChancesProvided = errors.New("no chances are provided")

// ErrNilMinChanceIfZero signals that there was no min chance provided if a chance is still needed
var ErrNilMinChanceIfZero = errors.New("no min chance ")

// ErrInvalidShardCacherIdentifier signals an invalid identifier
var ErrInvalidShardCacherIdentifier = errors.New("invalid identifier for shard cacher")

// ErrMaxBlockSizeReached signals that max block size has been reached
var ErrMaxBlockSizeReached = errors.New("max block size has been reached")

// ErrBlockBodyHashMismatch signals that block body hashes does not match
var ErrBlockBodyHashMismatch = errors.New("block bodies does not match")

// ErrInvalidMiniBlockType signals that an invalid miniblock type has been provided
var ErrInvalidMiniBlockType = errors.New("invalid miniblock type")

// ErrInvalidBody signals that an invalid body has been provided
var ErrInvalidBody = errors.New("invalid body")

// ErrNilBlockSizeComputationHandler signals that a nil block size computation handler has been provided
var ErrNilBlockSizeComputationHandler = errors.New("nil block size computation handler")

// ErrNilValidatorStatistics signals that a nil validator statistics has been provided
var ErrNilValidatorStatistics = errors.New("nil validator statistics")

// ErrAccountNotFound signals that the account was not found for the provided address
var ErrAccountNotFound = errors.New("account not found")

// ErrMaxRatingZero signals that maxrating with a value of zero has been provided
var ErrMaxRatingZero = errors.New("max rating is zero")

// ErrNilValidatorInfos signals that a nil validator infos has been provided
var ErrNilValidatorInfos = errors.New("nil validator infos")

// ErrNilBlockSizeThrottler signals that block size throttler si nil
var ErrNilBlockSizeThrottler = errors.New("block size throttler is nil")

// ErrNilHistoryRepository signals that history processor is nil
var ErrNilHistoryRepository = errors.New("history repository is nil")

// ErrInvalidMetaTransaction signals that meta transaction is invalid
var ErrInvalidMetaTransaction = errors.New("meta transaction is invalid")

// ErrLogNotFound is the error returned when a transaction has no logs
var ErrLogNotFound = errors.New("no logs for queried transaction")

// ErrNilTxLogsProcessor is the error returned when a transaction has no logs
var ErrNilTxLogsProcessor = errors.New("nil transaction logs processor")

// ErrIncreaseStepLowerThanOne signals that an increase step lower than one has been provided
var ErrIncreaseStepLowerThanOne = errors.New("increase step is lower than one")

// ErrNilVmInput signals that provided vm input is nil
var ErrNilVmInput = errors.New("nil vm input")

// ErrNilDnsAddresses signals that nil dns addresses map was provided
var ErrNilDnsAddresses = errors.New("nil dns addresses map")

// ErrNilProtocolSustainabilityAddress signals that a nil protocol sustainability address was provided
var ErrNilProtocolSustainabilityAddress = errors.New("nil protocol sustainability address")

// ErrUserNameDoesNotMatch signals that username does not match
var ErrUserNameDoesNotMatch = errors.New("user name does not match")

// ErrUserNameDoesNotMatchInCrossShardTx signals that username does not match in case of cross shard tx
var ErrUserNameDoesNotMatchInCrossShardTx = errors.New("mismatch between receiver username and address")

// ErrNilBalanceComputationHandler signals that a nil balance computation handler has been provided
var ErrNilBalanceComputationHandler = errors.New("nil balance computation handler")

// ErrNilRatingsInfoHandler signals that nil ratings info handler has been provided
var ErrNilRatingsInfoHandler = errors.New("nil ratings info handler")

// ErrNilDebugger signals that a nil debug handler has been provided
var ErrNilDebugger = errors.New("nil debug handler")

// ErrEmptyFloodPreventerList signals that an empty flood preventer list has been provided
var ErrEmptyFloodPreventerList = errors.New("empty flood preventer provided")

// ErrNilTopicFloodPreventer signals that a nil topic flood preventer has been provided
var ErrNilTopicFloodPreventer = errors.New("nil topic flood preventer")

// ErrOriginatorIsBlacklisted signals that a message originator is blacklisted on the current node
var ErrOriginatorIsBlacklisted = errors.New("originator is blacklisted")

// ErrShardIsStuck signals that a shard is stuck
var ErrShardIsStuck = errors.New("shard is stuck")

// ErrRelayedTxBeneficiaryDoesNotMatchReceiver signals that an invalid address was provided in the relayed tx
var ErrRelayedTxBeneficiaryDoesNotMatchReceiver = errors.New("invalid address in relayed tx")

// ErrRecursiveRelayedTxIsNotAllowed signals that recursive relayed tx is not allowed
var ErrRecursiveRelayedTxIsNotAllowed = errors.New("recursive relayed tx is not allowed")

// ErrRelayedTxValueHigherThenUserTxValue signals that relayed tx value is higher than user tx value
var ErrRelayedTxValueHigherThenUserTxValue = errors.New("relayed tx value is higher than user tx value")

// ErrNilInterceptorContainer signals that nil interceptor container has been provided
var ErrNilInterceptorContainer = errors.New("nil interceptor container")

// ErrInvalidTransactionVersion signals  that an invalid transaction version has been provided
var ErrInvalidTransactionVersion = errors.New("invalid transaction version")

// ErrTxValueTooBig signals that transaction value is too big
var ErrTxValueTooBig = errors.New("tx value is too big")

// ErrInvalidUserNameLength signals that provided username length is invalid
var ErrInvalidUserNameLength = errors.New("invalid user name length")

// ErrTxValueOutOfBounds signals that transaction value is out of bounds
var ErrTxValueOutOfBounds = errors.New("tx value is out of bounds")

// ErrNilBlackListedPkCache signals that a nil black listed public key cache has been provided
var ErrNilBlackListedPkCache = errors.New("nil black listed public key cache")

// ErrInvalidDecayCoefficient signals that the provided decay coefficient is invalid
var ErrInvalidDecayCoefficient = errors.New("decay coefficient is invalid")

// ErrInvalidDecayIntervalInSeconds signals that an invalid interval in seconds was provided
var ErrInvalidDecayIntervalInSeconds = errors.New("invalid decay interval in seconds")

// ErrInvalidMinScore signals that an invalid minimum score was provided
var ErrInvalidMinScore = errors.New("invalid minimum score")

// ErrInvalidMaxScore signals that an invalid maximum score was provided
var ErrInvalidMaxScore = errors.New("invalid maximum score")

// ErrInvalidUnitValue signals that an invalid unit value was provided
var ErrInvalidUnitValue = errors.New("invalid unit value")

// ErrInvalidBadPeerThreshold signals that an invalid bad peer threshold has been provided
var ErrInvalidBadPeerThreshold = errors.New("invalid bad peer threshold")

// ErrNilPeerValidatorMapper signals that nil peer validator mapper has been provided
var ErrNilPeerValidatorMapper = errors.New("nil peer validator mapper")

// ErrOnlyValidatorsCanUseThisTopic signals that topic can be used by validator only
var ErrOnlyValidatorsCanUseThisTopic = errors.New("only validators can use this topic")

// ErrTransactionIsNotWhitelisted signals that a transaction is not whitelisted
var ErrTransactionIsNotWhitelisted = errors.New("transaction is not whitelisted")

// ErrTrieNodeIsNotWhitelisted signals that a trie node is not whitelisted
var ErrTrieNodeIsNotWhitelisted = errors.New("trie node is not whitelisted")

// ErrInterceptedDataNotForCurrentShard signals that intercepted data is not for current shard
var ErrInterceptedDataNotForCurrentShard = errors.New("intercepted data not for current shard")

// ErrAccountNotPayable will be sent when trying to send money to a non-payable account
var ErrAccountNotPayable = errors.New("sending value to non payable contract")

// ErrNilOutportHandler signals that outport is nil
var ErrNilOutportHandler = errors.New("outport handler is nil")

// ErrSmartContractDeploymentIsDisabled signals that smart contract deployment was disabled
var ErrSmartContractDeploymentIsDisabled = errors.New("smart Contract deployment is disabled")

// ErrUpgradeNotAllowed signals that upgrade is not allowed
var ErrUpgradeNotAllowed = errors.New("upgrade is allowed only for owner")

// ErrBuiltInFunctionsAreDisabled signals that built-in functions are disabled
var ErrBuiltInFunctionsAreDisabled = errors.New("built in functions are disabled")

// ErrRelayedTxDisabled signals that relayed tx are disabled
var ErrRelayedTxDisabled = errors.New("relayed tx is disabled")

// ErrRelayedTxV2Disabled signals that the v2 version of relayed tx is disabled
var ErrRelayedTxV2Disabled = errors.New("relayed tx v2 is disabled")

// ErrRelayedTxV2ZeroVal signals that the v2 version of relayed tx should be created with 0 as value
var ErrRelayedTxV2ZeroVal = errors.New("relayed tx v2 value should be 0")

// ErrEmptyConsensusGroup is raised when an operation is attempted with an empty consensus group
var ErrEmptyConsensusGroup = errors.New("consensusGroup is empty")

// ErrRelayedTxGasLimitMissmatch signals that relayed tx gas limit is higher than user tx gas limit
var ErrRelayedTxGasLimitMissmatch = errors.New("relayed tx gas limit higher then user tx gas limit")

// ErrRelayedGasPriceMissmatch signals that relayed gas price is not equal with user tx
var ErrRelayedGasPriceMissmatch = errors.New("relayed gas price missmatch")

// ErrNilUserAccount signals that nil user account was provided
var ErrNilUserAccount = errors.New("nil user account")

// ErrNilEpochStartSystemSCProcessor signals that nil epoch start system sc processor was provided
var ErrNilEpochStartSystemSCProcessor = errors.New("nil epoch start system sc processor")

// ErrEmptyPeerID signals that an empty peer ID has been provided
var ErrEmptyPeerID = errors.New("empty peer ID")

// ErrNilFallbackHeaderValidator signals that a nil fallback header validator has been provided
var ErrNilFallbackHeaderValidator = errors.New("nil fallback header validator")

// ErrTransactionSignedWithHashIsNotEnabled signals that a transaction signed with hash is not enabled
var ErrTransactionSignedWithHashIsNotEnabled = errors.New("transaction signed with hash is not enabled")

// ErrNilTransactionVersionChecker signals that provided transaction version checker is nil
var ErrNilTransactionVersionChecker = errors.New("nil transaction version checker")

// ErrInvalidRewardsTopUpGradientPoint signals that the top-up gradient point is invalid
var ErrInvalidRewardsTopUpGradientPoint = errors.New("rewards top up gradient point is invalid")

// ErrInvalidVMInputGasComputation signals that invalid vm input gas computation was provided
var ErrInvalidVMInputGasComputation = errors.New("invalid vm input gas computation")

// ErrMoreGasConsumedThanProvided signals that VM used more gas than provided
var ErrMoreGasConsumedThanProvided = errors.New("more gas used than provided")

// ErrInvalidGasModifier signals that provided gas modifier is invalid
var ErrInvalidGasModifier = errors.New("invalid gas modifier")

// ErrMoreGasThanGasLimitPerBlock signals that more gas was provided than gas limit per block
var ErrMoreGasThanGasLimitPerBlock = errors.New("more gas was provided than gas limit per block")

// ErrMoreGasThanGasLimitPerMiniBlockForSafeCrossShard signals that more gas was provided than gas limit per mini block for safe cross shard
var ErrMoreGasThanGasLimitPerMiniBlockForSafeCrossShard = errors.New("more gas was provided than gas limit per mini block for safe cross shard")

// ErrNotEnoughGasInUserTx signals that not enough gas was provided in user tx
var ErrNotEnoughGasInUserTx = errors.New("not enough gas provided in user tx")

// ErrNegativeBalanceDeltaOnCrossShardAccount signals that negative balance delta was given on cross shard account
var ErrNegativeBalanceDeltaOnCrossShardAccount = errors.New("negative balance delta on cross shard account")

// ErrNilOrEmptyList signals that a nil or empty list was provided
var ErrNilOrEmptyList = errors.New("nil or empty provided list")

// ErrNilScQueryElement signals that a nil sc query service element was provided
var ErrNilScQueryElement = errors.New("nil SC query service element")

// ErrMaxAccumulatedFeesExceeded signals that max accumulated fees has been exceeded
var ErrMaxAccumulatedFeesExceeded = errors.New("max accumulated fees has been exceeded")

// ErrMaxDeveloperFeesExceeded signals that max developer fees has been exceeded
var ErrMaxDeveloperFeesExceeded = errors.New("max developer fees has been exceeded")

// ErrInvalidEpochStartMetaBlockConsensusPercentage signals that a small epoch start meta block consensus percentage has been provided
var ErrInvalidEpochStartMetaBlockConsensusPercentage = errors.New("invalid epoch start meta block consensus percentage")

// ErrNilNumConnectedPeersProvider signals that a nil number of connected peers provider has been provided
var ErrNilNumConnectedPeersProvider = errors.New("nil number of connected peers provider")

// ErrNilLocker signals that a nil locker was provided
var ErrNilLocker = errors.New("nil locker")

// ErrNilAllowExternalQueriesChan signals that a nil channel for signaling the allowance of external queries provided is nil
var ErrNilAllowExternalQueriesChan = errors.New("nil channel for signaling the allowance of external queries")

// ErrQueriesNotAllowedYet signals that the node is not ready yet to process VM Queries
var ErrQueriesNotAllowedYet = errors.New("node is not ready yet to process VM Queries")

// ErrNilChunksProcessor signals that a nil chunks processor has been provided
var ErrNilChunksProcessor = errors.New("nil chunks processor")

// ErrIncompatibleReference signals that an incompatible reference was provided when processing a batch
var ErrIncompatibleReference = errors.New("incompatible reference when processing batch")

// ErrProcessClosed signals that an incomplete processing occurred due to the early process closing
var ErrProcessClosed = errors.New("incomplete processing: process is closing")

// ErrNilAccountsDBSyncer signals that a nil accounts db syncer has been provided
var ErrNilAccountsDBSyncer = errors.New("nil accounts DB syncer")

// ErrNilCurrentNetworkEpochProvider signals that a nil CurrentNetworkEpochProvider handler has been provided
var ErrNilCurrentNetworkEpochProvider = errors.New("nil current network epoch provider")

// ErrNilESDTTransferParser signals that a nil ESDT transfer parser has been provided
var ErrNilESDTTransferParser = errors.New("nil esdt transfer parser")

// ErrResultingSCRIsTooBig signals that resulting smart contract result is too big
var ErrResultingSCRIsTooBig = errors.New("resulting SCR is too big")

// ErrNotAllowedToWriteUnderProtectedKey signals that writing under protected key is not allowed
var ErrNotAllowedToWriteUnderProtectedKey = errors.New("not allowed to write under protected key")

// ErrNilNFTStorageHandler signals that nil NFT storage handler has been provided
var ErrNilNFTStorageHandler = errors.New("nil NFT storage handler")

// ErrNilBootstrapper signals that a nil bootstraper has been provided
var ErrNilBootstrapper = errors.New("nil bootstrapper")

// ErrNodeIsNotSynced signals that the VM query cannot be executed because the node is not synced and the request required this
var ErrNodeIsNotSynced = errors.New("node is not synced")

// ErrStateChangedWhileExecutingVmQuery signals that the state has been changed while executing a vm query and the request required not to
var ErrStateChangedWhileExecutingVmQuery = errors.New("state changed while executing vm query")

// ErrNilEnableRoundsHandler signals a nil enable rounds handler has been provided
var ErrNilEnableRoundsHandler = errors.New("nil enable rounds handler has been provided")

// ErrNilScheduledTxsExecutionHandler signals that scheduled txs execution handler is nil
var ErrNilScheduledTxsExecutionHandler = errors.New("nil scheduled txs execution handler")

// ErrNilVersionedHeaderFactory signals that the versioned header factory is nil
var ErrNilVersionedHeaderFactory = errors.New("nil versioned header factory")

// ErrNilIntermediateProcessor signals that intermediate processors is nil
var ErrNilIntermediateProcessor = errors.New("intermediate processor is nil")

// ErrNilSyncTimer signals that the sync timer is nil
var ErrNilSyncTimer = errors.New("sync timer is nil")

// ErrNilIsShardStuckHandler signals a nil shard stuck handler
var ErrNilIsShardStuckHandler = errors.New("nil handler for checking stuck shard")

// ErrNilIsMaxBlockSizeReachedHandler signals a nil max block size reached handler
var ErrNilIsMaxBlockSizeReachedHandler = errors.New("nil handler for max block size reached")

// ErrNilTxMaxTotalCostHandler signals a nil transaction max total cost
var ErrNilTxMaxTotalCostHandler = errors.New("nil transaction max total cost")

// ErrScheduledRootHashDoesNotMatch signals that scheduled root hash does not match
var ErrScheduledRootHashDoesNotMatch = errors.New("scheduled root hash does not match")

// ErrNilAdditionalData signals that additional data is nil
var ErrNilAdditionalData = errors.New("nil additional data")

// ErrNumOfMiniBlocksAndMiniBlocksHeadersMismatch signals that number of mini blocks and mini blocks headers does not match
var ErrNumOfMiniBlocksAndMiniBlocksHeadersMismatch = errors.New("num of mini blocks and mini blocks headers does not match")

// ErrNilDoubleTransactionsDetector signals that a nil double transactions detector has been provided
var ErrNilDoubleTransactionsDetector = errors.New("nil double transactions detector")

// ErrNoTxToProcess signals that no transaction were sent for processing
var ErrNoTxToProcess = errors.New("no transaction to process")

// ErrInvalidPeerSubType signals that an invalid peer subtype was provided
var ErrInvalidPeerSubType = errors.New("invalid peer subtype")

// ErrNilSignaturesHandler signals that a nil signatures handler was provided
var ErrNilSignaturesHandler = errors.New("nil signatures handler")

// ErrMessageExpired signals that a received message is expired
var ErrMessageExpired = errors.New("message expired")

// ErrInvalidExpiryTimespan signals that an invalid expiry timespan was provided
var ErrInvalidExpiryTimespan = errors.New("invalid expiry timespan")

// ErrNilPeerSignatureHandler signals that a nil peer signature handler was provided
var ErrNilPeerSignatureHandler = errors.New("nil peer signature handler")

// ErrNilInterceptedDataVerifierFactory signals that a nil intercepted data verifier factory was provided
var ErrNilInterceptedDataVerifierFactory = errors.New("nil intercepted data verifier factory")

// ErrNilPeerAuthenticationCacher signals that a nil peer authentication cacher was provided
var ErrNilPeerAuthenticationCacher = errors.New("nil peer authentication cacher")

// ErrNilHeartbeatCacher signals that a nil heartbeat cacher was provided
var ErrNilHeartbeatCacher = errors.New("nil heartbeat cacher")

// ErrInvalidProcessWaitTime signals that an invalid process wait time was provided
var ErrInvalidProcessWaitTime = errors.New("invalid process wait time")

// ErrMetaHeaderEpochOutOfRange signals that the given header is out of accepted range
var ErrMetaHeaderEpochOutOfRange = errors.New("epoch out of range for meta block header")

// ErrNilHardforkTrigger signals that a nil hardfork trigger has been provided
var ErrNilHardforkTrigger = errors.New("nil hardfork trigger")

// ErrMissingMiniBlockHeader signals that mini block header is missing
var ErrMissingMiniBlockHeader = errors.New("missing mini block header")

// ErrMissingMiniBlock signals that mini block is missing
var ErrMissingMiniBlock = errors.New("missing mini block")

// ErrIndexIsOutOfBound signals that the given index is out of bound
var ErrIndexIsOutOfBound = errors.New("index is out of bound")

// ErrIndexDoesNotMatchWithPartialExecutedMiniBlock signals that the given index does not match with a partial executed mini block
var ErrIndexDoesNotMatchWithPartialExecutedMiniBlock = errors.New("index does not match with a partial executed mini block")

// ErrIndexDoesNotMatchWithFullyExecutedMiniBlock signals that the given index does not match with a fully executed mini block
var ErrIndexDoesNotMatchWithFullyExecutedMiniBlock = errors.New("index does not match with a fully executed mini block")

// ErrNilProcessedMiniBlocksTracker signals that a nil processed mini blocks tracker has been provided
var ErrNilProcessedMiniBlocksTracker = errors.New("nil processed mini blocks tracker")

// ErrNilReceiptsRepository signals that a nil receipts repository has been provided
var ErrNilReceiptsRepository = errors.New("nil receipts repository")

// ErrNilBlockProcessingCutoffHandler signals that a nil block processing cutoff handler has been provided
var ErrNilBlockProcessingCutoffHandler = errors.New("nil block processing cutoff handler")

// ErrNilESDTGlobalSettingsHandler signals that nil global settings handler was provided
var ErrNilESDTGlobalSettingsHandler = errors.New("nil esdt global settings handler")

// ErrNilEnableEpochsHandler signals that a nil enable epochs handler has been provided
var ErrNilEnableEpochsHandler = errors.New("nil enable epochs handler")

// ErrNilEpochChangeGracePeriodHandler signals that a nil epoch change grace period handler has been provided
var ErrNilEpochChangeGracePeriodHandler = errors.New("nil epoch change grace period handler")

// ErrNilMultiSignerContainer signals that the given multisigner container is nil
var ErrNilMultiSignerContainer = errors.New("nil multiSigner container")

// ErrNilCrawlerAllowedAddress signals that no crawler allowed address was found
var ErrNilCrawlerAllowedAddress = errors.New("nil crawler allowed address")

// ErrNilPayloadValidator signals that a nil payload validator was provided
var ErrNilPayloadValidator = errors.New("nil payload validator")

// ErrNilValidatorInfoPool signals that a nil validator info pool has been provided
var ErrNilValidatorInfoPool = errors.New("nil validator info pool")

// ErrPropertyTooLong signals that a heartbeat property was too long
var ErrPropertyTooLong = errors.New("property too long")

// ErrPropertyTooShort signals that a heartbeat property was too short
var ErrPropertyTooShort = errors.New("property too short")

// ErrNilProcessDebugger signals that a nil process debugger was provided
var ErrNilProcessDebugger = errors.New("nil process debugger")

// ErrAsyncCallsDisabled signals that async calls are disabled
var ErrAsyncCallsDisabled = errors.New("async calls disabled")

// ErrNilVMContainer defines the error when trying to use a nil vm container
var ErrNilVMContainer = errors.New("nil ErrNilVMContainer")

// ErrMaxCallsReached signals that the allowed max number of calls was reached
var ErrMaxCallsReached = errors.New("max calls reached")

// ErrNilTxExecutionOrderHandler signals that a nil transaction execution order handler was provided
var ErrNilTxExecutionOrderHandler = errors.New("nil transaction execution order handler")

// ErrWrongTransactionType signals that transaction is invalid
var ErrWrongTransactionType = errors.New("invalid transaction type")

// ErrNilGuardianChecker signals that a nil guardian checker was provided
var ErrNilGuardianChecker = errors.New("nil guardian checker")

// ErrAccountHasNoGuardianSet signals that the account has no guardians set
var ErrAccountHasNoGuardianSet = errors.New("account has no guardian set")

// ErrAccountHasNoActiveGuardian signals that the account has no active guardian
var ErrAccountHasNoActiveGuardian = errors.New("account has no active guardian")

// ErrAccountHasNoPendingGuardian signals that the account has no pending guardian
var ErrAccountHasNoPendingGuardian = errors.New("account has no pending guardian")

// ErrNilGuardedAccountHandler signals that a nil guarded account handler was provided
var ErrNilGuardedAccountHandler = errors.New("nil guarded account handler")

// ErrTransactionNotExecutable signals that a transaction is not executable and gas will not be consumed
var ErrTransactionNotExecutable = errors.New("transaction is not executable and gas will not be consumed")

// ErrTransactionAndAccountGuardianMismatch signals a mismatch between the guardian on the account and the one on the transaction
var ErrTransactionAndAccountGuardianMismatch = errors.New("mismatch between transaction guardian and configured account guardian")

// ErrInvalidSetGuardianEpochsDelay signals an invalid configuration for the epochs delay
var ErrInvalidSetGuardianEpochsDelay = errors.New("incorrect setting for set guardian epochs delay")

// ErrCannotReplaceGuardedAccountPendingGuardian signals that a pending guardian on a guarded account cannot be replaced
var ErrCannotReplaceGuardedAccountPendingGuardian = errors.New("cannot replace pending guardian on guarded account")

// ErrNilGuardianServiceUID signals that a nil guardian service identifier was provided
var ErrNilGuardianServiceUID = errors.New("nil guardian service unique identifier")

// ErrGasPriceTooHigh signals a too high gas price
var ErrGasPriceTooHigh = errors.New("gas price is too high for the transaction")

// ErrGuardedTransactionNotExpected signals that a guarded transaction was received for processing but the account is not guarded
var ErrGuardedTransactionNotExpected = errors.New("guarded transaction not expected")

// ErrBuiltinFunctionMismatch signals that a builtin function mismatch was detected
var ErrBuiltinFunctionMismatch = errors.New("builtin function mismatch")

// ErrBuiltinFunctionNotExecutable signals that a builtin function is not executable
var ErrBuiltinFunctionNotExecutable = errors.New("builtin function not executable")

// ErrNilManagedPeersHolder signals that a nil managed peers holder has been provided
var ErrNilManagedPeersHolder = errors.New("nil managed peers holder")

// ErrNilStorageService signals that a nil storage service has been provided
var ErrNilStorageService = errors.New("nil storage service")

// ErrInvalidAsyncArguments signals that invalid arguments were given for async/callBack processing
var ErrInvalidAsyncArguments = errors.New("invalid arguments to process async/callback function")

// ErrNilSentSignatureTracker defines the error for setting a nil SentSignatureTracker
var ErrNilSentSignatureTracker = errors.New("nil sent signature tracker")

// ErrTransferAndExecuteByUserAddressesAreNil signals that transfer and execute by user addresses are nil
var ErrTransferAndExecuteByUserAddressesAreNil = errors.New("transfer and execute by user addresses are nil")

// ErrRelayedTxV3Disabled signals that relayed tx v3 are disabled
var ErrRelayedTxV3Disabled = errors.New("relayed tx v3 are disabled")

// ErrMissingConfigurationForEpochZero signals that the provided configuration doesn't include anything for epoch 0
var ErrMissingConfigurationForEpochZero = errors.New("missing configuration for epoch 0")

// ErrEmptyChainParametersConfiguration signals that an empty chain parameters configuration has been provided
var ErrEmptyChainParametersConfiguration = errors.New("empty chain parameters configuration")

// ErrNoMatchingConfigForProvidedEpoch signals that there is no matching configuration for the provided epoch
var ErrNoMatchingConfigForProvidedEpoch = errors.New("no matching configuration")

// ErrGuardedRelayerNotAllowed signals that the provided relayer is guarded
var ErrGuardedRelayerNotAllowed = errors.New("guarded relayer not allowed")

// ErrRelayedByGuardianNotAllowed signals that the provided guardian is also the relayer
var ErrRelayedByGuardianNotAllowed = errors.New("relayed by guardian not allowed")

// ErrInvalidRelayedTxV3 signals that an invalid relayed tx v3 has been provided
var ErrInvalidRelayedTxV3 = errors.New("invalid relayed transaction")

// ErrProtocolSustainabilityAddressInMetachain signals that protocol sustainability address is in metachain which is not allowed
var ErrProtocolSustainabilityAddressInMetachain = errors.New("protocol sustainability address in metachain")

// ErrNilHeaderProof signals that a nil header proof has been provided
var ErrNilHeaderProof = errors.New("nil header proof")

// ErrNilInterceptedDataCache signals that a nil cacher was provided for intercepted data verifier
var ErrNilInterceptedDataCache = errors.New("nil cache for intercepted data")

// ErrFlagNotActive signals that a flag is not active
var ErrFlagNotActive = errors.New("flag not active")

// ErrInvalidInterceptedData signals that an invalid data has been intercepted
var ErrInvalidInterceptedData = errors.New("invalid intercepted data")

// ErrMissingHeaderProof signals that the proof for the header is missing
var ErrMissingHeaderProof = errors.New("missing header proof")

// ErrInvalidHeader signals that an invalid header has been provided
var ErrInvalidHeader = errors.New("invalid header")

// ErrUnexpectedHeaderProof signals that a header proof has been provided unexpectedly
var ErrUnexpectedHeaderProof = errors.New("unexpected header proof")

// ErrEpochMismatch signals that the epoch do not match
var ErrEpochMismatch = errors.New("epoch mismatch")

// ErrInvalidRatingsConfig signals that an invalid ratings config has been provided
var ErrInvalidRatingsConfig = errors.New("invalid ratings config")

// ErrNilKeyRWMutexHandler signals that a nil KeyRWMutexHandler has been provided
var ErrNilKeyRWMutexHandler = errors.New("nil key rw mutex handler")

// ErrNilTxsForBlockHandler signals that a nil transactions for block handler has been provided
var ErrNilTxsForBlockHandler = errors.New("nil txs for block handler")

// ErrTransactionsAlreadyProcessed signals that transactions were already processed
var ErrTransactionsAlreadyProcessed = errors.New("transactions already processed")

// ErrMiniBlocksAlreadyProcessed signals that mini blocks were already processed
var ErrMiniBlocksAlreadyProcessed = errors.New("mini blocks already processed")

<<<<<<< HEAD
// ErrInvalidMaxNonceDifference signals that an invalid max nonce difference has been provided
var ErrInvalidMaxNonceDifference = errors.New("invalid max nonce difference")
=======
// ErrMiniBlocksNotProcessedYet signals that mini blocks were not processed yet
var ErrMiniBlocksNotProcessedYet = errors.New("mini blocks not processed")

// ErrNilHeadersForBlock signals that a nil headers for block has been provided
var ErrNilHeadersForBlock = errors.New("nil headers for block")

// ErrNilLastExecutionResultHandler signals that a nil last execution result handler has been provided
var ErrNilLastExecutionResultHandler = errors.New("nil last execution result handler")

// ErrNilExecutionResultHandler signals that a nil execution result handler has been provided
var ErrNilExecutionResultHandler = errors.New("nil execution result handler")

// ErrExecutionResultDoesNotMatch signals that the execution result does not match the expected one
var ErrExecutionResultDoesNotMatch = errors.New("execution result does not match")

// ErrExecutionResultsNumberMismatch signals that the number of execution results does not match the expected one
var ErrExecutionResultsNumberMismatch = errors.New("execution results number mismatch")

// ErrNilExecutionResultsTracker signals that a nil execution results tracker has been provided
var ErrNilExecutionResultsTracker = errors.New("nil execution results tracker")

// ErrNilNotarizedOnHeaderHash signals that a nil notarized on header hash has been provided
var ErrNilNotarizedOnHeaderHash = errors.New("nil notarized on header hash")

// ErrInvalidHash signals that an invalid hash has been provided
var ErrInvalidHash = errors.New("invalid hash")

// ErrExecutionResultsNonConsecutive signals that execution results are not consecutive
var ErrExecutionResultsNonConsecutive = errors.New("execution results non consecutive")
>>>>>>> e05b8fcc
<|MERGE_RESOLUTION|>--- conflicted
+++ resolved
@@ -1314,10 +1314,6 @@
 // ErrMiniBlocksAlreadyProcessed signals that mini blocks were already processed
 var ErrMiniBlocksAlreadyProcessed = errors.New("mini blocks already processed")
 
-<<<<<<< HEAD
-// ErrInvalidMaxNonceDifference signals that an invalid max nonce difference has been provided
-var ErrInvalidMaxNonceDifference = errors.New("invalid max nonce difference")
-=======
 // ErrMiniBlocksNotProcessedYet signals that mini blocks were not processed yet
 var ErrMiniBlocksNotProcessedYet = errors.New("mini blocks not processed")
 
@@ -1347,4 +1343,6 @@
 
 // ErrExecutionResultsNonConsecutive signals that execution results are not consecutive
 var ErrExecutionResultsNonConsecutive = errors.New("execution results non consecutive")
->>>>>>> e05b8fcc
+
+// ErrInvalidMaxNonceDifference signals that an invalid max nonce difference has been provided
+var ErrInvalidMaxNonceDifference = errors.New("invalid max nonce difference")