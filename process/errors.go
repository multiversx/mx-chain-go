--- conflicted
+++ resolved
@@ -1383,10 +1383,6 @@
 // ErrInvalidNumberOfExecutionResultsInHeader signals that the number of execution results in header is invalid
 var ErrInvalidNumberOfExecutionResultsInHeader = errors.New("invalid number of execution results in header")
 
-<<<<<<< HEAD
-// ErrZeroLimit signals that the limit is zero
-var ErrZeroLimit = errors.New("zero limit")
-=======
 // ErrEpochStartInfoNotAvailable signals that epoch start info is not available
 var ErrEpochStartInfoNotAvailable = errors.New("epoch start info not available")
 
@@ -1398,4 +1394,6 @@
 
 // ErrGasUsedExceedsGasProvided signals that gas used exceeds gas provided
 var ErrGasUsedExceedsGasProvided = errors.New("gas used exceeds gas provided")
->>>>>>> a4f93189
+
+// ErrZeroLimit signals that the limit is zero
+var ErrZeroLimit = errors.New("zero limit")