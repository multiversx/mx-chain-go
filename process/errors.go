--- conflicted
+++ resolved
@@ -1143,7 +1143,9 @@
 // ErrNilESDTGlobalSettingsHandler signals that nil global settings handler was provided
 var ErrNilESDTGlobalSettingsHandler = errors.New("nil esdt global settings handler")
 
-<<<<<<< HEAD
+// ErrNilCrawlerAllowedAddress signals that no crawler allowed address was found
+var ErrNilCrawlerAllowedAddress = errors.New("nil crawler allowed address")
+
 // ErrNilGuardianChecker signals that a nil guardian checker was provided
 var ErrNilGuardianChecker = errors.New("nil guardian checker")
 
@@ -1178,8 +1180,4 @@
 var ErrCannotReplaceFrozenAccountPendingGuardian = errors.New("cannot replace pending guardian on frozen account")
 
 // ErrGasPriceTooHigh signals a too high gas price
-var ErrGasPriceTooHigh = errors.New("gas price is too high for the transaction")
-=======
-// ErrNilCrawlerAllowedAddress signals that no crawler allowed address was found
-var ErrNilCrawlerAllowedAddress = errors.New("nil crawler allowed address")
->>>>>>> 7d3761c2
+var ErrGasPriceTooHigh = errors.New("gas price is too high for the transaction")