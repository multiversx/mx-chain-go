--- conflicted
+++ resolved
@@ -304,10 +304,6 @@
 // ErrNoSortedHdrsForShard signals that there are no sorted hdrs in pool
 var ErrNoSortedHdrsForShard = errors.New("no sorted headers in pool")
 
-<<<<<<< HEAD
-// ErrNilCore signals that the injected core is nil
-var ErrNilCore = errors.New("nil core handler")
-=======
 // ErrCrossShardMBWithoutConfirmationFromMeta signals that miniblock was not yet notarized by metachain
 var ErrCrossShardMBWithoutConfirmationFromMeta = errors.New("cross shard miniblock with destination current shard is not confirmed by metachain")
 
@@ -316,4 +312,6 @@
 
 // ErrMetaBlockNotFinal signals that metablock is not final
 var ErrMetaBlockNotFinal = errors.New("cannot attest meta blocks finality")
->>>>>>> 05645f42
+
+// ErrNilCore signals that the injected core is nil
+var ErrNilCore = errors.New("nil core handler")