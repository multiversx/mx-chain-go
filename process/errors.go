--- conflicted
+++ resolved
@@ -1233,7 +1233,18 @@
 // ErrTransferAndExecuteByUserAddressesAreNil signals that transfer and execute by user addresses are nil
 var ErrTransferAndExecuteByUserAddressesAreNil = errors.New("transfer and execute by user addresses are nil")
 
-<<<<<<< HEAD
+// ErrRelayedTxV3Disabled signals that relayed tx v3 are disabled
+var ErrRelayedTxV3Disabled = errors.New("relayed tx v3 are disabled")
+
+// ErrGuardedRelayerNotAllowed signals that the provided relayer is guarded
+var ErrGuardedRelayerNotAllowed = errors.New("guarded relayer not allowed")
+
+// ErrRelayedByGuardianNotAllowed signals that the provided guardian is also the relayer
+var ErrRelayedByGuardianNotAllowed = errors.New("relayed by guardian not allowed")
+
+// ErrInvalidRelayedTxV3 signals that an invalid relayed tx v3 has been provided
+var ErrInvalidRelayedTxV3 = errors.New("invalid relayed transaction")
+
 // ErrNilShardBootstrap signals that a nil shard bootstrap was provided
 var ErrNilShardBootstrap = errors.New("nil shard bootstrap")
 
@@ -1265,17 +1276,4 @@
 var ErrNilSCProcessorCreator = errors.New("nil sc processor creator")
 
 // ErrNilSCProcessorHelper signals that a nil sc processor helper was provided
-var ErrNilSCProcessorHelper = errors.New("nil sc processor helper")
-=======
-// ErrRelayedTxV3Disabled signals that relayed tx v3 are disabled
-var ErrRelayedTxV3Disabled = errors.New("relayed tx v3 are disabled")
-
-// ErrGuardedRelayerNotAllowed signals that the provided relayer is guarded
-var ErrGuardedRelayerNotAllowed = errors.New("guarded relayer not allowed")
-
-// ErrRelayedByGuardianNotAllowed signals that the provided guardian is also the relayer
-var ErrRelayedByGuardianNotAllowed = errors.New("relayed by guardian not allowed")
-
-// ErrInvalidRelayedTxV3 signals that an invalid relayed tx v3 has been provided
-var ErrInvalidRelayedTxV3 = errors.New("invalid relayed transaction")
->>>>>>> 6b32fabe
+var ErrNilSCProcessorHelper = errors.New("nil sc processor helper")