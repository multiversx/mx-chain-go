package process

import (
	"errors"
)

// ErrNilMessage signals that a nil message has been received
var ErrNilMessage = errors.New("nil message")

// ErrNilAccountsAdapter defines the error when trying to use a nil AccountsAddapter
var ErrNilAccountsAdapter = errors.New("nil AccountsAdapter")

// ErrNilCoreComponentsHolder signals that a nil core components holder was provided
var ErrNilCoreComponentsHolder = errors.New("nil core components holder")

// ErrNilBootstrapComponentsHolder signals that a nil bootstrap components holder was provided
var ErrNilBootstrapComponentsHolder = errors.New("nil bootstrap components holder")

// ErrNilStatusComponentsHolder signals that a nil status components holder was provided
var ErrNilStatusComponentsHolder = errors.New("nil status components holder")

// ErrNilStatusCoreComponentsHolder signals that a nil status core components holder was provided
var ErrNilStatusCoreComponentsHolder = errors.New("nil status core components holder")

// ErrNilCryptoComponentsHolder signals that a nil crypto components holder was provided
var ErrNilCryptoComponentsHolder = errors.New("nil crypto components holder")

// ErrNilDataComponentsHolder signals that a nil data components holder was provided
var ErrNilDataComponentsHolder = errors.New("nil data components holder")

// ErrNilHasher signals that an operation has been attempted to or with a nil hasher implementation
var ErrNilHasher = errors.New("nil Hasher")

// ErrNilPubkeyConverter signals that an operation has been attempted to or with a nil public key converter implementation
var ErrNilPubkeyConverter = errors.New("nil pubkey converter")

// ErrNilGasSchedule signals that an operation has been attempted with a nil gas schedule
var ErrNilGasSchedule = errors.New("nil GasSchedule")

// ErrNilAddressContainer signals that an operation has been attempted to or with a nil AddressContainer implementation
var ErrNilAddressContainer = errors.New("nil AddressContainer")

// ErrNilTransaction signals that an operation has been attempted to or with a nil transaction
var ErrNilTransaction = errors.New("nil transaction")

// ErrWrongTransaction signals that transaction is invalid
var ErrWrongTransaction = errors.New("invalid transaction")

// ErrNoVM signals that no SCHandler has been set
var ErrNoVM = errors.New("no VM (hook not set)")

// ErrHigherNonceInTransaction signals the nonce in transaction is higher than the account's nonce
var ErrHigherNonceInTransaction = errors.New("higher nonce in transaction")

// ErrLowerNonceInTransaction signals the nonce in transaction is lower than the account's nonce
var ErrLowerNonceInTransaction = errors.New("lower nonce in transaction")

// ErrInsufficientFunds signals the funds are insufficient for the move balance operation but the
// transaction fee is covered by the current balance
var ErrInsufficientFunds = errors.New("insufficient funds")

// ErrInsufficientFee signals that the current balance doesn't have the required transaction fee
var ErrInsufficientFee = errors.New("insufficient balance for fees")

// ErrNilValue signals the value is nil
var ErrNilValue = errors.New("nil value")

// ErrNilBlockChain signals that an operation has been attempted to or with a nil blockchain
var ErrNilBlockChain = errors.New("nil block chain")

// ErrNilMetaBlockHeader signals that an operation has been attempted to or with a nil metablock
var ErrNilMetaBlockHeader = errors.New("nil metablock header")

// ErrNilTxBlockBody signals that an operation has been attempted to or with a nil tx block body
var ErrNilTxBlockBody = errors.New("nil tx block body")

// ErrNilStore signals that the provided storage service is nil
var ErrNilStore = errors.New("nil data storage service")

// ErrNilBootStorer signals that the provided boot storer is bil
var ErrNilBootStorer = errors.New("nil boot storer")

// ErrNilBlockHeader signals that an operation has been attempted to or with a nil block header
var ErrNilBlockHeader = errors.New("nil block header")

// ErrNilBlockBody signals that an operation has been attempted to or with a nil block body
var ErrNilBlockBody = errors.New("nil block body")

// ErrNilTxHash signals that an operation has been attempted with a nil hash
var ErrNilTxHash = errors.New("nil transaction hash")

// ErrNilPubKeysBitmap signals that an operation has been attempted with a nil public keys bitmap
var ErrNilPubKeysBitmap = errors.New("nil public keys bitmap")

// ErrNilPreviousBlockHash signals that an operation has been attempted with a nil previous block header hash
var ErrNilPreviousBlockHash = errors.New("nil previous block header hash")

// ErrNilSignature signals that an operation has been attempted with a nil signature
var ErrNilSignature = errors.New("nil signature")

// ErrNilMiniBlocks signals that an operation has been attempted with a nil mini-block
var ErrNilMiniBlocks = errors.New("nil mini blocks")

// ErrNilMiniBlock signals that an operation has been attempted with a nil miniblock
var ErrNilMiniBlock = errors.New("nil mini block")

// ErrNilRootHash signals that an operation has been attempted with a nil root hash
var ErrNilRootHash = errors.New("root hash is nil")

// ErrWrongNonceInBlock signals the nonce in block is different from expected nonce
var ErrWrongNonceInBlock = errors.New("wrong nonce in block")

// ErrBlockHashDoesNotMatch signals that header hash does not match with the previous one
var ErrBlockHashDoesNotMatch = errors.New("block hash does not match")

// ErrMissingTransaction signals that one transaction is missing
var ErrMissingTransaction = errors.New("missing transaction")

// ErrMarshalWithoutSuccess signals that marshal some data was not done with success
var ErrMarshalWithoutSuccess = errors.New("marshal without success")

// ErrUnmarshalWithoutSuccess signals that unmarshal some data was not done with success
var ErrUnmarshalWithoutSuccess = errors.New("unmarshal without success")

// ErrRootStateDoesNotMatch signals that root state does not match
var ErrRootStateDoesNotMatch = errors.New("root state does not match")

// ErrValidatorStatsRootHashDoesNotMatch signals that the root hash for the validator statistics does not match
var ErrValidatorStatsRootHashDoesNotMatch = errors.New("root hash for validator statistics does not match")

// ErrAccountStateDirty signals that the accounts were modified before starting the current modification
var ErrAccountStateDirty = errors.New("accountState was dirty before starting to change")

// ErrInvalidShardId signals that the shard id is invalid
var ErrInvalidShardId = errors.New("invalid shard id")

// ErrMissingHeader signals that header of the block is missing
var ErrMissingHeader = errors.New("missing header")

// ErrMissingHashForHeaderNonce signals that hash of the block is missing
var ErrMissingHashForHeaderNonce = errors.New("missing hash for header nonce")

// ErrMissingBody signals that body of the block is missing
var ErrMissingBody = errors.New("missing body")

// ErrNilBlockProcessor signals that an operation has been attempted to or with a nil BlockProcessor implementation
var ErrNilBlockProcessor = errors.New("nil block processor")

// ErrNilMarshalizer signals that an operation has been attempted to or with a nil Marshalizer implementation
var ErrNilMarshalizer = errors.New("nil Marshalizer")

// ErrNilNodesConfigProvider signals that an operation has been attempted to or with a nil nodes config provider
var ErrNilNodesConfigProvider = errors.New("nil nodes config provider")

// ErrNilSystemSCConfig signals that nil system sc config was provided
var ErrNilSystemSCConfig = errors.New("nil system sc config")

// ErrNilRoundHandler signals that an operation has been attempted to or with a nil RoundHandler implementation
var ErrNilRoundHandler = errors.New("nil RoundHandler")

// ErrNilRoundTimeDurationHandler signals that an operation has been attempted to or with a nil RoundTimeDurationHandler implementation
var ErrNilRoundTimeDurationHandler = errors.New("nil RoundTimeDurationHandler")

// ErrNilMessenger signals that a nil Messenger object was provided
var ErrNilMessenger = errors.New("nil Messenger")

// ErrNilTxDataPool signals that a nil transaction pool has been provided
var ErrNilTxDataPool = errors.New("nil transaction data pool")

// ErrNilHeadersDataPool signals that a nil headers pool has been provided
var ErrNilHeadersDataPool = errors.New("nil headers data pool")

// ErrNilCacher signals that a nil cache has been provided
var ErrNilCacher = errors.New("nil cacher")

// ErrNilRcvAddr signals that an operation has been attempted to or with a nil receiver address
var ErrNilRcvAddr = errors.New("nil receiver address")

// ErrInvalidRcvAddr signals that an invalid receiver address was provided
var ErrInvalidRcvAddr = errors.New("invalid receiver address")

// ErrNilSndAddr signals that an operation has been attempted to or with a nil sender address
var ErrNilSndAddr = errors.New("nil sender address")

// ErrInvalidSndAddr signals that an invalid sender address was provided
var ErrInvalidSndAddr = errors.New("invalid sender address")

// ErrNegativeValue signals that a negative value has been detected, and it is not allowed
var ErrNegativeValue = errors.New("negative value")

// ErrNilShardCoordinator signals that an operation has been attempted to or with a nil shard coordinator
var ErrNilShardCoordinator = errors.New("nil shard coordinator")

// ErrNilNodesCoordinator signals that an operation has been attempted to or with a nil nodes coordinator
var ErrNilNodesCoordinator = errors.New("nil nodes coordinator")

// ErrNilStakingDataProvider signals that a nil staking data provider was used
var ErrNilStakingDataProvider = errors.New("nil staking data provider")

// ErrNilKeyGen signals that an operation has been attempted to or with a nil single sign key generator
var ErrNilKeyGen = errors.New("nil key generator")

// ErrNilSingleSigner signals that a nil single signer is used
var ErrNilSingleSigner = errors.New("nil single signer")

// ErrBlockProposerSignatureMissing signals that block proposer signature is missing from the block aggregated sig
var ErrBlockProposerSignatureMissing = errors.New("block proposer signature is missing")

// ErrNilMultiSigVerifier signals that a nil multi-signature verifier is used
var ErrNilMultiSigVerifier = errors.New("nil multi-signature verifier")

// ErrNilDataToProcess signals that nil data was provided
var ErrNilDataToProcess = errors.New("nil data to process")

// ErrNilPoolsHolder signals that an operation has been attempted to or with a nil pools holder object
var ErrNilPoolsHolder = errors.New("nil pools holder")

// ErrNilTxStorage signals that a nil transaction storage has been provided
var ErrNilTxStorage = errors.New("nil transaction storage")

// ErrNilStorage signals that a nil storage has been provided
var ErrNilStorage = errors.New("nil storage")

// ErrNilShardedDataCacherNotifier signals that a nil sharded data cacher notifier has been provided
var ErrNilShardedDataCacherNotifier = errors.New("nil sharded data cacher notifier")

// ErrInvalidTxInPool signals an invalid transaction in the transactions pool
var ErrInvalidTxInPool = errors.New("invalid transaction in the transactions pool")

// ErrTxNotFound signals that a transaction has not found
var ErrTxNotFound = errors.New("transaction not found")

// ErrNilTransactionPool signals that a nil transaction pool was used
var ErrNilTransactionPool = errors.New("nil transaction pool")

// ErrNilMiniBlockPool signals that a nil mini blocks pool was used
var ErrNilMiniBlockPool = errors.New("nil mini block pool")

// ErrNilMetaBlocksPool signals that a nil meta blocks pool was used
var ErrNilMetaBlocksPool = errors.New("nil meta blocks pool")

// ErrNilProofsPool signals that a nil proofs pool was used
var ErrNilProofsPool = errors.New("nil proofs pool")

// ErrNilTxProcessor signals that a nil transactions processor was used
var ErrNilTxProcessor = errors.New("nil transactions processor")

// ErrNilDataPoolHolder signals that the data pool holder is nil
var ErrNilDataPoolHolder = errors.New("nil data pool holder")

// ErrTimeIsOut signals that time is out
var ErrTimeIsOut = errors.New("time is out")

// ErrNilForkDetector signals that the fork detector is nil
var ErrNilForkDetector = errors.New("nil fork detector")

// ErrNilContainerElement signals when trying to add a nil element in the container
var ErrNilContainerElement = errors.New("element cannot be nil")

// ErrNilArgumentStruct signals that a function has received nil instead of an instantiated Arg... structure
var ErrNilArgumentStruct = errors.New("nil argument struct")

// ErrInvalidContainerKey signals that an element does not exist in the container's map
var ErrInvalidContainerKey = errors.New("element does not exist in container")

// ErrContainerKeyAlreadyExists signals that an element was already set in the container's map
var ErrContainerKeyAlreadyExists = errors.New("provided key already exists in container")

// ErrNilRequestHandler signals that a nil request handler interface was provided
var ErrNilRequestHandler = errors.New("nil request handler")

// ErrNilHaveTimeHandler signals that a nil have time handler func was provided
var ErrNilHaveTimeHandler = errors.New("nil have time handler")

// ErrWrongTypeInContainer signals that a wrong type of object was found in container
var ErrWrongTypeInContainer = errors.New("wrong type of object inside container")

// ErrLenMismatch signals that 2 or more slices have different lengths
var ErrLenMismatch = errors.New("lengths mismatch")

// ErrWrongTypeAssertion signals that a type assertion failed
var ErrWrongTypeAssertion = errors.New("wrong type assertion")

// ErrHeaderShardDataMismatch signals that shard header does not match created shard info
var ErrHeaderShardDataMismatch = errors.New("shard header does not match shard info")

// ErrNoDataInMessage signals that no data was found after parsing received p2p message
var ErrNoDataInMessage = errors.New("no data found in received message")

// ErrNilBuffer signals that a provided byte buffer is nil
var ErrNilBuffer = errors.New("provided byte buffer is nil")

// ErrNilRandSeed signals that a nil rand seed has been provided
var ErrNilRandSeed = errors.New("provided rand seed is nil")

// ErrNilPrevRandSeed signals that a nil previous rand seed has been provided
var ErrNilPrevRandSeed = errors.New("provided previous rand seed is nil")

// ErrReservedFieldInvalid signals that reserved field has an invalid content
var ErrReservedFieldInvalid = errors.New("reserved field content is invalid")

// ErrLowerRoundInBlock signals that a header round is too low for processing it
var ErrLowerRoundInBlock = errors.New("header round is lower than last committed")

// ErrHigherRoundInBlock signals that a block with higher round than permitted has been provided
var ErrHigherRoundInBlock = errors.New("higher round in block")

// ErrLowerNonceInBlock signals that a block with lower nonce than permitted has been provided
var ErrLowerNonceInBlock = errors.New("lower nonce in block")

// ErrHigherNonceInBlock signals that a block with higher nonce than permitted has been provided
var ErrHigherNonceInBlock = errors.New("higher nonce in block")

// ErrRandSeedDoesNotMatch signals that random seed does not match with the previous one
var ErrRandSeedDoesNotMatch = errors.New("random seed does not match")

// ErrHeaderNotFinal signals that header is not final, and it should be
var ErrHeaderNotFinal = errors.New("header in metablock is not final")

// ErrShardIdMissmatch signals shard ID does not match expectations
var ErrShardIdMissmatch = errors.New("shard ID missmatch")

// ErrNotarizedHeadersSliceIsNil signals that the slice holding notarized headers is nil
var ErrNotarizedHeadersSliceIsNil = errors.New("notarized headers slice is nil")

// ErrNotarizedHeadersSliceForShardIsNil signals that the slice holding notarized headers for shard is nil
var ErrNotarizedHeadersSliceForShardIsNil = errors.New("notarized headers slice for shard is nil")

// ErrCrossShardMBWithoutConfirmationFromMeta signals that miniblock was not yet notarized by metachain
var ErrCrossShardMBWithoutConfirmationFromMeta = errors.New("cross shard miniblock with destination current shard is not confirmed by metachain")

// ErrHeaderBodyMismatch signals that the header does not attest all data from the block
var ErrHeaderBodyMismatch = errors.New("body cannot be validated from header data")

// ErrScheduledMiniBlocksMismatch signals that scheduled mini blocks created and executed in the last block, which are not yet final,
// do not match with the ones received in the next proposed body
var ErrScheduledMiniBlocksMismatch = errors.New("scheduled miniblocks does not match")

// ErrNilSmartContractProcessor signals that smart contract call executor is nil
var ErrNilSmartContractProcessor = errors.New("smart contract processor is nil")

// ErrNilArgumentParser signals that the argument parser is nil
var ErrNilArgumentParser = errors.New("argument parser is nil")

// ErrNilSCDestAccount signals that destination account is nil
var ErrNilSCDestAccount = errors.New("nil destination SC account")

// ErrWrongNonceInVMOutput signals that nonce in vm output is wrong
var ErrWrongNonceInVMOutput = errors.New("nonce invalid from SC run")

// ErrNilVMOutput signals that vmoutput is nil
var ErrNilVMOutput = errors.New("nil vm output")

// ErrNilValueFromRewardTransaction signals that the transfered value is nil
var ErrNilValueFromRewardTransaction = errors.New("transferred value is nil in reward transaction")

// ErrNilTemporaryAccountsHandler signals that temporary accounts handler is nil
var ErrNilTemporaryAccountsHandler = errors.New("temporary accounts handler is nil")

// ErrNotEnoughValidBlocksInStorage signals that bootstrap from storage failed due to not enough valid blocks stored
var ErrNotEnoughValidBlocksInStorage = errors.New("not enough valid blocks to start from storage")

// ErrNilSmartContractResult signals that the smart contract result is nil
var ErrNilSmartContractResult = errors.New("smart contract result is nil")

// ErrNilRewardTransaction signals that the reward transaction is nil
var ErrNilRewardTransaction = errors.New("reward transaction is nil")

// ErrNilUTxDataPool signals that unsigned transaction pool is nil
var ErrNilUTxDataPool = errors.New("unsigned transactions pool is nil")

// ErrNilRewardTxDataPool signals that the reward transactions pool is nil
var ErrNilRewardTxDataPool = errors.New("reward transactions pool is nil")

// ErrNilUnsignedTxDataPool signals that the unsigned transactions pool is nil
var ErrNilUnsignedTxDataPool = errors.New("unsigned transactions pool is nil")

// ErrNilUTxStorage signals that unsigned transaction storage is nil
var ErrNilUTxStorage = errors.New("unsigned transactions storage is nil")

// ErrNilScAddress signals that a nil smart contract address has been provided
var ErrNilScAddress = errors.New("nil SC address")

// ErrEmptyFunctionName signals that an empty function name has been provided
var ErrEmptyFunctionName = errors.New("empty function name")

// ErrMiniBlockHashMismatch signals that miniblock hashes does not match
var ErrMiniBlockHashMismatch = errors.New("miniblocks does not match")

// ErrNilIntermediateTransactionHandler signals that nil intermediate transaction handler was provided
var ErrNilIntermediateTransactionHandler = errors.New("intermediate transaction handler is nil")

// ErrWrongTypeInMiniBlock signals that type is not correct for processing
var ErrWrongTypeInMiniBlock = errors.New("type in miniblock is not correct for processing")

// ErrNilTransactionCoordinator signals that transaction coordinator is nil
var ErrNilTransactionCoordinator = errors.New("transaction coordinator is nil")

// ErrNilUint64Converter signals that uint64converter is nil
var ErrNilUint64Converter = errors.New("uint64converter is nil")

// ErrNilSmartContractResultProcessor signals that smart contract result processor is nil
var ErrNilSmartContractResultProcessor = errors.New("nil smart contract result processor")

// ErrNilRewardsTxProcessor signals that the rewards transaction processor is nil
var ErrNilRewardsTxProcessor = errors.New("nil rewards transaction processor")

// ErrNilIntermediateProcessorContainer signals that intermediate processors container is nil
var ErrNilIntermediateProcessorContainer = errors.New("intermediate processor container is nil")

// ErrNilPreProcessorsContainer signals that preprocessors container is nil
var ErrNilPreProcessorsContainer = errors.New("preprocessors container is nil")

// ErrNilPreProcessor signals that preprocessors is nil
var ErrNilPreProcessor = errors.New("preprocessor is nil")

// ErrNilGasHandler signals that gas handler is nil
var ErrNilGasHandler = errors.New("nil gas handler")

// ErrUnknownBlockType signals that block type is not correct
var ErrUnknownBlockType = errors.New("block type is unknown")

// ErrMissingPreProcessor signals that required pre-processor is missing
var ErrMissingPreProcessor = errors.New("pre processor is missing")

// ErrNilAppStatusHandler defines the error for setting a nil AppStatusHandler
var ErrNilAppStatusHandler = errors.New("nil AppStatusHandler")

// ErrNilInterceptedDataFactory signals that a nil intercepted data factory was provided
var ErrNilInterceptedDataFactory = errors.New("nil intercepted data factory")

// ErrNilInterceptedDataProcessor signals that a nil intercepted data processor was provided
var ErrNilInterceptedDataProcessor = errors.New("nil intercepted data processor")

// ErrNilInterceptorThrottler signals that a nil interceptor throttler was provided
var ErrNilInterceptorThrottler = errors.New("nil interceptor throttler")

// ErrNilUnsignedTxHandler signals that the unsigned tx handler is nil
var ErrNilUnsignedTxHandler = errors.New("nil unsigned tx handler")

// ErrNilTxTypeHandler signals that tx type handler is nil
var ErrNilTxTypeHandler = errors.New("nil tx type handler")

// ErrNilPeerAccountsAdapter signals that a nil peer accounts database was provided
var ErrNilPeerAccountsAdapter = errors.New("nil peer accounts database")

// ErrInvalidPeerAccount signals that a peer account is invalid
var ErrInvalidPeerAccount = errors.New("invalid peer account")

// ErrInvalidMetaHeader signals that a wrong implementation of HeaderHandler was provided
var ErrInvalidMetaHeader = errors.New("invalid header provided, expected MetaBlock")

// ErrInvalidChainID signals that an invalid chain ID was provided
var ErrInvalidChainID = errors.New("invalid chain ID")

// ErrNilEpochStartTrigger signals that a nil start of epoch trigger was provided
var ErrNilEpochStartTrigger = errors.New("nil start of epoch trigger")

// ErrNilEpochHandler signals that a nil epoch handler was provided
var ErrNilEpochHandler = errors.New("nil epoch handler")

// ErrNilEpochStartNotifier signals that the provided epochStartNotifier is nil
var ErrNilEpochStartNotifier = errors.New("nil epochStartNotifier")

// ErrNilEpochNotifier signals that the provided EpochNotifier is nil
var ErrNilEpochNotifier = errors.New("nil EpochNotifier")

// ErrNilRoundNotifier signals that the provided EpochNotifier is nil
var ErrNilRoundNotifier = errors.New("nil RoundNotifier")

// ErrNilChainParametersHandler signals that the provided chain parameters handler is nil
var ErrNilChainParametersHandler = errors.New("nil chain parameters handler")

// ErrInvalidCacheRefreshIntervalInSec signals that the cacheRefreshIntervalInSec is invalid - zero or less
var ErrInvalidCacheRefreshIntervalInSec = errors.New("invalid cacheRefreshIntervalInSec")

// ErrEpochDoesNotMatch signals that epoch does not match between headers
var ErrEpochDoesNotMatch = errors.New("epoch does not match")

// ErrOverallBalanceChangeFromSC signals that all sumed balance changes are not zero
var ErrOverallBalanceChangeFromSC = errors.New("SC output balance updates are wrong")

// ErrOverflow signals that an overflow occured
var ErrOverflow = errors.New("type overflow occured")

// ErrNilTxValidator signals that a nil tx validator has been provided
var ErrNilTxValidator = errors.New("nil transaction validator")

// ErrNilPendingMiniBlocksHandler signals that a nil pending miniblocks handler has been provided
var ErrNilPendingMiniBlocksHandler = errors.New("nil pending miniblocks handler")

// ErrNilEconomicsFeeHandler signals that fee handler is nil
var ErrNilEconomicsFeeHandler = errors.New("nil economics fee handler")

// ErrSystemBusy signals that the system is busy
var ErrSystemBusy = errors.New("system busy")

// ErrInsufficientGasPriceInTx signals that a lower gas price than required was provided
var ErrInsufficientGasPriceInTx = errors.New("insufficient gas price in tx")

// ErrInsufficientGasLimitInTx signals that a lower gas limit than required was provided
var ErrInsufficientGasLimitInTx = errors.New("insufficient gas limit in tx")

// ErrInvalidMaxGasLimitPerBlock signals that an invalid max gas limit per block has been read from config file
var ErrInvalidMaxGasLimitPerBlock = errors.New("invalid max gas limit per block")

// ErrInvalidMaxGasLimitPerMiniBlock signals that an invalid max gas limit per mini block has been read from config file
var ErrInvalidMaxGasLimitPerMiniBlock = errors.New("invalid max gas limit per mini block")

// ErrInvalidMaxGasLimitPerMetaBlock signals that an invalid max gas limit per meta block has been read from config file
var ErrInvalidMaxGasLimitPerMetaBlock = errors.New("invalid max gas limit per meta block")

// ErrInvalidMaxGasLimitPerMetaMiniBlock signals that an invalid max gas limit per meta mini block has been read from config file
var ErrInvalidMaxGasLimitPerMetaMiniBlock = errors.New("invalid max gas limit per meta mini block")

// ErrInvalidMaxGasLimitPerTx signals that an invalid max gas limit per tx has been read from config file
var ErrInvalidMaxGasLimitPerTx = errors.New("invalid max gas limit per tx")

// ErrInvalidGasPerDataByte signals that an invalid gas per data byte has been read from config file
var ErrInvalidGasPerDataByte = errors.New("invalid gas per data byte")

// ErrMaxGasLimitPerMiniBlockInReceiverShardIsReached signals that max gas limit per mini block in receiver shard has been reached
var ErrMaxGasLimitPerMiniBlockInReceiverShardIsReached = errors.New("max gas limit per mini block in receiver shard is reached")

// ErrMaxGasLimitPerOneTxInReceiverShardIsReached signals that max gas limit per one transaction in receiver shard has been reached
var ErrMaxGasLimitPerOneTxInReceiverShardIsReached = errors.New("max gas limit per one transaction in receiver shard is reached")

// ErrMaxGasLimitPerBlockInSelfShardIsReached signals that max gas limit per block in self shard has been reached
var ErrMaxGasLimitPerBlockInSelfShardIsReached = errors.New("max gas limit per block in self shard is reached")

// ErrMaxGasLimitUsedForDestMeTxsIsReached signals that max gas limit used for dest me txs has been reached
var ErrMaxGasLimitUsedForDestMeTxsIsReached = errors.New("max gas limit used for dest me txs is reached")

// ErrMaxGasLimitPerTransactionIsReached signals that max gas limit per transactions has been reached
var ErrMaxGasLimitPerTransactionIsReached = errors.New("max gas limit per transaction is reached")

// ErrMaxGasLimitPerMiniBlockIsReached signals that max gas limit per mini block has been reached
var ErrMaxGasLimitPerMiniBlockIsReached = errors.New("max gas limit per mini block is reached")

// ErrMaxGasLimitPerBlockIsReached signals that max gas limit per block has been reached
var ErrMaxGasLimitPerBlockIsReached = errors.New("max gas limit per block is reached")

// ErrInvalidMinimumGasPrice signals that an invalid gas price has been read from config file
var ErrInvalidMinimumGasPrice = errors.New("invalid minimum gas price")

// ErrInvalidExtraGasLimitGuardedTx signals that an invalid gas limit has been provided in the config file
var ErrInvalidExtraGasLimitGuardedTx = errors.New("invalid extra gas limit for guarded transactions")

// ErrInvalidMaxGasPriceSetGuardian signals that an invalid maximum gas price has been provided in the config file
var ErrInvalidMaxGasPriceSetGuardian = errors.New("invalid maximum gas price for set guardian")

// ErrInvalidMaxGasHigherFactorAccepted signals that an invalid gas factor has been provided in the config file
var ErrInvalidMaxGasHigherFactorAccepted = errors.New("invalid gas higher factor accepted")

// ErrGuardianSignatureNotExpected signals that the guardian signature is not expected
var ErrGuardianSignatureNotExpected = errors.New("guardian signature not expected")

// ErrGuardianAddressNotExpected signals that the guardian address is not expected
var ErrGuardianAddressNotExpected = errors.New("guardian address not expected")

// ErrInvalidMinimumGasLimitForTx signals that an invalid minimum gas limit for transactions has been read from config file
var ErrInvalidMinimumGasLimitForTx = errors.New("invalid minimum gas limit for transactions")

// ErrEmptyEpochRewardsConfig signals that the epoch rewards config is empty
var ErrEmptyEpochRewardsConfig = errors.New("the epoch rewards config is empty")

// ErrEmptyGasLimitSettings signals that the gas limit settings is empty
var ErrEmptyGasLimitSettings = errors.New("the gas limit settings is empty")

// ErrEmptyYearSettings signals that the year settings is empty
var ErrEmptyYearSettings = errors.New("the year settings is empty")

// ErrInvalidRewardsPercentages signals that rewards percentages are not correct
var ErrInvalidRewardsPercentages = errors.New("invalid rewards percentages")

// ErrInvalidInflationPercentages signals that inflation percentages are not correct
var ErrInvalidInflationPercentages = errors.New("invalid inflation percentages")

// ErrInvalidNonceRequest signals that invalid nonce was requested
var ErrInvalidNonceRequest = errors.New("invalid nonce request")

// ErrInvalidBlockRequestOldEpoch signals that invalid block was requested from old epoch
var ErrInvalidBlockRequestOldEpoch = errors.New("invalid block request from old epoch")

// ErrNilBlockChainHook signals that nil blockchain hook has been provided
var ErrNilBlockChainHook = errors.New("nil blockchain hook")

// ErrNilTxForCurrentBlockHandler signals that nil tx for current block handler has been provided
var ErrNilTxForCurrentBlockHandler = errors.New("nil tx for current block handler")

// ErrNilSCToProtocol signals that nil smart contract to protocol handler has been provided
var ErrNilSCToProtocol = errors.New("nil sc to protocol")

// ErrNilNodesSetup signals that nil nodes setup has been provided
var ErrNilNodesSetup = errors.New("nil nodes setup")

// ErrNilBlackListCacher signals that a nil black list cacher was provided
var ErrNilBlackListCacher = errors.New("nil black list cacher")

// ErrNilPeerShardMapper signals that a nil peer shard mapper has been provided
var ErrNilPeerShardMapper = errors.New("nil peer shard mapper")

// ErrNilBlockTracker signals that a nil block tracker was provided
var ErrNilBlockTracker = errors.New("nil block tracker")

// ErrHeaderIsBlackListed signals that the header provided is black listed
var ErrHeaderIsBlackListed = errors.New("header is black listed")

// ErrNilEconomicsData signals that nil economics data has been provided
var ErrNilEconomicsData = errors.New("nil economics data")

// ErrNilOutportDataProvider signals that a nil outport data provider has been given
var ErrNilOutportDataProvider = errors.New("nil outport data  provider")

// ErrZeroMaxComputableRounds signals that a value of zero was provided on the maxComputableRounds
var ErrZeroMaxComputableRounds = errors.New("max computable rounds is zero")

// ErrZeroMaxConsecutiveRoundsOfRatingDecrease signals that a value of zero was provided on the MaxConsecutiveRoundsOfRatingDecrease
var ErrZeroMaxConsecutiveRoundsOfRatingDecrease = errors.New("max consecutive number of rounds, in which we can decrease a validator rating, is zero")

// ErrNilRater signals that nil rater has been provided
var ErrNilRater = errors.New("nil rater")

// ErrNilNetworkWatcher signals that a nil network watcher has been provided
var ErrNilNetworkWatcher = errors.New("nil network watcher")

// ErrNilHeaderValidator signals that nil header validator has been provided
var ErrNilHeaderValidator = errors.New("nil header validator")

// ErrMaxRatingIsSmallerThanMinRating signals that the max rating is smaller than the min rating value
var ErrMaxRatingIsSmallerThanMinRating = errors.New("max rating is smaller than min rating")

// ErrMinRatingSmallerThanOne signals that the min rating is smaller than the min value of 1
var ErrMinRatingSmallerThanOne = errors.New("min rating is smaller than one")

// ErrStartRatingNotBetweenMinAndMax signals that the start rating is not between min and max rating
var ErrStartRatingNotBetweenMinAndMax = errors.New("start rating is not between min and max rating")

// ErrSignedBlocksThresholdNotBetweenZeroAndOne signals that the signed blocks threshold is not between 0 and 1
var ErrSignedBlocksThresholdNotBetweenZeroAndOne = errors.New("signed blocks threshold is not between 0 and 1")

// ErrConsecutiveMissedBlocksPenaltyLowerThanOne signals that the ConsecutiveMissedBlocksPenalty is lower than 1
var ErrConsecutiveMissedBlocksPenaltyLowerThanOne = errors.New("consecutive missed blocks penalty lower than 1")

// ErrDecreaseRatingsStepMoreThanMinusOne signals that the decrease rating step has a vale greater than -1
var ErrDecreaseRatingsStepMoreThanMinusOne = errors.New("decrease rating step has a value greater than -1")

// ErrHoursToMaxRatingFromStartRatingZero signals that the number of hours to reach max rating step is zero
var ErrHoursToMaxRatingFromStartRatingZero = errors.New("hours to reach max rating is zero")

// ErrSCDeployFromSCRIsNotPermitted signals that operation is not permitted
var ErrSCDeployFromSCRIsNotPermitted = errors.New("it is not permitted to deploy a smart contract from another smart contract cross shard")

// ErrNotEnoughGas signals that not enough gas has been provided
var ErrNotEnoughGas = errors.New("not enough gas was sent in the transaction")

// ErrInvalidValue signals that an invalid value was provided
var ErrInvalidValue = errors.New("invalid value provided")

// ErrNilQuotaStatusHandler signals that a nil quota status handler has been provided
var ErrNilQuotaStatusHandler = errors.New("nil quota status handler")

// ErrNilAntifloodHandler signals that a nil antiflood handler has been provided
var ErrNilAntifloodHandler = errors.New("nil antiflood handler")

// ErrNilHeaderSigVerifier signals that a nil header sig verifier has been provided
var ErrNilHeaderSigVerifier = errors.New("nil header sig verifier")

// ErrNilHeaderIntegrityVerifier signals that a nil header integrity verifier has been provided
var ErrNilHeaderIntegrityVerifier = errors.New("nil header integrity verifier")

// ErrFailedTransaction signals that transaction is of type failed.
var ErrFailedTransaction = errors.New("failed transaction, gas consumed")

// ErrNilBadTxHandler signals that bad tx handler is nil
var ErrNilBadTxHandler = errors.New("nil bad tx handler")

// ErrNilReceiptHandler signals that receipt handler is nil
var ErrNilReceiptHandler = errors.New("nil receipt handler")

// ErrTooManyReceiptsMiniBlocks signals that there were too many receipts miniblocks created
var ErrTooManyReceiptsMiniBlocks = errors.New("too many receipts miniblocks")

// ErrReceiptsHashMissmatch signals that overall receipts has does not match
var ErrReceiptsHashMissmatch = errors.New("receipts hash missmatch")

// ErrMiniBlockNumMissMatch signals that number of miniblocks does not match
var ErrMiniBlockNumMissMatch = errors.New("num miniblocks does not match")

// ErrEpochStartDataDoesNotMatch signals that EpochStartData is not the same as the leader created
var ErrEpochStartDataDoesNotMatch = errors.New("epoch start data does not match")

// ErrNotEpochStartBlock signals that block is not of type epoch start
var ErrNotEpochStartBlock = errors.New("not epoch start block")

// ErrGettingShardDataFromEpochStartData signals that could not get shard data from previous epoch start block
var ErrGettingShardDataFromEpochStartData = errors.New("could not find shard data from previous epoch start metablock")

// ErrNilValidityAttester signals that a nil validity attester has been provided
var ErrNilValidityAttester = errors.New("nil validity attester")

// ErrNilHeaderHandler signals that a nil header handler has been provided
var ErrNilHeaderHandler = errors.New("nil header handler")

// ErrNilMiniBlocksProvider signals that a nil miniblocks data provider has been passed over
var ErrNilMiniBlocksProvider = errors.New("nil miniblocks provider")

// ErrNilWhiteListHandler signals that white list handler is nil
var ErrNilWhiteListHandler = errors.New("nil whitelist handler")

// ErrNilPreferredPeersHolder signals that preferred peers holder is nil
var ErrNilPreferredPeersHolder = errors.New("nil preferred peers holder")

// ErrNilInterceptedDataVerifier signals that intercepted data verifier is nil
var ErrNilInterceptedDataVerifier = errors.New("nil intercepted data verifier")

// ErrMiniBlocksInWrongOrder signals the miniblocks are in wrong order
var ErrMiniBlocksInWrongOrder = errors.New("miniblocks in wrong order, should have been only from me")

// ErrEmptyTopic signals that an empty topic has been provided
var ErrEmptyTopic = errors.New("empty topic")

// ErrInvalidArguments signals that invalid arguments were given to process built-in function
var ErrInvalidArguments = errors.New("invalid arguments to process built-in function")

// ErrNilBuiltInFunction signals that built-in function is nil
var ErrNilBuiltInFunction = errors.New("built in function is nil")

// ErrRewardMiniBlockNotFromMeta signals that miniblock has a different sender shard than meta
var ErrRewardMiniBlockNotFromMeta = errors.New("rewards miniblocks should come only from meta")

// ErrValidatorInfoMiniBlockNotFromMeta signals that miniblock has a different sender shard than meta
var ErrValidatorInfoMiniBlockNotFromMeta = errors.New("validatorInfo miniblocks should come only from meta")

// ErrAccumulatedFeesDoNotMatch signals that accumulated fees do not match
var ErrAccumulatedFeesDoNotMatch = errors.New("accumulated fees do not match")

// ErrDeveloperFeesDoNotMatch signals that developer fees do not match
var ErrDeveloperFeesDoNotMatch = errors.New("developer fees do not match")

// ErrAccumulatedFeesInEpochDoNotMatch signals that accumulated fees in epoch do not match
var ErrAccumulatedFeesInEpochDoNotMatch = errors.New("accumulated fees in epoch do not match")

// ErrDevFeesInEpochDoNotMatch signals that developer fees in epoch do not match
var ErrDevFeesInEpochDoNotMatch = errors.New("developer fees in epoch do not match")

// ErrNilRewardsHandler signals that rewards handler is nil
var ErrNilRewardsHandler = errors.New("rewards handler is nil")

// ErrNilEpochEconomics signals that nil end of epoch econimics was provided
var ErrNilEpochEconomics = errors.New("nil epoch economics")

// ErrNilEpochStartDataCreator signals that nil epoch start data creator was provided
var ErrNilEpochStartDataCreator = errors.New("nil epoch start data creator")

// ErrNilRewardsCreator signals that nil epoch start rewards creator was provided
var ErrNilRewardsCreator = errors.New("nil epoch start rewards creator")

// ErrNilEpochStartValidatorInfoCreator signals that nil epoch start validator info creator was provided
var ErrNilEpochStartValidatorInfoCreator = errors.New("nil epoch start validator info creator")

// ErrInvalidGenesisTotalSupply signals that invalid genesis total supply was provided
var ErrInvalidGenesisTotalSupply = errors.New("invalid genesis total supply")

// ErrDuplicateThreshold signals that two thresholds are the same
var ErrDuplicateThreshold = errors.New("two thresholds are the same")

// ErrNoChancesForMaxThreshold signals that the max threshold has no chance defined
var ErrNoChancesForMaxThreshold = errors.New("max threshold has no chances")

// ErrNoChancesProvided signals that there were no chances provided
var ErrNoChancesProvided = errors.New("no chances are provided")

// ErrNilMinChanceIfZero signals that there was no min chance provided if a chance is still needed
var ErrNilMinChanceIfZero = errors.New("no min chance ")

// ErrInvalidShardCacherIdentifier signals an invalid identifier
var ErrInvalidShardCacherIdentifier = errors.New("invalid identifier for shard cacher")

// ErrMaxBlockSizeReached signals that max block size has been reached
var ErrMaxBlockSizeReached = errors.New("max block size has been reached")

// ErrBlockBodyHashMismatch signals that block body hashes does not match
var ErrBlockBodyHashMismatch = errors.New("block bodies does not match")

// ErrInvalidMiniBlockType signals that an invalid miniblock type has been provided
var ErrInvalidMiniBlockType = errors.New("invalid miniblock type")

// ErrInvalidBody signals that an invalid body has been provided
var ErrInvalidBody = errors.New("invalid body")

// ErrNilBlockSizeComputationHandler signals that a nil block size computation handler has been provided
var ErrNilBlockSizeComputationHandler = errors.New("nil block size computation handler")

// ErrNilValidatorStatistics signals that a nil validator statistics has been provided
var ErrNilValidatorStatistics = errors.New("nil validator statistics")

// ErrAccountNotFound signals that the account was not found for the provided address
var ErrAccountNotFound = errors.New("account not found")

// ErrMaxRatingZero signals that maxrating with a value of zero has been provided
var ErrMaxRatingZero = errors.New("max rating is zero")

// ErrNilValidatorInfos signals that a nil validator infos has been provided
var ErrNilValidatorInfos = errors.New("nil validator infos")

// ErrNilBlockSizeThrottler signals that block size throttler si nil
var ErrNilBlockSizeThrottler = errors.New("block size throttler is nil")

// ErrNilHistoryRepository signals that history processor is nil
var ErrNilHistoryRepository = errors.New("history repository is nil")

// ErrInvalidMetaTransaction signals that meta transaction is invalid
var ErrInvalidMetaTransaction = errors.New("meta transaction is invalid")

// ErrLogNotFound is the error returned when a transaction has no logs
var ErrLogNotFound = errors.New("no logs for queried transaction")

// ErrNilTxLogsProcessor is the error returned when a transaction has no logs
var ErrNilTxLogsProcessor = errors.New("nil transaction logs processor")

// ErrIncreaseStepLowerThanOne signals that an increase step lower than one has been provided
var ErrIncreaseStepLowerThanOne = errors.New("increase step is lower than one")

// ErrNilVmInput signals that provided vm input is nil
var ErrNilVmInput = errors.New("nil vm input")

// ErrNilDnsAddresses signals that nil dns addresses map was provided
var ErrNilDnsAddresses = errors.New("nil dns addresses map")

// ErrNilProtocolSustainabilityAddress signals that a nil protocol sustainability address was provided
var ErrNilProtocolSustainabilityAddress = errors.New("nil protocol sustainability address")

// ErrUserNameDoesNotMatch signals that username does not match
var ErrUserNameDoesNotMatch = errors.New("user name does not match")

// ErrUserNameDoesNotMatchInCrossShardTx signals that username does not match in case of cross shard tx
var ErrUserNameDoesNotMatchInCrossShardTx = errors.New("mismatch between receiver username and address")

// ErrNilBalanceComputationHandler signals that a nil balance computation handler has been provided
var ErrNilBalanceComputationHandler = errors.New("nil balance computation handler")

// ErrNilRatingsInfoHandler signals that nil ratings info handler has been provided
var ErrNilRatingsInfoHandler = errors.New("nil ratings info handler")

// ErrNilDebugger signals that a nil debug handler has been provided
var ErrNilDebugger = errors.New("nil debug handler")

// ErrEmptyFloodPreventerList signals that an empty flood preventer list has been provided
var ErrEmptyFloodPreventerList = errors.New("empty flood preventer provided")

// ErrNilTopicFloodPreventer signals that a nil topic flood preventer has been provided
var ErrNilTopicFloodPreventer = errors.New("nil topic flood preventer")

// ErrOriginatorIsBlacklisted signals that a message originator is blacklisted on the current node
var ErrOriginatorIsBlacklisted = errors.New("originator is blacklisted")

// ErrShardIsStuck signals that a shard is stuck
var ErrShardIsStuck = errors.New("shard is stuck")

// ErrRelayedTxBeneficiaryDoesNotMatchReceiver signals that an invalid address was provided in the relayed tx
var ErrRelayedTxBeneficiaryDoesNotMatchReceiver = errors.New("invalid address in relayed tx")

// ErrRecursiveRelayedTxIsNotAllowed signals that recursive relayed tx is not allowed
var ErrRecursiveRelayedTxIsNotAllowed = errors.New("recursive relayed tx is not allowed")

// ErrRelayedTxValueHigherThenUserTxValue signals that relayed tx value is higher than user tx value
var ErrRelayedTxValueHigherThenUserTxValue = errors.New("relayed tx value is higher than user tx value")

// ErrNilInterceptorContainer signals that nil interceptor container has been provided
var ErrNilInterceptorContainer = errors.New("nil interceptor container")

// ErrInvalidTransactionVersion signals  that an invalid transaction version has been provided
var ErrInvalidTransactionVersion = errors.New("invalid transaction version")

// ErrTxValueTooBig signals that transaction value is too big
var ErrTxValueTooBig = errors.New("tx value is too big")

// ErrInvalidUserNameLength signals that provided username length is invalid
var ErrInvalidUserNameLength = errors.New("invalid user name length")

// ErrTxValueOutOfBounds signals that transaction value is out of bounds
var ErrTxValueOutOfBounds = errors.New("tx value is out of bounds")

// ErrNilBlackListedPkCache signals that a nil black listed public key cache has been provided
var ErrNilBlackListedPkCache = errors.New("nil black listed public key cache")

// ErrInvalidDecayCoefficient signals that the provided decay coefficient is invalid
var ErrInvalidDecayCoefficient = errors.New("decay coefficient is invalid")

// ErrInvalidDecayIntervalInSeconds signals that an invalid interval in seconds was provided
var ErrInvalidDecayIntervalInSeconds = errors.New("invalid decay interval in seconds")

// ErrInvalidMinScore signals that an invalid minimum score was provided
var ErrInvalidMinScore = errors.New("invalid minimum score")

// ErrInvalidMaxScore signals that an invalid maximum score was provided
var ErrInvalidMaxScore = errors.New("invalid maximum score")

// ErrInvalidUnitValue signals that an invalid unit value was provided
var ErrInvalidUnitValue = errors.New("invalid unit value")

// ErrInvalidBadPeerThreshold signals that an invalid bad peer threshold has been provided
var ErrInvalidBadPeerThreshold = errors.New("invalid bad peer threshold")

// ErrNilPeerValidatorMapper signals that nil peer validator mapper has been provided
var ErrNilPeerValidatorMapper = errors.New("nil peer validator mapper")

// ErrOnlyValidatorsCanUseThisTopic signals that topic can be used by validator only
var ErrOnlyValidatorsCanUseThisTopic = errors.New("only validators can use this topic")

// ErrTransactionIsNotWhitelisted signals that a transaction is not whitelisted
var ErrTransactionIsNotWhitelisted = errors.New("transaction is not whitelisted")

// ErrTrieNodeIsNotWhitelisted signals that a trie node is not whitelisted
var ErrTrieNodeIsNotWhitelisted = errors.New("trie node is not whitelisted")

// ErrInterceptedDataNotForCurrentShard signals that intercepted data is not for current shard
var ErrInterceptedDataNotForCurrentShard = errors.New("intercepted data not for current shard")

// ErrAccountNotPayable will be sent when trying to send money to a non-payable account
var ErrAccountNotPayable = errors.New("sending value to non payable contract")

// ErrNilOutportHandler signals that outport is nil
var ErrNilOutportHandler = errors.New("outport handler is nil")

// ErrSmartContractDeploymentIsDisabled signals that smart contract deployment was disabled
var ErrSmartContractDeploymentIsDisabled = errors.New("smart Contract deployment is disabled")

// ErrUpgradeNotAllowed signals that upgrade is not allowed
var ErrUpgradeNotAllowed = errors.New("upgrade is allowed only for owner")

// ErrBuiltInFunctionsAreDisabled signals that built-in functions are disabled
var ErrBuiltInFunctionsAreDisabled = errors.New("built in functions are disabled")

// ErrRelayedTxDisabled signals that relayed tx are disabled
var ErrRelayedTxDisabled = errors.New("relayed tx is disabled")

// ErrRelayedTxV2Disabled signals that the v2 version of relayed tx is disabled
var ErrRelayedTxV2Disabled = errors.New("relayed tx v2 is disabled")

// ErrRelayedTxV2ZeroVal signals that the v2 version of relayed tx should be created with 0 as value
var ErrRelayedTxV2ZeroVal = errors.New("relayed tx v2 value should be 0")

// ErrEmptyConsensusGroup is raised when an operation is attempted with an empty consensus group
var ErrEmptyConsensusGroup = errors.New("consensusGroup is empty")

// ErrRelayedTxGasLimitMissmatch signals that relayed tx gas limit is higher than user tx gas limit
var ErrRelayedTxGasLimitMissmatch = errors.New("relayed tx gas limit higher then user tx gas limit")

// ErrRelayedGasPriceMissmatch signals that relayed gas price is not equal with user tx
var ErrRelayedGasPriceMissmatch = errors.New("relayed gas price missmatch")

// ErrNilUserAccount signals that nil user account was provided
var ErrNilUserAccount = errors.New("nil user account")

// ErrNilEpochStartSystemSCProcessor signals that nil epoch start system sc processor was provided
var ErrNilEpochStartSystemSCProcessor = errors.New("nil epoch start system sc processor")

// ErrEmptyPeerID signals that an empty peer ID has been provided
var ErrEmptyPeerID = errors.New("empty peer ID")

// ErrNilFallbackHeaderValidator signals that a nil fallback header validator has been provided
var ErrNilFallbackHeaderValidator = errors.New("nil fallback header validator")

// ErrTransactionSignedWithHashIsNotEnabled signals that a transaction signed with hash is not enabled
var ErrTransactionSignedWithHashIsNotEnabled = errors.New("transaction signed with hash is not enabled")

// ErrNilTransactionVersionChecker signals that provided transaction version checker is nil
var ErrNilTransactionVersionChecker = errors.New("nil transaction version checker")

// ErrInvalidRewardsTopUpGradientPoint signals that the top-up gradient point is invalid
var ErrInvalidRewardsTopUpGradientPoint = errors.New("rewards top up gradient point is invalid")

// ErrInvalidVMInputGasComputation signals that invalid vm input gas computation was provided
var ErrInvalidVMInputGasComputation = errors.New("invalid vm input gas computation")

// ErrMoreGasConsumedThanProvided signals that VM used more gas than provided
var ErrMoreGasConsumedThanProvided = errors.New("more gas used than provided")

// ErrInvalidGasModifier signals that provided gas modifier is invalid
var ErrInvalidGasModifier = errors.New("invalid gas modifier")

// ErrMoreGasThanGasLimitPerBlock signals that more gas was provided than gas limit per block
var ErrMoreGasThanGasLimitPerBlock = errors.New("more gas was provided than gas limit per block")

// ErrMoreGasThanGasLimitPerMiniBlockForSafeCrossShard signals that more gas was provided than gas limit per mini block for safe cross shard
var ErrMoreGasThanGasLimitPerMiniBlockForSafeCrossShard = errors.New("more gas was provided than gas limit per mini block for safe cross shard")

// ErrNotEnoughGasInUserTx signals that not enough gas was provided in user tx
var ErrNotEnoughGasInUserTx = errors.New("not enough gas provided in user tx")

// ErrNegativeBalanceDeltaOnCrossShardAccount signals that negative balance delta was given on cross shard account
var ErrNegativeBalanceDeltaOnCrossShardAccount = errors.New("negative balance delta on cross shard account")

// ErrNilOrEmptyList signals that a nil or empty list was provided
var ErrNilOrEmptyList = errors.New("nil or empty provided list")

// ErrNilScQueryElement signals that a nil sc query service element was provided
var ErrNilScQueryElement = errors.New("nil SC query service element")

// ErrMaxAccumulatedFeesExceeded signals that max accumulated fees has been exceeded
var ErrMaxAccumulatedFeesExceeded = errors.New("max accumulated fees has been exceeded")

// ErrMaxDeveloperFeesExceeded signals that max developer fees has been exceeded
var ErrMaxDeveloperFeesExceeded = errors.New("max developer fees has been exceeded")

// ErrInvalidEpochStartMetaBlockConsensusPercentage signals that a small epoch start meta block consensus percentage has been provided
var ErrInvalidEpochStartMetaBlockConsensusPercentage = errors.New("invalid epoch start meta block consensus percentage")

// ErrNilNumConnectedPeersProvider signals that a nil number of connected peers provider has been provided
var ErrNilNumConnectedPeersProvider = errors.New("nil number of connected peers provider")

// ErrNilLocker signals that a nil locker was provided
var ErrNilLocker = errors.New("nil locker")

// ErrNilAllowExternalQueriesChan signals that a nil channel for signaling the allowance of external queries provided is nil
var ErrNilAllowExternalQueriesChan = errors.New("nil channel for signaling the allowance of external queries")

// ErrQueriesNotAllowedYet signals that the node is not ready yet to process VM Queries
var ErrQueriesNotAllowedYet = errors.New("node is not ready yet to process VM Queries")

// ErrNilChunksProcessor signals that a nil chunks processor has been provided
var ErrNilChunksProcessor = errors.New("nil chunks processor")

// ErrIncompatibleReference signals that an incompatible reference was provided when processing a batch
var ErrIncompatibleReference = errors.New("incompatible reference when processing batch")

// ErrProcessClosed signals that an incomplete processing occurred due to the early process closing
var ErrProcessClosed = errors.New("incomplete processing: process is closing")

// ErrNilAccountsDBSyncer signals that a nil accounts db syncer has been provided
var ErrNilAccountsDBSyncer = errors.New("nil accounts DB syncer")

// ErrNilCurrentNetworkEpochProvider signals that a nil CurrentNetworkEpochProvider handler has been provided
var ErrNilCurrentNetworkEpochProvider = errors.New("nil current network epoch provider")

// ErrNilESDTTransferParser signals that a nil ESDT transfer parser has been provided
var ErrNilESDTTransferParser = errors.New("nil esdt transfer parser")

// ErrResultingSCRIsTooBig signals that resulting smart contract result is too big
var ErrResultingSCRIsTooBig = errors.New("resulting SCR is too big")

// ErrNotAllowedToWriteUnderProtectedKey signals that writing under protected key is not allowed
var ErrNotAllowedToWriteUnderProtectedKey = errors.New("not allowed to write under protected key")

// ErrNilNFTStorageHandler signals that nil NFT storage handler has been provided
var ErrNilNFTStorageHandler = errors.New("nil NFT storage handler")

// ErrNilBootstrapper signals that a nil bootstraper has been provided
var ErrNilBootstrapper = errors.New("nil bootstrapper")

// ErrNodeIsNotSynced signals that the VM query cannot be executed because the node is not synced and the request required this
var ErrNodeIsNotSynced = errors.New("node is not synced")

// ErrStateChangedWhileExecutingVmQuery signals that the state has been changed while executing a vm query and the request required not to
var ErrStateChangedWhileExecutingVmQuery = errors.New("state changed while executing vm query")

// ErrNilEnableRoundsHandler signals a nil enable rounds handler has been provided
var ErrNilEnableRoundsHandler = errors.New("nil enable rounds handler has been provided")

// ErrNilScheduledTxsExecutionHandler signals that scheduled txs execution handler is nil
var ErrNilScheduledTxsExecutionHandler = errors.New("nil scheduled txs execution handler")

// ErrNilVersionedHeaderFactory signals that the versioned header factory is nil
var ErrNilVersionedHeaderFactory = errors.New("nil versioned header factory")

// ErrNilIntermediateProcessor signals that intermediate processors is nil
var ErrNilIntermediateProcessor = errors.New("intermediate processor is nil")

// ErrNilSyncTimer signals that the sync timer is nil
var ErrNilSyncTimer = errors.New("sync timer is nil")

// ErrNilIsShardStuckHandler signals a nil shard stuck handler
var ErrNilIsShardStuckHandler = errors.New("nil handler for checking stuck shard")

// ErrNilIsMaxBlockSizeReachedHandler signals a nil max block size reached handler
var ErrNilIsMaxBlockSizeReachedHandler = errors.New("nil handler for max block size reached")

// ErrNilTxMaxTotalCostHandler signals a nil transaction max total cost
var ErrNilTxMaxTotalCostHandler = errors.New("nil transaction max total cost")

// ErrScheduledRootHashDoesNotMatch signals that scheduled root hash does not match
var ErrScheduledRootHashDoesNotMatch = errors.New("scheduled root hash does not match")

// ErrNilAdditionalData signals that additional data is nil
var ErrNilAdditionalData = errors.New("nil additional data")

// ErrNumOfMiniBlocksAndMiniBlocksHeadersMismatch signals that number of mini blocks and mini blocks headers does not match
var ErrNumOfMiniBlocksAndMiniBlocksHeadersMismatch = errors.New("num of mini blocks and mini blocks headers does not match")

// ErrNilDoubleTransactionsDetector signals that a nil double transactions detector has been provided
var ErrNilDoubleTransactionsDetector = errors.New("nil double transactions detector")

// ErrNoTxToProcess signals that no transaction were sent for processing
var ErrNoTxToProcess = errors.New("no transaction to process")

// ErrInvalidPeerSubType signals that an invalid peer subtype was provided
var ErrInvalidPeerSubType = errors.New("invalid peer subtype")

// ErrNilSignaturesHandler signals that a nil signatures handler was provided
var ErrNilSignaturesHandler = errors.New("nil signatures handler")

// ErrMessageExpired signals that a received message is expired
var ErrMessageExpired = errors.New("message expired")

// ErrInvalidExpiryTimespan signals that an invalid expiry timespan was provided
var ErrInvalidExpiryTimespan = errors.New("invalid expiry timespan")

// ErrNilPeerSignatureHandler signals that a nil peer signature handler was provided
var ErrNilPeerSignatureHandler = errors.New("nil peer signature handler")

// ErrNilInterceptedDataVerifierFactory signals that a nil intercepted data verifier factory was provided
var ErrNilInterceptedDataVerifierFactory = errors.New("nil intercepted data verifier factory")

// ErrNilPeerAuthenticationCacher signals that a nil peer authentication cacher was provided
var ErrNilPeerAuthenticationCacher = errors.New("nil peer authentication cacher")

// ErrNilHeartbeatCacher signals that a nil heartbeat cacher was provided
var ErrNilHeartbeatCacher = errors.New("nil heartbeat cacher")

// ErrInvalidProcessWaitTime signals that an invalid process wait time was provided
var ErrInvalidProcessWaitTime = errors.New("invalid process wait time")

// ErrMetaHeaderEpochOutOfRange signals that the given header is out of accepted range
var ErrMetaHeaderEpochOutOfRange = errors.New("epoch out of range for meta block header")

// ErrNilHardforkTrigger signals that a nil hardfork trigger has been provided
var ErrNilHardforkTrigger = errors.New("nil hardfork trigger")

// ErrMissingMiniBlockHeader signals that mini block header is missing
var ErrMissingMiniBlockHeader = errors.New("missing mini block header")

// ErrMissingMiniBlock signals that mini block is missing
var ErrMissingMiniBlock = errors.New("missing mini block")

// ErrIndexIsOutOfBound signals that the given index is out of bound
var ErrIndexIsOutOfBound = errors.New("index is out of bound")

// ErrIndexDoesNotMatchWithPartialExecutedMiniBlock signals that the given index does not match with a partial executed mini block
var ErrIndexDoesNotMatchWithPartialExecutedMiniBlock = errors.New("index does not match with a partial executed mini block")

// ErrIndexDoesNotMatchWithFullyExecutedMiniBlock signals that the given index does not match with a fully executed mini block
var ErrIndexDoesNotMatchWithFullyExecutedMiniBlock = errors.New("index does not match with a fully executed mini block")

// ErrNilProcessedMiniBlocksTracker signals that a nil processed mini blocks tracker has been provided
var ErrNilProcessedMiniBlocksTracker = errors.New("nil processed mini blocks tracker")

// ErrNilReceiptsRepository signals that a nil receipts repository has been provided
var ErrNilReceiptsRepository = errors.New("nil receipts repository")

// ErrNilBlockProcessingCutoffHandler signals that a nil block processing cutoff handler has been provided
var ErrNilBlockProcessingCutoffHandler = errors.New("nil block processing cutoff handler")

// ErrNilESDTGlobalSettingsHandler signals that nil global settings handler was provided
var ErrNilESDTGlobalSettingsHandler = errors.New("nil esdt global settings handler")

// ErrNilEnableEpochsHandler signals that a nil enable epochs handler has been provided
var ErrNilEnableEpochsHandler = errors.New("nil enable epochs handler")

// ErrNilEpochChangeGracePeriodHandler signals that a nil epoch change grace period handler has been provided
var ErrNilEpochChangeGracePeriodHandler = errors.New("nil epoch change grace period handler")

// ErrNilMultiSignerContainer signals that the given multisigner container is nil
var ErrNilMultiSignerContainer = errors.New("nil multiSigner container")

// ErrNilCrawlerAllowedAddress signals that no crawler allowed address was found
var ErrNilCrawlerAllowedAddress = errors.New("nil crawler allowed address")

// ErrNilPayloadValidator signals that a nil payload validator was provided
var ErrNilPayloadValidator = errors.New("nil payload validator")

// ErrNilValidatorInfoPool signals that a nil validator info pool has been provided
var ErrNilValidatorInfoPool = errors.New("nil validator info pool")

// ErrPropertyTooLong signals that a heartbeat property was too long
var ErrPropertyTooLong = errors.New("property too long")

// ErrPropertyTooShort signals that a heartbeat property was too short
var ErrPropertyTooShort = errors.New("property too short")

// ErrNilProcessDebugger signals that a nil process debugger was provided
var ErrNilProcessDebugger = errors.New("nil process debugger")

// ErrAsyncCallsDisabled signals that async calls are disabled
var ErrAsyncCallsDisabled = errors.New("async calls disabled")

// ErrNilVMContainer defines the error when trying to use a nil vm container
var ErrNilVMContainer = errors.New("nil ErrNilVMContainer")

// ErrMaxCallsReached signals that the allowed max number of calls was reached
var ErrMaxCallsReached = errors.New("max calls reached")

// ErrNilTxExecutionOrderHandler signals that a nil transaction execution order handler was provided
var ErrNilTxExecutionOrderHandler = errors.New("nil transaction execution order handler")

// ErrWrongTransactionType signals that transaction is invalid
var ErrWrongTransactionType = errors.New("invalid transaction type")

// ErrNilGuardianChecker signals that a nil guardian checker was provided
var ErrNilGuardianChecker = errors.New("nil guardian checker")

// ErrAccountHasNoGuardianSet signals that the account has no guardians set
var ErrAccountHasNoGuardianSet = errors.New("account has no guardian set")

// ErrAccountHasNoActiveGuardian signals that the account has no active guardian
var ErrAccountHasNoActiveGuardian = errors.New("account has no active guardian")

// ErrAccountHasNoPendingGuardian signals that the account has no pending guardian
var ErrAccountHasNoPendingGuardian = errors.New("account has no pending guardian")

// ErrNilGuardedAccountHandler signals that a nil guarded account handler was provided
var ErrNilGuardedAccountHandler = errors.New("nil guarded account handler")

// ErrTransactionNotExecutable signals that a transaction is not executable and gas will not be consumed
var ErrTransactionNotExecutable = errors.New("transaction is not executable and gas will not be consumed")

// ErrTransactionAndAccountGuardianMismatch signals a mismatch between the guardian on the account and the one on the transaction
var ErrTransactionAndAccountGuardianMismatch = errors.New("mismatch between transaction guardian and configured account guardian")

// ErrInvalidSetGuardianEpochsDelay signals an invalid configuration for the epochs delay
var ErrInvalidSetGuardianEpochsDelay = errors.New("incorrect setting for set guardian epochs delay")

// ErrCannotReplaceGuardedAccountPendingGuardian signals that a pending guardian on a guarded account cannot be replaced
var ErrCannotReplaceGuardedAccountPendingGuardian = errors.New("cannot replace pending guardian on guarded account")

// ErrNilGuardianServiceUID signals that a nil guardian service identifier was provided
var ErrNilGuardianServiceUID = errors.New("nil guardian service unique identifier")

// ErrGasPriceTooHigh signals a too high gas price
var ErrGasPriceTooHigh = errors.New("gas price is too high for the transaction")

// ErrGuardedTransactionNotExpected signals that a guarded transaction was received for processing but the account is not guarded
var ErrGuardedTransactionNotExpected = errors.New("guarded transaction not expected")

// ErrBuiltinFunctionMismatch signals that a builtin function mismatch was detected
var ErrBuiltinFunctionMismatch = errors.New("builtin function mismatch")

// ErrBuiltinFunctionNotExecutable signals that a builtin function is not executable
var ErrBuiltinFunctionNotExecutable = errors.New("builtin function not executable")

// ErrNilManagedPeersHolder signals that a nil managed peers holder has been provided
var ErrNilManagedPeersHolder = errors.New("nil managed peers holder")

// ErrNilStorageService signals that a nil storage service has been provided
var ErrNilStorageService = errors.New("nil storage service")

// ErrInvalidAsyncArguments signals that invalid arguments were given for async/callBack processing
var ErrInvalidAsyncArguments = errors.New("invalid arguments to process async/callback function")

// ErrNilSentSignatureTracker defines the error for setting a nil SentSignatureTracker
var ErrNilSentSignatureTracker = errors.New("nil sent signature tracker")

// ErrTransferAndExecuteByUserAddressesAreNil signals that transfer and execute by user addresses are nil
var ErrTransferAndExecuteByUserAddressesAreNil = errors.New("transfer and execute by user addresses are nil")

// ErrRelayedTxV3Disabled signals that relayed tx v3 are disabled
var ErrRelayedTxV3Disabled = errors.New("relayed tx v3 are disabled")

// ErrMissingConfigurationForEpochZero signals that the provided configuration doesn't include anything for epoch 0
var ErrMissingConfigurationForEpochZero = errors.New("missing configuration for epoch 0")

// ErrEmptyChainParametersConfiguration signals that an empty chain parameters configuration has been provided
var ErrEmptyChainParametersConfiguration = errors.New("empty chain parameters configuration")

// ErrNoMatchingConfigForProvidedEpoch signals that there is no matching configuration for the provided epoch
var ErrNoMatchingConfigForProvidedEpoch = errors.New("no matching configuration")

// ErrGuardedRelayerNotAllowed signals that the provided relayer is guarded
var ErrGuardedRelayerNotAllowed = errors.New("guarded relayer not allowed")

// ErrRelayedByGuardianNotAllowed signals that the provided guardian is also the relayer
var ErrRelayedByGuardianNotAllowed = errors.New("relayed by guardian not allowed")

// ErrInvalidRelayedTxV3 signals that an invalid relayed tx v3 has been provided
var ErrInvalidRelayedTxV3 = errors.New("invalid relayed transaction")

// ErrProtocolSustainabilityAddressInMetachain signals that protocol sustainability address is in metachain which is not allowed
var ErrProtocolSustainabilityAddressInMetachain = errors.New("protocol sustainability address in metachain")

// ErrNilHeaderProof signals that a nil header proof has been provided
var ErrNilHeaderProof = errors.New("nil header proof")

// ErrNilInterceptedDataCache signals that a nil cacher was provided for intercepted data verifier
var ErrNilInterceptedDataCache = errors.New("nil cache for intercepted data")

// ErrFlagNotActive signals that a flag is not active
var ErrFlagNotActive = errors.New("flag not active")

// ErrInvalidInterceptedData signals that an invalid data has been intercepted
var ErrInvalidInterceptedData = errors.New("invalid intercepted data")

// ErrMissingHeaderProof signals that the proof for the header is missing
var ErrMissingHeaderProof = errors.New("missing header proof")

// ErrInvalidHeaderProof signals that an invalid equivalent proof has been provided
var ErrInvalidHeaderProof = errors.New("invalid equivalent proof")

// ErrUnexpectedHeaderProof signals that a header proof has been provided unexpectedly
var ErrUnexpectedHeaderProof = errors.New("unexpected header proof")

// ErrEpochMismatch signals that the epoch do not match
var ErrEpochMismatch = errors.New("epoch mismatch")

// ErrInvalidRatingsConfig signals that an invalid ratings config has been provided
var ErrInvalidRatingsConfig = errors.New("invalid ratings config")

// ErrNilKeyRWMutexHandler signals that a nil KeyRWMutexHandler has been provided
var ErrNilKeyRWMutexHandler = errors.New("nil key rw mutex handler")

<<<<<<< HEAD
// ErrTransactionsAlreadyProcessed signals that transactions were already processed
var ErrTransactionsAlreadyProcessed = errors.New("transactions already processed")

// ErrMiniBlocksAlreadyProcessed signals that mini blocks were already processed
var ErrMiniBlocksAlreadyProcessed = errors.New("mini blocks already processed")
=======
// ErrNilTxsForBlockHandler signals that a nil transactions for block handler has been provided
var ErrNilTxsForBlockHandler = errors.New("nil txs for block handler")
>>>>>>> d2aac5d7
<|MERGE_RESOLUTION|>--- conflicted
+++ resolved
@@ -1308,13 +1308,11 @@
 // ErrNilKeyRWMutexHandler signals that a nil KeyRWMutexHandler has been provided
 var ErrNilKeyRWMutexHandler = errors.New("nil key rw mutex handler")
 
-<<<<<<< HEAD
+// ErrNilTxsForBlockHandler signals that a nil transactions for block handler has been provided
+var ErrNilTxsForBlockHandler = errors.New("nil txs for block handler")
+
 // ErrTransactionsAlreadyProcessed signals that transactions were already processed
 var ErrTransactionsAlreadyProcessed = errors.New("transactions already processed")
 
 // ErrMiniBlocksAlreadyProcessed signals that mini blocks were already processed
-var ErrMiniBlocksAlreadyProcessed = errors.New("mini blocks already processed")
-=======
-// ErrNilTxsForBlockHandler signals that a nil transactions for block handler has been provided
-var ErrNilTxsForBlockHandler = errors.New("nil txs for block handler")
->>>>>>> d2aac5d7
+var ErrMiniBlocksAlreadyProcessed = errors.New("mini blocks already processed")