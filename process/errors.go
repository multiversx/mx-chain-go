--- conflicted
+++ resolved
@@ -121,15 +121,12 @@
 // ErrNilBlockExecutor signals that an operation has been attempted to or with a nil BlockExecutor implementation
 var ErrNilBlockExecutor = errors.New("nil BlockExecutor")
 
-<<<<<<< HEAD
-=======
 // ErrNilMarshalizer signals that an operation has been attempted to or with a nil Marshalizer implementation
 var ErrNilMarshalizer = errors.New("nil Marshalizer")
 
 // ErrNilBlockPool signals that an operation has been attempted to or with a nil BlockPool
 var ErrNilBlockPool = errors.New("nil BlockPool")
 
->>>>>>> dc2615d9
 // ErrNilRound signals that an operation has been attempted to or with a nil Round
 var ErrNilRound = errors.New("nil Round")
 
