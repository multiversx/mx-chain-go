--- conflicted
+++ resolved
@@ -250,13 +250,11 @@
 // ErrHeaderIsInStorage signals that the header is already in storage
 var ErrHeaderIsInStorage = errors.New("header is already in storage")
 
-<<<<<<< HEAD
 // ErrRollbackFromGenesis signals that a rollback from genesis is called
 var ErrRollbackFromGenesis = errors.New("roll back from genesis is not supported")
-=======
+
 // ErrNoTransactionInMessage signals that no transaction was found after parsing received p2p message
 var ErrNoTransactionInMessage = errors.New("no transaction found in received message")
 
 // ErrNilBuffer signals that a provided byte buffer is nil
-var ErrNilBuffer = errors.New("provided byte buffer is nil")
->>>>>>> a9b896e7
+var ErrNilBuffer = errors.New("provided byte buffer is nil")