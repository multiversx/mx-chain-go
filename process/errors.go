--- conflicted
+++ resolved
@@ -1263,10 +1263,5 @@
 // ErrConsumedFeesMismatch signals that the fees consumed from relayer do not match the inner transactions fees
 var ErrConsumedFeesMismatch = errors.New("consumed fees mismatch")
 
-<<<<<<< HEAD
-// ErrMultipleRelayedTxTypesIsNotAllowed signals that multiple types of relayed tx is not allowed
-var ErrMultipleRelayedTxTypesIsNotAllowed = errors.New("multiple relayed tx types is not allowed")
-=======
 // ErrRelayedTxV3InvalidDataField signals that the data field is invalid
-var ErrRelayedTxV3InvalidDataField = errors.New("invalid data field")
->>>>>>> 78831c6a
+var ErrRelayedTxV3InvalidDataField = errors.New("invalid data field")