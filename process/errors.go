--- conflicted
+++ resolved
@@ -304,13 +304,11 @@
 // ErrLastNotarizedHdrsSliceIsNil signals that the slice holding last notarized headers is nil
 var ErrLastNotarizedHdrsSliceIsNil = errors.New("last notarized shard headers slice is nil")
 
-<<<<<<< HEAD
-// ErrNilCore signals that the injected core is nil
-var ErrNilCore = errors.New("nil core handler")
-=======
 // ErrNoNewMetablocks signals that no new metablocks are in the pool
 var ErrNoNewMetablocks = errors.New("there is no new metablocks")
 
 // ErrNoSortedHdrsForShard signals that there are no sorted hdrs in pool
 var ErrNoSortedHdrsForShard = errors.New("no sorted headers in pool")
->>>>>>> 9acd1ad5
+
+// ErrNilCore signals that the injected core is nil
+var ErrNilCore = errors.New("nil core handler")