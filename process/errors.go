package process

import (
	"errors"
)

// ErrNilMessage signals that a nil message has been received
var ErrNilMessage = errors.New("nil message")

// ErrNilAccountsAdapter defines the error when trying to use a nil AccountsAddapter
var ErrNilAccountsAdapter = errors.New("nil AccountsAdapter")

// ErrNilCoreComponentsHolder signals that a nil core components holder was provided
var ErrNilCoreComponentsHolder = errors.New("nil core components holder")

// ErrNilBootstrapComponentsHolder signals that a nil bootstrap components holder was provided
var ErrNilBootstrapComponentsHolder = errors.New("nil bootstrap components holder")

// ErrNilStatusComponentsHolder signals that a nil status components holder was provided
var ErrNilStatusComponentsHolder = errors.New("nil status components holder")

// ErrNilCryptoComponentsHolder signals that a nil crypto components holder was provided
var ErrNilCryptoComponentsHolder = errors.New("nil crypto components holder")

// ErrNilDataComponentsHolder signals that a nil data components holder was provided
var ErrNilDataComponentsHolder = errors.New("nil data components holder")

// ErrNilHasher signals that an operation has been attempted to or with a nil hasher implementation
var ErrNilHasher = errors.New("nil Hasher")

// ErrNilPubkeyConverter signals that an operation has been attempted to or with a nil public key converter implementation
var ErrNilPubkeyConverter = errors.New("nil pubkey converter")

// ErrNilGasSchedule signals that an operation has been attempted with a nil gas schedule
var ErrNilGasSchedule = errors.New("nil GasSchedule")

// ErrNilAddressContainer signals that an operation has been attempted to or with a nil AddressContainer implementation
var ErrNilAddressContainer = errors.New("nil AddressContainer")

// ErrNilTransaction signals that an operation has been attempted to or with a nil transaction
var ErrNilTransaction = errors.New("nil transaction")

// ErrWrongTransaction signals that transaction is invalid
var ErrWrongTransaction = errors.New("invalid transaction")

// ErrNoVM signals that no SCHandler has been set
var ErrNoVM = errors.New("no VM (hook not set)")

// ErrHigherNonceInTransaction signals the nonce in transaction is higher than the account's nonce
var ErrHigherNonceInTransaction = errors.New("higher nonce in transaction")

// ErrLowerNonceInTransaction signals the nonce in transaction is lower than the account's nonce
var ErrLowerNonceInTransaction = errors.New("lower nonce in transaction")

// ErrInsufficientFunds signals the funds are insufficient for the move balance operation but the
// transaction fee is covered by the current balance
var ErrInsufficientFunds = errors.New("insufficient funds")

// ErrInsufficientFee signals that the current balance doesn't have the required transaction fee
var ErrInsufficientFee = errors.New("insufficient balance for fees")

// ErrNilValue signals the value is nil
var ErrNilValue = errors.New("nil value")

// ErrNilBlockChain signals that an operation has been attempted to or with a nil blockchain
var ErrNilBlockChain = errors.New("nil block chain")

// ErrNilMetaBlockHeader signals that an operation has been attempted to or with a nil metablock
var ErrNilMetaBlockHeader = errors.New("nil metablock header")

// ErrNilTxBlockBody signals that an operation has been attempted to or with a nil tx block body
var ErrNilTxBlockBody = errors.New("nil tx block body")

// ErrNilStore signals that the provided storage service is nil
var ErrNilStore = errors.New("nil data storage service")

// ErrNilBootStorer signals that the provided boot storer is bil
var ErrNilBootStorer = errors.New("nil boot storer")

// ErrNilBlockHeader signals that an operation has been attempted to or with a nil block header
var ErrNilBlockHeader = errors.New("nil block header")

// ErrNilBlockBody signals that an operation has been attempted to or with a nil block body
var ErrNilBlockBody = errors.New("nil block body")

// ErrNilTxHash signals that an operation has been attempted with a nil hash
var ErrNilTxHash = errors.New("nil transaction hash")

// ErrNilPubKeysBitmap signals that a operation has been attempted with a nil public keys bitmap
var ErrNilPubKeysBitmap = errors.New("nil public keys bitmap")

// ErrNilPreviousBlockHash signals that a operation has been attempted with a nil previous block header hash
var ErrNilPreviousBlockHash = errors.New("nil previous block header hash")

// ErrNilSignature signals that a operation has been attempted with a nil signature
var ErrNilSignature = errors.New("nil signature")

// ErrNilMiniBlocks signals that an operation has been attempted with a nil mini-block
var ErrNilMiniBlocks = errors.New("nil mini blocks")

// ErrNilMiniBlock signals that an operation has been attempted with a nil miniblock
var ErrNilMiniBlock = errors.New("nil mini block")

// ErrNilRootHash signals that an operation has been attempted with a nil root hash
var ErrNilRootHash = errors.New("root hash is nil")

// ErrWrongNonceInBlock signals the nonce in block is different than expected nonce
var ErrWrongNonceInBlock = errors.New("wrong nonce in block")

// ErrBlockHashDoesNotMatch signals that header hash does not match with the previous one
var ErrBlockHashDoesNotMatch = errors.New("block hash does not match")

// ErrMissingTransaction signals that one transaction is missing
var ErrMissingTransaction = errors.New("missing transaction")

// ErrMarshalWithoutSuccess signals that marshal some data was not done with success
var ErrMarshalWithoutSuccess = errors.New("marshal without success")

// ErrUnmarshalWithoutSuccess signals that unmarshal some data was not done with success
var ErrUnmarshalWithoutSuccess = errors.New("unmarshal without success")

// ErrRootStateDoesNotMatch signals that root state does not match
var ErrRootStateDoesNotMatch = errors.New("root state does not match")

// ErrValidatorStatsRootHashDoesNotMatch signals that the root hash for the validator statistics does not match
var ErrValidatorStatsRootHashDoesNotMatch = errors.New("root hash for validator statistics does not match")

// ErrAccountStateDirty signals that the accounts were modified before starting the current modification
var ErrAccountStateDirty = errors.New("accountState was dirty before starting to change")

// ErrInvalidShardId signals that the shard id is invalid
var ErrInvalidShardId = errors.New("invalid shard id")

// ErrMissingHeader signals that header of the block is missing
var ErrMissingHeader = errors.New("missing header")

// ErrMissingHashForHeaderNonce signals that hash of the block is missing
var ErrMissingHashForHeaderNonce = errors.New("missing hash for header nonce")

// ErrMissingBody signals that body of the block is missing
var ErrMissingBody = errors.New("missing body")

// ErrNilBlockProcessor signals that an operation has been attempted to or with a nil BlockProcessor implementation
var ErrNilBlockProcessor = errors.New("nil block processor")

// ErrNilMarshalizer signals that an operation has been attempted to or with a nil Marshalizer implementation
var ErrNilMarshalizer = errors.New("nil Marshalizer")

// ErrNilNodesConfigProvider signals that an operation has been attempted to or with a nil nodes config provider
var ErrNilNodesConfigProvider = errors.New("nil nodes config provider")

// ErrNilSystemSCConfig signals that nil system sc config was provided
var ErrNilSystemSCConfig = errors.New("nil system sc config")

// ErrNilRoundHandler signals that an operation has been attempted to or with a nil RoundHandler implementation
var ErrNilRoundHandler = errors.New("nil RoundHandler")

// ErrNilMessenger signals that a nil Messenger object was provided
var ErrNilMessenger = errors.New("nil Messenger")

// ErrNilTxDataPool signals that a nil transaction pool has been provided
var ErrNilTxDataPool = errors.New("nil transaction data pool")

// ErrNilHeadersDataPool signals that a nil headers pool has been provided
var ErrNilHeadersDataPool = errors.New("nil headers data pool")

// ErrNilCacher signals that a nil cache has been provided
var ErrNilCacher = errors.New("nil cacher")

// ErrNilRcvAddr signals that an operation has been attempted to or with a nil receiver address
var ErrNilRcvAddr = errors.New("nil receiver address")

// ErrInvalidRcvAddr signals that an invalid receiver address was provided
var ErrInvalidRcvAddr = errors.New("invalid receiver address")

// ErrNilSndAddr signals that an operation has been attempted to or with a nil sender address
var ErrNilSndAddr = errors.New("nil sender address")

// ErrInvalidSndAddr signals that an invalid sender address was provided
var ErrInvalidSndAddr = errors.New("invalid sender address")

// ErrNegativeValue signals that a negative value has been detected and it is not allowed
var ErrNegativeValue = errors.New("negative value")

// ErrNilShardCoordinator signals that an operation has been attempted to or with a nil shard coordinator
var ErrNilShardCoordinator = errors.New("nil shard coordinator")

// ErrNilNodesCoordinator signals that an operation has been attempted to or with a nil nodes coordinator
var ErrNilNodesCoordinator = errors.New("nil nodes coordinator")

// ErrNilKeyGen signals that an operation has been attempted to or with a nil single sign key generator
var ErrNilKeyGen = errors.New("nil key generator")

// ErrNilSingleSigner signals that a nil single signer is used
var ErrNilSingleSigner = errors.New("nil single signer")

// ErrBlockProposerSignatureMissing signals that block proposer signature is missing from the block aggregated sig
var ErrBlockProposerSignatureMissing = errors.New("block proposer signature is missing")

// ErrNilMultiSigVerifier signals that a nil multi-signature verifier is used
var ErrNilMultiSigVerifier = errors.New("nil multi-signature verifier")

// ErrNilDataToProcess signals that nil data was provided
var ErrNilDataToProcess = errors.New("nil data to process")

// ErrNilPoolsHolder signals that an operation has been attempted to or with a nil pools holder object
var ErrNilPoolsHolder = errors.New("nil pools holder")

// ErrNilTxStorage signals that a nil transaction storage has been provided
var ErrNilTxStorage = errors.New("nil transaction storage")

// ErrNilStorage signals that a nil storage has been provided
var ErrNilStorage = errors.New("nil storage")

// ErrNilShardedDataCacherNotifier signals that a nil sharded data cacher notifier has been provided
var ErrNilShardedDataCacherNotifier = errors.New("nil sharded data cacher notifier")

// ErrInvalidTxInPool signals an invalid transaction in the transactions pool
var ErrInvalidTxInPool = errors.New("invalid transaction in the transactions pool")

// ErrTxNotFound signals that a transaction has not found
var ErrTxNotFound = errors.New("transaction not found")

// ErrSmartContractResultNotFound signals that a smart contract result has not found
var ErrSmartContractResultNotFound = errors.New("smart contract result not found")

// ErrNilHeadersStorage signals that a nil header storage has been provided
var ErrNilHeadersStorage = errors.New("nil headers storage")

// ErrNilHeadersNonceHashStorage signals that a nil header nonce hash storage has been provided
var ErrNilHeadersNonceHashStorage = errors.New("nil headers nonce hash storage")

// ErrNilTransactionPool signals that a nil transaction pool was used
var ErrNilTransactionPool = errors.New("nil transaction pool")

// ErrNilMiniBlockPool signals that a nil mini blocks pool was used
var ErrNilMiniBlockPool = errors.New("nil mini block pool")

// ErrNilMetaBlocksPool signals that a nil meta blocks pool was used
var ErrNilMetaBlocksPool = errors.New("nil meta blocks pool")

// ErrNilTxProcessor signals that a nil transactions processor was used
var ErrNilTxProcessor = errors.New("nil transactions processor")

// ErrNilDataPoolHolder signals that the data pool holder is nil
var ErrNilDataPoolHolder = errors.New("nil data pool holder")

// ErrTimeIsOut signals that time is out
var ErrTimeIsOut = errors.New("time is out")

// ErrNilForkDetector signals that the fork detector is nil
var ErrNilForkDetector = errors.New("nil fork detector")

// ErrNilContainerElement signals when trying to add a nil element in the container
var ErrNilContainerElement = errors.New("element cannot be nil")

// ErrNilArgumentStruct signals that a function has received nil instead of an instantiated Arg... structure
var ErrNilArgumentStruct = errors.New("nil argument struct")

// ErrInvalidContainerKey signals that an element does not exist in the container's map
var ErrInvalidContainerKey = errors.New("element does not exist in container")

// ErrContainerKeyAlreadyExists signals that an element was already set in the container's map
var ErrContainerKeyAlreadyExists = errors.New("provided key already exists in container")

// ErrNilRequestHandler signals that a nil request handler interface was provided
var ErrNilRequestHandler = errors.New("nil request handler")

// ErrNilHaveTimeHandler signals that a nil have time handler func was provided
var ErrNilHaveTimeHandler = errors.New("nil have time handler")

// ErrWrongTypeInContainer signals that a wrong type of object was found in container
var ErrWrongTypeInContainer = errors.New("wrong type of object inside container")

// ErrLenMismatch signals that 2 or more slices have different lengths
var ErrLenMismatch = errors.New("lengths mismatch")

// ErrWrongTypeAssertion signals that an type assertion failed
var ErrWrongTypeAssertion = errors.New("wrong type assertion")

// ErrHeaderShardDataMismatch signals that shard header does not match created shard info
var ErrHeaderShardDataMismatch = errors.New("shard header does not match shard info")

// ErrNoDataInMessage signals that no data was found after parsing received p2p message
var ErrNoDataInMessage = errors.New("no data found in received message")

// ErrNilBuffer signals that a provided byte buffer is nil
var ErrNilBuffer = errors.New("provided byte buffer is nil")

// ErrNilRandSeed signals that a nil rand seed has been provided
var ErrNilRandSeed = errors.New("provided rand seed is nil")

// ErrNilPrevRandSeed signals that a nil previous rand seed has been provided
var ErrNilPrevRandSeed = errors.New("provided previous rand seed is nil")

// ErrReservedFieldInvalid signals that reserved field has an invalid content
var ErrReservedFieldInvalid = errors.New("reserved field content is invalid")

// ErrLowerRoundInBlock signals that a header round is too low for processing it
var ErrLowerRoundInBlock = errors.New("header round is lower than last committed")

// ErrHigherRoundInBlock signals that a block with higher round than permitted has been provided
var ErrHigherRoundInBlock = errors.New("higher round in block")

// ErrLowerNonceInBlock signals that a block with lower nonce than permitted has been provided
var ErrLowerNonceInBlock = errors.New("lower nonce in block")

// ErrHigherNonceInBlock signals that a block with higher nonce than permitted has been provided
var ErrHigherNonceInBlock = errors.New("higher nonce in block")

// ErrRandSeedDoesNotMatch signals that random seed does not match with the previous one
var ErrRandSeedDoesNotMatch = errors.New("random seed does not match")

// ErrHeaderNotFinal signals that header is not final and it should be
var ErrHeaderNotFinal = errors.New("header in metablock is not final")

// ErrShardIdMissmatch signals shard ID does not match expectations
var ErrShardIdMissmatch = errors.New("shard ID missmatch")

// ErrNotarizedHeadersSliceIsNil signals that the slice holding notarized headers is nil
var ErrNotarizedHeadersSliceIsNil = errors.New("notarized headers slice is nil")

// ErrNotarizedHeadersSliceForShardIsNil signals that the slice holding notarized headers for shard is nil
var ErrNotarizedHeadersSliceForShardIsNil = errors.New("notarized headers slice for shard is nil")

// ErrCrossShardMBWithoutConfirmationFromMeta signals that miniblock was not yet notarized by metachain
var ErrCrossShardMBWithoutConfirmationFromMeta = errors.New("cross shard miniblock with destination current shard is not confirmed by metachain")

// ErrHeaderBodyMismatch signals that the header does not attest all data from the block
var ErrHeaderBodyMismatch = errors.New("body cannot be validated from header data")

// ErrNilSmartContractProcessor signals that smart contract call executor is nil
var ErrNilSmartContractProcessor = errors.New("smart contract processor is nil")

// ErrNilArgumentParser signals that the argument parser is nil
var ErrNilArgumentParser = errors.New("argument parser is nil")

// ErrNilSCDestAccount signals that destination account is nil
var ErrNilSCDestAccount = errors.New("nil destination SC account")

// ErrWrongNonceInVMOutput signals that nonce in vm output is wrong
var ErrWrongNonceInVMOutput = errors.New("nonce invalid from SC run")

// ErrNilVMOutput signals that vmoutput is nil
var ErrNilVMOutput = errors.New("nil vm output")

// ErrNilValueFromRewardTransaction signals that the transfered value is nil
var ErrNilValueFromRewardTransaction = errors.New("transferred value is nil in reward transaction")

// ErrNilTemporaryAccountsHandler signals that temporary accounts handler is nil
var ErrNilTemporaryAccountsHandler = errors.New("temporary accounts handler is nil")

// ErrNotEnoughValidBlocksInStorage signals that bootstrap from storage failed due to not enough valid blocks stored
var ErrNotEnoughValidBlocksInStorage = errors.New("not enough valid blocks to start from storage")

// ErrNilSmartContractResult signals that the smart contract result is nil
var ErrNilSmartContractResult = errors.New("smart contract result is nil")

// ErrNilRewardTransaction signals that the reward transaction is nil
var ErrNilRewardTransaction = errors.New("reward transaction is nil")

// ErrNilUTxDataPool signals that unsigned transaction pool is nil
var ErrNilUTxDataPool = errors.New("unsigned transactions pool is nil")

// ErrNilRewardTxDataPool signals that the reward transactions pool is nil
var ErrNilRewardTxDataPool = errors.New("reward transactions pool is nil")

// ErrNilUnsignedTxDataPool signals that the unsigned transactions pool is nil
var ErrNilUnsignedTxDataPool = errors.New("unsigned transactions pool is nil")

// ErrNilUTxStorage signals that unsigned transaction storage is nil
var ErrNilUTxStorage = errors.New("unsigned transactions storage is nil")

// ErrNilScAddress signals that a nil smart contract address has been provided
var ErrNilScAddress = errors.New("nil SC address")

// ErrEmptyFunctionName signals that an empty function name has been provided
var ErrEmptyFunctionName = errors.New("empty function name")

// ErrMiniBlockHashMismatch signals that miniblock hashes does not match
var ErrMiniBlockHashMismatch = errors.New("miniblocks does not match")

// ErrNilIntermediateTransactionHandler signals that nil intermediate transaction handler was provided
var ErrNilIntermediateTransactionHandler = errors.New("intermediate transaction handler is nil")

// ErrWrongTypeInMiniBlock signals that type is not correct for processing
var ErrWrongTypeInMiniBlock = errors.New("type in miniblock is not correct for processing")

// ErrNilTransactionCoordinator signals that transaction coordinator is nil
var ErrNilTransactionCoordinator = errors.New("transaction coordinator is nil")

// ErrNilUint64Converter signals that uint64converter is nil
var ErrNilUint64Converter = errors.New("unit64converter is nil")

// ErrNilSmartContractResultProcessor signals that smart contract result processor is nil
var ErrNilSmartContractResultProcessor = errors.New("nil smart contract result processor")

// ErrNilRewardsTxProcessor signals that the rewards transaction processor is nil
var ErrNilRewardsTxProcessor = errors.New("nil rewards transaction processor")

// ErrNilIntermediateProcessorContainer signals that intermediate processors container is nil
var ErrNilIntermediateProcessorContainer = errors.New("intermediate processor container is nil")

// ErrNilPreProcessorsContainer signals that preprocessors container is nil
var ErrNilPreProcessorsContainer = errors.New("preprocessors container is nil")

// ErrNilPreProcessor signals that preprocessors is nil
var ErrNilPreProcessor = errors.New("preprocessor is nil")

// ErrNilGasHandler signals that gas handler is nil
var ErrNilGasHandler = errors.New("nil gas handler")

// ErrUnknownBlockType signals that block type is not correct
var ErrUnknownBlockType = errors.New("block type is unknown")

// ErrMissingPreProcessor signals that required pre processor is missing
var ErrMissingPreProcessor = errors.New("pre processor is missing")

// ErrNilAppStatusHandler defines the error for setting a nil AppStatusHandler
var ErrNilAppStatusHandler = errors.New("nil AppStatusHandler")

// ErrNilInterceptedDataFactory signals that a nil intercepted data factory was provided
var ErrNilInterceptedDataFactory = errors.New("nil intercepted data factory")

// ErrNilInterceptedDataProcessor signals that a nil intercepted data processor was provided
var ErrNilInterceptedDataProcessor = errors.New("nil intercepted data processor")

// ErrNilInterceptorThrottler signals that a nil interceptor throttler was provided
var ErrNilInterceptorThrottler = errors.New("nil interceptor throttler")

// ErrNilUnsignedTxHandler signals that the unsigned tx handler is nil
var ErrNilUnsignedTxHandler = errors.New("nil unsigned tx handler")

// ErrNilTxTypeHandler signals that tx type handler is nil
var ErrNilTxTypeHandler = errors.New("nil tx type handler")

// ErrNilPeerAccountsAdapter signals that a nil peer accounts database was provided
var ErrNilPeerAccountsAdapter = errors.New("nil peer accounts database")

// ErrInvalidPeerAccount signals that a peer account is invalid
var ErrInvalidPeerAccount = errors.New("invalid peer account")

// ErrInvalidMetaHeader signals that a wrong implementation of HeaderHandler was provided
var ErrInvalidMetaHeader = errors.New("invalid header provided, expected MetaBlock")

// ErrInvalidChainID signals that an invalid chain ID was provided
var ErrInvalidChainID = errors.New("invalid chain ID")

// ErrNilEpochStartTrigger signals that a nil start of epoch trigger was provided
var ErrNilEpochStartTrigger = errors.New("nil start of epoch trigger")

// ErrNilEpochHandler signals that a nil epoch handler was provided
var ErrNilEpochHandler = errors.New("nil epoch handler")

// ErrNilEpochStartNotifier signals that the provided epochStartNotifier is nil
var ErrNilEpochStartNotifier = errors.New("nil epochStartNotifier")

// ErrNilEpochNotifier signals that the provided EpochNotifier is nil
var ErrNilEpochNotifier = errors.New("nil EpochNotifier")

// ErrInvalidCacheRefreshIntervalInSec signals that the cacheRefreshIntervalInSec is invalid - zero or less
var ErrInvalidCacheRefreshIntervalInSec = errors.New("invalid cacheRefreshIntervalInSec")

// ErrEpochDoesNotMatch signals that epoch does not match between headers
var ErrEpochDoesNotMatch = errors.New("epoch does not match")

// ErrOverallBalanceChangeFromSC signals that all sumed balance changes are not zero
var ErrOverallBalanceChangeFromSC = errors.New("SC output balance updates are wrong")

// ErrOverflow signals that an overflow occured
var ErrOverflow = errors.New("type overflow occured")

// ErrNilTxValidator signals that a nil tx validator has been provided
var ErrNilTxValidator = errors.New("nil transaction validator")

// ErrNilHdrValidator signals that a nil header validator has been provided
var ErrNilHdrValidator = errors.New("nil header validator")

// ErrNilPendingMiniBlocksHandler signals that a nil pending miniblocks handler has been provided
var ErrNilPendingMiniBlocksHandler = errors.New("nil pending miniblocks handler")

// ErrNilEconomicsFeeHandler signals that fee handler is nil
var ErrNilEconomicsFeeHandler = errors.New("nil economics fee handler")

// ErrSystemBusy signals that the system is busy
var ErrSystemBusy = errors.New("system busy")

// ErrInsufficientGasPriceInTx signals that a lower gas price than required was provided
var ErrInsufficientGasPriceInTx = errors.New("insufficient gas price in tx")

// ErrInsufficientGasLimitInTx signals that a lower gas limit than required was provided
var ErrInsufficientGasLimitInTx = errors.New("insufficient gas limit in tx")

// ErrInvalidMaxGasLimitPerBlock signals that an invalid max gas limit per block has been read from config file
var ErrInvalidMaxGasLimitPerBlock = errors.New("invalid max gas limit per block")

// ErrInvalidMaxGasLimitPerMiniBlock signals that an invalid max gas limit per mini block has been read from config file
var ErrInvalidMaxGasLimitPerMiniBlock = errors.New("invalid max gas limit per mini block")

// ErrInvalidMaxGasLimitPerMetaBlock signals that an invalid max gas limit per meta block has been read from config file
var ErrInvalidMaxGasLimitPerMetaBlock = errors.New("invalid max gas limit per meta block")

// ErrInvalidMaxGasLimitPerMetaMiniBlock signals that an invalid max gas limit per meta mini block has been read from config file
var ErrInvalidMaxGasLimitPerMetaMiniBlock = errors.New("invalid max gas limit per meta mini block")

// ErrInvalidGasPerDataByte signals that an invalid gas per data byte has been read from config file
var ErrInvalidGasPerDataByte = errors.New("invalid gas per data byte")

// ErrMaxGasLimitPerMiniBlockInReceiverShardIsReached signals that max gas limit per mini block in receiver shard has been reached
var ErrMaxGasLimitPerMiniBlockInReceiverShardIsReached = errors.New("max gas limit per mini block in receiver shard is reached")

// ErrMaxGasLimitPerOneTxInReceiverShardIsReached signals that max gas limit per one transaction in receiver shard has been reached
var ErrMaxGasLimitPerOneTxInReceiverShardIsReached = errors.New("max gas limit per one transaction in receiver shard is reached")

// ErrMaxGasLimitPerBlockInSelfShardIsReached signals that max gas limit per block in self shard has been reached
var ErrMaxGasLimitPerBlockInSelfShardIsReached = errors.New("max gas limit per block in self shard is reached")

// ErrInvalidMinimumGasPrice signals that an invalid gas price has been read from config file
var ErrInvalidMinimumGasPrice = errors.New("invalid minimum gas price")

// ErrInvalidMinimumGasLimitForTx signals that an invalid minimum gas limit for transactions has been read from config file
var ErrInvalidMinimumGasLimitForTx = errors.New("invalid minimum gas limit for transactions")

// ErrEmptyEpochRewardsConfig signals that the epoch rewards config is empty
var ErrEmptyEpochRewardsConfig = errors.New("the epoch rewards config is empty")

// ErrEmptyGasLimitSettings signals that the gas limit settings is empty
var ErrEmptyGasLimitSettings = errors.New("the gas limit settings is empty")

// ErrEmptyYearSettings signals that the year settings is empty
var ErrEmptyYearSettings = errors.New("the year settings is empty")

// ErrInvalidRewardsPercentages signals that rewards percentages are not correct
var ErrInvalidRewardsPercentages = errors.New("invalid rewards percentages")

// ErrInvalidInflationPercentages signals that inflation percentages are not correct
var ErrInvalidInflationPercentages = errors.New("invalid inflation percentages")

// ErrInvalidNonceRequest signals that invalid nonce was requested
var ErrInvalidNonceRequest = errors.New("invalid nonce request")

// ErrInvalidBlockRequestOldEpoch signals that invalid block was requested from old epoch
var ErrInvalidBlockRequestOldEpoch = errors.New("invalid block request from old epoch")

// ErrNilBlockChainHook signals that nil blockchain hook has been provided
var ErrNilBlockChainHook = errors.New("nil blockchain hook")

// ErrNilTxForCurrentBlockHandler signals that nil tx for current block handler has been provided
var ErrNilTxForCurrentBlockHandler = errors.New("nil tx for current block handler")

// ErrNilSCToProtocol signals that nil smart contract to protocol handler has been provided
var ErrNilSCToProtocol = errors.New("nil sc to protocol")

// ErrNilNodesSetup signals that nil nodes setup has been provided
var ErrNilNodesSetup = errors.New("nil nodes setup")

// ErrNilBlackListCacher signals that a nil black list cacher was provided
var ErrNilBlackListCacher = errors.New("nil black list cacher")

// ErrNilPeerShardMapper signals that a nil peer shard mapper has been provided
var ErrNilPeerShardMapper = errors.New("nil peer shard mapper")

// ErrNilBlockTracker signals that a nil block tracker was provided
var ErrNilBlockTracker = errors.New("nil block tracker")

// ErrHeaderIsBlackListed signals that the header provided is black listed
var ErrHeaderIsBlackListed = errors.New("header is black listed")

// ErrNilEconomicsData signals that nil economics data has been provided
var ErrNilEconomicsData = errors.New("nil economics data")

// ErrZeroMaxComputableRounds signals that a value of zero was provided on the maxComputableRounds
var ErrZeroMaxComputableRounds = errors.New("max computable rounds is zero")

// ErrNilRater signals that nil rater has been provided
var ErrNilRater = errors.New("nil rater")

// ErrNilNetworkWatcher signals that a nil network watcher has been provided
var ErrNilNetworkWatcher = errors.New("nil network watcher")

// ErrNilHeaderValidator signals that nil header validator has been provided
var ErrNilHeaderValidator = errors.New("nil header validator")

// ErrMaxRatingIsSmallerThanMinRating signals that the max rating is smaller than the min rating value
var ErrMaxRatingIsSmallerThanMinRating = errors.New("max rating is smaller than min rating")

// ErrMinRatingSmallerThanOne signals that the min rating is smaller than the min value of 1
var ErrMinRatingSmallerThanOne = errors.New("min rating is smaller than one")

// ErrStartRatingNotBetweenMinAndMax signals that the start rating is not between min and max rating
var ErrStartRatingNotBetweenMinAndMax = errors.New("start rating is not between min and max rating")

// ErrSignedBlocksThresholdNotBetweenZeroAndOne signals that the signed blocks threshold is not between 0 and 1
var ErrSignedBlocksThresholdNotBetweenZeroAndOne = errors.New("signed blocks threshold is not between 0 and 1")

// ErrConsecutiveMissedBlocksPenaltyLowerThanOne signals that the ConsecutiveMissedBlocksPenalty is lower than 1
var ErrConsecutiveMissedBlocksPenaltyLowerThanOne = errors.New("consecutive missed blocks penalty lower than 1")

// ErrDecreaseRatingsStepMoreThanMinusOne signals that the decrease rating step has a vale greater than -1
var ErrDecreaseRatingsStepMoreThanMinusOne = errors.New("decrease rating step has a value greater than -1")

// ErrHoursToMaxRatingFromStartRatingZero signals that the number of hours to reach max rating step is zero
var ErrHoursToMaxRatingFromStartRatingZero = errors.New("hours to reach max rating is zero")

// ErrSCDeployFromSCRIsNotPermitted signals that operation is not permitted
var ErrSCDeployFromSCRIsNotPermitted = errors.New("it is not permitted to deploy a smart contract from another smart contract cross shard")

// ErrNotEnoughGas signals that not enough gas has been provided
var ErrNotEnoughGas = errors.New("not enough gas was sent in the transaction")

// ErrInvalidValue signals that an invalid value was provided
var ErrInvalidValue = errors.New("invalid value provided")

// ErrNilQuotaStatusHandler signals that a nil quota status handler has been provided
var ErrNilQuotaStatusHandler = errors.New("nil quota status handler")

// ErrNilAntifloodHandler signals that a nil antiflood handler has been provided
var ErrNilAntifloodHandler = errors.New("nil antiflood handler")

// ErrNilHeaderSigVerifier signals that a nil header sig verifier has been provided
var ErrNilHeaderSigVerifier = errors.New("nil header sig verifier")

// ErrNilHeaderIntegrityVerifier signals that a nil header integrity verifier has been provided
var ErrNilHeaderIntegrityVerifier = errors.New("nil header integrity verifier")

// ErrFailedTransaction signals that transaction is of type failed.
var ErrFailedTransaction = errors.New("failed transaction, gas consumed")

// ErrNilBadTxHandler signals that bad tx handler is nil
var ErrNilBadTxHandler = errors.New("nil bad tx handler")

// ErrNilReceiptHandler signals that receipt handler is nil
var ErrNilReceiptHandler = errors.New("nil receipt handler")

// ErrTooManyReceiptsMiniBlocks signals that there were too many receipts miniblocks created
var ErrTooManyReceiptsMiniBlocks = errors.New("too many receipts miniblocks")

// ErrReceiptsHashMissmatch signals that overall receipts has does not match
var ErrReceiptsHashMissmatch = errors.New("receipts hash missmatch")

// ErrMiniBlockNumMissMatch signals that number of miniblocks does not match
var ErrMiniBlockNumMissMatch = errors.New("num miniblocks does not match")

// ErrEpochStartDataDoesNotMatch signals that EpochStartData is not the same as the leader created
var ErrEpochStartDataDoesNotMatch = errors.New("epoch start data does not match")

// ErrNotEpochStartBlock signals that block is not of type epoch start
var ErrNotEpochStartBlock = errors.New("not epoch start block")

// ErrGettingShardDataFromEpochStartData signals that could not get shard data from previous epoch start block
var ErrGettingShardDataFromEpochStartData = errors.New("could not find shard data from previous epoch start metablock")

// ErrNilValidityAttester signals that a nil validity attester has been provided
var ErrNilValidityAttester = errors.New("nil validity attester")

// ErrNilHeaderHandler signals that a nil header handler has been provided
var ErrNilHeaderHandler = errors.New("nil header handler")

// ErrNilMiniBlocksProvider signals that a nil miniblocks data provider has been passed over
var ErrNilMiniBlocksProvider = errors.New("nil miniblocks provider")

// ErrNilWhiteListHandler signals that white list handler is nil
var ErrNilWhiteListHandler = errors.New("nil whitelist handler")

// ErrNilPreferredPeersHolder signals that preferred peers holder is nil
var ErrNilPreferredPeersHolder = errors.New("nil preferred peers holder")

// ErrMiniBlocksInWrongOrder signals the miniblocks are in wrong order
var ErrMiniBlocksInWrongOrder = errors.New("miniblocks in wrong order, should have been only from me")

// ErrEmptyTopic signals that an empty topic has been provided
var ErrEmptyTopic = errors.New("empty topic")

// ErrInvalidArguments signals that invalid arguments were given to process built-in function
var ErrInvalidArguments = errors.New("invalid arguments to process built-in function")

// ErrNilBuiltInFunction signals that built in function is nil
var ErrNilBuiltInFunction = errors.New("built in function is nil")

// ErrRewardMiniBlockNotFromMeta signals that miniblock has a different sender shard than meta
var ErrRewardMiniBlockNotFromMeta = errors.New("rewards miniblocks should come only from meta")

// ErrValidatorInfoMiniBlockNotFromMeta signals that miniblock has a different sender shard than meta
var ErrValidatorInfoMiniBlockNotFromMeta = errors.New("validatorInfo miniblocks should come only from meta")

// ErrAccumulatedFeesDoNotMatch signals that accumulated fees do not match
var ErrAccumulatedFeesDoNotMatch = errors.New("accumulated fees do not match")

// ErrDeveloperFeesDoNotMatch signals that developer fees do not match
var ErrDeveloperFeesDoNotMatch = errors.New("developer fees do not match")

// ErrAccumulatedFeesInEpochDoNotMatch signals that accumulated fees in epoch do not match
var ErrAccumulatedFeesInEpochDoNotMatch = errors.New("accumulated fees in epoch do not match")

// ErrDevFeesInEpochDoNotMatch signals that developer fees in epoch do not match
var ErrDevFeesInEpochDoNotMatch = errors.New("developer fees in epoch do not match")

// ErrNilRewardsHandler signals that rewards handler is nil
var ErrNilRewardsHandler = errors.New("rewards handler is nil")

// ErrNilEpochEconomics signals that nil end of epoch econimics was provided
var ErrNilEpochEconomics = errors.New("nil epoch economics")

// ErrNilEpochStartDataCreator signals that nil epoch start data creator was provided
var ErrNilEpochStartDataCreator = errors.New("nil epoch start data creator")

// ErrNilRewardsCreator signals that nil epoch start rewards creator was provided
var ErrNilRewardsCreator = errors.New("nil epoch start rewards creator")

// ErrNilEpochStartValidatorInfoCreator signals that nil epoch start validator info creator was provided
var ErrNilEpochStartValidatorInfoCreator = errors.New("nil epoch start validator info creator")

// ErrInvalidGenesisTotalSupply signals that invalid genesis total supply was provided
var ErrInvalidGenesisTotalSupply = errors.New("invalid genesis total supply")

// ErrInvalidAddressLength signals that address length is invalid
var ErrInvalidAddressLength = errors.New("invalid address length")

// ErrDuplicateThreshold signals that two thresholds are the same
var ErrDuplicateThreshold = errors.New("two thresholds are the same")

// ErrNoChancesForMaxThreshold signals that the max threshold has no chance defined
var ErrNoChancesForMaxThreshold = errors.New("max threshold has no chances")

// ErrNoChancesProvided signals that there were no chances provided
var ErrNoChancesProvided = errors.New("no chances are provided")

// ErrNilMinChanceIfZero signals that there was no min chance provided if a chance is still needed
var ErrNilMinChanceIfZero = errors.New("no min chance ")

// ErrInvalidShardCacherIdentifier signals an invalid identifier
var ErrInvalidShardCacherIdentifier = errors.New("invalid identifier for shard cacher")

// ErrMaxBlockSizeReached signals that max block size has been reached
var ErrMaxBlockSizeReached = errors.New("max block size has been reached")

// ErrBlockBodyHashMismatch signals that block body hashes does not match
var ErrBlockBodyHashMismatch = errors.New("block bodies does not match")

// ErrInvalidMiniBlockType signals that an invalid miniblock type has been provided
var ErrInvalidMiniBlockType = errors.New("invalid miniblock type")

// ErrInvalidBody signals that an invalid body has been provided
var ErrInvalidBody = errors.New("invalid body")

// ErrNilBlockSizeComputationHandler signals that a nil block size computation handler has been provided
var ErrNilBlockSizeComputationHandler = errors.New("nil block size computation handler")

// ErrNilValidatorStatistics signals that a nil validator statistics has been provided
var ErrNilValidatorStatistics = errors.New("nil validator statistics")

// ErrAccountNotFound signals that the account was not found for the provided address
var ErrAccountNotFound = errors.New("account not found")

// ErrMaxRatingZero signals that maxrating with a value of zero has been provided
var ErrMaxRatingZero = errors.New("max rating is zero")

// ErrNilValidatorInfos signals that a nil validator infos has been provided
var ErrNilValidatorInfos = errors.New("nil validator infos")

// ErrNilBlockSizeThrottler signals that block size throttler si nil
var ErrNilBlockSizeThrottler = errors.New("block size throttler is nil")

// ErrNilHistoryRepository signals that history processor is nil
var ErrNilHistoryRepository = errors.New("history repository is nil")

// ErrInvalidMetaTransaction signals that meta transaction is invalid
var ErrInvalidMetaTransaction = errors.New("meta transaction is invalid")

// ErrLogNotFound is the error returned when a transaction has no logs
var ErrLogNotFound = errors.New("no logs for queried transaction")

// ErrNilTxLogsProcessor is the error returned when a transaction has no logs
var ErrNilTxLogsProcessor = errors.New("nil transaction logs processor")

// ErrIncreaseStepLowerThanOne signals that an increase step lower than one has been provided
var ErrIncreaseStepLowerThanOne = errors.New("increase step is lower than one")

// ErrNilVmInput signals that provided vm input is nil
var ErrNilVmInput = errors.New("nil vm input")

// ErrNilDnsAddresses signals that nil dns addresses map was provided
var ErrNilDnsAddresses = errors.New("nil dns addresses map")

// ErrNilProtocolSustainabilityAddress signals that a nil protocol sustainability address was provided
var ErrNilProtocolSustainabilityAddress = errors.New("nil protocol sustainability address")

// ErrUserNameDoesNotMatch signals that user name does not match
var ErrUserNameDoesNotMatch = errors.New("user name does not match")

// ErrUserNameDoesNotMatchInCrossShardTx signals that user name does not match in case of cross shard tx
var ErrUserNameDoesNotMatchInCrossShardTx = errors.New("mismatch between receiver username and address")

// ErrNilBalanceComputationHandler signals that a nil balance computation handler has been provided
var ErrNilBalanceComputationHandler = errors.New("nil balance computation handler")

// ErrNilRatingsInfoHandler signals that nil ratings info handler has been provided
var ErrNilRatingsInfoHandler = errors.New("nil ratings info handler")

// ErrNilDebugger signals that a nil debug handler has been provided
var ErrNilDebugger = errors.New("nil debug handler")

// ErrEmptyFloodPreventerList signals that an empty flood preventer list has been provided
var ErrEmptyFloodPreventerList = errors.New("empty flood preventer provided")

// ErrNilTopicFloodPreventer signals that a nil topic flood preventer has been provided
var ErrNilTopicFloodPreventer = errors.New("nil topic flood preventer")

// ErrOriginatorIsBlacklisted signals that a message originator is blacklisted on the current node
var ErrOriginatorIsBlacklisted = errors.New("originator is blacklisted")

// ErrShardIsStuck signals that a shard is stuck
var ErrShardIsStuck = errors.New("shard is stuck")

// ErrRelayedTxBeneficiaryDoesNotMatchReceiver signals that an invalid address was provided in the relayed tx
var ErrRelayedTxBeneficiaryDoesNotMatchReceiver = errors.New("invalid address in relayed tx")

// ErrInvalidVMType signals that invalid vm type was provided
var ErrInvalidVMType = errors.New("invalid VM type")

// ErrRecursiveRelayedTxIsNotAllowed signals that recursive relayed tx is not allowed
var ErrRecursiveRelayedTxIsNotAllowed = errors.New("recursive relayed tx is not allowed")

// ErrRelayedTxValueHigherThenUserTxValue signals that relayed tx value is higher then user tx value
var ErrRelayedTxValueHigherThenUserTxValue = errors.New("relayed tx value is higher than user tx value")

// ErrNilInterceptorContainer signals that nil interceptor container has been provided
var ErrNilInterceptorContainer = errors.New("nil interceptor container")

// ErrInvalidTransactionVersion signals  that an invalid transaction version has been provided
var ErrInvalidTransactionVersion = errors.New("invalid transaction version")

// ErrTxValueTooBig signals that transaction value is too big
var ErrTxValueTooBig = errors.New("tx value is too big")

// ErrInvalidUserNameLength signals that provided user name length is invalid
var ErrInvalidUserNameLength = errors.New("invalid user name length")

// ErrTxValueOutOfBounds signals that transaction value is out of bounds
var ErrTxValueOutOfBounds = errors.New("tx value is out of bounds")

// ErrNilBlackListedPkCache signals that a nil black listed public key cache has been provided
var ErrNilBlackListedPkCache = errors.New("nil black listed public key cache")

// ErrInvalidDecayCoefficient signals that the provided decay coefficient is invalid
var ErrInvalidDecayCoefficient = errors.New("decay coefficient is invalid")

// ErrInvalidDecayIntervalInSeconds signals that an invalid interval in seconds was provided
var ErrInvalidDecayIntervalInSeconds = errors.New("invalid decay interval in seconds")

// ErrInvalidMinScore signals that an invalid minimum score was provided
var ErrInvalidMinScore = errors.New("invalid minimum score")

// ErrInvalidMaxScore signals that an invalid maximum score was provided
var ErrInvalidMaxScore = errors.New("invalid maximum score")

// ErrInvalidUnitValue signals that an invalid unit value was provided
var ErrInvalidUnitValue = errors.New("invalid unit value")

// ErrInvalidBadPeerThreshold signals that an invalid bad peer threshold has been provided
var ErrInvalidBadPeerThreshold = errors.New("invalid bad peer threshold")

// ErrNilPeerValidatorMapper signals that nil peer validator mapper has been provided
var ErrNilPeerValidatorMapper = errors.New("nil peer validator mapper")

// ErrOnlyValidatorsCanUseThisTopic signals that topic can be used by validator only
var ErrOnlyValidatorsCanUseThisTopic = errors.New("only validators can use this topic")

// ErrTransactionIsNotWhitelisted signals that a transaction is not whitelisted
var ErrTransactionIsNotWhitelisted = errors.New("transaction is not whitelisted")

// ErrTrieNodeIsNotWhitelisted signals that a trie node is not whitelisted
var ErrTrieNodeIsNotWhitelisted = errors.New("trie node is not whitelisted")

// ErrInterceptedDataNotForCurrentShard signals that intercepted data is not for current shard
var ErrInterceptedDataNotForCurrentShard = errors.New("intercepted data not for current shard")

// ErrAccountNotPayable will be sent when trying to send money to a non-payable account
var ErrAccountNotPayable = errors.New("sending value to non payable contract")

// ErrNilOutportHandler signals that outport is nil
var ErrNilOutportHandler = errors.New("outport handler is nil")

// ErrSmartContractDeploymentIsDisabled signals that smart contract deployment was disabled
var ErrSmartContractDeploymentIsDisabled = errors.New("smart Contract deployment is disabled")

// ErrUpgradeNotAllowed signals that upgrade is not allowed
var ErrUpgradeNotAllowed = errors.New("upgrade is allowed only for owner")

// ErrBuiltInFunctionsAreDisabled signals that built in functions are disabled
var ErrBuiltInFunctionsAreDisabled = errors.New("built in functions are disabled")

// ErrRelayedTxDisabled signals that relayed tx are disabled
var ErrRelayedTxDisabled = errors.New("relayed tx is disabled")

// ErrRelayedTxV2Disabled signals that the v2 version of relayed tx is disabled
var ErrRelayedTxV2Disabled = errors.New("relayed tx v2 is disabled")

// ErrRelayedTxV2ZeroVal signals that the v2 version of relayed tx should be created with 0 as value
var ErrRelayedTxV2ZeroVal = errors.New("relayed tx v2 value should be 0")

// ErrEmptyConsensusGroup is raised when an operation is attempted with an empty consensus group
var ErrEmptyConsensusGroup = errors.New("consensusGroup is empty")

// ErrRelayedTxGasLimitMissmatch signals that relayed tx gas limit is higher then user tx gas limit
var ErrRelayedTxGasLimitMissmatch = errors.New("relayed tx gas limit higher then user tx gas limit")

// ErrRelayedGasPriceMissmatch signals that relayed gas price is not equal with user tx
var ErrRelayedGasPriceMissmatch = errors.New("relayed gas price missmatch")

// ErrNilUserAccount signals that nil user account was provided
var ErrNilUserAccount = errors.New("nil user account")

// ErrNilEpochStartSystemSCProcessor signals that nil epoch start system sc processor was provided
var ErrNilEpochStartSystemSCProcessor = errors.New("nil epoch start system sc processor")

// ErrEmptyPeerID signals that an empty peer ID has been provided
var ErrEmptyPeerID = errors.New("empty peer ID")

// ErrNilFallbackHeaderValidator signals that a nil fallback header validator has been provided
var ErrNilFallbackHeaderValidator = errors.New("nil fallback header validator")

// ErrTransactionSignedWithHashIsNotEnabled signals that a transaction signed with hash is not enabled
var ErrTransactionSignedWithHashIsNotEnabled = errors.New("transaction signed with hash is not enabled")

// ErrNilTransactionVersionChecker signals that provided transaction version checker is nil
var ErrNilTransactionVersionChecker = errors.New("nil transaction version checker")

// ErrInvalidRewardsTopUpGradientPoint signals that the top up gradient point is invalid
var ErrInvalidRewardsTopUpGradientPoint = errors.New("rewards top up gradient point is invalid")

// ErrInvalidVMInputGasComputation signals that invalid vm input gas computation was provided
var ErrInvalidVMInputGasComputation = errors.New("invalid vm input gas computation")

// ErrMoreGasConsumedThanProvided signals that VM used more gas than provided
var ErrMoreGasConsumedThanProvided = errors.New("more gas used than provided")

// ErrInvalidGasModifier signals that provided gas modifier is invalid
var ErrInvalidGasModifier = errors.New("invalid gas modifier")

// ErrMoreGasThanGasLimitPerBlock signals that more gas was provided than gas limit per block
var ErrMoreGasThanGasLimitPerBlock = errors.New("more gas was provided than gas limit per block")

// ErrNotEnoughGasInUserTx signals that not enough gas was provided in user tx
var ErrNotEnoughGasInUserTx = errors.New("not enough gas provided in user tx")

// ErrNegativeBalanceDeltaOnCrossShardAccount signals that negative balance delta was given on cross shard account
var ErrNegativeBalanceDeltaOnCrossShardAccount = errors.New("negative balance delta on cross shard account")

// ErrNilOrEmptyList signals that a nil or empty list was provided
var ErrNilOrEmptyList = errors.New("nil or empty provided list")

// ErrNilScQueryElement signals that a nil sc query service element was provided
var ErrNilScQueryElement = errors.New("nil SC query service element")

// ErrMaxAccumulatedFeesExceeded signals that max accumulated fees has been exceeded
var ErrMaxAccumulatedFeesExceeded = errors.New("max accumulated fees has been exceeded")

// ErrMaxDeveloperFeesExceeded signals that max developer fees has been exceeded
var ErrMaxDeveloperFeesExceeded = errors.New("max developer fees has been exceeded")

// ErrNilBuiltInFunctionsCostHandler signals that a nil built in functions cost handler has been provided
var ErrNilBuiltInFunctionsCostHandler = errors.New("nil built in functions cost handler")

// ErrNilArgsBuiltInFunctionsConstHandler signals that a nil arguments struct for built in functions cost handler has been provided
var ErrNilArgsBuiltInFunctionsConstHandler = errors.New("nil arguments for built in functions cost handler")

// ErrInvalidEpochStartMetaBlockConsensusPercentage signals that a small epoch start meta block consensus percentage has been provided
var ErrInvalidEpochStartMetaBlockConsensusPercentage = errors.New("invalid epoch start meta block consensus percentage")

// ErrNilNumConnectedPeersProvider signals that a nil number of connected peers provider has been provided
var ErrNilNumConnectedPeersProvider = errors.New("nil number of connected peers provider")

// ErrNilLocker signals that a nil locker was provided
var ErrNilLocker = errors.New("nil locker")

// ErrNilChunksProcessor signals that a nil chunks processor has been provided
var ErrNilChunksProcessor = errors.New("nil chunks processor")

// ErrIncompatibleReference signals that an incompatible reference was provided when processing a batch
var ErrIncompatibleReference = errors.New("incompatible reference when processing batch")

// ErrProcessClosed signals that an incomplete processing occurred due to the early process closing
var ErrProcessClosed = errors.New("incomplete processing: process is closing")

// ErrNilAccountsDBSyncer signals that a nil accounts db syncer has been provided
var ErrNilAccountsDBSyncer = errors.New("nil accounts DB syncer")

// ErrNilCurrentNetworkEpochProvider signals that a nil CurrentNetworkEpochProvider handler has been provided
var ErrNilCurrentNetworkEpochProvider = errors.New("nil current network epoch provider")

// ErrNilESDTTransferParser signals that a nil ESDT transfer parser has been provider
var ErrNilESDTTransferParser = errors.New("nil esdt transfer parser")

// ErrResultingSCRIsTooBig signals that resulting smart contract result is too big
var ErrResultingSCRIsTooBig = errors.New("resulting SCR is too big")

<<<<<<< HEAD
=======
// ErrNotAllowedToWriteUnderProtectedKey signals that writing under protected key is not allowed
var ErrNotAllowedToWriteUnderProtectedKey = errors.New("not allowed to write under protected key")

>>>>>>> d2ca5fac
// ErrNilScheduledTxsExecutionHandler signals that scheduled txs execution handler is nil
var ErrNilScheduledTxsExecutionHandler = errors.New("nil scheduled txs execution handler")

// ErrNilPostProcessorTxsHandler signals that post processor txs handler is nil
var ErrNilPostProcessorTxsHandler = errors.New("nil post processor txs handler")

// ErrNilVersionedHeaderFactory signals that the versioned header factory is nil
var ErrNilVersionedHeaderFactory = errors.New("nil versioned header factory")

// ErrNilIntermediateProcessor signals that intermediate processors is nil
var ErrNilIntermediateProcessor = errors.New("intermediate processor is nil")

// ErrNilSyncTimer signals that the sync timer is nil
var ErrNilSyncTimer = errors.New("sync timer is nil")

// ErrInvalidProcessingTime signals an invalid processing time
var ErrInvalidProcessingTime = errors.New("processing time is invalid")

// ErrNilIsShardStuckHandler signals a nil shard stuck handler
var ErrNilIsShardStuckHandler = errors.New("nil handler for checking stuck shard")

// ErrNilIsMaxBlockSizeReachedHandler signals a nil max block size reached handler
var ErrNilIsMaxBlockSizeReachedHandler = errors.New("nil handler for max block size reached")

// ErrNilTxMaxTotalCostHandler signals a nil transaction max total cost
var ErrNilTxMaxTotalCostHandler = errors.New("nil transaction max total cost")

// ErrNilAccountTxsPerShard signals a nil mapping for account transactions to shard
var ErrNilAccountTxsPerShard = errors.New("nil account transactions per shard mapping")

// ErrScheduledRootHashDoesNotMatch signals that scheduled root hash does not match
var ErrScheduledRootHashDoesNotMatch = errors.New("scheduled root hash does not match")

// ErrNilAdditionalData signals that additional data is nil
var ErrNilAdditionalData = errors.New("nil additional data")

// ErrWrongTransactionsTypeSize signals that size of transactions type buffer from mini block reserved field is wrong
var ErrWrongTransactionsTypeSize = errors.New("wrong transactions type size")<|MERGE_RESOLUTION|>--- conflicted
+++ resolved
@@ -995,12 +995,9 @@
 // ErrResultingSCRIsTooBig signals that resulting smart contract result is too big
 var ErrResultingSCRIsTooBig = errors.New("resulting SCR is too big")
 
-<<<<<<< HEAD
-=======
 // ErrNotAllowedToWriteUnderProtectedKey signals that writing under protected key is not allowed
 var ErrNotAllowedToWriteUnderProtectedKey = errors.New("not allowed to write under protected key")
 
->>>>>>> d2ca5fac
 // ErrNilScheduledTxsExecutionHandler signals that scheduled txs execution handler is nil
 var ErrNilScheduledTxsExecutionHandler = errors.New("nil scheduled txs execution handler")
 
