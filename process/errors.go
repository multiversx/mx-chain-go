--- conflicted
+++ resolved
@@ -1146,16 +1146,11 @@
 // ErrNilProcessDebugger signals that a nil process debugger was provided
 var ErrNilProcessDebugger = errors.New("nil process debugger")
 
-<<<<<<< HEAD
-// ErrMaxBuiltInCallsReached signals that the allowed max number of calls was reached
-var ErrMaxBuiltInCallsReached = errors.New("max built in call reached")
+// ErrMaxCallsReached signals that the allowed max number of calls was reached
+var ErrMaxCallsReached = errors.New("max calls reached")
 
 // ErrNilHardforkExclusionHandler signals that a nil hardfork exclusion handler was provided
 var ErrNilHardforkExclusionHandler = errors.New("nil hardfork exclusion handler")
 
 // ErrExcludedHeader signals that the received header is excluded
-var ErrExcludedHeader = errors.New("excluded header")
-=======
-// ErrMaxCallsReached signals that the allowed max number of calls was reached
-var ErrMaxCallsReached = errors.New("max calls reached")
->>>>>>> 78a790dc
+var ErrExcludedHeader = errors.New("excluded header")