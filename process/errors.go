--- conflicted
+++ resolved
@@ -998,7 +998,18 @@
 // ErrNotAllowedToWriteUnderProtectedKey signals that writing under protected key is not allowed
 var ErrNotAllowedToWriteUnderProtectedKey = errors.New("not allowed to write under protected key")
 
-<<<<<<< HEAD
+// ErrNilNFTStorageHandler signals that nil NFT storage handler has been provided
+var ErrNilNFTStorageHandler = errors.New("nil NFT storage handler")
+
+// ErrNilBootstrapper signals that a nil bootstraper has been provided
+var ErrNilBootstrapper = errors.New("nil bootstrapper")
+
+// ErrNodeIsNotSynced signals that the VM query cannot be executed because the node is not synced and the request required this
+var ErrNodeIsNotSynced = errors.New("node is not synced")
+
+// ErrStateChangedWhileExecutingVmQuery signals that the state has been changed while executing a vm query and the request required not to
+var ErrStateChangedWhileExecutingVmQuery = errors.New("state changed while executing vm query")
+
 // ErrNilScheduledTxsExecutionHandler signals that scheduled txs execution handler is nil
 var ErrNilScheduledTxsExecutionHandler = errors.New("nil scheduled txs execution handler")
 
@@ -1030,17 +1041,4 @@
 var ErrScheduledRootHashDoesNotMatch = errors.New("scheduled root hash does not match")
 
 // ErrNilAdditionalData signals that additional data is nil
-var ErrNilAdditionalData = errors.New("nil additional data")
-=======
-// ErrNilNFTStorageHandler signals that nil NFT storage handler has been provided
-var ErrNilNFTStorageHandler = errors.New("nil NFT storage handler")
-
-// ErrNilBootstrapper signals that a nil bootstraper has been provided
-var ErrNilBootstrapper = errors.New("nil bootstrapper")
-
-// ErrNodeIsNotSynced signals that the VM query cannot be executed because the node is not synced and the request required this
-var ErrNodeIsNotSynced = errors.New("node is not synced")
-
-// ErrStateChangedWhileExecutingVmQuery signals that the state has been changed while executing a vm query and the request required not to
-var ErrStateChangedWhileExecutingVmQuery = errors.New("state changed while executing vm query")
->>>>>>> 357c6001
+var ErrNilAdditionalData = errors.New("nil additional data")