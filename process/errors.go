--- conflicted
+++ resolved
@@ -1299,7 +1299,27 @@
 // ErrNilKeyRWMutexHandler signals that a nil KeyRWMutexHandler has been provided
 var ErrNilKeyRWMutexHandler = errors.New("nil key rw mutex handler")
 
-<<<<<<< HEAD
+// ErrBadSelectionGasBandwidthIncreasePercent signals a bad txcache config
+var ErrBadSelectionGasBandwidthIncreasePercent = errors.New("bad selection gas bandwidth increase percent")
+
+// ErrBadSelectionGasBandwidthIncreaseScheduledPercent signals a bad txcache config
+var ErrBadSelectionGasBandwidthIncreaseScheduledPercent = errors.New("bad selection gas bandwidth increase scheduled percent")
+
+// ErrBadTxCacheSelectionGasRequested signals a bad txcache config
+var ErrBadTxCacheSelectionGasRequested = errors.New("bad tx cache selection gas requested")
+
+// ErrBadTxCacheSelectionMaxNumTxs signals a bad txcache config
+var ErrBadTxCacheSelectionMaxNumTxs = errors.New("bad tx cache selection max num txs")
+
+// ErrBadTxCacheSelectionLoopMaximumDuration signals a bad txcache config
+var ErrBadTxCacheSelectionLoopMaximumDuration = errors.New("bad tx cache selection loop maximum duration")
+
+// ErrBadTxCacheSelectionLoopDurationCheckInterval signals a bad txcache config
+var ErrBadTxCacheSelectionLoopDurationCheckInterval = errors.New("bad selection loop duration check interval")
+
+// ErrDuplicatedInterceptedDataNotAllowed signals that duplicated intercepted data is not allowed
+var ErrDuplicatedInterceptedDataNotAllowed = errors.New("duplicated intercepted data not allowed")
+
 // ErrNilResolversContainer signals that a nil resolvers container has been provided
 var ErrNilResolversContainer = errors.New("nil resolvers container")
 
@@ -1307,26 +1327,4 @@
 var ErrNilInterceptorsContainer = errors.New("nil interceptors container")
 
 // ErrCannotCastTxResolver signals that the provided resolver is not of type tx resolver
-var ErrCannotCastTxResolver = errors.New("cannot cast tx resolver")
-=======
-// ErrBadSelectionGasBandwidthIncreasePercent signals a bad txcache config
-var ErrBadSelectionGasBandwidthIncreasePercent = errors.New("bad selection gas bandwidth increase percent")
-
-// ErrBadSelectionGasBandwidthIncreaseScheduledPercent signals a bad txcache config
-var ErrBadSelectionGasBandwidthIncreaseScheduledPercent = errors.New("bad selection gas bandwidth increase scheduled percent")
-
-// ErrBadTxCacheSelectionGasRequested signals a bad txcache config
-var ErrBadTxCacheSelectionGasRequested = errors.New("bad tx cache selection gas requested")
-
-// ErrBadTxCacheSelectionMaxNumTxs signals a bad txcache config
-var ErrBadTxCacheSelectionMaxNumTxs = errors.New("bad tx cache selection max num txs")
-
-// ErrBadTxCacheSelectionLoopMaximumDuration signals a bad txcache config
-var ErrBadTxCacheSelectionLoopMaximumDuration = errors.New("bad tx cache selection loop maximum duration")
-
-// ErrBadTxCacheSelectionLoopDurationCheckInterval signals a bad txcache config
-var ErrBadTxCacheSelectionLoopDurationCheckInterval = errors.New("bad selection loop duration check interval")
-
-// ErrDuplicatedInterceptedDataNotAllowed signals that duplicated intercepted data is not allowed
-var ErrDuplicatedInterceptedDataNotAllowed = errors.New("duplicated intercepted data not allowed")
->>>>>>> ffd06b79
+var ErrCannotCastTxResolver = errors.New("cannot cast tx resolver")