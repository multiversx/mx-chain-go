--- conflicted
+++ resolved
@@ -1164,7 +1164,42 @@
 // ErrMaxCallsReached signals that the allowed max number of calls was reached
 var ErrMaxCallsReached = errors.New("max calls reached")
 
-<<<<<<< HEAD
+// ErrNilGuardianChecker signals that a nil guardian checker was provided
+var ErrNilGuardianChecker = errors.New("nil guardian checker")
+
+// ErrAccountHasNoGuardianSet signals that the account has no guardians set
+var ErrAccountHasNoGuardianSet = errors.New("account has no guardian set")
+
+// ErrAccountHasNoActiveGuardian signals that the account has no active guardian
+var ErrAccountHasNoActiveGuardian = errors.New("account has no active guardian")
+
+// ErrAccountHasNoPendingGuardian signals that the account has no pending guardian
+var ErrAccountHasNoPendingGuardian = errors.New("account has no pending guardian")
+
+// ErrNilGuardedAccountHandler signals that a nil guarded account handler was provided
+var ErrNilGuardedAccountHandler = errors.New("nil guarded account handler")
+
+// ErrTransactionNotExecutable signals that a transaction is not executable and gas will not be consumed
+var ErrTransactionNotExecutable = errors.New("transaction is not executable and gas will not be consumed")
+
+// ErrTransactionAndAccountGuardianMismatch signals a mismatch between the guardian on the account and the one on the transaction
+var ErrTransactionAndAccountGuardianMismatch = errors.New("mismatch between transaction guardian and configured account guardian")
+
+// ErrInvalidSetGuardianEpochsDelay signals an invalid configuration for the epochs delay
+var ErrInvalidSetGuardianEpochsDelay = errors.New("incorrect setting for set guardian epochs delay")
+
+// ErrCannotReplaceGuardedAccountPendingGuardian signals that a pending guardian on a guarded account cannot be replaced
+var ErrCannotReplaceGuardedAccountPendingGuardian = errors.New("cannot replace pending guardian on guarded account")
+
+// ErrNilGuardianServiceUID signals that a nil guardian service identifier was provided
+var ErrNilGuardianServiceUID = errors.New("nil guardian service unique identifier")
+
+// ErrGasPriceTooHigh signals a too high gas price
+var ErrGasPriceTooHigh = errors.New("gas price is too high for the transaction")
+
+// ErrGuardedTransactionNotExpected signals that a guarded transaction was received for processing but the account is not guarded
+var ErrGuardedTransactionNotExpected = errors.New("guarded transaction not expected")
+
 // ErrNilShardBootstrap signals that a nil shard bootstrap was provided
 var ErrNilShardBootstrap = errors.New("nil shard bootstrap")
 
@@ -1172,41 +1207,4 @@
 var ErrNilShardStorageBootstrapper = errors.New("nil shard storage bootstrapper")
 
 // ErrWrongHeaderVersion signals that a wrong header version has been found
-var ErrWrongHeaderVersion = errors.New("wrong header version")
-=======
-// ErrNilGuardianChecker signals that a nil guardian checker was provided
-var ErrNilGuardianChecker = errors.New("nil guardian checker")
-
-// ErrAccountHasNoGuardianSet signals that the account has no guardians set
-var ErrAccountHasNoGuardianSet = errors.New("account has no guardian set")
-
-// ErrAccountHasNoActiveGuardian signals that the account has no active guardian
-var ErrAccountHasNoActiveGuardian = errors.New("account has no active guardian")
-
-// ErrAccountHasNoPendingGuardian signals that the account has no pending guardian
-var ErrAccountHasNoPendingGuardian = errors.New("account has no pending guardian")
-
-// ErrNilGuardedAccountHandler signals that a nil guarded account handler was provided
-var ErrNilGuardedAccountHandler = errors.New("nil guarded account handler")
-
-// ErrTransactionNotExecutable signals that a transaction is not executable and gas will not be consumed
-var ErrTransactionNotExecutable = errors.New("transaction is not executable and gas will not be consumed")
-
-// ErrTransactionAndAccountGuardianMismatch signals a mismatch between the guardian on the account and the one on the transaction
-var ErrTransactionAndAccountGuardianMismatch = errors.New("mismatch between transaction guardian and configured account guardian")
-
-// ErrInvalidSetGuardianEpochsDelay signals an invalid configuration for the epochs delay
-var ErrInvalidSetGuardianEpochsDelay = errors.New("incorrect setting for set guardian epochs delay")
-
-// ErrCannotReplaceGuardedAccountPendingGuardian signals that a pending guardian on a guarded account cannot be replaced
-var ErrCannotReplaceGuardedAccountPendingGuardian = errors.New("cannot replace pending guardian on guarded account")
-
-// ErrNilGuardianServiceUID signals that a nil guardian service identifier was provided
-var ErrNilGuardianServiceUID = errors.New("nil guardian service unique identifier")
-
-// ErrGasPriceTooHigh signals a too high gas price
-var ErrGasPriceTooHigh = errors.New("gas price is too high for the transaction")
-
-// ErrGuardedTransactionNotExpected signals that a guarded transaction was received for processing but the account is not guarded
-var ErrGuardedTransactionNotExpected = errors.New("guarded transaction not expected")
->>>>>>> 488ded72
+var ErrWrongHeaderVersion = errors.New("wrong header version")