package process

import (
	"errors"
)

// ErrNilMessage signals that a nil message has been received
var ErrNilMessage = errors.New("nil message")

// ErrNilAccountsAdapter defines the error when trying to use a nil AccountsAddapter
var ErrNilAccountsAdapter = errors.New("nil AccountsAdapter")

// ErrNilCoreComponentsHolder signals that a nil core components holder was provided
var ErrNilCoreComponentsHolder = errors.New("nil core components holder")

// ErrNilBootstrapComponentsHolder signals that a nil bootstrap components holder was provided
var ErrNilBootstrapComponentsHolder = errors.New("nil bootstrap components holder")

// ErrNilStatusComponentsHolder signals that a nil status components holder was provided
var ErrNilStatusComponentsHolder = errors.New("nil status components holder")

// ErrNilStatusCoreComponentsHolder signals that a nil status core components holder was provided
var ErrNilStatusCoreComponentsHolder = errors.New("nil status core components holder")

// ErrNilCryptoComponentsHolder signals that a nil crypto components holder was provided
var ErrNilCryptoComponentsHolder = errors.New("nil crypto components holder")

// ErrNilDataComponentsHolder signals that a nil data components holder was provided
var ErrNilDataComponentsHolder = errors.New("nil data components holder")

// ErrNilHasher signals that an operation has been attempted to or with a nil hasher implementation
var ErrNilHasher = errors.New("nil Hasher")

// ErrNilPubkeyConverter signals that an operation has been attempted to or with a nil public key converter implementation
var ErrNilPubkeyConverter = errors.New("nil pubkey converter")

// ErrNilGasSchedule signals that an operation has been attempted with a nil gas schedule
var ErrNilGasSchedule = errors.New("nil GasSchedule")

// ErrNilAddressContainer signals that an operation has been attempted to or with a nil AddressContainer implementation
var ErrNilAddressContainer = errors.New("nil AddressContainer")

// ErrNilTransaction signals that an operation has been attempted to or with a nil transaction
var ErrNilTransaction = errors.New("nil transaction")

// ErrWrongTransaction signals that transaction is invalid
var ErrWrongTransaction = errors.New("invalid transaction")

// ErrNoVM signals that no SCHandler has been set
var ErrNoVM = errors.New("no VM (hook not set)")

// ErrHigherNonceInTransaction signals the nonce in transaction is higher than the account's nonce
var ErrHigherNonceInTransaction = errors.New("higher nonce in transaction")

// ErrLowerNonceInTransaction signals the nonce in transaction is lower than the account's nonce
var ErrLowerNonceInTransaction = errors.New("lower nonce in transaction")

// ErrInsufficientFunds signals the funds are insufficient for the move balance operation but the
// transaction fee is covered by the current balance
var ErrInsufficientFunds = errors.New("insufficient funds")

// ErrInsufficientFee signals that the current balance doesn't have the required transaction fee
var ErrInsufficientFee = errors.New("insufficient balance for fees")

// ErrNilValue signals the value is nil
var ErrNilValue = errors.New("nil value")

// ErrNilBlockChain signals that an operation has been attempted to or with a nil blockchain
var ErrNilBlockChain = errors.New("nil block chain")

// ErrNilMetaBlockHeader signals that an operation has been attempted to or with a nil metablock
var ErrNilMetaBlockHeader = errors.New("nil metablock header")

// ErrNilTxBlockBody signals that an operation has been attempted to or with a nil tx block body
var ErrNilTxBlockBody = errors.New("nil tx block body")

// ErrNilStore signals that the provided storage service is nil
var ErrNilStore = errors.New("nil data storage service")

// ErrNilBootStorer signals that the provided boot storer is bil
var ErrNilBootStorer = errors.New("nil boot storer")

// ErrNilBlockHeader signals that an operation has been attempted to or with a nil block header
var ErrNilBlockHeader = errors.New("nil block header")

// ErrNilBlockBody signals that an operation has been attempted to or with a nil block body
var ErrNilBlockBody = errors.New("nil block body")

// ErrNilTxHash signals that an operation has been attempted with a nil hash
var ErrNilTxHash = errors.New("nil transaction hash")

// ErrNilPubKeysBitmap signals that an operation has been attempted with a nil public keys bitmap
var ErrNilPubKeysBitmap = errors.New("nil public keys bitmap")

// ErrNilPreviousBlockHash signals that an operation has been attempted with a nil previous block header hash
var ErrNilPreviousBlockHash = errors.New("nil previous block header hash")

// ErrNilSignature signals that an operation has been attempted with a nil signature
var ErrNilSignature = errors.New("nil signature")

// ErrNilMiniBlocks signals that an operation has been attempted with a nil mini-block
var ErrNilMiniBlocks = errors.New("nil mini blocks")

// ErrNilMiniBlock signals that an operation has been attempted with a nil miniblock
var ErrNilMiniBlock = errors.New("nil mini block")

// ErrNilMiniBlockHeader signals that an operation has been attempted with a nil mini block header
var ErrNilMiniBlockHeader = errors.New("nil mini block header")

// ErrNilRootHash signals that an operation has been attempted with a nil root hash
var ErrNilRootHash = errors.New("root hash is nil")

// ErrWrongNonceInBlock signals the nonce in block is different from expected nonce
var ErrWrongNonceInBlock = errors.New("wrong nonce in block")

// ErrBlockHashDoesNotMatch signals that header hash does not match with the previous one
var ErrBlockHashDoesNotMatch = errors.New("block hash does not match")

// ErrMissingTransaction signals that one transaction is missing
var ErrMissingTransaction = errors.New("missing transaction")

// ErrMarshalWithoutSuccess signals that marshal some data was not done with success
var ErrMarshalWithoutSuccess = errors.New("marshal without success")

// ErrUnmarshalWithoutSuccess signals that unmarshal some data was not done with success
var ErrUnmarshalWithoutSuccess = errors.New("unmarshal without success")

// ErrRootStateDoesNotMatch signals that root state does not match
var ErrRootStateDoesNotMatch = errors.New("root state does not match")

// ErrValidatorStatsRootHashDoesNotMatch signals that the root hash for the validator statistics does not match
var ErrValidatorStatsRootHashDoesNotMatch = errors.New("root hash for validator statistics does not match")

// ErrAccountStateDirty signals that the accounts were modified before starting the current modification
var ErrAccountStateDirty = errors.New("accountState was dirty before starting to change")

// ErrInvalidShardId signals that the shard id is invalid
var ErrInvalidShardId = errors.New("invalid shard id")

// ErrMissingHeader signals that header of the block is missing
var ErrMissingHeader = errors.New("missing header")

// ErrMissingHashForHeaderNonce signals that hash of the block is missing
var ErrMissingHashForHeaderNonce = errors.New("missing hash for header nonce")

// ErrMissingBody signals that body of the block is missing
var ErrMissingBody = errors.New("missing body")

// ErrNilBlockProcessor signals that an operation has been attempted to or with a nil BlockProcessor implementation
var ErrNilBlockProcessor = errors.New("nil block processor")

// ErrNilMarshalizer signals that an operation has been attempted to or with a nil Marshalizer implementation
var ErrNilMarshalizer = errors.New("nil Marshalizer")

// ErrNilNodesConfigProvider signals that an operation has been attempted to or with a nil nodes config provider
var ErrNilNodesConfigProvider = errors.New("nil nodes config provider")

// ErrNilSystemSCConfig signals that nil system sc config was provided
var ErrNilSystemSCConfig = errors.New("nil system sc config")

// ErrNilRoundHandler signals that an operation has been attempted to or with a nil RoundHandler implementation
var ErrNilRoundHandler = errors.New("nil RoundHandler")

// ErrNilRoundTimeDurationHandler signals that an operation has been attempted to or with a nil RoundTimeDurationHandler implementation
var ErrNilRoundTimeDurationHandler = errors.New("nil RoundTimeDurationHandler")

// ErrNilMessenger signals that a nil Messenger object was provided
var ErrNilMessenger = errors.New("nil Messenger")

// ErrNilTxDataPool signals that a nil transaction pool has been provided
var ErrNilTxDataPool = errors.New("nil transaction data pool")

// ErrNilHeadersDataPool signals that a nil headers pool has been provided
var ErrNilHeadersDataPool = errors.New("nil headers data pool")

// ErrNilCacher signals that a nil cache has been provided
var ErrNilCacher = errors.New("nil cacher")

// ErrNilRcvAddr signals that an operation has been attempted to or with a nil receiver address
var ErrNilRcvAddr = errors.New("nil receiver address")

// ErrInvalidRcvAddr signals that an invalid receiver address was provided
var ErrInvalidRcvAddr = errors.New("invalid receiver address")

// ErrNilSndAddr signals that an operation has been attempted to or with a nil sender address
var ErrNilSndAddr = errors.New("nil sender address")

// ErrInvalidSndAddr signals that an invalid sender address was provided
var ErrInvalidSndAddr = errors.New("invalid sender address")

// ErrNegativeValue signals that a negative value has been detected, and it is not allowed
var ErrNegativeValue = errors.New("negative value")

// ErrNilShardCoordinator signals that an operation has been attempted to or with a nil shard coordinator
var ErrNilShardCoordinator = errors.New("nil shard coordinator")

// ErrNilNodesCoordinator signals that an operation has been attempted to or with a nil nodes coordinator
var ErrNilNodesCoordinator = errors.New("nil nodes coordinator")

// ErrNilStakingDataProvider signals that a nil staking data provider was used
var ErrNilStakingDataProvider = errors.New("nil staking data provider")

// ErrNilKeyGen signals that an operation has been attempted to or with a nil single sign key generator
var ErrNilKeyGen = errors.New("nil key generator")

// ErrNilSingleSigner signals that a nil single signer is used
var ErrNilSingleSigner = errors.New("nil single signer")

// ErrBlockProposerSignatureMissing signals that block proposer signature is missing from the block aggregated sig
var ErrBlockProposerSignatureMissing = errors.New("block proposer signature is missing")

// ErrNilMultiSigVerifier signals that a nil multi-signature verifier is used
var ErrNilMultiSigVerifier = errors.New("nil multi-signature verifier")

// ErrNilDataToProcess signals that nil data was provided
var ErrNilDataToProcess = errors.New("nil data to process")

// ErrNilPoolsHolder signals that an operation has been attempted to or with a nil pools holder object
var ErrNilPoolsHolder = errors.New("nil pools holder")

// ErrNilStorage signals that a nil storage has been provided
var ErrNilStorage = errors.New("nil storage")

// ErrNilShardedDataCacherNotifier signals that a nil sharded data cacher notifier has been provided
var ErrNilShardedDataCacherNotifier = errors.New("nil sharded data cacher notifier")

// ErrInvalidTxInPool signals an invalid transaction in the transactions pool
var ErrInvalidTxInPool = errors.New("invalid transaction in the transactions pool")

// ErrTxNotFound signals that a transaction has not found
var ErrTxNotFound = errors.New("transaction not found")

// ErrNilTransactionPool signals that a nil transaction pool was used
var ErrNilTransactionPool = errors.New("nil transaction pool")

// ErrNilMiniBlockPool signals that a nil mini blocks pool was used
var ErrNilMiniBlockPool = errors.New("nil mini block pool")

// ErrNilMetaBlocksPool signals that a nil meta blocks pool was used
var ErrNilMetaBlocksPool = errors.New("nil meta blocks pool")

// ErrNilProofsPool signals that a nil proofs pool was used
var ErrNilProofsPool = errors.New("nil proofs pool")

// ErrNilTxProcessor signals that a nil transactions processor was used
var ErrNilTxProcessor = errors.New("nil transactions processor")

// ErrNilDataPoolHolder signals that the data pool holder is nil
var ErrNilDataPoolHolder = errors.New("nil data pool holder")

// ErrTimeIsOut signals that time is out
var ErrTimeIsOut = errors.New("time is out")

// ErrNilForkDetector signals that the fork detector is nil
var ErrNilForkDetector = errors.New("nil fork detector")

// ErrNilContainerElement signals when trying to add a nil element in the container
var ErrNilContainerElement = errors.New("element cannot be nil")

// ErrNilArgumentStruct signals that a function has received nil instead of an instantiated Arg... structure
var ErrNilArgumentStruct = errors.New("nil argument struct")

// ErrInvalidContainerKey signals that an element does not exist in the container's map
var ErrInvalidContainerKey = errors.New("element does not exist in container")

// ErrContainerKeyAlreadyExists signals that an element was already set in the container's map
var ErrContainerKeyAlreadyExists = errors.New("provided key already exists in container")

// ErrNilRequestHandler signals that a nil request handler interface was provided
var ErrNilRequestHandler = errors.New("nil request handler")

// ErrNilHaveTimeHandler signals that a nil have time handler func was provided
var ErrNilHaveTimeHandler = errors.New("nil have time handler")

// ErrWrongTypeInContainer signals that a wrong type of object was found in container
var ErrWrongTypeInContainer = errors.New("wrong type of object inside container")

// ErrLenMismatch signals that 2 or more slices have different lengths
var ErrLenMismatch = errors.New("lengths mismatch")

// ErrWrongTypeAssertion signals that a type assertion failed
var ErrWrongTypeAssertion = errors.New("wrong type assertion")

// ErrHeaderShardDataMismatch signals that shard header does not match created shard info
var ErrHeaderShardDataMismatch = errors.New("shard header does not match shard info")

// ErrNoDataInMessage signals that no data was found after parsing received p2p message
var ErrNoDataInMessage = errors.New("no data found in received message")

// ErrNilBuffer signals that a provided byte buffer is nil
var ErrNilBuffer = errors.New("provided byte buffer is nil")

// ErrNilRandSeed signals that a nil rand seed has been provided
var ErrNilRandSeed = errors.New("provided rand seed is nil")

// ErrNilPrevRandSeed signals that a nil previous rand seed has been provided
var ErrNilPrevRandSeed = errors.New("provided previous rand seed is nil")

// ErrReservedFieldInvalid signals that reserved field has an invalid content
var ErrReservedFieldInvalid = errors.New("reserved field content is invalid")

// ErrLowerRoundInBlock signals that a header round is too low for processing it
var ErrLowerRoundInBlock = errors.New("header round is lower than last committed")

// ErrHigherRoundInBlock signals that a block with higher round than permitted has been provided
var ErrHigherRoundInBlock = errors.New("higher round in block")

// ErrLowerNonceInBlock signals that a block with lower nonce than permitted has been provided
var ErrLowerNonceInBlock = errors.New("lower nonce in block")

// ErrHigherNonceInBlock signals that a block with higher nonce than permitted has been provided
var ErrHigherNonceInBlock = errors.New("higher nonce in block")

// ErrRandSeedDoesNotMatch signals that random seed does not match with the previous one
var ErrRandSeedDoesNotMatch = errors.New("random seed does not match")

// ErrHeaderNotFinal signals that header is not final, and it should be
var ErrHeaderNotFinal = errors.New("header in metablock is not final")

// ErrShardIdMissmatch signals shard ID does not match expectations
var ErrShardIdMissmatch = errors.New("shard ID missmatch")

// ErrNotarizedHeadersSliceIsNil signals that the slice holding notarized headers is nil
var ErrNotarizedHeadersSliceIsNil = errors.New("notarized headers slice is nil")

// ErrNotarizedHeadersSliceForShardIsNil signals that the slice holding notarized headers for shard is nil
var ErrNotarizedHeadersSliceForShardIsNil = errors.New("notarized headers slice for shard is nil")

// ErrCrossShardMBWithoutConfirmationFromMeta signals that miniblock was not yet notarized by metachain
var ErrCrossShardMBWithoutConfirmationFromMeta = errors.New("cross shard miniblock with destination current shard is not confirmed by metachain")

// ErrHeaderBodyMismatch signals that the header does not attest all data from the block
var ErrHeaderBodyMismatch = errors.New("body cannot be validated from header data")

// ErrScheduledMiniBlocksMismatch signals that scheduled mini blocks created and executed in the last block, which are not yet final,
// do not match with the ones received in the next proposed body
var ErrScheduledMiniBlocksMismatch = errors.New("scheduled miniblocks does not match")

// ErrNilSmartContractProcessor signals that smart contract call executor is nil
var ErrNilSmartContractProcessor = errors.New("smart contract processor is nil")

// ErrNilArgumentParser signals that the argument parser is nil
var ErrNilArgumentParser = errors.New("argument parser is nil")

// ErrNilSCDestAccount signals that destination account is nil
var ErrNilSCDestAccount = errors.New("nil destination SC account")

// ErrWrongNonceInVMOutput signals that nonce in vm output is wrong
var ErrWrongNonceInVMOutput = errors.New("nonce invalid from SC run")

// ErrNilVMOutput signals that vmoutput is nil
var ErrNilVMOutput = errors.New("nil vm output")

// ErrNilValueFromRewardTransaction signals that the transfered value is nil
var ErrNilValueFromRewardTransaction = errors.New("transferred value is nil in reward transaction")

// ErrNilTemporaryAccountsHandler signals that temporary accounts handler is nil
var ErrNilTemporaryAccountsHandler = errors.New("temporary accounts handler is nil")

// ErrNotEnoughValidBlocksInStorage signals that bootstrap from storage failed due to not enough valid blocks stored
var ErrNotEnoughValidBlocksInStorage = errors.New("not enough valid blocks to start from storage")

// ErrNilSmartContractResult signals that the smart contract result is nil
var ErrNilSmartContractResult = errors.New("smart contract result is nil")

// ErrNilRewardTransaction signals that the reward transaction is nil
var ErrNilRewardTransaction = errors.New("reward transaction is nil")

// ErrNilUTxDataPool signals that unsigned transaction pool is nil
var ErrNilUTxDataPool = errors.New("unsigned transactions pool is nil")

// ErrNilRewardTxDataPool signals that the reward transactions pool is nil
var ErrNilRewardTxDataPool = errors.New("reward transactions pool is nil")

// ErrNilUnsignedTxDataPool signals that the unsigned transactions pool is nil
var ErrNilUnsignedTxDataPool = errors.New("unsigned transactions pool is nil")

// ErrNilScAddress signals that a nil smart contract address has been provided
var ErrNilScAddress = errors.New("nil SC address")

// ErrEmptyFunctionName signals that an empty function name has been provided
var ErrEmptyFunctionName = errors.New("empty function name")

// ErrMiniBlockHashMismatch signals that miniblock hashes does not match
var ErrMiniBlockHashMismatch = errors.New("miniblocks does not match")

// ErrNilIntermediateTransactionHandler signals that nil intermediate transaction handler was provided
var ErrNilIntermediateTransactionHandler = errors.New("intermediate transaction handler is nil")

// ErrWrongTypeInMiniBlock signals that type is not correct for processing
var ErrWrongTypeInMiniBlock = errors.New("type in miniblock is not correct for processing")

// ErrNilTransactionCoordinator signals that transaction coordinator is nil
var ErrNilTransactionCoordinator = errors.New("transaction coordinator is nil")

// ErrNilUint64Converter signals that uint64converter is nil
var ErrNilUint64Converter = errors.New("uint64converter is nil")

// ErrNilSmartContractResultProcessor signals that smart contract result processor is nil
var ErrNilSmartContractResultProcessor = errors.New("nil smart contract result processor")

// ErrNilRewardsTxProcessor signals that the rewards transaction processor is nil
var ErrNilRewardsTxProcessor = errors.New("nil rewards transaction processor")

// ErrNilIntermediateProcessorContainer signals that intermediate processors container is nil
var ErrNilIntermediateProcessorContainer = errors.New("intermediate processor container is nil")

// ErrNilPreProcessorsContainer signals that preprocessors container is nil
var ErrNilPreProcessorsContainer = errors.New("preprocessors container is nil")

// ErrNilPreProcessor signals that preprocessors is nil
var ErrNilPreProcessor = errors.New("preprocessor is nil")

// ErrNilGasHandler signals that gas handler is nil
var ErrNilGasHandler = errors.New("nil gas handler")

// ErrUnknownBlockType signals that block type is not correct
var ErrUnknownBlockType = errors.New("block type is unknown")

// ErrMissingPreProcessor signals that required pre-processor is missing
var ErrMissingPreProcessor = errors.New("pre processor is missing")

// ErrNilAppStatusHandler defines the error for setting a nil AppStatusHandler
var ErrNilAppStatusHandler = errors.New("nil AppStatusHandler")

// ErrNilInterceptedDataFactory signals that a nil intercepted data factory was provided
var ErrNilInterceptedDataFactory = errors.New("nil intercepted data factory")

// ErrNilInterceptedDataProcessor signals that a nil intercepted data processor was provided
var ErrNilInterceptedDataProcessor = errors.New("nil intercepted data processor")

// ErrNilInterceptorThrottler signals that a nil interceptor throttler was provided
var ErrNilInterceptorThrottler = errors.New("nil interceptor throttler")

// ErrNilUnsignedTxHandler signals that the unsigned tx handler is nil
var ErrNilUnsignedTxHandler = errors.New("nil unsigned tx handler")

// ErrNilTxTypeHandler signals that tx type handler is nil
var ErrNilTxTypeHandler = errors.New("nil tx type handler")

// ErrNilPeerAccountsAdapter signals that a nil peer accounts database was provided
var ErrNilPeerAccountsAdapter = errors.New("nil peer accounts database")

// ErrInvalidPeerAccount signals that a peer account is invalid
var ErrInvalidPeerAccount = errors.New("invalid peer account")

// ErrInvalidMetaHeader signals that a wrong implementation of HeaderHandler was provided
var ErrInvalidMetaHeader = errors.New("invalid header provided, expected MetaBlock")

// ErrInvalidChainID signals that an invalid chain ID was provided
var ErrInvalidChainID = errors.New("invalid chain ID")

// ErrNilEpochStartTrigger signals that a nil start of epoch trigger was provided
var ErrNilEpochStartTrigger = errors.New("nil start of epoch trigger")

// ErrNilEpochHandler signals that a nil epoch handler was provided
var ErrNilEpochHandler = errors.New("nil epoch handler")

// ErrNilEpochStartNotifier signals that the provided epochStartNotifier is nil
var ErrNilEpochStartNotifier = errors.New("nil epochStartNotifier")

// ErrNilEpochNotifier signals that the provided EpochNotifier is nil
var ErrNilEpochNotifier = errors.New("nil EpochNotifier")

// ErrNilRoundNotifier signals that the provided EpochNotifier is nil
var ErrNilRoundNotifier = errors.New("nil RoundNotifier")

// ErrNilChainParametersHandler signals that the provided chain parameters handler is nil
var ErrNilChainParametersHandler = errors.New("nil chain parameters handler")

// ErrInvalidCacheRefreshIntervalInSec signals that the cacheRefreshIntervalInSec is invalid - zero or less
var ErrInvalidCacheRefreshIntervalInSec = errors.New("invalid cacheRefreshIntervalInSec")

// ErrEpochDoesNotMatch signals that epoch does not match between headers
var ErrEpochDoesNotMatch = errors.New("epoch does not match")

// ErrOverallBalanceChangeFromSC signals that all sumed balance changes are not zero
var ErrOverallBalanceChangeFromSC = errors.New("SC output balance updates are wrong")

// ErrOverflow signals that an overflow occured
var ErrOverflow = errors.New("type overflow occured")

// ErrNilTxValidator signals that a nil tx validator has been provided
var ErrNilTxValidator = errors.New("nil transaction validator")

// ErrNilPendingMiniBlocksHandler signals that a nil pending miniblocks handler has been provided
var ErrNilPendingMiniBlocksHandler = errors.New("nil pending miniblocks handler")

// ErrNilEconomicsFeeHandler signals that fee handler is nil
var ErrNilEconomicsFeeHandler = errors.New("nil economics fee handler")

// ErrSystemBusy signals that the system is busy
var ErrSystemBusy = errors.New("system busy")

// ErrInsufficientGasPriceInTx signals that a lower gas price than required was provided
var ErrInsufficientGasPriceInTx = errors.New("insufficient gas price in tx")

// ErrInsufficientGasLimitInTx signals that a lower gas limit than required was provided
var ErrInsufficientGasLimitInTx = errors.New("insufficient gas limit in tx")

// ErrInvalidMaxGasLimitPerBlock signals that an invalid max gas limit per block has been read from config file
var ErrInvalidMaxGasLimitPerBlock = errors.New("invalid max gas limit per block")

// ErrInvalidMaxGasLimitPerMiniBlock signals that an invalid max gas limit per mini block has been read from config file
var ErrInvalidMaxGasLimitPerMiniBlock = errors.New("invalid max gas limit per mini block")

// ErrInvalidMaxGasLimitPerMetaBlock signals that an invalid max gas limit per meta block has been read from config file
var ErrInvalidMaxGasLimitPerMetaBlock = errors.New("invalid max gas limit per meta block")

// ErrInvalidMaxGasLimitPerMetaMiniBlock signals that an invalid max gas limit per meta mini block has been read from config file
var ErrInvalidMaxGasLimitPerMetaMiniBlock = errors.New("invalid max gas limit per meta mini block")

// ErrInvalidMaxGasLimitPerTx signals that an invalid max gas limit per tx has been read from config file
var ErrInvalidMaxGasLimitPerTx = errors.New("invalid max gas limit per tx")

// ErrInvalidGasPerDataByte signals that an invalid gas per data byte has been read from config file
var ErrInvalidGasPerDataByte = errors.New("invalid gas per data byte")

// ErrMaxGasLimitPerMiniBlockInReceiverShardIsReached signals that max gas limit per mini block in receiver shard has been reached
var ErrMaxGasLimitPerMiniBlockInReceiverShardIsReached = errors.New("max gas limit per mini block in receiver shard is reached")

// ErrMaxGasLimitPerOneTxInReceiverShardIsReached signals that max gas limit per one transaction in receiver shard has been reached
var ErrMaxGasLimitPerOneTxInReceiverShardIsReached = errors.New("max gas limit per one transaction in receiver shard is reached")

// ErrMaxGasLimitPerBlockInSelfShardIsReached signals that max gas limit per block in self shard has been reached
var ErrMaxGasLimitPerBlockInSelfShardIsReached = errors.New("max gas limit per block in self shard is reached")

// ErrMaxGasLimitUsedForDestMeTxsIsReached signals that max gas limit used for dest me txs has been reached
var ErrMaxGasLimitUsedForDestMeTxsIsReached = errors.New("max gas limit used for dest me txs is reached")

// ErrMaxGasLimitPerTransactionIsReached signals that max gas limit per transactions has been reached
var ErrMaxGasLimitPerTransactionIsReached = errors.New("max gas limit per transaction is reached")

// ErrMaxGasLimitPerMiniBlockIsReached signals that max gas limit per mini block has been reached
var ErrMaxGasLimitPerMiniBlockIsReached = errors.New("max gas limit per mini block is reached")

// ErrInvalidMinimumGasPrice signals that an invalid gas price has been read from config file
var ErrInvalidMinimumGasPrice = errors.New("invalid minimum gas price")

// ErrInvalidExtraGasLimitGuardedTx signals that an invalid gas limit has been provided in the config file
var ErrInvalidExtraGasLimitGuardedTx = errors.New("invalid extra gas limit for guarded transactions")

// ErrInvalidMaxGasPriceSetGuardian signals that an invalid maximum gas price has been provided in the config file
var ErrInvalidMaxGasPriceSetGuardian = errors.New("invalid maximum gas price for set guardian")

// ErrInvalidMaxGasHigherFactorAccepted signals that an invalid gas factor has been provided in the config file
var ErrInvalidMaxGasHigherFactorAccepted = errors.New("invalid gas higher factor accepted")

// ErrGuardianSignatureNotExpected signals that the guardian signature is not expected
var ErrGuardianSignatureNotExpected = errors.New("guardian signature not expected")

// ErrGuardianAddressNotExpected signals that the guardian address is not expected
var ErrGuardianAddressNotExpected = errors.New("guardian address not expected")

// ErrInvalidMinimumGasLimitForTx signals that an invalid minimum gas limit for transactions has been read from config file
var ErrInvalidMinimumGasLimitForTx = errors.New("invalid minimum gas limit for transactions")

// ErrEmptyEpochRewardsConfig signals that the epoch rewards config is empty
var ErrEmptyEpochRewardsConfig = errors.New("the epoch rewards config is empty")

// ErrEmptyGasLimitSettings signals that the gas limit settings is empty
var ErrEmptyGasLimitSettings = errors.New("the gas limit settings is empty")

// ErrEmptyYearSettings signals that the year settings is empty
var ErrEmptyYearSettings = errors.New("the year settings is empty")

// ErrInvalidRewardsPercentages signals that rewards percentages are not correct
var ErrInvalidRewardsPercentages = errors.New("invalid rewards percentages")

// ErrInvalidInflationPercentages signals that inflation percentages are not correct
var ErrInvalidInflationPercentages = errors.New("invalid inflation percentages")

// ErrInvalidNonceRequest signals that invalid nonce was requested
var ErrInvalidNonceRequest = errors.New("invalid nonce request")

// ErrInvalidBlockRequestOldEpoch signals that invalid block was requested from old epoch
var ErrInvalidBlockRequestOldEpoch = errors.New("invalid block request from old epoch")

// ErrNilBlockChainHook signals that nil blockchain hook has been provided
var ErrNilBlockChainHook = errors.New("nil blockchain hook")

// ErrNilTxForCurrentBlockHandler signals that nil tx for current block handler has been provided
var ErrNilTxForCurrentBlockHandler = errors.New("nil tx for current block handler")

// ErrNilSCToProtocol signals that nil smart contract to protocol handler has been provided
var ErrNilSCToProtocol = errors.New("nil sc to protocol")

// ErrNilNodesSetup signals that nil nodes setup has been provided
var ErrNilNodesSetup = errors.New("nil nodes setup")

// ErrNilBlackListCacher signals that a nil black list cacher was provided
var ErrNilBlackListCacher = errors.New("nil black list cacher")

// ErrNilPeerShardMapper signals that a nil peer shard mapper has been provided
var ErrNilPeerShardMapper = errors.New("nil peer shard mapper")

// ErrNilBlockTracker signals that a nil block tracker was provided
var ErrNilBlockTracker = errors.New("nil block tracker")

// ErrHeaderIsBlackListed signals that the header provided is blacklisted
var ErrHeaderIsBlackListed = errors.New("header is black listed")

// ErrNilEconomicsData signals that nil economics data has been provided
var ErrNilEconomicsData = errors.New("nil economics data")

// ErrNilOutportDataProvider signals that a nil outport data provider has been given
var ErrNilOutportDataProvider = errors.New("nil outport data  provider")

// ErrZeroMaxComputableRounds signals that a value of zero was provided on the maxComputableRounds
var ErrZeroMaxComputableRounds = errors.New("max computable rounds is zero")

// ErrZeroMaxConsecutiveRoundsOfRatingDecrease signals that a value of zero was provided on the MaxConsecutiveRoundsOfRatingDecrease
var ErrZeroMaxConsecutiveRoundsOfRatingDecrease = errors.New("max consecutive number of rounds, in which we can decrease a validator rating, is zero")

// ErrNilRater signals that nil rater has been provided
var ErrNilRater = errors.New("nil rater")

// ErrNilNetworkWatcher signals that a nil network watcher has been provided
var ErrNilNetworkWatcher = errors.New("nil network watcher")

// ErrNilHeaderValidator signals that nil header validator has been provided
var ErrNilHeaderValidator = errors.New("nil header validator")

// ErrMaxRatingIsSmallerThanMinRating signals that the max rating is smaller than the min rating value
var ErrMaxRatingIsSmallerThanMinRating = errors.New("max rating is smaller than min rating")

// ErrMinRatingSmallerThanOne signals that the min rating is smaller than the min value of 1
var ErrMinRatingSmallerThanOne = errors.New("min rating is smaller than one")

// ErrStartRatingNotBetweenMinAndMax signals that the start rating is not between min and max rating
var ErrStartRatingNotBetweenMinAndMax = errors.New("start rating is not between min and max rating")

// ErrSignedBlocksThresholdNotBetweenZeroAndOne signals that the signed blocks threshold is not between 0 and 1
var ErrSignedBlocksThresholdNotBetweenZeroAndOne = errors.New("signed blocks threshold is not between 0 and 1")

// ErrConsecutiveMissedBlocksPenaltyLowerThanOne signals that the ConsecutiveMissedBlocksPenalty is lower than 1
var ErrConsecutiveMissedBlocksPenaltyLowerThanOne = errors.New("consecutive missed blocks penalty lower than 1")

// ErrDecreaseRatingsStepMoreThanMinusOne signals that the decrease rating step has a vale greater than -1
var ErrDecreaseRatingsStepMoreThanMinusOne = errors.New("decrease rating step has a value greater than -1")

// ErrHoursToMaxRatingFromStartRatingZero signals that the number of hours to reach max rating step is zero
var ErrHoursToMaxRatingFromStartRatingZero = errors.New("hours to reach max rating is zero")

// ErrSCDeployFromSCRIsNotPermitted signals that operation is not permitted
var ErrSCDeployFromSCRIsNotPermitted = errors.New("it is not permitted to deploy a smart contract from another smart contract cross shard")

// ErrNotEnoughGas signals that not enough gas has been provided
var ErrNotEnoughGas = errors.New("not enough gas was sent in the transaction")

// ErrInvalidValue signals that an invalid value was provided
var ErrInvalidValue = errors.New("invalid value provided")

// ErrNilQuotaStatusHandler signals that a nil quota status handler has been provided
var ErrNilQuotaStatusHandler = errors.New("nil quota status handler")

// ErrNilAntifloodHandler signals that a nil antiflood handler has been provided
var ErrNilAntifloodHandler = errors.New("nil antiflood handler")

// ErrNilHeaderSigVerifier signals that a nil header sig verifier has been provided
var ErrNilHeaderSigVerifier = errors.New("nil header sig verifier")

// ErrNilHeaderIntegrityVerifier signals that a nil header integrity verifier has been provided
var ErrNilHeaderIntegrityVerifier = errors.New("nil header integrity verifier")

// ErrFailedTransaction signals that transaction is of type failed.
var ErrFailedTransaction = errors.New("failed transaction, gas consumed")

// ErrNilBadTxHandler signals that bad tx handler is nil
var ErrNilBadTxHandler = errors.New("nil bad tx handler")

// ErrNilReceiptHandler signals that receipt handler is nil
var ErrNilReceiptHandler = errors.New("nil receipt handler")

// ErrTooManyReceiptsMiniBlocks signals that there were too many receipts miniblocks created
var ErrTooManyReceiptsMiniBlocks = errors.New("too many receipts miniblocks")

// ErrReceiptsHashMissmatch signals that overall receipts has does not match
var ErrReceiptsHashMissmatch = errors.New("receipts hash missmatch")

// ErrMiniBlockNumMissMatch signals that number of miniblocks does not match
var ErrMiniBlockNumMissMatch = errors.New("num miniblocks does not match")

// ErrEpochStartDataDoesNotMatch signals that EpochStartData is not the same as the leader created
var ErrEpochStartDataDoesNotMatch = errors.New("epoch start data does not match")

// ErrNotEpochStartBlock signals that block is not of type epoch start
var ErrNotEpochStartBlock = errors.New("not epoch start block")

// ErrGettingShardDataFromEpochStartData signals that could not get shard data from previous epoch start block
var ErrGettingShardDataFromEpochStartData = errors.New("could not find shard data from previous epoch start metablock")

// ErrNilValidityAttester signals that a nil validity attester has been provided
var ErrNilValidityAttester = errors.New("nil validity attester")

// ErrNilHeaderHandler signals that a nil header handler has been provided
var ErrNilHeaderHandler = errors.New("nil header handler")

// ErrNilMiniBlocksProvider signals that a nil miniblocks data provider has been passed over
var ErrNilMiniBlocksProvider = errors.New("nil miniblocks provider")

// ErrNilWhiteListHandler signals that white list handler is nil
var ErrNilWhiteListHandler = errors.New("nil whitelist handler")

// ErrNilPreferredPeersHolder signals that preferred peers holder is nil
var ErrNilPreferredPeersHolder = errors.New("nil preferred peers holder")

// ErrNilInterceptedDataVerifier signals that intercepted data verifier is nil
var ErrNilInterceptedDataVerifier = errors.New("nil intercepted data verifier")

// ErrMiniBlocksInWrongOrder signals the miniblocks are in wrong order
var ErrMiniBlocksInWrongOrder = errors.New("miniblocks in wrong order, should have been only from me")

// ErrEmptyTopic signals that an empty topic has been provided
var ErrEmptyTopic = errors.New("empty topic")

// ErrInvalidArguments signals that invalid arguments were given to process built-in function
var ErrInvalidArguments = errors.New("invalid arguments to process built-in function")

// ErrNilBuiltInFunction signals that built-in function is nil
var ErrNilBuiltInFunction = errors.New("built in function is nil")

// ErrRewardMiniBlockNotFromMeta signals that miniblock has a different sender shard than meta
var ErrRewardMiniBlockNotFromMeta = errors.New("rewards miniblocks should come only from meta")

// ErrValidatorInfoMiniBlockNotFromMeta signals that miniblock has a different sender shard than meta
var ErrValidatorInfoMiniBlockNotFromMeta = errors.New("validatorInfo miniblocks should come only from meta")

// ErrAccumulatedFeesDoNotMatch signals that accumulated fees do not match
var ErrAccumulatedFeesDoNotMatch = errors.New("accumulated fees do not match")

// ErrDeveloperFeesDoNotMatch signals that developer fees do not match
var ErrDeveloperFeesDoNotMatch = errors.New("developer fees do not match")

// ErrAccumulatedFeesInEpochDoNotMatch signals that accumulated fees in epoch do not match
var ErrAccumulatedFeesInEpochDoNotMatch = errors.New("accumulated fees in epoch do not match")

// ErrDevFeesInEpochDoNotMatch signals that developer fees in epoch do not match
var ErrDevFeesInEpochDoNotMatch = errors.New("developer fees in epoch do not match")

// ErrNilRewardsHandler signals that rewards handler is nil
var ErrNilRewardsHandler = errors.New("rewards handler is nil")

// ErrNilEpochEconomics signals that nil end of epoch econimics was provided
var ErrNilEpochEconomics = errors.New("nil epoch economics")

// ErrNilEpochStartDataCreator signals that nil epoch start data creator was provided
var ErrNilEpochStartDataCreator = errors.New("nil epoch start data creator")

// ErrNilRewardsCreator signals that nil epoch start rewards creator was provided
var ErrNilRewardsCreator = errors.New("nil epoch start rewards creator")

// ErrNilEpochStartValidatorInfoCreator signals that nil epoch start validator info creator was provided
var ErrNilEpochStartValidatorInfoCreator = errors.New("nil epoch start validator info creator")

// ErrInvalidGenesisTotalSupply signals that invalid genesis total supply was provided
var ErrInvalidGenesisTotalSupply = errors.New("invalid genesis total supply")

// ErrDuplicateThreshold signals that two thresholds are the same
var ErrDuplicateThreshold = errors.New("two thresholds are the same")

// ErrNoChancesForMaxThreshold signals that the max threshold has no chance defined
var ErrNoChancesForMaxThreshold = errors.New("max threshold has no chances")

// ErrNoChancesProvided signals that there were no chances provided
var ErrNoChancesProvided = errors.New("no chances are provided")

// ErrNilMinChanceIfZero signals that there was no min chance provided if a chance is still needed
var ErrNilMinChanceIfZero = errors.New("no min chance ")

// ErrInvalidShardCacherIdentifier signals an invalid identifier
var ErrInvalidShardCacherIdentifier = errors.New("invalid identifier for shard cacher")

// ErrMaxBlockSizeReached signals that max block size has been reached
var ErrMaxBlockSizeReached = errors.New("max block size has been reached")

// ErrBlockBodyHashMismatch signals that block body hashes does not match
var ErrBlockBodyHashMismatch = errors.New("block bodies does not match")

// ErrInvalidMiniBlockType signals that an invalid miniblock type has been provided
var ErrInvalidMiniBlockType = errors.New("invalid miniblock type")

// ErrInvalidBody signals that an invalid body has been provided
var ErrInvalidBody = errors.New("invalid body")

// ErrNilBlockSizeComputationHandler signals that a nil block size computation handler has been provided
var ErrNilBlockSizeComputationHandler = errors.New("nil block size computation handler")

// ErrNilValidatorStatistics signals that a nil validator statistics has been provided
var ErrNilValidatorStatistics = errors.New("nil validator statistics")

// ErrAccountNotFound signals that the account was not found for the provided address
var ErrAccountNotFound = errors.New("account not found")

// ErrMaxRatingZero signals that maxrating with a value of zero has been provided
var ErrMaxRatingZero = errors.New("max rating is zero")

// ErrNilValidatorInfos signals that a nil validator infos has been provided
var ErrNilValidatorInfos = errors.New("nil validator infos")

// ErrNilBlockSizeThrottler signals that block size throttler si nil
var ErrNilBlockSizeThrottler = errors.New("block size throttler is nil")

// ErrNilHistoryRepository signals that history processor is nil
var ErrNilHistoryRepository = errors.New("history repository is nil")

// ErrInvalidMetaTransaction signals that meta transaction is invalid
var ErrInvalidMetaTransaction = errors.New("meta transaction is invalid")

// ErrLogNotFound is the error returned when a transaction has no logs
var ErrLogNotFound = errors.New("no logs for queried transaction")

// ErrNilTxLogsProcessor is the error returned when a transaction has no logs
var ErrNilTxLogsProcessor = errors.New("nil transaction logs processor")

// ErrIncreaseStepLowerThanOne signals that an increase step lower than one has been provided
var ErrIncreaseStepLowerThanOne = errors.New("increase step is lower than one")

// ErrNilVmInput signals that provided vm input is nil
var ErrNilVmInput = errors.New("nil vm input")

// ErrNilDnsAddresses signals that nil dns addresses map was provided
var ErrNilDnsAddresses = errors.New("nil dns addresses map")

// ErrNilProtocolSustainabilityAddress signals that a nil protocol sustainability address was provided
var ErrNilProtocolSustainabilityAddress = errors.New("nil protocol sustainability address")

// ErrUserNameDoesNotMatch signals that username does not match
var ErrUserNameDoesNotMatch = errors.New("user name does not match")

// ErrUserNameDoesNotMatchInCrossShardTx signals that username does not match in case of cross shard tx
var ErrUserNameDoesNotMatchInCrossShardTx = errors.New("mismatch between receiver username and address")

// ErrNilBalanceComputationHandler signals that a nil balance computation handler has been provided
var ErrNilBalanceComputationHandler = errors.New("nil balance computation handler")

// ErrNilRatingsInfoHandler signals that nil ratings info handler has been provided
var ErrNilRatingsInfoHandler = errors.New("nil ratings info handler")

// ErrNilDebugger signals that a nil debug handler has been provided
var ErrNilDebugger = errors.New("nil debug handler")

// ErrEmptyFloodPreventerList signals that an empty flood preventer list has been provided
var ErrEmptyFloodPreventerList = errors.New("empty flood preventer provided")

// ErrNilTopicFloodPreventer signals that a nil topic flood preventer has been provided
var ErrNilTopicFloodPreventer = errors.New("nil topic flood preventer")

// ErrOriginatorIsBlacklisted signals that a message originator is blacklisted on the current node
var ErrOriginatorIsBlacklisted = errors.New("originator is blacklisted")

// ErrShardIsStuck signals that a shard is stuck
var ErrShardIsStuck = errors.New("shard is stuck")

// ErrRelayedTxBeneficiaryDoesNotMatchReceiver signals that an invalid address was provided in the relayed tx
var ErrRelayedTxBeneficiaryDoesNotMatchReceiver = errors.New("invalid address in relayed tx")

// ErrRecursiveRelayedTxIsNotAllowed signals that recursive relayed tx is not allowed
var ErrRecursiveRelayedTxIsNotAllowed = errors.New("recursive relayed tx is not allowed")

// ErrRelayedTxValueHigherThenUserTxValue signals that relayed tx value is higher than user tx value
var ErrRelayedTxValueHigherThenUserTxValue = errors.New("relayed tx value is higher than user tx value")

// ErrNilInterceptorContainer signals that nil interceptor container has been provided
var ErrNilInterceptorContainer = errors.New("nil interceptor container")

// ErrInvalidTransactionVersion signals  that an invalid transaction version has been provided
var ErrInvalidTransactionVersion = errors.New("invalid transaction version")

// ErrTxValueTooBig signals that transaction value is too big
var ErrTxValueTooBig = errors.New("tx value is too big")

// ErrInvalidUserNameLength signals that provided username length is invalid
var ErrInvalidUserNameLength = errors.New("invalid user name length")

// ErrTxValueOutOfBounds signals that transaction value is out of bounds
var ErrTxValueOutOfBounds = errors.New("tx value is out of bounds")

// ErrNilBlackListedPkCache signals that a nil black listed public key cache has been provided
var ErrNilBlackListedPkCache = errors.New("nil black listed public key cache")

// ErrInvalidDecayCoefficient signals that the provided decay coefficient is invalid
var ErrInvalidDecayCoefficient = errors.New("decay coefficient is invalid")

// ErrInvalidDecayIntervalInSeconds signals that an invalid interval in seconds was provided
var ErrInvalidDecayIntervalInSeconds = errors.New("invalid decay interval in seconds")

// ErrInvalidMinScore signals that an invalid minimum score was provided
var ErrInvalidMinScore = errors.New("invalid minimum score")

// ErrInvalidMaxScore signals that an invalid maximum score was provided
var ErrInvalidMaxScore = errors.New("invalid maximum score")

// ErrInvalidUnitValue signals that an invalid unit value was provided
var ErrInvalidUnitValue = errors.New("invalid unit value")

// ErrInvalidBadPeerThreshold signals that an invalid bad peer threshold has been provided
var ErrInvalidBadPeerThreshold = errors.New("invalid bad peer threshold")

// ErrNilPeerValidatorMapper signals that nil peer validator mapper has been provided
var ErrNilPeerValidatorMapper = errors.New("nil peer validator mapper")

// ErrOnlyValidatorsCanUseThisTopic signals that topic can be used by validator only
var ErrOnlyValidatorsCanUseThisTopic = errors.New("only validators can use this topic")

// ErrTransactionIsNotWhitelisted signals that a transaction is not whitelisted
var ErrTransactionIsNotWhitelisted = errors.New("transaction is not whitelisted")

// ErrTrieNodeIsNotWhitelisted signals that a trie node is not whitelisted
var ErrTrieNodeIsNotWhitelisted = errors.New("trie node is not whitelisted")

// ErrInterceptedDataNotForCurrentShard signals that intercepted data is not for current shard
var ErrInterceptedDataNotForCurrentShard = errors.New("intercepted data not for current shard")

// ErrAccountNotPayable will be sent when trying to send money to a non-payable account
var ErrAccountNotPayable = errors.New("sending value to non payable contract")

// ErrNilOutportHandler signals that outport is nil
var ErrNilOutportHandler = errors.New("outport handler is nil")

// ErrSmartContractDeploymentIsDisabled signals that smart contract deployment was disabled
var ErrSmartContractDeploymentIsDisabled = errors.New("smart Contract deployment is disabled")

// ErrUpgradeNotAllowed signals that upgrade is not allowed
var ErrUpgradeNotAllowed = errors.New("upgrade is allowed only for owner")

// ErrBuiltInFunctionsAreDisabled signals that built-in functions are disabled
var ErrBuiltInFunctionsAreDisabled = errors.New("built in functions are disabled")

// ErrRelayedTxDisabled signals that relayed tx are disabled
var ErrRelayedTxDisabled = errors.New("relayed tx is disabled")

// ErrRelayedTxV2Disabled signals that the v2 version of relayed tx is disabled
var ErrRelayedTxV2Disabled = errors.New("relayed tx v2 is disabled")

// ErrRelayedTxV2ZeroVal signals that the v2 version of relayed tx should be created with 0 as value
var ErrRelayedTxV2ZeroVal = errors.New("relayed tx v2 value should be 0")

// ErrEmptyConsensusGroup is raised when an operation is attempted with an empty consensus group
var ErrEmptyConsensusGroup = errors.New("consensusGroup is empty")

// ErrRelayedTxGasLimitMissmatch signals that relayed tx gas limit is higher than user tx gas limit
var ErrRelayedTxGasLimitMissmatch = errors.New("relayed tx gas limit higher then user tx gas limit")

// ErrRelayedGasPriceMissmatch signals that relayed gas price is not equal with user tx
var ErrRelayedGasPriceMissmatch = errors.New("relayed gas price missmatch")

// ErrNilUserAccount signals that nil user account was provided
var ErrNilUserAccount = errors.New("nil user account")

// ErrNilEpochStartSystemSCProcessor signals that nil epoch start system sc processor was provided
var ErrNilEpochStartSystemSCProcessor = errors.New("nil epoch start system sc processor")

// ErrEmptyPeerID signals that an empty peer ID has been provided
var ErrEmptyPeerID = errors.New("empty peer ID")

// ErrNilFallbackHeaderValidator signals that a nil fallback header validator has been provided
var ErrNilFallbackHeaderValidator = errors.New("nil fallback header validator")

// ErrTransactionSignedWithHashIsNotEnabled signals that a transaction signed with hash is not enabled
var ErrTransactionSignedWithHashIsNotEnabled = errors.New("transaction signed with hash is not enabled")

// ErrNilTransactionVersionChecker signals that provided transaction version checker is nil
var ErrNilTransactionVersionChecker = errors.New("nil transaction version checker")

// ErrInvalidRewardsTopUpGradientPoint signals that the top-up gradient point is invalid
var ErrInvalidRewardsTopUpGradientPoint = errors.New("rewards top up gradient point is invalid")

// ErrInvalidVMInputGasComputation signals that invalid vm input gas computation was provided
var ErrInvalidVMInputGasComputation = errors.New("invalid vm input gas computation")

// ErrMoreGasConsumedThanProvided signals that VM used more gas than provided
var ErrMoreGasConsumedThanProvided = errors.New("more gas used than provided")

// ErrInvalidGasModifier signals that provided gas modifier is invalid
var ErrInvalidGasModifier = errors.New("invalid gas modifier")

// ErrMoreGasThanGasLimitPerBlock signals that more gas was provided than gas limit per block
var ErrMoreGasThanGasLimitPerBlock = errors.New("more gas was provided than gas limit per block")

// ErrMoreGasThanGasLimitPerMiniBlockForSafeCrossShard signals that more gas was provided than gas limit per mini block for safe cross shard
var ErrMoreGasThanGasLimitPerMiniBlockForSafeCrossShard = errors.New("more gas was provided than gas limit per mini block for safe cross shard")

// ErrNotEnoughGasInUserTx signals that not enough gas was provided in user tx
var ErrNotEnoughGasInUserTx = errors.New("not enough gas provided in user tx")

// ErrNegativeBalanceDeltaOnCrossShardAccount signals that negative balance delta was given on cross shard account
var ErrNegativeBalanceDeltaOnCrossShardAccount = errors.New("negative balance delta on cross shard account")

// ErrNilOrEmptyList signals that a nil or empty list was provided
var ErrNilOrEmptyList = errors.New("nil or empty provided list")

// ErrNilScQueryElement signals that a nil sc query service element was provided
var ErrNilScQueryElement = errors.New("nil SC query service element")

// ErrMaxAccumulatedFeesExceeded signals that max accumulated fees has been exceeded
var ErrMaxAccumulatedFeesExceeded = errors.New("max accumulated fees has been exceeded")

// ErrMaxDeveloperFeesExceeded signals that max developer fees has been exceeded
var ErrMaxDeveloperFeesExceeded = errors.New("max developer fees has been exceeded")

// ErrInvalidEpochStartMetaBlockConsensusPercentage signals that a small epoch start meta block consensus percentage has been provided
var ErrInvalidEpochStartMetaBlockConsensusPercentage = errors.New("invalid epoch start meta block consensus percentage")

// ErrNilNumConnectedPeersProvider signals that a nil number of connected peers provider has been provided
var ErrNilNumConnectedPeersProvider = errors.New("nil number of connected peers provider")

// ErrNilLocker signals that a nil locker was provided
var ErrNilLocker = errors.New("nil locker")

// ErrNilAllowExternalQueriesChan signals that a nil channel for signaling the allowance of external queries provided is nil
var ErrNilAllowExternalQueriesChan = errors.New("nil channel for signaling the allowance of external queries")

// ErrQueriesNotAllowedYet signals that the node is not ready yet to process VM Queries
var ErrQueriesNotAllowedYet = errors.New("node is not ready yet to process VM Queries")

// ErrNilChunksProcessor signals that a nil chunks processor has been provided
var ErrNilChunksProcessor = errors.New("nil chunks processor")

// ErrIncompatibleReference signals that an incompatible reference was provided when processing a batch
var ErrIncompatibleReference = errors.New("incompatible reference when processing batch")

// ErrProcessClosed signals that an incomplete processing occurred due to the early process closing
var ErrProcessClosed = errors.New("incomplete processing: process is closing")

// ErrNilAccountsDBSyncer signals that a nil accounts db syncer has been provided
var ErrNilAccountsDBSyncer = errors.New("nil accounts DB syncer")

// ErrNilCurrentNetworkEpochProvider signals that a nil CurrentNetworkEpochProvider handler has been provided
var ErrNilCurrentNetworkEpochProvider = errors.New("nil current network epoch provider")

// ErrNilESDTTransferParser signals that a nil ESDT transfer parser has been provided
var ErrNilESDTTransferParser = errors.New("nil esdt transfer parser")

// ErrResultingSCRIsTooBig signals that resulting smart contract result is too big
var ErrResultingSCRIsTooBig = errors.New("resulting SCR is too big")

// ErrNotAllowedToWriteUnderProtectedKey signals that writing under protected key is not allowed
var ErrNotAllowedToWriteUnderProtectedKey = errors.New("not allowed to write under protected key")

// ErrNilNFTStorageHandler signals that nil NFT storage handler has been provided
var ErrNilNFTStorageHandler = errors.New("nil NFT storage handler")

// ErrNilBootstrapper signals that a nil bootstraper has been provided
var ErrNilBootstrapper = errors.New("nil bootstrapper")

// ErrNodeIsNotSynced signals that the VM query cannot be executed because the node is not synced and the request required this
var ErrNodeIsNotSynced = errors.New("node is not synced")

// ErrStateChangedWhileExecutingVmQuery signals that the state has been changed while executing a vm query and the request required not to
var ErrStateChangedWhileExecutingVmQuery = errors.New("state changed while executing vm query")

// ErrNilEnableRoundsHandler signals a nil enable rounds handler has been provided
var ErrNilEnableRoundsHandler = errors.New("nil enable rounds handler has been provided")

// ErrNilScheduledTxsExecutionHandler signals that scheduled txs execution handler is nil
var ErrNilScheduledTxsExecutionHandler = errors.New("nil scheduled txs execution handler")

// ErrNilVersionedHeaderFactory signals that the versioned header factory is nil
var ErrNilVersionedHeaderFactory = errors.New("nil versioned header factory")

// ErrNilIntermediateProcessor signals that intermediate processors is nil
var ErrNilIntermediateProcessor = errors.New("intermediate processor is nil")

// ErrNilSyncTimer signals that the sync timer is nil
var ErrNilSyncTimer = errors.New("sync timer is nil")

// ErrNilIsShardStuckHandler signals a nil shard stuck handler
var ErrNilIsShardStuckHandler = errors.New("nil handler for checking stuck shard")

// ErrNilIsMaxBlockSizeReachedHandler signals a nil max block size reached handler
var ErrNilIsMaxBlockSizeReachedHandler = errors.New("nil handler for max block size reached")

// ErrNilTxMaxTotalCostHandler signals a nil transaction max total cost
var ErrNilTxMaxTotalCostHandler = errors.New("nil transaction max total cost")

// ErrScheduledRootHashDoesNotMatch signals that scheduled root hash does not match
var ErrScheduledRootHashDoesNotMatch = errors.New("scheduled root hash does not match")

// ErrNilAdditionalData signals that additional data is nil
var ErrNilAdditionalData = errors.New("nil additional data")

// ErrNumOfMiniBlocksAndMiniBlocksHeadersMismatch signals that number of mini blocks and mini blocks headers does not match
var ErrNumOfMiniBlocksAndMiniBlocksHeadersMismatch = errors.New("num of mini blocks and mini blocks headers does not match")

// ErrNilDoubleTransactionsDetector signals that a nil double transactions detector has been provided
var ErrNilDoubleTransactionsDetector = errors.New("nil double transactions detector")

// ErrNoTxToProcess signals that no transaction were sent for processing
var ErrNoTxToProcess = errors.New("no transaction to process")

// ErrInvalidPeerSubType signals that an invalid peer subtype was provided
var ErrInvalidPeerSubType = errors.New("invalid peer subtype")

// ErrNilSignaturesHandler signals that a nil signatures handler was provided
var ErrNilSignaturesHandler = errors.New("nil signatures handler")

// ErrMessageExpired signals that a received message is expired
var ErrMessageExpired = errors.New("message expired")

// ErrInvalidExpiryTimespan signals that an invalid expiry timespan was provided
var ErrInvalidExpiryTimespan = errors.New("invalid expiry timespan")

// ErrNilPeerSignatureHandler signals that a nil peer signature handler was provided
var ErrNilPeerSignatureHandler = errors.New("nil peer signature handler")

// ErrNilInterceptedDataVerifierFactory signals that a nil intercepted data verifier factory was provided
var ErrNilInterceptedDataVerifierFactory = errors.New("nil intercepted data verifier factory")

// ErrNilPeerAuthenticationCacher signals that a nil peer authentication cacher was provided
var ErrNilPeerAuthenticationCacher = errors.New("nil peer authentication cacher")

// ErrNilHeartbeatCacher signals that a nil heartbeat cacher was provided
var ErrNilHeartbeatCacher = errors.New("nil heartbeat cacher")

// ErrInvalidProcessWaitTime signals that an invalid process wait time was provided
var ErrInvalidProcessWaitTime = errors.New("invalid process wait time")

// ErrMetaHeaderEpochOutOfRange signals that the given header is out of accepted range
var ErrMetaHeaderEpochOutOfRange = errors.New("epoch out of range for meta block header")

// ErrNilHardforkTrigger signals that a nil hardfork trigger has been provided
var ErrNilHardforkTrigger = errors.New("nil hardfork trigger")

// ErrMissingMiniBlockHeader signals that mini block header is missing
var ErrMissingMiniBlockHeader = errors.New("missing mini block header")

// ErrMissingMiniBlock signals that mini block is missing
var ErrMissingMiniBlock = errors.New("missing mini block")

// ErrIndexIsOutOfBound signals that the given index is out of bound
var ErrIndexIsOutOfBound = errors.New("index is out of bound")

// ErrIndexDoesNotMatchWithPartialExecutedMiniBlock signals that the given index does not match with a partial executed mini block
var ErrIndexDoesNotMatchWithPartialExecutedMiniBlock = errors.New("index does not match with a partial executed mini block")

// ErrIndexDoesNotMatchWithFullyExecutedMiniBlock signals that the given index does not match with a fully executed mini block
var ErrIndexDoesNotMatchWithFullyExecutedMiniBlock = errors.New("index does not match with a fully executed mini block")

// ErrNilProcessedMiniBlocksTracker signals that a nil processed mini blocks tracker has been provided
var ErrNilProcessedMiniBlocksTracker = errors.New("nil processed mini blocks tracker")

// ErrNilReceiptsRepository signals that a nil receipts repository has been provided
var ErrNilReceiptsRepository = errors.New("nil receipts repository")

// ErrNilBlockProcessingCutoffHandler signals that a nil block processing cutoff handler has been provided
var ErrNilBlockProcessingCutoffHandler = errors.New("nil block processing cutoff handler")

// ErrNilESDTGlobalSettingsHandler signals that nil global settings handler was provided
var ErrNilESDTGlobalSettingsHandler = errors.New("nil esdt global settings handler")

// ErrNilEnableEpochsHandler signals that a nil enable epochs handler has been provided
var ErrNilEnableEpochsHandler = errors.New("nil enable epochs handler")

// ErrNilEpochChangeGracePeriodHandler signals that a nil epoch change grace period handler has been provided
var ErrNilEpochChangeGracePeriodHandler = errors.New("nil epoch change grace period handler")

// ErrNilProcessConfigsHandler signals that a nil process configs by epoch handler has been provided
var ErrNilProcessConfigsHandler = errors.New("nil process configs by epoch handler")

// ErrNilMultiSignerContainer signals that the given multisigner container is nil
var ErrNilMultiSignerContainer = errors.New("nil multiSigner container")

// ErrNilCrawlerAllowedAddress signals that no crawler allowed address was found
var ErrNilCrawlerAllowedAddress = errors.New("nil crawler allowed address")

// ErrNilPayloadValidator signals that a nil payload validator was provided
var ErrNilPayloadValidator = errors.New("nil payload validator")

// ErrNilValidatorInfoPool signals that a nil validator info pool has been provided
var ErrNilValidatorInfoPool = errors.New("nil validator info pool")

// ErrPropertyTooLong signals that a heartbeat property was too long
var ErrPropertyTooLong = errors.New("property too long")

// ErrPropertyTooShort signals that a heartbeat property was too short
var ErrPropertyTooShort = errors.New("property too short")

// ErrNilProcessDebugger signals that a nil process debugger was provided
var ErrNilProcessDebugger = errors.New("nil process debugger")

// ErrAsyncCallsDisabled signals that async calls are disabled
var ErrAsyncCallsDisabled = errors.New("async calls disabled")

// ErrNilVMContainer defines the error when trying to use a nil vm container
var ErrNilVMContainer = errors.New("nil ErrNilVMContainer")

// ErrMaxCallsReached signals that the allowed max number of calls was reached
var ErrMaxCallsReached = errors.New("max calls reached")

// ErrNilTxExecutionOrderHandler signals that a nil transaction execution order handler was provided
var ErrNilTxExecutionOrderHandler = errors.New("nil transaction execution order handler")

// ErrNilBlockDataRequester signals that a nil processor requester was provided
var ErrNilBlockDataRequester = errors.New("nil block data requester")

// ErrWrongTransactionType signals that transaction is invalid
var ErrWrongTransactionType = errors.New("invalid transaction type")

// ErrNilGuardianChecker signals that a nil guardian checker was provided
var ErrNilGuardianChecker = errors.New("nil guardian checker")

// ErrAccountHasNoGuardianSet signals that the account has no guardians set
var ErrAccountHasNoGuardianSet = errors.New("account has no guardian set")

// ErrAccountHasNoActiveGuardian signals that the account has no active guardian
var ErrAccountHasNoActiveGuardian = errors.New("account has no active guardian")

// ErrAccountHasNoPendingGuardian signals that the account has no pending guardian
var ErrAccountHasNoPendingGuardian = errors.New("account has no pending guardian")

// ErrNilGuardedAccountHandler signals that a nil guarded account handler was provided
var ErrNilGuardedAccountHandler = errors.New("nil guarded account handler")

// ErrTransactionNotExecutable signals that a transaction is not executable and gas will not be consumed
var ErrTransactionNotExecutable = errors.New("transaction is not executable and gas will not be consumed")

// ErrTransactionAndAccountGuardianMismatch signals a mismatch between the guardian on the account and the one on the transaction
var ErrTransactionAndAccountGuardianMismatch = errors.New("mismatch between transaction guardian and configured account guardian")

// ErrInvalidSetGuardianEpochsDelay signals an invalid configuration for the epochs delay
var ErrInvalidSetGuardianEpochsDelay = errors.New("incorrect setting for set guardian epochs delay")

// ErrCannotReplaceGuardedAccountPendingGuardian signals that a pending guardian on a guarded account cannot be replaced
var ErrCannotReplaceGuardedAccountPendingGuardian = errors.New("cannot replace pending guardian on guarded account")

// ErrNilGuardianServiceUID signals that a nil guardian service identifier was provided
var ErrNilGuardianServiceUID = errors.New("nil guardian service unique identifier")

// ErrGasPriceTooHigh signals a too high gas price
var ErrGasPriceTooHigh = errors.New("gas price is too high for the transaction")

// ErrGuardedTransactionNotExpected signals that a guarded transaction was received for processing but the account is not guarded
var ErrGuardedTransactionNotExpected = errors.New("guarded transaction not expected")

// ErrBuiltinFunctionMismatch signals that a builtin function mismatch was detected
var ErrBuiltinFunctionMismatch = errors.New("builtin function mismatch")

// ErrBuiltinFunctionNotExecutable signals that a builtin function is not executable
var ErrBuiltinFunctionNotExecutable = errors.New("builtin function not executable")

// ErrNilManagedPeersHolder signals that a nil managed peers holder has been provided
var ErrNilManagedPeersHolder = errors.New("nil managed peers holder")

// ErrNilStorageService signals that a nil storage service has been provided
var ErrNilStorageService = errors.New("nil storage service")

// ErrInvalidAsyncArguments signals that invalid arguments were given for async/callBack processing
var ErrInvalidAsyncArguments = errors.New("invalid arguments to process async/callback function")

// ErrNilSentSignatureTracker defines the error for setting a nil SentSignatureTracker
var ErrNilSentSignatureTracker = errors.New("nil sent signature tracker")

// ErrTransferAndExecuteByUserAddressesAreNil signals that transfer and execute by user addresses are nil
var ErrTransferAndExecuteByUserAddressesAreNil = errors.New("transfer and execute by user addresses are nil")

// ErrRelayedTxV3Disabled signals that relayed tx v3 are disabled
var ErrRelayedTxV3Disabled = errors.New("relayed tx v3 are disabled")

// ErrMissingConfigurationForEpochZero signals that the provided configuration doesn't include anything for epoch 0
var ErrMissingConfigurationForEpochZero = errors.New("missing configuration for epoch 0")

// ErrEmptyChainParametersConfiguration signals that an empty chain parameters configuration has been provided
var ErrEmptyChainParametersConfiguration = errors.New("empty chain parameters configuration")

// ErrNoMatchingConfigForProvidedEpoch signals that there is no matching configuration for the provided epoch
var ErrNoMatchingConfigForProvidedEpoch = errors.New("no matching configuration")

// ErrGuardedRelayerNotAllowed signals that the provided relayer is guarded
var ErrGuardedRelayerNotAllowed = errors.New("guarded relayer not allowed")

// ErrRelayedByGuardianNotAllowed signals that the provided guardian is also the relayer
var ErrRelayedByGuardianNotAllowed = errors.New("relayed by guardian not allowed")

// ErrInvalidRelayedTxV3 signals that an invalid relayed tx v3 has been provided
var ErrInvalidRelayedTxV3 = errors.New("invalid relayed transaction")

// ErrProtocolSustainabilityAddressInMetachain signals that protocol sustainability address is in metachain which is not allowed
var ErrProtocolSustainabilityAddressInMetachain = errors.New("protocol sustainability address in metachain")

// ErrNilHeaderProof signals that a nil header proof has been provided
var ErrNilHeaderProof = errors.New("nil header proof")

// ErrNilInterceptedDataCache signals that a nil cacher was provided for intercepted data verifier
var ErrNilInterceptedDataCache = errors.New("nil cache for intercepted data")

// ErrFlagNotActive signals that a flag is not active
var ErrFlagNotActive = errors.New("flag not active")

// ErrInvalidInterceptedData signals that an invalid data has been intercepted
var ErrInvalidInterceptedData = errors.New("invalid intercepted data")

// ErrMissingHeaderProof signals that the proof for the header is missing
var ErrMissingHeaderProof = errors.New("missing header proof")

// ErrInvalidHeader signals that an invalid header has been provided
var ErrInvalidHeader = errors.New("invalid header")

// ErrUnexpectedHeaderProof signals that a header proof has been provided unexpectedly
var ErrUnexpectedHeaderProof = errors.New("unexpected header proof")

// ErrEpochMismatch signals that the epoch do not match
var ErrEpochMismatch = errors.New("epoch mismatch")

// ErrInvalidRatingsConfig signals that an invalid ratings config has been provided
var ErrInvalidRatingsConfig = errors.New("invalid ratings config")

// ErrNilKeyRWMutexHandler signals that a nil KeyRWMutexHandler has been provided
var ErrNilKeyRWMutexHandler = errors.New("nil key rw mutex handler")

// ErrBadSelectionGasBandwidthIncreasePercent signals a bad txcache config
var ErrBadSelectionGasBandwidthIncreasePercent = errors.New("bad selection gas bandwidth increase percent")

// ErrBadSelectionGasBandwidthIncreaseScheduledPercent signals a bad txcache config
var ErrBadSelectionGasBandwidthIncreaseScheduledPercent = errors.New("bad selection gas bandwidth increase scheduled percent")

// ErrBadTxCacheSelectionGasRequested signals a bad txcache config
var ErrBadTxCacheSelectionGasRequested = errors.New("bad tx cache selection gas requested")

// ErrBadTxCacheSelectionMaxNumTxs signals a bad txcache config
var ErrBadTxCacheSelectionMaxNumTxs = errors.New("bad tx cache selection max num txs")

// ErrBadTxCacheSelectionLoopMaximumDuration signals a bad txcache config
var ErrBadTxCacheSelectionLoopMaximumDuration = errors.New("bad tx cache selection loop maximum duration")

// ErrBadTxCacheSelectionLoopDurationCheckInterval signals a bad txcache config
var ErrBadTxCacheSelectionLoopDurationCheckInterval = errors.New("bad selection loop duration check interval")

// ErrNilTxsForBlockHandler signals that a nil transactions for block handler has been provided
var ErrNilTxsForBlockHandler = errors.New("nil txs for block handler")

// ErrNilHeadersForBlock signals that a nil headers for block has been provided
var ErrNilHeadersForBlock = errors.New("nil headers for block")

// ErrNilLastExecutionResultHandler signals that a nil last execution result handler has been provided
var ErrNilLastExecutionResultHandler = errors.New("nil last execution result handler")

// ErrNilExecutionResultHandler signals that a nil execution result handler has been provided
var ErrNilExecutionResultHandler = errors.New("nil execution result handler")

// ErrExecutionResultDoesNotMatch signals that the execution result does not match the expected one
var ErrExecutionResultDoesNotMatch = errors.New("execution result does not match")

// ErrExecutionResultsNumberMismatch signals that the number of execution results does not match the expected one
var ErrExecutionResultsNumberMismatch = errors.New("execution results number mismatch")

// ErrNilExecutionResultsTracker signals that a nil execution results tracker has been provided
var ErrNilExecutionResultsTracker = errors.New("nil execution results tracker")

// ErrInvalidHash signals that an invalid hash has been provided
var ErrInvalidHash = errors.New("invalid hash")

// ErrExecutionResultsNonConsecutive signals that execution results are not consecutive
var ErrExecutionResultsNonConsecutive = errors.New("execution results non consecutive")

// ErrInvalidMaxNonceDifference signals that an invalid max nonce difference has been provided
var ErrInvalidMaxNonceDifference = errors.New("invalid max nonce difference")

// ErrNilBaseExecutionResult signals that a nil base execution result has been provided
var ErrNilBaseExecutionResult = errors.New("nil base execution result")

// ErrNilGasComputation signals that a nil gas computation has been provided
var ErrNilGasComputation = errors.New("nil gas computation")

// ErrNilExecutionResultsInclusionEstimator signals that a nil execution results inclusion estimator has been provided
var ErrNilExecutionResultsInclusionEstimator = errors.New("nil execution results inclusion estimator")

// ErrNilMiniBlocksSelectionSession signals that a nil miniblocks selection session has been provided
var ErrNilMiniBlocksSelectionSession = errors.New("nil miniblocks selection session")

// ErrNilExecutionResultsVerifier signals that a nil execution results verifier has been provided
var ErrNilExecutionResultsVerifier = errors.New("nil execution results verifier")

// ErrNilMissingDataResolver signals that a nil missing data resolver has been provided
var ErrNilMissingDataResolver = errors.New("nil missing data resolver")

// ErrWrongMiniBlockConstructionState signals that the mini block construction state is not as expected
var ErrWrongMiniBlockConstructionState = errors.New("wrong mini block construction state")

// ErrWrongMiniBlockProcessingType signals that the mini block processing type is not as expected
var ErrWrongMiniBlockProcessingType = errors.New("wrong mini block processing type")

// ErrInvalidNumberOfExecutionResultsInHeader signals that the number of execution results in header is invalid
var ErrInvalidNumberOfExecutionResultsInHeader = errors.New("invalid number of execution results in header")

// ErrEpochStartInfoNotAvailable signals that epoch start info is not available
var ErrEpochStartInfoNotAvailable = errors.New("epoch start info not available")

// ErrDuplicatedTransaction signals that a duplicated transaction was found
var ErrDuplicatedTransaction = errors.New("duplicated transaction")

// ErrTransactionsMismatch signals that transactions do not match
var ErrTransactionsMismatch = errors.New("transactions mismatch")

// ErrGasUsedExceedsGasProvided signals that gas used exceeds gas provided
var ErrGasUsedExceedsGasProvided = errors.New("gas used exceeds gas provided")

<<<<<<< HEAD
// ErrInvalidBlockType signals that an invalid block type has been provided
var ErrInvalidBlockType = errors.New("invalid block type")
=======
// ErrZeroLimit signals that the limit is zero
var ErrZeroLimit = errors.New("zero limit")
>>>>>>> 41684685
<|MERGE_RESOLUTION|>--- conflicted
+++ resolved
@@ -1395,10 +1395,8 @@
 // ErrGasUsedExceedsGasProvided signals that gas used exceeds gas provided
 var ErrGasUsedExceedsGasProvided = errors.New("gas used exceeds gas provided")
 
-<<<<<<< HEAD
-// ErrInvalidBlockType signals that an invalid block type has been provided
-var ErrInvalidBlockType = errors.New("invalid block type")
-=======
 // ErrZeroLimit signals that the limit is zero
 var ErrZeroLimit = errors.New("zero limit")
->>>>>>> 41684685
+
+// ErrInvalidBlockType signals that an invalid block type has been provided
+var ErrInvalidBlockType = errors.New("invalid block type")