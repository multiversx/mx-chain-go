--- conflicted
+++ resolved
@@ -1227,7 +1227,9 @@
 // ErrInvalidAsyncArguments signals that invalid arguments were given for async/callBack processing
 var ErrInvalidAsyncArguments = errors.New("invalid arguments to process async/callback function")
 
-<<<<<<< HEAD
+// ErrNilSentSignatureTracker defines the error for setting a nil SentSignatureTracker
+var ErrNilSentSignatureTracker = errors.New("nil sent signature tracker")
+
 // ErrRelayedV3GasPriceMismatch signals that relayed v3 gas price is not equal with inner tx
 var ErrRelayedV3GasPriceMismatch = errors.New("relayed tx v3 gas price mismatch")
 
@@ -1247,8 +1249,4 @@
 var ErrRelayedTxV3RelayerMismatch = errors.New("relayed tx v3 relayer mismatch")
 
 // ErrRelayedTxV3GasLimitMismatch signals that relayed tx v3 gas limit is higher than user tx gas limit
-var ErrRelayedTxV3GasLimitMismatch = errors.New("relayed tx v3 gas limit mismatch")
-=======
-// ErrNilSentSignatureTracker defines the error for setting a nil SentSignatureTracker
-var ErrNilSentSignatureTracker = errors.New("nil sent signature tracker")
->>>>>>> e2a3c3d2
+var ErrRelayedTxV3GasLimitMismatch = errors.New("relayed tx v3 gas limit mismatch")