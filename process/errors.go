package process

import (
	"errors"
)

// ErrNilMessage signals that a nil message has been received
var ErrNilMessage = errors.New("nil message")

// ErrNilAccountsAdapter defines the error when trying to use a nil AccountsAddapter
var ErrNilAccountsAdapter = errors.New("nil AccountsAdapter")

// ErrNilHasher signals that an operation has been attempted to or with a nil hasher implementation
var ErrNilHasher = errors.New("nil Hasher")

// ErrNilPubkeyConverter signals that an operation has been attempted to or with a nil public key converter implementation
var ErrNilPubkeyConverter = errors.New("nil pubkey converter")

// ErrNilGasSchedule signals that an operation has been attempted with a nil gas schedule
var ErrNilGasSchedule = errors.New("nil GasSchedule")

// ErrNilAddressContainer signals that an operation has been attempted to or with a nil AddressContainer implementation
var ErrNilAddressContainer = errors.New("nil AddressContainer")

// ErrNilTransaction signals that an operation has been attempted to or with a nil transaction
var ErrNilTransaction = errors.New("nil transaction")

// ErrWrongTransaction signals that transaction is invalid
var ErrWrongTransaction = errors.New("invalid transaction")

// ErrNoVM signals that no SCHandler has been set
var ErrNoVM = errors.New("no VM (hook not set)")

// ErrHigherNonceInTransaction signals the nonce in transaction is higher than the account's nonce
var ErrHigherNonceInTransaction = errors.New("higher nonce in transaction")

// ErrLowerNonceInTransaction signals the nonce in transaction is lower than the account's nonce
var ErrLowerNonceInTransaction = errors.New("lower nonce in transaction")

// ErrInsufficientFunds signals the funds are insufficient for the move balance operation but the
// transaction fee is covered by the current balance
var ErrInsufficientFunds = errors.New("insufficient funds")

// ErrInsufficientFee signals that the current balance doesn't have the required transaction fee
var ErrInsufficientFee = errors.New("insufficient fees")

// ErrNilValue signals the value is nil
var ErrNilValue = errors.New("nil value")

// ErrNilBlockChain signals that an operation has been attempted to or with a nil blockchain
var ErrNilBlockChain = errors.New("nil block chain")

// ErrNilMetaBlockHeader signals that an operation has been attempted to or with a nil metablock
var ErrNilMetaBlockHeader = errors.New("nil metablock header")

// ErrNilTxBlockBody signals that an operation has been attempted to or with a nil tx block body
var ErrNilTxBlockBody = errors.New("nil tx block body")

// ErrNilStore signals that the provided storage service is nil
var ErrNilStore = errors.New("nil data storage service")

// ErrNilBootStorer signals that the provided boot storer is bil
var ErrNilBootStorer = errors.New("nil boot storer")

// ErrNilBlockHeader signals that an operation has been attempted to or with a nil block header
var ErrNilBlockHeader = errors.New("nil block header")

// ErrNilBlockBody signals that an operation has been attempted to or with a nil block body
var ErrNilBlockBody = errors.New("nil block body")

// ErrNilTxHash signals that an operation has been attempted with a nil hash
var ErrNilTxHash = errors.New("nil transaction hash")

// ErrNilPubKeysBitmap signals that a operation has been attempted with a nil public keys bitmap
var ErrNilPubKeysBitmap = errors.New("nil public keys bitmap")

// ErrNilPreviousBlockHash signals that a operation has been attempted with a nil previous block header hash
var ErrNilPreviousBlockHash = errors.New("nil previous block header hash")

// ErrNilSignature signals that a operation has been attempted with a nil signature
var ErrNilSignature = errors.New("nil signature")

// ErrNilMiniBlocks signals that an operation has been attempted with a nil mini-block
var ErrNilMiniBlocks = errors.New("nil mini blocks")

// ErrNilMiniBlock signals that an operation has been attempted with a nil miniblock
var ErrNilMiniBlock = errors.New("nil mini block")

// ErrNilRootHash signals that an operation has been attempted with a nil root hash
var ErrNilRootHash = errors.New("root hash is nil")

// ErrWrongNonceInBlock signals the nonce in block is different than expected nonce
var ErrWrongNonceInBlock = errors.New("wrong nonce in block")

// ErrBlockHashDoesNotMatch signals that header hash does not match with the previous one
var ErrBlockHashDoesNotMatch = errors.New("block hash does not match")

// ErrMissingTransaction signals that one transaction is missing
var ErrMissingTransaction = errors.New("missing transaction")

// ErrMarshalWithoutSuccess signals that marshal some data was not done with success
var ErrMarshalWithoutSuccess = errors.New("marshal without success")

// ErrUnmarshalWithoutSuccess signals that unmarshal some data was not done with success
var ErrUnmarshalWithoutSuccess = errors.New("unmarshal without success")

// ErrRootStateDoesNotMatch signals that root state does not match
var ErrRootStateDoesNotMatch = errors.New("root state does not match")

// ErrValidatorStatsRootHashDoesNotMatch signals that the root hash for the validator statistics does not match
var ErrValidatorStatsRootHashDoesNotMatch = errors.New("root hash for validator statistics does not match")

// ErrAccountStateDirty signals that the accounts were modified before starting the current modification
var ErrAccountStateDirty = errors.New("accountState was dirty before starting to change")

// ErrInvalidShardId signals that the shard id is invalid
var ErrInvalidShardId = errors.New("invalid shard id")

// ErrMissingHeader signals that header of the block is missing
var ErrMissingHeader = errors.New("missing header")

// ErrMissingHashForHeaderNonce signals that hash of the block is missing
var ErrMissingHashForHeaderNonce = errors.New("missing hash for header nonce")

// ErrMissingBody signals that body of the block is missing
var ErrMissingBody = errors.New("missing body")

// ErrNilBlockProcessor signals that an operation has been attempted to or with a nil BlockProcessor implementation
var ErrNilBlockProcessor = errors.New("nil block processor")

// ErrNilMarshalizer signals that an operation has been attempted to or with a nil Marshalizer implementation
var ErrNilMarshalizer = errors.New("nil Marshalizer")

// ErrNilNodesConfigProvider signals that an operation has been attempted to or with a nil nodes config provider
var ErrNilNodesConfigProvider = errors.New("nil nodes config provider")

// ErrNilSystemSCConfig signals that nil system sc config was provided
var ErrNilSystemSCConfig = errors.New("nil system sc config")

// ErrNilRounder signals that an operation has been attempted to or with a nil Rounder implementation
var ErrNilRounder = errors.New("nil Rounder")

// ErrNilMessenger signals that a nil Messenger object was provided
var ErrNilMessenger = errors.New("nil Messenger")

// ErrNilTxDataPool signals that a nil transaction pool has been provided
var ErrNilTxDataPool = errors.New("nil transaction data pool")

// ErrNilHeadersDataPool signals that a nil headers pool has been provided
var ErrNilHeadersDataPool = errors.New("nil headers data pool")

// ErrNilCacher signals that a nil cache has been provided
var ErrNilCacher = errors.New("nil cacher")

// ErrNilRcvAddr signals that an operation has been attempted to or with a nil receiver address
var ErrNilRcvAddr = errors.New("nil receiver address")

// ErrNilSndAddr signals that an operation has been attempted to or with a nil sender address
var ErrNilSndAddr = errors.New("nil sender address")

// ErrNegativeValue signals that a negative value has been detected and it is not allowed
var ErrNegativeValue = errors.New("negative value")

// ErrNilShardCoordinator signals that an operation has been attempted to or with a nil shard coordinator
var ErrNilShardCoordinator = errors.New("nil shard coordinator")

// ErrNilNodesCoordinator signals that an operation has been attempted to or with a nil nodes coordinator
var ErrNilNodesCoordinator = errors.New("nil nodes coordinator")

// ErrNilKeyGen signals that an operation has been attempted to or with a nil single sign key generator
var ErrNilKeyGen = errors.New("nil key generator")

// ErrNilSingleSigner signals that a nil single signer is used
var ErrNilSingleSigner = errors.New("nil single signer")

// ErrBlockProposerSignatureMissing signals that block proposer signature is missing from the block aggregated sig
var ErrBlockProposerSignatureMissing = errors.New("block proposer signature is missing")

// ErrNilMultiSigVerifier signals that a nil multi-signature verifier is used
var ErrNilMultiSigVerifier = errors.New("nil multi-signature verifier")

// ErrNilDataToProcess signals that nil data was provided
var ErrNilDataToProcess = errors.New("nil data to process")

// ErrNilPoolsHolder signals that an operation has been attempted to or with a nil pools holder object
var ErrNilPoolsHolder = errors.New("nil pools holder")

// ErrNilTxStorage signals that a nil transaction storage has been provided
var ErrNilTxStorage = errors.New("nil transaction storage")

// ErrNilStorage signals that a nil storage has been provided
var ErrNilStorage = errors.New("nil storage")

// ErrNilShardedDataCacherNotifier signals that a nil sharded data cacher notifier has been provided
var ErrNilShardedDataCacherNotifier = errors.New("nil sharded data cacher notifier")

// ErrInvalidTxInPool signals an invalid transaction in the transactions pool
var ErrInvalidTxInPool = errors.New("invalid transaction in the transactions pool")

// ErrTxNotFound signals that a transaction has not found
var ErrTxNotFound = errors.New("transaction not found")

// ErrNilHeadersStorage signals that a nil header storage has been provided
var ErrNilHeadersStorage = errors.New("nil headers storage")

// ErrNilHeadersNonceHashStorage signals that a nil header nonce hash storage has been provided
var ErrNilHeadersNonceHashStorage = errors.New("nil headers nonce hash storage")

// ErrNilTransactionPool signals that a nil transaction pool was used
var ErrNilTransactionPool = errors.New("nil transaction pool")

// ErrNilMiniBlockPool signals that a nil mini blocks pool was used
var ErrNilMiniBlockPool = errors.New("nil mini block pool")

// ErrNilMetaBlocksPool signals that a nil meta blocks pool was used
var ErrNilMetaBlocksPool = errors.New("nil meta blocks pool")

// ErrNilTxProcessor signals that a nil transactions processor was used
var ErrNilTxProcessor = errors.New("nil transactions processor")

// ErrNilDataPoolHolder signals that the data pool holder is nil
var ErrNilDataPoolHolder = errors.New("nil data pool holder")

// ErrTimeIsOut signals that time is out
var ErrTimeIsOut = errors.New("time is out")

// ErrNilForkDetector signals that the fork detector is nil
var ErrNilForkDetector = errors.New("nil fork detector")

// ErrNilContainerElement signals when trying to add a nil element in the container
var ErrNilContainerElement = errors.New("element cannot be nil")

// ErrNilArgumentStruct signals that a function has received nil instead of an instantiated Arg... structure
var ErrNilArgumentStruct = errors.New("nil argument struct")

// ErrInvalidContainerKey signals that an element does not exist in the container's map
var ErrInvalidContainerKey = errors.New("element does not exist in container")

// ErrContainerKeyAlreadyExists signals that an element was already set in the container's map
var ErrContainerKeyAlreadyExists = errors.New("provided key already exists in container")

// ErrNilRequestHandler signals that a nil request handler interface was provided
var ErrNilRequestHandler = errors.New("nil request handler")

// ErrNilHaveTimeHandler signals that a nil have time handler func was provided
var ErrNilHaveTimeHandler = errors.New("nil have time handler")

// ErrWrongTypeInContainer signals that a wrong type of object was found in container
var ErrWrongTypeInContainer = errors.New("wrong type of object inside container")

// ErrLenMismatch signals that 2 or more slices have different lengths
var ErrLenMismatch = errors.New("lengths mismatch")

// ErrWrongTypeAssertion signals that an type assertion failed
var ErrWrongTypeAssertion = errors.New("wrong type assertion")

// ErrHeaderShardDataMismatch signals that shard header does not match created shard info
var ErrHeaderShardDataMismatch = errors.New("shard header does not match shard info")

// ErrNoDataInMessage signals that no data was found after parsing received p2p message
var ErrNoDataInMessage = errors.New("no data found in received message")

// ErrNilBuffer signals that a provided byte buffer is nil
var ErrNilBuffer = errors.New("provided byte buffer is nil")

// ErrNilRandSeed signals that a nil rand seed has been provided
var ErrNilRandSeed = errors.New("provided rand seed is nil")

// ErrNilPrevRandSeed signals that a nil previous rand seed has been provided
var ErrNilPrevRandSeed = errors.New("provided previous rand seed is nil")

// ErrLowerRoundInBlock signals that a header round is too low for processing it
var ErrLowerRoundInBlock = errors.New("header round is lower than last committed")

// ErrHigherRoundInBlock signals that a block with higher round than permitted has been provided
var ErrHigherRoundInBlock = errors.New("higher round in block")

// ErrLowerNonceInBlock signals that a block with lower nonce than permitted has been provided
var ErrLowerNonceInBlock = errors.New("lower nonce in block")

// ErrHigherNonceInBlock signals that a block with higher nonce than permitted has been provided
var ErrHigherNonceInBlock = errors.New("higher nonce in block")

// ErrRandSeedDoesNotMatch signals that random seed does not match with the previous one
var ErrRandSeedDoesNotMatch = errors.New("random seed do not match")

// ErrHeaderNotFinal signals that header is not final and it should be
var ErrHeaderNotFinal = errors.New("header in metablock is not final")

// ErrShardIdMissmatch signals shard ID does not match expectations
var ErrShardIdMissmatch = errors.New("shard ID missmatch")

// ErrNotarizedHeadersSliceIsNil signals that the slice holding notarized headers is nil
var ErrNotarizedHeadersSliceIsNil = errors.New("notarized headers slice is nil")

// ErrNotarizedHeadersSliceForShardIsNil signals that the slice holding notarized headers for shard is nil
var ErrNotarizedHeadersSliceForShardIsNil = errors.New("notarized headers slice for shard is nil")

// ErrCrossShardMBWithoutConfirmationFromMeta signals that miniblock was not yet notarized by metachain
var ErrCrossShardMBWithoutConfirmationFromMeta = errors.New("cross shard miniblock with destination current shard is not confirmed by metachain")

// ErrHeaderBodyMismatch signals that the header does not attest all data from the block
var ErrHeaderBodyMismatch = errors.New("body cannot be validated from header data")

// ErrNilSmartContractProcessor signals that smart contract call executor is nil
var ErrNilSmartContractProcessor = errors.New("smart contract processor is nil")

// ErrNilArgumentParser signals that the argument parser is nil
var ErrNilArgumentParser = errors.New("argument parser is nil")

// ErrNilSCDestAccount signals that destination account is nil
var ErrNilSCDestAccount = errors.New("nil destination SC account")

// ErrWrongNonceInVMOutput signals that nonce in vm output is wrong
var ErrWrongNonceInVMOutput = errors.New("nonce invalid from SC run")

// ErrNilVMOutput signals that vmoutput is nil
var ErrNilVMOutput = errors.New("nil vm output")

// ErrNilValueFromRewardTransaction signals that the transfered value is nil
var ErrNilValueFromRewardTransaction = errors.New("transferred value is nil in reward transaction")

// ErrNilTemporaryAccountsHandler signals that temporary accounts handler is nil
var ErrNilTemporaryAccountsHandler = errors.New("temporary accounts handler is nil")

// ErrNotEnoughValidBlocksInStorage signals that bootstrap from storage failed due to not enough valid blocks stored
var ErrNotEnoughValidBlocksInStorage = errors.New("not enough valid blocks to start from storage")

// ErrNilSmartContractResult signals that the smart contract result is nil
var ErrNilSmartContractResult = errors.New("smart contract result is nil")

// ErrNilRewardTransaction signals that the reward transaction is nil
var ErrNilRewardTransaction = errors.New("reward transaction is nil")

// ErrNilUTxDataPool signals that unsigned transaction pool is nil
var ErrNilUTxDataPool = errors.New("unsigned transactions pool is nil")

// ErrNilRewardTxDataPool signals that the reward transactions pool is nil
var ErrNilRewardTxDataPool = errors.New("reward transactions pool is nil")

// ErrNilUnsignedTxDataPool signals that the unsigned transactions pool is nil
var ErrNilUnsignedTxDataPool = errors.New("unsigned transactions pool is nil")

// ErrNilUTxStorage signals that unsigned transaction storage is nil
var ErrNilUTxStorage = errors.New("unsigned transactions storage is nil")

// ErrNilScAddress signals that a nil smart contract address has been provided
var ErrNilScAddress = errors.New("nil SC address")

// ErrEmptyFunctionName signals that an empty function name has been provided
var ErrEmptyFunctionName = errors.New("empty function name")

// ErrMiniBlockHashMismatch signals that miniblock hashes does not match
var ErrMiniBlockHashMismatch = errors.New("miniblocks does not match")

// ErrNilIntermediateTransactionHandler signals that nil intermediate transaction handler was provided
var ErrNilIntermediateTransactionHandler = errors.New("intermediate transaction handler is nil")

// ErrWrongTypeInMiniBlock signals that type is not correct for processing
var ErrWrongTypeInMiniBlock = errors.New("type in miniblock is not correct for processing")

// ErrNilTransactionCoordinator signals that transaction coordinator is nil
var ErrNilTransactionCoordinator = errors.New("transaction coordinator is nil")

// ErrNilUint64Converter signals that uint64converter is nil
var ErrNilUint64Converter = errors.New("unit64converter is nil")

// ErrNilSmartContractResultProcessor signals that smart contract result processor is nil
var ErrNilSmartContractResultProcessor = errors.New("nil smart contract result processor")

// ErrNilRewardsTxProcessor signals that the rewards transaction processor is nil
var ErrNilRewardsTxProcessor = errors.New("nil rewards transaction processor")

// ErrNilIntermediateProcessorContainer signals that intermediate processors container is nil
var ErrNilIntermediateProcessorContainer = errors.New("intermediate processor container is nil")

// ErrNilPreProcessorsContainer signals that preprocessors container is nil
var ErrNilPreProcessorsContainer = errors.New("preprocessors container is nil")

// ErrNilPreProcessor signals that preprocessors is nil
var ErrNilPreProcessor = errors.New("preprocessor is nil")

// ErrNilGasHandler signals that gas handler is nil
var ErrNilGasHandler = errors.New("nil gas handler")

// ErrUnknownBlockType signals that block type is not correct
var ErrUnknownBlockType = errors.New("block type is unknown")

// ErrMissingPreProcessor signals that required pre processor is missing
var ErrMissingPreProcessor = errors.New("pre processor is missing")

// ErrNilAppStatusHandler defines the error for setting a nil AppStatusHandler
var ErrNilAppStatusHandler = errors.New("nil AppStatusHandler")

// ErrNilInterceptedDataFactory signals that a nil intercepted data factory was provided
var ErrNilInterceptedDataFactory = errors.New("nil intercepted data factory")

// ErrNilInterceptedDataProcessor signals that a nil intercepted data processor was provided
var ErrNilInterceptedDataProcessor = errors.New("nil intercepted data processor")

// ErrNilInterceptorThrottler signals that a nil interceptor throttler was provided
var ErrNilInterceptorThrottler = errors.New("nil interceptor throttler")

// ErrNilUnsignedTxHandler signals that the unsigned tx handler is nil
var ErrNilUnsignedTxHandler = errors.New("nil unsigned tx handler")

// ErrNilTxTypeHandler signals that tx type handler is nil
var ErrNilTxTypeHandler = errors.New("nil tx type handler")

// ErrNilPeerAccountsAdapter signals that a nil peer accounts database was provided
var ErrNilPeerAccountsAdapter = errors.New("nil peer accounts database")

// ErrInvalidPeerAccount signals that a peer account is invalid
var ErrInvalidPeerAccount = errors.New("invalid peer account")

// ErrInvalidMetaHeader signals that a wrong implementation of HeaderHandler was provided
var ErrInvalidMetaHeader = errors.New("invalid header provided, expected MetaBlock")

// ErrNilEpochStartTrigger signals that a nil start of epoch trigger was provided
var ErrNilEpochStartTrigger = errors.New("nil start of epoch trigger")

// ErrNilEpochHandler signals that a nil epoch handler was provided
var ErrNilEpochHandler = errors.New("nil epoch handler")

// ErrNilEpochStartNotifier signals that the ErrNilEpochStartNotifier is nil
var ErrNilEpochStartNotifier = errors.New("nil epochStartNotifier")

// ErrInvalidCacheRefreshIntervalInSec signals that the cacheRefreshIntervalInSec is invalid - zero or less
var ErrInvalidCacheRefreshIntervalInSec = errors.New("invalid cacheRefreshIntervalInSec")

// ErrEpochDoesNotMatch signals that epoch does not match between headers
var ErrEpochDoesNotMatch = errors.New("epoch does not match")

// ErrVMTypeLengthInvalid signals that vm type length is too long
var ErrVMTypeLengthInvalid = errors.New("vm type length is too long")

// ErrOverallBalanceChangeFromSC signals that all sumed balance changes are not zero
var ErrOverallBalanceChangeFromSC = errors.New("SC output balance updates are wrong")

// ErrOverflow signals that an overflow occured
var ErrOverflow = errors.New("type overflow occured")

// ErrNilTxValidator signals that a nil tx validator has been provided
var ErrNilTxValidator = errors.New("nil transaction validator")

// ErrNilHdrValidator signals that a nil header validator has been provided
var ErrNilHdrValidator = errors.New("nil header validator")

// ErrNilPendingMiniBlocksHandler signals that a nil pending miniblocks handler has been provided
var ErrNilPendingMiniBlocksHandler = errors.New("nil pending miniblocks handler")

// ErrNilEconomicsFeeHandler signals that fee handler is nil
var ErrNilEconomicsFeeHandler = errors.New("nil economics fee handler")

// ErrSystemBusy signals that the system is busy
var ErrSystemBusy = errors.New("system busy")

// ErrInsufficientGasPriceInTx signals that a lower gas price than required was provided
var ErrInsufficientGasPriceInTx = errors.New("insufficient gas price in tx")

// ErrInsufficientGasLimitInTx signals that a lower gas limit than required was provided
var ErrInsufficientGasLimitInTx = errors.New("insufficient gas limit in tx")

// ErrHigherGasLimitRequiredInTx signals that a higher gas limit was required in tx
var ErrHigherGasLimitRequiredInTx = errors.New("higher gas limit required in tx")

// ErrInvalidMaxGasLimitPerBlock signals that an invalid max gas limit per block has been read from config file
var ErrInvalidMaxGasLimitPerBlock = errors.New("invalid max gas limit per block")

// ErrInvalidGasPerDataByte signals that an invalid gas per data byte has been read from config file
var ErrInvalidGasPerDataByte = errors.New("invalid gas per data byte")

// ErrMaxGasLimitPerMiniBlockInSenderShardIsReached signals that max gas limit per mini block in sender shard has been reached
var ErrMaxGasLimitPerMiniBlockInSenderShardIsReached = errors.New("max gas limit per mini block in sender shard is reached")

// ErrMaxGasLimitPerMiniBlockInReceiverShardIsReached signals that max gas limit per mini block in receiver shard has been reached
var ErrMaxGasLimitPerMiniBlockInReceiverShardIsReached = errors.New("max gas limit per mini block in receiver shard is reached")

// ErrMaxGasLimitPerBlockInSelfShardIsReached signals that max gas limit per block in self shard has been reached
var ErrMaxGasLimitPerBlockInSelfShardIsReached = errors.New("max gas limit per block in self shard is reached")

// ErrInvalidMinimumGasPrice signals that an invalid gas price has been read from config file
var ErrInvalidMinimumGasPrice = errors.New("invalid minimum gas price")

// ErrInvalidMinimumGasLimitForTx signals that an invalid minimum gas limit for transactions has been read from config file
var ErrInvalidMinimumGasLimitForTx = errors.New("invalid minimum gas limit for transactions")

// ErrInvalidRewardsValue signals that an invalid rewards value has been read from config file
var ErrInvalidRewardsValue = errors.New("invalid rewards value")

// ErrInvalidUnBondPeriod signals that an invalid unbond period has been read from config file
var ErrInvalidUnBondPeriod = errors.New("invalid unbond period")

// ErrInvalidRewardsPercentages signals that rewards percentages are not correct
var ErrInvalidRewardsPercentages = errors.New("invalid rewards percentages")

// ErrInvalidNonceRequest signals that invalid nonce was requested
var ErrInvalidNonceRequest = errors.New("invalid nonce request")

// ErrNilBlockChainHook signals that nil blockchain hook has been provided
var ErrNilBlockChainHook = errors.New("nil blockchain hook")

// ErrNilSCDataGetter signals that a nil sc data getter has been provided
var ErrNilSCDataGetter = errors.New("nil sc data getter")

// ErrNilTxForCurrentBlockHandler signals that nil tx for current block handler has been provided
var ErrNilTxForCurrentBlockHandler = errors.New("nil tx for current block handler")

// ErrNilSCToProtocol signals that nil smart contract to protocol handler has been provided
var ErrNilSCToProtocol = errors.New("nil sc to protocol")

// ErrNilNodesSetup signals that nil nodes setup has been provided
var ErrNilNodesSetup = errors.New("nil nodes setup")

// ErrNilBlackListHandler signals that a nil black list handler was provided
var ErrNilBlackListHandler = errors.New("nil black list handler")

// ErrNilBlockTracker signals that a nil block tracker was provided
var ErrNilBlockTracker = errors.New("nil block tracker")

// ErrHeaderIsBlackListed signals that the header provided is black listed
var ErrHeaderIsBlackListed = errors.New("header is black listed")

// ErrNilEconomicsData signals that nil economics data has been provided
var ErrNilEconomicsData = errors.New("nil economics data")

// ErrZeroMaxComputableRounds signals that a value of zero was provided on the maxComputableRounds
var ErrZeroMaxComputableRounds = errors.New("max computable rounds is zero")

// ErrNilRater signals that nil rater has been provided
var ErrNilRater = errors.New("nil rater")

// ErrNilNetworkWatcher signals that a nil network watcher has been provided
var ErrNilNetworkWatcher = errors.New("nil network watcher")

// ErrNilHeaderValidator signals that nil header validator has been provided
var ErrNilHeaderValidator = errors.New("nil header validator")

// ErrMaxRatingIsSmallerThanMinRating signals that the max rating is smaller than the min rating value
var ErrMaxRatingIsSmallerThanMinRating = errors.New("max rating is smaller than min rating")

// ErrMinRatingSmallerThanOne signals that the min rating is smaller than the min value of 1
var ErrMinRatingSmallerThanOne = errors.New("min rating is smaller than one")

// ErrStartRatingNotBetweenMinAndMax signals that the start rating is not between min and max rating
var ErrStartRatingNotBetweenMinAndMax = errors.New("start rating is not between min and max rating")

// ErrSignedBlocksThresholdNotBetweenZeroAndOne signals that the signed blocks threshold is not between 0 and 1
var ErrSignedBlocksThresholdNotBetweenZeroAndOne = errors.New("signed blocks threshold is not between 0 and 1")

// ErrConsecutiveMissedBlocksPenaltyLowerThanOne signals that the ConsecutiveMissedBlocksPenalty is lower than 1
var ErrConsecutiveMissedBlocksPenaltyLowerThanOne = errors.New("consecutive missed blocks penalty lower than 1")

// ErrDecreaseRatingsStepMoreThanMinusOne signals that the decrease rating step has a vale greater than -1
var ErrDecreaseRatingsStepMoreThanMinusOne = errors.New("decrease rating step has a value greater than -1")

// ErrHoursToMaxRatingFromStartRatingZero signals that the number of hours to reach max rating step is zero
var ErrHoursToMaxRatingFromStartRatingZero = errors.New("hours to reach max rating is zero")

// ErrSCDeployFromSCRIsNotPermitted signals that operation is not permitted
var ErrSCDeployFromSCRIsNotPermitted = errors.New("it is not permitted to deploy a smart contract from another smart contract cross shard")

// ErrNotEnoughGas signals that not enough gas has been provided
var ErrNotEnoughGas = errors.New("not enough gas was sent in the transaction")

// ErrInvalidValue signals that an invalid value was provided
var ErrInvalidValue = errors.New("invalid value provided")

// ErrNilQuotaStatusHandler signals that a nil quota status handler has been provided
var ErrNilQuotaStatusHandler = errors.New("nil quota status handler")

// ErrNilAntifloodHandler signals that a nil antiflood handler has been provided
var ErrNilAntifloodHandler = errors.New("nil antiflood handler")

// ErrNilHeaderSigVerifier signals that a nil header sig verifier has been provided
var ErrNilHeaderSigVerifier = errors.New("nil header sig verifier")

// ErrNilHeaderIntegrityVerifier signals that a nil header integrity verifier has been provided
var ErrNilHeaderIntegrityVerifier = errors.New("nil header integrity verifier")

// ErrFailedTransaction signals that transaction is of type failed.
var ErrFailedTransaction = errors.New("failed transaction, gas consumed")

// ErrNilBadTxHandler signals that bad tx handler is nil
var ErrNilBadTxHandler = errors.New("nil bad tx handler")

// ErrNilReceiptHandler signals that receipt handler is nil
var ErrNilReceiptHandler = errors.New("nil receipt handler")

// ErrTooManyReceiptsMiniBlocks signals that there were too many receipts miniblocks created
var ErrTooManyReceiptsMiniBlocks = errors.New("too many receipts miniblocks")

// ErrReceiptsHashMissmatch signals that overall receipts has does not match
var ErrReceiptsHashMissmatch = errors.New("receipts hash missmatch")

// ErrMiniBlockNumMissMatch signals that number of miniblocks does not match
var ErrMiniBlockNumMissMatch = errors.New("num miniblocks does not match")

// ErrEpochStartDataDoesNotMatch signals that EpochStartData is not the same as the leader created
var ErrEpochStartDataDoesNotMatch = errors.New("epoch start data does not match")

// ErrInvalidMinStepValue signals the min step value is invalid
var ErrInvalidMinStepValue = errors.New("invalid min step value")

// ErrNotEpochStartBlock signals that block is not of type epoch start
var ErrNotEpochStartBlock = errors.New("not epoch start block")

// ErrGettingShardDataFromEpochStartData signals that could not get shard data from previous epoch start block
var ErrGettingShardDataFromEpochStartData = errors.New("could not find shard data from previous epoch start metablock")

// ErrNilValidityAttester signals that a nil validity attester has been provided
var ErrNilValidityAttester = errors.New("nil validity attester")

// ErrNilHeaderHandler signals that a nil header handler has been provided
var ErrNilHeaderHandler = errors.New("nil header handler")

// ErrNilMiniBlocksProvider signals that a nil miniblocks data provider has been passed over
var ErrNilMiniBlocksProvider = errors.New("nil miniblocks provider")

// ErrNilWhiteListHandler signals that white list handler is nil
var ErrNilWhiteListHandler = errors.New("nil whitelist handler")

// ErrMiniBlocksInWrongOrder signals the miniblocks are in wrong order
var ErrMiniBlocksInWrongOrder = errors.New("miniblocks in wrong order, should have been only from me")

// ErrEmptyTopic signals that an empty topic has been provided
var ErrEmptyTopic = errors.New("empty topic")

// ErrInvalidArguments signals that invalid arguments were given to process built-in function
var ErrInvalidArguments = errors.New("invalid arguments to process built-in function")

// ErrNilBuiltInFunction signals that built in function is nil
var ErrNilBuiltInFunction = errors.New("built in function is nil")

// ErrRewardMiniBlockNotFromMeta signals that miniblock has a different sender shard than meta
var ErrRewardMiniBlockNotFromMeta = errors.New("rewards miniblocks should come only from meta")

// ErrValidatorInfoMiniBlockNotFromMeta signals that miniblock has a different sender shard than meta
var ErrValidatorInfoMiniBlockNotFromMeta = errors.New("validatorInfo miniblocks should come only from meta")

// ErrAccumulatedFeesDoNotMatch signals that accumulated fees do not match
var ErrAccumulatedFeesDoNotMatch = errors.New("accumulated fees do not match")

// ErrDeveloperFeesDoNotMatch signals that developer fees do not match
var ErrDeveloperFeesDoNotMatch = errors.New("developer fees do not match")

// ErrAccumulatedFeesInEpochDoNotMatch signals that accumulated fees in epoch do not match
var ErrAccumulatedFeesInEpochDoNotMatch = errors.New("accumulated fees in epoch do not match")

// ErrDevFeesInEpochDoNotMatch signals that developer fees in epoch do not match
var ErrDevFeesInEpochDoNotMatch = errors.New("developer fees in epoch do not match")

// ErrNilRewardsHandler signals that rewards handler is nil
var ErrNilRewardsHandler = errors.New("rewards handler is nil")

// ErrNilEpochEconomics signals that nil end of epoch econimics was provided
var ErrNilEpochEconomics = errors.New("nil epoch economics")

// ErrNilEpochStartDataCreator signals that nil epoch start data creator was provided
var ErrNilEpochStartDataCreator = errors.New("nil epoch start data creator")

// ErrNilEpochStartRewardsCreator signals that nil epoch start rewards creator was provided
var ErrNilEpochStartRewardsCreator = errors.New("nil epoch start rewards creator")

// ErrNilEpochStartValidatorInfoCreator signals that nil epoch start validator info creator was provided
var ErrNilEpochStartValidatorInfoCreator = errors.New("nil epoch start validator info creator")

// ErrInvalidGenesisTotalSupply signals that invalid genesis total supply was provided
var ErrInvalidGenesisTotalSupply = errors.New("invalid genesis total supply")

// ErrInvalidAuctionEnableNonce signals that auction enable nonce is invalid
var ErrInvalidAuctionEnableNonce = errors.New("invalid auction enable nonce")

// ErrInvalidStakingEnableNonce signals that the staking enable nonce is invalid
var ErrInvalidStakingEnableNonce = errors.New("invalid staking enable nonce")

// ErrInvalidUnJailPrice signals that invalid unjail price was provided
var ErrInvalidUnJailPrice = errors.New("invalid unjail price")

// ErrOperationNotPermitted signals that operation is not permitted
var ErrOperationNotPermitted = errors.New("operation in account not permitted")

// ErrInvalidAddressLength signals that address length is invalid
var ErrInvalidAddressLength = errors.New("invalid address length")

// ErrDuplicateThreshold signals that two thresholds are the same
var ErrDuplicateThreshold = errors.New("two thresholds are the same")

// ErrNoChancesForMaxThreshold signals that the max threshold has no chance defined
var ErrNoChancesForMaxThreshold = errors.New("max threshold has no chances")

// ErrNoChancesProvided signals that there were no chances provided
var ErrNoChancesProvided = errors.New("no chances are provided")

// ErrNilMinChanceIfZero signals that there was no min chance provided if a chance is still needed
var ErrNilMinChanceIfZero = errors.New("no min chance ")

// ErrInvalidShardCacherIdentifier signals an invalid identifier
var ErrInvalidShardCacherIdentifier = errors.New("invalid identifier for shard cacher")

// ErrMaxBlockSizeReached signals that max block size has been reached
var ErrMaxBlockSizeReached = errors.New("max block size has been reached")

// ErrBlockBodyHashMismatch signals that block body hashes does not match
var ErrBlockBodyHashMismatch = errors.New("block bodies does not match")

// ErrInvalidMiniBlockType signals that an invalid miniblock type has been provided
var ErrInvalidMiniBlockType = errors.New("invalid miniblock type")

// ErrInvalidBody signals that an invalid body has been provided
var ErrInvalidBody = errors.New("invalid body")

// ErrNilBlockSizeComputationHandler signals that a nil block size computation handler has been provided
var ErrNilBlockSizeComputationHandler = errors.New("nil block size computation handler")

// ErrNilValidatorStatistics signals that a nil validator statistics has been provided
var ErrNilValidatorStatistics = errors.New("nil validator statistics")

// ErrAccountNotFound signals that the account was not found for the provided address
var ErrAccountNotFound = errors.New("account not found")

// ErrMaxRatingZero signals that maxrating with a value of zero has been provided
var ErrMaxRatingZero = errors.New("max rating is zero")

// ErrNilValidatorInfos signals that a nil validator infos has been provided
var ErrNilValidatorInfos = errors.New("nil validator infos")

// ErrNilBlockSizeThrottler signals that block size throttler si nil
var ErrNilBlockSizeThrottler = errors.New("block size throttler is nil")

// ErrInvalidMetaTransaction signals that meta transaction is invalid
var ErrInvalidMetaTransaction = errors.New("meta transaction is invalid")

// ErrLogNotFound is the error returned when a transaction has no logs
var ErrLogNotFound = errors.New("no logs for queried transaction")

// ErrNilTxLogsProcessor is the error returned when a transaction has no logs
var ErrNilTxLogsProcessor = errors.New("nil transaction logs processor")

// ErrIncreaseStepLowerThanOne signals that an increase step lower than one has been provided
var ErrIncreaseStepLowerThanOne = errors.New("increase step is lower than one")

// ErrNilVmInput signals that provided vm input is nil
var ErrNilVmInput = errors.New("nil vm input")

// ErrNilDnsAddresses signals that nil dns addresses map was provided
var ErrNilDnsAddresses = errors.New("nil dns addresses map")

// ErrNilCommunityAddress signals that a nil community address was provided
var ErrNilCommunityAddress = errors.New("nil community address")

// ErrCallerIsNotTheDNSAddress signals that called address is not the DNS address
var ErrCallerIsNotTheDNSAddress = errors.New("not a dns address")

// ErrUserNameChangeIsDisabled signals the user name change is not allowed
var ErrUserNameChangeIsDisabled = errors.New("user name change is disabled")

// ErrDestinationNotInSelfShard signals that user is not in self shard
var ErrDestinationNotInSelfShard = errors.New("destination is not in self shard")

// ErrUserNameDoesNotMatch signals that user name does not match
var ErrUserNameDoesNotMatch = errors.New("user name does not match")

// ErrUserNameDoesNotMatchInCrossShardTx signals that user name does not match in case of cross shard tx
var ErrUserNameDoesNotMatchInCrossShardTx = errors.New("user name does not match in destination shard")

// ErrNilBalanceComputationHandler signals that a nil balance computation handler has been provided
var ErrNilBalanceComputationHandler = errors.New("nil balance computation handler")

// ErrNilRatingsInfoHandler signals that nil ratings info handler has been provided
var ErrNilRatingsInfoHandler = errors.New("nil ratings info handler")

// ErrNilDebugger signals that a nil debug handler has been provided
var ErrNilDebugger = errors.New("nil debug handler")

// ErrBuiltInFunctionCalledWithValue signals that builtin function was called with value that is not allowed
var ErrBuiltInFunctionCalledWithValue = errors.New("built in function called with tx value is not allowed")

// ErrEmptySoftwareVersion signals that empty software version was called
var ErrEmptySoftwareVersion = errors.New("empty software version")

// ErrEmptyFloodPreventerList signals that an empty flood preventer list has been provided
var ErrEmptyFloodPreventerList = errors.New("empty flood preventer provided")

// ErrNilTopicFloodPreventer signals that a nil topic flood preventer has been provided
var ErrNilTopicFloodPreventer = errors.New("nil topic flood preventer")

// ErrOriginatorIsBlacklisted signals that a message originator is blacklisted on the current node
var ErrOriginatorIsBlacklisted = errors.New("originator is blacklisted")

// ErrShardIsStuck signals that a shard is stuck
var ErrShardIsStuck = errors.New("shard is stuck")

// ErrNilInterceptorContainer signals that nil interceptor container has been provided
var ErrNilInterceptorContainer = errors.New("nil interceptor container")

// ErrInvalidChainID signals that an invalid chain ID has been provided
var ErrInvalidChainID = errors.New("invalid chain ID")

<<<<<<< HEAD
// ErrInterceptedDataNotForCurrentShard signals that intercepted data is not for current shard
var ErrInterceptedDataNotForCurrentShard = errors.New("intercepted data not for current shard")
=======
// ErrTxValueTooBig signals that transaction value is too big
var ErrTxValueTooBig = errors.New("tx value is too big")

// ErrInvalidUserNameLength signals that provided user name length is invalid
var ErrInvalidUserNameLength = errors.New("invalid user name length")

// ErrTxValueOutOfBounds signals that transaction value is out of bounds
var ErrTxValueOutOfBounds = errors.New("tx value is out of bounds")
>>>>>>> c65203ca
<|MERGE_RESOLUTION|>--- conflicted
+++ resolved
@@ -797,10 +797,6 @@
 // ErrInvalidChainID signals that an invalid chain ID has been provided
 var ErrInvalidChainID = errors.New("invalid chain ID")
 
-<<<<<<< HEAD
-// ErrInterceptedDataNotForCurrentShard signals that intercepted data is not for current shard
-var ErrInterceptedDataNotForCurrentShard = errors.New("intercepted data not for current shard")
-=======
 // ErrTxValueTooBig signals that transaction value is too big
 var ErrTxValueTooBig = errors.New("tx value is too big")
 
@@ -809,4 +805,6 @@
 
 // ErrTxValueOutOfBounds signals that transaction value is out of bounds
 var ErrTxValueOutOfBounds = errors.New("tx value is out of bounds")
->>>>>>> c65203ca
+
+// ErrInterceptedDataNotForCurrentShard signals that intercepted data is not for current shard
+var ErrInterceptedDataNotForCurrentShard = errors.New("intercepted data not for current shard")