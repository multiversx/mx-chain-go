--- conflicted
+++ resolved
@@ -1128,13 +1128,11 @@
 // ErrNilESDTGlobalSettingsHandler signals that nil global settings handler was provided
 var ErrNilESDTGlobalSettingsHandler = errors.New("nil esdt global settings handler")
 
-<<<<<<< HEAD
+// ErrNilEnableEpochsHandler signals that a nil enable epochs handler has been provided
+var ErrNilEnableEpochsHandler = errors.New("nil enable epochs handler")
+
 // ErrNilMultiSignerContainer signals that the given multisigner container is nil
 var ErrNilMultiSignerContainer = errors.New("nil multiSigner container")
-=======
-// ErrNilEnableEpochsHandler signals that a nil enable epochs handler has been provided
-var ErrNilEnableEpochsHandler = errors.New("nil enable epochs handler")
->>>>>>> ceabff30
 
 // ErrNilCrawlerAllowedAddress signals that no crawler allowed address was found
 var ErrNilCrawlerAllowedAddress = errors.New("nil crawler allowed address")
