package detector_test

import (
	"bytes"
	"errors"
	"strconv"
	"testing"

	"github.com/ElrondNetwork/elrond-go-core/core/atomic"
	"github.com/ElrondNetwork/elrond-go-core/data"
	"github.com/ElrondNetwork/elrond-go-core/data/block"
	coreSlash "github.com/ElrondNetwork/elrond-go-core/data/slash"
	mockEpochStart "github.com/ElrondNetwork/elrond-go/epochStart/mock"
	"github.com/ElrondNetwork/elrond-go/process"
	"github.com/ElrondNetwork/elrond-go/process/block/interceptedBlocks"
	"github.com/ElrondNetwork/elrond-go/process/mock"
	"github.com/ElrondNetwork/elrond-go/process/slash"
	"github.com/ElrondNetwork/elrond-go/process/slash/detector"
	"github.com/ElrondNetwork/elrond-go/sharding"
	"github.com/ElrondNetwork/elrond-go/testscommon"
	"github.com/ElrondNetwork/elrond-go/testscommon/slashMocks"
	"github.com/stretchr/testify/require"
)

func TestNewSigningSlashingDetector(t *testing.T) {
	t.Parallel()

	tests := []struct {
		args        func() *detector.MultipleHeaderSigningDetectorArgs
		expectedErr error
	}{
		{
			args: func() *detector.MultipleHeaderSigningDetectorArgs {
				return nil
			},
			expectedErr: process.ErrNilMultipleHeaderSigningDetectorArgs,
		},
		{
			args: func() *detector.MultipleHeaderSigningDetectorArgs {
				args := generateMultipleHeaderSigningDetectorArgs()
				args.NodesCoordinator = nil
				return args
			},
			expectedErr: process.ErrNilNodesCoordinator,
		},
		{
			args: func() *detector.MultipleHeaderSigningDetectorArgs {
				args := generateMultipleHeaderSigningDetectorArgs()
				args.RoundHandler = nil
				return args
			},
			expectedErr: process.ErrNilRoundHandler,
		},
		{
			args: func() *detector.MultipleHeaderSigningDetectorArgs {
				args := generateMultipleHeaderSigningDetectorArgs()
				args.Hasher = nil
				return args
			},
			expectedErr: process.ErrNilHasher,
		},
		{
			args: func() *detector.MultipleHeaderSigningDetectorArgs {
				args := generateMultipleHeaderSigningDetectorArgs()
				args.Marshaller = nil
				return args
			},
			expectedErr: process.ErrNilMarshalizer,
		},
		{
			args: func() *detector.MultipleHeaderSigningDetectorArgs {
				args := generateMultipleHeaderSigningDetectorArgs()
				args.RoundValidatorHeadersCache = nil
				return args
			},
			expectedErr: process.ErrNilRoundValidatorHeadersCache,
		},
		{
			args: func() *detector.MultipleHeaderSigningDetectorArgs {
				args := generateMultipleHeaderSigningDetectorArgs()
				args.RoundHashCache = nil
				return args
			},
			expectedErr: process.ErrNilRoundHeadersCache,
		},
		{
			args: func() *detector.MultipleHeaderSigningDetectorArgs {
				args := generateMultipleHeaderSigningDetectorArgs()
				args.HeaderSigVerifier = nil
				return args
			},
			expectedErr: process.ErrNilHeaderSigVerifier,
		},
		{
			args: func() *detector.MultipleHeaderSigningDetectorArgs {
				return generateMultipleHeaderSigningDetectorArgs()
			},
			expectedErr: nil,
		},
	}

	for _, currTest := range tests {
		_, err := detector.NewMultipleHeaderSigningDetector(currTest.args())
		require.Equal(t, currTest.expectedErr, err)
	}
}

func TestMultipleHeaderSigningDetector_VerifyData_CannotCastData_ExpectError(t *testing.T) {
	t.Parallel()

	args := generateMultipleHeaderSigningDetectorArgs()
	sd, _ := detector.NewMultipleHeaderSigningDetector(args)

	res, err := sd.VerifyData(&testscommon.InterceptedDataStub{})

	require.Nil(t, res)
	require.Equal(t, process.ErrCannotCastInterceptedDataToHeader, err)
}

func TestMultipleHeaderSigningDetector_VerifyData_NilHeaderHandler_ExpectError(t *testing.T) {
	t.Parallel()

	args := generateMultipleHeaderSigningDetectorArgs()
	sd, _ := detector.NewMultipleHeaderSigningDetector(args)
	res, err := sd.VerifyData(&interceptedBlocks.InterceptedHeader{})

	require.Nil(t, res)
	require.Equal(t, process.ErrNilHeaderHandler, err)
}

func TestMultipleHeaderSigningDetector_VerifyData_IrrelevantRound_ExpectError(t *testing.T) {
	t.Parallel()

	round := uint64(100)
	args := generateMultipleHeaderSigningDetectorArgs()
	args.RoundHandler = &mock.RoundHandlerMock{RoundIndex: int64(round)}
	ssd, _ := detector.NewMultipleHeaderSigningDetector(args)

	hData := slashMocks.CreateInterceptedHeaderData(&block.Header{Round: round + detector.MaxDeltaToCurrentRound + 1, RandSeed: []byte("seed")})
	res, err := ssd.VerifyData(hData)

	require.Nil(t, res)
	require.Equal(t, process.ErrHeaderRoundNotRelevant, err)
}

func TestMultipleHeaderSigningDetector_VerifyData_CannotCacheHeaderWithoutSignature_ExpectErrorAndHeaderNotCached(t *testing.T) {
	t.Parallel()

	args := generateMultipleHeaderSigningDetectorArgs()
	addCache1Flag := atomic.Flag{}
	addCache2Flag := atomic.Flag{}
	args.RoundValidatorHeadersCache = &slashMocks.RoundDetectorCacheStub{
		AddCalled: func(uint64, []byte, data.HeaderInfoHandler) error {
			addCache1Flag.Set()
			return nil
		},
	}
	args.RoundHashCache = &slashMocks.HeadersCacheStub{
		AddCalled: func(uint64, []byte) error {
			addCache2Flag.Set()
			return nil
		},
	}
	ssd, _ := detector.NewMultipleHeaderSigningDetector(args)

	errSetSig := errors.New("error set signature")
	headerCopy := &testscommon.HeaderHandlerStub{
		SetSignatureCalled: func(signature []byte) error {
			return errSetSig
		},
	}
	header := &testscommon.HeaderHandlerStub{
		CloneCalled: func() data.HeaderHandler {
			return headerCopy
		},
	}
	interceptedData := testscommon.InterceptedDataStub{
		HashCalled: func() []byte {
			return []byte("hash")
		},
	}
	interceptedHeader := &testscommon.InterceptedHeaderStub{
		HeaderHandlerCalled: func() data.HeaderHandler {
			return header
		},
		InterceptedDataStub: interceptedData,
	}

	proof, err := ssd.VerifyData(interceptedHeader)
	require.Nil(t, proof)
	require.Equal(t, errSetSig, err)
	require.False(t, addCache1Flag.IsSet())
	require.False(t, addCache2Flag.IsSet())
}

func TestMultipleHeaderSigningDetector_VerifyData_InvalidMarshaller_ExpectError(t *testing.T) {
	t.Parallel()

	errMarshaller := errors.New("error marshaller")
	args := generateMultipleHeaderSigningDetectorArgs()
	args.Marshaller = &mock.MarshalizerStub{
		MarshalCalled: func(_ interface{}) ([]byte, error) {
			return nil, errMarshaller
		},
	}
	ssd, _ := detector.NewMultipleHeaderSigningDetector(args)

	hData := slashMocks.CreateInterceptedHeaderData(&block.Header{})
	res, err := ssd.VerifyData(hData)

	require.Nil(t, res)
	require.Equal(t, errMarshaller, err)
}

func TestMultipleHeaderSigningDetector_VerifyData_InvalidNodesCoordinator_ExpectError(t *testing.T) {
	t.Parallel()

	errNodesCoordinator := errors.New("error nodes coordinator")
	args := generateMultipleHeaderSigningDetectorArgs()
	args.NodesCoordinator = &mockEpochStart.NodesCoordinatorStub{
		ComputeConsensusGroupCalled: func(_ []byte, _ uint64, _ uint32, _ uint32) ([]sharding.Validator, error) {
			return nil, errNodesCoordinator
		},
	}
	ssd, _ := detector.NewMultipleHeaderSigningDetector(args)

	hData := slashMocks.CreateInterceptedHeaderData(&block.HeaderV2{Header: &block.Header{}})
	res, err := ssd.VerifyData(hData)

	require.Nil(t, res)
	require.Equal(t, errNodesCoordinator, err)
}

func TestMultipleHeaderSigningDetector_VerifyData_SameHeaderData_DifferentSigners_ExpectNoSlashingEvent(t *testing.T) {
	t.Parallel()

	args := generateMultipleHeaderSigningDetectorArgs()
	args.RoundHashCache = &slashMocks.HeadersCacheStub{
		AddCalled: func(round uint64, hash []byte) error {
			return process.ErrHeadersNotDifferentHashes
		},
	}
	ssd, _ := detector.NewMultipleHeaderSigningDetector(args)

	hData1 := slashMocks.CreateInterceptedHeaderData(&block.HeaderV2{Header: &block.Header{Round: 2, TimeStamp: 5, Signature: []byte("signature")}})
	res, err := ssd.VerifyData(hData1)
	require.Nil(t, res)
	require.Equal(t, process.ErrHeadersNotDifferentHashes, err)

	hData2 := slashMocks.CreateInterceptedHeaderData(&block.HeaderV2{Header: &block.Header{Round: 2, TimeStamp: 5, LeaderSignature: []byte("leaderSignature")}})
	res, err = ssd.VerifyData(hData2)
	require.Nil(t, res)
	require.Equal(t, process.ErrHeadersNotDifferentHashes, err)

	hData3 := slashMocks.CreateInterceptedHeaderData(&block.HeaderV2{Header: &block.Header{Round: 2, TimeStamp: 5, PubKeysBitmap: []byte("bitmap")}})
	res, err = ssd.VerifyData(hData3)
	require.Nil(t, res)
	require.Equal(t, process.ErrHeadersNotDifferentHashes, err)
}

func TestMultipleHeaderSigningDetector_VerifyData_ValidateProof(t *testing.T) {
	t.Parallel()

	pk0 := []byte("pubKey0")
	pk1 := []byte("pubKey1")
	pk2 := []byte("pubKey2")
	pk3 := []byte("pubKey3")
	pk4 := []byte("pubKey4")
	v0 := mock.NewValidatorMock(pk0)
	v1 := mock.NewValidatorMock(pk1)
	v2 := mock.NewValidatorMock(pk2)
	v3 := mock.NewValidatorMock(pk3)
	v4 := mock.NewValidatorMock(pk4)

	group1 := []sharding.Validator{v0, v1, v3}
	byteMap1, _ := strconv.ParseInt("00000111", 2, 9)
	bitmap1 := []byte{byte(byteMap1)}

	group2 := []sharding.Validator{v0, v2, v4}
	byteMap2, _ := strconv.ParseInt("00000111", 2, 9)
	bitmap2 := []byte{byte(byteMap2)}

	group3 := []sharding.Validator{v4, v3, v2, v1, v0}
	byteMap3, _ := strconv.ParseInt("00011000", 2, 9)
	bitmap3 := []byte{byte(byteMap3)}

	hData1 := slashMocks.CreateInterceptedHeaderData(&block.HeaderV2{
		Header: &block.Header{
			PrevRandSeed:  []byte("rnd1"),
			Round:         2,
			PubKeysBitmap: bitmap1,
		},
	})
	hData2 := slashMocks.CreateInterceptedHeaderData(&block.HeaderV2{
		Header: &block.Header{
			PrevRandSeed:  []byte("rnd2"),
			Round:         2,
			PubKeysBitmap: bitmap2,
		},
	})
	hData3 := slashMocks.CreateInterceptedHeaderData(&block.HeaderV2{
		Header: &block.Header{
			PrevRandSeed:  []byte("rnd3"),
			Round:         2,
			PubKeysBitmap: bitmap3,
		},
	})

	roundHashCache, _ := detector.NewRoundHashCache(3)
	roundValidatorHeaderCache, _ := detector.NewRoundValidatorHeaderCache(3)

	args := generateMultipleHeaderSigningDetectorArgs()
	args.RoundHashCache = roundHashCache
	args.RoundValidatorHeadersCache = roundValidatorHeaderCache
	args.NodesCoordinator = &mockEpochStart.NodesCoordinatorStub{
		ComputeConsensusGroupCalled: func(randomness []byte, _ uint64, _ uint32, _ uint32) ([]sharding.Validator, error) {
			switch string(randomness) {
			case "rnd1":
				return group1, nil
			case "rnd2":
				return group2, nil
			case "rnd3":
				return group3, nil
			default:
				return nil, nil
			}
		},
	}
	ssd, _ := detector.NewMultipleHeaderSigningDetector(args)

	// For first header(same round): v0, v1, v3 signed => no slashing event
	tmp, err := ssd.VerifyData(hData1)
	require.Nil(t, tmp)
	require.Equal(t, process.ErrNoSlashingEventDetected, err)

	// For 2nd header(same round): v0, v2, v4 signed => v0 signed 2 headers this round(current and previous)
	tmp, err = ssd.VerifyData(hData2)
	res := tmp.(coreSlash.MultipleSigningProofHandler)
	errProof := ssd.ValidateProof(res)
	require.Nil(t, err)
	require.Nil(t, errProof)

	require.Len(t, res.GetPubKeys(), 1)
	require.Equal(t, pk0, res.GetPubKeys()[0])
	require.Equal(t, coreSlash.Medium, res.GetLevel(pk0))

	require.Len(t, res.GetHeaders(pk0), 2)
	require.Contains(t, res.GetHeaders(pk0), hData1.HeaderHandler())
	require.Contains(t, res.GetHeaders(pk0), hData2.HeaderHandler())

	// For 3rd header(same round): v0, v1 signed =>
	// 1. v0 signed 3 headers this round(current and previous 2 headers)
	// 2. v1 signed 2 headers this round(current and first header)
	tmp, err = ssd.VerifyData(hData3)
	res = tmp.(coreSlash.MultipleSigningProofHandler)
	errProof = ssd.ValidateProof(res)
	require.Nil(t, err)
	require.Nil(t, errProof)

	require.Len(t, res.GetPubKeys(), 2)
	require.Contains(t, res.GetPubKeys(), pk0)
	require.Contains(t, res.GetPubKeys(), pk1)
	require.Equal(t, coreSlash.High, res.GetLevel(pk0))
	require.Equal(t, coreSlash.Medium, res.GetLevel(pk1))

	require.Len(t, res.GetHeaders(pk0), 3)
	require.Contains(t, res.GetHeaders(pk0), hData1.HeaderHandler())
	require.Contains(t, res.GetHeaders(pk0), hData2.HeaderHandler())
	require.Contains(t, res.GetHeaders(pk0), hData3.HeaderHandler())

	require.Len(t, res.GetHeaders(pk1), 2)
	require.Contains(t, res.GetHeaders(pk1), hData1.HeaderHandler())
	require.Contains(t, res.GetHeaders(pk1), hData3.HeaderHandler())

	// 4th header(same round) == 2nd header, but validators are changed within group =>
	// no slashing, because headers do not have different hash (without signatures). This
	// should be a slashing case of multiple header proposal.
	group2 = []sharding.Validator{v4, v2, v0, v1}
	tmp, err = ssd.VerifyData(hData2)
	require.Nil(t, tmp)
	require.Equal(t, process.ErrHeadersNotDifferentHashes, err)
}

func TestMultipleHeaderSigningDetector_VerifyData_ValidateProof_CachingSignersFailed(t *testing.T) {
	t.Parallel()

	pubKey := []byte("pubKey0")
	validator := mock.NewValidatorMock(pubKey)

	group := []sharding.Validator{validator}
	byteMap, _ := strconv.ParseInt("00000001", 2, 9)
	bitmap := []byte{byte(byteMap)}

	h1 := &block.HeaderV2{
		Header: &block.Header{
			TimeStamp:     1,
			PrevRandSeed:  []byte("rnd"),
			Round:         2,
			PubKeysBitmap: bitmap,
		},
	}
	h2 := &block.HeaderV2{
		Header: &block.Header{
			TimeStamp:     2,
			PrevRandSeed:  []byte("rnd"),
			Round:         2,
			PubKeysBitmap: bitmap,
		},
	}

	hData1 := slashMocks.CreateInterceptedHeaderData(h1)
	hData2 := slashMocks.CreateInterceptedHeaderData(h2)

	computeConsensusGroupCalledCt := 0
	errComputeConsensusGroup := errors.New("error computing consensus group")

	roundHashCache, _ := detector.NewRoundHashCache(3)
	roundValidatorHeaderCache, _ := detector.NewRoundValidatorHeaderCache(3)

	args := generateMultipleHeaderSigningDetectorArgs()
	args.RoundHashCache = roundHashCache
	args.RoundValidatorHeadersCache = roundValidatorHeaderCache
	args.NodesCoordinator = &mockEpochStart.NodesCoordinatorStub{
		ComputeConsensusGroupCalled: func(randomness []byte, _ uint64, _ uint32, _ uint32) ([]sharding.Validator, error) {
			computeConsensusGroupCalledCt++
			if computeConsensusGroupCalledCt == 2 {
				return nil, errComputeConsensusGroup
			}
			if bytes.Equal(randomness, []byte("rnd")) {
				return group, nil
			}
			return nil, nil
		},
	}
	ssd, _ := detector.NewMultipleHeaderSigningDetector(args)

	// Header1 signed by validator => header1 is cached
	// No slashing event
	res, err := ssd.VerifyData(hData1)
	require.Nil(t, res)
	require.Equal(t, process.ErrNoSlashingEventDetected, err)

	// Header2 signed by validator => header2 is cached.
	// When trying to compute consensus group to cache signers, we got an error => header2 is removed from cache
	res, err = ssd.VerifyData(hData2)
	require.Nil(t, res)
	require.Equal(t, errComputeConsensusGroup, err)

	// Same header2 signed by validator => header2 is cached (without error, because it was removed before)
	// Validator signed two different headers => slash event
	res, err = ssd.VerifyData(hData2)
	require.Nil(t, err)

	proof := res.(coreSlash.MultipleSigningProofHandler)
	err = ssd.ValidateProof(proof)
	require.Nil(t, err)
	require.Equal(t, coreSlash.Medium, proof.GetLevel(pubKey))

	require.Len(t, proof.GetPubKeys(), 1)
	require.Contains(t, proof.GetPubKeys(), pubKey)

	require.Len(t, proof.GetHeaders(pubKey), 2)
	require.Contains(t, proof.GetHeaders(pubKey), h1)
	require.Contains(t, proof.GetHeaders(pubKey), h2)
}

func TestMultipleHeaderSigningDetector_ValidateProof_NotEnoughPubKeys_ExpectError(t *testing.T) {
	t.Parallel()

	args := generateMultipleHeaderSigningDetectorArgs()
	ssd, _ := detector.NewMultipleHeaderSigningDetector(args)

	proof := &slashMocks.MultipleHeaderSigningProofStub{}
	err := ssd.ValidateProof(proof)

	require.Equal(t, process.ErrNotEnoughPublicKeysProvided, err)
}

func TestMultipleHeaderSigningDetector_ValidateProof_InvalidProofType_ExpectError(t *testing.T) {
	t.Parallel()

	args := generateMultipleHeaderSigningDetectorArgs()
	ssd, _ := detector.NewMultipleHeaderSigningDetector(args)

	proof1 := &slashMocks.MultipleHeaderProposalProofStub{
		GetProofTxDataCalled: func() (*coreSlash.ProofTxData, error) {
			return &coreSlash.ProofTxData{
				ProofID: coreSlash.MultipleSigningProofID,
			}, nil
		},
	}
	err := ssd.ValidateProof(proof1)
	require.Equal(t, process.ErrCannotCastProofToMultipleSignedHeaders, err)

	proof2 := &slashMocks.MultipleHeaderSigningProofStub{
		GetProofTxDataCalled: func() (*coreSlash.ProofTxData, error) {
			return &coreSlash.ProofTxData{
				ProofID: coreSlash.MultipleProposalProofID,
			}, nil
		},
	}
	err = ssd.ValidateProof(proof2)
	require.Equal(t, process.ErrInvalidSlashType, err)
}

func TestMultipleHeaderSigningDetector_ValidateProof_NotEnoughHeaders_ExpectError(t *testing.T) {
	t.Parallel()

	args := generateMultipleHeaderSigningDetectorArgs()
	ssd, _ := detector.NewMultipleHeaderSigningDetector(args)
	proof := &slashMocks.MultipleHeaderSigningProofStub{
		GetPubKeysCalled: func() [][]byte {
			return [][]byte{validatorPubKey}
		},
	}
	err := ssd.ValidateProof(proof)
	require.Equal(t, process.ErrNotEnoughHeadersProvided, err)
}

func TestMultipleHeaderSigningDetector_ValidateProof_SignedHeadersHaveDifferentRound_ExpectError(t *testing.T) {
	t.Parallel()

	args := generateMultipleHeaderSigningDetectorArgs()
	ssd, _ := detector.NewMultipleHeaderSigningDetector(args)

	h1 := &block.HeaderV2{Header: &block.Header{Round: 1, PubKeysBitmap: []byte{byte(0x1)}}}
	h2 := &block.HeaderV2{Header: &block.Header{Round: 2, PubKeysBitmap: []byte{byte(0x1)}}}
	proof := &slashMocks.MultipleHeaderSigningProofStub{
		GetHeadersCalled: func([]byte) []data.HeaderHandler {
			return []data.HeaderHandler{h1, h2}
		},
		GetPubKeysCalled: func() [][]byte {
			return [][]byte{validatorPubKey}
		},
	}

	err := ssd.ValidateProof(proof)
	require.Equal(t, process.ErrHeadersNotSameRound, err)
}

func TestMultipleHeaderSigningDetector_ValidateProof_InvalidMarshaller_ExpectError(t *testing.T) {
	t.Parallel()

	errMarshaller := errors.New("error marshaller")
	args := generateMultipleHeaderSigningDetectorArgs()
	args.Marshaller = &mock.MarshalizerStub{
		MarshalCalled: func(_ interface{}) ([]byte, error) {
			return nil, errMarshaller
		},
	}
	ssd, _ := detector.NewMultipleHeaderSigningDetector(args)

	h1 := &block.HeaderV2{Header: &block.Header{Round: 1, PubKeysBitmap: []byte{byte(0x1)}}}
	h2 := &block.HeaderV2{Header: &block.Header{Round: 2, PubKeysBitmap: []byte{byte(0x1)}}}
	proof := &slashMocks.MultipleHeaderSigningProofStub{
		GetHeadersCalled: func([]byte) []data.HeaderHandler {
			return []data.HeaderHandler{h1, h2}
		},
		GetPubKeysCalled: func() [][]byte {
			return [][]byte{validatorPubKey}
		},
	}

	err := ssd.ValidateProof(proof)
	require.Equal(t, errMarshaller, err)
}

func TestMultipleHeaderSigningDetector_ValidateProof_SignedHeadersHaveSameHash_ExpectError(t *testing.T) {
	t.Parallel()

	args := generateMultipleHeaderSigningDetectorArgs()
	ssd, _ := detector.NewMultipleHeaderSigningDetector(args)

	h1 := &block.HeaderV2{Header: &block.Header{Round: 1, PubKeysBitmap: []byte{byte(0x1)}}}
	h2 := &block.HeaderV2{Header: &block.Header{Round: 1, PubKeysBitmap: []byte{byte(0x1)}}}
	proof := &slashMocks.MultipleHeaderSigningProofStub{
		GetHeadersCalled: func([]byte) []data.HeaderHandler {
			return []data.HeaderHandler{h1, h2}
		},
		GetPubKeysCalled: func() [][]byte {
			return [][]byte{validatorPubKey}
		},
	}

	err := ssd.ValidateProof(proof)
	require.Equal(t, process.ErrHeadersNotDifferentHashes, err)
}

func TestMultipleHeaderSigningDetector_ValidateProof_HeadersNotSignedByTheSameValidator_ExpectError(t *testing.T) {
	t.Parallel()

	args := generateMultipleHeaderSigningDetectorArgs()
	args.NodesCoordinator = &mockEpochStart.NodesCoordinatorStub{
		ComputeConsensusGroupCalled: func(_ []byte, _ uint64, _ uint32, _ uint32) ([]sharding.Validator, error) {
			return []sharding.Validator{mock.NewValidatorMock([]byte("pubKey2"))}, nil
		},
	}
	ssd, _ := detector.NewMultipleHeaderSigningDetector(args)

	h1 := &block.HeaderV2{Header: &block.Header{Round: 1, PubKeysBitmap: []byte{byte(0x1)}}}
	h2 := &block.HeaderV2{Header: &block.Header{Round: 1, PubKeysBitmap: []byte{byte(0x2)}}}
	proof := &slashMocks.MultipleHeaderSigningProofStub{
		GetHeadersCalled: func([]byte) []data.HeaderHandler {
			return []data.HeaderHandler{h1, h2}
		},
		GetPubKeysCalled: func() [][]byte {
			return [][]byte{validatorPubKey}
		},
	}

	err := ssd.ValidateProof(proof)
	require.Equal(t, process.ErrHeaderNotSignedByValidator, err)
}

func TestMultipleHeaderSigningDetector_ValidateProof_InvalidSlashLevel_ExpectError(t *testing.T) {
	t.Parallel()

	args := generateMultipleHeaderSigningDetectorArgs()
	ssd, _ := detector.NewMultipleHeaderSigningDetector(args)

	h1 := &block.HeaderV2{Header: &block.Header{Round: 1}}
	h2 := &block.HeaderV2{Header: &block.Header{Round: 1}}
	proof := &slashMocks.MultipleHeaderSigningProofStub{
		GetHeadersCalled: func([]byte) []data.HeaderHandler {
			return []data.HeaderHandler{h1, h2}
		},
		GetLevelCalled: func(pubKey []byte) coreSlash.ThreatLevel {
			return coreSlash.Zero
		},
		GetPubKeysCalled: func() [][]byte {
			return [][]byte{validatorPubKey}
		},
	}

	err := ssd.ValidateProof(proof)
	require.Equal(t, process.ErrInvalidSlashLevel, err)
}

func TestMultipleHeaderSigningDetector_CheckSignedHeaders_NotEnoughHeaders_ExpectError(t *testing.T) {
	t.Parallel()

	args := generateMultipleHeaderSigningDetectorArgs()
	ssd, _ := detector.NewMultipleHeaderSigningDetector(args)

	err := ssd.CheckSignedHeaders(validatorPubKey, slash.HeaderList{})
	require.Equal(t, process.ErrNotEnoughHeadersProvided, err)
}

func TestMultipleHeaderProposalsDetector_CheckSignedHeaders_NilHeaders_ExpectErr(t *testing.T) {
	t.Parallel()

	args := generateMultipleHeaderSigningDetectorArgs()
	sd, _ := detector.NewMultipleHeaderSigningDetector(args)

	header1 := data.HeaderHandler(nil)
	header2 := data.HeaderHandler(nil)
	header3 := data.HeaderHandler(nil)

	// All headers nil
	headers := []data.HeaderHandler{header1, header2, header3}
	err := sd.CheckSignedHeaders(validatorPubKey, headers)
	require.Equal(t, process.ErrNilHeaderHandler, err)

	// First header valid, second and third headers nil
	header1 = &block.Header{Round: 1, TimeStamp: 1, PubKeysBitmap: []byte{0x1}}
	headers = []data.HeaderHandler{header1, header2, header3}
	err = sd.CheckSignedHeaders(validatorPubKey, headers)
	require.Equal(t, process.ErrNilHeaderHandler, err)

	// First and second header valid, third header nil
	header2 = &block.Header{Round: 1, TimeStamp: 2, PubKeysBitmap: []byte{0x1}}
	headers = []data.HeaderHandler{header1, header2, header3}
	err = sd.CheckSignedHeaders(validatorPubKey, headers)
	require.Equal(t, process.ErrNilHeaderHandler, err)
}

func TestMultipleHeaderSigningDetector_SignedHeader_CannotGetConsensusGroup_ExpectFalse(t *testing.T) {
	t.Parallel()

	args := generateMultipleHeaderSigningDetectorArgs()
	args.NodesCoordinator = &mockEpochStart.NodesCoordinatorStub{
		ComputeConsensusGroupCalled: func([]byte, uint64, uint32, uint32) ([]sharding.Validator, error) {
			return nil, errors.New("error computing consensus group")
		},
	}
	ssd, _ := detector.NewMultipleHeaderSigningDetector(args)

	header := &block.Header{Round: 1}
	signedHeader := ssd.SignedHeader(validatorPubKey, header)
	require.False(t, signedHeader)
}

func TestMultipleHeaderSigningDetector_SignedHeader_ValidatorNotInConsensusGroup_ExpectFalse(t *testing.T) {
	t.Parallel()

	args := generateMultipleHeaderSigningDetectorArgs()
	args.NodesCoordinator = &mockEpochStart.NodesCoordinatorStub{
		ComputeConsensusGroupCalled: func([]byte, uint64, uint32, uint32) ([]sharding.Validator, error) {
			return []sharding.Validator{}, nil
		},
	}
	ssd, _ := detector.NewMultipleHeaderSigningDetector(args)

	header := &block.Header{Round: 1}
	signedHeader := ssd.SignedHeader(validatorPubKey, header)
	require.False(t, signedHeader)
}

func TestMultipleHeaderSigningDetector_SignedHeader_CannotVerifySignature_ExpectFalse(t *testing.T) {
	t.Parallel()

	args := generateMultipleHeaderSigningDetectorArgs()
	args.HeaderSigVerifier = &mock.HeaderSigVerifierStub{
		VerifySignatureCalled: func(data.HeaderHandler) error {
			return errors.New("cannot verify signature")
		},
	}
	ssd, _ := detector.NewMultipleHeaderSigningDetector(args)

	header := &block.Header{Round: 1}
	signedHeader := ssd.SignedHeader(validatorPubKey, header)
	require.False(t, signedHeader)
}

func generateMultipleHeaderSigningDetectorArgs() *detector.MultipleHeaderSigningDetectorArgs {
	return &detector.MultipleHeaderSigningDetectorArgs{
<<<<<<< HEAD
		RoundHashCache:             &slashMocks.HeadersCacheStub{},
		MultipleHeaderDetectorArgs: generateMockMultipleHeaderDetectorArgs(),
=======
		NodesCoordinator:           nodesCoordinator,
		RoundHandler:               &mock.RoundHandlerMock{},
		Hasher:                     &hashingMocks.HasherMock{},
		Marshaller:                 &mock.MarshalizerMock{},
		RoundValidatorHeadersCache: &slashMocks.RoundDetectorCacheStub{},
		RoundHashCache:             &slashMocks.HeadersCacheStub{},
		HeaderSigVerifier:          &mock.HeaderSigVerifierStub{},
>>>>>>> 436d80b8
	}
}<|MERGE_RESOLUTION|>--- conflicted
+++ resolved
@@ -724,17 +724,7 @@
 
 func generateMultipleHeaderSigningDetectorArgs() *detector.MultipleHeaderSigningDetectorArgs {
 	return &detector.MultipleHeaderSigningDetectorArgs{
-<<<<<<< HEAD
 		RoundHashCache:             &slashMocks.HeadersCacheStub{},
 		MultipleHeaderDetectorArgs: generateMockMultipleHeaderDetectorArgs(),
-=======
-		NodesCoordinator:           nodesCoordinator,
-		RoundHandler:               &mock.RoundHandlerMock{},
-		Hasher:                     &hashingMocks.HasherMock{},
-		Marshaller:                 &mock.MarshalizerMock{},
-		RoundValidatorHeadersCache: &slashMocks.RoundDetectorCacheStub{},
-		RoundHashCache:             &slashMocks.HeadersCacheStub{},
-		HeaderSigVerifier:          &mock.HeaderSigVerifierStub{},
->>>>>>> 436d80b8
 	}
 }