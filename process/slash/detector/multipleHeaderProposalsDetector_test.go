--- conflicted
+++ resolved
@@ -372,26 +372,19 @@
 			expectedErr: process.ErrHeadersNotDifferentHashes,
 		},
 		{
-<<<<<<< HEAD
+			args: func() (coreSlash.ThreatLevel, slash.HeaderList) {
+				h1 := &block.HeaderV2{Header: &block.Header{Round: 5, TimeStamp: 1}}
+				h2 := &block.HeaderV2{Header: &block.Header{Round: 5, TimeStamp: 2}}
+				h3 := &block.HeaderV2{Header: &block.Header{Round: 5, TimeStamp: 1}}
+				return coreSlash.High, slash.HeaderList{h1, h2, h3}
+			},
+			expectedErr: process.ErrHeadersNotDifferentHashes,
+		},
+		{
 			args: func() (coreSlash.ThreatLevel, slash.HeaderList) {
 				h1 := &block.HeaderV2{Header: &block.Header{Round: 4}}
 				h2 := &block.HeaderV2{Header: &block.Header{Round: 5}}
 				return coreSlash.Medium, slash.HeaderList{h1, h2}
-=======
-			args: func() (coreSlash.ThreatLevel, slash.HeaderInfoList) {
-				h1 := slashMocks.CreateHeaderInfoData(&block.HeaderV2{Header: &block.Header{Round: 5, TimeStamp: 1}})
-				h2 := slashMocks.CreateHeaderInfoData(&block.HeaderV2{Header: &block.Header{Round: 5, TimeStamp: 2}})
-				h3 := slashMocks.CreateHeaderInfoData(&block.HeaderV2{Header: &block.Header{Round: 5, TimeStamp: 1}})
-				return coreSlash.High, slash.HeaderInfoList{h1, h2, h3}
-			},
-			expectedErr: process.ErrHeadersNotDifferentHashes,
-		},
-		{
-			args: func() (coreSlash.ThreatLevel, slash.HeaderInfoList) {
-				h1 := slashMocks.CreateHeaderInfoData(&block.HeaderV2{Header: &block.Header{Round: 4}})
-				h2 := slashMocks.CreateHeaderInfoData(&block.HeaderV2{Header: &block.Header{Round: 5}})
-				return coreSlash.Medium, slash.HeaderInfoList{h1, h2}
->>>>>>> 436d80b8
 			},
 			expectedErr: process.ErrHeadersNotSameRound,
 		},
@@ -610,15 +603,6 @@
 
 func generateMultipleHeaderProposalDetectorArgs() *detector.MultipleHeaderProposalDetectorArgs {
 	return &detector.MultipleHeaderProposalDetectorArgs{
-<<<<<<< HEAD
 		MultipleHeaderDetectorArgs: generateMockMultipleHeaderDetectorArgs(),
-=======
-		NodesCoordinator:  nodesCoordinator,
-		RoundHandler:      &testscommon.RoundHandlerMock{},
-		Cache:             &slashMocks.RoundDetectorCacheStub{},
-		Hasher:            &hashingMocks.HasherMock{},
-		Marshaller:        &testscommon.MarshalizerMock{},
-		HeaderSigVerifier: &mock.HeaderSigVerifierStub{},
->>>>>>> 436d80b8
 	}
 }