--- conflicted
+++ resolved
@@ -12,11 +12,6 @@
 	"github.com/ElrondNetwork/elrond-go/process/mock"
 	"github.com/ElrondNetwork/elrond-go/process/slash"
 	"github.com/ElrondNetwork/elrond-go/process/slash/detector"
-<<<<<<< HEAD
-	mockSlash "github.com/ElrondNetwork/elrond-go/process/slash/mock"
-	slashCommon "github.com/ElrondNetwork/elrond-go/process/slash/testscommon"
-=======
->>>>>>> 9d6484fa
 	"github.com/ElrondNetwork/elrond-go/sharding"
 	"github.com/ElrondNetwork/elrond-go/testscommon"
 	"github.com/ElrondNetwork/elrond-go/testscommon/slashMocks"
@@ -100,7 +95,7 @@
 		},
 		&slashMocks.RoundDetectorCacheStub{})
 
-	hData := slashCommon.CreateInterceptedHeaderData(&block.Header{Round: round + detector.MaxDeltaToCurrentRound + 1, RandSeed: []byte("seed")})
+	hData := slashMocks.createInterceptedHeaderData(&block.Header{Round: round + detector.MaxDeltaToCurrentRound + 1, RandSeed: []byte("seed")})
 	res, err := sd.VerifyData(hData)
 
 	require.Nil(t, res)
@@ -142,7 +137,7 @@
 	}
 	sd, _ := detector.NewMultipleHeaderProposalsDetector(nodesCoordinator, &mock.RoundHandlerMock{}, &cache)
 
-	hData := slashCommon.CreateInterceptedHeaderData(&block.Header{Round: round, RandSeed: []byte("seed")})
+	hData := slashMocks.CreateInterceptedHeaderData(&block.Header{Round: round, RandSeed: []byte("seed")})
 	res, err := sd.VerifyData(hData)
 	require.Nil(t, res)
 	require.Equal(t, process.ErrHeadersNotDifferentHashes, err)
@@ -153,10 +148,10 @@
 
 	round := uint64(2)
 	pubKey := []byte("proposer1")
-	hData1 := slashCommon.CreateInterceptedHeaderData(&block.Header{Round: round, PrevRandSeed: []byte("seed1")})
-	hData2 := slashCommon.CreateInterceptedHeaderData(&block.Header{Round: round, PrevRandSeed: []byte("seed2")})
-	hData3 := slashCommon.CreateInterceptedHeaderData(&block.Header{Round: round, PrevRandSeed: []byte("seed3")})
-	hData4 := slashCommon.CreateInterceptedHeaderData(&block.Header{Round: round, PrevRandSeed: []byte("seed4")})
+	hData1 := slashMocks.CreateInterceptedHeaderData(&block.Header{Round: round, PrevRandSeed: []byte("seed1")})
+	hData2 := slashMocks.CreateInterceptedHeaderData(&block.Header{Round: round, PrevRandSeed: []byte("seed2")})
+	hData3 := slashMocks.CreateInterceptedHeaderData(&block.Header{Round: round, PrevRandSeed: []byte("seed3")})
+	hData4 := slashMocks.CreateInterceptedHeaderData(&block.Header{Round: round, PrevRandSeed: []byte("seed4")})
 	getCalledCt := 0
 	addCalledCt := 0
 
@@ -283,9 +278,9 @@
 		{
 			args: func() (slash.ThreatLevel, []process.InterceptedData) {
 				return slash.Medium, []process.InterceptedData{
-					slashCommon.CreateInterceptedHeaderData(&block.Header{Round: 2, RandSeed: []byte("h1")}),
-					slashCommon.CreateInterceptedHeaderData(&block.Header{Round: 2, RandSeed: []byte("h2")}),
-					slashCommon.CreateInterceptedHeaderData(&block.Header{Round: 2, RandSeed: []byte("h3")}),
+					slashMocks.CreateInterceptedHeaderData(&block.Header{Round: 2, RandSeed: []byte("h1")}),
+					slashMocks.CreateInterceptedHeaderData(&block.Header{Round: 2, RandSeed: []byte("h2")}),
+					slashMocks.CreateInterceptedHeaderData(&block.Header{Round: 2, RandSeed: []byte("h3")}),
 				}
 			},
 			expectedErr: process.ErrSlashLevelDoesNotMatchSlashType,
@@ -293,8 +288,8 @@
 		{
 			args: func() (slash.ThreatLevel, []process.InterceptedData) {
 				return slash.High, []process.InterceptedData{
-					slashCommon.CreateInterceptedHeaderData(&block.Header{Round: 2, RandSeed: []byte("h1")}),
-					slashCommon.CreateInterceptedHeaderData(&block.Header{Round: 2, RandSeed: []byte("h2")}),
+					slashMocks.CreateInterceptedHeaderData(&block.Header{Round: 2, RandSeed: []byte("h1")}),
+					slashMocks.CreateInterceptedHeaderData(&block.Header{Round: 2, RandSeed: []byte("h2")}),
 				}
 			},
 			expectedErr: process.ErrSlashLevelDoesNotMatchSlashType,
@@ -342,8 +337,8 @@
 		{
 			args: func() (slash.ThreatLevel, []process.InterceptedData) {
 				return slash.Medium, []process.InterceptedData{
-					slashCommon.CreateInterceptedHeaderData(&block.Header{Round: 5, PrevRandSeed: []byte("h1")}),
-					slashCommon.CreateInterceptedHeaderData(&block.Header{Round: 5, PrevRandSeed: []byte("h1")}),
+					slashMocks.CreateInterceptedHeaderData(&block.Header{Round: 5, PrevRandSeed: []byte("h1")}),
+					slashMocks.CreateInterceptedHeaderData(&block.Header{Round: 5, PrevRandSeed: []byte("h1")}),
 				}
 			},
 			expectedErr: process.ErrHeadersNotDifferentHashes,
@@ -351,9 +346,9 @@
 		{
 			args: func() (slash.ThreatLevel, []process.InterceptedData) {
 				return slash.High, []process.InterceptedData{
-					slashCommon.CreateInterceptedHeaderData(&block.Header{Round: 5, PrevRandSeed: []byte("h1")}),
-					slashCommon.CreateInterceptedHeaderData(&block.Header{Round: 5, PrevRandSeed: []byte("h2")}),
-					slashCommon.CreateInterceptedHeaderData(&block.Header{Round: 5, PrevRandSeed: []byte("h2")}),
+					slashMocks.CreateInterceptedHeaderData(&block.Header{Round: 5, PrevRandSeed: []byte("h1")}),
+					slashMocks.CreateInterceptedHeaderData(&block.Header{Round: 5, PrevRandSeed: []byte("h2")}),
+					slashMocks.CreateInterceptedHeaderData(&block.Header{Round: 5, PrevRandSeed: []byte("h2")}),
 				}
 			},
 			expectedErr: process.ErrHeadersNotDifferentHashes,
@@ -361,8 +356,8 @@
 		{
 			args: func() (slash.ThreatLevel, []process.InterceptedData) {
 				return slash.Medium, []process.InterceptedData{
-					slashCommon.CreateInterceptedHeaderData(&block.Header{Round: 4, PrevRandSeed: []byte("h1")}),
-					slashCommon.CreateInterceptedHeaderData(&block.Header{Round: 5, PrevRandSeed: []byte("h1")}),
+					slashMocks.CreateInterceptedHeaderData(&block.Header{Round: 4, PrevRandSeed: []byte("h1")}),
+					slashMocks.CreateInterceptedHeaderData(&block.Header{Round: 5, PrevRandSeed: []byte("h1")}),
 				}
 			},
 			expectedErr: process.ErrHeadersNotSameRound,
@@ -370,9 +365,9 @@
 		{
 			args: func() (slash.ThreatLevel, []process.InterceptedData) {
 				return slash.High, []process.InterceptedData{
-					slashCommon.CreateInterceptedHeaderData(&block.Header{Round: 4, PrevRandSeed: []byte("h1")}),
-					slashCommon.CreateInterceptedHeaderData(&block.Header{Round: 4, PrevRandSeed: []byte("h2")}),
-					slashCommon.CreateInterceptedHeaderData(&block.Header{Round: 5, PrevRandSeed: []byte("h3")}),
+					slashMocks.CreateInterceptedHeaderData(&block.Header{Round: 4, PrevRandSeed: []byte("h1")}),
+					slashMocks.CreateInterceptedHeaderData(&block.Header{Round: 4, PrevRandSeed: []byte("h2")}),
+					slashMocks.CreateInterceptedHeaderData(&block.Header{Round: 5, PrevRandSeed: []byte("h3")}),
 				}
 			},
 			expectedErr: process.ErrHeadersNotSameRound,
@@ -380,8 +375,8 @@
 		{
 			args: func() (slash.ThreatLevel, []process.InterceptedData) {
 				return slash.Medium, []process.InterceptedData{
-					slashCommon.CreateInterceptedHeaderData(&block.Header{Round: 0, PrevRandSeed: []byte("h1")}), // round ==0 && rndSeed == h1 => mock returns err
-					slashCommon.CreateInterceptedHeaderData(&block.Header{Round: 0, PrevRandSeed: []byte("h2")}),
+					slashMocks.CreateInterceptedHeaderData(&block.Header{Round: 0, PrevRandSeed: []byte("h1")}), // round ==0 && rndSeed == h1 => mock returns err
+					slashMocks.CreateInterceptedHeaderData(&block.Header{Round: 0, PrevRandSeed: []byte("h2")}),
 				}
 			},
 			expectedErr: errGetProposer,
@@ -389,8 +384,8 @@
 		{
 			args: func() (slash.ThreatLevel, []process.InterceptedData) {
 				return slash.Medium, []process.InterceptedData{
-					slashCommon.CreateInterceptedHeaderData(&block.Header{Round: 0, PrevRandSeed: []byte("h")}),
-					slashCommon.CreateInterceptedHeaderData(&block.Header{Round: 0, PrevRandSeed: []byte("h1")}),
+					slashMocks.CreateInterceptedHeaderData(&block.Header{Round: 0, PrevRandSeed: []byte("h")}),
+					slashMocks.CreateInterceptedHeaderData(&block.Header{Round: 0, PrevRandSeed: []byte("h1")}),
 				}
 			},
 			expectedErr: errGetProposer,
@@ -398,8 +393,8 @@
 		{
 			args: func() (slash.ThreatLevel, []process.InterceptedData) {
 				return slash.Medium, []process.InterceptedData{
-					slashCommon.CreateInterceptedHeaderData(&block.Header{Round: 1, PrevRandSeed: []byte("h1")}), // round == 1 && rndSeed == h1 => mock returns proposer1
-					slashCommon.CreateInterceptedHeaderData(&block.Header{Round: 1, PrevRandSeed: []byte("h2")}), // round == 1 && rndSeed == h2 => mock returns proposer2
+					slashMocks.CreateInterceptedHeaderData(&block.Header{Round: 1, PrevRandSeed: []byte("h1")}), // round == 1 && rndSeed == h1 => mock returns proposer1
+					slashMocks.CreateInterceptedHeaderData(&block.Header{Round: 1, PrevRandSeed: []byte("h2")}), // round == 1 && rndSeed == h2 => mock returns proposer2
 				}
 			},
 			expectedErr: process.ErrHeadersNotSameProposer,
@@ -407,8 +402,8 @@
 		{
 			args: func() (slash.ThreatLevel, []process.InterceptedData) {
 				return slash.Medium, []process.InterceptedData{
-					slashCommon.CreateInterceptedHeaderData(&block.Header{Round: 4, PrevRandSeed: []byte("h1")}),
-					slashCommon.CreateInterceptedHeaderData(&block.Header{Round: 4, PrevRandSeed: []byte("h2")}),
+					slashMocks.CreateInterceptedHeaderData(&block.Header{Round: 4, PrevRandSeed: []byte("h1")}),
+					slashMocks.CreateInterceptedHeaderData(&block.Header{Round: 4, PrevRandSeed: []byte("h2")}),
 				}
 			},
 			expectedErr: nil,
@@ -416,9 +411,9 @@
 		{
 			args: func() (slash.ThreatLevel, []process.InterceptedData) {
 				return slash.High, []process.InterceptedData{
-					slashCommon.CreateInterceptedHeaderData(&block.Header{Round: 5, PrevRandSeed: []byte("h1")}),
-					slashCommon.CreateInterceptedHeaderData(&block.Header{Round: 5, PrevRandSeed: []byte("h2")}),
-					slashCommon.CreateInterceptedHeaderData(&block.Header{Round: 5, PrevRandSeed: []byte("h3")}),
+					slashMocks.CreateInterceptedHeaderData(&block.Header{Round: 5, PrevRandSeed: []byte("h1")}),
+					slashMocks.CreateInterceptedHeaderData(&block.Header{Round: 5, PrevRandSeed: []byte("h2")}),
+					slashMocks.CreateInterceptedHeaderData(&block.Header{Round: 5, PrevRandSeed: []byte("h3")}),
 				}
 			},
 			expectedErr: nil,
