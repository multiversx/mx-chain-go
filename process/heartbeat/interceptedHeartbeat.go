--- conflicted
+++ resolved
@@ -128,12 +128,7 @@
 
 // String returns the most important fields as string
 func (ihb *interceptedHeartbeat) String() string {
-<<<<<<< HEAD
-	return fmt.Sprintf("version=%s, name=%s, identity=%s, nonce=%d, subtype=%d, payload=%s",
-=======
-	return fmt.Sprintf("pid=%s, version=%s, name=%s, identity=%s, nonce=%d, subtype=%d, payload=%s, pk=%s",
-		ihb.peerId.Pretty(),
->>>>>>> 8f960bd7
+	return fmt.Sprintf("version=%s, name=%s, identity=%s, nonce=%d, subtype=%d, payload=%s, pk=%s",
 		ihb.heartbeat.VersionNumber,
 		ihb.heartbeat.NodeDisplayName,
 		ihb.heartbeat.Identity,
