package transaction

import (
	"bytes"
	"errors"
	"math/big"

	"github.com/ElrondNetwork/elrond-go-logger"
	"github.com/ElrondNetwork/elrond-go/core"
	"github.com/ElrondNetwork/elrond-go/core/atomic"
	"github.com/ElrondNetwork/elrond-go/core/check"
	"github.com/ElrondNetwork/elrond-go/core/vmcommon"
	"github.com/ElrondNetwork/elrond-go/data"
	"github.com/ElrondNetwork/elrond-go/data/receipt"
	"github.com/ElrondNetwork/elrond-go/data/smartContractResult"
	"github.com/ElrondNetwork/elrond-go/data/state"
	"github.com/ElrondNetwork/elrond-go/data/transaction"
	"github.com/ElrondNetwork/elrond-go/hashing"
	"github.com/ElrondNetwork/elrond-go/marshal"
	"github.com/ElrondNetwork/elrond-go/process"
	"github.com/ElrondNetwork/elrond-go/sharding"
)

var log = logger.GetOrCreate("process/transaction")
var _ process.TransactionProcessor = (*txProcessor)(nil)

// RefundGasMessage is the message returned in the data field of a receipt,
// for move balance transactions that provide more gas than needed
const RefundGasMessage = "refundedGas"

// txProcessor implements TransactionProcessor interface and can modify account states according to a transaction
type txProcessor struct {
	*baseTxProcessor
	txFeeHandler                   process.TransactionFeeHandler
	txTypeHandler                  process.TxTypeHandler
	receiptForwarder               process.IntermediateTransactionHandler
	badTxForwarder                 process.IntermediateTransactionHandler
	argsParser                     process.ArgumentsParser
	scrForwarder                   process.IntermediateTransactionHandler
	signMarshalizer                marshal.Marshalizer
	flagRelayedTx                  atomic.Flag
	flagPenalizedTooMuchGas        atomic.Flag
	flagMetaProtection             atomic.Flag
	relayedTxEnableEpoch           uint32
	penalizedTooMuchGasEnableEpoch uint32
	metaProtectionEnableEpoch      uint32
}

// ArgsNewTxProcessor defines the arguments needed for new tx processor
type ArgsNewTxProcessor struct {
	Accounts                       state.AccountsAdapter
	Hasher                         hashing.Hasher
	PubkeyConv                     core.PubkeyConverter
	Marshalizer                    marshal.Marshalizer
	SignMarshalizer                marshal.Marshalizer
	ShardCoordinator               sharding.Coordinator
	ScProcessor                    process.SmartContractProcessor
	TxFeeHandler                   process.TransactionFeeHandler
	TxTypeHandler                  process.TxTypeHandler
	EconomicsFee                   process.FeeHandler
	ReceiptForwarder               process.IntermediateTransactionHandler
	BadTxForwarder                 process.IntermediateTransactionHandler
	ArgsParser                     process.ArgumentsParser
	ScrForwarder                   process.IntermediateTransactionHandler
	RelayedTxEnableEpoch           uint32
	PenalizedTooMuchGasEnableEpoch uint32
	MetaProtectionEnableEpoch      uint32
	EpochNotifier                  process.EpochNotifier
}

// NewTxProcessor creates a new txProcessor engine
func NewTxProcessor(args ArgsNewTxProcessor) (*txProcessor, error) {
	if check.IfNil(args.Accounts) {
		return nil, process.ErrNilAccountsAdapter
	}
	if check.IfNil(args.Hasher) {
		return nil, process.ErrNilHasher
	}
	if check.IfNil(args.PubkeyConv) {
		return nil, process.ErrNilPubkeyConverter
	}
	if check.IfNil(args.Marshalizer) {
		return nil, process.ErrNilMarshalizer
	}
	if check.IfNil(args.ShardCoordinator) {
		return nil, process.ErrNilShardCoordinator
	}
	if check.IfNil(args.ScProcessor) {
		return nil, process.ErrNilSmartContractProcessor
	}
	if check.IfNil(args.TxFeeHandler) {
		return nil, process.ErrNilUnsignedTxHandler
	}
	if check.IfNil(args.TxTypeHandler) {
		return nil, process.ErrNilTxTypeHandler
	}
	if check.IfNil(args.EconomicsFee) {
		return nil, process.ErrNilEconomicsFeeHandler
	}
	if check.IfNil(args.ReceiptForwarder) {
		return nil, process.ErrNilReceiptHandler
	}
	if check.IfNil(args.BadTxForwarder) {
		return nil, process.ErrNilBadTxHandler
	}
	if check.IfNil(args.ArgsParser) {
		return nil, process.ErrNilArgumentParser
	}
	if check.IfNil(args.ScrForwarder) {
		return nil, process.ErrNilIntermediateTransactionHandler
	}
	if check.IfNil(args.SignMarshalizer) {
		return nil, process.ErrNilMarshalizer
	}
	if check.IfNil(args.EpochNotifier) {
		return nil, process.ErrNilEpochNotifier
	}

	baseTxProcess := &baseTxProcessor{
		accounts:         args.Accounts,
		shardCoordinator: args.ShardCoordinator,
		pubkeyConv:       args.PubkeyConv,
		economicsFee:     args.EconomicsFee,
		hasher:           args.Hasher,
		marshalizer:      args.Marshalizer,
		scProcessor:      args.ScProcessor,
	}

	txProc := &txProcessor{
		baseTxProcessor:                baseTxProcess,
		txFeeHandler:                   args.TxFeeHandler,
		txTypeHandler:                  args.TxTypeHandler,
		receiptForwarder:               args.ReceiptForwarder,
		badTxForwarder:                 args.BadTxForwarder,
		argsParser:                     args.ArgsParser,
		scrForwarder:                   args.ScrForwarder,
		signMarshalizer:                args.SignMarshalizer,
		relayedTxEnableEpoch:           args.RelayedTxEnableEpoch,
		penalizedTooMuchGasEnableEpoch: args.PenalizedTooMuchGasEnableEpoch,
		metaProtectionEnableEpoch:      args.MetaProtectionEnableEpoch,
	}

	args.EpochNotifier.RegisterNotifyHandler(txProc)

	return txProc, nil
}

// ProcessTransaction modifies the account states in respect with the transaction data
func (txProc *txProcessor) ProcessTransaction(tx *transaction.Transaction) (vmcommon.ReturnCode, error) {
	if check.IfNil(tx) {
		return 0, process.ErrNilTransaction
	}

	acntSnd, acntDst, err := txProc.getAccounts(tx.SndAddr, tx.RcvAddr)
	if err != nil {
		return 0, err
	}

	process.DisplayProcessTxDetails(
		"ProcessTransaction: sender account details",
		acntSnd,
		tx,
		txProc.pubkeyConv,
	)

	txType, dstShardTxType := txProc.txTypeHandler.ComputeTransactionType(tx)
	err = txProc.checkTxValues(tx, acntSnd, acntDst, false)
	if err != nil {
		if errors.Is(err, process.ErrInsufficientFunds) {
			receiptErr := txProc.executingFailedTransaction(tx, acntSnd, err)
			if receiptErr != nil {
				// TODO: check if OK and receiptError is correct
				return 0, receiptErr
			}
		}

		if errors.Is(err, process.ErrUserNameDoesNotMatchInCrossShardTx) {
			errProcessIfErr := txProc.processIfTxErrorCrossShard(tx, err.Error())
			if errProcessIfErr != nil {
				// TODO: check if OK and errProcessIfErr is correct
				return 0, errProcessIfErr
			}
			// TODO: check if UserError and nil is correct
			return vmcommon.UserError, nil
		}
		return vmcommon.UserError, err
	}

	switch txType {
	case process.MoveBalance:
<<<<<<< HEAD
		err = txProc.processMoveBalance(tx, acntSnd, acntDst, txProc.economicsFee.ComputeMoveBalanceFee(tx))
=======
		err = txProc.processMoveBalance(tx, dstShardTxType, false)
>>>>>>> b31d2987
		if err != nil {
			return vmcommon.UserError, txProc.executeAfterFailedMoveBalanceTransaction(tx, err)
		}
		return vmcommon.Ok, err
	case process.SCDeployment:
		return txProc.processSCDeployment(tx, acntSnd)
	case process.SCInvoking:
		return txProc.processSCInvoking(tx, acntSnd, acntDst)
	case process.BuiltInFunctionCall:
		return txProc.processBuiltInFunctionCall(tx, acntSnd, acntDst)
	case process.RelayedTx:
		return txProc.processRelayedTx(tx, acntSnd, acntDst)
	}

	return vmcommon.UserError, txProc.executingFailedTransaction(tx, acntSnd, process.ErrWrongTransaction)
}

func (txProc *txProcessor) executeAfterFailedMoveBalanceTransaction(
	tx *transaction.Transaction,
	txError error,
) error {
	acntSnd, err := txProc.getAccountFromAddress(tx.SndAddr)
	if err != nil {
		return err
	}

	if txError == process.ErrInvalidMetaTransaction || txError == process.ErrAccountNotPayable {
		snapshot := txProc.accounts.JournalLen()
		var txHash []byte
		txHash, err = core.CalculateHash(txProc.marshalizer, txProc.hasher, tx)
		if err != nil {
			return err
		}

		err = txProc.scProcessor.ProcessIfError(acntSnd, txHash, tx, txError.Error(), nil, snapshot, 0)
		if err != nil {
			return err
		}

		if check.IfNil(acntSnd) {
			return nil
		}

		err = txProc.badTxForwarder.AddIntermediateTransactions([]data.TransactionHandler{tx})
		if err != nil {
			return err
		}

		return process.ErrFailedTransaction
	}

	return txError
}

func (txProc *txProcessor) executingFailedTransaction(
	tx *transaction.Transaction,
	acntSnd state.UserAccountHandler,
	txError error,
) error {
	if check.IfNil(acntSnd) {
		return nil
	}

	//TODO: for a failed transaction take all the gas fee always?
	txFee := txProc.economicsFee.ComputeTxFee(tx)
	err := acntSnd.SubFromBalance(txFee)
	if err != nil {
		return err
	}

	acntSnd.IncreaseNonce(1)
	err = txProc.badTxForwarder.AddIntermediateTransactions([]data.TransactionHandler{tx})
	if err != nil {
		return err
	}

	txHash, err := core.CalculateHash(txProc.marshalizer, txProc.hasher, tx)
	if err != nil {
		return err
	}

	rpt := &receipt.Receipt{
		Value:   big.NewInt(0).Set(txFee),
		SndAddr: tx.SndAddr,
		Data:    []byte(txError.Error()),
		TxHash:  txHash,
	}

	err = txProc.receiptForwarder.AddIntermediateTransactions([]data.TransactionHandler{rpt})
	if err != nil {
		return err
	}

	txProc.txFeeHandler.ProcessTransactionFee(txFee, big.NewInt(0), txHash)

	err = txProc.accounts.SaveAccount(acntSnd)
	if err != nil {
		return err
	}

	return process.ErrFailedTransaction
}

func (txProc *txProcessor) createReceiptWithReturnedGas(
	txHash []byte,
	tx *transaction.Transaction,
	acntSnd state.UserAccountHandler,
	moveBalanceCost *big.Int,
	totalProvided *big.Int,
	destShardTxType process.TransactionType,
	isUserTxOfRelayed bool,
) error {
<<<<<<< HEAD
	// TODO: check why no receiptWithReturnedGas if not in sender shard
	if check.IfNil(acntSnd) {
=======
	if check.IfNil(acntSnd) || isUserTxOfRelayed {
>>>>>>> b31d2987
		return nil
	}
	shouldCreateReceiptBackwardCompatible := !txProc.flagMetaProtection.IsSet() && core.IsSmartContractAddress(tx.RcvAddr)
	if destShardTxType != process.MoveBalance || shouldCreateReceiptBackwardCompatible {
		return nil
	}

<<<<<<< HEAD
	totalProvided := big.NewInt(0)
	//TODO: check if always gasPrice*gasLimit is correct. Could it be that not all was deducted like for a moveBalance?
	totalProvided.Mul(big.NewInt(0).SetUint64(tx.GasPrice), big.NewInt(0).SetUint64(tx.GasLimit))

	refundValue := big.NewInt(0).Sub(totalProvided, cost)
=======
	refundValue := big.NewInt(0).Sub(totalProvided, moveBalanceCost)
>>>>>>> b31d2987

	zero := big.NewInt(0)
	if refundValue.Cmp(zero) == 0 {
		return nil
	}

	rpt := &receipt.Receipt{
		Value:   big.NewInt(0).Set(refundValue),
		SndAddr: tx.SndAddr,
		Data:    []byte(RefundGasMessage),
		TxHash:  txHash,
	}

	err := txProc.receiptForwarder.AddIntermediateTransactions([]data.TransactionHandler{rpt})
	if err != nil {
		return err
	}

	return nil
}

func (txProc *txProcessor) processTxFee(
	tx *transaction.Transaction,
	acntSnd, acntDst state.UserAccountHandler,
	dstShardTxType process.TransactionType,
	isUserTxOfRelayed bool,
) (*big.Int, *big.Int, error) {
	if check.IfNil(acntSnd) {
		return big.NewInt(0), big.NewInt(0), nil
	}

<<<<<<< HEAD
	//TODO: just for crossShardSCCall have a different cost? What about builtInFunctions and Deploys?
	isCrossShardSCCall := check.IfNil(acntDst) && len(tx.GetData()) > 0 && core.IsSmartContractAddress(tx.GetRcvAddr())
	if isCrossShardSCCall {
		totalCost := core.SafeMul(tx.GetGasLimit(), tx.GetGasPrice())
=======
	if isUserTxOfRelayed {
		totalCost := txProc.economicsFee.ComputeFeeForProcessing(tx, tx.GasLimit)
>>>>>>> b31d2987
		err := acntSnd.SubFromBalance(totalCost)
		if err != nil {
			return nil, nil, err
		}

		if dstShardTxType == process.MoveBalance {
			return totalCost, totalCost, nil
		}

		moveBalanceGasLimit := txProc.economicsFee.ComputeGasLimit(tx)
		currentShardFee := txProc.economicsFee.ComputeFeeForProcessing(tx, moveBalanceGasLimit)
		return currentShardFee, totalCost, nil
	}

	moveBalanceFee := txProc.economicsFee.ComputeMoveBalanceFee(tx)
	isCrossShardSCCall := check.IfNil(acntDst) && len(tx.GetData()) > 0 && core.IsSmartContractAddress(tx.GetRcvAddr())
	if dstShardTxType != process.MoveBalance || (!txProc.flagMetaProtection.IsSet() && isCrossShardSCCall) {
		totalCost := txProc.economicsFee.ComputeTxFee(tx)
		err := acntSnd.SubFromBalance(totalCost)
		if err != nil {
			return nil, nil, err
		}

		return moveBalanceFee, totalCost, nil
	}

	err := acntSnd.SubFromBalance(moveBalanceFee)
	if err != nil {
		return nil, nil, err
	}

	return moveBalanceFee, moveBalanceFee, nil
}

func (txProc *txProcessor) checkIfValidTxToMetaChain(
	tx *transaction.Transaction,
	adrDst []byte,
) error {

	destShardId := txProc.shardCoordinator.ComputeId(adrDst)
	if destShardId != core.MetachainShardId {
		return nil
	}

	// it is not allowed to send transactions to metachain if those are not of type smart contract
	if len(tx.GetData()) == 0 {
		return process.ErrInvalidMetaTransaction
	}

	if txProc.flagMetaProtection.IsSet() {
		// additional check
		if tx.GasLimit < txProc.economicsFee.ComputeGasLimit(tx)+core.MinMetaTxExtraGasCost {
			return process.ErrInvalidMetaTransaction
		}
	}

	return nil
}

func (txProc *txProcessor) processMoveBalance(
	tx *transaction.Transaction,
<<<<<<< HEAD
	acntSrc, acntDst state.UserAccountHandler,
	cost *big.Int,
) error {

	txFee, err := txProc.processTxFee(tx, acntSrc, acntDst, cost)
=======
	destShardTxType process.TransactionType,
	isUserTxOfRelayed bool,
) error {

	// getAccounts returns acntSrc not nil if the adrSrc is in the node shard, the same, acntDst will be not nil
	// if adrDst is in the node shard. If an error occurs it will be signaled in err variable.
	acntSrc, acntDst, err := txProc.getAccounts(tx.SndAddr, tx.RcvAddr)
	if err != nil {
		return err
	}

	moveBalanceCost, totalCost, err := txProc.processTxFee(tx, acntSrc, acntDst, destShardTxType, isUserTxOfRelayed)
>>>>>>> b31d2987
	if err != nil {
		return err
	}

	// is sender address in node shard
	if !check.IfNil(acntSrc) {
		acntSrc.IncreaseNonce(1)
		err = acntSrc.SubFromBalance(tx.Value)
		if err != nil {
			return err
		}

		err = txProc.accounts.SaveAccount(acntSrc)
		if err != nil {
			return err
		}
	}

	isPayable, err := txProc.scProcessor.IsPayable(tx.RcvAddr)
	if err != nil {
		return err
	}
	if !isPayable {
		return process.ErrAccountNotPayable
	}

	err = txProc.checkIfValidTxToMetaChain(tx, tx.RcvAddr)
	if err != nil {
		return err
	}

	// is receiver address in node shard
	if !check.IfNil(acntDst) {
		err = acntDst.AddToBalance(tx.Value)
		if err != nil {
			return err
		}

		err = txProc.accounts.SaveAccount(acntDst)
		if err != nil {
			return err
		}
	}

	txHash, err := core.CalculateHash(txProc.marshalizer, txProc.hasher, tx)
	if err != nil {
		return err
	}

<<<<<<< HEAD
	// TODO: check if correct that gas is refunded to sender instead of relayer for relayed Txs
	// TODO: check 2 - create receiptWithReturnedGas even if we are in the senderShard?
	err = txProc.createReceiptWithReturnedGas(txHash, tx, acntSrc, cost)
=======
	err = txProc.createReceiptWithReturnedGas(txHash, tx, acntSrc, moveBalanceCost, totalCost, destShardTxType, isUserTxOfRelayed)
>>>>>>> b31d2987
	if err != nil {
		return err
	}

	txProc.txFeeHandler.ProcessTransactionFee(moveBalanceCost, big.NewInt(0), txHash)

	return nil
}

func (txProc *txProcessor) processSCDeployment(
	tx *transaction.Transaction,
	acntSrc state.UserAccountHandler,
) (vmcommon.ReturnCode, error) {
	return txProc.scProcessor.DeploySmartContract(tx, acntSrc)
}

func (txProc *txProcessor) processSCInvoking(
	tx *transaction.Transaction,
	acntSrc, acntDst state.UserAccountHandler,
) (vmcommon.ReturnCode, error) {
	return txProc.scProcessor.ExecuteSmartContractTransaction(tx, acntSrc, acntDst)
}

func (txProc *txProcessor) processBuiltInFunctionCall(
	tx *transaction.Transaction,
	acntSrc, acntDst state.UserAccountHandler,
) (vmcommon.ReturnCode, error) {
	return txProc.scProcessor.ExecuteBuiltInFunction(tx, acntSrc, acntDst)
}

func (txProc *txProcessor) processRelayedTx(
	tx *transaction.Transaction,
	relayerAcnt, acntDst state.UserAccountHandler,
) (vmcommon.ReturnCode, error) {

	_, args, err := txProc.argsParser.ParseCallData(string(tx.GetData()))
	if err != nil {
		//TODO: check if return code 0 is ok here
		return 0, err
	}

	if len(args) != 1 {
		//TODO: check if ok if the relayerAcnt is nil, not in the current shard, the transaction will fail with UserError and nil error
		//any executingFailedTransaction will actually return nil as error if senderAccount is nil
		return vmcommon.UserError, txProc.executingFailedTransaction(tx, relayerAcnt, process.ErrInvalidArguments)
	}

	if !txProc.flagRelayedTx.IsSet() {
		return vmcommon.UserError, txProc.executingFailedTransaction(tx, relayerAcnt, process.ErrRelayedTxDisabled)
	}

	userTx := &transaction.Transaction{}
	err = txProc.signMarshalizer.Unmarshal(userTx, args[0])
	if err != nil {
		return vmcommon.UserError, txProc.executingFailedTransaction(tx, relayerAcnt, err)
	}
	if !bytes.Equal(userTx.SndAddr, tx.RcvAddr) {
		return vmcommon.UserError, txProc.executingFailedTransaction(tx, relayerAcnt, process.ErrRelayedTxBeneficiaryDoesNotMatchReceiver)
	}
	//TODO: check why this check? Why can't the relayer send a bigger value?
	if userTx.Value.Cmp(tx.Value) < 0 {
		return vmcommon.UserError, txProc.executingFailedTransaction(tx, relayerAcnt, process.ErrRelayedTxValueHigherThenUserTxValue)
	}
	if userTx.GasPrice != tx.GasPrice {
		return vmcommon.UserError, txProc.executingFailedTransaction(tx, relayerAcnt, process.ErrRelayedGasPriceMissmatch)
	}

	totalFee, remainingFee, relayerFee, remainingGasLimit := txProc.computeRelayedTxFees(tx)
	//TODO: is this check really necessary? Why?
	if userTx.GasLimit != remainingGasLimit {
		return vmcommon.UserError, txProc.executingFailedTransaction(tx, relayerAcnt, process.ErrRelayedTxGasLimitMissmatch)
	}

	txHash, err := core.CalculateHash(txProc.marshalizer, txProc.hasher, tx)
	if err != nil {
		return 0, err
	}

	if !check.IfNil(relayerAcnt) {
		err = relayerAcnt.SubFromBalance(tx.GetValue())
		if err != nil {
			return 0, err
		}

		err = relayerAcnt.SubFromBalance(totalFee)
		if err != nil {
			return 0, err
		}

		relayerAcnt.IncreaseNonce(1)
		err = txProc.accounts.SaveAccount(relayerAcnt)
		if err != nil {
			return 0, err
		}

		//TODO: check if the relayerFee has the movebalance inside, or when is the -movebalance in the relayer shard
		txProc.txFeeHandler.ProcessTransactionFee(relayerFee, big.NewInt(0), txHash)
	}

	if check.IfNil(acntDst) {
		return vmcommon.Ok, nil
	}

	err = acntDst.AddToBalance(tx.GetValue())
	if err != nil {
		return 0, err
	}

	err = acntDst.AddToBalance(remainingFee)
	if err != nil {
		return 0, err
	}

	err = txProc.accounts.SaveAccount(acntDst)
	if err != nil {
		return 0, err
	}

	return txProc.processUserTx(tx, userTx, tx.Value, tx.Nonce, txHash)
}

func (txProc *txProcessor) computeRelayedTxFees(tx *transaction.Transaction) (*big.Int, *big.Int, *big.Int, uint64) {
	relayerGasLimit := txProc.economicsFee.ComputeGasLimit(tx)
	relayerFee := txProc.economicsFee.ComputeMoveBalanceFee(tx)
	totalFee := txProc.economicsFee.ComputeTxFee(tx)
	remainingFee := big.NewInt(0).Sub(totalFee, relayerFee)

	//TODO: check tx.GasLimit - relayerGasLimit to be positive
	//TODO: check remainingFee to be positive
	return totalFee, remainingFee, relayerFee, tx.GasLimit - relayerGasLimit
}

func (txProc *txProcessor) removeValueAndConsumedFeeFromUser(
	userTx *transaction.Transaction,
	relayedTxValue *big.Int,
) error {
	userAcnt, err := txProc.getAccountFromAddress(userTx.SndAddr)
	if err != nil {
		return err
	}
	if check.IfNil(userAcnt) {
		return process.ErrNilUserAccount
	}
	err = userAcnt.SubFromBalance(relayedTxValue)
	if err != nil {
		return err
	}
<<<<<<< HEAD
	//TODO: check if always the consumedFee was gasLimit*GasPrice - movebalance for example
	consumedFee := core.SafeMul(userTx.GasLimit, userTx.GasPrice)
=======
	consumedFee := txProc.economicsFee.ComputeFeeForProcessing(userTx, userTx.GasLimit)
>>>>>>> b31d2987
	err = userAcnt.SubFromBalance(consumedFee)
	if err != nil {
		return err
	}
	userAcnt.IncreaseNonce(1)

	err = txProc.accounts.SaveAccount(userAcnt)
	if err != nil {
		return err
	}

	return nil
}

func (txProc *txProcessor) takeMoveBalanceCostOutOfUser(
	userTx *transaction.Transaction,
	userAcc state.UserAccountHandler,
) error {
	moveBalanceCost := txProc.economicsFee.ComputeMoveBalanceFee(userTx)
	return userAcc.SubFromBalance(moveBalanceCost)
}

func (txProc *txProcessor) processUserTx(
	originalTx *transaction.Transaction,
	userTx *transaction.Transaction,
	relayedTxValue *big.Int,
	relayedNonce uint64,
	txHash []byte,
) (vmcommon.ReturnCode, error) {

	acntSnd, acntDst, err := txProc.getAccounts(userTx.SndAddr, userTx.RcvAddr)
	if err != nil {
		return 0, err
	}

<<<<<<< HEAD
	relayerAdr := originalTx.SndAddr
	txType := txProc.txTypeHandler.ComputeTransactionType(userTx)
	err = txProc.checkTxValues(userTx, acntSnd, acntDst)
=======
	txType, dstShardTxType := txProc.txTypeHandler.ComputeTransactionType(userTx)
	err = txProc.checkTxValues(userTx, acntSnd, acntDst, true)
>>>>>>> b31d2987
	if err != nil {
		errRemove := txProc.removeValueAndConsumedFeeFromUser(userTx, relayedTxValue)
		if errRemove != nil {
			return vmcommon.UserError, errRemove
		}
		return vmcommon.UserError, txProc.executeFailedRelayedTransaction(
			userTx,
			relayerAdr,
			relayedTxValue,
			relayedNonce,
			originalTx,
			txHash,
			err.Error())
	}
<<<<<<< HEAD
	// TODO: check if there is no problem with hashing a new SCR and not the previous transaction. Are the hashes equal?
	scrFromTx := txProc.makeSCRFromUserTx(userTx, relayerAdr, relayedTxValue, txHash)
=======

	scrFromTx, err := txProc.makeSCRFromUserTx(userTx, relayerAdr, relayedTxValue, txHash)
	if err != nil {
		return 0, err
	}
>>>>>>> b31d2987

	returnCode := vmcommon.Ok
	switch txType {
	case process.MoveBalance:
<<<<<<< HEAD
		err = txProc.processMoveBalance(userTx, acntSnd, acntDst, txProc.getUserTxCost(userTx, txHash, txType))
=======
		err = txProc.processMoveBalance(userTx, dstShardTxType, true)
>>>>>>> b31d2987
	case process.SCDeployment:
		err = txProc.takeMoveBalanceCostOutOfUser(userTx, acntSnd)
		if err != nil {
			break
		}

		returnCode, err = txProc.scProcessor.DeploySmartContract(scrFromTx, acntSnd)
	case process.SCInvoking:
		err = txProc.takeMoveBalanceCostOutOfUser(userTx, acntSnd)
		if err != nil {
			break
		}

		returnCode, err = txProc.scProcessor.ExecuteSmartContractTransaction(scrFromTx, acntSnd, acntDst)
	case process.BuiltInFunctionCall:
<<<<<<< HEAD
		//TODO: where does the userTxValue get back to the sender/relayer?
=======
		err = txProc.takeMoveBalanceCostOutOfUser(userTx, acntSnd)
		if err != nil {
			break
		}

>>>>>>> b31d2987
		returnCode, err = txProc.scProcessor.ExecuteBuiltInFunction(scrFromTx, acntSnd, acntDst)
	default:
		err = process.ErrWrongTransaction
		errRemove := txProc.removeValueAndConsumedFeeFromUser(userTx, relayedTxValue)
		if errRemove != nil {
			return vmcommon.UserError, errRemove
		}
		return vmcommon.UserError, txProc.executeFailedRelayedTransaction(
			userTx,
			relayerAdr,
			relayedTxValue,
			relayedNonce,
			originalTx,
			txHash,
			err.Error())
	}

	// TODO: check why executeFailedRelay just for these 2 cases? What happens if moveBalance fails in the senderShard
	// TODO: or in the destinationShard if the SC is notPayable
	if errors.Is(err, process.ErrInvalidMetaTransaction) || errors.Is(err, process.ErrAccountNotPayable) {
		return vmcommon.UserError, txProc.executeFailedRelayedTransaction(
			userTx,
			relayerAdr,
			relayedTxValue,
			relayedNonce,
			originalTx,
			txHash,
			err.Error())
	}

	if err != nil {
		log.Error("processUserTx", "error", err)
		return vmcommon.ExecutionFailed, err
	}

	// no need to add the smart contract result From TX to the intermediate transactions in case of error
	// returning value is resolved inside smart contract processor or above by executeFailedRelayedTransaction
	if returnCode != vmcommon.Ok {
		return returnCode, nil
	}

	err = txProc.scrForwarder.AddIntermediateTransactions([]data.TransactionHandler{scrFromTx})
	if err != nil {
		return 0, err
	}

	return vmcommon.Ok, nil
}

<<<<<<< HEAD
func (txProc *txProcessor) getUserTxCost(
	userTx *transaction.Transaction,
	userTxHash []byte,
	userTxType process.TransactionType,
) *big.Int {
	if !txProc.flagPenalizedTooMuchGas.IsSet() {
		return txProc.economicsFee.ComputeMoveBalanceFee(userTx)
	}

	isCrossTxWithMoveBalance := userTxType == process.MoveBalance && txProc.isCrossTxFromMe(userTx.SndAddr, userTx.RcvAddr)
	if isCrossTxWithMoveBalance {
		gasUsed := txProc.economicsFee.ComputeGasLimit(userTx)
		isTooMuchGasProvided := userTx.GasLimit > gasUsed*process.MaxGasFeeHigherFactorAccepted
		if isTooMuchGasProvided {
			log.Trace("txProcessor.getUserTxCost: too much gas provided",
				"hash", userTxHash,
				"nonce", userTx.GetNonce(),
				"value", userTx.GetValue(),
				"sender", userTx.GetSndAddr(),
				"receiver", userTx.GetRcvAddr(),
				"gas limit", userTx.GetGasLimit(),
				"gas price", userTx.GetGasPrice(),
				"gas provided", userTx.GasLimit,
				"gas remained", userTx.GasLimit-gasUsed,
				"gas used", gasUsed,
			)

			// TODO: always use all the gas?
			return big.NewInt(0).Mul(big.NewInt(0).SetUint64(userTx.GasPrice), big.NewInt(0).SetUint64(userTx.GasLimit))
		}
	}

	return txProc.economicsFee.ComputeMoveBalanceFee(userTx)
}

=======
>>>>>>> b31d2987
func (txProc *baseTxProcessor) isCrossTxFromMe(adrSrc, adrDst []byte) bool {
	shardForSrc := txProc.shardCoordinator.ComputeId(adrSrc)
	shardForDst := txProc.shardCoordinator.ComputeId(adrDst)
	shardForCurrentNode := txProc.shardCoordinator.SelfId()

	srcInShard := shardForSrc == shardForCurrentNode
	dstInShard := shardForDst == shardForCurrentNode

	return srcInShard && !dstInShard
}

func (txProc *txProcessor) makeSCRFromUserTx(
	tx *transaction.Transaction,
	relayerAdr []byte,
	relayedTxValue *big.Int,
	txHash []byte,
) (*smartContractResult.SmartContractResult, error) {
	scr := &smartContractResult.SmartContractResult{
		Nonce:          tx.Nonce,
		Value:          tx.Value,
		RcvAddr:        tx.RcvAddr,
		SndAddr:        tx.SndAddr,
		RelayerAddr:    relayerAdr,
		RelayedValue:   big.NewInt(0).Set(relayedTxValue),
		Data:           tx.Data,
		PrevTxHash:     txHash,
		OriginalTxHash: txHash,
		GasLimit:       tx.GasLimit,
		GasPrice:       tx.GasPrice,
		CallType:       vmcommon.DirectCall,
	}

	var err error
	scr.GasLimit, err = core.SafeSubUint64(scr.GasLimit, txProc.economicsFee.ComputeGasLimit(tx))
	if err != nil {
		return nil, err
	}

	return scr, nil
}

func (txProc *txProcessor) executeFailedRelayedTransaction(
	userTx *transaction.Transaction,
	relayerAdr []byte,
	relayedTxValue *big.Int,
	relayedNonce uint64,
	originalTx *transaction.Transaction,
	originalTxHash []byte,
	errorMsg string,
) error {
	scrForRelayer := &smartContractResult.SmartContractResult{
		Nonce:          relayedNonce,
		Value:          big.NewInt(0).Set(relayedTxValue),
		RcvAddr:        relayerAdr,
		SndAddr:        userTx.SndAddr,
		PrevTxHash:     originalTxHash,
		OriginalTxHash: originalTxHash,
		ReturnMessage:  []byte(errorMsg),
	}

	relayerAcnt, err := txProc.getAccountFromAddress(relayerAdr)
	if err != nil {
		return err
	}

	err = txProc.scrForwarder.AddIntermediateTransactions([]data.TransactionHandler{scrForRelayer})
	if err != nil {
		return err
	}

<<<<<<< HEAD
	//TODO: check if the totalFee can be smaller, in case of a moveBalance for example
	totalFee := core.SafeMul(userTx.GetGasPrice(), userTx.GetGasLimit())
=======
	totalFee := txProc.economicsFee.ComputeFeeForProcessing(userTx, userTx.GasLimit)
>>>>>>> b31d2987
	senderShardID := txProc.shardCoordinator.ComputeId(userTx.SndAddr)
	if senderShardID != txProc.shardCoordinator.SelfId() {
		// TODO: check what this does, if the sender is not here, process everything without the moveBalance here?
		totalFee.Sub(totalFee, txProc.economicsFee.ComputeMoveBalanceFee(userTx))
	}

	//TODO: check if this was not processed again in the processRelayedTx
	txProc.txFeeHandler.ProcessTransactionFee(totalFee, big.NewInt(0), originalTxHash)

	if !check.IfNil(relayerAcnt) {
		err = relayerAcnt.AddToBalance(scrForRelayer.Value)
		if err != nil {
			return err
		}

		err = txProc.badTxForwarder.AddIntermediateTransactions([]data.TransactionHandler{originalTx})
		if err != nil {
			return err
		}

		err = txProc.accounts.SaveAccount(relayerAcnt)
		if err != nil {
			return err
		}

		return process.ErrFailedTransaction
	}

	return nil
}

// EpochConfirmed is called whenever a new epoch is confirmed
func (txProc *txProcessor) EpochConfirmed(epoch uint32) {
	txProc.flagRelayedTx.Toggle(epoch >= txProc.relayedTxEnableEpoch)
	log.Debug("txProcessor: relayed transactions", "enabled", txProc.flagRelayedTx.IsSet())

	txProc.flagPenalizedTooMuchGas.Toggle(epoch >= txProc.penalizedTooMuchGasEnableEpoch)
	log.Debug("txProcessor: penalized too much gas", "enabled", txProc.flagPenalizedTooMuchGas.IsSet())

	txProc.flagMetaProtection.Toggle(epoch >= txProc.metaProtectionEnableEpoch)
	log.Debug("txProcessor: meta protection", "enabled", txProc.flagMetaProtection.IsSet())
}

// IsInterfaceNil returns true if there is no value under the interface
func (txProc *txProcessor) IsInterfaceNil() bool {
	return txProc == nil
}<|MERGE_RESOLUTION|>--- conflicted
+++ resolved
@@ -188,11 +188,7 @@
 
 	switch txType {
 	case process.MoveBalance:
-<<<<<<< HEAD
-		err = txProc.processMoveBalance(tx, acntSnd, acntDst, txProc.economicsFee.ComputeMoveBalanceFee(tx))
-=======
-		err = txProc.processMoveBalance(tx, dstShardTxType, false)
->>>>>>> b31d2987
+		err = txProc.processMoveBalance(tx, acntSnd, acntDst, dstShardTxType, false)
 		if err != nil {
 			return vmcommon.UserError, txProc.executeAfterFailedMoveBalanceTransaction(tx, err)
 		}
@@ -305,12 +301,8 @@
 	destShardTxType process.TransactionType,
 	isUserTxOfRelayed bool,
 ) error {
-<<<<<<< HEAD
 	// TODO: check why no receiptWithReturnedGas if not in sender shard
-	if check.IfNil(acntSnd) {
-=======
 	if check.IfNil(acntSnd) || isUserTxOfRelayed {
->>>>>>> b31d2987
 		return nil
 	}
 	shouldCreateReceiptBackwardCompatible := !txProc.flagMetaProtection.IsSet() && core.IsSmartContractAddress(tx.RcvAddr)
@@ -318,15 +310,8 @@
 		return nil
 	}
 
-<<<<<<< HEAD
-	totalProvided := big.NewInt(0)
 	//TODO: check if always gasPrice*gasLimit is correct. Could it be that not all was deducted like for a moveBalance?
-	totalProvided.Mul(big.NewInt(0).SetUint64(tx.GasPrice), big.NewInt(0).SetUint64(tx.GasLimit))
-
-	refundValue := big.NewInt(0).Sub(totalProvided, cost)
-=======
 	refundValue := big.NewInt(0).Sub(totalProvided, moveBalanceCost)
->>>>>>> b31d2987
 
 	zero := big.NewInt(0)
 	if refundValue.Cmp(zero) == 0 {
@@ -358,15 +343,8 @@
 		return big.NewInt(0), big.NewInt(0), nil
 	}
 
-<<<<<<< HEAD
-	//TODO: just for crossShardSCCall have a different cost? What about builtInFunctions and Deploys?
-	isCrossShardSCCall := check.IfNil(acntDst) && len(tx.GetData()) > 0 && core.IsSmartContractAddress(tx.GetRcvAddr())
-	if isCrossShardSCCall {
-		totalCost := core.SafeMul(tx.GetGasLimit(), tx.GetGasPrice())
-=======
 	if isUserTxOfRelayed {
 		totalCost := txProc.economicsFee.ComputeFeeForProcessing(tx, tx.GasLimit)
->>>>>>> b31d2987
 		err := acntSnd.SubFromBalance(totalCost)
 		if err != nil {
 			return nil, nil, err
@@ -381,6 +359,7 @@
 		return currentShardFee, totalCost, nil
 	}
 
+	//TODO: just for crossShardSCCall have a different cost? What about builtInFunctions and Deploys?
 	moveBalanceFee := txProc.economicsFee.ComputeMoveBalanceFee(tx)
 	isCrossShardSCCall := check.IfNil(acntDst) && len(tx.GetData()) > 0 && core.IsSmartContractAddress(tx.GetRcvAddr())
 	if dstShardTxType != process.MoveBalance || (!txProc.flagMetaProtection.IsSet() && isCrossShardSCCall) {
@@ -428,26 +407,12 @@
 
 func (txProc *txProcessor) processMoveBalance(
 	tx *transaction.Transaction,
-<<<<<<< HEAD
 	acntSrc, acntDst state.UserAccountHandler,
-	cost *big.Int,
-) error {
-
-	txFee, err := txProc.processTxFee(tx, acntSrc, acntDst, cost)
-=======
 	destShardTxType process.TransactionType,
 	isUserTxOfRelayed bool,
 ) error {
 
-	// getAccounts returns acntSrc not nil if the adrSrc is in the node shard, the same, acntDst will be not nil
-	// if adrDst is in the node shard. If an error occurs it will be signaled in err variable.
-	acntSrc, acntDst, err := txProc.getAccounts(tx.SndAddr, tx.RcvAddr)
-	if err != nil {
-		return err
-	}
-
 	moveBalanceCost, totalCost, err := txProc.processTxFee(tx, acntSrc, acntDst, destShardTxType, isUserTxOfRelayed)
->>>>>>> b31d2987
 	if err != nil {
 		return err
 	}
@@ -497,13 +462,9 @@
 		return err
 	}
 
-<<<<<<< HEAD
 	// TODO: check if correct that gas is refunded to sender instead of relayer for relayed Txs
 	// TODO: check 2 - create receiptWithReturnedGas even if we are in the senderShard?
-	err = txProc.createReceiptWithReturnedGas(txHash, tx, acntSrc, cost)
-=======
 	err = txProc.createReceiptWithReturnedGas(txHash, tx, acntSrc, moveBalanceCost, totalCost, destShardTxType, isUserTxOfRelayed)
->>>>>>> b31d2987
 	if err != nil {
 		return err
 	}
@@ -651,12 +612,8 @@
 	if err != nil {
 		return err
 	}
-<<<<<<< HEAD
 	//TODO: check if always the consumedFee was gasLimit*GasPrice - movebalance for example
-	consumedFee := core.SafeMul(userTx.GasLimit, userTx.GasPrice)
-=======
 	consumedFee := txProc.economicsFee.ComputeFeeForProcessing(userTx, userTx.GasLimit)
->>>>>>> b31d2987
 	err = userAcnt.SubFromBalance(consumedFee)
 	if err != nil {
 		return err
@@ -692,14 +649,9 @@
 		return 0, err
 	}
 
-<<<<<<< HEAD
 	relayerAdr := originalTx.SndAddr
-	txType := txProc.txTypeHandler.ComputeTransactionType(userTx)
-	err = txProc.checkTxValues(userTx, acntSnd, acntDst)
-=======
 	txType, dstShardTxType := txProc.txTypeHandler.ComputeTransactionType(userTx)
 	err = txProc.checkTxValues(userTx, acntSnd, acntDst, true)
->>>>>>> b31d2987
 	if err != nil {
 		errRemove := txProc.removeValueAndConsumedFeeFromUser(userTx, relayedTxValue)
 		if errRemove != nil {
@@ -714,25 +666,16 @@
 			txHash,
 			err.Error())
 	}
-<<<<<<< HEAD
 	// TODO: check if there is no problem with hashing a new SCR and not the previous transaction. Are the hashes equal?
-	scrFromTx := txProc.makeSCRFromUserTx(userTx, relayerAdr, relayedTxValue, txHash)
-=======
-
 	scrFromTx, err := txProc.makeSCRFromUserTx(userTx, relayerAdr, relayedTxValue, txHash)
 	if err != nil {
 		return 0, err
 	}
->>>>>>> b31d2987
 
 	returnCode := vmcommon.Ok
 	switch txType {
 	case process.MoveBalance:
-<<<<<<< HEAD
-		err = txProc.processMoveBalance(userTx, acntSnd, acntDst, txProc.getUserTxCost(userTx, txHash, txType))
-=======
-		err = txProc.processMoveBalance(userTx, dstShardTxType, true)
->>>>>>> b31d2987
+		err = txProc.processMoveBalance(userTx, acntSnd, acntDst, dstShardTxType, true)
 	case process.SCDeployment:
 		err = txProc.takeMoveBalanceCostOutOfUser(userTx, acntSnd)
 		if err != nil {
@@ -748,15 +691,12 @@
 
 		returnCode, err = txProc.scProcessor.ExecuteSmartContractTransaction(scrFromTx, acntSnd, acntDst)
 	case process.BuiltInFunctionCall:
-<<<<<<< HEAD
+		err = txProc.takeMoveBalanceCostOutOfUser(userTx, acntSnd)
+		if err != nil {
+			break
+		}
+
 		//TODO: where does the userTxValue get back to the sender/relayer?
-=======
-		err = txProc.takeMoveBalanceCostOutOfUser(userTx, acntSnd)
-		if err != nil {
-			break
-		}
-
->>>>>>> b31d2987
 		returnCode, err = txProc.scProcessor.ExecuteBuiltInFunction(scrFromTx, acntSnd, acntDst)
 	default:
 		err = process.ErrWrongTransaction
@@ -806,44 +746,6 @@
 	return vmcommon.Ok, nil
 }
 
-<<<<<<< HEAD
-func (txProc *txProcessor) getUserTxCost(
-	userTx *transaction.Transaction,
-	userTxHash []byte,
-	userTxType process.TransactionType,
-) *big.Int {
-	if !txProc.flagPenalizedTooMuchGas.IsSet() {
-		return txProc.economicsFee.ComputeMoveBalanceFee(userTx)
-	}
-
-	isCrossTxWithMoveBalance := userTxType == process.MoveBalance && txProc.isCrossTxFromMe(userTx.SndAddr, userTx.RcvAddr)
-	if isCrossTxWithMoveBalance {
-		gasUsed := txProc.economicsFee.ComputeGasLimit(userTx)
-		isTooMuchGasProvided := userTx.GasLimit > gasUsed*process.MaxGasFeeHigherFactorAccepted
-		if isTooMuchGasProvided {
-			log.Trace("txProcessor.getUserTxCost: too much gas provided",
-				"hash", userTxHash,
-				"nonce", userTx.GetNonce(),
-				"value", userTx.GetValue(),
-				"sender", userTx.GetSndAddr(),
-				"receiver", userTx.GetRcvAddr(),
-				"gas limit", userTx.GetGasLimit(),
-				"gas price", userTx.GetGasPrice(),
-				"gas provided", userTx.GasLimit,
-				"gas remained", userTx.GasLimit-gasUsed,
-				"gas used", gasUsed,
-			)
-
-			// TODO: always use all the gas?
-			return big.NewInt(0).Mul(big.NewInt(0).SetUint64(userTx.GasPrice), big.NewInt(0).SetUint64(userTx.GasLimit))
-		}
-	}
-
-	return txProc.economicsFee.ComputeMoveBalanceFee(userTx)
-}
-
-=======
->>>>>>> b31d2987
 func (txProc *baseTxProcessor) isCrossTxFromMe(adrSrc, adrDst []byte) bool {
 	shardForSrc := txProc.shardCoordinator.ComputeId(adrSrc)
 	shardForDst := txProc.shardCoordinator.ComputeId(adrDst)
@@ -914,12 +816,8 @@
 		return err
 	}
 
-<<<<<<< HEAD
 	//TODO: check if the totalFee can be smaller, in case of a moveBalance for example
-	totalFee := core.SafeMul(userTx.GetGasPrice(), userTx.GetGasLimit())
-=======
 	totalFee := txProc.economicsFee.ComputeFeeForProcessing(userTx, userTx.GasLimit)
->>>>>>> b31d2987
 	senderShardID := txProc.shardCoordinator.ComputeId(userTx.SndAddr)
 	if senderShardID != txProc.shardCoordinator.SelfId() {
 		// TODO: check what this does, if the sender is not here, process everything without the moveBalance here?
