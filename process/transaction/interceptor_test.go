package transaction_test

import (
	"bytes"
	"math/big"
	"testing"

	"github.com/ElrondNetwork/elrond-go-sandbox/crypto"
	"github.com/ElrondNetwork/elrond-go-sandbox/data/state"
	"github.com/ElrondNetwork/elrond-go-sandbox/process"
	"github.com/ElrondNetwork/elrond-go-sandbox/process/mock"
	"github.com/ElrondNetwork/elrond-go-sandbox/process/transaction"
	"github.com/stretchr/testify/assert"
	"github.com/pkg/errors"
)

//------- NewTxInterceptor

func TestNewTxInterceptor_NilMarshalizerShouldErr(t *testing.T) {
	t.Parallel()

	txPool := &mock.ShardedDataStub{}
	addrConv := &mock.AddressConverterMock{}
	keyGen := &mock.SingleSignKeyGenMock{}
	oneSharder := mock.NewOneShardCoordinatorMock()
	storer := &mock.StorerStub{}
	signer := &mock.SignerMock{}

	txi, err := transaction.NewTxInterceptor(
		nil,
		txPool,
		storer,
		addrConv,
		mock.HasherMock{},
		signer,
		keyGen,
		oneSharder)

	assert.Equal(t, process.ErrNilMarshalizer, err)
	assert.Nil(t, txi)
}

func TestNewTxInterceptor_NilTransactionPoolShouldErr(t *testing.T) {
	t.Parallel()

	addrConv := &mock.AddressConverterMock{}
	keyGen := &mock.SingleSignKeyGenMock{}
	oneSharder := mock.NewOneShardCoordinatorMock()
	storer := &mock.StorerStub{}
	signer := &mock.SignerMock{}

	txi, err := transaction.NewTxInterceptor(
		&mock.MarshalizerMock{},
		nil,
		storer,
		addrConv,
		mock.HasherMock{},
		signer,
		keyGen,
		oneSharder)

	assert.Equal(t, process.ErrNilTxDataPool, err)
	assert.Nil(t, txi)
}

func TestNewTxInterceptor_NilStorerShouldErr(t *testing.T) {
	t.Parallel()

	txPool := &mock.ShardedDataStub{}
	addrConv := &mock.AddressConverterMock{}
	keyGen := &mock.SingleSignKeyGenMock{}
	oneSharder := mock.NewOneShardCoordinatorMock()
	signer := &mock.SignerMock{}

	txi, err := transaction.NewTxInterceptor(
		&mock.MarshalizerMock{},
		txPool,
		nil,
		addrConv,
		mock.HasherMock{},
		signer,
		keyGen,
		oneSharder)

	assert.Equal(t, process.ErrNilTxStorage, err)
	assert.Nil(t, txi)
}

func TestNewTxInterceptor_NilAddressConverterShouldErr(t *testing.T) {
	t.Parallel()

	txPool := &mock.ShardedDataStub{}
	keyGen := &mock.SingleSignKeyGenMock{}
	oneSharder := mock.NewOneShardCoordinatorMock()
	storer := &mock.StorerStub{}
	signer := &mock.SignerMock{}

	txi, err := transaction.NewTxInterceptor(
		&mock.MarshalizerMock{},
		txPool,
		storer,
		nil,
		mock.HasherMock{},
		signer,
		keyGen,
		oneSharder)

	assert.Equal(t, process.ErrNilAddressConverter, err)
	assert.Nil(t, txi)
}

func TestNewTxInterceptor_NilHasherShouldErr(t *testing.T) {
	t.Parallel()

	txPool := &mock.ShardedDataStub{}
	addrConv := &mock.AddressConverterMock{}
	keyGen := &mock.SingleSignKeyGenMock{}
	oneSharder := mock.NewOneShardCoordinatorMock()
	storer := &mock.StorerStub{}
	signer := &mock.SignerMock{}

	txi, err := transaction.NewTxInterceptor(
		&mock.MarshalizerMock{},
		txPool,
		storer,
		addrConv,
		nil,
		signer,
		keyGen,
		oneSharder)

	assert.Equal(t, process.ErrNilHasher, err)
	assert.Nil(t, txi)
}

func TestNewTxInterceptor_NilSignerShouldErr(t *testing.T) {
	t.Parallel()

	interceptor := &mock.InterceptorStub{}
	txPool := &mock.ShardedDataStub{}
	addrConv := &mock.AddressConverterMock{}
	keyGen := &mock.SingleSignKeyGenMock{}
	oneSharder := mock.NewOneShardCoordinatorMock()
	storer := &mock.StorerStub{}

	txi, err := transaction.NewTxInterceptor(
		interceptor,
		txPool,
		storer,
		addrConv,
		mock.HasherMock{},
		nil,
		keyGen,
		oneSharder)

	assert.Equal(t, process.ErrNilSingleSigner, err)
	assert.Nil(t, txi)
}

func TestNewTxInterceptor_NilKeyGenShouldErr(t *testing.T) {
	t.Parallel()

	txPool := &mock.ShardedDataStub{}
	addrConv := &mock.AddressConverterMock{}
	oneSharder := mock.NewOneShardCoordinatorMock()
	storer := &mock.StorerStub{}
	signer := &mock.SignerMock{}

	txi, err := transaction.NewTxInterceptor(
		&mock.MarshalizerMock{},
		txPool,
		storer,
		addrConv,
		mock.HasherMock{},
		signer,
		nil,
		oneSharder)

	assert.Equal(t, process.ErrNilKeyGen, err)
	assert.Nil(t, txi)
}

func TestNewTxInterceptor_NilShardCoordinatorShouldErr(t *testing.T) {
	t.Parallel()

	txPool := &mock.ShardedDataStub{}
	addrConv := &mock.AddressConverterMock{}
	keyGen := &mock.SingleSignKeyGenMock{}
	storer := &mock.StorerStub{}
	signer := &mock.SignerMock{}

	txi, err := transaction.NewTxInterceptor(
		&mock.MarshalizerMock{},
		txPool,
		storer,
		addrConv,
		mock.HasherMock{},
		signer,
		keyGen,
		nil)

	assert.Equal(t, process.ErrNilShardCoordinator, err)
	assert.Nil(t, txi)
}

func TestNewTxInterceptor_OkValsShouldWork(t *testing.T) {
	t.Parallel()

	txPool := &mock.ShardedDataStub{}
	addrConv := &mock.AddressConverterMock{}
	keyGen := &mock.SingleSignKeyGenMock{}
	oneSharder := mock.NewOneShardCoordinatorMock()
	storer := &mock.StorerStub{}
	signer := &mock.SignerMock{}

	txi, err := transaction.NewTxInterceptor(
		&mock.MarshalizerMock{},
		txPool,
		storer,
		addrConv,
		mock.HasherMock{},
		signer,
		keyGen,
		oneSharder)

	assert.Nil(t, err)
	assert.NotNil(t, txi)
}

//------- Validate

func TestTransactionInterceptor_ValidateNilMesssageShouldErr(t *testing.T) {
	t.Parallel()

	txPool := &mock.ShardedDataStub{}
	addrConv := &mock.AddressConverterMock{}
	keyGen := &mock.SingleSignKeyGenMock{}
	oneSharder := mock.NewOneShardCoordinatorMock()
	storer := &mock.StorerStub{}
	signer := &mock.SignerMock{}

	txi, _ := transaction.NewTxInterceptor(
		&mock.MarshalizerMock{},
		txPool,
		storer,
		addrConv,
		mock.HasherMock{},
		signer,
		keyGen,
		oneSharder)

	assert.Equal(t, process.ErrNilMessage, txi.Validate(nil))
}

func TestTransactionInterceptor_ValidateMilMessageDataShouldErr(t *testing.T) {
	t.Parallel()

	txPool := &mock.ShardedDataStub{}
	addrConv := &mock.AddressConverterMock{}
	keyGen := &mock.SingleSignKeyGenMock{}
	oneSharder := mock.NewOneShardCoordinatorMock()
	storer := &mock.StorerStub{}
	signer := &mock.SignerMock{}

	txi, _ := transaction.NewTxInterceptor(
		&mock.MarshalizerMock{},
		txPool,
		storer,
		addrConv,
		mock.HasherMock{},
		signer,
		keyGen,
		oneSharder)

	msg := &mock.P2PMessageMock{}

	assert.Equal(t, process.ErrNilDataToProcess, txi.Validate(msg))
}

func TestTransactionInterceptor_ValidateMarshalizerFailsAtUnmarshalingShouldErr(t *testing.T) {
	t.Parallel()

	errMarshalizer := errors.New("marshalizer error")

	txPool := &mock.ShardedDataStub{}
	addrConv := &mock.AddressConverterMock{}
	keyGen := &mock.SingleSignKeyGenMock{}
	oneSharder := mock.NewOneShardCoordinatorMock()
	storer := &mock.StorerStub{}
	signer := &mock.SignerMock{}

	txi, _ := transaction.NewTxInterceptor(
		&mock.MarshalizerStub{
			UnmarshalCalled: func(obj interface{}, buff []byte) error {
				return errMarshalizer
			},
		},
		txPool,
		storer,
		addrConv,
		mock.HasherMock{},
		signer,
		keyGen,
		oneSharder)

<<<<<<< HEAD
	msg := &mock.P2PMessageMock{
		DataField: make([]byte, 0),
	}
=======
	txNewer := transaction.NewInterceptedTransaction(signer)
	txNewer.Signature = make([]byte, 0)
	txNewer.Challenge = make([]byte, 0)
	txNewer.RcvAddr = make([]byte, 0)
	txNewer.SndAddr = make([]byte, 0)
>>>>>>> 8afb5b0d

	assert.Equal(t, errMarshalizer, txi.Validate(msg))
}

func TestTransactionInterceptor_ValidateMarshalizerFailsAtMarshalingShouldErr(t *testing.T) {
	t.Parallel()

	errMarshalizer := errors.New("marshalizer error")

	txPool := &mock.ShardedDataStub{}
	addrConv := &mock.AddressConverterMock{}
	keyGen := &mock.SingleSignKeyGenMock{}
	oneSharder := mock.NewOneShardCoordinatorMock()
	storer := &mock.StorerStub{}
	signer := &mock.SignerMock{}

	txi, _ := transaction.NewTxInterceptor(
		&mock.MarshalizerStub{
			UnmarshalCalled: func(obj interface{}, buff []byte) error {
				return nil
			},
			MarshalCalled: func(obj interface{}) (bytes []byte, e error) {
				return nil, errMarshalizer
			},
		},
		txPool,
		storer,
		addrConv,
		mock.HasherMock{},
		signer,
		keyGen,
		oneSharder)

<<<<<<< HEAD
	msg := &mock.P2PMessageMock{
		DataField: make([]byte, 0),
	}
=======
	txNewer := transaction.NewInterceptedTransaction(signer)
	txNewer.Signature = nil
	txNewer.Challenge = make([]byte, 0)
	txNewer.RcvAddr = make([]byte, 0)
	txNewer.SndAddr = make([]byte, 0)
>>>>>>> 8afb5b0d

	assert.Equal(t, errMarshalizer, txi.Validate(msg))
}

func TestTransactionInterceptor_ValidateIntegrityFailedShouldErr(t *testing.T) {
	t.Parallel()

	marshalizer := &mock.MarshalizerMock{}

	txPool := &mock.ShardedDataStub{}
	addrConv := &mock.AddressConverterMock{}
	keyGen := &mock.SingleSignKeyGenMock{}
	oneSharder := mock.NewOneShardCoordinatorMock()
	storer := &mock.StorerStub{}
	signer := &mock.SignerMock{}

	txi, _ := transaction.NewTxInterceptor(
		marshalizer,
		txPool,
		storer,
		addrConv,
		mock.HasherMock{},
		signer,
		keyGen,
		oneSharder)

<<<<<<< HEAD
	txNewer := transaction.NewInterceptedTransaction()
	txNewer.Signature = nil
=======
	txNewer := transaction.NewInterceptedTransaction(signer)
	txNewer.Signature = make([]byte, 0)
>>>>>>> 8afb5b0d
	txNewer.Challenge = make([]byte, 0)
	txNewer.RcvAddr = make([]byte, 0)
	txNewer.SndAddr = make([]byte, 0)

	buff, _ := marshalizer.Marshal(txNewer)
	msg := &mock.P2PMessageMock{
		DataField: buff,
	}

<<<<<<< HEAD
	assert.Equal(t, process.ErrNilSignature, txi.Validate(msg))
=======
	txPool := &mock.ShardedDataStub{}
	addrConv := &mock.AddressConverterMock{}
	keyGen := &mock.SingleSignKeyGenMock{}
	oneSharder := mock.NewOneShardCoordinatorMock()
	storer := &mock.StorerStub{}
	signer := &mock.SignerMock{}

	txi, _ := transaction.NewTxInterceptor(
		interceptor,
		txPool,
		storer,
		addrConv,
		mock.HasherMock{},
		signer,
		keyGen,
		oneSharder)

	txNewer := transaction.NewInterceptedTransaction(signer)
	txNewer.Signature = make([]byte, 0)
	txNewer.Challenge = make([]byte, 0)
	txNewer.RcvAddr = []byte("please fail, addrConverter!")
	txNewer.SndAddr = make([]byte, 0)
	txNewer.Value = big.NewInt(0)

	addrConv.CreateAddressFromPublicKeyBytesRetErrForValue = []byte("please fail, addrConverter!")

	assert.Equal(t, process.ErrInvalidRcvAddr, txi.ProcessTx(txNewer, make([]byte, 0)))
>>>>>>> 8afb5b0d
}

func TestTransactionInterceptor_ValidateVerifySigFailsShouldErr(t *testing.T) {
	t.Parallel()

	marshalizer := &mock.MarshalizerMock{}

	txPool := &mock.ShardedDataStub{}
	addrConv := &mock.AddressConverterMock{}

	pubKey := &mock.SingleSignPublicKey{}
	keyGen := &mock.SingleSignKeyGenMock{}
	keyGen.PublicKeyFromByteArrayCalled = func(b []byte) (key crypto.PublicKey, e error) {
		return pubKey, nil
	}

	oneSharder := mock.NewOneShardCoordinatorMock()
	storer := &mock.StorerStub{}
	signer := &mock.SignerMock{
		VerifyStub: func(public crypto.PublicKey, msg []byte, sig []byte) error {
			return errors.New("sig not valid")
		},
	}

	txi, _ := transaction.NewTxInterceptor(
		marshalizer,
		txPool,
		storer,
		addrConv,
		mock.HasherMock{},
		signer,
		keyGen,
		oneSharder)

	txNewer := transaction.NewInterceptedTransaction(signer)
	txNewer.Signature = make([]byte, 0)
	txNewer.Challenge = make([]byte, 0)
	txNewer.RcvAddr = make([]byte, 0)
	txNewer.SndAddr = make([]byte, 0)
	txNewer.Value = big.NewInt(0)

	buff, _ := marshalizer.Marshal(txNewer)
	msg := &mock.P2PMessageMock{
		DataField: buff,
	}

	assert.Equal(t, "sig not valid", txi.Validate(msg).Error())
}

func TestTransactionInterceptor_ValidateOkValsSameShardShouldWork(t *testing.T) {
	t.Parallel()

	marshalizer := &mock.MarshalizerMock{}

	wasAdded := 0

	txPool := &mock.ShardedDataStub{}

	addrConv := &mock.AddressConverterMock{}

	pubKey := &mock.SingleSignPublicKey{}
	keyGen := &mock.SingleSignKeyGenMock{}
	keyGen.PublicKeyFromByteArrayCalled = func(b []byte) (key crypto.PublicKey, e error) {
		return pubKey, nil
	}

	oneSharder := mock.NewOneShardCoordinatorMock()
	storer := &mock.StorerStub{}
	storer.HasCalled = func(key []byte) (bool, error) {
		return false, nil
	}
	signer := &mock.SignerMock{
		VerifyStub: func(public crypto.PublicKey, msg []byte, sig []byte) error {
			return  nil
		},
	}

	txi, _ := transaction.NewTxInterceptor(
		marshalizer,
		txPool,
		storer,
		addrConv,
		mock.HasherMock{},
		signer,
		keyGen,
		oneSharder)

	txNewer := transaction.NewInterceptedTransaction(signer)
	txNewer.Signature = make([]byte, 0)
	txNewer.Challenge = make([]byte, 0)
	txNewer.RcvAddr = make([]byte, 0)
	txNewer.SndAddr = make([]byte, 0)
	txNewer.Value = big.NewInt(0)

	buff, _ := marshalizer.Marshal(txNewer)
	msg := &mock.P2PMessageMock{
		DataField: buff,
	}

	txPool.AddDataCalled = func(key []byte, data interface{}, destShardID uint32) {
		if bytes.Equal(mock.HasherMock{}.Compute(string(buff)), key) {
			wasAdded++
		}
	}

	assert.Nil(t, txi.Validate(msg))
	assert.Equal(t, 1, wasAdded)
}

func TestTransactionInterceptor_ValidateOkValsOtherShardsShouldWork(t *testing.T) {
	t.Parallel()

	marshalizer := &mock.MarshalizerMock{}

	wasAdded := 0

	txPool := &mock.ShardedDataStub{}

	addrConv := &mock.AddressConverterMock{}

	pubKey := &mock.SingleSignPublicKey{}
	keyGen := &mock.SingleSignKeyGenMock{}
	keyGen.PublicKeyFromByteArrayCalled = func(b []byte) (key crypto.PublicKey, e error) {
		return pubKey, nil
	}

	multiSharder := mock.NewMultipleShardsCoordinatorMock()
	multiSharder.CurrentShard = 7
	multiSharder.ComputeShardForAddressCalled = func(address state.AddressContainer, addressConverter state.AddressConverter) uint32 {
		return 0
	}
	storer := &mock.StorerStub{}
	signer := &mock.SignerMock{
		VerifyStub: func(public crypto.PublicKey, msg []byte, sig []byte) error {
			return  nil
		},
	}

	txi, _ := transaction.NewTxInterceptor(
		marshalizer,
		txPool,
		storer,
		addrConv,
		mock.HasherMock{},
		signer,
		keyGen,
		multiSharder)

	txNewer := transaction.NewInterceptedTransaction(signer)
	txNewer.Signature = make([]byte, 0)
	txNewer.Challenge = make([]byte, 0)
	txNewer.RcvAddr = make([]byte, 0)
	txNewer.SndAddr = make([]byte, 0)
	txNewer.Value = big.NewInt(0)

	buff, _ := marshalizer.Marshal(txNewer)
	msg := &mock.P2PMessageMock{
		DataField: buff,
	}

	txPool.AddDataCalled = func(key []byte, data interface{}, destShardID uint32) {
		if bytes.Equal(mock.HasherMock{}.Compute(string(buff)), key) {
			wasAdded++
		}
	}
<<<<<<< HEAD
=======
	addrConv := &mock.AddressConverterMock{}

	pubKey := &mock.SingleSignPublicKey{}
	keyGen := &mock.SingleSignKeyGenMock{}
	keyGen.PublicKeyFromByteArrayCalled = func(b []byte) (key crypto.PublicKey, e error) {
		return pubKey, nil
	}
	storer := &mock.StorerStub{}
	storer.HasCalled = func(key []byte) (bool, error) {
		return false, nil
	}

	multiSharder := mock.NewMultipleShardsCoordinatorMock()
	multiSharder.CurrentShard = 0
	called := uint32(0)
	multiSharder.ComputeShardForAddressCalled = func(address state.AddressContainer, addressConverter state.AddressConverter) uint32 {
		defer func() {
			called++
		}()

		return called
	}
	signer := &mock.SignerMock{}

	txi, _ := transaction.NewTxInterceptor(
		interceptor,
		txPool,
		storer,
		addrConv,
		mock.HasherMock{},
		signer,
		keyGen,
		multiSharder)

	txNewer := transaction.NewInterceptedTransaction(signer)
	txNewer.Signature = make([]byte, 0)
	txNewer.Challenge = make([]byte, 0)
	txNewer.RcvAddr = make([]byte, 0)
	txNewer.SndAddr = make([]byte, 0)
>>>>>>> 8afb5b0d

	assert.Nil(t, txi.Validate(msg))
	assert.Equal(t, 0, wasAdded)
}

func TestTransactionInterceptor_ValidatePresentInStorerShouldNotAdd(t *testing.T) {
	t.Parallel()

	marshalizer := &mock.MarshalizerMock{}

	wasAdded := 0

	txPool := &mock.ShardedDataStub{}
	addrConv := &mock.AddressConverterMock{}

	pubKey := &mock.SingleSignPublicKey{}
	keyGen := &mock.SingleSignKeyGenMock{}
	keyGen.PublicKeyFromByteArrayCalled = func(b []byte) (key crypto.PublicKey, e error) {
		return pubKey, nil
	}
	storer := &mock.StorerStub{}
	storer.HasCalled = func(key []byte) (bool, error) {
		return true, nil
	}

	multiSharder := mock.NewMultipleShardsCoordinatorMock()
	multiSharder.CurrentShard = 0
	called := uint32(0)
	multiSharder.ComputeShardForAddressCalled = func(address state.AddressContainer, addressConverter state.AddressConverter) uint32 {
		defer func() {
			called++
		}()

		return called
	}
	signer := &mock.SignerMock{
		VerifyStub: func(public crypto.PublicKey, msg []byte, sig []byte) error {
			return nil
		},
	}

	txi, _ := transaction.NewTxInterceptor(
		marshalizer,
		txPool,
		storer,
		addrConv,
		mock.HasherMock{},
		signer,
		keyGen,
		multiSharder)

	txNewer := transaction.NewInterceptedTransaction(signer)
	txNewer.Signature = make([]byte, 0)
	txNewer.Challenge = make([]byte, 0)
	txNewer.RcvAddr = make([]byte, 0)
	txNewer.SndAddr = make([]byte, 0)
	txNewer.Value = big.NewInt(0)

	buff, _ := marshalizer.Marshal(txNewer)
	msg := &mock.P2PMessageMock{
		DataField: buff,
	}

	txPool.AddDataCalled = func(key []byte, data interface{}, destShardID uint32) {
		if bytes.Equal(mock.HasherMock{}.Compute(string(buff)), key) {
			wasAdded++
		}
	}
<<<<<<< HEAD
=======
	addrConv := &mock.AddressConverterMock{}

	pubKey := &mock.SingleSignPublicKey{}
	keyGen := &mock.SingleSignKeyGenMock{}
	keyGen.PublicKeyFromByteArrayCalled = func(b []byte) (key crypto.PublicKey, e error) {
		return pubKey, nil
	}
	storer := &mock.StorerStub{}
	storer.HasCalled = func(key []byte) (bool, error) {
		return true, nil
	}

	multiSharder := mock.NewMultipleShardsCoordinatorMock()
	multiSharder.CurrentShard = 0
	called := uint32(0)
	multiSharder.ComputeShardForAddressCalled = func(address state.AddressContainer, addressConverter state.AddressConverter) uint32 {
		defer func() {
			called++
		}()

		return called
	}
	signer := &mock.SignerMock{
		VerifyStub: func(public crypto.PublicKey, msg []byte, sig []byte) error {
			return nil
		},
	}

	txi, _ := transaction.NewTxInterceptor(
		interceptor,
		txPool,
		storer,
		addrConv,
		mock.HasherMock{},
		signer,
		keyGen,
		multiSharder)

	txNewer := transaction.NewInterceptedTransaction(signer)
	txNewer.Signature = make([]byte, 0)
	txNewer.Challenge = make([]byte, 0)
	txNewer.RcvAddr = make([]byte, 0)
	txNewer.SndAddr = make([]byte, 0)
	txNewer.Value = big.NewInt(0)
>>>>>>> 8afb5b0d

	assert.Nil(t, txi.Validate(msg))
	assert.Equal(t, 0, wasAdded)
}<|MERGE_RESOLUTION|>--- conflicted
+++ resolved
@@ -136,15 +136,14 @@
 func TestNewTxInterceptor_NilSignerShouldErr(t *testing.T) {
 	t.Parallel()
 
-	interceptor := &mock.InterceptorStub{}
-	txPool := &mock.ShardedDataStub{}
-	addrConv := &mock.AddressConverterMock{}
-	keyGen := &mock.SingleSignKeyGenMock{}
-	oneSharder := mock.NewOneShardCoordinatorMock()
-	storer := &mock.StorerStub{}
-
-	txi, err := transaction.NewTxInterceptor(
-		interceptor,
+	txPool := &mock.ShardedDataStub{}
+	addrConv := &mock.AddressConverterMock{}
+	keyGen := &mock.SingleSignKeyGenMock{}
+	oneSharder := mock.NewOneShardCoordinatorMock()
+	storer := &mock.StorerStub{}
+
+	txi, err := transaction.NewTxInterceptor(
+		&mock.MarshalizerMock{},
 		txPool,
 		storer,
 		addrConv,
@@ -303,17 +302,9 @@
 		keyGen,
 		oneSharder)
 
-<<<<<<< HEAD
 	msg := &mock.P2PMessageMock{
 		DataField: make([]byte, 0),
 	}
-=======
-	txNewer := transaction.NewInterceptedTransaction(signer)
-	txNewer.Signature = make([]byte, 0)
-	txNewer.Challenge = make([]byte, 0)
-	txNewer.RcvAddr = make([]byte, 0)
-	txNewer.SndAddr = make([]byte, 0)
->>>>>>> 8afb5b0d
 
 	assert.Equal(t, errMarshalizer, txi.Validate(msg))
 }
@@ -347,62 +338,60 @@
 		keyGen,
 		oneSharder)
 
-<<<<<<< HEAD
 	msg := &mock.P2PMessageMock{
 		DataField: make([]byte, 0),
 	}
-=======
+
+	assert.Equal(t, errMarshalizer, txi.Validate(msg))
+}
+
+func TestTransactionInterceptor_ValidateIntegrityFailedShouldErr(t *testing.T) {
+	t.Parallel()
+
+	marshalizer := &mock.MarshalizerMock{}
+
+	txPool := &mock.ShardedDataStub{}
+	addrConv := &mock.AddressConverterMock{}
+	keyGen := &mock.SingleSignKeyGenMock{}
+	oneSharder := mock.NewOneShardCoordinatorMock()
+	storer := &mock.StorerStub{}
+	signer := &mock.SignerMock{}
+
+	txi, _ := transaction.NewTxInterceptor(
+		marshalizer,
+		txPool,
+		storer,
+		addrConv,
+		mock.HasherMock{},
+		signer,
+		keyGen,
+		oneSharder)
+
 	txNewer := transaction.NewInterceptedTransaction(signer)
 	txNewer.Signature = nil
 	txNewer.Challenge = make([]byte, 0)
 	txNewer.RcvAddr = make([]byte, 0)
 	txNewer.SndAddr = make([]byte, 0)
->>>>>>> 8afb5b0d
-
-	assert.Equal(t, errMarshalizer, txi.Validate(msg))
-}
-
-func TestTransactionInterceptor_ValidateIntegrityFailedShouldErr(t *testing.T) {
-	t.Parallel()
-
-	marshalizer := &mock.MarshalizerMock{}
-
-	txPool := &mock.ShardedDataStub{}
-	addrConv := &mock.AddressConverterMock{}
-	keyGen := &mock.SingleSignKeyGenMock{}
-	oneSharder := mock.NewOneShardCoordinatorMock()
-	storer := &mock.StorerStub{}
-	signer := &mock.SignerMock{}
-
-	txi, _ := transaction.NewTxInterceptor(
-		marshalizer,
-		txPool,
-		storer,
-		addrConv,
-		mock.HasherMock{},
-		signer,
-		keyGen,
-		oneSharder)
-
-<<<<<<< HEAD
-	txNewer := transaction.NewInterceptedTransaction()
-	txNewer.Signature = nil
-=======
-	txNewer := transaction.NewInterceptedTransaction(signer)
-	txNewer.Signature = make([]byte, 0)
->>>>>>> 8afb5b0d
-	txNewer.Challenge = make([]byte, 0)
-	txNewer.RcvAddr = make([]byte, 0)
-	txNewer.SndAddr = make([]byte, 0)
 
 	buff, _ := marshalizer.Marshal(txNewer)
 	msg := &mock.P2PMessageMock{
 		DataField: buff,
 	}
 
-<<<<<<< HEAD
 	assert.Equal(t, process.ErrNilSignature, txi.Validate(msg))
-=======
+}
+
+func TestTransactionInterceptor_ValidateVerifySigFailsShouldErr(t *testing.T) {
+	t.Parallel()
+
+	marshalizer := &mock.MarshalizerMock{}
+	interceptor := &mock.InterceptorStub{}
+	interceptor.SetCheckReceivedObjectHandlerCalled = func(i func(newer p2p.Creator, rawData []byte) error) {
+	}
+	interceptor.MarshalizerCalled = func() marshal.Marshalizer {
+		return &mock.MarshalizerMock{}
+	}
+
 	txPool := &mock.ShardedDataStub{}
 	addrConv := &mock.AddressConverterMock{}
 	keyGen := &mock.SingleSignKeyGenMock{}
@@ -430,13 +419,17 @@
 	addrConv.CreateAddressFromPublicKeyBytesRetErrForValue = []byte("please fail, addrConverter!")
 
 	assert.Equal(t, process.ErrInvalidRcvAddr, txi.ProcessTx(txNewer, make([]byte, 0)))
->>>>>>> 8afb5b0d
-}
-
-func TestTransactionInterceptor_ValidateVerifySigFailsShouldErr(t *testing.T) {
-	t.Parallel()
-
-	marshalizer := &mock.MarshalizerMock{}
+}
+
+func TestTransactionInterceptor_ProcessTxVerifySigFailsShouldErr(t *testing.T) {
+	t.Parallel()
+
+	interceptor := &mock.InterceptorStub{}
+	interceptor.SetCheckReceivedObjectHandlerCalled = func(i func(newer p2p.Creator, rawData []byte) error) {
+	}
+	interceptor.MarshalizerCalled = func() marshal.Marshalizer {
+		return &mock.MarshalizerMock{}
+	}
 
 	txPool := &mock.ShardedDataStub{}
 	addrConv := &mock.AddressConverterMock{}
@@ -596,8 +589,19 @@
 			wasAdded++
 		}
 	}
-<<<<<<< HEAD
-=======
+
+	assert.Nil(t, txi.Validate(msg))
+	assert.Equal(t, 0, wasAdded)
+}
+
+func TestTransactionInterceptor_ValidatePresentInStorerShouldNotAdd(t *testing.T) {
+	t.Parallel()
+
+	marshalizer := &mock.MarshalizerMock{}
+
+	wasAdded := 0
+
+	txPool := &mock.ShardedDataStub{}
 	addrConv := &mock.AddressConverterMock{}
 
 	pubKey := &mock.SingleSignPublicKey{}
@@ -607,7 +611,7 @@
 	}
 	storer := &mock.StorerStub{}
 	storer.HasCalled = func(key []byte) (bool, error) {
-		return false, nil
+		return true, nil
 	}
 
 	multiSharder := mock.NewMultipleShardsCoordinatorMock()
@@ -620,10 +624,14 @@
 
 		return called
 	}
-	signer := &mock.SignerMock{}
-
-	txi, _ := transaction.NewTxInterceptor(
-		interceptor,
+	signer := &mock.SignerMock{
+		VerifyStub: func(public crypto.PublicKey, msg []byte, sig []byte) error {
+			return nil
+		},
+	}
+
+	txi, _ := transaction.NewTxInterceptor(
+		marshalizer,
 		txPool,
 		storer,
 		addrConv,
@@ -637,20 +645,31 @@
 	txNewer.Challenge = make([]byte, 0)
 	txNewer.RcvAddr = make([]byte, 0)
 	txNewer.SndAddr = make([]byte, 0)
->>>>>>> 8afb5b0d
-
-	assert.Nil(t, txi.Validate(msg))
-	assert.Equal(t, 0, wasAdded)
-}
-
-func TestTransactionInterceptor_ValidatePresentInStorerShouldNotAdd(t *testing.T) {
-	t.Parallel()
-
-	marshalizer := &mock.MarshalizerMock{}
+	txNewer.Value = big.NewInt(0)
+
+	buff, _ := marshalizer.Marshal(txNewer)
+	msg := &mock.P2PMessageMock{
+		DataField: buff,
+	}
+
+func TestTransactionInterceptor_ProcessTxPresentInStorerShouldNotAdd(t *testing.T) {
+	t.Parallel()
+
+	interceptor := &mock.InterceptorStub{}
+	interceptor.SetCheckReceivedObjectHandlerCalled = func(i func(newer p2p.Creator, rawData []byte) error) {
+	}
+	interceptor.MarshalizerCalled = func() marshal.Marshalizer {
+		return &mock.MarshalizerMock{}
+	}
 
 	wasAdded := 0
 
 	txPool := &mock.ShardedDataStub{}
+	txPool.AddDataCalled = func(key []byte, data interface{}, destShardID uint32) {
+		if bytes.Equal(mock.HasherMock{}.Compute(string(buff)), key) {
+			wasAdded++
+		}
+	}
 	addrConv := &mock.AddressConverterMock{}
 
 	pubKey := &mock.SingleSignPublicKey{}
@@ -679,8 +698,9 @@
 		},
 	}
 
-	txi, _ := transaction.NewTxInterceptor(
-		marshalizer,
+	assert.Nil(t, txi.Validate(msg))
+	txi, _ := transaction.NewTxInterceptor(
+		interceptor,
 		txPool,
 		storer,
 		addrConv,
@@ -696,64 +716,6 @@
 	txNewer.SndAddr = make([]byte, 0)
 	txNewer.Value = big.NewInt(0)
 
-	buff, _ := marshalizer.Marshal(txNewer)
-	msg := &mock.P2PMessageMock{
-		DataField: buff,
-	}
-
-	txPool.AddDataCalled = func(key []byte, data interface{}, destShardID uint32) {
-		if bytes.Equal(mock.HasherMock{}.Compute(string(buff)), key) {
-			wasAdded++
-		}
-	}
-<<<<<<< HEAD
-=======
-	addrConv := &mock.AddressConverterMock{}
-
-	pubKey := &mock.SingleSignPublicKey{}
-	keyGen := &mock.SingleSignKeyGenMock{}
-	keyGen.PublicKeyFromByteArrayCalled = func(b []byte) (key crypto.PublicKey, e error) {
-		return pubKey, nil
-	}
-	storer := &mock.StorerStub{}
-	storer.HasCalled = func(key []byte) (bool, error) {
-		return true, nil
-	}
-
-	multiSharder := mock.NewMultipleShardsCoordinatorMock()
-	multiSharder.CurrentShard = 0
-	called := uint32(0)
-	multiSharder.ComputeShardForAddressCalled = func(address state.AddressContainer, addressConverter state.AddressConverter) uint32 {
-		defer func() {
-			called++
-		}()
-
-		return called
-	}
-	signer := &mock.SignerMock{
-		VerifyStub: func(public crypto.PublicKey, msg []byte, sig []byte) error {
-			return nil
-		},
-	}
-
-	txi, _ := transaction.NewTxInterceptor(
-		interceptor,
-		txPool,
-		storer,
-		addrConv,
-		mock.HasherMock{},
-		signer,
-		keyGen,
-		multiSharder)
-
-	txNewer := transaction.NewInterceptedTransaction(signer)
-	txNewer.Signature = make([]byte, 0)
-	txNewer.Challenge = make([]byte, 0)
-	txNewer.RcvAddr = make([]byte, 0)
-	txNewer.SndAddr = make([]byte, 0)
-	txNewer.Value = big.NewInt(0)
->>>>>>> 8afb5b0d
-
-	assert.Nil(t, txi.Validate(msg))
+	assert.Nil(t, txi.ProcessTx(txNewer, []byte("txHash")))
 	assert.Equal(t, 0, wasAdded)
 }