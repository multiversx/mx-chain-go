package transaction

import (
	"errors"

	"github.com/multiversx/mx-chain-core-go/core"
	"github.com/multiversx/mx-chain-core-go/core/check"
	"github.com/multiversx/mx-chain-core-go/data/transaction"
	"github.com/multiversx/mx-chain-core-go/hashing"
	"github.com/multiversx/mx-chain-core-go/marshal"
	"github.com/multiversx/mx-chain-go/common"
	"github.com/multiversx/mx-chain-go/process"
	"github.com/multiversx/mx-chain-go/sharding"
	"github.com/multiversx/mx-chain-go/state"
	vmcommon "github.com/multiversx/mx-chain-vm-common-go"
)

var _ process.TransactionProcessor = (*metaTxProcessor)(nil)

// txProcessor implements TransactionProcessor interface and can modify account states according to a transaction
type metaTxProcessor struct {
	*baseTxProcessor
	txTypeHandler       process.TxTypeHandler
	enableEpochsHandler common.EnableEpochsHandler
}

// ArgsNewMetaTxProcessor defines the arguments needed for new meta tx processor
type ArgsNewMetaTxProcessor struct {
	Hasher              hashing.Hasher
	Marshalizer         marshal.Marshalizer
	Accounts            state.AccountsAdapter
	PubkeyConv          core.PubkeyConverter
	ShardCoordinator    sharding.Coordinator
	ScProcessor         process.SmartContractProcessor
	TxTypeHandler       process.TxTypeHandler
	EconomicsFee        process.FeeHandler
	EnableEpochsHandler common.EnableEpochsHandler
	TxVersionChecker    process.TxVersionCheckerHandler
	GuardianChecker     process.GuardianChecker
}

// NewMetaTxProcessor creates a new txProcessor engine
func NewMetaTxProcessor(args ArgsNewMetaTxProcessor) (*metaTxProcessor, error) {

	if check.IfNil(args.Accounts) {
		return nil, process.ErrNilAccountsAdapter
	}
	if check.IfNil(args.PubkeyConv) {
		return nil, process.ErrNilPubkeyConverter
	}
	if check.IfNil(args.ShardCoordinator) {
		return nil, process.ErrNilShardCoordinator
	}
	if check.IfNil(args.ScProcessor) {
		return nil, process.ErrNilSmartContractProcessor
	}
	if check.IfNil(args.TxTypeHandler) {
		return nil, process.ErrNilTxTypeHandler
	}
	if check.IfNil(args.EconomicsFee) {
		return nil, process.ErrNilEconomicsFeeHandler
	}
	if check.IfNil(args.EnableEpochsHandler) {
		return nil, process.ErrNilEnableEpochsHandler
	}
	err := core.CheckHandlerCompatibility(args.EnableEpochsHandler, []core.EnableEpochFlag{
		common.PenalizedTooMuchGasFlag,
		common.BuiltInFunctionOnMetaFlag,
		common.ESDTFlag,
	})
	if err != nil {
		return nil, err
	}
	if check.IfNil(args.TxVersionChecker) {
		return nil, process.ErrNilTransactionVersionChecker
	}
	if check.IfNil(args.GuardianChecker) {
		return nil, process.ErrNilGuardianChecker
	}

	baseTxProcess := &baseTxProcessor{
		accounts:            args.Accounts,
		shardCoordinator:    args.ShardCoordinator,
		pubkeyConv:          args.PubkeyConv,
		economicsFee:        args.EconomicsFee,
		hasher:              args.Hasher,
		marshalizer:         args.Marshalizer,
		scProcessor:         args.ScProcessor,
		enableEpochsHandler: args.EnableEpochsHandler,
		txVersionChecker:    args.TxVersionChecker,
		guardianChecker:     args.GuardianChecker,
	}

	txProc := &metaTxProcessor{
		baseTxProcessor:     baseTxProcess,
		txTypeHandler:       args.TxTypeHandler,
		enableEpochsHandler: args.EnableEpochsHandler,
	}

	return txProc, nil
}

// ProcessTransaction modifies the account states in respect with the transaction data
func (txProc *metaTxProcessor) ProcessTransaction(tx *transaction.Transaction) (vmcommon.ReturnCode, error) {
	if check.IfNil(tx) {
		return 0, process.ErrNilTransaction
	}

	acntSnd, acntDst, err := txProc.getAccounts(tx.SndAddr, tx.RcvAddr)
	if err != nil {
		return 0, err
	}

	txHash, err := core.CalculateHash(txProc.marshalizer, txProc.hasher, tx)
	if err != nil {
		return 0, err
	}

	process.DisplayProcessTxDetails(
		"ProcessTransaction: sender account details",
		acntSnd,
		tx,
		txHash,
		txProc.pubkeyConv,
	)

	err = txProc.checkTxValues(tx, acntSnd, acntDst, false)
	if err != nil {
		if errors.Is(err, process.ErrUserNameDoesNotMatchInCrossShardTx) {
			errProcessIfErr := txProc.processIfTxErrorCrossShard(tx, err.Error())
			if errProcessIfErr != nil {
				return 0, errProcessIfErr
			}
			return vmcommon.UserError, nil
		}
		return 0, err
	}

	txType, _ := txProc.txTypeHandler.ComputeTransactionType(tx)
<<<<<<< HEAD

	defer func() {
		// TODO collect state changes from each transactions here
		_, err = txProc.accounts.GetStateChangesForTheLatestTransaction()
		if err != nil {
			log.Error("GetStateChangesForTheLatestTransaction error", "err", err.Error())
		}
	}()

=======
>>>>>>> d49fcca7
	switch txType {
	case process.SCDeployment:
		return txProc.processSCDeployment(tx, tx.SndAddr)
	case process.SCInvoking:
		return txProc.processSCInvoking(tx, tx.SndAddr, tx.RcvAddr)
	case process.BuiltInFunctionCall:
		if txProc.enableEpochsHandler.IsFlagEnabled(common.BuiltInFunctionOnMetaFlag) {
			return txProc.processBuiltInFunctionCall(tx, tx.SndAddr, tx.RcvAddr)
		}

		if txProc.enableEpochsHandler.IsFlagEnabled(common.ESDTFlag) {
			return txProc.processSCInvoking(tx, tx.SndAddr, tx.RcvAddr)
		}
	}

	snapshot := txProc.accounts.JournalLen()
	err = txProc.scProcessor.ProcessIfError(acntSnd, txHash, tx, process.ErrWrongTransaction.Error(), nil, snapshot, 0)
	if err != nil {
		return 0, err
	}

	return vmcommon.UserError, nil
}

func (txProc *metaTxProcessor) processSCDeployment(
	tx *transaction.Transaction,
	adrSrc []byte,
) (vmcommon.ReturnCode, error) {
	// getAccounts returns acntSrc not nil if the adrSrc is in the node shard, the same, acntDst will be not nil
	// if adrDst is in the node shard. If an error occurs it will be signaled in err variable.
	acntSrc, err := txProc.getAccountFromAddress(adrSrc)
	if err != nil {
		return 0, err
	}

	return txProc.scProcessor.DeploySmartContract(tx, acntSrc)
}

func (txProc *metaTxProcessor) processSCInvoking(
	tx *transaction.Transaction,
	adrSrc, adrDst []byte,
) (vmcommon.ReturnCode, error) {
	// getAccounts returns acntSrc not nil if the adrSrc is in the node shard, the same, acntDst will be not nil
	// if adrDst is in the node shard. If an error occurs it will be signaled in err variable.
	acntSrc, acntDst, err := txProc.getAccounts(adrSrc, adrDst)
	if err != nil {
		return 0, err
	}

	return txProc.scProcessor.ExecuteSmartContractTransaction(tx, acntSrc, acntDst)
}

func (txProc *metaTxProcessor) processBuiltInFunctionCall(
	tx *transaction.Transaction,
	adrSrc, adrDst []byte,
) (vmcommon.ReturnCode, error) {
	acntSrc, acntDst, err := txProc.getAccounts(adrSrc, adrDst)
	if err != nil {
		return 0, err
	}

	return txProc.scProcessor.ExecuteBuiltInFunction(tx, acntSrc, acntDst)
}

// IsInterfaceNil returns true if there is no value under the interface
func (txProc *metaTxProcessor) IsInterfaceNil() bool {
	return txProc == nil
}<|MERGE_RESOLUTION|>--- conflicted
+++ resolved
@@ -137,7 +137,6 @@
 	}
 
 	txType, _ := txProc.txTypeHandler.ComputeTransactionType(tx)
-<<<<<<< HEAD
 
 	defer func() {
 		// TODO collect state changes from each transactions here
@@ -147,8 +146,6 @@
 		}
 	}()
 
-=======
->>>>>>> d49fcca7
 	switch txType {
 	case process.SCDeployment:
 		return txProc.processSCDeployment(tx, tx.SndAddr)
