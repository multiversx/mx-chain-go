--- conflicted
+++ resolved
@@ -119,7 +119,6 @@
 	acntSnd, acntDst state.UserAccountHandler,
 	isUserTxOfRelayed bool,
 ) error {
-<<<<<<< HEAD
 
 	if common.IsRelayedTxV3(tx) {
 		relayerAccount, err := txProc.getAccountFromAddress(tx.RelayerAddr)
@@ -130,10 +129,7 @@
 		return txProc.checkUserTxOfRelayedV3Values(tx, acntSnd, acntDst, relayerAccount)
 	}
 
-	err := txProc.verifyGuardian(tx, acntSnd)
-=======
 	err := txProc.VerifyGuardian(tx, acntSnd)
->>>>>>> 7a79a2db
 	if err != nil {
 		return err
 	}
