--- conflicted
+++ resolved
@@ -1,7 +1,6 @@
 package transaction
 
 import (
-	"github.com/ElrondNetwork/elrond-go/process/block/preprocess"
 	"math/big"
 
 	"github.com/ElrondNetwork/elrond-go/data/state"
@@ -32,17 +31,6 @@
 }
 
 func (txProc *txProcessor) SetMinTxFee(minTxFee uint64) {
-<<<<<<< HEAD
-	mutex.Lock()
-	preprocess.MinTxFee = minTxFee
-	mutex.Unlock()
-}
-
-func (txProc *txProcessor) SetMinGasPrice(minGasPrice uint64) {
-	mutex.Lock()
-	preprocess.MinGasPrice = minGasPrice
-	mutex.Unlock()
-=======
 	mutTxFee.Lock()
 	minTxFee = minTxFee
 	mutTxFee.Unlock()
@@ -52,5 +40,4 @@
 	mutTxFee.Lock()
 	minGasPrice = minGasPrice
 	mutTxFee.Unlock()
->>>>>>> de822135
 }