--- conflicted
+++ resolved
@@ -113,7 +113,6 @@
 
 		return nil
 	case process.SCDeployment:
-<<<<<<< HEAD
 		err = txProc.scProcessor.DeploySmartContract(tx, acntSrc, acntDst, roundIndex)
 		return err
 	case process.SCInvoking:
@@ -121,17 +120,7 @@
 		return err
 	}
 
-	return process.ErrWrongTypeInContainer
-=======
-		err = txProc.scProcessor.DeploySmartContract(tx, acntSrc, acntDst)
-		return err
-	case process.SCInvoking:
-		err = txProc.scProcessor.ExecuteSmartContractTransaction(tx, acntSrc, acntDst)
-		return err
-	}
-
 	return process.ErrWrongTransaction
->>>>>>> 5102fed8
 }
 
 func (txProc *txProcessor) getAddresses(tx *transaction.Transaction) (adrSrc, adrDst state.AddressContainer, err error) {
