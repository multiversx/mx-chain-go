package transaction

import (
	"bytes"
	"github.com/ElrondNetwork/elrond-go-sandbox/data/smartContractResult"
	"math/big"

	"github.com/ElrondNetwork/elrond-go-sandbox/core/logger"
	"github.com/ElrondNetwork/elrond-go-sandbox/data/state"
	"github.com/ElrondNetwork/elrond-go-sandbox/data/transaction"
	"github.com/ElrondNetwork/elrond-go-sandbox/hashing"
	"github.com/ElrondNetwork/elrond-go-sandbox/marshal"
	"github.com/ElrondNetwork/elrond-go-sandbox/process"
	"github.com/ElrondNetwork/elrond-go-sandbox/sharding"
)

var log = logger.DefaultLogger()

// txProcessor implements TransactionProcessor interface and can modify account states according to a transaction
type txProcessor struct {
	accounts         state.AccountsAdapter
	adrConv          state.AddressConverter
	hasher           hashing.Hasher
	scProcessor      process.SmartContractProcessor
	marshalizer      marshal.Marshalizer
	shardCoordinator sharding.Coordinator
}

// NewTxProcessor creates a new txProcessor engine
func NewTxProcessor(
	accounts state.AccountsAdapter,
	hasher hashing.Hasher,
	addressConv state.AddressConverter,
	marshalizer marshal.Marshalizer,
	shardCoordinator sharding.Coordinator,
	scProcessor process.SmartContractProcessor,
) (*txProcessor, error) {

	if accounts == nil {
		return nil, process.ErrNilAccountsAdapter
	}
	if hasher == nil {
		return nil, process.ErrNilHasher
	}
	if addressConv == nil {
		return nil, process.ErrNilAddressConverter
	}
	if marshalizer == nil {
		return nil, process.ErrNilMarshalizer
	}
	if shardCoordinator == nil {
		return nil, process.ErrNilShardCoordinator
	}
	if scProcessor == nil {
		return nil, process.ErrNilSmartContractProcessor
	}

	return &txProcessor{
		accounts:         accounts,
		hasher:           hasher,
		adrConv:          addressConv,
		marshalizer:      marshalizer,
		shardCoordinator: shardCoordinator,
		scProcessor:      scProcessor,
	}, nil
}

// ProcessTransaction modifies the account states in respect with the transaction data
func (txProc *txProcessor) ProcessTransaction(tx *transaction.Transaction, roundIndex uint32) ([]*smartContractResult.SmartContractResult, error) {
	if tx == nil {
		return nil, process.ErrNilTransaction
	}

	adrSrc, adrDst, err := txProc.getAddresses(tx)
	if err != nil {
		return nil, err
	}

	txType, err := txProc.scProcessor.ComputeTransactionType(tx)
	if err != nil {
		return nil, err
	}

	switch txType {
	case process.MoveBalance:
<<<<<<< HEAD
		// getAccounts returns acntSrc not nil if the adrSrc is in the node shard, the same, acntDst will be not nil
		// if adrDst is in the node shard. If an error occurs it will be signaled in err variable.
		acntSrc, acntDst, err := txProc.getAccounts(adrSrc, adrDst)
		if err != nil {
			return nil, err
		}

		value := tx.Value
		// is sender address in node shard
		if acntSrc != nil {
			err = txProc.checkTxValues(acntSrc, value, tx.Nonce)
			if err != nil {
				return nil, err
			}
		}

		err = txProc.moveBalances(acntSrc, acntDst, value)
		if err != nil {
			return nil, err
		}

		// is sender address in node shard
		if acntSrc != nil {
			err = txProc.increaseNonce(acntSrc)
			if err != nil {
				return nil, err
			}
		}

		return nil, nil
	case process.SCDeployment:
		// getAccounts returns acntSrc not nil if the adrSrc is in the node shard, the same, acntDst will be not nil
		// if adrDst is in the node shard. If an error occurs it will be signaled in err variable.
		acntSrc, err := txProc.getAccountFromAddress(adrSrc)
=======
		return txProc.processMoveBalance(tx, adrSrc, adrDst)
	case process.SCDeployment:
		return txProc.processSCDeployment(tx, adrSrc, roundIndex)
	case process.SCInvoking:
		return txProc.processSCInvoking(tx, adrSrc, adrDst, roundIndex)
	}

	return process.ErrWrongTransaction
}

func (txProc *txProcessor) processMoveBalance(
	tx *transaction.Transaction,
	adrSrc, adrDst state.AddressContainer,
) error {

	// getAccounts returns acntSrc not nil if the adrSrc is in the node shard, the same, acntDst will be not nil
	// if adrDst is in the node shard. If an error occurs it will be signaled in err variable.
	acntSrc, acntDst, err := txProc.getAccounts(adrSrc, adrDst)
	if err != nil {
		return err
	}

	value := tx.Value
	// is sender address in node shard
	if acntSrc != nil {
		err = txProc.checkTxValues(acntSrc, value, tx.Nonce)
>>>>>>> af06f5d8
		if err != nil {
			return nil, err
		}
	}

<<<<<<< HEAD
		scTxs, err := txProc.scProcessor.DeploySmartContract(tx, acntSrc, roundIndex)
		return scTxs, err
	case process.SCInvoking:
		// getAccounts returns acntSrc not nil if the adrSrc is in the node shard, the same, acntDst will be not nil
		// if adrDst is in the node shard. If an error occurs it will be signaled in err variable.
		acntSrc, acntDst, err := txProc.getAccounts(adrSrc, adrDst)
=======
	err = txProc.moveBalances(acntSrc, acntDst, value)
	if err != nil {
		return err
	}

	// is sender address in node shard
	if acntSrc != nil {
		err = txProc.increaseNonce(acntSrc)
>>>>>>> af06f5d8
		if err != nil {
			return nil, err
		}
	}

<<<<<<< HEAD
		scTxs, err := txProc.scProcessor.ExecuteSmartContractTransaction(tx, acntSrc, acntDst, roundIndex)
		return scTxs, err
	}

	return nil, process.ErrWrongTransaction
=======
	return nil
}

func (txProc *txProcessor) processSCDeployment(
	tx *transaction.Transaction,
	adrSrc state.AddressContainer,
	roundIndex uint32,
) error {
	// getAccounts returns acntSrc not nil if the adrSrc is in the node shard, the same, acntDst will be not nil
	// if adrDst is in the node shard. If an error occurs it will be signaled in err variable.
	acntSrc, err := txProc.getAccountFromAddress(adrSrc)
	if err != nil {
		return err
	}

	err = txProc.scProcessor.DeploySmartContract(tx, acntSrc, roundIndex)
	return err
}

func (txProc *txProcessor) processSCInvoking(
	tx *transaction.Transaction,
	adrSrc, adrDst state.AddressContainer,
	roundIndex uint32) error {
	// getAccounts returns acntSrc not nil if the adrSrc is in the node shard, the same, acntDst will be not nil
	// if adrDst is in the node shard. If an error occurs it will be signaled in err variable.
	acntSrc, acntDst, err := txProc.getAccounts(adrSrc, adrDst)
	if err != nil {
		return err
	}

	err = txProc.scProcessor.ExecuteSmartContractTransaction(tx, acntSrc, acntDst, roundIndex)
	return err
>>>>>>> af06f5d8
}

func (txProc *txProcessor) getAddresses(tx *transaction.Transaction) (adrSrc, adrDst state.AddressContainer, err error) {
	//for now we assume that the address = public key
	adrSrc, err = txProc.adrConv.CreateAddressFromPublicKeyBytes(tx.SndAddr)
	if err != nil {
		return
	}
	adrDst, err = txProc.adrConv.CreateAddressFromPublicKeyBytes(tx.RcvAddr)
	return
}

func (txProc *txProcessor) getAccounts(adrSrc, adrDst state.AddressContainer,
) (acntSrc, acntDst *state.Account, err error) {

	shardForCurrentNode := txProc.shardCoordinator.SelfId()
	shardForSrc := txProc.shardCoordinator.ComputeId(adrSrc)
	shardForDst := txProc.shardCoordinator.ComputeId(adrDst)

	srcInShard := shardForSrc == shardForCurrentNode
	dstInShard := shardForDst == shardForCurrentNode

	if srcInShard && adrSrc == nil ||
		dstInShard && adrDst == nil {
		return nil, nil, process.ErrNilAddressContainer
	}

	if bytes.Equal(adrSrc.Bytes(), adrDst.Bytes()) {
		acntWrp, err := txProc.accounts.GetAccountWithJournal(adrSrc)
		if err != nil {
			return nil, nil, err
		}

		account, ok := acntWrp.(*state.Account)
		if !ok {
			return nil, nil, process.ErrWrongTypeAssertion
		}

		return account, account, nil
	}

	if srcInShard {
		acntSrcWrp, err := txProc.accounts.GetAccountWithJournal(adrSrc)
		if err != nil {
			return nil, nil, err
		}

		account, ok := acntSrcWrp.(*state.Account)
		if !ok {
			return nil, nil, process.ErrWrongTypeAssertion
		}

		acntSrc = account
	}

	if dstInShard {
		acntDstWrp, err := txProc.accounts.GetAccountWithJournal(adrDst)
		if err != nil {
			return nil, nil, err
		}

		account, ok := acntDstWrp.(*state.Account)
		if !ok {
			return nil, nil, process.ErrWrongTypeAssertion
		}

		acntDst = account
	}

	return
}

func (txProc *txProcessor) getAccountFromAddress(adrSrc state.AddressContainer) (state.AccountHandler, error) {
	shardForCurrentNode := txProc.shardCoordinator.SelfId()
	shardForSrc := txProc.shardCoordinator.ComputeId(adrSrc)
	if shardForCurrentNode != shardForSrc {
		return nil, nil
	}

	acnt, err := txProc.accounts.GetAccountWithJournal(adrSrc)
	if err != nil {
		return nil, err
	}

	return acnt, nil
}

func (txProc *txProcessor) checkTxValues(acntSrc *state.Account, value *big.Int, nonce uint64) error {
	// TODO order transactions - than uncomment this
	//if acntSrc.Nonce < nonce {
	//	return process.ErrHigherNonceInTransaction
	//}

	//if acntSrc.Nonce > nonce {
	//	return process.ErrLowerNonceInTransaction
	//}

	//negative balance test is done in transaction interceptor as the transaction is invalid and thus shall not disseminate
	if acntSrc.Balance.Cmp(value) < 0 {
		return process.ErrInsufficientFunds
	}

	return nil
}

func (txProc *txProcessor) moveBalances(acntSrc, acntDst *state.Account,
	value *big.Int,
) error {
	operation1 := big.NewInt(0)
	operation2 := big.NewInt(0)

	// is sender address in node shard
	if acntSrc != nil {
		err := acntSrc.SetBalanceWithJournal(operation1.Sub(acntSrc.Balance, value))
		if err != nil {
			return err
		}
	}

	// is receiver address in node shard
	if acntDst != nil {
		err := acntDst.SetBalanceWithJournal(operation2.Add(acntDst.Balance, value))
		if err != nil {
			return err
		}
	}

	return nil
}

func (txProc *txProcessor) increaseNonce(acntSrc *state.Account) error {
	return acntSrc.SetNonceWithJournal(acntSrc.Nonce + 1)
}

// ProcessSmartContractResult processed the smart contract result
func (txProc *txProcessor) ProcessSmartContractResult(scr *smartContractResult.SmartContractResult) error {
	return txProc.scProcessor.ProcessSmartContractResult(scr)
}<|MERGE_RESOLUTION|>--- conflicted
+++ resolved
@@ -83,42 +83,6 @@
 
 	switch txType {
 	case process.MoveBalance:
-<<<<<<< HEAD
-		// getAccounts returns acntSrc not nil if the adrSrc is in the node shard, the same, acntDst will be not nil
-		// if adrDst is in the node shard. If an error occurs it will be signaled in err variable.
-		acntSrc, acntDst, err := txProc.getAccounts(adrSrc, adrDst)
-		if err != nil {
-			return nil, err
-		}
-
-		value := tx.Value
-		// is sender address in node shard
-		if acntSrc != nil {
-			err = txProc.checkTxValues(acntSrc, value, tx.Nonce)
-			if err != nil {
-				return nil, err
-			}
-		}
-
-		err = txProc.moveBalances(acntSrc, acntDst, value)
-		if err != nil {
-			return nil, err
-		}
-
-		// is sender address in node shard
-		if acntSrc != nil {
-			err = txProc.increaseNonce(acntSrc)
-			if err != nil {
-				return nil, err
-			}
-		}
-
-		return nil, nil
-	case process.SCDeployment:
-		// getAccounts returns acntSrc not nil if the adrSrc is in the node shard, the same, acntDst will be not nil
-		// if adrDst is in the node shard. If an error occurs it will be signaled in err variable.
-		acntSrc, err := txProc.getAccountFromAddress(adrSrc)
-=======
 		return txProc.processMoveBalance(tx, adrSrc, adrDst)
 	case process.SCDeployment:
 		return txProc.processSCDeployment(tx, adrSrc, roundIndex)
@@ -145,20 +109,11 @@
 	// is sender address in node shard
 	if acntSrc != nil {
 		err = txProc.checkTxValues(acntSrc, value, tx.Nonce)
->>>>>>> af06f5d8
-		if err != nil {
-			return nil, err
-		}
-	}
-
-<<<<<<< HEAD
-		scTxs, err := txProc.scProcessor.DeploySmartContract(tx, acntSrc, roundIndex)
-		return scTxs, err
-	case process.SCInvoking:
-		// getAccounts returns acntSrc not nil if the adrSrc is in the node shard, the same, acntDst will be not nil
-		// if adrDst is in the node shard. If an error occurs it will be signaled in err variable.
-		acntSrc, acntDst, err := txProc.getAccounts(adrSrc, adrDst)
-=======
+		if err != nil {
+			return err
+		}
+	}
+
 	err = txProc.moveBalances(acntSrc, acntDst, value)
 	if err != nil {
 		return err
@@ -167,19 +122,11 @@
 	// is sender address in node shard
 	if acntSrc != nil {
 		err = txProc.increaseNonce(acntSrc)
->>>>>>> af06f5d8
-		if err != nil {
-			return nil, err
-		}
-	}
-
-<<<<<<< HEAD
-		scTxs, err := txProc.scProcessor.ExecuteSmartContractTransaction(tx, acntSrc, acntDst, roundIndex)
-		return scTxs, err
-	}
-
-	return nil, process.ErrWrongTransaction
-=======
+		if err != nil {
+			return err
+		}
+	}
+
 	return nil
 }
 
@@ -212,7 +159,6 @@
 
 	err = txProc.scProcessor.ExecuteSmartContractTransaction(tx, acntSrc, acntDst, roundIndex)
 	return err
->>>>>>> af06f5d8
 }
 
 func (txProc *txProcessor) getAddresses(tx *transaction.Transaction) (adrSrc, adrDst state.AddressContainer, err error) {
