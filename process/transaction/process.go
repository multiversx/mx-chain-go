package transaction

import (
	"bytes"
	"math/big"

	"github.com/ElrondNetwork/elrond-go-sandbox/core/logger"
	"github.com/ElrondNetwork/elrond-go-sandbox/data/state"
	"github.com/ElrondNetwork/elrond-go-sandbox/data/transaction"
	"github.com/ElrondNetwork/elrond-go-sandbox/hashing"
	"github.com/ElrondNetwork/elrond-go-sandbox/marshal"
	"github.com/ElrondNetwork/elrond-go-sandbox/process"
	"github.com/ElrondNetwork/elrond-go-sandbox/sharding"
)

var log = logger.DefaultLogger()

// txProcessor implements TransactionProcessor interface and can modify account states according to a transaction
type txProcessor struct {
	accounts         state.AccountsAdapter
	adrConv          state.AddressConverter
	hasher           hashing.Hasher
	scProcessor      process.SmartContractProcessor
	marshalizer      marshal.Marshalizer
	shardCoordinator sharding.Coordinator
}

// NewTxProcessor creates a new txProcessor engine
func NewTxProcessor(
	accounts state.AccountsAdapter,
	hasher hashing.Hasher,
	addressConv state.AddressConverter,
	marshalizer marshal.Marshalizer,
	shardCoordinator sharding.Coordinator,
	scProcessor process.SmartContractProcessor,
) (*txProcessor, error) {

	if accounts == nil {
		return nil, process.ErrNilAccountsAdapter
	}
	if hasher == nil {
		return nil, process.ErrNilHasher
	}
	if addressConv == nil {
		return nil, process.ErrNilAddressConverter
	}
	if marshalizer == nil {
		return nil, process.ErrNilMarshalizer
	}
	if shardCoordinator == nil {
		return nil, process.ErrNilShardCoordinator
	}
	if scProcessor == nil {
		return nil, process.ErrNilSmartContractProcessor
	}

	return &txProcessor{
		accounts:         accounts,
		hasher:           hasher,
		adrConv:          addressConv,
		marshalizer:      marshalizer,
		shardCoordinator: shardCoordinator,
		scProcessor:      scProcessor,
	}, nil
}

// ProcessTransaction modifies the account states in respect with the transaction data
func (txProc *txProcessor) ProcessTransaction(tx *transaction.Transaction, roundIndex uint32) error {
	if tx == nil {
		return process.ErrNilTransaction
	}

	adrSrc, adrDst, err := txProc.getAddresses(tx)
	if err != nil {
		return err
	}

	txType, err := txProc.scProcessor.ComputeTransactionType(tx)
<<<<<<< HEAD
=======
	if err != nil {
		return err
	}

	switch txType {
	case process.MoveBalance:
		return txProc.processMoveBalance(tx, adrSrc, adrDst)
	case process.SCDeployment:
		return txProc.processSCDeployment(tx, adrSrc, roundIndex)
	case process.SCInvoking:
		return txProc.processSCInvoking(tx, adrSrc, adrDst, roundIndex)
	}

	return process.ErrWrongTransaction
}

func (txProc *txProcessor) processMoveBalance(
	tx *transaction.Transaction,
	adrSrc, adrDst state.AddressContainer,
) error {

	// getAccounts returns acntSrc not nil if the adrSrc is in the node shard, the same, acntDst will be not nil
	// if adrDst is in the node shard. If an error occurs it will be signaled in err variable.
	acntSrc, acntDst, err := txProc.getAccounts(adrSrc, adrDst)
	if err != nil {
		return err
	}

	value := tx.Value
	// is sender address in node shard
	if acntSrc != nil {
		err = txProc.checkTxValues(acntSrc, value, tx.Nonce)
		if err != nil {
			return err
		}
	}

	err = txProc.moveBalances(acntSrc, acntDst, value)
>>>>>>> 425d9eee
	if err != nil {
		return err
	}

<<<<<<< HEAD
	switch txType {
	case process.MoveBalance:
		// getAccounts returns acntSrc not nil if the adrSrc is in the node shard, the same, acntDst will be not nil
		// if adrDst is in the node shard. If an error occurs it will be signaled in err variable.
		acntSrc, acntDst, err := txProc.getAccounts(adrSrc, adrDst)
		if err != nil {
			return err
		}

		value := tx.Value
		// is sender address in node shard
		if acntSrc != nil {
			err = txProc.checkTxValues(acntSrc, value, tx.Nonce)
			if err != nil {
				return err
			}
		}

		err = txProc.moveBalances(acntSrc, acntDst, value)
=======
	// is sender address in node shard
	if acntSrc != nil {
		err = txProc.increaseNonce(acntSrc)
>>>>>>> 425d9eee
		if err != nil {
			return err
		}
	}

	return nil

<<<<<<< HEAD
		return nil
	case process.SCDeployment:
		// getAccounts returns acntSrc not nil if the adrSrc is in the node shard, the same, acntDst will be not nil
		// if adrDst is in the node shard. If an error occurs it will be signaled in err variable.
		acntSrc, err := txProc.getAccountFromAddress(adrSrc)
		if err != nil {
			return err
		}

		err = txProc.scProcessor.DeploySmartContract(tx, acntSrc, roundIndex)
		return err
	case process.SCInvoking:
		// getAccounts returns acntSrc not nil if the adrSrc is in the node shard, the same, acntDst will be not nil
		// if adrDst is in the node shard. If an error occurs it will be signaled in err variable.
		acntSrc, acntDst, err := txProc.getAccounts(adrSrc, adrDst)
		if err != nil {
			return err
		}

		err = txProc.scProcessor.ExecuteSmartContractTransaction(tx, acntSrc, acntDst, roundIndex)
=======
}

func (txProc *txProcessor) processSCDeployment(
	tx *transaction.Transaction,
	adrSrc state.AddressContainer,
	roundIndex uint32,
) error {
	// getAccounts returns acntSrc not nil if the adrSrc is in the node shard, the same, acntDst will be not nil
	// if adrDst is in the node shard. If an error occurs it will be signaled in err variable.
	acntSrc, err := txProc.getAccountFromAddress(adrSrc)
	if err != nil {
		return err
	}

	err = txProc.scProcessor.DeploySmartContract(tx, acntSrc, roundIndex)
	return err
}

func (txProc *txProcessor) processSCInvoking(
	tx *transaction.Transaction,
	adrSrc, adrDst state.AddressContainer,
	roundIndex uint32) error {
	// getAccounts returns acntSrc not nil if the adrSrc is in the node shard, the same, acntDst will be not nil
	// if adrDst is in the node shard. If an error occurs it will be signaled in err variable.
	acntSrc, acntDst, err := txProc.getAccounts(adrSrc, adrDst)
	if err != nil {
>>>>>>> 425d9eee
		return err
	}

	err = txProc.scProcessor.ExecuteSmartContractTransaction(tx, acntSrc, acntDst, roundIndex)
	return err
}

func (txProc *txProcessor) getAddresses(tx *transaction.Transaction) (adrSrc, adrDst state.AddressContainer, err error) {
	//for now we assume that the address = public key
	adrSrc, err = txProc.adrConv.CreateAddressFromPublicKeyBytes(tx.SndAddr)
	if err != nil {
		return
	}
	adrDst, err = txProc.adrConv.CreateAddressFromPublicKeyBytes(tx.RcvAddr)
	return
}

func (txProc *txProcessor) getAccounts(adrSrc, adrDst state.AddressContainer,
) (acntSrc, acntDst *state.Account, err error) {

	shardForCurrentNode := txProc.shardCoordinator.SelfId()
	shardForSrc := txProc.shardCoordinator.ComputeId(adrSrc)
	shardForDst := txProc.shardCoordinator.ComputeId(adrDst)

	srcInShard := shardForSrc == shardForCurrentNode
	dstInShard := shardForDst == shardForCurrentNode

	if srcInShard && adrSrc == nil ||
		dstInShard && adrDst == nil {
		return nil, nil, process.ErrNilAddressContainer
	}

	if bytes.Equal(adrSrc.Bytes(), adrDst.Bytes()) {
		acntWrp, err := txProc.accounts.GetAccountWithJournal(adrSrc)
		if err != nil {
			return nil, nil, err
		}

		account, ok := acntWrp.(*state.Account)
		if !ok {
			return nil, nil, process.ErrWrongTypeAssertion
		}

		return account, account, nil
	}

	if srcInShard {
		acntSrcWrp, err := txProc.accounts.GetAccountWithJournal(adrSrc)
		if err != nil {
			return nil, nil, err
		}

		account, ok := acntSrcWrp.(*state.Account)
		if !ok {
			return nil, nil, process.ErrWrongTypeAssertion
		}

		acntSrc = account
	}

	if dstInShard {
		acntDstWrp, err := txProc.accounts.GetAccountWithJournal(adrDst)
		if err != nil {
			return nil, nil, err
		}

		account, ok := acntDstWrp.(*state.Account)
		if !ok {
			return nil, nil, process.ErrWrongTypeAssertion
		}

		acntDst = account
	}

	return
}

<<<<<<< HEAD
func (tx *txProcessor) getAccountFromAddress(adrSrc state.AddressContainer) (state.AccountHandler, error) {
	shardForCurrentNode := tx.shardCoordinator.SelfId()
	shardForSrc := tx.shardCoordinator.ComputeId(adrSrc)
=======
func (txProc *txProcessor) getAccountFromAddress(adrSrc state.AddressContainer) (state.AccountHandler, error) {
	shardForCurrentNode := txProc.shardCoordinator.SelfId()
	shardForSrc := txProc.shardCoordinator.ComputeId(adrSrc)
>>>>>>> 425d9eee
	if shardForCurrentNode != shardForSrc {
		return nil, nil
	}

<<<<<<< HEAD
	acnt, err := tx.accounts.GetAccountWithJournal(adrSrc)
=======
	acnt, err := txProc.accounts.GetAccountWithJournal(adrSrc)
>>>>>>> 425d9eee
	if err != nil {
		return nil, err
	}

	return acnt, nil
}

func (txProc *txProcessor) checkTxValues(acntSrc *state.Account, value *big.Int, nonce uint64) error {
	// TODO order transactions - than uncomment this
	//if acntSrc.Nonce < nonce {
	//	return process.ErrHigherNonceInTransaction
	//}

	//if acntSrc.Nonce > nonce {
	//	return process.ErrLowerNonceInTransaction
	//}

	//negative balance test is done in transaction interceptor as the transaction is invalid and thus shall not disseminate
	if acntSrc.Balance.Cmp(value) < 0 {
		return process.ErrInsufficientFunds
	}

	return nil
}

func (txProc *txProcessor) moveBalances(acntSrc, acntDst *state.Account,
	value *big.Int,
) error {
	operation1 := big.NewInt(0)
	operation2 := big.NewInt(0)

	// is sender address in node shard
	if acntSrc != nil {
		err := acntSrc.SetBalanceWithJournal(operation1.Sub(acntSrc.Balance, value))
		if err != nil {
			return err
		}
	}

	// is receiver address in node shard
	if acntDst != nil {
		err := acntDst.SetBalanceWithJournal(operation2.Add(acntDst.Balance, value))
		if err != nil {
			return err
		}
	}

	return nil
}

func (txProc *txProcessor) increaseNonce(acntSrc *state.Account) error {
	return acntSrc.SetNonceWithJournal(acntSrc.Nonce + 1)
}<|MERGE_RESOLUTION|>--- conflicted
+++ resolved
@@ -76,8 +76,6 @@
 	}
 
 	txType, err := txProc.scProcessor.ComputeTransactionType(tx)
-<<<<<<< HEAD
-=======
 	if err != nil {
 		return err
 	}
@@ -116,36 +114,13 @@
 	}
 
 	err = txProc.moveBalances(acntSrc, acntDst, value)
->>>>>>> 425d9eee
-	if err != nil {
-		return err
-	}
-
-<<<<<<< HEAD
-	switch txType {
-	case process.MoveBalance:
-		// getAccounts returns acntSrc not nil if the adrSrc is in the node shard, the same, acntDst will be not nil
-		// if adrDst is in the node shard. If an error occurs it will be signaled in err variable.
-		acntSrc, acntDst, err := txProc.getAccounts(adrSrc, adrDst)
-		if err != nil {
-			return err
-		}
-
-		value := tx.Value
-		// is sender address in node shard
-		if acntSrc != nil {
-			err = txProc.checkTxValues(acntSrc, value, tx.Nonce)
-			if err != nil {
-				return err
-			}
-		}
-
-		err = txProc.moveBalances(acntSrc, acntDst, value)
-=======
+	if err != nil {
+		return err
+	}
+
 	// is sender address in node shard
 	if acntSrc != nil {
 		err = txProc.increaseNonce(acntSrc)
->>>>>>> 425d9eee
 		if err != nil {
 			return err
 		}
@@ -153,28 +128,6 @@
 
 	return nil
 
-<<<<<<< HEAD
-		return nil
-	case process.SCDeployment:
-		// getAccounts returns acntSrc not nil if the adrSrc is in the node shard, the same, acntDst will be not nil
-		// if adrDst is in the node shard. If an error occurs it will be signaled in err variable.
-		acntSrc, err := txProc.getAccountFromAddress(adrSrc)
-		if err != nil {
-			return err
-		}
-
-		err = txProc.scProcessor.DeploySmartContract(tx, acntSrc, roundIndex)
-		return err
-	case process.SCInvoking:
-		// getAccounts returns acntSrc not nil if the adrSrc is in the node shard, the same, acntDst will be not nil
-		// if adrDst is in the node shard. If an error occurs it will be signaled in err variable.
-		acntSrc, acntDst, err := txProc.getAccounts(adrSrc, adrDst)
-		if err != nil {
-			return err
-		}
-
-		err = txProc.scProcessor.ExecuteSmartContractTransaction(tx, acntSrc, acntDst, roundIndex)
-=======
 }
 
 func (txProc *txProcessor) processSCDeployment(
@@ -201,7 +154,6 @@
 	// if adrDst is in the node shard. If an error occurs it will be signaled in err variable.
 	acntSrc, acntDst, err := txProc.getAccounts(adrSrc, adrDst)
 	if err != nil {
->>>>>>> 425d9eee
 		return err
 	}
 
@@ -279,24 +231,14 @@
 	return
 }
 
-<<<<<<< HEAD
-func (tx *txProcessor) getAccountFromAddress(adrSrc state.AddressContainer) (state.AccountHandler, error) {
-	shardForCurrentNode := tx.shardCoordinator.SelfId()
-	shardForSrc := tx.shardCoordinator.ComputeId(adrSrc)
-=======
 func (txProc *txProcessor) getAccountFromAddress(adrSrc state.AddressContainer) (state.AccountHandler, error) {
 	shardForCurrentNode := txProc.shardCoordinator.SelfId()
 	shardForSrc := txProc.shardCoordinator.ComputeId(adrSrc)
->>>>>>> 425d9eee
 	if shardForCurrentNode != shardForSrc {
 		return nil, nil
 	}
 
-<<<<<<< HEAD
-	acnt, err := tx.accounts.GetAccountWithJournal(adrSrc)
-=======
 	acnt, err := txProc.accounts.GetAccountWithJournal(adrSrc)
->>>>>>> 425d9eee
 	if err != nil {
 		return nil, err
 	}
