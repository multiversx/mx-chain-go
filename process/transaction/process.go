package transaction

import (
	"bytes"
	"math/big"

	"github.com/ElrondNetwork/elrond-go-sandbox/data/state"
	"github.com/ElrondNetwork/elrond-go-sandbox/data/transaction"
	"github.com/ElrondNetwork/elrond-go-sandbox/hashing"
	"github.com/ElrondNetwork/elrond-go-sandbox/logger"
	"github.com/ElrondNetwork/elrond-go-sandbox/marshal"
	"github.com/ElrondNetwork/elrond-go-sandbox/process"
	"github.com/ElrondNetwork/elrond-go-sandbox/sharding"
)

var log = logger.NewDefaultLogger()

// txProcessor implements TransactionProcessor interface and can modify account states according to a transaction
type txProcessor struct {
	accounts         state.AccountsAdapter
	adrConv          state.AddressConverter
	hasher           hashing.Hasher
	scHandler        func(accountsAdapter state.AccountsAdapter, transaction *transaction.Transaction) error
	marshalizer      marshal.Marshalizer
	shardCoordinator sharding.ShardCoordinator
}

// NewTxProcessor creates a new txProcessor engine
func NewTxProcessor(
	accounts state.AccountsAdapter,
	hasher hashing.Hasher,
	addressConv state.AddressConverter,
	marshalizer marshal.Marshalizer,
	shardCoordinator sharding.ShardCoordinator,
) (*txProcessor, error) {

	if accounts == nil {
		return nil, process.ErrNilAccountsAdapter
	}

	if hasher == nil {
		return nil, process.ErrNilHasher
	}

	if addressConv == nil {
		return nil, process.ErrNilAddressConverter
	}

	if marshalizer == nil {
		return nil, process.ErrNilMarshalizer
	}

	if shardCoordinator == nil {
		return nil, process.ErrNilShardCoordinator
	}

	return &txProcessor{
		accounts:         accounts,
		hasher:           hasher,
		adrConv:          addressConv,
		marshalizer:      marshalizer,
		shardCoordinator: shardCoordinator,
	}, nil
}

// SCHandler returns the smart contract execution function
func (txProc *txProcessor) SCHandler() func(accountsAdapter state.AccountsAdapter, transaction *transaction.Transaction) error {
	return txProc.scHandler
}

// SetSCHandler sets the smart contract execution function
func (txProc *txProcessor) SetSCHandler(f func(accountsAdapter state.AccountsAdapter, transaction *transaction.Transaction) error) {
	txProc.scHandler = f
}

// ProcessTransaction modifies the account states in respect with the transaction data
func (txProc *txProcessor) ProcessTransaction(tx *transaction.Transaction, roundIndex int32) error {
	if tx == nil {
		return process.ErrNilTransaction
	}

	adrSrc, adrDst, err := txProc.getAddresses(tx)
	if err != nil {
		return err
	}

	shardForSrc := txProc.shardCoordinator.ComputeShardForAddress(adrSrc, txProc.adrConv)
	shardForDst := txProc.shardCoordinator.ComputeShardForAddress(adrDst, txProc.adrConv)

	srcInShard := shardForSrc == txProc.shardCoordinator.ShardForCurrentNode()
	dstInShard := shardForDst == txProc.shardCoordinator.ShardForCurrentNode()

	acntSrc, acntDst, err := txProc.getAccounts(adrSrc, adrDst, srcInShard, dstInShard)
	if err != nil {
		return err
	}

	if dstInShard && acntDst.Code() != nil {
		return txProc.callSCHandler(tx)
	}

	if bytes.Equal(adrDst.Bytes(), state.RegistrationAddress.Bytes()) {
		regAccount, err := txProc.accounts.GetJournalizedAccount(state.RegistrationAddress)
		if err != nil {
			return err
		}

		regData := &state.RegistrationData{}
		err = txProc.marshalizer.Unmarshal(regData, tx.Data)
		if err != nil {
			return err
		}
		regData.OriginatorPubKey = adrSrc.Bytes()
		regData.RoundIndex = roundIndex

		err = regAccount.AppendDataRegistrationWithJournal(regData)
		if err != nil {
			return err
		}
	}

	value := tx.Value

	if srcInShard {
		err = txProc.checkTxValues(acntSrc, value, tx.Nonce)
		if err != nil {
			return err
		}
	}

	err = txProc.moveBalances(acntSrc, acntDst, srcInShard, dstInShard, value)
	if err != nil {
		return err
	}

<<<<<<< HEAD
	if srcInShard {
=======
	if adrSrcInNodeShard {
>>>>>>> c3cf2913
		err = txProc.increaseNonce(acntSrc)
		if err != nil {
			return err
		}
	}

	return nil
}

// SetBalancesToTrie adds balances to trie
func (txProc *txProcessor) SetBalancesToTrie(accBalance map[string]*big.Int) (rootHash []byte, err error) {
	if txProc.accounts.JournalLen() != 0 {
		return nil, process.ErrAccountStateDirty
	}

	if accBalance == nil {
		return nil, process.ErrNilValue
	}

	for i, v := range accBalance {
		err := txProc.setBalanceToTrie([]byte(i), v)

		if err != nil {
			return nil, err
		}
	}

	rootHash, err = txProc.accounts.Commit()

	if err != nil {
		err2 := txProc.accounts.RevertToSnapshot(0)

		if err2 != nil {
			log.Error(err2.Error())
		}
		return nil, err
	}

	return rootHash, err
}

func (txProc *txProcessor) setBalanceToTrie(addr []byte, balance *big.Int) error {
	if addr == nil {
		return process.ErrNilValue
	}

	addrContainer, err := txProc.adrConv.CreateAddressFromPublicKeyBytes(addr)

	if err != nil {
		return err
	}

	if addrContainer == nil {
		return process.ErrNilAddressContainer
	}

	account, err := txProc.accounts.GetJournalizedAccount(addrContainer)

	if err != nil {
		return err
	}

	return account.SetBalanceWithJournal(balance)
}

func (txProc *txProcessor) getAddresses(tx *transaction.Transaction) (adrSrc, adrDst state.AddressContainer, err error) {
	//for now we assume that the address = public key
	adrSrc, err = txProc.adrConv.CreateAddressFromPublicKeyBytes(tx.SndAddr)
	if err != nil {
		return
	}
	adrDst, err = txProc.adrConv.CreateAddressFromPublicKeyBytes(tx.RcvAddr)
	return
}

<<<<<<< HEAD
func (txProc *txProcessor) getAccounts(adrSrc, adrDst state.AddressContainer,
	srcInShard, dstInShard bool,
) (acntSrc, acntDst state.JournalizedAccountWrapper, err error) {
	if srcInShard && adrSrc == nil ||
		dstInShard && adrDst == nil {
=======
func (txProc *txProcessor) getAccounts(adrSrc, adrDest state.AddressContainer,
	adrSrcInNodeShard, adrDestInNodeShard bool,
) (acntSrc, acntDest state.JournalizedAccountWrapper, err error) {
	if adrSrcInNodeShard && adrSrc == nil ||
		adrDestInNodeShard && adrDest == nil {
>>>>>>> c3cf2913
		return nil, nil, process.ErrNilAddressContainer
	}

	if bytes.Equal(adrSrc.Bytes(), adrDst.Bytes()) {
		acnt, err := txProc.accounts.GetJournalizedAccount(adrSrc)
		if err != nil {
			return nil, nil, err
		}

		return acnt, acnt, nil
	}

	if srcInShard {
		acntSrc, err = txProc.accounts.GetJournalizedAccount(adrSrc)
		if err != nil {
			return nil, nil, err
		}
	}

	if dstInShard {
		acntDst, err = txProc.accounts.GetJournalizedAccount(adrDst)
		if err != nil {
			return nil, nil, err
		}
	}

	return acntSrc, acntDst, nil
}

func (txProc *txProcessor) callSCHandler(tx *transaction.Transaction) error {
	if txProc.scHandler == nil {
		return process.ErrNoVM
	}

	return txProc.scHandler(txProc.accounts, tx)
}

func (txProc *txProcessor) checkTxValues(acntSrc state.JournalizedAccountWrapper, value *big.Int, nonce uint64) error {
	//TODO: undo this for nonce checking and un-skip tests
	//if acntSrc.BaseAccount().Nonce < nonce {
	//	return process.ErrHigherNonceInTransaction
	//}
	//
	//if acntSrc.BaseAccount().Nonce > nonce {
	//	return process.ErrLowerNonceInTransaction
	//}

	//negative balance test is done in transaction interceptor as the transaction is invalid and thus shall not disseminate

	if acntSrc.BaseAccount().Balance.Cmp(value) < 0 {
		return process.ErrInsufficientFunds
	}

	return nil
}

<<<<<<< HEAD
func (txProc *txProcessor) moveBalances(acntSrc, acntDst state.JournalizedAccountWrapper,
	srcInShard, dstInShard bool,
=======
func (txProc *txProcessor) moveBalances(acntSrc, acntDest state.JournalizedAccountWrapper,
	adrSrcInNodeShard, adrDestInNodeShard bool,
>>>>>>> c3cf2913
	value *big.Int,
) error {
	operation1 := big.NewInt(0)
	operation2 := big.NewInt(0)

	if srcInShard {
		err := acntSrc.SetBalanceWithJournal(operation1.Sub(acntSrc.BaseAccount().Balance, value))
		if err != nil {
			return err
		}
	}

	if dstInShard {
		err := acntDst.SetBalanceWithJournal(operation2.Add(acntDst.BaseAccount().Balance, value))
		if err != nil {
			return err
		}
	}

	return nil
}

func (txProc *txProcessor) increaseNonce(acntSrc state.JournalizedAccountWrapper) error {
	return acntSrc.SetNonceWithJournal(acntSrc.BaseAccount().Nonce + 1)
}<|MERGE_RESOLUTION|>--- conflicted
+++ resolved
@@ -84,19 +84,11 @@
 		return err
 	}
 
-	shardForSrc := txProc.shardCoordinator.ComputeShardForAddress(adrSrc, txProc.adrConv)
-	shardForDst := txProc.shardCoordinator.ComputeShardForAddress(adrDst, txProc.adrConv)
-
-	srcInShard := shardForSrc == txProc.shardCoordinator.ShardForCurrentNode()
-	dstInShard := shardForDst == txProc.shardCoordinator.ShardForCurrentNode()
-
-	acntSrc, acntDst, err := txProc.getAccounts(adrSrc, adrDst, srcInShard, dstInShard)
-	if err != nil {
-		return err
-	}
-
-	if dstInShard && acntDst.Code() != nil {
-		return txProc.callSCHandler(tx)
+	// getAccounts returns acntSrc not nil if the adrSrc is in the node shard, the same, acntDst will be not nil
+	// if adrDst is in the node shard. If an error occurs it will be signal in err variable.
+	acntSrc, acntDst, err := txProc.getAccounts(adrSrc, adrDst)
+	if err != nil {
+		return err
 	}
 
 	if bytes.Equal(adrDst.Bytes(), state.RegistrationAddress.Bytes()) {
@@ -121,26 +113,39 @@
 
 	value := tx.Value
 
-	if srcInShard {
+	// is sender address in node shard
+	if acntSrc != nil {
 		err = txProc.checkTxValues(acntSrc, value, tx.Nonce)
 		if err != nil {
 			return err
 		}
 	}
 
-	err = txProc.moveBalances(acntSrc, acntDst, srcInShard, dstInShard, value)
-	if err != nil {
-		return err
-	}
-
-<<<<<<< HEAD
-	if srcInShard {
-=======
-	if adrSrcInNodeShard {
->>>>>>> c3cf2913
+	err = txProc.moveBalances(acntSrc, acntDst, value)
+	if err != nil {
+		return err
+	}
+
+	// is sender address in node shard
+	if acntSrc != nil {
 		err = txProc.increaseNonce(acntSrc)
 		if err != nil {
 			return err
+		}
+	}
+
+	// is receiver address in node shard
+	if acntDst != nil {
+		if acntDst.Code() != nil {
+			err = txProc.callSCHandler(tx)
+			if err != nil {
+				// TODO: Revert state if SC execution failed and substract only some fee for SC job done
+				log.Info(err.Error())
+				err = txProc.accounts.RevertToSnapshot(0)
+				if err != nil {
+					return err
+				}
+			}
 		}
 	}
 
@@ -213,19 +218,17 @@
 	return
 }
 
-<<<<<<< HEAD
 func (txProc *txProcessor) getAccounts(adrSrc, adrDst state.AddressContainer,
-	srcInShard, dstInShard bool,
 ) (acntSrc, acntDst state.JournalizedAccountWrapper, err error) {
+	shardForCurrentNode := txProc.shardCoordinator.ShardForCurrentNode()
+	shardForSrc := txProc.shardCoordinator.ComputeShardForAddress(adrSrc, txProc.adrConv)
+	shardForDst := txProc.shardCoordinator.ComputeShardForAddress(adrDst, txProc.adrConv)
+
+	srcInShard := shardForSrc == shardForCurrentNode
+	dstInShard := shardForDst == shardForCurrentNode
+
 	if srcInShard && adrSrc == nil ||
 		dstInShard && adrDst == nil {
-=======
-func (txProc *txProcessor) getAccounts(adrSrc, adrDest state.AddressContainer,
-	adrSrcInNodeShard, adrDestInNodeShard bool,
-) (acntSrc, acntDest state.JournalizedAccountWrapper, err error) {
-	if adrSrcInNodeShard && adrSrc == nil ||
-		adrDestInNodeShard && adrDest == nil {
->>>>>>> c3cf2913
 		return nil, nil, process.ErrNilAddressContainer
 	}
 
@@ -282,26 +285,22 @@
 	return nil
 }
 
-<<<<<<< HEAD
 func (txProc *txProcessor) moveBalances(acntSrc, acntDst state.JournalizedAccountWrapper,
-	srcInShard, dstInShard bool,
-=======
-func (txProc *txProcessor) moveBalances(acntSrc, acntDest state.JournalizedAccountWrapper,
-	adrSrcInNodeShard, adrDestInNodeShard bool,
->>>>>>> c3cf2913
 	value *big.Int,
 ) error {
 	operation1 := big.NewInt(0)
 	operation2 := big.NewInt(0)
 
-	if srcInShard {
+	// is sender address in node shard
+	if acntSrc != nil {
 		err := acntSrc.SetBalanceWithJournal(operation1.Sub(acntSrc.BaseAccount().Balance, value))
 		if err != nil {
 			return err
 		}
 	}
 
-	if dstInShard {
+	// is receiver address in node shard
+	if acntDst != nil {
 		err := acntDst.SetBalanceWithJournal(operation2.Add(acntDst.BaseAccount().Balance, value))
 		if err != nil {
 			return err
