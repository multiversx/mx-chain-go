--- conflicted
+++ resolved
@@ -3,8 +3,6 @@
 import (
 	"bytes"
 	"math/big"
-
-	"github.com/ElrondNetwork/elrond-go/data/smartContractResult"
 
 	"github.com/ElrondNetwork/elrond-go/core/logger"
 	"github.com/ElrondNetwork/elrond-go/data/state"
@@ -67,11 +65,7 @@
 }
 
 // ProcessTransaction modifies the account states in respect with the transaction data
-<<<<<<< HEAD
-func (txProc *txProcessor) ProcessTransaction(tx *transaction.Transaction, roundIndex uint64) ([]*smartContractResult.SmartContractResult, error) {
-=======
-func (txProc *txProcessor) ProcessTransaction(tx *transaction.Transaction, roundIndex uint32) error {
->>>>>>> d1bbe4d9
+func (txProc *txProcessor) ProcessTransaction(tx *transaction.Transaction, roundIndex uint64) error {
 	if tx == nil {
 		return process.ErrNilTransaction
 	}
@@ -138,13 +132,8 @@
 func (txProc *txProcessor) processSCDeployment(
 	tx *transaction.Transaction,
 	adrSrc state.AddressContainer,
-<<<<<<< HEAD
 	roundIndex uint64,
-) ([]*smartContractResult.SmartContractResult, error) {
-=======
-	roundIndex uint32,
-) error {
->>>>>>> d1bbe4d9
+) error {
 	// getAccounts returns acntSrc not nil if the adrSrc is in the node shard, the same, acntDst will be not nil
 	// if adrDst is in the node shard. If an error occurs it will be signaled in err variable.
 	acntSrc, err := txProc.getAccountFromAddress(adrSrc)
@@ -159,13 +148,8 @@
 func (txProc *txProcessor) processSCInvoking(
 	tx *transaction.Transaction,
 	adrSrc, adrDst state.AddressContainer,
-<<<<<<< HEAD
 	roundIndex uint64,
-) ([]*smartContractResult.SmartContractResult, error) {
-=======
-	roundIndex uint32,
-) error {
->>>>>>> d1bbe4d9
+) error {
 	// getAccounts returns acntSrc not nil if the adrSrc is in the node shard, the same, acntDst will be not nil
 	// if adrDst is in the node shard. If an error occurs it will be signaled in err variable.
 	acntSrc, acntDst, err := txProc.getAccounts(adrSrc, adrDst)
