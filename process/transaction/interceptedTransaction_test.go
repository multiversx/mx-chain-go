package transaction_test

import (
	"bytes"
	"errors"
	"math/big"
	"testing"

	"github.com/ElrondNetwork/elrond-go/core/check"
	"github.com/ElrondNetwork/elrond-go/crypto"
	"github.com/ElrondNetwork/elrond-go/data/state"
	dataTransaction "github.com/ElrondNetwork/elrond-go/data/transaction"
	"github.com/ElrondNetwork/elrond-go/process"
	"github.com/ElrondNetwork/elrond-go/process/mock"
	"github.com/ElrondNetwork/elrond-go/process/transaction"
	"github.com/stretchr/testify/assert"
)

var errSingleSignKeyGenMock = errors.New("errSingleSignKeyGenMock")
var errSignerMockVerifySigFails = errors.New("errSignerMockVerifySigFails")

var senderShard = uint32(2)
var recvShard = uint32(3)
var senderAddress = []byte("sender")
var recvAddress = []byte("receiver")
var sigOk = []byte("signature")

func createDummySigner() crypto.SingleSigner {
	return &mock.SignerMock{
		VerifyStub: func(public crypto.PublicKey, msg []byte, sig []byte) error {
			if !bytes.Equal(sig, sigOk) {
				return errSignerMockVerifySigFails
			}
			return nil
		},
	}
}

func createKeyGenMock() crypto.KeyGenerator {
	return &mock.SingleSignKeyGenMock{
		PublicKeyFromByteArrayCalled: func(b []byte) (key crypto.PublicKey, e error) {
			if string(b) == "" {
				return nil, errSingleSignKeyGenMock
			}

			return &mock.SingleSignPublicKey{}, nil
		},
	}
}

func createFreeTxFeeHandler() process.FeeHandler {
	return &mock.FeeHandlerStub{
		CheckValidityTxValuesCalled: func(tx process.TransactionWithFeeHandler) error {
			return nil
		},
	}
}

func createInterceptedTxFromPlainTx(tx *dataTransaction.Transaction, txFeeHandler process.FeeHandler) (*transaction.InterceptedTransaction, error) {
	marshalizer := &mock.MarshalizerMock{}
	txBuff, _ := marshalizer.Marshal(tx)

	shardCoordinator := mock.NewMultipleShardsCoordinatorMock()
	shardCoordinator.CurrentShard = 6
	shardCoordinator.ComputeIdCalled = func(address state.AddressContainer) uint32 {
		if bytes.Equal(address.Bytes(), senderAddress) {
			return senderShard
		}
		if bytes.Equal(address.Bytes(), recvAddress) {
			return recvShard
		}

		return shardCoordinator.CurrentShard
	}

	return transaction.NewInterceptedTransaction(
		txBuff,
		marshalizer,
		mock.HasherMock{},
		createKeyGenMock(),
		createDummySigner(),
		&mock.AddressConverterStub{
			CreateAddressFromPublicKeyBytesCalled: func(pubKey []byte) (container state.AddressContainer, e error) {
				return mock.NewAddressMock(pubKey), nil
			},
		},
		shardCoordinator,
		txFeeHandler,
	)
}

//------- NewInterceptedTransaction

func TestNewInterceptedTransaction_NilBufferShouldErr(t *testing.T) {
	t.Parallel()

	txi, err := transaction.NewInterceptedTransaction(
		nil,
		&mock.MarshalizerMock{},
		mock.HasherMock{},
		&mock.SingleSignKeyGenMock{},
		&mock.SignerMock{},
		&mock.AddressConverterMock{},
		mock.NewOneShardCoordinatorMock(),
		&mock.FeeHandlerStub{},
	)

	assert.Nil(t, txi)
	assert.Equal(t, process.ErrNilBuffer, err)
}

func TestNewInterceptedTransaction_NilMarshalizerShouldErr(t *testing.T) {
	t.Parallel()

	txi, err := transaction.NewInterceptedTransaction(
		make([]byte, 0),
		nil,
		mock.HasherMock{},
		&mock.SingleSignKeyGenMock{},
		&mock.SignerMock{},
		&mock.AddressConverterMock{},
		mock.NewOneShardCoordinatorMock(),
		&mock.FeeHandlerStub{},
	)

	assert.Nil(t, txi)
	assert.Equal(t, process.ErrNilMarshalizer, err)
}

func TestNewInterceptedTransaction_NilHasherShouldErr(t *testing.T) {
	t.Parallel()

	txi, err := transaction.NewInterceptedTransaction(
		make([]byte, 0),
		&mock.MarshalizerMock{},
		nil,
		&mock.SingleSignKeyGenMock{},
		&mock.SignerMock{},
		&mock.AddressConverterMock{},
		mock.NewOneShardCoordinatorMock(),
		&mock.FeeHandlerStub{},
	)

	assert.Nil(t, txi)
	assert.Equal(t, process.ErrNilHasher, err)
}

func TestNewInterceptedTransaction_NilKeyGenShouldErr(t *testing.T) {
	t.Parallel()

	txi, err := transaction.NewInterceptedTransaction(
		make([]byte, 0),
		&mock.MarshalizerMock{},
		mock.HasherMock{},
		nil,
		&mock.SignerMock{},
		&mock.AddressConverterMock{},
		mock.NewOneShardCoordinatorMock(),
		&mock.FeeHandlerStub{},
	)

	assert.Nil(t, txi)
	assert.Equal(t, process.ErrNilKeyGen, err)
}

func TestNewInterceptedTransaction_NilSignerShouldErr(t *testing.T) {
	t.Parallel()

	txi, err := transaction.NewInterceptedTransaction(
		make([]byte, 0),
		&mock.MarshalizerMock{},
		mock.HasherMock{},
		&mock.SingleSignKeyGenMock{},
		nil,
		&mock.AddressConverterMock{},
		mock.NewOneShardCoordinatorMock(),
		&mock.FeeHandlerStub{},
	)

	assert.Nil(t, txi)
	assert.Equal(t, process.ErrNilSingleSigner, err)
}

func TestNewInterceptedTransaction_NilAddressConverterShouldErr(t *testing.T) {
	t.Parallel()

	txi, err := transaction.NewInterceptedTransaction(
		make([]byte, 0),
		&mock.MarshalizerMock{},
		mock.HasherMock{},
		&mock.SingleSignKeyGenMock{},
		&mock.SignerMock{},
		nil,
		mock.NewOneShardCoordinatorMock(),
		&mock.FeeHandlerStub{},
	)

	assert.Nil(t, txi)
	assert.Equal(t, process.ErrNilAddressConverter, err)
}

func TestNewInterceptedTransaction_NilCoordinatorShouldErr(t *testing.T) {
	t.Parallel()

	txi, err := transaction.NewInterceptedTransaction(
		make([]byte, 0),
		&mock.MarshalizerMock{},
		mock.HasherMock{},
		&mock.SingleSignKeyGenMock{},
		&mock.SignerMock{},
		&mock.AddressConverterMock{},
		nil,
		&mock.FeeHandlerStub{},
	)

	assert.Nil(t, txi)
	assert.Equal(t, process.ErrNilShardCoordinator, err)
}

func TestNewInterceptedTransaction_NilFeeHandlerShouldErr(t *testing.T) {
	t.Parallel()

	txi, err := transaction.NewInterceptedTransaction(
		make([]byte, 0),
		&mock.MarshalizerMock{},
		mock.HasherMock{},
		&mock.SingleSignKeyGenMock{},
		&mock.SignerMock{},
		&mock.AddressConverterMock{},
		mock.NewOneShardCoordinatorMock(),
		nil,
	)

	assert.Nil(t, txi)
	assert.Equal(t, process.ErrNilEconomicsFeeHandler, err)
}

func TestNewInterceptedTransaction_UnmarshalingTxFailsShouldErr(t *testing.T) {
	t.Parallel()

	errExpected := errors.New("expected error")

	txi, err := transaction.NewInterceptedTransaction(
		make([]byte, 0),
		&mock.MarshalizerStub{
			UnmarshalCalled: func(obj interface{}, buff []byte) error {
				return errExpected
			},
		},
		mock.HasherMock{},
		&mock.SingleSignKeyGenMock{},
		&mock.SignerMock{},
		&mock.AddressConverterMock{},
		mock.NewOneShardCoordinatorMock(),
		&mock.FeeHandlerStub{},
	)

	assert.Nil(t, txi)
	assert.Equal(t, errExpected, err)
}

func TestNewInterceptedTransaction_AddrConvFailsShouldErr(t *testing.T) {
	t.Parallel()

	txi, err := transaction.NewInterceptedTransaction(
		[]byte("{}"),
		&mock.MarshalizerMock{},
		mock.HasherMock{},
		&mock.SingleSignKeyGenMock{},
		&mock.SignerMock{},
		&mock.AddressConverterStub{
			CreateAddressFromPublicKeyBytesCalled: func(pubKey []byte) (container state.AddressContainer, e error) {
				return nil, errors.New("expected error")
			},
		},
		mock.NewOneShardCoordinatorMock(),
		&mock.FeeHandlerStub{},
	)

	assert.Nil(t, txi)
	assert.Equal(t, process.ErrInvalidSndAddr, err)
}

func TestNewInterceptedTransaction_ShouldWork(t *testing.T) {
	t.Parallel()

	tx := &dataTransaction.Transaction{
		Nonce:     1,
		Value:     big.NewInt(2),
		Data:      "data",
		GasLimit:  3,
		GasPrice:  4,
		RcvAddr:   recvAddress,
		SndAddr:   senderAddress,
		Signature: sigOk,
	}

	txi, err := createInterceptedTxFromPlainTx(tx, createFreeTxFeeHandler())

	assert.False(t, check.IfNil(txi))
	assert.Nil(t, err)
	assert.Equal(t, tx, txi.Transaction())
}

//------- CheckValidity

func TestInterceptedTransaction_CheckValidityNilSignatureShouldErr(t *testing.T) {
	t.Parallel()

	tx := &dataTransaction.Transaction{
		Nonce:     1,
		Value:     big.NewInt(2),
		Data:      "data",
		GasLimit:  3,
		GasPrice:  4,
		RcvAddr:   recvAddress,
		SndAddr:   senderAddress,
		Signature: nil,
	}
	txi, _ := createInterceptedTxFromPlainTx(tx, createFreeTxFeeHandler())

	err := txi.CheckValidity()

	assert.Equal(t, process.ErrNilSignature, err)
}

func TestInterceptedTransaction_CheckValidityNilRecvAddressShouldErr(t *testing.T) {
	t.Parallel()

	tx := &dataTransaction.Transaction{
		Nonce:     1,
		Value:     big.NewInt(2),
		Data:      "data",
		GasLimit:  3,
		GasPrice:  4,
		RcvAddr:   nil,
		SndAddr:   senderAddress,
		Signature: sigOk,
	}
	txi, _ := createInterceptedTxFromPlainTx(tx, createFreeTxFeeHandler())

	err := txi.CheckValidity()

	assert.Equal(t, process.ErrNilRcvAddr, err)
}

func TestInterceptedTransaction_CheckValidityNilSenderAddressShouldErr(t *testing.T) {
	t.Parallel()

	tx := &dataTransaction.Transaction{
		Nonce:     1,
		Value:     big.NewInt(2),
		Data:      "data",
		GasLimit:  3,
		GasPrice:  4,
		RcvAddr:   recvAddress,
		SndAddr:   nil,
		Signature: sigOk,
	}
	txi, _ := createInterceptedTxFromPlainTx(tx, createFreeTxFeeHandler())

	err := txi.CheckValidity()

	assert.Equal(t, process.ErrNilSndAddr, err)
}

func TestInterceptedTransaction_CheckValidityNilValueShouldErr(t *testing.T) {
	t.Parallel()

	tx := &dataTransaction.Transaction{
		Nonce:     1,
		Value:     nil,
		Data:      "data",
		GasLimit:  3,
		GasPrice:  4,
		RcvAddr:   recvAddress,
		SndAddr:   senderAddress,
		Signature: sigOk,
	}
	txi, _ := createInterceptedTxFromPlainTx(tx, createFreeTxFeeHandler())

	err := txi.CheckValidity()

	assert.Equal(t, process.ErrNilValue, err)
}

func TestInterceptedTransaction_CheckValidityNilNegativeValueShouldErr(t *testing.T) {
	t.Parallel()

	tx := &dataTransaction.Transaction{
		Nonce:     1,
		Value:     big.NewInt(-2),
		Data:      "data",
		GasLimit:  3,
		GasPrice:  4,
		RcvAddr:   recvAddress,
		SndAddr:   senderAddress,
		Signature: sigOk,
	}
	txi, _ := createInterceptedTxFromPlainTx(tx, createFreeTxFeeHandler())

	err := txi.CheckValidity()

	assert.Equal(t, process.ErrNegativeValue, err)
}

<<<<<<< HEAD
func TestInterceptedTransaction_CheckValidityMarshalingCopiedTxFailsShouldErr(t *testing.T) {
=======
func TestNewInterceptedTransaction_InsufficientFeeShouldErr(t *testing.T) {
>>>>>>> 6762ddfe
	t.Parallel()

	errExpected := errors.New("expected error")

	tx := &dataTransaction.Transaction{
		Nonce:     1,
		Value:     big.NewInt(2),
		Data:      "data",
		GasLimit:  3,
		GasPrice:  4,
		RcvAddr:   recvAddress,
		SndAddr:   senderAddress,
		Signature: sigOk,
	}
<<<<<<< HEAD
	marshalizer := &mock.MarshalizerMock{}
	txBuff, _ := marshalizer.Marshal(tx)

	txi, _ := transaction.NewInterceptedTransaction(
		txBuff,
		&mock.MarshalizerStub{
			MarshalCalled: func(obj interface{}) (bytes []byte, e error) {
				return nil, errExpected
			},
			UnmarshalCalled: func(obj interface{}, buff []byte) error {
				return marshalizer.Unmarshal(obj, buff)
			},
		},
		mock.HasherMock{},
		&mock.SingleSignKeyGenMock{},
		&mock.SignerMock{},
		&mock.AddressConverterMock{},
		mock.NewOneShardCoordinatorMock(),
		createFreeTxFeeHandler(),
	)

	err := txi.CheckValidity()

	assert.Equal(t, errExpected, err)
}

func TestInterceptedTransaction_CheckValidityInvalidSenderShouldErr(t *testing.T) {
	t.Parallel()

	tx := &dataTransaction.Transaction{
		Nonce:     1,
		Value:     big.NewInt(2),
		Data:      "data",
		GasLimit:  3,
		GasPrice:  4,
		RcvAddr:   recvAddress,
		SndAddr:   []byte(""),
		Signature: sigOk,
	}
	txi, _ := createInterceptedTxFromPlainTx(tx, createFreeTxFeeHandler())
=======
	errExpected := errors.New("insufficient fee")
	feeHandler := &mock.FeeHandlerStub{
		CheckValidityTxValuesCalled: func(tx process.TransactionWithFeeHandler) error {
			return errExpected
		},
	}
>>>>>>> 6762ddfe

	err := txi.CheckValidity()

<<<<<<< HEAD
	assert.Equal(t, errSingleSignKeyGenMock, err)
=======
	assert.Nil(t, txi)
	assert.Equal(t, errExpected, err)
>>>>>>> 6762ddfe
}

func TestInterceptedTransaction_CheckValidityVerifyFailsShouldErr(t *testing.T) {
	t.Parallel()

	tx := &dataTransaction.Transaction{
		Nonce:     1,
		Value:     big.NewInt(2),
		Data:      "data",
		GasLimit:  3,
		GasPrice:  4,
		RcvAddr:   recvAddress,
		SndAddr:   senderAddress,
		Signature: []byte("wrong sig"),
	}
	txi, _ := createInterceptedTxFromPlainTx(tx, createFreeTxFeeHandler())

	err := txi.CheckValidity()

	assert.Equal(t, errSignerMockVerifySigFails, err)
}

func TestInterceptedTransaction_CheckValidityOkValsShouldWork(t *testing.T) {
	t.Parallel()

	tx := &dataTransaction.Transaction{
		Nonce:     1,
		Value:     big.NewInt(2),
		Data:      "data",
		GasLimit:  3,
		GasPrice:  4,
		RcvAddr:   recvAddress,
		SndAddr:   senderAddress,
		Signature: sigOk,
	}
	txi, _ := createInterceptedTxFromPlainTx(tx, createFreeTxFeeHandler())

	err := txi.CheckValidity()

	assert.Nil(t, err)
}

func TestInterceptedTransaction_OkValsGettersShouldWork(t *testing.T) {
	t.Parallel()

	tx := &dataTransaction.Transaction{
		Nonce:     1,
		Value:     big.NewInt(2),
		Data:      "data",
		GasLimit:  3,
		GasPrice:  4,
		RcvAddr:   recvAddress,
		SndAddr:   senderAddress,
		Signature: sigOk,
	}

	txi, _ := createInterceptedTxFromPlainTx(tx, createFreeTxFeeHandler())

	assert.Equal(t, senderShard, txi.SenderShardId())
	assert.Equal(t, recvShard, txi.ReceiverShardId())
	assert.False(t, txi.IsForCurrentShard())
	assert.Equal(t, tx, txi.Transaction())
}

func TestInterceptedTransaction_ScTxDeployRecvShardIdShouldBeSendersShardId(t *testing.T) {
	t.Parallel()

	senderAddressInShard1 := make([]byte, 32)
	senderAddressInShard1[31] = 1

	recvAddressDeploy := make([]byte, 32)

	tx := &dataTransaction.Transaction{
		Nonce:     1,
		Value:     big.NewInt(2),
		Data:      "data",
		GasLimit:  3,
		GasPrice:  4,
		RcvAddr:   recvAddressDeploy,
		SndAddr:   senderAddressInShard1,
		Signature: sigOk,
	}
	marshalizer := &mock.MarshalizerMock{}
	txBuff, _ := marshalizer.Marshal(tx)

	shardCoordinator := mock.NewMultipleShardsCoordinatorMock()
	shardCoordinator.CurrentShard = 1
	shardCoordinator.ComputeIdCalled = func(address state.AddressContainer) uint32 {
		if bytes.Equal(address.Bytes(), senderAddressInShard1) {
			return 1
		}
		if bytes.Equal(address.Bytes(), recvAddressDeploy) {
			return 0
		}

		return shardCoordinator.CurrentShard
	}

	txIntercepted, err := transaction.NewInterceptedTransaction(
		txBuff,
		marshalizer,
		mock.HasherMock{},
		createKeyGenMock(),
		createDummySigner(),
		&mock.AddressConverterStub{
			CreateAddressFromPublicKeyBytesCalled: func(pubKey []byte) (container state.AddressContainer, e error) {
				return mock.NewAddressMock(pubKey), nil
			},
		},
		shardCoordinator,
		createFreeTxFeeHandler(),
	)

	assert.Nil(t, err)
	assert.Equal(t, uint32(1), txIntercepted.ReceiverShardId())
	assert.Equal(t, uint32(1), txIntercepted.SenderShardId())
}

func TestInterceptedTransaction_GetNonce(t *testing.T) {
	t.Parallel()

	nonce := uint64(1)

	tx := &dataTransaction.Transaction{
		Nonce:     nonce,
		Value:     big.NewInt(2),
		Data:      "data",
		GasLimit:  3,
		GasPrice:  4,
		RcvAddr:   recvAddress,
		SndAddr:   senderAddress,
		Signature: sigOk,
	}

	txi, _ := createInterceptedTxFromPlainTx(tx, createFreeTxFeeHandler())

	result := txi.Nonce()
	assert.Equal(t, nonce, result)
}

func TestInterceptedTransaction_SenderShardId(t *testing.T) {
	t.Parallel()

	tx := &dataTransaction.Transaction{
		Nonce:     0,
		Value:     big.NewInt(2),
		Data:      "data",
		GasLimit:  3,
		GasPrice:  4,
		RcvAddr:   recvAddress,
		SndAddr:   senderAddress,
		Signature: sigOk,
	}

	txi, _ := createInterceptedTxFromPlainTx(tx, createFreeTxFeeHandler())

	result := txi.SenderShardId()
	assert.Equal(t, senderShard, result)
}

func TestInterceptedTransaction_GetTotalValue(t *testing.T) {
	t.Parallel()

	txValue := big.NewInt(2)
	gasPrice := uint64(3)
	gasLimit := uint64(4)
	val := big.NewInt(0)
	val = val.Mul(big.NewInt(int64(gasPrice)), big.NewInt(int64(gasLimit)))
	expectedValue := big.NewInt(0)
	expectedValue.Add(txValue, val)

	tx := &dataTransaction.Transaction{
		Nonce:     0,
		Value:     txValue,
		Data:      "data",
		GasLimit:  gasPrice,
		GasPrice:  gasLimit,
		RcvAddr:   recvAddress,
		SndAddr:   senderAddress,
		Signature: sigOk,
	}

	txi, _ := createInterceptedTxFromPlainTx(tx, createFreeTxFeeHandler())

	result := txi.TotalValue()
	assert.Equal(t, expectedValue, result)
}

func TestInterceptedTransaction_GetSenderAddress(t *testing.T) {
	t.Parallel()

	tx := &dataTransaction.Transaction{
		Nonce:     0,
		Value:     big.NewInt(2),
		Data:      "data",
		GasLimit:  3,
		GasPrice:  4,
		RcvAddr:   recvAddress,
		SndAddr:   senderAddress,
		Signature: sigOk,
	}

	txi, _ := createInterceptedTxFromPlainTx(tx, createFreeTxFeeHandler())

	result := txi.SenderAddress()
	assert.NotNil(t, result)
}

//------- IsInterfaceNil

func TestInterceptedTransaction_IsInterfaceNil(t *testing.T) {
	t.Parallel()

	var txi *transaction.InterceptedTransaction

	assert.True(t, check.IfNil(txi))
}<|MERGE_RESOLUTION|>--- conflicted
+++ resolved
@@ -404,83 +404,52 @@
 	assert.Equal(t, process.ErrNegativeValue, err)
 }
 
-<<<<<<< HEAD
-func TestInterceptedTransaction_CheckValidityMarshalingCopiedTxFailsShouldErr(t *testing.T) {
-=======
 func TestNewInterceptedTransaction_InsufficientFeeShouldErr(t *testing.T) {
->>>>>>> 6762ddfe
-	t.Parallel()
-
-	errExpected := errors.New("expected error")
-
-	tx := &dataTransaction.Transaction{
-		Nonce:     1,
-		Value:     big.NewInt(2),
-		Data:      "data",
-		GasLimit:  3,
-		GasPrice:  4,
-		RcvAddr:   recvAddress,
-		SndAddr:   senderAddress,
-		Signature: sigOk,
-	}
-<<<<<<< HEAD
-	marshalizer := &mock.MarshalizerMock{}
-	txBuff, _ := marshalizer.Marshal(tx)
-
-	txi, _ := transaction.NewInterceptedTransaction(
-		txBuff,
-		&mock.MarshalizerStub{
-			MarshalCalled: func(obj interface{}) (bytes []byte, e error) {
-				return nil, errExpected
-			},
-			UnmarshalCalled: func(obj interface{}, buff []byte) error {
-				return marshalizer.Unmarshal(obj, buff)
-			},
-		},
-		mock.HasherMock{},
-		&mock.SingleSignKeyGenMock{},
-		&mock.SignerMock{},
-		&mock.AddressConverterMock{},
-		mock.NewOneShardCoordinatorMock(),
-		createFreeTxFeeHandler(),
-	)
-
-	err := txi.CheckValidity()
-
-	assert.Equal(t, errExpected, err)
-}
-
-func TestInterceptedTransaction_CheckValidityInvalidSenderShouldErr(t *testing.T) {
-	t.Parallel()
-
-	tx := &dataTransaction.Transaction{
-		Nonce:     1,
-		Value:     big.NewInt(2),
-		Data:      "data",
-		GasLimit:  3,
-		GasPrice:  4,
-		RcvAddr:   recvAddress,
-		SndAddr:   []byte(""),
-		Signature: sigOk,
-	}
-	txi, _ := createInterceptedTxFromPlainTx(tx, createFreeTxFeeHandler())
-=======
+	t.Parallel()
+
+	gasLimit := uint64(3)
+	gasPrice := uint64(4)
+	tx := &dataTransaction.Transaction{
+		Nonce:     1,
+		Value:     big.NewInt(2),
+		Data:      "data",
+		GasLimit:  gasLimit,
+		GasPrice:  gasPrice,
+		RcvAddr:   recvAddress,
+		SndAddr:   senderAddress,
+		Signature: sigOk,
+	}
 	errExpected := errors.New("insufficient fee")
 	feeHandler := &mock.FeeHandlerStub{
 		CheckValidityTxValuesCalled: func(tx process.TransactionWithFeeHandler) error {
 			return errExpected
 		},
 	}
->>>>>>> 6762ddfe
-
-	err := txi.CheckValidity()
-
-<<<<<<< HEAD
+
+	txi, err := createInterceptedTxFromPlainTx(tx, feeHandler)
+
+	assert.Nil(t, txi)
+	assert.Equal(t, errExpected, err)
+}
+
+func TestInterceptedTransaction_CheckValidityInvalidSenderShouldErr(t *testing.T) {
+	t.Parallel()
+
+	tx := &dataTransaction.Transaction{
+		Nonce:     1,
+		Value:     big.NewInt(2),
+		Data:      "data",
+		GasLimit:  3,
+		GasPrice:  4,
+		RcvAddr:   recvAddress,
+		SndAddr:   []byte(""),
+		Signature: sigOk,
+	}
+	txi, _ := createInterceptedTxFromPlainTx(tx, createFreeTxFeeHandler())
+
+	err := txi.CheckValidity()
+
 	assert.Equal(t, errSingleSignKeyGenMock, err)
-=======
-	assert.Nil(t, txi)
-	assert.Equal(t, errExpected, err)
->>>>>>> 6762ddfe
 }
 
 func TestInterceptedTransaction_CheckValidityVerifyFailsShouldErr(t *testing.T) {
