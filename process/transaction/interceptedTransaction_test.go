package transaction_test

import (
	"bytes"
	"errors"
	"math/big"
	"testing"

	"github.com/ElrondNetwork/elrond-go/core/check"
	"github.com/ElrondNetwork/elrond-go/crypto"
	"github.com/ElrondNetwork/elrond-go/data/state"
	dataTransaction "github.com/ElrondNetwork/elrond-go/data/transaction"
	"github.com/ElrondNetwork/elrond-go/process"
	"github.com/ElrondNetwork/elrond-go/process/mock"
	"github.com/ElrondNetwork/elrond-go/process/transaction"
	"github.com/stretchr/testify/assert"
)

var errSingleSignKeyGenMock = errors.New("errSingleSignKeyGenMock")
var errSignerMockVerifySigFails = errors.New("errSignerMockVerifySigFails")

var senderShard = uint32(2)
var recvShard = uint32(3)
var senderAddress = []byte("sender")
var recvAddress = []byte("receiver")
var sigOk = []byte("signature")

func createDummySigner() crypto.SingleSigner {
	return &mock.SignerMock{
		VerifyStub: func(public crypto.PublicKey, msg []byte, sig []byte) error {
			if !bytes.Equal(sig, sigOk) {
				return errSignerMockVerifySigFails
			}
			return nil
		},
	}
}

func createKeyGenMock() crypto.KeyGenerator {
	return &mock.SingleSignKeyGenMock{
		PublicKeyFromByteArrayCalled: func(b []byte) (key crypto.PublicKey, e error) {
			if string(b) == "" {
				return nil, errSingleSignKeyGenMock
			}

			return &mock.SingleSignPublicKey{}, nil
		},
	}
}

func createFreeTxFeeHandler() process.FeeHandler {
	return &mock.FeeHandlerStub{
		CheckValidityTxValuesCalled: func(tx process.TransactionWithFeeHandler) error {
			return nil
		},
	}
}

func createInterceptedTxFromPlainTx(tx *dataTransaction.Transaction, txFeeHandler process.FeeHandler) (*transaction.InterceptedTransaction, error) {
	marshalizer := &mock.MarshalizerMock{}
	txBuff, _ := marshalizer.Marshal(tx)

	shardCoordinator := mock.NewMultipleShardsCoordinatorMock()
	shardCoordinator.CurrentShard = 6
	shardCoordinator.ComputeIdCalled = func(address state.AddressContainer) uint32 {
		if bytes.Equal(address.Bytes(), senderAddress) {
			return senderShard
		}
		if bytes.Equal(address.Bytes(), recvAddress) {
			return recvShard
		}

		return shardCoordinator.CurrentShard
	}

	return transaction.NewInterceptedTransaction(
		txBuff,
		marshalizer,
		mock.HasherMock{},
		createKeyGenMock(),
		createDummySigner(),
		&mock.AddressConverterStub{
			CreateAddressFromPublicKeyBytesCalled: func(pubKey []byte) (container state.AddressContainer, e error) {
				return mock.NewAddressMock(pubKey), nil
			},
		},
		shardCoordinator,
		txFeeHandler,
	)
}

//------- NewInterceptedTransaction

func TestNewInterceptedTransaction_NilBufferShouldErr(t *testing.T) {
	t.Parallel()

	txi, err := transaction.NewInterceptedTransaction(
		nil,
		&mock.MarshalizerMock{},
		mock.HasherMock{},
		&mock.SingleSignKeyGenMock{},
		&mock.SignerMock{},
		&mock.AddressConverterMock{},
		mock.NewOneShardCoordinatorMock(),
		&mock.FeeHandlerStub{},
	)

	assert.Nil(t, txi)
	assert.Equal(t, process.ErrNilBuffer, err)
}

func TestNewInterceptedTransaction_NilMarshalizerShouldErr(t *testing.T) {
	t.Parallel()

	txi, err := transaction.NewInterceptedTransaction(
		make([]byte, 0),
		nil,
		mock.HasherMock{},
		&mock.SingleSignKeyGenMock{},
		&mock.SignerMock{},
		&mock.AddressConverterMock{},
		mock.NewOneShardCoordinatorMock(),
		&mock.FeeHandlerStub{},
	)

	assert.Nil(t, txi)
	assert.Equal(t, process.ErrNilMarshalizer, err)
}

func TestNewInterceptedTransaction_NilHasherShouldErr(t *testing.T) {
	t.Parallel()

	txi, err := transaction.NewInterceptedTransaction(
		make([]byte, 0),
		&mock.MarshalizerMock{},
		nil,
		&mock.SingleSignKeyGenMock{},
		&mock.SignerMock{},
		&mock.AddressConverterMock{},
		mock.NewOneShardCoordinatorMock(),
		&mock.FeeHandlerStub{},
	)

	assert.Nil(t, txi)
	assert.Equal(t, process.ErrNilHasher, err)
}

func TestNewInterceptedTransaction_NilKeyGenShouldErr(t *testing.T) {
	t.Parallel()

	txi, err := transaction.NewInterceptedTransaction(
		make([]byte, 0),
		&mock.MarshalizerMock{},
		mock.HasherMock{},
		nil,
		&mock.SignerMock{},
		&mock.AddressConverterMock{},
		mock.NewOneShardCoordinatorMock(),
		&mock.FeeHandlerStub{},
	)

	assert.Nil(t, txi)
	assert.Equal(t, process.ErrNilKeyGen, err)
}

func TestNewInterceptedTransaction_NilSignerShouldErr(t *testing.T) {
	t.Parallel()

	txi, err := transaction.NewInterceptedTransaction(
		make([]byte, 0),
		&mock.MarshalizerMock{},
		mock.HasherMock{},
		&mock.SingleSignKeyGenMock{},
		nil,
		&mock.AddressConverterMock{},
		mock.NewOneShardCoordinatorMock(),
		&mock.FeeHandlerStub{},
	)

	assert.Nil(t, txi)
	assert.Equal(t, process.ErrNilSingleSigner, err)
}

func TestNewInterceptedTransaction_NilAddressConverterShouldErr(t *testing.T) {
	t.Parallel()

	txi, err := transaction.NewInterceptedTransaction(
		make([]byte, 0),
		&mock.MarshalizerMock{},
		mock.HasherMock{},
		&mock.SingleSignKeyGenMock{},
		&mock.SignerMock{},
		nil,
		mock.NewOneShardCoordinatorMock(),
		&mock.FeeHandlerStub{},
	)

	assert.Nil(t, txi)
	assert.Equal(t, process.ErrNilAddressConverter, err)
}

func TestNewInterceptedTransaction_NilCoordinatorShouldErr(t *testing.T) {
	t.Parallel()

	txi, err := transaction.NewInterceptedTransaction(
		make([]byte, 0),
		&mock.MarshalizerMock{},
		mock.HasherMock{},
		&mock.SingleSignKeyGenMock{},
		&mock.SignerMock{},
		&mock.AddressConverterMock{},
		nil,
		&mock.FeeHandlerStub{},
	)

	assert.Nil(t, txi)
	assert.Equal(t, process.ErrNilShardCoordinator, err)
}

func TestNewInterceptedTransaction_NilFeeHandlerShouldErr(t *testing.T) {
	t.Parallel()

	txi, err := transaction.NewInterceptedTransaction(
		make([]byte, 0),
		&mock.MarshalizerMock{},
		mock.HasherMock{},
		&mock.SingleSignKeyGenMock{},
		&mock.SignerMock{},
		&mock.AddressConverterMock{},
		mock.NewOneShardCoordinatorMock(),
		nil,
	)

	assert.Nil(t, txi)
	assert.Equal(t, process.ErrNilEconomicsFeeHandler, err)
}

func TestNewInterceptedTransaction_UnmarshalingTxFailsShouldErr(t *testing.T) {
	t.Parallel()

	errExpected := errors.New("expected error")

	txi, err := transaction.NewInterceptedTransaction(
		make([]byte, 0),
		&mock.MarshalizerStub{
			UnmarshalCalled: func(obj interface{}, buff []byte) error {
				return errExpected
			},
		},
		mock.HasherMock{},
		&mock.SingleSignKeyGenMock{},
		&mock.SignerMock{},
		&mock.AddressConverterMock{},
		mock.NewOneShardCoordinatorMock(),
		&mock.FeeHandlerStub{},
	)

	assert.Nil(t, txi)
	assert.Equal(t, errExpected, err)
}

func TestNewInterceptedTransaction_AddrConvFailsShouldErr(t *testing.T) {
	t.Parallel()

	txi, err := transaction.NewInterceptedTransaction(
		[]byte("{}"),
		&mock.MarshalizerMock{},
		mock.HasherMock{},
		&mock.SingleSignKeyGenMock{},
		&mock.SignerMock{},
		&mock.AddressConverterStub{
			CreateAddressFromPublicKeyBytesCalled: func(pubKey []byte) (container state.AddressContainer, e error) {
				return nil, errors.New("expected error")
			},
		},
		mock.NewOneShardCoordinatorMock(),
		&mock.FeeHandlerStub{},
	)

	assert.Nil(t, txi)
	assert.Equal(t, process.ErrInvalidSndAddr, err)
}

func TestNewInterceptedTransaction_ShouldWork(t *testing.T) {
	t.Parallel()

	tx := &dataTransaction.Transaction{
		Nonce:     1,
		Value:     "2",
		Data:      "data",
		GasLimit:  3,
		GasPrice:  4,
		RcvAddr:   recvAddress,
		SndAddr:   senderAddress,
		Signature: sigOk,
	}

	txi, err := createInterceptedTxFromPlainTx(tx, createFreeTxFeeHandler())

	assert.False(t, check.IfNil(txi))
	assert.Nil(t, err)
	assert.Equal(t, tx, txi.Transaction())
}

//------- CheckValidity

func TestInterceptedTransaction_CheckValidityNilSignatureShouldErr(t *testing.T) {
	t.Parallel()

	tx := &dataTransaction.Transaction{
		Nonce:     1,
		Value:     "2",
		Data:      "data",
		GasLimit:  3,
		GasPrice:  4,
		RcvAddr:   recvAddress,
		SndAddr:   senderAddress,
		Signature: nil,
	}
	txi, _ := createInterceptedTxFromPlainTx(tx, createFreeTxFeeHandler())

	err := txi.CheckValidity()

	assert.Equal(t, process.ErrNilSignature, err)
}

func TestInterceptedTransaction_CheckValidityNilRecvAddressShouldErr(t *testing.T) {
	t.Parallel()

	tx := &dataTransaction.Transaction{
		Nonce:     1,
		Value:     "2",
		Data:      "data",
		GasLimit:  3,
		GasPrice:  4,
		RcvAddr:   nil,
		SndAddr:   senderAddress,
		Signature: sigOk,
	}
	txi, _ := createInterceptedTxFromPlainTx(tx, createFreeTxFeeHandler())

	err := txi.CheckValidity()

	assert.Equal(t, process.ErrNilRcvAddr, err)
}

func TestInterceptedTransaction_CheckValidityNilSenderAddressShouldErr(t *testing.T) {
	t.Parallel()

	tx := &dataTransaction.Transaction{
		Nonce:     1,
<<<<<<< HEAD
		Value:     "",
=======
		Value:     big.NewInt(2),
>>>>>>> e5e9874e
		Data:      "data",
		GasLimit:  3,
		GasPrice:  4,
		RcvAddr:   recvAddress,
		SndAddr:   nil,
		Signature: sigOk,
	}
	txi, _ := createInterceptedTxFromPlainTx(tx, createFreeTxFeeHandler())

	err := txi.CheckValidity()

	assert.Equal(t, process.ErrNilSndAddr, err)
}

func TestInterceptedTransaction_CheckValidityNilValueShouldErr(t *testing.T) {
	t.Parallel()

	tx := &dataTransaction.Transaction{
		Nonce:     1,
<<<<<<< HEAD
		Value:     "-2",
=======
		Value:     nil,
>>>>>>> e5e9874e
		Data:      "data",
		GasLimit:  3,
		GasPrice:  4,
		RcvAddr:   recvAddress,
		SndAddr:   senderAddress,
		Signature: sigOk,
	}
	txi, _ := createInterceptedTxFromPlainTx(tx, createFreeTxFeeHandler())

	err := txi.CheckValidity()

	assert.Equal(t, process.ErrNilValue, err)
}

func TestInterceptedTransaction_CheckValidityNilNegativeValueShouldErr(t *testing.T) {
	t.Parallel()

	tx := &dataTransaction.Transaction{
		Nonce:     1,
<<<<<<< HEAD
		Value:     "2",
=======
		Value:     big.NewInt(-2),
>>>>>>> e5e9874e
		Data:      "data",
		GasLimit:  3,
		GasPrice:  4,
		RcvAddr:   recvAddress,
		SndAddr:   senderAddress,
		Signature: sigOk,
	}
	txi, _ := createInterceptedTxFromPlainTx(tx, createFreeTxFeeHandler())

	err := txi.CheckValidity()

	assert.Equal(t, process.ErrNegativeValue, err)
}

func TestNewInterceptedTransaction_InsufficientFeeShouldErr(t *testing.T) {
	t.Parallel()

	gasLimit := uint64(3)
	gasPrice := uint64(4)
	tx := &dataTransaction.Transaction{
		Nonce:     1,
		Value:     "2",
		Data:      "data",
		GasLimit:  gasLimit,
		GasPrice:  gasPrice,
		RcvAddr:   recvAddress,
		SndAddr:   senderAddress,
		Signature: sigOk,
	}
	errExpected := errors.New("insufficient fee")
	feeHandler := &mock.FeeHandlerStub{
		CheckValidityTxValuesCalled: func(tx process.TransactionWithFeeHandler) error {
			return errExpected
		},
	}
	txi, _ := createInterceptedTxFromPlainTx(tx, feeHandler)

	err := txi.CheckValidity()

	assert.Equal(t, errExpected, err)
}

func TestInterceptedTransaction_CheckValidityInvalidSenderShouldErr(t *testing.T) {
	t.Parallel()

	tx := &dataTransaction.Transaction{
		Nonce:     1,
		Value:     big.NewInt(2),
		Data:      "data",
		GasLimit:  3,
		GasPrice:  4,
		RcvAddr:   recvAddress,
		SndAddr:   []byte(""),
		Signature: sigOk,
	}
	txi, _ := createInterceptedTxFromPlainTx(tx, createFreeTxFeeHandler())

	err := txi.CheckValidity()

	assert.Equal(t, errSingleSignKeyGenMock, err)
}

func TestInterceptedTransaction_CheckValidityVerifyFailsShouldErr(t *testing.T) {
	t.Parallel()

	tx := &dataTransaction.Transaction{
		Nonce:     1,
		Value:     "2",
		Data:      "data",
		GasLimit:  3,
		GasPrice:  4,
		RcvAddr:   recvAddress,
		SndAddr:   senderAddress,
		Signature: []byte("wrong sig"),
	}
	txi, _ := createInterceptedTxFromPlainTx(tx, createFreeTxFeeHandler())

	err := txi.CheckValidity()

	assert.Equal(t, errSignerMockVerifySigFails, err)
}

func TestInterceptedTransaction_CheckValidityOkValsShouldWork(t *testing.T) {
	t.Parallel()

	tx := &dataTransaction.Transaction{
		Nonce:     1,
		Value:     "2",
		Data:      "data",
		GasLimit:  3,
		GasPrice:  4,
		RcvAddr:   recvAddress,
		SndAddr:   senderAddress,
		Signature: sigOk,
	}
	txi, _ := createInterceptedTxFromPlainTx(tx, createFreeTxFeeHandler())

	err := txi.CheckValidity()

	assert.Nil(t, err)
}

func TestInterceptedTransaction_OkValsGettersShouldWork(t *testing.T) {
	t.Parallel()

	tx := &dataTransaction.Transaction{
		Nonce:     1,
		Value:     "2",
		Data:      "data",
		GasLimit:  3,
		GasPrice:  4,
		RcvAddr:   recvAddress,
		SndAddr:   senderAddress,
		Signature: sigOk,
	}

	txi, _ := createInterceptedTxFromPlainTx(tx, createFreeTxFeeHandler())

	assert.Equal(t, senderShard, txi.SenderShardId())
	assert.Equal(t, recvShard, txi.ReceiverShardId())
	assert.False(t, txi.IsForCurrentShard())
	assert.Equal(t, tx, txi.Transaction())
}

func TestInterceptedTransaction_ScTxDeployRecvShardIdShouldBeSendersShardId(t *testing.T) {
	t.Parallel()

	senderAddressInShard1 := make([]byte, 32)
	senderAddressInShard1[31] = 1

	recvAddressDeploy := make([]byte, 32)

	tx := &dataTransaction.Transaction{
		Nonce:     1,
		Value:     "2",
		Data:      "data",
		GasLimit:  3,
		GasPrice:  4,
		RcvAddr:   recvAddressDeploy,
		SndAddr:   senderAddressInShard1,
		Signature: sigOk,
	}
	marshalizer := &mock.MarshalizerMock{}
	txBuff, _ := marshalizer.Marshal(tx)

	shardCoordinator := mock.NewMultipleShardsCoordinatorMock()
	shardCoordinator.CurrentShard = 1
	shardCoordinator.ComputeIdCalled = func(address state.AddressContainer) uint32 {
		if bytes.Equal(address.Bytes(), senderAddressInShard1) {
			return 1
		}
		if bytes.Equal(address.Bytes(), recvAddressDeploy) {
			return 0
		}

		return shardCoordinator.CurrentShard
	}

	txIntercepted, err := transaction.NewInterceptedTransaction(
		txBuff,
		marshalizer,
		mock.HasherMock{},
		createKeyGenMock(),
		createDummySigner(),
		&mock.AddressConverterStub{
			CreateAddressFromPublicKeyBytesCalled: func(pubKey []byte) (container state.AddressContainer, e error) {
				return mock.NewAddressMock(pubKey), nil
			},
		},
		shardCoordinator,
		createFreeTxFeeHandler(),
	)

	assert.Nil(t, err)
	assert.Equal(t, uint32(1), txIntercepted.ReceiverShardId())
	assert.Equal(t, uint32(1), txIntercepted.SenderShardId())
}

func TestInterceptedTransaction_GetNonce(t *testing.T) {
	t.Parallel()

	nonce := uint64(1)

	tx := &dataTransaction.Transaction{
		Nonce:     nonce,
		Value:     "2",
		Data:      "data",
		GasLimit:  3,
		GasPrice:  4,
		RcvAddr:   recvAddress,
		SndAddr:   senderAddress,
		Signature: sigOk,
	}

	txi, _ := createInterceptedTxFromPlainTx(tx, createFreeTxFeeHandler())

	result := txi.Nonce()
	assert.Equal(t, nonce, result)
}

func TestInterceptedTransaction_SenderShardId(t *testing.T) {
	t.Parallel()

	tx := &dataTransaction.Transaction{
		Nonce:     0,
		Value:     "2",
		Data:      "data",
		GasLimit:  3,
		GasPrice:  4,
		RcvAddr:   recvAddress,
		SndAddr:   senderAddress,
		Signature: sigOk,
	}

	txi, _ := createInterceptedTxFromPlainTx(tx, createFreeTxFeeHandler())

	result := txi.SenderShardId()
	assert.Equal(t, senderShard, result)
}

func TestInterceptedTransaction_GetTotalValue(t *testing.T) {
	t.Parallel()

	txValue := big.NewInt(2)
	gasPrice := uint64(3)
	gasLimit := uint64(4)
	val := big.NewInt(0)
	val = val.Mul(big.NewInt(int64(gasPrice)), big.NewInt(int64(gasLimit)))
	expectedValue := big.NewInt(0)
	expectedValue.Add(txValue, val)

	tx := &dataTransaction.Transaction{
		Nonce:     0,
		Value:     txValue.String(),
		Data:      "data",
		GasLimit:  gasPrice,
		GasPrice:  gasLimit,
		RcvAddr:   recvAddress,
		SndAddr:   senderAddress,
		Signature: sigOk,
	}

	txi, _ := createInterceptedTxFromPlainTx(tx, createFreeTxFeeHandler())

	result := txi.TotalValue()
	assert.Equal(t, expectedValue, result)
}

func TestInterceptedTransaction_GetSenderAddress(t *testing.T) {
	t.Parallel()

	tx := &dataTransaction.Transaction{
		Nonce:     0,
		Value:     "2",
		Data:      "data",
		GasLimit:  3,
		GasPrice:  4,
		RcvAddr:   recvAddress,
		SndAddr:   senderAddress,
		Signature: sigOk,
	}

	txi, _ := createInterceptedTxFromPlainTx(tx, createFreeTxFeeHandler())

	result := txi.SenderAddress()
	assert.NotNil(t, result)
}

//------- IsInterfaceNil

func TestInterceptedTransaction_IsInterfaceNil(t *testing.T) {
	t.Parallel()

	var txi *transaction.InterceptedTransaction

	assert.True(t, check.IfNil(txi))
}<|MERGE_RESOLUTION|>--- conflicted
+++ resolved
@@ -259,6 +259,33 @@
 	assert.Equal(t, errExpected, err)
 }
 
+func TestNewInterceptedTransaction_MarshalingCopiedTxFailsShouldErr(t *testing.T) {
+	t.Parallel()
+
+	errExpected := errors.New("expected error")
+
+	txi, err := transaction.NewInterceptedTransaction(
+		make([]byte, 0),
+		&mock.MarshalizerStub{
+			MarshalCalled: func(obj interface{}) (bytes []byte, e error) {
+				return nil, errExpected
+			},
+			UnmarshalCalled: func(obj interface{}, buff []byte) error {
+				return nil
+			},
+		},
+		mock.HasherMock{},
+		&mock.SingleSignKeyGenMock{},
+		&mock.SignerMock{},
+		&mock.AddressConverterMock{},
+		mock.NewOneShardCoordinatorMock(),
+		&mock.FeeHandlerStub{},
+	)
+
+	assert.Nil(t, txi)
+	assert.Equal(t, errExpected, err)
+}
+
 func TestNewInterceptedTransaction_AddrConvFailsShouldErr(t *testing.T) {
 	t.Parallel()
 
@@ -349,59 +376,47 @@
 
 	tx := &dataTransaction.Transaction{
 		Nonce:     1,
-<<<<<<< HEAD
+		Value:     "2",
+		Data:      "data",
+		GasLimit:  3,
+		GasPrice:  4,
+		RcvAddr:   recvAddress,
+		SndAddr:   nil,
+		Signature: sigOk,
+	}
+	txi, _ := createInterceptedTxFromPlainTx(tx, createFreeTxFeeHandler())
+
+	err := txi.CheckValidity()
+
+	assert.Equal(t, process.ErrNilSndAddr, err)
+}
+
+func TestInterceptedTransaction_CheckValidityNilValueShouldErr(t *testing.T) {
+	t.Parallel()
+
+	tx := &dataTransaction.Transaction{
+		Nonce:     1,
 		Value:     "",
-=======
-		Value:     big.NewInt(2),
->>>>>>> e5e9874e
-		Data:      "data",
-		GasLimit:  3,
-		GasPrice:  4,
-		RcvAddr:   recvAddress,
-		SndAddr:   nil,
-		Signature: sigOk,
-	}
-	txi, _ := createInterceptedTxFromPlainTx(tx, createFreeTxFeeHandler())
-
-	err := txi.CheckValidity()
-
-	assert.Equal(t, process.ErrNilSndAddr, err)
-}
-
-func TestInterceptedTransaction_CheckValidityNilValueShouldErr(t *testing.T) {
-	t.Parallel()
-
-	tx := &dataTransaction.Transaction{
-		Nonce:     1,
-<<<<<<< HEAD
+		Data:      "data",
+		GasLimit:  3,
+		GasPrice:  4,
+		RcvAddr:   recvAddress,
+		SndAddr:   senderAddress,
+		Signature: sigOk,
+	}
+	txi, _ := createInterceptedTxFromPlainTx(tx, createFreeTxFeeHandler())
+
+	err := txi.CheckValidity()
+
+	assert.Equal(t, process.ErrNilValue, err)
+}
+
+func TestInterceptedTransaction_CheckValidityNilNegativeValueShouldErr(t *testing.T) {
+	t.Parallel()
+
+	tx := &dataTransaction.Transaction{
+		Nonce:     1,
 		Value:     "-2",
-=======
-		Value:     nil,
->>>>>>> e5e9874e
-		Data:      "data",
-		GasLimit:  3,
-		GasPrice:  4,
-		RcvAddr:   recvAddress,
-		SndAddr:   senderAddress,
-		Signature: sigOk,
-	}
-	txi, _ := createInterceptedTxFromPlainTx(tx, createFreeTxFeeHandler())
-
-	err := txi.CheckValidity()
-
-	assert.Equal(t, process.ErrNilValue, err)
-}
-
-func TestInterceptedTransaction_CheckValidityNilNegativeValueShouldErr(t *testing.T) {
-	t.Parallel()
-
-	tx := &dataTransaction.Transaction{
-		Nonce:     1,
-<<<<<<< HEAD
-		Value:     "2",
-=======
-		Value:     big.NewInt(-2),
->>>>>>> e5e9874e
 		Data:      "data",
 		GasLimit:  3,
 		GasPrice:  4,
