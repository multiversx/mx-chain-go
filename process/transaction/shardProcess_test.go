package transaction_test

import (
	"bytes"
	"crypto/rand"
	"encoding/hex"
	"errors"
	"fmt"
	"math/big"
	"testing"

	"github.com/multiversx/mx-chain-core-go/core"
	"github.com/multiversx/mx-chain-core-go/data"
	"github.com/multiversx/mx-chain-core-go/data/smartContractResult"
	"github.com/multiversx/mx-chain-core-go/data/transaction"
	"github.com/multiversx/mx-chain-go/common"
	"github.com/multiversx/mx-chain-go/process"
	"github.com/multiversx/mx-chain-go/process/coordinator"
	"github.com/multiversx/mx-chain-go/process/mock"
	"github.com/multiversx/mx-chain-go/process/smartContract"
	txproc "github.com/multiversx/mx-chain-go/process/transaction"
	"github.com/multiversx/mx-chain-go/sharding"
	"github.com/multiversx/mx-chain-go/state"
	"github.com/multiversx/mx-chain-go/testscommon"
	"github.com/multiversx/mx-chain-go/testscommon/economicsmocks"
	"github.com/multiversx/mx-chain-go/testscommon/enableEpochsHandlerMock"
	"github.com/multiversx/mx-chain-go/testscommon/guardianMocks"
	"github.com/multiversx/mx-chain-go/testscommon/hashingMocks"
	stateMock "github.com/multiversx/mx-chain-go/testscommon/state"
	"github.com/multiversx/mx-chain-go/vm"
	vmcommon "github.com/multiversx/mx-chain-vm-common-go"
	"github.com/multiversx/mx-chain-vm-common-go/builtInFunctions"
	"github.com/multiversx/mx-chain-vm-common-go/parsers"
	"github.com/stretchr/testify/assert"
)

func generateRandomByteSlice(size int) []byte {
	buff := make([]byte, size)
	_, _ = rand.Reader.Read(buff)

	return buff
}

func feeHandlerMock() *economicsmocks.EconomicsHandlerStub {
	return &economicsmocks.EconomicsHandlerStub{
		CheckValidityTxValuesCalled: func(tx data.TransactionWithFeeHandler) error {
			return nil
		},
		ComputeMoveBalanceFeeCalled: func(tx data.TransactionWithFeeHandler) *big.Int {
			return big.NewInt(0)
		},
	}
}

func createAccountStub(sndAddr, rcvAddr []byte,
	acntSrc, acntDst state.UserAccountHandler,
) *stateMock.AccountsStub {
	adb := stateMock.AccountsStub{}

	adb.LoadAccountCalled = func(address []byte) (vmcommon.AccountHandler, error) {
		if bytes.Equal(address, sndAddr) {
			return acntSrc, nil
		}

		if bytes.Equal(address, rcvAddr) {
			return acntDst, nil
		}

		return nil, errors.New("failure")
	}

	return &adb
}

func createArgsForTxProcessor() txproc.ArgsNewTxProcessor {
	args := txproc.ArgsNewTxProcessor{
<<<<<<< HEAD
		Accounts:         &stateMock.AccountsStub{},
		Hasher:           &hashingMocks.HasherMock{},
		PubkeyConv:       createMockPubKeyConverter(),
		Marshalizer:      &mock.MarshalizerMock{},
		SignMarshalizer:  &mock.MarshalizerMock{},
		ShardCoordinator: mock.NewOneShardCoordinatorMock(),
		ScProcessor:      &testscommon.SCProcessorMock{},
		TxFeeHandler:     &mock.FeeAccumulatorStub{},
		TxTypeHandler:    &testscommon.TxTypeHandlerMock{},
		EconomicsFee:     feeHandlerMock(),
		ReceiptForwarder: &mock.IntermediateTransactionHandlerMock{},
		BadTxForwarder:   &mock.IntermediateTransactionHandlerMock{},
		ArgsParser:       &mock.ArgumentParserMock{},
		ScrForwarder:     &mock.IntermediateTransactionHandlerMock{},
		EnableEpochsHandler: &enableEpochsHandlerMock.EnableEpochsHandlerStub{
			IsPenalizedTooMuchGasFlagEnabledField: true,
		},
=======
		Accounts:            &stateMock.AccountsStub{},
		Hasher:              &hashingMocks.HasherMock{},
		PubkeyConv:          createMockPubKeyConverter(),
		Marshalizer:         &mock.MarshalizerMock{},
		SignMarshalizer:     &mock.MarshalizerMock{},
		ShardCoordinator:    mock.NewOneShardCoordinatorMock(),
		ScProcessor:         &testscommon.SCProcessorMock{},
		TxFeeHandler:        &mock.FeeAccumulatorStub{},
		TxTypeHandler:       &testscommon.TxTypeHandlerMock{},
		EconomicsFee:        feeHandlerMock(),
		ReceiptForwarder:    &mock.IntermediateTransactionHandlerMock{},
		BadTxForwarder:      &mock.IntermediateTransactionHandlerMock{},
		ArgsParser:          &mock.ArgumentParserMock{},
		ScrForwarder:        &mock.IntermediateTransactionHandlerMock{},
		EnableEpochsHandler: enableEpochsHandlerMock.NewEnableEpochsHandlerStub(common.PenalizedTooMuchGasFlag),
>>>>>>> f780b41b
		GuardianChecker:     &guardianMocks.GuardedAccountHandlerStub{},
		TxVersionChecker:    &testscommon.TxVersionCheckerStub{},
		TxLogsProcessor:     &mock.TxLogsProcessorStub{},
		EnableRoundsHandler: &testscommon.EnableRoundsHandlerStub{},
	}
	return args
}

func createTxProcessor() txproc.TxProcessor {
	txProc, _ := txproc.NewTxProcessor(createArgsForTxProcessor())
	return txProc
}

//------- NewTxProcessor

func TestNewTxProcessor_NilAccountsShouldErr(t *testing.T) {
	t.Parallel()

	args := createArgsForTxProcessor()
	args.Accounts = nil
	txProc, err := txproc.NewTxProcessor(args)

	assert.Equal(t, process.ErrNilAccountsAdapter, err)
	assert.Nil(t, txProc)
}

func TestNewTxProcessor_NilHasherShouldErr(t *testing.T) {
	t.Parallel()

	args := createArgsForTxProcessor()
	args.Hasher = nil
	txProc, err := txproc.NewTxProcessor(args)

	assert.Equal(t, process.ErrNilHasher, err)
	assert.Nil(t, txProc)
}

func TestNewTxProcessor_NilPubkeyConverterMockShouldErr(t *testing.T) {
	t.Parallel()

	args := createArgsForTxProcessor()
	args.PubkeyConv = nil
	txProc, err := txproc.NewTxProcessor(args)

	assert.Equal(t, process.ErrNilPubkeyConverter, err)
	assert.Nil(t, txProc)
}

func TestNewTxProcessor_NilMarshalizerMockShouldErr(t *testing.T) {
	t.Parallel()

	args := createArgsForTxProcessor()
	args.Marshalizer = nil
	txProc, err := txproc.NewTxProcessor(args)

	assert.Equal(t, process.ErrNilMarshalizer, err)
	assert.Nil(t, txProc)
}

func TestNewTxProcessor_NilShardCoordinatorMockShouldErr(t *testing.T) {
	t.Parallel()

	args := createArgsForTxProcessor()
	args.ShardCoordinator = nil
	txProc, err := txproc.NewTxProcessor(args)

	assert.Equal(t, process.ErrNilShardCoordinator, err)
	assert.Nil(t, txProc)
}

func TestNewTxProcessor_NilSCProcessorShouldErr(t *testing.T) {
	t.Parallel()

	args := createArgsForTxProcessor()
	args.ScProcessor = nil
	txProc, err := txproc.NewTxProcessor(args)

	assert.Equal(t, process.ErrNilSmartContractProcessor, err)
	assert.Nil(t, txProc)
}

func TestNewTxProcessor_NilTxTypeHandlerShouldErr(t *testing.T) {
	t.Parallel()

	args := createArgsForTxProcessor()
	args.TxTypeHandler = nil
	txProc, err := txproc.NewTxProcessor(args)

	assert.Equal(t, process.ErrNilTxTypeHandler, err)
	assert.Nil(t, txProc)
}

func TestNewTxProcessor_NilEconomicsFeeHandlerShouldErr(t *testing.T) {
	t.Parallel()

	args := createArgsForTxProcessor()
	args.EconomicsFee = nil
	txProc, err := txproc.NewTxProcessor(args)

	assert.Equal(t, process.ErrNilEconomicsFeeHandler, err)
	assert.Nil(t, txProc)
}

func TestNewTxProcessor_NilReceiptForwarderShouldErr(t *testing.T) {
	t.Parallel()

	args := createArgsForTxProcessor()
	args.ReceiptForwarder = nil
	txProc, err := txproc.NewTxProcessor(args)

	assert.Equal(t, process.ErrNilReceiptHandler, err)
	assert.Nil(t, txProc)
}

func TestNewTxProcessor_NilBadTxForwarderShouldErr(t *testing.T) {
	t.Parallel()

	args := createArgsForTxProcessor()
	args.BadTxForwarder = nil
	txProc, err := txproc.NewTxProcessor(args)

	assert.Equal(t, process.ErrNilBadTxHandler, err)
	assert.Nil(t, txProc)
}

func TestNewTxProcessor_NilTxFeeHandlerShouldErr(t *testing.T) {
	t.Parallel()

	args := createArgsForTxProcessor()
	args.TxFeeHandler = nil
	txProc, err := txproc.NewTxProcessor(args)

	assert.Equal(t, process.ErrNilUnsignedTxHandler, err)
	assert.Nil(t, txProc)
}

func TestNewTxProcessor_NilArgsParserShouldErr(t *testing.T) {
	t.Parallel()

	args := createArgsForTxProcessor()
	args.ArgsParser = nil
	txProc, err := txproc.NewTxProcessor(args)

	assert.Equal(t, process.ErrNilArgumentParser, err)
	assert.Nil(t, txProc)
}

func TestNewTxProcessor_NilScrForwarderShouldErr(t *testing.T) {
	t.Parallel()

	args := createArgsForTxProcessor()
	args.ScrForwarder = nil
	txProc, err := txproc.NewTxProcessor(args)

	assert.Equal(t, process.ErrNilIntermediateTransactionHandler, err)
	assert.Nil(t, txProc)
}

func TestNewTxProcessor_NilSignMarshalizerShouldErr(t *testing.T) {
	t.Parallel()

	args := createArgsForTxProcessor()
	args.SignMarshalizer = nil
	txProc, err := txproc.NewTxProcessor(args)

	assert.Equal(t, process.ErrNilMarshalizer, err)
	assert.Nil(t, txProc)
}

func TestNewTxProcessor_NilEnableEpochsHandlerShouldErr(t *testing.T) {
	t.Parallel()

	args := createArgsForTxProcessor()
	args.EnableEpochsHandler = nil
	txProc, err := txproc.NewTxProcessor(args)

	assert.Equal(t, process.ErrNilEnableEpochsHandler, err)
	assert.Nil(t, txProc)
}

func TestNewTxProcessor_InvalidEnableEpochsHandlerShouldErr(t *testing.T) {
	t.Parallel()

	args := createArgsForTxProcessor()
	args.EnableEpochsHandler = enableEpochsHandlerMock.NewEnableEpochsHandlerStubWithNoFlagsDefined()
	txProc, err := txproc.NewTxProcessor(args)

	assert.True(t, errors.Is(err, core.ErrInvalidEnableEpochsHandler))
	assert.Nil(t, txProc)
}

func TestNewTxProcessor_NilTxLogsProcessorShouldErr(t *testing.T) {
	t.Parallel()

	args := createArgsForTxProcessor()
	args.TxLogsProcessor = nil
	txProc, err := txproc.NewTxProcessor(args)

	assert.Equal(t, process.ErrNilTxLogsProcessor, err)
	assert.Nil(t, txProc)
}

func TestNewTxProcessor_NilEnableRoundsHandlerShouldErr(t *testing.T) {
	t.Parallel()

	args := createArgsForTxProcessor()
	args.EnableRoundsHandler = nil
	txProc, err := txproc.NewTxProcessor(args)

	assert.Equal(t, process.ErrNilEnableRoundsHandler, err)
	assert.Nil(t, txProc)
}

func TestNewTxProcessor_OkValsShouldWork(t *testing.T) {
	t.Parallel()

	args := createArgsForTxProcessor()
	txProc, err := txproc.NewTxProcessor(args)

	assert.Nil(t, err)
	assert.NotNil(t, txProc)
}

//------- getAccounts

func TestTxProcessor_GetAccountsShouldErrNilAddressContainer(t *testing.T) {
	t.Parallel()

	adb := createAccountStub(nil, nil, nil, nil)
	args := createArgsForTxProcessor()
	args.Accounts = adb
	execTx, _ := txproc.NewTxProcessor(args)

	adr1 := []byte{65}
	adr2 := []byte{67}

	_, _, err := execTx.GetAccounts(nil, adr2)
	assert.Equal(t, process.ErrNilAddressContainer, err)

	_, _, err = execTx.GetAccounts(adr1, nil)
	assert.Equal(t, process.ErrNilAddressContainer, err)
}

func TestTxProcessor_GetAccountsMalfunctionAccountsShouldErr(t *testing.T) {
	t.Parallel()

	adb := createAccountStub(nil, nil, nil, nil)

	args := createArgsForTxProcessor()
	args.Accounts = adb
	execTx, _ := txproc.NewTxProcessor(args)

	adr1 := []byte{65}
	adr2 := []byte{67}

	_, _, err := execTx.GetAccounts(adr1, adr2)
	assert.NotNil(t, err)
}

func TestTxProcessor_GetAccountsOkValsSrcShouldWork(t *testing.T) {
	t.Parallel()

	adb := stateMock.AccountsStub{}

	adr1 := []byte{65}
	adr2 := []byte{67}

	acnt1 := createUserAcc(adr1)
	acnt2 := createUserAcc(adr2)

	adb.LoadAccountCalled = func(address []byte) (vmcommon.AccountHandler, error) {
		if bytes.Equal(address, adr1) {
			return acnt1, nil
		}

		if bytes.Equal(address, adr2) {
			return nil, errors.New("failure on destination")
		}

		return nil, errors.New("failure")
	}

	shardCoordinator := mock.NewOneShardCoordinatorMock()
	args := createArgsForTxProcessor()
	args.Accounts = &adb
	args.ShardCoordinator = shardCoordinator
	execTx, _ := txproc.NewTxProcessor(args)

	shardCoordinator.ComputeIdCalled = func(address []byte) uint32 {
		if bytes.Equal(address, adr2) {
			return 1
		}

		return 0
	}

	a1, a2, err := execTx.GetAccounts(adr1, adr2)

	assert.Nil(t, err)
	assert.Equal(t, acnt1, a1)
	assert.NotEqual(t, acnt2, a2)
	assert.Nil(t, a2)
}

func TestTxProcessor_GetAccountsOkValsDsthouldWork(t *testing.T) {
	t.Parallel()

	adb := stateMock.AccountsStub{}

	adr1 := []byte{65}
	adr2 := []byte{67}

	acnt1 := createUserAcc(adr1)
	acnt2 := createUserAcc(adr2)

	adb.LoadAccountCalled = func(address []byte) (vmcommon.AccountHandler, error) {
		if bytes.Equal(address, adr1) {
			return nil, errors.New("failure on source")
		}

		if bytes.Equal(address, adr2) {
			return acnt2, nil
		}

		return nil, errors.New("failure")
	}

	shardCoordinator := mock.NewOneShardCoordinatorMock()

	args := createArgsForTxProcessor()
	args.Accounts = &adb
	args.ShardCoordinator = shardCoordinator
	execTx, _ := txproc.NewTxProcessor(args)

	shardCoordinator.ComputeIdCalled = func(address []byte) uint32 {
		if bytes.Equal(address, adr1) {
			return 1
		}

		return 0
	}

	a1, a2, err := execTx.GetAccounts(adr1, adr2)
	assert.Nil(t, err)
	assert.NotEqual(t, acnt1, a1)
	assert.Nil(t, a1)
	assert.Equal(t, acnt2, a2)
}

func TestTxProcessor_GetAccountsOkValsShouldWork(t *testing.T) {
	t.Parallel()

	adr1 := []byte{65}
	adr2 := []byte{67}

	acnt1 := createUserAcc(adr1)
	acnt2 := createUserAcc(adr2)

	adb := createAccountStub(adr1, adr2, acnt1, acnt2)

	args := createArgsForTxProcessor()
	args.Accounts = adb
	execTx, _ := txproc.NewTxProcessor(args)

	a1, a2, err := execTx.GetAccounts(adr1, adr2)
	assert.Nil(t, err)
	assert.Equal(t, acnt1, a1)
	assert.Equal(t, acnt2, a2)
}

func TestTxProcessor_GetSameAccountShouldWork(t *testing.T) {
	t.Parallel()

	adr1 := []byte{65}
	adr2 := []byte{65}

	acnt1 := createUserAcc(adr1)
	acnt2 := createUserAcc(adr2)

	adb := createAccountStub(adr1, adr2, acnt1, acnt2)

	args := createArgsForTxProcessor()
	args.Accounts = adb
	execTx, _ := txproc.NewTxProcessor(args)

	a1, a2, err := execTx.GetAccounts(adr1, adr1)
	assert.Nil(t, err)
	assert.True(t, a1 == a2)
}

//------- checkTxValues

func TestTxProcessor_CheckTxValuesHigherNonceShouldErr(t *testing.T) {
	t.Parallel()

	adr1 := []byte{65}
	acnt1 := createUserAcc(adr1)

	execTx := *createTxProcessor()

	acnt1.IncreaseNonce(6)

	err := execTx.CheckTxValues(&transaction.Transaction{Nonce: 7}, acnt1, nil, false)
	assert.Equal(t, process.ErrHigherNonceInTransaction, err)
}

func TestTxProcessor_CheckTxValuesLowerNonceShouldErr(t *testing.T) {
	t.Parallel()

	adr1 := []byte{65}
	acnt1 := createUserAcc(adr1)

	execTx := *createTxProcessor()

	acnt1.IncreaseNonce(6)

	err := execTx.CheckTxValues(&transaction.Transaction{Nonce: 5}, acnt1, nil, false)
	assert.Equal(t, process.ErrLowerNonceInTransaction, err)
}

func TestTxProcessor_CheckTxValuesInsufficientFundsShouldErr(t *testing.T) {
	t.Parallel()

	adr1 := []byte{65}
	acnt1 := createUserAcc(adr1)

	execTx := *createTxProcessor()

	_ = acnt1.AddToBalance(big.NewInt(67))

	err := execTx.CheckTxValues(&transaction.Transaction{Value: big.NewInt(68)}, acnt1, nil, false)
	assert.Equal(t, process.ErrInsufficientFunds, err)
}

func TestTxProcessor_CheckTxValuesMismatchedSenderUsernamesShouldErr(t *testing.T) {
	t.Parallel()

	adr1 := []byte{65}
	senderAcc := createUserAcc(adr1)

	execTx := *createTxProcessor()

	_ = senderAcc.AddToBalance(big.NewInt(67))
	senderAcc.SetUserName([]byte("SRC"))

	tx := &transaction.Transaction{
		Value:       big.NewInt(10),
		SndUserName: []byte("notCorrect"),
	}

	err := execTx.CheckTxValues(tx, senderAcc, nil, false)
	assert.Equal(t, process.ErrUserNameDoesNotMatch, err)
}

func TestTxProcessor_CheckTxValuesMismatchedReceiverUsernamesShouldErr(t *testing.T) {
	t.Parallel()

	adr1 := []byte{65}
	receiverAcc := createUserAcc(adr1)

	execTx := *createTxProcessor()

	_ = receiverAcc.AddToBalance(big.NewInt(67))
	receiverAcc.SetUserName([]byte("RECV"))

	tx := &transaction.Transaction{
		Value:       big.NewInt(10),
		RcvUserName: []byte("notCorrect"),
	}

	err := execTx.CheckTxValues(tx, nil, receiverAcc, false)
	assert.Equal(t, process.ErrUserNameDoesNotMatchInCrossShardTx, err)
}

func TestTxProcessor_CheckTxValuesCorrectUserNamesShouldWork(t *testing.T) {
	t.Parallel()

	adr1 := []byte{65}
	senderAcc := createUserAcc(adr1)

	adr2 := []byte{66}
	recvAcc := createUserAcc(adr2)

	execTx := *createTxProcessor()

	_ = senderAcc.AddToBalance(big.NewInt(67))
	senderAcc.SetUserName([]byte("SRC"))
	recvAcc.SetUserName([]byte("RECV"))

	tx := &transaction.Transaction{
		Value:       big.NewInt(10),
		SndUserName: senderAcc.GetUserName(),
		RcvUserName: recvAcc.GetUserName(),
	}

	err := execTx.CheckTxValues(tx, senderAcc, recvAcc, false)
	assert.Nil(t, err)
}

func TestTxProcessor_CheckTxValuesOkValsShouldErr(t *testing.T) {
	t.Parallel()

	adr1 := []byte{65}
	acnt1 := createUserAcc(adr1)

	execTx := *createTxProcessor()

	_ = acnt1.AddToBalance(big.NewInt(67))

	err := execTx.CheckTxValues(&transaction.Transaction{Value: big.NewInt(67)}, acnt1, nil, false)
	assert.Nil(t, err)
}

//------- increaseNonce

func TestTxProcessor_IncreaseNonceOkValsShouldWork(t *testing.T) {
	t.Parallel()

	adrSrc := []byte{65}
	acntSrc := createUserAcc(adrSrc)

	execTx := *createTxProcessor()

	acntSrc.IncreaseNonce(45)

	execTx.IncreaseNonce(acntSrc)
	assert.Equal(t, uint64(46), acntSrc.GetNonce())
}

//------- ProcessTransaction

func TestTxProcessor_ProcessTransactionNilTxShouldErr(t *testing.T) {
	t.Parallel()

	execTx := *createTxProcessor()

	_, err := execTx.ProcessTransaction(nil)
	assert.Equal(t, process.ErrNilTransaction, err)
}

func TestTxProcessor_ProcessTransactionMalfunctionAccountsShouldErr(t *testing.T) {
	t.Parallel()

	adb := createAccountStub(nil, nil, nil, nil)

	args := createArgsForTxProcessor()
	args.Accounts = adb
	execTx, _ := txproc.NewTxProcessor(args)

	tx := transaction.Transaction{}
	tx.Nonce = 1
	tx.SndAddr = []byte("SRC")
	tx.RcvAddr = []byte("DST")
	tx.Value = big.NewInt(45)

	_, err := execTx.ProcessTransaction(&tx)
	assert.NotNil(t, err)
}

func TestTxProcessor_ProcessCheckNotPassShouldErr(t *testing.T) {
	t.Parallel()

	//these values will trigger ErrHigherNonceInTransaction
	tx := transaction.Transaction{}
	tx.Nonce = 1
	tx.SndAddr = []byte("SRC")
	tx.RcvAddr = []byte("DST")
	tx.Value = big.NewInt(45)

	acntSrc := createUserAcc(tx.SndAddr)
	acntDst := createUserAcc(tx.RcvAddr)

	adb := createAccountStub(tx.SndAddr, tx.RcvAddr, acntSrc, acntDst)

	args := createArgsForTxProcessor()
	args.Accounts = adb
	execTx, _ := txproc.NewTxProcessor(args)

	_, err := execTx.ProcessTransaction(&tx)
	assert.Equal(t, process.ErrHigherNonceInTransaction, err)
}

func TestTxProcessor_ProcessCheckShouldPassWhenAdrSrcIsNotInNodeShard(t *testing.T) {
	t.Parallel()

	testProcessCheck(t, 1, big.NewInt(45))
}

func TestTxProcessor_ProcessMoveBalancesShouldPassWhenAdrSrcIsNotInNodeShard(t *testing.T) {
	t.Parallel()

	testProcessCheck(t, 0, big.NewInt(0))
}

func TestTxProcessor_ProcessWithTxFeeHandlerCheckErrorShouldErr(t *testing.T) {
	t.Parallel()

	tx := transaction.Transaction{}
	tx.Nonce = 0
	tx.SndAddr = []byte("SRC")
	tx.RcvAddr = make([]byte, 32)
	tx.Value = big.NewInt(0)

	acntSrc := createUserAcc(tx.SndAddr)
	acntDst := createUserAcc(tx.RcvAddr)

	adb := createAccountStub(tx.SndAddr, tx.RcvAddr, acntSrc, acntDst)

	args := createArgsForTxProcessor()
	args.Accounts = adb

	expectedError := errors.New("validatity check failed")
	args.EconomicsFee = &economicsmocks.EconomicsHandlerStub{
		CheckValidityTxValuesCalled: func(tx data.TransactionWithFeeHandler) error {
			return expectedError
		}}
	execTx, _ := txproc.NewTxProcessor(args)

	_, err := execTx.ProcessTransaction(&tx)
	assert.Equal(t, expectedError, err)
}

func TestTxProcessor_ProcessWithWrongAssertionShouldErr(t *testing.T) {
	t.Parallel()

	tx := transaction.Transaction{}
	tx.Nonce = 0
	tx.SndAddr = []byte("SRC")
	tx.RcvAddr = make([]byte, 32)
	tx.Value = big.NewInt(0)

	args := createArgsForTxProcessor()
	args.Accounts = &stateMock.AccountsStub{
		LoadAccountCalled: func(address []byte) (vmcommon.AccountHandler, error) {
			return &stateMock.PeerAccountHandlerMock{}, nil
		},
	}

	execTx, _ := txproc.NewTxProcessor(args)

	_, err := execTx.ProcessTransaction(&tx)
	assert.Equal(t, process.ErrWrongTypeAssertion, err)
}

func TestTxProcessor_ProcessWithTxFeeHandlerInsufficientFeeShouldErr(t *testing.T) {
	t.Parallel()

	tx := transaction.Transaction{}
	tx.Nonce = 0
	tx.SndAddr = []byte("SRC")
	tx.RcvAddr = make([]byte, 32)
	tx.Value = big.NewInt(0)

	acntSrc := createUserAcc(tx.SndAddr)
	acntDst := createUserAcc(tx.RcvAddr)

	_ = acntSrc.AddToBalance(big.NewInt(9))

	adb := createAccountStub(tx.SndAddr, tx.RcvAddr, acntSrc, acntDst)

	args := createArgsForTxProcessor()
	args.Accounts = adb

	args.EconomicsFee = &economicsmocks.EconomicsHandlerStub{
		ComputeTxFeeCalled: func(tx data.TransactionWithFeeHandler) *big.Int {
			return big.NewInt(0).Add(acntSrc.GetBalance(), big.NewInt(1))
		}}

	execTx, _ := txproc.NewTxProcessor(args)

	_, err := execTx.ProcessTransaction(&tx)
	assert.True(t, errors.Is(err, process.ErrInsufficientFee))
}

func TestTxProcessor_ProcessWithInsufficientFundsShouldCreateReceiptErr(t *testing.T) {
	t.Parallel()

	tx := transaction.Transaction{}
	tx.Nonce = 0
	tx.SndAddr = []byte("SRC")
	tx.RcvAddr = make([]byte, 32)
	tx.Value = big.NewInt(0)

	acntSrc := createUserAcc(tx.SndAddr)
	acntDst := createUserAcc(tx.RcvAddr)

	_ = acntSrc.AddToBalance(big.NewInt(9))

	adb := createAccountStub(tx.SndAddr, tx.RcvAddr, acntSrc, acntDst)

	args := createArgsForTxProcessor()
	args.Accounts = adb

	args.EconomicsFee = &economicsmocks.EconomicsHandlerStub{
		CheckValidityTxValuesCalled: func(tx data.TransactionWithFeeHandler) error {
			return process.ErrInsufficientFunds
		}}

	execTx, _ := txproc.NewTxProcessor(args)

	_, err := execTx.ProcessTransaction(&tx)
	assert.Equal(t, process.ErrFailedTransaction, err)
	assert.Equal(t, uint64(1), acntSrc.GetNonce())
}

func TestTxProcessor_ProcessWithUsernameMismatchCreateReceiptErr(t *testing.T) {
	t.Parallel()

	tx := transaction.Transaction{}
	tx.Nonce = 0
	tx.SndAddr = []byte("SRC")
	tx.RcvAddr = make([]byte, 32)
	tx.Value = big.NewInt(0)

	acntSrc := createUserAcc(tx.SndAddr)
	acntDst := createUserAcc(tx.RcvAddr)

	_ = acntSrc.AddToBalance(big.NewInt(9))

	adb := createAccountStub(tx.SndAddr, tx.RcvAddr, acntSrc, acntDst)

	args := createArgsForTxProcessor()
	args.Accounts = adb

	args.EconomicsFee = &economicsmocks.EconomicsHandlerStub{
		CheckValidityTxValuesCalled: func(tx data.TransactionWithFeeHandler) error {
			return process.ErrUserNameDoesNotMatchInCrossShardTx
		}}

	execTx, _ := txproc.NewTxProcessor(args)

	_, err := execTx.ProcessTransaction(&tx)
	assert.Nil(t, err)
}

func TestTxProcessor_ProcessWithUsernameMismatchAndSCProcessErrorShouldError(t *testing.T) {
	t.Parallel()

	tx := transaction.Transaction{}
	tx.Nonce = 0
	tx.SndAddr = []byte("SRC")
	tx.RcvAddr = make([]byte, 32)
	tx.Value = big.NewInt(0)

	acntSrc := createUserAcc(tx.SndAddr)
	acntDst := createUserAcc(tx.RcvAddr)

	_ = acntSrc.AddToBalance(big.NewInt(9))

	adb := createAccountStub(tx.SndAddr, tx.RcvAddr, acntSrc, acntDst)

	args := createArgsForTxProcessor()
	args.Accounts = adb
	args.EconomicsFee = &economicsmocks.EconomicsHandlerStub{
		CheckValidityTxValuesCalled: func(tx data.TransactionWithFeeHandler) error {
			return process.ErrUserNameDoesNotMatchInCrossShardTx
		}}

	expectedError := errors.New("expected")
	scProcessor := &testscommon.SCProcessorMock{
		ProcessIfErrorCalled: func(acntSnd state.UserAccountHandler, txHash []byte, tx data.TransactionHandler, returnCode string, returnMessage []byte, snapshot int, gasLocked uint64) error {
			return expectedError
		},
	}

	args.ScProcessor = scProcessor

	execTx, _ := txproc.NewTxProcessor(args)

	_, err := execTx.ProcessTransaction(&tx)
	assert.Equal(t, expectedError, err)
}

func TestTxProcessor_ProcessMoveBalanceToSmartPayableContract(t *testing.T) {
	t.Parallel()

	saveAccountCalled := 0
	shardCoordinator := mock.NewOneShardCoordinatorMock()

	tx := transaction.Transaction{}
	tx.Nonce = 0
	tx.SndAddr = []byte("SRC")
	tx.RcvAddr = make([]byte, 32)
	tx.Value = big.NewInt(0)

	shardCoordinator.ComputeIdCalled = func(address []byte) uint32 {
		return 0
	}

	acntSrc := createUserAcc(tx.SndAddr)
	acntDst := createUserAcc(tx.RcvAddr)

	acntDst.SetCodeMetadata([]byte{0, vmcommon.MetadataPayable})

	adb := createAccountStub(tx.SndAddr, tx.RcvAddr, acntSrc, acntDst)
	adb.SaveAccountCalled = func(account vmcommon.AccountHandler) error {
		saveAccountCalled++
		return nil
	}

	args := createArgsForTxProcessor()
	args.Accounts = adb
	args.ShardCoordinator = shardCoordinator
	execTx, _ := txproc.NewTxProcessor(args)

	_, err := execTx.ProcessTransaction(&tx)
	assert.Nil(t, err)
	assert.Equal(t, 2, saveAccountCalled)
}

func testProcessCheck(t *testing.T, nonce uint64, value *big.Int) {
	saveAccountCalled := 0
	shardCoordinator := mock.NewOneShardCoordinatorMock()

	tx := transaction.Transaction{}
	tx.Nonce = nonce
	tx.SndAddr = []byte("SRC")
	tx.RcvAddr = []byte("DST")
	tx.Value = value

	shardCoordinator.ComputeIdCalled = func(address []byte) uint32 {
		if bytes.Equal(address, tx.SndAddr) {
			return 1
		}

		return 0
	}

	acntSrc := createUserAcc(tx.SndAddr)
	acntDst := createUserAcc(tx.RcvAddr)

	adb := createAccountStub(tx.SndAddr, tx.RcvAddr, acntSrc, acntDst)
	adb.SaveAccountCalled = func(account vmcommon.AccountHandler) error {
		saveAccountCalled++
		return nil
	}

	args := createArgsForTxProcessor()
	args.Accounts = adb
	args.ShardCoordinator = shardCoordinator
	execTx, _ := txproc.NewTxProcessor(args)

	_, err := execTx.ProcessTransaction(&tx)
	assert.Nil(t, err)
	assert.Equal(t, 1, saveAccountCalled)
}

func TestTxProcessor_ProcessMoveBalancesShouldWork(t *testing.T) {
	t.Parallel()

	saveAccountCalled := 0

	tx := transaction.Transaction{}
	tx.Nonce = 0
	tx.SndAddr = []byte("SRC")
	tx.RcvAddr = []byte("DST")
	tx.Value = big.NewInt(0)

	acntSrc := createUserAcc(tx.SndAddr)
	acntDst := createUserAcc(tx.RcvAddr)

	adb := createAccountStub(tx.SndAddr, tx.RcvAddr, acntSrc, acntDst)
	adb.SaveAccountCalled = func(account vmcommon.AccountHandler) error {
		saveAccountCalled++
		return nil
	}

	args := createArgsForTxProcessor()
	args.Accounts = adb
	execTx, _ := txproc.NewTxProcessor(args)

	_, err := execTx.ProcessTransaction(&tx)
	assert.Nil(t, err)
	assert.Equal(t, 2, saveAccountCalled)
}

func TestTxProcessor_ProcessOkValsShouldWork(t *testing.T) {
	t.Parallel()

	saveAccountCalled := 0

	tx := transaction.Transaction{}
	tx.Nonce = 4
	tx.SndAddr = []byte("SRC")
	tx.RcvAddr = []byte("DST")
	tx.Value = big.NewInt(61)

	acntSrc := createUserAcc(tx.SndAddr)
	acntDst := createUserAcc(tx.RcvAddr)

	acntSrc.IncreaseNonce(4)
	_ = acntSrc.AddToBalance(big.NewInt(90))
	_ = acntDst.AddToBalance(big.NewInt(10))

	adb := createAccountStub(tx.SndAddr, tx.RcvAddr, acntSrc, acntDst)
	adb.SaveAccountCalled = func(account vmcommon.AccountHandler) error {
		saveAccountCalled++
		return nil
	}

	args := createArgsForTxProcessor()
	args.Accounts = adb
	execTx, _ := txproc.NewTxProcessor(args)

	_, err := execTx.ProcessTransaction(&tx)
	assert.Nil(t, err)
	assert.Equal(t, uint64(5), acntSrc.GetNonce())
	assert.Equal(t, big.NewInt(29), acntSrc.GetBalance())
	assert.Equal(t, big.NewInt(71), acntDst.GetBalance())
	assert.Equal(t, 2, saveAccountCalled)
}

func TestTxProcessor_MoveBalanceWithFeesShouldWork(t *testing.T) {
	saveAccountCalled := 0

	tx := transaction.Transaction{}
	tx.Nonce = 4
	tx.SndAddr = []byte("SRC")
	tx.RcvAddr = []byte("DST")
	tx.Value = big.NewInt(61)
	tx.GasPrice = 2
	tx.GasLimit = 2

	acntSrc := createUserAcc(tx.SndAddr)
	acntDst := createUserAcc(tx.RcvAddr)

	acntSrc.IncreaseNonce(4)
	_ = acntSrc.AddToBalance(big.NewInt(90))
	_ = acntDst.AddToBalance(big.NewInt(10))

	adb := createAccountStub(tx.SndAddr, tx.RcvAddr, acntSrc, acntDst)
	adb.SaveAccountCalled = func(account vmcommon.AccountHandler) error {
		saveAccountCalled++
		return nil
	}

	txCost := big.NewInt(16)
	feeHandler := &economicsmocks.EconomicsHandlerStub{
		CheckValidityTxValuesCalled: func(tx data.TransactionWithFeeHandler) error {
			return nil
		},
		ComputeMoveBalanceFeeCalled: func(tx data.TransactionWithFeeHandler) *big.Int {
			return txCost
		},
	}

	args := createArgsForTxProcessor()
	args.Accounts = adb
	args.EconomicsFee = feeHandler
	execTx, _ := txproc.NewTxProcessor(args)

	_, err := execTx.ProcessTransaction(&tx)
	assert.Nil(t, err)
	assert.Equal(t, uint64(5), acntSrc.GetNonce())
	assert.Equal(t, big.NewInt(13), acntSrc.GetBalance())
	assert.Equal(t, big.NewInt(71), acntDst.GetBalance())
	assert.Equal(t, 2, saveAccountCalled)
}

func TestTxProcessor_ProcessTransactionScDeployTxShouldWork(t *testing.T) {
	t.Parallel()

	saveAccountCalled := 0
	tx := transaction.Transaction{}
	tx.Nonce = 0
	tx.SndAddr = []byte("SRC")
	tx.RcvAddr = generateRandomByteSlice(createMockPubKeyConverter().Len())
	tx.Value = big.NewInt(45)
	tx.GasPrice = 1
	tx.GasLimit = 1

	acntSrc := createUserAcc(tx.SndAddr)
	acntDst := createUserAcc(tx.RcvAddr)

	_ = acntSrc.AddToBalance(big.NewInt(46))
	acntDst.SetCode([]byte{65})

	adb := createAccountStub(tx.SndAddr, tx.RcvAddr, acntSrc, acntDst)
	adb.SaveAccountCalled = func(account vmcommon.AccountHandler) error {
		saveAccountCalled++
		return nil
	}

	scProcessorMock := &testscommon.SCProcessorMock{}

	wasCalled := false
	scProcessorMock.DeploySmartContractCalled = func(tx data.TransactionHandler, acntSrc state.UserAccountHandler) (vmcommon.ReturnCode, error) {
		wasCalled = true
		return vmcommon.Ok, nil
	}

	args := createArgsForTxProcessor()
	args.Accounts = adb
	args.ScProcessor = scProcessorMock
	args.TxTypeHandler = &testscommon.TxTypeHandlerMock{
		ComputeTransactionTypeCalled: func(tx data.TransactionHandler) (transactionType process.TransactionType, destinationTransactionType process.TransactionType) {
			return process.SCDeployment, process.SCDeployment
		},
	}
	execTx, _ := txproc.NewTxProcessor(args)

	_, err := execTx.ProcessTransaction(&tx)
	assert.Nil(t, err)
	assert.True(t, wasCalled)
	assert.Equal(t, 0, saveAccountCalled)
}

func TestTxProcessor_ProcessTransactionBuiltInFunctionCallShouldWork(t *testing.T) {
	t.Parallel()

	saveAccountCalled := 0
	tx := transaction.Transaction{}
	tx.Nonce = 0
	tx.SndAddr = []byte("SRC")
	tx.RcvAddr = generateRandomByteSlice(createMockPubKeyConverter().Len())
	tx.Value = big.NewInt(45)
	tx.GasPrice = 1
	tx.GasLimit = 1

	acntSrc := createUserAcc(tx.SndAddr)
	acntDst := createUserAcc(tx.RcvAddr)

	_ = acntSrc.AddToBalance(big.NewInt(46))
	acntDst.SetCode([]byte{65})

	adb := createAccountStub(tx.SndAddr, tx.RcvAddr, acntSrc, acntDst)
	adb.SaveAccountCalled = func(account vmcommon.AccountHandler) error {
		saveAccountCalled++
		return nil
	}

	scProcessorMock := &testscommon.SCProcessorMock{}

	wasCalled := false
	scProcessorMock.ExecuteBuiltInFunctionCalled = func(tx data.TransactionHandler, acntSrc, acntDst state.UserAccountHandler) (vmcommon.ReturnCode, error) {
		wasCalled = true
		return vmcommon.Ok, nil
	}

	args := createArgsForTxProcessor()
	args.Accounts = adb
	args.ScProcessor = scProcessorMock
	args.TxTypeHandler = &testscommon.TxTypeHandlerMock{
		ComputeTransactionTypeCalled: func(tx data.TransactionHandler) (transactionType, destinationTransactionType process.TransactionType) {
			return process.BuiltInFunctionCall, process.BuiltInFunctionCall
		},
	}
	execTx, _ := txproc.NewTxProcessor(args)

	_, err := execTx.ProcessTransaction(&tx)
	assert.Nil(t, err)
	assert.True(t, wasCalled)
	assert.Equal(t, 0, saveAccountCalled)
}

func TestTxProcessor_ProcessTransactionScTxShouldWork(t *testing.T) {
	t.Parallel()

	saveAccountCalled := 0
	tx := transaction.Transaction{}
	tx.Nonce = 0
	tx.SndAddr = []byte("SRC")
	tx.RcvAddr = generateRandomByteSlice(createMockPubKeyConverter().Len())
	tx.Value = big.NewInt(45)
	tx.GasPrice = 1
	tx.GasLimit = 1

	acntSrc := createUserAcc(tx.SndAddr)
	acntDst := createUserAcc(tx.RcvAddr)

	_ = acntSrc.AddToBalance(big.NewInt(46))
	acntDst.SetCode([]byte{65})

	adb := createAccountStub(tx.SndAddr, tx.RcvAddr, acntSrc, acntDst)
	adb.SaveAccountCalled = func(account vmcommon.AccountHandler) error {
		saveAccountCalled++
		return nil
	}

	scProcessorMock := &testscommon.SCProcessorMock{}

	wasCalled := false
	scProcessorMock.ExecuteSmartContractTransactionCalled = func(tx data.TransactionHandler, acntSrc, acntDst state.UserAccountHandler) (vmcommon.ReturnCode, error) {
		wasCalled = true
		return 0, nil
	}

	args := createArgsForTxProcessor()
	args.Accounts = adb
	args.ScProcessor = scProcessorMock
	args.TxTypeHandler = &testscommon.TxTypeHandlerMock{
		ComputeTransactionTypeCalled: func(tx data.TransactionHandler) (process.TransactionType, process.TransactionType) {
			return process.SCInvoking, process.SCInvoking
		},
	}
	execTx, _ := txproc.NewTxProcessor(args)

	_, err := execTx.ProcessTransaction(&tx)
	assert.Nil(t, err)
	assert.True(t, wasCalled)
	assert.Equal(t, 0, saveAccountCalled)
}

func TestTxProcessor_ProcessTransactionScTxShouldReturnErrWhenExecutionFails(t *testing.T) {
	t.Parallel()

	saveAccountCalled := 0

	tx := transaction.Transaction{}
	tx.Nonce = 0
	tx.SndAddr = []byte("SRC")
	tx.RcvAddr = generateRandomByteSlice(createMockPubKeyConverter().Len())
	tx.Value = big.NewInt(45)

	acntSrc := createUserAcc(tx.SndAddr)
	_ = acntSrc.AddToBalance(big.NewInt(45))
	acntDst := createUserAcc(tx.RcvAddr)
	acntDst.SetCode([]byte{65})

	adb := createAccountStub(tx.SndAddr, tx.RcvAddr, acntSrc, acntDst)
	adb.SaveAccountCalled = func(account vmcommon.AccountHandler) error {
		saveAccountCalled++
		return nil
	}

	scProcessorMock := &testscommon.SCProcessorMock{}

	wasCalled := false
	scProcessorMock.ExecuteSmartContractTransactionCalled = func(tx data.TransactionHandler, acntSrc, acntDst state.UserAccountHandler) (vmcommon.ReturnCode, error) {
		wasCalled = true
		return vmcommon.UserError, process.ErrNoVM
	}

	args := createArgsForTxProcessor()
	args.Accounts = adb
	args.ScProcessor = scProcessorMock
	args.TxTypeHandler = &testscommon.TxTypeHandlerMock{
		ComputeTransactionTypeCalled: func(tx data.TransactionHandler) (process.TransactionType, process.TransactionType) {
			return process.SCInvoking, process.SCInvoking
		},
	}
	execTx, _ := txproc.NewTxProcessor(args)

	_, err := execTx.ProcessTransaction(&tx)
	assert.Equal(t, process.ErrNoVM, err)
	assert.True(t, wasCalled)
	assert.Equal(t, 0, saveAccountCalled)
}

func TestTxProcessor_ProcessTransactionScTxShouldNotBeCalledWhenAdrDstIsNotInNodeShard(t *testing.T) {
	t.Parallel()

	shardCoordinator := mock.NewOneShardCoordinatorMock()

	saveAccountCalled := 0
	tx := transaction.Transaction{}
	tx.Nonce = 0
	tx.SndAddr = []byte("SRC")
	tx.RcvAddr = generateRandomByteSlice(createMockPubKeyConverter().Len())
	tx.Value = big.NewInt(45)

	shardCoordinator.ComputeIdCalled = func(address []byte) uint32 {
		if bytes.Equal(address, tx.RcvAddr) {
			return 1
		}

		return 0
	}

	acntSrc := createUserAcc(tx.SndAddr)
	_ = acntSrc.AddToBalance(big.NewInt(45))
	acntDst := createUserAcc(tx.RcvAddr)
	acntDst.SetCode([]byte{65})

	adb := createAccountStub(tx.SndAddr, tx.RcvAddr, acntSrc, acntDst)
	adb.SaveAccountCalled = func(account vmcommon.AccountHandler) error {
		saveAccountCalled++
		return nil
	}

	scProcessorMock := &testscommon.SCProcessorMock{}
	wasCalled := false
	scProcessorMock.ExecuteSmartContractTransactionCalled = func(tx data.TransactionHandler, acntSrc, acntDst state.UserAccountHandler) (vmcommon.ReturnCode, error) {
		wasCalled = true
		return vmcommon.UserError, process.ErrNoVM
	}

	esdtTransferParser, _ := parsers.NewESDTTransferParser(&mock.MarshalizerMock{})
	argsTxTypeHandler := coordinator.ArgNewTxTypeHandler{
		PubkeyConverter:     testscommon.NewPubkeyConverterMock(32),
		ShardCoordinator:    shardCoordinator,
		BuiltInFunctions:    builtInFunctions.NewBuiltInFunctionContainer(),
		ArgumentParser:      parsers.NewCallArgsParser(),
		ESDTTransferParser:  esdtTransferParser,
		EnableEpochsHandler: enableEpochsHandlerMock.NewEnableEpochsHandlerStub(common.ESDTMetadataContinuousCleanupFlag),
	}
	computeType, _ := coordinator.NewTxTypeHandler(argsTxTypeHandler)

	args := createArgsForTxProcessor()
	args.Accounts = adb
	args.ScProcessor = scProcessorMock
	args.ShardCoordinator = shardCoordinator
	args.TxTypeHandler = computeType
	execTx, _ := txproc.NewTxProcessor(args)

	_, err := execTx.ProcessTransaction(&tx)
	assert.Nil(t, err)
	assert.False(t, wasCalled)
	assert.Equal(t, 1, saveAccountCalled)
}

func TestTxProcessor_ProcessTxFeeIntraShard(t *testing.T) {
	t.Parallel()

	moveBalanceFee := big.NewInt(50)
	negMoveBalanceFee := big.NewInt(0).Neg(moveBalanceFee)
	totalGiven := big.NewInt(100)
	args := createArgsForTxProcessor()
	args.EconomicsFee = &economicsmocks.EconomicsHandlerStub{
		ComputeMoveBalanceFeeCalled: func(tx data.TransactionWithFeeHandler) *big.Int {
			return moveBalanceFee
		},
		ComputeTxFeeCalled: func(tx data.TransactionWithFeeHandler) *big.Int {
			return totalGiven
		},
	}
	execTx, _ := txproc.NewTxProcessor(args)

	tx := &transaction.Transaction{
		RcvAddr:  []byte("aaa"),
		SndAddr:  []byte("bbb"),
		GasPrice: moveBalanceFee.Uint64(),
		GasLimit: moveBalanceFee.Uint64(),
	}

	acntSnd := &stateMock.UserAccountStub{AddToBalanceCalled: func(value *big.Int) error {
		assert.True(t, value.Cmp(negMoveBalanceFee) == 0)
		return nil
	}}

	cost, totalCost, err := execTx.ProcessTxFee(tx, acntSnd, nil, process.MoveBalance, false)
	assert.Nil(t, err)
	assert.True(t, cost.Cmp(moveBalanceFee) == 0)
	assert.True(t, totalGiven.Cmp(totalCost) == 0)
}

func TestTxProcessor_ProcessTxFeeCrossShardMoveBalance(t *testing.T) {
	t.Parallel()

	moveBalanceFee := big.NewInt(50)
	negMoveBalanceFee := big.NewInt(0).Neg(moveBalanceFee)
	totalGiven := big.NewInt(100)
	args := createArgsForTxProcessor()
	args.EconomicsFee = &economicsmocks.EconomicsHandlerStub{
		ComputeMoveBalanceFeeCalled: func(tx data.TransactionWithFeeHandler) *big.Int {
			return moveBalanceFee
		},
		ComputeTxFeeCalled: func(tx data.TransactionWithFeeHandler) *big.Int {
			return totalGiven
		},
	}
	execTx, _ := txproc.NewTxProcessor(args)

	tx := &transaction.Transaction{
		RcvAddr:  []byte("aaa"),
		SndAddr:  []byte("bbb"),
		GasPrice: moveBalanceFee.Uint64(),
		GasLimit: moveBalanceFee.Uint64(),
	}

	acntSnd := &stateMock.UserAccountStub{AddToBalanceCalled: func(value *big.Int) error {
		assert.True(t, value.Cmp(negMoveBalanceFee) == 0)
		return nil
	}}

	cost, totalCost, err := execTx.ProcessTxFee(tx, acntSnd, nil, process.MoveBalance, false)
	assert.Nil(t, err)
	assert.True(t, cost.Cmp(moveBalanceFee) == 0)
	assert.True(t, totalCost.Cmp(totalGiven) == 0)

	tx = &transaction.Transaction{
		RcvAddr:  []byte("aaa"),
		SndAddr:  []byte("bbb"),
		GasPrice: moveBalanceFee.Uint64(),
		GasLimit: moveBalanceFee.Uint64(),
		Data:     []byte("data"),
	}

	cost, totalCost, err = execTx.ProcessTxFee(tx, acntSnd, nil, process.MoveBalance, false)
	assert.Nil(t, err)
	assert.True(t, cost.Cmp(moveBalanceFee) == 0)
	assert.True(t, totalCost.Cmp(totalGiven) == 0)

	scAddress, _ := hex.DecodeString("000000000000000000005fed9c659422cd8429ce92f8973bba2a9fb51e0eb3a1")
	tx = &transaction.Transaction{
		RcvAddr:  scAddress,
		SndAddr:  []byte("bbb"),
		GasPrice: moveBalanceFee.Uint64(),
		GasLimit: moveBalanceFee.Uint64(),
	}

	cost, totalCost, err = execTx.ProcessTxFee(tx, acntSnd, nil, process.MoveBalance, false)
	assert.Nil(t, err)
	assert.True(t, cost.Cmp(moveBalanceFee) == 0)
	assert.True(t, totalCost.Cmp(totalGiven) == 0)
}

func TestTxProcessor_ProcessTxFeeCrossShardSCCall(t *testing.T) {
	t.Parallel()

	moveBalanceFee := big.NewInt(50)
	args := createArgsForTxProcessor()
	args.EconomicsFee = &economicsmocks.EconomicsHandlerStub{
		ComputeMoveBalanceFeeCalled: func(tx data.TransactionWithFeeHandler) *big.Int {
			return moveBalanceFee
		},
		ComputeTxFeeCalled: func(tx data.TransactionWithFeeHandler) *big.Int {
			return big.NewInt(0).Mul(moveBalanceFee, moveBalanceFee)
		},
	}
	execTx, _ := txproc.NewTxProcessor(args)

	scAddress, _ := hex.DecodeString("000000000000000000005fed9c659422cd8429ce92f8973bba2a9fb51e0eb3a1")
	tx := &transaction.Transaction{
		RcvAddr:  scAddress,
		SndAddr:  []byte("bbb"),
		GasPrice: moveBalanceFee.Uint64(),
		GasLimit: moveBalanceFee.Uint64(),
		Data:     []byte("data"),
	}

	totalCost := big.NewInt(0).Mul(big.NewInt(0).SetUint64(tx.GetGasPrice()), big.NewInt(0).SetUint64(tx.GetGasLimit()))
	negTotalCost := big.NewInt(0).Neg(totalCost)
	acntSnd := &stateMock.UserAccountStub{AddToBalanceCalled: func(value *big.Int) error {
		assert.True(t, value.Cmp(negTotalCost) == 0)
		return nil
	}}

	cost, totalReturnedCost, err := execTx.ProcessTxFee(tx, acntSnd, nil, process.SCInvoking, false)
	assert.Nil(t, err)
	assert.True(t, cost.Cmp(moveBalanceFee) == 0)
	assert.True(t, totalReturnedCost.Cmp(totalCost) == 0)
}

func TestTxProcessor_ProcessTxFeeMoveBalanceUserTx(t *testing.T) {
	t.Parallel()

	moveBalanceFee := big.NewInt(50)
	processingFee := big.NewInt(5)
	negMoveBalanceFee := big.NewInt(0).Neg(moveBalanceFee)
	args := createArgsForTxProcessor()
	args.EconomicsFee = &economicsmocks.EconomicsHandlerStub{
		ComputeMoveBalanceFeeCalled: func(tx data.TransactionWithFeeHandler) *big.Int {
			return moveBalanceFee
		},
		ComputeFeeForProcessingCalled: func(tx data.TransactionWithFeeHandler, gasToUse uint64) *big.Int {
			return processingFee
		},
	}
	execTx, _ := txproc.NewTxProcessor(args)

	tx := &transaction.Transaction{
		RcvAddr:  []byte("aaa"),
		SndAddr:  []byte("bbb"),
		GasPrice: moveBalanceFee.Uint64(),
		GasLimit: moveBalanceFee.Uint64(),
	}

	acntSnd := &stateMock.UserAccountStub{AddToBalanceCalled: func(value *big.Int) error {
		assert.True(t, value.Cmp(negMoveBalanceFee) == 0)
		return nil
	}}

	cost, totalCost, err := execTx.ProcessTxFee(tx, acntSnd, nil, process.MoveBalance, true)
	assert.Nil(t, err)
	assert.True(t, cost.Cmp(processingFee) == 0)
	assert.True(t, totalCost.Cmp(processingFee) == 0)
}

func TestTxProcessor_ProcessTxFeeSCInvokeUserTx(t *testing.T) {
	t.Parallel()

	moveBalanceFee := big.NewInt(50)
	processingFee := big.NewInt(5)
	negMoveBalanceFee := big.NewInt(0).Neg(moveBalanceFee)
	gasPerByte := uint64(1)
	args := createArgsForTxProcessor()
	args.EconomicsFee = &economicsmocks.EconomicsHandlerStub{
		ComputeMoveBalanceFeeCalled: func(tx data.TransactionWithFeeHandler) *big.Int {
			return moveBalanceFee
		},
		ComputeFeeForProcessingCalled: func(tx data.TransactionWithFeeHandler, gasToUse uint64) *big.Int {
			decreasedPrice := int64(gasToUse * 10 / 100)
			return big.NewInt(decreasedPrice)
		},
		ComputeGasLimitCalled: func(tx data.TransactionWithFeeHandler) uint64 {
			gasLimit := moveBalanceFee.Uint64()

			dataLen := uint64(len(tx.GetData()))
			gasLimit += dataLen * gasPerByte

			return gasLimit
		},
	}
	execTx, _ := txproc.NewTxProcessor(args)

	tx := &transaction.Transaction{
		RcvAddr:  []byte("aaa"),
		SndAddr:  []byte("bbb"),
		GasPrice: moveBalanceFee.Uint64(),
		GasLimit: moveBalanceFee.Uint64(),
		Data:     []byte("aaa"),
	}

	acntSnd := &stateMock.UserAccountStub{AddToBalanceCalled: func(value *big.Int) error {
		assert.True(t, value.Cmp(negMoveBalanceFee) == 0)
		return nil
	}}

	cost, totalCost, err := execTx.ProcessTxFee(tx, acntSnd, nil, process.SCInvoking, true)
	assert.Nil(t, err)
	assert.True(t, cost.Cmp(processingFee) == 0)
	assert.True(t, totalCost.Cmp(processingFee) == 0)
}

func TestTxProcessor_ProcessTransactionShouldReturnErrForInvalidMetaTx(t *testing.T) {
	t.Parallel()

	tx := transaction.Transaction{}
	tx.Nonce = 0
	tx.SndAddr = []byte("SRC")
	tx.RcvAddr = vm.StakingSCAddress
	tx.Value = big.NewInt(45)
	tx.GasPrice = 1
	tx.GasLimit = 1

	acntSrc := createUserAcc(tx.SndAddr)
	_ = acntSrc.AddToBalance(big.NewInt(100000000))

	adb := createAccountStub(tx.SndAddr, tx.RcvAddr, acntSrc, nil)
	scProcessorMock := &testscommon.SCProcessorMock{
		ProcessIfErrorCalled: func(acntSnd state.UserAccountHandler, txHash []byte, tx data.TransactionHandler, returnCode string, returnMessage []byte, snapshot int, gasLocked uint64) error {
			return acntSnd.AddToBalance(tx.GetValue())
		},
	}
	shardC, _ := sharding.NewMultiShardCoordinator(5, 3)
	args := createArgsForTxProcessor()
	args.Accounts = adb
	args.ScProcessor = scProcessorMock
	args.ShardCoordinator = shardC
	args.EconomicsFee = &economicsmocks.EconomicsHandlerStub{
		ComputeMoveBalanceFeeCalled: func(tx data.TransactionWithFeeHandler) *big.Int {
			return big.NewInt(1)
		},
	}
	args.TxTypeHandler = &testscommon.TxTypeHandlerMock{
		ComputeTransactionTypeCalled: func(tx data.TransactionHandler) (process.TransactionType, process.TransactionType) {
			return process.MoveBalance, process.MoveBalance
		},
	}
	args.EnableEpochsHandler = enableEpochsHandlerMock.NewEnableEpochsHandlerStub(common.MetaProtectionFlag)
	execTx, _ := txproc.NewTxProcessor(args)

	_, err := execTx.ProcessTransaction(&tx)
	assert.Equal(t, err, process.ErrFailedTransaction)
	assert.Equal(t, uint64(1), acntSrc.GetNonce())
	assert.Equal(t, uint64(99999999), acntSrc.GetBalance().Uint64())

	tx.Data = []byte("something")
	tx.Nonce = tx.Nonce + 1
	_, err = execTx.ProcessTransaction(&tx)
	assert.Equal(t, err, process.ErrFailedTransaction)

	tx.Nonce = tx.Nonce + 1
	tx.GasLimit = 10_000_000
	_, err = execTx.ProcessTransaction(&tx)
	assert.Nil(t, err)
}

func TestTxProcessor_ProcessTransactionShouldTreatAsInvalidTxIfTxTypeIsWrong(t *testing.T) {
	t.Parallel()

	tx := transaction.Transaction{}
	tx.Nonce = 0
	tx.SndAddr = []byte("SRC")
	tx.RcvAddr = vm.StakingSCAddress
	tx.Value = big.NewInt(45)
	tx.GasPrice = 1
	tx.GasLimit = 1

	acntSrc := createUserAcc(tx.SndAddr)
	_ = acntSrc.AddToBalance(big.NewInt(46))

	adb := createAccountStub(tx.SndAddr, tx.RcvAddr, acntSrc, nil)
	shardC, _ := sharding.NewMultiShardCoordinator(5, 3)
	args := createArgsForTxProcessor()
	args.Accounts = adb
	args.ShardCoordinator = shardC
	args.EconomicsFee = &economicsmocks.EconomicsHandlerStub{
		ComputeTxFeeCalled: func(tx data.TransactionWithFeeHandler) *big.Int {
			return big.NewInt(1)
		},
	}
	args.TxTypeHandler = &testscommon.TxTypeHandlerMock{
		ComputeTransactionTypeCalled: func(tx data.TransactionHandler) (process.TransactionType, process.TransactionType) {
			return process.InvalidTransaction, process.InvalidTransaction
		},
	}
	execTx, _ := txproc.NewTxProcessor(args)

	_, err := execTx.ProcessTransaction(&tx)
	assert.Equal(t, err, process.ErrFailedTransaction)
	assert.Equal(t, uint64(1), acntSrc.GetNonce())
	assert.Equal(t, uint64(45), acntSrc.GetBalance().Uint64())
}

func TestTxProcessor_ProcessRelayedTransactionV2NotActiveShouldErr(t *testing.T) {
	t.Parallel()

	pubKeyConverter := testscommon.NewPubkeyConverterMock(4)

	userAddr := []byte("user")
	tx := transaction.Transaction{}
	tx.Nonce = 0
	tx.SndAddr = []byte("sSRC")
	tx.RcvAddr = userAddr
	tx.Value = big.NewInt(0)
	tx.GasPrice = 1
	tx.GasLimit = 1

	userTxDest := []byte("sDST")
	userNonce := "00"
	userDataString := "execute@param1"

	marshalizer := &mock.MarshalizerMock{}
	userDataMarshalled, _ := marshalizer.Marshal(userDataString)
	tx.Data = []byte(core.RelayedTransactionV2 +
		"@" +
		hex.EncodeToString(userTxDest) +
		"@" +
		userNonce +
		"@" +
		hex.EncodeToString(userDataMarshalled) +
		"@" +
		"01a2")

	acntSrc := createUserAcc(tx.SndAddr)
	_ = acntSrc.AddToBalance(big.NewInt(100))
	acntDst := createUserAcc(tx.RcvAddr)
	_ = acntDst.AddToBalance(big.NewInt(10))

	acntFinal := createUserAcc(userTxDest)
	_ = acntFinal.AddToBalance(big.NewInt(10))

	adb := &stateMock.AccountsStub{}
	adb.LoadAccountCalled = func(address []byte) (vmcommon.AccountHandler, error) {
		if bytes.Equal(address, tx.SndAddr) {
			return acntSrc, nil
		}
		if bytes.Equal(address, tx.RcvAddr) {
			return acntDst, nil
		}
		if bytes.Equal(address, userTxDest) {
			return acntFinal, nil
		}

		return nil, errors.New("failure")
	}
	scProcessorMock := &testscommon.SCProcessorMock{}
	shardC, _ := sharding.NewMultiShardCoordinator(1, 0)

	esdtTransferParser, _ := parsers.NewESDTTransferParser(&mock.MarshalizerMock{})
	argTxTypeHandler := coordinator.ArgNewTxTypeHandler{
		PubkeyConverter:     pubKeyConverter,
		ShardCoordinator:    shardC,
		BuiltInFunctions:    builtInFunctions.NewBuiltInFunctionContainer(),
		ArgumentParser:      parsers.NewCallArgsParser(),
		ESDTTransferParser:  esdtTransferParser,
		EnableEpochsHandler: enableEpochsHandlerMock.NewEnableEpochsHandlerStub(common.ESDTMetadataContinuousCleanupFlag),
	}
	txTypeHandler, _ := coordinator.NewTxTypeHandler(argTxTypeHandler)

	args := createArgsForTxProcessor()
	args.Accounts = adb
	args.ScProcessor = scProcessorMock
	args.ShardCoordinator = shardC
	args.TxTypeHandler = txTypeHandler
	args.PubkeyConv = pubKeyConverter
	args.ArgsParser = smartContract.NewArgumentParser()
	execTx, _ := txproc.NewTxProcessor(args)

	returnCode, err := execTx.ProcessTransaction(&tx)
	assert.Equal(t, process.ErrFailedTransaction, err)
	assert.Equal(t, vmcommon.UserError, returnCode)
}

func TestTxProcessor_ProcessRelayedTransactionV2WithValueShouldErr(t *testing.T) {
	t.Parallel()

	pubKeyConverter := testscommon.NewPubkeyConverterMock(4)

	userAddr := []byte("user")
	tx := transaction.Transaction{}
	tx.Nonce = 0
	tx.SndAddr = []byte("sSRC")
	tx.RcvAddr = userAddr
	tx.Value = big.NewInt(1)
	tx.GasPrice = 1
	tx.GasLimit = 1

	userTxDest := []byte("sDST")
	userNonce := "00"
	userDataString := "execute@param1"

	marshalizer := &mock.MarshalizerMock{}
	userDataMarshalled, _ := marshalizer.Marshal(userDataString)
	tx.Data = []byte(core.RelayedTransactionV2 +
		"@" +
		hex.EncodeToString(userTxDest) +
		"@" +
		userNonce +
		"@" +
		hex.EncodeToString(userDataMarshalled) +
		"@" +
		"01a2")

	acntSrc := createUserAcc(tx.SndAddr)
	_ = acntSrc.AddToBalance(big.NewInt(100))
	acntDst := createUserAcc(tx.RcvAddr)
	_ = acntDst.AddToBalance(big.NewInt(10))

	acntFinal := createUserAcc(userTxDest)
	_ = acntFinal.AddToBalance(big.NewInt(10))

	adb := &stateMock.AccountsStub{}
	adb.LoadAccountCalled = func(address []byte) (vmcommon.AccountHandler, error) {
		if bytes.Equal(address, tx.SndAddr) {
			return acntSrc, nil
		}
		if bytes.Equal(address, tx.RcvAddr) {
			return acntDst, nil
		}
		if bytes.Equal(address, userTxDest) {
			return acntFinal, nil
		}

		return nil, errors.New("failure")
	}
	scProcessorMock := &testscommon.SCProcessorMock{}
	shardC, _ := sharding.NewMultiShardCoordinator(1, 0)

	esdtTransferParser, _ := parsers.NewESDTTransferParser(&mock.MarshalizerMock{})
	argTxTypeHandler := coordinator.ArgNewTxTypeHandler{
		PubkeyConverter:     pubKeyConverter,
		ShardCoordinator:    shardC,
		BuiltInFunctions:    builtInFunctions.NewBuiltInFunctionContainer(),
		ArgumentParser:      parsers.NewCallArgsParser(),
		ESDTTransferParser:  esdtTransferParser,
		EnableEpochsHandler: enableEpochsHandlerMock.NewEnableEpochsHandlerStub(common.ESDTMetadataContinuousCleanupFlag),
	}
	txTypeHandler, _ := coordinator.NewTxTypeHandler(argTxTypeHandler)

	args := createArgsForTxProcessor()
	args.Accounts = adb
	args.ScProcessor = scProcessorMock
	args.ShardCoordinator = shardC
	args.TxTypeHandler = txTypeHandler
	args.PubkeyConv = pubKeyConverter
	args.ArgsParser = smartContract.NewArgumentParser()
	execTx, _ := txproc.NewTxProcessor(args)

	returnCode, err := execTx.ProcessTransaction(&tx)
	assert.Equal(t, process.ErrFailedTransaction, err)
	assert.Equal(t, vmcommon.UserError, returnCode)
}

func TestTxProcessor_ProcessRelayedTransactionV2ArgsParserShouldErr(t *testing.T) {
	t.Parallel()

	pubKeyConverter := testscommon.NewPubkeyConverterMock(4)

	userAddr := []byte("user")
	tx := transaction.Transaction{}
	tx.Nonce = 0
	tx.SndAddr = []byte("sSRC")
	tx.RcvAddr = userAddr
	tx.Value = big.NewInt(0)
	tx.GasPrice = 1
	tx.GasLimit = 1

	userTxDest := []byte("sDST")
	userNonce := "00"
	userDataString := "execute@param1"

	marshalizer := &mock.MarshalizerMock{}
	userDataMarshalled, _ := marshalizer.Marshal(userDataString)
	tx.Data = []byte(core.RelayedTransactionV2 +
		"@" +
		hex.EncodeToString(userTxDest) +
		"@" +
		userNonce +
		"@" +
		hex.EncodeToString(userDataMarshalled) +
		"@" +
		"01a2")

	acntSrc := createUserAcc(tx.SndAddr)
	_ = acntSrc.AddToBalance(big.NewInt(100))
	acntDst := createUserAcc(tx.RcvAddr)
	_ = acntDst.AddToBalance(big.NewInt(10))

	acntFinal := createUserAcc(userTxDest)
	_ = acntFinal.AddToBalance(big.NewInt(10))

	adb := &stateMock.AccountsStub{}
	adb.LoadAccountCalled = func(address []byte) (vmcommon.AccountHandler, error) {
		if bytes.Equal(address, tx.SndAddr) {
			return acntSrc, nil
		}
		if bytes.Equal(address, tx.RcvAddr) {
			return acntDst, nil
		}
		if bytes.Equal(address, userTxDest) {
			return acntFinal, nil
		}

		return nil, errors.New("failure")
	}
	scProcessorMock := &testscommon.SCProcessorMock{}
	shardC, _ := sharding.NewMultiShardCoordinator(1, 0)

	esdtTransferParser, _ := parsers.NewESDTTransferParser(&mock.MarshalizerMock{})
	argTxTypeHandler := coordinator.ArgNewTxTypeHandler{
		PubkeyConverter:     pubKeyConverter,
		ShardCoordinator:    shardC,
		BuiltInFunctions:    builtInFunctions.NewBuiltInFunctionContainer(),
		ArgumentParser:      parsers.NewCallArgsParser(),
		ESDTTransferParser:  esdtTransferParser,
		EnableEpochsHandler: enableEpochsHandlerMock.NewEnableEpochsHandlerStub(common.ESDTMetadataContinuousCleanupFlag),
	}
	txTypeHandler, _ := coordinator.NewTxTypeHandler(argTxTypeHandler)

	parseError := errors.New("parse error")

	args := createArgsForTxProcessor()
	args.ArgsParser = &mock.ArgumentParserMock{
		ParseCallDataCalled: func(data string) (string, [][]byte, error) {
			return "", nil, parseError
		}}
	args.Accounts = adb
	args.ScProcessor = scProcessorMock
	args.ShardCoordinator = shardC
	args.TxTypeHandler = txTypeHandler
	args.PubkeyConv = pubKeyConverter
	execTx, _ := txproc.NewTxProcessor(args)

	returnCode, err := execTx.ProcessTransaction(&tx)
	assert.Equal(t, process.ErrFailedTransaction, err)
	assert.Equal(t, vmcommon.UserError, returnCode)
}

func TestTxProcessor_ProcessRelayedTransactionV2InvalidParamCountShouldErr(t *testing.T) {
	t.Parallel()

	pubKeyConverter := testscommon.NewPubkeyConverterMock(4)

	userAddr := []byte("user")
	tx := transaction.Transaction{}
	tx.Nonce = 0
	tx.SndAddr = []byte("sSRC")
	tx.RcvAddr = userAddr
	tx.Value = big.NewInt(0)
	tx.GasPrice = 1
	tx.GasLimit = 1

	userTxDest := []byte("sDST")
	userNonce := "00"
	userDataString := "execute@param1"

	marshalizer := &mock.MarshalizerMock{}
	userDataMarshalled, _ := marshalizer.Marshal(userDataString)
	tx.Data = []byte(core.RelayedTransactionV2 +
		"@" +
		hex.EncodeToString(userTxDest) +
		"@" +
		userNonce +
		"@" +
		hex.EncodeToString(userDataMarshalled) +
		"@" +
		"01a2" +
		"@" +
		"1010")

	acntSrc := createUserAcc(tx.SndAddr)
	_ = acntSrc.AddToBalance(big.NewInt(100))
	acntDst := createUserAcc(tx.RcvAddr)
	_ = acntDst.AddToBalance(big.NewInt(10))

	acntFinal := createUserAcc(userTxDest)
	_ = acntFinal.AddToBalance(big.NewInt(10))

	adb := &stateMock.AccountsStub{}
	adb.LoadAccountCalled = func(address []byte) (vmcommon.AccountHandler, error) {
		if bytes.Equal(address, tx.SndAddr) {
			return acntSrc, nil
		}
		if bytes.Equal(address, tx.RcvAddr) {
			return acntDst, nil
		}
		if bytes.Equal(address, userTxDest) {
			return acntFinal, nil
		}

		return nil, errors.New("failure")
	}
	scProcessorMock := &testscommon.SCProcessorMock{}
	shardC, _ := sharding.NewMultiShardCoordinator(1, 0)

	esdtTransferParser, _ := parsers.NewESDTTransferParser(&mock.MarshalizerMock{})
	argTxTypeHandler := coordinator.ArgNewTxTypeHandler{
		PubkeyConverter:     pubKeyConverter,
		ShardCoordinator:    shardC,
		BuiltInFunctions:    builtInFunctions.NewBuiltInFunctionContainer(),
		ArgumentParser:      parsers.NewCallArgsParser(),
		ESDTTransferParser:  esdtTransferParser,
		EnableEpochsHandler: enableEpochsHandlerMock.NewEnableEpochsHandlerStub(common.ESDTMetadataContinuousCleanupFlag),
	}
	txTypeHandler, _ := coordinator.NewTxTypeHandler(argTxTypeHandler)

	args := createArgsForTxProcessor()
	args.Accounts = adb
	args.ScProcessor = scProcessorMock
	args.ShardCoordinator = shardC
	args.TxTypeHandler = txTypeHandler
	args.PubkeyConv = pubKeyConverter
	args.ArgsParser = smartContract.NewArgumentParser()
	execTx, _ := txproc.NewTxProcessor(args)

	returnCode, err := execTx.ProcessTransaction(&tx)
	assert.Equal(t, process.ErrFailedTransaction, err)
	assert.Equal(t, vmcommon.UserError, returnCode)
}

func TestTxProcessor_ProcessRelayedTransactionV2(t *testing.T) {
	t.Parallel()

	pubKeyConverter := testscommon.NewPubkeyConverterMock(4)

	userAddr := []byte("user")
	tx := transaction.Transaction{}
	tx.Nonce = 0
	tx.SndAddr = []byte("sSRC")
	tx.RcvAddr = userAddr
	tx.Value = big.NewInt(0)
	tx.GasPrice = 1
	tx.GasLimit = 1

	userTxDest := []byte("sDST")
	userNonce := "00"
	userDataString := "execute@param1"

	marshalizer := &mock.MarshalizerMock{}
	userDataMarshalled, _ := marshalizer.Marshal(userDataString)
	tx.Data = []byte(core.RelayedTransactionV2 +
		"@" +
		hex.EncodeToString(userTxDest) +
		"@" +
		userNonce +
		"@" +
		hex.EncodeToString(userDataMarshalled) +
		"@" +
		"01a2")

	acntSrc := createUserAcc(tx.SndAddr)
	_ = acntSrc.AddToBalance(big.NewInt(100))
	acntDst := createUserAcc(tx.RcvAddr)
	_ = acntDst.AddToBalance(big.NewInt(10))

	acntFinal := createUserAcc(userTxDest)
	_ = acntFinal.AddToBalance(big.NewInt(10))

	adb := &stateMock.AccountsStub{}
	adb.LoadAccountCalled = func(address []byte) (vmcommon.AccountHandler, error) {
		if bytes.Equal(address, tx.SndAddr) {
			return acntSrc, nil
		}
		if bytes.Equal(address, tx.RcvAddr) {
			return acntDst, nil
		}
		if bytes.Equal(address, userTxDest) {
			return acntFinal, nil
		}

		return nil, errors.New("failure")
	}
	scProcessorMock := &testscommon.SCProcessorMock{}
	shardC, _ := sharding.NewMultiShardCoordinator(1, 0)

	esdtTransferParser, _ := parsers.NewESDTTransferParser(&mock.MarshalizerMock{})
	argTxTypeHandler := coordinator.ArgNewTxTypeHandler{
		PubkeyConverter:     pubKeyConverter,
		ShardCoordinator:    shardC,
		BuiltInFunctions:    builtInFunctions.NewBuiltInFunctionContainer(),
		ArgumentParser:      parsers.NewCallArgsParser(),
		ESDTTransferParser:  esdtTransferParser,
		EnableEpochsHandler: enableEpochsHandlerMock.NewEnableEpochsHandlerStub(common.ESDTMetadataContinuousCleanupFlag),
	}
	txTypeHandler, _ := coordinator.NewTxTypeHandler(argTxTypeHandler)

	args := createArgsForTxProcessor()
	args.Accounts = adb
	args.ScProcessor = scProcessorMock
	args.ShardCoordinator = shardC
	args.TxTypeHandler = txTypeHandler
	args.PubkeyConv = pubKeyConverter
	args.ArgsParser = smartContract.NewArgumentParser()
	args.EnableEpochsHandler = enableEpochsHandlerMock.NewEnableEpochsHandlerStub(common.RelayedTransactionsV2Flag)
	execTx, _ := txproc.NewTxProcessor(args)

	returnCode, err := execTx.ProcessTransaction(&tx)
	assert.Nil(t, err)
	assert.Equal(t, vmcommon.Ok, returnCode)
}

func TestTxProcessor_ProcessRelayedTransaction(t *testing.T) {
	t.Parallel()

	pubKeyConverter := testscommon.NewPubkeyConverterMock(4)

	userAddr := []byte("user")
	tx := transaction.Transaction{}
	tx.Nonce = 0
	tx.SndAddr = []byte("sSRC")
	tx.RcvAddr = userAddr
	tx.Value = big.NewInt(45)
	tx.GasPrice = 1
	tx.GasLimit = 1

	userTx := transaction.Transaction{
		Nonce:    0,
		Value:    big.NewInt(50),
		RcvAddr:  []byte("sDST"),
		SndAddr:  userAddr,
		GasPrice: 1,
		GasLimit: 1,
	}
	marshalizer := &mock.MarshalizerMock{}
	userTxMarshalled, _ := marshalizer.Marshal(userTx)
	tx.Data = []byte(core.RelayedTransaction + "@" + hex.EncodeToString(userTxMarshalled))

	acntSrc := createUserAcc(tx.SndAddr)
	_ = acntSrc.AddToBalance(big.NewInt(100))
	acntDst := createUserAcc(tx.RcvAddr)
	_ = acntDst.AddToBalance(big.NewInt(10))
	acntFinal := createUserAcc(userTx.RcvAddr)
	_ = acntFinal.AddToBalance(big.NewInt(10))

	adb := &stateMock.AccountsStub{}
	adb.LoadAccountCalled = func(address []byte) (vmcommon.AccountHandler, error) {
		if bytes.Equal(address, tx.SndAddr) {
			return acntSrc, nil
		}
		if bytes.Equal(address, tx.RcvAddr) {
			return acntDst, nil
		}
		if bytes.Equal(address, userTx.RcvAddr) {
			return acntFinal, nil
		}

		return nil, errors.New("failure")
	}
	scProcessorMock := &testscommon.SCProcessorMock{}
	shardC, _ := sharding.NewMultiShardCoordinator(1, 0)

	esdtTransferParser, _ := parsers.NewESDTTransferParser(&mock.MarshalizerMock{})
	argTxTypeHandler := coordinator.ArgNewTxTypeHandler{
		PubkeyConverter:     pubKeyConverter,
		ShardCoordinator:    shardC,
		BuiltInFunctions:    builtInFunctions.NewBuiltInFunctionContainer(),
		ArgumentParser:      parsers.NewCallArgsParser(),
		ESDTTransferParser:  esdtTransferParser,
		EnableEpochsHandler: enableEpochsHandlerMock.NewEnableEpochsHandlerStub(common.ESDTMetadataContinuousCleanupFlag),
	}
	txTypeHandler, _ := coordinator.NewTxTypeHandler(argTxTypeHandler)

	args := createArgsForTxProcessor()
	args.Accounts = adb
	args.ScProcessor = scProcessorMock
	args.ShardCoordinator = shardC
	args.TxTypeHandler = txTypeHandler
	args.PubkeyConv = pubKeyConverter
	args.ArgsParser = smartContract.NewArgumentParser()
	args.EnableEpochsHandler = enableEpochsHandlerMock.NewEnableEpochsHandlerStub(common.RelayedTransactionsFlag)
	execTx, _ := txproc.NewTxProcessor(args)

	returnCode, err := execTx.ProcessTransaction(&tx)
	assert.Nil(t, err)
	assert.Equal(t, vmcommon.Ok, returnCode)

	tx.Nonce = tx.Nonce + 1
	userTx.Nonce = userTx.Nonce + 1
	userTx.Value = big.NewInt(200)
	userTxMarshalled, _ = marshalizer.Marshal(userTx)
	tx.Data = []byte(core.RelayedTransaction + "@" + hex.EncodeToString(userTxMarshalled))

	returnCode, err = execTx.ProcessTransaction(&tx)
	assert.Nil(t, err)
	assert.Equal(t, vmcommon.UserError, returnCode)
}

func TestTxProcessor_ProcessRelayedTransactionArgsParserErrorShouldError(t *testing.T) {
	t.Parallel()

	userAddr := []byte("user")
	tx := transaction.Transaction{}
	tx.Nonce = 0
	tx.SndAddr = []byte("sSRC")
	tx.RcvAddr = userAddr
	tx.Value = big.NewInt(45)
	tx.GasPrice = 1
	tx.GasLimit = 1

	userTx := transaction.Transaction{
		Nonce:    0,
		Value:    big.NewInt(50),
		RcvAddr:  []byte("sDST"),
		SndAddr:  userAddr,
		GasPrice: 1,
		GasLimit: 1,
	}
	marshalizer := &mock.MarshalizerMock{}
	userTxMarshalled, _ := marshalizer.Marshal(userTx)
	tx.Data = []byte(core.RelayedTransaction + "@" + hex.EncodeToString(userTxMarshalled))

	parseError := errors.New("parse error")

	args := createArgsForTxProcessor()
	args.ArgsParser = &mock.ArgumentParserMock{
		ParseCallDataCalled: func(data string) (string, [][]byte, error) {
			return "", nil, parseError
		}}

	acntSrc := createUserAcc(tx.SndAddr)
	_ = acntSrc.AddToBalance(big.NewInt(100))
	acntDst := createUserAcc(tx.RcvAddr)
	_ = acntDst.AddToBalance(big.NewInt(10))
	acntFinal := createUserAcc(userTx.RcvAddr)
	_ = acntFinal.AddToBalance(big.NewInt(10))

	adb := &stateMock.AccountsStub{}
	adb.LoadAccountCalled = func(address []byte) (vmcommon.AccountHandler, error) {
		if bytes.Equal(address, tx.SndAddr) {
			return acntSrc, nil
		}
		if bytes.Equal(address, tx.RcvAddr) {
			return acntDst, nil
		}
		if bytes.Equal(address, userTx.RcvAddr) {
			return acntFinal, nil
		}

		return nil, errors.New("failure")
	}
	args.Accounts = adb
	args.TxTypeHandler = &testscommon.TxTypeHandlerMock{ComputeTransactionTypeCalled: func(tx data.TransactionHandler) (transactionType, destinationTransactionType process.TransactionType) {
		return process.RelayedTx, process.RelayedTx
	}}

	execTx, _ := txproc.NewTxProcessor(args)

	returnCode, err := execTx.ProcessTransaction(&tx)
	assert.Equal(t, parseError, err)
	assert.Equal(t, vmcommon.Ok, returnCode)
}

func TestTxProcessor_ProcessRelayedTransactionMultipleArgumentsShouldError(t *testing.T) {
	t.Parallel()

	userAddr := []byte("user")
	tx := transaction.Transaction{}
	tx.Nonce = 0
	tx.SndAddr = []byte("sSRC")
	tx.RcvAddr = userAddr
	tx.Value = big.NewInt(45)
	tx.GasPrice = 1
	tx.GasLimit = 1

	userTx := transaction.Transaction{
		Nonce:    0,
		Value:    big.NewInt(50),
		RcvAddr:  []byte("sDST"),
		SndAddr:  userAddr,
		GasPrice: 1,
		GasLimit: 1,
	}
	marshalizer := &mock.MarshalizerMock{}
	userTxMarshalled, _ := marshalizer.Marshal(userTx)
	tx.Data = []byte(core.RelayedTransaction + "@" + hex.EncodeToString(userTxMarshalled))

	args := createArgsForTxProcessor()
	args.ArgsParser = &mock.ArgumentParserMock{
		ParseCallDataCalled: func(data string) (string, [][]byte, error) {
			return core.RelayedTransaction, [][]byte{[]byte("0"), []byte("1")}, nil
		}}

	acntSrc := createUserAcc(tx.SndAddr)
	_ = acntSrc.AddToBalance(big.NewInt(100))
	acntDst := createUserAcc(tx.RcvAddr)
	_ = acntDst.AddToBalance(big.NewInt(10))
	acntFinal := createUserAcc(userTx.RcvAddr)
	_ = acntFinal.AddToBalance(big.NewInt(10))

	adb := &stateMock.AccountsStub{}
	adb.LoadAccountCalled = func(address []byte) (vmcommon.AccountHandler, error) {
		if bytes.Equal(address, tx.SndAddr) {
			return acntSrc, nil
		}
		if bytes.Equal(address, tx.RcvAddr) {
			return acntDst, nil
		}
		if bytes.Equal(address, userTx.RcvAddr) {
			return acntFinal, nil
		}

		return nil, errors.New("failure")
	}
	args.Accounts = adb
	args.TxTypeHandler = &testscommon.TxTypeHandlerMock{ComputeTransactionTypeCalled: func(tx data.TransactionHandler) (transactionType, destinationTransactionType process.TransactionType) {
		return process.RelayedTx, process.RelayedTx
	}}

	execTx, _ := txproc.NewTxProcessor(args)

	returnCode, err := execTx.ProcessTransaction(&tx)
	assert.Equal(t, process.ErrFailedTransaction, err)
	assert.Equal(t, vmcommon.UserError, returnCode)
}

func TestTxProcessor_ProcessRelayedTransactionFailUnMarshalInnerShouldError(t *testing.T) {
	t.Parallel()

	userAddr := []byte("user")
	tx := transaction.Transaction{}
	tx.Nonce = 0
	tx.SndAddr = []byte("sSRC")
	tx.RcvAddr = userAddr
	tx.Value = big.NewInt(45)
	tx.GasPrice = 1
	tx.GasLimit = 1

	userTx := transaction.Transaction{
		Nonce:    0,
		Value:    big.NewInt(50),
		RcvAddr:  []byte("sDST"),
		SndAddr:  userAddr,
		GasPrice: 1,
		GasLimit: 1,
	}
	marshalizer := &mock.MarshalizerMock{}
	userTxMarshalled, _ := marshalizer.Marshal(userTx)
	tx.Data = []byte(core.RelayedTransaction + "@" + hex.EncodeToString(userTxMarshalled))

	args := createArgsForTxProcessor()
	args.ArgsParser = &mock.ArgumentParserMock{
		ParseCallDataCalled: func(data string) (string, [][]byte, error) {
			return core.RelayedTransaction, [][]byte{[]byte("0")}, nil
		}}

	acntSrc := createUserAcc(tx.SndAddr)
	_ = acntSrc.AddToBalance(big.NewInt(100))
	acntDst := createUserAcc(tx.RcvAddr)
	_ = acntDst.AddToBalance(big.NewInt(10))
	acntFinal := createUserAcc(userTx.RcvAddr)
	_ = acntFinal.AddToBalance(big.NewInt(10))

	adb := &stateMock.AccountsStub{}
	adb.LoadAccountCalled = func(address []byte) (vmcommon.AccountHandler, error) {
		if bytes.Equal(address, tx.SndAddr) {
			return acntSrc, nil
		}
		if bytes.Equal(address, tx.RcvAddr) {
			return acntDst, nil
		}
		if bytes.Equal(address, userTx.RcvAddr) {
			return acntFinal, nil
		}

		return nil, errors.New("failure")
	}
	args.Accounts = adb
	args.TxTypeHandler = &testscommon.TxTypeHandlerMock{ComputeTransactionTypeCalled: func(tx data.TransactionHandler) (transactionType, destinationTransactionType process.TransactionType) {
		return process.RelayedTx, process.RelayedTx
	}}

	execTx, _ := txproc.NewTxProcessor(args)

	returnCode, err := execTx.ProcessTransaction(&tx)
	assert.Equal(t, process.ErrFailedTransaction, err)
	assert.Equal(t, vmcommon.UserError, returnCode)
}

func TestTxProcessor_ProcessRelayedTransactionDifferentSenderInInnerTxThanReceiverShouldError(t *testing.T) {
	t.Parallel()

	userAddr := []byte("user")
	tx := transaction.Transaction{}
	tx.Nonce = 0
	tx.SndAddr = []byte("sSRC")
	tx.RcvAddr = []byte("otherReceiver")
	tx.Value = big.NewInt(45)
	tx.GasPrice = 1
	tx.GasLimit = 1

	userTx := transaction.Transaction{
		Nonce:    0,
		Value:    big.NewInt(50),
		RcvAddr:  []byte("sDST"),
		SndAddr:  userAddr,
		GasPrice: 1,
		GasLimit: 1,
	}
	marshalizer := &mock.MarshalizerMock{}
	userTxMarshalled, _ := marshalizer.Marshal(userTx)
	tx.Data = []byte(core.RelayedTransaction + "@" + hex.EncodeToString(userTxMarshalled))

	args := createArgsForTxProcessor()
	args.ArgsParser = &mock.ArgumentParserMock{
		ParseCallDataCalled: func(data string) (string, [][]byte, error) {
			return core.RelayedTransaction, [][]byte{userTxMarshalled}, nil
		}}

	acntSrc := createUserAcc(tx.SndAddr)
	_ = acntSrc.AddToBalance(big.NewInt(100))
	acntDst := createUserAcc(tx.RcvAddr)
	_ = acntDst.AddToBalance(big.NewInt(10))
	acntFinal := createUserAcc(userTx.RcvAddr)
	_ = acntFinal.AddToBalance(big.NewInt(10))

	adb := &stateMock.AccountsStub{}
	adb.LoadAccountCalled = func(address []byte) (vmcommon.AccountHandler, error) {
		if bytes.Equal(address, tx.SndAddr) {
			return acntSrc, nil
		}
		if bytes.Equal(address, tx.RcvAddr) {
			return acntDst, nil
		}
		if bytes.Equal(address, userTx.RcvAddr) {
			return acntFinal, nil
		}

		return nil, errors.New("failure")
	}
	args.Accounts = adb
	args.TxTypeHandler = &testscommon.TxTypeHandlerMock{ComputeTransactionTypeCalled: func(tx data.TransactionHandler) (transactionType, destinationTransactionType process.TransactionType) {
		return process.RelayedTx, process.RelayedTx
	}}

	execTx, _ := txproc.NewTxProcessor(args)

	returnCode, err := execTx.ProcessTransaction(&tx)
	assert.Equal(t, process.ErrFailedTransaction, err)
	assert.Equal(t, vmcommon.UserError, returnCode)
}

func TestTxProcessor_ProcessRelayedTransactionSmallerValueInnerTxShouldError(t *testing.T) {
	t.Parallel()

	userAddr := []byte("user")
	tx := transaction.Transaction{}
	tx.Nonce = 0
	tx.SndAddr = []byte("sSRC")
	tx.RcvAddr = userAddr
	tx.Value = big.NewInt(60)
	tx.GasPrice = 1
	tx.GasLimit = 1

	userTx := transaction.Transaction{
		Nonce:    0,
		Value:    big.NewInt(50),
		RcvAddr:  []byte("sDST"),
		SndAddr:  userAddr,
		GasPrice: 1,
		GasLimit: 1,
	}
	marshalizer := &mock.MarshalizerMock{}
	userTxMarshalled, _ := marshalizer.Marshal(userTx)
	tx.Data = []byte(core.RelayedTransaction + "@" + hex.EncodeToString(userTxMarshalled))

	args := createArgsForTxProcessor()
	args.ArgsParser = &mock.ArgumentParserMock{
		ParseCallDataCalled: func(data string) (string, [][]byte, error) {
			return core.RelayedTransaction, [][]byte{userTxMarshalled}, nil
		}}

	acntSrc := createUserAcc(tx.SndAddr)
	_ = acntSrc.AddToBalance(big.NewInt(100))
	acntDst := createUserAcc(tx.RcvAddr)
	_ = acntDst.AddToBalance(big.NewInt(10))
	acntFinal := createUserAcc(userTx.RcvAddr)
	_ = acntFinal.AddToBalance(big.NewInt(10))

	adb := &stateMock.AccountsStub{}
	adb.LoadAccountCalled = func(address []byte) (vmcommon.AccountHandler, error) {
		if bytes.Equal(address, tx.SndAddr) {
			return acntSrc, nil
		}
		if bytes.Equal(address, tx.RcvAddr) {
			return acntDst, nil
		}
		if bytes.Equal(address, userTx.RcvAddr) {
			return acntFinal, nil
		}

		return nil, errors.New("failure")
	}
	args.Accounts = adb
	args.TxTypeHandler = &testscommon.TxTypeHandlerMock{ComputeTransactionTypeCalled: func(tx data.TransactionHandler) (transactionType, destinationTransactionType process.TransactionType) {
		return process.RelayedTx, process.RelayedTx
	}}

	execTx, _ := txproc.NewTxProcessor(args)

	returnCode, err := execTx.ProcessTransaction(&tx)
	assert.Equal(t, process.ErrFailedTransaction, err)
	assert.Equal(t, vmcommon.UserError, returnCode)
}

func TestTxProcessor_ProcessRelayedTransactionGasPriceMismatchShouldError(t *testing.T) {
	t.Parallel()

	userAddr := []byte("user")
	tx := transaction.Transaction{}
	tx.Nonce = 0
	tx.SndAddr = []byte("sSRC")
	tx.RcvAddr = userAddr
	tx.Value = big.NewInt(50)
	tx.GasPrice = 2
	tx.GasLimit = 1

	userTx := transaction.Transaction{
		Nonce:    0,
		Value:    big.NewInt(50),
		RcvAddr:  []byte("sDST"),
		SndAddr:  userAddr,
		GasPrice: 1,
		GasLimit: 1,
	}
	marshalizer := &mock.MarshalizerMock{}
	userTxMarshalled, _ := marshalizer.Marshal(userTx)
	tx.Data = []byte(core.RelayedTransaction + "@" + hex.EncodeToString(userTxMarshalled))

	args := createArgsForTxProcessor()
	args.ArgsParser = &mock.ArgumentParserMock{
		ParseCallDataCalled: func(data string) (string, [][]byte, error) {
			return core.RelayedTransaction, [][]byte{userTxMarshalled}, nil
		}}

	acntSrc := createUserAcc(tx.SndAddr)
	_ = acntSrc.AddToBalance(big.NewInt(100))
	acntDst := createUserAcc(tx.RcvAddr)
	_ = acntDst.AddToBalance(big.NewInt(10))
	acntFinal := createUserAcc(userTx.RcvAddr)
	_ = acntFinal.AddToBalance(big.NewInt(10))

	adb := &stateMock.AccountsStub{}
	adb.LoadAccountCalled = func(address []byte) (vmcommon.AccountHandler, error) {
		if bytes.Equal(address, tx.SndAddr) {
			return acntSrc, nil
		}
		if bytes.Equal(address, tx.RcvAddr) {
			return acntDst, nil
		}
		if bytes.Equal(address, userTx.RcvAddr) {
			return acntFinal, nil
		}

		return nil, errors.New("failure")
	}
	args.Accounts = adb
	args.TxTypeHandler = &testscommon.TxTypeHandlerMock{ComputeTransactionTypeCalled: func(tx data.TransactionHandler) (transactionType, destinationTransactionType process.TransactionType) {
		return process.RelayedTx, process.RelayedTx
	}}

	execTx, _ := txproc.NewTxProcessor(args)

	returnCode, err := execTx.ProcessTransaction(&tx)
	assert.Equal(t, process.ErrFailedTransaction, err)
	assert.Equal(t, vmcommon.UserError, returnCode)
}

func TestTxProcessor_ProcessRelayedTransactionGasLimitMismatchShouldError(t *testing.T) {
	t.Parallel()

	userAddr := []byte("user")
	tx := transaction.Transaction{}
	tx.Nonce = 0
	tx.SndAddr = []byte("sSRC")
	tx.RcvAddr = userAddr
	tx.Value = big.NewInt(50)
	tx.GasPrice = 1
	tx.GasLimit = 6

	userTx := transaction.Transaction{
		Nonce:    0,
		Value:    big.NewInt(50),
		RcvAddr:  []byte("sDST"),
		SndAddr:  userAddr,
		GasPrice: 1,
		GasLimit: 10,
	}
	marshalizer := &mock.MarshalizerMock{}
	userTxMarshalled, _ := marshalizer.Marshal(userTx)
	tx.Data = []byte(core.RelayedTransaction + "@" + hex.EncodeToString(userTxMarshalled))

	args := createArgsForTxProcessor()
	args.ArgsParser = &mock.ArgumentParserMock{
		ParseCallDataCalled: func(data string) (string, [][]byte, error) {
			return core.RelayedTransaction, [][]byte{userTxMarshalled}, nil
		}}

	acntSrc := createUserAcc(tx.SndAddr)
	_ = acntSrc.AddToBalance(big.NewInt(100))
	acntDst := createUserAcc(tx.RcvAddr)
	_ = acntDst.AddToBalance(big.NewInt(10))
	acntFinal := createUserAcc(userTx.RcvAddr)
	_ = acntFinal.AddToBalance(big.NewInt(10))

	adb := &stateMock.AccountsStub{}
	adb.LoadAccountCalled = func(address []byte) (vmcommon.AccountHandler, error) {
		if bytes.Equal(address, tx.SndAddr) {
			return acntSrc, nil
		}
		if bytes.Equal(address, tx.RcvAddr) {
			return acntDst, nil
		}
		if bytes.Equal(address, userTx.RcvAddr) {
			return acntFinal, nil
		}

		return nil, errors.New("failure")
	}
	args.Accounts = adb
	args.TxTypeHandler = &testscommon.TxTypeHandlerMock{ComputeTransactionTypeCalled: func(tx data.TransactionHandler) (transactionType, destinationTransactionType process.TransactionType) {
		return process.RelayedTx, process.RelayedTx
	}}

	execTx, _ := txproc.NewTxProcessor(args)

	returnCode, err := execTx.ProcessTransaction(&tx)
	assert.Equal(t, process.ErrFailedTransaction, err)
	assert.Equal(t, vmcommon.UserError, returnCode)
}

func TestTxProcessor_ProcessRelayedTransactionDisabled(t *testing.T) {
	t.Parallel()

	pubKeyConverter := testscommon.NewPubkeyConverterMock(4)

	userAddr := []byte("user")
	tx := transaction.Transaction{}
	tx.Nonce = 0
	tx.SndAddr = []byte("sSRC")
	tx.RcvAddr = userAddr
	tx.Value = big.NewInt(45)
	tx.GasPrice = 1
	tx.GasLimit = 1

	userTx := transaction.Transaction{
		Nonce:    0,
		Value:    big.NewInt(50),
		RcvAddr:  []byte("sDST"),
		SndAddr:  userAddr,
		GasPrice: 1,
		GasLimit: 1,
	}
	marshalizer := &mock.MarshalizerMock{}
	userTxMarshalled, _ := marshalizer.Marshal(userTx)
	tx.Data = []byte(core.RelayedTransaction + "@" + hex.EncodeToString(userTxMarshalled))

	acntSrc := createUserAcc(tx.SndAddr)
	_ = acntSrc.AddToBalance(big.NewInt(100))
	acntDst := createUserAcc(tx.RcvAddr)
	_ = acntDst.AddToBalance(big.NewInt(10))
	acntFinal := createUserAcc(userTx.RcvAddr)
	_ = acntFinal.AddToBalance(big.NewInt(10))

	adb := &stateMock.AccountsStub{}
	adb.LoadAccountCalled = func(address []byte) (vmcommon.AccountHandler, error) {
		if bytes.Equal(address, tx.SndAddr) {
			return acntSrc, nil
		}
		if bytes.Equal(address, tx.RcvAddr) {
			return acntDst, nil
		}
		if bytes.Equal(address, userTx.RcvAddr) {
			return acntFinal, nil
		}

		return nil, errors.New("failure")
	}
	scProcessorMock := &testscommon.SCProcessorMock{}
	shardC, _ := sharding.NewMultiShardCoordinator(1, 0)

	esdtTransferParser, _ := parsers.NewESDTTransferParser(&mock.MarshalizerMock{})
	argTxTypeHandler := coordinator.ArgNewTxTypeHandler{
		PubkeyConverter:     pubKeyConverter,
		ShardCoordinator:    shardC,
		BuiltInFunctions:    builtInFunctions.NewBuiltInFunctionContainer(),
		ArgumentParser:      parsers.NewCallArgsParser(),
		ESDTTransferParser:  esdtTransferParser,
		EnableEpochsHandler: enableEpochsHandlerMock.NewEnableEpochsHandlerStub(common.ESDTMetadataContinuousCleanupFlag),
	}
	txTypeHandler, _ := coordinator.NewTxTypeHandler(argTxTypeHandler)

	args := createArgsForTxProcessor()
	args.Accounts = adb
	args.ScProcessor = scProcessorMock
	args.ShardCoordinator = shardC
	args.TxTypeHandler = txTypeHandler
	args.PubkeyConv = pubKeyConverter
	args.ArgsParser = smartContract.NewArgumentParser()
	called := false
	args.BadTxForwarder = &mock.IntermediateTransactionHandlerMock{
		AddIntermediateTransactionsCalled: func(txs []data.TransactionHandler) error {
			called = true
			return nil
		},
	}
	execTx, _ := txproc.NewTxProcessor(args)

	returnCode, err := execTx.ProcessTransaction(&tx)
	assert.Equal(t, err, process.ErrFailedTransaction)
	assert.Equal(t, vmcommon.UserError, returnCode)
	assert.True(t, called)
}

func TestTxProcessor_ConsumeMoveBalanceWithUserTx(t *testing.T) {
	t.Parallel()

	args := createArgsForTxProcessor()
	args.EconomicsFee = &economicsmocks.EconomicsHandlerStub{
		ComputeFeeForProcessingCalled: func(tx data.TransactionWithFeeHandler, gasToUse uint64) *big.Int {
			return big.NewInt(1)
		},
		ComputeTxFeeCalled: func(tx data.TransactionWithFeeHandler) *big.Int {
			return big.NewInt(150)
		},
	}
	args.TxFeeHandler = &mock.FeeAccumulatorStub{
		ProcessTransactionFeeCalled: func(cost *big.Int, devFee *big.Int, hash []byte) {
			assert.Equal(t, cost, big.NewInt(1))
		},
	}
	execTx, _ := txproc.NewTxProcessor(args)

	acntSrc := createUserAcc([]byte("address"))
	_ = acntSrc.AddToBalance(big.NewInt(100))

	originalTxHash := []byte("originalTxHash")
	userTx := &transaction.Transaction{
		Nonce:    0,
		Value:    big.NewInt(0),
		GasPrice: 100,
		GasLimit: 100,
	}

	err := execTx.ProcessMoveBalanceCostRelayedUserTx(userTx, &smartContractResult.SmartContractResult{}, acntSrc, originalTxHash)
	assert.Nil(t, err)
	assert.Equal(t, acntSrc.GetBalance(), big.NewInt(99))
}

func TestTxProcessor_IsCrossTxFromMeShouldWork(t *testing.T) {
	t.Parallel()

	shardC, _ := sharding.NewMultiShardCoordinator(2, 0)
	args := createArgsForTxProcessor()
	args.ShardCoordinator = shardC
	execTx, _ := txproc.NewTxProcessor(args)

	assert.False(t, execTx.IsCrossTxFromMe([]byte("ADR0"), []byte("ADR0")))
	assert.False(t, execTx.IsCrossTxFromMe([]byte("ADR1"), []byte("ADR1")))
	assert.False(t, execTx.IsCrossTxFromMe([]byte("ADR1"), []byte("ADR0")))
	assert.True(t, execTx.IsCrossTxFromMe([]byte("ADR0"), []byte("ADR1")))
}

func TestTxProcessor_ProcessUserTxOfTypeRelayedShouldError(t *testing.T) {
	t.Parallel()

	userAddr := []byte("user")
	tx := transaction.Transaction{}
	tx.Nonce = 0
	tx.SndAddr = []byte("sSRC")
	tx.RcvAddr = userAddr
	tx.Value = big.NewInt(50)
	tx.GasPrice = 2
	tx.GasLimit = 1

	userTx := transaction.Transaction{
		Nonce:    0,
		Value:    big.NewInt(50),
		RcvAddr:  []byte("sDST"),
		SndAddr:  userAddr,
		GasPrice: 1,
		GasLimit: 1,
	}
	marshalizer := &mock.MarshalizerMock{}
	userTxMarshalled, _ := marshalizer.Marshal(userTx)
	tx.Data = []byte(core.RelayedTransaction + "@" + hex.EncodeToString(userTxMarshalled))

	args := createArgsForTxProcessor()
	args.ArgsParser = &mock.ArgumentParserMock{
		ParseCallDataCalled: func(data string) (string, [][]byte, error) {
			return core.RelayedTransaction, [][]byte{userTxMarshalled}, nil
		}}

	acntSrc := createUserAcc(tx.SndAddr)
	_ = acntSrc.AddToBalance(big.NewInt(100))
	acntDst := createUserAcc(tx.RcvAddr)
	_ = acntDst.AddToBalance(big.NewInt(100))
	acntFinal := createUserAcc(userTx.RcvAddr)
	_ = acntFinal.AddToBalance(big.NewInt(100))

	adb := &stateMock.AccountsStub{}
	adb.LoadAccountCalled = func(address []byte) (vmcommon.AccountHandler, error) {
		if bytes.Equal(address, tx.SndAddr) {
			return acntSrc, nil
		}
		if bytes.Equal(address, tx.RcvAddr) {
			return acntDst, nil
		}
		if bytes.Equal(address, userTx.RcvAddr) {
			return acntFinal, nil
		}

		return nil, errors.New("failure")
	}
	args.Accounts = adb
	args.TxTypeHandler = &testscommon.TxTypeHandlerMock{ComputeTransactionTypeCalled: func(tx data.TransactionHandler) (transactionType, destinationTransactionType process.TransactionType) {
		return process.RelayedTx, process.RelayedTx
	}}

	execTx, _ := txproc.NewTxProcessor(args)

	txHash, _ := core.CalculateHash(args.Marshalizer, args.Hasher, tx)
	returnCode, err := execTx.ProcessUserTx(&tx, &userTx, tx.Value, tx.Nonce, txHash)
	assert.Nil(t, err)
	assert.Equal(t, vmcommon.UserError, returnCode)
}

func TestTxProcessor_ProcessUserTxOfTypeMoveBalanceShouldWork(t *testing.T) {
	t.Parallel()

	userAddr := []byte("user")
	tx := transaction.Transaction{}
	tx.Nonce = 0
	tx.SndAddr = []byte("sSRC")
	tx.RcvAddr = userAddr
	tx.Value = big.NewInt(50)
	tx.GasPrice = 2
	tx.GasLimit = 1

	userTx := transaction.Transaction{
		Nonce:    0,
		Value:    big.NewInt(50),
		RcvAddr:  []byte("sDST"),
		SndAddr:  userAddr,
		GasPrice: 1,
		GasLimit: 1,
	}
	marshalizer := &mock.MarshalizerMock{}
	userTxMarshalled, _ := marshalizer.Marshal(userTx)
	tx.Data = []byte(core.RelayedTransaction + "@" + hex.EncodeToString(userTxMarshalled))

	args := createArgsForTxProcessor()
	args.ArgsParser = &mock.ArgumentParserMock{
		ParseCallDataCalled: func(data string) (string, [][]byte, error) {
			return core.RelayedTransaction, [][]byte{userTxMarshalled}, nil
		}}

	acntSrc := createUserAcc(tx.SndAddr)
	_ = acntSrc.AddToBalance(big.NewInt(100))
	acntDst := createUserAcc(tx.RcvAddr)
	_ = acntDst.AddToBalance(big.NewInt(100))
	acntFinal := createUserAcc(userTx.RcvAddr)
	_ = acntFinal.AddToBalance(big.NewInt(100))

	adb := &stateMock.AccountsStub{}
	adb.LoadAccountCalled = func(address []byte) (vmcommon.AccountHandler, error) {
		if bytes.Equal(address, tx.SndAddr) {
			return acntSrc, nil
		}
		if bytes.Equal(address, tx.RcvAddr) {
			return acntDst, nil
		}
		if bytes.Equal(address, userTx.RcvAddr) {
			return acntFinal, nil
		}

		return nil, errors.New("failure")
	}
	args.Accounts = adb
	args.TxTypeHandler = &testscommon.TxTypeHandlerMock{ComputeTransactionTypeCalled: func(tx data.TransactionHandler) (transactionType, destinationTransactionType process.TransactionType) {
		return process.MoveBalance, process.MoveBalance
	}}

	execTx, _ := txproc.NewTxProcessor(args)

	txHash, _ := core.CalculateHash(args.Marshalizer, args.Hasher, tx)
	returnCode, err := execTx.ProcessUserTx(&tx, &userTx, tx.Value, tx.Nonce, txHash)
	assert.Nil(t, err)
	assert.Equal(t, vmcommon.Ok, returnCode)
}

func TestTxProcessor_ProcessUserTxOfTypeSCDeploymentShouldWork(t *testing.T) {
	t.Parallel()

	userAddr := []byte("user")
	tx := transaction.Transaction{}
	tx.Nonce = 0
	tx.SndAddr = []byte("sSRC")
	tx.RcvAddr = userAddr
	tx.Value = big.NewInt(50)
	tx.GasPrice = 2
	tx.GasLimit = 1

	userTx := transaction.Transaction{
		Nonce:    0,
		Value:    big.NewInt(50),
		RcvAddr:  []byte("sDST"),
		SndAddr:  userAddr,
		GasPrice: 1,
		GasLimit: 1,
	}
	marshalizer := &mock.MarshalizerMock{}
	userTxMarshalled, _ := marshalizer.Marshal(userTx)
	tx.Data = []byte(core.RelayedTransaction + "@" + hex.EncodeToString(userTxMarshalled))

	args := createArgsForTxProcessor()
	args.ArgsParser = &mock.ArgumentParserMock{
		ParseCallDataCalled: func(data string) (string, [][]byte, error) {
			return core.RelayedTransaction, [][]byte{userTxMarshalled}, nil
		}}

	acntSrc := createUserAcc(tx.SndAddr)
	_ = acntSrc.AddToBalance(big.NewInt(100))
	acntDst := createUserAcc(tx.RcvAddr)
	_ = acntDst.AddToBalance(big.NewInt(100))
	acntFinal := createUserAcc(userTx.RcvAddr)
	_ = acntFinal.AddToBalance(big.NewInt(100))

	adb := &stateMock.AccountsStub{}
	adb.LoadAccountCalled = func(address []byte) (vmcommon.AccountHandler, error) {
		if bytes.Equal(address, tx.SndAddr) {
			return acntSrc, nil
		}
		if bytes.Equal(address, tx.RcvAddr) {
			return acntDst, nil
		}
		if bytes.Equal(address, userTx.RcvAddr) {
			return acntFinal, nil
		}

		return nil, errors.New("failure")
	}
	args.Accounts = adb
	args.TxTypeHandler = &testscommon.TxTypeHandlerMock{ComputeTransactionTypeCalled: func(tx data.TransactionHandler) (transactionType, destinationTransactionType process.TransactionType) {
		return process.SCDeployment, process.SCDeployment
	}}

	execTx, _ := txproc.NewTxProcessor(args)

	txHash, _ := core.CalculateHash(args.Marshalizer, args.Hasher, tx)
	returnCode, err := execTx.ProcessUserTx(&tx, &userTx, tx.Value, tx.Nonce, txHash)
	assert.Nil(t, err)
	assert.Equal(t, vmcommon.Ok, returnCode)
}

func TestTxProcessor_ProcessUserTxOfTypeSCInvokingShouldWork(t *testing.T) {
	t.Parallel()

	userAddr := []byte("user")
	tx := transaction.Transaction{}
	tx.Nonce = 0
	tx.SndAddr = []byte("sSRC")
	tx.RcvAddr = userAddr
	tx.Value = big.NewInt(50)
	tx.GasPrice = 2
	tx.GasLimit = 1

	userTx := transaction.Transaction{
		Nonce:    0,
		Value:    big.NewInt(50),
		RcvAddr:  []byte("sDST"),
		SndAddr:  userAddr,
		GasPrice: 1,
		GasLimit: 1,
	}
	marshalizer := &mock.MarshalizerMock{}
	userTxMarshalled, _ := marshalizer.Marshal(userTx)
	tx.Data = []byte(core.RelayedTransaction + "@" + hex.EncodeToString(userTxMarshalled))

	args := createArgsForTxProcessor()
	args.ArgsParser = &mock.ArgumentParserMock{
		ParseCallDataCalled: func(data string) (string, [][]byte, error) {
			return core.RelayedTransaction, [][]byte{userTxMarshalled}, nil
		}}

	acntSrc := createUserAcc(tx.SndAddr)
	_ = acntSrc.AddToBalance(big.NewInt(100))
	acntDst := createUserAcc(tx.RcvAddr)
	_ = acntDst.AddToBalance(big.NewInt(100))
	acntFinal := createUserAcc(userTx.RcvAddr)
	_ = acntFinal.AddToBalance(big.NewInt(100))

	adb := &stateMock.AccountsStub{}
	adb.LoadAccountCalled = func(address []byte) (vmcommon.AccountHandler, error) {
		if bytes.Equal(address, tx.SndAddr) {
			return acntSrc, nil
		}
		if bytes.Equal(address, tx.RcvAddr) {
			return acntDst, nil
		}
		if bytes.Equal(address, userTx.RcvAddr) {
			return acntFinal, nil
		}

		return nil, errors.New("failure")
	}
	args.Accounts = adb
	args.TxTypeHandler = &testscommon.TxTypeHandlerMock{ComputeTransactionTypeCalled: func(tx data.TransactionHandler) (transactionType, destinationTransactionType process.TransactionType) {
		return process.SCInvoking, process.SCInvoking
	}}

	execTx, _ := txproc.NewTxProcessor(args)

	txHash, _ := core.CalculateHash(args.Marshalizer, args.Hasher, tx)
	returnCode, err := execTx.ProcessUserTx(&tx, &userTx, tx.Value, tx.Nonce, txHash)
	assert.Nil(t, err)
	assert.Equal(t, vmcommon.Ok, returnCode)
}

func TestTxProcessor_ProcessUserTxOfTypeBuiltInFunctionCallShouldWork(t *testing.T) {
	t.Parallel()

	userAddr := []byte("user")
	tx := transaction.Transaction{}
	tx.Nonce = 0
	tx.SndAddr = []byte("sSRC")
	tx.RcvAddr = userAddr
	tx.Value = big.NewInt(50)
	tx.GasPrice = 2
	tx.GasLimit = 1

	userTx := transaction.Transaction{
		Nonce:    0,
		Value:    big.NewInt(50),
		RcvAddr:  []byte("sDST"),
		SndAddr:  userAddr,
		GasPrice: 1,
		GasLimit: 1,
	}
	marshalizer := &mock.MarshalizerMock{}
	userTxMarshalled, _ := marshalizer.Marshal(userTx)
	tx.Data = []byte(core.RelayedTransaction + "@" + hex.EncodeToString(userTxMarshalled))

	args := createArgsForTxProcessor()
	args.ArgsParser = &mock.ArgumentParserMock{
		ParseCallDataCalled: func(data string) (string, [][]byte, error) {
			return core.RelayedTransaction, [][]byte{userTxMarshalled}, nil
		}}

	acntSrc := createUserAcc(tx.SndAddr)
	_ = acntSrc.AddToBalance(big.NewInt(100))
	acntDst := createUserAcc(tx.RcvAddr)
	_ = acntDst.AddToBalance(big.NewInt(100))
	acntFinal := createUserAcc(userTx.RcvAddr)
	_ = acntFinal.AddToBalance(big.NewInt(100))

	adb := &stateMock.AccountsStub{}
	adb.LoadAccountCalled = func(address []byte) (vmcommon.AccountHandler, error) {
		if bytes.Equal(address, tx.SndAddr) {
			return acntSrc, nil
		}
		if bytes.Equal(address, tx.RcvAddr) {
			return acntDst, nil
		}
		if bytes.Equal(address, userTx.RcvAddr) {
			return acntFinal, nil
		}

		return nil, errors.New("failure")
	}
	args.Accounts = adb
	args.TxTypeHandler = &testscommon.TxTypeHandlerMock{ComputeTransactionTypeCalled: func(tx data.TransactionHandler) (transactionType, destinationTransactionType process.TransactionType) {
		return process.BuiltInFunctionCall, process.BuiltInFunctionCall
	}}

	execTx, _ := txproc.NewTxProcessor(args)

	txHash, _ := core.CalculateHash(args.Marshalizer, args.Hasher, tx)
	returnCode, err := execTx.ProcessUserTx(&tx, &userTx, tx.Value, tx.Nonce, txHash)
	assert.Nil(t, err)
	assert.Equal(t, vmcommon.Ok, returnCode)
}

func TestTxProcessor_ProcessUserTxErrNotPayableShouldFailRelayTx(t *testing.T) {
	t.Parallel()

	userAddr := []byte("user")
	tx := transaction.Transaction{}
	tx.Nonce = 0
	tx.SndAddr = []byte("sSRC")
	tx.RcvAddr = userAddr
	tx.Value = big.NewInt(50)
	tx.GasPrice = 2
	tx.GasLimit = 1

	userTx := transaction.Transaction{
		Nonce:    0,
		Value:    big.NewInt(50),
		RcvAddr:  []byte("sDST"),
		SndAddr:  userAddr,
		GasPrice: 1,
		GasLimit: 1,
	}
	marshalizer := &mock.MarshalizerMock{}
	userTxMarshalled, _ := marshalizer.Marshal(userTx)
	tx.Data = []byte(core.RelayedTransaction + "@" + hex.EncodeToString(userTxMarshalled))

	args := createArgsForTxProcessor()
	args.ArgsParser = &mock.ArgumentParserMock{
		ParseCallDataCalled: func(data string) (string, [][]byte, error) {
			return core.RelayedTransaction, [][]byte{userTxMarshalled}, nil
		}}

	args.ScProcessor = &testscommon.SCProcessorMock{IsPayableCalled: func(_, _ []byte) (bool, error) {
		return false, process.ErrAccountNotPayable
	}}

	acntSrc := createUserAcc(tx.SndAddr)
	_ = acntSrc.AddToBalance(big.NewInt(100))
	acntDst := createUserAcc(tx.RcvAddr)
	_ = acntDst.AddToBalance(big.NewInt(100))
	acntFinal := createUserAcc(userTx.RcvAddr)
	_ = acntFinal.AddToBalance(big.NewInt(100))

	adb := &stateMock.AccountsStub{}
	adb.LoadAccountCalled = func(address []byte) (vmcommon.AccountHandler, error) {
		if bytes.Equal(address, tx.SndAddr) {
			return acntSrc, nil
		}
		if bytes.Equal(address, tx.RcvAddr) {
			return acntDst, nil
		}
		if bytes.Equal(address, userTx.RcvAddr) {
			return acntFinal, nil
		}

		return nil, errors.New("failure")
	}
	args.Accounts = adb
	args.TxTypeHandler = &testscommon.TxTypeHandlerMock{ComputeTransactionTypeCalled: func(tx data.TransactionHandler) (transactionType, destinationTransactionType process.TransactionType) {
		return process.MoveBalance, process.MoveBalance
	}}

	execTx, _ := txproc.NewTxProcessor(args)

	txHash, _ := core.CalculateHash(args.Marshalizer, args.Hasher, tx)
	returnCode, err := execTx.ProcessUserTx(&tx, &userTx, tx.Value, tx.Nonce, txHash)
	assert.Nil(t, err)
	assert.Equal(t, vmcommon.UserError, returnCode)
}

func TestTxProcessor_ProcessUserTxFailedBuiltInFunctionCall(t *testing.T) {
	t.Parallel()

	userAddr := []byte("user")
	tx := transaction.Transaction{}
	tx.Nonce = 0
	tx.SndAddr = []byte("sSRC")
	tx.RcvAddr = userAddr
	tx.Value = big.NewInt(50)
	tx.GasPrice = 2
	tx.GasLimit = 1

	userTx := transaction.Transaction{
		Nonce:    0,
		Value:    big.NewInt(50),
		RcvAddr:  []byte("sDST"),
		SndAddr:  userAddr,
		GasPrice: 1,
		GasLimit: 1,
	}
	marshalizer := &mock.MarshalizerMock{}
	userTxMarshalled, _ := marshalizer.Marshal(userTx)
	tx.Data = []byte(core.RelayedTransaction + "@" + hex.EncodeToString(userTxMarshalled))

	args := createArgsForTxProcessor()
	args.ArgsParser = &mock.ArgumentParserMock{
		ParseCallDataCalled: func(data string) (string, [][]byte, error) {
			return core.RelayedTransaction, [][]byte{userTxMarshalled}, nil
		}}

	args.ScProcessor = &testscommon.SCProcessorMock{
		ExecuteBuiltInFunctionCalled: func(tx data.TransactionHandler, acntSrc, acntDst state.UserAccountHandler) (vmcommon.ReturnCode, error) {
			return vmcommon.UserError, process.ErrFailedTransaction
		},
	}

	acntSrc := createUserAcc(tx.SndAddr)
	_ = acntSrc.AddToBalance(big.NewInt(100))
	acntDst := createUserAcc(tx.RcvAddr)
	_ = acntDst.AddToBalance(big.NewInt(100))
	acntFinal := createUserAcc(userTx.RcvAddr)
	_ = acntFinal.AddToBalance(big.NewInt(100))

	adb := &stateMock.AccountsStub{}
	adb.LoadAccountCalled = func(address []byte) (vmcommon.AccountHandler, error) {
		if bytes.Equal(address, tx.SndAddr) {
			return acntSrc, nil
		}
		if bytes.Equal(address, tx.RcvAddr) {
			return acntDst, nil
		}
		if bytes.Equal(address, userTx.RcvAddr) {
			return acntFinal, nil
		}

		return nil, errors.New("failure")
	}
	args.Accounts = adb
	args.TxTypeHandler = &testscommon.TxTypeHandlerMock{ComputeTransactionTypeCalled: func(tx data.TransactionHandler) (transactionType, destinationTransactionType process.TransactionType) {
		return process.BuiltInFunctionCall, process.BuiltInFunctionCall
	}}

	execTx, _ := txproc.NewTxProcessor(args)

	txHash, _ := core.CalculateHash(args.Marshalizer, args.Hasher, tx)
	returnCode, err := execTx.ProcessUserTx(&tx, &userTx, tx.Value, tx.Nonce, txHash)
	assert.Nil(t, err)
	assert.Equal(t, vmcommon.ExecutionFailed, returnCode)
}

func TestTxProcessor_ExecuteFailingRelayedTxShouldNotHaveNegativeFee(t *testing.T) {
	t.Parallel()

	userAddr := []byte("user")
	tx := transaction.Transaction{}
	tx.Nonce = 0
	tx.SndAddr = []byte("sSRC")
	tx.RcvAddr = userAddr
	tx.Value = big.NewInt(50)
	tx.GasPrice = 2
	tx.GasLimit = 1

	userTx := transaction.Transaction{
		Nonce:    0,
		Value:    big.NewInt(50),
		RcvAddr:  []byte("sDST"),
		SndAddr:  userAddr,
		GasPrice: 1,
		GasLimit: 1,
	}
	marshalizer := &mock.MarshalizerMock{}
	userTxMarshalled, _ := marshalizer.Marshal(userTx)
	tx.Data = []byte(core.RelayedTransaction + "@" + hex.EncodeToString(userTxMarshalled))

	args := createArgsForTxProcessor()

	acntSrc := createUserAcc(tx.SndAddr)
	_ = acntSrc.AddToBalance(big.NewInt(100))
	acntDst := createUserAcc(tx.RcvAddr)
	_ = acntDst.AddToBalance(big.NewInt(100))
	acntFinal := createUserAcc(userTx.RcvAddr)
	_ = acntFinal.AddToBalance(big.NewInt(100))

	adb := &stateMock.AccountsStub{}
	adb.LoadAccountCalled = func(address []byte) (vmcommon.AccountHandler, error) {
		if bytes.Equal(address, tx.SndAddr) {
			return acntSrc, nil
		}
		if bytes.Equal(address, tx.RcvAddr) {
			return acntDst, nil
		}
		if bytes.Equal(address, userTx.RcvAddr) {
			return acntFinal, nil
		}

		return nil, errors.New("failure")
	}
	args.Accounts = adb
	shardCoordinator := mock.NewOneShardCoordinatorMock()
	shardCoordinator.ComputeIdCalled = func(address []byte) uint32 {
		return 1
	}
	args.ShardCoordinator = shardCoordinator

	economicsFee := createFreeTxFeeHandler()
	args.EconomicsFee = economicsFee

	negativeCost := false
	args.TxFeeHandler = &mock.FeeAccumulatorStub{
		ProcessTransactionFeeCalled: func(cost *big.Int, devFee *big.Int, hash []byte) {
			if cost.Cmp(big.NewInt(0)) < 0 {
				negativeCost = true
			}
		},
	}

	execTx, _ := txproc.NewTxProcessor(args)

	txHash, _ := core.CalculateHash(args.Marshalizer, args.Hasher, tx)

	err := execTx.ExecuteFailedRelayedTransaction(&userTx, tx.SndAddr, tx.Value, tx.Nonce, &tx, txHash, "")
	assert.Nil(t, err)
	assert.False(t, negativeCost)
}

func TestTxProcessor_shouldIncreaseNonce(t *testing.T) {
	t.Parallel()

	t.Run("fix not enabled, should return true", func(t *testing.T) {
		args := createArgsForTxProcessor()
		args.EnableEpochsHandler = enableEpochsHandlerMock.NewEnableEpochsHandlerStub()
		txProc, _ := txproc.NewTxProcessor(args)

		assert.True(t, txProc.ShouldIncreaseNonce(nil))
	})
	t.Run("fix enabled, different errors should return true", func(t *testing.T) {
		args := createArgsForTxProcessor()
		args.EnableEpochsHandler = enableEpochsHandlerMock.NewEnableEpochsHandlerStub(common.RelayedNonceFixFlag)
		txProc, _ := txproc.NewTxProcessor(args)

		assert.True(t, txProc.ShouldIncreaseNonce(nil))
		assert.True(t, txProc.ShouldIncreaseNonce(fmt.Errorf("random error")))
		assert.True(t, txProc.ShouldIncreaseNonce(process.ErrWrongTransaction))
	})
	t.Run("fix enabled, errors for an un-executable transaction should return false", func(t *testing.T) {
		args := createArgsForTxProcessor()
		args.EnableEpochsHandler = enableEpochsHandlerMock.NewEnableEpochsHandlerStub(common.RelayedNonceFixFlag)
		txProc, _ := txproc.NewTxProcessor(args)

		assert.False(t, txProc.ShouldIncreaseNonce(process.ErrLowerNonceInTransaction))
		assert.False(t, txProc.ShouldIncreaseNonce(process.ErrHigherNonceInTransaction))
		assert.False(t, txProc.ShouldIncreaseNonce(process.ErrTransactionNotExecutable))
	})
}

func TestTxProcessor_AddNonExecutableLog(t *testing.T) {
	t.Parallel()

	t.Run("not a non-executable error should not record log", func(t *testing.T) {
		t.Parallel()

		args := createArgsForTxProcessor()
		sender := []byte("sender")
		relayer := []byte("relayer")
		originalTx := &transaction.Transaction{
			SndAddr: relayer,
			RcvAddr: sender,
		}
		originalTxHash, err := core.CalculateHash(args.Marshalizer, args.Hasher, originalTx)
		assert.Nil(t, err)
		args.TxLogsProcessor = &mock.TxLogsProcessorStub{
			SaveLogCalled: func(txHash []byte, tx data.TransactionHandler, vmLogs []*vmcommon.LogEntry) error {
				assert.Fail(t, "should have not called SaveLog")

				return nil
			},
		}
		txProc, _ := txproc.NewTxProcessor(args)
		err = txProc.AddNonExecutableLog(errors.New("random error"), originalTxHash, originalTx)
		assert.Nil(t, err)
	})
	t.Run("is non executable tx error should record log", func(t *testing.T) {
		t.Parallel()

		args := createArgsForTxProcessor()
		sender := []byte("sender")
		relayer := []byte("relayer")
		originalTx := &transaction.Transaction{
			SndAddr: relayer,
			RcvAddr: sender,
		}
		originalTxHash, err := core.CalculateHash(args.Marshalizer, args.Hasher, originalTx)
		assert.Nil(t, err)
		numLogsSaved := 0
		args.TxLogsProcessor = &mock.TxLogsProcessorStub{
			SaveLogCalled: func(txHash []byte, tx data.TransactionHandler, vmLogs []*vmcommon.LogEntry) error {
				assert.Equal(t, originalTxHash, txHash)
				assert.Equal(t, originalTx, tx)
				assert.Equal(t, 1, len(vmLogs))
				firstLog := vmLogs[0]
				assert.Equal(t, core.SignalErrorOperation, string(firstLog.Identifier))
				assert.Equal(t, sender, firstLog.Address)
				assert.Empty(t, firstLog.Data)
				assert.Empty(t, firstLog.Topics)
				numLogsSaved++

				return nil
			},
		}

		txProc, _ := txproc.NewTxProcessor(args)
		err = txProc.AddNonExecutableLog(process.ErrLowerNonceInTransaction, originalTxHash, originalTx)
		assert.Nil(t, err)

		err = txProc.AddNonExecutableLog(process.ErrHigherNonceInTransaction, originalTxHash, originalTx)
		assert.Nil(t, err)

		err = txProc.AddNonExecutableLog(process.ErrTransactionNotExecutable, originalTxHash, originalTx)
		assert.Nil(t, err)

		assert.Equal(t, 3, numLogsSaved)
	})
}<|MERGE_RESOLUTION|>--- conflicted
+++ resolved
@@ -74,25 +74,6 @@
 
 func createArgsForTxProcessor() txproc.ArgsNewTxProcessor {
 	args := txproc.ArgsNewTxProcessor{
-<<<<<<< HEAD
-		Accounts:         &stateMock.AccountsStub{},
-		Hasher:           &hashingMocks.HasherMock{},
-		PubkeyConv:       createMockPubKeyConverter(),
-		Marshalizer:      &mock.MarshalizerMock{},
-		SignMarshalizer:  &mock.MarshalizerMock{},
-		ShardCoordinator: mock.NewOneShardCoordinatorMock(),
-		ScProcessor:      &testscommon.SCProcessorMock{},
-		TxFeeHandler:     &mock.FeeAccumulatorStub{},
-		TxTypeHandler:    &testscommon.TxTypeHandlerMock{},
-		EconomicsFee:     feeHandlerMock(),
-		ReceiptForwarder: &mock.IntermediateTransactionHandlerMock{},
-		BadTxForwarder:   &mock.IntermediateTransactionHandlerMock{},
-		ArgsParser:       &mock.ArgumentParserMock{},
-		ScrForwarder:     &mock.IntermediateTransactionHandlerMock{},
-		EnableEpochsHandler: &enableEpochsHandlerMock.EnableEpochsHandlerStub{
-			IsPenalizedTooMuchGasFlagEnabledField: true,
-		},
-=======
 		Accounts:            &stateMock.AccountsStub{},
 		Hasher:              &hashingMocks.HasherMock{},
 		PubkeyConv:          createMockPubKeyConverter(),
@@ -108,7 +89,6 @@
 		ArgsParser:          &mock.ArgumentParserMock{},
 		ScrForwarder:        &mock.IntermediateTransactionHandlerMock{},
 		EnableEpochsHandler: enableEpochsHandlerMock.NewEnableEpochsHandlerStub(common.PenalizedTooMuchGasFlag),
->>>>>>> f780b41b
 		GuardianChecker:     &guardianMocks.GuardedAccountHandlerStub{},
 		TxVersionChecker:    &testscommon.TxVersionCheckerStub{},
 		TxLogsProcessor:     &mock.TxLogsProcessorStub{},
