--- conflicted
+++ resolved
@@ -21,12 +21,9 @@
 	"github.com/ElrondNetwork/elrond-go/sharding"
 	"github.com/ElrondNetwork/elrond-go/state"
 	"github.com/ElrondNetwork/elrond-go/testscommon"
-<<<<<<< HEAD
+	stateMock "github.com/ElrondNetwork/elrond-go/testscommon/state"
 	"github.com/ElrondNetwork/elrond-go/testscommon/epochNotifier"
 	"github.com/ElrondNetwork/elrond-go/testscommon/hashingMocks"
-=======
-	stateMock "github.com/ElrondNetwork/elrond-go/testscommon/state"
->>>>>>> 35ec4ca5
 	"github.com/ElrondNetwork/elrond-go/vm"
 	vmcommon "github.com/ElrondNetwork/elrond-vm-common"
 	"github.com/ElrondNetwork/elrond-vm-common/builtInFunctions"
@@ -76,13 +73,8 @@
 
 func createArgsForTxProcessor() txproc.ArgsNewTxProcessor {
 	args := txproc.ArgsNewTxProcessor{
-<<<<<<< HEAD
-		Accounts:         &testscommon.AccountsStub{},
+		Accounts:         &stateMock.AccountsStub{},
 		Hasher:           &hashingMocks.HasherMock{},
-=======
-		Accounts:         &stateMock.AccountsStub{},
-		Hasher:           mock.HasherMock{},
->>>>>>> 35ec4ca5
 		PubkeyConv:       createMockPubkeyConverter(),
 		Marshalizer:      &mock.MarshalizerMock{},
 		SignMarshalizer:  &mock.MarshalizerMock{},
