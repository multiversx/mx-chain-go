--- conflicted
+++ resolved
@@ -90,9 +90,9 @@
 		EnableEpochsHandler: &enableEpochsHandlerMock.EnableEpochsHandlerStub{
 			IsPenalizedTooMuchGasFlagEnabledField: true,
 		},
-		GuardianChecker:     &guardianMocks.GuardedAccountHandlerStub{},
-		TxVersionChecker:    &testscommon.TxVersionCheckerStub{},
-		TxLogsProcessor:     &mock.TxLogsProcessorStub{},
+		GuardianChecker:  &guardianMocks.GuardedAccountHandlerStub{},
+		TxVersionChecker: &testscommon.TxVersionCheckerStub{},
+		TxLogsProcessor:  &mock.TxLogsProcessorStub{},
 		EnableRoundsHandler: &testscommon.EnableRoundsHandlerStub{},
 	}
 	return args
@@ -3258,19 +3258,6 @@
 func TestTxProcessor_AddNonExecutableLog(t *testing.T) {
 	t.Parallel()
 
-<<<<<<< HEAD
-=======
-	args := createArgsForTxProcessor()
-	sender := []byte("sender")
-	relayer := []byte("relayer")
-	originalTx := &transaction.Transaction{
-		SndAddr: relayer,
-		RcvAddr: sender,
-	}
-	originalTxHash, errCalculateHash := core.CalculateHash(args.Marshalizer, args.Hasher, originalTx)
-	assert.Nil(t, errCalculateHash)
-
->>>>>>> 471c74ba
 	t.Run("not a non-executable error should not record log", func(t *testing.T) {
 		t.Parallel()
 
@@ -3290,13 +3277,8 @@
 				return nil
 			},
 		}
-<<<<<<< HEAD
 		txProc, _ := txproc.NewTxProcessor(args)
 		err = txProc.AddNonExecutableLog(errors.New("random error"), originalTxHash, originalTx)
-=======
-		txProc, _ := txproc.NewTxProcessor(argsLocal)
-		err := txProc.AddNonExecutableLog(errors.New("random error"), originalTxHash, originalTx)
->>>>>>> 471c74ba
 		assert.Nil(t, err)
 	})
 	t.Run("is non executable tx error should record log", func(t *testing.T) {
@@ -3328,13 +3310,8 @@
 			},
 		}
 
-<<<<<<< HEAD
 		txProc, _ := txproc.NewTxProcessor(args)
 		err = txProc.AddNonExecutableLog(process.ErrLowerNonceInTransaction, originalTxHash, originalTx)
-=======
-		txProc, _ := txproc.NewTxProcessor(argsLocal)
-		err := txProc.AddNonExecutableLog(process.ErrLowerNonceInTransaction, originalTxHash, originalTx)
->>>>>>> 471c74ba
 		assert.Nil(t, err)
 
 		err = txProc.AddNonExecutableLog(process.ErrHigherNonceInTransaction, originalTxHash, originalTx)
