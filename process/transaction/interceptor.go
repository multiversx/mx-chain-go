--- conflicted
+++ resolved
@@ -14,18 +14,8 @@
 
 // TxInterceptor is used for intercepting transaction and storing them into a datapool
 type TxInterceptor struct {
-<<<<<<< HEAD
-	marshalizer      marshal.Marshalizer
-	txPool           dataRetriever.ShardedDataCacherNotifier
-	txStorer         storage.Storer
-	addrConverter    state.AddressConverter
-	hasher           hashing.Hasher
-	singleSigner     crypto.SingleSigner
-	keyGen           crypto.KeyGenerator
-	shardCoordinator sharding.Coordinator
-=======
 	marshalizer              marshal.Marshalizer
-	txPool                   data.ShardedDataCacherNotifier
+	txPool                   dataRetriever.ShardedDataCacherNotifier
 	txStorer                 storage.Storer
 	addrConverter            state.AddressConverter
 	hasher                   hashing.Hasher
@@ -33,7 +23,6 @@
 	keyGen                   crypto.KeyGenerator
 	shardCoordinator         sharding.Coordinator
 	broadcastCallbackHandler func(buffToSend []byte)
->>>>>>> 147209a5
 }
 
 // NewTxInterceptor hooks a new interceptor for transactions
@@ -63,12 +52,6 @@
 	if hasher == nil {
 		return nil, process.ErrNilHasher
 	}
-<<<<<<< HEAD
-	if singleSigner == nil {
-		return nil, process.ErrNilSingleSigner
-	}
-=======
->>>>>>> 147209a5
 	if singleSigner == nil {
 		return nil, process.ErrNilSingleSigner
 	}
