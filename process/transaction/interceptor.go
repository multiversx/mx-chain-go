package transaction

import (
	"github.com/ElrondNetwork/elrond-go-sandbox/crypto"
	"github.com/ElrondNetwork/elrond-go-sandbox/data"
	"github.com/ElrondNetwork/elrond-go-sandbox/data/state"
	"github.com/ElrondNetwork/elrond-go-sandbox/hashing"
	"github.com/ElrondNetwork/elrond-go-sandbox/p2p"
	"github.com/ElrondNetwork/elrond-go-sandbox/process"
	"github.com/ElrondNetwork/elrond-go-sandbox/sharding"
)

// TxInterceptor is used for intercepting transaction and storing them into a datapool
type TxInterceptor struct {
	process.Interceptor
	txPool           data.ShardedDataCacherNotifier
	addrConverter    state.AddressConverter
	hasher           hashing.Hasher
	singleSignKeyGen crypto.KeyGenerator
	shardCoordinator sharding.ShardCoordinator
}

// NewTxInterceptor hooks a new interceptor for transactions
func NewTxInterceptor(
	interceptor process.Interceptor,
	txPool data.ShardedDataCacherNotifier,
	addrConverter state.AddressConverter,
	hasher hashing.Hasher,
	singleSignKeyGen crypto.KeyGenerator,
	shardCoordinator sharding.ShardCoordinator,

) (*TxInterceptor, error) {

	if interceptor == nil {
		return nil, process.ErrNilInterceptor
	}

	if txPool == nil {
		return nil, process.ErrNilTxDataPool
	}

	if addrConverter == nil {
		return nil, process.ErrNilAddressConverter
	}

	if hasher == nil {
		return nil, process.ErrNilHasher
	}

	if singleSignKeyGen == nil {
		return nil, process.ErrNilSingleSignKeyGen
	}

	if shardCoordinator == nil {
		return nil, process.ErrNilShardCoordinator
	}

	txIntercept := &TxInterceptor{
		Interceptor:      interceptor,
		txPool:           txPool,
		hasher:           hasher,
		addrConverter:    addrConverter,
		singleSignKeyGen: singleSignKeyGen,
		shardCoordinator: shardCoordinator,
	}

	interceptor.SetCheckReceivedObjectHandler(txIntercept.processTx)

	return txIntercept, nil
}

func (txi *TxInterceptor) processTx(tx p2p.Creator, rawData []byte) error {
	if tx == nil {
		return process.ErrNilTransaction
	}

	if rawData == nil {
		return process.ErrNilDataToProcess
	}

	txIntercepted, ok := tx.(process.TransactionInterceptorAdapter)

	if !ok {
		return process.ErrBadInterceptorTopicImplementation
	}

	txIntercepted.SetAddressConverter(txi.addrConverter)
	txIntercepted.SetSingleSignKeyGen(txi.singleSignKeyGen)
	hashWithSig := txi.hasher.Compute(string(rawData))
	txIntercepted.SetHash(hashWithSig)

	copiedTx := *txIntercepted.GetTransaction()
	copiedTx.Signature = nil

	marshalizer := txi.Marshalizer()
	if marshalizer == nil {
		return process.ErrNilMarshalizer
	}

<<<<<<< HEAD
	buffCopiedTx, err := marshalizer.Marshal(&copiedTx)
	if err != nil {
		return err
	}
	txIntercepted.SetTxBuffWithoutSig(buffCopiedTx)
=======
	buffCopiedTx, _ := marshalizer.Marshal(&copiedTx)
	txIntercepted.SetHash(buffCopiedTx)
>>>>>>> f34f99b2

	err = txIntercepted.IntegrityAndValidity(txi.shardCoordinator)
	if err != nil {
		return err
	}

	err = txIntercepted.VerifySig()
	if err != nil {
		return err
	}

	if txIntercepted.IsAddressedToOtherShards() {
		log.Debug("intercepted tx is for other shards")
		return nil
	}

	txi.txPool.AddData(hashWithSig, txIntercepted.GetTransaction(), txIntercepted.SndShard())
	return nil
}<|MERGE_RESOLUTION|>--- conflicted
+++ resolved
@@ -97,16 +97,11 @@
 		return process.ErrNilMarshalizer
 	}
 
-<<<<<<< HEAD
 	buffCopiedTx, err := marshalizer.Marshal(&copiedTx)
 	if err != nil {
 		return err
 	}
 	txIntercepted.SetTxBuffWithoutSig(buffCopiedTx)
-=======
-	buffCopiedTx, _ := marshalizer.Marshal(&copiedTx)
-	txIntercepted.SetHash(buffCopiedTx)
->>>>>>> f34f99b2
 
 	err = txIntercepted.IntegrityAndValidity(txi.shardCoordinator)
 	if err != nil {
