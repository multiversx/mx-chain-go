--- conflicted
+++ resolved
@@ -1,8 +1,6 @@
 package transaction
 
 import (
-	"context"
-
 	"github.com/ElrondNetwork/elrond-go-sandbox/crypto"
 	"github.com/ElrondNetwork/elrond-go-sandbox/data/state"
 	"github.com/ElrondNetwork/elrond-go-sandbox/dataRetriever"
@@ -148,17 +146,9 @@
 }
 
 func (txi *TxInterceptor) processTransaction(tx *InterceptedTransaction) {
-<<<<<<< HEAD
-	ctx := context.Background()
-	ctx, cancel := context.WithTimeout(ctx, process.TimeoutGoRoutines)
-	defer cancel()
-
 	//TODO should remove this as it is expensive
-	isTxInStorage, _ := txi.txStorer.Has(tx.Hash())
-=======
 	err := txi.txStorer.Has(tx.Hash())
 	isTxInStorage := err == nil
->>>>>>> 3547435a
 	if isTxInStorage {
 		log.Debug("intercepted tx already processed")
 		return
