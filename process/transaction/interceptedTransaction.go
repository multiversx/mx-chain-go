package transaction

import (
	"bytes"
	"fmt"
	"math/big"

	logger "github.com/ElrondNetwork/elrond-go-logger"
	"github.com/ElrondNetwork/elrond-go/core"
	"github.com/ElrondNetwork/elrond-go/core/check"
	"github.com/ElrondNetwork/elrond-go/crypto"
	"github.com/ElrondNetwork/elrond-go/data"
	"github.com/ElrondNetwork/elrond-go/data/transaction"
	"github.com/ElrondNetwork/elrond-go/hashing"
	"github.com/ElrondNetwork/elrond-go/marshal"
	"github.com/ElrondNetwork/elrond-go/process"
	"github.com/ElrondNetwork/elrond-go/sharding"
)

var _ process.TxValidatorHandler = (*InterceptedTransaction)(nil)
var _ process.InterceptedData = (*InterceptedTransaction)(nil)

// InterceptedTransaction holds and manages a transaction based struct with extended functionality
type InterceptedTransaction struct {
	tx                     *transaction.Transaction
	protoMarshalizer       marshal.Marshalizer
	signMarshalizer        marshal.Marshalizer
	hasher                 hashing.Hasher
	keyGen                 crypto.KeyGenerator
	singleSigner           crypto.SingleSigner
	pubkeyConv             core.PubkeyConverter
	coordinator            sharding.Coordinator
	hash                   []byte
	rcvShard               uint32
	sndShard               uint32
	isForCurrentShard      bool
	feeHandler             process.FeeHandler
	whiteListerVerifiedTxs process.WhiteListHandler
<<<<<<< HEAD
	chainID                []byte
=======
	argsParser             process.ArgumentsParser
>>>>>>> e5f38b2e
}

// NewInterceptedTransaction returns a new instance of InterceptedTransaction
func NewInterceptedTransaction(
	txBuff []byte,
	protoMarshalizer marshal.Marshalizer,
	signMarshalizer marshal.Marshalizer,
	hasher hashing.Hasher,
	keyGen crypto.KeyGenerator,
	signer crypto.SingleSigner,
	pubkeyConv core.PubkeyConverter,
	coordinator sharding.Coordinator,
	feeHandler process.FeeHandler,
	whiteListerVerifiedTxs process.WhiteListHandler,
<<<<<<< HEAD
	chainID []byte,
=======
	argsParser process.ArgumentsParser,
>>>>>>> e5f38b2e
) (*InterceptedTransaction, error) {

	if txBuff == nil {
		return nil, process.ErrNilBuffer
	}
	if check.IfNil(protoMarshalizer) {
		return nil, process.ErrNilMarshalizer
	}
	if check.IfNil(signMarshalizer) {
		return nil, process.ErrNilMarshalizer
	}
	if check.IfNil(hasher) {
		return nil, process.ErrNilHasher
	}
	if check.IfNil(keyGen) {
		return nil, process.ErrNilKeyGen
	}
	if check.IfNil(signer) {
		return nil, process.ErrNilSingleSigner
	}
	if check.IfNil(pubkeyConv) {
		return nil, process.ErrNilPubkeyConverter
	}
	if check.IfNil(coordinator) {
		return nil, process.ErrNilShardCoordinator
	}
	if check.IfNil(feeHandler) {
		return nil, process.ErrNilEconomicsFeeHandler
	}
	if check.IfNil(whiteListerVerifiedTxs) {
		return nil, process.ErrNilWhiteListHandler
	}
<<<<<<< HEAD
	if len(chainID) == 0 {
		return nil, process.ErrInvalidChainID
=======
	if check.IfNil(argsParser) {
		return nil, process.ErrNilArgumentParser
>>>>>>> e5f38b2e
	}

	tx, err := createTx(protoMarshalizer, txBuff)
	if err != nil {
		return nil, err
	}

	inTx := &InterceptedTransaction{
		tx:                     tx,
		protoMarshalizer:       protoMarshalizer,
		signMarshalizer:        signMarshalizer,
		hasher:                 hasher,
		singleSigner:           signer,
		pubkeyConv:             pubkeyConv,
		keyGen:                 keyGen,
		coordinator:            coordinator,
		feeHandler:             feeHandler,
		whiteListerVerifiedTxs: whiteListerVerifiedTxs,
<<<<<<< HEAD
		chainID:                chainID,
=======
		argsParser:             argsParser,
>>>>>>> e5f38b2e
	}

	err = inTx.processFields(txBuff)
	if err != nil {
		return nil, err
	}

	return inTx, nil
}

func createTx(marshalizer marshal.Marshalizer, txBuff []byte) (*transaction.Transaction, error) {
	tx := &transaction.Transaction{}
	err := marshalizer.Unmarshal(tx, txBuff)
	if err != nil {
		return nil, err
	}

	return tx, nil
}

// CheckValidity checks if the received transaction is valid (not nil fields, valid sig and so on)
func (inTx *InterceptedTransaction) CheckValidity() error {
	err := inTx.integrity(inTx.tx)
	if err != nil {
		return err
	}

	whiteListedVerified := inTx.whiteListerVerifiedTxs.IsWhiteListed(inTx)
	if !whiteListedVerified {
		err = inTx.verifySig(inTx.tx)
		if err != nil {
			return err
		}

		err = inTx.verifyIfRelayedTx(inTx.tx)
		if err != nil {
			return err
		}
	}

	return nil
}

func (inTx *InterceptedTransaction) verifyIfRelayedTx(tx *transaction.Transaction) error {
	funcName, userTxArgs, err := inTx.argsParser.ParseCallData(string(tx.Data))
	if err != nil {
		return nil
	}
	if core.RelayedTransaction != funcName {
		return nil
	}

	if len(userTxArgs) != 1 {
		return process.ErrInvalidArguments
	}

	userTx, err := createTx(inTx.protoMarshalizer, userTxArgs[0])
	if err != nil {
		return err
	}

	if !bytes.Equal(userTx.SndAddr, tx.RcvAddr) {
		return process.ErrRelayedTxBeneficiaryDoesNotMatchReceiver
	}

	err = inTx.integrity(userTx)
	if err != nil {
		return err
	}

	err = inTx.verifySig(userTx)
	if err != nil {
		return err
	}

	if len(userTx.Data) == 0 {
		return nil
	}

	funcName, userTxArgs, err = inTx.argsParser.ParseCallData(string(userTx.Data))
	if err != nil {
		return nil
	}

	// recursive relayed transactions are not allowed
	if core.RelayedTransaction == funcName {
		return process.ErrRecursiveRelayedTxIsNotAllowed
	}

	return nil
}

func (inTx *InterceptedTransaction) processFields(txBuff []byte) error {
	inTx.hash = inTx.hasher.Compute(string(txBuff))

	inTx.sndShard = inTx.coordinator.ComputeId(inTx.tx.SndAddr)
	emptyAddr := make([]byte, len(inTx.tx.RcvAddr))
	inTx.rcvShard = inTx.coordinator.ComputeId(inTx.tx.RcvAddr)
	if bytes.Equal(inTx.tx.RcvAddr, emptyAddr) {
		inTx.rcvShard = inTx.sndShard
	}

	isForCurrentShardRecv := inTx.rcvShard == inTx.coordinator.SelfId()
	isForCurrentShardSender := inTx.sndShard == inTx.coordinator.SelfId()
	inTx.isForCurrentShard = isForCurrentShardRecv || isForCurrentShardSender

	return nil
}

// integrity checks for not nil fields and negative value
<<<<<<< HEAD
func (inTx *InterceptedTransaction) integrity() error {
	if inTx.tx.ChainID == nil || !bytes.Equal(inTx.tx.ChainID, inTx.chainID) {
		return process.ErrInvalidChainID
	}
	if inTx.tx.Signature == nil {
=======
func (inTx *InterceptedTransaction) integrity(tx *transaction.Transaction) error {
	if tx.Signature == nil {
>>>>>>> e5f38b2e
		return process.ErrNilSignature
	}
	if tx.RcvAddr == nil {
		return process.ErrNilRcvAddr
	}
	if tx.SndAddr == nil {
		return process.ErrNilSndAddr
	}
	if tx.Value == nil {
		return process.ErrNilValue
	}
	if tx.Value.Sign() < 0 {
		return process.ErrNegativeValue
	}
	if len(inTx.tx.RcvUserName) > 0 && len(inTx.tx.RcvUserName) != inTx.hasher.Size() {
		return process.ErrInvalidUserNameLength
	}
	if len(inTx.tx.SndUserName) > 0 && len(inTx.tx.SndUserName) != inTx.hasher.Size() {
		return process.ErrInvalidUserNameLength
	}

	return inTx.feeHandler.CheckValidityTxValues(tx)
}

// verifySig checks if the tx is correctly signed
func (inTx *InterceptedTransaction) verifySig(tx *transaction.Transaction) error {
	buffCopiedTx, err := tx.GetDataForSigning(inTx.pubkeyConv, inTx.signMarshalizer)
	if err != nil {
		return err
	}

	senderPubKey, err := inTx.keyGen.PublicKeyFromByteArray(tx.SndAddr)
	if err != nil {
		return err
	}

	err = inTx.singleSigner.Verify(senderPubKey, buffCopiedTx, tx.Signature)
	if err != nil {
		return err
	}

	inTx.whiteListerVerifiedTxs.Add([][]byte{inTx.Hash()})

	return nil
}

// ReceiverShardId returns the receiver shard id
func (inTx *InterceptedTransaction) ReceiverShardId() uint32 {
	return inTx.rcvShard
}

// IsForCurrentShard returns true if this transaction is meant to be processed by the node from this shard
func (inTx *InterceptedTransaction) IsForCurrentShard() bool {
	return inTx.isForCurrentShard
}

// Transaction returns the transaction pointer that actually holds the data
func (inTx *InterceptedTransaction) Transaction() data.TransactionHandler {
	return inTx.tx
}

// Hash gets the hash of this transaction
func (inTx *InterceptedTransaction) Hash() []byte {
	return inTx.hash
}

// SenderShardId returns the transaction sender shard id
func (inTx *InterceptedTransaction) SenderShardId() uint32 {
	return inTx.sndShard
}

// Nonce returns the transaction nonce
func (inTx *InterceptedTransaction) Nonce() uint64 {
	return inTx.tx.Nonce
}

// SenderAddress returns the transaction sender address
func (inTx *InterceptedTransaction) SenderAddress() []byte {
	return inTx.tx.SndAddr
}

// Fee returns the estimated cost of the transaction
func (inTx *InterceptedTransaction) Fee() *big.Int {
	return inTx.feeHandler.ComputeFee(inTx.tx)
}

// Type returns the type of this intercepted data
func (inTx *InterceptedTransaction) Type() string {
	return "intercepted tx"
}

// String returns the transaction's most important fields as string
func (inTx *InterceptedTransaction) String() string {
	return fmt.Sprintf("sender=%s, nonce=%d, value=%s, recv=%s",
		logger.DisplayByteSlice(inTx.tx.SndAddr),
		inTx.tx.Nonce,
		inTx.tx.Value.String(),
		logger.DisplayByteSlice(inTx.tx.RcvAddr),
	)
}

// Identifiers returns the identifiers used in requests
func (inTx *InterceptedTransaction) Identifiers() [][]byte {
	return [][]byte{inTx.hash}
}

// IsInterfaceNil returns true if there is no value under the interface
func (inTx *InterceptedTransaction) IsInterfaceNil() bool {
	return inTx == nil
}<|MERGE_RESOLUTION|>--- conflicted
+++ resolved
@@ -36,11 +36,8 @@
 	isForCurrentShard      bool
 	feeHandler             process.FeeHandler
 	whiteListerVerifiedTxs process.WhiteListHandler
-<<<<<<< HEAD
+	argsParser             process.ArgumentsParser
 	chainID                []byte
-=======
-	argsParser             process.ArgumentsParser
->>>>>>> e5f38b2e
 }
 
 // NewInterceptedTransaction returns a new instance of InterceptedTransaction
@@ -55,11 +52,8 @@
 	coordinator sharding.Coordinator,
 	feeHandler process.FeeHandler,
 	whiteListerVerifiedTxs process.WhiteListHandler,
-<<<<<<< HEAD
+	argsParser process.ArgumentsParser,
 	chainID []byte,
-=======
-	argsParser process.ArgumentsParser,
->>>>>>> e5f38b2e
 ) (*InterceptedTransaction, error) {
 
 	if txBuff == nil {
@@ -92,13 +86,11 @@
 	if check.IfNil(whiteListerVerifiedTxs) {
 		return nil, process.ErrNilWhiteListHandler
 	}
-<<<<<<< HEAD
+	if check.IfNil(argsParser) {
+		return nil, process.ErrNilArgumentParser
+	}
 	if len(chainID) == 0 {
 		return nil, process.ErrInvalidChainID
-=======
-	if check.IfNil(argsParser) {
-		return nil, process.ErrNilArgumentParser
->>>>>>> e5f38b2e
 	}
 
 	tx, err := createTx(protoMarshalizer, txBuff)
@@ -117,11 +109,8 @@
 		coordinator:            coordinator,
 		feeHandler:             feeHandler,
 		whiteListerVerifiedTxs: whiteListerVerifiedTxs,
-<<<<<<< HEAD
+		argsParser:             argsParser,
 		chainID:                chainID,
-=======
-		argsParser:             argsParser,
->>>>>>> e5f38b2e
 	}
 
 	err = inTx.processFields(txBuff)
@@ -232,16 +221,11 @@
 }
 
 // integrity checks for not nil fields and negative value
-<<<<<<< HEAD
-func (inTx *InterceptedTransaction) integrity() error {
-	if inTx.tx.ChainID == nil || !bytes.Equal(inTx.tx.ChainID, inTx.chainID) {
+func (inTx *InterceptedTransaction) integrity(tx *transaction.Transaction) error {
+	if tx.ChainID == nil || !bytes.Equal(tx.ChainID, inTx.chainID) {
 		return process.ErrInvalidChainID
 	}
-	if inTx.tx.Signature == nil {
-=======
-func (inTx *InterceptedTransaction) integrity(tx *transaction.Transaction) error {
 	if tx.Signature == nil {
->>>>>>> e5f38b2e
 		return process.ErrNilSignature
 	}
 	if tx.RcvAddr == nil {
