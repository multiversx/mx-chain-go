--- conflicted
+++ resolved
@@ -242,11 +242,6 @@
 	return "intercepted tx"
 }
 
-<<<<<<< HEAD
-// Identifiers returns the identifiers used in requests
-func (inTx *InterceptedTransaction) Identifiers() [][]byte {
-	return [][]byte{inTx.hash}
-=======
 // String returns the transaction's most important fields as string
 func (inTx *InterceptedTransaction) String() string {
 	return fmt.Sprintf("sender=%s, nonce=%d, value=%s, recv=%s",
@@ -255,7 +250,11 @@
 		inTx.tx.Value.String(),
 		logger.DisplayByteSlice(inTx.tx.RcvAddr),
 	)
->>>>>>> 663d85c3
+}
+
+// Identifiers returns the identifiers used in requests
+func (inTx *InterceptedTransaction) Identifiers() [][]byte {
+	return [][]byte{inTx.hash}
 }
 
 // IsInterfaceNil returns true if there is no value under the interface
