--- conflicted
+++ resolved
@@ -32,19 +32,6 @@
 	}
 }
 
-<<<<<<< HEAD
-=======
-// Create returns a new instance of this struct (used in topics)
-func (inTx *InterceptedTransaction) Create() p2p.Creator {
-	return NewInterceptedTransaction(inTx.singleSigner)
-}
-
-// ID returns the ID of this object. Set to return the hash of the transaction
-func (inTx *InterceptedTransaction) ID() string {
-	return string(inTx.hash)
-}
-
->>>>>>> 8afb5b0d
 // IntegrityAndValidity returns a non nil error if transaction failed some checking tests
 func (inTx *InterceptedTransaction) IntegrityAndValidity(coordinator sharding.ShardCoordinator) error {
 	if coordinator == nil {
