--- conflicted
+++ resolved
@@ -5,16 +5,9 @@
 	"encoding/hex"
 	"fmt"
 
-<<<<<<< HEAD
-	"github.com/ElrondNetwork/elrond-go/cmd/node/factory"
-	"github.com/ElrondNetwork/elrond-go/core/check"
-	"github.com/ElrondNetwork/elrond-go/data"
-=======
 	"github.com/ElrondNetwork/elrond-go-core/core/check"
 	"github.com/ElrondNetwork/elrond-go-core/data"
-	"github.com/ElrondNetwork/elrond-go/common"
-	"github.com/ElrondNetwork/elrond-go/config"
->>>>>>> fbb2186b
+	"github.com/ElrondNetwork/elrond-go/cmd/node/factory"
 	"github.com/ElrondNetwork/elrond-go/process"
 )
 
@@ -38,52 +31,7 @@
 
 	hdrIntVer := &headerIntegrityVerifier{
 		referenceChainID: referenceChainID,
-<<<<<<< HEAD
 		headerVersionHandler: headerVersionHandler,
-=======
-		defaultVersion:   defaultVersion,
-		versionCache:     versionCache,
-	}
-	var err error
-	hdrIntVer.versions, err = hdrIntVer.prepareVersions(versionsByEpochs)
-	if err != nil {
-		return nil, err
-	}
-
-	err = hdrIntVer.checkVersionLength([]byte(defaultVersion))
-	if err != nil {
-		return nil, err
-	}
-
-	return hdrIntVer, err
-}
-
-func (hdrIntVer *headerIntegrityVerifier) prepareVersions(versionsByEpochs []config.VersionByEpochs) ([]config.VersionByEpochs, error) {
-	if len(versionsByEpochs) == 0 {
-		return nil, ErrEmptyVersionsByEpochsList
-	}
-
-	sort.Slice(versionsByEpochs, func(i, j int) bool {
-		return versionsByEpochs[i].StartEpoch < versionsByEpochs[j].StartEpoch
-	})
-
-	currentEpoch := uint32(0)
-	for idx, ver := range versionsByEpochs {
-		if idx == 0 && ver.StartEpoch != 0 {
-			return nil, fmt.Errorf("%w first version should start on epoch 0", ErrInvalidVersionOnEpochValues)
-		}
-
-		if idx > 0 && currentEpoch >= ver.StartEpoch {
-			return nil, fmt.Errorf("%w, StartEpoch is greater or equal to next epoch StartEpoch value, version %s",
-				ErrInvalidVersionOnEpochValues, ver.Version)
-		}
-		currentEpoch = ver.StartEpoch
-
-		if len(ver.Version) > common.MaxSoftwareVersionLengthInBytes {
-			return nil, fmt.Errorf("%w for version %s",
-				ErrInvalidVersionStringTooLong, ver.Version)
-		}
->>>>>>> fbb2186b
 	}
 
 	return hdrIntVer, nil
@@ -108,39 +56,6 @@
 	return hdrIntVer.checkChainID(hdr)
 }
 
-<<<<<<< HEAD
-=======
-func (hdrIntVer *headerIntegrityVerifier) checkVersionLength(version []byte) error {
-	if len(version) == 0 || len(version) > common.MaxSoftwareVersionLengthInBytes {
-		return fmt.Errorf("%w when checking lenghts", ErrInvalidSoftwareVersion)
-	}
-
-	return nil
-}
-
-// checkSoftwareVersion returns nil if the software version has the correct length
-func (hdrIntVer *headerIntegrityVerifier) checkSoftwareVersion(hdr data.HeaderHandler) error {
-	err := hdrIntVer.checkVersionLength(hdr.GetSoftwareVersion())
-	if err != nil {
-		return err
-	}
-
-	version := hdrIntVer.getMatchingVersion(hdr.GetEpoch())
-	if version == wildcard {
-		return nil
-	}
-
-	if !bytes.Equal([]byte(version), hdr.GetSoftwareVersion()) {
-		return fmt.Errorf("%w, got: %s, should have been %s",
-			ErrSoftwareVersionMismatch, hex.EncodeToString(hdr.GetSoftwareVersion()),
-			hex.EncodeToString([]byte(version)),
-		)
-	}
-
-	return nil
-}
-
->>>>>>> fbb2186b
 // checkChainID returns nil if the header's chain ID matches the one provided
 // otherwise, it will error
 func (hdrIntVer *headerIntegrityVerifier) checkChainID(hdr data.HeaderHandler) error {
