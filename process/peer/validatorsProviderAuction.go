--- conflicted
+++ resolved
@@ -42,18 +42,12 @@
 func (vp *validatorsProvider) updateAuctionListCache() error {
 	rootHash := vp.validatorStatistics.LastFinalizedRootHash()
 	if len(rootHash) == 0 {
-<<<<<<< HEAD
-		log.Warn("Finalize roothash is 0")
-		return nil
-=======
 		return state.ErrNilRootHash
->>>>>>> a7e0adae
 	}
 
 	validatorsMap, err := vp.validatorStatistics.GetValidatorInfoForRootHash(rootHash)
 	if err != nil {
-		validatorsMap = state.NewShardValidatorsInfoMap()
-		log.Error("Error getting validators for roothash", "error", err, "roothash", hex.EncodeToString(rootHash))
+		return err
 	}
 
 	vp.auctionMutex.Lock()
