--- conflicted
+++ resolved
@@ -179,7 +179,6 @@
 				QualifiedTopUp: ownerData.TopUpPerNode.String(),
 				AuctionList:    make([]*common.AuctionNode, 0, numAuctionNodes),
 			}
-<<<<<<< HEAD
 
 			for _, auction := range ownerData.AuctionList {
 				log.Debug("validatorsProvider.getAuctionListValidatorsAPIResponse",
@@ -189,8 +188,6 @@
 				)
 			}
 
-=======
->>>>>>> 56d163c1
 			vp.fillAuctionQualifiedValidatorAPIData(selectedNodes, ownerData, auctionValidator)
 			auctionListValidators = append(auctionListValidators, auctionValidator)
 
