package peer

import (
	"context"
	"encoding/hex"
	"fmt"
	"math"
	"math/big"
	"sync"

	"github.com/multiversx/mx-chain-core-go/core"
	"github.com/multiversx/mx-chain-core-go/core/check"
	"github.com/multiversx/mx-chain-core-go/data"
	"github.com/multiversx/mx-chain-core-go/data/block"
	"github.com/multiversx/mx-chain-core-go/marshal"
	"github.com/multiversx/mx-chain-go/common"
	"github.com/multiversx/mx-chain-go/common/errChan"
	"github.com/multiversx/mx-chain-go/common/validatorInfo"
	"github.com/multiversx/mx-chain-go/dataRetriever"
	"github.com/multiversx/mx-chain-go/process"
	"github.com/multiversx/mx-chain-go/sharding"
	"github.com/multiversx/mx-chain-go/sharding/nodesCoordinator"
	"github.com/multiversx/mx-chain-go/state"
	"github.com/multiversx/mx-chain-go/state/accounts"
	"github.com/multiversx/mx-chain-go/state/parsers"
	logger "github.com/multiversx/mx-chain-logger-go"
)

var log = logger.GetOrCreate("process/peer")

var _ process.ValidatorStatisticsProcessor = (*validatorStatistics)(nil)

type validatorActionType uint8

const (
	unknownAction             validatorActionType = 0
	leaderSuccess             validatorActionType = 1
	leaderFail                validatorActionType = 2
	validatorSuccess          validatorActionType = 3
	validatorIgnoredSignature validatorActionType = 4
)

// ArgValidatorStatisticsProcessor holds all dependencies for the validatorStatistics
type ArgValidatorStatisticsProcessor struct {
	Marshalizer                          marshal.Marshalizer
	NodesCoordinator                     nodesCoordinator.NodesCoordinator
	ShardCoordinator                     sharding.Coordinator
	DataPool                             DataPool
	StorageService                       dataRetriever.StorageService
	PubkeyConv                           core.PubkeyConverter
	PeerAdapter                          state.AccountsAdapter
	Rater                                sharding.PeerAccountListAndRatingHandler
	RewardsHandler                       process.RewardsHandler
	MaxComputableRounds                  uint64
	MaxConsecutiveRoundsOfRatingDecrease uint64
	NodesSetup                           sharding.GenesisNodesSetupHandler
	GenesisNonce                         uint64
	RatingEnableEpoch                    uint32
	EnableEpochsHandler                  common.EnableEpochsHandler
}

type validatorStatistics struct {
	marshalizer                          marshal.Marshalizer
	dataPool                             DataPool
	storageService                       dataRetriever.StorageService
	nodesCoordinator                     nodesCoordinator.NodesCoordinator
	shardCoordinator                     sharding.Coordinator
	pubkeyConv                           core.PubkeyConverter
	peerAdapter                          state.AccountsAdapter
	rater                                sharding.PeerAccountListAndRatingHandler
	rewardsHandler                       process.RewardsHandler
	maxComputableRounds                  uint64
	maxConsecutiveRoundsOfRatingDecrease uint64
	missedBlocksCounters                 validatorRoundCounters
	mutValidatorStatistics               sync.RWMutex
	genesisNonce                         uint64
	ratingEnableEpoch                    uint32
	lastFinalizedRootHash                []byte
	enableEpochsHandler                  common.EnableEpochsHandler
}

// NewValidatorStatisticsProcessor instantiates a new validatorStatistics structure responsible for keeping account of
//
//	each validator actions in the consensus process
func NewValidatorStatisticsProcessor(arguments ArgValidatorStatisticsProcessor) (*validatorStatistics, error) {
	if check.IfNil(arguments.PeerAdapter) {
		return nil, process.ErrNilPeerAccountsAdapter
	}
	if check.IfNil(arguments.PubkeyConv) {
		return nil, process.ErrNilPubkeyConverter
	}
	if check.IfNil(arguments.DataPool) {
		return nil, process.ErrNilDataPoolHolder
	}
	if check.IfNil(arguments.StorageService) {
		return nil, process.ErrNilStorage
	}
	if check.IfNil(arguments.NodesCoordinator) {
		return nil, process.ErrNilNodesCoordinator
	}
	if check.IfNil(arguments.ShardCoordinator) {
		return nil, process.ErrNilShardCoordinator
	}
	if check.IfNil(arguments.Marshalizer) {
		return nil, process.ErrNilMarshalizer
	}
	if arguments.MaxComputableRounds == 0 {
		return nil, process.ErrZeroMaxComputableRounds
	}
	if arguments.MaxConsecutiveRoundsOfRatingDecrease == 0 {
		return nil, process.ErrZeroMaxConsecutiveRoundsOfRatingDecrease
	}
	if check.IfNil(arguments.Rater) {
		return nil, process.ErrNilRater
	}
	if check.IfNil(arguments.RewardsHandler) {
		return nil, process.ErrNilRewardsHandler
	}
	if check.IfNil(arguments.NodesSetup) {
		return nil, process.ErrNilNodesSetup
	}
	if check.IfNil(arguments.EnableEpochsHandler) {
		return nil, process.ErrNilEnableEpochsHandler
	}
	err := core.CheckHandlerCompatibility(arguments.EnableEpochsHandler, []core.EnableEpochFlag{
		common.StopDecreasingValidatorRatingWhenStuckFlag,
		common.SwitchJailWaitingFlag,
		common.StakingV2FlagAfterEpoch,
		common.BelowSignedThresholdFlag,
	})
	if err != nil {
		return nil, err
	}

	vs := &validatorStatistics{
		peerAdapter:                          arguments.PeerAdapter,
		pubkeyConv:                           arguments.PubkeyConv,
		nodesCoordinator:                     arguments.NodesCoordinator,
		shardCoordinator:                     arguments.ShardCoordinator,
		dataPool:                             arguments.DataPool,
		storageService:                       arguments.StorageService,
		marshalizer:                          arguments.Marshalizer,
		missedBlocksCounters:                 make(validatorRoundCounters),
		rater:                                arguments.Rater,
		rewardsHandler:                       arguments.RewardsHandler,
		maxComputableRounds:                  arguments.MaxComputableRounds,
		maxConsecutiveRoundsOfRatingDecrease: arguments.MaxConsecutiveRoundsOfRatingDecrease,
		genesisNonce:                         arguments.GenesisNonce,
		enableEpochsHandler:                  arguments.EnableEpochsHandler,
	}

	err = vs.saveInitialState(arguments.NodesSetup)
	if err != nil {
		return nil, err
	}

	return vs, nil
}

// saveNodesCoordinatorUpdates is called at the first block after start in epoch to update the state trie according to
// the shuffling and changes done by the nodesCoordinator at the end of the epoch
func (vs *validatorStatistics) saveNodesCoordinatorUpdates(epoch uint32) (bool, error) {
	log.Debug("save nodes coordinator updates ", "epoch", epoch)

	nodesMap, err := vs.nodesCoordinator.GetAllEligibleValidatorsPublicKeys(epoch)
	if err != nil {
		return false, err
	}

	var tmpNodeForcedToRemain, nodeForcedToRemain bool
	tmpNodeForcedToRemain, err = vs.saveUpdatesForNodesMap(nodesMap, common.EligibleList)
	if err != nil {
		return false, err
	}
	nodeForcedToRemain = nodeForcedToRemain || tmpNodeForcedToRemain

	nodesMap, err = vs.nodesCoordinator.GetAllWaitingValidatorsPublicKeys(epoch)
	if err != nil {
		return false, err
	}

	tmpNodeForcedToRemain, err = vs.saveUpdatesForNodesMap(nodesMap, common.WaitingList)
	if err != nil {
		return false, err
	}
	nodeForcedToRemain = nodeForcedToRemain || tmpNodeForcedToRemain

	nodesMap, err = vs.nodesCoordinator.GetAllLeavingValidatorsPublicKeys(epoch)
	if err != nil {
		return false, err
	}

	tmpNodeForcedToRemain, err = vs.saveUpdatesForNodesMap(nodesMap, common.InactiveList)
	if err != nil {
		return false, err
	}
	nodeForcedToRemain = nodeForcedToRemain || tmpNodeForcedToRemain

	if vs.enableEpochsHandler.IsStakingV4Step2Enabled() {
		nodesMap, err = vs.nodesCoordinator.GetAllShuffledOutValidatorsPublicKeys(epoch)
		if err != nil {
			return false, err
		}

		_, err = vs.saveUpdatesForNodesMap(nodesMap, common.AuctionList)
		if err != nil {
			return false, err
		}
	}

	return nodeForcedToRemain, nil
}

func (vs *validatorStatistics) saveUpdatesForNodesMap(
	nodesMap map[uint32][][]byte,
	peerType common.PeerType,
) (bool, error) {
	nodeForcedToRemain := false
	for shardID := uint32(0); shardID < vs.shardCoordinator.NumberOfShards(); shardID++ {
		tmpNodeForcedToRemain, err := vs.saveUpdatesForList(nodesMap[shardID], shardID, peerType)
		if err != nil {
			return false, err
		}

		nodeForcedToRemain = nodeForcedToRemain || tmpNodeForcedToRemain
	}

	tmpNodeForcedToRemain, err := vs.saveUpdatesForList(nodesMap[core.MetachainShardId], core.MetachainShardId, peerType)
	if err != nil {
		return false, err
	}

	nodeForcedToRemain = nodeForcedToRemain || tmpNodeForcedToRemain
	return nodeForcedToRemain, nil
}

func (vs *validatorStatistics) saveUpdatesForList(
	pks [][]byte,
	shardID uint32,
	peerType common.PeerType,
) (bool, error) {
	nodeForcedToStay := false
	for index, pubKey := range pks {
		peerAcc, err := vs.loadPeerAccount(pubKey)
		if err != nil {
			log.Debug("error getting peer account", "error", err, "key", pubKey)
			return false, err
		}

		isNodeLeaving := (peerType == common.WaitingList || peerType == common.EligibleList) && peerAcc.GetList() == string(common.LeavingList)
		isNodeWithLowRating := vs.isValidatorWithLowRating(peerAcc)
		isNodeJailed := vs.enableEpochsHandler.IsFlagEnabled(common.SwitchJailWaitingFlag) && peerType == common.InactiveList && isNodeWithLowRating
		if isNodeJailed {
			peerAcc.SetListAndIndex(shardID, string(common.JailedList), uint32(index), vs.enableEpochsHandler.IsStakingV4Started())
		} else if isNodeLeaving {
			peerAcc.SetListAndIndex(shardID, string(common.LeavingList), uint32(index), vs.enableEpochsHandler.IsStakingV4Started())
		} else {
			peerAcc.SetListAndIndex(shardID, string(peerType), uint32(index), vs.enableEpochsHandler.IsStakingV4Started())
		}

		err = vs.peerAdapter.SaveAccount(peerAcc)
		if err != nil {
			return false, err
		}

		nodeForcedToStay = nodeForcedToStay || isNodeLeaving
	}

	return nodeForcedToStay, nil
}

// saveInitialState takes an initial peer list, validates it and sets up the initial state for each of the peers
func (vs *validatorStatistics) saveInitialState(nodesConfig sharding.GenesisNodesSetupHandler) error {
	eligibleNodesInfo, waitingNodesInfo := nodesConfig.InitialNodesInfo()
	err := vs.saveInitialValueForMap(eligibleNodesInfo, common.EligibleList)
	if err != nil {
		return err
	}

	err = vs.saveInitialValueForMap(waitingNodesInfo, common.WaitingList)
	if err != nil {
		return err
	}

	hash, err := vs.peerAdapter.Commit()
	if err != nil {
		return err
	}

	log.Trace("committed peer adapter", "root hash", hex.EncodeToString(hash))

	return nil
}

func (vs *validatorStatistics) saveInitialValueForMap(
	nodesInfo map[uint32][]nodesCoordinator.GenesisNodeInfoHandler,
	peerType common.PeerType,
) error {
	if len(nodesInfo) == 0 {
		return nil
	}

	for shardID := uint32(0); shardID < vs.shardCoordinator.NumberOfShards(); shardID++ {
		nodeInfoList := nodesInfo[shardID]
		for index, nodeInfo := range nodeInfoList {
			err := vs.initializeNode(nodeInfo, shardID, peerType, uint32(index))
			if err != nil {
				return err
			}
		}
	}

	shardID := core.MetachainShardId
	nodeInfoList := nodesInfo[shardID]
	for index, nodeInfo := range nodeInfoList {
		err := vs.initializeNode(nodeInfo, shardID, peerType, uint32(index))
		if err != nil {
			return err
		}
	}

	return nil
}

// SaveNodesCoordinatorUpdates saves the results from the nodes coordinator changes after end of epoch
func (vs *validatorStatistics) SaveNodesCoordinatorUpdates(epoch uint32) (bool, error) {
	nodeForcedToRemain, err := vs.saveNodesCoordinatorUpdates(epoch)
	if err != nil {
		log.Error("could not update info from nodesCoordinator")
		return nodeForcedToRemain, err
	}

	return nodeForcedToRemain, nil
}

// UpdatePeerState takes a header, updates the peer state for all of the
// consensus members and returns the new root hash
func (vs *validatorStatistics) UpdatePeerState(header data.MetaHeaderHandler, cache map[string]data.HeaderHandler) ([]byte, error) {
	if header.GetNonce() == vs.genesisNonce {
		return vs.peerAdapter.RootHash()
	}

	vs.mutValidatorStatistics.Lock()
	vs.missedBlocksCounters.reset()
	vs.mutValidatorStatistics.Unlock()

	previousHeader, ok := cache[string(header.GetPrevHash())]
	if !ok {
		return nil, fmt.Errorf("%w - updatePeerState get header from cache - hash: %s, round: %v, nonce: %v",
			process.ErrMissingHeader,
			hex.EncodeToString(header.GetPrevHash()),
			header.GetRound(),
			header.GetNonce())
	}

	epoch := computeEpoch(header)
	err := vs.checkForMissedBlocks(
		header.GetRound(),
		previousHeader.GetRound(),
		previousHeader.GetRandSeed(),
		previousHeader.GetShardID(),
		epoch,
	)
	if err != nil {
		return nil, err
	}

	log.Debug("UpdatePeerState - registering shard leader fees", "metaNonce", header.GetNonce())
	err = vs.updateShardDataPeerState(header, cache)
	if err != nil {
		return nil, err
	}

	err = vs.updateMissedBlocksCounters()
	if err != nil {
		return nil, err
	}

	if header.GetNonce() == vs.genesisNonce+1 {
		return vs.peerAdapter.RootHash()
	}
	log.Trace("Increasing", "round", previousHeader.GetRound(), "prevRandSeed", previousHeader.GetPrevRandSeed())

	consensusGroupEpoch := computeEpoch(previousHeader)
	consensusGroup, err := vs.nodesCoordinator.ComputeConsensusGroup(
		previousHeader.GetPrevRandSeed(),
		previousHeader.GetRound(),
		previousHeader.GetShardID(),
		consensusGroupEpoch)
	if err != nil {
		return nil, err
	}

	encodedLeaderPk := vs.pubkeyConv.SilentEncode(consensusGroup[0].PubKey(), log)

	leaderPK := core.GetTrimmedPk(encodedLeaderPk)
	log.Trace("Increasing for leader", "leader", leaderPK, "round", previousHeader.GetRound())

	log.Debug("UpdatePeerState - registering meta previous leader fees", "metaNonce", previousHeader.GetNonce())
	err = vs.updateValidatorInfoOnSuccessfulBlock(
		consensusGroup,
		previousHeader.GetPubKeysBitmap(),
		big.NewInt(0).Sub(previousHeader.GetAccumulatedFees(), previousHeader.GetDeveloperFees()),
		previousHeader.GetShardID(),
	)
	if err != nil {
		return nil, err
	}

	rootHash, err := vs.peerAdapter.RootHash()
	if err != nil {
		return nil, err
	}

	log.Trace("after updating validator stats", "rootHash", rootHash, "round", header.GetRound(), "selfId", vs.shardCoordinator.SelfId())

	return rootHash, nil
}

func computeEpoch(header data.HeaderHandler) uint32 {
	// TODO: change if start of epoch block needs to be validated by the new epoch nodes
	// previous block was proposed by the consensus group of the previous epoch
	epoch := header.GetEpoch()
	if header.IsStartOfEpochBlock() && epoch > 0 {
		epoch = epoch - 1
	}

	return epoch
}

// DisplayRatings will print the ratings
func (vs *validatorStatistics) DisplayRatings(epoch uint32) {
	validatorPKs, err := vs.nodesCoordinator.GetAllEligibleValidatorsPublicKeys(epoch)
	if err != nil {
		log.Warn("could not get ValidatorPublicKeys", "epoch", epoch)
		return
	}
	log.Trace("started printing tempRatings")
	for shardID, list := range validatorPKs {
		for _, pk := range list {
			log.Trace("tempRating", "PK", pk, "tempRating", vs.getTempRating(string(pk)), "ShardID", shardID)
		}
	}
	log.Trace("finished printing tempRatings")
}

// Commit commits the validator statistics trie and returns the root hash
func (vs *validatorStatistics) Commit() ([]byte, error) {
	return vs.peerAdapter.Commit()
}

// RootHash returns the root hash of the validator statistics trie
func (vs *validatorStatistics) RootHash() ([]byte, error) {
	return vs.peerAdapter.RootHash()
}

func (vs *validatorStatistics) getValidatorDataFromLeaves(
	leavesChannels *common.TrieIteratorChannels,
) (state.ShardValidatorsInfoMapHandler, error) {
	validators := state.NewShardValidatorsInfoMap()
	for pa := range leavesChannels.LeavesChan {
		peerAccount, err := vs.unmarshalPeer(pa)
		if err != nil {
			return nil, err
		}

		validatorInfoData := vs.PeerAccountToValidatorInfo(peerAccount)
		err = validators.Add(validatorInfoData)
		if err != nil {
			return nil, err
		}
	}

	err := leavesChannels.ErrChan.ReadFromChanNonBlocking()
	if err != nil {
		return nil, err
	}

	return validators, nil
}

func getActualList(peerAccount state.PeerAccountHandler) string {
	savedList := peerAccount.GetList()
	if peerAccount.GetUnStakedEpoch() == common.DefaultUnstakedEpoch {
		if savedList == string(common.InactiveList) {
			return string(common.JailedList)
		}
		return savedList
	}
	if savedList == string(common.InactiveList) {
		return savedList
	}

	return string(common.LeavingList)
}

// PeerAccountToValidatorInfo creates a validator info from the given peer account
func (vs *validatorStatistics) PeerAccountToValidatorInfo(peerAccount state.PeerAccountHandler) *state.ValidatorInfo {
	chance := vs.rater.GetChance(peerAccount.GetRating())
	startRatingChance := vs.rater.GetChance(vs.rater.GetStartRating())
	ratingModifier := float32(chance) / float32(startRatingChance)

	list := ""
	if vs.enableEpochsHandler.IsFlagEnabled(common.SwitchJailWaitingFlag) {
		list = peerAccount.GetList()
	} else {
		list = getActualList(peerAccount)
	}

	return &state.ValidatorInfo{
		PublicKey:                       peerAccount.AddressBytes(),
		ShardId:                         peerAccount.GetShardId(),
		List:                            list,
		PreviousList:                    peerAccount.GetPreviousList(),
		Index:                           peerAccount.GetIndexInList(),
		PreviousIndex:                   peerAccount.GetPreviousIndexInList(),
		TempRating:                      peerAccount.GetTempRating(),
		Rating:                          peerAccount.GetRating(),
		RatingModifier:                  ratingModifier,
		RewardAddress:                   peerAccount.GetRewardAddress(),
		LeaderSuccess:                   peerAccount.GetLeaderSuccessRate().GetNumSuccess(),
		LeaderFailure:                   peerAccount.GetLeaderSuccessRate().GetNumFailure(),
		ValidatorSuccess:                peerAccount.GetValidatorSuccessRate().GetNumSuccess(),
		ValidatorFailure:                peerAccount.GetValidatorSuccessRate().GetNumFailure(),
		ValidatorIgnoredSignatures:      peerAccount.GetValidatorIgnoredSignaturesRate(),
		TotalLeaderSuccess:              peerAccount.GetTotalLeaderSuccessRate().GetNumSuccess(),
		TotalLeaderFailure:              peerAccount.GetTotalLeaderSuccessRate().GetNumFailure(),
		TotalValidatorSuccess:           peerAccount.GetTotalValidatorSuccessRate().GetNumSuccess(),
		TotalValidatorFailure:           peerAccount.GetTotalValidatorSuccessRate().GetNumFailure(),
		TotalValidatorIgnoredSignatures: peerAccount.GetTotalValidatorIgnoredSignaturesRate(),
		NumSelectedInSuccessBlocks:      peerAccount.GetNumSelectedInSuccessBlocks(),
		AccumulatedFees:                 big.NewInt(0).Set(peerAccount.GetAccumulatedFees()),
	}
}

// IsLowRating returns true if temp rating is under 0 chance value
func (vs *validatorStatistics) IsLowRating(blsKey []byte) bool {
	acc, err := vs.peerAdapter.GetExistingAccount(blsKey)
	if err != nil {
		return false
	}

	validatorAccount, ok := acc.(state.PeerAccountHandler)
	if !ok {
		return false
	}

	return vs.isValidatorWithLowRating(validatorAccount)
}

func (vs *validatorStatistics) isValidatorWithLowRating(validatorAccount state.PeerAccountHandler) bool {
	minChance := vs.rater.GetChance(0)
	return vs.rater.GetChance(validatorAccount.GetTempRating()) < minChance
}

func (vs *validatorStatistics) jailValidatorIfBadRatingAndInactive(validatorAccount state.PeerAccountHandler) {
	if !vs.enableEpochsHandler.IsFlagEnabled(common.SwitchJailWaitingFlag) {
		return
	}

	if validatorAccount.GetList() != string(common.InactiveList) {
		return
	}
	if !vs.isValidatorWithLowRating(validatorAccount) {
		return
	}

	validatorAccount.SetListAndIndex(validatorAccount.GetShardId(), string(common.JailedList), validatorAccount.GetIndexInList(), vs.enableEpochsHandler.IsStakingV4Started())
}

func (vs *validatorStatistics) unmarshalPeer(peerAccountData core.KeyValueHolder) (state.PeerAccountHandler, error) {
	peerAccount, err := accounts.NewPeerAccount(peerAccountData.Key())
	if err != nil {
		return nil, err
	}
	err = vs.marshalizer.Unmarshal(peerAccount, peerAccountData.Value())
	if err != nil {
		return nil, err
	}
	return peerAccount, nil
}

// GetValidatorInfoForRootHash returns all the peer accounts from the trie with the given rootHash
func (vs *validatorStatistics) GetValidatorInfoForRootHash(rootHash []byte) (state.ShardValidatorsInfoMapHandler, error) {
	sw := core.NewStopWatch()
	sw.Start("GetValidatorInfoForRootHash")
	defer func() {
		sw.Stop("GetValidatorInfoForRootHash")
		log.Debug("GetValidatorInfoForRootHash", sw.GetMeasurements()...)
	}()

	leavesChannels := &common.TrieIteratorChannels{
		LeavesChan: make(chan core.KeyValueHolder, common.TrieLeavesChannelDefaultCapacity),
		ErrChan:    errChan.NewErrChanWrapper(),
	}
	err := vs.peerAdapter.GetAllLeaves(leavesChannels, context.Background(), rootHash, parsers.NewMainTrieLeafParser())
	if err != nil {
		return nil, err
	}

	vInfos, err := vs.getValidatorDataFromLeaves(leavesChannels)
	if err != nil {
		return nil, err
	}

	return vInfos, err
}

// ProcessRatingsEndOfEpoch makes end of epoch process on the rating
func (vs *validatorStatistics) ProcessRatingsEndOfEpoch(
	validatorInfos state.ShardValidatorsInfoMapHandler,
	epoch uint32,
) error {
	if validatorInfos == nil || len(validatorInfos.GetAllValidatorsInfo()) == 0 {
		return process.ErrNilValidatorInfos
	}

	if epoch > 0 {
		epoch = epoch - 1
	}

	signedThreshold := vs.rater.GetSignedBlocksThreshold()
	for shardId, validators := range validatorInfos.GetShardValidatorsInfoMap() {
		for _, validator := range validators {
<<<<<<< HEAD
			if !vs.enableEpochsHandler.IsStakingV2FlagEnabledForActivationEpochCompleted() {
				if validator.GetList() != string(common.EligibleList) {
=======
			if !vs.enableEpochsHandler.IsFlagEnabled(common.StakingV2FlagAfterEpoch) {
				if validator.List != string(common.EligibleList) {
>>>>>>> 3773b00b
					continue
				}
			} else {
				if validator.GetList() != string(common.EligibleList) && !validatorInfo.WasLeavingEligibleInCurrentEpoch(validator) {
					continue
				}
			}

			err := vs.verifySignaturesBelowSignedThreshold(validator, signedThreshold, shardId, epoch)
			if err != nil {
				return err
			}
		}
	}

	return nil
}

func (vs *validatorStatistics) verifySignaturesBelowSignedThreshold(
	validator state.ValidatorInfoHandler,
	signedThreshold float32,
	shardId uint32,
	epoch uint32,
) error {
	if epoch < vs.ratingEnableEpoch {
		return nil
	}

	validatorOccurrences := core.MaxUint32(1, validator.GetValidatorSuccess()+validator.GetValidatorFailure()+validator.GetValidatorIgnoredSignatures())
	computedThreshold := float32(validator.GetValidatorSuccess()) / float32(validatorOccurrences)

	if computedThreshold <= signedThreshold {
		increasedRatingTimes := uint32(0)
<<<<<<< HEAD
		if !vs.enableEpochsHandler.IsBelowSignedThresholdFlagEnabled() {
			increasedRatingTimes = validator.GetValidatorFailure()
=======
		if !vs.enableEpochsHandler.IsFlagEnabled(common.BelowSignedThresholdFlag) {
			increasedRatingTimes = validator.ValidatorFailure
>>>>>>> 3773b00b
		} else {
			increasedRatingTimes = validator.GetValidatorSuccess() + validator.GetValidatorIgnoredSignatures()
		}

		newTempRating := vs.rater.RevertIncreaseValidator(shardId, validator.GetTempRating(), increasedRatingTimes)
		pa, err := vs.loadPeerAccount(validator.GetPublicKey())
		if err != nil {
			return err
		}

		pa.SetTempRating(newTempRating)
		vs.jailValidatorIfBadRatingAndInactive(pa)
		err = vs.peerAdapter.SaveAccount(pa)
		if err != nil {
			return err
		}

		log.Debug("below signed blocks threshold",
			"pk", validator.GetPublicKey(),
			"signed %", computedThreshold,
			"validatorSuccess", validator.GetValidatorSuccess(),
			"validatorFailure", validator.GetValidatorFailure(),
			"validatorIgnored", validator.GetValidatorIgnoredSignatures(),
			"new tempRating", newTempRating,
			"old tempRating", validator.GetTempRating(),
		)

		validator.SetTempRating(newTempRating)
	}

	return nil
}

// ResetValidatorStatisticsAtNewEpoch resets the validator info at the start of a new epoch
func (vs *validatorStatistics) ResetValidatorStatisticsAtNewEpoch(vInfos state.ShardValidatorsInfoMapHandler) error {
	sw := core.NewStopWatch()
	sw.Start("ResetValidatorStatisticsAtNewEpoch")
	defer func() {
		sw.Stop("ResetValidatorStatisticsAtNewEpoch")
		log.Debug("ResetValidatorStatisticsAtNewEpoch", sw.GetMeasurements()...)
	}()

	for _, validator := range vInfos.GetAllValidatorsInfo() {
		account, err := vs.peerAdapter.LoadAccount(validator.GetPublicKey())
		if err != nil {
			return err
		}

		peerAccount, ok := account.(state.PeerAccountHandler)
		if !ok {
			return process.ErrWrongTypeAssertion
		}
		peerAccount.ResetAtNewEpoch()
		vs.setToJailedIfNeeded(peerAccount, validator)

		err = vs.peerAdapter.SaveAccount(peerAccount)
		if err != nil {
			return err
		}
	}

	return nil
}

func (vs *validatorStatistics) setToJailedIfNeeded(
	peerAccount state.PeerAccountHandler,
	validator state.ValidatorInfoHandler,
) {
	if !vs.enableEpochsHandler.IsFlagEnabled(common.SwitchJailWaitingFlag) {
		return
	}

	if validator.GetList() == string(common.WaitingList) || validator.GetList() == string(common.EligibleList) {
		return
	}

	if validator.GetList() == string(common.JailedList) && peerAccount.GetList() != string(common.JailedList) {
		peerAccount.SetListAndIndex(validator.GetShardId(), string(common.JailedList), validator.GetIndex(), vs.enableEpochsHandler.IsStakingV4Started())
		return
	}

	if vs.isValidatorWithLowRating(peerAccount) {
		peerAccount.SetListAndIndex(validator.GetShardId(), string(common.JailedList), validator.GetIndex(), vs.enableEpochsHandler.IsStakingV4Started())
	}
}

func (vs *validatorStatistics) checkForMissedBlocks(
	currentHeaderRound,
	previousHeaderRound uint64,
	prevRandSeed []byte,
	shardID uint32,
	epoch uint32,
) error {
	missedRounds := currentHeaderRound - previousHeaderRound
	if missedRounds <= 1 {
		return nil
	}
	if vs.enableEpochsHandler.IsFlagEnabled(common.StopDecreasingValidatorRatingWhenStuckFlag) {
		if missedRounds > vs.maxConsecutiveRoundsOfRatingDecrease {
			return nil
		}
	}

	tooManyComputations := missedRounds > vs.maxComputableRounds
	if !tooManyComputations {
		return vs.computeDecrease(previousHeaderRound, currentHeaderRound, prevRandSeed, shardID, epoch)
	}

	return vs.decreaseAll(shardID, missedRounds-1, epoch)
}

func (vs *validatorStatistics) computeDecrease(
	previousHeaderRound uint64,
	currentHeaderRound uint64,
	prevRandSeed []byte,
	shardID uint32,
	epoch uint32,
) error {
	if epoch < vs.ratingEnableEpoch {
		return nil
	}

	sw := core.NewStopWatch()
	sw.Start("checkForMissedBlocks")
	defer func() {
		sw.Stop("checkForMissedBlocks")
		log.Trace("measurements checkForMissedBlocks", sw.GetMeasurements()...)
	}()

	for i := previousHeaderRound + 1; i < currentHeaderRound; i++ {
		swInner := core.NewStopWatch()

		swInner.Start("ComputeValidatorsGroup")
		log.Debug("decreasing", "round", i, "prevRandSeed", prevRandSeed, "shardId", shardID)
		consensusGroup, err := vs.nodesCoordinator.ComputeConsensusGroup(prevRandSeed, i, shardID, epoch)
		swInner.Stop("ComputeValidatorsGroup")
		if err != nil {
			return err
		}

		swInner.Start("loadPeerAccount")
		leaderPeerAcc, err := vs.loadPeerAccount(consensusGroup[0].PubKey())

		encodedLeaderPk := vs.pubkeyConv.SilentEncode(consensusGroup[0].PubKey(), log)
		leaderPK := core.GetTrimmedPk(encodedLeaderPk)
		swInner.Stop("loadPeerAccount")
		if err != nil {
			return err
		}

		vs.mutValidatorStatistics.Lock()
		vs.missedBlocksCounters.decreaseLeader(consensusGroup[0].PubKey())
		vs.mutValidatorStatistics.Unlock()

		swInner.Start("ComputeDecreaseProposer")
		newRating := vs.rater.ComputeDecreaseProposer(
			shardID,
			leaderPeerAcc.GetTempRating(),
			leaderPeerAcc.GetConsecutiveProposerMisses())
		swInner.Stop("ComputeDecreaseProposer")

		swInner.Start("SetConsecutiveProposerMisses")
		leaderPeerAcc.SetConsecutiveProposerMisses(leaderPeerAcc.GetConsecutiveProposerMisses() + 1)
		swInner.Stop("SetConsecutiveProposerMisses")

		swInner.Start("SetTempRating")
		leaderPeerAcc.SetTempRating(newRating)
		log.Debug("decreasing for leader",
			"leader", leaderPK,
			"round", i,
			"temp rating", newRating,
			"consecutive misses", leaderPeerAcc.GetConsecutiveProposerMisses())
		vs.jailValidatorIfBadRatingAndInactive(leaderPeerAcc)

		err = vs.peerAdapter.SaveAccount(leaderPeerAcc)
		swInner.Stop("SetTempRating")
		if err != nil {
			return err
		}

		swInner.Start("ComputeDecreaseAllValidators")
		err = vs.decreaseForConsensusValidators(consensusGroup, shardID, epoch)
		swInner.Stop("ComputeDecreaseAllValidators")
		if err != nil {
			return err
		}
		sw.Add(swInner)
	}
	return nil
}

func (vs *validatorStatistics) decreaseForConsensusValidators(
	consensusGroup []nodesCoordinator.Validator,
	shardId uint32,
	epoch uint32,
) error {
	if epoch < vs.ratingEnableEpoch {
		return nil
	}

	vs.mutValidatorStatistics.Lock()
	defer vs.mutValidatorStatistics.Unlock()

	for j := 1; j < len(consensusGroup); j++ {
		validatorPeerAccount, verr := vs.loadPeerAccount(consensusGroup[j].PubKey())
		if verr != nil {
			return verr
		}
		vs.missedBlocksCounters.decreaseValidator(consensusGroup[j].PubKey())

		newRating := vs.rater.ComputeDecreaseValidator(shardId, validatorPeerAccount.GetTempRating())
		validatorPeerAccount.SetTempRating(newRating)
		vs.jailValidatorIfBadRatingAndInactive(validatorPeerAccount)
		err := vs.peerAdapter.SaveAccount(validatorPeerAccount)
		if err != nil {
			return err
		}
	}

	return nil
}

// RevertPeerState takes the current and previous headers and undos the peer state
//
//	for all of the consensus members
func (vs *validatorStatistics) RevertPeerState(header data.MetaHeaderHandler) error {
	return vs.peerAdapter.RecreateTrie(header.GetValidatorStatsRootHash())
}

func (vs *validatorStatistics) updateShardDataPeerState(
	header data.HeaderHandler,
	cacheMap map[string]data.HeaderHandler,
) error {
	metaHeader, ok := header.(*block.MetaBlock)
	if !ok {
		return process.ErrInvalidMetaHeader
	}

	var currentHeader data.HeaderHandler
	for _, h := range metaHeader.ShardInfo {
		if h.Nonce == vs.genesisNonce {
			continue
		}

		currentHeader, ok = cacheMap[string(h.HeaderHash)]
		if !ok {
			return fmt.Errorf("%w - updateShardDataPeerState header from cache - hash: %s, round: %v, nonce: %v",
				process.ErrMissingHeader,
				hex.EncodeToString(h.HeaderHash),
				h.GetRound(),
				h.GetNonce())
		}

		epoch := computeEpoch(currentHeader)

		shardConsensus, shardInfoErr := vs.nodesCoordinator.ComputeConsensusGroup(h.PrevRandSeed, h.Round, h.ShardID, epoch)
		if shardInfoErr != nil {
			return shardInfoErr
		}

		log.Debug("updateShardDataPeerState - registering shard leader fees", "shard headerHash", h.HeaderHash, "accumulatedFees", h.AccumulatedFees.String(), "developerFees", h.DeveloperFees.String())
		shardInfoErr = vs.updateValidatorInfoOnSuccessfulBlock(
			shardConsensus,
			h.PubKeysBitmap,
			big.NewInt(0).Sub(h.AccumulatedFees, h.DeveloperFees),
			h.ShardID,
		)
		if shardInfoErr != nil {
			return shardInfoErr
		}

		if h.Nonce == vs.genesisNonce+1 {
			continue
		}

		prevShardData, shardInfoErr := vs.searchInMap(h.PrevHash, cacheMap)
		if shardInfoErr != nil {
			return shardInfoErr
		}

		shardInfoErr = vs.checkForMissedBlocks(
			h.Round,
			prevShardData.GetRound(),
			prevShardData.GetRandSeed(),
			h.ShardID,
			epoch,
		)
		if shardInfoErr != nil {
			return shardInfoErr
		}
	}

	return nil
}

func (vs *validatorStatistics) searchInMap(hash []byte, cacheMap map[string]data.HeaderHandler) (data.HeaderHandler, error) {
	blkHandler := cacheMap[string(hash)]
	if check.IfNil(blkHandler) {
		return nil, fmt.Errorf("%w : searchInMap hash = %s",
			process.ErrMissingHeader, logger.DisplayByteSlice(hash))
	}

	blk, ok := blkHandler.(data.ShardHeaderHandler)
	if !ok {
		return nil, process.ErrWrongTypeAssertion
	}

	return blk, nil
}

func (vs *validatorStatistics) initializeNode(
	node nodesCoordinator.GenesisNodeInfoHandler,
	shardID uint32,
	peerType common.PeerType,
	index uint32,
) error {
	peerAccount, err := vs.loadPeerAccount(node.PubKeyBytes())
	if err != nil {
		return err
	}

	return vs.savePeerAccountData(peerAccount, node, node.GetInitialRating(), shardID, peerType, index)
}

func (vs *validatorStatistics) savePeerAccountData(
	peerAccount state.PeerAccountHandler,
	node nodesCoordinator.GenesisNodeInfoHandler,
	startRating uint32,
	shardID uint32,
	peerType common.PeerType,
	index uint32,
) error {
	log.Trace("validatorStatistics - savePeerAccountData",
		"pubkey", node.PubKeyBytes(),
		"reward address", node.AddressBytes(),
		"initial rating", node.GetInitialRating())
	err := peerAccount.SetRewardAddress(node.AddressBytes())
	if err != nil {
		return err
	}

	peerAccount.SetRating(startRating)
	peerAccount.SetTempRating(startRating)
	peerAccount.SetListAndIndex(shardID, string(peerType), index, vs.enableEpochsHandler.IsStakingV4Started())

	return vs.peerAdapter.SaveAccount(peerAccount)
}

func (vs *validatorStatistics) updateValidatorInfoOnSuccessfulBlock(
	validatorList []nodesCoordinator.Validator,
	signingBitmap []byte,
	accumulatedFees *big.Int,
	shardId uint32,
) error {

	if len(signingBitmap) == 0 {
		return process.ErrNilPubKeysBitmap
	}
	lenValidators := len(validatorList)
	for i := 0; i < lenValidators; i++ {
		peerAcc, err := vs.loadPeerAccount(validatorList[i].PubKey())
		if err != nil {
			return err
		}

		peerAcc.IncreaseNumSelectedInSuccessBlocks()

		newRating := peerAcc.GetRating()
		isLeader := i == 0
		validatorSigned := (signingBitmap[i/8] & (1 << (uint16(i) % 8))) != 0
		actionType := vs.computeValidatorActionType(isLeader, validatorSigned)

		switch actionType {
		case leaderSuccess:
			peerAcc.IncreaseLeaderSuccessRate(1)
			peerAcc.SetConsecutiveProposerMisses(0)
			newRating = vs.rater.ComputeIncreaseProposer(shardId, peerAcc.GetTempRating())
			var leaderAccumulatedFees *big.Int
			if vs.enableEpochsHandler.IsFlagEnabled(common.StakingV2FlagAfterEpoch) {
				leaderAccumulatedFees = core.GetIntTrimmedPercentageOfValue(accumulatedFees, vs.rewardsHandler.LeaderPercentage())
			} else {
				leaderAccumulatedFees = core.GetApproximatePercentageOfValue(accumulatedFees, vs.rewardsHandler.LeaderPercentage())
			}

			peerAcc.AddToAccumulatedFees(leaderAccumulatedFees)
			log.Debug("updateValidatorInfoOnSuccessfulBlock",
				"leaderAccumulatedFees in current block", leaderAccumulatedFees.String(),
				"leader fees in Epoch", peerAcc.GetAccumulatedFees().String(),
				"leader", core.GetTrimmedPk(string(peerAcc.AddressBytes())))
		case validatorSuccess:
			peerAcc.IncreaseValidatorSuccessRate(1)
			newRating = vs.rater.ComputeIncreaseValidator(shardId, peerAcc.GetTempRating())
		case validatorIgnoredSignature:
			peerAcc.IncreaseValidatorIgnoredSignaturesRate(1)
			newRating = vs.rater.ComputeIncreaseValidator(shardId, peerAcc.GetTempRating())
		}

		peerAcc.SetTempRating(newRating)

		err = vs.peerAdapter.SaveAccount(peerAcc)
		if err != nil {
			return err
		}
	}

	return nil
}

func (vs *validatorStatistics) loadPeerAccount(address []byte) (state.PeerAccountHandler, error) {
	account, err := vs.peerAdapter.LoadAccount(address)
	if err != nil {
		return nil, err
	}

	peerAccount, ok := account.(state.PeerAccountHandler)
	if !ok {
		return nil, process.ErrInvalidPeerAccount
	}

	return peerAccount, nil
}

func (vs *validatorStatistics) getMatchingPrevShardData(currentShardData block.ShardData, shardInfo []block.ShardData) *block.ShardData {
	for _, prevShardData := range shardInfo {
		if currentShardData.ShardID != prevShardData.ShardID {
			continue
		}
		if currentShardData.Nonce == prevShardData.Nonce+1 {
			return &prevShardData
		}
	}

	return nil
}

func (vs *validatorStatistics) updateMissedBlocksCounters() error {
	vs.mutValidatorStatistics.Lock()
	defer func() {
		vs.missedBlocksCounters.reset()
		vs.mutValidatorStatistics.Unlock()
	}()

	for pubKey, roundCounters := range vs.missedBlocksCounters {
		peerAccount, err := vs.loadPeerAccount([]byte(pubKey))
		if err != nil {
			return err
		}

		if roundCounters.leaderDecreaseCount > 0 {
			peerAccount.DecreaseLeaderSuccessRate(roundCounters.leaderDecreaseCount)
		}

		if roundCounters.validatorDecreaseCount > 0 {
			peerAccount.DecreaseValidatorSuccessRate(roundCounters.validatorDecreaseCount)
		}

		err = vs.peerAdapter.SaveAccount(peerAccount)
		if err != nil {
			return err
		}
	}

	return nil
}

func (vs *validatorStatistics) computeValidatorActionType(isLeader, validatorSigned bool) validatorActionType {
	if isLeader && validatorSigned {
		return leaderSuccess
	}
	if isLeader && !validatorSigned {
		return leaderFail
	}
	if !isLeader && validatorSigned {
		return validatorSuccess
	}
	if !isLeader && !validatorSigned {
		return validatorIgnoredSignature
	}

	return unknownAction
}

// IsInterfaceNil returns true if there is no value under the interface
func (vs *validatorStatistics) IsInterfaceNil() bool {
	return vs == nil
}

func (vs *validatorStatistics) getTempRating(s string) uint32 {
	peer, err := vs.loadPeerAccount([]byte(s))

	if err != nil {
		log.Debug("Error getting peer account", "error", err)
		return vs.rater.GetStartRating()
	}

	return peer.GetTempRating()
}

func (vs *validatorStatistics) display(validatorKey string) {
	peerAcc, err := vs.loadPeerAccount([]byte(validatorKey))
	if err != nil {
		log.Trace("display peer acc", "error", err)
		return
	}

	log.Trace("validator statistics",
		"pk", core.GetTrimmedPk(hex.EncodeToString(peerAcc.AddressBytes())),
		"leader fail", peerAcc.GetLeaderSuccessRate().GetNumFailure(),
		"leader success", peerAcc.GetLeaderSuccessRate().GetNumSuccess(),
		"val success", peerAcc.GetValidatorSuccessRate().GetNumSuccess(),
		"val ignored sigs", peerAcc.GetValidatorIgnoredSignaturesRate(),
		"val fail", peerAcc.GetValidatorSuccessRate().GetNumFailure(),
		"temp rating", peerAcc.GetTempRating(),
		"rating", peerAcc.GetRating(),
	)
}

func (vs *validatorStatistics) decreaseAll(
	shardID uint32,
	missedRounds uint64,
	epoch uint32,
) error {
	if epoch < vs.ratingEnableEpoch {
		return nil
	}

	log.Debug("ValidatorStatistics decreasing all", "shardID", shardID, "missedRounds", missedRounds)
	consensusGroupSize := vs.nodesCoordinator.ConsensusGroupSize(shardID)
	validators, err := vs.nodesCoordinator.GetAllEligibleValidatorsPublicKeys(epoch)
	if err != nil {
		return err
	}

	shardValidators := validators[shardID]
	validatorsCount := len(shardValidators)
	percentageRoundMissedFromTotalValidators := float64(missedRounds) / float64(validatorsCount)
	leaderAppearances := uint32(percentageRoundMissedFromTotalValidators + 1 - math.SmallestNonzeroFloat64)
	consensusGroupAppearances := uint32(float64(consensusGroupSize)*percentageRoundMissedFromTotalValidators +
		1 - math.SmallestNonzeroFloat64)
	ratingDifference := uint32(0)

	for i, validator := range shardValidators {
		validatorPeerAccount, errLoad := vs.loadPeerAccount(validator)
		if errLoad != nil {
			return errLoad
		}
		validatorPeerAccount.DecreaseLeaderSuccessRate(leaderAppearances)
		validatorPeerAccount.DecreaseValidatorSuccessRate(consensusGroupAppearances)

		currentTempRating := validatorPeerAccount.GetTempRating()
		for ct := uint32(0); ct < leaderAppearances; ct++ {
			currentTempRating = vs.rater.ComputeDecreaseProposer(shardID, currentTempRating, 0)
		}

		for ct := uint32(0); ct < consensusGroupAppearances; ct++ {
			currentTempRating = vs.rater.ComputeDecreaseValidator(shardID, currentTempRating)
		}

		if i == 0 {
			ratingDifference = validatorPeerAccount.GetTempRating() - currentTempRating
		}

		validatorPeerAccount.SetTempRating(currentTempRating)
		vs.jailValidatorIfBadRatingAndInactive(validatorPeerAccount)
		err = vs.peerAdapter.SaveAccount(validatorPeerAccount)
		if err != nil {
			return err
		}

		vs.display(string(validator))
	}

	log.Trace(fmt.Sprintf("Decrease leader: %v, decrease validator: %v, ratingDifference: %v", leaderAppearances, consensusGroupAppearances, ratingDifference))

	return nil
}

// Process - processes a validatorInfo and updates fields
func (vs *validatorStatistics) Process(svi data.ShardValidatorInfoHandler) error {
	log.Trace("ValidatorInfoData", "pk", svi.GetPublicKey(), "tempRating", svi.GetTempRating())

	pa, err := vs.loadPeerAccount(svi.GetPublicKey())
	if err != nil {
		return err
	}

	pa.SetRating(svi.GetTempRating())
	return vs.peerAdapter.SaveAccount(pa)
}

// SetLastFinalizedRootHash - sets the last finalized root hash needed for correct validatorStatistics computations
func (vs *validatorStatistics) SetLastFinalizedRootHash(lastFinalizedRootHash []byte) {
	if len(lastFinalizedRootHash) == 0 {
		return
	}

	vs.mutValidatorStatistics.Lock()
	vs.lastFinalizedRootHash = lastFinalizedRootHash
	vs.mutValidatorStatistics.Unlock()
}

// LastFinalizedRootHash returns the root hash of the validator statistics trie that was last finalized
func (vs *validatorStatistics) LastFinalizedRootHash() []byte {
	vs.mutValidatorStatistics.RLock()
	defer vs.mutValidatorStatistics.RUnlock()
	return vs.lastFinalizedRootHash
}<|MERGE_RESOLUTION|>--- conflicted
+++ resolved
@@ -622,13 +622,8 @@
 	signedThreshold := vs.rater.GetSignedBlocksThreshold()
 	for shardId, validators := range validatorInfos.GetShardValidatorsInfoMap() {
 		for _, validator := range validators {
-<<<<<<< HEAD
-			if !vs.enableEpochsHandler.IsStakingV2FlagEnabledForActivationEpochCompleted() {
+			if !vs.enableEpochsHandler.IsFlagEnabled(common.StakingV2FlagAfterEpoch) {
 				if validator.GetList() != string(common.EligibleList) {
-=======
-			if !vs.enableEpochsHandler.IsFlagEnabled(common.StakingV2FlagAfterEpoch) {
-				if validator.List != string(common.EligibleList) {
->>>>>>> 3773b00b
 					continue
 				}
 			} else {
@@ -662,13 +657,8 @@
 
 	if computedThreshold <= signedThreshold {
 		increasedRatingTimes := uint32(0)
-<<<<<<< HEAD
-		if !vs.enableEpochsHandler.IsBelowSignedThresholdFlagEnabled() {
+		if !vs.enableEpochsHandler.IsFlagEnabled(common.BelowSignedThresholdFlag) {
 			increasedRatingTimes = validator.GetValidatorFailure()
-=======
-		if !vs.enableEpochsHandler.IsFlagEnabled(common.BelowSignedThresholdFlag) {
-			increasedRatingTimes = validator.ValidatorFailure
->>>>>>> 3773b00b
 		} else {
 			increasedRatingTimes = validator.GetValidatorSuccess() + validator.GetValidatorIgnoredSignatures()
 		}
