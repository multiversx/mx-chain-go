--- conflicted
+++ resolved
@@ -503,19 +503,12 @@
 
 		vs.missedBlocksCounters.decreaseValidator(consensusGroup[j].PubKey())
 
-<<<<<<< HEAD
 		newRating := vs.rater.ComputeDecreaseValidator(shardId, validatorPeerAccount.GetTempRating())
-		verr = validatorPeerAccount.SetTempRatingWithJournal(newRating)
-		if verr != nil {
-			return verr
-=======
-		newRating := vs.rater.ComputeDecreaseValidator(validatorPeerAccount.GetTempRating())
 		validatorPeerAccount.SetTempRating(newRating)
 
 		err := vs.peerAdapter.SaveAccount(validatorPeerAccount)
 		if err != nil {
 			return err
->>>>>>> 7045b37b
 		}
 	}
 
@@ -654,33 +647,16 @@
 
 		switch actionType {
 		case leaderSuccess:
-<<<<<<< HEAD
-			err = peerAcc.IncreaseLeaderSuccessRateWithJournal(1)
-			if err != nil {
-				return err
-			}
-=======
 			peerAcc.IncreaseLeaderSuccessRate(1)
-			newRating = vs.rater.ComputeIncreaseProposer(peerAcc.GetTempRating())
->>>>>>> 7045b37b
-
 			newRating = vs.rater.ComputeIncreaseProposer(shardId, peerAcc.GetTempRating())
 			leaderAccumulatedFees := core.GetPercentageOfValue(accumulatedFees, vs.rewardsHandler.LeaderPercentage())
 			peerAcc.SetAccumulatedFees(big.NewInt(0).Add(peerAcc.GetAccumulatedFees(), leaderAccumulatedFees))
 		case validatorSuccess:
-<<<<<<< HEAD
-			err = peerAcc.IncreaseValidatorSuccessRateWithJournal(1)
+			peerAcc.IncreaseValidatorSuccessRate(1)
 			newRating = vs.rater.ComputeIncreaseValidator(shardId, peerAcc.GetTempRating())
 		case validatorFail:
-			err = peerAcc.DecreaseValidatorSuccessRateWithJournal(1)
+			peerAcc.DecreaseValidatorSuccessRate(1)
 			newRating = vs.rater.ComputeDecreaseValidator(shardId, peerAcc.GetTempRating())
-=======
-			peerAcc.IncreaseValidatorSuccessRate(1)
-			newRating = vs.rater.ComputeIncreaseValidator(peerAcc.GetTempRating())
-		case validatorFail:
-			peerAcc.DecreaseValidatorSuccessRate(1)
-			newRating = vs.rater.ComputeDecreaseValidator(peerAcc.GetTempRating())
->>>>>>> 7045b37b
 		}
 
 		peerAcc.SetTempRating(newRating)
@@ -799,41 +775,6 @@
 	return peer.GetTempRating()
 }
 
-<<<<<<< HEAD
-=======
-func (vs *validatorStatistics) updateRatingFromTempRating(pks []string) error {
-	rootHash, err := vs.RootHash()
-	if err != nil {
-		log.Warn("updateRatingFromTempRating getRootHash failed", "error", err)
-	}
-
-	log.Trace("updateRatingFromTempRating before", "rootHash", rootHash)
-	for _, pk := range pks {
-		peer, getAccountErr := vs.GetPeerAccount([]byte(pk))
-		if getAccountErr != nil {
-			return getAccountErr
-		}
-
-		tempRating := vs.getTempRating(pk)
-		rating := vs.getRating(pk)
-		log.Trace("updateRatingFromTempRating", "pk", []byte(pk), "rating", rating, "tempRating", tempRating)
-		peer.SetRating(vs.getTempRating(pk))
-
-		err = vs.peerAdapter.SaveAccount(peer)
-		if err != nil {
-			return err
-		}
-	}
-	rootHash, err = vs.RootHash()
-	if err != nil {
-		log.Warn("updateRatingFromTempRating.getting root hash failed", "error", err)
-	}
-
-	log.Trace("updateRatingFromTempRating after", "rootHash", rootHash)
-	return nil
-}
-
->>>>>>> 7045b37b
 func (vs *validatorStatistics) display(validatorKey string) {
 	peerAcc, err := vs.GetPeerAccount([]byte(validatorKey))
 
