package peer

import (
	"fmt"
	"math/big"
	"sync"

	"github.com/ElrondNetwork/elrond-go/core"
	"github.com/ElrondNetwork/elrond-go/data"
	"github.com/ElrondNetwork/elrond-go/data/block"
	"github.com/ElrondNetwork/elrond-go/data/state"
	"github.com/ElrondNetwork/elrond-go/dataRetriever"
	"github.com/ElrondNetwork/elrond-go/logger"
	"github.com/ElrondNetwork/elrond-go/marshal"
	"github.com/ElrondNetwork/elrond-go/process"
	"github.com/ElrondNetwork/elrond-go/sharding"
)

var log = logger.GetOrCreate("process/peer")

const (
	defaultRatingValue = uint32(1)
)

// ArgValidatorStatisticsProcessor holds all dependencies for the validatorStatistics
type ArgValidatorStatisticsProcessor struct {
	InitialNodes     []*sharding.InitialNode
	StakeValue       *big.Int
	Marshalizer      marshal.Marshalizer
	NodesCoordinator sharding.NodesCoordinator
	ShardCoordinator sharding.Coordinator
	DataPool         DataPool
	StorageService   dataRetriever.StorageService
	AdrConv          state.AddressConverter
	PeerAdapter      state.AccountsAdapter
	Rater            sharding.RaterHandler
}

type validatorStatistics struct {
	marshalizer      marshal.Marshalizer
	dataPool         DataPool
	storageService   dataRetriever.StorageService
	nodesCoordinator sharding.NodesCoordinator
	shardCoordinator sharding.Coordinator
	adrConv          state.AddressConverter
	peerAdapter      state.AccountsAdapter
	prevShardInfo    map[string]block.ShardData
	mutPrevShardInfo sync.RWMutex
	mediator         shardMetaMediator
	rater            sharding.RaterHandler
	initialNodes     []*sharding.InitialNode
}

// NewValidatorStatisticsProcessor instantiates a new validatorStatistics structure responsible of keeping account of
//  each validator actions in the consensus process
func NewValidatorStatisticsProcessor(arguments ArgValidatorStatisticsProcessor) (*validatorStatistics, error) {
	if arguments.PeerAdapter == nil || arguments.PeerAdapter.IsInterfaceNil() {
		return nil, process.ErrNilPeerAccountsAdapter
	}
	if arguments.AdrConv == nil || arguments.AdrConv.IsInterfaceNil() {
		return nil, process.ErrNilAddressConverter
	}
	if arguments.DataPool == nil || arguments.DataPool.IsInterfaceNil() {
		return nil, process.ErrNilDataPoolHolder
	}
	if arguments.StorageService == nil || arguments.StorageService.IsInterfaceNil() {
		return nil, process.ErrNilStorage
	}
	if arguments.NodesCoordinator == nil || arguments.NodesCoordinator.IsInterfaceNil() {
		return nil, process.ErrNilNodesCoordinator
	}
	if arguments.ShardCoordinator == nil || arguments.ShardCoordinator.IsInterfaceNil() {
		return nil, process.ErrNilShardCoordinator
	}
	if arguments.Marshalizer == nil || arguments.Marshalizer.IsInterfaceNil() {
		return nil, process.ErrNilMarshalizer
	}
	if arguments.StakeValue == nil {
		return nil, process.ErrNilEconomicsData
	}

	vs := &validatorStatistics{
		peerAdapter:      arguments.PeerAdapter,
		adrConv:          arguments.AdrConv,
		nodesCoordinator: arguments.NodesCoordinator,
		shardCoordinator: arguments.ShardCoordinator,
		dataPool:         arguments.DataPool,
		storageService:   arguments.StorageService,
		marshalizer:      arguments.Marshalizer,
<<<<<<< HEAD
		prevShardInfo:    make(map[string]block.ShardData, 0),
		rater:            arguments.Rater,
=======
		prevShardInfo:    make(map[string]block.ShardData),
>>>>>>> 5ccaf530
	}
	vs.mediator = vs.createMediator()

	rater := arguments.Rater
	ratingReaderSetter, ok := rater.(sharding.RatingReaderSetter)
	startRatingValue := defaultRatingValue
	if ok {
		log.Debug("setting ratingReader")

		rr := &RatingReader{
			getRating: vs.getRating,
		}

		ratingReaderSetter.SetRatingReader(rr)
		startRatingValue = rater.GetStartRating()
	} else {
		log.Warn("no ratingReader has been set")
	}

	vs.initialNodes = arguments.InitialNodes

	err := vs.saveInitialState(vs.initialNodes, arguments.StakeValue, startRatingValue)
	if err != nil {
		return nil, err
	}

	return vs, nil
}

// saveInitialState takes an initial peer list, validates it and sets up the initial state for each of the peers
func (p *validatorStatistics) saveInitialState(
	in []*sharding.InitialNode,
	stakeValue *big.Int,
	startRating uint32,
) error {
	for _, node := range in {
		err := p.initializeNode(node, stakeValue, startRating)
		if err != nil {
			return err
		}
	}

	hash, err := p.peerAdapter.Commit()
	if err != nil {
		return err
	}

	log.Trace("committed peer adapter", "root hash", core.ToHex(hash))

	return nil
}

// IsNodeValid calculates if a node that's present in the initial validator list
//  contains all the required information in order to be able to participate in consensus
func (p *validatorStatistics) IsNodeValid(node *sharding.InitialNode) bool {
	if len(node.PubKey) == 0 {
		return false
	}
	if len(node.Address) == 0 {
		return false
	}

	return true
}

// UpdatePeerState takes a header, updates the peer state for all of the
//  consensus members and returns the new root hash
func (p *validatorStatistics) UpdatePeerState(header data.HeaderHandler) ([]byte, error) {
	if header.GetNonce() == 0 {
		return p.peerAdapter.RootHash()
	}

	consensusGroup, err := p.nodesCoordinator.ComputeValidatorsGroup(header.GetPrevRandSeed(), header.GetRound(), header.GetShardID())
	if err != nil {
		return nil, err
	}

	err = p.updateValidatorInfo(consensusGroup)
	if err != nil {
		return nil, err
	}

	// TODO: This should be removed when we have the genesis block in the storage also
	//  and make sure to calculate gaps for the first block also
	if header.GetNonce() == 1 {
		return p.peerAdapter.RootHash()
	}

	previousHeader, err := process.GetMetaHeader(header.GetPrevHash(), p.dataPool.MetaBlocks(), p.marshalizer, p.storageService)
	if err != nil {
		return nil, err
	}

	err = p.checkForMissedBlocks(
		header.GetRound(),
		previousHeader.GetRound(),
		previousHeader.GetPrevRandSeed(),
		previousHeader.GetShardID(),
	)
	if err != nil {
		return nil, err
	}

	err = p.updateShardDataPeerState(header, previousHeader)
	if err != nil {
		return nil, err
	}

	for _, node := range p.initialNodes {
		address, _ := p.adrConv.CreateAddressFromHex(node.Address)
		log.Trace("Ratings", "pk", node.Address, "tempRating", p.getTempRating(string(address.Bytes())))
	}

	return p.peerAdapter.RootHash()
}

// Commit commits the validator statistics trie and returns the root hash
func (p *validatorStatistics) Commit() ([]byte, error) {
	return p.peerAdapter.Commit()
}

// RootHash returns the root hash of the validator statistics trie
func (p *validatorStatistics) RootHash() ([]byte, error) {
	return p.peerAdapter.RootHash()
}

func (p *validatorStatistics) checkForMissedBlocks(
	currentHeaderRound,
	previousHeaderRound uint64,
	prevRandSeed []byte,
	shardId uint32,
) error {
	if currentHeaderRound-previousHeaderRound <= 1 {
		return nil
	}

	for i := previousHeaderRound + 1; i < currentHeaderRound; i++ {
		consensusGroup, err := p.nodesCoordinator.ComputeValidatorsGroup(prevRandSeed, i, shardId)
		if err != nil {
			return err
		}

		leaderPeerAcc, err := p.getPeerAccount(consensusGroup[0].Address())
		if err != nil {
			return err
		}

		err = leaderPeerAcc.DecreaseLeaderSuccessRateWithJournal()
		if err != nil {
			return err
		}

		newRating := p.rater.ComputeDecreaseProposer(leaderPeerAcc.GetTempRating())
		err = leaderPeerAcc.SetTempRatingWithJournal(newRating)
		if err != nil {
			return err
		}
	}

	return nil
}

// RevertPeerState takes the current and previous headers and undos the peer state
//  for all of the consensus members
func (p *validatorStatistics) RevertPeerState(header data.HeaderHandler) error {
	return p.peerAdapter.RecreateTrie(header.GetValidatorStatsRootHash())
}

// RevertPeerStateToSnapshot reverts the applied changes to the peerAdapter
func (p *validatorStatistics) RevertPeerStateToSnapshot(snapshot int) error {
	return p.peerAdapter.RevertToSnapshot(snapshot)
}

func (p *validatorStatistics) updateShardDataPeerState(header, previousHeader data.HeaderHandler) error {
	metaHeader, ok := header.(*block.MetaBlock)
	if !ok {
		return process.ErrInvalidMetaHeader
	}
	prevMetaHeader, ok := previousHeader.(*block.MetaBlock)
	if !ok {
		return process.ErrInvalidMetaHeader
	}

	err := p.mediator.loadPreviousShardHeaders(metaHeader, prevMetaHeader)
	if err != nil {
		return err
	}

	for _, h := range metaHeader.ShardInfo {

		shardConsensus, shardInfoErr := p.nodesCoordinator.ComputeValidatorsGroup(h.PrevRandSeed, h.Round, h.ShardID)
		if shardInfoErr != nil {
			return shardInfoErr
		}

		shardInfoErr = p.updateValidatorInfo(shardConsensus)
		if shardInfoErr != nil {
			return shardInfoErr
		}

		if h.Nonce == 1 {
			continue
		}

		sdKey := p.buildShardDataKey(h)
		p.mutPrevShardInfo.RLock()
		prevShardData, prevDataOk := p.prevShardInfo[sdKey]
		p.mutPrevShardInfo.RUnlock()
		if !prevDataOk {
			return process.ErrMissingPrevShardData
		}

		shardInfoErr = p.checkForMissedBlocks(
			h.Round,
			prevShardData.Round,
			prevShardData.PrevRandSeed,
			h.ShardID,
		)
		if shardInfoErr != nil {
			return shardInfoErr
		}
	}

	return nil
}

func (p *validatorStatistics) initializeNode(node *sharding.InitialNode, stakeValue *big.Int,
	startRating uint32) error {
	if !p.IsNodeValid(node) {
		return process.ErrInvalidInitialNodesState
	}

	peerAccount, err := p.generatePeerAccount(node)
	if err != nil {
		return err
	}

	err = p.savePeerAccountData(peerAccount, node, stakeValue, startRating)
	if err != nil {
		return err
	}

	return nil
}

func (p *validatorStatistics) generatePeerAccount(node *sharding.InitialNode) (*state.PeerAccount, error) {
	address, err := p.adrConv.CreateAddressFromHex(node.Address)
	if err != nil {
		return nil, err
	}

	acc, err := p.peerAdapter.GetAccountWithJournal(address)
	if err != nil {
		return nil, err
	}

	peerAccount, ok := acc.(*state.PeerAccount)
	if !ok {
		return nil, process.ErrInvalidPeerAccount
	}

	return peerAccount, nil
}

func (p *validatorStatistics) savePeerAccountData(
	peerAccount *state.PeerAccount,
	data *sharding.InitialNode,
	stakeValue *big.Int,
	startRating uint32,
) error {
	err := peerAccount.SetAddressWithJournal([]byte(data.Address))
	if err != nil {
		return err
	}

	err = peerAccount.SetSchnorrPublicKeyWithJournal([]byte(data.Address))
	if err != nil {
		return err
	}

	err = peerAccount.SetBLSPublicKeyWithJournal([]byte(data.PubKey))
	if err != nil {
		return err
	}

	err = peerAccount.SetStakeWithJournal(stakeValue)
	if err != nil {
		return err
	}

	err = peerAccount.SetRatingWithJournal(startRating)
	if err != nil {
		return err
	}

	err = peerAccount.SetTempRatingWithJournal(startRating)
	if err != nil {
		return err
	}

	return nil
}

func (p *validatorStatistics) updateValidatorInfo(validatorList []sharding.Validator) error {
	lenValidators := len(validatorList)
	for i := 0; i < lenValidators; i++ {
		address := validatorList[i].Address()
		peerAcc, err := p.getPeerAccount(address)
		if err != nil {
			return err
		}

		var newRating uint32
		isLeader := i == 0
		if isLeader {
			err = peerAcc.IncreaseLeaderSuccessRateWithJournal()
			newRating = p.rater.ComputeIncreaseProposer(peerAcc.GetTempRating())
		} else {
			err = peerAcc.IncreaseValidatorSuccessRateWithJournal()
			newRating = p.rater.ComputeIncreaseValidator(peerAcc.GetTempRating())
		}

		err = peerAcc.SetTempRatingWithJournal(newRating)
		if err != nil {
			return err
		}
	}

	return nil
}

func (p *validatorStatistics) getPeerAccount(address []byte) (state.PeerAccountHandler, error) {
	addressContainer, err := p.adrConv.CreateAddressFromPublicKeyBytes(address)
	if err != nil {
		return nil, err
	}

	account, err := p.peerAdapter.GetExistingAccount(addressContainer)
	if err != nil {
		return nil, err
	}

	peerAccount, ok := account.(state.PeerAccountHandler)
	if !ok {
		return nil, process.ErrInvalidPeerAccount
	}

	return peerAccount, nil
}

// loadPreviousShardHeaders loads the previous shard headers for a given metablock. For the metachain it's easy
//  since it has all the shard headers in its storage, but for the shard it's a bit trickier and we need
//  to iterate through past metachain headers until we find all the ShardData we are interested in
func (p *validatorStatistics) loadPreviousShardHeaders(currentHeader, previousHeader *block.MetaBlock) error {

	missingPreviousShardData := p.loadExistingPrevShardData(currentHeader, previousHeader)
	missingPreviousShardData, err := p.loadMissingPrevShardDataFromStorage(missingPreviousShardData, previousHeader)
	if err != nil {
		return err
	}

	if len(missingPreviousShardData) > 0 {
		return process.ErrMissingShardDataInStorage
	}

	return nil
}

func (p *validatorStatistics) loadExistingPrevShardData(currentHeader, previousHeader *block.MetaBlock) map[string]block.ShardData {
	p.mutPrevShardInfo.Lock()
	defer p.mutPrevShardInfo.Unlock()

	p.prevShardInfo = make(map[string]block.ShardData)
	missingPreviousShardData := make(map[string]block.ShardData)

	for _, currentShardData := range currentHeader.ShardInfo {
		if currentShardData.Nonce == 1 {
			continue
		}

		sdKey := p.buildShardDataKey(currentShardData)
		prevShardData := p.getMatchingPrevShardData(currentShardData, currentHeader.ShardInfo)
		if prevShardData != nil {
			p.prevShardInfo[sdKey] = *prevShardData
			continue
		}

		prevShardData = p.getMatchingPrevShardData(currentShardData, previousHeader.ShardInfo)
		if prevShardData != nil {
			p.prevShardInfo[sdKey] = *prevShardData
			continue
		}

		missingPreviousShardData[sdKey] = currentShardData
	}

	return missingPreviousShardData
}

func (p *validatorStatistics) loadMissingPrevShardDataFromStorage(missingPreviousShardData map[string]block.ShardData, previousHeader *block.MetaBlock) (map[string]block.ShardData, error) {
	p.mutPrevShardInfo.Lock()
	defer p.mutPrevShardInfo.Unlock()

	searchHeader := &block.MetaBlock{}
	*searchHeader = *previousHeader
	for len(missingPreviousShardData) > 0 {
		if searchHeader.GetNonce() <= 1 {
			break
		}

		recursiveHeader, err := process.GetMetaHeader(searchHeader.GetPrevHash(), p.dataPool.MetaBlocks(), p.marshalizer, p.storageService)
		if err != nil {
			return nil, err
		}
		for key, shardData := range missingPreviousShardData {
			prevShardData := p.getMatchingPrevShardData(shardData, recursiveHeader.ShardInfo)
			if prevShardData == nil {
				continue
			}

			p.prevShardInfo[key] = *prevShardData
			delete(missingPreviousShardData, key)
		}
		*searchHeader = *recursiveHeader
	}

	return missingPreviousShardData, nil
}

func (p *validatorStatistics) loadPreviousShardHeadersMeta(header *block.MetaBlock) error {
	p.mutPrevShardInfo.Lock()
	defer p.mutPrevShardInfo.Unlock()

	metaDataPool, ok := p.dataPool.(dataRetriever.MetaPoolsHolder)
	if !ok {
		return process.ErrInvalidMetaPoolHolder
	}

	for _, shardData := range header.ShardInfo {
		if shardData.Nonce == 1 {
			continue
		}

		previousHeader, err := process.GetShardHeader(
			shardData.PrevHash,
			metaDataPool.ShardHeaders(),
			p.marshalizer,
			p.storageService,
		)
		if err != nil {
			return err
		}

		sdKey := p.buildShardDataKey(shardData)
		p.prevShardInfo[sdKey] = block.ShardData{
			ShardID:      previousHeader.ShardId,
			Nonce:        previousHeader.Nonce,
			Round:        previousHeader.Round,
			PrevRandSeed: previousHeader.PrevRandSeed,
			PrevHash:     previousHeader.PrevHash,
		}
	}
	return nil
}

func (p *validatorStatistics) getMatchingPrevShardData(currentShardData block.ShardData, shardInfo []block.ShardData) *block.ShardData {
	for _, prevShardData := range shardInfo {
		if currentShardData.ShardID != prevShardData.ShardID {
			continue
		}
		if currentShardData.Nonce == prevShardData.Nonce+1 {
			return &prevShardData
		}
	}

	return nil
}

func (p *validatorStatistics) buildShardDataKey(sh block.ShardData) string {
	return fmt.Sprintf("%d_%d", sh.ShardID, sh.Nonce)
}

func (p *validatorStatistics) createMediator() shardMetaMediator {
	if p.shardCoordinator.SelfId() < sharding.MetachainShardId {
		return &shardMediator{p}
	}
	return &metaMediator{p}
}

// IsInterfaceNil returns true if there is no value under the interface
func (p *validatorStatistics) IsInterfaceNil() bool {
	if p == nil {
		return true
	}
	return false
}

func (vs *validatorStatistics) getRating(s string) uint32 {
	peer, err := vs.getPeerAccount([]byte(s))

	if err != nil {
		log.Debug("Error getting peer account", "error", err)
	}

	return peer.GetRating()
}

func (vs *validatorStatistics) getTempRating(s string) uint32 {
	peer, err := vs.getPeerAccount([]byte(s))

	if err != nil {
		log.Debug("Error getting peer account", "error", err)
	}

	return peer.GetTempRating()
}<|MERGE_RESOLUTION|>--- conflicted
+++ resolved
@@ -87,12 +87,8 @@
 		dataPool:         arguments.DataPool,
 		storageService:   arguments.StorageService,
 		marshalizer:      arguments.Marshalizer,
-<<<<<<< HEAD
-		prevShardInfo:    make(map[string]block.ShardData, 0),
+		prevShardInfo:    make(map[string]block.ShardData),
 		rater:            arguments.Rater,
-=======
-		prevShardInfo:    make(map[string]block.ShardData),
->>>>>>> 5ccaf530
 	}
 	vs.mediator = vs.createMediator()
 
@@ -203,7 +199,7 @@
 
 	for _, node := range p.initialNodes {
 		address, _ := p.adrConv.CreateAddressFromHex(node.Address)
-		log.Trace("Ratings", "pk", node.Address, "tempRating", p.getTempRating(string(address.Bytes())))
+		log.Trace("ratings", "pk", node.Address, "tempRating", p.getTempRating(string(address.Bytes())))
 	}
 
 	return p.peerAdapter.RootHash()
