package peer

import (
	"bytes"
	"fmt"
	"math"
	"math/big"
	"sync"

	"github.com/ElrondNetwork/elrond-go/core"
	"github.com/ElrondNetwork/elrond-go/core/check"
	"github.com/ElrondNetwork/elrond-go/data"
	"github.com/ElrondNetwork/elrond-go/data/block"
	"github.com/ElrondNetwork/elrond-go/data/state"
	"github.com/ElrondNetwork/elrond-go/dataRetriever"
	"github.com/ElrondNetwork/elrond-go/logger"
	"github.com/ElrondNetwork/elrond-go/marshal"
	"github.com/ElrondNetwork/elrond-go/process"
	"github.com/ElrondNetwork/elrond-go/sharding"
)

var log = logger.GetOrCreate("process/peer")

type validatorActionType uint8

const (
	unknownAction    validatorActionType = 0
	leaderSuccess    validatorActionType = 1
	leaderFail       validatorActionType = 2
	validatorSuccess validatorActionType = 3
	validatorFail    validatorActionType = 4
)

// ArgValidatorStatisticsProcessor holds all dependencies for the validatorStatistics
type ArgValidatorStatisticsProcessor struct {
	InitialNodes        []*sharding.InitialNode
	StakeValue          *big.Int
	Marshalizer         marshal.Marshalizer
	NodesCoordinator    sharding.NodesCoordinator
	ShardCoordinator    sharding.Coordinator
	DataPool            DataPool
	StorageService      dataRetriever.StorageService
	AdrConv             state.AddressConverter
	PeerAdapter         state.AccountsAdapter
	Rater               sharding.RaterHandler
	MaxComputableRounds uint64
}

type validatorStatistics struct {
	marshalizer         marshal.Marshalizer
	dataPool            DataPool
	storageService      dataRetriever.StorageService
	nodesCoordinator    sharding.NodesCoordinator
	shardCoordinator    sharding.Coordinator
	adrConv             state.AddressConverter
	peerAdapter         state.AccountsAdapter
	prevShardInfo       map[string]block.ShardData
	mutPrevShardInfo    sync.RWMutex
	rater               sharding.RaterHandler
	initialNodes        []*sharding.InitialNode
	maxComputableRounds uint64
}

// NewValidatorStatisticsProcessor instantiates a new validatorStatistics structure responsible of keeping account of
//  each validator actions in the consensus process
func NewValidatorStatisticsProcessor(arguments ArgValidatorStatisticsProcessor) (*validatorStatistics, error) {
	if arguments.PeerAdapter == nil || arguments.PeerAdapter.IsInterfaceNil() {
		return nil, process.ErrNilPeerAccountsAdapter
	}
	if arguments.AdrConv == nil || arguments.AdrConv.IsInterfaceNil() {
		return nil, process.ErrNilAddressConverter
	}
	if arguments.DataPool == nil || arguments.DataPool.IsInterfaceNil() {
		return nil, process.ErrNilDataPoolHolder
	}
	if arguments.StorageService == nil || arguments.StorageService.IsInterfaceNil() {
		return nil, process.ErrNilStorage
	}
	if arguments.NodesCoordinator == nil || arguments.NodesCoordinator.IsInterfaceNil() {
		return nil, process.ErrNilNodesCoordinator
	}
	if arguments.ShardCoordinator == nil || arguments.ShardCoordinator.IsInterfaceNil() {
		return nil, process.ErrNilShardCoordinator
	}
	if arguments.Marshalizer == nil || arguments.Marshalizer.IsInterfaceNil() {
		return nil, process.ErrNilMarshalizer
	}
	if arguments.StakeValue == nil {
		return nil, process.ErrNilEconomicsData
	}
	if arguments.MaxComputableRounds == 0 {
		return nil, process.ErrZeroMaxComputableRounds
	}
	if check.IfNil(arguments.Rater) {
		return nil, process.ErrNilRater
	}

	vs := &validatorStatistics{
		peerAdapter:         arguments.PeerAdapter,
		adrConv:             arguments.AdrConv,
		nodesCoordinator:    arguments.NodesCoordinator,
		shardCoordinator:    arguments.ShardCoordinator,
		dataPool:            arguments.DataPool,
		storageService:      arguments.StorageService,
		marshalizer:         arguments.Marshalizer,
		prevShardInfo:       make(map[string]block.ShardData),
		rater:               arguments.Rater,
		maxComputableRounds: arguments.MaxComputableRounds,
	}

	rater := arguments.Rater
	ratingReaderSetter, ok := rater.(sharding.RatingReaderSetter)

	if !ok {
		return nil, process.ErrNilRatingReader
	}
	log.Debug("setting ratingReader")

	rr := &RatingReader{
		getRating: vs.getRating,
	}

	ratingReaderSetter.SetRatingReader(rr)

	vs.initialNodes = arguments.InitialNodes

	err := vs.saveInitialState(vs.initialNodes, arguments.StakeValue, rater.GetStartRating())
	if err != nil {
		return nil, err
	}

	return vs, nil
}

// saveInitialState takes an initial peer list, validates it and sets up the initial state for each of the peers
func (vs *validatorStatistics) saveInitialState(
	in []*sharding.InitialNode,
	stakeValue *big.Int,
	startRating uint32,
) error {
	for _, node := range in {
		err := vs.initializeNode(node, stakeValue, startRating)
		if err != nil {
			return err
		}
	}

	hash, err := vs.peerAdapter.Commit()
	if err != nil {
		return err
	}

	log.Trace("committed peer adapter", "root hash", core.ToHex(hash))

	return nil
}

// IsNodeValid calculates if a node that's present in the initial validator list
//  contains all the required information in order to be able to participate in consensus
func (vs *validatorStatistics) IsNodeValid(node *sharding.InitialNode) bool {
	if len(node.PubKey) == 0 {
		return false
	}
	if len(node.Address) == 0 {
		return false
	}

	return true
}

func (vs *validatorStatistics) processPeerChanges(header data.HeaderHandler) error {
	if vs.shardCoordinator.SelfId() == core.MetachainShardId {
		return nil
	}

	metaBlock, ok := header.(*block.MetaBlock)
	if !ok {
		return nil
	}

	for _, peerChange := range metaBlock.PeerInfo {
		err := vs.updatePeerData(peerChange)
		if err != nil {
			return err
		}
	}

	return nil
}

func (vs *validatorStatistics) updatePeerData(
	peerChange block.PeerData,
) error {
	adrSrc, err := vs.adrConv.CreateAddressFromPublicKeyBytes(peerChange.PublicKey)
	if err != nil {
		return err
	}

	if peerChange.Action == block.PeerDeregistration {
		return vs.peerAdapter.RemoveAccount(adrSrc)
	}

	accHandler, err := vs.peerAdapter.GetAccountWithJournal(adrSrc)
	if err != nil {
		return err
	}

	account, ok := accHandler.(*state.PeerAccount)
	if !ok {
		return process.ErrWrongTypeAssertion
	}

	if !bytes.Equal(peerChange.Address, account.RewardAddress) {
		err = account.SetRewardAddressWithJournal(peerChange.Address)
		if err != nil {
			return err
		}
	}

	// TODO: Since the BLSPublicKey is the key in the peer accounts trie, this condition will never be met.
	//  In order to be able to change the BLSPublicKey of a validator, we need to provide in the peer
	//  change the old and the new public key. Also, important: the peer statistics data and the
	//  rating from the old account needs to be associated to the new account
	if !bytes.Equal(peerChange.PublicKey, account.BLSPublicKey) {
		err = account.SetBLSPublicKeyWithJournal(peerChange.PublicKey)
		if err != nil {
			return err
		}
	}

	zero := big.NewInt(0)
	if peerChange.ValueChange.Cmp(zero) != 0 {
		actualValue := zero.Add(account.Stake, peerChange.ValueChange)
		err = account.SetStakeWithJournal(actualValue)
		if err != nil {
			return err
		}
	}

	if peerChange.Action == block.PeerRegistration && peerChange.TimeStamp != account.Nonce {
		err = account.SetNonceWithJournal(peerChange.TimeStamp)
		if err != nil {
			return err
		}

		err = account.SetNodeInWaitingListWithJournal(true)
		if err != nil {
			return err
		}
	}

	if peerChange.Action == block.PeerUnstaking && peerChange.TimeStamp != account.UnStakedNonce {
		err = account.SetUnStakedNonceWithJournal(peerChange.TimeStamp)
		if err != nil {
			return err
		}
	}

	return nil
}

// UpdatePeerState takes a header, updates the peer state for all of the
//  consensus members and returns the new root hash
func (vs *validatorStatistics) UpdatePeerState(header data.HeaderHandler) ([]byte, error) {
	if header.GetNonce() == 0 {
		return vs.peerAdapter.RootHash()
	}

	err := vs.processPeerChanges(header)
	if err != nil {
		return nil, err
	}

	// TODO: remove if start of epoch block needs to be validated by the new epoch nodes
	epoch := header.GetEpoch()
	if header.IsStartOfEpochBlock() && epoch > 0 {
		epoch = epoch - 1
	}

	// TODO: This should be removed when we have the genesis block in the storage also
	//  and make sure to calculate gaps for the first block also
	if header.GetNonce() == 1 {
		return vs.peerAdapter.RootHash()
	}

	previousHeader, err := process.GetMetaHeader(header.GetPrevHash(), vs.dataPool.Headers(), vs.marshalizer, vs.storageService)
	if err != nil {
		log.Debug("UpdatePeerState after process.GetMetaHeader", "error", err.Error(), "hash", header.GetPrevHash(), "round", header.GetRound(), "nonce", header.GetNonce())
		return nil, err
	}

	err = vs.checkForMissedBlocks(
		header.GetRound(),
		previousHeader.GetRound(),
		previousHeader.GetPrevRandSeed(),
		previousHeader.GetShardID(),
		epoch,
	)
	if err != nil {
		return nil, err
	}

	err = vs.updateShardDataPeerState(header)
	if err != nil {
		return nil, err
	}

	if header.GetNonce() == 1 {
		return vs.peerAdapter.RootHash()
	}

	consensusGroup, err := vs.nodesCoordinator.ComputeConsensusGroup(previousHeader.GetPrevRandSeed(), previousHeader.GetRound(), previousHeader.GetShardID(), epoch)
	if err != nil {
		return nil, err
	}

	err = vs.updateValidatorInfo(consensusGroup, previousHeader.GetPubKeysBitmap())
	if err != nil {
		return nil, err
	}

	vs.displayRatings()

	return vs.peerAdapter.RootHash()
}

func (vs *validatorStatistics) displayRatings() {
	for _, node := range vs.initialNodes {
		log.Trace("ratings", "pk", node.Address, "tempRating", vs.getTempRating(node.PubKey))
	}
}

// Commit commits the validator statistics trie and returns the root hash
func (vs *validatorStatistics) Commit() ([]byte, error) {
	return vs.peerAdapter.Commit()
}

// RootHash returns the root hash of the validator statistics trie
func (vs *validatorStatistics) RootHash() ([]byte, error) {
	return vs.peerAdapter.RootHash()
}

func (vs *validatorStatistics) checkForMissedBlocks(
	currentHeaderRound,
	previousHeaderRound uint64,
	prevRandSeed []byte,
	shardId uint32,
	epoch uint32,
) error {
	missedRounds := currentHeaderRound - previousHeaderRound
	if missedRounds <= 1 {
		return nil
	}

	tooManyComputations := missedRounds > vs.maxComputableRounds
	if !tooManyComputations {
		return vs.computeDecrease(previousHeaderRound, currentHeaderRound, prevRandSeed, shardId)
	}

	return vs.decreaseAll(shardId, missedRounds-1)
}

func (vs *validatorStatistics) computeDecrease(previousHeaderRound uint64, currentHeaderRound uint64, prevRandSeed []byte, shardId uint32) error {
	sw := core.NewStopWatch()
	sw.Start("checkForMissedBlocks")
	defer func() {
		sw.Stop("checkForMissedBlocks")
		log.Trace("measurements checkForMissedBlocks", sw.GetMeasurements()...)
	}()

	for i := previousHeaderRound + 1; i < currentHeaderRound; i++ {
		swInner := core.NewStopWatch()

		swInner.Start("ComputeValidatorsGroup")
		consensusGroup, err := vs.nodesCoordinator.ComputeConsensusGroup(prevRandSeed, i, shardId, epoch)
		swInner.Stop("ComputeValidatorsGroup")
		if err != nil {
			return err
		}

		swInner.Start("GetPeerAccount")
		leaderPeerAcc, err := vs.GetPeerAccount(consensusGroup[0].PubKey())
		swInner.Stop("GetPeerAccount")
		if err != nil {
			return err
		}

		swInner.Start("DecreaseLeaderSuccessRateWithJournal")
		err = leaderPeerAcc.DecreaseLeaderSuccessRateWithJournal(1)
		swInner.Stop("DecreaseLeaderSuccessRateWithJournal")
		if err != nil {
			return err
		}

		swInner.Start("ComputeDecreaseProposer")
		newRating := vs.rater.ComputeDecreaseProposer(leaderPeerAcc.GetTempRating())
		swInner.Stop("ComputeDecreaseProposer")

		swInner.Start("SetTempRatingWithJournal")
		err = leaderPeerAcc.SetTempRatingWithJournal(newRating)
		swInner.Stop("SetTempRatingWithJournal")
		if err != nil {
			return err
		}

		swInner.Start("ComputeDecreaseAllValidators")
		err = vs.decreaseForConsensusValidators(consensusGroup)
		swInner.Stop("ComputeDecreaseAllValidators")
		if err != nil {
			return err
		}
		sw.Add(swInner)
	}
	return nil
}

func (vs *validatorStatistics) decreaseForConsensusValidators(consensusGroup []sharding.Validator) error {
	for j := 1; j < len(consensusGroup); j++ {
		validatorPeerAccount, verr := vs.GetPeerAccount(consensusGroup[j].PubKey())
		if verr != nil {
			return verr
		}

		verr = validatorPeerAccount.DecreaseValidatorSuccessRateWithJournal(1)
		if verr != nil {
			return verr
		}

		newRating := vs.rater.ComputeDecreaseValidator(validatorPeerAccount.GetTempRating())
		verr = validatorPeerAccount.SetTempRatingWithJournal(newRating)
		if verr != nil {
			return verr
		}
	}

	return nil
}

// RevertPeerState takes the current and previous headers and undos the peer state
//  for all of the consensus members
func (vs *validatorStatistics) RevertPeerState(header data.HeaderHandler) error {
	return vs.peerAdapter.RecreateTrie(header.GetValidatorStatsRootHash())
}

// RevertPeerStateToSnapshot reverts the applied changes to the peerAdapter
func (vs *validatorStatistics) RevertPeerStateToSnapshot(snapshot int) error {
	return vs.peerAdapter.RevertToSnapshot(snapshot)
}

func (vs *validatorStatistics) updateShardDataPeerState(header data.HeaderHandler) error {
	metaHeader, ok := header.(*block.MetaBlock)
	if !ok {
		return process.ErrInvalidMetaHeader
	}

	// TODO: remove if start of epoch block needs to be validated by the new epoch nodes
	epoch := header.GetEpoch()
	if header.IsStartOfEpochBlock() && epoch > 0 {
		epoch = epoch - 1
	}

	for _, h := range metaHeader.ShardInfo {
		shardConsensus, shardInfoErr := vs.nodesCoordinator.ComputeConsensusGroup(h.PrevRandSeed, h.Round, h.ShardID, epoch)
		if shardInfoErr != nil {
			return shardInfoErr
		}

		shardInfoErr = vs.updateValidatorInfo(shardConsensus, h.PubKeysBitmap)
		if shardInfoErr != nil {
			return shardInfoErr
		}

		if h.Nonce == 1 {
			continue
		}

		prevShardData, shardInfoErr := process.GetShardHeader(
			h.PrevHash,
			vs.dataPool.Headers(),
			vs.marshalizer,
			vs.storageService,
		)
		if shardInfoErr != nil {
			return shardInfoErr
		}

		shardInfoErr = vs.checkForMissedBlocks(
			h.Round,
			prevShardData.Round,
			prevShardData.PrevRandSeed,
			h.ShardID,
			epoch,
		)
		if shardInfoErr != nil {
			return shardInfoErr
		}
	}

	return nil
}

func (vs *validatorStatistics) initializeNode(node *sharding.InitialNode, stakeValue *big.Int,
	startRating uint32) error {
	if !vs.IsNodeValid(node) {
		return process.ErrInvalidInitialNodesState
	}

	peerAccount, err := vs.generatePeerAccount(node)
	if err != nil {
		return err
	}

	err = vs.savePeerAccountData(peerAccount, node, stakeValue, startRating)
	if err != nil {
		return err
	}

	return nil
}

func (vs *validatorStatistics) generatePeerAccount(node *sharding.InitialNode) (*state.PeerAccount, error) {
	address, err := vs.adrConv.CreateAddressFromHex(node.PubKey)
	if err != nil {
		return nil, err
	}

	acc, err := vs.peerAdapter.GetAccountWithJournal(address)
	if err != nil {
		return nil, err
	}

	peerAccount, ok := acc.(*state.PeerAccount)
	if !ok {
		return nil, process.ErrInvalidPeerAccount
	}

	return peerAccount, nil
}

func (vs *validatorStatistics) savePeerAccountData(
	peerAccount *state.PeerAccount,
	data *sharding.InitialNode,
	stakeValue *big.Int,
	startRating uint32,
) error {
	err := peerAccount.SetRewardAddressWithJournal([]byte(data.Address))
	if err != nil {
		return err
	}

	err = peerAccount.SetSchnorrPublicKeyWithJournal([]byte(data.Address))
	if err != nil {
		return err
	}

	err = peerAccount.SetBLSPublicKeyWithJournal([]byte(data.PubKey))
	if err != nil {
		return err
	}

	err = peerAccount.SetStakeWithJournal(stakeValue)
	if err != nil {
		return err
	}

	err = peerAccount.SetRatingWithJournal(startRating)
	if err != nil {
		return err
	}

	err = peerAccount.SetTempRatingWithJournal(startRating)
	if err != nil {
		return err
	}

	return nil
}

<<<<<<< HEAD
func (vs *validatorStatistics) updateValidatorInfo(validatorList []sharding.Validator, signingBitmap []byte, shardId uint32) error {
=======
func (vs *validatorStatistics) updateValidatorInfo(validatorList []sharding.Validator, signingBitmap []byte) error {
>>>>>>> 51e0d7cd
	lenValidators := len(validatorList)
	for i := 0; i < lenValidators; i++ {
		peerAcc, err := vs.GetPeerAccount(validatorList[i].PubKey())
		if err != nil {
			return err
		}

		var newRating uint32
		isLeader := i == 0
		validatorSigned := (signingBitmap[i/8] & (1 << (uint16(i) % 8))) != 0
		actionType := vs.computeValidatorActionType(isLeader, validatorSigned)

		switch actionType {
		case leaderSuccess:
			err = peerAcc.IncreaseLeaderSuccessRateWithJournal(1)
			newRating = vs.rater.ComputeIncreaseProposer(peerAcc.GetTempRating())
		case leaderFail:
			err = peerAcc.DecreaseLeaderSuccessRateWithJournal(1)
			newRating = vs.rater.ComputeDecreaseProposer(peerAcc.GetTempRating())
		case validatorSuccess:
			err = peerAcc.IncreaseValidatorSuccessRateWithJournal(1)
			newRating = vs.rater.ComputeIncreaseValidator(peerAcc.GetTempRating())
		case validatorFail:
			err = peerAcc.DecreaseValidatorSuccessRateWithJournal(1)
			newRating = vs.rater.ComputeDecreaseValidator(peerAcc.GetTempRating())
		}

		if err != nil {
			return err
		}

		err = peerAcc.SetTempRatingWithJournal(newRating)
		if err != nil {
			return err
		}
	}

	return nil
}

// GetPeerAccount will return a PeerAccountHandler for a given address
func (vs *validatorStatistics) GetPeerAccount(address []byte) (state.PeerAccountHandler, error) {
	addressContainer, err := vs.adrConv.CreateAddressFromPublicKeyBytes(address)
	if err != nil {
		return nil, err
	}

	account, err := vs.peerAdapter.GetAccountWithJournal(addressContainer)
	if err != nil {
		return nil, err
	}

	peerAccount, ok := account.(state.PeerAccountHandler)
	if !ok {
		return nil, process.ErrInvalidPeerAccount
	}

	return peerAccount, nil
}

func (vs *validatorStatistics) getMatchingPrevShardData(currentShardData block.ShardData, shardInfo []block.ShardData) *block.ShardData {
	for _, prevShardData := range shardInfo {
		if currentShardData.ShardID != prevShardData.ShardID {
			continue
		}
		if currentShardData.Nonce == prevShardData.Nonce+1 {
			return &prevShardData
		}
	}

	return nil
}

func (vs *validatorStatistics) computeValidatorActionType(isLeader, validatorSigned bool) validatorActionType {
	if isLeader && validatorSigned {
		return leaderSuccess
	}
	if isLeader && !validatorSigned {
		return leaderFail
	}
	if !isLeader && validatorSigned {
		return validatorSuccess
	}
	if !isLeader && !validatorSigned {
		return validatorFail
	}

	return unknownAction
}

// IsInterfaceNil returns true if there is no value under the interface
func (vs *validatorStatistics) IsInterfaceNil() bool {
	return vs == nil
}

func (vs *validatorStatistics) getRating(s string) uint32 {
	peer, err := vs.GetPeerAccount([]byte(s))
	if err != nil {
		log.Debug("Error getting peer account", "error", err)
		return vs.rater.GetStartRating()
	}

	return peer.GetRating()
}

func (vs *validatorStatistics) getTempRating(s string) uint32 {
	peer, err := vs.GetPeerAccount([]byte(s))

	if err != nil {
		log.Debug("Error getting peer account", "error", err)
		return vs.rater.GetStartRating()
	}

	return peer.GetTempRating()
}

func (vs *validatorStatistics) decreaseAll(shardId uint32, missedRounds uint64) error {

	log.Trace("ValidatorStatistics decreasing all", "shardId", shardId, "missedRounds", missedRounds)
	consensusGroupSize := vs.nodesCoordinator.ConsensusGroupSize(shardId)
	shardValidators := vs.nodesCoordinator.GetAllValidatorsPublicKeys()[shardId]
	validatorsCount := len(shardValidators)
	percentageRoundMissedFromTotalValidators := float64(missedRounds) / float64(validatorsCount)
	leaderAppearances := uint32(percentageRoundMissedFromTotalValidators + 1 - math.SmallestNonzeroFloat64)
	consensusGroupAppearances := uint32(float64(consensusGroupSize)*percentageRoundMissedFromTotalValidators +
		1 - math.SmallestNonzeroFloat64)
	ratingDifference := uint32(0)
	for i, validator := range shardValidators {
		validatorPeerAccount, err := vs.GetPeerAccount(validator)
		if err != nil {
			return err
		}
		err = validatorPeerAccount.DecreaseLeaderSuccessRateWithJournal(leaderAppearances)
		if err != nil {
			return err
		}
		err = validatorPeerAccount.DecreaseValidatorSuccessRateWithJournal(consensusGroupAppearances)
		if err != nil {
			return err
		}

		currentTempRating := validatorPeerAccount.GetTempRating()
		for ct := uint32(0); ct < leaderAppearances; ct++ {
			currentTempRating = vs.rater.ComputeDecreaseProposer(currentTempRating)
		}

		for ct := uint32(0); ct < consensusGroupAppearances; ct++ {
			currentTempRating = vs.rater.ComputeDecreaseValidator(currentTempRating)
		}

		if i == 0 {
			ratingDifference = validatorPeerAccount.GetTempRating() - currentTempRating
		}

		err = validatorPeerAccount.SetTempRatingWithJournal(currentTempRating)
		if err != nil {
			return err
		}
	}

	log.Trace(fmt.Sprintf("Decrease leader: %v, decrease validator: %v, ratingDifference: %v", leaderAppearances, consensusGroupAppearances, ratingDifference))

	return nil
}<|MERGE_RESOLUTION|>--- conflicted
+++ resolved
@@ -576,11 +576,7 @@
 	return nil
 }
 
-<<<<<<< HEAD
-func (vs *validatorStatistics) updateValidatorInfo(validatorList []sharding.Validator, signingBitmap []byte, shardId uint32) error {
-=======
 func (vs *validatorStatistics) updateValidatorInfo(validatorList []sharding.Validator, signingBitmap []byte) error {
->>>>>>> 51e0d7cd
 	lenValidators := len(validatorList)
 	for i := 0; i < lenValidators; i++ {
 		peerAcc, err := vs.GetPeerAccount(validatorList[i].PubKey())
