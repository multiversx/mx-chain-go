--- conflicted
+++ resolved
@@ -251,13 +251,8 @@
 	t.Parallel()
 
 	adapterError := errors.New("account error")
-<<<<<<< HEAD
 	peerAdapters := &testscommon.AccountsStub{
-		LoadAccountCalled: func(address []byte) (handler state.AccountHandler, e error) {
-=======
-	peerAdapters := &mock.AccountsStub{
 		LoadAccountCalled: func(address []byte) (handler vmcommon.AccountHandler, e error) {
->>>>>>> 112080b0
 			return nil, adapterError
 		},
 	}
@@ -278,13 +273,8 @@
 func TestValidatorStatisticsProcessor_SaveInitialStateGetAccountReturnsInvalid(t *testing.T) {
 	t.Parallel()
 
-<<<<<<< HEAD
 	peerAdapter := &testscommon.AccountsStub{
-		LoadAccountCalled: func(address []byte) (handler state.AccountHandler, e error) {
-=======
-	peerAdapter := &mock.AccountsStub{
 		LoadAccountCalled: func(address []byte) (handler vmcommon.AccountHandler, e error) {
->>>>>>> 112080b0
 			return &mock.AccountWrapMock{}, nil
 		},
 	}
@@ -306,13 +296,8 @@
 
 	saveAccountError := errors.New("save account error")
 	peerAccount, _ := state.NewPeerAccount([]byte("1234"))
-<<<<<<< HEAD
 	peerAdapter := &testscommon.AccountsStub{
-		LoadAccountCalled: func(address []byte) (handler state.AccountHandler, e error) {
-=======
-	peerAdapter := &mock.AccountsStub{
 		LoadAccountCalled: func(address []byte) (handler vmcommon.AccountHandler, e error) {
->>>>>>> 112080b0
 			return peerAccount, nil
 		},
 		SaveAccountCalled: func(accountHandler vmcommon.AccountHandler) error {
@@ -337,13 +322,8 @@
 
 	commitError := errors.New("commit error")
 	peerAccount, _ := state.NewPeerAccount([]byte("1234"))
-<<<<<<< HEAD
 	peerAdapter := &testscommon.AccountsStub{
-		LoadAccountCalled: func(address []byte) (handler state.AccountHandler, e error) {
-=======
-	peerAdapter := &mock.AccountsStub{
 		LoadAccountCalled: func(address []byte) (handler vmcommon.AccountHandler, e error) {
->>>>>>> 112080b0
 			return peerAccount, nil
 		},
 		CommitCalled: func() (bytes []byte, e error) {
@@ -365,13 +345,8 @@
 	t.Parallel()
 
 	peerAccount, _ := state.NewPeerAccount([]byte("1234"))
-<<<<<<< HEAD
 	peerAdapter := &testscommon.AccountsStub{
-		LoadAccountCalled: func(address []byte) (handler state.AccountHandler, e error) {
-=======
-	peerAdapter := &mock.AccountsStub{
 		LoadAccountCalled: func(address []byte) (handler vmcommon.AccountHandler, e error) {
->>>>>>> 112080b0
 			return peerAccount, nil
 		},
 		CommitCalled: func() (bytes []byte, e error) {
