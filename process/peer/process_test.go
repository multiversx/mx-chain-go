--- conflicted
+++ resolved
@@ -259,29 +259,12 @@
 	}
 
 	arguments := createMockArguments()
-<<<<<<< HEAD
-	arguments.NodesCoordinator = &mock.NodesCoordinatorMock{
-		GetAllEligibleValidatorsPublicKeysCalled: func() (map[uint32][][]byte, error) {
-			keys := make(map[uint32][][]byte)
-			keys[0] = make([][]byte, 0)
-			keys[0] = append(keys[0], []byte("aaaa"))
-			return keys, nil
-		},
-		GetValidatorWithPublicKeyCalled: func(publicKey []byte, _ uint32) (sharding.Validator, uint32, error) {
-			validator, _ := sharding.NewValidator(publicKey, publicKey)
-			return validator, 0, nil
-		},
-	}
-
 	arguments.PubkeyConv = pubkeyConverter
-=======
-	arguments.AdrConv = addressConverter
 	arguments.NodesSetup = &mock.NodesSetupStub{InitialNodesInfoCalled: func() (m map[uint32][]sharding.GenesisNodeInfoHandler, m2 map[uint32][]sharding.GenesisNodeInfoHandler) {
 		oneMap := make(map[uint32][]sharding.GenesisNodeInfoHandler)
 		oneMap[0] = append(oneMap[0], mock.NewNodeInfo([]byte("aaaa"), []byte("aaaa"), 0))
 		return oneMap, oneMap
 	}}
->>>>>>> 6f4ba986
 	validatorStatistics, err := peer.NewValidatorStatisticsProcessor(arguments)
 
 	assert.Equal(t, expectedErr, err)
@@ -300,16 +283,12 @@
 
 	arguments := createMockArguments()
 	arguments.PeerAdapter = peerAdapters
-<<<<<<< HEAD
-=======
-	arguments.AdrConv = addressConverter
 	arguments.NodesSetup = &mock.NodesSetupStub{InitialNodesInfoCalled: func() (m map[uint32][]sharding.GenesisNodeInfoHandler, m2 map[uint32][]sharding.GenesisNodeInfoHandler) {
 		oneMap := make(map[uint32][]sharding.GenesisNodeInfoHandler)
 		oneMap[0] = append(oneMap[0], mock.NewNodeInfo([]byte("aaaa"), []byte("aaaa"), 0))
 		return oneMap, oneMap
 	}}
 
->>>>>>> 6f4ba986
 	_, err := peer.NewValidatorStatisticsProcessor(arguments)
 
 	assert.Equal(t, adapterError, err)
@@ -326,15 +305,11 @@
 
 	arguments := createMockArguments()
 	arguments.PeerAdapter = peerAdapter
-<<<<<<< HEAD
-=======
-	arguments.AdrConv = addressConverter
 	arguments.NodesSetup = &mock.NodesSetupStub{InitialNodesInfoCalled: func() (m map[uint32][]sharding.GenesisNodeInfoHandler, m2 map[uint32][]sharding.GenesisNodeInfoHandler) {
 		oneMap := make(map[uint32][]sharding.GenesisNodeInfoHandler)
 		oneMap[0] = append(oneMap[0], mock.NewNodeInfo([]byte("aaaa"), []byte("aaaa"), 0))
 		return oneMap, oneMap
 	}}
->>>>>>> 6f4ba986
 	_, err := peer.NewValidatorStatisticsProcessor(arguments)
 
 	assert.Equal(t, process.ErrInvalidPeerAccount, err)
@@ -518,21 +493,6 @@
 			return []sharding.Validator{&mock.ValidatorMock{}}, nil
 		},
 	}
-<<<<<<< HEAD
-	arguments.DataPool = &mock.PoolsHolderStub{
-		HeadersCalled: func() dataRetriever.HeadersPool {
-			return &mock.HeadersCacherStub{
-				GetHeaderByHashCalled: func(hash []byte) (handler data.HeaderHandler, e error) {
-					return getMetaHeaderHandler([]byte("header")), nil
-				},
-			}
-=======
-	arguments.AdrConv = &mock.AddressConverterStub{
-		CreateAddressFromPublicKeyBytesCalled: func(pubKey []byte) (container state.AddressContainer, e error) {
-			return &mock.AddressMock{}, nil
->>>>>>> 6f4ba986
-		},
-	}
 	arguments.PeerAdapter = adapter
 	validatorStatistics, _ := peer.NewValidatorStatisticsProcessor(arguments)
 
@@ -556,21 +516,6 @@
 	arguments.NodesCoordinator = &mock.NodesCoordinatorMock{
 		ComputeValidatorsGroupCalled: func(randomness []byte, round uint64, shardId uint32, epoch uint32) (validatorsGroup []sharding.Validator, err error) {
 			return []sharding.Validator{&mock.ValidatorMock{}}, nil
-		},
-	}
-<<<<<<< HEAD
-	arguments.DataPool = &mock.PoolsHolderStub{
-		HeadersCalled: func() dataRetriever.HeadersPool {
-			return &mock.HeadersCacherStub{
-				GetHeaderByHashCalled: func(hash []byte) (handler data.HeaderHandler, e error) {
-					return getMetaHeaderHandler([]byte("header")), nil
-				},
-			}
-=======
-	arguments.AdrConv = &mock.AddressConverterStub{
-		CreateAddressFromPublicKeyBytesCalled: func(pubKey []byte) (container state.AddressContainer, e error) {
-			return &mock.AddressMock{}, nil
->>>>>>> 6f4ba986
 		},
 	}
 	arguments.PeerAdapter = adapter
@@ -629,59 +574,6 @@
 	assert.True(t, errors.Is(err, process.ErrMissingHeader))
 }
 
-<<<<<<< HEAD
-func TestValidatorStatisticsProcessor_UpdatePeerStateGetHeaderUnmarshalError(t *testing.T) {
-	t.Parallel()
-
-	getHeaderUnmarshalError := errors.New("get header unmarshal error")
-	adapter := getAccountsMock()
-	marshalizer := &mock.MarshalizerStub{
-		UnmarshalCalled: func(obj interface{}, buff []byte) error {
-			return getHeaderUnmarshalError
-		},
-	}
-
-	adapter.LoadAccountCalled = func(addressContainer state.AddressContainer) (handler state.AccountHandler, e error) {
-		return state.NewPeerAccount(addressContainer)
-	}
-	shardCoordinatorMock := mock.NewOneShardCoordinatorMock()
-
-	arguments := createMockArguments()
-	arguments.Marshalizer = marshalizer
-	arguments.DataPool = &mock.PoolsHolderStub{
-		HeadersCalled: func() dataRetriever.HeadersPool {
-			return &mock.HeadersCacherStub{}
-		},
-	}
-	arguments.StorageService = &mock.ChainStorerMock{
-		GetStorerCalled: func(unitType dataRetriever.UnitType) storage.Storer {
-			return &mock.StorerStub{
-				GetCalled: func(key []byte) (bytes []byte, e error) {
-					return nil, nil
-				},
-			}
-		},
-	}
-	arguments.NodesCoordinator = &mock.NodesCoordinatorMock{
-		ComputeValidatorsGroupCalled: func(randomness []byte, round uint64, shardId uint32, epoch uint32) (validatorsGroup []sharding.Validator, err error) {
-			return []sharding.Validator{&mock.ValidatorMock{}, &mock.ValidatorMock{}}, nil
-		},
-	}
-	arguments.ShardCoordinator = shardCoordinatorMock
-	arguments.PeerAdapter = adapter
-	arguments.Rater = mock.GetNewMockRater()
-
-	validatorStatistics, _ := peer.NewValidatorStatisticsProcessor(arguments)
-
-	header := getMetaHeaderHandler([]byte("header"))
-	header.Nonce = 2
-	_, err := validatorStatistics.UpdatePeerState(header, createMockCache())
-
-	assert.Equal(t, process.ErrUnmarshalWithoutSuccess, err)
-}
-
-=======
->>>>>>> 6f4ba986
 func TestValidatorStatisticsProcessor_UpdatePeerStateCallsIncrease(t *testing.T) {
 	t.Parallel()
 
@@ -1411,91 +1303,6 @@
 	}
 }
 
-<<<<<<< HEAD
-func createCustomArgumentsForSaveInitialState() (peer.ArgValidatorStatisticsProcessor, map[uint32][]sharding.Validator, map[uint32][]sharding.Validator, map[string]int) {
-	arguments := createMockArguments()
-
-	shardZeroId := uint32(0)
-	eligibleValidatorsPubKeys := map[uint32][][]byte{
-		shardZeroId:           {[]byte("e_pk0_shard0"), []byte("e_pk1_shard0")},
-		core.MetachainShardId: {[]byte("e_pk0_meta"), []byte("e_pk1_meta")},
-	}
-
-	waitingValidatorsPubKeys := map[uint32][][]byte{
-		shardZeroId:           {[]byte("w_pk0_shard0"), []byte("w_pk1_shard0")},
-		core.MetachainShardId: {[]byte("w_pk0_meta"), []byte("w_pk1_meta")},
-	}
-
-	waitingMap := make(map[uint32][]sharding.Validator)
-	waitingMap[core.MetachainShardId] = []sharding.Validator{
-		mock.NewValidatorMock(eligibleValidatorsPubKeys[core.MetachainShardId][0], []byte("e_addr0_meta")),
-		mock.NewValidatorMock(eligibleValidatorsPubKeys[core.MetachainShardId][1], []byte("e_addr1_meta")),
-	}
-	waitingMap[shardZeroId] = []sharding.Validator{
-		mock.NewValidatorMock(eligibleValidatorsPubKeys[shardZeroId][0], []byte("e_addr0_shard0")),
-		mock.NewValidatorMock(eligibleValidatorsPubKeys[shardZeroId][1], []byte("e_addr1_shard0")),
-	}
-
-	eligibleMap := make(map[uint32][]sharding.Validator)
-	eligibleMap[core.MetachainShardId] = []sharding.Validator{
-		mock.NewValidatorMock(waitingValidatorsPubKeys[core.MetachainShardId][0], []byte("w_addr0_meta")),
-		mock.NewValidatorMock(waitingValidatorsPubKeys[core.MetachainShardId][1], []byte("w_addr1_meta")),
-	}
-	eligibleMap[shardZeroId] = []sharding.Validator{
-		mock.NewValidatorMock(waitingValidatorsPubKeys[shardZeroId][0], []byte("w_addr0_shard0")),
-		mock.NewValidatorMock(waitingValidatorsPubKeys[shardZeroId][1], []byte("w_addr1_shard0")),
-	}
-
-	arguments.NodesCoordinator = &mock.NodesCoordinatorMock{
-		GetValidatorWithPublicKeyCalled: func(publicKey []byte, epoch uint32) (validator sharding.Validator, shardId uint32, err error) {
-			for shardId, validators := range eligibleMap {
-				for _, val := range validators {
-					if bytes.Equal(val.PubKey(), publicKey) {
-						return val, shardId, nil
-					}
-				}
-			}
-
-			for shardId, validators := range waitingMap {
-				for _, val := range validators {
-					if bytes.Equal(val.PubKey(), publicKey) {
-						return val, shardId, nil
-					}
-				}
-			}
-
-			return nil, 0, nil
-		},
-		GetAllEligibleValidatorsPublicKeysCalled: func() (m map[uint32][][]byte, err error) {
-			return eligibleValidatorsPubKeys, nil
-		},
-		GetAllWaitingValidatorsPublicKeysCalled: func() (m map[uint32][][]byte, err error) {
-			return waitingValidatorsPubKeys, nil
-		},
-	}
-
-	actualMap := make(map[string]int)
-
-	peerAdapter := &mock.AccountsStub{
-		LoadAccountCalled: func(addressContainer state.AddressContainer) (handler state.AccountHandler, e error) {
-			peerAccount, _ := state.NewPeerAccount(addressContainer)
-			return peerAccount, nil
-		},
-		SaveAccountCalled: func(accountHandler state.AccountHandler) error {
-			actualMap[string(accountHandler.AddressContainer().Bytes())]++
-			return nil
-		},
-		CommitCalled: func() (bytes []byte, e error) {
-			return nil, nil
-		},
-	}
-
-	arguments.PeerAdapter = peerAdapter
-	return arguments, waitingMap, eligibleMap, actualMap
-}
-
-=======
->>>>>>> 6f4ba986
 func TestValidatorStatistics_RootHashWithErrShouldReturnNil(t *testing.T) {
 	hash := []byte("nonExistingRootHash")
 	expectedErr := errors.New("Invalid rootHash")
