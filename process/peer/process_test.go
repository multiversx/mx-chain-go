--- conflicted
+++ resolved
@@ -104,19 +104,6 @@
 				return nil
 			},
 		},
-<<<<<<< HEAD
-		StorageService:       &mock.ChainStorerMock{},
-		NodesCoordinator:     &mock.NodesCoordinatorMock{},
-		ShardCoordinator:     mock.NewOneShardCoordinatorMock(),
-		PubkeyConv:           createMockPubkeyConverter(),
-		PeerAdapter:          getAccountsMock(),
-		Rater:                createMockRater(),
-		RewardsHandler:       economicsData,
-		MaxComputableRounds:  1000,
-		NodesSetup:           &mock.NodesSetupStub{},
-		EpochNotifier:        &epochNotifier.EpochNotifierStub{},
-		StakingV2EnableEpoch: 5,
-=======
 		StorageService:                       &mock.ChainStorerMock{},
 		NodesCoordinator:                     &mock.NodesCoordinatorMock{},
 		ShardCoordinator:                     mock.NewOneShardCoordinatorMock(),
@@ -127,10 +114,9 @@
 		MaxComputableRounds:                  1000,
 		MaxConsecutiveRoundsOfRatingDecrease: 2000,
 		NodesSetup:                           &mock.NodesSetupStub{},
-		EpochNotifier:                        &mock.EpochNotifierStub{},
+		EpochNotifier:                        &epochNotifier.EpochNotifierStub{},
 		StakingV2EnableEpoch:                 5,
 		StopDecreasingValidatorRatingWhenStuckEnableEpoch: 1500,
->>>>>>> b5d53921
 	}
 	return arguments
 }
