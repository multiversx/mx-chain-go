--- conflicted
+++ resolved
@@ -96,7 +96,6 @@
 // MinForkRound represents the minimum fork round set by a notarized header received
 const MinForkRound = uint64(0)
 
-<<<<<<< HEAD
 // TxPoolThresholdEvictSenders instructs tx pool eviction algorithm to not evict senders,
 // unless the number of senders is larger than this threshold
 const TxPoolThresholdEvictSenders = uint32(1000)
@@ -111,8 +110,7 @@
 // TxPoolNumTxsToEvictForASenderWithALot instructs tx pool eviction algorithm to remove this many transactions
 // for "a sender with a lot of transactions" when eviction takes place
 const TxPoolNumTxsToEvictForASenderWithALot = uint32(100)
-=======
+
 // MaxNonceDifferences represents the maximum nonce difference between received and committed header, so the received one
 // to be stored in advance in block tracker
-const MaxNonceDifferences = uint64(1000)
->>>>>>> f954806f
+const MaxNonceDifferences = uint64(1000)