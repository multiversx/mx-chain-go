package process

// BlockHeaderState specifies which is the state of the block header received
type BlockHeaderState int

const (
	// BHReceived defines ID of a received block header
	BHReceived BlockHeaderState = iota
	// BHProcessed defines ID of a processed block header
	BHProcessed
	// BHProposed defines ID of a proposed block header
	BHProposed
)

// TransactionType specifies the type of the transaction
type TransactionType int

const (
	// MoveBalance defines ID of a payment transaction - moving balances
	MoveBalance TransactionType = iota
	// SCDeployment defines ID of a transaction to store a smart contract
	SCDeployment
<<<<<<< HEAD
	// BHProposed defines ID of a transaction of type smart contract call
=======
	// SCInvoking defines ID of a transaction of type smart contract call
>>>>>>> 5102fed8
	SCInvoking
)<|MERGE_RESOLUTION|>--- conflicted
+++ resolved
@@ -20,10 +20,6 @@
 	MoveBalance TransactionType = iota
 	// SCDeployment defines ID of a transaction to store a smart contract
 	SCDeployment
-<<<<<<< HEAD
-	// BHProposed defines ID of a transaction of type smart contract call
-=======
 	// SCInvoking defines ID of a transaction of type smart contract call
->>>>>>> 5102fed8
 	SCInvoking
 )