package process

// BlockHeaderState specifies which is the state of the block header received
type BlockHeaderState int

const (
	// BHReceived defines ID of a received block header
	BHReceived BlockHeaderState = iota
	// BHProcessed defines ID of a processed block header
	BHProcessed
	// BHProposed defines ID of a proposed block header
	BHProposed
	// BHNotarized defines ID of a notarized block header
	BHNotarized
)

// TransactionType specifies the type of the transaction
type TransactionType int

const (
	// MoveBalance defines ID of a payment transaction - moving balances
	MoveBalance TransactionType = iota
	// SCDeployment defines ID of a transaction to store a smart contract
	SCDeployment
	// SCInvoking defines ID of a transaction of type smart contract call
	SCInvoking
	// RewardTx defines ID of a reward transaction
	RewardTx
	// InvalidTransaction defines unknown transaction type
	InvalidTransaction
)

const ShardBlockFinality = 1
const MetaBlockFinality = 1
const MaxHeaderRequestsAllowed = 10
const MaxItemsInBlock = 15000
const MinItemsInBlock = 15000
const MaxNoncesDifference = 5

// TODO - calculate exactly in case of the VM, for every VM to have a similar constant, operations / seconds
const MaxGasLimitPerMiniBlock = uint64(100000)
<<<<<<< HEAD
const MaxRequestsWithTimeoutAllowed = 3
=======
const MaxRequestsWithTimeoutAllowed = 10

// MaxHeadersToRequestInAdvance defines the maximum number of headers which will be requested in advance if they are missing
const MaxHeadersToRequestInAdvance = 10
>>>>>>> 6a38fb39
<|MERGE_RESOLUTION|>--- conflicted
+++ resolved
@@ -39,11 +39,7 @@
 
 // TODO - calculate exactly in case of the VM, for every VM to have a similar constant, operations / seconds
 const MaxGasLimitPerMiniBlock = uint64(100000)
-<<<<<<< HEAD
 const MaxRequestsWithTimeoutAllowed = 3
-=======
-const MaxRequestsWithTimeoutAllowed = 10
 
 // MaxHeadersToRequestInAdvance defines the maximum number of headers which will be requested in advance if they are missing
-const MaxHeadersToRequestInAdvance = 10
->>>>>>> 6a38fb39
+const MaxHeadersToRequestInAdvance = 10