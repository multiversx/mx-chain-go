package process

// BlockHeaderState specifies which is the state of the block header received
type BlockHeaderState int

const (
	// BHReceived defines ID of a received block header
	BHReceived BlockHeaderState = iota
	// BHReceivedTooLate defines ID of a late received block header
	BHReceivedTooLate
	// BHProcessed defines ID of a processed block header
	BHProcessed
	// BHProposed defines ID of a proposed block header
	BHProposed
	// BHNotarized defines ID of a notarized block header
	BHNotarized
)

// TransactionType specifies the type of the transaction
type TransactionType int

const (
	// MoveBalance defines ID of a payment transaction - moving balances
	MoveBalance TransactionType = iota
	// SCDeployment defines ID of a transaction to store a smart contract
	SCDeployment
	// SCInvoking defines ID of a transaction of type smart contract call
	SCInvoking
	// RewardTx defines ID of a reward transaction
	RewardTx
	// InvalidTransaction defines unknown transaction type
	InvalidTransaction
)

// BlockFinality defines the block finality which is used in meta-chain/shards (the real finality in shards is given
// by meta-chain)
const BlockFinality = 1

// MetaBlockValidity defines the block validity which is when checking a metablock
const MetaBlockValidity = 1

// EpochChangeGracePeriod defines the allowed round numbers till the shard has to change the epoch
const EpochChangeGracePeriod = 1

// MaxHeaderRequestsAllowed defines the maximum number of missing cross-shard headers (gaps) which could be requested
// in one round, when node processes a received block
const MaxHeaderRequestsAllowed = 10

// MaxItemsInBlock defines the maximum threshold which could be set, and represents the maximum number of items
// (hashes of: mini blocks, txs, meta-headers, shard-headers) which could be added in one block
const MaxItemsInBlock = 15000

// NumTxPerSenderBatchForFillingMiniblock defines the number of transactions to be drawn
// from the transactions pool, for a specific sender, in a single pass.
// Drawing transactions for a miniblock happens in multiple passes, until "MaxItemsInBlock" are drawn.
const NumTxPerSenderBatchForFillingMiniblock = 10

// MinItemsInBlock defines the minimum threshold which could be set, and represents the maximum number of items
// (hashes of: mini blocks, txs, meta-headers, shard-headers) which could be added in one block
const MinItemsInBlock = 15000

// NonceDifferenceWhenSynced defines the difference between probable highest nonce seen from network and node's last
// committed block nonce, after which, node is considered himself not synced
const NonceDifferenceWhenSynced = 0

// MaxRequestsWithTimeoutAllowed defines the maximum allowed number of requests with timeout,
// before a special action to be applied
const MaxRequestsWithTimeoutAllowed = 5

// MaxSyncWithErrorsAllowed defines the maximum allowed number of sync with errors,
// before a special action to be applied
const MaxSyncWithErrorsAllowed = 10

// MaxHeadersToRequestInAdvance defines the maximum number of headers which will be requested in advance,
// if they are missing
const MaxHeadersToRequestInAdvance = 10

// RoundModulusTrigger defines a round modulus on which a trigger for an action will be released
const RoundModulusTrigger = 5

// NonceModulusTrigger defines a nonce modulus on which a trigger for an action will be released
const NonceModulusTrigger = 10

// MaxOccupancyPercentageAllowed defines the maximum occupancy percentage allowed to be used,
// from the full pool capacity, for the received data which are not needed in the near future
const MaxOccupancyPercentageAllowed = float64(0.9)

// MaxRoundsWithoutCommittedBlock defines the maximum rounds to wait for a new block to be committed,
// before a special action to be applied
const MaxRoundsWithoutCommittedBlock = 10

// MinForkRound represents the minimum fork round set by a notarized header received
const MinForkRound = uint64(0)

// TxPoolNumSendersToEvictInOneStep instructs tx pool eviction algorithm to remove this many senders when eviction takes place
const TxPoolNumSendersToEvictInOneStep = uint32(100)

// TxPoolALotOfTransactionsForASender instructs tx pool eviction algorithm to tag a sender with more transactions than this value
// as a "sender with a lot of transactions"
const TxPoolALotOfTransactionsForASender = uint32(500)

// TxPoolNumTxsToEvictForASenderWithALot instructs tx pool eviction algorithm to remove this many transactions
// for "a sender with a lot of transactions" when eviction takes place
const TxPoolNumTxsToEvictForASenderWithALot = uint32(100)

<<<<<<< HEAD
// TxPoolMinSizeInBytes is the lower limit of the tx cache / eviction parameter "sizeInBytes"
const TxPoolMinSizeInBytes = uint32(40960)

// MaxNonceDifferences represents the maximum nonce difference between received and committed header, so the received one
// to be stored in advance in block tracker
const MaxNonceDifferences = uint64(1000)
=======
// MaxNumPendingMiniBlocks defines the maximum number of pending miniblocks, after which a shard could be considered stuck
const MaxNumPendingMiniBlocks = 100
>>>>>>> 598b9af8
<|MERGE_RESOLUTION|>--- conflicted
+++ resolved
@@ -103,14 +103,12 @@
 // for "a sender with a lot of transactions" when eviction takes place
 const TxPoolNumTxsToEvictForASenderWithALot = uint32(100)
 
-<<<<<<< HEAD
 // TxPoolMinSizeInBytes is the lower limit of the tx cache / eviction parameter "sizeInBytes"
 const TxPoolMinSizeInBytes = uint32(40960)
 
 // MaxNonceDifferences represents the maximum nonce difference between received and committed header, so the received one
 // to be stored in advance in block tracker
 const MaxNonceDifferences = uint64(1000)
-=======
+
 // MaxNumPendingMiniBlocks defines the maximum number of pending miniblocks, after which a shard could be considered stuck
-const MaxNumPendingMiniBlocks = 100
->>>>>>> 598b9af8
+const MaxNumPendingMiniBlocks = 100