--- conflicted
+++ resolved
@@ -49,17 +49,9 @@
 // (hashes of: mini blocks, txs, meta-headers, shard-headers) which could be added in one block
 const MinItemsInBlock = 15000
 
-<<<<<<< HEAD
-const MaxRequestsWithTimeoutAllowed = 3
-=======
 // NonceDifferenceWhenSynced defines the difference between probable highest nonce seen from network and node's last
 // committed block nonce, after which, node is considered himself not synced
 const NonceDifferenceWhenSynced = 0
-
-// MaxGasLimitPerMiniBlock defines the maximum gas limit which could be consumed by a miniblock
-//TODO - calculate exactly in case of the VM, for every VM to have a similar constant, operations / seconds
-const MaxGasLimitPerMiniBlock = uint64(100000)
->>>>>>> c80b7178
 
 // MaxRequestsWithTimeoutAllowed defines the maximum allowed number of requests with timeout,
 // before a special action to be applied
