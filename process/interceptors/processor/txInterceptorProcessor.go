package processor

import (
	"github.com/ElrondNetwork/elrond-go/core"
	"github.com/ElrondNetwork/elrond-go/core/check"
	"github.com/ElrondNetwork/elrond-go/process"
)

var _ process.InterceptorProcessor = (*TxInterceptorProcessor)(nil)

// TxInterceptorProcessor is the processor used when intercepting transactions
// (smart contract results, receipts, transaction) structs which satisfy TransactionHandler interface.
type TxInterceptorProcessor struct {
	shardedPool ShardedPool
	txValidator process.TxValidator
}

// NewTxInterceptorProcessor creates a new TxInterceptorProcessor instance
func NewTxInterceptorProcessor(argument *ArgTxInterceptorProcessor) (*TxInterceptorProcessor, error) {
	if argument == nil {
		return nil, process.ErrNilArgumentStruct
	}
	if check.IfNil(argument.ShardedDataCache) {
		return nil, process.ErrNilDataPoolHolder
	}
	if check.IfNil(argument.TxValidator) {
		return nil, process.ErrNilTxValidator
	}

	return &TxInterceptorProcessor{
		shardedPool: argument.ShardedDataCache,
		txValidator: argument.TxValidator,
	}, nil
}

// Validate checks if the intercepted data can be processed
func (txip *TxInterceptorProcessor) Validate(data process.InterceptedData, _ core.PeerID) error {
	interceptedTx, ok := data.(InterceptedTransactionHandler)
	if !ok {
		return process.ErrWrongTypeAssertion
	}

	return txip.txValidator.CheckTxValidity(interceptedTx)
}

// Save will save the received data into the cacher
<<<<<<< HEAD
func (txip *TxInterceptorProcessor) Save(data process.InterceptedData, _ p2p.PeerID, _ string) error {
=======
func (txip *TxInterceptorProcessor) Save(data process.InterceptedData, _ core.PeerID) error {
>>>>>>> a53709c2
	interceptedTx, ok := data.(InterceptedTransactionHandler)
	if !ok {
		return process.ErrWrongTypeAssertion
	}

	cacherIdentifier := process.ShardCacherIdentifier(interceptedTx.SenderShardId(), interceptedTx.ReceiverShardId())
	txip.shardedPool.AddData(
		data.Hash(),
		interceptedTx.Transaction(),
		interceptedTx.Transaction().Size(),
		cacherIdentifier,
	)

	return nil
}

// RegisterHandler registers a callback function to be notified of incoming transactions
func (txip *TxInterceptorProcessor) RegisterHandler(_ func(topic string, hash []byte, data interface{})) {
	panic("not implemented")
}

// IsInterfaceNil returns true if there is no value under the interface
func (txip *TxInterceptorProcessor) IsInterfaceNil() bool {
	return txip == nil
}<|MERGE_RESOLUTION|>--- conflicted
+++ resolved
@@ -44,11 +44,7 @@
 }
 
 // Save will save the received data into the cacher
-<<<<<<< HEAD
-func (txip *TxInterceptorProcessor) Save(data process.InterceptedData, _ p2p.PeerID, _ string) error {
-=======
-func (txip *TxInterceptorProcessor) Save(data process.InterceptedData, _ core.PeerID) error {
->>>>>>> a53709c2
+func (txip *TxInterceptorProcessor) Save(data process.InterceptedData, _ core.PeerID, _ string) error {
 	interceptedTx, ok := data.(InterceptedTransactionHandler)
 	if !ok {
 		return process.ErrWrongTypeAssertion
