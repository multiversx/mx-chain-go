--- conflicted
+++ resolved
@@ -11,7 +11,6 @@
 	"github.com/multiversx/mx-chain-go/dataRetriever"
 	"github.com/multiversx/mx-chain-go/errors"
 	"github.com/multiversx/mx-chain-go/process"
-	"github.com/multiversx/mx-chain-go/process/block/interceptedBlocks"
 )
 
 // ArgsSovereignHeaderInterceptorProcessor is a struct placeholder used to create a new sovereign extended header interceptor processor
@@ -51,27 +50,6 @@
 
 // Validate checks if the intercepted data can be processed
 func (hip *sovereignHeaderInterceptorProcessor) Validate(data process.InterceptedData, _ core.PeerID) error {
-<<<<<<< HEAD
-	//interceptedHdr, ok := data.(sovereign.Proof) SovereignInterceptedHeader
-	//if !ok {
-	//	return process.ErrWrongTypeAssertion
-	//}
-	//
-	////hip.blackList.Sweep()
-	////isBlackListed := hip.blackList.Has(string(interceptedHdr.Hash()))
-	////if isBlackListed {
-	////	return process.ErrHeaderIsBlackListed
-	////}
-	//
-	//_ = interceptedHdr
-	return nil
-}
-
-// Save will save the received data into the headers cacher as hash<->[plain header structure]
-// and in headersNonces as nonce<->hash
-func (hip *sovereignHeaderInterceptorProcessor) Save(data process.InterceptedData, _ core.PeerID, topic string) error {
-	interceptedHdr, ok := data.(*interceptedBlocks.SovereignInterceptedHeader)
-=======
 	interceptedHdr, ok := data.(process.ExtendedHeaderValidatorHandler)
 	if !ok {
 		return fmt.Errorf("sovereignHeaderInterceptorProcessor.Validate error: %w", process.ErrWrongTypeAssertion)
@@ -100,34 +78,20 @@
 // Save will save the received data into headers pool
 func (hip *sovereignHeaderInterceptorProcessor) Save(data process.InterceptedData, _ core.PeerID, _ string) error {
 	interceptedHdr, ok := data.(process.ExtendedHeaderValidatorHandler)
->>>>>>> 9081acc8
 	if !ok {
 		return fmt.Errorf("sovereignHeaderInterceptorProcessor.Save error: %w", process.ErrWrongTypeAssertion)
 	}
 
-<<<<<<< HEAD
-	hdr, ok := interceptedHdr.HeaderHandler().(*block.ShardHeaderExtended)
-	if !ok {
-		return fmt.Errorf("%w for ShardHeaderExtended", process.ErrWrongTypeAssertion)
-	}
+	log.Error("sovereignHeaderInterceptorProcessor.IncomingHeaderSubscriber. BEFORE  AddHeader")
 
-	incomingHeader := &sovereign.IncomingHeader{
-		Header:         hdr.Header,
-		IncomingEvents: hdr.IncomingEvents,
-	}
 
-	hash, _ := core.CalculateHash(hip.Marshaller, hip.Hasher, incomingHeader)
-
-	log.Error("sovereignHeaderInterceptorProcessor.IncomingHeaderSubscriber.AddHeader")
-
-	return hip.IncomingHeaderSubscriber.AddHeader(hash, incomingHeader)
-=======
 	if _, err := hip.headersPool.GetHeaderByHash(interceptedHdr.Hash()); err == nil {
 		return nil
 	}
 
+	log.Error("sovereignHeaderInterceptorProcessor.IncomingHeaderSubscriber.AddHeader")
+
 	return hip.IncomingHeaderSubscriber.AddHeader(interceptedHdr.Hash(), interceptedHdr.GetExtendedHeader())
->>>>>>> 9081acc8
 }
 
 // RegisterHandler does nothing
