package processor

import (
	"math/big"

	"github.com/ElrondNetwork/elrond-go-core/data"
	"github.com/ElrondNetwork/elrond-go/state"
)

// InterceptedTransactionHandler defines an intercepted data wrapper over transaction handler that has
// receiver and sender shard getters
type InterceptedTransactionHandler interface {
	SenderShardId() uint32
	ReceiverShardId() uint32
	Nonce() uint64
	SenderAddress() []byte
	Fee() *big.Int
	Transaction() data.TransactionHandler
}

// ShardedPool is a perspective of the sharded data pool
type ShardedPool interface {
	AddData(key []byte, data interface{}, sizeInBytes int, cacheID string)
}

<<<<<<< HEAD
type interceptedValidatorInfo interface {
	Hash() []byte
	ValidatorInfo() state.ValidatorInfo
=======
type interceptedDataSizeHandler interface {
	SizeInBytes() int
}

type interceptedHeartbeatMessageHandler interface {
	interceptedDataSizeHandler
	Message() interface{}
}

type interceptedPeerAuthenticationMessageHandler interface {
	interceptedDataSizeHandler
	Message() interface{}
	Payload() []byte
	Pubkey() []byte
>>>>>>> 5831290e
}<|MERGE_RESOLUTION|>--- conflicted
+++ resolved
@@ -23,11 +23,6 @@
 	AddData(key []byte, data interface{}, sizeInBytes int, cacheID string)
 }
 
-<<<<<<< HEAD
-type interceptedValidatorInfo interface {
-	Hash() []byte
-	ValidatorInfo() state.ValidatorInfo
-=======
 type interceptedDataSizeHandler interface {
 	SizeInBytes() int
 }
@@ -42,5 +37,9 @@
 	Message() interface{}
 	Payload() []byte
 	Pubkey() []byte
->>>>>>> 5831290e
+}
+
+type interceptedValidatorInfo interface {
+	Hash() []byte
+	ValidatorInfo() state.ValidatorInfo
 }