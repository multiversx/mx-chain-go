package factory

import (
	"github.com/ElrondNetwork/elrond-go-core/core"
	"github.com/ElrondNetwork/elrond-go-core/data/typeConverters"
	"github.com/ElrondNetwork/elrond-go-core/hashing"
	"github.com/ElrondNetwork/elrond-go-core/marshal"
<<<<<<< HEAD
	"github.com/ElrondNetwork/elrond-go-crypto"
	"github.com/ElrondNetwork/elrond-go/config"
=======
	crypto "github.com/ElrondNetwork/elrond-go-crypto"
>>>>>>> fc78258f
	"github.com/ElrondNetwork/elrond-go/process"
	"github.com/ElrondNetwork/elrond-go/sharding"
	"github.com/ElrondNetwork/elrond-go/sharding/nodesCoordinator"
)

// interceptedDataCoreComponentsHolder holds the core components required by the intercepted data factory
type interceptedDataCoreComponentsHolder interface {
	InternalMarshalizer() marshal.Marshalizer
	TxMarshalizer() marshal.Marshalizer
	TxVersionChecker() process.TxVersionCheckerHandler
	Hasher() hashing.Hasher
	TxSignHasher() hashing.Hasher
	Uint64ByteSliceConverter() typeConverters.Uint64ByteSliceConverter
	AddressPubKeyConverter() core.PubkeyConverter
	ChainID() string
	MinTransactionVersion() uint32
	IsInterfaceNil() bool
	EpochNotifier() process.EpochNotifier
}

// interceptedDataCryptoComponentsHolder holds the crypto components required by the intercepted data factory
type interceptedDataCryptoComponentsHolder interface {
	TxSignKeyGen() crypto.KeyGenerator
	BlockSignKeyGen() crypto.KeyGenerator
	TxSingleSigner() crypto.SingleSigner
	BlockSigner() crypto.SingleSigner
	MultiSigner() crypto.MultiSigner
	PublicKey() crypto.PublicKey
	IsInterfaceNil() bool
}

// ArgInterceptedDataFactory holds all dependencies required by the shard and meta intercepted data factory in order to create
// new instances
type ArgInterceptedDataFactory struct {
<<<<<<< HEAD
	CoreComponents          interceptedDataCoreComponentsHolder
	CryptoComponents        interceptedDataCryptoComponentsHolder
	ShardCoordinator        sharding.Coordinator
	NodesCoordinator        sharding.NodesCoordinator
	FeeHandler              process.FeeHandler
	WhiteListerVerifiedTxs  process.WhiteListHandler
	HeaderSigVerifier       process.InterceptedHeaderSigVerifier
	ValidityAttester        process.ValidityAttester
	HeaderIntegrityVerifier process.HeaderIntegrityVerifier
	EpochStartTrigger       process.EpochStartTriggerHandler
	ArgsParser              process.ArgumentsParser
	EnableEpochs            config.EnableEpochs
	GuardianSigVerifier     process.GuardianSigVerifier
=======
	CoreComponents            interceptedDataCoreComponentsHolder
	CryptoComponents          interceptedDataCryptoComponentsHolder
	ShardCoordinator          sharding.Coordinator
	NodesCoordinator          nodesCoordinator.NodesCoordinator
	FeeHandler                process.FeeHandler
	WhiteListerVerifiedTxs    process.WhiteListHandler
	HeaderSigVerifier         process.InterceptedHeaderSigVerifier
	ValidityAttester          process.ValidityAttester
	HeaderIntegrityVerifier   process.HeaderIntegrityVerifier
	EpochStartTrigger         process.EpochStartTriggerHandler
	ArgsParser                process.ArgumentsParser
	EnableSignTxWithHashEpoch uint32
>>>>>>> fc78258f
}<|MERGE_RESOLUTION|>--- conflicted
+++ resolved
@@ -5,12 +5,8 @@
 	"github.com/ElrondNetwork/elrond-go-core/data/typeConverters"
 	"github.com/ElrondNetwork/elrond-go-core/hashing"
 	"github.com/ElrondNetwork/elrond-go-core/marshal"
-<<<<<<< HEAD
-	"github.com/ElrondNetwork/elrond-go-crypto"
+	crypto "github.com/ElrondNetwork/elrond-go-crypto"
 	"github.com/ElrondNetwork/elrond-go/config"
-=======
-	crypto "github.com/ElrondNetwork/elrond-go-crypto"
->>>>>>> fc78258f
 	"github.com/ElrondNetwork/elrond-go/process"
 	"github.com/ElrondNetwork/elrond-go/sharding"
 	"github.com/ElrondNetwork/elrond-go/sharding/nodesCoordinator"
@@ -45,11 +41,10 @@
 // ArgInterceptedDataFactory holds all dependencies required by the shard and meta intercepted data factory in order to create
 // new instances
 type ArgInterceptedDataFactory struct {
-<<<<<<< HEAD
 	CoreComponents          interceptedDataCoreComponentsHolder
 	CryptoComponents        interceptedDataCryptoComponentsHolder
 	ShardCoordinator        sharding.Coordinator
-	NodesCoordinator        sharding.NodesCoordinator
+	NodesCoordinator        nodesCoordinator.NodesCoordinator
 	FeeHandler              process.FeeHandler
 	WhiteListerVerifiedTxs  process.WhiteListHandler
 	HeaderSigVerifier       process.InterceptedHeaderSigVerifier
@@ -59,18 +54,4 @@
 	ArgsParser              process.ArgumentsParser
 	EnableEpochs            config.EnableEpochs
 	GuardianSigVerifier     process.GuardianSigVerifier
-=======
-	CoreComponents            interceptedDataCoreComponentsHolder
-	CryptoComponents          interceptedDataCryptoComponentsHolder
-	ShardCoordinator          sharding.Coordinator
-	NodesCoordinator          nodesCoordinator.NodesCoordinator
-	FeeHandler                process.FeeHandler
-	WhiteListerVerifiedTxs    process.WhiteListHandler
-	HeaderSigVerifier         process.InterceptedHeaderSigVerifier
-	ValidityAttester          process.ValidityAttester
-	HeaderIntegrityVerifier   process.HeaderIntegrityVerifier
-	EpochStartTrigger         process.EpochStartTriggerHandler
-	ArgsParser                process.ArgumentsParser
-	EnableSignTxWithHashEpoch uint32
->>>>>>> fc78258f
 }