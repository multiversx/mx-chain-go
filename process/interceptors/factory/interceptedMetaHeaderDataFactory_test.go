package factory

import (
	"bytes"
	"errors"
	"testing"

	"github.com/ElrondNetwork/elrond-go-core/core"
	"github.com/ElrondNetwork/elrond-go-core/core/check"
	"github.com/ElrondNetwork/elrond-go-core/core/versioning"
	"github.com/ElrondNetwork/elrond-go-core/data/block"
	crypto "github.com/ElrondNetwork/elrond-go-crypto"
	"github.com/ElrondNetwork/elrond-go/process"
	"github.com/ElrondNetwork/elrond-go/process/block/interceptedBlocks"
	"github.com/ElrondNetwork/elrond-go/process/mock"
	processMocks "github.com/ElrondNetwork/elrond-go/process/mock"
	"github.com/ElrondNetwork/elrond-go/testscommon"
	"github.com/ElrondNetwork/elrond-go/testscommon/cryptoMocks"
	"github.com/ElrondNetwork/elrond-go/testscommon/epochNotifier"
	"github.com/ElrondNetwork/elrond-go/testscommon/hashingMocks"
	"github.com/ElrondNetwork/elrond-go/testscommon/shardingMocks"
	"github.com/stretchr/testify/assert"
)

var errSingleSignKeyGenMock = errors.New("errSingleSignKeyGenMock")
var errSignerMockVerifySigFails = errors.New("errSignerMockVerifySigFails")
var sigOk = []byte("signature")

func createMockKeyGen() crypto.KeyGenerator {
	return &mock.SingleSignKeyGenMock{
		PublicKeyFromByteArrayCalled: func(b []byte) (key crypto.PublicKey, e error) {
			if string(b) == "" {
				return nil, errSingleSignKeyGenMock
			}

			return &mock.SingleSignPublicKey{}, nil
		},
	}
}

func createMockSigner() crypto.SingleSigner {
	return &mock.SignerMock{
		VerifyStub: func(public crypto.PublicKey, msg []byte, sig []byte) error {
			if !bytes.Equal(sig, sigOk) {
				return errSignerMockVerifySigFails
			}
			return nil
		},
	}
}

func createMockPubkeyConverter() core.PubkeyConverter {
	return mock.NewPubkeyConverterMock(32)
}

func createMockFeeHandler() process.FeeHandler {
	return &mock.FeeHandlerStub{}
}

func createMockComponentHolders() (*mock.CoreComponentsMock, *mock.CryptoComponentsMock) {
	coreComponents := &mock.CoreComponentsMock{
		IntMarsh:            &mock.MarshalizerMock{},
		TxMarsh:             &mock.MarshalizerMock{},
		Hash:                &hashingMocks.HasherMock{},
		TxSignHasherField:   &hashingMocks.HasherMock{},
		UInt64ByteSliceConv: mock.NewNonceHashConverterMock(),
		AddrPubKeyConv:      createMockPubkeyConverter(),
		ChainIdCalled: func() string {
			return "chainID"
		},
		TxVersionCheckField: versioning.NewTxVersionChecker(1),
		EpochNotifierField:  &epochNotifier.EpochNotifierStub{},
	}
	cryptoComponents := &mock.CryptoComponentsMock{
		BlockSig: createMockSigner(),
		TxSig:    createMockSigner(),
		MultiSig: cryptoMocks.NewMultiSigner(21),
		BlKeyGen: createMockKeyGen(),
		TxKeyGen: createMockKeyGen(),
	}

	return coreComponents, cryptoComponents
}

func createMockArgument(
	coreComponents *mock.CoreComponentsMock,
	cryptoComponents *mock.CryptoComponentsMock,
) *ArgInterceptedDataFactory {
	return &ArgInterceptedDataFactory{
<<<<<<< HEAD
		CoreComponents:               coreComponents,
		CryptoComponents:             cryptoComponents,
		ShardCoordinator:             mock.NewOneShardCoordinatorMock(),
		NodesCoordinator:             mock.NewNodesCoordinatorMock(),
		FeeHandler:                   createMockFeeHandler(),
		WhiteListerVerifiedTxs:       &testscommon.WhiteListHandlerStub{},
		HeaderSigVerifier:            &mock.HeaderSigVerifierStub{},
		ValidityAttester:             &mock.ValidityAttesterStub{},
		HeaderIntegrityVerifier:      &mock.HeaderIntegrityVerifierStub{},
		EpochStartTrigger:            &mock.EpochStartTriggerStub{},
		ArgsParser:                   &mock.ArgumentParserMock{},
		PeerSignatureHandler:         &processMocks.PeerSignatureHandlerStub{},
		SignaturesHandler:            &processMocks.SignaturesHandlerStub{},
		HeartbeatExpiryTimespanInSec: 30,
		PeerID:                       "pid",
=======
		CoreComponents:          coreComponents,
		CryptoComponents:        cryptoComponents,
		ShardCoordinator:        mock.NewOneShardCoordinatorMock(),
		NodesCoordinator:        shardingMocks.NewNodesCoordinatorMock(),
		FeeHandler:              createMockFeeHandler(),
		HeaderSigVerifier:       &mock.HeaderSigVerifierStub{},
		HeaderIntegrityVerifier: &mock.HeaderIntegrityVerifierStub{},
		ValidityAttester:        &mock.ValidityAttesterStub{},
		EpochStartTrigger:       &mock.EpochStartTriggerStub{},
		WhiteListerVerifiedTxs:  &testscommon.WhiteListHandlerStub{},
		ArgsParser:              &mock.ArgumentParserMock{},
>>>>>>> a983cb35
	}
}

func TestNewInterceptedMetaHeaderDataFactory_NilArgumentShouldErr(t *testing.T) {
	t.Parallel()

	imh, err := NewInterceptedMetaHeaderDataFactory(nil)

	assert.True(t, check.IfNil(imh))
	assert.Equal(t, process.ErrNilArgumentStruct, err)
}

func TestNewInterceptedMetaHeaderDataFactory_NilMarshalizerShouldErr(t *testing.T) {
	t.Parallel()

	coreComp, cryptoComp := createMockComponentHolders()
	coreComp.IntMarsh = nil
	arg := createMockArgument(coreComp, cryptoComp)

	imh, err := NewInterceptedMetaHeaderDataFactory(arg)
	assert.Nil(t, imh)
	assert.Equal(t, process.ErrNilMarshalizer, err)
}

func TestNewInterceptedMetaHeaderDataFactory_NilSignMarshalizerShouldErr(t *testing.T) {
	t.Parallel()

	coreComp, cryptoComp := createMockComponentHolders()
	coreComp.TxMarsh = nil
	arg := createMockArgument(coreComp, cryptoComp)

	imh, err := NewInterceptedMetaHeaderDataFactory(arg)
	assert.True(t, check.IfNil(imh))
	assert.Equal(t, process.ErrNilMarshalizer, err)
}

func TestNewInterceptedMetaHeaderDataFactory_NilHasherShouldErr(t *testing.T) {
	t.Parallel()

	coreComp, cryptoComp := createMockComponentHolders()
	coreComp.Hash = nil
	arg := createMockArgument(coreComp, cryptoComp)

	imh, err := NewInterceptedMetaHeaderDataFactory(arg)
	assert.True(t, check.IfNil(imh))
	assert.Equal(t, process.ErrNilHasher, err)
}

func TestNewInterceptedMetaHeaderDataFactory_NilHeaderSigVerifierShouldErr(t *testing.T) {
	t.Parallel()
	coreComp, cryptoComp := createMockComponentHolders()
	arg := createMockArgument(coreComp, cryptoComp)
	arg.HeaderSigVerifier = nil

	imh, err := NewInterceptedMetaHeaderDataFactory(arg)
	assert.True(t, check.IfNil(imh))
	assert.Equal(t, process.ErrNilHeaderSigVerifier, err)
}

func TestNewInterceptedMetaHeaderDataFactory_NilHeaderIntegrityVerifierShouldErr(t *testing.T) {
	t.Parallel()

	coreComp, cryptoComp := createMockComponentHolders()
	arg := createMockArgument(coreComp, cryptoComp)
	arg.HeaderIntegrityVerifier = nil

	imh, err := NewInterceptedMetaHeaderDataFactory(arg)
	assert.True(t, check.IfNil(imh))
	assert.Equal(t, process.ErrNilHeaderIntegrityVerifier, err)
}

func TestNewInterceptedMetaHeaderDataFactory_NilShardCoordinatorShouldErr(t *testing.T) {
	t.Parallel()

	coreComp, cryptoComp := createMockComponentHolders()
	arg := createMockArgument(coreComp, cryptoComp)
	arg.ShardCoordinator = nil

	imh, err := NewInterceptedMetaHeaderDataFactory(arg)
	assert.True(t, check.IfNil(imh))
	assert.Equal(t, process.ErrNilShardCoordinator, err)
}

func TestNewInterceptedMetaHeaderDataFactory_NilChainIdShouldErr(t *testing.T) {
	t.Parallel()

	coreComp, cryptoComp := createMockComponentHolders()
	coreComp.ChainIdCalled = func() string {
		return ""
	}
	arg := createMockArgument(coreComp, cryptoComp)

	imh, err := NewInterceptedMetaHeaderDataFactory(arg)
	assert.True(t, check.IfNil(imh))
	assert.Equal(t, process.ErrInvalidChainID, err)
}

func TestNewInterceptedMetaHeaderDataFactory_NilValidityAttesterShouldErr(t *testing.T) {
	t.Parallel()

	coreComp, cryptoComp := createMockComponentHolders()
	arg := createMockArgument(coreComp, cryptoComp)
	arg.ValidityAttester = nil

	imh, err := NewInterceptedMetaHeaderDataFactory(arg)
	assert.True(t, check.IfNil(imh))
	assert.Equal(t, process.ErrNilValidityAttester, err)
}

func TestNewInterceptedMetaHeaderDataFactory_ShouldWorkAndCreate(t *testing.T) {
	t.Parallel()

	coreComp, cryptoComp := createMockComponentHolders()
	arg := createMockArgument(coreComp, cryptoComp)

	imh, err := NewInterceptedMetaHeaderDataFactory(arg)
	assert.False(t, check.IfNil(imh))
	assert.Nil(t, err)
	assert.False(t, imh.IsInterfaceNil())

	marshalizer := &mock.MarshalizerMock{}
	emptyMetaHeader := &block.Header{}
	emptyMetaHeaderBuff, _ := marshalizer.Marshal(emptyMetaHeader)
	interceptedData, err := imh.Create(emptyMetaHeaderBuff)
	assert.Nil(t, err)

	_, ok := interceptedData.(*interceptedBlocks.InterceptedMetaHeader)
	assert.True(t, ok)
}<|MERGE_RESOLUTION|>--- conflicted
+++ resolved
@@ -87,11 +87,10 @@
 	cryptoComponents *mock.CryptoComponentsMock,
 ) *ArgInterceptedDataFactory {
 	return &ArgInterceptedDataFactory{
-<<<<<<< HEAD
 		CoreComponents:               coreComponents,
 		CryptoComponents:             cryptoComponents,
 		ShardCoordinator:             mock.NewOneShardCoordinatorMock(),
-		NodesCoordinator:             mock.NewNodesCoordinatorMock(),
+		NodesCoordinator:             shardingMocks.NewNodesCoordinatorMock(),
 		FeeHandler:                   createMockFeeHandler(),
 		WhiteListerVerifiedTxs:       &testscommon.WhiteListHandlerStub{},
 		HeaderSigVerifier:            &mock.HeaderSigVerifierStub{},
@@ -103,19 +102,6 @@
 		SignaturesHandler:            &processMocks.SignaturesHandlerStub{},
 		HeartbeatExpiryTimespanInSec: 30,
 		PeerID:                       "pid",
-=======
-		CoreComponents:          coreComponents,
-		CryptoComponents:        cryptoComponents,
-		ShardCoordinator:        mock.NewOneShardCoordinatorMock(),
-		NodesCoordinator:        shardingMocks.NewNodesCoordinatorMock(),
-		FeeHandler:              createMockFeeHandler(),
-		HeaderSigVerifier:       &mock.HeaderSigVerifierStub{},
-		HeaderIntegrityVerifier: &mock.HeaderIntegrityVerifierStub{},
-		ValidityAttester:        &mock.ValidityAttesterStub{},
-		EpochStartTrigger:       &mock.EpochStartTriggerStub{},
-		WhiteListerVerifiedTxs:  &testscommon.WhiteListHandlerStub{},
-		ArgsParser:              &mock.ArgumentParserMock{},
->>>>>>> a983cb35
 	}
 }
 
