package interceptors

import (
	"github.com/ElrondNetwork/elrond-go/core"
	"github.com/ElrondNetwork/elrond-go/core/check"
	"github.com/ElrondNetwork/elrond-go/debug/resolver"
	"github.com/ElrondNetwork/elrond-go/p2p"
	"github.com/ElrondNetwork/elrond-go/process"
)

// ArgSingleDataInterceptor is the argument for the single-data interceptor
type ArgSingleDataInterceptor struct {
	Topic                string
	DataFactory          process.InterceptedDataFactory
	Processor            process.InterceptorProcessor
	Throttler            process.InterceptorThrottler
	AntifloodHandler     process.P2PAntifloodHandler
	WhiteListRequest     process.WhiteListHandler
	PreferredPeersHolder process.PreferredPeersHolderHandler
	CurrentPeerId        core.PeerID
}

// SingleDataInterceptor is used for intercepting packed multi data
type SingleDataInterceptor struct {
	*baseDataInterceptor
	whiteListRequest process.WhiteListHandler
}

// NewSingleDataInterceptor hooks a new interceptor for single data
func NewSingleDataInterceptor(arg ArgSingleDataInterceptor) (*SingleDataInterceptor, error) {
	err := checkArguments(arg)
	if err != nil {
		return nil, err
	}
	if check.IfNil(arg.Processor) {
		return nil, process.ErrNilInterceptedDataProcessor
	}
<<<<<<< HEAD
=======
	if check.IfNil(arg.Throttler) {
		return nil, process.ErrNilInterceptorThrottler
	}
	if check.IfNil(arg.AntifloodHandler) {
		return nil, process.ErrNilAntifloodHandler
	}
	if check.IfNil(arg.WhiteListRequest) {
		return nil, process.ErrNilWhiteListHandler
	}
	if check.IfNil(arg.PreferredPeersHolder) {
		return nil, process.ErrNilPreferredPeersHolder
	}
	if len(arg.CurrentPeerId) == 0 {
		return nil, process.ErrEmptyPeerID
	}
>>>>>>> 9f0e6c4f

	interceptor := &SingleDataInterceptor{
		baseDataInterceptor: &baseDataInterceptor{
<<<<<<< HEAD
			throttler:        arg.Throttler,
			antifloodHandler: arg.AntifloodHandler,
			topic:            arg.Topic,
			currentPeerId:    arg.CurrentPeerId,
			processor:        arg.Processor,
			debugHandler:     resolver.NewDisabledInterceptorResolver(),
			factory:          arg.DataFactory,
=======
			throttler:            arg.Throttler,
			antifloodHandler:     arg.AntifloodHandler,
			topic:                arg.Topic,
			currentPeerId:        arg.CurrentPeerId,
			processor:            arg.Processor,
			preferredPeersHolder: arg.PreferredPeersHolder,
			debugHandler:         resolver.NewDisabledInterceptorResolver(),
>>>>>>> 9f0e6c4f
		},
		whiteListRequest: arg.WhiteListRequest,
	}

	return interceptor, nil
}

func checkArguments(arg ArgSingleDataInterceptor) error {
	if len(arg.Topic) == 0 {
		return process.ErrEmptyTopic
	}
	if check.IfNil(arg.DataFactory) {
		return process.ErrNilInterceptedDataFactory
	}
	if check.IfNil(arg.Throttler) {
		return process.ErrNilInterceptorThrottler
	}
	if check.IfNil(arg.AntifloodHandler) {
		return process.ErrNilAntifloodHandler
	}
	if check.IfNil(arg.WhiteListRequest) {
		return process.ErrNilWhiteListHandler
	}
	if len(arg.CurrentPeerId) == 0 {
		return process.ErrEmptyPeerID
	}

	return nil
}

// ProcessReceivedMessage is the callback func from the p2p.Messenger and will be called each time a new message was received
// (for the topic this validator was registered to)
func (sdi *SingleDataInterceptor) ProcessReceivedMessage(message p2p.MessageP2P, fromConnectedPeer core.PeerID) error {
	sdi.mutDebugHandler.RLock()
	defer sdi.mutDebugHandler.RUnlock()

	err := sdi.checkMessage(message, fromConnectedPeer)
	if err != nil {
		return err
	}

	interceptedData, err := sdi.interceptedData(message.Data(), message.Peer(), fromConnectedPeer)
	if err != nil {
		sdi.throttler.EndProcessing()

		return err
	}

	errOriginator := sdi.antifloodHandler.IsOriginatorEligibleForTopic(message.Peer(), sdi.topic)
	isWhiteListed := sdi.whiteListRequest.IsWhiteListed(interceptedData)
	if !isWhiteListed && errOriginator != nil {
		log.Trace("got message from peer on topic only for validators",
			"originator", p2p.PeerIdToShortString(message.Peer()), "topic",
			sdi.topic, "err", errOriginator)
		sdi.throttler.EndProcessing()
		return errOriginator
	}

	isForCurrentShard := interceptedData.IsForCurrentShard()
	shouldProcess := isForCurrentShard || isWhiteListed
	if !shouldProcess {
		sdi.throttler.EndProcessing()
		log.Trace("intercepted data is for other shards",
			"pid", p2p.MessageOriginatorPid(message),
			"seq no", p2p.MessageOriginatorSeq(message),
			"topic", message.Topic(),
			"hash", interceptedData.Hash(),
			"is for current shard", isForCurrentShard,
			"is white listed", isWhiteListed,
		)

		return nil
	}

	go func() {
		sdi.processInterceptedData(interceptedData, message)
		sdi.throttler.EndProcessing()
	}()

	return nil
}

<<<<<<< HEAD
=======
// RegisterHandler registers a callback function to be notified on received data
func (sdi *SingleDataInterceptor) RegisterHandler(handler func(topic string, hash []byte, data interface{})) {
	sdi.processor.RegisterHandler(handler)
}

// Close returns nil
func (sdi *SingleDataInterceptor) Close() error {
	return nil
}

>>>>>>> 9f0e6c4f
// IsInterfaceNil returns true if there is no value under the interface
func (sdi *SingleDataInterceptor) IsInterfaceNil() bool {
	return sdi == nil
}<|MERGE_RESOLUTION|>--- conflicted
+++ resolved
@@ -35,44 +35,17 @@
 	if check.IfNil(arg.Processor) {
 		return nil, process.ErrNilInterceptedDataProcessor
 	}
-<<<<<<< HEAD
-=======
-	if check.IfNil(arg.Throttler) {
-		return nil, process.ErrNilInterceptorThrottler
-	}
-	if check.IfNil(arg.AntifloodHandler) {
-		return nil, process.ErrNilAntifloodHandler
-	}
-	if check.IfNil(arg.WhiteListRequest) {
-		return nil, process.ErrNilWhiteListHandler
-	}
-	if check.IfNil(arg.PreferredPeersHolder) {
-		return nil, process.ErrNilPreferredPeersHolder
-	}
-	if len(arg.CurrentPeerId) == 0 {
-		return nil, process.ErrEmptyPeerID
-	}
->>>>>>> 9f0e6c4f
 
 	interceptor := &SingleDataInterceptor{
 		baseDataInterceptor: &baseDataInterceptor{
-<<<<<<< HEAD
-			throttler:        arg.Throttler,
-			antifloodHandler: arg.AntifloodHandler,
-			topic:            arg.Topic,
-			currentPeerId:    arg.CurrentPeerId,
-			processor:        arg.Processor,
-			debugHandler:     resolver.NewDisabledInterceptorResolver(),
-			factory:          arg.DataFactory,
-=======
 			throttler:            arg.Throttler,
 			antifloodHandler:     arg.AntifloodHandler,
 			topic:                arg.Topic,
 			currentPeerId:        arg.CurrentPeerId,
 			processor:            arg.Processor,
+			debugHandler:         resolver.NewDisabledInterceptorResolver(),
 			preferredPeersHolder: arg.PreferredPeersHolder,
-			debugHandler:         resolver.NewDisabledInterceptorResolver(),
->>>>>>> 9f0e6c4f
+			factory:              arg.DataFactory,
 		},
 		whiteListRequest: arg.WhiteListRequest,
 	}
@@ -155,19 +128,11 @@
 	return nil
 }
 
-<<<<<<< HEAD
-=======
-// RegisterHandler registers a callback function to be notified on received data
-func (sdi *SingleDataInterceptor) RegisterHandler(handler func(topic string, hash []byte, data interface{})) {
-	sdi.processor.RegisterHandler(handler)
-}
-
 // Close returns nil
 func (sdi *SingleDataInterceptor) Close() error {
 	return nil
 }
 
->>>>>>> 9f0e6c4f
 // IsInterfaceNil returns true if there is no value under the interface
 func (sdi *SingleDataInterceptor) IsInterfaceNil() bool {
 	return sdi == nil
