--- conflicted
+++ resolved
@@ -76,11 +76,8 @@
 		return process.ErrNoDataInMessage
 	}
 
-<<<<<<< HEAD
-=======
 	filteredMultiDataBuff := make([][]byte, 0, len(multiDataBuff))
 	interceptedMultiData := make([]process.InterceptedData, 0)
->>>>>>> 7a10a61d
 	lastErrEncountered := error(nil)
 	wgProcess := &sync.WaitGroup{}
 	wgProcess.Add(len(multiDataBuff))
