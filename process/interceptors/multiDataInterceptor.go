--- conflicted
+++ resolved
@@ -17,34 +17,16 @@
 
 // ArgMultiDataInterceptor is the argument for the multi-data interceptor
 type ArgMultiDataInterceptor struct {
-<<<<<<< HEAD
 	ArgSingleDataInterceptor
 	Marshalizer marshal.Marshalizer
-=======
-	Topic                string
-	Marshalizer          marshal.Marshalizer
-	DataFactory          process.InterceptedDataFactory
-	Processor            process.InterceptorProcessor
-	Throttler            process.InterceptorThrottler
-	AntifloodHandler     process.P2PAntifloodHandler
-	WhiteListRequest     process.WhiteListHandler
-	PreferredPeersHolder process.PreferredPeersHolderHandler
-	CurrentPeerId        core.PeerID
->>>>>>> 9f0e6c4f
 }
 
 // MultiDataInterceptor is used for intercepting packed multi data
 type MultiDataInterceptor struct {
 	*baseDataInterceptor
-<<<<<<< HEAD
-	whiteListRequest process.WhiteListHandler
-=======
-	marshalizer        marshal.Marshalizer
-	factory            process.InterceptedDataFactory
 	whiteListRequest   process.WhiteListHandler
 	mutChunksProcessor sync.RWMutex
 	chunksProcessor    process.InterceptedChunksProcessor
->>>>>>> 9f0e6c4f
 }
 
 // NewMultiDataInterceptor hooks a new interceptor for packed multi data
@@ -56,39 +38,12 @@
 	if check.IfNil(arg.Processor) {
 		return nil, process.ErrNilInterceptedDataProcessor
 	}
-<<<<<<< HEAD
 	if check.IfNil(arg.Marshalizer) {
 		return nil, process.ErrNilMarshalizer
-=======
-	if check.IfNil(arg.Throttler) {
-		return nil, process.ErrNilInterceptorThrottler
-	}
-	if check.IfNil(arg.AntifloodHandler) {
-		return nil, process.ErrNilAntifloodHandler
-	}
-	if check.IfNil(arg.WhiteListRequest) {
-		return nil, process.ErrNilWhiteListHandler
-	}
-	if check.IfNil(arg.PreferredPeersHolder) {
-		return nil, process.ErrNilPreferredPeersHolder
-	}
-	if len(arg.CurrentPeerId) == 0 {
-		return nil, process.ErrEmptyPeerID
->>>>>>> 9f0e6c4f
 	}
 
 	interceptor := &MultiDataInterceptor{
 		baseDataInterceptor: &baseDataInterceptor{
-<<<<<<< HEAD
-			throttler:        arg.Throttler,
-			antifloodHandler: arg.AntifloodHandler,
-			topic:            arg.Topic,
-			currentPeerId:    arg.CurrentPeerId,
-			processor:        arg.Processor,
-			debugHandler:     resolver.NewDisabledInterceptorResolver(),
-			marshalizer:      arg.Marshalizer,
-			factory:          arg.DataFactory,
-=======
 			throttler:            arg.Throttler,
 			antifloodHandler:     arg.AntifloodHandler,
 			topic:                arg.Topic,
@@ -96,7 +51,8 @@
 			processor:            arg.Processor,
 			preferredPeersHolder: arg.PreferredPeersHolder,
 			debugHandler:         resolver.NewDisabledInterceptorResolver(),
->>>>>>> 9f0e6c4f
+			marshalizer:          arg.Marshalizer,
+			factory:              arg.DataFactory,
 		},
 		whiteListRequest: arg.WhiteListRequest,
 		chunksProcessor:  disabled.NewDisabledInterceptedChunksProcessor(),
@@ -179,43 +135,6 @@
 	return nil
 }
 
-<<<<<<< HEAD
-=======
-func (mdi *MultiDataInterceptor) interceptedData(dataBuff []byte, originator core.PeerID, fromConnectedPeer core.PeerID) (process.InterceptedData, error) {
-	interceptedData, err := mdi.factory.Create(dataBuff)
-	if err != nil {
-		//this situation is so severe that we need to black list de peers
-		reason := "can not create object from received bytes, topic " + mdi.topic + ", error " + err.Error()
-		mdi.antifloodHandler.BlacklistPeer(originator, reason, core.InvalidMessageBlacklistDuration)
-		mdi.antifloodHandler.BlacklistPeer(fromConnectedPeer, reason, core.InvalidMessageBlacklistDuration)
-
-		return nil, err
-	}
-
-	mdi.receivedDebugInterceptedData(interceptedData)
-
-	err = interceptedData.CheckValidity()
-	if err != nil {
-		mdi.processDebugInterceptedData(interceptedData, err)
-
-		isWrongVersion := err == process.ErrInvalidTransactionVersion || err == process.ErrInvalidChainID
-		if isWrongVersion {
-			//this situation is so severe that we need to black list de peers
-			reason := "wrong version of received intercepted data, topic " + mdi.topic + ", error " + err.Error()
-			mdi.antifloodHandler.BlacklistPeer(originator, reason, core.InvalidMessageBlacklistDuration)
-			mdi.antifloodHandler.BlacklistPeer(fromConnectedPeer, reason, core.InvalidMessageBlacklistDuration)
-		}
-
-		return nil, err
-	}
-
-	return interceptedData, nil
-}
-
-// RegisterHandler registers a callback function to be notified on received data
-func (mdi *MultiDataInterceptor) RegisterHandler(handler func(topic string, hash []byte, data interface{})) {
-	mdi.processor.RegisterHandler(handler)
-}
 
 // SetChunkProcessor sets the intercepted chunks processor
 func (mdi *MultiDataInterceptor) SetChunkProcessor(processor process.InterceptedChunksProcessor) error {
@@ -238,7 +157,6 @@
 	return mdi.chunksProcessor.Close()
 }
 
->>>>>>> 9f0e6c4f
 // IsInterfaceNil returns true if there is no value under the interface
 func (mdi *MultiDataInterceptor) IsInterfaceNil() bool {
 	return mdi == nil
