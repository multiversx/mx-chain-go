package interceptors_test

import (
	"bytes"
	"errors"
	"sync/atomic"
	"testing"
	"time"

	"github.com/ElrondNetwork/elrond-go/core"
	"github.com/ElrondNetwork/elrond-go/core/check"
	"github.com/ElrondNetwork/elrond-go/data/batch"
	"github.com/ElrondNetwork/elrond-go/process"
	"github.com/ElrondNetwork/elrond-go/process/interceptors"
	"github.com/ElrondNetwork/elrond-go/process/mock"
	"github.com/ElrondNetwork/elrond-go/testscommon"
	"github.com/ElrondNetwork/elrond-go/testscommon/p2pmocks"
	"github.com/stretchr/testify/assert"
	"github.com/stretchr/testify/require"
)

var fromConnectedPeerId = core.PeerID("from connected peer Id")

func createMockArgMultiDataInterceptor() interceptors.ArgMultiDataInterceptor {
<<<<<<< HEAD
	argSingle := interceptors.ArgSingleDataInterceptor{
		Topic:            "test topic",
		DataFactory:      &mock.InterceptedDataFactoryStub{},
		Processor:        &mock.InterceptorProcessorStub{},
		Throttler:        createMockThrottler(),
		AntifloodHandler: &mock.P2PAntifloodHandlerStub{},
		WhiteListRequest: &mock.WhiteListHandlerStub{},
		CurrentPeerId:    "pid",
=======
	return interceptors.ArgMultiDataInterceptor{
		Topic:                "test topic",
		Marshalizer:          &mock.MarshalizerMock{},
		DataFactory:          &mock.InterceptedDataFactoryStub{},
		Processor:            &mock.InterceptorProcessorStub{},
		Throttler:            createMockThrottler(),
		AntifloodHandler:     &mock.P2PAntifloodHandlerStub{},
		WhiteListRequest:     &testscommon.WhiteListHandlerStub{},
		PreferredPeersHolder: &p2pmocks.PeersHolderStub{},
		CurrentPeerId:        "pid",
>>>>>>> 9f0e6c4f
	}

	return interceptors.ArgMultiDataInterceptor{
		ArgSingleDataInterceptor: argSingle,
		Marshalizer:              &mock.MarshalizerMock{},
	}
}

func TestNewMultiDataInterceptor_EmptyTopicShouldErr(t *testing.T) {
	t.Parallel()

	arg := createMockArgMultiDataInterceptor()
	arg.Topic = ""
	mdi, err := interceptors.NewMultiDataInterceptor(arg)

	assert.True(t, check.IfNil(mdi))
	assert.Equal(t, process.ErrEmptyTopic, err)
}

func TestNewMultiDataInterceptor_NilMarshalizerShouldErr(t *testing.T) {
	t.Parallel()

	arg := createMockArgMultiDataInterceptor()
	arg.Marshalizer = nil
	mdi, err := interceptors.NewMultiDataInterceptor(arg)

	assert.True(t, check.IfNil(mdi))
	assert.Equal(t, process.ErrNilMarshalizer, err)
}

func TestNewMultiDataInterceptor_NilInterceptedDataFactoryShouldErr(t *testing.T) {
	t.Parallel()

	arg := createMockArgMultiDataInterceptor()
	arg.DataFactory = nil
	mdi, err := interceptors.NewMultiDataInterceptor(arg)

	assert.True(t, check.IfNil(mdi))
	assert.Equal(t, process.ErrNilInterceptedDataFactory, err)
}

func TestNewMultiDataInterceptor_NilInterceptedDataProcessorShouldErr(t *testing.T) {
	t.Parallel()

	arg := createMockArgMultiDataInterceptor()
	arg.Processor = nil
	mdi, err := interceptors.NewMultiDataInterceptor(arg)

	assert.True(t, check.IfNil(mdi))
	assert.Equal(t, process.ErrNilInterceptedDataProcessor, err)
}

func TestNewMultiDataInterceptor_NilInterceptorThrottlerShouldErr(t *testing.T) {
	t.Parallel()

	arg := createMockArgMultiDataInterceptor()
	arg.Throttler = nil
	mdi, err := interceptors.NewMultiDataInterceptor(arg)

	assert.True(t, check.IfNil(mdi))
	assert.Equal(t, process.ErrNilInterceptorThrottler, err)
}

func TestNewMultiDataInterceptor_NilAntifloodHandlerShouldErr(t *testing.T) {
	t.Parallel()

	arg := createMockArgMultiDataInterceptor()
	arg.AntifloodHandler = nil
	mdi, err := interceptors.NewMultiDataInterceptor(arg)

	assert.True(t, check.IfNil(mdi))
	assert.Equal(t, process.ErrNilAntifloodHandler, err)
}

func TestNewMultiDataInterceptor_NilPreferredPeersHolderShouldErr(t *testing.T) {
	t.Parallel()

	arg := createMockArgMultiDataInterceptor()
	arg.PreferredPeersHolder = nil
	mdi, err := interceptors.NewMultiDataInterceptor(arg)

	assert.Nil(t, mdi)
	assert.Equal(t, process.ErrNilPreferredPeersHolder, err)
}

func TestNewMultiDataInterceptor_NilWhiteListHandlerShouldErr(t *testing.T) {
	t.Parallel()

	arg := createMockArgMultiDataInterceptor()
	arg.WhiteListRequest = nil
	mdi, err := interceptors.NewMultiDataInterceptor(arg)

	assert.True(t, check.IfNil(mdi))
	assert.Equal(t, process.ErrNilWhiteListHandler, err)
}

func TestNewMultiDataInterceptor_EmptyPeerIDShouldErr(t *testing.T) {
	t.Parallel()

	arg := createMockArgMultiDataInterceptor()
	arg.CurrentPeerId = ""
	mdi, err := interceptors.NewMultiDataInterceptor(arg)

	assert.True(t, check.IfNil(mdi))
	assert.Equal(t, process.ErrEmptyPeerID, err)
}

func TestNewMultiDataInterceptor(t *testing.T) {
	t.Parallel()

	arg := createMockArgMultiDataInterceptor()
	mdi, err := interceptors.NewMultiDataInterceptor(arg)

	require.False(t, check.IfNil(mdi))
	require.Nil(t, err)
	assert.Equal(t, arg.Topic, mdi.Topic())
}

//------- ProcessReceivedMessage

func TestMultiDataInterceptor_ProcessReceivedMessageNilMessageShouldErr(t *testing.T) {
	t.Parallel()

	arg := createMockArgMultiDataInterceptor()
	mdi, _ := interceptors.NewMultiDataInterceptor(arg)

	err := mdi.ProcessReceivedMessage(nil, fromConnectedPeerId)

	assert.Equal(t, process.ErrNilMessage, err)
	checkThrottlerNumStartEndCalls(t, arg.Throttler, 0)
}

func TestMultiDataInterceptor_ProcessReceivedMessageUnmarshalFailsShouldErr(t *testing.T) {
	t.Parallel()

	errExpeced := errors.New("expected error")
	originatorPid := core.PeerID("originator")
	originatorBlackListed := false
	fromConnectedPeerBlackListed := false
	arg := createMockArgMultiDataInterceptor()
	arg.Marshalizer = &mock.MarshalizerStub{
		UnmarshalCalled: func(obj interface{}, buff []byte) error {
			return errExpeced
		},
	}
	arg.AntifloodHandler = &mock.P2PAntifloodHandlerStub{
		BlacklistPeerCalled: func(peer core.PeerID, reason string, duration time.Duration) {
			if peer == originatorPid {
				originatorBlackListed = true
			}
			if peer == fromConnectedPeerId {
				fromConnectedPeerBlackListed = true
			}
		},
	}

	mdi, _ := interceptors.NewMultiDataInterceptor(arg)

	msg := &mock.P2PMessageMock{
		DataField: []byte("data to be processed"),
		PeerField: originatorPid,
	}
	err := mdi.ProcessReceivedMessage(msg, fromConnectedPeerId)

	assert.Equal(t, errExpeced, err)
	assert.True(t, originatorBlackListed)
	assert.True(t, fromConnectedPeerBlackListed)
	checkThrottlerNumStartEndCalls(t, arg.Throttler, 1)
}

func TestMultiDataInterceptor_ProcessReceivedMessageUnmarshalReturnsEmptySliceShouldErr(t *testing.T) {
	t.Parallel()

	arg := createMockArgMultiDataInterceptor()
	arg.Marshalizer = &mock.MarshalizerStub{
		UnmarshalCalled: func(obj interface{}, buff []byte) error {
			return nil
		},
	}
	mdi, _ := interceptors.NewMultiDataInterceptor(arg)

	msg := &mock.P2PMessageMock{
		DataField: []byte("data to be processed"),
	}
	err := mdi.ProcessReceivedMessage(msg, fromConnectedPeerId)

	assert.Equal(t, process.ErrNoDataInMessage, err)
	checkThrottlerNumStartEndCalls(t, arg.Throttler, 1)
}

func TestMultiDataInterceptor_ProcessReceivedCreateFailsShouldErr(t *testing.T) {
	t.Parallel()

	buffData := [][]byte{[]byte("buff1"), []byte("buff2")}

	checkCalledNum := int32(0)
	processCalledNum := int32(0)
	errExpected := errors.New("expected err")
	originatorPid := core.PeerID("originator")
	originatorBlackListed := false
	fromConnectedPeerBlackListed := false
	arg := createMockArgMultiDataInterceptor()
	arg.DataFactory = &mock.InterceptedDataFactoryStub{
		CreateCalled: func(buff []byte) (data process.InterceptedData, e error) {
			return nil, errExpected
		},
	}
	arg.Processor = createMockInterceptorStub(&checkCalledNum, &processCalledNum)
	arg.AntifloodHandler = &mock.P2PAntifloodHandlerStub{
		BlacklistPeerCalled: func(peer core.PeerID, reason string, duration time.Duration) {
			if peer == originatorPid {
				originatorBlackListed = true
			}
			if peer == fromConnectedPeerId {
				fromConnectedPeerBlackListed = true
			}
		},
	}
	mdi, _ := interceptors.NewMultiDataInterceptor(arg)

	dataField, _ := arg.Marshalizer.Marshal(&batch.Batch{Data: buffData})
	msg := &mock.P2PMessageMock{
		DataField: dataField,
		PeerField: originatorPid,
	}
	err := mdi.ProcessReceivedMessage(msg, fromConnectedPeerId)

	time.Sleep(time.Second)

	assert.Equal(t, errExpected, err)
	assert.Equal(t, int32(0), atomic.LoadInt32(&checkCalledNum))
	assert.Equal(t, int32(0), atomic.LoadInt32(&processCalledNum))
	checkThrottlerNumStartEndCalls(t, arg.Throttler, 1)
	assert.True(t, originatorBlackListed)
	assert.True(t, fromConnectedPeerBlackListed)
}

func TestMultiDataInterceptor_ProcessReceivedPartiallyCorrectDataShouldErr(t *testing.T) {
	t.Parallel()

	correctData := []byte("buff1")
	incorrectData := []byte("buff2")
	buffData := [][]byte{incorrectData, correctData}

	checkCalledNum := int32(0)
	processCalledNum := int32(0)
	errExpected := errors.New("expected err")
	interceptedData := &testscommon.InterceptedDataStub{
		CheckValidityCalled: func() error {
			return nil
		},
		IsForCurrentShardCalled: func() bool {
			return true
		},
	}
	arg := createMockArgMultiDataInterceptor()
	arg.DataFactory = &mock.InterceptedDataFactoryStub{
		CreateCalled: func(buff []byte) (data process.InterceptedData, e error) {
			if bytes.Equal(buff, incorrectData) {
				return nil, errExpected
			}

			return interceptedData, nil
		},
	}
	arg.Processor = createMockInterceptorStub(&checkCalledNum, &processCalledNum)
	mdi, _ := interceptors.NewMultiDataInterceptor(arg)

	dataField, _ := arg.Marshalizer.Marshal(&batch.Batch{Data: buffData})
	msg := &mock.P2PMessageMock{
		DataField: dataField,
	}
	err := mdi.ProcessReceivedMessage(msg, fromConnectedPeerId)

	time.Sleep(time.Second)

	assert.Equal(t, errExpected, err)
	assert.Equal(t, int32(0), atomic.LoadInt32(&checkCalledNum))
	assert.Equal(t, int32(0), atomic.LoadInt32(&processCalledNum))
	checkThrottlerNumStartEndCalls(t, arg.Throttler, 1)
}

func TestMultiDataInterceptor_ProcessReceivedMessageNotValidShouldErrAndNotProcess(t *testing.T) {
	t.Parallel()

	errExpected := errors.New("expected err")
	testProcessReceiveMessageMultiData(t, true, errExpected, 0)
}

func TestMultiDataInterceptor_ProcessReceivedMessageIsAddressedToOtherShardShouldRetNilAndNotProcess(t *testing.T) {
	t.Parallel()

	testProcessReceiveMessageMultiData(t, false, process.ErrInterceptedDataNotForCurrentShard, 0)
}

func TestMultiDataInterceptor_ProcessReceivedMessageOkMessageShouldRetNil(t *testing.T) {
	t.Parallel()

	testProcessReceiveMessageMultiData(t, true, nil, 2)
}

func testProcessReceiveMessageMultiData(t *testing.T, isForCurrentShard bool, expectedErr error, calledNum int) {
	buffData := [][]byte{[]byte("buff1"), []byte("buff2")}

	marshalizer := &mock.MarshalizerMock{}
	checkCalledNum := int32(0)
	processCalledNum := int32(0)
<<<<<<< HEAD
	interceptedData := &mock.InterceptedDataStub{
=======
	throttler := createMockThrottler()
	interceptedData := &testscommon.InterceptedDataStub{
>>>>>>> 9f0e6c4f
		CheckValidityCalled: func() error {
			return expectedErr
		},
		IsForCurrentShardCalled: func() bool {
			return isForCurrentShard
		},
	}
	arg := createMockArgMultiDataInterceptor()
	arg.DataFactory = &mock.InterceptedDataFactoryStub{
		CreateCalled: func(buff []byte) (data process.InterceptedData, e error) {
			return interceptedData, nil
		},
	}
	arg.Processor = createMockInterceptorStub(&checkCalledNum, &processCalledNum)
	mdi, _ := interceptors.NewMultiDataInterceptor(arg)

	dataField, _ := marshalizer.Marshal(&batch.Batch{Data: buffData})
	msg := &mock.P2PMessageMock{
		DataField: dataField,
	}
	err := mdi.ProcessReceivedMessage(msg, fromConnectedPeerId)

	time.Sleep(time.Second)

	assert.Equal(t, expectedErr, err)
	assert.Equal(t, int32(calledNum), atomic.LoadInt32(&checkCalledNum))
	assert.Equal(t, int32(calledNum), atomic.LoadInt32(&processCalledNum))
	checkThrottlerNumStartEndCalls(t, arg.Throttler, 1)
}

func TestMultiDataInterceptor_ProcessReceivedMessageCheckBatchErrors(t *testing.T) {
	buffData := [][]byte{[]byte("buff1"), []byte("buff2")}

	marshalizer := &mock.MarshalizerMock{}
	checkCalledNum := int32(0)
	processCalledNum := int32(0)
	throttler := createMockThrottler()
	arg := createMockArgMultiDataInterceptor()
	arg.DataFactory = &mock.InterceptedDataFactoryStub{
		CreateCalled: func(buff []byte) (data process.InterceptedData, e error) {
			assert.Fail(t, "should have not called create intercepted data")
			return nil, nil
		},
	}
	arg.Processor = createMockInterceptorStub(&checkCalledNum, &processCalledNum)
	arg.Throttler = throttler
	mdi, _ := interceptors.NewMultiDataInterceptor(arg)
	expectedErr := errors.New("expected error")
	_ = mdi.SetChunkProcessor(
		&mock.ChunkProcessorStub{
			CheckBatchCalled: func(b *batch.Batch, w process.WhiteListHandler) (process.CheckedChunkResult, error) {
				return process.CheckedChunkResult{}, expectedErr
			},
		},
	)

	dataField, _ := marshalizer.Marshal(&batch.Batch{Data: buffData})
	msg := &mock.P2PMessageMock{
		DataField: dataField,
	}
	err := mdi.ProcessReceivedMessage(msg, fromConnectedPeerId)

	time.Sleep(time.Second)

	assert.Equal(t, expectedErr, err)
	assert.Equal(t, int32(1), throttler.StartProcessingCount())
	assert.Equal(t, int32(1), throttler.EndProcessingCount())
}

func TestMultiDataInterceptor_ProcessReceivedMessageCheckBatchIsIncomplete(t *testing.T) {
	buffData := [][]byte{[]byte("buff1"), []byte("buff2")}

	marshalizer := &mock.MarshalizerMock{}
	checkCalledNum := int32(0)
	processCalledNum := int32(0)
	throttler := createMockThrottler()
	arg := createMockArgMultiDataInterceptor()
	arg.DataFactory = &mock.InterceptedDataFactoryStub{
		CreateCalled: func(buff []byte) (data process.InterceptedData, e error) {
			assert.Fail(t, "should have not called create intercepted data")
			return nil, nil
		},
	}
	arg.Processor = createMockInterceptorStub(&checkCalledNum, &processCalledNum)
	arg.Throttler = throttler
	mdi, _ := interceptors.NewMultiDataInterceptor(arg)
	_ = mdi.SetChunkProcessor(
		&mock.ChunkProcessorStub{
			CheckBatchCalled: func(b *batch.Batch, w process.WhiteListHandler) (process.CheckedChunkResult, error) {
				return process.CheckedChunkResult{
					IsChunk:        true,
					HaveAllChunks:  false,
					CompleteBuffer: nil,
				}, nil
			},
		},
	)

	dataField, _ := marshalizer.Marshal(&batch.Batch{Data: buffData})
	msg := &mock.P2PMessageMock{
		DataField: dataField,
	}
	err := mdi.ProcessReceivedMessage(msg, fromConnectedPeerId)

	time.Sleep(time.Second)

	assert.Nil(t, err)
	assert.Equal(t, int32(1), throttler.StartProcessingCount())
	assert.Equal(t, int32(1), throttler.EndProcessingCount())
}

func TestMultiDataInterceptor_ProcessReceivedMessageCheckBatchIsComplete(t *testing.T) {
	buffData := [][]byte{[]byte("buff1")}
	newBuffData := []byte("new buff")

	createCalled := false
	marshalizer := &mock.MarshalizerMock{}
	checkCalledNum := int32(0)
	processCalledNum := int32(0)
	throttler := createMockThrottler()
	arg := createMockArgMultiDataInterceptor()
	interceptedData := &testscommon.InterceptedDataStub{
		CheckValidityCalled: func() error {
			return nil
		},
		IsForCurrentShardCalled: func() bool {
			return true
		},
	}
	arg.DataFactory = &mock.InterceptedDataFactoryStub{
		CreateCalled: func(buff []byte) (data process.InterceptedData, e error) {
			assert.Equal(t, newBuffData, buff) //chunk processor switched the buffer
			createCalled = true
			return interceptedData, nil
		},
	}
	arg.Processor = createMockInterceptorStub(&checkCalledNum, &processCalledNum)
	arg.Throttler = throttler
	mdi, _ := interceptors.NewMultiDataInterceptor(arg)
	_ = mdi.SetChunkProcessor(
		&mock.ChunkProcessorStub{
			CheckBatchCalled: func(b *batch.Batch, w process.WhiteListHandler) (process.CheckedChunkResult, error) {
				return process.CheckedChunkResult{
					IsChunk:        true,
					HaveAllChunks:  true,
					CompleteBuffer: newBuffData,
				}, nil
			},
		},
	)

	dataField, _ := marshalizer.Marshal(&batch.Batch{Data: buffData})
	msg := &mock.P2PMessageMock{
		DataField: dataField,
	}
	err := mdi.ProcessReceivedMessage(msg, fromConnectedPeerId)

	time.Sleep(time.Second)

	assert.Nil(t, err)
	assert.True(t, createCalled)
	assert.Equal(t, int32(1), throttler.StartProcessingCount())
	assert.Equal(t, int32(1), throttler.EndProcessingCount())
}

func TestMultiDataInterceptor_ProcessReceivedMessageWhitelistedShouldRetNil(t *testing.T) {
	t.Parallel()

	buffData := [][]byte{[]byte("buff1"), []byte("buff2")}

	checkCalledNum := int32(0)
	processCalledNum := int32(0)
<<<<<<< HEAD
	interceptedData := &mock.InterceptedDataStub{
=======
	throttler := createMockThrottler()
	interceptedData := &testscommon.InterceptedDataStub{
>>>>>>> 9f0e6c4f
		CheckValidityCalled: func() error {
			return nil
		},
		IsForCurrentShardCalled: func() bool {
			return false
		},
	}
	arg := createMockArgMultiDataInterceptor()
	arg.DataFactory = &mock.InterceptedDataFactoryStub{
		CreateCalled: func(buff []byte) (data process.InterceptedData, e error) {
			return interceptedData, nil
		},
	}
	arg.Processor = createMockInterceptorStub(&checkCalledNum, &processCalledNum)
<<<<<<< HEAD
	arg.WhiteListRequest = &mock.WhiteListHandlerStub{
=======
	arg.Throttler = throttler
	arg.WhiteListRequest = &testscommon.WhiteListHandlerStub{
>>>>>>> 9f0e6c4f
		IsWhiteListedCalled: func(interceptedData process.InterceptedData) bool {
			return true
		},
	}
	mdi, _ := interceptors.NewMultiDataInterceptor(arg)

	dataField, _ := arg.Marshalizer.Marshal(&batch.Batch{Data: buffData})
	msg := &mock.P2PMessageMock{
		DataField: dataField,
	}
	err := mdi.ProcessReceivedMessage(msg, fromConnectedPeerId)

	time.Sleep(time.Second)

	assert.Nil(t, err)
	assert.Equal(t, int32(2), atomic.LoadInt32(&checkCalledNum))
	assert.Equal(t, int32(2), atomic.LoadInt32(&processCalledNum))
	checkThrottlerNumStartEndCalls(t, arg.Throttler, 1)
}

func TestMultiDataInterceptor_InvalidTxVersionShouldBackList(t *testing.T) {
	t.Parallel()

	processReceivedMessageMultiDataInvalidVersion(t, process.ErrInvalidTransactionVersion)
}

func TestMultiDataInterceptor_InvalidTxChainIDShouldBackList(t *testing.T) {
	t.Parallel()

	processReceivedMessageMultiDataInvalidVersion(t, process.ErrInvalidChainID)
}

func processReceivedMessageMultiDataInvalidVersion(t *testing.T, expectedErr error) {
	buffData := [][]byte{[]byte("buff1"), []byte("buff2")}
	marshalizer := &mock.MarshalizerMock{}
	checkCalledNum := int32(0)
	processCalledNum := int32(0)
	interceptedData := &testscommon.InterceptedDataStub{
		CheckValidityCalled: func() error {
			return expectedErr
		},
		IsForCurrentShardCalled: func() bool {
			return false
		},
	}

	isOriginatorBlackListed := false
	isFromConnectedPeerBlackListed := false
	originator := core.PeerID("originator")
	arg := createMockArgMultiDataInterceptor()
	arg.DataFactory = &mock.InterceptedDataFactoryStub{
		CreateCalled: func(buff []byte) (data process.InterceptedData, e error) {
			return interceptedData, nil
		},
	}
	arg.Processor = createMockInterceptorStub(&checkCalledNum, &processCalledNum)
	arg.AntifloodHandler = &mock.P2PAntifloodHandlerStub{
		BlacklistPeerCalled: func(peer core.PeerID, reason string, duration time.Duration) {
			switch string(peer) {
			case string(originator):
				isOriginatorBlackListed = true
			case string(fromConnectedPeerId):
				isFromConnectedPeerBlackListed = true
			}
		},
	}
	arg.WhiteListRequest = &testscommon.WhiteListHandlerStub{
		IsWhiteListedCalled: func(interceptedData process.InterceptedData) bool {
			return true
		},
	}
	mdi, _ := interceptors.NewMultiDataInterceptor(arg)

	dataField, _ := marshalizer.Marshal(&batch.Batch{Data: buffData})
	msg := &mock.P2PMessageMock{
		DataField: dataField,
		PeerField: originator,
	}

	err := mdi.ProcessReceivedMessage(msg, fromConnectedPeerId)
	assert.Equal(t, expectedErr, err)
	assert.True(t, isFromConnectedPeerBlackListed)
	assert.True(t, isOriginatorBlackListed)
	checkThrottlerNumStartEndCalls(t, arg.Throttler, 1)
}

//------- debug

func TestMultiDataInterceptor_SetInterceptedDebugHandlerNilShouldErr(t *testing.T) {
	t.Parallel()

	arg := createMockArgMultiDataInterceptor()
	mdi, _ := interceptors.NewMultiDataInterceptor(arg)

	err := mdi.SetInterceptedDebugHandler(nil)

	assert.Equal(t, process.ErrNilDebugger, err)
}

func TestMultiDataInterceptor_SetInterceptedDebugHandlerShouldWork(t *testing.T) {
	t.Parallel()

	arg := createMockArgMultiDataInterceptor()
	mdi, _ := interceptors.NewMultiDataInterceptor(arg)

	debugger := &mock.InterceptedDebugHandlerStub{}
	err := mdi.SetInterceptedDebugHandler(debugger)

	assert.Nil(t, err)
	assert.True(t, debugger == mdi.InterceptedDebugHandler()) //pointer testing
}

func TestMultiDataInterceptor_ProcessReceivedMessageIsOriginatorNotOkButWhiteListed(t *testing.T) {
	t.Parallel()

	buffData := [][]byte{[]byte("buff1"), []byte("buff2")}

	checkCalledNum := int32(0)
	processCalledNum := int32(0)
	throttler := createMockThrottler()
	interceptedData := &testscommon.InterceptedDataStub{
		CheckValidityCalled: func() error {
			return nil
		},
		IsForCurrentShardCalled: func() bool {
			return false
		},
	}

	whiteListHandler := &testscommon.WhiteListHandlerStub{
		IsWhiteListedCalled: func(interceptedData process.InterceptedData) bool {
			return true
		},
	}
	errOriginator := process.ErrOnlyValidatorsCanUseThisTopic
	arg := createMockArgMultiDataInterceptor()
	arg.DataFactory = &mock.InterceptedDataFactoryStub{
		CreateCalled: func(buff []byte) (data process.InterceptedData, e error) {
			return interceptedData, nil
		},
	}
	arg.Processor = createMockInterceptorStub(&checkCalledNum, &processCalledNum)
	arg.Throttler = throttler
	arg.AntifloodHandler = &mock.P2PAntifloodHandlerStub{
		IsOriginatorEligibleForTopicCalled: func(pid core.PeerID, topic string) error {
			return errOriginator
		},
	}
	arg.WhiteListRequest = whiteListHandler
	mdi, _ := interceptors.NewMultiDataInterceptor(arg)

	dataField, _ := arg.Marshalizer.Marshal(&batch.Batch{Data: buffData})
	msg := &mock.P2PMessageMock{
		DataField: dataField,
	}
	err := mdi.ProcessReceivedMessage(msg, fromConnectedPeerId)

	time.Sleep(time.Second)

	assert.Nil(t, err)
	assert.Equal(t, int32(2), atomic.LoadInt32(&checkCalledNum))
	assert.Equal(t, int32(2), atomic.LoadInt32(&processCalledNum))
	assert.Equal(t, int32(1), throttler.StartProcessingCount())
	assert.Equal(t, int32(1), throttler.EndProcessingCount())

	whiteListHandler.IsWhiteListedCalled = func(interceptedData process.InterceptedData) bool {
		return false
	}
	err = mdi.ProcessReceivedMessage(msg, fromConnectedPeerId)
	time.Sleep(time.Second)

	assert.Equal(t, err, errOriginator)
	assert.Equal(t, int32(2), atomic.LoadInt32(&checkCalledNum))
	assert.Equal(t, int32(2), atomic.LoadInt32(&processCalledNum))
	assert.Equal(t, int32(2), throttler.StartProcessingCount())
	assert.Equal(t, int32(2), throttler.EndProcessingCount())
}

func TestMultiDataInterceptor_RegisterHandler(t *testing.T) {
	t.Parallel()

	arg := createMockArgMultiDataInterceptor()
	wasCalled := false
	arg.Processor = &mock.InterceptorProcessorStub{
		RegisterHandlerCalled: func(handler func(topic string, hash []byte, data interface{})) {
			wasCalled = true
		},
	}

	mdi, _ := interceptors.NewMultiDataInterceptor(arg)
	mdi.RegisterHandler(nil)

	assert.True(t, wasCalled)
}

func TestMultiDataInterceptor_SetChunkProcessor(t *testing.T) {
	t.Parallel()

	arg := createMockArgMultiDataInterceptor()
	mdi, _ := interceptors.NewMultiDataInterceptor(arg)
	err := mdi.SetChunkProcessor(nil)
	assert.Equal(t, process.ErrNilChunksProcessor, err)

	cps := &mock.ChunkProcessorStub{}
	err = mdi.SetChunkProcessor(cps)
	assert.Nil(t, err)
	assert.Equal(t, cps, mdi.ChunksProcessor())
}

func TestMultiDataInterceptor_Close(t *testing.T) {
	t.Parallel()

	closeCalled := false
	arg := createMockArgMultiDataInterceptor()
	mdi, _ := interceptors.NewMultiDataInterceptor(arg)
	cps := &mock.ChunkProcessorStub{
		CloseCalled: func() error {
			closeCalled = true
			return nil
		},
	}
	_ = mdi.SetChunkProcessor(cps)

	err := mdi.Close()

	assert.Nil(t, err)
	assert.True(t, closeCalled)
}<|MERGE_RESOLUTION|>--- conflicted
+++ resolved
@@ -22,19 +22,8 @@
 var fromConnectedPeerId = core.PeerID("from connected peer Id")
 
 func createMockArgMultiDataInterceptor() interceptors.ArgMultiDataInterceptor {
-<<<<<<< HEAD
 	argSingle := interceptors.ArgSingleDataInterceptor{
-		Topic:            "test topic",
-		DataFactory:      &mock.InterceptedDataFactoryStub{},
-		Processor:        &mock.InterceptorProcessorStub{},
-		Throttler:        createMockThrottler(),
-		AntifloodHandler: &mock.P2PAntifloodHandlerStub{},
-		WhiteListRequest: &mock.WhiteListHandlerStub{},
-		CurrentPeerId:    "pid",
-=======
-	return interceptors.ArgMultiDataInterceptor{
 		Topic:                "test topic",
-		Marshalizer:          &mock.MarshalizerMock{},
 		DataFactory:          &mock.InterceptedDataFactoryStub{},
 		Processor:            &mock.InterceptorProcessorStub{},
 		Throttler:            createMockThrottler(),
@@ -42,7 +31,6 @@
 		WhiteListRequest:     &testscommon.WhiteListHandlerStub{},
 		PreferredPeersHolder: &p2pmocks.PeersHolderStub{},
 		CurrentPeerId:        "pid",
->>>>>>> 9f0e6c4f
 	}
 
 	return interceptors.ArgMultiDataInterceptor{
@@ -350,12 +338,8 @@
 	marshalizer := &mock.MarshalizerMock{}
 	checkCalledNum := int32(0)
 	processCalledNum := int32(0)
-<<<<<<< HEAD
-	interceptedData := &mock.InterceptedDataStub{
-=======
 	throttler := createMockThrottler()
 	interceptedData := &testscommon.InterceptedDataStub{
->>>>>>> 9f0e6c4f
 		CheckValidityCalled: func() error {
 			return expectedErr
 		},
@@ -528,12 +512,8 @@
 
 	checkCalledNum := int32(0)
 	processCalledNum := int32(0)
-<<<<<<< HEAD
-	interceptedData := &mock.InterceptedDataStub{
-=======
 	throttler := createMockThrottler()
 	interceptedData := &testscommon.InterceptedDataStub{
->>>>>>> 9f0e6c4f
 		CheckValidityCalled: func() error {
 			return nil
 		},
@@ -548,12 +528,8 @@
 		},
 	}
 	arg.Processor = createMockInterceptorStub(&checkCalledNum, &processCalledNum)
-<<<<<<< HEAD
-	arg.WhiteListRequest = &mock.WhiteListHandlerStub{
-=======
 	arg.Throttler = throttler
 	arg.WhiteListRequest = &testscommon.WhiteListHandlerStub{
->>>>>>> 9f0e6c4f
 		IsWhiteListedCalled: func(interceptedData process.InterceptedData) bool {
 			return true
 		},
