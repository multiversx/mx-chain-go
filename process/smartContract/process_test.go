--- conflicted
+++ resolved
@@ -99,18 +99,11 @@
 		GasHandler: &testscommon.GasHandlerStub{
 			SetGasRefundedCalled: func(gasRefunded uint64, hash []byte) {},
 		},
-<<<<<<< HEAD
 		GasSchedule:          mock.NewGasScheduleNotifierMock(gasSchedule),
 		EpochNotifier:        &epochNotifier.EpochNotifierStub{},
 		StakingV2EnableEpoch: 0,
 		ArwenChangeLocker:    &sync.RWMutex{},
 		VMOutputCacher:       txcache.NewDisabledCache(),
-=======
-		GasSchedule:       mock.NewGasScheduleNotifierMock(gasSchedule),
-		EpochNotifier:     &mock.EpochNotifierStub{},
-		ArwenChangeLocker: &sync.RWMutex{},
-		VMOutputCacher:    txcache.NewDisabledCache(),
->>>>>>> 1229c24f
 	}
 }
 
