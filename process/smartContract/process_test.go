--- conflicted
+++ resolved
@@ -251,6 +251,114 @@
 
 	assert.NotNil(t, sc)
 	assert.Nil(t, err)
+
+	tx := &transaction.Transaction{}
+	tx.Nonce = 0
+	tx.SndAddr = []byte("SRC")
+	tx.RcvAddr = nil
+	tx.Value = big.NewInt(45)
+
+	_, err = sc.ComputeTransactionType(tx)
+	assert.Equal(t, process.ErrWrongTransaction, err)
+}
+
+func TestScProcessor_ComputeTransactionTypeScDeployment(t *testing.T) {
+	t.Parallel()
+
+	addressConverter := &mock.AddressConverterMock{}
+	sc, err := NewSmartContractProcessor(
+		&mock.VMExecutionHandlerStub{},
+		&mock.ArgumentParserMock{},
+		&mock.HasherMock{},
+		&mock.MarshalizerMock{},
+		&mock.AccountsStub{},
+		&mock.TemporaryAccountsHandlerMock{},
+		addressConverter,
+		mock.NewMultiShardsCoordinatorMock(5),
+		&mock.IntermediateTransactionHandlerMock{})
+
+	assert.NotNil(t, sc)
+	assert.Nil(t, err)
+
+	tx := &transaction.Transaction{}
+	tx.Nonce = 0
+	tx.SndAddr = []byte("SRC")
+	tx.RcvAddr = make([]byte, addressConverter.AddressLen())
+	tx.Data = "data"
+	tx.Value = big.NewInt(45)
+
+	txType, err := sc.ComputeTransactionType(tx)
+	assert.Nil(t, err)
+	assert.Equal(t, process.SCDeployment, txType)
+}
+
+func TestScProcessor_ComputeTransactionTypeScInvoking(t *testing.T) {
+	t.Parallel()
+
+	addrConverter := &mock.AddressConverterMock{}
+	tx := &transaction.Transaction{}
+	tx.Nonce = 0
+	tx.SndAddr = []byte("SRC")
+	tx.RcvAddr = generateRandomByteSlice(addrConverter.AddressLen())
+	tx.Data = "data"
+	tx.Value = big.NewInt(45)
+
+	_, acntDst := createAccounts(tx)
+	acntDst.SetCode([]byte("code"))
+
+	sc, err := NewSmartContractProcessor(
+		&mock.VMExecutionHandlerStub{},
+		&mock.ArgumentParserMock{},
+		&mock.HasherMock{},
+		&mock.MarshalizerMock{},
+		&mock.AccountsStub{GetAccountWithJournalCalled: func(addressContainer state.AddressContainer) (handler state.AccountHandler, e error) {
+			return acntDst, nil
+		}},
+		&mock.TemporaryAccountsHandlerMock{},
+		addrConverter,
+		mock.NewMultiShardsCoordinatorMock(5),
+		&mock.IntermediateTransactionHandlerMock{})
+
+	assert.NotNil(t, sc)
+	assert.Nil(t, err)
+
+	txType, err := sc.ComputeTransactionType(tx)
+	assert.Nil(t, err)
+	assert.Equal(t, process.SCInvoking, txType)
+}
+
+func TestScProcessor_ComputeTransactionTypeMoveBalance(t *testing.T) {
+	t.Parallel()
+
+	addrConverter := &mock.AddressConverterMock{}
+	tx := &transaction.Transaction{}
+	tx.Nonce = 0
+	tx.SndAddr = []byte("SRC")
+	tx.RcvAddr = generateRandomByteSlice(addrConverter.AddressLen())
+	tx.Data = "data"
+	tx.Value = big.NewInt(45)
+
+	_, acntDst := createAccounts(tx)
+
+	sc, err := NewSmartContractProcessor(
+		&mock.VMExecutionHandlerStub{},
+		&mock.ArgumentParserMock{},
+		&mock.HasherMock{},
+		&mock.MarshalizerMock{},
+		&mock.AccountsStub{GetAccountWithJournalCalled: func(addressContainer state.AddressContainer) (handler state.AccountHandler, e error) {
+			return acntDst, nil
+		}},
+		&mock.TemporaryAccountsHandlerMock{},
+		addrConverter,
+		mock.NewMultiShardsCoordinatorMock(5),
+		&mock.IntermediateTransactionHandlerMock{})
+
+	assert.NotNil(t, sc)
+	assert.Nil(t, err)
+
+	txType, err := sc.ComputeTransactionType(tx)
+	assert.Nil(t, err)
+	assert.Equal(t, process.MoveBalance, txType)
 }
 
 func TestScProcessor_DeploySmartContractBadParse(t *testing.T) {
@@ -909,16 +1017,12 @@
 		GasRefund:    big.NewInt(0),
 		GasRemaining: big.NewInt(0),
 	}
-<<<<<<< HEAD
-	_, _, err = sc.processVMOutput(vmOutput, tx, acntSnd, 10)
-=======
 
 	accntState.GetAccountWithJournalCalled = func(addressContainer state.AddressContainer) (handler state.AccountHandler, e error) {
 		return acntSnd, nil
 	}
 
-	_, err = sc.processVMOutput(vmOutput, tx, acntSnd, 10)
->>>>>>> c75b127c
+	_, _, err = sc.processVMOutput(vmOutput, tx, acntSnd, 10)
 	assert.Nil(t, err)
 }
 
@@ -1602,16 +1706,12 @@
 		GasRefund:    big.NewInt(0),
 		GasRemaining: big.NewInt(0),
 	}
-<<<<<<< HEAD
-	_, _, err = sc.ProcessVMOutput(vmOutput, tx, acntSrc, round)
-=======
 
 	accntState.GetAccountWithJournalCalled = func(addressContainer state.AddressContainer) (handler state.AccountHandler, e error) {
 		return acntSrc, nil
 	}
 
-	_, err = sc.ProcessVMOutput(vmOutput, tx, acntSrc, round)
->>>>>>> c75b127c
+	_, _, err = sc.ProcessVMOutput(vmOutput, tx, acntSrc, round)
 	assert.Nil(t, err)
 }
 
