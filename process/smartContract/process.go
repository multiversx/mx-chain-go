package smartContract

import (
	"bytes"
	"encoding/hex"
	"fmt"
	"math/big"
	"sort"

	"github.com/ElrondNetwork/elrond-go/core"
	"github.com/ElrondNetwork/elrond-go/core/check"
	"github.com/ElrondNetwork/elrond-go/data"
	"github.com/ElrondNetwork/elrond-go/data/smartContractResult"
	"github.com/ElrondNetwork/elrond-go/data/state"
	"github.com/ElrondNetwork/elrond-go/hashing"
	"github.com/ElrondNetwork/elrond-go/logger"
	"github.com/ElrondNetwork/elrond-go/marshal"
	"github.com/ElrondNetwork/elrond-go/process"
	"github.com/ElrondNetwork/elrond-go/sharding"
	"github.com/ElrondNetwork/elrond-vm-common"
	"github.com/mitchellh/mapstructure"
)

// claimDeveloperRewardsFunctionName is a constant which defines the name for the claim developer rewards function
const claimDeveloperRewardsFunctionName = "ClaimDeveloperRewards"

// changeOwnerAddressFunctionName is a constant which defines the name for the change owner address function
const changeOwnerAddressFunctionName = "ChangeOwnerAddress"

var log = logger.GetOrCreate("process/smartcontract")

type scProcessor struct {
	accounts         state.AccountsAdapter
	tempAccounts     process.TemporaryAccountsHandler
	adrConv          state.AddressConverter
	hasher           hashing.Hasher
	marshalizer      marshal.Marshalizer
	shardCoordinator sharding.Coordinator
	vmContainer      process.VirtualMachinesContainer
	argsParser       process.ArgumentsParser
	builtInFunctions map[string]process.BuiltinFunction

	scrForwarder  process.IntermediateTransactionHandler
	txFeeHandler  process.TransactionFeeHandler
	economicsFee  process.FeeHandler
	txTypeHandler process.TxTypeHandler
	gasHandler    process.GasHandler
	gasCost       GasCost
}

// ArgsNewSmartContractProcessor defines the arguments needed for new smart contract processor
type ArgsNewSmartContractProcessor struct {
	VmContainer   process.VirtualMachinesContainer
	ArgsParser    process.ArgumentsParser
	Hasher        hashing.Hasher
	Marshalizer   marshal.Marshalizer
	AccountsDB    state.AccountsAdapter
	TempAccounts  process.TemporaryAccountsHandler
	AdrConv       state.AddressConverter
	Coordinator   sharding.Coordinator
	ScrForwarder  process.IntermediateTransactionHandler
	TxFeeHandler  process.TransactionFeeHandler
	EconomicsFee  process.FeeHandler
	TxTypeHandler process.TxTypeHandler
	GasHandler    process.GasHandler
	GasMap        map[string]map[string]uint64
}

// NewSmartContractProcessor create a smart contract processor creates and interprets VM data
func NewSmartContractProcessor(args ArgsNewSmartContractProcessor) (*scProcessor, error) {

	if check.IfNil(args.VmContainer) {
		return nil, process.ErrNoVM
	}
	if check.IfNil(args.ArgsParser) {
		return nil, process.ErrNilArgumentParser
	}
	if check.IfNil(args.Hasher) {
		return nil, process.ErrNilHasher
	}
	if check.IfNil(args.Marshalizer) {
		return nil, process.ErrNilMarshalizer
	}
	if check.IfNil(args.AccountsDB) {
		return nil, process.ErrNilAccountsAdapter
	}
	if check.IfNil(args.TempAccounts) {
		return nil, process.ErrNilTemporaryAccountsHandler
	}
	if check.IfNil(args.AdrConv) {
		return nil, process.ErrNilAddressConverter
	}
	if check.IfNil(args.Coordinator) {
		return nil, process.ErrNilShardCoordinator
	}
	if check.IfNil(args.ScrForwarder) {
		return nil, process.ErrNilIntermediateTransactionHandler
	}
	if check.IfNil(args.TxFeeHandler) {
		return nil, process.ErrNilUnsignedTxHandler
	}
	if check.IfNil(args.EconomicsFee) {
		return nil, process.ErrNilEconomicsFeeHandler
	}
	if check.IfNil(args.TxTypeHandler) {
		return nil, process.ErrNilTxTypeHandler
	}
	if check.IfNil(args.GasHandler) {
		return nil, process.ErrNilGasHandler
	}

	sc := &scProcessor{
		vmContainer:      args.VmContainer,
		argsParser:       args.ArgsParser,
		hasher:           args.Hasher,
		marshalizer:      args.Marshalizer,
		accounts:         args.AccountsDB,
		tempAccounts:     args.TempAccounts,
		adrConv:          args.AdrConv,
		shardCoordinator: args.Coordinator,
		scrForwarder:     args.ScrForwarder,
		txFeeHandler:     args.TxFeeHandler,
		economicsFee:     args.EconomicsFee,
		txTypeHandler:    args.TxTypeHandler,
		gasHandler:       args.GasHandler,
	}

	err := sc.createGasConfig(args.GasMap)
	if err != nil {
		return nil, err
	}

	err = sc.createBuiltInFunctions()
	if err != nil {
		return nil, err
	}

	return sc, nil
}

func (sc *scProcessor) createGasConfig(gasMap map[string]map[string]uint64) error {
	baseOps := &BaseOperationCost{}
	err := mapstructure.Decode(gasMap[core.BaseOperationCost], baseOps)
	if err != nil {
		return err
	}

	err = check.ForZeroUintFields(*baseOps)
	if err != nil {
		return err
	}

	builtInOps := &BuiltInCost{}
	err = mapstructure.Decode(gasMap[core.BuiltInCost], builtInOps)
	if err != nil {
		return err
	}

	err = check.ForZeroUintFields(*builtInOps)
	if err != nil {
		return err
	}

	sc.gasCost = GasCost{
		BaseOperationCost: *baseOps,
		BuiltInCost:       *builtInOps,
	}

	return nil
}

func (sc *scProcessor) createBuiltInFunctions() error {
	sc.builtInFunctions = make(map[string]process.BuiltinFunction)

	sc.builtInFunctions[claimDeveloperRewardsFunctionName] = &claimDeveloperRewards{gasCost: sc.gasCost.BuiltInCost.ClaimDeveloperRewards}
	sc.builtInFunctions[changeOwnerAddressFunctionName] = &changeOwnerAddress{gasCost: sc.gasCost.BuiltInCost.ClaimDeveloperRewards}

	return nil
}

func (sc *scProcessor) checkTxValidity(tx data.TransactionHandler) error {
	if check.IfNil(tx) {
		return process.ErrNilTransaction
	}

	recvAddressIsInvalid := sc.adrConv.AddressLen() != len(tx.GetRcvAddr())
	if recvAddressIsInvalid {
		return process.ErrWrongTransaction
	}

	return nil
}

func (sc *scProcessor) isDestAddressEmpty(tx data.TransactionHandler) bool {
	isEmptyAddress := bytes.Equal(tx.GetRcvAddr(), make([]byte, sc.adrConv.AddressLen()))
	return isEmptyAddress
}

// ExecuteSmartContractTransaction processes the transaction, call the VM and processes the SC call output
func (sc *scProcessor) ExecuteSmartContractTransaction(
	tx data.TransactionHandler,
	acntSnd, acntDst state.UserAccountHandler,
) error {
	defer sc.tempAccounts.CleanTempAccounts()

	if check.IfNil(tx) {
		return process.ErrNilTransaction
	}
	if check.IfNil(acntDst) {
		return process.ErrNilSCDestAccount
	}

	err := sc.processSCPayment(tx, acntSnd)
	if err != nil {
		log.Debug("process sc payment error", "error", err.Error())
		return err
	}

	var txHash []byte
	txHash, err = core.CalculateHash(sc.marshalizer, sc.hasher, tx)
	if err != nil {
		log.Debug("CalculateHash error", "error", err)
		return err
	}

	defer func() {
		if err != nil {
<<<<<<< HEAD
			err = sc.ProcessIfError(acntSnd, txHash, tx, err.Error())
			if err != nil {
=======
			errNotCritical := sc.processIfError(acntSnd, txHash, tx, err.Error())
			if errNotCritical != nil {
>>>>>>> 3609195c
				log.Debug("error while processing error in smart contract processor")
			}
		}
	}()

	err = sc.prepareSmartContractCall(tx, acntSnd)
	if err != nil {
		log.Debug("prepare smart contract call error", "error", err.Error())
		return nil
	}

	var vmInput *vmcommon.ContractCallInput
	vmInput, err = sc.createVMCallInput(tx)
	if err != nil {
		log.Debug("create vm call input error", "error", err.Error())
		return nil
	}

	var executed bool
	executed, err = sc.resolveBuiltInFunctions(txHash, tx, acntSnd, acntDst, vmInput)
	if err != nil {
		log.Debug("processed built in functions error", "error", err.Error())
		return nil
	}
	if executed {
		return nil
	}

	var vm vmcommon.VMExecutionHandler
	vm, err = sc.getVMFromRecvAddress(tx)
	if err != nil {
		log.Debug("get vm from address error", "error", err.Error())
		return nil
	}

	var vmOutput *vmcommon.VMOutput
	vmOutput, err = vm.RunSmartContractCall(vmInput)
	if err != nil {
		log.Debug("run smart contract call error", "error", err.Error())
		return nil
	}

	err = sc.saveAccounts(acntSnd, acntDst)
	if err != nil {
		return err
	}

	var consumedFee *big.Int
	var results []data.TransactionHandler
	results, consumedFee, err = sc.processVMOutput(vmOutput, txHash, tx, acntSnd, vmInput.CallType)
	if err != nil {
		log.Trace("process vm output error", "error", err.Error())
		return nil
	}

	err = sc.scrForwarder.AddIntermediateTransactions(results)
	if err != nil {
		log.Debug("AddIntermediateTransactions error", "error", err.Error())
		return nil
	}

	newDeveloperReward := core.GetPercentageOfValue(consumedFee, sc.economicsFee.DeveloperPercentage())
	feeForValidators := big.NewInt(0).Sub(consumedFee, newDeveloperReward)

	acntDst, err = sc.reloadLocalAccount(acntDst)
	if err != nil {
		log.Debug("reloadLocalAccount error", "error", err.Error())
		return nil
	}

	acntDst.AddToDeveloperReward(newDeveloperReward)
	sc.txFeeHandler.ProcessTransactionFee(feeForValidators, txHash)

	err = sc.accounts.SaveAccount(acntDst)
	if err != nil {
		log.Debug("error saving account")
	}

	return nil
}

func (sc *scProcessor) saveAccounts(acntSnd, acntDst state.AccountHandler) error {
	if !check.IfNil(acntSnd) {
		err := sc.accounts.SaveAccount(acntSnd)
		if err != nil {
			return err
		}
	}

	if !check.IfNil(acntDst) {
		err := sc.accounts.SaveAccount(acntDst)
		if err != nil {
			return err
		}
	}

	return nil
}

func (sc *scProcessor) resolveBuiltInFunctions(
	txHash []byte,
	tx data.TransactionHandler,
	acntSnd, acntDst state.UserAccountHandler,
	vmInput *vmcommon.ContractCallInput,
) (bool, error) {

	builtIn, ok := sc.builtInFunctions[vmInput.Function]
	if !ok {
		return false, nil
	}
	if check.IfNil(builtIn) {
		return true, process.ErrNilBuiltInFunction
	}

	valueToSend, err := builtIn.ProcessBuiltinFunction(tx, acntSnd, acntDst, vmInput)
	if err != nil {
		return true, err
	}

	gasConsumed := builtIn.GasUsed()
	if tx.GetGasLimit() < gasConsumed {
		return true, process.ErrNotEnoughGas
	}

	gasRemaining := tx.GetGasLimit() - gasConsumed
	scrRefund, consumedFee, err := sc.createSCRForSender(
		big.NewInt(0),
		gasRemaining,
		vmcommon.Ok,
		make([][]byte, 0),
		tx,
		txHash,
		acntSnd,
		vmcommon.DirectCall,
	)
	if err != nil {
		return true, err
	}

	scrRefund.Value.Add(scrRefund.Value, valueToSend)
	err = sc.scrForwarder.AddIntermediateTransactions([]data.TransactionHandler{scrRefund})
	if err != nil {
		log.Debug("AddIntermediateTransactions error", "error", err.Error())
		return true, err
	}

	sc.gasHandler.SetGasRefunded(gasRemaining, txHash)
	sc.txFeeHandler.ProcessTransactionFee(consumedFee, txHash)

	return true, sc.saveAccounts(acntSnd, acntDst)
}

// ProcessIfError creates a smart contract result, consumed the gas and returns the value to the user
func (sc *scProcessor) ProcessIfError(
	acntSnd state.UserAccountHandler,
	txHash []byte,
	tx data.TransactionHandler,
	returnCode string,
) error {
	consumedFee := big.NewInt(0).Mul(big.NewInt(0).SetUint64(tx.GetGasLimit()), big.NewInt(0).SetUint64(tx.GetGasPrice()))
	scrIfError, err := sc.createSCRsWhenError(txHash, tx, returnCode)
	if err != nil {
		return err
	}

	if !check.IfNil(acntSnd) {
		err = acntSnd.AddToBalance(tx.GetValue())
		if err != nil {
			return err
		}

		err = sc.accounts.SaveAccount(acntSnd)
		if err != nil {
			log.Debug("error saving account")
		}
	} else {
		moveBalanceCost := sc.economicsFee.ComputeFee(tx)
		consumedFee.Sub(consumedFee, moveBalanceCost)
	}

	err = sc.scrForwarder.AddIntermediateTransactions(scrIfError)
	if err != nil {
		return err
	}

	sc.txFeeHandler.ProcessTransactionFee(consumedFee, txHash)

	return nil
}

func (sc *scProcessor) prepareSmartContractCall(tx data.TransactionHandler, acntSnd state.UserAccountHandler) error {
	nonce := tx.GetNonce()
	if acntSnd != nil && !acntSnd.IsInterfaceNil() {
		nonce = acntSnd.GetNonce()
	}

	txValue := big.NewInt(0).Set(tx.GetValue())
	sc.tempAccounts.AddTempAccount(tx.GetSndAddr(), txValue, nonce)

	return nil
}

func (sc *scProcessor) getVMTypeFromArguments(vmType []byte) ([]byte, error) {
	// first parsed argument after the code in case of vmDeploy is the actual vmType
	vmAppendedType := make([]byte, core.VMTypeLen)
	vmArgLen := len(vmType)
	if vmArgLen > core.VMTypeLen {
		return nil, process.ErrVMTypeLengthInvalid
	}

	copy(vmAppendedType[core.VMTypeLen-vmArgLen:], vmType)
	return vmAppendedType, nil
}

func (sc *scProcessor) getVMFromRecvAddress(tx data.TransactionHandler) (vmcommon.VMExecutionHandler, error) {
	vmType := core.GetVMType(tx.GetRcvAddr())
	vm, err := sc.vmContainer.Get(vmType)
	if err != nil {
		return nil, err
	}
	return vm, nil
}

// DeploySmartContract processes the transaction, than deploy the smart contract into VM, final code is saved in account
func (sc *scProcessor) DeploySmartContract(
	tx data.TransactionHandler,
	acntSnd state.UserAccountHandler,
) error {
	defer sc.tempAccounts.CleanTempAccounts()

	err := sc.checkTxValidity(tx)
	if err != nil {
		log.Debug("Transaction invalid", "error", err.Error())
		return err
	}

	isEmptyAddress := sc.isDestAddressEmpty(tx)
	if !isEmptyAddress {
		log.Debug("Transaction wrong", "error", process.ErrWrongTransaction.Error())
		return process.ErrWrongTransaction
	}

	txHash, err := core.CalculateHash(sc.marshalizer, sc.hasher, tx)
	if err != nil {
		log.Debug("CalculateHash error", "error", err)
		return err
	}

	err = sc.processSCPayment(tx, acntSnd)
	if err != nil {
		return err
	}

	defer func() {
		if err != nil {
<<<<<<< HEAD
			err = sc.ProcessIfError(acntSnd, txHash, tx, err.Error())
			if err != nil {
=======
			errNotCritical := sc.processIfError(acntSnd, txHash, tx, err.Error())
			if errNotCritical != nil {
>>>>>>> 3609195c
				log.Debug("error while processing error in smart contract processor")
			}
		}
	}()

	err = sc.prepareSmartContractCall(tx, acntSnd)
	if err != nil {
		log.Debug("Transaction error", "error", err.Error())
		return nil
	}

	vmInput, vmType, err := sc.createVMDeployInput(tx)
	if err != nil {
		log.Debug("Transaction error", "error", err.Error())
		return nil
	}

	vm, err := sc.vmContainer.Get(vmType)
	if err != nil {
		log.Debug("VM error", "error", err.Error())
		return nil
	}

	vmOutput, err := vm.RunSmartContractCreate(vmInput)
	if err != nil {
		log.Debug("VM error", "error", err.Error())
		return nil
	}

	err = sc.accounts.SaveAccount(acntSnd)
	if err != nil {
		log.Debug("Save account error", "error", err.Error())
		return nil
	}

	results, consumedFee, err := sc.processVMOutput(vmOutput, txHash, tx, acntSnd, vmInput.CallType)
	if err != nil {
		log.Trace("Processing error", "error", err.Error())
		return nil
	}

	err = sc.scrForwarder.AddIntermediateTransactions(results)
	if err != nil {
		log.Debug("AddIntermediate Transaction error", "error", err.Error())
		return nil
	}

	sc.txFeeHandler.ProcessTransactionFee(consumedFee, txHash)

	log.Debug("SmartContract deployed")
	return nil
}

func (sc *scProcessor) createVMCallInput(tx data.TransactionHandler) (*vmcommon.ContractCallInput, error) {
	vmInput, err := sc.createVMInput(tx)
	if err != nil {
		return nil, err
	}

	vmCallInput := &vmcommon.ContractCallInput{}
	vmCallInput.VMInput = *vmInput
	vmCallInput.Function, err = sc.argsParser.GetFunction()
	if err != nil {
		return nil, err
	}

	vmCallInput.RecipientAddr = tx.GetRcvAddr()

	return vmCallInput, nil
}

func (sc *scProcessor) createVMDeployInput(
	tx data.TransactionHandler,
) (*vmcommon.ContractCreateInput, []byte, error) {
	vmInput, err := sc.createVMInput(tx)
	if err != nil {
		return nil, nil, err
	}

	if len(vmInput.Arguments) < 1 {
		return nil, nil, process.ErrNotEnoughArgumentsToDeploy
	}

	vmType, err := sc.getVMTypeFromArguments(vmInput.Arguments[0])
	if err != nil {
		return nil, nil, err
	}
	// delete the first argument as it is the vmType
	vmInput.Arguments = vmInput.Arguments[1:]

	vmCreateInput := &vmcommon.ContractCreateInput{}
	hexCode, err := sc.argsParser.GetCode()
	if err != nil {
		return nil, nil, err
	}

	vmCreateInput.ContractCode, err = hex.DecodeString(string(hexCode))
	if err != nil {
		return nil, nil, err
	}

	vmCreateInput.VMInput = *vmInput

	return vmCreateInput, vmType, nil
}

func (sc *scProcessor) createVMInput(tx data.TransactionHandler) (*vmcommon.VMInput, error) {
	var err error
	vmInput := &vmcommon.VMInput{}
	vmInput.CallType = determineCallType(tx)

	dataToParse := tx.GetData()
	if vmInput.CallType == vmcommon.AsynchronousCallBack {
		dataToParse = append([]byte("callBack"), tx.GetData()...)
	}

	err = sc.argsParser.ParseData(string(dataToParse))
	if err != nil {
		return nil, err
	}

	vmInput.CallerAddr = tx.GetSndAddr()
	vmInput.Arguments, err = sc.argsParser.GetArguments()
	if err != nil {
		return nil, err
	}

	vmInput.CallValue = new(big.Int).Set(tx.GetValue())
	vmInput.GasPrice = tx.GetGasPrice()
	moveBalanceGasConsume := sc.economicsFee.ComputeGasLimit(tx)

	if tx.GetGasLimit() < moveBalanceGasConsume {
		return nil, process.ErrNotEnoughGas
	}

	vmInput.GasProvided = tx.GetGasLimit() - moveBalanceGasConsume

	return vmInput, nil
}

func determineCallType(tx data.TransactionHandler) vmcommon.CallType {
	scr, isSCR := tx.(*smartContractResult.SmartContractResult)
	if isSCR {
		return scr.CallType
	}
	return vmcommon.DirectCall
}

// taking money from sender, as VM might not have access to him because of state sharding
func (sc *scProcessor) processSCPayment(tx data.TransactionHandler, acntSnd state.UserAccountHandler) error {
	if check.IfNil(acntSnd) {
		// transaction was already processed at sender shard
		return nil
	}

	acntSnd.IncreaseNonce(1)
	err := sc.economicsFee.CheckValidityTxValues(tx)
	if err != nil {
		return err
	}

	cost := big.NewInt(0)
	cost = cost.Mul(big.NewInt(0).SetUint64(tx.GetGasPrice()), big.NewInt(0).SetUint64(tx.GetGasLimit()))
	cost = cost.Add(cost, tx.GetValue())

	if cost.Cmp(big.NewInt(0)) == 0 {
		return nil
	}

	err = acntSnd.SubFromBalance(cost)
	if err != nil {
		return err
	}

	return nil
}

func (sc *scProcessor) processVMOutput(
	vmOutput *vmcommon.VMOutput,
	txHash []byte,
	tx data.TransactionHandler,
	acntSnd state.UserAccountHandler,
	callType vmcommon.CallType,
) ([]data.TransactionHandler, *big.Int, error) {
	if vmOutput == nil {
		return nil, nil, process.ErrNilVMOutput
	}
	if check.IfNil(tx) {
		return nil, nil, process.ErrNilTransaction
	}

	if vmOutput.ReturnCode != vmcommon.Ok {
		log.Trace("smart contract processing returned with error",
			"hash", txHash,
			"return code", vmOutput.ReturnCode.String(),
			"return message", vmOutput.ReturnMessage,
		)

		return nil, nil, fmt.Errorf(vmOutput.ReturnCode.String())
	}

	outPutAccounts := sortVMOutputInsideData(vmOutput)

	scrTxs, err := sc.processSCOutputAccounts(outPutAccounts, tx, txHash)
	if err != nil {
		return nil, nil, err
	}

	acntSnd, err = sc.reloadLocalAccount(acntSnd)
	if err != nil {
		return nil, nil, err
	}

	totalGasConsumed := tx.GetGasLimit() - vmOutput.GasRemaining
	log.Trace("total gas consumed", "value", totalGasConsumed, "hash", txHash)

	if vmOutput.GasRefund.Cmp(big.NewInt(0)) > 0 {
		log.Trace("total gas refunded", "value", vmOutput.GasRefund.String(), "hash", txHash)
	}

	scrRefund, consumedFee, err := sc.createSCRForSender(
		vmOutput.GasRefund,
		vmOutput.GasRemaining,
		vmOutput.ReturnCode,
		vmOutput.ReturnData,
		tx,
		txHash,
		acntSnd,
		callType,
	)
	if err != nil {
		return nil, nil, err
	}

	scrTxs = append(scrTxs, scrRefund)

	if !check.IfNil(acntSnd) {
		err = sc.accounts.SaveAccount(acntSnd)
		if err != nil {
			return nil, nil, err
		}
	}

	err = sc.deleteAccounts(vmOutput.DeletedAccounts)
	if err != nil {
		return nil, nil, err
	}

	err = sc.processTouchedAccounts(vmOutput.TouchedAccounts)
	if err != nil {
		return nil, nil, err
	}

	sc.gasHandler.SetGasRefunded(vmOutput.GasRemaining, txHash)

	return scrTxs, consumedFee, nil
}

func sortVMOutputInsideData(vmOutput *vmcommon.VMOutput) []*vmcommon.OutputAccount {
	sort.Slice(vmOutput.DeletedAccounts, func(i, j int) bool {
		return bytes.Compare(vmOutput.DeletedAccounts[i], vmOutput.DeletedAccounts[j]) < 0
	})
	sort.Slice(vmOutput.TouchedAccounts, func(i, j int) bool {
		return bytes.Compare(vmOutput.TouchedAccounts[i], vmOutput.TouchedAccounts[j]) < 0
	})

	outPutAccounts := make([]*vmcommon.OutputAccount, len(vmOutput.OutputAccounts))
	i := 0
	for _, outAcc := range vmOutput.OutputAccounts {
		outPutAccounts[i] = outAcc
		i++
	}

	sort.Slice(outPutAccounts, func(i, j int) bool {
		return bytes.Compare(outPutAccounts[i].Address, outPutAccounts[j].Address) < 0
	})

	return outPutAccounts
}

func getSortedStorageUpdates(account *vmcommon.OutputAccount) []*vmcommon.StorageUpdate {
	storageUpdates := make([]*vmcommon.StorageUpdate, len(account.StorageUpdates))
	i := 0
	for _, update := range account.StorageUpdates {
		storageUpdates[i] = update
		i++
	}

	sort.Slice(storageUpdates, func(i, j int) bool {
		return bytes.Compare(storageUpdates[i].Offset, storageUpdates[j].Offset) < 0
	})

	return storageUpdates
}

func (sc *scProcessor) createSCRsWhenError(
	txHash []byte,
	tx data.TransactionHandler,
	returnCode string,
) ([]data.TransactionHandler, error) {
	rcvAddress := tx.GetSndAddr()

	callType := determineCallType(tx)
	if callType == vmcommon.AsynchronousCallBack {
		rcvAddress = tx.GetRcvAddr()
	}

	scr := &smartContractResult.SmartContractResult{
		Nonce:   tx.GetNonce(),
		Value:   tx.GetValue(),
		RcvAddr: rcvAddress,
		SndAddr: tx.GetRcvAddr(),
		Code:    nil,
		Data:    []byte("@" + hex.EncodeToString([]byte(returnCode)) + "@" + hex.EncodeToString(txHash)),
		TxHash:  txHash,
	}

	resultedScrs := []data.TransactionHandler{scr}

	return resultedScrs, nil
}

// reloadLocalAccount will reload from current account state the sender account
// this requirement is needed because in the case of refunding the exact account that was previously
// modified in saveSCOutputToCurrentState, the modifications done there should be visible here
func (sc *scProcessor) reloadLocalAccount(acntSnd state.UserAccountHandler) (state.UserAccountHandler, error) {
	if check.IfNil(acntSnd) {
		return acntSnd, nil
	}

	isAccountFromCurrentShard := acntSnd.AddressContainer() != nil
	if !isAccountFromCurrentShard {
		return acntSnd, nil
	}

	return sc.getAccountFromAddress(acntSnd.AddressContainer().Bytes())
}

func (sc *scProcessor) createSmartContractResult(
	outAcc *vmcommon.OutputAccount,
	tx data.TransactionHandler,
	txHash []byte,
	storageUpdates []*vmcommon.StorageUpdate,
) *smartContractResult.SmartContractResult {
	result := &smartContractResult.SmartContractResult{}

	result.Value = outAcc.BalanceDelta
	result.Nonce = outAcc.Nonce
	result.RcvAddr = outAcc.Address
	result.SndAddr = tx.GetRcvAddr()
	result.Code = outAcc.Code
	result.Data = append(outAcc.Data, sc.argsParser.CreateDataFromStorageUpdate(storageUpdates)...)
	result.GasLimit = outAcc.GasLimit
	result.GasPrice = tx.GetGasPrice()
	result.TxHash = txHash

	return result
}

// createSCRForSender(vmOutput, tx, txHash, acntSnd)
// give back the user the unused gas money
func (sc *scProcessor) createSCRForSender(
	gasRefund *big.Int,
	gasRemaining uint64,
	returnCode vmcommon.ReturnCode,
	returnData [][]byte,
	tx data.TransactionHandler,
	txHash []byte,
	acntSnd state.UserAccountHandler,
	callType vmcommon.CallType,
) (*smartContractResult.SmartContractResult, *big.Int, error) {
	storageFreeRefund := big.NewInt(0).Mul(gasRefund, big.NewInt(0).SetUint64(sc.economicsFee.MinGasPrice()))

	consumedFee := big.NewInt(0)
	consumedFee.Mul(big.NewInt(0).SetUint64(tx.GetGasPrice()), big.NewInt(0).SetUint64(tx.GetGasLimit()))

	refundErd := big.NewInt(0)
	refundErd.Mul(big.NewInt(0).SetUint64(gasRemaining), big.NewInt(0).SetUint64(tx.GetGasPrice()))
	consumedFee.Sub(consumedFee, refundErd)

	rcvAddress := tx.GetSndAddr()
	if callType == vmcommon.AsynchronousCallBack {
		rcvAddress = tx.GetRcvAddr()
	}

	scTx := &smartContractResult.SmartContractResult{}
	scTx.Value = big.NewInt(0).Add(refundErd, storageFreeRefund)
	scTx.RcvAddr = rcvAddress
	scTx.SndAddr = tx.GetRcvAddr()
	scTx.Nonce = tx.GetNonce() + 1
	scTx.TxHash = txHash
	scTx.GasLimit = gasRemaining
	scTx.GasPrice = tx.GetGasPrice()

	scTx.Data = []byte("@" + hex.EncodeToString([]byte(returnCode.String())))
	for _, retData := range returnData {
		scTx.Data = append(scTx.Data, []byte("@"+hex.EncodeToString(retData))...)
	}

	if callType == vmcommon.AsynchronousCall {
		scTx.CallType = vmcommon.AsynchronousCallBack
	}

	if check.IfNil(acntSnd) {
		// cross shard move balance fee was already consumed at sender shard
		moveBalanceCost := sc.economicsFee.ComputeFee(tx)
		consumedFee.Sub(consumedFee, moveBalanceCost)
		return scTx, consumedFee, nil
	}

	err := acntSnd.AddToBalance(scTx.Value)
	if err != nil {
		return nil, nil, err
	}

	return scTx, consumedFee, nil
}

// save account changes in state from vmOutput - protected by VM - every output can be treated as is.
func (sc *scProcessor) processSCOutputAccounts(
	outputAccounts []*vmcommon.OutputAccount,
	tx data.TransactionHandler,
	txHash []byte,
) ([]data.TransactionHandler, error) {
	scResults := make([]data.TransactionHandler, 0, len(outputAccounts))

	sumOfAllDiff := big.NewInt(0)
	sumOfAllDiff.Sub(sumOfAllDiff, tx.GetValue())

	zero := big.NewInt(0)
	for i := 0; i < len(outputAccounts); i++ {
		outAcc := outputAccounts[i]
		acc, err := sc.getAccountFromAddress(outAcc.Address)
		if err != nil {
			return nil, err
		}

		storageUpdates := getSortedStorageUpdates(outAcc)
		scTx := sc.createSmartContractResult(outAcc, tx, txHash, storageUpdates)
		scResults = append(scResults, scTx)

		if check.IfNil(acc) {
			if outAcc.BalanceDelta != nil {
				sumOfAllDiff.Add(sumOfAllDiff, outAcc.BalanceDelta)
			}
			continue
		}

		for j := 0; j < len(storageUpdates); j++ {
			storeUpdate := storageUpdates[j]
			acc.DataTrieTracker().SaveKeyValue(storeUpdate.Offset, storeUpdate.Data)

			log.Trace("storeUpdate", "acc", outAcc.Address, "key", storeUpdate.Offset, "data", storeUpdate.Data)
		}

		err = sc.updateSmartContractCode(acc, outAcc, tx)
		if err != nil {
			return nil, err
		}

		// change nonce only if there is a change
		if outAcc.Nonce != acc.GetNonce() && outAcc.Nonce != 0 {
			if outAcc.Nonce < acc.GetNonce() {
				return nil, process.ErrWrongNonceInVMOutput
			}

			nonceDifference := outAcc.Nonce - acc.GetNonce()
			acc.IncreaseNonce(nonceDifference)
		}

		// if no change then continue
		if outAcc.BalanceDelta == nil || outAcc.BalanceDelta.Cmp(zero) == 0 {
			err = sc.accounts.SaveAccount(acc)
			if err != nil {
				return nil, err
			}

			continue
		}

		sumOfAllDiff = sumOfAllDiff.Add(sumOfAllDiff, outAcc.BalanceDelta)

		err = acc.AddToBalance(outAcc.BalanceDelta)
		if err != nil {
			return nil, err
		}

		err = sc.accounts.SaveAccount(acc)
		if err != nil {
			return nil, err
		}
	}

	if sumOfAllDiff.Cmp(zero) != 0 {
		return nil, process.ErrOverallBalanceChangeFromSC
	}

	return scResults, nil
}

func (sc *scProcessor) updateSmartContractCode(
	account state.UserAccountHandler,
	outAcc *vmcommon.OutputAccount,
	tx data.TransactionHandler,
) error {
	if len(outAcc.Code) == 0 {
		return nil
	}

	isDeployment := len(account.GetCode()) == 0
	if isDeployment {
		account.SetOwnerAddress(tx.GetSndAddr())
		account.SetCode(outAcc.Code)

		log.Trace("created SC address", "address", hex.EncodeToString(outAcc.Address))
		return nil
	}

	// TODO: implement upgradable flag for smart contracts
	isUpgradeEnabled := bytes.Equal(account.GetOwnerAddress(), tx.GetSndAddr())
	if isUpgradeEnabled {
		account.SetCode(outAcc.Code)

		log.Trace("created SC address", "address", hex.EncodeToString(outAcc.Address))
		return nil
	}

	// TODO: change to return some error when IELE is updated. Currently IELE sends the code in output account even for normal SC RUN
	return nil
}

// delete accounts - only suicide by current SC or another SC called by current SC - protected by VM
func (sc *scProcessor) deleteAccounts(deletedAccounts [][]byte) error {
	for _, value := range deletedAccounts {
		acc, err := sc.getAccountFromAddress(value)
		if err != nil {
			return err
		}

		if acc == nil || acc.IsInterfaceNil() {
			//TODO: sharded Smart Contract processing
			continue
		}

		err = sc.accounts.RemoveAccount(acc.AddressContainer())
		if err != nil {
			return err
		}
	}
	return nil
}

func (sc *scProcessor) processTouchedAccounts(_ [][]byte) error {
	//TODO: implement
	return nil
}

func (sc *scProcessor) getAccountFromAddress(address []byte) (state.UserAccountHandler, error) {
	adrSrc, err := sc.adrConv.CreateAddressFromPublicKeyBytes(address)
	if err != nil {
		return nil, err
	}

	shardForCurrentNode := sc.shardCoordinator.SelfId()
	shardForSrc := sc.shardCoordinator.ComputeId(adrSrc)
	if shardForCurrentNode != shardForSrc {
		return nil, nil
	}

	acnt, err := sc.accounts.LoadAccount(adrSrc)
	if err != nil {
		return nil, err
	}

	stAcc, ok := acnt.(state.UserAccountHandler)
	if !ok {
		return nil, process.ErrWrongTypeAssertion
	}

	return stAcc, nil
}

// ProcessSmartContractResult updates the account state from the smart contract result
func (sc *scProcessor) ProcessSmartContractResult(scr *smartContractResult.SmartContractResult) error {
	if scr == nil {
		return process.ErrNilSmartContractResult
	}

	var err error
	txHash, err := core.CalculateHash(sc.marshalizer, sc.hasher, scr)
	if err != nil {
		log.Debug("CalculateHash error", "error", err)
		return err
	}

	defer func() {
		if err != nil {
<<<<<<< HEAD
			err = sc.ProcessIfError(nil, txHash, scr, err.Error())
			if err != nil {
=======
			errNotCritical := sc.processIfError(nil, txHash, scr, err.Error())
			if errNotCritical != nil {
>>>>>>> 3609195c
				log.Debug("error while processing error in smart contract processor")
			}
		}
	}()

	dstAcc, err := sc.getAccountFromAddress(scr.RcvAddr)
	if err != nil {
		return nil
	}
	if check.IfNil(dstAcc) {
		err = process.ErrNilSCDestAccount
		return nil
	}

	process.DisplayProcessTxDetails("ProcessSmartContractResult: receiver account details", dstAcc, scr)

	txType, err := sc.txTypeHandler.ComputeTransactionType(scr)
	if err != nil {
		return nil
	}

	switch txType {
	case process.MoveBalance:
		err = sc.processSimpleSCR(scr, dstAcc)
		return nil
	case process.SCDeployment:
		err = process.ErrSCDeployFromSCRIsNotPermitted
		return nil
	case process.SCInvoking:
		err = sc.ExecuteSmartContractTransaction(scr, nil, dstAcc)
		return nil
	}

	err = process.ErrWrongTransaction
	return nil
}

func (sc *scProcessor) processSimpleSCR(
	scr *smartContractResult.SmartContractResult,
	dstAcc state.UserAccountHandler,
) error {
	err := sc.updateSmartContractCode(dstAcc, &vmcommon.OutputAccount{Code: scr.Code, Address: scr.RcvAddr}, scr)
	if err != nil {
		return err
	}

	if scr.Value != nil {
		err = dstAcc.AddToBalance(scr.Value)
		if err != nil {
			return err
		}

		err = sc.accounts.SaveAccount(dstAcc)
		if err != nil {
			return err
		}
	}

	return nil
}

// IsInterfaceNil returns true if there is no value under the interface
func (sc *scProcessor) IsInterfaceNil() bool {
	return sc == nil
}<|MERGE_RESOLUTION|>--- conflicted
+++ resolved
@@ -225,13 +225,8 @@
 
 	defer func() {
 		if err != nil {
-<<<<<<< HEAD
-			err = sc.ProcessIfError(acntSnd, txHash, tx, err.Error())
-			if err != nil {
-=======
-			errNotCritical := sc.processIfError(acntSnd, txHash, tx, err.Error())
+			errNotCritical = :sc.ProcessIfError(acntSnd, txHash, tx, err.Error())
 			if errNotCritical != nil {
->>>>>>> 3609195c
 				log.Debug("error while processing error in smart contract processor")
 			}
 		}
@@ -487,13 +482,8 @@
 
 	defer func() {
 		if err != nil {
-<<<<<<< HEAD
-			err = sc.ProcessIfError(acntSnd, txHash, tx, err.Error())
-			if err != nil {
-=======
-			errNotCritical := sc.processIfError(acntSnd, txHash, tx, err.Error())
+			errNotCritical := sc.ProcessIfError(acntSnd, txHash, tx, err.Error())
 			if errNotCritical != nil {
->>>>>>> 3609195c
 				log.Debug("error while processing error in smart contract processor")
 			}
 		}
@@ -1091,13 +1081,8 @@
 
 	defer func() {
 		if err != nil {
-<<<<<<< HEAD
-			err = sc.ProcessIfError(nil, txHash, scr, err.Error())
-			if err != nil {
-=======
-			errNotCritical := sc.processIfError(nil, txHash, scr, err.Error())
+			errNotCritical := sc.ProcessIfError(nil, txHash, scr, err.Error())
 			if errNotCritical != nil {
->>>>>>> 3609195c
 				log.Debug("error while processing error in smart contract processor")
 			}
 		}
