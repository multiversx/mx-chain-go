--- conflicted
+++ resolved
@@ -4,11 +4,6 @@
 	"bytes"
 	"encoding/hex"
 	"fmt"
-<<<<<<< HEAD
-	"github.com/ElrondNetwork/elrond-go/data"
-	"github.com/ElrondNetwork/elrond-go/data/feeTx"
-=======
->>>>>>> 9af46b27
 	"math/big"
 	"sync"
 
