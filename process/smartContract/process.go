package smartContract

import (
	"bytes"
	"math/big"
	"sync"

	"github.com/ElrondNetwork/elrond-go-sandbox/data/state"
	"github.com/ElrondNetwork/elrond-go-sandbox/data/transaction"
	"github.com/ElrondNetwork/elrond-go-sandbox/hashing"
	"github.com/ElrondNetwork/elrond-go-sandbox/marshal"
	"github.com/ElrondNetwork/elrond-go-sandbox/process"
	"github.com/ElrondNetwork/elrond-go-sandbox/sharding"
	"github.com/ElrondNetwork/elrond-vm-common"
)

type scExecutionState struct {
	allLogs       map[string][]*vmcommon.LogEntry
	allReturnData map[string][]*big.Int
	returnCodes   map[string]vmcommon.ReturnCode
	rootHash      []byte
}

type scProcessor struct {
	accounts         state.AccountsAdapter
	fakeAccounts     process.FakeAccountsHandler
	adrConv          state.AddressConverter
	hasher           hashing.Hasher
	marshalizer      marshal.Marshalizer
	shardCoordinator sharding.Coordinator
	vm               vmcommon.VMExecutionHandler
	argsParser       process.ArgumentsParser

	mutSCState   sync.Mutex
	mapExecState map[uint32]scExecutionState
}

// NewSmartContractProcessor create a smart contract processor creates and interprets VM data
func NewSmartContractProcessor(
	vm vmcommon.VMExecutionHandler,
	argsParser process.ArgumentsParser,
	hasher hashing.Hasher,
	marshalizer marshal.Marshalizer,
	accountsDB state.AccountsAdapter,
	fakeAccounts process.FakeAccountsHandler,
	adrConv state.AddressConverter,
	coordinator sharding.Coordinator,
) (*scProcessor, error) {
	if vm == nil {
		return nil, process.ErrNoVM
	}
	if argsParser == nil {
		return nil, process.ErrNilArgumentParser
	}
	if hasher == nil {
		return nil, process.ErrNilHasher
	}
	if marshalizer == nil {
		return nil, process.ErrNilMarshalizer
	}
	if accountsDB == nil {
		return nil, process.ErrNilAccountsAdapter
	}
	if fakeAccounts == nil {
		return nil, process.ErrNilFakeAccountsHandler
	}
	if adrConv == nil {
		return nil, process.ErrNilAddressConverter
	}
	if coordinator == nil {
		return nil, process.ErrNilShardCoordinator
	}

	return &scProcessor{
		vm:               vm,
		argsParser:       argsParser,
		hasher:           hasher,
		marshalizer:      marshalizer,
		accounts:         accountsDB,
		fakeAccounts:     fakeAccounts,
		adrConv:          adrConv,
		shardCoordinator: coordinator,
		mapExecState:     make(map[uint32]scExecutionState)}, nil
}

// ComputeTransactionType calculates the type of the transaction
func (sc *scProcessor) ComputeTransactionType(tx *transaction.Transaction) (process.TransactionType, error) {
<<<<<<< HEAD
	isEmptyAddress, err := sc.checkRecvAddressAndTxValidityAndEmptiness(tx)
=======
	err := sc.checkTxValidity(tx)
>>>>>>> 425d9eee
	if err != nil {
		return 0, err
	}

<<<<<<< HEAD
=======
	isEmptyAddress := sc.isDestAddressEmpty(tx)
>>>>>>> 425d9eee
	if isEmptyAddress {
		if len(tx.Data) > 0 {
			return process.SCDeployment, nil
		}
		return 0, process.ErrWrongTransaction
	}

	acntDst, err := sc.getAccountFromAddress(tx.RcvAddr)
	if err != nil {
		return 0, err
	}

	if acntDst == nil {
		return process.MoveBalance, nil
	}

	if !acntDst.IsInterfaceNil() && len(acntDst.GetCode()) > 0 {
		return process.SCInvoking, nil
	}

	return process.MoveBalance, nil
}

<<<<<<< HEAD
func (sc *scProcessor) checkRecvAddressAndTxValidityAndEmptiness(tx *transaction.Transaction) (bool, error) {
	if tx == nil {
		return false, process.ErrNilTransaction
=======
func (sc *scProcessor) checkTxValidity(tx *transaction.Transaction) error {
	if tx == nil {
		return process.ErrNilTransaction
>>>>>>> 425d9eee
	}

	recvAddressIsInvalid := sc.adrConv.AddressLen() != len(tx.RcvAddr)
	if recvAddressIsInvalid {
<<<<<<< HEAD
		return false, process.ErrWrongTransaction
	}

	isEmptyAddress := bytes.Equal(tx.RcvAddr, make([]byte, sc.adrConv.AddressLen()))
	return isEmptyAddress, nil
=======
		return process.ErrWrongTransaction
	}

	return nil
}

func (sc *scProcessor) isDestAddressEmpty(tx *transaction.Transaction) bool {
	isEmptyAddress := bytes.Equal(tx.RcvAddr, make([]byte, sc.adrConv.AddressLen()))
	return isEmptyAddress
>>>>>>> 425d9eee
}

// ExecuteSmartContractTransaction processes the transaction, call the VM and processes the SC call output
func (sc *scProcessor) ExecuteSmartContractTransaction(
	tx *transaction.Transaction,
	acntSnd, acntDst state.AccountHandler,
	round uint32,
) error {
	defer sc.fakeAccounts.CleanFakeAccounts()

	if tx == nil {
		return process.ErrNilTransaction
	}
	if acntDst == nil {
		return process.ErrNilSCDestAccount
	}
	if acntDst.IsInterfaceNil() || acntDst.GetCode() == nil {
		return process.ErrNilSCDestAccount
	}

	err := sc.prepareSmartContractCall(tx, acntSnd)
	if err != nil {
		return err
	}

	vmInput, err := sc.createVMCallInput(tx)
	if err != nil {
		return err
	}

	vmOutput, err := sc.vm.RunSmartContractCall(vmInput)
	if err != nil {
		return err
	}

	// VM is formally verified and the output is correct
	err = sc.processVMOutput(vmOutput, tx, acntSnd, round)
	if err != nil {
		return err
	}

	return nil
}

func (sc *scProcessor) prepareSmartContractCall(tx *transaction.Transaction, acntSnd state.AccountHandler) error {
	err := sc.argsParser.ParseData(tx.Data)
	if err != nil {
		return err
	}

<<<<<<< HEAD
	_, err = sc.processSCPayment(tx, acntSnd)
=======
	err = sc.processSCPayment(tx, acntSnd)
>>>>>>> 425d9eee
	if err != nil {
		return err
	}

	sc.fakeAccounts.CreateFakeAccounts(tx.SndAddr, tx.Value, tx.Nonce)

	return nil
}

// DeploySmartContract processes the transaction, than deploy the smart contract into VM, final code is saved in account
func (sc *scProcessor) DeploySmartContract(tx *transaction.Transaction, acntSnd state.AccountHandler, round uint32) error {
	defer sc.fakeAccounts.CleanFakeAccounts()

<<<<<<< HEAD
	isEmptyAddress, err := sc.checkRecvAddressAndTxValidityAndEmptiness(tx)
	if err != nil {
		return err
	}
=======
	err := sc.checkTxValidity(tx)
	if err != nil {
		return err
	}

	isEmptyAddress := sc.isDestAddressEmpty(tx)
>>>>>>> 425d9eee
	if !isEmptyAddress {
		return process.ErrWrongTransaction
	}

	err = sc.prepareSmartContractCall(tx, acntSnd)
	if err != nil {
		return err
	}

	vmInput, err := sc.createVMDeployInput(tx)
	if err != nil {
		return err
	}

	// TODO: Smart contract address calculation
	vmOutput, err := sc.vm.RunSmartContractCreate(vmInput)
	if err != nil {
		return err
	}

	// VM is formally verified, the output is correct
	err = sc.processVMOutput(vmOutput, tx, acntSnd, round)
	if err != nil {
		return err
	}

	return nil
}

func (sc *scProcessor) createVMCallInput(tx *transaction.Transaction) (*vmcommon.ContractCallInput, error) {
	vmInput, err := sc.createVMInput(tx)
	if err != nil {
		return nil, err
	}

	vmCallInput := &vmcommon.ContractCallInput{}
	vmCallInput.VMInput = *vmInput
	vmCallInput.Function, err = sc.argsParser.GetFunction()
	if err != nil {
		return nil, err
	}

	vmCallInput.RecipientAddr = tx.RcvAddr

	return vmCallInput, nil
}

func (sc *scProcessor) createVMDeployInput(tx *transaction.Transaction) (*vmcommon.ContractCreateInput, error) {
	vmInput, err := sc.createVMInput(tx)
	if err != nil {
		return nil, err
	}

	vmCreateInput := &vmcommon.ContractCreateInput{}
	vmCreateInput.ContractCode, err = sc.argsParser.GetCode()
	if err != nil {
		return nil, err
	}

	vmCreateInput.VMInput = *vmInput

	return vmCreateInput, nil
}

func (sc *scProcessor) createVMInput(tx *transaction.Transaction) (*vmcommon.VMInput, error) {
	var err error
	vmInput := &vmcommon.VMInput{}

	vmInput.CallerAddr = tx.SndAddr
	vmInput.Arguments, err = sc.argsParser.GetArguments()
	if err != nil {
		return nil, err
	}
	vmInput.CallValue = tx.Value
	vmInput.GasPrice = big.NewInt(int64(tx.GasPrice))
	vmInput.GasProvided = big.NewInt(int64(tx.GasLimit))

	//TODO: change this when we know for what they are used.
	scCallHeader := &vmcommon.SCCallHeader{}
	scCallHeader.GasLimit = big.NewInt(0)
	scCallHeader.Number = big.NewInt(0)
	scCallHeader.Timestamp = big.NewInt(0)
	scCallHeader.Beneficiary = big.NewInt(0)

	vmInput.Header = scCallHeader

	return vmInput, nil
}

// taking money from sender, as VM might not have access to him because of state sharding
func (sc *scProcessor) processSCPayment(tx *transaction.Transaction, acntSnd state.AccountHandler) error {
	operation := big.NewInt(0)
	operation = operation.Mul(big.NewInt(int64(tx.GasPrice)), big.NewInt(int64(tx.GasLimit)))
	operation = operation.Add(operation, tx.Value)

	if acntSnd == nil || acntSnd.IsInterfaceNil() {
		// transaction was already done at sender shard
		return nil
	}

	stAcc, ok := acntSnd.(*state.Account)
	if !ok {
		return process.ErrWrongTypeAssertion
	}

	if stAcc.Balance.Cmp(operation) < 0 {
		return process.ErrInsufficientFunds
	}

	totalCost := big.NewInt(0)
	err := stAcc.SetBalanceWithJournal(totalCost.Sub(stAcc.Balance, operation))
	if err != nil {
		return err
	}

	err = stAcc.SetNonceWithJournal(stAcc.GetNonce() + 1)
	if err != nil {
		return err
	}

	return nil
}

func (sc *scProcessor) processVMOutput(vmOutput *vmcommon.VMOutput, tx *transaction.Transaction, acntSnd state.AccountHandler, round uint32) error {
	if vmOutput == nil {
		return process.ErrNilVMOutput
	}
	if tx == nil {
		return process.ErrNilTransaction
	}

	txBytes, err := sc.marshalizer.Marshal(tx)
	if err != nil {
		return err
	}
	txHash := sc.hasher.Compute(string(txBytes))

	err = sc.saveSCOutputToCurrentState(vmOutput, round, txHash)
	if err != nil {
		return err
	}

	totalGasRefund := big.NewInt(0)
	totalGasRefund = totalGasRefund.Add(vmOutput.GasRefund, vmOutput.GasRemaining)
	err = sc.refundGasToSender(totalGasRefund, tx, acntSnd)
	if err != nil {
		return err
	}

	err = sc.processSCOutputAccounts(vmOutput.OutputAccounts)
	if err != nil {
		return err
	}

	err = sc.deleteAccounts(vmOutput.DeletedAccounts)
	if err != nil {
		return err
	}

	err = sc.processTouchedAccounts(vmOutput.TouchedAccounts)
	if err != nil {
		return err
	}

	return nil
}

// give back the user the unused gas money
func (sc *scProcessor) refundGasToSender(gasRefund *big.Int, tx *transaction.Transaction, acntSnd state.AccountHandler) error {
	if gasRefund == nil || gasRefund.Cmp(big.NewInt(0)) <= 0 {
		return nil
	}

	if acntSnd == nil || acntSnd.IsInterfaceNil() {
		//TODO: sharded smart contract processing
		//TODO: create cross shard transaction here...
		return nil
	}

	stAcc, ok := acntSnd.(*state.Account)
	if !ok {
		return process.ErrWrongTypeAssertion
	}

	refundErd := big.NewInt(0)
	refundErd = refundErd.Mul(gasRefund, big.NewInt(int64(tx.GasPrice)))

	operation := big.NewInt(0)
	err := stAcc.SetBalanceWithJournal(operation.Add(stAcc.Balance, refundErd))
	if err != nil {
		return err
	}

	return nil
}

// save account changes in state from vmOutput - protected by VM - every output can be treated as is.
func (sc *scProcessor) processSCOutputAccounts(outputAccounts []*vmcommon.OutputAccount) error {
	for i := 0; i < len(outputAccounts); i++ {
		outAcc := outputAccounts[i]
		acc, err := sc.getAccountFromAddress(outAcc.Address)
		if err != nil {
			return err
		}

		fakeAcc := sc.fakeAccounts.GetFakeAccount(outAcc.Address)

		if acc == nil || acc.IsInterfaceNil() {
			//TODO: sharded smart contract processing
			//TODO: create cross shard transaction here...
			//if fakeAcc use the difference between outacc and fakeAcc for the new transaction
			continue
		}

		for j := 0; j < len(outAcc.StorageUpdates); j++ {
			storeUpdate := outAcc.StorageUpdates[j]
			acc.DataTrieTracker().SaveKeyValue(storeUpdate.Offset, storeUpdate.Data)
		}

		if len(outAcc.StorageUpdates) > 0 {
			//SC with data variables
			err := sc.accounts.SaveDataTrie(acc)
			if err != nil {
				return err
			}
		}

		if len(outAcc.Code) > 0 {
			err = sc.accounts.PutCode(acc, outAcc.Code)
			if err != nil {
				return err
			}
		}

		if outAcc.Nonce == nil || outAcc.Nonce.Cmp(big.NewInt(int64(acc.GetNonce()))) < 0 {
			return process.ErrWrongNonceInVMOutput
		}

		err = acc.SetNonceWithJournal(outAcc.Nonce.Uint64())
		if err != nil {
			return err
		}

		if outAcc.Balance == nil {
			return process.ErrNilBalanceFromSC
		}

		stAcc, ok := acc.(*state.Account)
		if !ok {
			return process.ErrWrongTypeAssertion
		}

		// if fake account, than VM so only transaction value plus fee as balance, so anything remaining is a plus
		if fakeAcc != nil && !fakeAcc.IsInterfaceNil() {
			outAcc.Balance = outAcc.Balance.Add(outAcc.Balance, stAcc.Balance)
		}

		// update the values according to SC output
		err = stAcc.SetBalanceWithJournal(outAcc.Balance)
		if err != nil {
			return err
		}
	}

	return nil
}

// delete accounts - only suicide by current SC or another SC called by current SC - protected by VM
func (sc *scProcessor) deleteAccounts(deletedAccounts [][]byte) error {
	for _, value := range deletedAccounts {
		acc, err := sc.getAccountFromAddress(value)
		if err != nil {
			return err
		}

		if acc == nil || acc.IsInterfaceNil() {
			//TODO: sharded Smart Contract processing
			continue
		}

		err = sc.accounts.RemoveAccount(acc.AddressContainer())
		if err != nil {
			return err
		}
	}
	return nil
}

func (sc *scProcessor) processTouchedAccounts(touchedAccounts [][]byte) error {
	//TODO: implement
	return nil
}

func (sc *scProcessor) getAccountFromAddress(address []byte) (state.AccountHandler, error) {
	adrSrc, err := sc.adrConv.CreateAddressFromPublicKeyBytes(address)
	if err != nil {
		return nil, err
	}

	shardForCurrentNode := sc.shardCoordinator.SelfId()
	shardForSrc := sc.shardCoordinator.ComputeId(adrSrc)
	if shardForCurrentNode != shardForSrc {
		return nil, nil
	}

	acnt, err := sc.accounts.GetAccountWithJournal(adrSrc)
	if err != nil {
		return nil, err
	}

	return acnt, nil
}

// GetAllSmartContractCallRoothash returns the roothash of the state of the SC executions for defined round
func (sc *scProcessor) GetAllSmartContractCallRootHash(round uint32) []byte {
	return []byte("roothash")
}

// saves VM output into state
func (sc *scProcessor) saveSCOutputToCurrentState(output *vmcommon.VMOutput, round uint32, txHash []byte) error {
	var err error

	sc.mutSCState.Lock()
	defer sc.mutSCState.Unlock()

	if _, ok := sc.mapExecState[round]; !ok {
		sc.mapExecState[round] = scExecutionState{
			allLogs:       make(map[string][]*vmcommon.LogEntry),
			allReturnData: make(map[string][]*big.Int),
			returnCodes:   make(map[string]vmcommon.ReturnCode)}
	}

	tmpCurrScState := sc.mapExecState[round]
	defer func() {
		if err != nil {
			sc.mapExecState[round] = tmpCurrScState
		}
	}()

	err = sc.saveReturnData(output.ReturnData, round, txHash)
	if err != nil {
		return err
	}

	err = sc.saveReturnCode(output.ReturnCode, round, txHash)
	if err != nil {
		return err
	}

	err = sc.saveLogsIntoState(output.Logs, round, txHash)
	if err != nil {
		return err
	}

	return nil
}

// saves return data into account state
func (sc *scProcessor) saveReturnData(returnData []*big.Int, round uint32, txHash []byte) error {
	sc.mapExecState[round].allReturnData[string(txHash)] = returnData
	return nil
}

// saves smart contract return code into account state
func (sc *scProcessor) saveReturnCode(returnCode vmcommon.ReturnCode, round uint32, txHash []byte) error {
	sc.mapExecState[round].returnCodes[string(txHash)] = returnCode
	return nil
}

// save vm output logs into accounts
func (sc *scProcessor) saveLogsIntoState(logs []*vmcommon.LogEntry, round uint32, txHash []byte) error {
	sc.mapExecState[round].allLogs[string(txHash)] = logs
	return nil
}<|MERGE_RESOLUTION|>--- conflicted
+++ resolved
@@ -85,19 +85,12 @@
 
 // ComputeTransactionType calculates the type of the transaction
 func (sc *scProcessor) ComputeTransactionType(tx *transaction.Transaction) (process.TransactionType, error) {
-<<<<<<< HEAD
-	isEmptyAddress, err := sc.checkRecvAddressAndTxValidityAndEmptiness(tx)
-=======
 	err := sc.checkTxValidity(tx)
->>>>>>> 425d9eee
 	if err != nil {
 		return 0, err
 	}
 
-<<<<<<< HEAD
-=======
 	isEmptyAddress := sc.isDestAddressEmpty(tx)
->>>>>>> 425d9eee
 	if isEmptyAddress {
 		if len(tx.Data) > 0 {
 			return process.SCDeployment, nil
@@ -121,26 +114,13 @@
 	return process.MoveBalance, nil
 }
 
-<<<<<<< HEAD
-func (sc *scProcessor) checkRecvAddressAndTxValidityAndEmptiness(tx *transaction.Transaction) (bool, error) {
-	if tx == nil {
-		return false, process.ErrNilTransaction
-=======
 func (sc *scProcessor) checkTxValidity(tx *transaction.Transaction) error {
 	if tx == nil {
 		return process.ErrNilTransaction
->>>>>>> 425d9eee
 	}
 
 	recvAddressIsInvalid := sc.adrConv.AddressLen() != len(tx.RcvAddr)
 	if recvAddressIsInvalid {
-<<<<<<< HEAD
-		return false, process.ErrWrongTransaction
-	}
-
-	isEmptyAddress := bytes.Equal(tx.RcvAddr, make([]byte, sc.adrConv.AddressLen()))
-	return isEmptyAddress, nil
-=======
 		return process.ErrWrongTransaction
 	}
 
@@ -150,7 +130,6 @@
 func (sc *scProcessor) isDestAddressEmpty(tx *transaction.Transaction) bool {
 	isEmptyAddress := bytes.Equal(tx.RcvAddr, make([]byte, sc.adrConv.AddressLen()))
 	return isEmptyAddress
->>>>>>> 425d9eee
 }
 
 // ExecuteSmartContractTransaction processes the transaction, call the VM and processes the SC call output
@@ -201,11 +180,7 @@
 		return err
 	}
 
-<<<<<<< HEAD
-	_, err = sc.processSCPayment(tx, acntSnd)
-=======
 	err = sc.processSCPayment(tx, acntSnd)
->>>>>>> 425d9eee
 	if err != nil {
 		return err
 	}
@@ -219,19 +194,12 @@
 func (sc *scProcessor) DeploySmartContract(tx *transaction.Transaction, acntSnd state.AccountHandler, round uint32) error {
 	defer sc.fakeAccounts.CleanFakeAccounts()
 
-<<<<<<< HEAD
-	isEmptyAddress, err := sc.checkRecvAddressAndTxValidityAndEmptiness(tx)
-	if err != nil {
-		return err
-	}
-=======
 	err := sc.checkTxValidity(tx)
 	if err != nil {
 		return err
 	}
 
 	isEmptyAddress := sc.isDestAddressEmpty(tx)
->>>>>>> 425d9eee
 	if !isEmptyAddress {
 		return process.ErrWrongTransaction
 	}
