package smartContract

import (
	"bytes"
	"github.com/ElrondNetwork/elrond-go-sandbox/data/smartContractResult"
	"math/big"
	"sync"

	"github.com/ElrondNetwork/elrond-go-sandbox/data/state"
	"github.com/ElrondNetwork/elrond-go-sandbox/data/transaction"
	"github.com/ElrondNetwork/elrond-go-sandbox/hashing"
	"github.com/ElrondNetwork/elrond-go-sandbox/marshal"
	"github.com/ElrondNetwork/elrond-go-sandbox/process"
	"github.com/ElrondNetwork/elrond-go-sandbox/sharding"
	"github.com/ElrondNetwork/elrond-vm-common"
)

type scExecutionState struct {
	allLogs       map[string][]*vmcommon.LogEntry
	allReturnData map[string][]*big.Int
	returnCodes   map[string]vmcommon.ReturnCode
	rootHash      []byte
}

type scProcessor struct {
	accounts         state.AccountsAdapter
	tempAccounts     process.TemporaryAccountsHandler
	adrConv          state.AddressConverter
	hasher           hashing.Hasher
	marshalizer      marshal.Marshalizer
	shardCoordinator sharding.Coordinator
	vm               vmcommon.VMExecutionHandler
	argsParser       process.ArgumentsParser

	mutSCState   sync.Mutex
	mapExecState map[uint32]scExecutionState
}

// NewSmartContractProcessor create a smart contract processor creates and interprets VM data
func NewSmartContractProcessor(
	vm vmcommon.VMExecutionHandler,
	argsParser process.ArgumentsParser,
	hasher hashing.Hasher,
	marshalizer marshal.Marshalizer,
	accountsDB state.AccountsAdapter,
	tempAccounts process.TemporaryAccountsHandler,
	adrConv state.AddressConverter,
	coordinator sharding.Coordinator,
) (*scProcessor, error) {
	if vm == nil {
		return nil, process.ErrNoVM
	}
	if argsParser == nil {
		return nil, process.ErrNilArgumentParser
	}
	if hasher == nil {
		return nil, process.ErrNilHasher
	}
	if marshalizer == nil {
		return nil, process.ErrNilMarshalizer
	}
	if accountsDB == nil {
		return nil, process.ErrNilAccountsAdapter
	}
	if tempAccounts == nil {
		return nil, process.ErrNilTemporaryAccountsHandler
	}
	if adrConv == nil {
		return nil, process.ErrNilAddressConverter
	}
	if coordinator == nil {
		return nil, process.ErrNilShardCoordinator
	}

	return &scProcessor{
		vm:               vm,
		argsParser:       argsParser,
		hasher:           hasher,
		marshalizer:      marshalizer,
		accounts:         accountsDB,
		tempAccounts:     tempAccounts,
		adrConv:          adrConv,
		shardCoordinator: coordinator,
		mapExecState:     make(map[uint32]scExecutionState)}, nil
}

// ComputeTransactionType calculates the type of the transaction
func (sc *scProcessor) ComputeTransactionType(tx *transaction.Transaction) (process.TransactionType, error) {
	err := sc.checkTxValidity(tx)
	if err != nil {
		return 0, err
	}

	isEmptyAddress := sc.isDestAddressEmpty(tx)
	if isEmptyAddress {
		if len(tx.Data) > 0 {
			return process.SCDeployment, nil
		}
		return 0, process.ErrWrongTransaction
	}

	acntDst, err := sc.getAccountFromAddress(tx.RcvAddr)
	if err != nil {
		return 0, err
	}

	if acntDst == nil {
		return process.MoveBalance, nil
	}

	if !acntDst.IsInterfaceNil() && len(acntDst.GetCode()) > 0 {
		return process.SCInvoking, nil
	}

	return process.MoveBalance, nil
}

func (sc *scProcessor) checkTxValidity(tx *transaction.Transaction) error {
	if tx == nil {
		return process.ErrNilTransaction
	}

	recvAddressIsInvalid := sc.adrConv.AddressLen() != len(tx.RcvAddr)
	if recvAddressIsInvalid {
		return process.ErrWrongTransaction
	}

	return nil
}

func (sc *scProcessor) isDestAddressEmpty(tx *transaction.Transaction) bool {
	isEmptyAddress := bytes.Equal(tx.RcvAddr, make([]byte, sc.adrConv.AddressLen()))
	return isEmptyAddress
}

// ExecuteSmartContractTransaction processes the transaction, call the VM and processes the SC call output
func (sc *scProcessor) ExecuteSmartContractTransaction(
	tx *transaction.Transaction,
	acntSnd, acntDst state.AccountHandler,
	round uint32,
<<<<<<< HEAD
) ([]*smartContractResult.SmartContractResult, error) {
	defer sc.fakeAccounts.CleanFakeAccounts()
=======
) error {
	defer sc.tempAccounts.CleanTempAccounts()
>>>>>>> af06f5d8

	if tx == nil {
		return nil, process.ErrNilTransaction
	}
	if acntDst == nil {
		return nil, process.ErrNilSCDestAccount
	}
	if acntDst.IsInterfaceNil() || acntDst.GetCode() == nil {
		return nil, process.ErrNilSCDestAccount
	}

	err := sc.prepareSmartContractCall(tx, acntSnd)
	if err != nil {
		return nil, err
	}

	vmInput, err := sc.createVMCallInput(tx)
	if err != nil {
		return nil, err
	}

	vmOutput, err := sc.vm.RunSmartContractCall(vmInput)
	if err != nil {
		return nil, err
	}

	// VM is formally verified and the output is correct
	crossTxs, err := sc.processVMOutput(vmOutput, tx, acntSnd, round)
	if err != nil {
		return nil, err
	}

	return crossTxs, nil
}

func (sc *scProcessor) prepareSmartContractCall(tx *transaction.Transaction, acntSnd state.AccountHandler) error {
	err := sc.argsParser.ParseData(tx.Data)
	if err != nil {
		return err
	}

	err = sc.processSCPayment(tx, acntSnd)
	if err != nil {
		return err
	}

	sc.tempAccounts.AddTempAccount(tx.SndAddr, tx.Value, tx.Nonce)

	return nil
}

// DeploySmartContract processes the transaction, than deploy the smart contract into VM, final code is saved in account
<<<<<<< HEAD
func (sc *scProcessor) DeploySmartContract(
	tx *transaction.Transaction,
	acntSnd state.AccountHandler,
	round uint32,
) ([]*smartContractResult.SmartContractResult, error) {
	defer sc.fakeAccounts.CleanFakeAccounts()
=======
func (sc *scProcessor) DeploySmartContract(tx *transaction.Transaction, acntSnd state.AccountHandler, round uint32) error {
	defer sc.tempAccounts.CleanTempAccounts()
>>>>>>> af06f5d8

	err := sc.checkTxValidity(tx)
	if err != nil {
		return nil, err
	}

	isEmptyAddress := sc.isDestAddressEmpty(tx)
	if !isEmptyAddress {
		return nil, process.ErrWrongTransaction
	}

	err = sc.prepareSmartContractCall(tx, acntSnd)
	if err != nil {
		return nil, err
	}

	vmInput, err := sc.createVMDeployInput(tx)
	if err != nil {
		return nil, err
	}

	// TODO: Smart contract address calculation
	vmOutput, err := sc.vm.RunSmartContractCreate(vmInput)
	if err != nil {
		return nil, err
	}

	// VM is formally verified, the output is correct
	crossTxs, err := sc.processVMOutput(vmOutput, tx, acntSnd, round)
	if err != nil {
		return nil, err
	}

	return crossTxs, nil
}

func (sc *scProcessor) createVMCallInput(tx *transaction.Transaction) (*vmcommon.ContractCallInput, error) {
	vmInput, err := sc.createVMInput(tx)
	if err != nil {
		return nil, err
	}

	vmCallInput := &vmcommon.ContractCallInput{}
	vmCallInput.VMInput = *vmInput
	vmCallInput.Function, err = sc.argsParser.GetFunction()
	if err != nil {
		return nil, err
	}

	vmCallInput.RecipientAddr = tx.RcvAddr

	return vmCallInput, nil
}

func (sc *scProcessor) createVMDeployInput(tx *transaction.Transaction) (*vmcommon.ContractCreateInput, error) {
	vmInput, err := sc.createVMInput(tx)
	if err != nil {
		return nil, err
	}

	vmCreateInput := &vmcommon.ContractCreateInput{}
	vmCreateInput.ContractCode, err = sc.argsParser.GetCode()
	if err != nil {
		return nil, err
	}

	vmCreateInput.VMInput = *vmInput

	return vmCreateInput, nil
}

func (sc *scProcessor) createVMInput(tx *transaction.Transaction) (*vmcommon.VMInput, error) {
	var err error
	vmInput := &vmcommon.VMInput{}

	vmInput.CallerAddr = tx.SndAddr
	vmInput.Arguments, err = sc.argsParser.GetArguments()
	if err != nil {
		return nil, err
	}
	vmInput.CallValue = tx.Value
	vmInput.GasPrice = big.NewInt(int64(tx.GasPrice))
	vmInput.GasProvided = big.NewInt(int64(tx.GasLimit))

	//TODO: change this when we know for what they are used.
	scCallHeader := &vmcommon.SCCallHeader{}
	scCallHeader.GasLimit = big.NewInt(0)
	scCallHeader.Number = big.NewInt(0)
	scCallHeader.Timestamp = big.NewInt(0)
	scCallHeader.Beneficiary = big.NewInt(0)

	return vmInput, nil
}

// taking money from sender, as VM might not have access to him because of state sharding
func (sc *scProcessor) processSCPayment(tx *transaction.Transaction, acntSnd state.AccountHandler) error {
	operation := big.NewInt(0)
	operation = operation.Mul(big.NewInt(int64(tx.GasPrice)), big.NewInt(int64(tx.GasLimit)))
	operation = operation.Add(operation, tx.Value)

	if acntSnd == nil || acntSnd.IsInterfaceNil() {
		// transaction was already done at sender shard
		return nil
	}

	stAcc, ok := acntSnd.(*state.Account)
	if !ok {
		return process.ErrWrongTypeAssertion
	}

	if stAcc.Balance.Cmp(operation) < 0 {
		return process.ErrInsufficientFunds
	}

	totalCost := big.NewInt(0)
	err := stAcc.SetBalanceWithJournal(totalCost.Sub(stAcc.Balance, operation))
	if err != nil {
		return err
	}

	err = stAcc.SetNonceWithJournal(stAcc.GetNonce() + 1)
	if err != nil {
		return err
	}

	return nil
}

func (sc *scProcessor) processVMOutput(
	vmOutput *vmcommon.VMOutput,
	tx *transaction.Transaction,
	acntSnd state.AccountHandler,
	round uint32,
) ([]*smartContractResult.SmartContractResult, error) {
	if vmOutput == nil {
		return nil, process.ErrNilVMOutput
	}
	if tx == nil {
		return nil, process.ErrNilTransaction
	}

	txBytes, err := sc.marshalizer.Marshal(tx)
	if err != nil {
		return nil, err
	}
	txHash := sc.hasher.Compute(string(txBytes))

	err = sc.saveSCOutputToCurrentState(vmOutput, round, txHash)
	if err != nil {
		return nil, err
	}

	crossOutAccs, err := sc.processSCOutputAccounts(vmOutput.OutputAccounts)
	if err != nil {
		return nil, err
	}

	crossTxs, err := sc.createCrossShardTransactions(crossOutAccs, tx, txHash)
	if err != nil {
		return nil, err
	}

	totalGasRefund := big.NewInt(0)
	totalGasRefund = totalGasRefund.Add(vmOutput.GasRefund, vmOutput.GasRemaining)
	crossRefundTx, err := sc.refundGasToSender(totalGasRefund, tx, txHash, acntSnd)
	if err != nil {
		return nil, err
	}

	if crossRefundTx != nil {
		crossTxs = append(crossTxs, crossRefundTx)
	}

	err = sc.deleteAccounts(vmOutput.DeletedAccounts)
	if err != nil {
		return nil, err
	}

	err = sc.processTouchedAccounts(vmOutput.TouchedAccounts)
	if err != nil {
		return nil, err
	}

	return crossTxs, nil
}

func (sc *scProcessor) createSmartContractCrossShardTx(
	outAcc *vmcommon.OutputAccount,
	scAddress []byte,
	txHash []byte,
) *smartContractResult.SmartContractResult {
	crossSc := &smartContractResult.SmartContractResult{}

	crossSc.Value = outAcc.Balance
	crossSc.Nonce = outAcc.Nonce.Uint64()
	crossSc.RcvAddr = outAcc.Address
	crossSc.SndAddr = scAddress
	crossSc.Code = outAcc.Code
	crossSc.Data = sc.argsParser.CreateDataFromStorageUpdate(outAcc.StorageUpdates)
	crossSc.TxHash = txHash

	return crossSc
}

func (sc *scProcessor) createCrossShardTransactions(
	crossOutAccs []*vmcommon.OutputAccount,
	tx *transaction.Transaction,
	txHash []byte,
) ([]*smartContractResult.SmartContractResult, error) {
	crossSCTxs := make([]*smartContractResult.SmartContractResult, 0)

	for i := 0; i < len(crossOutAccs); i++ {
		scTx := sc.createSmartContractCrossShardTx(crossOutAccs[i], tx.RcvAddr, txHash)
		crossSCTxs = append(crossSCTxs, scTx)
	}

	return crossSCTxs, nil
}

// give back the user the unused gas money
func (sc *scProcessor) refundGasToSender(
	gasRefund *big.Int,
	tx *transaction.Transaction,
	txHash []byte,
	acntSnd state.AccountHandler,
) (*smartContractResult.SmartContractResult, error) {
	if gasRefund == nil || gasRefund.Cmp(big.NewInt(0)) <= 0 {
		return nil, nil
	}

	refundErd := big.NewInt(0)
	refundErd = refundErd.Mul(gasRefund, big.NewInt(int64(tx.GasPrice)))

	if acntSnd == nil || acntSnd.IsInterfaceNil() {
		scTx := &smartContractResult.SmartContractResult{}
		scTx.Value = refundErd
		scTx.RcvAddr = tx.SndAddr
		scTx.SndAddr = tx.RcvAddr
		scTx.Nonce = tx.Nonce
		scTx.TxHash = txHash
		return scTx, nil
	}

	stAcc, ok := acntSnd.(*state.Account)
	if !ok {
		return nil, process.ErrWrongTypeAssertion
	}

	operation := big.NewInt(0)
	err := stAcc.SetBalanceWithJournal(operation.Add(stAcc.Balance, refundErd))
	if err != nil {
		return nil, err
	}

	return nil, nil
}

// save account changes in state from vmOutput - protected by VM - every output can be treated as is.
func (sc *scProcessor) processSCOutputAccounts(outputAccounts []*vmcommon.OutputAccount) ([]*vmcommon.OutputAccount, error) {
	crossOutAccs := make([]*vmcommon.OutputAccount, 0)
	for i := 0; i < len(outputAccounts); i++ {
		outAcc := outputAccounts[i]
		acc, err := sc.getAccountFromAddress(outAcc.Address)
		if err != nil {
			return nil, err
		}

		fakeAcc := sc.tempAccounts.TempAccount(outAcc.Address)

		if acc == nil || acc.IsInterfaceNil() {
			crossOutAccs = append(crossOutAccs, outAcc)
			continue
		}

		for j := 0; j < len(outAcc.StorageUpdates); j++ {
			storeUpdate := outAcc.StorageUpdates[j]
			acc.DataTrieTracker().SaveKeyValue(storeUpdate.Offset, storeUpdate.Data)
		}

		if len(outAcc.StorageUpdates) > 0 {
			//SC with data variables
			err := sc.accounts.SaveDataTrie(acc)
			if err != nil {
				return nil, err
			}
		}

		if len(outAcc.Code) > 0 {
			err = sc.accounts.PutCode(acc, outAcc.Code)
			if err != nil {
				return nil, err
			}
		}

		if outAcc.Nonce == nil || outAcc.Nonce.Cmp(big.NewInt(int64(acc.GetNonce()))) < 0 {
			return nil, process.ErrWrongNonceInVMOutput
		}

		err = acc.SetNonceWithJournal(outAcc.Nonce.Uint64())
		if err != nil {
			return nil, err
		}

		if outAcc.Balance == nil {
			return nil, process.ErrNilBalanceFromSC
		}

		stAcc, ok := acc.(*state.Account)
		if !ok {
			return nil, process.ErrWrongTypeAssertion
		}

		// if fake account, than VM only has transaction value as balance, so anything remaining is a plus
		if fakeAcc != nil && !fakeAcc.IsInterfaceNil() {
			outAcc.Balance = outAcc.Balance.Add(outAcc.Balance, stAcc.Balance)
		}

		// update the values according to SC output
		err = stAcc.SetBalanceWithJournal(outAcc.Balance)
		if err != nil {
			return nil, err
		}
	}

	return crossOutAccs, nil
}

// delete accounts - only suicide by current SC or another SC called by current SC - protected by VM
func (sc *scProcessor) deleteAccounts(deletedAccounts [][]byte) error {
	for _, value := range deletedAccounts {
		acc, err := sc.getAccountFromAddress(value)
		if err != nil {
			return err
		}

		if acc == nil || acc.IsInterfaceNil() {
			//TODO: sharded Smart Contract processing
			continue
		}

		err = sc.accounts.RemoveAccount(acc.AddressContainer())
		if err != nil {
			return err
		}
	}
	return nil
}

func (sc *scProcessor) processTouchedAccounts(touchedAccounts [][]byte) error {
	//TODO: implement
	return nil
}

func (sc *scProcessor) getAccountFromAddress(address []byte) (state.AccountHandler, error) {
	adrSrc, err := sc.adrConv.CreateAddressFromPublicKeyBytes(address)
	if err != nil {
		return nil, err
	}

	shardForCurrentNode := sc.shardCoordinator.SelfId()
	shardForSrc := sc.shardCoordinator.ComputeId(adrSrc)
	if shardForCurrentNode != shardForSrc {
		return nil, nil
	}

	acnt, err := sc.accounts.GetAccountWithJournal(adrSrc)
	if err != nil {
		return nil, err
	}

	return acnt, nil
}

// GetAllSmartContractCallRoothash returns the roothash of the state of the SC executions for defined round
func (sc *scProcessor) GetAllSmartContractCallRootHash(round uint32) []byte {
	return []byte("roothash")
}

// saves VM output into state
func (sc *scProcessor) saveSCOutputToCurrentState(output *vmcommon.VMOutput, round uint32, txHash []byte) error {
	var err error

	sc.mutSCState.Lock()
	defer sc.mutSCState.Unlock()

	if _, ok := sc.mapExecState[round]; !ok {
		sc.mapExecState[round] = scExecutionState{
			allLogs:       make(map[string][]*vmcommon.LogEntry),
			allReturnData: make(map[string][]*big.Int),
			returnCodes:   make(map[string]vmcommon.ReturnCode)}
	}

	tmpCurrScState := sc.mapExecState[round]
	defer func() {
		if err != nil {
			sc.mapExecState[round] = tmpCurrScState
		}
	}()

	err = sc.saveReturnData(output.ReturnData, round, txHash)
	if err != nil {
		return err
	}

	err = sc.saveReturnCode(output.ReturnCode, round, txHash)
	if err != nil {
		return err
	}

	err = sc.saveLogsIntoState(output.Logs, round, txHash)
	if err != nil {
		return err
	}

	return nil
}

// saves return data into account state
func (sc *scProcessor) saveReturnData(returnData []*big.Int, round uint32, txHash []byte) error {
	sc.mapExecState[round].allReturnData[string(txHash)] = returnData
	return nil
}

// saves smart contract return code into account state
func (sc *scProcessor) saveReturnCode(returnCode vmcommon.ReturnCode, round uint32, txHash []byte) error {
	sc.mapExecState[round].returnCodes[string(txHash)] = returnCode
	return nil
}

// save vm output logs into accounts
func (sc *scProcessor) saveLogsIntoState(logs []*vmcommon.LogEntry, round uint32, txHash []byte) error {
	sc.mapExecState[round].allLogs[string(txHash)] = logs
	return nil
}

// ProcessSmartContractResult updates the account state from the smart contract result
func (sc *scProcessor) ProcessSmartContractResult(scr *smartContractResult.SmartContractResult) error {
	if scr == nil {
		return process.ErrNilSmartContractResult
	}

	accHandler, err := sc.getAccountFromAddress(scr.RcvAddr)
	if err != nil {
		return err
	}
	if accHandler == nil || accHandler.IsInterfaceNil() {
		return process.ErrNilSCDestAccount
	}

	stAcc, ok := accHandler.(*state.Account)
	if !ok {
		return process.ErrWrongTypeAssertion
	}

	storageUpdates, err := sc.argsParser.GetStorageUpdates(scr.Data)
	for i := 0; i < len(storageUpdates); i++ {
		stAcc.DataTrieTracker().SaveKeyValue(storageUpdates[i].Offset, storageUpdates[i].Data)
	}

	if len(scr.Data) > 0 {
		//SC with data variables
		err := sc.accounts.SaveDataTrie(stAcc)
		if err != nil {
			return err
		}
	}

	if len(scr.Code) > 0 {
		err = sc.accounts.PutCode(stAcc, scr.Code)
		if err != nil {
			return err
		}
	}

	err = stAcc.SetNonceWithJournal(stAcc.Nonce + 1)
	if err != nil {
		return err
	}

	if scr.Value == nil {
		return process.ErrNilBalanceFromSC
	}

	operation := big.NewInt(0)
	operation = operation.Add(scr.Value, stAcc.Balance)
	err = stAcc.SetBalanceWithJournal(operation)
	if err != nil {
		return err
	}

	return nil
}<|MERGE_RESOLUTION|>--- conflicted
+++ resolved
@@ -138,13 +138,8 @@
 	tx *transaction.Transaction,
 	acntSnd, acntDst state.AccountHandler,
 	round uint32,
-<<<<<<< HEAD
 ) ([]*smartContractResult.SmartContractResult, error) {
-	defer sc.fakeAccounts.CleanFakeAccounts()
-=======
-) error {
-	defer sc.tempAccounts.CleanTempAccounts()
->>>>>>> af06f5d8
+	defer sc.tempAccounts.CleanFakeAccounts()
 
 	if tx == nil {
 		return nil, process.ErrNilTransaction
@@ -197,17 +192,12 @@
 }
 
 // DeploySmartContract processes the transaction, than deploy the smart contract into VM, final code is saved in account
-<<<<<<< HEAD
 func (sc *scProcessor) DeploySmartContract(
 	tx *transaction.Transaction,
 	acntSnd state.AccountHandler,
 	round uint32,
 ) ([]*smartContractResult.SmartContractResult, error) {
-	defer sc.fakeAccounts.CleanFakeAccounts()
-=======
-func (sc *scProcessor) DeploySmartContract(tx *transaction.Transaction, acntSnd state.AccountHandler, round uint32) error {
-	defer sc.tempAccounts.CleanTempAccounts()
->>>>>>> af06f5d8
+	defer sc.tempAccounts.CleanFakeAccounts()
 
 	err := sc.checkTxValidity(tx)
 	if err != nil {
