--- conflicted
+++ resolved
@@ -2,15 +2,12 @@
 
 import (
 	"bytes"
-<<<<<<< HEAD
-	"github.com/ElrondNetwork/elrond-go-sandbox/data/smartContractResult"
-=======
 	"encoding/hex"
 	"fmt"
->>>>>>> 19a0626a
 	"math/big"
 	"sync"
 
+	"github.com/ElrondNetwork/elrond-go-sandbox/data/smartContractResult"
 	"github.com/ElrondNetwork/elrond-go-sandbox/core/logger"
 	"github.com/ElrondNetwork/elrond-go-sandbox/data/state"
 	"github.com/ElrondNetwork/elrond-go-sandbox/data/transaction"
@@ -194,18 +191,13 @@
 		return err
 	}
 
-<<<<<<< HEAD
 	nonce := tx.Nonce
 	if acntSnd == nil || acntSnd.IsInterfaceNil() {
 		// transaction was already done at sender shard - increase nonce
 		nonce = tx.Nonce + 1
 	}
-
-	sc.tempAccounts.AddTempAccount(tx.SndAddr, tx.Value, nonce)
-=======
 	txValue := big.NewInt(0).Set(tx.Value)
-	sc.tempAccounts.AddTempAccount(tx.SndAddr, txValue, acntSnd.GetNonce())
->>>>>>> 19a0626a
+	sc.tempAccounts.AddTempAccount(tx.SndAddr, txValue, nonce)
 
 	return nil
 }
@@ -467,16 +459,8 @@
 		return nil, process.ErrWrongTypeAssertion
 	}
 
-<<<<<<< HEAD
-	operation := big.NewInt(0)
-	err := stAcc.SetBalanceWithJournal(operation.Add(stAcc.Balance, refundErd))
-=======
-	refundErd := big.NewInt(0)
-	refundErd = refundErd.Mul(gasRefund, big.NewInt(int64(tx.GasPrice)))
-
 	newBalance := big.NewInt(0).Add(stAcc.Balance, refundErd)
 	err := stAcc.SetBalanceWithJournal(newBalance)
->>>>>>> 19a0626a
 	if err != nil {
 		return nil, err
 	}
