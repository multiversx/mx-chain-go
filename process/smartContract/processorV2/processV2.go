package processorV2

import (
	"bytes"
	"encoding/hex"
	"fmt"
	"math/big"
	"sort"
	"strings"
	"sync"
	"time"

	"github.com/multiversx/mx-chain-core-go/core"
	"github.com/multiversx/mx-chain-core-go/core/check"
	"github.com/multiversx/mx-chain-core-go/data"
	"github.com/multiversx/mx-chain-core-go/data/smartContractResult"
	"github.com/multiversx/mx-chain-core-go/data/transaction"
	vmData "github.com/multiversx/mx-chain-core-go/data/vm"
	"github.com/multiversx/mx-chain-core-go/hashing"
	"github.com/multiversx/mx-chain-core-go/marshal"
	logger "github.com/multiversx/mx-chain-logger-go"
	vmcommon "github.com/multiversx/mx-chain-vm-common-go"
	"github.com/multiversx/mx-chain-vm-common-go/parsers"
	"github.com/multiversx/mx-chain-vm-go/vmhost"
	"github.com/multiversx/mx-chain-vm-go/vmhost/contexts"

	"github.com/multiversx/mx-chain-go/common"
	"github.com/multiversx/mx-chain-go/process"
	"github.com/multiversx/mx-chain-go/process/smartContract/hooks"
	"github.com/multiversx/mx-chain-go/process/smartContract/scrCommon"
	"github.com/multiversx/mx-chain-go/sharding"
	"github.com/multiversx/mx-chain-go/state"
	"github.com/multiversx/mx-chain-go/storage"
	"github.com/multiversx/mx-chain-go/testscommon/txDataBuilder"
	"github.com/multiversx/mx-chain-go/vm"
)

var _ process.SmartContractResultProcessor = (*scProcessor)(nil)
var _ process.SmartContractProcessor = (*scProcessor)(nil)

var log = logger.GetOrCreate("process/smartcontract")
var logCounters = logger.GetOrCreate("process/smartcontract.blockchainHookCounters")

const maxTotalSCRsSize = 3 * (1 << 18) // 768KB

const (
	// TooMuchGasProvidedMessage is the message for the too much gas provided error
	TooMuchGasProvidedMessage = "too much gas provided"

	executeDurationAlarmThreshold = time.Duration(100) * time.Millisecond

	// TODO: Move to vm-common.
	upgradeFunctionName = "upgradeContract"

	generalSCRIdentifier = "writeLog"
	signalError          = "signalError"
	completedTxEvent     = "completedTxEvent"
	returnOkData         = "@6f6b"
)

var zero = big.NewInt(0)

type scProcessor struct {
	accounts           state.AccountsAdapter
	blockChainHook     process.BlockChainHookHandler
	pubkeyConv         core.PubkeyConverter
	hasher             hashing.Hasher
	marshalizer        marshal.Marshalizer
	shardCoordinator   sharding.Coordinator
	vmContainer        process.VirtualMachinesContainer
	argsParser         process.ArgumentsParser
	esdtTransferParser vmcommon.ESDTTransferParser
	builtInFunctions   vmcommon.BuiltInFunctionContainer
	arwenChangeLocker  common.Locker

	enableEpochsHandler common.EnableEpochsHandler
	badTxForwarder      process.IntermediateTransactionHandler
	scrForwarder        process.IntermediateTransactionHandler
	txFeeHandler        process.TransactionFeeHandler
	economicsFee        process.FeeHandler
	txTypeHandler       process.TxTypeHandler
	gasHandler          process.GasHandler
	scProcessorHelper   process.SCProcessorHelperHandler

	builtInGasCosts         map[string]uint64
	persistPerByte          uint64
	storePerByte            uint64
	mutGasLock              sync.RWMutex
	txLogsProcessor         process.TransactionLogProcessor
	failedTxLogsAccumulator process.FailedTxLogsAccumulator
	vmOutputCacher          storage.Cacher
	isGenesisProcessing     bool

	executableCheckers    map[string]scrCommon.ExecutableChecker
	mutExecutableCheckers sync.RWMutex
}

type sameShardExecutionDataAfterBuiltIn struct {
	isSCCallSelfShard    bool
	callType             vmData.CallType
	parsedTransfer       *vmcommon.ParsedESDTTransfers
	scExecuteOutTransfer *vmcommon.OutputTransfer
}

type outputResultsToBeMerged struct {
	tmpCreatedAsyncCallback bool
	createdAsyncCallback    bool
	newSCRTxs               []data.TransactionHandler
	scrResults              []data.TransactionHandler
	newVMOutput             *vmcommon.VMOutput
	vmOutput                *vmcommon.VMOutput
}

type internalIndexedScr struct {
	result data.TransactionHandler
	index  uint32
}

// NewSmartContractProcessorV2 creates a smart contract processor that creates and interprets VM data
func NewSmartContractProcessorV2(args scrCommon.ArgsNewSmartContractProcessor) (*scProcessor, error) {
	if check.IfNil(args.VmContainer) {
		return nil, process.ErrNoVM
	}
	if check.IfNil(args.ArgsParser) {
		return nil, process.ErrNilArgumentParser
	}
	if check.IfNil(args.Hasher) {
		return nil, process.ErrNilHasher
	}
	if check.IfNil(args.Marshalizer) {
		return nil, process.ErrNilMarshalizer
	}
	if check.IfNil(args.AccountsDB) {
		return nil, process.ErrNilAccountsAdapter
	}
	if check.IfNil(args.BlockChainHook) {
		return nil, process.ErrNilTemporaryAccountsHandler
	}
	if check.IfNil(args.PubkeyConv) {
		return nil, process.ErrNilPubkeyConverter
	}
	if check.IfNil(args.ShardCoordinator) {
		return nil, process.ErrNilShardCoordinator
	}
	if check.IfNil(args.ScrForwarder) {
		return nil, process.ErrNilIntermediateTransactionHandler
	}
	if check.IfNil(args.TxFeeHandler) {
		return nil, process.ErrNilUnsignedTxHandler
	}
	if check.IfNil(args.EconomicsFee) {
		return nil, process.ErrNilEconomicsFeeHandler
	}
	if check.IfNil(args.TxTypeHandler) {
		return nil, process.ErrNilTxTypeHandler
	}
	if check.IfNil(args.GasHandler) {
		return nil, process.ErrNilGasHandler
	}
	if check.IfNil(args.GasSchedule) || args.GasSchedule.LatestGasSchedule() == nil {
		return nil, process.ErrNilGasSchedule
	}
	if check.IfNil(args.TxLogsProcessor) {
		return nil, process.ErrNilTxLogsProcessor
	}
	if check.IfNil(args.FailedTxLogsAccumulator) {
		return nil, process.ErrNilFailedTxLogsAccumulator
	}
	if check.IfNil(args.EnableEpochsHandler) {
		return nil, process.ErrNilEnableEpochsHandler
	}
	err := core.CheckHandlerCompatibility(args.EnableEpochsHandler, []core.EnableEpochFlag{})
	if err != nil {
		return nil, err
	}
	if check.IfNil(args.BadTxForwarder) {
		return nil, process.ErrNilBadTxHandler
	}
	if check.IfNilReflect(args.WasmVMChangeLocker) {
		return nil, process.ErrNilLocker
	}
	if check.IfNil(args.VMOutputCacher) {
		return nil, process.ErrNilCacher
	}
	if check.IfNil(args.BuiltInFunctions) {
		return nil, process.ErrNilBuiltInFunction
	}

	builtInFuncCost := args.GasSchedule.LatestGasSchedule()[common.BuiltInCost]
	baseOperationCost := args.GasSchedule.LatestGasSchedule()[common.BaseOperationCost]

	scProcessorHelper, err := scrCommon.NewSCProcessorHelper(scrCommon.SCProcessorHelperArgs{
		Accounts:         args.AccountsDB,
		ShardCoordinator: args.ShardCoordinator,
		Marshalizer:      args.Marshalizer,
		Hasher:           args.Hasher,
		PubkeyConverter:  args.PubkeyConv,
	})

	if err != nil {
		return nil, err
	}

	sc := &scProcessor{
<<<<<<< HEAD
		vmContainer:         args.VmContainer,
		argsParser:          args.ArgsParser,
		hasher:              args.Hasher,
		marshalizer:         args.Marshalizer,
		accounts:            args.AccountsDB,
		blockChainHook:      args.BlockChainHook,
		pubkeyConv:          args.PubkeyConv,
		shardCoordinator:    args.ShardCoordinator,
		scrForwarder:        args.ScrForwarder,
		txFeeHandler:        args.TxFeeHandler,
		economicsFee:        args.EconomicsFee,
		txTypeHandler:       args.TxTypeHandler,
		gasHandler:          args.GasHandler,
		builtInGasCosts:     builtInFuncCost,
		txLogsProcessor:     args.TxLogsProcessor,
		badTxForwarder:      args.BadTxForwarder,
		builtInFunctions:    args.BuiltInFunctions,
		isGenesisProcessing: args.IsGenesisProcessing,
		arwenChangeLocker:   args.WasmVMChangeLocker,
		vmOutputCacher:      args.VMOutputCacher,
		enableEpochsHandler: args.EnableEpochsHandler,
		storePerByte:        baseOperationCost["StorePerByte"],
		persistPerByte:      baseOperationCost["PersistPerByte"],
		executableCheckers:  scrCommon.CreateExecutableCheckersMap(args.BuiltInFunctions),
		scProcessorHelper:   scProcessorHelper,
=======
		vmContainer:             args.VmContainer,
		argsParser:              args.ArgsParser,
		hasher:                  args.Hasher,
		marshalizer:             args.Marshalizer,
		accounts:                args.AccountsDB,
		blockChainHook:          args.BlockChainHook,
		pubkeyConv:              args.PubkeyConv,
		shardCoordinator:        args.ShardCoordinator,
		scrForwarder:            args.ScrForwarder,
		txFeeHandler:            args.TxFeeHandler,
		economicsFee:            args.EconomicsFee,
		txTypeHandler:           args.TxTypeHandler,
		gasHandler:              args.GasHandler,
		builtInGasCosts:         builtInFuncCost,
		txLogsProcessor:         args.TxLogsProcessor,
		failedTxLogsAccumulator: args.FailedTxLogsAccumulator,
		badTxForwarder:          args.BadTxForwarder,
		builtInFunctions:        args.BuiltInFunctions,
		isGenesisProcessing:     args.IsGenesisProcessing,
		arwenChangeLocker:       args.WasmVMChangeLocker,
		vmOutputCacher:          args.VMOutputCacher,
		enableEpochsHandler:     args.EnableEpochsHandler,
		storePerByte:            baseOperationCost["StorePerByte"],
		persistPerByte:          baseOperationCost["PersistPerByte"],
		executableCheckers:      scrCommon.CreateExecutableCheckersMap(args.BuiltInFunctions),
>>>>>>> 6dc2dda5
	}

	sc.esdtTransferParser, err = parsers.NewESDTTransferParser(args.Marshalizer)
	if err != nil {
		return nil, err
	}

	args.GasSchedule.RegisterNotifyHandler(sc)

	return sc, nil
}

// GasScheduleChange sets the new gas schedule where it is needed
// Warning: do not use flags in this function as it will raise backward compatibility issues because the GasScheduleChange
// is not called on each epoch change
func (sc *scProcessor) GasScheduleChange(gasSchedule map[string]map[string]uint64) {
	sc.mutGasLock.Lock()
	defer sc.mutGasLock.Unlock()

	builtInFuncCost := gasSchedule[common.BuiltInCost]
	if builtInFuncCost == nil {
		return
	}

	sc.builtInGasCosts = builtInFuncCost
	sc.storePerByte = gasSchedule[common.BaseOperationCost]["StorePerByte"]
	sc.persistPerByte = gasSchedule[common.BaseOperationCost]["PersistPerByte"]
}

func (sc *scProcessor) checkTxValidity(tx data.TransactionHandler) error {
	if check.IfNil(tx) {
		return process.ErrNilTransaction
	}

	recvAddressIsInvalid := sc.pubkeyConv.Len() != len(tx.GetRcvAddr())
	if recvAddressIsInvalid {
		return process.ErrWrongTransaction
	}

	return nil
}

func (sc *scProcessor) isDestAddressEmpty(tx data.TransactionHandler) bool {
	isEmptyAddress := bytes.Equal(tx.GetRcvAddr(), make([]byte, sc.pubkeyConv.Len()))
	return isEmptyAddress
}

// ExecuteSmartContractTransaction processes the transaction, call the VM and processes the SC call output
func (sc *scProcessor) ExecuteSmartContractTransaction(
	tx data.TransactionHandler,
	acntSnd, acntDst state.UserAccountHandler,
) (vmcommon.ReturnCode, error) {
	if check.IfNil(tx) {
		return vmcommon.Ok, process.ErrNilTransaction
	}

	sw := core.NewStopWatch()
	sw.Start("execute")

	failureContext := NewFailureContext()
	returnCode, err := sc.doExecuteSmartContractTransaction(tx, acntSnd, acntDst, failureContext)
	if failureContext.processFail {
		failureProcessingError := sc.processIfErrorWithAddedLogs(
			acntSnd,
			tx,
			failureContext)
		if failureProcessingError != nil {
			err = failureProcessingError
		}
	}

	sw.Stop("execute")
	duration := sw.GetMeasurement("execute")

	if duration > executeDurationAlarmThreshold {
		txHash := sc.computeTxHashUnsafe(tx)
		log.Debug(fmt.Sprintf("scProcessor.ExecuteSmartContractTransaction(): execution took > %s", executeDurationAlarmThreshold), "tx hash", txHash, "sc", tx.GetRcvAddr(), "duration", duration, "returnCode", returnCode, "err", err, "data", string(tx.GetData()))
	} else {
		log.Trace("scProcessor.ExecuteSmartContractTransaction()", "sc", tx.GetRcvAddr(), "duration", duration, "returnCode", returnCode, "err", err, "data", string(tx.GetData()), "retMessage", string(failureContext.returnMessage))
	}

	return returnCode, err
}

func (sc *scProcessor) prepareExecution(
	tx data.TransactionHandler,
	acntSnd, acntDst state.UserAccountHandler,
	builtInFuncCall bool,
	failureContext *failureContext,
) (vmcommon.ReturnCode, *vmcommon.ContractCallInput, []byte, error) {
	err := sc.processSCPayment(tx, acntSnd)
	if err != nil {
		log.Debug("process sc payment error", "error", err.Error())
		return 0, nil, nil, err
	}

	var txHash []byte
	txHash, err = core.CalculateHash(sc.marshalizer, sc.hasher, tx)
	if err != nil {
		log.Debug("CalculateHash error", "error", err)
		return 0, nil, nil, err
	}

	err = sc.saveAccounts(acntSnd, acntDst)
	if err != nil {
		log.Debug("saveAccounts error", "error", err)
		return 0, nil, nil, err
	}

	failureContext.makeSnaphot(sc.accounts.JournalLen())
	failureContext.setTxHash(txHash)

	var vmInput *vmcommon.ContractCallInput
	vmInput, err = sc.createVMCallInput(tx, txHash, builtInFuncCall)
	if err != nil {
		returnMessage := "cannot create VMInput, check the transaction data field"
		log.Debug("create vm call input error", "error", err.Error())
		failureContext.setMessages(err.Error(), []byte(returnMessage))
		return vmcommon.UserError, vmInput, txHash, nil
	}

	err = sc.checkUpgradePermission(acntDst, vmInput)
	if err != nil {
		log.Debug("checkUpgradePermission", "error", err.Error())
		failureContext.setMessagesFromError(err)
		return vmcommon.UserError, vmInput, txHash, nil
	}

	return vmcommon.Ok, vmInput, txHash, nil
}

func (sc *scProcessor) doExecuteSmartContractTransaction(
	tx data.TransactionHandler,
	acntSnd, acntDst state.UserAccountHandler,
	failureContext *failureContext,
) (vmcommon.ReturnCode, error) {
	returnCode, vmInput, txHash, err := sc.prepareExecution(tx, acntSnd, acntDst, false, failureContext)
	if err != nil || returnCode != vmcommon.Ok {
		return returnCode, err
	}

	failureContext.makeSnaphot(sc.accounts.JournalLen())
	failureContext.setTxHash(txHash)
	failureContext.setGasLocked(vmInput.GasLocked)

	vmOutput, errReturnCode, err := sc.executeSmartContractCallAndCheckGas(vmInput, tx, txHash, acntSnd, acntDst, failureContext)
	if errReturnCode != vmcommon.Ok || err != nil {
		return errReturnCode, err
	}

	var results []data.TransactionHandler
	results, err = sc.processVMOutput(&vmInput.VMInput, vmOutput, txHash, tx, acntSnd, failureContext)
	if err != nil {
		log.Trace("process vm output returned with problem ", "err", err.Error())
		failureContext.setMessages(err.Error(), []byte(vmOutput.ReturnMessage))
		return vmcommon.ExecutionFailed, nil
	}

	return sc.finishSCExecution(results, txHash, tx, vmOutput, 0)
}

func (sc *scProcessor) executeSmartContractCallAndCheckGas(
	vmInput *vmcommon.ContractCallInput,
	tx data.TransactionHandler,
	txHash []byte,
	acntSnd, acntDst state.UserAccountHandler,
	failureContext *failureContext,
) (*vmcommon.VMOutput, vmcommon.ReturnCode, error) {
	vmOutput, err := sc.executeSmartContractCall(vmInput, tx, vmInput.CurrentTxHash, acntSnd, acntDst, failureContext)
	if err != nil {
		return vmOutput, vmcommon.Ok, err
	}
	if vmOutput.ReturnCode != vmcommon.Ok {
		return vmOutput, vmcommon.UserError, nil
	}

	err = sc.gasConsumedChecks(tx, vmInput.GasProvided, vmInput.GasLocked, vmOutput)
	if err != nil {
		log.Error("gasConsumedChecks with problem ", "err", err.Error(), "txHash", txHash)
		failureContext.setMessages(err.Error(), []byte("gas consumed exceeded"))
		return vmOutput, vmcommon.ExecutionFailed, nil
	}

	return vmOutput, vmcommon.Ok, nil
}

func (sc *scProcessor) executeSmartContractCall(
	vmInput *vmcommon.ContractCallInput,
	tx data.TransactionHandler,
	_ []byte,
	acntSnd, acntDst state.UserAccountHandler,
	failureContext *failureContext,
) (*vmcommon.VMOutput, error) {
	if check.IfNil(acntDst) {
		return nil, process.ErrNilSCDestAccount
	}

	sc.arwenChangeLocker.RLock()

	userErrorVmOutput := &vmcommon.VMOutput{
		ReturnCode: vmcommon.UserError,
	}
	vmExec, _, err := scrCommon.FindVMByScAddress(sc.vmContainer, vmInput.RecipientAddr)
	if err != nil {
		sc.arwenChangeLocker.RUnlock()
		returnMessage := "cannot get vm from address"
		log.Trace("get vm from address error", "error", err.Error())
		failureContext.setMessages(err.Error(), []byte(returnMessage))
		return userErrorVmOutput, nil
	}

	sc.blockChainHook.ResetCounters()
	defer sc.printBlockchainHookCounters(tx)

	var vmOutput *vmcommon.VMOutput
	vmOutput, err = vmExec.RunSmartContractCall(vmInput)

	sc.arwenChangeLocker.RUnlock()
	if err != nil {
		log.Debug("run smart contract call error", "error", err.Error())
		failureContext.setMessages(err.Error(), []byte(""))
		return userErrorVmOutput, nil
	}
	if vmOutput == nil {
		err = process.ErrNilVMOutput
		log.Debug("run smart contract call error", "error", err.Error())
		failureContext.setMessages(err.Error(), []byte(""))
		return userErrorVmOutput, nil
	}

	if sc.isMultiLevelAsync(vmInput.CallType, vmOutput) {
		return nil, vmhost.ErrAsyncNoMultiLevel
	}

	vmOutput.GasRemaining += vmInput.GasLocked

	if vmOutput.ReturnCode != vmcommon.Ok {
		failureContext.setMessages(vmOutput.ReturnCode.String(), []byte(vmOutput.ReturnMessage))
		failureContext.setLogs(vmOutput.Logs)
		return userErrorVmOutput, nil
	}
	acntSnd, err = sc.reloadLocalAccount(acntSnd) // nolint
	if err != nil {
		log.Debug("reloadLocalAccount error", "error", err.Error())
		return nil, err
	}

	return vmOutput, nil
}

func (sc *scProcessor) isMultiLevelAsync(callType vmData.CallType, vmOutput *vmcommon.VMOutput) bool {
	if callType != vmData.AsynchronousCall && callType != vmData.AsynchronousCallBack {
		return false
	}
	for _, outputAcc := range vmOutput.OutputAccounts {
		for _, outTransfer := range outputAcc.OutputTransfers {
			if outTransfer.CallType == vmData.AsynchronousCall {
				return true
			}
		}
	}
	return false
}

func (sc *scProcessor) isInformativeTxHandler(txHandler data.TransactionHandler) bool {
	if txHandler.GetValue().Cmp(zero) > 0 {
		return false
	}

	scr, ok := txHandler.(*smartContractResult.SmartContractResult)
	if ok && scr.CallType == vmData.AsynchronousCallBack {
		return false
	}

	function, _, err := sc.argsParser.ParseCallData(string(txHandler.GetData()))
	if err != nil {
		return true
	}

	if core.IsSmartContractAddress(txHandler.GetRcvAddr()) {
		return false
	}

	_, err = sc.builtInFunctions.Get(function)
	return err != nil
}

func (sc *scProcessor) cleanInformativeOnlySCRs(scrs []data.TransactionHandler) ([]data.TransactionHandler, []*vmcommon.LogEntry) {
	cleanedUPSCrs := make([]data.TransactionHandler, 0)
	logsFromSCRs := make([]*vmcommon.LogEntry, 0)

	for _, scr := range scrs {
		if sc.isInformativeTxHandler(scr) {
			logsFromSCRs = append(logsFromSCRs, createNewLogFromSCR(scr))
			continue
		}

		cleanedUPSCrs = append(cleanedUPSCrs, scr)
	}

	return cleanedUPSCrs, logsFromSCRs
}

func (sc *scProcessor) finishSCExecution(
	results []data.TransactionHandler,
	txHash []byte,
	tx data.TransactionHandler,
	vmOutput *vmcommon.VMOutput,
	builtInFuncGasUsed uint64,
) (vmcommon.ReturnCode, error) {
	resultWithoutMeta := sc.deleteSCRsWithValueZeroGoingToMeta(results)
	finalResults, logsFromSCRs := sc.cleanInformativeOnlySCRs(resultWithoutMeta)

	err := sc.updateDeveloperRewards(tx, vmOutput, builtInFuncGasUsed)
	if err != nil {
		log.Error("updateDeveloperRewardsProxy", "error", err.Error())
		return 0, err
	}

	err = sc.scrForwarder.AddIntermediateTransactions(finalResults, txHash)
	if err != nil {
		log.Error("AddIntermediateTransactions error", "error", err.Error())
		return 0, err
	}

	vmOutput.Logs = append(vmOutput.Logs, logsFromSCRs...)
	completedTxLog := sc.createCompleteEventLogIfNoMoreAction(tx, txHash, finalResults)
	if completedTxLog != nil {
		vmOutput.Logs = append(vmOutput.Logs, completedTxLog)
	}

	ignorableError := sc.txLogsProcessor.SaveLog(txHash, tx, vmOutput.Logs)
	if ignorableError != nil {
		log.Debug("scProcessor.finishSCExecution txLogsProcessor.SaveLog()", "error", ignorableError.Error())
	}

	totalConsumedFee, totalDevRwd := sc.computeTotalConsumedFeeAndDevRwd(tx, vmOutput, builtInFuncGasUsed)
	sc.txFeeHandler.ProcessTransactionFee(totalConsumedFee, totalDevRwd, txHash)
	sc.gasHandler.SetGasRefunded(vmOutput.GasRemaining, txHash)

	sc.vmOutputCacher.Put(txHash, vmOutput, 0)

	return vmcommon.Ok, nil
}

func (sc *scProcessor) updateDeveloperRewards(
	tx data.TransactionHandler,
	vmOutput *vmcommon.VMOutput,
	builtInFuncGasUsed uint64,
) error {
	usedGasByMainSC, err := core.SafeSubUint64(tx.GetGasLimit(), vmOutput.GasRemaining)
	if err != nil {
		return err
	}
	usedGasByMainSC, err = core.SafeSubUint64(usedGasByMainSC, builtInFuncGasUsed)
	if err != nil {
		return err
	}

	for _, outAcc := range vmOutput.OutputAccounts {
		if bytes.Equal(tx.GetRcvAddr(), outAcc.Address) {
			continue
		}

		sentGas := uint64(0)
		for _, outTransfer := range outAcc.OutputTransfers {
			sentGas, err = core.SafeAddUint64(sentGas, outTransfer.GasLimit)
			if err != nil {
				return err
			}

			sentGas, err = core.SafeAddUint64(sentGas, outTransfer.GasLocked)
			if err != nil {
				return err
			}
		}

		usedGasByMainSC, err = core.SafeSubUint64(usedGasByMainSC, sentGas)
		if err != nil {
			return err
		}
		usedGasByMainSC, err = core.SafeSubUint64(usedGasByMainSC, outAcc.GasUsed)
		if err != nil {
			return err
		}

		if outAcc.GasUsed > 0 && sc.isSelfShard(outAcc.Address) {
			err = sc.addToDevRewards(outAcc.Address, outAcc.GasUsed, tx)
			if err != nil {
				return err
			}
		}
	}

	moveBalanceGasLimit := sc.economicsFee.ComputeGasLimit(tx)
	if !isSmartContractResult(tx) {
		usedGasByMainSC, err = core.SafeSubUint64(usedGasByMainSC, moveBalanceGasLimit)
		if err != nil {
			return err
		}
	}

	err = sc.addToDevRewards(tx.GetRcvAddr(), usedGasByMainSC, tx)
	if err != nil {
		return err
	}

	return nil
}

func (sc *scProcessor) addToDevRewards(address []byte, gasUsed uint64, tx data.TransactionHandler) error {
	if core.IsEmptyAddress(address) || !core.IsSmartContractAddress(address) {
		return nil
	}

	consumedFee := sc.economicsFee.ComputeFeeForProcessing(tx, gasUsed)
	devRwd := core.GetIntTrimmedPercentageOfValue(consumedFee, sc.economicsFee.DeveloperPercentage())
	userAcc, err := sc.scProcessorHelper.GetAccountFromAddress(address)
	if err != nil {
		return err
	}

	if check.IfNil(userAcc) {
		return nil
	}

	userAcc.AddToDeveloperReward(devRwd)
	err = sc.accounts.SaveAccount(userAcc)
	if err != nil {
		return err
	}

	return nil
}

func (sc *scProcessor) isSelfShard(address []byte) bool {
	addressShardID := sc.shardCoordinator.ComputeId(address)
	return addressShardID == sc.shardCoordinator.SelfId()
}

func (sc *scProcessor) gasConsumedChecks(
	tx data.TransactionHandler,
	gasProvided uint64,
	gasLocked uint64,
	vmOutput *vmcommon.VMOutput,
) error {
	if tx.GetGasLimit() == 0 && sc.shardCoordinator.ComputeId(tx.GetSndAddr()) == core.MetachainShardId {
		// special case for issuing and minting ESDT tokens for normal users
		return nil
	}

	totalGasProvided, err := core.SafeAddUint64(gasProvided, gasLocked)
	if err != nil {
		return err
	}

	totalGasInVMOutput := vmOutput.GasRemaining
	for _, outAcc := range vmOutput.OutputAccounts {
		for _, outTransfer := range outAcc.OutputTransfers {
			transferGas := uint64(0)
			transferGas, err = core.SafeAddUint64(outTransfer.GasLocked, outTransfer.GasLimit)
			if err != nil {
				return err
			}

			totalGasInVMOutput, err = core.SafeAddUint64(totalGasInVMOutput, transferGas)
			if err != nil {
				return err
			}
		}
		totalGasInVMOutput, err = core.SafeAddUint64(totalGasInVMOutput, outAcc.GasUsed)
		if err != nil {
			return err
		}
	}

	if totalGasInVMOutput > totalGasProvided {
		return process.ErrMoreGasConsumedThanProvided
	}

	return nil
}

func (sc *scProcessor) computeTotalConsumedFeeAndDevRwd(
	tx data.TransactionHandler,
	vmOutput *vmcommon.VMOutput,
	builtInFuncGasUsed uint64,
) (*big.Int, *big.Int) {
	if tx.GetGasLimit() == 0 {
		return big.NewInt(0), big.NewInt(0)
	}

	senderInSelfShard := sc.isSelfShard(tx.GetSndAddr())
	consumedGas, err := core.SafeSubUint64(tx.GetGasLimit(), vmOutput.GasRemaining)
	log.LogIfError(err, "computeTotalConsumedFeeAndDevRwd", "vmOutput.GasRemaining")
	if !senderInSelfShard {
		consumedGas, err = core.SafeSubUint64(consumedGas, builtInFuncGasUsed)
		log.LogIfError(err, "computeTotalConsumedFeeAndDevRwd", "builtInFuncGasUsed")
	}

	accumulatedGasUsedForOtherShard := uint64(0)
	for _, outAcc := range vmOutput.OutputAccounts {
		if !sc.isSelfShard(outAcc.Address) {
			sentGas := uint64(0)
			for _, outTransfer := range outAcc.OutputTransfers {
				sentGas, _ = core.SafeAddUint64(sentGas, outTransfer.GasLimit)
				sentGas, _ = core.SafeAddUint64(sentGas, outTransfer.GasLocked)
			}
			displayConsumedGas := consumedGas
			consumedGas, err = core.SafeSubUint64(consumedGas, sentGas)
			log.LogIfError(err,
				"function", "computeTotalConsumedFeeAndDevRwd",
				"resulted consumedGas", consumedGas,
				"consumedGas", displayConsumedGas,
				"sentGas", sentGas,
			)
			displayConsumedGas = consumedGas
			consumedGas, err = core.SafeAddUint64(consumedGas, outAcc.GasUsed)
			log.LogIfError(err,
				"function", "computeTotalConsumedFeeAndDevRwd",
				"resulted consumedGas", consumedGas,
				"consumedGas", displayConsumedGas,
				"outAcc.GasUsed", outAcc.GasUsed,
			)
			displayAccumulatedGasUsedForOtherShard := accumulatedGasUsedForOtherShard
			accumulatedGasUsedForOtherShard, err = core.SafeAddUint64(accumulatedGasUsedForOtherShard, outAcc.GasUsed)
			log.LogIfError(err,
				"function", "computeTotalConsumedFeeAndDevRwd",
				"resulted accumulatedGasUsedForOtherShard", accumulatedGasUsedForOtherShard,
				"accumulatedGasUsedForOtherShard", displayAccumulatedGasUsedForOtherShard,
				"outAcc.GasUsed", outAcc.GasUsed,
			)
		}
	}

	moveBalanceGasLimit := sc.economicsFee.ComputeGasLimit(tx)
	if !isSmartContractResult(tx) {
		displayConsumedGas := consumedGas
		consumedGas, err = core.SafeSubUint64(consumedGas, moveBalanceGasLimit)
		log.LogIfError(err,
			"function", "computeTotalConsumedFeeAndDevRwd",
			"resulted consumedGas", consumedGas,
			"consumedGas", displayConsumedGas,
			"moveBalanceGasLimit", moveBalanceGasLimit,
		)
	}

	consumedGasWithoutBuiltin, err := core.SafeSubUint64(consumedGas, accumulatedGasUsedForOtherShard)
	log.LogIfError(err,
		"function", "computeTotalConsumedFeeAndDevRwd",
		"resulted consumedGasWithoutBuiltin", consumedGasWithoutBuiltin,
		"consumedGas", consumedGas,
		"accumulatedGasUsedForOtherShard", accumulatedGasUsedForOtherShard,
	)
	if senderInSelfShard {
		displayConsumedGasWithoutBuiltin := consumedGasWithoutBuiltin
		consumedGasWithoutBuiltin, err = core.SafeSubUint64(consumedGasWithoutBuiltin, builtInFuncGasUsed)
		log.LogIfError(err,
			"function", "computeTotalConsumedFeeAndDevRwd",
			"resulted consumedGasWithoutBuiltin", consumedGasWithoutBuiltin,
			"consumedGasWithoutBuiltin", displayConsumedGasWithoutBuiltin,
			"builtInFuncGasUsed", builtInFuncGasUsed,
		)
	}

	totalFee := sc.economicsFee.ComputeFeeForProcessing(tx, consumedGas)
	totalFeeMinusBuiltIn := sc.economicsFee.ComputeFeeForProcessing(tx, consumedGasWithoutBuiltin)
	totalDevRwd := core.GetIntTrimmedPercentageOfValue(totalFeeMinusBuiltIn, sc.economicsFee.DeveloperPercentage())

	if !isSmartContractResult(tx) && senderInSelfShard {
		totalFee.Add(totalFee, sc.economicsFee.ComputeMoveBalanceFee(tx))
	}

	return totalFee, totalDevRwd
}

func (sc *scProcessor) deleteSCRsWithValueZeroGoingToMeta(scrs []data.TransactionHandler) []data.TransactionHandler {
	if sc.shardCoordinator.SelfId() == core.MetachainShardId || len(scrs) == 0 {
		return scrs
	}

	cleanSCRs := make([]data.TransactionHandler, 0, len(scrs))
	for _, scr := range scrs {
		shardID := sc.shardCoordinator.ComputeId(scr.GetRcvAddr())
		if shardID == core.MetachainShardId && scr.GetGasLimit() == 0 && scr.GetValue().Cmp(zero) == 0 {
			_, err := sc.getESDTParsedTransfers(scr.GetSndAddr(), scr.GetRcvAddr(), scr.GetData())
			if err != nil {
				continue
			}
		}
		cleanSCRs = append(cleanSCRs, scr)
	}

	return cleanSCRs
}

func (sc *scProcessor) saveAccounts(acntSnd, acntDst vmcommon.AccountHandler) error {
	if !check.IfNil(acntSnd) {
		err := sc.accounts.SaveAccount(acntSnd)
		if err != nil {
			return err
		}
	}

	if !check.IfNil(acntDst) {
		err := sc.accounts.SaveAccount(acntDst)
		if err != nil {
			return err
		}
	}

	return nil
}

func (sc *scProcessor) resolveFailedTransaction(
	_ state.UserAccountHandler,
	tx data.TransactionHandler,
	txHash []byte,
) error {
	if _, ok := tx.(*transaction.Transaction); ok {
		err := sc.badTxForwarder.AddIntermediateTransactions([]data.TransactionHandler{tx}, txHash)
		if err != nil {
			return err
		}
	}

	return process.ErrFailedTransaction
}

func (sc *scProcessor) computeBuiltInFuncGasUsed(
	txTypeOnDst process.TransactionType,
	function string,
	gasProvided uint64,
	gasRemaining uint64,
	isCrossShard bool,
) (uint64, error) {
	if txTypeOnDst != process.SCInvoking {
		return core.SafeSubUint64(gasProvided, gasRemaining)
	}

	if isCrossShard {
		return 0, nil
	}

	sc.mutGasLock.RLock()
	builtInFuncGasUsed := sc.builtInGasCosts[function]
	sc.mutGasLock.RUnlock()

	return builtInFuncGasUsed, nil
}

// ExecuteBuiltInFunction  processes the transaction, executes the built in function call and subsequent results
func (sc *scProcessor) ExecuteBuiltInFunction(
	tx data.TransactionHandler,
	acntSnd, acntDst state.UserAccountHandler,
) (vmcommon.ReturnCode, error) {
	sw := core.NewStopWatch()
	sw.Start("executeBuiltIn")
	returnCode, err := sc.doExecuteBuiltInFunction(tx, acntSnd, acntDst)
	sw.Stop("executeBuiltIn")
	duration := sw.GetMeasurement("executeBuiltIn")

	if duration > executeDurationAlarmThreshold {
		txHash := sc.computeTxHashUnsafe(tx)
		log.Debug(fmt.Sprintf("scProcessor.ExecuteBuiltInFunction(): execution took > %s", executeDurationAlarmThreshold), "tx hash", txHash, "sc", tx.GetRcvAddr(), "duration", duration, "returnCode", returnCode, "err", err, "data", string(tx.GetData()))
	} else {
		log.Trace("scProcessor.ExecuteBuiltInFunction()", "sc", tx.GetRcvAddr(), "duration", duration, "returnCode", returnCode, "err", err, "data", string(tx.GetData()))
	}

	return returnCode, err
}

func (sc *scProcessor) doExecuteBuiltInFunction(
	tx data.TransactionHandler,
	acntSnd, acntDst state.UserAccountHandler,
) (vmcommon.ReturnCode, error) {
	sc.blockChainHook.ResetCounters()
	defer sc.printBlockchainHookCounters(tx)

	failureContext := NewFailureContext()
	retCode, err := sc.doExecuteBuiltInFunctionWithoutFailureProcessing(tx, acntSnd, acntDst, failureContext)
	if failureContext.processFail {
		failureProcessingError := sc.processIfErrorWithAddedLogs(
			acntSnd,
			tx,
			failureContext)
		if failureProcessingError != nil {
			err = failureProcessingError
		}
	}
	return retCode, err
}

func (sc *scProcessor) doExecuteBuiltInFunctionWithoutFailureProcessing(
	tx data.TransactionHandler,
	acntSnd, acntDst state.UserAccountHandler,
	failureContext *failureContext,
) (vmcommon.ReturnCode, error) {
	returnCode, vmInput, txHash, err := sc.prepareExecution(tx, acntSnd, acntDst, true, failureContext)
	if err != nil || returnCode != vmcommon.Ok {
		return returnCode, err
	}

	failureContext.makeSnaphot(sc.accounts.JournalLen())
	failureContext.setTxHash(txHash)
	failureContext.setGasLocked(vmInput.GasLocked)

	var vmOutput *vmcommon.VMOutput
	vmOutput, err = sc.resolveBuiltInFunctions(vmInput)
	if err != nil {
		log.Debug("processed built in functions error", "error", err.Error())
		return vmcommon.Ok, err
	}

	acntSnd, err = sc.reloadLocalAccount(acntSnd)
	if err != nil {
		return vmcommon.Ok, err
	}

	if vmInput.ReturnCallAfterError && vmInput.CallType != vmData.AsynchronousCallBack {
		return sc.finishSCExecution(make([]data.TransactionHandler, 0), txHash, tx, vmOutput, 0)
	}

	_, txTypeOnDst := sc.txTypeHandler.ComputeTransactionType(tx)
	builtInFuncGasUsed, err := sc.computeBuiltInFuncGasUsed(txTypeOnDst, vmInput.Function, vmInput.GasProvided, vmOutput.GasRemaining, check.IfNil(acntSnd))
	log.LogIfError(err, "function", "ExecuteBuiltInFunction.computeBuiltInFuncGasUsed")

	if txTypeOnDst != process.SCInvoking {
		vmOutput.GasRemaining += vmInput.GasLocked
	}

	if vmOutput.ReturnCode != vmcommon.Ok {
		if !check.IfNil(acntSnd) {
			err := sc.resolveFailedTransaction(acntSnd, tx, txHash)
			failureContext.setMessage(vmOutput.ReturnMessage)
			failureContext.setGasLocked(0)
			return vmcommon.UserError, err

		}
		failureContext.setMessages(vmOutput.ReturnCode.String(), []byte(vmOutput.ReturnMessage))
		return vmcommon.UserError, nil
	}

	if vmInput.CallType == vmData.AsynchronousCallBack {
		// in case of asynchronous callback - the process of built in function is a must
		failureContext.makeSnaphot(sc.accounts.JournalLen())
	}

	err = sc.gasConsumedChecks(tx, vmInput.GasProvided, vmInput.GasLocked, vmOutput)
	if err != nil {
		log.Error("gasConsumedChecks with problem ", "err", err.Error(), "txHash", txHash)
		failureContext.setMessages(err.Error(), []byte("gas consumed exceeded"))
		return vmcommon.ExecutionFailed, nil
	}

	createdAsyncCallback, scrResults, err := sc.processSCOutputAccounts(&vmInput.VMInput, vmOutput, tx, txHash)
	if err != nil {
		failureContext.setMessagesFromError(err)
		return vmcommon.ExecutionFailed, nil
	}

	executionDataAfterBuiltIn, err := sc.isSameShardSCExecutionAfterBuiltInFunc(tx, vmInput, vmOutput)
	if err != nil {
		failureContext.setMessagesFromError(err)
		return vmcommon.ExecutionFailed, nil
	}

	newVMInput := vmInput
	newVMOutput := vmOutput

	var errReturnCode vmcommon.ReturnCode
	if executionDataAfterBuiltIn.isSCCallSelfShard {
		var newDestSC state.UserAccountHandler
		newVMInput, newDestSC, err = sc.prepareExecutionAfterBuiltInFunc(
			&inputDataAfterBuiltInCall{
				callType:             executionDataAfterBuiltIn.callType,
				vmInput:              vmInput,
				vmOutput:             vmOutput,
				parsedTransfer:       executionDataAfterBuiltIn.parsedTransfer,
				scExecuteOutTransfer: executionDataAfterBuiltIn.scExecuteOutTransfer,
				tx:                   tx,
				acntSnd:              acntSnd,
				failureContext:       failureContext,
			})
		if err != nil {
			failureContext.setMessagesFromError(err)
			return vmcommon.ExecutionFailed, nil
		}

		newVMOutput, errReturnCode, err = sc.executeSmartContractCallAndCheckGas(newVMInput, tx, newVMInput.CurrentTxHash, acntSnd, newDestSC, failureContext)
		if err != nil {
			failureContext.setMessagesFromError(err)
			return vmcommon.ExecutionFailed, nil
		}
		if errReturnCode != vmcommon.Ok {
			return errReturnCode, nil // process if error already happened inside executeSmartContractCallAndCheckGas
		}

		tmpCreatedAsyncCallback, newSCRTxs, err := sc.processSCOutputAccounts(&vmInput.VMInput, newVMOutput, tx, txHash)
		if err != nil {
			failureContext.setMessagesFromError(err)
			return vmcommon.ExecutionFailed, nil
		}

		createdAsyncCallback, scrResults = mergeOutputResultsWithBuiltinResults(
			&outputResultsToBeMerged{
				tmpCreatedAsyncCallback: tmpCreatedAsyncCallback,
				createdAsyncCallback:    createdAsyncCallback,
				newSCRTxs:               newSCRTxs,
				scrResults:              scrResults,
				newVMOutput:             newVMOutput,
				vmOutput:                vmOutput,
			})
	}

	isSCCallCrossShard := !executionDataAfterBuiltIn.isSCCallSelfShard && txTypeOnDst == process.SCInvoking
	if !isSCCallCrossShard /* isSCCallSelfShard || txTypeOnDst != process.SCInvoking */ {
		scrResults, errReturnCode, err = sc.completeOutputProcessingAndCreateCallback(
			&outputDataFromCall{
				vmInput:              &vmInput.VMInput,
				vmOutput:             newVMOutput,
				txHash:               txHash,
				tx:                   tx,
				scrTxs:               scrResults,
				acntSnd:              acntSnd,
				createdAsyncCallback: createdAsyncCallback,
				failureContext:       failureContext,
			})
		if errReturnCode != vmcommon.Ok || err != nil {
			return errReturnCode, nil
		}
	}

	err = sc.checkSCRSizeInvariant(scrResults)
	if err != nil {
		failureContext.setMessagesFromError(err)
		return vmcommon.UserError, nil
	}

	return sc.finishSCExecution(scrResults, txHash, tx, newVMOutput, builtInFuncGasUsed)
}

func mergeOutputResultsWithBuiltinResults(results *outputResultsToBeMerged) (bool, []data.TransactionHandler) {
	results.createdAsyncCallback = results.createdAsyncCallback || results.tmpCreatedAsyncCallback

	if len(results.newSCRTxs) > 0 {
		results.scrResults = append(results.scrResults, results.newSCRTxs...)
	}

	mergeVMOutputLogs(results.newVMOutput, results.vmOutput)
	return results.createdAsyncCallback, results.scrResults
}

type inputDataForCallbackSCR struct {
	vmInput       *vmcommon.VMInput
	vmOutput      *vmcommon.VMOutput
	tx            data.TransactionHandler
	txHash        []byte
	scrForSender  *smartContractResult.SmartContractResult
	scrForRelayer *smartContractResult.SmartContractResult
	scrResults    []data.TransactionHandler
}

func (sc *scProcessor) createAsyncCallBackSCR(inputForCallback *inputDataForCallbackSCR) ([]data.TransactionHandler, error) {
	if inputForCallback.vmInput.CallType == vmData.AsynchronousCall {
		asyncCallBackSCR, err := sc.createAsyncCallBackSCRFromVMOutput(
			inputForCallback.vmOutput,
			inputForCallback.tx,
			inputForCallback.txHash,
			inputForCallback.vmInput.AsyncArguments)

		if err != nil {
			return nil, err
		}

		inputForCallback.scrResults = append(inputForCallback.scrResults, asyncCallBackSCR)
	} else {
		inputForCallback.scrResults = append(inputForCallback.scrResults, inputForCallback.scrForSender)
	}

	if !check.IfNil(inputForCallback.scrForRelayer) {
		inputForCallback.scrResults = append(inputForCallback.scrResults, inputForCallback.scrForRelayer)
	}

	return inputForCallback.scrResults, nil
}

func (sc *scProcessor) extractAsyncCallParamsFromTxData(data string) (*vmcommon.AsyncArguments, []byte, error) {
	function, args, err := sc.argsParser.ParseCallData(data)
	dataAsString := function
	if err != nil {
		log.Trace("scProcessor.createSCRsWhenError()", "error parsing args", data)
		return nil, nil, err
	}

	if len(args) < 2 {
		log.Trace("scProcessor.createSCRsWhenError()", "no async params found", data)
		return nil, nil, err
	}

	callIDIndex := len(args) - 3
	callerCallIDIndex := len(args) - 2
	asyncArgs := &vmcommon.AsyncArguments{
		CallID:       args[callIDIndex],
		CallerCallID: args[callerCallIDIndex],
	}

	for index, arg := range args {
		if index != callIDIndex && index != callerCallIDIndex {
			dataAsString += "@" + hex.EncodeToString(arg)
		}
	}

	return asyncArgs, []byte(dataAsString), nil
}

func (sc *scProcessor) reAppendAsyncParamsToTxCallbackData(data string, isCrossShardESDTCall bool, asyncArgs *vmcommon.AsyncArguments) (string, error) {
	newAsyncParams := contexts.CreateCallbackAsyncParams(hooks.NewVMCryptoHook(), asyncArgs)
	var newArgs [][]byte
	if isCrossShardESDTCall {
		function, args, err := sc.argsParser.ParseCallData(data)
		if err != nil {
			log.Trace("scProcessor.createSCRsWhenError()", "error parsing args", data)
			return "", err
		}

		if len(args) < 2 {
			log.Trace("scProcessor.createSCRsWhenError()", "no async params found", data)
			return "", err
		}
		data = function
		newArgs = append(args, newAsyncParams...)
	} else {
		newArgs = newAsyncParams
	}

	for _, arg := range newArgs {
		data += "@" + hex.EncodeToString(arg)
	}

	return data, nil
}

func mergeVMOutputLogs(newVMOutput *vmcommon.VMOutput, vmOutput *vmcommon.VMOutput) {
	if len(vmOutput.Logs) == 0 {
		return
	}

	if newVMOutput.Logs == nil {
		newVMOutput.Logs = make([]*vmcommon.LogEntry, 0, len(vmOutput.Logs))
	}

	newVMOutput.Logs = append(vmOutput.Logs, newVMOutput.Logs...)
}

func (sc *scProcessor) resolveBuiltInFunctions(
	vmInput *vmcommon.ContractCallInput,
) (*vmcommon.VMOutput, error) {

	vmOutput, err := sc.blockChainHook.ProcessBuiltInFunction(vmInput)
	if err != nil {
		vmOutput = &vmcommon.VMOutput{
			ReturnCode:    vmcommon.UserError,
			ReturnMessage: err.Error(),
			GasRemaining:  0,
		}

		return vmOutput, nil
	}

	return vmOutput, nil
}

func (sc *scProcessor) isSameShardSCExecutionAfterBuiltInFunc(
	tx data.TransactionHandler,
	vmInput *vmcommon.ContractCallInput,
	vmOutput *vmcommon.VMOutput,
) (*sameShardExecutionDataAfterBuiltIn, error) {
	noExecutionDTO := &sameShardExecutionDataAfterBuiltIn{
		isSCCallSelfShard:    false,
		callType:             0,
		parsedTransfer:       nil,
		scExecuteOutTransfer: nil,
	}

	if vmOutput.ReturnCode != vmcommon.Ok {
		return noExecutionDTO, nil
	}

	parsedTransfer, err := sc.esdtTransferParser.ParseESDTTransfers(vmInput.CallerAddr, vmInput.RecipientAddr, vmInput.Function, vmInput.Arguments)
	if err != nil {
		return noExecutionDTO, nil
	}
	if !core.IsSmartContractAddress(parsedTransfer.RcvAddr) {
		return noExecutionDTO, nil
	}

	if sc.shardCoordinator.ComputeId(parsedTransfer.RcvAddr) != sc.shardCoordinator.SelfId() {
		return noExecutionDTO, nil
	}

	callType := determineCallType(tx)
	if callType == vmData.AsynchronousCallBack {
		return &sameShardExecutionDataAfterBuiltIn{
			isSCCallSelfShard:    true,
			callType:             callType,
			parsedTransfer:       parsedTransfer,
			scExecuteOutTransfer: nil,
		}, nil
	}

	if len(parsedTransfer.CallFunction) == 0 {
		return noExecutionDTO, nil
	}

	outAcc, ok := vmOutput.OutputAccounts[string(parsedTransfer.RcvAddr)]
	if !ok {
		return noExecutionDTO, nil
	}
	if len(outAcc.OutputTransfers) != 1 {
		return noExecutionDTO, nil
	}

	scExecuteOutTransfer := outAcc.OutputTransfers[0]
	return &sameShardExecutionDataAfterBuiltIn{
		isSCCallSelfShard:    true,
		callType:             callType,
		parsedTransfer:       parsedTransfer,
		scExecuteOutTransfer: &scExecuteOutTransfer,
	}, nil
}

type inputDataAfterBuiltInCall struct {
	callType             vmData.CallType
	vmInput              *vmcommon.ContractCallInput
	vmOutput             *vmcommon.VMOutput
	parsedTransfer       *vmcommon.ParsedESDTTransfers
	scExecuteOutTransfer *vmcommon.OutputTransfer
	tx                   data.TransactionHandler
	acntSnd              state.UserAccountHandler
	failureContext       *failureContext
}

func (sc *scProcessor) prepareExecutionAfterBuiltInFunc(
	in *inputDataAfterBuiltInCall) (*vmcommon.ContractCallInput, state.UserAccountHandler, error) {

	var newVMInput *vmcommon.ContractCallInput
	if in.callType == vmData.AsynchronousCallBack {
		newVMInput = sc.createVMInputWithAsyncCallBackAfterBuiltIn(in.vmInput, in.vmOutput, in.parsedTransfer)
	} else {
		newVMInput = &vmcommon.ContractCallInput{
			VMInput: vmcommon.VMInput{
				CallerAddr:           in.vmInput.CallerAddr,
				AsyncArguments:       in.vmInput.AsyncArguments,
				Arguments:            in.parsedTransfer.CallArgs,
				CallValue:            big.NewInt(0),
				CallType:             in.callType,
				GasPrice:             in.vmInput.GasPrice,
				GasProvided:          in.scExecuteOutTransfer.GasLimit,
				GasLocked:            in.vmInput.GasLocked,
				OriginalTxHash:       in.vmInput.OriginalTxHash,
				CurrentTxHash:        in.vmInput.CurrentTxHash,
				ReturnCallAfterError: in.vmInput.ReturnCallAfterError,
			},
			RecipientAddr:     in.parsedTransfer.RcvAddr,
			Function:          in.parsedTransfer.CallFunction,
			AllowInitFunction: false,
		}
		newVMInput.ESDTTransfers = in.parsedTransfer.ESDTTransfers
	}

	newDestSC, err := sc.scProcessorHelper.GetAccountFromAddress(in.vmInput.RecipientAddr)
	if err != nil {
		in.failureContext.setMessages(err.Error(), []byte(""))
		return newVMInput, newDestSC, nil
	}
	err = sc.checkUpgradePermission(newDestSC, newVMInput)
	if err != nil {
		log.Debug("checkUpgradePermission", "error", err.Error())
		in.failureContext.setMessages(err.Error(), []byte(""))
		return newVMInput, newDestSC, nil
	}

	return newVMInput, newDestSC, nil
}

func (sc *scProcessor) createVMInputWithAsyncCallBackAfterBuiltIn(
	vmInput *vmcommon.ContractCallInput,
	vmOutput *vmcommon.VMOutput,
	parsedTransfer *vmcommon.ParsedESDTTransfers,
) *vmcommon.ContractCallInput {
	arguments := [][]byte{contexts.ReturnCodeToBytes(vmOutput.ReturnCode)}
	gasLimit := vmOutput.GasRemaining

	outAcc, ok := vmOutput.OutputAccounts[string(vmInput.RecipientAddr)]
	if ok && len(outAcc.OutputTransfers) == 1 {
		arguments = [][]byte{}

		gasLimit = outAcc.OutputTransfers[0].GasLimit

		args, err := sc.argsParser.ParseArguments(string(outAcc.OutputTransfers[0].Data))
		log.LogIfError(err, "function", "createVMInputWithAsyncCallBackAfterBuiltIn.ParseArguments")
		arguments = append(arguments, args...)
	}

	newVMInput := &vmcommon.ContractCallInput{
		VMInput: vmcommon.VMInput{
			CallerAddr:           vmInput.CallerAddr,
			Arguments:            arguments,
			AsyncArguments:       vmInput.AsyncArguments,
			CallValue:            big.NewInt(0),
			CallType:             vmData.AsynchronousCallBack,
			GasPrice:             vmInput.GasPrice,
			GasProvided:          gasLimit,
			GasLocked:            vmInput.GasLocked,
			OriginalTxHash:       vmInput.OriginalTxHash,
			CurrentTxHash:        vmInput.CurrentTxHash,
			ReturnCallAfterError: vmInput.ReturnCallAfterError,
		},
		RecipientAddr:     vmInput.RecipientAddr,
		Function:          "callBack",
		AllowInitFunction: false,
	}
	newVMInput.ESDTTransfers = parsedTransfer.ESDTTransfers

	return newVMInput
}

// isCrossShardESDTTransfer is called when return is created out of the esdt transfer as of failed transaction
func (sc *scProcessor) isCrossShardESDTTransfer(sender []byte, receiver []byte, data []byte) (string, bool) {
	sndShardID := sc.shardCoordinator.ComputeId(sender)
	if sndShardID == sc.shardCoordinator.SelfId() {
		return "", false
	}

	dstShardID := sc.shardCoordinator.ComputeId(receiver)
	if dstShardID == sndShardID {
		return "", false
	}

	function, args, err := sc.argsParser.ParseCallData(string(data))
	if err != nil {
		return "", false
	}

	if len(args) < 2 {
		return "", false
	}

	parsedTransfer, err := sc.esdtTransferParser.ParseESDTTransfers(sender, receiver, function, args)
	if err != nil {
		return "", false
	}

	returnData := ""
	returnData += function + "@"

	if function == core.BuiltInFunctionESDTTransfer {
		returnData += hex.EncodeToString(args[0]) + "@"
		returnData += hex.EncodeToString(args[1])

		return returnData, true
	}

	if function == core.BuiltInFunctionESDTNFTTransfer {
		if len(args) < 4 {
			return "", false
		}

		returnData += hex.EncodeToString(args[0]) + "@"
		returnData += hex.EncodeToString(args[1]) + "@"
		returnData += hex.EncodeToString(args[2]) + "@"
		returnData += hex.EncodeToString(args[3])

		return returnData, true
	}

	if function == core.BuiltInFunctionMultiESDTNFTTransfer {
		numTransferArgs := len(args)
		if len(parsedTransfer.CallFunction) > 0 {
			numTransferArgs -= len(parsedTransfer.CallArgs) + 1
		}
		if numTransferArgs < 4 {
			return "", false
		}

		for i := 0; i < numTransferArgs-1; i++ {
			returnData += hex.EncodeToString(args[i]) + "@"
		}
		returnData += hex.EncodeToString(args[numTransferArgs-1])
		return returnData, true
	}

	return "", false
}

func (sc *scProcessor) getOriginalTxHashIfIntraShardRelayedSCR(
	tx data.TransactionHandler,
	txHash []byte,
) ([]byte, bool) {
	relayedSCR, isRelayed := isRelayedTx(tx)
	if !isRelayed {
		return txHash, isRelayed
	}

	sndShardID := sc.shardCoordinator.ComputeId(relayedSCR.SndAddr)
	rcvShardID := sc.shardCoordinator.ComputeId(relayedSCR.RcvAddr)
	if sndShardID != rcvShardID {
		return txHash, isRelayed
	}

	return relayedSCR.OriginalTxHash, isRelayed
}

// ProcessIfError creates a smart contract result, consumes the gas and returns the value to the user
func (sc *scProcessor) ProcessIfError(
	acntSnd state.UserAccountHandler,
	txHash []byte,
	tx data.TransactionHandler,
	returnCode string,
	returnMessage []byte,
	snapshot int,
	gasLocked uint64,
) error {
	return sc.processIfErrorWithAddedLogs(
		acntSnd, tx,
		&failureContext{
			txHash:        txHash,
			errorMessage:  returnCode,
			returnMessage: returnMessage,
			snapshot:      snapshot,
			gasLocked:     gasLocked,
			logs:          nil,
		})
}

func (sc *scProcessor) processIfErrorWithAddedLogs(acntSnd state.UserAccountHandler,
	tx data.TransactionHandler,
	failureContext *failureContext,
) error {
	sc.vmOutputCacher.Put(failureContext.txHash, &vmcommon.VMOutput{
		ReturnCode:    vmcommon.SimulateFailed,
		ReturnMessage: string(failureContext.returnMessage),
	}, 0)

	err := sc.accounts.RevertToSnapshot(failureContext.snapshot)
	if err != nil {
		if !core.IsClosingError(err) {
			log.Warn("revert to snapshot", "error", err.Error())
		}

		return err
	}

	if len(failureContext.returnMessage) == 0 {
		failureContext.returnMessage = []byte(failureContext.errorMessage)
	}

	acntSnd, err = sc.reloadLocalAccount(acntSnd)
	if err != nil {
		return err
	}

	sc.setEmptyRoothashOnErrorIfSaveKeyValue(tx, acntSnd)

	scrIfError, consumedFee := sc.createSCRsWhenError(
		acntSnd,
		failureContext.txHash,
		tx,
		failureContext.errorMessage,
		failureContext.returnMessage,
		failureContext.gasLocked)
	err = sc.addBackTxValues(acntSnd, scrIfError, tx)
	if err != nil {
		return err
	}

	userErrorLog := createNewLogFromSCRIfError(scrIfError)

	isRecvSelfShard := sc.shardCoordinator.SelfId() == sc.shardCoordinator.ComputeId(scrIfError.RcvAddr)
	if !isRecvSelfShard && !sc.isInformativeTxHandler(scrIfError) {
		err = sc.scrForwarder.AddIntermediateTransactions([]data.TransactionHandler{scrIfError}, failureContext.txHash)
		if err != nil {
			return err
		}
	}

	relayerLog, err := sc.processForRelayerWhenError(tx, failureContext.txHash, failureContext.returnMessage)
	if err != nil {
		return err
	}

	processIfErrorLogs := make([]*vmcommon.LogEntry, 0)
	processIfErrorLogs = append(processIfErrorLogs, userErrorLog)
	if relayerLog != nil {
		processIfErrorLogs = append(processIfErrorLogs, relayerLog)
	}
	if len(failureContext.logs) > 0 {
		processIfErrorLogs = append(processIfErrorLogs, failureContext.logs...)
	}

	logsTxHash, isRelayed := sc.getOriginalTxHashIfIntraShardRelayedSCR(tx, failureContext.txHash)
	var ignorableError error
	if isRelayed {
		ignorableError = sc.failedTxLogsAccumulator.SaveLogs(logsTxHash, tx, processIfErrorLogs)
	} else {
		ignorableError = sc.txLogsProcessor.SaveLog(logsTxHash, tx, processIfErrorLogs)
	}
	if ignorableError != nil {
		log.Debug("scProcessor.ProcessIfError() save log", "error", ignorableError.Error(), "isRelayed", isRelayed)
	}

	txType, _ := sc.txTypeHandler.ComputeTransactionType(tx)
	isCrossShardMoveBalance := txType == process.MoveBalance && check.IfNil(acntSnd)
	if isCrossShardMoveBalance {
		// move balance was already consumed in sender shard
		return nil
	}

	sc.txFeeHandler.ProcessTransactionFee(consumedFee, big.NewInt(0), failureContext.txHash)

	err = sc.blockChainHook.SaveNFTMetaDataToSystemAccount(tx)
	if err != nil {
		return err
	}

	return nil
}

// TODO delete this function and actually resolve the issue in the built in function of saveKeyValue
func (sc *scProcessor) setEmptyRoothashOnErrorIfSaveKeyValue(tx data.TransactionHandler, account state.UserAccountHandler) {
	if sc.shardCoordinator.SelfId() == core.MetachainShardId {
		return
	}
	if check.IfNil(account) {
		return
	}
	if !bytes.Equal(tx.GetSndAddr(), tx.GetRcvAddr()) {
		return
	}
	if account.GetRootHash() != nil {
		return
	}

	function, args, err := sc.argsParser.ParseCallData(string(tx.GetData()))
	if err != nil {
		return
	}
	if function != core.BuiltInFunctionSaveKeyValue {
		return
	}
	if len(args) < 3 {
		return
	}

	txGasProvided, err := sc.prepareGasProvided(tx)
	if err != nil {
		return
	}

	lenVal := len(args[1])
	lenKeyVal := len(args[0]) + len(args[1])
	gasToUseForOneSave := sc.builtInGasCosts[function] + sc.persistPerByte*uint64(lenKeyVal) + sc.storePerByte*uint64(lenVal)
	if txGasProvided < gasToUseForOneSave {
		return
	}

	account.SetRootHash(make([]byte, 32))
}

func (sc *scProcessor) processForRelayerWhenError(
	originalTx data.TransactionHandler,
	txHash []byte,
	returnMessage []byte,
) (*vmcommon.LogEntry, error) {
	relayedSCR, isRelayed := isRelayedTx(originalTx)
	if !isRelayed {
		return nil, nil
	}
	if relayedSCR.Value.Cmp(zero) == 0 {
		return nil, nil
	}

	relayerAcnt, err := sc.scProcessorHelper.GetAccountFromAddress(relayedSCR.RelayerAddr)
	if err != nil {
		return nil, err
	}

	if !check.IfNil(relayerAcnt) {
		err = relayerAcnt.AddToBalance(relayedSCR.RelayedValue)
		if err != nil {
			return nil, err
		}

		err = sc.accounts.SaveAccount(relayerAcnt)
		if err != nil {
			log.Debug("error saving account")
			return nil, err
		}
	}

	scrForRelayer := &smartContractResult.SmartContractResult{
		Nonce:          originalTx.GetNonce(),
		Value:          relayedSCR.RelayedValue,
		RcvAddr:        relayedSCR.RelayerAddr,
		SndAddr:        relayedSCR.RcvAddr,
		OriginalTxHash: relayedSCR.OriginalTxHash,
		PrevTxHash:     txHash,
		ReturnMessage:  returnMessage,
	}

	if scrForRelayer.Value.Cmp(zero) > 0 {
		err = sc.scrForwarder.AddIntermediateTransactions([]data.TransactionHandler{scrForRelayer}, txHash)
		if err != nil {
			return nil, err
		}
	}

	newLog := createNewLogFromSCRIfError(scrForRelayer)

	return newLog, nil
}

func createNewLogFromSCR(txHandler data.TransactionHandler) *vmcommon.LogEntry {
	returnMessage := make([]byte, 0)
	scr, ok := txHandler.(*smartContractResult.SmartContractResult)
	if ok {
		returnMessage = scr.ReturnMessage
	}

	newLog := &vmcommon.LogEntry{
		Identifier: []byte(generalSCRIdentifier),
		Address:    txHandler.GetSndAddr(),
		Topics:     [][]byte{txHandler.GetRcvAddr()},
		Data:       [][]byte{txHandler.GetData()},
	}
	if len(returnMessage) > 0 {
		newLog.Topics = append(newLog.Topics, returnMessage)
	}

	return newLog
}

func createNewLogFromSCRIfError(txHandler data.TransactionHandler) *vmcommon.LogEntry {
	returnMessage := make([]byte, 0)
	scr, ok := txHandler.(*smartContractResult.SmartContractResult)
	if ok {
		returnMessage = scr.ReturnMessage
	}

	newLog := &vmcommon.LogEntry{
		Identifier: []byte(signalError),
		Address:    txHandler.GetSndAddr(),
		Topics:     [][]byte{txHandler.GetRcvAddr(), returnMessage},
		Data:       [][]byte{txHandler.GetData()},
	}

	return newLog
}

// transaction must be of type SCR and relayed address to be set with relayed value higher than 0
func isRelayedTx(tx data.TransactionHandler) (*smartContractResult.SmartContractResult, bool) {
	relayedSCR, ok := tx.(*smartContractResult.SmartContractResult)
	if !ok {
		return nil, false
	}

	if len(relayedSCR.RelayerAddr) == len(relayedSCR.SndAddr) {
		return relayedSCR, true
	}

	return nil, false
}

// refunds the transaction values minus the relayed value to the sender account
// in case of failed smart contract execution - gas is consumed, value is sent back
func (sc *scProcessor) addBackTxValues(
	acntSnd state.UserAccountHandler,
	scrIfError *smartContractResult.SmartContractResult,
	originalTx data.TransactionHandler,
) error {
	valueForSnd := big.NewInt(0).Set(scrIfError.Value)

	relayedSCR, isRelayed := isRelayedTx(originalTx)
	if isRelayed {
		valueForSnd.Sub(valueForSnd, relayedSCR.RelayedValue)
		if valueForSnd.Cmp(zero) < 0 {
			return process.ErrNegativeValue
		}
		scrIfError.Value = big.NewInt(0).Set(valueForSnd)
	}

	isOriginalTxAsyncCallBack :=
		determineCallType(originalTx) == vmData.AsynchronousCallBack &&
			sc.shardCoordinator.SelfId() == sc.shardCoordinator.ComputeId(originalTx.GetRcvAddr())
	if isOriginalTxAsyncCallBack {
		destAcc, err := sc.scProcessorHelper.GetAccountFromAddress(originalTx.GetRcvAddr())
		if err != nil {
			return err
		}

		err = destAcc.AddToBalance(valueForSnd)
		if err != nil {
			return err
		}

		return sc.accounts.SaveAccount(destAcc)
	}

	if !check.IfNil(acntSnd) {
		err := acntSnd.AddToBalance(valueForSnd)
		if err != nil {
			return err
		}

		err = sc.accounts.SaveAccount(acntSnd)
		if err != nil {
			log.Debug("error saving account")
			return err
		}
	}

	return nil
}

// DeploySmartContract processes the transaction, than deploy the smart contract into VM, final code is saved in account
func (sc *scProcessor) DeploySmartContract(tx data.TransactionHandler, acntSnd state.UserAccountHandler) (vmcommon.ReturnCode, error) {
	err := sc.checkTxValidity(tx)
	if err != nil {
		log.Debug("invalid transaction", "error", err.Error())
		return 0, err
	}

	sw := core.NewStopWatch()
	sw.Start("deploy")

	failureContext := NewFailureContext()
	returnCode, err := sc.doDeploySmartContract(tx, acntSnd, failureContext)
	if failureContext.processFail {
		failureProcessingError := sc.processIfErrorWithAddedLogs(
			acntSnd,
			tx,
			failureContext)
		if failureProcessingError != nil {
			err = failureProcessingError
		}
	}

	sw.Stop("deploy")
	duration := sw.GetMeasurement("deploy")

	if duration > executeDurationAlarmThreshold {
		txHash := sc.computeTxHashUnsafe(tx)
		log.Debug(fmt.Sprintf("scProcessor.DeploySmartContract(): execution took > %s", executeDurationAlarmThreshold), "tx hash", txHash, "sc", tx.GetRcvAddr(), "duration", duration, "returnCode", returnCode, "err", err, "data", string(tx.GetData()))
	} else {
		log.Trace("scProcessor.DeploySmartContract()", "sc", tx.GetRcvAddr(), "duration", duration, "returnCode", returnCode, "err", err, "data", string(tx.GetData()))
	}

	return returnCode, err
}

func (sc *scProcessor) doDeploySmartContract(
	tx data.TransactionHandler,
	acntSnd state.UserAccountHandler,
	failureContext *failureContext,
) (vmcommon.ReturnCode, error) {
	sc.blockChainHook.ResetCounters()
	defer sc.printBlockchainHookCounters(tx)

	isEmptyAddress := sc.isDestAddressEmpty(tx)
	if !isEmptyAddress {
		log.Debug("wrong transaction - not empty address", "error", process.ErrWrongTransaction.Error())
		return vmcommon.Ok, process.ErrWrongTransaction
	}

	txHash, err := core.CalculateHash(sc.marshalizer, sc.hasher, tx)
	if err != nil {
		log.Debug("CalculateHash error", "error", err)
		return vmcommon.Ok, err
	}

	err = sc.processSCPayment(tx, acntSnd)
	if err != nil {
		return vmcommon.Ok, err
	}

	err = sc.saveAccounts(acntSnd, nil)
	if err != nil {
		log.Debug("saveAccounts error", "error", err)
		return vmcommon.Ok, err
	}

	var vmOutput *vmcommon.VMOutput

	failureContext.makeSnaphot(sc.accounts.JournalLen())
	failureContext.setTxHash(txHash)

	vmInput, vmType, err := sc.createVMDeployInput(tx)
	if err != nil {
		log.Trace("Transaction data invalid", "error", err.Error())
		failureContext.setMessages(err.Error(), []byte(""))
		return vmcommon.UserError, nil
	}

	failureContext.setGasLocked(vmInput.GasLocked)

	sc.arwenChangeLocker.RLock()
	vmExec, err := sc.vmContainer.Get(vmType)
	if err != nil {
		sc.arwenChangeLocker.RUnlock()
		log.Trace("VM not found", "error", err.Error())
		failureContext.setMessages(err.Error(), []byte(""))
		return vmcommon.UserError, nil
	}

	vmOutput, err = vmExec.RunSmartContractCreate(vmInput)
	sc.arwenChangeLocker.RUnlock()
	if err != nil {
		log.Debug("VM error", "error", err.Error())
		failureContext.setMessages(err.Error(), []byte(""))
		return vmcommon.UserError, nil
	}

	if vmOutput == nil {
		err = process.ErrNilVMOutput
		log.Trace("run smart contract create", "error", err.Error())
		failureContext.setMessages(err.Error(), []byte(""))
		return vmcommon.UserError, nil
	}
	vmOutput.GasRemaining += vmInput.GasLocked
	if vmOutput.ReturnCode != vmcommon.Ok {
		failureContext.setMessages(vmOutput.ReturnCode.String(), []byte(vmOutput.ReturnMessage))
		failureContext.setLogs(vmOutput.Logs)
		return vmcommon.UserError, nil
	}

	err = sc.gasConsumedChecks(tx, vmInput.GasProvided, vmInput.GasLocked, vmOutput)
	if err != nil {
		log.Error("gasConsumedChecks with problem ", "err", err.Error(), "txHash", txHash)
		failureContext.setMessages(err.Error(), []byte("gas consumed exceeded"))
		return vmcommon.ExecutionFailed, nil
	}

	results, err := sc.processVMOutput(&vmInput.VMInput, vmOutput, txHash, tx, acntSnd, failureContext)
	if err != nil {
		log.Trace("Processing error", "error", err.Error())
		failureContext.setMessages(err.Error(), []byte(vmOutput.ReturnMessage))
		return vmcommon.ExecutionFailed, nil
	}

	acntSnd, err = sc.reloadLocalAccount(acntSnd) // nolint
	if err != nil {
		log.Debug("reloadLocalAccount error", "error", err.Error())
		return 0, err
	}
	finalResults, logsFromSCRs := sc.cleanInformativeOnlySCRs(results)

	vmOutput.Logs = append(vmOutput.Logs, logsFromSCRs...)
	err = sc.updateDeveloperRewards(tx, vmOutput, 0)
	if err != nil {
		log.Debug("updateDeveloperRewardsProxy", "error", err.Error())
		return 0, err
	}

	err = sc.scrForwarder.AddIntermediateTransactions(finalResults, txHash)
	if err != nil {
		log.Debug("AddIntermediate Transaction error", "error", err.Error())
		return 0, err
	}

	totalConsumedFee, totalDevRwd := sc.computeTotalConsumedFeeAndDevRwd(tx, vmOutput, 0)
	sc.txFeeHandler.ProcessTransactionFee(totalConsumedFee, totalDevRwd, txHash)
	sc.printScDeployed(vmOutput, tx)
	sc.gasHandler.SetGasRefunded(vmOutput.GasRemaining, txHash)

	sc.vmOutputCacher.Put(txHash, vmOutput, 0)

	ignorableError := sc.txLogsProcessor.SaveLog(txHash, tx, vmOutput.Logs)
	if ignorableError != nil {
		log.Debug("scProcessor.DeploySmartContract() txLogsProcessor.SaveLog()", "error", ignorableError.Error())
	}

	return 0, nil
}

func (sc *scProcessor) printScDeployed(vmOutput *vmcommon.VMOutput, tx data.TransactionHandler) {
	scGenerated := make([]string, 0, len(vmOutput.OutputAccounts))
	for _, account := range vmOutput.OutputAccounts {
		if account == nil {
			continue
		}

		addr := account.Address
		if !core.IsSmartContractAddress(addr) {
			continue
		}

		scGenerated = append(scGenerated, sc.pubkeyConv.SilentEncode(addr, log))
	}

	log.Debug("SmartContract deployed",
		"owner", sc.pubkeyConv.SilentEncode(tx.GetSndAddr(), log),
		"SC address(es)", strings.Join(scGenerated, ", "))
}

// taking money from sender, as VM might not have access to him because of state sharding
func (sc *scProcessor) processSCPayment(tx data.TransactionHandler, acntSnd state.UserAccountHandler) error {
	if check.IfNil(acntSnd) {
		// transaction was already processed at sender shard
		return nil
	}

	acntSnd.IncreaseNonce(1)
	err := sc.economicsFee.CheckValidityTxValues(tx)
	if err != nil {
		return err
	}

	cost := sc.economicsFee.ComputeTxFee(tx)
	cost = cost.Add(cost, tx.GetValue())

	if cost.Cmp(big.NewInt(0)) == 0 {
		return nil
	}

	err = acntSnd.SubFromBalance(cost)
	if err != nil {
		return err
	}

	return nil
}

func (sc *scProcessor) processVMOutput(
	vmInput *vmcommon.VMInput,
	vmOutput *vmcommon.VMOutput,
	txHash []byte,
	tx data.TransactionHandler,
	acntSnd state.UserAccountHandler,
	failureContext *failureContext,
) ([]data.TransactionHandler, error) {

	createdAsyncCallback, scrTxs, err := sc.processSCOutputAccounts(vmInput, vmOutput, tx, txHash)
	if err != nil {
		return nil, err
	}

	scrTxs, _, err = sc.completeOutputProcessingAndCreateCallback(
		&outputDataFromCall{
			vmInput:              vmInput,
			vmOutput:             vmOutput,
			txHash:               txHash,
			tx:                   tx,
			scrTxs:               scrTxs,
			acntSnd:              acntSnd,
			createdAsyncCallback: createdAsyncCallback,
			failureContext:       failureContext,
		})
	if err != nil {
		return nil, err
	}

	errCheck := sc.checkSCRSizeInvariant(scrTxs)
	if errCheck != nil {
		return nil, err
	}

	return scrTxs, nil
}

type outputDataFromCall struct {
	vmInput              *vmcommon.VMInput
	vmOutput             *vmcommon.VMOutput
	txHash               []byte
	tx                   data.TransactionHandler
	scrTxs               []data.TransactionHandler
	acntSnd              state.UserAccountHandler
	createdAsyncCallback bool
	failureContext       *failureContext
}

func (sc *scProcessor) completeOutputProcessingAndCreateCallback(
	outData *outputDataFromCall,
) ([]data.TransactionHandler, vmcommon.ReturnCode, error) {

	sc.penalizeUserIfNeeded(outData.tx, outData.txHash, outData.vmInput.CallType, outData.vmInput.GasProvided, outData.vmOutput)

	scrTxs, scrForSender, scrForRelayer, err := sc.createSCRForSenderAndRelayerAndRefundGas(outData)
	if err != nil {
		return scrTxs, vmcommon.ExecutionFailed, err
	}

	if !outData.createdAsyncCallback {
		scrTxs, err = sc.createAsyncCallBackSCR(
			&inputDataForCallbackSCR{
				vmInput:       outData.vmInput,
				vmOutput:      outData.vmOutput,
				tx:            outData.tx,
				txHash:        outData.txHash,
				scrForSender:  scrForSender,
				scrForRelayer: scrForRelayer,
				scrResults:    scrTxs,
			})
		if err != nil {
			return scrTxs, 0, err
		}
	}

	err = sc.deleteAccounts(outData.vmOutput.DeletedAccounts)
	if err != nil {
		return nil, 0, err
	}

	return scrTxs, 0, nil
}

func (sc *scProcessor) createSCRForSenderAndRelayerAndRefundGas(outData *outputDataFromCall) ([]data.TransactionHandler, *smartContractResult.SmartContractResult, *smartContractResult.SmartContractResult, error) {
	scrForSender, scrForRelayer := sc.createSCRForSenderAndRelayer(
		outData.vmOutput,
		outData.tx,
		outData.txHash,
		outData.vmInput.CallType,
	)

	var err error
	if !check.IfNil(scrForRelayer) {
		outData.scrTxs = append(outData.scrTxs, scrForRelayer)
		err = sc.addGasRefundIfInShard(scrForRelayer.RcvAddr, scrForRelayer.Value)
		if err != nil {
			return outData.scrTxs, scrForSender, scrForRelayer, err
		}
	}

	if !outData.createdAsyncCallback {
		err = sc.addGasRefundIfInShard(scrForSender.RcvAddr, scrForSender.Value)
		if err != nil {
			return outData.scrTxs, scrForSender, scrForRelayer, err
		}
	}

	return outData.scrTxs, scrForSender, scrForRelayer, nil
}

func (sc *scProcessor) checkSCRSizeInvariant(scrTxs []data.TransactionHandler) error {
	for _, scrHandler := range scrTxs {
		scr, ok := scrHandler.(*smartContractResult.SmartContractResult)
		if !ok {
			return process.ErrWrongTypeAssertion
		}

		lenTotalData := len(scr.Data) + len(scr.ReturnMessage) + len(scr.Code)
		if lenTotalData > maxTotalSCRsSize {
			return process.ErrResultingSCRIsTooBig
		}
	}

	return nil
}

func (sc *scProcessor) addGasRefundIfInShard(address []byte, value *big.Int) error {
	userAcc, err := sc.scProcessorHelper.GetAccountFromAddress(address)
	if err != nil {
		return err
	}

	if check.IfNil(userAcc) {
		return nil
	}

	if core.IsSmartContractAddress(address) {
		userAcc.AddToDeveloperReward(value)
	} else {
		err = userAcc.AddToBalance(value)
		if err != nil {
			return err
		}
	}

	return sc.accounts.SaveAccount(userAcc)
}

func (sc *scProcessor) penalizeUserIfNeeded(
	tx data.TransactionHandler,
	txHash []byte,
	callType vmData.CallType,
	gasProvidedForProcessing uint64,
	vmOutput *vmcommon.VMOutput,
) {
	if callType == vmData.AsynchronousCall {
		return
	}

	isTooMuchProvided := isTooMuchGasProvided(gasProvidedForProcessing, vmOutput.GasRemaining)
	if !isTooMuchProvided {
		return
	}

	gasUsed := gasProvidedForProcessing - vmOutput.GasRemaining
	log.Trace("scProcessor.penalizeUserIfNeeded: too much gas provided",
		"hash", txHash,
		"nonce", tx.GetNonce(),
		"value", tx.GetValue(),
		"sender", tx.GetSndAddr(),
		"receiver", tx.GetRcvAddr(),
		"gas limit", tx.GetGasLimit(),
		"gas price", tx.GetGasPrice(),
		"gas provided", gasProvidedForProcessing,
		"gas remained", vmOutput.GasRemaining,
		"gas used", gasUsed,
		"return code", vmOutput.ReturnCode.String(),
		"return message", vmOutput.ReturnMessage,
	)

	vmOutput.ReturnMessage += "@"
	sc.gasHandler.SetGasPenalized(vmOutput.GasRemaining, txHash)

	vmOutput.ReturnMessage += fmt.Sprintf("%s for processing: gas provided = %d, gas used = %d",
		TooMuchGasProvidedMessage, gasProvidedForProcessing, gasUsed)
	vmOutput.GasRemaining = 0
}

func isTooMuchGasProvided(gasProvided uint64, gasRemained uint64) bool {
	if gasProvided <= gasRemained {
		return false
	}

	gasUsed := gasProvided - gasRemained
	return gasProvided > gasUsed*process.MaxGasFeeHigherFactorAccepted
}

func (sc *scProcessor) createSCRsWhenError(
	acntSnd state.UserAccountHandler,
	txHash []byte,
	tx data.TransactionHandler,
	returnCode string,
	returnMessage []byte,
	gasLocked uint64,
) (*smartContractResult.SmartContractResult, *big.Int) {
	rcvAddress := tx.GetSndAddr()
	callType := determineCallType(tx)
	if callType == vmData.AsynchronousCallBack {
		rcvAddress = tx.GetRcvAddr()
	}

	scr := &smartContractResult.SmartContractResult{
		Nonce:         tx.GetNonce(),
		Value:         tx.GetValue(),
		RcvAddr:       rcvAddress,
		SndAddr:       tx.GetRcvAddr(),
		PrevTxHash:    txHash,
		ReturnMessage: returnMessage,
	}

	txData := tx.GetData()
	var asyncArgs *vmcommon.AsyncArguments
	if callType == vmData.AsynchronousCall {
		var err error
		asyncArgs, txData, err = sc.extractAsyncCallParamsFromTxData(string(txData))
		if err != nil {
			return nil, nil
		}
	}

	accumulatedSCRData := ""
	esdtReturnData, isCrossShardESDTCall := sc.isCrossShardESDTTransfer(tx.GetSndAddr(), tx.GetRcvAddr(), txData)
	if callType != vmData.AsynchronousCallBack && isCrossShardESDTCall {
		accumulatedSCRData += esdtReturnData
	}

	consumedFee := sc.economicsFee.ComputeTxFee(tx)

	if callType == vmData.AsynchronousCall {
		scr.CallType = vmData.AsynchronousCallBack
		scr.GasPrice = tx.GetGasPrice()
		if tx.GetGasLimit() >= gasLocked {
			scr.GasLimit = gasLocked
			consumedFee = sc.economicsFee.ComputeFeeForProcessing(tx, tx.GetGasLimit()-gasLocked)
		}

		accumulatedSCRData += "@" + core.ConvertToEvenHex(int(vmcommon.UserError))
		accumulatedSCRData += "@" + hex.EncodeToString(returnMessage)

		var err error
		accumulatedSCRData, err = sc.reAppendAsyncParamsToTxCallbackData(accumulatedSCRData, isCrossShardESDTCall, asyncArgs)
		if err != nil {
			return nil, nil
		}
	} else {
		accumulatedSCRData += "@" + hex.EncodeToString([]byte(returnCode))
		if check.IfNil(acntSnd) {
			moveBalanceCost := sc.economicsFee.ComputeMoveBalanceFee(tx)
			consumedFee.Sub(consumedFee, moveBalanceCost)
		}
	}

	scr.Data = []byte(accumulatedSCRData)
	setOriginalTxHash(scr, txHash, tx)
	if scr.Value == nil {
		scr.Value = big.NewInt(0)
	}
	if scr.Value.Cmp(zero) > 0 {
		scr.OriginalSender = tx.GetSndAddr()
	}

	return scr, consumedFee
}

func setOriginalTxHash(
	scr *smartContractResult.SmartContractResult,
	txHash []byte,
	tx data.TransactionHandler,
) {
	currSCR, isSCR := tx.(*smartContractResult.SmartContractResult)
	if isSCR {
		scr.OriginalTxHash = currSCR.OriginalTxHash
	} else {
		scr.OriginalTxHash = txHash
	}
}

// reloadLocalAccount will reload from current account state the sender account
// this requirement is needed because in the case of refunding the exact account that was previously
// modified in saveSCOutputToCurrentState, the modifications done there should be visible here
func (sc *scProcessor) reloadLocalAccount(acntSnd state.UserAccountHandler) (state.UserAccountHandler, error) {
	if check.IfNil(acntSnd) {
		return acntSnd, nil
	}

	isAccountFromCurrentShard := acntSnd.AddressBytes() != nil
	if !isAccountFromCurrentShard {
		return acntSnd, nil
	}

	return sc.scProcessorHelper.GetAccountFromAddress(acntSnd.AddressBytes())
}

func createBaseSCR(
	outAcc *vmcommon.OutputAccount,
	tx data.TransactionHandler,
	txHash []byte,
	transferNonce uint64,
) *smartContractResult.SmartContractResult {
	result := &smartContractResult.SmartContractResult{}

	result.Value = big.NewInt(0)
	result.Nonce = outAcc.Nonce + transferNonce
	result.RcvAddr = outAcc.Address
	result.SndAddr = tx.GetRcvAddr()
	result.Code = outAcc.Code
	result.GasPrice = tx.GetGasPrice()
	result.PrevTxHash = txHash
	result.CallType = vmData.DirectCall
	setOriginalTxHash(result, txHash, tx)

	relayedTx, isRelayed := isRelayedTx(tx)
	if isRelayed {
		result.RelayedValue = big.NewInt(0)
		result.RelayerAddr = relayedTx.RelayerAddr
	}

	return result
}

func (sc *scProcessor) addVMOutputResultsToSCR(vmOutput *vmcommon.VMOutput, result *smartContractResult.SmartContractResult) {
	result.CallType = vmData.AsynchronousCallBack
	result.GasLimit = vmOutput.GasRemaining
	result.Data = []byte("@" + core.ConvertToEvenHex(int(vmOutput.ReturnCode)))

	if vmOutput.ReturnCode != vmcommon.Ok {
		encodedReturnMessage := "@" + hex.EncodeToString([]byte(vmOutput.ReturnMessage))
		result.Data = append(result.Data, encodedReturnMessage...)
	}

	addReturnDataToSCR(vmOutput, result)
}

func (sc *scProcessor) createAsyncCallBackSCRFromVMOutput(
	vmOutput *vmcommon.VMOutput,
	tx data.TransactionHandler,
	txHash []byte,
	asyncParams *vmcommon.AsyncArguments,
) (*smartContractResult.SmartContractResult, error) {
	origScr, ok := (tx).(*smartContractResult.SmartContractResult)
	if !ok {
		return nil, process.ErrWrongTransactionType
	}
	scr := &smartContractResult.SmartContractResult{
		Value:          big.NewInt(0),
		RcvAddr:        tx.GetSndAddr(),
		SndAddr:        tx.GetRcvAddr(),
		PrevTxHash:     txHash,
		GasPrice:       tx.GetGasPrice(),
		ReturnMessage:  []byte(vmOutput.ReturnMessage),
		OriginalSender: origScr.GetOriginalSender(),
	}
	setOriginalTxHash(scr, txHash, tx)
	relayedTx, isRelayed := isRelayedTx(tx)
	if isRelayed {
		scr.RelayedValue = big.NewInt(0)
		scr.RelayerAddr = relayedTx.RelayerAddr
	}

	sc.addVMOutputResultsToSCR(vmOutput, scr)

	var err error
	scr.Data, err = contexts.AppendAsyncArgumentsToCallbackCallData(
		hooks.NewVMCryptoHook(),
		scr.Data,
		asyncParams,
		sc.argsParser.ParseArguments)

	if err != nil {
		return nil, err
	}

	return scr, nil
}

func (sc *scProcessor) createSCRFromStakingSC(
	outAcc *vmcommon.OutputAccount,
	tx data.TransactionHandler,
	txHash []byte,
) *smartContractResult.SmartContractResult {
	if !bytes.Equal(outAcc.Address, vm.StakingSCAddress) {
		return nil
	}

	storageUpdates := process.GetSortedStorageUpdates(outAcc)
	result := createBaseSCR(outAcc, tx, txHash, 0)
	result.Data = append(result.Data, sc.argsParser.CreateDataFromStorageUpdate(storageUpdates)...)
	return result
}

func (sc *scProcessor) createSCRIfNoOutputTransfer(
	vmOutput *vmcommon.VMOutput,
	callType vmData.CallType,
	outAcc *vmcommon.OutputAccount,
	tx data.TransactionHandler,
	txHash []byte,
	scrIndex uint32,
) (bool, []internalIndexedScr) {
	if callType == vmData.AsynchronousCall && bytes.Equal(outAcc.Address, tx.GetSndAddr()) {
		result := createBaseSCR(outAcc, tx, txHash, 0)
		sc.addVMOutputResultsToSCR(vmOutput, result)
		return true, []internalIndexedScr{{result, scrIndex}}
	}
	return false, nil
}

func (sc *scProcessor) preprocessOutTransferToSCR(
	index int,
	outputTransfer vmcommon.OutputTransfer,
	outAcc *vmcommon.OutputAccount,
	tx data.TransactionHandler,
	txHash []byte,
) *smartContractResult.SmartContractResult {
	transferNonce := uint64(index)
	result := createBaseSCR(outAcc, tx, txHash, transferNonce)

	if outputTransfer.Value != nil {
		result.Value.Set(outputTransfer.Value)
	}

	result.GasLimit = outputTransfer.GasLimit
	result.CallType = outputTransfer.CallType
	setOriginalTxHash(result, txHash, tx)
	result.OriginalSender = GetOriginalSenderForTx(tx)
	return result
}

// GetOriginalSenderForTx obtains the original's sender address depending on transaction's type
func GetOriginalSenderForTx(tx data.TransactionHandler) []byte {
	origScr, ok := (tx).(*smartContractResult.SmartContractResult)
	if ok {
		return origScr.GetOriginalSender()
	} else {
		return tx.GetSndAddr()
	}
}

func (sc *scProcessor) createSmartContractResults(
	vmInput *vmcommon.VMInput,
	vmOutput *vmcommon.VMOutput,
	outAcc *vmcommon.OutputAccount,
	tx data.TransactionHandler,
	txHash []byte,
) (bool, []internalIndexedScr) {

	nextAvailableScrIndex := vmOutput.GetNextAvailableOutputTransferIndex()

	result := sc.createSCRFromStakingSC(outAcc, tx, txHash)
	if !check.IfNil(result) {
		return false, []internalIndexedScr{{result, nextAvailableScrIndex}}
	}

	lenOutTransfers := len(outAcc.OutputTransfers)
	if lenOutTransfers == 0 {
		return sc.createSCRIfNoOutputTransfer(vmOutput, vmInput.CallType, outAcc, tx, txHash, nextAvailableScrIndex)
	}

	createdAsyncCallBack := false
	indexedSCResults := make([]internalIndexedScr, 0, len(outAcc.OutputTransfers))
	for i, outputTransfer := range outAcc.OutputTransfers {
		result = sc.preprocessOutTransferToSCR(i, outputTransfer, outAcc, tx, txHash)

		isCrossShard := sc.shardCoordinator.ComputeId(outAcc.Address) != sc.shardCoordinator.SelfId()

		useSenderAddressFromOutTransfer :=
			len(outputTransfer.SenderAddress) == len(tx.GetSndAddr()) &&
				sc.shardCoordinator.ComputeId(outputTransfer.SenderAddress) == sc.shardCoordinator.SelfId()
		if useSenderAddressFromOutTransfer {
			result.SndAddr = outputTransfer.SenderAddress
		}

		isOutTransferTxRcvAddr := bytes.Equal(result.SndAddr, tx.GetRcvAddr())
		outputTransferCopy := outputTransfer
		isLastOutTransfer := i == lenOutTransfers-1
		if !createdAsyncCallBack && isLastOutTransfer && isOutTransferTxRcvAddr &&
			sc.useLastTransferAsAsyncCallBackWhenNeeded(vmInput, outAcc, &outputTransferCopy, vmOutput, tx, result, isCrossShard) {
			createdAsyncCallBack = true
		} else {
			result.Data, _ = contexts.AppendTransferAsyncDataToCallData(
				outputTransfer.Data,
				outputTransfer.AsyncData,
				sc.argsParser.ParseArguments,
			)
		}

		if result.CallType == vmData.AsynchronousCall {
			if isCrossShard {
				result.GasLimit += outputTransfer.GasLocked
				lastArgAsGasLocked := "@" + hex.EncodeToString(big.NewInt(0).SetUint64(outputTransfer.GasLocked).Bytes())
				result.Data = append(result.Data, []byte(lastArgAsGasLocked)...)
			}
		}

		indexedSCResults = append(indexedSCResults, internalIndexedScr{result, outputTransfer.Index})
	}

	return createdAsyncCallBack, indexedSCResults
}

func (sc *scProcessor) useLastTransferAsAsyncCallBackWhenNeeded(
	vmInput *vmcommon.VMInput,
	outAcc *vmcommon.OutputAccount,
	outputTransfer *vmcommon.OutputTransfer,
	vmOutput *vmcommon.VMOutput,
	tx data.TransactionHandler,
	result *smartContractResult.SmartContractResult,
	isCrossShard bool,
) bool {
	isAsyncTransferBackToSender := vmInput.CallType == vmData.AsynchronousCall &&
		bytes.Equal(outAcc.Address, tx.GetSndAddr())
	if !isAsyncTransferBackToSender {
		return false
	}

	if !isCrossShard {
		return false
	}

	if !sc.isTransferWithNoAdditionalData(outputTransfer.SenderAddress, outAcc.Address, outputTransfer.Data) {
		return false
	}

	addReturnDataToSCR(vmOutput, result)
	result.CallType = vmData.AsynchronousCallBack
	result.GasLimit, _ = core.SafeAddUint64(result.GasLimit, vmOutput.GasRemaining)

	var err error
	asyncParams := contexts.CreateCallbackAsyncParams(hooks.NewVMCryptoHook(), vmInput.AsyncArguments)
	dataBuilder, err := sc.prependAsyncParamsToData(asyncParams, outputTransfer.Data, int(vmOutput.ReturnCode))
	if err != nil {
		log.Debug("processed built in functions error (async params extraction)", "error", err.Error())
		return false
	}

	result.Data = dataBuilder.ToBytes()

	return true
}

func (sc *scProcessor) prependAsyncParamsToData(asyncParams [][]byte, data []byte, returnCode int) (*txDataBuilder.TxDataBuilder, error) {
	var args [][]byte
	var err error

	callData := txDataBuilder.NewBuilder()

	// These nested conditions ensure that prependAsyncParamsToData() can handle
	// data strings with or without a function as the first token in the string.
	// The string "ESDTTransfer@...@..." requires ParseCallData().
	// The string "@...@..." requires ParseArguments() instead.
	function, args, err := sc.argsParser.ParseCallData(string(data))
	if err == nil {
		callData.Func(function)
	} else {
		args, err = sc.argsParser.ParseArguments(string(data))
		if err != nil {
			return nil, err
		}
	}

	for _, arg := range args {
		callData.Bytes(arg)
	}

	callData.Int(returnCode)

	for _, asyncParam := range asyncParams {
		callData.Bytes(asyncParam)
	}

	return callData, nil
}

func (sc *scProcessor) getESDTParsedTransfers(sndAddr []byte, dstAddr []byte, data []byte,
) (*vmcommon.ParsedESDTTransfers, error) {
	function, args, err := sc.argsParser.ParseCallData(string(data))
	if err != nil {
		return nil, err
	}

	parsedTransfer, err := sc.esdtTransferParser.ParseESDTTransfers(sndAddr, dstAddr, function, args)
	if err != nil {
		return nil, err
	}

	return parsedTransfer, nil
}

func (sc *scProcessor) isTransferWithNoAdditionalData(sndAddr []byte, dstAddr []byte, data []byte) bool {
	if len(data) == 0 {
		return true
	}

	parsedTransfer, err := sc.getESDTParsedTransfers(sndAddr, dstAddr, data)
	if err != nil {
		return false
	}

	return len(parsedTransfer.CallFunction) == 0
}

// createSCRForSender(vmOutput, tx, txHash, acntSnd)
// give back the user the unused gas money
func (sc *scProcessor) createSCRForSenderAndRelayer(
	vmOutput *vmcommon.VMOutput,
	tx data.TransactionHandler,
	txHash []byte,
	callType vmData.CallType,
) (*smartContractResult.SmartContractResult, *smartContractResult.SmartContractResult) {
	if vmOutput.GasRefund == nil {
		// TODO: compute gas refund with reduced gasPrice if we need to activate this
		vmOutput.GasRefund = big.NewInt(0)
	}

	gasRefund := sc.economicsFee.ComputeFeeForProcessing(tx, vmOutput.GasRemaining)
	gasRemaining := uint64(0)
	storageFreeRefund := big.NewInt(0)

	rcvAddress := tx.GetSndAddr()
	if callType == vmData.AsynchronousCallBack {
		rcvAddress = tx.GetRcvAddr()
	}

	var refundGasToRelayerSCR *smartContractResult.SmartContractResult
	relayedSCR, isRelayed := isRelayedTx(tx)
	shouldRefundGasToRelayerSCR := isRelayed && callType != vmData.AsynchronousCall && gasRefund.Cmp(zero) > 0
	if shouldRefundGasToRelayerSCR {
		senderForRelayerRefund := tx.GetRcvAddr()
		if !sc.isSelfShard(tx.GetRcvAddr()) {
			senderForRelayerRefund = tx.GetSndAddr()
		}

		refundGasToRelayerSCR = &smartContractResult.SmartContractResult{
			Nonce:          relayedSCR.Nonce + 1,
			Value:          big.NewInt(0).Set(gasRefund),
			RcvAddr:        relayedSCR.RelayerAddr,
			SndAddr:        senderForRelayerRefund,
			PrevTxHash:     txHash,
			OriginalTxHash: relayedSCR.OriginalTxHash,
			GasPrice:       tx.GetGasPrice(),
			CallType:       vmData.DirectCall,
			ReturnMessage:  []byte("gas refund for relayer"),
			OriginalSender: relayedSCR.OriginalSender,
		}
		gasRemaining = 0
	}

	scTx := &smartContractResult.SmartContractResult{}
	scTx.Value = big.NewInt(0).Set(storageFreeRefund)
	if callType != vmData.AsynchronousCall && check.IfNil(refundGasToRelayerSCR) {
		scTx.Value.Add(scTx.Value, gasRefund)
	}

	scTx.RcvAddr = rcvAddress
	scTx.SndAddr = tx.GetRcvAddr()
	scTx.Nonce = tx.GetNonce() + 1
	scTx.PrevTxHash = txHash
	scTx.GasLimit = gasRemaining
	scTx.GasPrice = tx.GetGasPrice()
	scTx.ReturnMessage = []byte(vmOutput.ReturnMessage)
	scTx.CallType = vmData.DirectCall
	setOriginalTxHash(scTx, txHash, tx)
	scTx.Data = []byte("@" + hex.EncodeToString([]byte(vmOutput.ReturnCode.String())))
	if callType == vmData.AsynchronousCall {
		scTx.Data = []byte("@" + core.ConvertToEvenHex(int(vmOutput.ReturnCode)))
	}

	// when asynchronous call - the callback is created by combining the last output transfer with the returnData
	if callType != vmData.AsynchronousCall {
		addReturnDataToSCR(vmOutput, scTx)
	}

	log.Trace("createSCRForSenderAndRelayer ", "data", string(scTx.Data), "snd", scTx.SndAddr, "rcv", scTx.RcvAddr, "gasRemaining", vmOutput.GasRemaining)
	return scTx, refundGasToRelayerSCR
}

func addReturnDataToSCR(vmOutput *vmcommon.VMOutput, scTx *smartContractResult.SmartContractResult) {
	for _, retData := range vmOutput.ReturnData {
		scTx.Data = append(scTx.Data, []byte("@"+hex.EncodeToString(retData))...)
	}
}

// save account changes in state from vmOutput - protected by VM - every output can be treated as is.
func (sc *scProcessor) processSCOutputAccounts(
	vmInput *vmcommon.VMInput,
	vmOutput *vmcommon.VMOutput,
	tx data.TransactionHandler,
	txHash []byte,
) (bool, []data.TransactionHandler, error) {
	return NewVMOutputAccountsProcessor(sc, vmInput, vmOutput, tx, txHash).
		Run()
}

// delete accounts - only suicide by current SC or another SC called by current SC - protected by VM
func (sc *scProcessor) deleteAccounts(deletedAccounts [][]byte) error {
	for _, value := range deletedAccounts {
		acc, err := sc.scProcessorHelper.GetAccountFromAddress(value)
		if err != nil {
			return err
		}

		if check.IfNil(acc) {
			// TODO: sharded Smart Contract processing
			continue
		}

		err = sc.accounts.RemoveAccount(acc.AddressBytes())
		if err != nil {
			return err
		}
	}
	return nil
}

// ProcessSmartContractResult updates the account state from the smart contract result
func (sc *scProcessor) ProcessSmartContractResult(scr *smartContractResult.SmartContractResult) (vmcommon.ReturnCode, error) {
	if check.IfNil(scr) {
		return 0, process.ErrNilSmartContractResult
	}

	log.Trace("scProcessor.ProcessSmartContractResult()", "sender", scr.GetSndAddr(), "receiver", scr.GetRcvAddr(), "data", string(scr.GetData()))

	var err error
	returnCode := vmcommon.UserError
	scrData, err := sc.scProcessorHelper.CheckSCRBeforeProcessing(scr)
	if err != nil {
		return returnCode, err
	}

	gasLocked := sc.getGasLockedFromSCR(scr)

	txType, _ := sc.txTypeHandler.ComputeTransactionType(scr)
	switch txType {
	case process.MoveBalance:
		err = sc.processSimpleSCR(scr, scrData.GetHash(), scrData.GetDestination())
		if err != nil {
			return returnCode, sc.ProcessIfError(scrData.GetSender(), scrData.GetHash(), scr, err.Error(), scr.ReturnMessage, scrData.GetSnapshot(), gasLocked)
		}
		return vmcommon.Ok, nil
	case process.SCDeployment:
		err = process.ErrSCDeployFromSCRIsNotPermitted
		return returnCode, sc.ProcessIfError(scrData.GetSender(), scrData.GetHash(), scr, err.Error(), scr.ReturnMessage, scrData.GetSnapshot(), gasLocked)
	case process.SCInvoking:
		returnCode, err = sc.ExecuteSmartContractTransaction(scr, scrData.GetSender(), scrData.GetDestination())
		return returnCode, err
	case process.BuiltInFunctionCall:
		if sc.shardCoordinator.SelfId() == core.MetachainShardId {
			returnCode, err = sc.ExecuteSmartContractTransaction(scr, scrData.GetSender(), scrData.GetDestination())
			return returnCode, err
		}
		returnCode, err = sc.ExecuteBuiltInFunction(scr, scrData.GetSender(), scrData.GetDestination())
		return returnCode, err
	}

	err = process.ErrWrongTransaction
	return returnCode, sc.ProcessIfError(scrData.GetSender(), scrData.GetHash(), scr, err.Error(), scr.ReturnMessage, scrData.GetSnapshot(), gasLocked)
}

// CheckBuiltinFunctionIsExecutable validates the builtin function arguments and tx fields without executing it
func (sc *scProcessor) CheckBuiltinFunctionIsExecutable(expectedBuiltinFunction string, tx data.TransactionHandler) error {
	if check.IfNil(tx) {
		return process.ErrNilTransaction
	}

	functionName, arguments, err := sc.argsParser.ParseCallData(string(tx.GetData()))
	if err != nil {
		return err
	}

	if expectedBuiltinFunction != functionName {
		return process.ErrBuiltinFunctionMismatch
	}

	gasProvided, err := sc.prepareGasProvided(tx)
	if err != nil {
		return err
	}

	sc.mutExecutableCheckers.RLock()
	executableChecker, ok := sc.executableCheckers[functionName]
	sc.mutExecutableCheckers.RUnlock()
	if !ok {
		return process.ErrBuiltinFunctionNotExecutable
	}

	// check if the function is executable
	return executableChecker.CheckIsExecutable(
		tx.GetSndAddr(),
		tx.GetValue(),
		tx.GetRcvAddr(),
		gasProvided,
		arguments,
	)
}

func (sc *scProcessor) getGasLockedFromSCR(scr *smartContractResult.SmartContractResult) uint64 {
	if scr.CallType != vmData.AsynchronousCall {
		return 0
	}

	_, arguments, err := sc.argsParser.ParseCallData(string(scr.Data))
	if err != nil {
		return 0
	}
	_, gasLocked := getAsyncCallGasLockFromTxData(scr.CallType, arguments)
	return gasLocked
}

func (sc *scProcessor) processSimpleSCR(
	scResult *smartContractResult.SmartContractResult,
	txHash []byte,
	dstAcc state.UserAccountHandler,
) error {
	if scResult.Value.Cmp(zero) <= 0 {
		return nil
	}

	isPayable, err := sc.IsPayable(scResult.SndAddr, scResult.RcvAddr)
	if err != nil {
		return err
	}
	if !isPayable && !bytes.Equal(scResult.RcvAddr, scResult.OriginalSender) {
		return process.ErrAccountNotPayable
	}

	err = dstAcc.AddToBalance(scResult.Value)
	if err != nil {
		return err
	}

	err = sc.accounts.SaveAccount(dstAcc)
	if err != nil {
		return err
	}

	isTransferValueOnlySCR := len(scResult.Data) == 0 && scResult.Value.Cmp(zero) > 0
	shouldGenerateCompleteEvent := isReturnOKTxHandler(scResult) || isTransferValueOnlySCR
	if shouldGenerateCompleteEvent {
		completedTxLog := createCompleteEventLog(scResult, txHash)
		ignorableError := sc.txLogsProcessor.SaveLog(txHash, scResult, []*vmcommon.LogEntry{completedTxLog})
		if ignorableError != nil {
			log.Debug("scProcessor.finishSCExecution txLogsProcessor.SaveLog()", "error", ignorableError.Error())
		}
	}

	return nil
}

func (sc *scProcessor) checkUpgradePermission(contract state.UserAccountHandler, vmInput *vmcommon.ContractCallInput) error {
	isUpgradeCalled := vmInput.Function == upgradeFunctionName
	if !isUpgradeCalled {
		return nil
	}
	if check.IfNil(contract) {
		return process.ErrUpgradeNotAllowed
	}

	codeMetadata := vmcommon.CodeMetadataFromBytes(contract.GetCodeMetadata())
	isUpgradeable := codeMetadata.Upgradeable
	callerAddress := vmInput.CallerAddr
	ownerAddress := contract.GetOwnerAddress()
	isCallerOwner := bytes.Equal(callerAddress, ownerAddress)

	if isUpgradeable && isCallerOwner {
		return nil
	}

	return process.ErrUpgradeNotAllowed
}

func (sc *scProcessor) createCompleteEventLogIfNoMoreAction(
	tx data.TransactionHandler,
	txHash []byte,
	results []data.TransactionHandler,
) *vmcommon.LogEntry {
	sndShardID := sc.shardCoordinator.ComputeId(tx.GetSndAddr())
	dstShardID := sc.shardCoordinator.ComputeId(tx.GetRcvAddr())
	isCrossShardTxWithExecAtSender := sc.shardCoordinator.SelfId() == sndShardID && sndShardID != dstShardID
	if isCrossShardTxWithExecAtSender && !sc.isInformativeTxHandler(tx) {
		return nil
	}

	for _, scr := range results {
		sndShardID = sc.shardCoordinator.ComputeId(scr.GetSndAddr())
		dstShardID = sc.shardCoordinator.ComputeId(scr.GetRcvAddr())
		isCrossShard := sndShardID != dstShardID
		if isCrossShard && !sc.isInformativeTxHandler(scr) {
			return nil
		}
	}

	return createCompleteEventLog(tx, txHash)
}

func createCompleteEventLog(tx data.TransactionHandler, txHash []byte) *vmcommon.LogEntry {
	prevTxHash := txHash
	originalSCR, ok := tx.(*smartContractResult.SmartContractResult)
	if ok {
		prevTxHash = originalSCR.PrevTxHash
	}

	newLog := &vmcommon.LogEntry{
		Identifier: []byte(completedTxEvent),
		Address:    tx.GetRcvAddr(),
		Topics:     [][]byte{prevTxHash},
	}

	return newLog
}

func isReturnOKTxHandler(
	resultTx data.TransactionHandler,
) bool {
	return bytes.HasPrefix(resultTx.GetData(), []byte(returnOkData))
}

// this function should only be called for logging reasons, since it does not perform sanity checks
func (sc *scProcessor) computeTxHashUnsafe(tx data.TransactionHandler) []byte {
	txHash, _ := core.CalculateHash(sc.marshalizer, sc.hasher, tx)

	return txHash
}

// IsPayable returns if address is payable, smart contract ca set to false
func (sc *scProcessor) IsPayable(sndAddress []byte, recvAddress []byte) (bool, error) {
	return sc.blockChainHook.IsPayable(sndAddress, recvAddress)
}

// IsInterfaceNil returns true if there is no value under the interface
func (sc *scProcessor) IsInterfaceNil() bool {
	return sc == nil
}

// GetTxLogsProcessor is a getter for txLogsProcessor
func (sc *scProcessor) GetTxLogsProcessor() process.TransactionLogProcessor {
	return sc.txLogsProcessor
}

// GetScrForwarder is a getter for scrForwarder
func (sc *scProcessor) GetScrForwarder() process.IntermediateTransactionHandler {
	return sc.scrForwarder
}

func (sc *scProcessor) printBlockchainHookCounters(tx data.TransactionHandler) {
	if logCounters.GetLevel() > logger.LogTrace {
		return
	}

	receiver, _ := sc.pubkeyConv.Encode(tx.GetRcvAddr())
	sender, _ := sc.pubkeyConv.Encode(tx.GetSndAddr())

	logCounters.Trace("blockchain hook counters",
		"counters", sc.getBlockchainHookCountersString(),
		"tx hash", sc.computeTxHashUnsafe(tx),
		"receiver", receiver,
		"sender", sender,
		"value", tx.GetValue().String(),
		"data", tx.GetData(),
	)
}

func (sc *scProcessor) getBlockchainHookCountersString() string {
	counters := sc.blockChainHook.GetCounterValues()
	keys := make([]string, len(counters))

	idx := 0
	for key := range counters {
		keys[idx] = key
		idx++
	}

	sort.Slice(keys, func(i, j int) bool {
		return keys[i] < keys[j]
	})

	lines := make([]string, 0, len(counters))
	for _, key := range keys {
		lines = append(lines, fmt.Sprintf("%s: %d", key, counters[key]))
	}

	return strings.Join(lines, ", ")
}<|MERGE_RESOLUTION|>--- conflicted
+++ resolved
@@ -202,33 +202,6 @@
 	}
 
 	sc := &scProcessor{
-<<<<<<< HEAD
-		vmContainer:         args.VmContainer,
-		argsParser:          args.ArgsParser,
-		hasher:              args.Hasher,
-		marshalizer:         args.Marshalizer,
-		accounts:            args.AccountsDB,
-		blockChainHook:      args.BlockChainHook,
-		pubkeyConv:          args.PubkeyConv,
-		shardCoordinator:    args.ShardCoordinator,
-		scrForwarder:        args.ScrForwarder,
-		txFeeHandler:        args.TxFeeHandler,
-		economicsFee:        args.EconomicsFee,
-		txTypeHandler:       args.TxTypeHandler,
-		gasHandler:          args.GasHandler,
-		builtInGasCosts:     builtInFuncCost,
-		txLogsProcessor:     args.TxLogsProcessor,
-		badTxForwarder:      args.BadTxForwarder,
-		builtInFunctions:    args.BuiltInFunctions,
-		isGenesisProcessing: args.IsGenesisProcessing,
-		arwenChangeLocker:   args.WasmVMChangeLocker,
-		vmOutputCacher:      args.VMOutputCacher,
-		enableEpochsHandler: args.EnableEpochsHandler,
-		storePerByte:        baseOperationCost["StorePerByte"],
-		persistPerByte:      baseOperationCost["PersistPerByte"],
-		executableCheckers:  scrCommon.CreateExecutableCheckersMap(args.BuiltInFunctions),
-		scProcessorHelper:   scProcessorHelper,
-=======
 		vmContainer:             args.VmContainer,
 		argsParser:              args.ArgsParser,
 		hasher:                  args.Hasher,
@@ -254,7 +227,7 @@
 		storePerByte:            baseOperationCost["StorePerByte"],
 		persistPerByte:          baseOperationCost["PersistPerByte"],
 		executableCheckers:      scrCommon.CreateExecutableCheckersMap(args.BuiltInFunctions),
->>>>>>> 6dc2dda5
+		scProcessorHelper:   scProcessorHelper,
 	}
 
 	sc.esdtTransferParser, err = parsers.NewESDTTransferParser(args.Marshalizer)
