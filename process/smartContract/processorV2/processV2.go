package processorV2

import (
	"bytes"
	"encoding/hex"
	"fmt"
	"math/big"
	"strings"
	"sync"
	"time"

	"github.com/ElrondNetwork/arwen-wasm-vm/v1_5/arwen/contexts"
	"github.com/ElrondNetwork/elrond-go-core/core"
	"github.com/ElrondNetwork/elrond-go-core/core/check"
	"github.com/ElrondNetwork/elrond-go-core/data"
	"github.com/ElrondNetwork/elrond-go-core/data/smartContractResult"
	"github.com/ElrondNetwork/elrond-go-core/data/transaction"
	vmData "github.com/ElrondNetwork/elrond-go-core/data/vm"
	"github.com/ElrondNetwork/elrond-go-core/hashing"
	"github.com/ElrondNetwork/elrond-go-core/marshal"
	logger "github.com/ElrondNetwork/elrond-go-logger"
	"github.com/ElrondNetwork/elrond-go/common"
	"github.com/ElrondNetwork/elrond-go/process"
	"github.com/ElrondNetwork/elrond-go/process/smartContract/hooks"
	"github.com/ElrondNetwork/elrond-go/process/smartContract/scrCommon"
	"github.com/ElrondNetwork/elrond-go/sharding"
	"github.com/ElrondNetwork/elrond-go/state"
	"github.com/ElrondNetwork/elrond-go/storage"
	"github.com/ElrondNetwork/elrond-go/testscommon/txDataBuilder"
	"github.com/ElrondNetwork/elrond-go/vm"
	vmcommon "github.com/ElrondNetwork/elrond-vm-common"
	"github.com/ElrondNetwork/elrond-vm-common/parsers"
)

var _ process.SmartContractResultProcessor = (*scProcessor)(nil)
var _ process.SmartContractProcessor = (*scProcessor)(nil)

var log = logger.GetOrCreate("process/smartcontract")

const maxTotalSCRsSize = 3 * (1 << 18) // 768KB

const (
	// TooMuchGasProvidedMessage is the message for the too much gas provided error
	TooMuchGasProvidedMessage = "too much gas provided"

	executeDurationAlarmThreshold = time.Duration(100) * time.Millisecond

	// TODO: Move to vm-common.
	upgradeFunctionName = "upgradeContract"

	generalSCRIdentifier = "writeLog"
	signalError          = "signalError"
	completedTxEvent     = "completedTxEvent"
	returnOkData         = "@6f6b"
)

var zero = big.NewInt(0)

type scProcessor struct {
	accounts           state.AccountsAdapter
	blockChainHook     process.BlockChainHookHandler
	pubkeyConv         core.PubkeyConverter
	hasher             hashing.Hasher
	marshalizer        marshal.Marshalizer
	shardCoordinator   sharding.Coordinator
	vmContainer        process.VirtualMachinesContainer
	argsParser         process.ArgumentsParser
	esdtTransferParser vmcommon.ESDTTransferParser
	builtInFunctions   vmcommon.BuiltInFunctionContainer
	arwenChangeLocker  common.Locker

	badTxForwarder process.IntermediateTransactionHandler
	scrForwarder   process.IntermediateTransactionHandler
	txFeeHandler   process.TransactionFeeHandler
	economicsFee   process.FeeHandler
	txTypeHandler  process.TxTypeHandler
	gasHandler     process.GasHandler

	builtInGasCosts     map[string]uint64
	persistPerByte      uint64
	storePerByte        uint64
	mutGasLock          sync.RWMutex
	txLogsProcessor     process.TransactionLogProcessor
	vmOutputCacher      storage.Cacher
	isGenesisProcessing bool
}

// NewSmartContractProcessorV2 creates a smart contract processor that creates and interprets VM data
func NewSmartContractProcessorV2(args scrCommon.ArgsNewSmartContractProcessor) (*scProcessor, error) {
	if check.IfNil(args.VmContainer) {
		return nil, process.ErrNoVM
	}
	if check.IfNil(args.ArgsParser) {
		return nil, process.ErrNilArgumentParser
	}
	if check.IfNil(args.Hasher) {
		return nil, process.ErrNilHasher
	}
	if check.IfNil(args.Marshalizer) {
		return nil, process.ErrNilMarshalizer
	}
	if check.IfNil(args.AccountsDB) {
		return nil, process.ErrNilAccountsAdapter
	}
	if check.IfNil(args.BlockChainHook) {
		return nil, process.ErrNilTemporaryAccountsHandler
	}
	if check.IfNil(args.PubkeyConv) {
		return nil, process.ErrNilPubkeyConverter
	}
	if check.IfNil(args.ShardCoordinator) {
		return nil, process.ErrNilShardCoordinator
	}
	if check.IfNil(args.ScrForwarder) {
		return nil, process.ErrNilIntermediateTransactionHandler
	}
	if check.IfNil(args.TxFeeHandler) {
		return nil, process.ErrNilUnsignedTxHandler
	}
	if check.IfNil(args.EconomicsFee) {
		return nil, process.ErrNilEconomicsFeeHandler
	}
	if check.IfNil(args.TxTypeHandler) {
		return nil, process.ErrNilTxTypeHandler
	}
	if check.IfNil(args.GasHandler) {
		return nil, process.ErrNilGasHandler
	}
	if check.IfNil(args.GasSchedule) || args.GasSchedule.LatestGasSchedule() == nil {
		return nil, process.ErrNilGasSchedule
	}
	if check.IfNil(args.TxLogsProcessor) {
		return nil, process.ErrNilTxLogsProcessor
	}
	if check.IfNil(args.BadTxForwarder) {
		return nil, process.ErrNilBadTxHandler
	}
	if check.IfNilReflect(args.ArwenChangeLocker) {
		return nil, process.ErrNilLocker
	}
	if check.IfNil(args.VMOutputCacher) {
		return nil, process.ErrNilCacher
	}
	if check.IfNil(args.BuiltInFunctions) {
		return nil, process.ErrNilBuiltInFunction
	}

	builtInFuncCost := args.GasSchedule.LatestGasSchedule()[common.BuiltInCost]
	baseOperationCost := args.GasSchedule.LatestGasSchedule()[common.BaseOperationCost]
	sc := &scProcessor{
		vmContainer:         args.VmContainer,
		argsParser:          args.ArgsParser,
		hasher:              args.Hasher,
		marshalizer:         args.Marshalizer,
		accounts:            args.AccountsDB,
		blockChainHook:      args.BlockChainHook,
		pubkeyConv:          args.PubkeyConv,
		shardCoordinator:    args.ShardCoordinator,
		scrForwarder:        args.ScrForwarder,
		txFeeHandler:        args.TxFeeHandler,
		economicsFee:        args.EconomicsFee,
		txTypeHandler:       args.TxTypeHandler,
		gasHandler:          args.GasHandler,
		builtInGasCosts:     builtInFuncCost,
		txLogsProcessor:     args.TxLogsProcessor,
		badTxForwarder:      args.BadTxForwarder,
		builtInFunctions:    args.BuiltInFunctions,
		isGenesisProcessing: args.IsGenesisProcessing,
		arwenChangeLocker:   args.ArwenChangeLocker,
		vmOutputCacher:      args.VMOutputCacher,
		storePerByte:        baseOperationCost["StorePerByte"],
		persistPerByte:      baseOperationCost["PersistPerByte"],
	}

	var err error
	sc.esdtTransferParser, err = parsers.NewESDTTransferParser(args.Marshalizer)
	if err != nil {
		return nil, err
	}

	args.GasSchedule.RegisterNotifyHandler(sc)

	return sc, nil
}

// GasScheduleChange sets the new gas schedule where it is needed
func (sc *scProcessor) GasScheduleChange(gasSchedule map[string]map[string]uint64) {
	sc.mutGasLock.Lock()
	defer sc.mutGasLock.Unlock()

	builtInFuncCost := gasSchedule[common.BuiltInCost]
	if builtInFuncCost == nil {
		return
	}

	sc.builtInGasCosts = builtInFuncCost
	sc.builtInGasCosts[core.BuiltInFunctionMultiESDTNFTTransfer] = builtInFuncCost["ESDTNFTMultiTransfer"]
	sc.storePerByte = gasSchedule[common.BaseOperationCost]["StorePerByte"]
	sc.persistPerByte = gasSchedule[common.BaseOperationCost]["PersistPerByte"]
}

func (sc *scProcessor) checkTxValidity(tx data.TransactionHandler) error {
	if check.IfNil(tx) {
		return process.ErrNilTransaction
	}

	recvAddressIsInvalid := sc.pubkeyConv.Len() != len(tx.GetRcvAddr())
	if recvAddressIsInvalid {
		return process.ErrWrongTransaction
	}

	return nil
}

func (sc *scProcessor) isDestAddressEmpty(tx data.TransactionHandler) bool {
	isEmptyAddress := bytes.Equal(tx.GetRcvAddr(), make([]byte, sc.pubkeyConv.Len()))
	return isEmptyAddress
}

// ExecuteSmartContractTransaction processes the transaction, call the VM and processes the SC call output
func (sc *scProcessor) ExecuteSmartContractTransaction(
	tx data.TransactionHandler,
	acntSnd, acntDst state.UserAccountHandler,
) (vmcommon.ReturnCode, error) {
	if check.IfNil(tx) {
		return 0, process.ErrNilTransaction
	}

	sw := core.NewStopWatch()
	sw.Start("execute")
	returnCode, err := sc.doExecuteSmartContractTransaction(tx, acntSnd, acntDst)
	sw.Stop("execute")
	duration := sw.GetMeasurement("execute")

	if duration > executeDurationAlarmThreshold {
		log.Debug(fmt.Sprintf("scProcessor.ExecuteSmartContractTransaction(): execution took > %s", executeDurationAlarmThreshold), "sc", tx.GetRcvAddr(), "duration", duration, "returnCode", returnCode, "err", err, "data", string(tx.GetData()))
	} else {
		log.Trace("scProcessor.ExecuteSmartContractTransaction()", "sc", tx.GetRcvAddr(), "duration", duration, "returnCode", returnCode, "err", err, "data", string(tx.GetData()))
	}

	return returnCode, err
}

func (sc *scProcessor) prepareExecution(
	tx data.TransactionHandler,
	acntSnd, acntDst state.UserAccountHandler,
	builtInFuncCall bool,
) (vmcommon.ReturnCode, *vmcommon.ContractCallInput, []byte, error) {
	err := sc.processSCPayment(tx, acntSnd)
	if err != nil {
		log.Debug("process sc payment error", "error", err.Error())
		return 0, nil, nil, err
	}

	var txHash []byte
	txHash, err = core.CalculateHash(sc.marshalizer, sc.hasher, tx)
	if err != nil {
		log.Debug("CalculateHash error", "error", err)
		return 0, nil, nil, err
	}

	err = sc.saveAccounts(acntSnd, acntDst)
	if err != nil {
		log.Debug("saveAccounts error", "error", err)
		return 0, nil, nil, err
	}

	snapshot := sc.accounts.JournalLen()

	var vmInput *vmcommon.ContractCallInput
	vmInput, err = sc.createVMCallInput(tx, txHash, builtInFuncCall)
	if err != nil {
		returnMessage := "cannot create VMInput, check the transaction data field"
		log.Debug("create vm call input error", "error", err.Error())
		return vmcommon.UserError, vmInput, txHash, sc.ProcessIfError(acntSnd, txHash, tx, err.Error(), []byte(returnMessage), snapshot, 0)
	}

	err = sc.checkUpgradePermission(acntDst, vmInput)
	if err != nil {
		log.Debug("checkUpgradePermission", "error", err.Error())
		return vmcommon.UserError, vmInput, txHash, sc.ProcessIfError(acntSnd, txHash, tx, err.Error(), []byte(err.Error()), snapshot, vmInput.GasLocked)
	}

	return vmcommon.Ok, vmInput, txHash, nil
}

func (sc *scProcessor) doExecuteSmartContractTransaction(
	tx data.TransactionHandler,
	acntSnd, acntDst state.UserAccountHandler,
) (vmcommon.ReturnCode, error) {
	returnCode, vmInput, txHash, err := sc.prepareExecution(tx, acntSnd, acntDst, false)
	if err != nil || returnCode != vmcommon.Ok {
		return returnCode, err
	}

	snapshot := sc.accounts.JournalLen()

	vmOutput, errReturnCode, err := sc.executeSmartContractCallAndCheckGas(vmInput, tx, txHash, snapshot, acntSnd, acntDst)
	if errReturnCode != vmcommon.Ok || err != nil {
		return errReturnCode, err
	}

	var results []data.TransactionHandler
	results, err = sc.processVMOutput(&vmInput.VMInput, vmOutput, txHash, tx, acntSnd, snapshot)
	if err != nil {
		log.Trace("process vm output returned with problem ", "err", err.Error())
		return vmcommon.ExecutionFailed, sc.ProcessIfError(acntSnd, txHash, tx, err.Error(), []byte(vmOutput.ReturnMessage), snapshot, vmInput.GasLocked)
	}

	return sc.finishSCExecution(results, txHash, tx, vmOutput, 0)
}

func (sc *scProcessor) executeSmartContractCallAndCheckGas(
	vmInput *vmcommon.ContractCallInput,
	tx data.TransactionHandler,
	txHash []byte,
	snapshot int,
	acntSnd, acntDst state.UserAccountHandler,
) (*vmcommon.VMOutput, vmcommon.ReturnCode, error) {
	vmOutput, err := sc.executeSmartContractCall(vmInput, tx, vmInput.CurrentTxHash, snapshot, acntSnd, acntDst)
	if err != nil {
		return vmOutput, 0, err
	}
	if vmOutput.ReturnCode != vmcommon.Ok {
		return vmOutput, vmcommon.UserError, nil
	}

	err = sc.gasConsumedChecks(tx, vmInput.GasProvided, vmInput.GasLocked, vmOutput)
	if err != nil {
		log.Error("gasConsumedChecks with problem ", "err", err.Error(), "txHash", txHash)
		return vmOutput, vmcommon.ExecutionFailed, sc.ProcessIfError(acntSnd, txHash, tx, err.Error(), []byte("gas consumed exceeded"), snapshot, vmInput.GasLocked)
	}

	return vmOutput, 0, nil
}

func (sc *scProcessor) executeSmartContractCall(
	vmInput *vmcommon.ContractCallInput,
	tx data.TransactionHandler,
	txHash []byte,
	snapshot int,
	acntSnd, acntDst state.UserAccountHandler,
) (*vmcommon.VMOutput, error) {
	if check.IfNil(acntDst) {
		return nil, process.ErrNilSCDestAccount
	}

	sc.arwenChangeLocker.RLock()

	userErrorVmOutput := &vmcommon.VMOutput{
		ReturnCode: vmcommon.UserError,
	}
	vmExec, _, err := scrCommon.FindVMByScAddress(sc.vmContainer, vmInput.RecipientAddr)
	if err != nil {
		sc.arwenChangeLocker.RUnlock()
		returnMessage := "cannot get vm from address"
		log.Trace("get vm from address error", "error", err.Error())
		return userErrorVmOutput, sc.ProcessIfError(acntSnd, txHash, tx, err.Error(), []byte(returnMessage), snapshot, vmInput.GasLocked)
	}

	var vmOutput *vmcommon.VMOutput
	vmOutput, err = vmExec.RunSmartContractCall(vmInput)

	sc.arwenChangeLocker.RUnlock()
	if err != nil {
		log.Debug("run smart contract call error", "error", err.Error())
		return userErrorVmOutput, sc.ProcessIfError(acntSnd, txHash, tx, err.Error(), []byte(""), snapshot, vmInput.GasLocked)
	}
	if vmOutput == nil {
		err = process.ErrNilVMOutput
		log.Debug("run smart contract call error", "error", err.Error())
		return userErrorVmOutput, sc.ProcessIfError(acntSnd, txHash, tx, err.Error(), []byte(""), snapshot, vmInput.GasLocked)
	}
	vmOutput.GasRemaining += vmInput.GasLocked

	if vmOutput.ReturnCode != vmcommon.Ok {
		return userErrorVmOutput, sc.processIfErrorWithAddedLogs(acntSnd, txHash, tx, vmOutput.ReturnCode.String(), []byte(vmOutput.ReturnMessage), snapshot, vmInput.GasLocked, vmOutput.Logs)
	}
	acntSnd, err = sc.reloadLocalAccount(acntSnd) // nolint
	if err != nil {
		log.Debug("reloadLocalAccount error", "error", err.Error())
		return nil, err
	}

	return vmOutput, nil
}

func (sc *scProcessor) isInformativeTxHandler(txHandler data.TransactionHandler) bool {
	if txHandler.GetValue().Cmp(zero) > 0 {
		return false
	}

	scr, ok := txHandler.(*smartContractResult.SmartContractResult)
	if ok && scr.CallType == vmData.AsynchronousCallBack {
		return false
	}

	function, _, err := sc.argsParser.ParseCallData(string(txHandler.GetData()))
	if err != nil {
		return true
	}

	if core.IsSmartContractAddress(txHandler.GetRcvAddr()) {
		return false
	}

	_, err = sc.builtInFunctions.Get(function)
	return err != nil
}

func (sc *scProcessor) cleanInformativeOnlySCRs(scrs []data.TransactionHandler) ([]data.TransactionHandler, []*vmcommon.LogEntry) {
	cleanedUPSCrs := make([]data.TransactionHandler, 0)
	logsFromSCRs := make([]*vmcommon.LogEntry, 0)

	for _, scr := range scrs {
		if sc.isInformativeTxHandler(scr) {
			logsFromSCRs = append(logsFromSCRs, createNewLogFromSCR(scr))
			continue
		}

		cleanedUPSCrs = append(cleanedUPSCrs, scr)
	}

	return cleanedUPSCrs, logsFromSCRs
}

func (sc *scProcessor) finishSCExecution(
	results []data.TransactionHandler,
	txHash []byte,
	tx data.TransactionHandler,
	vmOutput *vmcommon.VMOutput,
	builtInFuncGasUsed uint64,
) (vmcommon.ReturnCode, error) {
	resultWithoutMeta := sc.deleteSCRsWithValueZeroGoingToMeta(results)
	finalResults, logsFromSCRs := sc.cleanInformativeOnlySCRs(resultWithoutMeta)

	err := sc.updateDeveloperRewards(tx, vmOutput, builtInFuncGasUsed)
	if err != nil {
		log.Error("updateDeveloperRewardsProxy", "error", err.Error())
		return 0, err
	}

	err = sc.scrForwarder.AddIntermediateTransactions(finalResults)
	if err != nil {
		log.Error("AddIntermediateTransactions error", "error", err.Error())
		return 0, err
	}

	vmOutput.Logs = append(vmOutput.Logs, logsFromSCRs...)
	completedTxLog := sc.createCompleteEventLogIfNoMoreAction(tx, txHash, finalResults)
	if completedTxLog != nil {
		vmOutput.Logs = append(vmOutput.Logs, completedTxLog)
	}

	ignorableError := sc.txLogsProcessor.SaveLog(txHash, tx, vmOutput.Logs)
	if ignorableError != nil {
		log.Debug("scProcessor.finishSCExecution txLogsProcessor.SaveLog()", "error", ignorableError.Error())
	}

	totalConsumedFee, totalDevRwd := sc.computeTotalConsumedFeeAndDevRwd(tx, vmOutput, builtInFuncGasUsed)
	sc.txFeeHandler.ProcessTransactionFee(totalConsumedFee, totalDevRwd, txHash)
	sc.gasHandler.SetGasRefunded(vmOutput.GasRemaining, txHash)

	sc.vmOutputCacher.Put(txHash, vmOutput, 0)

	return vmcommon.Ok, nil
}

func (sc *scProcessor) updateDeveloperRewards(
	tx data.TransactionHandler,
	vmOutput *vmcommon.VMOutput,
	builtInFuncGasUsed uint64,
) error {
	usedGasByMainSC, err := core.SafeSubUint64(tx.GetGasLimit(), vmOutput.GasRemaining)
	if err != nil {
		return err
	}
	usedGasByMainSC, err = core.SafeSubUint64(usedGasByMainSC, builtInFuncGasUsed)
	if err != nil {
		return err
	}

	for _, outAcc := range vmOutput.OutputAccounts {
		if bytes.Equal(tx.GetRcvAddr(), outAcc.Address) {
			continue
		}

		sentGas := uint64(0)
		for _, outTransfer := range outAcc.OutputTransfers {
			sentGas, err = core.SafeAddUint64(sentGas, outTransfer.GasLimit)
			if err != nil {
				return err
			}

			sentGas, err = core.SafeAddUint64(sentGas, outTransfer.GasLocked)
			if err != nil {
				return err
			}
		}

		usedGasByMainSC, err = core.SafeSubUint64(usedGasByMainSC, sentGas)
		if err != nil {
			return err
		}
		usedGasByMainSC, err = core.SafeSubUint64(usedGasByMainSC, outAcc.GasUsed)
		if err != nil {
			return err
		}

		if outAcc.GasUsed > 0 && sc.isSelfShard(outAcc.Address) {
			err = sc.addToDevRewardsV2(outAcc.Address, outAcc.GasUsed, tx)
			if err != nil {
				return err
			}
		}
	}

	moveBalanceGasLimit := sc.economicsFee.ComputeGasLimit(tx)
	if !isSmartContractResult(tx) {
		usedGasByMainSC, err = core.SafeSubUint64(usedGasByMainSC, moveBalanceGasLimit)
		if err != nil {
			return err
		}
	}

	err = sc.addToDevRewardsV2(tx.GetRcvAddr(), usedGasByMainSC, tx)
	if err != nil {
		return err
	}

	return nil
}

func (sc *scProcessor) addToDevRewardsV2(address []byte, gasUsed uint64, tx data.TransactionHandler) error {
	if core.IsEmptyAddress(address) || !core.IsSmartContractAddress(address) {
		return nil
	}

	consumedFee := sc.economicsFee.ComputeFeeForProcessing(tx, gasUsed)
	devRwd := core.GetIntTrimmedPercentageOfValue(consumedFee, sc.economicsFee.DeveloperPercentage())
	userAcc, err := sc.getAccountFromAddress(address)
	if err != nil {
		return err
	}

	if check.IfNil(userAcc) {
		return nil
	}

	userAcc.AddToDeveloperReward(devRwd)
	err = sc.accounts.SaveAccount(userAcc)
	if err != nil {
		return err
	}

	return nil
}

func (sc *scProcessor) isSelfShard(address []byte) bool {
	addressShardID := sc.shardCoordinator.ComputeId(address)
	return addressShardID == sc.shardCoordinator.SelfId()
}

func (sc *scProcessor) gasConsumedChecks(
	tx data.TransactionHandler,
	gasProvided uint64,
	gasLocked uint64,
	vmOutput *vmcommon.VMOutput,
) error {
	if tx.GetGasLimit() == 0 && sc.shardCoordinator.ComputeId(tx.GetSndAddr()) == core.MetachainShardId {
		// special case for issuing and minting ESDT tokens for normal users
		return nil
	}

	totalGasProvided, err := core.SafeAddUint64(gasProvided, gasLocked)
	if err != nil {
		return err
	}

	totalGasInVMOutput := vmOutput.GasRemaining
	for _, outAcc := range vmOutput.OutputAccounts {
		for _, outTransfer := range outAcc.OutputTransfers {
			transferGas := uint64(0)
			transferGas, err = core.SafeAddUint64(outTransfer.GasLocked, outTransfer.GasLimit)
			if err != nil {
				return err
			}

			totalGasInVMOutput, err = core.SafeAddUint64(totalGasInVMOutput, transferGas)
			if err != nil {
				return err
			}
		}
		totalGasInVMOutput, err = core.SafeAddUint64(totalGasInVMOutput, outAcc.GasUsed)
		if err != nil {
			return err
		}
	}

	if totalGasInVMOutput > totalGasProvided {
		return process.ErrMoreGasConsumedThanProvided
	}

	return nil
}

func (sc *scProcessor) computeTotalConsumedFeeAndDevRwd(
	tx data.TransactionHandler,
	vmOutput *vmcommon.VMOutput,
	builtInFuncGasUsed uint64,
) (*big.Int, *big.Int) {
	if tx.GetGasLimit() == 0 {
		return big.NewInt(0), big.NewInt(0)
	}

	senderInSelfShard := sc.isSelfShard(tx.GetSndAddr())
	consumedGas, err := core.SafeSubUint64(tx.GetGasLimit(), vmOutput.GasRemaining)
	log.LogIfError(err, "computeTotalConsumedFeeAndDevRwd", "vmOutput.GasRemaining")
	if !senderInSelfShard {
		consumedGas, err = core.SafeSubUint64(consumedGas, builtInFuncGasUsed)
		log.LogIfError(err, "computeTotalConsumedFeeAndDevRwd", "builtInFuncGasUsed")
	}

	accumulatedGasUsedForOtherShard := uint64(0)
	for _, outAcc := range vmOutput.OutputAccounts {
		if !sc.isSelfShard(outAcc.Address) {
			sentGas := uint64(0)
			for _, outTransfer := range outAcc.OutputTransfers {
				sentGas, _ = core.SafeAddUint64(sentGas, outTransfer.GasLimit)
				sentGas, _ = core.SafeAddUint64(sentGas, outTransfer.GasLocked)
			}
			displayConsumedGas := consumedGas
			consumedGas, err = core.SafeSubUint64(consumedGas, sentGas)
			log.LogIfError(err,
				"function", "computeTotalConsumedFeeAndDevRwd",
				"resulted consumedGas", consumedGas,
				"consumedGas", displayConsumedGas,
				"sentGas", sentGas,
			)
			displayConsumedGas = consumedGas
			consumedGas, err = core.SafeAddUint64(consumedGas, outAcc.GasUsed)
			log.LogIfError(err,
				"function", "computeTotalConsumedFeeAndDevRwd",
				"resulted consumedGas", consumedGas,
				"consumedGas", displayConsumedGas,
				"outAcc.GasUsed", outAcc.GasUsed,
			)
			displayAccumulatedGasUsedForOtherShard := accumulatedGasUsedForOtherShard
			accumulatedGasUsedForOtherShard, err = core.SafeAddUint64(accumulatedGasUsedForOtherShard, outAcc.GasUsed)
			log.LogIfError(err,
				"function", "computeTotalConsumedFeeAndDevRwd",
				"resulted accumulatedGasUsedForOtherShard", accumulatedGasUsedForOtherShard,
				"accumulatedGasUsedForOtherShard", displayAccumulatedGasUsedForOtherShard,
				"outAcc.GasUsed", outAcc.GasUsed,
			)
		}
	}

	moveBalanceGasLimit := sc.economicsFee.ComputeGasLimit(tx)
	if !isSmartContractResult(tx) {
		displayConsumedGas := consumedGas
		consumedGas, err = core.SafeSubUint64(consumedGas, moveBalanceGasLimit)
		log.LogIfError(err,
			"function", "computeTotalConsumedFeeAndDevRwd",
			"resulted consumedGas", consumedGas,
			"consumedGas", displayConsumedGas,
			"moveBalanceGasLimit", moveBalanceGasLimit,
		)
	}

	consumedGasWithoutBuiltin, err := core.SafeSubUint64(consumedGas, accumulatedGasUsedForOtherShard)
	log.LogIfError(err,
		"function", "computeTotalConsumedFeeAndDevRwd",
		"resulted consumedGasWithoutBuiltin", consumedGasWithoutBuiltin,
		"consumedGas", consumedGas,
		"accumulatedGasUsedForOtherShard", accumulatedGasUsedForOtherShard,
	)
	if senderInSelfShard {
		displayConsumedGasWithoutBuiltin := consumedGasWithoutBuiltin
		consumedGasWithoutBuiltin, err = core.SafeSubUint64(consumedGasWithoutBuiltin, builtInFuncGasUsed)
		log.LogIfError(err,
			"function", "computeTotalConsumedFeeAndDevRwd",
			"resulted consumedGasWithoutBuiltin", consumedGasWithoutBuiltin,
			"consumedGasWithoutBuiltin", displayConsumedGasWithoutBuiltin,
			"builtInFuncGasUsed", builtInFuncGasUsed,
		)
	}

	totalFee := sc.economicsFee.ComputeFeeForProcessing(tx, consumedGas)
	totalFeeMinusBuiltIn := sc.economicsFee.ComputeFeeForProcessing(tx, consumedGasWithoutBuiltin)
	totalDevRwd := core.GetIntTrimmedPercentageOfValue(totalFeeMinusBuiltIn, sc.economicsFee.DeveloperPercentage())

	if !isSmartContractResult(tx) && senderInSelfShard {
		totalFee.Add(totalFee, sc.economicsFee.ComputeMoveBalanceFee(tx))
	}

	return totalFee, totalDevRwd
}

func (sc *scProcessor) deleteSCRsWithValueZeroGoingToMeta(scrs []data.TransactionHandler) []data.TransactionHandler {
	if sc.shardCoordinator.SelfId() == core.MetachainShardId || len(scrs) == 0 {
		return scrs
	}

	cleanSCRs := make([]data.TransactionHandler, 0, len(scrs))
	for _, scr := range scrs {
		shardID := sc.shardCoordinator.ComputeId(scr.GetRcvAddr())
		if shardID == core.MetachainShardId && scr.GetGasLimit() == 0 && scr.GetValue().Cmp(zero) == 0 {
			_, err := sc.getESDTParsedTransfers(scr.GetSndAddr(), scr.GetRcvAddr(), scr.GetData())
			if err != nil {
				continue
			}
		}
		cleanSCRs = append(cleanSCRs, scr)
	}

	return cleanSCRs
}

func (sc *scProcessor) saveAccounts(acntSnd, acntDst vmcommon.AccountHandler) error {
	if !check.IfNil(acntSnd) {
		err := sc.accounts.SaveAccount(acntSnd)
		if err != nil {
			return err
		}
	}

	if !check.IfNil(acntDst) {
		err := sc.accounts.SaveAccount(acntDst)
		if err != nil {
			return err
		}
	}

	return nil
}

func (sc *scProcessor) resolveFailedTransaction(
	acntSnd state.UserAccountHandler,
	tx data.TransactionHandler,
	txHash []byte,
	errorMessage string,
	snapshot int,
) error {

	err := sc.ProcessIfError(acntSnd, txHash, tx, errorMessage, []byte(errorMessage), snapshot, 0)
	if err != nil {
		return err
	}

	if _, ok := tx.(*transaction.Transaction); ok {
		err = sc.badTxForwarder.AddIntermediateTransactions([]data.TransactionHandler{tx})
		if err != nil {
			return err
		}
	}

	return process.ErrFailedTransaction
}

func (sc *scProcessor) computeBuiltInFuncGasUsed(
	txTypeOnDst process.TransactionType,
	function string,
	gasProvided uint64,
	gasRemaining uint64,
	isCrossShard bool,
) (uint64, error) {
	if txTypeOnDst != process.SCInvoking {
		return core.SafeSubUint64(gasProvided, gasRemaining)
	}

	if isCrossShard {
		return 0, nil
	}

	sc.mutGasLock.RLock()
	builtInFuncGasUsed := sc.builtInGasCosts[function]
	sc.mutGasLock.RUnlock()

	return builtInFuncGasUsed, nil
}

// ExecuteBuiltInFunction  processes the transaction, executes the built in function call and subsequent results
func (sc *scProcessor) ExecuteBuiltInFunction(
	tx data.TransactionHandler,
	acntSnd, acntDst state.UserAccountHandler,
) (vmcommon.ReturnCode, error) {
	sw := core.NewStopWatch()
	sw.Start("executeBuiltIn")
	returnCode, err := sc.doExecuteBuiltInFunction(tx, acntSnd, acntDst)
	sw.Stop("executeBuiltIn")
	duration := sw.GetMeasurement("executeBuiltIn")

	if duration > executeDurationAlarmThreshold {
		log.Debug(fmt.Sprintf("scProcessor.ExecuteBuiltInFunction(): execution took > %s", executeDurationAlarmThreshold), "sc", tx.GetRcvAddr(), "duration", duration, "returnCode", returnCode, "err", err, "data", string(tx.GetData()))
	} else {
		log.Trace("scProcessor.ExecuteBuiltInFunction()", "sc", tx.GetRcvAddr(), "duration", duration, "returnCode", returnCode, "err", err, "data", string(tx.GetData()))
	}

	return returnCode, err
}

func (sc *scProcessor) doExecuteBuiltInFunction(
	tx data.TransactionHandler,
	acntSnd, acntDst state.UserAccountHandler,
) (vmcommon.ReturnCode, error) {
	returnCode, vmInput, txHash, err := sc.prepareExecution(tx, acntSnd, acntDst, true)
	if err != nil || returnCode != vmcommon.Ok {
		return returnCode, err
	}

	snapshot := sc.accounts.JournalLen()

	var vmOutput *vmcommon.VMOutput
	vmOutput, err = sc.resolveBuiltInFunctions(vmInput)
	if err != nil {
		log.Debug("processed built in functions error", "error", err.Error())
		return 0, err
	}

	acntSnd, err = sc.reloadLocalAccount(acntSnd)
	if err != nil {
		return 0, err
	}

	if vmInput.ReturnCallAfterError && vmInput.CallType != vmData.AsynchronousCallBack {
		return sc.finishSCExecution(make([]data.TransactionHandler, 0), txHash, tx, vmOutput, 0)
	}

	_, txTypeOnDst := sc.txTypeHandler.ComputeTransactionType(tx)
	builtInFuncGasUsed, err := sc.computeBuiltInFuncGasUsed(txTypeOnDst, vmInput.Function, vmInput.GasProvided, vmOutput.GasRemaining, check.IfNil(acntSnd))
	log.LogIfError(err, "function", "ExecuteBuiltInFunction.computeBuiltInFuncGasUsed")

	if txTypeOnDst != process.SCInvoking {
		vmOutput.GasRemaining += vmInput.GasLocked
	}

	if vmOutput.ReturnCode != vmcommon.Ok {
		if !check.IfNil(acntSnd) {
			return vmcommon.UserError, sc.resolveFailedTransaction(acntSnd, tx, txHash, vmOutput.ReturnMessage, snapshot)
		}
		return vmcommon.UserError, sc.ProcessIfError(acntSnd, txHash, tx, vmOutput.ReturnCode.String(), []byte(vmOutput.ReturnMessage), snapshot, vmInput.GasLocked)
	}

	if vmInput.CallType == vmData.AsynchronousCallBack {
		// in case of asynchronous callback - the process of built in function is a must
		snapshot = sc.accounts.JournalLen()
	}

	err = sc.gasConsumedChecks(tx, vmInput.GasProvided, vmInput.GasLocked, vmOutput)
	if err != nil {
		log.Error("gasConsumedChecks with problem ", "err", err.Error(), "txHash", txHash)
		return vmcommon.ExecutionFailed, sc.ProcessIfError(acntSnd, txHash, tx, err.Error(), []byte("gas consumed exceeded"), snapshot, vmInput.GasLocked)
	}

	createdAsyncCallback, scrResults, err := sc.processSCOutputAccountsAfterBuiltinCall(&vmInput.VMInput, vmOutput, tx, txHash)
	if err != nil {
		return 0, err
	}

	isSCCallSelfShard, callType, parsedTransfer, scExecuteOutTransfer, err := sc.isSameShardSCExecutionAfterBuiltInFunc(tx, vmInput, vmOutput)
	if err != nil {
		return 0, sc.ProcessIfError(acntSnd, vmInput.CurrentTxHash, tx, err.Error(), []byte(""), snapshot, vmInput.GasLocked)
	}

	newVMInput := vmInput
	newVMOutput := vmOutput

	var errReturnCode vmcommon.ReturnCode
	if isSCCallSelfShard {
		var newDestSC state.UserAccountHandler
		newVMInput, newDestSC, err = sc.prepareExecutionAfterBuiltInFunc(callType, vmInput, vmOutput, parsedTransfer, scExecuteOutTransfer, tx, acntSnd, snapshot)
		if err != nil {
			return 0, err
		}

		newVMOutput, errReturnCode, err = sc.executeSmartContractCallAndCheckGas(newVMInput, tx, newVMInput.CurrentTxHash, snapshot, acntSnd, newDestSC)
		if errReturnCode != vmcommon.Ok || err != nil {
			return errReturnCode, err
		}

		tmpCreatedAsyncCallback, newSCRTxs, err := sc.processSCOutputAccounts(&vmInput.VMInput, newVMOutput, tx, txHash)
		if err != nil {
			return vmcommon.ExecutionFailed, sc.ProcessIfError(acntSnd, txHash, tx, err.Error(), []byte(err.Error()), snapshot, vmInput.GasLocked)
		}

		createdAsyncCallback, scrResults = mergeOutputResultsWithBuiltinResults(tmpCreatedAsyncCallback, createdAsyncCallback, newSCRTxs, scrResults, newVMOutput, vmOutput)
	}

	isSCCallCrossShard := !isSCCallSelfShard && txTypeOnDst == process.SCInvoking
	if !isSCCallCrossShard /* isSCCallSelfShard || txTypeOnDst != process.SCInvoking */ {
		scrResults, errReturnCode, err = sc.completeOutputProcessingAndCreateCallback(&vmInput.VMInput, newVMOutput, txHash, tx, scrResults, acntSnd, snapshot, createdAsyncCallback)
		if errReturnCode != vmcommon.Ok || err != nil {
			return errReturnCode, err
		}
	}

	errCheck := sc.checkSCRSizeInvariant(scrResults)
	if errCheck != nil {
		return vmcommon.UserError, sc.ProcessIfError(acntSnd, txHash, tx, errCheck.Error(), []byte(errCheck.Error()), snapshot, vmInput.GasLocked)
	}

	return sc.finishSCExecution(scrResults, txHash, tx, newVMOutput, builtInFuncGasUsed)
}

func mergeOutputResultsWithBuiltinResults(tmpCreatedAsyncCallback bool, createdAsyncCallback bool, newSCRTxs []data.TransactionHandler, scrResults []data.TransactionHandler, newVMOutput *vmcommon.VMOutput, vmOutput *vmcommon.VMOutput) (bool, []data.TransactionHandler) {
	createdAsyncCallback = createdAsyncCallback || tmpCreatedAsyncCallback

	if len(newSCRTxs) > 0 {
		scrResults = append(scrResults, newSCRTxs...)
	}

	mergeVMOutputLogs(newVMOutput, vmOutput)
	return createdAsyncCallback, scrResults
}

func (sc *scProcessor) createAsyncCallBackSCR(
	vmInput *vmcommon.VMInput,
	vmOutput *vmcommon.VMOutput,
	tx data.TransactionHandler,
	txHash []byte,
	scrForSender *smartContractResult.SmartContractResult,
	scrForRelayer *smartContractResult.SmartContractResult,
	scrResults []data.TransactionHandler,
) ([]data.TransactionHandler, error) {
	if vmInput.CallType == vmData.AsynchronousCall {
		asyncCallBackSCR, err := sc.createAsyncCallBackSCRFromVMOutput(vmOutput, tx, txHash, vmInput.AsyncArguments)

		if err != nil {
			return nil, err
		}

		scrResults = append(scrResults, asyncCallBackSCR)
	} else {
		scrResults = append(scrResults, scrForSender)
	}

	if !check.IfNil(scrForRelayer) {
		scrResults = append(scrResults, scrForRelayer)
	}

	return scrResults, nil
}

func (sc *scProcessor) extractAsyncCallParamsFromTxData(data string) (*vmcommon.AsyncArguments, []byte, error) {
	function, args, err := sc.argsParser.ParseCallData(string(data))
	dataAsString := function
	if err != nil {
		log.Trace("scProcessor.createSCRsWhenError()", "error parsing args", string(data))
		return nil, nil, err
	}

	if len(args) < 2 {
		log.Trace("scProcessor.createSCRsWhenError()", "no async params found", string(data))
		return nil, nil, err
	}

	callIDIndex := len(args) - 3
	callerCallIDIndex := len(args) - 2
	asyncArgs := &vmcommon.AsyncArguments{
		CallID:       args[callIDIndex],
		CallerCallID: args[callerCallIDIndex],
	}

	for index, arg := range args {
		if index != callIDIndex && index != callerCallIDIndex {
			dataAsString += "@" + hex.EncodeToString(arg)
		}
	}

	return asyncArgs, []byte(dataAsString), nil
}

func (sc *scProcessor) reAppendAsyncParamsToTxCallbackData(data string, isCrossShardESDTCall bool, asyncArgs *vmcommon.AsyncArguments) (string, error) {
	newAsyncParams := contexts.CreateCallbackAsyncParams(hooks.NewVMCryptoHook(), asyncArgs)
	var newArgs [][]byte
	if isCrossShardESDTCall {
		function, args, err := sc.argsParser.ParseCallData(data)
		if err != nil {
			log.Trace("scProcessor.createSCRsWhenError()", "error parsing args", data)
			return "", err
		}

		if len(args) < 2 {
			log.Trace("scProcessor.createSCRsWhenError()", "no async params found", data)
			return "", err
		}
		data = function
		newArgs = append(args, newAsyncParams...)
	} else {
		newArgs = newAsyncParams
	}

	for _, arg := range newArgs {
		data += "@" + hex.EncodeToString(arg)
	}

	return data, nil
}

func mergeVMOutputLogs(newVMOutput *vmcommon.VMOutput, vmOutput *vmcommon.VMOutput) {
	if len(vmOutput.Logs) == 0 {
		return
	}

	if newVMOutput.Logs == nil {
		newVMOutput.Logs = make([]*vmcommon.LogEntry, 0, len(vmOutput.Logs))
	}

	newVMOutput.Logs = append(vmOutput.Logs, newVMOutput.Logs...)
}

func (sc *scProcessor) resolveBuiltInFunctions(
	vmInput *vmcommon.ContractCallInput,
) (*vmcommon.VMOutput, error) {

	vmOutput, err := sc.blockChainHook.ProcessBuiltInFunction(vmInput)
	if err != nil {
		vmOutput = &vmcommon.VMOutput{
			ReturnCode:    vmcommon.UserError,
			ReturnMessage: err.Error(),
			GasRemaining:  0,
		}

		return vmOutput, nil
	}

	return vmOutput, nil
}

func (sc *scProcessor) isSameShardSCExecutionAfterBuiltInFunc(
	tx data.TransactionHandler,
	vmInput *vmcommon.ContractCallInput,
	vmOutput *vmcommon.VMOutput,
) (bool, vmData.CallType, *vmcommon.ParsedESDTTransfers, *vmcommon.OutputTransfer, error) {
	if vmOutput.ReturnCode != vmcommon.Ok {
		return false, 0, nil, nil, nil
	}

	parsedTransfer, err := sc.esdtTransferParser.ParseESDTTransfers(vmInput.CallerAddr, vmInput.RecipientAddr, vmInput.Function, vmInput.Arguments)
	if err != nil {
		return false, 0, nil, nil, nil
	}
	if !core.IsSmartContractAddress(parsedTransfer.RcvAddr) {
		return false, 0, nil, nil, nil
	}

	if sc.shardCoordinator.ComputeId(parsedTransfer.RcvAddr) != sc.shardCoordinator.SelfId() {
		return false, 0, nil, nil, nil
	}

	callType := determineCallType(tx)
	if callType == vmData.AsynchronousCallBack {
		return true, callType, parsedTransfer, nil, nil
	}

	if len(parsedTransfer.CallFunction) == 0 {
		return false, 0, nil, nil, nil
	}

	outAcc, ok := vmOutput.OutputAccounts[string(parsedTransfer.RcvAddr)]
	if !ok {
		return false, 0, nil, nil, nil
	}
	if len(outAcc.OutputTransfers) != 1 {
		return false, 0, nil, nil, nil
	}

	scExecuteOutTransfer := outAcc.OutputTransfers[0]
	return true, callType, parsedTransfer, &scExecuteOutTransfer, nil
}

func (sc *scProcessor) prepareExecutionAfterBuiltInFunc(
	callType vmData.CallType,
	vmInput *vmcommon.ContractCallInput,
	vmOutput *vmcommon.VMOutput,
	parsedTransfer *vmcommon.ParsedESDTTransfers,
	scExecuteOutTransfer *vmcommon.OutputTransfer,
	tx data.TransactionHandler,
	acntSnd state.UserAccountHandler,
	snapshot int) (*vmcommon.ContractCallInput, state.UserAccountHandler, error) {

	var newVMInput *vmcommon.ContractCallInput
	if callType == vmData.AsynchronousCallBack {
		newVMInput = sc.createVMInputWithAsyncCallBackAfterBuiltIn(vmInput, vmOutput, parsedTransfer)
	} else {
		newVMInput = &vmcommon.ContractCallInput{
			VMInput: vmcommon.VMInput{
				CallerAddr:           vmInput.CallerAddr,
				AsyncArguments:       vmInput.AsyncArguments,
				Arguments:            parsedTransfer.CallArgs,
				CallValue:            big.NewInt(0),
				CallType:             callType,
				GasPrice:             vmInput.GasPrice,
				GasProvided:          scExecuteOutTransfer.GasLimit,
				GasLocked:            vmInput.GasLocked,
				OriginalTxHash:       vmInput.OriginalTxHash,
				CurrentTxHash:        vmInput.CurrentTxHash,
				ReturnCallAfterError: vmInput.ReturnCallAfterError,
			},
			RecipientAddr:     parsedTransfer.RcvAddr,
			Function:          parsedTransfer.CallFunction,
			AllowInitFunction: false,
		}
		newVMInput.ESDTTransfers = parsedTransfer.ESDTTransfers
	}

	newDestSC, err := sc.getAccountFromAddress(vmInput.RecipientAddr)
	if err != nil {
		return newVMInput, newDestSC, sc.ProcessIfError(acntSnd, vmInput.CurrentTxHash, tx, err.Error(), []byte(""), snapshot, vmInput.GasLocked)
	}
	err = sc.checkUpgradePermission(newDestSC, newVMInput)
	if err != nil {
		log.Debug("checkUpgradePermission", "error", err.Error())
		return newVMInput, newDestSC, sc.ProcessIfError(acntSnd, vmInput.CurrentTxHash, tx, err.Error(), []byte(""), snapshot, vmInput.GasLocked)
	}

	return newVMInput, newDestSC, nil
}

func (sc *scProcessor) createVMInputWithAsyncCallBackAfterBuiltIn(
	vmInput *vmcommon.ContractCallInput,
	vmOutput *vmcommon.VMOutput,
	parsedTransfer *vmcommon.ParsedESDTTransfers,
) *vmcommon.ContractCallInput {
	arguments := [][]byte{contexts.ReturnCodeToBytes(vmOutput.ReturnCode)}
	gasLimit := vmOutput.GasRemaining

	outAcc, ok := vmOutput.OutputAccounts[string(vmInput.RecipientAddr)]
	if ok && len(outAcc.OutputTransfers) == 1 {
		arguments = [][]byte{}

		gasLimit = outAcc.OutputTransfers[0].GasLimit

		args, err := sc.argsParser.ParseArguments(string(outAcc.OutputTransfers[0].Data))
		log.LogIfError(err, "function", "createVMInputWithAsyncCallBackAfterBuiltIn.ParseArguments")
		arguments = append(arguments, args...)
	}

	newVMInput := &vmcommon.ContractCallInput{
		VMInput: vmcommon.VMInput{
			CallerAddr:           vmInput.CallerAddr,
			Arguments:            arguments,
			AsyncArguments:       vmInput.AsyncArguments,
			CallValue:            big.NewInt(0),
			CallType:             vmData.AsynchronousCallBack,
			GasPrice:             vmInput.GasPrice,
			GasProvided:          gasLimit,
			GasLocked:            vmInput.GasLocked,
			OriginalTxHash:       vmInput.OriginalTxHash,
			CurrentTxHash:        vmInput.CurrentTxHash,
			ReturnCallAfterError: vmInput.ReturnCallAfterError,
		},
		RecipientAddr:     vmInput.RecipientAddr,
		Function:          "callBack",
		AllowInitFunction: false,
	}
	newVMInput.ESDTTransfers = parsedTransfer.ESDTTransfers

	return newVMInput
}

// isCrossShardESDTTransfer is called when return is created out of the esdt transfer as of failed transaction
func (sc *scProcessor) isCrossShardESDTTransfer(sender []byte, receiver []byte, data []byte) (string, bool) {
	sndShardID := sc.shardCoordinator.ComputeId(sender)
	if sndShardID == sc.shardCoordinator.SelfId() {
		return "", false
	}

	dstShardID := sc.shardCoordinator.ComputeId(receiver)
	if dstShardID == sndShardID {
		return "", false
	}

	function, args, err := sc.argsParser.ParseCallData(string(data))
	if err != nil {
		return "", false
	}

	if len(args) < 2 {
		return "", false
	}

	parsedTransfer, err := sc.esdtTransferParser.ParseESDTTransfers(sender, receiver, function, args)
	if err != nil {
		return "", false
	}

	returnData := ""
	returnData += function + "@"

	if function == core.BuiltInFunctionESDTTransfer {
		returnData += hex.EncodeToString(args[0]) + "@"
		returnData += hex.EncodeToString(args[1])

		return returnData, true
	}

	if function == core.BuiltInFunctionESDTNFTTransfer {
		if len(args) < 4 {
			return "", false
		}

		returnData += hex.EncodeToString(args[0]) + "@"
		returnData += hex.EncodeToString(args[1]) + "@"
		returnData += hex.EncodeToString(args[2]) + "@"
		returnData += hex.EncodeToString(args[3])

		return returnData, true
	}

	if function == core.BuiltInFunctionMultiESDTNFTTransfer {
		numTransferArgs := len(args)
		if len(parsedTransfer.CallFunction) > 0 {
			numTransferArgs -= len(parsedTransfer.CallArgs) + 1
		}
		if numTransferArgs < 4 {
			return "", false
		}

		for i := 0; i < numTransferArgs-1; i++ {
			returnData += hex.EncodeToString(args[i]) + "@"
		}
		returnData += hex.EncodeToString(args[numTransferArgs-1])
		return returnData, true
	}

	return "", false
}

func (sc *scProcessor) getOriginalTxHashIfIntraShardRelayedSCR(
	tx data.TransactionHandler,
	txHash []byte) []byte {
	relayedSCR, isRelayed := isRelayedTx(tx)
	if !isRelayed {
		return txHash
	}

	sndShardID := sc.shardCoordinator.ComputeId(relayedSCR.SndAddr)
	rcvShardID := sc.shardCoordinator.ComputeId(relayedSCR.RcvAddr)
	if sndShardID != rcvShardID {
		return txHash
	}

	return relayedSCR.OriginalTxHash
}

// ProcessIfError creates a smart contract result, consumes the gas and returns the value to the user
func (sc *scProcessor) ProcessIfError(
	acntSnd state.UserAccountHandler,
	txHash []byte,
	tx data.TransactionHandler,
	returnCode string,
	returnMessage []byte,
	snapshot int,
	gasLocked uint64,
) error {
	return sc.processIfErrorWithAddedLogs(acntSnd, txHash, tx, returnCode, returnMessage, snapshot, gasLocked, nil)
}

func (sc *scProcessor) processIfErrorWithAddedLogs(acntSnd state.UserAccountHandler,
	txHash []byte,
	tx data.TransactionHandler,
	returnCode string,
	returnMessage []byte,
	snapshot int,
	gasLocked uint64,
	internalVMLogs []*vmcommon.LogEntry,
) error {
	sc.vmOutputCacher.Put(txHash, &vmcommon.VMOutput{
		ReturnCode:    vmcommon.SimulateFailed,
		ReturnMessage: string(returnMessage),
	}, 0)

	err := sc.accounts.RevertToSnapshot(snapshot)
	if err != nil {
		log.Warn("revert to snapshot", "error", err.Error())
		return err
	}

	if len(returnMessage) == 0 {
		returnMessage = []byte(returnCode)
	}

	acntSnd, err = sc.reloadLocalAccount(acntSnd)
	if err != nil {
		return err
	}

	sc.setEmptyRoothashOnErrorIfSaveKeyValue(tx, acntSnd)

	scrIfError, consumedFee := sc.createSCRsWhenError(acntSnd, txHash, tx, returnCode, returnMessage, gasLocked)
	err = sc.addBackTxValues(acntSnd, scrIfError, tx)
	if err != nil {
		return err
	}

	userErrorLog := createNewLogFromSCRIfError(scrIfError)

	if !sc.isInformativeTxHandler(scrIfError) {
		err = sc.scrForwarder.AddIntermediateTransactions([]data.TransactionHandler{scrIfError})
		if err != nil {
			return err
		}
	}

	relayerLog, err := sc.processForRelayerWhenError(tx, txHash, returnMessage)
	if err != nil {
		return err
	}

	processIfErrorLogs := make([]*vmcommon.LogEntry, 0)
	processIfErrorLogs = append(processIfErrorLogs, userErrorLog)
	if relayerLog != nil {
		processIfErrorLogs = append(processIfErrorLogs, relayerLog)
	}
	if len(internalVMLogs) > 0 {
		processIfErrorLogs = append(processIfErrorLogs, internalVMLogs...)
	}

	logsTxHash := sc.getOriginalTxHashIfIntraShardRelayedSCR(tx, txHash)
	ignorableError := sc.txLogsProcessor.SaveLog(logsTxHash, tx, processIfErrorLogs)
	if ignorableError != nil {
		log.Debug("scProcessor.ProcessIfError() txLogsProcessor.SaveLog()", "error", ignorableError.Error())
	}

	txType, _ := sc.txTypeHandler.ComputeTransactionType(tx)
	isCrossShardMoveBalance := txType == process.MoveBalance && check.IfNil(acntSnd)
	if isCrossShardMoveBalance {
		// move balance was already consumed in sender shard
		return nil
	}

	sc.txFeeHandler.ProcessTransactionFee(consumedFee, big.NewInt(0), txHash)

	err = sc.blockChainHook.SaveNFTMetaDataToSystemAccount(tx)
	if err != nil {
		return err
	}

	return nil
}

// TODO delete this function and actually resolve the issue in the built in function of saveKeyValue
func (sc *scProcessor) setEmptyRoothashOnErrorIfSaveKeyValue(tx data.TransactionHandler, account state.UserAccountHandler) {
	if sc.shardCoordinator.SelfId() == core.MetachainShardId {
		return
	}
	if check.IfNil(account) {
		return
	}
	if !bytes.Equal(tx.GetSndAddr(), tx.GetRcvAddr()) {
		return
	}
	if account.GetRootHash() != nil {
		return
	}

	function, args, err := sc.argsParser.ParseCallData(string(tx.GetData()))
	if err != nil {
		return
	}
	if function != core.BuiltInFunctionSaveKeyValue {
		return
	}
	if len(args) < 3 {
		return
	}

	txGasProvided, err := sc.prepareGasProvided(tx)
	if err != nil {
		return
	}

	lenVal := len(args[1])
	lenKeyVal := len(args[0]) + len(args[1])
	gasToUseForOneSave := sc.builtInGasCosts[function] + sc.persistPerByte*uint64(lenKeyVal) + sc.storePerByte*uint64(lenVal)
	if txGasProvided < gasToUseForOneSave {
		return
	}

	account.SetRootHash(make([]byte, 32))
}

func (sc *scProcessor) processForRelayerWhenError(
	originalTx data.TransactionHandler,
	txHash []byte,
	returnMessage []byte,
) (*vmcommon.LogEntry, error) {
	relayedSCR, isRelayed := isRelayedTx(originalTx)
	if !isRelayed {
		return nil, nil
	}
	if relayedSCR.Value.Cmp(zero) == 0 {
		return nil, nil
	}

	relayerAcnt, err := sc.getAccountFromAddress(relayedSCR.RelayerAddr)
	if err != nil {
		return nil, err
	}

	if !check.IfNil(relayerAcnt) {
		err = relayerAcnt.AddToBalance(relayedSCR.RelayedValue)
		if err != nil {
			return nil, err
		}

		err = sc.accounts.SaveAccount(relayerAcnt)
		if err != nil {
			log.Debug("error saving account")
			return nil, err
		}
	}

	scrForRelayer := &smartContractResult.SmartContractResult{
		Nonce:          originalTx.GetNonce(),
		Value:          relayedSCR.RelayedValue,
		RcvAddr:        relayedSCR.RelayerAddr,
		SndAddr:        relayedSCR.RcvAddr,
		OriginalTxHash: relayedSCR.OriginalTxHash,
		PrevTxHash:     txHash,
		ReturnMessage:  returnMessage,
	}

	if scrForRelayer.Value.Cmp(zero) > 0 {
		err = sc.scrForwarder.AddIntermediateTransactions([]data.TransactionHandler{scrForRelayer})
		if err != nil {
			return nil, err
		}
	}

	newLog := createNewLogFromSCRIfError(scrForRelayer)

	return newLog, nil
}

func createNewLogFromSCR(txHandler data.TransactionHandler) *vmcommon.LogEntry {
	returnMessage := make([]byte, 0)
	scr, ok := txHandler.(*smartContractResult.SmartContractResult)
	if ok {
		returnMessage = scr.ReturnMessage
	}

	newLog := &vmcommon.LogEntry{
		Identifier: []byte(generalSCRIdentifier),
		Address:    txHandler.GetSndAddr(),
		Topics:     [][]byte{txHandler.GetRcvAddr()},
		Data:       txHandler.GetData(),
	}
	if len(returnMessage) > 0 {
		newLog.Topics = append(newLog.Topics, returnMessage)
	}

	return newLog
}

func createNewLogFromSCRIfError(txHandler data.TransactionHandler) *vmcommon.LogEntry {
	returnMessage := make([]byte, 0)
	scr, ok := txHandler.(*smartContractResult.SmartContractResult)
	if ok {
		returnMessage = scr.ReturnMessage
	}

	newLog := &vmcommon.LogEntry{
		Identifier: []byte(signalError),
		Address:    txHandler.GetSndAddr(),
		Topics:     [][]byte{txHandler.GetRcvAddr(), returnMessage},
		Data:       txHandler.GetData(),
	}

	return newLog
}

// transaction must be of type SCR and relayed address to be set with relayed value higher than 0
func isRelayedTx(tx data.TransactionHandler) (*smartContractResult.SmartContractResult, bool) {
	relayedSCR, ok := tx.(*smartContractResult.SmartContractResult)
	if !ok {
		return nil, false
	}

	if len(relayedSCR.RelayerAddr) == len(relayedSCR.SndAddr) {
		return relayedSCR, true
	}

	return nil, false
}

// refunds the transaction values minus the relayed value to the sender account
// in case of failed smart contract execution - gas is consumed, value is sent back
func (sc *scProcessor) addBackTxValues(
	acntSnd state.UserAccountHandler,
	scrIfError *smartContractResult.SmartContractResult,
	originalTx data.TransactionHandler,
) error {
	valueForSnd := big.NewInt(0).Set(scrIfError.Value)

	relayedSCR, isRelayed := isRelayedTx(originalTx)
	if isRelayed {
		valueForSnd.Sub(valueForSnd, relayedSCR.RelayedValue)
		if valueForSnd.Cmp(zero) < 0 {
			return process.ErrNegativeValue
		}
		scrIfError.Value = big.NewInt(0).Set(valueForSnd)
	}

	isOriginalTxAsyncCallBack :=
		determineCallType(originalTx) == vmData.AsynchronousCallBack &&
			sc.shardCoordinator.SelfId() == sc.shardCoordinator.ComputeId(originalTx.GetRcvAddr())
	if isOriginalTxAsyncCallBack {
		destAcc, err := sc.getAccountFromAddress(originalTx.GetRcvAddr())
		if err != nil {
			return err
		}

		err = destAcc.AddToBalance(valueForSnd)
		if err != nil {
			return err
		}

		return sc.accounts.SaveAccount(destAcc)
	}

	if !check.IfNil(acntSnd) {
		err := acntSnd.AddToBalance(valueForSnd)
		if err != nil {
			return err
		}

		err = sc.accounts.SaveAccount(acntSnd)
		if err != nil {
			log.Debug("error saving account")
			return err
		}
	}

	return nil
}

// DeploySmartContract processes the transaction, than deploy the smart contract into VM, final code is saved in account
func (sc *scProcessor) DeploySmartContract(tx data.TransactionHandler, acntSnd state.UserAccountHandler) (vmcommon.ReturnCode, error) {
	err := sc.checkTxValidity(tx)
	if err != nil {
		log.Debug("invalid transaction", "error", err.Error())
		return 0, err
	}

	sw := core.NewStopWatch()
	sw.Start("deploy")
	returnCode, err := sc.doDeploySmartContract(tx, acntSnd)
	sw.Stop("deploy")
	duration := sw.GetMeasurement("deploy")

	if duration > executeDurationAlarmThreshold {
		log.Debug(fmt.Sprintf("scProcessor.DeploySmartContract(): execution took > %s", executeDurationAlarmThreshold), "sc", tx.GetRcvAddr(), "duration", duration, "returnCode", returnCode, "err", err, "data", string(tx.GetData()))
	} else {
		log.Trace("scProcessor.DeploySmartContract()", "sc", tx.GetRcvAddr(), "duration", duration, "returnCode", returnCode, "err", err, "data", string(tx.GetData()))
	}

	return returnCode, err
}

func (sc *scProcessor) doDeploySmartContract(
	tx data.TransactionHandler,
	acntSnd state.UserAccountHandler,
) (vmcommon.ReturnCode, error) {
	isEmptyAddress := sc.isDestAddressEmpty(tx)
	if !isEmptyAddress {
		log.Debug("wrong transaction - not empty address", "error", process.ErrWrongTransaction.Error())
		return 0, process.ErrWrongTransaction
	}

	txHash, err := core.CalculateHash(sc.marshalizer, sc.hasher, tx)
	if err != nil {
		log.Debug("CalculateHash error", "error", err)
		return 0, err
	}

	err = sc.processSCPayment(tx, acntSnd)
	if err != nil {
		return 0, err
	}

	err = sc.saveAccounts(acntSnd, nil)
	if err != nil {
		log.Debug("saveAccounts error", "error", err)
		return 0, err
	}

	var vmOutput *vmcommon.VMOutput
	snapshot := sc.accounts.JournalLen()

	vmInput, vmType, err := sc.createVMDeployInput(tx)
	if err != nil {
		log.Trace("Transaction data invalid", "error", err.Error())
		return vmcommon.UserError, sc.ProcessIfError(acntSnd, txHash, tx, err.Error(), []byte(""), snapshot, 0)
	}

	sc.arwenChangeLocker.RLock()
	vmExec, err := sc.vmContainer.Get(vmType)
	if err != nil {
		sc.arwenChangeLocker.RUnlock()
		log.Trace("VM not found", "error", err.Error())
		return vmcommon.UserError, sc.ProcessIfError(acntSnd, txHash, tx, err.Error(), []byte(""), snapshot, vmInput.GasLocked)
	}

	vmOutput, err = vmExec.RunSmartContractCreate(vmInput)
	sc.arwenChangeLocker.RUnlock()
	if err != nil {
		log.Debug("VM error", "error", err.Error())
		return vmcommon.UserError, sc.ProcessIfError(acntSnd, txHash, tx, err.Error(), []byte(""), snapshot, vmInput.GasLocked)
	}

	if vmOutput == nil {
		err = process.ErrNilVMOutput
		log.Trace("run smart contract create", "error", err.Error())
		return vmcommon.UserError, sc.ProcessIfError(acntSnd, txHash, tx, err.Error(), []byte(""), snapshot, vmInput.GasLocked)
	}
	vmOutput.GasRemaining += vmInput.GasLocked
	if vmOutput.ReturnCode != vmcommon.Ok {
		return vmcommon.UserError, sc.processIfErrorWithAddedLogs(acntSnd, txHash, tx, vmOutput.ReturnCode.String(), []byte(vmOutput.ReturnMessage), snapshot, vmInput.GasLocked, vmOutput.Logs)
	}

	err = sc.gasConsumedChecks(tx, vmInput.GasProvided, vmInput.GasLocked, vmOutput)
	if err != nil {
		log.Error("gasConsumedChecks with problem ", "err", err.Error(), "txHash", txHash)
		return vmcommon.ExecutionFailed, sc.ProcessIfError(acntSnd, txHash, tx, err.Error(), []byte("gas consumed exceeded"), snapshot, vmInput.GasLocked)
	}

	results, err := sc.processVMOutput(&vmInput.VMInput, vmOutput, txHash, tx, acntSnd, snapshot)
	if err != nil {
		log.Trace("Processing error", "error", err.Error())
		return vmcommon.ExecutionFailed, sc.ProcessIfError(acntSnd, txHash, tx, err.Error(), []byte(vmOutput.ReturnMessage), snapshot, vmInput.GasLocked)
	}

	acntSnd, err = sc.reloadLocalAccount(acntSnd) // nolint
	if err != nil {
		log.Debug("reloadLocalAccount error", "error", err.Error())
		return 0, err
	}
	finalResults, logsFromSCRs := sc.cleanInformativeOnlySCRs(results)

	vmOutput.Logs = append(vmOutput.Logs, logsFromSCRs...)
	err = sc.updateDeveloperRewards(tx, vmOutput, 0)
	if err != nil {
		log.Debug("updateDeveloperRewardsProxy", "error", err.Error())
		return 0, err
	}

	err = sc.scrForwarder.AddIntermediateTransactions(finalResults)
	if err != nil {
		log.Debug("AddIntermediate Transaction error", "error", err.Error())
		return 0, err
	}

	totalConsumedFee, totalDevRwd := sc.computeTotalConsumedFeeAndDevRwd(tx, vmOutput, 0)
	sc.txFeeHandler.ProcessTransactionFee(totalConsumedFee, totalDevRwd, txHash)
	sc.printScDeployed(vmOutput, tx)
	sc.gasHandler.SetGasRefunded(vmOutput.GasRemaining, txHash)

	sc.vmOutputCacher.Put(txHash, vmOutput, 0)

	ignorableError := sc.txLogsProcessor.SaveLog(txHash, tx, vmOutput.Logs)
	if ignorableError != nil {
		log.Debug("scProcessor.DeploySmartContract() txLogsProcessor.SaveLog()", "error", ignorableError.Error())
	}

	return 0, nil
}

func (sc *scProcessor) printScDeployed(vmOutput *vmcommon.VMOutput, tx data.TransactionHandler) {
	scGenerated := make([]string, 0, len(vmOutput.OutputAccounts))
	for _, account := range vmOutput.OutputAccounts {
		if account == nil {
			continue
		}

		addr := account.Address
		if !core.IsSmartContractAddress(addr) {
			continue
		}

		scGenerated = append(scGenerated, sc.pubkeyConv.Encode(addr))
	}

	log.Debug("SmartContract deployed",
		"owner", sc.pubkeyConv.Encode(tx.GetSndAddr()),
		"SC address(es)", strings.Join(scGenerated, ", "))
}

// taking money from sender, as VM might not have access to him because of state sharding
func (sc *scProcessor) processSCPayment(tx data.TransactionHandler, acntSnd state.UserAccountHandler) error {
	if check.IfNil(acntSnd) {
		// transaction was already processed at sender shard
		return nil
	}

	acntSnd.IncreaseNonce(1)
	err := sc.economicsFee.CheckValidityTxValues(tx)
	if err != nil {
		return err
	}

	cost := sc.economicsFee.ComputeTxFee(tx)
	cost = cost.Add(cost, tx.GetValue())

	if cost.Cmp(big.NewInt(0)) == 0 {
		return nil
	}

	err = acntSnd.SubFromBalance(cost)
	if err != nil {
		return err
	}

	return nil
}

func (sc *scProcessor) processVMOutput(
	vmInput *vmcommon.VMInput,
	vmOutput *vmcommon.VMOutput,
	txHash []byte,
	tx data.TransactionHandler,
	acntSnd state.UserAccountHandler,
	snapshot int,
) ([]data.TransactionHandler, error) {

	createdAsyncCallback, scrTxs, err := sc.processSCOutputAccounts(vmInput, vmOutput, tx, txHash)
	if err != nil {
		return nil, err
	}

	scrTxs, _, err = sc.completeOutputProcessingAndCreateCallback(vmInput, vmOutput, txHash, tx, scrTxs, acntSnd, snapshot, createdAsyncCallback)
	if err != nil {
		return nil, err
	}

	errCheck := sc.checkSCRSizeInvariant(scrTxs)
	if errCheck != nil {
		return nil, err
	}

	return scrTxs, nil
}

func (sc *scProcessor) completeOutputProcessingAndCreateCallback(
	vmInput *vmcommon.VMInput,
	vmOutput *vmcommon.VMOutput,
	txHash []byte,
	tx data.TransactionHandler,
	scrTxs []data.TransactionHandler,
	acntSnd state.UserAccountHandler,
	snapshot int,
	createdAsyncCallback bool,
) ([]data.TransactionHandler, vmcommon.ReturnCode, error) {

	sc.penalizeUserIfNeeded(tx, txHash, vmInput.CallType, vmInput.GasProvided, vmOutput)

	scrTxs, scrForSender, scrForRelayer, err := sc.createSCRForSenderAndRelayerAndRefundGas(vmInput, vmOutput, txHash, tx, scrTxs, createdAsyncCallback)
	if err != nil {
		return scrTxs, 0, err
	}

	if !createdAsyncCallback {
		scrTxs, err = sc.createAsyncCallBackSCR(vmInput, vmOutput, tx, txHash, scrForSender, scrForRelayer, scrTxs)
		if err != nil {
			return scrTxs, 0, err
		}
	}

	err = sc.deleteAccounts(vmOutput.DeletedAccounts)
	if err != nil {
		return nil, 0, err
	}

	return scrTxs, 0, nil
}

func (sc *scProcessor) createSCRForSenderAndRelayerAndRefundGas(vmInput *vmcommon.VMInput,
	vmOutput *vmcommon.VMOutput,
	txHash []byte,
	tx data.TransactionHandler,
	scrTxs []data.TransactionHandler,
	createdAsyncCallback bool,
) ([]data.TransactionHandler, *smartContractResult.SmartContractResult, *smartContractResult.SmartContractResult, error) {
	scrForSender, scrForRelayer := sc.createSCRForSenderAndRelayer(
		vmOutput,
		tx,
		txHash,
		vmInput.CallType,
	)

	var err error
	if !check.IfNil(scrForRelayer) {
		scrTxs = append(scrTxs, scrForRelayer)
		err = sc.addGasRefundIfInShard(scrForRelayer.RcvAddr, scrForRelayer.Value)
		if err != nil {
			return scrTxs, scrForSender, scrForRelayer, err
		}
	}

	if !createdAsyncCallback {
		err = sc.addGasRefundIfInShard(scrForSender.RcvAddr, scrForSender.Value)
		if err != nil {
			return scrTxs, scrForSender, scrForRelayer, err
		}
	}

	return scrTxs, scrForSender, scrForRelayer, nil
}

func (sc *scProcessor) checkSCRSizeInvariant(scrTxs []data.TransactionHandler) error {
	for _, scrHandler := range scrTxs {
		scr, ok := scrHandler.(*smartContractResult.SmartContractResult)
		if !ok {
			return process.ErrWrongTypeAssertion
		}

		lenTotalData := len(scr.Data) + len(scr.ReturnMessage) + len(scr.Code)
		if lenTotalData > maxTotalSCRsSize {
			return process.ErrResultingSCRIsTooBig
		}
	}

	return nil
}

func (sc *scProcessor) addGasRefundIfInShard(address []byte, value *big.Int) error {
	userAcc, err := sc.getAccountFromAddress(address)
	if err != nil {
		return err
	}

	if check.IfNil(userAcc) {
		return nil
	}

	if core.IsSmartContractAddress(address) {
		userAcc.AddToDeveloperReward(value)
	} else {
		err = userAcc.AddToBalance(value)
		if err != nil {
			return err
		}
	}

	return sc.accounts.SaveAccount(userAcc)
}

func (sc *scProcessor) penalizeUserIfNeeded(
	tx data.TransactionHandler,
	txHash []byte,
	callType vmData.CallType,
	gasProvidedForProcessing uint64,
	vmOutput *vmcommon.VMOutput,
) {
	if callType == vmData.AsynchronousCall {
		return
	}

	isTooMuchProvided := isTooMuchGasProvided(gasProvidedForProcessing, vmOutput.GasRemaining)
	if !isTooMuchProvided {
		return
	}

	gasUsed := gasProvidedForProcessing - vmOutput.GasRemaining
	log.Trace("scProcessor.penalizeUserIfNeeded: too much gas provided",
		"hash", txHash,
		"nonce", tx.GetNonce(),
		"value", tx.GetValue(),
		"sender", tx.GetSndAddr(),
		"receiver", tx.GetRcvAddr(),
		"gas limit", tx.GetGasLimit(),
		"gas price", tx.GetGasPrice(),
		"gas provided", gasProvidedForProcessing,
		"gas remained", vmOutput.GasRemaining,
		"gas used", gasUsed,
		"return code", vmOutput.ReturnCode.String(),
		"return message", vmOutput.ReturnMessage,
	)

	vmOutput.ReturnMessage += "@"
<<<<<<< HEAD

	sc.gasHandler.SetGasPenalized(vmOutput.GasRemaining, txHash)

	vmOutput.ReturnMessage += fmt.Sprintf("%s for processing: gas provided = %d, gas used = %d",
		TooMuchGasProvidedMessage, gasProvidedForProcessing, gasProvidedForProcessing-vmOutput.GasRemaining)

=======
	sc.gasHandler.SetGasPenalized(vmOutput.GasRemaining, txHash)

	vmOutput.ReturnMessage += fmt.Sprintf("%s for processing: gas provided = %d, gas used = %d",
		TooMuchGasProvidedMessage, gasProvidedForProcessing, gasUsed)
>>>>>>> 6cfa3550
	vmOutput.GasRemaining = 0
}

func isTooMuchGasProvided(gasProvided uint64, gasRemained uint64) bool {
	if gasProvided <= gasRemained {
		return false
	}

	gasUsed := gasProvided - gasRemained
	return gasProvided > gasUsed*process.MaxGasFeeHigherFactorAccepted
}

func (sc *scProcessor) createSCRsWhenError(
	acntSnd state.UserAccountHandler,
	txHash []byte,
	tx data.TransactionHandler,
	returnCode string,
	returnMessage []byte,
	gasLocked uint64,
) (*smartContractResult.SmartContractResult, *big.Int) {
	rcvAddress := tx.GetSndAddr()
	callType := determineCallType(tx)
	if callType == vmData.AsynchronousCallBack {
		rcvAddress = tx.GetRcvAddr()
	}

	scr := &smartContractResult.SmartContractResult{
		Nonce:         tx.GetNonce(),
		Value:         tx.GetValue(),
		RcvAddr:       rcvAddress,
		SndAddr:       tx.GetRcvAddr(),
		PrevTxHash:    txHash,
		ReturnMessage: returnMessage,
	}

	data := tx.GetData()
	var asyncArgs *vmcommon.AsyncArguments
	if callType == vmData.AsynchronousCall {
		var err error
		asyncArgs, data, err = sc.extractAsyncCallParamsFromTxData(string(data))
		if err != nil {
			return nil, nil
		}
	}

	accumulatedSCRData := ""
	esdtReturnData, isCrossShardESDTCall := sc.isCrossShardESDTTransfer(tx.GetSndAddr(), tx.GetRcvAddr(), data)
	if callType != vmData.AsynchronousCallBack && isCrossShardESDTCall {
		accumulatedSCRData += esdtReturnData
	}

	consumedFee := sc.economicsFee.ComputeTxFee(tx)

	if callType == vmData.AsynchronousCall {
		scr.CallType = vmData.AsynchronousCallBack
		scr.GasPrice = tx.GetGasPrice()
		if tx.GetGasLimit() >= gasLocked {
			scr.GasLimit = gasLocked
			consumedFee = sc.economicsFee.ComputeFeeForProcessing(tx, tx.GetGasLimit()-gasLocked)
		}

		accumulatedSCRData += "@" + core.ConvertToEvenHex(int(vmcommon.UserError))
		accumulatedSCRData += "@" + hex.EncodeToString(returnMessage)

		var err error
		accumulatedSCRData, err = sc.reAppendAsyncParamsToTxCallbackData(accumulatedSCRData, isCrossShardESDTCall, asyncArgs)
		if err != nil {
			return nil, nil
		}
	} else {
		accumulatedSCRData += "@" + hex.EncodeToString([]byte(returnCode))
		if check.IfNil(acntSnd) {
			moveBalanceCost := sc.economicsFee.ComputeMoveBalanceFee(tx)
			consumedFee.Sub(consumedFee, moveBalanceCost)
		}
	}

	scr.Data = []byte(accumulatedSCRData)
	setOriginalTxHash(scr, txHash, tx)
	if scr.Value == nil {
		scr.Value = big.NewInt(0)
	}
	if scr.Value.Cmp(zero) > 0 {
		scr.OriginalSender = tx.GetSndAddr()
	}

	return scr, consumedFee
}

func setOriginalTxHash(
	scr *smartContractResult.SmartContractResult,
	txHash []byte,
	tx data.TransactionHandler,
) {
	currSCR, isSCR := tx.(*smartContractResult.SmartContractResult)
	if isSCR {
		scr.OriginalTxHash = currSCR.OriginalTxHash
	} else {
		scr.OriginalTxHash = txHash
	}
}

// reloadLocalAccount will reload from current account state the sender account
// this requirement is needed because in the case of refunding the exact account that was previously
// modified in saveSCOutputToCurrentState, the modifications done there should be visible here
func (sc *scProcessor) reloadLocalAccount(acntSnd state.UserAccountHandler) (state.UserAccountHandler, error) {
	if check.IfNil(acntSnd) {
		return acntSnd, nil
	}

	isAccountFromCurrentShard := acntSnd.AddressBytes() != nil
	if !isAccountFromCurrentShard {
		return acntSnd, nil
	}

	return sc.getAccountFromAddress(acntSnd.AddressBytes())
}

func createBaseSCR(
	outAcc *vmcommon.OutputAccount,
	tx data.TransactionHandler,
	txHash []byte,
	transferNonce uint64,
) *smartContractResult.SmartContractResult {
	result := &smartContractResult.SmartContractResult{}

	result.Value = big.NewInt(0)
	result.Nonce = outAcc.Nonce + transferNonce
	result.RcvAddr = outAcc.Address
	result.SndAddr = tx.GetRcvAddr()
	result.Code = outAcc.Code
	result.GasPrice = tx.GetGasPrice()
	result.PrevTxHash = txHash
	result.CallType = vmData.DirectCall
	setOriginalTxHash(result, txHash, tx)

	relayedTx, isRelayed := isRelayedTx(tx)
	if isRelayed {
		result.RelayedValue = big.NewInt(0)
		result.RelayerAddr = relayedTx.RelayerAddr
	}

	return result
}

func (sc *scProcessor) addVMOutputResultsToSCR(vmOutput *vmcommon.VMOutput, result *smartContractResult.SmartContractResult) {
	result.CallType = vmData.AsynchronousCallBack
	result.GasLimit = vmOutput.GasRemaining
	result.Data = []byte("@" + core.ConvertToEvenHex(int(vmOutput.ReturnCode)))

	if vmOutput.ReturnCode != vmcommon.Ok {
		encodedReturnMessage := "@" + hex.EncodeToString([]byte(vmOutput.ReturnMessage))
		result.Data = append(result.Data, encodedReturnMessage...)
	}

	addReturnDataToSCR(vmOutput, result)
}

func (sc *scProcessor) createAsyncCallBackSCRFromVMOutput(
	vmOutput *vmcommon.VMOutput,
	tx data.TransactionHandler,
	txHash []byte,
	asyncParams *vmcommon.AsyncArguments,
) (*smartContractResult.SmartContractResult, error) {
	scr := &smartContractResult.SmartContractResult{
		Value:          big.NewInt(0),
		RcvAddr:        tx.GetSndAddr(),
		SndAddr:        tx.GetRcvAddr(),
		PrevTxHash:     txHash,
		GasPrice:       tx.GetGasPrice(),
		ReturnMessage:  []byte(vmOutput.ReturnMessage),
		OriginalSender: tx.GetSndAddr(),
	}
	setOriginalTxHash(scr, txHash, tx)
	relayedTx, isRelayed := isRelayedTx(tx)
	if isRelayed {
		scr.RelayedValue = big.NewInt(0)
		scr.RelayerAddr = relayedTx.RelayerAddr
	}

	sc.addVMOutputResultsToSCR(vmOutput, scr)

	var err error
	scr.Data, err = contexts.AppendAsyncArgumentsToCallbackCallData(
		hooks.NewVMCryptoHook(),
		scr.Data,
		asyncParams,
		sc.argsParser.ParseArguments)

	if err != nil {
		return nil, err
	}

	return scr, nil
}

func (sc *scProcessor) createSCRFromStakingSC(
	outAcc *vmcommon.OutputAccount,
	tx data.TransactionHandler,
	txHash []byte,
) *smartContractResult.SmartContractResult {
	if !bytes.Equal(outAcc.Address, vm.StakingSCAddress) {
		return nil
	}

	storageUpdates := process.GetSortedStorageUpdates(outAcc)
	result := createBaseSCR(outAcc, tx, txHash, 0)
	result.Data = append(result.Data, sc.argsParser.CreateDataFromStorageUpdate(storageUpdates)...)
	return result
}

func (sc *scProcessor) createSCRIfNoOutputTransfer(
	vmOutput *vmcommon.VMOutput,
	callType vmData.CallType,
	outAcc *vmcommon.OutputAccount,
	tx data.TransactionHandler,
	txHash []byte,
) (bool, []data.TransactionHandler) {
	if callType == vmData.AsynchronousCall && bytes.Equal(outAcc.Address, tx.GetSndAddr()) {
		result := createBaseSCR(outAcc, tx, txHash, 0)
		sc.addVMOutputResultsToSCR(vmOutput, result)
		return true, []data.TransactionHandler{result}
	}
	return false, nil
}

func (sc *scProcessor) preprocessOutTransferToSCR(
	index int,
	outputTransfer vmcommon.OutputTransfer,
	outAcc *vmcommon.OutputAccount,
	tx data.TransactionHandler,
	txHash []byte,
) *smartContractResult.SmartContractResult {
	transferNonce := uint64(index)
	result := createBaseSCR(outAcc, tx, txHash, transferNonce)

	if outputTransfer.Value != nil {
		result.Value.Set(outputTransfer.Value)
	}

	result.Data, _ = contexts.AppendTransferAsyncDataToCallData(
		outputTransfer.Data,
		outputTransfer.AsyncData,
		sc.argsParser.ParseArguments,
	)

	result.GasLimit = outputTransfer.GasLimit
	result.CallType = outputTransfer.CallType
	setOriginalTxHash(result, txHash, tx)
	if result.Value.Cmp(zero) > 0 {
		result.OriginalSender = tx.GetSndAddr()
	}
	return result
}

func (sc *scProcessor) createSmartContractResults(
	vmInput *vmcommon.VMInput,
	vmOutput *vmcommon.VMOutput,
	outAcc *vmcommon.OutputAccount,
	tx data.TransactionHandler,
	txHash []byte,
) (bool, []data.TransactionHandler) {

	result := sc.createSCRFromStakingSC(outAcc, tx, txHash)
	if !check.IfNil(result) {
		return false, []data.TransactionHandler{result}
	}

	lenOutTransfers := len(outAcc.OutputTransfers)
	if lenOutTransfers == 0 {
		return sc.createSCRIfNoOutputTransfer(vmOutput, vmInput.CallType, outAcc, tx, txHash)
	}

	createdAsyncCallBack := false
	scResults := make([]data.TransactionHandler, 0, len(outAcc.OutputTransfers))
	for i, outputTransfer := range outAcc.OutputTransfers {
		result = sc.preprocessOutTransferToSCR(i, outputTransfer, outAcc, tx, txHash)

		isCrossShard := sc.shardCoordinator.ComputeId(outAcc.Address) != sc.shardCoordinator.SelfId()
		if result.CallType == vmData.AsynchronousCallBack {
			if isCrossShard {
				// backward compatibility
				createdAsyncCallBack = true
				result.GasLimit, _ = core.SafeAddUint64(result.GasLimit, vmOutput.GasRemaining)
			}
		}

		useSenderAddressFromOutTransfer :=
			len(outputTransfer.SenderAddress) == len(tx.GetSndAddr()) &&
				sc.shardCoordinator.ComputeId(outputTransfer.SenderAddress) == sc.shardCoordinator.SelfId()
		if useSenderAddressFromOutTransfer {
			result.SndAddr = outputTransfer.SenderAddress
		}

		isOutTransferTxRcvAddr := bytes.Equal(result.SndAddr, tx.GetRcvAddr())
		outputTransferCopy := outputTransfer
		isLastOutTransfer := i == lenOutTransfers-1
		if !createdAsyncCallBack && isLastOutTransfer && isOutTransferTxRcvAddr &&
			sc.useLastTransferAsAsyncCallBackWhenNeeded(vmInput, outAcc, &outputTransferCopy, vmOutput, tx, result, isCrossShard) {
			createdAsyncCallBack = true
		}

		if result.CallType == vmData.AsynchronousCall {
			if isCrossShard {
				result.GasLimit += outputTransfer.GasLocked
				lastArgAsGasLocked := "@" + hex.EncodeToString(big.NewInt(0).SetUint64(outputTransfer.GasLocked).Bytes())
				result.Data = append(result.Data, []byte(lastArgAsGasLocked)...)
			}
		}

		scResults = append(scResults, result)
	}

	return createdAsyncCallBack, scResults
}

func (sc *scProcessor) useLastTransferAsAsyncCallBackWhenNeeded(
	vmInput *vmcommon.VMInput,
	outAcc *vmcommon.OutputAccount,
	outputTransfer *vmcommon.OutputTransfer,
	vmOutput *vmcommon.VMOutput,
	tx data.TransactionHandler,
	result *smartContractResult.SmartContractResult,
	isCrossShard bool,
) bool {
	isAsyncTransferBackToSender := vmInput.CallType == vmData.AsynchronousCall &&
		bytes.Equal(outAcc.Address, tx.GetSndAddr())
	if !isAsyncTransferBackToSender {
		return false
	}

	if !isCrossShard {
		return false
	}

	if !sc.isTransferWithNoAdditionalData(outputTransfer.SenderAddress, outAcc.Address, outputTransfer.Data) {
		return false
	}

	addReturnDataToSCR(vmOutput, result)
	result.CallType = vmData.AsynchronousCallBack
	result.GasLimit, _ = core.SafeAddUint64(result.GasLimit, vmOutput.GasRemaining)

	var err error
	result.Data, err = sc.prependAsyncParamsToData(
		contexts.CreateCallbackAsyncParams(hooks.NewVMCryptoHook(), vmInput.AsyncArguments), result.Data)
	if err != nil {
		log.Debug("processed built in functions error (async params extraction)", "error", err.Error())
		return false
	}

	return true
}

func (sc *scProcessor) prependAsyncParamsToData(asyncParams [][]byte, data []byte) ([]byte, error) {
	function, args, err := sc.argsParser.ParseCallData(string(data))
	if err != nil {
		return nil, err
	}

	callData := txDataBuilder.NewBuilder()
	callData.Func(function)

	for _, arg := range args {
		callData.Bytes(arg)
	}

	for _, asyncParam := range asyncParams {
		callData.Bytes(asyncParam)
	}

	return callData.ToBytes(), nil
}

func (sc *scProcessor) getESDTParsedTransfers(sndAddr []byte, dstAddr []byte, data []byte,
) (*vmcommon.ParsedESDTTransfers, error) {
	function, args, err := sc.argsParser.ParseCallData(string(data))
	if err != nil {
		return nil, err
	}

	parsedTransfer, err := sc.esdtTransferParser.ParseESDTTransfers(sndAddr, dstAddr, function, args)
	if err != nil {
		return nil, err
	}

	return parsedTransfer, nil
}

func (sc *scProcessor) isTransferWithNoAdditionalData(sndAddr []byte, dstAddr []byte, data []byte) bool {
	if len(data) == 0 {
		return true
	}

	parsedTransfer, err := sc.getESDTParsedTransfers(sndAddr, dstAddr, data)
	if err != nil {
		return false
	}

	return len(parsedTransfer.CallFunction) == 0
}

// createSCRForSender(vmOutput, tx, txHash, acntSnd)
// give back the user the unused gas money
func (sc *scProcessor) createSCRForSenderAndRelayer(
	vmOutput *vmcommon.VMOutput,
	tx data.TransactionHandler,
	txHash []byte,
	callType vmData.CallType,
) (*smartContractResult.SmartContractResult, *smartContractResult.SmartContractResult) {
	if vmOutput.GasRefund == nil {
		// TODO: compute gas refund with reduced gasPrice if we need to activate this
		vmOutput.GasRefund = big.NewInt(0)
	}

	gasRefund := sc.economicsFee.ComputeFeeForProcessing(tx, vmOutput.GasRemaining)
	gasRemaining := uint64(0)
	storageFreeRefund := big.NewInt(0)

	rcvAddress := tx.GetSndAddr()
	if callType == vmData.AsynchronousCallBack {
		rcvAddress = tx.GetRcvAddr()
	}

	var refundGasToRelayerSCR *smartContractResult.SmartContractResult
	relayedSCR, isRelayed := isRelayedTx(tx)
	shouldRefundGasToRelayerSCR := isRelayed && callType != vmData.AsynchronousCall && gasRefund.Cmp(zero) > 0
	if shouldRefundGasToRelayerSCR {
		senderForRelayerRefund := tx.GetRcvAddr()
		if !sc.isSelfShard(tx.GetRcvAddr()) {
			senderForRelayerRefund = tx.GetSndAddr()
		}

		refundGasToRelayerSCR = &smartContractResult.SmartContractResult{
			Nonce:          relayedSCR.Nonce + 1,
			Value:          big.NewInt(0).Set(gasRefund),
			RcvAddr:        relayedSCR.RelayerAddr,
			SndAddr:        senderForRelayerRefund,
			PrevTxHash:     txHash,
			OriginalTxHash: relayedSCR.OriginalTxHash,
			GasPrice:       tx.GetGasPrice(),
			CallType:       vmData.DirectCall,
			ReturnMessage:  []byte("gas refund for relayer"),
			OriginalSender: relayedSCR.OriginalSender,
		}
		gasRemaining = 0
	}

	scTx := &smartContractResult.SmartContractResult{}
	scTx.Value = big.NewInt(0).Set(storageFreeRefund)
	if callType != vmData.AsynchronousCall && check.IfNil(refundGasToRelayerSCR) {
		scTx.Value.Add(scTx.Value, gasRefund)
	}

	scTx.RcvAddr = rcvAddress
	scTx.SndAddr = tx.GetRcvAddr()
	scTx.Nonce = tx.GetNonce() + 1
	scTx.PrevTxHash = txHash
	scTx.GasLimit = gasRemaining
	scTx.GasPrice = tx.GetGasPrice()
	scTx.ReturnMessage = []byte(vmOutput.ReturnMessage)
	scTx.CallType = vmData.DirectCall
	setOriginalTxHash(scTx, txHash, tx)
	scTx.Data = []byte("@" + hex.EncodeToString([]byte(vmOutput.ReturnCode.String())))
	if callType == vmData.AsynchronousCall {
		scTx.Data = []byte("@" + core.ConvertToEvenHex(int(vmOutput.ReturnCode)))
	}

	// when asynchronous call - the callback is created by combining the last output transfer with the returnData
	if callType != vmData.AsynchronousCall {
		addReturnDataToSCR(vmOutput, scTx)
	}

	log.Trace("createSCRForSenderAndRelayer ", "data", string(scTx.Data), "snd", scTx.SndAddr, "rcv", scTx.RcvAddr, "gasRemaining", vmOutput.GasRemaining)
	return scTx, refundGasToRelayerSCR
}

func addReturnDataToSCR(vmOutput *vmcommon.VMOutput, scTx *smartContractResult.SmartContractResult) {
	for _, retData := range vmOutput.ReturnData {
		scTx.Data = append(scTx.Data, []byte("@"+hex.EncodeToString(retData))...)
	}
}

func (sc *scProcessor) processSCOutputAccountsAfterBuiltinCall(
	vmInput *vmcommon.VMInput,
	vmOutput *vmcommon.VMOutput,
	tx data.TransactionHandler,
	txHash []byte,
) (bool, []data.TransactionHandler, error) {
	return NewVMOutputAccountsProcessor(sc, vmInput, vmOutput, tx, txHash).
		ProcessOutputTransfers().
		Run()
}

// save account changes in state from vmOutput - protected by VM - every output can be treated as is.
func (sc *scProcessor) processSCOutputAccounts(
	vmInput *vmcommon.VMInput,
	vmOutput *vmcommon.VMOutput,
	tx data.TransactionHandler,
	txHash []byte,
) (bool, []data.TransactionHandler, error) {
	return NewVMOutputAccountsProcessor(sc, vmInput, vmOutput, tx, txHash).
		ProcessOutputTransfers().
		ProcessStorageUpdates().
		ProcessCode().
		ProcessBalanceDelta().
		ProcessNonce().
		Run()
}

// delete accounts - only suicide by current SC or another SC called by current SC - protected by VM
func (sc *scProcessor) deleteAccounts(deletedAccounts [][]byte) error {
	for _, value := range deletedAccounts {
		acc, err := sc.getAccountFromAddress(value)
		if err != nil {
			return err
		}

		if check.IfNil(acc) {
			// TODO: sharded Smart Contract processing
			continue
		}

		err = sc.accounts.RemoveAccount(acc.AddressBytes())
		if err != nil {
			return err
		}
	}
	return nil
}

func (sc *scProcessor) getAccountFromAddress(address []byte) (state.UserAccountHandler, error) {
	shardForCurrentNode := sc.shardCoordinator.SelfId()
	shardForSrc := sc.shardCoordinator.ComputeId(address)
	if shardForCurrentNode != shardForSrc {
		return nil, nil
	}

	acnt, err := sc.accounts.LoadAccount(address)
	if err != nil {
		return nil, err
	}

	stAcc, ok := acnt.(state.UserAccountHandler)
	if !ok {
		return nil, process.ErrWrongTypeAssertion
	}

	return stAcc, nil
}

// ProcessSmartContractResult updates the account state from the smart contract result
func (sc *scProcessor) ProcessSmartContractResult(scr *smartContractResult.SmartContractResult) (vmcommon.ReturnCode, error) {
	if check.IfNil(scr) {
		return 0, process.ErrNilSmartContractResult
	}

	log.Trace("scProcessor.ProcessSmartContractResult()", "sender", scr.GetSndAddr(), "receiver", scr.GetRcvAddr(), "data", string(scr.GetData()))

	var err error
	returnCode := vmcommon.UserError
	txHash, err := core.CalculateHash(sc.marshalizer, sc.hasher, scr)
	if err != nil {
		log.Debug("CalculateHash error", "error", err)
		return returnCode, err
	}

	dstAcc, err := sc.getAccountFromAddress(scr.RcvAddr)
	if err != nil {
		return returnCode, err
	}
	sndAcc, err := sc.getAccountFromAddress(scr.SndAddr)
	if err != nil {
		return returnCode, err
	}

	if check.IfNil(dstAcc) {
		err = process.ErrNilSCDestAccount
		return returnCode, err
	}

	snapshot := sc.accounts.JournalLen()
	process.DisplayProcessTxDetails(
		"ProcessSmartContractResult: receiver account details",
		dstAcc,
		scr,
		txHash,
		sc.pubkeyConv,
	)

	gasLocked := sc.getGasLockedFromSCR(scr)

	txType, _ := sc.txTypeHandler.ComputeTransactionType(scr)
	switch txType {
	case process.MoveBalance:
		err = sc.processSimpleSCR(scr, txHash, dstAcc)
		if err != nil {
			return returnCode, sc.ProcessIfError(sndAcc, txHash, scr, err.Error(), scr.ReturnMessage, snapshot, gasLocked)
		}
		return vmcommon.Ok, nil
	case process.SCDeployment:
		err = process.ErrSCDeployFromSCRIsNotPermitted
		return returnCode, sc.ProcessIfError(sndAcc, txHash, scr, err.Error(), scr.ReturnMessage, snapshot, gasLocked)
	case process.SCInvoking:
		returnCode, err = sc.ExecuteSmartContractTransaction(scr, sndAcc, dstAcc)
		return returnCode, err
	case process.BuiltInFunctionCall:
		returnCode, err = sc.ExecuteBuiltInFunction(scr, sndAcc, dstAcc)
		return returnCode, err
	}

	err = process.ErrWrongTransaction
	return returnCode, sc.ProcessIfError(sndAcc, txHash, scr, err.Error(), scr.ReturnMessage, snapshot, gasLocked)
}

func (sc *scProcessor) getGasLockedFromSCR(scr *smartContractResult.SmartContractResult) uint64 {
	if scr.CallType != vmData.AsynchronousCall {
		return 0
	}

	_, arguments, err := sc.argsParser.ParseCallData(string(scr.Data))
	if err != nil {
		return 0
	}
	_, gasLocked := sc.getAsyncCallGasLockFromTxData(scr.CallType, arguments)
	return gasLocked
}

func (sc *scProcessor) processSimpleSCR(
	scResult *smartContractResult.SmartContractResult,
	txHash []byte,
	dstAcc state.UserAccountHandler,
) error {
	if scResult.Value.Cmp(zero) <= 0 {
		return nil
	}

	isPayable, err := sc.IsPayable(scResult.SndAddr, scResult.RcvAddr)
	if err != nil {
		return err
	}
	if !isPayable && !bytes.Equal(scResult.RcvAddr, scResult.OriginalSender) {
		return process.ErrAccountNotPayable
	}

	err = dstAcc.AddToBalance(scResult.Value)
	if err != nil {
		return err
	}

	err = sc.accounts.SaveAccount(dstAcc)
	if err != nil {
		return err
	}

	if isReturnOKTxHandler(scResult) {
		completedTxLog := createCompleteEventLog(scResult, txHash)
		ignorableError := sc.txLogsProcessor.SaveLog(txHash, scResult, []*vmcommon.LogEntry{completedTxLog})
		if ignorableError != nil {
			log.Debug("scProcessor.finishSCExecution txLogsProcessor.SaveLog()", "error", ignorableError.Error())
		}
	}

	return nil
}

func (sc *scProcessor) checkUpgradePermission(contract state.UserAccountHandler, vmInput *vmcommon.ContractCallInput) error {
	isUpgradeCalled := vmInput.Function == upgradeFunctionName
	if !isUpgradeCalled {
		return nil
	}
	if check.IfNil(contract) {
		return process.ErrUpgradeNotAllowed
	}

	codeMetadata := vmcommon.CodeMetadataFromBytes(contract.GetCodeMetadata())
	isUpgradeable := codeMetadata.Upgradeable
	callerAddress := vmInput.CallerAddr
	ownerAddress := contract.GetOwnerAddress()
	isCallerOwner := bytes.Equal(callerAddress, ownerAddress)

	if isUpgradeable && isCallerOwner {
		return nil
	}

	return process.ErrUpgradeNotAllowed
}

func (sc *scProcessor) createCompleteEventLogIfNoMoreAction(
	tx data.TransactionHandler,
	txHash []byte,
	results []data.TransactionHandler,
) *vmcommon.LogEntry {
	sndShardID := sc.shardCoordinator.ComputeId(tx.GetSndAddr())
	dstShardID := sc.shardCoordinator.ComputeId(tx.GetRcvAddr())
	isCrossShardTxWithExecAtSender := sc.shardCoordinator.SelfId() == sndShardID && sndShardID != dstShardID
	if isCrossShardTxWithExecAtSender && !sc.isInformativeTxHandler(tx) {
		return nil
	}

	for _, scr := range results {
		sndShardID = sc.shardCoordinator.ComputeId(scr.GetSndAddr())
		dstShardID = sc.shardCoordinator.ComputeId(scr.GetRcvAddr())
		isCrossShard := sndShardID != dstShardID
		if isCrossShard && !sc.isInformativeTxHandler(scr) {
			return nil
		}
	}

	return createCompleteEventLog(tx, txHash)
}

func createCompleteEventLog(tx data.TransactionHandler, txHash []byte) *vmcommon.LogEntry {
	prevTxHash := txHash
	originalSCR, ok := tx.(*smartContractResult.SmartContractResult)
	if ok {
		prevTxHash = originalSCR.PrevTxHash
	}

	newLog := &vmcommon.LogEntry{
		Identifier: []byte(completedTxEvent),
		Address:    tx.GetRcvAddr(),
		Topics:     [][]byte{prevTxHash},
	}

	return newLog
}

func isReturnOKTxHandler(
	resultTx data.TransactionHandler,
) bool {
	return bytes.HasPrefix(resultTx.GetData(), []byte(returnOkData))
}

// IsPayable returns if address is payable, smart contract ca set to false
func (sc *scProcessor) IsPayable(sndAddress []byte, recvAddress []byte) (bool, error) {
	return sc.blockChainHook.IsPayable(sndAddress, recvAddress)
}

// EpochConfirmed is called whenever a new epoch is confirmed
func (sc *scProcessor) EpochConfirmed(epoch uint32, _ uint64) {
}

// IsInterfaceNil returns true if there is no value under the interface
func (sc *scProcessor) IsInterfaceNil() bool {
	return sc == nil
}

// GetTxLogsProcessor is a getter for txLogsProcessor
func (sc *scProcessor) GetTxLogsProcessor() process.TransactionLogProcessor {
	return sc.txLogsProcessor
}

// GetScrForwarder is a getter for scrForwarder
func (sc *scProcessor) GetScrForwarder() process.IntermediateTransactionHandler {
	return sc.scrForwarder
}<|MERGE_RESOLUTION|>--- conflicted
+++ resolved
@@ -1880,19 +1880,10 @@
 	)
 
 	vmOutput.ReturnMessage += "@"
-<<<<<<< HEAD
-
-	sc.gasHandler.SetGasPenalized(vmOutput.GasRemaining, txHash)
-
-	vmOutput.ReturnMessage += fmt.Sprintf("%s for processing: gas provided = %d, gas used = %d",
-		TooMuchGasProvidedMessage, gasProvidedForProcessing, gasProvidedForProcessing-vmOutput.GasRemaining)
-
-=======
 	sc.gasHandler.SetGasPenalized(vmOutput.GasRemaining, txHash)
 
 	vmOutput.ReturnMessage += fmt.Sprintf("%s for processing: gas provided = %d, gas used = %d",
 		TooMuchGasProvidedMessage, gasProvidedForProcessing, gasUsed)
->>>>>>> 6cfa3550
 	vmOutput.GasRemaining = 0
 }
 
