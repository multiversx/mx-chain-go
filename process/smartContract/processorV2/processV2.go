--- conflicted
+++ resolved
@@ -2001,17 +2001,13 @@
 		return acntSnd, nil // do not load the same account twice
 	}
 
-<<<<<<< HEAD
-	account, err := sc.scProcessorHelper.GetAccountFromAddress(relayedTx.GetRelayerAddr())
-=======
 	relayerIsReceiver := bytes.Equal(relayedTx.GetRelayerAddr(), tx.GetRcvAddr())
 	isFixActive := sc.enableEpochsHandler.IsFlagEnabled(common.RelayedTransactionsV3FixESDTTransferFlag)
 	if relayerIsReceiver && isFixActive {
 		return acntDst, nil // do not load the same account twice
 	}
 
-	account, err := sc.getAccountFromAddress(relayedTx.GetRelayerAddr())
->>>>>>> 958f5801
+	account, err := sc.scProcessorHelper.GetAccountFromAddress(relayedTx.GetRelayerAddr())
 	if err != nil {
 		return nil, err
 	}
