package builtInFunctions

import (
	"github.com/ElrondNetwork/elrond-go-core/core"
	"github.com/ElrondNetwork/elrond-go-core/core/check"
	"github.com/ElrondNetwork/elrond-go-core/marshal"
	"github.com/ElrondNetwork/elrond-go/process"
	"github.com/ElrondNetwork/elrond-go/sharding"
	"github.com/ElrondNetwork/elrond-go/state"
	vmcommon "github.com/ElrondNetwork/elrond-vm-common"
	vmcommonBuiltInFunctions "github.com/ElrondNetwork/elrond-vm-common/builtInFunctions"
)

// ArgsCreateBuiltInFunctionContainer defines the argument structure to create new built in function container
type ArgsCreateBuiltInFunctionContainer struct {
<<<<<<< HEAD
	GasSchedule                              core.GasScheduleNotifier
	MapDNSAddresses                          map[string]struct{}
	EnableUserNameChange                     bool
	Marshalizer                              marshal.Marshalizer
	Accounts                                 state.AccountsAdapter
	ShardCoordinator                         sharding.Coordinator
	EpochNotifier                            vmcommon.EpochNotifier
	ESDTMultiTransferEnableEpoch             uint32
	ESDTTransferRoleEnableEpoch              uint32
	GlobalMintBurnDisableEpoch               uint32
	ESDTTransferMetaEnableEpoch              uint32
	OptimizeNFTStoreEnableEpoch              uint32
	CheckCorrectTokenIDEnableEpoch           uint32
	ESDTMetadataContinuousCleanupEnableEpoch uint32
	MaxNumNodesInTransferRole                uint32
	AutomaticCrawlerAddress                  []byte
=======
	GasSchedule                      core.GasScheduleNotifier
	MapDNSAddresses                  map[string]struct{}
	EnableUserNameChange             bool
	Marshalizer                      marshal.Marshalizer
	Accounts                         state.AccountsAdapter
	ShardCoordinator                 sharding.Coordinator
	EpochNotifier                    vmcommon.EpochNotifier
	ESDTMultiTransferEnableEpoch     uint32
	ESDTTransferRoleEnableEpoch      uint32
	GlobalMintBurnDisableEpoch       uint32
	ESDTTransferMetaEnableEpoch      uint32
	OptimizeNFTStoreEnableEpoch      uint32
	CheckCorrectTokenIDEnableEpoch   uint32
	CheckFunctionArgumentEnableEpoch uint32
>>>>>>> d14aaa13
}

// CreateBuiltInFuncContainerAndNFTStorageHandler creates a container that will hold all the available built in functions
func CreateBuiltInFuncContainerAndNFTStorageHandler(args ArgsCreateBuiltInFunctionContainer) (vmcommon.BuiltInFunctionContainer, vmcommon.SimpleESDTNFTStorageHandler, vmcommon.ESDTGlobalSettingsHandler, error) {
	if check.IfNil(args.GasSchedule) {
		return nil, nil, nil, process.ErrNilGasSchedule
	}
	if check.IfNil(args.Marshalizer) {
		return nil, nil, nil, process.ErrNilMarshalizer
	}
	if check.IfNil(args.Accounts) {
		return nil, nil, nil, process.ErrNilAccountsAdapter
	}
	if args.MapDNSAddresses == nil {
		return nil, nil, nil, process.ErrNilDnsAddresses
	}
	if check.IfNil(args.ShardCoordinator) {
		return nil, nil, nil, process.ErrNilShardCoordinator
	}
	if check.IfNil(args.EpochNotifier) {
		return nil, nil, nil, process.ErrNilEpochNotifier
	}

	vmcommonAccounts, ok := args.Accounts.(vmcommon.AccountsAdapter)
	if !ok {
		return nil, nil, nil, process.ErrWrongTypeAssertion
	}

	modifiedArgs := vmcommonBuiltInFunctions.ArgsCreateBuiltInFunctionContainer{
		GasMap:                              args.GasSchedule.LatestGasSchedule(),
		MapDNSAddresses:                     args.MapDNSAddresses,
		EnableUserNameChange:                args.EnableUserNameChange,
		Marshalizer:                         args.Marshalizer,
		Accounts:                            vmcommonAccounts,
		ShardCoordinator:                    args.ShardCoordinator,
		EpochNotifier:                       args.EpochNotifier,
		ESDTNFTImprovementV1ActivationEpoch: args.ESDTMultiTransferEnableEpoch,
		ESDTTransferToMetaEnableEpoch:       args.ESDTTransferMetaEnableEpoch,
		ESDTTransferRoleEnableEpoch:         args.ESDTTransferRoleEnableEpoch,
		GlobalMintBurnDisableEpoch:          args.GlobalMintBurnDisableEpoch,
		SaveNFTToSystemAccountEnableEpoch:   args.OptimizeNFTStoreEnableEpoch,
		CheckCorrectTokenIDEnableEpoch:      args.CheckCorrectTokenIDEnableEpoch,
<<<<<<< HEAD
		SendESDTMetadataAlwaysEnableEpoch:   args.ESDTMetadataContinuousCleanupEnableEpoch,
		MaxNumOfAddressesForTransferRole:    args.MaxNumNodesInTransferRole,
		ConfigAddress:                       args.AutomaticCrawlerAddress,
=======
		CheckFunctionArgumentEnableEpoch:    args.CheckFunctionArgumentEnableEpoch,
>>>>>>> d14aaa13
	}

	bContainerFactory, err := vmcommonBuiltInFunctions.NewBuiltInFunctionsCreator(modifiedArgs)
	if err != nil {
		return nil, nil, nil, err
	}

	container, err := bContainerFactory.CreateBuiltInFunctionContainer()
	if err != nil {
		return nil, nil, nil, err
	}

	args.GasSchedule.RegisterNotifyHandler(bContainerFactory)

	return container, bContainerFactory.NFTStorageHandler(), bContainerFactory.ESDTGlobalSettingsHandler(), nil
}<|MERGE_RESOLUTION|>--- conflicted
+++ resolved
@@ -13,7 +13,6 @@
 
 // ArgsCreateBuiltInFunctionContainer defines the argument structure to create new built in function container
 type ArgsCreateBuiltInFunctionContainer struct {
-<<<<<<< HEAD
 	GasSchedule                              core.GasScheduleNotifier
 	MapDNSAddresses                          map[string]struct{}
 	EnableUserNameChange                     bool
@@ -27,25 +26,10 @@
 	ESDTTransferMetaEnableEpoch              uint32
 	OptimizeNFTStoreEnableEpoch              uint32
 	CheckCorrectTokenIDEnableEpoch           uint32
+	CheckFunctionArgumentEnableEpoch         uint32
 	ESDTMetadataContinuousCleanupEnableEpoch uint32
 	MaxNumNodesInTransferRole                uint32
 	AutomaticCrawlerAddress                  []byte
-=======
-	GasSchedule                      core.GasScheduleNotifier
-	MapDNSAddresses                  map[string]struct{}
-	EnableUserNameChange             bool
-	Marshalizer                      marshal.Marshalizer
-	Accounts                         state.AccountsAdapter
-	ShardCoordinator                 sharding.Coordinator
-	EpochNotifier                    vmcommon.EpochNotifier
-	ESDTMultiTransferEnableEpoch     uint32
-	ESDTTransferRoleEnableEpoch      uint32
-	GlobalMintBurnDisableEpoch       uint32
-	ESDTTransferMetaEnableEpoch      uint32
-	OptimizeNFTStoreEnableEpoch      uint32
-	CheckCorrectTokenIDEnableEpoch   uint32
-	CheckFunctionArgumentEnableEpoch uint32
->>>>>>> d14aaa13
 }
 
 // CreateBuiltInFuncContainerAndNFTStorageHandler creates a container that will hold all the available built in functions
@@ -88,13 +72,10 @@
 		GlobalMintBurnDisableEpoch:          args.GlobalMintBurnDisableEpoch,
 		SaveNFTToSystemAccountEnableEpoch:   args.OptimizeNFTStoreEnableEpoch,
 		CheckCorrectTokenIDEnableEpoch:      args.CheckCorrectTokenIDEnableEpoch,
-<<<<<<< HEAD
+		CheckFunctionArgumentEnableEpoch:    args.CheckFunctionArgumentEnableEpoch,
 		SendESDTMetadataAlwaysEnableEpoch:   args.ESDTMetadataContinuousCleanupEnableEpoch,
 		MaxNumOfAddressesForTransferRole:    args.MaxNumNodesInTransferRole,
 		ConfigAddress:                       args.AutomaticCrawlerAddress,
-=======
-		CheckFunctionArgumentEnableEpoch:    args.CheckFunctionArgumentEnableEpoch,
->>>>>>> d14aaa13
 	}
 
 	bContainerFactory, err := vmcommonBuiltInFunctions.NewBuiltInFunctionsCreator(modifiedArgs)
