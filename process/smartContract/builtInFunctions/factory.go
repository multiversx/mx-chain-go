--- conflicted
+++ resolved
@@ -18,26 +18,6 @@
 
 // ArgsCreateBuiltInFunctionContainer defines the argument structure to create new built in function container
 type ArgsCreateBuiltInFunctionContainer struct {
-<<<<<<< HEAD
-	GasSchedule                              core.GasScheduleNotifier
-	MapDNSAddresses                          map[string]struct{}
-	EnableUserNameChange                     bool
-	Marshalizer                              marshal.Marshalizer
-	Accounts                                 state.AccountsAdapter
-	ShardCoordinator                         sharding.Coordinator
-	EpochNotifier                            vmcommon.EpochNotifier
-	GuardedAccountHandler                    vmcommon.GuardedAccountHandler
-	ESDTMultiTransferEnableEpoch             uint32
-	ESDTTransferRoleEnableEpoch              uint32
-	GlobalMintBurnDisableEpoch               uint32
-	ESDTTransferMetaEnableEpoch              uint32
-	OptimizeNFTStoreEnableEpoch              uint32
-	CheckCorrectTokenIDEnableEpoch           uint32
-	CheckFunctionArgumentEnableEpoch         uint32
-	ESDTMetadataContinuousCleanupEnableEpoch uint32
-	MaxNumNodesInTransferRole                uint32
-	AutomaticCrawlerAddresses                [][]byte
-=======
 	GasSchedule               core.GasScheduleNotifier
 	MapDNSAddresses           map[string]struct{}
 	EnableUserNameChange      bool
@@ -46,9 +26,9 @@
 	ShardCoordinator          sharding.Coordinator
 	EpochNotifier             vmcommon.EpochNotifier
 	EnableEpochsHandler       vmcommon.EnableEpochsHandler
+	GuardedAccountHandler     vmcommon.GuardedAccountHandler
 	AutomaticCrawlerAddresses [][]byte
 	MaxNumNodesInTransferRole uint32
->>>>>>> b1a9a213
 }
 
 // CreateBuiltInFunctionsFactory creates a container that will hold all the available built in functions
@@ -71,13 +51,11 @@
 	if check.IfNil(args.EpochNotifier) {
 		return nil, process.ErrNilEpochNotifier
 	}
-<<<<<<< HEAD
+	if check.IfNil(args.EnableEpochsHandler) {
+		return nil, process.ErrNilEnableEpochsHandler
+	}
 	if check.IfNil(args.GuardedAccountHandler) {
 		return nil, process.ErrNilGuardedAccountHandler
-=======
-	if check.IfNil(args.EnableEpochsHandler) {
-		return nil, process.ErrNilEnableEpochsHandler
->>>>>>> b1a9a213
 	}
 
 	vmcommonAccounts, ok := args.Accounts.(vmcommon.AccountsAdapter)
@@ -98,27 +76,6 @@
 	)
 
 	modifiedArgs := vmcommonBuiltInFunctions.ArgsCreateBuiltInFunctionContainer{
-<<<<<<< HEAD
-		GasMap:                              args.GasSchedule.LatestGasSchedule(),
-		MapDNSAddresses:                     args.MapDNSAddresses,
-		EnableUserNameChange:                args.EnableUserNameChange,
-		Marshalizer:                         args.Marshalizer,
-		Accounts:                            vmcommonAccounts,
-		ShardCoordinator:                    args.ShardCoordinator,
-		EpochNotifier:                       args.EpochNotifier,
-		ESDTNFTImprovementV1ActivationEpoch: args.ESDTMultiTransferEnableEpoch,
-		ESDTTransferToMetaEnableEpoch:       args.ESDTTransferMetaEnableEpoch,
-		ESDTTransferRoleEnableEpoch:         args.ESDTTransferRoleEnableEpoch,
-		GlobalMintBurnDisableEpoch:          args.GlobalMintBurnDisableEpoch,
-		SaveNFTToSystemAccountEnableEpoch:   args.OptimizeNFTStoreEnableEpoch,
-		CheckCorrectTokenIDEnableEpoch:      args.CheckCorrectTokenIDEnableEpoch,
-		CheckFunctionArgumentEnableEpoch:    args.CheckFunctionArgumentEnableEpoch,
-		SendESDTMetadataAlwaysEnableEpoch:   args.ESDTMetadataContinuousCleanupEnableEpoch,
-		MaxNumOfAddressesForTransferRole:    args.MaxNumNodesInTransferRole,
-		FixAsyncCallbackCheckEnableEpoch:    args.ESDTMetadataContinuousCleanupEnableEpoch,
-		ConfigAddress:                       crawlerAllowedAddress,
-		GuardedAccountHandler:               args.GuardedAccountHandler,
-=======
 		GasMap:                           args.GasSchedule.LatestGasSchedule(),
 		MapDNSAddresses:                  args.MapDNSAddresses,
 		EnableUserNameChange:             args.EnableUserNameChange,
@@ -126,9 +83,9 @@
 		Accounts:                         vmcommonAccounts,
 		ShardCoordinator:                 args.ShardCoordinator,
 		EnableEpochsHandler:              args.EnableEpochsHandler,
+		GuardedAccountHandler:            args.GuardedAccountHandler,
 		ConfigAddress:                    crawlerAllowedAddress,
 		MaxNumOfAddressesForTransferRole: args.MaxNumNodesInTransferRole,
->>>>>>> b1a9a213
 	}
 
 	bContainerFactory, err := vmcommonBuiltInFunctions.NewBuiltInFunctionsCreator(modifiedArgs)
