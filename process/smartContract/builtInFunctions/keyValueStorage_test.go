--- conflicted
+++ resolved
@@ -26,12 +26,8 @@
 
 	skv, _ := NewSaveKeyValueStorageFunc(gasConfig, funcGasCost)
 
-<<<<<<< HEAD
 	addr := []byte("addr")
-	acc, _ := state.NewUserAccount(mock.NewAddressMock(addr))
-=======
 	acc, _ := state.NewUserAccount(addr)
->>>>>>> aa9cc366
 	vmInput := &vmcommon.ContractCallInput{
 		VMInput: vmcommon.VMInput{CallerAddr: addr, GasProvided: 50},
 	}
