--- conflicted
+++ resolved
@@ -75,9 +75,6 @@
 	return vmOutput, nil
 }
 
-<<<<<<< HEAD
-func (service *SCQueryService) createVMCallInput(query *SCQuery) *vmcommon.ContractCallInput {
-=======
 func (service *SCQueryService) createVMCallInput(query *process.SCQuery) *vmcommon.ContractCallInput {
 	maxGasLimit := math.MaxInt64
 	header := &vmcommon.SCCallHeader{
@@ -87,7 +84,6 @@
 		Number:      big.NewInt(0),
 	}
 
->>>>>>> eb5ffd81
 	vmInput := vmcommon.VMInput{
 		CallerAddr:  query.ScAddress,
 		CallValue:   big.NewInt(0),
@@ -119,14 +115,4 @@
 		return true
 	}
 	return false
-<<<<<<< HEAD
-}
-
-// SCQuery represents a prepared query for executing a function of the smart contract
-type SCQuery struct {
-	ScAddress []byte
-	FuncName  string
-	Arguments [][]byte
-=======
->>>>>>> eb5ffd81
 }