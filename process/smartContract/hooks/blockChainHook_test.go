--- conflicted
+++ resolved
@@ -505,13 +505,8 @@
 
 	hdrToRet := &block.Header{Nonce: 2}
 	hashToRet := []byte("hash")
-<<<<<<< HEAD
-	args := createMockVMAccountsArguments()
+	args := createMockBlockChainHookArgs()
 	args.BlockChain = &testscommon.ChainHandlerStub{
-=======
-	args := createMockBlockChainHookArgs()
-	args.BlockChain = &mock.BlockChainStub{
->>>>>>> cdd8e024
 		GetCurrentBlockHeaderCalled: func() data.HeaderHandler {
 			return hdrToRet
 		},
@@ -644,24 +639,12 @@
 	t.Run("nil header, expect default values", func(t *testing.T) {
 		t.Parallel()
 
-<<<<<<< HEAD
-	args := createMockVMAccountsArguments()
-	args.BlockChain = &testscommon.ChainHandlerStub{
-		GetCurrentBlockHeaderCalled: func() data.HeaderHandler {
-			return hdrToRet
-		},
-		GetCurrentBlockRootHashCalled: func() []byte {
-			return hdrToRet.RootHash
-		},
-	}
-=======
 		args := createMockBlockChainHookArgs()
 		args.BlockChain = &mock.BlockChainStub{
 			GetCurrentBlockHeaderCalled: func() data.HeaderHandler {
 				return nil
 			},
 		}
->>>>>>> cdd8e024
 
 		bh, _ := hooks.NewBlockChainHookImpl(args)
 		assert.Equal(t, uint64(0), bh.LastNonce())
@@ -691,9 +674,12 @@
 		}
 
 		args := createMockBlockChainHookArgs()
-		args.BlockChain = &mock.BlockChainStub{
+		args.BlockChain = &testscommon.ChainHandlerStub{
 			GetCurrentBlockHeaderCalled: func() data.HeaderHandler {
 				return hdrToRet
+			},
+			GetCurrentBlockRootHashCalled: func() []byte {
+				return hdrToRet.RootHash
 			},
 		}
 		bh, _ := hooks.NewBlockChainHookImpl(args)
