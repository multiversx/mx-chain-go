package hooks_test

import (
	"bytes"
	"encoding/hex"
	"fmt"
	"math"
	"math/big"
	"strings"
	"testing"

	"github.com/ElrondNetwork/elrond-go-core/core"
	"github.com/ElrondNetwork/elrond-go-core/core/atomic"
	"github.com/ElrondNetwork/elrond-go-core/data"
	"github.com/ElrondNetwork/elrond-go-core/data/block"
	"github.com/ElrondNetwork/elrond-go-core/data/esdt"
	"github.com/ElrondNetwork/elrond-go-core/data/transaction"
	"github.com/ElrondNetwork/elrond-go/common"
	"github.com/ElrondNetwork/elrond-go/config"
	"github.com/ElrondNetwork/elrond-go/dataRetriever"
	"github.com/ElrondNetwork/elrond-go/process"
	"github.com/ElrondNetwork/elrond-go/process/mock"
	"github.com/ElrondNetwork/elrond-go/process/smartContract/hooks"
	"github.com/ElrondNetwork/elrond-go/state"
	"github.com/ElrondNetwork/elrond-go/storage"
	"github.com/ElrondNetwork/elrond-go/storage/storageUnit"
	"github.com/ElrondNetwork/elrond-go/testscommon"
	dataRetrieverMock "github.com/ElrondNetwork/elrond-go/testscommon/dataRetriever"
	"github.com/ElrondNetwork/elrond-go/testscommon/epochNotifier"
	stateMock "github.com/ElrondNetwork/elrond-go/testscommon/state"
	storageStubs "github.com/ElrondNetwork/elrond-go/testscommon/storage"
	"github.com/ElrondNetwork/elrond-go/testscommon/trie"
	vmcommon "github.com/ElrondNetwork/elrond-vm-common"
	vmcommonBuiltInFunctions "github.com/ElrondNetwork/elrond-vm-common/builtInFunctions"
	"github.com/ElrondNetwork/elrond-vm-common/parsers"
	"github.com/pkg/errors"
	"github.com/stretchr/testify/assert"
	"github.com/stretchr/testify/require"
)

func createMockBlockChainHookArgs() hooks.ArgBlockChainHook {
	datapool := dataRetrieverMock.NewPoolsHolderMock()
	arguments := hooks.ArgBlockChainHook{
		Accounts: &stateMock.AccountsStub{
			GetExistingAccountCalled: func(address []byte) (handler vmcommon.AccountHandler, e error) {
				return &mock.AccountWrapMock{}, nil
			},
		},
		PubkeyConv:            mock.NewPubkeyConverterMock(32),
		StorageService:        &mock.ChainStorerMock{},
		BlockChain:            &testscommon.ChainHandlerStub{},
		ShardCoordinator:      mock.NewOneShardCoordinatorMock(),
		Marshalizer:           &mock.MarshalizerMock{},
		Uint64Converter:       &mock.Uint64ByteSliceConverterMock{},
		BuiltInFunctions:      vmcommonBuiltInFunctions.NewBuiltInFunctionContainer(),
		NFTStorageHandler:     &testscommon.SimpleNFTStorageHandlerStub{},
		GlobalSettingsHandler: &testscommon.ESDTGlobalSettingsHandlerStub{},
		DataPool:              datapool,
		CompiledSCPool:        datapool.SmartContracts(),
		EpochNotifier:         &epochNotifier.EpochNotifierStub{},
		NilCompiledSCStore:    true,
		EnableEpochs: config.EnableEpochs{
			DoNotReturnOldBlockInBlockchainHookEnableEpoch: math.MaxUint32,
		},
		Priority: common.TestPriority,
	}
	return arguments
}

func createContractCallInput(function string, sender, receiver []byte) *vmcommon.ContractCallInput {
	return &vmcommon.ContractCallInput{
		Function:      function,
		RecipientAddr: receiver,
		VMInput: vmcommon.VMInput{
			CallerAddr: sender,
		},
	}
}

func TestNewBlockChainHookImpl(t *testing.T) {
	t.Parallel()

	tests := []struct {
		args        func() hooks.ArgBlockChainHook
		expectedErr error
	}{
		{
			args: func() hooks.ArgBlockChainHook {
				args := createMockBlockChainHookArgs()
				args.Accounts = nil
				return args
			},
			expectedErr: process.ErrNilAccountsAdapter,
		},
		{
			args: func() hooks.ArgBlockChainHook {
				args := createMockBlockChainHookArgs()
				args.PubkeyConv = nil
				return args
			},
			expectedErr: process.ErrNilPubkeyConverter,
		},
		{
			args: func() hooks.ArgBlockChainHook {
				args := createMockBlockChainHookArgs()
				args.StorageService = nil
				return args
			},
			expectedErr: process.ErrNilStorage,
		},
		{
			args: func() hooks.ArgBlockChainHook {
				args := createMockBlockChainHookArgs()
				args.BlockChain = nil
				return args
			},
			expectedErr: process.ErrNilBlockChain,
		},
		{
			args: func() hooks.ArgBlockChainHook {
				args := createMockBlockChainHookArgs()
				args.ShardCoordinator = nil
				return args
			},
			expectedErr: process.ErrNilShardCoordinator,
		},
		{
			args: func() hooks.ArgBlockChainHook {
				args := createMockBlockChainHookArgs()
				args.Marshalizer = nil
				return args
			},
			expectedErr: process.ErrNilMarshalizer,
		},
		{
			args: func() hooks.ArgBlockChainHook {
				args := createMockBlockChainHookArgs()
				args.Uint64Converter = nil
				return args
			},
			expectedErr: process.ErrNilUint64Converter,
		},
		{
			args: func() hooks.ArgBlockChainHook {
				args := createMockBlockChainHookArgs()
				args.BuiltInFunctions = nil
				return args
			},
			expectedErr: process.ErrNilBuiltInFunction,
		},
		{
			args: func() hooks.ArgBlockChainHook {
				args := createMockBlockChainHookArgs()
				args.CompiledSCPool = nil
				return args
			},
			expectedErr: process.ErrNilCacher,
		},
		{
			args: func() hooks.ArgBlockChainHook {
				args := createMockBlockChainHookArgs()
				args.NFTStorageHandler = nil
				return args
			},
			expectedErr: process.ErrNilNFTStorageHandler,
		},
		{
			args: func() hooks.ArgBlockChainHook {
				args := createMockBlockChainHookArgs()
				args.EpochNotifier = nil
				return args
			},
			expectedErr: process.ErrNilEpochNotifier,
		},
		{
			args: func() hooks.ArgBlockChainHook {
				args := createMockBlockChainHookArgs()
<<<<<<< HEAD
				args.Priority = "invalid"
				return args
			},
			expectedErr: hooks.ErrInvalidPriorityType,
=======
				args.GlobalSettingsHandler = nil
				return args
			},
			expectedErr: process.ErrNilESDTGlobalSettingsHandler,
>>>>>>> de0e7e88
		},
		{
			args: func() hooks.ArgBlockChainHook {
				args := createMockBlockChainHookArgs()
				args.NilCompiledSCStore = false
				args.ConfigSCStorage = config.StorageConfig{
					Cache: config.CacheConfig{
						Capacity: 1,
					},
					DB: config.DBConfig{
						MaxBatchSize: 100,
					},
				}
				return args
			},
			expectedErr: storage.ErrCacheSizeIsLowerThanBatchSize,
		},
		{
			args: func() hooks.ArgBlockChainHook {
				return createMockBlockChainHookArgs()
			},
			expectedErr: nil,
		},
	}

	for _, test := range tests {
		bh, err := hooks.NewBlockChainHookImpl(test.args())
		require.True(t, errors.Is(err, test.expectedErr))

		if test.expectedErr != nil {
			require.Nil(t, bh)
		} else {
			require.NotNil(t, bh)
		}
	}
}

func TestBlockChainHookImpl_GetCode(t *testing.T) {
	t.Parallel()

	t.Run("nil account expect nil code", func(t *testing.T) {
		t.Parallel()

		args := createMockBlockChainHookArgs()
		bh, _ := hooks.NewBlockChainHookImpl(args)
		code := bh.GetCode(nil)
		require.Nil(t, code)
	})
	t.Run("expect correct returned code", func(t *testing.T) {
		t.Parallel()

		expectedCodeHash := []byte("codeHash")
		expectedCode := []byte("code")

		args := createMockBlockChainHookArgs()
		args.Accounts = &stateMock.AccountsStub{
			GetCodeCalled: func(codeHash []byte) []byte {
				require.Equal(t, expectedCodeHash, codeHash)
				return expectedCode
			},
		}
		bh, _ := hooks.NewBlockChainHookImpl(args)

		account, _ := state.NewUserAccount([]byte("address"))
		account.SetCodeHash(expectedCodeHash)

		code := bh.GetCode(account)
		require.Equal(t, expectedCode, code)
	})
}

func TestBlockChainHookImpl_GetUserAccountNotASystemAccountInCrossShard(t *testing.T) {
	t.Parallel()

	args := createMockBlockChainHookArgs()
	args.ShardCoordinator = &mock.ShardCoordinatorStub{
		ComputeIdCalled: func(address []byte) uint32 {
			return 0
		},
		SelfIdCalled: func() uint32 {
			return 1
		},
	}
	args.Accounts = &stateMock.AccountsStub{}
	bh, _ := hooks.NewBlockChainHookImpl(args)
	addr := bytes.Repeat([]byte{0}, 32)
	_, err := bh.GetUserAccount(addr)
	assert.Equal(t, state.ErrAccNotFound, err)
}

func TestBlockChainHookImpl_GetUserAccountGetAccFromAddressErr(t *testing.T) {
	t.Parallel()

	errExpected := errors.New("expected err")

	args := createMockBlockChainHookArgs()
	args.Accounts = &stateMock.AccountsStub{
		GetExistingAccountCalled: func(address []byte) (handler vmcommon.AccountHandler, e error) {
			return nil, errExpected
		},
	}
	bh, _ := hooks.NewBlockChainHookImpl(args)
	_, err := bh.GetUserAccount(make([]byte, 0))
	assert.Equal(t, errExpected, err)
}

func TestBlockChainHookImpl_GetUserAccountWrongTypeShouldErr(t *testing.T) {
	t.Parallel()

	args := createMockBlockChainHookArgs()
	args.Accounts = &stateMock.AccountsStub{
		GetExistingAccountCalled: func(address []byte) (handler vmcommon.AccountHandler, e error) {
			return &mock.PeerAccountHandlerMock{}, nil
		},
	}
	bh, _ := hooks.NewBlockChainHookImpl(args)
	_, err := bh.GetUserAccount(make([]byte, 0))
	assert.Equal(t, state.ErrWrongTypeAssertion, err)
}

func TestBlockChainHookImpl_GetUserAccount(t *testing.T) {
	t.Parallel()

	expectedAccount, _ := state.NewUserAccount([]byte("1234"))
	args := createMockBlockChainHookArgs()
	args.Accounts = &stateMock.AccountsStub{
		GetExistingAccountCalled: func(address []byte) (handler vmcommon.AccountHandler, e error) {
			return expectedAccount, nil
		},
	}
	bh, _ := hooks.NewBlockChainHookImpl(args)
	acc, err := bh.GetUserAccount(expectedAccount.Address)

	assert.Nil(t, err)
	assert.Equal(t, expectedAccount, acc)
}

func TestBlockChainHookImpl_GetStorageDataAccountNotFoundExpectEmptyStorage(t *testing.T) {
	t.Parallel()

	args := createMockBlockChainHookArgs()
	address := []byte("address")
	args.Accounts = &stateMock.AccountsStub{
		GetExistingAccountCalled: func(addressContainer []byte) (vmcommon.AccountHandler, error) {
			require.Equal(t, address, addressContainer)
			return nil, state.ErrAccNotFound
		},
	}

	bh, _ := hooks.NewBlockChainHookImpl(args)
	storageData, err := bh.GetStorageData(address, []byte("index"))
	require.Equal(t, []byte{}, storageData)
	require.Nil(t, err)
}

func TestBlockChainHookImpl_GetStorageDataCannotRetrieveAccountValueExpectError(t *testing.T) {
	t.Parallel()

	args := createMockBlockChainHookArgs()
	address := []byte("address")
	index := []byte("i")
	expectedErr := errors.New("error retrieving value")

	dataTrieStub := &trie.DataTrieTrackerStub{
		RetrieveValueCalled: func(key []byte) ([]byte, error) {
			require.Equal(t, index, key)
			return nil, expectedErr
		},
	}
	account := &mock.AccountWrapMock{
		AccountDataHandlerCalled: func() vmcommon.AccountDataHandler {
			return dataTrieStub
		},
	}
	args.Accounts = &stateMock.AccountsStub{
		GetExistingAccountCalled: func(addressContainer []byte) (vmcommon.AccountHandler, error) {
			require.Equal(t, address, addressContainer)
			return account, nil
		},
	}

	bh, _ := hooks.NewBlockChainHookImpl(args)
	storageData, err := bh.GetStorageData(address, index)
	require.Nil(t, storageData)
	require.Equal(t, expectedErr, err)
}

func TestBlockChainHookImpl_GetStorageDataErrorsShouldErr(t *testing.T) {
	t.Parallel()

	errExpected := errors.New("expected err")

	args := createMockBlockChainHookArgs()
	args.Accounts = &stateMock.AccountsStub{
		GetExistingAccountCalled: func(address []byte) (handler vmcommon.AccountHandler, e error) {
			return nil, errExpected
		},
	}
	bh, _ := hooks.NewBlockChainHookImpl(args)

	value, err := bh.GetStorageData(make([]byte, 0), make([]byte, 0))

	assert.Equal(t, errExpected, err)
	assert.Nil(t, value)
}

func TestBlockChainHookImpl_GetStorageDataShouldWork(t *testing.T) {
	t.Parallel()

	variableIdentifier := []byte("variable")
	variableValue := []byte("value")
	accnt := mock.NewAccountWrapMock(nil)
	_ = accnt.DataTrieTracker().SaveKeyValue(variableIdentifier, variableValue)

	args := createMockBlockChainHookArgs()
	args.Accounts = &stateMock.AccountsStub{
		GetExistingAccountCalled: func(address []byte) (handler vmcommon.AccountHandler, e error) {
			return accnt, nil
		},
	}
	bh, _ := hooks.NewBlockChainHookImpl(args)

	value, err := bh.GetStorageData(make([]byte, 0), variableIdentifier)

	assert.Nil(t, err)
	assert.Equal(t, variableValue, value)
}

func TestBlockChainHookImpl_NewAddressLengthNoGood(t *testing.T) {
	t.Parallel()

	acnts := &stateMock.AccountsStub{}
	acnts.GetExistingAccountCalled = func(address []byte) (vmcommon.AccountHandler, error) {
		return state.NewUserAccount(address)
	}
	args := createMockBlockChainHookArgs()
	args.Accounts = acnts
	bh, _ := hooks.NewBlockChainHookImpl(args)

	address := []byte("test")
	nonce := uint64(10)

	scAddress, err := bh.NewAddress(address, nonce, []byte("00"))
	assert.Equal(t, hooks.ErrAddressLengthNotCorrect, err)
	assert.Nil(t, scAddress)

	address = []byte("1234567890123456789012345678901234567890")
	scAddress, err = bh.NewAddress(address, nonce, []byte("00"))
	assert.Equal(t, hooks.ErrAddressLengthNotCorrect, err)
	assert.Nil(t, scAddress)
}

func TestBlockChainHookImpl_NewAddressVMTypeTooLong(t *testing.T) {
	t.Parallel()

	acnts := &stateMock.AccountsStub{}
	acnts.GetExistingAccountCalled = func(address []byte) (vmcommon.AccountHandler, error) {
		return state.NewUserAccount(address)
	}
	args := createMockBlockChainHookArgs()
	args.Accounts = acnts
	bh, _ := hooks.NewBlockChainHookImpl(args)

	address := []byte("01234567890123456789012345678900")
	nonce := uint64(10)

	vmType := []byte("010")
	scAddress, err := bh.NewAddress(address, nonce, vmType)
	assert.Equal(t, hooks.ErrVMTypeLengthIsNotCorrect, err)
	assert.Nil(t, scAddress)
}

func TestBlockChainHookImpl_NewAddress(t *testing.T) {
	t.Parallel()

	acnts := &stateMock.AccountsStub{}
	acnts.GetExistingAccountCalled = func(address []byte) (vmcommon.AccountHandler, error) {
		return state.NewUserAccount(address)
	}
	args := createMockBlockChainHookArgs()
	args.Accounts = acnts
	bh, _ := hooks.NewBlockChainHookImpl(args)

	address := []byte("01234567890123456789012345678900")
	nonce := uint64(10)

	vmType := []byte("11")
	scAddress1, err := bh.NewAddress(address, nonce, vmType)
	assert.Nil(t, err)

	for i := 0; i < 8; i++ {
		assert.Equal(t, scAddress1[i], uint8(0))
	}
	assert.True(t, bytes.Equal(vmType, scAddress1[8:10]))

	nonce++
	scAddress2, err := bh.NewAddress(address, nonce, []byte("00"))
	assert.Nil(t, err)

	assert.False(t, bytes.Equal(scAddress1, scAddress2))

	fmt.Printf("%s \n%s \n", hex.EncodeToString(scAddress1), hex.EncodeToString(scAddress2))
}

func TestBlockChainHookImpl_GetBlockhashNilBlockHeaderExpectError(t *testing.T) {
	t.Parallel()

	args := createMockBlockChainHookArgs()
	args.BlockChain = &testscommon.ChainHandlerStub{
		GetCurrentBlockHeaderCalled: func() data.HeaderHandler {
			return nil
		},
	}

	bh, _ := hooks.NewBlockChainHookImpl(args)
	hash, err := bh.GetBlockhash(0)
	require.Nil(t, hash)
	require.Equal(t, process.ErrNilBlockHeader, err)
}

func TestBlockChainHookImpl_GetBlockhashInvalidNonceExpectError(t *testing.T) {
	t.Parallel()

	args := createMockBlockChainHookArgs()
	args.BlockChain = &testscommon.ChainHandlerStub{
		GetCurrentBlockHeaderCalled: func() data.HeaderHandler {
			return &block.Header{Nonce: 1}
		},
	}

	bh, _ := hooks.NewBlockChainHookImpl(args)
	hash, err := bh.GetBlockhash(2)
	require.Nil(t, hash)
	require.Equal(t, process.ErrInvalidNonceRequest, err)
}

func TestBlockChainHookImpl_GetBlockhashShouldReturnCurrentBlockHeaderHash(t *testing.T) {
	t.Parallel()

	hdrToRet := &block.Header{Nonce: 2}
	hashToRet := []byte("hash")
	args := createMockBlockChainHookArgs()
	args.BlockChain = &testscommon.ChainHandlerStub{
		GetCurrentBlockHeaderCalled: func() data.HeaderHandler {
			return hdrToRet
		},
		GetCurrentBlockHeaderHashCalled: func() []byte {
			return hashToRet
		},
	}
	bh, _ := hooks.NewBlockChainHookImpl(args)

	hash, err := bh.GetBlockhash(2)
	assert.Nil(t, err)
	assert.Equal(t, hashToRet, hash)
}

func TestBlockChainHookImpl_GetBlockhashFromStorerErrorReadingFromStorage(t *testing.T) {
	t.Parallel()

	args := createMockBlockChainHookArgs()
	args.BlockChain = &testscommon.ChainHandlerStub{
		GetCurrentBlockHeaderCalled: func() data.HeaderHandler {
			return &block.Header{Nonce: 10}
		},
	}
	storer := &storageStubs.StorerStub{
		GetCalled: func(key []byte, priority common.StorageAccessType) ([]byte, error) {
			return nil, errors.New("local error")
		},
	}
	args.StorageService = &mock.ChainStorerMock{
		GetStorerCalled: func(unitType dataRetriever.UnitType) storage.Storer {
			return storer
		},
	}
	bh, _ := hooks.NewBlockChainHookImpl(args)

	hash, err := bh.GetBlockhash(2)
	require.Nil(t, hash)
	require.Equal(t, process.ErrMissingHashForHeaderNonce, err)
}

func TestBlockChainHookImpl_GetBlockhashFromStorerInSameEpoch(t *testing.T) {
	t.Parallel()

	args := createMockBlockChainHookArgs()
	hash := []byte("hash")
	nonce := uint64(10)
	header := &block.Header{Nonce: nonce}
	shardID := args.ShardCoordinator.SelfId()
	nonceToByteSlice := args.Uint64Converter.ToByteSlice(nonce)
	marshalledHeader, _ := args.Marshalizer.Marshal(header)

	args.BlockChain = &testscommon.ChainHandlerStub{
		GetCurrentBlockHeaderCalled: func() data.HeaderHandler {
			return header
		},
	}

	storerBlockHeader := &storageStubs.StorerStub{
		GetCalled: func(key []byte, priority common.StorageAccessType) ([]byte, error) {
			require.Equal(t, hash, key)
			return marshalledHeader, nil
		},
	}
	storerShardHdrNonceHash := &storageStubs.StorerStub{
		GetCalled: func(key []byte, priority common.StorageAccessType) ([]byte, error) {
			require.Equal(t, nonceToByteSlice, key)
			return hash, nil
		},
	}
	args.StorageService = &mock.ChainStorerMock{
		GetStorerCalled: func(unitType dataRetriever.UnitType) storage.Storer {
			switch unitType {
			case dataRetriever.ShardHdrNonceHashDataUnit + dataRetriever.UnitType(shardID):
				return storerShardHdrNonceHash
			case dataRetriever.BlockHeaderUnit:
				return storerBlockHeader
			default:
				require.Fail(t, "should not search in another storer")
				return nil
			}
		},
	}
	bh, _ := hooks.NewBlockChainHookImpl(args)

	actualHash, err := bh.GetBlockhash(nonce - 1)
	require.Nil(t, err)
	require.Equal(t, hash, actualHash)
}

func TestBlockChainHookImpl_GetBlockhashFromStorerInSameEpochWithFlagEnabled(t *testing.T) {
	t.Parallel()

	args := createMockBlockChainHookArgs()
	args.EnableEpochs.DoNotReturnOldBlockInBlockchainHookEnableEpoch = 0
	nonce := uint64(10)
	header := &block.Header{Nonce: nonce}
	shardID := args.ShardCoordinator.SelfId()

	args.BlockChain = &testscommon.ChainHandlerStub{
		GetCurrentBlockHeaderCalled: func() data.HeaderHandler {
			return header
		},
	}

	storerBlockHeader := &storageStubs.StorerStub{
		GetCalled: func(key []byte, priority common.StorageAccessType) ([]byte, error) {
			require.Fail(t, "should have not called Get operation")
			return nil, nil
		},
	}
	storerShardHdrNonceHash := &storageStubs.StorerStub{
		GetCalled: func(key []byte, priority common.StorageAccessType) ([]byte, error) {
			require.Fail(t, "should have not called Get operation")
			return nil, nil
		},
	}
	args.StorageService = &mock.ChainStorerMock{
		GetStorerCalled: func(unitType dataRetriever.UnitType) storage.Storer {
			switch unitType {
			case dataRetriever.ShardHdrNonceHashDataUnit + dataRetriever.UnitType(shardID):
				return storerShardHdrNonceHash
			case dataRetriever.BlockHeaderUnit:
				return storerBlockHeader
			default:
				require.Fail(t, "should not search in another storer")
				return nil
			}
		},
	}
	bh, _ := hooks.NewBlockChainHookImpl(args)

	hash, err := bh.GetBlockhash(nonce - 1)
	require.Equal(t, process.ErrInvalidNonceRequest, err)
	require.Nil(t, hash)
}

func TestBlockChainHookImpl_GetBlockhashFromOldEpochExpectError(t *testing.T) {
	t.Parallel()

	hdrToRet := &block.Header{Nonce: 2, Epoch: 2}
	hashToRet := []byte("hash")
	args := createMockBlockChainHookArgs()

	marshaledData, _ := args.Marshalizer.Marshal(hdrToRet)

	args.BlockChain = &testscommon.ChainHandlerStub{
		GetCurrentBlockHeaderCalled: func() data.HeaderHandler {
			return &block.Header{Nonce: 10, Epoch: 10}
		},
	}
	args.StorageService = &mock.ChainStorerMock{
		GetStorerCalled: func(unitType dataRetriever.UnitType) storage.Storer {
			if uint8(unitType) >= uint8(dataRetriever.ShardHdrNonceHashDataUnit) {
				return &storageStubs.StorerStub{
					GetCalled: func(key []byte, priority common.StorageAccessType) ([]byte, error) {
						return hashToRet, nil
					},
				}
			}

			return &storageStubs.StorerStub{
				GetCalled: func(key []byte, priority common.StorageAccessType) ([]byte, error) {
					return marshaledData, nil
				},
			}
		},
	}
	bh, _ := hooks.NewBlockChainHookImpl(args)

	_, err := bh.GetBlockhash(2)
	assert.Equal(t, err, process.ErrInvalidBlockRequestOldEpoch)
}

func TestBlockChainHookImpl_GettersFromBlockchainCurrentHeader(t *testing.T) {
	t.Parallel()

	t.Run("nil header, expect default values", func(t *testing.T) {
		t.Parallel()

		args := createMockBlockChainHookArgs()
		args.BlockChain = &testscommon.ChainHandlerStub{
			GetCurrentBlockHeaderCalled: func() data.HeaderHandler {
				return nil
			},
		}

		bh, _ := hooks.NewBlockChainHookImpl(args)
		assert.Equal(t, uint64(0), bh.LastNonce())
		assert.Equal(t, uint64(0), bh.LastRound())
		assert.Equal(t, uint64(0), bh.LastTimeStamp())
		assert.Equal(t, uint32(0), bh.LastEpoch())
		assert.Equal(t, []byte{}, bh.LastRandomSeed())
		assert.Equal(t, []byte{}, bh.GetStateRootHash())
	})
	t.Run("custom header, expect correct values are returned", func(t *testing.T) {
		t.Parallel()

		nonce := uint64(37)
		round := uint64(5)
		timestamp := uint64(1234)
		randSeed := []byte("a")
		rootHash := []byte("b")
		epoch := uint32(7)
		hdrToRet := &block.Header{
			Nonce:     nonce,
			Round:     round,
			TimeStamp: timestamp,
			RandSeed:  randSeed,
			RootHash:  rootHash,
			Epoch:     epoch,
		}

		args := createMockBlockChainHookArgs()
		args.BlockChain = &testscommon.ChainHandlerStub{
			GetCurrentBlockHeaderCalled: func() data.HeaderHandler {
				return hdrToRet
			},
			GetCurrentBlockRootHashCalled: func() []byte {
				return hdrToRet.RootHash
			},
		}
		bh, _ := hooks.NewBlockChainHookImpl(args)

		assert.Equal(t, nonce, bh.LastNonce())
		assert.Equal(t, round, bh.LastRound())
		assert.Equal(t, timestamp, bh.LastTimeStamp())
		assert.Equal(t, epoch, bh.LastEpoch())
		assert.Equal(t, randSeed, bh.LastRandomSeed())
		assert.Equal(t, rootHash, bh.GetStateRootHash())
	})
	t.Run("custom header, do not return old block is set, expect default values", func(t *testing.T) {
		t.Parallel()

		nonce := uint64(37)
		round := uint64(5)
		timestamp := uint64(1234)
		randSeed := []byte("a")
		rootHash := []byte("b")
		epoch := uint32(7)
		hdrToRet := &block.Header{
			Nonce:     nonce,
			Round:     round,
			TimeStamp: timestamp,
			RandSeed:  randSeed,
			RootHash:  rootHash,
			Epoch:     epoch,
		}

		args := createMockBlockChainHookArgs()
		args.EnableEpochs.DoNotReturnOldBlockInBlockchainHookEnableEpoch = 0
		args.BlockChain = &testscommon.ChainHandlerStub{
			GetCurrentBlockHeaderCalled: func() data.HeaderHandler {
				return hdrToRet
			},
			GetCurrentBlockRootHashCalled: func() []byte {
				return hdrToRet.RootHash
			},
		}
		bh, _ := hooks.NewBlockChainHookImpl(args)

		assert.Equal(t, nonce, bh.LastNonce())
		assert.Equal(t, round, bh.LastRound())
		assert.Equal(t, timestamp, bh.LastTimeStamp())
		assert.Equal(t, randSeed, bh.LastRandomSeed())
		assert.Equal(t, epoch, bh.LastEpoch())
		assert.Equal(t, rootHash, bh.GetStateRootHash())
	})
}

func TestBlockChainHookImpl_GettersFromCurrentHeader(t *testing.T) {
	t.Parallel()

	nonce := uint64(37)
	round := uint64(5)
	timestamp := uint64(1234)
	randSeed := []byte("a")
	epoch := uint32(7)
	hdr := &block.Header{
		Nonce:     nonce,
		Round:     round,
		TimeStamp: timestamp,
		RandSeed:  randSeed,
		Epoch:     epoch,
	}

	args := createMockBlockChainHookArgs()
	bh, _ := hooks.NewBlockChainHookImpl(args)

	bh.SetCurrentHeader(hdr)
	assert.Equal(t, nonce, bh.CurrentNonce())
	assert.Equal(t, round, bh.CurrentRound())
	assert.Equal(t, timestamp, bh.CurrentTimeStamp())
	assert.Equal(t, epoch, bh.CurrentEpoch())
	assert.Equal(t, randSeed, bh.CurrentRandomSeed())

	bh.SetCurrentHeader(nil)
	assert.Equal(t, nonce, bh.CurrentNonce())
	assert.Equal(t, round, bh.CurrentRound())
	assert.Equal(t, timestamp, bh.CurrentTimeStamp())
	assert.Equal(t, epoch, bh.CurrentEpoch())
	assert.Equal(t, randSeed, bh.CurrentRandomSeed())
}

func TestBlockChainHookImpl_SaveNFTMetaDataToSystemAccount(t *testing.T) {
	t.Parallel()

	expectedTx := &transaction.Transaction{Nonce: 1}

	args := createMockBlockChainHookArgs()
	args.NFTStorageHandler = &testscommon.SimpleNFTStorageHandlerStub{
		SaveNFTMetaDataToSystemAccountCalled: func(tx data.TransactionHandler) error {
			require.Equal(t, expectedTx, tx)
			return nil
		},
	}
	bh, _ := hooks.NewBlockChainHookImpl(args)
	err := bh.SaveNFTMetaDataToSystemAccount(expectedTx)
	require.Nil(t, err)
}

func TestBlockChainHookImpl_GetShardOfAddress(t *testing.T) {
	t.Parallel()

	expectedAddr := []byte("address")
	expectedShardID := uint32(444)

	args := createMockBlockChainHookArgs()
	args.ShardCoordinator = &testscommon.ShardsCoordinatorMock{
		ComputeIdCalled: func(address []byte) uint32 {
			require.Equal(t, expectedAddr, address)
			return expectedShardID
		},
	}

	bh, _ := hooks.NewBlockChainHookImpl(args)
	shardID := bh.GetShardOfAddress(expectedAddr)
	require.Equal(t, expectedShardID, shardID)
}

func TestBlockChainHookImpl_IsPayableNormalAccount(t *testing.T) {
	t.Parallel()

	args := createMockBlockChainHookArgs()
	bh, _ := hooks.NewBlockChainHookImpl(args)
	isPayable, err := bh.IsPayable([]byte("address"), []byte("address"))
	assert.True(t, isPayable)
	assert.Nil(t, err)
}

func TestBlockChainHookImpl_IsPayableSCNonPayable(t *testing.T) {
	t.Parallel()

	args := createMockBlockChainHookArgs()
	args.Accounts = &stateMock.AccountsStub{
		GetExistingAccountCalled: func(address []byte) (vmcommon.AccountHandler, error) {
			acc := &mock.AccountWrapMock{}
			acc.SetCodeMetadata([]byte{0, 0})
			return acc, nil
		},
	}
	bh, _ := hooks.NewBlockChainHookImpl(args)
	isPayable, err := bh.IsPayable([]byte("address"), make([]byte, 32))
	assert.False(t, isPayable)
	assert.Nil(t, err)
}

func TestBlockChainHookImpl_IsPayablePayable(t *testing.T) {
	t.Parallel()

	args := createMockBlockChainHookArgs()
	args.Accounts = &stateMock.AccountsStub{
		GetExistingAccountCalled: func(address []byte) (handler vmcommon.AccountHandler, e error) {
			acc := &mock.AccountWrapMock{}
			acc.SetCodeMetadata([]byte{0, vmcommon.MetadataPayable})
			return acc, nil
		},
	}

	bh, _ := hooks.NewBlockChainHookImpl(args)
	isPayable, err := bh.IsPayable([]byte("address"), make([]byte, 32))
	assert.True(t, isPayable)
	assert.Nil(t, err)

	isPayable, err = bh.IsPayable(make([]byte, 32), make([]byte, 32))
	assert.True(t, isPayable)
	assert.Nil(t, err)
}

func TestBlockChainHookImpl_IsPayablePayableBySC(t *testing.T) {
	t.Parallel()

	args := createMockBlockChainHookArgs()
	args.Accounts = &stateMock.AccountsStub{
		GetExistingAccountCalled: func(address []byte) (handler vmcommon.AccountHandler, e error) {
			acc := &mock.AccountWrapMock{}
			acc.SetCodeMetadata([]byte{0, vmcommon.MetadataPayableBySC})
			return acc, nil
		},
	}

	bh, _ := hooks.NewBlockChainHookImpl(args)
	isPayable, err := bh.IsPayable(make([]byte, 32), make([]byte, 32))
	assert.True(t, isPayable)
	assert.Nil(t, err)
}

func TestBlockChainHookImpl_IsPayableReceiverIsSystemAccountNotPayable(t *testing.T) {
	t.Parallel()

	args := createMockBlockChainHookArgs()
	bh, _ := hooks.NewBlockChainHookImpl(args)

	receiver := make([]byte, 32)
	copy(receiver, core.SystemAccountAddress)

	isPayable, err := bh.IsPayable(make([]byte, 32), receiver)
	require.False(t, isPayable)
	require.Nil(t, err)
}

func TestTestBlockChainHookImpl_IsPayableReceiverIsCrossShardNotPayable(t *testing.T) {
	t.Parallel()

	args := createMockBlockChainHookArgs()
	receiver := make([]byte, 32)
	args.ShardCoordinator = &testscommon.ShardsCoordinatorMock{
		ComputeIdCalled: func(address []byte) uint32 {
			require.Equal(t, receiver, address)
			return 1
		},
		SelfIDCalled: func() uint32 {
			return 0
		},
	}

	bh, _ := hooks.NewBlockChainHookImpl(args)
	isPayable, err := bh.IsPayable([]byte("sender"), receiver)
	require.True(t, isPayable)
	require.Nil(t, err)
}

func TestTestBlockChainHookImpl_IsPayableReceiverNotFoundNotPayable(t *testing.T) {
	t.Parallel()

	args := createMockBlockChainHookArgs()
	receiver := make([]byte, 32)
	args.Accounts = &stateMock.AccountsStub{
		GetExistingAccountCalled: func(addressContainer []byte) (vmcommon.AccountHandler, error) {
			require.Equal(t, addressContainer, receiver)
			return nil, state.ErrAccNotFound
		},
	}

	bh, _ := hooks.NewBlockChainHookImpl(args)
	isPayable, err := bh.IsPayable([]byte("sender"), receiver)
	require.False(t, isPayable)
	require.Nil(t, err)
}

func TestTestBlockChainHookImpl_IsPayableErrorGettingReceiverNotPayable(t *testing.T) {
	t.Parallel()

	args := createMockBlockChainHookArgs()
	receiver := make([]byte, 32)
	errGetAccount := errors.New("error getting account")
	args.Accounts = &stateMock.AccountsStub{
		GetExistingAccountCalled: func(addressContainer []byte) (vmcommon.AccountHandler, error) {
			require.Equal(t, addressContainer, receiver)
			return nil, errGetAccount
		},
	}

	bh, _ := hooks.NewBlockChainHookImpl(args)
	isPayable, err := bh.IsPayable([]byte("sender"), receiver)
	require.False(t, isPayable)
	require.Equal(t, errGetAccount, err)
}

func TestBlockChainHookImpl_GetBuiltinFunctionNamesAndContainer(t *testing.T) {
	t.Parallel()

	builtInFunctionContainer := vmcommonBuiltInFunctions.NewBuiltInFunctionContainer()
	_ = builtInFunctionContainer.Add("func1", &mock.BuiltInFunctionStub{})
	_ = builtInFunctionContainer.Add("func2", &mock.BuiltInFunctionStub{})

	args := createMockBlockChainHookArgs()
	args.BuiltInFunctions = builtInFunctionContainer

	bh, _ := hooks.NewBlockChainHookImpl(args)
	funcNames := bh.GetBuiltinFunctionNames()
	expectedFuncNames := vmcommon.FunctionNames{
		"func1": {},
		"func2": {},
	}
	require.Equal(t, expectedFuncNames, funcNames)
	require.Equal(t, builtInFunctionContainer, bh.GetBuiltinFunctionsContainer())
}

func TestBlockChainHookImpl_NumberOfShards(t *testing.T) {
	t.Parallel()

	args := createMockBlockChainHookArgs()
	args.ShardCoordinator = &testscommon.ShardsCoordinatorMock{NoShards: 4}

	bh, _ := hooks.NewBlockChainHookImpl(args)
	require.Equal(t, uint32(4), bh.NumberOfShards())
}

func TestBlockChainHookImpl_SaveCompiledCode(t *testing.T) {
	t.Parallel()

	code := []byte("code")
	codeHash := []byte("codeHash")

	t.Run("get compiled code from compiled sc pool", func(t *testing.T) {
		args := createMockBlockChainHookArgs()

		wasCodeSavedInPool := &atomic.Flag{}
		args.CompiledSCPool = &testscommon.CacherStub{
			GetCalled: func(key []byte) (value interface{}, ok bool) {
				require.Equal(t, codeHash, key)
				return code, true
			},
			PutCalled: func(key []byte, value interface{}, sizeInBytes int) (evicted bool) {
				wasCodeSavedInPool.SetValue(true)
				return false
			},
		}

		bh, _ := hooks.NewBlockChainHookImpl(args)
		found, actualCode := bh.GetCompiledCode(codeHash)
		require.True(t, found)
		require.Equal(t, code, actualCode)
		require.False(t, wasCodeSavedInPool.IsSet())
	})
	t.Run("compiled code found in compiled sc pool, but not as byte slice, error getting it from storage", func(t *testing.T) {
		args := createMockBlockChainHookArgs()
		args.NilCompiledSCStore = true

		wasCodeSavedInPool := &atomic.Flag{}
		args.CompiledSCPool = &testscommon.CacherStub{
			GetCalled: func(key []byte) (value interface{}, ok bool) {
				require.Equal(t, codeHash, key)
				return struct{}{}, true
			},
			PutCalled: func(key []byte, value interface{}, sizeInBytes int) (evicted bool) {
				wasCodeSavedInPool.SetValue(true)
				return false
			},
		}

		bh, _ := hooks.NewBlockChainHookImpl(args)
		found, actualCode := bh.GetCompiledCode(codeHash)
		require.False(t, found)
		require.Nil(t, actualCode)
		require.False(t, wasCodeSavedInPool.IsSet())
	})
	t.Run("compiled code found in storage, but nil", func(t *testing.T) {
		args := createMockBlockChainHookArgs()
		args.NilCompiledSCStore = false
		args.ConfigSCStorage = config.StorageConfig{
			Cache: config.CacheConfig{
				Capacity: 10,
				Type:     string(storageUnit.LRUCache),
			},
			DB: config.DBConfig{
				FilePath:     "test1",
				Type:         string(storageUnit.MemoryDB),
				MaxBatchSize: 1,
				MaxOpenFiles: 10,
			},
		}
		wasCodeSavedInPool := &atomic.Flag{}
		args.CompiledSCPool = &testscommon.CacherStub{
			GetCalled: func(key []byte) (value interface{}, ok bool) {
				require.Equal(t, codeHash, key)
				return nil, false
			},
			PutCalled: func(key []byte, value interface{}, sizeInBytes int) (evicted bool) {
				wasCodeSavedInPool.SetValue(true)
				return false
			},
		}

		bh, _ := hooks.NewBlockChainHookImpl(args)
		bh.SaveCompiledCode(codeHash, nil)

		wasCodeSavedInPool.Reset()
		found, actualCode := bh.GetCompiledCode(codeHash)
		require.False(t, found)
		require.Nil(t, actualCode)
		require.False(t, wasCodeSavedInPool.IsSet())

		_ = bh.Close()
	})
	t.Run("compiled code not found in compiled sc pool, get it from storage", func(t *testing.T) {
		args := createMockBlockChainHookArgs()
		args.ConfigSCStorage = config.StorageConfig{
			Cache: config.CacheConfig{
				Capacity: 10,
				Type:     string(storageUnit.LRUCache),
			},
			DB: config.DBConfig{
				FilePath:     "test2",
				Type:         string(storageUnit.MemoryDB),
				MaxBatchSize: 1,
				MaxOpenFiles: 10,
			},
		}
		args.NilCompiledSCStore = false
		args.CompiledSCPool = &testscommon.CacherStub{
			GetCalled: func(key []byte) (value interface{}, ok bool) {
				require.Equal(t, codeHash, key)
				return nil, false
			},
			PutCalled: func(key []byte, value interface{}, sizeInBytes int) (evicted bool) {
				require.Equal(t, codeHash, key)
				require.Equal(t, code, value)
				require.Equal(t, len(code), sizeInBytes)
				return false
			},
		}

		bh, _ := hooks.NewBlockChainHookImpl(args)

		bh.SaveCompiledCode(codeHash, code)
		found, actualCode := bh.GetCompiledCode(codeHash)
		require.True(t, found)
		require.Equal(t, code, actualCode)

		bh.DeleteCompiledCode(codeHash)
		found, actualCode = bh.GetCompiledCode(codeHash)
		require.False(t, found)
		require.Nil(t, actualCode)

		_ = bh.Close()
	})
}

func TestBlockChainHookImpl_GetSnapshot(t *testing.T) {
	t.Parallel()

	args := createMockBlockChainHookArgs()
	args.Accounts = &stateMock.AccountsStub{
		JournalLenCalled: func() int {
			return 444
		},
	}

	bh, _ := hooks.NewBlockChainHookImpl(args)
	require.Equal(t, 444, bh.GetSnapshot())
}

func TestBlockChainHookImpl_RevertToSnapshot(t *testing.T) {
	t.Parallel()

	args := createMockBlockChainHookArgs()
	args.Accounts = &stateMock.AccountsStub{
		RevertToSnapshotCalled: func(snapshot int) error {
			require.Equal(t, 444, snapshot)
			return nil
		},
	}

	bh, _ := hooks.NewBlockChainHookImpl(args)
	require.Nil(t, bh.RevertToSnapshot(444))
}

func TestBlockChainHookImpl_ProcessBuiltInFunction(t *testing.T) {
	t.Parallel()

	funcName := "func"
	builtInFunctionsContainer := vmcommonBuiltInFunctions.NewBuiltInFunctionContainer()
	_ = builtInFunctionsContainer.Add(funcName, &mock.BuiltInFunctionStub{})

	addrSender := []byte("addr sender")
	addrReceiver := []byte("addr receiver")

	errGetAccount := errors.New("cannot get account")
	errSaveAccount := errors.New("error saving account")

	t.Run("nil input, expect error", func(t *testing.T) {
		t.Parallel()

		args := createMockBlockChainHookArgs()
		bh, _ := hooks.NewBlockChainHookImpl(args)

		output, err := bh.ProcessBuiltInFunction(nil)
		require.Nil(t, output)
		require.Equal(t, process.ErrNilVmInput, err)
	})
	t.Run("no function set in built in function container, expect error", func(t *testing.T) {
		t.Parallel()

		args := createMockBlockChainHookArgs()
		bh, _ := hooks.NewBlockChainHookImpl(args)

		output, err := bh.ProcessBuiltInFunction(&vmcommon.ContractCallInput{})
		require.Nil(t, output)
		require.Error(t, err)
		require.True(t, strings.Contains(err.Error(), vmcommonBuiltInFunctions.ErrInvalidContainerKey.Error()))
	})
	t.Run("cannot get sender account, expect error", func(t *testing.T) {
		t.Parallel()

		args := createMockBlockChainHookArgs()
		args.BuiltInFunctions = builtInFunctionsContainer
		args.Accounts = &stateMock.AccountsStub{
			GetExistingAccountCalled: func(addressContainer []byte) (vmcommon.AccountHandler, error) {
				require.Equal(t, addrSender, addressContainer)
				return nil, errGetAccount
			},
		}

		bh, _ := hooks.NewBlockChainHookImpl(args)
		input := createContractCallInput(funcName, addrSender, addrReceiver)
		output, err := bh.ProcessBuiltInFunction(input)

		require.Nil(t, output)
		require.Equal(t, errGetAccount, err)
	})
	t.Run("cannot convert sender account to user account, expect error", func(t *testing.T) {
		t.Parallel()

		args := createMockBlockChainHookArgs()
		args.BuiltInFunctions = builtInFunctionsContainer
		args.Accounts = &stateMock.AccountsStub{
			GetExistingAccountCalled: func(addressContainer []byte) (vmcommon.AccountHandler, error) {
				require.Equal(t, addrSender, addressContainer)
				return &stateMock.UserAccountStub{}, nil
			},
		}
		bh, _ := hooks.NewBlockChainHookImpl(args)
		input := createContractCallInput(funcName, addrSender, addrReceiver)
		output, err := bh.ProcessBuiltInFunction(input)

		require.Nil(t, output)
		require.Equal(t, process.ErrWrongTypeAssertion, err)
	})
	t.Run("cannot load destination account, expect error", func(t *testing.T) {
		t.Parallel()

		args := createMockBlockChainHookArgs()
		args.BuiltInFunctions = builtInFunctionsContainer
		args.Accounts = &stateMock.AccountsStub{
			GetExistingAccountCalled: func(addressContainer []byte) (vmcommon.AccountHandler, error) {
				require.Equal(t, addrSender, addressContainer)
				return mock.NewAccountWrapMock(addrSender), nil
			},

			LoadAccountCalled: func(addressContainer []byte) (vmcommon.AccountHandler, error) {
				require.Equal(t, addrReceiver, addressContainer)
				return nil, errGetAccount
			},
		}

		bh, _ := hooks.NewBlockChainHookImpl(args)
		input := createContractCallInput(funcName, addrSender, addrReceiver)
		output, err := bh.ProcessBuiltInFunction(input)

		require.Nil(t, output)
		require.Equal(t, errGetAccount, err)
	})
	t.Run("cannot convert destination account to user account, expect error", func(t *testing.T) {
		t.Parallel()

		args := createMockBlockChainHookArgs()
		args.BuiltInFunctions = builtInFunctionsContainer
		args.Accounts = &stateMock.AccountsStub{
			GetExistingAccountCalled: func(addressContainer []byte) (vmcommon.AccountHandler, error) {
				require.Equal(t, addrSender, addressContainer)
				return mock.NewAccountWrapMock(addrSender), nil
			},

			LoadAccountCalled: func(addressContainer []byte) (vmcommon.AccountHandler, error) {
				require.Equal(t, addrReceiver, addressContainer)
				return &stateMock.UserAccountStub{}, nil
			},
		}

		bh, _ := hooks.NewBlockChainHookImpl(args)
		input := createContractCallInput(funcName, addrSender, addrReceiver)
		output, err := bh.ProcessBuiltInFunction(input)

		require.Nil(t, output)
		require.Equal(t, process.ErrWrongTypeAssertion, err)
	})
	t.Run("cannot process new built in function, expect error", func(t *testing.T) {
		t.Parallel()

		newFunc := "newFunc"
		input := createContractCallInput(newFunc, addrSender, addrReceiver)

		errProcessBuiltInFunc := errors.New("error processing builtin func")
		newBuiltInFunc := &mock.BuiltInFunctionStub{
			ProcessBuiltinFunctionCalled: func(acntSnd, acntDst vmcommon.UserAccountHandler, vmInput *vmcommon.ContractCallInput) (*vmcommon.VMOutput, error) {
				require.Equal(t, addrSender, acntSnd.AddressBytes())
				require.Equal(t, addrReceiver, acntDst.AddressBytes())
				require.Equal(t, input, vmInput)

				return nil, errProcessBuiltInFunc
			},
		}
		newBuiltInFuncContainer := vmcommonBuiltInFunctions.NewBuiltInFunctionContainer()
		_ = newBuiltInFuncContainer.Add(newFunc, newBuiltInFunc)

		args := createMockBlockChainHookArgs()
		args.BuiltInFunctions = newBuiltInFuncContainer
		args.Accounts = &stateMock.AccountsStub{
			GetExistingAccountCalled: func(addressContainer []byte) (vmcommon.AccountHandler, error) {
				require.Equal(t, addrSender, addressContainer)
				return mock.NewAccountWrapMock(addrSender), nil
			},

			LoadAccountCalled: func(addressContainer []byte) (vmcommon.AccountHandler, error) {
				require.Equal(t, addrReceiver, addressContainer)
				return mock.NewAccountWrapMock(addrReceiver), nil
			},
		}

		bh, _ := hooks.NewBlockChainHookImpl(args)
		output, err := bh.ProcessBuiltInFunction(input)
		require.Nil(t, output)
		require.Equal(t, errProcessBuiltInFunc, err)
	})
	t.Run("sender and receiver not in same shard, expect they are not saved", func(t *testing.T) {
		t.Parallel()

		args := createMockBlockChainHookArgs()
		args.BuiltInFunctions = builtInFunctionsContainer

		args.ShardCoordinator = &testscommon.ShardsCoordinatorMock{
			ComputeIdCalled: func(address []byte) uint32 {
				isSender := bytes.Equal(addrSender, address)
				isReceiver := bytes.Equal(addrReceiver, address)
				require.True(t, isSender || isReceiver)

				return 0
			},
			SelfIDCalled: func() uint32 {
				return 1
			},
		}

		getSenderAccountCalled := &atomic.Flag{}
		getReceiverAccountCalled := &atomic.Flag{}
		saveAccountCalled := &atomic.Flag{}
		args.Accounts = &stateMock.AccountsStub{
			GetExistingAccountCalled: func(addressContainer []byte) (vmcommon.AccountHandler, error) {
				getSenderAccountCalled.SetValue(true)
				return nil, nil
			},

			LoadAccountCalled: func(addressContainer []byte) (vmcommon.AccountHandler, error) {
				getReceiverAccountCalled.SetValue(true)
				return nil, nil
			},
			SaveAccountCalled: func(account vmcommon.AccountHandler) error {
				saveAccountCalled.SetValue(true)
				return nil
			},
		}

		bh, _ := hooks.NewBlockChainHookImpl(args)
		input := createContractCallInput(funcName, addrSender, addrReceiver)
		output, err := bh.ProcessBuiltInFunction(input)

		require.Nil(t, err)
		require.Equal(t, &vmcommon.VMOutput{}, output)
		require.False(t, getSenderAccountCalled.IsSet())
		require.False(t, getReceiverAccountCalled.IsSet())
		require.False(t, saveAccountCalled.IsSet())
	})
	t.Run("sender and receiver same shard, expect accounts saved", func(t *testing.T) {
		t.Parallel()

		args := createMockBlockChainHookArgs()
		args.BuiltInFunctions = builtInFunctionsContainer

		args.Accounts = &stateMock.AccountsStub{
			GetExistingAccountCalled: func(addressContainer []byte) (vmcommon.AccountHandler, error) {
				require.Equal(t, addrSender, addressContainer)
				return mock.NewAccountWrapMock(addrSender), nil
			},

			LoadAccountCalled: func(addressContainer []byte) (vmcommon.AccountHandler, error) {
				require.Equal(t, addrReceiver, addressContainer)
				return mock.NewAccountWrapMock(addrReceiver), nil
			},
			SaveAccountCalled: func(account vmcommon.AccountHandler) error {
				isSender := bytes.Equal(addrSender, account.AddressBytes())
				isReceiver := bytes.Equal(addrReceiver, account.AddressBytes())

				require.True(t, isSender || isReceiver)
				return nil
			},
		}

		bh, _ := hooks.NewBlockChainHookImpl(args)
		input := createContractCallInput(funcName, addrSender, addrReceiver)
		output, err := bh.ProcessBuiltInFunction(input)

		require.Nil(t, err)
		require.Equal(t, &vmcommon.VMOutput{}, output)
	})
	t.Run("sender and receiver same shard, sender = receiver, expect only one account is saved", func(t *testing.T) {
		t.Parallel()

		args := createMockBlockChainHookArgs()
		args.BuiltInFunctions = builtInFunctionsContainer

		getReceiverAccountCalled := &atomic.Flag{}
		ctSaveAccount := &atomic.Counter{}
		args.Accounts = &stateMock.AccountsStub{
			GetExistingAccountCalled: func(addressContainer []byte) (vmcommon.AccountHandler, error) {
				require.Equal(t, addrSender, addressContainer)
				return mock.NewAccountWrapMock(addrSender), nil
			},

			LoadAccountCalled: func(addressContainer []byte) (vmcommon.AccountHandler, error) {
				getReceiverAccountCalled.SetValue(true)
				return nil, nil
			},
			SaveAccountCalled: func(account vmcommon.AccountHandler) error {
				require.Equal(t, addrSender, account.AddressBytes())
				ctSaveAccount.Increment()
				return nil
			},
		}

		bh, _ := hooks.NewBlockChainHookImpl(args)
		input := createContractCallInput(funcName, addrSender, addrSender)
		output, err := bh.ProcessBuiltInFunction(input)

		require.Nil(t, err)
		require.Equal(t, &vmcommon.VMOutput{}, output)
		require.Equal(t, int64(1), ctSaveAccount.Get())
		require.False(t, getReceiverAccountCalled.IsSet())
	})
	t.Run("cannot save sender account, expect error", func(t *testing.T) {
		t.Parallel()

		args := createMockBlockChainHookArgs()
		args.BuiltInFunctions = builtInFunctionsContainer

		args.Accounts = &stateMock.AccountsStub{
			GetExistingAccountCalled: func(addressContainer []byte) (vmcommon.AccountHandler, error) {
				require.Equal(t, addrSender, addressContainer)
				return mock.NewAccountWrapMock(addrSender), nil
			},
			SaveAccountCalled: func(account vmcommon.AccountHandler) error {
				require.Equal(t, addrSender, account.AddressBytes())
				return errSaveAccount
			},
		}

		bh, _ := hooks.NewBlockChainHookImpl(args)
		input := createContractCallInput(funcName, addrSender, addrSender)
		output, err := bh.ProcessBuiltInFunction(input)

		require.Nil(t, output)
		require.Equal(t, errSaveAccount, err)
	})
	t.Run("cannot save receiver account, expect error", func(t *testing.T) {
		t.Parallel()

		args := createMockBlockChainHookArgs()
		args.BuiltInFunctions = builtInFunctionsContainer

		args.Accounts = &stateMock.AccountsStub{
			GetExistingAccountCalled: func(addressContainer []byte) (vmcommon.AccountHandler, error) {
				require.Equal(t, addrSender, addressContainer)
				return mock.NewAccountWrapMock(addrSender), nil
			},

			LoadAccountCalled: func(addressContainer []byte) (vmcommon.AccountHandler, error) {
				require.Equal(t, addrReceiver, addressContainer)
				return mock.NewAccountWrapMock(addrReceiver), nil
			},
			SaveAccountCalled: func(account vmcommon.AccountHandler) error {
				isSender := bytes.Equal(addrSender, account.AddressBytes())
				isReceiver := bytes.Equal(addrReceiver, account.AddressBytes())
				require.True(t, isSender || isReceiver)

				if isSender {
					return nil
				}
				return errSaveAccount

			},
		}

		bh, _ := hooks.NewBlockChainHookImpl(args)
		input := createContractCallInput(funcName, addrSender, addrReceiver)
		output, err := bh.ProcessBuiltInFunction(input)

		require.Nil(t, output)
		require.Equal(t, errSaveAccount, err)
	})
}

func TestBlockChainHookImpl_GetESDTToken(t *testing.T) {
	t.Parallel()

	address := []byte("address")
	token := []byte("tkn")
	nonce := uint64(0)
	emptyESDTData := &esdt.ESDigitalToken{Value: big.NewInt(0)}
	expectedErr := errors.New("expected error")
	completeEsdtTokenKey := []byte(core.ElrondProtectedKeyPrefix + core.ESDTKeyIdentifier + string(token))
	testESDTData := &esdt.ESDigitalToken{
		Type:       uint32(core.Fungible),
		Value:      big.NewInt(1),
		Properties: []byte("properties"),
		TokenMetaData: &esdt.MetaData{
			Nonce:      1,
			Name:       []byte("name"),
			Creator:    []byte("creator"),
			Royalties:  2,
			Hash:       []byte("hash"),
			URIs:       [][]byte{[]byte("uri1"), []byte("uri2")},
			Attributes: []byte("attributes"),
		},
		Reserved: []byte("reserved"),
	}

	t.Run("account not found returns an empty esdt data", func(t *testing.T) {
		t.Parallel()

		args := createMockBlockChainHookArgs()
		args.Accounts = &stateMock.AccountsStub{
			GetExistingAccountCalled: func(_ []byte) (vmcommon.AccountHandler, error) {
				return nil, state.ErrAccNotFound
			},
		}

		bh, _ := hooks.NewBlockChainHookImpl(args)
		esdtData, err := bh.GetESDTToken(address, token, nonce)
		assert.Nil(t, err)
		require.NotNil(t, esdtData)
		assert.Equal(t, emptyESDTData, esdtData)
	})
	t.Run("error unmarshal", func(t *testing.T) {
		t.Parallel()

		args := createMockBlockChainHookArgs()
		invalidUnmarshalledData := []byte("invalid data")
		args.Accounts = &stateMock.AccountsStub{
			GetExistingAccountCalled: func(addressContainer []byte) (vmcommon.AccountHandler, error) {
				require.Equal(t, address, addressContainer)
				account := mock.NewAccountWrapMock(address)
				_ = account.DataTrieTracker().SaveKeyValue(completeEsdtTokenKey, invalidUnmarshalledData)

				return account, nil
			},
		}
		errMarshaller := errors.New("error marshaller")
		args.Marshalizer = &testscommon.MarshalizerStub{
			UnmarshalCalled: func(obj interface{}, buff []byte) error {
				require.Equal(t, emptyESDTData, obj)
				require.Equal(t, invalidUnmarshalledData, buff)
				return errMarshaller
			},
		}

		bh, _ := hooks.NewBlockChainHookImpl(args)
		bh.SetFlagOptimizeNFTStore(false)

		esdtData, err := bh.GetESDTToken(address, token, nonce)
		require.Nil(t, esdtData)
		require.Equal(t, errMarshaller, err)
	})
	t.Run("accountsDB errors returns error", func(t *testing.T) {
		t.Parallel()

		args := createMockBlockChainHookArgs()
		args.Accounts = &stateMock.AccountsStub{
			GetExistingAccountCalled: func(_ []byte) (vmcommon.AccountHandler, error) {
				return nil, expectedErr
			},
		}

		bh, _ := hooks.NewBlockChainHookImpl(args)
		esdtData, err := bh.GetESDTToken(address, token, nonce)
		assert.Nil(t, esdtData)
		assert.Equal(t, expectedErr, err)
	})
	t.Run("backwards compatibility - retrieve value errors, should return error", func(t *testing.T) {
		t.Parallel()

		args := createMockBlockChainHookArgs()
		args.Accounts = &stateMock.AccountsStub{
			GetExistingAccountCalled: func(addressContainer []byte) (vmcommon.AccountHandler, error) {
				addressHandler := mock.NewAccountWrapMock(address)
				addressHandler.SetDataTrie(nil)

				return addressHandler, nil
			},
		}

		bh, _ := hooks.NewBlockChainHookImpl(args)
		bh.SetFlagOptimizeNFTStore(false)

		esdtData, err := bh.GetESDTToken(address, token, nonce)
		assert.Nil(t, esdtData)
		assert.Equal(t, state.ErrNilTrie, err)
	})
	t.Run("backwards compatibility - empty byte slice should return empty esdt token", func(t *testing.T) {
		t.Parallel()

		args := createMockBlockChainHookArgs()
		args.Accounts = &stateMock.AccountsStub{
			GetExistingAccountCalled: func(addressContainer []byte) (vmcommon.AccountHandler, error) {
				addressHandler := mock.NewAccountWrapMock(address)
				addressHandler.SetDataTrie(&trie.TrieStub{
					GetCalled: func(key []byte) ([]byte, error) {
						return make([]byte, 0), nil
					},
				})

				return addressHandler, nil
			},
		}

		bh, _ := hooks.NewBlockChainHookImpl(args)
		bh.SetFlagOptimizeNFTStore(false)

		esdtData, err := bh.GetESDTToken(address, token, nonce)
		assert.Equal(t, emptyESDTData, esdtData)
		assert.Nil(t, err)
	})
	t.Run("backwards compatibility - should load the esdt data in case of an NFT", func(t *testing.T) {
		t.Parallel()

		nftNonce := uint64(44)
		args := createMockBlockChainHookArgs()
		args.Accounts = &stateMock.AccountsStub{
			GetExistingAccountCalled: func(addressContainer []byte) (vmcommon.AccountHandler, error) {
				addressHandler := mock.NewAccountWrapMock(address)
				buffToken, _ := args.Marshalizer.Marshal(testESDTData)
				key := append(completeEsdtTokenKey, big.NewInt(0).SetUint64(nftNonce).Bytes()...)
				_ = addressHandler.DataTrieTracker().SaveKeyValue(key, buffToken)

				return addressHandler, nil
			},
		}

		bh, _ := hooks.NewBlockChainHookImpl(args)
		bh.SetFlagOptimizeNFTStore(false)

		esdtData, err := bh.GetESDTToken(address, token, nftNonce)
		assert.Equal(t, testESDTData, esdtData)
		assert.Nil(t, err)
	})
	t.Run("backwards compatibility - should load the esdt data", func(t *testing.T) {
		t.Parallel()

		args := createMockBlockChainHookArgs()
		args.Accounts = &stateMock.AccountsStub{
			GetExistingAccountCalled: func(addressContainer []byte) (vmcommon.AccountHandler, error) {
				addressHandler := mock.NewAccountWrapMock(address)
				buffToken, _ := args.Marshalizer.Marshal(testESDTData)
				_ = addressHandler.DataTrieTracker().SaveKeyValue(completeEsdtTokenKey, buffToken)

				return addressHandler, nil
			},
		}

		bh, _ := hooks.NewBlockChainHookImpl(args)
		bh.SetFlagOptimizeNFTStore(false)

		esdtData, err := bh.GetESDTToken(address, token, nonce)
		assert.Equal(t, testESDTData, esdtData)
		assert.Nil(t, err)
	})
	t.Run("new optimized implementation - NFTStorageHandler errors", func(t *testing.T) {
		t.Parallel()

		nftNonce := uint64(44)
		args := createMockBlockChainHookArgs()
		args.Accounts = &stateMock.AccountsStub{
			GetExistingAccountCalled: func(addressContainer []byte) (vmcommon.AccountHandler, error) {
				return mock.NewAccountWrapMock(address), nil
			},
		}
		args.NFTStorageHandler = &testscommon.SimpleNFTStorageHandlerStub{
			GetESDTNFTTokenOnDestinationCalled: func(accnt vmcommon.UserAccountHandler, esdtTokenKey []byte, nonce uint64) (*esdt.ESDigitalToken, bool, error) {
				assert.Equal(t, completeEsdtTokenKey, esdtTokenKey)
				assert.Equal(t, nftNonce, nonce)

				return nil, false, expectedErr
			},
		}

		bh, _ := hooks.NewBlockChainHookImpl(args)

		esdtData, err := bh.GetESDTToken(address, token, nftNonce)
		assert.Nil(t, esdtData)
		assert.Equal(t, expectedErr, err)
	})
	t.Run("new optimized implementation - should return the esdt by calling NFTStorageHandler", func(t *testing.T) {
		t.Parallel()

		nftNonce := uint64(44)
		args := createMockBlockChainHookArgs()
		args.Accounts = &stateMock.AccountsStub{
			GetExistingAccountCalled: func(addressContainer []byte) (vmcommon.AccountHandler, error) {
				return mock.NewAccountWrapMock(address), nil
			},
		}
		args.NFTStorageHandler = &testscommon.SimpleNFTStorageHandlerStub{
			GetESDTNFTTokenOnDestinationCalled: func(accnt vmcommon.UserAccountHandler, esdtTokenKey []byte, nonce uint64) (*esdt.ESDigitalToken, bool, error) {
				assert.Equal(t, completeEsdtTokenKey, esdtTokenKey)
				assert.Equal(t, nftNonce, nonce)
				copyToken := *testESDTData

				return &copyToken, false, nil
			},
		}

		bh, _ := hooks.NewBlockChainHookImpl(args)

		esdtData, err := bh.GetESDTToken(address, token, nftNonce)
		assert.Equal(t, testESDTData, esdtData)
		assert.Nil(t, err)
	})
}

func TestBlockChainHookImpl_ApplyFiltersOnCodeMetadata(t *testing.T) {
	t.Parallel()

	t.Run("PayableBySC flag is not set; should reset the flag", func(t *testing.T) {
		t.Parallel()

		args := createMockBlockChainHookArgs()
		args.EnableEpochs.IsPayableBySCEnableEpoch = 1000000
		bh, _ := hooks.NewBlockChainHookImpl(args)

		provided := vmcommon.CodeMetadata{
			Payable:     true,
			PayableBySC: true,
			Upgradeable: true,
			Readable:    true,
		}

		resulted := bh.ApplyFiltersOnCodeMetadata(provided)

		expected := vmcommon.CodeMetadata{
			Payable:     true,
			PayableBySC: false,
			Upgradeable: true,
			Readable:    true,
		}
		assert.Equal(t, expected.ToBytes(), resulted.ToBytes())
	})
	t.Run("PayableBySC flag is set; should not reset the flag", func(t *testing.T) {
		t.Parallel()

		args := createMockBlockChainHookArgs()
		args.EnableEpochs.IsPayableBySCEnableEpoch = 0
		bh, _ := hooks.NewBlockChainHookImpl(args)

		provided := vmcommon.CodeMetadata{
			Payable:     true,
			PayableBySC: true,
			Upgradeable: true,
			Readable:    true,
		}

		resulted := bh.ApplyFiltersOnCodeMetadata(provided)
		expected := vmcommon.CodeMetadata{
			Payable:     true,
			PayableBySC: true,
			Upgradeable: true,
			Readable:    true,
		}
		assert.Equal(t, expected.ToBytes(), resulted.ToBytes())

		provided = vmcommon.CodeMetadata{
			Payable:     true,
			PayableBySC: false,
			Upgradeable: true,
			Readable:    true,
		}
		resulted = bh.ApplyFiltersOnCodeMetadata(provided)
		expected = vmcommon.CodeMetadata{
			Payable:     true,
			PayableBySC: false,
			Upgradeable: true,
			Readable:    true,
		}
		assert.Equal(t, expected.ToBytes(), resulted.ToBytes())
	})
}

func TestBlockChainHookImpl_FilterCodeMetadataForUpgrade(t *testing.T) {
	t.Parallel()

	t.Run("flag not set should not filter", func(t *testing.T) {
		t.Parallel()

		args := createMockBlockChainHookArgs()
		args.EnableEpochs.IsPayableBySCEnableEpoch = 100000
		bh, _ := hooks.NewBlockChainHookImpl(args)

		providedBytes := []byte{0xFF, 0xFF, 0xFF}
		resultBytes, err := bh.FilterCodeMetadataForUpgrade(providedBytes)
		assert.Equal(t, providedBytes, resultBytes)
		assert.Nil(t, err)
	})
	t.Run("correct bytes and flag set should filter correctly", func(t *testing.T) {
		t.Parallel()

		args := createMockBlockChainHookArgs()
		args.EnableEpochs.IsPayableBySCEnableEpoch = 0
		bh, _ := hooks.NewBlockChainHookImpl(args)

		providedBytes := []byte{0x05, 0x06}
		expected := vmcommon.CodeMetadata{
			Payable:     true,
			PayableBySC: true,
			Upgradeable: true,
			Readable:    true,
		}
		resultBytes, err := bh.FilterCodeMetadataForUpgrade(providedBytes)
		assert.Equal(t, expected.ToBytes(), resultBytes)
		assert.Nil(t, err)
	})
	t.Run("incorrect number of bytes and flag set should return nil and error", func(t *testing.T) {
		t.Parallel()

		args := createMockBlockChainHookArgs()
		args.EnableEpochs.IsPayableBySCEnableEpoch = 0
		bh, _ := hooks.NewBlockChainHookImpl(args)

		providedBytes := []byte{0xFF, 0xFF, 0xFF}
		resultBytes, err := bh.FilterCodeMetadataForUpgrade(providedBytes)
		assert.Nil(t, resultBytes)
		assert.Equal(t, parsers.ErrInvalidCodeMetadata, err)
	})
	t.Run("incorrect bytes and flag set should return nil and error", func(t *testing.T) {
		t.Parallel()

		args := createMockBlockChainHookArgs()
		args.EnableEpochs.IsPayableBySCEnableEpoch = 0
		bh, _ := hooks.NewBlockChainHookImpl(args)

		providedBytes := []byte{0xFF, 0xFF}
		resultBytes, err := bh.FilterCodeMetadataForUpgrade(providedBytes)
		assert.Nil(t, resultBytes)
		assert.Equal(t, parsers.ErrInvalidCodeMetadata, err)
	})
}<|MERGE_RESOLUTION|>--- conflicted
+++ resolved
@@ -175,17 +175,18 @@
 		{
 			args: func() hooks.ArgBlockChainHook {
 				args := createMockBlockChainHookArgs()
-<<<<<<< HEAD
+				args.GlobalSettingsHandler = nil
+				return args
+			},
+			expectedErr: process.ErrNilESDTGlobalSettingsHandler,
+		},
+		{
+			args: func() hooks.ArgBlockChainHook {
+				args := createMockBlockChainHookArgs()
 				args.Priority = "invalid"
 				return args
 			},
 			expectedErr: hooks.ErrInvalidPriorityType,
-=======
-				args.GlobalSettingsHandler = nil
-				return args
-			},
-			expectedErr: process.ErrNilESDTGlobalSettingsHandler,
->>>>>>> de0e7e88
 		},
 		{
 			args: func() hooks.ArgBlockChainHook {
