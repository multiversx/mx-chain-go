--- conflicted
+++ resolved
@@ -403,22 +403,6 @@
 func (bh *BlockChainHookImpl) getUserAccounts(
 	input *vmcommon.ContractCallInput,
 ) (state.UserAccountHandler, state.UserAccountHandler, error) {
-<<<<<<< HEAD
-	sndAddr, err := bh.pubkeyConv.CreateAddressFromBytes(input.CallerAddr)
-	if err != nil {
-		return nil, nil, err
-	}
-
-	dstAddr, err := bh.pubkeyConv.CreateAddressFromBytes(input.RecipientAddr)
-	if err != nil {
-		return nil, nil, err
-=======
-	shardId := bh.shardCoordinator.ComputeId(input.RecipientAddr)
-	if shardId != bh.shardCoordinator.SelfId() {
-		return nil, nil, process.ErrDestinationNotInSelfShard
->>>>>>> 5d9f5b5b
-	}
-
 	var sndAccount state.UserAccountHandler
 	sndShardId := bh.shardCoordinator.ComputeId(input.CallerAddr)
 	if sndShardId == bh.shardCoordinator.SelfId() {
@@ -434,11 +418,10 @@
 		}
 	}
 
-<<<<<<< HEAD
 	var dstAccount state.UserAccountHandler
-	dstShardId := bh.shardCoordinator.ComputeId(dstAddr)
+	dstShardId := bh.shardCoordinator.ComputeId(input.RecipientAddr)
 	if dstShardId == bh.shardCoordinator.SelfId() {
-		acc, err := bh.accounts.LoadAccount(dstAddr)
+		acc, err := bh.accounts.LoadAccount(input.RecipientAddr)
 		if err != nil {
 			return nil, nil, err
 		}
@@ -448,15 +431,6 @@
 		if !ok {
 			return nil, nil, process.ErrWrongTypeAssertion
 		}
-=======
-	acc, err := bh.accounts.LoadAccount(input.RecipientAddr)
-	if err != nil {
-		return nil, nil, err
-	}
-	dstAccount, ok := acc.(state.UserAccountHandler)
-	if !ok {
-		return nil, nil, process.ErrWrongTypeAssertion
->>>>>>> 5d9f5b5b
 	}
 
 	return sndAccount, dstAccount, nil
