--- conflicted
+++ resolved
@@ -64,17 +64,10 @@
 				ExtraGasLimitGuardedTx:      "50000",
 			},
 		},
-<<<<<<< HEAD
 		MinGasPrice:            "18446744073709551615",
 		GasPerDataByte:         "1",
 		GasPriceModifier:       gasModifier,
-		ExtraGasLimitGuardedTx: "50000",
 		MaxGasPriceSetGuardian: "200000",
-=======
-		MinGasPrice:      "18446744073709551615",
-		GasPerDataByte:   "1",
-		GasPriceModifier: gasModifier,
->>>>>>> 707bf7c0
 	}
 }
 
@@ -91,17 +84,10 @@
 				ExtraGasLimitGuardedTx:      "50000",
 			},
 		},
-<<<<<<< HEAD
 		MinGasPrice:            "1000000000",
 		GasPerDataByte:         "1500",
 		GasPriceModifier:       0.01,
-		ExtraGasLimitGuardedTx: "50000",
 		MaxGasPriceSetGuardian: "200000",
-=======
-		MinGasPrice:      "1000000000",
-		GasPerDataByte:   "1500",
-		GasPriceModifier: 0.01,
->>>>>>> 707bf7c0
 	}
 }
 
