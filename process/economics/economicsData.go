--- conflicted
+++ resolved
@@ -40,12 +40,9 @@
 	flagPenalizedTooMuchGas          atomic.Flag
 	flagGasPriceModifier             atomic.Flag
 	penalizedTooMuchGasEnableEpoch   uint32
-<<<<<<< HEAD
+	gasPriceModifierEnableEpoch      uint32
 	topUpGradientPoint               *big.Int
 	topUpFactor                      float64
-=======
-	gasPriceModifierEnableEpoch      uint32
->>>>>>> 3f79dd42
 }
 
 // ArgsNewEconomicsData defines the arguments needed for new economics economicsData
@@ -75,16 +72,12 @@
 		return nil, process.ErrNilEpochNotifier
 	}
 
-<<<<<<< HEAD
 	topUpGradientPoint, ok := big.NewInt(0).SetString(args.Economics.RewardsSettings.TopUpGradientPoint, 10)
 	if !ok {
 		return nil, process.ErrInvalidRewardsTopUpGradientPoint
 	}
 
-	ed := &EconomicsData{
-=======
 	ed := &economicsData{
->>>>>>> 3f79dd42
 		leaderPercentage:                 args.Economics.RewardsSettings.LeaderPercentage,
 		protocolSustainabilityPercentage: args.Economics.RewardsSettings.ProtocolSustainabilityPercentage,
 		protocolSustainabilityAddress:    args.Economics.RewardsSettings.ProtocolSustainabilityAddress,
@@ -97,13 +90,10 @@
 		minInflation:                     args.Economics.GlobalSettings.MinimumInflation,
 		genesisTotalSupply:               convertedData.genesisTotalSupply,
 		penalizedTooMuchGasEnableEpoch:   args.PenalizedTooMuchGasEnableEpoch,
-<<<<<<< HEAD
+		gasPriceModifierEnableEpoch:      args.GasPriceModifierEnableEpoch,
+		gasPriceModifier:                 args.Economics.FeeSettings.GasPriceModifier,
 		topUpGradientPoint:               topUpGradientPoint,
 		topUpFactor:                      args.Economics.RewardsSettings.TopUpFactor,
-=======
-		gasPriceModifierEnableEpoch:      args.GasPriceModifierEnableEpoch,
-		gasPriceModifier:                 args.Economics.FeeSettings.GasPriceModifier,
->>>>>>> 3f79dd42
 	}
 
 	ed.yearSettings = make(map[uint32]*config.YearSetting)
@@ -352,12 +342,12 @@
 }
 
 // RewardsTopUpGradientPoint returns the rewards top-up gradient point
-func (ed *EconomicsData) RewardsTopUpGradientPoint() *big.Int {
+func (ed *economicsData) RewardsTopUpGradientPoint() *big.Int {
 	return big.NewInt(0).Set(ed.topUpGradientPoint)
 }
 
 // RewardsTopUpFactor returns the rewards top-up factor
-func (ed *EconomicsData) RewardsTopUpFactor() float64 {
+func (ed *economicsData) RewardsTopUpFactor() float64 {
 	return ed.topUpFactor
 }
 
