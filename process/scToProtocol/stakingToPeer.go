package scToProtocol

import (
	"bytes"

	"github.com/ElrondNetwork/elrond-go/core"
	"github.com/ElrondNetwork/elrond-go/data/batch"
	"github.com/ElrondNetwork/elrond-go/data/block"
	"github.com/ElrondNetwork/elrond-go/data/smartContractResult"
	"github.com/ElrondNetwork/elrond-go/data/state"
	"github.com/ElrondNetwork/elrond-go/dataRetriever"
	"github.com/ElrondNetwork/elrond-go/hashing"
	"github.com/ElrondNetwork/elrond-go/logger"
	"github.com/ElrondNetwork/elrond-go/marshal"
	"github.com/ElrondNetwork/elrond-go/node/external"
	"github.com/ElrondNetwork/elrond-go/process"
	"github.com/ElrondNetwork/elrond-go/vm/factory"
	"github.com/ElrondNetwork/elrond-go/vm/systemSmartContracts"
	vmcommon "github.com/ElrondNetwork/elrond-vm-common"
)

var log = logger.GetOrCreate("process/scToProtocol")

// ArgStakingToPeer is struct that contain all components that are needed to create a new stakingToPeer object
type ArgStakingToPeer struct {
	AdrConv          state.AddressConverter
	Hasher           hashing.Hasher
	ProtoMarshalizer marshal.Marshalizer
	VmMarshalizer    marshal.Marshalizer
	PeerState        state.AccountsAdapter
	BaseState        state.AccountsAdapter

	ArgParser process.ArgumentsParser
	CurrTxs   dataRetriever.TransactionCacher
	ScQuery   external.SCQueryService
}

// stakingToPeer defines the component which will translate changes from staking SC state
// to validator statistics trie
type stakingToPeer struct {
	adrConv          state.AddressConverter
	hasher           hashing.Hasher
	protoMarshalizer marshal.Marshalizer
	vmMarshalizer    marshal.Marshalizer
	peerState        state.AccountsAdapter
	baseState        state.AccountsAdapter

	argParser process.ArgumentsParser
	currTxs   dataRetriever.TransactionCacher
	scQuery   external.SCQueryService
}

// NewStakingToPeer creates the component which moves from staking sc state to peer state
func NewStakingToPeer(args ArgStakingToPeer) (*stakingToPeer, error) {
	err := checkIfNil(args)
	if err != nil {
		return nil, err
	}

	st := &stakingToPeer{
<<<<<<< HEAD
		adrConv:          args.AdrConv,
		hasher:           args.Hasher,
		protoMarshalizer: args.ProtoMarshalizer,
		vmMarshalizer:    args.VmMarshalizer,
		peerState:        args.PeerState,
		baseState:        args.BaseState,
		argParser:        args.ArgParser,
		currTxs:          args.CurrTxs,
		scQuery:          args.ScQuery,
		mutPeerChanges:   sync.Mutex{},
		peerChanges:      make(map[string]block.PeerData),
=======
		adrConv:     args.AdrConv,
		hasher:      args.Hasher,
		marshalizer: args.Marshalizer,
		peerState:   args.PeerState,
		baseState:   args.BaseState,
		argParser:   args.ArgParser,
		currTxs:     args.CurrTxs,
		scQuery:     args.ScQuery,
>>>>>>> 575fe7f9
	}

	return st, nil
}

func checkIfNil(args ArgStakingToPeer) error {
	if args.AdrConv == nil || args.AdrConv.IsInterfaceNil() {
		return process.ErrNilAddressConverter
	}
	if args.Hasher == nil || args.Hasher.IsInterfaceNil() {
		return process.ErrNilHasher
	}
	if args.ProtoMarshalizer == nil || args.ProtoMarshalizer.IsInterfaceNil() {
		return process.ErrNilMarshalizer
	}
	if args.VmMarshalizer == nil || args.VmMarshalizer.IsInterfaceNil() {
		return process.ErrNilMarshalizer
	}
	if args.PeerState == nil || args.PeerState.IsInterfaceNil() {
		return process.ErrNilPeerAccountsAdapter
	}
	if args.BaseState == nil || args.BaseState.IsInterfaceNil() {
		return process.ErrNilAccountsAdapter
	}
	if args.ArgParser == nil || args.ArgParser.IsInterfaceNil() {
		return process.ErrNilArgumentParser
	}
	if args.CurrTxs == nil || args.CurrTxs.IsInterfaceNil() {
		return process.ErrNilTxForCurrentBlockHandler
	}
	if args.ScQuery == nil || args.ScQuery.IsInterfaceNil() {
		return process.ErrNilSCDataGetter
	}

	return nil
}

func (stp *stakingToPeer) getPeerAccount(key []byte) (*state.PeerAccount, error) {
	adrSrc, err := stp.adrConv.CreateAddressFromPublicKeyBytes(key)
	if err != nil {
		return nil, err
	}

	account, err := stp.peerState.GetAccountWithJournal(adrSrc)
	if err != nil {
		return nil, err
	}

	peerAcc, ok := account.(*state.PeerAccount)
	if !ok {
		return nil, process.ErrWrongTypeAssertion
	}

	return peerAcc, nil
}

// UpdateProtocol applies changes from staking smart contract to peer state and creates the actual peer changes
<<<<<<< HEAD
func (stp *stakingToPeer) UpdateProtocol(body *block.Body, nonce uint64) error {
	stp.mutPeerChanges.Lock()
	stp.peerChanges = make(map[string]block.PeerData)
	stp.mutPeerChanges.Unlock()

=======
func (stp *stakingToPeer) UpdateProtocol(body block.Body, _ uint64) error {
>>>>>>> 575fe7f9
	affectedStates, err := stp.getAllModifiedStates(body)
	if err != nil {
		return err
	}

	for _, key := range affectedStates {
		blsPubKey := []byte(key)
		var peerAcc *state.PeerAccount
		peerAcc, err = stp.getPeerAccount(blsPubKey)
		if err != nil {
			return err
		}

		log.Trace("get on StakingScAddress called", "blsKey", blsPubKey)

		query := process.SCQuery{
			ScAddress: factory.StakingSCAddress,
			FuncName:  "get",
			Arguments: [][]byte{blsPubKey},
		}
		var vmOutput *vmcommon.VMOutput
		vmOutput, err = stp.scQuery.ExecuteQuery(&query)
		if err != nil {
			return err
		}

		var data []byte
		if len(vmOutput.ReturnData) > 0 {
			data = vmOutput.ReturnData[0]
		}
		// no data under key -> peer can be deleted from trie
		if len(data) == 0 {
			var adrSrc state.AddressContainer
			adrSrc, err = stp.adrConv.CreateAddressFromPublicKeyBytes(blsPubKey)
			if err != nil {
				return err
			}

			err = stp.peerState.RemoveAccount(adrSrc)
			if err != nil {
				return err
			}

			continue
		}

<<<<<<< HEAD
		var stakingData systemSmartContracts.StakingData
		err = stp.vmMarshalizer.Unmarshal(&stakingData, data)
=======
		var stakingData systemSmartContracts.StakedData
		err = stp.marshalizer.Unmarshal(&stakingData, data)
>>>>>>> 575fe7f9
		if err != nil {
			return err
		}

		err = stp.updatePeerState(stakingData, peerAcc, blsPubKey)
		if err != nil {
			return err
		}
	}

	return nil
}

<<<<<<< HEAD
func (stp *stakingToPeer) peerUnregistered(account *state.PeerAccount, nonce uint64) error {
	stp.mutPeerChanges.Lock()
	defer stp.mutPeerChanges.Unlock()

	actualPeerChange := block.PeerData{
		Address:     account.RewardAddress,
		PublicKey:   account.BLSPublicKey,
		Action:      block.PeerDeregistration,
		TimeStamp:   nonce,
		ValueChange: account.Stake,
	}

	peerHash, err := core.CalculateHash(stp.protoMarshalizer, stp.hasher, &actualPeerChange)
	if err != nil {
		return err
	}

	stp.peerChanges[string(peerHash)] = actualPeerChange
	return nil
}

=======
>>>>>>> 575fe7f9
func (stp *stakingToPeer) updatePeerState(
	stakingData systemSmartContracts.StakedData,
	account *state.PeerAccount,
	blsPubKey []byte,
) error {
	if !bytes.Equal(stakingData.RewardAddress, account.RewardAddress) {
		err := account.SetRewardAddressWithJournal(stakingData.RewardAddress)
		if err != nil {
			return err
		}
	}

	if !bytes.Equal(blsPubKey, account.BLSPublicKey) {
		err := account.SetBLSPublicKeyWithJournal(blsPubKey)
		if err != nil {
			return err
		}
	}

	if stakingData.StakeValue.Cmp(account.Stake) != 0 {
		err := account.SetStakeWithJournal(stakingData.StakeValue)
		if err != nil {
			return err
		}
	}

	if stakingData.RegisterNonce != account.Nonce {
		err := account.SetNonceWithJournal(stakingData.RegisterNonce)
		if err != nil {
			return err
		}

		err = account.SetNodeInWaitingListWithJournal(true)
		if err != nil {
			return err
		}
	}

	if stakingData.UnStakedNonce != account.UnStakedNonce {
		err := account.SetUnStakedNonceWithJournal(stakingData.UnStakedNonce)
		if err != nil {
			return err
		}
	}

	return nil
}

<<<<<<< HEAD
func (stp *stakingToPeer) createPeerChangeData(
	stakingData systemSmartContracts.StakingData,
	account *state.PeerAccount,
	nonce uint64,
	blsKey []byte,
) error {
	stp.mutPeerChanges.Lock()
	defer stp.mutPeerChanges.Unlock()

	actualPeerChange := block.PeerData{
		Address:     account.RewardAddress,
		PublicKey:   account.BLSPublicKey,
		Action:      0,
		TimeStamp:   nonce,
		ValueChange: big.NewInt(0),
	}

	if len(account.RewardAddress) == 0 {
		actualPeerChange.Action = block.PeerRegistration
		actualPeerChange.TimeStamp = stakingData.StartNonce
		actualPeerChange.ValueChange.Set(stakingData.StakeValue)
		actualPeerChange.Address = stakingData.Address
		actualPeerChange.PublicKey = blsKey

		peerHash, err := core.CalculateHash(stp.protoMarshalizer, stp.hasher, &actualPeerChange)
		if err != nil {
			return err
		}

		stp.peerChanges[string(peerHash)] = actualPeerChange

		return nil
	}

	if account.Stake.Cmp(stakingData.StakeValue) != 0 {
		actualPeerChange.ValueChange.Sub(account.Stake, stakingData.StakeValue)
		if account.Stake.Cmp(stakingData.StakeValue) < 0 {
			actualPeerChange.Action = block.PeerSlashed
		} else {
			actualPeerChange.Action = block.PeerReStake
		}
	}

	if stakingData.StartNonce == nonce {
		actualPeerChange.Action = block.PeerRegistration
	}

	if stakingData.UnStakedNonce == nonce {
		actualPeerChange.Action = block.PeerUnstaking
	}

	peerHash, err := core.CalculateHash(stp.protoMarshalizer, stp.hasher, &actualPeerChange)
	if err != nil {
		return err
	}

	stp.peerChanges[string(peerHash)] = actualPeerChange

	return nil
}

func (stp *stakingToPeer) getAllModifiedStates(body *block.Body) ([]string, error) {
=======
func (stp *stakingToPeer) getAllModifiedStates(body block.Body) ([]string, error) {
>>>>>>> 575fe7f9
	affectedStates := make([]string, 0)

	for _, miniBlock := range body.MiniBlocks {
		if miniBlock.Type != block.SmartContractResultBlock {
			continue
		}
		if miniBlock.SenderShardID != core.MetachainShardId {
			continue
		}

		for _, txHash := range miniBlock.TxHashes {
			tx, err := stp.currTxs.GetTx(txHash)
			if err != nil {
				continue
			}

			if !bytes.Equal(tx.GetRcvAddr(), factory.StakingSCAddress) {
				continue
			}

			scr, ok := tx.(*smartContractResult.SmartContractResult)
			if !ok {
				return nil, process.ErrWrongTypeAssertion
			}

			storageUpdates, err := stp.argParser.GetStorageUpdates(string(scr.Data))
			if err != nil {
				continue
			}

			for _, storageUpdate := range storageUpdates {
				affectedStates = append(affectedStates, string(storageUpdate.Offset))
			}
		}
	}

	return affectedStates, nil
}

<<<<<<< HEAD
// PeerChanges returns peer changes created in current round
func (stp *stakingToPeer) PeerChanges() []block.PeerData {
	stp.mutPeerChanges.Lock()
	peersData := make([]block.PeerData, 0, len(stp.peerChanges))
	for _, peerData := range stp.peerChanges {
		peersData = append(peersData, peerData)
	}
	stp.mutPeerChanges.Unlock()

	sort.Slice(peersData, func(i, j int) bool {
		return string(peersData[i].Address) < string(peersData[j].Address)
	})

	return peersData
}

func (stp *stakingToPeer) batchPeerData(pc []block.PeerData) (*batch.Batch, error) {
	mrsPc := make([][]byte, len(pc))
	for i := range pc {
		var err error
		mrsPc[i], err = stp.protoMarshalizer.Marshal(&pc[i])
		if err != nil {
			return nil, err
		}
	}
	return &batch.Batch{Data: mrsPc}, nil
}

// VerifyPeerChanges verifies if peer changes from header is the same as the one created while processing
func (stp *stakingToPeer) VerifyPeerChanges(peerChanges []block.PeerData) error {
	createdPeersData := stp.PeerChanges()
	bcpd, err := stp.batchPeerData(createdPeersData)
	if err != nil {
		return err
	}

	createdHash, err := core.CalculateHash(stp.protoMarshalizer, stp.hasher, bcpd)
	if err != nil {
		return err
	}

	bpd, err := stp.batchPeerData(peerChanges)
	if err != nil {
		return err
	}

	receivedHash, err := core.CalculateHash(stp.protoMarshalizer, stp.hasher, bpd)
	if err != nil {
		return err
	}

	if !bytes.Equal(createdHash, receivedHash) {
		return process.ErrPeerChangesHashDoesNotMatch
	}

	return nil
}

=======
>>>>>>> 575fe7f9
// IsInterfaceNil returns true if there is no value under the interface
func (stp *stakingToPeer) IsInterfaceNil() bool {
	return stp == nil
}<|MERGE_RESOLUTION|>--- conflicted
+++ resolved
@@ -58,28 +58,15 @@
 	}
 
 	st := &stakingToPeer{
-<<<<<<< HEAD
-		adrConv:          args.AdrConv,
-		hasher:           args.Hasher,
+		adrConv:     args.AdrConv,
+		hasher:      args.Hasher,
 		protoMarshalizer: args.ProtoMarshalizer,
 		vmMarshalizer:    args.VmMarshalizer,
-		peerState:        args.PeerState,
-		baseState:        args.BaseState,
-		argParser:        args.ArgParser,
-		currTxs:          args.CurrTxs,
-		scQuery:          args.ScQuery,
-		mutPeerChanges:   sync.Mutex{},
-		peerChanges:      make(map[string]block.PeerData),
-=======
-		adrConv:     args.AdrConv,
-		hasher:      args.Hasher,
-		marshalizer: args.Marshalizer,
 		peerState:   args.PeerState,
 		baseState:   args.BaseState,
 		argParser:   args.ArgParser,
 		currTxs:     args.CurrTxs,
 		scQuery:     args.ScQuery,
->>>>>>> 575fe7f9
 	}
 
 	return st, nil
@@ -137,15 +124,7 @@
 }
 
 // UpdateProtocol applies changes from staking smart contract to peer state and creates the actual peer changes
-<<<<<<< HEAD
-func (stp *stakingToPeer) UpdateProtocol(body *block.Body, nonce uint64) error {
-	stp.mutPeerChanges.Lock()
-	stp.peerChanges = make(map[string]block.PeerData)
-	stp.mutPeerChanges.Unlock()
-
-=======
-func (stp *stakingToPeer) UpdateProtocol(body block.Body, _ uint64) error {
->>>>>>> 575fe7f9
+func (stp *stakingToPeer) UpdateProtocol(body *block.Body, _ uint64) error {
 	affectedStates, err := stp.getAllModifiedStates(body)
 	if err != nil {
 		return err
@@ -192,13 +171,8 @@
 			continue
 		}
 
-<<<<<<< HEAD
-		var stakingData systemSmartContracts.StakingData
+		var stakingData systemSmartContracts.StakedData
 		err = stp.vmMarshalizer.Unmarshal(&stakingData, data)
-=======
-		var stakingData systemSmartContracts.StakedData
-		err = stp.marshalizer.Unmarshal(&stakingData, data)
->>>>>>> 575fe7f9
 		if err != nil {
 			return err
 		}
@@ -212,30 +186,6 @@
 	return nil
 }
 
-<<<<<<< HEAD
-func (stp *stakingToPeer) peerUnregistered(account *state.PeerAccount, nonce uint64) error {
-	stp.mutPeerChanges.Lock()
-	defer stp.mutPeerChanges.Unlock()
-
-	actualPeerChange := block.PeerData{
-		Address:     account.RewardAddress,
-		PublicKey:   account.BLSPublicKey,
-		Action:      block.PeerDeregistration,
-		TimeStamp:   nonce,
-		ValueChange: account.Stake,
-	}
-
-	peerHash, err := core.CalculateHash(stp.protoMarshalizer, stp.hasher, &actualPeerChange)
-	if err != nil {
-		return err
-	}
-
-	stp.peerChanges[string(peerHash)] = actualPeerChange
-	return nil
-}
-
-=======
->>>>>>> 575fe7f9
 func (stp *stakingToPeer) updatePeerState(
 	stakingData systemSmartContracts.StakedData,
 	account *state.PeerAccount,
@@ -284,72 +234,7 @@
 	return nil
 }
 
-<<<<<<< HEAD
-func (stp *stakingToPeer) createPeerChangeData(
-	stakingData systemSmartContracts.StakingData,
-	account *state.PeerAccount,
-	nonce uint64,
-	blsKey []byte,
-) error {
-	stp.mutPeerChanges.Lock()
-	defer stp.mutPeerChanges.Unlock()
-
-	actualPeerChange := block.PeerData{
-		Address:     account.RewardAddress,
-		PublicKey:   account.BLSPublicKey,
-		Action:      0,
-		TimeStamp:   nonce,
-		ValueChange: big.NewInt(0),
-	}
-
-	if len(account.RewardAddress) == 0 {
-		actualPeerChange.Action = block.PeerRegistration
-		actualPeerChange.TimeStamp = stakingData.StartNonce
-		actualPeerChange.ValueChange.Set(stakingData.StakeValue)
-		actualPeerChange.Address = stakingData.Address
-		actualPeerChange.PublicKey = blsKey
-
-		peerHash, err := core.CalculateHash(stp.protoMarshalizer, stp.hasher, &actualPeerChange)
-		if err != nil {
-			return err
-		}
-
-		stp.peerChanges[string(peerHash)] = actualPeerChange
-
-		return nil
-	}
-
-	if account.Stake.Cmp(stakingData.StakeValue) != 0 {
-		actualPeerChange.ValueChange.Sub(account.Stake, stakingData.StakeValue)
-		if account.Stake.Cmp(stakingData.StakeValue) < 0 {
-			actualPeerChange.Action = block.PeerSlashed
-		} else {
-			actualPeerChange.Action = block.PeerReStake
-		}
-	}
-
-	if stakingData.StartNonce == nonce {
-		actualPeerChange.Action = block.PeerRegistration
-	}
-
-	if stakingData.UnStakedNonce == nonce {
-		actualPeerChange.Action = block.PeerUnstaking
-	}
-
-	peerHash, err := core.CalculateHash(stp.protoMarshalizer, stp.hasher, &actualPeerChange)
-	if err != nil {
-		return err
-	}
-
-	stp.peerChanges[string(peerHash)] = actualPeerChange
-
-	return nil
-}
-
 func (stp *stakingToPeer) getAllModifiedStates(body *block.Body) ([]string, error) {
-=======
-func (stp *stakingToPeer) getAllModifiedStates(body block.Body) ([]string, error) {
->>>>>>> 575fe7f9
 	affectedStates := make([]string, 0)
 
 	for _, miniBlock := range body.MiniBlocks {
@@ -389,67 +274,6 @@
 	return affectedStates, nil
 }
 
-<<<<<<< HEAD
-// PeerChanges returns peer changes created in current round
-func (stp *stakingToPeer) PeerChanges() []block.PeerData {
-	stp.mutPeerChanges.Lock()
-	peersData := make([]block.PeerData, 0, len(stp.peerChanges))
-	for _, peerData := range stp.peerChanges {
-		peersData = append(peersData, peerData)
-	}
-	stp.mutPeerChanges.Unlock()
-
-	sort.Slice(peersData, func(i, j int) bool {
-		return string(peersData[i].Address) < string(peersData[j].Address)
-	})
-
-	return peersData
-}
-
-func (stp *stakingToPeer) batchPeerData(pc []block.PeerData) (*batch.Batch, error) {
-	mrsPc := make([][]byte, len(pc))
-	for i := range pc {
-		var err error
-		mrsPc[i], err = stp.protoMarshalizer.Marshal(&pc[i])
-		if err != nil {
-			return nil, err
-		}
-	}
-	return &batch.Batch{Data: mrsPc}, nil
-}
-
-// VerifyPeerChanges verifies if peer changes from header is the same as the one created while processing
-func (stp *stakingToPeer) VerifyPeerChanges(peerChanges []block.PeerData) error {
-	createdPeersData := stp.PeerChanges()
-	bcpd, err := stp.batchPeerData(createdPeersData)
-	if err != nil {
-		return err
-	}
-
-	createdHash, err := core.CalculateHash(stp.protoMarshalizer, stp.hasher, bcpd)
-	if err != nil {
-		return err
-	}
-
-	bpd, err := stp.batchPeerData(peerChanges)
-	if err != nil {
-		return err
-	}
-
-	receivedHash, err := core.CalculateHash(stp.protoMarshalizer, stp.hasher, bpd)
-	if err != nil {
-		return err
-	}
-
-	if !bytes.Equal(createdHash, receivedHash) {
-		return process.ErrPeerChangesHashDoesNotMatch
-	}
-
-	return nil
-}
-
-=======
->>>>>>> 575fe7f9
 // IsInterfaceNil returns true if there is no value under the interface
 func (stp *stakingToPeer) IsInterfaceNil() bool {
 	return stp == nil
