package executionTrack

import "errors"

var (
	// ErrNilExecutionResult signals that a nil execution results has been provided
	ErrNilExecutionResult = errors.New("nil execution result")

	// ErrDifferentNoncesConfirmedExecutionResults signals that the confirmed execution results have different nonces
	ErrDifferentNoncesConfirmedExecutionResults = errors.New("confirmed execution results have different nonces")

	// ErrCannotFindExecutionResult signals that execution result is not found
	ErrCannotFindExecutionResult = errors.New("cannot find execution result")

	// ErrWrongExecutionResultNonce signals that the nonce of execution result is wrong
	ErrWrongExecutionResultNonce = errors.New("wrong execution result nonce")

	// ErrNilLastNotarizedExecutionResult signals that last notarized execution result is nil
	ErrNilLastNotarizedExecutionResult = errors.New("nil last notarized execution result")
<<<<<<< HEAD

	// ErrHashMismatch signals a hash mismatch
	ErrHashMismatch = errors.New("hash mismatch")

	// ErrExecutionResultMissmatch signals an execution result missmatch
	ErrExecutionResultMissmatch = errors.New("execution result mismatch")
=======
>>>>>>> fcdf7187
)<|MERGE_RESOLUTION|>--- conflicted
+++ resolved
@@ -17,13 +17,7 @@
 
 	// ErrNilLastNotarizedExecutionResult signals that last notarized execution result is nil
 	ErrNilLastNotarizedExecutionResult = errors.New("nil last notarized execution result")
-<<<<<<< HEAD
-
-	// ErrHashMismatch signals a hash mismatch
-	ErrHashMismatch = errors.New("hash mismatch")
 
 	// ErrExecutionResultMissmatch signals an execution result missmatch
 	ErrExecutionResultMissmatch = errors.New("execution result mismatch")
-=======
->>>>>>> fcdf7187
 )