package asyncExecution

import (
	"context"
	"sync"

	"github.com/multiversx/mx-chain-core-go/core/check"
	"github.com/multiversx/mx-chain-core-go/data"
	logger "github.com/multiversx/mx-chain-logger-go"

	"github.com/multiversx/mx-chain-go/process"
	"github.com/multiversx/mx-chain-go/process/asyncExecution/queue"
)

var log = logger.GetOrCreate("process/asyncExecution")

// ArgsHeadersExecutor holds all the components needed to create a new instance of *headersExecutor
type ArgsHeadersExecutor struct {
	BlocksQueue      BlocksQueue
	ExecutionTracker ExecutionResultsHandler
	BlockProcessor   BlockProcessor
	BlockChain       data.ChainHandler
}

type headersExecutor struct {
	blocksQueue      BlocksQueue
	executionTracker ExecutionResultsHandler
	blockProcessor   BlockProcessor
	blockChain       data.ChainHandler
	cancelFunc       context.CancelFunc
	evictedNonces    sync.Map
}

// NewHeadersExecutor will create a new instance of *headersExecutor
func NewHeadersExecutor(args ArgsHeadersExecutor) (*headersExecutor, error) {
	if check.IfNil(args.BlocksQueue) {
		return nil, ErrNilHeadersQueue
	}
	if check.IfNil(args.ExecutionTracker) {
		return nil, ErrNilExecutionTracker
	}
	if check.IfNil(args.BlockProcessor) {
		return nil, ErrNilBlockProcessor
	}
	if check.IfNil(args.BlockChain) {
		return nil, process.ErrNilBlockChain
	}

	instance := &headersExecutor{
		blocksQueue:      args.BlocksQueue,
		executionTracker: args.ExecutionTracker,
		blockProcessor:   args.BlockProcessor,
<<<<<<< HEAD
		blockChain:       args.BlockChain,
	}, nil
=======
		evictedNonces:    sync.Map{},
	}

	instance.blocksQueue.RegisterEvictionSubscriber(instance)

	return instance, nil
>>>>>>> b47470c6
}

// StartExecution starts a goroutine to continuously process blocks from the queue
// and add their results to the execution tracker until cancelled or closed.
func (he *headersExecutor) StartExecution() {
	ctx, cancelFunc := context.WithCancel(context.Background())
	he.cancelFunc = cancelFunc

	go he.start(ctx)
}

func (he *headersExecutor) start(ctx context.Context) {
	for {
		select {
		case <-ctx.Done():
			return
		default:
			// blocking operation
			headerBodyPair, ok := he.blocksQueue.Pop()
			if !ok {
				// close event
				return
			}

			err := he.process(headerBodyPair)
			if err != nil {
				he.handleProcessError(ctx, headerBodyPair)
			}
		}
	}
}

func (he *headersExecutor) handleProcessError(ctx context.Context, pair queue.HeaderBodyPair) {
	for {
		pairFromQueue, ok := he.blocksQueue.Peek()
		if ok && pairFromQueue.Header.GetNonce() == pair.Header.GetNonce() {
			// continue the processing (pop the next header from queue)
			return
		}
		select {
		case <-ctx.Done():
			return
		default:
			// retry with the same pair
			err := he.process(pair)
			if err == nil {
				return
			}
		}
	}
}

func (he *headersExecutor) process(pair queue.HeaderBodyPair) error {
	_, wasEvicted := he.evictedNonces.Load(pair.Header.GetNonce())
	if wasEvicted {
		he.evictedNonces.Delete(pair.Header.GetNonce())
		return nil
	}

	executionResult, err := he.blockProcessor.ProcessBlockProposal(pair.Header, pair.Body)
	if err != nil {
		log.Warn("headersExecutor.process process block failed", "err", err)
		return err
	}

	_, wasEvicted = he.evictedNonces.Load(pair.Header.GetNonce())
	if wasEvicted {
		he.evictedNonces.Delete(pair.Header.GetNonce())
		return nil
	}

	err = he.executionTracker.AddExecutionResult(executionResult)
	if err != nil {
		log.Warn("headersExecutor.process add execution result failed", "err", err)
		return nil
	}

	he.blockChain.SetFinalBlockInfo(
		executionResult.GetHeaderNonce(),
		executionResult.GetHeaderHash(),
		executionResult.GetRootHash(),
	)

	he.blockChain.SetLastExecutedBlockInfo(
		executionResult.GetHeaderNonce(),
		executionResult.GetHeaderHash(),
		executionResult.GetRootHash(),
	)

	return nil
}

// OnHeaderEvicted is a callback called when a header is removed from the execution queue
func (he *headersExecutor) OnHeaderEvicted(headerNonce uint64) {
	he.evictedNonces.Store(headerNonce, struct{}{})
}

// Close will close the blocks execution loop
func (he *headersExecutor) Close() error {
	he.blocksQueue.Close()
	if he.cancelFunc != nil {
		he.cancelFunc()
	}

	return nil
}

// IsInterfaceNil returns true if there is no value under the interface
func (he *headersExecutor) IsInterfaceNil() bool {
	return he == nil
}<|MERGE_RESOLUTION|>--- conflicted
+++ resolved
@@ -50,17 +50,13 @@
 		blocksQueue:      args.BlocksQueue,
 		executionTracker: args.ExecutionTracker,
 		blockProcessor:   args.BlockProcessor,
-<<<<<<< HEAD
 		blockChain:       args.BlockChain,
-	}, nil
-=======
 		evictedNonces:    sync.Map{},
 	}
 
 	instance.blocksQueue.RegisterEvictionSubscriber(instance)
 
 	return instance, nil
->>>>>>> b47470c6
 }
 
 // StartExecution starts a goroutine to continuously process blocks from the queue
