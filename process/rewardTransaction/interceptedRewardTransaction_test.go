--- conflicted
+++ resolved
@@ -95,10 +95,6 @@
 		Epoch:   0,
 		Value:   big.NewInt(100),
 		RcvAddr: []byte("receiver"),
-<<<<<<< HEAD
-		ShardID: 0,
-=======
->>>>>>> 575fe7f9
 	}
 
 	marshalizer := &mock.MarshalizerMock{}
@@ -123,10 +119,6 @@
 		Epoch:   0,
 		Value:   big.NewInt(100),
 		RcvAddr: []byte("receiver"),
-<<<<<<< HEAD
-		ShardID: shardId,
-=======
->>>>>>> 575fe7f9
 	}
 
 	marshalizer := &mock.MarshalizerMock{}
@@ -163,10 +155,6 @@
 		Epoch:   0,
 		Value:   big.NewInt(100),
 		RcvAddr: nil,
-<<<<<<< HEAD
-		ShardID: 0,
-=======
->>>>>>> 575fe7f9
 	}
 
 	marshalizer := &mock.MarshalizerMock{}
@@ -190,10 +178,6 @@
 		Epoch:   0,
 		Value:   big.NewInt(100),
 		RcvAddr: nil,
-<<<<<<< HEAD
-		ShardID: 0,
-=======
->>>>>>> 575fe7f9
 	}
 
 	marshalizer := &mock.MarshalizerMock{}
@@ -217,10 +201,6 @@
 		Epoch:   0,
 		Value:   big.NewInt(100),
 		RcvAddr: nil,
-<<<<<<< HEAD
-		ShardID: 0,
-=======
->>>>>>> 575fe7f9
 	}
 
 	marshalizer := &mock.MarshalizerMock{}
@@ -244,10 +224,6 @@
 		Epoch:   0,
 		Value:   value,
 		RcvAddr: nil,
-<<<<<<< HEAD
-		ShardID: 0,
-=======
->>>>>>> 575fe7f9
 	}
 
 	marshalizer := &mock.MarshalizerMock{}
@@ -272,10 +248,6 @@
 		Epoch:   0,
 		Value:   value,
 		RcvAddr: nil,
-<<<<<<< HEAD
-		ShardID: 0,
-=======
->>>>>>> 575fe7f9
 	}
 
 	marshalizer := &mock.MarshalizerMock{}
@@ -299,10 +271,6 @@
 		Epoch:   0,
 		Value:   nil,
 		RcvAddr: []byte("addr"),
-<<<<<<< HEAD
-		ShardID: 0,
-=======
->>>>>>> 575fe7f9
 	}
 
 	marshalizer := &mock.MarshalizerMock{}
@@ -327,10 +295,6 @@
 		Epoch:   0,
 		Value:   value,
 		RcvAddr: []byte("addr"),
-<<<<<<< HEAD
-		ShardID: 0,
-=======
->>>>>>> 575fe7f9
 	}
 
 	marshalizer := &mock.MarshalizerMock{}
@@ -355,10 +319,6 @@
 		Epoch:   0,
 		Value:   value,
 		RcvAddr: []byte("addr"),
-<<<<<<< HEAD
-		ShardID: 0,
-=======
->>>>>>> 575fe7f9
 	}
 
 	marshalizer := &mock.MarshalizerMock{}
