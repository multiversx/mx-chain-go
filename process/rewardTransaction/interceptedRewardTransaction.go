package rewardTransaction

import (
	"math/big"

	"github.com/ElrondNetwork/elrond-go/data"
	"github.com/ElrondNetwork/elrond-go/data/rewardTx"
	"github.com/ElrondNetwork/elrond-go/data/state"
	"github.com/ElrondNetwork/elrond-go/hashing"
	"github.com/ElrondNetwork/elrond-go/marshal"
	"github.com/ElrondNetwork/elrond-go/process"
	"github.com/ElrondNetwork/elrond-go/sharding"
)

// InterceptedRewardTransaction holds and manages a transaction based struct with extended functionality
type InterceptedRewardTransaction struct {
	rTx               *rewardTx.RewardTx
	marshalizer       marshal.Marshalizer
	hasher            hashing.Hasher
	addrConv          state.AddressConverter
	coordinator       sharding.Coordinator
	hash              []byte
	rcvShard          uint32
	sndShard          uint32
	isForCurrentShard bool
}

// NewInterceptedRewardTransaction returns a new instance of InterceptedRewardTransaction
func NewInterceptedRewardTransaction(
	rewardTxBuff []byte,
	marshalizer marshal.Marshalizer,
	hasher hashing.Hasher,
	addrConv state.AddressConverter,
	coordinator sharding.Coordinator,
) (*InterceptedRewardTransaction, error) {
	if rewardTxBuff == nil {
		return nil, process.ErrNilBuffer
	}
	if marshalizer == nil || marshalizer.IsInterfaceNil() {
		return nil, process.ErrNilMarshalizer
	}
	if hasher == nil || hasher.IsInterfaceNil() {
		return nil, process.ErrNilHasher
	}
	if addrConv == nil || addrConv.IsInterfaceNil() {
		return nil, process.ErrNilAddressConverter
	}
	if coordinator == nil || coordinator.IsInterfaceNil() {
		return nil, process.ErrNilShardCoordinator
	}

	rTx := &rewardTx.RewardTx{}
	err := marshalizer.Unmarshal(rTx, rewardTxBuff)
	if err != nil {
		return nil, err
	}

	inRewardTx := &InterceptedRewardTransaction{
		rTx:         rTx,
		marshalizer: marshalizer,
		hasher:      hasher,
		addrConv:    addrConv,
		coordinator: coordinator,
	}

	err = inRewardTx.processFields(rewardTxBuff)
	if err != nil {
		return nil, err
	}

	return inRewardTx, nil
}

func (inRTx *InterceptedRewardTransaction) processFields(rewardTxBuff []byte) error {
	inRTx.hash = inRTx.hasher.Compute(string(rewardTxBuff))

	rcvAddr, err := inRTx.addrConv.CreateAddressFromPublicKeyBytes(inRTx.rTx.RcvAddr)
	if err != nil {
		return process.ErrInvalidRcvAddr
	}

	inRTx.rcvShard = inRTx.coordinator.ComputeId(rcvAddr)
	inRTx.sndShard = inRTx.rTx.ShardID

	isForCurrentShardRecv := inRTx.rcvShard == inRTx.coordinator.SelfId()
	isForCurrentShardSender := inRTx.sndShard == inRTx.coordinator.SelfId()
	inRTx.isForCurrentShard = isForCurrentShardRecv || isForCurrentShardSender

	return nil
}

// integrity checks for not nil fields and negative value
func (inRTx *InterceptedRewardTransaction) integrity() error {
	if len(inRTx.rTx.RcvAddr) == 0 {
		return process.ErrNilRcvAddr
	}

	if inRTx.rTx.Value == nil {
		return process.ErrNilValue
	}

	if inRTx.rTx.Value.Cmp(big.NewInt(0)) < 0 {
		return process.ErrNegativeValue
	}

	return nil
}

// Nonce returns the transaction nonce
func (inRTx *InterceptedRewardTransaction) Nonce() uint64 {
	return inRTx.rTx.GetNonce()
}

<<<<<<< HEAD
// TotalValue returns the maximum cost of transaction
// totalValue = txValue + gasPrice*gasLimit
func (inRTx *InterceptedRewardTransaction) TotalValue() *big.Int {
	return big.NewInt(0).Set(inRTx.rTx.GetValue())
=======
// Fee represents the reward transaction fee. It is always 0
func (inRTx *InterceptedRewardTransaction) Fee() *big.Int {
	return big.NewInt(0)
>>>>>>> 6ccf18ca
}

// SenderAddress returns the transaction sender address
func (inRTx *InterceptedRewardTransaction) SenderAddress() state.AddressContainer {
	return nil
}

// ReceiverShardId returns the receiver shard
func (inRTx *InterceptedRewardTransaction) ReceiverShardId() uint32 {
	return inRTx.rcvShard
}

// SenderShardId returns the sender shard
func (inRTx *InterceptedRewardTransaction) SenderShardId() uint32 {
	return inRTx.sndShard
}

// Transaction returns the reward transaction pointer that actually holds the data
func (inRTx *InterceptedRewardTransaction) Transaction() data.TransactionHandler {
	return inRTx.rTx
}

// Hash gets the hash of this transaction
func (inRTx *InterceptedRewardTransaction) Hash() []byte {
	return inRTx.hash
}

// CheckValidity checks if the received transaction is valid (not nil fields, valid sig and so on)
func (inRTx *InterceptedRewardTransaction) CheckValidity() error {
	err := inRTx.integrity()
	if err != nil {
		return err
	}

	return nil
}

// IsForCurrentShard returns true if this transaction is meant to be processed by the node from this shard
func (inRTx *InterceptedRewardTransaction) IsForCurrentShard() bool {
	return inRTx.isForCurrentShard
}

// Type returns the type of this intercepted data
func (inRTx *InterceptedRewardTransaction) Type() string {
	return "intercepted reward tx"
}

// IsInterfaceNil returns true if there is no value under the interface
func (inRTx *InterceptedRewardTransaction) IsInterfaceNil() bool {
	return inRTx == nil
}<|MERGE_RESOLUTION|>--- conflicted
+++ resolved
@@ -111,16 +111,9 @@
 	return inRTx.rTx.GetNonce()
 }
 
-<<<<<<< HEAD
-// TotalValue returns the maximum cost of transaction
-// totalValue = txValue + gasPrice*gasLimit
-func (inRTx *InterceptedRewardTransaction) TotalValue() *big.Int {
-	return big.NewInt(0).Set(inRTx.rTx.GetValue())
-=======
 // Fee represents the reward transaction fee. It is always 0
 func (inRTx *InterceptedRewardTransaction) Fee() *big.Int {
 	return big.NewInt(0)
->>>>>>> 6ccf18ca
 }
 
 // SenderAddress returns the transaction sender address
