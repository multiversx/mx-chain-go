--- conflicted
+++ resolved
@@ -1,11 +1,8 @@
 package block_test
 
 import (
-<<<<<<< HEAD
 	"bytes"
-=======
 	"sync"
->>>>>>> 3dc549a9
 	"testing"
 	"time"
 
