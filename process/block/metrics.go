--- conflicted
+++ resolved
@@ -225,12 +225,7 @@
 		return
 	}
 
-<<<<<<< HEAD
-	shardValidatorsRating := make(map[string][]*outportcore.ValidatorRatingInfo)
 	for shardID, validatorInfosInShard := range validators.GetShardValidatorsInfoMap() {
-=======
-	for shardID, validatorInfosInShard := range validators {
->>>>>>> 3773b00b
 		validatorsInfos := make([]*outportcore.ValidatorRatingInfo, 0)
 		for _, validatorInfo := range validatorInfosInShard {
 			validatorsInfos = append(validatorsInfos, &outportcore.ValidatorRatingInfo{
