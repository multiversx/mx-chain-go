package block

import (
	"bytes"
	"encoding/hex"
	"fmt"
	"time"

	"github.com/multiversx/mx-chain-core-go/core"
	"github.com/multiversx/mx-chain-core-go/core/check"
	"github.com/multiversx/mx-chain-core-go/data"
	"github.com/multiversx/mx-chain-core-go/data/block"
	outportcore "github.com/multiversx/mx-chain-core-go/data/outport"
	"github.com/multiversx/mx-chain-core-go/marshal"
	"github.com/multiversx/mx-chain-go/common"
	"github.com/multiversx/mx-chain-go/outport"
	"github.com/multiversx/mx-chain-go/process"
	"github.com/multiversx/mx-chain-go/sharding/nodesCoordinator"
	logger "github.com/multiversx/mx-chain-logger-go"
)

func getMetricsFromMetaHeader(
	header *block.MetaBlock,
	marshalizer marshal.Marshalizer,
	appStatusHandler core.AppStatusHandler,
	numShardHeadersFromPool int,
	numShardHeadersProcessed uint64,
) {
	numMiniBlocksMetaBlock := uint64(0)
	headerSize := uint64(0)

	for _, shardInfo := range header.ShardInfo {
		numMiniBlocksMetaBlock += uint64(len(shardInfo.ShardMiniBlockHeaders))
	}

	marshalizedHeader, err := marshalizer.Marshal(header)
	if err == nil {
		headerSize = uint64(len(marshalizedHeader))
	}

	appStatusHandler.SetUInt64Value(common.MetricHeaderSize, headerSize)
	appStatusHandler.SetUInt64Value(common.MetricNumTxInBlock, uint64(header.TxCount))
	appStatusHandler.SetUInt64Value(common.MetricNumMiniBlocks, numMiniBlocksMetaBlock)
	appStatusHandler.SetUInt64Value(common.MetricNumShardHeadersProcessed, numShardHeadersProcessed)
	appStatusHandler.SetUInt64Value(common.MetricNumShardHeadersFromPool, uint64(numShardHeadersFromPool))
}

func getMetricsFromBlockBody(
	body *block.Body,
	marshalizer marshal.Marshalizer,
	appStatusHandler core.AppStatusHandler,
) {
	mbLen := len(body.MiniBlocks)
	miniblocksSize := uint64(0)
	totalTxCount := 0
	for i := 0; i < mbLen; i++ {
		totalTxCount += len(body.MiniBlocks[i].TxHashes)

		marshalizedBlock, err := marshalizer.Marshal(body.MiniBlocks[i])
		if err == nil {
			miniblocksSize += uint64(len(marshalizedBlock))
		}
	}
	appStatusHandler.SetUInt64Value(common.MetricNumTxInBlock, uint64(totalTxCount))
	appStatusHandler.SetUInt64Value(common.MetricNumMiniBlocks, uint64(mbLen))
	appStatusHandler.SetUInt64Value(common.MetricMiniBlocksSize, miniblocksSize)
}

func getMetricsFromHeader(
	header data.HeaderHandler,
	numTxWithDst uint64,
	marshalizer marshal.Marshalizer,
	appStatusHandler core.AppStatusHandler,
) {
	headerSize := uint64(0)
	marshalizedHeader, err := marshalizer.Marshal(header)
	if err == nil {
		headerSize = uint64(len(marshalizedHeader))
	}

	appStatusHandler.SetUInt64Value(common.MetricHeaderSize, headerSize)
	appStatusHandler.SetUInt64Value(common.MetricTxPoolLoad, numTxWithDst)
}

func saveMetricsForCommittedShardBlock(
	nodesCoordinator nodesCoordinator.NodesCoordinator,
	appStatusHandler core.AppStatusHandler,
	currentBlockHash string,
	highestFinalBlockNonce uint64,
	metaBlock data.HeaderHandler,
	shardHeader data.HeaderHandler,
) {
	incrementCountAcceptedBlocks(nodesCoordinator, appStatusHandler, shardHeader)
	appStatusHandler.SetUInt64Value(common.MetricEpochNumber, uint64(shardHeader.GetEpoch()))
	appStatusHandler.SetStringValue(common.MetricCurrentBlockHash, currentBlockHash)
	appStatusHandler.SetUInt64Value(common.MetricHighestFinalBlock, highestFinalBlockNonce)
	appStatusHandler.SetStringValue(common.MetricCrossCheckBlockHeight, fmt.Sprintf("meta %d", metaBlock.GetNonce()))
}

func incrementCountAcceptedBlocks(
	nodesCoordinator nodesCoordinator.NodesCoordinator,
	appStatusHandler core.AppStatusHandler,
	header data.HeaderHandler,
) {
	consensusGroup, err := nodesCoordinator.ComputeConsensusGroup(
		header.GetPrevRandSeed(),
		header.GetRound(),
		header.GetShardID(),
		header.GetEpoch(),
	)
	if err != nil {
		return
	}

	ownPubKey := nodesCoordinator.GetOwnPublicKey()
	myIndex := 0
	found := false
	for idx, val := range consensusGroup {
		if bytes.Equal(ownPubKey, val.PubKey()) {
			myIndex = idx
			found = true
			break
		}
	}

	if !found {
		return
	}

	bitMap := header.GetPubKeysBitmap()
	indexOutOfBounds := myIndex/8 >= len(bitMap)
	if indexOutOfBounds {
		log.Trace("process blocks metrics: index out of bounds",
			"index", myIndex,
			"bitMap", bitMap,
			"bitMap length", len(bitMap))
		return
	}

	indexInBitmap := myIndex != 0 && bitMap[myIndex/8]&(1<<uint8(myIndex%8)) != 0
	if indexInBitmap {
		appStatusHandler.Increment(common.MetricCountConsensusAcceptedBlocks)
	}
}

func saveMetricsForCommitMetachainBlock(
	appStatusHandler core.AppStatusHandler,
	header *block.MetaBlock,
	headerHash []byte,
	nodesCoordinator nodesCoordinator.NodesCoordinator,
	highestFinalBlockNonce uint64,
) {
	appStatusHandler.SetStringValue(common.MetricCurrentBlockHash, logger.DisplayByteSlice(headerHash))
	appStatusHandler.SetUInt64Value(common.MetricEpochNumber, uint64(header.Epoch))
	appStatusHandler.SetUInt64Value(common.MetricHighestFinalBlock, highestFinalBlockNonce)

	// TODO: remove if epoch start block needs to be validated by the new epoch nodes
	epoch := header.GetEpoch()
	if header.IsStartOfEpochBlock() && epoch > 0 {
		epoch = epoch - 1
	}

	pubKeys, err := nodesCoordinator.GetConsensusValidatorsPublicKeys(
		header.PrevRandSeed,
		header.Round,
		core.MetachainShardId,
		epoch,
	)
	if err != nil {
		log.Debug("cannot get validators public keys", "error", err.Error())
	}

	countMetaAcceptedSignedBlocks(pubKeys, nodesCoordinator.GetOwnPublicKey(), appStatusHandler)
}

func countMetaAcceptedSignedBlocks(
	publicKeys []string,
	ownPublicKey []byte,
	appStatusHandler core.AppStatusHandler,
) {
	isInConsensus := false

	for index, publicKey := range publicKeys {
		if bytes.Equal([]byte(publicKey), ownPublicKey) {
			if index == 0 {
				return
			}

			isInConsensus = true
			break
		}
	}

	if !isInConsensus {
		return
	}

	appStatusHandler.Increment(common.MetricCountConsensusAcceptedBlocks)
}

func indexRoundInfo(
	outportHandler outport.OutportHandler,
	nodesCoordinator nodesCoordinator.NodesCoordinator,
	shardId uint32,
	header data.HeaderHandler,
	lastHeader data.HeaderHandler,
	signersIndexes []uint64,
) {
	roundInfo := &outportcore.RoundInfo{
		Index:            header.GetRound(),
		SignersIndexes:   signersIndexes,
		BlockWasProposed: true,
		ShardId:          shardId,
		Epoch:            header.GetEpoch(),
		Timestamp:        time.Duration(header.GetTimeStamp()),
	}

	if check.IfNil(lastHeader) {
		outportHandler.SaveRoundsInfo([]*outportcore.RoundInfo{roundInfo})
		return
	}

	lastBlockRound := lastHeader.GetRound()
	currentBlockRound := header.GetRound()
	roundDuration := calculateRoundDuration(lastHeader.GetTimeStamp(), header.GetTimeStamp(), lastBlockRound, currentBlockRound)

	roundsInfo := make([]*outportcore.RoundInfo, 0)
	roundsInfo = append(roundsInfo, roundInfo)
	for i := lastBlockRound + 1; i < currentBlockRound; i++ {
		publicKeys, err := nodesCoordinator.GetConsensusValidatorsPublicKeys(lastHeader.GetRandSeed(), i, shardId, lastHeader.GetEpoch())
		if err != nil {
			continue
		}
		signersIndexes, err = nodesCoordinator.GetValidatorsIndexes(publicKeys, lastHeader.GetEpoch())
		if err != nil {
			log.Error(err.Error(), "round", i)
			continue
		}

		roundInfo = &outportcore.RoundInfo{
			Index:            i,
			SignersIndexes:   signersIndexes,
			BlockWasProposed: false,
			ShardId:          shardId,
			Epoch:            header.GetEpoch(),
			Timestamp:        time.Duration(header.GetTimeStamp() - ((currentBlockRound - i) * roundDuration)),
		}

		roundsInfo = append(roundsInfo, roundInfo)
	}

	outportHandler.SaveRoundsInfo(roundsInfo)
}

func indexValidatorsRating(
	outportHandler outport.OutportHandler,
	valStatProc process.ValidatorStatisticsProcessor,
	metaBlock data.HeaderHandler,
) {
	// TODO use validatorInfoProvider  to get information about rating
	latestHash, err := valStatProc.RootHash()
	if err != nil {
		return
	}

	validators, err := valStatProc.GetValidatorInfoForRootHash(latestHash)
	if err != nil {
		return
	}

<<<<<<< HEAD
	shardValidatorsRating := make(map[string][]*indexer.ValidatorRatingInfo)
	for shardID, validatorInfosInShard := range validators.GetShardValidatorsInfoMap() {
		validatorsInfos := make([]*indexer.ValidatorRatingInfo, 0)
		for _, validatorInfo := range validatorInfosInShard {
			validatorsInfos = append(validatorsInfos, &indexer.ValidatorRatingInfo{
				PublicKey: hex.EncodeToString(validatorInfo.GetPublicKey()),
				Rating:    float32(validatorInfo.GetRating()) * 100 / 10000000,
=======
	shardValidatorsRating := make(map[string][]*outportcore.ValidatorRatingInfo)
	for shardID, validatorInfosInShard := range validators {
		validatorsInfos := make([]*outportcore.ValidatorRatingInfo, 0)
		for _, validatorInfo := range validatorInfosInShard {
			validatorsInfos = append(validatorsInfos, &outportcore.ValidatorRatingInfo{
				PublicKey: hex.EncodeToString(validatorInfo.PublicKey),
				Rating:    float32(validatorInfo.Rating) * 100 / 10000000,
>>>>>>> 12624dc4
			})
		}

		indexID := fmt.Sprintf("%d_%d", shardID, metaBlock.GetEpoch())
		shardValidatorsRating[indexID] = validatorsInfos
	}

	indexShardValidatorsRating(outportHandler, shardValidatorsRating)
}

func indexShardValidatorsRating(
	outportHandler outport.OutportHandler,
	shardValidatorsRating map[string][]*outportcore.ValidatorRatingInfo,
) {
	for indexID, validatorsInfos := range shardValidatorsRating {
		outportHandler.SaveValidatorsRating(indexID, validatorsInfos)
	}
}

func calculateRoundDuration(
	lastBlockTimestamp uint64,
	currentBlockTimestamp uint64,
	lastBlockRound uint64,
	currentBlockRound uint64,
) uint64 {
	if lastBlockTimestamp >= currentBlockTimestamp {
		log.Debug("last block timestamp is greater or equals than current block timestamp")
		return 0
	}
	if lastBlockRound >= currentBlockRound {
		log.Debug("last block round is greater or equals than current block round")
		return 0
	}

	diffTimeStamp := currentBlockTimestamp - lastBlockTimestamp
	diffRounds := currentBlockRound - lastBlockRound

	return diffTimeStamp / diffRounds
}

func saveEpochStartEconomicsMetrics(statusHandler core.AppStatusHandler, epochStartMetaBlock *block.MetaBlock) {
	economics := epochStartMetaBlock.EpochStart.Economics

	statusHandler.SetStringValue(common.MetricTotalSupply, economics.TotalSupply.String())
	statusHandler.SetStringValue(common.MetricInflation, economics.TotalNewlyMinted.String())
	statusHandler.SetStringValue(common.MetricTotalFees, epochStartMetaBlock.AccumulatedFeesInEpoch.String())
	statusHandler.SetStringValue(common.MetricDevRewardsInEpoch, epochStartMetaBlock.DevFeesInEpoch.String())
	statusHandler.SetUInt64Value(common.MetricEpochForEconomicsData, uint64(epochStartMetaBlock.Epoch))
}<|MERGE_RESOLUTION|>--- conflicted
+++ resolved
@@ -268,23 +268,13 @@
 		return
 	}
 
-<<<<<<< HEAD
-	shardValidatorsRating := make(map[string][]*indexer.ValidatorRatingInfo)
+	shardValidatorsRating := make(map[string][]*outportcore.ValidatorRatingInfo)
 	for shardID, validatorInfosInShard := range validators.GetShardValidatorsInfoMap() {
 		validatorsInfos := make([]*indexer.ValidatorRatingInfo, 0)
 		for _, validatorInfo := range validatorInfosInShard {
-			validatorsInfos = append(validatorsInfos, &indexer.ValidatorRatingInfo{
+			validatorsInfos = append(validatorsInfos, &outportcore.ValidatorRatingInfo{
 				PublicKey: hex.EncodeToString(validatorInfo.GetPublicKey()),
 				Rating:    float32(validatorInfo.GetRating()) * 100 / 10000000,
-=======
-	shardValidatorsRating := make(map[string][]*outportcore.ValidatorRatingInfo)
-	for shardID, validatorInfosInShard := range validators {
-		validatorsInfos := make([]*outportcore.ValidatorRatingInfo, 0)
-		for _, validatorInfo := range validatorInfosInShard {
-			validatorsInfos = append(validatorsInfos, &outportcore.ValidatorRatingInfo{
-				PublicKey: hex.EncodeToString(validatorInfo.PublicKey),
-				Rating:    float32(validatorInfo.Rating) * 100 / 10000000,
->>>>>>> 12624dc4
 			})
 		}
 
