--- conflicted
+++ resolved
@@ -60,13 +60,8 @@
 	if shardCoordinator == nil || shardCoordinator.IsInterfaceNil() {
 		return nil, process.ErrNilShardCoordinator
 	}
-<<<<<<< HEAD
-	if nodesCoordinator == nil {
+	if nodesCoordinator == nil || nodesCoordinator.IsInterfaceNil() {
 		return nil, process.ErrNilNodesCoordinator
-=======
-	if chronologyValidator == nil || chronologyValidator.IsInterfaceNil() {
-		return nil, process.ErrNilChronologyValidator
->>>>>>> 1f56dff9
 	}
 
 	return &MetachainHeaderInterceptor{
