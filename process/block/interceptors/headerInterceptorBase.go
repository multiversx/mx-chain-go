package interceptors

import (
	"fmt"

	"github.com/ElrondNetwork/elrond-go-sandbox/crypto"
	"github.com/ElrondNetwork/elrond-go-sandbox/hashing"
	"github.com/ElrondNetwork/elrond-go-sandbox/marshal"
	"github.com/ElrondNetwork/elrond-go-sandbox/p2p"
	"github.com/ElrondNetwork/elrond-go-sandbox/process"
	"github.com/ElrondNetwork/elrond-go-sandbox/process/block"
	"github.com/ElrondNetwork/elrond-go-sandbox/sharding"
	"github.com/ElrondNetwork/elrond-go-sandbox/storage"
)

// HeaderInterceptorBase is the "abstract class" extended in HeaderInterceptor and ShardHeaderInterceptor
type HeaderInterceptorBase struct {
<<<<<<< HEAD
	marshalizer      marshal.Marshalizer
	storer           storage.Storer
	headerStatistics storage.Cacher
	multiSigVerifier crypto.MultiSigVerifier
	hasher           hashing.Hasher
	shardCoordinator sharding.Coordinator
=======
	marshalizer         marshal.Marshalizer
	storer              storage.Storer
	multiSigVerifier    crypto.MultiSigVerifier
	hasher              hashing.Hasher
	shardCoordinator    sharding.Coordinator
	chronologyValidator process.ChronologyValidator
>>>>>>> e11dae05
}

// NewHeaderInterceptorBase creates a new HeaderIncterceptorBase instance
func NewHeaderInterceptorBase(
	marshalizer marshal.Marshalizer,
	storer storage.Storer,
	headerStatistics storage.Cacher,
	multiSigVerifier crypto.MultiSigVerifier,
	hasher hashing.Hasher,
	shardCoordinator sharding.Coordinator,
	chronologyValidator process.ChronologyValidator,
) (*HeaderInterceptorBase, error) {
	if marshalizer == nil {
		return nil, process.ErrNilMarshalizer
	}
	if storer == nil {
		return nil, process.ErrNilHeadersStorage
	}
	if multiSigVerifier == nil {
		return nil, process.ErrNilMultiSigVerifier
	}
	if hasher == nil {
		return nil, process.ErrNilHasher
	}
	if shardCoordinator == nil {
		return nil, process.ErrNilShardCoordinator
	}
	if chronologyValidator == nil {
		return nil, process.ErrNilChronologyValidator
	}

	hdrIntercept := &HeaderInterceptorBase{
<<<<<<< HEAD
		marshalizer:      marshalizer,
		storer:           storer,
		headerStatistics: headerStatistics,
		multiSigVerifier: multiSigVerifier,
		hasher:           hasher,
		shardCoordinator: shardCoordinator,
=======
		marshalizer:         marshalizer,
		storer:              storer,
		multiSigVerifier:    multiSigVerifier,
		hasher:              hasher,
		shardCoordinator:    shardCoordinator,
		chronologyValidator: chronologyValidator,
>>>>>>> e11dae05
	}

	return hdrIntercept, nil
}

// ParseReceivedMessage will transform the received p2p.Message in an InterceptedHeader.
// If the header hash is present in storage it will output an error
func (hib *HeaderInterceptorBase) ParseReceivedMessage(message p2p.MessageP2P) (*block.InterceptedHeader, error) {
	if message == nil {
		return nil, process.ErrNilMessage
	}
	if message.Data() == nil {
		return nil, process.ErrNilDataToProcess
	}

	hdrIntercepted := block.NewInterceptedHeader(hib.multiSigVerifier, hib.chronologyValidator)
	err := hib.marshalizer.Unmarshal(hdrIntercepted, message.Data())
	if err != nil {
		return nil, err
	}

	hashWithSig := hib.hasher.Compute(string(message.Data()))
	hdrIntercepted.SetHash(hashWithSig)

	err = hdrIntercepted.IntegrityAndValidity(hib.shardCoordinator)
	if err != nil {
		return nil, err
	}

	err = hdrIntercepted.VerifySig()
	if err != nil {
		return nil, err
	}

	if hib.headerStatistics != nil {
		statKey := fmt.Sprintf("%d_%d", hdrIntercepted.GetHeader().ShardId, hdrIntercepted.GetHeader().Nonce)
		_ = hib.headerStatistics.Put([]byte(statKey), hdrIntercepted.GetHeader())
	}

	isHeaderInStorage, _ := hib.storer.Has(hashWithSig)
	if isHeaderInStorage {
		return nil, process.ErrHeaderIsInStorage
	}

	return hdrIntercepted, nil
}<|MERGE_RESOLUTION|>--- conflicted
+++ resolved
@@ -15,21 +15,13 @@
 
 // HeaderInterceptorBase is the "abstract class" extended in HeaderInterceptor and ShardHeaderInterceptor
 type HeaderInterceptorBase struct {
-<<<<<<< HEAD
 	marshalizer      marshal.Marshalizer
 	storer           storage.Storer
 	headerStatistics storage.Cacher
 	multiSigVerifier crypto.MultiSigVerifier
 	hasher           hashing.Hasher
 	shardCoordinator sharding.Coordinator
-=======
-	marshalizer         marshal.Marshalizer
-	storer              storage.Storer
-	multiSigVerifier    crypto.MultiSigVerifier
-	hasher              hashing.Hasher
-	shardCoordinator    sharding.Coordinator
 	chronologyValidator process.ChronologyValidator
->>>>>>> e11dae05
 }
 
 // NewHeaderInterceptorBase creates a new HeaderIncterceptorBase instance
@@ -62,21 +54,13 @@
 	}
 
 	hdrIntercept := &HeaderInterceptorBase{
-<<<<<<< HEAD
 		marshalizer:      marshalizer,
 		storer:           storer,
 		headerStatistics: headerStatistics,
 		multiSigVerifier: multiSigVerifier,
 		hasher:           hasher,
 		shardCoordinator: shardCoordinator,
-=======
-		marshalizer:         marshalizer,
-		storer:              storer,
-		multiSigVerifier:    multiSigVerifier,
-		hasher:              hasher,
-		shardCoordinator:    shardCoordinator,
 		chronologyValidator: chronologyValidator,
->>>>>>> e11dae05
 	}
 
 	return hdrIntercept, nil
