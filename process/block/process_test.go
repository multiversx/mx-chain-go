package block_test

import (
	"bytes"
	"fmt"
	"math/big"
	"math/rand"
	"reflect"
	"sync"
	"testing"
	"time"

	"github.com/ElrondNetwork/elrond-go-sandbox/data"
	"github.com/ElrondNetwork/elrond-go-sandbox/data/block"
	"github.com/ElrondNetwork/elrond-go-sandbox/data/blockchain"
	"github.com/ElrondNetwork/elrond-go-sandbox/data/transaction"
	"github.com/ElrondNetwork/elrond-go-sandbox/process"
	blproc "github.com/ElrondNetwork/elrond-go-sandbox/process/block"
	"github.com/ElrondNetwork/elrond-go-sandbox/process/mock"
	"github.com/ElrondNetwork/elrond-go-sandbox/storage"
	"github.com/ElrondNetwork/elrond-go-sandbox/storage/memorydb"
	"github.com/pkg/errors"
	"github.com/stretchr/testify/assert"
)

var r *rand.Rand
var mutex sync.Mutex

func init() {
	r = rand.New(rand.NewSource(time.Now().UnixNano()))
}

func haveTime() time.Duration {
	return time.Duration(2000 * time.Millisecond)
}

func createTestBlockchain() *mock.BlockChainMock {
	return &mock.BlockChainMock{
		StorageService: &mock.ChainStorerMock{},
	}
}

func generateTestCache() storage.Cacher {
	cache, _ := storage.NewCache(storage.LRUCache, 1000)
	return cache
}

func generateTestUnit() storage.Storer {
	memDB, _ := memorydb.New()

	storer, _ := storage.NewStorageUnit(
		generateTestCache(),
		memDB,
	)

	return storer
}

func initDataPool() *mock.PoolsHolderStub {
	tdp := &mock.PoolsHolderStub{
		TransactionsCalled: func() data.ShardedDataCacherNotifier {
			return &mock.ShardedDataStub{
				RegisterHandlerCalled: func(i func(key []byte)) {},
				ShardDataStoreCalled: func(shardID uint32) (c storage.Cacher) {
					return &mock.CacherStub{
						PeekCalled: func(key []byte) (value interface{}, ok bool) {
							if reflect.DeepEqual(key, []byte("tx1_hash")) {
								return &transaction.Transaction{Nonce: 10}, true
							}
							return nil, false
						},
						KeysCalled: func() [][]byte {
							return [][]byte{[]byte("key1"), []byte("key2")}
						},
						LenCalled: func() int {
							return 0
						},
					}
				},
				RemoveSetOfDataFromPoolCalled: func(keys [][]byte, destShardID uint32) {},
			}
		},
		HeadersNoncesCalled: func() data.Uint64Cacher {
			return &mock.Uint64CacherStub{
				PutCalled: func(u uint64, i []byte) bool {
					return true
				},
			}
		},
	}
	return tdp
}

//------- NewBlockProcessor

func TestNewBlockProcessor_NilDataPoolShouldErr(t *testing.T) {
	t.Parallel()
	be, err := blproc.NewBlockProcessor(
		nil,
		&mock.HasherStub{},
		&mock.MarshalizerMock{},
		&mock.TxProcessorMock{},
		&mock.AccountsStub{},
		mock.NewOneShardCoordinatorMock(),
		&mock.ForkDetectorMock{},
		func(destShardID uint32, txHash []byte) {
		},
	)
	assert.Equal(t, process.ErrNilDataPoolHolder, err)
	assert.Nil(t, be)
}

func TestNewBlockProcessor_NilHasherShouldErr(t *testing.T) {
	t.Parallel()
	tdp := initDataPool()
	be, err := blproc.NewBlockProcessor(
		tdp,
		nil,
		&mock.MarshalizerMock{},
		&mock.TxProcessorMock{},
		&mock.AccountsStub{},
		mock.NewOneShardCoordinatorMock(),
		&mock.ForkDetectorMock{},
		func(destShardID uint32, txHash []byte) {
		},
	)
	assert.Equal(t, process.ErrNilHasher, err)
	assert.Nil(t, be)
}

func TestNewBlockProcessor_NilMarshalizerShouldWork(t *testing.T) {
	t.Parallel()
	tdp := initDataPool()
	be, err := blproc.NewBlockProcessor(
		tdp,
		&mock.HasherStub{},
		nil,
		&mock.TxProcessorMock{},
		&mock.AccountsStub{},
		mock.NewOneShardCoordinatorMock(),
		&mock.ForkDetectorMock{},
		func(destShardID uint32, txHash []byte) {
		},
	)
	assert.Equal(t, process.ErrNilMarshalizer, err)
	assert.Nil(t, be)
}

func TestNewBlockProcessor_NilTxProcessorShouldErr(t *testing.T) {
	t.Parallel()
	tdp := initDataPool()
	be, err := blproc.NewBlockProcessor(
		tdp,
		&mock.HasherStub{},
		&mock.MarshalizerMock{},
		nil,
		&mock.AccountsStub{},
		mock.NewOneShardCoordinatorMock(),
		&mock.ForkDetectorMock{},
		func(destShardID uint32, txHash []byte) {
		},
	)
	assert.Equal(t, process.ErrNilTxProcessor, err)
	assert.Nil(t, be)
}

func TestNewBlockProcessor_NilAccountsAdapterShouldErr(t *testing.T) {
	t.Parallel()
	tdp := initDataPool()
	be, err := blproc.NewBlockProcessor(
		tdp,
		&mock.HasherStub{},
		&mock.MarshalizerMock{},
		&mock.TxProcessorMock{},
		nil,
		mock.NewOneShardCoordinatorMock(),
		&mock.ForkDetectorMock{},
		func(destShardID uint32, txHash []byte) {
		},
	)
	assert.Equal(t, process.ErrNilAccountsAdapter, err)
	assert.Nil(t, be)
}

func TestNewBlockProcessor_NilShardCoordinatorShouldErr(t *testing.T) {
	t.Parallel()
	tdp := initDataPool()
	be, err := blproc.NewBlockProcessor(
		tdp,
		&mock.HasherStub{},
		&mock.MarshalizerMock{},
		&mock.TxProcessorMock{},
		&mock.AccountsStub{},
		nil,
		&mock.ForkDetectorMock{},
		func(destShardID uint32, txHash []byte) {
		},
	)
	assert.Equal(t, process.ErrNilShardCoordinator, err)
	assert.Nil(t, be)
}

func TestNewBlockProcessor_NilForkDetectorShouldErr(t *testing.T) {
	t.Parallel()
	tdp := initDataPool()
	be, err := blproc.NewBlockProcessor(
		tdp,
		&mock.HasherStub{},
		&mock.MarshalizerMock{},
		&mock.TxProcessorMock{},
		&mock.AccountsStub{},
		mock.NewOneShardCoordinatorMock(),
		nil,
		func(destShardID uint32, txHash []byte) {
		},
	)
	assert.Equal(t, process.ErrNilForkDetector, err)
	assert.Nil(t, be)
}

func TestNewBlockProcessor_NilRequestTransactionHandlerShouldErr(t *testing.T) {
	t.Parallel()
	tdp := initDataPool()
	be, err := blproc.NewBlockProcessor(
		tdp,
		&mock.HasherStub{},
		&mock.MarshalizerMock{},
		&mock.TxProcessorMock{},
		&mock.AccountsStub{},
		mock.NewOneShardCoordinatorMock(),
		&mock.ForkDetectorMock{},
		nil,
	)
	assert.Equal(t, process.ErrNilTransactionHandler, err)
	assert.Nil(t, be)
}

func TestNewBlockProcessor_NilTransactionPoolShouldErr(t *testing.T) {
	t.Parallel()
	tdp := initDataPool()
	tdp.TransactionsCalled = func() data.ShardedDataCacherNotifier {
		return nil
	}
	be, err := blproc.NewBlockProcessor(
		tdp,
		&mock.HasherStub{},
		&mock.MarshalizerMock{},
		&mock.TxProcessorMock{},
		&mock.AccountsStub{},
		mock.NewOneShardCoordinatorMock(),
		&mock.ForkDetectorMock{},
		func(destShardID uint32, txHash []byte) {
		},
	)
	assert.Equal(t, process.ErrNilTransactionPool, err)
	assert.Nil(t, be)
}

func TestNewBlockProcessor_OkValsShouldWork(t *testing.T) {
	t.Parallel()
	tdp := initDataPool()
	be, err := blproc.NewBlockProcessor(
		tdp,
		&mock.HasherStub{},
		&mock.MarshalizerMock{},
		&mock.TxProcessorMock{},
		&mock.AccountsStub{},
		mock.NewOneShardCoordinatorMock(),
		&mock.ForkDetectorMock{},
		func(destShardID uint32, txHash []byte) {
		},
	)
	assert.Nil(t, err)
	assert.NotNil(t, be)
}

//------- ProcessBlock

func TestBlockProcessor_ProcessBlockWithNilBlockchainShouldErr(t *testing.T) {
	t.Parallel()
	tdp := initDataPool()
	be, _ := blproc.NewBlockProcessor(
		tdp,
		&mock.HasherStub{},
		&mock.MarshalizerMock{},
		&mock.TxProcessorMock{},
		&mock.AccountsStub{},
		mock.NewOneShardCoordinatorMock(),
		&mock.ForkDetectorMock{},
		func(destShardID uint32, txHash []byte) {
		},
	)
	blk := make(block.Body, 0)
	err := be.ProcessBlock(nil, &block.Header{}, blk, haveTime)
	assert.Equal(t, process.ErrNilBlockChain, err)
}

func TestBlockProcessor_ProcessBlockWithNilHeaderShouldErr(t *testing.T) {
	t.Parallel()
	tdp := initDataPool()
	be, _ := blproc.NewBlockProcessor(
		tdp,
		&mock.HasherStub{},
		&mock.MarshalizerMock{},
		&mock.TxProcessorMock{},
		&mock.AccountsStub{},
		mock.NewOneShardCoordinatorMock(),
		&mock.ForkDetectorMock{},
		func(destShardID uint32, txHash []byte) {
		},
	)
	body := make(block.Body, 0)
	err := be.ProcessBlock(createTestBlockchain(), nil, body, haveTime)
	assert.Equal(t, process.ErrNilBlockHeader, err)
}

func TestBlockProcessor_ProcessBlockWithNilBlockBodyShouldErr(t *testing.T) {
	t.Parallel()
	tdp := initDataPool()
	be, _ := blproc.NewBlockProcessor(
		tdp,
		&mock.HasherStub{},
		&mock.MarshalizerMock{},
		&mock.TxProcessorMock{},
		&mock.AccountsStub{},
		mock.NewOneShardCoordinatorMock(),
		&mock.ForkDetectorMock{},
		func(destShardID uint32, txHash []byte) {
		},
	)
	err := be.ProcessBlock(createTestBlockchain(), &block.Header{}, nil, haveTime)
	assert.Equal(t, process.ErrNilMiniBlocks, err)
}

func TestBlockProcessor_ProcessBlockWithNilHaveTimeFuncShouldErr(t *testing.T) {
	t.Parallel()
	tdp := initDataPool()
	be, _ := blproc.NewBlockProcessor(
		tdp,
		&mock.HasherStub{},
		&mock.MarshalizerMock{},
		&mock.TxProcessorMock{},
		&mock.AccountsStub{},
		mock.NewOneShardCoordinatorMock(),
		&mock.ForkDetectorMock{},
		func(destShardID uint32, txHash []byte) {
		},
	)
	blk := make(block.Body, 0)
	err := be.ProcessBlock(createTestBlockchain(), &block.Header{}, blk, nil)
	assert.Equal(t, process.ErrNilHaveTimeHandler, err)
}

func TestBlockProcessor_ProcessWithDirtyAccountShouldErr(t *testing.T) {
	t.Parallel()
	tdp := initDataPool()
	tpm := mock.TxProcessorMock{}
	// set accounts dirty
	journalLen := func() int { return 3 }
	revToSnapshot := func(snapshot int) error { return nil }
	blkc := &blockchain.BlockChain{}
	hdr := block.Header{
		Nonce:         0,
		PubKeysBitmap: []byte("0100101"),
		PrevHash:      []byte(""),
		Signature:     []byte("signature"),
		RootHash:      []byte("roothash"),
	}
	body := make(block.Body, 0)
	be, _ := blproc.NewBlockProcessor(
		tdp, &mock.HasherStub{},
		&mock.MarshalizerMock{},
		&tpm,
		&mock.AccountsStub{
			JournalLenCalled:       journalLen,
			RevertToSnapshotCalled: revToSnapshot,
		},
		mock.NewOneShardCoordinatorMock(),
		&mock.ForkDetectorMock{},
		func(destShardID uint32, txHash []byte) {
		},
	)
	// should return err
	err := be.ProcessBlock(blkc, &hdr, body, haveTime)
	assert.NotNil(t, err)
	assert.Equal(t, err, process.ErrAccountStateDirty)
}

func TestBlockProcessor_ProcessBlockWithInvalidTransactionShouldErr(t *testing.T) {
	t.Parallel()
	tdp := initDataPool()
	txHash := []byte("tx_hash1")
	// invalid transaction
	txProcess := func(transaction *transaction.Transaction, round int32) error {
		return process.ErrHigherNonceInTransaction
	}
	tpm := mock.TxProcessorMock{ProcessTransactionCalled: txProcess}
	blkc := &blockchain.BlockChain{}
	hdr := block.Header{
		Nonce:         0,
		PrevHash:      []byte(""),
		Signature:     []byte("signature"),
		PubKeysBitmap: []byte("00110"),
		ShardId:       0,
		RootHash:      []byte("rootHash"),
	}
	body := make(block.Body, 0)
	txHashes := make([][]byte, 0)
	txHashes = append(txHashes, txHash)
	miniblock := block.MiniBlock{
		ShardID:  0,
		TxHashes: txHashes,
	}
	body = append(body, &miniblock)
	// set accounts not dirty
	journalLen := func() int { return 0 }
	revertToSnapshot := func(snapshot int) error { return nil }
	rootHashCalled := func() []byte {
		return []byte("rootHash")
	}
	be, _ := blproc.NewBlockProcessor(
		tdp, &mock.HasherStub{},
		&mock.MarshalizerMock{},
		&tpm,
		&mock.AccountsStub{
			JournalLenCalled:       journalLen,
			RevertToSnapshotCalled: revertToSnapshot,
			RootHashCalled:         rootHashCalled,
		},
		mock.NewOneShardCoordinatorMock(),
		&mock.ForkDetectorMock{},
		func(destShardID uint32, txHash []byte) {
		},
	)
	go func() {
		be.ChRcvAllTxs <- true
	}()
	// should return err
	err := be.ProcessBlock(blkc, &hdr, body, haveTime)
	assert.Equal(t, process.ErrHigherNonceInTransaction, err)
}

func TestBlockProcessor_ProcessWithHeaderNotFirstShouldErr(t *testing.T) {
	t.Parallel()
	tdp := initDataPool()
	be, _ := blproc.NewBlockProcessor(
		tdp,
		&mock.HasherStub{},
		&mock.MarshalizerMock{},
		&mock.TxProcessorMock{},
		&mock.AccountsStub{},
		mock.NewOneShardCoordinatorMock(),
		&mock.ForkDetectorMock{},
		func(destShardID uint32, txHash []byte) {
		},
	)
	hdr := &block.Header{
		Nonce:         0,
		Round:         1,
		PubKeysBitmap: []byte("0100101"),
		PrevHash:      []byte(""),
		Signature:     []byte("signature"),
		RootHash:      []byte("root hash"),
	}
	body := make(block.Body, 0)
	blkc := &blockchain.BlockChain{}
	err := be.ProcessBlock(blkc, hdr, body, haveTime)
	assert.Equal(t, process.ErrWrongNonceInBlock, err)
}

func TestBlockProcessor_ProcessWithHeaderNotCorrectNonceShouldErr(t *testing.T) {
	t.Parallel()
	tdp := initDataPool()
	be, _ := blproc.NewBlockProcessor(
		tdp,
		&mock.HasherStub{},
		&mock.MarshalizerMock{},
		&mock.TxProcessorMock{},
		&mock.AccountsStub{},
		mock.NewOneShardCoordinatorMock(),
		&mock.ForkDetectorMock{},
		func(destShardID uint32, txHash []byte) {
		},
	)
	hdr := &block.Header{
		Nonce:         0,
		Round:         1,
		PubKeysBitmap: []byte("0100101"),
		PrevHash:      []byte(""),
		Signature:     []byte("signature"),
		RootHash:      []byte("root hash"),
	}
	body := make(block.Body, 0)
	blkc := &blockchain.BlockChain{}
	err := be.ProcessBlock(blkc, hdr, body, haveTime)
	assert.Equal(t, process.ErrWrongNonceInBlock, err)
}

func TestBlockProcessor_ProcessWithHeaderNotCorrectPrevHashShouldErr(t *testing.T) {
	t.Parallel()
	tdp := initDataPool()
	be, _ := blproc.NewBlockProcessor(
		tdp,
		&mock.HasherStub{},
		&mock.MarshalizerMock{},
		&mock.TxProcessorMock{},
		&mock.AccountsStub{},
		mock.NewOneShardCoordinatorMock(),
		&mock.ForkDetectorMock{},
		func(destShardID uint32, txHash []byte) {
		},
	)
	hdr := &block.Header{
		Nonce:         1,
		Round:         1,
		PubKeysBitmap: []byte("0100101"),
		PrevHash:      []byte("zzz"),
		Signature:     []byte("signature"),
		RootHash:      []byte("root hash"),
	}
	body := make(block.Body, 0)
	blkc := &blockchain.BlockChain{
		CurrentBlockHeader: &block.Header{
			Nonce: 0,
		},
	}
	err := be.ProcessBlock(blkc, hdr, body, haveTime)
	assert.Equal(t, process.ErrInvalidBlockHash, err)
}

func TestBlockProcessor_ProcessBlockWithErrOnProcessBlockTransactionsCallShouldRevertState(t *testing.T) {
	t.Parallel()
	tdp := initDataPool()
	txHash := []byte("tx_hash1")
	err := errors.New("process block transaction error")
	txProcess := func(transaction *transaction.Transaction, round int32) error {
		return err
	}
	tpm := mock.TxProcessorMock{ProcessTransactionCalled: txProcess}
	blkc := &blockchain.BlockChain{
		CurrentBlockHeader: &block.Header{
			Nonce: 0,
		},
	}
	hdr := block.Header{
		Nonce:         1,
		PrevHash:      []byte(""),
		Signature:     []byte("signature"),
		PubKeysBitmap: []byte("00110"),
		ShardId:       0,
		RootHash:      []byte("rootHash"),
	}
	body := make(block.Body, 0)
	txHashes := make([][]byte, 0)
	txHashes = append(txHashes, txHash)
	miniblock := block.MiniBlock{
		ShardID:  0,
		TxHashes: txHashes,
	}
	body = append(body, &miniblock)
	// set accounts not dirty
	journalLen := func() int { return 0 }
	wasCalled := false
	revertToSnapshot := func(snapshot int) error {
		wasCalled = true
		return nil
	}
	rootHashCalled := func() []byte {
		return []byte("rootHash")
	}
	be, _ := blproc.NewBlockProcessor(
		tdp, &mock.HasherStub{},
		&mock.MarshalizerMock{},
		&tpm,
		&mock.AccountsStub{
			JournalLenCalled:       journalLen,
			RevertToSnapshotCalled: revertToSnapshot,
			RootHashCalled:         rootHashCalled,
		},
		mock.NewOneShardCoordinatorMock(),
		&mock.ForkDetectorMock{},
		func(destShardID uint32, txHash []byte) {
		},
	)
	go func() {
		be.ChRcvAllTxs <- true
	}()
	// should return err
	err2 := be.ProcessBlock(blkc, &hdr, body, haveTime)
	assert.Equal(t, err, err2)
	assert.True(t, wasCalled)
}

func TestBlockProcessor_ProcessBlockWithErrOnVerifyStateRootCallShouldRevertState(t *testing.T) {
	t.Parallel()
	tdp := initDataPool()
	txHash := []byte("tx_hash1")
	txProcess := func(transaction *transaction.Transaction, round int32) error {
		return nil
	}
	tpm := mock.TxProcessorMock{ProcessTransactionCalled: txProcess}
	blkc := &blockchain.BlockChain{
		CurrentBlockHeader: &block.Header{
			Nonce: 0,
		},
	}
	hdr := block.Header{
		Nonce:         1,
		PrevHash:      []byte(""),
		Signature:     []byte("signature"),
		PubKeysBitmap: []byte("00110"),
		ShardId:       0,
		RootHash:      []byte("rootHash"),
	}
	body := make(block.Body, 0)
	txHashes := make([][]byte, 0)
	txHashes = append(txHashes, txHash)
	miniblock := block.MiniBlock{
		ShardID:  0,
		TxHashes: txHashes,
	}
	body = append(body, &miniblock)
	// set accounts not dirty
	journalLen := func() int { return 0 }
	wasCalled := false
	revertToSnapshot := func(snapshot int) error {
		wasCalled = true
		return nil
	}
	rootHashCalled := func() []byte {
		return []byte("rootHashX")
	}
	be, _ := blproc.NewBlockProcessor(
		tdp, &mock.HasherStub{},
		&mock.MarshalizerMock{},
		&tpm,
		&mock.AccountsStub{
			JournalLenCalled:       journalLen,
			RevertToSnapshotCalled: revertToSnapshot,
			RootHashCalled:         rootHashCalled,
		},
		mock.NewOneShardCoordinatorMock(),
		&mock.ForkDetectorMock{},
		func(destShardID uint32, txHash []byte) {
		},
	)
	go func() {
		be.ChRcvAllTxs <- true
	}()
	// should return err
	err := be.ProcessBlock(blkc, &hdr, body, haveTime)
	assert.Equal(t, process.ErrRootStateMissmatch, err)
	assert.True(t, wasCalled)
}

//------- CommitBlock

func TestBlockProcessor_CommitBlockNilBlockchainShouldErr(t *testing.T) {
	t.Parallel()
	tdp := initDataPool()
	accounts := &mock.AccountsStub{}
	accounts.RevertToSnapshotCalled = func(snapshot int) error {
		return nil
	}
	be, _ := blproc.NewBlockProcessor(
		tdp,
		&mock.HasherStub{},
		&mock.MarshalizerMock{},
		&mock.TxProcessorMock{},
		accounts,
		mock.NewOneShardCoordinatorMock(),
		&mock.ForkDetectorMock{},
		func(destShardID uint32, txHash []byte) {
		},
	)
	blk := make(block.Body, 0)
	err := be.CommitBlock(nil, &block.Header{}, blk)
	assert.Equal(t, process.ErrNilBlockChain, err)
}

func TestBlockProcessor_CommitBlockMarshalizerFailForHeaderShouldErr(t *testing.T) {
	t.Parallel()
	tdp := initDataPool()
	rootHash := []byte("root hash to be tested")
	accounts := &mock.AccountsStub{
		RootHashCalled: func() []byte {
			return rootHash
		},
		RevertToSnapshotCalled: func(snapshot int) error {
			return nil
		},
	}
	errMarshalizer := errors.New("failure")
	hdr := &block.Header{
		Nonce:         1,
		Round:         1,
		PubKeysBitmap: []byte("0100101"),
		PrevHash:      []byte("zzz"),
		Signature:     []byte("signature"),
		RootHash:      rootHash,
	}
	body := make(block.Body, 0)
	marshalizer := &mock.MarshalizerStub{
		MarshalCalled: func(obj interface{}) (i []byte, e error) {
			if reflect.DeepEqual(obj, hdr) {
				return nil, errMarshalizer
			}

			return []byte("obj"), nil
		},
	}
	be, _ := blproc.NewBlockProcessor(
		tdp,
		&mock.HasherStub{},
		marshalizer,
		&mock.TxProcessorMock{},
		accounts,
		mock.NewOneShardCoordinatorMock(),
		&mock.ForkDetectorMock{},
		func(destShardID uint32, txHash []byte) {
		},
	)
	blkc := createTestBlockchain()
	err := be.CommitBlock(blkc, hdr, body)
	assert.Equal(t, errMarshalizer, err)
}

func TestBlockProcessor_CommitBlockStorageFailsForHeaderShouldErr(t *testing.T) {
	t.Parallel()
	tdp := initDataPool()
	errPersister := errors.New("failure")
	rootHash := []byte("root hash to be tested")
	accounts := &mock.AccountsStub{
		RootHashCalled: func() []byte {
			return rootHash
		},
		RevertToSnapshotCalled: func(snapshot int) error {
			return nil
		},
	}
	hdr := &block.Header{
		Nonce:         1,
		Round:         1,
		PubKeysBitmap: []byte("0100101"),
		PrevHash:      []byte("zzz"),
		Signature:     []byte("signature"),
		RootHash:      rootHash,
	}
	body := make(block.Body, 0)
	be, _ := blproc.NewBlockProcessor(
		tdp,
		&mock.HasherStub{},
		&mock.MarshalizerMock{},
		&mock.TxProcessorMock{},
		accounts,
		mock.NewOneShardCoordinatorMock(),
		&mock.ForkDetectorMock{},
		func(destShardID uint32, txHash []byte) {
		},
	)
	hdrUnit := &mock.StorerStub{
		PutCalled: func(key, data []byte) error {
			return errPersister
		},
	}
	blkc, _ := blockchain.NewBlockChain(
		generateTestCache(),
		generateTestUnit(),
		generateTestUnit(),
		generateTestUnit(),
		hdrUnit,
	)
	err := be.CommitBlock(blkc, hdr, body)
	assert.Equal(t, errPersister, err)
}

func TestBlockProcessor_CommitBlockStorageFailsForBodyShouldErr(t *testing.T) {
	t.Parallel()
	tdp := initDataPool()
	errPersister := errors.New("failure")
	rootHash := []byte("root hash to be tested")
	accounts := &mock.AccountsStub{
		RootHashCalled: func() []byte {
			return rootHash
		},
		CommitCalled: func() (i []byte, e error) {
			return nil, nil
		},
		RevertToSnapshotCalled: func(snapshot int) error {
			return nil
		},
	}
	hdr := &block.Header{
		Nonce:         1,
		Round:         1,
		PubKeysBitmap: []byte("0100101"),
		PrevHash:      []byte("zzz"),
		Signature:     []byte("signature"),
		RootHash:      rootHash,
	}
	mb := block.MiniBlock{}
	body := make(block.Body, 0)
	body = append(body, &mb)
	be, _ := blproc.NewBlockProcessor(
		tdp,
		&mock.HasherStub{},
		&mock.MarshalizerMock{},
		&mock.TxProcessorMock{},
		accounts,
		mock.NewOneShardCoordinatorMock(),
		&mock.ForkDetectorMock{
			AddHeaderCalled: func(header *block.Header, hash []byte, isProcessed bool) error {
				return nil
			},
		},
		func(destShardID uint32, txHash []byte) {
		},
	)
	txBlockUnit := &mock.StorerStub{
		PutCalled: func(key, data []byte) error {
			return errPersister
		},
	}
	blkc, _ := blockchain.NewBlockChain(
		generateTestCache(),
		generateTestUnit(),
		txBlockUnit,
		generateTestUnit(),
		generateTestUnit(),
	)
	err := be.CommitBlock(blkc, hdr, body)
	assert.Equal(t, errPersister, err)
}

func TestBlockProcessor_CommitBlockNilNoncesDataPoolShouldErr(t *testing.T) {
	t.Parallel()
	tdp := initDataPool()
	rootHash := []byte("root hash to be tested")
	accounts := &mock.AccountsStub{
		RootHashCalled: func() []byte {
			return rootHash
		},
		RevertToSnapshotCalled: func(snapshot int) error {
			return nil
		},
	}
	hdr := &block.Header{
		Nonce:         1,
		Round:         1,
		PubKeysBitmap: []byte("0100101"),
		PrevHash:      []byte("zzz"),
		Signature:     []byte("signature"),
		RootHash:      rootHash,
	}
	body := make(block.Body, 0)
	be, _ := blproc.NewBlockProcessor(
		tdp,
		&mock.HasherStub{},
		&mock.MarshalizerMock{},
		&mock.TxProcessorMock{},
		accounts,
		mock.NewOneShardCoordinatorMock(),
		&mock.ForkDetectorMock{},
		func(destShardID uint32, txHash []byte) {
		},
	)
	tdp.HeadersNoncesCalled = func() data.Uint64Cacher {
		return nil
	}
	blkc := createTestBlockchain()
	err := be.CommitBlock(blkc, hdr, body)
	assert.Equal(t, process.ErrNilDataPoolHolder, err)
}

func TestBlockProcessor_CommitBlockNoTxInPoolShouldErr(t *testing.T) {
	t.Parallel()
	tdp := initDataPool()
	txHash := []byte("txHash")
	rootHash := []byte("root hash")
	hdrHash := []byte("header hash")
	hdr := &block.Header{
		Nonce:         1,
		Round:         1,
		PubKeysBitmap: []byte("0100101"),
		PrevHash:      []byte("zzz"),
		Signature:     []byte("signature"),
		RootHash:      rootHash,
	}
	mb := block.MiniBlock{
		TxHashes: [][]byte{[]byte(txHash)},
	}
	body := block.Body{&mb}
	accounts := &mock.AccountsStub{
		CommitCalled: func() (i []byte, e error) {
			return rootHash, nil
		},
		RootHashCalled: func() []byte {
			return rootHash
		},
		RevertToSnapshotCalled: func(snapshot int) error {
			return nil
		},
	}
	fd := &mock.ForkDetectorMock{
		AddHeaderCalled: func(header *block.Header, hash []byte, isProcessed bool) error {
			return nil
		},
	}
	hasher := &mock.HasherStub{}
	hasher.ComputeCalled = func(s string) []byte {
		return hdrHash
	}
	be, _ := blproc.NewBlockProcessor(
		tdp,
		hasher,
		&mock.MarshalizerMock{},
		&mock.TxProcessorMock{},
		accounts,
		mock.NewOneShardCoordinatorMock(),
		fd,
		func(destShardID uint32, txHash []byte) {
		},
	)
	txCache := &mock.CacherStub{
		PeekCalled: func(key []byte) (value interface{}, ok bool) {
			return nil, false
		},
		LenCalled: func() int {
			return 0
		},
	}
	tdp.TransactionsCalled = func() data.ShardedDataCacherNotifier {
		return &mock.ShardedDataStub{
			ShardDataStoreCalled: func(shardID uint32) (c storage.Cacher) {
				return txCache
			},

			RemoveSetOfDataFromPoolCalled: func(keys [][]byte, destShardID uint32) {
			},
		}

	}
	blkc := createTestBlockchain()
	err := be.CommitBlock(blkc, hdr, body)
	assert.Equal(t, process.ErrMissingTransaction, err)
}

func TestBlockProcessor_CommitBlockOkValsShouldWork(t *testing.T) {
	t.Parallel()
	tdp := initDataPool()
	txHash := []byte("txHash")
	tx := &transaction.Transaction{}
	rootHash := []byte("root hash")
	hdrHash := []byte("header hash")
	hdr := &block.Header{
		Nonce:         1,
		Round:         1,
		PubKeysBitmap: []byte("0100101"),
		PrevHash:      []byte("zzz"),
		Signature:     []byte("signature"),
		RootHash:      rootHash,
	}
	mb := block.MiniBlock{
		TxHashes: [][]byte{[]byte(txHash)},
	}
	body := block.Body{&mb}
	accounts := &mock.AccountsStub{
		CommitCalled: func() (i []byte, e error) {
			return rootHash, nil
		},
		RootHashCalled: func() []byte {
			return rootHash
		},
	}
	forkDetectorAddCalled := false
	fd := &mock.ForkDetectorMock{
		AddHeaderCalled: func(header *block.Header, hash []byte, isProcessed bool) error {
			if header == hdr {
				forkDetectorAddCalled = true
				return nil
			}

			return errors.New("should have not got here")
		},
	}
	hasher := &mock.HasherStub{}
	hasher.ComputeCalled = func(s string) []byte {
		return hdrHash
	}
	be, _ := blproc.NewBlockProcessor(
		tdp,
		hasher,
		&mock.MarshalizerMock{},
		&mock.TxProcessorMock{},
		accounts,
		mock.NewOneShardCoordinatorMock(),
		fd,
		func(destShardID uint32, txHash []byte) {
		},
	)
	txCache := &mock.CacherStub{
		PeekCalled: func(key []byte) (value interface{}, ok bool) {
			if bytes.Equal(txHash, key) {
				return tx, true
			}
			return nil, false
		},
		LenCalled: func() int {
			return 0
		},
	}
	removeTxWasCalled := false
	tdp.TransactionsCalled = func() data.ShardedDataCacherNotifier {
		return &mock.ShardedDataStub{
			ShardDataStoreCalled: func(shardID uint32) (c storage.Cacher) {
				return txCache
			},

			RemoveSetOfDataFromPoolCalled: func(keys [][]byte, destShardID uint32) {
				if bytes.Equal(keys[0], []byte(txHash)) && len(keys) == 1 {
					removeTxWasCalled = true
				}
			},
		}

	}
	blkc := createTestBlockchain()
	blkc.GetCurrentBlockHeaderCalled = func() data.HeaderHandler {
		return hdr
	}
	blkc.GetCurrentBlockHeaderHashCalled = func() []byte {
		return hdrHash
	}
	err := be.CommitBlock(blkc, hdr, body)
	assert.Nil(t, err)
	assert.True(t, removeTxWasCalled)
	assert.True(t, forkDetectorAddCalled)
	assert.True(t, blkc.GetCurrentBlockHeader() == hdr)
	assert.Equal(t, hdrHash, blkc.GetCurrentBlockHeaderHash())
	//this should sleep as there is an async call to display current header and block in CommitBlock
	time.Sleep(time.Second)
}

func TestVerifyStateRoot_ShouldWork(t *testing.T) {
	t.Parallel()
	tdp := initDataPool()
	rootHash := []byte("root hash to be tested")
	accounts := &mock.AccountsStub{
		RootHashCalled: func() []byte {
			return rootHash
		},
	}
	be, _ := blproc.NewBlockProcessor(
		tdp,
		&mock.HasherStub{},
		&mock.MarshalizerMock{},
		&mock.TxProcessorMock{},
		accounts,
		mock.NewOneShardCoordinatorMock(),
		&mock.ForkDetectorMock{},
		func(destShardID uint32, txHash []byte) {
		},
	)
	assert.True(t, be.VerifyStateRoot(rootHash))
}

func TestBlockProc_GetTransactionFromPool(t *testing.T) {
	t.Parallel()
	tdp := initDataPool()
	be, _ := blproc.NewBlockProcessor(
		tdp, &mock.HasherStub{},
		&mock.MarshalizerMock{},
		&mock.TxProcessorMock{},
		&mock.AccountsStub{},
		mock.NewOneShardCoordinatorMock(),
		&mock.ForkDetectorMock{},
		func(destShardID uint32, txHash []byte) {
		},
	)
	txHash := []byte("tx1_hash")
	tx := be.GetTransactionFromPool(1, txHash)
	assert.NotNil(t, tx)
	assert.Equal(t, uint64(10), tx.Nonce)
}

func TestBlockProc_RequestTransactionFromNetwork(t *testing.T) {
	t.Parallel()
	tdp := initDataPool()
	be, _ := blproc.NewBlockProcessor(
		tdp, &mock.HasherStub{},
		&mock.MarshalizerMock{},
		&mock.TxProcessorMock{},
		&mock.AccountsStub{},
		mock.NewOneShardCoordinatorMock(),
		&mock.ForkDetectorMock{},
		func(destShardID uint32, txHash []byte) {
		},
	)
	shardId := uint32(1)
	txHash1 := []byte("tx1_hash1")
	body := make(block.Body, 0)
	txHashes := make([][]byte, 0)
	txHashes = append(txHashes, txHash1)
	mBlk := block.MiniBlock{ShardID: shardId, TxHashes: txHashes}
	body = append(body, &mBlk)
	//TODO refactor the test
	if be.RequestTransactionFromNetwork(body) > 0 {
		be.WaitForTxHashes(haveTime())
	}
}

func TestBlockProc_CreateTxBlockBodyWithDirtyAccStateShouldErr(t *testing.T) {
	t.Parallel()
	tdp := initDataPool()
	tpm := mock.TxProcessorMock{}
	journalLen := func() int { return 3 }
	revToSnapshot := func(snapshot int) error { return nil }
	be, _ := blproc.NewBlockProcessor(
		tdp, &mock.HasherStub{},
		&mock.MarshalizerMock{},
		&tpm,

		&mock.AccountsStub{
			JournalLenCalled:       journalLen,
			RevertToSnapshotCalled: revToSnapshot,
		},
		mock.NewOneShardCoordinatorMock(),
		&mock.ForkDetectorMock{},
		func(destShardID uint32, txHash []byte) {
		},
	)
	bl, err := be.CreateBlockBody(0, func() bool { return true })
	// nil block
	assert.Nil(t, bl)
	// error
	assert.Equal(t, process.ErrAccountStateDirty, err)
}

func TestBlockProcessor_CreateTxBlockBodyWithNoTimeShouldEmptyBlock(t *testing.T) {
	t.Parallel()
	tdp := initDataPool()
	tpm := mock.TxProcessorMock{}
	journalLen := func() int { return 0 }
	rootHashfunc := func() []byte { return []byte("roothash") }
	revToSnapshot := func(snapshot int) error { return nil }
	be, _ := blproc.NewBlockProcessor(
		tdp, &mock.HasherStub{},
		&mock.MarshalizerMock{},
		&tpm,
		&mock.AccountsStub{
			JournalLenCalled:       journalLen,
			RootHashCalled:         rootHashfunc,
			RevertToSnapshotCalled: revToSnapshot,
		},
		mock.NewOneShardCoordinatorMock(),
		&mock.ForkDetectorMock{},
		func(destShardID uint32, txHash []byte) {
		},
	)
	haveTime := func() bool {
		return false
	}
	bl, err := be.CreateBlockBody(0, haveTime)
	// no error
	assert.Nil(t, err)
	// no miniblocks
	assert.Equal(t, len(bl.(block.Body)), 0)
}

func TestBlockProcessor_CreateTxBlockBodyOK(t *testing.T) {
	t.Parallel()
	tdp := initDataPool()
	//process transaction. return nil for no error
	procTx := func(transaction *transaction.Transaction, round int32) error {
		return nil
	}
	tpm := mock.TxProcessorMock{
		ProcessTransactionCalled: procTx,
	}
	journalLen := func() int { return 0 }
	rootHashfunc := func() []byte { return []byte("roothash") }
	haveTime := func() bool {
		return true
	}
	be, _ := blproc.NewBlockProcessor(
		tdp, &mock.HasherStub{},
		&mock.MarshalizerMock{},
		&tpm,
		&mock.AccountsStub{
			JournalLenCalled: journalLen,
			RootHashCalled:   rootHashfunc,
		},
		mock.NewOneShardCoordinatorMock(),
		&mock.ForkDetectorMock{},
		func(destShardID uint32, txHash []byte) {
		},
	)
	blk, err := be.CreateBlockBody(0, haveTime)
	assert.NotNil(t, blk)
	assert.Nil(t, err)
}

func TestBlockProcessor_CreateGenesisBlockBodyWithFailSetBalanceShouldErr(t *testing.T) {
	t.Parallel()
	tdp := initDataPool()
	txProcess := func(transaction *transaction.Transaction, round int32) error {
		return nil
	}
	setBalances := func(accBalance map[string]*big.Int) (rootHash []byte, err error) {
		return nil, process.ErrAccountStateDirty
	}
	txProc := mock.TxProcessorMock{
		ProcessTransactionCalled: txProcess,
		SetBalancesToTrieCalled:  setBalances,
	}
	be, _ := blproc.NewBlockProcessor(
		tdp,
		&mock.HasherStub{},
		&mock.MarshalizerMock{},
		&txProc,
		&mock.AccountsStub{},
		mock.NewOneShardCoordinatorMock(),
		&mock.ForkDetectorMock{},
		func(destShardID uint32, txHash []byte) {
		},
	)
	_, err := be.CreateGenesisBlock(nil)
	assert.Equal(t, process.ErrAccountStateDirty, err)
}

func TestBlockProcessor_CreateGenesisBlockBodyOK(t *testing.T) {
	t.Parallel()
	tdp := initDataPool()
	txProcess := func(transaction *transaction.Transaction, round int32) error {
		return nil
	}
	setBalances := func(accBalance map[string]*big.Int) (rootHash []byte, err error) {
		return []byte("stateRootHash"), nil
	}
	txProc := mock.TxProcessorMock{
		ProcessTransactionCalled: txProcess,
		SetBalancesToTrieCalled:  setBalances,
	}
	be, _ := blproc.NewBlockProcessor(
		tdp, &mock.HasherStub{},
		&mock.MarshalizerMock{},
		&txProc,
		&mock.AccountsStub{},
		mock.NewOneShardCoordinatorMock(),
		&mock.ForkDetectorMock{},
		func(destShardID uint32, txHash []byte) {
		},
	)
	rootHash, err := be.CreateGenesisBlock(nil)
	assert.Nil(t, err)
	assert.NotNil(t, rootHash)
	assert.Equal(t, rootHash, []byte("stateRootHash"))
}

func TestBlockProcessor_RemoveBlockTxsFromPoolNilBlockShouldErr(t *testing.T) {
	t.Parallel()
	tdp := initDataPool()
	be, _ := blproc.NewBlockProcessor(
		tdp, &mock.HasherStub{},
		&mock.MarshalizerMock{},
		&mock.TxProcessorMock{},
		&mock.AccountsStub{},
		mock.NewOneShardCoordinatorMock(),
		&mock.ForkDetectorMock{},
		func(destShardID uint32, txHash []byte) {
		},
	)
	err := be.RemoveBlockInfoFromPool(nil)
	assert.NotNil(t, err)
	assert.Equal(t, err, process.ErrNilTxBlockBody)
}

func TestBlockProcessor_RemoveBlockTxsFromPoolOK(t *testing.T) {
	t.Parallel()
	tdp := initDataPool()
	be, _ := blproc.NewBlockProcessor(
		tdp, &mock.HasherStub{},
		&mock.MarshalizerMock{},
		&mock.TxProcessorMock{},
		&mock.AccountsStub{},
		mock.NewOneShardCoordinatorMock(),
		&mock.ForkDetectorMock{},
		func(destShardID uint32, txHash []byte) {
		},
	)
	body := make(block.Body, 0)
	txHash := []byte("txHash")
	txHashes := make([][]byte, 0)
	txHashes = append(txHashes, txHash)
	miniblock := block.MiniBlock{
		ShardID:  0,
		TxHashes: txHashes,
	}
	body = append(body, &miniblock)
	err := be.RemoveBlockInfoFromPool(body)
	assert.Nil(t, err)
}

//------- ComputeNewNoncePrevHash

func TestBlockProcessor_computeHeaderHashMarshalizerFail1ShouldErr(t *testing.T) {
	t.Parallel()
	tdp := initDataPool()
	marshalizer := &mock.MarshalizerStub{}
	be, _ := blproc.NewBlockProcessor(
		tdp, &mock.HasherStub{},
		marshalizer,
		&mock.TxProcessorMock{},
		&mock.AccountsStub{},
		mock.NewOneShardCoordinatorMock(),
		&mock.ForkDetectorMock{},
		func(destShardID uint32, txHash []byte) {
		},
	)
	hdr, txBlock := createTestHdrTxBlockBody()
	expectedError := errors.New("marshalizer fail")
	marshalizer.MarshalCalled = func(obj interface{}) (bytes []byte, e error) {
		if hdr == obj {
			return nil, expectedError
		}

		if reflect.DeepEqual(txBlock, obj) {
			return []byte("txBlockBodyMarshalized"), nil
		}
		return nil, nil
	}
	_, err := be.ComputeHeaderHash(hdr)
	assert.Equal(t, expectedError, err)
}

func TestNode_ComputeNewNoncePrevHashShouldWork(t *testing.T) {
	t.Parallel()
	tdp := initDataPool()
	marshalizer := &mock.MarshalizerStub{}
	hasher := &mock.HasherStub{}
	be, _ := blproc.NewBlockProcessor(
		tdp, hasher,
		marshalizer,
		&mock.TxProcessorMock{},
		&mock.AccountsStub{},
		mock.NewOneShardCoordinatorMock(),
		&mock.ForkDetectorMock{},
		func(destShardID uint32, txHash []byte) {
		},
	)
	hdr, txBlock := createTestHdrTxBlockBody()
	marshalizer.MarshalCalled = func(obj interface{}) (bytes []byte, e error) {
		if hdr == obj {
			return []byte("hdrHeaderMarshalized"), nil
		}
		if reflect.DeepEqual(txBlock, obj) {
			return []byte("txBlockBodyMarshalized"), nil
		}
		return nil, nil
	}
	hasher.ComputeCalled = func(s string) []byte {
		if s == "hdrHeaderMarshalized" {
			return []byte("hdr hash")
		}
		if s == "txBlockBodyMarshalized" {
			return []byte("tx block body hash")
		}
		return nil
	}
	_, err := be.ComputeHeaderHash(hdr)
	assert.Nil(t, err)
}

func createTestHdrTxBlockBody() (*block.Header, block.Body) {
	hasher := mock.HasherMock{}
	hdr := &block.Header{
		Nonce:         1,
		ShardId:       2,
		Epoch:         3,
		Round:         4,
		TimeStamp:     uint64(11223344),
		PrevHash:      hasher.Compute("prev hash"),
		PubKeysBitmap: []byte{255, 0, 128},
		Signature:     hasher.Compute("signature"),
		RootHash:      hasher.Compute("root hash"),
	}
	txBlock := block.Body{
		{
			ShardID: 0,
			TxHashes: [][]byte{
				hasher.Compute("txHash_0_1"),
				hasher.Compute("txHash_0_2"),
			},
		},
		{
			ShardID: 1,
			TxHashes: [][]byte{
				hasher.Compute("txHash_1_1"),
				hasher.Compute("txHash_1_2"),
			},
		},
		{
			ShardID: 2,
			TxHashes: [][]byte{
				hasher.Compute("txHash_2_1"),
			},
		},
		{
			ShardID:  3,
			TxHashes: make([][]byte, 0),
		},
	}
	return hdr, txBlock
}

//------- ComputeNewNoncePrevHash

func TestBlockProcessor_DisplayLogInfo(t *testing.T) {
	t.Parallel()
	tdp := initDataPool()
	hasher := mock.HasherMock{}
	hdr, txBlock := createTestHdrTxBlockBody()
	be, _ := blproc.NewBlockProcessor(
		tdp, &mock.HasherStub{},
		&mock.MarshalizerMock{},
		&mock.TxProcessorMock{},
		&mock.AccountsStub{},
		mock.NewOneShardCoordinatorMock(),
		&mock.ForkDetectorMock{},
		func(destShardID uint32, txHash []byte) {
		},
	)
	hdr.PrevHash = hasher.Compute("prev hash")
	be.DisplayLogInfo(hdr, txBlock, hasher.Compute("header hash"))
}

//------- SortTxByNonce

func TestSortTxByNonce_NilCacherShouldErr(t *testing.T) {
	t.Parallel()
	transactions, txHashes, err := blproc.SortTxByNonce(nil)
	assert.Nil(t, transactions)
	assert.Nil(t, txHashes)
	assert.Equal(t, process.ErrNilCacher, err)
}

func TestSortTxByNonce_EmptyCacherShouldReturnEmpty(t *testing.T) {
	t.Parallel()
	cacher, _ := storage.NewCache(storage.LRUCache, 100)
	transactions, txHashes, err := blproc.SortTxByNonce(cacher)
	assert.Equal(t, 0, len(transactions))
	assert.Equal(t, 0, len(txHashes))
	assert.Nil(t, err)
}

func TestSortTxByNonce_OneTxShouldWork(t *testing.T) {
	t.Parallel()
	cacher, _ := storage.NewCache(storage.LRUCache, 100)
	hash, tx := createRandTx(r)
	cacher.HasOrAdd(hash, tx)
	transactions, txHashes, err := blproc.SortTxByNonce(cacher)
	assert.Equal(t, 1, len(transactions))
	assert.Equal(t, 1, len(txHashes))
	assert.Nil(t, err)
	assert.True(t, hashInSlice(hash, txHashes))
	assert.True(t, txInSlice(tx, transactions))
}

func createRandTx(rand *rand.Rand) ([]byte, *transaction.Transaction) {
	mutex.Lock()
	nonce := rand.Uint64()
	mutex.Unlock()
	tx := &transaction.Transaction{
		Nonce: nonce,
	}
	marshalizer := &mock.MarshalizerMock{}
	buffTx, _ := marshalizer.Marshal(tx)
	hash := mock.HasherMock{}.Compute(string(buffTx))
	return hash, tx
}

func hashInSlice(hash []byte, hashes [][]byte) bool {
	for _, h := range hashes {
		if bytes.Equal(h, hash) {
			return true
		}
	}
	return false
}

func txInSlice(tx *transaction.Transaction, transactions []*transaction.Transaction) bool {
	for _, t := range transactions {
		if reflect.DeepEqual(tx, t) {
			return true
		}
	}
	return false
}

func TestSortTxByNonce_MoreTransactionsShouldNotErr(t *testing.T) {
	t.Parallel()
	cache, _, _ := genCacherTransactionsHashes(100)
	_, _, err := blproc.SortTxByNonce(cache)
	assert.Nil(t, err)
}

func TestSortTxByNonce_MoreTransactionsShouldRetSameSize(t *testing.T) {
	t.Parallel()
	cache, genTransactions, _ := genCacherTransactionsHashes(100)
	transactions, txHashes, _ := blproc.SortTxByNonce(cache)
	assert.Equal(t, len(genTransactions), len(transactions))
	assert.Equal(t, len(genTransactions), len(txHashes))
}

func TestSortTxByNonce_MoreTransactionsShouldContainSameElements(t *testing.T) {
	t.Parallel()
	cache, genTransactions, genHashes := genCacherTransactionsHashes(100)
	transactions, txHashes, _ := blproc.SortTxByNonce(cache)
	for i := 0; i < len(genTransactions); i++ {
		assert.True(t, hashInSlice(genHashes[i], txHashes))
		assert.True(t, txInSlice(genTransactions[i], transactions))
	}
}

func TestSortTxByNonce_MoreTransactionsShouldContainSortedElements(t *testing.T) {
	t.Parallel()
	cache, _, _ := genCacherTransactionsHashes(100)
	transactions, _, _ := blproc.SortTxByNonce(cache)
	lastNonce := uint64(0)
	for i := 0; i < len(transactions); i++ {
		tx := transactions[i]
		assert.True(t, lastNonce <= tx.Nonce)
		fmt.Println(tx.Nonce)
		lastNonce = tx.Nonce
	}
}

func TestSortTxByNonce_TransactionsWithSameNonceShouldGetSorted(t *testing.T) {
	t.Parallel()
	transactions := []*transaction.Transaction{
		{Nonce: 1, Signature: []byte("sig1")},
		{Nonce: 2, Signature: []byte("sig2")},
		{Nonce: 1, Signature: []byte("sig3")},
		{Nonce: 2, Signature: []byte("sig4")},
		{Nonce: 3, Signature: []byte("sig5")},
	}
	cache, _ := storage.NewCache(storage.LRUCache, uint32(len(transactions)))
	for _, tx := range transactions {
		marshalizer := &mock.MarshalizerMock{}
		buffTx, _ := marshalizer.Marshal(tx)
		hash := mock.HasherMock{}.Compute(string(buffTx))

		cache.Put(hash, tx)
	}
	sortedTxs, _, _ := blproc.SortTxByNonce(cache)
	lastNonce := uint64(0)
	for i := 0; i < len(sortedTxs); i++ {
		tx := sortedTxs[i]
		assert.True(t, lastNonce <= tx.Nonce)
		fmt.Printf("tx.Nonce: %d, tx.Sig: %s\n", tx.Nonce, tx.Signature)
		lastNonce = tx.Nonce
	}
	assert.Equal(t, len(sortedTxs), len(transactions))
	//test if one transaction from transactions might not be in sortedTx
	for _, tx := range transactions {
		found := false
		for _, stx := range sortedTxs {
			if reflect.DeepEqual(tx, stx) {
				found = true
				break
			}
		}
		if !found {
			assert.Fail(t, "Not found tx in sorted slice for sig: "+string(tx.Signature))
		}
	}
}

func genCacherTransactionsHashes(noOfTx int) (storage.Cacher, []*transaction.Transaction, [][]byte) {
	cacher, _ := storage.NewCache(storage.LRUCache, uint32(noOfTx))
	genHashes := make([][]byte, 0)
	genTransactions := make([]*transaction.Transaction, 0)
	for i := 0; i < noOfTx; i++ {
		hash, tx := createRandTx(r)
		cacher.HasOrAdd(hash, tx)

		genHashes = append(genHashes, hash)
		genTransactions = append(genTransactions, tx)
	}
	return cacher, genTransactions, genHashes
}

func BenchmarkSortTxByNonce1(b *testing.B) {
	cache, _, _ := genCacherTransactionsHashes(10000)
	b.ResetTimer()
	for i := 0; i < b.N; i++ {
		_, _, _ = blproc.SortTxByNonce(cache)
	}
}

func TestBlockProcessor_CheckBlockValidity(t *testing.T) {
	t.Parallel()
	tdp := initDataPool()
	bp, _ := blproc.NewBlockProcessor(
		tdp,
		&mock.HasherMock{},
		&mock.MarshalizerMock{},
		&mock.TxProcessorMock{},
		&mock.AccountsStub{},
		mock.NewOneShardCoordinatorMock(),
		&mock.ForkDetectorMock{},
		func(destShardID uint32, txHash []byte) {
		},
	)
	blkc := createTestBlockchain()
	hdr := &block.Header{}
	hdr.Nonce = 1
	hdr.TimeStamp = 0
	hdr.PrevHash = []byte("X")
	r := bp.CheckBlockValidity(blkc, hdr, nil)
	assert.False(t, r)

	hdr.PrevHash = []byte("")
	r = bp.CheckBlockValidity(blkc, hdr, nil)
	assert.True(t, r)

	hdr.Nonce = 2
	r = bp.CheckBlockValidity(blkc, hdr, nil)
	assert.False(t, r)

	hdr.Nonce = 1
	blkc.GetCurrentBlockHeaderCalled = func() data.HeaderHandler {
		return &block.Header{Nonce: 1}
	}
	hdr = &block.Header{}
	hdr.Nonce = 1
	hdr.TimeStamp = 0
	r = bp.CheckBlockValidity(blkc, hdr, nil)
	assert.False(t, r)

	hdr.Nonce = 2
	hdr.PrevHash = []byte("X")
	r = bp.CheckBlockValidity(blkc, hdr, nil)
	assert.False(t, r)

	hdr.Nonce = 3
	hdr.PrevHash = []byte("")
	r = bp.CheckBlockValidity(blkc, hdr, nil)
	assert.False(t, r)

	hdr.Nonce = 2
	marshalizerMock := mock.MarshalizerMock{}
	hasherMock := mock.HasherMock{}
	prevHeader, _ := marshalizerMock.Marshal(blkc.GetCurrentBlockHeader())
	hdr.PrevHash = hasherMock.Compute(string(prevHeader))
	r = bp.CheckBlockValidity(blkc, hdr, nil)
	assert.True(t, r)
}

func TestBlockProcessor_CreateBlockHeaderShouldNotReturnNil(t *testing.T) {
	t.Parallel()
	bp, _ := blproc.NewBlockProcessor(
		initDataPool(),
		&mock.HasherStub{},
		&mock.MarshalizerMock{},
		&mock.TxProcessorMock{},
		&mock.AccountsStub{},
		mock.NewOneShardCoordinatorMock(),
		&mock.ForkDetectorMock{},
		func(destShardID uint32, txHash []byte) {
		},
	)
	mbHeaders, err := bp.CreateBlockHeader(nil)
	assert.Nil(t, err)
	assert.NotNil(t, mbHeaders)
	assert.Equal(t, 0, len(mbHeaders.(*block.Header).MiniBlockHeaders))
}

func TestBlockProcessor_CreateBlockHeaderShouldErrWhenMarshalizerErrors(t *testing.T) {
	t.Parallel()
	bp, _ := blproc.NewBlockProcessor(
		initDataPool(),
		&mock.HasherStub{},
		&mock.MarshalizerMock{Fail: true},
		&mock.TxProcessorMock{},
		&mock.AccountsStub{},
		mock.NewOneShardCoordinatorMock(),
		&mock.ForkDetectorMock{},
		func(destShardID uint32, txHash []byte) {
		},
	)
	body := block.Body{
		{ShardID: 1, TxHashes: make([][]byte, 0)},
		{ShardID: 2, TxHashes: make([][]byte, 0)},
		{ShardID: 3, TxHashes: make([][]byte, 0)},
	}
	mbHeaders, err := bp.CreateBlockHeader(body)
	assert.NotNil(t, err)
	assert.Nil(t, mbHeaders)
}

func TestBlockProcessor_CreateBlockHeaderReturnsOK(t *testing.T) {
	t.Parallel()
	bp, _ := blproc.NewBlockProcessor(
		initDataPool(),
		&mock.HasherStub{},
		&mock.MarshalizerMock{},
		&mock.TxProcessorMock{},
		&mock.AccountsStub{},
		mock.NewOneShardCoordinatorMock(),
		&mock.ForkDetectorMock{},
		func(destShardID uint32, txHash []byte) {
		},
	)
	body := block.Body{
		{ShardID: 1, TxHashes: make([][]byte, 0)},
		{ShardID: 2, TxHashes: make([][]byte, 0)},
		{ShardID: 3, TxHashes: make([][]byte, 0)},
	}
	mbHeaders, err := bp.CreateBlockHeader(body)
	assert.Nil(t, err)
	assert.Equal(t, len(body), len(mbHeaders.(*block.Header).MiniBlockHeaders))
}

func TestBlockProcessor_CommitBlockShouldRevertAccountStateWhenErr(t *testing.T) {
	t.Parallel()
	// set accounts dirty
	journalEntries := 3
	revToSnapshot := func(snapshot int) error {
		journalEntries = 0
		return nil
	}
	bp, _ := blproc.NewBlockProcessor(
		initDataPool(),
		&mock.HasherStub{},
		&mock.MarshalizerMock{},
		&mock.TxProcessorMock{},
		&mock.AccountsStub{
			RevertToSnapshotCalled: revToSnapshot,
		},
		mock.NewOneShardCoordinatorMock(),
		&mock.ForkDetectorMock{},
		func(destShardID uint32, txHash []byte) {
		},
	)
	err := bp.CommitBlock(nil, nil, nil)
	assert.NotNil(t, err)
	assert.Equal(t, 0, journalEntries)
}

func TestBlockProcessor_MarshalizedDataForCrossShardShouldWork(t *testing.T) {
	t.Parallel()
	tdp := initDataPool()
	txHash0 := []byte("txHash0")
	mb0 := block.MiniBlock{
		ShardID:  0,
		TxHashes: [][]byte{[]byte(txHash0)},
	}
	txHash1 := []byte("txHash1")
	mb1 := block.MiniBlock{
		ShardID:  1,
		TxHashes: [][]byte{[]byte(txHash1)},
	}
	body := make(block.Body, 0)
	body = append(body, &mb0)
	body = append(body, &mb1)
	body = append(body, &mb0)
	body = append(body, &mb1)
	marshal := &mock.MarshalizerMock{
		Fail: false,
	}
	be, _ := blproc.NewBlockProcessor(
		tdp,
		&mock.HasherStub{},
		marshal,
		&mock.TxProcessorMock{},
		&mock.AccountsStub{},
		mock.NewOneShardCoordinatorMock(),
		&mock.ForkDetectorMock{},
		func(destShardID uint32, txHash []byte) {
		},
	)
	msh, err := be.MarshalizedDataForCrossShard(body)
	assert.Nil(t, err)
	assert.NotNil(t, msh)

	_, found := msh[0]
<<<<<<< HEAD
	assert.Equal(t, false, found)

	m1, _ := marshal.Marshal(mb1)
	assert.Equal(t, m1, msh[1][0])
	assert.Equal(t, m1, msh[1][1])
=======
	assert.False(t, found)

	expectedBody := make(block.Body, 0)
	err = marshal.Unmarshal(&expectedBody, msh[1])
	assert.Nil(t, err)
	assert.Equal(t, 2, len(expectedBody))
	assert.Equal(t, &mb1, expectedBody[0])
	assert.Equal(t, &mb1, expectedBody[1])
>>>>>>> 61ee568a
}

type wrongBody struct {
}

func (wr wrongBody) IntegrityAndValidity() error {
	return nil
}

func TestBlockProcessor_MarshalizedDataWrongType(t *testing.T) {
	t.Parallel()
	tdp := initDataPool()
	marshal := &mock.MarshalizerMock{
		Fail: false,
	}
	be, _ := blproc.NewBlockProcessor(
		tdp,
		&mock.HasherStub{},
		marshal,
		&mock.TxProcessorMock{},
		&mock.AccountsStub{},
		mock.NewOneShardCoordinatorMock(),
		&mock.ForkDetectorMock{},
		func(destShardID uint32, txHash []byte) {
		},
	)
	wr := wrongBody{}
	msh, err := be.MarshalizedDataForCrossShard(wr)
	assert.Equal(t, process.ErrWrongTypeAssertion, err)
	assert.Nil(t, msh)
}

func TestBlockProcessor_MarshalizedDataNilInput(t *testing.T) {
	t.Parallel()
	tdp := initDataPool()
	marshal := &mock.MarshalizerMock{
		Fail: false,
	}
	be, _ := blproc.NewBlockProcessor(
		tdp,
		&mock.HasherStub{},
		marshal,
		&mock.TxProcessorMock{},
		&mock.AccountsStub{},
		mock.NewOneShardCoordinatorMock(),
		&mock.ForkDetectorMock{},
		func(destShardID uint32, txHash []byte) {
		},
	)
	msh, err := be.MarshalizedDataForCrossShard(nil)
	assert.Equal(t, process.ErrNilMiniBlocks, err)
	assert.Nil(t, msh)
}

func TestBlockProcessor_MarshalizedDataMarshalWithoutSuccess(t *testing.T) {
	t.Parallel()
	tdp := initDataPool()
	txHash0 := []byte("txHash0")
	mb0 := block.MiniBlock{
		ShardID:  1,
		TxHashes: [][]byte{[]byte(txHash0)},
	}
<<<<<<< HEAD
	mb1 := block.MiniBlock{}
	body := make(block.Body, 0)
	body = append(body, &mb0)
	body = append(body, &mb1)
=======

	body := make(block.Body, 0)
	body = append(body, &mb0)

>>>>>>> 61ee568a
	marshal := &mock.MarshalizerStub{
		MarshalCalled: func(obj interface{}) ([]byte, error) {
			return nil, process.ErrMarshalWithoutSuccess
		},
	}
	be, _ := blproc.NewBlockProcessor(
		tdp,
		&mock.HasherStub{},
		marshal,
		&mock.TxProcessorMock{},
		&mock.AccountsStub{},
		mock.NewOneShardCoordinatorMock(),
		&mock.ForkDetectorMock{},
		func(destShardID uint32, txHash []byte) {
		},
	)
	msh, err := be.MarshalizedDataForCrossShard(body)
	assert.Equal(t, process.ErrMarshalWithoutSuccess, err)
	assert.Nil(t, msh)
}<|MERGE_RESOLUTION|>--- conflicted
+++ resolved
@@ -1785,13 +1785,6 @@
 	assert.NotNil(t, msh)
 
 	_, found := msh[0]
-<<<<<<< HEAD
-	assert.Equal(t, false, found)
-
-	m1, _ := marshal.Marshal(mb1)
-	assert.Equal(t, m1, msh[1][0])
-	assert.Equal(t, m1, msh[1][1])
-=======
 	assert.False(t, found)
 
 	expectedBody := make(block.Body, 0)
@@ -1800,7 +1793,6 @@
 	assert.Equal(t, 2, len(expectedBody))
 	assert.Equal(t, &mb1, expectedBody[0])
 	assert.Equal(t, &mb1, expectedBody[1])
->>>>>>> 61ee568a
 }
 
 type wrongBody struct {
@@ -1863,17 +1855,8 @@
 		ShardID:  1,
 		TxHashes: [][]byte{[]byte(txHash0)},
 	}
-<<<<<<< HEAD
-	mb1 := block.MiniBlock{}
 	body := make(block.Body, 0)
 	body = append(body, &mb0)
-	body = append(body, &mb1)
-=======
-
-	body := make(block.Body, 0)
-	body = append(body, &mb0)
-
->>>>>>> 61ee568a
 	marshal := &mock.MarshalizerStub{
 		MarshalCalled: func(obj interface{}) ([]byte, error) {
 			return nil, process.ErrMarshalWithoutSuccess
