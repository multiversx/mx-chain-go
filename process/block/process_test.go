--- conflicted
+++ resolved
@@ -1868,13 +1868,7 @@
 		},
 		func(hashes map[uint32][][]byte) {},
 	)
-<<<<<<< HEAD
-
-	msh, mstx, err := be.MarshalizedDataForCrossShard(body)
-
-=======
 	msh, err := be.MarshalizedDataForCrossShard(body)
->>>>>>> e48378db
 	assert.Nil(t, err)
 	assert.NotNil(t, msh)
 	assert.NotNil(t, mstx)
@@ -1915,12 +1909,7 @@
 		func(hashes map[uint32][][]byte) {},
 	)
 	wr := wrongBody{}
-<<<<<<< HEAD
-	msh, mstx, err := be.MarshalizedDataForCrossShard(wr)
-
-=======
 	msh, err := be.MarshalizedDataForCrossShard(wr)
->>>>>>> e48378db
 	assert.Equal(t, process.ErrWrongTypeAssertion, err)
 	assert.Nil(t, msh)
 	assert.Nil(t, mstx)
@@ -1944,13 +1933,7 @@
 		},
 		func(hashes map[uint32][][]byte) {},
 	)
-<<<<<<< HEAD
-
-	msh, mstx, err := be.MarshalizedDataForCrossShard(nil)
-
-=======
 	msh, err := be.MarshalizedDataForCrossShard(nil)
->>>>>>> e48378db
 	assert.Equal(t, process.ErrNilMiniBlocks, err)
 	assert.Nil(t, msh)
 	assert.Nil(t, mstx)
@@ -1983,13 +1966,7 @@
 		},
 		func(hashes map[uint32][][]byte) {},
 	)
-<<<<<<< HEAD
-
-	msh, mstx, err := be.MarshalizedDataForCrossShard(body)
-
-=======
 	msh, err := be.MarshalizedDataForCrossShard(body)
->>>>>>> e48378db
 	assert.Equal(t, process.ErrMarshalWithoutSuccess, err)
 	assert.Nil(t, msh)
 	assert.Nil(t, mstx)
