package block_test

import (
	"bytes"
	"fmt"
	"math/big"
	"math/rand"
	"testing"
	"time"

	"reflect"

<<<<<<< HEAD
=======
	"github.com/ElrondNetwork/elrond-go-sandbox/consensus/spos"
>>>>>>> cc6481f4
	"github.com/ElrondNetwork/elrond-go-sandbox/data"
	"github.com/ElrondNetwork/elrond-go-sandbox/data/block"
	"github.com/ElrondNetwork/elrond-go-sandbox/data/blockchain"
	"github.com/ElrondNetwork/elrond-go-sandbox/data/transaction"
	"github.com/ElrondNetwork/elrond-go-sandbox/process"
	blproc "github.com/ElrondNetwork/elrond-go-sandbox/process/block"
	"github.com/ElrondNetwork/elrond-go-sandbox/process/mock"
	"github.com/ElrondNetwork/elrond-go-sandbox/storage"
	"github.com/pkg/errors"
	"github.com/stretchr/testify/assert"
)

func createBlockchain() (*blockchain.BlockChain, error) {
	cacher := storage.CacheConfig{Type: storage.LRUCache, Size: 100}
	bloom := storage.BloomConfig{Size: 2048, HashFunc: []storage.HasherType{storage.Keccak, storage.Blake2b, storage.Fnv}}
	persisterTxBlockBodyStorage := storage.DBConfig{Type: storage.LvlDB, FilePath: "TxBlockBodyStorage"}
	persisterStateBlockBodyStorage := storage.DBConfig{Type: storage.LvlDB, FilePath: "StateBlockBodyStorage"}
	persisterPeerBlockBodyStorage := storage.DBConfig{Type: storage.LvlDB, FilePath: "PeerBlockBodyStorage"}
	persisterBlockHeaderStorage := storage.DBConfig{Type: storage.LvlDB, FilePath: "BlockHeaderStorage"}
	persisterTxStorage := storage.DBConfig{Type: storage.LvlDB, FilePath: "TxStorage"}

	var headerUnit, peerBlockUnit, stateBlockUnit, txBlockUnit, txUnit *storage.Unit

	badBlockCache, err := storage.NewCache(
		cacher.Type,
		cacher.Size)

	if err == nil {
		txUnit, err = storage.NewStorageUnitFromConf(
			cacher,
			persisterTxStorage,
			bloom)
	}

	if err == nil {
		txBlockUnit, err = storage.NewStorageUnitFromConf(
			cacher,
			persisterTxBlockBodyStorage,
			bloom)
	}

	if err == nil {
		stateBlockUnit, err = storage.NewStorageUnitFromConf(
			cacher,
			persisterStateBlockBodyStorage,
			bloom)
	}

	if err == nil {
		peerBlockUnit, err = storage.NewStorageUnitFromConf(
			cacher,
			persisterPeerBlockBodyStorage,
			bloom)
	}

	if err == nil {
		headerUnit, err = storage.NewStorageUnitFromConf(
			cacher,
			persisterBlockHeaderStorage,
			bloom)
	}

	if err == nil {
		blockChain, err := blockchain.NewBlockChain(
			badBlockCache,
			txUnit,
			txBlockUnit,
			stateBlockUnit,
			peerBlockUnit,
			headerUnit)

		return blockChain, err
	}

	// cleanup
	if err != nil {
		if headerUnit != nil {
			_ = headerUnit.DestroyUnit()
		}
		if peerBlockUnit != nil {
			_ = peerBlockUnit.DestroyUnit()
		}
		if stateBlockUnit != nil {
			_ = stateBlockUnit.DestroyUnit()
		}
		if txBlockUnit != nil {
			_ = txBlockUnit.DestroyUnit()
		}
		if txUnit != nil {
			_ = txUnit.DestroyUnit()
		}
	}
	return nil, err
}

func initDataPool() data.TransientDataHolder {
	tdp := &mock.TransientDataPoolStub{
		TransactionsCalled: func() data.ShardedDataCacherNotifier {
			return &mock.ShardedDataCacheNotifierStub{
				RegisterHandlerStub: func(i func(key []byte)) {},
				ShardDataStoreStub: func(shardID uint32) (c storage.Cacher) {
					return &mock.CacherStub{
						GetCalled: func(key []byte) (value interface{}, ok bool) {
							if reflect.DeepEqual(key, []byte("tx1_hash")) {
								return &transaction.Transaction{Nonce: 10}, true
							}
							return nil, false
						},
						KeysCalled: func() [][]byte {
							return [][]byte{[]byte("key1"), []byte("key2")}
						},
					}
				},
				RemoveSetOfDataFromPoolStub: func(keys [][]byte, destShardID uint32) {},
			}
		}}

	return tdp
}

func TestNewBlockProcessor(t *testing.T) {
	tdp := initDataPool()

	be, err := blproc.NewBlockProcessor(
		tdp,
		&mock.HasherMock{},
		&mock.MarshalizerMock{},
		&mock.TxProcessorMock{},
		&mock.AccountsStub{},
		mock.NewOneShardCoordinatorMock())

	assert.Nil(t, err)
	assert.NotNil(t, be)
}

func TestBlockProc_GetTransactionFromPool(t *testing.T) {
	tdp := initDataPool()

	be, _ := blproc.NewBlockProcessor(
		tdp, &mock.HasherMock{},
		&mock.MarshalizerMock{},
		&mock.TxProcessorMock{},
		&mock.AccountsStub{},
		mock.NewOneShardCoordinatorMock())

	txHash := []byte("tx1_hash")
	tx := be.GetTransactionFromPool(1, txHash)

	assert.NotNil(t, tx)
	assert.Equal(t, uint64(10), tx.Nonce)
}

func TestBlockProc_RequestTransactionFromNetwork(t *testing.T) {
	tdp := initDataPool()

	be, _ := blproc.NewBlockProcessor(
		tdp, &mock.HasherMock{},
		&mock.MarshalizerMock{},
		&mock.TxProcessorMock{},
		&mock.AccountsStub{},
		mock.NewOneShardCoordinatorMock())

	shardId := uint32(1)
	txHash1 := []byte("tx1_hash1")

	blk := block.TxBlockBody{}
	mBlocks := make([]block.MiniBlock, 0)
	txHashes := make([][]byte, 0)
	txHashes = append(txHashes, txHash1)
	mBlk := block.MiniBlock{ShardID: shardId, TxHashes: txHashes}
	mBlocks = append(mBlocks, mBlk)
	blk.MiniBlocks = mBlocks

	//TODO refactor the test

	if be.RequestTransactionFromNetwork(&blk) > 0 {
		be.WaitForTxHashes()
	}
}

func TestBlockProcessor_ProcessBlockWithNilTxBlockBodyShouldErr(t *testing.T) {
	tdp := initDataPool()

	tpm := mock.TxProcessorMock{}
	// set accounts dirty
	journalLen := func() int { return 3 }
	revToSnapshot := func(snapshot int) error { return nil }

	blkc, _ := createBlockchain()

	hdr := block.Header{
		Nonce:         0,
		BlockBodyHash: []byte("bodyHash"),
		PubKeysBitmap: []byte("0100101"),
		PrevHash:      []byte(""),
		Signature:     []byte("signature"),
		Commitment:    []byte("commitment"),
	}

	// cleanup after tests
	defer func() {
		_ = blkc.Destroy()
	}()

	be, _ := blproc.NewBlockProcessor(
		tdp, &mock.HasherMock{},
		&mock.MarshalizerMock{},
		&tpm,
		&mock.AccountsStub{
			JournalLenCalled:       journalLen,
			RevertToSnapshotCalled: revToSnapshot},
		mock.NewOneShardCoordinatorMock(),
	)

	// should return err
	err := be.ProcessAndCommit(blkc, &hdr, nil)

	assert.NotNil(t, err)
	assert.Equal(t, process.ErrNilTxBlockBody, err)
}

func TestBlockProc_ProcessBlockWithDirtyAccountShouldErr(t *testing.T) {
	tdp := initDataPool()

	tpm := mock.TxProcessorMock{}
	// set accounts dirty
	journalLen := func() int { return 3 }
	revToSnapshot := func(snapshot int) error { return nil }

	blkc, _ := createBlockchain()

	hdr := block.Header{
		Nonce:         0,
		BlockBodyHash: []byte("bodyHash"),
		PubKeysBitmap: []byte("0100101"),
		PrevHash:      []byte(""),
		Signature:     []byte("signature"),
		Commitment:    []byte("commitment"),
	}

	miniblocks := make([]block.MiniBlock, 0)

	txBody := block.TxBlockBody{
		StateBlockBody: block.StateBlockBody{
			RootHash: []byte("root hash"),
			ShardID:  0,
		},
		MiniBlocks: miniblocks,
	}

	// cleanup after tests
	defer func() {
		_ = blkc.Destroy()
	}()

	be, _ := blproc.NewBlockProcessor(
		tdp, &mock.HasherMock{},
		&mock.MarshalizerMock{},
		&tpm,
		&mock.AccountsStub{
			JournalLenCalled:       journalLen,
			RevertToSnapshotCalled: revToSnapshot,
		},
		mock.NewOneShardCoordinatorMock(),
	)

	// should return err
	err := be.ProcessAndCommit(blkc, &hdr, &txBody)

	assert.NotNil(t, err)
	assert.Equal(t, err, process.ErrAccountStateDirty)
}

func TestBlockProcessor_ProcessBlockWithInvalidTransactionShouldErr(t *testing.T) {
	tdp := initDataPool()

	txHash := []byte("tx_hash1")

	// invalid transaction
	txProcess := func(transaction *transaction.Transaction, round int32) error {
		return process.ErrHigherNonceInTransaction
	}

	tpm := mock.TxProcessorMock{ProcessTransactionCalled: txProcess}
	blkc, _ := createBlockchain()
	hdr := block.Header{
		Nonce:         0,
		PrevHash:      []byte(""),
		Signature:     []byte("signature"),
		PubKeysBitmap: []byte("00110"),
		BlockBodyHash: []byte("bodyHash"),
		ShardId:       0,
		Commitment:    []byte("commitment"),
	}
	miniblocks := make([]block.MiniBlock, 0)

	txHashes := make([][]byte, 0)
	txHashes = append(txHashes, txHash)

	miniblock := block.MiniBlock{
		ShardID:  0,
		TxHashes: txHashes,
	}
	miniblocks = append(miniblocks, miniblock)

	txBody := block.TxBlockBody{
		StateBlockBody: block.StateBlockBody{
			RootHash: []byte("root hash"),
			ShardID:  0,
		},
		MiniBlocks: miniblocks,
	}

	// cleanup after tests
	defer func() {
		_ = blkc.Destroy()
	}()

	// set accounts dirty
	journalLen := func() int { return 0 }
	// set revertToSnapshot
	revertToSnapshot := func(snapshot int) error { return nil }

	be, _ := blproc.NewBlockProcessor(
		tdp, &mock.HasherMock{},
		&mock.MarshalizerMock{},
		&tpm,
		&mock.AccountsStub{
			JournalLenCalled:       journalLen,
			RevertToSnapshotCalled: revertToSnapshot,
		},
		mock.NewOneShardCoordinatorMock(),
	)

	// should return err
	err := be.ProcessAndCommit(blkc, &hdr, &txBody)
	assert.Equal(t, process.ErrHigherNonceInTransaction, err)
}

func TestBlockProc_CreateTxBlockBodyWithDirtyAccStateShouldErr(t *testing.T) {
	tdp := initDataPool()

	tpm := mock.TxProcessorMock{}
	journalLen := func() int { return 3 }
	revToSnapshot := func(snapshot int) error { return nil }

	be, _ := blproc.NewBlockProcessor(
		tdp, &mock.HasherMock{},
		&mock.MarshalizerMock{},
		&tpm,

		&mock.AccountsStub{
			JournalLenCalled:       journalLen,
			RevertToSnapshotCalled: revToSnapshot,
		},
		mock.NewOneShardCoordinatorMock(),
	)

	bl, err := be.CreateTxBlockBody(0, 100, 0, func() bool { return true })

	// nil block
	assert.Nil(t, bl)
	// error
	assert.Equal(t, process.ErrAccountStateDirty, err)
}

func TestBlockProcessor_CreateTxBlockBodyWithNoTimeShouldEmptyBlock(t *testing.T) {
	tdp := initDataPool()

	tpm := mock.TxProcessorMock{}
	journalLen := func() int { return 0 }
	rootHashfunc := func() []byte { return []byte("roothash") }
	revToSnapshot := func(snapshot int) error { return nil }

	be, _ := blproc.NewBlockProcessor(
		tdp, &mock.HasherMock{},
		&mock.MarshalizerMock{},
		&tpm,
		&mock.AccountsStub{
			JournalLenCalled:       journalLen,
			RootHashCalled:         rootHashfunc,
			RevertToSnapshotCalled: revToSnapshot,
		},
		mock.NewOneShardCoordinatorMock(),
	)

	haveTime := func() bool {
		return false
	}

	bl, err := be.CreateTxBlockBody(0, 100, 0, haveTime)

	// no error
	assert.Nil(t, err)
	// no miniblocks
	assert.Equal(t, len(bl.MiniBlocks), 0)
}

func TestBlockProcessor_CreateTxBlockBodyOK(t *testing.T) {
	tdp := initDataPool()

	//process transaction. return nil for no error
	procTx := func(transaction *transaction.Transaction, round int32) error {
		return nil
	}

	tpm := mock.TxProcessorMock{
		ProcessTransactionCalled: procTx,
	}

	journalLen := func() int { return 0 }
	rootHashfunc := func() []byte { return []byte("roothash") }

	haveTime := func() bool {
		return true
	}

	be, _ := blproc.NewBlockProcessor(
		tdp, &mock.HasherMock{},
		&mock.MarshalizerMock{},
		&tpm,
		&mock.AccountsStub{
			JournalLenCalled: journalLen,
			RootHashCalled:   rootHashfunc,
		},
		mock.NewOneShardCoordinatorMock(),
	)

	blk, err := be.CreateTxBlockBody(0, 100, 0, haveTime)

	assert.NotNil(t, blk)
	assert.Nil(t, err)
}

func TestBlockProcessor_CreateGenesisBlockBodyWithNilTxProcessorShouldPanic(t *testing.T) {
	tdp := initDataPool()

	be, _ := blproc.NewBlockProcessor(
		tdp, nil,
		nil,
		nil,
		nil,
		mock.NewOneShardCoordinatorMock(),
	)

	createGenesis := func() {
		be.CreateGenesisBlockBody(nil, 0)
	}

	assert.Panics(t, createGenesis)
}

func TestBlockProcessor_CreateGenesisBlockBodyWithFailSetBalanceShouldPanic(t *testing.T) {
	tdp := initDataPool()

	txProcess := func(transaction *transaction.Transaction, round int32) error {
		return nil
	}

	setBalances := func(accBalance map[string]big.Int) (rootHash []byte, err error) {
		return nil, process.ErrAccountStateDirty
	}

	txProc := mock.TxProcessorMock{
		ProcessTransactionCalled: txProcess,
		SetBalancesToTrieCalled:  setBalances,
	}

	be, _ := blproc.NewBlockProcessor(
		tdp, nil,
		nil,
		&txProc,
		nil,
		mock.NewOneShardCoordinatorMock(),
	)

	createGenesis := func() {
		be.CreateGenesisBlockBody(nil, 0)
	}

	assert.Panics(t, createGenesis)
}

func TestBlockProcessor_CreateGenesisBlockBodyOK(t *testing.T) {
	tdp := initDataPool()

	txProcess := func(transaction *transaction.Transaction, round int32) error {
		return nil
	}

	setBalances := func(accBalance map[string]big.Int) (rootHash []byte, err error) {
		return []byte("stateRootHash"), nil
	}

	txProc := mock.TxProcessorMock{
		ProcessTransactionCalled: txProcess,
		SetBalancesToTrieCalled:  setBalances,
	}

	be, _ := blproc.NewBlockProcessor(
		tdp, &mock.HasherMock{},
		&mock.MarshalizerMock{},
		&txProc,
		&mock.AccountsStub{},
		mock.NewOneShardCoordinatorMock(),
	)

	stBlock := be.CreateGenesisBlockBody(nil, 0)
	assert.NotNil(t, stBlock)
	assert.Equal(t, stBlock.RootHash, []byte("stateRootHash"))
}

func TestBlockProcessor_RemoveBlockTxsFromPoolNilBlockShouldErr(t *testing.T) {
	tdp := initDataPool()

	be, _ := blproc.NewBlockProcessor(
		tdp, &mock.HasherMock{},
		&mock.MarshalizerMock{},
		&mock.TxProcessorMock{},
		&mock.AccountsStub{},
		mock.NewOneShardCoordinatorMock(),
	)

	err := be.RemoveBlockTxsFromPool(nil)

	assert.NotNil(t, err)
	assert.Equal(t, err, process.ErrNilTxBlockBody)
}

func TestBlockProcessor_RemoveBlockTxsFromPoolOK(t *testing.T) {
	tdp := initDataPool()

	be, _ := blproc.NewBlockProcessor(
		tdp, &mock.HasherMock{},
		&mock.MarshalizerMock{},
		&mock.TxProcessorMock{},
		&mock.AccountsStub{},
		mock.NewOneShardCoordinatorMock(),
	)
	miniblocks := make([]block.MiniBlock, 0)

	txHash := []byte("txHash")
	txHashes := make([][]byte, 0)
	txHashes = append(txHashes, txHash)

	miniblock := block.MiniBlock{
		ShardID:  0,
		TxHashes: txHashes,
	}

	miniblocks = append(miniblocks, miniblock)

	txBody := block.TxBlockBody{
		StateBlockBody: block.StateBlockBody{},
		MiniBlocks:     miniblocks,
	}

	err := be.RemoveBlockTxsFromPool(&txBody)

	assert.Nil(t, err)
}

<<<<<<< HEAD
//------- SortTxByNonce

func TestSortTxByNonce_NilCacherShouldErr(t *testing.T) {
	t.Parallel()

	transactions, txHashes, err := blproc.SortTxByNonce(nil)

	assert.Nil(t, transactions)
	assert.Nil(t, txHashes)
	assert.Equal(t, process.ErrNilCacher, err)
}

func TestSortTxByNonce_EmptyCacherShouldReturnEmpty(t *testing.T) {
	t.Parallel()

	cacher, _ := storage.NewCache(storage.LRUCache, 100)
	transactions, txHashes, err := blproc.SortTxByNonce(cacher)

	assert.Equal(t, 0, len(transactions))
	assert.Equal(t, 0, len(txHashes))
	assert.Nil(t, err)
}

func TestSortTxByNonce_OneTxShouldWork(t *testing.T) {
	t.Parallel()

	cacher, _ := storage.NewCache(storage.LRUCache, 100)

	r := rand.New(rand.NewSource(time.Now().UnixNano()))

	hash, tx := createRandTx(r)

	cacher.HasOrAdd(hash, tx)

	transactions, txHashes, err := blproc.SortTxByNonce(cacher)

	assert.Equal(t, 1, len(transactions))
	assert.Equal(t, 1, len(txHashes))
	assert.Nil(t, err)

	assert.True(t, hashInSlice(hash, txHashes))
	assert.True(t, txInSlice(tx, transactions))
}

func createRandTx(rand *rand.Rand) ([]byte, *transaction.Transaction) {
	tx := &transaction.Transaction{
		Nonce: rand.Uint64(),
	}

	marshalizer := &mock.MarshalizerMock{}
	buffTx, _ := marshalizer.Marshal(tx)
	hash := mock.HasherMock{}.Compute(string(buffTx))

	return hash, tx
}

func hashInSlice(hash []byte, hashes [][]byte) bool {
	for _, h := range hashes {
		if bytes.Equal(h, hash) {
			return true
		}
	}

	return false
}

func txInSlice(tx *transaction.Transaction, transactions []*transaction.Transaction) bool {
	for _, t := range transactions {
		if reflect.DeepEqual(tx, t) {
			return true
		}
	}

	return false
}

func TestSortTxByNonce_MoreTransactionsShouldNotErr(t *testing.T) {
	t.Parallel()

	cache, _, _ := genCacherTransactionsHashes(100)

	_, _, err := blproc.SortTxByNonce(cache)
=======
func createStubBlockchain() *blockchain.BlockChain {
	blkc, _ := blockchain.NewBlockChain(
		&mock.CacherStub{},
		&mock.StorerStub{},
		&mock.StorerStub{},
		&mock.StorerStub{},
		&mock.StorerStub{},
		&mock.StorerStub{})

	return blkc
}

//------- ComputeNewNoncePrevHash

func TestBlockProcessor_computeHeaderHashMarshalizerFail1ShouldErr(t *testing.T) {
	tdp := initDataPool()

	marshalizer := &mock.MarshalizerMock2{}

	be, _ := blproc.NewBlockProcessor(
		tdp, &mock.HasherMock2{},
		marshalizer,
		&mock.TxProcessorMock{},
		&mock.AccountsStub{},
		mock.NewOneShardCoordinatorMock(),
	)

	hdr, txBlock := createTestHdrTxBlockBody()

	expectedError := errors.New("marshalizer fail")

	marshalizer.MarshalHandler = func(obj interface{}) (bytes []byte, e error) {
		if hdr == obj {
			return nil, expectedError
		}

		if txBlock == obj {
			return []byte("txBlockBodyMarshalized"), nil
		}
		return nil, nil
	}

	_, err := be.ComputeHeaderHash(hdr)

	assert.Equal(t, expectedError, err)
}

func TestNode_ComputeNewNoncePrevHashShouldWork(t *testing.T) {
	tdp := initDataPool()

	sposWrk := &spos.SPOSConsensusWorker{}
	sposWrk.BlockChain = createStubBlockchain()

	marshalizer := &mock.MarshalizerMock2{}
	hasher := &mock.HasherMock2{}

	be, _ := blproc.NewBlockProcessor(
		tdp, hasher,
		marshalizer,
		&mock.TxProcessorMock{},
		&mock.AccountsStub{},
		mock.NewOneShardCoordinatorMock(),
	)

	hdr, txBlock := createTestHdrTxBlockBody()

	marshalizer.MarshalHandler = func(obj interface{}) (bytes []byte, e error) {
		if hdr == obj {
			return []byte("hdrHeaderMarshalized"), nil
		}
		if txBlock == obj {
			return []byte("txBlockBodyMarshalized"), nil
		}
		return nil, nil
	}
	hasher.ComputeCalled = func(s string) []byte {
		if s == "hdrHeaderMarshalized" {
			return []byte("hdr hash")
		}
		if s == "txBlockBodyMarshalized" {
			return []byte("tx block body hash")
		}
		return nil
	}

	_, err := be.ComputeHeaderHash(hdr)
>>>>>>> cc6481f4

	assert.Nil(t, err)
}

<<<<<<< HEAD
func TestSortTxByNonce_MoreTransactionsShouldRetSameSize(t *testing.T) {
	t.Parallel()

	cache, genTransactions, _ := genCacherTransactionsHashes(100)

	transactions, txHashes, _ := blproc.SortTxByNonce(cache)

	assert.Equal(t, len(genTransactions), len(transactions))
	assert.Equal(t, len(genTransactions), len(txHashes))
}

func TestSortTxByNonce_MoreTransactionsShouldContainSameElements(t *testing.T) {
	t.Parallel()

	cache, genTransactions, genHashes := genCacherTransactionsHashes(100)

	transactions, txHashes, _ := blproc.SortTxByNonce(cache)

	for i := 0; i < len(genTransactions); i++ {
		assert.True(t, hashInSlice(genHashes[i], txHashes))
		assert.True(t, txInSlice(genTransactions[i], transactions))
	}
}

func TestSortTxByNonce_MoreTransactionsShouldContainSortedElements(t *testing.T) {
	t.Parallel()

	cache, _, _ := genCacherTransactionsHashes(100)

	transactions, _, _ := blproc.SortTxByNonce(cache)

	lastNonce := uint64(0)

	for i := 0; i < len(transactions); i++ {
		tx := transactions[i]

		assert.True(t, lastNonce <= tx.Nonce)

		fmt.Println(tx.Nonce)

		lastNonce = tx.Nonce
	}
}

func genCacherTransactionsHashes(noOfTx int) (storage.Cacher, []*transaction.Transaction, [][]byte) {
	cacher, _ := storage.NewCache(storage.LRUCache, uint32(noOfTx))

	r := rand.New(rand.NewSource(time.Now().UnixNano()))

	genHashes := make([][]byte, 0)
	genTransactions := make([]*transaction.Transaction, 0)

	for i := 0; i < noOfTx; i++ {
		hash, tx := createRandTx(r)
		cacher.HasOrAdd(hash, tx)

		genHashes = append(genHashes, hash)
		genTransactions = append(genTransactions, tx)
	}

	return cacher, genTransactions, genHashes
}

func BenchmarkSortTxByNonce1(b *testing.B) {
	cache, _, _ := genCacherTransactionsHashes(10000)

	b.ResetTimer()

	for i := 0; i < b.N; i++ {
		_, _, _ = blproc.SortTxByNonce(cache)
	}
=======
func createTestHdrTxBlockBody() (*block.Header, *block.TxBlockBody) {
	hasher := mock.HasherFake{}

	hdr := &block.Header{
		Nonce:         1,
		ShardId:       2,
		Epoch:         3,
		Round:         4,
		TimeStamp:     uint64(11223344),
		PrevHash:      hasher.Compute("prev hash"),
		BlockBodyHash: hasher.Compute("tx block body hash"),
		PubKeysBitmap: []byte{255, 0, 128},
		Commitment:    hasher.Compute("commitment"),
		Signature:     hasher.Compute("signature"),
	}

	txBlock := &block.TxBlockBody{
		StateBlockBody: block.StateBlockBody{
			RootHash: hasher.Compute("root hash"),
		},
		MiniBlocks: []block.MiniBlock{
			{
				ShardID: 0,
				TxHashes: [][]byte{
					hasher.Compute("txHash_0_1"),
					hasher.Compute("txHash_0_2"),
				},
			},
			{
				ShardID: 1,
				TxHashes: [][]byte{
					hasher.Compute("txHash_1_1"),
					hasher.Compute("txHash_1_2"),
				},
			},
			{
				ShardID: 2,
				TxHashes: [][]byte{
					hasher.Compute("txHash_2_1"),
				},
			},
			{
				ShardID:  3,
				TxHashes: make([][]byte, 0),
			},
		},
	}

	return hdr, txBlock
}

//------- ComputeNewNoncePrevHash

func TestBlockProcessor_DisplayLogInfo(t *testing.T) {
	tdp := initDataPool()

	hasher := mock.HasherFake{}
	hdr, txBlock := createTestHdrTxBlockBody()

	be, _ := blproc.NewBlockProcessor(
		tdp, &mock.HasherMock2{},
		&mock.MarshalizerMock2{},
		&mock.TxProcessorMock{},
		&mock.AccountsStub{},
		mock.NewOneShardCoordinatorMock(),
	)

	hdr.PrevHash = hasher.Compute("prev hash")
	hdr.BlockBodyHash = hasher.Compute("block hash")

	be.DisplayLogInfo(hdr, txBlock, hasher.Compute("header hash"))
>>>>>>> cc6481f4
}<|MERGE_RESOLUTION|>--- conflicted
+++ resolved
@@ -5,15 +5,11 @@
 	"fmt"
 	"math/big"
 	"math/rand"
+	"reflect"
 	"testing"
 	"time"
 
-	"reflect"
-
-<<<<<<< HEAD
-=======
 	"github.com/ElrondNetwork/elrond-go-sandbox/consensus/spos"
->>>>>>> cc6481f4
 	"github.com/ElrondNetwork/elrond-go-sandbox/data"
 	"github.com/ElrondNetwork/elrond-go-sandbox/data/block"
 	"github.com/ElrondNetwork/elrond-go-sandbox/data/blockchain"
@@ -576,90 +572,6 @@
 	assert.Nil(t, err)
 }
 
-<<<<<<< HEAD
-//------- SortTxByNonce
-
-func TestSortTxByNonce_NilCacherShouldErr(t *testing.T) {
-	t.Parallel()
-
-	transactions, txHashes, err := blproc.SortTxByNonce(nil)
-
-	assert.Nil(t, transactions)
-	assert.Nil(t, txHashes)
-	assert.Equal(t, process.ErrNilCacher, err)
-}
-
-func TestSortTxByNonce_EmptyCacherShouldReturnEmpty(t *testing.T) {
-	t.Parallel()
-
-	cacher, _ := storage.NewCache(storage.LRUCache, 100)
-	transactions, txHashes, err := blproc.SortTxByNonce(cacher)
-
-	assert.Equal(t, 0, len(transactions))
-	assert.Equal(t, 0, len(txHashes))
-	assert.Nil(t, err)
-}
-
-func TestSortTxByNonce_OneTxShouldWork(t *testing.T) {
-	t.Parallel()
-
-	cacher, _ := storage.NewCache(storage.LRUCache, 100)
-
-	r := rand.New(rand.NewSource(time.Now().UnixNano()))
-
-	hash, tx := createRandTx(r)
-
-	cacher.HasOrAdd(hash, tx)
-
-	transactions, txHashes, err := blproc.SortTxByNonce(cacher)
-
-	assert.Equal(t, 1, len(transactions))
-	assert.Equal(t, 1, len(txHashes))
-	assert.Nil(t, err)
-
-	assert.True(t, hashInSlice(hash, txHashes))
-	assert.True(t, txInSlice(tx, transactions))
-}
-
-func createRandTx(rand *rand.Rand) ([]byte, *transaction.Transaction) {
-	tx := &transaction.Transaction{
-		Nonce: rand.Uint64(),
-	}
-
-	marshalizer := &mock.MarshalizerMock{}
-	buffTx, _ := marshalizer.Marshal(tx)
-	hash := mock.HasherMock{}.Compute(string(buffTx))
-
-	return hash, tx
-}
-
-func hashInSlice(hash []byte, hashes [][]byte) bool {
-	for _, h := range hashes {
-		if bytes.Equal(h, hash) {
-			return true
-		}
-	}
-
-	return false
-}
-
-func txInSlice(tx *transaction.Transaction, transactions []*transaction.Transaction) bool {
-	for _, t := range transactions {
-		if reflect.DeepEqual(tx, t) {
-			return true
-		}
-	}
-
-	return false
-}
-
-func TestSortTxByNonce_MoreTransactionsShouldNotErr(t *testing.T) {
-	t.Parallel()
-
-	cache, _, _ := genCacherTransactionsHashes(100)
-
-	_, _, err := blproc.SortTxByNonce(cache)
-=======
 func createStubBlockchain() *blockchain.BlockChain {
 	blkc, _ := blockchain.NewBlockChain(
 		&mock.CacherStub{},
@@ -746,84 +658,10 @@
 	}
 
 	_, err := be.ComputeHeaderHash(hdr)
->>>>>>> cc6481f4
 
 	assert.Nil(t, err)
 }
 
-<<<<<<< HEAD
-func TestSortTxByNonce_MoreTransactionsShouldRetSameSize(t *testing.T) {
-	t.Parallel()
-
-	cache, genTransactions, _ := genCacherTransactionsHashes(100)
-
-	transactions, txHashes, _ := blproc.SortTxByNonce(cache)
-
-	assert.Equal(t, len(genTransactions), len(transactions))
-	assert.Equal(t, len(genTransactions), len(txHashes))
-}
-
-func TestSortTxByNonce_MoreTransactionsShouldContainSameElements(t *testing.T) {
-	t.Parallel()
-
-	cache, genTransactions, genHashes := genCacherTransactionsHashes(100)
-
-	transactions, txHashes, _ := blproc.SortTxByNonce(cache)
-
-	for i := 0; i < len(genTransactions); i++ {
-		assert.True(t, hashInSlice(genHashes[i], txHashes))
-		assert.True(t, txInSlice(genTransactions[i], transactions))
-	}
-}
-
-func TestSortTxByNonce_MoreTransactionsShouldContainSortedElements(t *testing.T) {
-	t.Parallel()
-
-	cache, _, _ := genCacherTransactionsHashes(100)
-
-	transactions, _, _ := blproc.SortTxByNonce(cache)
-
-	lastNonce := uint64(0)
-
-	for i := 0; i < len(transactions); i++ {
-		tx := transactions[i]
-
-		assert.True(t, lastNonce <= tx.Nonce)
-
-		fmt.Println(tx.Nonce)
-
-		lastNonce = tx.Nonce
-	}
-}
-
-func genCacherTransactionsHashes(noOfTx int) (storage.Cacher, []*transaction.Transaction, [][]byte) {
-	cacher, _ := storage.NewCache(storage.LRUCache, uint32(noOfTx))
-
-	r := rand.New(rand.NewSource(time.Now().UnixNano()))
-
-	genHashes := make([][]byte, 0)
-	genTransactions := make([]*transaction.Transaction, 0)
-
-	for i := 0; i < noOfTx; i++ {
-		hash, tx := createRandTx(r)
-		cacher.HasOrAdd(hash, tx)
-
-		genHashes = append(genHashes, hash)
-		genTransactions = append(genTransactions, tx)
-	}
-
-	return cacher, genTransactions, genHashes
-}
-
-func BenchmarkSortTxByNonce1(b *testing.B) {
-	cache, _, _ := genCacherTransactionsHashes(10000)
-
-	b.ResetTimer()
-
-	for i := 0; i < b.N; i++ {
-		_, _, _ = blproc.SortTxByNonce(cache)
-	}
-=======
 func createTestHdrTxBlockBody() (*block.Header, *block.TxBlockBody) {
 	hasher := mock.HasherFake{}
 
@@ -895,5 +733,163 @@
 	hdr.BlockBodyHash = hasher.Compute("block hash")
 
 	be.DisplayLogInfo(hdr, txBlock, hasher.Compute("header hash"))
->>>>>>> cc6481f4
+}
+
+//------- SortTxByNonce
+
+func TestSortTxByNonce_NilCacherShouldErr(t *testing.T) {
+	t.Parallel()
+
+	transactions, txHashes, err := blproc.SortTxByNonce(nil)
+
+	assert.Nil(t, transactions)
+	assert.Nil(t, txHashes)
+	assert.Equal(t, process.ErrNilCacher, err)
+}
+
+func TestSortTxByNonce_EmptyCacherShouldReturnEmpty(t *testing.T) {
+	t.Parallel()
+
+	cacher, _ := storage.NewCache(storage.LRUCache, 100)
+	transactions, txHashes, err := blproc.SortTxByNonce(cacher)
+
+	assert.Equal(t, 0, len(transactions))
+	assert.Equal(t, 0, len(txHashes))
+	assert.Nil(t, err)
+}
+
+func TestSortTxByNonce_OneTxShouldWork(t *testing.T) {
+	t.Parallel()
+
+	cacher, _ := storage.NewCache(storage.LRUCache, 100)
+
+	r := rand.New(rand.NewSource(time.Now().UnixNano()))
+
+	hash, tx := createRandTx(r)
+
+	cacher.HasOrAdd(hash, tx)
+
+	transactions, txHashes, err := blproc.SortTxByNonce(cacher)
+
+	assert.Equal(t, 1, len(transactions))
+	assert.Equal(t, 1, len(txHashes))
+	assert.Nil(t, err)
+
+	assert.True(t, hashInSlice(hash, txHashes))
+	assert.True(t, txInSlice(tx, transactions))
+}
+
+func createRandTx(rand *rand.Rand) ([]byte, *transaction.Transaction) {
+	tx := &transaction.Transaction{
+		Nonce: rand.Uint64(),
+	}
+
+	marshalizer := &mock.MarshalizerMock{}
+	buffTx, _ := marshalizer.Marshal(tx)
+	hash := mock.HasherMock{}.Compute(string(buffTx))
+
+	return hash, tx
+}
+
+func hashInSlice(hash []byte, hashes [][]byte) bool {
+	for _, h := range hashes {
+		if bytes.Equal(h, hash) {
+			return true
+		}
+	}
+
+	return false
+}
+
+func txInSlice(tx *transaction.Transaction, transactions []*transaction.Transaction) bool {
+	for _, t := range transactions {
+		if reflect.DeepEqual(tx, t) {
+			return true
+		}
+	}
+
+	return false
+}
+
+func TestSortTxByNonce_MoreTransactionsShouldNotErr(t *testing.T) {
+	t.Parallel()
+
+	cache, _, _ := genCacherTransactionsHashes(100)
+
+	_, _, err := blproc.SortTxByNonce(cache)
+
+	assert.Nil(t, err)
+}
+
+func TestSortTxByNonce_MoreTransactionsShouldRetSameSize(t *testing.T) {
+	t.Parallel()
+
+	cache, genTransactions, _ := genCacherTransactionsHashes(100)
+
+	transactions, txHashes, _ := blproc.SortTxByNonce(cache)
+
+	assert.Equal(t, len(genTransactions), len(transactions))
+	assert.Equal(t, len(genTransactions), len(txHashes))
+}
+
+func TestSortTxByNonce_MoreTransactionsShouldContainSameElements(t *testing.T) {
+	t.Parallel()
+
+	cache, genTransactions, genHashes := genCacherTransactionsHashes(100)
+
+	transactions, txHashes, _ := blproc.SortTxByNonce(cache)
+
+	for i := 0; i < len(genTransactions); i++ {
+		assert.True(t, hashInSlice(genHashes[i], txHashes))
+		assert.True(t, txInSlice(genTransactions[i], transactions))
+	}
+}
+
+func TestSortTxByNonce_MoreTransactionsShouldContainSortedElements(t *testing.T) {
+	t.Parallel()
+
+	cache, _, _ := genCacherTransactionsHashes(100)
+
+	transactions, _, _ := blproc.SortTxByNonce(cache)
+
+	lastNonce := uint64(0)
+
+	for i := 0; i < len(transactions); i++ {
+		tx := transactions[i]
+
+		assert.True(t, lastNonce <= tx.Nonce)
+
+		fmt.Println(tx.Nonce)
+
+		lastNonce = tx.Nonce
+	}
+}
+
+func genCacherTransactionsHashes(noOfTx int) (storage.Cacher, []*transaction.Transaction, [][]byte) {
+	cacher, _ := storage.NewCache(storage.LRUCache, uint32(noOfTx))
+
+	r := rand.New(rand.NewSource(time.Now().UnixNano()))
+
+	genHashes := make([][]byte, 0)
+	genTransactions := make([]*transaction.Transaction, 0)
+
+	for i := 0; i < noOfTx; i++ {
+		hash, tx := createRandTx(r)
+		cacher.HasOrAdd(hash, tx)
+
+		genHashes = append(genHashes, hash)
+		genTransactions = append(genTransactions, tx)
+	}
+
+	return cacher, genTransactions, genHashes
+}
+
+func BenchmarkSortTxByNonce1(b *testing.B) {
+	cache, _, _ := genCacherTransactionsHashes(10000)
+
+	b.ResetTimer()
+
+	for i := 0; i < b.N; i++ {
+		_, _, _ = blproc.SortTxByNonce(cache)
+	}
 }