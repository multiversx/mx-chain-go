package poolsCleaner

import (
	"sync/atomic"
	"time"

	"github.com/ElrondNetwork/elrond-go/core/check"
	"github.com/ElrondNetwork/elrond-go/data/state"
	"github.com/ElrondNetwork/elrond-go/data/transaction"
	"github.com/ElrondNetwork/elrond-go/dataRetriever"
	"github.com/ElrondNetwork/elrond-go/process"
	"github.com/ElrondNetwork/elrond-go/sharding"
	"github.com/ElrondNetwork/elrond-go/storage"
)

// TxPoolsCleaner represents a pools cleaner that check if a transaction should be in pool
type TxPoolsCleaner struct {
	accounts         state.AccountsAdapter
	shardCoordinator sharding.Coordinator
	dataPool         dataRetriever.PoolsHolder
	addrConverter    state.AddressConverter
	numRemovedTxs    uint64
	canDoClean       chan struct{}
	economicsFee     process.FeeHandler
}

// NewTxsPoolsCleaner will return a new transaction pools cleaner
func NewTxsPoolsCleaner(
	accounts state.AccountsAdapter,
	shardCoordinator sharding.Coordinator,
	dataPool dataRetriever.PoolsHolder,
	addrConverter state.AddressConverter,
	economicsFee process.FeeHandler,
) (*TxPoolsCleaner, error) {
	if check.IfNil(accounts) {
		return nil, process.ErrNilAccountsAdapter
	}
	if check.IfNil(shardCoordinator) {
		return nil, process.ErrNilShardCoordinator
	}
	if check.IfNil(dataPool) {
		return nil, process.ErrNilDataPoolHolder
	}

	transactionPool := dataPool.Transactions()
	if check.IfNil(transactionPool) {
		return nil, process.ErrNilTransactionPool
	}
	if check.IfNil(addrConverter) {
		return nil, process.ErrNilAddressConverter
	}
	if check.IfNil(economicsFee) {
		return nil, process.ErrNilEconomicsFeeHandler
	}

	canDoClean := make(chan struct{}, 1)

	return &TxPoolsCleaner{
		accounts:         accounts,
		shardCoordinator: shardCoordinator,
		dataPool:         dataPool,
		addrConverter:    addrConverter,
		numRemovedTxs:    0,
		canDoClean:       canDoClean,
		economicsFee:     economicsFee,
	}, nil
}

// Clean removes the transactions with lower nonces than the senders' accounts.
func (tpc *TxPoolsCleaner) Clean(duration time.Duration) (bool, error) {
	if duration == 0 {
		return false, process.ErrZeroMaxCleanTime
	}

	select {
	case tpc.canDoClean <- struct{}{}:
		startTime := time.Now()
		haveTime := func() bool {
			return time.Since(startTime) < duration
		}

		tpc.cleanPools(haveTime)
		<-tpc.canDoClean

		return true, nil
	default:
		return false, nil
	}
}

// TODO, tx cache cleanup optimization:
// Getting all the keys of the cache (see below) can be pretty time consuming especially when the txs pool is full.
// We can redesign the cleanup for the new cache type so that we improve the processing time.
// One idea is that when cleaning executed tx hashes for a block, we can remove all the txs with lower nonce from the accounts-txs cache, for the respective account as well.
// https://github.com/ElrondNetwork/elrond-go/pull/863#discussion_r363641694
func (tpc *TxPoolsCleaner) cleanPools(haveTime func() bool) {
	atomic.StoreUint64(&tpc.numRemovedTxs, 0)

	shardId := tpc.shardCoordinator.SelfId()
	transactions := tpc.dataPool.Transactions()
	numOfShards := tpc.shardCoordinator.NumberOfShards()

	for destShardId := uint32(0); destShardId < numOfShards; destShardId++ {
		cacherId := process.ShardCacherIdentifier(shardId, destShardId)
		txsPool := transactions.ShardDataStore(cacherId)

<<<<<<< HEAD
		for _, key := range txsPool.Keys() {
			if !haveTime() {
				return
			}

			obj, ok := txsPool.Peek(key)
			if !ok {
				continue
			}

			tx, ok := obj.(*transaction.Transaction)
			if !ok {
				atomic.AddUint64(&tpc.numRemovedTxs, 1)
				txsPool.Remove(key)
				continue
			}

			sndAddr := tx.GetSndAddr()
			addr, err := tpc.addrConverter.CreateAddressFromPublicKeyBytes(sndAddr)
			if err != nil {
				txsPool.Remove(key)
				atomic.AddUint64(&tpc.numRemovedTxs, 1)
				continue
			}

			accountHandler, err := tpc.accounts.GetExistingAccount(addr)
			if err != nil {
				txsPool.Remove(key)
				atomic.AddUint64(&tpc.numRemovedTxs, 1)
				continue
			}

			accountNonce := accountHandler.GetNonce()
			txNonce := tx.Nonce
			lowerNonceInTx := txNonce < accountNonce
			if lowerNonceInTx {
				txsPool.Remove(key)
				atomic.AddUint64(&tpc.numRemovedTxs, 1)
			}
=======
		tpc.cleanDataStore(txsPool, haveTime)
	}
}

func (tpc *TxPoolsCleaner) cleanDataStore(txsPool storage.Cacher, haveTime func() bool) {
	for _, key := range txsPool.Keys() {
		if !haveTime() {
			return
		}

		obj, ok := txsPool.Peek(key)
		if !ok {
			continue
		}

		tx, ok := obj.(*transaction.Transaction)
		if !ok {
			atomic.AddUint64(&tpc.numRemovedTxs, 1)
			txsPool.Remove(key)
			continue
		}

		sndAddr := tx.GetSndAddress()
		addr, err := tpc.addrConverter.CreateAddressFromPublicKeyBytes(sndAddr)
		if err != nil {
			txsPool.Remove(key)
			atomic.AddUint64(&tpc.numRemovedTxs, 1)
			continue
		}

		accountHandler, err := tpc.accounts.GetExistingAccount(addr)
		if err != nil {
			txsPool.Remove(key)
			atomic.AddUint64(&tpc.numRemovedTxs, 1)
			continue
		}

		account, ok := accountHandler.(*state.Account)
		if !ok {
			txsPool.Remove(key)
			atomic.AddUint64(&tpc.numRemovedTxs, 1)
			continue
>>>>>>> 6ccf18ca
		}

		shouldClean := tpc.invalidTransaction(account, tx)
		if shouldClean {
			txsPool.Remove(key)
			atomic.AddUint64(&tpc.numRemovedTxs, 1)
		}

		//TODO maybe integrate here a TTL mechanism on each stored transactions as to not store transactions indefinitely
	}
}

func (tpc *TxPoolsCleaner) invalidTransaction(
	account *state.Account,
	tx *transaction.Transaction,
) bool {
	accountNonce := account.GetNonce()
	txNonce := tx.Nonce
	if txNonce < accountNonce {
		return true
	}

	txFee := tpc.economicsFee.ComputeFee(tx)
	return account.Balance.Cmp(txFee) < 0
}

// NumRemovedTxs will return the number of removed txs from pools
func (tpc *TxPoolsCleaner) NumRemovedTxs() uint64 {
	return atomic.LoadUint64(&tpc.numRemovedTxs)
}

// IsInterfaceNil returns true if there is no value under the interface
func (tpc *TxPoolsCleaner) IsInterfaceNil() bool {
	if tpc == nil {
		return true
	}
	return false
}<|MERGE_RESOLUTION|>--- conflicted
+++ resolved
@@ -104,47 +104,6 @@
 		cacherId := process.ShardCacherIdentifier(shardId, destShardId)
 		txsPool := transactions.ShardDataStore(cacherId)
 
-<<<<<<< HEAD
-		for _, key := range txsPool.Keys() {
-			if !haveTime() {
-				return
-			}
-
-			obj, ok := txsPool.Peek(key)
-			if !ok {
-				continue
-			}
-
-			tx, ok := obj.(*transaction.Transaction)
-			if !ok {
-				atomic.AddUint64(&tpc.numRemovedTxs, 1)
-				txsPool.Remove(key)
-				continue
-			}
-
-			sndAddr := tx.GetSndAddr()
-			addr, err := tpc.addrConverter.CreateAddressFromPublicKeyBytes(sndAddr)
-			if err != nil {
-				txsPool.Remove(key)
-				atomic.AddUint64(&tpc.numRemovedTxs, 1)
-				continue
-			}
-
-			accountHandler, err := tpc.accounts.GetExistingAccount(addr)
-			if err != nil {
-				txsPool.Remove(key)
-				atomic.AddUint64(&tpc.numRemovedTxs, 1)
-				continue
-			}
-
-			accountNonce := accountHandler.GetNonce()
-			txNonce := tx.Nonce
-			lowerNonceInTx := txNonce < accountNonce
-			if lowerNonceInTx {
-				txsPool.Remove(key)
-				atomic.AddUint64(&tpc.numRemovedTxs, 1)
-			}
-=======
 		tpc.cleanDataStore(txsPool, haveTime)
 	}
 }
@@ -187,7 +146,6 @@
 			txsPool.Remove(key)
 			atomic.AddUint64(&tpc.numRemovedTxs, 1)
 			continue
->>>>>>> 6ccf18ca
 		}
 
 		shouldClean := tpc.invalidTransaction(account, tx)
