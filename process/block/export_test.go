package block

import (
	"sync"
	"time"

	"github.com/ElrondNetwork/elrond-go/process/block/processedMb"

	"github.com/ElrondNetwork/elrond-go-core/core"
	"github.com/ElrondNetwork/elrond-go-core/core/check"
	"github.com/ElrondNetwork/elrond-go-core/data"
	"github.com/ElrondNetwork/elrond-go-core/data/block"
	"github.com/ElrondNetwork/elrond-go-core/data/scheduled"
	"github.com/ElrondNetwork/elrond-go-core/hashing"
	"github.com/ElrondNetwork/elrond-go-core/marshal"
	"github.com/ElrondNetwork/elrond-go/dataRetriever"
	"github.com/ElrondNetwork/elrond-go/process"
	"github.com/ElrondNetwork/elrond-go/process/block/bootstrapStorage"
	"github.com/ElrondNetwork/elrond-go/process/block/processedMb"
	"github.com/ElrondNetwork/elrond-go/process/mock"
	"github.com/ElrondNetwork/elrond-go/state"
	"github.com/ElrondNetwork/elrond-go/testscommon"
	"github.com/ElrondNetwork/elrond-go/testscommon/dblookupext"
	"github.com/ElrondNetwork/elrond-go/testscommon/epochNotifier"
	"github.com/ElrondNetwork/elrond-go/testscommon/hashingMocks"
	"github.com/ElrondNetwork/elrond-go/testscommon/shardingMocks"
	stateMock "github.com/ElrondNetwork/elrond-go/testscommon/state"
	statusHandlerMock "github.com/ElrondNetwork/elrond-go/testscommon/statusHandler"
)

func (bp *baseProcessor) ComputeHeaderHash(hdr data.HeaderHandler) ([]byte, error) {
	return core.CalculateHash(bp.marshalizer, bp.hasher, hdr)
}

func (bp *baseProcessor) VerifyStateRoot(rootHash []byte) bool {
	return bp.verifyStateRoot(rootHash)
}

func (bp *baseProcessor) CheckBlockValidity(
	headerHandler data.HeaderHandler,
	bodyHandler data.BodyHandler,
) error {
	return bp.checkBlockValidity(headerHandler, bodyHandler)
}

func (bp *baseProcessor) RemoveHeadersBehindNonceFromPools(
	shouldRemoveBlockBody bool,
	shardId uint32,
	nonce uint64,
) {
	bp.removeHeadersBehindNonceFromPools(shouldRemoveBlockBody, shardId, nonce)
}

func (bp *baseProcessor) GetPruningHandler(finalHeaderNonce uint64) state.PruningHandler {
	return bp.getPruningHandler(finalHeaderNonce)
}

func (bp *baseProcessor) SetLastRestartNonce(lastRestartNonce uint64) {
	bp.lastRestartNonce = lastRestartNonce
}

func (bp *baseProcessor) CommitTrieEpochRootHashIfNeeded(metaBlock *block.MetaBlock, rootHash []byte) error {
	return bp.commitTrieEpochRootHashIfNeeded(metaBlock, rootHash)
}

func (sp *shardProcessor) ReceivedMetaBlock(header data.HeaderHandler, metaBlockHash []byte) {
	sp.receivedMetaBlock(header, metaBlockHash)
}

func (sp *shardProcessor) CreateMiniBlocks(haveTime func() bool) (*block.Body, map[string]*processedMb.ProcessedMiniBlockInfo, error) {
	return sp.createMiniBlocks(haveTime, []byte("random"))
}

func (sp *shardProcessor) GetOrderedProcessedMetaBlocksFromHeader(header data.HeaderHandler) ([]data.HeaderHandler, error) {
	return sp.getOrderedProcessedMetaBlocksFromHeader(header)
}

func (sp *shardProcessor) UpdateCrossShardInfo(processedMetaHdrs []data.HeaderHandler) error {
	return sp.updateCrossShardInfo(processedMetaHdrs)
}

func (sp *shardProcessor) UpdateStateStorage(finalHeaders []data.HeaderHandler, currentHeader data.HeaderHandler) {
	currShardHeader, ok := currentHeader.(data.ShardHeaderHandler)
	if !ok {
		return
	}
	sp.updateState(finalHeaders, currShardHeader)
}

func NewShardProcessorEmptyWith3shards(
	tdp dataRetriever.PoolsHolder,
	genesisBlocks map[uint32]data.HeaderHandler,
	blockChain data.ChainHandler,
) (*shardProcessor, error) {
	shardCoordinator := mock.NewMultiShardsCoordinatorMock(3)
	nodesCoordinator := shardingMocks.NewNodesCoordinatorMock()

	argsHeaderValidator := ArgsHeaderValidator{
		Hasher:      &hashingMocks.HasherMock{},
		Marshalizer: &mock.MarshalizerMock{},
	}
	hdrValidator, _ := NewHeaderValidator(argsHeaderValidator)

	accountsDb := make(map[state.AccountsDbIdentifier]state.AccountsAdapter)
	accountsDb[state.UserAccountsState] = &stateMock.AccountsStub{}

	coreComponents := &mock.CoreComponentsMock{
		IntMarsh:                  &mock.MarshalizerMock{},
		Hash:                      &hashingMocks.HasherMock{},
		UInt64ByteSliceConv:       &mock.Uint64ByteSliceConverterMock{},
		StatusField:               &statusHandlerMock.AppStatusHandlerStub{},
		RoundField:                &mock.RoundHandlerMock{},
		ProcessStatusHandlerField: &testscommon.ProcessStatusHandlerStub{},
		EpochNotifierField:        &epochNotifier.EpochNotifierStub{},
		EnableEpochsHandlerField:  &testscommon.EnableEpochsHandlerStub{},
	}
	dataComponents := &mock.DataComponentsMock{
		Storage:    &mock.ChainStorerMock{},
		DataPool:   tdp,
		BlockChain: blockChain,
	}
	boostrapComponents := &mock.BootstrapComponentsMock{
		Coordinator:          shardCoordinator,
		HdrIntegrityVerifier: &mock.HeaderIntegrityVerifierStub{},
		VersionedHdrFactory:  &testscommon.VersionedHeaderFactoryStub{},
	}
	statusComponents := &mock.StatusComponentsMock{
		Outport: &testscommon.OutportStub{},
	}

	arguments := ArgShardProcessor{
		ArgBaseProcessor: ArgBaseProcessor{
			CoreComponents:      coreComponents,
			DataComponents:      dataComponents,
			BootstrapComponents: boostrapComponents,
			StatusComponents:    statusComponents,
			AccountsDB:          accountsDb,
			ForkDetector:        &mock.ForkDetectorMock{},
			NodesCoordinator:    nodesCoordinator,
			FeeHandler:          &mock.FeeAccumulatorStub{},
			RequestHandler:      &testscommon.RequestHandlerStub{},
			BlockChainHook:      &testscommon.BlockChainHookStub{},
			TxCoordinator:       &mock.TransactionCoordinatorMock{},
			EpochStartTrigger:   &mock.EpochStartTriggerStub{},
			HeaderValidator:     hdrValidator,
			BootStorer: &mock.BoostrapStorerMock{
				PutCalled: func(round int64, bootData bootstrapStorage.BootstrapData) error {
					return nil
				},
			},
<<<<<<< HEAD
			BlockTracker:                 mock.NewBlockTrackerMock(shardCoordinator, genesisBlocks),
			BlockSizeThrottler:           &mock.BlockSizeThrottlerStub{},
			Version:                      "softwareVersion",
			HistoryRepository:            &dblookupext.HistoryRepositoryStub{},
			EnableRoundsHandler:          &testscommon.EnableRoundsHandlerStub{},
			GasHandler:                   &mock.GasHandlerMock{},
			ScheduledTxsExecutionHandler: &testscommon.ScheduledTxsExecutionStub{},
			ProcessedMiniBlocksTracker:   &testscommon.ProcessedMiniBlocksTrackerStub{},
=======
			BlockTracker:                   mock.NewBlockTrackerMock(shardCoordinator, genesisBlocks),
			BlockSizeThrottler:             &mock.BlockSizeThrottlerStub{},
			Version:                        "softwareVersion",
			HistoryRepository:              &dblookupext.HistoryRepositoryStub{},
			EpochNotifier:                  &epochNotifier.EpochNotifierStub{},
			RoundNotifier:                  &mock.RoundNotifierStub{},
			GasHandler:                     &mock.GasHandlerMock{},
			ScheduledTxsExecutionHandler:   &testscommon.ScheduledTxsExecutionStub{},
			ScheduledMiniBlocksEnableEpoch: 2,
			ProcessedMiniBlocksTracker:     &testscommon.ProcessedMiniBlocksTrackerStub{},
			ReceiptsRepository:             &testscommon.ReceiptsRepositoryStub{},
>>>>>>> 6e602f2f
		},
	}
	shardProc, err := NewShardProcessor(arguments)
	return shardProc, err
}

func (mp *metaProcessor) RequestBlockHeaders(header *block.MetaBlock) (uint32, uint32) {
	return mp.requestShardHeaders(header)
}

func (mp *metaProcessor) ReceivedShardHeader(header data.HeaderHandler, shardHeaderHash []byte) {
	mp.receivedShardHeader(header, shardHeaderHash)
}

func (mp *metaProcessor) AddHdrHashToRequestedList(hdr data.HeaderHandler, hdrHash []byte) {
	mp.hdrsForCurrBlock.mutHdrsForBlock.Lock()
	defer mp.hdrsForCurrBlock.mutHdrsForBlock.Unlock()

	if mp.hdrsForCurrBlock.hdrHashAndInfo == nil {
		mp.hdrsForCurrBlock.hdrHashAndInfo = make(map[string]*hdrInfo)
	}

	if mp.hdrsForCurrBlock.highestHdrNonce == nil {
		mp.hdrsForCurrBlock.highestHdrNonce = make(map[uint32]uint64, mp.shardCoordinator.NumberOfShards())
	}

	mp.hdrsForCurrBlock.hdrHashAndInfo[string(hdrHash)] = &hdrInfo{hdr: hdr, usedInBlock: true}
	mp.hdrsForCurrBlock.missingHdrs++
}

func (mp *metaProcessor) IsHdrMissing(hdrHash []byte) bool {
	mp.hdrsForCurrBlock.mutHdrsForBlock.RLock()
	defer mp.hdrsForCurrBlock.mutHdrsForBlock.RUnlock()

	hdrInfoValue, ok := mp.hdrsForCurrBlock.hdrHashAndInfo[string(hdrHash)]
	if !ok {
		return true
	}

	return check.IfNil(hdrInfoValue.hdr)
}

func (mp *metaProcessor) CreateShardInfo() ([]data.ShardDataHandler, error) {
	return mp.createShardInfo()
}

func (mp *metaProcessor) RequestMissingFinalityAttestingShardHeaders() uint32 {
	mp.hdrsForCurrBlock.mutHdrsForBlock.Lock()
	defer mp.hdrsForCurrBlock.mutHdrsForBlock.Unlock()

	return mp.requestMissingFinalityAttestingShardHeaders()
}

func (bp *baseProcessor) NotarizedHdrs() map[uint32][]data.HeaderHandler {
	lastCrossNotarizedHeaders := make(map[uint32][]data.HeaderHandler)
	for shardID := uint32(0); shardID < bp.shardCoordinator.NumberOfShards(); shardID++ {
		lastCrossNotarizedHeaderForShard := bp.LastNotarizedHdrForShard(shardID)
		if !check.IfNil(lastCrossNotarizedHeaderForShard) {
			lastCrossNotarizedHeaders[shardID] = append(lastCrossNotarizedHeaders[shardID], lastCrossNotarizedHeaderForShard)
		}
	}

	lastCrossNotarizedHeaderForShard := bp.LastNotarizedHdrForShard(core.MetachainShardId)
	if !check.IfNil(lastCrossNotarizedHeaderForShard) {
		lastCrossNotarizedHeaders[core.MetachainShardId] = append(lastCrossNotarizedHeaders[core.MetachainShardId], lastCrossNotarizedHeaderForShard)
	}

	return lastCrossNotarizedHeaders
}

func (bp *baseProcessor) LastNotarizedHdrForShard(shardID uint32) data.HeaderHandler {
	lastCrossNotarizedHeaderForShard, _, _ := bp.blockTracker.GetLastCrossNotarizedHeader(shardID)
	if check.IfNil(lastCrossNotarizedHeaderForShard) {
		return nil
	}

	return lastCrossNotarizedHeaderForShard
}

func (bp *baseProcessor) SetMarshalizer(marshal marshal.Marshalizer) {
	bp.marshalizer = marshal
}

func (bp *baseProcessor) SetHasher(hasher hashing.Hasher) {
	bp.hasher = hasher
}

func (bp *baseProcessor) SetHeaderValidator(validator process.HeaderConstructionValidator) {
	bp.headerValidator = validator
}

func (bp *baseProcessor) RequestHeadersIfMissing(sortedHdrs []data.HeaderHandler, shardId uint32) error {
	return bp.requestHeadersIfMissing(sortedHdrs, shardId)
}

func (mp *metaProcessor) SetShardBlockFinality(val uint32) {
	mp.hdrsForCurrBlock.mutHdrsForBlock.Lock()
	mp.shardBlockFinality = val
	mp.hdrsForCurrBlock.mutHdrsForBlock.Unlock()
}

func (mp *metaProcessor) SaveLastNotarizedHeader(header *block.MetaBlock) error {
	return mp.saveLastNotarizedHeader(header)
}

func (mp *metaProcessor) CheckShardHeadersValidity(header *block.MetaBlock) (map[uint32]data.HeaderHandler, error) {
	return mp.checkShardHeadersValidity(header)
}

func (mp *metaProcessor) CheckShardHeadersFinality(highestNonceHdrs map[uint32]data.HeaderHandler) error {
	return mp.checkShardHeadersFinality(highestNonceHdrs)
}

func (mp *metaProcessor) CheckHeaderBodyCorrelation(hdr data.HeaderHandler, body *block.Body) error {
	return mp.checkHeaderBodyCorrelation(hdr.GetMiniBlockHeaderHandlers(), body)
}

func (bp *baseProcessor) IsHdrConstructionValid(currHdr, prevHdr data.HeaderHandler) error {
	return bp.headerValidator.IsHeaderConstructionValid(currHdr, prevHdr)
}

func (mp *metaProcessor) ChRcvAllHdrs() chan bool {
	return mp.chRcvAllHdrs
}

func (mp *metaProcessor) UpdateShardsHeadersNonce(key uint32, value uint64) {
	mp.updateShardHeadersNonce(key, value)
}

func (mp *metaProcessor) GetShardsHeadersNonce() *sync.Map {
	return mp.shardsHeadersNonce
}

func (sp *shardProcessor) SaveLastNotarizedHeader(shardId uint32, processedHdrs []data.HeaderHandler) error {
	return sp.saveLastNotarizedHeader(shardId, processedHdrs)
}

func (sp *shardProcessor) CheckHeaderBodyCorrelation(hdr data.HeaderHandler, body *block.Body) error {
	return sp.checkHeaderBodyCorrelation(hdr.GetMiniBlockHeaderHandlers(), body)
}

func (sp *shardProcessor) CheckAndRequestIfMetaHeadersMissing() {
	sp.checkAndRequestIfMetaHeadersMissing()
}

func (sp *shardProcessor) GetHashAndHdrStruct(header data.HeaderHandler, hash []byte) *hashAndHdr {
	return &hashAndHdr{header, hash}
}

func (sp *shardProcessor) RequestMissingFinalityAttestingHeaders() uint32 {
	sp.hdrsForCurrBlock.mutHdrsForBlock.Lock()
	defer sp.hdrsForCurrBlock.mutHdrsForBlock.Unlock()

	return sp.requestMissingFinalityAttestingHeaders(
		core.MetachainShardId,
		sp.metaBlockFinality,
	)
}

func (sp *shardProcessor) CheckMetaHeadersValidityAndFinality() error {
	return sp.checkMetaHeadersValidityAndFinality()
}

func (sp *shardProcessor) CreateAndProcessMiniBlocksDstMe(
	haveTime func() bool,
) (block.MiniBlockSlice, uint32, uint32, error) {
	createAndProcessInfo, err := sp.createAndProcessMiniBlocksDstMe(haveTime)
	return createAndProcessInfo.miniBlocks, createAndProcessInfo.numHdrsAdded, createAndProcessInfo.numTxsAdded, err
}

func (sp *shardProcessor) DisplayLogInfo(
	header data.HeaderHandler,
	body *block.Body,
	headerHash []byte,
	numShards uint32,
	selfId uint32,
	dataPool dataRetriever.PoolsHolder,
	statusHandler core.AppStatusHandler,
	blockTracker process.BlockTracker,
) {
	sp.txCounter.displayLogInfo(header, body, headerHash, numShards, selfId, dataPool, statusHandler, blockTracker)
}

func (sp *shardProcessor) GetHighestHdrForOwnShardFromMetachain(processedHdrs []data.HeaderHandler) ([]data.HeaderHandler, [][]byte, error) {
	return sp.getHighestHdrForOwnShardFromMetachain(processedHdrs)
}

func (sp *shardProcessor) RestoreMetaBlockIntoPool(
	miniBlockHashes map[string]uint32,
	metaBlockHashes [][]byte,
	headerHandler data.HeaderHandler,
) error {
	return sp.restoreMetaBlockIntoPool(headerHandler, miniBlockHashes, metaBlockHashes)
}

func (sp *shardProcessor) GetAllMiniBlockDstMeFromMeta(
	header data.ShardHeaderHandler,
) (map[string][]byte, error) {
	return sp.getAllMiniBlockDstMeFromMeta(header)
}

func (bp *baseProcessor) SetHdrForCurrentBlock(headerHash []byte, headerHandler data.HeaderHandler, usedInBlock bool) {
	bp.hdrsForCurrBlock.mutHdrsForBlock.Lock()
	bp.hdrsForCurrBlock.hdrHashAndInfo[string(headerHash)] = &hdrInfo{hdr: headerHandler, usedInBlock: usedInBlock}
	bp.hdrsForCurrBlock.mutHdrsForBlock.Unlock()
}

func (bp *baseProcessor) SetHighestHdrNonceForCurrentBlock(shardId uint32, value uint64) {
	bp.hdrsForCurrBlock.mutHdrsForBlock.Lock()
	bp.hdrsForCurrBlock.highestHdrNonce[shardId] = value
	bp.hdrsForCurrBlock.mutHdrsForBlock.Unlock()
}

func (bp *baseProcessor) CreateBlockStarted() error {
	return bp.createBlockStarted()
}

func (sp *shardProcessor) AddProcessedCrossMiniBlocksFromHeader(header data.HeaderHandler) error {
	return sp.addProcessedCrossMiniBlocksFromHeader(header)
}

func (mp *metaProcessor) VerifyCrossShardMiniBlockDstMe(header *block.MetaBlock) error {
	return mp.verifyCrossShardMiniBlockDstMe(header)
}

func (mp *metaProcessor) ApplyBodyToHeader(metaHdr data.MetaHeaderHandler, body *block.Body) (data.BodyHandler, error) {
	return mp.applyBodyToHeader(metaHdr, body)
}

func (sp *shardProcessor) ApplyBodyToHeader(shardHdr data.ShardHeaderHandler, body *block.Body, processedMiniBlocksDestMeInfo map[string]*processedMb.ProcessedMiniBlockInfo) (*block.Body, error) {
	return sp.applyBodyToHeader(shardHdr, body, processedMiniBlocksDestMeInfo)
}

func (mp *metaProcessor) CreateBlockBody(metaBlock data.HeaderHandler, haveTime func() bool) (data.BodyHandler, error) {
	return mp.createBlockBody(metaBlock, haveTime)
}

func (sp *shardProcessor) CreateBlockBody(shardHdr data.HeaderHandler, haveTime func() bool) (data.BodyHandler, map[string]*processedMb.ProcessedMiniBlockInfo, error) {
	return sp.createBlockBody(shardHdr, haveTime)
}

func (sp *shardProcessor) CheckEpochCorrectnessCrossChain() error {
	return sp.checkEpochCorrectnessCrossChain()
}

func (sp *shardProcessor) CheckEpochCorrectness(header *block.Header) error {
	return sp.checkEpochCorrectness(header)
}

func (sp *shardProcessor) GetBootstrapHeadersInfo(
	selfNotarizedHeaders []data.HeaderHandler,
	selfNotarizedHeadersHashes [][]byte,
) []bootstrapStorage.BootstrapHeaderInfo {
	return sp.getBootstrapHeadersInfo(selfNotarizedHeaders, selfNotarizedHeadersHashes)
}

func (sp *shardProcessor) RequestMetaHeadersIfNeeded(hdrsAdded uint32, lastMetaHdr data.HeaderHandler) {
	sp.requestMetaHeadersIfNeeded(hdrsAdded, lastMetaHdr)
}

func (mp *metaProcessor) RequestShardHeadersIfNeeded(hdrsAddedForShard map[uint32]uint32, lastShardHdr map[uint32]data.HeaderHandler) {
	mp.requestShardHeadersIfNeeded(hdrsAddedForShard, lastShardHdr)
}

func (bp *baseProcessor) AddHeaderIntoTrackerPool(nonce uint64, shardID uint32) {
	bp.addHeaderIntoTrackerPool(nonce, shardID)
}

func (bp *baseProcessor) UpdateState(
	finalHeader data.HeaderHandler,
	rootHash []byte,
	prevRootHash []byte,
	accounts state.AccountsAdapter,
	statePruningQueue core.Queue,
) {
	bp.updateStateStorage(finalHeader, rootHash, prevRootHash, accounts, statePruningQueue)
}

func GasAndFeesDelta(initialGasAndFees, finalGasAndFees scheduled.GasAndFees) scheduled.GasAndFees {
	return gasAndFeesDelta(initialGasAndFees, finalGasAndFees)
}

func (sp *shardProcessor) RequestEpochStartInfo(header data.ShardHeaderHandler, haveTime func() time.Duration) error {
	return sp.requestEpochStartInfo(header, haveTime)
}

func (mp *metaProcessor) ProcessEpochStartMetaBlock(
	header *block.MetaBlock,
	body *block.Body,
) error {
	return mp.processEpochStartMetaBlock(header, body)
}

func (mp *metaProcessor) UpdateEpochStartHeader(metaHdr *block.MetaBlock) error {
	return mp.updateEpochStartHeader(metaHdr)
}

func (mp *metaProcessor) CreateEpochStartBody(metaBlock *block.MetaBlock) (data.BodyHandler, error) {
	return mp.createEpochStartBody(metaBlock)
}

func (bp *baseProcessor) GetIndexOfFirstMiniBlockToBeExecuted(header data.HeaderHandler) int {
	return bp.getIndexOfFirstMiniBlockToBeExecuted(header)
}

func (bp *baseProcessor) GetFinalMiniBlocks(header data.HeaderHandler, body *block.Body) (*block.Body, error) {
	return bp.getFinalMiniBlocks(header, body)
}

func GetScheduledMiniBlocksFromMe(headerHandler data.HeaderHandler, bodyHandler data.BodyHandler) (block.MiniBlockSlice, error) {
	return getScheduledMiniBlocksFromMe(headerHandler, bodyHandler)
}

func (bp *baseProcessor) CheckScheduledMiniBlocksValidity(headerHandler data.HeaderHandler) error {
	return bp.checkScheduledMiniBlocksValidity(headerHandler)
}

func (bp *baseProcessor) SetMiniBlockHeaderReservedField(
	miniBlock *block.MiniBlock,
	miniBlockHeaderHandler data.MiniBlockHeaderHandler,
	processedMiniBlocksDestMeInfo map[string]*processedMb.ProcessedMiniBlockInfo,
) error {
	return bp.setMiniBlockHeaderReservedField(miniBlock, miniBlockHeaderHandler, processedMiniBlocksDestMeInfo)
}

func (mp *metaProcessor) GetFinalMiniBlockHeaders(miniBlockHeaderHandlers []data.MiniBlockHeaderHandler) []data.MiniBlockHeaderHandler {
	return mp.getFinalMiniBlockHeaders(miniBlockHeaderHandlers)
}

func CheckProcessorNilParameters(arguments ArgBaseProcessor) error {
	return checkProcessorNilParameters(arguments)
}

func (bp *baseProcessor) SetIndexOfFirstTxProcessed(miniBlockHeaderHandler data.MiniBlockHeaderHandler) error {
	return bp.setIndexOfFirstTxProcessed(miniBlockHeaderHandler)
}

func (bp *baseProcessor) SetIndexOfLastTxProcessed(
	miniBlockHeaderHandler data.MiniBlockHeaderHandler,
	processedMiniBlocksDestMeInfo map[string]*processedMb.ProcessedMiniBlockInfo,
) error {
	return bp.setIndexOfLastTxProcessed(miniBlockHeaderHandler, processedMiniBlocksDestMeInfo)
}

func (bp *baseProcessor) GetProcessedMiniBlocksTracker() process.ProcessedMiniBlocksTracker {
	return bp.processedMiniBlocksTracker
}

func (bp *baseProcessor) SetProcessingTypeAndConstructionStateForScheduledMb(
	miniBlockHeaderHandler data.MiniBlockHeaderHandler,
	processedMiniBlocksDestMeInfo map[string]*processedMb.ProcessedMiniBlockInfo,
) error {
	return bp.setProcessingTypeAndConstructionStateForScheduledMb(miniBlockHeaderHandler, processedMiniBlocksDestMeInfo)
}

func (bp *baseProcessor) SetProcessingTypeAndConstructionStateForNormalMb(
	miniBlockHeaderHandler data.MiniBlockHeaderHandler,
	processedMiniBlocksDestMeInfo map[string]*processedMb.ProcessedMiniBlockInfo,
) error {
	return bp.setProcessingTypeAndConstructionStateForNormalMb(miniBlockHeaderHandler, processedMiniBlocksDestMeInfo)
}

func (sp *shardProcessor) RollBackProcessedMiniBlockInfo(miniBlockHeader data.MiniBlockHeaderHandler, miniBlockHash []byte) {
	sp.rollBackProcessedMiniBlockInfo(miniBlockHeader, miniBlockHash)
}

func (sp *shardProcessor) SetProcessedMiniBlocksInfo(miniBlockHashes [][]byte, metaBlockHash string, metaBlock *block.MetaBlock) {
	sp.setProcessedMiniBlocksInfo(miniBlockHashes, metaBlockHash, metaBlock)
}

func (sp *shardProcessor) GetIndexOfLastTxProcessedInMiniBlock(miniBlockHash []byte, metaBlock *block.MetaBlock) int32 {
	return getIndexOfLastTxProcessedInMiniBlock(miniBlockHash, metaBlock)
}

func (sp *shardProcessor) RollBackProcessedMiniBlocksInfo(headerHandler data.HeaderHandler, mapMiniBlockHashes map[string]uint32) {
	sp.rollBackProcessedMiniBlocksInfo(headerHandler, mapMiniBlockHashes)
}

func (bp *baseProcessor) CheckConstructionStateAndIndexesCorrectness(mbh data.MiniBlockHeaderHandler) error {
	return checkConstructionStateAndIndexesCorrectness(mbh)
}<|MERGE_RESOLUTION|>--- conflicted
+++ resolved
@@ -3,8 +3,6 @@
 import (
 	"sync"
 	"time"
-
-	"github.com/ElrondNetwork/elrond-go/process/block/processedMb"
 
 	"github.com/ElrondNetwork/elrond-go-core/core"
 	"github.com/ElrondNetwork/elrond-go-core/core/check"
@@ -148,28 +146,15 @@
 					return nil
 				},
 			},
-<<<<<<< HEAD
-			BlockTracker:                 mock.NewBlockTrackerMock(shardCoordinator, genesisBlocks),
-			BlockSizeThrottler:           &mock.BlockSizeThrottlerStub{},
-			Version:                      "softwareVersion",
-			HistoryRepository:            &dblookupext.HistoryRepositoryStub{},
-			EnableRoundsHandler:          &testscommon.EnableRoundsHandlerStub{},
-			GasHandler:                   &mock.GasHandlerMock{},
-			ScheduledTxsExecutionHandler: &testscommon.ScheduledTxsExecutionStub{},
-			ProcessedMiniBlocksTracker:   &testscommon.ProcessedMiniBlocksTrackerStub{},
-=======
 			BlockTracker:                   mock.NewBlockTrackerMock(shardCoordinator, genesisBlocks),
 			BlockSizeThrottler:             &mock.BlockSizeThrottlerStub{},
 			Version:                        "softwareVersion",
 			HistoryRepository:              &dblookupext.HistoryRepositoryStub{},
-			EpochNotifier:                  &epochNotifier.EpochNotifierStub{},
-			RoundNotifier:                  &mock.RoundNotifierStub{},
+			EnableRoundsHandler:          &testscommon.EnableRoundsHandlerStub{},
 			GasHandler:                     &mock.GasHandlerMock{},
 			ScheduledTxsExecutionHandler:   &testscommon.ScheduledTxsExecutionStub{},
-			ScheduledMiniBlocksEnableEpoch: 2,
 			ProcessedMiniBlocksTracker:     &testscommon.ProcessedMiniBlocksTrackerStub{},
 			ReceiptsRepository:             &testscommon.ReceiptsRepositoryStub{},
->>>>>>> 6e602f2f
 		},
 	}
 	shardProc, err := NewShardProcessor(arguments)
