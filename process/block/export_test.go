--- conflicted
+++ resolved
@@ -131,16 +131,6 @@
 					return nil
 				},
 			},
-<<<<<<< HEAD
-			BlockTracker:            mock.NewBlockTrackerMock(shardCoordinator, genesisBlocks),
-			BlockSizeThrottler:      &mock.BlockSizeThrottlerStub{},
-			Version:                 "softwareVersion",
-			HistoryRepository:       &dblookupext.HistoryRepositoryStub{},
-			EpochNotifier:           &mock.EpochNotifierStub{},
-			RoundNotifier:           &mock.RoundNotifierStub{},
-			GasHandler:              &mock.GasHandlerMock{},
-			AlteredAccountsProvider: &testscommon.AlteredAccountsProviderStub{},
-=======
 			BlockTracker:                   mock.NewBlockTrackerMock(shardCoordinator, genesisBlocks),
 			BlockSizeThrottler:             &mock.BlockSizeThrottlerStub{},
 			Version:                        "softwareVersion",
@@ -148,9 +138,9 @@
 			EpochNotifier:                  &epochNotifier.EpochNotifierStub{},
 			RoundNotifier:      &mock.RoundNotifierStub{},
 			GasHandler:                     &mock.GasHandlerMock{},
+			AlteredAccountsProvider:        &testscommon.AlteredAccountsProviderStub{},
 			ScheduledTxsExecutionHandler:   &testscommon.ScheduledTxsExecutionStub{},
 			ScheduledMiniBlocksEnableEpoch: 2,
->>>>>>> d22fdb50
 		},
 	}
 	shardProc, err := NewShardProcessor(arguments)
