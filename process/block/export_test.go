--- conflicted
+++ resolved
@@ -99,17 +99,6 @@
 					return nil
 				},
 			},
-<<<<<<< HEAD
-			BlockTracker:       mock.NewBlockTrackerMock(shardCoordinator, genesisBlocks),
-			DataPool:           tdp,
-			BlockChain:         blockChain,
-			BlockSizeThrottler: &mock.BlockSizeThrottlerStub{},
-			Indexer:            &mock.IndexerMock{},
-			TpsBenchmark:       &testscommon.TpsBenchmarkMock{},
-			Version:            "softwareVersion",
-			HistoryRepository:  &testscommon.HistoryRepositoryStub{},
-			EpochNotifier:      &mock.EpochNotifierStub{},
-=======
 			BlockTracker:            mock.NewBlockTrackerMock(shardCoordinator, genesisBlocks),
 			DataPool:                tdp,
 			BlockChain:              blockChain,
@@ -117,9 +106,8 @@
 			Indexer:                 &mock.IndexerMock{},
 			TpsBenchmark:            &testscommon.TpsBenchmarkMock{},
 			HeaderIntegrityVerifier: &mock.HeaderIntegrityVerifierStub{},
-			HistoryRepository:       &mock.HistoryRepositoryStub{},
+			HistoryRepository:       &testscommon.HistoryRepositoryStub{},
 			EpochNotifier:           &mock.EpochNotifierStub{},
->>>>>>> ac9f4c46
 		},
 	}
 	shardProc, err := NewShardProcessor(arguments)
