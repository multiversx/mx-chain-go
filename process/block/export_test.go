package block

import (
	"sync"

	"github.com/ElrondNetwork/elrond-go-core/core"
	"github.com/ElrondNetwork/elrond-go-core/core/check"
	"github.com/ElrondNetwork/elrond-go-core/data"
	"github.com/ElrondNetwork/elrond-go-core/data/block"
	"github.com/ElrondNetwork/elrond-go-core/hashing"
	"github.com/ElrondNetwork/elrond-go-core/marshal"
	"github.com/ElrondNetwork/elrond-go/dataRetriever"
	"github.com/ElrondNetwork/elrond-go/process"
	"github.com/ElrondNetwork/elrond-go/process/block/bootstrapStorage"
	"github.com/ElrondNetwork/elrond-go/process/mock"
	"github.com/ElrondNetwork/elrond-go/state"
	"github.com/ElrondNetwork/elrond-go/testscommon"
	"github.com/ElrondNetwork/elrond-go/testscommon/dblookupext"
	"github.com/ElrondNetwork/elrond-go/testscommon/epochNotifier"
	"github.com/ElrondNetwork/elrond-go/testscommon/hashingMocks"
	stateMock "github.com/ElrondNetwork/elrond-go/testscommon/state"
	statusHandlerMock "github.com/ElrondNetwork/elrond-go/testscommon/statusHandler"
)

func (bp *baseProcessor) ComputeHeaderHash(hdr data.HeaderHandler) ([]byte, error) {
	return core.CalculateHash(bp.marshalizer, bp.hasher, hdr)
}

func (bp *baseProcessor) VerifyStateRoot(rootHash []byte) bool {
	return bp.verifyStateRoot(rootHash)
}

func (bp *baseProcessor) CheckBlockValidity(
	headerHandler data.HeaderHandler,
	bodyHandler data.BodyHandler,
) error {
	return bp.checkBlockValidity(headerHandler, bodyHandler)
}

func (bp *baseProcessor) RemoveHeadersBehindNonceFromPools(
	shouldRemoveBlockBody bool,
	shardId uint32,
	nonce uint64,
) {
	bp.removeHeadersBehindNonceFromPools(shouldRemoveBlockBody, shardId, nonce)
}

func (bp *baseProcessor) CommitTrieEpochRootHashIfNeeded(metaBlock *block.MetaBlock, rootHash []byte) error {
	return bp.commitTrieEpochRootHashIfNeeded(metaBlock, rootHash)
}

func (sp *shardProcessor) ReceivedMetaBlock(header data.HeaderHandler, metaBlockHash []byte) {
	sp.receivedMetaBlock(header, metaBlockHash)
}

func (sp *shardProcessor) CreateMiniBlocks(haveTime func() bool) (*block.Body, error) {
	return sp.createMiniBlocks(haveTime)
}

func (sp *shardProcessor) GetOrderedProcessedMetaBlocksFromHeader(header data.HeaderHandler) ([]data.HeaderHandler, error) {
	return sp.getOrderedProcessedMetaBlocksFromHeader(header)
}

func (sp *shardProcessor) UpdateCrossShardInfo(processedMetaHdrs []data.HeaderHandler) error {
	return sp.updateCrossShardInfo(processedMetaHdrs)
}

func (sp *shardProcessor) UpdateStateStorage(finalHeaders []data.HeaderHandler, currentHeader data.HeaderHandler) {
	currShardHeader, ok := currentHeader.(data.ShardHeaderHandler)
	if !ok {
		return
	}
	sp.updateState(finalHeaders, currShardHeader)
}

func NewShardProcessorEmptyWith3shards(
	tdp dataRetriever.PoolsHolder,
	genesisBlocks map[uint32]data.HeaderHandler,
	blockChain data.ChainHandler,
) (*shardProcessor, error) {
	shardCoordinator := mock.NewMultiShardsCoordinatorMock(3)
	nodesCoordinator := mock.NewNodesCoordinatorMock()

	argsHeaderValidator := ArgsHeaderValidator{
		Hasher:      &hashingMocks.HasherMock{},
		Marshalizer: &mock.MarshalizerMock{},
	}
	hdrValidator, _ := NewHeaderValidator(argsHeaderValidator)

	accountsDb := make(map[state.AccountsDbIdentifier]state.AccountsAdapter)
	accountsDb[state.UserAccountsState] = &stateMock.AccountsStub{}

	coreComponents := &mock.CoreComponentsMock{
		IntMarsh:            &mock.MarshalizerMock{},
		Hash:                &hashingMocks.HasherMock{},
		UInt64ByteSliceConv: &mock.Uint64ByteSliceConverterMock{},
		StatusField:         &statusHandlerMock.AppStatusHandlerStub{},
		RoundField:          &mock.RoundHandlerMock{},
	}
	dataComponents := &mock.DataComponentsMock{
		Storage:    &mock.ChainStorerMock{},
		DataPool:   tdp,
		BlockChain: blockChain,
	}
	boostrapComponents := &mock.BootstrapComponentsMock{
		Coordinator:          shardCoordinator,
		HdrIntegrityVerifier: &mock.HeaderIntegrityVerifierStub{},
		VersionedHdrFactory:  &testscommon.VersionedHeaderFactoryStub{},
	}
	statusComponents := &mock.StatusComponentsMock{
		Outport: &testscommon.OutportStub{},
	}

	arguments := ArgShardProcessor{
		ArgBaseProcessor: ArgBaseProcessor{
			CoreComponents:      coreComponents,
			DataComponents:      dataComponents,
			BootstrapComponents: boostrapComponents,
			StatusComponents:    statusComponents,
			AccountsDB:          accountsDb,
			ForkDetector:        &mock.ForkDetectorMock{},
			NodesCoordinator:    nodesCoordinator,
			FeeHandler:          &mock.FeeAccumulatorStub{},
			RequestHandler:      &testscommon.RequestHandlerStub{},
			BlockChainHook:      &mock.BlockChainHookHandlerMock{},
			TxCoordinator:       &mock.TransactionCoordinatorMock{},
			EpochStartTrigger:   &mock.EpochStartTriggerStub{},
			HeaderValidator:     hdrValidator,
			BootStorer: &mock.BoostrapStorerMock{
				PutCalled: func(round int64, bootData bootstrapStorage.BootstrapData) error {
					return nil
				},
			},
<<<<<<< HEAD
			BlockTracker:                   mock.NewBlockTrackerMock(shardCoordinator, genesisBlocks),
			BlockSizeThrottler:             &mock.BlockSizeThrottlerStub{},
			Version:                        "softwareVersion",
			HistoryRepository:              &dblookupext.HistoryRepositoryStub{},
			EpochNotifier:                  &epochNotifier.EpochNotifierStub{},
			ScheduledTxsExecutionHandler:   &testscommon.ScheduledTxsExecutionStub{},
			ScheduledMiniBlocksEnableEpoch: 2,
=======
			BlockTracker:       mock.NewBlockTrackerMock(shardCoordinator, genesisBlocks),
			BlockSizeThrottler: &mock.BlockSizeThrottlerStub{},
			Version:            "softwareVersion",
			HistoryRepository:  &dblookupext.HistoryRepositoryStub{},
			EpochNotifier:      &mock.EpochNotifierStub{},
			GasHandler:         &mock.GasHandlerMock{},
>>>>>>> 945f104c
		},
	}
	shardProc, err := NewShardProcessor(arguments)
	return shardProc, err
}

func (mp *metaProcessor) RequestBlockHeaders(header *block.MetaBlock) (uint32, uint32) {
	return mp.requestShardHeaders(header)
}

func (mp *metaProcessor) ReceivedShardHeader(header data.HeaderHandler, shardHeaderHash []byte) {
	mp.receivedShardHeader(header, shardHeaderHash)
}

func (mp *metaProcessor) AddHdrHashToRequestedList(hdr data.HeaderHandler, hdrHash []byte) {
	mp.hdrsForCurrBlock.mutHdrsForBlock.Lock()
	defer mp.hdrsForCurrBlock.mutHdrsForBlock.Unlock()

	if mp.hdrsForCurrBlock.hdrHashAndInfo == nil {
		mp.hdrsForCurrBlock.hdrHashAndInfo = make(map[string]*hdrInfo)
	}

	if mp.hdrsForCurrBlock.highestHdrNonce == nil {
		mp.hdrsForCurrBlock.highestHdrNonce = make(map[uint32]uint64, mp.shardCoordinator.NumberOfShards())
	}

	mp.hdrsForCurrBlock.hdrHashAndInfo[string(hdrHash)] = &hdrInfo{hdr: hdr, usedInBlock: true}
	mp.hdrsForCurrBlock.missingHdrs++
}

func (mp *metaProcessor) IsHdrMissing(hdrHash []byte) bool {
	mp.hdrsForCurrBlock.mutHdrsForBlock.RLock()
	defer mp.hdrsForCurrBlock.mutHdrsForBlock.RUnlock()

	hdrInfoValue, ok := mp.hdrsForCurrBlock.hdrHashAndInfo[string(hdrHash)]
	if !ok {
		return true
	}

	return check.IfNil(hdrInfoValue.hdr)
}

func (mp *metaProcessor) CreateShardInfo() ([]data.ShardDataHandler, error) {
	return mp.createShardInfo()
}

func (mp *metaProcessor) RequestMissingFinalityAttestingShardHeaders() uint32 {
	mp.hdrsForCurrBlock.mutHdrsForBlock.Lock()
	defer mp.hdrsForCurrBlock.mutHdrsForBlock.Unlock()

	return mp.requestMissingFinalityAttestingShardHeaders()
}

func (bp *baseProcessor) NotarizedHdrs() map[uint32][]data.HeaderHandler {
	lastCrossNotarizedHeaders := make(map[uint32][]data.HeaderHandler)
	for shardID := uint32(0); shardID < bp.shardCoordinator.NumberOfShards(); shardID++ {
		lastCrossNotarizedHeaderForShard := bp.LastNotarizedHdrForShard(shardID)
		if !check.IfNil(lastCrossNotarizedHeaderForShard) {
			lastCrossNotarizedHeaders[shardID] = append(lastCrossNotarizedHeaders[shardID], lastCrossNotarizedHeaderForShard)
		}
	}

	lastCrossNotarizedHeaderForShard := bp.LastNotarizedHdrForShard(core.MetachainShardId)
	if !check.IfNil(lastCrossNotarizedHeaderForShard) {
		lastCrossNotarizedHeaders[core.MetachainShardId] = append(lastCrossNotarizedHeaders[core.MetachainShardId], lastCrossNotarizedHeaderForShard)
	}

	return lastCrossNotarizedHeaders
}

func (bp *baseProcessor) LastNotarizedHdrForShard(shardID uint32) data.HeaderHandler {
	lastCrossNotarizedHeaderForShard, _, _ := bp.blockTracker.GetLastCrossNotarizedHeader(shardID)
	if check.IfNil(lastCrossNotarizedHeaderForShard) {
		return nil
	}

	return lastCrossNotarizedHeaderForShard
}

func (bp *baseProcessor) SetMarshalizer(marshal marshal.Marshalizer) {
	bp.marshalizer = marshal
}

func (bp *baseProcessor) SetHasher(hasher hashing.Hasher) {
	bp.hasher = hasher
}

func (bp *baseProcessor) SetHeaderValidator(validator process.HeaderConstructionValidator) {
	bp.headerValidator = validator
}

func (bp *baseProcessor) RequestHeadersIfMissing(sortedHdrs []data.HeaderHandler, shardId uint32) error {
	return bp.requestHeadersIfMissing(sortedHdrs, shardId)
}

func (mp *metaProcessor) SetShardBlockFinality(val uint32) {
	mp.hdrsForCurrBlock.mutHdrsForBlock.Lock()
	mp.shardBlockFinality = val
	mp.hdrsForCurrBlock.mutHdrsForBlock.Unlock()
}

func (mp *metaProcessor) SaveLastNotarizedHeader(header *block.MetaBlock) error {
	return mp.saveLastNotarizedHeader(header)
}

func (mp *metaProcessor) CheckShardHeadersValidity(header *block.MetaBlock) (map[uint32]data.HeaderHandler, error) {
	return mp.checkShardHeadersValidity(header)
}

func (mp *metaProcessor) CheckShardHeadersFinality(highestNonceHdrs map[uint32]data.HeaderHandler) error {
	return mp.checkShardHeadersFinality(highestNonceHdrs)
}

func (mp *metaProcessor) CheckHeaderBodyCorrelation(hdr data.HeaderHandler, body *block.Body) error {
	return mp.checkHeaderBodyCorrelation(hdr.GetMiniBlockHeaderHandlers(), body)
}

func (bp *baseProcessor) IsHdrConstructionValid(currHdr, prevHdr data.HeaderHandler) error {
	return bp.headerValidator.IsHeaderConstructionValid(currHdr, prevHdr)
}

func (mp *metaProcessor) ChRcvAllHdrs() chan bool {
	return mp.chRcvAllHdrs
}

func (mp *metaProcessor) UpdateShardsHeadersNonce(key uint32, value uint64) {
	mp.updateShardHeadersNonce(key, value)
}

func (mp *metaProcessor) GetShardsHeadersNonce() *sync.Map {
	return mp.shardsHeadersNonce
}

func (sp *shardProcessor) SaveLastNotarizedHeader(shardId uint32, processedHdrs []data.HeaderHandler) error {
	return sp.saveLastNotarizedHeader(shardId, processedHdrs)
}

func (sp *shardProcessor) CheckHeaderBodyCorrelation(hdr data.HeaderHandler, body *block.Body) error {
	return sp.checkHeaderBodyCorrelation(hdr.GetMiniBlockHeaderHandlers(), body)
}

func (sp *shardProcessor) CheckAndRequestIfMetaHeadersMissing() {
	sp.checkAndRequestIfMetaHeadersMissing()
}

func (sp *shardProcessor) GetHashAndHdrStruct(header data.HeaderHandler, hash []byte) *hashAndHdr {
	return &hashAndHdr{header, hash}
}

func (sp *shardProcessor) RequestMissingFinalityAttestingHeaders() uint32 {
	sp.hdrsForCurrBlock.mutHdrsForBlock.Lock()
	defer sp.hdrsForCurrBlock.mutHdrsForBlock.Unlock()

	return sp.requestMissingFinalityAttestingHeaders(
		core.MetachainShardId,
		sp.metaBlockFinality,
	)
}

func (sp *shardProcessor) CheckMetaHeadersValidityAndFinality() error {
	return sp.checkMetaHeadersValidityAndFinality()
}

func (sp *shardProcessor) CreateAndProcessMiniBlocksDstMe(
	haveTime func() bool,
) (block.MiniBlockSlice, uint32, uint32, error) {
	return sp.createAndProcessMiniBlocksDstMe(haveTime)
}

func (sp *shardProcessor) DisplayLogInfo(
	header data.HeaderHandler,
	body *block.Body,
	headerHash []byte,
	numShards uint32,
	selfId uint32,
	dataPool dataRetriever.PoolsHolder,
	statusHandler core.AppStatusHandler,
	blockTracker process.BlockTracker,
) {
	sp.txCounter.displayLogInfo(header, body, headerHash, numShards, selfId, dataPool, statusHandler, blockTracker)
}

func (sp *shardProcessor) GetHighestHdrForOwnShardFromMetachain(processedHdrs []data.HeaderHandler) ([]data.HeaderHandler, [][]byte, error) {
	return sp.getHighestHdrForOwnShardFromMetachain(processedHdrs)
}

func (sp *shardProcessor) RestoreMetaBlockIntoPool(
	miniBlockHashes map[string]uint32,
	metaBlockHashes [][]byte,
) error {
	return sp.restoreMetaBlockIntoPool(miniBlockHashes, metaBlockHashes)
}

func (sp *shardProcessor) GetAllMiniBlockDstMeFromMeta(
	header data.ShardHeaderHandler,
) (map[string][]byte, error) {
	return sp.getAllMiniBlockDstMeFromMeta(header)
}

func (bp *baseProcessor) SetHdrForCurrentBlock(headerHash []byte, headerHandler data.HeaderHandler, usedInBlock bool) {
	bp.hdrsForCurrBlock.mutHdrsForBlock.Lock()
	bp.hdrsForCurrBlock.hdrHashAndInfo[string(headerHash)] = &hdrInfo{hdr: headerHandler, usedInBlock: usedInBlock}
	bp.hdrsForCurrBlock.mutHdrsForBlock.Unlock()
}

func (bp *baseProcessor) SetHighestHdrNonceForCurrentBlock(shardId uint32, value uint64) {
	bp.hdrsForCurrBlock.mutHdrsForBlock.Lock()
	bp.hdrsForCurrBlock.highestHdrNonce[shardId] = value
	bp.hdrsForCurrBlock.mutHdrsForBlock.Unlock()
}

func (bp *baseProcessor) CreateBlockStarted() error {
	return bp.createBlockStarted()
}

func (sp *shardProcessor) AddProcessedCrossMiniBlocksFromHeader(header data.HeaderHandler) error {
	return sp.addProcessedCrossMiniBlocksFromHeader(header)
}

func (mp *metaProcessor) VerifyCrossShardMiniBlockDstMe(header *block.MetaBlock) error {
	return mp.verifyCrossShardMiniBlockDstMe(header)
}

func (mp *metaProcessor) ApplyBodyToHeader(metaHdr data.MetaHeaderHandler, body *block.Body) (data.BodyHandler, error) {
	return mp.applyBodyToHeader(metaHdr, body)
}

func (sp *shardProcessor) ApplyBodyToHeader(shardHdr data.ShardHeaderHandler, body *block.Body) (*block.Body, error) {
	return sp.applyBodyToHeader(shardHdr, body)
}

func (mp *metaProcessor) CreateBlockBody(metaBlock data.HeaderHandler, haveTime func() bool) (data.BodyHandler, error) {
	return mp.createBlockBody(metaBlock, haveTime)
}

func (sp *shardProcessor) CreateBlockBody(shardHdr data.HeaderHandler, haveTime func() bool) (data.BodyHandler, error) {
	return sp.createBlockBody(shardHdr, haveTime)
}

func (sp *shardProcessor) CheckEpochCorrectnessCrossChain() error {
	return sp.checkEpochCorrectnessCrossChain()
}

func (sp *shardProcessor) GetBootstrapHeadersInfo(
	selfNotarizedHeaders []data.HeaderHandler,
	selfNotarizedHeadersHashes [][]byte,
) []bootstrapStorage.BootstrapHeaderInfo {
	return sp.getBootstrapHeadersInfo(selfNotarizedHeaders, selfNotarizedHeadersHashes)
}

func (sp *shardProcessor) RequestMetaHeadersIfNeeded(hdrsAdded uint32, lastMetaHdr data.HeaderHandler) {
	sp.requestMetaHeadersIfNeeded(hdrsAdded, lastMetaHdr)
}

func (mp *metaProcessor) RequestShardHeadersIfNeeded(hdrsAddedForShard map[uint32]uint32, lastShardHdr map[uint32]data.HeaderHandler) {
	mp.requestShardHeadersIfNeeded(hdrsAddedForShard, lastShardHdr)
}

func (bp *baseProcessor) AddHeaderIntoTrackerPool(nonce uint64, shardID uint32) {
	bp.addHeaderIntoTrackerPool(nonce, shardID)
}

func (bp *baseProcessor) UpdateState(
	finalHeader data.HeaderHandler,
	rootHash []byte,
	prevRootHash []byte,
	accounts state.AccountsAdapter,
	statePruningQueue core.Queue,
) {
	bp.updateStateStorage(finalHeader, rootHash, prevRootHash, accounts, statePruningQueue)
}<|MERGE_RESOLUTION|>--- conflicted
+++ resolved
@@ -131,22 +131,14 @@
 					return nil
 				},
 			},
-<<<<<<< HEAD
 			BlockTracker:                   mock.NewBlockTrackerMock(shardCoordinator, genesisBlocks),
 			BlockSizeThrottler:             &mock.BlockSizeThrottlerStub{},
 			Version:                        "softwareVersion",
 			HistoryRepository:              &dblookupext.HistoryRepositoryStub{},
 			EpochNotifier:                  &epochNotifier.EpochNotifierStub{},
+			GasHandler:                     &mock.GasHandlerMock{},
 			ScheduledTxsExecutionHandler:   &testscommon.ScheduledTxsExecutionStub{},
 			ScheduledMiniBlocksEnableEpoch: 2,
-=======
-			BlockTracker:       mock.NewBlockTrackerMock(shardCoordinator, genesisBlocks),
-			BlockSizeThrottler: &mock.BlockSizeThrottlerStub{},
-			Version:            "softwareVersion",
-			HistoryRepository:  &dblookupext.HistoryRepositoryStub{},
-			EpochNotifier:      &mock.EpochNotifierStub{},
-			GasHandler:         &mock.GasHandlerMock{},
->>>>>>> 945f104c
 		},
 	}
 	shardProc, err := NewShardProcessor(arguments)
