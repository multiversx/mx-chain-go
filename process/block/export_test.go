--- conflicted
+++ resolved
@@ -833,7 +833,16 @@
 	return getHaveTimeForProposal(startTime, maxDuration)
 }
 
-<<<<<<< HEAD
+// ConstructPartialShardBlockProcessorForTest -
+func ConstructPartialShardBlockProcessorForTest(subcomponents map[string]interface{}) (*shardProcessor, error) {
+	sp := &shardProcessor{}
+	err := factory.ConstructPartialComponentForTest(sp, subcomponents)
+	if err != nil {
+		return nil, err
+	}
+	return sp, err
+}
+
 // SetEpochStartData -
 func (mp *metaProcessor) SetEpochStartData(epochStartData *block.EpochStart) {
 	mp.epochStartData = epochStartData
@@ -875,14 +884,4 @@
 	haveTime func() bool,
 ) error {
 	return mp.selectIncomingMiniBlocks(lastShardHdr, orderedHdrs, orderedHdrsHashes, maxNumHeadersFromSameShard, haveTime)
-=======
-// ConstructPartialShardBlockProcessorForTest -
-func ConstructPartialShardBlockProcessorForTest(subcomponents map[string]interface{}) (*shardProcessor, error) {
-	sp := &shardProcessor{}
-	err := factory.ConstructPartialComponentForTest(sp, subcomponents)
-	if err != nil {
-		return nil, err
-	}
-	return sp, err
->>>>>>> dffd3313
 }