--- conflicted
+++ resolved
@@ -12,11 +12,8 @@
 	"github.com/ElrondNetwork/elrond-go/hashing"
 	"github.com/ElrondNetwork/elrond-go/marshal"
 	"github.com/ElrondNetwork/elrond-go/process"
-<<<<<<< HEAD
-	"github.com/ElrondNetwork/elrond-go/process/factory"
-=======
 	"github.com/ElrondNetwork/elrond-go/process/block/bootstrapStorage"
->>>>>>> 64e9b516
+	"github.com/ElrondNetwork/elrond-go/process/block/factory"
 	"github.com/ElrondNetwork/elrond-go/process/mock"
 	"github.com/ElrondNetwork/elrond-go/sharding"
 )
@@ -79,7 +76,11 @@
 			TxCoordinator:                &mock.TransactionCoordinatorMock{},
 			ValidatorStatisticsProcessor: &mock.ValidatorStatisticsProcessorMock{},
 			Rounder:                      &mock.RounderMock{},
-<<<<<<< HEAD
+			BootStorer: &mock.BoostrapStorerMock{
+				PutCalled: func(round int64, bootData bootstrapStorage.BootstrapData) error {
+					return nil
+				},
+			},
 			RequestedItemsHandler: &mock.RequestedItemsHandlerMock{
 				HasCalled: func(key string) bool {
 					return false
@@ -104,13 +105,6 @@
 					return nil, nil
 				},
 			},
-=======
-			BootStorer: &mock.BoostrapStorerMock{
-				PutCalled: func(round int64, bootData bootstrapStorage.BootstrapData) error {
-					return nil
-				},
-			},
->>>>>>> 64e9b516
 		},
 		DataPool:        tdp,
 		TxsPoolsCleaner: &mock.TxPoolsCleanerMock{},
