--- conflicted
+++ resolved
@@ -126,24 +126,12 @@
 					return nil
 				},
 			},
-<<<<<<< HEAD
-			BlockTracker:                 mock.NewBlockTrackerMock(shardCoordinator, genesisBlocks),
-			BlockSizeThrottler:           &mock.BlockSizeThrottlerStub{},
-			Indexer:                      &mock.IndexerMock{},
-			TpsBenchmark:                 &testscommon.TpsBenchmarkMock{},
-			Version:                      "softwareVersion",
-			HeaderIntegrityVerifier:      &mock.HeaderIntegrityVerifierStub{},
-			HistoryRepository:            &testscommon.HistoryRepositoryStub{},
-			EpochNotifier:                &mock.EpochNotifierStub{},
-			AppStatusHandler:             &mock.AppStatusHandlerStub{},
-			ScheduledTxsExecutionHandler: &mock.ScheduledTxsExecutionStub{},
-=======
 			BlockTracker:       mock.NewBlockTrackerMock(shardCoordinator, genesisBlocks),
 			BlockSizeThrottler: &mock.BlockSizeThrottlerStub{},
 			Version:            "softwareVersion",
 			HistoryRepository:  &testscommon.HistoryRepositoryStub{},
 			EpochNotifier:      &mock.EpochNotifierStub{},
->>>>>>> 60c0b33a
+			ScheduledTxsExecutionHandler: &mock.ScheduledTxsExecutionStub{},
 		},
 	}
 	shardProc, err := NewShardProcessor(arguments)
