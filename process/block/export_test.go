--- conflicted
+++ resolved
@@ -134,21 +134,6 @@
 
 	arguments := ArgShardProcessor{
 		ArgBaseProcessor: ArgBaseProcessor{
-<<<<<<< HEAD
-			CoreComponents:      coreComponents,
-			DataComponents:      dataComponents,
-			BootstrapComponents: boostrapComponents,
-			StatusComponents:    statusComponents,
-			AccountsDB:          accountsDb,
-			ForkDetector:        &mock.ForkDetectorMock{},
-			NodesCoordinator:    nodesCoordinator,
-			FeeHandler:          &mock.FeeAccumulatorStub{},
-			RequestHandler:      &testscommon.RequestHandlerStub{},
-			BlockChainHook:      &testscommon.BlockChainHookStub{},
-			TxCoordinator:       &testscommon.TransactionCoordinatorMock{},
-			EpochStartTrigger:   &mock.EpochStartTriggerStub{},
-			HeaderValidator:     hdrValidator,
-=======
 			CoreComponents:       coreComponents,
 			DataComponents:       dataComponents,
 			BootstrapComponents:  boostrapComponents,
@@ -160,10 +145,9 @@
 			FeeHandler:           &mock.FeeAccumulatorStub{},
 			RequestHandler:       &testscommon.RequestHandlerStub{},
 			BlockChainHook:       &testscommon.BlockChainHookStub{},
-			TxCoordinator:        &mock.TransactionCoordinatorMock{},
+			TxCoordinator:        &testscommon.TransactionCoordinatorMock{},
 			EpochStartTrigger:    &mock.EpochStartTriggerStub{},
 			HeaderValidator:      hdrValidator,
->>>>>>> 85a3c101
 			BootStorer: &mock.BoostrapStorerMock{
 				PutCalled: func(round int64, bootData bootstrapStorage.BootstrapData) error {
 					return nil
