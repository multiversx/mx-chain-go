--- conflicted
+++ resolved
@@ -35,7 +35,6 @@
 
 func createMockArgsNewIntermediateResultsProcessor() ArgsNewIntermediateResultsProcessor {
 	args := ArgsNewIntermediateResultsProcessor{
-<<<<<<< HEAD
 		Hasher:              &hashingMocks.HasherMock{},
 		Marshalizer:         &mock.MarshalizerMock{},
 		Coordinator:         mock.NewMultiShardsCoordinatorMock(5),
@@ -45,18 +44,7 @@
 		CurrTxs:             &mock.TxForCurrentBlockStub{},
 		EconomicsFee:        &economicsmocks.EconomicsHandlerStub{},
 		EnableEpochsHandler: enableEpochsHandlerMock.NewEnableEpochsHandlerStub(common.KeepExecOrderOnCreatedSCRsFlag),
-=======
-		Hasher:                  &hashingMocks.HasherMock{},
-		Marshalizer:             &mock.MarshalizerMock{},
-		Coordinator:             mock.NewMultiShardsCoordinatorMock(5),
-		PubkeyConv:              createMockPubkeyConverter(),
-		Store:                   &storage.ChainStorerStub{},
-		BlockType:               block.SmartContractResultBlock,
-		CurrTxs:                 &mock.TxForCurrentBlockStub{},
-		EconomicsFee:            &economicsmocks.EconomicsHandlerStub{},
-		EnableEpochsHandler:     &enableEpochsHandlerMock.EnableEpochsHandlerStub{IsKeepExecOrderOnCreatedSCRsEnabledField: true},
 		TxExecutionOrderHandler: &txExecOrderStub.TxExecutionOrderHandlerStub{},
->>>>>>> 5fe5258e
 	}
 
 	return args
@@ -150,7 +138,6 @@
 	assert.Equal(t, process.ErrNilEnableEpochsHandler, err)
 }
 
-<<<<<<< HEAD
 func TestNewIntermediateResultsProcessor_InvalidEpochHandler(t *testing.T) {
 	t.Parallel()
 
@@ -160,7 +147,8 @@
 
 	assert.Nil(t, irp)
 	assert.True(t, errors.Is(err, core.ErrInvalidEnableEpochsHandler))
-=======
+}
+
 func TestNewIntermediateResultsProcessor_NilTxExecutionOrderHandler(t *testing.T) {
 	t.Parallel()
 
@@ -170,7 +158,6 @@
 
 	assert.Nil(t, irp)
 	assert.Equal(t, process.ErrNilTxExecutionOrderHandler, err)
->>>>>>> 5fe5258e
 }
 
 func TestNewIntermediateResultsProcessor_Good(t *testing.T) {
