--- conflicted
+++ resolved
@@ -4252,161 +4252,6 @@
 	assert.Equal(t, 2, cancelPruneCalledForPeerAccounts)
 }
 
-<<<<<<< HEAD
-func TestPrepareBlockHeaderInternalMapForValidatorProcessor(t *testing.T) {
-	t.Parallel()
-
-	t.Run("get current block header should work", func(t *testing.T) {
-		t.Parallel()
-
-		metaHdr := &block.MetaBlock{}
-		metaHdrHash := []byte("hash")
-		wasAddHeaderNotUsedInBlockCalled := false
-
-		coreComponents, dataComponents, bootstrapComponents, statusComponents := createMockComponentHolders()
-		dataComponents.BlockChain = &testscommon.ChainHandlerStub{
-			GetCurrentBlockHeaderCalled: func() data.HeaderHandler {
-				return metaHdr
-			},
-			GetCurrentBlockHeaderHashCalled: func() []byte {
-				return metaHdrHash
-			},
-		}
-		arguments := createMockMetaArguments(coreComponents, dataComponents, bootstrapComponents, statusComponents)
-		hdrsForCurrBlock := &testscommon.HeadersForBlockMock{
-			AddHeaderNotUsedInBlockCalled: func(hash string, header data.HeaderHandler) {
-				require.Equal(t, string(metaHdrHash), hash)
-				require.Equal(t, metaHdr, header)
-				wasAddHeaderNotUsedInBlockCalled = true
-			},
-		}
-		arguments.HeadersForBlock = hdrsForCurrBlock
-
-		mp, _ := blproc.NewMetaProcessor(arguments)
-		mp.PrepareBlockHeaderInternalMapForValidatorProcessor(&block.MetaBlock{})
-		require.True(t, wasAddHeaderNotUsedInBlockCalled)
-	})
-	t.Run("get last executed block for headerV3 should work", func(t *testing.T) {
-		t.Parallel()
-
-		metaHdr := &block.MetaBlockV3{}
-		metaHdrHash := []byte("hash")
-		wasAddHeaderNotUsedInBlockCalled := false
-
-		coreComponents, dataComponents, bootstrapComponents, statusComponents := createMockComponentHolders()
-		dataComponents.BlockChain = &testscommon.ChainHandlerStub{
-			GetLastExecutedBlockHeaderCalled: func() data.HeaderHandler {
-				return metaHdr
-			},
-			GetLastExecutedBlockInfoCalled: func() (uint64, []byte, []byte) {
-				return 0, metaHdrHash, nil
-			},
-		}
-		arguments := createMockMetaArguments(coreComponents, dataComponents, bootstrapComponents, statusComponents)
-		hdrsForCurrBlock := &testscommon.HeadersForBlockMock{
-			AddHeaderNotUsedInBlockCalled: func(hash string, header data.HeaderHandler) {
-				require.Equal(t, string(metaHdrHash), hash)
-				require.Equal(t, metaHdr, header)
-				wasAddHeaderNotUsedInBlockCalled = true
-			},
-		}
-		arguments.HeadersForBlock = hdrsForCurrBlock
-
-		mp, _ := blproc.NewMetaProcessor(arguments)
-		mp.PrepareBlockHeaderInternalMapForValidatorProcessor(&block.MetaBlockV3{})
-		require.True(t, wasAddHeaderNotUsedInBlockCalled)
-	})
-}
-
-func TestUpdatePeerState(t *testing.T) {
-	t.Parallel()
-
-	t.Run("update peer state should work", func(t *testing.T) {
-		t.Parallel()
-
-		hdr := &block.MetaBlock{}
-		expectedRootHash := []byte("rootHash")
-		wasUpdatePeerStateCalled := false
-
-		arguments := createMockMetaArguments(createMockComponentHolders())
-		arguments.ValidatorStatisticsProcessor = &testscommon.ValidatorStatisticsProcessorStub{
-			UpdatePeerStateCalled: func(header data.MetaHeaderHandler) ([]byte, error) {
-				require.Equal(t, hdr, header)
-				wasUpdatePeerStateCalled = true
-				return expectedRootHash, nil
-			},
-		}
-
-		mp, _ := blproc.NewMetaProcessor(arguments)
-		rootHash, err := mp.UpdatePeerState(hdr, make(map[string]data.HeaderHandler))
-		require.NoError(t, err)
-		require.Equal(t, expectedRootHash, rootHash)
-		require.True(t, wasUpdatePeerStateCalled)
-	})
-	t.Run("update peer state v3 missing last execution result, should error", func(t *testing.T) {
-		t.Parallel()
-
-		hdr := &block.MetaBlockV3{}
-		coreComponents, dataComponents, bootstrapComponents, statusComponents := createMockComponentHolders()
-		dataComponents.BlockChain = &testscommon.ChainHandlerStub{
-			GetLastExecutionResultCalled: func() data.BaseExecutionResultHandler {
-				return nil
-			},
-		}
-		arguments := createMockMetaArguments(coreComponents, dataComponents, bootstrapComponents, statusComponents)
-
-		mp, _ := blproc.NewMetaProcessor(arguments)
-		rootHash, err := mp.UpdatePeerState(hdr, make(map[string]data.HeaderHandler))
-		require.ErrorContains(t, err, "missing last execution result")
-		require.Nil(t, rootHash)
-	})
-	t.Run("update peer state v3 invalid last execution result, should error", func(t *testing.T) {
-		t.Parallel()
-
-		hdr := &block.MetaBlockV3{}
-		coreComponents, dataComponents, bootstrapComponents, statusComponents := createMockComponentHolders()
-		dataComponents.BlockChain = &testscommon.ChainHandlerStub{
-			GetLastExecutionResultCalled: func() data.BaseExecutionResultHandler {
-				return &block.ExecutionResult{}
-			},
-		}
-		arguments := createMockMetaArguments(coreComponents, dataComponents, bootstrapComponents, statusComponents)
-
-		mp, _ := blproc.NewMetaProcessor(arguments)
-		rootHash, err := mp.UpdatePeerState(hdr, make(map[string]data.HeaderHandler))
-		require.ErrorIs(t, err, process.ErrWrongTypeAssertion)
-		require.Nil(t, rootHash)
-	})
-	t.Run("update peer state v3 should work", func(t *testing.T) {
-		t.Parallel()
-
-		hdr := &block.MetaBlockV3{}
-		metaExecResult := &block.MetaExecutionResult{}
-		wasUpdatePeerStateCalled := false
-
-		coreComponents, dataComponents, bootstrapComponents, statusComponents := createMockComponentHolders()
-		dataComponents.BlockChain = &testscommon.ChainHandlerStub{
-			GetLastExecutionResultCalled: func() data.BaseExecutionResultHandler {
-				return metaExecResult
-			},
-		}
-		arguments := createMockMetaArguments(coreComponents, dataComponents, bootstrapComponents, statusComponents)
-		arguments.ValidatorStatisticsProcessor = &testscommon.ValidatorStatisticsProcessorStub{
-			UpdatePeerStateV3Called: func(header data.MetaHeaderHandler, metaExecutionResult data.MetaExecutionResultHandler) ([]byte, error) {
-				require.Equal(t, hdr, header)
-				require.Equal(t, metaExecResult, metaExecutionResult)
-				wasUpdatePeerStateCalled = true
-
-				return make([]byte, 0), nil
-			},
-		}
-
-		mp, _ := blproc.NewMetaProcessor(arguments)
-		_, err := mp.UpdatePeerState(hdr, make(map[string]data.HeaderHandler))
-		require.NoError(t, err)
-		require.True(t, wasUpdatePeerStateCalled)
-	})
-=======
 func TestMetaProcessor_prepareEpochStartBodyForTrigger(t *testing.T) {
 	t.Parallel()
 
@@ -4638,5 +4483,159 @@
 	err := mp.CommitEpochStart(metaBlockV3, &block.Body{})
 	require.Nil(t, err)
 	wg.Wait()
->>>>>>> 01031cc7
+}
+
+func TestPrepareBlockHeaderInternalMapForValidatorProcessor(t *testing.T) {
+	t.Parallel()
+
+	t.Run("get current block header should work", func(t *testing.T) {
+		t.Parallel()
+
+		metaHdr := &block.MetaBlock{}
+		metaHdrHash := []byte("hash")
+		wasAddHeaderNotUsedInBlockCalled := false
+
+		coreComponents, dataComponents, bootstrapComponents, statusComponents := createMockComponentHolders()
+		dataComponents.BlockChain = &testscommon.ChainHandlerStub{
+			GetCurrentBlockHeaderCalled: func() data.HeaderHandler {
+				return metaHdr
+			},
+			GetCurrentBlockHeaderHashCalled: func() []byte {
+				return metaHdrHash
+			},
+		}
+		arguments := createMockMetaArguments(coreComponents, dataComponents, bootstrapComponents, statusComponents)
+		hdrsForCurrBlock := &testscommon.HeadersForBlockMock{
+			AddHeaderNotUsedInBlockCalled: func(hash string, header data.HeaderHandler) {
+				require.Equal(t, string(metaHdrHash), hash)
+				require.Equal(t, metaHdr, header)
+				wasAddHeaderNotUsedInBlockCalled = true
+			},
+		}
+		arguments.HeadersForBlock = hdrsForCurrBlock
+
+		mp, _ := blproc.NewMetaProcessor(arguments)
+		mp.PrepareBlockHeaderInternalMapForValidatorProcessor(&block.MetaBlock{})
+		require.True(t, wasAddHeaderNotUsedInBlockCalled)
+	})
+	t.Run("get last executed block for headerV3 should work", func(t *testing.T) {
+		t.Parallel()
+
+		metaHdr := &block.MetaBlockV3{}
+		metaHdrHash := []byte("hash")
+		wasAddHeaderNotUsedInBlockCalled := false
+
+		coreComponents, dataComponents, bootstrapComponents, statusComponents := createMockComponentHolders()
+		dataComponents.BlockChain = &testscommon.ChainHandlerStub{
+			GetLastExecutedBlockHeaderCalled: func() data.HeaderHandler {
+				return metaHdr
+			},
+			GetLastExecutedBlockInfoCalled: func() (uint64, []byte, []byte) {
+				return 0, metaHdrHash, nil
+			},
+		}
+		arguments := createMockMetaArguments(coreComponents, dataComponents, bootstrapComponents, statusComponents)
+		hdrsForCurrBlock := &testscommon.HeadersForBlockMock{
+			AddHeaderNotUsedInBlockCalled: func(hash string, header data.HeaderHandler) {
+				require.Equal(t, string(metaHdrHash), hash)
+				require.Equal(t, metaHdr, header)
+				wasAddHeaderNotUsedInBlockCalled = true
+			},
+		}
+		arguments.HeadersForBlock = hdrsForCurrBlock
+
+		mp, _ := blproc.NewMetaProcessor(arguments)
+		mp.PrepareBlockHeaderInternalMapForValidatorProcessor(&block.MetaBlockV3{})
+		require.True(t, wasAddHeaderNotUsedInBlockCalled)
+	})
+}
+
+func TestUpdatePeerState(t *testing.T) {
+	t.Parallel()
+
+	t.Run("update peer state should work", func(t *testing.T) {
+		t.Parallel()
+
+		hdr := &block.MetaBlock{}
+		expectedRootHash := []byte("rootHash")
+		wasUpdatePeerStateCalled := false
+
+		arguments := createMockMetaArguments(createMockComponentHolders())
+		arguments.ValidatorStatisticsProcessor = &testscommon.ValidatorStatisticsProcessorStub{
+			UpdatePeerStateCalled: func(header data.MetaHeaderHandler) ([]byte, error) {
+				require.Equal(t, hdr, header)
+				wasUpdatePeerStateCalled = true
+				return expectedRootHash, nil
+			},
+		}
+
+		mp, _ := blproc.NewMetaProcessor(arguments)
+		rootHash, err := mp.UpdatePeerState(hdr, make(map[string]data.HeaderHandler))
+		require.NoError(t, err)
+		require.Equal(t, expectedRootHash, rootHash)
+		require.True(t, wasUpdatePeerStateCalled)
+	})
+	t.Run("update peer state v3 missing last execution result, should error", func(t *testing.T) {
+		t.Parallel()
+
+		hdr := &block.MetaBlockV3{}
+		coreComponents, dataComponents, bootstrapComponents, statusComponents := createMockComponentHolders()
+		dataComponents.BlockChain = &testscommon.ChainHandlerStub{
+			GetLastExecutionResultCalled: func() data.BaseExecutionResultHandler {
+				return nil
+			},
+		}
+		arguments := createMockMetaArguments(coreComponents, dataComponents, bootstrapComponents, statusComponents)
+
+		mp, _ := blproc.NewMetaProcessor(arguments)
+		rootHash, err := mp.UpdatePeerState(hdr, make(map[string]data.HeaderHandler))
+		require.ErrorContains(t, err, "missing last execution result")
+		require.Nil(t, rootHash)
+	})
+	t.Run("update peer state v3 invalid last execution result, should error", func(t *testing.T) {
+		t.Parallel()
+
+		hdr := &block.MetaBlockV3{}
+		coreComponents, dataComponents, bootstrapComponents, statusComponents := createMockComponentHolders()
+		dataComponents.BlockChain = &testscommon.ChainHandlerStub{
+			GetLastExecutionResultCalled: func() data.BaseExecutionResultHandler {
+				return &block.ExecutionResult{}
+			},
+		}
+		arguments := createMockMetaArguments(coreComponents, dataComponents, bootstrapComponents, statusComponents)
+
+		mp, _ := blproc.NewMetaProcessor(arguments)
+		rootHash, err := mp.UpdatePeerState(hdr, make(map[string]data.HeaderHandler))
+		require.ErrorIs(t, err, process.ErrWrongTypeAssertion)
+		require.Nil(t, rootHash)
+	})
+	t.Run("update peer state v3 should work", func(t *testing.T) {
+		t.Parallel()
+
+		hdr := &block.MetaBlockV3{}
+		metaExecResult := &block.MetaExecutionResult{}
+		wasUpdatePeerStateCalled := false
+
+		coreComponents, dataComponents, bootstrapComponents, statusComponents := createMockComponentHolders()
+		dataComponents.BlockChain = &testscommon.ChainHandlerStub{
+			GetLastExecutionResultCalled: func() data.BaseExecutionResultHandler {
+				return metaExecResult
+			},
+		}
+		arguments := createMockMetaArguments(coreComponents, dataComponents, bootstrapComponents, statusComponents)
+		arguments.ValidatorStatisticsProcessor = &testscommon.ValidatorStatisticsProcessorStub{
+			UpdatePeerStateV3Called: func(header data.MetaHeaderHandler, metaExecutionResult data.MetaExecutionResultHandler) ([]byte, error) {
+				require.Equal(t, hdr, header)
+				require.Equal(t, metaExecResult, metaExecutionResult)
+				wasUpdatePeerStateCalled = true
+
+				return make([]byte, 0), nil
+			},
+		}
+
+		mp, _ := blproc.NewMetaProcessor(arguments)
+		_, err := mp.UpdatePeerState(hdr, make(map[string]data.HeaderHandler))
+		require.NoError(t, err)
+		require.True(t, wasUpdatePeerStateCalled)
+	})
 }