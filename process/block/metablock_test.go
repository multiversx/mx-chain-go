--- conflicted
+++ resolved
@@ -911,50 +911,6 @@
 	assert.True(t, wasCalled)
 }
 
-<<<<<<< HEAD
-=======
-// ------- requestFinalMissingHeader
-func TestMetaProcessor_RequestFinalMissingHeaderShouldPass(t *testing.T) {
-	t.Parallel()
-
-	mdp := initDataPool()
-	accounts := &stateMock.AccountsStub{}
-	accounts.RevertToSnapshotCalled = func(snapshot int) error {
-		return nil
-	}
-
-	coreComponents, dataComponents, bootstrapComponents, statusComponents := createMockComponentHolders()
-	dataComponents.DataPool = mdp
-	bootstrapComponents.Coordinator = mock.NewMultiShardsCoordinatorMock(3)
-	arguments := createMockMetaArguments(coreComponents, dataComponents, bootstrapComponents, statusComponents)
-	mp, _ := blproc.NewMetaProcessor(arguments)
-	mp.AddHdrHashToRequestedList(&block.Header{}, []byte("header_hash"))
-	mp.SetHighestHdrNonceForCurrentBlock(0, 1)
-	mp.SetLastNotarizedHeaderForShard(0, &blproc.LastNotarizedHeaderInfo{
-		Header:                &block.Header{Nonce: 0, ShardID: 0},
-		Hash:                  []byte("header hash"),
-		NotarizedBasedOnProof: false,
-		HasProof:              false,
-	})
-	mp.SetHighestHdrNonceForCurrentBlock(1, 2)
-	mp.SetLastNotarizedHeaderForShard(1, &blproc.LastNotarizedHeaderInfo{
-		Header:                &block.Header{Nonce: 2, ShardID: 1},
-		Hash:                  []byte("header hash"),
-		NotarizedBasedOnProof: false,
-		HasProof:              false,
-	})
-	mp.SetHighestHdrNonceForCurrentBlock(2, 3)
-	mp.SetLastNotarizedHeaderForShard(2, &blproc.LastNotarizedHeaderInfo{
-		Header:                &block.Header{Nonce: 3, ShardID: 2},
-		Hash:                  []byte("header hash"),
-		NotarizedBasedOnProof: false,
-		HasProof:              false,
-	})
-	res := mp.RequestMissingFinalityAttestingShardHeaders()
-	assert.Equal(t, uint32(3), res)
-}
-
->>>>>>> 74e2f9d8
 // ------- CommitBlock
 
 func TestMetaProcessor_CommitBlockMarshalizerFailForHeaderShouldErr(t *testing.T) {
@@ -1227,38 +1183,6 @@
 	time.Sleep(time.Second)
 }
 
-<<<<<<< HEAD
-=======
-func TestBlockProc_RequestTransactionFromNetwork(t *testing.T) {
-	t.Parallel()
-
-	mdp := initDataPool()
-
-	coreComponents, dataComponents, bootstrapComponents, statusComponents := createMockComponentHolders()
-	dataComponents.DataPool = mdp
-	dataComponents.Storage = initStore()
-	arguments := createMockMetaArguments(coreComponents, dataComponents, bootstrapComponents, statusComponents)
-	mp, _ := blproc.NewMetaProcessor(arguments)
-
-	mdp.HeadersCalled = func() dataRetriever.HeadersPool {
-		cs := &mock.HeadersCacherStub{}
-		cs.RegisterHandlerCalled = func(i func(header data.HeaderHandler, key []byte)) {
-		}
-		cs.GetHeaderByHashCalled = func(hash []byte) (handler data.HeaderHandler, e error) {
-			return nil, errors.New("err")
-		}
-		cs.MaxSizeCalled = func() int {
-			return 1000
-		}
-		return cs
-	}
-
-	header := createMetaBlockHeader()
-	hdrsRequested, _, _ := mp.RequestBlockHeaders(header)
-	assert.Equal(t, uint32(1), hdrsRequested)
-}
-
->>>>>>> 74e2f9d8
 func TestMetaProcessor_ApplyBodyToHeaderShouldWork(t *testing.T) {
 	t.Parallel()
 
