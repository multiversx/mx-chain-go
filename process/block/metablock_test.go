package block_test

import (
	"bytes"
	"errors"
	"math/big"
	"reflect"
	"sync"
	"testing"
	"time"

	"github.com/ElrondNetwork/elrond-go/core"
	"github.com/ElrondNetwork/elrond-go/data"
	"github.com/ElrondNetwork/elrond-go/data/block"
	"github.com/ElrondNetwork/elrond-go/data/blockchain"
	"github.com/ElrondNetwork/elrond-go/data/state"
	"github.com/ElrondNetwork/elrond-go/dataRetriever"
	"github.com/ElrondNetwork/elrond-go/process"
	blproc "github.com/ElrondNetwork/elrond-go/process/block"
	"github.com/ElrondNetwork/elrond-go/process/block/bootstrapStorage"
	"github.com/ElrondNetwork/elrond-go/process/mock"
	"github.com/ElrondNetwork/elrond-go/sharding"
	"github.com/ElrondNetwork/elrond-go/storage"
	"github.com/ElrondNetwork/elrond-go/testscommon"
	"github.com/stretchr/testify/assert"
)

func createMockComponentHolders() (
	*mock.CoreComponentsMock,
	*mock.DataComponentsMock,
	*mock.BootstrapComponentsMock,
	*mock.StatusComponentsMock,
) {
	mdp := initDataPool([]byte("tx_hash"))

	coreComponents := &mock.CoreComponentsMock{
		IntMarsh:            &mock.MarshalizerMock{},
		Hash:                &mock.HasherStub{},
		UInt64ByteSliceConv: &mock.Uint64ByteSliceConverterMock{},
		StatusField:         &mock.AppStatusHandlerStub{},
		RoundField:          &mock.RoundHandlerMock{RoundTimeDuration: time.Second},
	}

	dataComponents := &mock.DataComponentsMock{
		Storage:    &mock.ChainStorerMock{},
		DataPool:   mdp,
		BlockChain: createTestBlockchain(),
	}
	boostrapComponents := &mock.BootstrapComponentsMock{
		Coordinator:          mock.NewOneShardCoordinatorMock(),
		HdrIntegrityVerifier: &mock.HeaderIntegrityVerifierStub{},
	}

	statusComponents := &mock.StatusComponentsMock{
		Indexer:      &mock.IndexerMock{},
		TPSBenchmark: &testscommon.TpsBenchmarkMock{},
	}

	return coreComponents, dataComponents, boostrapComponents, statusComponents

}

func createMockMetaArguments(
	coreComponents *mock.CoreComponentsMock,
	dataComponents *mock.DataComponentsMock,
	bootstrapComponents *mock.BootstrapComponentsMock,
	statusComponents *mock.StatusComponentsMock,
) blproc.ArgMetaProcessor {

	argsHeaderValidator := blproc.ArgsHeaderValidator{
		Hasher:      &mock.HasherStub{},
		Marshalizer: &mock.MarshalizerMock{},
	}
	headerValidator, _ := blproc.NewHeaderValidator(argsHeaderValidator)

	startHeaders := createGenesisBlocks(bootstrapComponents.ShardCoordinator())
	accountsDb := make(map[state.AccountsDbIdentifier]state.AccountsAdapter)
	accountsDb[state.UserAccountsState] = &mock.AccountsStub{
		CommitCalled: func() ([]byte, error) {
			return nil, nil
		},
	}
	accountsDb[state.PeerAccountsState] = &mock.AccountsStub{
		CommitCalled: func() ([]byte, error) {
			return nil, nil
		},
	}

	arguments := blproc.ArgMetaProcessor{
		ArgBaseProcessor: blproc.ArgBaseProcessor{
			CoreComponents:      coreComponents,
			DataComponents:      dataComponents,
			BootstrapComponents: bootstrapComponents,
			StatusComponents:    statusComponents,
			AccountsDB:          accountsDb,
			ForkDetector:        &mock.ForkDetectorMock{},
			NodesCoordinator:    mock.NewNodesCoordinatorMock(),
			FeeHandler:          &mock.FeeAccumulatorStub{},
			RequestHandler:      &mock.RequestHandlerStub{},
			BlockChainHook:      &mock.BlockChainHookHandlerMock{},
			TxCoordinator:       &mock.TransactionCoordinatorMock{},
			EpochStartTrigger:   &mock.EpochStartTriggerStub{},
			HeaderValidator:     headerValidator,

			BootStorer: &mock.BoostrapStorerMock{
				PutCalled: func(round int64, bootData bootstrapStorage.BootstrapData) error {
					return nil
				},
			},
<<<<<<< HEAD
			BlockTracker:            mock.NewBlockTrackerMock(shardCoordinator, startHeaders),
			BlockSizeThrottler:      &mock.BlockSizeThrottlerStub{},
			OutportHandler:          &testscommon.OutportStub{},
			TpsBenchmark:            &testscommon.TpsBenchmarkMock{},
			HeaderIntegrityVerifier: &mock.HeaderIntegrityVerifierStub{},
			HistoryRepository:       &testscommon.HistoryRepositoryStub{},
			EpochNotifier:           &mock.EpochNotifierStub{},
			AppStatusHandler:        &mock.AppStatusHandlerStub{},
=======
			BlockTracker:       mock.NewBlockTrackerMock(bootstrapComponents.ShardCoordinator(), startHeaders),
			BlockSizeThrottler: &mock.BlockSizeThrottlerStub{},
			HistoryRepository:  &testscommon.HistoryRepositoryStub{},
			EpochNotifier:      &mock.EpochNotifierStub{},
>>>>>>> 55aa2d37
		},
		SCToProtocol:                 &mock.SCToProtocolStub{},
		PendingMiniBlocksHandler:     &mock.PendingMiniBlocksHandlerStub{},
		EpochStartDataCreator:        &mock.EpochStartDataCreatorStub{},
		EpochEconomics:               &mock.EpochEconomicsStub{},
		EpochRewardsCreator:          &mock.EpochRewardsCreatorStub{},
		EpochValidatorInfoCreator:    &mock.EpochValidatorInfoCreatorStub{},
		ValidatorStatisticsProcessor: &mock.ValidatorStatisticsProcessorStub{},
		EpochSystemSCProcessor:       &mock.EpochStartSystemSCStub{},
	}
	return arguments
}

func createMetaBlockHeader() *block.MetaBlock {
	hdr := block.MetaBlock{
		Nonce:                  1,
		Round:                  1,
		PrevHash:               []byte(""),
		Signature:              []byte("signature"),
		PubKeysBitmap:          []byte("pubKeysBitmap"),
		RootHash:               []byte("rootHash"),
		ShardInfo:              make([]block.ShardData, 0),
		TxCount:                1,
		PrevRandSeed:           make([]byte, 0),
		RandSeed:               make([]byte, 0),
		AccumulatedFeesInEpoch: big.NewInt(0),
		AccumulatedFees:        big.NewInt(0),
		DevFeesInEpoch:         big.NewInt(0),
		DeveloperFees:          big.NewInt(0),
	}

	shardMiniBlockHeaders := make([]block.MiniBlockHeader, 0)
	shardMiniBlockHeader := block.MiniBlockHeader{
		Hash:            []byte("mb_hash1"),
		ReceiverShardID: 0,
		SenderShardID:   0,
		TxCount:         1,
	}
	shardMiniBlockHeaders = append(shardMiniBlockHeaders, shardMiniBlockHeader)
	shardData := block.ShardData{
		Nonce:                 1,
		ShardID:               0,
		HeaderHash:            []byte("hdr_hash1"),
		TxCount:               1,
		ShardMiniBlockHeaders: shardMiniBlockHeaders,
	}
	hdr.ShardInfo = append(hdr.ShardInfo, shardData)

	return &hdr
}

func createGenesisBlocks(shardCoordinator sharding.Coordinator) map[uint32]data.HeaderHandler {
	genesisBlocks := make(map[uint32]data.HeaderHandler)
	for ShardID := uint32(0); ShardID < shardCoordinator.NumberOfShards(); ShardID++ {
		genesisBlocks[ShardID] = createGenesisBlock(ShardID)
	}

	genesisBlocks[core.MetachainShardId] = createGenesisMetaBlock()

	return genesisBlocks
}

func createGenesisBlock(ShardID uint32) *block.Header {
	rootHash := []byte("roothash")
	return &block.Header{
		Nonce:         0,
		Round:         0,
		Signature:     rootHash,
		RandSeed:      rootHash,
		PrevRandSeed:  rootHash,
		ShardID:       ShardID,
		PubKeysBitmap: rootHash,
		RootHash:      rootHash,
		PrevHash:      rootHash,
	}
}

func createGenesisMetaBlock() *block.MetaBlock {
	rootHash := []byte("roothash")
	return &block.MetaBlock{
		Nonce:         0,
		Round:         0,
		Signature:     rootHash,
		RandSeed:      rootHash,
		PrevRandSeed:  rootHash,
		PubKeysBitmap: rootHash,
		RootHash:      rootHash,
		PrevHash:      rootHash,
	}
}

func setLastNotarizedHdr(
	noOfShards uint32,
	round uint64,
	nonce uint64,
	randSeed []byte,
	lastNotarizedHdrs map[uint32][]data.HeaderHandler,
	blockTracker process.BlockTracker,
) {
	for i := uint32(0); i < noOfShards; i++ {
		lastHdr := &block.Header{Round: round,
			Nonce:    nonce,
			RandSeed: randSeed,
			ShardID:  i}
		lastNotarizedHdrsCount := len(lastNotarizedHdrs[i])
		if lastNotarizedHdrsCount > 0 {
			lastNotarizedHdrs[i][lastNotarizedHdrsCount-1] = lastHdr
		} else {
			lastNotarizedHdrs[i] = append(lastNotarizedHdrs[i], lastHdr)
		}
		blockTracker.AddCrossNotarizedHeader(i, lastHdr, nil)
	}
}

//------- NewMetaProcessor

func TestNewMetaProcessor_NilAccountsAdapterShouldErr(t *testing.T) {
	t.Parallel()

	arguments := createMockMetaArguments(createMockComponentHolders())
	arguments.AccountsDB[state.UserAccountsState] = nil

	be, err := blproc.NewMetaProcessor(arguments)
	assert.Equal(t, process.ErrNilAccountsAdapter, err)
	assert.Nil(t, be)
}

func TestNewMetaProcessor_NilDataPoolShouldErr(t *testing.T) {
	t.Parallel()

	coreComponents, dataComponents, bootstrapComponents, statusComponents := createMockComponentHolders()
	dataComponents.DataPool = nil
	arguments := createMockMetaArguments(coreComponents, dataComponents, bootstrapComponents, statusComponents)

	be, err := blproc.NewMetaProcessor(arguments)
	assert.Equal(t, process.ErrNilDataPoolHolder, err)
	assert.Nil(t, be)
}

func TestNewMetaProcessor_NilForkDetectorShouldErr(t *testing.T) {
	t.Parallel()

	arguments := createMockMetaArguments(createMockComponentHolders())
	arguments.ForkDetector = nil

	be, err := blproc.NewMetaProcessor(arguments)
	assert.Equal(t, process.ErrNilForkDetector, err)
	assert.Nil(t, be)
}

func TestNewMetaProcessor_NilShardCoordinatorShouldErr(t *testing.T) {
	t.Parallel()

	coreComponents, dataComponents, bootstrapComponents, statusComponents := createMockComponentHolders()
	arguments := createMockMetaArguments(coreComponents, dataComponents, bootstrapComponents, statusComponents)
	bootstrapComponents.Coordinator = nil

	be, err := blproc.NewMetaProcessor(arguments)
	assert.Equal(t, process.ErrNilShardCoordinator, err)
	assert.Nil(t, be)
}

func TestNewMetaProcessor_NilHasherShouldErr(t *testing.T) {
	t.Parallel()

	coreComponents, dataComponents, bootstrapComponents, statusComponents := createMockComponentHolders()
	coreComponents.Hash = nil
	arguments := createMockMetaArguments(coreComponents, dataComponents, bootstrapComponents, statusComponents)

	be, err := blproc.NewMetaProcessor(arguments)
	assert.Equal(t, process.ErrNilHasher, err)
	assert.Nil(t, be)
}

func TestNewMetaProcessor_NilMarshalizerShouldErr(t *testing.T) {
	t.Parallel()

	coreComponents, dataComponents, bootstrapComponents, statusComponents := createMockComponentHolders()
	coreComponents.IntMarsh = nil
	arguments := createMockMetaArguments(coreComponents, dataComponents, bootstrapComponents, statusComponents)

	be, err := blproc.NewMetaProcessor(arguments)
	assert.Equal(t, process.ErrNilMarshalizer, err)
	assert.Nil(t, be)
}

func TestNewMetaProcessor_NilChainStorerShouldErr(t *testing.T) {
	t.Parallel()

	coreComponents, dataComponents, bootstrapComponents, statusComponents := createMockComponentHolders()
	dataComponents.Storage = nil
	arguments := createMockMetaArguments(coreComponents, dataComponents, bootstrapComponents, statusComponents)

	be, err := blproc.NewMetaProcessor(arguments)
	assert.Equal(t, process.ErrNilStorage, err)
	assert.Nil(t, be)
}

func TestNewMetaProcessor_NilRequestHeaderHandlerShouldErr(t *testing.T) {
	t.Parallel()

	arguments := createMockMetaArguments(createMockComponentHolders())
	arguments.RequestHandler = nil

	be, err := blproc.NewMetaProcessor(arguments)
	assert.Equal(t, process.ErrNilRequestHandler, err)
	assert.Nil(t, be)
}

func TestNewMetaProcessor_NilTxCoordinatorShouldErr(t *testing.T) {
	t.Parallel()

	arguments := createMockMetaArguments(createMockComponentHolders())
	arguments.TxCoordinator = nil

	be, err := blproc.NewMetaProcessor(arguments)
	assert.Equal(t, process.ErrNilTransactionCoordinator, err)
	assert.Nil(t, be)
}

func TestNewMetaProcessor_NilEpochStartShouldErr(t *testing.T) {
	t.Parallel()

	arguments := createMockMetaArguments(createMockComponentHolders())
	arguments.EpochStartTrigger = nil

	be, err := blproc.NewMetaProcessor(arguments)
	assert.Equal(t, process.ErrNilEpochStartTrigger, err)
	assert.Nil(t, be)
}

func TestNewMetaProcessor_NilPendingMiniBlocksShouldErr(t *testing.T) {
	t.Parallel()

	arguments := createMockMetaArguments(createMockComponentHolders())
	arguments.PendingMiniBlocksHandler = nil

	be, err := blproc.NewMetaProcessor(arguments)
	assert.Equal(t, process.ErrNilPendingMiniBlocksHandler, err)
	assert.Nil(t, be)
}

func TestNewMetaProcessor_NilBlockSizeThrottlerShouldErr(t *testing.T) {
	t.Parallel()

	arguments := createMockMetaArguments(createMockComponentHolders())
	arguments.BlockSizeThrottler = nil

	be, err := blproc.NewMetaProcessor(arguments)
	assert.Equal(t, process.ErrNilBlockSizeThrottler, err)
	assert.Nil(t, be)
}

func TestNewMetaProcessor_OkValsShouldWork(t *testing.T) {
	t.Parallel()

	arguments := createMockMetaArguments(createMockComponentHolders())

	mp, err := blproc.NewMetaProcessor(arguments)
	assert.Nil(t, err)
	assert.NotNil(t, mp)
}

//------- CheckHeaderBodyCorrelation

func TestMetaProcessor_CheckHeaderBodyCorrelationReceiverMissmatch(t *testing.T) {
	t.Parallel()

	hdr, body := createOneHeaderOneBody()
	arguments := createMockMetaArguments(createMockComponentHolders())
	mp, _ := blproc.NewMetaProcessor(arguments)

	hdr.MiniBlockHeaders[0].ReceiverShardID = body.MiniBlocks[0].ReceiverShardID + 1
	err := mp.CheckHeaderBodyCorrelation(hdr, body)
	assert.Equal(t, process.ErrHeaderBodyMismatch, err)
}

func TestMetaProcessor_CheckHeaderBodyCorrelationSenderMissmatch(t *testing.T) {
	t.Parallel()

	hdr, body := createOneHeaderOneBody()
	arguments := createMockMetaArguments(createMockComponentHolders())
	mp, _ := blproc.NewMetaProcessor(arguments)

	hdr.MiniBlockHeaders[0].SenderShardID = body.MiniBlocks[0].SenderShardID + 1
	err := mp.CheckHeaderBodyCorrelation(hdr, body)
	assert.Equal(t, process.ErrHeaderBodyMismatch, err)
}

func TestMetaProcessor_CheckHeaderBodyCorrelationTxCountMissmatch(t *testing.T) {
	t.Parallel()

	hdr, body := createOneHeaderOneBody()
	arguments := createMockMetaArguments(createMockComponentHolders())
	mp, _ := blproc.NewMetaProcessor(arguments)

	hdr.MiniBlockHeaders[0].TxCount = uint32(len(body.MiniBlocks[0].TxHashes) + 1)
	err := mp.CheckHeaderBodyCorrelation(hdr, body)
	assert.Equal(t, process.ErrHeaderBodyMismatch, err)
}

func TestMetaProcessor_CheckHeaderBodyCorrelationHashMissmatch(t *testing.T) {
	t.Parallel()

	hdr, body := createOneHeaderOneBody()
	arguments := createMockMetaArguments(createMockComponentHolders())
	mp, _ := blproc.NewMetaProcessor(arguments)

	hdr.MiniBlockHeaders[0].Hash = []byte("wrongHash")
	err := mp.CheckHeaderBodyCorrelation(hdr, body)
	assert.Equal(t, process.ErrHeaderBodyMismatch, err)
}

func TestMetaProcessor_CheckHeaderBodyCorrelationShouldPass(t *testing.T) {
	t.Parallel()

	hdr, body := createOneHeaderOneBody()
	arguments := createMockMetaArguments(createMockComponentHolders())
	mp, _ := blproc.NewMetaProcessor(arguments)

	err := mp.CheckHeaderBodyCorrelation(hdr, body)
	assert.Nil(t, err)
}

func TestMetaProcessor_CheckHeaderBodyCorrelationNilMiniBlock(t *testing.T) {
	t.Parallel()

	hdr, body := createOneHeaderOneBody()
	arguments := createMockMetaArguments(createMockComponentHolders())
	mp, _ := blproc.NewMetaProcessor(arguments)

	body.MiniBlocks[0] = nil

	err := mp.CheckHeaderBodyCorrelation(hdr, body)
	assert.NotNil(t, err)
	assert.Equal(t, process.ErrNilMiniBlock, err)
}

//------- ProcessBlock

func TestMetaProcessor_ProcessBlockWithNilHeaderShouldErr(t *testing.T) {
	t.Parallel()

	arguments := createMockMetaArguments(createMockComponentHolders())

	mp, _ := blproc.NewMetaProcessor(arguments)
	blk := &block.Body{}

	err := mp.ProcessBlock(nil, blk, haveTime)
	assert.Equal(t, process.ErrNilBlockHeader, err)
}

func TestMetaProcessor_ProcessBlockWithNilBlockBodyShouldErr(t *testing.T) {
	t.Parallel()

	arguments := createMockMetaArguments(createMockComponentHolders())
	mp, _ := blproc.NewMetaProcessor(arguments)

	err := mp.ProcessBlock(&block.MetaBlock{}, nil, haveTime)
	assert.Equal(t, process.ErrNilBlockBody, err)
}

func TestMetaProcessor_ProcessBlockWithNilHaveTimeFuncShouldErr(t *testing.T) {
	t.Parallel()

	arguments := createMockMetaArguments(createMockComponentHolders())
	mp, _ := blproc.NewMetaProcessor(arguments)
	blk := &block.Body{}

	err := mp.ProcessBlock(&block.MetaBlock{}, blk, nil)
	assert.Equal(t, process.ErrNilHaveTimeHandler, err)
}

func TestMetaProcessor_ProcessWithDirtyAccountShouldErr(t *testing.T) {
	t.Parallel()

	// set accounts dirty
	journalLen := func() int { return 3 }
	revToSnapshot := func(snapshot int) error { return nil }
	hdr := block.MetaBlock{
		Nonce:         1,
		PubKeysBitmap: []byte("0100101"),
		PrevHash:      []byte(""),
		Signature:     []byte("signature"),
		RootHash:      []byte("roothash"),
	}
	body := &block.Body{}
	arguments := createMockMetaArguments(createMockComponentHolders())
	arguments.AccountsDB[state.UserAccountsState] = &mock.AccountsStub{
		JournalLenCalled:       journalLen,
		RevertToSnapshotCalled: revToSnapshot,
	}
	mp, _ := blproc.NewMetaProcessor(arguments)

	// should return err
	err := mp.ProcessBlock(&hdr, body, haveTime)
	assert.NotNil(t, err)
	assert.Equal(t, err, process.ErrAccountStateDirty)
}

func TestMetaProcessor_ProcessWithHeaderNotFirstShouldErr(t *testing.T) {
	t.Parallel()

	arguments := createMockMetaArguments(createMockComponentHolders())
	mp, _ := blproc.NewMetaProcessor(arguments)

	hdr := &block.MetaBlock{
		Nonce: 2,
	}
	body := &block.Body{}
	err := mp.ProcessBlock(hdr, body, haveTime)
	assert.Equal(t, process.ErrWrongNonceInBlock, err)
}

func TestMetaProcessor_ProcessWithHeaderNotCorrectNonceShouldErr(t *testing.T) {
	t.Parallel()

	blkc, _ := blockchain.NewMetaChain(&mock.AppStatusHandlerStub{})
	_ = blkc.SetCurrentBlockHeader(
		&block.MetaBlock{
			Round: 1,
			Nonce: 1,
		},
	)
	_ = blkc.SetGenesisHeader(&block.MetaBlock{Nonce: 0})
	coreComponents, dataComponents, bootstrapComponents, statusComponents := createMockComponentHolders()
	dataComponents.BlockChain = blkc
	arguments := createMockMetaArguments(coreComponents, dataComponents, bootstrapComponents, statusComponents)

	mp, _ := blproc.NewMetaProcessor(arguments)
	hdr := &block.MetaBlock{
		Round: 3,
		Nonce: 3,
	}
	body := &block.Body{}

	err := mp.ProcessBlock(hdr, body, haveTime)
	assert.Equal(t, process.ErrWrongNonceInBlock, err)
}

func TestMetaProcessor_ProcessWithHeaderNotCorrectPrevHashShouldErr(t *testing.T) {
	t.Parallel()

	blkc, _ := blockchain.NewMetaChain(&mock.AppStatusHandlerStub{})
	_ = blkc.SetCurrentBlockHeader(
		&block.MetaBlock{
			Round: 1,
			Nonce: 1,
		},
	)
	_ = blkc.SetGenesisHeader(&block.MetaBlock{Nonce: 0})
	coreComponents, dataComponents, bootstrapComponents, statusComponents := createMockComponentHolders()
	dataComponents.BlockChain = blkc
	arguments := createMockMetaArguments(coreComponents, dataComponents, bootstrapComponents, statusComponents)

	mp, _ := blproc.NewMetaProcessor(arguments)
	hdr := &block.MetaBlock{
		Round:    2,
		Nonce:    2,
		PrevHash: []byte("X"),
	}

	body := &block.Body{}

	err := mp.ProcessBlock(hdr, body, haveTime)
	assert.Equal(t, process.ErrBlockHashDoesNotMatch, err)
}

func TestMetaProcessor_ProcessBlockWithErrOnVerifyStateRootCallShouldRevertState(t *testing.T) {
	t.Parallel()

	blkc, _ := blockchain.NewMetaChain(&mock.AppStatusHandlerStub{})
	_ = blkc.SetCurrentBlockHeader(
		&block.MetaBlock{
			Nonce:                  0,
			AccumulatedFeesInEpoch: big.NewInt(0),
			DevFeesInEpoch:         big.NewInt(0),
		},
	)
	_ = blkc.SetGenesisHeader(&block.MetaBlock{Nonce: 0})
	hdr := createMetaBlockHeader()
	body := &block.Body{}
	// set accounts not dirty
	journalLen := func() int { return 0 }
	wasCalled := false
	revertToSnapshot := func(snapshot int) error {
		wasCalled = true
		return nil
	}
	rootHashCalled := func() ([]byte, error) {
		return []byte("rootHashX"), nil
	}

	coreComponents, dataComponents, bootstrapComponents, statusComponents := createMockComponentHolders()
	dataComponents.BlockChain = blkc
	arguments := createMockMetaArguments(coreComponents, dataComponents, bootstrapComponents, statusComponents)
	arguments.AccountsDB[state.UserAccountsState] = &mock.AccountsStub{
		JournalLenCalled:       journalLen,
		RevertToSnapshotCalled: revertToSnapshot,
		RootHashCalled:         rootHashCalled,
	}
	mp, _ := blproc.NewMetaProcessor(arguments)

	go func() {
		mp.ChRcvAllHdrs() <- true
	}()

	// should return err
	mp.SetShardBlockFinality(0)
	hdr.ShardInfo = make([]block.ShardData, 0)
	err := mp.ProcessBlock(hdr, body, haveTime)

	assert.Equal(t, process.ErrRootStateDoesNotMatch, err)
	assert.True(t, wasCalled)
}

//------- requestFinalMissingHeader
func TestMetaProcessor_RequestFinalMissingHeaderShouldPass(t *testing.T) {
	t.Parallel()

	mdp := initDataPool([]byte("tx_hash"))
	accounts := &mock.AccountsStub{}
	accounts.RevertToSnapshotCalled = func(snapshot int) error {
		return nil
	}

	coreComponents, dataComponents, bootstrapComponents, statusComponents := createMockComponentHolders()
	dataComponents.DataPool = mdp
	bootstrapComponents.Coordinator = mock.NewMultiShardsCoordinatorMock(3)
	arguments := createMockMetaArguments(coreComponents, dataComponents, bootstrapComponents, statusComponents)
	mp, _ := blproc.NewMetaProcessor(arguments)
	mp.AddHdrHashToRequestedList(&block.Header{}, []byte("header_hash"))
	mp.SetHighestHdrNonceForCurrentBlock(0, 1)
	mp.SetHighestHdrNonceForCurrentBlock(1, 2)
	mp.SetHighestHdrNonceForCurrentBlock(2, 3)
	res := mp.RequestMissingFinalityAttestingShardHeaders()
	assert.Equal(t, res, uint32(3))
}

//------- CommitBlock

func TestMetaProcessor_CommitBlockMarshalizerFailForHeaderShouldErr(t *testing.T) {
	t.Parallel()

	accounts := &mock.AccountsStub{
		RevertToSnapshotCalled: func(snapshot int) error {
			return nil
		},
	}
	errMarshalizer := errors.New("failure")
	hdr := createMetaBlockHeader()
	body := &block.Body{}
	marshalizer := &mock.MarshalizerStub{
		MarshalCalled: func(obj interface{}) (i []byte, e error) {
			if reflect.DeepEqual(obj, hdr) {
				return nil, errMarshalizer
			}

			return []byte("obj"), nil
		},
		UnmarshalCalled: func(obj interface{}, buff []byte) error {
			return nil
		},
	}

	coreComponents, dataComponents, bootstrapComponents, statusComponents := createMockComponentHolders()
	coreComponents.IntMarsh = marshalizer
	arguments := createMockMetaArguments(coreComponents, dataComponents, bootstrapComponents, statusComponents)
	arguments.AccountsDB[state.UserAccountsState] = accounts
	mp, _ := blproc.NewMetaProcessor(arguments)
	err := mp.CommitBlock(hdr, body)
	assert.Equal(t, errMarshalizer, err)
}

func TestMetaProcessor_CommitBlockStorageFailsForHeaderShouldErr(t *testing.T) {
	t.Parallel()

	wasCalled := false
	errPersister := errors.New("failure")
	marshalizer := &mock.MarshalizerMock{}
	accounts := &mock.AccountsStub{
		CommitCalled: func() (i []byte, e error) {
			return nil, nil
		},
	}
	hdr := createMetaBlockHeader()
	body := &block.Body{}
	wg := sync.WaitGroup{}
	wg.Add(1)
	hdrUnit := &mock.StorerStub{
		PutCalled: func(key, data []byte) error {
			wasCalled = true
			wg.Done()
			return errPersister
		},
		GetCalled: func(key []byte) (i []byte, e error) {
			hdrBuff, _ := marshalizer.Marshal(&block.MetaBlock{})
			return hdrBuff, nil
		},
	}
	store := initStore()
	store.AddStorer(dataRetriever.MetaBlockUnit, hdrUnit)
	blkc, _ := blockchain.NewMetaChain(&mock.AppStatusHandlerStub{})
	_ = blkc.SetGenesisHeader(&block.MetaBlock{Nonce: 0})

	coreComponents, dataComponents, bootstrapComponents, statusComponents := createMockComponentHolders()
	dataComponents.Storage = store
	dataComponents.BlockChain = blkc
	arguments := createMockMetaArguments(coreComponents, dataComponents, bootstrapComponents, statusComponents)
	arguments.AccountsDB[state.UserAccountsState] = accounts
	arguments.AccountsDB[state.PeerAccountsState] = accounts
	arguments.ForkDetector = &mock.ForkDetectorMock{
		AddHeaderCalled: func(header data.HeaderHandler, hash []byte, state process.BlockHeaderState, selfNotarizedHeaders []data.HeaderHandler, selfNotarizedHeadersHashes [][]byte) error {
			return nil
		},
		GetHighestFinalBlockNonceCalled: func() uint64 {
			return 0
		},
	}
	blockTrackerMock := mock.NewBlockTrackerMock(bootstrapComponents.ShardCoordinator(), createGenesisBlocks(bootstrapComponents.ShardCoordinator()))
	blockTrackerMock.GetCrossNotarizedHeaderCalled = func(shardID uint32, offset uint64) (data.HeaderHandler, []byte, error) {
		return &block.Header{}, []byte("hash"), nil
	}
	arguments.BlockTracker = blockTrackerMock
	mp, _ := blproc.NewMetaProcessor(arguments)

	mp.SetHdrForCurrentBlock([]byte("hdr_hash1"), &block.Header{}, true)
	err := mp.CommitBlock(hdr, body)
	wg.Wait()
	assert.True(t, wasCalled)
	assert.Nil(t, err)
}

func TestMetaProcessor_CommitBlockNoTxInPoolShouldErr(t *testing.T) {
	t.Parallel()

	mdp := initDataPool([]byte("tx_hash"))
	hdr := createMetaBlockHeader()
	body := &block.Body{}
	accounts := &mock.AccountsStub{
		RevertToSnapshotCalled: func(snapshot int) error {
			return nil
		},
		CommitCalled: func() ([]byte, error) {
			return nil, nil
		},
	}
	fd := &mock.ForkDetectorMock{}
	hasher := &mock.HasherStub{}
	store := initStore()

	coreComponents, dataComponents, bootstrapComponents, statusComponents := createMockComponentHolders()
	dataComponents.DataPool = mdp
	dataComponents.Storage = store
	coreComponents.Hash = hasher
	arguments := createMockMetaArguments(coreComponents, dataComponents, bootstrapComponents, statusComponents)
	arguments.AccountsDB[state.UserAccountsState] = accounts
	arguments.ForkDetector = fd
	mp, _ := blproc.NewMetaProcessor(arguments)

	mdp.HeadersCalled = func() dataRetriever.HeadersPool {
		return &mock.HeadersCacherStub{
			MaxSizeCalled: func() int {
				return 1000
			},
		}
	}

	err := mp.CommitBlock(hdr, body)
	assert.True(t, errors.Is(err, process.ErrMissingHeader))
}

func TestMetaProcessor_CommitBlockOkValsShouldWork(t *testing.T) {
	t.Parallel()

	mdp := initDataPool([]byte("tx_hash"))
	rootHash := []byte("rootHash")
	hdr := createMetaBlockHeader()
	body := &block.Body{}
	accounts := &mock.AccountsStub{
		CommitCalled: func() (i []byte, e error) {
			return rootHash, nil
		},
		RootHashCalled: func() ([]byte, error) {
			return rootHash, nil
		},
	}
	forkDetectorAddCalled := false
	fd := &mock.ForkDetectorMock{
		AddHeaderCalled: func(header data.HeaderHandler, hash []byte, state process.BlockHeaderState, selfNotarizedHeaders []data.HeaderHandler, selfNotarizedHeadersHashes [][]byte) error {
			if header == hdr {
				forkDetectorAddCalled = true
				return nil
			}

			return errors.New("should have not got here")
		},
		GetHighestFinalBlockNonceCalled: func() uint64 {
			return 0
		},
	}
	hasher := &mock.HasherStub{}
	blockHeaderUnit := &mock.StorerStub{
		PutCalled: func(key, data []byte) error {
			return nil
		},
	}
	store := initStore()
	store.AddStorer(dataRetriever.BlockHeaderUnit, blockHeaderUnit)

	coreComponents, dataComponents, bootstrapComponents, statusComponents := createMockComponentHolders()
	dataComponents.DataPool = mdp
	dataComponents.Storage = store
	coreComponents.Hash = hasher
	arguments := createMockMetaArguments(coreComponents, dataComponents, bootstrapComponents, statusComponents)
	arguments.AccountsDB[state.UserAccountsState] = accounts
	arguments.AccountsDB[state.PeerAccountsState] = accounts
	arguments.ForkDetector = fd
	blockTrackerMock := mock.NewBlockTrackerMock(bootstrapComponents.ShardCoordinator(), createGenesisBlocks(bootstrapComponents.ShardCoordinator()))
	blockTrackerMock.GetCrossNotarizedHeaderCalled = func(shardID uint32, offset uint64) (data.HeaderHandler, []byte, error) {
		return &block.Header{}, []byte("hash"), nil
	}
	arguments.BlockTracker = blockTrackerMock
	mp, _ := blproc.NewMetaProcessor(arguments)

	mdp.HeadersCalled = func() dataRetriever.HeadersPool {
		cs := &mock.HeadersCacherStub{}
		cs.RegisterHandlerCalled = func(i func(header data.HeaderHandler, key []byte)) {
		}
		cs.GetHeaderByHashCalled = func(hash []byte) (handler data.HeaderHandler, e error) {
			return &block.Header{}, nil
		}
		cs.LenCalled = func() int {
			return 0
		}
		cs.MaxSizeCalled = func() int {
			return 1000
		}
		cs.NoncesCalled = func(shardId uint32) []uint64 {
			return nil
		}
		return cs
	}

	mp.SetHdrForCurrentBlock([]byte("hdr_hash1"), &block.Header{}, true)
	err := mp.CommitBlock(hdr, body)
	assert.Nil(t, err)
	assert.True(t, forkDetectorAddCalled)
	//this should sleep as there is an async call to display current header and block in CommitBlock
	time.Sleep(time.Second)
}

func TestBlockProc_RequestTransactionFromNetwork(t *testing.T) {
	t.Parallel()

	mdp := initDataPool([]byte("tx_hash"))

	coreComponents, dataComponents, bootstrapComponents, statusComponents := createMockComponentHolders()
	dataComponents.DataPool = mdp
	dataComponents.Storage = initStore()
	arguments := createMockMetaArguments(coreComponents, dataComponents, bootstrapComponents, statusComponents)
	mp, _ := blproc.NewMetaProcessor(arguments)

	mdp.HeadersCalled = func() dataRetriever.HeadersPool {
		cs := &mock.HeadersCacherStub{}
		cs.RegisterHandlerCalled = func(i func(header data.HeaderHandler, key []byte)) {
		}
		cs.GetHeaderByHashCalled = func(hash []byte) (handler data.HeaderHandler, e error) {
			return nil, errors.New("err")
		}
		cs.MaxSizeCalled = func() int {
			return 1000
		}
		return cs
	}

	header := createMetaBlockHeader()
	hdrsRequested, _ := mp.RequestBlockHeaders(header)
	assert.Equal(t, uint32(1), hdrsRequested)
}

func TestMetaProcessor_ApplyBodyToHeaderShouldWork(t *testing.T) {
	t.Parallel()

	coreComponents, dataComponents, bootstrapComponents, statusComponents := createMockComponentHolders()
	dataComponents.DataPool = initDataPool([]byte("tx_hash"))
	dataComponents.Storage = initStore()
	arguments := createMockMetaArguments(coreComponents, dataComponents, bootstrapComponents, statusComponents)
	arguments.AccountsDB[state.UserAccountsState] = &mock.AccountsStub{
		JournalLenCalled: func() int {
			return 0
		},
		RootHashCalled: func() ([]byte, error) {
			return []byte("root"), nil
		},
	}

	mp, _ := blproc.NewMetaProcessor(arguments)

	hdr := &block.MetaBlock{}
	_, err := mp.ApplyBodyToHeader(hdr, &block.Body{})
	assert.Nil(t, err)
}

func TestMetaProcessor_ApplyBodyToHeaderShouldSetEpochStart(t *testing.T) {
	t.Parallel()

	coreComponents, dataComponents, bootstrapComponents, statusComponents := createMockComponentHolders()
	dataComponents.DataPool = initDataPool([]byte("tx_hash"))
	dataComponents.Storage = initStore()
	arguments := createMockMetaArguments(coreComponents, dataComponents, bootstrapComponents, statusComponents)
	arguments.AccountsDB[state.UserAccountsState] = &mock.AccountsStub{
		JournalLenCalled: func() int {
			return 0
		},
		RootHashCalled: func() ([]byte, error) {
			return []byte("root"), nil
		},
	}

	mp, _ := blproc.NewMetaProcessor(arguments)

	metaBlk := &block.MetaBlock{TimeStamp: 12345}
	body := &block.Body{MiniBlocks: []*block.MiniBlock{{Type: 0}}}
	_, err := mp.ApplyBodyToHeader(metaBlk, body)
	assert.Nil(t, err)
}

func TestMetaProcessor_CommitBlockShouldRevertAccountStateWhenErr(t *testing.T) {
	t.Parallel()

	// set accounts dirty
	journalEntries := 3
	revToSnapshot := func(snapshot int) error {
		journalEntries = 0
		return nil
	}

	coreComponents, dataComponents, bootstrapComponents, statusComponents := createMockComponentHolders()
	dataComponents.DataPool = initDataPool([]byte("tx_hash"))
	dataComponents.Storage = initStore()
	arguments := createMockMetaArguments(coreComponents, dataComponents, bootstrapComponents, statusComponents)
	arguments.AccountsDB[state.UserAccountsState] = &mock.AccountsStub{
		RevertToSnapshotCalled: revToSnapshot,
	}
	mp, _ := blproc.NewMetaProcessor(arguments)

	err := mp.CommitBlock(nil, nil)
	assert.NotNil(t, err)
	assert.Equal(t, 0, journalEntries)
}

func TestMetaProcessor_RevertStateRevertPeerStateFailsShouldErr(t *testing.T) {
	expectedErr := errors.New("err")
	coreComponents, dataComponents, bootstrapComponents, statusComponents := createMockComponentHolders()
	dataComponents.DataPool = initDataPool([]byte("tx_hash"))
	dataComponents.Storage = initStore()
	arguments := createMockMetaArguments(coreComponents, dataComponents, bootstrapComponents, statusComponents)
	arguments.AccountsDB[state.UserAccountsState] = &mock.AccountsStub{}
	arguments.AccountsDB[state.UserAccountsState] = &mock.AccountsStub{
		RecreateTrieCalled: func(rootHash []byte) error {
			return nil
		},
	}
	arguments.ValidatorStatisticsProcessor = &mock.ValidatorStatisticsProcessorStub{
		RevertPeerStateCalled: func(header data.HeaderHandler) error {
			return expectedErr
		},
	}
	mp, _ := blproc.NewMetaProcessor(arguments)

	hdr := block.MetaBlock{Nonce: 37}
	err := mp.RevertStateToBlock(&hdr)
	assert.Equal(t, expectedErr, err)
}

func TestMetaProcessor_RevertStateShouldWork(t *testing.T) {
	recreateTrieWasCalled := false
	revertePeerStateWasCalled := false

	coreComponents, dataComponents, bootstrapComponents, statusComponents := createMockComponentHolders()
	dataComponents.DataPool = initDataPool([]byte("tx_hash"))
	dataComponents.Storage = initStore()
	arguments := createMockMetaArguments(coreComponents, dataComponents, bootstrapComponents, statusComponents)

	arguments.AccountsDB[state.UserAccountsState] = &mock.AccountsStub{
		RecreateTrieCalled: func(rootHash []byte) error {
			recreateTrieWasCalled = true
			return nil
		},
	}
	arguments.ValidatorStatisticsProcessor = &mock.ValidatorStatisticsProcessorStub{
		RevertPeerStateCalled: func(header data.HeaderHandler) error {
			revertePeerStateWasCalled = true
			return nil
		},
	}
	mp, _ := blproc.NewMetaProcessor(arguments)

	hdr := block.MetaBlock{Nonce: 37}
	err := mp.RevertStateToBlock(&hdr)
	assert.Nil(t, err)
	assert.True(t, revertePeerStateWasCalled)
	assert.True(t, recreateTrieWasCalled)
}

func TestMetaProcessor_MarshalizedDataToBroadcastShouldWork(t *testing.T) {
	t.Parallel()

	coreComponents, dataComponents, bootstrapComponents, statusComponents := createMockComponentHolders()
	dataComponents.Storage = initStore()
	arguments := createMockMetaArguments(coreComponents, dataComponents, bootstrapComponents, statusComponents)
	mp, _ := blproc.NewMetaProcessor(arguments)

	msh, mstx, err := mp.MarshalizedDataToBroadcast(&block.MetaBlock{}, &block.Body{})
	assert.Nil(t, err)
	assert.NotNil(t, msh)
	assert.NotNil(t, mstx)
}

//------- receivedHeader

func TestMetaProcessor_ReceivedHeaderShouldDecreaseMissing(t *testing.T) {
	t.Parallel()

	pool := testscommon.NewPoolsHolderMock()
	coreComponents, dataComponents, bootstrapComponents, statusComponents := createMockComponentHolders()
	dataComponents.DataPool = pool
	dataComponents.Storage = initStore()
	arguments := createMockMetaArguments(coreComponents, dataComponents, bootstrapComponents, statusComponents)
	mp, _ := blproc.NewMetaProcessor(arguments)

	//add 3 tx hashes on requested list
	hdrHash1 := []byte("hdr hash 1")
	hdrHash2 := []byte("hdr hash 2")
	hdrHash3 := []byte("hdr hash 3")

	hdr2 := &block.Header{Nonce: 2}

	mp.AddHdrHashToRequestedList(nil, hdrHash1)
	mp.AddHdrHashToRequestedList(nil, hdrHash2)
	mp.AddHdrHashToRequestedList(nil, hdrHash3)

	//received txHash2
	pool.Headers().AddHeader(hdrHash2, hdr2)

	time.Sleep(100 * time.Millisecond)

	assert.True(t, mp.IsHdrMissing(hdrHash1))
	assert.False(t, mp.IsHdrMissing(hdrHash2))
	assert.True(t, mp.IsHdrMissing(hdrHash3))
}

//------- createShardInfo

func TestMetaProcessor_CreateShardInfoShouldWorkNoHdrAddedNotValid(t *testing.T) {
	t.Parallel()

	pool := testscommon.NewPoolsHolderMock()
	//we will have a 3 hdrs in pool
	hdrHash1 := []byte("hdr hash 1")
	hdrHash2 := []byte("hdr hash 2")
	hdrHash3 := []byte("hdr hash 3")

	mbHash1 := []byte("mb hash 1")
	mbHash2 := []byte("mb hash 2")
	mbHash3 := []byte("mb hash 3")

	miniBlockHeader1 := block.MiniBlockHeader{Hash: mbHash1}
	miniBlockHeader2 := block.MiniBlockHeader{Hash: mbHash2}
	miniBlockHeader3 := block.MiniBlockHeader{Hash: mbHash3}

	miniBlockHeaders1 := make([]block.MiniBlockHeader, 0)
	miniBlockHeaders1 = append(miniBlockHeaders1, miniBlockHeader1)
	miniBlockHeaders1 = append(miniBlockHeaders1, miniBlockHeader2)
	miniBlockHeaders1 = append(miniBlockHeaders1, miniBlockHeader3)

	miniBlockHeaders2 := make([]block.MiniBlockHeader, 0)
	miniBlockHeaders2 = append(miniBlockHeaders2, miniBlockHeader1)
	miniBlockHeaders2 = append(miniBlockHeaders2, miniBlockHeader2)

	miniBlockHeaders3 := make([]block.MiniBlockHeader, 0)
	miniBlockHeaders3 = append(miniBlockHeaders3, miniBlockHeader1)

	//put the existing headers inside datapool
	pool.Headers().AddHeader(hdrHash1, &block.Header{
		Round:            1,
		Nonce:            45,
		ShardID:          0,
		MiniBlockHeaders: miniBlockHeaders1})
	pool.Headers().AddHeader(hdrHash2, &block.Header{
		Round:            2,
		Nonce:            45,
		ShardID:          1,
		MiniBlockHeaders: miniBlockHeaders2})
	pool.Headers().AddHeader(hdrHash3, &block.Header{
		Round:            3,
		Nonce:            45,
		ShardID:          2,
		MiniBlockHeaders: miniBlockHeaders3})

	noOfShards := uint32(5)
	coreComponents, dataComponents, bootstrapComponents, statusComponents := createMockComponentHolders()
	dataComponents.DataPool = pool
	dataComponents.Storage = initStore()
	bootstrapComponents.Coordinator = mock.NewMultiShardsCoordinatorMock(noOfShards)
	arguments := createMockMetaArguments(coreComponents, dataComponents, bootstrapComponents, statusComponents)
	arguments.AccountsDB[state.UserAccountsState] = &mock.AccountsStub{
		RevertToSnapshotCalled: func(snapshot int) error {
			assert.Fail(t, "revert should have not been called")
			return nil
		},
		JournalLenCalled: func() int {
			return 0
		},
	}

	startHeaders := createGenesisBlocks(bootstrapComponents.ShardCoordinator())
	arguments.BlockTracker = mock.NewBlockTrackerMock(bootstrapComponents.ShardCoordinator(), startHeaders)
	mp, _ := blproc.NewMetaProcessor(arguments)

	round := uint64(10)
	shardInfo, err := mp.CreateShardInfo()
	assert.Nil(t, err)
	assert.Equal(t, 0, len(shardInfo))

	metaHdr := &block.MetaBlock{Round: round}
	_, err = mp.CreateBlockBody(metaHdr, func() bool {
		return true
	})
	assert.Nil(t, err)
	shardInfo, err = mp.CreateShardInfo()
	assert.Nil(t, err)
	assert.Equal(t, 1, len(shardInfo))
}

func TestMetaProcessor_CreateShardInfoShouldWorkNoHdrAddedNotFinal(t *testing.T) {
	t.Parallel()

	pool := testscommon.NewPoolsHolderMock()
	//we will have a 3 hdrs in pool
	hdrHash1 := []byte("hdr hash 1")
	hdrHash2 := []byte("hdr hash 2")
	hdrHash3 := []byte("hdr hash 3")

	mbHash1 := []byte("mb hash 1")
	mbHash2 := []byte("mb hash 2")
	mbHash3 := []byte("mb hash 3")

	miniBlockHeader1 := block.MiniBlockHeader{Hash: mbHash1}
	miniBlockHeader2 := block.MiniBlockHeader{Hash: mbHash2}
	miniBlockHeader3 := block.MiniBlockHeader{Hash: mbHash3}

	miniBlockHeaders1 := make([]block.MiniBlockHeader, 0)
	miniBlockHeaders1 = append(miniBlockHeaders1, miniBlockHeader1)
	miniBlockHeaders1 = append(miniBlockHeaders1, miniBlockHeader2)
	miniBlockHeaders1 = append(miniBlockHeaders1, miniBlockHeader3)

	miniBlockHeaders2 := make([]block.MiniBlockHeader, 0)
	miniBlockHeaders2 = append(miniBlockHeaders2, miniBlockHeader1)
	miniBlockHeaders2 = append(miniBlockHeaders2, miniBlockHeader2)

	miniBlockHeaders3 := make([]block.MiniBlockHeader, 0)
	miniBlockHeaders3 = append(miniBlockHeaders3, miniBlockHeader1)

	noOfShards := uint32(5)
	coreComponents, dataComponents, bootstrapComponents, statusComponents := createMockComponentHolders()
	dataComponents.DataPool = pool
	dataComponents.Storage = initStore()
	bootstrapComponents.Coordinator = mock.NewMultiShardsCoordinatorMock(noOfShards)
	arguments := createMockMetaArguments(coreComponents, dataComponents, bootstrapComponents, statusComponents)
	arguments.AccountsDB[state.UserAccountsState] = &mock.AccountsStub{
		RevertToSnapshotCalled: func(snapshot int) error {
			assert.Fail(t, "revert should have not been called")
			return nil
		},
		JournalLenCalled: func() int {
			return 0
		},
	}

	startHeaders := createGenesisBlocks(bootstrapComponents.ShardCoordinator())
	arguments.BlockTracker = mock.NewBlockTrackerMock(bootstrapComponents.ShardCoordinator(), startHeaders)
	mp, _ := blproc.NewMetaProcessor(arguments)

	haveTimeHandler := func() bool { return true }

	prevRandSeed := []byte("prevrand")
	notarizedHdrs := mp.NotarizedHdrs()
	setLastNotarizedHdr(noOfShards, 9, 44, prevRandSeed, notarizedHdrs, arguments.BlockTracker)

	//put the existing headers inside datapool
	prevHash, _ := mp.ComputeHeaderHash(mp.LastNotarizedHdrForShard(0).(*block.Header))
	hdr1 := &block.Header{
		Round:            10,
		Nonce:            45,
		ShardID:          0,
		PrevRandSeed:     prevRandSeed,
		PrevHash:         prevHash,
		MiniBlockHeaders: miniBlockHeaders1}
	pool.Headers().AddHeader(hdrHash1, hdr1)
	arguments.BlockTracker.AddTrackedHeader(hdr1, hdrHash1)

	prevHash, _ = mp.ComputeHeaderHash(mp.LastNotarizedHdrForShard(1).(*block.Header))
	hdr2 := &block.Header{
		Round:            20,
		Nonce:            45,
		ShardID:          1,
		PrevRandSeed:     prevRandSeed,
		PrevHash:         prevHash,
		MiniBlockHeaders: miniBlockHeaders2}
	pool.Headers().AddHeader(hdrHash2, hdr2)
	arguments.BlockTracker.AddTrackedHeader(hdr2, hdrHash2)

	prevHash, _ = mp.ComputeHeaderHash(mp.LastNotarizedHdrForShard(2).(*block.Header))
	hdr3 := &block.Header{
		Round:            30,
		Nonce:            45,
		ShardID:          2,
		PrevRandSeed:     prevRandSeed,
		PrevHash:         prevHash,
		MiniBlockHeaders: miniBlockHeaders3}
	pool.Headers().AddHeader(hdrHash3, hdr3)
	arguments.BlockTracker.AddTrackedHeader(hdr3, hdrHash3)

	mp.SetShardBlockFinality(0)
	round := uint64(40)
	shardInfo, err := mp.CreateShardInfo()
	assert.Nil(t, err)
	assert.Equal(t, 0, len(shardInfo))

	metaHdr := &block.MetaBlock{Round: round}
	_, err = mp.CreateBlockBody(metaHdr, haveTimeHandler)
	assert.Nil(t, err)
	shardInfo, err = mp.CreateShardInfo()
	assert.Nil(t, err)
	assert.Equal(t, 3, len(shardInfo))
}

func TestMetaProcessor_CreateShardInfoShouldWorkHdrsAdded(t *testing.T) {
	t.Parallel()

	pool := testscommon.NewPoolsHolderMock()
	//we will have a 3 hdrs in pool
	hdrHash1 := []byte("hdr hash 1")
	hdrHash2 := []byte("hdr hash 2")
	hdrHash3 := []byte("hdr hash 3")

	hdrHash11 := []byte("hdr hash 11")
	hdrHash22 := []byte("hdr hash 22")
	hdrHash33 := []byte("hdr hash 33")

	mbHash1 := []byte("mb hash 1")
	mbHash2 := []byte("mb hash 2")
	mbHash3 := []byte("mb hash 3")

	miniBlockHeader1 := block.MiniBlockHeader{Hash: mbHash1}
	miniBlockHeader2 := block.MiniBlockHeader{Hash: mbHash2}
	miniBlockHeader3 := block.MiniBlockHeader{Hash: mbHash3}

	miniBlockHeaders1 := make([]block.MiniBlockHeader, 0)
	miniBlockHeaders1 = append(miniBlockHeaders1, miniBlockHeader1)
	miniBlockHeaders1 = append(miniBlockHeaders1, miniBlockHeader2)
	miniBlockHeaders1 = append(miniBlockHeaders1, miniBlockHeader3)

	miniBlockHeaders2 := make([]block.MiniBlockHeader, 0)
	miniBlockHeaders2 = append(miniBlockHeaders2, miniBlockHeader1)
	miniBlockHeaders2 = append(miniBlockHeaders2, miniBlockHeader2)

	miniBlockHeaders3 := make([]block.MiniBlockHeader, 0)
	miniBlockHeaders3 = append(miniBlockHeaders3, miniBlockHeader1)

	noOfShards := uint32(5)
	coreComponents, dataComponents, bootstrapComponents, statusComponents := createMockComponentHolders()
	dataComponents.DataPool = pool
	dataComponents.Storage = initStore()
	bootstrapComponents.Coordinator = mock.NewMultiShardsCoordinatorMock(noOfShards)
	arguments := createMockMetaArguments(coreComponents, dataComponents, bootstrapComponents, statusComponents)
	arguments.AccountsDB[state.UserAccountsState] = &mock.AccountsStub{
		RevertToSnapshotCalled: func(snapshot int) error {
			assert.Fail(t, "revert should have not been called")
			return nil
		},
		JournalLenCalled: func() int {
			return 0
		},
	}
	startHeaders := createGenesisBlocks(bootstrapComponents.ShardCoordinator())
	arguments.BlockTracker = mock.NewBlockTrackerMock(bootstrapComponents.ShardCoordinator(), startHeaders)
	mp, _ := blproc.NewMetaProcessor(arguments)

	haveTimeHandler := func() bool { return true }

	prevRandSeed := []byte("prevrand")
	currRandSeed := []byte("currrand")
	notarizedHdrs := mp.NotarizedHdrs()
	setLastNotarizedHdr(noOfShards, 9, 44, prevRandSeed, notarizedHdrs, arguments.BlockTracker)

	headers := make([]*block.Header, 0)

	//put the existing headers inside datapool

	//header shard 0
	prevHash, _ := mp.ComputeHeaderHash(mp.LastNotarizedHdrForShard(0).(*block.Header))
	headers = append(headers, &block.Header{
		Round:            10,
		Nonce:            45,
		ShardID:          0,
		PrevRandSeed:     prevRandSeed,
		RandSeed:         currRandSeed,
		PrevHash:         prevHash,
		MiniBlockHeaders: miniBlockHeaders1})

	prevHash, _ = mp.ComputeHeaderHash(headers[0])
	headers = append(headers, &block.Header{
		Round:            11,
		Nonce:            46,
		ShardID:          0,
		PrevRandSeed:     currRandSeed,
		RandSeed:         []byte("nextrand"),
		PrevHash:         prevHash,
		MiniBlockHeaders: miniBlockHeaders1})

	pool.Headers().AddHeader(hdrHash1, headers[0])
	pool.Headers().AddHeader(hdrHash11, headers[1])
	arguments.BlockTracker.AddTrackedHeader(headers[0], hdrHash1)

	// header shard 1
	prevHash, _ = mp.ComputeHeaderHash(mp.LastNotarizedHdrForShard(1).(*block.Header))
	headers = append(headers, &block.Header{
		Round:            10,
		Nonce:            45,
		ShardID:          1,
		PrevRandSeed:     prevRandSeed,
		RandSeed:         currRandSeed,
		PrevHash:         prevHash,
		MiniBlockHeaders: miniBlockHeaders2})

	prevHash, _ = mp.ComputeHeaderHash(headers[2])
	headers = append(headers, &block.Header{
		Round:            11,
		Nonce:            46,
		ShardID:          1,
		PrevRandSeed:     currRandSeed,
		RandSeed:         []byte("nextrand"),
		PrevHash:         prevHash,
		MiniBlockHeaders: miniBlockHeaders2})

	pool.Headers().AddHeader(hdrHash2, headers[2])
	pool.Headers().AddHeader(hdrHash22, headers[3])
	arguments.BlockTracker.AddTrackedHeader(headers[2], hdrHash2)

	// header shard 2
	prevHash, _ = mp.ComputeHeaderHash(mp.LastNotarizedHdrForShard(2).(*block.Header))
	headers = append(headers, &block.Header{
		Round:            10,
		Nonce:            45,
		ShardID:          2,
		PrevRandSeed:     prevRandSeed,
		RandSeed:         currRandSeed,
		PrevHash:         prevHash,
		MiniBlockHeaders: miniBlockHeaders3})

	prevHash, _ = mp.ComputeHeaderHash(headers[4])
	headers = append(headers, &block.Header{
		Round:            11,
		Nonce:            46,
		ShardID:          2,
		PrevRandSeed:     currRandSeed,
		RandSeed:         []byte("nextrand"),
		PrevHash:         prevHash,
		MiniBlockHeaders: miniBlockHeaders3})

	pool.Headers().AddHeader(hdrHash3, headers[4])
	pool.Headers().AddHeader(hdrHash33, headers[5])
	arguments.BlockTracker.AddTrackedHeader(headers[4], hdrHash3)

	mp.SetShardBlockFinality(1)
	round := uint64(15)
	shardInfo, err := mp.CreateShardInfo()
	assert.Nil(t, err)
	assert.Equal(t, 0, len(shardInfo))

	metaHdr := &block.MetaBlock{Round: round}
	_, err = mp.CreateBlockBody(metaHdr, haveTimeHandler)
	assert.Nil(t, err)
	shardInfo, err = mp.CreateShardInfo()
	assert.Nil(t, err)
	assert.Equal(t, 3, len(shardInfo))
}

func TestMetaProcessor_CreateShardInfoEmptyBlockHDRRoundTooHigh(t *testing.T) {
	t.Parallel()

	pool := testscommon.NewPoolsHolderMock()
	//we will have a 3 hdrs in pool
	hdrHash1 := []byte("hdr hash 1")
	hdrHash2 := []byte("hdr hash 2")
	hdrHash3 := []byte("hdr hash 3")

	hdrHash11 := []byte("hdr hash 11")
	hdrHash22 := []byte("hdr hash 22")
	hdrHash33 := []byte("hdr hash 33")

	mbHash1 := []byte("mb hash 1")
	mbHash2 := []byte("mb hash 2")
	mbHash3 := []byte("mb hash 3")

	miniBlockHeader1 := block.MiniBlockHeader{Hash: mbHash1}
	miniBlockHeader2 := block.MiniBlockHeader{Hash: mbHash2}
	miniBlockHeader3 := block.MiniBlockHeader{Hash: mbHash3}

	miniBlockHeaders1 := make([]block.MiniBlockHeader, 0)
	miniBlockHeaders1 = append(miniBlockHeaders1, miniBlockHeader1)
	miniBlockHeaders1 = append(miniBlockHeaders1, miniBlockHeader2)
	miniBlockHeaders1 = append(miniBlockHeaders1, miniBlockHeader3)

	miniBlockHeaders2 := make([]block.MiniBlockHeader, 0)
	miniBlockHeaders2 = append(miniBlockHeaders2, miniBlockHeader1)
	miniBlockHeaders2 = append(miniBlockHeaders2, miniBlockHeader2)

	miniBlockHeaders3 := make([]block.MiniBlockHeader, 0)
	miniBlockHeaders3 = append(miniBlockHeaders3, miniBlockHeader1)

	noOfShards := uint32(5)
	coreComponents, dataComponents, bootstrapComponents, statusComponents := createMockComponentHolders()
	dataComponents.DataPool = pool
	dataComponents.Storage = initStore()
	bootstrapComponents.Coordinator = mock.NewMultiShardsCoordinatorMock(noOfShards)
	arguments := createMockMetaArguments(coreComponents, dataComponents, bootstrapComponents, statusComponents)
	arguments.AccountsDB[state.UserAccountsState] = &mock.AccountsStub{
		RevertToSnapshotCalled: func(snapshot int) error {
			assert.Fail(t, "revert should have not been called")
			return nil
		},
		JournalLenCalled: func() int {
			return 0
		},
	}

	startHeaders := createGenesisBlocks(bootstrapComponents.ShardCoordinator())
	arguments.BlockTracker = mock.NewBlockTrackerMock(bootstrapComponents.ShardCoordinator(), startHeaders)
	mp, _ := blproc.NewMetaProcessor(arguments)

	haveTimeHandler := func() bool { return true }

	prevRandSeed := []byte("prevrand")
	currRandSeed := []byte("currrand")
	notarizedHdrs := mp.NotarizedHdrs()
	setLastNotarizedHdr(noOfShards, 9, 44, prevRandSeed, notarizedHdrs, arguments.BlockTracker)

	headers := make([]*block.Header, 0)

	//put the existing headers inside datapool

	//header shard 0
	prevHash, _ := mp.ComputeHeaderHash(mp.LastNotarizedHdrForShard(0).(*block.Header))
	headers = append(headers, &block.Header{
		Round:            10,
		Nonce:            45,
		ShardID:          0,
		PrevRandSeed:     prevRandSeed,
		RandSeed:         currRandSeed,
		PrevHash:         prevHash,
		MiniBlockHeaders: miniBlockHeaders1})

	prevHash, _ = mp.ComputeHeaderHash(headers[0])
	headers = append(headers, &block.Header{
		Round:            11,
		Nonce:            46,
		ShardID:          0,
		PrevRandSeed:     currRandSeed,
		RandSeed:         []byte("nextrand"),
		PrevHash:         prevHash,
		MiniBlockHeaders: miniBlockHeaders1})

	pool.Headers().AddHeader(hdrHash1, headers[0])
	pool.Headers().AddHeader(hdrHash11, headers[1])
	arguments.BlockTracker.AddTrackedHeader(headers[0], hdrHash1)

	// header shard 1
	prevHash, _ = mp.ComputeHeaderHash(mp.LastNotarizedHdrForShard(1).(*block.Header))
	headers = append(headers, &block.Header{
		Round:            10,
		Nonce:            45,
		ShardID:          1,
		PrevRandSeed:     prevRandSeed,
		RandSeed:         currRandSeed,
		PrevHash:         prevHash,
		MiniBlockHeaders: miniBlockHeaders2})

	prevHash, _ = mp.ComputeHeaderHash(headers[2])
	headers = append(headers, &block.Header{
		Round:            11,
		Nonce:            46,
		ShardID:          1,
		PrevRandSeed:     currRandSeed,
		RandSeed:         []byte("nextrand"),
		PrevHash:         prevHash,
		MiniBlockHeaders: miniBlockHeaders2})

	pool.Headers().AddHeader(hdrHash2, headers[2])
	pool.Headers().AddHeader(hdrHash22, headers[3])
	arguments.BlockTracker.AddTrackedHeader(headers[2], hdrHash2)

	// header shard 2
	prevHash, _ = mp.ComputeHeaderHash(mp.LastNotarizedHdrForShard(2).(*block.Header))
	headers = append(headers, &block.Header{
		Round:            10,
		Nonce:            45,
		ShardID:          2,
		PrevRandSeed:     prevRandSeed,
		RandSeed:         currRandSeed,
		PrevHash:         prevHash,
		MiniBlockHeaders: miniBlockHeaders3})

	prevHash, _ = mp.ComputeHeaderHash(headers[4])
	headers = append(headers, &block.Header{
		Round:            11,
		Nonce:            46,
		ShardID:          2,
		PrevRandSeed:     currRandSeed,
		RandSeed:         []byte("nextrand"),
		PrevHash:         prevHash,
		MiniBlockHeaders: miniBlockHeaders3})

	pool.Headers().AddHeader(hdrHash3, headers[4])
	pool.Headers().AddHeader(hdrHash33, headers[5])
	arguments.BlockTracker.AddTrackedHeader(headers[4], hdrHash3)

	mp.SetShardBlockFinality(1)
	round := uint64(20)
	shardInfo, err := mp.CreateShardInfo()
	assert.Nil(t, err)
	assert.Equal(t, 0, len(shardInfo))

	metaHdr := &block.MetaBlock{Round: round}
	_, err = mp.CreateBlockBody(metaHdr, haveTimeHandler)
	assert.Nil(t, err)
	shardInfo, err = mp.CreateShardInfo()
	assert.Nil(t, err)
	assert.Equal(t, 3, len(shardInfo))
}

func TestMetaProcessor_RestoreBlockIntoPoolsShouldErrNilMetaBlockHeader(t *testing.T) {
	t.Parallel()

	coreComponents, dataComponents, bootstrapComponents, statusComponents := createMockComponentHolders()
	dataComponents.Storage = initStore()
	arguments := createMockMetaArguments(coreComponents, dataComponents, bootstrapComponents, statusComponents)
	mp, _ := blproc.NewMetaProcessor(arguments)

	err := mp.RestoreBlockIntoPools(nil, nil)
	assert.NotNil(t, err)
	assert.Equal(t, err, process.ErrNilMetaBlockHeader)
}

func TestMetaProcessor_RestoreBlockIntoPoolsShouldWork(t *testing.T) {
	t.Parallel()

	pool := testscommon.NewPoolsHolderMock()
	marshalizerMock := &mock.MarshalizerMock{}
	body := &block.Body{}
	hdr := block.Header{Nonce: 1}
	buffHdr, _ := marshalizerMock.Marshal(&hdr)
	hdrHash := []byte("hdr_hash1")

	store := &mock.ChainStorerMock{
		GetStorerCalled: func(unitType dataRetriever.UnitType) storage.Storer {
			return &mock.StorerStub{
				RemoveCalled: func(key []byte) error {
					return nil
				},
				GetCalled: func(key []byte) ([]byte, error) {
					return buffHdr, nil
				},
			}
		},
	}

	coreComponents, dataComponents, bootstrapComponents, statusComponents := createMockComponentHolders()
	dataComponents.DataPool = pool
	dataComponents.Storage = store
	arguments := createMockMetaArguments(coreComponents, dataComponents, bootstrapComponents, statusComponents)
	mp, _ := blproc.NewMetaProcessor(arguments)

	mhdr := createMetaBlockHeader()

	err := mp.RestoreBlockIntoPools(mhdr, body)

	hdrFromPool, _ := pool.Headers().GetHeaderByHash(hdrHash)
	assert.Nil(t, err)
	assert.Equal(t, &hdr, hdrFromPool)
}

func TestMetaProcessor_CreateLastNotarizedHdrs(t *testing.T) {
	t.Parallel()

	pool := testscommon.NewPoolsHolderMock()
	noOfShards := uint32(5)
	coreComponents, dataComponents, bootstrapComponents, statusComponents := createMockComponentHolders()
	coreComponents.Hash = &mock.HasherMock{}
	dataComponents.DataPool = pool
	dataComponents.Storage = initStore()
	bootstrapComponents.Coordinator = mock.NewMultiShardsCoordinatorMock(noOfShards)
	arguments := createMockMetaArguments(coreComponents, dataComponents, bootstrapComponents, statusComponents)
	arguments.AccountsDB[state.UserAccountsState] = &mock.AccountsStub{
		RevertToSnapshotCalled: func(snapshot int) error {
			assert.Fail(t, "revert should have not been called")
			return nil
		},
		JournalLenCalled: func() int {
			return 0
		},
	}

	startHeaders := createGenesisBlocks(bootstrapComponents.ShardCoordinator())
	arguments.BlockTracker = mock.NewBlockTrackerMock(bootstrapComponents.ShardCoordinator(), startHeaders)
	mp, _ := blproc.NewMetaProcessor(arguments)

	prevRandSeed := []byte("prevrand")
	currRandSeed := []byte("currrand")
	notarizedHdrs := mp.NotarizedHdrs()
	firstNonce := uint64(44)
	setLastNotarizedHdr(noOfShards, 9, firstNonce, prevRandSeed, notarizedHdrs, arguments.BlockTracker)

	//put the existing headers inside datapool

	//header shard 0
	prevHash, _ := mp.ComputeHeaderHash(mp.LastNotarizedHdrForShard(0).(*block.Header))
	prevHdr := &block.Header{
		Round:        10,
		Nonce:        45,
		ShardID:      0,
		PrevRandSeed: prevRandSeed,
		RandSeed:     currRandSeed,
		PrevHash:     prevHash,
		RootHash:     []byte("prevRootHash")}

	prevHash, _ = mp.ComputeHeaderHash(prevHdr)
	currHdr := &block.Header{
		Round:        11,
		Nonce:        46,
		ShardID:      0,
		PrevRandSeed: currRandSeed,
		RandSeed:     []byte("nextrand"),
		PrevHash:     prevHash,
		RootHash:     []byte("currRootHash")}
	currHash, _ := mp.ComputeHeaderHash(currHdr)
	prevHash, _ = mp.ComputeHeaderHash(prevHdr)

	metaHdr := &block.MetaBlock{Round: 15}
	shDataCurr := block.ShardData{ShardID: 0, HeaderHash: currHash}
	metaHdr.ShardInfo = make([]block.ShardData, 0)
	metaHdr.ShardInfo = append(metaHdr.ShardInfo, shDataCurr)
	shDataPrev := block.ShardData{ShardID: 0, HeaderHash: prevHash}
	metaHdr.ShardInfo = append(metaHdr.ShardInfo, shDataPrev)

	// test header not in pool and defer called
	err := mp.SaveLastNotarizedHeader(metaHdr)
	assert.True(t, errors.Is(err, process.ErrMissingHeader))
	assert.Equal(t, firstNonce, mp.LastNotarizedHdrForShard(currHdr.ShardID).GetNonce())

	// wrong header type in pool and defer called
	pool.Headers().AddHeader(currHash, metaHdr)
	pool.Headers().AddHeader(prevHash, prevHdr)
	mp.SetHdrForCurrentBlock(currHash, metaHdr, true)
	mp.SetHdrForCurrentBlock(prevHash, prevHdr, true)

	err = mp.SaveLastNotarizedHeader(metaHdr)
	assert.Equal(t, process.ErrWrongTypeAssertion, err)
	assert.Equal(t, firstNonce, mp.LastNotarizedHdrForShard(currHdr.ShardID).GetNonce())

	// put headers in pool
	pool.Headers().AddHeader(currHash, currHdr)
	pool.Headers().AddHeader(prevHash, prevHdr)
	mp.CreateBlockStarted()
	mp.SetHdrForCurrentBlock(currHash, currHdr, true)
	mp.SetHdrForCurrentBlock(prevHash, prevHdr, true)

	err = mp.SaveLastNotarizedHeader(metaHdr)
	assert.Nil(t, err)
	assert.Equal(t, currHdr, mp.LastNotarizedHdrForShard(currHdr.ShardID))
}

func TestMetaProcessor_CheckShardHeadersValidity(t *testing.T) {
	t.Parallel()

	pool := testscommon.NewPoolsHolderMock()
	noOfShards := uint32(5)
	coreComponents, dataComponents, bootstrapComponents, statusComponents := createMockComponentHolders()
	coreComponents.Hash = &mock.HasherMock{}
	dataComponents.DataPool = pool
	dataComponents.Storage = initStore()
	bootstrapComponents.Coordinator = mock.NewMultiShardsCoordinatorMock(noOfShards)
	arguments := createMockMetaArguments(coreComponents, dataComponents, bootstrapComponents, statusComponents)
	arguments.AccountsDB[state.UserAccountsState] = &mock.AccountsStub{
		RevertToSnapshotCalled: func(snapshot int) error {
			assert.Fail(t, "revert should have not been called")
			return nil
		},
		JournalLenCalled: func() int {
			return 0
		},
	}

	startHeaders := createGenesisBlocks(bootstrapComponents.ShardCoordinator())
	arguments.BlockTracker = mock.NewBlockTrackerMock(bootstrapComponents.ShardCoordinator(), startHeaders)

	argsHeaderValidator := blproc.ArgsHeaderValidator{
		Hasher:      coreComponents.Hash,
		Marshalizer: coreComponents.InternalMarshalizer(),
	}
	arguments.HeaderValidator, _ = blproc.NewHeaderValidator(argsHeaderValidator)

	mp, _ := blproc.NewMetaProcessor(arguments)

	prevRandSeed := []byte("prevrand")
	currRandSeed := []byte("currrand")
	notarizedHdrs := mp.NotarizedHdrs()
	setLastNotarizedHdr(noOfShards, 9, 44, prevRandSeed, notarizedHdrs, arguments.BlockTracker)

	//put the existing headers inside datapool

	//header shard 0
	prevHash, _ := mp.ComputeHeaderHash(mp.LastNotarizedHdrForShard(0).(*block.Header))
	prevHdr := &block.Header{
		Round:           10,
		Nonce:           45,
		ShardID:         0,
		PrevRandSeed:    prevRandSeed,
		RandSeed:        currRandSeed,
		PrevHash:        prevHash,
		RootHash:        []byte("prevRootHash"),
		AccumulatedFees: big.NewInt(0),
		DeveloperFees:   big.NewInt(0),
	}

	prevHash, _ = mp.ComputeHeaderHash(prevHdr)
	currHdr := &block.Header{
		Round:           11,
		Nonce:           46,
		ShardID:         0,
		PrevRandSeed:    currRandSeed,
		RandSeed:        []byte("nextrand"),
		PrevHash:        prevHash,
		RootHash:        []byte("currRootHash"),
		AccumulatedFees: big.NewInt(0),
		DeveloperFees:   big.NewInt(0),
	}
	currHash, _ := mp.ComputeHeaderHash(currHdr)
	pool.Headers().AddHeader(currHash, currHdr)
	prevHash, _ = mp.ComputeHeaderHash(prevHdr)
	pool.Headers().AddHeader(prevHash, prevHdr)
	wrongCurrHdr := &block.Header{
		Round:           11,
		Nonce:           48,
		ShardID:         0,
		PrevRandSeed:    currRandSeed,
		RandSeed:        []byte("nextrand"),
		PrevHash:        prevHash,
		RootHash:        []byte("currRootHash"),
		AccumulatedFees: big.NewInt(0),
		DeveloperFees:   big.NewInt(0),
	}
	wrongCurrHash, _ := mp.ComputeHeaderHash(wrongCurrHdr)
	pool.Headers().AddHeader(wrongCurrHash, wrongCurrHdr)

	metaHdr := &block.MetaBlock{Round: 20}
	shDataCurr := block.ShardData{ShardID: 0, HeaderHash: wrongCurrHash}
	metaHdr.ShardInfo = make([]block.ShardData, 0)
	metaHdr.ShardInfo = append(metaHdr.ShardInfo, shDataCurr)
	shDataPrev := block.ShardData{ShardID: 0, HeaderHash: prevHash}
	metaHdr.ShardInfo = append(metaHdr.ShardInfo, shDataPrev)

	mp.SetHdrForCurrentBlock(wrongCurrHash, wrongCurrHdr, true)
	mp.SetHdrForCurrentBlock(prevHash, prevHdr, true)

	_, err := mp.CheckShardHeadersValidity(metaHdr)
	assert.True(t, errors.Is(err, process.ErrWrongNonceInBlock))

	shDataCurr = block.ShardData{
		ShardID:         0,
		HeaderHash:      currHash,
		AccumulatedFees: big.NewInt(0),
		DeveloperFees:   big.NewInt(0),
	}
	metaHdr.ShardInfo = make([]block.ShardData, 0)
	metaHdr.ShardInfo = append(metaHdr.ShardInfo, shDataCurr)
	shDataPrev = block.ShardData{
		ShardID:         0,
		HeaderHash:      prevHash,
		AccumulatedFees: big.NewInt(0),
		DeveloperFees:   big.NewInt(0),
	}
	metaHdr.ShardInfo = append(metaHdr.ShardInfo, shDataPrev)

	mp.CreateBlockStarted()
	mp.SetHdrForCurrentBlock(currHash, currHdr, true)
	mp.SetHdrForCurrentBlock(prevHash, prevHdr, true)

	highestNonceHdrs, err := mp.CheckShardHeadersValidity(metaHdr)
	assert.Nil(t, err)
	assert.NotNil(t, highestNonceHdrs)
	assert.Equal(t, currHdr.Nonce, highestNonceHdrs[currHdr.ShardID].GetNonce())
}

func TestMetaProcessor_CheckShardHeadersValidityWrongNonceFromLastNoted(t *testing.T) {
	t.Parallel()

	pool := testscommon.NewPoolsHolderMock()
	noOfShards := uint32(5)
	coreComponents, dataComponents, bootstrapComponents, statusComponents := createMockComponentHolders()
	dataComponents.DataPool = pool
	dataComponents.Storage = initStore()
	bootstrapComponents.Coordinator = mock.NewMultiShardsCoordinatorMock(noOfShards)
	arguments := createMockMetaArguments(coreComponents, dataComponents, bootstrapComponents, statusComponents)
	arguments.AccountsDB[state.UserAccountsState] = &mock.AccountsStub{
		RevertToSnapshotCalled: func(snapshot int) error {
			assert.Fail(t, "revert should have not been called")
			return nil
		},
		JournalLenCalled: func() int {
			return 0
		},
	}

	startHeaders := createGenesisBlocks(bootstrapComponents.ShardCoordinator())
	arguments.BlockTracker = mock.NewBlockTrackerMock(bootstrapComponents.ShardCoordinator(), startHeaders)
	mp, _ := blproc.NewMetaProcessor(arguments)

	prevRandSeed := []byte("prevrand")
	currRandSeed := []byte("currrand")
	notarizedHdrs := mp.NotarizedHdrs()
	setLastNotarizedHdr(noOfShards, 9, 44, prevRandSeed, notarizedHdrs, arguments.BlockTracker)

	//put the existing headers inside datapool
	currHdr := &block.Header{
		Round:        11,
		Nonce:        46,
		ShardID:      0,
		PrevRandSeed: currRandSeed,
		RandSeed:     []byte("nextrand"),
		PrevHash:     []byte("prevhash"),
		RootHash:     []byte("currRootHash")}
	currHash := []byte("currHash")
	pool.Headers().AddHeader(currHash, currHdr)
	metaHdr := &block.MetaBlock{Round: 20}

	shDataCurr := block.ShardData{ShardID: 0, HeaderHash: currHash}
	metaHdr.ShardInfo = make([]block.ShardData, 0)
	metaHdr.ShardInfo = append(metaHdr.ShardInfo, shDataCurr)

	mp.SetHdrForCurrentBlock(currHash, currHdr, true)

	highestNonceHdrs, err := mp.CheckShardHeadersValidity(metaHdr)
	assert.Nil(t, highestNonceHdrs)
	assert.True(t, errors.Is(err, process.ErrWrongNonceInBlock))
}

func TestMetaProcessor_CheckShardHeadersValidityRoundZeroLastNoted(t *testing.T) {
	t.Parallel()

	pool := testscommon.NewPoolsHolderMock()

	noOfShards := uint32(5)
	coreComponents, dataComponents, bootstrapComponents, statusComponents := createMockComponentHolders()
	dataComponents.DataPool = pool
	dataComponents.Storage = initStore()
	dataComponents.BlockChain, _ = blockchain.NewMetaChain(&mock.AppStatusHandlerStub{})
	_ = dataComponents.Blockchain().SetGenesisHeader(&block.MetaBlock{Nonce: 0})
	_ = dataComponents.Blockchain().SetCurrentBlockHeader(&block.MetaBlock{Nonce: 1})
	bootstrapComponents.Coordinator = mock.NewMultiShardsCoordinatorMock(noOfShards)
	arguments := createMockMetaArguments(coreComponents, dataComponents, bootstrapComponents, statusComponents)
	arguments.AccountsDB[state.UserAccountsState] = &mock.AccountsStub{
		RevertToSnapshotCalled: func(snapshot int) error {
			assert.Fail(t, "revert should have not been called")
			return nil
		},
		JournalLenCalled: func() int {
			return 0
		},
	}

	startHeaders := createGenesisBlocks(bootstrapComponents.ShardCoordinator())
	arguments.BlockTracker = mock.NewBlockTrackerMock(bootstrapComponents.ShardCoordinator(), startHeaders)
	mp, _ := blproc.NewMetaProcessor(arguments)

	prevRandSeed := startHeaders[0].GetRandSeed()
	currRandSeed := []byte("currrand")
	prevHash, _ := mp.ComputeHeaderHash(startHeaders[0])
	notarizedHdrs := mp.NotarizedHdrs()
	setLastNotarizedHdr(noOfShards, 0, 0, prevRandSeed, notarizedHdrs, arguments.BlockTracker)

	//put the existing headers inside datapool
	currHdr := &block.Header{
		Round:           1,
		Nonce:           1,
		ShardID:         0,
		PrevRandSeed:    prevRandSeed,
		RandSeed:        currRandSeed,
		PrevHash:        prevHash,
		RootHash:        []byte("currRootHash"),
		AccumulatedFees: big.NewInt(0),
		DeveloperFees:   big.NewInt(0),
	}
	currHash := []byte("currhash")
	metaHdr := &block.MetaBlock{Round: 20}

	shDataCurr := block.ShardData{
		ShardID:         0,
		HeaderHash:      currHash,
		AccumulatedFees: big.NewInt(0),
		DeveloperFees:   big.NewInt(0),
	}
	metaHdr.ShardInfo = make([]block.ShardData, 0)
	metaHdr.ShardInfo = append(metaHdr.ShardInfo, shDataCurr)

	highestNonceHdrs, err := mp.CheckShardHeadersValidity(metaHdr)
	assert.Nil(t, err)
	assert.Equal(t, 0, len(highestNonceHdrs))
	assert.Nil(t, err)

	pool.Headers().AddHeader(currHash, currHdr)
	mp.SetHdrForCurrentBlock(currHash, currHdr, true)
	highestNonceHdrs, err = mp.CheckShardHeadersValidity(metaHdr)
	assert.NotNil(t, highestNonceHdrs)
	assert.Nil(t, err)
	assert.Equal(t, currHdr.Nonce, highestNonceHdrs[currHdr.ShardID].GetNonce())
}

func TestMetaProcessor_CheckShardHeadersFinality(t *testing.T) {
	t.Parallel()

	pool := testscommon.NewPoolsHolderMock()
	noOfShards := uint32(5)
	coreComponents, dataComponents, bootstrapComponents, statusComponents := createMockComponentHolders()
	dataComponents.DataPool = pool
	dataComponents.Storage = initStore()
	bootstrapComponents.Coordinator = mock.NewMultiShardsCoordinatorMock(noOfShards)
	arguments := createMockMetaArguments(coreComponents, dataComponents, bootstrapComponents, statusComponents)
	arguments.AccountsDB[state.UserAccountsState] = &mock.AccountsStub{
		RevertToSnapshotCalled: func(snapshot int) error {
			assert.Fail(t, "revert should have not been called")
			return nil
		},
		JournalLenCalled: func() int {
			return 0
		},
	}

	startHeaders := createGenesisBlocks(bootstrapComponents.ShardCoordinator())
	arguments.BlockTracker = mock.NewBlockTrackerMock(bootstrapComponents.ShardCoordinator(), startHeaders)
	mp, _ := blproc.NewMetaProcessor(arguments)

	prevRandSeed := []byte("prevrand")
	currRandSeed := []byte("currrand")
	notarizedHdrs := mp.NotarizedHdrs()
	setLastNotarizedHdr(noOfShards, 9, 44, prevRandSeed, notarizedHdrs, arguments.BlockTracker)

	//put the existing headers inside datapool

	//header shard 0
	prevHash, _ := mp.ComputeHeaderHash(mp.LastNotarizedHdrForShard(0).(*block.Header))
	prevHdr := &block.Header{
		Round:        10,
		Nonce:        45,
		ShardID:      0,
		PrevRandSeed: prevRandSeed,
		RandSeed:     currRandSeed,
		PrevHash:     prevHash,
		RootHash:     []byte("prevRootHash")}

	prevHash, _ = mp.ComputeHeaderHash(prevHdr)
	currHdr := &block.Header{
		Round:        11,
		Nonce:        46,
		ShardID:      0,
		PrevRandSeed: currRandSeed,
		RandSeed:     []byte("nextrand"),
		PrevHash:     prevHash,
		RootHash:     []byte("currRootHash")}

	nextWrongHdr := &block.Header{
		Round:        11,
		Nonce:        44,
		ShardID:      0,
		PrevRandSeed: currRandSeed,
		RandSeed:     []byte("nextrand"),
		PrevHash:     prevHash,
		RootHash:     []byte("currRootHash")}
	prevHash, _ = mp.ComputeHeaderHash(nextWrongHdr)
	pool.Headers().AddHeader(prevHash, nextWrongHdr)

	mp.SetShardBlockFinality(0)
	metaHdr := &block.MetaBlock{Round: 1}

	highestNonceHdrs := make(map[uint32]data.HeaderHandler)
	for i := uint32(0); i < noOfShards; i++ {
		highestNonceHdrs[i] = nil
	}

	err := mp.CheckShardHeadersFinality(highestNonceHdrs)
	assert.Equal(t, process.ErrNilBlockHeader, err)

	for i := uint32(0); i < noOfShards; i++ {
		highestNonceHdrs[i] = mp.LastNotarizedHdrForShard(i)
	}

	// should work for empty highest nonce hdrs - no hdrs added this round to metablock
	err = mp.CheckShardHeadersFinality(nil)
	assert.Nil(t, err)

	mp.SetShardBlockFinality(0)
	highestNonceHdrs = make(map[uint32]data.HeaderHandler)
	highestNonceHdrs[0] = currHdr
	err = mp.CheckShardHeadersFinality(highestNonceHdrs)
	assert.Nil(t, err)

	mp.SetShardBlockFinality(1)
	err = mp.CheckShardHeadersFinality(highestNonceHdrs)
	assert.Equal(t, process.ErrHeaderNotFinal, err)

	prevHash, _ = mp.ComputeHeaderHash(currHdr)
	nextHdr := &block.Header{
		Round:        12,
		Nonce:        47,
		ShardID:      0,
		PrevRandSeed: []byte("nextrand"),
		RandSeed:     []byte("nextnextrand"),
		PrevHash:     prevHash,
		RootHash:     []byte("currRootHash")}

	nextHash, _ := mp.ComputeHeaderHash(nextHdr)
	pool.Headers().AddHeader(nextHash, nextHdr)
	mp.SetHdrForCurrentBlock(nextHash, nextHdr, false)

	metaHdr.Round = 20
	err = mp.CheckShardHeadersFinality(highestNonceHdrs)
	assert.Nil(t, err)
}

func TestMetaProcessor_IsHdrConstructionValid(t *testing.T) {
	t.Parallel()

	pool := testscommon.NewPoolsHolderMock()
	noOfShards := uint32(5)
	coreComponents, dataComponents, bootstrapComponents, statusComponents := createMockComponentHolders()
	dataComponents.DataPool = pool
	dataComponents.Storage = initStore()
	bootstrapComponents.Coordinator = mock.NewMultiShardsCoordinatorMock(noOfShards)
	arguments := createMockMetaArguments(coreComponents, dataComponents, bootstrapComponents, statusComponents)
	arguments.AccountsDB[state.UserAccountsState] = &mock.AccountsStub{
		RevertToSnapshotCalled: func(snapshot int) error {
			assert.Fail(t, "revert should have not been called")
			return nil
		},
		JournalLenCalled: func() int {
			return 0
		},
	}

	startHeaders := createGenesisBlocks(bootstrapComponents.ShardCoordinator())
	arguments.BlockTracker = mock.NewBlockTrackerMock(bootstrapComponents.ShardCoordinator(), startHeaders)
	mp, _ := blproc.NewMetaProcessor(arguments)

	prevRandSeed := []byte("prevrand")
	currRandSeed := []byte("currrand")
	notarizedHdrs := mp.NotarizedHdrs()
	setLastNotarizedHdr(noOfShards, 9, 44, prevRandSeed, notarizedHdrs, arguments.BlockTracker)

	//put the existing headers inside datapool

	//header shard 0
	prevHash, _ := mp.ComputeHeaderHash(mp.LastNotarizedHdrForShard(0).(*block.Header))
	prevHdr := &block.Header{
		Round:        10,
		Nonce:        45,
		ShardID:      0,
		PrevRandSeed: prevRandSeed,
		RandSeed:     currRandSeed,
		PrevHash:     prevHash,
		RootHash:     []byte("prevRootHash")}

	prevHash, _ = mp.ComputeHeaderHash(prevHdr)
	currHdr := &block.Header{
		Round:        11,
		Nonce:        46,
		ShardID:      0,
		PrevRandSeed: currRandSeed,
		RandSeed:     []byte("nextrand"),
		PrevHash:     prevHash,
		RootHash:     []byte("currRootHash")}

	err := mp.IsHdrConstructionValid(nil, prevHdr)
	assert.Equal(t, err, process.ErrNilBlockHeader)

	err = mp.IsHdrConstructionValid(currHdr, nil)
	assert.Equal(t, err, process.ErrNilBlockHeader)

	currHdr.Nonce = 0
	err = mp.IsHdrConstructionValid(currHdr, prevHdr)
	assert.Equal(t, err, process.ErrWrongNonceInBlock)

	currHdr.Nonce = 46
	prevHdr.Nonce = 45
	prevHdr.Round = currHdr.Round + 1
	err = mp.IsHdrConstructionValid(currHdr, prevHdr)
	assert.Equal(t, err, process.ErrLowerRoundInBlock)

	prevHdr.Round = currHdr.Round - 1
	currHdr.Nonce = prevHdr.Nonce + 2
	err = mp.IsHdrConstructionValid(currHdr, prevHdr)
	assert.Equal(t, err, process.ErrWrongNonceInBlock)

	currHdr.Nonce = prevHdr.Nonce + 1
	currHdr.PrevHash = []byte("wronghash")
	err = mp.IsHdrConstructionValid(currHdr, prevHdr)
	assert.Equal(t, err, process.ErrBlockHashDoesNotMatch)

	prevHdr.RandSeed = []byte("randomwrong")
	currHdr.PrevHash, _ = mp.ComputeHeaderHash(prevHdr)
	err = mp.IsHdrConstructionValid(currHdr, prevHdr)
	assert.Equal(t, err, process.ErrRandSeedDoesNotMatch)

	currHdr.PrevHash = prevHash
	prevHdr.RandSeed = currRandSeed
	prevHdr.RootHash = []byte("prevRootHash")
	err = mp.IsHdrConstructionValid(currHdr, prevHdr)
	assert.Nil(t, err)
}

func TestMetaProcessor_DecodeBlockBody(t *testing.T) {
	t.Parallel()

	marshalizerMock := &mock.MarshalizerMock{}
	arguments := createMockMetaArguments(createMockComponentHolders())
	mp, _ := blproc.NewMetaProcessor(arguments)
	b := &block.Body{}
	message, err := marshalizerMock.Marshal(b)
	assert.Nil(t, err)

	bodyNil := &block.Body{}
	dcdBlk := mp.DecodeBlockBody(nil)
	assert.Equal(t, bodyNil, dcdBlk)

	dcdBlk = mp.DecodeBlockBody(message)
	assert.Equal(t, b, dcdBlk)
}

func TestMetaProcessor_DecodeBlockHeader(t *testing.T) {
	t.Parallel()

	marshalizerMock := &mock.MarshalizerMock{}
	coreComponents, dataComponents, bootstrapComponents, statusComponents := createMockComponentHolders()
	dataComponents.BlockChain = &mock.BlockChainMock{
		CreateNewHeaderCalled: func() data.HeaderHandler {
			return &block.MetaBlock{}
		},
		GetGenesisHeaderCalled: func() data.HeaderHandler {
			return &block.MetaBlock{Nonce: 0}
		},
	}
	arguments := createMockMetaArguments(coreComponents, dataComponents, bootstrapComponents, statusComponents)
	mp, _ := blproc.NewMetaProcessor(arguments)
	hdr := &block.MetaBlock{}
	hdr.Nonce = 1
	hdr.TimeStamp = uint64(0)
	hdr.Signature = []byte("A")
	hdr.AccumulatedFees = new(big.Int)
	hdr.AccumulatedFeesInEpoch = new(big.Int)
	_, err := marshalizerMock.Marshal(hdr)
	assert.Nil(t, err)

	message, err := marshalizerMock.Marshal(hdr)
	assert.Nil(t, err)

	dcdHdr := mp.DecodeBlockHeader(nil)
	assert.Nil(t, dcdHdr)

	dcdHdr = mp.DecodeBlockHeader(message)
	assert.Equal(t, hdr, dcdHdr)
	assert.Equal(t, []byte("A"), dcdHdr.GetSignature())
}

func TestMetaProcessor_UpdateShardsHeadersNonce_ShouldWork(t *testing.T) {
	t.Parallel()

	arguments := createMockMetaArguments(createMockComponentHolders())
	mp, _ := blproc.NewMetaProcessor(arguments)

	numberOfShards := uint32(4)
	type DataForMap struct {
		ShardID     uint32
		HeaderNonce uint64
	}
	testData := []DataForMap{
		{uint32(0), uint64(100)},
		{uint32(1), uint64(200)},
		{uint32(2), uint64(300)},
		{uint32(3), uint64(400)},
		{uint32(0), uint64(400)},
	}

	for i := range testData {
		mp.UpdateShardsHeadersNonce(testData[i].ShardID, testData[i].HeaderNonce)
	}

	shardsHeadersNonce := mp.GetShardsHeadersNonce()

	mapDates := make([]uint64, 0)

	//Get all data from map and put then in a slice
	for i := uint32(0); i < numberOfShards; i++ {
		mapDataI, _ := shardsHeadersNonce.Load(i)
		mapDates = append(mapDates, mapDataI.(uint64))

	}

	//Check data from map is stored correctly
	expectedData := []uint64{400, 200, 300, 400}
	for i := 0; i < int(numberOfShards); i++ {
		assert.Equal(t, expectedData[i], mapDates[i])
	}
}

func TestMetaProcessor_CreateMiniBlocksJournalLenNotZeroShouldReturnEmptyBody(t *testing.T) {
	t.Parallel()

	accntAdapter := &mock.AccountsStub{
		JournalLenCalled: func() int {
			return 1
		},
	}
	arguments := createMockMetaArguments(createMockComponentHolders())
	arguments.AccountsDB[state.UserAccountsState] = accntAdapter
	mp, _ := blproc.NewMetaProcessor(arguments)
	round := uint64(10)
	metaHdr := &block.MetaBlock{Round: round}

	bodyHandler, err := mp.CreateBlockBody(metaHdr, func() bool { return true })
	assert.Nil(t, err)
	assert.Equal(t, &block.Body{}, bodyHandler)
}

func TestMetaProcessor_CreateMiniBlocksNoTimeShouldReturnEmptyBody(t *testing.T) {
	t.Parallel()

	arguments := createMockMetaArguments(createMockComponentHolders())
	mp, _ := blproc.NewMetaProcessor(arguments)
	round := uint64(10)
	metaHdr := &block.MetaBlock{Round: round}

	bodyHandler, err := mp.CreateBlockBody(metaHdr, func() bool { return false })
	assert.Nil(t, err)
	assert.Equal(t, &block.Body{}, bodyHandler)
}

func TestMetaProcessor_CreateMiniBlocksDestMe(t *testing.T) {
	t.Parallel()

	hash1 := []byte("hash1")
	hdr1 := &block.Header{
		Nonce:            1,
		Round:            1,
		PrevRandSeed:     []byte("roothash"),
		MiniBlockHeaders: []block.MiniBlockHeader{{Hash: hash1, SenderShardID: 1}},
	}
	hdrHash1Bytes := []byte("hdr_hash1")
	hdr2 := &block.Header{Nonce: 2, Round: 2}
	hdrHash2Bytes := []byte("hdr_hash2")
	expectedMiniBlock1 := &block.MiniBlock{TxHashes: [][]byte{hash1}}
	expectedMiniBlock2 := &block.MiniBlock{TxHashes: [][]byte{[]byte("hash2")}}
	dPool := initDataPool([]byte("tx_hash"))
	dPool.TransactionsCalled = func() dataRetriever.ShardedDataCacherNotifier {
		return testscommon.NewShardedDataStub()
	}
	dPool.HeadersCalled = func() dataRetriever.HeadersPool {
		cs := &mock.HeadersCacherStub{}
		cs.RegisterHandlerCalled = func(i func(header data.HeaderHandler, key []byte)) {
		}
		cs.GetHeaderByNonceAndShardIdCalled = func(hdrNonce uint64, shardId uint32) (handlers []data.HeaderHandler, i [][]byte, e error) {
			if hdrNonce == 1 {
				return []data.HeaderHandler{hdr1}, [][]byte{hdrHash1Bytes}, nil
			}
			if hdrNonce == 2 {
				return []data.HeaderHandler{hdr2}, [][]byte{hdrHash2Bytes}, nil
			}
			return nil, nil, errors.New("err")
		}
		cs.LenCalled = func() int {
			return 0
		}
		cs.NoncesCalled = func(shardId uint32) []uint64 {
			return []uint64{1, 2}
		}
		cs.MaxSizeCalled = func() int {
			return 1000
		}
		return cs
	}

	txCoordinator := &mock.TransactionCoordinatorMock{
		CreateMbsAndProcessCrossShardTransactionsDstMeCalled: func(header data.HeaderHandler, processedMiniBlocksHashes map[string]struct{}, haveTime func() bool) (slices block.MiniBlockSlice, u uint32, b bool, err error) {
			return block.MiniBlockSlice{expectedMiniBlock1}, 0, true, nil
		},
		CreateMbsAndProcessTransactionsFromMeCalled: func(haveTime func() bool) block.MiniBlockSlice {
			return block.MiniBlockSlice{expectedMiniBlock2}
		},
	}

	coreComponents, dataComponents, bootstrapComponents, statusComponents := createMockComponentHolders()
	dataComponents.DataPool = dPool
	arguments := createMockMetaArguments(coreComponents, dataComponents, bootstrapComponents, statusComponents)
	arguments.TxCoordinator = txCoordinator
	arguments.BlockTracker.AddTrackedHeader(hdr1, hdrHash1Bytes)

	mp, _ := blproc.NewMetaProcessor(arguments)
	round := uint64(10)

	metaHdr := &block.MetaBlock{Round: round}
	bodyHandler, err := mp.CreateBlockBody(metaHdr, func() bool { return true })
	b, _ := bodyHandler.(*block.Body)

	t.Logf("The block: %#v", b)
	assert.Equal(t, expectedMiniBlock1, b.MiniBlocks[0])
	assert.Equal(t, expectedMiniBlock2, b.MiniBlocks[1])
	assert.Nil(t, err)
}

func TestMetaProcessor_ProcessBlockWrongHeaderShouldErr(t *testing.T) {
	t.Parallel()

	journalLen := func() int { return 0 }
	revToSnapshot := func(snapshot int) error { return nil }
	hdr := block.MetaBlock{
		Nonce:         1,
		PubKeysBitmap: []byte("0100101"),
		PrevHash:      []byte(""),
		Signature:     []byte("signature"),
		RootHash:      []byte("roothash"),
		ShardInfo: []block.ShardData{
			{
				ShardID:               0,
				ShardMiniBlockHeaders: []block.MiniBlockHeader{{Hash: []byte("hash1")}},
			},
			{
				ShardID:               1,
				ShardMiniBlockHeaders: []block.MiniBlockHeader{{Hash: []byte("hash2")}},
			},
		},
	}
	body := &block.Body{
		MiniBlocks: []*block.MiniBlock{
			{
				TxHashes:        [][]byte{[]byte("hashTx")},
				ReceiverShardID: 0,
			},
		},
	}
	arguments := createMockMetaArguments(createMockComponentHolders())
	arguments.AccountsDB[state.UserAccountsState] = &mock.AccountsStub{
		JournalLenCalled:       journalLen,
		RevertToSnapshotCalled: revToSnapshot,
	}
	mp, _ := blproc.NewMetaProcessor(arguments)

	// should return err
	err := mp.ProcessBlock(&hdr, body, haveTime)
	assert.Equal(t, process.ErrHeaderBodyMismatch, err)
}

func TestMetaProcessor_ProcessBlockNoShardHeadersReceivedShouldErr(t *testing.T) {
	t.Parallel()

	hash1 := []byte("hash1")
	hash2 := []byte("hash2")
	hasher := &mock.HasherStub{}
	hasher.ComputeCalled = func(s string) []byte {
		return []byte("hash1")
	}
	journalLen := func() int { return 0 }
	revToSnapshot := func(snapshot int) error { return nil }
	hdr := block.MetaBlock{
		Nonce:         1,
		PubKeysBitmap: []byte("0100101"),
		PrevHash:      []byte(""),
		Signature:     []byte("signature"),
		RootHash:      []byte("roothash"),
		ShardInfo: []block.ShardData{
			{
				Nonce:                 1,
				ShardID:               0,
				ShardMiniBlockHeaders: []block.MiniBlockHeader{{Hash: []byte("hashTx"), TxCount: 1}},
				TxCount:               1,
			},
			{
				Nonce:                 1,
				ShardID:               0,
				ShardMiniBlockHeaders: []block.MiniBlockHeader{{Hash: hash2, TxCount: 1}},
				TxCount:               1,
			},
		},
		MiniBlockHeaders: []block.MiniBlockHeader{{Hash: hash1, SenderShardID: 0, TxCount: 1}},
	}
	body := &block.Body{
		MiniBlocks: []*block.MiniBlock{
			{
				TxHashes:        [][]byte{hash1},
				ReceiverShardID: 0,
			},
		},
	}
	coreComponents, dataComponents, bootstrapComponents, statusComponents := createMockComponentHolders()
	coreComponents.Hash = hasher
	arguments := createMockMetaArguments(coreComponents, dataComponents, bootstrapComponents, statusComponents)
	arguments.AccountsDB[state.UserAccountsState] = &mock.AccountsStub{
		JournalLenCalled:       journalLen,
		RevertToSnapshotCalled: revToSnapshot,
	}
	mp, _ := blproc.NewMetaProcessor(arguments)

	err := mp.ProcessBlock(&hdr, body, haveTime)
	assert.Equal(t, process.ErrTimeIsOut, err)
}

func TestMetaProcessor_VerifyCrossShardMiniBlocksDstMe(t *testing.T) {
	t.Parallel()

	hash1 := []byte("hash1")
	hash2 := []byte("hash2")
	hdrHash1Bytes := []byte("hdr_hash1")
	hdrHash2Bytes := []byte("hdr_hash2")
	miniBlock1 := &block.MiniBlock{TxHashes: [][]byte{hash1}}
	miniBlock2 := &block.MiniBlock{TxHashes: [][]byte{hash2}}
	dPool := initDataPool([]byte("tx_hash"))
	dPool.TransactionsCalled = func() dataRetriever.ShardedDataCacherNotifier {
		return testscommon.NewShardedDataStub()
	}
	dPool.HeadersCalled = func() dataRetriever.HeadersPool {
		cs := &mock.HeadersCacherStub{}
		cs.RegisterHandlerCalled = func(i func(header data.HeaderHandler, key []byte)) {
		}
		cs.GetHeaderByHashCalled = func(key []byte) (handler data.HeaderHandler, e error) {
			if bytes.Equal(hdrHash1Bytes, key) {
				return &block.Header{
					Nonce:            1,
					Round:            1,
					PrevRandSeed:     []byte("roothash"),
					MiniBlockHeaders: []block.MiniBlockHeader{{Hash: hash1, SenderShardID: 1}},
				}, nil
			}
			if bytes.Equal(hdrHash2Bytes, key) {
				return &block.Header{Nonce: 2, Round: 2}, nil
			}
			return nil, errors.New("err")
		}
		cs.LenCalled = func() int {
			return 0
		}
		cs.NoncesCalled = func(shardId uint32) []uint64 {
			return []uint64{1, 2}
		}
		cs.MaxSizeCalled = func() int {
			return 1000
		}
		return cs
	}

	txCoordinator := &mock.TransactionCoordinatorMock{
		CreateMbsAndProcessCrossShardTransactionsDstMeCalled: func(header data.HeaderHandler, processedMiniBlocksHashes map[string]struct{}, haveTime func() bool) (slices block.MiniBlockSlice, u uint32, b bool, err error) {
			return block.MiniBlockSlice{miniBlock1}, 0, true, nil
		},
		CreateMbsAndProcessTransactionsFromMeCalled: func(haveTime func() bool) block.MiniBlockSlice {
			return block.MiniBlockSlice{miniBlock2}
		},
	}

	hdr := &block.MetaBlock{
		Nonce:         1,
		PubKeysBitmap: []byte("0100101"),
		PrevHash:      []byte(""),
		Signature:     []byte("signature"),
		Round:         2,
		RootHash:      []byte("roothash"),
		ShardInfo: []block.ShardData{
			{
				HeaderHash:            hdrHash1Bytes,
				ShardID:               0,
				ShardMiniBlockHeaders: []block.MiniBlockHeader{{Hash: hash1, TxCount: 1}},
				TxCount:               1,
			},
			{
				ShardID:               0,
				ShardMiniBlockHeaders: []block.MiniBlockHeader{{Hash: hash2, TxCount: 1}},
				TxCount:               1,
			},
		},
		MiniBlockHeaders: []block.MiniBlockHeader{{Hash: hash1, SenderShardID: 0, TxCount: 1}},
	}

	coreComponents, dataComponents, bootstrapComponents, statusComponents := createMockComponentHolders()
	dataComponents.DataPool = dPool
	arguments := createMockMetaArguments(coreComponents, dataComponents, bootstrapComponents, statusComponents)
	arguments.TxCoordinator = txCoordinator

	mp, _ := blproc.NewMetaProcessor(arguments)
	round := uint64(10)

	metaHdr := &block.MetaBlock{Round: round}
	_, err := mp.CreateBlockBody(metaHdr, func() bool { return true })
	assert.Nil(t, err)

	err = mp.VerifyCrossShardMiniBlockDstMe(hdr)
	assert.Nil(t, err)
}

func TestMetaProcessor_CreateBlockCreateHeaderProcessBlock(t *testing.T) {
	t.Parallel()

	hash := []byte("hash1")
	hdrHash1Bytes := []byte("hdr_hash1")
	hrdHash2Bytes := []byte("hdr_hash2")
	hasher := &mock.HasherStub{}
	hasher.ComputeCalled = func(s string) []byte {
		return hash
	}
	miniBlock1 := &block.MiniBlock{TxHashes: [][]byte{hash}}
	dPool := initDataPool([]byte("tx_hash"))
	dPool.TransactionsCalled = func() dataRetriever.ShardedDataCacherNotifier {
		return testscommon.NewShardedDataStub()
	}
	dPool.HeadersCalled = func() dataRetriever.HeadersPool {
		cs := &mock.HeadersCacherStub{}
		cs.RegisterHandlerCalled = func(i func(header data.HeaderHandler, key []byte)) {
		}
		cs.GetHeaderByHashCalled = func(key []byte) (handler data.HeaderHandler, e error) {
			if bytes.Equal(hdrHash1Bytes, key) {
				return &block.Header{
					PrevHash:         []byte("hash1"),
					Nonce:            1,
					Round:            1,
					PrevRandSeed:     []byte("roothash"),
					MiniBlockHeaders: []block.MiniBlockHeader{{Hash: []byte("hash1"), SenderShardID: 1}},
				}, nil
			}
			if bytes.Equal(hrdHash2Bytes, key) {
				return &block.Header{Nonce: 2, Round: 2}, nil
			}
			return nil, errors.New("err")
		}
		cs.LenCalled = func() int {
			return 0
		}
		cs.NoncesCalled = func(shardId uint32) []uint64 {
			return []uint64{1, 2}
		}
		cs.MaxSizeCalled = func() int {
			return 1000
		}
		return cs
	}

	txCoordinator := &mock.TransactionCoordinatorMock{
		CreateMbsAndProcessCrossShardTransactionsDstMeCalled: func(header data.HeaderHandler, processedMiniBlocksHashes map[string]struct{}, haveTime func() bool) (slices block.MiniBlockSlice, u uint32, b bool, err error) {
			return block.MiniBlockSlice{miniBlock1}, 0, true, nil
		},
	}

	blkc := &mock.BlockChainMock{
		GetCurrentBlockHeaderCalled: func() data.HeaderHandler {
			return &block.MetaBlock{Nonce: 0, AccumulatedFeesInEpoch: big.NewInt(0), DevFeesInEpoch: big.NewInt(0)}
		},
		GetCurrentBlockHeaderHashCalled: func() []byte {
			return hash
		},
		GetGenesisHeaderCalled: func() data.HeaderHandler {
			return &block.Header{Nonce: 0}
		},
	}
	coreComponents, dataComponents, bootstrapComponents, statusComponents := createMockComponentHolders()
	coreComponents.Hash = hasher
	dataComponents.DataPool = dPool
	dataComponents.BlockChain = blkc
	arguments := createMockMetaArguments(coreComponents, dataComponents, bootstrapComponents, statusComponents)
	arguments.TxCoordinator = txCoordinator

	mp, _ := blproc.NewMetaProcessor(arguments)
	round := uint64(10)
	nonce := uint64(5)

	metaHdr := &block.MetaBlock{Round: round}
	bodyHandler, err := mp.CreateBlockBody(metaHdr, func() bool { return true })
	assert.Nil(t, err)

	headerHandler := mp.CreateNewHeader(round, nonce)
	headerHandler.SetRound(uint64(1))
	headerHandler.SetNonce(1)
	headerHandler.SetPrevHash(hash)
	headerHandler.SetAccumulatedFees(big.NewInt(0))

	err = mp.ProcessBlock(headerHandler, bodyHandler, func() time.Duration { return time.Second })
	assert.Nil(t, err)
}

func TestMetaProcessor_RequestShardHeadersIfNeededShouldAddHeaderIntoTrackerPool(t *testing.T) {
	t.Parallel()

	var addedNonces []uint64
	poolsHolderStub := initDataPool([]byte(""))
	poolsHolderStub.HeadersCalled = func() dataRetriever.HeadersPool {
		return &mock.HeadersCacherStub{
			GetHeaderByNonceAndShardIdCalled: func(hdrNonce uint64, shardId uint32) ([]data.HeaderHandler, [][]byte, error) {
				addedNonces = append(addedNonces, hdrNonce)
				return []data.HeaderHandler{&block.Header{Nonce: 1}}, [][]byte{[]byte("hash")}, nil
			},
		}
	}

	coreComponents, dataComponents, bootstrapComponents, statusComponents := createMockComponentHolders()
	dataComponents.DataPool = poolsHolderStub
	roundHandlerMock := &mock.RoundHandlerMock{}
	coreComponents.RoundField = roundHandlerMock
	arguments := createMockMetaArguments(coreComponents, dataComponents, bootstrapComponents, statusComponents)
	mp, _ := blproc.NewMetaProcessor(arguments)

	roundHandlerMock.RoundIndex = 20
	header := &block.Header{
		Round: 9,
		Nonce: 5,
	}

	hdrsAddedForShard := make(map[uint32]uint32)
	lastShardHdr := make(map[uint32]data.HeaderHandler)
	lastShardHdr[header.ShardID] = header

	mp.RequestShardHeadersIfNeeded(hdrsAddedForShard, lastShardHdr)

	expectedAddedNonces := []uint64{6, 7}
	assert.Equal(t, expectedAddedNonces, addedNonces)
}

func TestMetaProcessor_CreateAndProcessBlockCallsProcessAfterFirstEpoch(t *testing.T) {
	t.Parallel()

	coreComponents, dataComponents, bootstrapComponents, statusComponents := createMockComponentHolders()
	hash := []byte("hash1")
	hdrHash1Bytes := []byte("hdr_hash1")
	hrdHash2Bytes := []byte("hdr_hash2")
	hasher := &mock.HasherStub{}
	hasher.ComputeCalled = func(s string) []byte {
		return hash
	}
	coreComponents.TxSignHasherField = hasher

	miniBlock1 := &block.MiniBlock{TxHashes: [][]byte{hash}}
	dPool := initDataPool([]byte("tx_hash"))
	dPool.TransactionsCalled = func() dataRetriever.ShardedDataCacherNotifier {
		return testscommon.NewShardedDataStub()
	}
	dPool.HeadersCalled = func() dataRetriever.HeadersPool {
		cs := &mock.HeadersCacherStub{}
		cs.RegisterHandlerCalled = func(i func(header data.HeaderHandler, key []byte)) {
		}
		cs.GetHeaderByHashCalled = func(key []byte) (handler data.HeaderHandler, e error) {
			if bytes.Equal(hdrHash1Bytes, key) {
				return &block.Header{
					PrevHash:         []byte("hash1"),
					Nonce:            1,
					Round:            1,
					PrevRandSeed:     []byte("roothash"),
					MiniBlockHeaders: []block.MiniBlockHeader{{Hash: []byte("hash1"), SenderShardID: 1}},
				}, nil
			}
			if bytes.Equal(hrdHash2Bytes, key) {
				return &block.Header{Nonce: 2, Round: 2}, nil
			}
			return nil, errors.New("err")
		}
		cs.LenCalled = func() int {
			return 0
		}
		cs.NoncesCalled = func(shardId uint32) []uint64 {
			return []uint64{1, 2}
		}
		cs.MaxSizeCalled = func() int {
			return 1000
		}
		return cs
	}

	txCoordinator := &mock.TransactionCoordinatorMock{
		CreateMbsAndProcessCrossShardTransactionsDstMeCalled: func(header data.HeaderHandler, processedMiniBlocksHashes map[string]struct{}, haveTime func() bool) (slices block.MiniBlockSlice, u uint32, b bool, err error) {
			return block.MiniBlockSlice{miniBlock1}, 0, true, nil
		},
	}

	blkc := &mock.BlockChainMock{
		GetCurrentBlockHeaderCalled: func() data.HeaderHandler {
			return &block.MetaBlock{
				Nonce:                  0,
				AccumulatedFeesInEpoch: big.NewInt(0),
				DevFeesInEpoch:         big.NewInt(0),
				EpochStart: block.EpochStart{
					LastFinalizedHeaders: []block.EpochStartShardData{{}},
					Economics:            block.Economics{},
				},
			}
		},
		GetCurrentBlockHeaderHashCalled: func() []byte {
			return hash
		},
		GetGenesisHeaderCalled: func() data.HeaderHandler {
			return &block.Header{Nonce: 0}
		},
	}

	arguments := createMockMetaArguments(coreComponents, dataComponents, bootstrapComponents, statusComponents)
	arguments.TxCoordinator = txCoordinator
	dataComponents.DataPool = dPool
	dataComponents.BlockChain = blkc
	calledSaveNodesCoordinator := false
	arguments.ValidatorStatisticsProcessor = &mock.ValidatorStatisticsProcessorStub{
		SaveNodesCoordinatorUpdatesCalled: func(epoch uint32) (bool, error) {
			calledSaveNodesCoordinator = true
			return true, nil
		},
	}

	toggleCalled := false
	arguments.EpochSystemSCProcessor = &mock.EpochStartSystemSCStub{
		ToggleUnStakeUnBondCalled: func(value bool) error {
			toggleCalled = true
			assert.Equal(t, value, true)
			return nil
		},
	}

	mp, _ := blproc.NewMetaProcessor(arguments)
	metaHdr := &block.MetaBlock{}
	headerHandler, bodyHandler, err := mp.CreateBlock(metaHdr, func() bool { return true })
	assert.Nil(t, err)
	assert.True(t, toggleCalled, calledSaveNodesCoordinator)

	headerHandler.SetRound(uint64(1))
	headerHandler.SetNonce(1)
	headerHandler.SetPrevHash(hash)
	headerHandler.SetAccumulatedFees(big.NewInt(0))

	toggleCalled = false
	calledSaveNodesCoordinator = false
	err = mp.ProcessBlock(headerHandler, bodyHandler, func() time.Duration { return time.Second })
	assert.Nil(t, err)
	assert.True(t, toggleCalled, calledSaveNodesCoordinator)
}<|MERGE_RESOLUTION|>--- conflicted
+++ resolved
@@ -107,21 +107,11 @@
 					return nil
 				},
 			},
-<<<<<<< HEAD
-			BlockTracker:            mock.NewBlockTrackerMock(shardCoordinator, startHeaders),
-			BlockSizeThrottler:      &mock.BlockSizeThrottlerStub{},
-			OutportHandler:          &testscommon.OutportStub{},
-			TpsBenchmark:            &testscommon.TpsBenchmarkMock{},
-			HeaderIntegrityVerifier: &mock.HeaderIntegrityVerifierStub{},
-			HistoryRepository:       &testscommon.HistoryRepositoryStub{},
-			EpochNotifier:           &mock.EpochNotifierStub{},
-			AppStatusHandler:        &mock.AppStatusHandlerStub{},
-=======
 			BlockTracker:       mock.NewBlockTrackerMock(bootstrapComponents.ShardCoordinator(), startHeaders),
 			BlockSizeThrottler: &mock.BlockSizeThrottlerStub{},
 			HistoryRepository:  &testscommon.HistoryRepositoryStub{},
 			EpochNotifier:      &mock.EpochNotifierStub{},
->>>>>>> 55aa2d37
+			OutportHandler:          &testscommon.OutportStub{},
 		},
 		SCToProtocol:                 &mock.SCToProtocolStub{},
 		PendingMiniBlocksHandler:     &mock.PendingMiniBlocksHandlerStub{},
