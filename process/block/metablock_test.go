package block_test

import (
	"bytes"
	"errors"
	"math/big"
	"reflect"
	"sync"
	"testing"
	"time"

	"github.com/ElrondNetwork/elrond-go/core"
	"github.com/ElrondNetwork/elrond-go/data"
	"github.com/ElrondNetwork/elrond-go/data/block"
	"github.com/ElrondNetwork/elrond-go/data/blockchain"
	"github.com/ElrondNetwork/elrond-go/data/state"
	"github.com/ElrondNetwork/elrond-go/dataRetriever"
	"github.com/ElrondNetwork/elrond-go/process"
	blproc "github.com/ElrondNetwork/elrond-go/process/block"
	"github.com/ElrondNetwork/elrond-go/process/block/bootstrapStorage"
	"github.com/ElrondNetwork/elrond-go/process/mock"
	"github.com/ElrondNetwork/elrond-go/sharding"
	"github.com/ElrondNetwork/elrond-go/storage"
	"github.com/stretchr/testify/assert"
)

func createMockMetaArguments() blproc.ArgMetaProcessor {
	mdp := initDataPool([]byte("tx_hash"))
	shardCoordinator := mock.NewOneShardCoordinatorMock()
	argsHeaderValidator := blproc.ArgsHeaderValidator{
		Hasher:      &mock.HasherStub{},
		Marshalizer: &mock.MarshalizerMock{},
	}
	headerValidator, _ := blproc.NewHeaderValidator(argsHeaderValidator)

	startHeaders := createGenesisBlocks(shardCoordinator)
	accountsDb := make(map[state.AccountsDbIdentifier]state.AccountsAdapter)
	accountsDb[state.UserAccountsState] = &mock.AccountsStub{}
	accountsDb[state.PeerAccountsState] = &mock.AccountsStub{}

	arguments := blproc.ArgMetaProcessor{
		ArgBaseProcessor: blproc.ArgBaseProcessor{
			AccountsDB:                   accountsDb,
			ForkDetector:                 &mock.ForkDetectorMock{},
			Hasher:                       &mock.HasherStub{},
			Marshalizer:                  &mock.MarshalizerMock{},
			Store:                        &mock.ChainStorerMock{},
			ShardCoordinator:             shardCoordinator,
			NodesCoordinator:             mock.NewNodesCoordinatorMock(),
			FeeHandler:                   &mock.FeeAccumulatorStub{},
			Uint64Converter:              &mock.Uint64ByteSliceConverterMock{},
			RequestHandler:               &mock.RequestHandlerStub{},
			Core:                         &mock.ServiceContainerMock{},
			BlockChainHook:               &mock.BlockChainHookHandlerMock{},
			TxCoordinator:                &mock.TransactionCoordinatorMock{},
			ValidatorStatisticsProcessor: &mock.ValidatorStatisticsProcessorStub{},
			EpochStartTrigger:            &mock.EpochStartTriggerStub{},
			HeaderValidator:              headerValidator,
			Rounder:                      &mock.RounderMock{},
			BootStorer: &mock.BoostrapStorerMock{
				PutCalled: func(round int64, bootData bootstrapStorage.BootstrapData) error {
					return nil
				},
			},
			BlockTracker: mock.NewBlockTrackerMock(shardCoordinator, startHeaders),
			DataPool:     mdp,
			BlockChain:   createTestBlockchain(),
		},
<<<<<<< HEAD
		SCDataGetter:              &mock.ScQueryMock{},
		SCToProtocol:              &mock.SCToProtocolStub{},
		PendingMiniBlocksHandler:  &mock.PendingMiniBlocksHandlerStub{},
		EpochStartDataCreator:     &mock.EpochStartDataCreatorStub{},
		EpochEconomics:            &mock.EpochEconomicsStub{},
		EpochRewardsCreator:       &mock.EpochRewardsCreatorStub{},
		EpochValidatorInfoCreator: &mock.EpochValidatorInfoCreatorStub{},
=======
		SCDataGetter:             &mock.ScQueryStub{},
		SCToProtocol:             &mock.SCToProtocolStub{},
		PendingMiniBlocksHandler: &mock.PendingMiniBlocksHandlerStub{},
		EpochStartDataCreator:    &mock.EpochStartDataCreatorStub{},
		EpochEconomics:           &mock.EpochEconomicsStub{},
		EpochRewardsCreator:      &mock.EpochRewardsCreatorStub{},
>>>>>>> 1cd36d66
	}
	return arguments
}

func createMetaBlockHeader() *block.MetaBlock {
	hdr := block.MetaBlock{
		Nonce:                  1,
		Round:                  1,
		PrevHash:               []byte(""),
		Signature:              []byte("signature"),
		PubKeysBitmap:          []byte("pubKeysBitmap"),
		RootHash:               []byte("rootHash"),
		ShardInfo:              make([]block.ShardData, 0),
		TxCount:                1,
		PrevRandSeed:           make([]byte, 0),
		RandSeed:               make([]byte, 0),
		AccumulatedFeesInEpoch: big.NewInt(0),
		AccumulatedFees:        big.NewInt(0),
	}

	shardMiniBlockHeaders := make([]block.ShardMiniBlockHeader, 0)
	shardMiniBlockHeader := block.ShardMiniBlockHeader{
		Hash:            []byte("mb_hash1"),
		ReceiverShardID: 0,
		SenderShardID:   0,
		TxCount:         1,
	}
	shardMiniBlockHeaders = append(shardMiniBlockHeaders, shardMiniBlockHeader)
	shardData := block.ShardData{
		ShardID:               0,
		HeaderHash:            []byte("hdr_hash1"),
		TxCount:               1,
		ShardMiniBlockHeaders: shardMiniBlockHeaders,
	}
	hdr.ShardInfo = append(hdr.ShardInfo, shardData)

	return &hdr
}

func createGenesisBlocks(shardCoordinator sharding.Coordinator) map[uint32]data.HeaderHandler {
	genesisBlocks := make(map[uint32]data.HeaderHandler)
	for ShardID := uint32(0); ShardID < shardCoordinator.NumberOfShards(); ShardID++ {
		genesisBlocks[ShardID] = createGenesisBlock(ShardID)
	}

	genesisBlocks[core.MetachainShardId] = createGenesisMetaBlock()

	return genesisBlocks
}

func createGenesisBlock(ShardID uint32) *block.Header {
	rootHash := []byte("roothash")
	return &block.Header{
		Nonce:         0,
		Round:         0,
		Signature:     rootHash,
		RandSeed:      rootHash,
		PrevRandSeed:  rootHash,
		ShardID:       ShardID,
		PubKeysBitmap: rootHash,
		RootHash:      rootHash,
		PrevHash:      rootHash,
	}
}

func createGenesisMetaBlock() *block.MetaBlock {
	rootHash := []byte("roothash")
	return &block.MetaBlock{
		Nonce:         0,
		Round:         0,
		Signature:     rootHash,
		RandSeed:      rootHash,
		PrevRandSeed:  rootHash,
		PubKeysBitmap: rootHash,
		RootHash:      rootHash,
		PrevHash:      rootHash,
	}
}

func setLastNotarizedHdr(
	noOfShards uint32,
	round uint64,
	nonce uint64,
	randSeed []byte,
	lastNotarizedHdrs map[uint32][]data.HeaderHandler,
	blockTracker process.BlockTracker,
) {
	for i := uint32(0); i < noOfShards; i++ {
		lastHdr := &block.Header{Round: round,
			Nonce:    nonce,
			RandSeed: randSeed,
			ShardID:  i}
		lastNotarizedHdrsCount := len(lastNotarizedHdrs[i])
		if lastNotarizedHdrsCount > 0 {
			lastNotarizedHdrs[i][lastNotarizedHdrsCount-1] = lastHdr
		} else {
			lastNotarizedHdrs[i] = append(lastNotarizedHdrs[i], lastHdr)
		}
		blockTracker.AddCrossNotarizedHeader(i, lastHdr, nil)
	}
}

//------- NewMetaProcessor

func TestNewMetaProcessor_NilAccountsAdapterShouldErr(t *testing.T) {
	t.Parallel()

	arguments := createMockMetaArguments()
	arguments.AccountsDB[state.UserAccountsState] = nil

	be, err := blproc.NewMetaProcessor(arguments)
	assert.Equal(t, process.ErrNilAccountsAdapter, err)
	assert.Nil(t, be)
}

func TestNewMetaProcessor_NilDataPoolShouldErr(t *testing.T) {
	t.Parallel()

	arguments := createMockMetaArguments()
	arguments.DataPool = nil

	be, err := blproc.NewMetaProcessor(arguments)
	assert.Equal(t, process.ErrNilDataPoolHolder, err)
	assert.Nil(t, be)
}

func TestNewMetaProcessor_NilForkDetectorShouldErr(t *testing.T) {
	t.Parallel()

	arguments := createMockMetaArguments()
	arguments.ForkDetector = nil

	be, err := blproc.NewMetaProcessor(arguments)
	assert.Equal(t, process.ErrNilForkDetector, err)
	assert.Nil(t, be)
}

func TestNewMetaProcessor_NilShardCoordinatorShouldErr(t *testing.T) {
	t.Parallel()

	arguments := createMockMetaArguments()
	arguments.ShardCoordinator = nil

	be, err := blproc.NewMetaProcessor(arguments)
	assert.Equal(t, process.ErrNilShardCoordinator, err)
	assert.Nil(t, be)
}

func TestNewMetaProcessor_NilHasherShouldErr(t *testing.T) {
	t.Parallel()

	arguments := createMockMetaArguments()
	arguments.Hasher = nil

	be, err := blproc.NewMetaProcessor(arguments)
	assert.Equal(t, process.ErrNilHasher, err)
	assert.Nil(t, be)
}

func TestNewMetaProcessor_NilMarshalizerShouldErr(t *testing.T) {
	t.Parallel()

	arguments := createMockMetaArguments()
	arguments.Marshalizer = nil

	be, err := blproc.NewMetaProcessor(arguments)
	assert.Equal(t, process.ErrNilMarshalizer, err)
	assert.Nil(t, be)
}

func TestNewMetaProcessor_NilChainStorerShouldErr(t *testing.T) {
	t.Parallel()

	arguments := createMockMetaArguments()
	arguments.Store = nil

	be, err := blproc.NewMetaProcessor(arguments)
	assert.Equal(t, process.ErrNilStorage, err)
	assert.Nil(t, be)
}

func TestNewMetaProcessor_NilRequestHeaderHandlerShouldErr(t *testing.T) {
	t.Parallel()

	arguments := createMockMetaArguments()
	arguments.RequestHandler = nil

	be, err := blproc.NewMetaProcessor(arguments)
	assert.Equal(t, process.ErrNilRequestHandler, err)
	assert.Nil(t, be)
}

func TestNewMetaProcessor_NilTxCoordinatorShouldErr(t *testing.T) {
	t.Parallel()

	arguments := createMockMetaArguments()
	arguments.TxCoordinator = nil

	be, err := blproc.NewMetaProcessor(arguments)
	assert.Equal(t, process.ErrNilTransactionCoordinator, err)
	assert.Nil(t, be)
}

func TestNewMetaProcessor_NilEpochStartShouldErr(t *testing.T) {
	t.Parallel()

	arguments := createMockMetaArguments()
	arguments.EpochStartTrigger = nil

	be, err := blproc.NewMetaProcessor(arguments)
	assert.Equal(t, process.ErrNilEpochStartTrigger, err)
	assert.Nil(t, be)
}

func TestNewMetaProcessor_NilPendingMiniBlocksShouldErr(t *testing.T) {
	t.Parallel()

	arguments := createMockMetaArguments()
	arguments.PendingMiniBlocksHandler = nil

	be, err := blproc.NewMetaProcessor(arguments)
	assert.Equal(t, process.ErrNilPendingMiniBlocksHandler, err)
	assert.Nil(t, be)
}

func TestNewMetaProcessor_OkValsShouldWork(t *testing.T) {
	t.Parallel()

	arguments := createMockMetaArguments()

	mp, err := blproc.NewMetaProcessor(arguments)
	assert.Nil(t, err)
	assert.NotNil(t, mp)
}

//------- CheckHeaderBodyCorrelation

func TestMetaProcessor_CheckHeaderBodyCorrelationReceiverMissmatch(t *testing.T) {
	t.Parallel()

	hdr, body := createOneHeaderOneBody()
	arguments := createMockMetaArguments()
	mp, _ := blproc.NewMetaProcessor(arguments)

	hdr.MiniBlockHeaders[0].ReceiverShardID = body.MiniBlocks[0].ReceiverShardID + 1
	err := mp.CheckHeaderBodyCorrelation(hdr, body)
	assert.Equal(t, process.ErrHeaderBodyMismatch, err)
}

func TestMetaProcessor_CheckHeaderBodyCorrelationSenderMissmatch(t *testing.T) {
	t.Parallel()

	hdr, body := createOneHeaderOneBody()
	arguments := createMockMetaArguments()
	mp, _ := blproc.NewMetaProcessor(arguments)

	hdr.MiniBlockHeaders[0].SenderShardID = body.MiniBlocks[0].SenderShardID + 1
	err := mp.CheckHeaderBodyCorrelation(hdr, body)
	assert.Equal(t, process.ErrHeaderBodyMismatch, err)
}

func TestMetaProcessor_CheckHeaderBodyCorrelationTxCountMissmatch(t *testing.T) {
	t.Parallel()

	hdr, body := createOneHeaderOneBody()
	arguments := createMockMetaArguments()
	mp, _ := blproc.NewMetaProcessor(arguments)

	hdr.MiniBlockHeaders[0].TxCount = uint32(len(body.MiniBlocks[0].TxHashes) + 1)
	err := mp.CheckHeaderBodyCorrelation(hdr, body)
	assert.Equal(t, process.ErrHeaderBodyMismatch, err)
}

func TestMetaProcessor_CheckHeaderBodyCorrelationHashMissmatch(t *testing.T) {
	t.Parallel()

	hdr, body := createOneHeaderOneBody()
	arguments := createMockMetaArguments()
	mp, _ := blproc.NewMetaProcessor(arguments)

	hdr.MiniBlockHeaders[0].Hash = []byte("wrongHash")
	err := mp.CheckHeaderBodyCorrelation(hdr, body)
	assert.Equal(t, process.ErrHeaderBodyMismatch, err)
}

func TestMetaProcessor_CheckHeaderBodyCorrelationShouldPass(t *testing.T) {
	t.Parallel()

	hdr, body := createOneHeaderOneBody()
	arguments := createMockMetaArguments()
	mp, _ := blproc.NewMetaProcessor(arguments)

	err := mp.CheckHeaderBodyCorrelation(hdr, body)
	assert.Nil(t, err)
}

func TestMetaProcessor_CheckHeaderBodyCorrelationNilMiniBlock(t *testing.T) {
	t.Parallel()

	hdr, body := createOneHeaderOneBody()
	arguments := createMockMetaArguments()
	mp, _ := blproc.NewMetaProcessor(arguments)

	body.MiniBlocks[0] = nil

	err := mp.CheckHeaderBodyCorrelation(hdr, body)
	assert.NotNil(t, err)
	assert.Equal(t, process.ErrNilMiniBlock, err)
}

//------- ProcessBlock

func TestMetaProcessor_ProcessBlockWithNilHeaderShouldErr(t *testing.T) {
	t.Parallel()

	arguments := createMockMetaArguments()

	mp, _ := blproc.NewMetaProcessor(arguments)
	blk := &block.Body{}

	err := mp.ProcessBlock(nil, blk, haveTime)
	assert.Equal(t, process.ErrNilBlockHeader, err)
}

func TestMetaProcessor_ProcessBlockWithNilBlockBodyShouldErr(t *testing.T) {
	t.Parallel()

	arguments := createMockMetaArguments()
	mp, _ := blproc.NewMetaProcessor(arguments)

	err := mp.ProcessBlock(&block.MetaBlock{}, nil, haveTime)
	assert.Equal(t, process.ErrNilBlockBody, err)
}

func TestMetaProcessor_ProcessBlockWithNilHaveTimeFuncShouldErr(t *testing.T) {
	t.Parallel()

	arguments := createMockMetaArguments()
	mp, _ := blproc.NewMetaProcessor(arguments)
	blk := &block.Body{}

	err := mp.ProcessBlock(&block.MetaBlock{}, blk, nil)
	assert.Equal(t, process.ErrNilHaveTimeHandler, err)
}

func TestMetaProcessor_ProcessWithDirtyAccountShouldErr(t *testing.T) {
	t.Parallel()

	// set accounts dirty
	journalLen := func() int { return 3 }
	revToSnapshot := func(snapshot int) error { return nil }
	hdr := block.MetaBlock{
		Nonce:         1,
		PubKeysBitmap: []byte("0100101"),
		PrevHash:      []byte(""),
		Signature:     []byte("signature"),
		RootHash:      []byte("roothash"),
	}
	body := &block.Body{}
	arguments := createMockMetaArguments()
	arguments.AccountsDB[state.UserAccountsState] = &mock.AccountsStub{
		JournalLenCalled:       journalLen,
		RevertToSnapshotCalled: revToSnapshot,
	}
	mp, _ := blproc.NewMetaProcessor(arguments)

	// should return err
	err := mp.ProcessBlock(&hdr, body, haveTime)
	assert.NotNil(t, err)
	assert.Equal(t, err, process.ErrAccountStateDirty)
}

func TestMetaProcessor_ProcessWithHeaderNotFirstShouldErr(t *testing.T) {
	t.Parallel()

	arguments := createMockMetaArguments()
	mp, _ := blproc.NewMetaProcessor(arguments)

	hdr := &block.MetaBlock{
		Nonce: 2,
	}
	body := &block.Body{}
	err := mp.ProcessBlock(hdr, body, haveTime)
	assert.Equal(t, process.ErrWrongNonceInBlock, err)
}

func TestMetaProcessor_ProcessWithHeaderNotCorrectNonceShouldErr(t *testing.T) {
	t.Parallel()

	arguments := createMockMetaArguments()
	blkc := &blockchain.MetaChain{
		CurrentBlock: &block.MetaBlock{
			Round: 1,
			Nonce: 1,
		},
	}
	arguments.BlockChain = blkc
	mp, _ := blproc.NewMetaProcessor(arguments)
	hdr := &block.MetaBlock{
		Round: 3,
		Nonce: 3,
	}
	body := &block.Body{}

	err := mp.ProcessBlock(hdr, body, haveTime)
	assert.Equal(t, process.ErrWrongNonceInBlock, err)
}

func TestMetaProcessor_ProcessWithHeaderNotCorrectPrevHashShouldErr(t *testing.T) {
	t.Parallel()

	arguments := createMockMetaArguments()
	blkc := &blockchain.MetaChain{
		CurrentBlock: &block.MetaBlock{
			Round: 1,
			Nonce: 1,
		},
	}
	arguments.BlockChain = blkc
	mp, _ := blproc.NewMetaProcessor(arguments)
	hdr := &block.MetaBlock{
		Round:    2,
		Nonce:    2,
		PrevHash: []byte("X"),
	}

	body := &block.Body{}

	err := mp.ProcessBlock(hdr, body, haveTime)
	assert.Equal(t, process.ErrBlockHashDoesNotMatch, err)
}

func TestMetaProcessor_ProcessBlockWithErrOnVerifyStateRootCallShouldRevertState(t *testing.T) {
	t.Parallel()

	blkc := &blockchain.MetaChain{
		CurrentBlock: &block.MetaBlock{
			Nonce:                  0,
			AccumulatedFeesInEpoch: big.NewInt(0),
		},
	}
	hdr := createMetaBlockHeader()
	body := &block.Body{}
	// set accounts not dirty
	journalLen := func() int { return 0 }
	wasCalled := false
	revertToSnapshot := func(snapshot int) error {
		wasCalled = true
		return nil
	}
	rootHashCalled := func() ([]byte, error) {
		return []byte("rootHashX"), nil
	}
	arguments := createMockMetaArguments()
	arguments.AccountsDB[state.UserAccountsState] = &mock.AccountsStub{
		JournalLenCalled:       journalLen,
		RevertToSnapshotCalled: revertToSnapshot,
		RootHashCalled:         rootHashCalled,
	}
	arguments.BlockChain = blkc
	mp, _ := blproc.NewMetaProcessor(arguments)

	go func() {
		mp.ChRcvAllHdrs() <- true
	}()

	// should return err
	mp.SetShardBlockFinality(0)
	hdr.ShardInfo = make([]block.ShardData, 0)
	err := mp.ProcessBlock(hdr, body, haveTime)

	assert.Equal(t, process.ErrRootStateDoesNotMatch, err)
	assert.True(t, wasCalled)
}

//------- requestFinalMissingHeader
func TestMetaProcessor_RequestFinalMissingHeaderShouldPass(t *testing.T) {
	t.Parallel()

	mdp := initDataPool([]byte("tx_hash"))
	accounts := &mock.AccountsStub{}
	accounts.RevertToSnapshotCalled = func(snapshot int) error {
		return nil
	}
	arguments := createMockMetaArguments()
	arguments.ShardCoordinator = mock.NewMultiShardsCoordinatorMock(3)
	arguments.DataPool = mdp
	mp, _ := blproc.NewMetaProcessor(arguments)
	mp.AddHdrHashToRequestedList(&block.Header{}, []byte("header_hash"))
	mp.SetHighestHdrNonceForCurrentBlock(0, 1)
	mp.SetHighestHdrNonceForCurrentBlock(1, 2)
	mp.SetHighestHdrNonceForCurrentBlock(2, 3)
	res := mp.RequestMissingFinalityAttestingShardHeaders()
	assert.Equal(t, res, uint32(3))
}

//------- CommitBlock

func TestMetaProcessor_CommitBlockMarshalizerFailForHeaderShouldErr(t *testing.T) {
	t.Parallel()

	accounts := &mock.AccountsStub{
		RevertToSnapshotCalled: func(snapshot int) error {
			return nil
		},
	}
	errMarshalizer := errors.New("failure")
	hdr := createMetaBlockHeader()
	body := &block.Body{}
	marshalizer := &mock.MarshalizerStub{
		MarshalCalled: func(obj interface{}) (i []byte, e error) {
			if reflect.DeepEqual(obj, hdr) {
				return nil, errMarshalizer
			}

			return []byte("obj"), nil
		},
		UnmarshalCalled: func(obj interface{}, buff []byte) error {
			return nil
		},
	}
	arguments := createMockMetaArguments()
	arguments.AccountsDB[state.UserAccountsState] = accounts
	arguments.Marshalizer = marshalizer
	mp, _ := blproc.NewMetaProcessor(arguments)
	err := mp.CommitBlock(hdr, body)
	assert.Equal(t, errMarshalizer, err)
}

func TestMetaProcessor_CommitBlockStorageFailsForHeaderShouldErr(t *testing.T) {
	t.Parallel()

	wasCalled := false
	errPersister := errors.New("failure")
	marshalizer := &mock.MarshalizerMock{}
	accounts := &mock.AccountsStub{
		CommitCalled: func() (i []byte, e error) {
			return nil, nil
		},
	}
	hdr := createMetaBlockHeader()
	body := &block.Body{}
	wg := sync.WaitGroup{}
	wg.Add(1)
	hdrUnit := &mock.StorerStub{
		PutCalled: func(key, data []byte) error {
			wasCalled = true
			wg.Done()
			return errPersister
		},
		GetCalled: func(key []byte) (i []byte, e error) {
			hdrBuff, _ := marshalizer.Marshal(&block.MetaBlock{})
			return hdrBuff, nil
		},
	}
	store := initStore()
	store.AddStorer(dataRetriever.MetaBlockUnit, hdrUnit)

	arguments := createMockMetaArguments()
	arguments.AccountsDB[state.UserAccountsState] = accounts
	arguments.AccountsDB[state.PeerAccountsState] = accounts
	arguments.Store = store
	arguments.ForkDetector = &mock.ForkDetectorMock{
		AddHeaderCalled: func(header data.HeaderHandler, hash []byte, state process.BlockHeaderState, selfNotarizedHeaders []data.HeaderHandler, selfNotarizedHeadersHashes [][]byte) error {
			return nil
		},
		GetHighestFinalBlockNonceCalled: func() uint64 {
			return 0
		},
	}
	blockTrackerMock := mock.NewBlockTrackerMock(arguments.ShardCoordinator, createGenesisBlocks(arguments.ShardCoordinator))
	blockTrackerMock.GetCrossNotarizedHeaderCalled = func(shardID uint32, offset uint64) (data.HeaderHandler, []byte, error) {
		return &block.Header{}, []byte("hash"), nil
	}
	arguments.BlockTracker = blockTrackerMock
	blkc, _ := blockchain.NewMetaChain(
		generateTestCache(),
	)
	arguments.BlockChain = blkc
	mp, _ := blproc.NewMetaProcessor(arguments)

	mp.SetHdrForCurrentBlock([]byte("hdr_hash1"), &block.Header{}, true)
	err := mp.CommitBlock(hdr, body)
	wg.Wait()
	assert.True(t, wasCalled)
	assert.Nil(t, err)
}

func TestMetaProcessor_CommitBlockNoTxInPoolShouldErr(t *testing.T) {
	t.Parallel()

	mdp := initDataPool([]byte("tx_hash"))
	hdr := createMetaBlockHeader()
	body := &block.Body{}
	accounts := &mock.AccountsStub{
		RevertToSnapshotCalled: func(snapshot int) error {
			return nil
		},
	}
	fd := &mock.ForkDetectorMock{}
	hasher := &mock.HasherStub{}
	store := initStore()

	arguments := createMockMetaArguments()
	arguments.DataPool = mdp
	arguments.AccountsDB[state.UserAccountsState] = accounts
	arguments.ForkDetector = fd
	arguments.Store = store
	arguments.Hasher = hasher
	mp, _ := blproc.NewMetaProcessor(arguments)

	mdp.HeadersCalled = func() dataRetriever.HeadersPool {
		return &mock.HeadersCacherStub{
			MaxSizeCalled: func() int {
				return 1000
			},
		}
	}

	err := mp.CommitBlock(hdr, body)
	assert.Equal(t, process.ErrMissingHeader, err)
}

func TestMetaProcessor_CommitBlockOkValsShouldWork(t *testing.T) {
	t.Parallel()

	mdp := initDataPool([]byte("tx_hash"))
	rootHash := []byte("rootHash")
	hdr := createMetaBlockHeader()
	body := &block.Body{}
	accounts := &mock.AccountsStub{
		CommitCalled: func() (i []byte, e error) {
			return rootHash, nil
		},
		RootHashCalled: func() ([]byte, error) {
			return rootHash, nil
		},
	}
	forkDetectorAddCalled := false
	fd := &mock.ForkDetectorMock{
		AddHeaderCalled: func(header data.HeaderHandler, hash []byte, state process.BlockHeaderState, selfNotarizedHeaders []data.HeaderHandler, selfNotarizedHeadersHashes [][]byte) error {
			if header == hdr {
				forkDetectorAddCalled = true
				return nil
			}

			return errors.New("should have not got here")
		},
		GetHighestFinalBlockNonceCalled: func() uint64 {
			return 0
		},
	}
	hasher := &mock.HasherStub{}
	blockHeaderUnit := &mock.StorerStub{
		PutCalled: func(key, data []byte) error {
			return nil
		},
	}
	store := initStore()
	store.AddStorer(dataRetriever.BlockHeaderUnit, blockHeaderUnit)

	arguments := createMockMetaArguments()
	arguments.DataPool = mdp
	arguments.AccountsDB[state.UserAccountsState] = accounts
	arguments.AccountsDB[state.PeerAccountsState] = accounts
	arguments.ForkDetector = fd
	arguments.Store = store
	arguments.Hasher = hasher
	blockTrackerMock := mock.NewBlockTrackerMock(arguments.ShardCoordinator, createGenesisBlocks(arguments.ShardCoordinator))
	blockTrackerMock.GetCrossNotarizedHeaderCalled = func(shardID uint32, offset uint64) (data.HeaderHandler, []byte, error) {
		return &block.Header{}, []byte("hash"), nil
	}
	arguments.BlockTracker = blockTrackerMock
	mp, _ := blproc.NewMetaProcessor(arguments)

	removeHdrWasCalled := false
	mdp.HeadersCalled = func() dataRetriever.HeadersPool {
		cs := &mock.HeadersCacherStub{}
		cs.RegisterHandlerCalled = func(i func(header data.HeaderHandler, key []byte)) {
		}
		cs.GetHeaderByHashCalled = func(hash []byte) (handler data.HeaderHandler, e error) {
			return &block.Header{}, nil
		}
		cs.RemoveHeaderByHashCalled = func(key []byte) {
			if bytes.Equal(key, []byte("hdr_hash1")) {
				removeHdrWasCalled = true
			}
		}
		cs.LenCalled = func() int {
			return 0
		}
		cs.MaxSizeCalled = func() int {
			return 1000
		}
		cs.NoncesCalled = func(shardId uint32) []uint64 {
			return nil
		}
		return cs
	}

	mp.SetHdrForCurrentBlock([]byte("hdr_hash1"), &block.Header{}, true)
	err := mp.CommitBlock(hdr, body)
	assert.Nil(t, err)
	assert.True(t, removeHdrWasCalled)
	assert.True(t, forkDetectorAddCalled)
	//this should sleep as there is an async call to display current header and block in CommitBlock
	time.Sleep(time.Second)
}

func TestBlockProc_RequestTransactionFromNetwork(t *testing.T) {
	t.Parallel()

	mdp := initDataPool([]byte("tx_hash"))

	arguments := createMockMetaArguments()
	arguments.DataPool = mdp
	arguments.Store = initStore()
	mp, _ := blproc.NewMetaProcessor(arguments)

	mdp.HeadersCalled = func() dataRetriever.HeadersPool {
		cs := &mock.HeadersCacherStub{}
		cs.RegisterHandlerCalled = func(i func(header data.HeaderHandler, key []byte)) {
		}
		cs.GetHeaderByHashCalled = func(hash []byte) (handler data.HeaderHandler, e error) {
			return nil, errors.New("err")
		}
		cs.MaxSizeCalled = func() int {
			return 1000
		}
		return cs
	}

	header := createMetaBlockHeader()
	hdrsRequested, _ := mp.RequestBlockHeaders(header)
	assert.Equal(t, uint32(1), hdrsRequested)
}

func TestMetaProcessor_RemoveBlockInfoFromPoolShouldErrNilMetaBlockHeader(t *testing.T) {
	t.Parallel()

	arguments := createMockMetaArguments()
	arguments.DataPool = initDataPool([]byte("tx_hash"))
	arguments.Store = initStore()
	mp, _ := blproc.NewMetaProcessor(arguments)

	err := mp.RemoveBlockInfoFromPool(nil)
	assert.NotNil(t, err)
	assert.Equal(t, err, process.ErrNilMetaBlockHeader)
}

func TestMetaProcessor_RemoveBlockInfoFromPoolShouldWork(t *testing.T) {
	t.Parallel()

	arguments := createMockMetaArguments()
	arguments.DataPool = initDataPool([]byte("tx_hash"))
	arguments.Store = initStore()
	mp, _ := blproc.NewMetaProcessor(arguments)

	header := createMetaBlockHeader()
	mp.SetHdrForCurrentBlock([]byte("hdr_hash1"), &block.Header{}, true)
	err := mp.RemoveBlockInfoFromPool(header)
	assert.Nil(t, err)
}

func TestMetaProcessor_ApplyBodyToHeaderShouldWork(t *testing.T) {
	t.Parallel()

	arguments := createMockMetaArguments()
	arguments.AccountsDB[state.UserAccountsState] = &mock.AccountsStub{
		JournalLenCalled: func() int {
			return 0
		},
		RootHashCalled: func() ([]byte, error) {
			return []byte("root"), nil
		},
	}
	arguments.DataPool = initDataPool([]byte("tx_hash"))
	arguments.Store = initStore()
	mp, _ := blproc.NewMetaProcessor(arguments)

	hdr := &block.MetaBlock{}
	_, err := mp.ApplyBodyToHeader(hdr, &block.Body{})
	assert.Nil(t, err)
}

func TestMetaProcessor_ApplyBodyToHeaderShouldSetEpochStart(t *testing.T) {
	t.Parallel()

	arguments := createMockMetaArguments()
	arguments.AccountsDB[state.UserAccountsState] = &mock.AccountsStub{
		JournalLenCalled: func() int {
			return 0
		},
		RootHashCalled: func() ([]byte, error) {
			return []byte("root"), nil
		},
	}
	arguments.DataPool = initDataPool([]byte("tx_hash"))
	arguments.Store = initStore()
	mp, _ := blproc.NewMetaProcessor(arguments)

	metaBlk := &block.MetaBlock{TimeStamp: 12345}
	bodyHandler := &block.Body{MiniBlocks: []*block.MiniBlock{{Type: 0}}}
	_, err := mp.ApplyBodyToHeader(metaBlk, bodyHandler)
	assert.Nil(t, err)
}

func TestMetaProcessor_CommitBlockShouldRevertAccountStateWhenErr(t *testing.T) {
	t.Parallel()

	// set accounts dirty
	journalEntries := 3
	revToSnapshot := func(snapshot int) error {
		journalEntries = 0
		return nil
	}

	arguments := createMockMetaArguments()
	arguments.AccountsDB[state.UserAccountsState] = &mock.AccountsStub{
		RevertToSnapshotCalled: revToSnapshot,
	}
	arguments.DataPool = initDataPool([]byte("tx_hash"))
	arguments.Store = initStore()
	mp, _ := blproc.NewMetaProcessor(arguments)

	err := mp.CommitBlock(nil, nil)
	assert.NotNil(t, err)
	assert.Equal(t, 0, journalEntries)
}

func TestMetaProcessor_RevertStateRevertPeerStateFailsShouldErr(t *testing.T) {
	expectedErr := errors.New("err")
	arguments := createMockMetaArguments()
	arguments.AccountsDB[state.UserAccountsState] = &mock.AccountsStub{}
	arguments.DataPool = initDataPool([]byte("tx_hash"))
	arguments.Store = initStore()
	arguments.AccountsDB[state.UserAccountsState] = &mock.AccountsStub{
		RecreateTrieCalled: func(rootHash []byte) error {
			return nil
		},
	}
	arguments.ValidatorStatisticsProcessor = &mock.ValidatorStatisticsProcessorStub{
		RevertPeerStateCalled: func(header data.HeaderHandler) error {
			return expectedErr
		},
	}
	mp, _ := blproc.NewMetaProcessor(arguments)

	hdr := block.MetaBlock{Nonce: 37}
	err := mp.RevertStateToBlock(&hdr)
	assert.Equal(t, expectedErr, err)
}

func TestMetaProcessor_RevertStateShouldWork(t *testing.T) {
	recreateTrieWasCalled := false
	revertePeerStateWasCalled := false

	arguments := createMockMetaArguments()
	arguments.DataPool = initDataPool([]byte("tx_hash"))
	arguments.Store = initStore()

	arguments.AccountsDB[state.UserAccountsState] = &mock.AccountsStub{
		RecreateTrieCalled: func(rootHash []byte) error {
			recreateTrieWasCalled = true
			return nil
		},
	}
	arguments.ValidatorStatisticsProcessor = &mock.ValidatorStatisticsProcessorStub{
		RevertPeerStateCalled: func(header data.HeaderHandler) error {
			revertePeerStateWasCalled = true
			return nil
		},
	}
	mp, _ := blproc.NewMetaProcessor(arguments)

	hdr := block.MetaBlock{Nonce: 37}
	err := mp.RevertStateToBlock(&hdr)
	assert.Nil(t, err)
	assert.True(t, revertePeerStateWasCalled)
	assert.True(t, recreateTrieWasCalled)
}

func TestMetaProcessor_MarshalizedDataToBroadcastShouldWork(t *testing.T) {
	t.Parallel()

	arguments := createMockMetaArguments()
	arguments.Store = initStore()
	mp, _ := blproc.NewMetaProcessor(arguments)

	msh, mstx, err := mp.MarshalizedDataToBroadcast(&block.MetaBlock{}, &block.Body{})
	assert.Nil(t, err)
	assert.NotNil(t, msh)
	assert.NotNil(t, mstx)
}

//------- receivedHeader

func TestMetaProcessor_ReceivedHeaderShouldDecreaseMissing(t *testing.T) {
	t.Parallel()

	pool := mock.NewPoolsHolderMock()
	arguments := createMockMetaArguments()
	arguments.DataPool = pool
	arguments.Store = initStore()
	mp, _ := blproc.NewMetaProcessor(arguments)

	//add 3 tx hashes on requested list
	hdrHash1 := []byte("hdr hash 1")
	hdrHash2 := []byte("hdr hash 2")
	hdrHash3 := []byte("hdr hash 3")

	hdr2 := &block.Header{Nonce: 2}

	mp.AddHdrHashToRequestedList(nil, hdrHash1)
	mp.AddHdrHashToRequestedList(nil, hdrHash2)
	mp.AddHdrHashToRequestedList(nil, hdrHash3)

	//received txHash2
	pool.Headers().AddHeader(hdrHash2, hdr2)

	time.Sleep(100 * time.Millisecond)

	assert.True(t, mp.IsHdrMissing(hdrHash1))
	assert.False(t, mp.IsHdrMissing(hdrHash2))
	assert.True(t, mp.IsHdrMissing(hdrHash3))
}

//------- createShardInfo

func TestMetaProcessor_CreateShardInfoShouldWorkNoHdrAddedNotValid(t *testing.T) {
	t.Parallel()

	pool := mock.NewPoolsHolderMock()
	//we will have a 3 hdrs in pool
	hdrHash1 := []byte("hdr hash 1")
	hdrHash2 := []byte("hdr hash 2")
	hdrHash3 := []byte("hdr hash 3")

	mbHash1 := []byte("mb hash 1")
	mbHash2 := []byte("mb hash 2")
	mbHash3 := []byte("mb hash 3")

	miniBlockHeader1 := block.MiniBlockHeader{Hash: mbHash1}
	miniBlockHeader2 := block.MiniBlockHeader{Hash: mbHash2}
	miniBlockHeader3 := block.MiniBlockHeader{Hash: mbHash3}

	miniBlockHeaders1 := make([]block.MiniBlockHeader, 0)
	miniBlockHeaders1 = append(miniBlockHeaders1, miniBlockHeader1)
	miniBlockHeaders1 = append(miniBlockHeaders1, miniBlockHeader2)
	miniBlockHeaders1 = append(miniBlockHeaders1, miniBlockHeader3)

	miniBlockHeaders2 := make([]block.MiniBlockHeader, 0)
	miniBlockHeaders2 = append(miniBlockHeaders2, miniBlockHeader1)
	miniBlockHeaders2 = append(miniBlockHeaders2, miniBlockHeader2)

	miniBlockHeaders3 := make([]block.MiniBlockHeader, 0)
	miniBlockHeaders3 = append(miniBlockHeaders3, miniBlockHeader1)

	//put the existing headers inside datapool
	pool.Headers().AddHeader(hdrHash1, &block.Header{
		Round:            1,
		Nonce:            45,
		ShardID:          0,
		MiniBlockHeaders: miniBlockHeaders1})
	pool.Headers().AddHeader(hdrHash2, &block.Header{
		Round:            2,
		Nonce:            45,
		ShardID:          1,
		MiniBlockHeaders: miniBlockHeaders2})
	pool.Headers().AddHeader(hdrHash3, &block.Header{
		Round:            3,
		Nonce:            45,
		ShardID:          2,
		MiniBlockHeaders: miniBlockHeaders3})

	noOfShards := uint32(5)
	arguments := createMockMetaArguments()
	arguments.AccountsDB[state.UserAccountsState] = &mock.AccountsStub{
		RevertToSnapshotCalled: func(snapshot int) error {
			assert.Fail(t, "revert should have not been called")
			return nil
		},
		JournalLenCalled: func() int {
			return 0
		},
	}
	arguments.DataPool = pool
	arguments.ShardCoordinator = mock.NewMultiShardsCoordinatorMock(noOfShards)
	startHeaders := createGenesisBlocks(arguments.ShardCoordinator)
	arguments.BlockTracker = mock.NewBlockTrackerMock(arguments.ShardCoordinator, startHeaders)
	arguments.Store = initStore()
	mp, _ := blproc.NewMetaProcessor(arguments)

	round := uint64(10)
	shardInfo, err := mp.CreateShardInfo()
	assert.Nil(t, err)
	assert.Equal(t, 0, len(shardInfo))

	metaHdr := &block.MetaBlock{Round: round}
	_, err = mp.CreateBlockBody(metaHdr, func() bool {
		return true
	})
	assert.Nil(t, err)
	shardInfo, err = mp.CreateShardInfo()
	assert.Nil(t, err)
	assert.Equal(t, 0, len(shardInfo))
}

func TestMetaProcessor_CreateShardInfoShouldWorkNoHdrAddedNotFinal(t *testing.T) {
	t.Parallel()

	pool := mock.NewPoolsHolderMock()
	//we will have a 3 hdrs in pool
	hdrHash1 := []byte("hdr hash 1")
	hdrHash2 := []byte("hdr hash 2")
	hdrHash3 := []byte("hdr hash 3")

	mbHash1 := []byte("mb hash 1")
	mbHash2 := []byte("mb hash 2")
	mbHash3 := []byte("mb hash 3")

	miniBlockHeader1 := block.MiniBlockHeader{Hash: mbHash1}
	miniBlockHeader2 := block.MiniBlockHeader{Hash: mbHash2}
	miniBlockHeader3 := block.MiniBlockHeader{Hash: mbHash3}

	miniBlockHeaders1 := make([]block.MiniBlockHeader, 0)
	miniBlockHeaders1 = append(miniBlockHeaders1, miniBlockHeader1)
	miniBlockHeaders1 = append(miniBlockHeaders1, miniBlockHeader2)
	miniBlockHeaders1 = append(miniBlockHeaders1, miniBlockHeader3)

	miniBlockHeaders2 := make([]block.MiniBlockHeader, 0)
	miniBlockHeaders2 = append(miniBlockHeaders2, miniBlockHeader1)
	miniBlockHeaders2 = append(miniBlockHeaders2, miniBlockHeader2)

	miniBlockHeaders3 := make([]block.MiniBlockHeader, 0)
	miniBlockHeaders3 = append(miniBlockHeaders3, miniBlockHeader1)

	noOfShards := uint32(5)
	arguments := createMockMetaArguments()
	arguments.AccountsDB[state.UserAccountsState] = &mock.AccountsStub{
		RevertToSnapshotCalled: func(snapshot int) error {
			assert.Fail(t, "revert should have not been called")
			return nil
		},
		JournalLenCalled: func() int {
			return 0
		},
	}
	arguments.DataPool = pool
	arguments.ShardCoordinator = mock.NewMultiShardsCoordinatorMock(noOfShards)
	startHeaders := createGenesisBlocks(arguments.ShardCoordinator)
	arguments.BlockTracker = mock.NewBlockTrackerMock(arguments.ShardCoordinator, startHeaders)
	arguments.Store = initStore()
	mp, _ := blproc.NewMetaProcessor(arguments)

	haveTimeHandler := func() bool { return true }

	prevRandSeed := []byte("prevrand")
	notarizedHdrs := mp.NotarizedHdrs()
	setLastNotarizedHdr(noOfShards, 9, 44, prevRandSeed, notarizedHdrs, arguments.BlockTracker)

	//put the existing headers inside datapool
	prevHash, _ := mp.ComputeHeaderHash(mp.LastNotarizedHdrForShard(0).(*block.Header))
	hdr1 := &block.Header{
		Round:            10,
		Nonce:            45,
		ShardID:          0,
		PrevRandSeed:     prevRandSeed,
		PrevHash:         prevHash,
		MiniBlockHeaders: miniBlockHeaders1}
	pool.Headers().AddHeader(hdrHash1, hdr1)
	arguments.BlockTracker.AddTrackedHeader(hdr1, hdrHash1)

	prevHash, _ = mp.ComputeHeaderHash(mp.LastNotarizedHdrForShard(1).(*block.Header))
	hdr2 := &block.Header{
		Round:            20,
		Nonce:            45,
		ShardID:          1,
		PrevRandSeed:     prevRandSeed,
		PrevHash:         prevHash,
		MiniBlockHeaders: miniBlockHeaders2}
	pool.Headers().AddHeader(hdrHash2, hdr2)
	arguments.BlockTracker.AddTrackedHeader(hdr2, hdrHash2)

	prevHash, _ = mp.ComputeHeaderHash(mp.LastNotarizedHdrForShard(2).(*block.Header))
	hdr3 := &block.Header{
		Round:            30,
		Nonce:            45,
		ShardID:          2,
		PrevRandSeed:     prevRandSeed,
		PrevHash:         prevHash,
		MiniBlockHeaders: miniBlockHeaders3}
	pool.Headers().AddHeader(hdrHash3, hdr3)
	arguments.BlockTracker.AddTrackedHeader(hdr3, hdrHash3)

	mp.SetShardBlockFinality(0)
	round := uint64(40)
	shardInfo, err := mp.CreateShardInfo()
	assert.Nil(t, err)
	assert.Equal(t, 0, len(shardInfo))

	metaHdr := &block.MetaBlock{Round: round}
	_, err = mp.CreateBlockBody(metaHdr, haveTimeHandler)
	assert.Nil(t, err)
	shardInfo, err = mp.CreateShardInfo()
	assert.Nil(t, err)
	assert.Equal(t, 3, len(shardInfo))
}

func TestMetaProcessor_CreateShardInfoShouldWorkHdrsAdded(t *testing.T) {
	t.Parallel()

	pool := mock.NewPoolsHolderMock()
	//we will have a 3 hdrs in pool
	hdrHash1 := []byte("hdr hash 1")
	hdrHash2 := []byte("hdr hash 2")
	hdrHash3 := []byte("hdr hash 3")

	hdrHash11 := []byte("hdr hash 11")
	hdrHash22 := []byte("hdr hash 22")
	hdrHash33 := []byte("hdr hash 33")

	mbHash1 := []byte("mb hash 1")
	mbHash2 := []byte("mb hash 2")
	mbHash3 := []byte("mb hash 3")

	miniBlockHeader1 := block.MiniBlockHeader{Hash: mbHash1}
	miniBlockHeader2 := block.MiniBlockHeader{Hash: mbHash2}
	miniBlockHeader3 := block.MiniBlockHeader{Hash: mbHash3}

	miniBlockHeaders1 := make([]block.MiniBlockHeader, 0)
	miniBlockHeaders1 = append(miniBlockHeaders1, miniBlockHeader1)
	miniBlockHeaders1 = append(miniBlockHeaders1, miniBlockHeader2)
	miniBlockHeaders1 = append(miniBlockHeaders1, miniBlockHeader3)

	miniBlockHeaders2 := make([]block.MiniBlockHeader, 0)
	miniBlockHeaders2 = append(miniBlockHeaders2, miniBlockHeader1)
	miniBlockHeaders2 = append(miniBlockHeaders2, miniBlockHeader2)

	miniBlockHeaders3 := make([]block.MiniBlockHeader, 0)
	miniBlockHeaders3 = append(miniBlockHeaders3, miniBlockHeader1)

	noOfShards := uint32(5)
	arguments := createMockMetaArguments()
	arguments.AccountsDB[state.UserAccountsState] = &mock.AccountsStub{
		RevertToSnapshotCalled: func(snapshot int) error {
			assert.Fail(t, "revert should have not been called")
			return nil
		},
		JournalLenCalled: func() int {
			return 0
		},
	}
	arguments.DataPool = pool
	arguments.ShardCoordinator = mock.NewMultiShardsCoordinatorMock(noOfShards)
	startHeaders := createGenesisBlocks(arguments.ShardCoordinator)
	arguments.BlockTracker = mock.NewBlockTrackerMock(arguments.ShardCoordinator, startHeaders)
	arguments.Store = initStore()
	mp, _ := blproc.NewMetaProcessor(arguments)

	haveTimeHandler := func() bool { return true }

	prevRandSeed := []byte("prevrand")
	currRandSeed := []byte("currrand")
	notarizedHdrs := mp.NotarizedHdrs()
	setLastNotarizedHdr(noOfShards, 9, 44, prevRandSeed, notarizedHdrs, arguments.BlockTracker)

	headers := make([]*block.Header, 0)

	//put the existing headers inside datapool

	//header shard 0
	prevHash, _ := mp.ComputeHeaderHash(mp.LastNotarizedHdrForShard(0).(*block.Header))
	headers = append(headers, &block.Header{
		Round:            10,
		Nonce:            45,
		ShardID:          0,
		PrevRandSeed:     prevRandSeed,
		RandSeed:         currRandSeed,
		PrevHash:         prevHash,
		MiniBlockHeaders: miniBlockHeaders1})

	prevHash, _ = mp.ComputeHeaderHash(headers[0])
	headers = append(headers, &block.Header{
		Round:            11,
		Nonce:            46,
		ShardID:          0,
		PrevRandSeed:     currRandSeed,
		RandSeed:         []byte("nextrand"),
		PrevHash:         prevHash,
		MiniBlockHeaders: miniBlockHeaders1})

	pool.Headers().AddHeader(hdrHash1, headers[0])
	pool.Headers().AddHeader(hdrHash11, headers[1])
	arguments.BlockTracker.AddTrackedHeader(headers[0], hdrHash1)

	// header shard 1
	prevHash, _ = mp.ComputeHeaderHash(mp.LastNotarizedHdrForShard(1).(*block.Header))
	headers = append(headers, &block.Header{
		Round:            10,
		Nonce:            45,
		ShardID:          1,
		PrevRandSeed:     prevRandSeed,
		RandSeed:         currRandSeed,
		PrevHash:         prevHash,
		MiniBlockHeaders: miniBlockHeaders2})

	prevHash, _ = mp.ComputeHeaderHash(headers[2])
	headers = append(headers, &block.Header{
		Round:            11,
		Nonce:            46,
		ShardID:          1,
		PrevRandSeed:     currRandSeed,
		RandSeed:         []byte("nextrand"),
		PrevHash:         prevHash,
		MiniBlockHeaders: miniBlockHeaders2})

	pool.Headers().AddHeader(hdrHash2, headers[2])
	pool.Headers().AddHeader(hdrHash22, headers[3])
	arguments.BlockTracker.AddTrackedHeader(headers[2], hdrHash2)

	// header shard 2
	prevHash, _ = mp.ComputeHeaderHash(mp.LastNotarizedHdrForShard(2).(*block.Header))
	headers = append(headers, &block.Header{
		Round:            10,
		Nonce:            45,
		ShardID:          2,
		PrevRandSeed:     prevRandSeed,
		RandSeed:         currRandSeed,
		PrevHash:         prevHash,
		MiniBlockHeaders: miniBlockHeaders3})

	prevHash, _ = mp.ComputeHeaderHash(headers[4])
	headers = append(headers, &block.Header{
		Round:            11,
		Nonce:            46,
		ShardID:          2,
		PrevRandSeed:     currRandSeed,
		RandSeed:         []byte("nextrand"),
		PrevHash:         prevHash,
		MiniBlockHeaders: miniBlockHeaders3})

	pool.Headers().AddHeader(hdrHash3, headers[4])
	pool.Headers().AddHeader(hdrHash33, headers[5])
	arguments.BlockTracker.AddTrackedHeader(headers[4], hdrHash3)

	mp.SetShardBlockFinality(1)
	round := uint64(15)
	shardInfo, err := mp.CreateShardInfo()
	assert.Nil(t, err)
	assert.Equal(t, 0, len(shardInfo))

	metaHdr := &block.MetaBlock{Round: round}
	_, err = mp.CreateBlockBody(metaHdr, haveTimeHandler)
	assert.Nil(t, err)
	shardInfo, err = mp.CreateShardInfo()
	assert.Nil(t, err)
	assert.Equal(t, 3, len(shardInfo))
}

func TestMetaProcessor_CreateShardInfoEmptyBlockHDRRoundTooHigh(t *testing.T) {
	t.Parallel()

	pool := mock.NewPoolsHolderMock()
	//we will have a 3 hdrs in pool
	hdrHash1 := []byte("hdr hash 1")
	hdrHash2 := []byte("hdr hash 2")
	hdrHash3 := []byte("hdr hash 3")

	hdrHash11 := []byte("hdr hash 11")
	hdrHash22 := []byte("hdr hash 22")
	hdrHash33 := []byte("hdr hash 33")

	mbHash1 := []byte("mb hash 1")
	mbHash2 := []byte("mb hash 2")
	mbHash3 := []byte("mb hash 3")

	miniBlockHeader1 := block.MiniBlockHeader{Hash: mbHash1}
	miniBlockHeader2 := block.MiniBlockHeader{Hash: mbHash2}
	miniBlockHeader3 := block.MiniBlockHeader{Hash: mbHash3}

	miniBlockHeaders1 := make([]block.MiniBlockHeader, 0)
	miniBlockHeaders1 = append(miniBlockHeaders1, miniBlockHeader1)
	miniBlockHeaders1 = append(miniBlockHeaders1, miniBlockHeader2)
	miniBlockHeaders1 = append(miniBlockHeaders1, miniBlockHeader3)

	miniBlockHeaders2 := make([]block.MiniBlockHeader, 0)
	miniBlockHeaders2 = append(miniBlockHeaders2, miniBlockHeader1)
	miniBlockHeaders2 = append(miniBlockHeaders2, miniBlockHeader2)

	miniBlockHeaders3 := make([]block.MiniBlockHeader, 0)
	miniBlockHeaders3 = append(miniBlockHeaders3, miniBlockHeader1)

	noOfShards := uint32(5)
	arguments := createMockMetaArguments()
	arguments.AccountsDB[state.UserAccountsState] = &mock.AccountsStub{
		RevertToSnapshotCalled: func(snapshot int) error {
			assert.Fail(t, "revert should have not been called")
			return nil
		},
		JournalLenCalled: func() int {
			return 0
		},
	}
	arguments.DataPool = pool
	arguments.ShardCoordinator = mock.NewMultiShardsCoordinatorMock(noOfShards)
	startHeaders := createGenesisBlocks(arguments.ShardCoordinator)
	arguments.BlockTracker = mock.NewBlockTrackerMock(arguments.ShardCoordinator, startHeaders)
	arguments.Store = initStore()
	mp, _ := blproc.NewMetaProcessor(arguments)

	haveTimeHandler := func() bool { return true }

	prevRandSeed := []byte("prevrand")
	currRandSeed := []byte("currrand")
	notarizedHdrs := mp.NotarizedHdrs()
	setLastNotarizedHdr(noOfShards, 9, 44, prevRandSeed, notarizedHdrs, arguments.BlockTracker)

	headers := make([]*block.Header, 0)

	//put the existing headers inside datapool

	//header shard 0
	prevHash, _ := mp.ComputeHeaderHash(mp.LastNotarizedHdrForShard(0).(*block.Header))
	headers = append(headers, &block.Header{
		Round:            10,
		Nonce:            45,
		ShardID:          0,
		PrevRandSeed:     prevRandSeed,
		RandSeed:         currRandSeed,
		PrevHash:         prevHash,
		MiniBlockHeaders: miniBlockHeaders1})

	prevHash, _ = mp.ComputeHeaderHash(headers[0])
	headers = append(headers, &block.Header{
		Round:            11,
		Nonce:            46,
		ShardID:          0,
		PrevRandSeed:     currRandSeed,
		RandSeed:         []byte("nextrand"),
		PrevHash:         prevHash,
		MiniBlockHeaders: miniBlockHeaders1})

	pool.Headers().AddHeader(hdrHash1, headers[0])
	pool.Headers().AddHeader(hdrHash11, headers[1])
	arguments.BlockTracker.AddTrackedHeader(headers[0], hdrHash1)

	// header shard 1
	prevHash, _ = mp.ComputeHeaderHash(mp.LastNotarizedHdrForShard(1).(*block.Header))
	headers = append(headers, &block.Header{
		Round:            10,
		Nonce:            45,
		ShardID:          1,
		PrevRandSeed:     prevRandSeed,
		RandSeed:         currRandSeed,
		PrevHash:         prevHash,
		MiniBlockHeaders: miniBlockHeaders2})

	prevHash, _ = mp.ComputeHeaderHash(headers[2])
	headers = append(headers, &block.Header{
		Round:            11,
		Nonce:            46,
		ShardID:          1,
		PrevRandSeed:     currRandSeed,
		RandSeed:         []byte("nextrand"),
		PrevHash:         prevHash,
		MiniBlockHeaders: miniBlockHeaders2})

	pool.Headers().AddHeader(hdrHash2, headers[2])
	pool.Headers().AddHeader(hdrHash22, headers[3])
	arguments.BlockTracker.AddTrackedHeader(headers[2], hdrHash2)

	// header shard 2
	prevHash, _ = mp.ComputeHeaderHash(mp.LastNotarizedHdrForShard(2).(*block.Header))
	headers = append(headers, &block.Header{
		Round:            10,
		Nonce:            45,
		ShardID:          2,
		PrevRandSeed:     prevRandSeed,
		RandSeed:         currRandSeed,
		PrevHash:         prevHash,
		MiniBlockHeaders: miniBlockHeaders3})

	prevHash, _ = mp.ComputeHeaderHash(headers[4])
	headers = append(headers, &block.Header{
		Round:            11,
		Nonce:            46,
		ShardID:          2,
		PrevRandSeed:     currRandSeed,
		RandSeed:         []byte("nextrand"),
		PrevHash:         prevHash,
		MiniBlockHeaders: miniBlockHeaders3})

	pool.Headers().AddHeader(hdrHash3, headers[4])
	pool.Headers().AddHeader(hdrHash33, headers[5])
	arguments.BlockTracker.AddTrackedHeader(headers[4], hdrHash3)

	mp.SetShardBlockFinality(1)
	round := uint64(20)
	shardInfo, err := mp.CreateShardInfo()
	assert.Nil(t, err)
	assert.Equal(t, 0, len(shardInfo))

	metaHdr := &block.MetaBlock{Round: round}
	_, err = mp.CreateBlockBody(metaHdr, haveTimeHandler)
	assert.Nil(t, err)
	shardInfo, err = mp.CreateShardInfo()
	assert.Nil(t, err)
	assert.Equal(t, 3, len(shardInfo))
}

func TestMetaProcessor_RestoreBlockIntoPoolsShouldErrNilMetaBlockHeader(t *testing.T) {
	t.Parallel()

	arguments := createMockMetaArguments()
	arguments.Store = initStore()
	mp, _ := blproc.NewMetaProcessor(arguments)

	err := mp.RestoreBlockIntoPools(nil, nil)
	assert.NotNil(t, err)
	assert.Equal(t, err, process.ErrNilMetaBlockHeader)
}

func TestMetaProcessor_RestoreBlockIntoPoolsShouldWork(t *testing.T) {
	t.Parallel()

	pool := mock.NewPoolsHolderMock()
	marshalizerMock := &mock.MarshalizerMock{}
	body := &block.Body{}
	hdr := block.Header{Nonce: 1}
	buffHdr, _ := marshalizerMock.Marshal(&hdr)
	hdrHash := []byte("hdr_hash1")

	store := &mock.ChainStorerMock{
		GetStorerCalled: func(unitType dataRetriever.UnitType) storage.Storer {
			return &mock.StorerStub{
				RemoveCalled: func(key []byte) error {
					return nil
				},
				GetCalled: func(key []byte) ([]byte, error) {
					return buffHdr, nil
				},
			}
		},
	}

	arguments := createMockMetaArguments()
	arguments.DataPool = pool
	arguments.Store = store
	mp, _ := blproc.NewMetaProcessor(arguments)

	mhdr := createMetaBlockHeader()

	err := mp.RestoreBlockIntoPools(mhdr, body)

	hdrFromPool, _ := pool.Headers().GetHeaderByHash(hdrHash)
	assert.Nil(t, err)
	assert.Equal(t, &hdr, hdrFromPool)
}

func TestMetaProcessor_CreateLastNotarizedHdrs(t *testing.T) {
	t.Parallel()

	pool := mock.NewPoolsHolderMock()
	noOfShards := uint32(5)
	arguments := createMockMetaArguments()
	arguments.AccountsDB[state.UserAccountsState] = &mock.AccountsStub{
		RevertToSnapshotCalled: func(snapshot int) error {
			assert.Fail(t, "revert should have not been called")
			return nil
		},
		JournalLenCalled: func() int {
			return 0
		},
	}
	arguments.Hasher = &mock.HasherMock{}
	arguments.DataPool = pool
	arguments.Store = initStore()
	arguments.ShardCoordinator = mock.NewMultiShardsCoordinatorMock(noOfShards)
	startHeaders := createGenesisBlocks(arguments.ShardCoordinator)
	arguments.BlockTracker = mock.NewBlockTrackerMock(arguments.ShardCoordinator, startHeaders)
	mp, _ := blproc.NewMetaProcessor(arguments)

	prevRandSeed := []byte("prevrand")
	currRandSeed := []byte("currrand")
	notarizedHdrs := mp.NotarizedHdrs()
	firstNonce := uint64(44)
	setLastNotarizedHdr(noOfShards, 9, firstNonce, prevRandSeed, notarizedHdrs, arguments.BlockTracker)

	//put the existing headers inside datapool

	//header shard 0
	prevHash, _ := mp.ComputeHeaderHash(mp.LastNotarizedHdrForShard(0).(*block.Header))
	prevHdr := &block.Header{
		Round:        10,
		Nonce:        45,
		ShardID:      0,
		PrevRandSeed: prevRandSeed,
		RandSeed:     currRandSeed,
		PrevHash:     prevHash,
		RootHash:     []byte("prevRootHash")}

	prevHash, _ = mp.ComputeHeaderHash(prevHdr)
	currHdr := &block.Header{
		Round:        11,
		Nonce:        46,
		ShardID:      0,
		PrevRandSeed: currRandSeed,
		RandSeed:     []byte("nextrand"),
		PrevHash:     prevHash,
		RootHash:     []byte("currRootHash")}
	currHash, _ := mp.ComputeHeaderHash(currHdr)
	prevHash, _ = mp.ComputeHeaderHash(prevHdr)

	metaHdr := &block.MetaBlock{Round: 15}
	shDataCurr := block.ShardData{ShardID: 0, HeaderHash: currHash}
	metaHdr.ShardInfo = make([]block.ShardData, 0)
	metaHdr.ShardInfo = append(metaHdr.ShardInfo, shDataCurr)
	shDataPrev := block.ShardData{ShardID: 0, HeaderHash: prevHash}
	metaHdr.ShardInfo = append(metaHdr.ShardInfo, shDataPrev)

	// test header not in pool and defer called
	err := mp.SaveLastNotarizedHeader(metaHdr)
	assert.Equal(t, process.ErrMissingHeader, err)
	assert.Equal(t, firstNonce, mp.LastNotarizedHdrForShard(currHdr.ShardID).GetNonce())

	// wrong header type in pool and defer called
	pool.Headers().AddHeader(currHash, metaHdr)
	pool.Headers().AddHeader(prevHash, prevHdr)
	mp.SetHdrForCurrentBlock(currHash, metaHdr, true)
	mp.SetHdrForCurrentBlock(prevHash, prevHdr, true)

	err = mp.SaveLastNotarizedHeader(metaHdr)
	assert.Equal(t, process.ErrWrongTypeAssertion, err)
	assert.Equal(t, firstNonce, mp.LastNotarizedHdrForShard(currHdr.ShardID).GetNonce())

	// put headers in pool
	pool.Headers().AddHeader(currHash, currHdr)
	pool.Headers().AddHeader(prevHash, prevHdr)
	mp.CreateBlockStarted()
	mp.SetHdrForCurrentBlock(currHash, currHdr, true)
	mp.SetHdrForCurrentBlock(prevHash, prevHdr, true)

	err = mp.SaveLastNotarizedHeader(metaHdr)
	assert.Nil(t, err)
	assert.Equal(t, currHdr, mp.LastNotarizedHdrForShard(currHdr.ShardID))
}

func TestMetaProcessor_CheckShardHeadersValidity(t *testing.T) {
	t.Parallel()

	pool := mock.NewPoolsHolderMock()
	noOfShards := uint32(5)
	arguments := createMockMetaArguments()
	arguments.AccountsDB[state.UserAccountsState] = &mock.AccountsStub{
		RevertToSnapshotCalled: func(snapshot int) error {
			assert.Fail(t, "revert should have not been called")
			return nil
		},
		JournalLenCalled: func() int {
			return 0
		},
	}
	arguments.Hasher = &mock.HasherMock{}
	arguments.DataPool = pool
	arguments.Store = initStore()
	arguments.ShardCoordinator = mock.NewMultiShardsCoordinatorMock(noOfShards)
	startHeaders := createGenesisBlocks(arguments.ShardCoordinator)
	arguments.BlockTracker = mock.NewBlockTrackerMock(arguments.ShardCoordinator, startHeaders)

	argsHeaderValidator := blproc.ArgsHeaderValidator{
		Hasher:      arguments.Hasher,
		Marshalizer: arguments.Marshalizer,
	}
	arguments.HeaderValidator, _ = blproc.NewHeaderValidator(argsHeaderValidator)

	mp, _ := blproc.NewMetaProcessor(arguments)

	prevRandSeed := []byte("prevrand")
	currRandSeed := []byte("currrand")
	notarizedHdrs := mp.NotarizedHdrs()
	setLastNotarizedHdr(noOfShards, 9, 44, prevRandSeed, notarizedHdrs, arguments.BlockTracker)

	//put the existing headers inside datapool

	//header shard 0
	prevHash, _ := mp.ComputeHeaderHash(mp.LastNotarizedHdrForShard(0).(*block.Header))
	prevHdr := &block.Header{
		Round:           10,
		Nonce:           45,
		ShardID:         0,
		PrevRandSeed:    prevRandSeed,
		RandSeed:        currRandSeed,
		PrevHash:        prevHash,
		RootHash:        []byte("prevRootHash"),
		AccumulatedFees: big.NewInt(0),
	}

	prevHash, _ = mp.ComputeHeaderHash(prevHdr)
	currHdr := &block.Header{
		Round:           11,
		Nonce:           46,
		ShardID:         0,
		PrevRandSeed:    currRandSeed,
		RandSeed:        []byte("nextrand"),
		PrevHash:        prevHash,
		RootHash:        []byte("currRootHash"),
		AccumulatedFees: big.NewInt(0),
	}
	currHash, _ := mp.ComputeHeaderHash(currHdr)
	pool.Headers().AddHeader(currHash, currHdr)
	prevHash, _ = mp.ComputeHeaderHash(prevHdr)
	pool.Headers().AddHeader(prevHash, prevHdr)
	wrongCurrHdr := &block.Header{
		Round:           11,
		Nonce:           48,
		ShardID:         0,
		PrevRandSeed:    currRandSeed,
		RandSeed:        []byte("nextrand"),
		PrevHash:        prevHash,
		RootHash:        []byte("currRootHash"),
		AccumulatedFees: big.NewInt(0),
	}
	wrongCurrHash, _ := mp.ComputeHeaderHash(wrongCurrHdr)
	pool.Headers().AddHeader(wrongCurrHash, wrongCurrHdr)

	metaHdr := &block.MetaBlock{Round: 20}
	shDataCurr := block.ShardData{ShardID: 0, HeaderHash: wrongCurrHash}
	metaHdr.ShardInfo = make([]block.ShardData, 0)
	metaHdr.ShardInfo = append(metaHdr.ShardInfo, shDataCurr)
	shDataPrev := block.ShardData{ShardID: 0, HeaderHash: prevHash}
	metaHdr.ShardInfo = append(metaHdr.ShardInfo, shDataPrev)

	mp.SetHdrForCurrentBlock(wrongCurrHash, wrongCurrHdr, true)
	mp.SetHdrForCurrentBlock(prevHash, prevHdr, true)

	_, err := mp.CheckShardHeadersValidity(metaHdr)
	assert.True(t, errors.Is(err, process.ErrWrongNonceInBlock))

	shDataCurr = block.ShardData{ShardID: 0, HeaderHash: currHash, AccumulatedFees: big.NewInt(0)}
	metaHdr.ShardInfo = make([]block.ShardData, 0)
	metaHdr.ShardInfo = append(metaHdr.ShardInfo, shDataCurr)
	shDataPrev = block.ShardData{ShardID: 0, HeaderHash: prevHash, AccumulatedFees: big.NewInt(0)}
	metaHdr.ShardInfo = append(metaHdr.ShardInfo, shDataPrev)

	mp.CreateBlockStarted()
	mp.SetHdrForCurrentBlock(currHash, currHdr, true)
	mp.SetHdrForCurrentBlock(prevHash, prevHdr, true)

	highestNonceHdrs, err := mp.CheckShardHeadersValidity(metaHdr)
	assert.Nil(t, err)
	assert.NotNil(t, highestNonceHdrs)
	assert.Equal(t, currHdr.Nonce, highestNonceHdrs[currHdr.ShardID].GetNonce())
}

func TestMetaProcessor_CheckShardHeadersValidityWrongNonceFromLastNoted(t *testing.T) {
	t.Parallel()

	pool := mock.NewPoolsHolderMock()
	noOfShards := uint32(5)
	arguments := createMockMetaArguments()
	arguments.AccountsDB[state.UserAccountsState] = &mock.AccountsStub{
		RevertToSnapshotCalled: func(snapshot int) error {
			assert.Fail(t, "revert should have not been called")
			return nil
		},
		JournalLenCalled: func() int {
			return 0
		},
	}
	arguments.DataPool = pool
	arguments.Store = initStore()
	arguments.ShardCoordinator = mock.NewMultiShardsCoordinatorMock(noOfShards)
	startHeaders := createGenesisBlocks(arguments.ShardCoordinator)
	arguments.BlockTracker = mock.NewBlockTrackerMock(arguments.ShardCoordinator, startHeaders)
	mp, _ := blproc.NewMetaProcessor(arguments)

	prevRandSeed := []byte("prevrand")
	currRandSeed := []byte("currrand")
	notarizedHdrs := mp.NotarizedHdrs()
	setLastNotarizedHdr(noOfShards, 9, 44, prevRandSeed, notarizedHdrs, arguments.BlockTracker)

	//put the existing headers inside datapool
	currHdr := &block.Header{
		Round:        11,
		Nonce:        46,
		ShardID:      0,
		PrevRandSeed: currRandSeed,
		RandSeed:     []byte("nextrand"),
		PrevHash:     []byte("prevhash"),
		RootHash:     []byte("currRootHash")}
	currHash := []byte("currHash")
	pool.Headers().AddHeader(currHash, currHdr)
	metaHdr := &block.MetaBlock{Round: 20}

	shDataCurr := block.ShardData{ShardID: 0, HeaderHash: currHash}
	metaHdr.ShardInfo = make([]block.ShardData, 0)
	metaHdr.ShardInfo = append(metaHdr.ShardInfo, shDataCurr)

	mp.SetHdrForCurrentBlock(currHash, currHdr, true)

	highestNonceHdrs, err := mp.CheckShardHeadersValidity(metaHdr)
	assert.Nil(t, highestNonceHdrs)
	assert.True(t, errors.Is(err, process.ErrWrongNonceInBlock))
}

func TestMetaProcessor_CheckShardHeadersValidityRoundZeroLastNoted(t *testing.T) {
	t.Parallel()

	pool := mock.NewPoolsHolderMock()

	noOfShards := uint32(5)
	arguments := createMockMetaArguments()
	arguments.AccountsDB[state.UserAccountsState] = &mock.AccountsStub{
		RevertToSnapshotCalled: func(snapshot int) error {
			assert.Fail(t, "revert should have not been called")
			return nil
		},
		JournalLenCalled: func() int {
			return 0
		},
	}
	arguments.DataPool = pool
	arguments.Store = initStore()
	arguments.ShardCoordinator = mock.NewMultiShardsCoordinatorMock(noOfShards)
	startHeaders := createGenesisBlocks(arguments.ShardCoordinator)
	arguments.BlockTracker = mock.NewBlockTrackerMock(arguments.ShardCoordinator, startHeaders)
	mp, _ := blproc.NewMetaProcessor(arguments)

	prevRandSeed := startHeaders[0].GetRandSeed()
	currRandSeed := []byte("currrand")
	prevHash, _ := mp.ComputeHeaderHash(startHeaders[0])
	notarizedHdrs := mp.NotarizedHdrs()
	setLastNotarizedHdr(noOfShards, 0, 0, prevRandSeed, notarizedHdrs, arguments.BlockTracker)

	//put the existing headers inside datapool
	currHdr := &block.Header{
		Round:           1,
		Nonce:           1,
		ShardID:         0,
		PrevRandSeed:    prevRandSeed,
		RandSeed:        currRandSeed,
		PrevHash:        prevHash,
		RootHash:        []byte("currRootHash"),
		AccumulatedFees: big.NewInt(0),
	}
	currHash := []byte("currhash")
	metaHdr := &block.MetaBlock{Round: 20}

	shDataCurr := block.ShardData{ShardID: 0, HeaderHash: currHash, AccumulatedFees: big.NewInt(0)}
	metaHdr.ShardInfo = make([]block.ShardData, 0)
	metaHdr.ShardInfo = append(metaHdr.ShardInfo, shDataCurr)

	highestNonceHdrs, err := mp.CheckShardHeadersValidity(metaHdr)
	assert.Nil(t, err)
	assert.Equal(t, 0, len(highestNonceHdrs))
	assert.Nil(t, err)

	pool.Headers().AddHeader(currHash, currHdr)
	mp.SetHdrForCurrentBlock(currHash, currHdr, true)
	highestNonceHdrs, err = mp.CheckShardHeadersValidity(metaHdr)
	assert.NotNil(t, highestNonceHdrs)
	assert.Nil(t, err)
	assert.Equal(t, currHdr.Nonce, highestNonceHdrs[currHdr.ShardID].GetNonce())
}

func TestMetaProcessor_CheckShardHeadersFinality(t *testing.T) {
	t.Parallel()

	pool := mock.NewPoolsHolderMock()
	noOfShards := uint32(5)
	arguments := createMockMetaArguments()
	arguments.AccountsDB[state.UserAccountsState] = &mock.AccountsStub{
		RevertToSnapshotCalled: func(snapshot int) error {
			assert.Fail(t, "revert should have not been called")
			return nil
		},
		JournalLenCalled: func() int {
			return 0
		},
	}
	arguments.DataPool = pool
	arguments.Store = initStore()
	arguments.ShardCoordinator = mock.NewMultiShardsCoordinatorMock(noOfShards)
	startHeaders := createGenesisBlocks(arguments.ShardCoordinator)
	arguments.BlockTracker = mock.NewBlockTrackerMock(arguments.ShardCoordinator, startHeaders)
	mp, _ := blproc.NewMetaProcessor(arguments)

	prevRandSeed := []byte("prevrand")
	currRandSeed := []byte("currrand")
	notarizedHdrs := mp.NotarizedHdrs()
	setLastNotarizedHdr(noOfShards, 9, 44, prevRandSeed, notarizedHdrs, arguments.BlockTracker)

	//put the existing headers inside datapool

	//header shard 0
	prevHash, _ := mp.ComputeHeaderHash(mp.LastNotarizedHdrForShard(0).(*block.Header))
	prevHdr := &block.Header{
		Round:        10,
		Nonce:        45,
		ShardID:      0,
		PrevRandSeed: prevRandSeed,
		RandSeed:     currRandSeed,
		PrevHash:     prevHash,
		RootHash:     []byte("prevRootHash")}

	prevHash, _ = mp.ComputeHeaderHash(prevHdr)
	currHdr := &block.Header{
		Round:        11,
		Nonce:        46,
		ShardID:      0,
		PrevRandSeed: currRandSeed,
		RandSeed:     []byte("nextrand"),
		PrevHash:     prevHash,
		RootHash:     []byte("currRootHash")}

	nextWrongHdr := &block.Header{
		Round:        11,
		Nonce:        44,
		ShardID:      0,
		PrevRandSeed: currRandSeed,
		RandSeed:     []byte("nextrand"),
		PrevHash:     prevHash,
		RootHash:     []byte("currRootHash")}
	prevHash, _ = mp.ComputeHeaderHash(nextWrongHdr)
	pool.Headers().AddHeader(prevHash, nextWrongHdr)

	mp.SetShardBlockFinality(0)
	metaHdr := &block.MetaBlock{Round: 1}

	highestNonceHdrs := make(map[uint32]data.HeaderHandler)
	for i := uint32(0); i < noOfShards; i++ {
		highestNonceHdrs[i] = nil
	}

	err := mp.CheckShardHeadersFinality(highestNonceHdrs)
	assert.Equal(t, process.ErrNilBlockHeader, err)

	for i := uint32(0); i < noOfShards; i++ {
		highestNonceHdrs[i] = mp.LastNotarizedHdrForShard(i)
	}

	// should work for empty highest nonce hdrs - no hdrs added this round to metablock
	err = mp.CheckShardHeadersFinality(nil)
	assert.Nil(t, err)

	mp.SetShardBlockFinality(0)
	highestNonceHdrs = make(map[uint32]data.HeaderHandler)
	highestNonceHdrs[0] = currHdr
	err = mp.CheckShardHeadersFinality(highestNonceHdrs)
	assert.Nil(t, err)

	mp.SetShardBlockFinality(1)
	err = mp.CheckShardHeadersFinality(highestNonceHdrs)
	assert.Equal(t, process.ErrHeaderNotFinal, err)

	prevHash, _ = mp.ComputeHeaderHash(currHdr)
	nextHdr := &block.Header{
		Round:        12,
		Nonce:        47,
		ShardID:      0,
		PrevRandSeed: []byte("nextrand"),
		RandSeed:     []byte("nextnextrand"),
		PrevHash:     prevHash,
		RootHash:     []byte("currRootHash")}

	nextHash, _ := mp.ComputeHeaderHash(nextHdr)
	pool.Headers().AddHeader(nextHash, nextHdr)
	mp.SetHdrForCurrentBlock(nextHash, nextHdr, false)

	metaHdr.Round = 20
	err = mp.CheckShardHeadersFinality(highestNonceHdrs)
	assert.Nil(t, err)
}

func TestMetaProcessor_IsHdrConstructionValid(t *testing.T) {
	t.Parallel()

	pool := mock.NewPoolsHolderMock()
	noOfShards := uint32(5)
	arguments := createMockMetaArguments()
	arguments.AccountsDB[state.UserAccountsState] = &mock.AccountsStub{
		RevertToSnapshotCalled: func(snapshot int) error {
			assert.Fail(t, "revert should have not been called")
			return nil
		},
		JournalLenCalled: func() int {
			return 0
		},
	}
	arguments.DataPool = pool
	arguments.Store = initStore()
	arguments.ShardCoordinator = mock.NewMultiShardsCoordinatorMock(noOfShards)
	startHeaders := createGenesisBlocks(arguments.ShardCoordinator)
	arguments.BlockTracker = mock.NewBlockTrackerMock(arguments.ShardCoordinator, startHeaders)
	mp, _ := blproc.NewMetaProcessor(arguments)

	prevRandSeed := []byte("prevrand")
	currRandSeed := []byte("currrand")
	notarizedHdrs := mp.NotarizedHdrs()
	setLastNotarizedHdr(noOfShards, 9, 44, prevRandSeed, notarizedHdrs, arguments.BlockTracker)

	//put the existing headers inside datapool

	//header shard 0
	prevHash, _ := mp.ComputeHeaderHash(mp.LastNotarizedHdrForShard(0).(*block.Header))
	prevHdr := &block.Header{
		Round:        10,
		Nonce:        45,
		ShardID:      0,
		PrevRandSeed: prevRandSeed,
		RandSeed:     currRandSeed,
		PrevHash:     prevHash,
		RootHash:     []byte("prevRootHash")}

	prevHash, _ = mp.ComputeHeaderHash(prevHdr)
	currHdr := &block.Header{
		Round:        11,
		Nonce:        46,
		ShardID:      0,
		PrevRandSeed: currRandSeed,
		RandSeed:     []byte("nextrand"),
		PrevHash:     prevHash,
		RootHash:     []byte("currRootHash")}

	err := mp.IsHdrConstructionValid(nil, prevHdr)
	assert.Equal(t, err, process.ErrNilBlockHeader)

	err = mp.IsHdrConstructionValid(currHdr, nil)
	assert.Equal(t, err, process.ErrNilBlockHeader)

	currHdr.Nonce = 0
	err = mp.IsHdrConstructionValid(currHdr, prevHdr)
	assert.Equal(t, err, process.ErrWrongNonceInBlock)

	currHdr.Nonce = 46
	prevHdr.Nonce = 45
	prevHdr.Round = currHdr.Round + 1
	err = mp.IsHdrConstructionValid(currHdr, prevHdr)
	assert.Equal(t, err, process.ErrLowerRoundInBlock)

	prevHdr.Round = currHdr.Round - 1
	currHdr.Nonce = prevHdr.Nonce + 2
	err = mp.IsHdrConstructionValid(currHdr, prevHdr)
	assert.Equal(t, err, process.ErrWrongNonceInBlock)

	currHdr.Nonce = prevHdr.Nonce + 1
	currHdr.PrevHash = []byte("wronghash")
	err = mp.IsHdrConstructionValid(currHdr, prevHdr)
	assert.Equal(t, err, process.ErrBlockHashDoesNotMatch)

	prevHdr.RandSeed = []byte("randomwrong")
	currHdr.PrevHash, _ = mp.ComputeHeaderHash(prevHdr)
	err = mp.IsHdrConstructionValid(currHdr, prevHdr)
	assert.Equal(t, err, process.ErrRandSeedDoesNotMatch)

	currHdr.PrevHash = prevHash
	prevHdr.RandSeed = currRandSeed
	prevHdr.RootHash = []byte("prevRootHash")
	err = mp.IsHdrConstructionValid(currHdr, prevHdr)
	assert.Nil(t, err)
}

func TestMetaProcessor_DecodeBlockBody(t *testing.T) {
	t.Parallel()

	marshalizerMock := &mock.MarshalizerMock{}
	arguments := createMockMetaArguments()
	mp, _ := blproc.NewMetaProcessor(arguments)
	b := &block.Body{}
	message, err := marshalizerMock.Marshal(b)
	assert.Nil(t, err)

	dcdBlk := mp.DecodeBlockBody(nil)
	assert.Equal(t, &block.Body{}, dcdBlk)

	dcdBlk = mp.DecodeBlockBody(message)
	assert.Equal(t, b, dcdBlk)
}

func TestMetaProcessor_DecodeBlockHeader(t *testing.T) {
	t.Parallel()

	marshalizerMock := &mock.MarshalizerMock{}
	arguments := createMockMetaArguments()
	arguments.BlockChain = &mock.BlockChainMock{
		CreateNewHeaderCalled: func() data.HeaderHandler {
			return &block.MetaBlock{}
		},
	}
	mp, _ := blproc.NewMetaProcessor(arguments)
	hdr := &block.MetaBlock{}
	hdr.Nonce = 1
	hdr.TimeStamp = uint64(0)
	hdr.Signature = []byte("A")
	hdr.AccumulatedFees = new(big.Int)
	hdr.AccumulatedFeesInEpoch = new(big.Int)
	_, err := marshalizerMock.Marshal(hdr)
	assert.Nil(t, err)

	message, err := marshalizerMock.Marshal(hdr)
	assert.Nil(t, err)

	dcdHdr := mp.DecodeBlockHeader(nil)
	assert.Nil(t, dcdHdr)

	dcdHdr = mp.DecodeBlockHeader(message)
	assert.Equal(t, hdr, dcdHdr)
	assert.Equal(t, []byte("A"), dcdHdr.GetSignature())
}

func TestMetaProcessor_UpdateShardsHeadersNonce_ShouldWork(t *testing.T) {
	t.Parallel()

	arguments := createMockMetaArguments()
	mp, _ := blproc.NewMetaProcessor(arguments)

	numberOfShards := uint32(4)
	type DataForMap struct {
		ShardID     uint32
		HeaderNonce uint64
	}
	testData := []DataForMap{
		{uint32(0), uint64(100)},
		{uint32(1), uint64(200)},
		{uint32(2), uint64(300)},
		{uint32(3), uint64(400)},
		{uint32(0), uint64(400)},
	}

	for i := range testData {
		mp.UpdateShardsHeadersNonce(testData[i].ShardID, testData[i].HeaderNonce)
	}

	shardsHeadersNonce := mp.GetShardsHeadersNonce()

	mapDates := make([]uint64, 0)

	//Get all data from map and put then in a slice
	for i := uint32(0); i < numberOfShards; i++ {
		mapDataI, _ := shardsHeadersNonce.Load(i)
		mapDates = append(mapDates, mapDataI.(uint64))

	}

	//Check data from map is stored correctly
	expectedData := []uint64{400, 200, 300, 400}
	for i := 0; i < int(numberOfShards); i++ {
		assert.Equal(t, expectedData[i], mapDates[i])
	}
}

func TestMetaProcessor_CreateMiniBlocksJournalLenNotZeroShouldErr(t *testing.T) {
	t.Parallel()

	accntAdapter := &mock.AccountsStub{
		JournalLenCalled: func() int {
			return 1
		},
	}
	arguments := createMockMetaArguments()
	arguments.AccountsDB[state.UserAccountsState] = accntAdapter
	mp, _ := blproc.NewMetaProcessor(arguments)
	round := uint64(10)
	metaHdr := &block.MetaBlock{Round: round}

	bodyHandler, err := mp.CreateBlockBody(metaHdr, func() bool { return true })
	assert.Nil(t, bodyHandler)
	assert.Equal(t, process.ErrAccountStateDirty, err)
}

func TestMetaProcessor_CreateMiniBlocksNoTimeShouldErr(t *testing.T) {
	t.Parallel()

	arguments := createMockMetaArguments()
	mp, _ := blproc.NewMetaProcessor(arguments)
	round := uint64(10)
	metaHdr := &block.MetaBlock{Round: round}

	bodyHandler, err := mp.CreateBlockBody(metaHdr, func() bool { return false })
	assert.Nil(t, bodyHandler)
	assert.Equal(t, process.ErrTimeIsOut, err)
}

func TestMetaProcessor_CreateMiniBlocksDestMe(t *testing.T) {
	t.Parallel()

	hash1 := []byte("hash1")
	hdr1 := &block.Header{
		Nonce:            1,
		Round:            1,
		PrevRandSeed:     []byte("roothash"),
		MiniBlockHeaders: []block.MiniBlockHeader{{Hash: hash1, SenderShardID: 1}},
	}
	hdrHash1Bytes := []byte("hdr_hash1")
	hdr2 := &block.Header{Nonce: 2, Round: 2}
	hdrHash2Bytes := []byte("hdr_hash2")
	expectedMiniBlock1 := &block.MiniBlock{TxHashes: [][]byte{hash1}}
	expectedMiniBlock2 := &block.MiniBlock{TxHashes: [][]byte{[]byte("hash2")}}
	dPool := initDataPool([]byte("tx_hash"))
	dPool.TransactionsCalled = func() dataRetriever.ShardedDataCacherNotifier {
		return &mock.ShardedDataStub{}
	}
	dPool.HeadersCalled = func() dataRetriever.HeadersPool {
		cs := &mock.HeadersCacherStub{}
		cs.RegisterHandlerCalled = func(i func(header data.HeaderHandler, key []byte)) {
		}
		cs.GetHeaderByNonceAndShardIdCalled = func(hdrNonce uint64, shardId uint32) (handlers []data.HeaderHandler, i [][]byte, e error) {
			if hdrNonce == 1 {
				return []data.HeaderHandler{hdr1}, [][]byte{hdrHash1Bytes}, nil
			}
			if hdrNonce == 2 {
				return []data.HeaderHandler{hdr2}, [][]byte{hdrHash2Bytes}, nil
			}
			return nil, nil, errors.New("err")
		}
		cs.LenCalled = func() int {
			return 0
		}
		cs.NoncesCalled = func(shardId uint32) []uint64 {
			return []uint64{1, 2}
		}
		cs.MaxSizeCalled = func() int {
			return 1000
		}
		return cs
	}

	txCoordinator := &mock.TransactionCoordinatorMock{
<<<<<<< HEAD
		CreateMbsAndProcessCrossShardTransactionsDstMeCalled: func(header data.HeaderHandler, processedMiniBlocksHashes map[string]struct{}, maxTxRemaining uint32, maxMbRemaining uint32, haveTime func() bool) (slices block.MiniBlockSlice, u uint32, b bool, err error) {
			return block.MiniBlockSlice{expectedMiniBlock1}, 0, true, nil
=======
		CreateMbsAndProcessCrossShardTransactionsDstMeCalled: func(header data.HeaderHandler, processedMiniBlocksHashes map[string]struct{}, haveTime func() bool) (slices block.MiniBlockSlice, u uint32, b bool) {
			return block.MiniBlockSlice{expectedMiniBlock1}, 0, true
>>>>>>> 1cd36d66
		},
		CreateMbsAndProcessTransactionsFromMeCalled: func(haveTime func() bool) block.MiniBlockSlice {
			return block.MiniBlockSlice{expectedMiniBlock2}
		},
	}

	arguments := createMockMetaArguments()
	arguments.DataPool = dPool
	arguments.TxCoordinator = txCoordinator
	arguments.BlockTracker.AddTrackedHeader(hdr1, hdrHash1Bytes)

	mp, _ := blproc.NewMetaProcessor(arguments)
	round := uint64(10)

	metaHdr := &block.MetaBlock{Round: round}
	bodyHandler, err := mp.CreateBlockBody(metaHdr, func() bool { return true })
	b, _ := bodyHandler.(*block.Body)

	t.Logf("The block: %#v", b)
	assert.Equal(t, expectedMiniBlock1, b.MiniBlocks[0])
	assert.Equal(t, expectedMiniBlock2, b.MiniBlocks[1])
	assert.Nil(t, err)
}

func TestMetaProcessor_ProcessBlockWrongHeaderShouldErr(t *testing.T) {
	t.Parallel()

	journalLen := func() int { return 0 }
	revToSnapshot := func(snapshot int) error { return nil }
	hdr := block.MetaBlock{
		Nonce:         1,
		PubKeysBitmap: []byte("0100101"),
		PrevHash:      []byte(""),
		Signature:     []byte("signature"),
		RootHash:      []byte("roothash"),
		ShardInfo: []block.ShardData{
			{
				ShardID:               0,
				ShardMiniBlockHeaders: []block.ShardMiniBlockHeader{{Hash: []byte("hash1")}},
			},
			{
				ShardID:               1,
				ShardMiniBlockHeaders: []block.ShardMiniBlockHeader{{Hash: []byte("hash2")}},
			},
		},
	}
	body := &block.Body{
		MiniBlocks: []*block.MiniBlock{
			{
				TxHashes:        [][]byte{[]byte("hashTx")},
				ReceiverShardID: 0,
			},
		},
	}
	arguments := createMockMetaArguments()
	arguments.AccountsDB[state.UserAccountsState] = &mock.AccountsStub{
		JournalLenCalled:       journalLen,
		RevertToSnapshotCalled: revToSnapshot,
	}
	mp, _ := blproc.NewMetaProcessor(arguments)

	// should return err
	err := mp.ProcessBlock(&hdr, body, haveTime)
	assert.Equal(t, process.ErrHeaderBodyMismatch, err)
}

func TestMetaProcessor_ProcessBlockNoShardHeadersReceivedShouldErr(t *testing.T) {
	t.Parallel()

	hash1 := []byte("hash1")
	hash2 := []byte("hash2")
	hasher := &mock.HasherStub{}
	hasher.ComputeCalled = func(s string) []byte {
		return []byte("hash1")
	}
	journalLen := func() int { return 0 }
	revToSnapshot := func(snapshot int) error { return nil }
	hdr := block.MetaBlock{
		Nonce:         1,
		PubKeysBitmap: []byte("0100101"),
		PrevHash:      []byte(""),
		Signature:     []byte("signature"),
		RootHash:      []byte("roothash"),
		ShardInfo: []block.ShardData{
			{
				ShardID:               0,
				ShardMiniBlockHeaders: []block.ShardMiniBlockHeader{{Hash: []byte("hashTx"), TxCount: 1}},
				TxCount:               1,
			},
			{
				ShardID:               0,
				ShardMiniBlockHeaders: []block.ShardMiniBlockHeader{{Hash: hash2, TxCount: 1}},
				TxCount:               1,
			},
		},
		MiniBlockHeaders: []block.MiniBlockHeader{{Hash: hash1, SenderShardID: 0, TxCount: 1}},
	}
	body := &block.Body{
		MiniBlocks: []*block.MiniBlock{
			{
				TxHashes:        [][]byte{hash1},
				ReceiverShardID: 0,
			},
		},
	}
	arguments := createMockMetaArguments()
	arguments.AccountsDB[state.UserAccountsState] = &mock.AccountsStub{
		JournalLenCalled:       journalLen,
		RevertToSnapshotCalled: revToSnapshot,
	}
	arguments.Hasher = hasher
	mp, _ := blproc.NewMetaProcessor(arguments)

	err := mp.ProcessBlock(&hdr, body, haveTime)
	assert.Equal(t, process.ErrTimeIsOut, err)
}

func TestMetaProcessor_VerifyCrossShardMiniBlocksDstMe(t *testing.T) {
	t.Parallel()

	hash1 := []byte("hash1")
	hash2 := []byte("hash2")
	hdrHash1Bytes := []byte("hdr_hash1")
	hdrHash2Bytes := []byte("hdr_hash2")
	miniBlock1 := &block.MiniBlock{TxHashes: [][]byte{hash1}}
	miniBlock2 := &block.MiniBlock{TxHashes: [][]byte{hash2}}
	dPool := initDataPool([]byte("tx_hash"))
	dPool.TransactionsCalled = func() dataRetriever.ShardedDataCacherNotifier {
		return &mock.ShardedDataStub{}
	}
	dPool.HeadersCalled = func() dataRetriever.HeadersPool {
		cs := &mock.HeadersCacherStub{}
		cs.RegisterHandlerCalled = func(i func(header data.HeaderHandler, key []byte)) {
		}
		cs.GetHeaderByHashCalled = func(key []byte) (handler data.HeaderHandler, e error) {
			if bytes.Equal(hdrHash1Bytes, key) {
				return &block.Header{
					Nonce:            1,
					Round:            1,
					PrevRandSeed:     []byte("roothash"),
					MiniBlockHeaders: []block.MiniBlockHeader{{Hash: hash1, SenderShardID: 1}},
				}, nil
			}
			if bytes.Equal(hdrHash2Bytes, key) {
				return &block.Header{Nonce: 2, Round: 2}, nil
			}
			return nil, errors.New("err")
		}
		cs.LenCalled = func() int {
			return 0
		}
		cs.NoncesCalled = func(shardId uint32) []uint64 {
			return []uint64{1, 2}
		}
		cs.MaxSizeCalled = func() int {
			return 1000
		}
		return cs
	}

	txCoordinator := &mock.TransactionCoordinatorMock{
<<<<<<< HEAD
		CreateMbsAndProcessCrossShardTransactionsDstMeCalled: func(header data.HeaderHandler, processedMiniBlocksHashes map[string]struct{}, maxTxRemaining uint32, maxMbRemaining uint32, haveTime func() bool) (slices block.MiniBlockSlice, u uint32, b bool, err error) {
			return block.MiniBlockSlice{miniBlock1}, 0, true, nil
=======
		CreateMbsAndProcessCrossShardTransactionsDstMeCalled: func(header data.HeaderHandler, processedMiniBlocksHashes map[string]struct{}, haveTime func() bool) (slices block.MiniBlockSlice, u uint32, b bool) {
			return block.MiniBlockSlice{miniBlock1}, 0, true
>>>>>>> 1cd36d66
		},
		CreateMbsAndProcessTransactionsFromMeCalled: func(haveTime func() bool) block.MiniBlockSlice {
			return block.MiniBlockSlice{miniBlock2}
		},
	}

	hdr := &block.MetaBlock{
		Nonce:         1,
		PubKeysBitmap: []byte("0100101"),
		PrevHash:      []byte(""),
		Signature:     []byte("signature"),
		Round:         2,
		RootHash:      []byte("roothash"),
		ShardInfo: []block.ShardData{
			{
				HeaderHash:            hdrHash1Bytes,
				ShardID:               0,
				ShardMiniBlockHeaders: []block.ShardMiniBlockHeader{{Hash: hash1, TxCount: 1}},
				TxCount:               1,
			},
			{
				ShardID:               0,
				ShardMiniBlockHeaders: []block.ShardMiniBlockHeader{{Hash: hash2, TxCount: 1}},
				TxCount:               1,
			},
		},
		MiniBlockHeaders: []block.MiniBlockHeader{{Hash: hash1, SenderShardID: 0, TxCount: 1}},
	}

	arguments := createMockMetaArguments()
	arguments.DataPool = dPool
	arguments.TxCoordinator = txCoordinator

	mp, _ := blproc.NewMetaProcessor(arguments)
	round := uint64(10)

	metaHdr := &block.MetaBlock{Round: round}
	_, err := mp.CreateBlockBody(metaHdr, func() bool { return true })
	assert.Nil(t, err)

	err = mp.VerifyCrossShardMiniBlockDstMe(hdr)
	assert.Nil(t, err)
}

func TestMetaProcessor_CreateBlockCreateHeaderProcessBlock(t *testing.T) {
	t.Parallel()

	hash := []byte("hash1")
	hdrHash1Bytes := []byte("hdr_hash1")
	hrdHash2Bytes := []byte("hdr_hash2")
	hasher := &mock.HasherStub{}
	hasher.ComputeCalled = func(s string) []byte {
		return hash
	}
	miniBlock1 := &block.MiniBlock{TxHashes: [][]byte{hash}}
	dPool := initDataPool([]byte("tx_hash"))
	dPool.TransactionsCalled = func() dataRetriever.ShardedDataCacherNotifier {
		return &mock.ShardedDataStub{}
	}
	dPool.HeadersCalled = func() dataRetriever.HeadersPool {
		cs := &mock.HeadersCacherStub{}
		cs.RegisterHandlerCalled = func(i func(header data.HeaderHandler, key []byte)) {
		}
		cs.GetHeaderByHashCalled = func(key []byte) (handler data.HeaderHandler, e error) {
			if bytes.Equal(hdrHash1Bytes, key) {
				return &block.Header{
					PrevHash:         []byte("hash1"),
					Nonce:            1,
					Round:            1,
					PrevRandSeed:     []byte("roothash"),
					MiniBlockHeaders: []block.MiniBlockHeader{{Hash: []byte("hash1"), SenderShardID: 1}},
				}, nil
			}
			if bytes.Equal(hrdHash2Bytes, key) {
				return &block.Header{Nonce: 2, Round: 2}, nil
			}
			return nil, errors.New("err")
		}
		cs.LenCalled = func() int {
			return 0
		}
		cs.NoncesCalled = func(shardId uint32) []uint64 {
			return []uint64{1, 2}
		}
		cs.MaxSizeCalled = func() int {
			return 1000
		}
		return cs
	}

	txCoordinator := &mock.TransactionCoordinatorMock{
<<<<<<< HEAD
		CreateMbsAndProcessCrossShardTransactionsDstMeCalled: func(header data.HeaderHandler, processedMiniBlocksHashes map[string]struct{}, maxTxRemaining uint32, maxMbRemaining uint32, haveTime func() bool) (slices block.MiniBlockSlice, u uint32, b bool, err error) {
			return block.MiniBlockSlice{miniBlock1}, 0, true, nil
=======
		CreateMbsAndProcessCrossShardTransactionsDstMeCalled: func(header data.HeaderHandler, processedMiniBlocksHashes map[string]struct{}, haveTime func() bool) (slices block.MiniBlockSlice, u uint32, b bool) {
			return block.MiniBlockSlice{miniBlock1}, 0, true
>>>>>>> 1cd36d66
		},
	}

	arguments := createMockMetaArguments()
	arguments.DataPool = dPool
	arguments.TxCoordinator = txCoordinator
	arguments.Hasher = hasher
	blkc := &mock.BlockChainMock{
		GetCurrentBlockHeaderCalled: func() data.HeaderHandler {
			return &block.MetaBlock{Nonce: 0, AccumulatedFeesInEpoch: big.NewInt(0)}
		},
		GetCurrentBlockHeaderHashCalled: func() []byte {
			return hash
		},
	}
	arguments.BlockChain = blkc

	mp, _ := blproc.NewMetaProcessor(arguments)
	round := uint64(10)

	metaHdr := &block.MetaBlock{Round: round}
	bodyHandler, err := mp.CreateBlockBody(metaHdr, func() bool { return true })
	assert.Nil(t, err)

	headerHandler := mp.CreateNewHeader(round)
	headerHandler.SetRound(uint64(1))
	headerHandler.SetNonce(1)
	headerHandler.SetPrevHash(hash)
	headerHandler.SetAccumulatedFees(big.NewInt(0))

	err = mp.ProcessBlock(headerHandler, bodyHandler, func() time.Duration { return time.Second })
	assert.Nil(t, err)
}<|MERGE_RESOLUTION|>--- conflicted
+++ resolved
@@ -66,22 +66,13 @@
 			DataPool:     mdp,
 			BlockChain:   createTestBlockchain(),
 		},
-<<<<<<< HEAD
-		SCDataGetter:              &mock.ScQueryMock{},
+		SCDataGetter:              &mock.ScQueryStub{},
 		SCToProtocol:              &mock.SCToProtocolStub{},
 		PendingMiniBlocksHandler:  &mock.PendingMiniBlocksHandlerStub{},
 		EpochStartDataCreator:     &mock.EpochStartDataCreatorStub{},
 		EpochEconomics:            &mock.EpochEconomicsStub{},
 		EpochRewardsCreator:       &mock.EpochRewardsCreatorStub{},
 		EpochValidatorInfoCreator: &mock.EpochValidatorInfoCreatorStub{},
-=======
-		SCDataGetter:             &mock.ScQueryStub{},
-		SCToProtocol:             &mock.SCToProtocolStub{},
-		PendingMiniBlocksHandler: &mock.PendingMiniBlocksHandlerStub{},
-		EpochStartDataCreator:    &mock.EpochStartDataCreatorStub{},
-		EpochEconomics:           &mock.EpochEconomicsStub{},
-		EpochRewardsCreator:      &mock.EpochRewardsCreatorStub{},
->>>>>>> 1cd36d66
 	}
 	return arguments
 }
@@ -2211,13 +2202,8 @@
 	}
 
 	txCoordinator := &mock.TransactionCoordinatorMock{
-<<<<<<< HEAD
-		CreateMbsAndProcessCrossShardTransactionsDstMeCalled: func(header data.HeaderHandler, processedMiniBlocksHashes map[string]struct{}, maxTxRemaining uint32, maxMbRemaining uint32, haveTime func() bool) (slices block.MiniBlockSlice, u uint32, b bool, err error) {
+		CreateMbsAndProcessCrossShardTransactionsDstMeCalled: func(header data.HeaderHandler, processedMiniBlocksHashes map[string]struct{}, haveTime func() bool) (slices block.MiniBlockSlice, u uint32, b bool, err error) {
 			return block.MiniBlockSlice{expectedMiniBlock1}, 0, true, nil
-=======
-		CreateMbsAndProcessCrossShardTransactionsDstMeCalled: func(header data.HeaderHandler, processedMiniBlocksHashes map[string]struct{}, haveTime func() bool) (slices block.MiniBlockSlice, u uint32, b bool) {
-			return block.MiniBlockSlice{expectedMiniBlock1}, 0, true
->>>>>>> 1cd36d66
 		},
 		CreateMbsAndProcessTransactionsFromMeCalled: func(haveTime func() bool) block.MiniBlockSlice {
 			return block.MiniBlockSlice{expectedMiniBlock2}
@@ -2379,13 +2365,8 @@
 	}
 
 	txCoordinator := &mock.TransactionCoordinatorMock{
-<<<<<<< HEAD
-		CreateMbsAndProcessCrossShardTransactionsDstMeCalled: func(header data.HeaderHandler, processedMiniBlocksHashes map[string]struct{}, maxTxRemaining uint32, maxMbRemaining uint32, haveTime func() bool) (slices block.MiniBlockSlice, u uint32, b bool, err error) {
+		CreateMbsAndProcessCrossShardTransactionsDstMeCalled: func(header data.HeaderHandler, processedMiniBlocksHashes map[string]struct{}, haveTime func() bool) (slices block.MiniBlockSlice, u uint32, b bool, err error) {
 			return block.MiniBlockSlice{miniBlock1}, 0, true, nil
-=======
-		CreateMbsAndProcessCrossShardTransactionsDstMeCalled: func(header data.HeaderHandler, processedMiniBlocksHashes map[string]struct{}, haveTime func() bool) (slices block.MiniBlockSlice, u uint32, b bool) {
-			return block.MiniBlockSlice{miniBlock1}, 0, true
->>>>>>> 1cd36d66
 		},
 		CreateMbsAndProcessTransactionsFromMeCalled: func(haveTime func() bool) block.MiniBlockSlice {
 			return block.MiniBlockSlice{miniBlock2}
@@ -2477,13 +2458,8 @@
 	}
 
 	txCoordinator := &mock.TransactionCoordinatorMock{
-<<<<<<< HEAD
-		CreateMbsAndProcessCrossShardTransactionsDstMeCalled: func(header data.HeaderHandler, processedMiniBlocksHashes map[string]struct{}, maxTxRemaining uint32, maxMbRemaining uint32, haveTime func() bool) (slices block.MiniBlockSlice, u uint32, b bool, err error) {
+		CreateMbsAndProcessCrossShardTransactionsDstMeCalled: func(header data.HeaderHandler, processedMiniBlocksHashes map[string]struct{}, haveTime func() bool) (slices block.MiniBlockSlice, u uint32, b bool, err error) {
 			return block.MiniBlockSlice{miniBlock1}, 0, true, nil
-=======
-		CreateMbsAndProcessCrossShardTransactionsDstMeCalled: func(header data.HeaderHandler, processedMiniBlocksHashes map[string]struct{}, haveTime func() bool) (slices block.MiniBlockSlice, u uint32, b bool) {
-			return block.MiniBlockSlice{miniBlock1}, 0, true
->>>>>>> 1cd36d66
 		},
 	}
 
