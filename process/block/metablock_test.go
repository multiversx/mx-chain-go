--- conflicted
+++ resolved
@@ -3062,112 +3062,11 @@
 	assert.Equal(t, zeroInt, metaHeader.DevFeesInEpoch)
 }
 
-<<<<<<< HEAD
-func TestMetaProcessor_getFinalCrossMiniBlockHashes(t *testing.T) {
-=======
 func TestMetaProcessor_ProcessEpochStartMetaBlock(t *testing.T) {
->>>>>>> 6ba69b7a
-	t.Parallel()
-
-	coreComponents, dataComponents, bootstrapComponents, statusComponents := createMockComponentHolders()
-
-<<<<<<< HEAD
-	hash1 := "hash1"
-	hash2 := "hash2"
-
-	t.Run("scheduledMiniBlocks flag not set", func(t *testing.T) {
-		t.Parallel()
-
-		arguments := createMockMetaArguments(coreComponents, dataComponents, bootstrapComponents, statusComponents)
-		arguments.ScheduledMiniBlocksEnableEpoch = 3
-
-		mp, _ := blproc.NewMetaProcessor(arguments)
-		mp.EpochConfirmed(2, 0)
-
-		expectedHashes := make(map[string]uint32)
-
-		hashes := mp.GetFinalCrossMiniBlockHashes(expectedHashes, &block.Header{})
-		assert.Equal(t, expectedHashes, hashes)
-	})
-
-	t.Run("should work, return only final state mini block hashes", func(t *testing.T) {
-		t.Parallel()
-
-		arguments := createMockMetaArguments(coreComponents, dataComponents, bootstrapComponents, statusComponents)
-		arguments.ScheduledMiniBlocksEnableEpoch = 3
-
-		mp, _ := blproc.NewMetaProcessor(arguments)
-		mp.EpochConfirmed(4, 0)
-
-		mbh1 := block.MiniBlockHeader{
-			Hash: []byte(hash1),
-		}
-		mbhReserved1 := block.MiniBlockHeaderReserved{State: block.Proposed}
-		mbh1.Reserved, _ = mbhReserved1.Marshal()
-
-		mbh2 := block.MiniBlockHeader{
-			Hash: []byte(hash2),
-		}
-		mbhReserved2 := block.MiniBlockHeaderReserved{State: block.Final}
-		mbh2.Reserved, _ = mbhReserved2.Marshal()
-
-		header := &block.MetaBlock{
-			MiniBlockHeaders: []block.MiniBlockHeader{
-				mbh1,
-				mbh2,
-			},
-		}
-
-		crossMiniBlockHashes := map[string]uint32{
-			hash1: 1,
-			hash2: 2,
-		}
-
-		expectedHashes := map[string]uint32{
-			hash2: 2,
-		}
-
-		hashes := mp.GetFinalCrossMiniBlockHashes(crossMiniBlockHashes, header)
-		assert.Equal(t, expectedHashes, hashes)
-	})
-}
-
-func TestMetaProcessor_getMiniBlockHeaderWithHash(t *testing.T) {
-	t.Parallel()
-
-	hash1, hash2 := "hash1", "hash2"
-
-	t.Run("not equal hashes", func(t *testing.T) {
-		t.Parallel()
-
-		expectedMbh := &block.MiniBlockHeader{
-			Hash: []byte(hash1),
-		}
-		header := &block.MetaBlock{
-			MiniBlockHeaders: []block.MiniBlockHeader{*expectedMbh},
-		}
-
-		mbh := blproc.GetMiniBlockHeaderWithHash(header, []byte(hash2))
-		assert.Nil(t, mbh)
-	})
-
-	t.Run("hashes matches", func(t *testing.T) {
-		t.Parallel()
-
-		expectedMbh := &block.MiniBlockHeader{
-			Hash: []byte(hash1),
-		}
-		header := &block.MetaBlock{
-			MiniBlockHeaders: []block.MiniBlockHeader{*expectedMbh},
-		}
-
-		mbh := blproc.GetMiniBlockHeaderWithHash(header, []byte(hash1))
-		assert.Equal(t, expectedMbh, mbh)
-	})
-}
-
-func TestMetaProcessor_getFinalMiniBlockHashes(t *testing.T) {
-=======
+	t.Parallel()
+
+	coreComponents, dataComponents, bootstrapComponents, statusComponents := createMockComponentHolders()
+
 	header := &block.MetaBlock{
 		Nonce:           1,
 		Round:           1,
@@ -3374,60 +3273,10 @@
 }
 
 func TestMetaProcessor_CreateEpochStartBodyShouldWork(t *testing.T) {
->>>>>>> 6ba69b7a
-	t.Parallel()
-
-	coreComponents, dataComponents, bootstrapComponents, statusComponents := createMockComponentHolders()
-
-<<<<<<< HEAD
-	t.Run("scheduledMiniBlocks flag not set", func(t *testing.T) {
-		t.Parallel()
-
-		arguments := createMockMetaArguments(coreComponents, dataComponents, bootstrapComponents, statusComponents)
-		arguments.ScheduledMiniBlocksEnableEpoch = 3
-
-		mp, _ := blproc.NewMetaProcessor(arguments)
-		mp.EpochConfirmed(2, 0)
-
-		expectedMbHeaders := make([]data.MiniBlockHeaderHandler, 1)
-
-		mbHeaders := mp.GetFinalMiniBlockHeaders(expectedMbHeaders)
-		assert.Equal(t, expectedMbHeaders, mbHeaders)
-	})
-
-	t.Run("should work, return only final mini block header", func(t *testing.T) {
-		t.Parallel()
-
-		arguments := createMockMetaArguments(coreComponents, dataComponents, bootstrapComponents, statusComponents)
-		arguments.ScheduledMiniBlocksEnableEpoch = 3
-
-		mp, _ := blproc.NewMetaProcessor(arguments)
-		mp.EpochConfirmed(4, 0)
-
-		mbh1 := &block.MiniBlockHeader{
-			Hash: []byte("hash1"),
-		}
-		mbhReserved1 := block.MiniBlockHeaderReserved{State: block.Proposed}
-		mbh1.Reserved, _ = mbhReserved1.Marshal()
-
-		mbh2 := &block.MiniBlockHeader{
-			Hash: []byte("hash2"),
-		}
-		mbhReserved2 := block.MiniBlockHeaderReserved{State: block.Final}
-		mbh2.Reserved, _ = mbhReserved2.Marshal()
-
-		mbHeaders := []data.MiniBlockHeaderHandler{
-			mbh1,
-			mbh2,
-		}
-
-		expectedMbHeaders := []data.MiniBlockHeaderHandler{
-			mbh2,
-		}
-
-		retMbHeaders := mp.GetFinalMiniBlockHeaders(mbHeaders)
-		assert.Equal(t, expectedMbHeaders, retMbHeaders)
-=======
+	t.Parallel()
+
+	coreComponents, dataComponents, bootstrapComponents, statusComponents := createMockComponentHolders()
+
 	expectedValidatorsInfo := map[uint32][]*state.ValidatorInfo{
 		0: {
 			&state.ValidatorInfo{
@@ -3597,6 +3446,159 @@
 		assert.Nil(t, err)
 		assert.Equal(t, expectedBody, body)
 		assert.Equal(t, expectedRewardsForProtocolSustain, mb.EpochStart.Economics.GetRewardsForProtocolSustainability())
->>>>>>> 6ba69b7a
+	})
+}
+
+func TestMetaProcessor_getFinalCrossMiniBlockHashes(t *testing.T) {
+	t.Parallel()
+
+	coreComponents, dataComponents, bootstrapComponents, statusComponents := createMockComponentHolders()
+
+	hash1 := "hash1"
+	hash2 := "hash2"
+
+	t.Run("scheduledMiniBlocks flag not set", func(t *testing.T) {
+		t.Parallel()
+
+		arguments := createMockMetaArguments(coreComponents, dataComponents, bootstrapComponents, statusComponents)
+		arguments.ScheduledMiniBlocksEnableEpoch = 3
+
+		mp, _ := blproc.NewMetaProcessor(arguments)
+		mp.EpochConfirmed(2, 0)
+
+		expectedHashes := make(map[string]uint32)
+
+		hashes := mp.GetFinalCrossMiniBlockHashes(expectedHashes, &block.Header{})
+		assert.Equal(t, expectedHashes, hashes)
+	})
+
+	t.Run("should work, return only final state mini block hashes", func(t *testing.T) {
+		t.Parallel()
+
+		arguments := createMockMetaArguments(coreComponents, dataComponents, bootstrapComponents, statusComponents)
+		arguments.ScheduledMiniBlocksEnableEpoch = 3
+
+		mp, _ := blproc.NewMetaProcessor(arguments)
+		mp.EpochConfirmed(4, 0)
+
+		mbh1 := block.MiniBlockHeader{
+			Hash: []byte(hash1),
+		}
+		mbhReserved1 := block.MiniBlockHeaderReserved{State: block.Proposed}
+		mbh1.Reserved, _ = mbhReserved1.Marshal()
+
+		mbh2 := block.MiniBlockHeader{
+			Hash: []byte(hash2),
+		}
+		mbhReserved2 := block.MiniBlockHeaderReserved{State: block.Final}
+		mbh2.Reserved, _ = mbhReserved2.Marshal()
+
+		header := &block.MetaBlock{
+			MiniBlockHeaders: []block.MiniBlockHeader{
+				mbh1,
+				mbh2,
+			},
+		}
+
+		crossMiniBlockHashes := map[string]uint32{
+			hash1: 1,
+			hash2: 2,
+		}
+
+		expectedHashes := map[string]uint32{
+			hash2: 2,
+		}
+
+		hashes := mp.GetFinalCrossMiniBlockHashes(crossMiniBlockHashes, header)
+		assert.Equal(t, expectedHashes, hashes)
+	})
+}
+
+func TestMetaProcessor_getMiniBlockHeaderWithHash(t *testing.T) {
+	t.Parallel()
+
+	hash1, hash2 := "hash1", "hash2"
+
+	t.Run("not equal hashes", func(t *testing.T) {
+		t.Parallel()
+
+		expectedMbh := &block.MiniBlockHeader{
+			Hash: []byte(hash1),
+		}
+		header := &block.MetaBlock{
+			MiniBlockHeaders: []block.MiniBlockHeader{*expectedMbh},
+		}
+
+		mbh := blproc.GetMiniBlockHeaderWithHash(header, []byte(hash2))
+		assert.Nil(t, mbh)
+	})
+
+	t.Run("hashes matches", func(t *testing.T) {
+		t.Parallel()
+
+		expectedMbh := &block.MiniBlockHeader{
+			Hash: []byte(hash1),
+		}
+		header := &block.MetaBlock{
+			MiniBlockHeaders: []block.MiniBlockHeader{*expectedMbh},
+		}
+
+		mbh := blproc.GetMiniBlockHeaderWithHash(header, []byte(hash1))
+		assert.Equal(t, expectedMbh, mbh)
+	})
+}
+
+func TestMetaProcessor_getFinalMiniBlockHashes(t *testing.T) {
+	t.Parallel()
+
+	coreComponents, dataComponents, bootstrapComponents, statusComponents := createMockComponentHolders()
+
+	t.Run("scheduledMiniBlocks flag not set", func(t *testing.T) {
+		t.Parallel()
+
+		arguments := createMockMetaArguments(coreComponents, dataComponents, bootstrapComponents, statusComponents)
+		arguments.ScheduledMiniBlocksEnableEpoch = 3
+
+		mp, _ := blproc.NewMetaProcessor(arguments)
+		mp.EpochConfirmed(2, 0)
+
+		expectedMbHeaders := make([]data.MiniBlockHeaderHandler, 1)
+
+		mbHeaders := mp.GetFinalMiniBlockHeaders(expectedMbHeaders)
+		assert.Equal(t, expectedMbHeaders, mbHeaders)
+	})
+
+	t.Run("should work, return only final mini block header", func(t *testing.T) {
+		t.Parallel()
+
+		arguments := createMockMetaArguments(coreComponents, dataComponents, bootstrapComponents, statusComponents)
+		arguments.ScheduledMiniBlocksEnableEpoch = 3
+
+		mp, _ := blproc.NewMetaProcessor(arguments)
+		mp.EpochConfirmed(4, 0)
+
+		mbh1 := &block.MiniBlockHeader{
+			Hash: []byte("hash1"),
+		}
+		mbhReserved1 := block.MiniBlockHeaderReserved{State: block.Proposed}
+		mbh1.Reserved, _ = mbhReserved1.Marshal()
+
+		mbh2 := &block.MiniBlockHeader{
+			Hash: []byte("hash2"),
+		}
+		mbhReserved2 := block.MiniBlockHeaderReserved{State: block.Final}
+		mbh2.Reserved, _ = mbhReserved2.Marshal()
+
+		mbHeaders := []data.MiniBlockHeaderHandler{
+			mbh1,
+			mbh2,
+		}
+
+		expectedMbHeaders := []data.MiniBlockHeaderHandler{
+			mbh2,
+		}
+
+		retMbHeaders := mp.GetFinalMiniBlockHeaders(mbHeaders)
+		assert.Equal(t, expectedMbHeaders, retMbHeaders)
 	})
 }