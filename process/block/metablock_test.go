package block_test

import (
	"bytes"
	"errors"
	"math/big"
	"reflect"
	"sync"
	"testing"
	"time"

	"github.com/multiversx/mx-chain-go/common"
	"github.com/multiversx/mx-chain-go/dataRetriever"
	"github.com/multiversx/mx-chain-go/dataRetriever/blockchain"
	mock2 "github.com/multiversx/mx-chain-go/integrationTests/mock"
	"github.com/multiversx/mx-chain-go/process"
	blproc "github.com/multiversx/mx-chain-go/process/block"
	"github.com/multiversx/mx-chain-go/process/block/bootstrapStorage"
	"github.com/multiversx/mx-chain-go/process/block/processedMb"
	"github.com/multiversx/mx-chain-go/process/mock"
	"github.com/multiversx/mx-chain-go/sharding"
	"github.com/multiversx/mx-chain-go/state"
	"github.com/multiversx/mx-chain-go/storage"
	"github.com/multiversx/mx-chain-go/testscommon"
	"github.com/multiversx/mx-chain-go/testscommon/components"
	dataRetrieverMock "github.com/multiversx/mx-chain-go/testscommon/dataRetriever"
	"github.com/multiversx/mx-chain-go/testscommon/dblookupext"
	"github.com/multiversx/mx-chain-go/testscommon/enableEpochsHandlerMock"
	"github.com/multiversx/mx-chain-go/testscommon/epochNotifier"
	"github.com/multiversx/mx-chain-go/testscommon/hashingMocks"
	"github.com/multiversx/mx-chain-go/testscommon/outport"
	"github.com/multiversx/mx-chain-go/testscommon/shardingMocks"
	"github.com/multiversx/mx-chain-go/testscommon/sovereign"
	stateMock "github.com/multiversx/mx-chain-go/testscommon/state"
	statusHandlerMock "github.com/multiversx/mx-chain-go/testscommon/statusHandler"
	storageStubs "github.com/multiversx/mx-chain-go/testscommon/storage"

	"github.com/multiversx/mx-chain-core-go/core"
	"github.com/multiversx/mx-chain-core-go/core/atomic"
	"github.com/multiversx/mx-chain-core-go/data"
	"github.com/multiversx/mx-chain-core-go/data/block"
	"github.com/stretchr/testify/assert"
	"github.com/stretchr/testify/require"
)

func createMockComponentHolders() (
	*mock.CoreComponentsMock,
	*mock.DataComponentsMock,
	*mock.BootstrapComponentsMock,
	*mock.StatusComponentsMock,
) {
	mdp := initDataPool([]byte("tx_hash"))

	coreComponents := &mock.CoreComponentsMock{
		AddrPubKeyConv: &testscommon.PubkeyConverterStub{
			DecodeCalled: func(humanReadable string) ([]byte, error) {
				return []byte(humanReadable), nil
			},
		},
		IntMarsh:                  &mock.MarshalizerMock{},
		Hash:                      &mock.HasherStub{},
		UInt64ByteSliceConv:       &mock.Uint64ByteSliceConverterMock{},
		StatusField:               &statusHandlerMock.AppStatusHandlerStub{},
		RoundField:                &mock.RoundHandlerMock{RoundTimeDuration: time.Second},
		ProcessStatusHandlerField: &testscommon.ProcessStatusHandlerStub{},
		EpochNotifierField:        &epochNotifier.EpochNotifierStub{},
		EnableEpochsHandlerField:  enableEpochsHandlerMock.NewEnableEpochsHandlerStub(),
		RoundNotifierField:        &epochNotifier.RoundNotifierStub{},
		EnableRoundsHandlerField:  &testscommon.EnableRoundsHandlerStub{},
	}

	dataComponents := &mock.DataComponentsMock{
		Storage:    &storageStubs.ChainStorerStub{},
		DataPool:   mdp,
		BlockChain: createTestBlockchain(),
	}
	boostrapComponents := &mock.BootstrapComponentsMock{
		Coordinator:          mock.NewOneShardCoordinatorMock(),
		HdrIntegrityVerifier: &mock.HeaderIntegrityVerifierStub{},
		VersionedHdrFactory: &testscommon.VersionedHeaderFactoryStub{
			CreateCalled: func(epoch uint32) data.HeaderHandler {
				return &block.MetaBlock{}
			},
		},
	}

	statusComponents := &mock.StatusComponentsMock{
		Outport: &outport.OutportStub{},
	}

	return coreComponents, dataComponents, boostrapComponents, statusComponents
}

func createMockMetaArguments(
	coreComponents *mock.CoreComponentsMock,
	dataComponents *mock.DataComponentsMock,
	bootstrapComponents *mock.BootstrapComponentsMock,
	statusComponents *mock.StatusComponentsMock,
) blproc.ArgMetaProcessor {

	argsHeaderValidator := blproc.ArgsHeaderValidator{
		Hasher:      &mock.HasherStub{},
		Marshalizer: &mock.MarshalizerMock{},
	}
	headerValidator, _ := blproc.NewHeaderValidator(argsHeaderValidator)

	startHeaders := createGenesisBlocks(bootstrapComponents.ShardCoordinator())
	accountsDb := make(map[state.AccountsDbIdentifier]state.AccountsAdapter)
	accountsDb[state.UserAccountsState] = &stateMock.AccountsStub{
		CommitCalled: func() ([]byte, error) {
			return nil, nil
		},
		RootHashCalled: func() ([]byte, error) {
			return nil, nil
		},
	}
	accountsDb[state.PeerAccountsState] = &stateMock.AccountsStub{
		CommitCalled: func() ([]byte, error) {
			return nil, nil
		},
		RootHashCalled: func() ([]byte, error) {
			return nil, nil
		},
	}

	statusCoreComponents := &mock.StatusCoreComponentsStub{
		AppStatusHandlerField: &statusHandlerMock.AppStatusHandlerStub{},
	}

	arguments := blproc.ArgMetaProcessor{
		ArgBaseProcessor: blproc.ArgBaseProcessor{
			CoreComponents:       coreComponents,
			DataComponents:       dataComponents,
			BootstrapComponents:  bootstrapComponents,
			StatusComponents:     statusComponents,
			StatusCoreComponents: statusCoreComponents,
			AccountsDB:           accountsDb,
			ForkDetector:         &mock.ForkDetectorMock{},
			NodesCoordinator:     shardingMocks.NewNodesCoordinatorMock(),
			FeeHandler:           &mock.FeeAccumulatorStub{},
			RequestHandler:       &testscommon.RequestHandlerStub{},
			BlockChainHook:       &testscommon.BlockChainHookStub{},
			TxCoordinator:        &testscommon.TransactionCoordinatorMock{},
			EpochStartTrigger:    &mock.EpochStartTriggerStub{},
			HeaderValidator:      headerValidator,
			GasHandler:           &mock.GasHandlerMock{},
			BootStorer: &mock.BoostrapStorerMock{
				PutCalled: func(round int64, bootData bootstrapStorage.BootstrapData) error {
					return nil
				},
			},
			BlockTracker:                 mock.NewBlockTrackerMock(bootstrapComponents.ShardCoordinator(), startHeaders),
			BlockSizeThrottler:           &mock.BlockSizeThrottlerStub{},
			HistoryRepository:            &dblookupext.HistoryRepositoryStub{},
			ScheduledTxsExecutionHandler: &testscommon.ScheduledTxsExecutionStub{},
			ProcessedMiniBlocksTracker:   &testscommon.ProcessedMiniBlocksTrackerStub{},
			ReceiptsRepository:           &testscommon.ReceiptsRepositoryStub{},
			OutportDataProvider:          &outport.OutportDataProviderStub{},
			BlockProcessingCutoffHandler: &testscommon.BlockProcessingCutoffStub{},
			ManagedPeersHolder:           &testscommon.ManagedPeersHolderStub{},
<<<<<<< HEAD
			ValidatorStatisticsProcessor: &mock2.ValidatorStatisticsProcessorStub{},
			OutGoingOperationsPool:       &sovereign.OutGoingOperationsPoolMock{},
			RunTypeComponents:            components.GetRunTypeComponents(),
			DataCodec:                    &sovereign.DataCodecMock{},
			TopicsChecker:                &sovereign.TopicsCheckerMock{},
=======
			SentSignaturesTracker:        &testscommon.SentSignatureTrackerStub{},
>>>>>>> c3a1bf94
		},
		SCToProtocol:                 &mock.SCToProtocolStub{},
		PendingMiniBlocksHandler:     &mock.PendingMiniBlocksHandlerStub{},
		EpochStartDataCreator:        &mock.EpochStartDataCreatorStub{},
		EpochEconomics:               &mock.EpochEconomicsStub{},
		EpochRewardsCreator:          &testscommon.RewardsCreatorStub{},
		EpochValidatorInfoCreator:    &testscommon.EpochValidatorInfoCreatorStub{},
		ValidatorStatisticsProcessor: &testscommon.ValidatorStatisticsProcessorStub{},
		EpochSystemSCProcessor:       &testscommon.EpochStartSystemSCStub{},
	}
	return arguments
}

func createMetaBlockHeader() *block.MetaBlock {
	hdr := block.MetaBlock{
		Nonce:                  1,
		Round:                  1,
		PrevHash:               []byte(""),
		Signature:              []byte("signature"),
		PubKeysBitmap:          []byte("pubKeysBitmap"),
		RootHash:               []byte("rootHash"),
		ShardInfo:              make([]block.ShardData, 0),
		TxCount:                1,
		PrevRandSeed:           make([]byte, 0),
		RandSeed:               make([]byte, 0),
		AccumulatedFeesInEpoch: big.NewInt(0),
		AccumulatedFees:        big.NewInt(0),
		DevFeesInEpoch:         big.NewInt(0),
		DeveloperFees:          big.NewInt(0),
	}

	shardMiniBlockHeaders := make([]block.MiniBlockHeader, 0)
	shardMiniBlockHeader := block.MiniBlockHeader{
		Hash:            []byte("mb_hash1"),
		ReceiverShardID: 0,
		SenderShardID:   0,
		TxCount:         1,
	}
	shardMiniBlockHeaders = append(shardMiniBlockHeaders, shardMiniBlockHeader)
	shardData := block.ShardData{
		Nonce:                 1,
		ShardID:               0,
		HeaderHash:            []byte("hdr_hash1"),
		TxCount:               1,
		ShardMiniBlockHeaders: shardMiniBlockHeaders,
	}
	hdr.ShardInfo = append(hdr.ShardInfo, shardData)

	return &hdr
}

func createGenesisBlocks(shardCoordinator sharding.Coordinator) map[uint32]data.HeaderHandler {
	genesisBlocks := make(map[uint32]data.HeaderHandler)
	for ShardID := uint32(0); ShardID < shardCoordinator.NumberOfShards(); ShardID++ {
		genesisBlocks[ShardID] = createGenesisBlock(ShardID)
	}

	genesisBlocks[core.MetachainShardId] = createGenesisMetaBlock()

	return genesisBlocks
}

func createGenesisBlock(ShardID uint32) *block.Header {
	rootHash := []byte("roothash")
	return &block.Header{
		Nonce:         0,
		Round:         0,
		Signature:     rootHash,
		RandSeed:      rootHash,
		PrevRandSeed:  rootHash,
		ShardID:       ShardID,
		PubKeysBitmap: rootHash,
		RootHash:      rootHash,
		PrevHash:      rootHash,
	}
}

func createGenesisMetaBlock() *block.MetaBlock {
	rootHash := []byte("roothash")
	return &block.MetaBlock{
		Nonce:         0,
		Round:         0,
		Signature:     rootHash,
		RandSeed:      rootHash,
		PrevRandSeed:  rootHash,
		PubKeysBitmap: rootHash,
		RootHash:      rootHash,
		PrevHash:      rootHash,
	}
}

func setLastNotarizedHdr(
	noOfShards uint32,
	round uint64,
	nonce uint64,
	randSeed []byte,
	lastNotarizedHdrs map[uint32][]data.HeaderHandler,
	blockTracker process.BlockTracker,
) {
	for i := uint32(0); i < noOfShards; i++ {
		lastHdr := &block.Header{Round: round,
			Nonce:    nonce,
			RandSeed: randSeed,
			ShardID:  i}
		lastNotarizedHdrsCount := len(lastNotarizedHdrs[i])
		if lastNotarizedHdrsCount > 0 {
			lastNotarizedHdrs[i][lastNotarizedHdrsCount-1] = lastHdr
		} else {
			lastNotarizedHdrs[i] = append(lastNotarizedHdrs[i], lastHdr)
		}
		blockTracker.AddCrossNotarizedHeader(i, lastHdr, nil)
	}
}

// ------- NewMetaProcessor

func TestNewMetaProcessor_NilAccountsAdapterShouldErr(t *testing.T) {
	t.Parallel()

	arguments := createMockMetaArguments(createMockComponentHolders())
	arguments.AccountsDB[state.UserAccountsState] = nil

	be, err := blproc.NewMetaProcessor(arguments)
	assert.Equal(t, process.ErrNilAccountsAdapter, err)
	assert.Nil(t, be)
}

func TestNewMetaProcessor_NilDataPoolShouldErr(t *testing.T) {
	t.Parallel()

	coreComponents, dataComponents, bootstrapComponents, statusComponents := createMockComponentHolders()
	dataComponents.DataPool = nil
	arguments := createMockMetaArguments(coreComponents, dataComponents, bootstrapComponents, statusComponents)

	be, err := blproc.NewMetaProcessor(arguments)
	assert.Equal(t, process.ErrNilDataPoolHolder, err)
	assert.Nil(t, be)
}

func TestNewMetaProcessor_NilHeadersDataPoolShouldErr(t *testing.T) {
	t.Parallel()

	coreComponents, dataComponents, bootstrapComponents, statusComponents := createMockComponentHolders()
	dataComponents.DataPool = &dataRetrieverMock.PoolsHolderStub{
		HeadersCalled: func() dataRetriever.HeadersPool {
			return nil
		},
	}
	arguments := createMockMetaArguments(coreComponents, dataComponents, bootstrapComponents, statusComponents)

	be, err := blproc.NewMetaProcessor(arguments)
	assert.Equal(t, process.ErrNilHeadersDataPool, err)
	assert.Nil(t, be)
}

func TestNewMetaProcessor_NilSCToProtocolShouldErr(t *testing.T) {
	t.Parallel()

	coreComponents, dataComponents, bootstrapComponents, statusComponents := createMockComponentHolders()
	arguments := createMockMetaArguments(coreComponents, dataComponents, bootstrapComponents, statusComponents)
	arguments.SCToProtocol = nil

	be, err := blproc.NewMetaProcessor(arguments)
	assert.Equal(t, process.ErrNilSCToProtocol, err)
	assert.Nil(t, be)
}

func TestNewMetaProcessor_NilForkDetectorShouldErr(t *testing.T) {
	t.Parallel()

	arguments := createMockMetaArguments(createMockComponentHolders())
	arguments.ForkDetector = nil

	be, err := blproc.NewMetaProcessor(arguments)
	assert.Equal(t, process.ErrNilForkDetector, err)
	assert.Nil(t, be)
}

func TestNewMetaProcessor_NilEpochStartDataCreatorShouldErr(t *testing.T) {
	t.Parallel()

	coreComponents, dataComponents, bootstrapComponents, statusComponents := createMockComponentHolders()
	arguments := createMockMetaArguments(coreComponents, dataComponents, bootstrapComponents, statusComponents)
	arguments.EpochStartDataCreator = nil

	be, err := blproc.NewMetaProcessor(arguments)
	assert.Equal(t, process.ErrNilEpochStartDataCreator, err)
	assert.Nil(t, be)
}

func TestNewMetaProcessor_NilEpochEconomicsShouldErr(t *testing.T) {
	t.Parallel()

	coreComponents, dataComponents, bootstrapComponents, statusComponents := createMockComponentHolders()
	arguments := createMockMetaArguments(coreComponents, dataComponents, bootstrapComponents, statusComponents)
	arguments.EpochEconomics = nil

	be, err := blproc.NewMetaProcessor(arguments)
	assert.Equal(t, process.ErrNilEpochEconomics, err)
	assert.Nil(t, be)
}

func TestNewMetaProcessor_NilEpochRewardsCreatorShouldErr(t *testing.T) {
	t.Parallel()

	coreComponents, dataComponents, bootstrapComponents, statusComponents := createMockComponentHolders()
	arguments := createMockMetaArguments(coreComponents, dataComponents, bootstrapComponents, statusComponents)
	arguments.EpochRewardsCreator = nil

	be, err := blproc.NewMetaProcessor(arguments)
	assert.Equal(t, process.ErrNilRewardsCreator, err)
	assert.Nil(t, be)
}

func TestNewMetaProcessor_NilEpochValidatorInfoCreatorShouldErr(t *testing.T) {
	t.Parallel()

	coreComponents, dataComponents, bootstrapComponents, statusComponents := createMockComponentHolders()
	arguments := createMockMetaArguments(coreComponents, dataComponents, bootstrapComponents, statusComponents)
	arguments.EpochValidatorInfoCreator = nil

	be, err := blproc.NewMetaProcessor(arguments)
	assert.Equal(t, process.ErrNilEpochStartValidatorInfoCreator, err)
	assert.Nil(t, be)
}

func TestNewMetaProcessor_NilValidatorStatisticsProcessorShouldErr(t *testing.T) {
	t.Parallel()

	coreComponents, dataComponents, bootstrapComponents, statusComponents := createMockComponentHolders()
	arguments := createMockMetaArguments(coreComponents, dataComponents, bootstrapComponents, statusComponents)
	arguments.ValidatorStatisticsProcessor = nil

	be, err := blproc.NewMetaProcessor(arguments)
	assert.Equal(t, process.ErrNilValidatorStatistics, err)
	assert.Nil(t, be)
}

func TestNewMetaProcessor_NilEpochSystemSCProcessorShouldErr(t *testing.T) {
	t.Parallel()

	coreComponents, dataComponents, bootstrapComponents, statusComponents := createMockComponentHolders()
	arguments := createMockMetaArguments(coreComponents, dataComponents, bootstrapComponents, statusComponents)
	arguments.EpochSystemSCProcessor = nil

	be, err := blproc.NewMetaProcessor(arguments)
	assert.Equal(t, process.ErrNilEpochStartSystemSCProcessor, err)
	assert.Nil(t, be)
}

func TestNewMetaProcessor_NilShardCoordinatorShouldErr(t *testing.T) {
	t.Parallel()

	coreComponents, dataComponents, bootstrapComponents, statusComponents := createMockComponentHolders()
	arguments := createMockMetaArguments(coreComponents, dataComponents, bootstrapComponents, statusComponents)
	bootstrapComponents.Coordinator = nil

	be, err := blproc.NewMetaProcessor(arguments)
	assert.Equal(t, process.ErrNilShardCoordinator, err)
	assert.Nil(t, be)
}

func TestNewMetaProcessor_NilHasherShouldErr(t *testing.T) {
	t.Parallel()

	coreComponents, dataComponents, bootstrapComponents, statusComponents := createMockComponentHolders()
	coreComponents.Hash = nil
	arguments := createMockMetaArguments(coreComponents, dataComponents, bootstrapComponents, statusComponents)

	be, err := blproc.NewMetaProcessor(arguments)
	assert.Equal(t, process.ErrNilHasher, err)
	assert.Nil(t, be)
}

func TestNewMetaProcessor_NilMarshalizerShouldErr(t *testing.T) {
	t.Parallel()

	coreComponents, dataComponents, bootstrapComponents, statusComponents := createMockComponentHolders()
	coreComponents.IntMarsh = nil
	arguments := createMockMetaArguments(coreComponents, dataComponents, bootstrapComponents, statusComponents)

	be, err := blproc.NewMetaProcessor(arguments)
	assert.Equal(t, process.ErrNilMarshalizer, err)
	assert.Nil(t, be)
}

func TestNewMetaProcessor_NilChainStorerShouldErr(t *testing.T) {
	t.Parallel()

	coreComponents, dataComponents, bootstrapComponents, statusComponents := createMockComponentHolders()
	dataComponents.Storage = nil
	arguments := createMockMetaArguments(coreComponents, dataComponents, bootstrapComponents, statusComponents)

	be, err := blproc.NewMetaProcessor(arguments)
	assert.Equal(t, process.ErrNilStorage, err)
	assert.Nil(t, be)
}

func TestNewMetaProcessor_NilRequestHeaderHandlerShouldErr(t *testing.T) {
	t.Parallel()

	arguments := createMockMetaArguments(createMockComponentHolders())
	arguments.RequestHandler = nil

	be, err := blproc.NewMetaProcessor(arguments)
	assert.Equal(t, process.ErrNilRequestHandler, err)
	assert.Nil(t, be)
}

func TestNewMetaProcessor_NilTxCoordinatorShouldErr(t *testing.T) {
	t.Parallel()

	arguments := createMockMetaArguments(createMockComponentHolders())
	arguments.TxCoordinator = nil

	be, err := blproc.NewMetaProcessor(arguments)
	assert.Equal(t, process.ErrNilTransactionCoordinator, err)
	assert.Nil(t, be)
}

func TestNewMetaProcessor_NilEpochStartShouldErr(t *testing.T) {
	t.Parallel()

	arguments := createMockMetaArguments(createMockComponentHolders())
	arguments.EpochStartTrigger = nil

	be, err := blproc.NewMetaProcessor(arguments)
	assert.Equal(t, process.ErrNilEpochStartTrigger, err)
	assert.Nil(t, be)
}

func TestNewMetaProcessor_NilRoundNotifierShouldErr(t *testing.T) {
	t.Parallel()

	coreComponents, dataComponentsMock, bootstrapComponentsMock, statusComponentsMock := createMockComponentHolders()
	coreComponents.RoundNotifierField = nil
	arguments := createMockMetaArguments(coreComponents, dataComponentsMock, bootstrapComponentsMock, statusComponentsMock)

	be, err := blproc.NewMetaProcessor(arguments)
	assert.Equal(t, process.ErrNilRoundNotifier, err)
	assert.Nil(t, be)
}

func TestNewMetaProcessor_NilPendingMiniBlocksShouldErr(t *testing.T) {
	t.Parallel()

	arguments := createMockMetaArguments(createMockComponentHolders())
	arguments.PendingMiniBlocksHandler = nil

	be, err := blproc.NewMetaProcessor(arguments)
	assert.Equal(t, process.ErrNilPendingMiniBlocksHandler, err)
	assert.Nil(t, be)
}

func TestNewMetaProcessor_NilBlockSizeThrottlerShouldErr(t *testing.T) {
	t.Parallel()

	arguments := createMockMetaArguments(createMockComponentHolders())
	arguments.BlockSizeThrottler = nil

	be, err := blproc.NewMetaProcessor(arguments)
	assert.Equal(t, process.ErrNilBlockSizeThrottler, err)
	assert.Nil(t, be)
}

func TestNewMetaProcessor_NilScheduledTxsExecutionHandlerShouldErr(t *testing.T) {
	t.Parallel()

	arguments := createMockMetaArguments(createMockComponentHolders())
	arguments.ScheduledTxsExecutionHandler = nil

	be, err := blproc.NewMetaProcessor(arguments)
	assert.Equal(t, process.ErrNilScheduledTxsExecutionHandler, err)
	assert.Nil(t, be)
}

func TestNewMetaProcessor_NilBlockProcessingCutoffHandlerShouldErr(t *testing.T) {
	t.Parallel()

	arguments := createMockMetaArguments(createMockComponentHolders())
	arguments.BlockProcessingCutoffHandler = nil

	be, err := blproc.NewMetaProcessor(arguments)
	assert.Equal(t, process.ErrNilBlockProcessingCutoffHandler, err)
	assert.Nil(t, be)
}

func TestNewMetaProcessor_OkValsShouldWork(t *testing.T) {
	t.Parallel()

	arguments := createMockMetaArguments(createMockComponentHolders())

	mp, err := blproc.NewMetaProcessor(arguments)
	assert.Nil(t, err)
	assert.NotNil(t, mp)
}

// ------- CheckHeaderBodyCorrelation

func TestMetaProcessor_CheckHeaderBodyCorrelationReceiverMissmatch(t *testing.T) {
	t.Parallel()

	hdr, body := createOneHeaderOneBody()
	arguments := createMockMetaArguments(createMockComponentHolders())
	mp, _ := blproc.NewMetaProcessor(arguments)

	hdr.MiniBlockHeaders[0].ReceiverShardID = body.MiniBlocks[0].ReceiverShardID + 1
	err := mp.CheckHeaderBodyCorrelation(hdr, body)
	assert.Equal(t, process.ErrHeaderBodyMismatch, err)
}

func TestMetaProcessor_CheckHeaderBodyCorrelationSenderMissmatch(t *testing.T) {
	t.Parallel()

	hdr, body := createOneHeaderOneBody()
	arguments := createMockMetaArguments(createMockComponentHolders())
	mp, _ := blproc.NewMetaProcessor(arguments)

	hdr.MiniBlockHeaders[0].SenderShardID = body.MiniBlocks[0].SenderShardID + 1
	err := mp.CheckHeaderBodyCorrelation(hdr, body)
	assert.Equal(t, process.ErrHeaderBodyMismatch, err)
}

func TestMetaProcessor_CheckHeaderBodyCorrelationTxCountMissmatch(t *testing.T) {
	t.Parallel()

	hdr, body := createOneHeaderOneBody()
	arguments := createMockMetaArguments(createMockComponentHolders())
	mp, _ := blproc.NewMetaProcessor(arguments)

	hdr.MiniBlockHeaders[0].TxCount = uint32(len(body.MiniBlocks[0].TxHashes) + 1)
	err := mp.CheckHeaderBodyCorrelation(hdr, body)
	assert.Equal(t, process.ErrHeaderBodyMismatch, err)
}

func TestMetaProcessor_CheckHeaderBodyCorrelationHashMissmatch(t *testing.T) {
	t.Parallel()

	hdr, body := createOneHeaderOneBody()
	arguments := createMockMetaArguments(createMockComponentHolders())
	mp, _ := blproc.NewMetaProcessor(arguments)

	hdr.MiniBlockHeaders[0].Hash = []byte("wrongHash")
	err := mp.CheckHeaderBodyCorrelation(hdr, body)
	assert.Equal(t, process.ErrHeaderBodyMismatch, err)
}

func TestMetaProcessor_CheckHeaderBodyCorrelationShouldPass(t *testing.T) {
	t.Parallel()

	hdr, body := createOneHeaderOneBody()
	arguments := createMockMetaArguments(createMockComponentHolders())
	mp, _ := blproc.NewMetaProcessor(arguments)

	err := mp.CheckHeaderBodyCorrelation(hdr, body)
	assert.Nil(t, err)
}

func TestMetaProcessor_CheckHeaderBodyCorrelationNilMiniBlock(t *testing.T) {
	t.Parallel()

	hdr, body := createOneHeaderOneBody()
	arguments := createMockMetaArguments(createMockComponentHolders())
	mp, _ := blproc.NewMetaProcessor(arguments)

	body.MiniBlocks[0] = nil

	err := mp.CheckHeaderBodyCorrelation(hdr, body)
	assert.NotNil(t, err)
	assert.Equal(t, process.ErrNilMiniBlock, err)
}

// ------- ProcessBlock

func TestMetaProcessor_ProcessBlockWithNilHeaderShouldErr(t *testing.T) {
	t.Parallel()

	arguments := createMockMetaArguments(createMockComponentHolders())

	mp, _ := blproc.NewMetaProcessor(arguments)
	blk := &block.Body{}

	_, _, err := mp.ProcessBlock(nil, blk, haveTime)
	assert.Equal(t, process.ErrNilBlockHeader, err)
}

func TestMetaProcessor_ProcessBlockWithNilBlockBodyShouldErr(t *testing.T) {
	t.Parallel()

	arguments := createMockMetaArguments(createMockComponentHolders())
	mp, _ := blproc.NewMetaProcessor(arguments)

	_, _, err := mp.ProcessBlock(&block.MetaBlock{}, nil, haveTime)
	assert.Equal(t, process.ErrNilBlockBody, err)
}

func TestMetaProcessor_ProcessBlockWithNilHaveTimeFuncShouldErr(t *testing.T) {
	t.Parallel()

	arguments := createMockMetaArguments(createMockComponentHolders())
	mp, _ := blproc.NewMetaProcessor(arguments)
	blk := &block.Body{}

	_, _, err := mp.ProcessBlock(&block.MetaBlock{}, blk, nil)
	assert.Equal(t, process.ErrNilHaveTimeHandler, err)
}

func TestMetaProcessor_ProcessWithDirtyAccountShouldErr(t *testing.T) {
	t.Parallel()

	// set accounts dirty
	journalLen := func() int { return 3 }
	revToSnapshot := func(snapshot int) error { return nil }
	hdr := block.MetaBlock{
		Nonce:         1,
		PubKeysBitmap: []byte("0100101"),
		PrevHash:      []byte(""),
		Signature:     []byte("signature"),
		RootHash:      []byte("roothash"),
	}
	body := &block.Body{}
	arguments := createMockMetaArguments(createMockComponentHolders())
	arguments.AccountsDB[state.UserAccountsState] = &stateMock.AccountsStub{
		JournalLenCalled:       journalLen,
		RevertToSnapshotCalled: revToSnapshot,
	}
	mp, _ := blproc.NewMetaProcessor(arguments)

	// should return err
	_, _, err := mp.ProcessBlock(&hdr, body, haveTime)
	assert.NotNil(t, err)
	assert.Equal(t, err, process.ErrAccountStateDirty)
}

func TestMetaProcessor_ProcessWithHeaderNotFirstShouldErr(t *testing.T) {
	t.Parallel()

	arguments := createMockMetaArguments(createMockComponentHolders())
	mp, _ := blproc.NewMetaProcessor(arguments)

	hdr := &block.MetaBlock{
		Nonce: 2,
	}
	body := &block.Body{}
	_, _, err := mp.ProcessBlock(hdr, body, haveTime)
	assert.Equal(t, process.ErrWrongNonceInBlock, err)
}

func TestMetaProcessor_ProcessWithHeaderNotCorrectNonceShouldErr(t *testing.T) {
	t.Parallel()

	blkc, _ := blockchain.NewMetaChain(&statusHandlerMock.AppStatusHandlerStub{})
	_ = blkc.SetCurrentBlockHeaderAndRootHash(
		&block.MetaBlock{
			Round: 1,
			Nonce: 1,
		}, []byte("root hash"),
	)
	_ = blkc.SetGenesisHeader(&block.MetaBlock{Nonce: 0})
	coreComponents, dataComponents, bootstrapComponents, statusComponents := createMockComponentHolders()
	dataComponents.BlockChain = blkc
	arguments := createMockMetaArguments(coreComponents, dataComponents, bootstrapComponents, statusComponents)

	mp, _ := blproc.NewMetaProcessor(arguments)
	hdr := &block.MetaBlock{
		Round: 3,
		Nonce: 3,
	}
	body := &block.Body{}

	_, _, err := mp.ProcessBlock(hdr, body, haveTime)
	assert.Equal(t, process.ErrWrongNonceInBlock, err)
}

func TestMetaProcessor_ProcessWithHeaderNotCorrectPrevHashShouldErr(t *testing.T) {
	t.Parallel()

	blkc, _ := blockchain.NewMetaChain(&statusHandlerMock.AppStatusHandlerStub{})
	_ = blkc.SetCurrentBlockHeaderAndRootHash(
		&block.MetaBlock{
			Round: 1,
			Nonce: 1,
		}, []byte("root hash"),
	)
	_ = blkc.SetGenesisHeader(&block.MetaBlock{Nonce: 0})
	coreComponents, dataComponents, bootstrapComponents, statusComponents := createMockComponentHolders()
	dataComponents.BlockChain = blkc
	arguments := createMockMetaArguments(coreComponents, dataComponents, bootstrapComponents, statusComponents)

	mp, _ := blproc.NewMetaProcessor(arguments)
	hdr := &block.MetaBlock{
		Round:    2,
		Nonce:    2,
		PrevHash: []byte("X"),
	}

	body := &block.Body{}

	_, _, err := mp.ProcessBlock(hdr, body, haveTime)
	assert.Equal(t, process.ErrBlockHashDoesNotMatch, err)
}

func TestMetaProcessor_ProcessBlockWithErrOnVerifyStateRootCallShouldRevertState(t *testing.T) {
	t.Parallel()

	blkc, _ := blockchain.NewMetaChain(&statusHandlerMock.AppStatusHandlerStub{})
	_ = blkc.SetCurrentBlockHeaderAndRootHash(
		&block.MetaBlock{
			Nonce:                  0,
			AccumulatedFeesInEpoch: big.NewInt(0),
			DevFeesInEpoch:         big.NewInt(0),
		}, []byte("root hash"),
	)
	_ = blkc.SetGenesisHeader(&block.MetaBlock{Nonce: 0})
	hdr := createMetaBlockHeader()
	body := &block.Body{}
	// set accounts not dirty
	journalLen := func() int { return 0 }
	wasCalled := false
	revertToSnapshot := func(snapshot int) error {
		wasCalled = true
		return nil
	}
	rootHashCalled := func() ([]byte, error) {
		return []byte("rootHashX"), nil
	}

	coreComponents, dataComponents, bootstrapComponents, statusComponents := createMockComponentHolders()
	dataComponents.BlockChain = blkc
	arguments := createMockMetaArguments(coreComponents, dataComponents, bootstrapComponents, statusComponents)
	arguments.AccountsDB[state.UserAccountsState] = &stateMock.AccountsStub{
		JournalLenCalled:       journalLen,
		RevertToSnapshotCalled: revertToSnapshot,
		RootHashCalled:         rootHashCalled,
	}
	mp, _ := blproc.NewMetaProcessor(arguments)

	go func() {
		mp.ChRcvAllHdrs() <- true
	}()

	// should return err
	mp.SetShardBlockFinality(0)
	hdr.ShardInfo = make([]block.ShardData, 0)
	_, _, err := mp.ProcessBlock(hdr, body, haveTime)

	assert.Equal(t, process.ErrRootStateDoesNotMatch, err)
	assert.True(t, wasCalled)
}

// ------- requestFinalMissingHeader
func TestMetaProcessor_RequestFinalMissingHeaderShouldPass(t *testing.T) {
	t.Parallel()

	mdp := initDataPool([]byte("tx_hash"))
	accounts := &stateMock.AccountsStub{}
	accounts.RevertToSnapshotCalled = func(snapshot int) error {
		return nil
	}

	coreComponents, dataComponents, bootstrapComponents, statusComponents := createMockComponentHolders()
	dataComponents.DataPool = mdp
	bootstrapComponents.Coordinator = mock.NewMultiShardsCoordinatorMock(3)
	arguments := createMockMetaArguments(coreComponents, dataComponents, bootstrapComponents, statusComponents)
	mp, _ := blproc.NewMetaProcessor(arguments)
	mp.AddHdrHashToRequestedList(&block.Header{}, []byte("header_hash"))
	mp.SetHighestHdrNonceForCurrentBlock(0, 1)
	mp.SetHighestHdrNonceForCurrentBlock(1, 2)
	mp.SetHighestHdrNonceForCurrentBlock(2, 3)
	res := mp.RequestMissingFinalityAttestingShardHeaders()
	assert.Equal(t, res, uint32(3))
}

// ------- CommitBlock

func TestMetaProcessor_CommitBlockMarshalizerFailForHeaderShouldErr(t *testing.T) {
	t.Parallel()

	accounts := &stateMock.AccountsStub{
		RevertToSnapshotCalled: func(snapshot int) error {
			return nil
		},
	}
	errMarshalizer := errors.New("failure")
	hdr := createMetaBlockHeader()
	body := &block.Body{}
	marshalizer := &mock.MarshalizerStub{
		MarshalCalled: func(obj interface{}) (i []byte, e error) {
			if reflect.DeepEqual(obj, hdr) {
				return nil, errMarshalizer
			}

			return []byte("obj"), nil
		},
		UnmarshalCalled: func(obj interface{}, buff []byte) error {
			return nil
		},
	}

	coreComponents, dataComponents, bootstrapComponents, statusComponents := createMockComponentHolders()
	coreComponents.IntMarsh = marshalizer
	arguments := createMockMetaArguments(coreComponents, dataComponents, bootstrapComponents, statusComponents)
	arguments.AccountsDB[state.UserAccountsState] = accounts
	mp, _ := blproc.NewMetaProcessor(arguments)
	expectedFirstNonce := core.OptionalUint64{
		HasValue: false,
	}
	assert.Equal(t, expectedFirstNonce, mp.NonceOfFirstCommittedBlock())
	err := mp.CommitBlock(hdr, body)

	assert.Equal(t, errMarshalizer, err)
	assert.Equal(t, expectedFirstNonce, mp.NonceOfFirstCommittedBlock())
}

func TestMetaProcessor_CommitBlockStorageFailsForHeaderShouldNotReturnError(t *testing.T) {
	t.Parallel()

	wasCalled := false
	errPersister := errors.New("failure")
	marshalizer := &mock.MarshalizerMock{}
	accounts := &stateMock.AccountsStub{
		CommitCalled: func() (i []byte, e error) {
			return nil, nil
		},
		RootHashCalled: func() ([]byte, error) {
			return []byte("root hash"), nil
		},
	}
	hdr := createMetaBlockHeader()
	body := &block.Body{}
	wg := sync.WaitGroup{}
	wg.Add(1)
	hdrUnit := &storageStubs.StorerStub{
		PutCalled: func(key, data []byte) error {
			wasCalled = true
			wg.Done()
			return errPersister
		},
		GetCalled: func(key []byte) (i []byte, e error) {
			hdrBuff, _ := marshalizer.Marshal(&block.MetaBlock{})
			return hdrBuff, nil
		},
	}
	store := initStore()
	store.AddStorer(dataRetriever.MetaBlockUnit, hdrUnit)
	blkc, _ := blockchain.NewMetaChain(&statusHandlerMock.AppStatusHandlerStub{})
	genesisHeader := &block.MetaBlock{Nonce: 0}
	_ = blkc.SetGenesisHeader(genesisHeader)

	coreComponents, dataComponents, bootstrapComponents, statusComponents := createMockComponentHolders()
	dataComponents.Storage = store
	dataComponents.BlockChain = blkc
	arguments := createMockMetaArguments(coreComponents, dataComponents, bootstrapComponents, statusComponents)
	arguments.AccountsDB[state.UserAccountsState] = accounts
	arguments.AccountsDB[state.PeerAccountsState] = accounts
	arguments.ForkDetector = &mock.ForkDetectorMock{
		AddHeaderCalled: func(header data.HeaderHandler, hash []byte, state process.BlockHeaderState, selfNotarizedHeaders []data.HeaderHandler, selfNotarizedHeadersHashes [][]byte) error {
			return nil
		},
		GetHighestFinalBlockNonceCalled: func() uint64 {
			return 0
		},
	}
	blockTrackerMock := mock.NewBlockTrackerMock(bootstrapComponents.ShardCoordinator(), createGenesisBlocks(bootstrapComponents.ShardCoordinator()))
	blockTrackerMock.GetCrossNotarizedHeaderCalled = func(shardID uint32, offset uint64) (data.HeaderHandler, []byte, error) {
		return &block.Header{}, []byte("hash"), nil
	}
	arguments.BlockTracker = blockTrackerMock
	mp, _ := blproc.NewMetaProcessor(arguments)

	processHandler := arguments.CoreComponents.ProcessStatusHandler()
	mockProcessHandler := processHandler.(*testscommon.ProcessStatusHandlerStub)
	busyIdleCalled := make([]string, 0)
	mockProcessHandler.SetIdleCalled = func() {
		busyIdleCalled = append(busyIdleCalled, idleIdentifier)
	}
	mockProcessHandler.SetBusyCalled = func(reason string) {
		busyIdleCalled = append(busyIdleCalled, busyIdentifier)
	}

	mp.SetHdrForCurrentBlock([]byte("hdr_hash1"), &block.Header{}, true)
	expectedFirstNonce := core.OptionalUint64{
		HasValue: false,
	}
	assert.Equal(t, expectedFirstNonce, mp.NonceOfFirstCommittedBlock())
	err := mp.CommitBlock(hdr, body)
	wg.Wait()
	assert.True(t, wasCalled)
	assert.Nil(t, err)
	assert.Equal(t, []string{busyIdentifier, idleIdentifier}, busyIdleCalled) // the order is important

	expectedFirstNonce.HasValue = true
	expectedFirstNonce.Value = hdr.Nonce
	assert.Equal(t, expectedFirstNonce, mp.NonceOfFirstCommittedBlock())
}

func TestMetaProcessor_CommitBlockNoTxInPoolShouldErr(t *testing.T) {
	t.Parallel()

	mdp := initDataPool([]byte("tx_hash"))
	hdr := createMetaBlockHeader()
	body := &block.Body{}
	accounts := &stateMock.AccountsStub{
		RevertToSnapshotCalled: func(snapshot int) error {
			return nil
		},
		CommitCalled: func() ([]byte, error) {
			return nil, nil
		},
	}
	fd := &mock.ForkDetectorMock{}
	hasher := &mock.HasherStub{}
	store := initStore()

	coreComponents, dataComponents, bootstrapComponents, statusComponents := createMockComponentHolders()
	dataComponents.DataPool = mdp
	dataComponents.Storage = store
	coreComponents.Hash = hasher
	arguments := createMockMetaArguments(coreComponents, dataComponents, bootstrapComponents, statusComponents)
	arguments.AccountsDB[state.UserAccountsState] = accounts
	arguments.ForkDetector = fd
	mp, _ := blproc.NewMetaProcessor(arguments)

	mdp.HeadersCalled = func() dataRetriever.HeadersPool {
		return &mock.HeadersCacherStub{
			MaxSizeCalled: func() int {
				return 1000
			},
		}
	}

	err := mp.CommitBlock(hdr, body)
	assert.True(t, errors.Is(err, process.ErrMissingHeader))
}

func TestMetaProcessor_CommitBlockOkValsShouldWork(t *testing.T) {
	t.Parallel()

	mdp := initDataPool([]byte("tx_hash"))
	rootHash := []byte("rootHash")
	hdr := createMetaBlockHeader()
	hdr.PubKeysBitmap = []byte{0b11111111}
	body := &block.Body{}
	accounts := &stateMock.AccountsStub{
		CommitCalled: func() (i []byte, e error) {
			return rootHash, nil
		},
		RootHashCalled: func() ([]byte, error) {
			return rootHash, nil
		},
	}
	forkDetectorAddCalled := false
	fd := &mock.ForkDetectorMock{
		AddHeaderCalled: func(header data.HeaderHandler, hash []byte, state process.BlockHeaderState, selfNotarizedHeaders []data.HeaderHandler, selfNotarizedHeadersHashes [][]byte) error {
			if header == hdr {
				forkDetectorAddCalled = true
				return nil
			}

			return errors.New("should have not got here")
		},
		GetHighestFinalBlockNonceCalled: func() uint64 {
			return 0
		},
	}
	hasher := &mock.HasherStub{}
	blockHeaderUnit := &storageStubs.StorerStub{
		PutCalled: func(key, data []byte) error {
			return nil
		},
	}
	store := initStore()
	store.AddStorer(dataRetriever.BlockHeaderUnit, blockHeaderUnit)

	coreComponents, dataComponents, bootstrapComponents, statusComponents := createMockComponentHolders()
	dataComponents.DataPool = mdp
	dataComponents.Storage = store
	dataComponents.BlockChain = &testscommon.ChainHandlerStub{
		GetGenesisHeaderCalled: func() data.HeaderHandler {
			return &block.Header{Nonce: 0}
		},
	}

	coreComponents.Hash = hasher
	arguments := createMockMetaArguments(coreComponents, dataComponents, bootstrapComponents, statusComponents)
	arguments.AccountsDB[state.UserAccountsState] = accounts
	arguments.AccountsDB[state.PeerAccountsState] = accounts
	arguments.ForkDetector = fd
	blockTrackerMock := mock.NewBlockTrackerMock(bootstrapComponents.ShardCoordinator(), createGenesisBlocks(bootstrapComponents.ShardCoordinator()))
	blockTrackerMock.GetCrossNotarizedHeaderCalled = func(shardID uint32, offset uint64) (data.HeaderHandler, []byte, error) {
		return &block.Header{}, []byte("hash"), nil
	}
	arguments.BlockTracker = blockTrackerMock
	resetCountersForManagedBlockSignerCalled := false
	arguments.SentSignaturesTracker = &testscommon.SentSignatureTrackerStub{
		ResetCountersForManagedBlockSignerCalled: func(signerPk []byte) {
			resetCountersForManagedBlockSignerCalled = true
		},
	}

	mp, _ := blproc.NewMetaProcessor(arguments)

	debuggerMethodWasCalled := false
	debugger := &testscommon.ProcessDebuggerStub{
		SetLastCommittedBlockRoundCalled: func(round uint64) {
			assert.Equal(t, hdr.Round, round)
			debuggerMethodWasCalled = true
		},
	}

	err := mp.SetProcessDebugger(nil)
	assert.Equal(t, process.ErrNilProcessDebugger, err)

	err = mp.SetProcessDebugger(debugger)
	assert.Nil(t, err)

	mdp.HeadersCalled = func() dataRetriever.HeadersPool {
		cs := &mock.HeadersCacherStub{}
		cs.RegisterHandlerCalled = func(i func(header data.HeaderHandler, key []byte)) {
		}
		cs.GetHeaderByHashCalled = func(hash []byte) (handler data.HeaderHandler, e error) {
			return &block.Header{}, nil
		}
		cs.LenCalled = func() int {
			return 0
		}
		cs.MaxSizeCalled = func() int {
			return 1000
		}
		cs.NoncesCalled = func(shardId uint32) []uint64 {
			return nil
		}
		return cs
	}

	mp.SetHdrForCurrentBlock([]byte("hdr_hash1"), &block.Header{}, true)
	err = mp.CommitBlock(hdr, body)
	assert.Nil(t, err)
	assert.True(t, forkDetectorAddCalled)
	assert.True(t, debuggerMethodWasCalled)
	assert.True(t, resetCountersForManagedBlockSignerCalled)
	// this should sleep as there is an async call to display current header and block in CommitBlock
	time.Sleep(time.Second)
}

func TestBlockProc_RequestTransactionFromNetwork(t *testing.T) {
	t.Parallel()

	mdp := initDataPool([]byte("tx_hash"))

	coreComponents, dataComponents, bootstrapComponents, statusComponents := createMockComponentHolders()
	dataComponents.DataPool = mdp
	dataComponents.Storage = initStore()
	arguments := createMockMetaArguments(coreComponents, dataComponents, bootstrapComponents, statusComponents)
	mp, _ := blproc.NewMetaProcessor(arguments)

	mdp.HeadersCalled = func() dataRetriever.HeadersPool {
		cs := &mock.HeadersCacherStub{}
		cs.RegisterHandlerCalled = func(i func(header data.HeaderHandler, key []byte)) {
		}
		cs.GetHeaderByHashCalled = func(hash []byte) (handler data.HeaderHandler, e error) {
			return nil, errors.New("err")
		}
		cs.MaxSizeCalled = func() int {
			return 1000
		}
		return cs
	}

	header := createMetaBlockHeader()
	hdrsRequested, _ := mp.RequestBlockHeaders(header)
	assert.Equal(t, uint32(1), hdrsRequested)
}

func TestMetaProcessor_ApplyBodyToHeaderShouldWork(t *testing.T) {
	t.Parallel()

	coreComponents, dataComponents, bootstrapComponents, statusComponents := createMockComponentHolders()
	dataComponents.DataPool = initDataPool([]byte("tx_hash"))
	dataComponents.Storage = initStore()
	arguments := createMockMetaArguments(coreComponents, dataComponents, bootstrapComponents, statusComponents)
	arguments.AccountsDB[state.UserAccountsState] = &stateMock.AccountsStub{
		JournalLenCalled: func() int {
			return 0
		},
		RootHashCalled: func() ([]byte, error) {
			return []byte("root"), nil
		},
	}

	mp, _ := blproc.NewMetaProcessor(arguments)

	hdr := &block.MetaBlock{}
	_, err := mp.ApplyBodyToHeader(hdr, &block.Body{})
	assert.Nil(t, err)
}

func TestMetaProcessor_ApplyBodyToHeaderShouldSetEpochStart(t *testing.T) {
	t.Parallel()

	coreComponents, dataComponents, bootstrapComponents, statusComponents := createMockComponentHolders()
	dataComponents.DataPool = initDataPool([]byte("tx_hash"))
	dataComponents.Storage = initStore()
	arguments := createMockMetaArguments(coreComponents, dataComponents, bootstrapComponents, statusComponents)
	arguments.AccountsDB[state.UserAccountsState] = &stateMock.AccountsStub{
		JournalLenCalled: func() int {
			return 0
		},
		RootHashCalled: func() ([]byte, error) {
			return []byte("root"), nil
		},
	}

	mp, _ := blproc.NewMetaProcessor(arguments)

	metaBlk := &block.MetaBlock{TimeStamp: 12345}
	body := &block.Body{MiniBlocks: []*block.MiniBlock{{Type: 0}}}
	_, err := mp.ApplyBodyToHeader(metaBlk, body)
	assert.Nil(t, err)
}

func TestMetaProcessor_CommitBlockShouldRevertCurrentBlockWhenErr(t *testing.T) {
	t.Parallel()

	// set accounts dirty
	journalEntries := 3
	revToSnapshot := func(snapshot int) error {
		journalEntries = 0
		return nil
	}

	coreComponents, dataComponents, bootstrapComponents, statusComponents := createMockComponentHolders()
	dataComponents.DataPool = initDataPool([]byte("tx_hash"))
	dataComponents.Storage = initStore()
	arguments := createMockMetaArguments(coreComponents, dataComponents, bootstrapComponents, statusComponents)
	arguments.AccountsDB[state.UserAccountsState] = &stateMock.AccountsStub{
		RevertToSnapshotCalled: revToSnapshot,
	}
	mp, _ := blproc.NewMetaProcessor(arguments)

	err := mp.CommitBlock(nil, nil)
	assert.NotNil(t, err)
	assert.Equal(t, 0, journalEntries)
}

<<<<<<< HEAD
=======
func TestMetaProcessor_RevertStateRevertPeerStateFailsShouldErr(t *testing.T) {
	expectedErr := errors.New("err")
	coreComponents, dataComponents, bootstrapComponents, statusComponents := createMockComponentHolders()
	dataComponents.DataPool = initDataPool([]byte("tx_hash"))
	dataComponents.Storage = initStore()
	arguments := createMockMetaArguments(coreComponents, dataComponents, bootstrapComponents, statusComponents)
	arguments.AccountsDB[state.UserAccountsState] = &stateMock.AccountsStub{}
	arguments.AccountsDB[state.UserAccountsState] = &stateMock.AccountsStub{
		RecreateTrieCalled: func(rootHash []byte) error {
			return nil
		},
	}
	arguments.ValidatorStatisticsProcessor = &testscommon.ValidatorStatisticsProcessorStub{
		RevertPeerStateCalled: func(header data.MetaHeaderHandler) error {
			return expectedErr
		},
	}
	mp, err := blproc.NewMetaProcessor(arguments)
	require.Nil(t, err)
	require.NotNil(t, mp)

	hdr := block.MetaBlock{Nonce: 37}
	err = mp.RevertStateToBlock(&hdr, hdr.RootHash)
	require.Equal(t, expectedErr, err)
}

>>>>>>> c3a1bf94
func TestMetaProcessor_RevertStateShouldWork(t *testing.T) {
	recreateTrieWasCalled := false
	recreatePeerTrieWasCalled := false

	coreComponents, dataComponents, bootstrapComponents, statusComponents := createMockComponentHolders()
	dataComponents.DataPool = initDataPool([]byte("tx_hash"))
	dataComponents.Storage = initStore()
	arguments := createMockMetaArguments(coreComponents, dataComponents, bootstrapComponents, statusComponents)

	arguments.AccountsDB[state.UserAccountsState] = &stateMock.AccountsStub{
		RecreateTrieCalled: func(rootHash []byte) error {
			recreateTrieWasCalled = true
			return nil
		},
	}
<<<<<<< HEAD
	arguments.AccountsDB[state.PeerAccountsState] = &stateMock.AccountsStub{
		RecreateTrieCalled: func(rootHash []byte) error {
			recreatePeerTrieWasCalled = true
=======
	arguments.ValidatorStatisticsProcessor = &testscommon.ValidatorStatisticsProcessorStub{
		RevertPeerStateCalled: func(header data.MetaHeaderHandler) error {
			revertePeerStateWasCalled = true
>>>>>>> c3a1bf94
			return nil
		},
	}
	mp, _ := blproc.NewMetaProcessor(arguments)

	hdr := block.MetaBlock{Nonce: 37}
	err := mp.RevertStateToBlock(&hdr, hdr.RootHash)
	assert.Nil(t, err)
	assert.True(t, recreatePeerTrieWasCalled)
	assert.True(t, recreateTrieWasCalled)
}

func TestMetaProcessor_MarshalizedDataToBroadcastShouldWork(t *testing.T) {
	t.Parallel()

	coreComponents, dataComponents, bootstrapComponents, statusComponents := createMockComponentHolders()
	dataComponents.Storage = initStore()
	arguments := createMockMetaArguments(coreComponents, dataComponents, bootstrapComponents, statusComponents)
	mp, _ := blproc.NewMetaProcessor(arguments)

	msh, mstx, err := mp.MarshalizedDataToBroadcast(&block.MetaBlock{}, &block.Body{})
	assert.Nil(t, err)
	assert.NotNil(t, msh)
	assert.NotNil(t, mstx)
}

// ------- receivedHeader

func TestMetaProcessor_ReceivedHeaderShouldDecreaseMissing(t *testing.T) {
	t.Parallel()

	pool := dataRetrieverMock.NewPoolsHolderMock()
	coreComponents, dataComponents, bootstrapComponents, statusComponents := createMockComponentHolders()
	dataComponents.DataPool = pool
	dataComponents.Storage = initStore()
	arguments := createMockMetaArguments(coreComponents, dataComponents, bootstrapComponents, statusComponents)
	mp, _ := blproc.NewMetaProcessor(arguments)

	// add 3 tx hashes on requested list
	hdrHash1 := []byte("hdr hash 1")
	hdrHash2 := []byte("hdr hash 2")
	hdrHash3 := []byte("hdr hash 3")

	hdr2 := &block.Header{Nonce: 2}

	mp.AddHdrHashToRequestedList(nil, hdrHash1)
	mp.AddHdrHashToRequestedList(nil, hdrHash2)
	mp.AddHdrHashToRequestedList(nil, hdrHash3)

	// received txHash2
	pool.Headers().AddHeader(hdrHash2, hdr2)

	time.Sleep(100 * time.Millisecond)

	assert.True(t, mp.IsHdrMissing(hdrHash1))
	assert.False(t, mp.IsHdrMissing(hdrHash2))
	assert.True(t, mp.IsHdrMissing(hdrHash3))
}

// ------- createShardInfo

func TestMetaProcessor_CreateShardInfoShouldWorkNoHdrAddataRetrieverMockdedNotValid(t *testing.T) {
	t.Parallel()

	pool := dataRetrieverMock.NewPoolsHolderMock()
	// we will have a 3 hdrs in pool
	hdrHash1 := []byte("hdr hash 1")
	hdrHash2 := []byte("hdr hash 2")
	hdrHash3 := []byte("hdr hash 3")

	mbHash1 := []byte("mb hash 1")
	mbHash2 := []byte("mb hash 2")
	mbHash3 := []byte("mb hash 3")

	miniBlockHeader1 := block.MiniBlockHeader{Hash: mbHash1}
	miniBlockHeader2 := block.MiniBlockHeader{Hash: mbHash2}
	miniBlockHeader3 := block.MiniBlockHeader{Hash: mbHash3}

	miniBlockHeaders1 := make([]block.MiniBlockHeader, 0)
	miniBlockHeaders1 = append(miniBlockHeaders1, miniBlockHeader1)
	miniBlockHeaders1 = append(miniBlockHeaders1, miniBlockHeader2)
	miniBlockHeaders1 = append(miniBlockHeaders1, miniBlockHeader3)

	miniBlockHeaders2 := make([]block.MiniBlockHeader, 0)
	miniBlockHeaders2 = append(miniBlockHeaders2, miniBlockHeader1)
	miniBlockHeaders2 = append(miniBlockHeaders2, miniBlockHeader2)

	miniBlockHeaders3 := make([]block.MiniBlockHeader, 0)
	miniBlockHeaders3 = append(miniBlockHeaders3, miniBlockHeader1)

	// put the existing headers inside datapool
	pool.Headers().AddHeader(hdrHash1, &block.Header{
		Round:            1,
		Nonce:            45,
		ShardID:          0,
		MiniBlockHeaders: miniBlockHeaders1})
	pool.Headers().AddHeader(hdrHash2, &block.Header{
		Round:            2,
		Nonce:            45,
		ShardID:          1,
		MiniBlockHeaders: miniBlockHeaders2})
	pool.Headers().AddHeader(hdrHash3, &block.Header{
		Round:            3,
		Nonce:            45,
		ShardID:          2,
		MiniBlockHeaders: miniBlockHeaders3})

	noOfShards := uint32(5)
	coreComponents, dataComponents, bootstrapComponents, statusComponents := createMockComponentHolders()
	dataComponents.DataPool = pool
	dataComponents.Storage = initStore()
	bootstrapComponents.Coordinator = mock.NewMultiShardsCoordinatorMock(noOfShards)
	arguments := createMockMetaArguments(coreComponents, dataComponents, bootstrapComponents, statusComponents)
	arguments.AccountsDB[state.UserAccountsState] = &stateMock.AccountsStub{
		RevertToSnapshotCalled: func(snapshot int) error {
			assert.Fail(t, "revert should have not been called")
			return nil
		},
		JournalLenCalled: func() int {
			return 0
		},
	}

	startHeaders := createGenesisBlocks(bootstrapComponents.ShardCoordinator())
	arguments.BlockTracker = mock.NewBlockTrackerMock(bootstrapComponents.ShardCoordinator(), startHeaders)
	mp, _ := blproc.NewMetaProcessor(arguments)

	round := uint64(10)
	shardInfo, err := mp.CreateShardInfo()
	assert.Nil(t, err)
	assert.Equal(t, 0, len(shardInfo))

	metaHdr := &block.MetaBlock{Round: round}
	_, err = mp.CreateBlockBody(metaHdr, func() bool {
		return true
	})
	assert.Nil(t, err)
	shardInfo, err = mp.CreateShardInfo()
	assert.Nil(t, err)
	assert.Equal(t, 1, len(shardInfo))
}

func TestMetaProcessor_CreateShardInfoShouldWorkNoHdrAddedNotFinal(t *testing.T) {
	t.Parallel()

	pool := dataRetrieverMock.NewPoolsHolderMock()
	// we will have a 3 hdrs in pool
	hdrHash1 := []byte("hdr hash 1")
	hdrHash2 := []byte("hdr hash 2")
	hdrHash3 := []byte("hdr hash 3")

	mbHash1 := []byte("mb hash 1")
	mbHash2 := []byte("mb hash 2")
	mbHash3 := []byte("mb hash 3")

	miniBlockHeader1 := block.MiniBlockHeader{Hash: mbHash1}
	miniBlockHeader2 := block.MiniBlockHeader{Hash: mbHash2}
	miniBlockHeader3 := block.MiniBlockHeader{Hash: mbHash3}

	miniBlockHeaders1 := make([]block.MiniBlockHeader, 0)
	miniBlockHeaders1 = append(miniBlockHeaders1, miniBlockHeader1)
	miniBlockHeaders1 = append(miniBlockHeaders1, miniBlockHeader2)
	miniBlockHeaders1 = append(miniBlockHeaders1, miniBlockHeader3)

	miniBlockHeaders2 := make([]block.MiniBlockHeader, 0)
	miniBlockHeaders2 = append(miniBlockHeaders2, miniBlockHeader1)
	miniBlockHeaders2 = append(miniBlockHeaders2, miniBlockHeader2)

	miniBlockHeaders3 := make([]block.MiniBlockHeader, 0)
	miniBlockHeaders3 = append(miniBlockHeaders3, miniBlockHeader1)

	noOfShards := uint32(5)
	coreComponents, dataComponents, bootstrapComponents, statusComponents := createMockComponentHolders()
	dataComponents.DataPool = pool
	dataComponents.Storage = initStore()
	bootstrapComponents.Coordinator = mock.NewMultiShardsCoordinatorMock(noOfShards)
	arguments := createMockMetaArguments(coreComponents, dataComponents, bootstrapComponents, statusComponents)
	arguments.AccountsDB[state.UserAccountsState] = &stateMock.AccountsStub{
		RevertToSnapshotCalled: func(snapshot int) error {
			assert.Fail(t, "revert should have not been called")
			return nil
		},
		JournalLenCalled: func() int {
			return 0
		},
	}

	startHeaders := createGenesisBlocks(bootstrapComponents.ShardCoordinator())
	arguments.BlockTracker = mock.NewBlockTrackerMock(bootstrapComponents.ShardCoordinator(), startHeaders)
	mp, _ := blproc.NewMetaProcessor(arguments)

	haveTimeHandler := func() bool { return true }

	prevRandSeed := []byte("prevrand")
	notarizedHdrs := mp.NotarizedHdrs()
	setLastNotarizedHdr(noOfShards, 9, 44, prevRandSeed, notarizedHdrs, arguments.BlockTracker)

	// put the existing headers inside datapool
	prevHash, _ := mp.ComputeHeaderHash(mp.LastNotarizedHdrForShard(0).(*block.Header))
	hdr1 := &block.Header{
		Round:            10,
		Nonce:            45,
		ShardID:          0,
		PrevRandSeed:     prevRandSeed,
		PrevHash:         prevHash,
		MiniBlockHeaders: miniBlockHeaders1}
	pool.Headers().AddHeader(hdrHash1, hdr1)
	arguments.BlockTracker.AddTrackedHeader(hdr1, hdrHash1)

	prevHash, _ = mp.ComputeHeaderHash(mp.LastNotarizedHdrForShard(1).(*block.Header))
	hdr2 := &block.Header{
		Round:            20,
		Nonce:            45,
		ShardID:          1,
		PrevRandSeed:     prevRandSeed,
		PrevHash:         prevHash,
		MiniBlockHeaders: miniBlockHeaders2}
	pool.Headers().AddHeader(hdrHash2, hdr2)
	arguments.BlockTracker.AddTrackedHeader(hdr2, hdrHash2)

	prevHash, _ = mp.ComputeHeaderHash(mp.LastNotarizedHdrForShard(2).(*block.Header))
	hdr3 := &block.Header{
		Round:            30,
		Nonce:            45,
		ShardID:          2,
		PrevRandSeed:     prevRandSeed,
		PrevHash:         prevHash,
		MiniBlockHeaders: miniBlockHeaders3}
	pool.Headers().AddHeader(hdrHash3, hdr3)
	arguments.BlockTracker.AddTrackedHeader(hdr3, hdrHash3)

	mp.SetShardBlockFinality(0)
	round := uint64(40)
	shardInfo, err := mp.CreateShardInfo()
	assert.Nil(t, err)
	assert.Equal(t, 0, len(shardInfo))

	metaHdr := &block.MetaBlock{Round: round}
	_, err = mp.CreateBlockBody(metaHdr, haveTimeHandler)
	assert.Nil(t, err)
	shardInfo, err = mp.CreateShardInfo()
	assert.Nil(t, err)
	assert.Equal(t, 3, len(shardInfo))
}

func TestMetaProcessor_CreateShardInfoShouldWorkHdrsAdded(t *testing.T) {
	t.Parallel()

	pool := dataRetrieverMock.NewPoolsHolderMock()
	// we will have a 3 hdrs in pool
	hdrHash1 := []byte("hdr hash 1")
	hdrHash2 := []byte("hdr hash 2")
	hdrHash3 := []byte("hdr hash 3")

	hdrHash11 := []byte("hdr hash 11")
	hdrHash22 := []byte("hdr hash 22")
	hdrHash33 := []byte("hdr hash 33")

	mbHash1 := []byte("mb hash 1")
	mbHash2 := []byte("mb hash 2")
	mbHash3 := []byte("mb hash 3")

	miniBlockHeader1 := block.MiniBlockHeader{Hash: mbHash1}
	miniBlockHeader2 := block.MiniBlockHeader{Hash: mbHash2}
	miniBlockHeader3 := block.MiniBlockHeader{Hash: mbHash3}

	miniBlockHeaders1 := make([]block.MiniBlockHeader, 0)
	miniBlockHeaders1 = append(miniBlockHeaders1, miniBlockHeader1)
	miniBlockHeaders1 = append(miniBlockHeaders1, miniBlockHeader2)
	miniBlockHeaders1 = append(miniBlockHeaders1, miniBlockHeader3)

	miniBlockHeaders2 := make([]block.MiniBlockHeader, 0)
	miniBlockHeaders2 = append(miniBlockHeaders2, miniBlockHeader1)
	miniBlockHeaders2 = append(miniBlockHeaders2, miniBlockHeader2)

	miniBlockHeaders3 := make([]block.MiniBlockHeader, 0)
	miniBlockHeaders3 = append(miniBlockHeaders3, miniBlockHeader1)

	noOfShards := uint32(5)
	coreComponents, dataComponents, bootstrapComponents, statusComponents := createMockComponentHolders()
	dataComponents.DataPool = pool
	dataComponents.Storage = initStore()
	bootstrapComponents.Coordinator = mock.NewMultiShardsCoordinatorMock(noOfShards)
	arguments := createMockMetaArguments(coreComponents, dataComponents, bootstrapComponents, statusComponents)
	arguments.AccountsDB[state.UserAccountsState] = &stateMock.AccountsStub{
		RevertToSnapshotCalled: func(snapshot int) error {
			assert.Fail(t, "revert should have not been called")
			return nil
		},
		JournalLenCalled: func() int {
			return 0
		},
	}
	startHeaders := createGenesisBlocks(bootstrapComponents.ShardCoordinator())
	arguments.BlockTracker = mock.NewBlockTrackerMock(bootstrapComponents.ShardCoordinator(), startHeaders)
	mp, _ := blproc.NewMetaProcessor(arguments)

	haveTimeHandler := func() bool { return true }

	prevRandSeed := []byte("prevrand")
	currRandSeed := []byte("currrand")
	notarizedHdrs := mp.NotarizedHdrs()
	setLastNotarizedHdr(noOfShards, 9, 44, prevRandSeed, notarizedHdrs, arguments.BlockTracker)

	headers := make([]*block.Header, 0)

	// put the existing headers inside datapool

	// header shard 0
	prevHash, _ := mp.ComputeHeaderHash(mp.LastNotarizedHdrForShard(0).(*block.Header))
	headers = append(headers, &block.Header{
		Round:            10,
		Nonce:            45,
		ShardID:          0,
		PrevRandSeed:     prevRandSeed,
		RandSeed:         currRandSeed,
		PrevHash:         prevHash,
		MiniBlockHeaders: miniBlockHeaders1})

	prevHash, _ = mp.ComputeHeaderHash(headers[0])
	headers = append(headers, &block.Header{
		Round:            11,
		Nonce:            46,
		ShardID:          0,
		PrevRandSeed:     currRandSeed,
		RandSeed:         []byte("nextrand"),
		PrevHash:         prevHash,
		MiniBlockHeaders: miniBlockHeaders1})

	pool.Headers().AddHeader(hdrHash1, headers[0])
	pool.Headers().AddHeader(hdrHash11, headers[1])
	arguments.BlockTracker.AddTrackedHeader(headers[0], hdrHash1)

	// header shard 1
	prevHash, _ = mp.ComputeHeaderHash(mp.LastNotarizedHdrForShard(1).(*block.Header))
	headers = append(headers, &block.Header{
		Round:            10,
		Nonce:            45,
		ShardID:          1,
		PrevRandSeed:     prevRandSeed,
		RandSeed:         currRandSeed,
		PrevHash:         prevHash,
		MiniBlockHeaders: miniBlockHeaders2})

	prevHash, _ = mp.ComputeHeaderHash(headers[2])
	headers = append(headers, &block.Header{
		Round:            11,
		Nonce:            46,
		ShardID:          1,
		PrevRandSeed:     currRandSeed,
		RandSeed:         []byte("nextrand"),
		PrevHash:         prevHash,
		MiniBlockHeaders: miniBlockHeaders2})

	pool.Headers().AddHeader(hdrHash2, headers[2])
	pool.Headers().AddHeader(hdrHash22, headers[3])
	arguments.BlockTracker.AddTrackedHeader(headers[2], hdrHash2)

	// header shard 2
	prevHash, _ = mp.ComputeHeaderHash(mp.LastNotarizedHdrForShard(2).(*block.Header))
	headers = append(headers, &block.Header{
		Round:            10,
		Nonce:            45,
		ShardID:          2,
		PrevRandSeed:     prevRandSeed,
		RandSeed:         currRandSeed,
		PrevHash:         prevHash,
		MiniBlockHeaders: miniBlockHeaders3})

	prevHash, _ = mp.ComputeHeaderHash(headers[4])
	headers = append(headers, &block.Header{
		Round:            11,
		Nonce:            46,
		ShardID:          2,
		PrevRandSeed:     currRandSeed,
		RandSeed:         []byte("nextrand"),
		PrevHash:         prevHash,
		MiniBlockHeaders: miniBlockHeaders3})

	pool.Headers().AddHeader(hdrHash3, headers[4])
	pool.Headers().AddHeader(hdrHash33, headers[5])
	arguments.BlockTracker.AddTrackedHeader(headers[4], hdrHash3)

	mp.SetShardBlockFinality(1)
	round := uint64(15)
	shardInfo, err := mp.CreateShardInfo()
	assert.Nil(t, err)
	assert.Equal(t, 0, len(shardInfo))

	metaHdr := &block.MetaBlock{Round: round}
	_, err = mp.CreateBlockBody(metaHdr, haveTimeHandler)
	assert.Nil(t, err)
	shardInfo, err = mp.CreateShardInfo()
	assert.Nil(t, err)
	assert.Equal(t, 3, len(shardInfo))
}

func TestMetaProcessor_CreateShardInfoEmptyBlockHDRRoundTooHigh(t *testing.T) {
	t.Parallel()

	pool := dataRetrieverMock.NewPoolsHolderMock()
	// we will have a 3 hdrs in pool
	hdrHash1 := []byte("hdr hash 1")
	hdrHash2 := []byte("hdr hash 2")
	hdrHash3 := []byte("hdr hash 3")

	hdrHash11 := []byte("hdr hash 11")
	hdrHash22 := []byte("hdr hash 22")
	hdrHash33 := []byte("hdr hash 33")

	mbHash1 := []byte("mb hash 1")
	mbHash2 := []byte("mb hash 2")
	mbHash3 := []byte("mb hash 3")

	miniBlockHeader1 := block.MiniBlockHeader{Hash: mbHash1}
	miniBlockHeader2 := block.MiniBlockHeader{Hash: mbHash2}
	miniBlockHeader3 := block.MiniBlockHeader{Hash: mbHash3}

	miniBlockHeaders1 := make([]block.MiniBlockHeader, 0)
	miniBlockHeaders1 = append(miniBlockHeaders1, miniBlockHeader1)
	miniBlockHeaders1 = append(miniBlockHeaders1, miniBlockHeader2)
	miniBlockHeaders1 = append(miniBlockHeaders1, miniBlockHeader3)

	miniBlockHeaders2 := make([]block.MiniBlockHeader, 0)
	miniBlockHeaders2 = append(miniBlockHeaders2, miniBlockHeader1)
	miniBlockHeaders2 = append(miniBlockHeaders2, miniBlockHeader2)

	miniBlockHeaders3 := make([]block.MiniBlockHeader, 0)
	miniBlockHeaders3 = append(miniBlockHeaders3, miniBlockHeader1)

	noOfShards := uint32(5)
	coreComponents, dataComponents, bootstrapComponents, statusComponents := createMockComponentHolders()
	dataComponents.DataPool = pool
	dataComponents.Storage = initStore()
	bootstrapComponents.Coordinator = mock.NewMultiShardsCoordinatorMock(noOfShards)
	arguments := createMockMetaArguments(coreComponents, dataComponents, bootstrapComponents, statusComponents)
	arguments.AccountsDB[state.UserAccountsState] = &stateMock.AccountsStub{
		RevertToSnapshotCalled: func(snapshot int) error {
			assert.Fail(t, "revert should have not been called")
			return nil
		},
		JournalLenCalled: func() int {
			return 0
		},
	}

	startHeaders := createGenesisBlocks(bootstrapComponents.ShardCoordinator())
	arguments.BlockTracker = mock.NewBlockTrackerMock(bootstrapComponents.ShardCoordinator(), startHeaders)
	mp, _ := blproc.NewMetaProcessor(arguments)

	haveTimeHandler := func() bool { return true }

	prevRandSeed := []byte("prevrand")
	currRandSeed := []byte("currrand")
	notarizedHdrs := mp.NotarizedHdrs()
	setLastNotarizedHdr(noOfShards, 9, 44, prevRandSeed, notarizedHdrs, arguments.BlockTracker)

	headers := make([]*block.Header, 0)

	// put the existing headers inside datapool

	// header shard 0
	prevHash, _ := mp.ComputeHeaderHash(mp.LastNotarizedHdrForShard(0).(*block.Header))
	headers = append(headers, &block.Header{
		Round:            10,
		Nonce:            45,
		ShardID:          0,
		PrevRandSeed:     prevRandSeed,
		RandSeed:         currRandSeed,
		PrevHash:         prevHash,
		MiniBlockHeaders: miniBlockHeaders1})

	prevHash, _ = mp.ComputeHeaderHash(headers[0])
	headers = append(headers, &block.Header{
		Round:            11,
		Nonce:            46,
		ShardID:          0,
		PrevRandSeed:     currRandSeed,
		RandSeed:         []byte("nextrand"),
		PrevHash:         prevHash,
		MiniBlockHeaders: miniBlockHeaders1})

	pool.Headers().AddHeader(hdrHash1, headers[0])
	pool.Headers().AddHeader(hdrHash11, headers[1])
	arguments.BlockTracker.AddTrackedHeader(headers[0], hdrHash1)

	// header shard 1
	prevHash, _ = mp.ComputeHeaderHash(mp.LastNotarizedHdrForShard(1).(*block.Header))
	headers = append(headers, &block.Header{
		Round:            10,
		Nonce:            45,
		ShardID:          1,
		PrevRandSeed:     prevRandSeed,
		RandSeed:         currRandSeed,
		PrevHash:         prevHash,
		MiniBlockHeaders: miniBlockHeaders2})

	prevHash, _ = mp.ComputeHeaderHash(headers[2])
	headers = append(headers, &block.Header{
		Round:            11,
		Nonce:            46,
		ShardID:          1,
		PrevRandSeed:     currRandSeed,
		RandSeed:         []byte("nextrand"),
		PrevHash:         prevHash,
		MiniBlockHeaders: miniBlockHeaders2})

	pool.Headers().AddHeader(hdrHash2, headers[2])
	pool.Headers().AddHeader(hdrHash22, headers[3])
	arguments.BlockTracker.AddTrackedHeader(headers[2], hdrHash2)

	// header shard 2
	prevHash, _ = mp.ComputeHeaderHash(mp.LastNotarizedHdrForShard(2).(*block.Header))
	headers = append(headers, &block.Header{
		Round:            10,
		Nonce:            45,
		ShardID:          2,
		PrevRandSeed:     prevRandSeed,
		RandSeed:         currRandSeed,
		PrevHash:         prevHash,
		MiniBlockHeaders: miniBlockHeaders3})

	prevHash, _ = mp.ComputeHeaderHash(headers[4])
	headers = append(headers, &block.Header{
		Round:            11,
		Nonce:            46,
		ShardID:          2,
		PrevRandSeed:     currRandSeed,
		RandSeed:         []byte("nextrand"),
		PrevHash:         prevHash,
		MiniBlockHeaders: miniBlockHeaders3})

	pool.Headers().AddHeader(hdrHash3, headers[4])
	pool.Headers().AddHeader(hdrHash33, headers[5])
	arguments.BlockTracker.AddTrackedHeader(headers[4], hdrHash3)

	mp.SetShardBlockFinality(1)
	round := uint64(20)
	shardInfo, err := mp.CreateShardInfo()
	assert.Nil(t, err)
	assert.Equal(t, 0, len(shardInfo))

	metaHdr := &block.MetaBlock{Round: round}
	_, err = mp.CreateBlockBody(metaHdr, haveTimeHandler)
	assert.Nil(t, err)
	shardInfo, err = mp.CreateShardInfo()
	assert.Nil(t, err)
	assert.Equal(t, 3, len(shardInfo))
}

func TestMetaProcessor_RestoreBlockIntoPoolsShouldErrNilMetaBlockHeader(t *testing.T) {
	t.Parallel()

	coreComponents, dataComponents, bootstrapComponents, statusComponents := createMockComponentHolders()
	dataComponents.Storage = initStore()
	arguments := createMockMetaArguments(coreComponents, dataComponents, bootstrapComponents, statusComponents)
	mp, _ := blproc.NewMetaProcessor(arguments)

	err := mp.RestoreBlockIntoPools(nil, nil)
	assert.NotNil(t, err)
	assert.Equal(t, err, process.ErrNilMetaBlockHeader)
}

func TestMetaProcessor_RestoreBlockIntoPoolsShouldWork(t *testing.T) {
	t.Parallel()

	pool := dataRetrieverMock.NewPoolsHolderMock()
	marshalizerMock := &mock.MarshalizerMock{}
	body := &block.Body{}
	hdr := block.Header{Nonce: 1}
	buffHdr, _ := marshalizerMock.Marshal(&hdr)
	hdrHash := []byte("hdr_hash1")

	store := &storageStubs.ChainStorerStub{
		GetStorerCalled: func(unitType dataRetriever.UnitType) (storage.Storer, error) {
			return &storageStubs.StorerStub{
				RemoveCalled: func(key []byte) error {
					return nil
				},
				GetCalled: func(key []byte) ([]byte, error) {
					return buffHdr, nil
				},
			}, nil
		},
	}

	coreComponents, dataComponents, bootstrapComponents, statusComponents := createMockComponentHolders()
	dataComponents.DataPool = pool
	dataComponents.Storage = store
	arguments := createMockMetaArguments(coreComponents, dataComponents, bootstrapComponents, statusComponents)
	mp, _ := blproc.NewMetaProcessor(arguments)

	mhdr := createMetaBlockHeader()

	err := mp.RestoreBlockIntoPools(mhdr, body)

	hdrFromPool, _ := pool.Headers().GetHeaderByHash(hdrHash)
	assert.Nil(t, err)
	assert.Equal(t, &hdr, hdrFromPool)
}

func TestMetaProcessor_CreateLastNotarizedHdrs(t *testing.T) {
	t.Parallel()

	pool := dataRetrieverMock.NewPoolsHolderMock()
	noOfShards := uint32(5)
	coreComponents, dataComponents, bootstrapComponents, statusComponents := createMockComponentHolders()
	coreComponents.Hash = &hashingMocks.HasherMock{}
	dataComponents.DataPool = pool
	dataComponents.Storage = initStore()
	bootstrapComponents.Coordinator = mock.NewMultiShardsCoordinatorMock(noOfShards)
	arguments := createMockMetaArguments(coreComponents, dataComponents, bootstrapComponents, statusComponents)
	arguments.AccountsDB[state.UserAccountsState] = &stateMock.AccountsStub{
		RevertToSnapshotCalled: func(snapshot int) error {
			assert.Fail(t, "revert should have not been called")
			return nil
		},
		JournalLenCalled: func() int {
			return 0
		},
	}

	startHeaders := createGenesisBlocks(bootstrapComponents.ShardCoordinator())
	arguments.BlockTracker = mock.NewBlockTrackerMock(bootstrapComponents.ShardCoordinator(), startHeaders)
	mp, _ := blproc.NewMetaProcessor(arguments)

	prevRandSeed := []byte("prevrand")
	currRandSeed := []byte("currrand")
	notarizedHdrs := mp.NotarizedHdrs()
	firstNonce := uint64(44)
	setLastNotarizedHdr(noOfShards, 9, firstNonce, prevRandSeed, notarizedHdrs, arguments.BlockTracker)

	// put the existing headers inside datapool

	// header shard 0
	prevHash, _ := mp.ComputeHeaderHash(mp.LastNotarizedHdrForShard(0).(*block.Header))
	prevHdr := &block.Header{
		Round:        10,
		Nonce:        45,
		ShardID:      0,
		PrevRandSeed: prevRandSeed,
		RandSeed:     currRandSeed,
		PrevHash:     prevHash,
		RootHash:     []byte("prevRootHash")}

	prevHash, _ = mp.ComputeHeaderHash(prevHdr)
	currHdr := &block.Header{
		Round:        11,
		Nonce:        46,
		ShardID:      0,
		PrevRandSeed: currRandSeed,
		RandSeed:     []byte("nextrand"),
		PrevHash:     prevHash,
		RootHash:     []byte("currRootHash")}
	currHash, _ := mp.ComputeHeaderHash(currHdr)
	prevHash, _ = mp.ComputeHeaderHash(prevHdr)

	metaHdr := &block.MetaBlock{Round: 15}
	shDataCurr := block.ShardData{ShardID: 0, HeaderHash: currHash}
	metaHdr.ShardInfo = make([]block.ShardData, 0)
	metaHdr.ShardInfo = append(metaHdr.ShardInfo, shDataCurr)
	shDataPrev := block.ShardData{ShardID: 0, HeaderHash: prevHash}
	metaHdr.ShardInfo = append(metaHdr.ShardInfo, shDataPrev)

	// test header not in pool and defer called
	err := mp.SaveLastNotarizedHeader(metaHdr)
	assert.True(t, errors.Is(err, process.ErrMissingHeader))
	assert.Equal(t, firstNonce, mp.LastNotarizedHdrForShard(currHdr.ShardID).GetNonce())

	// wrong header type in pool and defer called
	pool.Headers().AddHeader(currHash, metaHdr)
	pool.Headers().AddHeader(prevHash, prevHdr)
	mp.SetHdrForCurrentBlock(currHash, metaHdr, true)
	mp.SetHdrForCurrentBlock(prevHash, prevHdr, true)

	err = mp.SaveLastNotarizedHeader(metaHdr)
	assert.Equal(t, process.ErrWrongTypeAssertion, err)
	assert.Equal(t, firstNonce, mp.LastNotarizedHdrForShard(currHdr.ShardID).GetNonce())

	// put headers in pool
	pool.Headers().AddHeader(currHash, currHdr)
	pool.Headers().AddHeader(prevHash, prevHdr)
	_ = mp.CreateBlockStarted()
	mp.SetHdrForCurrentBlock(currHash, currHdr, true)
	mp.SetHdrForCurrentBlock(prevHash, prevHdr, true)

	err = mp.SaveLastNotarizedHeader(metaHdr)
	assert.Nil(t, err)
	assert.Equal(t, currHdr, mp.LastNotarizedHdrForShard(currHdr.ShardID))
}

func TestMetaProcessor_CheckShardHeadersValidity(t *testing.T) {
	t.Parallel()

	pool := dataRetrieverMock.NewPoolsHolderMock()
	noOfShards := uint32(5)
	coreComponents, dataComponents, bootstrapComponents, statusComponents := createMockComponentHolders()
	coreComponents.Hash = &hashingMocks.HasherMock{}
	dataComponents.DataPool = pool
	dataComponents.Storage = initStore()
	bootstrapComponents.Coordinator = mock.NewMultiShardsCoordinatorMock(noOfShards)
	arguments := createMockMetaArguments(coreComponents, dataComponents, bootstrapComponents, statusComponents)
	arguments.AccountsDB[state.UserAccountsState] = &stateMock.AccountsStub{
		RevertToSnapshotCalled: func(snapshot int) error {
			assert.Fail(t, "revert should have not been called")
			return nil
		},
		JournalLenCalled: func() int {
			return 0
		},
	}

	startHeaders := createGenesisBlocks(bootstrapComponents.ShardCoordinator())
	arguments.BlockTracker = mock.NewBlockTrackerMock(bootstrapComponents.ShardCoordinator(), startHeaders)

	argsHeaderValidator := blproc.ArgsHeaderValidator{
		Hasher:      coreComponents.Hash,
		Marshalizer: coreComponents.InternalMarshalizer(),
	}
	arguments.HeaderValidator, _ = blproc.NewHeaderValidator(argsHeaderValidator)

	mp, _ := blproc.NewMetaProcessor(arguments)

	prevRandSeed := []byte("prevrand")
	currRandSeed := []byte("currrand")
	notarizedHdrs := mp.NotarizedHdrs()
	setLastNotarizedHdr(noOfShards, 9, 44, prevRandSeed, notarizedHdrs, arguments.BlockTracker)

	// put the existing headers inside datapool

	// header shard 0
	prevHash, _ := mp.ComputeHeaderHash(mp.LastNotarizedHdrForShard(0).(*block.Header))
	prevHdr := &block.Header{
		Round:           10,
		Nonce:           45,
		ShardID:         0,
		PrevRandSeed:    prevRandSeed,
		RandSeed:        currRandSeed,
		PrevHash:        prevHash,
		RootHash:        []byte("prevRootHash"),
		AccumulatedFees: big.NewInt(0),
		DeveloperFees:   big.NewInt(0),
	}

	prevHash, _ = mp.ComputeHeaderHash(prevHdr)
	currHdr := &block.Header{
		Round:           11,
		Nonce:           46,
		ShardID:         0,
		PrevRandSeed:    currRandSeed,
		RandSeed:        []byte("nextrand"),
		PrevHash:        prevHash,
		RootHash:        []byte("currRootHash"),
		AccumulatedFees: big.NewInt(0),
		DeveloperFees:   big.NewInt(0),
	}
	currHash, _ := mp.ComputeHeaderHash(currHdr)
	pool.Headers().AddHeader(currHash, currHdr)
	prevHash, _ = mp.ComputeHeaderHash(prevHdr)
	pool.Headers().AddHeader(prevHash, prevHdr)
	wrongCurrHdr := &block.Header{
		Round:           11,
		Nonce:           48,
		ShardID:         0,
		PrevRandSeed:    currRandSeed,
		RandSeed:        []byte("nextrand"),
		PrevHash:        prevHash,
		RootHash:        []byte("currRootHash"),
		AccumulatedFees: big.NewInt(0),
		DeveloperFees:   big.NewInt(0),
	}
	wrongCurrHash, _ := mp.ComputeHeaderHash(wrongCurrHdr)
	pool.Headers().AddHeader(wrongCurrHash, wrongCurrHdr)

	metaHdr := &block.MetaBlock{Round: 20}
	shDataCurr := block.ShardData{ShardID: 0, HeaderHash: wrongCurrHash}
	metaHdr.ShardInfo = make([]block.ShardData, 0)
	metaHdr.ShardInfo = append(metaHdr.ShardInfo, shDataCurr)
	shDataPrev := block.ShardData{ShardID: 0, HeaderHash: prevHash}
	metaHdr.ShardInfo = append(metaHdr.ShardInfo, shDataPrev)

	mp.SetHdrForCurrentBlock(wrongCurrHash, wrongCurrHdr, true)
	mp.SetHdrForCurrentBlock(prevHash, prevHdr, true)

	_, err := mp.CheckShardHeadersValidity(metaHdr)
	assert.True(t, errors.Is(err, process.ErrWrongNonceInBlock))

	shDataCurr = block.ShardData{
		ShardID:         0,
		HeaderHash:      currHash,
		AccumulatedFees: big.NewInt(0),
		DeveloperFees:   big.NewInt(0),
	}
	metaHdr.ShardInfo = make([]block.ShardData, 0)
	metaHdr.ShardInfo = append(metaHdr.ShardInfo, shDataCurr)
	shDataPrev = block.ShardData{
		ShardID:         0,
		HeaderHash:      prevHash,
		AccumulatedFees: big.NewInt(0),
		DeveloperFees:   big.NewInt(0),
	}
	metaHdr.ShardInfo = append(metaHdr.ShardInfo, shDataPrev)

	_ = mp.CreateBlockStarted()
	mp.SetHdrForCurrentBlock(currHash, currHdr, true)
	mp.SetHdrForCurrentBlock(prevHash, prevHdr, true)

	highestNonceHdrs, err := mp.CheckShardHeadersValidity(metaHdr)
	assert.Nil(t, err)
	assert.NotNil(t, highestNonceHdrs)
	assert.Equal(t, currHdr.Nonce, highestNonceHdrs[currHdr.ShardID].GetNonce())
}

func TestMetaProcessor_CheckShardHeadersValidityWrongNonceFromLastNoted(t *testing.T) {
	t.Parallel()

	pool := dataRetrieverMock.NewPoolsHolderMock()
	noOfShards := uint32(5)
	coreComponents, dataComponents, bootstrapComponents, statusComponents := createMockComponentHolders()
	dataComponents.DataPool = pool
	dataComponents.Storage = initStore()
	bootstrapComponents.Coordinator = mock.NewMultiShardsCoordinatorMock(noOfShards)
	arguments := createMockMetaArguments(coreComponents, dataComponents, bootstrapComponents, statusComponents)
	arguments.AccountsDB[state.UserAccountsState] = &stateMock.AccountsStub{
		RevertToSnapshotCalled: func(snapshot int) error {
			assert.Fail(t, "revert should have not been called")
			return nil
		},
		JournalLenCalled: func() int {
			return 0
		},
	}

	startHeaders := createGenesisBlocks(bootstrapComponents.ShardCoordinator())
	arguments.BlockTracker = mock.NewBlockTrackerMock(bootstrapComponents.ShardCoordinator(), startHeaders)
	mp, _ := blproc.NewMetaProcessor(arguments)

	prevRandSeed := []byte("prevrand")
	currRandSeed := []byte("currrand")
	notarizedHdrs := mp.NotarizedHdrs()
	setLastNotarizedHdr(noOfShards, 9, 44, prevRandSeed, notarizedHdrs, arguments.BlockTracker)

	// put the existing headers inside datapool
	currHdr := &block.Header{
		Round:        11,
		Nonce:        46,
		ShardID:      0,
		PrevRandSeed: currRandSeed,
		RandSeed:     []byte("nextrand"),
		PrevHash:     []byte("prevhash"),
		RootHash:     []byte("currRootHash")}
	currHash := []byte("currHash")
	pool.Headers().AddHeader(currHash, currHdr)
	metaHdr := &block.MetaBlock{Round: 20}

	shDataCurr := block.ShardData{ShardID: 0, HeaderHash: currHash}
	metaHdr.ShardInfo = make([]block.ShardData, 0)
	metaHdr.ShardInfo = append(metaHdr.ShardInfo, shDataCurr)

	mp.SetHdrForCurrentBlock(currHash, currHdr, true)

	highestNonceHdrs, err := mp.CheckShardHeadersValidity(metaHdr)
	assert.Nil(t, highestNonceHdrs)
	assert.True(t, errors.Is(err, process.ErrWrongNonceInBlock))
}

func TestMetaProcessor_CheckShardHeadersValidityRoundZeroLastNoted(t *testing.T) {
	t.Parallel()

	pool := dataRetrieverMock.NewPoolsHolderMock()

	noOfShards := uint32(5)
	coreComponents, dataComponents, bootstrapComponents, statusComponents := createMockComponentHolders()
	dataComponents.DataPool = pool
	dataComponents.Storage = initStore()
	dataComponents.BlockChain, _ = blockchain.NewMetaChain(&statusHandlerMock.AppStatusHandlerStub{})
	_ = dataComponents.Blockchain().SetGenesisHeader(&block.MetaBlock{Nonce: 0})
	_ = dataComponents.Blockchain().SetCurrentBlockHeaderAndRootHash(&block.MetaBlock{Nonce: 1}, []byte("root hash"))
	bootstrapComponents.Coordinator = mock.NewMultiShardsCoordinatorMock(noOfShards)
	arguments := createMockMetaArguments(coreComponents, dataComponents, bootstrapComponents, statusComponents)
	arguments.AccountsDB[state.UserAccountsState] = &stateMock.AccountsStub{
		RevertToSnapshotCalled: func(snapshot int) error {
			assert.Fail(t, "revert should have not been called")
			return nil
		},
		JournalLenCalled: func() int {
			return 0
		},
	}

	startHeaders := createGenesisBlocks(bootstrapComponents.ShardCoordinator())
	arguments.BlockTracker = mock.NewBlockTrackerMock(bootstrapComponents.ShardCoordinator(), startHeaders)
	mp, _ := blproc.NewMetaProcessor(arguments)

	prevRandSeed := startHeaders[0].GetRandSeed()
	currRandSeed := []byte("currrand")
	prevHash, _ := mp.ComputeHeaderHash(startHeaders[0])
	notarizedHdrs := mp.NotarizedHdrs()
	setLastNotarizedHdr(noOfShards, 0, 0, prevRandSeed, notarizedHdrs, arguments.BlockTracker)

	// put the existing headers inside datapool
	currHdr := &block.Header{
		Round:           1,
		Nonce:           1,
		ShardID:         0,
		PrevRandSeed:    prevRandSeed,
		RandSeed:        currRandSeed,
		PrevHash:        prevHash,
		RootHash:        []byte("currRootHash"),
		AccumulatedFees: big.NewInt(0),
		DeveloperFees:   big.NewInt(0),
	}
	currHash := []byte("currhash")
	metaHdr := &block.MetaBlock{Round: 20}

	shDataCurr := block.ShardData{
		ShardID:         0,
		HeaderHash:      currHash,
		AccumulatedFees: big.NewInt(0),
		DeveloperFees:   big.NewInt(0),
	}
	metaHdr.ShardInfo = make([]block.ShardData, 0)
	metaHdr.ShardInfo = append(metaHdr.ShardInfo, shDataCurr)

	highestNonceHdrs, err := mp.CheckShardHeadersValidity(metaHdr)
	assert.Nil(t, err)
	assert.Equal(t, 0, len(highestNonceHdrs))
	assert.Nil(t, err)

	pool.Headers().AddHeader(currHash, currHdr)
	mp.SetHdrForCurrentBlock(currHash, currHdr, true)
	highestNonceHdrs, err = mp.CheckShardHeadersValidity(metaHdr)
	assert.NotNil(t, highestNonceHdrs)
	assert.Nil(t, err)
	assert.Equal(t, currHdr.Nonce, highestNonceHdrs[currHdr.ShardID].GetNonce())
}

func TestMetaProcessor_CheckShardHeadersFinality(t *testing.T) {
	t.Parallel()

	pool := dataRetrieverMock.NewPoolsHolderMock()
	noOfShards := uint32(5)
	coreComponents, dataComponents, bootstrapComponents, statusComponents := createMockComponentHolders()
	dataComponents.DataPool = pool
	dataComponents.Storage = initStore()
	bootstrapComponents.Coordinator = mock.NewMultiShardsCoordinatorMock(noOfShards)
	arguments := createMockMetaArguments(coreComponents, dataComponents, bootstrapComponents, statusComponents)
	arguments.AccountsDB[state.UserAccountsState] = &stateMock.AccountsStub{
		RevertToSnapshotCalled: func(snapshot int) error {
			assert.Fail(t, "revert should have not been called")
			return nil
		},
		JournalLenCalled: func() int {
			return 0
		},
	}

	startHeaders := createGenesisBlocks(bootstrapComponents.ShardCoordinator())
	arguments.BlockTracker = mock.NewBlockTrackerMock(bootstrapComponents.ShardCoordinator(), startHeaders)
	mp, _ := blproc.NewMetaProcessor(arguments)

	prevRandSeed := []byte("prevrand")
	currRandSeed := []byte("currrand")
	notarizedHdrs := mp.NotarizedHdrs()
	setLastNotarizedHdr(noOfShards, 9, 44, prevRandSeed, notarizedHdrs, arguments.BlockTracker)

	// put the existing headers inside datapool

	// header shard 0
	prevHash, _ := mp.ComputeHeaderHash(mp.LastNotarizedHdrForShard(0).(*block.Header))
	prevHdr := &block.Header{
		Round:        10,
		Nonce:        45,
		ShardID:      0,
		PrevRandSeed: prevRandSeed,
		RandSeed:     currRandSeed,
		PrevHash:     prevHash,
		RootHash:     []byte("prevRootHash")}

	prevHash, _ = mp.ComputeHeaderHash(prevHdr)
	currHdr := &block.Header{
		Round:        11,
		Nonce:        46,
		ShardID:      0,
		PrevRandSeed: currRandSeed,
		RandSeed:     []byte("nextrand"),
		PrevHash:     prevHash,
		RootHash:     []byte("currRootHash")}

	nextWrongHdr := &block.Header{
		Round:        11,
		Nonce:        44,
		ShardID:      0,
		PrevRandSeed: currRandSeed,
		RandSeed:     []byte("nextrand"),
		PrevHash:     prevHash,
		RootHash:     []byte("currRootHash")}
	prevHash, _ = mp.ComputeHeaderHash(nextWrongHdr)
	pool.Headers().AddHeader(prevHash, nextWrongHdr)

	mp.SetShardBlockFinality(0)
	metaHdr := &block.MetaBlock{Round: 1}

	highestNonceHdrs := make(map[uint32]data.HeaderHandler)
	for i := uint32(0); i < noOfShards; i++ {
		highestNonceHdrs[i] = nil
	}

	err := mp.CheckShardHeadersFinality(highestNonceHdrs)
	assert.Equal(t, process.ErrNilBlockHeader, err)

	for i := uint32(0); i < noOfShards; i++ {
		highestNonceHdrs[i] = mp.LastNotarizedHdrForShard(i)
	}

	// should work for empty highest nonce hdrs - no hdrs added this round to metablock
	err = mp.CheckShardHeadersFinality(nil)
	assert.Nil(t, err)

	mp.SetShardBlockFinality(0)
	highestNonceHdrs = make(map[uint32]data.HeaderHandler)
	highestNonceHdrs[0] = currHdr
	err = mp.CheckShardHeadersFinality(highestNonceHdrs)
	assert.Nil(t, err)

	mp.SetShardBlockFinality(1)
	err = mp.CheckShardHeadersFinality(highestNonceHdrs)
	assert.Equal(t, process.ErrHeaderNotFinal, err)

	prevHash, _ = mp.ComputeHeaderHash(currHdr)
	nextHdr := &block.Header{
		Round:        12,
		Nonce:        47,
		ShardID:      0,
		PrevRandSeed: []byte("nextrand"),
		RandSeed:     []byte("nextnextrand"),
		PrevHash:     prevHash,
		RootHash:     []byte("currRootHash")}

	nextHash, _ := mp.ComputeHeaderHash(nextHdr)
	pool.Headers().AddHeader(nextHash, nextHdr)
	mp.SetHdrForCurrentBlock(nextHash, nextHdr, false)

	metaHdr.Round = 20
	err = mp.CheckShardHeadersFinality(highestNonceHdrs)
	assert.Nil(t, err)
}

func TestMetaProcessor_IsHdrConstructionValid(t *testing.T) {
	t.Parallel()

	pool := dataRetrieverMock.NewPoolsHolderMock()
	noOfShards := uint32(5)
	coreComponents, dataComponents, bootstrapComponents, statusComponents := createMockComponentHolders()
	dataComponents.DataPool = pool
	dataComponents.Storage = initStore()
	bootstrapComponents.Coordinator = mock.NewMultiShardsCoordinatorMock(noOfShards)
	arguments := createMockMetaArguments(coreComponents, dataComponents, bootstrapComponents, statusComponents)
	arguments.AccountsDB[state.UserAccountsState] = &stateMock.AccountsStub{
		RevertToSnapshotCalled: func(snapshot int) error {
			assert.Fail(t, "revert should have not been called")
			return nil
		},
		JournalLenCalled: func() int {
			return 0
		},
	}

	startHeaders := createGenesisBlocks(bootstrapComponents.ShardCoordinator())
	arguments.BlockTracker = mock.NewBlockTrackerMock(bootstrapComponents.ShardCoordinator(), startHeaders)
	mp, _ := blproc.NewMetaProcessor(arguments)

	prevRandSeed := []byte("prevrand")
	currRandSeed := []byte("currrand")
	notarizedHdrs := mp.NotarizedHdrs()
	setLastNotarizedHdr(noOfShards, 9, 44, prevRandSeed, notarizedHdrs, arguments.BlockTracker)

	// put the existing headers inside datapool

	// header shard 0
	prevHash, _ := mp.ComputeHeaderHash(mp.LastNotarizedHdrForShard(0).(*block.Header))
	prevHdr := &block.Header{
		Round:        10,
		Nonce:        45,
		ShardID:      0,
		PrevRandSeed: prevRandSeed,
		RandSeed:     currRandSeed,
		PrevHash:     prevHash,
		RootHash:     []byte("prevRootHash")}

	prevHash, _ = mp.ComputeHeaderHash(prevHdr)
	currHdr := &block.Header{
		Round:        11,
		Nonce:        46,
		ShardID:      0,
		PrevRandSeed: currRandSeed,
		RandSeed:     []byte("nextrand"),
		PrevHash:     prevHash,
		RootHash:     []byte("currRootHash")}

	err := mp.IsHdrConstructionValid(nil, prevHdr)
	assert.Equal(t, err, process.ErrNilBlockHeader)

	err = mp.IsHdrConstructionValid(currHdr, nil)
	assert.Equal(t, err, process.ErrNilBlockHeader)

	currHdr.Nonce = 0
	err = mp.IsHdrConstructionValid(currHdr, prevHdr)
	assert.Equal(t, err, process.ErrWrongNonceInBlock)

	currHdr.Nonce = 46
	prevHdr.Nonce = 45
	prevHdr.Round = currHdr.Round + 1
	err = mp.IsHdrConstructionValid(currHdr, prevHdr)
	assert.Equal(t, err, process.ErrLowerRoundInBlock)

	prevHdr.Round = currHdr.Round - 1
	currHdr.Nonce = prevHdr.Nonce + 2
	err = mp.IsHdrConstructionValid(currHdr, prevHdr)
	assert.Equal(t, err, process.ErrWrongNonceInBlock)

	currHdr.Nonce = prevHdr.Nonce + 1
	currHdr.PrevHash = []byte("wronghash")
	err = mp.IsHdrConstructionValid(currHdr, prevHdr)
	assert.Equal(t, err, process.ErrBlockHashDoesNotMatch)

	prevHdr.RandSeed = []byte("randomwrong")
	currHdr.PrevHash, _ = mp.ComputeHeaderHash(prevHdr)
	err = mp.IsHdrConstructionValid(currHdr, prevHdr)
	assert.Equal(t, err, process.ErrRandSeedDoesNotMatch)

	currHdr.PrevHash = prevHash
	prevHdr.RandSeed = currRandSeed
	prevHdr.RootHash = []byte("prevRootHash")
	err = mp.IsHdrConstructionValid(currHdr, prevHdr)
	assert.Nil(t, err)
}

func TestMetaProcessor_DecodeBlockBody(t *testing.T) {
	t.Parallel()

	marshalizerMock := &mock.MarshalizerMock{}
	arguments := createMockMetaArguments(createMockComponentHolders())
	mp, _ := blproc.NewMetaProcessor(arguments)
	b := &block.Body{}
	message, err := marshalizerMock.Marshal(b)
	assert.Nil(t, err)

	bodyNil := &block.Body{}
	dcdBlk := mp.DecodeBlockBody(nil)
	assert.Equal(t, bodyNil, dcdBlk)

	dcdBlk = mp.DecodeBlockBody(message)
	assert.Equal(t, b, dcdBlk)
}

func TestMetaProcessor_DecodeBlockHeader(t *testing.T) {
	t.Parallel()

	marshalizerMock := &mock.MarshalizerMock{}
	coreComponents, dataComponents, bootstrapComponents, statusComponents := createMockComponentHolders()
	dataComponents.BlockChain = &testscommon.ChainHandlerStub{
		GetGenesisHeaderCalled: func() data.HeaderHandler {
			return &block.MetaBlock{Nonce: 0}
		},
	}
	arguments := createMockMetaArguments(coreComponents, dataComponents, bootstrapComponents, statusComponents)
	mp, _ := blproc.NewMetaProcessor(arguments)
	hdr := &block.MetaBlock{}
	hdr.Nonce = 1
	hdr.TimeStamp = uint64(0)
	hdr.Signature = []byte("A")
	hdr.AccumulatedFees = new(big.Int)
	hdr.AccumulatedFeesInEpoch = new(big.Int)
	_, err := marshalizerMock.Marshal(hdr)
	assert.Nil(t, err)

	message, err := marshalizerMock.Marshal(hdr)
	assert.Nil(t, err)

	dcdHdr := mp.DecodeBlockHeader(nil)
	assert.Nil(t, dcdHdr)

	dcdHdr = mp.DecodeBlockHeader(message)
	assert.Equal(t, hdr, dcdHdr)
	assert.Equal(t, []byte("A"), dcdHdr.GetSignature())
}

func TestMetaProcessor_UpdateShardsHeadersNonce_ShouldWork(t *testing.T) {
	t.Parallel()

	arguments := createMockMetaArguments(createMockComponentHolders())
	mp, _ := blproc.NewMetaProcessor(arguments)

	numberOfShards := uint32(4)
	type DataForMap struct {
		ShardID     uint32
		HeaderNonce uint64
	}
	testData := []DataForMap{
		{uint32(0), uint64(100)},
		{uint32(1), uint64(200)},
		{uint32(2), uint64(300)},
		{uint32(3), uint64(400)},
		{uint32(0), uint64(400)},
	}

	for i := range testData {
		mp.UpdateShardsHeadersNonce(testData[i].ShardID, testData[i].HeaderNonce)
	}

	shardsHeadersNonce := mp.GetShardsHeadersNonce()

	mapDates := make([]uint64, 0)

	// Get all data from map and put then in a slice
	for i := uint32(0); i < numberOfShards; i++ {
		mapDataI, _ := shardsHeadersNonce.Load(i)
		mapDates = append(mapDates, mapDataI.(uint64))

	}

	// Check data from map is stored correctly
	expectedData := []uint64{400, 200, 300, 400}
	for i := 0; i < int(numberOfShards); i++ {
		assert.Equal(t, expectedData[i], mapDates[i])
	}
}

func TestMetaProcessor_CreateMiniBlocksJournalLenNotZeroShouldReturnEmptyBody(t *testing.T) {
	t.Parallel()

	accntAdapter := &stateMock.AccountsStub{
		JournalLenCalled: func() int {
			return 1
		},
	}
	arguments := createMockMetaArguments(createMockComponentHolders())
	arguments.AccountsDB[state.UserAccountsState] = accntAdapter
	mp, _ := blproc.NewMetaProcessor(arguments)
	round := uint64(10)
	metaHdr := &block.MetaBlock{Round: round}

	bodyHandler, err := mp.CreateBlockBody(metaHdr, func() bool { return true })
	assert.Nil(t, err)
	assert.Equal(t, &block.Body{}, bodyHandler)
}

func TestMetaProcessor_CreateMiniBlocksNoTimeShouldReturnEmptyBody(t *testing.T) {
	t.Parallel()

	arguments := createMockMetaArguments(createMockComponentHolders())
	mp, _ := blproc.NewMetaProcessor(arguments)
	round := uint64(10)
	metaHdr := &block.MetaBlock{Round: round}

	bodyHandler, err := mp.CreateBlockBody(metaHdr, func() bool { return false })
	assert.Nil(t, err)
	assert.Equal(t, &block.Body{}, bodyHandler)
}

func TestMetaProcessor_CreateMiniBlocksDestMe(t *testing.T) {
	t.Parallel()

	hash1 := []byte("hash1")
	hdr1 := &block.Header{
		Nonce:            1,
		Round:            1,
		PrevRandSeed:     []byte("roothash"),
		MiniBlockHeaders: []block.MiniBlockHeader{{Hash: hash1, SenderShardID: 1}},
	}
	hdrHash1Bytes := []byte("hdr_hash1")
	hdr2 := &block.Header{Nonce: 2, Round: 2}
	hdrHash2Bytes := []byte("hdr_hash2")
	expectedMiniBlock1 := &block.MiniBlock{TxHashes: [][]byte{hash1}}
	expectedMiniBlock2 := &block.MiniBlock{TxHashes: [][]byte{[]byte("hash2")}}
	dPool := initDataPool([]byte("tx_hash"))
	dPool.TransactionsCalled = func() dataRetriever.ShardedDataCacherNotifier {
		return testscommon.NewShardedDataStub()
	}
	dPool.HeadersCalled = func() dataRetriever.HeadersPool {
		cs := &mock.HeadersCacherStub{}
		cs.RegisterHandlerCalled = func(i func(header data.HeaderHandler, key []byte)) {
		}
		cs.GetHeaderByNonceAndShardIdCalled = func(hdrNonce uint64, shardId uint32) (handlers []data.HeaderHandler, i [][]byte, e error) {
			if hdrNonce == 1 {
				return []data.HeaderHandler{hdr1}, [][]byte{hdrHash1Bytes}, nil
			}
			if hdrNonce == 2 {
				return []data.HeaderHandler{hdr2}, [][]byte{hdrHash2Bytes}, nil
			}
			return nil, nil, errors.New("err")
		}
		cs.LenCalled = func() int {
			return 0
		}
		cs.NoncesCalled = func(shardId uint32) []uint64 {
			return []uint64{1, 2}
		}
		cs.MaxSizeCalled = func() int {
			return 1000
		}
		return cs
	}

	txCoordinator := &testscommon.TransactionCoordinatorMock{
		CreateMbsAndProcessCrossShardTransactionsDstMeCalled: func(header data.HeaderHandler, processedMiniBlocksInfo map[string]*processedMb.ProcessedMiniBlockInfo, haveTime func() bool, haveAdditionalTime func() bool, scheduledMode bool) (slices block.MiniBlockSlice, u uint32, b bool, err error) {
			return block.MiniBlockSlice{expectedMiniBlock1}, 0, true, nil
		},
		CreateMbsAndProcessTransactionsFromMeCalled: func(haveTime func() bool) block.MiniBlockSlice {
			return block.MiniBlockSlice{expectedMiniBlock2}
		},
	}

	coreComponents, dataComponents, bootstrapComponents, statusComponents := createMockComponentHolders()
	dataComponents.DataPool = dPool
	arguments := createMockMetaArguments(coreComponents, dataComponents, bootstrapComponents, statusComponents)
	arguments.TxCoordinator = txCoordinator
	arguments.BlockTracker.AddTrackedHeader(hdr1, hdrHash1Bytes)

	mp, _ := blproc.NewMetaProcessor(arguments)
	round := uint64(10)

	metaHdr := &block.MetaBlock{Round: round}
	bodyHandler, err := mp.CreateBlockBody(metaHdr, func() bool { return true })
	b, _ := bodyHandler.(*block.Body)

	t.Logf("The block: %#v", b)
	assert.Equal(t, expectedMiniBlock1, b.MiniBlocks[0])
	assert.Equal(t, expectedMiniBlock2, b.MiniBlocks[1])
	assert.Nil(t, err)
}

func TestMetaProcessor_ProcessBlockWrongHeaderShouldErr(t *testing.T) {
	t.Parallel()

	journalLen := func() int { return 0 }
	revToSnapshot := func(snapshot int) error { return nil }
	hdr := block.MetaBlock{
		Nonce:         1,
		PubKeysBitmap: []byte("0100101"),
		PrevHash:      []byte(""),
		Signature:     []byte("signature"),
		RootHash:      []byte("roothash"),
		ShardInfo: []block.ShardData{
			{
				ShardID:               0,
				ShardMiniBlockHeaders: []block.MiniBlockHeader{{Hash: []byte("hash1")}},
			},
			{
				ShardID:               1,
				ShardMiniBlockHeaders: []block.MiniBlockHeader{{Hash: []byte("hash2")}},
			},
		},
	}
	body := &block.Body{
		MiniBlocks: []*block.MiniBlock{
			{
				TxHashes:        [][]byte{[]byte("hashTx")},
				ReceiverShardID: 0,
			},
		},
	}
	arguments := createMockMetaArguments(createMockComponentHolders())
	arguments.AccountsDB[state.UserAccountsState] = &stateMock.AccountsStub{
		JournalLenCalled:       journalLen,
		RevertToSnapshotCalled: revToSnapshot,
	}
	mp, _ := blproc.NewMetaProcessor(arguments)

	// should return err
	_, _, err := mp.ProcessBlock(&hdr, body, haveTime)
	assert.Equal(t, process.ErrHeaderBodyMismatch, err)
}

func TestMetaProcessor_ProcessBlockNoShardHeadersReceivedShouldErr(t *testing.T) {
	t.Parallel()

	hash1 := []byte("hash1")
	hash2 := []byte("hash2")
	hasher := &mock.HasherStub{}
	hasher.ComputeCalled = func(s string) []byte {
		return []byte("hash1")
	}
	journalLen := func() int { return 0 }
	revToSnapshot := func(snapshot int) error { return nil }
	hdr := block.MetaBlock{
		Nonce:         1,
		PubKeysBitmap: []byte("0100101"),
		PrevHash:      []byte(""),
		Signature:     []byte("signature"),
		RootHash:      []byte("roothash"),
		ShardInfo: []block.ShardData{
			{
				Nonce:                 1,
				ShardID:               0,
				ShardMiniBlockHeaders: []block.MiniBlockHeader{{Hash: []byte("hashTx"), TxCount: 1}},
				TxCount:               1,
			},
			{
				Nonce:                 1,
				ShardID:               0,
				ShardMiniBlockHeaders: []block.MiniBlockHeader{{Hash: hash2, TxCount: 1}},
				TxCount:               1,
			},
		},
		MiniBlockHeaders: []block.MiniBlockHeader{{Hash: hash1, SenderShardID: 0, TxCount: 1}},
	}
	body := &block.Body{
		MiniBlocks: []*block.MiniBlock{
			{
				TxHashes:        [][]byte{hash1},
				ReceiverShardID: 0,
			},
		},
	}
	coreComponents, dataComponents, bootstrapComponents, statusComponents := createMockComponentHolders()
	coreComponents.Hash = hasher
	arguments := createMockMetaArguments(coreComponents, dataComponents, bootstrapComponents, statusComponents)
	arguments.AccountsDB[state.UserAccountsState] = &stateMock.AccountsStub{
		JournalLenCalled:       journalLen,
		RevertToSnapshotCalled: revToSnapshot,
	}
	mp, _ := blproc.NewMetaProcessor(arguments)

	_, _, err := mp.ProcessBlock(&hdr, body, haveTime)
	assert.Equal(t, process.ErrTimeIsOut, err)
}

func TestMetaProcessor_VerifyCrossShardMiniBlocksDstMe(t *testing.T) {
	t.Parallel()

	hash1 := []byte("hash1")
	hash2 := []byte("hash2")
	hdrHash1Bytes := []byte("hdr_hash1")
	hdrHash2Bytes := []byte("hdr_hash2")
	miniBlock1 := &block.MiniBlock{TxHashes: [][]byte{hash1}}
	miniBlock2 := &block.MiniBlock{TxHashes: [][]byte{hash2}}
	dPool := initDataPool([]byte("tx_hash"))
	dPool.TransactionsCalled = func() dataRetriever.ShardedDataCacherNotifier {
		return testscommon.NewShardedDataStub()
	}
	dPool.HeadersCalled = func() dataRetriever.HeadersPool {
		cs := &mock.HeadersCacherStub{}
		cs.RegisterHandlerCalled = func(i func(header data.HeaderHandler, key []byte)) {
		}
		cs.GetHeaderByHashCalled = func(key []byte) (handler data.HeaderHandler, e error) {
			if bytes.Equal(hdrHash1Bytes, key) {
				return &block.Header{
					Nonce:            1,
					Round:            1,
					PrevRandSeed:     []byte("roothash"),
					MiniBlockHeaders: []block.MiniBlockHeader{{Hash: hash1, SenderShardID: 1}},
				}, nil
			}
			if bytes.Equal(hdrHash2Bytes, key) {
				return &block.Header{Nonce: 2, Round: 2}, nil
			}
			return nil, errors.New("err")
		}
		cs.LenCalled = func() int {
			return 0
		}
		cs.NoncesCalled = func(shardId uint32) []uint64 {
			return []uint64{1, 2}
		}
		cs.MaxSizeCalled = func() int {
			return 1000
		}
		return cs
	}

	txCoordinator := &testscommon.TransactionCoordinatorMock{
		CreateMbsAndProcessCrossShardTransactionsDstMeCalled: func(header data.HeaderHandler, processedMiniBlocksInfo map[string]*processedMb.ProcessedMiniBlockInfo, haveTime func() bool, haveAdditionalTime func() bool, scheduledMode bool) (slices block.MiniBlockSlice, u uint32, b bool, err error) {
			return block.MiniBlockSlice{miniBlock1}, 0, true, nil
		},
		CreateMbsAndProcessTransactionsFromMeCalled: func(haveTime func() bool) block.MiniBlockSlice {
			return block.MiniBlockSlice{miniBlock2}
		},
	}

	hdr := &block.MetaBlock{
		Nonce:         1,
		PubKeysBitmap: []byte("0100101"),
		PrevHash:      []byte(""),
		Signature:     []byte("signature"),
		Round:         2,
		RootHash:      []byte("roothash"),
		ShardInfo: []block.ShardData{
			{
				HeaderHash:            hdrHash1Bytes,
				ShardID:               0,
				ShardMiniBlockHeaders: []block.MiniBlockHeader{{Hash: hash1, TxCount: 1}},
				TxCount:               1,
			},
			{
				ShardID:               0,
				ShardMiniBlockHeaders: []block.MiniBlockHeader{{Hash: hash2, TxCount: 1}},
				TxCount:               1,
			},
		},
		MiniBlockHeaders: []block.MiniBlockHeader{{Hash: hash1, SenderShardID: 0, TxCount: 1}},
	}

	coreComponents, dataComponents, bootstrapComponents, statusComponents := createMockComponentHolders()
	dataComponents.DataPool = dPool
	arguments := createMockMetaArguments(coreComponents, dataComponents, bootstrapComponents, statusComponents)
	arguments.TxCoordinator = txCoordinator

	mp, _ := blproc.NewMetaProcessor(arguments)
	round := uint64(10)

	metaHdr := &block.MetaBlock{Round: round}
	_, err := mp.CreateBlockBody(metaHdr, func() bool { return true })
	assert.Nil(t, err)

	err = mp.VerifyCrossShardMiniBlockDstMe(hdr)
	assert.Nil(t, err)
}

func TestMetaProcess_CreateNewBlockHeaderProcessHeaderExpectCheckRoundCalled(t *testing.T) {
	t.Parallel()

	round := uint64(4)
	checkRoundCt := atomic.Counter{}

	roundsNotifier := &epochNotifier.RoundNotifierStub{
		CheckRoundCalled: func(header data.HeaderHandler) {
			checkRoundCt.Increment()
			require.Equal(t, round, header.GetRound())
		},
	}

	coreComponents, dataComponents, bootstrapComponents, statusComponents := createMockComponentHolders()
	coreComponents.RoundNotifierField = roundsNotifier
	arguments := createMockMetaArguments(coreComponents, dataComponents, bootstrapComponents, statusComponents)

	metaProcessor, _ := blproc.NewMetaProcessor(arguments)
	metaHeader := &block.MetaBlock{Round: round}
	bodyHandler, _ := metaProcessor.CreateBlockBody(metaHeader, func() bool { return true })

	headerHandler, _ := metaProcessor.CreateNewHeader(round, 1)
	require.Equal(t, int64(1), checkRoundCt.Get())

	_, _, _ = metaProcessor.ProcessBlock(headerHandler, bodyHandler, func() time.Duration { return time.Second })
	require.Equal(t, int64(2), checkRoundCt.Get())
}

func TestMetaProcessor_CreateBlockCreateHeaderProcessBlock(t *testing.T) {
	t.Parallel()

	hash := []byte("hash1")
	hdrHash1Bytes := []byte("hdr_hash1")
	hrdHash2Bytes := []byte("hdr_hash2")
	hasher := &mock.HasherStub{}
	hasher.ComputeCalled = func(s string) []byte {
		return hash
	}
	miniBlock1 := &block.MiniBlock{TxHashes: [][]byte{hash}}
	dPool := initDataPool([]byte("tx_hash"))
	dPool.TransactionsCalled = func() dataRetriever.ShardedDataCacherNotifier {
		return testscommon.NewShardedDataStub()
	}
	dPool.HeadersCalled = func() dataRetriever.HeadersPool {
		cs := &mock.HeadersCacherStub{}
		cs.RegisterHandlerCalled = func(i func(header data.HeaderHandler, key []byte)) {
		}
		cs.GetHeaderByHashCalled = func(key []byte) (handler data.HeaderHandler, e error) {
			if bytes.Equal(hdrHash1Bytes, key) {
				return &block.MetaBlock{
					PrevHash:         []byte("hash1"),
					Nonce:            1,
					Round:            1,
					PrevRandSeed:     []byte("roothash"),
					MiniBlockHeaders: []block.MiniBlockHeader{{Hash: []byte("hash1"), SenderShardID: 1}},
				}, nil
			}
			if bytes.Equal(hrdHash2Bytes, key) {
				return &block.Header{Nonce: 2, Round: 2}, nil
			}
			return nil, errors.New("err")
		}
		cs.LenCalled = func() int {
			return 0
		}
		cs.NoncesCalled = func(shardId uint32) []uint64 {
			return []uint64{1, 2}
		}
		cs.MaxSizeCalled = func() int {
			return 1000
		}
		return cs
	}

	txCoordinator := &testscommon.TransactionCoordinatorMock{
		CreateMbsAndProcessCrossShardTransactionsDstMeCalled: func(header data.HeaderHandler, processedMiniBlocksInfo map[string]*processedMb.ProcessedMiniBlockInfo, haveTime func() bool, haveAdditionalTime func() bool, scheduledMode bool) (slices block.MiniBlockSlice, u uint32, b bool, err error) {
			return block.MiniBlockSlice{miniBlock1}, 0, true, nil
		},
	}

	blkc := &testscommon.ChainHandlerStub{
		GetCurrentBlockHeaderCalled: func() data.HeaderHandler {
			return &block.MetaBlock{Nonce: 0, AccumulatedFeesInEpoch: big.NewInt(0), DevFeesInEpoch: big.NewInt(0)}
		},
		GetCurrentBlockHeaderHashCalled: func() []byte {
			return hash
		},
		GetGenesisHeaderCalled: func() data.HeaderHandler {
			return &block.Header{Nonce: 0}
		},
	}

	coreComponents, dataComponents, bootstrapComponents, statusComponents := createMockComponentHolders()
	coreComponents.Hash = hasher
	dataComponents.DataPool = dPool
	dataComponents.BlockChain = blkc
	bootstrapComponents.VersionedHdrFactory = &testscommon.VersionedHeaderFactoryStub{
		CreateCalled: func(epoch uint32) data.HeaderHandler {
			return &block.MetaBlock{
				Epoch: 0,
			}
		},
	}
	arguments := createMockMetaArguments(coreComponents, dataComponents, bootstrapComponents, statusComponents)
	arguments.TxCoordinator = txCoordinator

	mp, _ := blproc.NewMetaProcessor(arguments)
	round := uint64(10)
	nonce := uint64(5)

	metaHdr := &block.MetaBlock{Round: round}
	bodyHandler, err := mp.CreateBlockBody(metaHdr, func() bool { return true })
	require.Nil(t, err)

	headerHandler, err := mp.CreateNewHeader(round, nonce)
	require.Nil(t, err)
	require.NotNil(t, headerHandler)

	err = headerHandler.SetRound(uint64(1))
	require.Nil(t, err)

	err = headerHandler.SetNonce(1)
	require.Nil(t, err)

	err = headerHandler.SetPrevHash(hash)
	require.Nil(t, err)

	err = headerHandler.SetAccumulatedFees(big.NewInt(0))
	require.Nil(t, err)

	_, _, err = mp.ProcessBlock(headerHandler, bodyHandler, func() time.Duration { return time.Second })
	require.Nil(t, err)
}

func TestMetaProcessor_RequestShardHeadersIfNeededShouldAddHeaderIntoTrackerPool(t *testing.T) {
	t.Parallel()

	var addedNonces []uint64
	poolsHolderStub := initDataPool([]byte(""))
	poolsHolderStub.HeadersCalled = func() dataRetriever.HeadersPool {
		return &mock.HeadersCacherStub{
			GetHeaderByNonceAndShardIdCalled: func(hdrNonce uint64, shardId uint32) ([]data.HeaderHandler, [][]byte, error) {
				addedNonces = append(addedNonces, hdrNonce)
				return []data.HeaderHandler{&block.Header{Nonce: 1}}, [][]byte{[]byte("hash")}, nil
			},
		}
	}

	coreComponents, dataComponents, bootstrapComponents, statusComponents := createMockComponentHolders()
	dataComponents.DataPool = poolsHolderStub
	roundHandlerMock := &mock.RoundHandlerMock{}
	coreComponents.RoundField = roundHandlerMock
	arguments := createMockMetaArguments(coreComponents, dataComponents, bootstrapComponents, statusComponents)
	mp, _ := blproc.NewMetaProcessor(arguments)

	roundHandlerMock.RoundIndex = 20
	header := &block.Header{
		Round: 9,
		Nonce: 5,
	}

	hdrsAddedForShard := make(map[uint32]uint32)
	lastShardHdr := make(map[uint32]data.HeaderHandler)
	lastShardHdr[header.ShardID] = header

	mp.RequestShardHeadersIfNeeded(hdrsAddedForShard, lastShardHdr)

	expectedAddedNonces := []uint64{6, 7}
	assert.Equal(t, expectedAddedNonces, addedNonces)
}

func TestMetaProcessor_CreateAndProcessBlockCallsProcessAfterFirstEpoch(t *testing.T) {
	t.Parallel()

	coreComponents, dataComponents, bootstrapComponents, statusComponents := createMockComponentHolders()
	hash := []byte("hash1")
	hdrHash1Bytes := []byte("hdr_hash1")
	hrdHash2Bytes := []byte("hdr_hash2")
	hasher := &mock.HasherStub{}
	hasher.ComputeCalled = func(s string) []byte {
		return hash
	}
	coreComponents.TxSignHasherField = hasher

	miniBlock1 := &block.MiniBlock{TxHashes: [][]byte{hash}}
	dPool := initDataPool([]byte("tx_hash"))
	dPool.TransactionsCalled = func() dataRetriever.ShardedDataCacherNotifier {
		return testscommon.NewShardedDataStub()
	}
	dPool.HeadersCalled = func() dataRetriever.HeadersPool {
		cs := &mock.HeadersCacherStub{}
		cs.RegisterHandlerCalled = func(i func(header data.HeaderHandler, key []byte)) {
		}
		cs.GetHeaderByHashCalled = func(key []byte) (handler data.HeaderHandler, e error) {
			if bytes.Equal(hdrHash1Bytes, key) {
				return &block.Header{
					PrevHash:         []byte("hash1"),
					Nonce:            1,
					Round:            1,
					PrevRandSeed:     []byte("roothash"),
					MiniBlockHeaders: []block.MiniBlockHeader{{Hash: []byte("hash1"), SenderShardID: 1}},
				}, nil
			}
			if bytes.Equal(hrdHash2Bytes, key) {
				return &block.Header{Nonce: 2, Round: 2}, nil
			}
			return nil, errors.New("err")
		}
		cs.LenCalled = func() int {
			return 0
		}
		cs.NoncesCalled = func(shardId uint32) []uint64 {
			return []uint64{1, 2}
		}
		cs.MaxSizeCalled = func() int {
			return 1000
		}
		return cs
	}

	txCoordinator := &testscommon.TransactionCoordinatorMock{
		CreateMbsAndProcessCrossShardTransactionsDstMeCalled: func(header data.HeaderHandler, processedMiniBlocksInfo map[string]*processedMb.ProcessedMiniBlockInfo, haveTime func() bool, haveAdditionalTime func() bool, scheduledMode bool) (slices block.MiniBlockSlice, u uint32, b bool, err error) {
			return block.MiniBlockSlice{miniBlock1}, 0, true, nil
		},
	}

	blkc := &testscommon.ChainHandlerStub{
		GetCurrentBlockHeaderCalled: func() data.HeaderHandler {
			return &block.MetaBlock{
				Nonce:                  0,
				AccumulatedFeesInEpoch: big.NewInt(0),
				DevFeesInEpoch:         big.NewInt(0),
				EpochStart: block.EpochStart{
					LastFinalizedHeaders: []block.EpochStartShardData{{}},
					Economics:            block.Economics{},
				},
			}
		},
		GetCurrentBlockHeaderHashCalled: func() []byte {
			return hash
		},
		GetGenesisHeaderCalled: func() data.HeaderHandler {
			return &block.Header{Nonce: 0}
		},
	}

	arguments := createMockMetaArguments(coreComponents, dataComponents, bootstrapComponents, statusComponents)
	arguments.TxCoordinator = txCoordinator
	dataComponents.DataPool = dPool
	dataComponents.BlockChain = blkc
	calledSaveNodesCoordinator := false
	arguments.ValidatorStatisticsProcessor = &testscommon.ValidatorStatisticsProcessorStub{
		SaveNodesCoordinatorUpdatesCalled: func(epoch uint32) (bool, error) {
			calledSaveNodesCoordinator = true
			return true, nil
		},
	}

	toggleCalled := false
	arguments.EpochSystemSCProcessor = &testscommon.EpochStartSystemSCStub{
		ToggleUnStakeUnBondCalled: func(value bool) error {
			toggleCalled = true
			assert.Equal(t, value, true)
			return nil
		},
	}
	processHandler := arguments.CoreComponents.ProcessStatusHandler()
	mockProcessHandler := processHandler.(*testscommon.ProcessStatusHandlerStub)
	busyIdleCalled := make([]string, 0)
	mockProcessHandler.SetIdleCalled = func() {
		busyIdleCalled = append(busyIdleCalled, idleIdentifier)
	}
	mockProcessHandler.SetBusyCalled = func(reason string) {
		busyIdleCalled = append(busyIdleCalled, busyIdentifier)
	}

	mp, _ := blproc.NewMetaProcessor(arguments)
	metaHdr := &block.MetaBlock{}
	headerHandler, bodyHandler, err := mp.CreateBlock(metaHdr, func() bool { return true })
	assert.Nil(t, err)
	assert.True(t, toggleCalled, calledSaveNodesCoordinator)
	assert.Equal(t, []string{busyIdentifier, idleIdentifier}, busyIdleCalled) // the order is important

	err = headerHandler.SetRound(uint64(1))
	assert.Nil(t, err)

	err = headerHandler.SetNonce(1)
	assert.Nil(t, err)

	err = headerHandler.SetPrevHash(hash)
	assert.Nil(t, err)

	err = headerHandler.SetAccumulatedFees(big.NewInt(0))
	assert.Nil(t, err)

	metaHeaderHandler, _ := headerHandler.(data.MetaHeaderHandler)
	err = metaHeaderHandler.SetAccumulatedFeesInEpoch(big.NewInt(0))
	assert.Nil(t, err)

	toggleCalled = false
	calledSaveNodesCoordinator = false
	busyIdleCalled = make([]string, 0)
	_, _, err = mp.ProcessBlock(headerHandler, bodyHandler, func() time.Duration { return time.Second })
	assert.Nil(t, err)
	assert.True(t, toggleCalled, calledSaveNodesCoordinator)
	assert.Equal(t, []string{busyIdentifier, idleIdentifier}, busyIdleCalled) // the order is important
}

func TestMetaProcessor_CreateNewHeaderErrWrongTypeAssertion(t *testing.T) {
	t.Parallel()

	cc, dc, _, sc := createMockComponentHolders()

	boostrapComponents := &mock.BootstrapComponentsMock{
		Coordinator:          mock.NewOneShardCoordinatorMock(),
		HdrIntegrityVerifier: &mock.HeaderIntegrityVerifierStub{},
		VersionedHdrFactory: &testscommon.VersionedHeaderFactoryStub{
			CreateCalled: func(epoch uint32) data.HeaderHandler {
				return &block.Header{}
			},
		},
	}

	arguments := createMockMetaArguments(cc, dc, boostrapComponents, sc)

	mp, err := blproc.NewMetaProcessor(arguments)
	assert.Nil(t, err)

	h, err := mp.CreateNewHeader(1, 1)

	assert.Equal(t, process.ErrWrongTypeAssertion, err)
	assert.Nil(t, h)
}

func TestMetaProcessor_CreateNewHeaderValsOK(t *testing.T) {
	t.Parallel()

	rootHash := []byte("root")
	round := uint64(7)
	nonce := uint64(8)
	epoch := uint32(5)

	coreComponents, dataComponents, _, statusComponents := createMockComponentHolders()

	boostrapComponents := &mock.BootstrapComponentsMock{
		Coordinator:          mock.NewOneShardCoordinatorMock(),
		HdrIntegrityVerifier: &mock.HeaderIntegrityVerifierStub{},
		VersionedHdrFactory: &testscommon.VersionedHeaderFactoryStub{
			CreateCalled: func(epoch uint32) data.HeaderHandler {
				return &block.Header{}
			},
		},
	}

	boostrapComponents.VersionedHdrFactory = &testscommon.VersionedHeaderFactoryStub{
		CreateCalled: func(epoch uint32) data.HeaderHandler {
			return &block.MetaBlock{
				Epoch: epoch,
			}
		},
	}

	arguments := createMockMetaArguments(coreComponents, dataComponents, boostrapComponents, statusComponents)
	arguments.AccountsDB[state.UserAccountsState] = &stateMock.AccountsStub{
		RootHashCalled: func() ([]byte, error) {
			return rootHash, nil
		},
	}
	arguments.EpochStartTrigger = &mock.EpochStartTriggerStub{
		EpochCalled: func() uint32 {
			return epoch
		},
	}

	mp, err := blproc.NewMetaProcessor(arguments)
	assert.Nil(t, err)

	h, err := mp.CreateNewHeader(round, nonce)
	assert.Nil(t, err)
	assert.IsType(t, &block.MetaBlock{}, h)
	assert.Equal(t, epoch, h.GetEpoch())
	assert.Equal(t, round, h.GetRound())
	assert.Equal(t, nonce, h.GetNonce())

	zeroInt := big.NewInt(0)
	metaHeader := h.(*block.MetaBlock)
	assert.Equal(t, zeroInt, metaHeader.AccumulatedFeesInEpoch)
	assert.Equal(t, zeroInt, metaHeader.AccumulatedFees)
	assert.Equal(t, zeroInt, metaHeader.DeveloperFees)
	assert.Equal(t, zeroInt, metaHeader.DevFeesInEpoch)
}

func TestMetaProcessor_ProcessEpochStartMetaBlock(t *testing.T) {
	t.Parallel()

	headerMeta := &block.MetaBlock{
		Nonce:           1,
		Round:           1,
		PrevHash:        []byte("hash1"),
		AccumulatedFees: big.NewInt(0),
		DeveloperFees:   big.NewInt(0),
	}

	t.Run("rewards V2 enabled", func(t *testing.T) {
		t.Parallel()

		coreC, dataC, bootstrapC, statusC := createMockComponentHolders()
		enableEpochsHandler, _ := coreC.EnableEpochsHandlerField.(*enableEpochsHandlerMock.EnableEpochsHandlerStub)
		enableEpochsHandler.IsFlagEnabledInEpochCalled = func(flag core.EnableEpochFlag, epoch uint32) bool {
			return flag == common.StakingV2Flag
		}
		arguments := createMockMetaArguments(coreC, dataC, bootstrapC, statusC)

		wasCalled := false
		arguments.EpochRewardsCreator = &testscommon.RewardsCreatorStub{
			VerifyRewardsMiniBlocksCalled: func(
				metaBlock data.MetaHeaderHandler, validatorsInfo state.ShardValidatorsInfoMapHandler, computedEconomics *block.Economics,
			) error {
				assert.True(t, wasCalled)
				return nil
			},
		}

		arguments.EpochSystemSCProcessor = &testscommon.EpochStartSystemSCStub{
			ProcessSystemSmartContractCalled: func(validatorsInfo state.ShardValidatorsInfoMapHandler, header data.HeaderHandler) error {
				assert.Equal(t, headerMeta, header)
				wasCalled = true
				return nil
			},
		}

		mp, _ := blproc.NewMetaProcessor(arguments)

		err := mp.ProcessEpochStartMetaBlock(headerMeta, &block.Body{})
		assert.Nil(t, err)
	})

	t.Run("rewards V2 Not enabled", func(t *testing.T) {
		t.Parallel()

		coreComponents, dataComponents, bootstrapComponents, statusComponents := createMockComponentHolders()
		coreComponents.EnableEpochsHandlerField = &enableEpochsHandlerMock.EnableEpochsHandlerStub{
			IsFlagEnabledInEpochCalled: func(flag core.EnableEpochFlag, epoch uint32) bool {
				if flag == common.StakingV2Flag {
					return epoch >= 10
				}
				return false
			},
		}
		arguments := createMockMetaArguments(coreComponents, dataComponents, bootstrapComponents, statusComponents)
		arguments.ValidatorStatisticsProcessor = &testscommon.ValidatorStatisticsProcessorStub{}

		wasCalled := false
		arguments.EpochRewardsCreator = &testscommon.RewardsCreatorStub{
			VerifyRewardsMiniBlocksCalled: func(
				metaBlock data.MetaHeaderHandler, validatorsInfo state.ShardValidatorsInfoMapHandler, computedEconomics *block.Economics,
			) error {
				wasCalled = true
				return nil
			},
		}

		arguments.EpochSystemSCProcessor = &testscommon.EpochStartSystemSCStub{
			ProcessSystemSmartContractCalled: func(validatorInfos state.ShardValidatorsInfoMapHandler, header data.HeaderHandler) error {
				assert.Equal(t, headerMeta, header)
				assert.True(t, wasCalled)
				return nil
			},
		}

		mp, _ := blproc.NewMetaProcessor(arguments)

		err := mp.ProcessEpochStartMetaBlock(headerMeta, &block.Body{})
		assert.Nil(t, err)
	})
}

func TestMetaProcessor_UpdateEpochStartHeader(t *testing.T) {
	t.Parallel()

	accFeesInEpoch := big.NewInt(1000)
	devFeesInEpoch := big.NewInt(100)
	blkc, _ := blockchain.NewMetaChain(&statusHandlerMock.AppStatusHandlerStub{})
	_ = blkc.SetCurrentBlockHeaderAndRootHash(
		&block.MetaBlock{
			Round:                  1,
			Nonce:                  1,
			AccumulatedFeesInEpoch: accFeesInEpoch,
			DevFeesInEpoch:         devFeesInEpoch,
		}, []byte("root hash"),
	)
	_ = blkc.SetGenesisHeader(&block.MetaBlock{Nonce: 0})
	coreComponents, dataComponents, bootstrapComponents, statusComponents := createMockComponentHolders()
	dataComponents.BlockChain = blkc

	t.Run("fail to compute end of epoch economics", func(t *testing.T) {
		arguments := createMockMetaArguments(coreComponents, dataComponents, bootstrapComponents, statusComponents)

		expectedErr := errors.New("expected error")
		arguments.EpochEconomics = &mock.EpochEconomicsStub{
			ComputeEndOfEpochEconomicsCalled: func(metaBlock *block.MetaBlock) (*block.Economics, error) {
				return nil, expectedErr
			},
		}

		mp, _ := blproc.NewMetaProcessor(arguments)

		header := &block.MetaBlock{
			AccumulatedFeesInEpoch: big.NewInt(0),
			DevFeesInEpoch:         big.NewInt(0),
		}

		err := mp.UpdateEpochStartHeader(header)
		assert.Equal(t, expectedErr, err)
	})

	t.Run("should work", func(t *testing.T) {
		arguments := createMockMetaArguments(coreComponents, dataComponents, bootstrapComponents, statusComponents)

		expectedEconomics := &block.Economics{
			TotalSupply:                      big.NewInt(100),
			TotalToDistribute:                big.NewInt(101),
			TotalNewlyMinted:                 big.NewInt(102),
			RewardsPerBlock:                  big.NewInt(103),
			RewardsForProtocolSustainability: big.NewInt(104),
			NodePrice:                        big.NewInt(105),
			PrevEpochStartRound:              10,
			PrevEpochStartHash:               []byte("prevEpochStartHash"),
		}
		arguments.EpochEconomics = &mock.EpochEconomicsStub{
			ComputeEndOfEpochEconomicsCalled: func(metaBlock *block.MetaBlock) (*block.Economics, error) {
				return expectedEconomics, nil
			},
		}

		mp, _ := blproc.NewMetaProcessor(arguments)

		header := &block.MetaBlock{
			AccumulatedFeesInEpoch: big.NewInt(0),
			DevFeesInEpoch:         big.NewInt(0),
		}

		err := mp.UpdateEpochStartHeader(header)
		assert.Nil(t, err)
		assert.Equal(t, accFeesInEpoch, header.GetAccumulatedFeesInEpoch())
		assert.Equal(t, devFeesInEpoch, header.GetDevFeesInEpoch())
		assert.Equal(t, expectedEconomics, header.GetEpochStartHandler().GetEconomicsHandler())
	})
}

func TestMetaProcessor_CreateEpochStartBodyShouldFail(t *testing.T) {
	t.Parallel()

	coreComponents, dataComponents, bootstrapComponents, statusComponents := createMockComponentHolders()

	t.Run("fail to get root hash", func(t *testing.T) {
		t.Parallel()

		arguments := createMockMetaArguments(coreComponents, dataComponents, bootstrapComponents, statusComponents)

		expectedErr := errors.New("expected error")
		arguments.ValidatorStatisticsProcessor = &testscommon.ValidatorStatisticsProcessorStub{
			RootHashCalled: func() ([]byte, error) {
				return nil, expectedErr
			},
		}

		mp, _ := blproc.NewMetaProcessor(arguments)

		body, err := mp.CreateEpochStartBody(&block.MetaBlock{})
		assert.Equal(t, expectedErr, err)
		assert.Nil(t, body)
	})
	t.Run("fail to get validators info root hash", func(t *testing.T) {
		t.Parallel()

		arguments := createMockMetaArguments(coreComponents, dataComponents, bootstrapComponents, statusComponents)

		expectedErr := errors.New("expected error")
		arguments.ValidatorStatisticsProcessor = &testscommon.ValidatorStatisticsProcessorStub{
			GetValidatorInfoForRootHashCalled: func(rootHash []byte) (state.ShardValidatorsInfoMapHandler, error) {
				return nil, expectedErr
			},
		}

		mp, _ := blproc.NewMetaProcessor(arguments)

		body, err := mp.CreateEpochStartBody(&block.MetaBlock{})
		assert.Equal(t, expectedErr, err)
		assert.Nil(t, body)
	})
	t.Run("fail to process ratings end of epoch", func(t *testing.T) {
		t.Parallel()

		arguments := createMockMetaArguments(coreComponents, dataComponents, bootstrapComponents, statusComponents)

		expectedErr := errors.New("expected error")
		arguments.ValidatorStatisticsProcessor = &testscommon.ValidatorStatisticsProcessorStub{
			ProcessRatingsEndOfEpochCalled: func(validatorsInfo state.ShardValidatorsInfoMapHandler, epoch uint32) error {
				return expectedErr
			},
		}

		mp, _ := blproc.NewMetaProcessor(arguments)

		body, err := mp.CreateEpochStartBody(&block.MetaBlock{})
		assert.Equal(t, expectedErr, err)
		assert.Nil(t, body)
	})
}

func TestMetaProcessor_CreateEpochStartBodyShouldWork(t *testing.T) {
	t.Parallel()

	expectedValidatorsInfo := state.NewShardValidatorsInfoMap()
	_ = expectedValidatorsInfo.Add(
		&state.ValidatorInfo{
			ShardId:         1,
			RewardAddress:   []byte("rewardAddr1"),
			AccumulatedFees: big.NewInt(10),
		})

	rewardMiniBlocks := block.MiniBlockSlice{
		&block.MiniBlock{
			TxHashes:        [][]byte{[]byte("txHash1")},
			ReceiverShardID: 1,
			SenderShardID:   core.MetachainShardId,
			Type:            block.RewardsBlock,
		},
	}

	validatorInfoMiniBlocks := block.MiniBlockSlice{
		&block.MiniBlock{
			TxHashes:        [][]byte{[]byte("txHash1")},
			ReceiverShardID: core.AllShardId,
			SenderShardID:   1,
			Type:            block.PeerBlock,
		},
	}

	t.Run("rewards V2 enabled", func(t *testing.T) {
		t.Parallel()

		coreC, dataC, bootstrapC, statusC := createMockComponentHolders()
		enableEpochsHandler, _ := coreC.EnableEpochsHandlerField.(*enableEpochsHandlerMock.EnableEpochsHandlerStub)
		enableEpochsHandler.IsFlagEnabledInEpochCalled = func(flag core.EnableEpochFlag, epoch uint32) bool {
			return flag == common.StakingV2Flag
		}
		arguments := createMockMetaArguments(coreC, dataC, bootstrapC, statusC)

		mb := &block.MetaBlock{
			Nonce: 1,
			Epoch: 1,
			EpochStart: block.EpochStart{
				Economics: block.Economics{
					RewardsForProtocolSustainability: big.NewInt(0),
				},
			},
		}

		expectedRootHash := []byte("root hash")
		arguments.ValidatorStatisticsProcessor = &testscommon.ValidatorStatisticsProcessorStub{
			RootHashCalled: func() ([]byte, error) {
				return expectedRootHash, nil
			},
			GetValidatorInfoForRootHashCalled: func(rootHash []byte) (state.ShardValidatorsInfoMapHandler, error) {
				assert.Equal(t, expectedRootHash, rootHash)

				return expectedValidatorsInfo, nil
			},
		}

		wasCalled := false
		arguments.EpochSystemSCProcessor = &testscommon.EpochStartSystemSCStub{
			ProcessSystemSmartContractCalled: func(validatorsInfo state.ShardValidatorsInfoMapHandler, header data.HeaderHandler) error {
				wasCalled = true
				assert.Equal(t, mb, header)
				return nil
			},
		}

		expectedRewardsForProtocolSustain := big.NewInt(11)
		arguments.EpochRewardsCreator = &testscommon.RewardsCreatorStub{
			CreateRewardsMiniBlocksCalled: func(
				metaBlock data.MetaHeaderHandler, validatorsInfo state.ShardValidatorsInfoMapHandler, computedEconomics *block.Economics,
			) (block.MiniBlockSlice, error) {
				assert.Equal(t, expectedValidatorsInfo, validatorsInfo)
				assert.Equal(t, mb, metaBlock)
				assert.True(t, wasCalled)
				return rewardMiniBlocks, nil
			},
			GetProtocolSustainabilityRewardsCalled: func() *big.Int {
				return expectedRewardsForProtocolSustain
			},
		}

		arguments.EpochValidatorInfoCreator = &testscommon.EpochValidatorInfoCreatorStub{
			CreateValidatorInfoMiniBlocksCalled: func(validatorsInfo state.ShardValidatorsInfoMapHandler) (block.MiniBlockSlice, error) {
				assert.Equal(t, expectedValidatorsInfo, validatorsInfo)
				return validatorInfoMiniBlocks, nil
			},
		}

		mp, _ := blproc.NewMetaProcessor(arguments)

		miniBlocks := make([]*block.MiniBlock, 0)
		miniBlocks = append(miniBlocks, rewardMiniBlocks...)
		miniBlocks = append(miniBlocks, validatorInfoMiniBlocks...)
		expectedBody := &block.Body{MiniBlocks: miniBlocks}

		body, err := mp.CreateEpochStartBody(mb)
		assert.Nil(t, err)
		assert.Equal(t, expectedBody, body)
		assert.Equal(t, expectedRewardsForProtocolSustain, mb.EpochStart.Economics.GetRewardsForProtocolSustainability())
	})
	t.Run("rewards V2 Not enabled", func(t *testing.T) {
		t.Parallel()

		coreComponents, dataComponents, bootstrapComponents, statusComponents := createMockComponentHolders()
		coreComponents.EnableEpochsHandlerField = &enableEpochsHandlerMock.EnableEpochsHandlerStub{
			IsFlagEnabledInEpochCalled: func(flag core.EnableEpochFlag, epoch uint32) bool {
				if flag == common.StakingV2Flag {
					return epoch >= 10
				}
				return false
			},
		}
		arguments := createMockMetaArguments(coreComponents, dataComponents, bootstrapComponents, statusComponents)

		mb := &block.MetaBlock{
			Nonce: 1,
			Epoch: 1,
			EpochStart: block.EpochStart{
				Economics: block.Economics{
					RewardsForProtocolSustainability: big.NewInt(0),
				},
			},
		}

		expectedRootHash := []byte("root hash")
		arguments.ValidatorStatisticsProcessor = &testscommon.ValidatorStatisticsProcessorStub{
			RootHashCalled: func() ([]byte, error) {
				return expectedRootHash, nil
			},
			GetValidatorInfoForRootHashCalled: func(rootHash []byte) (state.ShardValidatorsInfoMapHandler, error) {
				assert.Equal(t, expectedRootHash, rootHash)
				return expectedValidatorsInfo, nil
			},
		}

		wasCalled := false
		expectedRewardsForProtocolSustain := big.NewInt(11)
		arguments.EpochRewardsCreator = &testscommon.RewardsCreatorStub{
			CreateRewardsMiniBlocksCalled: func(
				metaBlock data.MetaHeaderHandler, validatorsInfo state.ShardValidatorsInfoMapHandler, computedEconomics *block.Economics,
			) (block.MiniBlockSlice, error) {
				wasCalled = true
				assert.Equal(t, expectedValidatorsInfo, validatorsInfo)
				assert.Equal(t, mb, metaBlock)
				return rewardMiniBlocks, nil
			},
			GetProtocolSustainabilityRewardsCalled: func() *big.Int {
				return expectedRewardsForProtocolSustain
			},
		}

		arguments.EpochValidatorInfoCreator = &testscommon.EpochValidatorInfoCreatorStub{
			CreateValidatorInfoMiniBlocksCalled: func(validatorsInfo state.ShardValidatorsInfoMapHandler) (block.MiniBlockSlice, error) {
				assert.Equal(t, expectedValidatorsInfo, validatorsInfo)
				return validatorInfoMiniBlocks, nil
			},
		}

		arguments.EpochSystemSCProcessor = &testscommon.EpochStartSystemSCStub{
			ProcessSystemSmartContractCalled: func(validatorsInfo state.ShardValidatorsInfoMapHandler, header data.HeaderHandler) error {
				assert.True(t, wasCalled)
				assert.Equal(t, mb, header)
				return nil
			},
		}

		mp, _ := blproc.NewMetaProcessor(arguments)

		miniBlocks := make([]*block.MiniBlock, 0)
		miniBlocks = append(miniBlocks, rewardMiniBlocks...)
		miniBlocks = append(miniBlocks, validatorInfoMiniBlocks...)
		expectedBody := &block.Body{MiniBlocks: miniBlocks}

		body, err := mp.CreateEpochStartBody(mb)
		assert.Nil(t, err)
		assert.Equal(t, expectedBody, body)
		assert.Equal(t, expectedRewardsForProtocolSustain, mb.EpochStart.Economics.GetRewardsForProtocolSustainability())
	})
}

func TestMetaProcessor_getFinalMiniBlockHashes(t *testing.T) {
	t.Parallel()

	t.Run("scheduledMiniBlocks flag not set", func(t *testing.T) {
		t.Parallel()

		coreComponents, dataComponents, bootstrapComponents, statusComponents := createMockComponentHolders()
		arguments := createMockMetaArguments(coreComponents, dataComponents, bootstrapComponents, statusComponents)

		mp, _ := blproc.NewMetaProcessor(arguments)

		expectedMbHeaders := make([]data.MiniBlockHeaderHandler, 1)

		mbHeaders := mp.GetFinalMiniBlockHeaders(expectedMbHeaders)
		assert.Equal(t, expectedMbHeaders, mbHeaders)
	})

	t.Run("should work, return only final mini block header", func(t *testing.T) {
		t.Parallel()

		coreComponents, dataComponents, bootstrapComponents, statusComponents := createMockComponentHolders()
		coreComponents.EnableEpochsHandlerField = enableEpochsHandlerMock.NewEnableEpochsHandlerStub(common.ScheduledMiniBlocksFlag)
		arguments := createMockMetaArguments(coreComponents, dataComponents, bootstrapComponents, statusComponents)

		mp, _ := blproc.NewMetaProcessor(arguments)

		mbh1 := &block.MiniBlockHeader{
			Hash: []byte("hash1"),
		}
		mbhReserved1 := block.MiniBlockHeaderReserved{State: block.Proposed}
		mbh1.Reserved, _ = mbhReserved1.Marshal()

		mbh2 := &block.MiniBlockHeader{
			Hash: []byte("hash2"),
		}
		mbhReserved2 := block.MiniBlockHeaderReserved{State: block.Final}
		mbh2.Reserved, _ = mbhReserved2.Marshal()

		mbHeaders := []data.MiniBlockHeaderHandler{
			mbh1,
			mbh2,
		}

		expectedMbHeaders := []data.MiniBlockHeaderHandler{
			mbh2,
		}

		retMbHeaders := mp.GetFinalMiniBlockHeaders(mbHeaders)
		assert.Equal(t, expectedMbHeaders, retMbHeaders)
	})
}

func TestMetaProcessor_getAllMarshalledTxs(t *testing.T) {
	t.Parallel()

	arguments := createMockMetaArguments(createMockComponentHolders())
	arguments.EpochRewardsCreator = &testscommon.RewardsCreatorStub{
		CreateMarshalledDataCalled: func(body *block.Body) map[string][][]byte {
			marshalledData := make(map[string][][]byte)
			for _, miniBlock := range body.MiniBlocks {
				if miniBlock.Type != block.RewardsBlock {
					continue
				}
				marshalledData["rewards"] = append(marshalledData["rewards"], miniBlock.TxHashes...)
			}
			return marshalledData
		},
	}

	arguments.EpochValidatorInfoCreator = &testscommon.EpochValidatorInfoCreatorStub{
		CreateMarshalledDataCalled: func(body *block.Body) map[string][][]byte {
			marshalledData := make(map[string][][]byte)
			for _, miniBlock := range body.MiniBlocks {
				if miniBlock.Type != block.PeerBlock {
					continue
				}
				marshalledData["validatorInfo"] = append(marshalledData["validatorInfo"], miniBlock.TxHashes...)
			}
			return marshalledData
		},
	}

	mp, _ := blproc.NewMetaProcessor(arguments)

	body := &block.Body{
		MiniBlocks: []*block.MiniBlock{
			{
				SenderShardID:   core.MetachainShardId,
				ReceiverShardID: 0,
				Type:            block.TxBlock,
				TxHashes: [][]byte{
					[]byte("a"),
					[]byte("b"),
					[]byte("c"),
				},
			},
			{
				SenderShardID:   core.MetachainShardId,
				ReceiverShardID: 0,
				Type:            block.RewardsBlock,
				TxHashes: [][]byte{
					[]byte("d"),
					[]byte("e"),
					[]byte("f"),
				},
			},
			{
				SenderShardID:   core.MetachainShardId,
				ReceiverShardID: 0,
				Type:            block.PeerBlock,
				TxHashes: [][]byte{
					[]byte("g"),
					[]byte("h"),
					[]byte("i"),
				},
			},
		},
	}

	allMarshalledTxs := mp.GetAllMarshalledTxs(body)

	require.Equal(t, 2, len(allMarshalledTxs))

	require.Equal(t, 3, len(allMarshalledTxs["rewards"]))
	require.Equal(t, 3, len(allMarshalledTxs["validatorInfo"]))

	assert.Equal(t, []byte("d"), allMarshalledTxs["rewards"][0])
	assert.Equal(t, []byte("e"), allMarshalledTxs["rewards"][1])
	assert.Equal(t, []byte("f"), allMarshalledTxs["rewards"][2])

	assert.Equal(t, []byte("g"), allMarshalledTxs["validatorInfo"][0])
	assert.Equal(t, []byte("h"), allMarshalledTxs["validatorInfo"][1])
	assert.Equal(t, []byte("i"), allMarshalledTxs["validatorInfo"][2])
}

func TestMetaProcessor_CrossChecksBlockHeightsMetrics(t *testing.T) {
	t.Parallel()

	requireInstance := require.New(t)

	savedMetrics := make(map[string]interface{})
	arguments := createMockMetaArguments(createMockComponentHolders())
	arguments.StatusCoreComponents = &mock.StatusCoreComponentsStub{
		AppStatusHandlerField: &statusHandlerMock.AppStatusHandlerStub{
			SetUInt64ValueHandler: func(key string, value uint64) {
				savedMetrics[key] = value
			},
			SetStringValueHandler: func(key string, value string) {
				savedMetrics[key] = value
			},
		},
	}
	arguments.BootstrapComponents = &mock.BootstrapComponentsMock{
		Coordinator:          mock.NewMultiShardsCoordinatorMock(3),
		HdrIntegrityVerifier: &mock.HeaderIntegrityVerifierStub{},
		VersionedHdrFactory: &testscommon.VersionedHeaderFactoryStub{
			CreateCalled: func(epoch uint32) data.HeaderHandler {
				return &block.MetaBlock{}
			},
		},
	}

	mp, _ := blproc.NewMetaProcessor(arguments)

	mp.UpdateShardsHeadersNonce(0, 37)
	mp.UpdateShardsHeadersNonce(1, 38)
	mp.UpdateShardsHeadersNonce(2, 39)

	mp.SaveMetricCrossCheckBlockHeight()

	requireInstance.NotEmpty(savedMetrics)
	requireInstance.Equal("0: 37, 1: 38, 2: 39, ", savedMetrics["erd_cross_check_block_height"])
	requireInstance.Equal(uint64(37), savedMetrics["erd_cross_check_block_height_0"])
	requireInstance.Equal(uint64(38), savedMetrics["erd_cross_check_block_height_1"])
	requireInstance.Equal(uint64(39), savedMetrics["erd_cross_check_block_height_2"])
}<|MERGE_RESOLUTION|>--- conflicted
+++ resolved
@@ -158,15 +158,12 @@
 			OutportDataProvider:          &outport.OutportDataProviderStub{},
 			BlockProcessingCutoffHandler: &testscommon.BlockProcessingCutoffStub{},
 			ManagedPeersHolder:           &testscommon.ManagedPeersHolderStub{},
-<<<<<<< HEAD
+			SentSignaturesTracker:        &testscommon.SentSignatureTrackerStub{},
 			ValidatorStatisticsProcessor: &mock2.ValidatorStatisticsProcessorStub{},
 			OutGoingOperationsPool:       &sovereign.OutGoingOperationsPoolMock{},
 			RunTypeComponents:            components.GetRunTypeComponents(),
 			DataCodec:                    &sovereign.DataCodecMock{},
 			TopicsChecker:                &sovereign.TopicsCheckerMock{},
-=======
-			SentSignaturesTracker:        &testscommon.SentSignatureTrackerStub{},
->>>>>>> c3a1bf94
 		},
 		SCToProtocol:                 &mock.SCToProtocolStub{},
 		PendingMiniBlocksHandler:     &mock.PendingMiniBlocksHandlerStub{},
@@ -1212,8 +1209,6 @@
 	assert.Equal(t, 0, journalEntries)
 }
 
-<<<<<<< HEAD
-=======
 func TestMetaProcessor_RevertStateRevertPeerStateFailsShouldErr(t *testing.T) {
 	expectedErr := errors.New("err")
 	coreComponents, dataComponents, bootstrapComponents, statusComponents := createMockComponentHolders()
@@ -1240,7 +1235,6 @@
 	require.Equal(t, expectedErr, err)
 }
 
->>>>>>> c3a1bf94
 func TestMetaProcessor_RevertStateShouldWork(t *testing.T) {
 	recreateTrieWasCalled := false
 	recreatePeerTrieWasCalled := false
@@ -1256,15 +1250,9 @@
 			return nil
 		},
 	}
-<<<<<<< HEAD
-	arguments.AccountsDB[state.PeerAccountsState] = &stateMock.AccountsStub{
-		RecreateTrieCalled: func(rootHash []byte) error {
-			recreatePeerTrieWasCalled = true
-=======
 	arguments.ValidatorStatisticsProcessor = &testscommon.ValidatorStatisticsProcessorStub{
 		RevertPeerStateCalled: func(header data.MetaHeaderHandler) error {
 			revertePeerStateWasCalled = true
->>>>>>> c3a1bf94
 			return nil
 		},
 	}
