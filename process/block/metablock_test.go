package block_test

import (
	"bytes"
	"errors"
	"github.com/ElrondNetwork/elrond-go-sandbox/sharding"
	"reflect"
	"testing"
	"time"

	"github.com/ElrondNetwork/elrond-go-sandbox/data"
	"github.com/ElrondNetwork/elrond-go-sandbox/data/block"
	"github.com/ElrondNetwork/elrond-go-sandbox/data/blockchain"
	"github.com/ElrondNetwork/elrond-go-sandbox/dataRetriever"
	"github.com/ElrondNetwork/elrond-go-sandbox/process"
	blproc "github.com/ElrondNetwork/elrond-go-sandbox/process/block"
	"github.com/ElrondNetwork/elrond-go-sandbox/process/mock"
	"github.com/ElrondNetwork/elrond-go-sandbox/storage"
	"github.com/stretchr/testify/assert"
)

func createMetaBlockHeader() *block.MetaBlock {
	hdr := block.MetaBlock{
		Nonce:         1,
		PrevHash:      []byte(""),
		Signature:     []byte("signature"),
		PubKeysBitmap: []byte("pubKeysBitmap"),
		RootHash:      []byte("rootHash"),
		ShardInfo:     make([]block.ShardData, 0),
		PeerInfo:      make([]block.PeerData, 0),
		TxCount:       1,
		PrevRandSeed:  make([]byte, 0),
		RandSeed:      make([]byte, 0),
	}

	shardMiniBlockHeaders := make([]block.ShardMiniBlockHeader, 0)
	shardMiniBlockHeader := block.ShardMiniBlockHeader{
		Hash:            []byte("mb_hash1"),
		ReceiverShardId: 0,
		SenderShardId:   0,
		TxCount:         1,
	}
	shardMiniBlockHeaders = append(shardMiniBlockHeaders, shardMiniBlockHeader)
	shardData := block.ShardData{
		ShardId:               0,
		HeaderHash:            []byte("hdr_hash1"),
		TxCount:               1,
		ShardMiniBlockHeaders: shardMiniBlockHeaders,
	}
	hdr.ShardInfo = append(hdr.ShardInfo, shardData)

	peerData := block.PeerData{
		PublicKey: []byte("public_key1"),
	}
	hdr.PeerInfo = append(hdr.PeerInfo, peerData)

	return &hdr
}

func createGenesisBlocks(shardCoordinator sharding.Coordinator) map[uint32]data.HeaderHandler {
	genesisBlocks := make(map[uint32]data.HeaderHandler)
	for shardId := uint32(0); shardId < shardCoordinator.NumberOfShards(); shardId++ {
		genesisBlocks[shardId] = createGenesisBlock(shardId)
	}

	genesisBlocks[sharding.MetachainShardId] = createGenesisMetaBlock()

	return genesisBlocks
}

func createGenesisBlock(shardId uint32) *block.Header {
	rootHash := []byte("roothash")
	return &block.Header{
		Nonce:         0,
		Round:         0,
		Signature:     rootHash,
		RandSeed:      rootHash,
		PrevRandSeed:  rootHash,
		ShardId:       shardId,
		PubKeysBitmap: rootHash,
		RootHash:      rootHash,
		PrevHash:      rootHash,
	}
}

func createGenesisMetaBlock() *block.MetaBlock {
	rootHash := []byte("roothash")
	return &block.MetaBlock{
		Nonce:         0,
		Round:         0,
		Signature:     rootHash,
		RandSeed:      rootHash,
		PrevRandSeed:  rootHash,
		PubKeysBitmap: rootHash,
		RootHash:      rootHash,
		PrevHash:      rootHash,
	}
}

//------- NewMetaProcessor

func TestNewMetaProcessor_NilAccountsAdapterShouldErr(t *testing.T) {
	t.Parallel()

	mdp := initMetaDataPool()
	be, err := blproc.NewMetaProcessor(
		&mock.ServiceContainerMock{},
		nil,
		mdp,
		&mock.ForkDetectorMock{},
		mock.NewOneShardCoordinatorMock(),
		&mock.HasherStub{},
		&mock.MarshalizerMock{},
		&mock.ChainStorerMock{},
		func(shardID uint32, hdrHash []byte) {},
	)
	assert.Equal(t, process.ErrNilAccountsAdapter, err)
	assert.Nil(t, be)
}

func TestNewMetaProcessor_NilDataPoolShouldErr(t *testing.T) {
	t.Parallel()

	be, err := blproc.NewMetaProcessor(
		&mock.ServiceContainerMock{},
		&mock.AccountsStub{},
		nil,
		&mock.ForkDetectorMock{},
		mock.NewOneShardCoordinatorMock(),
		&mock.HasherStub{},
		&mock.MarshalizerMock{},
		&mock.ChainStorerMock{},
		func(shardID uint32, hdrHash []byte) {},
	)
	assert.Equal(t, process.ErrNilDataPoolHolder, err)
	assert.Nil(t, be)
}

func TestNewMetaProcessor_NilForkDetectorShouldErr(t *testing.T) {
	t.Parallel()

	mdp := initMetaDataPool()
	be, err := blproc.NewMetaProcessor(
		&mock.ServiceContainerMock{},
		&mock.AccountsStub{},
		mdp,
		nil,
		mock.NewOneShardCoordinatorMock(),
		&mock.HasherStub{},
		&mock.MarshalizerMock{},
		&mock.ChainStorerMock{},
		func(shardID uint32, hdrHash []byte) {},
	)
	assert.Equal(t, process.ErrNilForkDetector, err)
	assert.Nil(t, be)
}

func TestNewMetaProcessor_NilShardCoordinatorShouldErr(t *testing.T) {
	t.Parallel()

	mdp := initMetaDataPool()
	be, err := blproc.NewMetaProcessor(
		&mock.ServiceContainerMock{},
		&mock.AccountsStub{},
		mdp,
		&mock.ForkDetectorMock{},
		nil,
		&mock.HasherStub{},
		&mock.MarshalizerMock{},
		&mock.ChainStorerMock{},
		func(shardID uint32, hdrHash []byte) {},
	)
	assert.Equal(t, process.ErrNilShardCoordinator, err)
	assert.Nil(t, be)
}

func TestNewMetaProcessor_NilHasherShouldErr(t *testing.T) {
	t.Parallel()

	mdp := initMetaDataPool()
	be, err := blproc.NewMetaProcessor(
		&mock.ServiceContainerMock{},
		&mock.AccountsStub{},
		mdp,
		&mock.ForkDetectorMock{},
		mock.NewOneShardCoordinatorMock(),
		nil,
		&mock.MarshalizerMock{},
		&mock.ChainStorerMock{},
		func(shardID uint32, hdrHash []byte) {},
	)
	assert.Equal(t, process.ErrNilHasher, err)
	assert.Nil(t, be)
}

func TestNewMetaProcessor_NilMarshalizerShouldErr(t *testing.T) {
	t.Parallel()

	mdp := initMetaDataPool()
	be, err := blproc.NewMetaProcessor(
		&mock.ServiceContainerMock{},
		&mock.AccountsStub{},
		mdp,
		&mock.ForkDetectorMock{},
		mock.NewOneShardCoordinatorMock(),
		&mock.HasherStub{},
		nil,
		&mock.ChainStorerMock{},
		func(shardID uint32, hdrHash []byte) {},
	)
	assert.Equal(t, process.ErrNilMarshalizer, err)
	assert.Nil(t, be)
}

func TestNewMetaProcessor_NilChainStorerShouldErr(t *testing.T) {
	t.Parallel()

	mdp := initMetaDataPool()
	be, err := blproc.NewMetaProcessor(
		&mock.ServiceContainerMock{},
		&mock.AccountsStub{},
		mdp,
		&mock.ForkDetectorMock{},
		mock.NewOneShardCoordinatorMock(),
		&mock.HasherStub{},
		&mock.MarshalizerMock{},
		nil,
		func(shardID uint32, hdrHash []byte) {},
	)
	assert.Equal(t, process.ErrNilStorage, err)
	assert.Nil(t, be)
}

func TestNewMetaProcessor_NilRequestHeaderHandlerShouldErr(t *testing.T) {
	t.Parallel()

	mdp := initMetaDataPool()
	be, err := blproc.NewMetaProcessor(
		&mock.ServiceContainerMock{},
		&mock.AccountsStub{},
		mdp,
		&mock.ForkDetectorMock{},
		mock.NewOneShardCoordinatorMock(),
		&mock.HasherStub{},
		&mock.MarshalizerMock{},
		&mock.ChainStorerMock{},
		nil,
	)
	assert.Equal(t, process.ErrNilRequestHeaderHandler, err)
	assert.Nil(t, be)
}

func TestNewMetaProcessor_OkValsShouldWork(t *testing.T) {
	t.Parallel()

	mdp := initMetaDataPool()
	mp, err := blproc.NewMetaProcessor(
		&mock.ServiceContainerMock{},
		&mock.AccountsStub{},
		mdp,
		&mock.ForkDetectorMock{},
		mock.NewOneShardCoordinatorMock(),
		&mock.HasherStub{},
		&mock.MarshalizerMock{},
		&mock.ChainStorerMock{},
		func(shardID uint32, hdrHash []byte) {},
	)
	assert.Nil(t, err)
	assert.NotNil(t, mp)
}

//------- ProcessBlock

func TestMetaProcessor_ProcessBlockWithNilBlockchainShouldErr(t *testing.T) {
	t.Parallel()

	mdp := initMetaDataPool()
	mp, _ := blproc.NewMetaProcessor(
		&mock.ServiceContainerMock{},
		&mock.AccountsStub{},
		mdp,
		&mock.ForkDetectorMock{},
		mock.NewOneShardCoordinatorMock(),
		&mock.HasherStub{},
		&mock.MarshalizerMock{},
		&mock.ChainStorerMock{},
		func(shardID uint32, hdrHash []byte) {},
	)
	blk := &block.MetaBlockBody{}
	err := mp.ProcessBlock(nil, &block.MetaBlock{}, blk, haveTime)
	assert.Equal(t, process.ErrNilBlockChain, err)
}

func TestMetaProcessor_ProcessBlockWithNilHeaderShouldErr(t *testing.T) {
	t.Parallel()

	mdp := initMetaDataPool()
	mp, _ := blproc.NewMetaProcessor(
		&mock.ServiceContainerMock{},
		&mock.AccountsStub{},
		mdp,
		&mock.ForkDetectorMock{},
		mock.NewOneShardCoordinatorMock(),
		&mock.HasherStub{},
		&mock.MarshalizerMock{},
		&mock.ChainStorerMock{},
		func(shardID uint32, hdrHash []byte) {},
	)
	blk := &block.MetaBlockBody{}
	err := mp.ProcessBlock(&blockchain.MetaChain{}, nil, blk, haveTime)
	assert.Equal(t, process.ErrNilBlockHeader, err)
}

func TestMetaProcessor_ProcessBlockWithNilBlockBodyShouldErr(t *testing.T) {
	t.Parallel()

	mdp := initMetaDataPool()
	mp, _ := blproc.NewMetaProcessor(
		&mock.ServiceContainerMock{},
		&mock.AccountsStub{},
		mdp,
		&mock.ForkDetectorMock{},
		mock.NewOneShardCoordinatorMock(),
		&mock.HasherStub{},
		&mock.MarshalizerMock{},
		&mock.ChainStorerMock{},
		func(shardID uint32, hdrHash []byte) {},
	)
	err := mp.ProcessBlock(&blockchain.MetaChain{}, &block.MetaBlock{}, nil, haveTime)
	assert.Equal(t, process.ErrNilBlockBody, err)
}

func TestMetaProcessor_ProcessBlockWithNilHaveTimeFuncShouldErr(t *testing.T) {
	t.Parallel()

	mdp := initMetaDataPool()
	mp, _ := blproc.NewMetaProcessor(
		&mock.ServiceContainerMock{},
		&mock.AccountsStub{},
		mdp,
		&mock.ForkDetectorMock{},
		mock.NewOneShardCoordinatorMock(),
		&mock.HasherStub{},
		&mock.MarshalizerMock{},
		&mock.ChainStorerMock{},
		func(shardID uint32, hdrHash []byte) {},
	)
	blk := &block.MetaBlockBody{}
	err := mp.ProcessBlock(&blockchain.MetaChain{}, &block.MetaBlock{}, blk, nil)
	assert.Equal(t, process.ErrNilHaveTimeHandler, err)
}

func TestMetaProcessor_ProcessWithDirtyAccountShouldErr(t *testing.T) {
	t.Parallel()

	mdp := initMetaDataPool()
	// set accounts dirty
	journalLen := func() int { return 3 }
	revToSnapshot := func(snapshot int) error { return nil }
	blkc := &blockchain.MetaChain{}
	hdr := block.MetaBlock{
		Nonce:         1,
		PubKeysBitmap: []byte("0100101"),
		PrevHash:      []byte(""),
		Signature:     []byte("signature"),
		RootHash:      []byte("roothash"),
	}
	body := &block.MetaBlockBody{}
	mp, _ := blproc.NewMetaProcessor(
		&mock.ServiceContainerMock{},
		&mock.AccountsStub{
			JournalLenCalled:       journalLen,
			RevertToSnapshotCalled: revToSnapshot,
		},
		mdp,
		&mock.ForkDetectorMock{},
		mock.NewOneShardCoordinatorMock(),
		&mock.HasherStub{},
		&mock.MarshalizerMock{},
		&mock.ChainStorerMock{},
		func(shardID uint32, hdrHash []byte) {},
	)
	// should return err
	err := mp.ProcessBlock(blkc, &hdr, body, haveTime)
	assert.NotNil(t, err)
	assert.Equal(t, err, process.ErrAccountStateDirty)
}

func TestMetaProcessor_ProcessWithHeaderNotFirstShouldErr(t *testing.T) {
	t.Parallel()

	mdp := initMetaDataPool()
	mp, _ := blproc.NewMetaProcessor(
		&mock.ServiceContainerMock{},
		&mock.AccountsStub{},
		mdp,
		&mock.ForkDetectorMock{},
		mock.NewOneShardCoordinatorMock(),
		&mock.HasherStub{},
		&mock.MarshalizerMock{},
		&mock.ChainStorerMock{},
		func(shardID uint32, hdrHash []byte) {},
	)

	blkc := &blockchain.MetaChain{}
	hdr := &block.MetaBlock{
		Nonce: 2,
	}
	body := &block.MetaBlockBody{}
	err := mp.ProcessBlock(blkc, hdr, body, haveTime)
	assert.Equal(t, process.ErrWrongNonceInBlock, err)
}

func TestMetaProcessor_ProcessWithHeaderNotCorrectNonceShouldErr(t *testing.T) {
	t.Parallel()

	mdp := initMetaDataPool()
	mp, _ := blproc.NewMetaProcessor(
		&mock.ServiceContainerMock{},
		&mock.AccountsStub{},
		mdp,
		&mock.ForkDetectorMock{},
		mock.NewOneShardCoordinatorMock(),
		&mock.HasherStub{},
		&mock.MarshalizerMock{},
		&mock.ChainStorerMock{},
		func(shardID uint32, hdrHash []byte) {},
	)
	blkc := &blockchain.MetaChain{
		CurrentBlock: &block.MetaBlock{
			Nonce: 1,
		},
	}
	hdr := &block.MetaBlock{
		Nonce: 3,
	}
	body := &block.MetaBlockBody{}
	err := mp.ProcessBlock(blkc, hdr, body, haveTime)
	assert.Equal(t, process.ErrWrongNonceInBlock, err)
}

func TestMetaProcessor_ProcessWithHeaderNotCorrectPrevHashShouldErr(t *testing.T) {
	t.Parallel()

	mdp := initMetaDataPool()
	mp, _ := blproc.NewMetaProcessor(
		&mock.ServiceContainerMock{},
		&mock.AccountsStub{},
		mdp,
		&mock.ForkDetectorMock{},
		mock.NewOneShardCoordinatorMock(),
		&mock.HasherStub{},
		&mock.MarshalizerMock{},
		&mock.ChainStorerMock{},
		func(shardID uint32, hdrHash []byte) {},
	)
	blkc := &blockchain.MetaChain{
		CurrentBlock: &block.MetaBlock{
			Nonce: 1,
		},
	}
	hdr := &block.MetaBlock{
		Nonce:    2,
		PrevHash: []byte("X"),
	}

	body := &block.MetaBlockBody{}
	err := mp.ProcessBlock(blkc, hdr, body, haveTime)
	assert.Equal(t, process.ErrInvalidBlockHash, err)
}

func TestMetaProcessor_ProcessBlockWithErrOnVerifyStateRootCallShouldRevertState(t *testing.T) {
	t.Parallel()

	mdp := initMetaDataPool()
	blkc := &blockchain.MetaChain{
		CurrentBlock: &block.MetaBlock{
			Nonce: 0,
		},
	}
	hdr := createMetaBlockHeader()
	body := &block.MetaBlockBody{}
	// set accounts not dirty
	journalLen := func() int { return 0 }
	wasCalled := false
	revertToSnapshot := func(snapshot int) error {
		wasCalled = true
		return nil
	}
	rootHashCalled := func() []byte {
		return []byte("rootHashX")
	}
	mp, _ := blproc.NewMetaProcessor(
		&mock.ServiceContainerMock{},
		&mock.AccountsStub{
			JournalLenCalled:       journalLen,
			RevertToSnapshotCalled: revertToSnapshot,
			RootHashCalled:         rootHashCalled,
		},
		mdp,
		&mock.ForkDetectorMock{},
		mock.NewOneShardCoordinatorMock(),
		&mock.HasherStub{},
		&mock.MarshalizerMock{},
		&mock.ChainStorerMock{},
		func(shardID uint32, hdrHash []byte) {},
	)
	mp.SetLastNotarizedHeadersSlice(createGenesisBlocks(mock.NewOneShardCoordinatorMock()), true)

	go func() {
		mp.ChRcvAllHdrs() <- true
	}()

	// should return err
	mp.SetNextKValidity(0)
	err := mp.ProcessBlock(blkc, hdr, body, haveTime)

	assert.Equal(t, process.ErrRootStateMissmatch, err)
	assert.True(t, wasCalled)
}

//------- CommitBlock

func TestMetaProcessor_CommitBlockNilBlockchainShouldErr(t *testing.T) {
	t.Parallel()

	mdp := initMetaDataPool()
	accounts := &mock.AccountsStub{}
	accounts.RevertToSnapshotCalled = func(snapshot int) error {
		return nil
	}
	mp, _ := blproc.NewMetaProcessor(
		&mock.ServiceContainerMock{},
		accounts,
		mdp,
		&mock.ForkDetectorMock{},
		mock.NewOneShardCoordinatorMock(),
		&mock.HasherStub{},
		&mock.MarshalizerMock{},
		&mock.ChainStorerMock{},
		func(shardID uint32, hdrHash []byte) {},
	)
	blk := &block.MetaBlockBody{}
	err := mp.CommitBlock(nil, &block.MetaBlock{}, blk)
	assert.Equal(t, process.ErrNilBlockChain, err)
}

func TestMetaProcessor_CommitBlockMarshalizerFailForHeaderShouldErr(t *testing.T) {
	t.Parallel()

	mdp := initMetaDataPool()
	accounts := &mock.AccountsStub{
		RevertToSnapshotCalled: func(snapshot int) error {
			return nil
		},
	}
	errMarshalizer := errors.New("failure")
	hdr := createMetaBlockHeader()
	body := &block.MetaBlockBody{}
	marshalizer := &mock.MarshalizerStub{
		MarshalCalled: func(obj interface{}) (i []byte, e error) {
			if reflect.DeepEqual(obj, hdr) {
				return nil, errMarshalizer
			}

			return []byte("obj"), nil
		},
	}
	mp, _ := blproc.NewMetaProcessor(
		&mock.ServiceContainerMock{},
		accounts,
		mdp,
		&mock.ForkDetectorMock{},
		mock.NewOneShardCoordinatorMock(),
		&mock.HasherStub{},
		marshalizer,
		&mock.ChainStorerMock{},
		func(shardID uint32, hdrHash []byte) {},
	)
	blkc := createTestBlockchain()
	err := mp.CommitBlock(blkc, hdr, body)
	assert.Equal(t, errMarshalizer, err)
}

func TestMetaProcessor_CommitBlockStorageFailsForHeaderShouldErr(t *testing.T) {
	t.Parallel()

	mdp := initMetaDataPool()
	errPersister := errors.New("failure")
	accounts := &mock.AccountsStub{
		RevertToSnapshotCalled: func(snapshot int) error {
			return nil
		},
	}
	hdr := createMetaBlockHeader()
	body := &block.MetaBlockBody{}
	hdrUnit := &mock.StorerStub{
		PutCalled: func(key, data []byte) error {
			return errPersister
		},
	}
	store := initStore()
	store.AddStorer(dataRetriever.MetaBlockUnit, hdrUnit)

	mp, _ := blproc.NewMetaProcessor(
		&mock.ServiceContainerMock{},
		accounts,
		mdp,
		&mock.ForkDetectorMock{},
		mock.NewOneShardCoordinatorMock(),
		&mock.HasherStub{},
		&mock.MarshalizerMock{},
		store,
		func(shardID uint32, hdrHash []byte) {},
	)

	blkc, _ := blockchain.NewMetaChain(
		generateTestCache(),
	)
	err := mp.CommitBlock(blkc, hdr, body)
	assert.Equal(t, errPersister, err)
}

func TestMetaProcessor_CommitBlockStorageFailsForShardDataShouldErr(t *testing.T) {
	t.Parallel()

	mdp := initMetaDataPool()
	errPersister := errors.New("failure")
	accounts := &mock.AccountsStub{
		RevertToSnapshotCalled: func(snapshot int) error {
			return nil
		},
	}
	hdr := createMetaBlockHeader()
	body := &block.MetaBlockBody{}

	shardDataUnit := &mock.StorerStub{
		PutCalled: func(key, data []byte) error {
			return errPersister
		},
	}
	store := initStore()
	store.AddStorer(dataRetriever.MetaShardDataUnit, shardDataUnit)

	mp, _ := blproc.NewMetaProcessor(
		&mock.ServiceContainerMock{},
		accounts,
		mdp,
		&mock.ForkDetectorMock{
			AddHeaderCalled: func(header data.HeaderHandler, hash []byte, state process.BlockHeaderState) error {
				return nil
			},
		},
		mock.NewOneShardCoordinatorMock(),
		&mock.HasherStub{},
		&mock.MarshalizerMock{},
		store,
		func(shardID uint32, hdrHash []byte) {},
	)
	blkc, _ := blockchain.NewMetaChain(
		generateTestCache(),
	)
	err := mp.CommitBlock(blkc, hdr, body)

	assert.Equal(t, errPersister, err)
}

func TestMetaProcessor_CommitBlockStorageFailsForPeerDataShouldErr(t *testing.T) {
	t.Parallel()

	mdp := initMetaDataPool()
	errPersister := errors.New("failure")
	accounts := &mock.AccountsStub{
		RevertToSnapshotCalled: func(snapshot int) error {
			return nil
		},
	}
	hdr := createMetaBlockHeader()
	body := &block.MetaBlockBody{}

	shardDataUnit := &mock.StorerStub{
		PutCalled: func(key, data []byte) error {
			return nil
		},
	}
	peerDataUnit := &mock.StorerStub{
		PutCalled: func(key, data []byte) error {
			return errPersister
		},
	}
	store := initStore()
	store.AddStorer(dataRetriever.MetaShardDataUnit, shardDataUnit)
	store.AddStorer(dataRetriever.MetaPeerDataUnit, peerDataUnit)

	mp, _ := blproc.NewMetaProcessor(
		&mock.ServiceContainerMock{},
		accounts,
		mdp,
		&mock.ForkDetectorMock{
			AddHeaderCalled: func(header data.HeaderHandler, hash []byte, state process.BlockHeaderState) error {
				return nil
			},
		},
		mock.NewOneShardCoordinatorMock(),
		&mock.HasherStub{},
		&mock.MarshalizerMock{},
		store,
		func(shardID uint32, hdrHash []byte) {},
	)
	blkc, _ := blockchain.NewMetaChain(
		generateTestCache(),
	)
	err := mp.CommitBlock(blkc, hdr, body)

	assert.Equal(t, errPersister, err)
}

func TestMetaProcessor_CommitBlockNilNoncesDataPoolShouldErr(t *testing.T) {
	t.Parallel()

	mdp := initMetaDataPool()
	accounts := &mock.AccountsStub{
		RevertToSnapshotCalled: func(snapshot int) error {
			return nil
		},
	}
	hdr := createMetaBlockHeader()
	body := &block.MetaBlockBody{}
	shardDataUnit := &mock.StorerStub{
		PutCalled: func(key, data []byte) error {
			return nil
		},
	}
	peerDataUnit := &mock.StorerStub{
		PutCalled: func(key, data []byte) error {
			return nil
		},
	}
	store := initStore()
	store.AddStorer(dataRetriever.MetaShardDataUnit, shardDataUnit)
	store.AddStorer(dataRetriever.MetaPeerDataUnit, peerDataUnit)

	mp, _ := blproc.NewMetaProcessor(
		&mock.ServiceContainerMock{},
		accounts,
		mdp,
		&mock.ForkDetectorMock{},
		mock.NewOneShardCoordinatorMock(),
		&mock.HasherStub{},
		&mock.MarshalizerMock{},
		store,
		func(shardID uint32, hdrHash []byte) {},
	)
	mp.SetLastNotarizedHeadersSlice(createGenesisBlocks(mock.NewOneShardCoordinatorMock()), true)

	mdp.MetaBlockNoncesCalled = func() dataRetriever.Uint64Cacher {
		return nil
	}
	blkc := createTestBlockchain()
	err := mp.CommitBlock(blkc, hdr, body)

	assert.Equal(t, process.ErrNilDataPoolHolder, err)
}

func TestMetaProcessor_CommitBlockNoTxInPoolShouldErr(t *testing.T) {
	t.Parallel()

	mdp := initMetaDataPool()
	hdr := createMetaBlockHeader()
	body := &block.MetaBlockBody{}
	accounts := &mock.AccountsStub{
		RevertToSnapshotCalled: func(snapshot int) error {
			return nil
		},
	}
	fd := &mock.ForkDetectorMock{}
	hasher := &mock.HasherStub{}
	shardDataUnit := &mock.StorerStub{
		PutCalled: func(key, data []byte) error {
			return nil
		},
	}
	peerDataUnit := &mock.StorerStub{
		PutCalled: func(key, data []byte) error {
			return nil
		},
	}
	store := initStore()
	store.AddStorer(dataRetriever.MetaShardDataUnit, shardDataUnit)
	store.AddStorer(dataRetriever.MetaPeerDataUnit, peerDataUnit)

	mp, _ := blproc.NewMetaProcessor(
		&mock.ServiceContainerMock{},
		accounts,
		mdp,
		fd,
		mock.NewOneShardCoordinatorMock(),
		hasher,
		&mock.MarshalizerMock{},
		store,
		func(shardID uint32, hdrHash []byte) {},
	)

	mdp.ShardHeadersCalled = func() storage.Cacher {
		return &mock.CacherStub{
			PeekCalled: func(key []byte) (value interface{}, ok bool) {
				return nil, false
			},
		}
	}

	blkc := createTestBlockchain()
	err := mp.CommitBlock(blkc, hdr, body)
	assert.Equal(t, process.ErrMissingHeader, err)
}

func TestMetaProcessor_CommitBlockOkValsShouldWork(t *testing.T) {
	t.Parallel()

	mdp := initMetaDataPool()
	rootHash := []byte("rootHash")
	hdr := createMetaBlockHeader()
	body := &block.MetaBlockBody{}
	accounts := &mock.AccountsStub{
		CommitCalled: func() (i []byte, e error) {
			return rootHash, nil
		},
		RootHashCalled: func() []byte {
			return rootHash
		},
	}
	forkDetectorAddCalled := false
	fd := &mock.ForkDetectorMock{
		AddHeaderCalled: func(header data.HeaderHandler, hash []byte, state process.BlockHeaderState) error {
			if header == hdr {
				forkDetectorAddCalled = true
				return nil
			}

			return errors.New("should have not got here")
		},
	}
	hasher := &mock.HasherStub{}
	blockHeaderUnit := &mock.StorerStub{
		PutCalled: func(key, data []byte) error {
			return nil
		},
	}
	shardDataUnit := &mock.StorerStub{
		PutCalled: func(key, data []byte) error {
			return nil
		},
	}
	peerDataUnit := &mock.StorerStub{
		PutCalled: func(key, data []byte) error {
			return nil
		},
	}
	store := initStore()
	store.AddStorer(dataRetriever.BlockHeaderUnit, blockHeaderUnit)
	store.AddStorer(dataRetriever.MetaShardDataUnit, shardDataUnit)
	store.AddStorer(dataRetriever.MetaPeerDataUnit, peerDataUnit)

	mp, _ := blproc.NewMetaProcessor(
		&mock.ServiceContainerMock{},
		accounts,
		mdp,
		fd,
		mock.NewOneShardCoordinatorMock(),
		hasher,
		&mock.MarshalizerMock{},
		store,
		func(shardID uint32, hdrHash []byte) {},
	)
	mp.SetLastNotarizedHeadersSlice(createGenesisBlocks(mock.NewOneShardCoordinatorMock()), true)

	removeHdrWasCalled := false
	mdp.ShardHeadersCalled = func() storage.Cacher {
		cs := &mock.CacherStub{}
		cs.RegisterHandlerCalled = func(i func(key []byte)) {
		}
		cs.PeekCalled = func(key []byte) (value interface{}, ok bool) {
			return &block.Header{}, true
		}
		cs.RemoveCalled = func(key []byte) {
			if bytes.Equal(key, []byte("hdr_hash1")) {
				removeHdrWasCalled = true
			}
		}
		cs.LenCalled = func() int {
			return 0
		}
		return cs
	}

	blkc := createTestBlockchain()

	err := mp.CommitBlock(blkc, hdr, body)
	assert.Nil(t, err)
	assert.True(t, removeHdrWasCalled)
	assert.True(t, forkDetectorAddCalled)
	//this should sleep as there is an async call to display current header and block in CommitBlock
	time.Sleep(time.Second)
}

<<<<<<< HEAD
func TestMetaProcessor_GetHeaderFromPool(t *testing.T) {
	t.Parallel()

	mdp := initMetaDataPool()
	mp, _ := blproc.NewMetaProcessor(
		&mock.ServiceContainerMock{},
		&mock.AccountsStub{},
		mdp,
		&mock.ForkDetectorMock{},
		mock.NewOneShardCoordinatorMock(),
		&mock.HasherStub{},
		&mock.MarshalizerMock{},
		&mock.ChainStorerMock{},
		func(shardID uint32, hdrHash []byte) {},
	)
	hdrHash := []byte("hdr_hash1")
	hdr, err := mp.GetShardHeaderFromPool(0, hdrHash)
	assert.Nil(t, err)
	assert.NotNil(t, hdr)
	assert.Equal(t, uint64(1), hdr.GetNonce())
}

=======
>>>>>>> 9acd1ad5
func TestBlockProc_RequestTransactionFromNetwork(t *testing.T) {
	t.Parallel()

	mdp := initMetaDataPool()
	mp, _ := blproc.NewMetaProcessor(
		&mock.ServiceContainerMock{},
		&mock.AccountsStub{},
		mdp,
		&mock.ForkDetectorMock{},
		mock.NewOneShardCoordinatorMock(),
		&mock.HasherStub{},
		&mock.MarshalizerMock{},
		&mock.ChainStorerMock{},
		func(shardID uint32, hdrHash []byte) {},
	)
	mdp.ShardHeadersCalled = func() storage.Cacher {
		cs := &mock.CacherStub{}
		cs.RegisterHandlerCalled = func(i func(key []byte)) {
		}
		cs.PeekCalled = func(key []byte) (value interface{}, ok bool) {
			return nil, false
		}
		cs.RemoveCalled = func(key []byte) {
		}
		cs.LenCalled = func() int {
			return 0
		}
		return cs
	}

	header := createMetaBlockHeader()
	hdrsRequested := mp.RequestBlockHeaders(header)
	assert.Equal(t, 1, hdrsRequested)
}

func TestMetaProcessor_RemoveBlockInfoFromPoolShouldErrNilMetaBlockHeader(t *testing.T) {
	t.Parallel()

	mdp := initMetaDataPool()
	mp, _ := blproc.NewMetaProcessor(
		&mock.ServiceContainerMock{},
		&mock.AccountsStub{},
		mdp,
		&mock.ForkDetectorMock{},
		mock.NewOneShardCoordinatorMock(),
		&mock.HasherStub{},
		&mock.MarshalizerMock{},
		initStore(),
		func(shardID uint32, hdrHash []byte) {},
	)
	err := mp.RemoveBlockInfoFromPool(nil)
	assert.NotNil(t, err)
	assert.Equal(t, err, process.ErrNilMetaBlockHeader)
}

func TestMetaProcessor_RemoveBlockInfoFromPoolShouldWork(t *testing.T) {
	t.Parallel()

	mdp := initMetaDataPool()
	mp, _ := blproc.NewMetaProcessor(
		&mock.ServiceContainerMock{},
		&mock.AccountsStub{},
		mdp,
		&mock.ForkDetectorMock{},
		mock.NewOneShardCoordinatorMock(),
		&mock.HasherStub{},
		&mock.MarshalizerMock{},
		initStore(),
		func(shardID uint32, hdrHash []byte) {},
	)
	header := createMetaBlockHeader()
	err := mp.RemoveBlockInfoFromPool(header)
	assert.Nil(t, err)
}

//------- ComputeNewNoncePrevHash

func TestMetaProcessor_DisplayLogInfo(t *testing.T) {
	t.Parallel()

	mdp := initMetaDataPool()
	hasher := mock.HasherMock{}
	hdr := createMetaBlockHeader()
	mp, _ := blproc.NewMetaProcessor(
		&mock.ServiceContainerMock{},
		&mock.AccountsStub{},
		mdp,
		&mock.ForkDetectorMock{},
		mock.NewOneShardCoordinatorMock(),
		&mock.HasherStub{},
		&mock.MarshalizerMock{},
		initStore(),
		func(shardID uint32, hdrHash []byte) {},
	)
	hdr.PrevHash = hasher.Compute("prev hash")
	mp.DisplayMetaBlock(hdr)
}

func TestMetaProcessor_CreateBlockHeaderShouldNotReturnNilWhenCreateShardInfoFail(t *testing.T) {
	t.Parallel()

	mp, _ := blproc.NewMetaProcessor(
		&mock.ServiceContainerMock{},
		&mock.AccountsStub{
			JournalLenCalled: func() int {
				return 1
			},
		},
		initMetaDataPool(),
		&mock.ForkDetectorMock{},
		mock.NewOneShardCoordinatorMock(),
		&mock.HasherStub{},
		&mock.MarshalizerMock{},
		initStore(),
		func(shardID uint32, hdrHash []byte) {},
	)
	haveTime := func() bool { return true }
	hdr, err := mp.CreateBlockHeader(nil, 0, haveTime)
	assert.NotNil(t, err)
	assert.Nil(t, hdr)
}

func TestMetaProcessor_CreateBlockHeaderShouldWork(t *testing.T) {
	t.Parallel()

	mp, _ := blproc.NewMetaProcessor(
		&mock.ServiceContainerMock{},
		&mock.AccountsStub{
			JournalLenCalled: func() int {
				return 0
			},
			RootHashCalled: func() []byte {
				return []byte("root")
			},
		},
		initMetaDataPool(),
		&mock.ForkDetectorMock{},
		mock.NewOneShardCoordinatorMock(),
		&mock.HasherStub{},
		&mock.MarshalizerMock{},
		initStore(),
		func(shardID uint32, hdrHash []byte) {},
	)
	mp.SetLastNotarizedHeadersSlice(createGenesisBlocks(mock.NewOneShardCoordinatorMock()), true)
	haveTime := func() bool { return true }
	hdr, err := mp.CreateBlockHeader(nil, 0, haveTime)
	assert.Nil(t, err)
	assert.NotNil(t, hdr)
}

func TestMetaProcessor_CommitBlockShouldRevertAccountStateWhenErr(t *testing.T) {
	t.Parallel()

	// set accounts dirty
	journalEntries := 3
	revToSnapshot := func(snapshot int) error {
		journalEntries = 0
		return nil
	}
	mp, _ := blproc.NewMetaProcessor(
		&mock.ServiceContainerMock{},
		&mock.AccountsStub{
			RevertToSnapshotCalled: revToSnapshot,
		},
		initMetaDataPool(),
		&mock.ForkDetectorMock{},
		mock.NewOneShardCoordinatorMock(),
		&mock.HasherStub{},
		&mock.MarshalizerMock{},
		initStore(),
		func(shardID uint32, hdrHash []byte) {},
	)
	err := mp.CommitBlock(nil, nil, nil)
	assert.NotNil(t, err)
	assert.Equal(t, 0, journalEntries)
}

func TestMetaProcessor_MarshalizedDataToBroadcastShouldWork(t *testing.T) {
	t.Parallel()

	mdp := initMetaDataPool()
	mp, _ := blproc.NewMetaProcessor(
		&mock.ServiceContainerMock{},
		&mock.AccountsStub{},
		mdp,
		&mock.ForkDetectorMock{},
		mock.NewOneShardCoordinatorMock(),
		&mock.HasherStub{},
		&mock.MarshalizerMock{},
		initStore(),
		func(shardID uint32, hdrHash []byte) {},
	)

	msh, mstx, err := mp.MarshalizedDataToBroadcast(&block.MetaBlock{}, &block.MetaBlockBody{})
	assert.Nil(t, err)
	assert.NotNil(t, msh)
	assert.NotNil(t, mstx)
}

//------- receivedHeader

func TestMetaProcessor_ReceivedHeaderShouldEraseRequested(t *testing.T) {
	t.Parallel()

	hasher := mock.HasherMock{}
	marshalizer := &mock.MarshalizerMock{}
	dataPool := mock.NewMetaPoolsHolderFake()

	mp, _ := blproc.NewMetaProcessor(
		&mock.ServiceContainerMock{},
		&mock.AccountsStub{},
		dataPool,
		&mock.ForkDetectorMock{},
		mock.NewOneShardCoordinatorMock(),
		hasher,
		marshalizer,
		initStore(),
		func(shardID uint32, hdrHash []byte) {},
	)

	//add 3 tx hashes on requested list
	hdrHash1 := []byte("hdr hash 1")
	hdrHash2 := []byte("hdr hash 2")
	hdrHash3 := []byte("hdr hash 3")

	mp.AddHdrHashToRequestedList(hdrHash1)
	mp.AddHdrHashToRequestedList(hdrHash2)
	mp.AddHdrHashToRequestedList(hdrHash3)

	//received txHash2
	mp.ReceivedHeader(hdrHash2)

	assert.True(t, mp.IsHdrHashRequested(hdrHash1))
	assert.False(t, mp.IsHdrHashRequested(hdrHash2))
	assert.True(t, mp.IsHdrHashRequested(hdrHash3))
}

//------- createShardInfo

func TestMetaProcessor_CreateShardInfoShouldWorkNoHdrAddedNotValid(t *testing.T) {
	t.Parallel()

	hasher := mock.HasherMock{}
	marshalizer := &mock.MarshalizerMock{}
	dataPool := mock.NewMetaPoolsHolderFake()

	//we will have a 3 hdrs in pool

	hdrHash1 := []byte("hdr hash 1")
	hdrHash2 := []byte("hdr hash 2")
	hdrHash3 := []byte("hdr hash 3")

	mbHash1 := []byte("mb hash 1")
	mbHash2 := []byte("mb hash 2")
	mbHash3 := []byte("mb hash 3")

	miniBlockHeader1 := block.MiniBlockHeader{Hash: mbHash1}
	miniBlockHeader2 := block.MiniBlockHeader{Hash: mbHash2}
	miniBlockHeader3 := block.MiniBlockHeader{Hash: mbHash3}

	miniBlockHeaders1 := make([]block.MiniBlockHeader, 0)
	miniBlockHeaders1 = append(miniBlockHeaders1, miniBlockHeader1)
	miniBlockHeaders1 = append(miniBlockHeaders1, miniBlockHeader2)
	miniBlockHeaders1 = append(miniBlockHeaders1, miniBlockHeader3)

	miniBlockHeaders2 := make([]block.MiniBlockHeader, 0)
	miniBlockHeaders2 = append(miniBlockHeaders2, miniBlockHeader1)
	miniBlockHeaders2 = append(miniBlockHeaders2, miniBlockHeader2)

	miniBlockHeaders3 := make([]block.MiniBlockHeader, 0)
	miniBlockHeaders3 = append(miniBlockHeaders3, miniBlockHeader1)

	//put the existing headers inside datapool
	dataPool.ShardHeaders().Put(hdrHash1, &block.Header{
		Round:            1,
		Nonce:            45,
		ShardId:          0,
		MiniBlockHeaders: miniBlockHeaders1})
	dataPool.ShardHeaders().Put(hdrHash2, &block.Header{
		Round:            2,
		Nonce:            45,
		ShardId:          1,
		MiniBlockHeaders: miniBlockHeaders2})
	dataPool.ShardHeaders().Put(hdrHash3, &block.Header{
		Round:            3,
		Nonce:            45,
		ShardId:          2,
		MiniBlockHeaders: miniBlockHeaders3})

	mp, _ := blproc.NewMetaProcessor(
		&mock.ServiceContainerMock{},
		&mock.AccountsStub{
			RevertToSnapshotCalled: func(snapshot int) error {
				assert.Fail(t, "revert should have not been called")
				return nil
			},
			JournalLenCalled: func() int {
				return 0
			},
		},
		dataPool,
		&mock.ForkDetectorMock{},
		mock.NewMultiShardsCoordinatorMock(5),
		hasher,
		marshalizer,
		initStore(),
		func(shardID uint32, hdrHash []byte) {},
	)
	mp.SetLastNotarizedHeadersSlice(createGenesisBlocks(mock.NewMultiShardsCoordinatorMock(5)), true)

	haveTime := func() bool { return true }
	round := uint32(10)
	shardInfo, err := mp.CreateShardInfo(2, round, haveTime)
	assert.Nil(t, err)
	assert.Equal(t, 0, len(shardInfo))

	shardInfo, err = mp.CreateShardInfo(3, round, haveTime)
	assert.Nil(t, err)
	assert.Equal(t, 0, len(shardInfo))

	shardInfo, err = mp.CreateShardInfo(4, round, haveTime)
	assert.Nil(t, err)
	assert.Equal(t, 0, len(shardInfo))

	shardInfo, err = mp.CreateShardInfo(5, round, haveTime)
	assert.Nil(t, err)
	assert.Equal(t, 0, len(shardInfo))

	shardInfo, err = mp.CreateShardInfo(6, round, haveTime)
	assert.Nil(t, err)
	assert.Equal(t, 0, len(shardInfo))
}

func TestMetaProcessor_CreateShardInfoShouldWorkNoHdrAddedNotFinal(t *testing.T) {
	t.Parallel()

	hasher := mock.HasherMock{}
	marshalizer := &mock.MarshalizerMock{}
	dataPool := mock.NewMetaPoolsHolderFake()

	//we will have a 3 hdrs in pool

	hdrHash1 := []byte("hdr hash 1")
	hdrHash2 := []byte("hdr hash 2")
	hdrHash3 := []byte("hdr hash 3")

	mbHash1 := []byte("mb hash 1")
	mbHash2 := []byte("mb hash 2")
	mbHash3 := []byte("mb hash 3")

	miniBlockHeader1 := block.MiniBlockHeader{Hash: mbHash1}
	miniBlockHeader2 := block.MiniBlockHeader{Hash: mbHash2}
	miniBlockHeader3 := block.MiniBlockHeader{Hash: mbHash3}

	miniBlockHeaders1 := make([]block.MiniBlockHeader, 0)
	miniBlockHeaders1 = append(miniBlockHeaders1, miniBlockHeader1)
	miniBlockHeaders1 = append(miniBlockHeaders1, miniBlockHeader2)
	miniBlockHeaders1 = append(miniBlockHeaders1, miniBlockHeader3)

	miniBlockHeaders2 := make([]block.MiniBlockHeader, 0)
	miniBlockHeaders2 = append(miniBlockHeaders2, miniBlockHeader1)
	miniBlockHeaders2 = append(miniBlockHeaders2, miniBlockHeader2)

	miniBlockHeaders3 := make([]block.MiniBlockHeader, 0)
	miniBlockHeaders3 = append(miniBlockHeaders3, miniBlockHeader1)

	shardNr := uint32(5)
	mp, _ := blproc.NewMetaProcessor(
		&mock.ServiceContainerMock{},
		&mock.AccountsStub{
			RevertToSnapshotCalled: func(snapshot int) error {
				assert.Fail(t, "revert should have not been called")
				return nil
			},
			JournalLenCalled: func() int {
				return 0
			},
		},
		dataPool,
		&mock.ForkDetectorMock{},
		mock.NewMultiShardsCoordinatorMock(shardNr),
		hasher,
		marshalizer,
		initStore(),
		func(shardID uint32, hdrHash []byte) {},
	)
	mp.SetLastNotarizedHeadersSlice(createGenesisBlocks(mock.NewMultiShardsCoordinatorMock(shardNr)), true)

	haveTime := func() bool { return true }

	prevRandSeed := []byte("prevrand")

	lastNodesHdrs := mp.LastNotarizedHdrs()
	for i := uint32(0); i < shardNr; i++ {
		lastHdr := &block.Header{Round: 9,
			Nonce:    44,
			RandSeed: prevRandSeed,
			ShardId:  i}
		lastNodesHdrs[i] = lastHdr
	}

	//put the existing headers inside datapool
	prevHash, _ := mp.ComputeHeaderHash(lastNodesHdrs[0].(*block.Header))
	dataPool.ShardHeaders().Put(hdrHash1, &block.Header{
		Round:            10,
		Nonce:            45,
		ShardId:          0,
		PrevRandSeed:     prevRandSeed,
		PrevHash:         prevHash,
		MiniBlockHeaders: miniBlockHeaders1})

	prevHash, _ = mp.ComputeHeaderHash(lastNodesHdrs[1].(*block.Header))
	dataPool.ShardHeaders().Put(hdrHash2, &block.Header{
		Round:            20,
		Nonce:            45,
		ShardId:          1,
		PrevRandSeed:     prevRandSeed,
		PrevHash:         prevHash,
		MiniBlockHeaders: miniBlockHeaders2})

	prevHash, _ = mp.ComputeHeaderHash(lastNodesHdrs[2].(*block.Header))
	dataPool.ShardHeaders().Put(hdrHash3, &block.Header{
		Round:            30,
		Nonce:            45,
		ShardId:          2,
		PrevRandSeed:     prevRandSeed,
		PrevHash:         prevHash,
		MiniBlockHeaders: miniBlockHeaders3})

	mp.SetNextKValidity(0)
	round := uint32(40)
	shardInfo, err := mp.CreateShardInfo(2, round, haveTime)
	assert.Nil(t, err)
	assert.Equal(t, 0, len(shardInfo))

	shardInfo, err = mp.CreateShardInfo(3, round, haveTime)
	assert.Nil(t, err)
	assert.Equal(t, 1, len(shardInfo))

	shardInfo, err = mp.CreateShardInfo(4, round, haveTime)
	assert.Nil(t, err)
	assert.Equal(t, 1, len(shardInfo))

	shardInfo, err = mp.CreateShardInfo(5, round, haveTime)
	assert.Nil(t, err)
	assert.Equal(t, 2, len(shardInfo))

	shardInfo, err = mp.CreateShardInfo(6, round, haveTime)
	assert.Nil(t, err)
	assert.Equal(t, 3, len(shardInfo))
}

func TestMetaProcessor_CreateShardInfoShouldWorkHdrsAdded(t *testing.T) {
	t.Parallel()

	hasher := mock.HasherMock{}
	marshalizer := &mock.MarshalizerMock{}
	dataPool := mock.NewMetaPoolsHolderFake()

	//we will have a 3 hdrs in pool

	hdrHash1 := []byte("hdr hash 1")
	hdrHash2 := []byte("hdr hash 2")
	hdrHash3 := []byte("hdr hash 3")

	hdrHash11 := []byte("hdr hash 11")
	hdrHash22 := []byte("hdr hash 22")
	hdrHash33 := []byte("hdr hash 33")

	mbHash1 := []byte("mb hash 1")
	mbHash2 := []byte("mb hash 2")
	mbHash3 := []byte("mb hash 3")

	miniBlockHeader1 := block.MiniBlockHeader{Hash: mbHash1}
	miniBlockHeader2 := block.MiniBlockHeader{Hash: mbHash2}
	miniBlockHeader3 := block.MiniBlockHeader{Hash: mbHash3}

	miniBlockHeaders1 := make([]block.MiniBlockHeader, 0)
	miniBlockHeaders1 = append(miniBlockHeaders1, miniBlockHeader1)
	miniBlockHeaders1 = append(miniBlockHeaders1, miniBlockHeader2)
	miniBlockHeaders1 = append(miniBlockHeaders1, miniBlockHeader3)

	miniBlockHeaders2 := make([]block.MiniBlockHeader, 0)
	miniBlockHeaders2 = append(miniBlockHeaders2, miniBlockHeader1)
	miniBlockHeaders2 = append(miniBlockHeaders2, miniBlockHeader2)

	miniBlockHeaders3 := make([]block.MiniBlockHeader, 0)
	miniBlockHeaders3 = append(miniBlockHeaders3, miniBlockHeader1)

	shardNr := uint32(5)
	mp, _ := blproc.NewMetaProcessor(
		&mock.ServiceContainerMock{},
		&mock.AccountsStub{
			RevertToSnapshotCalled: func(snapshot int) error {
				assert.Fail(t, "revert should have not been called")
				return nil
			},
			JournalLenCalled: func() int {
				return 0
			},
		},
		dataPool,
		&mock.ForkDetectorMock{},
		mock.NewMultiShardsCoordinatorMock(shardNr),
		hasher,
		marshalizer,
		initStore(),
		func(shardID uint32, hdrHash []byte) {},
	)
	mp.SetLastNotarizedHeadersSlice(createGenesisBlocks(mock.NewMultiShardsCoordinatorMock(shardNr)), true)

	haveTime := func() bool { return true }

	prevRandSeed := []byte("prevrand")
	currRandSeed := []byte("currrand")
	lastNodesHdrs := mp.LastNotarizedHdrs()
	for i := uint32(0); i < shardNr; i++ {
		lastHdr := &block.Header{Round: 9,
			Nonce:    44,
			RandSeed: prevRandSeed,
			ShardId:  i}
		lastNodesHdrs[i] = lastHdr
	}

	headers := make([]*block.Header, 0)

	//put the existing headers inside datapool

	//header shard 0
	prevHash, _ := mp.ComputeHeaderHash(lastNodesHdrs[0].(*block.Header))
	headers = append(headers, &block.Header{
		Round:            10,
		Nonce:            45,
		ShardId:          0,
		PrevRandSeed:     prevRandSeed,
		RandSeed:         currRandSeed,
		PrevHash:         prevHash,
		MiniBlockHeaders: miniBlockHeaders1})

	prevHash, _ = mp.ComputeHeaderHash(headers[0])
	headers = append(headers, &block.Header{
		Round:            11,
		Nonce:            46,
		ShardId:          0,
		PrevRandSeed:     currRandSeed,
		RandSeed:         []byte("nextrand"),
		PrevHash:         prevHash,
		MiniBlockHeaders: miniBlockHeaders1})

	dataPool.ShardHeaders().Put(hdrHash1, headers[0])
	dataPool.ShardHeaders().Put(hdrHash11, headers[1])

	// header shard 1
	prevHash, _ = mp.ComputeHeaderHash(lastNodesHdrs[1].(*block.Header))
	headers = append(headers, &block.Header{
		Round:            10,
		Nonce:            45,
		ShardId:          1,
		PrevRandSeed:     prevRandSeed,
		RandSeed:         currRandSeed,
		PrevHash:         prevHash,
		MiniBlockHeaders: miniBlockHeaders2})

	prevHash, _ = mp.ComputeHeaderHash(headers[2])
	headers = append(headers, &block.Header{
		Round:            11,
		Nonce:            46,
		ShardId:          1,
		PrevRandSeed:     currRandSeed,
		RandSeed:         []byte("nextrand"),
		PrevHash:         prevHash,
		MiniBlockHeaders: miniBlockHeaders2})

	dataPool.ShardHeaders().Put(hdrHash2, headers[2])
	dataPool.ShardHeaders().Put(hdrHash22, headers[3])

	// header shard 2
	prevHash, _ = mp.ComputeHeaderHash(lastNodesHdrs[2].(*block.Header))
	headers = append(headers, &block.Header{
		Round:            10,
		Nonce:            45,
		ShardId:          2,
		PrevRandSeed:     prevRandSeed,
		RandSeed:         currRandSeed,
		PrevHash:         prevHash,
		MiniBlockHeaders: miniBlockHeaders3})

	prevHash, _ = mp.ComputeHeaderHash(headers[4])
	headers = append(headers, &block.Header{
		Round:            11,
		Nonce:            46,
		ShardId:          2,
		PrevRandSeed:     currRandSeed,
		RandSeed:         []byte("nextrand"),
		PrevHash:         prevHash,
		MiniBlockHeaders: miniBlockHeaders3})

	dataPool.ShardHeaders().Put(hdrHash3, headers[4])
	dataPool.ShardHeaders().Put(hdrHash33, headers[5])

	mp.SetNextKValidity(1)
	round := uint32(15)
	shardInfo, err := mp.CreateShardInfo(2, round, haveTime)
	assert.Nil(t, err)
	assert.Equal(t, 0, len(shardInfo))

	shardInfo, err = mp.CreateShardInfo(3, round, haveTime)
	assert.Nil(t, err)
	assert.Equal(t, 1, len(shardInfo))

	shardInfo, err = mp.CreateShardInfo(4, round, haveTime)
	assert.Nil(t, err)
	assert.Equal(t, 1, len(shardInfo))

	shardInfo, err = mp.CreateShardInfo(5, round, haveTime)
	assert.Nil(t, err)
	assert.Equal(t, 2, len(shardInfo))

	shardInfo, err = mp.CreateShardInfo(6, round, haveTime)
	assert.Nil(t, err)
	assert.Equal(t, 3, len(shardInfo))
}

func TestMetaProcessor_CreateShardInfoEmptyBlockHDRRoundTooHigh(t *testing.T) {
	t.Parallel()

	hasher := mock.HasherMock{}
	marshalizer := &mock.MarshalizerMock{}
	dataPool := mock.NewMetaPoolsHolderFake()

	//we will have a 3 hdrs in pool

	hdrHash1 := []byte("hdr hash 1")
	hdrHash2 := []byte("hdr hash 2")
	hdrHash3 := []byte("hdr hash 3")

	hdrHash11 := []byte("hdr hash 11")
	hdrHash22 := []byte("hdr hash 22")
	hdrHash33 := []byte("hdr hash 33")

	mbHash1 := []byte("mb hash 1")
	mbHash2 := []byte("mb hash 2")
	mbHash3 := []byte("mb hash 3")

	miniBlockHeader1 := block.MiniBlockHeader{Hash: mbHash1}
	miniBlockHeader2 := block.MiniBlockHeader{Hash: mbHash2}
	miniBlockHeader3 := block.MiniBlockHeader{Hash: mbHash3}

	miniBlockHeaders1 := make([]block.MiniBlockHeader, 0)
	miniBlockHeaders1 = append(miniBlockHeaders1, miniBlockHeader1)
	miniBlockHeaders1 = append(miniBlockHeaders1, miniBlockHeader2)
	miniBlockHeaders1 = append(miniBlockHeaders1, miniBlockHeader3)

	miniBlockHeaders2 := make([]block.MiniBlockHeader, 0)
	miniBlockHeaders2 = append(miniBlockHeaders2, miniBlockHeader1)
	miniBlockHeaders2 = append(miniBlockHeaders2, miniBlockHeader2)

	miniBlockHeaders3 := make([]block.MiniBlockHeader, 0)
	miniBlockHeaders3 = append(miniBlockHeaders3, miniBlockHeader1)

	shardNr := uint32(5)
	mp, _ := blproc.NewMetaProcessor(
		&mock.ServiceContainerMock{},
		&mock.AccountsStub{
			RevertToSnapshotCalled: func(snapshot int) error {
				assert.Fail(t, "revert should have not been called")
				return nil
			},
			JournalLenCalled: func() int {
				return 0
			},
		},
		dataPool,
		&mock.ForkDetectorMock{},
		mock.NewMultiShardsCoordinatorMock(shardNr),
		hasher,
		marshalizer,
		initStore(),
		func(shardID uint32, hdrHash []byte) {},
	)
	mp.SetLastNotarizedHeadersSlice(createGenesisBlocks(mock.NewMultiShardsCoordinatorMock(shardNr)), true)

	haveTime := func() bool { return true }

	prevRandSeed := []byte("prevrand")
	currRandSeed := []byte("currrand")
	lastNodesHdrs := mp.LastNotarizedHdrs()
	for i := uint32(0); i < shardNr; i++ {
		lastHdr := &block.Header{Round: 9,
			Nonce:    44,
			RandSeed: prevRandSeed,
			ShardId:  i}
		lastNodesHdrs[i] = lastHdr
	}

	headers := make([]*block.Header, 0)

	//put the existing headers inside datapool

	//header shard 0
	prevHash, _ := mp.ComputeHeaderHash(lastNodesHdrs[0].(*block.Header))
	headers = append(headers, &block.Header{
		Round:            10,
		Nonce:            45,
		ShardId:          0,
		PrevRandSeed:     prevRandSeed,
		RandSeed:         currRandSeed,
		PrevHash:         prevHash,
		MiniBlockHeaders: miniBlockHeaders1})

	prevHash, _ = mp.ComputeHeaderHash(headers[0])
	headers = append(headers, &block.Header{
		Round:            11,
		Nonce:            46,
		ShardId:          0,
		PrevRandSeed:     currRandSeed,
		RandSeed:         []byte("nextrand"),
		PrevHash:         prevHash,
		MiniBlockHeaders: miniBlockHeaders1})

	dataPool.ShardHeaders().Put(hdrHash1, headers[0])
	dataPool.ShardHeaders().Put(hdrHash11, headers[1])

	// header shard 1
	prevHash, _ = mp.ComputeHeaderHash(lastNodesHdrs[1].(*block.Header))
	headers = append(headers, &block.Header{
		Round:            10,
		Nonce:            45,
		ShardId:          1,
		PrevRandSeed:     prevRandSeed,
		RandSeed:         currRandSeed,
		PrevHash:         prevHash,
		MiniBlockHeaders: miniBlockHeaders2})

	prevHash, _ = mp.ComputeHeaderHash(headers[2])
	headers = append(headers, &block.Header{
		Round:            11,
		Nonce:            46,
		ShardId:          1,
		PrevRandSeed:     currRandSeed,
		RandSeed:         []byte("nextrand"),
		PrevHash:         prevHash,
		MiniBlockHeaders: miniBlockHeaders2})

	dataPool.ShardHeaders().Put(hdrHash2, headers[2])
	dataPool.ShardHeaders().Put(hdrHash22, headers[3])

	// header shard 2
	prevHash, _ = mp.ComputeHeaderHash(lastNodesHdrs[2].(*block.Header))
	headers = append(headers, &block.Header{
		Round:            10,
		Nonce:            45,
		ShardId:          2,
		PrevRandSeed:     prevRandSeed,
		RandSeed:         currRandSeed,
		PrevHash:         prevHash,
		MiniBlockHeaders: miniBlockHeaders3})

	prevHash, _ = mp.ComputeHeaderHash(headers[4])
	headers = append(headers, &block.Header{
		Round:            11,
		Nonce:            46,
		ShardId:          2,
		PrevRandSeed:     currRandSeed,
		RandSeed:         []byte("nextrand"),
		PrevHash:         prevHash,
		MiniBlockHeaders: miniBlockHeaders3})

	dataPool.ShardHeaders().Put(hdrHash3, headers[4])
	dataPool.ShardHeaders().Put(hdrHash33, headers[5])

	mp.SetNextKValidity(1)
	round := uint32(9)
	shardInfo, err := mp.CreateShardInfo(2, round, haveTime)
	assert.Nil(t, err)
	assert.Equal(t, 0, len(shardInfo))

	shardInfo, err = mp.CreateShardInfo(3, round, haveTime)
	assert.Nil(t, err)
	assert.Equal(t, 1, len(shardInfo))

	shardInfo, err = mp.CreateShardInfo(4, round, haveTime)
	assert.Nil(t, err)
	assert.Equal(t, 1, len(shardInfo))

	shardInfo, err = mp.CreateShardInfo(5, round, haveTime)
	assert.Nil(t, err)
	assert.Equal(t, 2, len(shardInfo))

	shardInfo, err = mp.CreateShardInfo(6, round, haveTime)
	assert.Nil(t, err)
	assert.Equal(t, 3, len(shardInfo))
}

func TestMetaProcessor_RestoreBlockIntoPoolsShouldErrNilMetaBlockHeader(t *testing.T) {
	t.Parallel()

	mdp := initMetaDataPool()
	mp, _ := blproc.NewMetaProcessor(
		&mock.ServiceContainerMock{},
		&mock.AccountsStub{},
		mdp,
		&mock.ForkDetectorMock{},
		mock.NewOneShardCoordinatorMock(),
		&mock.HasherStub{},
		&mock.MarshalizerMock{},
		initStore(),
		func(shardID uint32, hdrHash []byte) {},
	)
	err := mp.RestoreBlockIntoPools(nil, nil)
	assert.NotNil(t, err)
	assert.Equal(t, err, process.ErrNilMetaBlockHeader)
}

func TestMetaProcessor_RestoreBlockIntoPoolsShouldWork(t *testing.T) {
	t.Parallel()

	dataPool := mock.NewMetaPoolsHolderFake()
	marshalizerMock := &mock.MarshalizerMock{}
	hasherMock := &mock.HasherStub{}

	body := &block.MetaBlockBody{}
	hdr := block.Header{Nonce: 1}
	buffHdr, _ := marshalizerMock.Marshal(hdr)
	hdrHash := []byte("hdr_hash1")

	store := &mock.ChainStorerMock{
		GetAllCalled: func(unitType dataRetriever.UnitType, keys [][]byte) (map[string][]byte, error) {
			m := make(map[string][]byte, 0)
			m[string(hdrHash)] = buffHdr
			return m, nil
		},
	}

	mp, _ := blproc.NewMetaProcessor(
		&mock.ServiceContainerMock{},
		&mock.AccountsStub{},
		dataPool,
		&mock.ForkDetectorMock{},
		mock.NewOneShardCoordinatorMock(),
		hasherMock,
		marshalizerMock,
		store,
		func(shardID uint32, hdrHash []byte) {},
	)

	mhdr := createMetaBlockHeader()

	err := mp.RestoreBlockIntoPools(mhdr, body)

	hdrFromPool, _ := dataPool.ShardHeaders().Get(hdrHash)
	assert.Nil(t, err)
	assert.Equal(t, &hdr, hdrFromPool)
}

func TestMetaProcessor_CreateLastNotarizedHdrs(t *testing.T) {
	t.Parallel()

	hasher := mock.HasherMock{}
	marshalizer := &mock.MarshalizerMock{}
	dataPool := mock.NewMetaPoolsHolderFake()

	shardNr := uint32(5)
	mp, _ := blproc.NewMetaProcessor(
		&mock.ServiceContainerMock{},
		&mock.AccountsStub{
			RevertToSnapshotCalled: func(snapshot int) error {
				assert.Fail(t, "revert should have not been called")
				return nil
			},
			JournalLenCalled: func() int {
				return 0
			},
		},
		dataPool,
		&mock.ForkDetectorMock{},
		mock.NewMultiShardsCoordinatorMock(shardNr),
		hasher,
		marshalizer,
		initStore(),
		func(shardID uint32, hdrHash []byte) {},
	)
	mp.SetLastNotarizedHeadersSlice(createGenesisBlocks(mock.NewMultiShardsCoordinatorMock(shardNr)), true)

	prevRandSeed := []byte("prevrand")
	currRandSeed := []byte("currrand")
	lastNodesHdrs := mp.LastNotarizedHdrs()
	firstNonce := uint64(44)
	for i := uint32(0); i < shardNr; i++ {
		lastHdr := &block.Header{Round: 9,
			Nonce:    firstNonce,
			RandSeed: prevRandSeed,
			ShardId:  i}
		lastNodesHdrs[i] = lastHdr
	}

	//put the existing headers inside datapool

	//header shard 0
	prevHash, _ := mp.ComputeHeaderHash(lastNodesHdrs[0].(*block.Header))
	prevHdr := &block.Header{
		Round:        10,
		Nonce:        45,
		ShardId:      0,
		PrevRandSeed: prevRandSeed,
		RandSeed:     currRandSeed,
		PrevHash:     prevHash,
		RootHash:     []byte("prevRootHash")}

	prevHash, _ = mp.ComputeHeaderHash(prevHdr)
	currHdr := &block.Header{
		Round:        11,
		Nonce:        46,
		ShardId:      0,
		PrevRandSeed: currRandSeed,
		RandSeed:     []byte("nextrand"),
		PrevHash:     prevHash,
		RootHash:     []byte("currRootHash")}
	currHash, _ := mp.ComputeHeaderHash(currHdr)
	prevHash, _ = mp.ComputeHeaderHash(prevHdr)

	metaHdr := &block.MetaBlock{Round: 15}
	shDataCurr := block.ShardData{ShardId: 0, HeaderHash: currHash}
	metaHdr.ShardInfo = make([]block.ShardData, 0)
	metaHdr.ShardInfo = append(metaHdr.ShardInfo, shDataCurr)
	shDataPrev := block.ShardData{ShardId: 0, HeaderHash: prevHash}
	metaHdr.ShardInfo = append(metaHdr.ShardInfo, shDataPrev)

	// test header not in pool and defer called
	err := mp.CreateLastNotarizedHdrs(metaHdr)
	assert.Equal(t, process.ErrMissingHeader, err)
	lastNodesHdrs = mp.LastNotarizedHdrs()
	assert.Equal(t, firstNonce, lastNodesHdrs[currHdr.ShardId].GetNonce())

	// wrong header type in pool and defer called
	dataPool.ShardHeaders().Put(currHash, metaHdr)
	dataPool.ShardHeaders().Put(prevHash, prevHdr)

	err = mp.CreateLastNotarizedHdrs(metaHdr)
	assert.Equal(t, process.ErrWrongTypeAssertion, err)
	lastNodesHdrs = mp.LastNotarizedHdrs()
	assert.Equal(t, firstNonce, lastNodesHdrs[currHdr.ShardId].GetNonce())

	// put headers in pool
	dataPool.ShardHeaders().Put(currHash, currHdr)
	dataPool.ShardHeaders().Put(prevHash, prevHdr)

	err = mp.CreateLastNotarizedHdrs(metaHdr)
	assert.Nil(t, err)
	lastNodesHdrs = mp.LastNotarizedHdrs()
	assert.Equal(t, currHdr, lastNodesHdrs[currHdr.ShardId])
}

func TestMetaProcessor_CheckShardHeadersValidity(t *testing.T) {
	t.Parallel()

	hasher := mock.HasherMock{}
	marshalizer := &mock.MarshalizerMock{}
	dataPool := mock.NewMetaPoolsHolderFake()

	shardNr := uint32(5)
	mp, _ := blproc.NewMetaProcessor(
		&mock.ServiceContainerMock{},
		&mock.AccountsStub{
			RevertToSnapshotCalled: func(snapshot int) error {
				assert.Fail(t, "revert should have not been called")
				return nil
			},
			JournalLenCalled: func() int {
				return 0
			},
		},
		dataPool,
		&mock.ForkDetectorMock{},
		mock.NewMultiShardsCoordinatorMock(shardNr),
		hasher,
		marshalizer,
		initStore(),
		func(shardID uint32, hdrHash []byte) {},
	)
	mp.SetLastNotarizedHeadersSlice(createGenesisBlocks(mock.NewMultiShardsCoordinatorMock(shardNr)), true)

	prevRandSeed := []byte("prevrand")
	currRandSeed := []byte("currrand")
	lastNodesHdrs := mp.LastNotarizedHdrs()
	for i := uint32(0); i < shardNr; i++ {
		lastHdr := &block.Header{Round: 9,
			Nonce:    44,
			RandSeed: prevRandSeed,
			ShardId:  i}
		lastNodesHdrs[i] = lastHdr
	}

	//put the existing headers inside datapool

	//header shard 0
	prevHash, _ := mp.ComputeHeaderHash(lastNodesHdrs[0].(*block.Header))
	prevHdr := &block.Header{
		Round:        10,
		Nonce:        45,
		ShardId:      0,
		PrevRandSeed: prevRandSeed,
		RandSeed:     currRandSeed,
		PrevHash:     prevHash,
		RootHash:     []byte("prevRootHash")}

	prevHash, _ = mp.ComputeHeaderHash(prevHdr)
	currHdr := &block.Header{
		Round:        11,
		Nonce:        46,
		ShardId:      0,
		PrevRandSeed: currRandSeed,
		RandSeed:     []byte("nextrand"),
		PrevHash:     prevHash,
		RootHash:     []byte("currRootHash")}
	currHash, _ := mp.ComputeHeaderHash(currHdr)
	dataPool.ShardHeaders().Put(currHash, currHdr)
	prevHash, _ = mp.ComputeHeaderHash(prevHdr)
	dataPool.ShardHeaders().Put(prevHash, prevHdr)
	wrongCurrHdr := &block.Header{
		Round:        11,
		Nonce:        48,
		ShardId:      0,
		PrevRandSeed: currRandSeed,
		RandSeed:     []byte("nextrand"),
		PrevHash:     prevHash,
		RootHash:     []byte("currRootHash")}
	wrongCurrHash, _ := mp.ComputeHeaderHash(wrongCurrHdr)
	dataPool.ShardHeaders().Put(wrongCurrHash, wrongCurrHdr)

	metaHdr := &block.MetaBlock{Round: 20}
	shDataCurr := block.ShardData{ShardId: 0, HeaderHash: wrongCurrHash}
	metaHdr.ShardInfo = make([]block.ShardData, 0)
	metaHdr.ShardInfo = append(metaHdr.ShardInfo, shDataCurr)
	shDataPrev := block.ShardData{ShardId: 0, HeaderHash: prevHash}
	metaHdr.ShardInfo = append(metaHdr.ShardInfo, shDataPrev)

	_, err := mp.CheckShardHeadersValidity(metaHdr)
	assert.Equal(t, process.ErrWrongNonceInBlock, err)

	shDataCurr = block.ShardData{ShardId: 0, HeaderHash: currHash}
	metaHdr.ShardInfo = make([]block.ShardData, 0)
	metaHdr.ShardInfo = append(metaHdr.ShardInfo, shDataCurr)
	shDataPrev = block.ShardData{ShardId: 0, HeaderHash: prevHash}
	metaHdr.ShardInfo = append(metaHdr.ShardInfo, shDataPrev)

	highestNonceHdrs, err := mp.CheckShardHeadersValidity(metaHdr)
	assert.Nil(t, err)
	assert.NotNil(t, highestNonceHdrs)
	assert.Equal(t, currHdr.Nonce, highestNonceHdrs[currHdr.ShardId].GetNonce())
}

func TestMetaProcessor_CheckShardHeadersValidityWrongNonceFromLastNoted(t *testing.T) {
	t.Parallel()

	hasher := mock.HasherMock{}
	marshalizer := &mock.MarshalizerMock{}
	dataPool := mock.NewMetaPoolsHolderFake()

	shardNr := uint32(5)
	mp, _ := blproc.NewMetaProcessor(
		&mock.ServiceContainerMock{},
		&mock.AccountsStub{
			RevertToSnapshotCalled: func(snapshot int) error {
				assert.Fail(t, "revert should have not been called")
				return nil
			},
			JournalLenCalled: func() int {
				return 0
			},
		},
		dataPool,
		&mock.ForkDetectorMock{},
		mock.NewMultiShardsCoordinatorMock(shardNr),
		hasher,
		marshalizer,
		initStore(),
		func(shardID uint32, hdrHash []byte) {},
	)
	mp.SetLastNotarizedHeadersSlice(createGenesisBlocks(mock.NewMultiShardsCoordinatorMock(shardNr)), true)

	prevRandSeed := []byte("prevrand")
	currRandSeed := []byte("currrand")
	lastNodesHdrs := mp.LastNotarizedHdrs()
	for i := uint32(0); i < shardNr; i++ {
		lastHdr := &block.Header{Round: 9,
			Nonce:    44,
			RandSeed: prevRandSeed,
			ShardId:  i}
		lastNodesHdrs[i] = lastHdr
	}

	//put the existing headers inside datapool
	currHdr := &block.Header{
		Round:        11,
		Nonce:        46,
		ShardId:      0,
		PrevRandSeed: currRandSeed,
		RandSeed:     []byte("nextrand"),
		PrevHash:     []byte("prevhash"),
		RootHash:     []byte("currRootHash")}
	currHash, _ := mp.ComputeHeaderHash(currHdr)
	dataPool.ShardHeaders().Put(currHash, currHdr)
	metaHdr := &block.MetaBlock{Round: 20}

	shDataCurr := block.ShardData{ShardId: 0, HeaderHash: currHash}
	metaHdr.ShardInfo = make([]block.ShardData, 0)
	metaHdr.ShardInfo = append(metaHdr.ShardInfo, shDataCurr)

	highestNonceHdrs, err := mp.CheckShardHeadersValidity(metaHdr)
	assert.Nil(t, highestNonceHdrs)
	assert.Equal(t, process.ErrWrongNonceInBlock, err)
}

func TestMetaProcessor_CheckShardHeadersValidityRoundZeroLastNoted(t *testing.T) {
	t.Parallel()

	hasher := mock.HasherMock{}
	marshalizer := &mock.MarshalizerMock{}
	dataPool := mock.NewMetaPoolsHolderFake()

	shardNr := uint32(5)
	mp, _ := blproc.NewMetaProcessor(
		&mock.ServiceContainerMock{},
		&mock.AccountsStub{
			RevertToSnapshotCalled: func(snapshot int) error {
				assert.Fail(t, "revert should have not been called")
				return nil
			},
			JournalLenCalled: func() int {
				return 0
			},
		},
		dataPool,
		&mock.ForkDetectorMock{},
		mock.NewMultiShardsCoordinatorMock(shardNr),
		hasher,
		marshalizer,
		initStore(),
		func(shardID uint32, hdrHash []byte) {},
	)
	mp.SetLastNotarizedHeadersSlice(createGenesisBlocks(mock.NewMultiShardsCoordinatorMock(shardNr)), true)

	prevRandSeed := []byte("prevrand")
	currRandSeed := []byte("currrand")
	lastNodesHdrs := mp.LastNotarizedHdrs()
	for i := uint32(0); i < shardNr; i++ {
		lastHdr := &block.Header{Round: 0,
			Nonce:    0,
			RandSeed: prevRandSeed,
			ShardId:  i}
		lastNodesHdrs[i] = lastHdr
	}

	//put the existing headers inside datapool
	currHdr := &block.Header{
		Round:        0,
		Nonce:        0,
		ShardId:      0,
		PrevRandSeed: currRandSeed,
		RandSeed:     []byte("nextrand"),
		PrevHash:     []byte("prevhash"),
		RootHash:     []byte("currRootHash")}
	currHash, _ := mp.ComputeHeaderHash(currHdr)

	metaHdr := &block.MetaBlock{Round: 20}

	shDataCurr := block.ShardData{ShardId: 0, HeaderHash: currHash}
	metaHdr.ShardInfo = make([]block.ShardData, 0)
	metaHdr.ShardInfo = append(metaHdr.ShardInfo, shDataCurr)

	highestNonceHdrs, err := mp.CheckShardHeadersValidity(metaHdr)
	assert.Nil(t, highestNonceHdrs)
	assert.Equal(t, process.ErrMissingHeader, err)

	dataPool.ShardHeaders().Put(currHash, currHdr)
	highestNonceHdrs, err = mp.CheckShardHeadersValidity(metaHdr)
	assert.NotNil(t, highestNonceHdrs)
	assert.Nil(t, err)
	assert.Equal(t, currHdr.Nonce, highestNonceHdrs[currHdr.ShardId].GetNonce())
}

func TestMetaProcessor_CheckShardHeadersFinality(t *testing.T) {
	t.Parallel()

	hasher := mock.HasherMock{}
	marshalizer := &mock.MarshalizerMock{}
	dataPool := mock.NewMetaPoolsHolderFake()

	shardNr := uint32(5)
	mp, _ := blproc.NewMetaProcessor(
		&mock.ServiceContainerMock{},
		&mock.AccountsStub{
			RevertToSnapshotCalled: func(snapshot int) error {
				assert.Fail(t, "revert should have not been called")
				return nil
			},
			JournalLenCalled: func() int {
				return 0
			},
		},
		dataPool,
		&mock.ForkDetectorMock{},
		mock.NewMultiShardsCoordinatorMock(shardNr),
		hasher,
		marshalizer,
		initStore(),
		func(shardID uint32, hdrHash []byte) {},
	)
	mp.SetLastNotarizedHeadersSlice(createGenesisBlocks(mock.NewMultiShardsCoordinatorMock(shardNr)), true)

	prevRandSeed := []byte("prevrand")
	currRandSeed := []byte("currrand")
	lastNodesHdrs := mp.LastNotarizedHdrs()
	for i := uint32(0); i < shardNr; i++ {
		lastHdr := &block.Header{Round: 9,
			Nonce:    44,
			RandSeed: prevRandSeed,
			ShardId:  i}
		lastNodesHdrs[i] = lastHdr
	}

	//put the existing headers inside datapool

	//header shard 0
	prevHash, _ := mp.ComputeHeaderHash(lastNodesHdrs[0].(*block.Header))
	prevHdr := &block.Header{
		Round:        10,
		Nonce:        45,
		ShardId:      0,
		PrevRandSeed: prevRandSeed,
		RandSeed:     currRandSeed,
		PrevHash:     prevHash,
		RootHash:     []byte("prevRootHash")}

	prevHash, _ = mp.ComputeHeaderHash(prevHdr)
	currHdr := &block.Header{
		Round:        11,
		Nonce:        46,
		ShardId:      0,
		PrevRandSeed: currRandSeed,
		RandSeed:     []byte("nextrand"),
		PrevHash:     prevHash,
		RootHash:     []byte("currRootHash")}

	nextWrongHdr := &block.Header{
		Round:        11,
		Nonce:        44,
		ShardId:      0,
		PrevRandSeed: currRandSeed,
		RandSeed:     []byte("nextrand"),
		PrevHash:     prevHash,
		RootHash:     []byte("currRootHash")}
	prevHash, _ = mp.ComputeHeaderHash(nextWrongHdr)
	dataPool.ShardHeaders().Put(prevHash, nextWrongHdr)

	mp.SetNextKValidity(0)
	metaHdr := &block.MetaBlock{Round: 1}

	err := mp.CheckShardHeadersFinality(nil, lastNodesHdrs)
	assert.Equal(t, process.ErrNilBlockHeader, err)

	// should work for empty highest nonce hdrs - no hdrs added this round to metablock
	err = mp.CheckShardHeadersFinality(metaHdr, nil)
	assert.Nil(t, err)

	mp.SetNextKValidity(0)
	highestNonceHdrs := make(map[uint32]data.HeaderHandler, 0)
	highestNonceHdrs[0] = currHdr
	err = mp.CheckShardHeadersFinality(metaHdr, highestNonceHdrs)
	assert.Nil(t, err)

	mp.SetNextKValidity(1)
	err = mp.CheckShardHeadersFinality(metaHdr, highestNonceHdrs)
	assert.Equal(t, process.ErrHeaderNotFinal, err)

	prevHash, _ = mp.ComputeHeaderHash(currHdr)
	nextHdr := &block.Header{
		Round:        11,
		Nonce:        47,
		ShardId:      0,
		PrevRandSeed: []byte("nextrand"),
		RandSeed:     []byte("nextnextrand"),
		PrevHash:     prevHash,
		RootHash:     []byte("currRootHash")}

	prevHash, _ = mp.ComputeHeaderHash(nextHdr)
	dataPool.ShardHeaders().Put(prevHash, nextHdr)

	metaHdr.Round = 20
	err = mp.CheckShardHeadersFinality(metaHdr, highestNonceHdrs)
	assert.Nil(t, err)
}

func TestMetaProcessor_IsHdrConstructionValid(t *testing.T) {
	t.Parallel()

	hasher := mock.HasherMock{}
	marshalizer := &mock.MarshalizerMock{}
	dataPool := mock.NewMetaPoolsHolderFake()

	shardNr := uint32(5)
	mp, _ := blproc.NewMetaProcessor(
		&mock.ServiceContainerMock{},
		&mock.AccountsStub{
			RevertToSnapshotCalled: func(snapshot int) error {
				assert.Fail(t, "revert should have not been called")
				return nil
			},
			JournalLenCalled: func() int {
				return 0
			},
		},
		dataPool,
		&mock.ForkDetectorMock{},
		mock.NewMultiShardsCoordinatorMock(shardNr),
		hasher,
		marshalizer,
		initStore(),
		func(shardID uint32, hdrHash []byte) {},
	)
	mp.SetLastNotarizedHeadersSlice(createGenesisBlocks(mock.NewMultiShardsCoordinatorMock(shardNr)), true)

	prevRandSeed := []byte("prevrand")
	currRandSeed := []byte("currrand")
	lastNodesHdrs := mp.LastNotarizedHdrs()
	for i := uint32(0); i < shardNr; i++ {
		lastHdr := &block.Header{Round: 9,
			Nonce:    44,
			RandSeed: prevRandSeed,
			ShardId:  i}
		lastNodesHdrs[i] = lastHdr
	}

	//put the existing headers inside datapool

	//header shard 0
	prevHash, _ := mp.ComputeHeaderHash(lastNodesHdrs[0].(*block.Header))
	prevHdr := &block.Header{
		Round:        10,
		Nonce:        45,
		ShardId:      0,
		PrevRandSeed: prevRandSeed,
		RandSeed:     currRandSeed,
		PrevHash:     prevHash,
		RootHash:     []byte("prevRootHash")}

	prevHash, _ = mp.ComputeHeaderHash(prevHdr)
	currHdr := &block.Header{
		Round:        11,
		Nonce:        46,
		ShardId:      0,
		PrevRandSeed: currRandSeed,
		RandSeed:     []byte("nextrand"),
		PrevHash:     prevHash,
		RootHash:     []byte("currRootHash")}

	err := mp.IsHdrConstructionValid(nil, prevHdr)
	assert.Equal(t, err, process.ErrNilBlockHeader)

	err = mp.IsHdrConstructionValid(currHdr, nil)
	assert.Equal(t, err, process.ErrNilBlockHeader)

	currHdr.Nonce = 0
	err = mp.IsHdrConstructionValid(currHdr, prevHdr)
	assert.Equal(t, err, process.ErrWrongNonceInBlock)

	currHdr.Nonce = 0
	prevHdr.Nonce = 0
	err = mp.IsHdrConstructionValid(currHdr, prevHdr)
	assert.Equal(t, err, process.ErrWrongNonceInBlock)

	currHdr.Nonce = 0
	prevHdr.Nonce = 0
	prevHdr.RootHash = nil
	err = mp.IsHdrConstructionValid(currHdr, prevHdr)
	assert.Nil(t, err)

	currHdr.Nonce = 46
	prevHdr.Nonce = 45
	prevHdr.Round = currHdr.Round + 1
	err = mp.IsHdrConstructionValid(currHdr, prevHdr)
	assert.Equal(t, err, process.ErrLowShardHeaderRound)

	prevHdr.Round = currHdr.Round - 1
	currHdr.Nonce = prevHdr.Nonce + 2
	err = mp.IsHdrConstructionValid(currHdr, prevHdr)
	assert.Equal(t, err, process.ErrWrongNonceInBlock)

	currHdr.Nonce = prevHdr.Nonce + 1
	prevHdr.RandSeed = []byte("randomwrong")
	err = mp.IsHdrConstructionValid(currHdr, prevHdr)
	assert.Equal(t, err, process.ErrRandSeedMismatch)

	prevHdr.RandSeed = currRandSeed
	currHdr.PrevHash = []byte("wronghash")
	err = mp.IsHdrConstructionValid(currHdr, prevHdr)
	assert.Equal(t, err, process.ErrInvalidBlockHash)

	currHdr.PrevHash = prevHash
	prevHdr.RootHash = []byte("prevRootHash")
	err = mp.IsHdrConstructionValid(currHdr, prevHdr)
	assert.Nil(t, err)
}

func TestMetaProcessor_IsShardHeaderValidFinal(t *testing.T) {
	t.Parallel()

	hasher := mock.HasherMock{}
	marshalizer := &mock.MarshalizerMock{}
	dataPool := mock.NewMetaPoolsHolderFake()

	shardNr := uint32(5)
	mp, _ := blproc.NewMetaProcessor(
		&mock.ServiceContainerMock{},
		&mock.AccountsStub{
			RevertToSnapshotCalled: func(snapshot int) error {
				assert.Fail(t, "revert should have not been called")
				return nil
			},
			JournalLenCalled: func() int {
				return 0
			},
		},
		dataPool,
		&mock.ForkDetectorMock{},
		mock.NewMultiShardsCoordinatorMock(shardNr),
		hasher,
		marshalizer,
		initStore(),
		func(shardID uint32, hdrHash []byte) {},
	)
	mp.SetLastNotarizedHeadersSlice(createGenesisBlocks(mock.NewMultiShardsCoordinatorMock(shardNr)), true)

	prevRandSeed := []byte("prevrand")
	currRandSeed := []byte("currrand")
	lastNodesHdrs := mp.LastNotarizedHdrs()
	for i := uint32(0); i < shardNr; i++ {
		lastHdr := &block.Header{Round: 9,
			Nonce:    44,
			RandSeed: prevRandSeed,
			ShardId:  i}
		lastNodesHdrs[i] = lastHdr
	}

	//put the existing headers inside datapool

	//header shard 0
	prevHash, _ := mp.ComputeHeaderHash(lastNodesHdrs[0].(*block.Header))
	prevHdr := &block.Header{
		Round:        10,
		Nonce:        45,
		ShardId:      0,
		PrevRandSeed: prevRandSeed,
		RandSeed:     currRandSeed,
		PrevHash:     prevHash,
		RootHash:     []byte("prevRootHash")}

	wrongPrevHdr := &block.Header{
		Round:        10,
		Nonce:        50,
		ShardId:      0,
		PrevRandSeed: prevRandSeed,
		RandSeed:     currRandSeed,
		PrevHash:     prevHash,
		RootHash:     []byte("prevRootHash")}

	prevHash, _ = mp.ComputeHeaderHash(prevHdr)
	currHdr := &block.Header{
		Round:        11,
		Nonce:        46,
		ShardId:      0,
		PrevRandSeed: currRandSeed,
		RandSeed:     []byte("nextrand"),
		PrevHash:     prevHash,
		RootHash:     []byte("currRootHash")}

	srtShardHdrs := make([]*block.Header, 0)

	valid, hdrIds := mp.IsShardHeaderValidFinal(currHdr, prevHdr, nil)
	assert.False(t, valid)
	assert.Nil(t, hdrIds)

	valid, hdrIds = mp.IsShardHeaderValidFinal(nil, prevHdr, srtShardHdrs)
	assert.False(t, valid)
	assert.Nil(t, hdrIds)

	valid, hdrIds = mp.IsShardHeaderValidFinal(currHdr, nil, srtShardHdrs)
	assert.False(t, valid)
	assert.Nil(t, hdrIds)

	valid, hdrIds = mp.IsShardHeaderValidFinal(currHdr, wrongPrevHdr, srtShardHdrs)
	assert.False(t, valid)
	assert.Nil(t, hdrIds)

	mp.SetNextKValidity(0)
	valid, hdrIds = mp.IsShardHeaderValidFinal(currHdr, prevHdr, srtShardHdrs)
	assert.True(t, valid)
	assert.NotNil(t, hdrIds)

	mp.SetNextKValidity(1)
	nextWrongHdr := &block.Header{
		Round:        11,
		Nonce:        44,
		ShardId:      0,
		PrevRandSeed: currRandSeed,
		RandSeed:     []byte("nextrand"),
		PrevHash:     prevHash,
		RootHash:     []byte("currRootHash")}

	srtShardHdrs = append(srtShardHdrs, nextWrongHdr)
	valid, hdrIds = mp.IsShardHeaderValidFinal(currHdr, prevHdr, srtShardHdrs)
	assert.False(t, valid)
	assert.Nil(t, hdrIds)

	prevHash, _ = mp.ComputeHeaderHash(currHdr)
	nextHdr := &block.Header{
		Round:        11,
		Nonce:        47,
		ShardId:      0,
		PrevRandSeed: []byte("nextrand"),
		RandSeed:     []byte("nextnextrand"),
		PrevHash:     prevHash,
		RootHash:     []byte("currRootHash")}

	srtShardHdrs = append(srtShardHdrs, nextHdr)
	valid, hdrIds = mp.IsShardHeaderValidFinal(currHdr, prevHdr, srtShardHdrs)
	assert.True(t, valid)
	assert.NotNil(t, hdrIds)
}

func TestMetaProcessor_DecodeBlockBody(t *testing.T) {
	t.Parallel()
	mdp := initMetaDataPool()
	marshalizerMock := &mock.MarshalizerMock{}
	mp, err := blproc.NewMetaProcessor(
		&mock.ServiceContainerMock{},
		&mock.AccountsStub{},
		mdp,
		&mock.ForkDetectorMock{},
		mock.NewOneShardCoordinatorMock(),
		&mock.HasherStub{},
		marshalizerMock,
		&mock.ChainStorerMock{},
		func(shardID uint32, hdrHash []byte) {},
	)
	body := &block.MetaBlockBody{}
	message, err := marshalizerMock.Marshal(body)
	assert.Nil(t, err)

	dcdBlk := mp.DecodeBlockBody(nil)
	assert.Nil(t, dcdBlk)

	dcdBlk = mp.DecodeBlockBody(message)
	assert.Equal(t, body, dcdBlk)
}

func TestMetaProcessor_DecodeBlockHeader(t *testing.T) {
	t.Parallel()
	mdp := initMetaDataPool()
	marshalizerMock := &mock.MarshalizerMock{}
	mp, err := blproc.NewMetaProcessor(
		&mock.ServiceContainerMock{},
		&mock.AccountsStub{},
		mdp,
		&mock.ForkDetectorMock{},
		mock.NewOneShardCoordinatorMock(),
		&mock.HasherStub{},
		marshalizerMock,
		&mock.ChainStorerMock{},
		func(shardID uint32, hdrHash []byte) {},
	)
	hdr := &block.MetaBlock{}
	hdr.Nonce = 1
	hdr.TimeStamp = uint64(0)
	hdr.Signature = []byte("A")
	message, err := marshalizerMock.Marshal(hdr)
	assert.Nil(t, err)

	message, err = marshalizerMock.Marshal(hdr)
	assert.Nil(t, err)

	dcdHdr := mp.DecodeBlockHeader(nil)
	assert.Nil(t, dcdHdr)

	dcdHdr = mp.DecodeBlockHeader(message)
	assert.Equal(t, hdr, dcdHdr)
	assert.Equal(t, []byte("A"), dcdHdr.GetSignature())
}<|MERGE_RESOLUTION|>--- conflicted
+++ resolved
@@ -903,31 +903,6 @@
 	time.Sleep(time.Second)
 }
 
-<<<<<<< HEAD
-func TestMetaProcessor_GetHeaderFromPool(t *testing.T) {
-	t.Parallel()
-
-	mdp := initMetaDataPool()
-	mp, _ := blproc.NewMetaProcessor(
-		&mock.ServiceContainerMock{},
-		&mock.AccountsStub{},
-		mdp,
-		&mock.ForkDetectorMock{},
-		mock.NewOneShardCoordinatorMock(),
-		&mock.HasherStub{},
-		&mock.MarshalizerMock{},
-		&mock.ChainStorerMock{},
-		func(shardID uint32, hdrHash []byte) {},
-	)
-	hdrHash := []byte("hdr_hash1")
-	hdr, err := mp.GetShardHeaderFromPool(0, hdrHash)
-	assert.Nil(t, err)
-	assert.NotNil(t, hdr)
-	assert.Equal(t, uint64(1), hdr.GetNonce())
-}
-
-=======
->>>>>>> 9acd1ad5
 func TestBlockProc_RequestTransactionFromNetwork(t *testing.T) {
 	t.Parallel()
 
