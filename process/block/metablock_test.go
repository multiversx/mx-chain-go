--- conflicted
+++ resolved
@@ -1292,13 +1292,8 @@
 		MiniBlockHeaders: miniBlockHeaders3})
 
 	mp.SetNextKValidity(0)
-<<<<<<< HEAD
 	round := uint64(40)
-	shardInfo, err := mp.CreateShardInfo(2, round, haveTime)
-=======
-	round := uint32(40)
 	shardInfo, err := mp.CreateShardInfo(3, round, haveTime)
->>>>>>> d1bbe4d9
 	assert.Nil(t, err)
 	assert.Equal(t, 0, len(shardInfo))
 
@@ -1469,13 +1464,8 @@
 	pool.ShardHeaders().Put(hdrHash33, headers[5])
 
 	mp.SetNextKValidity(1)
-<<<<<<< HEAD
 	round := uint64(15)
-	shardInfo, err := mp.CreateShardInfo(2, round, haveTime)
-=======
-	round := uint32(15)
 	shardInfo, err := mp.CreateShardInfo(3, round, haveTime)
->>>>>>> d1bbe4d9
 	assert.Nil(t, err)
 	assert.Equal(t, 0, len(shardInfo))
 
@@ -1646,13 +1636,8 @@
 	pool.ShardHeaders().Put(hdrHash33, headers[5])
 
 	mp.SetNextKValidity(1)
-<<<<<<< HEAD
 	round := uint64(20)
-	shardInfo, err := mp.CreateShardInfo(2, round, haveTime)
-=======
-	round := uint32(20)
 	shardInfo, err := mp.CreateShardInfo(3, round, haveTime)
->>>>>>> d1bbe4d9
 	assert.Nil(t, err)
 	assert.Equal(t, 0, len(shardInfo))
 
