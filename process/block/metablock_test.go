--- conflicted
+++ resolved
@@ -130,23 +130,12 @@
 					return nil
 				},
 			},
-<<<<<<< HEAD
-			BlockTracker:                   mock.NewBlockTrackerMock(bootstrapComponents.ShardCoordinator(), startHeaders),
-			BlockSizeThrottler:             &mock.BlockSizeThrottlerStub{},
-			HistoryRepository:              &dblookupext.HistoryRepositoryStub{},
-			EpochNotifier:                  &epochNotifier.EpochNotifierStub{},
-			EnableRoundsHandler:            &testscommon.EnableRoundsHandlerStub{},
-			ScheduledTxsExecutionHandler:   &testscommon.ScheduledTxsExecutionStub{},
-			ScheduledMiniBlocksEnableEpoch: 2,
-			ProcessedMiniBlocksTracker:     &testscommon.ProcessedMiniBlocksTrackerStub{},
-=======
 			BlockTracker:                 mock.NewBlockTrackerMock(bootstrapComponents.ShardCoordinator(), startHeaders),
 			BlockSizeThrottler:           &mock.BlockSizeThrottlerStub{},
 			HistoryRepository:            &dblookupext.HistoryRepositoryStub{},
-			RoundNotifier:                &mock.RoundNotifierStub{},
+			EnableRoundsHandler:          &testscommon.EnableRoundsHandlerStub{},
 			ScheduledTxsExecutionHandler: &testscommon.ScheduledTxsExecutionStub{},
 			ProcessedMiniBlocksTracker:   &testscommon.ProcessedMiniBlocksTrackerStub{},
->>>>>>> 6dd91d5f
 		},
 		SCToProtocol:                 &mock.SCToProtocolStub{},
 		PendingMiniBlocksHandler:     &mock.PendingMiniBlocksHandlerStub{},
