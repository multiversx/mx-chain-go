--- conflicted
+++ resolved
@@ -877,17 +877,8 @@
 	mp, _ := blproc.NewMetaProcessor(arguments)
 
 	metaBlk := &block.MetaBlock{TimeStamp: 12345}
-<<<<<<< HEAD
-	bodyHandler := &block.Body{
-		MiniBlocks: []*block.MiniBlock{
-			{Type: 0},
-		},
-	}
-	_, err := mp.ApplyBodyToHeader(metaBlk, bodyHandler)
-=======
 	body := &block.Body{MiniBlocks: []*block.MiniBlock{{Type: 0}}}
 	_, err := mp.ApplyBodyToHeader(metaBlk, body)
->>>>>>> 74e03c03
 	assert.Nil(t, err)
 }
 
