--- conflicted
+++ resolved
@@ -4638,7 +4638,6 @@
 		require.NoError(t, err)
 		require.True(t, wasUpdatePeerStateCalled)
 	})
-<<<<<<< HEAD
 	t.Run("update peer state v3 in supernova enable round", func(t *testing.T) {
 		t.Parallel()
 
@@ -4698,7 +4697,7 @@
 		require.Nil(t, err)
 		require.Equal(t, expectedRootHash, rootHash)
 		require.True(t, wasUpdatePeerStateCalled)
-=======
+	})
 }
 
 func Test_getCurrentlyAccumulatedFees(t *testing.T) {
@@ -4848,6 +4847,5 @@
 		require.Nil(t, err)
 		require.Equal(t, big.NewInt(5), currentDevFeesInEpoch)
 		require.Equal(t, big.NewInt(5), currentlyAccumulatedFeesInEpoch)
->>>>>>> 2dab7951
 	})
 }