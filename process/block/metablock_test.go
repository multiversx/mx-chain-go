--- conflicted
+++ resolved
@@ -6,8 +6,6 @@
 	"reflect"
 	"testing"
 	"time"
-
-	"github.com/ElrondNetwork/elrond-go-sandbox/sharding"
 
 	"github.com/ElrondNetwork/elrond-go-sandbox/data"
 	"github.com/ElrondNetwork/elrond-go-sandbox/data/block"
@@ -115,7 +113,8 @@
 		&mock.HasherStub{},
 		&mock.MarshalizerMock{},
 		&mock.ChainStorerMock{},
-		func(shardID uint32, hdrHash []byte) {},
+		createGenesisBlocks(mock.NewOneShardCoordinatorMock()),
+		&mock.RequestHandlerMock{},
 	)
 	assert.Equal(t, process.ErrNilCore, err)
 	assert.Nil(t, be)
@@ -664,103 +663,6 @@
 	assert.Equal(t, errPersister, err)
 }
 
-<<<<<<< HEAD
-func TestMetaProcessor_CommitBlockStorageFailsForShardDataShouldErr(t *testing.T) {
-	t.Parallel()
-
-	mdp := initMetaDataPool()
-	errPersister := errors.New("failure")
-	accounts := &mock.AccountsStub{
-		RevertToSnapshotCalled: func(snapshot int) error {
-			return nil
-		},
-	}
-	hdr := createMetaBlockHeader()
-	body := &block.MetaBlockBody{}
-
-	shardDataUnit := &mock.StorerStub{
-		PutCalled: func(key, data []byte) error {
-			return errPersister
-		},
-	}
-	store := initStore()
-	store.AddStorer(dataRetriever.MetaShardDataUnit, shardDataUnit)
-
-	mp, _ := blproc.NewMetaProcessor(
-		&mock.ServiceContainerMock{},
-		accounts,
-		mdp,
-		&mock.ForkDetectorMock{
-			AddHeaderCalled: func(header data.HeaderHandler, hash []byte, state process.BlockHeaderState) error {
-				return nil
-			},
-		},
-		mock.NewOneShardCoordinatorMock(),
-		&mock.HasherStub{},
-		&mock.MarshalizerMock{},
-		store,
-		func(shardID uint32, hdrHash []byte) {},
-	)
-	blkc, _ := blockchain.NewMetaChain(
-		generateTestCache(),
-	)
-	err := mp.CommitBlock(blkc, hdr, body)
-
-	assert.Equal(t, errPersister, err)
-}
-
-func TestMetaProcessor_CommitBlockStorageFailsForPeerDataShouldErr(t *testing.T) {
-	t.Parallel()
-
-	mdp := initMetaDataPool()
-	errPersister := errors.New("failure")
-	accounts := &mock.AccountsStub{
-		RevertToSnapshotCalled: func(snapshot int) error {
-			return nil
-		},
-	}
-	hdr := createMetaBlockHeader()
-	body := &block.MetaBlockBody{}
-
-	shardDataUnit := &mock.StorerStub{
-		PutCalled: func(key, data []byte) error {
-			return nil
-		},
-	}
-	peerDataUnit := &mock.StorerStub{
-		PutCalled: func(key, data []byte) error {
-			return errPersister
-		},
-	}
-	store := initStore()
-	store.AddStorer(dataRetriever.MetaShardDataUnit, shardDataUnit)
-	store.AddStorer(dataRetriever.MetaPeerDataUnit, peerDataUnit)
-
-	mp, _ := blproc.NewMetaProcessor(
-		&mock.ServiceContainerMock{},
-		accounts,
-		mdp,
-		&mock.ForkDetectorMock{
-			AddHeaderCalled: func(header data.HeaderHandler, hash []byte, state process.BlockHeaderState) error {
-				return nil
-			},
-		},
-		mock.NewOneShardCoordinatorMock(),
-		&mock.HasherStub{},
-		&mock.MarshalizerMock{},
-		store,
-		func(shardID uint32, hdrHash []byte) {},
-	)
-	blkc, _ := blockchain.NewMetaChain(
-		generateTestCache(),
-	)
-	err := mp.CommitBlock(blkc, hdr, body)
-
-	assert.Equal(t, errPersister, err)
-}
-
-=======
->>>>>>> 05645f42
 func TestMetaProcessor_CommitBlockNilNoncesDataPoolShouldErr(t *testing.T) {
 	t.Parallel()
 
