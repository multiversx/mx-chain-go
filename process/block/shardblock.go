--- conflicted
+++ resolved
@@ -1548,9 +1548,6 @@
 		log.Info(err.Error())
 	}
 
-<<<<<<< HEAD
-	log.Info(fmt.Sprintf("processed %d miniblocks and %d txs with destination in self shard\n", len(destMeMiniBlocks), txs))
-=======
 	processedMetaHdrs, errNotCritical := sp.getProcessedMetaBlocksFromMiniBlocks(destMeMiniBlocks, usedMetaHdrsHashes)
 	if errNotCritical != nil {
 		log.Debug(errNotCritical.Error())
@@ -1561,8 +1558,7 @@
 		return nil, err
 	}
 
-	log.Debug(fmt.Sprintf("processed %d miniblocks and %d txs with destination in self shard\n", len(destMeMiniBlocks), txs))
->>>>>>> fed24f7c
+	log.Info(fmt.Sprintf("processed %d miniblocks and %d txs with destination in self shard\n", len(destMeMiniBlocks), txs))
 
 	if len(destMeMiniBlocks) > 0 {
 		miniBlocks = append(miniBlocks, destMeMiniBlocks...)
