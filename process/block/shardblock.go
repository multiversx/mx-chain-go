--- conflicted
+++ resolved
@@ -429,13 +429,8 @@
 		if metaHdr.GetNonce() == lastVerifiedHdr.GetNonce()+1 {
 			err := sp.headerValidator.IsHeaderConstructionValid(metaHdr, lastVerifiedHdr)
 			if err != nil {
-<<<<<<< HEAD
 				log.Debug("checkMetaHdrFinality -> isHdrConstructionValid",
 					"error", err.Error())
-=======
-				go sp.removeHeaderFromPools(metaHdr, sp.dataPool.Headers())
-				log.Trace("isHdrConstructionValid", "error", err.Error())
->>>>>>> a08e1b36
 				continue
 			}
 
@@ -456,11 +451,7 @@
 func (sp *shardProcessor) checkAndRequestIfMetaHeadersMissing(round uint64) {
 	orderedMetaBlocks, _ := sp.blockTracker.GetTrackedHeaders(sharding.MetachainShardId)
 
-<<<<<<< HEAD
 	err := sp.requestHeadersIfMissing(orderedMetaBlocks, sharding.MetachainShardId, round, sp.dataPool.MetaBlocks().MaxSize())
-=======
-	err = sp.requestHeadersIfMissing(sortedHdrs, sharding.MetachainShardId, round, sp.dataPool.Headers())
->>>>>>> a08e1b36
 	if err != nil {
 		log.Debug("checkAndRequestIfMetaHeadersMissing", "error", err.Error())
 	}
@@ -879,11 +870,7 @@
 		"miniblocks capacity", sp.dataPool.MiniBlocks().MaxSize(),
 	)
 
-<<<<<<< HEAD
-	go sp.cleanupPools(headerHandler, headersNoncesPool, headersPool, sp.dataPool.MetaBlocks())
-=======
-	go sp.cleanupPools(headersPool)
->>>>>>> a08e1b36
+	go sp.cleanupPools(headerHandler, headersPool)
 
 	return nil
 }
@@ -1346,11 +1333,7 @@
 			sp.hdrsForCurrBlock.missingFinalityAttestingHdrs = sp.requestMissingFinalityAttestingHeaders(
 				sharding.MetachainShardId,
 				sp.metaBlockFinality,
-<<<<<<< HEAD
 			)
-=======
-				sp.dataPool.Headers())
->>>>>>> a08e1b36
 			if sp.hdrsForCurrBlock.missingFinalityAttestingHdrs == 0 {
 				log.Debug("received all missing finality attesting meta headers")
 			}
@@ -1421,11 +1404,7 @@
 		sp.hdrsForCurrBlock.missingFinalityAttestingHdrs = sp.requestMissingFinalityAttestingHeaders(
 			sharding.MetachainShardId,
 			sp.metaBlockFinality,
-<<<<<<< HEAD
 		)
-=======
-			sp.dataPool.Headers())
->>>>>>> a08e1b36
 	}
 
 	requestedHdrs := sp.hdrsForCurrBlock.missingHdrs
@@ -1515,99 +1494,6 @@
 	return miniBlockMetaHashes, nil
 }
 
-<<<<<<< HEAD
-=======
-func (sp *shardProcessor) getOrderedMetaBlocks(round uint64) ([]*hashAndHdr, error) {
-	metaBlocksPool := sp.dataPool.Headers()
-	if metaBlocksPool == nil {
-		return nil, process.ErrNilMetaBlocksPool
-	}
-
-	lastHdr, err := sp.getLastNotarizedHdr(sharding.MetachainShardId)
-	if err != nil {
-		return nil, err
-	}
-
-	orderedMetaBlocks := make([]*hashAndHdr, 0)
-
-	noncesKeys := metaBlocksPool.Nonces(sharding.MetachainShardId)
-	for _, key := range noncesKeys {
-		metaHeaders, metaHeadersHeshes, err := metaBlocksPool.GetHeadersByNonceAndShardId(key, sharding.MetachainShardId)
-		if err != nil {
-			continue
-		}
-
-		for i := 0; i < len(metaHeaders); i++ {
-			metaHeader, metaHdrHash := metaHeaders[i], metaHeadersHeshes[i]
-
-			hdr, ok := metaHeader.(*block.MetaBlock)
-			if !ok {
-				continue
-			}
-
-			if hdr.GetRound() > round {
-				continue
-			}
-			if hdr.GetRound() <= lastHdr.GetRound() {
-				continue
-			}
-			if hdr.GetNonce() <= lastHdr.GetNonce() {
-				continue
-			}
-
-			orderedMetaBlocks = append(orderedMetaBlocks, &hashAndHdr{hdr: hdr, hash: metaHdrHash})
-		}
-
-	}
-
-	if len(orderedMetaBlocks) > 1 {
-		sort.Slice(orderedMetaBlocks, func(i, j int) bool {
-			return orderedMetaBlocks[i].hdr.GetNonce() < orderedMetaBlocks[j].hdr.GetNonce()
-		})
-	}
-
-	return orderedMetaBlocks, nil
-}
-
-// isMetaHeaderFinal verifies if meta is trully final, in order to not do rollbacks
-func (sp *shardProcessor) isMetaHeaderFinal(currHdr data.HeaderHandler, sortedHdrs []*hashAndHdr, startPos int) bool {
-	if currHdr == nil || currHdr.IsInterfaceNil() {
-		return false
-	}
-	if sortedHdrs == nil {
-		return false
-	}
-
-	// verify if there are "K" block after current to make this one final
-	lastVerifiedHdr := currHdr
-	nextBlocksVerified := uint32(0)
-
-	for i := startPos; i < len(sortedHdrs); i++ {
-		if nextBlocksVerified >= sp.metaBlockFinality {
-			return true
-		}
-
-		// found a header with the next nonce
-		tmpHdr := sortedHdrs[i].hdr
-		if tmpHdr.GetNonce() == lastVerifiedHdr.GetNonce()+1 {
-			err := sp.headerValidator.IsHeaderConstructionValid(tmpHdr, lastVerifiedHdr)
-			if err != nil {
-				continue
-			}
-
-			lastVerifiedHdr = tmpHdr
-			nextBlocksVerified += 1
-		}
-	}
-
-	if nextBlocksVerified >= sp.metaBlockFinality {
-		return true
-	}
-
-	return false
-}
-
->>>>>>> a08e1b36
 // full verification through metachain header
 func (sp *shardProcessor) createAndProcessCrossMiniBlocksDstMe(
 	maxItemsInBlock uint32,
