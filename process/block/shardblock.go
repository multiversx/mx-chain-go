package block

import (
	"fmt"
	"sort"
	"sync"
	"time"

	"github.com/ElrondNetwork/elrond-go/core"
	"github.com/ElrondNetwork/elrond-go/core/indexer"
	"github.com/ElrondNetwork/elrond-go/core/serviceContainer"
	"github.com/ElrondNetwork/elrond-go/data"
	"github.com/ElrondNetwork/elrond-go/data/block"
	"github.com/ElrondNetwork/elrond-go/dataRetriever"
	"github.com/ElrondNetwork/elrond-go/dataRetriever/dataPool"
	"github.com/ElrondNetwork/elrond-go/process"
	"github.com/ElrondNetwork/elrond-go/process/throttle"
	"github.com/ElrondNetwork/elrond-go/sharding"
	"github.com/ElrondNetwork/elrond-go/statusHandler"
)

const maxCleanTime = time.Second

// shardProcessor implements shardProcessor interface and actually it tries to execute block
type shardProcessor struct {
	*baseProcessor
<<<<<<< HEAD
	dataPool               dataRetriever.PoolsHolder
	metaBlockFinality      int
	chRcvAllMetaHdrs       chan bool
	hdrsForCurrBlock       hdrForBlock
=======
	dataPool          dataRetriever.PoolsHolder
	metaBlockFinality uint32

	chRcvAllMetaHdrs chan bool

>>>>>>> d67ce109
	processedMiniBlocks    map[string]map[string]struct{}
	mutProcessedMiniBlocks sync.RWMutex
	core                   serviceContainer.Core
	txCoordinator          process.TransactionCoordinator
	txCounter              *transactionCounter
	txsPoolsCleaner        process.PoolsCleaner
}

// NewShardProcessor creates a new shardProcessor object
func NewShardProcessor(arguments ArgShardProcessor) (*shardProcessor, error) {
	err := checkProcessorNilParameters(arguments.ArgBaseProcessor)
	if err != nil {
		return nil, err
	}

	if arguments.DataPool == nil || arguments.DataPool.IsInterfaceNil() {
		return nil, process.ErrNilDataPoolHolder
	}
	if arguments.TxCoordinator == nil || arguments.TxCoordinator.IsInterfaceNil() {
		return nil, process.ErrNilTransactionCoordinator
	}

	blockSizeThrottler, err := throttle.NewBlockSizeThrottle()
	if err != nil {
		return nil, err
	}

	base := &baseProcessor{
		accounts:                      arguments.Accounts,
		blockSizeThrottler:            blockSizeThrottler,
		forkDetector:                  arguments.ForkDetector,
		hasher:                        arguments.Hasher,
		marshalizer:                   arguments.Marshalizer,
		store:                         arguments.Store,
		shardCoordinator:              arguments.ShardCoordinator,
		nodesCoordinator:              arguments.NodesCoordinator,
		specialAddressHandler:         arguments.SpecialAddressHandler,
		uint64Converter:               arguments.Uint64Converter,
		onRequestHeaderHandlerByNonce: arguments.RequestHandler.RequestHeaderByNonce,
		appStatusHandler:              statusHandler.NewNilStatusHandler(),
	}
	err = base.setLastNotarizedHeadersSlice(arguments.StartHeaders)
	if err != nil {
		return nil, err
	}

	if arguments.TxsPoolsCleaner == nil || arguments.TxsPoolsCleaner.IsInterfaceNil() {
		return nil, process.ErrNilTxsPoolsCleaner
	}

	sp := shardProcessor{
		core:            arguments.Core,
		baseProcessor:   base,
		dataPool:        arguments.DataPool,
		txCoordinator:   arguments.TxCoordinator,
		txCounter:       NewTransactionCounter(),
		txsPoolsCleaner: arguments.TxsPoolsCleaner,
	}
	sp.chRcvAllMetaHdrs = make(chan bool)

	transactionPool := sp.dataPool.Transactions()
	if transactionPool == nil {
		return nil, process.ErrNilTransactionPool
	}

	sp.hdrsForCurrBlock.hdrHashAndInfo = make(map[string]*hdrInfo)
	sp.hdrsForCurrBlock.highestHdrNonce = make(map[uint32]uint64)
	sp.processedMiniBlocks = make(map[string]map[string]struct{})

	metaBlockPool := sp.dataPool.MetaBlocks()
	if metaBlockPool == nil {
		return nil, process.ErrNilMetaBlockPool
	}
	metaBlockPool.RegisterHandler(sp.receivedMetaBlock)
	sp.onRequestHeaderHandler = arguments.RequestHandler.RequestHeader

	sp.metaBlockFinality = process.MetaBlockFinality

	return &sp, nil
}

// ProcessBlock processes a block. It returns nil if all ok or the specific error
func (sp *shardProcessor) ProcessBlock(
	chainHandler data.ChainHandler,
	headerHandler data.HeaderHandler,
	bodyHandler data.BodyHandler,
	haveTime func() time.Duration,
) error {

	if haveTime == nil {
		return process.ErrNilHaveTimeHandler
	}

	err := sp.checkBlockValidity(chainHandler, headerHandler, bodyHandler)
	if err != nil {
		if err == process.ErrBlockHashDoesNotMatch {
			log.Info(fmt.Sprintf("requested missing shard header with hash %s for shard %d\n",
				core.ToB64(headerHandler.GetPrevHash()),
				headerHandler.GetShardID()))

			go sp.onRequestHeaderHandler(headerHandler.GetShardID(), headerHandler.GetPrevHash())
		}

		return err
	}

	log.Debug(fmt.Sprintf("started processing block with round %d and nonce %d\n",
		headerHandler.GetRound(),
		headerHandler.GetNonce()))

	header, ok := headerHandler.(*block.Header)
	if !ok {
		return process.ErrWrongTypeAssertion
	}

	body, ok := bodyHandler.(block.Body)
	if !ok {
		return process.ErrWrongTypeAssertion
	}

	go getMetricsFromBlockBody(body, sp.marshalizer, sp.appStatusHandler)

	err = sp.checkHeaderBodyCorrelation(header, body)
	if err != nil {
		return err
	}

	numTxWithDst := sp.txCounter.getNumTxsFromPool(header.ShardId, sp.dataPool, sp.shardCoordinator.NumberOfShards())
	totalTxs := sp.txCounter.totalTxs
	go getMetricsFromHeader(header, uint64(numTxWithDst), totalTxs, sp.marshalizer, sp.appStatusHandler)

	log.Info(fmt.Sprintf("Total txs in pool: %d\n", numTxWithDst))

	err = sp.specialAddressHandler.SetShardConsensusData(
		headerHandler.GetPrevRandSeed(),
		headerHandler.GetRound(),
		headerHandler.GetEpoch(),
		headerHandler.GetShardID(),
	)
	if err != nil {
		return err
	}

	sp.txCoordinator.CreateBlockStarted()
	sp.createBlockStarted()
	sp.txCoordinator.RequestBlockTransactions(body)
	requestedMetaHdrs, requestedFinalityAttestingMetaHdrs := sp.requestMetaHeaders(header)

	if haveTime() < 0 {
		return process.ErrTimeIsOut
	}

	err = sp.txCoordinator.IsDataPreparedForProcessing(haveTime)
	if err != nil {
		return err
	}

	haveMissingMetaHeaders := requestedMetaHdrs > 0 || requestedFinalityAttestingMetaHdrs > 0
	if haveMissingMetaHeaders {
		log.Info(fmt.Sprintf("requested %d missing meta headers and %d finality attesting meta headers\n",
			requestedMetaHdrs,
			requestedFinalityAttestingMetaHdrs))

		err = sp.waitForMetaHdrHashes(haveTime())

		sp.hdrsForCurrBlock.mutHdrsForBlock.RLock()
		missingMetaHdrs := sp.hdrsForCurrBlock.missingHdrs
		sp.hdrsForCurrBlock.mutHdrsForBlock.RUnlock()

		sp.resetMissingHdrs()

		if requestedMetaHdrs > 0 {
			log.Info(fmt.Sprintf("received %d missing meta headers\n", requestedMetaHdrs-missingMetaHdrs))
		}

		if err != nil {
			return err
		}
	}

	if sp.accounts.JournalLen() != 0 {
		return process.ErrAccountStateDirty
	}

	defer func() {
		go sp.checkAndRequestIfMetaHeadersMissing(header.Round)
	}()

	err = sp.checkMetaHeadersValidityAndFinality()
	if err != nil {
		return err
	}

	err = sp.verifyCrossShardMiniBlockDstMe(header)
	if err != nil {
		return err
	}

	defer func() {
		if err != nil {
			sp.RevertAccountState()
		}
	}()

	processedMetaHdrs, err := sp.getOrderedProcessedMetaBlocksFromMiniBlocks(body)
	if err != nil {
		return err
	}

	err = sp.setMetaConsensusData(processedMetaHdrs)
	if err != nil {
		return err
	}

	err = sp.txCoordinator.ProcessBlockTransaction(body, header.Round, haveTime)
	if err != nil {
		return err
	}

	if !sp.verifyStateRoot(header.GetRootHash()) {
		err = process.ErrRootStateDoesNotMatch
		return err
	}

	err = sp.txCoordinator.VerifyCreatedBlockTransactions(body)
	if err != nil {
		return err
	}

	return nil
}

func (sp *shardProcessor) setMetaConsensusData(finalizedMetaBlocks []data.HeaderHandler) error {
	sp.specialAddressHandler.ClearMetaConsensusData()

	// for every finalized metablock header, reward the metachain consensus group members with accounts in shard
	for _, metaBlock := range finalizedMetaBlocks {
		round := metaBlock.GetRound()
		epoch := metaBlock.GetEpoch()
		err := sp.specialAddressHandler.SetMetaConsensusData(metaBlock.GetPrevRandSeed(), round, epoch)
		if err != nil {
			return err
		}
	}

	return nil
}

// SetConsensusData - sets the reward data for the current consensus group
func (sp *shardProcessor) SetConsensusData(randomness []byte, round uint64, epoch uint32, shardId uint32) {
	err := sp.specialAddressHandler.SetShardConsensusData(randomness, round, epoch, shardId)
	if err != nil {
		log.Error(err.Error())
	}
}

// checkMetaHeadersValidity - checks if listed metaheaders are valid as construction
func (sp *shardProcessor) checkMetaHeadersValidityAndFinality() error {
	tmpNotedHdr, err := sp.getLastNotarizedHdr(sharding.MetachainShardId)
	if err != nil {
		return err
	}

	usedMetaHdrs := sp.sortHeadersForCurrentBlockByNonce(true)
	if len(usedMetaHdrs[sharding.MetachainShardId]) == 0 {
		return nil
	}

	for _, metaHdr := range usedMetaHdrs[sharding.MetachainShardId] {
		err = sp.isHdrConstructionValid(metaHdr, tmpNotedHdr)
		if err != nil {
			return err
		}

		tmpNotedHdr = metaHdr
	}

	err = sp.checkMetaHdrFinality(tmpNotedHdr)
	if err != nil {
		return err
	}

	return nil
}

// check if shard headers are final by checking if newer headers were constructed upon them
func (sp *shardProcessor) checkMetaHdrFinality(header data.HeaderHandler) error {
	if header == nil || header.IsInterfaceNil() {
		return process.ErrNilBlockHeader
	}

	finalityAttestingMetaHdrs := sp.sortHeadersForCurrentBlockByNonce(false)

	lastVerifiedHdr := header
	// verify if there are "K" block after current to make this one final
	nextBlocksVerified := uint32(0)
	for _, metaHdr := range finalityAttestingMetaHdrs[sharding.MetachainShardId] {
		if nextBlocksVerified >= sp.metaBlockFinality {
			break
		}

		// found a header with the next nonce
		if metaHdr.GetNonce() == lastVerifiedHdr.GetNonce()+1 {
			err := sp.isHdrConstructionValid(metaHdr, lastVerifiedHdr)
			if err != nil {
				log.Debug(err.Error())
				continue
			}

			lastVerifiedHdr = metaHdr
			nextBlocksVerified += 1
		}
	}

	if nextBlocksVerified < sp.metaBlockFinality {
		go sp.onRequestHeaderHandlerByNonce(lastVerifiedHdr.GetShardID(), lastVerifiedHdr.GetNonce()+1)
		return process.ErrHeaderNotFinal
	}

	return nil
}

// check if header has the same miniblocks as presented in body
func (sp *shardProcessor) checkHeaderBodyCorrelation(hdr *block.Header, body block.Body) error {
	mbHashesFromHdr := make(map[string]*block.MiniBlockHeader, len(hdr.MiniBlockHeaders))
	for i := 0; i < len(hdr.MiniBlockHeaders); i++ {
		mbHashesFromHdr[string(hdr.MiniBlockHeaders[i].Hash)] = &hdr.MiniBlockHeaders[i]
	}

	if len(hdr.MiniBlockHeaders) != len(body) {
		return process.ErrHeaderBodyMismatch
	}

	for i := 0; i < len(body); i++ {
		miniBlock := body[i]

		mbBytes, err := sp.marshalizer.Marshal(miniBlock)
		if err != nil {
			return err
		}
		mbHash := sp.hasher.Compute(string(mbBytes))

		mbHdr, ok := mbHashesFromHdr[string(mbHash)]
		if !ok {
			return process.ErrHeaderBodyMismatch
		}

		if mbHdr.TxCount != uint32(len(miniBlock.TxHashes)) {
			return process.ErrHeaderBodyMismatch
		}

		if mbHdr.ReceiverShardID != miniBlock.ReceiverShardID {
			return process.ErrHeaderBodyMismatch
		}

		if mbHdr.SenderShardID != miniBlock.SenderShardID {
			return process.ErrHeaderBodyMismatch
		}
	}

	return nil
}

func (sp *shardProcessor) checkAndRequestIfMetaHeadersMissing(round uint64) {
	orderedMetaBlocks, err := sp.getOrderedMetaBlocks(round)
	if err != nil {
		log.Debug(err.Error())
		return
	}

	sortedHdrs := make([]data.HeaderHandler, 0)
	for i := 0; i < len(orderedMetaBlocks); i++ {
		hdr, ok := orderedMetaBlocks[i].hdr.(*block.MetaBlock)
		if !ok {
			continue
		}
		sortedHdrs = append(sortedHdrs, hdr)
	}

	err = sp.requestHeadersIfMissing(sortedHdrs, sharding.MetachainShardId, round)
	if err != nil {
		log.Info(err.Error())
	}

	return
}

func (sp *shardProcessor) indexBlockIfNeeded(
	body data.BodyHandler,
	header data.HeaderHandler,
	lastBlockHeader data.HeaderHandler,
) {
	if sp.core == nil || sp.core.Indexer() == nil {
		return
	}

	txPool := sp.txCoordinator.GetAllCurrentUsedTxs(block.TxBlock)
	scPool := sp.txCoordinator.GetAllCurrentUsedTxs(block.SmartContractResultBlock)
	rewardPool := sp.txCoordinator.GetAllCurrentUsedTxs(block.RewardsBlock)

	for hash, tx := range scPool {
		txPool[hash] = tx
	}
	for hash, tx := range rewardPool {
		txPool[hash] = tx
	}

	shardId := sp.shardCoordinator.SelfId()
	pubKeys, err := sp.nodesCoordinator.GetValidatorsPublicKeys(header.GetPrevRandSeed(), header.GetRound(), shardId)
	if err != nil {
		return
	}

	signersIndexes := sp.nodesCoordinator.GetValidatorsIndexes(pubKeys)
	roundInfo := indexer.RoundInfo{
		Index:            header.GetRound(),
		SignersIndexes:   signersIndexes,
		BlockWasProposed: true,
		ShardId:          shardId,
		Timestamp:        time.Duration(header.GetTimeStamp()),
	}

	go sp.core.Indexer().SaveBlock(body, header, txPool, signersIndexes)
	go sp.core.Indexer().SaveRoundInfo(roundInfo)

	if lastBlockHeader == nil {
		return
	}

	lastBlockRound := lastBlockHeader.GetRound()
	currentBlockRound := header.GetRound()

	roundDuration := sp.calculateRoundDuration(lastBlockHeader.GetTimeStamp(), header.GetTimeStamp(), lastBlockRound, currentBlockRound)
	for i := lastBlockRound + 1; i < currentBlockRound; i++ {
		publicKeys, err := sp.nodesCoordinator.GetValidatorsPublicKeys(lastBlockHeader.GetRandSeed(), i, shardId)
		if err != nil {
			continue
		}
		signersIndexes = sp.nodesCoordinator.GetValidatorsIndexes(publicKeys)
		roundInfo = indexer.RoundInfo{
			Index:            i,
			SignersIndexes:   signersIndexes,
			BlockWasProposed: true,
			ShardId:          shardId,
			Timestamp:        time.Duration(header.GetTimeStamp() - ((currentBlockRound - i) * roundDuration)),
		}

		go sp.core.Indexer().SaveRoundInfo(roundInfo)
	}
}

func (sp *shardProcessor) calculateRoundDuration(
	lastBlockTimestamp uint64,
	currentBlockTimestamp uint64,
	lastBlockRound uint64,
	currentBlockRound uint64,
) uint64 {
	if lastBlockTimestamp >= currentBlockTimestamp {
		log.Error("last block timestamp is greater or equals than current block timestamp")
		return 0
	}
	if lastBlockRound >= currentBlockRound {
		log.Error("last block round is greater or equals than current block round")
		return 0
	}

	diffTimeStamp := currentBlockTimestamp - lastBlockTimestamp
	diffRounds := currentBlockRound - lastBlockRound

	return diffTimeStamp / diffRounds
}

// RestoreBlockIntoPools restores the TxBlock and MetaBlock into associated pools
func (sp *shardProcessor) RestoreBlockIntoPools(headerHandler data.HeaderHandler, bodyHandler data.BodyHandler) error {
	sp.removeLastNotarized()

	if headerHandler == nil || headerHandler.IsInterfaceNil() {
		return process.ErrNilBlockHeader
	}
	if bodyHandler == nil || bodyHandler.IsInterfaceNil() {
		return process.ErrNilTxBlockBody
	}

	body, ok := bodyHandler.(block.Body)
	if !ok {
		return process.ErrWrongTypeAssertion
	}

	header, ok := headerHandler.(*block.Header)
	if !ok {
		return process.ErrWrongTypeAssertion
	}

	restoredTxNr, err := sp.txCoordinator.RestoreBlockDataFromStorage(body)
	go sp.txCounter.subtractRestoredTxs(restoredTxNr)
	if err != nil {
		return err
	}

	miniBlockHashes := header.MapMiniBlockHashesToShards()
	err = sp.restoreMetaBlockIntoPool(miniBlockHashes, header.MetaBlockHashes)
	if err != nil {
		return err
	}

	return nil
}

func (sp *shardProcessor) restoreMetaBlockIntoPool(miniBlockHashes map[string]uint32, metaBlockHashes [][]byte) error {
	metaBlockPool := sp.dataPool.MetaBlocks()
	if metaBlockPool == nil {
		return process.ErrNilMetaBlockPool
	}

	metaHeaderNoncesPool := sp.dataPool.HeadersNonces()
	if metaHeaderNoncesPool == nil {
		return process.ErrNilMetaHeadersNoncesDataPool
	}

	for _, metaBlockHash := range metaBlockHashes {
		buff, err := sp.store.Get(dataRetriever.MetaBlockUnit, metaBlockHash)
		if err != nil {
			continue
		}

		metaBlock := block.MetaBlock{}
		err = sp.marshalizer.Unmarshal(&metaBlock, buff)
		if err != nil {
			log.Error(err.Error())
			continue
		}

		processedMiniBlocks := metaBlock.GetMiniBlockHeadersWithDst(sp.shardCoordinator.SelfId())
		for mbHash := range processedMiniBlocks {
			sp.addProcessedMiniBlock(metaBlockHash, []byte(mbHash))
		}

		metaBlockPool.Put(metaBlockHash, &metaBlock)
		syncMap := &dataPool.ShardIdHashSyncMap{}
		syncMap.Store(metaBlock.GetShardID(), metaBlockHash)
		metaHeaderNoncesPool.Merge(metaBlock.Nonce, syncMap)

		err = sp.store.GetStorer(dataRetriever.MetaBlockUnit).Remove(metaBlockHash)
		if err != nil {
			log.Error(err.Error())
		}

		nonceToByteSlice := sp.uint64Converter.ToByteSlice(metaBlock.Nonce)
		err = sp.store.GetStorer(dataRetriever.MetaHdrNonceHashDataUnit).Remove(nonceToByteSlice)
		if err != nil {
			log.Error(err.Error())
		}
	}

	for miniBlockHash := range miniBlockHashes {
		sp.removeProcessedMiniBlock([]byte(miniBlockHash))
	}

	return nil
}

// CreateBlockBody creates a a list of miniblocks by filling them with transactions out of the transactions pools
// as long as the transactions limit for the block has not been reached and there is still time to add transactions
func (sp *shardProcessor) CreateBlockBody(round uint64, haveTime func() bool) (data.BodyHandler, error) {
	log.Debug(fmt.Sprintf("started creating block body in round %d\n", round))
	sp.txCoordinator.CreateBlockStarted()
	sp.createBlockStarted()
	sp.blockSizeThrottler.ComputeMaxItems()

	miniBlocks, err := sp.createMiniBlocks(sp.blockSizeThrottler.MaxItemsToAdd(), round, haveTime)
	if err != nil {
		return nil, err
	}

	return miniBlocks, nil
}

// CommitBlock commits the block in the blockchain if everything was checked successfully
func (sp *shardProcessor) CommitBlock(
	chainHandler data.ChainHandler,
	headerHandler data.HeaderHandler,
	bodyHandler data.BodyHandler,
) error {

	var err error
	defer func() {
		if err != nil {
			sp.RevertAccountState()
		}
	}()

	err = checkForNils(chainHandler, headerHandler, bodyHandler)
	if err != nil {
		return err
	}

	log.Debug(fmt.Sprintf("started committing block with round %d and nonce %d\n",
		headerHandler.GetRound(),
		headerHandler.GetNonce()))

	err = sp.checkBlockValidity(chainHandler, headerHandler, bodyHandler)
	if err != nil {
		return err
	}

	header, ok := headerHandler.(*block.Header)
	if !ok {
		err = process.ErrWrongTypeAssertion
		return err
	}

	buff, err := sp.marshalizer.Marshal(header)
	if err != nil {
		return err
	}

	headerHash := sp.hasher.Compute(string(buff))
	nonceToByteSlice := sp.uint64Converter.ToByteSlice(header.Nonce)
	hdrNonceHashDataUnit := dataRetriever.ShardHdrNonceHashDataUnit + dataRetriever.UnitType(header.ShardId)

	errNotCritical := sp.store.Put(hdrNonceHashDataUnit, nonceToByteSlice, headerHash)
	log.LogIfError(errNotCritical)

	errNotCritical = sp.store.Put(dataRetriever.BlockHeaderUnit, headerHash, buff)
	log.LogIfError(errNotCritical)

	headerNoncePool := sp.dataPool.HeadersNonces()
	if headerNoncePool == nil {
		err = process.ErrNilDataPoolHolder
		return err
	}

	//TODO: Should be analyzed if put in pool is really necessary or not (right now there is no action of removing them)
	syncMap := &dataPool.ShardIdHashSyncMap{}
	syncMap.Store(headerHandler.GetShardID(), headerHash)
	headerNoncePool.Merge(headerHandler.GetNonce(), syncMap)

	body, ok := bodyHandler.(block.Body)
	if !ok {
		err = process.ErrWrongTypeAssertion
		return err
	}

	err = sp.txCoordinator.SaveBlockDataToStorage(body)
	if err != nil {
		return err
	}

	for i := 0; i < len(body); i++ {
		buff, err = sp.marshalizer.Marshal(body[i])
		if err != nil {
			return err
		}

		miniBlockHash := sp.hasher.Compute(string(buff))
		errNotCritical = sp.store.Put(dataRetriever.MiniBlockUnit, miniBlockHash, buff)
		log.LogIfError(errNotCritical)
	}

	processedMetaHdrs, err := sp.getOrderedProcessedMetaBlocksFromHeader(header)
	if err != nil {
		return err
	}

	err = sp.addProcessedCrossMiniBlocksFromHeader(header)
	if err != nil {
		return err
	}

	finalHeaders, finalHeadersHashes, err := sp.getHighestHdrForOwnShardFromMetachain(processedMetaHdrs)
	if err != nil {
		return err
	}

	err = sp.saveLastNotarizedHeader(sharding.MetachainShardId, processedMetaHdrs)
	if err != nil {
		return err
	}

	headerMeta, err := sp.getLastNotarizedHdr(sharding.MetachainShardId)
	if err != nil {
		return err
	}

	sp.appStatusHandler.SetStringValue(core.MetricCrossCheckBlockHeight, fmt.Sprintf("meta %d", headerMeta.GetNonce()))

	_, err = sp.accounts.Commit()
	if err != nil {
		return err
	}

	log.Info(fmt.Sprintf("shard block with nonce %d and hash %s has been committed successfully\n",
		header.Nonce,
		core.ToB64(headerHash)))

	errNotCritical = sp.txCoordinator.RemoveBlockDataFromPool(body)
	if errNotCritical != nil {
		log.Debug(errNotCritical.Error())
	}

	errNotCritical = sp.removeProcessedMetaBlocksFromPool(processedMetaHdrs)
	if errNotCritical != nil {
		log.Debug(errNotCritical.Error())
	}

	errNotCritical = sp.forkDetector.AddHeader(header, headerHash, process.BHProcessed, finalHeaders, finalHeadersHashes)
	if errNotCritical != nil {
		log.Debug(errNotCritical.Error())
	}

	highestFinalBlockNonce := sp.forkDetector.GetHighestFinalBlockNonce()
	log.Info(fmt.Sprintf("shard block with nonce %d is the highest final block in shard %d\n",
		highestFinalBlockNonce,
		sp.shardCoordinator.SelfId()))

	sp.appStatusHandler.SetStringValue(core.MetricCurrentBlockHash, core.ToB64(headerHash))
	sp.appStatusHandler.SetUInt64Value(core.MetricHighestFinalBlockInShard, highestFinalBlockNonce)

	hdrsToAttestPreviousFinal := uint32(header.Nonce-highestFinalBlockNonce) + 1
	sp.removeNotarizedHdrsBehindPreviousFinal(hdrsToAttestPreviousFinal)

	lastBlockHeader := chainHandler.GetCurrentBlockHeader()

	err = chainHandler.SetCurrentBlockBody(body)
	if err != nil {
		return err
	}

	err = chainHandler.SetCurrentBlockHeader(header)
	if err != nil {
		return err
	}

	chainHandler.SetCurrentBlockHeaderHash(headerHash)
	sp.indexBlockIfNeeded(bodyHandler, headerHandler, lastBlockHeader)

	go sp.cleanTxsPools()

	// write data to log
	go sp.txCounter.displayLogInfo(
		header,
		body,
		headerHash,
		sp.shardCoordinator.NumberOfShards(),
		sp.shardCoordinator.SelfId(),
		sp.dataPool,
	)

	sp.blockSizeThrottler.Succeed(header.Round)

	return nil
}

func (sp *shardProcessor) cleanTxsPools() {
	_, err := sp.txsPoolsCleaner.Clean(maxCleanTime)
	log.LogIfError(err)
	log.Info(fmt.Sprintf("%d txs have been removed from pools after cleaning\n", sp.txsPoolsCleaner.NumRemovedTxs()))
}

// getHighestHdrForOwnShardFromMetachain calculates the highest shard header notarized by metachain
func (sp *shardProcessor) getHighestHdrForOwnShardFromMetachain(
	processedHdrs []data.HeaderHandler,
) ([]data.HeaderHandler, [][]byte, error) {

	ownShIdHdrs := make([]data.HeaderHandler, 0)

	process.SortHeadersByNonce(processedHdrs)

	for i := 0; i < len(processedHdrs); i++ {
		hdr, ok := processedHdrs[i].(*block.MetaBlock)
		if !ok {
			return nil, nil, process.ErrWrongTypeAssertion
		}

		hdrs, err := sp.getHighestHdrForShardFromMetachain(sp.shardCoordinator.SelfId(), hdr)
		if err != nil {
			return nil, nil, err
		}

		ownShIdHdrs = append(ownShIdHdrs, hdrs...)
	}

	if len(ownShIdHdrs) == 0 {
		ownShIdHdrs = append(ownShIdHdrs, &block.Header{})
	}

	process.SortHeadersByNonce(ownShIdHdrs)

	ownShIdHdrsHashes := make([][]byte, len(ownShIdHdrs))
	for i := 0; i < len(ownShIdHdrs); i++ {
		hash, _ := core.CalculateHash(sp.marshalizer, sp.hasher, ownShIdHdrs[i])
		ownShIdHdrsHashes[i] = hash
	}

	return ownShIdHdrs, ownShIdHdrsHashes, nil
}

func (sp *shardProcessor) getHighestHdrForShardFromMetachain(shardId uint32, hdr *block.MetaBlock) ([]data.HeaderHandler, error) {
	ownShIdHdr := make([]data.HeaderHandler, 0)

	var errFound error
	// search for own shard id in shardInfo from metaHeaders
	for _, shardInfo := range hdr.ShardInfo {
		if shardInfo.ShardId != shardId {
			continue
		}

		ownHdr, err := process.GetShardHeader(shardInfo.HeaderHash, sp.dataPool.Headers(), sp.marshalizer, sp.store)
		if err != nil {
			go sp.onRequestHeaderHandler(shardInfo.ShardId, shardInfo.HeaderHash)

			log.Info(fmt.Sprintf("requested missing shard header with hash %s for shard %d\n",
				core.ToB64(shardInfo.HeaderHash),
				shardInfo.ShardId))

			errFound = err
			continue
		}

		ownShIdHdr = append(ownShIdHdr, ownHdr)
	}

	if errFound != nil {
		return nil, errFound
	}

	return ownShIdHdr, nil
}

// getOrderedProcessedMetaBlocksFromHeader returns all the meta blocks fully processed
func (sp *shardProcessor) getOrderedProcessedMetaBlocksFromHeader(header *block.Header) ([]data.HeaderHandler, error) {
	if header == nil {
		return nil, process.ErrNilBlockHeader
	}

	miniBlockHashes := make(map[int][]byte, len(header.MiniBlockHeaders))
	for i := 0; i < len(header.MiniBlockHeaders); i++ {
		miniBlockHashes[i] = header.MiniBlockHeaders[i].Hash
	}

	log.Debug(fmt.Sprintf("cross mini blocks in body: %d\n", len(miniBlockHashes)))

	processedMetaBlocks, err := sp.getOrderedProcessedMetaBlocksFromMiniBlockHashes(miniBlockHashes)
	if err != nil {
		return nil, err
	}

	return processedMetaBlocks, nil
}

func (sp *shardProcessor) addProcessedCrossMiniBlocksFromHeader(header *block.Header) error {
	if header == nil {
		return process.ErrNilBlockHeader
	}

	miniBlockHashes := make(map[int][]byte, len(header.MiniBlockHeaders))
	for i := 0; i < len(header.MiniBlockHeaders); i++ {
		miniBlockHashes[i] = header.MiniBlockHeaders[i].Hash
	}

	sp.hdrsForCurrBlock.mutHdrsForBlock.RLock()
	for _, metaBlockHash := range header.MetaBlockHashes {
		hdrInfo, ok := sp.hdrsForCurrBlock.hdrHashAndInfo[string(metaBlockHash)]
		if !ok {
			sp.hdrsForCurrBlock.mutHdrsForBlock.RUnlock()
			return process.ErrMissingHeader
		}

		metaBlock, ok := hdrInfo.hdr.(*block.MetaBlock)
		if !ok {
			sp.hdrsForCurrBlock.mutHdrsForBlock.RUnlock()
			return process.ErrWrongTypeAssertion
		}

		crossMiniBlockHashes := metaBlock.GetMiniBlockHeadersWithDst(sp.shardCoordinator.SelfId())
		for key, miniBlockHash := range miniBlockHashes {
			_, ok = crossMiniBlockHashes[string(miniBlockHash)]
			if !ok {
				continue
			}

			sp.addProcessedMiniBlock(metaBlockHash, miniBlockHash)

			delete(miniBlockHashes, key)
		}
	}
	sp.hdrsForCurrBlock.mutHdrsForBlock.RUnlock()

	return nil
}

// getOrderedProcessedMetaBlocksFromMiniBlocks returns all the meta blocks fully processed ordered
func (sp *shardProcessor) getOrderedProcessedMetaBlocksFromMiniBlocks(
	usedMiniBlocks []*block.MiniBlock,
) ([]data.HeaderHandler, error) {

	miniBlockHashes := make(map[int][]byte)
	for i := 0; i < len(usedMiniBlocks); i++ {
		if usedMiniBlocks[i].SenderShardID == sp.shardCoordinator.SelfId() {
			continue
		}

		miniBlockHash, err := core.CalculateHash(sp.marshalizer, sp.hasher, usedMiniBlocks[i])
		if err != nil {
			log.Debug(err.Error())
			continue
		}

		miniBlockHashes[i] = miniBlockHash
	}

	log.Debug(fmt.Sprintf("cross mini blocks in body: %d\n", len(miniBlockHashes)))
	processedMetaBlocks, err := sp.getOrderedProcessedMetaBlocksFromMiniBlockHashes(miniBlockHashes)

	return processedMetaBlocks, err
}

func (sp *shardProcessor) getOrderedProcessedMetaBlocksFromMiniBlockHashes(
	miniBlockHashes map[int][]byte,
) ([]data.HeaderHandler, error) {

	processedMetaHdrs := make([]data.HeaderHandler, 0)
	processedCrossMiniBlocksHashes := make(map[string]bool)

	sp.hdrsForCurrBlock.mutHdrsForBlock.RLock()
	for metaBlockHash, hdrInfo := range sp.hdrsForCurrBlock.hdrHashAndInfo {
		if !hdrInfo.usedInBlock {
			continue
		}

		metaBlock, ok := hdrInfo.hdr.(*block.MetaBlock)
		if !ok {
			sp.hdrsForCurrBlock.mutHdrsForBlock.RUnlock()
			return nil, process.ErrWrongTypeAssertion
		}

		log.Debug(fmt.Sprintf("meta header nonce: %d\n", metaBlock.Nonce))

		crossMiniBlockHashes := metaBlock.GetMiniBlockHeadersWithDst(sp.shardCoordinator.SelfId())
		for hash := range crossMiniBlockHashes {
			processedCrossMiniBlocksHashes[hash] = sp.isMiniBlockProcessed([]byte(metaBlockHash), []byte(hash))
		}

		for key, miniBlockHash := range miniBlockHashes {
			_, ok = crossMiniBlockHashes[string(miniBlockHash)]
			if !ok {
				continue
			}

			processedCrossMiniBlocksHashes[string(miniBlockHash)] = true

			delete(miniBlockHashes, key)
		}

		log.Debug(fmt.Sprintf("cross mini blocks in meta header: %d\n", len(crossMiniBlockHashes)))

		processedAll := true
		for hash := range crossMiniBlockHashes {
			if !processedCrossMiniBlocksHashes[hash] {
				processedAll = false
				break
			}
		}

		if processedAll {
			processedMetaHdrs = append(processedMetaHdrs, metaBlock)
		}
	}
	sp.hdrsForCurrBlock.mutHdrsForBlock.RUnlock()

	process.SortHeadersByNonce(processedMetaHdrs)

	return processedMetaHdrs, nil
}

func (sp *shardProcessor) removeProcessedMetaBlocksFromPool(processedMetaHdrs []data.HeaderHandler) error {
	lastNotarizedMetaHdr, err := sp.getLastNotarizedHdr(sharding.MetachainShardId)
	if err != nil {
		return err
	}

	processed := 0
	// processedMetaHdrs is also sorted
	for i := 0; i < len(processedMetaHdrs); i++ {
		hdr := processedMetaHdrs[i]

		// remove process finished
		if hdr.GetNonce() > lastNotarizedMetaHdr.GetNonce() {
			continue
		}

		// metablock was processed and finalized
		buff, err := sp.marshalizer.Marshal(hdr)
		if err != nil {
			log.Error(err.Error())
			continue
		}

		headerHash := sp.hasher.Compute(string(buff))
		nonceToByteSlice := sp.uint64Converter.ToByteSlice(hdr.GetNonce())
		err = sp.store.Put(dataRetriever.MetaHdrNonceHashDataUnit, nonceToByteSlice, headerHash)
		if err != nil {
			log.Error(err.Error())
			continue
		}

		err = sp.store.Put(dataRetriever.MetaBlockUnit, headerHash, buff)
		if err != nil {
			log.Error(err.Error())
			continue
		}

		sp.dataPool.MetaBlocks().Remove(headerHash)
		sp.dataPool.HeadersNonces().Remove(hdr.GetNonce(), sharding.MetachainShardId)
		sp.removeAllProcessedMiniBlocks(headerHash)

		log.Debug(fmt.Sprintf("metaBlock with round %d nonce %d and hash %s has been processed completely and removed from pool\n",
			hdr.GetRound(),
			hdr.GetNonce(),
			core.ToB64(headerHash)))

		processed++
	}

	if processed > 0 {
		log.Debug(fmt.Sprintf("%d meta blocks have been processed completely and removed from pool\n", processed))
	}

	return nil
}

// receivedMetaBlock is a callback function when a new metablock was received
// upon receiving, it parses the new metablock and requests miniblocks and transactions
// which destination is the current shard
func (sp *shardProcessor) receivedMetaBlock(metaBlockHash []byte) {
	metaBlockPool := sp.dataPool.MetaBlocks()
	if metaBlockPool == nil {
		return
	}

	obj, ok := metaBlockPool.Peek(metaBlockHash)
	if !ok {
		return
	}

	metaBlock, ok := obj.(*block.MetaBlock)
	if !ok {
		return
	}

	log.Debug(fmt.Sprintf("received meta block with hash %s and nonce %d from network\n",
		core.ToB64(metaBlockHash),
		metaBlock.Nonce))

	sp.hdrsForCurrBlock.mutHdrsForBlock.Lock()

	haveMissingMetaHeaders := sp.hdrsForCurrBlock.missingHdrs > 0 || sp.hdrsForCurrBlock.missingFinalityAttestingHdrs > 0
	if haveMissingMetaHeaders {
		hdrInfoForHash := sp.hdrsForCurrBlock.hdrHashAndInfo[string(metaBlockHash)]
		receivedMissingMetaHeader := hdrInfoForHash != nil && (hdrInfoForHash.hdr == nil || hdrInfoForHash.hdr.IsInterfaceNil())
		if receivedMissingMetaHeader {
			hdrInfoForHash.hdr = metaBlock
			sp.hdrsForCurrBlock.missingHdrs--

			if metaBlock.Nonce > sp.hdrsForCurrBlock.highestHdrNonce[sharding.MetachainShardId] {
				sp.hdrsForCurrBlock.highestHdrNonce[sharding.MetachainShardId] = metaBlock.Nonce
			}
		}

		// attesting something
		if sp.hdrsForCurrBlock.missingHdrs == 0 {
			missingFinalityAttestingMetaHdrs := sp.hdrsForCurrBlock.missingFinalityAttestingHdrs
			sp.hdrsForCurrBlock.missingFinalityAttestingHdrs = sp.requestMissingFinalityAttestingHeaders()
			if sp.hdrsForCurrBlock.missingFinalityAttestingHdrs == 0 {
				log.Info(fmt.Sprintf("received %d missing finality attesting meta headers\n", missingFinalityAttestingMetaHdrs))
			} else {
				log.Info(fmt.Sprintf("requested %d missing finality attesting meta headers\n", sp.hdrsForCurrBlock.missingFinalityAttestingHdrs))
			}
		}

		missingMetaHdrs := sp.hdrsForCurrBlock.missingHdrs
		missingFinalityAttestingMetaHdrs := sp.hdrsForCurrBlock.missingFinalityAttestingHdrs
		sp.hdrsForCurrBlock.mutHdrsForBlock.Unlock()

		allMissingMetaHeadersReceived := missingMetaHdrs == 0 && missingFinalityAttestingMetaHdrs == 0
		if allMissingMetaHeadersReceived {
			sp.chRcvAllMetaHdrs <- true
		}
	} else {
		sp.hdrsForCurrBlock.mutHdrsForBlock.Unlock()
	}

	lastNotarizedHdr, err := sp.getLastNotarizedHdr(sharding.MetachainShardId)
	if err != nil {
		return
	}
	if metaBlock.GetNonce() <= lastNotarizedHdr.GetNonce() {
		return
	}
	if metaBlock.GetRound() <= lastNotarizedHdr.GetRound() {
		return
	}

	sp.txCoordinator.RequestMiniBlocks(metaBlock)
}

// requestMissingFinalityAttestingHeaders requests the headers needed to accept the current selected headers for processing the
// current block. It requests the metaBlockFinality headers greater than the highest meta header related to the block
// which should be processed
func (sp *shardProcessor) requestMissingFinalityAttestingHeaders() uint32 {
	requestedBlockHeaders := uint32(0)
	highestHdrNonce := sp.hdrsForCurrBlock.highestHdrNonce[sharding.MetachainShardId]
	if highestHdrNonce == uint64(0) {
		return requestedBlockHeaders
	}

	lastFinalityAttestingHeader := sp.hdrsForCurrBlock.highestHdrNonce[sharding.MetachainShardId] + uint64(sp.metaBlockFinality)
	for i := highestHdrNonce + 1; i <= lastFinalityAttestingHeader; i++ {
		metaBlock, metaBlockHash, err := process.GetMetaHeaderFromPoolWithNonce(
			i,
			sp.dataPool.MetaBlocks(),
			sp.dataPool.HeadersNonces())

		if err != nil {
			requestedBlockHeaders++
			go sp.onRequestHeaderHandlerByNonce(sharding.MetachainShardId, i)
			continue
		}

		sp.hdrsForCurrBlock.hdrHashAndInfo[string(metaBlockHash)] = &hdrInfo{hdr: metaBlock, usedInBlock: false}
	}

	return requestedBlockHeaders
}

func (sp *shardProcessor) requestMetaHeaders(shardHeader *block.Header) (uint32, uint32) {
	_ = process.EmptyChannel(sp.chRcvAllMetaHdrs)

	if len(shardHeader.MetaBlockHashes) == 0 {
		return 0, 0
	}

	missingHeadersHashes := sp.computeMissingAndExistingMetaHeaders(shardHeader)

	sp.hdrsForCurrBlock.mutHdrsForBlock.Lock()
	for _, hash := range missingHeadersHashes {
		sp.hdrsForCurrBlock.hdrHashAndInfo[string(hash)] = &hdrInfo{hdr: nil, usedInBlock: true}
		go sp.onRequestHeaderHandler(sharding.MetachainShardId, hash)
	}

	if sp.hdrsForCurrBlock.missingHdrs == 0 {
		sp.hdrsForCurrBlock.missingFinalityAttestingHdrs = sp.requestMissingFinalityAttestingHeaders()
	}

	requestedHdrs := sp.hdrsForCurrBlock.missingHdrs
	requestedFinalityAttestingHdrs := sp.hdrsForCurrBlock.missingFinalityAttestingHdrs
	sp.hdrsForCurrBlock.mutHdrsForBlock.Unlock()

	return requestedHdrs, requestedFinalityAttestingHdrs
}

func (sp *shardProcessor) computeMissingAndExistingMetaHeaders(header *block.Header) [][]byte {
	missingHeadersHashes := make([][]byte, 0)

	sp.hdrsForCurrBlock.mutHdrsForBlock.Lock()
	for i := 0; i < len(header.MetaBlockHashes); i++ {
		hdr, err := process.GetMetaHeaderFromPool(
			header.MetaBlockHashes[i],
			sp.dataPool.MetaBlocks())

		if err != nil {
			missingHeadersHashes = append(missingHeadersHashes, header.MetaBlockHashes[i])
			sp.hdrsForCurrBlock.missingHdrs++
			continue
		}

		sp.hdrsForCurrBlock.hdrHashAndInfo[string(header.MetaBlockHashes[i])] = &hdrInfo{hdr: hdr, usedInBlock: true}

		if hdr.Nonce > sp.hdrsForCurrBlock.highestHdrNonce[sharding.MetachainShardId] {
			sp.hdrsForCurrBlock.highestHdrNonce[sharding.MetachainShardId] = hdr.Nonce
		}
	}
	sp.hdrsForCurrBlock.mutHdrsForBlock.Unlock()

	return missingHeadersHashes
}

func (sp *shardProcessor) verifyCrossShardMiniBlockDstMe(header *block.Header) error {
	miniBlockMetaHashes, err := sp.getAllMiniBlockDstMeFromMeta(header)
	if err != nil {
		return err
	}

	crossMiniBlockHashes := header.GetMiniBlockHeadersWithDst(sp.shardCoordinator.SelfId())
	for hash := range crossMiniBlockHashes {
		if _, ok := miniBlockMetaHashes[hash]; !ok {
			return process.ErrCrossShardMBWithoutConfirmationFromMeta
		}
	}

	return nil
}

func (sp *shardProcessor) getAllMiniBlockDstMeFromMeta(header *block.Header) (map[string][]byte, error) {
	lastHdr, err := sp.getLastNotarizedHdr(sharding.MetachainShardId)
	if err != nil {
		return nil, err
	}

	miniBlockMetaHashes := make(map[string][]byte)

	sp.hdrsForCurrBlock.mutHdrsForBlock.RLock()
	for _, metaBlockHash := range header.MetaBlockHashes {
		hdrInfo, ok := sp.hdrsForCurrBlock.hdrHashAndInfo[string(metaBlockHash)]
		if !ok {
			continue
		}
		metaBlock, ok := hdrInfo.hdr.(*block.MetaBlock)
		if !ok {
			continue
		}
		if metaBlock.GetRound() > header.Round {
			continue
		}
		if metaBlock.GetRound() <= lastHdr.GetRound() {
			continue
		}
		if metaBlock.GetNonce() <= lastHdr.GetNonce() {
			continue
		}

		crossMiniBlockHashes := metaBlock.GetMiniBlockHeadersWithDst(sp.shardCoordinator.SelfId())
		for hash := range crossMiniBlockHashes {
			miniBlockMetaHashes[hash] = []byte(metaBlockHash)
		}
	}
	sp.hdrsForCurrBlock.mutHdrsForBlock.RUnlock()

	return miniBlockMetaHashes, nil
}

func (sp *shardProcessor) getOrderedMetaBlocks(round uint64) ([]*hashAndHdr, error) {
	metaBlocksPool := sp.dataPool.MetaBlocks()
	if metaBlocksPool == nil {
		return nil, process.ErrNilMetaBlockPool
	}

	lastHdr, err := sp.getLastNotarizedHdr(sharding.MetachainShardId)
	if err != nil {
		return nil, err
	}

	orderedMetaBlocks := make([]*hashAndHdr, 0)
	for _, key := range metaBlocksPool.Keys() {
		val, _ := metaBlocksPool.Peek(key)
		if val == nil {
			continue
		}

		hdr, ok := val.(*block.MetaBlock)
		if !ok {
			continue
		}

		if hdr.GetRound() > round {
			continue
		}
		if hdr.GetRound() <= lastHdr.GetRound() {
			continue
		}
		if hdr.GetNonce() <= lastHdr.GetNonce() {
			continue
		}

		orderedMetaBlocks = append(orderedMetaBlocks, &hashAndHdr{hdr: hdr, hash: key})
	}

	if len(orderedMetaBlocks) > 1 {
		sort.Slice(orderedMetaBlocks, func(i, j int) bool {
			return orderedMetaBlocks[i].hdr.GetNonce() < orderedMetaBlocks[j].hdr.GetNonce()
		})
	}

	return orderedMetaBlocks, nil
}

// isMetaHeaderFinal verifies if meta is trully final, in order to not do rollbacks
func (sp *shardProcessor) isMetaHeaderFinal(currHdr data.HeaderHandler, sortedHdrs []*hashAndHdr, startPos int) bool {
	if currHdr == nil || currHdr.IsInterfaceNil() {
		return false
	}
	if sortedHdrs == nil {
		return false
	}

	// verify if there are "K" block after current to make this one final
	lastVerifiedHdr := currHdr
	nextBlocksVerified := uint32(0)

	for i := startPos; i < len(sortedHdrs); i++ {
		if nextBlocksVerified >= sp.metaBlockFinality {
			return true
		}

		// found a header with the next nonce
		tmpHdr := sortedHdrs[i].hdr
		if tmpHdr.GetNonce() == lastVerifiedHdr.GetNonce()+1 {
			err := sp.isHdrConstructionValid(tmpHdr, lastVerifiedHdr)
			if err != nil {
				continue
			}

			lastVerifiedHdr = tmpHdr
			nextBlocksVerified += 1
		}
	}

	if nextBlocksVerified >= sp.metaBlockFinality {
		return true
	}

	return false
}

// full verification through metachain header
func (sp *shardProcessor) createAndProcessCrossMiniBlocksDstMe(
	maxItemsInBlock uint32,
	round uint64,
	haveTime func() bool,
) (block.MiniBlockSlice, uint32, uint32, error) {

	miniBlocks := make(block.MiniBlockSlice, 0)
	txsAdded := uint32(0)
	hdrsAdded := uint32(0)

	orderedMetaBlocks, err := sp.getOrderedMetaBlocks(round)
	if err != nil {
		return nil, 0, 0, err
	}

	log.Info(fmt.Sprintf("meta blocks ordered: %d\n", len(orderedMetaBlocks)))

	lastMetaHdr, err := sp.getLastNotarizedHdr(sharding.MetachainShardId)
	if err != nil {
		return nil, 0, 0, err
	}

	// do processing in order
	sp.hdrsForCurrBlock.mutHdrsForBlock.Lock()
	for i := 0; i < len(orderedMetaBlocks); i++ {
		if !haveTime() {
			log.Info(fmt.Sprintf("time is up after putting %d cross txs with destination to current shard\n", txsAdded))
			break
		}

		if len(miniBlocks) >= core.MaxMiniBlocksInBlock {
			log.Info(fmt.Sprintf("%d max number of mini blocks allowed to be added in one shard block has been reached\n", len(miniBlocks)))
			break
		}

		itemsAddedInHeader := uint32(len(sp.hdrsForCurrBlock.hdrHashAndInfo) + len(miniBlocks))
		if itemsAddedInHeader >= maxItemsInBlock {
			log.Info(fmt.Sprintf("%d max records allowed to be added in shard header has been reached\n", maxItemsInBlock))
			break
		}

		hdr, ok := orderedMetaBlocks[i].hdr.(*block.MetaBlock)
		if !ok {
			continue
		}

		err = sp.isHdrConstructionValid(hdr, lastMetaHdr)
		if err != nil {
			continue
		}

		isFinal := sp.isMetaHeaderFinal(hdr, orderedMetaBlocks, i+1)
		if !isFinal {
			continue
		}

		if len(hdr.GetMiniBlockHeadersWithDst(sp.shardCoordinator.SelfId())) == 0 {
			sp.hdrsForCurrBlock.hdrHashAndInfo[string(orderedMetaBlocks[i].hash)] = &hdrInfo{hdr: hdr, usedInBlock: true}
			hdrsAdded++
			lastMetaHdr = hdr
			continue
		}

		itemsAddedInBody := txsAdded
		if itemsAddedInBody >= maxItemsInBlock {
			continue
		}

		maxTxSpaceRemained := int32(maxItemsInBlock) - int32(itemsAddedInBody)
		maxMbSpaceRemained := sp.getMaxMiniBlocksSpaceRemained(
			maxItemsInBlock,
			itemsAddedInHeader+1,
			uint32(len(miniBlocks)))

		if maxTxSpaceRemained > 0 && maxMbSpaceRemained > 0 {
			processedMiniBlocksHashes := sp.getProcessedMiniBlocksHashes(orderedMetaBlocks[i].hash)
			currMBProcessed, currTxsAdded, hdrProcessFinished := sp.txCoordinator.CreateMbsAndProcessCrossShardTransactionsDstMe(
				hdr,
				processedMiniBlocksHashes,
				uint32(maxTxSpaceRemained),
				uint32(maxMbSpaceRemained),
				round,
				haveTime)

			// all txs processed, add to processed miniblocks
			miniBlocks = append(miniBlocks, currMBProcessed...)
			txsAdded = txsAdded + currTxsAdded

			if currTxsAdded > 0 {
				sp.hdrsForCurrBlock.hdrHashAndInfo[string(orderedMetaBlocks[i].hash)] = &hdrInfo{hdr: hdr, usedInBlock: true}
				hdrsAdded++
			}

			if !hdrProcessFinished {
				break
			}

			lastMetaHdr = hdr
		}
	}
	sp.hdrsForCurrBlock.mutHdrsForBlock.Unlock()

	return miniBlocks, txsAdded, hdrsAdded, nil
}

func (sp *shardProcessor) createMiniBlocks(
	maxItemsInBlock uint32,
	round uint64,
	haveTime func() bool,
) (block.Body, error) {

	miniBlocks := make(block.Body, 0)

	if sp.accounts.JournalLen() != 0 {
		return nil, process.ErrAccountStateDirty
	}

	if !haveTime() {
		log.Info(fmt.Sprintf("time is up after entered in createMiniBlocks method\n"))
		return nil, process.ErrTimeIsOut
	}

	txPool := sp.dataPool.Transactions()
	if txPool == nil {
		return nil, process.ErrNilTransactionPool
	}

	destMeMiniBlocks, nbTxs, nbHdrs, err := sp.createAndProcessCrossMiniBlocksDstMe(maxItemsInBlock, round, haveTime)
	if err != nil {
		log.Info(err.Error())
	}

	processedMetaHdrs, errNotCritical := sp.getOrderedProcessedMetaBlocksFromMiniBlocks(destMeMiniBlocks)
	if errNotCritical != nil {
		log.Debug(errNotCritical.Error())
	}

	err = sp.setMetaConsensusData(processedMetaHdrs)
	if err != nil {
		return nil, err
	}

	log.Info(fmt.Sprintf("processed %d miniblocks and %d txs with destination in self shard\n", len(destMeMiniBlocks), nbTxs))

	if len(destMeMiniBlocks) > 0 {
		miniBlocks = append(miniBlocks, destMeMiniBlocks...)
	}

	maxTxSpaceRemained := int32(maxItemsInBlock) - int32(nbTxs)
	maxMbSpaceRemained := sp.getMaxMiniBlocksSpaceRemained(
		maxItemsInBlock,
		uint32(len(destMeMiniBlocks))+nbHdrs,
		uint32(len(miniBlocks)))

	mbFromMe := sp.txCoordinator.CreateMbsAndProcessTransactionsFromMe(
		uint32(maxTxSpaceRemained),
		uint32(maxMbSpaceRemained),
		round,
		haveTime)

	if len(mbFromMe) > 0 {
		miniBlocks = append(miniBlocks, mbFromMe...)
	}

	log.Info(fmt.Sprintf("creating mini blocks has been finished: created %d mini blocks\n", len(miniBlocks)))
	return miniBlocks, nil
}

// CreateBlockHeader creates a miniblock header list given a block body
func (sp *shardProcessor) CreateBlockHeader(bodyHandler data.BodyHandler, round uint64, haveTime func() bool) (data.HeaderHandler, error) {
	log.Debug(fmt.Sprintf("started creating block header in round %d\n", round))
	header := &block.Header{
		MiniBlockHeaders: make([]block.MiniBlockHeader, 0),
		RootHash:         sp.getRootHash(),
		ShardId:          sp.shardCoordinator.SelfId(),
		PrevRandSeed:     make([]byte, 0),
		RandSeed:         make([]byte, 0),
	}

	defer func() {
		go sp.checkAndRequestIfMetaHeadersMissing(round)
	}()

	if bodyHandler == nil || bodyHandler.IsInterfaceNil() {
		return header, nil
	}

	body, ok := bodyHandler.(block.Body)
	if !ok {
		return nil, process.ErrWrongTypeAssertion
	}

	totalTxCount := 0
	miniBlockHeaders := make([]block.MiniBlockHeader, len(body))

	for i := 0; i < len(body); i++ {
		txCount := len(body[i].TxHashes)
		totalTxCount += txCount

		miniBlockHash, err := core.CalculateHash(sp.marshalizer, sp.hasher, body[i])
		if err != nil {
			return nil, err
		}

		miniBlockHeaders[i] = block.MiniBlockHeader{
			Hash:            miniBlockHash,
			SenderShardID:   body[i].SenderShardID,
			ReceiverShardID: body[i].ReceiverShardID,
			TxCount:         uint32(txCount),
			Type:            body[i].Type,
		}
	}

	header.MiniBlockHeaders = miniBlockHeaders
	header.TxCount = uint32(totalTxCount)
	metaBlockHashes := sp.sortHeaderHashesForCurrentBlockByNonce(true)
	header.MetaBlockHashes = metaBlockHashes[sharding.MetachainShardId]

	sp.appStatusHandler.SetUInt64Value(core.MetricNumTxInBlock, uint64(totalTxCount))
	sp.appStatusHandler.SetUInt64Value(core.MetricNumMiniBlocks, uint64(len(body)))

	sp.blockSizeThrottler.Add(
		round,
		core.MaxUint32(header.ItemsInBody(), header.ItemsInHeader()))

	return header, nil
}

func (sp *shardProcessor) waitForMetaHdrHashes(waitTime time.Duration) error {
	select {
	case <-sp.chRcvAllMetaHdrs:
		return nil
	case <-time.After(waitTime):
		return process.ErrTimeIsOut
	}
}

// MarshalizedDataToBroadcast prepares underlying data into a marshalized object according to destination
func (sp *shardProcessor) MarshalizedDataToBroadcast(
	header data.HeaderHandler,
	bodyHandler data.BodyHandler,
) (map[uint32][]byte, map[string][][]byte, error) {

	if bodyHandler == nil || bodyHandler.IsInterfaceNil() {
		return nil, nil, process.ErrNilMiniBlocks
	}

	body, ok := bodyHandler.(block.Body)
	if !ok {
		return nil, nil, process.ErrWrongTypeAssertion
	}

	mrsData := make(map[uint32][]byte)
	bodies, mrsTxs := sp.txCoordinator.CreateMarshalizedData(body)

	for shardId, subsetBlockBody := range bodies {
		buff, err := sp.marshalizer.Marshal(subsetBlockBody)
		if err != nil {
			log.Debug(process.ErrMarshalWithoutSuccess.Error())
			continue
		}
		mrsData[shardId] = buff
	}

	return mrsData, mrsTxs, nil
}

// DecodeBlockBody method decodes block body from a given byte array
func (sp *shardProcessor) DecodeBlockBody(dta []byte) data.BodyHandler {
	if dta == nil {
		return nil
	}

	var body block.Body

	err := sp.marshalizer.Unmarshal(&body, dta)
	if err != nil {
		log.Error(err.Error())
		return nil
	}

	return body
}

// DecodeBlockHeader method decodes block header from a given byte array
func (sp *shardProcessor) DecodeBlockHeader(dta []byte) data.HeaderHandler {
	if dta == nil {
		return nil
	}

	var header block.Header

	err := sp.marshalizer.Unmarshal(&header, dta)
	if err != nil {
		log.Error(err.Error())
		return nil
	}

	return &header
}

// IsInterfaceNil returns true if there is no value under the interface
func (sp *shardProcessor) IsInterfaceNil() bool {
	if sp == nil {
		return true
	}
	return false
}

func (sp *shardProcessor) addProcessedMiniBlock(metaBlockHash []byte, miniBlockHash []byte) {
	sp.mutProcessedMiniBlocks.Lock()
	miniBlocksProcessed, ok := sp.processedMiniBlocks[string(metaBlockHash)]
	if !ok {
		miniBlocksProcessed := make(map[string]struct{})
		miniBlocksProcessed[string(miniBlockHash)] = struct{}{}
		sp.processedMiniBlocks[string(metaBlockHash)] = miniBlocksProcessed
		sp.mutProcessedMiniBlocks.Unlock()
		return
	}

	miniBlocksProcessed[string(miniBlockHash)] = struct{}{}
	sp.mutProcessedMiniBlocks.Unlock()
}

func (sp *shardProcessor) removeProcessedMiniBlock(miniBlockHash []byte) {
	sp.mutProcessedMiniBlocks.Lock()
	for _, miniBlocksProcessed := range sp.processedMiniBlocks {
		_, isProcessed := miniBlocksProcessed[string(miniBlockHash)]
		if isProcessed {
			delete(miniBlocksProcessed, string(miniBlockHash))
		}
	}
	sp.mutProcessedMiniBlocks.Unlock()
}

func (sp *shardProcessor) removeAllProcessedMiniBlocks(metaBlockHash []byte) {
	sp.mutProcessedMiniBlocks.Lock()
	delete(sp.processedMiniBlocks, string(metaBlockHash))
	sp.mutProcessedMiniBlocks.Unlock()
}

func (sp *shardProcessor) getProcessedMiniBlocksHashes(metaBlockHash []byte) map[string]struct{} {
	sp.mutProcessedMiniBlocks.RLock()
	processedMiniBlocksHashes := sp.processedMiniBlocks[string(metaBlockHash)]
	sp.mutProcessedMiniBlocks.RUnlock()

	return processedMiniBlocksHashes
}

func (sp *shardProcessor) isMiniBlockProcessed(metaBlockHash []byte, miniBlockHash []byte) bool {
	sp.mutProcessedMiniBlocks.RLock()
	miniBlocksProcessed, ok := sp.processedMiniBlocks[string(metaBlockHash)]
	if !ok {
		sp.mutProcessedMiniBlocks.RUnlock()
		return false
	}

	_, isProcessed := miniBlocksProcessed[string(miniBlockHash)]
	sp.mutProcessedMiniBlocks.RUnlock()

	return isProcessed
}

func (sp *shardProcessor) getMaxMiniBlocksSpaceRemained(
	maxItemsInBlock uint32,
	itemsAddedInBlock uint32,
	miniBlocksAddedInBlock uint32,
) int32 {
	mbSpaceRemainedInBlock := int32(maxItemsInBlock) - int32(itemsAddedInBlock)
	mbSpaceRemainedInCache := int32(core.MaxMiniBlocksInBlock) - int32(miniBlocksAddedInBlock)
	maxMbSpaceRemained := core.MinInt32(mbSpaceRemainedInBlock, mbSpaceRemainedInCache)

	return maxMbSpaceRemained
}<|MERGE_RESOLUTION|>--- conflicted
+++ resolved
@@ -24,24 +24,15 @@
 // shardProcessor implements shardProcessor interface and actually it tries to execute block
 type shardProcessor struct {
 	*baseProcessor
-<<<<<<< HEAD
-	dataPool               dataRetriever.PoolsHolder
-	metaBlockFinality      int
-	chRcvAllMetaHdrs       chan bool
-	hdrsForCurrBlock       hdrForBlock
-=======
 	dataPool          dataRetriever.PoolsHolder
 	metaBlockFinality uint32
-
 	chRcvAllMetaHdrs chan bool
-
->>>>>>> d67ce109
 	processedMiniBlocks    map[string]map[string]struct{}
 	mutProcessedMiniBlocks sync.RWMutex
-	core                   serviceContainer.Core
-	txCoordinator          process.TransactionCoordinator
-	txCounter              *transactionCounter
-	txsPoolsCleaner        process.PoolsCleaner
+	core          serviceContainer.Core
+	txCoordinator process.TransactionCoordinator
+	txCounter     *transactionCounter
+	txsPoolsCleaner process.PoolsCleaner
 }
 
 // NewShardProcessor creates a new shardProcessor object
