--- conflicted
+++ resolved
@@ -705,22 +705,16 @@
 		return err
 	}
 
-<<<<<<< HEAD
 	lastBlockHeader := chainHandler.GetCurrentBlockHeader()
 	if lastBlockHeader != nil && headerHandler.GetEpoch() == lastBlockHeader.GetEpoch()+1 {
 		sp.endOfEpochTrigger.Processed()
 	}
 
-	log.Info(fmt.Sprintf("shard block with nonce %d and hash %s has been committed successfully\n",
-		header.Nonce,
-		core.ToB64(headerHash)))
-=======
 	log.Info("shard block has been committed successfully",
 		"nonce", header.Nonce,
 		"round", header.Round,
 		"hash", headerHash,
 	)
->>>>>>> e6dc7af2
 
 	errNotCritical = sp.txCoordinator.RemoveBlockDataFromPool(body)
 	if errNotCritical != nil {
