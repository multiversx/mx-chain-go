package block

import (
	"bytes"
	"encoding/hex"
	"errors"
	"fmt"
	"math/big"
	"time"

	"github.com/multiversx/mx-chain-core-go/core"
	"github.com/multiversx/mx-chain-core-go/core/check"
	"github.com/multiversx/mx-chain-core-go/data"
	"github.com/multiversx/mx-chain-core-go/data/block"
	"github.com/multiversx/mx-chain-core-go/data/headerVersionData"
	logger "github.com/multiversx/mx-chain-logger-go"

	"github.com/multiversx/mx-chain-go/common"
	"github.com/multiversx/mx-chain-go/common/holders"
	"github.com/multiversx/mx-chain-go/dataRetriever"
	processOutport "github.com/multiversx/mx-chain-go/outport/process"
	"github.com/multiversx/mx-chain-go/process"
	"github.com/multiversx/mx-chain-go/process/block/bootstrapStorage"
	"github.com/multiversx/mx-chain-go/process/block/helpers"
	"github.com/multiversx/mx-chain-go/process/block/processedMb"
	"github.com/multiversx/mx-chain-go/state"
)

var _ process.BlockProcessor = (*shardProcessor)(nil)

const (
	timeBetweenCheckForEpochStart = 100 * time.Millisecond
	pruningDelay                  = 10
)

type createAndProcessMiniBlocksDestMeInfo struct {
	currMetaHdr                 data.HeaderHandler
	currMetaHdrHash             []byte
	currProcessedMiniBlocksInfo map[string]*processedMb.ProcessedMiniBlockInfo
	allProcessedMiniBlocksInfo  map[string]*processedMb.ProcessedMiniBlockInfo
	haveTime                    func() bool
	haveAdditionalTime          func() bool
	miniBlocks                  block.MiniBlockSlice
	hdrAdded                    bool
	numTxsAdded                 uint32
	numHdrsAdded                uint32
	scheduledMode               bool
}

// shardProcessor implements shardProcessor interface, and actually it tries to execute block
type shardProcessor struct {
	*baseProcessor
	metaBlockFinality uint32
}

// NewShardProcessor creates a new shardProcessor object
func NewShardProcessor(arguments ArgShardProcessor) (*shardProcessor, error) {
	base, err := NewBaseProcessor(arguments.ArgBaseProcessor)
	if err != nil {
		return nil, err
	}

	if check.IfNil(arguments.DataComponents.Datapool().Transactions()) {
		return nil, process.ErrNilTransactionPool
	}
<<<<<<< HEAD
=======
	genesisHdr := arguments.DataComponents.Blockchain().GetGenesisHeader()
	if check.IfNil(genesisHdr) {
		return nil, fmt.Errorf("%w for genesis header in DataComponents.Blockchain", process.ErrNilHeaderHandler)
	}

	processDebugger, err := createDisabledProcessDebugger()
	if err != nil {
		return nil, err
	}

	base := &baseProcessor{
		accountsDB:                    arguments.AccountsDB,
		blockSizeThrottler:            arguments.BlockSizeThrottler,
		forkDetector:                  arguments.ForkDetector,
		hasher:                        arguments.CoreComponents.Hasher(),
		marshalizer:                   arguments.CoreComponents.InternalMarshalizer(),
		store:                         arguments.DataComponents.StorageService(),
		shardCoordinator:              arguments.BootstrapComponents.ShardCoordinator(),
		nodesCoordinator:              arguments.NodesCoordinator,
		uint64Converter:               arguments.CoreComponents.Uint64ByteSliceConverter(),
		requestHandler:                arguments.RequestHandler,
		appStatusHandler:              arguments.StatusCoreComponents.AppStatusHandler(),
		blockChainHook:                arguments.BlockChainHook,
		txCoordinator:                 arguments.TxCoordinator,
		roundHandler:                  arguments.CoreComponents.RoundHandler(),
		epochStartTrigger:             arguments.EpochStartTrigger,
		headerValidator:               arguments.HeaderValidator,
		bootStorer:                    arguments.BootStorer,
		blockTracker:                  arguments.BlockTracker,
		dataPool:                      arguments.DataComponents.Datapool(),
		blockChain:                    arguments.DataComponents.Blockchain(),
		feeHandler:                    arguments.FeeHandler,
		outportHandler:                arguments.StatusComponents.OutportHandler(),
		genesisNonce:                  genesisHdr.GetNonce(),
		versionedHeaderFactory:        arguments.BootstrapComponents.VersionedHeaderFactory(),
		headerIntegrityVerifier:       arguments.BootstrapComponents.HeaderIntegrityVerifier(),
		historyRepo:                   arguments.HistoryRepository,
		epochNotifier:                 arguments.CoreComponents.EpochNotifier(),
		enableEpochsHandler:           arguments.CoreComponents.EnableEpochsHandler(),
		roundNotifier:                 arguments.CoreComponents.RoundNotifier(),
		enableRoundsHandler:           arguments.CoreComponents.EnableRoundsHandler(),
		epochChangeGracePeriodHandler: arguments.CoreComponents.EpochChangeGracePeriodHandler(),
		processConfigsHandler:         arguments.CoreComponents.ProcessConfigsHandler(),
		vmContainerFactory:            arguments.VMContainersFactory,
		vmContainer:                   arguments.VmContainer,
		processDataTriesOnCommitEpoch: arguments.Config.Debug.EpochStart.ProcessDataTrieOnCommitEpoch,
		gasConsumedProvider:           arguments.GasHandler,
		economicsData:                 arguments.CoreComponents.EconomicsData(),
		scheduledTxsExecutionHandler:  arguments.ScheduledTxsExecutionHandler,
		pruningDelay:                  pruningDelay,
		processedMiniBlocksTracker:    arguments.ProcessedMiniBlocksTracker,
		receiptsRepository:            arguments.ReceiptsRepository,
		processDebugger:               processDebugger,
		outportDataProvider:           arguments.OutportDataProvider,
		processStatusHandler:          arguments.CoreComponents.ProcessStatusHandler(),
		blockProcessingCutoffHandler:  arguments.BlockProcessingCutoffHandler,
		managedPeersHolder:            arguments.ManagedPeersHolder,
		sentSignaturesTracker:         arguments.SentSignaturesTracker,
		stateAccessesCollector:        arguments.StateAccessesCollector,
		extraDelayRequestBlockInfo:    time.Duration(arguments.Config.EpochStartConfig.ExtraDelayForRequestBlockInfoInMilliseconds) * time.Millisecond,
		proofsPool:                    arguments.DataComponents.Datapool().Proofs(),
	}
>>>>>>> 49ddefdf

	sp := shardProcessor{
		baseProcessor: base,
	}

	argsTransactionCounter := ArgsTransactionCounter{
		AppStatusHandler: sp.appStatusHandler,
		Hasher:           sp.hasher,
		Marshalizer:      sp.marshalizer,
		ShardID:          sp.shardCoordinator.SelfId(),
	}
	sp.txCounter, err = NewTransactionCounter(argsTransactionCounter)
	if err != nil {
		return nil, err
	}

	sp.requestBlockBodyHandler = &sp
	sp.blockProcessor = &sp

	sp.metaBlockFinality = process.BlockFinality

	return &sp, nil
}

// ProcessBlock processes a block. It returns nil if all ok or the specific error
func (sp *shardProcessor) ProcessBlock(
	headerHandler data.HeaderHandler,
	bodyHandler data.BodyHandler,
	haveTime func() time.Duration,
) error {
	if haveTime == nil {
		return process.ErrNilHaveTimeHandler
	}

	sp.processStatusHandler.SetBusy("shardProcessor.ProcessBlock")
	defer sp.processStatusHandler.SetIdle()

	err := sp.checkBlockValidity(headerHandler, bodyHandler)
	if err != nil {
		if errors.Is(err, process.ErrBlockHashDoesNotMatch) {
			log.Debug("requested missing shard header",
				"hash", headerHandler.GetPrevHash(),
				"for shard", headerHandler.GetShardID(),
			)

			go sp.requestHandler.RequestShardHeader(headerHandler.GetShardID(), headerHandler.GetPrevHash())
		}

		return err
	}

	sp.roundNotifier.CheckRound(headerHandler)
	sp.epochNotifier.CheckEpoch(headerHandler)
	sp.requestHandler.SetEpoch(headerHandler.GetEpoch())

	err = sp.checkScheduledRootHash(headerHandler)
	if err != nil {
		return err
	}

	log.Debug("started processing block",
		"epoch", headerHandler.GetEpoch(),
		"shard", headerHandler.GetShardID(),
		"round", headerHandler.GetRound(),
		"nonce", headerHandler.GetNonce(),
	)

	header, ok := headerHandler.(data.ShardHeaderHandler)
	if !ok {
		return process.ErrWrongTypeAssertion
	}

	body, ok := bodyHandler.(*block.Body)
	if !ok {
		return process.ErrWrongTypeAssertion
	}

	go getMetricsFromBlockBody(body, sp.marshalizer, sp.appStatusHandler)

	err = sp.checkHeaderBodyCorrelation(header.GetMiniBlockHeaderHandlers(), body)
	if err != nil {
		return err
	}

	err = sp.checkScheduledMiniBlocksValidity(headerHandler)
	if err != nil {
		return err
	}

	txCounts, rewardCounts, unsignedCounts := sp.txCounter.getPoolCounts(sp.dataPool)
	log.Debug("total txs in pool", "counts", txCounts.String())
	log.Debug("total txs in rewards pool", "counts", rewardCounts.String())
	log.Debug("total txs in unsigned pool", "counts", unsignedCounts.String())

	go getMetricsFromHeader(header, uint64(txCounts.GetTotal()), sp.marshalizer, sp.appStatusHandler)

	err = sp.createBlockStarted()
	if err != nil {
		return err
	}

	sp.txCoordinator.RequestBlockTransactions(body)
	sp.hdrsForCurrBlock.RequestMetaHeaders(header)

	if haveTime() < 0 {
		return process.ErrTimeIsOut
	}

	err = sp.txCoordinator.IsDataPreparedForProcessing(haveTime)
	if err != nil {
		return err
	}

	err = sp.hdrsForCurrBlock.WaitForHeadersIfNeeded(haveTime)
	if err != nil {
		return err
	}

	err = sp.requestEpochStartInfo(header, haveTime)
	if err != nil {
		return err
	}

	if sp.accountsDB[state.UserAccountsState].JournalLen() != 0 {
		log.Error("shardProcessor.ProcessBlock first entry", "stack", string(sp.accountsDB[state.UserAccountsState].GetStackDebugFirstEntry()))
		return process.ErrAccountStateDirty
	}

	defer func() {
		go sp.checkAndRequestIfMetaHeadersMissing()
	}()

	err = sp.checkEpochCorrectnessCrossChain()
	if err != nil {
		return err
	}

	err = sp.checkEpochCorrectness(header)
	if err != nil {
		return err
	}

	err = sp.checkMetaHeadersValidityAndFinality()
	if err != nil {
		return err
	}

	err = sp.verifyCrossShardMiniBlockDstMe(header)
	if err != nil {
		return err
	}

	err = sp.blockChainHook.SetCurrentHeader(header)
	if err != nil {
		return err
	}

	defer func() {
		if err != nil {
			sp.RevertCurrentBlock()
		}
	}()

	mbIndex := sp.getIndexOfFirstMiniBlockToBeExecuted(header)
	miniBlocks := body.MiniBlocks[mbIndex:]

	startTime := time.Now()
	err = sp.txCoordinator.ProcessBlockTransaction(header, &block.Body{MiniBlocks: miniBlocks}, haveTime)
	elapsedTime := time.Since(startTime)
	log.Debug("elapsed time to process block transaction",
		"time [s]", elapsedTime,
	)
	if err != nil {
		return err
	}

	err = sp.txCoordinator.VerifyCreatedBlockTransactions(header, &block.Body{MiniBlocks: miniBlocks})
	if err != nil {
		return err
	}

	err = sp.txCoordinator.VerifyCreatedMiniBlocks(header, body)
	if err != nil {
		return err
	}

	err = sp.verifyFees(header)
	if err != nil {
		return err
	}

	if !sp.verifyStateRoot(header.GetRootHash()) {
		err = process.ErrRootStateDoesNotMatch
		return err
	}

	err = sp.blockProcessingCutoffHandler.HandleProcessErrorCutoff(header)
	if err != nil {
		return err
	}

	return nil
}

func (sp *shardProcessor) shouldEpochStartInfoBeAvailable(header data.ShardHeaderHandler) bool {
	if !header.IsStartOfEpochBlock() {
		return false
	}
	if sp.epochStartTrigger.MetaEpoch() >= header.GetEpoch() {
		return false
	}
	return !sp.epochStartTrigger.IsEpochStart()
}

func (sp *shardProcessor) checkEpochStartInfoAvailableIfNeeded(header data.ShardHeaderHandler) error {
	if !sp.shouldEpochStartInfoBeAvailable(header) {
		return nil
	}

	headersPool := sp.dataPool.Headers()
	_, err := headersPool.GetHeaderByHash(header.GetEpochStartMetaHash())
	if err != nil {
		return fmt.Errorf("%w: missing epoch start meta header", process.ErrEpochStartInfoNotAvailable)
	}

	if !sp.proofsPool.HasProof(core.MetachainShardId, header.GetEpochStartMetaHash()) {
		return fmt.Errorf("%w: missing proof for epoch start meta header", process.ErrEpochStartInfoNotAvailable)
	}

	return nil
}

func (sp *shardProcessor) requestEpochStartInfo(header data.ShardHeaderHandler, haveTime func() time.Duration) error {
	if !sp.shouldEpochStartInfoBeAvailable(header) {
		return nil
	}

	// force header cleanup from pool so that the receiving of the epoch start meta block will reach the trigger
	sp.dataPool.Headers().RemoveHeaderByHash(header.GetEpochStartMetaHash())
	go sp.requestHandler.RequestMetaHeader(header.GetEpochStartMetaHash())

	sp.requestEpochStartProofIfNeeded(header.GetEpochStartMetaHash(), header.GetEpoch())

	headersPool := sp.dataPool.Headers()
	for {
		time.Sleep(timeBetweenCheckForEpochStart)
		if haveTime() < 0 {
			break
		}

		if sp.epochStartTrigger.IsEpochStart() {
			return nil
		}

		epochStartMetaHdr, err := headersPool.GetHeaderByHash(header.GetEpochStartMetaHash())
		if err != nil {
			go sp.requestHandler.RequestMetaHeader(header.GetEpochStartMetaHash())
			sp.requestEpochStartProofIfNeeded(header.GetEpochStartMetaHash(), header.GetEpoch())
			continue
		}

		shouldConsiderProofsForNotarization := sp.enableEpochsHandler.IsFlagEnabledInEpoch(common.AndromedaFlag, epochStartMetaHdr.GetEpoch())
		if !shouldConsiderProofsForNotarization {
			_, _, err = headersPool.GetHeadersByNonceAndShardId(epochStartMetaHdr.GetNonce()+1, core.MetachainShardId)
			if err != nil {
				go sp.requestHandler.RequestMetaHeaderByNonce(epochStartMetaHdr.GetNonce() + 1)
				continue
			}
		} else {
			hasProof := sp.requestEpochStartProofIfNeeded(header.GetEpochStartMetaHash(), header.GetEpoch())
			if !hasProof {
				continue
			}
		}

		return nil
	}

	return process.ErrTimeIsOut
}

func (sp *shardProcessor) requestEpochStartProofIfNeeded(hash []byte, epoch uint32) bool {
	if !sp.enableEpochsHandler.IsFlagEnabledInEpoch(common.AndromedaFlag, epoch) {
		return true // no proof needed
	}

	hasProof := sp.proofsPool.HasProof(core.MetachainShardId, hash)
	if hasProof {
		return true
	}

	go sp.requestHandler.RequestEquivalentProofByHash(core.MetachainShardId, hash)

	return false
}

// RevertStateToBlock recreates the state tries to the root hashes indicated by the provided root hash and header
func (sp *shardProcessor) RevertStateToBlock(header data.HeaderHandler, rootHash []byte) error {
	rootHashHolder := holders.NewDefaultRootHashesHolder(rootHash)
	err := sp.accountsDB[state.UserAccountsState].RecreateTrie(rootHashHolder)
	if err != nil {
		log.Debug("recreate trie with error for header",
			"nonce", header.GetNonce(),
			"header root hash", header.GetRootHash(),
			"given root hash", rootHash,
			"error", err,
		)

		return err
	}

	err = sp.epochStartTrigger.RevertStateToBlock(header)
	if err != nil {
		log.Debug("revert epoch start trigger for header",
			"nonce", header.GetNonce(),
			"error", err,
		)
		return err
	}

	return nil
}

func (sp *shardProcessor) checkEpochCorrectness(
	header data.ShardHeaderHandler,
) error {
	currentBlockHeader := sp.blockChain.GetCurrentBlockHeader()
	if check.IfNil(currentBlockHeader) {
		return nil
	}

	headerEpochBehindCurrentHeader := header.GetEpoch() < currentBlockHeader.GetEpoch()
	if headerEpochBehindCurrentHeader {
		return fmt.Errorf("%w proposed header with older epoch %d than blockchain epoch %d",
			process.ErrEpochDoesNotMatch, header.GetEpoch(), currentBlockHeader.GetEpoch())
	}

	isStartOfEpochButShouldNotBe := header.GetEpoch() == currentBlockHeader.GetEpoch() && header.IsStartOfEpochBlock()
	if isStartOfEpochButShouldNotBe {
		return fmt.Errorf("%w proposed header with same epoch %d as blockchain and it is of epoch start",
			process.ErrEpochDoesNotMatch, currentBlockHeader.GetEpoch())
	}

	incorrectStartOfEpochBlock := header.GetEpoch() != currentBlockHeader.GetEpoch() &&
		sp.epochStartTrigger.MetaEpoch() == currentBlockHeader.GetEpoch()
	if incorrectStartOfEpochBlock {
		if header.IsStartOfEpochBlock() {
			sp.dataPool.Headers().RemoveHeaderByHash(header.GetEpochStartMetaHash())
			go sp.requestHandler.RequestMetaHeader(header.GetEpochStartMetaHash())
		}
		return fmt.Errorf("%w proposed header with new epoch %d with trigger still in last epoch %d",
			process.ErrEpochDoesNotMatch, header.GetEpoch(), sp.epochStartTrigger.MetaEpoch())
	}

	isHeaderOfInvalidEpoch := header.GetEpoch() > sp.epochStartTrigger.MetaEpoch()
	if isHeaderOfInvalidEpoch {
		return fmt.Errorf("%w proposed header with epoch too high %d with trigger in epoch %d",
			process.ErrEpochDoesNotMatch, header.GetEpoch(), sp.epochStartTrigger.MetaEpoch())
	}

	epochChangeConfirmed := sp.epochStartTrigger.EpochStartRound() < sp.epochStartTrigger.EpochFinalityAttestingRound()
	if sp.enableEpochsHandler.IsFlagEnabledInEpoch(common.AndromedaFlag, header.GetEpoch()) {
		epochChangeConfirmed = sp.epochStartTrigger.EpochStartRound() <= sp.epochStartTrigger.EpochFinalityAttestingRound()
	}

	gracePeriod, err := sp.epochChangeGracePeriodHandler.GetGracePeriodForEpoch(header.GetEpoch())
	if err != nil {
		return fmt.Errorf("%w could not get grace period for epoch %d", err, header.GetEpoch())
	}

	isOldEpochAndShouldBeNew := sp.epochStartTrigger.IsEpochStart() &&
		header.GetRound() > sp.epochStartTrigger.EpochFinalityAttestingRound()+uint64(gracePeriod) &&
		header.GetEpoch() < sp.epochStartTrigger.MetaEpoch() &&
		epochChangeConfirmed
	if isOldEpochAndShouldBeNew {
		return fmt.Errorf("%w proposed header with epoch %d should be in epoch %d",
			process.ErrEpochDoesNotMatch, header.GetEpoch(), sp.epochStartTrigger.MetaEpoch())
	}

	isEpochStartMetaHashIncorrect := header.IsStartOfEpochBlock() &&
		!bytes.Equal(header.GetEpochStartMetaHash(), sp.epochStartTrigger.EpochStartMetaHdrHash()) &&
		header.GetEpoch() == sp.epochStartTrigger.MetaEpoch()
	if isEpochStartMetaHashIncorrect {
		go sp.requestHandler.RequestMetaHeader(header.GetEpochStartMetaHash())
		log.Warn("epoch start meta hash mismatch", "proposed", header.GetEpochStartMetaHash(), "calculated", sp.epochStartTrigger.EpochStartMetaHdrHash())
		return fmt.Errorf("%w proposed header with epoch %d has invalid epochStartMetaHash",
			process.ErrEpochDoesNotMatch, header.GetEpoch())
	}

	isNotEpochStartButShouldBe := header.GetEpoch() != currentBlockHeader.GetEpoch() &&
		!header.IsStartOfEpochBlock()
	if isNotEpochStartButShouldBe {
		return fmt.Errorf("%w proposed header with new epoch %d is not of type epoch start",
			process.ErrEpochDoesNotMatch, header.GetEpoch())
	}

	isOldEpochStart := header.IsStartOfEpochBlock() && header.GetEpoch() < sp.epochStartTrigger.MetaEpoch()
	if isOldEpochStart {
		metaBlock, err := process.GetMetaHeader(header.GetEpochStartMetaHash(), sp.dataPool.Headers(), sp.marshalizer, sp.store)
		if err != nil {
			go sp.requestHandler.RequestStartOfEpochMetaBlock(header.GetEpoch())
			return fmt.Errorf("%w could not find epoch start metablock for epoch %d",
				err, header.GetEpoch())
		}

		isMetaBlockCorrect := metaBlock.IsStartOfEpochBlock() && metaBlock.GetEpoch() == header.GetEpoch()
		if !isMetaBlockCorrect {
			return fmt.Errorf("%w proposed header with epoch %d does not include correct start of epoch metaBlock %s",
				process.ErrEpochDoesNotMatch, header.GetEpoch(), header.GetEpochStartMetaHash())
		}
	}

	return nil
}

// SetNumProcessedObj will set the num of processed transactions
func (sp *shardProcessor) SetNumProcessedObj(numObj uint64) {
	sp.txCounter.totalTxs = numObj
}

// checkMetaHeadersValidityAndFinality - checks if listed metaheaders are valid as construction
func (sp *shardProcessor) checkMetaHeadersValidityAndFinality() error {
	lastCrossNotarizedHeader, _, err := sp.blockTracker.GetLastCrossNotarizedHeader(core.MetachainShardId)
	if err != nil {
		return err
	}

	log.Trace("checkMetaHeadersValidityAndFinality", "lastCrossNotarizedHeader nonce", lastCrossNotarizedHeader.GetNonce())
	usedMetaHdrs, err := sp.sortHeadersForCurrentBlockByNonce(true)
	if err != nil {
		return err
	}
	if len(usedMetaHdrs[core.MetachainShardId]) == 0 {
		return nil
	}

	for _, metaHdr := range usedMetaHdrs[core.MetachainShardId] {
		log.Trace("checkMetaHeadersValidityAndFinality", "metaHeader nonce", metaHdr.GetNonce())
		err = sp.headerValidator.IsHeaderConstructionValid(metaHdr, lastCrossNotarizedHeader)
		if err != nil {
			return fmt.Errorf("%w : checkMetaHeadersValidityAndFinality -> isHdrConstructionValid", err)
		}

		lastCrossNotarizedHeader = metaHdr
	}

	err = sp.checkMetaHdrFinality(lastCrossNotarizedHeader)
	if err != nil {
		return err
	}

	return nil
}

func (sp *shardProcessor) checkHeaderHasProof(header data.HeaderHandler) error {
	hash, errHash := sp.getHeaderHash(header)
	if errHash != nil {
		return errHash
	}

	if !sp.proofsPool.HasProof(header.GetShardID(), hash) {
		return fmt.Errorf("%w, missing proof for header %s", process.ErrHeaderNotFinal, hex.EncodeToString(hash))
	}

	return nil
}

// check if shard headers are final by checking if newer headers were constructed upon them
func (sp *shardProcessor) checkMetaHdrFinality(header data.HeaderHandler) error {
	if check.IfNil(header) {
		return process.ErrNilBlockHeader
	}

	if sp.enableEpochsHandler.IsFlagEnabledInEpoch(common.AndromedaFlag, header.GetEpoch()) {
		return sp.checkHeaderHasProof(header)
	}

	finalityAttestingMetaHdrs, err := sp.sortHeadersForCurrentBlockByNonce(false)
	if err != nil {
		return err
	}

	lastVerifiedHdr := header
	// verify if there are "K" block after current to make this one final
	nextBlocksVerified := uint32(0)
	for _, metaHdr := range finalityAttestingMetaHdrs[core.MetachainShardId] {
		if nextBlocksVerified >= sp.metaBlockFinality {
			break
		}

		// found a header with the next nonce
		if metaHdr.GetNonce() == lastVerifiedHdr.GetNonce()+1 {
			err := sp.headerValidator.IsHeaderConstructionValid(metaHdr, lastVerifiedHdr)
			if err != nil {
				log.Debug("checkMetaHdrFinality -> isHdrConstructionValid",
					"error", err.Error())
				continue
			}

			if sp.enableEpochsHandler.IsFlagEnabledInEpoch(common.AndromedaFlag, metaHdr.GetEpoch()) {
				return sp.checkHeaderHasProof(metaHdr)
			}

			lastVerifiedHdr = metaHdr
			nextBlocksVerified += 1
		}
	}

	if nextBlocksVerified < sp.metaBlockFinality {
		go sp.requestHandler.RequestMetaHeaderByNonce(lastVerifiedHdr.GetNonce())
		go sp.requestHandler.RequestMetaHeaderByNonce(lastVerifiedHdr.GetNonce() + 1)
		return process.ErrHeaderNotFinal
	}

	return nil
}

func (sp *shardProcessor) checkAndRequestIfMetaHeadersMissing() {
	orderedMetaBlocks, _ := sp.blockTracker.GetTrackedHeaders(core.MetachainShardId)

	err := sp.requestHeadersIfMissing(orderedMetaBlocks, core.MetachainShardId)
	if err != nil {
		log.Debug("checkAndRequestIfMetaHeadersMissing", "error", err.Error())
	}
}

func (sp *shardProcessor) indexBlockIfNeeded(
	body data.BodyHandler,
	headerHash []byte,
	header data.HeaderHandler,
	lastBlockHeader data.HeaderHandler,
) {
	if !sp.outportHandler.HasDrivers() {
		return
	}

	log.Debug("preparing to index block", "hash", headerHash, "nonce", header.GetNonce(), "round", header.GetRound())
	argSaveBlock, err := sp.outportDataProvider.PrepareOutportSaveBlockData(processOutport.ArgPrepareOutportSaveBlockData{
		HeaderHash:             headerHash,
		Header:                 header,
		Body:                   body,
		PreviousHeader:         lastBlockHeader,
		HighestFinalBlockNonce: sp.forkDetector.GetHighestFinalBlockNonce(),
		HighestFinalBlockHash:  sp.forkDetector.GetHighestFinalBlockHash(),
	})
	if err != nil {
		log.Error("shardProcessor.indexBlockIfNeeded cannot prepare argSaveBlock", "error", err.Error(),
			"hash", headerHash, "nonce", header.GetNonce(), "round", header.GetRound())
		return
	}
	err = sp.outportHandler.SaveBlock(argSaveBlock)
	if err != nil {
		log.Error("shardProcessor.outportHandler.SaveBlock cannot save block", "error", err,
			"hash", headerHash, "nonce", header.GetNonce(), "round", header.GetRound())
		return
	}

	log.Debug("indexed block", "hash", headerHash, "nonce", header.GetNonce(), "round", header.GetRound())

	shardID := sp.shardCoordinator.SelfId()
	indexRoundInfo(
		sp.outportHandler,
		sp.nodesCoordinator,
		shardID, header,
		lastBlockHeader,
		argSaveBlock.SignersIndexes,
		sp.enableEpochsHandler,
	)
}

// RestoreBlockIntoPools restores the TxBlock and MetaBlock into associated pools
func (sp *shardProcessor) RestoreBlockIntoPools(headerHandler data.HeaderHandler, bodyHandler data.BodyHandler) error {
	if check.IfNil(headerHandler) {
		return process.ErrNilBlockHeader
	}

	header, ok := headerHandler.(data.ShardHeaderHandler)
	if !ok {
		return process.ErrWrongTypeAssertion
	}

	miniBlockHashes := header.MapMiniBlockHashesToShards()
	err := sp.restoreMetaBlockIntoPool(headerHandler, miniBlockHashes, header.GetMetaBlockHashes())
	if err != nil {
		return err
	}

	sp.restoreBlockBody(headerHandler, bodyHandler)

	sp.blockTracker.RemoveLastNotarizedHeaders()

	return nil
}

func (sp *shardProcessor) restoreMetaBlockIntoPool(
	headerHandler data.HeaderHandler,
	mapMiniBlockHashes map[string]uint32,
	metaBlockHashes [][]byte,
) error {
	headersPool := sp.dataPool.Headers()

	mapMetaHashMiniBlockHashes := make(map[string][][]byte)
	mapMetaHashMetaBlock := make(map[string]*block.MetaBlock)

	for _, metaBlockHash := range metaBlockHashes {
		metaBlock, errNotCritical := process.GetMetaHeaderFromStorage(metaBlockHash, sp.marshalizer, sp.store)
		if errNotCritical != nil {
			log.Debug("meta block is not fully processed yet and not committed in MetaBlockUnit",
				"hash", metaBlockHash)
			continue
		}

		mapMetaHashMetaBlock[string(metaBlockHash)] = metaBlock
		processedMiniBlocks := metaBlock.GetMiniBlockHeadersWithDst(sp.shardCoordinator.SelfId())
		for mbHash := range processedMiniBlocks {
			mapMetaHashMiniBlockHashes[string(metaBlockHash)] = append(mapMetaHashMiniBlockHashes[string(metaBlockHash)], []byte(mbHash))
		}

		headersPool.AddHeader(metaBlockHash, metaBlock)

		metablockStorer, err := sp.store.GetStorer(dataRetriever.MetaBlockUnit)
		if err != nil {
			log.Debug("unable to get storage unit",
				"unit", dataRetriever.MetaBlockUnit.String())
			return err
		}

		err = metablockStorer.Remove(metaBlockHash)
		if err != nil {
			log.Debug("unable to remove hash from MetaBlockUnit",
				"hash", metaBlockHash)
			return err
		}

		nonceToByteSlice := sp.uint64Converter.ToByteSlice(metaBlock.GetNonce())

		metaHdrNonceHashStorer, err := sp.store.GetStorer(dataRetriever.MetaHdrNonceHashDataUnit)
		if err != nil {
			log.Debug("unable to get storage unit",
				"unit", dataRetriever.MetaHdrNonceHashDataUnit.String())
			return err
		}

		errNotCritical = metaHdrNonceHashStorer.Remove(nonceToByteSlice)
		if errNotCritical != nil {
			log.Debug("error not critical",
				"error", errNotCritical.Error())
		}

		log.Trace("meta block has been restored successfully",
			"round", metaBlock.Round,
			"nonce", metaBlock.Nonce,
			"hash", metaBlockHash)
	}

	for metaBlockHash, miniBlockHashes := range mapMetaHashMiniBlockHashes {
		sp.setProcessedMiniBlocksInfo(miniBlockHashes, metaBlockHash, mapMetaHashMetaBlock[metaBlockHash])
	}

	sp.rollBackProcessedMiniBlocksInfo(headerHandler, mapMiniBlockHashes)

	return nil
}

func (sp *shardProcessor) setProcessedMiniBlocksInfo(miniBlockHashes [][]byte, metaBlockHash string, metaBlock *block.MetaBlock) {
	for _, miniBlockHash := range miniBlockHashes {
		indexOfLastTxProcessed := getIndexOfLastTxProcessedInMiniBlock(miniBlockHash, metaBlock)
		sp.processedMiniBlocksTracker.SetProcessedMiniBlockInfo([]byte(metaBlockHash), miniBlockHash, &processedMb.ProcessedMiniBlockInfo{
			FullyProcessed:         true,
			IndexOfLastTxProcessed: indexOfLastTxProcessed,
		})
	}
}

func getIndexOfLastTxProcessedInMiniBlock(miniBlockHash []byte, metaBlock *block.MetaBlock) int32 {
	for _, mbh := range metaBlock.MiniBlockHeaders {
		if bytes.Equal(mbh.Hash, miniBlockHash) {
			return int32(mbh.TxCount) - 1
		}
	}

	for _, shardData := range metaBlock.ShardInfo {
		for _, mbh := range shardData.ShardMiniBlockHeaders {
			if bytes.Equal(mbh.Hash, miniBlockHash) {
				return int32(mbh.TxCount) - 1
			}
		}
	}

	log.Warn("shardProcessor.getIndexOfLastTxProcessedInMiniBlock",
		"miniBlock hash", miniBlockHash,
		"metaBlock round", metaBlock.Round,
		"metaBlock nonce", metaBlock.Nonce,
		"error", process.ErrMissingMiniBlock)

	return common.MaxIndexOfTxInMiniBlock
}

func (sp *shardProcessor) rollBackProcessedMiniBlocksInfo(headerHandler data.HeaderHandler, mapMiniBlockHashes map[string]uint32) {
	for miniBlockHash := range mapMiniBlockHashes {
		miniBlockHeader := process.GetMiniBlockHeaderWithHash(headerHandler, []byte(miniBlockHash))
		if miniBlockHeader == nil {
			log.Warn("shardProcessor.rollBackProcessedMiniBlocksInfo: GetMiniBlockHeaderWithHash",
				"mb hash", miniBlockHash,
				"error", process.ErrMissingMiniBlockHeader)
			continue
		}

		if miniBlockHeader.GetSenderShardID() == sp.shardCoordinator.SelfId() {
			continue
		}

		sp.rollBackProcessedMiniBlockInfo(miniBlockHeader, []byte(miniBlockHash))
	}
}

func (sp *shardProcessor) rollBackProcessedMiniBlockInfo(miniBlockHeader data.MiniBlockHeaderHandler, miniBlockHash []byte) {
	indexOfFirstTxProcessed := miniBlockHeader.GetIndexOfFirstTxProcessed()
	if indexOfFirstTxProcessed == 0 {
		sp.processedMiniBlocksTracker.RemoveMiniBlockHash(miniBlockHash)
		return
	}

	_, metaBlockHash := sp.processedMiniBlocksTracker.GetProcessedMiniBlockInfo(miniBlockHash)
	if metaBlockHash == nil {
		log.Warn("shardProcessor.rollBackProcessedMiniBlockInfo: mini block was not found in ProcessedMiniBlockTracker component",
			"sender shard", miniBlockHeader.GetSenderShardID(),
			"receiver shard", miniBlockHeader.GetReceiverShardID(),
			"tx count", miniBlockHeader.GetTxCount(),
			"mb hash", miniBlockHash)
		return
	}

	sp.processedMiniBlocksTracker.SetProcessedMiniBlockInfo(metaBlockHash, miniBlockHash, &processedMb.ProcessedMiniBlockInfo{
		FullyProcessed:         false,
		IndexOfLastTxProcessed: indexOfFirstTxProcessed - 1,
	})
}

// CreateBlock creates the final block and header for the current round
func (sp *shardProcessor) CreateBlock(
	initialHdr data.HeaderHandler,
	haveTime func() bool,
) (data.HeaderHandler, data.BodyHandler, error) {
	if check.IfNil(initialHdr) {
		return nil, nil, process.ErrNilBlockHeader
	}
	shardHdr, ok := initialHdr.(data.ShardHeaderHandler)
	if !ok {
		return nil, nil, process.ErrWrongTypeAssertion
	}

	sp.processStatusHandler.SetBusy("shardProcessor.CreateBlock")
	defer sp.processStatusHandler.SetIdle()

	err := sp.createBlockStarted()
	if err != nil {
		return nil, nil, err
	}

	// placeholder for shardProcessor.CreateBlock script 1

	// placeholder for shardProcessor.CreateBlock script 2

	err = sp.updateEpochIfNeeded(shardHdr)
	if err != nil {
		return nil, nil, err
	}

	sp.epochNotifier.CheckEpoch(shardHdr)

	err = sp.blockChainHook.SetCurrentHeader(shardHdr)
	if err != nil {
		return nil, nil, err
	}

	body, processedMiniBlocksDestMeInfo, err := sp.createBlockBody(shardHdr, haveTime)
	if err != nil {
		return nil, nil, err
	}

	finalBody, err := sp.applyBodyToHeader(shardHdr, body, processedMiniBlocksDestMeInfo)
	if err != nil {
		return nil, nil, err
	}

	for _, miniBlock := range finalBody.MiniBlocks {
		log.Trace("CreateBlock: miniblock",
			"sender shard", miniBlock.SenderShardID,
			"receiver shard", miniBlock.ReceiverShardID,
			"type", miniBlock.Type,
			"num txs", len(miniBlock.TxHashes))
	}

	return shardHdr, finalBody, nil
}

func (sp *shardProcessor) updateEpochIfNeeded(shardHeader data.ShardHeaderHandler) error {
	if !sp.epochStartTrigger.IsEpochStart() {
		return nil
	}

	log.Debug("shardProcessor.updateEpochIfNeeded", "IsEpochStart", sp.epochStartTrigger.IsEpochStart(),
		"epoch start meta header hash", sp.epochStartTrigger.EpochStartMetaHdrHash())
	err := shardHeader.SetEpochStartMetaHash(sp.epochStartTrigger.EpochStartMetaHdrHash())
	if err != nil {
		return err
	}

	epoch := sp.epochStartTrigger.MetaEpoch()
	if shardHeader.GetEpoch() != epoch {
		log.Debug("shardProcessor.updateEpochIfNeeded: epoch from header is not the same as epoch from epoch start trigger, overwriting",
			"epoch from header", shardHeader.GetEpoch(), "epoch from epoch start trigger", epoch)
		err = shardHeader.SetEpoch(epoch)
		if err != nil {
			return err
		}
	}

	return nil
}

// createBlockBody creates a list of miniblocks by filling them with transactions out of the transactions pools
// as long as the transactions limit for the block has not been reached and there is still time to add transactions
func (sp *shardProcessor) createBlockBody(shardHdr data.HeaderHandler, haveTime func() bool) (*block.Body, map[string]*processedMb.ProcessedMiniBlockInfo, error) {
	sp.blockSizeThrottler.ComputeCurrentMaxSize()

	log.Debug("started creating block body",
		"epoch", shardHdr.GetEpoch(),
		"round", shardHdr.GetRound(),
		"nonce", shardHdr.GetNonce(),
	)

	randomness := helpers.ComputeRandomnessForTxSorting(shardHdr, sp.enableEpochsHandler)
	miniBlocks, processedMiniBlocksDestMeInfo, err := sp.createMiniBlocks(haveTime, randomness)
	if err != nil {
		return nil, nil, err
	}

	sp.requestHandler.SetEpoch(shardHdr.GetEpoch())

	return miniBlocks, processedMiniBlocksDestMeInfo, nil
}

// CommitBlock commits the block in the blockchain if everything was checked successfully
func (sp *shardProcessor) CommitBlock(
	headerHandler data.HeaderHandler,
	bodyHandler data.BodyHandler,
) error {
	var err error
	sp.processStatusHandler.SetBusy("shardProcessor.CommitBlock")
	defer func() {
		if err != nil {
			sp.RevertCurrentBlock()
		}
		sp.processStatusHandler.SetIdle()
	}()

	err = checkForNils(headerHandler, bodyHandler)
	if err != nil {
		return err
	}

	sp.store.SetEpochForPutOperation(headerHandler.GetEpoch())

	log.Debug("started committing block",
		"epoch", headerHandler.GetEpoch(),
		"shard", headerHandler.GetShardID(),
		"round", headerHandler.GetRound(),
		"nonce", headerHandler.GetNonce(),
	)

	err = sp.checkBlockValidity(headerHandler, bodyHandler)
	if err != nil {
		return err
	}

	header, ok := headerHandler.(data.ShardHeaderHandler)
	if !ok {
		err = process.ErrWrongTypeAssertion
		return err
	}

	err = sp.checkEpochCorrectnessCrossChain()
	if err != nil {
		return err
	}

	if header.IsStartOfEpochBlock() {
		sp.epochStartTrigger.SetProcessed(header, bodyHandler)
	}

	marshalizedHeader, err := sp.marshalizer.Marshal(header)
	if err != nil {
		return err
	}

	headerHash := sp.hasher.Compute(string(marshalizedHeader))

	sp.saveShardHeader(header, headerHash, marshalizedHeader)

	body, ok := bodyHandler.(*block.Body)
	if !ok {
		err = process.ErrWrongTypeAssertion
		return err
	}

	sp.saveBody(body, header, headerHash)

	processedMetaHdrs, err := sp.getOrderedProcessedMetaBlocksFromHeader(header)
	if err != nil {
		return err
	}

	err = sp.addProcessedCrossMiniBlocksFromHeader(header)
	if err != nil {
		return err
	}

	selfNotarizedHeaders, selfNotarizedHeadersHashes, err := sp.getHighestHdrForOwnShardFromMetachain(processedMetaHdrs)
	if err != nil {
		return err
	}

	err = sp.saveLastNotarizedHeader(core.MetachainShardId, processedMetaHdrs)
	if err != nil {
		return err
	}

	err = sp.commitAll(headerHandler)
	if err != nil {
		return err
	}

	log.Info("shard block has been committed successfully",
		"epoch", header.GetEpoch(),
		"shard", header.GetShardID(),
		"round", header.GetRound(),
		"nonce", header.GetNonce(),
		"hash", headerHash,
	)
	sp.setNonceOfFirstCommittedBlock(headerHandler.GetNonce())

	sp.updateLastCommittedInDebugger(headerHandler.GetRound())

	err = sp.computeOwnShardStuckIfNeeded(headerHandler)
	if err != nil {
		return err
	}

	sp.updateGasConsumptionLimitsIfNeeded()

	errNotCritical := sp.checkSentSignaturesAtCommitTime(headerHandler)
	if errNotCritical != nil {
		log.Debug("checkSentSignaturesBeforeCommitting", "error", errNotCritical.Error())
	}

	errNotCritical = sp.updateCrossShardInfo(processedMetaHdrs)
	if errNotCritical != nil {
		log.Debug("updateCrossShardInfo", "error", errNotCritical.Error())
	}

	errNotCritical = sp.forkDetector.AddHeader(header, headerHash, process.BHProcessed, selfNotarizedHeaders, selfNotarizedHeadersHashes)
	if errNotCritical != nil {
		log.Debug("forkDetector.AddHeader", "error", errNotCritical.Error())
	}

	currentHeader, currentHeaderHash := getLastSelfNotarizedHeaderByItself(sp.blockChain)
	sp.blockTracker.AddSelfNotarizedHeader(sp.shardCoordinator.SelfId(), currentHeader, currentHeaderHash)

	lastSelfNotarizedHeader, lastSelfNotarizedHeaderHash := sp.getLastSelfNotarizedHeaderByMetachain()
	sp.blockTracker.AddSelfNotarizedHeader(core.MetachainShardId, lastSelfNotarizedHeader, lastSelfNotarizedHeaderHash)

	sp.notifyFinalMetaHdrs(processedMetaHdrs)

	if sp.lastRestartNonce == 0 {
		sp.lastRestartNonce = header.GetNonce()
	}

	finalHeaderHash := headerHash
	if !common.IsFlagEnabledAfterEpochsStartBlock(header, sp.enableEpochsHandler, common.AndromedaFlag) {
		finalHeaderHash = currentHeaderHash
	}

	sp.updateState(selfNotarizedHeaders, header, finalHeaderHash)

	highestFinalBlockNonce := sp.forkDetector.GetHighestFinalBlockNonce()
	log.Debug("highest final shard block",
		"shard", sp.shardCoordinator.SelfId(),
		"nonce", highestFinalBlockNonce,
	)

	lastBlockHeader := sp.blockChain.GetCurrentBlockHeader()

	committedRootHash, err := sp.accountsDB[state.UserAccountsState].RootHash()
	if err != nil {
		return err
	}

	// TODO: make sure to set current header and rootHash in blockChain properly

	err = sp.blockChain.SetCurrentBlockHeaderAndRootHash(header, committedRootHash)
	if err != nil {
		return err
	}

	rootHash := getLastExecutionResultsRootHash(header, committedRootHash)
	lastExecutionResultHeader, err := sp.getLastExecutionResultHeader(header)
	if err != nil {
		return err
	}

	err = sp.dataPool.Transactions().OnExecutedBlock(lastExecutionResultHeader, rootHash)
	if err != nil {
		log.Debug("dataPool.Transactions().OnExecutedBlock()", "error", err)
		return err
	}

	sp.blockChain.SetCurrentBlockHeaderHash(headerHash)
	sp.indexBlockIfNeeded(bodyHandler, headerHash, headerHandler, lastBlockHeader)
	sp.stateAccessesCollector.Reset()
	sp.recordBlockInHistory(headerHash, headerHandler, bodyHandler)

	lastCrossNotarizedHeader, _, err := sp.blockTracker.GetLastCrossNotarizedHeader(core.MetachainShardId)
	if err != nil {
		return err
	}

	saveMetricsForCommittedShardBlock(
		sp.nodesCoordinator,
		sp.appStatusHandler,
		logger.DisplayByteSlice(headerHash),
		highestFinalBlockNonce,
		lastCrossNotarizedHeader,
		header,
		sp.managedPeersHolder,
	)

	headerInfo := bootstrapStorage.BootstrapHeaderInfo{
		ShardId: header.GetShardID(),
		Epoch:   header.GetEpoch(),
		Nonce:   header.GetNonce(),
		Hash:    headerHash,
	}

	nodesCoordinatorKey := sp.nodesCoordinator.GetSavedStateKey()
	epochStartKey := sp.epochStartTrigger.GetSavedStateKey()

	args := bootStorerDataArgs{
		headerInfo:                 headerInfo,
		round:                      header.GetRound(),
		lastSelfNotarizedHeaders:   sp.getBootstrapHeadersInfo(selfNotarizedHeaders, selfNotarizedHeadersHashes),
		highestFinalBlockNonce:     sp.forkDetector.GetHighestFinalBlockNonce(),
		processedMiniBlocks:        sp.processedMiniBlocksTracker.ConvertProcessedMiniBlocksMapToSlice(),
		nodesCoordinatorConfigKey:  nodesCoordinatorKey,
		epochStartTriggerConfigKey: epochStartKey,
	}

	// TODO adjust this method if needed for Supernova
	sp.prepareDataForBootStorer(args)

	// write data to log
	go func() {
		sp.txCounter.headerExecuted(header)
		sp.txCounter.displayLogInfo(
			header,
			body,
			headerHash,
			sp.shardCoordinator.NumberOfShards(),
			sp.shardCoordinator.SelfId(),
			sp.dataPool,
			sp.blockTracker,
		)
	}()

	sp.blockSizeThrottler.Succeed(header.GetRound())

	sp.displayPoolsInfo()

	errNotCritical = sp.removeTxsFromPools(header, body)
	if errNotCritical != nil {
		log.Debug("removeTxsFromPools", "error", errNotCritical.Error())
	}

	sp.cleanupPools(headerHandler)

	err = sp.saveExecutedData(header, headerHash)
	if err != nil {
		return err
	}

	sp.blockProcessingCutoffHandler.HandlePauseCutoff(header)

	return nil
}

func getLastExecutionResultsRootHash(
	header data.HeaderHandler,
	committedRootHash []byte,
) []byte {
	if !header.IsHeaderV3() {
		return committedRootHash
	}

	lastExecutionResult, err := common.GetLastBaseExecutionResultHandler(header)
	if err != nil {
		log.Warn("failed to get last execution result for header", "err", err)
		return committedRootHash
	}

	return lastExecutionResult.GetRootHash()
}

func (sp *shardProcessor) getLastExecutionResultHeader(
	currentHeader data.HeaderHandler,
) (data.HeaderHandler, error) {
	if !currentHeader.IsHeaderV3() {
		return currentHeader, nil
	}

	lastExecutionResult, err := common.GetLastBaseExecutionResultHandler(currentHeader)
	if err != nil {
		return nil, err
	}

	headersPool := sp.dataPool.Headers()

	header, err := headersPool.GetHeaderByHash(lastExecutionResult.GetHeaderHash())
	if err != nil {
		return nil, err
	}

	return header, nil
}

func (sp *shardProcessor) notifyFinalMetaHdrs(processedMetaHeaders []data.HeaderHandler) {
	metaHeaders := make([]data.HeaderHandler, 0)
	metaHeadersHashes := make([][]byte, 0)

	for _, metaHeader := range processedMetaHeaders {
		metaHeaderHash, err := core.CalculateHash(sp.marshalizer, sp.hasher, metaHeader)
		if err != nil {
			log.Debug("shardProcessor.notifyFinalMetaHdrs", "error", err.Error())
			continue
		}

		metaHeaders = append(metaHeaders, metaHeader)
		metaHeadersHashes = append(metaHeadersHashes, metaHeaderHash)
	}

	if len(metaHeaders) > 0 {
		go sp.historyRepo.OnNotarizedBlocks(core.MetachainShardId, metaHeaders, metaHeadersHashes)
	}
}

func (sp *shardProcessor) displayPoolsInfo() {
	headersPool := sp.dataPool.Headers()
	miniBlocksPool := sp.dataPool.MiniBlocks()

	log.Trace("pools info",
		"shard", sp.shardCoordinator.SelfId(),
		"num headers", headersPool.GetNumHeaders(sp.shardCoordinator.SelfId()))

	log.Trace("pools info",
		"shard", core.MetachainShardId,
		"num headers", headersPool.GetNumHeaders(core.MetachainShardId))

	// numShardsToKeepHeaders represents the total number of shards for which shard node would keep tracking headers
	// (in this case this number is equal with: self shard + metachain)
	numShardsToKeepHeaders := 2
	capacity := headersPool.MaxSize() * numShardsToKeepHeaders
	log.Debug("pools info",
		"total headers", headersPool.Len(),
		"headers pool capacity", capacity,
		"total miniblocks", miniBlocksPool.Len(),
		"miniblocks pool capacity", miniBlocksPool.MaxSize(),
	)

	sp.displayMiniBlocksPool()
}

func (sp *shardProcessor) updateState(headers []data.HeaderHandler, currentHeader data.ShardHeaderHandler, currentHeaderHash []byte) {
	sp.snapShotEpochStartFromMeta(currentHeader)

	for _, header := range headers {
		if sp.forkDetector.GetHighestFinalBlockNonce() < header.GetNonce() {
			break
		}

		prevHeaderHash := header.GetPrevHash()
		prevHeader, errNotCritical := process.GetShardHeader(
			prevHeaderHash,
			sp.dataPool.Headers(),
			sp.marshalizer,
			sp.store,
		)
		if errNotCritical != nil {
			log.Debug("could not get shard header from storage")
			return
		}
		if header.IsStartOfEpochBlock() {
			sp.nodesCoordinator.ShuffleOutForEpoch(header.GetEpoch())
		}

		headerHash, err := core.CalculateHash(sp.marshalizer, sp.hasher, header)
		if err != nil {
			log.Debug("updateState.CalculateHash", "error", err.Error())
			return
		}

		headerRootHashForPruning := header.GetRootHash()
		prevHeaderRootHashForPruning := prevHeader.GetRootHash()

		scheduledHeaderRootHash, _ := sp.scheduledTxsExecutionHandler.GetScheduledRootHashForHeader(headerHash)
		headerAdditionalData := header.GetAdditionalData()
		if headerAdditionalData != nil && headerAdditionalData.GetScheduledRootHash() != nil {
			headerRootHashForPruning = headerAdditionalData.GetScheduledRootHash()
		}

		prevHeaderAdditionalData := prevHeader.GetAdditionalData()
		scheduledPrevHeaderRootHash, _ := sp.scheduledTxsExecutionHandler.GetScheduledRootHashForHeader(header.GetPrevHash())
		if prevHeaderAdditionalData != nil && prevHeaderAdditionalData.GetScheduledRootHash() != nil {
			prevHeaderRootHashForPruning = prevHeaderAdditionalData.GetScheduledRootHash()
		}

		log.Trace("updateState: prevHeader",
			"shard", prevHeader.GetShardID(),
			"epoch", prevHeader.GetEpoch(),
			"round", prevHeader.GetRound(),
			"nonce", prevHeader.GetNonce(),
			"root hash", prevHeader.GetRootHash(),
			"scheduled root hash for pruning", prevHeaderRootHashForPruning,
			"scheduled root hash after processing", scheduledPrevHeaderRootHash,
		)

		log.Trace("updateState: currHeader",
			"shard", header.GetShardID(),
			"epoch", header.GetEpoch(),
			"round", header.GetRound(),
			"nonce", header.GetNonce(),
			"root hash", header.GetRootHash(),
			"scheduled root hash for pruning", headerRootHashForPruning,
			"scheduled root hash after processing", scheduledHeaderRootHash,
		)

		sp.updateStateStorage(
			header,
			headerRootHashForPruning,
			prevHeaderRootHashForPruning,
			sp.accountsDB[state.UserAccountsState],
		)

		if sp.enableEpochsHandler.IsFlagEnabledInEpoch(common.AndromedaFlag, header.GetEpoch()) {
			continue
		}

		sp.setFinalizedHeaderHashInIndexer(header.GetPrevHash())

		sp.setFinalBlockInfo(header, headerHash, scheduledHeaderRootHash)
	}

	if !sp.enableEpochsHandler.IsFlagEnabledInEpoch(common.AndromedaFlag, currentHeader.GetEpoch()) {
		return
	}

	sp.setFinalizedHeaderHashInIndexer(currentHeaderHash)

	scheduledHeaderRootHash, _ := sp.scheduledTxsExecutionHandler.GetScheduledRootHashForHeader(currentHeaderHash)
	sp.setFinalBlockInfo(currentHeader, currentHeaderHash, scheduledHeaderRootHash)
}

func (sp *shardProcessor) setFinalBlockInfo(
	header data.HeaderHandler,
	headerHash []byte,
	scheduledHeaderRootHash []byte,
) {
	finalRootHash := scheduledHeaderRootHash
	if len(finalRootHash) == 0 {
		finalRootHash = header.GetRootHash()
	}

	sp.blockChain.SetFinalBlockInfo(header.GetNonce(), headerHash, finalRootHash)
}

func (sp *shardProcessor) snapShotEpochStartFromMeta(header data.ShardHeaderHandler) {
	accounts := sp.accountsDB[state.UserAccountsState]

	for _, metaHash := range header.GetMetaBlockHashes() {
		metaHdrInfo, ok := sp.hdrsForCurrBlock.GetHeaderInfo(string(metaHash))
		if !ok {
			continue
		}
		metaHdr, ok := metaHdrInfo.GetHeader().(*block.MetaBlock)
		if !ok {
			continue
		}
		if !metaHdr.IsStartOfEpochBlock() {
			continue
		}

		for _, epochStartShData := range metaHdr.EpochStart.LastFinalizedHeaders {
			if epochStartShData.ShardID != header.GetShardID() {
				continue
			}

			rootHash := epochStartShData.RootHash
			schRootHash := epochStartShData.GetScheduledRootHash()
			if schRootHash != nil {
				log.Debug("using scheduled root hash for snapshotting", "schRootHash", schRootHash)
				rootHash = schRootHash
			}
			epoch := sp.epochStartTrigger.MetaEpoch()
			log.Debug("shard trie snapshot from epoch start shard data", "rootHash", rootHash, "epoch", epoch)
			accounts.SnapshotState(rootHash, epoch)
			sp.markSnapshotDoneInPeerAccounts()
			saveEpochStartEconomicsMetrics(sp.appStatusHandler, metaHdr)
			go func() {
				err := sp.commitTrieEpochRootHashIfNeeded(metaHdr, rootHash)
				if err != nil {
					log.Warn("couldn't commit trie checkpoint", "epoch", header.GetEpoch(), "error", err)
				}
			}()
		}
	}
}

func (sp *shardProcessor) markSnapshotDoneInPeerAccounts() {
	peerAccounts := sp.accountsDB[state.PeerAccountsState]
	if check.IfNil(peerAccounts) {
		log.Warn("programming error: peerAccounts is nil while trying to take a snapshot on a shard node: this can cause OOM exceptions")
		return
	}

	peerAccountsHandler, ok := peerAccounts.(peerAccountsDBHandler)
	if !ok {
		log.Warn("programming error: peerAccounts is not of type peerAccountsDBHandler: this can cause OOM exceptions")
		return
	}

	peerAccountsHandler.MarkSnapshotDone()
	log.Debug("shardProcessor.markSnapshotDoneInPeerAccounts completed")
}

func (sp *shardProcessor) checkEpochCorrectnessCrossChain() error {
	currentHeader := sp.blockChain.GetCurrentBlockHeader()
	if check.IfNil(currentHeader) {
		return nil
	}
	if sp.epochStartTrigger.EpochStartRound() >= sp.epochStartTrigger.EpochFinalityAttestingRound() {
		return nil
	}

	lastSelfNotarizedHeader, _ := sp.getLastSelfNotarizedHeaderByMetachain()
	lastFinalizedRound := uint64(0)
	if !check.IfNil(lastSelfNotarizedHeader) {
		lastFinalizedRound = lastSelfNotarizedHeader.GetRound()
	}

	shouldRevertChain := false
	nonce := currentHeader.GetNonce()
	gracePeriodForEpoch, err := sp.epochChangeGracePeriodHandler.GetGracePeriodForEpoch(sp.epochStartTrigger.MetaEpoch())
	if err != nil {
		log.Debug("checkEpochCorrectnessCrossChain.GetGracePeriodForEpoch", "error", err.Error())
		return err
	}
	shouldEnterNewEpochRound := sp.epochStartTrigger.EpochFinalityAttestingRound() + uint64(gracePeriodForEpoch)

	for round := currentHeader.GetRound(); round > shouldEnterNewEpochRound && currentHeader.GetEpoch() < sp.epochStartTrigger.MetaEpoch(); round = currentHeader.GetRound() {
		if round <= lastFinalizedRound {
			break
		}

		shouldRevertChain = true
		prevHeader, err := process.GetShardHeader(
			currentHeader.GetPrevHash(),
			sp.dataPool.Headers(),
			sp.marshalizer,
			sp.store,
		)
		if err != nil {
			return err
		}

		nonce = currentHeader.GetNonce()
		currentHeader = prevHeader
	}

	if shouldRevertChain {
		log.Debug("blockchain is wrongly constructed",
			"reverted to nonce", nonce)

		sp.forkDetector.SetRollBackNonce(nonce)
		return process.ErrEpochDoesNotMatch
	}

	return nil
}

func (sp *shardProcessor) getLastSelfNotarizedHeaderByMetachain() (data.HeaderHandler, []byte) {
	if sp.forkDetector.GetHighestFinalBlockNonce() == sp.genesisNonce {
		return sp.blockChain.GetGenesisHeader(), sp.blockChain.GetGenesisHeaderHash()
	}

	hash := sp.forkDetector.GetHighestFinalBlockHash()
	header, err := process.GetShardHeader(hash, sp.dataPool.Headers(), sp.marshalizer, sp.store)
	if err != nil {
		log.Warn("getLastSelfNotarizedHeaderByMetachain.GetShardHeader", "error", err.Error(), "hash", hash, "nonce", sp.forkDetector.GetHighestFinalBlockNonce())
		return nil, nil
	}

	return header, hash
}

func (sp *shardProcessor) saveLastNotarizedHeader(shardId uint32, processedHdrs []data.HeaderHandler) error {
	lastCrossNotarizedHeader, lastCrossNotarizedHeaderHash, err := sp.blockTracker.GetLastCrossNotarizedHeader(shardId)
	if err != nil {
		return err
	}

	lenProcessedHdrs := len(processedHdrs)
	if lenProcessedHdrs > 0 {
		if lastCrossNotarizedHeader.GetNonce() < processedHdrs[lenProcessedHdrs-1].GetNonce() {
			lastCrossNotarizedHeader = processedHdrs[lenProcessedHdrs-1]
			lastCrossNotarizedHeaderHash, err = core.CalculateHash(sp.marshalizer, sp.hasher, lastCrossNotarizedHeader)
			if err != nil {
				return err
			}
		}
	}

	sp.blockTracker.AddCrossNotarizedHeader(shardId, lastCrossNotarizedHeader, lastCrossNotarizedHeaderHash)
	DisplayLastNotarized(sp.marshalizer, sp.hasher, lastCrossNotarizedHeader, shardId)

	return nil
}

// CreateNewHeader creates a new header
func (sp *shardProcessor) CreateNewHeader(round uint64, nonce uint64) (data.HeaderHandler, error) {
	epoch := sp.epochStartTrigger.MetaEpoch()
	header := sp.versionedHeaderFactory.Create(epoch, round)

	shardHeader, ok := header.(data.ShardHeaderHandler)
	if !ok {
		return nil, process.ErrWrongTypeAssertion
	}

	err := shardHeader.SetRound(round)
	if err != nil {
		return nil, err
	}

	sp.roundNotifier.CheckRound(header)
	sp.epochNotifier.CheckEpoch(header)

	err = shardHeader.SetNonce(nonce)
	if err != nil {
		return nil, err
	}

	err = initializeFeesDataShardHeaderIfNeeded(shardHeader)
	if err != nil {
		return nil, err
	}

	err = sp.setHeaderVersionData(shardHeader)
	if err != nil {
		return nil, err
	}

	return header, nil
}

func initializeFeesDataShardHeaderIfNeeded(shardHeader data.ShardHeaderHandler) error {
	if shardHeader.IsHeaderV3() {
		return nil
	}

	err := shardHeader.SetAccumulatedFees(big.NewInt(0))
	if err != nil {
		return err
	}

	err = shardHeader.SetDeveloperFees(big.NewInt(0))
	if err != nil {
		return err
	}

	return nil
}

func (sp *shardProcessor) setHeaderVersionData(shardHeader data.ShardHeaderHandler) error {
	if check.IfNil(shardHeader) {
		return process.ErrNilHeaderHandler
	}
	if shardHeader.IsHeaderV3() {
		return nil
	}

	rootHash, err := sp.accountsDB[state.UserAccountsState].RootHash()
	if err != nil {
		return err
	}

	scheduledGasAndFees := sp.scheduledTxsExecutionHandler.GetScheduledGasAndFees()
	additionalVersionData := &headerVersionData.AdditionalData{
		ScheduledRootHash:        rootHash,
		ScheduledAccumulatedFees: scheduledGasAndFees.AccumulatedFees,
		ScheduledDeveloperFees:   scheduledGasAndFees.DeveloperFees,
		ScheduledGasProvided:     scheduledGasAndFees.GasProvided,
		ScheduledGasPenalized:    scheduledGasAndFees.GasPenalized,
		ScheduledGasRefunded:     scheduledGasAndFees.GasRefunded,
	}

	return shardHeader.SetAdditionalData(additionalVersionData)
}

// getHighestHdrForOwnShardFromMetachain calculates the highest shard header notarized by metachain
func (sp *shardProcessor) getHighestHdrForOwnShardFromMetachain(
	processedHdrs []data.HeaderHandler,
) ([]data.HeaderHandler, [][]byte, error) {

	ownShIdHdrs := make([]data.HeaderHandler, 0, len(processedHdrs))

	for i := 0; i < len(processedHdrs); i++ {
		hdr, ok := processedHdrs[i].(*block.MetaBlock)
		if !ok {
			return nil, nil, process.ErrWrongTypeAssertion
		}

		hdrs := sp.getHighestHdrForShardFromMetachain(sp.shardCoordinator.SelfId(), hdr)
		ownShIdHdrs = append(ownShIdHdrs, hdrs...)
	}

	process.SortHeadersByNonce(ownShIdHdrs)

	ownShIdHdrsHashes := make([][]byte, len(ownShIdHdrs))
	for i := 0; i < len(ownShIdHdrs); i++ {
		hash, _ := core.CalculateHash(sp.marshalizer, sp.hasher, ownShIdHdrs[i])
		ownShIdHdrsHashes[i] = hash
	}

	return ownShIdHdrs, ownShIdHdrsHashes, nil
}

func (sp *shardProcessor) getHighestHdrForShardFromMetachain(shardId uint32, hdr *block.MetaBlock) []data.HeaderHandler {
	ownShIdHdr := make([]data.HeaderHandler, 0, len(hdr.ShardInfo))

	for _, shardInfo := range hdr.ShardInfo {
		if shardInfo.ShardID != shardId {
			continue
		}

		ownHdr, err := process.GetShardHeader(shardInfo.HeaderHash, sp.dataPool.Headers(), sp.marshalizer, sp.store)
		if err != nil {
			go sp.requestHandler.RequestShardHeader(shardInfo.ShardID, shardInfo.HeaderHash)

			log.Debug("requested missing shard header",
				"hash", shardInfo.HeaderHash,
				"shard", shardInfo.ShardID,
			)
			continue
		}

		ownShIdHdr = append(ownShIdHdr, ownHdr)
	}

	return data.TrimHeaderHandlerSlice(ownShIdHdr)
}

// getOrderedProcessedMetaBlocksFromHeader returns all the meta blocks fully processed
func (sp *shardProcessor) getOrderedProcessedMetaBlocksFromHeader(header data.HeaderHandler) ([]data.HeaderHandler, error) {
	if check.IfNil(header) {
		return nil, process.ErrNilBlockHeader
	}

	miniBlockHeaders := header.GetMiniBlockHeaderHandlers()
	miniBlockHashes := make(map[int][]byte, len(miniBlockHeaders))
	for i := 0; i < len(miniBlockHeaders); i++ {
		miniBlockHashes[i] = miniBlockHeaders[i].GetHash()
	}

	log.Trace("cross mini blocks in body",
		"num miniblocks", len(miniBlockHashes),
	)

	processedMetaBlocks, err := sp.getOrderedProcessedMetaBlocksFromMiniBlockHashes(miniBlockHeaders, miniBlockHashes)
	if err != nil {
		return nil, err
	}

	return processedMetaBlocks, nil
}

func (sp *shardProcessor) addProcessedCrossMiniBlocksFromHeader(headerHandler data.HeaderHandler) error {
	if check.IfNil(headerHandler) {
		return process.ErrNilBlockHeader
	}

	shardHeader, ok := headerHandler.(data.ShardHeaderHandler)
	if !ok {
		return process.ErrWrongTypeAssertion
	}
	miniBlockHashes := make(map[int][]byte, len(headerHandler.GetMiniBlockHeaderHandlers()))
	for i := 0; i < len(headerHandler.GetMiniBlockHeaderHandlers()); i++ {
		miniBlockHashes[i] = headerHandler.GetMiniBlockHeaderHandlers()[i].GetHash()
	}

	for _, metaBlockHash := range shardHeader.GetMetaBlockHashes() {
		headerInfo, found := sp.hdrsForCurrBlock.GetHeaderInfo(string(metaBlockHash))
		if !found {
			return fmt.Errorf("%w : addProcessedCrossMiniBlocksFromHeader metaBlockHash = %s",
				process.ErrMissingHeader, logger.DisplayByteSlice(metaBlockHash))
		}

		metaBlock, isMetaBlock := headerInfo.GetHeader().(*block.MetaBlock)
		if !isMetaBlock {
			return process.ErrWrongTypeAssertion
		}

		crossMiniBlockHashes := metaBlock.GetMiniBlockHeadersWithDst(sp.shardCoordinator.SelfId())
		for key, miniBlockHash := range miniBlockHashes {
			_, ok = crossMiniBlockHashes[string(miniBlockHash)]
			if !ok {
				continue
			}

			miniBlockHeader := process.GetMiniBlockHeaderWithHash(headerHandler, miniBlockHash)
			if miniBlockHeader == nil {
				log.Warn("shardProcessor.addProcessedCrossMiniBlocksFromHeader: GetMiniBlockHeaderWithHash", "mb hash", miniBlockHash, "error", process.ErrMissingMiniBlockHeader)
				continue
			}

			sp.processedMiniBlocksTracker.SetProcessedMiniBlockInfo(metaBlockHash, miniBlockHash, &processedMb.ProcessedMiniBlockInfo{
				FullyProcessed:         miniBlockHeader.IsFinal(),
				IndexOfLastTxProcessed: miniBlockHeader.GetIndexOfLastTxProcessed(),
			})

			delete(miniBlockHashes, key)
		}
	}

	return nil
}

func (sp *shardProcessor) getOrderedProcessedMetaBlocksFromMiniBlockHashes(
	miniBlockHeaders []data.MiniBlockHeaderHandler,
	miniBlockHashes map[int][]byte,
) ([]data.HeaderHandler, error) {
	headersInfo := sp.hdrsForCurrBlock.GetHeadersInfoMap()
	processedMetaHdrs := make([]data.HeaderHandler, 0, len(headersInfo))
	processedCrossMiniBlocksHashes := make(map[string]bool, len(headersInfo))

	for metaBlockHash, headerInfo := range headersInfo {
		if !headerInfo.UsedInBlock() {
			continue
		}

		metaBlock, ok := headerInfo.GetHeader().(*block.MetaBlock)
		if !ok {
			return nil, process.ErrWrongTypeAssertion
		}

		log.Trace("meta header",
			"nonce", metaBlock.Nonce,
		)

		crossMiniBlockHashes := metaBlock.GetMiniBlockHeadersWithDst(sp.shardCoordinator.SelfId())
		for hash := range crossMiniBlockHashes {
			processedCrossMiniBlocksHashes[hash] = sp.processedMiniBlocksTracker.IsMiniBlockFullyProcessed([]byte(metaBlockHash), []byte(hash))
		}

		for key, miniBlockHash := range miniBlockHashes {
			_, ok = crossMiniBlockHashes[string(miniBlockHash)]
			if !ok {
				continue
			}

			processedCrossMiniBlocksHashes[string(miniBlockHash)] = miniBlockHeaders[key].IsFinal()

			delete(miniBlockHashes, key)
		}

		log.Trace("cross mini blocks in meta header",
			"num miniblocks", len(crossMiniBlockHashes),
		)

		processedAll := true
		for hash := range crossMiniBlockHashes {
			if !processedCrossMiniBlocksHashes[hash] {
				processedAll = false
				break
			}
		}

		if processedAll {
			processedMetaHdrs = append(processedMetaHdrs, metaBlock)
		}
	}

	process.SortHeadersByNonce(processedMetaHdrs)

	return processedMetaHdrs, nil
}

func (sp *shardProcessor) updateCrossShardInfo(processedMetaHdrs []data.HeaderHandler) error {
	lastCrossNotarizedHeader, _, err := sp.blockTracker.GetLastCrossNotarizedHeader(core.MetachainShardId)
	if err != nil {
		return err
	}

	// processedMetaHdrs is also sorted
	for i := 0; i < len(processedMetaHdrs); i++ {
		hdr := processedMetaHdrs[i]

		// remove process finished
		if hdr.GetNonce() > lastCrossNotarizedHeader.GetNonce() {
			continue
		}

		// metablock was processed and finalized
		marshalizedHeader, errMarshal := sp.marshalizer.Marshal(hdr)
		if errMarshal != nil {
			log.Debug("updateCrossShardInfo.Marshal", "error", errMarshal.Error())
			continue
		}

		headerHash := sp.hasher.Compute(string(marshalizedHeader))

		sp.saveMetaHeader(hdr, headerHash, marshalizedHeader)

		sp.processedMiniBlocksTracker.RemoveMetaBlockHash(headerHash)
	}

	return nil
}

func (sp *shardProcessor) verifyCrossShardMiniBlockDstMe(header data.ShardHeaderHandler) error {
	var miniBlockMetaHashes map[string][]byte
	var err error
	if header.IsHeaderV3() {
		miniBlockMetaHashes, err = sp.getAllMiniBlockDstMeFromMetaForProposal(header)
	} else {
		miniBlockMetaHashes, err = sp.getAllMiniBlockDstMeFromMeta(header)
	}
	if err != nil {
		return err
	}

	crossMiniBlockHashes := header.GetMiniBlockHeadersWithDst(sp.shardCoordinator.SelfId())
	for hash := range crossMiniBlockHashes {
		if _, ok := miniBlockMetaHashes[hash]; !ok {
			return process.ErrCrossShardMBWithoutConfirmationFromMeta
		}
	}

	return nil
}

func (sp *shardProcessor) getAllMiniBlockDstMeFromMetaForProposal(header data.ShardHeaderHandler) (map[string][]byte, error) {
	lastCrossNotarizedHeader, _, err := sp.blockTracker.GetLastCrossNotarizedHeader(core.MetachainShardId)
	if err != nil {
		return nil, err
	}

	var metaHeaderHandler data.HeaderHandler
	miniBlockMetaHashes := make(map[string][]byte)
	for _, metaBlockHash := range header.GetMetaBlockHashes() {
		metaHeaderHandler, err = sp.dataPool.Headers().GetHeaderByHash(metaBlockHash)
		if err != nil {
			return nil, err
		}
		err = sp.addCrossShardMiniBlocksDstMeToMap(header, metaBlockHash, metaHeaderHandler, lastCrossNotarizedHeader, miniBlockMetaHashes)
		if err != nil {
			return nil, err
		}
	}

	return miniBlockMetaHashes, nil
}

func (sp *shardProcessor) getAllMiniBlockDstMeFromMeta(header data.ShardHeaderHandler) (map[string][]byte, error) {
	lastCrossNotarizedHeader, _, err := sp.blockTracker.GetLastCrossNotarizedHeader(core.MetachainShardId)
	if err != nil {
		return nil, err
	}

	miniBlockMetaHashes := make(map[string][]byte)
	for _, metaBlockHash := range header.GetMetaBlockHashes() {
		headerInfo, ok := sp.hdrsForCurrBlock.GetHeaderInfo(string(metaBlockHash))
		if !ok {
			return nil, err
		}

		err = sp.addCrossShardMiniBlocksDstMeToMap(header, metaBlockHash, headerInfo.GetHeader(), lastCrossNotarizedHeader, miniBlockMetaHashes)
		if err != nil {
			return nil, err
		}
	}

	return miniBlockMetaHashes, nil
}

func (sp *shardProcessor) addCrossShardMiniBlocksDstMeToMap(
	header data.ShardHeaderHandler,
	referencedMetaBlockHash []byte,
	referencedMetaHeaderHandler data.HeaderHandler,
	lastCrossNotarizedHeader data.HeaderHandler,
	miniBlockMetaHashes map[string][]byte,
) error {
	metaBlock, ok := referencedMetaHeaderHandler.(data.MetaHeaderHandler)
	if !ok {
		return process.ErrWrongTypeAssertion
	}
	if metaBlock.GetRound() > header.GetRound() {
		return process.ErrHigherRoundInBlock
	}
	if metaBlock.GetRound() <= lastCrossNotarizedHeader.GetRound() {
		return process.ErrLowerRoundInBlock
	}
	if metaBlock.GetNonce() <= lastCrossNotarizedHeader.GetNonce() {
		return process.ErrLowerNonceInBlock
	}

	crossMiniBlockHashes := metaBlock.GetMiniBlockHeadersWithDst(sp.shardCoordinator.SelfId())
	for hash := range crossMiniBlockHashes {
		miniBlockMetaHashes[hash] = referencedMetaBlockHash
	}

	return nil
}

// full verification through metachain header
func (sp *shardProcessor) createAndProcessMiniBlocksDstMe(haveTime func() bool) (*createAndProcessMiniBlocksDestMeInfo, error) {
	log.Debug("createAndProcessMiniBlocksDstMe has been started")

	sw := core.NewStopWatch()
	sw.Start("ComputeLongestMetaChainFromLastNotarized")
	orderedMetaBlocks, orderedMetaBlocksHashes, err := sp.blockTracker.ComputeLongestMetaChainFromLastNotarized()
	sw.Stop("ComputeLongestMetaChainFromLastNotarized")
	log.Debug("measurements", sw.GetMeasurements()...)
	if err != nil {
		return nil, err
	}

	log.Debug("metablocks ordered",
		"num metablocks", len(orderedMetaBlocks),
	)

	lastMetaHdr, _, err := sp.blockTracker.GetLastCrossNotarizedHeader(core.MetachainShardId)
	if err != nil {
		return nil, err
	}

	haveAdditionalTimeFalse := func() bool {
		return false
	}

	createAndProcessInfo := &createAndProcessMiniBlocksDestMeInfo{
		haveTime:                   haveTime,
		haveAdditionalTime:         haveAdditionalTimeFalse,
		miniBlocks:                 make(block.MiniBlockSlice, 0),
		allProcessedMiniBlocksInfo: make(map[string]*processedMb.ProcessedMiniBlockInfo),
		numTxsAdded:                uint32(0),
		numHdrsAdded:               uint32(0),
		scheduledMode:              false,
	}

	// do processing in order
	for i := 0; i < len(orderedMetaBlocks); i++ {
		if !createAndProcessInfo.haveTime() && !createAndProcessInfo.haveAdditionalTime() {
			log.Debug("time is up after putting cross txs with destination to current shard",
				"scheduled mode", createAndProcessInfo.scheduledMode,
				"num txs added", createAndProcessInfo.numTxsAdded,
			)
			break
		}

		if createAndProcessInfo.numHdrsAdded >= process.MaxMetaHeadersAllowedInOneShardBlock {
			log.Debug("maximum meta headers allowed to be included in one shard block has been reached",
				"scheduled mode", createAndProcessInfo.scheduledMode,
				"meta headers added", createAndProcessInfo.numHdrsAdded,
			)
			break
		}

		createAndProcessInfo.currMetaHdr = orderedMetaBlocks[i]
		if createAndProcessInfo.currMetaHdr.GetNonce() > lastMetaHdr.GetNonce()+1 {
			log.Debug("skip searching",
				"scheduled mode", createAndProcessInfo.scheduledMode,
				"last meta hdr nonce", lastMetaHdr.GetNonce(),
				"curr meta hdr nonce", createAndProcessInfo.currMetaHdr.GetNonce())
			break
		}

		hasProofForHdr := sp.proofsPool.HasProof(core.MetachainShardId, orderedMetaBlocksHashes[i])
		shouldConsiderProofsForNotarization := sp.enableEpochsHandler.IsFlagEnabledInEpoch(common.AndromedaFlag, orderedMetaBlocks[i].GetEpoch())
		if !hasProofForHdr && shouldConsiderProofsForNotarization {
			log.Trace("no proof for meta header",
				"hash", logger.DisplayByteSlice(orderedMetaBlocksHashes[i]),
			)
			break
		}

		createAndProcessInfo.currMetaHdrHash = orderedMetaBlocksHashes[i]
		if len(createAndProcessInfo.currMetaHdr.GetMiniBlockHeadersWithDst(sp.shardCoordinator.SelfId())) == 0 {
			sp.hdrsForCurrBlock.AddHeaderUsedInBlock(string(createAndProcessInfo.currMetaHdrHash), createAndProcessInfo.currMetaHdr)
			createAndProcessInfo.numHdrsAdded++
			lastMetaHdr = createAndProcessInfo.currMetaHdr
			continue
		}

		createAndProcessInfo.currProcessedMiniBlocksInfo = sp.processedMiniBlocksTracker.GetProcessedMiniBlocksInfo(createAndProcessInfo.currMetaHdrHash)
		createAndProcessInfo.hdrAdded = false

		shouldContinue, errCreated := sp.createMbsAndProcessCrossShardTransactionsDstMe(createAndProcessInfo)
		if errCreated != nil {
			return nil, errCreated
		}
		if !shouldContinue {
			break
		}

		lastMetaHdr = createAndProcessInfo.currMetaHdr
	}

	go sp.requestMetaHeadersIfNeeded(createAndProcessInfo.numHdrsAdded, lastMetaHdr)

	for _, miniBlock := range createAndProcessInfo.miniBlocks {
		log.Debug("mini block info",
			"type", miniBlock.Type,
			"sender shard", miniBlock.SenderShardID,
			"receiver shard", miniBlock.ReceiverShardID,
			"txs added", len(miniBlock.TxHashes))
	}

	log.Debug("createAndProcessMiniBlocksDstMe has been finished",
		"num txs added", createAndProcessInfo.numTxsAdded,
		"num hdrs added", createAndProcessInfo.numHdrsAdded)

	return createAndProcessInfo, nil
}

func (sp *shardProcessor) createMbsAndProcessCrossShardTransactionsDstMe(
	createAndProcessInfo *createAndProcessMiniBlocksDestMeInfo,
) (bool, error) {
	currMiniBlocksAdded, currNumTxsAdded, hdrProcessFinished, errCreated := sp.txCoordinator.CreateMbsAndProcessCrossShardTransactionsDstMe(
		createAndProcessInfo.currMetaHdr,
		createAndProcessInfo.currProcessedMiniBlocksInfo,
		createAndProcessInfo.haveTime,
		createAndProcessInfo.haveAdditionalTime,
		createAndProcessInfo.scheduledMode)
	if errCreated != nil {
		return false, errCreated
	}

	for miniBlockHash, processedMiniBlockInfo := range createAndProcessInfo.currProcessedMiniBlocksInfo {
		createAndProcessInfo.allProcessedMiniBlocksInfo[miniBlockHash] = &processedMb.ProcessedMiniBlockInfo{
			FullyProcessed:         processedMiniBlockInfo.FullyProcessed,
			IndexOfLastTxProcessed: processedMiniBlockInfo.IndexOfLastTxProcessed,
		}
	}

	// all txs processed, add to processed miniblocks
	createAndProcessInfo.miniBlocks = append(createAndProcessInfo.miniBlocks, currMiniBlocksAdded...)
	createAndProcessInfo.numTxsAdded += currNumTxsAdded

	if !createAndProcessInfo.hdrAdded && currNumTxsAdded > 0 {
		sp.hdrsForCurrBlock.AddHeaderUsedInBlock(string(createAndProcessInfo.currMetaHdrHash), createAndProcessInfo.currMetaHdr)
		createAndProcessInfo.numHdrsAdded++
		createAndProcessInfo.hdrAdded = true
	}

	if !hdrProcessFinished {
		log.Debug("meta block cannot be fully processed",
			"scheduled mode", createAndProcessInfo.scheduledMode,
			"round", createAndProcessInfo.currMetaHdr.GetRound(),
			"nonce", createAndProcessInfo.currMetaHdr.GetNonce(),
			"hash", createAndProcessInfo.currMetaHdrHash,
			"num mbs added", len(currMiniBlocksAdded),
			"num txs added", currNumTxsAdded)

		if sp.enableEpochsHandler.IsFlagEnabled(common.ScheduledMiniBlocksFlag) && !createAndProcessInfo.scheduledMode {
			createAndProcessInfo.scheduledMode = true
			createAndProcessInfo.haveAdditionalTime = process.HaveAdditionalTime()
			return sp.createMbsAndProcessCrossShardTransactionsDstMe(createAndProcessInfo)
		}

		return false, nil
	}

	return true, nil
}

func (sp *shardProcessor) requestMetaHeadersIfNeeded(hdrsAdded uint32, lastMetaHdr data.HeaderHandler) {
	log.Debug("meta headers added",
		"num", hdrsAdded,
		"highest nonce", lastMetaHdr.GetNonce(),
	)

	roundTooOld := sp.roundHandler.Index() > int64(lastMetaHdr.GetRound()+sp.getMaxRoundsWithoutBlockReceived(lastMetaHdr.GetRound()))
	shouldRequestCrossHeaders := hdrsAdded == 0 && roundTooOld
	if shouldRequestCrossHeaders {
		fromNonce := lastMetaHdr.GetNonce() + 1
		toNonce := fromNonce + uint64(sp.metaBlockFinality)
		for nonce := fromNonce; nonce <= toNonce; nonce++ {
			sp.addHeaderIntoTrackerPool(nonce, core.MetachainShardId)
			sp.requestHandler.RequestMetaHeaderByNonce(nonce)
		}
	}
}

func (sp *shardProcessor) createMiniBlocks(haveTime func() bool, randomness []byte) (*block.Body, map[string]*processedMb.ProcessedMiniBlockInfo, error) {
	var miniBlocks block.MiniBlockSlice
	processedMiniBlocksDestMeInfo := make(map[string]*processedMb.ProcessedMiniBlockInfo)

	if sp.enableEpochsHandler.IsFlagEnabled(common.ScheduledMiniBlocksFlag) {
		miniBlocks = sp.scheduledTxsExecutionHandler.GetScheduledMiniBlocks()
		sp.txCoordinator.AddTxsFromMiniBlocks(miniBlocks)

		scheduledIntermediateTxs := sp.scheduledTxsExecutionHandler.GetScheduledIntermediateTxs()
		sp.txCoordinator.AddTransactions(scheduledIntermediateTxs[block.InvalidBlock], block.TxBlock)
	}

	// placeholder for shardProcessor.createMiniBlocks script

	if sp.accountsDB[state.UserAccountsState].JournalLen() != 0 {
		log.Error("shardProcessor.createMiniBlocks",
			"error", process.ErrAccountStateDirty,
			"stack", string(sp.accountsDB[state.UserAccountsState].GetStackDebugFirstEntry()))

		interMBs := sp.txCoordinator.CreatePostProcessMiniBlocks()
		if len(interMBs) > 0 {
			miniBlocks = append(miniBlocks, interMBs...)
		}

		log.Debug("creating mini blocks has been finished", "num miniblocks", len(miniBlocks))
		return &block.Body{MiniBlocks: miniBlocks}, processedMiniBlocksDestMeInfo, nil
	}

	if !haveTime() {
		log.Debug("shardProcessor.createMiniBlocks", "error", process.ErrTimeIsOut)

		interMBs := sp.txCoordinator.CreatePostProcessMiniBlocks()
		if len(interMBs) > 0 {
			miniBlocks = append(miniBlocks, interMBs...)
		}

		log.Debug("creating mini blocks has been finished", "num miniblocks", len(miniBlocks))
		return &block.Body{MiniBlocks: miniBlocks}, processedMiniBlocksDestMeInfo, nil
	}

	startTime := time.Now()
	createAndProcessMBsDestMeInfo, err := sp.createAndProcessMiniBlocksDstMe(haveTime)
	elapsedTime := time.Since(startTime)
	log.Debug("elapsed time to create mbs to me", "time", elapsedTime)
	if err != nil {
		log.Debug("createAndProcessCrossMiniBlocksDstMe", "error", err.Error())
	}
	if createAndProcessMBsDestMeInfo != nil {
		processedMiniBlocksDestMeInfo = createAndProcessMBsDestMeInfo.allProcessedMiniBlocksInfo
		if len(createAndProcessMBsDestMeInfo.miniBlocks) > 0 {
			miniBlocks = append(miniBlocks, createAndProcessMBsDestMeInfo.miniBlocks...)

			log.Debug("processed miniblocks and txs with destination in self shard",
				"num miniblocks", len(createAndProcessMBsDestMeInfo.miniBlocks),
				"num txs", createAndProcessMBsDestMeInfo.numTxsAdded,
				"num meta headers", createAndProcessMBsDestMeInfo.numHdrsAdded)
		}
	}

	if sp.blockTracker.IsShardStuck(core.MetachainShardId) {
		log.Warn("shardProcessor.createMiniBlocks",
			"error", process.ErrShardIsStuck,
			"shard", core.MetachainShardId)

		interMBs := sp.txCoordinator.CreatePostProcessMiniBlocks()
		if len(interMBs) > 0 {
			miniBlocks = append(miniBlocks, interMBs...)
		}

		log.Debug("creating mini blocks has been finished", "num miniblocks", len(miniBlocks))
		return &block.Body{MiniBlocks: miniBlocks}, processedMiniBlocksDestMeInfo, nil
	}

	if shouldDisableOutgoingTxs(sp.enableEpochsHandler, sp.enableRoundsHandler) {
		interMBs := sp.txCoordinator.CreatePostProcessMiniBlocks()
		miniBlocks = append(miniBlocks, interMBs...)

		log.Debug("outgoing transactions and mini blocks are disabled until Supernova round activation")
		log.Debug("creating mini blocks has been finished", "num mini blocks", len(miniBlocks))

		return &block.Body{MiniBlocks: miniBlocks}, processedMiniBlocksDestMeInfo, nil
	}

	startTime = time.Now()
	mbsFromMe := sp.txCoordinator.CreateMbsAndProcessTransactionsFromMe(haveTime, randomness)
	elapsedTime = time.Since(startTime)
	log.Debug("elapsed time to create mbs from me", "time", elapsedTime)

	if len(mbsFromMe) > 0 {
		miniBlocks = append(miniBlocks, mbsFromMe...)

		numTxs := 0
		for _, mb := range mbsFromMe {
			numTxs += len(mb.TxHashes)
		}

		log.Debug("processed miniblocks and txs from self shard",
			"num miniblocks", len(mbsFromMe),
			"num txs", numTxs)
	}

	log.Debug("creating mini blocks has been finished", "num miniblocks", len(miniBlocks))
	return &block.Body{MiniBlocks: miniBlocks}, processedMiniBlocksDestMeInfo, nil
}

func shouldDisableOutgoingTxs(enableEpochsHandler common.EnableEpochsHandler, enableRoundsHandler common.EnableRoundsHandler) bool {
	isSupernovaEnabled := enableEpochsHandler.IsFlagEnabled(common.SupernovaFlag)
	supernovaRoundEnabled := enableRoundsHandler.IsFlagEnabled(common.SupernovaRoundFlag)
	return isSupernovaEnabled && !supernovaRoundEnabled
}

// applyBodyToHeader creates a miniblock header list given a block body
func (sp *shardProcessor) applyBodyToHeader(
	shardHeader data.ShardHeaderHandler,
	body *block.Body,
	processedMiniBlocksDestMeInfo map[string]*processedMb.ProcessedMiniBlockInfo,
) (*block.Body, error) {
	sw := core.NewStopWatch()
	sw.Start("applyBodyToHeader")
	defer func() {
		sw.Stop("applyBodyToHeader")
		log.Debug("measurements", sw.GetMeasurements()...)
	}()

	var err error
	err = shardHeader.SetMiniBlockHeaderHandlers(nil)
	if err != nil {
		return nil, err
	}

	err = shardHeader.SetRootHash(sp.getRootHash())
	if err != nil {
		return nil, err
	}

	defer func() {
		go sp.checkAndRequestIfMetaHeadersMissing()
	}()

	if check.IfNil(body) {
		return nil, process.ErrNilBlockBody
	}

	var receiptsHash []byte
	sw.Start("CreateReceiptsHash")
	receiptsHash, err = sp.txCoordinator.CreateReceiptsHash()
	sw.Stop("CreateReceiptsHash")
	if err != nil {
		return nil, err
	}

	err = shardHeader.SetReceiptsHash(receiptsHash)
	if err != nil {
		return nil, err
	}

	newBody := deleteSelfReceiptsMiniBlocks(body)

	sw.Start("createMiniBlockHeaders")
	totalTxCount, miniBlockHeaderHandlers, err := sp.createMiniBlockHeaderHandlers(newBody, processedMiniBlocksDestMeInfo)
	sw.Stop("createMiniBlockHeaders")
	if err != nil {
		return nil, err
	}

	err = shardHeader.SetMiniBlockHeaderHandlers(miniBlockHeaderHandlers)
	if err != nil {
		return nil, err
	}

	err = shardHeader.SetTxCount(uint32(totalTxCount))
	if err != nil {
		return nil, err
	}

	err = shardHeader.SetAccumulatedFees(sp.feeHandler.GetAccumulatedFees())
	if err != nil {
		return nil, err
	}

	err = shardHeader.SetDeveloperFees(sp.feeHandler.GetDeveloperFees())
	if err != nil {
		return nil, err
	}

	sw.Start("sortHeaderHashesForCurrentBlockByNonce")
	metaBlockHashes, err := sp.sortHeaderHashesForCurrentBlockByNonce(true)
	sw.Stop("sortHeaderHashesForCurrentBlockByNonce")
	if err != nil {
		return nil, err
	}

	err = shardHeader.SetMetaBlockHashes(metaBlockHashes[core.MetachainShardId])
	if err != nil {
		return nil, err
	}

	err = sp.txCoordinator.VerifyCreatedMiniBlocks(shardHeader, newBody)
	if err != nil {
		return nil, err
	}

	sp.appStatusHandler.SetUInt64Value(common.MetricNumTxInBlock, uint64(totalTxCount))
	sp.appStatusHandler.SetUInt64Value(common.MetricNumMiniBlocks, uint64(len(body.MiniBlocks)))

	marshalizedBody, err := sp.marshalizer.Marshal(newBody)
	if err != nil {
		return nil, err
	}
	sp.blockSizeThrottler.Add(shardHeader.GetRound(), uint32(len(marshalizedBody)))

	return newBody, nil
}

// MarshalizedDataToBroadcast prepares underlying data into a marshalized object according to destination
func (sp *shardProcessor) MarshalizedDataToBroadcast(
	header data.HeaderHandler,
	bodyHandler data.BodyHandler,
) (map[uint32][]byte, map[string][][]byte, error) {

	if check.IfNil(bodyHandler) {
		return nil, nil, process.ErrNilMiniBlocks
	}

	body, ok := bodyHandler.(*block.Body)
	if !ok {
		return nil, nil, process.ErrWrongTypeAssertion
	}

	// Remove mini blocks which are not final from "body" to avoid sending them cross shard
	newBodyToBroadcast, err := sp.getFinalMiniBlocks(header, body)
	if err != nil {
		return nil, nil, err
	}

	mrsTxs := sp.txCoordinator.CreateMarshalizedData(newBodyToBroadcast)

	bodies := make(map[uint32]block.MiniBlockSlice)
	for _, miniBlock := range newBodyToBroadcast.MiniBlocks {
		if miniBlock.SenderShardID != sp.shardCoordinator.SelfId() ||
			miniBlock.ReceiverShardID == sp.shardCoordinator.SelfId() {
			continue
		}
		bodies[miniBlock.ReceiverShardID] = append(bodies[miniBlock.ReceiverShardID], miniBlock)
	}

	mrsData := make(map[uint32][]byte, len(bodies))
	for shardId, subsetBlockBody := range bodies {
		bodyForShard := block.Body{MiniBlocks: subsetBlockBody}
		buff, errMarshal := sp.marshalizer.Marshal(&bodyForShard)
		if errMarshal != nil {
			log.Error("shardProcessor.MarshalizedDataToBroadcast.Marshal", "error", errMarshal.Error())
			continue
		}
		mrsData[shardId] = buff
	}

	return mrsData, mrsTxs, nil
}

// IsInterfaceNil returns true if there is no value under the interface
func (sp *shardProcessor) IsInterfaceNil() bool {
	return sp == nil
}

// GetBlockBodyFromPool returns block body from pool for a given header
func (sp *shardProcessor) GetBlockBodyFromPool(headerHandler data.HeaderHandler) (data.BodyHandler, error) {
	header, ok := headerHandler.(data.ShardHeaderHandler)
	if !ok {
		return nil, process.ErrWrongTypeAssertion
	}

	miniBlocksPool := sp.dataPool.MiniBlocks()
	var miniBlocks block.MiniBlockSlice

	for _, mbHeader := range header.GetMiniBlockHeaderHandlers() {
		obj, hashInPool := miniBlocksPool.Get(mbHeader.GetHash())
		if !hashInPool {
			continue
		}

		miniBlock, typeOk := obj.(*block.MiniBlock)
		if !typeOk {
			return nil, process.ErrWrongTypeAssertion
		}

		miniBlocks = append(miniBlocks, miniBlock)
	}

	return &block.Body{MiniBlocks: miniBlocks}, nil
}

func (sp *shardProcessor) getBootstrapHeadersInfo(
	selfNotarizedHeaders []data.HeaderHandler,
	selfNotarizedHeadersHashes [][]byte,
) []bootstrapStorage.BootstrapHeaderInfo {

	numSelfNotarizedHeaders := len(selfNotarizedHeaders)

	highestNonceInSelfNotarizedHeaders := uint64(0)
	if numSelfNotarizedHeaders > 0 {
		highestNonceInSelfNotarizedHeaders = selfNotarizedHeaders[numSelfNotarizedHeaders-1].GetNonce()
	}

	isFinalNonceHigherThanSelfNotarized := sp.forkDetector.GetHighestFinalBlockNonce() > highestNonceInSelfNotarizedHeaders
	if isFinalNonceHigherThanSelfNotarized {
		numSelfNotarizedHeaders++
	}

	if numSelfNotarizedHeaders == 0 {
		return nil
	}

	lastSelfNotarizedHeaders := make([]bootstrapStorage.BootstrapHeaderInfo, 0, numSelfNotarizedHeaders)

	for index := range selfNotarizedHeaders {
		headerInfo := bootstrapStorage.BootstrapHeaderInfo{
			ShardId: selfNotarizedHeaders[index].GetShardID(),
			Nonce:   selfNotarizedHeaders[index].GetNonce(),
			Hash:    selfNotarizedHeadersHashes[index],
		}

		lastSelfNotarizedHeaders = append(lastSelfNotarizedHeaders, headerInfo)
	}

	if isFinalNonceHigherThanSelfNotarized {
		headerInfo := bootstrapStorage.BootstrapHeaderInfo{
			ShardId: sp.shardCoordinator.SelfId(),
			Nonce:   sp.forkDetector.GetHighestFinalBlockNonce(),
			Hash:    sp.forkDetector.GetHighestFinalBlockHash(),
		}

		lastSelfNotarizedHeaders = append(lastSelfNotarizedHeaders, headerInfo)
	}

	return lastSelfNotarizedHeaders
}

func (sp *shardProcessor) removeStartOfEpochBlockDataFromPools(
	_ data.HeaderHandler,
	_ data.BodyHandler,
) error {
	return nil
}

// DecodeBlockHeader method decodes block header from a given byte array
func (sp *shardProcessor) DecodeBlockHeader(dta []byte) data.HeaderHandler {
	if dta == nil {
		return nil
	}

	header, err := process.UnmarshalShardHeader(sp.marshalizer, dta)
	if err != nil {
		log.Debug("DecodeBlockHeader.UnmarshalShardHeader", "error", err.Error())
		return nil
	}

	return header
}<|MERGE_RESOLUTION|>--- conflicted
+++ resolved
@@ -63,71 +63,6 @@
 	if check.IfNil(arguments.DataComponents.Datapool().Transactions()) {
 		return nil, process.ErrNilTransactionPool
 	}
-<<<<<<< HEAD
-=======
-	genesisHdr := arguments.DataComponents.Blockchain().GetGenesisHeader()
-	if check.IfNil(genesisHdr) {
-		return nil, fmt.Errorf("%w for genesis header in DataComponents.Blockchain", process.ErrNilHeaderHandler)
-	}
-
-	processDebugger, err := createDisabledProcessDebugger()
-	if err != nil {
-		return nil, err
-	}
-
-	base := &baseProcessor{
-		accountsDB:                    arguments.AccountsDB,
-		blockSizeThrottler:            arguments.BlockSizeThrottler,
-		forkDetector:                  arguments.ForkDetector,
-		hasher:                        arguments.CoreComponents.Hasher(),
-		marshalizer:                   arguments.CoreComponents.InternalMarshalizer(),
-		store:                         arguments.DataComponents.StorageService(),
-		shardCoordinator:              arguments.BootstrapComponents.ShardCoordinator(),
-		nodesCoordinator:              arguments.NodesCoordinator,
-		uint64Converter:               arguments.CoreComponents.Uint64ByteSliceConverter(),
-		requestHandler:                arguments.RequestHandler,
-		appStatusHandler:              arguments.StatusCoreComponents.AppStatusHandler(),
-		blockChainHook:                arguments.BlockChainHook,
-		txCoordinator:                 arguments.TxCoordinator,
-		roundHandler:                  arguments.CoreComponents.RoundHandler(),
-		epochStartTrigger:             arguments.EpochStartTrigger,
-		headerValidator:               arguments.HeaderValidator,
-		bootStorer:                    arguments.BootStorer,
-		blockTracker:                  arguments.BlockTracker,
-		dataPool:                      arguments.DataComponents.Datapool(),
-		blockChain:                    arguments.DataComponents.Blockchain(),
-		feeHandler:                    arguments.FeeHandler,
-		outportHandler:                arguments.StatusComponents.OutportHandler(),
-		genesisNonce:                  genesisHdr.GetNonce(),
-		versionedHeaderFactory:        arguments.BootstrapComponents.VersionedHeaderFactory(),
-		headerIntegrityVerifier:       arguments.BootstrapComponents.HeaderIntegrityVerifier(),
-		historyRepo:                   arguments.HistoryRepository,
-		epochNotifier:                 arguments.CoreComponents.EpochNotifier(),
-		enableEpochsHandler:           arguments.CoreComponents.EnableEpochsHandler(),
-		roundNotifier:                 arguments.CoreComponents.RoundNotifier(),
-		enableRoundsHandler:           arguments.CoreComponents.EnableRoundsHandler(),
-		epochChangeGracePeriodHandler: arguments.CoreComponents.EpochChangeGracePeriodHandler(),
-		processConfigsHandler:         arguments.CoreComponents.ProcessConfigsHandler(),
-		vmContainerFactory:            arguments.VMContainersFactory,
-		vmContainer:                   arguments.VmContainer,
-		processDataTriesOnCommitEpoch: arguments.Config.Debug.EpochStart.ProcessDataTrieOnCommitEpoch,
-		gasConsumedProvider:           arguments.GasHandler,
-		economicsData:                 arguments.CoreComponents.EconomicsData(),
-		scheduledTxsExecutionHandler:  arguments.ScheduledTxsExecutionHandler,
-		pruningDelay:                  pruningDelay,
-		processedMiniBlocksTracker:    arguments.ProcessedMiniBlocksTracker,
-		receiptsRepository:            arguments.ReceiptsRepository,
-		processDebugger:               processDebugger,
-		outportDataProvider:           arguments.OutportDataProvider,
-		processStatusHandler:          arguments.CoreComponents.ProcessStatusHandler(),
-		blockProcessingCutoffHandler:  arguments.BlockProcessingCutoffHandler,
-		managedPeersHolder:            arguments.ManagedPeersHolder,
-		sentSignaturesTracker:         arguments.SentSignaturesTracker,
-		stateAccessesCollector:        arguments.StateAccessesCollector,
-		extraDelayRequestBlockInfo:    time.Duration(arguments.Config.EpochStartConfig.ExtraDelayForRequestBlockInfoInMilliseconds) * time.Millisecond,
-		proofsPool:                    arguments.DataComponents.Datapool().Proofs(),
-	}
->>>>>>> 49ddefdf
 
 	sp := shardProcessor{
 		baseProcessor: base,
