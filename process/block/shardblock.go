package block

import (
	"bytes"
	"fmt"
	"github.com/ElrondNetwork/elrond-go/data/state"
	"sync"
	"time"

	"github.com/ElrondNetwork/elrond-go/core"
	"github.com/ElrondNetwork/elrond-go/core/check"
	"github.com/ElrondNetwork/elrond-go/core/serviceContainer"
	"github.com/ElrondNetwork/elrond-go/core/sliceUtil"
	"github.com/ElrondNetwork/elrond-go/data"
	"github.com/ElrondNetwork/elrond-go/data/block"
	"github.com/ElrondNetwork/elrond-go/dataRetriever"
	"github.com/ElrondNetwork/elrond-go/display"
	"github.com/ElrondNetwork/elrond-go/process"
	"github.com/ElrondNetwork/elrond-go/process/block/bootstrapStorage"
	"github.com/ElrondNetwork/elrond-go/process/block/processedMb"
	"github.com/ElrondNetwork/elrond-go/process/throttle"
	"github.com/ElrondNetwork/elrond-go/statusHandler"
)

const maxCleanTime = time.Second

// shardProcessor implements shardProcessor interface and actually it tries to execute block
type shardProcessor struct {
	*baseProcessor
	metaBlockFinality uint32
	chRcvAllMetaHdrs  chan bool

	chRcvEpochStart chan bool

	processedMiniBlocks *processedMb.ProcessedMiniBlockTracker
	core                serviceContainer.Core
	txCounter           *transactionCounter
	txsPoolsCleaner     process.PoolsCleaner

	stateCheckpointModulus            uint
	lowestNonceInSelfNotarizedHeaders uint64

	startOfEpochData      []startOfEpochData
	startOfEpochDataMutex sync.Mutex
}

// NewShardProcessor creates a new shardProcessor object
func NewShardProcessor(arguments ArgShardProcessor) (*shardProcessor, error) {
	err := checkProcessorNilParameters(arguments.ArgBaseProcessor)
	if err != nil {
		return nil, err
	}

	if check.IfNil(arguments.DataPool) {
		return nil, process.ErrNilDataPoolHolder
	}
	if check.IfNil(arguments.DataPool.Headers()) {
		return nil, process.ErrNilHeadersDataPool
	}

	blockSizeThrottler, err := throttle.NewBlockSizeThrottle()
	if err != nil {
		return nil, err
	}

	base := &baseProcessor{
<<<<<<< HEAD
		accounts:                     arguments.Accounts,
		blockSizeThrottler:           blockSizeThrottler,
		forkDetector:                 arguments.ForkDetector,
		hasher:                       arguments.Hasher,
		marshalizer:                  arguments.Marshalizer,
		store:                        arguments.Store,
		shardCoordinator:             arguments.ShardCoordinator,
		nodesCoordinator:             arguments.NodesCoordinator,
		specialAddressHandler:        arguments.SpecialAddressHandler,
		uint64Converter:              arguments.Uint64Converter,
		requestHandler:               arguments.RequestHandler,
		appStatusHandler:             statusHandler.NewNilStatusHandler(),
		blockChainHook:               arguments.BlockChainHook,
		txCoordinator:                arguments.TxCoordinator,
		rounder:                      arguments.Rounder,
		epochStartTrigger:            arguments.EpochStartTrigger,
		headerValidator:              arguments.HeaderValidator,
		bootStorer:                   arguments.BootStorer,
		blockTracker:                 arguments.BlockTracker,
		dataPool:                     arguments.DataPool,
		validatorStatisticsProcessor: arguments.ValidatorStatisticsProcessor,
=======
		accounts:              arguments.Accounts,
		blockSizeThrottler:    blockSizeThrottler,
		forkDetector:          arguments.ForkDetector,
		hasher:                arguments.Hasher,
		marshalizer:           arguments.Marshalizer,
		store:                 arguments.Store,
		shardCoordinator:      arguments.ShardCoordinator,
		nodesCoordinator:      arguments.NodesCoordinator,
		specialAddressHandler: arguments.SpecialAddressHandler,
		uint64Converter:       arguments.Uint64Converter,
		requestHandler:        arguments.RequestHandler,
		appStatusHandler:      statusHandler.NewNilStatusHandler(),
		blockChainHook:        arguments.BlockChainHook,
		txCoordinator:         arguments.TxCoordinator,
		rounder:               arguments.Rounder,
		epochStartTrigger:     arguments.EpochStartTrigger,
		headerValidator:       arguments.HeaderValidator,
		bootStorer:            arguments.BootStorer,
		blockTracker:          arguments.BlockTracker,
		dataPool:              arguments.DataPool,
>>>>>>> f6a4197b
	}

	if arguments.TxsPoolsCleaner == nil || arguments.TxsPoolsCleaner.IsInterfaceNil() {
		return nil, process.ErrNilTxsPoolsCleaner
	}

	sp := shardProcessor{
		core:                   arguments.Core,
		baseProcessor:          base,
		txCounter:              NewTransactionCounter(),
		txsPoolsCleaner:        arguments.TxsPoolsCleaner,
		stateCheckpointModulus: arguments.StateCheckpointModulus,
	}

	sp.baseProcessor.requestBlockBodyHandler = &sp
	sp.blockProcessor = &sp

	sp.chRcvAllMetaHdrs = make(chan bool)

	transactionPool := sp.dataPool.Transactions()
	if transactionPool == nil {
		return nil, process.ErrNilTransactionPool
	}

	sp.hdrsForCurrBlock.hdrHashAndInfo = make(map[string]*hdrInfo)
	sp.hdrsForCurrBlock.highestHdrNonce = make(map[uint32]uint64)
	sp.processedMiniBlocks = processedMb.NewProcessedMiniBlocks()

	metaBlockPool := sp.dataPool.Headers()
	if metaBlockPool == nil {
		return nil, process.ErrNilMetaBlocksPool
	}
	metaBlockPool.RegisterHandler(sp.receivedMetaBlock)

	miniBlockPool := sp.dataPool.MiniBlocks()
	if miniBlockPool == nil {
		return nil, process.ErrNilMiniBlockPool
	}
	log.Debug("Registering miniblockHandler")
	miniBlockPool.RegisterHandler(sp.receivedMiniBlock)

	sp.metaBlockFinality = process.BlockFinality

	return &sp, nil
}

func (sp *shardProcessor) receivedMiniBlock(key []byte) {
	log.Debug("miniblock key", "key", key)
	mb, ok := sp.dataPool.MiniBlocks().Get(key)
	if ok {
		peerMb, ok := mb.(*block.MiniBlock)
		if ok && peerMb.Type == block.PeerBlock {
			log.Debug(fmt.Sprintf("Received miniblock of type %s", peerMb.Type))

			sp.startOfEpochDataMutex.Lock()

			for _, sod := range sp.startOfEpochData {
				if sod.stillMissing > 0 {
					for _, mbHash := range sod.peerMiniblocks {
						if bytes.Equal(mbHash, key) {
							sod.stillMissing--
						}
					}
				}

				if sod.stillMissing == 0 {
					for _, peerMiniBlock := range sod.peerMiniblocks {
						mb, _ := sp.dataPool.MiniBlocks().Get(peerMiniBlock)
						if mb == nil {
							mb, _ = sp.store.GetStorer(dataRetriever.MiniBlockUnit).Get(peerMiniBlock)
						}

						actualMiniblock, ok := mb.(*block.MiniBlock)
						if !ok {
							return
						}

						for _, txHash := range actualMiniblock.TxHashes {
							vid := &state.ValidatorInfoData{}
							_ = sp.marshalizer.Unmarshal(vid, txHash)

							log.Debug("ValidatorInfoData", "pk", vid.PublicKey, "rating", vid.Rating, "tempRating", vid.TempRating)

							pa, _ := sp.validatorStatisticsProcessor.GetPeerAccount(vid.PublicKey)
							pa.SetRatingWithJournal(vid.Rating)
							pa.SetTempRatingWithJournal(vid.TempRating)
							pa.SetRatingWithJournal(vid.TempRating)
						}
					}

					sp.startOfEpochDataMutex.Unlock()

					sp.receivedMetaBlock(sod.metaHeader, sod.headerHash)
					return
				}
			}

			sp.startOfEpochDataMutex.Unlock()
		}
	}
}

// ProcessBlock processes a block. It returns nil if all ok or the specific error
func (sp *shardProcessor) ProcessBlock(
	chainHandler data.ChainHandler,
	headerHandler data.HeaderHandler,
	bodyHandler data.BodyHandler,
	haveTime func() time.Duration,
) error {

	if haveTime == nil {
		return process.ErrNilHaveTimeHandler
	}

	err := sp.checkBlockValidity(chainHandler, headerHandler, bodyHandler)
	if err != nil {
		if err == process.ErrBlockHashDoesNotMatch {
			log.Debug("requested missing shard header",
				"hash", headerHandler.GetPrevHash(),
				"for shard", headerHandler.GetShardID(),
			)

			go sp.requestHandler.RequestShardHeader(headerHandler.GetShardID(), headerHandler.GetPrevHash())
		}

		return err
	}

	sp.requestHandler.SetEpoch(headerHandler.GetEpoch())

	log.Debug("started processing block",
		"epoch", headerHandler.GetEpoch(),
		"round", headerHandler.GetRound(),
		"nonce", headerHandler.GetNonce(),
	)

	header, ok := headerHandler.(*block.Header)
	if !ok {
		return process.ErrWrongTypeAssertion
	}

	body, ok := bodyHandler.(block.Body)
	if !ok {
		return process.ErrWrongTypeAssertion
	}

	go getMetricsFromBlockBody(body, sp.marshalizer, sp.appStatusHandler)

	err = sp.checkHeaderBodyCorrelation(header.MiniBlockHeaders, body)
	if err != nil {
		return err
	}

	numTxWithDst := sp.txCounter.getNumTxsFromPool(header.ShardId, sp.dataPool, sp.shardCoordinator.NumberOfShards())
	go getMetricsFromHeader(header, uint64(numTxWithDst), sp.marshalizer, sp.appStatusHandler)

	log.Debug("total txs in pool",
		"num txs", numTxWithDst,
	)
	// TODO: remove if start of epoch block needs to be validated by the new epoch nodes
	epoch := headerHandler.GetEpoch()
	if headerHandler.IsStartOfEpochBlock() && epoch > 0 {
		epoch = epoch - 1
	}

	err = sp.specialAddressHandler.SetShardConsensusData(
		headerHandler.GetPrevRandSeed(),
		headerHandler.GetRound(),
		epoch,
		headerHandler.GetShardID(),
	)
	if err != nil {
		return err
	}

	sp.createBlockStarted()
	sp.blockChainHook.SetCurrentHeader(headerHandler)

	sp.txCoordinator.RequestBlockTransactions(body)
	requestedMetaHdrs, requestedFinalityAttestingMetaHdrs := sp.requestMetaHeaders(header)

	if haveTime() < 0 {
		return process.ErrTimeIsOut
	}

	err = sp.txCoordinator.IsDataPreparedForProcessing(haveTime)
	if err != nil {
		return err
	}

	haveMissingMetaHeaders := requestedMetaHdrs > 0 || requestedFinalityAttestingMetaHdrs > 0
	if haveMissingMetaHeaders {
		log.Debug("requested missing meta headers",
			"num headers", requestedMetaHdrs,
		)
		log.Debug("requested missing finality attesting meta headers",
			"num finality shard headers", requestedFinalityAttestingMetaHdrs,
		)

		err = sp.waitForMetaHdrHashes(haveTime())

		sp.hdrsForCurrBlock.mutHdrsForBlock.RLock()
		missingMetaHdrs := sp.hdrsForCurrBlock.missingHdrs
		sp.hdrsForCurrBlock.mutHdrsForBlock.RUnlock()

		sp.resetMissingHdrs()

		if requestedMetaHdrs > 0 {
			log.Debug("received missing meta headers",
				"num headers", requestedMetaHdrs-missingMetaHdrs,
			)
		}

		if err != nil {
			return err
		}
	}

	err = sp.requestEpochStartInfo(header, haveTime())
	if err != nil {
		return err
	}

	if sp.accounts.JournalLen() != 0 {
		return process.ErrAccountStateDirty
	}

	defer func() {
		go sp.checkAndRequestIfMetaHeadersMissing(header.Round)
	}()

	err = sp.checkEpochCorrectness(header, chainHandler)
	if err != nil {
		return err
	}

	err = sp.checkMetaHeadersValidityAndFinality()
	if err != nil {
		return err
	}

	err = sp.verifyCrossShardMiniBlockDstMe(header)
	if err != nil {
		return err
	}

	if header.IsStartOfEpochBlock() {
		err = sp.checkEpochCorrectnessCrossChain(chainHandler)
		if err != nil {
			return err
		}
	}

	defer func() {
		if err != nil {
			sp.RevertAccountState()
		}
	}()

	processedMetaHdrs, err := sp.getOrderedProcessedMetaBlocksFromMiniBlocks(body)
	if err != nil {
		return err
	}

	err = sp.setMetaConsensusData(processedMetaHdrs)
	if err != nil {
		return err
	}

	startTime := time.Now()
	err = sp.txCoordinator.ProcessBlockTransaction(body, haveTime)
	elapsedTime := time.Since(startTime)
	log.Debug("elapsed time to process block transaction",
		"time [s]", elapsedTime,
	)
	if err != nil {
		return err
	}

	err = sp.txCoordinator.VerifyCreatedBlockTransactions(header, body)
	if err != nil {
		return err
	}

	if !sp.verifyStateRoot(header.GetRootHash()) {
		err = process.ErrRootStateDoesNotMatch
		return err
	}

	return nil
}

func (sp *shardProcessor) requestEpochStartInfo(header *block.Header, waitTime time.Duration) error {
	_ = process.EmptyChannel(sp.chRcvEpochStart)
	haveMissingMetaHeaders := header.IsStartOfEpochBlock() && !sp.epochStartTrigger.IsEpochStart()

	if haveMissingMetaHeaders {
		select {
		case <-sp.chRcvEpochStart:
			return nil
		case <-time.After(waitTime):
			return process.ErrTimeIsOut
		}
	}

	return nil
}

// RevertAccountState reverts the account state for cleanup failed process
func (sp *shardProcessor) RevertAccountState() {
	err := sp.accounts.RevertToSnapshot(0)
	if err != nil {
		log.Debug("RevertToSnapshot", "error", err.Error())
	}
}

// RevertStateToBlock recreates the state tries to the root hashes indicated by the provided header
func (sp *shardProcessor) RevertStateToBlock(header data.HeaderHandler) error {
	err := sp.accounts.RecreateTrie(header.GetRootHash())
	if err != nil {
		log.Debug("recreate trie with error for header",
			"nonce", header.GetNonce(),
			"hash", header.GetRootHash(),
		)

		return err
	}

	return nil
}

func (sp *shardProcessor) checkEpochCorrectness(
	header *block.Header,
	chainHandler data.ChainHandler,
) error {
	currentBlockHeader := chainHandler.GetCurrentBlockHeader()
	if currentBlockHeader == nil {
		return nil
	}

	headerEpochBehindCurrentHeader := header.GetEpoch() < currentBlockHeader.GetEpoch()
	if headerEpochBehindCurrentHeader {
		return fmt.Errorf("%w proposed header with older epoch %d than blockchain epoch %d",
			process.ErrEpochDoesNotMatch, header.GetEpoch(), currentBlockHeader.GetEpoch())
	}

	incorrectStartOfEpochBlock := header.GetEpoch() != currentBlockHeader.GetEpoch() &&
		sp.epochStartTrigger.Epoch() == currentBlockHeader.GetEpoch()
	if incorrectStartOfEpochBlock {
		return fmt.Errorf("%w proposed header with new epoch %d with trigger still in last epoch %d",
			process.ErrEpochDoesNotMatch, header.GetEpoch(), sp.epochStartTrigger.Epoch())
	}

	isHeaderOfInvalidEpoch := header.GetEpoch() > sp.epochStartTrigger.Epoch()
	if isHeaderOfInvalidEpoch {
		return fmt.Errorf("%w proposed header with epoch too high %d with trigger in epoch %d",
			process.ErrEpochDoesNotMatch, header.GetEpoch(), sp.epochStartTrigger.Epoch())
	}

	isOldEpochAndShouldBeNew := sp.epochStartTrigger.IsEpochStart() &&
		header.GetRound() > sp.epochStartTrigger.EpochFinalityAttestingRound()+process.EpochChangeGracePeriod &&
		header.GetEpoch() < sp.epochStartTrigger.Epoch() && sp.epochStartTrigger.EpochStartRound() < sp.epochStartTrigger.EpochFinalityAttestingRound()
	if isOldEpochAndShouldBeNew {
		return fmt.Errorf("%w proposed header with epoch %d should be in epoch %d",
			process.ErrEpochDoesNotMatch, header.GetEpoch(), sp.epochStartTrigger.Epoch())
	}

	isEpochStartMetaHashIncorrect := header.IsStartOfEpochBlock() &&
		!bytes.Equal(header.EpochStartMetaHash, sp.epochStartTrigger.EpochStartMetaHdrHash()) &&
		header.GetEpoch() == sp.epochStartTrigger.Epoch()
	if isEpochStartMetaHashIncorrect {
		go sp.requestHandler.RequestMetaHeader(header.EpochStartMetaHash)
		sp.epochStartTrigger.Revert(currentBlockHeader.GetRound())
		log.Warn("epoch start meta hash missmatch", "proposed", header.EpochStartMetaHash, "calculated", sp.epochStartTrigger.EpochStartMetaHdrHash())
		return fmt.Errorf("%w proposed header with epoch %d has invalid epochStartMetaHash",
			process.ErrEpochDoesNotMatch, header.GetEpoch())
	}

	isOldEpochStart := header.IsStartOfEpochBlock() && header.GetEpoch() < sp.epochStartTrigger.Epoch()
	if isOldEpochStart {
		epochStartId := core.EpochStartIdentifier(header.GetEpoch())
		metaBlock, err := process.GetMetaHeaderFromStorage([]byte(epochStartId), sp.marshalizer, sp.store)
		if err != nil {
			return fmt.Errorf("%w could not find epoch start metablock for epoch %d",
				err, header.GetEpoch())
		}

		metaBlockHash, err := core.CalculateHash(sp.marshalizer, sp.hasher, metaBlock)
		if err != nil {
			return fmt.Errorf("%w could not calculate hash for epoch start metablock for epoch %d",
				err, header.GetEpoch())
		}

		if !bytes.Equal(header.EpochStartMetaHash, metaBlockHash) {
			log.Warn("epoch start meta hash missmatch", "proposed", header.EpochStartMetaHash, "calculated", metaBlockHash)
			return fmt.Errorf("%w proposed header with epoch %d has invalid epochStartMetaHash",
				process.ErrEpochDoesNotMatch, header.GetEpoch())
		}
	}

	return nil
}

// SetNumProcessedObj will set the num of processed transactions
func (sp *shardProcessor) SetNumProcessedObj(numObj uint64) {
	sp.txCounter.totalTxs = numObj
}

func (sp *shardProcessor) setMetaConsensusData(finalizedMetaBlocks []data.HeaderHandler) error {
	sp.specialAddressHandler.ClearMetaConsensusData()

	// for every finalized metablock header, reward the metachain consensus group members with accounts in shard
	for _, metaBlock := range finalizedMetaBlocks {
		round := metaBlock.GetRound()
		epoch := metaBlock.GetEpoch()

		// TODO: remove if the start of epoch block needs to be validated by the new epoch nodes
		if metaBlock.IsStartOfEpochBlock() && epoch > 0 {
			epoch = epoch - 1
		}

		err := sp.specialAddressHandler.SetMetaConsensusData(metaBlock.GetPrevRandSeed(), round, epoch)
		if err != nil {
			return err
		}
	}

	return nil
}

// checkMetaHeadersValidity - checks if listed metaheaders are valid as construction
func (sp *shardProcessor) checkMetaHeadersValidityAndFinality() error {
	lastCrossNotarizedHeader, _, err := sp.blockTracker.GetLastCrossNotarizedHeader(core.MetachainShardId)
	if err != nil {
		return err
	}

	usedMetaHdrs := sp.sortHeadersForCurrentBlockByNonce(true)
	if len(usedMetaHdrs[core.MetachainShardId]) == 0 {
		return nil
	}

	for _, metaHdr := range usedMetaHdrs[core.MetachainShardId] {
		err = sp.headerValidator.IsHeaderConstructionValid(metaHdr, lastCrossNotarizedHeader)
		if err != nil {
			return fmt.Errorf("%w : checkMetaHeadersValidityAndFinality -> isHdrConstructionValid", err)
		}

		lastCrossNotarizedHeader = metaHdr
	}

	err = sp.checkMetaHdrFinality(lastCrossNotarizedHeader)
	if err != nil {
		return err
	}

	return nil
}

// check if shard headers are final by checking if newer headers were constructed upon them
func (sp *shardProcessor) checkMetaHdrFinality(header data.HeaderHandler) error {
	if check.IfNil(header) {
		return process.ErrNilBlockHeader
	}

	finalityAttestingMetaHdrs := sp.sortHeadersForCurrentBlockByNonce(false)

	lastVerifiedHdr := header
	// verify if there are "K" block after current to make this one final
	nextBlocksVerified := uint32(0)
	for _, metaHdr := range finalityAttestingMetaHdrs[core.MetachainShardId] {
		if nextBlocksVerified >= sp.metaBlockFinality {
			break
		}

		// found a header with the next nonce
		if metaHdr.GetNonce() == lastVerifiedHdr.GetNonce()+1 {
			err := sp.headerValidator.IsHeaderConstructionValid(metaHdr, lastVerifiedHdr)
			if err != nil {
				log.Debug("checkMetaHdrFinality -> isHdrConstructionValid",
					"error", err.Error())
				continue
			}

			lastVerifiedHdr = metaHdr
			nextBlocksVerified += 1
		}
	}

	if nextBlocksVerified < sp.metaBlockFinality {
		go sp.requestHandler.RequestMetaHeaderByNonce(lastVerifiedHdr.GetNonce())
		go sp.requestHandler.RequestMetaHeaderByNonce(lastVerifiedHdr.GetNonce() + 1)
		return process.ErrHeaderNotFinal
	}

	return nil
}

func (sp *shardProcessor) checkAndRequestIfMetaHeadersMissing(round uint64) {
	orderedMetaBlocks, _ := sp.blockTracker.GetTrackedHeaders(core.MetachainShardId)

	err := sp.requestHeadersIfMissing(orderedMetaBlocks, core.MetachainShardId, round)
	if err != nil {
		log.Debug("checkAndRequestIfMetaHeadersMissing", "error", err.Error())
	}
}

func (sp *shardProcessor) indexBlockIfNeeded(
	body data.BodyHandler,
	header data.HeaderHandler,
	lastBlockHeader data.HeaderHandler,
) {
	if sp.core == nil || sp.core.Indexer() == nil {
		return
	}

	txPool := sp.txCoordinator.GetAllCurrentUsedTxs(block.TxBlock)
	scPool := sp.txCoordinator.GetAllCurrentUsedTxs(block.SmartContractResultBlock)
	rewardPool := sp.txCoordinator.GetAllCurrentUsedTxs(block.RewardsBlock)
	invalidPool := sp.txCoordinator.GetAllCurrentUsedTxs(block.InvalidBlock)
	receiptPool := sp.txCoordinator.GetAllCurrentUsedTxs(block.ReceiptBlock)

	for hash, tx := range scPool {
		txPool[hash] = tx
	}
	for hash, tx := range rewardPool {
		txPool[hash] = tx
	}
	for hash, tx := range invalidPool {
		txPool[hash] = tx
	}
	for hash, tx := range receiptPool {
		txPool[hash] = tx
	}

	shardId := sp.shardCoordinator.SelfId()

	// TODO: remove if epoch start block needs to be validated by the new epoch nodes
	epoch := header.GetEpoch()
	if header.IsStartOfEpochBlock() && epoch > 0 {
		epoch = epoch - 1
	}

	pubKeys, err := sp.nodesCoordinator.GetConsensusValidatorsPublicKeys(
		header.GetPrevRandSeed(),
		header.GetRound(),
		shardId,
		epoch,
	)
	if err != nil {
		return
	}

	signersIndexes, err := sp.nodesCoordinator.GetValidatorsIndexes(pubKeys, epoch)
	if err != nil {
		log.Error("error indexing round %d block header %s", header.GetRound(), err.Error())
		return
	}

	go sp.core.Indexer().SaveBlock(body, header, txPool, signersIndexes)

	saveRoundInfoInElastic(sp.core.Indexer(), sp.nodesCoordinator, shardId, header, lastBlockHeader, signersIndexes)
}

// RestoreBlockIntoPools restores the TxBlock and MetaBlock into associated pools
func (sp *shardProcessor) RestoreBlockIntoPools(headerHandler data.HeaderHandler, bodyHandler data.BodyHandler) error {
	if check.IfNil(headerHandler) {
		return process.ErrNilBlockHeader
	}
	if check.IfNil(bodyHandler) {
		return process.ErrNilTxBlockBody
	}

	body, ok := bodyHandler.(block.Body)
	if !ok {
		return process.ErrWrongTypeAssertion
	}

	header, ok := headerHandler.(*block.Header)
	if !ok {
		return process.ErrWrongTypeAssertion
	}

	miniBlockHashes := header.MapMiniBlockHashesToShards()
	err := sp.restoreMetaBlockIntoPool(miniBlockHashes, header.MetaBlockHashes)
	if err != nil {
		return err
	}

	restoredTxNr, errNotCritical := sp.txCoordinator.RestoreBlockDataFromStorage(body)
	if errNotCritical != nil {
		log.Debug("RestoreBlockDataFromStorage", "error", errNotCritical.Error())
	}

	if header.IsStartOfEpochBlock() {
		sp.epochStartTrigger.Revert(header.GetRound())
	}

	go sp.txCounter.subtractRestoredTxs(restoredTxNr)

	sp.blockTracker.RemoveLastNotarizedHeaders()

	return nil
}

func (sp *shardProcessor) restoreMetaBlockIntoPool(mapMiniBlockHashes map[string]uint32, metaBlockHashes [][]byte) error {
	metaBlockPool := sp.dataPool.Headers()
	if metaBlockPool == nil {
		return process.ErrNilMetaBlocksPool
	}

	mapMetaHashMiniBlockHashes := make(map[string][][]byte, len(metaBlockHashes))

	for _, metaBlockHash := range metaBlockHashes {
		metaBlock, errNotCritical := process.GetMetaHeaderFromStorage(metaBlockHash, sp.marshalizer, sp.store)
		if errNotCritical != nil {
			log.Debug("meta block is not fully processed yet and not committed in MetaBlockUnit",
				"hash", metaBlockHash)
			continue
		}

		processedMiniBlocks := metaBlock.GetMiniBlockHeadersWithDst(sp.shardCoordinator.SelfId())
		for mbHash := range processedMiniBlocks {
			mapMetaHashMiniBlockHashes[string(metaBlockHash)] = append(mapMetaHashMiniBlockHashes[string(metaBlockHash)], []byte(mbHash))
		}

		metaBlockPool.AddHeader(metaBlockHash, metaBlock)

		err := sp.store.GetStorer(dataRetriever.MetaBlockUnit).Remove(metaBlockHash)
		if err != nil {
			log.Debug("unable to remove hash from MetaBlockUnit",
				"hash", metaBlockHash)
			return err
		}

		nonceToByteSlice := sp.uint64Converter.ToByteSlice(metaBlock.GetNonce())
		errNotCritical = sp.store.GetStorer(dataRetriever.MetaHdrNonceHashDataUnit).Remove(nonceToByteSlice)
		if errNotCritical != nil {
			log.Debug("error not critical",
				"error", errNotCritical.Error())
		}

		log.Trace("meta block has been restored successfully",
			"round", metaBlock.Round,
			"nonce", metaBlock.Nonce,
			"hash", metaBlockHash)
	}

	for metaBlockHash, miniBlockHashes := range mapMetaHashMiniBlockHashes {
		for _, miniBlockHash := range miniBlockHashes {
			sp.processedMiniBlocks.AddMiniBlockHash(metaBlockHash, string(miniBlockHash))
		}
	}

	for miniBlockHash := range mapMiniBlockHashes {
		sp.processedMiniBlocks.RemoveMiniBlockHash(miniBlockHash)
	}

	return nil
}

// CreateBlockBody creates a a list of miniblocks by filling them with transactions out of the transactions pools
// as long as the transactions limit for the block has not been reached and there is still time to add transactions
func (sp *shardProcessor) CreateBlockBody(initialHdrData data.HeaderHandler, haveTime func() bool) (data.BodyHandler, error) {
	sp.createBlockStarted()
	sp.blockSizeThrottler.ComputeMaxItems()

	initialHdrData.SetEpoch(sp.epochStartTrigger.Epoch())
	sp.blockChainHook.SetCurrentHeader(initialHdrData)

	log.Debug("started creating block body",
		"epoch", initialHdrData.GetEpoch(),
		"round", initialHdrData.GetRound(),
		"nonce", initialHdrData.GetNonce(),
	)

	// TODO: remove if start of epoch block needs to be validated by the new epoch nodes
	epoch := initialHdrData.GetEpoch()
	if initialHdrData.IsStartOfEpochBlock() && epoch > 0 {
		epoch = epoch - 1
	}

	sp.requestHandler.SetEpoch(initialHdrData.GetEpoch())
	err := sp.specialAddressHandler.SetShardConsensusData(
		initialHdrData.GetPrevRandSeed(),
		initialHdrData.GetRound(),
		epoch,
		initialHdrData.GetShardID(),
	)
	if err != nil {
		return nil, err
	}

	miniBlocks, err := sp.createMiniBlocks(sp.blockSizeThrottler.MaxItemsToAdd(), haveTime)
	if err != nil {
		return nil, err
	}

	return miniBlocks, nil
}

// CommitBlock commits the block in the blockchain if everything was checked successfully
func (sp *shardProcessor) CommitBlock(
	chainHandler data.ChainHandler,
	headerHandler data.HeaderHandler,
	bodyHandler data.BodyHandler,
) error {

	var err error
	defer func() {
		if err != nil {
			sp.RevertAccountState()
		}
	}()

	err = checkForNils(chainHandler, headerHandler, bodyHandler)
	if err != nil {
		return err
	}

	log.Debug("started committing block",
		"epoch", headerHandler.GetEpoch(),
		"round", headerHandler.GetRound(),
		"nonce", headerHandler.GetNonce(),
	)

	err = sp.checkBlockValidity(chainHandler, headerHandler, bodyHandler)
	if err != nil {
		return err
	}

	header, ok := headerHandler.(*block.Header)
	if !ok {
		err = process.ErrWrongTypeAssertion
		return err
	}

	if header.IsStartOfEpochBlock() {
		err = sp.checkEpochCorrectnessCrossChain(chainHandler)
		if err != nil {
			return err
		}
		sp.epochStartTrigger.SetProcessed(header)
	}

	marshalizedHeader, err := sp.marshalizer.Marshal(header)
	if err != nil {
		return err
	}

	headerHash := sp.hasher.Compute(string(marshalizedHeader))

	go sp.saveShardHeader(header, headerHash, marshalizedHeader)

	headersPool := sp.dataPool.Headers()
	if headersPool == nil {
		err = process.ErrNilHeadersDataPool
		return err
	}

	headersPool.RemoveHeaderByHash(headerHash)

	body, ok := bodyHandler.(block.Body)
	if !ok {
		err = process.ErrWrongTypeAssertion
		return err
	}

	go sp.saveBody(body)

	processedMetaHdrs, err := sp.getOrderedProcessedMetaBlocksFromHeader(header)
	if err != nil {
		return err
	}

	err = sp.addProcessedCrossMiniBlocksFromHeader(header)
	if err != nil {
		return err
	}

	selfNotarizedHeaders, selfNotarizedHeadersHashes, err := sp.getHighestHdrForOwnShardFromMetachain(processedMetaHdrs)
	if err != nil {
		return err
	}

	sp.cleanupBlockTrackerPools(headerHandler)

	err = sp.saveLastNotarizedHeader(core.MetachainShardId, processedMetaHdrs)
	if err != nil {
		return err
	}

	err = sp.commitAll()
	if err != nil {
		return err
	}

	log.Info("shard block has been committed successfully",
		"epoch", header.Epoch,
		"round", header.Round,
		"nonce", header.Nonce,
		"hash", headerHash,
	)

	errNotCritical := sp.txCoordinator.RemoveBlockDataFromPool(body)
	if errNotCritical != nil {
		log.Debug("RemoveBlockDataFromPool", "error", errNotCritical.Error())
	}

	errNotCritical = sp.removeProcessedMetaBlocksFromPool(processedMetaHdrs)
	if errNotCritical != nil {
		log.Debug("removeProcessedMetaBlocksFromPool", "error", errNotCritical.Error())
	}

	errNotCritical = sp.forkDetector.AddHeader(header, headerHash, process.BHProcessed, selfNotarizedHeaders, selfNotarizedHeadersHashes)
	if errNotCritical != nil {
		log.Debug("forkDetector.AddHeader", "error", errNotCritical.Error())
	}

	sp.blockTracker.AddSelfNotarizedHeader(sp.shardCoordinator.SelfId(), chainHandler.GetCurrentBlockHeader(), chainHandler.GetCurrentBlockHeaderHash())

	selfNotarizedHeader, selfNotarizedHeaderHash := sp.getLastSelfNotarizedHeader()
	sp.blockTracker.AddSelfNotarizedHeader(core.MetachainShardId, selfNotarizedHeader, selfNotarizedHeaderHash)

	sp.updateStateStorage(selfNotarizedHeaders)

	highestFinalBlockNonce := sp.forkDetector.GetHighestFinalBlockNonce()
	log.Debug("highest final shard block",
		"nonce", highestFinalBlockNonce,
		"shard", sp.shardCoordinator.SelfId(),
	)

	lastBlockHeader := chainHandler.GetCurrentBlockHeader()

	err = chainHandler.SetCurrentBlockBody(body)
	if err != nil {
		return err
	}

	err = chainHandler.SetCurrentBlockHeader(header)
	if err != nil {
		return err
	}

	chainHandler.SetCurrentBlockHeaderHash(headerHash)
	sp.indexBlockIfNeeded(bodyHandler, headerHandler, lastBlockHeader)

	lastCrossNotarizedHeader, _, err := sp.blockTracker.GetLastCrossNotarizedHeader(core.MetachainShardId)
	if err != nil {
		return err
	}

	saveMetricsForACommittedBlock(
		sp.appStatusHandler,
		sp.specialAddressHandler.IsCurrentNodeInConsensus(),
		display.DisplayByteSlice(headerHash),
		highestFinalBlockNonce,
		lastCrossNotarizedHeader,
	)

	headerInfo := bootstrapStorage.BootstrapHeaderInfo{
		ShardId: header.GetShardID(),
		Nonce:   header.GetNonce(),
		Hash:    headerHash,
	}

	if len(selfNotarizedHeaders) > 0 {
		sp.lowestNonceInSelfNotarizedHeaders = selfNotarizedHeaders[0].GetNonce()
	}

	nodesCoordinatorKey := sp.nodesCoordinator.GetSavedStateKey()
	epochStartKey := sp.epochStartTrigger.GetSavedStateKey()

	args := bootStorerDataArgs{
		headerInfo:                 headerInfo,
		round:                      header.Round,
		lastSelfNotarizedHeaders:   sp.getBootstrapHeadersInfo(selfNotarizedHeaders, selfNotarizedHeadersHashes),
		highestFinalBlockNonce:     sp.lowestNonceInSelfNotarizedHeaders,
		processedMiniBlocks:        sp.processedMiniBlocks.ConvertProcessedMiniBlocksMapToSlice(),
		nodesCoordinatorConfigKey:  nodesCoordinatorKey,
		epochStartTriggerConfigKey: epochStartKey,
	}

	go sp.prepareDataForBootStorer(args)

	go sp.cleanTxsPools()

	// write data to log
	go sp.txCounter.displayLogInfo(
		header,
		body,
		headerHash,
		sp.shardCoordinator.NumberOfShards(),
		sp.shardCoordinator.SelfId(),
		sp.dataPool,
		sp.appStatusHandler,
		sp.blockTracker,
	)

	sp.blockSizeThrottler.Succeed(header.Round)

	log.Debug("pools info",
		"headers", sp.dataPool.Headers().Len(),
		"headers capacity", sp.dataPool.Headers().MaxSize(),
		"miniblocks", sp.dataPool.MiniBlocks().Len(),
		"miniblocks capacity", sp.dataPool.MiniBlocks().MaxSize(),
	)

	go sp.cleanupPools(headerHandler, headersPool)

	return nil
}

func (sp *shardProcessor) commitAll() error {
	_, err := sp.accounts.Commit()
	if err != nil {
		return err
	}

	return nil
}

func (sp *shardProcessor) updateStateStorage(finalHeaders []data.HeaderHandler) {
	if !sp.accounts.IsPruningEnabled() {
		return
	}

	for i := range finalHeaders {
		sp.saveState(finalHeaders[i])

		prevHeader, errNotCritical := process.GetShardHeaderFromStorage(finalHeaders[i].GetPrevHash(), sp.marshalizer, sp.store)
		if errNotCritical != nil {
			log.Debug(errNotCritical.Error())
			continue
		}

		prevRootHash := prevHeader.GetRootHash()
		if prevRootHash == nil {
			continue
		}

		rootHash := finalHeaders[i].GetRootHash()
		if bytes.Equal(prevRootHash, rootHash) {
			continue
		}

		errNotCritical = sp.accounts.PruneTrie(prevRootHash)
		if errNotCritical != nil {
			log.Debug(errNotCritical.Error())
		}

		sp.accounts.CancelPrune(rootHash)
	}
}

func (sp *shardProcessor) saveState(finalHeader data.HeaderHandler) {
	if finalHeader.IsStartOfEpochBlock() {
		log.Debug("trie snapshot", "rootHash", finalHeader.GetRootHash())
		sp.accounts.SnapshotState(finalHeader.GetRootHash())
		return
	}

	// TODO generate checkpoint on a trigger
	if finalHeader.GetRound()%uint64(sp.stateCheckpointModulus) == 0 {
		log.Debug("trie checkpoint", "rootHash", finalHeader.GetRootHash())
		sp.accounts.SetStateCheckpoint(finalHeader.GetRootHash())
	}
}

func (sp *shardProcessor) checkEpochCorrectnessCrossChain(blockChain data.ChainHandler) error {
	currentHeader := blockChain.GetCurrentBlockHeader()
	if check.IfNil(currentHeader) {
		return nil
	}

	shouldRevertChain := false
	nonce := currentHeader.GetNonce()
	shouldEnterNewEpochRound := sp.epochStartTrigger.EpochFinalityAttestingRound() + process.EpochChangeGracePeriod

	for round := currentHeader.GetRound(); round > shouldEnterNewEpochRound && currentHeader.GetEpoch() < sp.epochStartTrigger.Epoch(); round = currentHeader.GetRound() {
		shouldRevertChain = true
		prevHeader, err := process.GetShardHeaderFromStorage(
			currentHeader.GetPrevHash(),
			sp.marshalizer,
			sp.store,
		)
		if err != nil {
			return err
		}

		nonce = currentHeader.GetNonce()
		currentHeader = prevHeader
	}

	if shouldRevertChain {
		log.Debug("blockchain is wrongly constructed",
			"reverted to nonce", nonce)

		sp.forkDetector.SetRollBackNonce(nonce)
		return process.ErrEpochDoesNotMatch
	}

	return nil
}

func (sp *shardProcessor) getLastSelfNotarizedHeader() (data.HeaderHandler, []byte) {
	hash := sp.forkDetector.GetHighestFinalBlockHash()
	header, err := process.GetShardHeader(hash, sp.dataPool.Headers(), sp.marshalizer, sp.store)
	if err != nil {
		log.Warn("getLastSelfNotarizedHeader.GetShardHeader", "error", err.Error(), "hash", hash, "nonce", sp.forkDetector.GetHighestFinalBlockNonce())
		return nil, nil
	}

	return header, hash
}

func (sp *shardProcessor) saveLastNotarizedHeader(shardId uint32, processedHdrs []data.HeaderHandler) error {
	lastCrossNotarizedHeader, lastCrossNotarizedHeaderHash, err := sp.blockTracker.GetLastCrossNotarizedHeader(shardId)
	if err != nil {
		return err
	}

	lenProcessedHdrs := len(processedHdrs)
	if lenProcessedHdrs > 0 {
		if lastCrossNotarizedHeader.GetNonce() < processedHdrs[lenProcessedHdrs-1].GetNonce() {
			lastCrossNotarizedHeader = processedHdrs[lenProcessedHdrs-1]
			lastCrossNotarizedHeaderHash, err = core.CalculateHash(sp.marshalizer, sp.hasher, lastCrossNotarizedHeader)
			if err != nil {
				return err
			}
		}
	}

	sp.blockTracker.AddCrossNotarizedHeader(shardId, lastCrossNotarizedHeader, lastCrossNotarizedHeaderHash)
	DisplayLastNotarized(sp.marshalizer, sp.hasher, lastCrossNotarizedHeader, shardId)

	return nil
}

// ApplyProcessedMiniBlocks will apply processed mini blocks
func (sp *shardProcessor) ApplyProcessedMiniBlocks(processedMiniBlocks *processedMb.ProcessedMiniBlockTracker) {
	sp.processedMiniBlocks = processedMiniBlocks
}

func (sp *shardProcessor) cleanTxsPools() {
	_, err := sp.txsPoolsCleaner.Clean(maxCleanTime)
	if err != nil {
		log.Debug("txsPoolsCleaner.Clean", "error", err.Error())
	}
	log.Debug("cleaned txs pool",
		"num txs removed", sp.txsPoolsCleaner.NumRemovedTxs(),
	)
}

// CreateNewHeader creates a new header
func (sp *shardProcessor) CreateNewHeader(_ uint64) data.HeaderHandler {
	header := &block.Header{}

	if sp.epochStartTrigger.IsEpochStart() {
		header.EpochStartMetaHash = sp.epochStartTrigger.EpochStartMetaHdrHash()
	}

	return header
}

// getHighestHdrForOwnShardFromMetachain calculates the highest shard header notarized by metachain
func (sp *shardProcessor) getHighestHdrForOwnShardFromMetachain(
	processedHdrs []data.HeaderHandler,
) ([]data.HeaderHandler, [][]byte, error) {

	ownShIdHdrs := make([]data.HeaderHandler, 0, len(processedHdrs))

	for i := 0; i < len(processedHdrs); i++ {
		hdr, ok := processedHdrs[i].(*block.MetaBlock)
		if !ok {
			return nil, nil, process.ErrWrongTypeAssertion
		}

		hdrs, err := sp.getHighestHdrForShardFromMetachain(sp.shardCoordinator.SelfId(), hdr)
		if err != nil {
			return nil, nil, err
		}

		ownShIdHdrs = append(ownShIdHdrs, hdrs...)
	}

	process.SortHeadersByNonce(ownShIdHdrs)

	ownShIdHdrsHashes := make([][]byte, len(ownShIdHdrs))
	for i := 0; i < len(ownShIdHdrs); i++ {
		hash, _ := core.CalculateHash(sp.marshalizer, sp.hasher, ownShIdHdrs[i])
		ownShIdHdrsHashes[i] = hash
	}

	return ownShIdHdrs, ownShIdHdrsHashes, nil
}

func (sp *shardProcessor) getHighestHdrForShardFromMetachain(shardId uint32, hdr *block.MetaBlock) ([]data.HeaderHandler, error) {
	ownShIdHdr := make([]data.HeaderHandler, 0, len(hdr.ShardInfo))

	var errFound error
	// search for own shard id in shardInfo from metaHeaders
	for _, shardInfo := range hdr.ShardInfo {
		if shardInfo.ShardID != shardId {
			continue
		}

		ownHdr, err := process.GetShardHeader(shardInfo.HeaderHash, sp.dataPool.Headers(), sp.marshalizer, sp.store)
		if err != nil {
			go sp.requestHandler.RequestShardHeader(shardInfo.ShardID, shardInfo.HeaderHash)

			log.Debug("requested missing shard header",
				"hash", shardInfo.HeaderHash,
				"shard", shardInfo.ShardID,
			)

			errFound = err
			continue
		}

		ownShIdHdr = append(ownShIdHdr, ownHdr)
	}

	if errFound != nil {
		return nil, errFound
	}

	return data.TrimHeaderHandlerSlice(ownShIdHdr), nil
}

// getOrderedProcessedMetaBlocksFromHeader returns all the meta blocks fully processed
func (sp *shardProcessor) getOrderedProcessedMetaBlocksFromHeader(header *block.Header) ([]data.HeaderHandler, error) {
	if header == nil {
		return nil, process.ErrNilBlockHeader
	}

	miniBlockHashes := make(map[int][]byte, len(header.MiniBlockHeaders))
	for i := 0; i < len(header.MiniBlockHeaders); i++ {
		miniBlockHashes[i] = header.MiniBlockHeaders[i].Hash
	}

	log.Trace("cross mini blocks in body",
		"num miniblocks", len(miniBlockHashes),
	)

	processedMetaBlocks, err := sp.getOrderedProcessedMetaBlocksFromMiniBlockHashes(miniBlockHashes)
	if err != nil {
		return nil, err
	}

	return processedMetaBlocks, nil
}

func (sp *shardProcessor) addProcessedCrossMiniBlocksFromHeader(header *block.Header) error {
	if header == nil {
		return process.ErrNilBlockHeader
	}

	miniBlockHashes := make(map[int][]byte, len(header.MiniBlockHeaders))
	for i := 0; i < len(header.MiniBlockHeaders); i++ {
		miniBlockHashes[i] = header.MiniBlockHeaders[i].Hash
	}

	sp.hdrsForCurrBlock.mutHdrsForBlock.RLock()
	for _, metaBlockHash := range header.MetaBlockHashes {
		headerInfo, ok := sp.hdrsForCurrBlock.hdrHashAndInfo[string(metaBlockHash)]
		if !ok {
			sp.hdrsForCurrBlock.mutHdrsForBlock.RUnlock()
			return process.ErrMissingHeader
		}

		metaBlock, ok := headerInfo.hdr.(*block.MetaBlock)
		if !ok {
			sp.hdrsForCurrBlock.mutHdrsForBlock.RUnlock()
			return process.ErrWrongTypeAssertion
		}

		crossMiniBlockHashes := metaBlock.GetMiniBlockHeadersWithDst(sp.shardCoordinator.SelfId())
		for key, miniBlockHash := range miniBlockHashes {
			_, ok = crossMiniBlockHashes[string(miniBlockHash)]
			if !ok {
				continue
			}

			sp.processedMiniBlocks.AddMiniBlockHash(string(metaBlockHash), string(miniBlockHash))

			delete(miniBlockHashes, key)
		}
	}
	sp.hdrsForCurrBlock.mutHdrsForBlock.RUnlock()

	return nil
}

// getOrderedProcessedMetaBlocksFromMiniBlocks returns all the meta blocks fully processed ordered
func (sp *shardProcessor) getOrderedProcessedMetaBlocksFromMiniBlocks(
	usedMiniBlocks []*block.MiniBlock,
) ([]data.HeaderHandler, error) {

	miniBlockHashes := make(map[int][]byte, len(usedMiniBlocks))
	for i := 0; i < len(usedMiniBlocks); i++ {
		if usedMiniBlocks[i].SenderShardID == sp.shardCoordinator.SelfId() {
			continue
		}

		miniBlockHash, err := core.CalculateHash(sp.marshalizer, sp.hasher, usedMiniBlocks[i])
		if err != nil {
			log.Debug("CalculateHash", "error", err.Error())
			continue
		}

		miniBlockHashes[i] = miniBlockHash
	}

	log.Trace("cross mini blocks in body",
		"num miniblocks", len(miniBlockHashes),
	)

	processedMetaBlocks, err := sp.getOrderedProcessedMetaBlocksFromMiniBlockHashes(miniBlockHashes)

	for _, hdr := range processedMetaBlocks {
		log.Trace("getOrderedProcessedMetaBlocksFromMiniBlocks",
			"epoch", hdr.GetEpoch(),
			"round", hdr.GetRound(),
			"nonce", hdr.GetNonce())
	}

	return processedMetaBlocks, err
}

func (sp *shardProcessor) getOrderedProcessedMetaBlocksFromMiniBlockHashes(
	miniBlockHashes map[int][]byte,
) ([]data.HeaderHandler, error) {

	processedMetaHdrs := make([]data.HeaderHandler, 0, len(sp.hdrsForCurrBlock.hdrHashAndInfo))
	processedCrossMiniBlocksHashes := make(map[string]bool, len(sp.hdrsForCurrBlock.hdrHashAndInfo))

	sp.hdrsForCurrBlock.mutHdrsForBlock.RLock()
	for metaBlockHash, headerInfo := range sp.hdrsForCurrBlock.hdrHashAndInfo {
		if !headerInfo.usedInBlock {
			continue
		}

		metaBlock, ok := headerInfo.hdr.(*block.MetaBlock)
		if !ok {
			sp.hdrsForCurrBlock.mutHdrsForBlock.RUnlock()
			return nil, process.ErrWrongTypeAssertion
		}

		log.Trace("meta header",
			"nonce", metaBlock.Nonce,
		)

		crossMiniBlockHashes := metaBlock.GetMiniBlockHeadersWithDst(sp.shardCoordinator.SelfId())
		for hash := range crossMiniBlockHashes {
			processedCrossMiniBlocksHashes[hash] = sp.processedMiniBlocks.IsMiniBlockProcessed(metaBlockHash, hash)
		}

		for key, miniBlockHash := range miniBlockHashes {
			_, ok = crossMiniBlockHashes[string(miniBlockHash)]
			if !ok {
				continue
			}

			processedCrossMiniBlocksHashes[string(miniBlockHash)] = true

			delete(miniBlockHashes, key)
		}

		log.Trace("cross mini blocks in meta header",
			"num miniblocks", len(crossMiniBlockHashes),
		)

		processedAll := true
		for hash := range crossMiniBlockHashes {
			if !processedCrossMiniBlocksHashes[hash] {
				processedAll = false
				break
			}
		}

		if processedAll {
			processedMetaHdrs = append(processedMetaHdrs, metaBlock)
		}
	}
	sp.hdrsForCurrBlock.mutHdrsForBlock.RUnlock()

	process.SortHeadersByNonce(processedMetaHdrs)

	return processedMetaHdrs, nil
}

func (sp *shardProcessor) removeProcessedMetaBlocksFromPool(processedMetaHdrs []data.HeaderHandler) error {
	lastCrossNotarizedHeader, _, err := sp.blockTracker.GetLastCrossNotarizedHeader(core.MetachainShardId)
	if err != nil {
		return err
	}

	processed := 0
	// processedMetaHdrs is also sorted
	for i := 0; i < len(processedMetaHdrs); i++ {
		hdr := processedMetaHdrs[i]

		// remove process finished
		if hdr.GetNonce() > lastCrossNotarizedHeader.GetNonce() {
			continue
		}

		// metablock was processed and finalized
		marshalizedHeader, err := sp.marshalizer.Marshal(hdr)
		if err != nil {
			log.Debug("marshalizer.Marshal", "error", err.Error())
			continue
		}

		headerHash := sp.hasher.Compute(string(marshalizedHeader))

		go func(header data.HeaderHandler, headerHash []byte, marshalizedHeader []byte) {
			sp.saveMetaHeader(header, headerHash, marshalizedHeader)
		}(hdr, headerHash, marshalizedHeader)

		sp.dataPool.Headers().RemoveHeaderByHash(headerHash)
		sp.processedMiniBlocks.RemoveMetaBlockHash(string(headerHash))

		log.Trace("metaBlock has been processed completely and removed from pool",
			"round", hdr.GetRound(),
			"nonce", hdr.GetNonce(),
			"hash", headerHash,
		)

		processed++
	}

	if processed > 0 {
		log.Trace("metablocks completely processed and removed from pool",
			"num metablocks", processed,
		)
	}

	return nil
}

// receivedMetaBlock is a callback function when a new metablock was received
// upon receiving, it parses the new metablock and requests miniblocks and transactions
// which destination is the current shard
func (sp *shardProcessor) receivedMetaBlock(headerHandler data.HeaderHandler, metaBlockHash []byte) {
	metaBlocksPool := sp.dataPool.Headers()
	if metaBlocksPool == nil {
		return
	}

	metaBlock, ok := headerHandler.(*block.MetaBlock)
	if !ok {
		return
	}

	log.Trace("received meta block from network",
		"round", metaBlock.Round,
		"nonce", metaBlock.Nonce,
		"hash", metaBlockHash,
	)

	sp.hdrsForCurrBlock.mutHdrsForBlock.Lock()

	haveMissingMetaHeaders := sp.hdrsForCurrBlock.missingHdrs > 0 || sp.hdrsForCurrBlock.missingFinalityAttestingHdrs > 0
	if haveMissingMetaHeaders {
		hdrInfoForHash := sp.hdrsForCurrBlock.hdrHashAndInfo[string(metaBlockHash)]
		headerInfoIsNotNil := hdrInfoForHash != nil
		headerIsMissing := headerInfoIsNotNil && check.IfNil(hdrInfoForHash.hdr)
		if headerIsMissing {
			hdrInfoForHash.hdr = metaBlock
			sp.hdrsForCurrBlock.missingHdrs--

			if metaBlock.Nonce > sp.hdrsForCurrBlock.highestHdrNonce[core.MetachainShardId] {
				sp.hdrsForCurrBlock.highestHdrNonce[core.MetachainShardId] = metaBlock.Nonce
			}
		}

		// attesting something
		if sp.hdrsForCurrBlock.missingHdrs == 0 {
			sp.hdrsForCurrBlock.missingFinalityAttestingHdrs = sp.requestMissingFinalityAttestingHeaders(
				core.MetachainShardId,
				sp.metaBlockFinality,
			)
			if sp.hdrsForCurrBlock.missingFinalityAttestingHdrs == 0 {
				log.Debug("received all missing finality attesting meta headers")
			}
		}

		missingMetaHdrs := sp.hdrsForCurrBlock.missingHdrs
		missingFinalityAttestingMetaHdrs := sp.hdrsForCurrBlock.missingFinalityAttestingHdrs
		sp.hdrsForCurrBlock.mutHdrsForBlock.Unlock()

		allMissingMetaHeadersReceived := missingMetaHdrs == 0 && missingFinalityAttestingMetaHdrs == 0
		if allMissingMetaHeadersReceived {
			sp.chRcvAllMetaHdrs <- true
		}
	} else {
		sp.hdrsForCurrBlock.mutHdrsForBlock.Unlock()
	}

	if sp.isHeaderOutOfRange(metaBlock) {
		metaBlocksPool.RemoveHeaderByHash(metaBlockHash)
		return
	}

	lastCrossNotarizedHeader, _, err := sp.blockTracker.GetLastCrossNotarizedHeader(metaBlock.GetShardID())
	if err != nil {
		log.Debug("receivedMetaBlock.GetLastCrossNotarizedHeader",
			"shard", metaBlock.GetShardID(),
			"error", err.Error())
		return
	}

	if metaBlock.GetNonce() <= lastCrossNotarizedHeader.GetNonce() {
		return
	}
	if metaBlock.GetRound() <= lastCrossNotarizedHeader.GetRound() {
		return
	}

	if metaBlock.IsStartOfEpochBlock() {
		peerMiniBlocks := make([][]byte, 0)
		for _, mb := range metaBlock.MiniBlockHeaders {
			if mb.Type == block.PeerBlock && mb.ReceiverShardID == sp.shardCoordinator.SelfId() {
				peerMiniBlocks = append(peerMiniBlocks, mb.Hash)
			}
		}
		sp.startOfEpochDataMutex.Lock()
		sp.startOfEpochData = append(sp.startOfEpochData,
			startOfEpochData{
				peerMiniblocks: peerMiniBlocks,
				stillMissing:   len(peerMiniBlocks),
				headerHash:     metaBlockHash,
				metaHeader:     metaBlock,
			})
		sp.startOfEpochDataMutex.Unlock()
	}

	sp.epochStartTrigger.ReceivedHeader(metaBlock)
	if sp.epochStartTrigger.IsEpochStart() {
		sp.chRcvEpochStart <- true
	}

	isMetaBlockOutOfRequestRange := metaBlock.GetNonce() > lastCrossNotarizedHeader.GetNonce()+process.MaxHeadersToRequestInAdvance
	if isMetaBlockOutOfRequestRange {
		return
	}

<<<<<<< HEAD
	log.Debug("Requesting miniblocks", "startOfEpoch", metaBlock.IsStartOfEpochBlock(), "hash", metaBlockHash)
	sp.txCoordinator.RequestMiniBlocks(metaBlock)
=======
	go sp.txCoordinator.RequestMiniBlocks(metaBlock)
>>>>>>> f6a4197b
}

func (sp *shardProcessor) requestMetaHeaders(shardHeader *block.Header) (uint32, uint32) {
	_ = process.EmptyChannel(sp.chRcvAllMetaHdrs)

	if len(shardHeader.MetaBlockHashes) == 0 {
		return 0, 0
	}

	missingHeadersHashes := sp.computeMissingAndExistingMetaHeaders(shardHeader)

	sp.hdrsForCurrBlock.mutHdrsForBlock.Lock()
	for _, hash := range missingHeadersHashes {
		sp.hdrsForCurrBlock.hdrHashAndInfo[string(hash)] = &hdrInfo{hdr: nil, usedInBlock: true}
		go sp.requestHandler.RequestMetaHeader(hash)
	}

	if sp.hdrsForCurrBlock.missingHdrs == 0 {
		sp.hdrsForCurrBlock.missingFinalityAttestingHdrs = sp.requestMissingFinalityAttestingHeaders(
			core.MetachainShardId,
			sp.metaBlockFinality,
		)
	}

	requestedHdrs := sp.hdrsForCurrBlock.missingHdrs
	requestedFinalityAttestingHdrs := sp.hdrsForCurrBlock.missingFinalityAttestingHdrs
	sp.hdrsForCurrBlock.mutHdrsForBlock.Unlock()

	return requestedHdrs, requestedFinalityAttestingHdrs
}

func (sp *shardProcessor) computeMissingAndExistingMetaHeaders(header *block.Header) [][]byte {
	missingHeadersHashes := make([][]byte, 0, len(header.MetaBlockHashes))

	sp.hdrsForCurrBlock.mutHdrsForBlock.Lock()
	for i := 0; i < len(header.MetaBlockHashes); i++ {
		hdr, err := process.GetMetaHeaderFromPool(
			header.MetaBlockHashes[i],
			sp.dataPool.Headers())

		if err != nil {
			missingHeadersHashes = append(missingHeadersHashes, header.MetaBlockHashes[i])
			sp.hdrsForCurrBlock.missingHdrs++
			continue
		}

		sp.hdrsForCurrBlock.hdrHashAndInfo[string(header.MetaBlockHashes[i])] = &hdrInfo{hdr: hdr, usedInBlock: true}

		if hdr.Nonce > sp.hdrsForCurrBlock.highestHdrNonce[core.MetachainShardId] {
			sp.hdrsForCurrBlock.highestHdrNonce[core.MetachainShardId] = hdr.Nonce
		}
	}
	sp.hdrsForCurrBlock.mutHdrsForBlock.Unlock()

	return sliceUtil.TrimSliceSliceByte(missingHeadersHashes)
}

func (sp *shardProcessor) verifyCrossShardMiniBlockDstMe(header *block.Header) error {
	miniBlockMetaHashes, err := sp.getAllMiniBlockDstMeFromMeta(header)
	if err != nil {
		return err
	}

	crossMiniBlockHashes := header.GetMiniBlockHeadersWithDst(sp.shardCoordinator.SelfId())
	for hash := range crossMiniBlockHashes {
		if _, ok := miniBlockMetaHashes[hash]; !ok {
			return process.ErrCrossShardMBWithoutConfirmationFromMeta
		}
	}

	return nil
}

func (sp *shardProcessor) getAllMiniBlockDstMeFromMeta(header *block.Header) (map[string][]byte, error) {
	lastCrossNotarizedHeader, _, err := sp.blockTracker.GetLastCrossNotarizedHeader(core.MetachainShardId)
	if err != nil {
		return nil, err
	}

	miniBlockMetaHashes := make(map[string][]byte)

	sp.hdrsForCurrBlock.mutHdrsForBlock.RLock()
	for _, metaBlockHash := range header.MetaBlockHashes {
		headerInfo, ok := sp.hdrsForCurrBlock.hdrHashAndInfo[string(metaBlockHash)]
		if !ok {
			continue
		}
		metaBlock, ok := headerInfo.hdr.(*block.MetaBlock)
		if !ok {
			continue
		}
		if metaBlock.GetRound() > header.Round {
			continue
		}
		if metaBlock.GetRound() <= lastCrossNotarizedHeader.GetRound() {
			continue
		}
		if metaBlock.GetNonce() <= lastCrossNotarizedHeader.GetNonce() {
			continue
		}

		crossMiniBlockHashes := metaBlock.GetMiniBlockHeadersWithDst(sp.shardCoordinator.SelfId())
		for hash := range crossMiniBlockHashes {
			miniBlockMetaHashes[hash] = metaBlockHash
		}
	}
	sp.hdrsForCurrBlock.mutHdrsForBlock.RUnlock()

	return miniBlockMetaHashes, nil
}

// full verification through metachain header
func (sp *shardProcessor) createAndProcessCrossMiniBlocksDstMe(
	maxItemsInBlock uint32,
	haveTime func() bool,
) (block.MiniBlockSlice, uint32, uint32, error) {

	miniBlocks := make(block.MiniBlockSlice, 0)
	txsAdded := uint32(0)
	hdrsAdded := uint32(0)

	sw := core.NewStopWatch()
	sw.Start("ComputeLongestMetaChainFromLastNotarized")
	orderedMetaBlocks, orderedMetaBlocksHashes, err := sp.blockTracker.ComputeLongestMetaChainFromLastNotarized()
	sw.Stop("ComputeLongestMetaChainFromLastNotarized")
	log.Debug("measurements", sw.GetMeasurements()...)
	if err != nil {
		return nil, 0, 0, err
	}

	log.Debug("metablocks ordered",
		"num metablocks", len(orderedMetaBlocks),
	)

	lastMetaHdr, _, err := sp.blockTracker.GetLastCrossNotarizedHeader(core.MetachainShardId)
	if err != nil {
		return nil, 0, 0, err
	}

	// do processing in order
	sp.hdrsForCurrBlock.mutHdrsForBlock.Lock()
	for i := 0; i < len(orderedMetaBlocks); i++ {
		if !haveTime() {
			log.Debug("time is up after putting cross txs with destination to current shard",
				"num txs", txsAdded,
			)
			break
		}

		if len(miniBlocks) >= core.MaxMiniBlocksInBlock {
			log.Debug("max number of mini blocks allowed to be added in one shard block has been reached",
				"limit", len(miniBlocks),
			)
			break
		}

		itemsAddedInHeader := uint32(len(sp.hdrsForCurrBlock.hdrHashAndInfo) + len(miniBlocks))
		if itemsAddedInHeader >= maxItemsInBlock {
			log.Debug("max records allowed to be added in shard header has been reached",
				"limit", maxItemsInBlock,
			)
			break
		}

		currMetaHdr := orderedMetaBlocks[i]
		if currMetaHdr.GetNonce() > lastMetaHdr.GetNonce()+1 {
			log.Debug("skip searching",
				"last meta hdr nonce", lastMetaHdr.GetNonce(),
				"curr meta hdr nonce", currMetaHdr.GetNonce())
			break
		}

		if len(currMetaHdr.GetMiniBlockHeadersWithDst(sp.shardCoordinator.SelfId())) == 0 {
			sp.hdrsForCurrBlock.hdrHashAndInfo[string(orderedMetaBlocksHashes[i])] = &hdrInfo{hdr: currMetaHdr, usedInBlock: true}
			hdrsAdded++
			lastMetaHdr = currMetaHdr
			continue
		}

		itemsAddedInBody := txsAdded
		if itemsAddedInBody >= maxItemsInBlock {
			continue
		}

		maxTxSpaceRemained := int32(maxItemsInBlock) - int32(itemsAddedInBody)
		maxMbSpaceRemained := sp.getMaxMiniBlocksSpaceRemained(
			maxItemsInBlock,
			itemsAddedInHeader+1,
			uint32(len(miniBlocks)))

		if maxTxSpaceRemained > 0 && maxMbSpaceRemained > 0 {
			processedMiniBlocksHashes := sp.processedMiniBlocks.GetProcessedMiniBlocksHashes(string(orderedMetaBlocksHashes[i]))
			currMBProcessed, currTxsAdded, hdrProcessFinished := sp.txCoordinator.CreateMbsAndProcessCrossShardTransactionsDstMe(
				currMetaHdr,
				processedMiniBlocksHashes,
				uint32(maxTxSpaceRemained),
				uint32(maxMbSpaceRemained),
				haveTime)

			// all txs processed, add to processed miniblocks
			miniBlocks = append(miniBlocks, currMBProcessed...)
			txsAdded += currTxsAdded

			if currTxsAdded > 0 {
				sp.hdrsForCurrBlock.hdrHashAndInfo[string(orderedMetaBlocksHashes[i])] = &hdrInfo{hdr: currMetaHdr, usedInBlock: true}
				hdrsAdded++
			}

			if !hdrProcessFinished {
				log.Debug("meta block cannot be fully processed",
					"round", currMetaHdr.GetRound(),
					"nonce", currMetaHdr.GetNonce(),
					"hash", orderedMetaBlocksHashes[i])

				break
			}

			lastMetaHdr = currMetaHdr
		}
	}
	sp.hdrsForCurrBlock.mutHdrsForBlock.Unlock()

	sp.requestMetaHeadersIfNeeded(hdrsAdded, lastMetaHdr)

	return miniBlocks, txsAdded, hdrsAdded, nil
}

func (sp *shardProcessor) requestMetaHeadersIfNeeded(hdrsAdded uint32, lastMetaHdr data.HeaderHandler) {
	log.Debug("meta hdrs added",
		"nb", hdrsAdded,
		"lastMetaHdr", lastMetaHdr.GetNonce(),
	)

	if hdrsAdded == 0 {
		fromNonce := lastMetaHdr.GetNonce() + 1
		toNonce := fromNonce + uint64(sp.metaBlockFinality)
		for nonce := fromNonce; nonce <= toNonce; nonce++ {
			go sp.requestHandler.RequestMetaHeaderByNonce(nonce)
		}
	}
}

func (sp *shardProcessor) createMiniBlocks(
	maxItemsInBlock uint32,
	haveTime func() bool,
) (block.Body, error) {

	miniBlocks := make(block.Body, 0)

	if sp.accounts.JournalLen() != 0 {
		return nil, process.ErrAccountStateDirty
	}

	if !haveTime() {
		log.Debug("time is up after entered in createMiniBlocks method")
		return nil, process.ErrTimeIsOut
	}

	txPool := sp.dataPool.Transactions()
	if txPool == nil {
		return nil, process.ErrNilTransactionPool
	}

	startTime := time.Now()
	destMeMiniBlocks, nbTxs, nbHdrs, err := sp.createAndProcessCrossMiniBlocksDstMe(maxItemsInBlock, haveTime)
	elapsedTime := time.Since(startTime)
	log.Debug("elapsed time to create mbs to me",
		"time [s]", elapsedTime,
	)
	if err != nil {
		log.Debug("createAndProcessCrossMiniBlocksDstMe", "error", err.Error())
	}

	processedMetaHdrs, errNotCritical := sp.getOrderedProcessedMetaBlocksFromMiniBlocks(destMeMiniBlocks)
	if errNotCritical != nil {
		log.Debug("getOrderedProcessedMetaBlocksFromMiniBlocks", "error", errNotCritical.Error())
	}

	err = sp.setMetaConsensusData(processedMetaHdrs)
	if err != nil {
		return nil, err
	}

	log.Debug("processed miniblocks and txs with destination in self shard",
		"num miniblocks", len(destMeMiniBlocks),
		"num txs", nbTxs,
	)

	if len(destMeMiniBlocks) > 0 {
		miniBlocks = append(miniBlocks, destMeMiniBlocks...)
	}

	maxTxSpaceRemained := int32(maxItemsInBlock) - int32(nbTxs)
	maxMbSpaceRemained := sp.getMaxMiniBlocksSpaceRemained(
		maxItemsInBlock,
		uint32(len(destMeMiniBlocks))+nbHdrs,
		uint32(len(miniBlocks)))

	startTime = time.Now()
	mbFromMe := sp.txCoordinator.CreateMbsAndProcessTransactionsFromMe(
		uint32(maxTxSpaceRemained),
		uint32(maxMbSpaceRemained),
		haveTime)
	elapsedTime = time.Since(startTime)
	log.Debug("elapsed time to create mbs from me",
		"time [s]", elapsedTime,
	)

	nbTxs = 0
	for _, mb := range mbFromMe {
		nbTxs += uint32(len(mb.TxHashes))
	}

	log.Debug("processed miniblocks and txs with from me",
		"num miniblocks", len(mbFromMe),
		"num txs", nbTxs,
	)

	if len(mbFromMe) > 0 {
		miniBlocks = append(miniBlocks, mbFromMe...)
	}

	log.Debug("creating mini blocks has been finished",
		"num miniblocks", len(miniBlocks),
	)
	return miniBlocks, nil
}

// ApplyBodyToHeader creates a miniblock header list given a block body
func (sp *shardProcessor) ApplyBodyToHeader(hdr data.HeaderHandler, bodyHandler data.BodyHandler) (data.BodyHandler, error) {
	sw := core.NewStopWatch()
	sw.Start("ApplyBodyToHeader")
	defer func() {
		sw.Stop("ApplyBodyToHeader")

		log.Debug("measurements", sw.GetMeasurements()...)
	}()
	shardHeader, ok := hdr.(*block.Header)
	if !ok {
		return nil, process.ErrWrongTypeAssertion
	}

	shardHeader.MiniBlockHeaders = make([]block.MiniBlockHeader, 0)
	shardHeader.RootHash = sp.getRootHash()

	defer func() {
		go sp.checkAndRequestIfMetaHeadersMissing(hdr.GetRound())
	}()

	if check.IfNil(bodyHandler) {
		return nil, process.ErrNilBlockBody
	}

	body, ok := bodyHandler.(block.Body)
	if !ok {
		return nil, process.ErrWrongTypeAssertion
	}

	var err error
	sw.Start("CreateReceiptsHash")
	shardHeader.ReceiptsHash, err = sp.txCoordinator.CreateReceiptsHash()
	sw.Stop("CreateReceiptsHash")
	if err != nil {
		return nil, err
	}

	newBody := deleteSelfReceiptsMiniBlocks(body)

	sw.Start("createMiniBlockHeaders")
	totalTxCount, miniBlockHeaders, err := sp.createMiniBlockHeaders(newBody)
	sw.Stop("createMiniBlockHeaders")
	if err != nil {
		return nil, err
	}

	shardHeader.MiniBlockHeaders = miniBlockHeaders
	shardHeader.TxCount = uint32(totalTxCount)
	sw.Start("sortHeaderHashesForCurrentBlockByNonce")
	metaBlockHashes := sp.sortHeaderHashesForCurrentBlockByNonce(true)
	sw.Stop("sortHeaderHashesForCurrentBlockByNonce")
	shardHeader.MetaBlockHashes = metaBlockHashes[core.MetachainShardId]

	sp.appStatusHandler.SetUInt64Value(core.MetricNumTxInBlock, uint64(totalTxCount))
	sp.appStatusHandler.SetUInt64Value(core.MetricNumMiniBlocks, uint64(len(body)))

	sp.blockSizeThrottler.Add(
		hdr.GetRound(),
		core.MaxUint32(hdr.ItemsInBody(), hdr.ItemsInHeader()))

	return newBody, nil
}

func (sp *shardProcessor) waitForMetaHdrHashes(waitTime time.Duration) error {
	select {
	case <-sp.chRcvAllMetaHdrs:
		return nil
	case <-time.After(waitTime):
		return process.ErrTimeIsOut
	}
}

// MarshalizedDataToBroadcast prepares underlying data into a marshalized object according to destination
func (sp *shardProcessor) MarshalizedDataToBroadcast(
	_ data.HeaderHandler,
	bodyHandler data.BodyHandler,
) (map[uint32][]byte, map[string][][]byte, error) {

	if bodyHandler == nil || bodyHandler.IsInterfaceNil() {
		return nil, nil, process.ErrNilMiniBlocks
	}

	body, ok := bodyHandler.(block.Body)
	if !ok {
		return nil, nil, process.ErrWrongTypeAssertion
	}

	mrsData := make(map[uint32][]byte, sp.shardCoordinator.NumberOfShards()+1)
	bodies, mrsTxs := sp.txCoordinator.CreateMarshalizedData(body)

	for shardId, subsetBlockBody := range bodies {
		buff, err := sp.marshalizer.Marshal(subsetBlockBody)
		if err != nil {
			log.Debug("marshalizer.Marshal", "error", process.ErrMarshalWithoutSuccess.Error())
			continue
		}
		mrsData[shardId] = buff
	}

	return mrsData, mrsTxs, nil
}

// IsInterfaceNil returns true if there is no value under the interface
func (sp *shardProcessor) IsInterfaceNil() bool {
	return sp == nil
}

func (sp *shardProcessor) getMaxMiniBlocksSpaceRemained(
	maxItemsInBlock uint32,
	itemsAddedInBlock uint32,
	miniBlocksAddedInBlock uint32,
) int32 {
	mbSpaceRemainedInBlock := int32(maxItemsInBlock) - int32(itemsAddedInBlock)
	mbSpaceRemainedInCache := int32(core.MaxMiniBlocksInBlock) - int32(miniBlocksAddedInBlock)
	maxMbSpaceRemained := core.MinInt32(mbSpaceRemainedInBlock, mbSpaceRemainedInCache)

	return maxMbSpaceRemained
}

// GetBlockBodyFromPool returns block body from pool for a given header
func (sp *shardProcessor) GetBlockBodyFromPool(headerHandler data.HeaderHandler) (data.BodyHandler, error) {
	miniBlockPool := sp.dataPool.MiniBlocks()
	if miniBlockPool == nil {
		return nil, process.ErrNilMiniBlockPool
	}

	header, ok := headerHandler.(*block.Header)
	if !ok {
		return nil, process.ErrWrongTypeAssertion
	}

	miniBlocks := make(block.MiniBlockSlice, 0)
	for i := 0; i < len(header.MiniBlockHeaders); i++ {
		obj, hashInPool := miniBlockPool.Get(header.MiniBlockHeaders[i].Hash)
		if !hashInPool {
			continue
		}

		miniBlock, typeOk := obj.(*block.MiniBlock)
		if !typeOk {
			return nil, process.ErrWrongTypeAssertion
		}

		miniBlocks = append(miniBlocks, miniBlock)
	}

	return block.Body(miniBlocks), nil
}

func (sp *shardProcessor) getBootstrapHeadersInfo(
	selfNotarizedHeaders []data.HeaderHandler,
	selfNotarizedHeadersHashes [][]byte,
) []bootstrapStorage.BootstrapHeaderInfo {

	lastSelfNotarizedHeaders := make([]bootstrapStorage.BootstrapHeaderInfo, 0, len(selfNotarizedHeaders))

	for index := range selfNotarizedHeaders {
		headerInfo := bootstrapStorage.BootstrapHeaderInfo{
			ShardId: selfNotarizedHeaders[index].GetShardID(),
			Nonce:   selfNotarizedHeaders[index].GetNonce(),
			Hash:    selfNotarizedHeadersHashes[index],
		}

		lastSelfNotarizedHeaders = append(lastSelfNotarizedHeaders, headerInfo)
	}

	return lastSelfNotarizedHeaders
}<|MERGE_RESOLUTION|>--- conflicted
+++ resolved
@@ -64,29 +64,6 @@
 	}
 
 	base := &baseProcessor{
-<<<<<<< HEAD
-		accounts:                     arguments.Accounts,
-		blockSizeThrottler:           blockSizeThrottler,
-		forkDetector:                 arguments.ForkDetector,
-		hasher:                       arguments.Hasher,
-		marshalizer:                  arguments.Marshalizer,
-		store:                        arguments.Store,
-		shardCoordinator:             arguments.ShardCoordinator,
-		nodesCoordinator:             arguments.NodesCoordinator,
-		specialAddressHandler:        arguments.SpecialAddressHandler,
-		uint64Converter:              arguments.Uint64Converter,
-		requestHandler:               arguments.RequestHandler,
-		appStatusHandler:             statusHandler.NewNilStatusHandler(),
-		blockChainHook:               arguments.BlockChainHook,
-		txCoordinator:                arguments.TxCoordinator,
-		rounder:                      arguments.Rounder,
-		epochStartTrigger:            arguments.EpochStartTrigger,
-		headerValidator:              arguments.HeaderValidator,
-		bootStorer:                   arguments.BootStorer,
-		blockTracker:                 arguments.BlockTracker,
-		dataPool:                     arguments.DataPool,
-		validatorStatisticsProcessor: arguments.ValidatorStatisticsProcessor,
-=======
 		accounts:              arguments.Accounts,
 		blockSizeThrottler:    blockSizeThrottler,
 		forkDetector:          arguments.ForkDetector,
@@ -107,7 +84,7 @@
 		bootStorer:            arguments.BootStorer,
 		blockTracker:          arguments.BlockTracker,
 		dataPool:              arguments.DataPool,
->>>>>>> f6a4197b
+		validatorStatisticsProcessor: arguments.ValidatorStatisticsProcessor,
 	}
 
 	if arguments.TxsPoolsCleaner == nil || arguments.TxsPoolsCleaner.IsInterfaceNil() {
@@ -1557,12 +1534,7 @@
 		return
 	}
 
-<<<<<<< HEAD
-	log.Debug("Requesting miniblocks", "startOfEpoch", metaBlock.IsStartOfEpochBlock(), "hash", metaBlockHash)
-	sp.txCoordinator.RequestMiniBlocks(metaBlock)
-=======
 	go sp.txCoordinator.RequestMiniBlocks(metaBlock)
->>>>>>> f6a4197b
 }
 
 func (sp *shardProcessor) requestMetaHeaders(shardHeader *block.Header) (uint32, uint32) {
