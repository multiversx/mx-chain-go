package block

import (
	"bytes"
	"fmt"
	"time"

	"github.com/multiversx/mx-chain-core-go/core"
	"github.com/multiversx/mx-chain-core-go/core/check"
	"github.com/multiversx/mx-chain-core-go/data"
	"github.com/multiversx/mx-chain-core-go/data/block"
	"github.com/multiversx/mx-chain-core-go/data/headerVersionData"
	"github.com/multiversx/mx-chain-go/common"
	"github.com/multiversx/mx-chain-go/common/holders"
	"github.com/multiversx/mx-chain-go/dataRetriever"
	processOutport "github.com/multiversx/mx-chain-go/outport/process"
	"github.com/multiversx/mx-chain-go/process"
	"github.com/multiversx/mx-chain-go/process/block/bootstrapStorage"
	"github.com/multiversx/mx-chain-go/process/block/helpers"
	"github.com/multiversx/mx-chain-go/process/block/processedMb"
	"github.com/multiversx/mx-chain-go/state"
	logger "github.com/multiversx/mx-chain-logger-go"
)

var _ process.BlockProcessor = (*shardProcessor)(nil)

const (
	timeBetweenCheckForEpochStart = 100 * time.Millisecond
	pruningDelay                  = 10
)

type createAndProcessMiniBlocksDestMeInfo struct {
	currentHeader               data.HeaderHandler
	currentHeaderHash           []byte
	currProcessedMiniBlocksInfo map[string]*processedMb.ProcessedMiniBlockInfo
	allProcessedMiniBlocksInfo  map[string]*processedMb.ProcessedMiniBlockInfo
	haveTime                    func() bool
	haveAdditionalTime          func() bool
	miniBlocks                  block.MiniBlockSlice
	hdrAdded                    bool
	numTxsAdded                 uint32
	numHdrsAdded                uint32
	scheduledMode               bool
}

// shardProcessor implements shardProcessor interface, and actually it tries to execute block
type shardProcessor struct {
	*baseProcessor
	metaBlockFinality uint32
	chRcvAllMetaHdrs  chan bool
}

// NewShardProcessor creates a new shardProcessor object
func NewShardProcessor(arguments ArgShardProcessor) (*shardProcessor, error) {
	err := checkProcessorParameters(arguments.ArgBaseProcessor)
	if err != nil {
		return nil, err
	}

	if check.IfNil(arguments.DataComponents.Datapool()) {
		return nil, process.ErrNilDataPoolHolder
	}
	if check.IfNil(arguments.DataComponents.Datapool().Headers()) {
		return nil, process.ErrNilHeadersDataPool
	}
	if check.IfNil(arguments.DataComponents.Datapool().Transactions()) {
		return nil, process.ErrNilTransactionPool
	}
	genesisHdr := arguments.DataComponents.Blockchain().GetGenesisHeader()
	if check.IfNil(genesisHdr) {
		return nil, fmt.Errorf("%w for genesis header in DataComponents.Blockchain", process.ErrNilHeaderHandler)
	}

	processDebugger, err := createDisabledProcessDebugger()
	if err != nil {
		return nil, err
	}

	notarizer := &multiShardCrossNotarizer{
		shardCoordinator: arguments.BootstrapComponents.ShardCoordinator(),
		baseBlockNotarizer: &baseBlockNotarizer{
			blockTracker: arguments.BlockTracker,
		},
	}
	base := &baseProcessor{
		accountsDB:                    arguments.AccountsDB,
		blockSizeThrottler:            arguments.BlockSizeThrottler,
		forkDetector:                  arguments.ForkDetector,
		hasher:                        arguments.CoreComponents.Hasher(),
		marshalizer:                   arguments.CoreComponents.InternalMarshalizer(),
		store:                         arguments.DataComponents.StorageService(),
		shardCoordinator:              arguments.BootstrapComponents.ShardCoordinator(),
		nodesCoordinator:              arguments.NodesCoordinator,
		uint64Converter:               arguments.CoreComponents.Uint64ByteSliceConverter(),
		requestHandler:                arguments.RequestHandler,
		appStatusHandler:              arguments.StatusCoreComponents.AppStatusHandler(),
		blockChainHook:                arguments.BlockChainHook,
		txCoordinator:                 arguments.TxCoordinator,
		roundHandler:                  arguments.CoreComponents.RoundHandler(),
		epochStartTrigger:             arguments.EpochStartTrigger,
		headerValidator:               arguments.HeaderValidator,
		bootStorer:                    arguments.BootStorer,
		blockTracker:                  arguments.BlockTracker,
		dataPool:                      arguments.DataComponents.Datapool(),
		blockChain:                    arguments.DataComponents.Blockchain(),
		feeHandler:                    arguments.FeeHandler,
		outportHandler:                arguments.StatusComponents.OutportHandler(),
		genesisNonce:                  genesisHdr.GetNonce(),
		versionedHeaderFactory:        arguments.BootstrapComponents.VersionedHeaderFactory(),
		headerIntegrityVerifier:       arguments.BootstrapComponents.HeaderIntegrityVerifier(),
		historyRepo:                   arguments.HistoryRepository,
		epochNotifier:                 arguments.CoreComponents.EpochNotifier(),
		enableEpochsHandler:           arguments.CoreComponents.EnableEpochsHandler(),
		roundNotifier:                 arguments.CoreComponents.RoundNotifier(),
		enableRoundsHandler:           arguments.CoreComponents.EnableRoundsHandler(),
		vmContainerFactory:            arguments.VMContainersFactory,
		vmContainer:                   arguments.VmContainer,
		processDataTriesOnCommitEpoch: arguments.Config.Debug.EpochStart.ProcessDataTrieOnCommitEpoch,
		gasConsumedProvider:           arguments.GasHandler,
		economicsData:                 arguments.CoreComponents.EconomicsData(),
		scheduledTxsExecutionHandler:  arguments.ScheduledTxsExecutionHandler,
		pruningDelay:                  pruningDelay,
		processedMiniBlocksTracker:    arguments.ProcessedMiniBlocksTracker,
		receiptsRepository:            arguments.ReceiptsRepository,
		processDebugger:               processDebugger,
		outportDataProvider:           arguments.OutportDataProvider,
		processStatusHandler:          arguments.CoreComponents.ProcessStatusHandler(),
		blockProcessingCutoffHandler:  arguments.BlockProcessingCutoffHandler,
		managedPeersHolder:            arguments.ManagedPeersHolder,
		sentSignaturesTracker:         arguments.SentSignaturesTracker,
		extraDelayRequestBlockInfo:    time.Duration(arguments.Config.EpochStartConfig.ExtraDelayForRequestBlockInfoInMilliseconds) * time.Millisecond,
		crossNotarizer:                notarizer,
		accountCreator:                arguments.RunTypeComponents.AccountsCreator(),
		validatorStatisticsProcessor:  arguments.ValidatorStatisticsProcessor,
	}

	sp := shardProcessor{
		baseProcessor: base,
	}

	argsTransactionCounter := ArgsTransactionCounter{
		AppStatusHandler: sp.appStatusHandler,
		Hasher:           sp.hasher,
		Marshalizer:      sp.marshalizer,
		ShardID:          sp.shardCoordinator.SelfId(),
	}
	sp.txCounter, err = NewTransactionCounter(argsTransactionCounter)
	if err != nil {
		return nil, err
	}

	sp.requestBlockBodyHandler = &sp
	sp.blockProcessor = &sp

	sp.chRcvAllMetaHdrs = make(chan bool)

	sp.hdrsForCurrBlock = newHdrForBlock()

	headersPool := sp.dataPool.Headers()
	headersPool.RegisterHandler(sp.receivedMetaBlock)

	sp.metaBlockFinality = process.BlockFinality
	sp.requestMissingHeadersFunc = sp.requestMissingHeaders
	sp.cleanupPoolsForCrossShardFunc = sp.cleanupPoolsForCrossShard
	sp.cleanupBlockTrackerPoolsForShardFunc = sp.cleanupBlockTrackerPoolsForShard
	sp.getExtraMissingNoncesToRequestFunc = sp.getExtraMissingNoncesToRequest

	return &sp, nil
}

// ProcessBlock processes a block. It returns nil if all ok or the specific error
func (sp *shardProcessor) ProcessBlock(
	headerHandler data.HeaderHandler,
	bodyHandler data.BodyHandler,
	haveTime func() time.Duration,
) (data.HeaderHandler, data.BodyHandler, error) {
	if haveTime == nil {
		return nil, nil, process.ErrNilHaveTimeHandler
	}

	sp.processStatusHandler.SetBusy("shardProcessor.ProcessBlock")
	defer sp.processStatusHandler.SetIdle()

	err := sp.checkBlockValidity(headerHandler, bodyHandler)
	if err != nil {
		if err == process.ErrBlockHashDoesNotMatch {
			log.Debug("requested missing shard header",
				"hash", headerHandler.GetPrevHash(),
				"for shard", headerHandler.GetShardID(),
			)

			go sp.requestHandler.RequestShardHeader(headerHandler.GetShardID(), headerHandler.GetPrevHash())
		}

		return nil, nil, err
	}

	sp.roundNotifier.CheckRound(headerHandler)
	sp.epochNotifier.CheckEpoch(headerHandler)
	sp.requestHandler.SetEpoch(headerHandler.GetEpoch())

	err = sp.checkScheduledRootHash(headerHandler)
	if err != nil {
		return nil, nil, err
	}

	log.Debug("started processing block",
		"epoch", headerHandler.GetEpoch(),
		"shard", headerHandler.GetShardID(),
		"round", headerHandler.GetRound(),
		"nonce", headerHandler.GetNonce(),
	)

	header, ok := headerHandler.(data.ShardHeaderHandler)
	if !ok {
		return nil, nil, process.ErrWrongTypeAssertion
	}

	body, ok := bodyHandler.(*block.Body)
	if !ok {
		return nil, nil, process.ErrWrongTypeAssertion
	}

	go getMetricsFromBlockBody(body, sp.marshalizer, sp.appStatusHandler)

	err = sp.checkHeaderBodyCorrelation(header.GetMiniBlockHeaderHandlers(), body)
	if err != nil {
		return nil, nil, err
	}

	err = sp.checkScheduledMiniBlocksValidity(headerHandler)
	if err != nil {
		return nil, nil, err
	}

	txCounts, rewardCounts, unsignedCounts := sp.txCounter.getPoolCounts(sp.dataPool)
	log.Debug("total txs in pool", "counts", txCounts.String())
	log.Debug("total txs in rewards pool", "counts", rewardCounts.String())
	log.Debug("total txs in unsigned pool", "counts", unsignedCounts.String())

	go getMetricsFromHeader(header, uint64(txCounts.GetTotal()), sp.marshalizer, sp.appStatusHandler)

	err = sp.createBlockStarted()
	if err != nil {
		return nil, nil, err
	}

	sp.blockChainHook.SetCurrentHeader(header)

	sp.txCoordinator.RequestBlockTransactions(body)
	requestedMetaHdrs, requestedFinalityAttestingMetaHdrs := sp.requestMetaHeaders(header)

	if haveTime() < 0 {
		return nil, nil, process.ErrTimeIsOut
	}

	err = sp.txCoordinator.IsDataPreparedForProcessing(haveTime)
	if err != nil {
		return nil, nil, err
	}

	haveMissingMetaHeaders := requestedMetaHdrs > 0 || requestedFinalityAttestingMetaHdrs > 0
	if haveMissingMetaHeaders {
		if requestedMetaHdrs > 0 {
			log.Debug("requested missing meta headers",
				"num headers", requestedMetaHdrs,
			)
		}
		if requestedFinalityAttestingMetaHdrs > 0 {
			log.Debug("requested missing finality attesting meta headers",
				"num finality meta headers", requestedFinalityAttestingMetaHdrs,
			)
		}

		err = waitForHeaderHashes(haveTime(), sp.chRcvAllMetaHdrs)

		sp.hdrsForCurrBlock.mutHdrsForBlock.RLock()
		missingMetaHdrs := sp.hdrsForCurrBlock.missingHdrs
		sp.hdrsForCurrBlock.mutHdrsForBlock.RUnlock()

		sp.hdrsForCurrBlock.resetMissingHdrs()

		if requestedMetaHdrs > 0 {
			log.Debug("received missing meta headers",
				"num headers", requestedMetaHdrs-missingMetaHdrs,
			)
		}

		if err != nil {
			return nil, nil, err
		}
	}

	err = sp.requestEpochStartInfo(header, haveTime)
	if err != nil {
		return nil, nil, err
	}

	if sp.accountsDB[state.UserAccountsState].JournalLen() != 0 {
		log.Error("shardProcessor.ProcessBlock first entry", "stack", string(sp.accountsDB[state.UserAccountsState].GetStackDebugFirstEntry()))
		return nil, nil, process.ErrAccountStateDirty
	}

	defer func() {
		go sp.checkAndRequestIfMetaHeadersMissing()
	}()

	err = sp.checkEpochCorrectnessCrossChain()
	if err != nil {
		return nil, nil, err
	}

	err = sp.checkEpochCorrectness(header)
	if err != nil {
		return nil, nil, err
	}

	err = sp.checkMetaHeadersValidityAndFinality()
	if err != nil {
		return nil, nil, err
	}

	err = sp.verifyCrossShardMiniBlockDstMe(header)
	if err != nil {
		return nil, nil, err
	}

	defer func() {
		if err != nil {
			sp.RevertCurrentBlock()
		}
	}()

	mbIndex := sp.getIndexOfFirstMiniBlockToBeExecuted(header)
	miniBlocks := body.MiniBlocks[mbIndex:]

	startTime := time.Now()
	_, err = sp.txCoordinator.ProcessBlockTransaction(header, &block.Body{MiniBlocks: miniBlocks}, haveTime)
	elapsedTime := time.Since(startTime)
	log.Debug("elapsed time to process block transaction",
		"time [s]", elapsedTime,
	)
	if err != nil {
		return nil, nil, err
	}

	err = sp.txCoordinator.VerifyCreatedBlockTransactions(header, &block.Body{MiniBlocks: miniBlocks})
	if err != nil {
		return nil, nil, err
	}

	err = sp.txCoordinator.VerifyCreatedMiniBlocks(header, body)
	if err != nil {
		return nil, nil, err
	}

	err = sp.verifyFees(header)
	if err != nil {
		return nil, nil, err
	}

	if !sp.verifyStateRoot(header.GetRootHash()) {
		err = process.ErrRootStateDoesNotMatch
		return nil, nil, err
	}

	err = sp.blockProcessingCutoffHandler.HandleProcessErrorCutoff(header)
	if err != nil {
		return nil, nil, err
	}

	return header, body, nil
}

func (sp *shardProcessor) requestEpochStartInfo(header data.ShardHeaderHandler, haveTime func() time.Duration) error {
	if !header.IsStartOfEpochBlock() {
		return nil
	}
	if sp.epochStartTrigger.MetaEpoch() >= header.GetEpoch() {
		return nil
	}
	if sp.epochStartTrigger.IsEpochStart() {
		return nil
	}

	go sp.requestHandler.RequestMetaHeader(header.GetEpochStartMetaHash())

	headersPool := sp.dataPool.Headers()
	for {
		time.Sleep(timeBetweenCheckForEpochStart)
		if haveTime() < 0 {
			break
		}

		if sp.epochStartTrigger.IsEpochStart() {
			return nil
		}

		epochStartMetaHdr, err := headersPool.GetHeaderByHash(header.GetEpochStartMetaHash())
		if err != nil {
			go sp.requestHandler.RequestMetaHeader(header.GetEpochStartMetaHash())
			continue
		}

		_, _, err = headersPool.GetHeadersByNonceAndShardId(epochStartMetaHdr.GetNonce()+1, core.MetachainShardId)
		if err != nil {
			go sp.requestHandler.RequestMetaHeaderByNonce(epochStartMetaHdr.GetNonce() + 1)
			continue
		}

		return nil
	}

	return process.ErrTimeIsOut
}

// RevertStateToBlock recreates the state tries to the root hashes indicated by the provided root hash and header
func (sp *shardProcessor) RevertStateToBlock(header data.HeaderHandler, rootHash []byte) error {
<<<<<<< HEAD
	err := sp.accountsDB[state.UserAccountsState].RecreateTrie(rootHash)
=======
	rootHashHolder := holders.NewDefaultRootHashesHolder(rootHash)
	err := sp.accountsDB[state.UserAccountsState].RecreateTrie(rootHashHolder)
>>>>>>> 394d3ebb
	if err != nil {
		log.Debug("recreate trie with error for header",
			"nonce", header.GetNonce(),
			"header root hash", header.GetRootHash(),
			"given root hash", rootHash,
			"error", err,
		)

		return err
	}

	err = sp.epochStartTrigger.RevertStateToBlock(header)
	if err != nil {
		log.Debug("revert epoch start trigger for header",
			"nonce", header.GetNonce(),
			"error", err,
		)
		return err
	}

	return nil
}

func (sp *shardProcessor) checkEpochCorrectness(
	header data.ShardHeaderHandler,
) error {
	currentBlockHeader := sp.blockChain.GetCurrentBlockHeader()
	if check.IfNil(currentBlockHeader) {
		return nil
	}

	headerEpochBehindCurrentHeader := header.GetEpoch() < currentBlockHeader.GetEpoch()
	if headerEpochBehindCurrentHeader {
		return fmt.Errorf("%w proposed header with older epoch %d than blockchain epoch %d",
			process.ErrEpochDoesNotMatch, header.GetEpoch(), currentBlockHeader.GetEpoch())
	}

	isStartOfEpochButShouldNotBe := header.GetEpoch() == currentBlockHeader.GetEpoch() && header.IsStartOfEpochBlock()
	if isStartOfEpochButShouldNotBe {
		return fmt.Errorf("%w proposed header with same epoch %d as blockchain and it is of epoch start",
			process.ErrEpochDoesNotMatch, currentBlockHeader.GetEpoch())
	}

	incorrectStartOfEpochBlock := header.GetEpoch() != currentBlockHeader.GetEpoch() &&
		sp.epochStartTrigger.MetaEpoch() == currentBlockHeader.GetEpoch()
	if incorrectStartOfEpochBlock {
		if header.IsStartOfEpochBlock() {
			sp.dataPool.Headers().RemoveHeaderByHash(header.GetEpochStartMetaHash())
			go sp.requestHandler.RequestMetaHeader(header.GetEpochStartMetaHash())
		}
		return fmt.Errorf("%w proposed header with new epoch %d with trigger still in last epoch %d",
			process.ErrEpochDoesNotMatch, header.GetEpoch(), sp.epochStartTrigger.MetaEpoch())
	}

	isHeaderOfInvalidEpoch := header.GetEpoch() > sp.epochStartTrigger.MetaEpoch()
	if isHeaderOfInvalidEpoch {
		return fmt.Errorf("%w proposed header with epoch too high %d with trigger in epoch %d",
			process.ErrEpochDoesNotMatch, header.GetEpoch(), sp.epochStartTrigger.MetaEpoch())
	}

	isOldEpochAndShouldBeNew := sp.epochStartTrigger.IsEpochStart() &&
		header.GetRound() > sp.epochStartTrigger.EpochFinalityAttestingRound()+process.EpochChangeGracePeriod &&
		header.GetEpoch() < sp.epochStartTrigger.MetaEpoch() &&
		sp.epochStartTrigger.EpochStartRound() < sp.epochStartTrigger.EpochFinalityAttestingRound()
	if isOldEpochAndShouldBeNew {
		return fmt.Errorf("%w proposed header with epoch %d should be in epoch %d",
			process.ErrEpochDoesNotMatch, header.GetEpoch(), sp.epochStartTrigger.MetaEpoch())
	}

	isEpochStartMetaHashIncorrect := header.IsStartOfEpochBlock() &&
		!bytes.Equal(header.GetEpochStartMetaHash(), sp.epochStartTrigger.EpochStartMetaHdrHash()) &&
		header.GetEpoch() == sp.epochStartTrigger.MetaEpoch()
	if isEpochStartMetaHashIncorrect {
		go sp.requestHandler.RequestMetaHeader(header.GetEpochStartMetaHash())
		log.Warn("epoch start meta hash mismatch", "proposed", header.GetEpochStartMetaHash(), "calculated", sp.epochStartTrigger.EpochStartMetaHdrHash())
		return fmt.Errorf("%w proposed header with epoch %d has invalid epochStartMetaHash",
			process.ErrEpochDoesNotMatch, header.GetEpoch())
	}

	isNotEpochStartButShouldBe := header.GetEpoch() != currentBlockHeader.GetEpoch() &&
		!header.IsStartOfEpochBlock()
	if isNotEpochStartButShouldBe {
		return fmt.Errorf("%w proposed header with new epoch %d is not of type epoch start",
			process.ErrEpochDoesNotMatch, header.GetEpoch())
	}

	isOldEpochStart := header.IsStartOfEpochBlock() && header.GetEpoch() < sp.epochStartTrigger.MetaEpoch()
	if isOldEpochStart {
		metaBlock, err := process.GetMetaHeader(header.GetEpochStartMetaHash(), sp.dataPool.Headers(), sp.marshalizer, sp.store)
		if err != nil {
			go sp.requestHandler.RequestStartOfEpochMetaBlock(header.GetEpoch())
			return fmt.Errorf("%w could not find epoch start metablock for epoch %d",
				err, header.GetEpoch())
		}

		isMetaBlockCorrect := metaBlock.IsStartOfEpochBlock() && metaBlock.GetEpoch() == header.GetEpoch()
		if !isMetaBlockCorrect {
			return fmt.Errorf("%w proposed header with epoch %d does not include correct start of epoch metaBlock %s",
				process.ErrEpochDoesNotMatch, header.GetEpoch(), header.GetEpochStartMetaHash())
		}
	}

	return nil
}

// SetNumProcessedObj will set the num of processed transactions
func (sp *shardProcessor) SetNumProcessedObj(numObj uint64) {
	sp.txCounter.totalTxs = numObj
}

// checkMetaHeadersValidity - checks if listed metaheaders are valid as construction
func (sp *shardProcessor) checkMetaHeadersValidityAndFinality() error {
	lastCrossNotarizedHeader, _, err := sp.blockTracker.GetLastCrossNotarizedHeader(core.MetachainShardId)
	if err != nil {
		return err
	}

	log.Trace("checkMetaHeadersValidityAndFinality", "lastCrossNotarizedHeader nonce", lastCrossNotarizedHeader.GetNonce())
	usedMetaHdrs := sp.sortHeadersForCurrentBlockByNonce(true)
	if len(usedMetaHdrs[core.MetachainShardId]) == 0 {
		return nil
	}

	for _, metaHdr := range usedMetaHdrs[core.MetachainShardId] {
		log.Trace("checkMetaHeadersValidityAndFinality", "metaHeader nonce", metaHdr.GetNonce())
		err = sp.headerValidator.IsHeaderConstructionValid(metaHdr, lastCrossNotarizedHeader)
		if err != nil {
			return fmt.Errorf("%w : checkMetaHeadersValidityAndFinality -> isHdrConstructionValid", err)
		}

		lastCrossNotarizedHeader = metaHdr
	}

	err = sp.checkMetaHdrFinality(lastCrossNotarizedHeader)
	if err != nil {
		return err
	}

	return nil
}

// check if shard headers are final by checking if newer headers were constructed upon them
func (sp *shardProcessor) checkMetaHdrFinality(header data.HeaderHandler) error {
	if check.IfNil(header) {
		return process.ErrNilBlockHeader
	}

	finalityAttestingMetaHdrs := sp.sortHeadersForCurrentBlockByNonce(false)

	lastVerifiedHdr := header
	// verify if there are "K" block after current to make this one final
	nextBlocksVerified := uint32(0)
	for _, metaHdr := range finalityAttestingMetaHdrs[core.MetachainShardId] {
		if nextBlocksVerified >= sp.metaBlockFinality {
			break
		}

		// found a header with the next nonce
		if metaHdr.GetNonce() == lastVerifiedHdr.GetNonce()+1 {
			err := sp.headerValidator.IsHeaderConstructionValid(metaHdr, lastVerifiedHdr)
			if err != nil {
				log.Debug("checkMetaHdrFinality -> isHdrConstructionValid",
					"error", err.Error())
				continue
			}

			lastVerifiedHdr = metaHdr
			nextBlocksVerified += 1
		}
	}

	if nextBlocksVerified < sp.metaBlockFinality {
		go sp.requestHandler.RequestMetaHeaderByNonce(lastVerifiedHdr.GetNonce())
		go sp.requestHandler.RequestMetaHeaderByNonce(lastVerifiedHdr.GetNonce() + 1)
		return process.ErrHeaderNotFinal
	}

	return nil
}

func (sp *shardProcessor) checkAndRequestIfMetaHeadersMissing() {
	orderedMetaBlocks, _ := sp.blockTracker.GetTrackedHeaders(core.MetachainShardId)

	err := sp.requestHeadersIfMissing(orderedMetaBlocks, core.MetachainShardId)
	if err != nil {
		log.Debug("checkAndRequestIfMetaHeadersMissing", "error", err.Error())
	}
}

func (sp *shardProcessor) indexBlockIfNeeded(
	body data.BodyHandler,
	headerHash []byte,
	header data.HeaderHandler,
	lastBlockHeader data.HeaderHandler,
) {
	if !sp.outportHandler.HasDrivers() {
		return
	}

	log.Debug("preparing to index block", "hash", headerHash, "nonce", header.GetNonce(), "round", header.GetRound())
	argSaveBlock, err := sp.outportDataProvider.PrepareOutportSaveBlockData(processOutport.ArgPrepareOutportSaveBlockData{
		HeaderHash:             headerHash,
		Header:                 header,
		Body:                   body,
		PreviousHeader:         lastBlockHeader,
		HighestFinalBlockNonce: sp.forkDetector.GetHighestFinalBlockNonce(),
		HighestFinalBlockHash:  sp.forkDetector.GetHighestFinalBlockHash(),
	})
	if err != nil {
		log.Error("shardProcessor.indexBlockIfNeeded cannot prepare argSaveBlock", "error", err.Error(),
			"hash", headerHash, "nonce", header.GetNonce(), "round", header.GetRound())
		return
	}
	err = sp.outportHandler.SaveBlock(argSaveBlock)
	if err != nil {
		log.Error("shardProcessor.outportHandler.SaveBlock cannot save block", "error", err,
			"hash", headerHash, "nonce", header.GetNonce(), "round", header.GetRound())
		return
	}

	log.Debug("indexed block", "hash", headerHash, "nonce", header.GetNonce(), "round", header.GetRound())

	shardID := sp.shardCoordinator.SelfId()
	indexRoundInfo(sp.outportHandler, sp.nodesCoordinator, shardID, header, lastBlockHeader, argSaveBlock.SignersIndexes)
}

// RestoreBlockIntoPools restores the TxBlock and MetaBlock into associated pools
func (sp *shardProcessor) RestoreBlockIntoPools(headerHandler data.HeaderHandler, bodyHandler data.BodyHandler) error {
	if check.IfNil(headerHandler) {
		return process.ErrNilBlockHeader
	}

	header, ok := headerHandler.(data.ShardHeaderHandler)
	if !ok {
		return process.ErrWrongTypeAssertion
	}

	miniBlockHashes := header.MapMiniBlockHashesToShards()
	err := sp.restoreMetaBlockIntoPool(headerHandler, miniBlockHashes, header.GetMetaBlockHashes())
	if err != nil {
		return err
	}

	sp.restoreBlockBody(headerHandler, bodyHandler)

	sp.blockTracker.RemoveLastNotarizedHeaders()

	return nil
}

func (sp *shardProcessor) restoreMetaBlockIntoPool(
	headerHandler data.HeaderHandler,
	mapMiniBlockHashes map[string]uint32,
	metaBlockHashes [][]byte,
) error {
	headersPool := sp.dataPool.Headers()

	mapMetaHashMiniBlockHashes := make(map[string][][]byte)
	mapMetaHashMetaBlock := make(map[string]*block.MetaBlock)

	for _, metaBlockHash := range metaBlockHashes {
		metaBlock, errNotCritical := process.GetMetaHeaderFromStorage(metaBlockHash, sp.marshalizer, sp.store)
		if errNotCritical != nil {
			log.Debug("meta block is not fully processed yet and not committed in MetaBlockUnit",
				"hash", metaBlockHash)
			continue
		}

		mapMetaHashMetaBlock[string(metaBlockHash)] = metaBlock
		processedMiniBlocks := metaBlock.GetMiniBlockHeadersWithDst(sp.shardCoordinator.SelfId())
		for mbHash := range processedMiniBlocks {
			mapMetaHashMiniBlockHashes[string(metaBlockHash)] = append(mapMetaHashMiniBlockHashes[string(metaBlockHash)], []byte(mbHash))
		}

		headersPool.AddHeader(metaBlockHash, metaBlock)

		metablockStorer, err := sp.store.GetStorer(dataRetriever.MetaBlockUnit)
		if err != nil {
			log.Debug("unable to get storage unit",
				"unit", dataRetriever.MetaBlockUnit.String())
			return err
		}

		err = metablockStorer.Remove(metaBlockHash)
		if err != nil {
			log.Debug("unable to remove hash from MetaBlockUnit",
				"hash", metaBlockHash)
			return err
		}

		nonceToByteSlice := sp.uint64Converter.ToByteSlice(metaBlock.GetNonce())

		metaHdrNonceHashStorer, err := sp.store.GetStorer(dataRetriever.MetaHdrNonceHashDataUnit)
		if err != nil {
			log.Debug("unable to get storage unit",
				"unit", dataRetriever.MetaHdrNonceHashDataUnit.String())
			return err
		}

		errNotCritical = metaHdrNonceHashStorer.Remove(nonceToByteSlice)
		if errNotCritical != nil {
			log.Debug("error not critical",
				"error", errNotCritical.Error())
		}

		log.Trace("meta block has been restored successfully",
			"round", metaBlock.Round,
			"nonce", metaBlock.Nonce,
			"hash", metaBlockHash)
	}

	for metaBlockHash, miniBlockHashes := range mapMetaHashMiniBlockHashes {
		sp.setProcessedMiniBlocksInfo(miniBlockHashes, metaBlockHash, mapMetaHashMetaBlock[metaBlockHash])
	}

	sp.rollBackProcessedMiniBlocksInfo(headerHandler, mapMiniBlockHashes)

	return nil
}

func (sp *shardProcessor) setProcessedMiniBlocksInfo(miniBlockHashes [][]byte, metaBlockHash string, metaBlock *block.MetaBlock) {
	for _, miniBlockHash := range miniBlockHashes {
		indexOfLastTxProcessed := getIndexOfLastTxProcessedInMiniBlock(miniBlockHash, metaBlock)
		sp.processedMiniBlocksTracker.SetProcessedMiniBlockInfo([]byte(metaBlockHash), miniBlockHash, &processedMb.ProcessedMiniBlockInfo{
			FullyProcessed:         true,
			IndexOfLastTxProcessed: indexOfLastTxProcessed,
		})
	}
}

func getIndexOfLastTxProcessedInMiniBlock(miniBlockHash []byte, metaBlock *block.MetaBlock) int32 {
	for _, mbh := range metaBlock.MiniBlockHeaders {
		if bytes.Equal(mbh.Hash, miniBlockHash) {
			return int32(mbh.TxCount) - 1
		}
	}

	for _, shardData := range metaBlock.ShardInfo {
		for _, mbh := range shardData.ShardMiniBlockHeaders {
			if bytes.Equal(mbh.Hash, miniBlockHash) {
				return int32(mbh.TxCount) - 1
			}
		}
	}

	log.Warn("shardProcessor.getIndexOfLastTxProcessedInMiniBlock",
		"miniBlock hash", miniBlockHash,
		"metaBlock round", metaBlock.Round,
		"metaBlock nonce", metaBlock.Nonce,
		"error", process.ErrMissingMiniBlock)

	return common.MaxIndexOfTxInMiniBlock
}

func (sp *shardProcessor) rollBackProcessedMiniBlocksInfo(headerHandler data.HeaderHandler, mapMiniBlockHashes map[string]uint32) {
	for miniBlockHash := range mapMiniBlockHashes {
		miniBlockHeader := process.GetMiniBlockHeaderWithHash(headerHandler, []byte(miniBlockHash))
		if miniBlockHeader == nil {
			log.Warn("shardProcessor.rollBackProcessedMiniBlocksInfo: GetMiniBlockHeaderWithHash",
				"mb hash", miniBlockHash,
				"error", process.ErrMissingMiniBlockHeader)
			continue
		}

		if miniBlockHeader.GetSenderShardID() == sp.shardCoordinator.SelfId() {
			continue
		}

		sp.rollBackProcessedMiniBlockInfo(miniBlockHeader, []byte(miniBlockHash))
	}
}

func (sp *shardProcessor) rollBackProcessedMiniBlockInfo(miniBlockHeader data.MiniBlockHeaderHandler, miniBlockHash []byte) {
	indexOfFirstTxProcessed := miniBlockHeader.GetIndexOfFirstTxProcessed()
	if indexOfFirstTxProcessed == 0 {
		sp.processedMiniBlocksTracker.RemoveMiniBlockHash(miniBlockHash)
		return
	}

	_, metaBlockHash := sp.processedMiniBlocksTracker.GetProcessedMiniBlockInfo(miniBlockHash)
	if metaBlockHash == nil {
		log.Warn("shardProcessor.rollBackProcessedMiniBlockInfo: mini block was not found in ProcessedMiniBlockTracker component",
			"sender shard", miniBlockHeader.GetSenderShardID(),
			"receiver shard", miniBlockHeader.GetReceiverShardID(),
			"tx count", miniBlockHeader.GetTxCount(),
			"mb hash", miniBlockHash)
		return
	}

	sp.processedMiniBlocksTracker.SetProcessedMiniBlockInfo(metaBlockHash, miniBlockHash, &processedMb.ProcessedMiniBlockInfo{
		FullyProcessed:         false,
		IndexOfLastTxProcessed: indexOfFirstTxProcessed - 1,
	})
}

// CreateBlock creates the final block and header for the current round
func (sp *shardProcessor) CreateBlock(
	initialHdr data.HeaderHandler,
	haveTime func() bool,
) (data.HeaderHandler, data.BodyHandler, error) {
	if check.IfNil(initialHdr) {
		return nil, nil, process.ErrNilBlockHeader
	}
	shardHdr, ok := initialHdr.(data.ShardHeaderHandler)
	if !ok {
		return nil, nil, process.ErrWrongTypeAssertion
	}

	sp.processStatusHandler.SetBusy("shardProcessor.CreateBlock")
	defer sp.processStatusHandler.SetIdle()

	err := sp.createBlockStarted()
	if err != nil {
		return nil, nil, err
	}

	// placeholder for shardProcessor.CreateBlock script 1

	// placeholder for shardProcessor.CreateBlock script 2

	if sp.epochStartTrigger.IsEpochStart() {
		log.Debug("CreateBlock", "IsEpochStart", sp.epochStartTrigger.IsEpochStart(),
			"epoch start meta header hash", sp.epochStartTrigger.EpochStartMetaHdrHash())
		err = shardHdr.SetEpochStartMetaHash(sp.epochStartTrigger.EpochStartMetaHdrHash())
		if err != nil {
			return nil, nil, err
		}

		epoch := sp.epochStartTrigger.MetaEpoch()
		if initialHdr.GetEpoch() != epoch {
			log.Debug("shardProcessor.CreateBlock: epoch from header is not the same as epoch from epoch start trigger, overwriting",
				"epoch from header", initialHdr.GetEpoch(), "epoch from epoch start trigger", epoch)
			err = shardHdr.SetEpoch(epoch)
			if err != nil {
				return nil, nil, err
			}
		}
	}

	sp.epochNotifier.CheckEpoch(shardHdr)
	sp.blockChainHook.SetCurrentHeader(shardHdr)
	body, processedMiniBlocksDestMeInfo, err := sp.createBlockBody(shardHdr, haveTime)
	if err != nil {
		return nil, nil, err
	}

	finalBody, err := sp.applyBodyToHeader(shardHdr, body, processedMiniBlocksDestMeInfo)
	if err != nil {
		return nil, nil, err
	}

	for _, miniBlock := range finalBody.MiniBlocks {
		log.Trace("CreateBlock: miniblock",
			"sender shard", miniBlock.SenderShardID,
			"receiver shard", miniBlock.ReceiverShardID,
			"type", miniBlock.Type,
			"num txs", len(miniBlock.TxHashes))
	}

	return shardHdr, finalBody, nil
}

// createBlockBody creates a list of miniblocks by filling them with transactions out of the transactions pools
// as long as the transactions limit for the block has not been reached and there is still time to add transactions
func (sp *shardProcessor) createBlockBody(shardHdr data.HeaderHandler, haveTime func() bool) (*block.Body, map[string]*processedMb.ProcessedMiniBlockInfo, error) {
	sp.blockSizeThrottler.ComputeCurrentMaxSize()

	log.Debug("started creating block body",
		"epoch", shardHdr.GetEpoch(),
		"round", shardHdr.GetRound(),
		"nonce", shardHdr.GetNonce(),
	)

	randomness := helpers.ComputeRandomnessForTxSorting(shardHdr, sp.enableEpochsHandler)
	miniBlocks, processedMiniBlocksDestMeInfo, err := sp.createMiniBlocks(haveTime, randomness)
	if err != nil {
		return nil, nil, err
	}

	sp.requestHandler.SetEpoch(shardHdr.GetEpoch())

	return miniBlocks, processedMiniBlocksDestMeInfo, nil
}

// CommitBlock commits the block in the blockchain if everything was checked successfully
func (sp *shardProcessor) CommitBlock(
	headerHandler data.HeaderHandler,
	bodyHandler data.BodyHandler,
) error {
	var err error
	sp.processStatusHandler.SetBusy("shardProcessor.CommitBlock")
	defer func() {
		if err != nil {
			sp.RevertCurrentBlock()
		}
		sp.processStatusHandler.SetIdle()
	}()

	err = checkForNils(headerHandler, bodyHandler)
	if err != nil {
		return err
	}

	sp.store.SetEpochForPutOperation(headerHandler.GetEpoch())

	log.Debug("started committing block",
		"epoch", headerHandler.GetEpoch(),
		"shard", headerHandler.GetShardID(),
		"round", headerHandler.GetRound(),
		"nonce", headerHandler.GetNonce(),
	)

	err = sp.checkBlockValidity(headerHandler, bodyHandler)
	if err != nil {
		return err
	}

	header, ok := headerHandler.(data.ShardHeaderHandler)
	if !ok {
		err = process.ErrWrongTypeAssertion
		return err
	}

	err = sp.checkEpochCorrectnessCrossChain()
	if err != nil {
		return err
	}

	if header.IsStartOfEpochBlock() {
		sp.epochStartTrigger.SetProcessed(header, bodyHandler)
	}

	marshalizedHeader, err := sp.marshalizer.Marshal(header)
	if err != nil {
		return err
	}

	headerHash := sp.hasher.Compute(string(marshalizedHeader))

	sp.saveShardHeader(header, headerHash, marshalizedHeader)

	body, ok := bodyHandler.(*block.Body)
	if !ok {
		err = process.ErrWrongTypeAssertion
		return err
	}

	sp.saveBody(body, header, headerHash)

	processedMetaHdrs, err := sp.getOrderedProcessedMetaBlocksFromHeader(header)
	if err != nil {
		return err
	}

	err = sp.addProcessedCrossMiniBlocksFromHeader(header)
	if err != nil {
		return err
	}

	selfNotarizedHeaders, selfNotarizedHeadersHashes, err := sp.getHighestHdrForOwnShardFromMetachain(processedMetaHdrs)
	if err != nil {
		return err
	}

	err = sp.saveLastNotarizedHeader(core.MetachainShardId, processedMetaHdrs)
	if err != nil {
		return err
	}

	err = sp.commitAll(headerHandler)
	if err != nil {
		return err
	}

	log.Info("shard block has been committed successfully",
		"epoch", header.GetEpoch(),
		"shard", header.GetShardID(),
		"round", header.GetRound(),
		"nonce", header.GetNonce(),
		"hash", headerHash,
	)
	sp.setNonceOfFirstCommittedBlock(headerHandler.GetNonce())

	sp.updateLastCommittedInDebugger(headerHandler.GetRound())

	errNotCritical := sp.checkSentSignaturesAtCommitTime(headerHandler)
	if errNotCritical != nil {
		log.Debug("checkSentSignaturesBeforeCommitting", "error", errNotCritical.Error())
	}

	errNotCritical = sp.updateCrossShardInfo(processedMetaHdrs)
	if errNotCritical != nil {
		log.Debug("updateCrossShardInfo", "error", errNotCritical.Error())
	}

	errNotCritical = sp.forkDetector.AddHeader(header, headerHash, process.BHProcessed, selfNotarizedHeaders, selfNotarizedHeadersHashes)
	if errNotCritical != nil {
		log.Debug("forkDetector.AddHeader", "error", errNotCritical.Error())
	}

	currentHeader, currentHeaderHash := getLastSelfNotarizedHeaderByItself(sp.blockChain)
	sp.blockTracker.AddSelfNotarizedHeader(sp.shardCoordinator.SelfId(), currentHeader, currentHeaderHash)

	lastSelfNotarizedHeader, lastSelfNotarizedHeaderHash := sp.getLastSelfNotarizedHeaderByMetachain()
	sp.blockTracker.AddSelfNotarizedHeader(core.MetachainShardId, lastSelfNotarizedHeader, lastSelfNotarizedHeaderHash)

	sp.notifyFinalMetaHdrs(processedMetaHdrs)

	if sp.lastRestartNonce == 0 {
		sp.lastRestartNonce = header.GetNonce()
	}

	sp.updateState(selfNotarizedHeaders, header)

	highestFinalBlockNonce := sp.forkDetector.GetHighestFinalBlockNonce()
	log.Debug("highest final shard block",
		"shard", sp.shardCoordinator.SelfId(),
		"nonce", highestFinalBlockNonce,
	)

	lastCrossNotarizedHeader, _, err := sp.blockTracker.GetLastCrossNotarizedHeader(core.MetachainShardId)
	if err != nil {
		return err
	}

	saveMetricsForCommittedShardBlock(
		sp.nodesCoordinator,
		sp.appStatusHandler,
		logger.DisplayByteSlice(headerHash),
		highestFinalBlockNonce,
		lastCrossNotarizedHeader,
		header,
		sp.managedPeersHolder,
	)

	err = sp.commonHeaderAndBodyCommit(header, body, headerHash, selfNotarizedHeaders, selfNotarizedHeadersHashes)
	if err != nil {
		return err
	}

	return nil
}

func (sp *shardProcessor) commonHeaderAndBodyCommit(
	header data.HeaderHandler,
	body *block.Body,
	headerHash []byte,
	selfNotarizedHeaders []data.HeaderHandler,
	selfNotarizedHeadersHashes [][]byte,
) error {
	lastBlockHeader := sp.blockChain.GetCurrentBlockHeader()

	committedRootHash, err := sp.accountsDB[state.UserAccountsState].RootHash()
	if err != nil {
		return err
	}

	err = sp.blockChain.SetCurrentBlockHeaderAndRootHash(header, committedRootHash)
	if err != nil {
		return err
	}

	sp.blockChain.SetCurrentBlockHeaderHash(headerHash)
	sp.indexBlockIfNeeded(body, headerHash, header, lastBlockHeader)
	sp.recordBlockInHistory(headerHash, header, body)

	headerInfo := bootstrapStorage.BootstrapHeaderInfo{
		ShardId: header.GetShardID(),
		Epoch:   header.GetEpoch(),
		Nonce:   header.GetNonce(),
		Hash:    headerHash,
	}

	nodesCoordinatorKey := sp.nodesCoordinator.GetSavedStateKey()
	epochStartKey := sp.epochStartTrigger.GetSavedStateKey()

	args := bootStorerDataArgs{
		headerInfo:                 headerInfo,
		round:                      header.GetRound(),
		lastSelfNotarizedHeaders:   sp.getBootstrapHeadersInfo(selfNotarizedHeaders, selfNotarizedHeadersHashes),
		highestFinalBlockNonce:     sp.forkDetector.GetHighestFinalBlockNonce(),
		processedMiniBlocks:        sp.processedMiniBlocksTracker.ConvertProcessedMiniBlocksMapToSlice(),
		nodesCoordinatorConfigKey:  nodesCoordinatorKey,
		epochStartTriggerConfigKey: epochStartKey,
	}

	sp.prepareDataForBootStorer(args)

	// write data to log
	go func() {
		sp.txCounter.headerExecuted(header)
		sp.txCounter.displayLogInfo(
			header,
			body,
			headerHash,
			sp.shardCoordinator.NumberOfShards(),
			sp.shardCoordinator.SelfId(),
			sp.dataPool,
			sp.blockTracker,
		)
	}()

	sp.blockSizeThrottler.Succeed(header.GetRound())

	sp.displayPoolsInfo()

	errNotCritical := sp.removeTxsFromPools(header, body)
	if errNotCritical != nil {
		log.Debug("removeTxsFromPools", "error", errNotCritical.Error())
	}

	sp.cleanupPools(header)

	sp.blockProcessingCutoffHandler.HandlePauseCutoff(header)

	return nil
}

func (sp *shardProcessor) notifyFinalMetaHdrs(processedMetaHeaders []data.HeaderHandler) {
	metaHeaders := make([]data.HeaderHandler, 0)
	metaHeadersHashes := make([][]byte, 0)

	for _, metaHeader := range processedMetaHeaders {
		metaHeaderHash, err := core.CalculateHash(sp.marshalizer, sp.hasher, metaHeader)
		if err != nil {
			log.Debug("shardProcessor.notifyFinalMetaHdrs", "error", err.Error())
			continue
		}

		metaHeaders = append(metaHeaders, metaHeader)
		metaHeadersHashes = append(metaHeadersHashes, metaHeaderHash)
	}

	if len(metaHeaders) > 0 {
		go sp.historyRepo.OnNotarizedBlocks(core.MetachainShardId, metaHeaders, metaHeadersHashes)
	}
}

func (sp *shardProcessor) displayPoolsInfo() {
	headersPool := sp.dataPool.Headers()
	miniBlocksPool := sp.dataPool.MiniBlocks()

	log.Trace("pools info",
		"shard", sp.shardCoordinator.SelfId(),
		"num headers", headersPool.GetNumHeaders(sp.shardCoordinator.SelfId()))

	log.Trace("pools info",
		"shard", core.MetachainShardId,
		"num headers", headersPool.GetNumHeaders(core.MetachainShardId))

	// numShardsToKeepHeaders represents the total number of shards for which shard node would keep tracking headers
	// (in this case this number is equal with: self shard + metachain)
	numShardsToKeepHeaders := 2
	capacity := headersPool.MaxSize() * numShardsToKeepHeaders
	log.Debug("pools info",
		"total headers", headersPool.Len(),
		"headers pool capacity", capacity,
		"total miniblocks", miniBlocksPool.Len(),
		"miniblocks pool capacity", miniBlocksPool.MaxSize(),
	)

	sp.displayMiniBlocksPool()
}

func (sp *shardProcessor) updateState(headers []data.HeaderHandler, currentHeader data.ShardHeaderHandler) {
	sp.snapShotEpochStartFromMeta(currentHeader)

	for _, header := range headers {
		if sp.forkDetector.GetHighestFinalBlockNonce() < header.GetNonce() {
			break
		}

		prevHeaderHash := header.GetPrevHash()
		prevHeader, errNotCritical := process.GetShardHeader(
			prevHeaderHash,
			sp.dataPool.Headers(),
			sp.marshalizer,
			sp.store,
		)
		if errNotCritical != nil {
			log.Debug("could not get shard header from storage")
			return
		}
		if header.IsStartOfEpochBlock() {
			sp.nodesCoordinator.ShuffleOutForEpoch(header.GetEpoch())
		}

		headerHash, err := core.CalculateHash(sp.marshalizer, sp.hasher, header)
		if err != nil {
			log.Debug("updateState.CalculateHash", "error", err.Error())
			return
		}

		headerRootHashForPruning := header.GetRootHash()
		prevHeaderRootHashForPruning := prevHeader.GetRootHash()

		scheduledHeaderRootHash, _ := sp.scheduledTxsExecutionHandler.GetScheduledRootHashForHeader(headerHash)
		headerAdditionalData := header.GetAdditionalData()
		if headerAdditionalData != nil && headerAdditionalData.GetScheduledRootHash() != nil {
			headerRootHashForPruning = headerAdditionalData.GetScheduledRootHash()
		}

		prevHeaderAdditionalData := prevHeader.GetAdditionalData()
		scheduledPrevHeaderRootHash, _ := sp.scheduledTxsExecutionHandler.GetScheduledRootHashForHeader(header.GetPrevHash())
		if prevHeaderAdditionalData != nil && prevHeaderAdditionalData.GetScheduledRootHash() != nil {
			prevHeaderRootHashForPruning = prevHeaderAdditionalData.GetScheduledRootHash()
		}

		log.Trace("updateState: prevHeader",
			"shard", prevHeader.GetShardID(),
			"epoch", prevHeader.GetEpoch(),
			"round", prevHeader.GetRound(),
			"nonce", prevHeader.GetNonce(),
			"root hash", prevHeader.GetRootHash(),
			"scheduled root hash for pruning", prevHeaderRootHashForPruning,
			"scheduled root hash after processing", scheduledPrevHeaderRootHash,
		)

		log.Trace("updateState: currHeader",
			"shard", header.GetShardID(),
			"epoch", header.GetEpoch(),
			"round", header.GetRound(),
			"nonce", header.GetNonce(),
			"root hash", header.GetRootHash(),
			"scheduled root hash for pruning", headerRootHashForPruning,
			"scheduled root hash after processing", scheduledHeaderRootHash,
		)

		sp.updateStateStorage(
			header,
			headerRootHashForPruning,
			prevHeaderRootHashForPruning,
			sp.accountsDB[state.UserAccountsState],
		)

		sp.setFinalizedHeaderHashInIndexer(header.GetPrevHash())

		finalRootHash := scheduledHeaderRootHash
		if len(finalRootHash) == 0 {
			finalRootHash = header.GetRootHash()
		}

		sp.blockChain.SetFinalBlockInfo(header.GetNonce(), headerHash, finalRootHash)
	}
}

func (sp *shardProcessor) snapShotEpochStartFromMeta(header data.ShardHeaderHandler) {
	accounts := sp.accountsDB[state.UserAccountsState]

	sp.hdrsForCurrBlock.mutHdrsForBlock.RLock()
	defer sp.hdrsForCurrBlock.mutHdrsForBlock.RUnlock()

	for _, metaHash := range header.GetMetaBlockHashes() {
		metaHdrInfo, ok := sp.hdrsForCurrBlock.hdrHashAndInfo[string(metaHash)]
		if !ok {
			continue
		}
		metaHdr, ok := metaHdrInfo.hdr.(*block.MetaBlock)
		if !ok {
			continue
		}
		if !metaHdr.IsStartOfEpochBlock() {
			continue
		}

		for _, epochStartShData := range metaHdr.EpochStart.LastFinalizedHeaders {
			if epochStartShData.ShardID != header.GetShardID() {
				continue
			}

			rootHash := epochStartShData.RootHash
			schRootHash := epochStartShData.GetScheduledRootHash()
			if schRootHash != nil {
				log.Debug("using scheduled root hash for snapshotting", "schRootHash", schRootHash)
				rootHash = schRootHash
			}
			epoch := sp.epochStartTrigger.MetaEpoch()
			log.Debug("shard trie snapshot from epoch start shard data", "rootHash", rootHash, "epoch", epoch)
			accounts.SnapshotState(rootHash, epoch)
			sp.markSnapshotDoneInPeerAccounts()
			saveEpochStartEconomicsMetrics(sp.appStatusHandler, metaHdr)
			go func() {
				err := sp.commitTrieEpochRootHashIfNeeded(metaHdr, rootHash)
				if err != nil {
					log.Warn("couldn't commit trie checkpoint", "epoch", header.GetEpoch(), "error", err)
				}
			}()
		}
	}
}

func (sp *shardProcessor) markSnapshotDoneInPeerAccounts() {
	peerAccounts := sp.accountsDB[state.PeerAccountsState]
	if check.IfNil(peerAccounts) {
		log.Warn("programming error: peerAccounts is nil while trying to take a snapshot on a shard node: this can cause OOM exceptions")
		return
	}

	peerAccountsHandler, ok := peerAccounts.(peerAccountsDBHandler)
	if !ok {
		log.Warn("programming error: peerAccounts is not of type peerAccountsDBHandler: this can cause OOM exceptions")
		return
	}

	peerAccountsHandler.MarkSnapshotDone()
	log.Debug("shardProcessor.markSnapshotDoneInPeerAccounts completed")
}

func (sp *shardProcessor) checkEpochCorrectnessCrossChain() error {
	currentHeader := sp.blockChain.GetCurrentBlockHeader()
	if check.IfNil(currentHeader) {
		return nil
	}
	if sp.epochStartTrigger.EpochStartRound() >= sp.epochStartTrigger.EpochFinalityAttestingRound() {
		return nil
	}

	lastSelfNotarizedHeader, _ := sp.getLastSelfNotarizedHeaderByMetachain()
	lastFinalizedRound := uint64(0)
	if !check.IfNil(lastSelfNotarizedHeader) {
		lastFinalizedRound = lastSelfNotarizedHeader.GetRound()
	}

	shouldRevertChain := false
	nonce := currentHeader.GetNonce()
	shouldEnterNewEpochRound := sp.epochStartTrigger.EpochFinalityAttestingRound() + process.EpochChangeGracePeriod

	for round := currentHeader.GetRound(); round > shouldEnterNewEpochRound && currentHeader.GetEpoch() < sp.epochStartTrigger.MetaEpoch(); round = currentHeader.GetRound() {
		if round <= lastFinalizedRound {
			break
		}

		shouldRevertChain = true
		prevHeader, err := process.GetShardHeader(
			currentHeader.GetPrevHash(),
			sp.dataPool.Headers(),
			sp.marshalizer,
			sp.store,
		)
		if err != nil {
			return err
		}

		nonce = currentHeader.GetNonce()
		currentHeader = prevHeader
	}

	if shouldRevertChain {
		log.Debug("blockchain is wrongly constructed",
			"reverted to nonce", nonce)

		sp.forkDetector.SetRollBackNonce(nonce)
		return process.ErrEpochDoesNotMatch
	}

	return nil
}

func (sp *shardProcessor) getLastSelfNotarizedHeaderByMetachain() (data.HeaderHandler, []byte) {
	if sp.forkDetector.GetHighestFinalBlockNonce() == sp.genesisNonce {
		return sp.blockChain.GetGenesisHeader(), sp.blockChain.GetGenesisHeaderHash()
	}

	hash := sp.forkDetector.GetHighestFinalBlockHash()
	header, err := process.GetShardHeader(hash, sp.dataPool.Headers(), sp.marshalizer, sp.store)
	if err != nil {
		log.Warn("getLastSelfNotarizedHeaderByMetachain.GetShardHeader", "error", err.Error(), "hash", hash, "nonce", sp.forkDetector.GetHighestFinalBlockNonce())
		return nil, nil
	}

	return header, hash
}

func (sp *shardProcessor) saveLastNotarizedHeader(shardId uint32, processedHdrs []data.HeaderHandler) error {
	lastCrossNotarizedHeader, lastCrossNotarizedHeaderHash, err := sp.blockTracker.GetLastCrossNotarizedHeader(shardId)
	if err != nil {
		return err
	}

	lenProcessedHdrs := len(processedHdrs)
	if lenProcessedHdrs > 0 {
		if lastCrossNotarizedHeader.GetNonce() < processedHdrs[lenProcessedHdrs-1].GetNonce() {
			lastCrossNotarizedHeader = processedHdrs[lenProcessedHdrs-1]
			lastCrossNotarizedHeaderHash, err = core.CalculateHash(sp.marshalizer, sp.hasher, lastCrossNotarizedHeader)
			if err != nil {
				return err
			}
		}
	}

	sp.blockTracker.AddCrossNotarizedHeader(shardId, lastCrossNotarizedHeader, lastCrossNotarizedHeaderHash)
	DisplayLastNotarized(sp.marshalizer, sp.hasher, lastCrossNotarizedHeader, shardId)

	return nil
}

// CreateNewHeader creates a new header
func (sp *shardProcessor) CreateNewHeader(round uint64, nonce uint64) (data.HeaderHandler, error) {
	epoch := sp.epochStartTrigger.MetaEpoch()
	header := sp.versionedHeaderFactory.Create(epoch)

	shardHeader, ok := header.(data.ShardHeaderHandler)
	if !ok {
		return nil, process.ErrWrongTypeAssertion
	}

	err := sp.setRoundNonceInitFees(round, nonce, shardHeader)
	if err != nil {
		return nil, err
	}

	err = sp.setHeaderVersionData(shardHeader)
	if err != nil {
		return nil, err
	}

	return header, nil
}

func (sp *shardProcessor) setHeaderVersionData(shardHeader data.ShardHeaderHandler) error {
	if check.IfNil(shardHeader) {
		return process.ErrNilHeaderHandler
	}

	rootHash, err := sp.accountsDB[state.UserAccountsState].RootHash()
	if err != nil {
		return err
	}

	scheduledGasAndFees := sp.scheduledTxsExecutionHandler.GetScheduledGasAndFees()
	additionalVersionData := &headerVersionData.AdditionalData{
		ScheduledRootHash:        rootHash,
		ScheduledAccumulatedFees: scheduledGasAndFees.AccumulatedFees,
		ScheduledDeveloperFees:   scheduledGasAndFees.DeveloperFees,
		ScheduledGasProvided:     scheduledGasAndFees.GasProvided,
		ScheduledGasPenalized:    scheduledGasAndFees.GasPenalized,
		ScheduledGasRefunded:     scheduledGasAndFees.GasRefunded,
	}

	return shardHeader.SetAdditionalData(additionalVersionData)
}

// getHighestHdrForOwnShardFromMetachain calculates the highest shard header notarized by metachain
func (sp *shardProcessor) getHighestHdrForOwnShardFromMetachain(
	processedHdrs []data.HeaderHandler,
) ([]data.HeaderHandler, [][]byte, error) {

	ownShIdHdrs := make([]data.HeaderHandler, 0, len(processedHdrs))

	for i := 0; i < len(processedHdrs); i++ {
		hdr, ok := processedHdrs[i].(*block.MetaBlock)
		if !ok {
			return nil, nil, process.ErrWrongTypeAssertion
		}

		hdrs := sp.getHighestHdrForShardFromMetachain(sp.shardCoordinator.SelfId(), hdr)
		ownShIdHdrs = append(ownShIdHdrs, hdrs...)
	}

	process.SortHeadersByNonce(ownShIdHdrs)

	ownShIdHdrsHashes := make([][]byte, len(ownShIdHdrs))
	for i := 0; i < len(ownShIdHdrs); i++ {
		hash, _ := core.CalculateHash(sp.marshalizer, sp.hasher, ownShIdHdrs[i])
		ownShIdHdrsHashes[i] = hash
	}

	return ownShIdHdrs, ownShIdHdrsHashes, nil
}

func (sp *shardProcessor) getHighestHdrForShardFromMetachain(shardId uint32, hdr *block.MetaBlock) []data.HeaderHandler {
	ownShIdHdr := make([]data.HeaderHandler, 0, len(hdr.ShardInfo))

	for _, shardInfo := range hdr.ShardInfo {
		if shardInfo.ShardID != shardId {
			continue
		}

		ownHdr, err := process.GetShardHeader(shardInfo.HeaderHash, sp.dataPool.Headers(), sp.marshalizer, sp.store)
		if err != nil {
			go sp.requestHandler.RequestShardHeader(shardInfo.ShardID, shardInfo.HeaderHash)

			log.Debug("requested missing shard header",
				"hash", shardInfo.HeaderHash,
				"shard", shardInfo.ShardID,
			)
			continue
		}

		ownShIdHdr = append(ownShIdHdr, ownHdr)
	}

	return data.TrimHeaderHandlerSlice(ownShIdHdr)
}

// getOrderedProcessedMetaBlocksFromHeader returns all the meta blocks fully processed
func (sp *shardProcessor) getOrderedProcessedMetaBlocksFromHeader(header data.HeaderHandler) ([]data.HeaderHandler, error) {
	if check.IfNil(header) {
		return nil, process.ErrNilBlockHeader
	}

	miniBlockHeaders := header.GetMiniBlockHeaderHandlers()
	miniBlockHashes := make(map[int][]byte, len(miniBlockHeaders))
	for i := 0; i < len(miniBlockHeaders); i++ {
		miniBlockHashes[i] = miniBlockHeaders[i].GetHash()
	}

	log.Trace("cross mini blocks in body",
		"num miniblocks", len(miniBlockHashes),
	)

	processedMetaBlocks, err := sp.getOrderedProcessedMetaBlocksFromMiniBlockHashes(miniBlockHeaders, miniBlockHashes)
	if err != nil {
		return nil, err
	}

	return processedMetaBlocks, nil
}

func (sp *shardProcessor) addProcessedCrossMiniBlocksFromHeader(headerHandler data.HeaderHandler) error {
	if check.IfNil(headerHandler) {
		return process.ErrNilBlockHeader
	}

	shardHeader, ok := headerHandler.(data.ShardHeaderHandler)
	if !ok {
		return process.ErrWrongTypeAssertion
	}
	miniBlockHashes := make(map[int][]byte, len(headerHandler.GetMiniBlockHeaderHandlers()))
	for i := 0; i < len(headerHandler.GetMiniBlockHeaderHandlers()); i++ {
		miniBlockHashes[i] = headerHandler.GetMiniBlockHeaderHandlers()[i].GetHash()
	}

	sp.hdrsForCurrBlock.mutHdrsForBlock.RLock()
	for _, metaBlockHash := range shardHeader.GetMetaBlockHashes() {
		headerInfo, found := sp.hdrsForCurrBlock.hdrHashAndInfo[string(metaBlockHash)]
		if !found {
			sp.hdrsForCurrBlock.mutHdrsForBlock.RUnlock()
			return fmt.Errorf("%w : addProcessedCrossMiniBlocksFromHeader metaBlockHash = %s",
				process.ErrMissingHeader, logger.DisplayByteSlice(metaBlockHash))
		}

		metaBlock, isMetaBlock := headerInfo.hdr.(*block.MetaBlock)
		if !isMetaBlock {
			sp.hdrsForCurrBlock.mutHdrsForBlock.RUnlock()
			return process.ErrWrongTypeAssertion
		}

		crossMiniBlockHashes := metaBlock.GetMiniBlockHeadersWithDst(sp.shardCoordinator.SelfId())
		for key, miniBlockHash := range miniBlockHashes {
			_, ok = crossMiniBlockHashes[string(miniBlockHash)]
			if !ok {
				continue
			}

			miniBlockHeader := process.GetMiniBlockHeaderWithHash(headerHandler, miniBlockHash)
			if miniBlockHeader == nil {
				log.Warn("shardProcessor.addProcessedCrossMiniBlocksFromHeader: GetMiniBlockHeaderWithHash", "mb hash", miniBlockHash, "error", process.ErrMissingMiniBlockHeader)
				continue
			}

			sp.processedMiniBlocksTracker.SetProcessedMiniBlockInfo(metaBlockHash, miniBlockHash, &processedMb.ProcessedMiniBlockInfo{
				FullyProcessed:         miniBlockHeader.IsFinal(),
				IndexOfLastTxProcessed: miniBlockHeader.GetIndexOfLastTxProcessed(),
			})

			delete(miniBlockHashes, key)
		}
	}
	sp.hdrsForCurrBlock.mutHdrsForBlock.RUnlock()

	return nil
}

func (sp *shardProcessor) getOrderedProcessedMetaBlocksFromMiniBlockHashes(
	miniBlockHeaders []data.MiniBlockHeaderHandler,
	miniBlockHashes map[int][]byte,
) ([]data.HeaderHandler, error) {

	processedMetaHdrs := make([]data.HeaderHandler, 0, len(sp.hdrsForCurrBlock.hdrHashAndInfo))
	processedCrossMiniBlocksHashes := make(map[string]bool, len(sp.hdrsForCurrBlock.hdrHashAndInfo))

	sp.hdrsForCurrBlock.mutHdrsForBlock.RLock()
	for metaBlockHash, headerInfo := range sp.hdrsForCurrBlock.hdrHashAndInfo {
		if !headerInfo.usedInBlock {
			continue
		}

		metaBlock, ok := headerInfo.hdr.(*block.MetaBlock)
		if !ok {
			sp.hdrsForCurrBlock.mutHdrsForBlock.RUnlock()
			return nil, process.ErrWrongTypeAssertion
		}

		log.Trace("meta header",
			"nonce", metaBlock.Nonce,
		)

		crossMiniBlockHashes := metaBlock.GetMiniBlockHeadersWithDst(sp.shardCoordinator.SelfId())
		for hash := range crossMiniBlockHashes {
			processedCrossMiniBlocksHashes[hash] = sp.processedMiniBlocksTracker.IsMiniBlockFullyProcessed([]byte(metaBlockHash), []byte(hash))
		}

		for key, miniBlockHash := range miniBlockHashes {
			_, ok = crossMiniBlockHashes[string(miniBlockHash)]
			if !ok {
				continue
			}

			processedCrossMiniBlocksHashes[string(miniBlockHash)] = miniBlockHeaders[key].IsFinal()

			delete(miniBlockHashes, key)
		}

		log.Trace("cross mini blocks in meta header",
			"num miniblocks", len(crossMiniBlockHashes),
		)

		processedAll := true
		for hash := range crossMiniBlockHashes {
			if !processedCrossMiniBlocksHashes[hash] {
				processedAll = false
				break
			}
		}

		if processedAll {
			processedMetaHdrs = append(processedMetaHdrs, metaBlock)
		}
	}
	sp.hdrsForCurrBlock.mutHdrsForBlock.RUnlock()

	process.SortHeadersByNonce(processedMetaHdrs)

	return processedMetaHdrs, nil
}

func (sp *shardProcessor) updateCrossShardInfo(processedMetaHdrs []data.HeaderHandler) error {
	lastCrossNotarizedHeader, _, err := sp.blockTracker.GetLastCrossNotarizedHeader(core.MetachainShardId)
	if err != nil {
		return err
	}

	// processedMetaHdrs is also sorted
	for i := 0; i < len(processedMetaHdrs); i++ {
		hdr := processedMetaHdrs[i]

		// remove process finished
		if hdr.GetNonce() > lastCrossNotarizedHeader.GetNonce() {
			continue
		}

		// metablock was processed and finalized
		marshalizedHeader, errMarshal := sp.marshalizer.Marshal(hdr)
		if errMarshal != nil {
			log.Debug("updateCrossShardInfo.Marshal", "error", errMarshal.Error())
			continue
		}

		headerHash := sp.hasher.Compute(string(marshalizedHeader))

		sp.saveMetaHeader(hdr, headerHash, marshalizedHeader)

		sp.processedMiniBlocksTracker.RemoveHeaderHash(headerHash)
	}

	return nil
}

// receivedMetaBlock is a callback function when a new metablock was received
// upon receiving, it parses the new metablock and requests miniblocks and transactions
// which destination is the current shard
func (sp *shardProcessor) receivedMetaBlock(headerHandler data.HeaderHandler, metaBlockHash []byte) {
	metaBlock, ok := headerHandler.(*block.MetaBlock)
	if !ok {
		return
	}

	log.Trace("received meta block from network",
		"round", metaBlock.Round,
		"nonce", metaBlock.Nonce,
		"hash", metaBlockHash,
	)

	sp.hdrsForCurrBlock.mutHdrsForBlock.Lock()

	haveMissingMetaHeaders := sp.hdrsForCurrBlock.missingHdrs > 0 || sp.hdrsForCurrBlock.missingFinalityAttestingHdrs > 0
	if haveMissingMetaHeaders {
		hdrInfoForHash := sp.hdrsForCurrBlock.hdrHashAndInfo[string(metaBlockHash)]
		headerInfoIsNotNil := hdrInfoForHash != nil
		headerIsMissing := headerInfoIsNotNil && check.IfNil(hdrInfoForHash.hdr)
		if headerIsMissing {
			hdrInfoForHash.hdr = metaBlock
			sp.hdrsForCurrBlock.missingHdrs--

			if metaBlock.Nonce > sp.hdrsForCurrBlock.highestHdrNonce[core.MetachainShardId] {
				sp.hdrsForCurrBlock.highestHdrNonce[core.MetachainShardId] = metaBlock.Nonce
			}
		}

		// attesting something
		if sp.hdrsForCurrBlock.missingHdrs == 0 {
			sp.hdrsForCurrBlock.missingFinalityAttestingHdrs = sp.requestMissingFinalityAttestingHeaders(
				core.MetachainShardId,
				sp.metaBlockFinality,
			)
			if sp.hdrsForCurrBlock.missingFinalityAttestingHdrs == 0 {
				log.Debug("received all missing finality attesting meta headers")
			}
		}

		missingMetaHdrs := sp.hdrsForCurrBlock.missingHdrs
		missingFinalityAttestingMetaHdrs := sp.hdrsForCurrBlock.missingFinalityAttestingHdrs
		sp.hdrsForCurrBlock.mutHdrsForBlock.Unlock()

		allMissingMetaHeadersReceived := missingMetaHdrs == 0 && missingFinalityAttestingMetaHdrs == 0
		if allMissingMetaHeadersReceived {
			sp.chRcvAllMetaHdrs <- true
		}
	} else {
		sp.hdrsForCurrBlock.mutHdrsForBlock.Unlock()
	}

	go sp.requestMiniBlocksIfNeeded(headerHandler)
}

func (sp *shardProcessor) requestMetaHeaders(shardHeader data.ShardHeaderHandler) (uint32, uint32) {
	_ = core.EmptyChannel(sp.chRcvAllMetaHdrs)

	if len(shardHeader.GetMetaBlockHashes()) == 0 {
		return 0, 0
	}

	return sp.computeExistingAndRequestMissingMetaHeaders(shardHeader)
}

func (sp *shardProcessor) computeExistingAndRequestMissingMetaHeaders(header data.ShardHeaderHandler) (uint32, uint32) {
	sp.hdrsForCurrBlock.mutHdrsForBlock.Lock()
	defer sp.hdrsForCurrBlock.mutHdrsForBlock.Unlock()

	metaBlockHashes := header.GetMetaBlockHashes()
	for i := 0; i < len(metaBlockHashes); i++ {
		hdr, err := process.GetMetaHeaderFromPool(
			metaBlockHashes[i],
			sp.dataPool.Headers())

		if err != nil {
			sp.hdrsForCurrBlock.missingHdrs++
			sp.hdrsForCurrBlock.hdrHashAndInfo[string(metaBlockHashes[i])] = &hdrInfo{
				hdr:         nil,
				usedInBlock: true,
			}
			go sp.requestHandler.RequestMetaHeader(metaBlockHashes[i])
			continue
		}

		sp.hdrsForCurrBlock.hdrHashAndInfo[string(metaBlockHashes[i])] = &hdrInfo{
			hdr:         hdr,
			usedInBlock: true,
		}

		if hdr.Nonce > sp.hdrsForCurrBlock.highestHdrNonce[core.MetachainShardId] {
			sp.hdrsForCurrBlock.highestHdrNonce[core.MetachainShardId] = hdr.Nonce
		}
	}

	if sp.hdrsForCurrBlock.missingHdrs == 0 {
		sp.hdrsForCurrBlock.missingFinalityAttestingHdrs = sp.requestMissingFinalityAttestingHeaders(
			core.MetachainShardId,
			sp.metaBlockFinality,
		)
	}

	return sp.hdrsForCurrBlock.missingHdrs, sp.hdrsForCurrBlock.missingFinalityAttestingHdrs
}

func (sp *shardProcessor) verifyCrossShardMiniBlockDstMe(header data.ShardHeaderHandler) error {
	miniBlockMetaHashes, err := sp.getAllMiniBlockDstMeFromMeta(header)
	if err != nil {
		return err
	}

	crossMiniBlockHashes := header.GetMiniBlockHeadersWithDst(sp.shardCoordinator.SelfId())
	for hash := range crossMiniBlockHashes {
		if _, ok := miniBlockMetaHashes[hash]; !ok {
			return process.ErrCrossShardMBWithoutConfirmationFromMeta
		}
	}

	return nil
}

func (sp *shardProcessor) getAllMiniBlockDstMeFromMeta(header data.ShardHeaderHandler) (map[string][]byte, error) {
	lastCrossNotarizedHeader, _, err := sp.blockTracker.GetLastCrossNotarizedHeader(core.MetachainShardId)
	if err != nil {
		return nil, err
	}

	miniBlockMetaHashes := make(map[string][]byte)

	sp.hdrsForCurrBlock.mutHdrsForBlock.RLock()
	for _, metaBlockHash := range header.GetMetaBlockHashes() {
		headerInfo, ok := sp.hdrsForCurrBlock.hdrHashAndInfo[string(metaBlockHash)]
		if !ok {
			continue
		}
		metaBlock, ok := headerInfo.hdr.(*block.MetaBlock)
		if !ok {
			continue
		}
		if metaBlock.GetRound() > header.GetRound() {
			continue
		}
		if metaBlock.GetRound() <= lastCrossNotarizedHeader.GetRound() {
			continue
		}
		if metaBlock.GetNonce() <= lastCrossNotarizedHeader.GetNonce() {
			continue
		}

		crossMiniBlockHashes := metaBlock.GetMiniBlockHeadersWithDst(sp.shardCoordinator.SelfId())
		for hash := range crossMiniBlockHashes {
			miniBlockMetaHashes[hash] = metaBlockHash
		}
	}
	sp.hdrsForCurrBlock.mutHdrsForBlock.RUnlock()

	return miniBlockMetaHashes, nil
}

// full verification through metachain header
func (sp *shardProcessor) createAndProcessMiniBlocksDstMe(haveTime func() bool) (*createAndProcessMiniBlocksDestMeInfo, error) {
	log.Debug("createAndProcessMiniBlocksDstMe has been started")

	sw := core.NewStopWatch()
	sw.Start("ComputeLongestMetaChainFromLastNotarized")
	orderedMetaBlocks, orderedMetaBlocksHashes, err := sp.blockTracker.ComputeLongestMetaChainFromLastNotarized()
	sw.Stop("ComputeLongestMetaChainFromLastNotarized")
	log.Debug("measurements", sw.GetMeasurements()...)
	if err != nil {
		return nil, err
	}

	log.Debug("metablocks ordered",
		"num metablocks", len(orderedMetaBlocks),
	)

	lastMetaHdr, _, err := sp.blockTracker.GetLastCrossNotarizedHeader(core.MetachainShardId)
	if err != nil {
		return nil, err
	}

	haveAdditionalTimeFalse := func() bool {
		return false
	}

	createAndProcessInfo := &createAndProcessMiniBlocksDestMeInfo{
		haveTime:                   haveTime,
		haveAdditionalTime:         haveAdditionalTimeFalse,
		miniBlocks:                 make(block.MiniBlockSlice, 0),
		allProcessedMiniBlocksInfo: make(map[string]*processedMb.ProcessedMiniBlockInfo),
		numTxsAdded:                uint32(0),
		numHdrsAdded:               uint32(0),
		scheduledMode:              false,
	}

	// do processing in order
	sp.hdrsForCurrBlock.mutHdrsForBlock.Lock()
	for i := 0; i < len(orderedMetaBlocks); i++ {
		if !createAndProcessInfo.haveTime() && !createAndProcessInfo.haveAdditionalTime() {
			log.Debug("time is up after putting cross txs with destination to current shard",
				"scheduled mode", createAndProcessInfo.scheduledMode,
				"num txs added", createAndProcessInfo.numTxsAdded,
			)
			break
		}

		if createAndProcessInfo.numHdrsAdded >= process.MaxMetaHeadersAllowedInOneShardBlock {
			log.Debug("maximum meta headers allowed to be included in one shard block has been reached",
				"scheduled mode", createAndProcessInfo.scheduledMode,
				"meta headers added", createAndProcessInfo.numHdrsAdded,
			)
			break
		}

		createAndProcessInfo.currentHeader = orderedMetaBlocks[i]
		if createAndProcessInfo.currentHeader.GetNonce() > lastMetaHdr.GetNonce()+1 {
			log.Debug("skip searching",
				"scheduled mode", createAndProcessInfo.scheduledMode,
				"last meta hdr nonce", lastMetaHdr.GetNonce(),
				"curr meta hdr nonce", createAndProcessInfo.currentHeader.GetNonce())
			break
		}

		createAndProcessInfo.currentHeaderHash = orderedMetaBlocksHashes[i]
		if len(createAndProcessInfo.currentHeader.GetMiniBlockHeadersWithDst(sp.shardCoordinator.SelfId())) == 0 {
			sp.hdrsForCurrBlock.hdrHashAndInfo[string(createAndProcessInfo.currentHeaderHash)] = &hdrInfo{hdr: createAndProcessInfo.currentHeader, usedInBlock: true}
			createAndProcessInfo.numHdrsAdded++
			lastMetaHdr = createAndProcessInfo.currentHeader
			continue
		}

		createAndProcessInfo.currProcessedMiniBlocksInfo = sp.processedMiniBlocksTracker.GetProcessedMiniBlocksInfo(createAndProcessInfo.currentHeaderHash)
		createAndProcessInfo.hdrAdded = false

		shouldContinue, errCreated := sp.createMbsAndProcessCrossShardTransactionsDstMe(createAndProcessInfo)
		if errCreated != nil {
			sp.hdrsForCurrBlock.mutHdrsForBlock.Unlock()
			return nil, errCreated
		}
		if !shouldContinue {
			break
		}

		lastMetaHdr = createAndProcessInfo.currentHeader
	}
	sp.hdrsForCurrBlock.mutHdrsForBlock.Unlock()

	go sp.requestMetaHeadersIfNeeded(createAndProcessInfo.numHdrsAdded, lastMetaHdr)

	for _, miniBlock := range createAndProcessInfo.miniBlocks {
		log.Debug("mini block info",
			"type", miniBlock.Type,
			"sender shard", miniBlock.SenderShardID,
			"receiver shard", miniBlock.ReceiverShardID,
			"txs added", len(miniBlock.TxHashes))
	}

	log.Debug("createAndProcessMiniBlocksDstMe has been finished",
		"num txs added", createAndProcessInfo.numTxsAdded,
		"num hdrs added", createAndProcessInfo.numHdrsAdded)

	return createAndProcessInfo, nil
}

func (sp *shardProcessor) createMbsAndProcessCrossShardTransactionsDstMe(
	createAndProcessInfo *createAndProcessMiniBlocksDestMeInfo,
) (bool, error) {
	currMiniBlocksAdded, currNumTxsAdded, hdrProcessFinished, errCreated := sp.txCoordinator.CreateMbsAndProcessCrossShardTransactionsDstMe(
		createAndProcessInfo.currentHeader,
		createAndProcessInfo.currProcessedMiniBlocksInfo,
		createAndProcessInfo.haveTime,
		createAndProcessInfo.haveAdditionalTime,
		createAndProcessInfo.scheduledMode)
	if errCreated != nil {
		return false, errCreated
	}

	for miniBlockHash, processedMiniBlockInfo := range createAndProcessInfo.currProcessedMiniBlocksInfo {
		createAndProcessInfo.allProcessedMiniBlocksInfo[miniBlockHash] = &processedMb.ProcessedMiniBlockInfo{
			FullyProcessed:         processedMiniBlockInfo.FullyProcessed,
			IndexOfLastTxProcessed: processedMiniBlockInfo.IndexOfLastTxProcessed,
		}
	}

	// all txs processed, add to processed miniblocks
	createAndProcessInfo.miniBlocks = append(createAndProcessInfo.miniBlocks, currMiniBlocksAdded...)
	createAndProcessInfo.numTxsAdded += currNumTxsAdded

	if !createAndProcessInfo.hdrAdded && currNumTxsAdded > 0 {
		sp.hdrsForCurrBlock.hdrHashAndInfo[string(createAndProcessInfo.currentHeaderHash)] = &hdrInfo{hdr: createAndProcessInfo.currentHeader, usedInBlock: true}
		createAndProcessInfo.numHdrsAdded++
		createAndProcessInfo.hdrAdded = true
	}

	if !hdrProcessFinished {
		log.Debug("meta block cannot be fully processed",
			"scheduled mode", createAndProcessInfo.scheduledMode,
			"round", createAndProcessInfo.currentHeader.GetRound(),
			"nonce", createAndProcessInfo.currentHeader.GetNonce(),
			"hash", createAndProcessInfo.currentHeaderHash,
			"num mbs added", len(currMiniBlocksAdded),
			"num txs added", currNumTxsAdded)

		if sp.enableEpochsHandler.IsFlagEnabled(common.ScheduledMiniBlocksFlag) && !createAndProcessInfo.scheduledMode {
			createAndProcessInfo.scheduledMode = true
			createAndProcessInfo.haveAdditionalTime = process.HaveAdditionalTime()
			return sp.createMbsAndProcessCrossShardTransactionsDstMe(createAndProcessInfo)
		}

		return false, nil
	}

	return true, nil
}

func (sp *shardProcessor) requestMetaHeadersIfNeeded(hdrsAdded uint32, lastMetaHdr data.HeaderHandler) {
	log.Debug("meta headers added",
		"num", hdrsAdded,
		"highest nonce", lastMetaHdr.GetNonce(),
	)

	roundTooOld := sp.roundHandler.Index() > int64(lastMetaHdr.GetRound()+process.MaxRoundsWithoutNewBlockReceived)
	shouldRequestCrossHeaders := hdrsAdded == 0 && roundTooOld
	if shouldRequestCrossHeaders {
		fromNonce := lastMetaHdr.GetNonce() + 1
		toNonce := fromNonce + uint64(sp.metaBlockFinality)
		for nonce := fromNonce; nonce <= toNonce; nonce++ {
			sp.addHeaderIntoTrackerPool(nonce, core.MetachainShardId)
			sp.requestHandler.RequestMetaHeaderByNonce(nonce)
		}
	}
}

func (sp *shardProcessor) createMiniBlocks(haveTime func() bool, randomness []byte) (*block.Body, map[string]*processedMb.ProcessedMiniBlockInfo, error) {
	var miniBlocks block.MiniBlockSlice
	processedMiniBlocksDestMeInfo := make(map[string]*processedMb.ProcessedMiniBlockInfo)

	if sp.enableEpochsHandler.IsFlagEnabled(common.ScheduledMiniBlocksFlag) {
		miniBlocks = sp.scheduledTxsExecutionHandler.GetScheduledMiniBlocks()
		sp.txCoordinator.AddTxsFromMiniBlocks(miniBlocks)

		scheduledIntermediateTxs := sp.scheduledTxsExecutionHandler.GetScheduledIntermediateTxs()
		sp.txCoordinator.AddTransactions(scheduledIntermediateTxs[block.InvalidBlock], block.TxBlock)
	}

	// placeholder for shardProcessor.createMiniBlocks script

	if sp.accountsDB[state.UserAccountsState].JournalLen() != 0 {
		log.Error("shardProcessor.createMiniBlocks",
			"error", process.ErrAccountStateDirty,
			"stack", string(sp.accountsDB[state.UserAccountsState].GetStackDebugFirstEntry()))

		interMBs := sp.txCoordinator.CreatePostProcessMiniBlocks()
		if len(interMBs) > 0 {
			miniBlocks = append(miniBlocks, interMBs...)
		}

		log.Debug("creating mini blocks has been finished", "num miniblocks", len(miniBlocks))
		return &block.Body{MiniBlocks: miniBlocks}, processedMiniBlocksDestMeInfo, nil
	}

	if !haveTime() {
		log.Debug("shardProcessor.createMiniBlocks", "error", process.ErrTimeIsOut)

		interMBs := sp.txCoordinator.CreatePostProcessMiniBlocks()
		if len(interMBs) > 0 {
			miniBlocks = append(miniBlocks, interMBs...)
		}

		log.Debug("creating mini blocks has been finished", "num miniblocks", len(miniBlocks))
		return &block.Body{MiniBlocks: miniBlocks}, processedMiniBlocksDestMeInfo, nil
	}

	startTime := time.Now()
	createAndProcessMBsDestMeInfo, err := sp.createAndProcessMiniBlocksDstMe(haveTime)
	elapsedTime := time.Since(startTime)
	log.Debug("elapsed time to create mbs to me", "time", elapsedTime)
	if err != nil {
		log.Debug("createAndProcessCrossMiniBlocksDstMe", "error", err.Error())
	}
	if createAndProcessMBsDestMeInfo != nil {
		processedMiniBlocksDestMeInfo = createAndProcessMBsDestMeInfo.allProcessedMiniBlocksInfo
		if len(createAndProcessMBsDestMeInfo.miniBlocks) > 0 {
			miniBlocks = append(miniBlocks, createAndProcessMBsDestMeInfo.miniBlocks...)

			log.Debug("processed miniblocks and txs with destination in self shard",
				"num miniblocks", len(createAndProcessMBsDestMeInfo.miniBlocks),
				"num txs", createAndProcessMBsDestMeInfo.numTxsAdded,
				"num meta headers", createAndProcessMBsDestMeInfo.numHdrsAdded)
		}
	}

	if sp.blockTracker.IsShardStuck(core.MetachainShardId) {
		log.Warn("shardProcessor.createMiniBlocks",
			"error", process.ErrShardIsStuck,
			"shard", core.MetachainShardId)

		interMBs := sp.txCoordinator.CreatePostProcessMiniBlocks()
		if len(interMBs) > 0 {
			miniBlocks = append(miniBlocks, interMBs...)
		}

		log.Debug("creating mini blocks has been finished", "num miniblocks", len(miniBlocks))
		return &block.Body{MiniBlocks: miniBlocks}, processedMiniBlocksDestMeInfo, nil
	}

	startTime = time.Now()
	mbsFromMe := sp.txCoordinator.CreateMbsAndProcessTransactionsFromMe(haveTime, randomness)
	elapsedTime = time.Since(startTime)
	log.Debug("elapsed time to create mbs from me", "time", elapsedTime)

	if len(mbsFromMe) > 0 {
		miniBlocks = append(miniBlocks, mbsFromMe...)

		numTxs := 0
		for _, mb := range mbsFromMe {
			numTxs += len(mb.TxHashes)
		}

		log.Debug("processed miniblocks and txs from self shard",
			"num miniblocks", len(mbsFromMe),
			"num txs", numTxs)
	}

	log.Debug("creating mini blocks has been finished", "num miniblocks", len(miniBlocks))
	return &block.Body{MiniBlocks: miniBlocks}, processedMiniBlocksDestMeInfo, nil
}

// applyBodyToHeader creates a miniblock header list given a block body
func (sp *shardProcessor) applyBodyToHeader(
	shardHeader data.ShardHeaderHandler,
	body *block.Body,
	processedMiniBlocksDestMeInfo map[string]*processedMb.ProcessedMiniBlockInfo,
) (*block.Body, error) {
	sw := core.NewStopWatch()
	sw.Start("applyBodyToHeader")
	defer func() {
		sw.Stop("applyBodyToHeader")
		log.Debug("measurements", sw.GetMeasurements()...)
	}()

	var err error
	err = shardHeader.SetMiniBlockHeaderHandlers(nil)
	if err != nil {
		return nil, err
	}

	err = shardHeader.SetRootHash(sp.getRootHash())
	if err != nil {
		return nil, err
	}

	defer func() {
		go sp.checkAndRequestIfMetaHeadersMissing()
	}()

	if check.IfNil(body) {
		return nil, process.ErrNilBlockBody
	}

	newBody := deleteSelfReceiptsMiniBlocks(body)
	err = sp.applyBodyInfoOnCommonHeader(shardHeader, newBody, processedMiniBlocksDestMeInfo)
	if err != nil {
		return nil, err
	}

	sw.Start("sortHeaderHashesForCurrentBlockByNonce")
	metaBlockHashes := sp.sortHeaderHashesForCurrentBlockByNonce(true)
	sw.Stop("sortHeaderHashesForCurrentBlockByNonce")
	err = shardHeader.SetMetaBlockHashes(metaBlockHashes[core.MetachainShardId])
	if err != nil {
		return nil, err
	}

	return newBody, nil
}

// MarshalizedDataToBroadcast prepares underlying data into a marshalized object according to destination
func (sp *shardProcessor) MarshalizedDataToBroadcast(
	header data.HeaderHandler,
	bodyHandler data.BodyHandler,
) (map[uint32][]byte, map[string][][]byte, error) {

	if check.IfNil(bodyHandler) {
		return nil, nil, process.ErrNilMiniBlocks
	}

	body, ok := bodyHandler.(*block.Body)
	if !ok {
		return nil, nil, process.ErrWrongTypeAssertion
	}

	// Remove mini blocks which are not final from "body" to avoid sending them cross shard
	newBodyToBroadcast, err := sp.getFinalMiniBlocks(header, body)
	if err != nil {
		return nil, nil, err
	}

	mrsTxs := sp.txCoordinator.CreateMarshalizedData(newBodyToBroadcast)

	bodies := make(map[uint32]block.MiniBlockSlice)
	for _, miniBlock := range newBodyToBroadcast.MiniBlocks {
		if miniBlock.SenderShardID != sp.shardCoordinator.SelfId() ||
			miniBlock.ReceiverShardID == sp.shardCoordinator.SelfId() {
			continue
		}
		bodies[miniBlock.ReceiverShardID] = append(bodies[miniBlock.ReceiverShardID], miniBlock)
	}

	mrsData := make(map[uint32][]byte, len(bodies))
	for shardId, subsetBlockBody := range bodies {
		bodyForShard := block.Body{MiniBlocks: subsetBlockBody}
		buff, errMarshal := sp.marshalizer.Marshal(&bodyForShard)
		if errMarshal != nil {
			log.Error("shardProcessor.MarshalizedDataToBroadcast.Marshal", "error", errMarshal.Error())
			continue
		}
		mrsData[shardId] = buff
	}

	return mrsData, mrsTxs, nil
}

// IsInterfaceNil returns true if there is no value under the interface
func (sp *shardProcessor) IsInterfaceNil() bool {
	return sp == nil
}

// GetBlockBodyFromPool returns block body from pool for a given header
func (sp *shardProcessor) GetBlockBodyFromPool(headerHandler data.HeaderHandler) (data.BodyHandler, error) {
	header, ok := headerHandler.(data.ShardHeaderHandler)
	if !ok {
		return nil, process.ErrWrongTypeAssertion
	}

	miniBlocksPool := sp.dataPool.MiniBlocks()
	var miniBlocks block.MiniBlockSlice

	for _, mbHeader := range header.GetMiniBlockHeaderHandlers() {
		obj, hashInPool := miniBlocksPool.Get(mbHeader.GetHash())
		if !hashInPool {
			continue
		}

		miniBlock, typeOk := obj.(*block.MiniBlock)
		if !typeOk {
			return nil, process.ErrWrongTypeAssertion
		}

		miniBlocks = append(miniBlocks, miniBlock)
	}

	return &block.Body{MiniBlocks: miniBlocks}, nil
}

func (sp *shardProcessor) getBootstrapHeadersInfo(
	selfNotarizedHeaders []data.HeaderHandler,
	selfNotarizedHeadersHashes [][]byte,
) []bootstrapStorage.BootstrapHeaderInfo {

	numSelfNotarizedHeaders := len(selfNotarizedHeaders)

	highestNonceInSelfNotarizedHeaders := uint64(0)
	if numSelfNotarizedHeaders > 0 {
		highestNonceInSelfNotarizedHeaders = selfNotarizedHeaders[numSelfNotarizedHeaders-1].GetNonce()
	}

	isFinalNonceHigherThanSelfNotarized := sp.forkDetector.GetHighestFinalBlockNonce() > highestNonceInSelfNotarizedHeaders
	if isFinalNonceHigherThanSelfNotarized {
		numSelfNotarizedHeaders++
	}

	if numSelfNotarizedHeaders == 0 {
		return nil
	}

	lastSelfNotarizedHeaders := make([]bootstrapStorage.BootstrapHeaderInfo, 0, numSelfNotarizedHeaders)

	for index := range selfNotarizedHeaders {
		headerInfo := bootstrapStorage.BootstrapHeaderInfo{
			ShardId: selfNotarizedHeaders[index].GetShardID(),
			Nonce:   selfNotarizedHeaders[index].GetNonce(),
			Hash:    selfNotarizedHeadersHashes[index],
		}

		lastSelfNotarizedHeaders = append(lastSelfNotarizedHeaders, headerInfo)
	}

	if isFinalNonceHigherThanSelfNotarized {
		headerInfo := bootstrapStorage.BootstrapHeaderInfo{
			ShardId: sp.shardCoordinator.SelfId(),
			Nonce:   sp.forkDetector.GetHighestFinalBlockNonce(),
			Hash:    sp.forkDetector.GetHighestFinalBlockHash(),
		}

		lastSelfNotarizedHeaders = append(lastSelfNotarizedHeaders, headerInfo)
	}

	return lastSelfNotarizedHeaders
}

func (sp *shardProcessor) removeStartOfEpochBlockDataFromPools(
	_ data.HeaderHandler,
	_ data.BodyHandler,
) error {
	return nil
}

// Close - closes all underlying components
func (sp *shardProcessor) Close() error {
	return sp.baseProcessor.Close()
}

// DecodeBlockHeader method decodes block header from a given byte array
func (sp *shardProcessor) DecodeBlockHeader(dta []byte) data.HeaderHandler {
	if dta == nil {
		return nil
	}

	header, err := process.UnmarshalShardHeader(sp.marshalizer, dta)
	if err != nil {
		log.Debug("DecodeBlockHeader.UnmarshalShardHeader", "error", err.Error())
		return nil
	}

	return header
}<|MERGE_RESOLUTION|>--- conflicted
+++ resolved
@@ -416,12 +416,8 @@
 
 // RevertStateToBlock recreates the state tries to the root hashes indicated by the provided root hash and header
 func (sp *shardProcessor) RevertStateToBlock(header data.HeaderHandler, rootHash []byte) error {
-<<<<<<< HEAD
-	err := sp.accountsDB[state.UserAccountsState].RecreateTrie(rootHash)
-=======
 	rootHashHolder := holders.NewDefaultRootHashesHolder(rootHash)
 	err := sp.accountsDB[state.UserAccountsState].RecreateTrie(rootHashHolder)
->>>>>>> 394d3ebb
 	if err != nil {
 		log.Debug("recreate trie with error for header",
 			"nonce", header.GetNonce(),
