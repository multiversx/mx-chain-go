--- conflicted
+++ resolved
@@ -53,13 +53,8 @@
 	accounts state.AccountsAdapter,
 	shardCoordinator sharding.Coordinator,
 	forkDetector process.ForkDetector,
-<<<<<<< HEAD
-
-	requestTransactionHandler func(shardId uint32, txHash []byte),
-=======
 	blocksTracker process.BlocksTracker,
 	requestTransactionHandler func(shardId uint32, txHashes [][]byte),
->>>>>>> 9acd1ad5
 	requestMiniBlockHandler func(shardId uint32, miniblockHash []byte),
 ) (*shardProcessor, error) {
 
@@ -103,12 +98,8 @@
 		shardCoordinator: shardCoordinator,
 	}
 
-<<<<<<< HEAD
-	bp := shardProcessor{
+	sp := shardProcessor{
 		core:          core,
-=======
-	sp := shardProcessor{
->>>>>>> 9acd1ad5
 		baseProcessor: base,
 		dataPool:      dataPool,
 		txProcessor:   txProcessor,
