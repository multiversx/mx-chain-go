--- conflicted
+++ resolved
@@ -31,19 +31,7 @@
 // shardProcessor implements shardProcessor interface and actually it tries to execute block
 type shardProcessor struct {
 	*baseProcessor
-<<<<<<< HEAD
-	core                 serviceContainer.Core
-	dataPool             dataRetriever.PoolsHolder
-	txProcessor          process.TransactionProcessor
-	blocksTracker        process.BlocksTracker
-	chRcvAllTxs          chan bool
-	onRequestTransaction func(shardID uint32, txHashes [][]byte)
-	mutRequestedTxHashes sync.RWMutex
-	requestedTxHashes    map[string]bool
-	mutCrossTxsForBlock  sync.RWMutex
-	crossTxsForBlock     map[string]*transaction.Transaction
-	onRequestMiniBlock   func(shardId uint32, mbHash []byte)
-=======
+	core                   serviceContainer.Core
 	dataPool               dataRetriever.PoolsHolder
 	txProcessor            process.TransactionProcessor
 	blocksTracker          process.BlocksTracker
@@ -60,7 +48,6 @@
 	mapUsedMetaHdrs        map[uint32][][]byte
 	mutRequestedMetaHdrs   sync.RWMutex
 	requestedMetaHdrHashes map[string]bool
->>>>>>> 05645f42
 }
 
 // NewShardProcessor creates a new shardProcessor object
