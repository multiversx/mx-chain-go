--- conflicted
+++ resolved
@@ -519,14 +519,13 @@
 			continue
 		}
 
-<<<<<<< HEAD
 		switch miniBlock.Type {
 		case block.TxBlock:
 			for j := 0; j < len(miniBlock.TxHashes); j++ {
 				if haveTime() < 0 {
 					return process.ErrTimeIsOut
 				}
-=======
+
 			txHash := miniBlock.TxHashes[j]
 			sp.mutTxsForBlock.RLock()
 			txInfo := sp.txsForBlock[string(txHash)]
@@ -543,18 +542,6 @@
 				miniBlock.SenderShardID,
 				miniBlock.ReceiverShardID,
 			)
->>>>>>> af06f5d8
-
-				txHash := miniBlock.TxHashes[j]
-				tx := sp.getTransactionFromPool(miniBlock.SenderShardID, miniBlock.ReceiverShardID, txHash)
-				err := sp.processAndRemoveBadTransaction(
-					txHash,
-					tx,
-					txPool,
-					round,
-					miniBlock.SenderShardID,
-					miniBlock.ReceiverShardID,
-				)
 
 				if err != nil {
 					return err
@@ -1697,11 +1684,6 @@
 		miniBlock.SenderShardID = sp.shardCoordinator.SelfId()
 		miniBlock.ReceiverShardID = uint32(i)
 		miniBlock.TxHashes = make([][]byte, 0)
-<<<<<<< HEAD
-		miniBlock.Type = block.TxBlock
-=======
-		txShardInfo := &txShardInfo{senderShardID: miniBlock.SenderShardID, receiverShardID: miniBlock.ReceiverShardID}
->>>>>>> af06f5d8
 		log.Info(fmt.Sprintf("creating mini blocks has been started: have %d txs in pool for shard id %d\n", len(orderedTxes), miniBlock.ReceiverShardID))
 
 		for index := range orderedTxes {
