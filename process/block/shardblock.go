--- conflicted
+++ resolved
@@ -118,7 +118,6 @@
 		epochNotifier:                 arguments.CoreComponents.EpochNotifier(),
 		enableEpochsHandler:           arguments.CoreComponents.EnableEpochsHandler(),
 		enableRoundsHandler:           arguments.EnableRoundsHandler,
-<<<<<<< HEAD
 		vmContainerFactory:            arguments.VMContainersFactory,
 		vmContainer:                   arguments.VmContainer,
 		processDataTriesOnCommitEpoch: arguments.Config.Debug.EpochStart.ProcessDataTrieOnCommitEpoch,
@@ -128,18 +127,7 @@
 		pruningDelay:                  pruningDelay,
 		processedMiniBlocksTracker:    arguments.ProcessedMiniBlocksTracker,
 		receiptsRepository:            arguments.ReceiptsRepository,
-=======
-		vmContainerFactory:             arguments.VMContainersFactory,
-		vmContainer:                    arguments.VmContainer,
-		processDataTriesOnCommitEpoch:  arguments.Config.Debug.EpochStart.ProcessDataTrieOnCommitEpoch,
-		gasConsumedProvider:            arguments.GasHandler,
-		economicsData:                  arguments.CoreComponents.EconomicsData(),
-		scheduledTxsExecutionHandler:   arguments.ScheduledTxsExecutionHandler,
-		pruningDelay:                   pruningDelay,
-		processedMiniBlocksTracker:     arguments.ProcessedMiniBlocksTracker,
-		receiptsRepository:             arguments.ReceiptsRepository,
-		processDebugger:                processDebugger,
->>>>>>> 05f6f1d8
+		processDebugger:               processDebugger,
 	}
 
 	sp := shardProcessor{
