package block

import (
	"bytes"
	"encoding/hex"
	"errors"
	"fmt"
	"math/big"
	"time"

	"github.com/multiversx/mx-chain-core-go/core"
	"github.com/multiversx/mx-chain-core-go/core/check"
	"github.com/multiversx/mx-chain-core-go/data"
	"github.com/multiversx/mx-chain-core-go/data/block"
	"github.com/multiversx/mx-chain-core-go/data/headerVersionData"
	logger "github.com/multiversx/mx-chain-logger-go"

	"github.com/multiversx/mx-chain-go/common"
	"github.com/multiversx/mx-chain-go/common/holders"
	"github.com/multiversx/mx-chain-go/dataRetriever"
	processOutport "github.com/multiversx/mx-chain-go/outport/process"
	"github.com/multiversx/mx-chain-go/process"
	"github.com/multiversx/mx-chain-go/process/block/bootstrapStorage"
	"github.com/multiversx/mx-chain-go/process/block/helpers"
	"github.com/multiversx/mx-chain-go/process/block/processedMb"
	"github.com/multiversx/mx-chain-go/state"
)

var _ process.BlockProcessor = (*shardProcessor)(nil)

const (
	timeBetweenCheckForEpochStart = 100 * time.Millisecond
	pruningDelay                  = 10
)

type createAndProcessMiniBlocksDestMeInfo struct {
	currMetaHdr                 data.HeaderHandler
	currMetaHdrHash             []byte
	currProcessedMiniBlocksInfo map[string]*processedMb.ProcessedMiniBlockInfo
	allProcessedMiniBlocksInfo  map[string]*processedMb.ProcessedMiniBlockInfo
	haveTime                    func() bool
	haveAdditionalTime          func() bool
	miniBlocks                  block.MiniBlockSlice
	hdrAdded                    bool
	numTxsAdded                 uint32
	numHdrsAdded                uint32
	scheduledMode               bool
}

// shardProcessor implements shardProcessor interface, and actually it tries to execute block
type shardProcessor struct {
	*baseProcessor
	metaBlockFinality uint32
	chRcvAllMetaHdrs  chan bool
}

// NewShardProcessor creates a new shardProcessor object
func NewShardProcessor(arguments ArgShardProcessor) (*shardProcessor, error) {
	err := checkProcessorParameters(arguments.ArgBaseProcessor)
	if err != nil {
		return nil, err
	}

	if check.IfNil(arguments.DataComponents.Datapool()) {
		return nil, process.ErrNilDataPoolHolder
	}
	if check.IfNil(arguments.DataComponents.Datapool().Headers()) {
		return nil, process.ErrNilHeadersDataPool
	}
	if check.IfNil(arguments.DataComponents.Datapool().Transactions()) {
		return nil, process.ErrNilTransactionPool
	}
	genesisHdr := arguments.DataComponents.Blockchain().GetGenesisHeader()
	if check.IfNil(genesisHdr) {
		return nil, fmt.Errorf("%w for genesis header in DataComponents.Blockchain", process.ErrNilHeaderHandler)
	}

	processDebugger, err := createDisabledProcessDebugger()
	if err != nil {
		return nil, err
	}

	base := &baseProcessor{
		accountsDB:                    arguments.AccountsDB,
		blockSizeThrottler:            arguments.BlockSizeThrottler,
		forkDetector:                  arguments.ForkDetector,
		hasher:                        arguments.CoreComponents.Hasher(),
		marshalizer:                   arguments.CoreComponents.InternalMarshalizer(),
		store:                         arguments.DataComponents.StorageService(),
		shardCoordinator:              arguments.BootstrapComponents.ShardCoordinator(),
		nodesCoordinator:              arguments.NodesCoordinator,
		uint64Converter:               arguments.CoreComponents.Uint64ByteSliceConverter(),
		requestHandler:                arguments.RequestHandler,
		appStatusHandler:              arguments.StatusCoreComponents.AppStatusHandler(),
		blockChainHook:                arguments.BlockChainHook,
		txCoordinator:                 arguments.TxCoordinator,
		roundHandler:                  arguments.CoreComponents.RoundHandler(),
		epochStartTrigger:             arguments.EpochStartTrigger,
		headerValidator:               arguments.HeaderValidator,
		bootStorer:                    arguments.BootStorer,
		blockTracker:                  arguments.BlockTracker,
		dataPool:                      arguments.DataComponents.Datapool(),
		blockChain:                    arguments.DataComponents.Blockchain(),
		feeHandler:                    arguments.FeeHandler,
		outportHandler:                arguments.StatusComponents.OutportHandler(),
		genesisNonce:                  genesisHdr.GetNonce(),
		versionedHeaderFactory:        arguments.BootstrapComponents.VersionedHeaderFactory(),
		headerIntegrityVerifier:       arguments.BootstrapComponents.HeaderIntegrityVerifier(),
		historyRepo:                   arguments.HistoryRepository,
		epochNotifier:                 arguments.CoreComponents.EpochNotifier(),
		enableEpochsHandler:           arguments.CoreComponents.EnableEpochsHandler(),
		roundNotifier:                 arguments.CoreComponents.RoundNotifier(),
		enableRoundsHandler:           arguments.CoreComponents.EnableRoundsHandler(),
		vmContainerFactory:            arguments.VMContainersFactory,
		vmContainer:                   arguments.VmContainer,
		processDataTriesOnCommitEpoch: arguments.Config.Debug.EpochStart.ProcessDataTrieOnCommitEpoch,
		gasConsumedProvider:           arguments.GasHandler,
		economicsData:                 arguments.CoreComponents.EconomicsData(),
		scheduledTxsExecutionHandler:  arguments.ScheduledTxsExecutionHandler,
		pruningDelay:                  pruningDelay,
		processedMiniBlocksTracker:    arguments.ProcessedMiniBlocksTracker,
		receiptsRepository:            arguments.ReceiptsRepository,
		processDebugger:               processDebugger,
		outportDataProvider:           arguments.OutportDataProvider,
		processStatusHandler:          arguments.CoreComponents.ProcessStatusHandler(),
		blockProcessingCutoffHandler:  arguments.BlockProcessingCutoffHandler,
		managedPeersHolder:            arguments.ManagedPeersHolder,
		sentSignaturesTracker:         arguments.SentSignaturesTracker,
		extraDelayRequestBlockInfo:    time.Duration(arguments.Config.EpochStartConfig.ExtraDelayForRequestBlockInfoInMilliseconds) * time.Millisecond,
		proofsPool:                    arguments.DataComponents.Datapool().Proofs(),
	}

	sp := shardProcessor{
		baseProcessor: base,
	}

	argsTransactionCounter := ArgsTransactionCounter{
		AppStatusHandler: sp.appStatusHandler,
		Hasher:           sp.hasher,
		Marshalizer:      sp.marshalizer,
		ShardID:          sp.shardCoordinator.SelfId(),
	}
	sp.txCounter, err = NewTransactionCounter(argsTransactionCounter)
	if err != nil {
		return nil, err
	}

	sp.requestBlockBodyHandler = &sp
	sp.blockProcessor = &sp

	sp.chRcvAllMetaHdrs = make(chan bool)

	sp.hdrsForCurrBlock = newHdrForBlock()

	headersPool := sp.dataPool.Headers()
	headersPool.RegisterHandler(sp.receivedMetaBlock)

	sp.metaBlockFinality = process.BlockFinality

	return &sp, nil
}

// ProcessBlock processes a block. It returns nil if all ok or the specific error
func (sp *shardProcessor) ProcessBlock(
	headerHandler data.HeaderHandler,
	bodyHandler data.BodyHandler,
	haveTime func() time.Duration,
) error {
	if haveTime == nil {
		return process.ErrNilHaveTimeHandler
	}

	sp.processStatusHandler.SetBusy("shardProcessor.ProcessBlock")
	defer sp.processStatusHandler.SetIdle()

	err := sp.checkBlockValidity(headerHandler, bodyHandler)
	if err != nil {
		if errors.Is(err, process.ErrBlockHashDoesNotMatch) {
			log.Debug("requested missing shard header",
				"hash", headerHandler.GetPrevHash(),
				"for shard", headerHandler.GetShardID(),
			)

			go sp.requestHandler.RequestShardHeader(headerHandler.GetShardID(), headerHandler.GetPrevHash())
		}

		return err
	}

	sp.roundNotifier.CheckRound(headerHandler)
	sp.epochNotifier.CheckEpoch(headerHandler)
	sp.requestHandler.SetEpoch(headerHandler.GetEpoch())

	err = sp.checkScheduledRootHash(headerHandler)
	if err != nil {
		return err
	}

	log.Debug("started processing block",
		"epoch", headerHandler.GetEpoch(),
		"shard", headerHandler.GetShardID(),
		"round", headerHandler.GetRound(),
		"nonce", headerHandler.GetNonce(),
	)

	header, ok := headerHandler.(data.ShardHeaderHandler)
	if !ok {
		return process.ErrWrongTypeAssertion
	}

	body, ok := bodyHandler.(*block.Body)
	if !ok {
		return process.ErrWrongTypeAssertion
	}

	go getMetricsFromBlockBody(body, sp.marshalizer, sp.appStatusHandler)

	err = sp.checkHeaderBodyCorrelation(header.GetMiniBlockHeaderHandlers(), body)
	if err != nil {
		return err
	}

	err = sp.checkScheduledMiniBlocksValidity(headerHandler)
	if err != nil {
		return err
	}

	txCounts, rewardCounts, unsignedCounts := sp.txCounter.getPoolCounts(sp.dataPool)
	log.Debug("total txs in pool", "counts", txCounts.String())
	log.Debug("total txs in rewards pool", "counts", rewardCounts.String())
	log.Debug("total txs in unsigned pool", "counts", unsignedCounts.String())

	go getMetricsFromHeader(header, uint64(txCounts.GetTotal()), sp.marshalizer, sp.appStatusHandler)

	err = sp.createBlockStarted()
	if err != nil {
		return err
	}

	sp.blockChainHook.SetCurrentHeader(header)

	sp.txCoordinator.RequestBlockTransactions(body)
	requestedMetaHdrs, requestedFinalityAttestingMetaHdrs := sp.requestMetaHeaders(header)

	if haveTime() < 0 {
		return process.ErrTimeIsOut
	}

	err = sp.txCoordinator.IsDataPreparedForProcessing(haveTime)
	if err != nil {
		return err
	}

	haveMissingMetaHeaders := requestedMetaHdrs > 0 || requestedFinalityAttestingMetaHdrs > 0
	if haveMissingMetaHeaders {
		if requestedMetaHdrs > 0 {
			log.Debug("requested missing meta headers",
				"num headers", requestedMetaHdrs,
			)
		}
		if requestedFinalityAttestingMetaHdrs > 0 {
			log.Debug("requested missing finality attesting meta headers",
				"num finality meta headers", requestedFinalityAttestingMetaHdrs,
			)
		}

		err = sp.waitForMetaHdrHashes(haveTime())

		sp.hdrsForCurrBlock.mutHdrsForBlock.RLock()
		missingMetaHdrs := sp.hdrsForCurrBlock.missingHdrs
		sp.hdrsForCurrBlock.mutHdrsForBlock.RUnlock()

		sp.hdrsForCurrBlock.resetMissingHdrs()

		if requestedMetaHdrs > 0 {
			log.Debug("received missing meta headers",
				"num headers", requestedMetaHdrs-missingMetaHdrs,
			)
		}

		if err != nil {
			return err
		}
	}

	err = sp.requestEpochStartInfo(header, haveTime)
	if err != nil {
		return err
	}

	if sp.accountsDB[state.UserAccountsState].JournalLen() != 0 {
		log.Error("shardProcessor.ProcessBlock first entry", "stack", string(sp.accountsDB[state.UserAccountsState].GetStackDebugFirstEntry()))
		return process.ErrAccountStateDirty
	}

	if sp.enableEpochsHandler.IsFlagEnabledInEpoch(common.EquivalentMessagesFlag, header.GetEpoch()) {
		// check proofs for cross notarized metablocks
		for _, metaBlockHash := range header.GetMetaBlockHashes() {
			hInfo, ok := sp.hdrsForCurrBlock.hdrHashAndInfo[string(metaBlockHash)]
			if !ok {
				return fmt.Errorf("%w for header hash %s", process.ErrMissingHeader, hex.EncodeToString(metaBlockHash))
			}

			if !sp.enableEpochsHandler.IsFlagEnabledInEpoch(common.EquivalentMessagesFlag, hInfo.hdr.GetEpoch()) {
				continue
			}

<<<<<<< HEAD
			if !sp.proofsPool.HasProof(core.MetachainShardId, metaBlockHash) && header.GetNonce() > 1 {
				return fmt.Errorf("%w for header hash %s", process.ErrMissingHeaderProof, hex.EncodeToString(metaBlockHash))
=======
			err = sp.checkProofRequestingNextHeaderBlockingIfMissing(core.MetachainShardId, metaBlockHash, hInfo.hdr.GetNonce())
			if err != nil {
				return err
>>>>>>> 3e24cfe0
			}
		}
	}

	defer func() {
		go sp.checkAndRequestIfMetaHeadersMissing()
	}()

	err = sp.checkEpochCorrectnessCrossChain()
	if err != nil {
		return err
	}

	err = sp.checkEpochCorrectness(header)
	if err != nil {
		return err
	}

	err = sp.checkMetaHeadersValidityAndFinality()
	if err != nil {
		return err
	}

	err = sp.verifyCrossShardMiniBlockDstMe(header)
	if err != nil {
		return err
	}

	defer func() {
		if err != nil {
			sp.RevertCurrentBlock()
		}
	}()

	mbIndex := sp.getIndexOfFirstMiniBlockToBeExecuted(header)
	miniBlocks := body.MiniBlocks[mbIndex:]

	startTime := time.Now()
	err = sp.txCoordinator.ProcessBlockTransaction(header, &block.Body{MiniBlocks: miniBlocks}, haveTime)
	elapsedTime := time.Since(startTime)
	log.Debug("elapsed time to process block transaction",
		"time [s]", elapsedTime,
	)
	if err != nil {
		return err
	}

	err = sp.txCoordinator.VerifyCreatedBlockTransactions(header, &block.Body{MiniBlocks: miniBlocks})
	if err != nil {
		return err
	}

	err = sp.txCoordinator.VerifyCreatedMiniBlocks(header, body)
	if err != nil {
		return err
	}

	err = sp.verifyFees(header)
	if err != nil {
		return err
	}

	if !sp.verifyStateRoot(header.GetRootHash()) {
		err = process.ErrRootStateDoesNotMatch
		return err
	}

	err = sp.blockProcessingCutoffHandler.HandleProcessErrorCutoff(header)
	if err != nil {
		return err
	}

	return nil
}

func (sp *shardProcessor) requestEpochStartInfo(header data.ShardHeaderHandler, haveTime func() time.Duration) error {
	if !header.IsStartOfEpochBlock() {
		return nil
	}
	if sp.epochStartTrigger.MetaEpoch() >= header.GetEpoch() {
		return nil
	}
	if sp.epochStartTrigger.IsEpochStart() {
		return nil
	}

	go sp.requestHandler.RequestMetaHeader(header.GetEpochStartMetaHash())

	headersPool := sp.dataPool.Headers()
	for {
		time.Sleep(timeBetweenCheckForEpochStart)
		if haveTime() < 0 {
			break
		}

		if sp.epochStartTrigger.IsEpochStart() {
			return nil
		}

		epochStartMetaHdr, err := headersPool.GetHeaderByHash(header.GetEpochStartMetaHash())
		if err != nil {
			go sp.requestHandler.RequestMetaHeader(header.GetEpochStartMetaHash())
			continue
		}

		_, _, err = headersPool.GetHeadersByNonceAndShardId(epochStartMetaHdr.GetNonce()+1, core.MetachainShardId)
		if err != nil {
			go sp.requestHandler.RequestMetaHeaderByNonce(epochStartMetaHdr.GetNonce() + 1)
			continue
		}

		return nil
	}

	return process.ErrTimeIsOut
}

// RevertStateToBlock recreates the state tries to the root hashes indicated by the provided root hash and header
func (sp *shardProcessor) RevertStateToBlock(header data.HeaderHandler, rootHash []byte) error {
	rootHashHolder := holders.NewDefaultRootHashesHolder(rootHash)
	err := sp.accountsDB[state.UserAccountsState].RecreateTrie(rootHashHolder)
	if err != nil {
		log.Debug("recreate trie with error for header",
			"nonce", header.GetNonce(),
			"header root hash", header.GetRootHash(),
			"given root hash", rootHash,
			"error", err,
		)

		return err
	}

	err = sp.epochStartTrigger.RevertStateToBlock(header)
	if err != nil {
		log.Debug("revert epoch start trigger for header",
			"nonce", header.GetNonce(),
			"error", err,
		)
		return err
	}

	return nil
}

func (sp *shardProcessor) checkEpochCorrectness(
	header data.ShardHeaderHandler,
) error {
	currentBlockHeader := sp.blockChain.GetCurrentBlockHeader()
	if check.IfNil(currentBlockHeader) {
		return nil
	}

	headerEpochBehindCurrentHeader := header.GetEpoch() < currentBlockHeader.GetEpoch()
	if headerEpochBehindCurrentHeader {
		return fmt.Errorf("%w proposed header with older epoch %d than blockchain epoch %d",
			process.ErrEpochDoesNotMatch, header.GetEpoch(), currentBlockHeader.GetEpoch())
	}

	isStartOfEpochButShouldNotBe := header.GetEpoch() == currentBlockHeader.GetEpoch() && header.IsStartOfEpochBlock()
	if isStartOfEpochButShouldNotBe {
		return fmt.Errorf("%w proposed header with same epoch %d as blockchain and it is of epoch start",
			process.ErrEpochDoesNotMatch, currentBlockHeader.GetEpoch())
	}

	incorrectStartOfEpochBlock := header.GetEpoch() != currentBlockHeader.GetEpoch() &&
		sp.epochStartTrigger.MetaEpoch() == currentBlockHeader.GetEpoch()
	if incorrectStartOfEpochBlock {
		if header.IsStartOfEpochBlock() {
			sp.dataPool.Headers().RemoveHeaderByHash(header.GetEpochStartMetaHash())
			go sp.requestHandler.RequestMetaHeader(header.GetEpochStartMetaHash())
		}
		return fmt.Errorf("%w proposed header with new epoch %d with trigger still in last epoch %d",
			process.ErrEpochDoesNotMatch, header.GetEpoch(), sp.epochStartTrigger.MetaEpoch())
	}

	isHeaderOfInvalidEpoch := header.GetEpoch() > sp.epochStartTrigger.MetaEpoch()
	if isHeaderOfInvalidEpoch {
		return fmt.Errorf("%w proposed header with epoch too high %d with trigger in epoch %d",
			process.ErrEpochDoesNotMatch, header.GetEpoch(), sp.epochStartTrigger.MetaEpoch())
	}

	isOldEpochAndShouldBeNew := sp.epochStartTrigger.IsEpochStart() &&
		header.GetRound() > sp.epochStartTrigger.EpochFinalityAttestingRound()+process.EpochChangeGracePeriod &&
		header.GetEpoch() < sp.epochStartTrigger.MetaEpoch() &&
		sp.epochStartTrigger.EpochStartRound() < sp.epochStartTrigger.EpochFinalityAttestingRound()
	if isOldEpochAndShouldBeNew {
		return fmt.Errorf("%w proposed header with epoch %d should be in epoch %d",
			process.ErrEpochDoesNotMatch, header.GetEpoch(), sp.epochStartTrigger.MetaEpoch())
	}

	isEpochStartMetaHashIncorrect := header.IsStartOfEpochBlock() &&
		!bytes.Equal(header.GetEpochStartMetaHash(), sp.epochStartTrigger.EpochStartMetaHdrHash()) &&
		header.GetEpoch() == sp.epochStartTrigger.MetaEpoch()
	if isEpochStartMetaHashIncorrect {
		go sp.requestHandler.RequestMetaHeader(header.GetEpochStartMetaHash())
		log.Warn("epoch start meta hash mismatch", "proposed", header.GetEpochStartMetaHash(), "calculated", sp.epochStartTrigger.EpochStartMetaHdrHash())
		return fmt.Errorf("%w proposed header with epoch %d has invalid epochStartMetaHash",
			process.ErrEpochDoesNotMatch, header.GetEpoch())
	}

	isNotEpochStartButShouldBe := header.GetEpoch() != currentBlockHeader.GetEpoch() &&
		!header.IsStartOfEpochBlock()
	if isNotEpochStartButShouldBe {
		return fmt.Errorf("%w proposed header with new epoch %d is not of type epoch start",
			process.ErrEpochDoesNotMatch, header.GetEpoch())
	}

	isOldEpochStart := header.IsStartOfEpochBlock() && header.GetEpoch() < sp.epochStartTrigger.MetaEpoch()
	if isOldEpochStart {
		metaBlock, err := process.GetMetaHeader(header.GetEpochStartMetaHash(), sp.dataPool.Headers(), sp.marshalizer, sp.store)
		if err != nil {
			go sp.requestHandler.RequestStartOfEpochMetaBlock(header.GetEpoch())
			return fmt.Errorf("%w could not find epoch start metablock for epoch %d",
				err, header.GetEpoch())
		}

		isMetaBlockCorrect := metaBlock.IsStartOfEpochBlock() && metaBlock.GetEpoch() == header.GetEpoch()
		if !isMetaBlockCorrect {
			return fmt.Errorf("%w proposed header with epoch %d does not include correct start of epoch metaBlock %s",
				process.ErrEpochDoesNotMatch, header.GetEpoch(), header.GetEpochStartMetaHash())
		}
	}

	return nil
}

// SetNumProcessedObj will set the num of processed transactions
func (sp *shardProcessor) SetNumProcessedObj(numObj uint64) {
	sp.txCounter.totalTxs = numObj
}

// checkMetaHeadersValidity - checks if listed metaheaders are valid as construction
func (sp *shardProcessor) checkMetaHeadersValidityAndFinality() error {
	lastCrossNotarizedHeader, _, err := sp.blockTracker.GetLastCrossNotarizedHeader(core.MetachainShardId)
	if err != nil {
		return err
	}

	log.Trace("checkMetaHeadersValidityAndFinality", "lastCrossNotarizedHeader nonce", lastCrossNotarizedHeader.GetNonce())
	usedMetaHdrs, err := sp.sortHeadersForCurrentBlockByNonce(true)
	if err != nil {
		return err
	}
	if len(usedMetaHdrs[core.MetachainShardId]) == 0 {
		return nil
	}

	for _, metaHdr := range usedMetaHdrs[core.MetachainShardId] {
		log.Trace("checkMetaHeadersValidityAndFinality", "metaHeader nonce", metaHdr.GetNonce())
		err = sp.headerValidator.IsHeaderConstructionValid(metaHdr, lastCrossNotarizedHeader)
		if err != nil {
			return fmt.Errorf("%w : checkMetaHeadersValidityAndFinality -> isHdrConstructionValid", err)
		}

		lastCrossNotarizedHeader = metaHdr
	}

	err = sp.checkMetaHdrFinality(lastCrossNotarizedHeader)
	if err != nil {
		return err
	}

	return nil
}

// check if shard headers are final by checking if newer headers were constructed upon them
func (sp *shardProcessor) checkMetaHdrFinality(header data.HeaderHandler) error {
	if check.IfNil(header) {
		return process.ErrNilBlockHeader
	}

	if sp.enableEpochsHandler.IsFlagEnabledInEpoch(common.EquivalentMessagesFlag, header.GetEpoch()) {
		hash, errHash := sp.getHeaderHash(header)
		if errHash != nil {
			return errHash
		}

		if !sp.proofsPool.HasProof(header.GetShardID(), hash) {
			return fmt.Errorf("%w, missing proof for header %s", process.ErrHeaderNotFinal, hex.EncodeToString(hash))
		}

		return nil
	}

	finalityAttestingMetaHdrs, err := sp.sortHeadersForCurrentBlockByNonce(false)
	if err != nil {
		return err
	}

	lastVerifiedHdr := header
	// verify if there are "K" block after current to make this one final
	nextBlocksVerified := uint32(0)
	for _, metaHdr := range finalityAttestingMetaHdrs[core.MetachainShardId] {
		if nextBlocksVerified >= sp.metaBlockFinality {
			break
		}

		// found a header with the next nonce
		if metaHdr.GetNonce() == lastVerifiedHdr.GetNonce()+1 {
			err := sp.headerValidator.IsHeaderConstructionValid(metaHdr, lastVerifiedHdr)
			if err != nil {
				log.Debug("checkMetaHdrFinality -> isHdrConstructionValid",
					"error", err.Error())
				continue
			}

			if sp.enableEpochsHandler.IsFlagEnabledInEpoch(common.EquivalentMessagesFlag, metaHdr.GetEpoch()) {
				hash, errHash := sp.getHeaderHash(metaHdr)
				if errHash != nil {
					return errHash
				}

				if sp.proofsPool.HasProof(core.MetachainShardId, hash) {
					return nil
				}

				return process.ErrHeaderNotFinal
			}

			lastVerifiedHdr = metaHdr
			nextBlocksVerified += 1
		}
	}

	if nextBlocksVerified < sp.metaBlockFinality {
		go sp.requestHandler.RequestMetaHeaderByNonce(lastVerifiedHdr.GetNonce())
		go sp.requestHandler.RequestMetaHeaderByNonce(lastVerifiedHdr.GetNonce() + 1)
		return process.ErrHeaderNotFinal
	}

	return nil
}

func (sp *shardProcessor) checkAndRequestIfMetaHeadersMissing() {
	orderedMetaBlocks, _ := sp.blockTracker.GetTrackedHeaders(core.MetachainShardId)

	err := sp.requestHeadersIfMissing(orderedMetaBlocks, core.MetachainShardId)
	if err != nil {
		log.Debug("checkAndRequestIfMetaHeadersMissing", "error", err.Error())
	}
}

func (sp *shardProcessor) indexBlockIfNeeded(
	body data.BodyHandler,
	headerHash []byte,
	header data.HeaderHandler,
	lastBlockHeader data.HeaderHandler,
) {
	if !sp.outportHandler.HasDrivers() {
		return
	}

	log.Debug("preparing to index block", "hash", headerHash, "nonce", header.GetNonce(), "round", header.GetRound())
	argSaveBlock, err := sp.outportDataProvider.PrepareOutportSaveBlockData(processOutport.ArgPrepareOutportSaveBlockData{
		HeaderHash:             headerHash,
		Header:                 header,
		Body:                   body,
		PreviousHeader:         lastBlockHeader,
		HighestFinalBlockNonce: sp.forkDetector.GetHighestFinalBlockNonce(),
		HighestFinalBlockHash:  sp.forkDetector.GetHighestFinalBlockHash(),
	})
	if err != nil {
		log.Error("shardProcessor.indexBlockIfNeeded cannot prepare argSaveBlock", "error", err.Error(),
			"hash", headerHash, "nonce", header.GetNonce(), "round", header.GetRound())
		return
	}
	err = sp.outportHandler.SaveBlock(argSaveBlock)
	if err != nil {
		log.Error("shardProcessor.outportHandler.SaveBlock cannot save block", "error", err,
			"hash", headerHash, "nonce", header.GetNonce(), "round", header.GetRound())
		return
	}

	log.Debug("indexed block", "hash", headerHash, "nonce", header.GetNonce(), "round", header.GetRound())

	shardID := sp.shardCoordinator.SelfId()
	indexRoundInfo(sp.outportHandler, sp.nodesCoordinator, shardID, header, lastBlockHeader, argSaveBlock.SignersIndexes)
}

// RestoreBlockIntoPools restores the TxBlock and MetaBlock into associated pools
func (sp *shardProcessor) RestoreBlockIntoPools(headerHandler data.HeaderHandler, bodyHandler data.BodyHandler) error {
	if check.IfNil(headerHandler) {
		return process.ErrNilBlockHeader
	}

	header, ok := headerHandler.(data.ShardHeaderHandler)
	if !ok {
		return process.ErrWrongTypeAssertion
	}

	miniBlockHashes := header.MapMiniBlockHashesToShards()
	err := sp.restoreMetaBlockIntoPool(headerHandler, miniBlockHashes, header.GetMetaBlockHashes())
	if err != nil {
		return err
	}

	sp.restoreBlockBody(headerHandler, bodyHandler)

	sp.blockTracker.RemoveLastNotarizedHeaders()

	return nil
}

func (sp *shardProcessor) restoreMetaBlockIntoPool(
	headerHandler data.HeaderHandler,
	mapMiniBlockHashes map[string]uint32,
	metaBlockHashes [][]byte,
) error {
	headersPool := sp.dataPool.Headers()

	mapMetaHashMiniBlockHashes := make(map[string][][]byte)
	mapMetaHashMetaBlock := make(map[string]*block.MetaBlock)

	for _, metaBlockHash := range metaBlockHashes {
		metaBlock, errNotCritical := process.GetMetaHeaderFromStorage(metaBlockHash, sp.marshalizer, sp.store)
		if errNotCritical != nil {
			log.Debug("meta block is not fully processed yet and not committed in MetaBlockUnit",
				"hash", metaBlockHash)
			continue
		}

		mapMetaHashMetaBlock[string(metaBlockHash)] = metaBlock
		processedMiniBlocks := metaBlock.GetMiniBlockHeadersWithDst(sp.shardCoordinator.SelfId())
		for mbHash := range processedMiniBlocks {
			mapMetaHashMiniBlockHashes[string(metaBlockHash)] = append(mapMetaHashMiniBlockHashes[string(metaBlockHash)], []byte(mbHash))
		}

		headersPool.AddHeader(metaBlockHash, metaBlock)

		metablockStorer, err := sp.store.GetStorer(dataRetriever.MetaBlockUnit)
		if err != nil {
			log.Debug("unable to get storage unit",
				"unit", dataRetriever.MetaBlockUnit.String())
			return err
		}

		err = metablockStorer.Remove(metaBlockHash)
		if err != nil {
			log.Debug("unable to remove hash from MetaBlockUnit",
				"hash", metaBlockHash)
			return err
		}

		nonceToByteSlice := sp.uint64Converter.ToByteSlice(metaBlock.GetNonce())

		metaHdrNonceHashStorer, err := sp.store.GetStorer(dataRetriever.MetaHdrNonceHashDataUnit)
		if err != nil {
			log.Debug("unable to get storage unit",
				"unit", dataRetriever.MetaHdrNonceHashDataUnit.String())
			return err
		}

		errNotCritical = metaHdrNonceHashStorer.Remove(nonceToByteSlice)
		if errNotCritical != nil {
			log.Debug("error not critical",
				"error", errNotCritical.Error())
		}

		log.Trace("meta block has been restored successfully",
			"round", metaBlock.Round,
			"nonce", metaBlock.Nonce,
			"hash", metaBlockHash)
	}

	for metaBlockHash, miniBlockHashes := range mapMetaHashMiniBlockHashes {
		sp.setProcessedMiniBlocksInfo(miniBlockHashes, metaBlockHash, mapMetaHashMetaBlock[metaBlockHash])
	}

	sp.rollBackProcessedMiniBlocksInfo(headerHandler, mapMiniBlockHashes)

	return nil
}

func (sp *shardProcessor) setProcessedMiniBlocksInfo(miniBlockHashes [][]byte, metaBlockHash string, metaBlock *block.MetaBlock) {
	for _, miniBlockHash := range miniBlockHashes {
		indexOfLastTxProcessed := getIndexOfLastTxProcessedInMiniBlock(miniBlockHash, metaBlock)
		sp.processedMiniBlocksTracker.SetProcessedMiniBlockInfo([]byte(metaBlockHash), miniBlockHash, &processedMb.ProcessedMiniBlockInfo{
			FullyProcessed:         true,
			IndexOfLastTxProcessed: indexOfLastTxProcessed,
		})
	}
}

func getIndexOfLastTxProcessedInMiniBlock(miniBlockHash []byte, metaBlock *block.MetaBlock) int32 {
	for _, mbh := range metaBlock.MiniBlockHeaders {
		if bytes.Equal(mbh.Hash, miniBlockHash) {
			return int32(mbh.TxCount) - 1
		}
	}

	for _, shardData := range metaBlock.ShardInfo {
		for _, mbh := range shardData.ShardMiniBlockHeaders {
			if bytes.Equal(mbh.Hash, miniBlockHash) {
				return int32(mbh.TxCount) - 1
			}
		}
	}

	log.Warn("shardProcessor.getIndexOfLastTxProcessedInMiniBlock",
		"miniBlock hash", miniBlockHash,
		"metaBlock round", metaBlock.Round,
		"metaBlock nonce", metaBlock.Nonce,
		"error", process.ErrMissingMiniBlock)

	return common.MaxIndexOfTxInMiniBlock
}

func (sp *shardProcessor) rollBackProcessedMiniBlocksInfo(headerHandler data.HeaderHandler, mapMiniBlockHashes map[string]uint32) {
	for miniBlockHash := range mapMiniBlockHashes {
		miniBlockHeader := process.GetMiniBlockHeaderWithHash(headerHandler, []byte(miniBlockHash))
		if miniBlockHeader == nil {
			log.Warn("shardProcessor.rollBackProcessedMiniBlocksInfo: GetMiniBlockHeaderWithHash",
				"mb hash", miniBlockHash,
				"error", process.ErrMissingMiniBlockHeader)
			continue
		}

		if miniBlockHeader.GetSenderShardID() == sp.shardCoordinator.SelfId() {
			continue
		}

		sp.rollBackProcessedMiniBlockInfo(miniBlockHeader, []byte(miniBlockHash))
	}
}

func (sp *shardProcessor) rollBackProcessedMiniBlockInfo(miniBlockHeader data.MiniBlockHeaderHandler, miniBlockHash []byte) {
	indexOfFirstTxProcessed := miniBlockHeader.GetIndexOfFirstTxProcessed()
	if indexOfFirstTxProcessed == 0 {
		sp.processedMiniBlocksTracker.RemoveMiniBlockHash(miniBlockHash)
		return
	}

	_, metaBlockHash := sp.processedMiniBlocksTracker.GetProcessedMiniBlockInfo(miniBlockHash)
	if metaBlockHash == nil {
		log.Warn("shardProcessor.rollBackProcessedMiniBlockInfo: mini block was not found in ProcessedMiniBlockTracker component",
			"sender shard", miniBlockHeader.GetSenderShardID(),
			"receiver shard", miniBlockHeader.GetReceiverShardID(),
			"tx count", miniBlockHeader.GetTxCount(),
			"mb hash", miniBlockHash)
		return
	}

	sp.processedMiniBlocksTracker.SetProcessedMiniBlockInfo(metaBlockHash, miniBlockHash, &processedMb.ProcessedMiniBlockInfo{
		FullyProcessed:         false,
		IndexOfLastTxProcessed: indexOfFirstTxProcessed - 1,
	})
}

// CreateBlock creates the final block and header for the current round
func (sp *shardProcessor) CreateBlock(
	initialHdr data.HeaderHandler,
	haveTime func() bool,
) (data.HeaderHandler, data.BodyHandler, error) {
	if check.IfNil(initialHdr) {
		return nil, nil, process.ErrNilBlockHeader
	}
	shardHdr, ok := initialHdr.(data.ShardHeaderHandler)
	if !ok {
		return nil, nil, process.ErrWrongTypeAssertion
	}

	sp.processStatusHandler.SetBusy("shardProcessor.CreateBlock")
	defer sp.processStatusHandler.SetIdle()

	err := sp.createBlockStarted()
	if err != nil {
		return nil, nil, err
	}

	// placeholder for shardProcessor.CreateBlock script 1

	// placeholder for shardProcessor.CreateBlock script 2

	if sp.epochStartTrigger.IsEpochStart() {
		log.Debug("CreateBlock", "IsEpochStart", sp.epochStartTrigger.IsEpochStart(),
			"epoch start meta header hash", sp.epochStartTrigger.EpochStartMetaHdrHash())
		err = shardHdr.SetEpochStartMetaHash(sp.epochStartTrigger.EpochStartMetaHdrHash())
		if err != nil {
			return nil, nil, err
		}

		epoch := sp.epochStartTrigger.MetaEpoch()
		if initialHdr.GetEpoch() != epoch {
			log.Debug("shardProcessor.CreateBlock: epoch from header is not the same as epoch from epoch start trigger, overwriting",
				"epoch from header", initialHdr.GetEpoch(), "epoch from epoch start trigger", epoch)
			err = shardHdr.SetEpoch(epoch)
			if err != nil {
				return nil, nil, err
			}
		}
	}

	err = sp.addPrevProofIfNeeded(shardHdr)
	if err != nil {
		return nil, nil, err
	}

	sp.epochNotifier.CheckEpoch(shardHdr)
	sp.blockChainHook.SetCurrentHeader(shardHdr)
	body, processedMiniBlocksDestMeInfo, err := sp.createBlockBody(shardHdr, haveTime)
	if err != nil {
		return nil, nil, err
	}

	finalBody, err := sp.applyBodyToHeader(shardHdr, body, processedMiniBlocksDestMeInfo)
	if err != nil {
		return nil, nil, err
	}

	for _, miniBlock := range finalBody.MiniBlocks {
		log.Trace("CreateBlock: miniblock",
			"sender shard", miniBlock.SenderShardID,
			"receiver shard", miniBlock.ReceiverShardID,
			"type", miniBlock.Type,
			"num txs", len(miniBlock.TxHashes))
	}

	return shardHdr, finalBody, nil
}

// createBlockBody creates a list of miniblocks by filling them with transactions out of the transactions pools
// as long as the transactions limit for the block has not been reached and there is still time to add transactions
func (sp *shardProcessor) createBlockBody(shardHdr data.HeaderHandler, haveTime func() bool) (*block.Body, map[string]*processedMb.ProcessedMiniBlockInfo, error) {
	sp.blockSizeThrottler.ComputeCurrentMaxSize()

	log.Debug("started creating block body",
		"epoch", shardHdr.GetEpoch(),
		"round", shardHdr.GetRound(),
		"nonce", shardHdr.GetNonce(),
	)

	randomness := helpers.ComputeRandomnessForTxSorting(shardHdr, sp.enableEpochsHandler)
	miniBlocks, processedMiniBlocksDestMeInfo, err := sp.createMiniBlocks(haveTime, randomness)
	if err != nil {
		return nil, nil, err
	}

	sp.requestHandler.SetEpoch(shardHdr.GetEpoch())

	return miniBlocks, processedMiniBlocksDestMeInfo, nil
}

// CommitBlock commits the block in the blockchain if everything was checked successfully
func (sp *shardProcessor) CommitBlock(
	headerHandler data.HeaderHandler,
	bodyHandler data.BodyHandler,
) error {
	var err error
	sp.processStatusHandler.SetBusy("shardProcessor.CommitBlock")
	defer func() {
		if err != nil {
			sp.RevertCurrentBlock()
		}
		sp.processStatusHandler.SetIdle()
	}()

	err = checkForNils(headerHandler, bodyHandler)
	if err != nil {
		return err
	}

	sp.store.SetEpochForPutOperation(headerHandler.GetEpoch())

	log.Debug("started committing block",
		"epoch", headerHandler.GetEpoch(),
		"shard", headerHandler.GetShardID(),
		"round", headerHandler.GetRound(),
		"nonce", headerHandler.GetNonce(),
	)

	err = sp.checkBlockValidity(headerHandler, bodyHandler)
	if err != nil {
		return err
	}

	header, ok := headerHandler.(data.ShardHeaderHandler)
	if !ok {
		err = process.ErrWrongTypeAssertion
		return err
	}

	err = sp.checkEpochCorrectnessCrossChain()
	if err != nil {
		return err
	}

	if header.IsStartOfEpochBlock() {
		sp.epochStartTrigger.SetProcessed(header, bodyHandler)
	}

	marshalizedHeader, err := sp.marshalizer.Marshal(header)
	if err != nil {
		return err
	}

	headerHash := sp.hasher.Compute(string(marshalizedHeader))

	sp.saveShardHeader(header, headerHash, marshalizedHeader)

	body, ok := bodyHandler.(*block.Body)
	if !ok {
		err = process.ErrWrongTypeAssertion
		return err
	}

	sp.saveBody(body, header, headerHash)

	processedMetaHdrs, err := sp.getOrderedProcessedMetaBlocksFromHeader(header)
	if err != nil {
		return err
	}

	err = sp.addProcessedCrossMiniBlocksFromHeader(header)
	if err != nil {
		return err
	}

	selfNotarizedHeaders, selfNotarizedHeadersHashes, err := sp.getHighestHdrForOwnShardFromMetachain(processedMetaHdrs)
	if err != nil {
		return err
	}

	err = sp.saveLastNotarizedHeader(core.MetachainShardId, processedMetaHdrs)
	if err != nil {
		return err
	}

	err = sp.commitAll(headerHandler)
	if err != nil {
		return err
	}

	log.Info("shard block has been committed successfully",
		"epoch", header.GetEpoch(),
		"shard", header.GetShardID(),
		"round", header.GetRound(),
		"nonce", header.GetNonce(),
		"hash", headerHash,
	)
	sp.setNonceOfFirstCommittedBlock(headerHandler.GetNonce())

	sp.updateLastCommittedInDebugger(headerHandler.GetRound())

	errNotCritical := sp.checkSentSignaturesAtCommitTime(headerHandler)
	if errNotCritical != nil {
		log.Debug("checkSentSignaturesBeforeCommitting", "error", errNotCritical.Error())
	}

	errNotCritical = sp.updateCrossShardInfo(processedMetaHdrs)
	if errNotCritical != nil {
		log.Debug("updateCrossShardInfo", "error", errNotCritical.Error())
	}

	errNotCritical = sp.forkDetector.AddHeader(header, headerHash, process.BHProcessed, selfNotarizedHeaders, selfNotarizedHeadersHashes)
	if errNotCritical != nil {
		log.Debug("forkDetector.AddHeader", "error", errNotCritical.Error())
	}

	currentHeader, currentHeaderHash := getLastSelfNotarizedHeaderByItself(sp.blockChain)
	sp.blockTracker.AddSelfNotarizedHeader(sp.shardCoordinator.SelfId(), currentHeader, currentHeaderHash)

	lastSelfNotarizedHeader, lastSelfNotarizedHeaderHash := sp.getLastSelfNotarizedHeaderByMetachain()
	sp.blockTracker.AddSelfNotarizedHeader(core.MetachainShardId, lastSelfNotarizedHeader, lastSelfNotarizedHeaderHash)

	sp.notifyFinalMetaHdrs(processedMetaHdrs)

	if sp.lastRestartNonce == 0 {
		sp.lastRestartNonce = header.GetNonce()
	}

	sp.updateState(selfNotarizedHeaders, header)

	highestFinalBlockNonce := sp.forkDetector.GetHighestFinalBlockNonce()
	log.Debug("highest final shard block",
		"shard", sp.shardCoordinator.SelfId(),
		"nonce", highestFinalBlockNonce,
	)

	lastBlockHeader := sp.blockChain.GetCurrentBlockHeader()

	committedRootHash, err := sp.accountsDB[state.UserAccountsState].RootHash()
	if err != nil {
		return err
	}

	err = sp.blockChain.SetCurrentBlockHeaderAndRootHash(header, committedRootHash)
	if err != nil {
		return err
	}

	sp.blockChain.SetCurrentBlockHeaderHash(headerHash)
	sp.indexBlockIfNeeded(bodyHandler, headerHash, headerHandler, lastBlockHeader)
	sp.recordBlockInHistory(headerHash, headerHandler, bodyHandler)

	lastCrossNotarizedHeader, _, err := sp.blockTracker.GetLastCrossNotarizedHeader(core.MetachainShardId)
	if err != nil {
		return err
	}

	saveMetricsForCommittedShardBlock(
		sp.nodesCoordinator,
		sp.appStatusHandler,
		logger.DisplayByteSlice(headerHash),
		highestFinalBlockNonce,
		lastCrossNotarizedHeader,
		header,
		sp.managedPeersHolder,
	)

	headerInfo := bootstrapStorage.BootstrapHeaderInfo{
		ShardId: header.GetShardID(),
		Epoch:   header.GetEpoch(),
		Nonce:   header.GetNonce(),
		Hash:    headerHash,
	}

	nodesCoordinatorKey := sp.nodesCoordinator.GetSavedStateKey()
	epochStartKey := sp.epochStartTrigger.GetSavedStateKey()

	args := bootStorerDataArgs{
		headerInfo:                 headerInfo,
		round:                      header.GetRound(),
		lastSelfNotarizedHeaders:   sp.getBootstrapHeadersInfo(selfNotarizedHeaders, selfNotarizedHeadersHashes),
		highestFinalBlockNonce:     sp.forkDetector.GetHighestFinalBlockNonce(),
		processedMiniBlocks:        sp.processedMiniBlocksTracker.ConvertProcessedMiniBlocksMapToSlice(),
		nodesCoordinatorConfigKey:  nodesCoordinatorKey,
		epochStartTriggerConfigKey: epochStartKey,
	}

	sp.prepareDataForBootStorer(args)

	// write data to log
	go func() {
		sp.txCounter.headerExecuted(header)
		sp.txCounter.displayLogInfo(
			header,
			body,
			headerHash,
			sp.shardCoordinator.NumberOfShards(),
			sp.shardCoordinator.SelfId(),
			sp.dataPool,
			sp.blockTracker,
		)
	}()

	sp.blockSizeThrottler.Succeed(header.GetRound())

	sp.displayPoolsInfo()

	errNotCritical = sp.removeTxsFromPools(header, body)
	if errNotCritical != nil {
		log.Debug("removeTxsFromPools", "error", errNotCritical.Error())
	}

	sp.cleanupPools(headerHandler)

	sp.blockProcessingCutoffHandler.HandlePauseCutoff(header)

	return nil
}

func (sp *shardProcessor) notifyFinalMetaHdrs(processedMetaHeaders []data.HeaderHandler) {
	metaHeaders := make([]data.HeaderHandler, 0)
	metaHeadersHashes := make([][]byte, 0)

	for _, metaHeader := range processedMetaHeaders {
		metaHeaderHash, err := core.CalculateHash(sp.marshalizer, sp.hasher, metaHeader)
		if err != nil {
			log.Debug("shardProcessor.notifyFinalMetaHdrs", "error", err.Error())
			continue
		}

		metaHeaders = append(metaHeaders, metaHeader)
		metaHeadersHashes = append(metaHeadersHashes, metaHeaderHash)
	}

	if len(metaHeaders) > 0 {
		go sp.historyRepo.OnNotarizedBlocks(core.MetachainShardId, metaHeaders, metaHeadersHashes)
	}
}

func (sp *shardProcessor) displayPoolsInfo() {
	headersPool := sp.dataPool.Headers()
	miniBlocksPool := sp.dataPool.MiniBlocks()

	log.Trace("pools info",
		"shard", sp.shardCoordinator.SelfId(),
		"num headers", headersPool.GetNumHeaders(sp.shardCoordinator.SelfId()))

	log.Trace("pools info",
		"shard", core.MetachainShardId,
		"num headers", headersPool.GetNumHeaders(core.MetachainShardId))

	// numShardsToKeepHeaders represents the total number of shards for which shard node would keep tracking headers
	// (in this case this number is equal with: self shard + metachain)
	numShardsToKeepHeaders := 2
	capacity := headersPool.MaxSize() * numShardsToKeepHeaders
	log.Debug("pools info",
		"total headers", headersPool.Len(),
		"headers pool capacity", capacity,
		"total miniblocks", miniBlocksPool.Len(),
		"miniblocks pool capacity", miniBlocksPool.MaxSize(),
	)

	sp.displayMiniBlocksPool()
}

func (sp *shardProcessor) updateState(headers []data.HeaderHandler, currentHeader data.ShardHeaderHandler) {
	sp.snapShotEpochStartFromMeta(currentHeader)

	for _, header := range headers {
		if sp.forkDetector.GetHighestFinalBlockNonce() < header.GetNonce() {
			break
		}

		prevHeaderHash := header.GetPrevHash()
		prevHeader, errNotCritical := process.GetShardHeader(
			prevHeaderHash,
			sp.dataPool.Headers(),
			sp.marshalizer,
			sp.store,
		)
		if errNotCritical != nil {
			log.Debug("could not get shard header from storage")
			return
		}
		if header.IsStartOfEpochBlock() {
			sp.nodesCoordinator.ShuffleOutForEpoch(header.GetEpoch())
		}

		headerHash, err := core.CalculateHash(sp.marshalizer, sp.hasher, header)
		if err != nil {
			log.Debug("updateState.CalculateHash", "error", err.Error())
			return
		}

		headerRootHashForPruning := header.GetRootHash()
		prevHeaderRootHashForPruning := prevHeader.GetRootHash()

		scheduledHeaderRootHash, _ := sp.scheduledTxsExecutionHandler.GetScheduledRootHashForHeader(headerHash)
		headerAdditionalData := header.GetAdditionalData()
		if headerAdditionalData != nil && headerAdditionalData.GetScheduledRootHash() != nil {
			headerRootHashForPruning = headerAdditionalData.GetScheduledRootHash()
		}

		prevHeaderAdditionalData := prevHeader.GetAdditionalData()
		scheduledPrevHeaderRootHash, _ := sp.scheduledTxsExecutionHandler.GetScheduledRootHashForHeader(header.GetPrevHash())
		if prevHeaderAdditionalData != nil && prevHeaderAdditionalData.GetScheduledRootHash() != nil {
			prevHeaderRootHashForPruning = prevHeaderAdditionalData.GetScheduledRootHash()
		}

		log.Trace("updateState: prevHeader",
			"shard", prevHeader.GetShardID(),
			"epoch", prevHeader.GetEpoch(),
			"round", prevHeader.GetRound(),
			"nonce", prevHeader.GetNonce(),
			"root hash", prevHeader.GetRootHash(),
			"scheduled root hash for pruning", prevHeaderRootHashForPruning,
			"scheduled root hash after processing", scheduledPrevHeaderRootHash,
		)

		log.Trace("updateState: currHeader",
			"shard", header.GetShardID(),
			"epoch", header.GetEpoch(),
			"round", header.GetRound(),
			"nonce", header.GetNonce(),
			"root hash", header.GetRootHash(),
			"scheduled root hash for pruning", headerRootHashForPruning,
			"scheduled root hash after processing", scheduledHeaderRootHash,
		)

		sp.updateStateStorage(
			header,
			headerRootHashForPruning,
			prevHeaderRootHashForPruning,
			sp.accountsDB[state.UserAccountsState],
		)

		sp.setFinalizedHeaderHashInIndexer(header.GetPrevHash())

		finalRootHash := scheduledHeaderRootHash
		if len(finalRootHash) == 0 {
			finalRootHash = header.GetRootHash()
		}

		sp.blockChain.SetFinalBlockInfo(header.GetNonce(), headerHash, finalRootHash)
	}
}

func (sp *shardProcessor) snapShotEpochStartFromMeta(header data.ShardHeaderHandler) {
	accounts := sp.accountsDB[state.UserAccountsState]

	sp.hdrsForCurrBlock.mutHdrsForBlock.RLock()
	defer sp.hdrsForCurrBlock.mutHdrsForBlock.RUnlock()

	for _, metaHash := range header.GetMetaBlockHashes() {
		metaHdrInfo, ok := sp.hdrsForCurrBlock.hdrHashAndInfo[string(metaHash)]
		if !ok {
			continue
		}
		metaHdr, ok := metaHdrInfo.hdr.(*block.MetaBlock)
		if !ok {
			continue
		}
		if !metaHdr.IsStartOfEpochBlock() {
			continue
		}

		for _, epochStartShData := range metaHdr.EpochStart.LastFinalizedHeaders {
			if epochStartShData.ShardID != header.GetShardID() {
				continue
			}

			rootHash := epochStartShData.RootHash
			schRootHash := epochStartShData.GetScheduledRootHash()
			if schRootHash != nil {
				log.Debug("using scheduled root hash for snapshotting", "schRootHash", schRootHash)
				rootHash = schRootHash
			}
			epoch := sp.epochStartTrigger.MetaEpoch()
			log.Debug("shard trie snapshot from epoch start shard data", "rootHash", rootHash, "epoch", epoch)
			accounts.SnapshotState(rootHash, epoch)
			sp.markSnapshotDoneInPeerAccounts()
			saveEpochStartEconomicsMetrics(sp.appStatusHandler, metaHdr)
			go func() {
				err := sp.commitTrieEpochRootHashIfNeeded(metaHdr, rootHash)
				if err != nil {
					log.Warn("couldn't commit trie checkpoint", "epoch", header.GetEpoch(), "error", err)
				}
			}()
		}
	}
}

func (sp *shardProcessor) markSnapshotDoneInPeerAccounts() {
	peerAccounts := sp.accountsDB[state.PeerAccountsState]
	if check.IfNil(peerAccounts) {
		log.Warn("programming error: peerAccounts is nil while trying to take a snapshot on a shard node: this can cause OOM exceptions")
		return
	}

	peerAccountsHandler, ok := peerAccounts.(peerAccountsDBHandler)
	if !ok {
		log.Warn("programming error: peerAccounts is not of type peerAccountsDBHandler: this can cause OOM exceptions")
		return
	}

	peerAccountsHandler.MarkSnapshotDone()
	log.Debug("shardProcessor.markSnapshotDoneInPeerAccounts completed")
}

func (sp *shardProcessor) checkEpochCorrectnessCrossChain() error {
	currentHeader := sp.blockChain.GetCurrentBlockHeader()
	if check.IfNil(currentHeader) {
		return nil
	}
	if sp.epochStartTrigger.EpochStartRound() >= sp.epochStartTrigger.EpochFinalityAttestingRound() {
		return nil
	}

	lastSelfNotarizedHeader, _ := sp.getLastSelfNotarizedHeaderByMetachain()
	lastFinalizedRound := uint64(0)
	if !check.IfNil(lastSelfNotarizedHeader) {
		lastFinalizedRound = lastSelfNotarizedHeader.GetRound()
	}

	shouldRevertChain := false
	nonce := currentHeader.GetNonce()
	shouldEnterNewEpochRound := sp.epochStartTrigger.EpochFinalityAttestingRound() + process.EpochChangeGracePeriod

	for round := currentHeader.GetRound(); round > shouldEnterNewEpochRound && currentHeader.GetEpoch() < sp.epochStartTrigger.MetaEpoch(); round = currentHeader.GetRound() {
		if round <= lastFinalizedRound {
			break
		}

		shouldRevertChain = true
		prevHeader, err := process.GetShardHeader(
			currentHeader.GetPrevHash(),
			sp.dataPool.Headers(),
			sp.marshalizer,
			sp.store,
		)
		if err != nil {
			return err
		}

		nonce = currentHeader.GetNonce()
		currentHeader = prevHeader
	}

	if shouldRevertChain {
		log.Debug("blockchain is wrongly constructed",
			"reverted to nonce", nonce)

		sp.forkDetector.SetRollBackNonce(nonce)
		return process.ErrEpochDoesNotMatch
	}

	return nil
}

func (sp *shardProcessor) getLastSelfNotarizedHeaderByMetachain() (data.HeaderHandler, []byte) {
	if sp.forkDetector.GetHighestFinalBlockNonce() == sp.genesisNonce {
		return sp.blockChain.GetGenesisHeader(), sp.blockChain.GetGenesisHeaderHash()
	}

	hash := sp.forkDetector.GetHighestFinalBlockHash()
	header, err := process.GetShardHeader(hash, sp.dataPool.Headers(), sp.marshalizer, sp.store)
	if err != nil {
		log.Warn("getLastSelfNotarizedHeaderByMetachain.GetShardHeader", "error", err.Error(), "hash", hash, "nonce", sp.forkDetector.GetHighestFinalBlockNonce())
		return nil, nil
	}

	return header, hash
}

func (sp *shardProcessor) saveLastNotarizedHeader(shardId uint32, processedHdrs []data.HeaderHandler) error {
	lastCrossNotarizedHeader, lastCrossNotarizedHeaderHash, err := sp.blockTracker.GetLastCrossNotarizedHeader(shardId)
	if err != nil {
		return err
	}

	lenProcessedHdrs := len(processedHdrs)
	if lenProcessedHdrs > 0 {
		if lastCrossNotarizedHeader.GetNonce() < processedHdrs[lenProcessedHdrs-1].GetNonce() {
			lastCrossNotarizedHeader = processedHdrs[lenProcessedHdrs-1]
			lastCrossNotarizedHeaderHash, err = core.CalculateHash(sp.marshalizer, sp.hasher, lastCrossNotarizedHeader)
			if err != nil {
				return err
			}
		}
	}

	sp.blockTracker.AddCrossNotarizedHeader(shardId, lastCrossNotarizedHeader, lastCrossNotarizedHeaderHash)
	DisplayLastNotarized(sp.marshalizer, sp.hasher, lastCrossNotarizedHeader, shardId)

	return nil
}

// CreateNewHeader creates a new header
func (sp *shardProcessor) CreateNewHeader(round uint64, nonce uint64) (data.HeaderHandler, error) {
	epoch := sp.epochStartTrigger.MetaEpoch()
	header := sp.versionedHeaderFactory.Create(epoch)

	shardHeader, ok := header.(data.ShardHeaderHandler)
	if !ok {
		return nil, process.ErrWrongTypeAssertion
	}

	err := shardHeader.SetRound(round)
	if err != nil {
		return nil, err
	}

	sp.roundNotifier.CheckRound(header)
	sp.epochNotifier.CheckEpoch(header)

	err = shardHeader.SetNonce(nonce)
	if err != nil {
		return nil, err
	}

	err = shardHeader.SetAccumulatedFees(big.NewInt(0))
	if err != nil {
		return nil, err
	}

	err = shardHeader.SetDeveloperFees(big.NewInt(0))
	if err != nil {
		return nil, err
	}

	err = sp.setHeaderVersionData(shardHeader)
	if err != nil {
		return nil, err
	}

	return header, nil
}

func (sp *shardProcessor) setHeaderVersionData(shardHeader data.ShardHeaderHandler) error {
	if check.IfNil(shardHeader) {
		return process.ErrNilHeaderHandler
	}

	rootHash, err := sp.accountsDB[state.UserAccountsState].RootHash()
	if err != nil {
		return err
	}

	scheduledGasAndFees := sp.scheduledTxsExecutionHandler.GetScheduledGasAndFees()
	additionalVersionData := &headerVersionData.AdditionalData{
		ScheduledRootHash:        rootHash,
		ScheduledAccumulatedFees: scheduledGasAndFees.AccumulatedFees,
		ScheduledDeveloperFees:   scheduledGasAndFees.DeveloperFees,
		ScheduledGasProvided:     scheduledGasAndFees.GasProvided,
		ScheduledGasPenalized:    scheduledGasAndFees.GasPenalized,
		ScheduledGasRefunded:     scheduledGasAndFees.GasRefunded,
	}

	return shardHeader.SetAdditionalData(additionalVersionData)
}

// getHighestHdrForOwnShardFromMetachain calculates the highest shard header notarized by metachain
func (sp *shardProcessor) getHighestHdrForOwnShardFromMetachain(
	processedHdrs []data.HeaderHandler,
) ([]data.HeaderHandler, [][]byte, error) {

	ownShIdHdrs := make([]data.HeaderHandler, 0, len(processedHdrs))

	for i := 0; i < len(processedHdrs); i++ {
		hdr, ok := processedHdrs[i].(*block.MetaBlock)
		if !ok {
			return nil, nil, process.ErrWrongTypeAssertion
		}

		hdrs := sp.getHighestHdrForShardFromMetachain(sp.shardCoordinator.SelfId(), hdr)
		ownShIdHdrs = append(ownShIdHdrs, hdrs...)
	}

	process.SortHeadersByNonce(ownShIdHdrs)

	ownShIdHdrsHashes := make([][]byte, len(ownShIdHdrs))
	for i := 0; i < len(ownShIdHdrs); i++ {
		hash, _ := core.CalculateHash(sp.marshalizer, sp.hasher, ownShIdHdrs[i])
		ownShIdHdrsHashes[i] = hash
	}

	return ownShIdHdrs, ownShIdHdrsHashes, nil
}

func (sp *shardProcessor) getHighestHdrForShardFromMetachain(shardId uint32, hdr *block.MetaBlock) []data.HeaderHandler {
	ownShIdHdr := make([]data.HeaderHandler, 0, len(hdr.ShardInfo))

	for _, shardInfo := range hdr.ShardInfo {
		if shardInfo.ShardID != shardId {
			continue
		}

		ownHdr, err := process.GetShardHeader(shardInfo.HeaderHash, sp.dataPool.Headers(), sp.marshalizer, sp.store)
		if err != nil {
			go sp.requestHandler.RequestShardHeader(shardInfo.ShardID, shardInfo.HeaderHash)

			log.Debug("requested missing shard header",
				"hash", shardInfo.HeaderHash,
				"shard", shardInfo.ShardID,
			)
			continue
		}

		ownShIdHdr = append(ownShIdHdr, ownHdr)
	}

	return data.TrimHeaderHandlerSlice(ownShIdHdr)
}

// getOrderedProcessedMetaBlocksFromHeader returns all the meta blocks fully processed
func (sp *shardProcessor) getOrderedProcessedMetaBlocksFromHeader(header data.HeaderHandler) ([]data.HeaderHandler, error) {
	if check.IfNil(header) {
		return nil, process.ErrNilBlockHeader
	}

	miniBlockHeaders := header.GetMiniBlockHeaderHandlers()
	miniBlockHashes := make(map[int][]byte, len(miniBlockHeaders))
	for i := 0; i < len(miniBlockHeaders); i++ {
		miniBlockHashes[i] = miniBlockHeaders[i].GetHash()
	}

	log.Trace("cross mini blocks in body",
		"num miniblocks", len(miniBlockHashes),
	)

	processedMetaBlocks, err := sp.getOrderedProcessedMetaBlocksFromMiniBlockHashes(miniBlockHeaders, miniBlockHashes)
	if err != nil {
		return nil, err
	}

	return processedMetaBlocks, nil
}

func (sp *shardProcessor) addProcessedCrossMiniBlocksFromHeader(headerHandler data.HeaderHandler) error {
	if check.IfNil(headerHandler) {
		return process.ErrNilBlockHeader
	}

	shardHeader, ok := headerHandler.(data.ShardHeaderHandler)
	if !ok {
		return process.ErrWrongTypeAssertion
	}
	miniBlockHashes := make(map[int][]byte, len(headerHandler.GetMiniBlockHeaderHandlers()))
	for i := 0; i < len(headerHandler.GetMiniBlockHeaderHandlers()); i++ {
		miniBlockHashes[i] = headerHandler.GetMiniBlockHeaderHandlers()[i].GetHash()
	}

	sp.hdrsForCurrBlock.mutHdrsForBlock.RLock()
	for _, metaBlockHash := range shardHeader.GetMetaBlockHashes() {
		headerInfo, found := sp.hdrsForCurrBlock.hdrHashAndInfo[string(metaBlockHash)]
		if !found {
			sp.hdrsForCurrBlock.mutHdrsForBlock.RUnlock()
			return fmt.Errorf("%w : addProcessedCrossMiniBlocksFromHeader metaBlockHash = %s",
				process.ErrMissingHeader, logger.DisplayByteSlice(metaBlockHash))
		}

		metaBlock, isMetaBlock := headerInfo.hdr.(*block.MetaBlock)
		if !isMetaBlock {
			sp.hdrsForCurrBlock.mutHdrsForBlock.RUnlock()
			return process.ErrWrongTypeAssertion
		}

		crossMiniBlockHashes := metaBlock.GetMiniBlockHeadersWithDst(sp.shardCoordinator.SelfId())
		for key, miniBlockHash := range miniBlockHashes {
			_, ok = crossMiniBlockHashes[string(miniBlockHash)]
			if !ok {
				continue
			}

			miniBlockHeader := process.GetMiniBlockHeaderWithHash(headerHandler, miniBlockHash)
			if miniBlockHeader == nil {
				log.Warn("shardProcessor.addProcessedCrossMiniBlocksFromHeader: GetMiniBlockHeaderWithHash", "mb hash", miniBlockHash, "error", process.ErrMissingMiniBlockHeader)
				continue
			}

			sp.processedMiniBlocksTracker.SetProcessedMiniBlockInfo(metaBlockHash, miniBlockHash, &processedMb.ProcessedMiniBlockInfo{
				FullyProcessed:         miniBlockHeader.IsFinal(),
				IndexOfLastTxProcessed: miniBlockHeader.GetIndexOfLastTxProcessed(),
			})

			delete(miniBlockHashes, key)
		}
	}
	sp.hdrsForCurrBlock.mutHdrsForBlock.RUnlock()

	return nil
}

func (sp *shardProcessor) getOrderedProcessedMetaBlocksFromMiniBlockHashes(
	miniBlockHeaders []data.MiniBlockHeaderHandler,
	miniBlockHashes map[int][]byte,
) ([]data.HeaderHandler, error) {

	processedMetaHdrs := make([]data.HeaderHandler, 0, len(sp.hdrsForCurrBlock.hdrHashAndInfo))
	processedCrossMiniBlocksHashes := make(map[string]bool, len(sp.hdrsForCurrBlock.hdrHashAndInfo))

	sp.hdrsForCurrBlock.mutHdrsForBlock.RLock()
	for metaBlockHash, headerInfo := range sp.hdrsForCurrBlock.hdrHashAndInfo {
		if !headerInfo.usedInBlock {
			continue
		}

		metaBlock, ok := headerInfo.hdr.(*block.MetaBlock)
		if !ok {
			sp.hdrsForCurrBlock.mutHdrsForBlock.RUnlock()
			return nil, process.ErrWrongTypeAssertion
		}

		log.Trace("meta header",
			"nonce", metaBlock.Nonce,
		)

		crossMiniBlockHashes := metaBlock.GetMiniBlockHeadersWithDst(sp.shardCoordinator.SelfId())
		for hash := range crossMiniBlockHashes {
			processedCrossMiniBlocksHashes[hash] = sp.processedMiniBlocksTracker.IsMiniBlockFullyProcessed([]byte(metaBlockHash), []byte(hash))
		}

		for key, miniBlockHash := range miniBlockHashes {
			_, ok = crossMiniBlockHashes[string(miniBlockHash)]
			if !ok {
				continue
			}

			processedCrossMiniBlocksHashes[string(miniBlockHash)] = miniBlockHeaders[key].IsFinal()

			delete(miniBlockHashes, key)
		}

		log.Trace("cross mini blocks in meta header",
			"num miniblocks", len(crossMiniBlockHashes),
		)

		processedAll := true
		for hash := range crossMiniBlockHashes {
			if !processedCrossMiniBlocksHashes[hash] {
				processedAll = false
				break
			}
		}

		if processedAll {
			processedMetaHdrs = append(processedMetaHdrs, metaBlock)
		}
	}
	sp.hdrsForCurrBlock.mutHdrsForBlock.RUnlock()

	process.SortHeadersByNonce(processedMetaHdrs)

	return processedMetaHdrs, nil
}

func (sp *shardProcessor) updateCrossShardInfo(processedMetaHdrs []data.HeaderHandler) error {
	lastCrossNotarizedHeader, _, err := sp.blockTracker.GetLastCrossNotarizedHeader(core.MetachainShardId)
	if err != nil {
		return err
	}

	// processedMetaHdrs is also sorted
	for i := 0; i < len(processedMetaHdrs); i++ {
		hdr := processedMetaHdrs[i]

		// remove process finished
		if hdr.GetNonce() > lastCrossNotarizedHeader.GetNonce() {
			continue
		}

		// metablock was processed and finalized
		marshalizedHeader, errMarshal := sp.marshalizer.Marshal(hdr)
		if errMarshal != nil {
			log.Debug("updateCrossShardInfo.Marshal", "error", errMarshal.Error())
			continue
		}

		headerHash := sp.hasher.Compute(string(marshalizedHeader))

		sp.saveMetaHeader(hdr, headerHash, marshalizedHeader)

		sp.processedMiniBlocksTracker.RemoveMetaBlockHash(headerHash)
	}

	return nil
}

// receivedMetaBlock is a callback function when a new metablock was received
// upon receiving, it parses the new metablock and requests miniblocks and transactions
// which destination is the current shard
func (sp *shardProcessor) receivedMetaBlock(headerHandler data.HeaderHandler, metaBlockHash []byte) {
	metaBlock, ok := headerHandler.(*block.MetaBlock)
	if !ok {
		return
	}

	log.Trace("received meta block from network",
		"round", metaBlock.Round,
		"nonce", metaBlock.Nonce,
		"hash", metaBlockHash,
	)

	sp.hdrsForCurrBlock.mutHdrsForBlock.Lock()

	haveMissingMetaHeaders := sp.hdrsForCurrBlock.missingHdrs > 0 || sp.hdrsForCurrBlock.missingFinalityAttestingHdrs > 0
	if haveMissingMetaHeaders {
		hdrInfoForHash := sp.hdrsForCurrBlock.hdrHashAndInfo[string(metaBlockHash)]
		headerInfoIsNotNil := hdrInfoForHash != nil
		headerIsMissing := headerInfoIsNotNil && check.IfNil(hdrInfoForHash.hdr)
		if headerIsMissing {
			hdrInfoForHash.hdr = metaBlock
			sp.hdrsForCurrBlock.missingHdrs--

			if metaBlock.Nonce > sp.hdrsForCurrBlock.highestHdrNonce[core.MetachainShardId] {
				sp.hdrsForCurrBlock.highestHdrNonce[core.MetachainShardId] = metaBlock.Nonce
			}
		}

		hasProofForMetablock := false
		// attesting something
		if sp.hdrsForCurrBlock.missingHdrs == 0 {
			hasProofForMetablock = sp.hasProofForMetablock(metaBlockHash, metaBlock)

			if sp.hdrsForCurrBlock.missingFinalityAttestingHdrs == 0 {
				log.Debug("received all missing finality attesting meta headers")
			}
		}

		missingMetaHdrs := sp.hdrsForCurrBlock.missingHdrs
		missingFinalityAttestingMetaHdrs := sp.hdrsForCurrBlock.missingFinalityAttestingHdrs
		sp.hdrsForCurrBlock.mutHdrsForBlock.Unlock()

		allMissingMetaHeadersReceived := missingMetaHdrs == 0 && missingFinalityAttestingMetaHdrs == 0 && hasProofForMetablock
		if allMissingMetaHeadersReceived {
			sp.chRcvAllMetaHdrs <- true
		}
	} else {
		sp.hdrsForCurrBlock.mutHdrsForBlock.Unlock()
	}

	go sp.requestMiniBlocksIfNeeded(headerHandler)
}

func (sp *shardProcessor) hasProofForMetablock(metaBlockHash []byte, metaBlock *block.MetaBlock) bool {
	shouldConsiderProofsForNotarization := sp.enableEpochsHandler.IsFlagEnabledInEpoch(common.EquivalentMessagesFlag, metaBlock.Epoch)
	if !shouldConsiderProofsForNotarization {
		sp.hdrsForCurrBlock.missingFinalityAttestingHdrs = sp.requestMissingFinalityAttestingHeaders(
			core.MetachainShardId,
			sp.metaBlockFinality,
		)

		return true // no proof needed
	}

	return sp.proofsPool.HasProof(core.MetachainShardId, metaBlockHash)
}

func (sp *shardProcessor) requestMetaHeaders(shardHeader data.ShardHeaderHandler) (uint32, uint32) {
	_ = core.EmptyChannel(sp.chRcvAllMetaHdrs)

	if len(shardHeader.GetMetaBlockHashes()) == 0 {
		return 0, 0
	}

	return sp.computeExistingAndRequestMissingMetaHeaders(shardHeader)
}

func (sp *shardProcessor) computeExistingAndRequestMissingMetaHeaders(header data.ShardHeaderHandler) (uint32, uint32) {
	sp.hdrsForCurrBlock.mutHdrsForBlock.Lock()
	defer sp.hdrsForCurrBlock.mutHdrsForBlock.Unlock()

	notarizedMetaHdrsBasedOnProofs := 0
	metaBlockHashes := header.GetMetaBlockHashes()
	for i := 0; i < len(metaBlockHashes); i++ {
		hdr, err := process.GetMetaHeaderFromPool(
			metaBlockHashes[i],
			sp.dataPool.Headers())

		if err != nil {
			sp.hdrsForCurrBlock.missingHdrs++
			sp.hdrsForCurrBlock.hdrHashAndInfo[string(metaBlockHashes[i])] = &hdrInfo{
				hdr:         nil,
				usedInBlock: true,
			}

			go sp.requestHandler.RequestMetaHeader(metaBlockHashes[i])
			continue
		}

		sp.hdrsForCurrBlock.hdrHashAndInfo[string(metaBlockHashes[i])] = &hdrInfo{
			hdr:         hdr,
			usedInBlock: true,
		}

		if hdr.Nonce > sp.hdrsForCurrBlock.highestHdrNonce[core.MetachainShardId] {
			sp.hdrsForCurrBlock.highestHdrNonce[core.MetachainShardId] = hdr.Nonce
		}
		shouldConsiderProofsForNotarization := sp.enableEpochsHandler.IsFlagEnabledInEpoch(common.EquivalentMessagesFlag, hdr.Epoch)
		if shouldConsiderProofsForNotarization {
			notarizedMetaHdrsBasedOnProofs++
		}
	}

	shouldRequestMissingFinalityAttestingMetaHeaders := notarizedMetaHdrsBasedOnProofs != len(metaBlockHashes)
	if sp.hdrsForCurrBlock.missingHdrs == 0 && shouldRequestMissingFinalityAttestingMetaHeaders {
		sp.hdrsForCurrBlock.missingFinalityAttestingHdrs = sp.requestMissingFinalityAttestingHeaders(
			core.MetachainShardId,
			sp.metaBlockFinality,
		)
	}

	return sp.hdrsForCurrBlock.missingHdrs, sp.hdrsForCurrBlock.missingFinalityAttestingHdrs
}

func (sp *shardProcessor) verifyCrossShardMiniBlockDstMe(header data.ShardHeaderHandler) error {
	miniBlockMetaHashes, err := sp.getAllMiniBlockDstMeFromMeta(header)
	if err != nil {
		return err
	}

	crossMiniBlockHashes := header.GetMiniBlockHeadersWithDst(sp.shardCoordinator.SelfId())
	for hash := range crossMiniBlockHashes {
		if _, ok := miniBlockMetaHashes[hash]; !ok {
			return process.ErrCrossShardMBWithoutConfirmationFromMeta
		}
	}

	return nil
}

func (sp *shardProcessor) getAllMiniBlockDstMeFromMeta(header data.ShardHeaderHandler) (map[string][]byte, error) {
	lastCrossNotarizedHeader, _, err := sp.blockTracker.GetLastCrossNotarizedHeader(core.MetachainShardId)
	if err != nil {
		return nil, err
	}

	miniBlockMetaHashes := make(map[string][]byte)

	sp.hdrsForCurrBlock.mutHdrsForBlock.RLock()
	for _, metaBlockHash := range header.GetMetaBlockHashes() {
		headerInfo, ok := sp.hdrsForCurrBlock.hdrHashAndInfo[string(metaBlockHash)]
		if !ok {
			continue
		}
		metaBlock, ok := headerInfo.hdr.(*block.MetaBlock)
		if !ok {
			continue
		}
		if metaBlock.GetRound() > header.GetRound() {
			continue
		}
		if metaBlock.GetRound() <= lastCrossNotarizedHeader.GetRound() {
			continue
		}
		if metaBlock.GetNonce() <= lastCrossNotarizedHeader.GetNonce() {
			continue
		}

		crossMiniBlockHashes := metaBlock.GetMiniBlockHeadersWithDst(sp.shardCoordinator.SelfId())
		for hash := range crossMiniBlockHashes {
			miniBlockMetaHashes[hash] = metaBlockHash
		}
	}
	sp.hdrsForCurrBlock.mutHdrsForBlock.RUnlock()

	return miniBlockMetaHashes, nil
}

// full verification through metachain header
func (sp *shardProcessor) createAndProcessMiniBlocksDstMe(haveTime func() bool) (*createAndProcessMiniBlocksDestMeInfo, error) {
	log.Debug("createAndProcessMiniBlocksDstMe has been started")

	sw := core.NewStopWatch()
	sw.Start("ComputeLongestMetaChainFromLastNotarized")
	orderedMetaBlocks, orderedMetaBlocksHashes, err := sp.blockTracker.ComputeLongestMetaChainFromLastNotarized()
	sw.Stop("ComputeLongestMetaChainFromLastNotarized")
	log.Debug("measurements", sw.GetMeasurements()...)
	if err != nil {
		return nil, err
	}

	log.Debug("metablocks ordered",
		"num metablocks", len(orderedMetaBlocks),
	)

	lastMetaHdr, _, err := sp.blockTracker.GetLastCrossNotarizedHeader(core.MetachainShardId)
	if err != nil {
		return nil, err
	}

	haveAdditionalTimeFalse := func() bool {
		return false
	}

	createAndProcessInfo := &createAndProcessMiniBlocksDestMeInfo{
		haveTime:                   haveTime,
		haveAdditionalTime:         haveAdditionalTimeFalse,
		miniBlocks:                 make(block.MiniBlockSlice, 0),
		allProcessedMiniBlocksInfo: make(map[string]*processedMb.ProcessedMiniBlockInfo),
		numTxsAdded:                uint32(0),
		numHdrsAdded:               uint32(0),
		scheduledMode:              false,
	}

	// do processing in order
	sp.hdrsForCurrBlock.mutHdrsForBlock.Lock()
	for i := 0; i < len(orderedMetaBlocks); i++ {
		if !createAndProcessInfo.haveTime() && !createAndProcessInfo.haveAdditionalTime() {
			log.Debug("time is up after putting cross txs with destination to current shard",
				"scheduled mode", createAndProcessInfo.scheduledMode,
				"num txs added", createAndProcessInfo.numTxsAdded,
			)
			break
		}

		if createAndProcessInfo.numHdrsAdded >= process.MaxMetaHeadersAllowedInOneShardBlock {
			log.Debug("maximum meta headers allowed to be included in one shard block has been reached",
				"scheduled mode", createAndProcessInfo.scheduledMode,
				"meta headers added", createAndProcessInfo.numHdrsAdded,
			)
			break
		}

		createAndProcessInfo.currMetaHdr = orderedMetaBlocks[i]
		if createAndProcessInfo.currMetaHdr.GetNonce() > lastMetaHdr.GetNonce()+1 {
			log.Debug("skip searching",
				"scheduled mode", createAndProcessInfo.scheduledMode,
				"last meta hdr nonce", lastMetaHdr.GetNonce(),
				"curr meta hdr nonce", createAndProcessInfo.currMetaHdr.GetNonce())
			break
		}

		hasProofForHdr := sp.proofsPool.HasProof(core.MetachainShardId, orderedMetaBlocksHashes[i])
		shouldConsiderProofsForNotarization := sp.enableEpochsHandler.IsFlagEnabledInEpoch(common.EquivalentMessagesFlag, orderedMetaBlocks[i].GetEpoch())
		if !hasProofForHdr && shouldConsiderProofsForNotarization {
			log.Trace("no proof for meta header",
				"hash", logger.DisplayByteSlice(orderedMetaBlocksHashes[i]),
			)
			break
		}

		createAndProcessInfo.currMetaHdrHash = orderedMetaBlocksHashes[i]
		if len(createAndProcessInfo.currMetaHdr.GetMiniBlockHeadersWithDst(sp.shardCoordinator.SelfId())) == 0 {
			sp.hdrsForCurrBlock.hdrHashAndInfo[string(createAndProcessInfo.currMetaHdrHash)] = &hdrInfo{
				hdr:         createAndProcessInfo.currMetaHdr,
				usedInBlock: true,
			}
			createAndProcessInfo.numHdrsAdded++
			lastMetaHdr = createAndProcessInfo.currMetaHdr
			continue
		}

		createAndProcessInfo.currProcessedMiniBlocksInfo = sp.processedMiniBlocksTracker.GetProcessedMiniBlocksInfo(createAndProcessInfo.currMetaHdrHash)
		createAndProcessInfo.hdrAdded = false

		shouldContinue, errCreated := sp.createMbsAndProcessCrossShardTransactionsDstMe(createAndProcessInfo)
		if errCreated != nil {
			sp.hdrsForCurrBlock.mutHdrsForBlock.Unlock()
			return nil, errCreated
		}
		if !shouldContinue {
			break
		}

		lastMetaHdr = createAndProcessInfo.currMetaHdr
	}
	sp.hdrsForCurrBlock.mutHdrsForBlock.Unlock()

	go sp.requestMetaHeadersIfNeeded(createAndProcessInfo.numHdrsAdded, lastMetaHdr)

	for _, miniBlock := range createAndProcessInfo.miniBlocks {
		log.Debug("mini block info",
			"type", miniBlock.Type,
			"sender shard", miniBlock.SenderShardID,
			"receiver shard", miniBlock.ReceiverShardID,
			"txs added", len(miniBlock.TxHashes))
	}

	log.Debug("createAndProcessMiniBlocksDstMe has been finished",
		"num txs added", createAndProcessInfo.numTxsAdded,
		"num hdrs added", createAndProcessInfo.numHdrsAdded)

	return createAndProcessInfo, nil
}

func (sp *shardProcessor) createMbsAndProcessCrossShardTransactionsDstMe(
	createAndProcessInfo *createAndProcessMiniBlocksDestMeInfo,
) (bool, error) {
	currMiniBlocksAdded, currNumTxsAdded, hdrProcessFinished, errCreated := sp.txCoordinator.CreateMbsAndProcessCrossShardTransactionsDstMe(
		createAndProcessInfo.currMetaHdr,
		createAndProcessInfo.currProcessedMiniBlocksInfo,
		createAndProcessInfo.haveTime,
		createAndProcessInfo.haveAdditionalTime,
		createAndProcessInfo.scheduledMode)
	if errCreated != nil {
		return false, errCreated
	}

	for miniBlockHash, processedMiniBlockInfo := range createAndProcessInfo.currProcessedMiniBlocksInfo {
		createAndProcessInfo.allProcessedMiniBlocksInfo[miniBlockHash] = &processedMb.ProcessedMiniBlockInfo{
			FullyProcessed:         processedMiniBlockInfo.FullyProcessed,
			IndexOfLastTxProcessed: processedMiniBlockInfo.IndexOfLastTxProcessed,
		}
	}

	// all txs processed, add to processed miniblocks
	createAndProcessInfo.miniBlocks = append(createAndProcessInfo.miniBlocks, currMiniBlocksAdded...)
	createAndProcessInfo.numTxsAdded += currNumTxsAdded

	if !createAndProcessInfo.hdrAdded && currNumTxsAdded > 0 {
		sp.hdrsForCurrBlock.hdrHashAndInfo[string(createAndProcessInfo.currMetaHdrHash)] = &hdrInfo{
			hdr:         createAndProcessInfo.currMetaHdr,
			usedInBlock: true,
		}
		createAndProcessInfo.numHdrsAdded++
		createAndProcessInfo.hdrAdded = true
	}

	if !hdrProcessFinished {
		log.Debug("meta block cannot be fully processed",
			"scheduled mode", createAndProcessInfo.scheduledMode,
			"round", createAndProcessInfo.currMetaHdr.GetRound(),
			"nonce", createAndProcessInfo.currMetaHdr.GetNonce(),
			"hash", createAndProcessInfo.currMetaHdrHash,
			"num mbs added", len(currMiniBlocksAdded),
			"num txs added", currNumTxsAdded)

		if sp.enableEpochsHandler.IsFlagEnabled(common.ScheduledMiniBlocksFlag) && !createAndProcessInfo.scheduledMode {
			createAndProcessInfo.scheduledMode = true
			createAndProcessInfo.haveAdditionalTime = process.HaveAdditionalTime()
			return sp.createMbsAndProcessCrossShardTransactionsDstMe(createAndProcessInfo)
		}

		return false, nil
	}

	return true, nil
}

func (sp *shardProcessor) requestMetaHeadersIfNeeded(hdrsAdded uint32, lastMetaHdr data.HeaderHandler) {
	log.Debug("meta headers added",
		"num", hdrsAdded,
		"highest nonce", lastMetaHdr.GetNonce(),
	)

	roundTooOld := sp.roundHandler.Index() > int64(lastMetaHdr.GetRound()+process.MaxRoundsWithoutNewBlockReceived)
	shouldRequestCrossHeaders := hdrsAdded == 0 && roundTooOld
	if shouldRequestCrossHeaders {
		fromNonce := lastMetaHdr.GetNonce() + 1
		toNonce := fromNonce + uint64(sp.metaBlockFinality)
		for nonce := fromNonce; nonce <= toNonce; nonce++ {
			sp.addHeaderIntoTrackerPool(nonce, core.MetachainShardId)
			sp.requestHandler.RequestMetaHeaderByNonce(nonce)
		}
	}
}

func (sp *shardProcessor) createMiniBlocks(haveTime func() bool, randomness []byte) (*block.Body, map[string]*processedMb.ProcessedMiniBlockInfo, error) {
	var miniBlocks block.MiniBlockSlice
	processedMiniBlocksDestMeInfo := make(map[string]*processedMb.ProcessedMiniBlockInfo)

	if sp.enableEpochsHandler.IsFlagEnabled(common.ScheduledMiniBlocksFlag) {
		miniBlocks = sp.scheduledTxsExecutionHandler.GetScheduledMiniBlocks()
		sp.txCoordinator.AddTxsFromMiniBlocks(miniBlocks)

		scheduledIntermediateTxs := sp.scheduledTxsExecutionHandler.GetScheduledIntermediateTxs()
		sp.txCoordinator.AddTransactions(scheduledIntermediateTxs[block.InvalidBlock], block.TxBlock)
	}

	// placeholder for shardProcessor.createMiniBlocks script

	if sp.accountsDB[state.UserAccountsState].JournalLen() != 0 {
		log.Error("shardProcessor.createMiniBlocks",
			"error", process.ErrAccountStateDirty,
			"stack", string(sp.accountsDB[state.UserAccountsState].GetStackDebugFirstEntry()))

		interMBs := sp.txCoordinator.CreatePostProcessMiniBlocks()
		if len(interMBs) > 0 {
			miniBlocks = append(miniBlocks, interMBs...)
		}

		log.Debug("creating mini blocks has been finished", "num miniblocks", len(miniBlocks))
		return &block.Body{MiniBlocks: miniBlocks}, processedMiniBlocksDestMeInfo, nil
	}

	if !haveTime() {
		log.Debug("shardProcessor.createMiniBlocks", "error", process.ErrTimeIsOut)

		interMBs := sp.txCoordinator.CreatePostProcessMiniBlocks()
		if len(interMBs) > 0 {
			miniBlocks = append(miniBlocks, interMBs...)
		}

		log.Debug("creating mini blocks has been finished", "num miniblocks", len(miniBlocks))
		return &block.Body{MiniBlocks: miniBlocks}, processedMiniBlocksDestMeInfo, nil
	}

	startTime := time.Now()
	createAndProcessMBsDestMeInfo, err := sp.createAndProcessMiniBlocksDstMe(haveTime)
	elapsedTime := time.Since(startTime)
	log.Debug("elapsed time to create mbs to me", "time", elapsedTime)
	if err != nil {
		log.Debug("createAndProcessCrossMiniBlocksDstMe", "error", err.Error())
	}
	if createAndProcessMBsDestMeInfo != nil {
		processedMiniBlocksDestMeInfo = createAndProcessMBsDestMeInfo.allProcessedMiniBlocksInfo
		if len(createAndProcessMBsDestMeInfo.miniBlocks) > 0 {
			miniBlocks = append(miniBlocks, createAndProcessMBsDestMeInfo.miniBlocks...)

			log.Debug("processed miniblocks and txs with destination in self shard",
				"num miniblocks", len(createAndProcessMBsDestMeInfo.miniBlocks),
				"num txs", createAndProcessMBsDestMeInfo.numTxsAdded,
				"num meta headers", createAndProcessMBsDestMeInfo.numHdrsAdded)
		}
	}

	if sp.blockTracker.IsShardStuck(core.MetachainShardId) {
		log.Warn("shardProcessor.createMiniBlocks",
			"error", process.ErrShardIsStuck,
			"shard", core.MetachainShardId)

		interMBs := sp.txCoordinator.CreatePostProcessMiniBlocks()
		if len(interMBs) > 0 {
			miniBlocks = append(miniBlocks, interMBs...)
		}

		log.Debug("creating mini blocks has been finished", "num miniblocks", len(miniBlocks))
		return &block.Body{MiniBlocks: miniBlocks}, processedMiniBlocksDestMeInfo, nil
	}

	startTime = time.Now()
	mbsFromMe := sp.txCoordinator.CreateMbsAndProcessTransactionsFromMe(haveTime, randomness)
	elapsedTime = time.Since(startTime)
	log.Debug("elapsed time to create mbs from me", "time", elapsedTime)

	if len(mbsFromMe) > 0 {
		miniBlocks = append(miniBlocks, mbsFromMe...)

		numTxs := 0
		for _, mb := range mbsFromMe {
			numTxs += len(mb.TxHashes)
		}

		log.Debug("processed miniblocks and txs from self shard",
			"num miniblocks", len(mbsFromMe),
			"num txs", numTxs)
	}

	log.Debug("creating mini blocks has been finished", "num miniblocks", len(miniBlocks))
	return &block.Body{MiniBlocks: miniBlocks}, processedMiniBlocksDestMeInfo, nil
}

// applyBodyToHeader creates a miniblock header list given a block body
func (sp *shardProcessor) applyBodyToHeader(
	shardHeader data.ShardHeaderHandler,
	body *block.Body,
	processedMiniBlocksDestMeInfo map[string]*processedMb.ProcessedMiniBlockInfo,
) (*block.Body, error) {
	sw := core.NewStopWatch()
	sw.Start("applyBodyToHeader")
	defer func() {
		sw.Stop("applyBodyToHeader")
		log.Debug("measurements", sw.GetMeasurements()...)
	}()

	var err error
	err = shardHeader.SetMiniBlockHeaderHandlers(nil)
	if err != nil {
		return nil, err
	}

	err = shardHeader.SetRootHash(sp.getRootHash())
	if err != nil {
		return nil, err
	}

	defer func() {
		go sp.checkAndRequestIfMetaHeadersMissing()
	}()

	if check.IfNil(body) {
		return nil, process.ErrNilBlockBody
	}

	var receiptsHash []byte
	sw.Start("CreateReceiptsHash")
	receiptsHash, err = sp.txCoordinator.CreateReceiptsHash()
	sw.Stop("CreateReceiptsHash")
	if err != nil {
		return nil, err
	}

	err = shardHeader.SetReceiptsHash(receiptsHash)
	if err != nil {
		return nil, err
	}

	newBody := deleteSelfReceiptsMiniBlocks(body)

	sw.Start("createMiniBlockHeaders")
	totalTxCount, miniBlockHeaderHandlers, err := sp.createMiniBlockHeaderHandlers(newBody, processedMiniBlocksDestMeInfo)
	sw.Stop("createMiniBlockHeaders")
	if err != nil {
		return nil, err
	}

	err = shardHeader.SetMiniBlockHeaderHandlers(miniBlockHeaderHandlers)
	if err != nil {
		return nil, err
	}

	err = shardHeader.SetTxCount(uint32(totalTxCount))
	if err != nil {
		return nil, err
	}

	err = shardHeader.SetAccumulatedFees(sp.feeHandler.GetAccumulatedFees())
	if err != nil {
		return nil, err
	}

	err = shardHeader.SetDeveloperFees(sp.feeHandler.GetDeveloperFees())
	if err != nil {
		return nil, err
	}

	sw.Start("sortHeaderHashesForCurrentBlockByNonce")
	metaBlockHashes, err := sp.sortHeaderHashesForCurrentBlockByNonce(true)
	sw.Stop("sortHeaderHashesForCurrentBlockByNonce")
	if err != nil {
		return nil, err
	}

	err = shardHeader.SetMetaBlockHashes(metaBlockHashes[core.MetachainShardId])
	if err != nil {
		return nil, err
	}

	err = sp.txCoordinator.VerifyCreatedMiniBlocks(shardHeader, newBody)
	if err != nil {
		return nil, err
	}

	sp.appStatusHandler.SetUInt64Value(common.MetricNumTxInBlock, uint64(totalTxCount))
	sp.appStatusHandler.SetUInt64Value(common.MetricNumMiniBlocks, uint64(len(body.MiniBlocks)))

	marshalizedBody, err := sp.marshalizer.Marshal(newBody)
	if err != nil {
		return nil, err
	}
	sp.blockSizeThrottler.Add(shardHeader.GetRound(), uint32(len(marshalizedBody)))

	return newBody, nil
}

func (sp *shardProcessor) waitForMetaHdrHashes(waitTime time.Duration) error {
	select {
	case <-sp.chRcvAllMetaHdrs:
		return nil
	case <-time.After(waitTime):
		return process.ErrTimeIsOut
	}
}

// MarshalizedDataToBroadcast prepares underlying data into a marshalized object according to destination
func (sp *shardProcessor) MarshalizedDataToBroadcast(
	header data.HeaderHandler,
	bodyHandler data.BodyHandler,
) (map[uint32][]byte, map[string][][]byte, error) {

	if check.IfNil(bodyHandler) {
		return nil, nil, process.ErrNilMiniBlocks
	}

	body, ok := bodyHandler.(*block.Body)
	if !ok {
		return nil, nil, process.ErrWrongTypeAssertion
	}

	// Remove mini blocks which are not final from "body" to avoid sending them cross shard
	newBodyToBroadcast, err := sp.getFinalMiniBlocks(header, body)
	if err != nil {
		return nil, nil, err
	}

	mrsTxs := sp.txCoordinator.CreateMarshalizedData(newBodyToBroadcast)

	bodies := make(map[uint32]block.MiniBlockSlice)
	for _, miniBlock := range newBodyToBroadcast.MiniBlocks {
		if miniBlock.SenderShardID != sp.shardCoordinator.SelfId() ||
			miniBlock.ReceiverShardID == sp.shardCoordinator.SelfId() {
			continue
		}
		bodies[miniBlock.ReceiverShardID] = append(bodies[miniBlock.ReceiverShardID], miniBlock)
	}

	mrsData := make(map[uint32][]byte, len(bodies))
	for shardId, subsetBlockBody := range bodies {
		bodyForShard := block.Body{MiniBlocks: subsetBlockBody}
		buff, errMarshal := sp.marshalizer.Marshal(&bodyForShard)
		if errMarshal != nil {
			log.Error("shardProcessor.MarshalizedDataToBroadcast.Marshal", "error", errMarshal.Error())
			continue
		}
		mrsData[shardId] = buff
	}

	return mrsData, mrsTxs, nil
}

// IsInterfaceNil returns true if there is no value under the interface
func (sp *shardProcessor) IsInterfaceNil() bool {
	return sp == nil
}

// GetBlockBodyFromPool returns block body from pool for a given header
func (sp *shardProcessor) GetBlockBodyFromPool(headerHandler data.HeaderHandler) (data.BodyHandler, error) {
	header, ok := headerHandler.(data.ShardHeaderHandler)
	if !ok {
		return nil, process.ErrWrongTypeAssertion
	}

	miniBlocksPool := sp.dataPool.MiniBlocks()
	var miniBlocks block.MiniBlockSlice

	for _, mbHeader := range header.GetMiniBlockHeaderHandlers() {
		obj, hashInPool := miniBlocksPool.Get(mbHeader.GetHash())
		if !hashInPool {
			continue
		}

		miniBlock, typeOk := obj.(*block.MiniBlock)
		if !typeOk {
			return nil, process.ErrWrongTypeAssertion
		}

		miniBlocks = append(miniBlocks, miniBlock)
	}

	return &block.Body{MiniBlocks: miniBlocks}, nil
}

func (sp *shardProcessor) getBootstrapHeadersInfo(
	selfNotarizedHeaders []data.HeaderHandler,
	selfNotarizedHeadersHashes [][]byte,
) []bootstrapStorage.BootstrapHeaderInfo {

	numSelfNotarizedHeaders := len(selfNotarizedHeaders)

	highestNonceInSelfNotarizedHeaders := uint64(0)
	if numSelfNotarizedHeaders > 0 {
		highestNonceInSelfNotarizedHeaders = selfNotarizedHeaders[numSelfNotarizedHeaders-1].GetNonce()
	}

	isFinalNonceHigherThanSelfNotarized := sp.forkDetector.GetHighestFinalBlockNonce() > highestNonceInSelfNotarizedHeaders
	if isFinalNonceHigherThanSelfNotarized {
		numSelfNotarizedHeaders++
	}

	if numSelfNotarizedHeaders == 0 {
		return nil
	}

	lastSelfNotarizedHeaders := make([]bootstrapStorage.BootstrapHeaderInfo, 0, numSelfNotarizedHeaders)

	for index := range selfNotarizedHeaders {
		headerInfo := bootstrapStorage.BootstrapHeaderInfo{
			ShardId: selfNotarizedHeaders[index].GetShardID(),
			Nonce:   selfNotarizedHeaders[index].GetNonce(),
			Hash:    selfNotarizedHeadersHashes[index],
		}

		lastSelfNotarizedHeaders = append(lastSelfNotarizedHeaders, headerInfo)
	}

	if isFinalNonceHigherThanSelfNotarized {
		headerInfo := bootstrapStorage.BootstrapHeaderInfo{
			ShardId: sp.shardCoordinator.SelfId(),
			Nonce:   sp.forkDetector.GetHighestFinalBlockNonce(),
			Hash:    sp.forkDetector.GetHighestFinalBlockHash(),
		}

		lastSelfNotarizedHeaders = append(lastSelfNotarizedHeaders, headerInfo)
	}

	return lastSelfNotarizedHeaders
}

func (sp *shardProcessor) removeStartOfEpochBlockDataFromPools(
	_ data.HeaderHandler,
	_ data.BodyHandler,
) error {
	return nil
}

// Close - closes all underlying components
func (sp *shardProcessor) Close() error {
	return sp.baseProcessor.Close()
}

// DecodeBlockHeader method decodes block header from a given byte array
func (sp *shardProcessor) DecodeBlockHeader(dta []byte) data.HeaderHandler {
	if dta == nil {
		return nil
	}

	header, err := process.UnmarshalShardHeader(sp.marshalizer, dta)
	if err != nil {
		log.Debug("DecodeBlockHeader.UnmarshalShardHeader", "error", err.Error())
		return nil
	}

	return header
}<|MERGE_RESOLUTION|>--- conflicted
+++ resolved
@@ -305,14 +305,9 @@
 				continue
 			}
 
-<<<<<<< HEAD
-			if !sp.proofsPool.HasProof(core.MetachainShardId, metaBlockHash) && header.GetNonce() > 1 {
-				return fmt.Errorf("%w for header hash %s", process.ErrMissingHeaderProof, hex.EncodeToString(metaBlockHash))
-=======
 			err = sp.checkProofRequestingNextHeaderBlockingIfMissing(core.MetachainShardId, metaBlockHash, hInfo.hdr.GetNonce())
 			if err != nil {
 				return err
->>>>>>> 3e24cfe0
 			}
 		}
 	}
