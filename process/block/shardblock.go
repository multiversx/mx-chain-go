package block

import (
	"bytes"
	"fmt"
	"time"

	"github.com/ElrondNetwork/elrond-go/core"
	"github.com/ElrondNetwork/elrond-go/core/check"
	"github.com/ElrondNetwork/elrond-go/core/serviceContainer"
	"github.com/ElrondNetwork/elrond-go/core/sliceUtil"
	"github.com/ElrondNetwork/elrond-go/data"
	"github.com/ElrondNetwork/elrond-go/data/block"
	"github.com/ElrondNetwork/elrond-go/dataRetriever"
	"github.com/ElrondNetwork/elrond-go/display"
	"github.com/ElrondNetwork/elrond-go/process"
	"github.com/ElrondNetwork/elrond-go/process/block/bootstrapStorage"
	"github.com/ElrondNetwork/elrond-go/process/block/processedMb"
	"github.com/ElrondNetwork/elrond-go/process/throttle"
	"github.com/ElrondNetwork/elrond-go/statusHandler"
)

const maxCleanTime = time.Second

// shardProcessor implements shardProcessor interface and actually it tries to execute block
type shardProcessor struct {
	*baseProcessor
	metaBlockFinality uint32
	chRcvAllMetaHdrs  chan bool

	chRcvEpochStart chan bool

	processedMiniBlocks *processedMb.ProcessedMiniBlockTracker
	core                serviceContainer.Core
	txCounter           *transactionCounter
	txsPoolsCleaner     process.PoolsCleaner

	stateCheckpointModulus            uint
	lowestNonceInSelfNotarizedHeaders uint64
}

// NewShardProcessor creates a new shardProcessor object
func NewShardProcessor(arguments ArgShardProcessor) (*shardProcessor, error) {
	err := checkProcessorNilParameters(arguments.ArgBaseProcessor)
	if err != nil {
		return nil, err
	}

	if check.IfNil(arguments.DataPool) {
		return nil, process.ErrNilDataPoolHolder
	}
	if check.IfNil(arguments.DataPool.Headers()) {
		return nil, process.ErrNilHeadersDataPool
	}

	blockSizeThrottler, err := throttle.NewBlockSizeThrottle()
	if err != nil {
		return nil, err
	}

	base := &baseProcessor{
		accounts:                     arguments.Accounts,
		blockSizeThrottler:           blockSizeThrottler,
		forkDetector:                 arguments.ForkDetector,
		hasher:                       arguments.Hasher,
		marshalizer:                  arguments.Marshalizer,
		store:                        arguments.Store,
		shardCoordinator:             arguments.ShardCoordinator,
		nodesCoordinator:             arguments.NodesCoordinator,
		specialAddressHandler:        arguments.SpecialAddressHandler,
		uint64Converter:              arguments.Uint64Converter,
		requestHandler:               arguments.RequestHandler,
		appStatusHandler:             statusHandler.NewNilStatusHandler(),
		blockChainHook:               arguments.BlockChainHook,
		txCoordinator:                arguments.TxCoordinator,
		rounder:                      arguments.Rounder,
		epochStartTrigger:            arguments.EpochStartTrigger,
		headerValidator:              arguments.HeaderValidator,
		bootStorer:                   arguments.BootStorer,
		blockTracker:                 arguments.BlockTracker,
		dataPool:                     arguments.DataPool,
	}

	if arguments.TxsPoolsCleaner == nil || arguments.TxsPoolsCleaner.IsInterfaceNil() {
		return nil, process.ErrNilTxsPoolsCleaner
	}

	sp := shardProcessor{
		core:                   arguments.Core,
		baseProcessor:          base,
		txCounter:              NewTransactionCounter(),
		txsPoolsCleaner:        arguments.TxsPoolsCleaner,
		stateCheckpointModulus: arguments.StateCheckpointModulus,
	}

	sp.baseProcessor.requestBlockBodyHandler = &sp

	sp.chRcvAllMetaHdrs = make(chan bool)

	transactionPool := sp.dataPool.Transactions()
	if transactionPool == nil {
		return nil, process.ErrNilTransactionPool
	}

	sp.hdrsForCurrBlock.hdrHashAndInfo = make(map[string]*hdrInfo)
	sp.hdrsForCurrBlock.highestHdrNonce = make(map[uint32]uint64)
	sp.processedMiniBlocks = processedMb.NewProcessedMiniBlocks()

	metaBlockPool := sp.dataPool.Headers()
	if metaBlockPool == nil {
		return nil, process.ErrNilMetaBlocksPool
	}
	metaBlockPool.RegisterHandler(sp.receivedMetaBlock)

	sp.metaBlockFinality = process.BlockFinality

	return &sp, nil
}

// ProcessBlock processes a block. It returns nil if all ok or the specific error
func (sp *shardProcessor) ProcessBlock(
	chainHandler data.ChainHandler,
	headerHandler data.HeaderHandler,
	bodyHandler data.BodyHandler,
	haveTime func() time.Duration,
) error {

	if haveTime == nil {
		return process.ErrNilHaveTimeHandler
	}

	err := sp.checkBlockValidity(chainHandler, headerHandler, bodyHandler)
	if err != nil {
		if err == process.ErrBlockHashDoesNotMatch {
			log.Debug("requested missing shard header",
				"hash", headerHandler.GetPrevHash(),
				"for shard", headerHandler.GetShardID(),
			)

			go sp.requestHandler.RequestShardHeader(headerHandler.GetShardID(), headerHandler.GetPrevHash())
		}

		return err
	}

	sp.requestHandler.SetEpoch(headerHandler.GetEpoch())

	log.Debug("started processing block",
		"epoch", headerHandler.GetEpoch(),
		"round", headerHandler.GetRound(),
		"nonce", headerHandler.GetNonce(),
	)

	header, ok := headerHandler.(*block.Header)
	if !ok {
		return process.ErrWrongTypeAssertion
	}

	body, ok := bodyHandler.(block.Body)
	if !ok {
		return process.ErrWrongTypeAssertion
	}

	go getMetricsFromBlockBody(body, sp.marshalizer, sp.appStatusHandler)

	err = sp.checkHeaderBodyCorrelation(header.MiniBlockHeaders, body)
	if err != nil {
		return err
	}

	numTxWithDst := sp.txCounter.getNumTxsFromPool(header.ShardId, sp.dataPool, sp.shardCoordinator.NumberOfShards())
	go getMetricsFromHeader(header, uint64(numTxWithDst), sp.marshalizer, sp.appStatusHandler)

	log.Debug("total txs in pool",
		"num txs", numTxWithDst,
	)
	// TODO: remove if start of epoch block needs to be validated by the new epoch nodes
	epoch := headerHandler.GetEpoch()
	if headerHandler.IsStartOfEpochBlock() && epoch > 0 {
		epoch = epoch - 1
	}

	err = sp.specialAddressHandler.SetShardConsensusData(
		headerHandler.GetPrevRandSeed(),
		headerHandler.GetRound(),
		epoch,
		headerHandler.GetShardID(),
	)
	if err != nil {
		return err
	}

	sp.createBlockStarted()
	sp.blockChainHook.SetCurrentHeader(headerHandler)

	sp.txCoordinator.RequestBlockTransactions(body)
	requestedMetaHdrs, requestedFinalityAttestingMetaHdrs := sp.requestMetaHeaders(header)

	if haveTime() < 0 {
		return process.ErrTimeIsOut
	}

	err = sp.txCoordinator.IsDataPreparedForProcessing(haveTime)
	if err != nil {
		return err
	}

	haveMissingMetaHeaders := requestedMetaHdrs > 0 || requestedFinalityAttestingMetaHdrs > 0
	if haveMissingMetaHeaders {
		log.Debug("requested missing meta headers",
			"num headers", requestedMetaHdrs,
		)
		log.Debug("requested missing finality attesting meta headers",
			"num finality shard headers", requestedFinalityAttestingMetaHdrs,
		)

		err = sp.waitForMetaHdrHashes(haveTime())

		sp.hdrsForCurrBlock.mutHdrsForBlock.RLock()
		missingMetaHdrs := sp.hdrsForCurrBlock.missingHdrs
		sp.hdrsForCurrBlock.mutHdrsForBlock.RUnlock()

		sp.resetMissingHdrs()

		if requestedMetaHdrs > 0 {
			log.Debug("received missing meta headers",
				"num headers", requestedMetaHdrs-missingMetaHdrs,
			)
		}

		if err != nil {
			return err
		}
	}

	err = sp.requestEpochStartInfo(header, haveTime())
	if err != nil {
		return err
	}

	if sp.accounts.JournalLen() != 0 {
		return process.ErrAccountStateDirty
	}

	defer func() {
		go sp.checkAndRequestIfMetaHeadersMissing(header.Round)
	}()

	err = sp.checkEpochCorrectness(header, chainHandler)
	if err != nil {
		return err
	}

	err = sp.checkMetaHeadersValidityAndFinality()
	if err != nil {
		return err
	}

	err = sp.verifyCrossShardMiniBlockDstMe(header)
	if err != nil {
		return err
	}

	defer func() {
		if err != nil {
			sp.RevertAccountState()
		}
	}()

	processedMetaHdrs, err := sp.getOrderedProcessedMetaBlocksFromMiniBlocks(body)
	if err != nil {
		return err
	}

	err = sp.setMetaConsensusData(processedMetaHdrs)
	if err != nil {
		return err
	}

	startTime := time.Now()
	err = sp.txCoordinator.ProcessBlockTransaction(body, haveTime)
	elapsedTime := time.Since(startTime)
	log.Debug("elapsed time to process block transaction",
		"time [s]", elapsedTime,
	)
	if err != nil {
		return err
	}

	err = sp.txCoordinator.VerifyCreatedBlockTransactions(header, body)
	if err != nil {
		return err
	}

	if !sp.verifyStateRoot(header.GetRootHash()) {
		err = process.ErrRootStateDoesNotMatch
		return err
	}

	return nil
}

func (sp *shardProcessor) requestEpochStartInfo(header *block.Header, waitTime time.Duration) error {
	_ = process.EmptyChannel(sp.chRcvEpochStart)
	haveMissingMetaHeaders := header.IsStartOfEpochBlock() && !sp.epochStartTrigger.IsEpochStart()

	if haveMissingMetaHeaders {
		select {
		case <-sp.chRcvEpochStart:
			return nil
		case <-time.After(waitTime):
			return process.ErrTimeIsOut
		}
	}

	return nil
}

// RevertAccountState reverts the account state for cleanup failed process
func (sp *shardProcessor) RevertAccountState() {
	err := sp.accounts.RevertToSnapshot(0)
	if err != nil {
		log.Debug("RevertToSnapshot", "error", err.Error())
	}
}

// RevertStateToBlock recreates the state tries to the root hashes indicated by the provided header
func (sp *shardProcessor) RevertStateToBlock(header data.HeaderHandler) error {
	err := sp.accounts.RecreateTrie(header.GetRootHash())
	if err != nil {
		log.Debug("recreate trie with error for header",
			"nonce", header.GetNonce(),
			"hash", header.GetRootHash(),
		)

		return err
	}

	return nil
}

func (sp *shardProcessor) checkEpochCorrectness(
	header *block.Header,
	chainHandler data.ChainHandler,
) error {
	currentBlockHeader := chainHandler.GetCurrentBlockHeader()
	if currentBlockHeader == nil {
		return nil
	}

	isEpochIncorrect := header.GetEpoch() < currentBlockHeader.GetEpoch()
	if isEpochIncorrect {
		return process.ErrEpochDoesNotMatch
	}

	isEpochIncorrect = header.GetEpoch() != currentBlockHeader.GetEpoch() &&
		sp.epochStartTrigger.Epoch() == currentBlockHeader.GetEpoch()
	if isEpochIncorrect {
		return process.ErrEpochDoesNotMatch
	}

	isOldEpochAndShouldBeNew := sp.epochStartTrigger.IsEpochStart() &&
		header.GetRound() > sp.epochStartTrigger.EpochFinalityAttestingRound()+process.EpochChangeGracePeriod &&
		header.GetEpoch() != sp.epochStartTrigger.Epoch()
	if isOldEpochAndShouldBeNew {
		return process.ErrEpochDoesNotMatch
	}

	isEpochStartMetaHashIncorrect := header.IsStartOfEpochBlock() &&
		!bytes.Equal(header.EpochStartMetaHash, sp.epochStartTrigger.EpochStartMetaHdrHash())
	if isEpochStartMetaHashIncorrect {
		go sp.requestHandler.RequestMetaHeader(header.EpochStartMetaHash)
		sp.epochStartTrigger.Revert(currentBlockHeader.GetRound())
		return process.ErrEpochDoesNotMatch
	}

	return nil
}

// SetNumProcessedObj will set the num of processed transactions
func (sp *shardProcessor) SetNumProcessedObj(numObj uint64) {
	sp.txCounter.totalTxs = numObj
}

func (sp *shardProcessor) setMetaConsensusData(finalizedMetaBlocks []data.HeaderHandler) error {
	sp.specialAddressHandler.ClearMetaConsensusData()

	// for every finalized metablock header, reward the metachain consensus group members with accounts in shard
	for _, metaBlock := range finalizedMetaBlocks {
		round := metaBlock.GetRound()
		epoch := metaBlock.GetEpoch()

		// TODO: remove if the start of epoch block needs to be validated by the new epoch nodes
		if metaBlock.IsStartOfEpochBlock() && epoch > 0 {
			epoch = epoch - 1
		}

		err := sp.specialAddressHandler.SetMetaConsensusData(metaBlock.GetPrevRandSeed(), round, epoch)
		if err != nil {
			return err
		}
	}

	return nil
}

// checkMetaHeadersValidity - checks if listed metaheaders are valid as construction
func (sp *shardProcessor) checkMetaHeadersValidityAndFinality() error {
	lastCrossNotarizedHeader, _, err := sp.blockTracker.GetLastCrossNotarizedHeader(core.MetachainShardId)
	if err != nil {
		return err
	}

	usedMetaHdrs := sp.sortHeadersForCurrentBlockByNonce(true)
	if len(usedMetaHdrs[core.MetachainShardId]) == 0 {
		return nil
	}

	for _, metaHdr := range usedMetaHdrs[core.MetachainShardId] {
		err = sp.headerValidator.IsHeaderConstructionValid(metaHdr, lastCrossNotarizedHeader)
		if err != nil {
			return fmt.Errorf("%w : checkMetaHeadersValidityAndFinality -> isHdrConstructionValid", err)
		}

		lastCrossNotarizedHeader = metaHdr
	}

	err = sp.checkMetaHdrFinality(lastCrossNotarizedHeader)
	if err != nil {
		return err
	}

	return nil
}

// check if shard headers are final by checking if newer headers were constructed upon them
func (sp *shardProcessor) checkMetaHdrFinality(header data.HeaderHandler) error {
	if header == nil || header.IsInterfaceNil() {
		return process.ErrNilBlockHeader
	}

	finalityAttestingMetaHdrs := sp.sortHeadersForCurrentBlockByNonce(false)

	lastVerifiedHdr := header
	// verify if there are "K" block after current to make this one final
	nextBlocksVerified := uint32(0)
	for _, metaHdr := range finalityAttestingMetaHdrs[core.MetachainShardId] {
		if nextBlocksVerified >= sp.metaBlockFinality {
			break
		}

		// found a header with the next nonce
		if metaHdr.GetNonce() == lastVerifiedHdr.GetNonce()+1 {
			err := sp.headerValidator.IsHeaderConstructionValid(metaHdr, lastVerifiedHdr)
			if err != nil {
				log.Debug("checkMetaHdrFinality -> isHdrConstructionValid",
					"error", err.Error())
				continue
			}

			lastVerifiedHdr = metaHdr
			nextBlocksVerified += 1
		}
	}

	if nextBlocksVerified < sp.metaBlockFinality {
		go sp.requestHandler.RequestMetaHeaderByNonce(lastVerifiedHdr.GetNonce())
		go sp.requestHandler.RequestMetaHeaderByNonce(lastVerifiedHdr.GetNonce() + 1)
		return process.ErrHeaderNotFinal
	}

	return nil
}

func (sp *shardProcessor) checkAndRequestIfMetaHeadersMissing(round uint64) {
	orderedMetaBlocks, _ := sp.blockTracker.GetTrackedHeaders(core.MetachainShardId)

	err := sp.requestHeadersIfMissing(orderedMetaBlocks, core.MetachainShardId, round, sp.dataPool.Headers().MaxSize())
	if err != nil {
		log.Debug("checkAndRequestIfMetaHeadersMissing", "error", err.Error())
	}

	lastCrossNotarizedHeader, _, err := sp.blockTracker.GetLastCrossNotarizedHeader(core.MetachainShardId)
	if err != nil {
		log.Debug("checkAndRequestIfMetaHeadersMissing",
			"shard", core.MetachainShardId,
			"error", err.Error())
		return
	}

	for i := 0; i < len(orderedMetaBlocks); i++ {
		isMetaBlockOutOfRange := orderedMetaBlocks[i].GetNonce() > lastCrossNotarizedHeader.GetNonce()+process.MaxHeadersToRequestInAdvance
		if isMetaBlockOutOfRange {
			break
		}

		sp.txCoordinator.RequestMiniBlocks(orderedMetaBlocks[i])
	}
}

func (sp *shardProcessor) indexBlockIfNeeded(
	body data.BodyHandler,
	header data.HeaderHandler,
	lastBlockHeader data.HeaderHandler,
) {
	if sp.core == nil || sp.core.Indexer() == nil {
		return
	}

	txPool := sp.txCoordinator.GetAllCurrentUsedTxs(block.TxBlock)
	scPool := sp.txCoordinator.GetAllCurrentUsedTxs(block.SmartContractResultBlock)
	rewardPool := sp.txCoordinator.GetAllCurrentUsedTxs(block.RewardsBlock)
	invalidPool := sp.txCoordinator.GetAllCurrentUsedTxs(block.InvalidBlock)
	receiptPool := sp.txCoordinator.GetAllCurrentUsedTxs(block.ReceiptBlock)

	for hash, tx := range scPool {
		txPool[hash] = tx
	}
	for hash, tx := range rewardPool {
		txPool[hash] = tx
	}
	for hash, tx := range invalidPool {
		txPool[hash] = tx
	}
	for hash, tx := range receiptPool {
		txPool[hash] = tx
	}

	shardId := sp.shardCoordinator.SelfId()

	// TODO: remove if epoch start block needs to be validated by the new epoch nodes
	epoch := header.GetEpoch()
	if header.IsStartOfEpochBlock() && epoch > 0 {
		epoch = epoch - 1
	}

	pubKeys, err := sp.nodesCoordinator.GetConsensusValidatorsPublicKeys(
		header.GetPrevRandSeed(),
		header.GetRound(),
		shardId,
		epoch,
	)
	if err != nil {
		return
	}

	signersIndexes, err := sp.nodesCoordinator.GetValidatorsIndexes(pubKeys, epoch)
	if err != nil {
		log.Error("error indexing round %d block header %s", header.GetRound(), err.Error())
		return
	}

	go sp.core.Indexer().SaveBlock(body, header, txPool, signersIndexes)

	saveRoundInfoInElastic(sp.core.Indexer(), sp.nodesCoordinator, shardId, header, lastBlockHeader, signersIndexes)
}

// RestoreBlockIntoPools restores the TxBlock and MetaBlock into associated pools
func (sp *shardProcessor) RestoreBlockIntoPools(headerHandler data.HeaderHandler, bodyHandler data.BodyHandler) error {
	if check.IfNil(headerHandler) {
		return process.ErrNilBlockHeader
	}
	if check.IfNil(bodyHandler) {
		return process.ErrNilTxBlockBody
	}

	body, ok := bodyHandler.(block.Body)
	if !ok {
		return process.ErrWrongTypeAssertion
	}

	header, ok := headerHandler.(*block.Header)
	if !ok {
		return process.ErrWrongTypeAssertion
	}

	miniBlockHashes := header.MapMiniBlockHashesToShards()
	err := sp.restoreMetaBlockIntoPool(miniBlockHashes, header.MetaBlockHashes)
	if err != nil {
		return err
	}

	restoredTxNr, errNotCritical := sp.txCoordinator.RestoreBlockDataFromStorage(body)
	if errNotCritical != nil {
		log.Debug("RestoreBlockDataFromStorage", "error", errNotCritical.Error())
	}

	if header.IsStartOfEpochBlock() {
		sp.epochStartTrigger.Revert(header.GetRound())
	}

	go sp.txCounter.subtractRestoredTxs(restoredTxNr)

	sp.blockTracker.RemoveLastNotarizedHeaders()

	return nil
}

func (sp *shardProcessor) restoreMetaBlockIntoPool(mapMiniBlockHashes map[string]uint32, metaBlockHashes [][]byte) error {
	metaBlockPool := sp.dataPool.Headers()
	if metaBlockPool == nil {
		return process.ErrNilMetaBlocksPool
	}

	mapMetaHashMiniBlockHashes := make(map[string][][]byte, len(metaBlockHashes))

	for _, metaBlockHash := range metaBlockHashes {
		metaBlock, errNotCritical := process.GetMetaHeaderFromStorage(metaBlockHash, sp.marshalizer, sp.store)
		if errNotCritical != nil {
			log.Debug("meta block is not fully processed yet and not committed in MetaBlockUnit",
				"hash", metaBlockHash)
			continue
		}

		processedMiniBlocks := metaBlock.GetMiniBlockHeadersWithDst(sp.shardCoordinator.SelfId())
		for mbHash := range processedMiniBlocks {
			mapMetaHashMiniBlockHashes[string(metaBlockHash)] = append(mapMetaHashMiniBlockHashes[string(metaBlockHash)], []byte(mbHash))
		}

		metaBlockPool.AddHeader(metaBlockHash, metaBlock)

		err := sp.store.GetStorer(dataRetriever.MetaBlockUnit).Remove(metaBlockHash)
		if err != nil {
			log.Debug("unable to remove hash from MetaBlockUnit",
				"hash", metaBlockHash)
			return err
		}

		nonceToByteSlice := sp.uint64Converter.ToByteSlice(metaBlock.GetNonce())
		errNotCritical = sp.store.GetStorer(dataRetriever.MetaHdrNonceHashDataUnit).Remove(nonceToByteSlice)
		if errNotCritical != nil {
			log.Debug("error not critical",
				"error", errNotCritical.Error())
		}

		log.Trace("meta block has been restored successfully",
			"round", metaBlock.Round,
			"nonce", metaBlock.Nonce,
			"hash", metaBlockHash)
	}

	for metaBlockHash, miniBlockHashes := range mapMetaHashMiniBlockHashes {
		for _, miniBlockHash := range miniBlockHashes {
			sp.processedMiniBlocks.AddMiniBlockHash(metaBlockHash, string(miniBlockHash))
		}
	}

	for miniBlockHash := range mapMiniBlockHashes {
		sp.processedMiniBlocks.RemoveMiniBlockHash(miniBlockHash)
	}

	return nil
}

// CreateBlockBody creates a a list of miniblocks by filling them with transactions out of the transactions pools
// as long as the transactions limit for the block has not been reached and there is still time to add transactions
func (sp *shardProcessor) CreateBlockBody(initialHdrData data.HeaderHandler, haveTime func() bool) (data.BodyHandler, error) {
	sp.createBlockStarted()
	sp.blockSizeThrottler.ComputeMaxItems()

	initialHdrData.SetEpoch(sp.epochStartTrigger.Epoch())
	sp.blockChainHook.SetCurrentHeader(initialHdrData)

	log.Debug("started creating block body",
		"epoch", initialHdrData.GetEpoch(),
		"round", initialHdrData.GetRound(),
		"nonce", initialHdrData.GetNonce(),
	)

	// TODO: remove if start of epoch block needs to be validated by the new epoch nodes
	epoch := initialHdrData.GetEpoch()
	if initialHdrData.IsStartOfEpochBlock() && epoch > 0 {
		epoch = epoch - 1
	}

	err := sp.specialAddressHandler.SetShardConsensusData(
		initialHdrData.GetPrevRandSeed(),
		initialHdrData.GetRound(),
		epoch,
		initialHdrData.GetShardID(),
	)
	if err != nil {
		return nil, err
	}

	miniBlocks, err := sp.createMiniBlocks(sp.blockSizeThrottler.MaxItemsToAdd(), haveTime)
	if err != nil {
		return nil, err
	}

	sp.requestHandler.SetEpoch(initialHdrData.GetEpoch())

	return miniBlocks, nil
}

// CommitBlock commits the block in the blockchain if everything was checked successfully
func (sp *shardProcessor) CommitBlock(
	chainHandler data.ChainHandler,
	headerHandler data.HeaderHandler,
	bodyHandler data.BodyHandler,
) error {

	var err error
	defer func() {
		if err != nil {
			sp.RevertAccountState()
		}
	}()

	err = checkForNils(chainHandler, headerHandler, bodyHandler)
	if err != nil {
		return err
	}

	log.Debug("started committing block",
		"epoch", headerHandler.GetEpoch(),
		"round", headerHandler.GetRound(),
		"nonce", headerHandler.GetNonce(),
	)

	err = sp.checkBlockValidity(chainHandler, headerHandler, bodyHandler)
	if err != nil {
		return err
	}

	header, ok := headerHandler.(*block.Header)
	if !ok {
		err = process.ErrWrongTypeAssertion
		return err
	}

	buff, err := sp.marshalizer.Marshal(header)
	if err != nil {
		return err
	}

	headerHash := sp.hasher.Compute(string(buff))
	nonceToByteSlice := sp.uint64Converter.ToByteSlice(header.Nonce)
	hdrNonceHashDataUnit := dataRetriever.ShardHdrNonceHashDataUnit + dataRetriever.UnitType(header.ShardId)

	errNotCritical := sp.store.Put(hdrNonceHashDataUnit, nonceToByteSlice, headerHash)
	if errNotCritical != nil {
		log.Debug(fmt.Sprintf("ShardHdrNonceHashDataUnit_%d store.Put", header.ShardId),
			"error", errNotCritical.Error(),
		)
	}

	errNotCritical = sp.store.Put(dataRetriever.BlockHeaderUnit, headerHash, buff)
	if errNotCritical != nil {
		log.Trace("BlockHeaderUnit store.Put", "error", errNotCritical.Error())
	}

	headersPool := sp.dataPool.Headers()
	if headersPool == nil {
		err = process.ErrNilHeadersDataPool
		return err
	}

	headersPool.RemoveHeaderByHash(headerHash)

	body, ok := bodyHandler.(block.Body)
	if !ok {
		err = process.ErrWrongTypeAssertion
		return err
	}

	err = sp.txCoordinator.SaveBlockDataToStorage(body)
	if err != nil {
		return err
	}

	for i := 0; i < len(body); i++ {
		buff, err = sp.marshalizer.Marshal(body[i])
		if err != nil {
			return err
		}

		miniBlockHash := sp.hasher.Compute(string(buff))
		errNotCritical = sp.store.Put(dataRetriever.MiniBlockUnit, miniBlockHash, buff)
		if errNotCritical != nil {
			log.Trace("MiniBlockUnit store.Put", "error", errNotCritical.Error())
		}
	}

	processedMetaHdrs, err := sp.getOrderedProcessedMetaBlocksFromHeader(header)
	if err != nil {
		return err
	}

	err = sp.addProcessedCrossMiniBlocksFromHeader(header)
	if err != nil {
		return err
	}

	selfNotarizedHeaders, selfNotarizedHeadersHashes, err := sp.getHighestHdrForOwnShardFromMetachain(processedMetaHdrs)
	if err != nil {
		return err
	}

	sp.cleanupBlockTrackerPools(headerHandler)

	err = sp.saveLastNotarizedHeader(core.MetachainShardId, processedMetaHdrs)
	if err != nil {
		return err
	}

	err = sp.commitAll()
	if err != nil {
		return err
	}

	if header.IsStartOfEpochBlock() {
		err = sp.checkEpochCorrectnessCrossChain(chainHandler)
		sp.epochStartTrigger.SetProcessed(header)
	}

	log.Info("shard block has been committed successfully",
		"epoch", header.Epoch,
		"round", header.Round,
		"nonce", header.Nonce,
		"hash", headerHash,
	)

	errNotCritical = sp.txCoordinator.RemoveBlockDataFromPool(body)
	if errNotCritical != nil {
		log.Debug("RemoveBlockDataFromPool", "error", errNotCritical.Error())
	}

	errNotCritical = sp.removeProcessedMetaBlocksFromPool(processedMetaHdrs)
	if errNotCritical != nil {
		log.Debug("removeProcessedMetaBlocksFromPool", "error", errNotCritical.Error())
	}

	errNotCritical = sp.forkDetector.AddHeader(header, headerHash, process.BHProcessed, selfNotarizedHeaders, selfNotarizedHeadersHashes)
	if errNotCritical != nil {
		log.Debug("forkDetector.AddHeader", "error", errNotCritical.Error())
	}

	sp.blockTracker.AddSelfNotarizedHeader(sp.shardCoordinator.SelfId(), chainHandler.GetCurrentBlockHeader(), chainHandler.GetCurrentBlockHeaderHash())

	selfNotarizedHeader, selfNotarizedHeaderHash := sp.getLastSelfNotarizedHeader()
	sp.blockTracker.AddSelfNotarizedHeader(core.MetachainShardId, selfNotarizedHeader, selfNotarizedHeaderHash)

	sp.updateStateStorage(selfNotarizedHeaders)

	highestFinalBlockNonce := sp.forkDetector.GetHighestFinalBlockNonce()
	log.Debug("highest final shard block",
		"nonce", highestFinalBlockNonce,
		"shard", sp.shardCoordinator.SelfId(),
	)

	lastBlockHeader := chainHandler.GetCurrentBlockHeader()

	err = chainHandler.SetCurrentBlockBody(body)
	if err != nil {
		return err
	}

	err = chainHandler.SetCurrentBlockHeader(header)
	if err != nil {
		return err
	}

	chainHandler.SetCurrentBlockHeaderHash(headerHash)
	sp.indexBlockIfNeeded(bodyHandler, headerHandler, lastBlockHeader)

	lastCrossNotarizedHeader, _, err := sp.blockTracker.GetLastCrossNotarizedHeader(core.MetachainShardId)
	if err != nil {
		return err
	}

	saveMetricsForACommittedBlock(
		sp.appStatusHandler,
		sp.specialAddressHandler.IsCurrentNodeInConsensus(),
		display.DisplayByteSlice(headerHash),
		highestFinalBlockNonce,
		lastCrossNotarizedHeader,
	)

	headerInfo := bootstrapStorage.BootstrapHeaderInfo{
		ShardId: header.GetShardID(),
		Nonce:   header.GetNonce(),
		Hash:    headerHash,
	}

	if len(selfNotarizedHeaders) > 0 {
		sp.lowestNonceInSelfNotarizedHeaders = selfNotarizedHeaders[0].GetNonce()
	}

	sp.prepareDataForBootStorer(
		headerInfo,
		header.Round,
		sp.getBootstrapHeadersInfo(selfNotarizedHeaders, selfNotarizedHeadersHashes),
		nil,
		sp.lowestNonceInSelfNotarizedHeaders,
		sp.processedMiniBlocks.ConvertProcessedMiniBlocksMapToSlice(),
	)

	go sp.cleanTxsPools()

	// write data to log
	go sp.txCounter.displayLogInfo(
		header,
		body,
		headerHash,
		sp.shardCoordinator.NumberOfShards(),
		sp.shardCoordinator.SelfId(),
		sp.dataPool,
		sp.appStatusHandler,
		sp.blockTracker,
	)

	sp.blockSizeThrottler.Succeed(header.Round)

	log.Debug("pools info",
		"headers", sp.dataPool.Headers().Len(),
		"headers capacity", sp.dataPool.Headers().MaxSize(),
		"miniblocks", sp.dataPool.MiniBlocks().Len(),
		"miniblocks capacity", sp.dataPool.MiniBlocks().MaxSize(),
	)

	go sp.cleanupPools(headerHandler, headersPool)

	return nil
}

func (sp *shardProcessor) commitAll() error {
	_, err := sp.accounts.Commit()
	if err != nil {
		return err
	}

	return nil
}

func (sp *shardProcessor) updateStateStorage(finalHeaders []data.HeaderHandler) {
	// TODO add pruning on metachain. Refactor the pruning mechanism (remove everything before final nonce).
	for i := range finalHeaders {
		if !sp.accounts.IsPruningEnabled() {
			break
		}

		sp.saveState(finalHeaders[i])

		val, errNotCritical := sp.store.Get(dataRetriever.BlockHeaderUnit, finalHeaders[i].GetPrevHash())
		if errNotCritical != nil {
			log.Debug(errNotCritical.Error())
			continue
		}

		var prevHeader block.Header
		errNotCritical = sp.marshalizer.Unmarshal(&prevHeader, val)
		if errNotCritical != nil {
			log.Debug(errNotCritical.Error())
			continue
		}

		rootHash := prevHeader.GetRootHash()
		if rootHash == nil {
			continue
		}

		log.Trace("final header will be pruned", "root hash", rootHash)
		errNotCritical = sp.accounts.PruneTrie(rootHash)
		if errNotCritical != nil {
			log.Debug(errNotCritical.Error())
		}

		sp.accounts.CancelPrune(finalHeaders[i].GetRootHash())
	}
}

func (sp *shardProcessor) saveState(finalHeader data.HeaderHandler) {
	if finalHeader.IsStartOfEpochBlock() {
		sp.accounts.SnapshotState(finalHeader.GetRootHash())
		return
	}

	// TODO generate checkpoint on a trigger
	if finalHeader.GetRound()%uint64(sp.stateCheckpointModulus) == 0 {
		sp.accounts.SetStateCheckpoint(finalHeader.GetRootHash())
	}
}

func (sp *shardProcessor) checkEpochCorrectnessCrossChain(blockChain data.ChainHandler) error {
	currentHeader := blockChain.GetCurrentBlockHeader()
	if check.IfNil(currentHeader) {
		return nil
	}

	shouldRevertChain := false
	nonce := currentHeader.GetNonce()
	shouldEnterNewEpochRound := sp.epochStartTrigger.EpochFinalityAttestingRound() + process.EpochChangeGracePeriod

	for round := currentHeader.GetRound(); round > shouldEnterNewEpochRound && currentHeader.GetEpoch() != sp.epochStartTrigger.Epoch(); round = currentHeader.GetRound() {
		shouldRevertChain = true
		prevHeader, _, err := process.GetHeaderFromStorageWithNonce(
			currentHeader.GetNonce()-1,
			sp.shardCoordinator.SelfId(),
			sp.store,
			sp.uint64Converter,
			sp.marshalizer,
		)
		if err != nil {
			return err
		}

		nonce = currentHeader.GetNonce()
		currentHeader = prevHeader
	}

	if shouldRevertChain {
		log.Debug("blockchain is wrongly constructed",
			"reverted to nonce", nonce)

		sp.forkDetector.SetRollBackNonce(nonce)
		return process.ErrEpochDoesNotMatch
	}

	return nil
}

func (sp *shardProcessor) getLastSelfNotarizedHeader() (data.HeaderHandler, []byte) {
	hash := sp.forkDetector.GetHighestFinalBlockHash()
	header, err := process.GetShardHeader(hash, sp.dataPool.Headers(), sp.marshalizer, sp.store)
	if err != nil {
		log.Warn("getLastSelfNotarizedHeader.GetShardHeader", "error", err.Error(), "hash", hash, "nonce", sp.forkDetector.GetHighestFinalBlockNonce())
		return nil, nil
	}

	return header, hash
}

func (sp *shardProcessor) saveLastNotarizedHeader(shardId uint32, processedHdrs []data.HeaderHandler) error {
	lastCrossNotarizedHeader, lastCrossNotarizedHeaderHash, err := sp.blockTracker.GetLastCrossNotarizedHeader(shardId)
	if err != nil {
		return err
	}

	lenProcessedHdrs := len(processedHdrs)
	if lenProcessedHdrs > 0 {
		if lastCrossNotarizedHeader.GetNonce() < processedHdrs[lenProcessedHdrs-1].GetNonce() {
			lastCrossNotarizedHeader = processedHdrs[lenProcessedHdrs-1]
			lastCrossNotarizedHeaderHash, err = core.CalculateHash(sp.marshalizer, sp.hasher, lastCrossNotarizedHeader)
			if err != nil {
				return err
			}
		}
	}

	sp.blockTracker.AddCrossNotarizedHeader(shardId, lastCrossNotarizedHeader, lastCrossNotarizedHeaderHash)
	DisplayLastNotarized(sp.marshalizer, sp.hasher, lastCrossNotarizedHeader, shardId)

	return nil
}

// ApplyProcessedMiniBlocks will apply processed mini blocks
func (sp *shardProcessor) ApplyProcessedMiniBlocks(processedMiniBlocks *processedMb.ProcessedMiniBlockTracker) {
	sp.processedMiniBlocks = processedMiniBlocks
}

func (sp *shardProcessor) cleanTxsPools() {
	_, err := sp.txsPoolsCleaner.Clean(maxCleanTime)
	if err != nil {
		log.Debug("txsPoolsCleaner.Clean", "error", err.Error())
	}
	log.Debug("cleaned txs pool",
		"num txs removed", sp.txsPoolsCleaner.NumRemovedTxs(),
	)
}

// CreateNewHeader creates a new header
func (sp *shardProcessor) CreateNewHeader(_ uint64) data.HeaderHandler {
	header := &block.Header{}

	if sp.epochStartTrigger.IsEpochStart() {
		header.EpochStartMetaHash = sp.epochStartTrigger.EpochStartMetaHdrHash()
	}

	return header
}

// getHighestHdrForOwnShardFromMetachain calculates the highest shard header notarized by metachain
func (sp *shardProcessor) getHighestHdrForOwnShardFromMetachain(
	processedHdrs []data.HeaderHandler,
) ([]data.HeaderHandler, [][]byte, error) {

	ownShIdHdrs := make([]data.HeaderHandler, 0, len(processedHdrs))

	for i := 0; i < len(processedHdrs); i++ {
		hdr, ok := processedHdrs[i].(*block.MetaBlock)
		if !ok {
			return nil, nil, process.ErrWrongTypeAssertion
		}

		hdrs, err := sp.getHighestHdrForShardFromMetachain(sp.shardCoordinator.SelfId(), hdr)
		if err != nil {
			return nil, nil, err
		}

		ownShIdHdrs = append(ownShIdHdrs, hdrs...)
	}

	process.SortHeadersByNonce(ownShIdHdrs)

	ownShIdHdrsHashes := make([][]byte, len(ownShIdHdrs))
	for i := 0; i < len(ownShIdHdrs); i++ {
		hash, _ := core.CalculateHash(sp.marshalizer, sp.hasher, ownShIdHdrs[i])
		ownShIdHdrsHashes[i] = hash
	}

	return ownShIdHdrs, ownShIdHdrsHashes, nil
}

func (sp *shardProcessor) getHighestHdrForShardFromMetachain(shardId uint32, hdr *block.MetaBlock) ([]data.HeaderHandler, error) {
	ownShIdHdr := make([]data.HeaderHandler, 0, len(hdr.ShardInfo))

	var errFound error
	// search for own shard id in shardInfo from metaHeaders
	for _, shardInfo := range hdr.ShardInfo {
		if shardInfo.ShardID != shardId {
			continue
		}

		ownHdr, err := process.GetShardHeader(shardInfo.HeaderHash, sp.dataPool.Headers(), sp.marshalizer, sp.store)
		if err != nil {
			go sp.requestHandler.RequestShardHeader(shardInfo.ShardID, shardInfo.HeaderHash)

			log.Debug("requested missing shard header",
				"hash", shardInfo.HeaderHash,
				"shard", shardInfo.ShardID,
			)

			errFound = err
			continue
		}

		ownShIdHdr = append(ownShIdHdr, ownHdr)
	}

	if errFound != nil {
		return nil, errFound
	}

	return data.TrimHeaderHandlerSlice(ownShIdHdr), nil
}

// getOrderedProcessedMetaBlocksFromHeader returns all the meta blocks fully processed
func (sp *shardProcessor) getOrderedProcessedMetaBlocksFromHeader(header *block.Header) ([]data.HeaderHandler, error) {
	if header == nil {
		return nil, process.ErrNilBlockHeader
	}

	miniBlockHashes := make(map[int][]byte, len(header.MiniBlockHeaders))
	for i := 0; i < len(header.MiniBlockHeaders); i++ {
		miniBlockHashes[i] = header.MiniBlockHeaders[i].Hash
	}

	log.Trace("cross mini blocks in body",
		"num miniblocks", len(miniBlockHashes),
	)

	processedMetaBlocks, err := sp.getOrderedProcessedMetaBlocksFromMiniBlockHashes(miniBlockHashes)
	if err != nil {
		return nil, err
	}

	return processedMetaBlocks, nil
}

func (sp *shardProcessor) addProcessedCrossMiniBlocksFromHeader(header *block.Header) error {
	if header == nil {
		return process.ErrNilBlockHeader
	}

	miniBlockHashes := make(map[int][]byte, len(header.MiniBlockHeaders))
	for i := 0; i < len(header.MiniBlockHeaders); i++ {
		miniBlockHashes[i] = header.MiniBlockHeaders[i].Hash
	}

	sp.hdrsForCurrBlock.mutHdrsForBlock.RLock()
	for _, metaBlockHash := range header.MetaBlockHashes {
		headerInfo, ok := sp.hdrsForCurrBlock.hdrHashAndInfo[string(metaBlockHash)]
		if !ok {
			sp.hdrsForCurrBlock.mutHdrsForBlock.RUnlock()
			return process.ErrMissingHeader
		}

		metaBlock, ok := headerInfo.hdr.(*block.MetaBlock)
		if !ok {
			sp.hdrsForCurrBlock.mutHdrsForBlock.RUnlock()
			return process.ErrWrongTypeAssertion
		}

		crossMiniBlockHashes := metaBlock.GetMiniBlockHeadersWithDst(sp.shardCoordinator.SelfId())
		for key, miniBlockHash := range miniBlockHashes {
			_, ok = crossMiniBlockHashes[string(miniBlockHash)]
			if !ok {
				continue
			}

			sp.processedMiniBlocks.AddMiniBlockHash(string(metaBlockHash), string(miniBlockHash))

			delete(miniBlockHashes, key)
		}
	}
	sp.hdrsForCurrBlock.mutHdrsForBlock.RUnlock()

	return nil
}

// getOrderedProcessedMetaBlocksFromMiniBlocks returns all the meta blocks fully processed ordered
func (sp *shardProcessor) getOrderedProcessedMetaBlocksFromMiniBlocks(
	usedMiniBlocks []*block.MiniBlock,
) ([]data.HeaderHandler, error) {

	miniBlockHashes := make(map[int][]byte, len(usedMiniBlocks))
	for i := 0; i < len(usedMiniBlocks); i++ {
		if usedMiniBlocks[i].SenderShardID == sp.shardCoordinator.SelfId() {
			continue
		}

		miniBlockHash, err := core.CalculateHash(sp.marshalizer, sp.hasher, usedMiniBlocks[i])
		if err != nil {
			log.Debug("CalculateHash", "error", err.Error())
			continue
		}

		miniBlockHashes[i] = miniBlockHash
	}

	log.Trace("cross mini blocks in body",
		"num miniblocks", len(miniBlockHashes),
	)
	processedMetaBlocks, err := sp.getOrderedProcessedMetaBlocksFromMiniBlockHashes(miniBlockHashes)

	return processedMetaBlocks, err
}

func (sp *shardProcessor) getOrderedProcessedMetaBlocksFromMiniBlockHashes(
	miniBlockHashes map[int][]byte,
) ([]data.HeaderHandler, error) {

	processedMetaHdrs := make([]data.HeaderHandler, 0, len(sp.hdrsForCurrBlock.hdrHashAndInfo))
	processedCrossMiniBlocksHashes := make(map[string]bool, len(sp.hdrsForCurrBlock.hdrHashAndInfo))

	sp.hdrsForCurrBlock.mutHdrsForBlock.RLock()
	for metaBlockHash, headerInfo := range sp.hdrsForCurrBlock.hdrHashAndInfo {
		if !headerInfo.usedInBlock {
			continue
		}

		metaBlock, ok := headerInfo.hdr.(*block.MetaBlock)
		if !ok {
			sp.hdrsForCurrBlock.mutHdrsForBlock.RUnlock()
			return nil, process.ErrWrongTypeAssertion
		}

		log.Trace("meta header",
			"nonce", metaBlock.Nonce,
		)

		crossMiniBlockHashes := metaBlock.GetMiniBlockHeadersWithDst(sp.shardCoordinator.SelfId())
		for hash := range crossMiniBlockHashes {
			processedCrossMiniBlocksHashes[hash] = sp.processedMiniBlocks.IsMiniBlockProcessed(metaBlockHash, hash)
		}

		for key, miniBlockHash := range miniBlockHashes {
			_, ok = crossMiniBlockHashes[string(miniBlockHash)]
			if !ok {
				continue
			}

			processedCrossMiniBlocksHashes[string(miniBlockHash)] = true

			delete(miniBlockHashes, key)
		}

		log.Trace("cross mini blocks in meta header",
			"num miniblocks", len(crossMiniBlockHashes),
		)

		processedAll := true
		for hash := range crossMiniBlockHashes {
			if !processedCrossMiniBlocksHashes[hash] {
				processedAll = false
				break
			}
		}

		if processedAll {
			processedMetaHdrs = append(processedMetaHdrs, metaBlock)
		}
	}
	sp.hdrsForCurrBlock.mutHdrsForBlock.RUnlock()

	process.SortHeadersByNonce(processedMetaHdrs)

	return processedMetaHdrs, nil
}

func (sp *shardProcessor) removeProcessedMetaBlocksFromPool(processedMetaHdrs []data.HeaderHandler) error {
	lastCrossNotarizedHeader, _, err := sp.blockTracker.GetLastCrossNotarizedHeader(core.MetachainShardId)
	if err != nil {
		return err
	}

	processed := 0
	// processedMetaHdrs is also sorted
	for i := 0; i < len(processedMetaHdrs); i++ {
		hdr := processedMetaHdrs[i]

		// remove process finished
		if hdr.GetNonce() > lastCrossNotarizedHeader.GetNonce() {
			continue
		}

		var buff []byte
		// metablock was processed and finalized
		buff, err = sp.marshalizer.Marshal(hdr)
		if err != nil {
			log.Debug("marshalizer.Marshal", "error", err.Error())
			continue
		}

		headerHash := sp.hasher.Compute(string(buff))
		nonceToByteSlice := sp.uint64Converter.ToByteSlice(hdr.GetNonce())
		err = sp.store.Put(dataRetriever.MetaHdrNonceHashDataUnit, nonceToByteSlice, headerHash)
		if err != nil {
			log.Debug("MetaHdrNonceHashDataUnit store.Put", "error", err.Error())
			continue
		}

		err = sp.store.Put(dataRetriever.MetaBlockUnit, headerHash, buff)
		if err != nil {
			log.Debug("MetaBlockUnit store.Put", "error", err.Error())
			continue
		}

		sp.dataPool.Headers().RemoveHeaderByHash(headerHash)
		sp.processedMiniBlocks.RemoveMetaBlockHash(string(headerHash))

		log.Trace("metaBlock has been processed completely and removed from pool",
			"round", hdr.GetRound(),
			"nonce", hdr.GetNonce(),
			"hash", headerHash,
		)

		processed++
	}

	if processed > 0 {
		log.Trace("metablocks completely processed and removed from pool",
			"num metablocks", processed,
		)
	}

	return nil
}

// receivedMetaBlock is a callback function when a new metablock was received
// upon receiving, it parses the new metablock and requests miniblocks and transactions
// which destination is the current shard
func (sp *shardProcessor) receivedMetaBlock(headerHandler data.HeaderHandler, metaBlockHash []byte) {
	metaBlocksPool := sp.dataPool.Headers()
	if metaBlocksPool == nil {
		return
	}

	metaBlock, ok := headerHandler.(*block.MetaBlock)
	if !ok {
		return
	}

	log.Trace("received meta block from network",
		"round", metaBlock.Round,
		"nonce", metaBlock.Nonce,
		"hash", metaBlockHash,
	)

	sp.hdrsForCurrBlock.mutHdrsForBlock.Lock()

	haveMissingMetaHeaders := sp.hdrsForCurrBlock.missingHdrs > 0 || sp.hdrsForCurrBlock.missingFinalityAttestingHdrs > 0
	if haveMissingMetaHeaders {
		hdrInfoForHash := sp.hdrsForCurrBlock.hdrHashAndInfo[string(metaBlockHash)]
		headerInfoIsNotNil := hdrInfoForHash != nil
		headerIsMissing := headerInfoIsNotNil && check.IfNil(hdrInfoForHash.hdr)
		if headerIsMissing {
			hdrInfoForHash.hdr = metaBlock
			sp.hdrsForCurrBlock.missingHdrs--

			if metaBlock.Nonce > sp.hdrsForCurrBlock.highestHdrNonce[core.MetachainShardId] {
				sp.hdrsForCurrBlock.highestHdrNonce[core.MetachainShardId] = metaBlock.Nonce
			}
		}

		// attesting something
		if sp.hdrsForCurrBlock.missingHdrs == 0 {
			sp.hdrsForCurrBlock.missingFinalityAttestingHdrs = sp.requestMissingFinalityAttestingHeaders(
				core.MetachainShardId,
				sp.metaBlockFinality,
			)
			if sp.hdrsForCurrBlock.missingFinalityAttestingHdrs == 0 {
				log.Debug("received all missing finality attesting meta headers")
			}
		}

		missingMetaHdrs := sp.hdrsForCurrBlock.missingHdrs
		missingFinalityAttestingMetaHdrs := sp.hdrsForCurrBlock.missingFinalityAttestingHdrs
		sp.hdrsForCurrBlock.mutHdrsForBlock.Unlock()

		allMissingMetaHeadersReceived := missingMetaHdrs == 0 && missingFinalityAttestingMetaHdrs == 0
		if allMissingMetaHeadersReceived {
			sp.chRcvAllMetaHdrs <- true
		}
	} else {
		sp.hdrsForCurrBlock.mutHdrsForBlock.Unlock()
	}

	if sp.isHeaderOutOfRange(metaBlock, metaBlocksPool.MaxSize()) {
		metaBlocksPool.RemoveHeaderByHash(metaBlockHash)

		return
	}

	lastCrossNotarizedHeader, _, err := sp.blockTracker.GetLastCrossNotarizedHeader(core.MetachainShardId)
	if err != nil {
		log.Debug("receivedMetaBlock",
			"shard", core.MetachainShardId,
			"error", err.Error())
		return
	}

	if metaBlock.GetNonce() <= lastCrossNotarizedHeader.GetNonce() {
		return
	}
	if metaBlock.GetRound() <= lastCrossNotarizedHeader.GetRound() {
		return
	}

	sp.epochStartTrigger.ReceivedHeader(metaBlock)
	if sp.epochStartTrigger.IsEpochStart() {
		sp.chRcvEpochStart <- true
	}

	isMetaBlockOutOfRange := metaBlock.GetNonce() > lastCrossNotarizedHeader.GetNonce()+process.MaxHeadersToRequestInAdvance
	if isMetaBlockOutOfRange {
		return
	}

	sp.txCoordinator.RequestMiniBlocks(metaBlock)
}

func (sp *shardProcessor) requestMetaHeaders(shardHeader *block.Header) (uint32, uint32) {
	_ = process.EmptyChannel(sp.chRcvAllMetaHdrs)

	if len(shardHeader.MetaBlockHashes) == 0 {
		return 0, 0
	}

	missingHeadersHashes := sp.computeMissingAndExistingMetaHeaders(shardHeader)

	sp.hdrsForCurrBlock.mutHdrsForBlock.Lock()
	for _, hash := range missingHeadersHashes {
		sp.hdrsForCurrBlock.hdrHashAndInfo[string(hash)] = &hdrInfo{hdr: nil, usedInBlock: true}
		go sp.requestHandler.RequestMetaHeader(hash)
	}

	if sp.hdrsForCurrBlock.missingHdrs == 0 {
		sp.hdrsForCurrBlock.missingFinalityAttestingHdrs = sp.requestMissingFinalityAttestingHeaders(
			core.MetachainShardId,
			sp.metaBlockFinality,
		)
	}

	requestedHdrs := sp.hdrsForCurrBlock.missingHdrs
	requestedFinalityAttestingHdrs := sp.hdrsForCurrBlock.missingFinalityAttestingHdrs
	sp.hdrsForCurrBlock.mutHdrsForBlock.Unlock()

	return requestedHdrs, requestedFinalityAttestingHdrs
}

func (sp *shardProcessor) computeMissingAndExistingMetaHeaders(header *block.Header) [][]byte {
	missingHeadersHashes := make([][]byte, 0, len(header.MetaBlockHashes))

	sp.hdrsForCurrBlock.mutHdrsForBlock.Lock()
	for i := 0; i < len(header.MetaBlockHashes); i++ {
		hdr, err := process.GetMetaHeaderFromPool(
			header.MetaBlockHashes[i],
			sp.dataPool.Headers())

		if err != nil {
			missingHeadersHashes = append(missingHeadersHashes, header.MetaBlockHashes[i])
			sp.hdrsForCurrBlock.missingHdrs++
			continue
		}

		sp.hdrsForCurrBlock.hdrHashAndInfo[string(header.MetaBlockHashes[i])] = &hdrInfo{hdr: hdr, usedInBlock: true}

		if hdr.Nonce > sp.hdrsForCurrBlock.highestHdrNonce[core.MetachainShardId] {
			sp.hdrsForCurrBlock.highestHdrNonce[core.MetachainShardId] = hdr.Nonce
		}
	}
	sp.hdrsForCurrBlock.mutHdrsForBlock.Unlock()

	return sliceUtil.TrimSliceSliceByte(missingHeadersHashes)
}

func (sp *shardProcessor) verifyCrossShardMiniBlockDstMe(header *block.Header) error {
	miniBlockMetaHashes, err := sp.getAllMiniBlockDstMeFromMeta(header)
	if err != nil {
		return err
	}

	crossMiniBlockHashes := header.GetMiniBlockHeadersWithDst(sp.shardCoordinator.SelfId())
	for hash := range crossMiniBlockHashes {
		if _, ok := miniBlockMetaHashes[hash]; !ok {
			return process.ErrCrossShardMBWithoutConfirmationFromMeta
		}
	}

	return nil
}

func (sp *shardProcessor) getAllMiniBlockDstMeFromMeta(header *block.Header) (map[string][]byte, error) {
	lastCrossNotarizedHeader, _, err := sp.blockTracker.GetLastCrossNotarizedHeader(core.MetachainShardId)
	if err != nil {
		return nil, err
	}

	miniBlockMetaHashes := make(map[string][]byte)

	sp.hdrsForCurrBlock.mutHdrsForBlock.RLock()
	for _, metaBlockHash := range header.MetaBlockHashes {
		headerInfo, ok := sp.hdrsForCurrBlock.hdrHashAndInfo[string(metaBlockHash)]
		if !ok {
			continue
		}
		metaBlock, ok := headerInfo.hdr.(*block.MetaBlock)
		if !ok {
			continue
		}
		if metaBlock.GetRound() > header.Round {
			continue
		}
		if metaBlock.GetRound() <= lastCrossNotarizedHeader.GetRound() {
			continue
		}
		if metaBlock.GetNonce() <= lastCrossNotarizedHeader.GetNonce() {
			continue
		}

		crossMiniBlockHashes := metaBlock.GetMiniBlockHeadersWithDst(sp.shardCoordinator.SelfId())
		for hash := range crossMiniBlockHashes {
			miniBlockMetaHashes[hash] = metaBlockHash
		}
	}
	sp.hdrsForCurrBlock.mutHdrsForBlock.RUnlock()

	return miniBlockMetaHashes, nil
}

// full verification through metachain header
func (sp *shardProcessor) createAndProcessCrossMiniBlocksDstMe(
	maxItemsInBlock uint32,
	haveTime func() bool,
) (block.MiniBlockSlice, uint32, uint32, error) {

	miniBlocks := make(block.MiniBlockSlice, 0)
	txsAdded := uint32(0)
	hdrsAdded := uint32(0)

	sw := core.NewStopWatch()
	sw.Start("ComputeLongestMetaChainFromLastNotarized")
	orderedMetaBlocks, orderedMetaBlocksHashes, err := sp.blockTracker.ComputeLongestMetaChainFromLastNotarized()
	sw.Stop("ComputeLongestMetaChainFromLastNotarized")
	log.Debug("measurements", sw.GetMeasurements()...)
	if err != nil {
		return nil, 0, 0, err
	}

	log.Debug("metablocks ordered",
		"num metablocks", len(orderedMetaBlocks),
	)

	lastMetaHdr, _, err := sp.blockTracker.GetLastCrossNotarizedHeader(core.MetachainShardId)
	if err != nil {
		return nil, 0, 0, err
	}

	// do processing in order
	sp.hdrsForCurrBlock.mutHdrsForBlock.Lock()
	for i := 0; i < len(orderedMetaBlocks); i++ {
		if !haveTime() {
			log.Debug("time is up after putting cross txs with destination to current shard",
				"num txs", txsAdded,
			)
			break
		}

		if len(miniBlocks) >= core.MaxMiniBlocksInBlock {
			log.Debug("max number of mini blocks allowed to be added in one shard block has been reached",
				"limit", len(miniBlocks),
			)
			break
		}

		itemsAddedInHeader := uint32(len(sp.hdrsForCurrBlock.hdrHashAndInfo) + len(miniBlocks))
		if itemsAddedInHeader >= maxItemsInBlock {
			log.Debug("max records allowed to be added in shard header has been reached",
				"limit", maxItemsInBlock,
			)
			break
		}

		currMetaHdr := orderedMetaBlocks[i]
		if currMetaHdr.GetNonce() > lastMetaHdr.GetNonce()+1 {
			log.Debug("skip searching",
				"last meta hdr nonce", lastMetaHdr.GetNonce(),
				"curr meta hdr nonce", currMetaHdr.GetNonce())
			break
		}

		if len(currMetaHdr.GetMiniBlockHeadersWithDst(sp.shardCoordinator.SelfId())) == 0 {
			sp.hdrsForCurrBlock.hdrHashAndInfo[string(orderedMetaBlocksHashes[i])] = &hdrInfo{hdr: currMetaHdr, usedInBlock: true}
			hdrsAdded++
			lastMetaHdr = currMetaHdr
			continue
		}

		itemsAddedInBody := txsAdded
		if itemsAddedInBody >= maxItemsInBlock {
			continue
		}

		maxTxSpaceRemained := int32(maxItemsInBlock) - int32(itemsAddedInBody)
		maxMbSpaceRemained := sp.getMaxMiniBlocksSpaceRemained(
			maxItemsInBlock,
			itemsAddedInHeader+1,
			uint32(len(miniBlocks)))

		if maxTxSpaceRemained > 0 && maxMbSpaceRemained > 0 {
			processedMiniBlocksHashes := sp.processedMiniBlocks.GetProcessedMiniBlocksHashes(string(orderedMetaBlocksHashes[i]))
			currMBProcessed, currTxsAdded, hdrProcessFinished := sp.txCoordinator.CreateMbsAndProcessCrossShardTransactionsDstMe(
				currMetaHdr,
				processedMiniBlocksHashes,
				uint32(maxTxSpaceRemained),
				uint32(maxMbSpaceRemained),
				haveTime)

			// all txs processed, add to processed miniblocks
			miniBlocks = append(miniBlocks, currMBProcessed...)
			txsAdded += currTxsAdded

			if currTxsAdded > 0 {
				sp.hdrsForCurrBlock.hdrHashAndInfo[string(orderedMetaBlocksHashes[i])] = &hdrInfo{hdr: currMetaHdr, usedInBlock: true}
				hdrsAdded++
			}

			if !hdrProcessFinished {
				log.Debug("meta block cannot be fully processed",
					"round", currMetaHdr.GetRound(),
					"nonce", currMetaHdr.GetNonce(),
					"hash", orderedMetaBlocksHashes[i])

				break
			}

			lastMetaHdr = currMetaHdr
		}
	}
	sp.hdrsForCurrBlock.mutHdrsForBlock.Unlock()

	sp.requestMetaHeadersIfNeeded(hdrsAdded, lastMetaHdr)

	return miniBlocks, txsAdded, hdrsAdded, nil
}

func (sp *shardProcessor) requestMetaHeadersIfNeeded(hdrsAdded uint32, lastMetaHdr data.HeaderHandler) {
	log.Debug("meta hdrs added",
		"nb", hdrsAdded,
		"lastMetaHdr", lastMetaHdr.GetNonce(),
	)

	if hdrsAdded == 0 {
		fromNonce := lastMetaHdr.GetNonce() + 1
		toNonce := fromNonce + uint64(sp.metaBlockFinality)
		for nonce := fromNonce; nonce <= toNonce; nonce++ {
			go sp.requestHandler.RequestMetaHeaderByNonce(nonce)
		}
	}
}

func (sp *shardProcessor) createMiniBlocks(
	maxItemsInBlock uint32,
	haveTime func() bool,
) (block.Body, error) {

	miniBlocks := make(block.Body, 0)

	if sp.accounts.JournalLen() != 0 {
		return nil, process.ErrAccountStateDirty
	}

	if !haveTime() {
		log.Debug("time is up after entered in createMiniBlocks method")
		return nil, process.ErrTimeIsOut
	}

	txPool := sp.dataPool.Transactions()
	if txPool == nil {
		return nil, process.ErrNilTransactionPool
	}

	startTime := time.Now()
	destMeMiniBlocks, nbTxs, nbHdrs, err := sp.createAndProcessCrossMiniBlocksDstMe(maxItemsInBlock, haveTime)
	elapsedTime := time.Since(startTime)
	log.Debug("elapsed time to create mbs to me",
		"time [s]", elapsedTime,
	)
	if err != nil {
		log.Debug("createAndProcessCrossMiniBlocksDstMe", "error", err.Error())
	}

	processedMetaHdrs, errNotCritical := sp.getOrderedProcessedMetaBlocksFromMiniBlocks(destMeMiniBlocks)
	if errNotCritical != nil {
		log.Debug("getOrderedProcessedMetaBlocksFromMiniBlocks", "error", errNotCritical.Error())
	}

	err = sp.setMetaConsensusData(processedMetaHdrs)
	if err != nil {
		return nil, err
	}

	log.Debug("processed miniblocks and txs with destination in self shard",
		"num miniblocks", len(destMeMiniBlocks),
		"num txs", nbTxs,
	)

	if len(destMeMiniBlocks) > 0 {
		miniBlocks = append(miniBlocks, destMeMiniBlocks...)
	}

	maxTxSpaceRemained := int32(maxItemsInBlock) - int32(nbTxs)
	maxMbSpaceRemained := sp.getMaxMiniBlocksSpaceRemained(
		maxItemsInBlock,
		uint32(len(destMeMiniBlocks))+nbHdrs,
		uint32(len(miniBlocks)))

	startTime = time.Now()
	mbFromMe := sp.txCoordinator.CreateMbsAndProcessTransactionsFromMe(
		uint32(maxTxSpaceRemained),
		uint32(maxMbSpaceRemained),
		haveTime)
	elapsedTime = time.Since(startTime)
	log.Debug("elapsed time to create mbs from me",
		"time [s]", elapsedTime,
	)

	if len(mbFromMe) > 0 {
		miniBlocks = append(miniBlocks, mbFromMe...)
	}

	log.Debug("creating mini blocks has been finished",
		"num miniblocks", len(miniBlocks),
	)
	return miniBlocks, nil
}

// ApplyBodyToHeader creates a miniblock header list given a block body
func (sp *shardProcessor) ApplyBodyToHeader(hdr data.HeaderHandler, bodyHandler data.BodyHandler) (data.BodyHandler, error) {
	sw := core.NewStopWatch()
	sw.Start("ApplyBodyToHeader")
	defer func() {
		sw.Stop("ApplyBodyToHeader")

		log.Debug("measurements", sw.GetMeasurements()...)
	}()
	shardHeader, ok := hdr.(*block.Header)
	if !ok {
		return nil, process.ErrWrongTypeAssertion
	}

	shardHeader.MiniBlockHeaders = make([]block.MiniBlockHeader, 0)
	shardHeader.RootHash = sp.getRootHash()

	defer func() {
		go sp.checkAndRequestIfMetaHeadersMissing(hdr.GetRound())
	}()

	if check.IfNil(bodyHandler) {
		return nil, process.ErrNilBlockBody
	}

	body, ok := bodyHandler.(block.Body)
	if !ok {
		return nil, process.ErrWrongTypeAssertion
	}

	var err error
	sw.Start("CreateReceiptsHash")
	shardHeader.ReceiptsHash, err = sp.txCoordinator.CreateReceiptsHash()
	sw.Stop("CreateReceiptsHash")
	if err != nil {
		return nil, err
	}

	newBody := deleteSelfReceiptsMiniBlocks(body)

	sw.Start("createMiniBlockHeaders")
	totalTxCount, miniBlockHeaders, err := sp.createMiniBlockHeaders(newBody)
	sw.Stop("createMiniBlockHeaders")
	if err != nil {
		return nil, err
	}

	shardHeader.MiniBlockHeaders = miniBlockHeaders
	shardHeader.TxCount = uint32(totalTxCount)
	sw.Start("sortHeaderHashesForCurrentBlockByNonce")
	metaBlockHashes := sp.sortHeaderHashesForCurrentBlockByNonce(true)
	sw.Stop("sortHeaderHashesForCurrentBlockByNonce")
	shardHeader.MetaBlockHashes = metaBlockHashes[core.MetachainShardId]

	if sp.epochStartTrigger.IsEpochStart() {
		shardHeader.EpochStartMetaHash = sp.epochStartTrigger.EpochStartMetaHdrHash()
	}

	sp.appStatusHandler.SetUInt64Value(core.MetricNumTxInBlock, uint64(totalTxCount))
	sp.appStatusHandler.SetUInt64Value(core.MetricNumMiniBlocks, uint64(len(body)))

	sp.blockSizeThrottler.Add(
		hdr.GetRound(),
		core.MaxUint32(hdr.ItemsInBody(), hdr.ItemsInHeader()))

	return newBody, nil
}

func (sp *shardProcessor) waitForMetaHdrHashes(waitTime time.Duration) error {
	select {
	case <-sp.chRcvAllMetaHdrs:
		return nil
	case <-time.After(waitTime):
		return process.ErrTimeIsOut
	}
}

// MarshalizedDataToBroadcast prepares underlying data into a marshalized object according to destination
func (sp *shardProcessor) MarshalizedDataToBroadcast(
	_ data.HeaderHandler,
	bodyHandler data.BodyHandler,
) (map[uint32][]byte, map[string][][]byte, error) {

	if bodyHandler == nil || bodyHandler.IsInterfaceNil() {
		return nil, nil, process.ErrNilMiniBlocks
	}

	body, ok := bodyHandler.(block.Body)
	if !ok {
		return nil, nil, process.ErrWrongTypeAssertion
	}

	mrsData := make(map[uint32][]byte, sp.shardCoordinator.NumberOfShards()+1)
	bodies, mrsTxs := sp.txCoordinator.CreateMarshalizedData(body)

	for shardId, subsetBlockBody := range bodies {
		buff, err := sp.marshalizer.Marshal(subsetBlockBody)
		if err != nil {
			log.Debug("marshalizer.Marshal", "error", process.ErrMarshalWithoutSuccess.Error())
			continue
		}
		mrsData[shardId] = buff
	}

	return mrsData, mrsTxs, nil
}

// DecodeBlockBody method decodes block body from a given byte array
func (sp *shardProcessor) DecodeBlockBody(dta []byte) data.BodyHandler {
	if dta == nil {
		return nil
	}

	var body block.Body

	err := sp.marshalizer.Unmarshal(&body, dta)
	if err != nil {
		log.Debug("marshalizer.Unmarshal", "error", err.Error())
		return nil
	}

	return body
}

// DecodeBlockHeader method decodes block header from a given byte array
func (sp *shardProcessor) DecodeBlockHeader(dta []byte) data.HeaderHandler {
	if dta == nil {
		return nil
	}

	var header block.Header

	err := sp.marshalizer.Unmarshal(&header, dta)
	if err != nil {
		log.Debug("marshalizer.Unmarshal", "error", err.Error())
		return nil
	}

	return &header
}

// IsInterfaceNil returns true if there is no value under the interface
func (sp *shardProcessor) IsInterfaceNil() bool {
	return sp == nil
}

func (sp *shardProcessor) getMaxMiniBlocksSpaceRemained(
	maxItemsInBlock uint32,
	itemsAddedInBlock uint32,
	miniBlocksAddedInBlock uint32,
) int32 {
	mbSpaceRemainedInBlock := int32(maxItemsInBlock) - int32(itemsAddedInBlock)
	mbSpaceRemainedInCache := int32(core.MaxMiniBlocksInBlock) - int32(miniBlocksAddedInBlock)
	maxMbSpaceRemained := core.MinInt32(mbSpaceRemainedInBlock, mbSpaceRemainedInCache)

	return maxMbSpaceRemained
}

<<<<<<< HEAD
func (sp *shardProcessor) updatePeerStateForFinalMetaHeaders(finalHeaders []data.HeaderHandler) error {
	for _, header := range finalHeaders {
		rootHash, err := sp.validatorStatisticsProcessor.UpdatePeerState(header)
		if err != nil {
			return err
		}

		if !bytes.Equal(rootHash, header.GetValidatorStatsRootHash()) {
			return process.ErrValidatorStatsRootHashDoesNotMatch
		}
	}
	return nil
}

func (sp *shardProcessor) checkValidatorStatisticsRootHash(currentHeader *block.Header, processedMetaHdrs []data.HeaderHandler) error {
	log.Trace("computing validator statistics root hash",
		"num meta headers", len(processedMetaHdrs),
	)
	for _, metaHeader := range processedMetaHdrs {
		previousHash, _ := sp.validatorStatisticsProcessor.RootHash()
		rootHash, err := sp.validatorStatisticsProcessor.UpdatePeerState(metaHeader)
		if err != nil {
			return err
		}

		log.Trace("computed validator statistics root hash",
			"previous", previousHash,
			"computed", rootHash,
			"meta header nonce", metaHeader.GetNonce())

		if !bytes.Equal(rootHash, metaHeader.GetValidatorStatsRootHash()) {
			return fmt.Errorf("%w, meta, computed: %s, received: %s, meta header nonce: %d",
				process.ErrValidatorStatsRootHashDoesNotMatch,
				display.DisplayByteSlice(rootHash),
				display.DisplayByteSlice(currentHeader.GetValidatorStatsRootHash()),
				metaHeader.GetNonce(),
			)
		}
	}

	vRootHash, _ := sp.validatorStatisticsProcessor.RootHash()
	if !bytes.Equal(vRootHash, currentHeader.GetValidatorStatsRootHash()) {
		return fmt.Errorf("%w, shard, computed: %s, received: %s, header nonce: %d",
			process.ErrValidatorStatsRootHashDoesNotMatch,
			display.DisplayByteSlice(vRootHash),
			display.DisplayByteSlice(currentHeader.GetValidatorStatsRootHash()),
			currentHeader.Nonce,
		)
	}

	return nil
}

=======
>>>>>>> 548ba5c3
// GetBlockBodyFromPool returns block body from pool for a given header
func (sp *shardProcessor) GetBlockBodyFromPool(headerHandler data.HeaderHandler) (data.BodyHandler, error) {
	miniBlockPool := sp.dataPool.MiniBlocks()
	if miniBlockPool == nil {
		return nil, process.ErrNilMiniBlockPool
	}

	header, ok := headerHandler.(*block.Header)
	if !ok {
		return nil, process.ErrWrongTypeAssertion
	}

	miniBlocks := make(block.MiniBlockSlice, 0)
	for i := 0; i < len(header.MiniBlockHeaders); i++ {
		obj, hashInPool := miniBlockPool.Get(header.MiniBlockHeaders[i].Hash)
		if !hashInPool {
			continue
		}

		miniBlock, typeOk := obj.(*block.MiniBlock)
		if !typeOk {
			return nil, process.ErrWrongTypeAssertion
		}

		miniBlocks = append(miniBlocks, miniBlock)
	}

	return block.Body(miniBlocks), nil
}

func (sp *shardProcessor) getBootstrapHeadersInfo(
	selfNotarizedHeaders []data.HeaderHandler,
	selfNotarizedHeadersHashes [][]byte,
) []bootstrapStorage.BootstrapHeaderInfo {

	lastSelfNotarizedHeaders := make([]bootstrapStorage.BootstrapHeaderInfo, 0, len(selfNotarizedHeaders))

	for index := range selfNotarizedHeaders {
		headerInfo := bootstrapStorage.BootstrapHeaderInfo{
			ShardId: selfNotarizedHeaders[index].GetShardID(),
			Nonce:   selfNotarizedHeaders[index].GetNonce(),
			Hash:    selfNotarizedHeadersHashes[index],
		}

		lastSelfNotarizedHeaders = append(lastSelfNotarizedHeaders, headerInfo)
	}

	return lastSelfNotarizedHeaders
}<|MERGE_RESOLUTION|>--- conflicted
+++ resolved
@@ -1925,62 +1925,6 @@
 	return maxMbSpaceRemained
 }
 
-<<<<<<< HEAD
-func (sp *shardProcessor) updatePeerStateForFinalMetaHeaders(finalHeaders []data.HeaderHandler) error {
-	for _, header := range finalHeaders {
-		rootHash, err := sp.validatorStatisticsProcessor.UpdatePeerState(header)
-		if err != nil {
-			return err
-		}
-
-		if !bytes.Equal(rootHash, header.GetValidatorStatsRootHash()) {
-			return process.ErrValidatorStatsRootHashDoesNotMatch
-		}
-	}
-	return nil
-}
-
-func (sp *shardProcessor) checkValidatorStatisticsRootHash(currentHeader *block.Header, processedMetaHdrs []data.HeaderHandler) error {
-	log.Trace("computing validator statistics root hash",
-		"num meta headers", len(processedMetaHdrs),
-	)
-	for _, metaHeader := range processedMetaHdrs {
-		previousHash, _ := sp.validatorStatisticsProcessor.RootHash()
-		rootHash, err := sp.validatorStatisticsProcessor.UpdatePeerState(metaHeader)
-		if err != nil {
-			return err
-		}
-
-		log.Trace("computed validator statistics root hash",
-			"previous", previousHash,
-			"computed", rootHash,
-			"meta header nonce", metaHeader.GetNonce())
-
-		if !bytes.Equal(rootHash, metaHeader.GetValidatorStatsRootHash()) {
-			return fmt.Errorf("%w, meta, computed: %s, received: %s, meta header nonce: %d",
-				process.ErrValidatorStatsRootHashDoesNotMatch,
-				display.DisplayByteSlice(rootHash),
-				display.DisplayByteSlice(currentHeader.GetValidatorStatsRootHash()),
-				metaHeader.GetNonce(),
-			)
-		}
-	}
-
-	vRootHash, _ := sp.validatorStatisticsProcessor.RootHash()
-	if !bytes.Equal(vRootHash, currentHeader.GetValidatorStatsRootHash()) {
-		return fmt.Errorf("%w, shard, computed: %s, received: %s, header nonce: %d",
-			process.ErrValidatorStatsRootHashDoesNotMatch,
-			display.DisplayByteSlice(vRootHash),
-			display.DisplayByteSlice(currentHeader.GetValidatorStatsRootHash()),
-			currentHeader.Nonce,
-		)
-	}
-
-	return nil
-}
-
-=======
->>>>>>> 548ba5c3
 // GetBlockBodyFromPool returns block body from pool for a given header
 func (sp *shardProcessor) GetBlockBodyFromPool(headerHandler data.HeaderHandler) (data.BodyHandler, error) {
 	miniBlockPool := sp.dataPool.MiniBlocks()
