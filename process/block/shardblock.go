--- conflicted
+++ resolved
@@ -48,26 +48,6 @@
 // shardProcessor implements shardProcessor interface and actually it tries to execute block
 type shardProcessor struct {
 	*baseProcessor
-<<<<<<< HEAD
-	dataPool                      dataRetriever.PoolsHolder
-	txProcessor                   process.TransactionProcessor
-	blocksTracker                 process.BlocksTracker
-	metaBlockFinality             int
-	chRcvAllTxs                   chan bool
-	onRequestTransaction          func(shardID uint32, txHashes [][]byte)
-	onRequestSmartContractResults func(shardID uint32, srcHashes [][]byte)
-	mutRequestedTxHashes          sync.RWMutex
-	requestedTxHashes             map[string]bool
-	onRequestMiniBlock            func(shardId uint32, mbHash []byte)
-	chRcvAllMetaHdrs              chan bool
-	mutUsedMetaHdrs               sync.Mutex
-	mapUsedMetaHdrs               map[uint32][][]byte
-
-	mutRequestedMetaHdrs    sync.RWMutex
-	requestedMetaHdrHashes  map[string]bool
-	currHighestMetaHdrNonce uint64
-	metaHdrsFound           bool
-=======
 	dataPool              dataRetriever.PoolsHolder
 	txProcessor           process.TransactionProcessor
 	blocksTracker         process.BlocksTracker
@@ -79,12 +59,11 @@
 	chRcvAllMetaHdrs      chan bool
 	mutUsedMetaHdrsHashes sync.Mutex
 	usedMetaHdrsHashes    map[uint32][][]byte
-
+	onRequestSmartContractResults func(shardID uint32, srcHashes [][]byte)
 	mutRequestedMetaHdrHashes sync.RWMutex
 	requestedMetaHdrHashes    map[string]bool
 	currHighestMetaHdrNonce   uint64
 	metaHdrsFound             bool
->>>>>>> 7bda368f
 
 	core           serviceContainer.Core
 	mutTxsForBlock sync.RWMutex
