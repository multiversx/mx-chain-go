package block

import (
	"fmt"
	"sort"
	"sync"
	"time"

	"github.com/ElrondNetwork/elrond-go/core"
	"github.com/ElrondNetwork/elrond-go/core/serviceContainer"
	"github.com/ElrondNetwork/elrond-go/data"
	"github.com/ElrondNetwork/elrond-go/data/block"
	"github.com/ElrondNetwork/elrond-go/data/state"
	"github.com/ElrondNetwork/elrond-go/data/typeConverters"
	"github.com/ElrondNetwork/elrond-go/dataRetriever"
	"github.com/ElrondNetwork/elrond-go/dataRetriever/dataPool"
	"github.com/ElrondNetwork/elrond-go/hashing"
	"github.com/ElrondNetwork/elrond-go/marshal"
	"github.com/ElrondNetwork/elrond-go/process"
	"github.com/ElrondNetwork/elrond-go/process/throttle"
	"github.com/ElrondNetwork/elrond-go/sharding"
)

// shardProcessor implements shardProcessor interface and actually it tries to execute block
type shardProcessor struct {
	*baseProcessor
	dataPool          dataRetriever.PoolsHolder
	blocksTracker     process.BlocksTracker
	metaBlockFinality int

	chRcvAllMetaHdrs      chan bool
	mutUsedMetaHdrsHashes sync.Mutex
	usedMetaHdrsHashes    map[uint64][][]byte

	mutRequestedMetaHdrsHashes sync.RWMutex
	requestedMetaHdrsHashes    map[string]bool
	currHighestMetaHdrNonce    uint64
	allNeededMetaHdrsFound     bool

	core          serviceContainer.Core
	txCoordinator process.TransactionCoordinator
}

// NewShardProcessor creates a new shardProcessor object
func NewShardProcessor(
	core serviceContainer.Core,
	dataPool dataRetriever.PoolsHolder,
	store dataRetriever.StorageService,
	hasher hashing.Hasher,
	marshalizer marshal.Marshalizer,
	accounts state.AccountsAdapter,
	shardCoordinator sharding.Coordinator,
	forkDetector process.ForkDetector,
	blocksTracker process.BlocksTracker,
	startHeaders map[uint32]data.HeaderHandler,
	metaChainActive bool,
	requestHandler process.RequestHandler,
	txCoordinator process.TransactionCoordinator,
	uint64Converter typeConverters.Uint64ByteSliceConverter,
) (*shardProcessor, error) {

	err := checkProcessorNilParameters(
		accounts,
		forkDetector,
		hasher,
		marshalizer,
		store,
		shardCoordinator,
		uint64Converter)
	if err != nil {
		return nil, err
	}

	if dataPool == nil {
		return nil, process.ErrNilDataPoolHolder
	}
	if blocksTracker == nil {
		return nil, process.ErrNilBlocksTracker
	}
	if requestHandler == nil {
		return nil, process.ErrNilRequestHandler
	}
	if txCoordinator == nil {
		return nil, process.ErrNilTransactionCoordinator
	}

	blockSizeThrottler, err := throttle.NewBlockSizeThrottle()
	if err != nil {
		return nil, err
	}

	base := &baseProcessor{
		accounts:                      accounts,
		blockSizeThrottler:            blockSizeThrottler,
		forkDetector:                  forkDetector,
		hasher:                        hasher,
		marshalizer:                   marshalizer,
		store:                         store,
		shardCoordinator:              shardCoordinator,
		uint64Converter:               uint64Converter,
		onRequestHeaderHandlerByNonce: requestHandler.RequestHeaderByNonce,
	}
	err = base.setLastNotarizedHeadersSlice(startHeaders, metaChainActive)
	if err != nil {
		return nil, err
	}

	sp := shardProcessor{
		core:          core,
		baseProcessor: base,
		dataPool:      dataPool,
		blocksTracker: blocksTracker,
		txCoordinator: txCoordinator,
	}

	sp.chRcvAllMetaHdrs = make(chan bool)

	transactionPool := sp.dataPool.Transactions()
	if transactionPool == nil {
		return nil, process.ErrNilTransactionPool
	}

	sp.requestedMetaHdrsHashes = make(map[string]bool)
	sp.usedMetaHdrsHashes = make(map[uint64][][]byte)

	metaBlockPool := sp.dataPool.MetaBlocks()
	if metaBlockPool == nil {
		return nil, process.ErrNilMetaBlockPool
	}
	metaBlockPool.RegisterHandler(sp.receivedMetaBlock)
	sp.onRequestHeaderHandler = requestHandler.RequestHeader

	sp.metaBlockFinality = process.MetaBlockFinality
	sp.allNeededMetaHdrsFound = true

	return &sp, nil
}

// ProcessBlock processes a block. It returns nil if all ok or the specific error
func (sp *shardProcessor) ProcessBlock(
	chainHandler data.ChainHandler,
	headerHandler data.HeaderHandler,
	bodyHandler data.BodyHandler,
	haveTime func() time.Duration,
) error {

	if haveTime == nil {
		return process.ErrNilHaveTimeHandler
	}

	err := sp.checkBlockValidity(chainHandler, headerHandler, bodyHandler)
	if err != nil {
		return err
	}

	header, ok := headerHandler.(*block.Header)
	if !ok {
		return process.ErrWrongTypeAssertion
	}

	body, ok := bodyHandler.(block.Body)
	if !ok {
		return process.ErrWrongTypeAssertion
	}

	err = sp.checkHeaderBodyCorrelation(header, body)
	if err != nil {
		return err
	}

	log.Info(fmt.Sprintf("Total txs in pool: %d\n", GetNumTxsWithDst(header.ShardId, sp.dataPool, sp.shardCoordinator.NumberOfShards())))

	sp.txCoordinator.CreateBlockStarted()
	sp.txCoordinator.RequestBlockTransactions(body)
	requestedMetaHdrs, requestedFinalMetaHdrs := sp.requestMetaHeaders(header)

	if haveTime() < 0 {
		return process.ErrTimeIsOut
	}

	err = sp.txCoordinator.IsDataPreparedForProcessing(haveTime)
	if err != nil {
		return err
	}

	if requestedMetaHdrs > 0 || requestedFinalMetaHdrs > 0 {
		log.Info(fmt.Sprintf("requested %d missing meta headers and %d final meta headers to confirm cross shard txs\n", requestedMetaHdrs, requestedFinalMetaHdrs))
		err = sp.waitForMetaHdrHashes(haveTime())
		sp.mutRequestedMetaHdrsHashes.Lock()
		sp.allNeededMetaHdrsFound = true
		unreceivedMetaHdrs := len(sp.requestedMetaHdrsHashes)
		sp.mutRequestedMetaHdrsHashes.Unlock()
		log.Info(fmt.Sprintf("received %d missing meta headers\n", int(requestedMetaHdrs)-unreceivedMetaHdrs))
		if err != nil {
			return err
		}
	}

	if sp.accounts.JournalLen() != 0 {
		return process.ErrAccountStateDirty
	}

	defer func() {
		go sp.checkAndRequestIfMetaHeadersMissing(header.Round)
	}()

	err = sp.checkMetaHeadersValidityAndFinality(header)
	if err != nil {
		return err
	}

	err = sp.verifyCrossShardMiniBlockDstMe(header)
	if err != nil {
		return err
	}

	defer func() {
		if err != nil {
			sp.RevertAccountState()
		}
	}()

	err = sp.txCoordinator.ProcessBlockTransaction(body, header.Round, haveTime)
	if err != nil {
		return err
	}

	if !sp.verifyStateRoot(header.GetRootHash()) {
		err = process.ErrRootStateMissmatch
		return err
	}

	err = sp.txCoordinator.VerifyCreatedBlockTransactions(body)
	if err != nil {
		return err
	}

	return nil
}

// checkMetaHeadersValidity - checks if listed metaheaders are valid as construction
func (sp *shardProcessor) checkMetaHeadersValidityAndFinality(header *block.Header) error {
	metablockCache := sp.dataPool.MetaBlocks()
	if metablockCache == nil {
		return process.ErrNilMetaBlockPool
	}

	tmpNotedHdr, err := sp.getLastNotarizedHdr(sharding.MetachainShardId)
	if err != nil {
		return err
	}

	currAddedMetaHdrs := make([]*block.MetaBlock, 0)
	for _, metaHash := range header.MetaBlockHashes {
		value, ok := metablockCache.Peek(metaHash)
		if !ok {
			return process.ErrNilMetaBlockHeader
		}

		metaHdr, ok := value.(*block.MetaBlock)
		if !ok {
			return process.ErrWrongTypeAssertion
		}

		currAddedMetaHdrs = append(currAddedMetaHdrs, metaHdr)
	}

	if len(currAddedMetaHdrs) == 0 {
		return nil
	}

	sort.Slice(currAddedMetaHdrs, func(i, j int) bool {
		return currAddedMetaHdrs[i].Nonce < currAddedMetaHdrs[j].Nonce
	})

	for _, metaHdr := range currAddedMetaHdrs {
		err := sp.isHdrConstructionValid(metaHdr, tmpNotedHdr)
		if err != nil {
			return err
		}
		tmpNotedHdr = metaHdr
	}

	err = sp.checkMetaHdrFinality(tmpNotedHdr, header.Round)
	if err != nil {
		return err
	}

	return nil
}

// check if shard headers are final by checking if newer headers were constructed upon them
func (sp *shardProcessor) checkMetaHdrFinality(header data.HeaderHandler, round uint32) error {
	if header == nil {
		return process.ErrNilBlockHeader
	}

	sortedMetaHdrs, err := sp.getOrderedMetaBlocks(round)
	if err != nil {
		return err
	}

	lastVerifiedHdr := header
	// verify if there are "K" block after current to make this one final
	nextBlocksVerified := 0
	for _, tmpHdr := range sortedMetaHdrs {
		if nextBlocksVerified >= sp.metaBlockFinality {
			break
		}

		// found a header with the next nonce
		if tmpHdr.hdr.GetNonce() == lastVerifiedHdr.GetNonce()+1 {
			err := sp.isHdrConstructionValid(tmpHdr.hdr, lastVerifiedHdr)
			if err != nil {
				continue
			}

			lastVerifiedHdr = tmpHdr.hdr
			nextBlocksVerified += 1
		}
	}

	if nextBlocksVerified < sp.metaBlockFinality {
		return process.ErrHeaderNotFinal
	}

	return nil
}

// check if header has the same miniblocks as presented in body
func (sp *shardProcessor) checkHeaderBodyCorrelation(hdr *block.Header, body block.Body) error {
	mbHashesFromHdr := make(map[string]*block.MiniBlockHeader)
	for i := 0; i < len(hdr.MiniBlockHeaders); i++ {
		mbHashesFromHdr[string(hdr.MiniBlockHeaders[i].Hash)] = &hdr.MiniBlockHeaders[i]
	}

	if len(hdr.MiniBlockHeaders) != len(body) {
		return process.ErrHeaderBodyMismatch
	}

	for i := 0; i < len(body); i++ {
		miniBlock := body[i]

		mbBytes, err := sp.marshalizer.Marshal(miniBlock)
		if err != nil {
			return err
		}
		mbHash := sp.hasher.Compute(string(mbBytes))

		mbHdr, ok := mbHashesFromHdr[string(mbHash)]
		if !ok {
			return process.ErrHeaderBodyMismatch
		}

		if mbHdr.TxCount != uint32(len(miniBlock.TxHashes)) {
			return process.ErrHeaderBodyMismatch
		}

		if mbHdr.ReceiverShardID != miniBlock.ReceiverShardID {
			return process.ErrHeaderBodyMismatch
		}

		if mbHdr.SenderShardID != miniBlock.SenderShardID {
			return process.ErrHeaderBodyMismatch
		}
	}

	return nil
}

func (sp *shardProcessor) checkAndRequestIfMetaHeadersMissing(round uint64) {
	orderedMetaBlocks, err := sp.getOrderedMetaBlocks(round)
	if err != nil {
		log.Debug(err.Error())
		return
	}

	sortedHdrs := make([]data.HeaderHandler, 0)
	for i := 0; i < len(orderedMetaBlocks); i++ {
		hdr, ok := orderedMetaBlocks[i].hdr.(*block.MetaBlock)
		if !ok {
			continue
		}
		sortedHdrs = append(sortedHdrs, hdr)
	}

	err = sp.requestHeadersIfMissing(sortedHdrs, sharding.MetachainShardId, round)
	if err != nil {
		log.Info(err.Error())
	}

	return
}

func (sp *shardProcessor) indexBlockIfNeeded(
	body data.BodyHandler,
	header data.HeaderHandler) {
	if sp.core == nil || sp.core.Indexer() == nil {
		return
	}

	txPool := sp.txCoordinator.GetAllCurrentUsedTxs(block.TxBlock)

	go sp.core.Indexer().SaveBlock(body, header, txPool)
}

// RestoreBlockIntoPools restores the TxBlock and MetaBlock into associated pools
func (sp *shardProcessor) RestoreBlockIntoPools(headerHandler data.HeaderHandler, bodyHandler data.BodyHandler) error {
	if headerHandler == nil {
		return process.ErrNilBlockHeader
	}
	if bodyHandler == nil {
		return process.ErrNilTxBlockBody
	}

	body, ok := bodyHandler.(block.Body)
	if !ok {
		return process.ErrWrongTypeAssertion
	}

	header, ok := headerHandler.(*block.Header)
	if !ok {
		return process.ErrWrongTypeAssertion
	}

	restoredTxNr, miniBlockHashes, err := sp.txCoordinator.RestoreBlockDataFromStorage(body)
	go SubstractRestoredTxs(restoredTxNr)
	if err != nil {
		return err
	}

	err = sp.restoreMetaBlockIntoPool(miniBlockHashes, header.MetaBlockHashes)
	if err != nil {
		return err
	}

	sp.restoreLastNotarized()

	return nil
}

func (sp *shardProcessor) restoreMetaBlockIntoPool(miniBlockHashes map[int][][]byte, metaBlockHashes [][]byte) error {
	metaBlockPool := sp.dataPool.MetaBlocks()
	if metaBlockPool == nil {
		return process.ErrNilMetaBlockPool
	}

	metaHeaderNoncesPool := sp.dataPool.HeadersNonces()
	if metaHeaderNoncesPool == nil {
		return process.ErrNilMetaHeadersNoncesDataPool
	}

	for _, metaBlockHash := range metaBlockHashes {
		buff, err := sp.store.Get(dataRetriever.MetaBlockUnit, metaBlockHash)
		if err != nil {
			continue
		}

		metaBlock := block.MetaBlock{}
		err = sp.marshalizer.Unmarshal(&metaBlock, buff)
		if err != nil {
			log.Error(err.Error())
			continue
		}

		metaBlockPool.Put(metaBlockHash, &metaBlock)
		syncMap := &dataPool.ShardIdHashSyncMap{}
		syncMap.Store(metaBlock.GetShardID(), metaBlockHash)
		metaHeaderNoncesPool.Merge(metaBlock.Nonce, syncMap)

		err = sp.store.GetStorer(dataRetriever.MetaBlockUnit).Remove(metaBlockHash)
		if err != nil {
			log.Error(err.Error())
		}

		nonceToByteSlice := sp.uint64Converter.ToByteSlice(metaBlock.Nonce)
		err = sp.store.GetStorer(dataRetriever.MetaHdrNonceHashDataUnit).Remove(nonceToByteSlice)
		if err != nil {
			log.Error(err.Error())
		}
	}

	for _, metaBlockKey := range metaBlockPool.Keys() {
		if len(miniBlockHashes) == 0 {
			break
		}
		metaBlock, _ := metaBlockPool.Peek(metaBlockKey)
		if metaBlock == nil {
			log.Error(process.ErrNilMetaBlockHeader.Error())
			continue
		}

		hdr, _ := metaBlock.(data.HeaderHandler)
		if hdr == nil {
			log.Error(process.ErrWrongTypeAssertion.Error())
			continue
		}

		crossMiniBlockHashes := hdr.GetMiniBlockHeadersWithDst(sp.shardCoordinator.SelfId())
		for key := range miniBlockHashes {
			canDelete := true
			for _, mbHash := range miniBlockHashes[key] {
				_, ok := crossMiniBlockHashes[string(mbHash)]
				if !ok {
					canDelete = false
					continue
				}

				hdr.SetMiniBlockProcessed(mbHash, false)
			}

			if canDelete {
				delete(miniBlockHashes, key)
			}
		}
	}

	return nil
}

// CreateBlockBody creates a a list of miniblocks by filling them with transactions out of the transactions pools
// as long as the transactions limit for the block has not been reached and there is still time to add transactions
<<<<<<< HEAD
func (sp *shardProcessor) CreateBlockBody(round uint64, haveTime func() bool) (data.BodyHandler, error) {
	miniBlocks, err := sp.createMiniBlocks(sp.shardCoordinator.NumberOfShards(), maxTransactionsInBlock, round, haveTime)
=======
func (sp *shardProcessor) CreateBlockBody(round uint32, haveTime func() bool) (data.BodyHandler, error) {
	sp.txCoordinator.CreateBlockStarted()
	sp.blockSizeThrottler.ComputeMaxItems()

	miniBlocks, err := sp.createMiniBlocks(sp.shardCoordinator.NumberOfShards(), sp.blockSizeThrottler.MaxItemsToAdd(), round, haveTime)
>>>>>>> d1bbe4d9
	if err != nil {
		return nil, err
	}

	return miniBlocks, nil
}

// CommitBlock commits the block in the blockchain if everything was checked successfully
func (sp *shardProcessor) CommitBlock(
	chainHandler data.ChainHandler,
	headerHandler data.HeaderHandler,
	bodyHandler data.BodyHandler,
) error {

	var err error
	defer func() {
		if err != nil {
			sp.RevertAccountState()
		}
	}()

	err = checkForNils(chainHandler, headerHandler, bodyHandler)
	if err != nil {
		return err
	}

	header, ok := headerHandler.(*block.Header)
	if !ok {
		err = process.ErrWrongTypeAssertion
		return err
	}

	buff, err := sp.marshalizer.Marshal(header)
	if err != nil {
		return err
	}

	headerHash := sp.hasher.Compute(string(buff))
	errNotCritical := sp.store.Put(dataRetriever.BlockHeaderUnit, headerHash, buff)
	log.LogIfError(errNotCritical)

	nonceToByteSlice := sp.uint64Converter.ToByteSlice(header.Nonce)
	hdrNonceHashDataUnit := dataRetriever.ShardHdrNonceHashDataUnit + dataRetriever.UnitType(header.ShardId)
	errNotCritical = sp.store.Put(hdrNonceHashDataUnit, nonceToByteSlice, headerHash)
	log.LogIfError(errNotCritical)

	headerNoncePool := sp.dataPool.HeadersNonces()
	if headerNoncePool == nil {
		err = process.ErrNilDataPoolHolder
		return err
	}

	//TODO: Should be analyzed if put in pool is really necessary or not (right now there is no action of removing them)
	syncMap := &dataPool.ShardIdHashSyncMap{}
	syncMap.Store(headerHandler.GetShardID(), headerHash)
	headerNoncePool.Merge(headerHandler.GetNonce(), syncMap)

	body, ok := bodyHandler.(block.Body)
	if !ok {
		err = process.ErrWrongTypeAssertion
		return err
	}

	err = sp.txCoordinator.SaveBlockDataToStorage(body)
	if err != nil {
		return err
	}

	for i := 0; i < len(body); i++ {
		buff, err = sp.marshalizer.Marshal(body[i])
		if err != nil {
			return err
		}

		miniBlockHash := sp.hasher.Compute(string(buff))
		errNotCritical = sp.store.Put(dataRetriever.MiniBlockUnit, miniBlockHash, buff)
		log.LogIfError(errNotCritical)
	}

	processedMetaHdrs, errNotCritical := sp.getProcessedMetaBlocksFromPool(body, header)
	if errNotCritical != nil {
		log.Debug(errNotCritical.Error())
	}

	err = sp.saveLastNotarizedHeader(sharding.MetachainShardId, processedMetaHdrs)
	if err != nil {
		return err
	}

	sp.mutNotarizedHdrs.RLock()
	lastNotarizedNonce := sp.lastNotarizedHdrs[sharding.MetachainShardId].GetNonce()
	sp.mutNotarizedHdrs.RUnlock()

	log.Info(fmt.Sprintf("last notarized block nonce from metachain is %d\n",
		lastNotarizedNonce))

	_, err = sp.accounts.Commit()
	if err != nil {
		return err
	}

	log.Info(fmt.Sprintf("shardBlock with nonce %d and hash %s has been committed successfully\n",
		header.Nonce,
		core.ToB64(headerHash)))

	sp.blocksTracker.AddBlock(header)

	errNotCritical = sp.txCoordinator.RemoveBlockDataFromPool(body)
	if errNotCritical != nil {
		log.Debug(errNotCritical.Error())
	}

	errNotCritical = sp.removeProcessedMetablocksFromPool(processedMetaHdrs)
	if errNotCritical != nil {
		log.Debug(errNotCritical.Error())
	}

	errNotCritical = sp.forkDetector.AddHeader(header, headerHash, process.BHProcessed)
	if errNotCritical != nil {
		log.Debug(errNotCritical.Error())
	}

	err = chainHandler.SetCurrentBlockBody(body)
	if err != nil {
		return err
	}

	err = chainHandler.SetCurrentBlockHeader(header)
	if err != nil {
		return err
	}

	chainHandler.SetCurrentBlockHeaderHash(headerHash)

	sp.indexBlockIfNeeded(bodyHandler, headerHandler)

	// write data to log
	go DisplayLogInfo(header, body, headerHash, sp.shardCoordinator.NumberOfShards(), sp.shardCoordinator.SelfId(), sp.dataPool)

	sp.blockSizeThrottler.Succeed(uint64(header.Round))

	return nil
}

// getProcessedMetaBlocksFromPool returns all the meta blocks fully processed
func (sp *shardProcessor) getProcessedMetaBlocksFromPool(body block.Body, header *block.Header) ([]data.HeaderHandler, error) {
	if body == nil {
		return nil, process.ErrNilTxBlockBody
	}
	if header == nil {
		return nil, process.ErrNilBlockHeader
	}

	miniBlockHashes := make(map[int][]byte, 0)
	for i := 0; i < len(body); i++ {
		miniBlock := body[i]
		if miniBlock.SenderShardID == sp.shardCoordinator.SelfId() {
			continue
		}

		mbHash, err := core.CalculateHash(sp.marshalizer, sp.hasher, miniBlock)
		if err != nil {
			log.Debug(err.Error())
			continue
		}

		miniBlockHashes[i] = mbHash
	}

	log.Debug(fmt.Sprintf("cross mini blocks in body: %d\n", len(miniBlockHashes)))

	processedMetaHdrs := make([]data.HeaderHandler, 0)
	for _, metaBlockKey := range header.MetaBlockHashes {
		metaBlock, _ := sp.dataPool.MetaBlocks().Peek(metaBlockKey)
		if metaBlock == nil {
			log.Debug(process.ErrNilMetaBlockHeader.Error())
			continue
		}

		hdr, ok := metaBlock.(*block.MetaBlock)
		if !ok {
			log.Debug(process.ErrWrongTypeAssertion.Error())
			continue
		}

		log.Debug(fmt.Sprintf("meta header nonce: %d\n", hdr.Nonce))

		crossMiniBlockHashes := hdr.GetMiniBlockHeadersWithDst(sp.shardCoordinator.SelfId())
		for key := range miniBlockHashes {
			_, ok := crossMiniBlockHashes[string(miniBlockHashes[key])]
			if !ok {
				continue
			}

			hdr.SetMiniBlockProcessed(miniBlockHashes[key], true)
			delete(miniBlockHashes, key)
		}

		log.Debug(fmt.Sprintf("cross mini blocks in meta header: %d\n", len(crossMiniBlockHashes)))

		processedAll := true
		for key := range crossMiniBlockHashes {
			if !hdr.GetMiniBlockProcessed([]byte(key)) {
				processedAll = false
				break
			}
		}

		if processedAll {
			processedMetaHdrs = append(processedMetaHdrs, hdr)
		}
	}

	return processedMetaHdrs, nil
}

func (sp *shardProcessor) removeProcessedMetablocksFromPool(processedMetaHdrs []data.HeaderHandler) error {
	lastNotarizedMetaHdr, err := sp.getLastNotarizedHdr(sharding.MetachainShardId)
	if err != nil {
		return err
	}

	processed := 0
	unnotarized := len(sp.blocksTracker.UnnotarisedBlocks())
	// processedMetaHdrs is also sorted
	for i := 0; i < len(processedMetaHdrs); i++ {
		hdr := processedMetaHdrs[i]

		// remove process finished
		if hdr.GetNonce() > lastNotarizedMetaHdr.GetNonce() {
			continue
		}

		errNotCritical := sp.blocksTracker.RemoveNotarisedBlocks(hdr)
		log.LogIfError(errNotCritical)

		// metablock was processed and finalized
		buff, err := sp.marshalizer.Marshal(hdr)
		if err != nil {
			log.Error(err.Error())
			continue
		}

		headerHash := sp.hasher.Compute(string(buff))
		err = sp.store.Put(dataRetriever.MetaBlockUnit, headerHash, buff)
		if err != nil {
			log.Error(err.Error())
			continue
		}

		nonceToByteSlice := sp.uint64Converter.ToByteSlice(hdr.GetNonce())
		err = sp.store.Put(dataRetriever.MetaHdrNonceHashDataUnit, nonceToByteSlice, headerHash)
		if err != nil {
			log.Error(err.Error())
			continue
		}

		sp.dataPool.MetaBlocks().Remove(headerHash)
		sp.dataPool.HeadersNonces().RemoveNonce(hdr.GetNonce())

		log.Debug(fmt.Sprintf("metaBlock with nonce %d has been processed completely and removed from pool\n",
			hdr.GetNonce()))

		processed++
	}

	if processed > 0 {
		log.Info(fmt.Sprintf("%d meta blocks have been processed completely and removed from pool\n", processed))
	}

	notarized := unnotarized - len(sp.blocksTracker.UnnotarisedBlocks())
	if notarized > 0 {
		log.Info(fmt.Sprintf("%d shard blocks have been notarised by metachain\n", notarized))
	}

	return nil
}

// receivedMetaBlock is a callback function when a new metablock was received
// upon receiving, it parses the new metablock and requests miniblocks and transactions
// which destination is the current shard
func (sp *shardProcessor) receivedMetaBlock(metaBlockHash []byte) {
	metaBlksCache := sp.dataPool.MetaBlocks()
	if metaBlksCache == nil {
		return
	}

	metaHdrsNoncesCache := sp.dataPool.HeadersNonces()
	if metaHdrsNoncesCache == nil && sp.metaBlockFinality > 0 {
		return
	}

	miniBlksCache := sp.dataPool.MiniBlocks()
	if miniBlksCache == nil {
		return
	}

	obj, ok := metaBlksCache.Peek(metaBlockHash)
	if !ok {
		return
	}

	metaBlock, ok := obj.(data.HeaderHandler)
	if !ok {
		return
	}

	log.Debug(fmt.Sprintf("received metablock with hash %s and nonce %d from network\n",
		core.ToB64(metaBlockHash),
		metaBlock.GetNonce()))

	sp.mutRequestedMetaHdrsHashes.Lock()

	if !sp.allNeededMetaHdrsFound {
		if sp.requestedMetaHdrsHashes[string(metaBlockHash)] {
			delete(sp.requestedMetaHdrsHashes, string(metaBlockHash))

			if metaBlock.GetNonce() > sp.currHighestMetaHdrNonce {
				sp.currHighestMetaHdrNonce = metaBlock.GetNonce()
			}
		}

		lenReqMetaHdrsHashes := len(sp.requestedMetaHdrsHashes)
		areFinalAttestingHdrsInCache := false
		if lenReqMetaHdrsHashes == 0 {
			requestedBlockHeaders := sp.requestFinalMissingHeaders()
			if requestedBlockHeaders == 0 {
				areFinalAttestingHdrsInCache = true
			}
		}

		sp.allNeededMetaHdrsFound = lenReqMetaHdrsHashes == 0 && areFinalAttestingHdrsInCache

		sp.mutRequestedMetaHdrsHashes.Unlock()

		if lenReqMetaHdrsHashes == 0 && areFinalAttestingHdrsInCache {
			sp.chRcvAllMetaHdrs <- true
		}
	} else {
		sp.mutRequestedMetaHdrsHashes.Unlock()
	}

	lastNotarizedHdr, err := sp.getLastNotarizedHdr(sharding.MetachainShardId)
	if err != nil {
		return
	}
	if metaBlock.GetNonce() <= lastNotarizedHdr.GetNonce() {
		return
	}
	if metaBlock.GetRound() <= lastNotarizedHdr.GetRound() {
		return
	}

	sp.txCoordinator.RequestMiniBlocks(metaBlock)
}

// requestFinalMissingHeaders requests the headers needed to accept the current selected headers for processing the
// current block. It requests the metaBlockFinality headers greater than the highest meta header related to the block
// which should be processed
func (sp *shardProcessor) requestFinalMissingHeaders() uint32 {
	requestedBlockHeaders := uint32(0)
	for i := sp.currHighestMetaHdrNonce + 1; i <= sp.currHighestMetaHdrNonce+uint64(sp.metaBlockFinality); i++ {
		if !sp.dataPool.HeadersNonces().Has(i) {
			requestedBlockHeaders++
			go sp.onRequestHeaderHandlerByNonce(sharding.MetachainShardId, i)
		}
	}

	return requestedBlockHeaders
}

func (sp *shardProcessor) requestMetaHeaders(header *block.Header) (uint32, uint32) {
	sp.mutRequestedMetaHdrsHashes.Lock()

	sp.allNeededMetaHdrsFound = true

	if len(header.MetaBlockHashes) == 0 {
		sp.mutRequestedMetaHdrsHashes.Unlock()
		return 0, 0
	}

	missingHeaderHashes := sp.computeMissingHeaders(header)

	requestedBlockHeaders := uint32(0)
	sp.requestedMetaHdrsHashes = make(map[string]bool)
	for _, hash := range missingHeaderHashes {
		requestedBlockHeaders++
		sp.requestedMetaHdrsHashes[string(hash)] = true
		go sp.onRequestHeaderHandler(sharding.MetachainShardId, hash)
	}

	requestedFinalBlockHeaders := uint32(0)
	if requestedBlockHeaders > 0 {
		sp.allNeededMetaHdrsFound = false
	} else {
		requestedFinalBlockHeaders = sp.requestFinalMissingHeaders()
		if requestedFinalBlockHeaders > 0 {
			sp.allNeededMetaHdrsFound = false
		}
	}

	if !sp.allNeededMetaHdrsFound {
		process.EmptyChannel(sp.chRcvAllMetaHdrs)
	}

	sp.mutRequestedMetaHdrsHashes.Unlock()

	return requestedBlockHeaders, requestedFinalBlockHeaders
}

func (sp *shardProcessor) computeMissingHeaders(header *block.Header) [][]byte {
	missingHeaders := make([][]byte, 0)
	sp.currHighestMetaHdrNonce = uint64(0)

	for i := 0; i < len(header.MetaBlockHashes); i++ {
		hdr, err := process.GetMetaHeaderFromPool(header.MetaBlockHashes[i], sp.dataPool.MetaBlocks())
		if err != nil {
			missingHeaders = append(missingHeaders, header.MetaBlockHashes[i])
			continue
		}

		if hdr.Nonce > sp.currHighestMetaHdrNonce {
			sp.currHighestMetaHdrNonce = hdr.Nonce
		}
	}

	return missingHeaders
}

<<<<<<< HEAD
// processMiniBlockComplete - all transactions must be processed together, otherwise error
func (sp *shardProcessor) createAndProcessMiniBlockComplete(
	miniBlock *block.MiniBlock,
	round uint64,
	haveTime func() bool,
) error {

	snapshot := sp.accounts.JournalLen()
	err := sp.txPreProcess.ProcessMiniBlock(miniBlock, haveTime, round)
	if err != nil {
		log.Error(err.Error())
		errAccountState := sp.accounts.RevertToSnapshot(snapshot)
		if errAccountState != nil {
			// TODO: evaluate if reloading the trie from disk will might solve the problem
			log.Error(errAccountState.Error())
		}

		return err
	}

	return nil
}

=======
>>>>>>> d1bbe4d9
func (sp *shardProcessor) verifyCrossShardMiniBlockDstMe(hdr *block.Header) error {
	mMiniBlockMeta, err := sp.getAllMiniBlockDstMeFromMeta(hdr.Round, hdr.MetaBlockHashes)
	if err != nil {
		return err
	}

	miniBlockDstMe := hdr.GetMiniBlockHeadersWithDst(sp.shardCoordinator.SelfId())
	for mbHash := range miniBlockDstMe {
		if _, ok := mMiniBlockMeta[mbHash]; !ok {
			return process.ErrCrossShardMBWithoutConfirmationFromMeta
		}
<<<<<<< HEAD

		hdr, ok := metablockCache.Peek(mMiniBlockMeta[mbHash])
		if !ok {
			return process.ErrNilMetaBlockHeader
		}

		metaHdr, ok := hdr.(data.HeaderHandler)
		if !ok {
			return process.ErrWrongTypeAssertion
		}

		currMetaBlocks = append(currMetaBlocks, metaHdr)
	}

	if len(currMetaBlocks) == 0 {
		return nil
	}

	err = sp.verifyIncludedMetaBlocksFinality(currMetaBlocks, hdr.Round)

	return err
}

func (sp *shardProcessor) verifyIncludedMetaBlocksFinality(currMetaBlocks []data.HeaderHandler, round uint64) error {
	orderedMetablocks, err := sp.getOrderedMetaBlocks(round)
	if err != nil {
		return err
	}

	sort.Slice(currMetaBlocks, func(i, j int) bool {
		return currMetaBlocks[i].GetNonce() < currMetaBlocks[j].GetNonce()
	})

	for i := 0; i < len(currMetaBlocks); i++ {
		isFinal := sp.isMetaHeaderFinal(currMetaBlocks[i], orderedMetablocks, 0)
		if !isFinal {
			return process.ErrMetaBlockNotFinal
		}
=======
>>>>>>> d1bbe4d9
	}

	return nil
}

func (sp *shardProcessor) getAllMiniBlockDstMeFromMeta(round uint64, metaHashes [][]byte) (map[string][]byte, error) {
	metaBlockCache := sp.dataPool.MetaBlocks()
	if metaBlockCache == nil {
		return nil, process.ErrNilMetaBlockPool
	}

	lastHdr, err := sp.getLastNotarizedHdr(sharding.MetachainShardId)
	if err != nil {
		return nil, err
	}

	mMiniBlockMeta := make(map[string][]byte)
	for _, metaHash := range metaHashes {
		val, _ := metaBlockCache.Peek(metaHash)
		if val == nil {
			continue
		}

		hdr, ok := val.(*block.MetaBlock)
		if !ok {
			continue
		}

		if hdr.GetRound() > round {
			continue
		}
		if hdr.GetRound() <= lastHdr.GetRound() {
			continue
		}
		if hdr.GetNonce() <= lastHdr.GetNonce() {
			continue
		}

		miniBlockDstMe := hdr.GetMiniBlockHeadersWithDst(sp.shardCoordinator.SelfId())
		for mbHash := range miniBlockDstMe {
			mMiniBlockMeta[mbHash] = metaHash
		}
	}

	return mMiniBlockMeta, nil
}

func (sp *shardProcessor) getOrderedMetaBlocks(round uint64) ([]*hashAndHdr, error) {
	metaBlockCache := sp.dataPool.MetaBlocks()
	if metaBlockCache == nil {
		return nil, process.ErrNilMetaBlockPool
	}

	lastHdr, err := sp.getLastNotarizedHdr(sharding.MetachainShardId)
	if err != nil {
		return nil, err
	}

	orderedMetaBlocks := make([]*hashAndHdr, 0)
	for _, key := range metaBlockCache.Keys() {
		val, _ := metaBlockCache.Peek(key)
		if val == nil {
			continue
		}

		hdr, ok := val.(*block.MetaBlock)
		if !ok {
			continue
		}

		if hdr.GetRound() > round {
			continue
		}
		if hdr.GetRound() <= lastHdr.GetRound() {
			continue
		}
		if hdr.GetNonce() <= lastHdr.GetNonce() {
			continue
		}

		orderedMetaBlocks = append(orderedMetaBlocks, &hashAndHdr{hdr: hdr, hash: key})
	}

	sort.Slice(orderedMetaBlocks, func(i, j int) bool {
		return orderedMetaBlocks[i].hdr.GetNonce() < orderedMetaBlocks[j].hdr.GetNonce()
	})

	return orderedMetaBlocks, nil
}

<<<<<<< HEAD
func (sp *shardProcessor) createAndprocessMiniBlocksFromHeader(
	hdr data.HeaderHandler,
	maxTxRemaining uint32,
	round uint64,
	haveTime func() bool,
) (block.MiniBlockSlice, uint32, bool) {
	// verification of hdr and miniblock validity is done before the function is called
	miniBlockCache := sp.dataPool.MiniBlocks()

	miniBlocks := make(block.MiniBlockSlice, 0)
	nrTxAdded := uint32(0)
	nrMBprocessed := 0
	// get mini block hashes which contain cross shard txs with destination in self shard
	crossMiniBlockHashes := hdr.GetMiniBlockHeadersWithDst(sp.shardCoordinator.SelfId())
	for key, senderShardId := range crossMiniBlockHashes {
		if !haveTime() {
			break
		}

		if hdr.GetMiniBlockProcessed([]byte(key)) {
			nrMBprocessed++
			continue
		}

		miniVal, _ := miniBlockCache.Peek([]byte(key))
		if miniVal == nil {
			go sp.onRequestMiniBlock(senderShardId, []byte(key))
			continue
		}

		miniBlock, ok := miniVal.(*block.MiniBlock)
		if !ok {
			continue
		}

		// overflow would happen if processing would continue
		txOverFlow := nrTxAdded+uint32(len(miniBlock.TxHashes)) > maxTxRemaining
		if txOverFlow {
			return miniBlocks, nrTxAdded, false
		}

		requestedTxs := sp.txPreProcess.RequestTransactionsForMiniBlock(*miniBlock)
		if requestedTxs > 0 {
			continue
		}

		err := sp.createAndProcessMiniBlockComplete(miniBlock, round, haveTime)
		if err != nil {
			continue
		}

		// all txs processed, add to processed miniblocks
		miniBlocks = append(miniBlocks, miniBlock)
		nrTxAdded = nrTxAdded + uint32(len(miniBlock.TxHashes))
		nrMBprocessed++
	}

	allMBsProcessed := nrMBprocessed == len(crossMiniBlockHashes)
	return miniBlocks, nrTxAdded, allMBsProcessed
}

=======
>>>>>>> d1bbe4d9
// isMetaHeaderFinal verifies if meta is trully final, in order to not do rollbacks
func (sp *shardProcessor) isMetaHeaderFinal(currHdr data.HeaderHandler, sortedHdrs []*hashAndHdr, startPos int) bool {
	if currHdr == nil {
		return false
	}
	if sortedHdrs == nil {
		return false
	}

	// verify if there are "K" block after current to make this one final
	lastVerifiedHdr := currHdr
	nextBlocksVerified := 0

	for i := startPos; i < len(sortedHdrs); i++ {
		if nextBlocksVerified >= sp.metaBlockFinality {
			return true
		}

		// found a header with the next nonce
		tmpHdr := sortedHdrs[i].hdr
		if tmpHdr.GetNonce() == lastVerifiedHdr.GetNonce()+1 {
			err := sp.isHdrConstructionValid(tmpHdr, lastVerifiedHdr)
			if err != nil {
				continue
			}

			lastVerifiedHdr = tmpHdr
			nextBlocksVerified += 1
		}
	}

	if nextBlocksVerified >= sp.metaBlockFinality {
		return true
	}

	return false
}

// full verification through metachain header
func (sp *shardProcessor) createAndProcessCrossMiniBlocksDstMe(
	noShards uint32,
<<<<<<< HEAD
	maxTxInBlock int,
	round uint64,
=======
	maxItemsInBlock uint32,
	round uint32,
>>>>>>> d1bbe4d9
	haveTime func() bool,
) (block.MiniBlockSlice, [][]byte, uint32, error) {

	metaBlockCache := sp.dataPool.MetaBlocks()
	if metaBlockCache == nil {
		return nil, nil, 0, process.ErrNilMetaBlockPool
	}

	miniBlockCache := sp.dataPool.MiniBlocks()
	if miniBlockCache == nil {
		return nil, nil, 0, process.ErrNilMiniBlockPool
	}

	txPool := sp.dataPool.Transactions()
	if txPool == nil {
		return nil, nil, 0, process.ErrNilTransactionPool
	}

	miniBlocks := make(block.MiniBlockSlice, 0)
	nrTxAdded := uint32(0)

	orderedMetaBlocks, err := sp.getOrderedMetaBlocks(round)
	if err != nil {
		return nil, nil, 0, err
	}

	log.Info(fmt.Sprintf("meta blocks ordered: %d\n", len(orderedMetaBlocks)))

	lastMetaHdr, err := sp.getLastNotarizedHdr(sharding.MetachainShardId)
	if err != nil {
		return nil, nil, 0, err
	}

	// do processing in order
	usedMetaHdrsHashes := make([][]byte, 0)
	for i := 0; i < len(orderedMetaBlocks); i++ {
		if !haveTime() {
			log.Info(fmt.Sprintf("time is up after putting %d cross txs with destination to current shard\n", nrTxAdded))
			break
		}

		itemsAddedInHeader := uint32(len(usedMetaHdrsHashes) + len(miniBlocks))
		if itemsAddedInHeader >= maxItemsInBlock {
			log.Info(fmt.Sprintf("max records allowed to be added in shard header has been reached\n"))
			break
		}

		hdr, ok := orderedMetaBlocks[i].hdr.(*block.MetaBlock)
		if !ok {
			continue
		}

		err := sp.isHdrConstructionValid(hdr, lastMetaHdr)
		if err != nil {
			continue
		}

		isFinal := sp.isMetaHeaderFinal(hdr, orderedMetaBlocks, i+1)
		if !isFinal {
			continue
		}

		if len(hdr.GetMiniBlockHeadersWithDst(sp.shardCoordinator.SelfId())) == 0 {
			usedMetaHdrsHashes = append(usedMetaHdrsHashes, orderedMetaBlocks[i].hash)
			lastMetaHdr = hdr
			continue
		}

		itemsAddedInBody := nrTxAdded
		if itemsAddedInBody >= maxItemsInBlock {
			continue
		}

		maxTxSpaceRemained := int32(maxItemsInBlock) - int32(itemsAddedInBody)
		maxMbSpaceRemained := int32(maxItemsInBlock) - int32(itemsAddedInHeader) - 1

		if maxTxSpaceRemained > 0 && maxMbSpaceRemained > 0 {
			currMBProcessed, currTxsAdded, hdrProcessFinished := sp.txCoordinator.CreateMbsAndProcessCrossShardTransactionsDstMe(
				hdr,
				uint32(maxTxSpaceRemained),
				uint32(maxMbSpaceRemained),
				round,
				haveTime)

			// all txs processed, add to processed miniblocks
			miniBlocks = append(miniBlocks, currMBProcessed...)
			nrTxAdded = nrTxAdded + currTxsAdded

			if currTxsAdded > 0 {
				usedMetaHdrsHashes = append(usedMetaHdrsHashes, orderedMetaBlocks[i].hash)
			}

			if !hdrProcessFinished {
				break
			}

			lastMetaHdr = hdr
		}
	}

	sp.mutUsedMetaHdrsHashes.Lock()
	sp.usedMetaHdrsHashes[round] = usedMetaHdrsHashes
	sp.mutUsedMetaHdrsHashes.Unlock()

	return miniBlocks, usedMetaHdrsHashes, nrTxAdded, nil
}

func (sp *shardProcessor) createMiniBlocks(
	noShards uint32,
<<<<<<< HEAD
	maxTxInBlock int,
	round uint64,
=======
	maxItemsInBlock uint32,
	round uint32,
>>>>>>> d1bbe4d9
	haveTime func() bool,
) (block.Body, error) {

	miniBlocks := make(block.Body, 0)

	if sp.accounts.JournalLen() != 0 {
		return nil, process.ErrAccountStateDirty
	}

	if !haveTime() {
		log.Info(fmt.Sprintf("time is up after entered in createMiniBlocks method\n"))
		return nil, process.ErrTimeIsOut
	}

	txPool := sp.dataPool.Transactions()
	if txPool == nil {
		return nil, process.ErrNilTransactionPool
	}

	destMeMiniBlocks, usedMetaHdrsHashes, txs, err := sp.createAndProcessCrossMiniBlocksDstMe(noShards, maxItemsInBlock, round, haveTime)
	if err != nil {
		log.Info(err.Error())
	}

	log.Debug(fmt.Sprintf("processed %d miniblocks and %d txs with destination in self shard\n", len(destMeMiniBlocks), txs))

	if len(destMeMiniBlocks) > 0 {
		miniBlocks = append(miniBlocks, destMeMiniBlocks...)
	}

	if !haveTime() {
		log.Info(fmt.Sprintf("time is up added %d transactions\n", txs))
		return miniBlocks, nil
	}

	maxTxSpaceRemained := int32(maxItemsInBlock) - int32(txs)
	maxMbSpaceRemained := int32(maxItemsInBlock) - int32(len(destMeMiniBlocks)) - int32(len(usedMetaHdrsHashes))

	if maxTxSpaceRemained > 0 && maxMbSpaceRemained > 0 {
		mbFromMe := sp.txCoordinator.CreateMbsAndProcessTransactionsFromMe(
			uint32(maxTxSpaceRemained),
			uint32(maxMbSpaceRemained),
			round,
			haveTime)

		if len(mbFromMe) > 0 {
			miniBlocks = append(miniBlocks, mbFromMe...)
		}
	}

	log.Info(fmt.Sprintf("creating mini blocks has been finished: created %d mini blocks\n", len(miniBlocks)))
	return miniBlocks, nil
}

// CreateBlockHeader creates a miniblock header list given a block body
<<<<<<< HEAD
func (sp *shardProcessor) CreateBlockHeader(bodyHandler data.BodyHandler, round uint64, haveTime func() bool) (data.HeaderHandler, error) {
	// TODO: add PrevRandSeed and RandSeed when BLS signing is completed
=======
func (sp *shardProcessor) CreateBlockHeader(bodyHandler data.BodyHandler, round uint32, haveTime func() bool) (data.HeaderHandler, error) {
>>>>>>> d1bbe4d9
	header := &block.Header{
		MiniBlockHeaders: make([]block.MiniBlockHeader, 0),
		RootHash:         sp.getRootHash(),
		ShardId:          sp.shardCoordinator.SelfId(),
		PrevRandSeed:     make([]byte, 0),
		RandSeed:         make([]byte, 0),
	}

	defer func() {
		go sp.checkAndRequestIfMetaHeadersMissing(round)
	}()

	if bodyHandler == nil {
		return header, nil
	}

	body, ok := bodyHandler.(block.Body)
	if !ok {
		return nil, process.ErrWrongTypeAssertion
	}

	mbLen := len(body)
	totalTxCount := 0
	miniBlockHeaders := make([]block.MiniBlockHeader, mbLen)
	for i := 0; i < mbLen; i++ {
		txCount := len(body[i].TxHashes)
		totalTxCount += txCount
		mbBytes, err := sp.marshalizer.Marshal(body[i])
		if err != nil {
			return nil, err
		}
		mbHash := sp.hasher.Compute(string(mbBytes))

		miniBlockHeaders[i] = block.MiniBlockHeader{
			Hash:            mbHash,
			SenderShardID:   body[i].SenderShardID,
			ReceiverShardID: body[i].ReceiverShardID,
			TxCount:         uint32(txCount),
			Type:            body[i].Type,
		}
	}

	header.MiniBlockHeaders = miniBlockHeaders
	header.TxCount = uint32(totalTxCount)

	sp.mutUsedMetaHdrsHashes.Lock()

	if usedMetaHdrsHashes, ok := sp.usedMetaHdrsHashes[round]; ok {
		header.MetaBlockHashes = usedMetaHdrsHashes
		delete(sp.usedMetaHdrsHashes, round)
	}

	sp.mutUsedMetaHdrsHashes.Unlock()

	sp.blockSizeThrottler.Add(
		uint64(round),
		core.Max(header.ItemsInBody(), header.ItemsInHeader()))

	return header, nil
}

func (sp *shardProcessor) waitForMetaHdrHashes(waitTime time.Duration) error {
	select {
	case <-sp.chRcvAllMetaHdrs:
		return nil
	case <-time.After(waitTime):
		return process.ErrTimeIsOut
	}
}

// MarshalizedDataToBroadcast prepares underlying data into a marshalized object according to destination
func (sp *shardProcessor) MarshalizedDataToBroadcast(
	header data.HeaderHandler,
	bodyHandler data.BodyHandler,
) (map[uint32][]byte, map[uint32][][]byte, error) {

	if bodyHandler == nil {
		return nil, nil, process.ErrNilMiniBlocks
	}

	body, ok := bodyHandler.(block.Body)
	if !ok {
		return nil, nil, process.ErrWrongTypeAssertion
	}

	mrsData := make(map[uint32][]byte)
	bodies, mrsTxs := sp.txCoordinator.CreateMarshalizedData(body)

	for shardId, subsetBlockBody := range bodies {
		buff, err := sp.marshalizer.Marshal(subsetBlockBody)
		if err != nil {
			log.Debug(process.ErrMarshalWithoutSuccess.Error())
			continue
		}
		mrsData[shardId] = buff
	}

	return mrsData, mrsTxs, nil
}

// DecodeBlockBody method decodes block body from a given byte array
func (sp *shardProcessor) DecodeBlockBody(dta []byte) data.BodyHandler {
	if dta == nil {
		return nil
	}

	var body block.Body

	err := sp.marshalizer.Unmarshal(&body, dta)
	if err != nil {
		log.Error(err.Error())
		return nil
	}

	return body
}

// DecodeBlockHeader method decodes block header from a given byte array
func (sp *shardProcessor) DecodeBlockHeader(dta []byte) data.HeaderHandler {
	if dta == nil {
		return nil
	}

	var header block.Header

	err := sp.marshalizer.Unmarshal(&header, dta)
	if err != nil {
		log.Error(err.Error())
		return nil
	}

	return &header
}<|MERGE_RESOLUTION|>--- conflicted
+++ resolved
@@ -520,16 +520,11 @@
 
 // CreateBlockBody creates a a list of miniblocks by filling them with transactions out of the transactions pools
 // as long as the transactions limit for the block has not been reached and there is still time to add transactions
-<<<<<<< HEAD
 func (sp *shardProcessor) CreateBlockBody(round uint64, haveTime func() bool) (data.BodyHandler, error) {
-	miniBlocks, err := sp.createMiniBlocks(sp.shardCoordinator.NumberOfShards(), maxTransactionsInBlock, round, haveTime)
-=======
-func (sp *shardProcessor) CreateBlockBody(round uint32, haveTime func() bool) (data.BodyHandler, error) {
 	sp.txCoordinator.CreateBlockStarted()
 	sp.blockSizeThrottler.ComputeMaxItems()
 
 	miniBlocks, err := sp.createMiniBlocks(sp.shardCoordinator.NumberOfShards(), sp.blockSizeThrottler.MaxItemsToAdd(), round, haveTime)
->>>>>>> d1bbe4d9
 	if err != nil {
 		return nil, err
 	}
@@ -959,32 +954,6 @@
 	return missingHeaders
 }
 
-<<<<<<< HEAD
-// processMiniBlockComplete - all transactions must be processed together, otherwise error
-func (sp *shardProcessor) createAndProcessMiniBlockComplete(
-	miniBlock *block.MiniBlock,
-	round uint64,
-	haveTime func() bool,
-) error {
-
-	snapshot := sp.accounts.JournalLen()
-	err := sp.txPreProcess.ProcessMiniBlock(miniBlock, haveTime, round)
-	if err != nil {
-		log.Error(err.Error())
-		errAccountState := sp.accounts.RevertToSnapshot(snapshot)
-		if errAccountState != nil {
-			// TODO: evaluate if reloading the trie from disk will might solve the problem
-			log.Error(errAccountState.Error())
-		}
-
-		return err
-	}
-
-	return nil
-}
-
-=======
->>>>>>> d1bbe4d9
 func (sp *shardProcessor) verifyCrossShardMiniBlockDstMe(hdr *block.Header) error {
 	mMiniBlockMeta, err := sp.getAllMiniBlockDstMeFromMeta(hdr.Round, hdr.MetaBlockHashes)
 	if err != nil {
@@ -996,47 +965,6 @@
 		if _, ok := mMiniBlockMeta[mbHash]; !ok {
 			return process.ErrCrossShardMBWithoutConfirmationFromMeta
 		}
-<<<<<<< HEAD
-
-		hdr, ok := metablockCache.Peek(mMiniBlockMeta[mbHash])
-		if !ok {
-			return process.ErrNilMetaBlockHeader
-		}
-
-		metaHdr, ok := hdr.(data.HeaderHandler)
-		if !ok {
-			return process.ErrWrongTypeAssertion
-		}
-
-		currMetaBlocks = append(currMetaBlocks, metaHdr)
-	}
-
-	if len(currMetaBlocks) == 0 {
-		return nil
-	}
-
-	err = sp.verifyIncludedMetaBlocksFinality(currMetaBlocks, hdr.Round)
-
-	return err
-}
-
-func (sp *shardProcessor) verifyIncludedMetaBlocksFinality(currMetaBlocks []data.HeaderHandler, round uint64) error {
-	orderedMetablocks, err := sp.getOrderedMetaBlocks(round)
-	if err != nil {
-		return err
-	}
-
-	sort.Slice(currMetaBlocks, func(i, j int) bool {
-		return currMetaBlocks[i].GetNonce() < currMetaBlocks[j].GetNonce()
-	})
-
-	for i := 0; i < len(currMetaBlocks); i++ {
-		isFinal := sp.isMetaHeaderFinal(currMetaBlocks[i], orderedMetablocks, 0)
-		if !isFinal {
-			return process.ErrMetaBlockNotFinal
-		}
-=======
->>>>>>> d1bbe4d9
 	}
 
 	return nil
@@ -1127,70 +1055,6 @@
 	return orderedMetaBlocks, nil
 }
 
-<<<<<<< HEAD
-func (sp *shardProcessor) createAndprocessMiniBlocksFromHeader(
-	hdr data.HeaderHandler,
-	maxTxRemaining uint32,
-	round uint64,
-	haveTime func() bool,
-) (block.MiniBlockSlice, uint32, bool) {
-	// verification of hdr and miniblock validity is done before the function is called
-	miniBlockCache := sp.dataPool.MiniBlocks()
-
-	miniBlocks := make(block.MiniBlockSlice, 0)
-	nrTxAdded := uint32(0)
-	nrMBprocessed := 0
-	// get mini block hashes which contain cross shard txs with destination in self shard
-	crossMiniBlockHashes := hdr.GetMiniBlockHeadersWithDst(sp.shardCoordinator.SelfId())
-	for key, senderShardId := range crossMiniBlockHashes {
-		if !haveTime() {
-			break
-		}
-
-		if hdr.GetMiniBlockProcessed([]byte(key)) {
-			nrMBprocessed++
-			continue
-		}
-
-		miniVal, _ := miniBlockCache.Peek([]byte(key))
-		if miniVal == nil {
-			go sp.onRequestMiniBlock(senderShardId, []byte(key))
-			continue
-		}
-
-		miniBlock, ok := miniVal.(*block.MiniBlock)
-		if !ok {
-			continue
-		}
-
-		// overflow would happen if processing would continue
-		txOverFlow := nrTxAdded+uint32(len(miniBlock.TxHashes)) > maxTxRemaining
-		if txOverFlow {
-			return miniBlocks, nrTxAdded, false
-		}
-
-		requestedTxs := sp.txPreProcess.RequestTransactionsForMiniBlock(*miniBlock)
-		if requestedTxs > 0 {
-			continue
-		}
-
-		err := sp.createAndProcessMiniBlockComplete(miniBlock, round, haveTime)
-		if err != nil {
-			continue
-		}
-
-		// all txs processed, add to processed miniblocks
-		miniBlocks = append(miniBlocks, miniBlock)
-		nrTxAdded = nrTxAdded + uint32(len(miniBlock.TxHashes))
-		nrMBprocessed++
-	}
-
-	allMBsProcessed := nrMBprocessed == len(crossMiniBlockHashes)
-	return miniBlocks, nrTxAdded, allMBsProcessed
-}
-
-=======
->>>>>>> d1bbe4d9
 // isMetaHeaderFinal verifies if meta is trully final, in order to not do rollbacks
 func (sp *shardProcessor) isMetaHeaderFinal(currHdr data.HeaderHandler, sortedHdrs []*hashAndHdr, startPos int) bool {
 	if currHdr == nil {
@@ -1232,13 +1096,8 @@
 // full verification through metachain header
 func (sp *shardProcessor) createAndProcessCrossMiniBlocksDstMe(
 	noShards uint32,
-<<<<<<< HEAD
-	maxTxInBlock int,
+	maxItemsInBlock uint32,
 	round uint64,
-=======
-	maxItemsInBlock uint32,
-	round uint32,
->>>>>>> d1bbe4d9
 	haveTime func() bool,
 ) (block.MiniBlockSlice, [][]byte, uint32, error) {
 
@@ -1348,13 +1207,8 @@
 
 func (sp *shardProcessor) createMiniBlocks(
 	noShards uint32,
-<<<<<<< HEAD
-	maxTxInBlock int,
+	maxItemsInBlock uint32,
 	round uint64,
-=======
-	maxItemsInBlock uint32,
-	round uint32,
->>>>>>> d1bbe4d9
 	haveTime func() bool,
 ) (block.Body, error) {
 
@@ -1410,12 +1264,7 @@
 }
 
 // CreateBlockHeader creates a miniblock header list given a block body
-<<<<<<< HEAD
 func (sp *shardProcessor) CreateBlockHeader(bodyHandler data.BodyHandler, round uint64, haveTime func() bool) (data.HeaderHandler, error) {
-	// TODO: add PrevRandSeed and RandSeed when BLS signing is completed
-=======
-func (sp *shardProcessor) CreateBlockHeader(bodyHandler data.BodyHandler, round uint32, haveTime func() bool) (data.HeaderHandler, error) {
->>>>>>> d1bbe4d9
 	header := &block.Header{
 		MiniBlockHeaders: make([]block.MiniBlockHeader, 0),
 		RootHash:         sp.getRootHash(),
