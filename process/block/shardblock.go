--- conflicted
+++ resolved
@@ -3,11 +3,8 @@
 import (
 	"bytes"
 	"fmt"
-<<<<<<< HEAD
+	"math/big"
 	"sync"
-=======
-	"math/big"
->>>>>>> 00f91910
 	"time"
 
 	"github.com/ElrondNetwork/elrond-go/core"
@@ -1029,18 +1026,8 @@
 }
 
 // CreateNewHeader creates a new header
-<<<<<<< HEAD
-func (sp *shardProcessor) CreateNewHeader(round uint64) data.HeaderHandler {
-	header := &block.Header{}
-
-	if sp.epochStartTrigger.IsEpochStart() {
-		header.EpochStartMetaHash = sp.epochStartTrigger.EpochStartMetaHdrHash()
-	}
-
-=======
 func (sp *shardProcessor) CreateNewHeader(_ uint64) data.HeaderHandler {
 	header := &block.Header{AccumulatedFees: big.NewInt(0)}
->>>>>>> 00f91910
 	return header
 }
 
