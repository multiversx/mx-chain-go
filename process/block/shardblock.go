--- conflicted
+++ resolved
@@ -71,21 +71,11 @@
 		return nil, fmt.Errorf("%w for genesis header in DataComponents.Blockchain", process.ErrNilHeaderHandler)
 	}
 
-<<<<<<< HEAD
-=======
-	pruningQueueSize := arguments.Config.StateTriesConfig.UserStatePruningQueueSize
-	pruningDelay := uint32(pruningQueueSize * pruningDelayMultiplier)
-	if pruningDelay < defaultPruningDelay {
-		log.Warn("using default pruning delay", "user state pruning queue size", pruningQueueSize)
-		pruningDelay = defaultPruningDelay
-	}
-
 	processDebugger, err := createDisabledProcessDebugger()
 	if err != nil {
 		return nil, err
 	}
 
->>>>>>> d1ca1ec3
 	base := &baseProcessor{
 		accountsDB:                    arguments.AccountsDB,
 		blockSizeThrottler:            arguments.BlockSizeThrottler,
