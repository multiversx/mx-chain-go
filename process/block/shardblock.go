package block

import (
	"fmt"
	"sort"
	"sync"
	"time"

	"github.com/ElrondNetwork/elrond-go/core"
	"github.com/ElrondNetwork/elrond-go/core/serviceContainer"
	"github.com/ElrondNetwork/elrond-go/data"
	"github.com/ElrondNetwork/elrond-go/data/block"
	"github.com/ElrondNetwork/elrond-go/dataRetriever"
	"github.com/ElrondNetwork/elrond-go/dataRetriever/dataPool"
	"github.com/ElrondNetwork/elrond-go/process"
	"github.com/ElrondNetwork/elrond-go/process/throttle"
	"github.com/ElrondNetwork/elrond-go/sharding"
	"github.com/ElrondNetwork/elrond-go/statusHandler"
)

const maxCleanTime = time.Second

// shardProcessor implements shardProcessor interface and actually it tries to execute block
type shardProcessor struct {
	*baseProcessor
	dataPool          dataRetriever.PoolsHolder
	blocksTracker     process.BlocksTracker
	metaBlockFinality int

	chRcvAllMetaHdrs      chan bool
	mutUsedMetaHdrsHashes sync.Mutex
	usedMetaHdrsHashes    map[uint64][][]byte

	mutRequestedMetaHdrsHashes sync.RWMutex
	requestedMetaHdrsHashes    map[string]bool
	currHighestMetaHdrNonce    uint64
	allNeededMetaHdrsFound     bool

	processedMiniBlocks    map[string]map[string]struct{}
	mutProcessedMiniBlocks sync.RWMutex

	core          serviceContainer.Core
	txCoordinator process.TransactionCoordinator
	txCounter     *transactionCounter

	txsPoolsCleaner process.PoolsCleaner
}

// NewShardProcessor creates a new shardProcessor object
<<<<<<< HEAD
func NewShardProcessor(
	core serviceContainer.Core,
	dataPool dataRetriever.PoolsHolder,
	store dataRetriever.StorageService,
	hasher hashing.Hasher,
	marshalizer marshal.Marshalizer,
	accounts state.AccountsAdapter,
	shardCoordinator sharding.Coordinator,
	nodesCoordinator sharding.NodesCoordinator,
	specialAddressHandler process.SpecialAddressHandler,
	forkDetector process.ForkDetector,
	blocksTracker process.BlocksTracker,
	peerProcessor process.PeerProcessor,
	startHeaders map[uint32]data.HeaderHandler,
	requestHandler process.RequestHandler,
	txCoordinator process.TransactionCoordinator,
	uint64Converter typeConverters.Uint64ByteSliceConverter,
) (*shardProcessor, error) {

	err := checkProcessorNilParameters(
		accounts,
		forkDetector,
		peerProcessor,
		hasher,
		marshalizer,
		store,
		shardCoordinator,
		nodesCoordinator,
		specialAddressHandler,
		uint64Converter)
=======
func NewShardProcessor(arguments ArgShardProcessor) (*shardProcessor, error) {

	err := checkProcessorNilParameters(
		arguments.Accounts,
		arguments.ForkDetector,
		arguments.Hasher,
		arguments.Marshalizer,
		arguments.Store,
		arguments.ShardCoordinator,
		arguments.NodesCoordinator,
		arguments.SpecialAddressHandler,
		arguments.Uint64Converter)
>>>>>>> ac8bf5a8
	if err != nil {
		return nil, err
	}

	if arguments.DataPool == nil || arguments.DataPool.IsInterfaceNil() {
		return nil, process.ErrNilDataPoolHolder
	}
	if arguments.BlocksTracker == nil || arguments.BlocksTracker.IsInterfaceNil() {
		return nil, process.ErrNilBlocksTracker
	}
	if arguments.RequestHandler == nil || arguments.RequestHandler.IsInterfaceNil() {
		return nil, process.ErrNilRequestHandler
	}
	if arguments.TxCoordinator == nil || arguments.TxCoordinator.IsInterfaceNil() {
		return nil, process.ErrNilTransactionCoordinator
	}

	blockSizeThrottler, err := throttle.NewBlockSizeThrottle()
	if err != nil {
		return nil, err
	}

	base := &baseProcessor{
		accounts:                      arguments.Accounts,
		blockSizeThrottler:            blockSizeThrottler,
<<<<<<< HEAD
		forkDetector:                  forkDetector,
		hasher:                        hasher,
		marshalizer:                   marshalizer,
		store:                         store,
		shardCoordinator:              shardCoordinator,
		nodesCoordinator:              nodesCoordinator,
		peerProcessor:                 peerProcessor,
		specialAddressHandler:         specialAddressHandler,
		uint64Converter:               uint64Converter,
		onRequestHeaderHandlerByNonce: requestHandler.RequestHeaderByNonce,
=======
		forkDetector:                  arguments.ForkDetector,
		hasher:                        arguments.Hasher,
		marshalizer:                   arguments.Marshalizer,
		store:                         arguments.Store,
		shardCoordinator:              arguments.ShardCoordinator,
		nodesCoordinator:              arguments.NodesCoordinator,
		specialAddressHandler:         arguments.SpecialAddressHandler,
		uint64Converter:               arguments.Uint64Converter,
		onRequestHeaderHandlerByNonce: arguments.RequestHandler.RequestHeaderByNonce,
>>>>>>> ac8bf5a8
		appStatusHandler:              statusHandler.NewNilStatusHandler(),
	}
	err = base.setLastNotarizedHeadersSlice(arguments.StartHeaders)
	if err != nil {
		return nil, err
	}

	if arguments.TxsPoolsCleaner == nil || arguments.TxsPoolsCleaner.IsInterfaceNil() {
		return nil, process.ErrNilTxsPoolsCleaner
	}

	sp := shardProcessor{
		core:            arguments.Core,
		baseProcessor:   base,
		dataPool:        arguments.DataPool,
		blocksTracker:   arguments.BlocksTracker,
		txCoordinator:   arguments.TxCoordinator,
		txCounter:       NewTransactionCounter(),
		txsPoolsCleaner: arguments.TxsPoolsCleaner,
	}
	sp.chRcvAllMetaHdrs = make(chan bool)

	transactionPool := sp.dataPool.Transactions()
	if transactionPool == nil {
		return nil, process.ErrNilTransactionPool
	}

	sp.requestedMetaHdrsHashes = make(map[string]bool)
	sp.usedMetaHdrsHashes = make(map[uint64][][]byte)
	sp.processedMiniBlocks = make(map[string]map[string]struct{})

	metaBlockPool := sp.dataPool.MetaBlocks()
	if metaBlockPool == nil {
		return nil, process.ErrNilMetaBlockPool
	}
	metaBlockPool.RegisterHandler(sp.receivedMetaBlock)
	sp.onRequestHeaderHandler = arguments.RequestHandler.RequestHeader

	sp.metaBlockFinality = process.MetaBlockFinality
	sp.allNeededMetaHdrsFound = true

	return &sp, nil
}

// ProcessBlock processes a block. It returns nil if all ok or the specific error
func (sp *shardProcessor) ProcessBlock(
	chainHandler data.ChainHandler,
	headerHandler data.HeaderHandler,
	bodyHandler data.BodyHandler,
	haveTime func() time.Duration,
) error {

	if haveTime == nil {
		return process.ErrNilHaveTimeHandler
	}

	err := sp.checkBlockValidity(chainHandler, headerHandler, bodyHandler)
	if err != nil {
		if err == process.ErrBlockHashDoesNotMatch {
			log.Info(fmt.Sprintf("requested missing shard header with hash %s for shard %d\n",
				core.ToB64(headerHandler.GetPrevHash()),
				headerHandler.GetShardID()))

			go sp.onRequestHeaderHandler(headerHandler.GetShardID(), headerHandler.GetPrevHash())
		}

		return err
	}

	log.Debug(fmt.Sprintf("started processing block with round %d and nonce %d\n",
		headerHandler.GetRound(),
		headerHandler.GetNonce()))

	header, ok := headerHandler.(*block.Header)
	if !ok {
		return process.ErrWrongTypeAssertion
	}

	body, ok := bodyHandler.(block.Body)
	if !ok {
		return process.ErrWrongTypeAssertion
	}

	go getMetricsFromBlockBody(body, sp.marshalizer, sp.appStatusHandler)

	err = sp.checkHeaderBodyCorrelation(header, body)
	if err != nil {
		return err
	}

	numTxWithDst := sp.txCounter.getNumTxsFromPool(header.ShardId, sp.dataPool, sp.shardCoordinator.NumberOfShards())
	totalTxs := sp.txCounter.totalTxs
	go getMetricsFromHeader(header, uint64(numTxWithDst), totalTxs, sp.marshalizer, sp.appStatusHandler)

	log.Info(fmt.Sprintf("Total txs in pool: %d\n", numTxWithDst))

	err = sp.specialAddressHandler.SetShardConsensusData(
		headerHandler.GetPrevRandSeed(),
		headerHandler.GetRound(),
		headerHandler.GetEpoch(),
		headerHandler.GetShardID(),
	)
	if err != nil {
		return err
	}

	sp.txCoordinator.CreateBlockStarted()
	sp.txCoordinator.RequestBlockTransactions(body)
	requestedMetaHdrs, requestedFinalMetaHdrs := sp.requestMetaHeaders(header)

	if haveTime() < 0 {
		return process.ErrTimeIsOut
	}

	err = sp.txCoordinator.IsDataPreparedForProcessing(haveTime)
	if err != nil {
		return err
	}

	if requestedMetaHdrs > 0 || requestedFinalMetaHdrs > 0 {
		log.Info(fmt.Sprintf("requested %d missing meta headers and %d final meta headers\n", requestedMetaHdrs, requestedFinalMetaHdrs))
		err = sp.waitForMetaHdrHashes(haveTime())
		sp.mutRequestedMetaHdrsHashes.Lock()
		sp.allNeededMetaHdrsFound = true
		unreceivedMetaHdrs := len(sp.requestedMetaHdrsHashes)
		sp.mutRequestedMetaHdrsHashes.Unlock()
		if requestedMetaHdrs > 0 {
			log.Info(fmt.Sprintf("received %d missing meta headers\n", int(requestedMetaHdrs)-unreceivedMetaHdrs))
		}
		if err != nil {
			return err
		}
	}

	if sp.accounts.JournalLen() != 0 {
		return process.ErrAccountStateDirty
	}

	defer func() {
		go sp.checkAndRequestIfMetaHeadersMissing(header.Round)
	}()

	err = sp.checkMetaHeadersValidityAndFinality(header)
	if err != nil {
		return err
	}

	err = sp.verifyCrossShardMiniBlockDstMe(header)
	if err != nil {
		return err
	}

	defer func() {
		if err != nil {
			sp.RevertAccountState()
		}
	}()

	processedMetaHdrs, err := sp.getProcessedMetaBlocksFromMiniBlocks(body, header.MetaBlockHashes)
	if err != nil {
		return err
	}

	err = sp.setMetaConsensusData(processedMetaHdrs)
	if err != nil {
		return err
	}

	err = sp.txCoordinator.ProcessBlockTransaction(body, header.Round, haveTime)
	if err != nil {
		return err
	}

	if !sp.verifyStateRoot(header.GetRootHash()) {
		err = process.ErrRootStateDoesNotMatch
		return err
	}

	err = sp.txCoordinator.VerifyCreatedBlockTransactions(body)
	if err != nil {
		return err
	}

	return nil
}

func (sp *shardProcessor) setMetaConsensusData(finalizedMetaBlocks []data.HeaderHandler) error {
	sp.specialAddressHandler.ClearMetaConsensusData()

	// for every finalized metablock header, reward the metachain consensus group members with accounts in shard
	for _, metaBlock := range finalizedMetaBlocks {
		round := metaBlock.GetRound()
		epoch := metaBlock.GetEpoch()
		err := sp.specialAddressHandler.SetMetaConsensusData(metaBlock.GetPrevRandSeed(), round, epoch)
		if err != nil {
			return err
		}
	}

	return nil
}

// SetConsensusData - sets the reward data for the current consensus group
func (sp *shardProcessor) SetConsensusData(randomness []byte, round uint64, epoch uint32, shardId uint32) {
	err := sp.specialAddressHandler.SetShardConsensusData(randomness, round, epoch, shardId)
	if err != nil {
		log.Error(err.Error())
	}
}

// checkMetaHeadersValidity - checks if listed metaheaders are valid as construction
func (sp *shardProcessor) checkMetaHeadersValidityAndFinality(header *block.Header) error {
	metablockCache := sp.dataPool.MetaBlocks()
	if metablockCache == nil {
		return process.ErrNilMetaBlockPool
	}

	tmpNotedHdr, err := sp.getLastNotarizedHdr(sharding.MetachainShardId)
	if err != nil {
		return err
	}

	currAddedMetaHdrs := make([]*block.MetaBlock, 0)
	for _, metaHash := range header.MetaBlockHashes {
		value, ok := metablockCache.Peek(metaHash)
		if !ok {
			return process.ErrNilMetaBlockHeader
		}

		metaHdr, ok := value.(*block.MetaBlock)
		if !ok {
			return process.ErrWrongTypeAssertion
		}

		currAddedMetaHdrs = append(currAddedMetaHdrs, metaHdr)
	}

	if len(currAddedMetaHdrs) == 0 {
		return nil
	}

	sort.Slice(currAddedMetaHdrs, func(i, j int) bool {
		return currAddedMetaHdrs[i].Nonce < currAddedMetaHdrs[j].Nonce
	})

	for _, metaHdr := range currAddedMetaHdrs {
		err = sp.isHdrConstructionValid(metaHdr, tmpNotedHdr)
		if err != nil {
			return err
		}
		tmpNotedHdr = metaHdr
	}

	err = sp.checkMetaHdrFinality(tmpNotedHdr)
	if err != nil {
		return err
	}

	return nil
}

// check if shard headers are final by checking if newer headers were constructed upon them
func (sp *shardProcessor) checkMetaHdrFinality(header data.HeaderHandler) error {
	if header == nil || header.IsInterfaceNil() {
		return process.ErrNilBlockHeader
	}

	sortedMetaHdrs, err := sp.getFinalityAttestingHeaders(header, process.MetaBlockFinality)
	if err != nil {
		return err
	}

	lastVerifiedHdr := header
	// verify if there are "K" block after current to make this one final
	nextBlocksVerified := 0
	for _, tmpHdr := range sortedMetaHdrs {
		if nextBlocksVerified >= sp.metaBlockFinality {
			break
		}

		// found a header with the next nonce
		if tmpHdr.hdr.GetNonce() == lastVerifiedHdr.GetNonce()+1 {
			err = sp.isHdrConstructionValid(tmpHdr.hdr, lastVerifiedHdr)
			if err != nil {
				log.Debug(err.Error())
				continue
			}

			lastVerifiedHdr = tmpHdr.hdr
			nextBlocksVerified += 1
		}
	}

	if nextBlocksVerified < sp.metaBlockFinality {
		go sp.onRequestHeaderHandlerByNonce(lastVerifiedHdr.GetShardID(), lastVerifiedHdr.GetNonce()+1)
		return process.ErrHeaderNotFinal
	}

	return nil
}

func (sp *shardProcessor) getFinalityAttestingHeaders(
	highestNonceHdr data.HeaderHandler,
	finality uint64,
) ([]*hashAndHdr, error) {

	if highestNonceHdr == nil || highestNonceHdr.IsInterfaceNil() {
		return nil, process.ErrNilBlockHeader
	}

	metaBlockPool := sp.dataPool.MetaBlocks()
	if metaBlockPool == nil {
		return nil, process.ErrNilMetaBlockPool
	}

	orderedMetaBlocks := make([]*hashAndHdr, 0)
	// get keys and arrange them into shards
	for _, key := range metaBlockPool.Keys() {
		val, _ := metaBlockPool.Peek(key)
		if val == nil {
			continue
		}

		hdr, ok := val.(*block.MetaBlock)
		if !ok {
			continue
		}

		isHdrNonceLowerOrEqualThanHighestNonce := hdr.GetNonce() <= highestNonceHdr.GetNonce()
		isHdrNonceHigherThanFinalNonce := hdr.GetNonce() > highestNonceHdr.GetNonce()+finality

		if isHdrNonceLowerOrEqualThanHighestNonce ||
			isHdrNonceHigherThanFinalNonce {
			continue
		}

		orderedMetaBlocks = append(orderedMetaBlocks, &hashAndHdr{hdr: hdr, hash: key})
	}

	if len(orderedMetaBlocks) > 1 {
		sort.Slice(orderedMetaBlocks, func(i, j int) bool {
			return orderedMetaBlocks[i].hdr.GetNonce() < orderedMetaBlocks[j].hdr.GetNonce()
		})
	}

	return orderedMetaBlocks, nil
}

// check if header has the same miniblocks as presented in body
func (sp *shardProcessor) checkHeaderBodyCorrelation(hdr *block.Header, body block.Body) error {
	mbHashesFromHdr := make(map[string]*block.MiniBlockHeader)
	for i := 0; i < len(hdr.MiniBlockHeaders); i++ {
		mbHashesFromHdr[string(hdr.MiniBlockHeaders[i].Hash)] = &hdr.MiniBlockHeaders[i]
	}

	if len(hdr.MiniBlockHeaders) != len(body) {
		return process.ErrHeaderBodyMismatch
	}

	for i := 0; i < len(body); i++ {
		miniBlock := body[i]

		mbBytes, err := sp.marshalizer.Marshal(miniBlock)
		if err != nil {
			return err
		}
		mbHash := sp.hasher.Compute(string(mbBytes))

		mbHdr, ok := mbHashesFromHdr[string(mbHash)]
		if !ok {
			return process.ErrHeaderBodyMismatch
		}

		if mbHdr.TxCount != uint32(len(miniBlock.TxHashes)) {
			return process.ErrHeaderBodyMismatch
		}

		if mbHdr.ReceiverShardID != miniBlock.ReceiverShardID {
			return process.ErrHeaderBodyMismatch
		}

		if mbHdr.SenderShardID != miniBlock.SenderShardID {
			return process.ErrHeaderBodyMismatch
		}
	}

	return nil
}

func (sp *shardProcessor) checkAndRequestIfMetaHeadersMissing(round uint64) {
	orderedMetaBlocks, err := sp.getOrderedMetaBlocks(round)
	if err != nil {
		log.Debug(err.Error())
		return
	}

	sortedHdrs := make([]data.HeaderHandler, 0)
	for i := 0; i < len(orderedMetaBlocks); i++ {
		hdr, ok := orderedMetaBlocks[i].hdr.(*block.MetaBlock)
		if !ok {
			continue
		}
		sortedHdrs = append(sortedHdrs, hdr)
	}

	err = sp.requestHeadersIfMissing(sortedHdrs, sharding.MetachainShardId, round)
	if err != nil {
		log.Info(err.Error())
	}

	return
}

func (sp *shardProcessor) indexBlockIfNeeded(
	body data.BodyHandler,
	header data.HeaderHandler) {
	if sp.core == nil || sp.core.Indexer() == nil {
		return
	}

	txPool := sp.txCoordinator.GetAllCurrentUsedTxs(block.TxBlock)
	scPool := sp.txCoordinator.GetAllCurrentUsedTxs(block.SmartContractResultBlock)
	rewardPool := sp.txCoordinator.GetAllCurrentUsedTxs(block.RewardsBlock)

	for hash, tx := range scPool {
		txPool[hash] = tx
	}
	for hash, tx := range rewardPool {
		txPool[hash] = tx
	}

	go sp.core.Indexer().SaveBlock(body, header, txPool)
}

// RestoreBlockIntoPools restores the TxBlock and MetaBlock into associated pools
func (sp *shardProcessor) RestoreBlockIntoPools(headerHandler data.HeaderHandler, bodyHandler data.BodyHandler) error {
	sp.removeLastNotarized()

	if headerHandler == nil || headerHandler.IsInterfaceNil() {
		return process.ErrNilBlockHeader
	}
	if bodyHandler == nil || bodyHandler.IsInterfaceNil() {
		return process.ErrNilTxBlockBody
	}

	body, ok := bodyHandler.(block.Body)
	if !ok {
		return process.ErrWrongTypeAssertion
	}

	header, ok := headerHandler.(*block.Header)
	if !ok {
		return process.ErrWrongTypeAssertion
	}

	restoredTxNr, err := sp.txCoordinator.RestoreBlockDataFromStorage(body)
	go sp.txCounter.subtractRestoredTxs(restoredTxNr)
	if err != nil {
		return err
	}

	miniBlockHashes := header.MapMiniBlockHashesToShards()
	err = sp.restoreMetaBlockIntoPool(miniBlockHashes, header.MetaBlockHashes)
	if err != nil {
		return err
	}

	return nil
}

func (sp *shardProcessor) restoreMetaBlockIntoPool(miniBlockHashes map[string]uint32, metaBlockHashes [][]byte) error {
	metaBlockPool := sp.dataPool.MetaBlocks()
	if metaBlockPool == nil {
		return process.ErrNilMetaBlockPool
	}

	metaHeaderNoncesPool := sp.dataPool.HeadersNonces()
	if metaHeaderNoncesPool == nil {
		return process.ErrNilMetaHeadersNoncesDataPool
	}

	for _, metaBlockHash := range metaBlockHashes {
		buff, err := sp.store.Get(dataRetriever.MetaBlockUnit, metaBlockHash)
		if err != nil {
			continue
		}

		metaBlock := block.MetaBlock{}
		err = sp.marshalizer.Unmarshal(&metaBlock, buff)
		if err != nil {
			log.Error(err.Error())
			continue
		}

		processedMiniBlocks := metaBlock.GetMiniBlockHeadersWithDst(sp.shardCoordinator.SelfId())
		for mbHash := range processedMiniBlocks {
			sp.addProcessedMiniBlock(metaBlockHash, []byte(mbHash))
		}

		metaBlockPool.Put(metaBlockHash, &metaBlock)
		syncMap := &dataPool.ShardIdHashSyncMap{}
		syncMap.Store(metaBlock.GetShardID(), metaBlockHash)
		metaHeaderNoncesPool.Merge(metaBlock.Nonce, syncMap)

		err = sp.store.GetStorer(dataRetriever.MetaBlockUnit).Remove(metaBlockHash)
		if err != nil {
			log.Error(err.Error())
		}

		nonceToByteSlice := sp.uint64Converter.ToByteSlice(metaBlock.Nonce)
		err = sp.store.GetStorer(dataRetriever.MetaHdrNonceHashDataUnit).Remove(nonceToByteSlice)
		if err != nil {
			log.Error(err.Error())
		}
	}

	for _, metaBlockKey := range metaBlockPool.Keys() {
		if len(miniBlockHashes) == 0 {
			break
		}
		metaBlock, ok := metaBlockPool.Peek(metaBlockKey)
		if !ok {
			log.Error(process.ErrNilMetaBlockHeader.Error())
			continue
		}

		hdr, ok := metaBlock.(data.HeaderHandler)
		if !ok {
			metaBlockPool.Remove(metaBlockKey)
			log.Error(process.ErrWrongTypeAssertion.Error())
			continue
		}

		crossMiniBlockHashes := hdr.GetMiniBlockHeadersWithDst(sp.shardCoordinator.SelfId())
		for key := range miniBlockHashes {
			_, ok = crossMiniBlockHashes[key]
			if !ok {
				continue
			}

			sp.removeProcessedMiniBlock(metaBlockKey, []byte(key))
		}
	}

	return nil
}

// CreateBlockBody creates a a list of miniblocks by filling them with transactions out of the transactions pools
// as long as the transactions limit for the block has not been reached and there is still time to add transactions
func (sp *shardProcessor) CreateBlockBody(round uint64, haveTime func() bool) (data.BodyHandler, error) {
	log.Debug(fmt.Sprintf("started creating block body in round %d\n", round))
	sp.txCoordinator.CreateBlockStarted()
	sp.blockSizeThrottler.ComputeMaxItems()

	miniBlocks, err := sp.createMiniBlocks(sp.shardCoordinator.NumberOfShards(), sp.blockSizeThrottler.MaxItemsToAdd(), round, haveTime)
	if err != nil {
		return nil, err
	}

	return miniBlocks, nil
}

// CommitBlock commits the block in the blockchain if everything was checked successfully
func (sp *shardProcessor) CommitBlock(
	chainHandler data.ChainHandler,
	headerHandler data.HeaderHandler,
	bodyHandler data.BodyHandler,
) error {

	var err error
	defer func() {
		if err != nil {
			sp.RevertAccountState()
		}
	}()

	err = checkForNils(chainHandler, headerHandler, bodyHandler)
	if err != nil {
		return err
	}

	log.Debug(fmt.Sprintf("started committing block with round %d and nonce %d\n",
		headerHandler.GetRound(),
		headerHandler.GetNonce()))

	err = sp.checkBlockValidity(chainHandler, headerHandler, bodyHandler)
	if err != nil {
		return err
	}

	header, ok := headerHandler.(*block.Header)
	if !ok {
		err = process.ErrWrongTypeAssertion
		return err
	}

	buff, err := sp.marshalizer.Marshal(header)
	if err != nil {
		return err
	}

	headerHash := sp.hasher.Compute(string(buff))
	nonceToByteSlice := sp.uint64Converter.ToByteSlice(header.Nonce)
	hdrNonceHashDataUnit := dataRetriever.ShardHdrNonceHashDataUnit + dataRetriever.UnitType(header.ShardId)

	errNotCritical := sp.store.Put(hdrNonceHashDataUnit, nonceToByteSlice, headerHash)
	log.LogIfError(errNotCritical)

	errNotCritical = sp.store.Put(dataRetriever.BlockHeaderUnit, headerHash, buff)
	log.LogIfError(errNotCritical)

	headerNoncePool := sp.dataPool.HeadersNonces()
	if headerNoncePool == nil {
		err = process.ErrNilDataPoolHolder
		return err
	}

	//TODO: Should be analyzed if put in pool is really necessary or not (right now there is no action of removing them)
	syncMap := &dataPool.ShardIdHashSyncMap{}
	syncMap.Store(headerHandler.GetShardID(), headerHash)
	headerNoncePool.Merge(headerHandler.GetNonce(), syncMap)

	body, ok := bodyHandler.(block.Body)
	if !ok {
		err = process.ErrWrongTypeAssertion
		return err
	}

	err = sp.txCoordinator.SaveBlockDataToStorage(body)
	if err != nil {
		return err
	}

	for i := 0; i < len(body); i++ {
		buff, err = sp.marshalizer.Marshal(body[i])
		if err != nil {
			return err
		}

		miniBlockHash := sp.hasher.Compute(string(buff))
		errNotCritical = sp.store.Put(dataRetriever.MiniBlockUnit, miniBlockHash, buff)
		log.LogIfError(errNotCritical)
	}

	processedMetaHdrs, err := sp.getProcessedMetaBlocksFromHeader(header)
	if err != nil {
		return err
	}

	finalHeaders, finalHeadersHashes, err := sp.getHighestHdrForOwnShardFromMetachain(processedMetaHdrs)
	if err != nil {
		return err
	}

	err = sp.saveLastNotarizedHeader(sharding.MetachainShardId, processedMetaHdrs)
	if err != nil {
		return err
	}

	headerMeta, err := sp.getLastNotarizedHdr(sharding.MetachainShardId)
	if err != nil {
		return err
	}

	sp.appStatusHandler.SetStringValue(core.MetricCrossCheckBlockHeight, fmt.Sprintf("meta %d", headerMeta.GetNonce()))

	err = sp.updatePeerState(headerHandler)
	if err != nil {
		return err
	}

	_, err = sp.accounts.Commit()
	if err != nil {
		return err
	}

	log.Info(fmt.Sprintf("shard block with nonce %d and hash %s has been committed successfully\n",
		header.Nonce,
		core.ToB64(headerHash)))

	sp.blocksTracker.AddBlock(header)

	errNotCritical = sp.txCoordinator.RemoveBlockDataFromPool(body)
	if errNotCritical != nil {
		log.Debug(errNotCritical.Error())
	}

	errNotCritical = sp.removeProcessedMetaBlocksFromPool(processedMetaHdrs)
	if errNotCritical != nil {
		log.Debug(errNotCritical.Error())
	}

	errNotCritical = sp.forkDetector.AddHeader(header, headerHash, process.BHProcessed, finalHeaders, finalHeadersHashes)
	if errNotCritical != nil {
		log.Debug(errNotCritical.Error())
	}

	log.Info(fmt.Sprintf("shard block with nonce %d is the highest final block in shard %d\n",
		sp.forkDetector.GetHighestFinalBlockNonce(),
		sp.shardCoordinator.SelfId()))

	sp.appStatusHandler.SetStringValue(core.MetricCurrentBlockHash, core.ToB64(headerHash))

	hdrsToAttestPreviousFinal := uint32(header.Nonce-sp.forkDetector.GetHighestFinalBlockNonce()) + 1
	sp.removeNotarizedHdrsBehindPreviousFinal(hdrsToAttestPreviousFinal)

	err = chainHandler.SetCurrentBlockBody(body)
	if err != nil {
		return err
	}

	err = chainHandler.SetCurrentBlockHeader(header)
	if err != nil {
		return err
	}

	chainHandler.SetCurrentBlockHeaderHash(headerHash)
	sp.indexBlockIfNeeded(bodyHandler, headerHandler)

	go sp.cleanTxsPools()

	// write data to log
	go sp.txCounter.displayLogInfo(
		header,
		body,
		headerHash,
		sp.shardCoordinator.NumberOfShards(),
		sp.shardCoordinator.SelfId(),
		sp.dataPool,
	)

	sp.blockSizeThrottler.Succeed(header.Round)

	return nil
}

func (sp *shardProcessor) cleanTxsPools() {
	_, err := sp.txsPoolsCleaner.Clean(maxCleanTime)
	log.LogIfError(err)
	log.Info(fmt.Sprintf("Total txs removed from pools cleaner %d", sp.txsPoolsCleaner.NumRemovedTxs()))
}

// getHighestHdrForOwnShardFromMetachain calculates the highest shard header notarized by metachain
func (sp *shardProcessor) getHighestHdrForOwnShardFromMetachain(
	processedHdrs []data.HeaderHandler,
) ([]data.HeaderHandler, [][]byte, error) {

	ownShIdHdrs := make([]data.HeaderHandler, 0)

	sort.Slice(processedHdrs, func(i, j int) bool {
		return processedHdrs[i].GetNonce() < processedHdrs[j].GetNonce()
	})

	for i := 0; i < len(processedHdrs); i++ {
		hdr, ok := processedHdrs[i].(*block.MetaBlock)
		if !ok {
			return nil, nil, process.ErrWrongTypeAssertion
		}

		hdrs, err := sp.getHighestHdrForShardFromMetachain(sp.shardCoordinator.SelfId(), hdr)
		if err != nil {
			return nil, nil, err
		}

		ownShIdHdrs = append(ownShIdHdrs, hdrs...)
	}

	if len(ownShIdHdrs) == 0 {
		ownShIdHdrs = append(ownShIdHdrs, &block.Header{})
	}

	sort.Slice(ownShIdHdrs, func(i, j int) bool {
		return ownShIdHdrs[i].GetNonce() < ownShIdHdrs[j].GetNonce()
	})

	ownShIdHdrsHashes := make([][]byte, 0)
	for i := 0; i < len(ownShIdHdrs); i++ {
		hash, _ := core.CalculateHash(sp.marshalizer, sp.hasher, ownShIdHdrs[i])
		ownShIdHdrsHashes = append(ownShIdHdrsHashes, hash)
	}

	return ownShIdHdrs, ownShIdHdrsHashes, nil
}

func (sp *shardProcessor) getHighestHdrForShardFromMetachain(shardId uint32, hdr *block.MetaBlock) ([]data.HeaderHandler, error) {
	ownShIdHdr := make([]data.HeaderHandler, 0)

	var errFound error
	// search for own shard id in shardInfo from metaHeaders
	for _, shardInfo := range hdr.ShardInfo {
		if shardInfo.ShardId != shardId {
			continue
		}

		ownHdr, err := process.GetShardHeader(shardInfo.HeaderHash, sp.dataPool.Headers(), sp.marshalizer, sp.store)
		if err != nil {
			go sp.onRequestHeaderHandler(shardInfo.ShardId, shardInfo.HeaderHash)

			log.Info(fmt.Sprintf("requested missing shard header with hash %s for shard %d\n",
				core.ToB64(shardInfo.HeaderHash),
				shardInfo.ShardId))

			errFound = err
			continue
		}

		ownShIdHdr = append(ownShIdHdr, ownHdr)
	}

	if errFound != nil {
		return nil, errFound
	}

	return ownShIdHdr, nil
}

// getProcessedMetaBlocksFromHeader returns all the meta blocks fully processed
func (sp *shardProcessor) getProcessedMetaBlocksFromHeader(header *block.Header) ([]data.HeaderHandler, error) {
	if header == nil {
		return nil, process.ErrNilBlockHeader
	}

	miniBlockHashes := make(map[int][]byte, 0)
	for i := 0; i < len(header.MiniBlockHeaders); i++ {
		miniBlockHashes[i] = header.MiniBlockHeaders[i].Hash
	}

	log.Debug(fmt.Sprintf("cross mini blocks in body: %d\n", len(miniBlockHashes)))

	processedMetaHeaders, usedMbs, err := sp.getProcessedMetaBlocksFromMiniBlockHashes(miniBlockHashes, header.MetaBlockHashes)
	if err != nil {
		return nil, err
	}

	for _, metaBlockKey := range header.MetaBlockHashes {
		obj, ok := sp.dataPool.MetaBlocks().Peek(metaBlockKey)
		if !ok {
			return nil, process.ErrNilMetaBlockHeader
		}

		metaBlock, ok := obj.(*block.MetaBlock)
		if !ok {
			return nil, process.ErrWrongTypeAssertion
		}

		crossMiniBlockHashes := metaBlock.GetMiniBlockHeadersWithDst(sp.shardCoordinator.SelfId())
		for key := range crossMiniBlockHashes {
			if usedMbs[key] {
				sp.addProcessedMiniBlock(metaBlockKey, []byte(key))
			}
		}
	}

	return processedMetaHeaders, nil
}

// getProcessedMetaBlocks returns all the meta blocks fully processed
func (sp *shardProcessor) getProcessedMetaBlocksFromMiniBlocks(
	usedMiniBlocks []*block.MiniBlock,
	usedMetaBlockHashes [][]byte,
) ([]data.HeaderHandler, error) {
	if usedMiniBlocks == nil || usedMetaBlockHashes == nil {
		// not an error, it can happen that no metablock header or no miniblock is used.
		return make([]data.HeaderHandler, 0), nil
	}

	miniBlockHashes := make(map[int][]byte, 0)
	for i := 0; i < len(usedMiniBlocks); i++ {
		miniBlock := usedMiniBlocks[i]
		if miniBlock.SenderShardID == sp.shardCoordinator.SelfId() {
			continue
		}

		mbHash, err := core.CalculateHash(sp.marshalizer, sp.hasher, miniBlock)
		if err != nil {
			log.Debug(err.Error())
			continue
		}
		miniBlockHashes[i] = mbHash
	}

	log.Debug(fmt.Sprintf("cross mini blocks in body: %d\n", len(miniBlockHashes)))
	processedMetaBlocks, _, err := sp.getProcessedMetaBlocksFromMiniBlockHashes(miniBlockHashes, usedMetaBlockHashes)

	return processedMetaBlocks, err
}

func (sp *shardProcessor) getProcessedMetaBlocksFromMiniBlockHashes(
	miniBlockHashes map[int][]byte,
	usedMetaBlockHashes [][]byte,
) ([]data.HeaderHandler, map[string]bool, error) {

	processedMetaHdrs := make([]data.HeaderHandler, 0)
	processedMBs := make(map[string]bool)

	for _, metaBlockKey := range usedMetaBlockHashes {
		obj, _ := sp.dataPool.MetaBlocks().Peek(metaBlockKey)
		if obj == nil {
			return nil, nil, process.ErrNilMetaBlockHeader
		}

		metaBlock, ok := obj.(*block.MetaBlock)
		if !ok {
			return nil, nil, process.ErrWrongTypeAssertion
		}

		log.Debug(fmt.Sprintf("meta header nonce: %d\n", metaBlock.Nonce))

		crossMiniBlockHashes := metaBlock.GetMiniBlockHeadersWithDst(sp.shardCoordinator.SelfId())
		for hash := range crossMiniBlockHashes {
			processedMBs[hash] = sp.isMiniBlockProcessed(metaBlockKey, []byte(hash))
		}

		for key := range miniBlockHashes {
			_, ok = crossMiniBlockHashes[string(miniBlockHashes[key])]
			if !ok {
				continue
			}

			processedMBs[string(miniBlockHashes[key])] = true

			delete(miniBlockHashes, key)
		}

		log.Debug(fmt.Sprintf("cross mini blocks in meta header: %d\n", len(crossMiniBlockHashes)))

		processedAll := true
		for key := range crossMiniBlockHashes {
			if !processedMBs[key] {
				processedAll = false
				break
			}
		}

		if processedAll {
			processedMetaHdrs = append(processedMetaHdrs, metaBlock)
		}
	}

	return processedMetaHdrs, processedMBs, nil
}

func (sp *shardProcessor) removeProcessedMetaBlocksFromPool(processedMetaHdrs []data.HeaderHandler) error {
	lastNotarizedMetaHdr, err := sp.getLastNotarizedHdr(sharding.MetachainShardId)
	if err != nil {
		return err
	}

	processed := 0
	unnotarized := len(sp.blocksTracker.UnnotarisedBlocks())
	// processedMetaHdrs is also sorted
	for i := 0; i < len(processedMetaHdrs); i++ {
		hdr := processedMetaHdrs[i]

		// remove process finished
		if hdr.GetNonce() > lastNotarizedMetaHdr.GetNonce() {
			continue
		}

		errNotCritical := sp.blocksTracker.RemoveNotarisedBlocks(hdr)
		log.LogIfError(errNotCritical)

		// metablock was processed and finalized
		buff, err := sp.marshalizer.Marshal(hdr)
		if err != nil {
			log.Error(err.Error())
			continue
		}

		headerHash := sp.hasher.Compute(string(buff))
		nonceToByteSlice := sp.uint64Converter.ToByteSlice(hdr.GetNonce())
		err = sp.store.Put(dataRetriever.MetaHdrNonceHashDataUnit, nonceToByteSlice, headerHash)
		if err != nil {
			log.Error(err.Error())
			continue
		}

		err = sp.store.Put(dataRetriever.MetaBlockUnit, headerHash, buff)
		if err != nil {
			log.Error(err.Error())
			continue
		}

		sp.dataPool.MetaBlocks().Remove(headerHash)
		sp.dataPool.HeadersNonces().Remove(hdr.GetNonce(), sharding.MetachainShardId)
		sp.removeAllProcessedMiniBlocks(headerHash)

		log.Debug(fmt.Sprintf("metaBlock with round %d nonce %d and hash %s has been processed completely and removed from pool\n",
			hdr.GetRound(),
			hdr.GetNonce(),
			core.ToB64(headerHash)))

		processed++
	}

	if processed > 0 {
		log.Debug(fmt.Sprintf("%d meta blocks have been processed completely and removed from pool\n", processed))
	}

	notarized := unnotarized - len(sp.blocksTracker.UnnotarisedBlocks())
	if notarized > 0 {
		log.Debug(fmt.Sprintf("%d shard blocks have been notarised by metachain\n", notarized))
	}

	return nil
}

// receivedMetaBlock is a callback function when a new metablock was received
// upon receiving, it parses the new metablock and requests miniblocks and transactions
// which destination is the current shard
func (sp *shardProcessor) receivedMetaBlock(metaBlockHash []byte) {
	metaBlksCache := sp.dataPool.MetaBlocks()
	if metaBlksCache == nil {
		return
	}

	metaHdrsNoncesCache := sp.dataPool.HeadersNonces()
	if metaHdrsNoncesCache == nil && sp.metaBlockFinality > 0 {
		return
	}

	miniBlksCache := sp.dataPool.MiniBlocks()
	if miniBlksCache == nil || miniBlksCache.IsInterfaceNil() {
		return
	}

	obj, ok := metaBlksCache.Peek(metaBlockHash)
	if !ok {
		return
	}

	metaBlock, ok := obj.(data.HeaderHandler)
	if !ok {
		return
	}

	log.Debug(fmt.Sprintf("received metablock with hash %s and nonce %d from network\n",
		core.ToB64(metaBlockHash),
		metaBlock.GetNonce()))

	sp.mutRequestedMetaHdrsHashes.Lock()

	if !sp.allNeededMetaHdrsFound {
		if sp.requestedMetaHdrsHashes[string(metaBlockHash)] {
			delete(sp.requestedMetaHdrsHashes, string(metaBlockHash))

			if metaBlock.GetNonce() > sp.currHighestMetaHdrNonce {
				sp.currHighestMetaHdrNonce = metaBlock.GetNonce()
			}
		}

		lenReqMetaHdrsHashes := len(sp.requestedMetaHdrsHashes)
		areFinalAttestingHdrsInCache := false
		if lenReqMetaHdrsHashes == 0 {
			requestedBlockHeaders := sp.requestFinalMissingHeaders()
			if requestedBlockHeaders == 0 {
				log.Info(fmt.Sprintf("received all final meta headers\n"))
				areFinalAttestingHdrsInCache = true
			} else {
				log.Info(fmt.Sprintf("requested %d missing final meta headers\n", requestedBlockHeaders))
			}
		}

		sp.allNeededMetaHdrsFound = lenReqMetaHdrsHashes == 0 && areFinalAttestingHdrsInCache

		sp.mutRequestedMetaHdrsHashes.Unlock()

		if lenReqMetaHdrsHashes == 0 && areFinalAttestingHdrsInCache {
			sp.chRcvAllMetaHdrs <- true
		}
	} else {
		sp.mutRequestedMetaHdrsHashes.Unlock()
	}

	lastNotarizedHdr, err := sp.getLastNotarizedHdr(sharding.MetachainShardId)
	if err != nil {
		return
	}
	if metaBlock.GetNonce() <= lastNotarizedHdr.GetNonce() {
		return
	}
	if metaBlock.GetRound() <= lastNotarizedHdr.GetRound() {
		return
	}

	sp.txCoordinator.RequestMiniBlocks(metaBlock)
}

// requestFinalMissingHeaders requests the headers needed to accept the current selected headers for processing the
// current block. It requests the metaBlockFinality headers greater than the highest meta header related to the block
// which should be processed
func (sp *shardProcessor) requestFinalMissingHeaders() uint32 {
	requestedBlockHeaders := uint32(0)
	for i := sp.currHighestMetaHdrNonce + 1; i <= sp.currHighestMetaHdrNonce+uint64(sp.metaBlockFinality); i++ {
		if sp.currHighestMetaHdrNonce == uint64(0) {
			continue
		}

		_, _, err := process.GetMetaHeaderFromPoolWithNonce(
			i,
			sp.dataPool.MetaBlocks(),
			sp.dataPool.HeadersNonces())
		if err != nil {
			requestedBlockHeaders++
			go sp.onRequestHeaderHandlerByNonce(sharding.MetachainShardId, i)
		}
	}

	return requestedBlockHeaders
}

func (sp *shardProcessor) requestMetaHeaders(header *block.Header) (uint32, uint32) {
	_ = process.EmptyChannel(sp.chRcvAllMetaHdrs)

	sp.mutRequestedMetaHdrsHashes.Lock()

	sp.requestedMetaHdrsHashes = make(map[string]bool)
	sp.allNeededMetaHdrsFound = true

	if len(header.MetaBlockHashes) == 0 {
		sp.mutRequestedMetaHdrsHashes.Unlock()
		return 0, 0
	}

	missingHeaderHashes := sp.computeMissingHeaders(header)

	requestedBlockHeaders := uint32(0)
	for _, hash := range missingHeaderHashes {
		requestedBlockHeaders++
		sp.requestedMetaHdrsHashes[string(hash)] = true
		go sp.onRequestHeaderHandler(sharding.MetachainShardId, hash)
	}

	requestedFinalBlockHeaders := uint32(0)
	if requestedBlockHeaders > 0 {
		sp.allNeededMetaHdrsFound = false
	} else {
		requestedFinalBlockHeaders = sp.requestFinalMissingHeaders()
		if requestedFinalBlockHeaders > 0 {
			sp.allNeededMetaHdrsFound = false
		}
	}

	sp.mutRequestedMetaHdrsHashes.Unlock()

	return requestedBlockHeaders, requestedFinalBlockHeaders
}

func (sp *shardProcessor) computeMissingHeaders(header *block.Header) [][]byte {
	missingHeaders := make([][]byte, 0)
	sp.currHighestMetaHdrNonce = uint64(0)

	for i := 0; i < len(header.MetaBlockHashes); i++ {
		hdr, err := process.GetMetaHeaderFromPool(
			header.MetaBlockHashes[i],
			sp.dataPool.MetaBlocks())
		if err != nil {
			missingHeaders = append(missingHeaders, header.MetaBlockHashes[i])
			continue
		}

		if hdr.Nonce > sp.currHighestMetaHdrNonce {
			sp.currHighestMetaHdrNonce = hdr.Nonce
		}
	}

	return missingHeaders
}

func (sp *shardProcessor) verifyCrossShardMiniBlockDstMe(hdr *block.Header) error {
	mMiniBlockMeta, err := sp.getAllMiniBlockDstMeFromMeta(hdr.Round, hdr.MetaBlockHashes)
	if err != nil {
		return err
	}

	miniBlockDstMe := hdr.GetMiniBlockHeadersWithDst(sp.shardCoordinator.SelfId())
	for mbHash := range miniBlockDstMe {
		if _, ok := mMiniBlockMeta[mbHash]; !ok {
			return process.ErrCrossShardMBWithoutConfirmationFromMeta
		}
	}

	return nil
}

func (sp *shardProcessor) getAllMiniBlockDstMeFromMeta(round uint64, metaHashes [][]byte) (map[string][]byte, error) {
	metaBlockCache := sp.dataPool.MetaBlocks()
	if metaBlockCache == nil {
		return nil, process.ErrNilMetaBlockPool
	}

	lastHdr, err := sp.getLastNotarizedHdr(sharding.MetachainShardId)
	if err != nil {
		return nil, err
	}

	mMiniBlockMeta := make(map[string][]byte)
	for _, metaHash := range metaHashes {
		val, _ := metaBlockCache.Peek(metaHash)
		if val == nil {
			continue
		}

		hdr, ok := val.(*block.MetaBlock)
		if !ok {
			continue
		}

		if hdr.GetRound() > round {
			continue
		}
		if hdr.GetRound() <= lastHdr.GetRound() {
			continue
		}
		if hdr.GetNonce() <= lastHdr.GetNonce() {
			continue
		}

		miniBlockDstMe := hdr.GetMiniBlockHeadersWithDst(sp.shardCoordinator.SelfId())
		for mbHash := range miniBlockDstMe {
			mMiniBlockMeta[mbHash] = metaHash
		}
	}

	return mMiniBlockMeta, nil
}

func (sp *shardProcessor) getOrderedMetaBlocks(round uint64) ([]*hashAndHdr, error) {
	metaBlocksPool := sp.dataPool.MetaBlocks()
	if metaBlocksPool == nil {
		return nil, process.ErrNilMetaBlockPool
	}

	lastHdr, err := sp.getLastNotarizedHdr(sharding.MetachainShardId)
	if err != nil {
		return nil, err
	}

	orderedMetaBlocks := make([]*hashAndHdr, 0)
	for _, key := range metaBlocksPool.Keys() {
		val, _ := metaBlocksPool.Peek(key)
		if val == nil {
			continue
		}

		hdr, ok := val.(*block.MetaBlock)
		if !ok {
			continue
		}

		if hdr.GetRound() > round {
			continue
		}
		if hdr.GetRound() <= lastHdr.GetRound() {
			continue
		}
		if hdr.GetNonce() <= lastHdr.GetNonce() {
			continue
		}

		orderedMetaBlocks = append(orderedMetaBlocks, &hashAndHdr{hdr: hdr, hash: key})
	}

	if len(orderedMetaBlocks) > 1 {
		sort.Slice(orderedMetaBlocks, func(i, j int) bool {
			return orderedMetaBlocks[i].hdr.GetNonce() < orderedMetaBlocks[j].hdr.GetNonce()
		})
	}

	return orderedMetaBlocks, nil
}

// isMetaHeaderFinal verifies if meta is trully final, in order to not do rollbacks
func (sp *shardProcessor) isMetaHeaderFinal(currHdr data.HeaderHandler, sortedHdrs []*hashAndHdr, startPos int) bool {
	if currHdr == nil || currHdr.IsInterfaceNil() {
		return false
	}
	if sortedHdrs == nil {
		return false
	}

	// verify if there are "K" block after current to make this one final
	lastVerifiedHdr := currHdr
	nextBlocksVerified := 0

	for i := startPos; i < len(sortedHdrs); i++ {
		if nextBlocksVerified >= sp.metaBlockFinality {
			return true
		}

		// found a header with the next nonce
		tmpHdr := sortedHdrs[i].hdr
		if tmpHdr.GetNonce() == lastVerifiedHdr.GetNonce()+1 {
			err := sp.isHdrConstructionValid(tmpHdr, lastVerifiedHdr)
			if err != nil {
				continue
			}

			lastVerifiedHdr = tmpHdr
			nextBlocksVerified += 1
		}
	}

	if nextBlocksVerified >= sp.metaBlockFinality {
		return true
	}

	return false
}

// full verification through metachain header
func (sp *shardProcessor) createAndProcessCrossMiniBlocksDstMe(
	noShards uint32,
	maxItemsInBlock uint32,
	round uint64,
	haveTime func() bool,
) (block.MiniBlockSlice, [][]byte, uint32, error) {

	metaBlockCache := sp.dataPool.MetaBlocks()
	if metaBlockCache == nil || metaBlockCache.IsInterfaceNil() {
		return nil, nil, 0, process.ErrNilMetaBlockPool
	}

	miniBlockCache := sp.dataPool.MiniBlocks()
	if miniBlockCache == nil || miniBlockCache.IsInterfaceNil() {
		return nil, nil, 0, process.ErrNilMiniBlockPool
	}

	txPool := sp.dataPool.Transactions()
	if txPool == nil || txPool.IsInterfaceNil() {
		return nil, nil, 0, process.ErrNilTransactionPool
	}

	miniBlocks := make(block.MiniBlockSlice, 0)
	nrTxAdded := uint32(0)

	orderedMetaBlocks, err := sp.getOrderedMetaBlocks(round)
	if err != nil {
		return nil, nil, 0, err
	}

	log.Info(fmt.Sprintf("meta blocks ordered: %d\n", len(orderedMetaBlocks)))

	lastMetaHdr, err := sp.getLastNotarizedHdr(sharding.MetachainShardId)
	if err != nil {
		return nil, nil, 0, err
	}

	// do processing in order
	usedMetaHdrsHashes := make([][]byte, 0)
	for i := 0; i < len(orderedMetaBlocks); i++ {
		if !haveTime() {
			log.Info(fmt.Sprintf("time is up after putting %d cross txs with destination to current shard\n", nrTxAdded))
			break
		}

		itemsAddedInHeader := uint32(len(usedMetaHdrsHashes) + len(miniBlocks))
		if itemsAddedInHeader >= maxItemsInBlock {
			log.Info(fmt.Sprintf("%d max records allowed to be added in shard header has been reached\n", maxItemsInBlock))
			break
		}

		hdr, ok := orderedMetaBlocks[i].hdr.(*block.MetaBlock)
		if !ok {
			continue
		}

		err = sp.isHdrConstructionValid(hdr, lastMetaHdr)
		if err != nil {
			continue
		}

		isFinal := sp.isMetaHeaderFinal(hdr, orderedMetaBlocks, i+1)
		if !isFinal {
			continue
		}

		if len(hdr.GetMiniBlockHeadersWithDst(sp.shardCoordinator.SelfId())) == 0 {
			usedMetaHdrsHashes = append(usedMetaHdrsHashes, orderedMetaBlocks[i].hash)
			lastMetaHdr = hdr
			continue
		}

		itemsAddedInBody := nrTxAdded
		if itemsAddedInBody >= maxItemsInBlock {
			continue
		}

		maxTxSpaceRemained := int32(maxItemsInBlock) - int32(itemsAddedInBody)
		maxMbSpaceRemained := int32(maxItemsInBlock) - int32(itemsAddedInHeader) - 1

		if maxTxSpaceRemained > 0 && maxMbSpaceRemained > 0 {
			processedMiniBlocksHashes := sp.getProcessedMiniBlocksHashes(orderedMetaBlocks[i].hash)
			currMBProcessed, currTxsAdded, hdrProcessFinished := sp.txCoordinator.CreateMbsAndProcessCrossShardTransactionsDstMe(
				hdr,
				processedMiniBlocksHashes,
				uint32(maxTxSpaceRemained),
				uint32(maxMbSpaceRemained),
				round,
				haveTime)

			// all txs processed, add to processed miniblocks
			miniBlocks = append(miniBlocks, currMBProcessed...)
			nrTxAdded = nrTxAdded + currTxsAdded

			if currTxsAdded > 0 {
				usedMetaHdrsHashes = append(usedMetaHdrsHashes, orderedMetaBlocks[i].hash)
			}

			if !hdrProcessFinished {
				break
			}

			lastMetaHdr = hdr
		}
	}

	sp.mutUsedMetaHdrsHashes.Lock()
	sp.usedMetaHdrsHashes[round] = usedMetaHdrsHashes
	sp.mutUsedMetaHdrsHashes.Unlock()

	return miniBlocks, usedMetaHdrsHashes, nrTxAdded, nil
}

func (sp *shardProcessor) createMiniBlocks(
	noShards uint32,
	maxItemsInBlock uint32,
	round uint64,
	haveTime func() bool,
) (block.Body, error) {

	miniBlocks := make(block.Body, 0)

	if sp.accounts.JournalLen() != 0 {
		return nil, process.ErrAccountStateDirty
	}

	if !haveTime() {
		log.Info(fmt.Sprintf("time is up after entered in createMiniBlocks method\n"))
		return nil, process.ErrTimeIsOut
	}

	txPool := sp.dataPool.Transactions()
	if txPool == nil {
		return nil, process.ErrNilTransactionPool
	}

	destMeMiniBlocks, usedMetaHdrsHashes, txs, err := sp.createAndProcessCrossMiniBlocksDstMe(noShards, maxItemsInBlock, round, haveTime)
	if err != nil {
		log.Info(err.Error())
	}

	processedMetaHdrs, errNotCritical := sp.getProcessedMetaBlocksFromMiniBlocks(destMeMiniBlocks, usedMetaHdrsHashes)
	if errNotCritical != nil {
		log.Debug(errNotCritical.Error())
	}

	err = sp.setMetaConsensusData(processedMetaHdrs)
	if err != nil {
		return nil, err
	}

	log.Debug(fmt.Sprintf("processed %d miniblocks and %d txs with destination in self shard\n", len(destMeMiniBlocks), txs))

	if len(destMeMiniBlocks) > 0 {
		miniBlocks = append(miniBlocks, destMeMiniBlocks...)
	}

	maxTxSpaceRemained := int32(maxItemsInBlock) - int32(txs)
	maxMbSpaceRemained := int32(maxItemsInBlock) - int32(len(destMeMiniBlocks)) - int32(len(usedMetaHdrsHashes))

	if maxTxSpaceRemained > 0 && maxMbSpaceRemained > 0 {
		mbFromMe := sp.txCoordinator.CreateMbsAndProcessTransactionsFromMe(
			uint32(maxTxSpaceRemained),
			uint32(maxMbSpaceRemained),
			round,
			haveTime)

		if len(mbFromMe) > 0 {
			miniBlocks = append(miniBlocks, mbFromMe...)
		}
	}

	log.Info(fmt.Sprintf("creating mini blocks has been finished: created %d mini blocks\n", len(miniBlocks)))
	return miniBlocks, nil
}

// CreateBlockHeader creates a miniblock header list given a block body
func (sp *shardProcessor) CreateBlockHeader(bodyHandler data.BodyHandler, round uint64, haveTime func() bool) (data.HeaderHandler, error) {
	log.Debug(fmt.Sprintf("started creating block header in round %d\n", round))
	header := &block.Header{
		MiniBlockHeaders: make([]block.MiniBlockHeader, 0),
		RootHash:         sp.getRootHash(),
		ShardId:          sp.shardCoordinator.SelfId(),
		PrevRandSeed:     make([]byte, 0),
		RandSeed:         make([]byte, 0),
	}

	defer func() {
		go sp.checkAndRequestIfMetaHeadersMissing(round)
	}()

	if bodyHandler == nil || bodyHandler.IsInterfaceNil() {
		return header, nil
	}

	body, ok := bodyHandler.(block.Body)
	if !ok {
		return nil, process.ErrWrongTypeAssertion
	}

	mbLen := len(body)
	totalTxCount := 0
	miniBlockHeaders := make([]block.MiniBlockHeader, mbLen)
	for i := 0; i < mbLen; i++ {
		txCount := len(body[i].TxHashes)
		totalTxCount += txCount
		mbBytes, err := sp.marshalizer.Marshal(body[i])
		if err != nil {
			return nil, err
		}
		mbHash := sp.hasher.Compute(string(mbBytes))

		miniBlockHeaders[i] = block.MiniBlockHeader{
			Hash:            mbHash,
			SenderShardID:   body[i].SenderShardID,
			ReceiverShardID: body[i].ReceiverShardID,
			TxCount:         uint32(txCount),
			Type:            body[i].Type,
		}
	}

	header.MiniBlockHeaders = miniBlockHeaders
	header.TxCount = uint32(totalTxCount)

	sp.appStatusHandler.SetUInt64Value(core.MetricNumTxInBlock, uint64(totalTxCount))
	sp.appStatusHandler.SetUInt64Value(core.MetricNumMiniBlocks, uint64(mbLen))

	sp.mutUsedMetaHdrsHashes.Lock()

	if usedMetaHdrsHashes, ok := sp.usedMetaHdrsHashes[round]; ok {
		header.MetaBlockHashes = usedMetaHdrsHashes
		delete(sp.usedMetaHdrsHashes, round)
	}

	sp.mutUsedMetaHdrsHashes.Unlock()

	sp.blockSizeThrottler.Add(
		round,
		core.Max(header.ItemsInBody(), header.ItemsInHeader()))

	return header, nil
}

func (sp *shardProcessor) waitForMetaHdrHashes(waitTime time.Duration) error {
	select {
	case <-sp.chRcvAllMetaHdrs:
		return nil
	case <-time.After(waitTime):
		return process.ErrTimeIsOut
	}
}

func (sp *shardProcessor) updatePeerState(headerHandler data.HeaderHandler) error {
	prevHeader, err := sp.getPrevHeader(headerHandler)
	if err != nil {
		return err
	}

	return sp.peerProcessor.UpdatePeerState(headerHandler, prevHeader)
}

func (sp *shardProcessor) revertPeerState(headerHandler data.HeaderHandler) error {
	prevHeader, err := sp.getPrevHeader(headerHandler)
	if err != nil {
		return err
	}

	return sp.peerProcessor.RevertPeerState(headerHandler, prevHeader)
}


func (sp *shardProcessor) getPrevHeader(headerHandler data.HeaderHandler) (data.HeaderHandler, error) {
	headerStorer := sp.store.GetStorer(dataRetriever.BlockHeaderUnit)
	buff, err := headerStorer.Get(headerHandler.GetPrevHash())
	if err != nil {
		return nil, err
	}

	prevHeader := &block.Header{}
	err = sp.marshalizer.Unmarshal(prevHeader, buff)
	if err != nil {
		return nil, err
	}

	return prevHeader, nil
}

// MarshalizedDataToBroadcast prepares underlying data into a marshalized object according to destination
func (sp *shardProcessor) MarshalizedDataToBroadcast(
	header data.HeaderHandler,
	bodyHandler data.BodyHandler,
) (map[uint32][]byte, map[string][][]byte, error) {

	if bodyHandler == nil || bodyHandler.IsInterfaceNil() {
		return nil, nil, process.ErrNilMiniBlocks
	}

	body, ok := bodyHandler.(block.Body)
	if !ok {
		return nil, nil, process.ErrWrongTypeAssertion
	}

	mrsData := make(map[uint32][]byte)
	bodies, mrsTxs := sp.txCoordinator.CreateMarshalizedData(body)

	for shardId, subsetBlockBody := range bodies {
		buff, err := sp.marshalizer.Marshal(subsetBlockBody)
		if err != nil {
			log.Debug(process.ErrMarshalWithoutSuccess.Error())
			continue
		}
		mrsData[shardId] = buff
	}

	return mrsData, mrsTxs, nil
}

// DecodeBlockBody method decodes block body from a given byte array
func (sp *shardProcessor) DecodeBlockBody(dta []byte) data.BodyHandler {
	if dta == nil {
		return nil
	}

	var body block.Body

	err := sp.marshalizer.Unmarshal(&body, dta)
	if err != nil {
		log.Error(err.Error())
		return nil
	}

	return body
}

// DecodeBlockHeader method decodes block header from a given byte array
func (sp *shardProcessor) DecodeBlockHeader(dta []byte) data.HeaderHandler {
	if dta == nil {
		return nil
	}

	var header block.Header

	err := sp.marshalizer.Unmarshal(&header, dta)
	if err != nil {
		log.Error(err.Error())
		return nil
	}

	return &header
}

// IsInterfaceNil returns true if there is no value under the interface
func (sp *shardProcessor) IsInterfaceNil() bool {
	if sp == nil {
		return true
	}
	return false
}

func (sp *shardProcessor) addProcessedMiniBlock(metaBlockHash []byte, miniBlockHash []byte) {
	sp.mutProcessedMiniBlocks.Lock()
	miniBlocksProcessed, ok := sp.processedMiniBlocks[string(metaBlockHash)]
	if !ok {
		miniBlocksProcessed := make(map[string]struct{})
		miniBlocksProcessed[string(miniBlockHash)] = struct{}{}
		sp.processedMiniBlocks[string(metaBlockHash)] = miniBlocksProcessed
		sp.mutProcessedMiniBlocks.Unlock()
		return
	}

	miniBlocksProcessed[string(miniBlockHash)] = struct{}{}
	sp.mutProcessedMiniBlocks.Unlock()
}

func (sp *shardProcessor) removeProcessedMiniBlock(metaBlockHash []byte, miniBlockHash []byte) {
	sp.mutProcessedMiniBlocks.Lock()
	miniBlocksProcessed, ok := sp.processedMiniBlocks[string(metaBlockHash)]
	if !ok {
		sp.mutProcessedMiniBlocks.Unlock()
		return
	}

	delete(miniBlocksProcessed, string(miniBlockHash))
	sp.mutProcessedMiniBlocks.Unlock()
}

func (sp *shardProcessor) removeAllProcessedMiniBlocks(metaBlockHash []byte) {
	sp.mutProcessedMiniBlocks.Lock()
	delete(sp.processedMiniBlocks, string(metaBlockHash))
	sp.mutProcessedMiniBlocks.Unlock()
}

func (sp *shardProcessor) getProcessedMiniBlocksHashes(metaBlockHash []byte) map[string]struct{} {
	sp.mutProcessedMiniBlocks.RLock()
	processedMiniBlocksHashes := sp.processedMiniBlocks[string(metaBlockHash)]
	sp.mutProcessedMiniBlocks.RUnlock()

	return processedMiniBlocksHashes
}

func (sp *shardProcessor) isMiniBlockProcessed(metaBlockHash []byte, miniBlockHash []byte) bool {
	sp.mutProcessedMiniBlocks.RLock()
	miniBlocksProcessed, ok := sp.processedMiniBlocks[string(metaBlockHash)]
	if !ok {
		sp.mutProcessedMiniBlocks.RUnlock()
		return false
	}

	_, isProcessed := miniBlocksProcessed[string(miniBlockHash)]
	sp.mutProcessedMiniBlocks.RUnlock()

	return isProcessed
}<|MERGE_RESOLUTION|>--- conflicted
+++ resolved
@@ -47,43 +47,12 @@
 }
 
 // NewShardProcessor creates a new shardProcessor object
-<<<<<<< HEAD
-func NewShardProcessor(
-	core serviceContainer.Core,
-	dataPool dataRetriever.PoolsHolder,
-	store dataRetriever.StorageService,
-	hasher hashing.Hasher,
-	marshalizer marshal.Marshalizer,
-	accounts state.AccountsAdapter,
-	shardCoordinator sharding.Coordinator,
-	nodesCoordinator sharding.NodesCoordinator,
-	specialAddressHandler process.SpecialAddressHandler,
-	forkDetector process.ForkDetector,
-	blocksTracker process.BlocksTracker,
-	peerProcessor process.PeerProcessor,
-	startHeaders map[uint32]data.HeaderHandler,
-	requestHandler process.RequestHandler,
-	txCoordinator process.TransactionCoordinator,
-	uint64Converter typeConverters.Uint64ByteSliceConverter,
-) (*shardProcessor, error) {
-
-	err := checkProcessorNilParameters(
-		accounts,
-		forkDetector,
-		peerProcessor,
-		hasher,
-		marshalizer,
-		store,
-		shardCoordinator,
-		nodesCoordinator,
-		specialAddressHandler,
-		uint64Converter)
-=======
 func NewShardProcessor(arguments ArgShardProcessor) (*shardProcessor, error) {
 
 	err := checkProcessorNilParameters(
 		arguments.Accounts,
 		arguments.ForkDetector,
+		arguments.PeerProcessor,
 		arguments.Hasher,
 		arguments.Marshalizer,
 		arguments.Store,
@@ -91,7 +60,6 @@
 		arguments.NodesCoordinator,
 		arguments.SpecialAddressHandler,
 		arguments.Uint64Converter)
->>>>>>> ac8bf5a8
 	if err != nil {
 		return nil, err
 	}
@@ -117,28 +85,16 @@
 	base := &baseProcessor{
 		accounts:                      arguments.Accounts,
 		blockSizeThrottler:            blockSizeThrottler,
-<<<<<<< HEAD
-		forkDetector:                  forkDetector,
-		hasher:                        hasher,
-		marshalizer:                   marshalizer,
-		store:                         store,
-		shardCoordinator:              shardCoordinator,
-		nodesCoordinator:              nodesCoordinator,
-		peerProcessor:                 peerProcessor,
-		specialAddressHandler:         specialAddressHandler,
-		uint64Converter:               uint64Converter,
-		onRequestHeaderHandlerByNonce: requestHandler.RequestHeaderByNonce,
-=======
 		forkDetector:                  arguments.ForkDetector,
 		hasher:                        arguments.Hasher,
 		marshalizer:                   arguments.Marshalizer,
 		store:                         arguments.Store,
 		shardCoordinator:              arguments.ShardCoordinator,
 		nodesCoordinator:              arguments.NodesCoordinator,
+		peerProcessor:                 arguments.PeerProcessor,
 		specialAddressHandler:         arguments.SpecialAddressHandler,
 		uint64Converter:               arguments.Uint64Converter,
 		onRequestHeaderHandlerByNonce: arguments.RequestHandler.RequestHeaderByNonce,
->>>>>>> ac8bf5a8
 		appStatusHandler:              statusHandler.NewNilStatusHandler(),
 	}
 	err = base.setLastNotarizedHeadersSlice(arguments.StartHeaders)
