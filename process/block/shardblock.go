--- conflicted
+++ resolved
@@ -64,13 +64,10 @@
 		uint64Converter:               arguments.Uint64Converter,
 		onRequestHeaderHandlerByNonce: arguments.RequestHandler.RequestHeaderByNonce,
 		appStatusHandler:              statusHandler.NewNilStatusHandler(),
-<<<<<<< HEAD
-		validatorStatisticsProcessor:  arguments.ValidatorStatisticsProcessor,
-=======
 		blockChainHook:                arguments.BlockChainHook,
 		txCoordinator:                 arguments.TxCoordinator,
 		rounder:                       arguments.Rounder,
->>>>>>> f8d58190
+		validatorStatisticsProcessor:  arguments.ValidatorStatisticsProcessor,
 	}
 	err = base.setLastNotarizedHeadersSlice(arguments.StartHeaders)
 	if err != nil {
@@ -751,28 +748,9 @@
 		sp.dataPool.MiniBlocks().MaxSize(),
 	))
 
-	go sp.cleanupPools(headersNoncesPool, headersPool, sp.dataPool.MetaBlocks())
-
 	return nil
 }
 
-<<<<<<< HEAD
-=======
-// RevertStateToBlock recreates thee state tries to the root hashes indicated by the providd header
-func (sp *shardProcessor) RevertStateToBlock(header data.HeaderHandler) error {
-	err := sp.accounts.RecreateTrie(header.GetRootHash())
-	if err != nil {
-		log.Info(fmt.Sprintf("recreate trie with error for header with nonce %d and root hash %s\n",
-			header.GetNonce(),
-			core.ToB64(header.GetRootHash())))
-
-		return err
-	}
-
-	return nil
-}
-
->>>>>>> f8d58190
 // RevertAccountState reverts the account state for cleanup failed process
 func (sp *shardProcessor) RevertAccountState() {
 	err := sp.accounts.RevertToSnapshot(0)
@@ -1563,21 +1541,17 @@
 	sp.appStatusHandler.SetUInt64Value(core.MetricNumTxInBlock, uint64(totalTxCount))
 	sp.appStatusHandler.SetUInt64Value(core.MetricNumMiniBlocks, uint64(len(body)))
 
+	rootHash, err := sp.validatorStatisticsProcessor.RootHash()
+	if err != nil {
+		return err
+	}
+
+	shardHeader.ValidatorStatsRootHash = rootHash
+
 	sp.blockSizeThrottler.Add(
 		hdr.GetRound(),
 		core.MaxUint32(hdr.ItemsInBody(), hdr.ItemsInHeader()))
 
-<<<<<<< HEAD
-func (sp *shardProcessor) ApplyValidatorStatistics(header data.HeaderHandler) error {
-	rootHash, err := sp.validatorStatisticsProcessor.RootHash()
-	if err != nil {
-		return err
-	}
-
-	header.SetValidatorStatsRootHash(rootHash)
-
-=======
->>>>>>> f8d58190
 	return nil
 }
 
