--- conflicted
+++ resolved
@@ -406,67 +406,6 @@
 	return miniBlocks, nil
 }
 
-<<<<<<< HEAD
-func (sp *shardProcessor) processBlockTransactions(body block.Body, round uint32, haveTime func() time.Duration) error {
-	// basic validation already done in interceptors
-	txPool := sp.dataPool.Transactions()
-
-	for i := 0; i < len(body); i++ {
-		miniBlock := body[i]
-		if miniBlock.Type != block.TxBlock {
-			continue
-		}
-
-		switch miniBlock.Type {
-		case block.TxBlock:
-			for j := 0; j < len(miniBlock.TxHashes); j++ {
-				if haveTime() < 0 {
-					return process.ErrTimeIsOut
-				}
-
-				txHash := miniBlock.TxHashes[j]
-				sp.mutTxsForBlock.RLock()
-				txInfo := sp.txsForBlock[string(txHash)]
-				sp.mutTxsForBlock.RUnlock()
-				if txInfo == nil || txInfo.tx == nil {
-					return process.ErrMissingTransaction
-				}
-
-				err := sp.processAndRemoveBadTransaction(
-					txHash,
-					txInfo.tx,
-					txPool,
-					round,
-					miniBlock.SenderShardID,
-					miniBlock.ReceiverShardID,
-				)
-
-				if err != nil {
-					return err
-				}
-			}
-		case block.SmartContractResultBlock:
-			for j := 0; j < len(miniBlock.TxHashes); j++ {
-				if haveTime() < 0 {
-					return process.ErrTimeIsOut
-				}
-
-				scrHash := miniBlock.TxHashes[j]
-				scr := sp.getSmartContractResultFromPool(miniBlock.SenderShardID, miniBlock.ReceiverShardID, scrHash)
-				err := sp.txProcessor.ProcessSmartContractResult(scr)
-				if err != nil {
-					return err
-				}
-			}
-		default:
-			return process.ErrUnknownMiniBlockType
-		}
-	}
-	return nil
-}
-
-=======
->>>>>>> 965bfd4b
 // CommitBlock commits the block in the blockchain if everything was checked successfully
 func (sp *shardProcessor) CommitBlock(
 	chainHandler data.ChainHandler,
@@ -849,176 +788,6 @@
 	return requestedMetaHdrs
 }
 
-<<<<<<< HEAD
-func (sp *shardProcessor) requestBlockTransactions(body block.Body) int {
-	requestedTxs := 0
-	missingTxsForShards := sp.computeMissingAndExistingTxsForShards(body)
-
-	sp.mutTxsForBlock.Lock()
-	for senderShardID, txsHashesInfo := range missingTxsForShards {
-		txShardInfo := &txShardInfo{senderShardID: senderShardID, receiverShardID: txsHashesInfo.receiverShardID}
-		for _, txHash := range txsHashesInfo.txHashes {
-			sp.txsForBlock[string(txHash)] = &txInfo{tx: nil, txShardInfo: txShardInfo, has: false}
-		}
-	}
-	sp.mutTxsForBlock.Unlock()
-
-	for senderShardID, txsHashesInfo := range missingTxsForShards {
-		requestedTxs += len(txsHashesInfo.txHashes)
-		sp.onRequestTransaction(senderShardID, txsHashesInfo.txHashes)
-	}
-
-	return requestedTxs
-}
-
-func (sp *shardProcessor) computeMissingAndExistingTxsForShards(body block.Body) map[uint32]*txsHashesInfo {
-	missingTxsForShard := make(map[uint32]*txsHashesInfo)
-	sp.missingTxs = 0
-
-	sp.mutTxsForBlock.Lock()
-	for i := 0; i < len(body); i++ {
-		miniBlock := body[i]
-		txShardInfo := &txShardInfo{senderShardID: miniBlock.SenderShardID, receiverShardID: miniBlock.ReceiverShardID}
-		txHashes := make([][]byte, 0)
-
-		for j := 0; j < len(miniBlock.TxHashes); j++ {
-			txHash := miniBlock.TxHashes[j]
-			tx := sp.getTransactionFromPool(miniBlock.SenderShardID, miniBlock.ReceiverShardID, txHash)
-
-			if tx == nil {
-				txHashes = append(txHashes, txHash)
-				sp.missingTxs++
-			} else {
-				sp.txsForBlock[string(txHash)] = &txInfo{tx: tx, txShardInfo: txShardInfo, has: true}
-			}
-		}
-
-		if len(txHashes) > 0 {
-			missingTxsForShard[miniBlock.SenderShardID] = &txsHashesInfo{
-				txHashes:        txHashes,
-				receiverShardID: miniBlock.ReceiverShardID,
-			}
-		}
-	}
-	sp.mutTxsForBlock.Unlock()
-
-	return missingTxsForShard
-}
-
-func (sp *shardProcessor) processAndRemoveBadTransaction(
-	transactionHash []byte,
-	transaction *transaction.Transaction,
-	txPool dataRetriever.ShardedDataCacherNotifier,
-	round uint32,
-	sndShardId uint32,
-	dstShardId uint32,
-) error {
-
-	if txPool == nil {
-		return process.ErrNilTransactionPool
-	}
-
-	scResults, err := sp.txProcessor.ProcessTransaction(transaction, round)
-	if err == process.ErrLowerNonceInTransaction ||
-		err == process.ErrInsufficientFunds {
-		strCache := process.ShardCacherIdentifier(sndShardId, dstShardId)
-		txPool.RemoveData(transactionHash, strCache)
-	}
-
-	sp.addSmartContractResultsToMiniBlocks(scResults)
-
-	return err
-}
-
-func (sp *shardProcessor) addSmartContractResultsToMiniBlocks([]*smartContractResult.SmartContractResult) {
-	// TODO: implement
-}
-
-func (sp *shardProcessor) getSmartContractResultFromPool(senderShardId, receiverShardId uint32, hash []byte) *smartContractResult.SmartContractResult {
-	// TODO: implement
-	return nil
-}
-
-func (sp *shardProcessor) requestSmartContractResultsForMiniBlock(miniblock *block.MiniBlock) uint32 {
-	// TODO: implement
-	return 0
-}
-
-func (sp *shardProcessor) processSmartContractResults(miniBlock *block.MiniBlock, round uint32, haveTime func() bool) error {
-	// TODO: implement
-	return nil
-}
-
-func (sp *shardProcessor) getSmartContractResultsNr() uint32 {
-	// TODO: implement
-	return 0
-}
-
-func (sp *shardProcessor) getAllSmartContractResultMiniblocks() block.MiniBlockSlice {
-	return nil
-}
-
-func (sp *shardProcessor) requestBlockTransactionsForMiniBlock(mb *block.MiniBlock) int {
-	missingTxsForMiniBlock := sp.computeMissingTxsForMiniBlock(mb)
-	sp.onRequestTransaction(mb.SenderShardID, missingTxsForMiniBlock)
-
-	return len(missingTxsForMiniBlock)
-}
-
-func (sp *shardProcessor) computeMissingTxsForMiniBlock(mb *block.MiniBlock) [][]byte {
-	missingTransactions := make([][]byte, 0)
-	for _, txHash := range mb.TxHashes {
-		tx := sp.getTransactionFromPool(mb.SenderShardID, mb.ReceiverShardID, txHash)
-		if tx == nil {
-			missingTransactions = append(missingTransactions, txHash)
-		}
-	}
-
-	return missingTransactions
-}
-
-func (sp *shardProcessor) getAllTxsFromMiniBlock(
-	mb *block.MiniBlock,
-	haveTime func() bool,
-) ([]*transaction.Transaction, [][]byte, error) {
-
-	txPool := sp.dataPool.Transactions()
-	if txPool == nil {
-		return nil, nil, process.ErrNilTransactionPool
-	}
-
-	strCache := process.ShardCacherIdentifier(mb.SenderShardID, mb.ReceiverShardID)
-	txCache := txPool.ShardDataStore(strCache)
-	if txCache == nil {
-		return nil, nil, process.ErrNilTransactionPool
-	}
-
-	// verify if all transaction exists
-	transactions := make([]*transaction.Transaction, 0)
-	txHashes := make([][]byte, 0)
-	for _, txHash := range mb.TxHashes {
-		if !haveTime() {
-			return nil, nil, process.ErrTimeIsOut
-		}
-
-		tmp, _ := txCache.Peek(txHash)
-		if tmp == nil {
-			return nil, nil, process.ErrNilTransaction
-		}
-
-		tx, ok := tmp.(*transaction.Transaction)
-		if !ok {
-			return nil, nil, process.ErrWrongTypeAssertion
-		}
-		txHashes = append(txHashes, txHash)
-		transactions = append(transactions, tx)
-	}
-
-	return transactions, txHashes, nil
-}
-
-=======
->>>>>>> 965bfd4b
 // processMiniBlockComplete - all transactions must be processed together, otherwise error
 func (sp *shardProcessor) createAndProcessMiniBlockComplete(
 	miniBlock *block.MiniBlock,
@@ -1027,26 +796,7 @@
 ) error {
 
 	snapshot := sp.accounts.JournalLen()
-<<<<<<< HEAD
-	for index := range miniBlockTxs {
-		if !haveTime() {
-			err = process.ErrTimeIsOut
-			break
-		}
-
-		var scResults []*smartContractResult.SmartContractResult
-		scResults, err = sp.txProcessor.ProcessTransaction(miniBlockTxs[index], round)
-		if err != nil {
-			break
-		}
-
-		sp.addSmartContractResultsToMiniBlocks(scResults)
-	}
-
-	// all txs from miniblock has to be processed together
-=======
 	err := sp.txPreProcess.ProcessMiniBlock(miniBlock, haveTime, round)
->>>>>>> 965bfd4b
 	if err != nil {
 		log.Error(err.Error())
 		errAccountState := sp.accounts.RevertToSnapshot(snapshot)
@@ -1251,32 +1001,6 @@
 			return miniBlocks, nrTxAdded, false
 		}
 
-<<<<<<< HEAD
-		switch miniBlock.Type {
-		case block.TxBlock:
-			requestedTxs := sp.requestBlockTransactionsForMiniBlock(miniBlock)
-			if requestedTxs > 0 {
-				continue
-			}
-
-			err := sp.processMiniBlockComplete(miniBlock, round, haveTime)
-			if err != nil {
-				continue
-			}
-		case block.SmartContractResultBlock:
-			requestedSMRs := sp.requestSmartContractResultsForMiniBlock(miniBlock)
-			if requestedSMRs > 0 {
-				continue
-			}
-
-			err := sp.processSmartContractResults(miniBlock, round, haveTime)
-			if err != nil {
-				continue
-			}
-			continue
-		default:
-			log.Error("block type cannot be processed")
-=======
 		requestedTxs := sp.txPreProcess.RequestTransactionsForMiniBlock(*miniBlock)
 		if requestedTxs > 0 {
 			continue
@@ -1284,7 +1008,6 @@
 
 		err := sp.createAndProcessMiniBlockComplete(miniBlock, round, haveTime)
 		if err != nil {
->>>>>>> 965bfd4b
 			continue
 		}
 
@@ -1478,82 +1201,6 @@
 		}
 
 		if err != nil {
-<<<<<<< HEAD
-			log.Debug(fmt.Sprintf("when trying to order txs: %s", err.Error()))
-			continue
-		}
-
-		miniBlock := block.MiniBlock{}
-		miniBlock.SenderShardID = sp.shardCoordinator.SelfId()
-		miniBlock.ReceiverShardID = uint32(i)
-		miniBlock.TxHashes = make([][]byte, 0)
-		txShardInfo := &txShardInfo{senderShardID: miniBlock.SenderShardID, receiverShardID: miniBlock.ReceiverShardID}
-		log.Info(fmt.Sprintf("creating mini blocks has been started: have %d txs in pool for shard id %d\n", len(orderedTxes), miniBlock.ReceiverShardID))
-
-		for index := range orderedTxes {
-			if !haveTime() {
-				break
-			}
-
-			snapshot := sp.accounts.JournalLen()
-
-			// execute transaction to change the trie root hash
-			err := sp.processAndRemoveBadTransaction(
-				orderedTxHashes[index],
-				orderedTxes[index],
-				txPool,
-				round,
-				miniBlock.SenderShardID,
-				miniBlock.ReceiverShardID,
-			)
-
-			if err != nil {
-				log.Error(err.Error())
-				err = sp.accounts.RevertToSnapshot(snapshot)
-				if err != nil {
-					log.Error(err.Error())
-				}
-				continue
-			}
-
-			sp.mutTxsForBlock.Lock()
-			sp.txsForBlock[string(orderedTxHashes[index])] = &txInfo{tx: orderedTxes[index], txShardInfo: txShardInfo, has: true}
-			sp.mutTxsForBlock.Unlock()
-			miniBlock.TxHashes = append(miniBlock.TxHashes, orderedTxHashes[index])
-			txs++
-
-			if txs+sp.getSmartContractResultsNr() >= uint32(maxTxInBlock) { // max transactions count in one block was reached
-				log.Info(fmt.Sprintf("max txs accepted in one block is reached: added %d txs from %d txs\n", len(miniBlock.TxHashes), len(orderedTxes)))
-
-				if len(miniBlock.TxHashes) > 0 {
-					miniBlocks = append(miniBlocks, &miniBlock)
-				}
-
-				scrMBs := sp.getAllSmartContractResultMiniblocks()
-				if len(scrMBs) > 0 {
-					miniBlocks = append(miniBlocks, scrMBs...)
-				}
-
-				log.Info(fmt.Sprintf("creating mini blocks has been finished: created %d mini blocks\n", len(miniBlocks)))
-				return miniBlocks, nil
-			}
-		}
-
-		if !haveTime() {
-			log.Info(fmt.Sprintf("time is up: added %d txs from %d txs\n", len(miniBlock.TxHashes), len(orderedTxes)))
-
-			if len(miniBlock.TxHashes) > 0 {
-				miniBlocks = append(miniBlocks, &miniBlock)
-			}
-
-			scrMBs := sp.getAllSmartContractResultMiniblocks()
-			if len(scrMBs) > 0 {
-				miniBlocks = append(miniBlocks, scrMBs...)
-			}
-
-			log.Info(fmt.Sprintf("creating mini blocks has been finished: created %d mini blocks\n", len(miniBlocks)))
-=======
->>>>>>> 965bfd4b
 			return miniBlocks, nil
 		}
 	}
