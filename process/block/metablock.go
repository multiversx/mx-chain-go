package block

import (
	"bytes"
	"fmt"
	"sync"
	"time"

	"github.com/ElrondNetwork/elrond-go/core"
	"github.com/ElrondNetwork/elrond-go/core/check"
	"github.com/ElrondNetwork/elrond-go/core/serviceContainer"
	"github.com/ElrondNetwork/elrond-go/data"
	"github.com/ElrondNetwork/elrond-go/data/block"
	"github.com/ElrondNetwork/elrond-go/dataRetriever"
	"github.com/ElrondNetwork/elrond-go/display"
	"github.com/ElrondNetwork/elrond-go/node/external"
	"github.com/ElrondNetwork/elrond-go/process"
	"github.com/ElrondNetwork/elrond-go/process/block/bootstrapStorage"
	"github.com/ElrondNetwork/elrond-go/process/block/processedMb"
	"github.com/ElrondNetwork/elrond-go/process/throttle"
	"github.com/ElrondNetwork/elrond-go/sharding"
	"github.com/ElrondNetwork/elrond-go/statusHandler"
)

// metaProcessor implements metaProcessor interface and actually it tries to execute block
type metaProcessor struct {
	*baseProcessor
	core                     serviceContainer.Core
	scDataGetter             external.SCQueryService
	scToProtocol             process.SmartContractToProtocolHandler
	peerChanges              process.PeerChangesHandler
	epochStartCreator        process.EpochStartDataCreator
	pendingMiniBlocksHandler process.PendingMiniBlocksHandler

	shardsHeadersNonce *sync.Map
	shardBlockFinality uint32
	chRcvAllHdrs       chan bool
	headersCounter     *headersCounter
}

// NewMetaProcessor creates a new metaProcessor object
func NewMetaProcessor(arguments ArgMetaProcessor) (*metaProcessor, error) {
	err := checkProcessorNilParameters(arguments.ArgBaseProcessor)
	if err != nil {
		return nil, err
	}
	if check.IfNil(arguments.DataPool) {
		return nil, process.ErrNilDataPoolHolder
	}
	if check.IfNil(arguments.DataPool.Headers()) {
		return nil, process.ErrNilHeadersDataPool
	}
	if check.IfNil(arguments.SCDataGetter) {
		return nil, process.ErrNilSCDataGetter
	}
	if check.IfNil(arguments.PeerChangesHandler) {
		return nil, process.ErrNilPeerChangesHandler
	}
	if check.IfNil(arguments.SCToProtocol) {
		return nil, process.ErrNilSCToProtocol
	}
	if check.IfNil(arguments.PendingMiniBlocksHandler) {
		return nil, process.ErrNilPendingMiniBlocksHandler
	}

	blockSizeThrottler, err := throttle.NewBlockSizeThrottle()
	if err != nil {
		return nil, err
	}

	base := &baseProcessor{
		accounts:                     arguments.Accounts,
		blockSizeThrottler:           blockSizeThrottler,
		forkDetector:                 arguments.ForkDetector,
		hasher:                       arguments.Hasher,
		marshalizer:                  arguments.Marshalizer,
		store:                        arguments.Store,
		shardCoordinator:             arguments.ShardCoordinator,
		nodesCoordinator:             arguments.NodesCoordinator,
		specialAddressHandler:        arguments.SpecialAddressHandler,
		uint64Converter:              arguments.Uint64Converter,
		requestHandler:               arguments.RequestHandler,
		appStatusHandler:             statusHandler.NewNilStatusHandler(),
		blockChainHook:               arguments.BlockChainHook,
		txCoordinator:                arguments.TxCoordinator,
		validatorStatisticsProcessor: arguments.ValidatorStatisticsProcessor,
		epochStartTrigger:            arguments.EpochStartTrigger,
		headerValidator:              arguments.HeaderValidator,
		rounder:                      arguments.Rounder,
		bootStorer:                   arguments.BootStorer,
		blockTracker:                 arguments.BlockTracker,
		dataPool:                     arguments.DataPool,
	}

	mp := metaProcessor{
		core:                     arguments.Core,
		baseProcessor:            base,
		headersCounter:           NewHeaderCounter(),
		scDataGetter:             arguments.SCDataGetter,
		peerChanges:              arguments.PeerChangesHandler,
		scToProtocol:             arguments.SCToProtocol,
		pendingMiniBlocksHandler: arguments.PendingMiniBlocksHandler,
	}

	mp.epochStartCreator, err = createEpochStartDataCreator(arguments)
	if err != nil {
		return nil, err
	}

	mp.baseProcessor.requestBlockBodyHandler = &mp
	mp.blockProcessor = &mp

	mp.hdrsForCurrBlock.hdrHashAndInfo = make(map[string]*hdrInfo)
	mp.hdrsForCurrBlock.highestHdrNonce = make(map[uint32]uint64)

	headerPool := mp.dataPool.Headers()
	headerPool.RegisterHandler(mp.receivedShardHeader)

	mp.chRcvAllHdrs = make(chan bool)

	mp.shardBlockFinality = process.BlockFinality

	mp.shardsHeadersNonce = &sync.Map{}

	return &mp, nil
}

func createEpochStartDataCreator(arguments ArgMetaProcessor) (process.EpochStartDataCreator, error) {
	argsNewEpochStartData := ArgsNewEpochStartData{
		Marshalizer:       arguments.Marshalizer,
		Hasher:            arguments.Hasher,
		Store:             arguments.Store,
		DataPool:          arguments.DataPool,
		BlockTracker:      arguments.BlockTracker,
		ShardCoordinator:  arguments.ShardCoordinator,
		EpochStartTrigger: arguments.EpochStartTrigger,
	}
	epochStartDataObject, err := NewEpochStartData(argsNewEpochStartData)
	if err != nil {
		return nil, err
	}

	return epochStartDataObject, nil
}

// ProcessBlock processes a block. It returns nil if all ok or the specific error
func (mp *metaProcessor) ProcessBlock(
	chainHandler data.ChainHandler,
	headerHandler data.HeaderHandler,
	bodyHandler data.BodyHandler,
	haveTime func() time.Duration,
) error {

	if haveTime == nil {
		return process.ErrNilHaveTimeHandler
	}

	err := mp.checkBlockValidity(chainHandler, headerHandler, bodyHandler)
	if err != nil {
		if err == process.ErrBlockHashDoesNotMatch {
			log.Debug("requested missing meta header",
				"hash", headerHandler.GetPrevHash(),
				"for shard", headerHandler.GetShardID(),
			)

			go mp.requestHandler.RequestMetaHeader(headerHandler.GetPrevHash())
		}

		return err
	}

	mp.requestHandler.SetEpoch(headerHandler.GetEpoch())

	log.Debug("started processing block",
		"epoch", headerHandler.GetEpoch(),
		"round", headerHandler.GetRound(),
		"nonce", headerHandler.GetNonce())

	header, ok := headerHandler.(*block.MetaBlock)
	if !ok {
		return process.ErrWrongTypeAssertion
	}

	body, ok := bodyHandler.(*block.Body)
	if !ok {
		return process.ErrWrongTypeAssertion
	}

	err = mp.checkHeaderBodyCorrelation(header.MiniBlockHeaders, body)
	if err != nil {
		return err
	}

	go getMetricsFromMetaHeader(
		header,
		mp.marshalizer,
		mp.appStatusHandler,
		mp.dataPool.Headers().Len(),
		mp.headersCounter.getNumShardMBHeadersTotalProcessed(),
	)

	mp.createBlockStarted()
	mp.blockChainHook.SetCurrentHeader(headerHandler)
	mp.txCoordinator.RequestBlockTransactions(body)

	requestedShardHdrs, requestedFinalityAttestingShardHdrs := mp.requestShardHeaders(header)

	if haveTime() < 0 {
		return process.ErrTimeIsOut
	}

	err = mp.txCoordinator.IsDataPreparedForProcessing(haveTime)
	if err != nil {
		return err
	}

	haveMissingShardHeaders := requestedShardHdrs > 0 || requestedFinalityAttestingShardHdrs > 0
	if haveMissingShardHeaders {
		log.Debug("requested missing shard headers",
			"num headers", requestedShardHdrs,
		)
		log.Debug("requested missing finality attesting shard headers",
			"num finality shard headers", requestedFinalityAttestingShardHdrs,
		)

		err = mp.waitForBlockHeaders(haveTime())

		mp.hdrsForCurrBlock.mutHdrsForBlock.RLock()
		missingShardHdrs := mp.hdrsForCurrBlock.missingHdrs
		mp.hdrsForCurrBlock.mutHdrsForBlock.RUnlock()

		mp.resetMissingHdrs()

		if requestedShardHdrs > 0 {
			log.Debug("received missing shard headers",
				"num headers", requestedShardHdrs-missingShardHdrs,
			)
		}

		if err != nil {
			return err
		}
	}

	if mp.accounts.JournalLen() != 0 {
		return process.ErrAccountStateDirty
	}

	defer func() {
		go mp.checkAndRequestIfShardHeadersMissing(header.Round)
	}()

	mp.epochStartTrigger.Update(header.GetRound())

	err = mp.checkEpochCorrectness(header, chainHandler)
	if err != nil {
		return err
	}

	err = mp.epochStartCreator.VerifyEpochStartDataForMetablock(header)
	if err != nil {
		return err
	}

	highestNonceHdrs, err := mp.checkShardHeadersValidity(header)
	if err != nil {
		return err
	}

	err = mp.checkShardHeadersFinality(highestNonceHdrs)
	if err != nil {
		return err
	}

	err = mp.verifyCrossShardMiniBlockDstMe(header)
	if err != nil {
		return err
	}

	defer func() {
		if err != nil {
			mp.RevertAccountState()
		}
	}()

	err = mp.processBlockHeaders(header, header.Round, haveTime)
	if err != nil {
		return err
	}

	err = mp.txCoordinator.ProcessBlockTransaction(body, haveTime)
	if err != nil {
		return err
	}

	err = mp.txCoordinator.VerifyCreatedBlockTransactions(header, body)
	if err != nil {
		return err
	}

	err = mp.scToProtocol.UpdateProtocol(body, header.Round)
	if err != nil {
		return err
	}

	err = mp.peerChanges.VerifyPeerChanges(header.PeerInfo)
	if err != nil {
		return err
	}

	if !mp.verifyStateRoot(header.GetRootHash()) {
		err = process.ErrRootStateDoesNotMatch
		return err
	}

	err = mp.verifyValidatorStatisticsRootHash(header)
	if err != nil {
		return err
	}

	return nil
}

// SetNumProcessedObj will set the num of processed headers
func (mp *metaProcessor) SetNumProcessedObj(numObj uint64) {
	mp.headersCounter.shardMBHeadersTotalProcessed = numObj
}

func (mp *metaProcessor) checkEpochCorrectness(
	headerHandler data.HeaderHandler,
	chainHandler data.ChainHandler,
) error {
	currentBlockHeader := chainHandler.GetCurrentBlockHeader()
	if currentBlockHeader == nil {
		return nil
	}

	isEpochIncorrect := headerHandler.GetEpoch() != currentBlockHeader.GetEpoch() &&
		mp.epochStartTrigger.Epoch() == currentBlockHeader.GetEpoch()
	if isEpochIncorrect {
		log.Warn("epoch does not match", "currentHeaderEpoch", currentBlockHeader.GetEpoch(), "receivedHeaderEpoch", headerHandler.GetEpoch(), "epochStartTrigger", mp.epochStartTrigger.Epoch())
		return process.ErrEpochDoesNotMatch
	}

	isEpochIncorrect = mp.epochStartTrigger.IsEpochStart() &&
		mp.epochStartTrigger.EpochStartRound() <= headerHandler.GetRound() &&
		headerHandler.GetEpoch() != currentBlockHeader.GetEpoch()+1

	if isEpochIncorrect {
		log.Warn("is epoch start and epoch does not match", "currentHeaderEpoch", currentBlockHeader.GetEpoch(), "receivedHeaderEpoch", headerHandler.GetEpoch(), "epochStartTrigger", mp.epochStartTrigger.Epoch())
		return process.ErrEpochDoesNotMatch
	}

	return nil
}

func (mp *metaProcessor) verifyCrossShardMiniBlockDstMe(header *block.MetaBlock) error {
	miniBlockShardsHashes, err := mp.getAllMiniBlockDstMeFromShards(header)
	if err != nil {
		return err
	}

	//if all miniblockshards hashes are in header miniblocks as well
	mapMetaMiniBlockHdrs := make(map[string]struct{}, len(header.MiniBlockHeaders))
	for _, metaMiniBlock := range header.MiniBlockHeaders {
		mapMetaMiniBlockHdrs[string(metaMiniBlock.Hash)] = struct{}{}
	}

	for hash := range miniBlockShardsHashes {
		if _, ok := mapMetaMiniBlockHdrs[hash]; !ok {
			return process.ErrCrossShardMBWithoutConfirmationFromMeta
		}
	}

	return nil
}

func (mp *metaProcessor) getAllMiniBlockDstMeFromShards(metaHdr *block.MetaBlock) (map[string][]byte, error) {
	miniBlockShardsHashes := make(map[string][]byte)

	mp.hdrsForCurrBlock.mutHdrsForBlock.RLock()
	defer mp.hdrsForCurrBlock.mutHdrsForBlock.RUnlock()

	for _, shardInfo := range metaHdr.ShardInfo {
		headerInfo, ok := mp.hdrsForCurrBlock.hdrHashAndInfo[string(shardInfo.HeaderHash)]
		if !ok {
			continue
		}
		shardHeader, ok := headerInfo.hdr.(*block.Header)
		if !ok {
			continue
		}

		lastCrossNotarizedHeader, _, err := mp.blockTracker.GetLastCrossNotarizedHeader(shardInfo.ShardID)
		if err != nil {
			return nil, err
		}

		if shardHeader.GetRound() > metaHdr.Round {
			continue
		}
		if shardHeader.GetRound() <= lastCrossNotarizedHeader.GetRound() {
			continue
		}
		if shardHeader.GetNonce() <= lastCrossNotarizedHeader.GetNonce() {
			continue
		}

		crossMiniBlockHashes := shardHeader.GetMiniBlockHeadersWithDst(mp.shardCoordinator.SelfId())
		for hash := range crossMiniBlockHashes {
			miniBlockShardsHashes[hash] = shardInfo.HeaderHash
		}
	}

	return miniBlockShardsHashes, nil
}

func (mp *metaProcessor) checkAndRequestIfShardHeadersMissing(round uint64) {
	orderedHdrsPerShard := mp.blockTracker.GetTrackedHeadersForAllShards()

	for i := uint32(0); i < mp.shardCoordinator.NumberOfShards(); i++ {
		err := mp.requestHeadersIfMissing(orderedHdrsPerShard[i], i, round)
		if err != nil {
			log.Debug("checkAndRequestIfShardHeadersMissing", "error", err.Error())
			continue
		}
	}
}

func (mp *metaProcessor) indexBlock(
	metaBlock data.HeaderHandler,
	body data.BodyHandler,
	lastMetaBlock data.HeaderHandler,
) {
	if mp.core == nil || mp.core.Indexer() == nil {
		return
	}
	// Update tps benchmarks in the DB
	tpsBenchmark := mp.core.TPSBenchmark()
	if tpsBenchmark != nil {
		go mp.core.Indexer().UpdateTPS(tpsBenchmark)
	}

	txPool := mp.txCoordinator.GetAllCurrentUsedTxs(block.TxBlock)
	scPool := mp.txCoordinator.GetAllCurrentUsedTxs(block.SmartContractResultBlock)

	for hash, tx := range scPool {
		txPool[hash] = tx
	}

	publicKeys, err := mp.nodesCoordinator.GetValidatorsPublicKeys(metaBlock.GetPrevRandSeed(), metaBlock.GetRound(), sharding.MetachainShardId)
	if err != nil {
		return
	}

	signersIndexes := mp.nodesCoordinator.GetValidatorsIndexes(publicKeys)
	go mp.core.Indexer().SaveBlock(body, metaBlock, txPool, signersIndexes)

	saveRoundInfoInElastic(mp.core.Indexer(), mp.nodesCoordinator, sharding.MetachainShardId, metaBlock, lastMetaBlock, signersIndexes)
}

// removeBlockInfoFromPool removes the block info from associated pools
func (mp *metaProcessor) removeBlockInfoFromPool(header *block.MetaBlock) error {
	if header == nil || header.IsInterfaceNil() {
		return process.ErrNilMetaBlockHeader
	}

	headerPool := mp.dataPool.Headers()
	if headerPool == nil || headerPool.IsInterfaceNil() {
		return process.ErrNilHeadersDataPool
	}

	mp.hdrsForCurrBlock.mutHdrsForBlock.RLock()
	for i := 0; i < len(header.ShardInfo); i++ {
		shardHeaderHash := header.ShardInfo[i].HeaderHash

<<<<<<< HEAD
		shardBlock, ok := headerInfo.hdr.(*block.Header)
		if !ok {
			mp.hdrsForCurrBlock.mutHdrsForBlock.RUnlock()
			return process.ErrWrongTypeAssertion
		}

		headerPool.Remove(shardHeaderHash)
		headerNoncesPool.Remove(shardBlock.Nonce, shardBlock.ShardID)
=======
		headerPool.RemoveHeaderByHash(shardHeaderHash)
>>>>>>> 6ccf18ca
	}
	mp.hdrsForCurrBlock.mutHdrsForBlock.RUnlock()

	return nil
}

// RestoreBlockIntoPools restores the block into associated pools
func (mp *metaProcessor) RestoreBlockIntoPools(headerHandler data.HeaderHandler, bodyHandler data.BodyHandler) error {
	if check.IfNil(headerHandler) {
		return process.ErrNilMetaBlockHeader
	}
	if bodyHandler == nil || bodyHandler.IsInterfaceNil() {
		return process.ErrNilTxBlockBody
	}

	metaBlock, ok := headerHandler.(*block.MetaBlock)
	if !ok {
		return process.ErrWrongTypeAssertion
	}

	body, ok := bodyHandler.(*block.Body)
	if !ok {
		return process.ErrWrongTypeAssertion
	}

	headerPool := mp.dataPool.Headers()
	if check.IfNil(headerPool) {
		return process.ErrNilHeadersDataPool
	}

	hdrHashes := make([][]byte, len(metaBlock.ShardInfo))
	for i := 0; i < len(metaBlock.ShardInfo); i++ {
		hdrHashes[i] = metaBlock.ShardInfo[i].HeaderHash
	}

	err := mp.pendingMiniBlocksHandler.RevertHeader(metaBlock)
	if err != nil {
		return err
	}

	if metaBlock.IsStartOfEpochBlock() {
		mp.epochStartTrigger.Revert(metaBlock.GetRound())
	}

	for _, hdrHash := range hdrHashes {
		shardHeader, errNotCritical := process.GetShardHeaderFromStorage(hdrHash, mp.marshalizer, mp.store)
		if errNotCritical != nil {
			log.Debug("shard header not found in BlockHeaderUnit",
				"hash", hdrHash,
			)
			continue
		}

		headerPool.AddHeader(hdrHash, shardHeader)

		hdrNonceHashDataUnit := dataRetriever.ShardHdrNonceHashDataUnit + dataRetriever.UnitType(shardHeader.GetShardID())
		storer := mp.store.GetStorer(hdrNonceHashDataUnit)
		nonceToByteSlice := mp.uint64Converter.ToByteSlice(shardHeader.GetNonce())
		errNotCritical = storer.Remove(nonceToByteSlice)
		if errNotCritical != nil {
			log.Debug("ShardHdrNonceHashDataUnit.Remove", "error", errNotCritical.Error())
		}

		mp.headersCounter.subtractRestoredMBHeaders(len(shardHeader.MiniBlockHeaders))
	}

	_, errNotCritical := mp.txCoordinator.RestoreBlockDataFromStorage(body)
	if errNotCritical != nil {
		log.Debug("RestoreBlockDataFromStorage", "error", errNotCritical.Error())
	}

	mp.blockTracker.RemoveLastNotarizedHeaders()

	return nil
}

// CreateBlockBody creates block body of metachain
func (mp *metaProcessor) CreateBlockBody(initialHdrData data.HeaderHandler, haveTime func() bool) (data.BodyHandler, error) {
	mp.createBlockStarted()
	mp.blockSizeThrottler.ComputeMaxItems()

	mp.epochStartTrigger.Update(initialHdrData.GetRound())
	initialHdrData.SetEpoch(mp.epochStartTrigger.Epoch())
	mp.blockChainHook.SetCurrentHeader(initialHdrData)

	log.Debug("started creating block body",
		"epoch", initialHdrData.GetEpoch(),
		"round", initialHdrData.GetRound(),
		"nonce", initialHdrData.GetNonce(),
	)

	miniBlocks, err := mp.createMiniBlocks(mp.blockSizeThrottler.MaxItemsToAdd(), haveTime)
	if err != nil {
		return nil, err
	}

	err = mp.scToProtocol.UpdateProtocol(miniBlocks, initialHdrData.GetRound())
	if err != nil {
		return nil, err
	}

	mp.requestHandler.SetEpoch(initialHdrData.GetEpoch())

	return miniBlocks, nil
}

func (mp *metaProcessor) createMiniBlocks(
	maxItemsInBlock uint32,
	haveTime func() bool,
) (*block.Body, error) {

<<<<<<< HEAD
	miniBlocks := make(block.MiniBlockSlice, 0)
=======
	miniBlocks := make(block.Body, 0)
	if mp.epochStartTrigger.IsEpochStart() {
		return miniBlocks, nil
	}
>>>>>>> 6ccf18ca

	if mp.accounts.JournalLen() != 0 {
		return nil, process.ErrAccountStateDirty
	}

	if !haveTime() {
		log.Debug("time is up after entered in createMiniBlocks method")
		return nil, process.ErrTimeIsOut
	}

	txPool := mp.dataPool.Transactions()
	if txPool == nil {
		return nil, process.ErrNilTransactionPool
	}

	destMeMiniBlocks, nbTxs, nbHdrs, err := mp.createAndProcessCrossMiniBlocksDstMe(maxItemsInBlock, haveTime)
	if err != nil {
		log.Debug("createAndProcessCrossMiniBlocksDstMe", "error", err.Error())
	}

	log.Debug("processed miniblocks and txs with destination in self shard",
		"num miniblocks", len(destMeMiniBlocks),
		"num txs", nbTxs,
	)

	if len(destMeMiniBlocks) > 0 {
		miniBlocks = append(miniBlocks, destMeMiniBlocks...)
	}

	maxTxSpaceRemained := int32(maxItemsInBlock) - int32(nbTxs)
	maxMbSpaceRemained := mp.getMaxMiniBlocksSpaceRemained(
		maxItemsInBlock,
		uint32(len(destMeMiniBlocks))+nbHdrs,
		uint32(len(miniBlocks)))

	mbFromMe := mp.txCoordinator.CreateMbsAndProcessTransactionsFromMe(
		uint32(maxTxSpaceRemained),
		uint32(maxMbSpaceRemained),
		haveTime)

	if len(mbFromMe) > 0 {
		miniBlocks = append(miniBlocks, mbFromMe...)
	}

	log.Debug("creating mini blocks has been finished",
		"miniblocks created", len(miniBlocks),
	)

	return &block.Body{MiniBlocks: miniBlocks}, nil
}

// full verification through metachain header
func (mp *metaProcessor) createAndProcessCrossMiniBlocksDstMe(
	maxItemsInBlock uint32,
	haveTime func() bool,
) (block.MiniBlockSlice, uint32, uint32, error) {

	miniBlocks := make(block.MiniBlockSlice, 0)
	txsAdded := uint32(0)
	hdrsAdded := uint32(0)

	sw := core.NewStopWatch()
	sw.Start("ComputeLongestShardsChainsFromLastNotarized")
	orderedHdrs, orderedHdrsHashes, _, err := mp.blockTracker.ComputeLongestShardsChainsFromLastNotarized()
	sw.Stop("ComputeLongestShardsChainsFromLastNotarized")
	log.Debug("measurements ComputeLongestShardsChainsFromLastNotarized", sw.GetMeasurements()...)
	if err != nil {
		return nil, 0, 0, err
	}

	log.Debug("shard headers ordered",
		"num shard headers", len(orderedHdrs),
	)

	lastShardHdr, err := mp.blockTracker.GetLastCrossNotarizedHeadersForAllShards()
	if err != nil {
		return nil, 0, 0, err
	}

	hdrsAddedForShard := make(map[uint32]uint32)

	mp.hdrsForCurrBlock.mutHdrsForBlock.Lock()
	for i := 0; i < len(orderedHdrs); i++ {
		if !haveTime() {
			log.Debug("time is up after putting cross txs with destination to current shard",
				"num txs", txsAdded,
			)
			break
		}

		if len(miniBlocks) >= core.MaxMiniBlocksInBlock {
			log.Debug("max number of mini blocks allowed to be added in one shard block has been reached",
				"num miniblocks", len(miniBlocks),
			)
			break
		}

		itemsAddedInHeader := uint32(len(mp.hdrsForCurrBlock.hdrHashAndInfo) + len(miniBlocks))
		if itemsAddedInHeader >= maxItemsInBlock {
			log.Debug("max records allowed to be added in shard header has been reached",
				"num max items", maxItemsInBlock,
			)
			break
		}

<<<<<<< HEAD
		hdr := orderedHdrs[i]
		lastHdr, ok := lastPushedHdr[hdr.ShardID].(*block.Header)
		if !ok {
			continue
		}

		isFinal, _ := mp.isShardHeaderValidFinal(hdr, lastHdr, sortedHdrPerShard[hdr.ShardID])
		if !isFinal {
=======
		currShardHdr := orderedHdrs[i]
		if currShardHdr.GetNonce() > lastShardHdr[currShardHdr.GetShardID()].GetNonce()+1 {
			log.Debug("skip searching",
				"shard", currShardHdr.GetShardID(),
				"last shard hdr nonce", lastShardHdr[currShardHdr.GetShardID()].GetNonce(),
				"curr shard hdr nonce", currShardHdr.GetNonce())
>>>>>>> 6ccf18ca
			continue
		}

		if len(currShardHdr.GetMiniBlockHeadersWithDst(mp.shardCoordinator.SelfId())) == 0 {
			mp.hdrsForCurrBlock.hdrHashAndInfo[string(orderedHdrsHashes[i])] = &hdrInfo{hdr: currShardHdr, usedInBlock: true}
			hdrsAdded++
<<<<<<< HEAD
			lastPushedHdr[hdr.ShardID] = hdr
=======
			hdrsAddedForShard[currShardHdr.GetShardID()]++
			lastShardHdr[currShardHdr.GetShardID()] = currShardHdr
>>>>>>> 6ccf18ca
			continue
		}

		itemsAddedInBody := txsAdded
		if itemsAddedInBody >= maxItemsInBlock {
			continue
		}

		maxTxSpaceRemained := int32(maxItemsInBlock) - int32(itemsAddedInBody)
		maxMbSpaceRemained := mp.getMaxMiniBlocksSpaceRemained(
			maxItemsInBlock,
			itemsAddedInHeader+1,
			uint32(len(miniBlocks)))

		if maxTxSpaceRemained > 0 && maxMbSpaceRemained > 0 {
			snapshot := mp.accounts.JournalLen()
			currMBProcessed, currTxsAdded, hdrProcessFinished := mp.txCoordinator.CreateMbsAndProcessCrossShardTransactionsDstMe(
				currShardHdr,
				nil,
				uint32(maxTxSpaceRemained),
				uint32(maxMbSpaceRemained),
				haveTime)

			if !hdrProcessFinished {
				log.Debug("shard header cannot be fully processed",
					"round", currShardHdr.GetRound(),
					"nonce", currShardHdr.GetNonce(),
					"hash", orderedHdrsHashes[i])

				// shard header must be processed completely
				errAccountState := mp.accounts.RevertToSnapshot(snapshot)
				if errAccountState != nil {
					// TODO: evaluate if reloading the trie from disk will might solve the problem
					log.Warn("accounts.RevertToSnapshot", "error", errAccountState.Error())
				}
				break
			}

			// all txs processed, add to processed miniblocks
			miniBlocks = append(miniBlocks, currMBProcessed...)
			txsAdded += currTxsAdded

			mp.hdrsForCurrBlock.hdrHashAndInfo[string(orderedHdrsHashes[i])] = &hdrInfo{hdr: currShardHdr, usedInBlock: true}
			hdrsAdded++
			hdrsAddedForShard[currShardHdr.GetShardID()]++

<<<<<<< HEAD
			lastPushedHdr[hdr.ShardID] = hdr
=======
			lastShardHdr[currShardHdr.GetShardID()] = currShardHdr
>>>>>>> 6ccf18ca
		}
	}
	mp.hdrsForCurrBlock.mutHdrsForBlock.Unlock()

	mp.requestShardHeadersIfNeeded(hdrsAddedForShard, lastShardHdr)

	return miniBlocks, txsAdded, hdrsAdded, nil
}

func (mp *metaProcessor) requestShardHeadersIfNeeded(
	hdrsAddedForShard map[uint32]uint32,
	lastShardHdr map[uint32]data.HeaderHandler,
) {
	for shardID := uint32(0); shardID < mp.shardCoordinator.NumberOfShards(); shardID++ {
		log.Debug("shard hdrs added",
			"shard", shardID,
			"nb", hdrsAddedForShard[shardID],
			"lastShardHdr", lastShardHdr[shardID].GetNonce())

		if hdrsAddedForShard[shardID] == 0 {
			fromNonce := lastShardHdr[shardID].GetNonce() + 1
			toNonce := fromNonce + uint64(mp.shardBlockFinality)
			for nonce := fromNonce; nonce <= toNonce; nonce++ {
				go mp.requestHandler.RequestShardHeaderByNonce(shardID, nonce)
			}
		}
	}
}

func (mp *metaProcessor) processBlockHeaders(header *block.MetaBlock, round uint64, haveTime func() time.Duration) error {
	arguments := make([]interface{}, 0, len(header.ShardInfo))
	for i := 0; i < len(header.ShardInfo); i++ {
		shardData := header.ShardInfo[i]
		for j := 0; j < len(shardData.ShardMiniBlockHeaders); j++ {
			if haveTime() < 0 {
				return process.ErrTimeIsOut
			}

			headerHash := shardData.HeaderHash
			shardMiniBlockHeader := &shardData.ShardMiniBlockHeaders[j]
			err := mp.checkAndProcessShardMiniBlockHeader(
				headerHash,
				shardMiniBlockHeader,
				round,
				shardData.ShardID,
			)

			if err != nil {
				return err
			}

			arguments = append(arguments, "hash", shardMiniBlockHeader.Hash)
		}
	}

	if len(arguments) > 0 {
		log.Trace("the following miniblocks hashes were successfully processed", arguments...)
	}

	return nil
}

// CommitBlock commits the block in the blockchain if everything was checked successfully
func (mp *metaProcessor) CommitBlock(
	chainHandler data.ChainHandler,
	headerHandler data.HeaderHandler,
	bodyHandler data.BodyHandler,
) error {

	var err error
	defer func() {
		if err != nil {
			mp.RevertAccountState()
		}
	}()

	err = checkForNils(chainHandler, headerHandler, bodyHandler)
	if err != nil {
		return err
	}

	log.Debug("started committing block",
		"epoch", headerHandler.GetEpoch(),
		"round", headerHandler.GetRound(),
		"nonce", headerHandler.GetNonce(),
	)

	err = mp.checkBlockValidity(chainHandler, headerHandler, bodyHandler)
	if err != nil {
		return err
	}

	header, ok := headerHandler.(*block.MetaBlock)
	if !ok {
		err = process.ErrWrongTypeAssertion
		return err
	}

	marshalizedHeader, err := mp.marshalizer.Marshal(header)
	if err != nil {
		return err
	}

	headerHash := mp.hasher.Compute(string(marshalizedHeader))

	go mp.saveMetaHeader(header, headerHash, marshalizedHeader)

	body, ok := bodyHandler.(*block.Body)
	if !ok {
		err = process.ErrWrongTypeAssertion
		return err
	}

<<<<<<< HEAD
	err = mp.txCoordinator.SaveBlockDataToStorage(body)
	if err != nil {
		return err
	}

	for i := 0; i < len(body.MiniBlocks); i++ {
		buff, err = mp.marshalizer.Marshal(body.MiniBlocks[i])
		if err != nil {
			return err
		}

		miniBlockHash := mp.hasher.Compute(string(buff))
		errNotCritical = mp.store.Put(dataRetriever.MiniBlockUnit, miniBlockHash, buff)
		log.LogIfError(errNotCritical)
	}
=======
	go mp.saveBody(body)
>>>>>>> 6ccf18ca

	mp.hdrsForCurrBlock.mutHdrsForBlock.RLock()
	for i := 0; i < len(header.ShardInfo); i++ {
		shardHeaderHash := header.ShardInfo[i].HeaderHash
		headerInfo, hashExists := mp.hdrsForCurrBlock.hdrHashAndInfo[string(shardHeaderHash)]
		if !hashExists {
			mp.hdrsForCurrBlock.mutHdrsForBlock.RUnlock()
			return process.ErrMissingHeader
		}

		shardBlock, ok := headerInfo.hdr.(*block.Header)
		if !ok {
			mp.hdrsForCurrBlock.mutHdrsForBlock.RUnlock()
			return process.ErrWrongTypeAssertion
		}

		mp.updateShardHeadersNonce(shardBlock.ShardID, shardBlock.Nonce)

		marshalizedHeader, err := mp.marshalizer.Marshal(shardBlock)
		if err != nil {
			mp.hdrsForCurrBlock.mutHdrsForBlock.RUnlock()
			return err
		}

<<<<<<< HEAD
		nonceToByteSlice := mp.uint64Converter.ToByteSlice(shardBlock.Nonce)
		hdrNonceHashDataUnit := dataRetriever.ShardHdrNonceHashDataUnit + dataRetriever.UnitType(shardBlock.ShardID)
		errNotCritical = mp.store.Put(hdrNonceHashDataUnit, nonceToByteSlice, shardHeaderHash)
		if errNotCritical != nil {
			log.Trace(fmt.Sprintf("ShardHdrNonceHashDataUnit_%d store.Put", shardBlock.ShardID),
				"error", errNotCritical.Error(),
			)
		}

		errNotCritical = mp.store.Put(dataRetriever.BlockHeaderUnit, shardHeaderHash, buff)
		if errNotCritical != nil {
			log.Trace("BlockHeaderUnit store.Put", "error", errNotCritical.Error())
		}
=======
		go func(header data.HeaderHandler, headerHash []byte, marshalizedHeader []byte) {
			mp.saveShardHeader(header, headerHash, marshalizedHeader)
		}(shardBlock, shardHeaderHash, marshalizedHeader)
>>>>>>> 6ccf18ca
	}
	mp.hdrsForCurrBlock.mutHdrsForBlock.RUnlock()

	mp.saveMetricCrossCheckBlockHeight()

	err = mp.commitAll()
	if err != nil {
		return err
	}

	mp.commitEpochStart(header, chainHandler)

	mp.cleanupBlockTrackerPools(headerHandler)

	err = mp.saveLastNotarizedHeader(header)
	if err != nil {
		return err
	}

	err = mp.pendingMiniBlocksHandler.AddProcessedHeader(header)
	if err != nil {
		return err
	}

	log.Info("meta block has been committed successfully",
		"epoch", header.Epoch,
		"round", header.Round,
		"nonce", header.Nonce,
		"hash", headerHash)

	errNotCritical := mp.removeBlockInfoFromPool(header)
	if errNotCritical != nil {
		log.Debug("removeBlockInfoFromPool", "error", errNotCritical.Error())
	}

	errNotCritical = mp.txCoordinator.RemoveBlockDataFromPool(body)
	if errNotCritical != nil {
		log.Debug(errNotCritical.Error())
	}

	errNotCritical = mp.forkDetector.AddHeader(header, headerHash, process.BHProcessed, nil, nil)
	if errNotCritical != nil {
		log.Debug("forkDetector.AddHeader", "error", errNotCritical.Error())
	}

	currentHeader, currentHeaderHash := getLastSelfNotarizedHeaderByItself(chainHandler)
	mp.blockTracker.AddSelfNotarizedHeader(mp.shardCoordinator.SelfId(), currentHeader, currentHeaderHash)

	for shardID := uint32(0); shardID < mp.shardCoordinator.NumberOfShards(); shardID++ {
		lastSelfNotarizedHeader, lastSelfNotarizedHeaderHash := mp.getLastSelfNotarizedHeaderByShard(shardID)
		mp.blockTracker.AddSelfNotarizedHeader(shardID, lastSelfNotarizedHeader, lastSelfNotarizedHeaderHash)
	}

	log.Debug("highest final meta block",
		"nonce", mp.forkDetector.GetHighestFinalBlockNonce(),
	)

	lastMetaBlock := chainHandler.GetCurrentBlockHeader()

	err = chainHandler.SetCurrentBlockBody(body)
	if err != nil {
		return err
	}

	err = chainHandler.SetCurrentBlockHeader(header)
	if err != nil {
		return err
	}

	chainHandler.SetCurrentBlockHeaderHash(headerHash)

	if mp.core != nil && mp.core.TPSBenchmark() != nil {
		mp.core.TPSBenchmark().Update(header)
	}

	mp.indexBlock(header, body, lastMetaBlock)

	saveMetachainCommitBlockMetrics(mp.appStatusHandler, header, headerHash, mp.nodesCoordinator)

	go mp.headersCounter.displayLogInfo(
		header,
		body,
		headerHash,
		mp.dataPool.Headers().Len(),
		mp.blockTracker,
	)

	headerInfo := bootstrapStorage.BootstrapHeaderInfo{
		ShardId: header.GetShardID(),
		Nonce:   header.GetNonce(),
		Hash:    headerHash,
	}

	go mp.prepareDataForBootStorer(
		headerInfo,
		header.Round,
		nil,
		mp.getPendingMiniBlocks(),
		mp.forkDetector.GetHighestFinalBlockNonce(),
		nil,
	)

	mp.blockSizeThrottler.Succeed(header.Round)

	log.Debug("pools info",
		"headers pool", mp.dataPool.Headers().Len(),
		"headers pool capacity", mp.dataPool.Headers().MaxSize(),
	)

	go mp.cleanupPools(headerHandler)

	return nil
}

func (mp *metaProcessor) commitAll() error {
	_, err := mp.accounts.Commit()
	if err != nil {
		return err
	}

	_, err = mp.validatorStatisticsProcessor.Commit()
	if err != nil {
		return err
	}

	return nil
}

func (mp *metaProcessor) getLastSelfNotarizedHeaderByShard(_ uint32) (data.HeaderHandler, []byte) {
	//TODO: Implement mechanism to extract last meta header notarized by the given shard if this info will be needed later
	return nil, nil
}

// ApplyProcessedMiniBlocks will do nothing on meta processor
func (mp *metaProcessor) ApplyProcessedMiniBlocks(_ *processedMb.ProcessedMiniBlockTracker) {
}

func (mp *metaProcessor) commitEpochStart(header data.HeaderHandler, chainHandler data.ChainHandler) {
	if header.IsStartOfEpochBlock() {
		mp.epochStartTrigger.SetProcessed(header)
	} else {
		currentHeader := chainHandler.GetCurrentBlockHeader()
		if currentHeader != nil && currentHeader.IsStartOfEpochBlock() {
			mp.epochStartTrigger.SetFinalityAttestingRound(header.GetRound())
		}
	}
}

// RevertAccountState reverts the account state for cleanup failed process
func (mp *metaProcessor) RevertAccountState() {
	err := mp.accounts.RevertToSnapshot(0)
	if err != nil {
		log.Debug("RevertToSnapshot", "error", err.Error())
	}

	err = mp.validatorStatisticsProcessor.RevertPeerStateToSnapshot(0)
	if err != nil {
		log.Debug("RevertPeerStateToSnapshot", "error", err.Error())
	}
}

// RevertStateToBlock recreates the state tries to the root hashes indicated by the provided header
func (mp *metaProcessor) RevertStateToBlock(header data.HeaderHandler) error {
	err := mp.accounts.RecreateTrie(header.GetRootHash())
	if err != nil {
		log.Debug("recreate trie with error for header",
			"nonce", header.GetNonce(),
			"hash", header.GetRootHash(),
		)

		return err
	}

	err = mp.validatorStatisticsProcessor.RevertPeerState(header)
	if err != nil {
		log.Debug("revert peer state with error for header",
			"nonce", header.GetNonce(),
			"validators root hash", header.GetValidatorStatsRootHash(),
		)

		return err
	}

	return nil
}

func (mp *metaProcessor) updateShardHeadersNonce(key uint32, value uint64) {
	valueStoredI, ok := mp.shardsHeadersNonce.Load(key)
	if !ok {
		mp.shardsHeadersNonce.Store(key, value)
		return
	}

	valueStored, ok := valueStoredI.(uint64)
	if !ok {
		mp.shardsHeadersNonce.Store(key, value)
		return
	}

	if valueStored < value {
		mp.shardsHeadersNonce.Store(key, value)
	}
}

func (mp *metaProcessor) saveMetricCrossCheckBlockHeight() {
	crossCheckBlockHeight := ""
	for i := uint32(0); i < mp.shardCoordinator.NumberOfShards(); i++ {
		heightValue := uint64(0)

		valueStoredI, isValueInMap := mp.shardsHeadersNonce.Load(i)
		if isValueInMap {
			valueStored, ok := valueStoredI.(uint64)
			if ok {
				heightValue = valueStored
			}
		}

		crossCheckBlockHeight += fmt.Sprintf("%d: %d, ", i, heightValue)
	}

	mp.appStatusHandler.SetStringValue(core.MetricCrossCheckBlockHeight, crossCheckBlockHeight)
}

func (mp *metaProcessor) saveLastNotarizedHeader(header *block.MetaBlock) error {
	lastCrossNotarizedHeaderForShard := make(map[uint32]*hashAndHdr, mp.shardCoordinator.NumberOfShards())
	for shardID := uint32(0); shardID < mp.shardCoordinator.NumberOfShards(); shardID++ {
		lastCrossNotarizedHeader, lastCrossNotarizedHeaderHash, err := mp.blockTracker.GetLastCrossNotarizedHeader(shardID)
		if err != nil {
			return err
		}

		lastCrossNotarizedHeaderForShard[shardID] = &hashAndHdr{hdr: lastCrossNotarizedHeader, hash: lastCrossNotarizedHeaderHash}
	}

	mp.hdrsForCurrBlock.mutHdrsForBlock.RLock()
	for i := 0; i < len(header.ShardInfo); i++ {
		shardHeaderHash := header.ShardInfo[i].HeaderHash
		headerInfo, ok := mp.hdrsForCurrBlock.hdrHashAndInfo[string(shardHeaderHash)]
		if !ok {
			mp.hdrsForCurrBlock.mutHdrsForBlock.RUnlock()
			return process.ErrMissingHeader
		}

		shardHeader, ok := headerInfo.hdr.(*block.Header)
		if !ok {
			mp.hdrsForCurrBlock.mutHdrsForBlock.RUnlock()
			return process.ErrWrongTypeAssertion
		}

<<<<<<< HEAD
		if tmpLastNotarizedHdrForShard[shardHdr.ShardID].GetNonce() < shardHdr.Nonce {
			tmpLastNotarizedHdrForShard[shardHdr.ShardID] = shardHdr
=======
		if lastCrossNotarizedHeaderForShard[shardHeader.ShardId].hdr.GetNonce() < shardHeader.Nonce {
			lastCrossNotarizedHeaderForShard[shardHeader.ShardId] = &hashAndHdr{hdr: shardHeader, hash: shardHeaderHash}
>>>>>>> 6ccf18ca
		}
	}
	mp.hdrsForCurrBlock.mutHdrsForBlock.RUnlock()

	for shardID := uint32(0); shardID < mp.shardCoordinator.NumberOfShards(); shardID++ {
		hdr := lastCrossNotarizedHeaderForShard[shardID].hdr
		hash := lastCrossNotarizedHeaderForShard[shardID].hash
		mp.blockTracker.AddCrossNotarizedHeader(shardID, hdr, hash)
		DisplayLastNotarized(mp.marshalizer, mp.hasher, hdr, shardID)
	}

	return nil
}

// check if shard headers were signed and constructed correctly and returns headers which has to be
// checked for finality
func (mp *metaProcessor) checkShardHeadersValidity(metaHdr *block.MetaBlock) (map[uint32]data.HeaderHandler, error) {
	lastCrossNotarizedHeader := make(map[uint32]data.HeaderHandler, mp.shardCoordinator.NumberOfShards())
	for shardID := uint32(0); shardID < mp.shardCoordinator.NumberOfShards(); shardID++ {
		lastCrossNotarizedHeaderForShard, _, err := mp.blockTracker.GetLastCrossNotarizedHeader(shardID)
		if err != nil {
			return nil, err
		}

		lastCrossNotarizedHeader[shardID] = lastCrossNotarizedHeaderForShard
	}

	usedShardHdrs := mp.sortHeadersForCurrentBlockByNonce(true)
	highestNonceHdrs := make(map[uint32]data.HeaderHandler, len(usedShardHdrs))

	if len(usedShardHdrs) == 0 {
		return highestNonceHdrs, nil
	}

	for shardID, hdrsForShard := range usedShardHdrs {
		for _, shardHdr := range hdrsForShard {
			err := mp.headerValidator.IsHeaderConstructionValid(shardHdr, lastCrossNotarizedHeader[shardID])
			if err != nil {
				return nil, fmt.Errorf("%w : checkShardHeadersValidity -> isHdrConstructionValid", err)
			}

			lastCrossNotarizedHeader[shardID] = shardHdr
			highestNonceHdrs[shardID] = shardHdr
		}
	}

	mp.hdrsForCurrBlock.mutHdrsForBlock.Lock()
	defer mp.hdrsForCurrBlock.mutHdrsForBlock.Unlock()

	for _, shardData := range metaHdr.ShardInfo {
		actualHdr := mp.hdrsForCurrBlock.hdrHashAndInfo[string(shardData.HeaderHash)].hdr
		shardHdr, ok := actualHdr.(*block.Header)
		if !ok {
			return nil, process.ErrWrongTypeAssertion
		}

		if len(shardData.ShardMiniBlockHeaders) != len(shardHdr.MiniBlockHeaders) {
			return nil, process.ErrHeaderShardDataMismatch
		}

		mapMiniBlockHeadersInMetaBlock := make(map[string]struct{})
		for _, shardMiniBlockHdr := range shardData.ShardMiniBlockHeaders {
			mapMiniBlockHeadersInMetaBlock[string(shardMiniBlockHdr.Hash)] = struct{}{}
		}

		for _, actualMiniBlockHdr := range shardHdr.MiniBlockHeaders {
			if _, hashExists := mapMiniBlockHeadersInMetaBlock[string(actualMiniBlockHdr.Hash)]; !hashExists {
				return nil, process.ErrHeaderShardDataMismatch
			}
		}
	}

	return highestNonceHdrs, nil
}

// check if shard headers are final by checking if newer headers were constructed upon them
func (mp *metaProcessor) checkShardHeadersFinality(highestNonceHdrs map[uint32]data.HeaderHandler) error {
	finalityAttestingShardHdrs := mp.sortHeadersForCurrentBlockByNonce(false)

	var errFinal error

	for shardId, lastVerifiedHdr := range highestNonceHdrs {
		if lastVerifiedHdr == nil || lastVerifiedHdr.IsInterfaceNil() {
			return process.ErrNilBlockHeader
		}
		if lastVerifiedHdr.GetShardID() != shardId {
			return process.ErrShardIdMissmatch
		}

		// verify if there are "K" block after current to make this one final
		nextBlocksVerified := uint32(0)
		for _, shardHdr := range finalityAttestingShardHdrs[shardId] {
			if nextBlocksVerified >= mp.shardBlockFinality {
				break
			}

			// found a header with the next nonce
			if shardHdr.GetNonce() == lastVerifiedHdr.GetNonce()+1 {
				err := mp.headerValidator.IsHeaderConstructionValid(shardHdr, lastVerifiedHdr)
				if err != nil {
					log.Debug("checkShardHeadersFinality -> isHdrConstructionValid",
						"error", err.Error())
					continue
				}

				lastVerifiedHdr = shardHdr
				nextBlocksVerified += 1
			}
		}

		if nextBlocksVerified < mp.shardBlockFinality {
			go mp.requestHandler.RequestShardHeaderByNonce(lastVerifiedHdr.GetShardID(), lastVerifiedHdr.GetNonce())
			go mp.requestHandler.RequestShardHeaderByNonce(lastVerifiedHdr.GetShardID(), lastVerifiedHdr.GetNonce()+1)
			errFinal = process.ErrHeaderNotFinal
		}
	}

	return errFinal
}

// receivedShardHeader is a call back function which is called when a new header
// is added in the headers pool
func (mp *metaProcessor) receivedShardHeader(headerHandler data.HeaderHandler, shardHeaderHash []byte) {
	shardHeadersPool := mp.dataPool.Headers()
	if shardHeadersPool == nil {
		return
	}

	shardHeader, ok := headerHandler.(*block.Header)
	if !ok {
		return
	}

<<<<<<< HEAD
	shardHeader, ok := obj.(*block.Header)
	if !ok {
		return
	}

	log.Debug("received shard block from network",
		"shard", shardHeader.ShardID,
=======
	log.Trace("received shard header from network",
		"shard", shardHeader.ShardId,
>>>>>>> 6ccf18ca
		"round", shardHeader.Round,
		"nonce", shardHeader.Nonce,
		"hash", shardHeaderHash,
	)

	mp.hdrsForCurrBlock.mutHdrsForBlock.Lock()

	haveMissingShardHeaders := mp.hdrsForCurrBlock.missingHdrs > 0 || mp.hdrsForCurrBlock.missingFinalityAttestingHdrs > 0
	if haveMissingShardHeaders {
		hdrInfoForHash := mp.hdrsForCurrBlock.hdrHashAndInfo[string(shardHeaderHash)]
		headerInfoIsNotNil := hdrInfoForHash != nil
		headerIsMissing := headerInfoIsNotNil && check.IfNil(hdrInfoForHash.hdr)
		if headerIsMissing {
			hdrInfoForHash.hdr = shardHeader
			mp.hdrsForCurrBlock.missingHdrs--

			if shardHeader.Nonce > mp.hdrsForCurrBlock.highestHdrNonce[shardHeader.ShardID] {
				mp.hdrsForCurrBlock.highestHdrNonce[shardHeader.ShardID] = shardHeader.Nonce
			}
		}

		if mp.hdrsForCurrBlock.missingHdrs == 0 {
			mp.hdrsForCurrBlock.missingFinalityAttestingHdrs = mp.requestMissingFinalityAttestingShardHeaders()
			if mp.hdrsForCurrBlock.missingFinalityAttestingHdrs == 0 {
				log.Debug("received all missing finality attesting shard headers")
			}
		}

		missingShardHdrs := mp.hdrsForCurrBlock.missingHdrs
		missingFinalityAttestingShardHdrs := mp.hdrsForCurrBlock.missingFinalityAttestingHdrs
		mp.hdrsForCurrBlock.mutHdrsForBlock.Unlock()

		allMissingShardHeadersReceived := missingShardHdrs == 0 && missingFinalityAttestingShardHdrs == 0
		if allMissingShardHeadersReceived {
			mp.chRcvAllHdrs <- true
		}
	} else {
		mp.hdrsForCurrBlock.mutHdrsForBlock.Unlock()
	}

	if mp.isHeaderOutOfRange(shardHeader) {
		shardHeadersPool.RemoveHeaderByHash(shardHeaderHash)
		return
	}

	lastCrossNotarizedHeader, _, err := mp.blockTracker.GetLastCrossNotarizedHeader(shardHeader.GetShardID())
	if err != nil {
		log.Debug("receivedShardHeader.GetLastCrossNotarizedHeader",
			"shard", shardHeader.GetShardID(),
			"error", err.Error())
		return
	}

	if shardHeader.GetNonce() <= lastCrossNotarizedHeader.GetNonce() {
		return
	}
	if shardHeader.GetRound() <= lastCrossNotarizedHeader.GetRound() {
		return
	}

	isShardHeaderOutOfRequestRange := shardHeader.GetNonce() > lastCrossNotarizedHeader.GetNonce()+process.MaxHeadersToRequestInAdvance
	if isShardHeaderOutOfRequestRange {
		return
	}

	go mp.txCoordinator.RequestMiniBlocks(shardHeader)
}

// requestMissingFinalityAttestingShardHeaders requests the headers needed to accept the current selected headers for
// processing the current block. It requests the shardBlockFinality headers greater than the highest shard header,
// for each shard, related to the block which should be processed
func (mp *metaProcessor) requestMissingFinalityAttestingShardHeaders() uint32 {
	missingFinalityAttestingShardHeaders := uint32(0)

	for shardId := uint32(0); shardId < mp.shardCoordinator.NumberOfShards(); shardId++ {
		missingFinalityAttestingHeaders := mp.requestMissingFinalityAttestingHeaders(
			shardId,
			mp.shardBlockFinality,
		)

		missingFinalityAttestingShardHeaders += missingFinalityAttestingHeaders
	}

	return missingFinalityAttestingShardHeaders
}

func (mp *metaProcessor) requestShardHeaders(metaBlock *block.MetaBlock) (uint32, uint32) {
	_ = process.EmptyChannel(mp.chRcvAllHdrs)

	if len(metaBlock.ShardInfo) == 0 {
		return 0, 0
	}

	missingHeaderHashes := mp.computeMissingAndExistingShardHeaders(metaBlock)

	mp.hdrsForCurrBlock.mutHdrsForBlock.Lock()
	for shardId, shardHeaderHashes := range missingHeaderHashes {
		for _, hash := range shardHeaderHashes {
			mp.hdrsForCurrBlock.hdrHashAndInfo[string(hash)] = &hdrInfo{hdr: nil, usedInBlock: true}
			go mp.requestHandler.RequestShardHeader(shardId, hash)
		}
	}

	if mp.hdrsForCurrBlock.missingHdrs == 0 {
		mp.hdrsForCurrBlock.missingFinalityAttestingHdrs = mp.requestMissingFinalityAttestingShardHeaders()
	}

	requestedHdrs := mp.hdrsForCurrBlock.missingHdrs
	requestedFinalityAttestingHdrs := mp.hdrsForCurrBlock.missingFinalityAttestingHdrs
	mp.hdrsForCurrBlock.mutHdrsForBlock.Unlock()

	return requestedHdrs, requestedFinalityAttestingHdrs
}

func (mp *metaProcessor) computeMissingAndExistingShardHeaders(metaBlock *block.MetaBlock) map[uint32][][]byte {
	missingHeadersHashes := make(map[uint32][][]byte)

	mp.hdrsForCurrBlock.mutHdrsForBlock.Lock()
	for i := 0; i < len(metaBlock.ShardInfo); i++ {
		shardData := metaBlock.ShardInfo[i]
		hdr, err := process.GetShardHeaderFromPool(
			shardData.HeaderHash,
			mp.dataPool.Headers())

		if err != nil {
			missingHeadersHashes[shardData.ShardID] = append(missingHeadersHashes[shardData.ShardID], shardData.HeaderHash)
			mp.hdrsForCurrBlock.missingHdrs++
			continue
		}

		mp.hdrsForCurrBlock.hdrHashAndInfo[string(shardData.HeaderHash)] = &hdrInfo{hdr: hdr, usedInBlock: true}

		if hdr.Nonce > mp.hdrsForCurrBlock.highestHdrNonce[shardData.ShardID] {
			mp.hdrsForCurrBlock.highestHdrNonce[shardData.ShardID] = hdr.Nonce
		}
	}
	mp.hdrsForCurrBlock.mutHdrsForBlock.Unlock()

	return missingHeadersHashes
}

func (mp *metaProcessor) checkAndProcessShardMiniBlockHeader(
	_ []byte,
	_ *block.ShardMiniBlockHeader,
	_ uint64,
	_ uint32,
) error {
	// TODO: real processing has to be done here, using metachain state
	return nil
}

func (mp *metaProcessor) createShardInfo(
	round uint64,
) ([]block.ShardData, error) {

	shardInfo := make([]block.ShardData, 0)
	if mp.epochStartTrigger.IsEpochStart() {
		return shardInfo, nil
	}

	mp.hdrsForCurrBlock.mutHdrsForBlock.Lock()
	for hdrHash, headerInfo := range mp.hdrsForCurrBlock.hdrHashAndInfo {
		shardHdr, ok := headerInfo.hdr.(*block.Header)
		if !ok {
			return nil, process.ErrWrongTypeAssertion
		}

		shardData := block.ShardData{}
		shardData.ShardMiniBlockHeaders = make([]block.ShardMiniBlockHeader, 0, len(shardHdr.MiniBlockHeaders))
		shardData.TxCount = shardHdr.TxCount
		shardData.ShardID = shardHdr.ShardID
		shardData.HeaderHash = []byte(hdrHash)
		shardData.Round = shardHdr.Round
		shardData.PrevHash = shardHdr.PrevHash
		shardData.Nonce = shardHdr.Nonce
		shardData.PrevRandSeed = shardHdr.PrevRandSeed
		shardData.PubKeysBitmap = shardHdr.PubKeysBitmap
		shardData.NumPendingMiniBlocks = mp.pendingMiniBlocksHandler.GetNumPendingMiniBlocks(shardData.ShardID)

		for i := 0; i < len(shardHdr.MiniBlockHeaders); i++ {
			shardMiniBlockHeader := block.ShardMiniBlockHeader{}
			shardMiniBlockHeader.SenderShardID = shardHdr.MiniBlockHeaders[i].SenderShardID
			shardMiniBlockHeader.ReceiverShardID = shardHdr.MiniBlockHeaders[i].ReceiverShardID
			shardMiniBlockHeader.Hash = shardHdr.MiniBlockHeaders[i].Hash
			shardMiniBlockHeader.TxCount = shardHdr.MiniBlockHeaders[i].TxCount

			// execute shard miniblock to change the trie root hash
			err := mp.checkAndProcessShardMiniBlockHeader(
				[]byte(hdrHash),
				&shardMiniBlockHeader,
				round,
				shardData.ShardID,
			)
			if err != nil {
				return nil, err
			}

			shardData.ShardMiniBlockHeaders = append(shardData.ShardMiniBlockHeaders, shardMiniBlockHeader)
		}

		shardInfo = append(shardInfo, shardData)
	}
	mp.hdrsForCurrBlock.mutHdrsForBlock.Unlock()

	log.Debug("created shard data",
		"size", len(shardInfo),
	)
	return shardInfo, nil
}

func (mp *metaProcessor) createPeerInfo() ([]block.PeerData, error) {
	peerInfo := mp.peerChanges.PeerChanges()

	return peerInfo, nil
}

// ApplyBodyToHeader creates a miniblock header list given a block body
func (mp *metaProcessor) ApplyBodyToHeader(hdr data.HeaderHandler, bodyHandler data.BodyHandler) (data.BodyHandler, error) {
	sw := core.NewStopWatch()
	sw.Start("ApplyBodyToHeader")
	defer func() {
		sw.Stop("ApplyBodyToHeader")

		log.Debug("measurements", sw.GetMeasurements()...)
	}()

	metaHdr, ok := hdr.(*block.MetaBlock)
	if !ok {
		return nil, process.ErrWrongTypeAssertion
	}

	var err error
	defer func() {
		go mp.checkAndRequestIfShardHeadersMissing(hdr.GetRound())

		if err == nil {
			mp.blockSizeThrottler.Add(
				hdr.GetRound(),
				core.MaxUint32(hdr.ItemsInBody(), hdr.ItemsInHeader()))
		}
	}()

	sw.Start("createShardInfo")
	shardInfo, err := mp.createShardInfo(hdr.GetRound())
	sw.Stop("createShardInfo")
	if err != nil {
		return nil, err
	}

	sw.Start("createPeerInfo")
	peerInfo, err := mp.createPeerInfo()
	sw.Stop("createPeerInfo")
	if err != nil {
		return nil, err
	}

	metaHdr.Epoch = mp.epochStartTrigger.Epoch()
	metaHdr.ShardInfo = shardInfo
	metaHdr.PeerInfo = peerInfo
	metaHdr.RootHash = mp.getRootHash()
	metaHdr.TxCount = getTxCount(shardInfo)

	if check.IfNil(bodyHandler) {
		return nil, process.ErrNilBlockBody
	}

	body, ok := bodyHandler.(*block.Body)
	if !ok {
		err = process.ErrWrongTypeAssertion
		return nil, err
	}

	sw.Start("CreateReceiptsHash")
	metaHdr.ReceiptsHash, err = mp.txCoordinator.CreateReceiptsHash()
	sw.Stop("CreateReceiptsHash")
	if err != nil {
		return nil, err
	}

	totalTxCount, miniBlockHeaders, err := mp.createMiniBlockHeaders(body)
	if err != nil {
		return nil, err
	}

	metaHdr.MiniBlockHeaders = miniBlockHeaders
	metaHdr.TxCount += uint32(totalTxCount)

	sw.Start("UpdatePeerState")
	metaHdr.ValidatorStatsRootHash, err = mp.validatorStatisticsProcessor.UpdatePeerState(metaHdr)
	sw.Stop("UpdatePeerState")
	if err != nil {
		return nil, err
	}

	sw.Start("createEpochStartForMetablock")
	epochStart, err := mp.epochStartCreator.CreateEpochStartData()
	sw.Stop("createEpochStartForMetablock")
	if err != nil {
		return nil, err
	}
	metaHdr.EpochStart = *epochStart

	mp.blockSizeThrottler.Add(
		metaHdr.GetRound(),
		core.MaxUint32(metaHdr.ItemsInBody(), metaHdr.ItemsInHeader()))

	return body, nil
}

func (mp *metaProcessor) verifyValidatorStatisticsRootHash(header *block.MetaBlock) error {
	validatorStatsRH, err := mp.validatorStatisticsProcessor.UpdatePeerState(header)
	if err != nil {
		return err
	}

	if !bytes.Equal(validatorStatsRH, header.GetValidatorStatsRootHash()) {
		log.Debug("validator stats root hash mismatch",
			"computed", validatorStatsRH,
			"received", header.GetValidatorStatsRootHash(),
		)
		return fmt.Errorf("%s, metachain, computed: %s, received: %s, meta header nonce: %d",
			process.ErrValidatorStatsRootHashDoesNotMatch,
			display.DisplayByteSlice(validatorStatsRH),
			display.DisplayByteSlice(header.GetValidatorStatsRootHash()),
			header.Nonce,
		)
	}

	return nil
}

func (mp *metaProcessor) waitForBlockHeaders(waitTime time.Duration) error {
	select {
	case <-mp.chRcvAllHdrs:
		return nil
	case <-time.After(waitTime):
		return process.ErrTimeIsOut
	}
}

// CreateNewHeader creates a new header
func (mp *metaProcessor) CreateNewHeader() data.HeaderHandler {
	return &block.MetaBlock{}
}

// MarshalizedDataToBroadcast prepares underlying data into a marshalized object according to destination
func (mp *metaProcessor) MarshalizedDataToBroadcast(
	_ data.HeaderHandler,
	bodyHandler data.BodyHandler,
) (map[uint32][]byte, map[string][][]byte, error) {

	if bodyHandler == nil || bodyHandler.IsInterfaceNil() {
		return nil, nil, process.ErrNilMiniBlocks
	}

	body, ok := bodyHandler.(*block.Body)
	if !ok {
		return nil, nil, process.ErrWrongTypeAssertion
	}

	bodies, mrsTxs := mp.txCoordinator.CreateMarshalizedData(body)
	mrsData := make(map[uint32][]byte, len(bodies))

	for shardId, subsetBlockBody := range bodies {
		buff, err := mp.marshalizer.Marshal(&block.Body{MiniBlocks: subsetBlockBody})
		if err != nil {
			log.Debug(process.ErrMarshalWithoutSuccess.Error())
			continue
		}
		mrsData[shardId] = buff
	}

	return mrsData, mrsTxs, nil
}

<<<<<<< HEAD
func (mp *metaProcessor) getOrderedHdrs(round uint64) ([]*block.Header, [][]byte, map[uint32][]*block.Header, error) {
	shardBlocksPool := mp.dataPool.ShardHeaders()
	if shardBlocksPool == nil {
		return nil, nil, nil, process.ErrNilShardBlockPool
	}

	hashAndBlockMap := make(map[uint32][]*hashAndHdr)
	headersMap := make(map[uint32][]*block.Header)
	headers := make([]*block.Header, 0)
	hdrHashes := make([][]byte, 0)

	mp.mutNotarizedHdrs.RLock()
	if mp.notarizedHdrs == nil {
		mp.mutNotarizedHdrs.RUnlock()
		return nil, nil, nil, process.ErrNotarizedHdrsSliceIsNil
	}

	// get keys and arrange them into shards
	for _, key := range shardBlocksPool.Keys() {
		val, _ := shardBlocksPool.Peek(key)
		if val == nil {
			continue
		}

		hdr, ok := val.(*block.Header)
		if !ok {
			continue
		}

		if hdr.GetRound() > round {
			continue
		}

		currShardId := hdr.ShardID
		if mp.lastNotarizedHdrForShard(currShardId) == nil {
			continue
		}

		if hdr.GetRound() <= mp.lastNotarizedHdrForShard(currShardId).GetRound() {
			continue
		}

		if hdr.GetNonce() <= mp.lastNotarizedHdrForShard(currShardId).GetNonce() {
			continue
		}

		hashAndBlockMap[currShardId] = append(hashAndBlockMap[currShardId],
			&hashAndHdr{hdr: hdr, hash: key})
	}
	mp.mutNotarizedHdrs.RUnlock()

	// sort headers for each shard
	maxHdrLen := 0
	for shardId := uint32(0); shardId < mp.shardCoordinator.NumberOfShards(); shardId++ {
		hdrsForShard := hashAndBlockMap[shardId]
		if len(hdrsForShard) == 0 {
			continue
		}

		sort.Slice(hdrsForShard, func(i, j int) bool {
			return hdrsForShard[i].hdr.GetNonce() < hdrsForShard[j].hdr.GetNonce()
		})

		tmpHdrLen := len(hdrsForShard)
		if maxHdrLen < tmpHdrLen {
			maxHdrLen = tmpHdrLen
		}
	}

	// copy from map to lists - equality between number of headers per shard
	for i := 0; i < maxHdrLen; i++ {
		for shardId := uint32(0); shardId < mp.shardCoordinator.NumberOfShards(); shardId++ {
			hdrsForShard := hashAndBlockMap[shardId]
			if i >= len(hdrsForShard) {
				continue
			}

			hdr, ok := hdrsForShard[i].hdr.(*block.Header)
			if !ok {
				continue
			}

			headers = append(headers, hdr)
			hdrHashes = append(hdrHashes, hdrsForShard[i].hash)
			headersMap[shardId] = append(headersMap[shardId], hdr)
		}
	}

	return headers, hdrHashes, headersMap, nil
}

=======
>>>>>>> 6ccf18ca
func getTxCount(shardInfo []block.ShardData) uint32 {
	txs := uint32(0)
	for i := 0; i < len(shardInfo); i++ {
		for j := 0; j < len(shardInfo[i].ShardMiniBlockHeaders); j++ {
			txs += shardInfo[i].ShardMiniBlockHeaders[j].TxCount
		}
	}

	return txs
}

<<<<<<< HEAD
// DecodeBlockBody method decodes block body from a given byte array
func (mp *metaProcessor) DecodeBlockBody(dta []byte) data.BodyHandler {
	if dta == nil {
		return nil
	}

	b := &block.Body{}
	err := mp.marshalizer.Unmarshal(b, dta)
	if err != nil {
		log.Debug("marshalizer.Unmarshal", "error", err.Error())
		return nil
	}

	return b
}

// DecodeBlockHeader method decodes block header from a given byte array
func (mp *metaProcessor) DecodeBlockHeader(dta []byte) data.HeaderHandler {
	if dta == nil {
		return nil
	}

	var header block.MetaBlock

	err := mp.marshalizer.Unmarshal(&header, dta)
	if err != nil {
		log.Debug("marshalizer.Unmarshal", "error", err.Error())
		return nil
	}

	return &header
}

=======
>>>>>>> 6ccf18ca
// IsInterfaceNil returns true if there is no value under the interface
func (mp *metaProcessor) IsInterfaceNil() bool {
	return mp == nil
}

// GetBlockBodyFromPool returns block body from pool for a given header
func (mp *metaProcessor) GetBlockBodyFromPool(headerHandler data.HeaderHandler) (data.BodyHandler, error) {
	miniBlockPool := mp.dataPool.MiniBlocks()
	if miniBlockPool == nil {
		return nil, process.ErrNilMiniBlockPool
	}

	metaBlock, ok := headerHandler.(*block.MetaBlock)
	if !ok {
		return nil, process.ErrWrongTypeAssertion
	}

	miniBlocks := make(block.MiniBlockSlice, 0)
	for i := 0; i < len(metaBlock.MiniBlockHeaders); i++ {
		obj, hashInPool := miniBlockPool.Get(metaBlock.MiniBlockHeaders[i].Hash)
		if !hashInPool {
			continue
		}

		miniBlock, typeOk := obj.(*block.MiniBlock)
		if !typeOk {
			return nil, process.ErrWrongTypeAssertion
		}

		miniBlocks = append(miniBlocks, miniBlock)
	}

<<<<<<< HEAD
	return &block.Body{MiniBlocks: miniBlocks}, nil
=======
	return block.Body(miniBlocks), nil
}

func (mp *metaProcessor) getPendingMiniBlocks() []bootstrapStorage.PendingMiniBlockInfo {
	pendingMiniBlocks := make([]bootstrapStorage.PendingMiniBlockInfo, mp.shardCoordinator.NumberOfShards())

	for shardID := uint32(0); shardID < mp.shardCoordinator.NumberOfShards(); shardID++ {
		pendingMiniBlocks[shardID] = bootstrapStorage.PendingMiniBlockInfo{
			NumPendingMiniBlocks: mp.pendingMiniBlocksHandler.GetNumPendingMiniBlocks(shardID),
			ShardID:              shardID,
		}
	}

	return pendingMiniBlocks
>>>>>>> 6ccf18ca
}<|MERGE_RESOLUTION|>--- conflicted
+++ resolved
@@ -474,18 +474,7 @@
 	for i := 0; i < len(header.ShardInfo); i++ {
 		shardHeaderHash := header.ShardInfo[i].HeaderHash
 
-<<<<<<< HEAD
-		shardBlock, ok := headerInfo.hdr.(*block.Header)
-		if !ok {
-			mp.hdrsForCurrBlock.mutHdrsForBlock.RUnlock()
-			return process.ErrWrongTypeAssertion
-		}
-
-		headerPool.Remove(shardHeaderHash)
-		headerNoncesPool.Remove(shardBlock.Nonce, shardBlock.ShardID)
-=======
 		headerPool.RemoveHeaderByHash(shardHeaderHash)
->>>>>>> 6ccf18ca
 	}
 	mp.hdrsForCurrBlock.mutHdrsForBlock.RUnlock()
 
@@ -597,14 +586,10 @@
 	haveTime func() bool,
 ) (*block.Body, error) {
 
-<<<<<<< HEAD
 	miniBlocks := make(block.MiniBlockSlice, 0)
-=======
-	miniBlocks := make(block.Body, 0)
 	if mp.epochStartTrigger.IsEpochStart() {
 		return miniBlocks, nil
 	}
->>>>>>> 6ccf18ca
 
 	if mp.accounts.JournalLen() != 0 {
 		return nil, process.ErrAccountStateDirty
@@ -710,35 +695,20 @@
 			break
 		}
 
-<<<<<<< HEAD
-		hdr := orderedHdrs[i]
-		lastHdr, ok := lastPushedHdr[hdr.ShardID].(*block.Header)
-		if !ok {
-			continue
-		}
-
-		isFinal, _ := mp.isShardHeaderValidFinal(hdr, lastHdr, sortedHdrPerShard[hdr.ShardID])
-		if !isFinal {
-=======
 		currShardHdr := orderedHdrs[i]
 		if currShardHdr.GetNonce() > lastShardHdr[currShardHdr.GetShardID()].GetNonce()+1 {
 			log.Debug("skip searching",
 				"shard", currShardHdr.GetShardID(),
 				"last shard hdr nonce", lastShardHdr[currShardHdr.GetShardID()].GetNonce(),
 				"curr shard hdr nonce", currShardHdr.GetNonce())
->>>>>>> 6ccf18ca
 			continue
 		}
 
 		if len(currShardHdr.GetMiniBlockHeadersWithDst(mp.shardCoordinator.SelfId())) == 0 {
 			mp.hdrsForCurrBlock.hdrHashAndInfo[string(orderedHdrsHashes[i])] = &hdrInfo{hdr: currShardHdr, usedInBlock: true}
 			hdrsAdded++
-<<<<<<< HEAD
-			lastPushedHdr[hdr.ShardID] = hdr
-=======
 			hdrsAddedForShard[currShardHdr.GetShardID()]++
 			lastShardHdr[currShardHdr.GetShardID()] = currShardHdr
->>>>>>> 6ccf18ca
 			continue
 		}
 
@@ -785,11 +755,7 @@
 			hdrsAdded++
 			hdrsAddedForShard[currShardHdr.GetShardID()]++
 
-<<<<<<< HEAD
-			lastPushedHdr[hdr.ShardID] = hdr
-=======
 			lastShardHdr[currShardHdr.GetShardID()] = currShardHdr
->>>>>>> 6ccf18ca
 		}
 	}
 	mp.hdrsForCurrBlock.mutHdrsForBlock.Unlock()
@@ -903,25 +869,7 @@
 		return err
 	}
 
-<<<<<<< HEAD
-	err = mp.txCoordinator.SaveBlockDataToStorage(body)
-	if err != nil {
-		return err
-	}
-
-	for i := 0; i < len(body.MiniBlocks); i++ {
-		buff, err = mp.marshalizer.Marshal(body.MiniBlocks[i])
-		if err != nil {
-			return err
-		}
-
-		miniBlockHash := mp.hasher.Compute(string(buff))
-		errNotCritical = mp.store.Put(dataRetriever.MiniBlockUnit, miniBlockHash, buff)
-		log.LogIfError(errNotCritical)
-	}
-=======
 	go mp.saveBody(body)
->>>>>>> 6ccf18ca
 
 	mp.hdrsForCurrBlock.mutHdrsForBlock.RLock()
 	for i := 0; i < len(header.ShardInfo); i++ {
@@ -946,25 +894,9 @@
 			return err
 		}
 
-<<<<<<< HEAD
-		nonceToByteSlice := mp.uint64Converter.ToByteSlice(shardBlock.Nonce)
-		hdrNonceHashDataUnit := dataRetriever.ShardHdrNonceHashDataUnit + dataRetriever.UnitType(shardBlock.ShardID)
-		errNotCritical = mp.store.Put(hdrNonceHashDataUnit, nonceToByteSlice, shardHeaderHash)
-		if errNotCritical != nil {
-			log.Trace(fmt.Sprintf("ShardHdrNonceHashDataUnit_%d store.Put", shardBlock.ShardID),
-				"error", errNotCritical.Error(),
-			)
-		}
-
-		errNotCritical = mp.store.Put(dataRetriever.BlockHeaderUnit, shardHeaderHash, buff)
-		if errNotCritical != nil {
-			log.Trace("BlockHeaderUnit store.Put", "error", errNotCritical.Error())
-		}
-=======
 		go func(header data.HeaderHandler, headerHash []byte, marshalizedHeader []byte) {
 			mp.saveShardHeader(header, headerHash, marshalizedHeader)
 		}(shardBlock, shardHeaderHash, marshalizedHeader)
->>>>>>> 6ccf18ca
 	}
 	mp.hdrsForCurrBlock.mutHdrsForBlock.RUnlock()
 
@@ -1214,13 +1146,8 @@
 			return process.ErrWrongTypeAssertion
 		}
 
-<<<<<<< HEAD
-		if tmpLastNotarizedHdrForShard[shardHdr.ShardID].GetNonce() < shardHdr.Nonce {
-			tmpLastNotarizedHdrForShard[shardHdr.ShardID] = shardHdr
-=======
 		if lastCrossNotarizedHeaderForShard[shardHeader.ShardId].hdr.GetNonce() < shardHeader.Nonce {
 			lastCrossNotarizedHeaderForShard[shardHeader.ShardId] = &hashAndHdr{hdr: shardHeader, hash: shardHeaderHash}
->>>>>>> 6ccf18ca
 		}
 	}
 	mp.hdrsForCurrBlock.mutHdrsForBlock.RUnlock()
@@ -1354,18 +1281,8 @@
 		return
 	}
 
-<<<<<<< HEAD
-	shardHeader, ok := obj.(*block.Header)
-	if !ok {
-		return
-	}
-
-	log.Debug("received shard block from network",
-		"shard", shardHeader.ShardID,
-=======
 	log.Trace("received shard header from network",
 		"shard", shardHeader.ShardId,
->>>>>>> 6ccf18ca
 		"round", shardHeader.Round,
 		"nonce", shardHeader.Nonce,
 		"hash", shardHeaderHash,
@@ -1741,100 +1658,6 @@
 	return mrsData, mrsTxs, nil
 }
 
-<<<<<<< HEAD
-func (mp *metaProcessor) getOrderedHdrs(round uint64) ([]*block.Header, [][]byte, map[uint32][]*block.Header, error) {
-	shardBlocksPool := mp.dataPool.ShardHeaders()
-	if shardBlocksPool == nil {
-		return nil, nil, nil, process.ErrNilShardBlockPool
-	}
-
-	hashAndBlockMap := make(map[uint32][]*hashAndHdr)
-	headersMap := make(map[uint32][]*block.Header)
-	headers := make([]*block.Header, 0)
-	hdrHashes := make([][]byte, 0)
-
-	mp.mutNotarizedHdrs.RLock()
-	if mp.notarizedHdrs == nil {
-		mp.mutNotarizedHdrs.RUnlock()
-		return nil, nil, nil, process.ErrNotarizedHdrsSliceIsNil
-	}
-
-	// get keys and arrange them into shards
-	for _, key := range shardBlocksPool.Keys() {
-		val, _ := shardBlocksPool.Peek(key)
-		if val == nil {
-			continue
-		}
-
-		hdr, ok := val.(*block.Header)
-		if !ok {
-			continue
-		}
-
-		if hdr.GetRound() > round {
-			continue
-		}
-
-		currShardId := hdr.ShardID
-		if mp.lastNotarizedHdrForShard(currShardId) == nil {
-			continue
-		}
-
-		if hdr.GetRound() <= mp.lastNotarizedHdrForShard(currShardId).GetRound() {
-			continue
-		}
-
-		if hdr.GetNonce() <= mp.lastNotarizedHdrForShard(currShardId).GetNonce() {
-			continue
-		}
-
-		hashAndBlockMap[currShardId] = append(hashAndBlockMap[currShardId],
-			&hashAndHdr{hdr: hdr, hash: key})
-	}
-	mp.mutNotarizedHdrs.RUnlock()
-
-	// sort headers for each shard
-	maxHdrLen := 0
-	for shardId := uint32(0); shardId < mp.shardCoordinator.NumberOfShards(); shardId++ {
-		hdrsForShard := hashAndBlockMap[shardId]
-		if len(hdrsForShard) == 0 {
-			continue
-		}
-
-		sort.Slice(hdrsForShard, func(i, j int) bool {
-			return hdrsForShard[i].hdr.GetNonce() < hdrsForShard[j].hdr.GetNonce()
-		})
-
-		tmpHdrLen := len(hdrsForShard)
-		if maxHdrLen < tmpHdrLen {
-			maxHdrLen = tmpHdrLen
-		}
-	}
-
-	// copy from map to lists - equality between number of headers per shard
-	for i := 0; i < maxHdrLen; i++ {
-		for shardId := uint32(0); shardId < mp.shardCoordinator.NumberOfShards(); shardId++ {
-			hdrsForShard := hashAndBlockMap[shardId]
-			if i >= len(hdrsForShard) {
-				continue
-			}
-
-			hdr, ok := hdrsForShard[i].hdr.(*block.Header)
-			if !ok {
-				continue
-			}
-
-			headers = append(headers, hdr)
-			hdrHashes = append(hdrHashes, hdrsForShard[i].hash)
-			headersMap[shardId] = append(headersMap[shardId], hdr)
-		}
-	}
-
-	return headers, hdrHashes, headersMap, nil
-}
-
-=======
->>>>>>> 6ccf18ca
 func getTxCount(shardInfo []block.ShardData) uint32 {
 	txs := uint32(0)
 	for i := 0; i < len(shardInfo); i++ {
@@ -1846,42 +1669,6 @@
 	return txs
 }
 
-<<<<<<< HEAD
-// DecodeBlockBody method decodes block body from a given byte array
-func (mp *metaProcessor) DecodeBlockBody(dta []byte) data.BodyHandler {
-	if dta == nil {
-		return nil
-	}
-
-	b := &block.Body{}
-	err := mp.marshalizer.Unmarshal(b, dta)
-	if err != nil {
-		log.Debug("marshalizer.Unmarshal", "error", err.Error())
-		return nil
-	}
-
-	return b
-}
-
-// DecodeBlockHeader method decodes block header from a given byte array
-func (mp *metaProcessor) DecodeBlockHeader(dta []byte) data.HeaderHandler {
-	if dta == nil {
-		return nil
-	}
-
-	var header block.MetaBlock
-
-	err := mp.marshalizer.Unmarshal(&header, dta)
-	if err != nil {
-		log.Debug("marshalizer.Unmarshal", "error", err.Error())
-		return nil
-	}
-
-	return &header
-}
-
-=======
->>>>>>> 6ccf18ca
 // IsInterfaceNil returns true if there is no value under the interface
 func (mp *metaProcessor) IsInterfaceNil() bool {
 	return mp == nil
@@ -1914,10 +1701,7 @@
 		miniBlocks = append(miniBlocks, miniBlock)
 	}
 
-<<<<<<< HEAD
 	return &block.Body{MiniBlocks: miniBlocks}, nil
-=======
-	return block.Body(miniBlocks), nil
 }
 
 func (mp *metaProcessor) getPendingMiniBlocks() []bootstrapStorage.PendingMiniBlockInfo {
@@ -1931,5 +1715,4 @@
 	}
 
 	return pendingMiniBlocks
->>>>>>> 6ccf18ca
 }