package block

import (
	"encoding/base64"
	"fmt"
	"sort"
	"sync"
	"time"

	"github.com/ElrondNetwork/elrond-go-sandbox/core"
	"github.com/ElrondNetwork/elrond-go-sandbox/core/serviceContainer"
	"github.com/ElrondNetwork/elrond-go-sandbox/data"
	"github.com/ElrondNetwork/elrond-go-sandbox/data/block"
	"github.com/ElrondNetwork/elrond-go-sandbox/data/state"
	"github.com/ElrondNetwork/elrond-go-sandbox/dataRetriever"
	"github.com/ElrondNetwork/elrond-go-sandbox/display"
	"github.com/ElrondNetwork/elrond-go-sandbox/hashing"
	"github.com/ElrondNetwork/elrond-go-sandbox/marshal"
	"github.com/ElrondNetwork/elrond-go-sandbox/process"
	"github.com/ElrondNetwork/elrond-go-sandbox/sharding"
	"github.com/ElrondNetwork/elrond-go-sandbox/storage"
)

var shardMBHeaderCounterMutex = sync.RWMutex{}
var shardMBHeadersCurrentBlockProcessed = 0
var shardMBHeadersTotalProcessed = 0

const maxHeadersInBlock = 256
const blockFinality = 0

// TODO: change block finality to 1, add resolvers and pool for prevhash and integration test.

// metaProcessor implements metaProcessor interface and actually it tries to execute block
type metaProcessor struct {
	*baseProcessor
<<<<<<< HEAD
	core                          serviceContainer.Core
	dataPool                      dataRetriever.MetaPoolsHolder
	onRequestShardHeaderHandler   func(shardId uint32, mbHash []byte)
=======
	dataPool dataRetriever.MetaPoolsHolder

>>>>>>> 05645f42
	requestedShardHeaderHashes    map[string]bool
	mutRequestedShardHeaderHashes sync.RWMutex

	nextKValidity         uint32
	finalityAttestingHdrs []*block.Header

	chRcvAllHdrs chan bool
}

// NewMetaProcessor creates a new metaProcessor object
func NewMetaProcessor(
	core serviceContainer.Core,
	accounts state.AccountsAdapter,
	dataPool dataRetriever.MetaPoolsHolder,
	forkDetector process.ForkDetector,
	shardCoordinator sharding.Coordinator,
	hasher hashing.Hasher,
	marshalizer marshal.Marshalizer,
	store dataRetriever.StorageService,
	startHeaders map[uint32]data.HeaderHandler,
	requestHandler process.RequestHandler,
) (*metaProcessor, error) {

	err := checkProcessorNilParameters(
		accounts,
		forkDetector,
		hasher,
		marshalizer,
		store,
		shardCoordinator)
	if err != nil {
		return nil, err
	}
	if core == nil {
		return nil, process.ErrNilCore
	}
	if dataPool == nil {
		return nil, process.ErrNilDataPoolHolder
	}
	if dataPool.ShardHeaders() == nil {
		return nil, process.ErrNilHeadersDataPool
	}
	if requestHandler == nil {
		return nil, process.ErrNilRequestHandler
	}

	base := &baseProcessor{
		accounts:                      accounts,
		forkDetector:                  forkDetector,
		hasher:                        hasher,
		marshalizer:                   marshalizer,
		store:                         store,
		shardCoordinator:              shardCoordinator,
		onRequestHeaderHandler:        requestHandler.RequestHeader,
		onRequestHeaderHandlerByNonce: requestHandler.RequestHeaderByNonce,
	}

	err = base.setLastNotarizedHeadersSlice(startHeaders, true)
	if err != nil {
		return nil, err
	}

	mp := metaProcessor{
<<<<<<< HEAD
		core:                        core,
		baseProcessor:               base,
		dataPool:                    dataPool,
		onRequestShardHeaderHandler: requestHeaderHandler,
=======
		baseProcessor: base,
		dataPool:      dataPool,
>>>>>>> 05645f42
	}

	mp.requestedShardHeaderHashes = make(map[string]bool)

	headerPool := mp.dataPool.ShardHeaders()
	headerPool.RegisterHandler(mp.receivedHeader)

	mp.chRcvAllHdrs = make(chan bool)

	mp.finalityAttestingHdrs = make([]*block.Header, 0)
	mp.nextKValidity = blockFinality

	return &mp, nil
}

// ProcessBlock processes a block. It returns nil if all ok or the specific error
func (mp *metaProcessor) ProcessBlock(
	chainHandler data.ChainHandler,
	headerHandler data.HeaderHandler,
	bodyHandler data.BodyHandler,
	haveTime func() time.Duration,
) error {

	if haveTime == nil {
		return process.ErrNilHaveTimeHandler
	}

	err := mp.checkBlockValidity(chainHandler, headerHandler, bodyHandler)
	if err != nil {
		return err
	}

	header, ok := headerHandler.(*block.MetaBlock)
	if !ok {
		return process.ErrWrongTypeAssertion
	}

	requestedBlockHeaders := mp.requestBlockHeaders(header)

	if haveTime() < 0 {
		return process.ErrTimeIsOut
	}

	if requestedBlockHeaders > 0 {
		log.Info(fmt.Sprintf("requested %d missing block headers\n", requestedBlockHeaders))
		err = mp.waitForBlockHeaders(haveTime())
		log.Info(fmt.Sprintf("received %d missing block headers\n", requestedBlockHeaders-len(mp.requestedShardHeaderHashes)))
		if err != nil {
			return err
		}
	}

	if mp.accounts.JournalLen() != 0 {
		return process.ErrAccountStateDirty
	}

	//TODO: block finality verification is done, need a new pool where headers are put with their key = previousHeaderHash
	// this way it can be easily calculated if the block is final. and method to ask for headers which has a given previous hash
	highestNonceHdrs, err := mp.checkShardHeadersValidity(header)
	if err != nil {
		return err
	}

	err = mp.checkShardHeadersFinality(header, highestNonceHdrs)
	if err != nil {
		return err
	}

	if haveTime() < 0 {
		return process.ErrTimeIsOut
	}

	defer func() {
		if err != nil {
			mp.RevertAccountState()
		}
	}()

	err = mp.processBlockHeaders(header, header.Round, haveTime)
	if err != nil {
		return err
	}

	if !mp.verifyStateRoot(header.GetRootHash()) {
		err = process.ErrRootStateMissmatch
		return err
	}

	go mp.checkAndRequestIfShardHeadersMissing(header.Round)

	return nil
}

func (mp *metaProcessor) checkAndRequestIfShardHeadersMissing(round uint32) error {
	_, _, sortedHdrPerShard, err := mp.getOrderedHdrs(round)
	if err != nil {
		return err
	}

	for i := uint32(0); i < mp.shardCoordinator.NumberOfShards(); i++ {
		// map from *block.Header to dataHandler
		sortedHdrs := make([]data.HeaderHandler, 0)
		for j := 0; j < len(sortedHdrPerShard[i]); j++ {
			sortedHdrs = append(sortedHdrs, sortedHdrPerShard[i][j])
		}

		err := mp.requestHeadersIfMissing(sortedHdrs, i, round)
		if err != nil {
			log.Debug(err.Error())
			continue
		}
	}

	return nil
}

func (mp *metaProcessor) indexBlockIfNeeded(metaBlock *block.MetaBlock, headerPool map[string]*block.Header) {
	if mp.core.Indexer() == nil {
		return
	}

	// Update tps benchmarks in the DB
	tpsBenchmark := mp.core.TPSBenchmark()
	if tpsBenchmark != nil {
		go mp.core.Indexer().UpdateTPS(tpsBenchmark)
	}

	// maybe index metablocks also?
}

// removeBlockInfoFromPool removes the block info from associated pools
func (mp *metaProcessor) removeBlockInfoFromPool(header *block.MetaBlock) error {
	if header == nil {
		return process.ErrNilMetaBlockHeader
	}

	headerPool := mp.dataPool.ShardHeaders()
	if headerPool == nil {
		return process.ErrNilHeadersDataPool
	}

	for i := 0; i < len(header.ShardInfo); i++ {
		shardData := header.ShardInfo[i]
		headerPool.Remove(shardData.HeaderHash)
	}

	return nil
}

// RestoreBlockIntoPools restores the block into associated pools
func (mp *metaProcessor) RestoreBlockIntoPools(headerHandler data.HeaderHandler, bodyHandler data.BodyHandler) error {
	if headerHandler == nil {
		return process.ErrNilMetaBlockHeader
	}

	header, ok := headerHandler.(*block.MetaBlock)
	if !ok {
		return process.ErrWrongTypeAssertion
	}

	headerPool := mp.dataPool.ShardHeaders()
	if headerPool == nil {
		return process.ErrNilHeadersDataPool
	}

	hdrHashes := make([][]byte, 0)
	for i := 0; i < len(header.ShardInfo); i++ {
		shardData := header.ShardInfo[i]
		hdrHashes = append(hdrHashes, shardData.HeaderHash)
	}

	hdrsBuff, err := mp.store.GetAll(dataRetriever.BlockHeaderUnit, hdrHashes)
	if err != nil {
		return err
	}

	for hdrHash, hdrBuff := range hdrsBuff {
		hdr := block.Header{}
		err = mp.marshalizer.Unmarshal(&hdr, hdrBuff)
		if err != nil {
			return err
		}

		headerPool.Put([]byte(hdrHash), &hdr)

		shardMBHeaderCounterMutex.Lock()
		shardMBHeadersTotalProcessed -= len(hdr.MiniBlockHeaders)
		shardMBHeaderCounterMutex.Unlock()
	}

	mp.restoreLastNotarized()

	return nil
}

// CreateBlockBody creates block body of metachain
func (mp *metaProcessor) CreateBlockBody(round uint32, haveTime func() bool) (data.BodyHandler, error) {
	return &block.MetaBlockBody{}, nil
}

func (mp *metaProcessor) processBlockHeaders(header *block.MetaBlock, round uint32, haveTime func() time.Duration) error {
	hdrPool := mp.dataPool.ShardHeaders()

	msg := ""

	for i := 0; i < len(header.ShardInfo); i++ {
		shardData := header.ShardInfo[i]
		for j := 0; j < len(shardData.ShardMiniBlockHeaders); j++ {
			if haveTime() < 0 {
				return process.ErrTimeIsOut
			}

			headerHash := shardData.HeaderHash
			shardMiniBlockHeader := &shardData.ShardMiniBlockHeaders[j]
			err := mp.checkAndProcessShardMiniBlockHeader(
				headerHash,
				shardMiniBlockHeader,
				hdrPool,
				round,
				shardData.ShardId,
			)
			if err != nil {
				return err
			}

			msg = fmt.Sprintf("%s\n%s", msg, core.ToB64(shardMiniBlockHeader.Hash))
		}
	}

	if len(msg) > 0 {
		log.Info(fmt.Sprintf("the following miniblocks hashes were successfully processed:%s\n", msg))
	}

	return nil
}

// CommitBlock commits the block in the blockchain if everything was checked successfully
func (mp *metaProcessor) CommitBlock(
	chainHandler data.ChainHandler,
	headerHandler data.HeaderHandler,
	bodyHandler data.BodyHandler,
) error {

	var err error
	defer func() {
		if err != nil {
			mp.RevertAccountState()
		}
	}()

	tempHeaderPool := make(map[string]*block.Header)

	err = checkForNils(chainHandler, headerHandler, bodyHandler)
	if err != nil {
		return err
	}

	buff, err := mp.marshalizer.Marshal(headerHandler)
	if err != nil {
		return err
	}

	headerHash := mp.hasher.Compute(string(buff))
	err = mp.store.Put(dataRetriever.MetaBlockUnit, headerHash, buff)
	if err != nil {
		return err
	}

	header, ok := headerHandler.(*block.MetaBlock)
	if !ok {
		err = process.ErrWrongTypeAssertion
		return err
	}

	body, ok := bodyHandler.(*block.MetaBlockBody)
	if !ok {
		err = process.ErrWrongTypeAssertion
		return err
	}

	headerNoncePool := mp.dataPool.MetaBlockNonces()
	if headerNoncePool == nil {
		err = process.ErrNilDataPoolHolder
		return err
	}

	_ = headerNoncePool.Put(headerHandler.GetNonce(), headerHash)

	for i := 0; i < len(header.ShardInfo); i++ {
		shardData := header.ShardInfo[i]
		header, err := process.GetShardHeaderFromPool(shardData.HeaderHash, mp.dataPool.ShardHeaders())
		if header == nil {
			return err
		}

		tempHeaderPool[string(shardData.HeaderHash)] = header

		buff, err = mp.marshalizer.Marshal(header)
		if err != nil {
			return err
		}

		err = mp.store.Put(dataRetriever.BlockHeaderUnit, shardData.HeaderHash, buff)
		if err != nil {
			return err
		}
	}

	_, err = mp.accounts.Commit()
	if err != nil {
		return err
	}

	err = chainHandler.SetCurrentBlockBody(body)
	if err != nil {
		return err
	}

	err = chainHandler.SetCurrentBlockHeader(header)
	if err != nil {
		return err
	}

	chainHandler.SetCurrentBlockHeaderHash(headerHash)

	err = mp.createLastNotarizedHdrs(header)
	if err != nil {
		return err
	}

	errNotCritical := mp.removeBlockInfoFromPool(header)
	if errNotCritical != nil {
		log.Info(errNotCritical.Error())
	}

	errNotCritical = mp.forkDetector.AddHeader(header, headerHash, process.BHProcessed)
	if errNotCritical != nil {
		log.Info(errNotCritical.Error())
	}

	if mp.core.TPSBenchmark() != nil {
		mp.core.TPSBenchmark().Update(header)
	}
	mp.indexBlockIfNeeded(header, tempHeaderPool)

	go mp.displayMetaBlock(header)

	return nil
}

func (mp *metaProcessor) createLastNotarizedHdrs(header *block.MetaBlock) error {
	mp.mutNotarizedHdrs.Lock()
	defer mp.mutNotarizedHdrs.Unlock()

	if mp.lastNotarizedHdrs == nil || mp.finalNotarizedHdrs == nil {
		return process.ErrNotarizedHdrsSliceIsNil
	}

	// save the last headers with the highest round per shard
	tmpNotedHdrs := make(mapShardLastHeaders, mp.shardCoordinator.NumberOfShards())
	for i := uint32(0); i < mp.shardCoordinator.NumberOfShards(); i++ {
		tmpNotedHdrs[i] = mp.lastNotarizedHdrs[i]
	}

	var err error
	defer func() {
		if err != nil {
			for i := uint32(0); i < mp.shardCoordinator.NumberOfShards(); i++ {
				mp.lastNotarizedHdrs[i] = tmpNotedHdrs[i]
			}
		}
	}()

	for i := 0; i < len(header.ShardInfo); i++ {
		shardData := header.ShardInfo[i]
		header, err := process.GetShardHeaderFromPool(shardData.HeaderHash, mp.dataPool.ShardHeaders())
		if header == nil {
			return err
		}

		if mp.lastNotarizedHdrs[header.ShardId].GetNonce() < header.Nonce {
			mp.lastNotarizedHdrs[header.ShardId] = header
		}
	}

	for i := uint32(0); i < mp.shardCoordinator.NumberOfShards(); i++ {
		mp.finalNotarizedHdrs[i] = tmpNotedHdrs[i]
	}

	return nil
}

// gets all the headers from the metablock in sorted order per shard
func (mp *metaProcessor) getSortedShardHdrsFromMetablock(header *block.MetaBlock) (map[uint32][]*block.Header, error) {
	sortedShardHdrs := make(map[uint32][]*block.Header, mp.shardCoordinator.NumberOfShards())

	for i := 0; i < len(header.ShardInfo); i++ {
		shardData := header.ShardInfo[i]
		header, err := process.GetShardHeaderFromPool(shardData.HeaderHash, mp.dataPool.ShardHeaders())
		if header == nil {
			go mp.onRequestHeaderHandler(shardData.ShardId, shardData.HeaderHash)
			return nil, err
		}

		sortedShardHdrs[header.ShardId] = append(sortedShardHdrs[header.ShardId], header)
	}

	for shId := uint32(0); shId < mp.shardCoordinator.NumberOfShards(); shId++ {
		hdrsForShard := sortedShardHdrs[shId]
		if len(hdrsForShard) == 0 {
			continue
		}

		sort.Slice(hdrsForShard, func(i, j int) bool {
			return hdrsForShard[i].GetNonce() < hdrsForShard[j].GetNonce()
		})
	}

	return sortedShardHdrs, nil
}

// check if shard headers were signed and constructed correctly and returns headers which has to be
// checked for finality
func (mp *metaProcessor) checkShardHeadersValidity(header *block.MetaBlock) (mapShardLastHeaders, error) {
	mp.mutNotarizedHdrs.RLock()
	if mp.lastNotarizedHdrs == nil {
		mp.mutNotarizedHdrs.RUnlock()
		return nil, process.ErrNotarizedHdrsSliceIsNil
	}

	tmpNotedHdrs := make(mapShardLastHeaders, mp.shardCoordinator.NumberOfShards())
	for i := uint32(0); i < mp.shardCoordinator.NumberOfShards(); i++ {
		tmpNotedHdrs[i] = mp.lastNotarizedHdrs[i]
	}
	mp.mutNotarizedHdrs.RUnlock()

	sortedShardHdrs, err := mp.getSortedShardHdrsFromMetablock(header)
	if err != nil {
		return nil, err
	}

	highestNonceHdrs := make(mapShardLastHeaders)
	for shId := uint32(0); shId < mp.shardCoordinator.NumberOfShards(); shId++ {
		hdrsForShard := sortedShardHdrs[shId]
		if len(hdrsForShard) == 0 {
			continue
		}

		for i := 0; i < len(hdrsForShard); i++ {
			err := mp.isHdrConstructionValid(hdrsForShard[i], tmpNotedHdrs[shId])
			if err != nil {
				return nil, err
			}
			tmpNotedHdrs[shId] = hdrsForShard[i]
			highestNonceHdrs[shId] = hdrsForShard[i]
		}
	}

	return highestNonceHdrs, nil
}

// check if shard headers are final by checking if newer headers were constructed upon them
func (mp *metaProcessor) checkShardHeadersFinality(header *block.MetaBlock, highestNonceHdrs mapShardLastHeaders) error {
	if header == nil {
		return process.ErrNilBlockHeader
	}

	//TODO: change this to look at the pool where values are saved by prevHash. can be done after resolver is done
	_, _, sortedHdrPerShard, err := mp.getOrderedHdrs(header.GetRound())
	if err != nil {
		return err
	}

	for index, lastVerifiedHdr := range highestNonceHdrs {
		if index != lastVerifiedHdr.GetShardID() {
			return process.ErrShardIdMissmatch
		}

		// verify if there are "K" block after current to make this one final
		nextBlocksVerified := uint32(0)
		shId := lastVerifiedHdr.GetShardID()
		for i := 0; i < len(sortedHdrPerShard[shId]); i++ {
			if nextBlocksVerified >= mp.nextKValidity {
				break
			}

			// found a header with the next nonce
			tmpHdr := sortedHdrPerShard[shId][i]
			if tmpHdr.GetNonce() == lastVerifiedHdr.GetNonce()+1 {
				err := mp.isHdrConstructionValid(tmpHdr, lastVerifiedHdr)
				if err != nil {
					continue
				}

				lastVerifiedHdr = tmpHdr
				nextBlocksVerified += 1
			}
		}

		if nextBlocksVerified < mp.nextKValidity {
			return process.ErrHeaderNotFinal
		}
	}

	return nil
}

func (mp *metaProcessor) isShardHeaderValidFinal(currHdr *block.Header, lastHdr *block.Header, sortedShardHdrs []*block.Header) (bool, []uint32) {
	if currHdr == nil {
		return false, nil
	}
	if sortedShardHdrs == nil {
		return false, nil
	}
	if lastHdr == nil {
		return false, nil
	}

	err := mp.isHdrConstructionValid(currHdr, lastHdr)
	if err != nil {
		return false, nil
	}

	// verify if there are "K" block after current to make this one final
	lastVerifiedHdr := currHdr
	nextBlocksVerified := uint32(0)
	hdrIds := make([]uint32, 0)
	for i := 0; i < len(sortedShardHdrs); i++ {
		if nextBlocksVerified >= mp.nextKValidity {
			return true, hdrIds
		}

		// found a header with the next nonce
		tmpHdr := sortedShardHdrs[i]
		if tmpHdr.GetNonce() == lastVerifiedHdr.GetNonce()+1 {
			err := mp.isHdrConstructionValid(tmpHdr, lastVerifiedHdr)
			if err != nil {
				continue
			}

			lastVerifiedHdr = tmpHdr
			nextBlocksVerified += 1
			hdrIds = append(hdrIds, uint32(i))
		}
	}

	if nextBlocksVerified >= mp.nextKValidity {
		return true, hdrIds
	}

	return false, nil
}

// receivedHeader is a call back function which is called when a new header
// is added in the headers pool
func (mp *metaProcessor) receivedHeader(headerHash []byte) {
	mp.mutRequestedShardHeaderHashes.Lock()

	if len(mp.requestedShardHeaderHashes) > 0 {
		if mp.requestedShardHeaderHashes[string(headerHash)] {
			delete(mp.requestedShardHeaderHashes, string(headerHash))
		}

		lenReqHeadersHashes := len(mp.requestedShardHeaderHashes)
		mp.mutRequestedShardHeaderHashes.Unlock()

		if lenReqHeadersHashes == 0 {
			mp.chRcvAllHdrs <- true
		}

		return
	}

	mp.mutRequestedShardHeaderHashes.Unlock()
}

func (mp *metaProcessor) requestBlockHeaders(header *block.MetaBlock) int {
	mp.mutRequestedShardHeaderHashes.Lock()

	missingHeaderHashes := mp.computeMissingHeaders(header)
	mp.requestedShardHeaderHashes = make(map[string]bool)

	for shardId, headerHash := range missingHeaderHashes {
		mp.requestedShardHeaderHashes[string(headerHash)] = true
		//TODO: It should be analyzed if launching the next line(request) on go routine is better or not
		go mp.onRequestHeaderHandler(shardId, headerHash)
	}

	mp.mutRequestedShardHeaderHashes.Unlock()

	return len(missingHeaderHashes)
}

func (mp *metaProcessor) computeMissingHeaders(header *block.MetaBlock) map[uint32][]byte {
	missingHeaders := make(map[uint32][]byte)

	for i := 0; i < len(header.ShardInfo); i++ {
		shardData := header.ShardInfo[i]
		header, _ := process.GetShardHeaderFromPool(shardData.HeaderHash, mp.dataPool.ShardHeaders())
		if header == nil {
			missingHeaders[shardData.ShardId] = shardData.HeaderHash
		}
	}

	return missingHeaders
}

func (mp *metaProcessor) checkAndProcessShardMiniBlockHeader(
	headerHash []byte,
	shardMiniBlockHeader *block.ShardMiniBlockHeader,
	hdrPool storage.Cacher,
	round uint32,
	shardId uint32,
) error {

	if hdrPool == nil {
		return process.ErrNilHeadersDataPool
	}
	// TODO: real processing has to be done here, using metachain state
	return nil
}

func (mp *metaProcessor) createShardInfo(
	maxMiniBlockHdrsInBlock uint32,
	round uint32,
	haveTime func() bool,
) ([]block.ShardData, error) {

	shardInfo := make([]block.ShardData, 0)
	lastPushedHdr := make(mapShardLastHeaders, mp.shardCoordinator.NumberOfShards())

	if mp.accounts.JournalLen() != 0 {
		return nil, process.ErrAccountStateDirty
	}

	if !haveTime() {
		log.Info(fmt.Sprintf("time is up after entered in createShardInfo method\n"))
		return shardInfo, nil
	}

	hdrPool := mp.dataPool.ShardHeaders()
	if hdrPool == nil {
		return nil, process.ErrNilHeadersDataPool
	}

	mbHdrs := uint32(0)

	timeBefore := time.Now()
	orderedHdrs, orderedHdrHashes, sortedHdrPerShard, err := mp.getOrderedHdrs(round)
	timeAfter := time.Now()

	if !haveTime() {
		log.Info(fmt.Sprintf("time is up after ordered %d hdrs in %v sec\n", len(orderedHdrs), timeAfter.Sub(timeBefore).Seconds()))
		return shardInfo, nil
	}

	log.Info(fmt.Sprintf("time elapsed to ordered %d hdrs: %v sec\n", len(orderedHdrs), timeAfter.Sub(timeBefore).Seconds()))

	if err != nil {
		return nil, err
	}

	log.Info(fmt.Sprintf("creating shard info has been started: have %d hdrs in pool\n", len(orderedHdrs)))

	// save last committed hdr for verification
	mp.mutNotarizedHdrs.RLock()
	if mp.lastNotarizedHdrs == nil {
		mp.mutNotarizedHdrs.RUnlock()
		return nil, process.ErrNotarizedHdrsSliceIsNil
	}
	for shardId := uint32(0); shardId < mp.shardCoordinator.NumberOfShards(); shardId++ {
		lastPushedHdr[shardId] = mp.lastNotarizedHdrs[shardId]
	}
	mp.mutNotarizedHdrs.RUnlock()

	mp.finalityAttestingHdrs = make([]*block.Header, 0)

	for index := range orderedHdrs {
		shId := orderedHdrs[index].ShardId

		lastHdr, ok := lastPushedHdr[shId].(*block.Header)
		if !ok {
			continue
		}

		isFinal, attestingHdrIds := mp.isShardHeaderValidFinal(orderedHdrs[index], lastHdr, sortedHdrPerShard[shId])
		if !isFinal {
			continue
		}

		lastPushedHdr[orderedHdrs[index].ShardId] = orderedHdrs[index]
		shardData := block.ShardData{}
		shardData.ShardMiniBlockHeaders = make([]block.ShardMiniBlockHeader, 0)
		shardData.TxCount = orderedHdrs[index].TxCount
		shardData.ShardId = orderedHdrs[index].ShardId
		shardData.HeaderHash = orderedHdrHashes[index]

		snapshot := mp.accounts.JournalLen()

		for i := 0; i < len(orderedHdrs[index].MiniBlockHeaders); i++ {
			if !haveTime() {
				break
			}

			shardMiniBlockHeader := block.ShardMiniBlockHeader{}
			shardMiniBlockHeader.SenderShardId = orderedHdrs[index].MiniBlockHeaders[i].SenderShardID
			shardMiniBlockHeader.ReceiverShardId = orderedHdrs[index].MiniBlockHeaders[i].ReceiverShardID
			shardMiniBlockHeader.Hash = orderedHdrs[index].MiniBlockHeaders[i].Hash
			shardMiniBlockHeader.TxCount = orderedHdrs[index].MiniBlockHeaders[i].TxCount

			// execute shard miniblock to change the trie root hash
			err := mp.checkAndProcessShardMiniBlockHeader(
				orderedHdrHashes[index],
				&shardMiniBlockHeader,
				hdrPool,
				round,
				shardData.ShardId,
			)

			if err != nil {
				log.Error(err.Error())
				err = mp.accounts.RevertToSnapshot(snapshot)
				if err != nil {
					log.Error(err.Error())
				}
				break
			}

			shardData.ShardMiniBlockHeaders = append(shardData.ShardMiniBlockHeaders, shardMiniBlockHeader)
			mbHdrs++

			if mbHdrs >= maxMiniBlockHdrsInBlock { // max mini block headers count in one block was reached
				log.Info(fmt.Sprintf("max hdrs accepted in one block is reached: added %d hdrs from %d hdrs\n", mbHdrs, len(orderedHdrs)))

				if len(shardData.ShardMiniBlockHeaders) == len(orderedHdrs[index].MiniBlockHeaders) {
					shardInfo = append(shardInfo, shardData)

					// message to broadcast
					for k := 0; k < len(attestingHdrIds); k++ {
						hdrId := attestingHdrIds[k]
						mp.finalityAttestingHdrs = append(mp.finalityAttestingHdrs, sortedHdrPerShard[shId][hdrId])
					}
				}

				log.Info(fmt.Sprintf("creating shard info has been finished: created %d shard data\n", len(shardInfo)))
				return shardInfo, nil
			}
		}

		if !haveTime() {
			log.Info(fmt.Sprintf("time is up: added %d hdrs from %d hdrs\n", mbHdrs, len(orderedHdrs)))

			if len(shardData.ShardMiniBlockHeaders) == len(orderedHdrs[index].MiniBlockHeaders) {
				shardInfo = append(shardInfo, shardData)
			}

			log.Info(fmt.Sprintf("creating shard info has been finished: created %d shard data\n", len(shardInfo)))
			return shardInfo, nil
		}

		if len(shardData.ShardMiniBlockHeaders) == len(orderedHdrs[index].MiniBlockHeaders) {
			shardInfo = append(shardInfo, shardData)

		}
	}

	log.Info(fmt.Sprintf("creating shard info has been finished: created %d shard data\n", len(shardInfo)))
	return shardInfo, nil
}

func (mp *metaProcessor) createPeerInfo() ([]block.PeerData, error) {
	// TODO: to be implemented
	peerInfo := make([]block.PeerData, 0)
	return peerInfo, nil
}

// CreateBlockHeader creates a miniblock header list given a block body
func (mp *metaProcessor) CreateBlockHeader(bodyHandler data.BodyHandler, round uint32, haveTime func() bool) (data.HeaderHandler, error) {
	// TODO: add PrevRandSeed and RandSeed when BLS signing is completed
	header := &block.MetaBlock{
		ShardInfo:    make([]block.ShardData, 0),
		PeerInfo:     make([]block.PeerData, 0),
		PrevRandSeed: make([]byte, 0),
		RandSeed:     make([]byte, 0),
	}

	shardInfo, err := mp.createShardInfo(maxHeadersInBlock, round, haveTime)
	if err != nil {
		return nil, err
	}

	peerInfo, err := mp.createPeerInfo()
	if err != nil {
		return nil, err
	}

	header.ShardInfo = shardInfo
	header.PeerInfo = peerInfo
	header.RootHash = mp.getRootHash()
	header.TxCount = getTxCount(shardInfo)

	go mp.checkAndRequestIfShardHeadersMissing(header.Round)

	return header, nil
}

func (mp *metaProcessor) waitForBlockHeaders(waitTime time.Duration) error {
	select {
	case <-mp.chRcvAllHdrs:
		return nil
	case <-time.After(waitTime):
		return process.ErrTimeIsOut
	}
}

func (mp *metaProcessor) displayMetaBlock(header *block.MetaBlock) {
	if header == nil {
		return
	}

	headerHash, err := mp.computeHeaderHash(header)
	if err != nil {
		log.Error(err.Error())
		return
	}

	mp.displayLogInfo(header, headerHash)
}

func (mp *metaProcessor) displayLogInfo(
	header *block.MetaBlock,
	headerHash []byte,
) {
	dispHeader, dispLines := createDisplayableMetaHeader(header)

	tblString, err := display.CreateTableString(dispHeader, dispLines)
	if err != nil {
		log.Error(err.Error())
		return
	}

	shardMBHeaderCounterMutex.RLock()
	tblString = tblString + fmt.Sprintf("\nHeader hash: %s\n\nTotal shard MB headers "+
		"processed until now: %d. Total shard MB headers processed for this block: %d. Total shard headers remained in pool: %d\n",
		core.ToB64(headerHash),
		shardMBHeadersTotalProcessed,
		shardMBHeadersCurrentBlockProcessed,
		mp.getHeadersCountInPool())
	shardMBHeaderCounterMutex.RUnlock()

	log.Info(tblString)
}

func createDisplayableMetaHeader(
	header *block.MetaBlock,
) ([]string, []*display.LineData) {

	tableHeader := []string{"Part", "Parameter", "Value"}

	lines := displayHeader(header)

	metaLines := make([]*display.LineData, 0)
	metaLines = append(metaLines, display.NewLineData(false, []string{
		"Header",
		"Block type",
		"MetaBlock"}))
	metaLines = append(metaLines, lines...)

	metaLines = displayShardInfo(metaLines, header)
	return tableHeader, metaLines
}

func displayShardInfo(lines []*display.LineData, header *block.MetaBlock) []*display.LineData {
	shardMBHeaderCounterMutex.Lock()
	shardMBHeadersCurrentBlockProcessed = 0
	shardMBHeaderCounterMutex.Unlock()

	for i := 0; i < len(header.ShardInfo); i++ {
		shardData := header.ShardInfo[i]

		lines = append(lines, display.NewLineData(false, []string{
			fmt.Sprintf("ShardData_%d", shardData.ShardId),
			"Header hash",
			base64.StdEncoding.EncodeToString(shardData.HeaderHash)}))

		if shardData.ShardMiniBlockHeaders == nil || len(shardData.ShardMiniBlockHeaders) == 0 {
			lines = append(lines, display.NewLineData(false, []string{
				"", "ShardMiniBlockHeaders", "<EMPTY>"}))
		}

		shardMBHeaderCounterMutex.Lock()
		shardMBHeadersCurrentBlockProcessed += len(shardData.ShardMiniBlockHeaders)
		shardMBHeadersTotalProcessed += len(shardData.ShardMiniBlockHeaders)
		shardMBHeaderCounterMutex.Unlock()

		for j := 0; j < len(shardData.ShardMiniBlockHeaders); j++ {
			if j == 0 || j >= len(shardData.ShardMiniBlockHeaders)-1 {
				lines = append(lines, display.NewLineData(false, []string{
					"",
					fmt.Sprintf("ShardMiniBlockHeaderHash_%d", j+1),
					core.ToB64(shardData.ShardMiniBlockHeaders[j].Hash)}))
			} else if j == 1 {
				lines = append(lines, display.NewLineData(false, []string{
					"",
					fmt.Sprintf("..."),
					fmt.Sprintf("...")}))
			}
		}

		lines[len(lines)-1].HorizontalRuleAfter = true
	}

	return lines
}

// MarshalizedDataToBroadcast prepares underlying data into a marshalized object according to destination
func (mp *metaProcessor) MarshalizedDataToBroadcast(
	header data.HeaderHandler,
	bodyHandler data.BodyHandler,
) (map[uint32][]byte, map[uint32][][]byte, error) {

	mrsData := make(map[uint32][]byte)
	mrsTxs := make(map[uint32][][]byte)

	// send headers which can validate the current header

	return mrsData, mrsTxs, nil
}

func (mp *metaProcessor) getOrderedHdrs(round uint32) ([]*block.Header, [][]byte, map[uint32][]*block.Header, error) {
	hdrStore := mp.dataPool.ShardHeaders()
	if hdrStore == nil {
		return nil, nil, nil, process.ErrNilCacher
	}

	hashAndBlockMap := make(map[uint32][]*hashAndHdr, mp.shardCoordinator.NumberOfShards())
	headersMap := make(map[uint32][]*block.Header)
	headers := make([]*block.Header, 0)
	hdrHashes := make([][]byte, 0)

	mp.mutNotarizedHdrs.RLock()
	if mp.lastNotarizedHdrs == nil {
		mp.mutNotarizedHdrs.RUnlock()
		return nil, nil, nil, process.ErrNotarizedHdrsSliceIsNil
	}

	// get keys and arrange them into shards
	for _, key := range hdrStore.Keys() {
		val, _ := hdrStore.Peek(key)
		if val == nil {
			continue
		}

		hdr, ok := val.(*block.Header)
		if !ok {
			continue
		}

		if hdr.GetRound() >= round {
			continue
		}

		currShardId := hdr.ShardId
		if mp.lastNotarizedHdrs[currShardId] == nil {
			continue
		}

		if hdr.GetRound() <= mp.lastNotarizedHdrs[currShardId].GetRound() {
			continue
		}

		if hdr.GetNonce() <= mp.lastNotarizedHdrs[currShardId].GetNonce() {
			continue
		}

		hashAndBlockMap[currShardId] = append(hashAndBlockMap[currShardId],
			&hashAndHdr{hdr: hdr, hash: key})
	}
	mp.mutNotarizedHdrs.RUnlock()

	// sort headers for each shard
	maxHdrLen := 0
	for shardId := uint32(0); shardId < mp.shardCoordinator.NumberOfShards(); shardId++ {
		hdrsForShard := hashAndBlockMap[shardId]
		if len(hdrsForShard) == 0 {
			continue
		}

		sort.Slice(hdrsForShard, func(i, j int) bool {
			return hdrsForShard[i].hdr.GetNonce() < hdrsForShard[j].hdr.GetNonce()
		})

		tmpHdrLen := len(hdrsForShard)
		if maxHdrLen < tmpHdrLen {
			maxHdrLen = tmpHdrLen
		}
	}

	// copy from map to lists - equality between number of headers per shard
	for i := 0; i < maxHdrLen; i++ {
		for shardId := uint32(0); shardId < mp.shardCoordinator.NumberOfShards(); shardId++ {
			hdrsForShard := hashAndBlockMap[shardId]
			if i >= len(hdrsForShard) {
				continue
			}

			hdr, ok := hdrsForShard[i].hdr.(*block.Header)
			if !ok {
				continue
			}

			headers = append(headers, hdr)
			hdrHashes = append(hdrHashes, hdrsForShard[i].hash)
			headersMap[shardId] = append(headersMap[shardId], hdr)
		}
	}

	return headers, hdrHashes, headersMap, nil
}

func getTxCount(shardInfo []block.ShardData) uint32 {
	txs := uint32(0)
	for i := 0; i < len(shardInfo); i++ {
		for j := 0; j < len(shardInfo[i].ShardMiniBlockHeaders); j++ {
			txs += shardInfo[i].ShardMiniBlockHeaders[j].TxCount
		}
	}

	return txs
}

func (mp *metaProcessor) getHeadersCountInPool() int {
	headerPool := mp.dataPool.ShardHeaders()
	if headerPool == nil {
		log.Error(process.ErrNilHeadersDataPool.Error())
		return -1
	}

	return headerPool.Len()
}

// DecodeBlockBody method decodes block body from a given byte array
func (mp *metaProcessor) DecodeBlockBody(dta []byte) data.BodyHandler {
	if dta == nil {
		return nil
	}

	var body block.MetaBlockBody

	err := mp.marshalizer.Unmarshal(&body, dta)
	if err != nil {
		log.Error(err.Error())
		return nil
	}

	return &body
}

// DecodeBlockHeader method decodes block header from a given byte array
func (mp *metaProcessor) DecodeBlockHeader(dta []byte) data.HeaderHandler {
	if dta == nil {
		return nil
	}

	var header block.MetaBlock

	err := mp.marshalizer.Unmarshal(&header, dta)
	if err != nil {
		log.Error(err.Error())
		return nil
	}

	return &header
}<|MERGE_RESOLUTION|>--- conflicted
+++ resolved
@@ -33,14 +33,9 @@
 // metaProcessor implements metaProcessor interface and actually it tries to execute block
 type metaProcessor struct {
 	*baseProcessor
-<<<<<<< HEAD
-	core                          serviceContainer.Core
-	dataPool                      dataRetriever.MetaPoolsHolder
-	onRequestShardHeaderHandler   func(shardId uint32, mbHash []byte)
-=======
+	core     serviceContainer.Core
 	dataPool dataRetriever.MetaPoolsHolder
 
->>>>>>> 05645f42
 	requestedShardHeaderHashes    map[string]bool
 	mutRequestedShardHeaderHashes sync.RWMutex
 
@@ -104,15 +99,9 @@
 	}
 
 	mp := metaProcessor{
-<<<<<<< HEAD
-		core:                        core,
-		baseProcessor:               base,
-		dataPool:                    dataPool,
-		onRequestShardHeaderHandler: requestHeaderHandler,
-=======
+		core:          core,
 		baseProcessor: base,
 		dataPool:      dataPool,
->>>>>>> 05645f42
 	}
 
 	mp.requestedShardHeaderHashes = make(map[string]bool)
