package block

import (
	"bytes"
	"fmt"
	"sort"
	"sync"
	"time"

	"github.com/ElrondNetwork/elrond-go/core"
	"github.com/ElrondNetwork/elrond-go/core/check"
	"github.com/ElrondNetwork/elrond-go/core/serviceContainer"
	"github.com/ElrondNetwork/elrond-go/data"
	"github.com/ElrondNetwork/elrond-go/data/block"
	"github.com/ElrondNetwork/elrond-go/dataRetriever"
	"github.com/ElrondNetwork/elrond-go/dataRetriever/dataPool"
	"github.com/ElrondNetwork/elrond-go/node/external"
	"github.com/ElrondNetwork/elrond-go/process"
	"github.com/ElrondNetwork/elrond-go/process/block/bootstrapStorage"
	"github.com/ElrondNetwork/elrond-go/process/throttle"
	"github.com/ElrondNetwork/elrond-go/sharding"
	"github.com/ElrondNetwork/elrond-go/statusHandler"
)

// metaProcessor implements metaProcessor interface and actually it tries to execute block
type metaProcessor struct {
	*baseProcessor
	core              serviceContainer.Core
	dataPool          dataRetriever.MetaPoolsHolder
	scDataGetter      external.SCQueryService
	scToProtocol      process.SmartContractToProtocolHandler
	peerChanges       process.PeerChangesHandler
	pendingMiniBlocks process.PendingMiniBlocksHandler

	shardsHeadersNonce *sync.Map
	shardBlockFinality uint32
	chRcvAllHdrs       chan bool
	headersCounter     *headersCounter
}

// NewMetaProcessor creates a new metaProcessor object
func NewMetaProcessor(arguments ArgMetaProcessor) (*metaProcessor, error) {
	err := checkProcessorNilParameters(arguments.ArgBaseProcessor)
	if err != nil {
		return nil, err
	}
	if check.IfNil(arguments.DataPool) {
		return nil, process.ErrNilDataPoolHolder
	}
	if check.IfNil(arguments.DataPool.ShardHeaders()) {
		return nil, process.ErrNilHeadersDataPool
	}
	if check.IfNil(arguments.SCDataGetter) {
		return nil, process.ErrNilSCDataGetter
	}
	if check.IfNil(arguments.PeerChangesHandler) {
		return nil, process.ErrNilPeerChangesHandler
	}
	if check.IfNil(arguments.SCToProtocol) {
		return nil, process.ErrNilSCToProtocol
	}
	if check.IfNil(arguments.PendingMiniBlocks) {
		return nil, process.ErrNilPendingMiniBlocksHandler
	}

	blockSizeThrottler, err := throttle.NewBlockSizeThrottle()
	if err != nil {
		return nil, err
	}

	base := &baseProcessor{
		accounts:                     arguments.Accounts,
		blockSizeThrottler:           blockSizeThrottler,
		forkDetector:                 arguments.ForkDetector,
		hasher:                       arguments.Hasher,
		marshalizer:                  arguments.Marshalizer,
		store:                        arguments.Store,
		shardCoordinator:             arguments.ShardCoordinator,
		nodesCoordinator:             arguments.NodesCoordinator,
		specialAddressHandler:        arguments.SpecialAddressHandler,
		uint64Converter:              arguments.Uint64Converter,
		requestHandler:               arguments.RequestHandler,
		appStatusHandler:             statusHandler.NewNilStatusHandler(),
		blockChainHook:               arguments.BlockChainHook,
		txCoordinator:                arguments.TxCoordinator,
		validatorStatisticsProcessor: arguments.ValidatorStatisticsProcessor,
		epochStartTrigger:            arguments.EpochStartTrigger,
		headerValidator:              arguments.HeaderValidator,
		rounder:                      arguments.Rounder,
		bootStorer:                   arguments.BootStorer,
	}

	err = base.setLastNotarizedHeadersSlice(arguments.StartHeaders)
	if err != nil {
		return nil, err
	}

	mp := metaProcessor{
		core:              arguments.Core,
		baseProcessor:     base,
		dataPool:          arguments.DataPool,
		headersCounter:    NewHeaderCounter(),
		scDataGetter:      arguments.SCDataGetter,
		peerChanges:       arguments.PeerChangesHandler,
		scToProtocol:      arguments.SCToProtocol,
		pendingMiniBlocks: arguments.PendingMiniBlocks,
	}

	mp.baseProcessor.requestBlockBodyHandler = &mp

	mp.hdrsForCurrBlock.hdrHashAndInfo = make(map[string]*hdrInfo)
	mp.hdrsForCurrBlock.highestHdrNonce = make(map[uint32]uint64)

	headerPool := mp.dataPool.ShardHeaders()
	headerPool.RegisterHandler(mp.receivedShardHeader)

	mp.chRcvAllHdrs = make(chan bool)

	mp.shardBlockFinality = process.ShardBlockFinality

	mp.shardsHeadersNonce = &sync.Map{}

	mp.lastHdrs = make(mapShardHeader)

	return &mp, nil
}

// ProcessBlock processes a block. It returns nil if all ok or the specific error
func (mp *metaProcessor) ProcessBlock(
	chainHandler data.ChainHandler,
	headerHandler data.HeaderHandler,
	bodyHandler data.BodyHandler,
	haveTime func() time.Duration,
) error {

	if haveTime == nil {
		return process.ErrNilHaveTimeHandler
	}

	err := mp.checkBlockValidity(chainHandler, headerHandler, bodyHandler)
	if err != nil {
		if err == process.ErrBlockHashDoesNotMatch {
			log.Debug("requested missing meta header",
				"hash", headerHandler.GetPrevHash(),
				"for shard", headerHandler.GetShardID(),
			)

			go mp.requestHandler.RequestMetaHeader(headerHandler.GetPrevHash())
		}

		return err
	}

	log.Trace("started processing block",
		"round", headerHandler.GetRound(),
		"nonce", headerHandler.GetNonce())

	header, ok := headerHandler.(*block.MetaBlock)
	if !ok {
		return process.ErrWrongTypeAssertion
	}

	body, ok := bodyHandler.(block.Body)
	if !ok {
		return process.ErrWrongTypeAssertion
	}

	err = mp.checkHeaderBodyCorrelation(header.MiniBlockHeaders, body)
	if err != nil {
		return err
	}

	go getMetricsFromMetaHeader(
		header,
		mp.marshalizer,
		mp.appStatusHandler,
		mp.dataPool.ShardHeaders().Len(),
		mp.headersCounter.getNumShardMBHeadersTotalProcessed(),
	)

	mp.createBlockStarted()
	mp.blockChainHook.SetCurrentHeader(headerHandler)
	mp.txCoordinator.RequestBlockTransactions(body)

	requestedShardHdrs, requestedFinalityAttestingShardHdrs := mp.requestShardHeaders(header)

	if haveTime() < 0 {
		return process.ErrTimeIsOut
	}

	err = mp.txCoordinator.IsDataPreparedForProcessing(haveTime)
	if err != nil {
		return err
	}

	haveMissingShardHeaders := requestedShardHdrs > 0 || requestedFinalityAttestingShardHdrs > 0
	if haveMissingShardHeaders {
		log.Debug("requested missing shard headers",
			"num headers", requestedShardHdrs,
		)
		log.Debug("requested missing finality attesting shard headers",
			"num finality shard headers", requestedFinalityAttestingShardHdrs,
		)

		err = mp.waitForBlockHeaders(haveTime())

		mp.hdrsForCurrBlock.mutHdrsForBlock.RLock()
		missingShardHdrs := mp.hdrsForCurrBlock.missingHdrs
		mp.hdrsForCurrBlock.mutHdrsForBlock.RUnlock()

		mp.resetMissingHdrs()

		if requestedShardHdrs > 0 {
			log.Debug("received missing shard headers",
				"num headers", requestedShardHdrs-missingShardHdrs,
			)
		}

		if err != nil {
			return err
		}
	}

	if mp.accounts.JournalLen() != 0 {
		return process.ErrAccountStateDirty
	}

	defer func() {
		go mp.checkAndRequestIfShardHeadersMissing(header.Round)
	}()

	mp.epochStartTrigger.Update(header.GetRound())

	err = mp.checkEpochCorrectness(header, chainHandler)
	if err != nil {
		return err
	}

	err = mp.verifyEpochStartDataForMetablock(header)
	if err != nil {
		return err
	}

	highestNonceHdrs, err := mp.checkShardHeadersValidity(header)
	if err != nil {
		return err
	}

	err = mp.checkShardHeadersFinality(highestNonceHdrs)
	if err != nil {
		return err
	}

	err = mp.verifyCrossShardMiniBlockDstMe(header)
	if err != nil {
		return err
	}

	defer func() {
		if err != nil {
			mp.RevertAccountState()
		}
	}()

	err = mp.processBlockHeaders(header, header.Round, haveTime)
	if err != nil {
		return err
	}

	err = mp.txCoordinator.ProcessBlockTransaction(body, haveTime)
	if err != nil {
		return err
	}

	err = mp.txCoordinator.VerifyCreatedBlockTransactions(header, body)
	if err != nil {
		return err
	}

	err = mp.scToProtocol.UpdateProtocol(body, header.Round)
	if err != nil {
		return err
	}

	err = mp.peerChanges.VerifyPeerChanges(header.PeerInfo)
	if err != nil {
		return err
	}

	if !mp.verifyStateRoot(header.GetRootHash()) {
		err = process.ErrRootStateDoesNotMatch
		return err
	}

	validatorStatsRH, err := mp.validatorStatisticsProcessor.UpdatePeerState(header)
	if err != nil {
		return err
	}

	if !bytes.Equal(validatorStatsRH, header.GetValidatorStatsRootHash()) {
		log.Warn("Validator stats root hash does not match", "validatorStatsRH", validatorStatsRH,
			"headerValidatorStatsRH", header.GetValidatorStatsRootHash())
		err = process.ErrValidatorStatsRootHashDoesNotMatch
		return err
	}

	return nil
}

// SetNumProcessedObj will set the num of processed headers
func (mp *metaProcessor) SetNumProcessedObj(numObj uint64) {
	mp.headersCounter.shardMBHeadersTotalProcessed = numObj
}

func (mp *metaProcessor) checkEpochCorrectness(
	headerHandler data.HeaderHandler,
	chainHandler data.ChainHandler,
) error {
	currentBlockHeader := chainHandler.GetCurrentBlockHeader()
	if currentBlockHeader == nil {
		return nil
	}

	isEpochIncorrect := headerHandler.GetEpoch() != currentBlockHeader.GetEpoch() &&
		mp.epochStartTrigger.Epoch() == currentBlockHeader.GetEpoch()
	if isEpochIncorrect {
		return process.ErrEpochDoesNotMatch
	}

	isEpochIncorrect = mp.epochStartTrigger.IsEpochStart() &&
		mp.epochStartTrigger.EpochStartRound() <= headerHandler.GetRound() &&
		headerHandler.GetEpoch() != currentBlockHeader.GetEpoch()+1

	if isEpochIncorrect {
		return process.ErrEpochDoesNotMatch
	}

	return nil
}

func (mp *metaProcessor) verifyCrossShardMiniBlockDstMe(header *block.MetaBlock) error {
	miniBlockShardsHashes, err := mp.getAllMiniBlockDstMeFromShards(header)
	if err != nil {
		return err
	}

	//if all miniblockshards hashes are in header miniblocks as well
	mapMetaMiniBlockHdrs := make(map[string]struct{}, len(header.MiniBlockHeaders))
	for _, metaMiniBlock := range header.MiniBlockHeaders {
		mapMetaMiniBlockHdrs[string(metaMiniBlock.Hash)] = struct{}{}
	}

	for hash := range miniBlockShardsHashes {
		if _, ok := mapMetaMiniBlockHdrs[hash]; !ok {
			return process.ErrCrossShardMBWithoutConfirmationFromMeta
		}
	}

	return nil
}

func (mp *metaProcessor) getAllMiniBlockDstMeFromShards(metaHdr *block.MetaBlock) (map[string][]byte, error) {
	miniBlockShardsHashes := make(map[string][]byte)

	mp.hdrsForCurrBlock.mutHdrsForBlock.RLock()
	defer mp.hdrsForCurrBlock.mutHdrsForBlock.RUnlock()

	for _, shardInfo := range metaHdr.ShardInfo {
		hdrInfo, ok := mp.hdrsForCurrBlock.hdrHashAndInfo[string(shardInfo.HeaderHash)]
		if !ok {
			continue
		}
		shardHeader, ok := hdrInfo.hdr.(*block.Header)
		if !ok {
			continue
		}

		lastHdr, err := mp.getLastNotarizedHdr(shardInfo.ShardID)
		if err != nil {
			return nil, err
		}

		if shardHeader.GetRound() > metaHdr.Round {
			continue
		}
		if shardHeader.GetRound() <= lastHdr.GetRound() {
			continue
		}
		if shardHeader.GetNonce() <= lastHdr.GetNonce() {
			continue
		}

		crossMiniBlockHashes := shardHeader.GetMiniBlockHeadersWithDst(mp.shardCoordinator.SelfId())
		for hash := range crossMiniBlockHashes {
			miniBlockShardsHashes[hash] = shardInfo.HeaderHash
		}
	}

	return miniBlockShardsHashes, nil
}

func (mp *metaProcessor) checkAndRequestIfShardHeadersMissing(round uint64) {
	_, _, sortedHdrPerShard, err := mp.getOrderedHdrs(round)
	if err != nil {
		log.Trace("getOrderedHdrs", "error", err.Error())
		return
	}

	for i := uint32(0); i < mp.shardCoordinator.NumberOfShards(); i++ {
		// map from *block.Header to dataHandler
		sortedHdrs := make([]data.HeaderHandler, len(sortedHdrPerShard[i]))
		for j := 0; j < len(sortedHdrPerShard[i]); j++ {
			sortedHdrs[j] = sortedHdrPerShard[i][j]
		}

		err := mp.requestHeadersIfMissing(sortedHdrs, i, round, mp.dataPool.ShardHeaders())
		if err != nil {
			log.Trace("requestHeadersIfMissing", "error", err.Error())
			continue
		}
	}

	return
}

func (mp *metaProcessor) indexBlock(
	metaBlock data.HeaderHandler,
	body data.BodyHandler,
	lastMetaBlock data.HeaderHandler,
) {
	if mp.core == nil || mp.core.Indexer() == nil {
		return
	}
	// Update tps benchmarks in the DB
	tpsBenchmark := mp.core.TPSBenchmark()
	if tpsBenchmark != nil {
		go mp.core.Indexer().UpdateTPS(tpsBenchmark)
	}

	txPool := mp.txCoordinator.GetAllCurrentUsedTxs(block.TxBlock)
	scPool := mp.txCoordinator.GetAllCurrentUsedTxs(block.SmartContractResultBlock)

	for hash, tx := range scPool {
		txPool[hash] = tx
	}

	publicKeys, err := mp.nodesCoordinator.GetValidatorsPublicKeys(metaBlock.GetPrevRandSeed(), metaBlock.GetRound(), sharding.MetachainShardId)
	if err != nil {
		return
	}

	signersIndexes := mp.nodesCoordinator.GetValidatorsIndexes(publicKeys)
	go mp.core.Indexer().SaveBlock(body, metaBlock, txPool, signersIndexes)

	saveRoundInfoInElastic(mp.core.Indexer(), mp.nodesCoordinator, sharding.MetachainShardId, metaBlock, lastMetaBlock, signersIndexes)
}

// removeBlockInfoFromPool removes the block info from associated pools
func (mp *metaProcessor) removeBlockInfoFromPool(header *block.MetaBlock) error {
	if header == nil || header.IsInterfaceNil() {
		return process.ErrNilMetaBlockHeader
	}

	headerPool := mp.dataPool.ShardHeaders()
	if headerPool == nil || headerPool.IsInterfaceNil() {
		return process.ErrNilHeadersDataPool
	}

	headerNoncesPool := mp.dataPool.HeadersNonces()
	if headerNoncesPool == nil || headerNoncesPool.IsInterfaceNil() {
		return process.ErrNilHeadersNoncesDataPool
	}

	mp.hdrsForCurrBlock.mutHdrsForBlock.RLock()
	for i := 0; i < len(header.ShardInfo); i++ {
		shardHeaderHash := header.ShardInfo[i].HeaderHash
		headerInfo, ok := mp.hdrsForCurrBlock.hdrHashAndInfo[string(shardHeaderHash)]
		if !ok {
			mp.hdrsForCurrBlock.mutHdrsForBlock.RUnlock()
			return process.ErrMissingHeader
		}

		shardBlock, ok := headerInfo.hdr.(*block.Header)
		if !ok {
			mp.hdrsForCurrBlock.mutHdrsForBlock.RUnlock()
			return process.ErrWrongTypeAssertion
		}

		headerPool.Remove(shardHeaderHash)
		headerNoncesPool.Remove(shardBlock.Nonce, shardBlock.ShardId)
	}
	mp.hdrsForCurrBlock.mutHdrsForBlock.RUnlock()

	return nil
}

// RestoreBlockIntoPools restores the block into associated pools
func (mp *metaProcessor) RestoreBlockIntoPools(headerHandler data.HeaderHandler, bodyHandler data.BodyHandler) error {
	if check.IfNil(headerHandler) {
		return process.ErrNilMetaBlockHeader
	}
	if bodyHandler == nil || bodyHandler.IsInterfaceNil() {
		return process.ErrNilTxBlockBody
	}

	metaBlock, ok := headerHandler.(*block.MetaBlock)
	if !ok {
		return process.ErrWrongTypeAssertion
	}

	body, ok := bodyHandler.(block.Body)
	if !ok {
		return process.ErrWrongTypeAssertion
	}

	headerPool := mp.dataPool.ShardHeaders()
	if check.IfNil(headerPool) {
		return process.ErrNilHeadersDataPool
	}

	headerNoncesPool := mp.dataPool.HeadersNonces()
	if check.IfNil(headerNoncesPool) {
		return process.ErrNilHeadersNoncesDataPool
	}

	hdrHashes := make([][]byte, len(metaBlock.ShardInfo))
	for i := 0; i < len(metaBlock.ShardInfo); i++ {
		hdrHashes[i] = metaBlock.ShardInfo[i].HeaderHash
	}

	err := mp.pendingMiniBlocks.RevertHeader(metaBlock)
	if err != nil {
		return err
	}

	if metaBlock.IsStartOfEpochBlock() {
		mp.epochStartTrigger.Revert()
	}

	for _, hdrHash := range hdrHashes {
		shardHeader, errNotCritical := process.GetShardHeaderFromStorage(hdrHash, mp.marshalizer, mp.store)
		if errNotCritical != nil {
			log.Debug("shard header not found in BlockHeaderUnit",
				"hash", hdrHash,
			)
			continue
		}

		headerPool.Put(hdrHash, shardHeader)
		syncMap := &dataPool.ShardIdHashSyncMap{}
		syncMap.Store(shardHeader.GetShardID(), hdrHash)
		headerNoncesPool.Merge(shardHeader.GetNonce(), syncMap)

		hdrNonceHashDataUnit := dataRetriever.ShardHdrNonceHashDataUnit + dataRetriever.UnitType(shardHeader.GetShardID())
		storer := mp.store.GetStorer(hdrNonceHashDataUnit)
		nonceToByteSlice := mp.uint64Converter.ToByteSlice(shardHeader.GetNonce())
		errNotCritical = storer.Remove(nonceToByteSlice)
		if errNotCritical != nil {
			log.Debug("ShardHdrNonceHashDataUnit.Remove", "error", errNotCritical.Error())
		}

		mp.headersCounter.subtractRestoredMBHeaders(len(shardHeader.MiniBlockHeaders))
	}

	_, errNotCritical := mp.txCoordinator.RestoreBlockDataFromStorage(body)
	if errNotCritical != nil {
		log.Debug("RestoreBlockDataFromStorage", "error", errNotCritical.Error())
	}

	mp.removeLastNotarized()

	return nil
}

// CreateBlockBody creates block body of metachain
func (mp *metaProcessor) CreateBlockBody(initialHdrData data.HeaderHandler, haveTime func() bool) (data.BodyHandler, error) {
	log.Trace("started creating block body",
		"round", initialHdrData.GetRound(),
	)
	mp.createBlockStarted()
	mp.blockSizeThrottler.ComputeMaxItems()

	mp.epochStartTrigger.Update(initialHdrData.GetRound())
	initialHdrData.SetEpoch(mp.epochStartTrigger.Epoch())

	mp.blockChainHook.SetCurrentHeader(initialHdrData)

	miniBlocks, err := mp.createMiniBlocks(mp.blockSizeThrottler.MaxItemsToAdd(), initialHdrData.GetRound(), haveTime)
	if err != nil {
		return nil, err
	}

	err = mp.scToProtocol.UpdateProtocol(miniBlocks, initialHdrData.GetRound())
	if err != nil {
		return nil, err
	}

	return miniBlocks, nil
}

func (mp *metaProcessor) createMiniBlocks(
	maxItemsInBlock uint32,
	round uint64,
	haveTime func() bool,
) (block.Body, error) {

	miniBlocks := make(block.Body, 0)
	if mp.epochStartTrigger.IsEpochStart() {
		return miniBlocks, nil
	}

	if mp.accounts.JournalLen() != 0 {
		return nil, process.ErrAccountStateDirty
	}

	if !haveTime() {
		log.Debug("time is up after entered in createMiniBlocks method")
		return nil, process.ErrTimeIsOut
	}

	txPool := mp.dataPool.Transactions()
	if txPool == nil {
		return nil, process.ErrNilTransactionPool
	}

	destMeMiniBlocks, nbTxs, nbHdrs, err := mp.createAndProcessCrossMiniBlocksDstMe(maxItemsInBlock, round, haveTime)
	if err != nil {
		log.Debug("createAndProcessCrossMiniBlocksDstMe", "error", err.Error())
	}

	log.Debug("processed miniblocks and txs with destination in self shard",
		"num miniblocks", len(destMeMiniBlocks),
		"num txs", nbTxs,
	)

	if len(destMeMiniBlocks) > 0 {
		miniBlocks = append(miniBlocks, destMeMiniBlocks...)
	}

	maxTxSpaceRemained := int32(maxItemsInBlock) - int32(nbTxs)
	maxMbSpaceRemained := mp.getMaxMiniBlocksSpaceRemained(
		maxItemsInBlock,
		uint32(len(destMeMiniBlocks))+nbHdrs,
		uint32(len(miniBlocks)))

	mbFromMe := mp.txCoordinator.CreateMbsAndProcessTransactionsFromMe(
		uint32(maxTxSpaceRemained),
		uint32(maxMbSpaceRemained),
		haveTime)

	if len(mbFromMe) > 0 {
		miniBlocks = append(miniBlocks, mbFromMe...)
	}

	log.Debug("creating mini blocks has been finished",
		"miniblocks created", len(miniBlocks),
	)

	return miniBlocks, nil
}

// full verification through metachain header
func (mp *metaProcessor) createAndProcessCrossMiniBlocksDstMe(
	maxItemsInBlock uint32,
	round uint64,
	haveTime func() bool,
) (block.MiniBlockSlice, uint32, uint32, error) {

	miniBlocks := make(block.MiniBlockSlice, 0)
	txsAdded := uint32(0)
	hdrsAdded := uint32(0)
	lastPushedHdr := make(map[uint32]data.HeaderHandler, mp.shardCoordinator.NumberOfShards())

	orderedHdrs, orderedHdrHashes, sortedHdrPerShard, err := mp.getOrderedHdrs(round)
	if err != nil {
		return nil, 0, 0, err
	}

	log.Debug("shard headers ordered",
		"num shard headers", len(orderedHdrs),
	)

	// save last committed header for verification
	mp.mutNotarizedHdrs.RLock()
	if mp.notarizedHdrs == nil {
		mp.mutNotarizedHdrs.RUnlock()
		return nil, 0, 0, process.ErrNotarizedHdrsSliceIsNil
	}
	for shardId := uint32(0); shardId < mp.shardCoordinator.NumberOfShards(); shardId++ {
		lastPushedHdr[shardId] = mp.lastNotarizedHdrForShard(shardId)
	}
	mp.mutNotarizedHdrs.RUnlock()

	mp.hdrsForCurrBlock.mutHdrsForBlock.Lock()
	for i := 0; i < len(orderedHdrs); i++ {
		if !haveTime() {
			log.Debug("time is up after putting cross txs with destination to current shard",
				"num txs", txsAdded,
			)
			break
		}

		if len(miniBlocks) >= core.MaxMiniBlocksInBlock {
			log.Debug("max number of mini blocks allowed to be added in one shard block has been reached",
				"num miniblocks", len(miniBlocks),
			)
			break
		}

		itemsAddedInHeader := uint32(len(mp.hdrsForCurrBlock.hdrHashAndInfo) + len(miniBlocks))
		if itemsAddedInHeader >= maxItemsInBlock {
			log.Debug("max records allowed to be added in shard header has been reached",
				"num max items", maxItemsInBlock,
			)
			break
		}

		hdr := orderedHdrs[i]
		lastHdr, ok := lastPushedHdr[hdr.ShardId].(*block.Header)
		if !ok {
			continue
		}

		isFinal, _ := mp.isShardHeaderValidFinal(hdr, lastHdr, sortedHdrPerShard[hdr.ShardId])
		if !isFinal {
			continue
		}

		if len(hdr.GetMiniBlockHeadersWithDst(mp.shardCoordinator.SelfId())) == 0 {
			mp.hdrsForCurrBlock.hdrHashAndInfo[string(orderedHdrHashes[i])] = &hdrInfo{hdr: hdr, usedInBlock: true}
			hdrsAdded++
			lastPushedHdr[hdr.ShardId] = hdr
			continue
		}

		itemsAddedInBody := txsAdded
		if itemsAddedInBody >= maxItemsInBlock {
			continue
		}

		maxTxSpaceRemained := int32(maxItemsInBlock) - int32(itemsAddedInBody)
		maxMbSpaceRemained := mp.getMaxMiniBlocksSpaceRemained(
			maxItemsInBlock,
			itemsAddedInHeader+1,
			uint32(len(miniBlocks)))

		if maxTxSpaceRemained > 0 && maxMbSpaceRemained > 0 {
			snapshot := mp.accounts.JournalLen()
			currMBProcessed, currTxsAdded, hdrProcessFinished := mp.txCoordinator.CreateMbsAndProcessCrossShardTransactionsDstMe(
				hdr,
				nil,
				uint32(maxTxSpaceRemained),
				uint32(maxMbSpaceRemained),
				haveTime)

			if !hdrProcessFinished {
				// shard header must be processed completely
				errAccountState := mp.accounts.RevertToSnapshot(snapshot)
				if errAccountState != nil {
					// TODO: evaluate if reloading the trie from disk will might solve the problem
					log.Warn("accounts.RevertToSnapshot", "error", errAccountState.Error())
				}
				break
			}

			// all txs processed, add to processed miniblocks
			miniBlocks = append(miniBlocks, currMBProcessed...)
			txsAdded = txsAdded + currTxsAdded

			mp.hdrsForCurrBlock.hdrHashAndInfo[string(orderedHdrHashes[i])] = &hdrInfo{hdr: hdr, usedInBlock: true}
			hdrsAdded++

			lastPushedHdr[hdr.ShardId] = hdr
		}
	}
	mp.hdrsForCurrBlock.mutHdrsForBlock.Unlock()

	return miniBlocks, txsAdded, hdrsAdded, nil
}

func (mp *metaProcessor) processBlockHeaders(header *block.MetaBlock, round uint64, haveTime func() time.Duration) error {
	arguments := make([]interface{}, 0, len(header.ShardInfo))
	for i := 0; i < len(header.ShardInfo); i++ {
		shardData := header.ShardInfo[i]
		for j := 0; j < len(shardData.ShardMiniBlockHeaders); j++ {
			if haveTime() < 0 {
				return process.ErrTimeIsOut
			}

			headerHash := shardData.HeaderHash
			shardMiniBlockHeader := &shardData.ShardMiniBlockHeaders[j]
			err := mp.checkAndProcessShardMiniBlockHeader(
				headerHash,
				shardMiniBlockHeader,
				round,
				shardData.ShardID,
			)

			if err != nil {
				return err
			}

			arguments = append(arguments, "hash", shardMiniBlockHeader.Hash)
		}
	}

	if len(arguments) > 0 {
		log.Trace("the following miniblocks hashes were successfully processed", arguments...)
	}

	return nil
}

// CommitBlock commits the block in the blockchain if everything was checked successfully
func (mp *metaProcessor) CommitBlock(
	chainHandler data.ChainHandler,
	headerHandler data.HeaderHandler,
	bodyHandler data.BodyHandler,
) error {

	var err error
	defer func() {
		if err != nil {
			mp.RevertAccountState()
		}
	}()

	err = checkForNils(chainHandler, headerHandler, bodyHandler)
	if err != nil {
		return err
	}

	log.Trace("started committing block",
		"round", headerHandler.GetRound(),
		"nonce", headerHandler.GetNonce(),
	)

	err = mp.checkBlockValidity(chainHandler, headerHandler, bodyHandler)
	if err != nil {
		return err
	}

	header, ok := headerHandler.(*block.MetaBlock)
	if !ok {
		err = process.ErrWrongTypeAssertion
		return err
	}

	buff, err := mp.marshalizer.Marshal(header)
	if err != nil {
		return err
	}

	headerHash := mp.hasher.Compute(string(buff))
	nonceToByteSlice := mp.uint64Converter.ToByteSlice(header.Nonce)
	errNotCritical := mp.store.Put(dataRetriever.MetaHdrNonceHashDataUnit, nonceToByteSlice, headerHash)
	if errNotCritical != nil {
		log.Trace("MetaHdrNonceHashDataUnit store.Put", "error", errNotCritical.Error())
	}

	errNotCritical = mp.store.Put(dataRetriever.MetaBlockUnit, headerHash, buff)
	if errNotCritical != nil {
		log.Trace("MetaBlockUnit store.Put", "error", errNotCritical.Error())
	}

	headersNoncesPool := mp.dataPool.HeadersNonces()
	if headersNoncesPool == nil {
		err = process.ErrNilHeadersNoncesDataPool
		return err
	}

	metaBlocksPool := mp.dataPool.MetaBlocks()
	if metaBlocksPool == nil {
		err = process.ErrNilMetaBlocksPool
		return err
	}

	headersNoncesPool.Remove(header.GetNonce(), header.GetShardID())
	metaBlocksPool.Remove(headerHash)

	body, ok := bodyHandler.(block.Body)
	if !ok {
		err = process.ErrWrongTypeAssertion
		return err
	}

	err = mp.txCoordinator.SaveBlockDataToStorage(body)
	if err != nil {
		return err
	}

	for i := 0; i < len(body); i++ {
		buff, err = mp.marshalizer.Marshal(body[i])
		if err != nil {
			return err
		}

		miniBlockHash := mp.hasher.Compute(string(buff))
		errNotCritical = mp.store.Put(dataRetriever.MiniBlockUnit, miniBlockHash, buff)
		log.LogIfError(errNotCritical)
	}

	mp.hdrsForCurrBlock.mutHdrsForBlock.RLock()
	for i := 0; i < len(header.ShardInfo); i++ {
		shardHeaderHash := header.ShardInfo[i].HeaderHash
		headerInfo, ok := mp.hdrsForCurrBlock.hdrHashAndInfo[string(shardHeaderHash)]
		if !ok {
			mp.hdrsForCurrBlock.mutHdrsForBlock.RUnlock()
			return process.ErrMissingHeader
		}

		shardBlock, ok := headerInfo.hdr.(*block.Header)
		if !ok {
			mp.hdrsForCurrBlock.mutHdrsForBlock.RUnlock()
			return process.ErrWrongTypeAssertion
		}

		mp.updateShardHeadersNonce(shardBlock.ShardId, shardBlock.Nonce)

		buff, err = mp.marshalizer.Marshal(shardBlock)
		if err != nil {
			mp.hdrsForCurrBlock.mutHdrsForBlock.RUnlock()
			return err
		}

		nonceToByteSlice := mp.uint64Converter.ToByteSlice(shardBlock.Nonce)
		hdrNonceHashDataUnit := dataRetriever.ShardHdrNonceHashDataUnit + dataRetriever.UnitType(shardBlock.ShardId)
		errNotCritical = mp.store.Put(hdrNonceHashDataUnit, nonceToByteSlice, shardHeaderHash)
		if errNotCritical != nil {
			log.Trace(fmt.Sprintf("ShardHdrNonceHashDataUnit_%d store.Put", shardBlock.ShardId),
				"error", errNotCritical.Error(),
			)
		}

		errNotCritical = mp.store.Put(dataRetriever.BlockHeaderUnit, shardHeaderHash, buff)
		if errNotCritical != nil {
			log.Trace("BlockHeaderUnit store.Put", "error", errNotCritical.Error())
		}
	}
	mp.hdrsForCurrBlock.mutHdrsForBlock.RUnlock()

	mp.saveMetricCrossCheckBlockHeight()

	err = mp.commitAll()
	if err != nil {
		return err
	}

	mp.commitEpochStart(header, chainHandler)

	err = chainHandler.SetCurrentBlockBody(body)
	if err != nil {
		return err
	}

	err = chainHandler.SetCurrentBlockHeader(header)
	if err != nil {
		return err
	}

	chainHandler.SetCurrentBlockHeaderHash(headerHash)

	err = mp.saveLastNotarizedHeader(header)
	if err != nil {
		return err
	}

	err = mp.pendingMiniBlocks.AddProcessedHeader(header)
	if err != nil {
		return err
	}

	log.Info("meta block has been committed successfully",
		"nonce", header.Nonce,
		"round", header.Round,
		"epoch", header.Epoch,
		"hash", headerHash)

	errNotCritical = mp.removeBlockInfoFromPool(header)
	if errNotCritical != nil {
		log.Debug("removeBlockInfoFromPool", "error", errNotCritical.Error())
	}

	errNotCritical = mp.txCoordinator.RemoveBlockDataFromPool(body)
	if errNotCritical != nil {
		log.Debug(errNotCritical.Error())
	}

	errNotCritical = mp.forkDetector.AddHeader(header, headerHash, process.BHProcessed, nil, nil, false)
	if errNotCritical != nil {
		log.Debug("forkDetector.AddHeader", "error", errNotCritical.Error())
	}

	log.Debug("highest final meta block",
		"nonce", mp.forkDetector.GetHighestFinalBlockNonce(),
	)

	hdrsToAttestPreviousFinal := mp.shardBlockFinality + 1
	mp.removeNotarizedHdrsBehindPreviousFinal(hdrsToAttestPreviousFinal)

	lastMetaBlock := chainHandler.GetCurrentBlockHeader()

	if mp.core != nil && mp.core.TPSBenchmark() != nil {
		mp.core.TPSBenchmark().Update(header)
	}

	mp.indexBlock(header, body, lastMetaBlock)

	saveMetachainCommitBlockMetrics(mp.appStatusHandler, header, headerHash, mp.nodesCoordinator)

	go mp.headersCounter.displayLogInfo(
		header,
		body,
		headerHash,
		mp.dataPool.ShardHeaders().Len(),
	)

	headerInfo := bootstrapStorage.BootstrapHeaderInfo{
		ShardId: header.GetShardID(),
		Nonce:   header.GetNonce(),
		Hash:    headerHash,
	}
	mp.prepareDataForBootStorer(headerInfo, header.Round, nil, nil, nil)

	mp.blockSizeThrottler.Succeed(header.Round)

	log.Debug("pools info",
		"metablocks", mp.dataPool.MetaBlocks().Len(),
		"metablocks capacity", mp.dataPool.MetaBlocks().MaxSize(),
		"shard headers", mp.dataPool.ShardHeaders().Len(),
		"shard headers capacity", mp.dataPool.ShardHeaders().MaxSize(),
	)

	go mp.cleanupPools(headersNoncesPool, metaBlocksPool, mp.dataPool.ShardHeaders())

	return nil
}

// ApplyProcessedMiniBlocks will do nothing on meta processor
func (mp *metaProcessor) ApplyProcessedMiniBlocks(_ map[string]map[string]struct{}) {
}

func (mp *metaProcessor) commitEpochStart(header data.HeaderHandler, chainHandler data.ChainHandler) {
	if header.IsStartOfEpochBlock() {
		mp.epochStartTrigger.SetProcessed(header)
	} else {
		currentHeader := chainHandler.GetCurrentBlockHeader()
		if currentHeader != nil && currentHeader.IsStartOfEpochBlock() {
			mp.epochStartTrigger.SetFinalityAttestingRound(header.GetRound())
		}
	}
}

// RevertStateToBlock recreates thee state tries to the root hashes indicated by the provided header
func (mp *metaProcessor) RevertStateToBlock(header data.HeaderHandler) error {
	err := mp.accounts.RecreateTrie(header.GetRootHash())
	if err != nil {
		log.Debug("recreate trie with error for header",
			"nonce", header.GetNonce(),
			"hash", header.GetRootHash(),
		)

		return err
	}

	err = mp.validatorStatisticsProcessor.RevertPeerState(header)
	if err != nil {
		log.Debug("revert peer state with error for header",
			"nonce", header.GetNonce(),
			"validators root hash", header.GetValidatorStatsRootHash(),
		)

		return err
	}

	return nil
}

// RevertAccountState reverts the account state for cleanup failed process
func (mp *metaProcessor) RevertAccountState() {
	err := mp.accounts.RevertToSnapshot(0)
	if err != nil {
		log.Debug("RevertToSnapshot", "error", err.Error())
	}

	err = mp.validatorStatisticsProcessor.RevertPeerStateToSnapshot(0)
	if err != nil {
		log.Debug("RevertPeerStateToSnapshot", "error", err.Error())
	}
}

func (mp *metaProcessor) getPrevHeader(header *block.MetaBlock) (*block.MetaBlock, error) {
	metaBlockStore := mp.store.GetStorer(dataRetriever.MetaBlockUnit)
	buff, err := metaBlockStore.Get(header.GetPrevHash())
	if err != nil {
		return nil, err
	}

	prevMetaHeader := &block.MetaBlock{}
	err = mp.marshalizer.Unmarshal(prevMetaHeader, buff)
	if err != nil {
		return nil, err
	}

	return prevMetaHeader, nil
}

func (mp *metaProcessor) updateShardHeadersNonce(key uint32, value uint64) {
	valueStoredI, ok := mp.shardsHeadersNonce.Load(key)
	if !ok {
		mp.shardsHeadersNonce.Store(key, value)
		return
	}

	valueStored, ok := valueStoredI.(uint64)
	if !ok {
		mp.shardsHeadersNonce.Store(key, value)
		return
	}

	if valueStored < value {
		mp.shardsHeadersNonce.Store(key, value)
	}
}

func (mp *metaProcessor) saveMetricCrossCheckBlockHeight() {
	crossCheckBlockHeight := ""
	for i := uint32(0); i < mp.shardCoordinator.NumberOfShards(); i++ {
		heightValue := uint64(0)

		valueStoredI, isValueInMap := mp.shardsHeadersNonce.Load(i)
		if isValueInMap {
			valueStored, ok := valueStoredI.(uint64)
			if ok {
				heightValue = valueStored
			}
		}

		crossCheckBlockHeight += fmt.Sprintf("%d: %d, ", i, heightValue)
	}

	mp.appStatusHandler.SetStringValue(core.MetricCrossCheckBlockHeight, crossCheckBlockHeight)
}

func (mp *metaProcessor) saveLastNotarizedHeader(header *block.MetaBlock) error {
	mp.mutNotarizedHdrs.Lock()
	defer mp.mutNotarizedHdrs.Unlock()

	if mp.notarizedHdrs == nil {
		return process.ErrNotarizedHdrsSliceIsNil
	}

	tmpLastNotarizedHdrForShard := make(map[uint32]data.HeaderHandler, mp.shardCoordinator.NumberOfShards())
	for i := uint32(0); i < mp.shardCoordinator.NumberOfShards(); i++ {
		tmpLastNotarizedHdrForShard[i] = mp.lastNotarizedHdrForShard(i)
	}

	mp.hdrsForCurrBlock.mutHdrsForBlock.RLock()
	for i := 0; i < len(header.ShardInfo); i++ {
		shardHeaderHash := header.ShardInfo[i].HeaderHash
		headerInfo, ok := mp.hdrsForCurrBlock.hdrHashAndInfo[string(shardHeaderHash)]
		if !ok {
			mp.hdrsForCurrBlock.mutHdrsForBlock.RUnlock()
			return process.ErrMissingHeader
		}

		shardHdr, ok := headerInfo.hdr.(*block.Header)
		if !ok {
			mp.hdrsForCurrBlock.mutHdrsForBlock.RUnlock()
			return process.ErrWrongTypeAssertion
		}

		if tmpLastNotarizedHdrForShard[shardHdr.ShardId].GetNonce() < shardHdr.Nonce {
			tmpLastNotarizedHdrForShard[shardHdr.ShardId] = shardHdr
		}
	}
	mp.hdrsForCurrBlock.mutHdrsForBlock.RUnlock()

	for i := uint32(0); i < mp.shardCoordinator.NumberOfShards(); i++ {
		mp.notarizedHdrs[i] = append(mp.notarizedHdrs[i], tmpLastNotarizedHdrForShard[i])
		DisplayLastNotarized(mp.marshalizer, mp.hasher, tmpLastNotarizedHdrForShard[i], i)
	}

	return nil
}

// check if shard headers were signed and constructed correctly and returns headers which has to be
// checked for finality
func (mp *metaProcessor) checkShardHeadersValidity(metaHdr *block.MetaBlock) (map[uint32]data.HeaderHandler, error) {
	mp.mutNotarizedHdrs.RLock()
	if mp.notarizedHdrs == nil {
		mp.mutNotarizedHdrs.RUnlock()
		return nil, process.ErrNotarizedHdrsSliceIsNil
	}

	tmpLastNotarized := make(map[uint32]data.HeaderHandler, mp.shardCoordinator.NumberOfShards())
	for i := uint32(0); i < mp.shardCoordinator.NumberOfShards(); i++ {
		tmpLastNotarized[i] = mp.lastNotarizedHdrForShard(i)
	}
	mp.mutNotarizedHdrs.RUnlock()

	usedShardHdrs := mp.sortHeadersForCurrentBlockByNonce(true)
	highestNonceHdrs := make(map[uint32]data.HeaderHandler, len(usedShardHdrs))

	if len(usedShardHdrs) == 0 {
		return highestNonceHdrs, nil
	}

	for shardId, hdrsForShard := range usedShardHdrs {
		for _, shardHdr := range hdrsForShard {
			err := mp.headerValidator.IsHeaderConstructionValid(shardHdr, tmpLastNotarized[shardId])
			if err != nil {
				return nil, err
			}

			tmpLastNotarized[shardId] = shardHdr
			highestNonceHdrs[shardId] = shardHdr
		}
	}

	mp.hdrsForCurrBlock.mutHdrsForBlock.Lock()
	defer mp.hdrsForCurrBlock.mutHdrsForBlock.Unlock()

	for _, shardData := range metaHdr.ShardInfo {
		actualHdr := mp.hdrsForCurrBlock.hdrHashAndInfo[string(shardData.HeaderHash)].hdr
		shardHdr, ok := actualHdr.(*block.Header)
		if !ok {
			return nil, process.ErrWrongTypeAssertion
		}

		if len(shardData.ShardMiniBlockHeaders) != len(shardHdr.MiniBlockHeaders) {
			return nil, process.ErrHeaderShardDataMismatch
		}

		mapMiniBlockHeadersInMetaBlock := make(map[string]struct{})
		for _, shardMiniBlockHdr := range shardData.ShardMiniBlockHeaders {
			mapMiniBlockHeadersInMetaBlock[string(shardMiniBlockHdr.Hash)] = struct{}{}
		}

		for _, actualMiniBlockHdr := range shardHdr.MiniBlockHeaders {
			if _, ok := mapMiniBlockHeadersInMetaBlock[string(actualMiniBlockHdr.Hash)]; !ok {
				return nil, process.ErrHeaderShardDataMismatch
			}
		}
	}

	return highestNonceHdrs, nil
}

// check if shard headers are final by checking if newer headers were constructed upon them
func (mp *metaProcessor) checkShardHeadersFinality(highestNonceHdrs map[uint32]data.HeaderHandler) error {
	finalityAttestingShardHdrs := mp.sortHeadersForCurrentBlockByNonce(false)

	var errFinal error

	for shardId, lastVerifiedHdr := range highestNonceHdrs {
		if lastVerifiedHdr == nil || lastVerifiedHdr.IsInterfaceNil() {
			return process.ErrNilBlockHeader
		}
		if lastVerifiedHdr.GetShardID() != shardId {
			return process.ErrShardIdMissmatch
		}

		// verify if there are "K" block after current to make this one final
		nextBlocksVerified := uint32(0)
		for _, shardHdr := range finalityAttestingShardHdrs[shardId] {
			if nextBlocksVerified >= mp.shardBlockFinality {
				break
			}

			// found a header with the next nonce
			if shardHdr.GetNonce() == lastVerifiedHdr.GetNonce()+1 {
				err := mp.headerValidator.IsHeaderConstructionValid(shardHdr, lastVerifiedHdr)
				if err != nil {
					go mp.removeHeaderFromPools(shardHdr, mp.dataPool.ShardHeaders(), mp.dataPool.HeadersNonces())
					log.Debug("isHdrConstructionValid", "error", err.Error())
					continue
				}

				lastVerifiedHdr = shardHdr
				nextBlocksVerified += 1
			}
		}

		if nextBlocksVerified < mp.shardBlockFinality {
			go mp.requestHandler.RequestShardHeaderByNonce(lastVerifiedHdr.GetShardID(), lastVerifiedHdr.GetNonce())
			go mp.requestHandler.RequestShardHeaderByNonce(lastVerifiedHdr.GetShardID(), lastVerifiedHdr.GetNonce()+1)
			errFinal = process.ErrHeaderNotFinal
		}
	}

	return errFinal
}

func (mp *metaProcessor) isShardHeaderValidFinal(currHdr *block.Header, lastHdr *block.Header, sortedShardHdrs []*block.Header) (bool, []uint32) {
	if currHdr == nil {
		return false, nil
	}
	if sortedShardHdrs == nil {
		return false, nil
	}
	if lastHdr == nil {
		return false, nil
	}

	err := mp.headerValidator.IsHeaderConstructionValid(currHdr, lastHdr)
	if err != nil {
		return false, nil
	}

	// verify if there are "K" block after current to make this one final
	lastVerifiedHdr := currHdr
	nextBlocksVerified := uint32(0)
	hdrIds := make([]uint32, 0)
	for i := 0; i < len(sortedShardHdrs); i++ {
		if nextBlocksVerified >= mp.shardBlockFinality {
			return true, hdrIds
		}

		// found a header with the next nonce
		tmpHdr := sortedShardHdrs[i]
		if tmpHdr.GetNonce() == lastVerifiedHdr.GetNonce()+1 {
			err := mp.headerValidator.IsHeaderConstructionValid(tmpHdr, lastVerifiedHdr)
			if err != nil {
				continue
			}

			lastVerifiedHdr = tmpHdr
			nextBlocksVerified += 1
			hdrIds = append(hdrIds, uint32(i))
		}
	}

	if nextBlocksVerified >= mp.shardBlockFinality {
		return true, hdrIds
	}

	return false, nil
}

// receivedShardHeader is a call back function which is called when a new header
// is added in the headers pool
func (mp *metaProcessor) receivedShardHeader(shardHeaderHash []byte) {
	shardHeaderPool := mp.dataPool.ShardHeaders()
	if shardHeaderPool == nil {
		return
	}

	obj, ok := shardHeaderPool.Peek(shardHeaderHash)
	if !ok {
		return
	}

	shardHeader, ok := obj.(*block.Header)
	if !ok {
		return
	}

	log.Debug("received shard block from network",
		"shard", shardHeader.ShardId,
		"round", shardHeader.Round,
		"nonce", shardHeader.Nonce,
		"hash", shardHeaderHash,
	)

	mp.hdrsForCurrBlock.mutHdrsForBlock.Lock()

	haveMissingShardHeaders := mp.hdrsForCurrBlock.missingHdrs > 0 || mp.hdrsForCurrBlock.missingFinalityAttestingHdrs > 0
	if haveMissingShardHeaders {
		hdrInfoForHash := mp.hdrsForCurrBlock.hdrHashAndInfo[string(shardHeaderHash)]
		receivedMissingShardHeader := hdrInfoForHash != nil && (hdrInfoForHash.hdr == nil || hdrInfoForHash.hdr.IsInterfaceNil())
		if receivedMissingShardHeader {
			hdrInfoForHash.hdr = shardHeader
			mp.hdrsForCurrBlock.missingHdrs--

			if shardHeader.Nonce > mp.hdrsForCurrBlock.highestHdrNonce[shardHeader.ShardId] {
				mp.hdrsForCurrBlock.highestHdrNonce[shardHeader.ShardId] = shardHeader.Nonce
			}
		}

		if mp.hdrsForCurrBlock.missingHdrs == 0 {
			mp.hdrsForCurrBlock.missingFinalityAttestingHdrs = mp.requestMissingFinalityAttestingShardHeaders()
			if mp.hdrsForCurrBlock.missingFinalityAttestingHdrs == 0 {
				log.Debug("received all missing finality attesting shard headers")
			}
		}

		missingShardHdrs := mp.hdrsForCurrBlock.missingHdrs
		missingFinalityAttestingShardHdrs := mp.hdrsForCurrBlock.missingFinalityAttestingHdrs
		mp.hdrsForCurrBlock.mutHdrsForBlock.Unlock()

		allMissingShardHeadersReceived := missingShardHdrs == 0 && missingFinalityAttestingShardHdrs == 0
		if allMissingShardHeadersReceived {
			mp.chRcvAllHdrs <- true
		}
	} else {
		mp.hdrsForCurrBlock.mutHdrsForBlock.Unlock()
	}

	mp.setLastHdrForShard(shardHeader.GetShardID(), shardHeader)

	isShardHeaderWithOldEpochAndBadRound := shardHeader.Epoch < mp.epochStartTrigger.Epoch() &&
		shardHeader.Round > mp.epochStartTrigger.EpochFinalityAttestingRound()+process.EpochChangeGracePeriod &&
		mp.epochStartTrigger.EpochStartRound() < mp.epochStartTrigger.EpochFinalityAttestingRound()
	if isShardHeaderWithOldEpochAndBadRound {
		log.Debug("shard header with old epoch and bad round",
			"shardEpoch", shardHeader.Epoch,
			"metaEpoch", mp.epochStartTrigger.Epoch(),
			"shardRound", shardHeader.Round,
			"metaFinalityAttestingRound", mp.epochStartTrigger.EpochFinalityAttestingRound())
	}

	if mp.isHeaderOutOfRange(shardHeader, shardHeaderPool) || isShardHeaderWithOldEpochAndBadRound {
		shardHeaderPool.Remove(shardHeaderHash)

		headersNoncesPool := mp.dataPool.HeadersNonces()
		if headersNoncesPool != nil {
			headersNoncesPool.Remove(shardHeader.GetNonce(), shardHeader.GetShardID())
		}

		return
	}

	go mp.txCoordinator.RequestMiniBlocks(shardHeader)
}

// requestMissingFinalityAttestingShardHeaders requests the headers needed to accept the current selected headers for
// processing the current block. It requests the shardBlockFinality headers greater than the highest shard header,
// for each shard, related to the block which should be processed
func (mp *metaProcessor) requestMissingFinalityAttestingShardHeaders() uint32 {
	missingFinalityAttestingShardHeaders := uint32(0)

	for shardId := uint32(0); shardId < mp.shardCoordinator.NumberOfShards(); shardId++ {
		missingFinalityAttestingHeaders := mp.requestMissingFinalityAttestingHeaders(
			shardId,
			mp.shardBlockFinality,
			mp.getShardHeaderFromPoolWithNonce,
			mp.dataPool.ShardHeaders(),
		)

		missingFinalityAttestingShardHeaders += missingFinalityAttestingHeaders
	}

	return missingFinalityAttestingShardHeaders
}

func (mp *metaProcessor) requestShardHeaders(metaBlock *block.MetaBlock) (uint32, uint32) {
	_ = process.EmptyChannel(mp.chRcvAllHdrs)

	if len(metaBlock.ShardInfo) == 0 {
		return 0, 0
	}

	missingHeaderHashes := mp.computeMissingAndExistingShardHeaders(metaBlock)

	mp.hdrsForCurrBlock.mutHdrsForBlock.Lock()
	for shardId, shardHeaderHashes := range missingHeaderHashes {
		for _, hash := range shardHeaderHashes {
			mp.hdrsForCurrBlock.hdrHashAndInfo[string(hash)] = &hdrInfo{hdr: nil, usedInBlock: true}
			go mp.requestHandler.RequestShardHeader(shardId, hash)
		}
	}

	if mp.hdrsForCurrBlock.missingHdrs == 0 {
		mp.hdrsForCurrBlock.missingFinalityAttestingHdrs = mp.requestMissingFinalityAttestingShardHeaders()
	}

	requestedHdrs := mp.hdrsForCurrBlock.missingHdrs
	requestedFinalityAttestingHdrs := mp.hdrsForCurrBlock.missingFinalityAttestingHdrs
	mp.hdrsForCurrBlock.mutHdrsForBlock.Unlock()

	return requestedHdrs, requestedFinalityAttestingHdrs
}

func (mp *metaProcessor) computeMissingAndExistingShardHeaders(metaBlock *block.MetaBlock) map[uint32][][]byte {
	missingHeadersHashes := make(map[uint32][][]byte)

	mp.hdrsForCurrBlock.mutHdrsForBlock.Lock()
	for i := 0; i < len(metaBlock.ShardInfo); i++ {
		shardData := metaBlock.ShardInfo[i]
		hdr, err := process.GetShardHeaderFromPool(
			shardData.HeaderHash,
			mp.dataPool.ShardHeaders())

		if err != nil {
			missingHeadersHashes[shardData.ShardID] = append(missingHeadersHashes[shardData.ShardID], shardData.HeaderHash)
			mp.hdrsForCurrBlock.missingHdrs++
			continue
		}

		mp.hdrsForCurrBlock.hdrHashAndInfo[string(shardData.HeaderHash)] = &hdrInfo{hdr: hdr, usedInBlock: true}

		if hdr.Nonce > mp.hdrsForCurrBlock.highestHdrNonce[shardData.ShardID] {
			mp.hdrsForCurrBlock.highestHdrNonce[shardData.ShardID] = hdr.Nonce
		}
	}
	mp.hdrsForCurrBlock.mutHdrsForBlock.Unlock()

	return missingHeadersHashes
}

func (mp *metaProcessor) checkAndProcessShardMiniBlockHeader(
	_ []byte,
	_ *block.ShardMiniBlockHeader,
	_ uint64,
	_ uint32,
) error {
	// TODO: real processing has to be done here, using metachain state
	return nil
}

func (mp *metaProcessor) createShardInfo(
	round uint64,
) ([]block.ShardData, error) {

	shardInfo := make([]block.ShardData, 0)
	if mp.epochStartTrigger.IsEpochStart() {
		return shardInfo, nil
	}

	mp.hdrsForCurrBlock.mutHdrsForBlock.Lock()
	for hdrHash, hdrInfo := range mp.hdrsForCurrBlock.hdrHashAndInfo {
		shardHdr, ok := hdrInfo.hdr.(*block.Header)
		if !ok {
			return nil, process.ErrWrongTypeAssertion
		}

		shardData := block.ShardData{}
		shardData.ShardMiniBlockHeaders = make([]block.ShardMiniBlockHeader, 0, len(shardHdr.MiniBlockHeaders))
		shardData.TxCount = shardHdr.TxCount
		shardData.ShardID = shardHdr.ShardId
		shardData.HeaderHash = []byte(hdrHash)
		shardData.Round = shardHdr.Round
		shardData.PrevHash = shardHdr.PrevHash
		shardData.Nonce = shardHdr.Nonce
		shardData.PrevRandSeed = shardHdr.PrevRandSeed

		for i := 0; i < len(shardHdr.MiniBlockHeaders); i++ {
			shardMiniBlockHeader := block.ShardMiniBlockHeader{}
			shardMiniBlockHeader.SenderShardID = shardHdr.MiniBlockHeaders[i].SenderShardID
			shardMiniBlockHeader.ReceiverShardID = shardHdr.MiniBlockHeaders[i].ReceiverShardID
			shardMiniBlockHeader.Hash = shardHdr.MiniBlockHeaders[i].Hash
			shardMiniBlockHeader.TxCount = shardHdr.MiniBlockHeaders[i].TxCount

			// execute shard miniblock to change the trie root hash
			err := mp.checkAndProcessShardMiniBlockHeader(
				[]byte(hdrHash),
				&shardMiniBlockHeader,
				round,
				shardData.ShardID,
			)
			if err != nil {
				return nil, err
			}

			shardData.ShardMiniBlockHeaders = append(shardData.ShardMiniBlockHeaders, shardMiniBlockHeader)
		}

		shardInfo = append(shardInfo, shardData)
	}
	mp.hdrsForCurrBlock.mutHdrsForBlock.Unlock()

	log.Debug("created shard data",
		"size", len(shardInfo),
	)
	return shardInfo, nil
}

func (mp *metaProcessor) createPeerInfo() ([]block.PeerData, error) {
	peerInfo := mp.peerChanges.PeerChanges()

	return peerInfo, nil
}

// ApplyBodyToHeader creates a miniblock header list given a block body
func (mp *metaProcessor) ApplyBodyToHeader(hdr data.HeaderHandler, bodyHandler data.BodyHandler) (data.BodyHandler, error) {
	sw := core.NewStopWatch()
	sw.Start("ApplyBodyToHeader")
	defer func() {
		sw.Stop("ApplyBodyToHeader")

		log.Debug("measurements ApplyBodyToHeader", sw.GetMeasurements()...)
	}()

	metaHdr, ok := hdr.(*block.MetaBlock)
	if !ok {
		return nil, process.ErrWrongTypeAssertion
	}

	var err error
	defer func() {
		go mp.checkAndRequestIfShardHeadersMissing(hdr.GetRound())

		if err == nil {
			mp.blockSizeThrottler.Add(
				hdr.GetRound(),
				core.MaxUint32(hdr.ItemsInBody(), hdr.ItemsInHeader()))
		}
	}()

	sw.Start("createShardInfo")
	shardInfo, err := mp.createShardInfo(hdr.GetRound())
	sw.Stop("createShardInfo")
	if err != nil {
		return nil, err
	}

	sw.Start("createPeerInfo")
	peerInfo, err := mp.createPeerInfo()
	sw.Stop("createPeerInfo")
	if err != nil {
		return nil, err
	}

	metaHdr.Epoch = mp.epochStartTrigger.Epoch()
	metaHdr.ShardInfo = shardInfo
	metaHdr.PeerInfo = peerInfo
	metaHdr.RootHash = mp.getRootHash()
	metaHdr.TxCount = getTxCount(shardInfo)

	if check.IfNil(bodyHandler) {
		return nil, process.ErrNilBlockBody
	}

	body, ok := bodyHandler.(block.Body)
	if !ok {
		err = process.ErrWrongTypeAssertion
		return nil, err
	}

	sw.Start("CreateReceiptsHash")
	metaHdr.ReceiptsHash, err = mp.txCoordinator.CreateReceiptsHash()
	sw.Stop("CreateReceiptsHash")
	if err != nil {
		return nil, err
	}

	totalTxCount, miniBlockHeaders, err := mp.createMiniBlockHeaders(body)
	if err != nil {
		return nil, err
	}

	metaHdr.MiniBlockHeaders = miniBlockHeaders
	metaHdr.TxCount += uint32(totalTxCount)

<<<<<<< HEAD
	metaHdr.ValidatorStatsRootHash, err = mp.validatorStatisticsProcessor.UpdatePeerState(metaHdr)
=======
	sw.Start("UpdatePeerState")
	rootHash, err := mp.validatorStatisticsProcessor.UpdatePeerState(metaHdr)
	sw.Stop("UpdatePeerState")
>>>>>>> 2b0dfa27
	if err != nil {
		return nil, err
	}

<<<<<<< HEAD
=======
	metaHdr.ValidatorStatsRootHash = rootHash

	sw.Start("createEpochStartForMetablock")
>>>>>>> 2b0dfa27
	epochStart, err := mp.createEpochStartForMetablock()
	sw.Stop("createEpochStartForMetablock")
	if err != nil {
		return nil, err
	}
	metaHdr.EpochStart = *epochStart

	mp.blockSizeThrottler.Add(
		metaHdr.GetRound(),
		core.MaxUint32(metaHdr.ItemsInBody(), metaHdr.ItemsInHeader()))

	return body, nil
}

func (mp *metaProcessor) verifyEpochStartDataForMetablock(metaBlock *block.MetaBlock) error {
	if !metaBlock.IsStartOfEpochBlock() {
		return nil
	}

	epochStart, err := mp.createEpochStartForMetablock()
	if err != nil {
		return err
	}

	receivedEpochStartHash, err := core.CalculateHash(mp.marshalizer, mp.hasher, metaBlock.EpochStart)
	if err != nil {
		return err
	}

	createdEpochStartHash, err := core.CalculateHash(mp.marshalizer, mp.hasher, *epochStart)
	if err != nil {
		return err
	}

	if !bytes.Equal(receivedEpochStartHash, createdEpochStartHash) {
		return process.ErrEpochStartDataDoesNotMatch
	}

	return nil
}

func (mp *metaProcessor) createEpochStartForMetablock() (*block.EpochStart, error) {
	if !mp.epochStartTrigger.IsEpochStart() {
		return &block.EpochStart{}, nil
	}

	epochStart, lastNotarizedHeaders, err := mp.getLastNotarizedAndFinalizedHeaders()
	if err != nil {
		return nil, err
	}

	pendingMiniBlocks, err := mp.pendingMiniBlocks.PendingMiniBlockHeaders(lastNotarizedHeaders)
	if err != nil {
		return nil, err
	}

	for _, pendingMiniBlock := range pendingMiniBlocks {
		recvShId := pendingMiniBlock.ReceiverShardID

		epochStart.LastFinalizedHeaders[recvShId].PendingMiniBlockHeaders =
			append(epochStart.LastFinalizedHeaders[recvShId].PendingMiniBlockHeaders, pendingMiniBlock)
	}

	return epochStart, nil
}

func (mp *metaProcessor) getLastNotarizedAndFinalizedHeaders() (*block.EpochStart, []data.HeaderHandler, error) {
	mp.mutNotarizedHdrs.RLock()
	defer mp.mutNotarizedHdrs.RUnlock()

	epochStart := &block.EpochStart{
		LastFinalizedHeaders: make([]block.EpochStartShardData, 0),
	}

	lastNotarizedHeaders := make([]data.HeaderHandler, mp.shardCoordinator.NumberOfShards())
	for i := uint32(0); i < mp.shardCoordinator.NumberOfShards(); i++ {
		lastNotarizedHdr := mp.lastNotarizedHdrForShard(i)
		shardHdr, ok := lastNotarizedHdr.(*block.Header)
		if !ok {
			return nil, nil, process.ErrWrongTypeAssertion
		}

		hdrHash, err := core.CalculateHash(mp.marshalizer, mp.hasher, lastNotarizedHdr)
		if err != nil {
			return nil, nil, err
		}

		lastMetaHash, lastFinalizedMetaHash, err := mp.getLastFinalizedMetaHashForShard(shardHdr)
		if err != nil {
			return nil, nil, err
		}

		finalHeader := block.EpochStartShardData{
			ShardId:               lastNotarizedHdr.GetShardID(),
			HeaderHash:            hdrHash,
			RootHash:              lastNotarizedHdr.GetRootHash(),
			FirstPendingMetaBlock: lastMetaHash,
			LastFinishedMetaBlock: lastFinalizedMetaHash,
		}

		epochStart.LastFinalizedHeaders = append(epochStart.LastFinalizedHeaders, finalHeader)
		lastNotarizedHeaders[i] = lastNotarizedHdr
	}

	return epochStart, lastNotarizedHeaders, nil
}

func (mp *metaProcessor) getLastFinalizedMetaHashForShard(shardHdr *block.Header) ([]byte, []byte, error) {
	var lastMetaHash []byte
	var lastFinalizedMetaHash []byte

	for currentHdr := shardHdr; currentHdr.GetNonce() > 0 && currentHdr.GetEpoch() == shardHdr.GetEpoch(); {
		prevShardHdr, err := process.GetShardHeader(currentHdr.GetPrevHash(), mp.dataPool.ShardHeaders(), mp.marshalizer, mp.store)
		if err != nil {
			return nil, nil, err
		}

		if len(currentHdr.MetaBlockHashes) == 0 {
			currentHdr = prevShardHdr
			continue
		}

		numAddedMetas := len(currentHdr.MetaBlockHashes)
		if numAddedMetas > 1 {
			if len(lastMetaHash) == 0 {
				lastMetaHash = currentHdr.MetaBlockHashes[numAddedMetas-1]
				lastFinalizedMetaHash = currentHdr.MetaBlockHashes[numAddedMetas-2]
				return lastMetaHash, lastFinalizedMetaHash, nil
			}

			if bytes.Equal(lastMetaHash, currentHdr.MetaBlockHashes[numAddedMetas-1]) {
				lastFinalizedMetaHash = currentHdr.MetaBlockHashes[numAddedMetas-2]
				return lastMetaHash, lastFinalizedMetaHash, nil
			}

			lastFinalizedMetaHash = currentHdr.MetaBlockHashes[numAddedMetas-1]
			return lastMetaHash, lastFinalizedMetaHash, nil
		}

		if len(lastMetaHash) == 0 {
			lastMetaHash = currentHdr.MetaBlockHashes[numAddedMetas-1]
			currentHdr = prevShardHdr
			continue
		}

		lastFinalizedMetaHash = currentHdr.MetaBlockHashes[numAddedMetas-1]
		if !bytes.Equal(lastMetaHash, lastFinalizedMetaHash) {
			return lastMetaHash, lastFinalizedMetaHash, nil
		}

		currentHdr = prevShardHdr
	}

	//TODO: get header hash from last epoch start metablock
	return nil, nil, nil
}

func (mp *metaProcessor) waitForBlockHeaders(waitTime time.Duration) error {
	select {
	case <-mp.chRcvAllHdrs:
		return nil
	case <-time.After(waitTime):
		return process.ErrTimeIsOut
	}
}

// CreateNewHeader creates a new header
func (mp *metaProcessor) CreateNewHeader() data.HeaderHandler {
	return &block.MetaBlock{}
}

// MarshalizedDataToBroadcast prepares underlying data into a marshalized object according to destination
func (mp *metaProcessor) MarshalizedDataToBroadcast(
	_ data.HeaderHandler,
	bodyHandler data.BodyHandler,
) (map[uint32][]byte, map[string][][]byte, error) {

	if bodyHandler == nil || bodyHandler.IsInterfaceNil() {
		return nil, nil, process.ErrNilMiniBlocks
	}

	body, ok := bodyHandler.(block.Body)
	if !ok {
		return nil, nil, process.ErrWrongTypeAssertion
	}

	bodies, mrsTxs := mp.txCoordinator.CreateMarshalizedData(body)
	mrsData := make(map[uint32][]byte, len(bodies))

	for shardId, subsetBlockBody := range bodies {
		buff, err := mp.marshalizer.Marshal(subsetBlockBody)
		if err != nil {
			log.Debug(process.ErrMarshalWithoutSuccess.Error())
			continue
		}
		mrsData[shardId] = buff
	}

	return mrsData, mrsTxs, nil
}

func (mp *metaProcessor) getSortedHeadersPerShard(round uint64) (map[uint32][]*hashAndHdr, int, error) {
	shardBlocksPool := mp.dataPool.ShardHeaders()
	if shardBlocksPool == nil {
		return nil, 0, process.ErrNilShardBlockPool
	}

	mp.mutNotarizedHdrs.RLock()
	if mp.notarizedHdrs == nil {
		mp.mutNotarizedHdrs.RUnlock()
		return nil, 0, process.ErrNotarizedHdrsSliceIsNil
	}

	hashAndBlockMap := make(map[uint32][]*hashAndHdr)
	for _, key := range shardBlocksPool.Keys() {
		val, _ := shardBlocksPool.Peek(key)
		if val == nil {
			continue
		}

		hdr, ok := val.(*block.Header)
		if !ok {
			continue
		}

		if hdr.GetRound() > round {
			continue
		}

		currShardId := hdr.ShardId
		if mp.lastNotarizedHdrForShard(currShardId) == nil {
			continue
		}

		if hdr.GetRound() <= mp.lastNotarizedHdrForShard(currShardId).GetRound() {
			continue
		}

		if hdr.GetNonce() <= mp.lastNotarizedHdrForShard(currShardId).GetNonce() {
			continue
		}

		hashAndBlockMap[currShardId] = append(hashAndBlockMap[currShardId],
			&hashAndHdr{hdr: hdr, hash: key})
	}
	mp.mutNotarizedHdrs.RUnlock()

	maxHdrLen := mp.sortShardHeadrs(hashAndBlockMap)
	return hashAndBlockMap, maxHdrLen, nil
}

func (mp *metaProcessor) sortShardHeadrs(hashAndBlockMap map[uint32][]*hashAndHdr) int {
	maxHdrLen := 0
	for shardId := uint32(0); shardId < mp.shardCoordinator.NumberOfShards(); shardId++ {
		hdrsForShard := hashAndBlockMap[shardId]
		if len(hdrsForShard) == 0 {
			continue
		}

		sort.Slice(hdrsForShard, func(i, j int) bool {
			return hdrsForShard[i].hdr.GetNonce() < hdrsForShard[j].hdr.GetNonce()
		})

		tmpHdrLen := len(hdrsForShard)
		if maxHdrLen < tmpHdrLen {
			maxHdrLen = tmpHdrLen
		}
	}

	return maxHdrLen
}

func (mp *metaProcessor) getOrderedHdrs(round uint64) ([]*block.Header, [][]byte, map[uint32][]*block.Header, error) {
	hashAndBlockMap, maxHdrLen, err := mp.getSortedHeadersPerShard(round)
	if err != nil {
		return nil, nil, nil, err
	}

	headersMap := make(map[uint32][]*block.Header)
	headers := make([]*block.Header, 0)
	hdrHashes := make([][]byte, 0)

	for i := 0; i < maxHdrLen; i++ {
		for shardId := uint32(0); shardId < mp.shardCoordinator.NumberOfShards(); shardId++ {
			hdrsForShard := hashAndBlockMap[shardId]
			if i >= len(hdrsForShard) {
				continue
			}

			hdr, ok := hdrsForShard[i].hdr.(*block.Header)
			if !ok {
				continue
			}

			headers = append(headers, hdr)
			hdrHashes = append(hdrHashes, hdrsForShard[i].hash)
			headersMap[shardId] = append(headersMap[shardId], hdr)
		}
	}

	return headers, hdrHashes, headersMap, nil
}

func getTxCount(shardInfo []block.ShardData) uint32 {
	txs := uint32(0)
	for i := 0; i < len(shardInfo); i++ {
		for j := 0; j < len(shardInfo[i].ShardMiniBlockHeaders); j++ {
			txs += shardInfo[i].ShardMiniBlockHeaders[j].TxCount
		}
	}

	return txs
}

// DecodeBlockBody method decodes block body from a given byte array
func (mp *metaProcessor) DecodeBlockBody(dta []byte) data.BodyHandler {
	if dta == nil {
		return nil
	}

	var body block.Body

	err := mp.marshalizer.Unmarshal(&body, dta)
	if err != nil {
		log.Debug("marshalizer.Unmarshal", "error", err.Error())
		return nil
	}

	return body
}

// DecodeBlockHeader method decodes block header from a given byte array
func (mp *metaProcessor) DecodeBlockHeader(dta []byte) data.HeaderHandler {
	if dta == nil {
		return nil
	}

	var header block.MetaBlock

	err := mp.marshalizer.Unmarshal(&header, dta)
	if err != nil {
		log.Debug("marshalizer.Unmarshal", "error", err.Error())
		return nil
	}

	return &header
}

// IsInterfaceNil returns true if there is no value under the interface
func (mp *metaProcessor) IsInterfaceNil() bool {
	if mp == nil {
		return true
	}
	return false
}

func (mp *metaProcessor) getShardHeaderFromPoolWithNonce(
	nonce uint64,
	shardId uint32,
) (data.HeaderHandler, []byte, error) {

	shardHeader, shardHeaderHash, err := process.GetShardHeaderFromPoolWithNonce(
		nonce,
		shardId,
		mp.dataPool.ShardHeaders(),
		mp.dataPool.HeadersNonces())

	return shardHeader, shardHeaderHash, err
}

func (mp *metaProcessor) GetBlockBodyFromPool(headerHandler data.HeaderHandler) (data.BodyHandler, error) {
	miniBlockPool := mp.dataPool.MiniBlocks()
	if miniBlockPool == nil {
		return nil, process.ErrNilMiniBlockPool
	}

	metaBlock, ok := headerHandler.(*block.MetaBlock)
	if !ok {
		return nil, process.ErrWrongTypeAssertion
	}

	miniBlocks := make(block.MiniBlockSlice, 0)
	for i := 0; i < len(metaBlock.MiniBlockHeaders); i++ {
		obj, ok := miniBlockPool.Get(metaBlock.MiniBlockHeaders[i].Hash)
		if !ok {
			continue
		}

		miniBlock, ok := obj.(*block.MiniBlock)
		if !ok {
			return nil, process.ErrWrongTypeAssertion
		}

		miniBlocks = append(miniBlocks, miniBlock)
	}

	return block.Body(miniBlocks), nil
}<|MERGE_RESOLUTION|>--- conflicted
+++ resolved
@@ -1643,23 +1643,14 @@
 	metaHdr.MiniBlockHeaders = miniBlockHeaders
 	metaHdr.TxCount += uint32(totalTxCount)
 
-<<<<<<< HEAD
+	sw.Start("UpdatePeerState")
 	metaHdr.ValidatorStatsRootHash, err = mp.validatorStatisticsProcessor.UpdatePeerState(metaHdr)
-=======
-	sw.Start("UpdatePeerState")
-	rootHash, err := mp.validatorStatisticsProcessor.UpdatePeerState(metaHdr)
 	sw.Stop("UpdatePeerState")
->>>>>>> 2b0dfa27
 	if err != nil {
 		return nil, err
 	}
 
-<<<<<<< HEAD
-=======
-	metaHdr.ValidatorStatsRootHash = rootHash
-
 	sw.Start("createEpochStartForMetablock")
->>>>>>> 2b0dfa27
 	epochStart, err := mp.createEpochStartForMetablock()
 	sw.Stop("createEpochStartForMetablock")
 	if err != nil {
