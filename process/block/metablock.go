--- conflicted
+++ resolved
@@ -1598,12 +1598,8 @@
 
 // RevertStateToBlock recreates the state tries to the root hashes indicated by the provided root hash and header
 func (mp *metaProcessor) RevertStateToBlock(header data.HeaderHandler, rootHash []byte) error {
-<<<<<<< HEAD
-	err := mp.revertAccountsStates(header, rootHash)
-=======
 	rootHashHolder := holders.NewDefaultRootHashesHolder(rootHash)
 	err := mp.accountsDB[state.UserAccountsState].RecreateTrie(rootHashHolder)
->>>>>>> 394d3ebb
 	if err != nil {
 		return err
 	}
