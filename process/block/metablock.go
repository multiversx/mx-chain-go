package block

import (
	"bytes"
	"fmt"
	"sync"
	"time"

	"github.com/ElrondNetwork/elrond-go/core"
	"github.com/ElrondNetwork/elrond-go/core/check"
	"github.com/ElrondNetwork/elrond-go/core/serviceContainer"
	"github.com/ElrondNetwork/elrond-go/data"
	"github.com/ElrondNetwork/elrond-go/data/block"
	"github.com/ElrondNetwork/elrond-go/dataRetriever"
	"github.com/ElrondNetwork/elrond-go/display"
	"github.com/ElrondNetwork/elrond-go/process"
	"github.com/ElrondNetwork/elrond-go/process/block/bootstrapStorage"
	"github.com/ElrondNetwork/elrond-go/process/block/processedMb"
	"github.com/ElrondNetwork/elrond-go/process/throttle"
	"github.com/ElrondNetwork/elrond-go/sharding"
	"github.com/ElrondNetwork/elrond-go/statusHandler"
)

// metaProcessor implements metaProcessor interface and actually it tries to execute block
type metaProcessor struct {
	*baseProcessor
<<<<<<< HEAD
	core              serviceContainer.Core
	dataPool          dataRetriever.MetaPoolsHolder
	scDataGetter      process.SCQueryService
	scToProtocol      process.SmartContractToProtocolHandler
	peerChanges       process.PeerChangesHandler
	pendingMiniBlocks process.PendingMiniBlocksHandler
=======
	core                     serviceContainer.Core
	scDataGetter             external.SCQueryService
	scToProtocol             process.SmartContractToProtocolHandler
	peerChanges              process.PeerChangesHandler
	epochStartCreator        process.EpochStartDataCreator
	pendingMiniBlocksHandler process.PendingMiniBlocksHandler
>>>>>>> 63a36412

	shardsHeadersNonce *sync.Map
	shardBlockFinality uint32
	chRcvAllHdrs       chan bool
	headersCounter     *headersCounter
}

// NewMetaProcessor creates a new metaProcessor object
func NewMetaProcessor(arguments ArgMetaProcessor) (*metaProcessor, error) {
	err := checkProcessorNilParameters(arguments.ArgBaseProcessor)
	if err != nil {
		return nil, err
	}
	if check.IfNil(arguments.DataPool) {
		return nil, process.ErrNilDataPoolHolder
	}
	if check.IfNil(arguments.DataPool.Headers()) {
		return nil, process.ErrNilHeadersDataPool
	}
	if check.IfNil(arguments.SCDataGetter) {
		return nil, process.ErrNilSCDataGetter
	}
	if check.IfNil(arguments.PeerChangesHandler) {
		return nil, process.ErrNilPeerChangesHandler
	}
	if check.IfNil(arguments.SCToProtocol) {
		return nil, process.ErrNilSCToProtocol
	}
	if check.IfNil(arguments.PendingMiniBlocksHandler) {
		return nil, process.ErrNilPendingMiniBlocksHandler
	}

	blockSizeThrottler, err := throttle.NewBlockSizeThrottle()
	if err != nil {
		return nil, err
	}

	base := &baseProcessor{
		accounts:                     arguments.Accounts,
		blockSizeThrottler:           blockSizeThrottler,
		forkDetector:                 arguments.ForkDetector,
		hasher:                       arguments.Hasher,
		marshalizer:                  arguments.Marshalizer,
		store:                        arguments.Store,
		shardCoordinator:             arguments.ShardCoordinator,
		nodesCoordinator:             arguments.NodesCoordinator,
		specialAddressHandler:        arguments.SpecialAddressHandler,
		uint64Converter:              arguments.Uint64Converter,
		requestHandler:               arguments.RequestHandler,
		appStatusHandler:             statusHandler.NewNilStatusHandler(),
		blockChainHook:               arguments.BlockChainHook,
		txCoordinator:                arguments.TxCoordinator,
		validatorStatisticsProcessor: arguments.ValidatorStatisticsProcessor,
		epochStartTrigger:            arguments.EpochStartTrigger,
		headerValidator:              arguments.HeaderValidator,
		rounder:                      arguments.Rounder,
		bootStorer:                   arguments.BootStorer,
		blockTracker:                 arguments.BlockTracker,
		dataPool:                     arguments.DataPool,
	}

	mp := metaProcessor{
		core:                     arguments.Core,
		baseProcessor:            base,
		headersCounter:           NewHeaderCounter(),
		scDataGetter:             arguments.SCDataGetter,
		peerChanges:              arguments.PeerChangesHandler,
		scToProtocol:             arguments.SCToProtocol,
		pendingMiniBlocksHandler: arguments.PendingMiniBlocksHandler,
	}

	mp.epochStartCreator, err = createEpochStartDataCreator(arguments)
	if err != nil {
		return nil, err
	}

	mp.baseProcessor.requestBlockBodyHandler = &mp

	mp.hdrsForCurrBlock.hdrHashAndInfo = make(map[string]*hdrInfo)
	mp.hdrsForCurrBlock.highestHdrNonce = make(map[uint32]uint64)

	headerPool := mp.dataPool.Headers()
	headerPool.RegisterHandler(mp.receivedShardHeader)

	mp.chRcvAllHdrs = make(chan bool)

	mp.shardBlockFinality = process.BlockFinality

	mp.shardsHeadersNonce = &sync.Map{}

	return &mp, nil
}

func createEpochStartDataCreator(arguments ArgMetaProcessor) (process.EpochStartDataCreator, error) {
	argsNewEpochStartData := ArgsNewEpochStartData{
		Marshalizer:       arguments.Marshalizer,
		Hasher:            arguments.Hasher,
		Store:             arguments.Store,
		DataPool:          arguments.DataPool,
		BlockTracker:      arguments.BlockTracker,
		ShardCoordinator:  arguments.ShardCoordinator,
		EpochStartTrigger: arguments.EpochStartTrigger,
	}
	epochStartDataObject, err := NewEpochStartData(argsNewEpochStartData)
	if err != nil {
		return nil, err
	}

	return epochStartDataObject, nil
}

// ProcessBlock processes a block. It returns nil if all ok or the specific error
func (mp *metaProcessor) ProcessBlock(
	chainHandler data.ChainHandler,
	headerHandler data.HeaderHandler,
	bodyHandler data.BodyHandler,
	haveTime func() time.Duration,
) error {

	if haveTime == nil {
		return process.ErrNilHaveTimeHandler
	}

	err := mp.checkBlockValidity(chainHandler, headerHandler, bodyHandler)
	if err != nil {
		if err == process.ErrBlockHashDoesNotMatch {
			log.Debug("requested missing meta header",
				"hash", headerHandler.GetPrevHash(),
				"for shard", headerHandler.GetShardID(),
			)

			go mp.requestHandler.RequestMetaHeader(headerHandler.GetPrevHash())
		}

		return err
	}

	mp.requestHandler.SetEpoch(headerHandler.GetEpoch())

	log.Debug("started processing block",
		"epoch", headerHandler.GetEpoch(),
		"round", headerHandler.GetRound(),
		"nonce", headerHandler.GetNonce())

	header, ok := headerHandler.(*block.MetaBlock)
	if !ok {
		return process.ErrWrongTypeAssertion
	}

	body, ok := bodyHandler.(block.Body)
	if !ok {
		return process.ErrWrongTypeAssertion
	}

	err = mp.checkHeaderBodyCorrelation(header.MiniBlockHeaders, body)
	if err != nil {
		return err
	}

	go getMetricsFromMetaHeader(
		header,
		mp.marshalizer,
		mp.appStatusHandler,
		mp.dataPool.Headers().Len(),
		mp.headersCounter.getNumShardMBHeadersTotalProcessed(),
	)

	mp.createBlockStarted()
	mp.blockChainHook.SetCurrentHeader(headerHandler)
	mp.txCoordinator.RequestBlockTransactions(body)

	requestedShardHdrs, requestedFinalityAttestingShardHdrs := mp.requestShardHeaders(header)

	if haveTime() < 0 {
		return process.ErrTimeIsOut
	}

	err = mp.txCoordinator.IsDataPreparedForProcessing(haveTime)
	if err != nil {
		return err
	}

	haveMissingShardHeaders := requestedShardHdrs > 0 || requestedFinalityAttestingShardHdrs > 0
	if haveMissingShardHeaders {
		log.Debug("requested missing shard headers",
			"num headers", requestedShardHdrs,
		)
		log.Debug("requested missing finality attesting shard headers",
			"num finality shard headers", requestedFinalityAttestingShardHdrs,
		)

		err = mp.waitForBlockHeaders(haveTime())

		mp.hdrsForCurrBlock.mutHdrsForBlock.RLock()
		missingShardHdrs := mp.hdrsForCurrBlock.missingHdrs
		mp.hdrsForCurrBlock.mutHdrsForBlock.RUnlock()

		mp.resetMissingHdrs()

		if requestedShardHdrs > 0 {
			log.Debug("received missing shard headers",
				"num headers", requestedShardHdrs-missingShardHdrs,
			)
		}

		if err != nil {
			return err
		}
	}

	if mp.accounts.JournalLen() != 0 {
		return process.ErrAccountStateDirty
	}

	defer func() {
		go mp.checkAndRequestIfShardHeadersMissing(header.Round)
	}()

	mp.epochStartTrigger.Update(header.GetRound())

	err = mp.checkEpochCorrectness(header, chainHandler)
	if err != nil {
		return err
	}

	err = mp.epochStartCreator.VerifyEpochStartDataForMetablock(header)
	if err != nil {
		return err
	}

	highestNonceHdrs, err := mp.checkShardHeadersValidity(header)
	if err != nil {
		return err
	}

	err = mp.checkShardHeadersFinality(highestNonceHdrs)
	if err != nil {
		return err
	}

	err = mp.verifyCrossShardMiniBlockDstMe(header)
	if err != nil {
		return err
	}

	defer func() {
		if err != nil {
			mp.RevertAccountState()
		}
	}()

	err = mp.processBlockHeaders(header, header.Round, haveTime)
	if err != nil {
		return err
	}

	err = mp.txCoordinator.ProcessBlockTransaction(body, haveTime)
	if err != nil {
		return err
	}

	err = mp.txCoordinator.VerifyCreatedBlockTransactions(header, body)
	if err != nil {
		return err
	}

	err = mp.scToProtocol.UpdateProtocol(body, header.Round)
	if err != nil {
		return err
	}

	err = mp.peerChanges.VerifyPeerChanges(header.PeerInfo)
	if err != nil {
		return err
	}

	if !mp.verifyStateRoot(header.GetRootHash()) {
		err = process.ErrRootStateDoesNotMatch
		return err
	}

	err = mp.verifyValidatorStatisticsRootHash(header)
	if err != nil {
		return err
	}

	return nil
}

// SetNumProcessedObj will set the num of processed headers
func (mp *metaProcessor) SetNumProcessedObj(numObj uint64) {
	mp.headersCounter.shardMBHeadersTotalProcessed = numObj
}

func (mp *metaProcessor) checkEpochCorrectness(
	headerHandler data.HeaderHandler,
	chainHandler data.ChainHandler,
) error {
	currentBlockHeader := chainHandler.GetCurrentBlockHeader()
	if currentBlockHeader == nil {
		return nil
	}

	isEpochIncorrect := headerHandler.GetEpoch() != currentBlockHeader.GetEpoch() &&
		mp.epochStartTrigger.Epoch() == currentBlockHeader.GetEpoch()
	if isEpochIncorrect {
		log.Warn("epoch does not match", "currentHeaderEpoch", currentBlockHeader.GetEpoch(), "receivedHeaderEpoch", headerHandler.GetEpoch(), "epochStartTrigger", mp.epochStartTrigger.Epoch())
		return process.ErrEpochDoesNotMatch
	}

	isEpochIncorrect = mp.epochStartTrigger.IsEpochStart() &&
		mp.epochStartTrigger.EpochStartRound() <= headerHandler.GetRound() &&
		headerHandler.GetEpoch() != currentBlockHeader.GetEpoch()+1

	if isEpochIncorrect {
		log.Warn("is epoch start and epoch does not match", "currentHeaderEpoch", currentBlockHeader.GetEpoch(), "receivedHeaderEpoch", headerHandler.GetEpoch(), "epochStartTrigger", mp.epochStartTrigger.Epoch())
		return process.ErrEpochDoesNotMatch
	}

	return nil
}

func (mp *metaProcessor) verifyCrossShardMiniBlockDstMe(header *block.MetaBlock) error {
	miniBlockShardsHashes, err := mp.getAllMiniBlockDstMeFromShards(header)
	if err != nil {
		return err
	}

	//if all miniblockshards hashes are in header miniblocks as well
	mapMetaMiniBlockHdrs := make(map[string]struct{}, len(header.MiniBlockHeaders))
	for _, metaMiniBlock := range header.MiniBlockHeaders {
		mapMetaMiniBlockHdrs[string(metaMiniBlock.Hash)] = struct{}{}
	}

	for hash := range miniBlockShardsHashes {
		if _, ok := mapMetaMiniBlockHdrs[hash]; !ok {
			return process.ErrCrossShardMBWithoutConfirmationFromMeta
		}
	}

	return nil
}

func (mp *metaProcessor) getAllMiniBlockDstMeFromShards(metaHdr *block.MetaBlock) (map[string][]byte, error) {
	miniBlockShardsHashes := make(map[string][]byte)

	mp.hdrsForCurrBlock.mutHdrsForBlock.RLock()
	defer mp.hdrsForCurrBlock.mutHdrsForBlock.RUnlock()

	for _, shardInfo := range metaHdr.ShardInfo {
		headerInfo, ok := mp.hdrsForCurrBlock.hdrHashAndInfo[string(shardInfo.HeaderHash)]
		if !ok {
			continue
		}
		shardHeader, ok := headerInfo.hdr.(*block.Header)
		if !ok {
			continue
		}

		lastCrossNotarizedHeader, _, err := mp.blockTracker.GetLastCrossNotarizedHeader(shardInfo.ShardID)
		if err != nil {
			return nil, err
		}

		if shardHeader.GetRound() > metaHdr.Round {
			continue
		}
		if shardHeader.GetRound() <= lastCrossNotarizedHeader.GetRound() {
			continue
		}
		if shardHeader.GetNonce() <= lastCrossNotarizedHeader.GetNonce() {
			continue
		}

		crossMiniBlockHashes := shardHeader.GetMiniBlockHeadersWithDst(mp.shardCoordinator.SelfId())
		for hash := range crossMiniBlockHashes {
			miniBlockShardsHashes[hash] = shardInfo.HeaderHash
		}
	}

	return miniBlockShardsHashes, nil
}

func (mp *metaProcessor) checkAndRequestIfShardHeadersMissing(round uint64) {
	orderedHdrsPerShard := mp.blockTracker.GetTrackedHeadersForAllShards()

	for i := uint32(0); i < mp.shardCoordinator.NumberOfShards(); i++ {
		err := mp.requestHeadersIfMissing(orderedHdrsPerShard[i], i, round, mp.dataPool.Headers().MaxSize())
		if err != nil {
			log.Trace("checkAndRequestIfShardHeadersMissing", "error", err.Error())
			continue
		}
	}
}

func (mp *metaProcessor) indexBlock(
	metaBlock data.HeaderHandler,
	body data.BodyHandler,
	lastMetaBlock data.HeaderHandler,
) {
	if mp.core == nil || mp.core.Indexer() == nil {
		return
	}
	// Update tps benchmarks in the DB
	tpsBenchmark := mp.core.TPSBenchmark()
	if tpsBenchmark != nil {
		go mp.core.Indexer().UpdateTPS(tpsBenchmark)
	}

	txPool := mp.txCoordinator.GetAllCurrentUsedTxs(block.TxBlock)
	scPool := mp.txCoordinator.GetAllCurrentUsedTxs(block.SmartContractResultBlock)

	for hash, tx := range scPool {
		txPool[hash] = tx
	}

	publicKeys, err := mp.nodesCoordinator.GetValidatorsPublicKeys(metaBlock.GetPrevRandSeed(), metaBlock.GetRound(), sharding.MetachainShardId)
	if err != nil {
		return
	}

	signersIndexes := mp.nodesCoordinator.GetValidatorsIndexes(publicKeys)
	go mp.core.Indexer().SaveBlock(body, metaBlock, txPool, signersIndexes)

	saveRoundInfoInElastic(mp.core.Indexer(), mp.nodesCoordinator, sharding.MetachainShardId, metaBlock, lastMetaBlock, signersIndexes)
}

// removeBlockInfoFromPool removes the block info from associated pools
func (mp *metaProcessor) removeBlockInfoFromPool(header *block.MetaBlock) error {
	if header == nil || header.IsInterfaceNil() {
		return process.ErrNilMetaBlockHeader
	}

	headerPool := mp.dataPool.Headers()
	if headerPool == nil || headerPool.IsInterfaceNil() {
		return process.ErrNilHeadersDataPool
	}

	mp.hdrsForCurrBlock.mutHdrsForBlock.RLock()
	for i := 0; i < len(header.ShardInfo); i++ {
		shardHeaderHash := header.ShardInfo[i].HeaderHash

		headerPool.RemoveHeaderByHash(shardHeaderHash)
	}
	mp.hdrsForCurrBlock.mutHdrsForBlock.RUnlock()

	return nil
}

// RestoreBlockIntoPools restores the block into associated pools
func (mp *metaProcessor) RestoreBlockIntoPools(headerHandler data.HeaderHandler, bodyHandler data.BodyHandler) error {
	if check.IfNil(headerHandler) {
		return process.ErrNilMetaBlockHeader
	}
	if bodyHandler == nil || bodyHandler.IsInterfaceNil() {
		return process.ErrNilTxBlockBody
	}

	metaBlock, ok := headerHandler.(*block.MetaBlock)
	if !ok {
		return process.ErrWrongTypeAssertion
	}

	body, ok := bodyHandler.(block.Body)
	if !ok {
		return process.ErrWrongTypeAssertion
	}

	headerPool := mp.dataPool.Headers()
	if check.IfNil(headerPool) {
		return process.ErrNilHeadersDataPool
	}

	hdrHashes := make([][]byte, len(metaBlock.ShardInfo))
	for i := 0; i < len(metaBlock.ShardInfo); i++ {
		hdrHashes[i] = metaBlock.ShardInfo[i].HeaderHash
	}

	err := mp.pendingMiniBlocksHandler.RevertHeader(metaBlock)
	if err != nil {
		return err
	}

	if metaBlock.IsStartOfEpochBlock() {
		mp.epochStartTrigger.Revert(metaBlock.GetRound())
	}

	for _, hdrHash := range hdrHashes {
		shardHeader, errNotCritical := process.GetShardHeaderFromStorage(hdrHash, mp.marshalizer, mp.store)
		if errNotCritical != nil {
			log.Debug("shard header not found in BlockHeaderUnit",
				"hash", hdrHash,
			)
			continue
		}

		headerPool.AddHeader(hdrHash, shardHeader)

		hdrNonceHashDataUnit := dataRetriever.ShardHdrNonceHashDataUnit + dataRetriever.UnitType(shardHeader.GetShardID())
		storer := mp.store.GetStorer(hdrNonceHashDataUnit)
		nonceToByteSlice := mp.uint64Converter.ToByteSlice(shardHeader.GetNonce())
		errNotCritical = storer.Remove(nonceToByteSlice)
		if errNotCritical != nil {
			log.Debug("ShardHdrNonceHashDataUnit.Remove", "error", errNotCritical.Error())
		}

		mp.headersCounter.subtractRestoredMBHeaders(len(shardHeader.MiniBlockHeaders))
	}

	_, errNotCritical := mp.txCoordinator.RestoreBlockDataFromStorage(body)
	if errNotCritical != nil {
		log.Debug("RestoreBlockDataFromStorage", "error", errNotCritical.Error())
	}

	mp.blockTracker.RemoveLastNotarizedHeaders()

	return nil
}

// CreateBlockBody creates block body of metachain
func (mp *metaProcessor) CreateBlockBody(initialHdrData data.HeaderHandler, haveTime func() bool) (data.BodyHandler, error) {
	mp.createBlockStarted()
	mp.blockSizeThrottler.ComputeMaxItems()

	mp.epochStartTrigger.Update(initialHdrData.GetRound())
	initialHdrData.SetEpoch(mp.epochStartTrigger.Epoch())
	mp.blockChainHook.SetCurrentHeader(initialHdrData)

	log.Debug("started creating block body",
		"epoch", initialHdrData.GetEpoch(),
		"round", initialHdrData.GetRound(),
		"nonce", initialHdrData.GetNonce(),
	)

	miniBlocks, err := mp.createMiniBlocks(mp.blockSizeThrottler.MaxItemsToAdd(), haveTime)
	if err != nil {
		return nil, err
	}

	err = mp.scToProtocol.UpdateProtocol(miniBlocks, initialHdrData.GetRound())
	if err != nil {
		return nil, err
	}

	mp.requestHandler.SetEpoch(initialHdrData.GetEpoch())

	return miniBlocks, nil
}

func (mp *metaProcessor) createMiniBlocks(
	maxItemsInBlock uint32,
	haveTime func() bool,
) (block.Body, error) {

	miniBlocks := make(block.Body, 0)
	if mp.epochStartTrigger.IsEpochStart() {
		return miniBlocks, nil
	}

	if mp.accounts.JournalLen() != 0 {
		return nil, process.ErrAccountStateDirty
	}

	if !haveTime() {
		log.Debug("time is up after entered in createMiniBlocks method")
		return nil, process.ErrTimeIsOut
	}

	txPool := mp.dataPool.Transactions()
	if txPool == nil {
		return nil, process.ErrNilTransactionPool
	}

	destMeMiniBlocks, nbTxs, nbHdrs, err := mp.createAndProcessCrossMiniBlocksDstMe(maxItemsInBlock, haveTime)
	if err != nil {
		log.Debug("createAndProcessCrossMiniBlocksDstMe", "error", err.Error())
	}

	log.Debug("processed miniblocks and txs with destination in self shard",
		"num miniblocks", len(destMeMiniBlocks),
		"num txs", nbTxs,
	)

	if len(destMeMiniBlocks) > 0 {
		miniBlocks = append(miniBlocks, destMeMiniBlocks...)
	}

	maxTxSpaceRemained := int32(maxItemsInBlock) - int32(nbTxs)
	maxMbSpaceRemained := mp.getMaxMiniBlocksSpaceRemained(
		maxItemsInBlock,
		uint32(len(destMeMiniBlocks))+nbHdrs,
		uint32(len(miniBlocks)))

	mbFromMe := mp.txCoordinator.CreateMbsAndProcessTransactionsFromMe(
		uint32(maxTxSpaceRemained),
		uint32(maxMbSpaceRemained),
		haveTime)

	if len(mbFromMe) > 0 {
		miniBlocks = append(miniBlocks, mbFromMe...)
	}

	log.Debug("creating mini blocks has been finished",
		"miniblocks created", len(miniBlocks),
	)

	return miniBlocks, nil
}

// full verification through metachain header
func (mp *metaProcessor) createAndProcessCrossMiniBlocksDstMe(
	maxItemsInBlock uint32,
	haveTime func() bool,
) (block.MiniBlockSlice, uint32, uint32, error) {

	miniBlocks := make(block.MiniBlockSlice, 0)
	txsAdded := uint32(0)
	hdrsAdded := uint32(0)

	sw := core.NewStopWatch()
	sw.Start("ComputeLongestShardsChainsFromLastNotarized")
	orderedHdrs, orderedHdrsHashes, _, err := mp.blockTracker.ComputeLongestShardsChainsFromLastNotarized()
	sw.Stop("ComputeLongestShardsChainsFromLastNotarized")
	log.Debug("measurements ComputeLongestShardsChainsFromLastNotarized", sw.GetMeasurements()...)
	if err != nil {
		return nil, 0, 0, err
	}

	log.Debug("shard headers ordered",
		"num shard headers", len(orderedHdrs),
	)

	lastShardHdr, err := mp.blockTracker.GetLastCrossNotarizedHeadersForAllShards()
	if err != nil {
		return nil, 0, 0, err
	}

	hdrsAddedForShard := make(map[uint32]uint32)

	mp.hdrsForCurrBlock.mutHdrsForBlock.Lock()
	for i := 0; i < len(orderedHdrs); i++ {
		if !haveTime() {
			log.Debug("time is up after putting cross txs with destination to current shard",
				"num txs", txsAdded,
			)
			break
		}

		if len(miniBlocks) >= core.MaxMiniBlocksInBlock {
			log.Debug("max number of mini blocks allowed to be added in one shard block has been reached",
				"num miniblocks", len(miniBlocks),
			)
			break
		}

		itemsAddedInHeader := uint32(len(mp.hdrsForCurrBlock.hdrHashAndInfo) + len(miniBlocks))
		if itemsAddedInHeader >= maxItemsInBlock {
			log.Debug("max records allowed to be added in shard header has been reached",
				"num max items", maxItemsInBlock,
			)
			break
		}

		currShardHdr := orderedHdrs[i]
		if currShardHdr.GetNonce() > lastShardHdr[currShardHdr.GetShardID()].GetNonce()+1 {
			log.Debug("skip searching",
				"shard", currShardHdr.GetShardID(),
				"last shard hdr nonce", lastShardHdr[currShardHdr.GetShardID()].GetNonce(),
				"curr shard hdr nonce", currShardHdr.GetNonce())
			continue
		}

		if len(currShardHdr.GetMiniBlockHeadersWithDst(mp.shardCoordinator.SelfId())) == 0 {
			mp.hdrsForCurrBlock.hdrHashAndInfo[string(orderedHdrsHashes[i])] = &hdrInfo{hdr: currShardHdr, usedInBlock: true}
			hdrsAdded++
			hdrsAddedForShard[currShardHdr.GetShardID()]++
			lastShardHdr[currShardHdr.GetShardID()] = currShardHdr
			continue
		}

		itemsAddedInBody := txsAdded
		if itemsAddedInBody >= maxItemsInBlock {
			continue
		}

		maxTxSpaceRemained := int32(maxItemsInBlock) - int32(itemsAddedInBody)
		maxMbSpaceRemained := mp.getMaxMiniBlocksSpaceRemained(
			maxItemsInBlock,
			itemsAddedInHeader+1,
			uint32(len(miniBlocks)))

		if maxTxSpaceRemained > 0 && maxMbSpaceRemained > 0 {
			snapshot := mp.accounts.JournalLen()
			currMBProcessed, currTxsAdded, hdrProcessFinished := mp.txCoordinator.CreateMbsAndProcessCrossShardTransactionsDstMe(
				currShardHdr,
				nil,
				uint32(maxTxSpaceRemained),
				uint32(maxMbSpaceRemained),
				haveTime)

			if !hdrProcessFinished {
				log.Debug("shard header cannot be fully processed",
					"round", currShardHdr.GetRound(),
					"nonce", currShardHdr.GetNonce(),
					"hash", orderedHdrsHashes[i])

				// shard header must be processed completely
				errAccountState := mp.accounts.RevertToSnapshot(snapshot)
				if errAccountState != nil {
					// TODO: evaluate if reloading the trie from disk will might solve the problem
					log.Warn("accounts.RevertToSnapshot", "error", errAccountState.Error())
				}
				break
			}

			// all txs processed, add to processed miniblocks
			miniBlocks = append(miniBlocks, currMBProcessed...)
			txsAdded += currTxsAdded

			mp.hdrsForCurrBlock.hdrHashAndInfo[string(orderedHdrsHashes[i])] = &hdrInfo{hdr: currShardHdr, usedInBlock: true}
			hdrsAdded++
			hdrsAddedForShard[currShardHdr.GetShardID()]++

			lastShardHdr[currShardHdr.GetShardID()] = currShardHdr
		}
	}
	mp.hdrsForCurrBlock.mutHdrsForBlock.Unlock()

	mp.requestShardHeadersIfNeeded(hdrsAddedForShard, lastShardHdr)

	return miniBlocks, txsAdded, hdrsAdded, nil
}

func (mp *metaProcessor) requestShardHeadersIfNeeded(
	hdrsAddedForShard map[uint32]uint32,
	lastShardHdr map[uint32]data.HeaderHandler,
) {
	for shardID := uint32(0); shardID < mp.shardCoordinator.NumberOfShards(); shardID++ {
		log.Debug("shard hdrs added",
			"shard", shardID,
			"nb", hdrsAddedForShard[shardID],
			"lastShardHdr", lastShardHdr[shardID].GetNonce())

		if hdrsAddedForShard[shardID] == 0 {
			fromNonce := lastShardHdr[shardID].GetNonce() + 1
			toNonce := fromNonce + uint64(mp.shardBlockFinality)
			for nonce := fromNonce; nonce <= toNonce; nonce++ {
				go mp.requestHandler.RequestShardHeaderByNonce(shardID, nonce)
			}
		}
	}
}

func (mp *metaProcessor) processBlockHeaders(header *block.MetaBlock, round uint64, haveTime func() time.Duration) error {
	arguments := make([]interface{}, 0, len(header.ShardInfo))
	for i := 0; i < len(header.ShardInfo); i++ {
		shardData := header.ShardInfo[i]
		for j := 0; j < len(shardData.ShardMiniBlockHeaders); j++ {
			if haveTime() < 0 {
				return process.ErrTimeIsOut
			}

			headerHash := shardData.HeaderHash
			shardMiniBlockHeader := &shardData.ShardMiniBlockHeaders[j]
			err := mp.checkAndProcessShardMiniBlockHeader(
				headerHash,
				shardMiniBlockHeader,
				round,
				shardData.ShardID,
			)

			if err != nil {
				return err
			}

			arguments = append(arguments, "hash", shardMiniBlockHeader.Hash)
		}
	}

	if len(arguments) > 0 {
		log.Trace("the following miniblocks hashes were successfully processed", arguments...)
	}

	return nil
}

// CommitBlock commits the block in the blockchain if everything was checked successfully
func (mp *metaProcessor) CommitBlock(
	chainHandler data.ChainHandler,
	headerHandler data.HeaderHandler,
	bodyHandler data.BodyHandler,
) error {

	var err error
	defer func() {
		if err != nil {
			mp.RevertAccountState()
		}
	}()

	err = checkForNils(chainHandler, headerHandler, bodyHandler)
	if err != nil {
		return err
	}

	log.Debug("started committing block",
		"epoch", headerHandler.GetEpoch(),
		"round", headerHandler.GetRound(),
		"nonce", headerHandler.GetNonce(),
	)

	err = mp.checkBlockValidity(chainHandler, headerHandler, bodyHandler)
	if err != nil {
		return err
	}

	header, ok := headerHandler.(*block.MetaBlock)
	if !ok {
		err = process.ErrWrongTypeAssertion
		return err
	}

	buff, err := mp.marshalizer.Marshal(header)
	if err != nil {
		return err
	}

	headerHash := mp.hasher.Compute(string(buff))
	nonceToByteSlice := mp.uint64Converter.ToByteSlice(header.Nonce)
	errNotCritical := mp.store.Put(dataRetriever.MetaHdrNonceHashDataUnit, nonceToByteSlice, headerHash)
	if errNotCritical != nil {
		log.Trace("MetaHdrNonceHashDataUnit store.Put", "error", errNotCritical.Error())
	}

	errNotCritical = mp.store.Put(dataRetriever.MetaBlockUnit, headerHash, buff)
	if errNotCritical != nil {
		log.Trace("MetaBlockUnit store.Put", "error", errNotCritical.Error())
	}

	metaBlocksPool := mp.dataPool.Headers()
	if metaBlocksPool == nil {
		err = process.ErrNilMetaBlocksPool
		return err
	}

	metaBlocksPool.RemoveHeaderByHash(headerHash)

	body, ok := bodyHandler.(block.Body)
	if !ok {
		err = process.ErrWrongTypeAssertion
		return err
	}

	err = mp.txCoordinator.SaveBlockDataToStorage(body)
	if err != nil {
		return err
	}

	for i := 0; i < len(body); i++ {
		buff, err = mp.marshalizer.Marshal(body[i])
		if err != nil {
			return err
		}

		miniBlockHash := mp.hasher.Compute(string(buff))
		errNotCritical = mp.store.Put(dataRetriever.MiniBlockUnit, miniBlockHash, buff)
		log.LogIfError(errNotCritical)
	}

	mp.hdrsForCurrBlock.mutHdrsForBlock.RLock()
	for i := 0; i < len(header.ShardInfo); i++ {
		shardHeaderHash := header.ShardInfo[i].HeaderHash
		headerInfo, hashExists := mp.hdrsForCurrBlock.hdrHashAndInfo[string(shardHeaderHash)]
		if !hashExists {
			mp.hdrsForCurrBlock.mutHdrsForBlock.RUnlock()
			return process.ErrMissingHeader
		}

		shardBlock, typeOk := headerInfo.hdr.(*block.Header)
		if !typeOk {
			mp.hdrsForCurrBlock.mutHdrsForBlock.RUnlock()
			return process.ErrWrongTypeAssertion
		}

		mp.updateShardHeadersNonce(shardBlock.ShardId, shardBlock.Nonce)

		buff, err = mp.marshalizer.Marshal(shardBlock)
		if err != nil {
			mp.hdrsForCurrBlock.mutHdrsForBlock.RUnlock()
			return err
		}

		nonceBytes := mp.uint64Converter.ToByteSlice(shardBlock.Nonce)
		hdrNonceHashDataUnit := dataRetriever.ShardHdrNonceHashDataUnit + dataRetriever.UnitType(shardBlock.ShardId)
		errNotCritical = mp.store.Put(hdrNonceHashDataUnit, nonceBytes, shardHeaderHash)
		if errNotCritical != nil {
			log.Trace(fmt.Sprintf("ShardHdrNonceHashDataUnit_%d store.Put", shardBlock.ShardId),
				"error", errNotCritical.Error(),
			)
		}

		errNotCritical = mp.store.Put(dataRetriever.BlockHeaderUnit, shardHeaderHash, buff)
		if errNotCritical != nil {
			log.Trace("BlockHeaderUnit store.Put", "error", errNotCritical.Error())
		}
	}
	mp.hdrsForCurrBlock.mutHdrsForBlock.RUnlock()

	mp.saveMetricCrossCheckBlockHeight()

	err = mp.commitAll()
	if err != nil {
		return err
	}

	mp.commitEpochStart(header, chainHandler)

	mp.cleanupBlockTrackerPools(headerHandler)

	err = mp.saveLastNotarizedHeader(header)
	if err != nil {
		return err
	}

	err = mp.pendingMiniBlocksHandler.AddProcessedHeader(header)
	if err != nil {
		return err
	}

	log.Info("meta block has been committed successfully",
		"epoch", header.Epoch,
		"round", header.Round,
		"nonce", header.Nonce,
		"hash", headerHash)

	errNotCritical = mp.removeBlockInfoFromPool(header)
	if errNotCritical != nil {
		log.Debug("removeBlockInfoFromPool", "error", errNotCritical.Error())
	}

	errNotCritical = mp.txCoordinator.RemoveBlockDataFromPool(body)
	if errNotCritical != nil {
		log.Debug(errNotCritical.Error())
	}

	errNotCritical = mp.forkDetector.AddHeader(header, headerHash, process.BHProcessed, nil, nil)
	if errNotCritical != nil {
		log.Debug("forkDetector.AddHeader", "error", errNotCritical.Error())
	}

	mp.blockTracker.AddSelfNotarizedHeader(mp.shardCoordinator.SelfId(), chainHandler.GetCurrentBlockHeader(), chainHandler.GetCurrentBlockHeaderHash())

	for shardID := uint32(0); shardID < mp.shardCoordinator.NumberOfShards(); shardID++ {
		lastSelfNotarizedHeader, lastSelfNotarizedHeaderHash := mp.getLastSelfNotarizedHeaderForShard(shardID)
		mp.blockTracker.AddSelfNotarizedHeader(shardID, lastSelfNotarizedHeader, lastSelfNotarizedHeaderHash)
	}

	log.Debug("highest final meta block",
		"nonce", mp.forkDetector.GetHighestFinalBlockNonce(),
	)

	lastMetaBlock := chainHandler.GetCurrentBlockHeader()

	err = chainHandler.SetCurrentBlockBody(body)
	if err != nil {
		return err
	}

	err = chainHandler.SetCurrentBlockHeader(header)
	if err != nil {
		return err
	}

	chainHandler.SetCurrentBlockHeaderHash(headerHash)

	if mp.core != nil && mp.core.TPSBenchmark() != nil {
		mp.core.TPSBenchmark().Update(header)
	}

	mp.indexBlock(header, body, lastMetaBlock)

	saveMetachainCommitBlockMetrics(mp.appStatusHandler, header, headerHash, mp.nodesCoordinator)

	go mp.headersCounter.displayLogInfo(
		header,
		body,
		headerHash,
		mp.dataPool.Headers().Len(),
		mp.blockTracker,
	)

	headerInfo := bootstrapStorage.BootstrapHeaderInfo{
		ShardId: header.GetShardID(),
		Nonce:   header.GetNonce(),
		Hash:    headerHash,
	}

	mp.prepareDataForBootStorer(
		headerInfo,
		header.Round,
		nil,
		mp.getPendingMiniBlocks(),
		mp.forkDetector.GetHighestFinalBlockNonce(),
		nil,
	)

	mp.blockSizeThrottler.Succeed(header.Round)

	log.Debug("pools info",
		"headers pool", mp.dataPool.Headers().Len(),
		"headers pool capacity", mp.dataPool.Headers().MaxSize(),
	)

	go mp.cleanupPools(headerHandler, mp.dataPool.Headers())

	return nil
}

<<<<<<< HEAD
=======
func (mp *metaProcessor) commitAll() error {
	_, err := mp.accounts.Commit()
	if err != nil {
		return err
	}

	_, err = mp.validatorStatisticsProcessor.Commit()
	if err != nil {
		return err
	}

	return nil
}

>>>>>>> 63a36412
func (mp *metaProcessor) getLastSelfNotarizedHeaderForShard(_ uint32) (data.HeaderHandler, []byte) {
	//TODO: Implement mechanism to extract last meta header notarized by the given shard if this info will be needed later
	return nil, nil
}

// ApplyProcessedMiniBlocks will do nothing on meta processor
func (mp *metaProcessor) ApplyProcessedMiniBlocks(_ *processedMb.ProcessedMiniBlockTracker) {
}

func (mp *metaProcessor) commitEpochStart(header data.HeaderHandler, chainHandler data.ChainHandler) {
	if header.IsStartOfEpochBlock() {
		mp.epochStartTrigger.SetProcessed(header)
	} else {
		currentHeader := chainHandler.GetCurrentBlockHeader()
		if currentHeader != nil && currentHeader.IsStartOfEpochBlock() {
			mp.epochStartTrigger.SetFinalityAttestingRound(header.GetRound())
		}
	}
}

// RevertAccountState reverts the account state for cleanup failed process
func (mp *metaProcessor) RevertAccountState() {
	err := mp.accounts.RevertToSnapshot(0)
	if err != nil {
		log.Debug("RevertToSnapshot", "error", err.Error())
	}

	err = mp.validatorStatisticsProcessor.RevertPeerStateToSnapshot(0)
	if err != nil {
		log.Debug("RevertPeerStateToSnapshot", "error", err.Error())
	}
}

// RevertStateToBlock recreates the state tries to the root hashes indicated by the provided header
func (mp *metaProcessor) RevertStateToBlock(header data.HeaderHandler) error {
	err := mp.accounts.RecreateTrie(header.GetRootHash())
	if err != nil {
		log.Debug("recreate trie with error for header",
			"nonce", header.GetNonce(),
			"hash", header.GetRootHash(),
		)

		return err
	}

	err = mp.validatorStatisticsProcessor.RevertPeerState(header)
	if err != nil {
		log.Debug("revert peer state with error for header",
			"nonce", header.GetNonce(),
			"validators root hash", header.GetValidatorStatsRootHash(),
		)

		return err
	}

	return nil
}

func (mp *metaProcessor) updateShardHeadersNonce(key uint32, value uint64) {
	valueStoredI, ok := mp.shardsHeadersNonce.Load(key)
	if !ok {
		mp.shardsHeadersNonce.Store(key, value)
		return
	}

	valueStored, ok := valueStoredI.(uint64)
	if !ok {
		mp.shardsHeadersNonce.Store(key, value)
		return
	}

	if valueStored < value {
		mp.shardsHeadersNonce.Store(key, value)
	}
}

func (mp *metaProcessor) saveMetricCrossCheckBlockHeight() {
	crossCheckBlockHeight := ""
	for i := uint32(0); i < mp.shardCoordinator.NumberOfShards(); i++ {
		heightValue := uint64(0)

		valueStoredI, isValueInMap := mp.shardsHeadersNonce.Load(i)
		if isValueInMap {
			valueStored, ok := valueStoredI.(uint64)
			if ok {
				heightValue = valueStored
			}
		}

		crossCheckBlockHeight += fmt.Sprintf("%d: %d, ", i, heightValue)
	}

	mp.appStatusHandler.SetStringValue(core.MetricCrossCheckBlockHeight, crossCheckBlockHeight)
}

func (mp *metaProcessor) saveLastNotarizedHeader(header *block.MetaBlock) error {
	lastCrossNotarizedHeaderForShard := make(map[uint32]*hashAndHdr, mp.shardCoordinator.NumberOfShards())
	for shardID := uint32(0); shardID < mp.shardCoordinator.NumberOfShards(); shardID++ {
		lastCrossNotarizedHeader, lastCrossNotarizedHeaderHash, err := mp.blockTracker.GetLastCrossNotarizedHeader(shardID)
		if err != nil {
			return err
		}

		lastCrossNotarizedHeaderForShard[shardID] = &hashAndHdr{hdr: lastCrossNotarizedHeader, hash: lastCrossNotarizedHeaderHash}
	}

	mp.hdrsForCurrBlock.mutHdrsForBlock.RLock()
	for i := 0; i < len(header.ShardInfo); i++ {
		shardHeaderHash := header.ShardInfo[i].HeaderHash
		headerInfo, ok := mp.hdrsForCurrBlock.hdrHashAndInfo[string(shardHeaderHash)]
		if !ok {
			mp.hdrsForCurrBlock.mutHdrsForBlock.RUnlock()
			return process.ErrMissingHeader
		}

		shardHeader, ok := headerInfo.hdr.(*block.Header)
		if !ok {
			mp.hdrsForCurrBlock.mutHdrsForBlock.RUnlock()
			return process.ErrWrongTypeAssertion
		}

		if lastCrossNotarizedHeaderForShard[shardHeader.ShardId].hdr.GetNonce() < shardHeader.Nonce {
			lastCrossNotarizedHeaderForShard[shardHeader.ShardId] = &hashAndHdr{hdr: shardHeader, hash: shardHeaderHash}
		}
	}
	mp.hdrsForCurrBlock.mutHdrsForBlock.RUnlock()

	for shardID := uint32(0); shardID < mp.shardCoordinator.NumberOfShards(); shardID++ {
		hdr := lastCrossNotarizedHeaderForShard[shardID].hdr
		hash := lastCrossNotarizedHeaderForShard[shardID].hash
		mp.blockTracker.AddCrossNotarizedHeader(shardID, hdr, hash)
		DisplayLastNotarized(mp.marshalizer, mp.hasher, hdr, shardID)
	}

	return nil
}

// check if shard headers were signed and constructed correctly and returns headers which has to be
// checked for finality
func (mp *metaProcessor) checkShardHeadersValidity(metaHdr *block.MetaBlock) (map[uint32]data.HeaderHandler, error) {
	lastCrossNotarizedHeader := make(map[uint32]data.HeaderHandler, mp.shardCoordinator.NumberOfShards())
	for shardID := uint32(0); shardID < mp.shardCoordinator.NumberOfShards(); shardID++ {
		lastCrossNotarizedHeaderForShard, _, err := mp.blockTracker.GetLastCrossNotarizedHeader(shardID)
		if err != nil {
			return nil, err
		}

		lastCrossNotarizedHeader[shardID] = lastCrossNotarizedHeaderForShard
	}

	usedShardHdrs := mp.sortHeadersForCurrentBlockByNonce(true)
	highestNonceHdrs := make(map[uint32]data.HeaderHandler, len(usedShardHdrs))

	if len(usedShardHdrs) == 0 {
		return highestNonceHdrs, nil
	}

	for shardID, hdrsForShard := range usedShardHdrs {
		for _, shardHdr := range hdrsForShard {
			err := mp.headerValidator.IsHeaderConstructionValid(shardHdr, lastCrossNotarizedHeader[shardID])
			if err != nil {
				return nil, fmt.Errorf("%w : checkShardHeadersValidity -> isHdrConstructionValid", err)
			}

			lastCrossNotarizedHeader[shardID] = shardHdr
			highestNonceHdrs[shardID] = shardHdr
		}
	}

	mp.hdrsForCurrBlock.mutHdrsForBlock.Lock()
	defer mp.hdrsForCurrBlock.mutHdrsForBlock.Unlock()

	for _, shardData := range metaHdr.ShardInfo {
		actualHdr := mp.hdrsForCurrBlock.hdrHashAndInfo[string(shardData.HeaderHash)].hdr
		shardHdr, ok := actualHdr.(*block.Header)
		if !ok {
			return nil, process.ErrWrongTypeAssertion
		}

		if len(shardData.ShardMiniBlockHeaders) != len(shardHdr.MiniBlockHeaders) {
			return nil, process.ErrHeaderShardDataMismatch
		}

		mapMiniBlockHeadersInMetaBlock := make(map[string]struct{})
		for _, shardMiniBlockHdr := range shardData.ShardMiniBlockHeaders {
			mapMiniBlockHeadersInMetaBlock[string(shardMiniBlockHdr.Hash)] = struct{}{}
		}

		for _, actualMiniBlockHdr := range shardHdr.MiniBlockHeaders {
			if _, hashExists := mapMiniBlockHeadersInMetaBlock[string(actualMiniBlockHdr.Hash)]; !hashExists {
				return nil, process.ErrHeaderShardDataMismatch
			}
		}
	}

	return highestNonceHdrs, nil
}

// check if shard headers are final by checking if newer headers were constructed upon them
func (mp *metaProcessor) checkShardHeadersFinality(highestNonceHdrs map[uint32]data.HeaderHandler) error {
	finalityAttestingShardHdrs := mp.sortHeadersForCurrentBlockByNonce(false)

	var errFinal error

	for shardId, lastVerifiedHdr := range highestNonceHdrs {
		if lastVerifiedHdr == nil || lastVerifiedHdr.IsInterfaceNil() {
			return process.ErrNilBlockHeader
		}
		if lastVerifiedHdr.GetShardID() != shardId {
			return process.ErrShardIdMissmatch
		}

		// verify if there are "K" block after current to make this one final
		nextBlocksVerified := uint32(0)
		for _, shardHdr := range finalityAttestingShardHdrs[shardId] {
			if nextBlocksVerified >= mp.shardBlockFinality {
				break
			}

			// found a header with the next nonce
			if shardHdr.GetNonce() == lastVerifiedHdr.GetNonce()+1 {
				err := mp.headerValidator.IsHeaderConstructionValid(shardHdr, lastVerifiedHdr)
				if err != nil {
					log.Debug("checkShardHeadersFinality -> isHdrConstructionValid",
						"error", err.Error())
					continue
				}

				lastVerifiedHdr = shardHdr
				nextBlocksVerified += 1
			}
		}

		if nextBlocksVerified < mp.shardBlockFinality {
			go mp.requestHandler.RequestShardHeaderByNonce(lastVerifiedHdr.GetShardID(), lastVerifiedHdr.GetNonce())
			go mp.requestHandler.RequestShardHeaderByNonce(lastVerifiedHdr.GetShardID(), lastVerifiedHdr.GetNonce()+1)
			errFinal = process.ErrHeaderNotFinal
		}
	}

	return errFinal
}

// receivedShardHeader is a call back function which is called when a new header
// is added in the headers pool
func (mp *metaProcessor) receivedShardHeader(headerHandler data.HeaderHandler, shardHeaderHash []byte) {
	shardHeadersPool := mp.dataPool.Headers()
	if shardHeadersPool == nil {
		return
	}

	shardHeader, ok := headerHandler.(*block.Header)
	if !ok {
		return
	}

	log.Trace("received shard header from network",
		"shard", shardHeader.ShardId,
		"round", shardHeader.Round,
		"nonce", shardHeader.Nonce,
		"hash", shardHeaderHash,
	)

	mp.hdrsForCurrBlock.mutHdrsForBlock.Lock()

	haveMissingShardHeaders := mp.hdrsForCurrBlock.missingHdrs > 0 || mp.hdrsForCurrBlock.missingFinalityAttestingHdrs > 0
	if haveMissingShardHeaders {
		hdrInfoForHash := mp.hdrsForCurrBlock.hdrHashAndInfo[string(shardHeaderHash)]
		headerInfoIsNotNil := hdrInfoForHash != nil
		headerIsMissing := headerInfoIsNotNil && check.IfNil(hdrInfoForHash.hdr)
		if headerIsMissing {
			hdrInfoForHash.hdr = shardHeader
			mp.hdrsForCurrBlock.missingHdrs--

			if shardHeader.Nonce > mp.hdrsForCurrBlock.highestHdrNonce[shardHeader.ShardId] {
				mp.hdrsForCurrBlock.highestHdrNonce[shardHeader.ShardId] = shardHeader.Nonce
			}
		}

		if mp.hdrsForCurrBlock.missingHdrs == 0 {
			mp.hdrsForCurrBlock.missingFinalityAttestingHdrs = mp.requestMissingFinalityAttestingShardHeaders()
			if mp.hdrsForCurrBlock.missingFinalityAttestingHdrs == 0 {
				log.Debug("received all missing finality attesting shard headers")
			}
		}

		missingShardHdrs := mp.hdrsForCurrBlock.missingHdrs
		missingFinalityAttestingShardHdrs := mp.hdrsForCurrBlock.missingFinalityAttestingHdrs
		mp.hdrsForCurrBlock.mutHdrsForBlock.Unlock()

		allMissingShardHeadersReceived := missingShardHdrs == 0 && missingFinalityAttestingShardHdrs == 0
		if allMissingShardHeadersReceived {
			mp.chRcvAllHdrs <- true
		}
	} else {
		mp.hdrsForCurrBlock.mutHdrsForBlock.Unlock()
	}

	if mp.isHeaderOutOfRange(shardHeader, shardHeadersPool.MaxSize()) {
		shardHeadersPool.RemoveHeaderByHash(shardHeaderHash)

		return
	}

	go mp.txCoordinator.RequestMiniBlocks(shardHeader)
}

// requestMissingFinalityAttestingShardHeaders requests the headers needed to accept the current selected headers for
// processing the current block. It requests the shardBlockFinality headers greater than the highest shard header,
// for each shard, related to the block which should be processed
func (mp *metaProcessor) requestMissingFinalityAttestingShardHeaders() uint32 {
	missingFinalityAttestingShardHeaders := uint32(0)

	for shardId := uint32(0); shardId < mp.shardCoordinator.NumberOfShards(); shardId++ {
		missingFinalityAttestingHeaders := mp.requestMissingFinalityAttestingHeaders(
			shardId,
			mp.shardBlockFinality,
		)

		missingFinalityAttestingShardHeaders += missingFinalityAttestingHeaders
	}

	return missingFinalityAttestingShardHeaders
}

func (mp *metaProcessor) requestShardHeaders(metaBlock *block.MetaBlock) (uint32, uint32) {
	_ = process.EmptyChannel(mp.chRcvAllHdrs)

	if len(metaBlock.ShardInfo) == 0 {
		return 0, 0
	}

	missingHeaderHashes := mp.computeMissingAndExistingShardHeaders(metaBlock)

	mp.hdrsForCurrBlock.mutHdrsForBlock.Lock()
	for shardId, shardHeaderHashes := range missingHeaderHashes {
		for _, hash := range shardHeaderHashes {
			mp.hdrsForCurrBlock.hdrHashAndInfo[string(hash)] = &hdrInfo{hdr: nil, usedInBlock: true}
			go mp.requestHandler.RequestShardHeader(shardId, hash)
		}
	}

	if mp.hdrsForCurrBlock.missingHdrs == 0 {
		mp.hdrsForCurrBlock.missingFinalityAttestingHdrs = mp.requestMissingFinalityAttestingShardHeaders()
	}

	requestedHdrs := mp.hdrsForCurrBlock.missingHdrs
	requestedFinalityAttestingHdrs := mp.hdrsForCurrBlock.missingFinalityAttestingHdrs
	mp.hdrsForCurrBlock.mutHdrsForBlock.Unlock()

	return requestedHdrs, requestedFinalityAttestingHdrs
}

func (mp *metaProcessor) computeMissingAndExistingShardHeaders(metaBlock *block.MetaBlock) map[uint32][][]byte {
	missingHeadersHashes := make(map[uint32][][]byte)

	mp.hdrsForCurrBlock.mutHdrsForBlock.Lock()
	for i := 0; i < len(metaBlock.ShardInfo); i++ {
		shardData := metaBlock.ShardInfo[i]
		hdr, err := process.GetShardHeaderFromPool(
			shardData.HeaderHash,
			mp.dataPool.Headers())

		if err != nil {
			missingHeadersHashes[shardData.ShardID] = append(missingHeadersHashes[shardData.ShardID], shardData.HeaderHash)
			mp.hdrsForCurrBlock.missingHdrs++
			continue
		}

		mp.hdrsForCurrBlock.hdrHashAndInfo[string(shardData.HeaderHash)] = &hdrInfo{hdr: hdr, usedInBlock: true}

		if hdr.Nonce > mp.hdrsForCurrBlock.highestHdrNonce[shardData.ShardID] {
			mp.hdrsForCurrBlock.highestHdrNonce[shardData.ShardID] = hdr.Nonce
		}
	}
	mp.hdrsForCurrBlock.mutHdrsForBlock.Unlock()

	return missingHeadersHashes
}

func (mp *metaProcessor) checkAndProcessShardMiniBlockHeader(
	_ []byte,
	_ *block.ShardMiniBlockHeader,
	_ uint64,
	_ uint32,
) error {
	// TODO: real processing has to be done here, using metachain state
	return nil
}

func (mp *metaProcessor) createShardInfo(
	round uint64,
) ([]block.ShardData, error) {

	shardInfo := make([]block.ShardData, 0)
	if mp.epochStartTrigger.IsEpochStart() {
		return shardInfo, nil
	}

	mp.hdrsForCurrBlock.mutHdrsForBlock.Lock()
	for hdrHash, headerInfo := range mp.hdrsForCurrBlock.hdrHashAndInfo {
		shardHdr, ok := headerInfo.hdr.(*block.Header)
		if !ok {
			return nil, process.ErrWrongTypeAssertion
		}

		shardData := block.ShardData{}
		shardData.ShardMiniBlockHeaders = make([]block.ShardMiniBlockHeader, 0, len(shardHdr.MiniBlockHeaders))
		shardData.TxCount = shardHdr.TxCount
		shardData.ShardID = shardHdr.ShardId
		shardData.HeaderHash = []byte(hdrHash)
		shardData.Round = shardHdr.Round
		shardData.PrevHash = shardHdr.PrevHash
		shardData.Nonce = shardHdr.Nonce
		shardData.PrevRandSeed = shardHdr.PrevRandSeed
		shardData.PubKeysBitmap = shardHdr.PubKeysBitmap
		shardData.NumPendingMiniBlocks = mp.pendingMiniBlocksHandler.GetNumPendingMiniBlocks(shardData.ShardID)

		for i := 0; i < len(shardHdr.MiniBlockHeaders); i++ {
			shardMiniBlockHeader := block.ShardMiniBlockHeader{}
			shardMiniBlockHeader.SenderShardID = shardHdr.MiniBlockHeaders[i].SenderShardID
			shardMiniBlockHeader.ReceiverShardID = shardHdr.MiniBlockHeaders[i].ReceiverShardID
			shardMiniBlockHeader.Hash = shardHdr.MiniBlockHeaders[i].Hash
			shardMiniBlockHeader.TxCount = shardHdr.MiniBlockHeaders[i].TxCount

			// execute shard miniblock to change the trie root hash
			err := mp.checkAndProcessShardMiniBlockHeader(
				[]byte(hdrHash),
				&shardMiniBlockHeader,
				round,
				shardData.ShardID,
			)
			if err != nil {
				return nil, err
			}

			shardData.ShardMiniBlockHeaders = append(shardData.ShardMiniBlockHeaders, shardMiniBlockHeader)
		}

		shardInfo = append(shardInfo, shardData)
	}
	mp.hdrsForCurrBlock.mutHdrsForBlock.Unlock()

	log.Debug("created shard data",
		"size", len(shardInfo),
	)
	return shardInfo, nil
}

func (mp *metaProcessor) createPeerInfo() ([]block.PeerData, error) {
	peerInfo := mp.peerChanges.PeerChanges()

	return peerInfo, nil
}

// ApplyBodyToHeader creates a miniblock header list given a block body
func (mp *metaProcessor) ApplyBodyToHeader(hdr data.HeaderHandler, bodyHandler data.BodyHandler) (data.BodyHandler, error) {
	sw := core.NewStopWatch()
	sw.Start("ApplyBodyToHeader")
	defer func() {
		sw.Stop("ApplyBodyToHeader")

		log.Debug("measurements", sw.GetMeasurements()...)
	}()

	metaHdr, ok := hdr.(*block.MetaBlock)
	if !ok {
		return nil, process.ErrWrongTypeAssertion
	}

	var err error
	defer func() {
		go mp.checkAndRequestIfShardHeadersMissing(hdr.GetRound())

		if err == nil {
			mp.blockSizeThrottler.Add(
				hdr.GetRound(),
				core.MaxUint32(hdr.ItemsInBody(), hdr.ItemsInHeader()))
		}
	}()

	sw.Start("createShardInfo")
	shardInfo, err := mp.createShardInfo(hdr.GetRound())
	sw.Stop("createShardInfo")
	if err != nil {
		return nil, err
	}

	sw.Start("createPeerInfo")
	peerInfo, err := mp.createPeerInfo()
	sw.Stop("createPeerInfo")
	if err != nil {
		return nil, err
	}

	metaHdr.Epoch = mp.epochStartTrigger.Epoch()
	metaHdr.ShardInfo = shardInfo
	metaHdr.PeerInfo = peerInfo
	metaHdr.RootHash = mp.getRootHash()
	metaHdr.TxCount = getTxCount(shardInfo)

	if check.IfNil(bodyHandler) {
		return nil, process.ErrNilBlockBody
	}

	body, ok := bodyHandler.(block.Body)
	if !ok {
		err = process.ErrWrongTypeAssertion
		return nil, err
	}

	sw.Start("CreateReceiptsHash")
	metaHdr.ReceiptsHash, err = mp.txCoordinator.CreateReceiptsHash()
	sw.Stop("CreateReceiptsHash")
	if err != nil {
		return nil, err
	}

	totalTxCount, miniBlockHeaders, err := mp.createMiniBlockHeaders(body)
	if err != nil {
		return nil, err
	}

	metaHdr.MiniBlockHeaders = miniBlockHeaders
	metaHdr.TxCount += uint32(totalTxCount)

	sw.Start("UpdatePeerState")
	metaHdr.ValidatorStatsRootHash, err = mp.validatorStatisticsProcessor.UpdatePeerState(metaHdr)
	sw.Stop("UpdatePeerState")
	if err != nil {
		return nil, err
	}

	sw.Start("createEpochStartForMetablock")
	epochStart, err := mp.epochStartCreator.CreateEpochStartData()
	sw.Stop("createEpochStartForMetablock")
	if err != nil {
		return nil, err
	}
	metaHdr.EpochStart = *epochStart

	mp.blockSizeThrottler.Add(
		metaHdr.GetRound(),
		core.MaxUint32(metaHdr.ItemsInBody(), metaHdr.ItemsInHeader()))

	return body, nil
}

func (mp *metaProcessor) verifyValidatorStatisticsRootHash(header *block.MetaBlock) error {
	validatorStatsRH, err := mp.validatorStatisticsProcessor.UpdatePeerState(header)
	if err != nil {
		return err
	}

	if !bytes.Equal(validatorStatsRH, header.GetValidatorStatsRootHash()) {
		log.Debug("validator stats root hash mismatch",
			"computed", validatorStatsRH,
			"received", header.GetValidatorStatsRootHash(),
		)
		return fmt.Errorf("%s, metachain, computed: %s, received: %s, meta header nonce: %d",
			process.ErrValidatorStatsRootHashDoesNotMatch,
			display.DisplayByteSlice(validatorStatsRH),
			display.DisplayByteSlice(header.GetValidatorStatsRootHash()),
			header.Nonce,
		)
	}

	return nil
}

func (mp *metaProcessor) waitForBlockHeaders(waitTime time.Duration) error {
	select {
	case <-mp.chRcvAllHdrs:
		return nil
	case <-time.After(waitTime):
		return process.ErrTimeIsOut
	}
}

// CreateNewHeader creates a new header
func (mp *metaProcessor) CreateNewHeader() data.HeaderHandler {
	return &block.MetaBlock{}
}

// MarshalizedDataToBroadcast prepares underlying data into a marshalized object according to destination
func (mp *metaProcessor) MarshalizedDataToBroadcast(
	_ data.HeaderHandler,
	bodyHandler data.BodyHandler,
) (map[uint32][]byte, map[string][][]byte, error) {

	if bodyHandler == nil || bodyHandler.IsInterfaceNil() {
		return nil, nil, process.ErrNilMiniBlocks
	}

	body, ok := bodyHandler.(block.Body)
	if !ok {
		return nil, nil, process.ErrWrongTypeAssertion
	}

	bodies, mrsTxs := mp.txCoordinator.CreateMarshalizedData(body)
	mrsData := make(map[uint32][]byte, len(bodies))

	for shardId, subsetBlockBody := range bodies {
		buff, err := mp.marshalizer.Marshal(subsetBlockBody)
		if err != nil {
			log.Debug(process.ErrMarshalWithoutSuccess.Error())
			continue
		}
		mrsData[shardId] = buff
	}

	return mrsData, mrsTxs, nil
}

func getTxCount(shardInfo []block.ShardData) uint32 {
	txs := uint32(0)
	for i := 0; i < len(shardInfo); i++ {
		for j := 0; j < len(shardInfo[i].ShardMiniBlockHeaders); j++ {
			txs += shardInfo[i].ShardMiniBlockHeaders[j].TxCount
		}
	}

	return txs
}

// DecodeBlockBody method decodes block body from a given byte array
func (mp *metaProcessor) DecodeBlockBody(dta []byte) data.BodyHandler {
	if dta == nil {
		return nil
	}

	var body block.Body

	err := mp.marshalizer.Unmarshal(&body, dta)
	if err != nil {
		log.Debug("marshalizer.Unmarshal", "error", err.Error())
		return nil
	}

	return body
}

// DecodeBlockHeader method decodes block header from a given byte array
func (mp *metaProcessor) DecodeBlockHeader(dta []byte) data.HeaderHandler {
	if dta == nil {
		return nil
	}

	var header block.MetaBlock

	err := mp.marshalizer.Unmarshal(&header, dta)
	if err != nil {
		log.Debug("marshalizer.Unmarshal", "error", err.Error())
		return nil
	}

	return &header
}

// IsInterfaceNil returns true if there is no value under the interface
func (mp *metaProcessor) IsInterfaceNil() bool {
	return mp == nil
}

// GetBlockBodyFromPool returns block body from pool for a given header
func (mp *metaProcessor) GetBlockBodyFromPool(headerHandler data.HeaderHandler) (data.BodyHandler, error) {
	miniBlockPool := mp.dataPool.MiniBlocks()
	if miniBlockPool == nil {
		return nil, process.ErrNilMiniBlockPool
	}

	metaBlock, ok := headerHandler.(*block.MetaBlock)
	if !ok {
		return nil, process.ErrWrongTypeAssertion
	}

	miniBlocks := make(block.MiniBlockSlice, 0)
	for i := 0; i < len(metaBlock.MiniBlockHeaders); i++ {
		obj, hashInPool := miniBlockPool.Get(metaBlock.MiniBlockHeaders[i].Hash)
		if !hashInPool {
			continue
		}

		miniBlock, typeOk := obj.(*block.MiniBlock)
		if !typeOk {
			return nil, process.ErrWrongTypeAssertion
		}

		miniBlocks = append(miniBlocks, miniBlock)
	}

	return block.Body(miniBlocks), nil
}

func (mp *metaProcessor) getPendingMiniBlocks() []bootstrapStorage.PendingMiniBlockInfo {
	pendingMiniBlocks := make([]bootstrapStorage.PendingMiniBlockInfo, mp.shardCoordinator.NumberOfShards())

	for shardID := uint32(0); shardID < mp.shardCoordinator.NumberOfShards(); shardID++ {
		pendingMiniBlocks[shardID] = bootstrapStorage.PendingMiniBlockInfo{
			NumPendingMiniBlocks: mp.pendingMiniBlocksHandler.GetNumPendingMiniBlocks(shardID),
			ShardID:              shardID,
		}
	}

	return pendingMiniBlocks
}<|MERGE_RESOLUTION|>--- conflicted
+++ resolved
@@ -24,21 +24,12 @@
 // metaProcessor implements metaProcessor interface and actually it tries to execute block
 type metaProcessor struct {
 	*baseProcessor
-<<<<<<< HEAD
-	core              serviceContainer.Core
-	dataPool          dataRetriever.MetaPoolsHolder
-	scDataGetter      process.SCQueryService
-	scToProtocol      process.SmartContractToProtocolHandler
-	peerChanges       process.PeerChangesHandler
-	pendingMiniBlocks process.PendingMiniBlocksHandler
-=======
 	core                     serviceContainer.Core
-	scDataGetter             external.SCQueryService
+	scDataGetter             process.SCQueryService
 	scToProtocol             process.SmartContractToProtocolHandler
 	peerChanges              process.PeerChangesHandler
 	epochStartCreator        process.EpochStartDataCreator
 	pendingMiniBlocksHandler process.PendingMiniBlocksHandler
->>>>>>> 63a36412
 
 	shardsHeadersNonce *sync.Map
 	shardBlockFinality uint32
@@ -1057,8 +1048,6 @@
 	return nil
 }
 
-<<<<<<< HEAD
-=======
 func (mp *metaProcessor) commitAll() error {
 	_, err := mp.accounts.Commit()
 	if err != nil {
@@ -1073,7 +1062,6 @@
 	return nil
 }
 
->>>>>>> 63a36412
 func (mp *metaProcessor) getLastSelfNotarizedHeaderForShard(_ uint32) (data.HeaderHandler, []byte) {
 	//TODO: Implement mechanism to extract last meta header notarized by the given shard if this info will be needed later
 	return nil, nil
