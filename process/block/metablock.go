package block

import (
	"bytes"
	"encoding/hex"
	"errors"
	"fmt"
	"math/big"
	"sync"
	"time"

	"github.com/multiversx/mx-chain-core-go/core"
	"github.com/multiversx/mx-chain-core-go/core/check"
	"github.com/multiversx/mx-chain-core-go/data"
	"github.com/multiversx/mx-chain-core-go/data/block"
	"github.com/multiversx/mx-chain-core-go/data/headerVersionData"
	logger "github.com/multiversx/mx-chain-logger-go"

	"github.com/multiversx/mx-chain-go/common"
	"github.com/multiversx/mx-chain-go/common/holders"
	"github.com/multiversx/mx-chain-go/dataRetriever"
	processOutport "github.com/multiversx/mx-chain-go/outport/process"
	"github.com/multiversx/mx-chain-go/process"
	"github.com/multiversx/mx-chain-go/process/block/bootstrapStorage"
	"github.com/multiversx/mx-chain-go/process/block/helpers"
	"github.com/multiversx/mx-chain-go/process/block/processedMb"
	"github.com/multiversx/mx-chain-go/state"
)

const firstHeaderNonce = uint64(1)

var _ process.BlockProcessor = (*metaProcessor)(nil)

// metaProcessor implements metaProcessor interface, and actually it tries to execute block
type metaProcessor struct {
	*baseProcessor
	scToProtocol                 process.SmartContractToProtocolHandler
	epochStartDataCreator        process.EpochStartDataCreator
	epochEconomics               process.EndOfEpochEconomics
	epochRewardsCreator          process.RewardsCreator
	validatorInfoCreator         process.EpochStartValidatorInfoCreator
	epochSystemSCProcessor       process.EpochStartSystemSCProcessor
	pendingMiniBlocksHandler     process.PendingMiniBlocksHandler
	validatorStatisticsProcessor process.ValidatorStatisticsProcessor
	shardsHeadersNonce           *sync.Map
	shardBlockFinality           uint32
	headersCounter               *headersCounter
}

// NewMetaProcessor creates a new metaProcessor object
func NewMetaProcessor(arguments ArgMetaProcessor) (*metaProcessor, error) {
	base, err := NewBaseProcessor(arguments.ArgBaseProcessor)
	if err != nil {
		return nil, err
	}
	if check.IfNil(arguments.SCToProtocol) {
		return nil, process.ErrNilSCToProtocol
	}
	if check.IfNil(arguments.PendingMiniBlocksHandler) {
		return nil, process.ErrNilPendingMiniBlocksHandler
	}
	if check.IfNil(arguments.EpochStartDataCreator) {
		return nil, process.ErrNilEpochStartDataCreator
	}
	if check.IfNil(arguments.EpochEconomics) {
		return nil, process.ErrNilEpochEconomics
	}
	if check.IfNil(arguments.EpochRewardsCreator) {
		return nil, process.ErrNilRewardsCreator
	}
	if check.IfNil(arguments.EpochValidatorInfoCreator) {
		return nil, process.ErrNilEpochStartValidatorInfoCreator
	}
	if check.IfNil(arguments.ValidatorStatisticsProcessor) {
		return nil, process.ErrNilValidatorStatistics
	}
	if check.IfNil(arguments.EpochSystemSCProcessor) {
		return nil, process.ErrNilEpochStartSystemSCProcessor
	}
	if check.IfNil(arguments.ReceiptsRepository) {
		return nil, process.ErrNilReceiptsRepository
	}

<<<<<<< HEAD
=======
	processDebugger, err := createDisabledProcessDebugger()
	if err != nil {
		return nil, err
	}

	genesisHdr := arguments.DataComponents.Blockchain().GetGenesisHeader()
	base := &baseProcessor{
		accountsDB:                    arguments.AccountsDB,
		blockSizeThrottler:            arguments.BlockSizeThrottler,
		forkDetector:                  arguments.ForkDetector,
		hasher:                        arguments.CoreComponents.Hasher(),
		marshalizer:                   arguments.CoreComponents.InternalMarshalizer(),
		store:                         arguments.DataComponents.StorageService(),
		shardCoordinator:              arguments.BootstrapComponents.ShardCoordinator(),
		feeHandler:                    arguments.FeeHandler,
		nodesCoordinator:              arguments.NodesCoordinator,
		uint64Converter:               arguments.CoreComponents.Uint64ByteSliceConverter(),
		requestHandler:                arguments.RequestHandler,
		appStatusHandler:              arguments.StatusCoreComponents.AppStatusHandler(),
		blockChainHook:                arguments.BlockChainHook,
		txCoordinator:                 arguments.TxCoordinator,
		epochStartTrigger:             arguments.EpochStartTrigger,
		headerValidator:               arguments.HeaderValidator,
		roundHandler:                  arguments.CoreComponents.RoundHandler(),
		bootStorer:                    arguments.BootStorer,
		blockTracker:                  arguments.BlockTracker,
		dataPool:                      arguments.DataComponents.Datapool(),
		blockChain:                    arguments.DataComponents.Blockchain(),
		outportHandler:                arguments.StatusComponents.OutportHandler(),
		genesisNonce:                  genesisHdr.GetNonce(),
		versionedHeaderFactory:        arguments.BootstrapComponents.VersionedHeaderFactory(),
		headerIntegrityVerifier:       arguments.BootstrapComponents.HeaderIntegrityVerifier(),
		historyRepo:                   arguments.HistoryRepository,
		epochNotifier:                 arguments.CoreComponents.EpochNotifier(),
		enableEpochsHandler:           arguments.CoreComponents.EnableEpochsHandler(),
		roundNotifier:                 arguments.CoreComponents.RoundNotifier(),
		enableRoundsHandler:           arguments.CoreComponents.EnableRoundsHandler(),
		epochChangeGracePeriodHandler: arguments.CoreComponents.EpochChangeGracePeriodHandler(),
		processConfigsHandler:         arguments.CoreComponents.ProcessConfigsHandler(),
		vmContainerFactory:            arguments.VMContainersFactory,
		vmContainer:                   arguments.VmContainer,
		processDataTriesOnCommitEpoch: arguments.Config.Debug.EpochStart.ProcessDataTrieOnCommitEpoch,
		gasConsumedProvider:           arguments.GasHandler,
		economicsData:                 arguments.CoreComponents.EconomicsData(),
		scheduledTxsExecutionHandler:  arguments.ScheduledTxsExecutionHandler,
		pruningDelay:                  pruningDelay,
		processedMiniBlocksTracker:    arguments.ProcessedMiniBlocksTracker,
		receiptsRepository:            arguments.ReceiptsRepository,
		processDebugger:               processDebugger,
		outportDataProvider:           arguments.OutportDataProvider,
		processStatusHandler:          arguments.CoreComponents.ProcessStatusHandler(),
		blockProcessingCutoffHandler:  arguments.BlockProcessingCutoffHandler,
		managedPeersHolder:            arguments.ManagedPeersHolder,
		sentSignaturesTracker:         arguments.SentSignaturesTracker,
		extraDelayRequestBlockInfo:    time.Duration(arguments.Config.EpochStartConfig.ExtraDelayForRequestBlockInfoInMilliseconds) * time.Millisecond,
		proofsPool:                    arguments.DataComponents.Datapool().Proofs(),
	}

>>>>>>> bfe1dd0c
	mp := metaProcessor{
		baseProcessor:                base,
		headersCounter:               NewHeaderCounter(),
		scToProtocol:                 arguments.SCToProtocol,
		pendingMiniBlocksHandler:     arguments.PendingMiniBlocksHandler,
		epochStartDataCreator:        arguments.EpochStartDataCreator,
		epochEconomics:               arguments.EpochEconomics,
		epochRewardsCreator:          arguments.EpochRewardsCreator,
		validatorStatisticsProcessor: arguments.ValidatorStatisticsProcessor,
		validatorInfoCreator:         arguments.EpochValidatorInfoCreator,
		epochSystemSCProcessor:       arguments.EpochSystemSCProcessor,
	}

	argsTransactionCounter := ArgsTransactionCounter{
		AppStatusHandler: mp.appStatusHandler,
		Hasher:           mp.hasher,
		Marshalizer:      mp.marshalizer,
		ShardID:          core.MetachainShardId,
	}
	mp.txCounter, err = NewTransactionCounter(argsTransactionCounter)
	if err != nil {
		return nil, err
	}

	mp.requestBlockBodyHandler = &mp
	mp.blockProcessor = &mp

	mp.shardBlockFinality = process.BlockFinality

	mp.shardsHeadersNonce = &sync.Map{}

	return &mp, nil
}

func (mp *metaProcessor) isRewardsV2Enabled(headerHandler data.HeaderHandler) bool {
	return mp.enableEpochsHandler.IsFlagEnabledInEpoch(common.StakingV2Flag, headerHandler.GetEpoch())
}

// ProcessBlock processes a block. It returns nil if all ok or the specific error
func (mp *metaProcessor) ProcessBlock(
	headerHandler data.HeaderHandler,
	bodyHandler data.BodyHandler,
	haveTime func() time.Duration,
) error {
	if haveTime == nil {
		return process.ErrNilHaveTimeHandler
	}

	mp.processStatusHandler.SetBusy("metaProcessor.ProcessBlock")
	defer mp.processStatusHandler.SetIdle()

	err := mp.checkBlockValidity(headerHandler, bodyHandler)
	if err != nil {
		if errors.Is(err, process.ErrBlockHashDoesNotMatch) {
			log.Debug("requested missing meta header",
				"hash", headerHandler.GetPrevHash(),
				"for shard", headerHandler.GetShardID(),
			)

			go mp.requestHandler.RequestMetaHeader(headerHandler.GetPrevHash())
		}

		return err
	}

	mp.roundNotifier.CheckRound(headerHandler)
	mp.epochNotifier.CheckEpoch(headerHandler)
	mp.requestHandler.SetEpoch(headerHandler.GetEpoch())

	log.Debug("started processing block",
		"epoch", headerHandler.GetEpoch(),
		"shard", headerHandler.GetShardID(),
		"round", headerHandler.GetRound(),
		"nonce", headerHandler.GetNonce())

	header, ok := headerHandler.(*block.MetaBlock)
	if !ok {
		return process.ErrWrongTypeAssertion
	}

	body, ok := bodyHandler.(*block.Body)
	if !ok {
		return process.ErrWrongTypeAssertion
	}

	err = mp.checkHeaderBodyCorrelation(header.GetMiniBlockHeaderHandlers(), body)
	if err != nil {
		return err
	}

	err = mp.checkScheduledMiniBlocksValidity(headerHandler)
	if err != nil {
		return err
	}

	headersPool := mp.dataPool.Headers()
	numShardHeadersFromPool := 0
	for shardID := uint32(0); shardID < mp.shardCoordinator.NumberOfShards(); shardID++ {
		numShardHeadersFromPool += headersPool.GetNumHeaders(shardID)
	}

	txCounts, rewardCounts, unsignedCounts := mp.txCounter.getPoolCounts(mp.dataPool)
	log.Debug("total txs in pool", "counts", txCounts.String())
	log.Debug("total txs in rewards pool", "counts", rewardCounts.String())
	log.Debug("total txs in unsigned pool", "counts", unsignedCounts.String())

	go getMetricsFromMetaHeader(
		header,
		mp.marshalizer,
		mp.appStatusHandler,
		numShardHeadersFromPool,
		mp.headersCounter.getNumShardMBHeadersTotalProcessed(),
	)

	defer func() {
		if err != nil {
			mp.RevertCurrentBlock()
		}
	}()

	err = mp.createBlockStarted()
	if err != nil {
		return err
	}

	mp.epochStartTrigger.Update(header.GetRound(), header.GetNonce())

	err = mp.checkEpochCorrectness(header)
	if err != nil {
		return err
	}

	if mp.accountsDB[state.UserAccountsState].JournalLen() != 0 {
		log.Error("metaProcessor.ProcessBlock first entry", "stack", string(mp.accountsDB[state.UserAccountsState].GetStackDebugFirstEntry()))
		return process.ErrAccountStateDirty
	}

	err = mp.blockChainHook.SetCurrentHeader(header)
	if err != nil {
		return err
	}

	err = mp.processIfFirstBlockAfterEpochStart()
	if err != nil {
		return err
	}

	if header.IsStartOfEpochBlock() {
		err = mp.processEpochStartMetaBlock(header, body)
		return err
	}

	mp.txCoordinator.RequestBlockTransactions(body)
	mp.hdrsForCurrBlock.RequestShardHeaders(header)

	if haveTime() < 0 {
		return process.ErrTimeIsOut
	}

	err = mp.txCoordinator.IsDataPreparedForProcessing(haveTime)
	if err != nil {
		return err
	}

	err = mp.hdrsForCurrBlock.WaitForHeadersIfNeeded(haveTime)
	if err != nil {
		return err
	}

	defer func() {
		go mp.checkAndRequestIfShardHeadersMissing()
	}()

	highestNonceHdrs, err := mp.checkShardHeadersValidity(header)
	if err != nil {
		return err
	}

	err = mp.checkShardHeadersFinality(highestNonceHdrs)
	if err != nil {
		return err
	}

	err = mp.verifyCrossShardMiniBlockDstMe(header)
	if err != nil {
		return err
	}

	err = mp.verifyTotalAccumulatedFeesInEpoch(header)
	if err != nil {
		return err
	}

	mbIndex := mp.getIndexOfFirstMiniBlockToBeExecuted(header)
	miniBlocks := body.MiniBlocks[mbIndex:]

	startTime := time.Now()
	err = mp.txCoordinator.ProcessBlockTransaction(header, &block.Body{MiniBlocks: miniBlocks}, haveTime)
	elapsedTime := time.Since(startTime)
	log.Debug("elapsed time to process block transaction",
		"time [s]", elapsedTime,
	)
	if err != nil {
		return err
	}

	err = mp.txCoordinator.VerifyCreatedBlockTransactions(header, &block.Body{MiniBlocks: miniBlocks})
	if err != nil {
		return err
	}

	err = mp.scToProtocol.UpdateProtocol(&block.Body{MiniBlocks: miniBlocks}, header.Nonce)
	if err != nil {
		return err
	}

	err = mp.verifyFees(header)
	if err != nil {
		return err
	}

	if !mp.verifyStateRoot(header.GetRootHash()) {
		err = process.ErrRootStateDoesNotMatch
		return err
	}

	err = mp.verifyValidatorStatisticsRootHash(header)
	if err != nil {
		return err
	}

	err = mp.blockProcessingCutoffHandler.HandleProcessErrorCutoff(header)
	if err != nil {
		return err
	}

	return nil
}

func (mp *metaProcessor) processEpochStartMetaBlock(
	header *block.MetaBlock,
	body *block.Body,
) error {
	err := mp.epochStartDataCreator.VerifyEpochStartDataForMetablock(header)
	if err != nil {
		return err
	}

	currentRootHash, err := mp.validatorStatisticsProcessor.RootHash()
	if err != nil {
		return err
	}

	allValidatorsInfo, err := mp.validatorStatisticsProcessor.GetValidatorInfoForRootHash(currentRootHash)
	if err != nil {
		return err
	}

	err = mp.validatorStatisticsProcessor.ProcessRatingsEndOfEpoch(allValidatorsInfo, header.Epoch)
	if err != nil {
		return err
	}

	computedEconomics, err := mp.epochEconomics.ComputeEndOfEpochEconomics(header)
	if err != nil {
		return err
	}

	if mp.isRewardsV2Enabled(header) {
		err = mp.epochSystemSCProcessor.ProcessSystemSmartContract(allValidatorsInfo, header)
		if err != nil {
			return err
		}

		err = mp.epochRewardsCreator.VerifyRewardsMiniBlocks(header, allValidatorsInfo, computedEconomics)
		if err != nil {
			return err
		}
	} else {
		err = mp.epochRewardsCreator.VerifyRewardsMiniBlocks(header, allValidatorsInfo, computedEconomics)
		if err != nil {
			return err
		}

		err = mp.epochSystemSCProcessor.ProcessSystemSmartContract(allValidatorsInfo, header)
		if err != nil {
			return err
		}
	}

	err = mp.epochSystemSCProcessor.ProcessDelegationRewards(body.MiniBlocks, mp.epochRewardsCreator.GetLocalTxCache())
	if err != nil {
		return err
	}

	err = mp.validatorInfoCreator.VerifyValidatorInfoMiniBlocks(body.MiniBlocks, allValidatorsInfo)
	if err != nil {
		return err
	}

	err = mp.validatorStatisticsProcessor.ResetValidatorStatisticsAtNewEpoch(allValidatorsInfo)
	if err != nil {
		return err
	}

	err = mp.epochEconomics.VerifyRewardsPerBlock(header, mp.epochRewardsCreator.GetProtocolSustainabilityRewards(), computedEconomics)
	if err != nil {
		return err
	}

	err = mp.verifyFees(header)
	if err != nil {
		return err
	}

	if !mp.verifyStateRoot(header.GetRootHash()) {
		err = process.ErrRootStateDoesNotMatch
		return err
	}

	err = mp.verifyValidatorStatisticsRootHash(header)
	if err != nil {
		return err
	}

	saveEpochStartEconomicsMetrics(mp.appStatusHandler, header)

	return nil
}

// SetNumProcessedObj will set the num of processed headers
func (mp *metaProcessor) SetNumProcessedObj(numObj uint64) {
	mp.headersCounter.shardMBHeadersTotalProcessed = numObj
}

func (mp *metaProcessor) checkEpochCorrectness(
	headerHandler data.HeaderHandler,
) error {
	currentBlockHeader := mp.blockChain.GetCurrentBlockHeader()
	if check.IfNil(currentBlockHeader) {
		return nil
	}

	isEpochIncorrect := headerHandler.GetEpoch() != currentBlockHeader.GetEpoch() &&
		mp.epochStartTrigger.Epoch() == currentBlockHeader.GetEpoch()
	if isEpochIncorrect {
		log.Warn("epoch does not match", "currentHeaderEpoch", currentBlockHeader.GetEpoch(), "receivedHeaderEpoch", headerHandler.GetEpoch(), "epochStartTrigger", mp.epochStartTrigger.Epoch())
		return process.ErrEpochDoesNotMatch
	}

	isEpochIncorrect = mp.epochStartTrigger.IsEpochStart() &&
		mp.epochStartTrigger.EpochStartRound() <= headerHandler.GetRound() &&
		headerHandler.GetEpoch() != currentBlockHeader.GetEpoch()+1
	if isEpochIncorrect {
		log.Warn("is epoch start and epoch does not match", "currentHeaderEpoch", currentBlockHeader.GetEpoch(), "receivedHeaderEpoch", headerHandler.GetEpoch(), "epochStartTrigger", mp.epochStartTrigger.Epoch())
		return process.ErrEpochDoesNotMatch
	}

	return nil
}

func (mp *metaProcessor) verifyCrossShardMiniBlockDstMe(metaBlock *block.MetaBlock) error {
	miniBlockShardsHashes, err := mp.getAllMiniBlockDstMeFromShards(metaBlock)
	if err != nil {
		return err
	}

	mapMetaMiniBlockHeaders := make(map[string]struct{}, len(metaBlock.MiniBlockHeaders))
	for _, miniBlockHeader := range metaBlock.MiniBlockHeaders {
		mapMetaMiniBlockHeaders[string(miniBlockHeader.Hash)] = struct{}{}
	}

	for hash := range miniBlockShardsHashes {
		if _, ok := mapMetaMiniBlockHeaders[hash]; !ok {
			return process.ErrCrossShardMBWithoutConfirmationFromMeta
		}
	}

	return nil
}

func (mp *metaProcessor) getAllMiniBlockDstMeFromShards(metaHdr *block.MetaBlock) (map[string][]byte, error) {
	miniBlockShardsHashes := make(map[string][]byte)

	for _, shardInfo := range metaHdr.ShardInfo {
		headerInfo, ok := mp.hdrsForCurrBlock.GetHeaderInfo(string(shardInfo.HeaderHash))
		if !ok {
			continue
		}
		shardHeader, ok := headerInfo.GetHeader().(data.ShardHeaderHandler)
		if !ok {
			continue
		}

		lastCrossNotarizedHeader, _, err := mp.blockTracker.GetLastCrossNotarizedHeader(shardInfo.ShardID)
		if err != nil {
			return nil, err
		}

		if shardHeader.GetRound() > metaHdr.Round {
			continue
		}
		if shardHeader.GetRound() <= lastCrossNotarizedHeader.GetRound() {
			continue
		}
		if shardHeader.GetNonce() <= lastCrossNotarizedHeader.GetNonce() {
			continue
		}

		finalCrossMiniBlockHashes := mp.getFinalCrossMiniBlockHashes(shardHeader)
		for hash := range finalCrossMiniBlockHashes {
			miniBlockShardsHashes[hash] = shardInfo.HeaderHash
		}
	}

	return miniBlockShardsHashes, nil
}

func (mp *metaProcessor) getFinalCrossMiniBlockHashes(headerHandler data.HeaderHandler) map[string]uint32 {
	if !mp.enableEpochsHandler.IsFlagEnabled(common.ScheduledMiniBlocksFlag) {
		return headerHandler.GetMiniBlockHeadersWithDst(mp.shardCoordinator.SelfId())
	}
	return process.GetFinalCrossMiniBlockHashes(headerHandler, mp.shardCoordinator.SelfId())
}

func (mp *metaProcessor) checkAndRequestIfShardHeadersMissing() {
	orderedHdrsPerShard := mp.blockTracker.GetTrackedHeadersForAllShards()

	for i := uint32(0); i < mp.shardCoordinator.NumberOfShards(); i++ {
		err := mp.requestHeadersIfMissing(orderedHdrsPerShard[i], i)
		if err != nil {
			log.Debug("checkAndRequestIfShardHeadersMissing", "error", err.Error())
			continue
		}
	}
}

func (mp *metaProcessor) indexBlock(
	metaBlock data.HeaderHandler,
	headerHash []byte,
	body data.BodyHandler,
	lastMetaBlock data.HeaderHandler,
	notarizedHeadersHashes []string,
	rewardsTxs map[string]data.TransactionHandler,
) {
	if !mp.outportHandler.HasDrivers() {
		return
	}

	log.Debug("preparing to index block", "hash", headerHash, "nonce", metaBlock.GetNonce(), "round", metaBlock.GetRound())
	argSaveBlock, err := mp.outportDataProvider.PrepareOutportSaveBlockData(processOutport.ArgPrepareOutportSaveBlockData{
		HeaderHash:             headerHash,
		Header:                 metaBlock,
		Body:                   body,
		PreviousHeader:         lastMetaBlock,
		RewardsTxs:             rewardsTxs,
		NotarizedHeadersHashes: notarizedHeadersHashes,
		HighestFinalBlockNonce: mp.forkDetector.GetHighestFinalBlockNonce(),
		HighestFinalBlockHash:  mp.forkDetector.GetHighestFinalBlockHash(),
	})
	if err != nil {
		log.Error("metaProcessor.indexBlock cannot prepare argSaveBlock", "error", err.Error(),
			"hash", headerHash, "nonce", metaBlock.GetNonce(), "round", metaBlock.GetRound())
		return
	}
	err = mp.outportHandler.SaveBlock(argSaveBlock)
	if err != nil {
		log.Error("metaProcessor.outportHandler.SaveBlock cannot save block", "error", err,
			"hash", headerHash, "nonce", metaBlock.GetNonce(), "round", metaBlock.GetRound())
		return
	}

	log.Debug("indexed block", "hash", headerHash, "nonce", metaBlock.GetNonce(), "round", metaBlock.GetRound())

	indexRoundInfo(
		mp.outportHandler,
		mp.nodesCoordinator,
		core.MetachainShardId,
		metaBlock,
		lastMetaBlock,
		argSaveBlock.SignersIndexes,
		mp.enableEpochsHandler,
	)

	if metaBlock.GetNonce() != 1 && !metaBlock.IsStartOfEpochBlock() {
		return
	}

	indexValidatorsRating(mp.outportHandler, mp.validatorStatisticsProcessor, metaBlock)
}

// RestoreBlockIntoPools restores the block into associated pools
func (mp *metaProcessor) RestoreBlockIntoPools(headerHandler data.HeaderHandler, bodyHandler data.BodyHandler) error {
	if check.IfNil(headerHandler) {
		return process.ErrNilMetaBlockHeader
	}

	metaBlock, ok := headerHandler.(*block.MetaBlock)
	if !ok {
		return process.ErrWrongTypeAssertion
	}

	hdrHashes := make([][]byte, len(metaBlock.ShardInfo))
	for i := 0; i < len(metaBlock.ShardInfo); i++ {
		hdrHashes[i] = metaBlock.ShardInfo[i].HeaderHash
	}

	err := mp.pendingMiniBlocksHandler.RevertHeader(metaBlock)
	if err != nil {
		return err
	}

	headersPool := mp.dataPool.Headers()

	for _, hdrHash := range hdrHashes {
		shardHeader, errNotCritical := process.GetShardHeaderFromStorage(hdrHash, mp.marshalizer, mp.store)
		if errNotCritical != nil {
			log.Debug("shard header not found in BlockHeaderUnit",
				"hash", hdrHash,
			)
			continue
		}

		headersPool.AddHeader(hdrHash, shardHeader)

		hdrNonceHashDataUnit := dataRetriever.GetHdrNonceHashDataUnit(shardHeader.GetShardID())
		storer, errNotCritical := mp.store.GetStorer(hdrNonceHashDataUnit)
		if errNotCritical != nil {
			log.Debug("storage unit not found", "unit", hdrNonceHashDataUnit, "error", errNotCritical.Error())
			continue
		}

		nonceToByteSlice := mp.uint64Converter.ToByteSlice(shardHeader.GetNonce())
		errNotCritical = storer.Remove(nonceToByteSlice)
		if errNotCritical != nil {
			log.Debug("ShardHdrNonceHashDataUnit.Remove", "error", errNotCritical.Error())
		}

		mp.headersCounter.subtractRestoredMBHeaders(len(shardHeader.GetMiniBlockHeaderHandlers()))
	}

	mp.restoreBlockBody(headerHandler, bodyHandler)

	mp.blockTracker.RemoveLastNotarizedHeaders()

	return nil
}

func (mp *metaProcessor) updateHeaderForEpochStartIfNeeded(metaHdr *block.MetaBlock) error {
	isEpochStart := mp.epochStartTrigger.IsEpochStart()
	if !isEpochStart {
		return nil
	}
	return mp.updateEpochStartHeader(metaHdr)
}

func (mp *metaProcessor) createBody(metaHdr *block.MetaBlock, haveTime func() bool) (data.BodyHandler, error) {
	isEpochStart := mp.epochStartTrigger.IsEpochStart()
	var body data.BodyHandler
	var err error
	if isEpochStart {
		body, err = mp.createEpochStartBody(metaHdr)
		if err != nil {
			return nil, err
		}
	} else {
		body, err = mp.createBlockBody(metaHdr, haveTime)
		if err != nil {
			return nil, err
		}
	}

	return body, nil
}

// CreateBlock creates the final block and header for the current round
func (mp *metaProcessor) CreateBlock(
	initialHdr data.HeaderHandler,
	haveTime func() bool,
) (data.HeaderHandler, data.BodyHandler, error) {
	if check.IfNil(initialHdr) {
		return nil, nil, process.ErrNilBlockHeader
	}

	metaHdr, ok := initialHdr.(*block.MetaBlock)
	if !ok {
		return nil, nil, process.ErrWrongTypeAssertion
	}

	mp.processStatusHandler.SetBusy("metaProcessor.CreateBlock")
	defer mp.processStatusHandler.SetIdle()

	metaHdr.SoftwareVersion = []byte(mp.headerIntegrityVerifier.GetVersion(metaHdr.Epoch))
	mp.epochNotifier.CheckEpoch(metaHdr)

	var body data.BodyHandler

	if mp.accountsDB[state.UserAccountsState].JournalLen() != 0 {
		log.Error("metaProcessor.CreateBlock first entry", "stack", string(mp.accountsDB[state.UserAccountsState].GetStackDebugFirstEntry()))
		return nil, nil, process.ErrAccountStateDirty
	}

	err := mp.processIfFirstBlockAfterEpochStart()
	if err != nil {
		return nil, nil, err
	}

	err = mp.updateHeaderForEpochStartIfNeeded(metaHdr)
	if err != nil {
		return nil, nil, err
	}

	err = mp.blockChainHook.SetCurrentHeader(metaHdr)
	if err != nil {
		return nil, nil, err
	}

	body, err = mp.createBody(metaHdr, haveTime)
	if err != nil {
		return nil, nil, err
	}

	body, err = mp.applyBodyToHeader(metaHdr, body)
	if err != nil {
		return nil, nil, err
	}

	mp.requestHandler.SetEpoch(metaHdr.GetEpoch())

	return metaHdr, body, nil
}

func (mp *metaProcessor) isPreviousBlockEpochStart() (uint32, bool) {
	blockHeader := mp.blockChain.GetCurrentBlockHeader()
	if check.IfNil(blockHeader) {
		blockHeader = mp.blockChain.GetGenesisHeader()
	}

	return blockHeader.GetEpoch(), blockHeader.IsStartOfEpochBlock()
}

func (mp *metaProcessor) processIfFirstBlockAfterEpochStart() error {
	epoch, isPreviousEpochStart := mp.isPreviousBlockEpochStart()
	if !isPreviousEpochStart {
		return nil
	}

	nodesForcedToStay, err := mp.validatorStatisticsProcessor.SaveNodesCoordinatorUpdates(epoch)
	if err != nil {
		return err
	}

	err = mp.epochSystemSCProcessor.ToggleUnStakeUnBond(nodesForcedToStay)
	if err != nil {
		return err
	}

	return nil
}

func (mp *metaProcessor) updateEpochStartHeader(metaHdr *block.MetaBlock) error {
	sw := core.NewStopWatch()
	sw.Start("createEpochStartForMetablock")
	defer func() {
		sw.Stop("createEpochStartForMetablock")
		log.Debug("epochStartHeaderDataCreation", sw.GetMeasurements()...)
	}()

	epochStart, err := mp.epochStartDataCreator.CreateEpochStartData()
	if err != nil {
		return err
	}

	metaHdr.EpochStart = *epochStart

	totalAccumulatedFeesInEpoch := big.NewInt(0)
	totalDevFeesInEpoch := big.NewInt(0)
	currentHeader := mp.blockChain.GetCurrentBlockHeader()
	if !check.IfNil(currentHeader) && !currentHeader.IsStartOfEpochBlock() {
		prevMetaHdr, ok := currentHeader.(*block.MetaBlock)
		if !ok {
			return process.ErrWrongTypeAssertion
		}
		totalAccumulatedFeesInEpoch = big.NewInt(0).Set(prevMetaHdr.AccumulatedFeesInEpoch)
		totalDevFeesInEpoch = big.NewInt(0).Set(prevMetaHdr.DevFeesInEpoch)
	}

	metaHdr.AccumulatedFeesInEpoch.Set(totalAccumulatedFeesInEpoch)
	metaHdr.DevFeesInEpoch.Set(totalDevFeesInEpoch)
	economicsData, err := mp.epochEconomics.ComputeEndOfEpochEconomics(metaHdr)
	if err != nil {
		return err
	}

	metaHdr.EpochStart.Economics = *economicsData

	saveEpochStartEconomicsMetrics(mp.appStatusHandler, metaHdr)

	return nil
}

func (mp *metaProcessor) createEpochStartBody(metaBlock *block.MetaBlock) (data.BodyHandler, error) {
	err := mp.createBlockStarted()
	if err != nil {
		return nil, err
	}

	log.Debug("started creating epoch start block body",
		"epoch", metaBlock.GetEpoch(),
		"round", metaBlock.GetRound(),
		"nonce", metaBlock.GetNonce(),
	)

	currentRootHash, err := mp.validatorStatisticsProcessor.RootHash()
	if err != nil {
		return nil, err
	}

	allValidatorsInfo, err := mp.validatorStatisticsProcessor.GetValidatorInfoForRootHash(currentRootHash)
	if err != nil {
		return nil, err
	}

	err = mp.validatorStatisticsProcessor.ProcessRatingsEndOfEpoch(allValidatorsInfo, metaBlock.Epoch)
	if err != nil {
		return nil, err
	}

	var rewardMiniBlocks block.MiniBlockSlice
	if mp.isRewardsV2Enabled(metaBlock) {
		err = mp.epochSystemSCProcessor.ProcessSystemSmartContract(allValidatorsInfo, metaBlock)
		if err != nil {
			return nil, err
		}

		rewardMiniBlocks, err = mp.epochRewardsCreator.CreateRewardsMiniBlocks(metaBlock, allValidatorsInfo, &metaBlock.EpochStart.Economics)
		if err != nil {
			return nil, err
		}
	} else {
		rewardMiniBlocks, err = mp.epochRewardsCreator.CreateRewardsMiniBlocks(metaBlock, allValidatorsInfo, &metaBlock.EpochStart.Economics)
		if err != nil {
			return nil, err
		}

		err = mp.epochSystemSCProcessor.ProcessSystemSmartContract(allValidatorsInfo, metaBlock)
		if err != nil {
			return nil, err
		}
	}

	metaBlock.EpochStart.Economics.RewardsForProtocolSustainability.Set(mp.epochRewardsCreator.GetProtocolSustainabilityRewards())

	err = mp.epochSystemSCProcessor.ProcessDelegationRewards(rewardMiniBlocks, mp.epochRewardsCreator.GetLocalTxCache())
	if err != nil {
		return nil, err
	}

	validatorMiniBlocks, err := mp.validatorInfoCreator.CreateValidatorInfoMiniBlocks(allValidatorsInfo)
	if err != nil {
		return nil, err
	}

	err = mp.validatorStatisticsProcessor.ResetValidatorStatisticsAtNewEpoch(allValidatorsInfo)
	if err != nil {
		return nil, err
	}

	finalMiniBlocks := make([]*block.MiniBlock, 0)
	finalMiniBlocks = append(finalMiniBlocks, rewardMiniBlocks...)
	finalMiniBlocks = append(finalMiniBlocks, validatorMiniBlocks...)

	return &block.Body{MiniBlocks: finalMiniBlocks}, nil
}

// createBlockBody creates block body of metachain
func (mp *metaProcessor) createBlockBody(metaBlock data.HeaderHandler, haveTime func() bool) (data.BodyHandler, error) {
	err := mp.createBlockStarted()
	if err != nil {
		return nil, err
	}

	mp.blockSizeThrottler.ComputeCurrentMaxSize()

	log.Debug("started creating meta block body",
		"epoch", metaBlock.GetEpoch(),
		"round", metaBlock.GetRound(),
		"nonce", metaBlock.GetNonce(),
	)

	randomness := helpers.ComputeRandomnessForTxSorting(metaBlock, mp.enableEpochsHandler)
	miniBlocks, err := mp.createMiniBlocks(haveTime, randomness)
	if err != nil {
		return nil, err
	}

	err = mp.scToProtocol.UpdateProtocol(miniBlocks, metaBlock.GetNonce())
	if err != nil {
		return nil, err
	}

	return miniBlocks, nil
}

func (mp *metaProcessor) createMiniBlocks(
	haveTime func() bool,
	randomness []byte,
) (*block.Body, error) {
	var miniBlocks block.MiniBlockSlice

	if mp.enableEpochsHandler.IsFlagEnabled(common.ScheduledMiniBlocksFlag) {
		miniBlocks = mp.scheduledTxsExecutionHandler.GetScheduledMiniBlocks()
		mp.txCoordinator.AddTxsFromMiniBlocks(miniBlocks)
		// TODO: in case we add metachain originating scheduled miniBlocks, we need to add the invalid txs here, same as for shard processor
	}

	if !haveTime() {
		log.Debug("metaProcessor.createMiniBlocks", "error", process.ErrTimeIsOut)

		interMBs := mp.txCoordinator.CreatePostProcessMiniBlocks()
		if len(interMBs) > 0 {
			miniBlocks = append(miniBlocks, interMBs...)
		}

		log.Debug("creating mini blocks has been finished", "num miniblocks", len(miniBlocks))
		return &block.Body{MiniBlocks: miniBlocks}, nil
	}

	mbsToMe, numTxs, numShardHeaders, err := mp.createAndProcessCrossMiniBlocksDstMe(haveTime)
	if err != nil {
		log.Debug("createAndProcessCrossMiniBlocksDstMe", "error", err.Error())
	}

	if len(mbsToMe) > 0 {
		miniBlocks = append(miniBlocks, mbsToMe...)

		log.Debug("processed miniblocks and txs with destination in self shard",
			"num miniblocks", len(mbsToMe),
			"num txs", numTxs,
			"num shard headers", numShardHeaders,
		)
	}

	mbsFromMe := mp.txCoordinator.CreateMbsAndProcessTransactionsFromMe(haveTime, randomness)
	if len(mbsFromMe) > 0 {
		miniBlocks = append(miniBlocks, mbsFromMe...)

		numTxs = 0
		for _, mb := range mbsFromMe {
			numTxs += uint32(len(mb.TxHashes))
		}

		log.Debug("processed miniblocks and txs from self shard",
			"num miniblocks", len(mbsFromMe),
			"num txs", numTxs,
		)
	}

	log.Debug("creating mini blocks has been finished",
		"miniblocks created", len(miniBlocks),
	)

	return &block.Body{MiniBlocks: miniBlocks}, nil
}

func (mp *metaProcessor) isGenesisShardBlockAndFirstMeta(shardHdrNonce uint64) bool {
	return shardHdrNonce == mp.genesisNonce && check.IfNil(mp.blockChain.GetCurrentBlockHeader())
}

// full verification through metachain header
func (mp *metaProcessor) createAndProcessCrossMiniBlocksDstMe(
	haveTime func() bool,
) (block.MiniBlockSlice, uint32, uint32, error) {

	var miniBlocks block.MiniBlockSlice
	txsAdded := uint32(0)
	hdrsAdded := uint32(0)

	sw := core.NewStopWatch()
	sw.Start("ComputeLongestShardsChainsFromLastNotarized")
	orderedHdrs, orderedHdrsHashes, _, err := mp.blockTracker.ComputeLongestShardsChainsFromLastNotarized()
	sw.Stop("ComputeLongestShardsChainsFromLastNotarized")
	log.Debug("measurements ComputeLongestShardsChainsFromLastNotarized", sw.GetMeasurements()...)
	if err != nil {
		return nil, 0, 0, err
	}

	log.Debug("shard headers ordered",
		"num shard headers", len(orderedHdrs),
	)

	lastShardHdr, err := mp.getLastCrossNotarizedShardHdrs()
	if err != nil {
		return nil, 0, 0, err
	}

	maxShardHeadersFromSameShard := core.MaxUint32(
		process.MinShardHeadersFromSameShardInOneMetaBlock,
		process.MaxShardHeadersAllowedInOneMetaBlock/mp.shardCoordinator.NumberOfShards(),
	)
	maxShardHeadersAllowedInOneMetaBlock := maxShardHeadersFromSameShard * mp.shardCoordinator.NumberOfShards()
	hdrsAddedForShard := make(map[uint32]uint32)
	haveAdditionalTimeFalse := func() bool {
		return false
	}

	for i := 0; i < len(orderedHdrs); i++ {
		if !haveTime() {
			log.Debug("time is up after putting cross txs with destination to current shard",
				"num txs", txsAdded,
			)
			break
		}

		if hdrsAdded >= maxShardHeadersAllowedInOneMetaBlock {
			log.Debug("maximum shard headers allowed to be included in one meta block has been reached",
				"shard headers added", hdrsAdded,
			)
			break
		}

		currShardHdr := orderedHdrs[i]
		if currShardHdr.GetNonce() > lastShardHdr[currShardHdr.GetShardID()].GetNonce()+1 {
			log.Trace("skip searching",
				"shard", currShardHdr.GetShardID(),
				"last shard hdr nonce", lastShardHdr[currShardHdr.GetShardID()].GetNonce(),
				"curr shard hdr nonce", currShardHdr.GetNonce())
			continue
		}

		if hdrsAddedForShard[currShardHdr.GetShardID()] >= maxShardHeadersFromSameShard {
			log.Trace("maximum shard headers from same shard allowed to be included in one meta block has been reached",
				"shard", currShardHdr.GetShardID(),
				"shard headers added", hdrsAddedForShard[currShardHdr.GetShardID()],
			)
			continue
		}

		shouldCheckProof := mp.enableEpochsHandler.IsFlagEnabledInEpoch(common.AndromedaFlag, currShardHdr.GetEpoch())
		if shouldCheckProof {
			hasProofForHdr := mp.proofsPool.HasProof(currShardHdr.GetShardID(), orderedHdrsHashes[i])
			if !hasProofForHdr {
				log.Trace("no proof for shard header",
					"shard", currShardHdr.GetShardID(),
					"hash", logger.DisplayByteSlice(orderedHdrsHashes[i]),
				)
				continue
			}
		}

		if len(currShardHdr.GetMiniBlockHeadersWithDst(mp.shardCoordinator.SelfId())) == 0 {
			mp.hdrsForCurrBlock.AddHeaderUsedInBlock(string(orderedHdrsHashes[i]), currShardHdr)
			hdrsAdded++
			hdrsAddedForShard[currShardHdr.GetShardID()]++
			lastShardHdr[currShardHdr.GetShardID()] = currShardHdr
			continue
		}

		snapshot := mp.accountsDB[state.UserAccountsState].JournalLen()
		currMBProcessed, currTxsAdded, hdrProcessFinished, createErr := mp.txCoordinator.CreateMbsAndProcessCrossShardTransactionsDstMe(
			currShardHdr,
			nil,
			haveTime,
			haveAdditionalTimeFalse,
			false)

		if createErr != nil {
			return nil, 0, 0, createErr
		}

		if !hdrProcessFinished {
			log.Debug("shard header cannot be fully processed",
				"round", currShardHdr.GetRound(),
				"nonce", currShardHdr.GetNonce(),
				"hash", orderedHdrsHashes[i])

			// shard header must be processed completely
			errAccountState := mp.accountsDB[state.UserAccountsState].RevertToSnapshot(snapshot)
			if errAccountState != nil {
				// TODO: evaluate if reloading the trie from disk might solve the problem
				log.Warn("accounts.RevertToSnapshot", "error", errAccountState.Error())
			}
			continue
		}

		// all txs processed, add to processed miniblocks
		miniBlocks = append(miniBlocks, currMBProcessed...)
		txsAdded += currTxsAdded

		mp.hdrsForCurrBlock.AddHeaderUsedInBlock(string(orderedHdrsHashes[i]), currShardHdr)
		hdrsAdded++
		hdrsAddedForShard[currShardHdr.GetShardID()]++

		lastShardHdr[currShardHdr.GetShardID()] = currShardHdr
	}

	go mp.requestShardHeadersIfNeeded(hdrsAddedForShard, lastShardHdr)

	return miniBlocks, txsAdded, hdrsAdded, nil
}

func (mp *metaProcessor) requestShardHeadersIfNeeded(
	hdrsAddedForShard map[uint32]uint32,
	lastShardHdr map[uint32]data.HeaderHandler,
) {
	for shardID := uint32(0); shardID < mp.shardCoordinator.NumberOfShards(); shardID++ {
		log.Debug("shard headers added",
			"shard", shardID,
			"num", hdrsAddedForShard[shardID],
			"highest nonce", lastShardHdr[shardID].GetNonce())

		lastShardHdrRound := lastShardHdr[shardID].GetRound()
		roundTooOld := mp.roundHandler.Index() > int64(lastShardHdrRound+mp.getMaxRoundsWithoutBlockReceived(lastShardHdrRound))
		shouldRequestCrossHeaders := hdrsAddedForShard[shardID] == 0 && roundTooOld
		if shouldRequestCrossHeaders {
			fromNonce := lastShardHdr[shardID].GetNonce() + 1
			toNonce := fromNonce + uint64(mp.shardBlockFinality)
			for nonce := fromNonce; nonce <= toNonce; nonce++ {
				mp.addHeaderIntoTrackerPool(nonce, shardID)
				mp.requestHandler.RequestShardHeaderByNonce(shardID, nonce)
			}
		}
	}
}

// CommitBlock commits the block in the blockchain if everything was checked successfully
func (mp *metaProcessor) CommitBlock(
	headerHandler data.HeaderHandler,
	bodyHandler data.BodyHandler,
) error {
	mp.processStatusHandler.SetBusy("metaProcessor.CommitBlock")
	var err error
	defer func() {
		if err != nil {
			mp.RevertCurrentBlock()
		}
		mp.processStatusHandler.SetIdle()
	}()

	err = checkForNils(headerHandler, bodyHandler)
	if err != nil {
		return err
	}

	log.Debug("started committing block",
		"epoch", headerHandler.GetEpoch(),
		"shard", headerHandler.GetShardID(),
		"round", headerHandler.GetRound(),
		"nonce", headerHandler.GetNonce(),
	)

	err = mp.checkBlockValidity(headerHandler, bodyHandler)
	if err != nil {
		return err
	}

	mp.store.SetEpochForPutOperation(headerHandler.GetEpoch())

	header, ok := headerHandler.(*block.MetaBlock)
	if !ok {
		err = process.ErrWrongTypeAssertion
		return err
	}

	marshalizedHeader, err := mp.marshalizer.Marshal(header)
	if err != nil {
		return err
	}

	body, ok := bodyHandler.(*block.Body)
	if !ok {
		err = process.ErrWrongTypeAssertion
		return err
	}

	// must be called before commitEpochStart
	rewardsTxs := mp.getRewardsTxs(header, body)

	mp.commitEpochStart(header, body)
	headerHash := mp.hasher.Compute(string(marshalizedHeader))
	mp.saveMetaHeader(header, headerHash, marshalizedHeader)
	mp.saveBody(body, header, headerHash)

	err = mp.commitAll(headerHandler)
	if err != nil {
		return err
	}

	mp.validatorStatisticsProcessor.DisplayRatings(header.GetEpoch())

	err = mp.saveLastNotarizedHeader(header)
	if err != nil {
		return err
	}

	err = mp.pendingMiniBlocksHandler.AddProcessedHeader(header)
	if err != nil {
		return err
	}

	log.Info("meta block has been committed successfully",
		"epoch", headerHandler.GetEpoch(),
		"shard", headerHandler.GetShardID(),
		"round", headerHandler.GetRound(),
		"nonce", headerHandler.GetNonce(),
		"hash", headerHash)
	mp.setNonceOfFirstCommittedBlock(headerHandler.GetNonce())
	mp.updateLastCommittedInDebugger(headerHandler.GetRound())

	err = mp.computeOwnShardStuckIfNeeded(headerHandler)
	if err != nil {
		return err
	}

	errNotCritical := mp.checkSentSignaturesAtCommitTime(headerHandler)
	if errNotCritical != nil {
		log.Debug("checkSentSignaturesBeforeCommitting", "error", errNotCritical.Error())
	}

	notarizedHeadersHashes, errNotCritical := mp.updateCrossShardInfo(header)
	if errNotCritical != nil {
		log.Debug("updateCrossShardInfo", "error", errNotCritical.Error())
	}

	errNotCritical = mp.forkDetector.AddHeader(header, headerHash, process.BHProcessed, nil, nil)
	if errNotCritical != nil {
		log.Debug("forkDetector.AddHeader", "error", errNotCritical.Error())
	}

	currentHeader, currentHeaderHash := getLastSelfNotarizedHeaderByItself(mp.blockChain)
	mp.blockTracker.AddSelfNotarizedHeader(mp.shardCoordinator.SelfId(), currentHeader, currentHeaderHash)

	for shardID := uint32(0); shardID < mp.shardCoordinator.NumberOfShards(); shardID++ {
		lastSelfNotarizedHeader, lastSelfNotarizedHeaderHash := mp.getLastSelfNotarizedHeaderByShard(header, shardID)
		mp.blockTracker.AddSelfNotarizedHeader(shardID, lastSelfNotarizedHeader, lastSelfNotarizedHeaderHash)
	}

	go mp.historyRepo.OnNotarizedBlocks(mp.shardCoordinator.SelfId(), []data.HeaderHandler{currentHeader}, [][]byte{currentHeaderHash})

	log.Debug("highest final meta block",
		"nonce", mp.forkDetector.GetHighestFinalBlockNonce(),
	)

	finalMetaBlock, finalMetaBlockHash := mp.computeFinalMetaBlock(header, headerHash)
	mp.updateState(finalMetaBlock, finalMetaBlockHash)

	committedRootHash, err := mp.accountsDB[state.UserAccountsState].RootHash()
	if err != nil {
		return err
	}

	err = mp.blockChain.SetCurrentBlockHeaderAndRootHash(header, committedRootHash)
	if err != nil {
		return err
	}

	mp.blockChain.SetCurrentBlockHeaderHash(headerHash)

	if !check.IfNil(finalMetaBlock) && finalMetaBlock.IsStartOfEpochBlock() {
		mp.blockTracker.CleanupInvalidCrossHeaders(header.Epoch, header.Round)
	}

	// TODO: Should be sent also validatorInfoTxs alongside rewardsTxs -> mp.validatorInfoCreator.GetValidatorInfoTxs(body) ?
	mp.indexBlock(header, headerHash, body, finalMetaBlock, notarizedHeadersHashes, rewardsTxs)
	mp.recordBlockInHistory(headerHash, headerHandler, bodyHandler)

	highestFinalBlockNonce := mp.forkDetector.GetHighestFinalBlockNonce()
	saveMetricsForCommitMetachainBlock(mp.appStatusHandler, header, headerHash, mp.nodesCoordinator, highestFinalBlockNonce, mp.managedPeersHolder)

	headersPool := mp.dataPool.Headers()
	numShardHeadersFromPool := 0
	for shardID := uint32(0); shardID < mp.shardCoordinator.NumberOfShards(); shardID++ {
		numShardHeadersFromPool += headersPool.GetNumHeaders(shardID)
	}

	go func() {
		mp.txCounter.headerExecuted(header)
		mp.headersCounter.displayLogInfo(
			mp.txCounter,
			header,
			body,
			headerHash,
			numShardHeadersFromPool,
			mp.blockTracker,
			mp.dataPool,
		)
	}()

	headerInfo := bootstrapStorage.BootstrapHeaderInfo{
		ShardId: header.GetShardID(),
		Epoch:   header.GetEpoch(),
		Nonce:   header.GetNonce(),
		Hash:    headerHash,
	}

	nodesCoordinatorKey := mp.nodesCoordinator.GetSavedStateKey()
	epochStartKey := mp.epochStartTrigger.GetSavedStateKey()

	args := bootStorerDataArgs{
		headerInfo:                 headerInfo,
		round:                      header.Round,
		lastSelfNotarizedHeaders:   mp.getLastSelfNotarizedHeaders(),
		nodesCoordinatorConfigKey:  nodesCoordinatorKey,
		epochStartTriggerConfigKey: epochStartKey,
		pendingMiniBlocks:          mp.getPendingMiniBlocks(),
		highestFinalBlockNonce:     highestFinalBlockNonce,
	}

	mp.prepareDataForBootStorer(args)

	mp.blockSizeThrottler.Succeed(header.Round)

	mp.displayPoolsInfo()

	errNotCritical = mp.removeTxsFromPools(header, body)
	if errNotCritical != nil {
		log.Debug("removeTxsFromPools", "error", errNotCritical.Error())
	}

	mp.cleanupPools(headerHandler)

	mp.blockProcessingCutoffHandler.HandlePauseCutoff(header)

	return nil
}

func (mp *metaProcessor) computeFinalMetaBlock(metaBlock *block.MetaBlock, metaBlockHash []byte) (data.MetaHeaderHandler, []byte) {
	lastHeader := mp.blockChain.GetCurrentBlockHeader()
	lastMetaBlock, ok := lastHeader.(data.MetaHeaderHandler)
	if !ok {
		if metaBlock.GetNonce() == firstHeaderNonce {
			log.Debug("metaBlock.CommitBlock - nil current block header, this is expected at genesis time")
		} else {
			log.Error("metaBlock.CommitBlock - nil current block header, last current header should have not been nil")
		}
	}
	lastMetaBlockHash := mp.blockChain.GetCurrentBlockHeaderHash()
	if mp.lastRestartNonce == 0 {
		mp.lastRestartNonce = metaBlock.GetNonce()
	}

	finalMetaBlock := lastMetaBlock
	finalMetaBlockHash := lastMetaBlockHash
	isBlockAfterAndromedaFlag := !check.IfNil(finalMetaBlock) &&
		mp.enableEpochsHandler.IsFlagEnabledInEpoch(common.AndromedaFlag, finalMetaBlock.GetEpoch())
	if isBlockAfterAndromedaFlag {
		// for the first block we need to update both the state of the previous one and for current
		if common.IsEpochChangeBlockForFlagActivation(metaBlock, mp.enableEpochsHandler, common.AndromedaFlag) {
			mp.updateState(lastMetaBlock, lastMetaBlockHash)
		}

		finalMetaBlock = metaBlock
		finalMetaBlockHash = metaBlockHash
	}

	return finalMetaBlock, finalMetaBlockHash
}

func (mp *metaProcessor) updateCrossShardInfo(metaBlock *block.MetaBlock) ([]string, error) {
	notarizedHeadersHashes := make([]string, 0)
	for i := 0; i < len(metaBlock.ShardInfo); i++ {
		shardHeaderHash := metaBlock.ShardInfo[i].HeaderHash
		headerInfo, ok := mp.hdrsForCurrBlock.GetHeaderInfo(string(shardHeaderHash))
		if !ok {
			return nil, fmt.Errorf("%w : updateCrossShardInfo shardHeaderHash = %s",
				process.ErrMissingHeader, logger.DisplayByteSlice(shardHeaderHash))
		}

		shardHeader, ok := headerInfo.GetHeader().(data.ShardHeaderHandler)
		if !ok {
			return nil, process.ErrWrongTypeAssertion
		}

		mp.updateShardHeadersNonce(shardHeader.GetShardID(), shardHeader.GetNonce())

		marshalizedShardHeader, err := mp.marshalizer.Marshal(shardHeader)
		if err != nil {
			return nil, err
		}

		notarizedHeadersHashes = append(notarizedHeadersHashes, hex.EncodeToString(shardHeaderHash))

		mp.saveShardHeader(shardHeader, shardHeaderHash, marshalizedShardHeader)
	}

	mp.saveMetricCrossCheckBlockHeight()

	return notarizedHeadersHashes, nil
}

func (mp *metaProcessor) displayPoolsInfo() {
	headersPool := mp.dataPool.Headers()
	miniBlocksPool := mp.dataPool.MiniBlocks()

	for shardID := uint32(0); shardID < mp.shardCoordinator.NumberOfShards(); shardID++ {
		log.Trace("pools info",
			"shard", shardID,
			"num headers", headersPool.GetNumHeaders(shardID))
	}

	log.Trace("pools info",
		"shard", core.MetachainShardId,
		"num headers", headersPool.GetNumHeaders(core.MetachainShardId))

	// numShardsToKeepHeaders represents the total number of shards for which meta node would keep tracking headers
	// (in this case this number is equal with: number of shards + metachain (self shard))
	numShardsToKeepHeaders := int(mp.shardCoordinator.NumberOfShards()) + 1
	capacity := headersPool.MaxSize() * numShardsToKeepHeaders
	log.Debug("pools info",
		"total headers", headersPool.Len(),
		"headers pool capacity", capacity,
		"total miniblocks", miniBlocksPool.Len(),
		"miniblocks pool capacity", miniBlocksPool.MaxSize(),
	)

	mp.displayMiniBlocksPool()
}

func (mp *metaProcessor) updateState(metaBlock data.MetaHeaderHandler, metaBlockHash []byte) {
	if check.IfNil(metaBlock) {
		log.Debug("updateState nil header")
		return
	}

	mp.validatorStatisticsProcessor.SetLastFinalizedRootHash(metaBlock.GetValidatorStatsRootHash())

	prevMetaBlockHash := metaBlock.GetPrevHash()
	prevMetaBlock, errNotCritical := process.GetMetaHeader(
		prevMetaBlockHash,
		mp.dataPool.Headers(),
		mp.marshalizer,
		mp.store,
	)
	if errNotCritical != nil {
		log.Debug("could not get meta header from storage")
		return
	}

	if metaBlock.IsStartOfEpochBlock() {
		log.Debug("trie snapshot",
			"rootHash", metaBlock.GetRootHash(),
			"prevRootHash", prevMetaBlock.GetRootHash(),
			"validatorStatsRootHash", metaBlock.GetValidatorStatsRootHash())
		mp.accountsDB[state.UserAccountsState].SnapshotState(metaBlock.GetRootHash(), metaBlock.GetEpoch())
		mp.accountsDB[state.PeerAccountsState].SnapshotState(metaBlock.GetValidatorStatsRootHash(), metaBlock.GetEpoch())
		go func() {
			metaBlock, ok := metaBlock.(*block.MetaBlock)
			if !ok {
				log.Warn("cannot commit Trie Epoch Root Hash: metaBlock is not *block.MetaBlock")
				return
			}
			err := mp.commitTrieEpochRootHashIfNeeded(metaBlock, metaBlock.GetRootHash())
			if err != nil {
				log.Warn("couldn't commit trie checkpoint", "epoch", metaBlock.Epoch, "error", err)
			}
		}()
	}

	mp.updateStateStorage(
		metaBlock,
		metaBlock.GetRootHash(),
		prevMetaBlock.GetRootHash(),
		mp.accountsDB[state.UserAccountsState],
	)

	mp.updateStateStorage(
		metaBlock,
		metaBlock.GetValidatorStatsRootHash(),
		prevMetaBlock.GetValidatorStatsRootHash(),
		mp.accountsDB[state.PeerAccountsState],
	)

	outportFinalizedHeaderHash := metaBlockHash
	if !common.IsFlagEnabledAfterEpochsStartBlock(metaBlock, mp.enableEpochsHandler, common.AndromedaFlag) {
		outportFinalizedHeaderHash = metaBlock.GetPrevHash()
	}
	mp.setFinalizedHeaderHashInIndexer(outportFinalizedHeaderHash)

	mp.blockChain.SetFinalBlockInfo(metaBlock.GetNonce(), metaBlockHash, metaBlock.GetRootHash())
}

func (mp *metaProcessor) getLastSelfNotarizedHeaderByShard(
	metaBlock *block.MetaBlock,
	shardID uint32,
) (data.HeaderHandler, []byte) {

	lastNotarizedMetaHeader, lastNotarizedMetaHeaderHash, err := mp.blockTracker.GetLastSelfNotarizedHeader(shardID)
	if err != nil {
		log.Warn("getLastSelfNotarizedHeaderByShard.GetLastSelfNotarizedHeader",
			"shard", shardID,
			"error", err.Error())
		return nil, nil
	}

	maxNotarizedNonce := lastNotarizedMetaHeader.GetNonce()
	for _, shardData := range metaBlock.ShardInfo {
		if shardData.ShardID != shardID {
			continue
		}

		headerInfo, ok := mp.hdrsForCurrBlock.GetHeaderInfo(string(shardData.HeaderHash))
		if !ok {
			log.Debug("getLastSelfNotarizedHeaderByShard",
				"error", process.ErrMissingHeader,
				"hash", shardData.HeaderHash)
			continue
		}

		shardHeader, ok := headerInfo.GetHeader().(data.ShardHeaderHandler)
		if !ok {
			log.Debug("getLastSelfNotarizedHeaderByShard",
				"error", process.ErrWrongTypeAssertion,
				"hash", shardData.HeaderHash)
			continue
		}

		for _, metaHash := range shardHeader.GetMetaBlockHashes() {
			metaHeader, errGet := process.GetMetaHeader(
				metaHash,
				mp.dataPool.Headers(),
				mp.marshalizer,
				mp.store,
			)
			if errGet != nil {
				log.Trace("getLastSelfNotarizedHeaderByShard.GetMetaHeader", "error", errGet.Error())
				continue
			}

			if metaHeader.Nonce > maxNotarizedNonce {
				maxNotarizedNonce = metaHeader.Nonce
				lastNotarizedMetaHeader = metaHeader
				lastNotarizedMetaHeaderHash = metaHash
			}
		}
	}

	if lastNotarizedMetaHeader != nil {
		log.Debug("last notarized meta header in shard",
			"shard", shardID,
			"epoch", lastNotarizedMetaHeader.GetEpoch(),
			"round", lastNotarizedMetaHeader.GetRound(),
			"nonce", lastNotarizedMetaHeader.GetNonce(),
			"hash", lastNotarizedMetaHeaderHash,
		)
	}

	return lastNotarizedMetaHeader, lastNotarizedMetaHeaderHash
}

// getRewardsTxs must be called before method commitEpoch start because when commit is done rewards txs are removed from pool and saved in storage
func (mp *metaProcessor) getRewardsTxs(header *block.MetaBlock, body *block.Body) (rewardsTx map[string]data.TransactionHandler) {
	if !mp.outportHandler.HasDrivers() {
		return
	}
	if !header.IsStartOfEpochBlock() {
		return
	}

	rewardsTx = mp.epochRewardsCreator.GetRewardsTxs(body)
	return rewardsTx
}

func (mp *metaProcessor) commitEpochStart(header *block.MetaBlock, body *block.Body) {
	if header.IsStartOfEpochBlock() {
		mp.epochStartTrigger.SetProcessed(header, body)
		go mp.epochRewardsCreator.SaveBlockDataToStorage(header, body)
		go mp.validatorInfoCreator.SaveBlockDataToStorage(header, body)
	} else {
		currentHeader := mp.blockChain.GetCurrentBlockHeader()
		if !check.IfNil(currentHeader) && currentHeader.IsStartOfEpochBlock() {
			mp.epochStartTrigger.SetFinalityAttestingRound(header.GetRound())
			mp.nodesCoordinator.ShuffleOutForEpoch(currentHeader.GetEpoch())
		}
	}
}

// RevertStateToBlock recreates the state tries to the root hashes indicated by the provided root hash and header
func (mp *metaProcessor) RevertStateToBlock(header data.HeaderHandler, rootHash []byte) error {
	rootHashHolder := holders.NewDefaultRootHashesHolder(rootHash)
	err := mp.accountsDB[state.UserAccountsState].RecreateTrie(rootHashHolder)
	if err != nil {
		log.Debug("recreate trie with error for header",
			"nonce", header.GetNonce(),
			"header root hash", header.GetRootHash(),
			"given root hash", rootHash,
			"error", err.Error(),
		)

		return err
	}

	metaHeader, ok := header.(data.MetaHeaderHandler)
	if !ok {
		return process.ErrWrongTypeAssertion
	}

	err = mp.validatorStatisticsProcessor.RevertPeerState(metaHeader)
	if err != nil {
		log.Debug("revert peer state with error for header",
			"nonce", metaHeader.GetNonce(),
			"validators root hash", metaHeader.GetValidatorStatsRootHash(),
			"error", err.Error(),
		)

		return err
	}

	err = mp.epochStartTrigger.RevertStateToBlock(metaHeader)
	if err != nil {
		log.Debug("revert epoch start trigger for header",
			"nonce", metaHeader.GetNonce(),
			"error", err,
		)
		return err
	}

	return nil
}

func (mp *metaProcessor) updateShardHeadersNonce(key uint32, value uint64) {
	valueStoredI, ok := mp.shardsHeadersNonce.Load(key)
	if !ok {
		mp.shardsHeadersNonce.Store(key, value)
		return
	}

	valueStored, ok := valueStoredI.(uint64)
	if !ok {
		mp.shardsHeadersNonce.Store(key, value)
		return
	}

	if valueStored < value {
		mp.shardsHeadersNonce.Store(key, value)
	}
}

func (mp *metaProcessor) saveMetricCrossCheckBlockHeight() {
	crossCheckBlockHeight := ""
	for i := uint32(0); i < mp.shardCoordinator.NumberOfShards(); i++ {
		heightValue := uint64(0)

		valueStoredI, isValueInMap := mp.shardsHeadersNonce.Load(i)
		if isValueInMap {
			valueStored, ok := valueStoredI.(uint64)
			if ok {
				heightValue = valueStored
			}
		}

		crossCheckBlockHeight += fmt.Sprintf("%d: %d, ", i, heightValue)

		shardedCrossChecksKey := fmt.Sprintf("%s_%d", common.MetricCrossCheckBlockHeight, i)
		mp.appStatusHandler.SetUInt64Value(shardedCrossChecksKey, heightValue)
	}

	mp.appStatusHandler.SetStringValue(common.MetricCrossCheckBlockHeight, crossCheckBlockHeight)
}

func (mp *metaProcessor) saveLastNotarizedHeader(header *block.MetaBlock) error {
	lastCrossNotarizedHeaderForShard := make(map[uint32]*hashAndHdr, mp.shardCoordinator.NumberOfShards())
	for shardID := uint32(0); shardID < mp.shardCoordinator.NumberOfShards(); shardID++ {
		lastCrossNotarizedHeader, lastCrossNotarizedHeaderHash, err := mp.blockTracker.GetLastCrossNotarizedHeader(shardID)
		if err != nil {
			return err
		}

		lastCrossNotarizedHeaderForShard[shardID] = &hashAndHdr{hdr: lastCrossNotarizedHeader, hash: lastCrossNotarizedHeaderHash}
	}

	for i := 0; i < len(header.ShardInfo); i++ {
		shardHeaderHash := header.ShardInfo[i].HeaderHash
		headerInfo, ok := mp.hdrsForCurrBlock.GetHeaderInfo(string(shardHeaderHash))
		if !ok {
			return fmt.Errorf("%w : saveLastNotarizedHeader shardHeaderHash = %s",
				process.ErrMissingHeader, logger.DisplayByteSlice(shardHeaderHash))
		}

		shardHeader, ok := headerInfo.GetHeader().(data.ShardHeaderHandler)
		if !ok {
			return process.ErrWrongTypeAssertion
		}

		if lastCrossNotarizedHeaderForShard[shardHeader.GetShardID()].hdr.GetNonce() < shardHeader.GetNonce() {
			lastCrossNotarizedHeaderForShard[shardHeader.GetShardID()] = &hashAndHdr{hdr: shardHeader, hash: shardHeaderHash}
		}
	}

	for shardID := uint32(0); shardID < mp.shardCoordinator.NumberOfShards(); shardID++ {
		hdr := lastCrossNotarizedHeaderForShard[shardID].hdr
		hash := lastCrossNotarizedHeaderForShard[shardID].hash
		mp.blockTracker.AddCrossNotarizedHeader(shardID, hdr, hash)
		DisplayLastNotarized(mp.marshalizer, mp.hasher, hdr, shardID)
	}

	return nil
}

func (mp *metaProcessor) getLastCrossNotarizedShardHdrs() (map[uint32]data.HeaderHandler, error) {
	lastCrossNotarizedHeader := make(map[uint32]data.HeaderHandler, mp.shardCoordinator.NumberOfShards())
	for shardID := uint32(0); shardID < mp.shardCoordinator.NumberOfShards(); shardID++ {
		lastCrossNotarizedHeaderForShard, hash, err := mp.blockTracker.GetLastCrossNotarizedHeader(shardID)
		if err != nil {
			return nil, err
		}

		log.Debug("lastCrossNotarizedHeader for shard", "shardID", shardID, "hash", hash)
		lastCrossNotarizedHeader[shardID] = lastCrossNotarizedHeaderForShard
		usedInBlock := mp.isGenesisShardBlockAndFirstMeta(lastCrossNotarizedHeaderForShard.GetNonce())

		mp.addHeader(hash, lastCrossNotarizedHeaderForShard, usedInBlock)
	}

	return lastCrossNotarizedHeader, nil
}

func (mp *metaProcessor) addHeader(hash []byte, header data.HeaderHandler, usedInBlock bool) {
	if usedInBlock {
		mp.hdrsForCurrBlock.AddHeaderUsedInBlock(string(hash), header)
		return
	}

	mp.hdrsForCurrBlock.AddHeaderNotUsedInBlock(string(hash), header)
}

// check if shard headers were signed and constructed correctly and returns headers which has to be
// checked for finality
func (mp *metaProcessor) checkShardHeadersValidity(metaHdr *block.MetaBlock) (map[uint32]data.HeaderHandler, error) {
	lastCrossNotarizedHeader, err := mp.getLastCrossNotarizedShardHdrs()
	if err != nil {
		return nil, err
	}

	usedShardHdrs, err := mp.sortHeadersForCurrentBlockByNonce(true)
	if err != nil {
		return nil, err
	}
	highestNonceHdrs := make(map[uint32]data.HeaderHandler, len(usedShardHdrs))

	if len(usedShardHdrs) == 0 {
		return highestNonceHdrs, nil
	}

	for shardID, hdrsForShard := range usedShardHdrs {
		for _, shardHdr := range hdrsForShard {
			if !mp.isGenesisShardBlockAndFirstMeta(shardHdr.GetNonce()) {
				err = mp.headerValidator.IsHeaderConstructionValid(shardHdr, lastCrossNotarizedHeader[shardID])
				if err != nil {
					return nil, fmt.Errorf("%w : checkShardHeadersValidity -> isHdrConstructionValid", err)
				}
			}

			lastCrossNotarizedHeader[shardID] = shardHdr
			highestNonceHdrs[shardID] = shardHdr
		}
	}

	for _, shardData := range metaHdr.ShardInfo {
		headerInfo, ok := mp.hdrsForCurrBlock.GetHeaderInfo(string(shardData.HeaderHash))
		if !ok {
			return nil, fmt.Errorf("%w : checkShardHeadersValidity -> hash not found %s ",
				process.ErrHeaderShardDataMismatch, hex.EncodeToString(shardData.HeaderHash))
		}
		actualHdr := headerInfo.GetHeader()
		shardHdr, ok := actualHdr.(data.ShardHeaderHandler)
		if !ok {
			return nil, process.ErrWrongTypeAssertion
		}

		finalMiniBlockHeaders := mp.getFinalMiniBlockHeaders(shardHdr.GetMiniBlockHeaderHandlers())

		if len(shardData.ShardMiniBlockHeaders) != len(finalMiniBlockHeaders) {
			return nil, process.ErrHeaderShardDataMismatch
		}
		if shardData.AccumulatedFees.Cmp(shardHdr.GetAccumulatedFees()) != 0 {
			return nil, process.ErrAccumulatedFeesDoNotMatch
		}
		if shardData.DeveloperFees.Cmp(shardHdr.GetDeveloperFees()) != 0 {
			return nil, process.ErrDeveloperFeesDoNotMatch
		}
		if mp.enableEpochsHandler.IsFlagEnabledInEpoch(common.AndromedaFlag, shardHdr.GetEpoch()) {
			if shardData.Epoch != shardHdr.GetEpoch() {
				return nil, process.ErrEpochMismatch
			}
		}

		mapMiniBlockHeadersInMetaBlock := make(map[string]struct{})
		for _, shardMiniBlockHdr := range shardData.ShardMiniBlockHeaders {
			mapMiniBlockHeadersInMetaBlock[string(shardMiniBlockHdr.Hash)] = struct{}{}
		}

		for _, actualMiniBlockHdr := range finalMiniBlockHeaders {
			if _, hashExists := mapMiniBlockHeadersInMetaBlock[string(actualMiniBlockHdr.GetHash())]; !hashExists {
				return nil, process.ErrHeaderShardDataMismatch
			}
		}
	}

	return highestNonceHdrs, nil
}

func (mp *metaProcessor) getFinalMiniBlockHeaders(miniBlockHeaderHandlers []data.MiniBlockHeaderHandler) []data.MiniBlockHeaderHandler {
	if !mp.enableEpochsHandler.IsFlagEnabled(common.ScheduledMiniBlocksFlag) {
		return miniBlockHeaderHandlers
	}

	miniBlockHeaders := make([]data.MiniBlockHeaderHandler, 0)
	for _, miniBlockHeader := range miniBlockHeaderHandlers {
		if !miniBlockHeader.IsFinal() {
			log.Debug("metaProcessor.getFinalMiniBlockHeaders: do not check validity for mini block which is not final", "mb hash", miniBlockHeader.GetHash())
			continue
		}

		miniBlockHeaders = append(miniBlockHeaders, miniBlockHeader)
	}

	return miniBlockHeaders
}

// check if shard headers are final by checking if newer headers were constructed upon them
func (mp *metaProcessor) checkShardHeadersFinality(
	highestNonceHdrs map[uint32]data.HeaderHandler,
) error {
	finalityAttestingShardHdrs, err := mp.sortHeadersForCurrentBlockByNonce(false)
	if err != nil {
		return err
	}

	var errFinal error

	for shardId, lastVerifiedHdr := range highestNonceHdrs {
		if check.IfNil(lastVerifiedHdr) {
			return process.ErrNilBlockHeader
		}
		if lastVerifiedHdr.GetShardID() != shardId {
			return process.ErrShardIdMissmatch
		}
		isGenesisShardBlockAndFirstMeta := mp.isGenesisShardBlockAndFirstMeta(lastVerifiedHdr.GetNonce())
		if isGenesisShardBlockAndFirstMeta {
			continue
		}

		isNotarizedBasedOnProofs, errCheckProof := mp.checkShardHeaderFinalityBasedOnProofs(lastVerifiedHdr, shardId)
		if isNotarizedBasedOnProofs {
			if errCheckProof != nil {
				return errCheckProof
			}

			continue
		}

		// verify if there are "K" block after current to make this one final
		nextBlocksVerified := uint32(0)
		for _, shardHdr := range finalityAttestingShardHdrs[shardId] {
			if nextBlocksVerified >= mp.shardBlockFinality {
				break
			}

			// found a header with the next nonce
			if shardHdr.GetNonce() == lastVerifiedHdr.GetNonce()+1 {
				err := mp.headerValidator.IsHeaderConstructionValid(shardHdr, lastVerifiedHdr)
				if err != nil {
					log.Debug("checkShardHeadersFinality -> isHdrConstructionValid",
						"error", err.Error())
					continue
				}

				isNotarizedBasedOnProofs, errCheckProof = mp.checkShardHeaderFinalityBasedOnProofs(shardHdr, shardId)
				if isNotarizedBasedOnProofs {
					if errCheckProof != nil {
						return errCheckProof
					}

					break
				}

				lastVerifiedHdr = shardHdr
				nextBlocksVerified += 1
			}
		}

		if nextBlocksVerified < mp.shardBlockFinality && !isNotarizedBasedOnProofs {
			go mp.requestHandler.RequestShardHeaderByNonce(lastVerifiedHdr.GetShardID(), lastVerifiedHdr.GetNonce())
			go mp.requestHandler.RequestShardHeaderByNonce(lastVerifiedHdr.GetShardID(), lastVerifiedHdr.GetNonce()+1)
			errFinal = process.ErrHeaderNotFinal
		}
	}

	return errFinal
}

func (mp *metaProcessor) checkShardHeaderFinalityBasedOnProofs(shardHdr data.HeaderHandler, shardId uint32) (bool, error) {
	if !mp.enableEpochsHandler.IsFlagEnabledInEpoch(common.AndromedaFlag, shardHdr.GetEpoch()) {
		return false, nil
	}

	headerHash, err := core.CalculateHash(mp.marshalizer, mp.hasher, shardHdr)
	if err != nil {
		return true, err
	}

	if !mp.proofsPool.HasProof(shardId, headerHash) {
		return true, process.ErrHeaderNotFinal
	}

	return true, nil
}

func (mp *metaProcessor) createShardInfo() ([]data.ShardDataHandler, error) {
	var shardInfo []data.ShardDataHandler
	if mp.epochStartTrigger.IsEpochStart() {
		return shardInfo, nil
	}

	hdrHashAndInfo := mp.hdrsForCurrBlock.GetHeadersInfoMap()
	for hdrHash, headerInfo := range hdrHashAndInfo {
		if !headerInfo.UsedInBlock() {
			continue
		}

		isBlockAfterAndromedaFlag := !check.IfNil(headerInfo.GetHeader()) &&
			mp.enableEpochsHandler.IsFlagEnabledInEpoch(common.AndromedaFlag, headerInfo.GetHeader().GetEpoch()) && headerInfo.GetHeader().GetNonce() >= 1
		hasMissingShardHdrProof := isBlockAfterAndromedaFlag && !mp.proofsPool.HasProof(headerInfo.GetHeader().GetShardID(), []byte(hdrHash))
		if hasMissingShardHdrProof {
			return nil, fmt.Errorf("%w for shard header with hash %s", process.ErrMissingHeaderProof, hex.EncodeToString([]byte(hdrHash)))
		}

		shardHdr, ok := headerInfo.GetHeader().(data.ShardHeaderHandler)
		if !ok {
			return nil, process.ErrWrongTypeAssertion
		}

		shardData := block.ShardData{}
		shardData.TxCount = shardHdr.GetTxCount()
		shardData.ShardID = shardHdr.GetShardID()
		shardData.HeaderHash = []byte(hdrHash)
		shardData.Round = shardHdr.GetRound()
		shardData.PrevHash = shardHdr.GetPrevHash()
		shardData.Nonce = shardHdr.GetNonce()
		shardData.PrevRandSeed = shardHdr.GetPrevRandSeed()
		shardData.PubKeysBitmap = shardHdr.GetPubKeysBitmap()
		if mp.enableEpochsHandler.IsFlagEnabledInEpoch(common.AndromedaFlag, shardHdr.GetEpoch()) {
			shardData.Epoch = shardHdr.GetEpoch()
		}
		shardData.NumPendingMiniBlocks = uint32(len(mp.pendingMiniBlocksHandler.GetPendingMiniBlocks(shardData.ShardID)))
		header, _, err := mp.blockTracker.GetLastSelfNotarizedHeader(shardHdr.GetShardID())
		if err != nil {
			return nil, err
		}
		shardData.LastIncludedMetaNonce = header.GetNonce()
		shardData.AccumulatedFees = shardHdr.GetAccumulatedFees()
		shardData.DeveloperFees = shardHdr.GetDeveloperFees()

		for i := 0; i < len(shardHdr.GetMiniBlockHeaderHandlers()); i++ {
			if mp.enableEpochsHandler.IsFlagEnabled(common.ScheduledMiniBlocksFlag) {
				miniBlockHeader := shardHdr.GetMiniBlockHeaderHandlers()[i]
				if !miniBlockHeader.IsFinal() {
					log.Debug("metaProcessor.createShardInfo: do not create shard data with mini block which is not final", "mb hash", miniBlockHeader.GetHash())
					continue
				}
			}

			shardMiniBlockHeader := block.MiniBlockHeader{}
			shardMiniBlockHeader.SenderShardID = shardHdr.GetMiniBlockHeaderHandlers()[i].GetSenderShardID()
			shardMiniBlockHeader.ReceiverShardID = shardHdr.GetMiniBlockHeaderHandlers()[i].GetReceiverShardID()
			shardMiniBlockHeader.Hash = shardHdr.GetMiniBlockHeaderHandlers()[i].GetHash()
			shardMiniBlockHeader.TxCount = shardHdr.GetMiniBlockHeaderHandlers()[i].GetTxCount()
			shardMiniBlockHeader.Type = block.Type(shardHdr.GetMiniBlockHeaderHandlers()[i].GetTypeInt32())

			shardData.ShardMiniBlockHeaders = append(shardData.ShardMiniBlockHeaders, shardMiniBlockHeader)
		}

		shardInfo = append(shardInfo, &shardData)
	}

	log.Debug("created shard data",
		"size", len(shardInfo),
	)
	return shardInfo, nil
}

func (mp *metaProcessor) verifyTotalAccumulatedFeesInEpoch(metaHdr *block.MetaBlock) error {
	computedTotalFees, computedTotalDevFees, err := mp.computeAccumulatedFeesInEpoch(metaHdr)
	if err != nil {
		return err
	}

	if computedTotalFees.Cmp(metaHdr.AccumulatedFeesInEpoch) != 0 {
		return fmt.Errorf("%w, got %v, computed %v", process.ErrAccumulatedFeesInEpochDoNotMatch, metaHdr.AccumulatedFeesInEpoch, computedTotalFees)
	}

	if computedTotalDevFees.Cmp(metaHdr.DevFeesInEpoch) != 0 {
		return fmt.Errorf("%w, got %v, computed %v", process.ErrDevFeesInEpochDoNotMatch, metaHdr.DevFeesInEpoch, computedTotalDevFees)
	}

	return nil
}

func (mp *metaProcessor) computeAccumulatedFeesInEpoch(metaHdr data.MetaHeaderHandler) (*big.Int, *big.Int, error) {
	currentlyAccumulatedFeesInEpoch := big.NewInt(0)
	currentDevFeesInEpoch := big.NewInt(0)

	lastHdr := mp.blockChain.GetCurrentBlockHeader()
	if !check.IfNil(lastHdr) {
		lastMeta, ok := lastHdr.(*block.MetaBlock)
		if !ok {
			return nil, nil, process.ErrWrongTypeAssertion
		}

		if !lastHdr.IsStartOfEpochBlock() {
			currentlyAccumulatedFeesInEpoch = big.NewInt(0).Set(lastMeta.AccumulatedFeesInEpoch)
			currentDevFeesInEpoch = big.NewInt(0).Set(lastMeta.DevFeesInEpoch)
		}
	}

	currentlyAccumulatedFeesInEpoch.Add(currentlyAccumulatedFeesInEpoch, metaHdr.GetAccumulatedFees())
	currentDevFeesInEpoch.Add(currentDevFeesInEpoch, metaHdr.GetDeveloperFees())
	log.Debug("computeAccumulatedFeesInEpoch - meta block fees",
		"meta nonce", metaHdr.GetNonce(),
		"accumulatedFees", metaHdr.GetAccumulatedFees().String(),
		"devFees", metaHdr.GetDeveloperFees().String(),
		"meta leader fees", core.GetIntTrimmedPercentageOfValue(big.NewInt(0).Sub(metaHdr.GetAccumulatedFees(), metaHdr.GetDeveloperFees()), mp.economicsData.LeaderPercentageInEpoch(metaHdr.GetEpoch())).String())

	for _, shardData := range metaHdr.GetShardInfoHandlers() {
		log.Debug("computeAccumulatedFeesInEpoch - adding shard data fees",
			"shardHeader hash", shardData.GetHeaderHash(),
			"shardHeader nonce", shardData.GetNonce(),
			"shardHeader accumulated fees", shardData.GetAccumulatedFees().String(),
			"shardHeader dev fees", shardData.GetDeveloperFees().String(),
			"shardHeader leader fees", core.GetIntTrimmedPercentageOfValue(big.NewInt(0).Sub(shardData.GetAccumulatedFees(), shardData.GetDeveloperFees()), mp.economicsData.LeaderPercentageInEpoch(metaHdr.GetEpoch())).String(),
		)

		currentlyAccumulatedFeesInEpoch.Add(currentlyAccumulatedFeesInEpoch, shardData.GetAccumulatedFees())
		currentDevFeesInEpoch.Add(currentDevFeesInEpoch, shardData.GetDeveloperFees())
	}

	log.Debug("computeAccumulatedFeesInEpoch - fees in epoch",
		"accumulatedFeesInEpoch", currentlyAccumulatedFeesInEpoch.String(),
		"devFeesInEpoch", currentDevFeesInEpoch.String())

	return currentlyAccumulatedFeesInEpoch, currentDevFeesInEpoch, nil
}

// applyBodyToHeader creates a miniblock header list given a block body
func (mp *metaProcessor) applyBodyToHeader(metaHdr data.MetaHeaderHandler, bodyHandler data.BodyHandler) (data.BodyHandler, error) {
	sw := core.NewStopWatch()
	sw.Start("applyBodyToHeader")
	defer func() {
		sw.Stop("applyBodyToHeader")

		log.Debug("measurements", sw.GetMeasurements()...)
	}()

	if check.IfNil(bodyHandler) {
		return nil, process.ErrNilBlockBody
	}

	var err error
	defer func() {
		go mp.checkAndRequestIfShardHeadersMissing()
	}()

	sw.Start("createShardInfo")
	shardInfo, err := mp.createShardInfo()
	sw.Stop("createShardInfo")
	if err != nil {
		return nil, err
	}

	err = metaHdr.SetEpoch(mp.epochStartTrigger.Epoch())
	if err != nil {
		return nil, err
	}

	err = metaHdr.SetShardInfoHandlers(shardInfo)
	if err != nil {
		return nil, err
	}

	err = metaHdr.SetRootHash(mp.getRootHash())
	if err != nil {
		return nil, err
	}

	err = metaHdr.SetTxCount(getTxCount(shardInfo))
	if err != nil {
		return nil, err
	}

	err = metaHdr.SetAccumulatedFees(mp.feeHandler.GetAccumulatedFees())
	if err != nil {
		return nil, err
	}

	err = metaHdr.SetDeveloperFees(mp.feeHandler.GetDeveloperFees())
	if err != nil {
		return nil, err
	}

	accumulatedFees, devFees, err := mp.computeAccumulatedFeesInEpoch(metaHdr)
	if err != nil {
		return nil, err
	}

	err = metaHdr.SetAccumulatedFeesInEpoch(accumulatedFees)
	if err != nil {
		return nil, err
	}

	err = metaHdr.SetDevFeesInEpoch(devFees)
	if err != nil {
		return nil, err
	}

	body, ok := bodyHandler.(*block.Body)
	if !ok {
		err = process.ErrWrongTypeAssertion
		return nil, err
	}

	sw.Start("CreateReceiptsHash")
	receiptsHash, err := mp.txCoordinator.CreateReceiptsHash()
	sw.Stop("CreateReceiptsHash")
	if err != nil {
		return nil, err
	}

	err = metaHdr.SetReceiptsHash(receiptsHash)
	if err != nil {
		return nil, err
	}

	totalTxCount, miniBlockHeaderHandlers, err := mp.createMiniBlockHeaderHandlers(body, make(map[string]*processedMb.ProcessedMiniBlockInfo))
	if err != nil {
		return nil, err
	}

	err = metaHdr.SetMiniBlockHeaderHandlers(miniBlockHeaderHandlers)
	if err != nil {
		return nil, err
	}

	txCount := metaHdr.GetTxCount() + uint32(totalTxCount)
	err = metaHdr.SetTxCount(txCount)
	if err != nil {
		return nil, err
	}

	sw.Start("UpdatePeerState")
	mp.prepareBlockHeaderInternalMapForValidatorProcessor()
	valStatRootHash, err := mp.validatorStatisticsProcessor.UpdatePeerState(metaHdr, mp.hdrsForCurrBlock.GetHeadersMap())
	sw.Stop("UpdatePeerState")
	if err != nil {
		return nil, err
	}

	err = metaHdr.SetValidatorStatsRootHash(valStatRootHash)
	if err != nil {
		return nil, err
	}

	marshalizedBody, err := mp.marshalizer.Marshal(body)
	if err != nil {
		return nil, err
	}

	mp.blockSizeThrottler.Add(metaHdr.GetRound(), uint32(len(marshalizedBody)))

	return body, nil
}

func (mp *metaProcessor) prepareBlockHeaderInternalMapForValidatorProcessor() {
	currentBlockHeader := mp.blockChain.GetCurrentBlockHeader()
	currentBlockHeaderHash := mp.blockChain.GetCurrentBlockHeaderHash()

	if check.IfNil(currentBlockHeader) {
		currentBlockHeader = mp.blockChain.GetGenesisHeader()
		currentBlockHeaderHash = mp.blockChain.GetGenesisHeaderHash()
	}

	mp.hdrsForCurrBlock.AddHeaderNotUsedInBlock(string(currentBlockHeaderHash), currentBlockHeader)
}

func (mp *metaProcessor) verifyValidatorStatisticsRootHash(header *block.MetaBlock) error {
	mp.prepareBlockHeaderInternalMapForValidatorProcessor()
	validatorStatsRH, err := mp.validatorStatisticsProcessor.UpdatePeerState(header, mp.hdrsForCurrBlock.GetHeadersMap())
	if err != nil {
		return err
	}

	if !bytes.Equal(validatorStatsRH, header.GetValidatorStatsRootHash()) {
		log.Debug("validator stats root hash mismatch",
			"computed", validatorStatsRH,
			"received", header.GetValidatorStatsRootHash(),
		)
		return fmt.Errorf("%s, metachain, computed: %s, received: %s, meta header nonce: %d",
			process.ErrValidatorStatsRootHashDoesNotMatch,
			logger.DisplayByteSlice(validatorStatsRH),
			logger.DisplayByteSlice(header.GetValidatorStatsRootHash()),
			header.Nonce,
		)
	}

	return nil
}

// CreateNewHeader creates a new header
func (mp *metaProcessor) CreateNewHeader(round uint64, nonce uint64) (data.HeaderHandler, error) {
	mp.epochStartTrigger.Update(round, nonce)
	epoch := mp.epochStartTrigger.Epoch()

	header := mp.versionedHeaderFactory.Create(epoch)
	metaHeader, ok := header.(data.MetaHeaderHandler)
	if !ok {
		return nil, process.ErrWrongTypeAssertion
	}

	err := metaHeader.SetRound(round)
	if err != nil {
		return nil, err
	}

	mp.roundNotifier.CheckRound(header)
	mp.epochNotifier.CheckEpoch(header)

	err = metaHeader.SetNonce(nonce)
	if err != nil {
		return nil, err
	}

	err = metaHeader.SetAccumulatedFees(big.NewInt(0))
	if err != nil {
		return nil, err
	}

	err = metaHeader.SetAccumulatedFeesInEpoch(big.NewInt(0))
	if err != nil {
		return nil, err
	}

	err = metaHeader.SetDeveloperFees(big.NewInt(0))
	if err != nil {
		return nil, err
	}

	err = metaHeader.SetDevFeesInEpoch(big.NewInt(0))
	if err != nil {
		return nil, err
	}

	err = mp.setHeaderVersionData(metaHeader)
	if err != nil {
		return nil, err
	}

	return metaHeader, nil
}

func (mp *metaProcessor) setHeaderVersionData(metaHeader data.MetaHeaderHandler) error {
	if check.IfNil(metaHeader) {
		return process.ErrNilHeaderHandler
	}

	rootHash, err := mp.accountsDB[state.UserAccountsState].RootHash()
	if err != nil {
		return err
	}

	scheduledGasAndFees := mp.scheduledTxsExecutionHandler.GetScheduledGasAndFees()
	additionalVersionData := &headerVersionData.AdditionalData{
		ScheduledRootHash:        rootHash,
		ScheduledAccumulatedFees: scheduledGasAndFees.GetAccumulatedFees(),
		ScheduledDeveloperFees:   scheduledGasAndFees.GetDeveloperFees(),
		ScheduledGasProvided:     scheduledGasAndFees.GetGasProvided(),
		ScheduledGasPenalized:    scheduledGasAndFees.GetGasPenalized(),
		ScheduledGasRefunded:     scheduledGasAndFees.GetGasRefunded(),
	}

	return metaHeader.SetAdditionalData(additionalVersionData)
}

// MarshalizedDataToBroadcast prepares underlying data into a marshalized object according to destination
func (mp *metaProcessor) MarshalizedDataToBroadcast(
	hdr data.HeaderHandler,
	bodyHandler data.BodyHandler,
) (map[uint32][]byte, map[string][][]byte, error) {
	if check.IfNil(hdr) {
		return nil, nil, process.ErrNilMetaBlockHeader
	}
	if check.IfNil(bodyHandler) {
		return nil, nil, process.ErrNilMiniBlocks
	}

	body, ok := bodyHandler.(*block.Body)
	if !ok {
		return nil, nil, process.ErrWrongTypeAssertion
	}

	var mrsTxs map[string][][]byte
	if hdr.IsStartOfEpochBlock() {
		mrsTxs = mp.getAllMarshalledTxs(body)
	} else {
		mrsTxs = mp.txCoordinator.CreateMarshalizedData(body)
	}

	bodies := make(map[uint32]block.MiniBlockSlice)
	for _, miniBlock := range body.MiniBlocks {
		if miniBlock.SenderShardID != mp.shardCoordinator.SelfId() ||
			miniBlock.ReceiverShardID == mp.shardCoordinator.SelfId() {
			continue
		}
		bodies[miniBlock.ReceiverShardID] = append(bodies[miniBlock.ReceiverShardID], miniBlock)
	}

	mrsData := make(map[uint32][]byte, len(bodies))
	for shardId, subsetBlockBody := range bodies {
		buff, err := mp.marshalizer.Marshal(&block.Body{MiniBlocks: subsetBlockBody})
		if err != nil {
			log.Error("metaProcessor.MarshalizedDataToBroadcast.Marshal", "error", err.Error())
			continue
		}
		mrsData[shardId] = buff
	}

	return mrsData, mrsTxs, nil
}

func (mp *metaProcessor) getAllMarshalledTxs(body *block.Body) map[string][][]byte {
	allMarshalledTxs := make(map[string][][]byte)

	marshalledRewardsTxs := mp.epochRewardsCreator.CreateMarshalledData(body)
	marshalledValidatorInfoTxs := mp.validatorInfoCreator.CreateMarshalledData(body)

	for topic, marshalledTxs := range marshalledRewardsTxs {
		allMarshalledTxs[topic] = append(allMarshalledTxs[topic], marshalledTxs...)
		log.Trace("metaProcessor.getAllMarshalledTxs", "topic", topic, "num rewards txs", len(marshalledTxs))
	}

	for topic, marshalledTxs := range marshalledValidatorInfoTxs {
		allMarshalledTxs[topic] = append(allMarshalledTxs[topic], marshalledTxs...)
		log.Trace("metaProcessor.getAllMarshalledTxs", "topic", topic, "num validator info txs", len(marshalledTxs))
	}

	return allMarshalledTxs
}

func getTxCount(shardInfo []data.ShardDataHandler) uint32 {
	txs := uint32(0)
	for i := 0; i < len(shardInfo); i++ {
		shardDataHandlers := shardInfo[i].GetShardMiniBlockHeaderHandlers()
		for j := 0; j < len(shardDataHandlers); j++ {
			txs += shardDataHandlers[j].GetTxCount()
		}
	}

	return txs
}

// IsInterfaceNil returns true if there is no value under the interface
func (mp *metaProcessor) IsInterfaceNil() bool {
	return mp == nil
}

// GetBlockBodyFromPool returns block body from pool for a given header
func (mp *metaProcessor) GetBlockBodyFromPool(headerHandler data.HeaderHandler) (data.BodyHandler, error) {
	metaBlock, ok := headerHandler.(*block.MetaBlock)
	if !ok {
		return nil, process.ErrWrongTypeAssertion
	}

	miniBlocksPool := mp.dataPool.MiniBlocks()
	var miniBlocks block.MiniBlockSlice

	for _, mbHeader := range metaBlock.MiniBlockHeaders {
		obj, hashInPool := miniBlocksPool.Get(mbHeader.Hash)
		if !hashInPool {
			continue
		}

		miniBlock, typeOk := obj.(*block.MiniBlock)
		if !typeOk {
			return nil, process.ErrWrongTypeAssertion
		}

		miniBlocks = append(miniBlocks, miniBlock)
	}

	return &block.Body{MiniBlocks: miniBlocks}, nil
}

func (mp *metaProcessor) getPendingMiniBlocks() []bootstrapStorage.PendingMiniBlocksInfo {
	pendingMiniBlocksInfo := make([]bootstrapStorage.PendingMiniBlocksInfo, mp.shardCoordinator.NumberOfShards())

	for shardID := uint32(0); shardID < mp.shardCoordinator.NumberOfShards(); shardID++ {
		pendingMiniBlocksInfo[shardID] = bootstrapStorage.PendingMiniBlocksInfo{
			MiniBlocksHashes: mp.pendingMiniBlocksHandler.GetPendingMiniBlocks(shardID),
			ShardID:          shardID,
		}
	}

	return pendingMiniBlocksInfo
}

func (mp *metaProcessor) removeStartOfEpochBlockDataFromPools(
	headerHandler data.HeaderHandler,
	bodyHandler data.BodyHandler,
) error {

	if !headerHandler.IsStartOfEpochBlock() {
		return nil
	}

	metaBlock, ok := headerHandler.(*block.MetaBlock)
	if !ok {
		return process.ErrWrongTypeAssertion
	}

	body, ok := bodyHandler.(*block.Body)
	if !ok {
		return process.ErrWrongTypeAssertion
	}

	mp.epochRewardsCreator.RemoveBlockDataFromPools(metaBlock, body)
	mp.validatorInfoCreator.RemoveBlockDataFromPools(metaBlock, body)

	return nil
}

// Close - closes all underlying components
func (mp *metaProcessor) Close() error {
	return mp.baseProcessor.Close()
}

// DecodeBlockHeader method decodes block header from a given byte array
func (mp *metaProcessor) DecodeBlockHeader(dta []byte) data.HeaderHandler {
	if dta == nil {
		return nil
	}

	metaBlock := &block.MetaBlock{}
	err := mp.marshalizer.Unmarshal(metaBlock, dta)
	if err != nil {
		log.Debug("DecodeBlockHeader.Unmarshal", "error", err.Error())
		return nil
	}

	return metaBlock
}<|MERGE_RESOLUTION|>--- conflicted
+++ resolved
@@ -81,8 +81,6 @@
 		return nil, process.ErrNilReceiptsRepository
 	}
 
-<<<<<<< HEAD
-=======
 	processDebugger, err := createDisabledProcessDebugger()
 	if err != nil {
 		return nil, err
@@ -141,7 +139,6 @@
 		proofsPool:                    arguments.DataComponents.Datapool().Proofs(),
 	}
 
->>>>>>> bfe1dd0c
 	mp := metaProcessor{
 		baseProcessor:                base,
 		headersCounter:               NewHeaderCounter(),
