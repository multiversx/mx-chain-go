package block

import (
	"bytes"
	"fmt"
	"math/big"
	"sync"
	"time"

	"github.com/ElrondNetwork/elrond-go/core"
	"github.com/ElrondNetwork/elrond-go/core/check"
	"github.com/ElrondNetwork/elrond-go/core/serviceContainer"
	"github.com/ElrondNetwork/elrond-go/data"
	"github.com/ElrondNetwork/elrond-go/data/block"
	"github.com/ElrondNetwork/elrond-go/data/state"
	"github.com/ElrondNetwork/elrond-go/dataRetriever"
	"github.com/ElrondNetwork/elrond-go/display"
	"github.com/ElrondNetwork/elrond-go/node/external"
	"github.com/ElrondNetwork/elrond-go/process"
	"github.com/ElrondNetwork/elrond-go/process/block/bootstrapStorage"
	"github.com/ElrondNetwork/elrond-go/process/block/processedMb"
	"github.com/ElrondNetwork/elrond-go/process/throttle"
	"github.com/ElrondNetwork/elrond-go/statusHandler"
)

// metaProcessor implements metaProcessor interface and actually it tries to execute block
type metaProcessor struct {
	*baseProcessor
	core                     serviceContainer.Core
	scDataGetter             external.SCQueryService
	scToProtocol             process.SmartContractToProtocolHandler
	epochStartDataCreator    process.EpochStartDataCreator
	epochEconomics           process.EndOfEpochEconomics
	epochRewardsCreator      process.EpochStartRewardsCreator
	pendingMiniBlocksHandler process.PendingMiniBlocksHandler

	shardsHeadersNonce *sync.Map
	shardBlockFinality uint32
	chRcvAllHdrs       chan bool
	headersCounter     *headersCounter
}

// NewMetaProcessor creates a new metaProcessor object
func NewMetaProcessor(arguments ArgMetaProcessor) (*metaProcessor, error) {
	err := checkProcessorNilParameters(arguments.ArgBaseProcessor)
	if err != nil {
		return nil, err
	}
	if check.IfNil(arguments.DataPool) {
		return nil, process.ErrNilDataPoolHolder
	}
	if check.IfNil(arguments.DataPool.Headers()) {
		return nil, process.ErrNilHeadersDataPool
	}
	if check.IfNil(arguments.SCDataGetter) {
		return nil, process.ErrNilSCDataGetter
	}
	if check.IfNil(arguments.SCToProtocol) {
		return nil, process.ErrNilSCToProtocol
	}
	if check.IfNil(arguments.PendingMiniBlocksHandler) {
		return nil, process.ErrNilPendingMiniBlocksHandler
	}
	if check.IfNil(arguments.EpochStartDataCreator) {
		return nil, process.ErrNilEpochStartDataCreator
	}
	if check.IfNil(arguments.EpochEconomics) {
		return nil, process.ErrNilEpochEconomics
	}
	if check.IfNil(arguments.EpochRewardsCreator) {
		return nil, process.ErrNilEpochStartRewardsCreator
	}

	blockSizeThrottler, err := throttle.NewBlockSizeThrottle()
	if err != nil {
		return nil, err
	}

	base := &baseProcessor{
		accountsDB:                   arguments.AccountsDB,
		blockSizeThrottler:           blockSizeThrottler,
		forkDetector:                 arguments.ForkDetector,
		hasher:                       arguments.Hasher,
		marshalizer:                  arguments.Marshalizer,
		store:                        arguments.Store,
		shardCoordinator:             arguments.ShardCoordinator,
		feeHandler:                   arguments.FeeHandler,
		nodesCoordinator:             arguments.NodesCoordinator,
		uint64Converter:              arguments.Uint64Converter,
		requestHandler:               arguments.RequestHandler,
		appStatusHandler:             statusHandler.NewNilStatusHandler(),
		blockChainHook:               arguments.BlockChainHook,
		txCoordinator:                arguments.TxCoordinator,
		validatorStatisticsProcessor: arguments.ValidatorStatisticsProcessor,
		epochStartTrigger:            arguments.EpochStartTrigger,
		headerValidator:              arguments.HeaderValidator,
		rounder:                      arguments.Rounder,
		bootStorer:                   arguments.BootStorer,
		blockTracker:                 arguments.BlockTracker,
		dataPool:                     arguments.DataPool,
		blockChain:                   arguments.BlockChain,
		stateCheckpointModulus:       arguments.StateCheckpointModulus,
	}

	mp := metaProcessor{
		core:                     arguments.Core,
		baseProcessor:            base,
		headersCounter:           NewHeaderCounter(),
		scDataGetter:             arguments.SCDataGetter,
		scToProtocol:             arguments.SCToProtocol,
		pendingMiniBlocksHandler: arguments.PendingMiniBlocksHandler,
		epochStartDataCreator:    arguments.EpochStartDataCreator,
		epochEconomics:           arguments.EpochEconomics,
		epochRewardsCreator:      arguments.EpochRewardsCreator,
	}

	mp.baseProcessor.requestBlockBodyHandler = &mp

	mp.hdrsForCurrBlock = newHdrForBlock()

	headerPool := mp.dataPool.Headers()
	headerPool.RegisterHandler(mp.receivedShardHeader)

	mp.chRcvAllHdrs = make(chan bool)

	mp.shardBlockFinality = process.BlockFinality

	mp.shardsHeadersNonce = &sync.Map{}

	return &mp, nil
}

// ProcessBlock processes a block. It returns nil if all ok or the specific error
func (mp *metaProcessor) ProcessBlock(
	headerHandler data.HeaderHandler,
	bodyHandler data.BodyHandler,
	haveTime func() time.Duration,
) error {

	if haveTime == nil {
		return process.ErrNilHaveTimeHandler
	}

	err := mp.checkBlockValidity(headerHandler, bodyHandler)
	if err != nil {
		if err == process.ErrBlockHashDoesNotMatch {
			log.Debug("requested missing meta header",
				"hash", headerHandler.GetPrevHash(),
				"for shard", headerHandler.GetShardID(),
			)

			go mp.requestHandler.RequestMetaHeader(headerHandler.GetPrevHash())
		}

		return err
	}

	mp.requestHandler.SetEpoch(headerHandler.GetEpoch())

	log.Debug("started processing block",
		"epoch", headerHandler.GetEpoch(),
		"round", headerHandler.GetRound(),
		"nonce", headerHandler.GetNonce())

	header, ok := headerHandler.(*block.MetaBlock)
	if !ok {
		return process.ErrWrongTypeAssertion
	}

	body, ok := bodyHandler.(*block.Body)
	if !ok {
		return process.ErrWrongTypeAssertion
	}

	err = mp.checkHeaderBodyCorrelation(header.MiniBlockHeaders, body)
	if err != nil {
		return err
	}

	go getMetricsFromMetaHeader(
		header,
		mp.marshalizer,
		mp.appStatusHandler,
		mp.dataPool.Headers().Len(),
		mp.headersCounter.getNumShardMBHeadersTotalProcessed(),
	)

	defer func() {
		if err != nil {
			mp.RevertAccountState(header)
		}
	}()

	mp.createBlockStarted()
	mp.blockChainHook.SetCurrentHeader(headerHandler)
	mp.epochStartTrigger.Update(header.GetRound())

	err = mp.checkEpochCorrectness(header)
	if err != nil {
		return err
	}

	if header.IsStartOfEpochBlock() {
		err = mp.processEpochStartMetaBlock(header, body)
		return err
	}

	mp.txCoordinator.RequestBlockTransactions(body)
	requestedShardHdrs, requestedFinalityAttestingShardHdrs := mp.requestShardHeaders(header)

	if haveTime() < 0 {
		return process.ErrTimeIsOut
	}

	err = mp.txCoordinator.IsDataPreparedForProcessing(haveTime)
	if err != nil {
		return err
	}

	haveMissingShardHeaders := requestedShardHdrs > 0 || requestedFinalityAttestingShardHdrs > 0
	if haveMissingShardHeaders {
		log.Debug("requested missing shard headers",
			"num headers", requestedShardHdrs,
		)
		log.Debug("requested missing finality attesting shard headers",
			"num finality shard headers", requestedFinalityAttestingShardHdrs,
		)

		err = mp.waitForBlockHeaders(haveTime())

		mp.hdrsForCurrBlock.mutHdrsForBlock.RLock()
		missingShardHdrs := mp.hdrsForCurrBlock.missingHdrs
		mp.hdrsForCurrBlock.mutHdrsForBlock.RUnlock()

		mp.hdrsForCurrBlock.resetMissingHdrs()

		if requestedShardHdrs > 0 {
			log.Debug("received missing shard headers",
				"num headers", requestedShardHdrs-missingShardHdrs,
			)
		}

		if err != nil {
			return err
		}
	}

	if mp.accountsDB[state.UserAccountsState].JournalLen() != 0 {
		return process.ErrAccountStateDirty
	}

	defer func() {
		go mp.checkAndRequestIfShardHeadersMissing(header.Round)
	}()

	highestNonceHdrs, err := mp.checkShardHeadersValidity(header)
	if err != nil {
		return err
	}

	err = mp.checkShardHeadersFinality(highestNonceHdrs)
	if err != nil {
		return err
	}

	err = mp.verifyCrossShardMiniBlockDstMe(header)
	if err != nil {
		return err
	}

	err = mp.verifyTotalAccumulatedFeesInEpoch(header)
	if err != nil {
		return err
	}

	err = mp.txCoordinator.ProcessBlockTransaction(body, haveTime)
	if err != nil {
		return err
	}

	err = mp.txCoordinator.VerifyCreatedBlockTransactions(header, body)
	if err != nil {
		return err
	}

	err = mp.scToProtocol.UpdateProtocol(body, header.Round)
	if err != nil {
		return err
	}

	err = mp.verifyAccumulatedFees(header)
	if err != nil {
		return err
	}

	if !mp.verifyStateRoot(header.GetRootHash()) {
		err = process.ErrRootStateDoesNotMatch
		return err
	}

	err = mp.verifyValidatorStatisticsRootHash(header)
	if err != nil {
		return err
	}

	return nil
}

func (mp *metaProcessor) processEpochStartMetaBlock(
	header *block.MetaBlock,
	body *block.Body,
) error {
	err := mp.epochStartDataCreator.VerifyEpochStartDataForMetablock(header)
	if err != nil {
		return err
	}

	err = mp.epochEconomics.VerifyRewardsPerBlock(header)
	if err != nil {
		return err
	}

	currentRootHash, err := mp.validatorStatisticsProcessor.RootHash()
	if err != nil {
		return err
	}

	allValidatorInfos, err := mp.validatorStatisticsProcessor.GetValidatorInfoForRootHash(currentRootHash)
	if err != nil {
		return err
	}

	err = mp.epochRewardsCreator.VerifyRewardsMiniBlocks(header, allValidatorInfos)
	if err != nil {
		return err
	}

	err = mp.scToProtocol.UpdateProtocol(body, header.Round)
	if err != nil {
		return err
	}

	err = mp.verifyAccumulatedFees(header)
	if err != nil {
		return err
	}

	if !mp.verifyStateRoot(header.GetRootHash()) {
		err = process.ErrRootStateDoesNotMatch
		return err
	}

	err = mp.verifyValidatorStatisticsRootHash(header)
	if err != nil {
		return err
	}

	return nil
}

// SetNumProcessedObj will set the num of processed headers
func (mp *metaProcessor) SetNumProcessedObj(numObj uint64) {
	mp.headersCounter.shardMBHeadersTotalProcessed = numObj
}

func (mp *metaProcessor) checkEpochCorrectness(
	headerHandler data.HeaderHandler,
) error {
	currentBlockHeader := mp.blockChain.GetCurrentBlockHeader()
	if check.IfNil(currentBlockHeader) {
		return nil
	}

	isEpochIncorrect := headerHandler.GetEpoch() != currentBlockHeader.GetEpoch() &&
		mp.epochStartTrigger.Epoch() == currentBlockHeader.GetEpoch()
	if isEpochIncorrect {
		log.Warn("epoch does not match", "currentHeaderEpoch", currentBlockHeader.GetEpoch(), "receivedHeaderEpoch", headerHandler.GetEpoch(), "epochStartTrigger", mp.epochStartTrigger.Epoch())
		return process.ErrEpochDoesNotMatch
	}

	isEpochIncorrect = mp.epochStartTrigger.IsEpochStart() &&
		mp.epochStartTrigger.EpochStartRound() <= headerHandler.GetRound() &&
		headerHandler.GetEpoch() != currentBlockHeader.GetEpoch()+1
	if isEpochIncorrect {
		log.Warn("is epoch start and epoch does not match", "currentHeaderEpoch", currentBlockHeader.GetEpoch(), "receivedHeaderEpoch", headerHandler.GetEpoch(), "epochStartTrigger", mp.epochStartTrigger.Epoch())
		return process.ErrEpochDoesNotMatch
	}

	return nil
}

func (mp *metaProcessor) verifyCrossShardMiniBlockDstMe(header *block.MetaBlock) error {
	miniBlockShardsHashes, err := mp.getAllMiniBlockDstMeFromShards(header)
	if err != nil {
		return err
	}

	//if all miniblockshards hashes are in header miniblocks as well
	mapMetaMiniBlockHdrs := make(map[string]struct{}, len(header.MiniBlockHeaders))
	for _, metaMiniBlock := range header.MiniBlockHeaders {
		mapMetaMiniBlockHdrs[string(metaMiniBlock.Hash)] = struct{}{}
	}

	for hash := range miniBlockShardsHashes {
		if _, ok := mapMetaMiniBlockHdrs[hash]; !ok {
			return process.ErrCrossShardMBWithoutConfirmationFromMeta
		}
	}

	return nil
}

func (mp *metaProcessor) getAllMiniBlockDstMeFromShards(metaHdr *block.MetaBlock) (map[string][]byte, error) {
	miniBlockShardsHashes := make(map[string][]byte)

	mp.hdrsForCurrBlock.mutHdrsForBlock.RLock()
	defer mp.hdrsForCurrBlock.mutHdrsForBlock.RUnlock()

	for _, shardInfo := range metaHdr.ShardInfo {
		headerInfo, ok := mp.hdrsForCurrBlock.hdrHashAndInfo[string(shardInfo.HeaderHash)]
		if !ok {
			continue
		}
		shardHeader, ok := headerInfo.hdr.(*block.Header)
		if !ok {
			continue
		}

		lastCrossNotarizedHeader, _, err := mp.blockTracker.GetLastCrossNotarizedHeader(shardInfo.ShardID)
		if err != nil {
			return nil, err
		}

		if shardHeader.GetRound() > metaHdr.Round {
			continue
		}
		if shardHeader.GetRound() <= lastCrossNotarizedHeader.GetRound() {
			continue
		}
		if shardHeader.GetNonce() <= lastCrossNotarizedHeader.GetNonce() {
			continue
		}

		crossMiniBlockHashes := shardHeader.GetMiniBlockHeadersWithDst(mp.shardCoordinator.SelfId())
		for hash := range crossMiniBlockHashes {
			miniBlockShardsHashes[hash] = shardInfo.HeaderHash
		}
	}

	return miniBlockShardsHashes, nil
}

func (mp *metaProcessor) checkAndRequestIfShardHeadersMissing(round uint64) {
	orderedHdrsPerShard := mp.blockTracker.GetTrackedHeadersForAllShards()

	for i := uint32(0); i < mp.shardCoordinator.NumberOfShards(); i++ {
		err := mp.requestHeadersIfMissing(orderedHdrsPerShard[i], i, round)
		if err != nil {
			log.Debug("checkAndRequestIfShardHeadersMissing", "error", err.Error())
			continue
		}
	}
}

func (mp *metaProcessor) indexBlock(
	metaBlock data.HeaderHandler,
	body data.BodyHandler,
	lastMetaBlock data.HeaderHandler,
) {
	if mp.core == nil || mp.core.Indexer() == nil {
		return
	}
	// Update tps benchmarks in the DB
	tpsBenchmark := mp.core.TPSBenchmark()
	if tpsBenchmark != nil {
		go mp.core.Indexer().UpdateTPS(tpsBenchmark)
	}

	txPool := mp.txCoordinator.GetAllCurrentUsedTxs(block.TxBlock)
	scPool := mp.txCoordinator.GetAllCurrentUsedTxs(block.SmartContractResultBlock)

	for hash, tx := range scPool {
		txPool[hash] = tx
	}

	publicKeys, err := mp.nodesCoordinator.GetConsensusValidatorsPublicKeys(
		metaBlock.GetPrevRandSeed(), metaBlock.GetRound(), core.MetachainShardId, metaBlock.GetEpoch(),
	)
	if err != nil {
		return
	}

	signersIndexes, err := mp.nodesCoordinator.GetValidatorsIndexes(publicKeys, metaBlock.GetEpoch())
	if err != nil {
		return
	}

	go mp.core.Indexer().SaveBlock(body, metaBlock, txPool, signersIndexes)

	saveRoundInfoInElastic(mp.core.Indexer(), mp.nodesCoordinator, core.MetachainShardId, metaBlock, lastMetaBlock, signersIndexes)
}

// removeBlockInfoFromPool removes the block info from associated pools
func (mp *metaProcessor) removeBlockInfoFromPool(header *block.MetaBlock) error {
	if header == nil || header.IsInterfaceNil() {
		return process.ErrNilMetaBlockHeader
	}

	headerPool := mp.dataPool.Headers()
	if headerPool == nil || headerPool.IsInterfaceNil() {
		return process.ErrNilHeadersDataPool
	}

	mp.hdrsForCurrBlock.mutHdrsForBlock.RLock()
	for i := 0; i < len(header.ShardInfo); i++ {
		shardHeaderHash := header.ShardInfo[i].HeaderHash

		headerPool.RemoveHeaderByHash(shardHeaderHash)
	}
	mp.hdrsForCurrBlock.mutHdrsForBlock.RUnlock()

	return nil
}

// RestoreBlockIntoPools restores the block into associated pools
func (mp *metaProcessor) RestoreBlockIntoPools(headerHandler data.HeaderHandler, bodyHandler data.BodyHandler) error {
	if check.IfNil(headerHandler) {
		return process.ErrNilMetaBlockHeader
	}
	if bodyHandler == nil || bodyHandler.IsInterfaceNil() {
		return process.ErrNilTxBlockBody
	}

	metaBlock, ok := headerHandler.(*block.MetaBlock)
	if !ok {
		return process.ErrWrongTypeAssertion
	}

	body, ok := bodyHandler.(*block.Body)
	if !ok {
		return process.ErrWrongTypeAssertion
	}

	headerPool := mp.dataPool.Headers()
	if check.IfNil(headerPool) {
		return process.ErrNilHeadersDataPool
	}

	hdrHashes := make([][]byte, len(metaBlock.ShardInfo))
	for i := 0; i < len(metaBlock.ShardInfo); i++ {
		hdrHashes[i] = metaBlock.ShardInfo[i].HeaderHash
	}

	err := mp.pendingMiniBlocksHandler.RevertHeader(metaBlock)
	if err != nil {
		return err
	}

	for _, hdrHash := range hdrHashes {
		shardHeader, errNotCritical := process.GetShardHeaderFromStorage(hdrHash, mp.marshalizer, mp.store)
		if errNotCritical != nil {
			log.Debug("shard header not found in BlockHeaderUnit",
				"hash", hdrHash,
			)
			continue
		}

		headerPool.AddHeader(hdrHash, shardHeader)

		hdrNonceHashDataUnit := dataRetriever.ShardHdrNonceHashDataUnit + dataRetriever.UnitType(shardHeader.GetShardID())
		storer := mp.store.GetStorer(hdrNonceHashDataUnit)
		nonceToByteSlice := mp.uint64Converter.ToByteSlice(shardHeader.GetNonce())
		errNotCritical = storer.Remove(nonceToByteSlice)
		if errNotCritical != nil {
			log.Debug("ShardHdrNonceHashDataUnit.Remove", "error", errNotCritical.Error())
		}

		mp.headersCounter.subtractRestoredMBHeaders(len(shardHeader.MiniBlockHeaders))
	}

	mp.blockTracker.RemoveLastNotarizedHeaders()

	if metaBlock.IsStartOfEpochBlock() {
		mp.epochStartTrigger.Revert(metaBlock)
		mp.epochRewardsCreator.DeleteTxsFromStorage(metaBlock, body)
		return nil
	}

	_, errNotCritical := mp.txCoordinator.RestoreBlockDataFromStorage(body)
	if errNotCritical != nil {
		log.Debug("RestoreBlockDataFromStorage", "error", errNotCritical.Error())
	}

	return nil
}

// CreateBlock creates the final block and header for the current round
func (mp *metaProcessor) CreateBlock(
	initialHdr data.HeaderHandler,
	haveTime func() bool,
) (data.HeaderHandler, data.BodyHandler, error) {
	if check.IfNil(initialHdr) {
		return nil, nil, process.ErrNilBlockHeader
	}

	metaHdr, ok := initialHdr.(*block.MetaBlock)
	if !ok {
		return nil, nil, process.ErrWrongTypeAssertion
	}

	mp.epochStartTrigger.Update(initialHdr.GetRound())
	metaHdr.SetEpoch(mp.epochStartTrigger.Epoch())
	mp.blockChainHook.SetCurrentHeader(initialHdr)

	var body data.BodyHandler
	var err error

	if mp.epochStartTrigger.IsEpochStart() {
		err = mp.updateEpochStartHeader(metaHdr)
		if err != nil {
			return nil, nil, err
		}

		body, err = mp.createEpochStartBody(metaHdr)
		if err != nil {
			return nil, nil, err
		}
	} else {
		body, err = mp.createBlockBody(metaHdr, haveTime)
		if err != nil {
			return nil, nil, err
		}
	}

	body, err = mp.applyBodyToHeader(metaHdr, body)
	if err != nil {
		return nil, nil, err
	}

	mp.requestHandler.SetEpoch(metaHdr.GetEpoch())

	return metaHdr, body, nil
}

func (mp *metaProcessor) updateEpochStartHeader(metaHdr *block.MetaBlock) error {
	sw := core.NewStopWatch()
	sw.Start("createEpochStartForMetablock")
	defer func() {
		sw.Stop("createEpochStartForMetablock")
		log.Debug("epochStartHeaderDataCreation", sw.GetMeasurements()...)
	}()

	epochStart, err := mp.epochStartDataCreator.CreateEpochStartData()
	if err != nil {
		return err
	}

	metaHdr.EpochStart = *epochStart

	totalAccumulatedFeesInEpoch := big.NewInt(0)
	currentHeader := mp.blockChain.GetCurrentBlockHeader()
	if !check.IfNil(currentHeader) && !currentHeader.IsStartOfEpochBlock() {
		prevMetaHdr, ok := currentHeader.(*block.MetaBlock)
		if !ok {
			return process.ErrWrongTypeAssertion
		}
		totalAccumulatedFeesInEpoch = big.NewInt(0).Set(prevMetaHdr.AccumulatedFeesInEpoch)
	}

	metaHdr.AccumulatedFeesInEpoch = totalAccumulatedFeesInEpoch
	economicsData, err := mp.epochEconomics.ComputeEndOfEpochEconomics(metaHdr)
	if err != nil {
		return err
	}

	metaHdr.EpochStart.Economics = *economicsData
	return nil
}

func (mp *metaProcessor) createEpochStartBody(metaBlock *block.MetaBlock) (data.BodyHandler, error) {
	mp.createBlockStarted()

	log.Debug("started creating epoch start block body",
		"epoch", metaBlock.GetEpoch(),
		"round", metaBlock.GetRound(),
		"nonce", metaBlock.GetNonce(),
	)

	currentRootHash, err := mp.validatorStatisticsProcessor.RootHash()
	if err != nil {
		return nil, err
	}

	allValidatorInfos, err := mp.validatorStatisticsProcessor.GetValidatorInfoForRootHash(currentRootHash)
	if err != nil {
		return nil, err
	}

	rewardMiniBlocks, err := mp.epochRewardsCreator.CreateRewardsMiniBlocks(metaBlock, allValidatorInfos)
	if err != nil {
		return nil, err
	}

	return rewardMiniBlocks, nil
}

// createBlockBody creates block body of metachain
func (mp *metaProcessor) createBlockBody(metaBlock *block.MetaBlock, haveTime func() bool) (data.BodyHandler, error) {
	mp.createBlockStarted()
	mp.blockSizeThrottler.ComputeMaxItems()

	log.Debug("started creating block body",
		"epoch", metaBlock.GetEpoch(),
		"round", metaBlock.GetRound(),
		"nonce", metaBlock.GetNonce(),
	)

	miniBlocks, err := mp.createMiniBlocks(haveTime)
	if err != nil {
		return nil, err
	}

	err = mp.scToProtocol.UpdateProtocol(miniBlocks, metaBlock.GetRound())
	if err != nil {
		return nil, err
	}

	return miniBlocks, nil
}

func (mp *metaProcessor) createMiniBlocks(
	haveTime func() bool,
) (*block.Body, error) {

	if mp.accountsDB[state.UserAccountsState].JournalLen() != 0 {
		return nil, process.ErrAccountStateDirty
	}

	if !haveTime() {
		log.Debug("time is up after entered in createMiniBlocks method")
		return nil, process.ErrTimeIsOut
	}

	mbsToMe, numTxs, numShardHeaders, err := mp.createAndProcessCrossMiniBlocksDstMe(haveTime)
	if err != nil {
		log.Debug("createAndProcessCrossMiniBlocksDstMe", "error", err.Error())
	}

	var miniBlocks block.MiniBlockSlice

	if len(mbsToMe) > 0 {
		miniBlocks = append(miniBlocks, mbsToMe...)

		log.Debug("processed miniblocks and txs with destination in self shard",
			"num miniblocks", len(mbsToMe),
			"num txs", numTxs,
			"num shard headers", numShardHeaders,
		)
	}

	mbsFromMe := mp.txCoordinator.CreateMbsAndProcessTransactionsFromMe(haveTime)
	if len(mbsFromMe) > 0 {
		miniBlocks = append(miniBlocks, mbsFromMe...)

		numTxs = 0
		for _, mb := range mbsFromMe {
			numTxs += uint32(len(mb.TxHashes))
		}

		log.Debug("processed miniblocks and txs from self shard",
			"num miniblocks", len(mbsFromMe),
			"num txs", numTxs,
		)
	}

	log.Debug("creating mini blocks has been finished",
		"miniblocks created", len(miniBlocks),
	)

	return &block.Body{MiniBlocks: miniBlocks}, nil
}

// full verification through metachain header
func (mp *metaProcessor) createAndProcessCrossMiniBlocksDstMe(
	haveTime func() bool,
) (block.MiniBlockSlice, uint32, uint32, error) {

	var miniBlocks block.MiniBlockSlice
	txsAdded := uint32(0)
	hdrsAdded := uint32(0)

	sw := core.NewStopWatch()
	sw.Start("ComputeLongestShardsChainsFromLastNotarized")
	orderedHdrs, orderedHdrsHashes, _, err := mp.blockTracker.ComputeLongestShardsChainsFromLastNotarized()
	sw.Stop("ComputeLongestShardsChainsFromLastNotarized")
	log.Debug("measurements ComputeLongestShardsChainsFromLastNotarized", sw.GetMeasurements()...)
	if err != nil {
		return nil, 0, 0, err
	}

	log.Debug("shard headers ordered",
		"num shard headers", len(orderedHdrs),
	)

	mp.hdrsForCurrBlock.mutHdrsForBlock.Lock()
	lastShardHdr := make(map[uint32]data.HeaderHandler, mp.shardCoordinator.NumberOfShards())
	for shardID := uint32(0); shardID < mp.shardCoordinator.NumberOfShards(); shardID++ {
		lastCrossNotarizedHeaderForShard, hash, err := mp.blockTracker.GetLastCrossNotarizedHeader(shardID)
		if err != nil {
			mp.hdrsForCurrBlock.mutHdrsForBlock.Unlock()
			return nil, 0, 0, err
		}

		lastShardHdr[shardID] = lastCrossNotarizedHeaderForShard
		mp.hdrsForCurrBlock.hdrHashAndInfo[string(hash)] = &hdrInfo{hdr: lastCrossNotarizedHeaderForShard, usedInBlock: false}
	}
	mp.hdrsForCurrBlock.mutHdrsForBlock.Unlock()

	maxShardHeadersFromSameShard := process.MaxShardHeadersAllowedInOneMetaBlock / mp.shardCoordinator.NumberOfShards()
	hdrsAddedForShard := make(map[uint32]uint32)

	mp.hdrsForCurrBlock.mutHdrsForBlock.Lock()
	for i := 0; i < len(orderedHdrs); i++ {
		if !haveTime() {
			log.Debug("time is up after putting cross txs with destination to current shard",
				"num txs", txsAdded,
			)
			break
		}

		if hdrsAdded > process.MaxShardHeadersAllowedInOneMetaBlock {
			log.Debug("maximum shard headers allowed to be included in one meta block has been reached",
				"shard headers added", hdrsAdded,
			)
			break
		}

		currShardHdr := orderedHdrs[i]
		if currShardHdr.GetNonce() > lastShardHdr[currShardHdr.GetShardID()].GetNonce()+1 {
			log.Trace("skip searching",
				"shard", currShardHdr.GetShardID(),
				"last shard hdr nonce", lastShardHdr[currShardHdr.GetShardID()].GetNonce(),
				"curr shard hdr nonce", currShardHdr.GetNonce())
			continue
		}

		if hdrsAddedForShard[currShardHdr.GetShardID()] > maxShardHeadersFromSameShard {
			log.Trace("maximum shard headers from same shard allowed to be included in one meta block has been reached",
				"shard", currShardHdr.GetShardID(),
				"shard headers added", hdrsAddedForShard[currShardHdr.GetShardID()],
			)
			continue
		}

		if len(currShardHdr.GetMiniBlockHeadersWithDst(mp.shardCoordinator.SelfId())) == 0 {
			mp.hdrsForCurrBlock.hdrHashAndInfo[string(orderedHdrsHashes[i])] = &hdrInfo{hdr: currShardHdr, usedInBlock: true}
			hdrsAdded++
			hdrsAddedForShard[currShardHdr.GetShardID()]++
			lastShardHdr[currShardHdr.GetShardID()] = currShardHdr
			continue
		}

		snapshot := mp.accountsDB[state.UserAccountsState].JournalLen()
		currMBProcessed, currTxsAdded, hdrProcessFinished := mp.txCoordinator.CreateMbsAndProcessCrossShardTransactionsDstMe(
			currShardHdr,
			nil,
			haveTime)

		if !hdrProcessFinished {
			log.Debug("shard header cannot be fully processed",
				"round", currShardHdr.GetRound(),
				"nonce", currShardHdr.GetNonce(),
				"hash", orderedHdrsHashes[i])

			// shard header must be processed completely
			errAccountState := mp.accountsDB[state.UserAccountsState].RevertToSnapshot(snapshot)
			if errAccountState != nil {
				// TODO: evaluate if reloading the trie from disk will might solve the problem
				log.Warn("accounts.RevertToSnapshot", "error", errAccountState.Error())
			}
			continue
		}

		// all txs processed, add to processed miniblocks
		miniBlocks = append(miniBlocks, currMBProcessed...)
		txsAdded += currTxsAdded

		mp.hdrsForCurrBlock.hdrHashAndInfo[string(orderedHdrsHashes[i])] = &hdrInfo{hdr: currShardHdr, usedInBlock: true}
		hdrsAdded++
		hdrsAddedForShard[currShardHdr.GetShardID()]++

		lastShardHdr[currShardHdr.GetShardID()] = currShardHdr
	}
	mp.hdrsForCurrBlock.mutHdrsForBlock.Unlock()

	mp.requestShardHeadersIfNeeded(hdrsAddedForShard, lastShardHdr)

	return miniBlocks, txsAdded, hdrsAdded, nil
}

func (mp *metaProcessor) requestShardHeadersIfNeeded(
	hdrsAddedForShard map[uint32]uint32,
	lastShardHdr map[uint32]data.HeaderHandler,
) {
	for shardID := uint32(0); shardID < mp.shardCoordinator.NumberOfShards(); shardID++ {
		log.Debug("shard hdrs added",
			"shard", shardID,
			"nb", hdrsAddedForShard[shardID],
			"lastShardHdr", lastShardHdr[shardID].GetNonce())

		if hdrsAddedForShard[shardID] == 0 {
			fromNonce := lastShardHdr[shardID].GetNonce() + 1
			toNonce := fromNonce + uint64(mp.shardBlockFinality)
			for nonce := fromNonce; nonce <= toNonce; nonce++ {
				go mp.requestHandler.RequestShardHeaderByNonce(shardID, nonce)
			}
		}
	}
}

// CommitBlock commits the block in the blockchain if everything was checked successfully
func (mp *metaProcessor) CommitBlock(
	headerHandler data.HeaderHandler,
	bodyHandler data.BodyHandler,
) error {

	var err error
	defer func() {
		if err != nil {
			mp.RevertAccountState(headerHandler)
		}
	}()

	err = checkForNils(headerHandler, bodyHandler)
	if err != nil {
		return err
	}

	log.Debug("started committing block",
		"epoch", headerHandler.GetEpoch(),
		"round", headerHandler.GetRound(),
		"nonce", headerHandler.GetNonce(),
	)

	err = mp.checkBlockValidity(headerHandler, bodyHandler)
	if err != nil {
		return err
	}

	header, ok := headerHandler.(*block.MetaBlock)
	if !ok {
		err = process.ErrWrongTypeAssertion
		return err
	}

	marshalizedHeader, err := mp.marshalizer.Marshal(header)
	if err != nil {
		return err
	}

	headerHash := mp.hasher.Compute(string(marshalizedHeader))

	go mp.saveMetaHeader(header, headerHash, marshalizedHeader)

	body, ok := bodyHandler.(*block.Body)
	if !ok {
		err = process.ErrWrongTypeAssertion
		return err
	}

	//TODO: Analyze if this could be called on go routine but keep the txsForCurrBlock unchanged until save is done
	mp.saveBody(body)

	mp.hdrsForCurrBlock.mutHdrsForBlock.RLock()
	for i := 0; i < len(header.ShardInfo); i++ {
		shardHeaderHash := header.ShardInfo[i].HeaderHash
		headerInfo, hashExists := mp.hdrsForCurrBlock.hdrHashAndInfo[string(shardHeaderHash)]
		if !hashExists {
			mp.hdrsForCurrBlock.mutHdrsForBlock.RUnlock()
			return process.ErrMissingHeader
		}

<<<<<<< HEAD
		shardBlock, isOk := headerInfo.hdr.(*block.Header)
		if !isOk {
=======
		shardBlock, okTypeAssertion := headerInfo.hdr.(*block.Header)
		if !okTypeAssertion {
>>>>>>> 60634254
			mp.hdrsForCurrBlock.mutHdrsForBlock.RUnlock()
			return process.ErrWrongTypeAssertion
		}

		mp.updateShardHeadersNonce(shardBlock.ShardID, shardBlock.Nonce)

		marshalizedHeader, err = mp.marshalizer.Marshal(shardBlock)
		if err != nil {
			mp.hdrsForCurrBlock.mutHdrsForBlock.RUnlock()
			return err
		}

		go func(header data.HeaderHandler, headerHash []byte, marshalizedHeader []byte) {
			mp.saveShardHeader(header, headerHash, marshalizedHeader)
		}(shardBlock, shardHeaderHash, marshalizedHeader)
	}
	mp.hdrsForCurrBlock.mutHdrsForBlock.RUnlock()

	mp.saveMetricCrossCheckBlockHeight()

	err = mp.commitAll()
	if err != nil {
		return err
	}

	mp.commitEpochStart(header, body)

	mp.cleanupBlockTrackerPools(headerHandler)

	err = mp.saveLastNotarizedHeader(header)
	if err != nil {
		return err
	}

	err = mp.pendingMiniBlocksHandler.AddProcessedHeader(header)
	if err != nil {
		return err
	}

	log.Info("meta block has been committed successfully",
		"epoch", header.Epoch,
		"round", header.Round,
		"nonce", header.Nonce,
		"hash", headerHash)

	errNotCritical := mp.removeBlockInfoFromPool(header)
	if errNotCritical != nil {
		log.Debug("removeBlockInfoFromPool", "error", errNotCritical.Error())
	}

	errNotCritical = mp.txCoordinator.RemoveBlockDataFromPool(body)
	if errNotCritical != nil {
		log.Debug(errNotCritical.Error())
	}

	errNotCritical = mp.forkDetector.AddHeader(header, headerHash, process.BHProcessed, nil, nil)
	if errNotCritical != nil {
		log.Debug("forkDetector.AddHeader", "error", errNotCritical.Error())
	}

	currentHeader, currentHeaderHash := getLastSelfNotarizedHeaderByItself(mp.blockChain)
	mp.blockTracker.AddSelfNotarizedHeader(mp.shardCoordinator.SelfId(), currentHeader, currentHeaderHash)

	for shardID := uint32(0); shardID < mp.shardCoordinator.NumberOfShards(); shardID++ {
		lastSelfNotarizedHeader, lastSelfNotarizedHeaderHash := mp.getLastSelfNotarizedHeaderByShard(shardID)
		mp.blockTracker.AddSelfNotarizedHeader(shardID, lastSelfNotarizedHeader, lastSelfNotarizedHeaderHash)
	}

	log.Debug("highest final meta block",
		"nonce", mp.forkDetector.GetHighestFinalBlockNonce(),
	)

	lastMetaBlock := mp.blockChain.GetCurrentBlockHeader()
	mp.updateState(lastMetaBlock)

	err = mp.blockChain.SetCurrentBlockBody(body)
	if err != nil {
		return err
	}

	err = mp.blockChain.SetCurrentBlockHeader(header)
	if err != nil {
		return err
	}

	mp.blockChain.SetCurrentBlockHeaderHash(headerHash)

	if !check.IfNil(lastMetaBlock) && lastMetaBlock.IsStartOfEpochBlock() {
		mp.blockTracker.CleanupInvalidCrossHeaders(header.Epoch, header.Round)
	}

	if mp.core != nil && mp.core.TPSBenchmark() != nil {
		mp.core.TPSBenchmark().Update(header)
	}

	mp.indexBlock(header, body, lastMetaBlock)

	saveMetachainCommitBlockMetrics(mp.appStatusHandler, header, headerHash, mp.nodesCoordinator)

	go mp.headersCounter.displayLogInfo(
		header,
		body,
		headerHash,
		mp.dataPool.Headers().Len(),
		mp.blockTracker,
	)

	headerInfo := bootstrapStorage.BootstrapHeaderInfo{
		ShardId: header.GetShardID(),
		Nonce:   header.GetNonce(),
		Hash:    headerHash,
	}

	nodesCoordinatorKey := mp.nodesCoordinator.GetSavedStateKey()
	epochStartKey := mp.epochStartTrigger.GetSavedStateKey()

	args := bootStorerDataArgs{
		headerInfo:                 headerInfo,
		round:                      header.Round,
		nodesCoordinatorConfigKey:  nodesCoordinatorKey,
		epochStartTriggerConfigKey: epochStartKey,
		pendingMiniBlocks:          mp.getPendingMiniBlocks(),
		processedMiniBlocks:        nil,
		highestFinalBlockNonce:     mp.forkDetector.GetHighestFinalBlockNonce(),
	}

	mp.prepareDataForBootStorer(args)

	mp.blockSizeThrottler.Succeed(header.Round)

	log.Debug("pools info",
		"headers pool", mp.dataPool.Headers().Len(),
		"headers pool capacity", mp.dataPool.Headers().MaxSize(),
	)

	go mp.cleanupPools(headerHandler)

	return nil
}

func (mp *metaProcessor) updateState(lastMetaBlock data.HeaderHandler) {
	if check.IfNil(lastMetaBlock) {
		log.Debug("updateState nil header")
		return
	}

	prevHeader, errNotCritical := process.GetMetaHeaderFromStorage(lastMetaBlock.GetPrevHash(), mp.marshalizer, mp.store)
	if errNotCritical != nil {
		log.Debug("could not get meta header from storage")
		return
	}

	mp.updateStateStorage(
		lastMetaBlock,
		lastMetaBlock.GetRootHash(),
		prevHeader.GetRootHash(),
		mp.accountsDB[state.UserAccountsState],
	)

	mp.updateStateStorage(
		lastMetaBlock,
		lastMetaBlock.GetValidatorStatsRootHash(),
		prevHeader.GetValidatorStatsRootHash(),
		mp.accountsDB[state.PeerAccountsState],
	)
}

func (mp *metaProcessor) getLastSelfNotarizedHeaderByShard(_ uint32) (data.HeaderHandler, []byte) {
	//TODO: Implement mechanism to extract last meta header notarized by the given shard if this info will be needed later
	return nil, nil
}

// ApplyProcessedMiniBlocks will do nothing on meta processor
func (mp *metaProcessor) ApplyProcessedMiniBlocks(_ *processedMb.ProcessedMiniBlockTracker) {
}

func (mp *metaProcessor) commitEpochStart(header *block.MetaBlock, body *block.Body) {
	if header.IsStartOfEpochBlock() {
		mp.epochStartTrigger.SetProcessed(header)

		go mp.epochRewardsCreator.SaveTxBlockToStorage(header, body)
	} else {
		currentHeader := mp.blockChain.GetCurrentBlockHeader()
		if !check.IfNil(currentHeader) && currentHeader.IsStartOfEpochBlock() {
			mp.epochStartTrigger.SetFinalityAttestingRound(header.GetRound())
		}
	}
}

// RevertStateToBlock recreates the state tries to the root hashes indicated by the provided header
func (mp *metaProcessor) RevertStateToBlock(header data.HeaderHandler) error {
	err := mp.accountsDB[state.UserAccountsState].RecreateTrie(header.GetRootHash())
	if err != nil {
		log.Debug("recreate trie with error for header",
			"nonce", header.GetNonce(),
			"hash", header.GetRootHash(),
		)

		return err
	}

	err = mp.validatorStatisticsProcessor.RevertPeerState(header)
	if err != nil {
		log.Debug("revert peer state with error for header",
			"nonce", header.GetNonce(),
			"validators root hash", header.GetValidatorStatsRootHash(),
		)

		return err
	}

	mp.epochStartTrigger.RevertStateToBlock(header)

	return nil
}

func (mp *metaProcessor) updateShardHeadersNonce(key uint32, value uint64) {
	valueStoredI, ok := mp.shardsHeadersNonce.Load(key)
	if !ok {
		mp.shardsHeadersNonce.Store(key, value)
		return
	}

	valueStored, ok := valueStoredI.(uint64)
	if !ok {
		mp.shardsHeadersNonce.Store(key, value)
		return
	}

	if valueStored < value {
		mp.shardsHeadersNonce.Store(key, value)
	}
}

func (mp *metaProcessor) saveMetricCrossCheckBlockHeight() {
	crossCheckBlockHeight := ""
	for i := uint32(0); i < mp.shardCoordinator.NumberOfShards(); i++ {
		heightValue := uint64(0)

		valueStoredI, isValueInMap := mp.shardsHeadersNonce.Load(i)
		if isValueInMap {
			valueStored, ok := valueStoredI.(uint64)
			if ok {
				heightValue = valueStored
			}
		}

		crossCheckBlockHeight += fmt.Sprintf("%d: %d, ", i, heightValue)
	}

	mp.appStatusHandler.SetStringValue(core.MetricCrossCheckBlockHeight, crossCheckBlockHeight)
}

func (mp *metaProcessor) saveLastNotarizedHeader(header *block.MetaBlock) error {
	lastCrossNotarizedHeaderForShard := make(map[uint32]*hashAndHdr, mp.shardCoordinator.NumberOfShards())
	for shardID := uint32(0); shardID < mp.shardCoordinator.NumberOfShards(); shardID++ {
		lastCrossNotarizedHeader, lastCrossNotarizedHeaderHash, err := mp.blockTracker.GetLastCrossNotarizedHeader(shardID)
		if err != nil {
			return err
		}

		lastCrossNotarizedHeaderForShard[shardID] = &hashAndHdr{hdr: lastCrossNotarizedHeader, hash: lastCrossNotarizedHeaderHash}
	}

	mp.hdrsForCurrBlock.mutHdrsForBlock.RLock()
	for i := 0; i < len(header.ShardInfo); i++ {
		shardHeaderHash := header.ShardInfo[i].HeaderHash
		headerInfo, ok := mp.hdrsForCurrBlock.hdrHashAndInfo[string(shardHeaderHash)]
		if !ok {
			mp.hdrsForCurrBlock.mutHdrsForBlock.RUnlock()
			return process.ErrMissingHeader
		}

		shardHeader, ok := headerInfo.hdr.(*block.Header)
		if !ok {
			mp.hdrsForCurrBlock.mutHdrsForBlock.RUnlock()
			return process.ErrWrongTypeAssertion
		}

		if lastCrossNotarizedHeaderForShard[shardHeader.ShardID].hdr.GetNonce() < shardHeader.Nonce {
			lastCrossNotarizedHeaderForShard[shardHeader.ShardID] = &hashAndHdr{hdr: shardHeader, hash: shardHeaderHash}
		}
	}
	mp.hdrsForCurrBlock.mutHdrsForBlock.RUnlock()

	for shardID := uint32(0); shardID < mp.shardCoordinator.NumberOfShards(); shardID++ {
		hdr := lastCrossNotarizedHeaderForShard[shardID].hdr
		hash := lastCrossNotarizedHeaderForShard[shardID].hash
		mp.blockTracker.AddCrossNotarizedHeader(shardID, hdr, hash)
		DisplayLastNotarized(mp.marshalizer, mp.hasher, hdr, shardID)
	}

	return nil
}

// check if shard headers were signed and constructed correctly and returns headers which has to be
// checked for finality
func (mp *metaProcessor) checkShardHeadersValidity(metaHdr *block.MetaBlock) (map[uint32]data.HeaderHandler, error) {
	mp.hdrsForCurrBlock.mutHdrsForBlock.Lock()
	lastCrossNotarizedHeader := make(map[uint32]data.HeaderHandler, mp.shardCoordinator.NumberOfShards())
	for shardID := uint32(0); shardID < mp.shardCoordinator.NumberOfShards(); shardID++ {
		lastCrossNotarizedHeaderForShard, hash, err := mp.blockTracker.GetLastCrossNotarizedHeader(shardID)
		if err != nil {
			mp.hdrsForCurrBlock.mutHdrsForBlock.Unlock()
			return nil, err
		}

		lastCrossNotarizedHeader[shardID] = lastCrossNotarizedHeaderForShard
		mp.hdrsForCurrBlock.hdrHashAndInfo[string(hash)] = &hdrInfo{hdr: lastCrossNotarizedHeaderForShard, usedInBlock: false}
	}
	mp.hdrsForCurrBlock.mutHdrsForBlock.Unlock()

	usedShardHdrs := mp.sortHeadersForCurrentBlockByNonce(true)
	highestNonceHdrs := make(map[uint32]data.HeaderHandler, len(usedShardHdrs))

	if len(usedShardHdrs) == 0 {
		return highestNonceHdrs, nil
	}

	for shardID, hdrsForShard := range usedShardHdrs {
		for _, shardHdr := range hdrsForShard {
			err := mp.headerValidator.IsHeaderConstructionValid(shardHdr, lastCrossNotarizedHeader[shardID])
			if err != nil {
				return nil, fmt.Errorf("%w : checkShardHeadersValidity -> isHdrConstructionValid", err)
			}

			lastCrossNotarizedHeader[shardID] = shardHdr
			highestNonceHdrs[shardID] = shardHdr
		}
	}

	mp.hdrsForCurrBlock.mutHdrsForBlock.Lock()
	defer mp.hdrsForCurrBlock.mutHdrsForBlock.Unlock()

	for _, shardData := range metaHdr.ShardInfo {
		actualHdr := mp.hdrsForCurrBlock.hdrHashAndInfo[string(shardData.HeaderHash)].hdr
		shardHdr, ok := actualHdr.(*block.Header)
		if !ok {
			return nil, process.ErrWrongTypeAssertion
		}
		if len(shardData.ShardMiniBlockHeaders) != len(shardHdr.MiniBlockHeaders) {
			return nil, process.ErrHeaderShardDataMismatch
		}
		if shardData.AccumulatedFees.Cmp(shardHdr.AccumulatedFees) != 0 {
			return nil, process.ErrAccumulatedFeesDoNotMatch
		}

		mapMiniBlockHeadersInMetaBlock := make(map[string]struct{})
		for _, shardMiniBlockHdr := range shardData.ShardMiniBlockHeaders {
			mapMiniBlockHeadersInMetaBlock[string(shardMiniBlockHdr.Hash)] = struct{}{}
		}

		for _, actualMiniBlockHdr := range shardHdr.MiniBlockHeaders {
			if _, hashExists := mapMiniBlockHeadersInMetaBlock[string(actualMiniBlockHdr.Hash)]; !hashExists {
				return nil, process.ErrHeaderShardDataMismatch
			}
		}
	}

	return highestNonceHdrs, nil
}

// check if shard headers are final by checking if newer headers were constructed upon them
func (mp *metaProcessor) checkShardHeadersFinality(highestNonceHdrs map[uint32]data.HeaderHandler) error {
	finalityAttestingShardHdrs := mp.sortHeadersForCurrentBlockByNonce(false)

	var errFinal error

	for shardId, lastVerifiedHdr := range highestNonceHdrs {
		if lastVerifiedHdr == nil || lastVerifiedHdr.IsInterfaceNil() {
			return process.ErrNilBlockHeader
		}
		if lastVerifiedHdr.GetShardID() != shardId {
			return process.ErrShardIdMissmatch
		}

		// verify if there are "K" block after current to make this one final
		nextBlocksVerified := uint32(0)
		for _, shardHdr := range finalityAttestingShardHdrs[shardId] {
			if nextBlocksVerified >= mp.shardBlockFinality {
				break
			}

			// found a header with the next nonce
			if shardHdr.GetNonce() == lastVerifiedHdr.GetNonce()+1 {
				err := mp.headerValidator.IsHeaderConstructionValid(shardHdr, lastVerifiedHdr)
				if err != nil {
					log.Debug("checkShardHeadersFinality -> isHdrConstructionValid",
						"error", err.Error())
					continue
				}

				lastVerifiedHdr = shardHdr
				nextBlocksVerified += 1
			}
		}

		if nextBlocksVerified < mp.shardBlockFinality {
			go mp.requestHandler.RequestShardHeaderByNonce(lastVerifiedHdr.GetShardID(), lastVerifiedHdr.GetNonce())
			go mp.requestHandler.RequestShardHeaderByNonce(lastVerifiedHdr.GetShardID(), lastVerifiedHdr.GetNonce()+1)
			errFinal = process.ErrHeaderNotFinal
		}
	}

	return errFinal
}

// receivedShardHeader is a call back function which is called when a new header
// is added in the headers pool
func (mp *metaProcessor) receivedShardHeader(headerHandler data.HeaderHandler, shardHeaderHash []byte) {
	shardHeadersPool := mp.dataPool.Headers()
	if shardHeadersPool == nil {
		return
	}

	shardHeader, ok := headerHandler.(*block.Header)
	if !ok {
		return
	}

	log.Trace("received shard header from network",
		"shard", shardHeader.ShardID,
		"round", shardHeader.Round,
		"nonce", shardHeader.Nonce,
		"hash", shardHeaderHash,
	)

	mp.hdrsForCurrBlock.mutHdrsForBlock.Lock()

	haveMissingShardHeaders := mp.hdrsForCurrBlock.missingHdrs > 0 || mp.hdrsForCurrBlock.missingFinalityAttestingHdrs > 0
	if haveMissingShardHeaders {
		hdrInfoForHash := mp.hdrsForCurrBlock.hdrHashAndInfo[string(shardHeaderHash)]
		headerInfoIsNotNil := hdrInfoForHash != nil
		headerIsMissing := headerInfoIsNotNil && check.IfNil(hdrInfoForHash.hdr)
		if headerIsMissing {
			hdrInfoForHash.hdr = shardHeader
			mp.hdrsForCurrBlock.missingHdrs--

			if shardHeader.Nonce > mp.hdrsForCurrBlock.highestHdrNonce[shardHeader.ShardID] {
				mp.hdrsForCurrBlock.highestHdrNonce[shardHeader.ShardID] = shardHeader.Nonce
			}
		}

		if mp.hdrsForCurrBlock.missingHdrs == 0 {
			mp.hdrsForCurrBlock.missingFinalityAttestingHdrs = mp.requestMissingFinalityAttestingShardHeaders()
			if mp.hdrsForCurrBlock.missingFinalityAttestingHdrs == 0 {
				log.Debug("received all missing finality attesting shard headers")
			}
		}

		missingShardHdrs := mp.hdrsForCurrBlock.missingHdrs
		missingFinalityAttestingShardHdrs := mp.hdrsForCurrBlock.missingFinalityAttestingHdrs
		mp.hdrsForCurrBlock.mutHdrsForBlock.Unlock()

		allMissingShardHeadersReceived := missingShardHdrs == 0 && missingFinalityAttestingShardHdrs == 0
		if allMissingShardHeadersReceived {
			mp.chRcvAllHdrs <- true
		}
	} else {
		mp.hdrsForCurrBlock.mutHdrsForBlock.Unlock()
	}

	if mp.isHeaderOutOfRange(shardHeader) {
		shardHeadersPool.RemoveHeaderByHash(shardHeaderHash)
		return
	}

	lastCrossNotarizedHeader, _, err := mp.blockTracker.GetLastCrossNotarizedHeader(shardHeader.GetShardID())
	if err != nil {
		log.Debug("receivedShardHeader.GetLastCrossNotarizedHeader",
			"shard", shardHeader.GetShardID(),
			"error", err.Error())
		return
	}

	if shardHeader.GetNonce() <= lastCrossNotarizedHeader.GetNonce() {
		return
	}
	if shardHeader.GetRound() <= lastCrossNotarizedHeader.GetRound() {
		return
	}

	isShardHeaderOutOfRequestRange := shardHeader.GetNonce() > lastCrossNotarizedHeader.GetNonce()+process.MaxHeadersToRequestInAdvance
	if isShardHeaderOutOfRequestRange {
		return
	}

	go mp.txCoordinator.RequestMiniBlocks(shardHeader)
}

// requestMissingFinalityAttestingShardHeaders requests the headers needed to accept the current selected headers for
// processing the current block. It requests the shardBlockFinality headers greater than the highest shard header,
// for each shard, related to the block which should be processed
func (mp *metaProcessor) requestMissingFinalityAttestingShardHeaders() uint32 {
	missingFinalityAttestingShardHeaders := uint32(0)

	for shardId := uint32(0); shardId < mp.shardCoordinator.NumberOfShards(); shardId++ {
		missingFinalityAttestingHeaders := mp.requestMissingFinalityAttestingHeaders(
			shardId,
			mp.shardBlockFinality,
		)

		missingFinalityAttestingShardHeaders += missingFinalityAttestingHeaders
	}

	return missingFinalityAttestingShardHeaders
}

func (mp *metaProcessor) requestShardHeaders(metaBlock *block.MetaBlock) (uint32, uint32) {
	_ = process.EmptyChannel(mp.chRcvAllHdrs)

	if len(metaBlock.ShardInfo) == 0 {
		return 0, 0
	}

	missingHeaderHashes := mp.computeMissingAndExistingShardHeaders(metaBlock)

	mp.hdrsForCurrBlock.mutHdrsForBlock.Lock()
	for shardId, shardHeaderHashes := range missingHeaderHashes {
		for _, hash := range shardHeaderHashes {
			mp.hdrsForCurrBlock.hdrHashAndInfo[string(hash)] = &hdrInfo{hdr: nil, usedInBlock: true}
			go mp.requestHandler.RequestShardHeader(shardId, hash)
		}
	}

	if mp.hdrsForCurrBlock.missingHdrs == 0 {
		mp.hdrsForCurrBlock.missingFinalityAttestingHdrs = mp.requestMissingFinalityAttestingShardHeaders()
	}

	requestedHdrs := mp.hdrsForCurrBlock.missingHdrs
	requestedFinalityAttestingHdrs := mp.hdrsForCurrBlock.missingFinalityAttestingHdrs
	mp.hdrsForCurrBlock.mutHdrsForBlock.Unlock()

	return requestedHdrs, requestedFinalityAttestingHdrs
}

func (mp *metaProcessor) computeMissingAndExistingShardHeaders(metaBlock *block.MetaBlock) map[uint32][][]byte {
	missingHeadersHashes := make(map[uint32][][]byte)

	mp.hdrsForCurrBlock.mutHdrsForBlock.Lock()
	for i := 0; i < len(metaBlock.ShardInfo); i++ {
		shardData := metaBlock.ShardInfo[i]
		hdr, err := process.GetShardHeaderFromPool(
			shardData.HeaderHash,
			mp.dataPool.Headers())

		if err != nil {
			missingHeadersHashes[shardData.ShardID] = append(missingHeadersHashes[shardData.ShardID], shardData.HeaderHash)
			mp.hdrsForCurrBlock.missingHdrs++
			continue
		}

		mp.hdrsForCurrBlock.hdrHashAndInfo[string(shardData.HeaderHash)] = &hdrInfo{hdr: hdr, usedInBlock: true}

		if hdr.Nonce > mp.hdrsForCurrBlock.highestHdrNonce[shardData.ShardID] {
			mp.hdrsForCurrBlock.highestHdrNonce[shardData.ShardID] = hdr.Nonce
		}
	}
	mp.hdrsForCurrBlock.mutHdrsForBlock.Unlock()

	return missingHeadersHashes
}

func (mp *metaProcessor) createShardInfo() ([]block.ShardData, error) {
	var shardInfo []block.ShardData
	if mp.epochStartTrigger.IsEpochStart() {
		return shardInfo, nil
	}

	mp.hdrsForCurrBlock.mutHdrsForBlock.Lock()
	for hdrHash, headerInfo := range mp.hdrsForCurrBlock.hdrHashAndInfo {
		if !headerInfo.usedInBlock {
			continue
		}

		shardHdr, ok := headerInfo.hdr.(*block.Header)
		if !ok {
			return nil, process.ErrWrongTypeAssertion
		}

		shardData := block.ShardData{}
		shardData.TxCount = shardHdr.TxCount
		shardData.ShardID = shardHdr.ShardID
		shardData.HeaderHash = []byte(hdrHash)
		shardData.Round = shardHdr.Round
		shardData.PrevHash = shardHdr.PrevHash
		shardData.Nonce = shardHdr.Nonce
		shardData.PrevRandSeed = shardHdr.PrevRandSeed
		shardData.PubKeysBitmap = shardHdr.PubKeysBitmap
		shardData.NumPendingMiniBlocks = mp.pendingMiniBlocksHandler.GetNumPendingMiniBlocks(shardData.ShardID)
		shardData.AccumulatedFees = shardHdr.AccumulatedFees

		if len(shardHdr.MiniBlockHeaders) > 0 {
			shardData.ShardMiniBlockHeaders = make([]block.ShardMiniBlockHeader, 0, len(shardHdr.MiniBlockHeaders))
		}

		for i := 0; i < len(shardHdr.MiniBlockHeaders); i++ {
			shardMiniBlockHeader := block.ShardMiniBlockHeader{}
			shardMiniBlockHeader.SenderShardID = shardHdr.MiniBlockHeaders[i].SenderShardID
			shardMiniBlockHeader.ReceiverShardID = shardHdr.MiniBlockHeaders[i].ReceiverShardID
			shardMiniBlockHeader.Hash = shardHdr.MiniBlockHeaders[i].Hash
			shardMiniBlockHeader.TxCount = shardHdr.MiniBlockHeaders[i].TxCount

			shardData.ShardMiniBlockHeaders = append(shardData.ShardMiniBlockHeaders, shardMiniBlockHeader)
		}

		shardInfo = append(shardInfo, shardData)
	}
	mp.hdrsForCurrBlock.mutHdrsForBlock.Unlock()

	log.Debug("created shard data",
		"size", len(shardInfo),
	)
	return shardInfo, nil
}

func (mp *metaProcessor) verifyTotalAccumulatedFeesInEpoch(metaHdr *block.MetaBlock) error {
	computedTotalFees, err := mp.computeAccumulatedFeesInEpoch(metaHdr)
	if err != nil {
		return err
	}

	if computedTotalFees.Cmp(metaHdr.AccumulatedFeesInEpoch) != 0 {
		return fmt.Errorf("%w, got %v, computed %v", process.ErrAccumulatedFeesInEpochDoNotMatch, metaHdr.AccumulatedFeesInEpoch, computedTotalFees)
	}

	return nil
}

func (mp *metaProcessor) computeAccumulatedFeesInEpoch(metaHdr *block.MetaBlock) (*big.Int, error) {
	currentlyAccumulatedFeesInEpoch := big.NewInt(0)

	lastHdr := mp.blockChain.GetCurrentBlockHeader()
	if !check.IfNil(lastHdr) {
		lastMeta, ok := lastHdr.(*block.MetaBlock)
		if !ok {
			return nil, process.ErrWrongTypeAssertion
		}

		if !lastHdr.IsStartOfEpochBlock() {
			currentlyAccumulatedFeesInEpoch = big.NewInt(0).Set(lastMeta.AccumulatedFeesInEpoch)
		}
	}

	currentlyAccumulatedFeesInEpoch.Add(currentlyAccumulatedFeesInEpoch, metaHdr.GetAccumulatedFees())
	for _, shardData := range metaHdr.ShardInfo {
		currentlyAccumulatedFeesInEpoch.Add(currentlyAccumulatedFeesInEpoch, shardData.AccumulatedFees)
	}

	return currentlyAccumulatedFeesInEpoch, nil
}

// applyBodyToHeader creates a miniblock header list given a block body
func (mp *metaProcessor) applyBodyToHeader(metaHdr *block.MetaBlock, bodyHandler data.BodyHandler) (data.BodyHandler, error) {
	sw := core.NewStopWatch()
	sw.Start("applyBodyToHeader")
	defer func() {
		sw.Stop("applyBodyToHeader")

		log.Debug("measurements", sw.GetMeasurements()...)
	}()

	if check.IfNil(bodyHandler) {
		return nil, process.ErrNilBlockBody
	}

	var err error
	defer func() {
		go mp.checkAndRequestIfShardHeadersMissing(metaHdr.GetRound())

		if err == nil {
			mp.blockSizeThrottler.Add(
				metaHdr.GetRound(),
				core.MaxUint32(metaHdr.ItemsInBody(), metaHdr.ItemsInHeader()))
		}
	}()

	sw.Start("createShardInfo")
	shardInfo, err := mp.createShardInfo()
	sw.Stop("createShardInfo")
	if err != nil {
		return nil, err
	}

	metaHdr.Epoch = mp.epochStartTrigger.Epoch()
	metaHdr.ShardInfo = shardInfo
	metaHdr.RootHash = mp.getRootHash()
	metaHdr.TxCount = getTxCount(shardInfo)
	metaHdr.AccumulatedFees = mp.feeHandler.GetAccumulatedFees()

	metaHdr.AccumulatedFeesInEpoch, err = mp.computeAccumulatedFeesInEpoch(metaHdr)
	if err != nil {
		return nil, err
	}

	body, ok := bodyHandler.(*block.Body)
	if !ok {
		err = process.ErrWrongTypeAssertion
		return nil, err
	}

	sw.Start("CreateReceiptsHash")
	metaHdr.ReceiptsHash, err = mp.txCoordinator.CreateReceiptsHash()
	sw.Stop("CreateReceiptsHash")
	if err != nil {
		return nil, err
	}

	totalTxCount, miniBlockHeaders, err := mp.createMiniBlockHeaders(body)
	if err != nil {
		return nil, err
	}

	metaHdr.MiniBlockHeaders = miniBlockHeaders
	metaHdr.TxCount += uint32(totalTxCount)

	sw.Start("UpdatePeerState")
	metaHdr.ValidatorStatsRootHash, err = mp.validatorStatisticsProcessor.UpdatePeerState(metaHdr, mp.hdrsForCurrBlock.getHdrHashMap())
	sw.Stop("UpdatePeerState")
	if err != nil {
		return nil, err
	}

	mp.blockSizeThrottler.Add(
		metaHdr.GetRound(),
		core.MaxUint32(metaHdr.ItemsInBody(), metaHdr.ItemsInHeader()))

	return body, nil
}

func (mp *metaProcessor) verifyValidatorStatisticsRootHash(header *block.MetaBlock) error {
	validatorStatsRH, err := mp.validatorStatisticsProcessor.UpdatePeerState(header, mp.hdrsForCurrBlock.getHdrHashMap())
	if err != nil {
		return err
	}

	if !bytes.Equal(validatorStatsRH, header.GetValidatorStatsRootHash()) {
		log.Debug("validator stats root hash mismatch",
			"computed", validatorStatsRH,
			"received", header.GetValidatorStatsRootHash(),
		)
		return fmt.Errorf("%s, metachain, computed: %s, received: %s, meta header nonce: %d",
			process.ErrValidatorStatsRootHashDoesNotMatch,
			display.DisplayByteSlice(validatorStatsRH),
			display.DisplayByteSlice(header.GetValidatorStatsRootHash()),
			header.Nonce,
		)
	}

	return nil
}

func (mp *metaProcessor) waitForBlockHeaders(waitTime time.Duration) error {
	select {
	case <-mp.chRcvAllHdrs:
		return nil
	case <-time.After(waitTime):
		return process.ErrTimeIsOut
	}
}

// CreateNewHeader creates a new header
func (mp *metaProcessor) CreateNewHeader(round uint64) data.HeaderHandler {
	metaHeader := &block.MetaBlock{
		AccumulatedFees:        big.NewInt(0),
		AccumulatedFeesInEpoch: big.NewInt(0),
	}

	mp.epochStartTrigger.Update(round)

	return metaHeader
}

// MarshalizedDataToBroadcast prepares underlying data into a marshalized object according to destination
func (mp *metaProcessor) MarshalizedDataToBroadcast(
	hdr data.HeaderHandler,
	bodyHandler data.BodyHandler,
) (map[uint32][]byte, map[string][][]byte, error) {
	if check.IfNil(hdr) {
		return nil, nil, process.ErrNilMetaBlockHeader
	}
	if check.IfNil(bodyHandler) {
		return nil, nil, process.ErrNilMiniBlocks
	}

	body, ok := bodyHandler.(*block.Body)
	if !ok {
		return nil, nil, process.ErrWrongTypeAssertion
	}

	var mrsTxs map[string][][]byte
	if hdr.IsStartOfEpochBlock() {
		mrsTxs = mp.epochRewardsCreator.CreateMarshalizedData(body)
	} else {
		mrsTxs = mp.txCoordinator.CreateMarshalizedData(body)
	}

	bodies := make(map[uint32]block.MiniBlockSlice)
	for _, miniBlock := range body.MiniBlocks {
		if miniBlock.ReceiverShardID == mp.shardCoordinator.SelfId() {
			continue
		}
		bodies[miniBlock.ReceiverShardID] = append(bodies[miniBlock.ReceiverShardID], miniBlock)
	}

	mrsData := make(map[uint32][]byte, len(bodies))
	for shardId, subsetBlockBody := range bodies {
		buff, err := mp.marshalizer.Marshal(&block.Body{MiniBlocks: subsetBlockBody})
		if err != nil {
			log.Debug(process.ErrMarshalWithoutSuccess.Error())
			continue
		}
		mrsData[shardId] = buff
	}

	return mrsData, mrsTxs, nil
}

func getTxCount(shardInfo []block.ShardData) uint32 {
	txs := uint32(0)
	for i := 0; i < len(shardInfo); i++ {
		for j := 0; j < len(shardInfo[i].ShardMiniBlockHeaders); j++ {
			txs += shardInfo[i].ShardMiniBlockHeaders[j].TxCount
		}
	}

	return txs
}

// IsInterfaceNil returns true if there is no value under the interface
func (mp *metaProcessor) IsInterfaceNil() bool {
	return mp == nil
}

// GetBlockBodyFromPool returns block body from pool for a given header
func (mp *metaProcessor) GetBlockBodyFromPool(headerHandler data.HeaderHandler) (data.BodyHandler, error) {
	miniBlockPool := mp.dataPool.MiniBlocks()
	if miniBlockPool == nil {
		return nil, process.ErrNilMiniBlockPool
	}

	metaBlock, ok := headerHandler.(*block.MetaBlock)
	if !ok {
		return nil, process.ErrWrongTypeAssertion
	}

	var miniBlocks block.MiniBlockSlice
	for i := 0; i < len(metaBlock.MiniBlockHeaders); i++ {
		obj, hashInPool := miniBlockPool.Get(metaBlock.MiniBlockHeaders[i].Hash)
		if !hashInPool {
			continue
		}

		miniBlock, typeOk := obj.(*block.MiniBlock)
		if !typeOk {
			return nil, process.ErrWrongTypeAssertion
		}

		miniBlocks = append(miniBlocks, miniBlock)
	}

	return &block.Body{MiniBlocks: miniBlocks}, nil
}

func (mp *metaProcessor) getPendingMiniBlocks() []bootstrapStorage.PendingMiniBlockInfo {
	pendingMiniBlocks := make([]bootstrapStorage.PendingMiniBlockInfo, mp.shardCoordinator.NumberOfShards())

	for shardID := uint32(0); shardID < mp.shardCoordinator.NumberOfShards(); shardID++ {
		pendingMiniBlocks[shardID] = bootstrapStorage.PendingMiniBlockInfo{
			NumPendingMiniBlocks: mp.pendingMiniBlocksHandler.GetNumPendingMiniBlocks(shardID),
			ShardID:              shardID,
		}
	}

	if len(pendingMiniBlocks) == 0 {
		return nil
	}

	return pendingMiniBlocks
}<|MERGE_RESOLUTION|>--- conflicted
+++ resolved
@@ -980,13 +980,8 @@
 			return process.ErrMissingHeader
 		}
 
-<<<<<<< HEAD
 		shardBlock, isOk := headerInfo.hdr.(*block.Header)
 		if !isOk {
-=======
-		shardBlock, okTypeAssertion := headerInfo.hdr.(*block.Header)
-		if !okTypeAssertion {
->>>>>>> 60634254
 			mp.hdrsForCurrBlock.mutHdrsForBlock.RUnlock()
 			return process.ErrWrongTypeAssertion
 		}
