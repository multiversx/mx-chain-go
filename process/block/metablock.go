package block

import (
	"bytes"
	"encoding/hex"
	"errors"
	"fmt"
	"math/big"
	"sync"
	"time"

	"github.com/multiversx/mx-chain-core-go/core"
	"github.com/multiversx/mx-chain-core-go/core/check"
	"github.com/multiversx/mx-chain-core-go/data"
	"github.com/multiversx/mx-chain-core-go/data/block"
	"github.com/multiversx/mx-chain-core-go/data/headerVersionData"
	logger "github.com/multiversx/mx-chain-logger-go"

	"github.com/multiversx/mx-chain-go/common"
	"github.com/multiversx/mx-chain-go/common/holders"
	"github.com/multiversx/mx-chain-go/dataRetriever"
	processOutport "github.com/multiversx/mx-chain-go/outport/process"
	"github.com/multiversx/mx-chain-go/process"
	"github.com/multiversx/mx-chain-go/process/block/bootstrapStorage"
	"github.com/multiversx/mx-chain-go/process/block/helpers"
	"github.com/multiversx/mx-chain-go/process/block/processedMb"
	"github.com/multiversx/mx-chain-go/state"
)

const firstHeaderNonce = uint64(1)

var _ process.BlockProcessor = (*metaProcessor)(nil)

// metaProcessor implements metaProcessor interface, and actually it tries to execute block
type metaProcessor struct {
	*baseProcessor
	scToProtocol                 process.SmartContractToProtocolHandler
	epochStartDataCreator        process.EpochStartDataCreator
	epochEconomics               process.EndOfEpochEconomics
	epochRewardsCreator          process.RewardsCreator
	validatorInfoCreator         process.EpochStartValidatorInfoCreator
	epochSystemSCProcessor       process.EpochStartSystemSCProcessor
	pendingMiniBlocksHandler     process.PendingMiniBlocksHandler
	validatorStatisticsProcessor process.ValidatorStatisticsProcessor
	shardsHeadersNonce           *sync.Map
	shardBlockFinality           uint32
	headersCounter               *headersCounter
}

// NewMetaProcessor creates a new metaProcessor object
func NewMetaProcessor(arguments ArgMetaProcessor) (*metaProcessor, error) {
	err := checkProcessorParameters(arguments.ArgBaseProcessor)
	if err != nil {
		return nil, err
	}
	if check.IfNil(arguments.DataComponents.Datapool()) {
		return nil, process.ErrNilDataPoolHolder
	}
	if check.IfNil(arguments.DataComponents.Datapool().Headers()) {
		return nil, process.ErrNilHeadersDataPool
	}
	if check.IfNil(arguments.SCToProtocol) {
		return nil, process.ErrNilSCToProtocol
	}
	if check.IfNil(arguments.PendingMiniBlocksHandler) {
		return nil, process.ErrNilPendingMiniBlocksHandler
	}
	if check.IfNil(arguments.EpochStartDataCreator) {
		return nil, process.ErrNilEpochStartDataCreator
	}
	if check.IfNil(arguments.EpochEconomics) {
		return nil, process.ErrNilEpochEconomics
	}
	if check.IfNil(arguments.EpochRewardsCreator) {
		return nil, process.ErrNilRewardsCreator
	}
	if check.IfNil(arguments.EpochValidatorInfoCreator) {
		return nil, process.ErrNilEpochStartValidatorInfoCreator
	}
	if check.IfNil(arguments.ValidatorStatisticsProcessor) {
		return nil, process.ErrNilValidatorStatistics
	}
	if check.IfNil(arguments.EpochSystemSCProcessor) {
		return nil, process.ErrNilEpochStartSystemSCProcessor
	}
	if check.IfNil(arguments.ReceiptsRepository) {
		return nil, process.ErrNilReceiptsRepository
	}

	processDebugger, err := createDisabledProcessDebugger()
	if err != nil {
		return nil, err
	}

	genesisHdr := arguments.DataComponents.Blockchain().GetGenesisHeader()
	base := &baseProcessor{
		accountsDB:                    arguments.AccountsDB,
		blockSizeThrottler:            arguments.BlockSizeThrottler,
		forkDetector:                  arguments.ForkDetector,
		hasher:                        arguments.CoreComponents.Hasher(),
		marshalizer:                   arguments.CoreComponents.InternalMarshalizer(),
		store:                         arguments.DataComponents.StorageService(),
		shardCoordinator:              arguments.BootstrapComponents.ShardCoordinator(),
		feeHandler:                    arguments.FeeHandler,
		nodesCoordinator:              arguments.NodesCoordinator,
		uint64Converter:               arguments.CoreComponents.Uint64ByteSliceConverter(),
		requestHandler:                arguments.RequestHandler,
		appStatusHandler:              arguments.StatusCoreComponents.AppStatusHandler(),
		blockChainHook:                arguments.BlockChainHook,
		txCoordinator:                 arguments.TxCoordinator,
		epochStartTrigger:             arguments.EpochStartTrigger,
		headerValidator:               arguments.HeaderValidator,
		roundHandler:                  arguments.CoreComponents.RoundHandler(),
		bootStorer:                    arguments.BootStorer,
		blockTracker:                  arguments.BlockTracker,
		dataPool:                      arguments.DataComponents.Datapool(),
		blockChain:                    arguments.DataComponents.Blockchain(),
		outportHandler:                arguments.StatusComponents.OutportHandler(),
		genesisNonce:                  genesisHdr.GetNonce(),
		versionedHeaderFactory:        arguments.BootstrapComponents.VersionedHeaderFactory(),
		headerIntegrityVerifier:       arguments.BootstrapComponents.HeaderIntegrityVerifier(),
		historyRepo:                   arguments.HistoryRepository,
		epochNotifier:                 arguments.CoreComponents.EpochNotifier(),
		enableEpochsHandler:           arguments.CoreComponents.EnableEpochsHandler(),
		roundNotifier:                 arguments.CoreComponents.RoundNotifier(),
		enableRoundsHandler:           arguments.CoreComponents.EnableRoundsHandler(),
		epochChangeGracePeriodHandler: arguments.CoreComponents.EpochChangeGracePeriodHandler(),
		vmContainerFactory:            arguments.VMContainersFactory,
		vmContainer:                   arguments.VmContainer,
		processDataTriesOnCommitEpoch: arguments.Config.Debug.EpochStart.ProcessDataTrieOnCommitEpoch,
		gasConsumedProvider:           arguments.GasHandler,
		economicsData:                 arguments.CoreComponents.EconomicsData(),
		scheduledTxsExecutionHandler:  arguments.ScheduledTxsExecutionHandler,
		pruningDelay:                  pruningDelay,
		processedMiniBlocksTracker:    arguments.ProcessedMiniBlocksTracker,
		receiptsRepository:            arguments.ReceiptsRepository,
		processDebugger:               processDebugger,
		outportDataProvider:           arguments.OutportDataProvider,
		processStatusHandler:          arguments.CoreComponents.ProcessStatusHandler(),
		blockProcessingCutoffHandler:  arguments.BlockProcessingCutoffHandler,
		managedPeersHolder:            arguments.ManagedPeersHolder,
		sentSignaturesTracker:         arguments.SentSignaturesTracker,
		extraDelayRequestBlockInfo:    time.Duration(arguments.Config.EpochStartConfig.ExtraDelayForRequestBlockInfoInMilliseconds) * time.Millisecond,
		proofsPool:                    arguments.DataComponents.Datapool().Proofs(),
	}

	mp := metaProcessor{
		baseProcessor:                base,
		headersCounter:               NewHeaderCounter(),
		scToProtocol:                 arguments.SCToProtocol,
		pendingMiniBlocksHandler:     arguments.PendingMiniBlocksHandler,
		epochStartDataCreator:        arguments.EpochStartDataCreator,
		epochEconomics:               arguments.EpochEconomics,
		epochRewardsCreator:          arguments.EpochRewardsCreator,
		validatorStatisticsProcessor: arguments.ValidatorStatisticsProcessor,
		validatorInfoCreator:         arguments.EpochValidatorInfoCreator,
		epochSystemSCProcessor:       arguments.EpochSystemSCProcessor,
	}

	argsTransactionCounter := ArgsTransactionCounter{
		AppStatusHandler: mp.appStatusHandler,
		Hasher:           mp.hasher,
		Marshalizer:      mp.marshalizer,
		ShardID:          core.MetachainShardId,
	}
	mp.txCounter, err = NewTransactionCounter(argsTransactionCounter)
	if err != nil {
		return nil, err
	}

	mp.requestBlockBodyHandler = &mp
	mp.blockProcessor = &mp

	mp.hdrsForCurrBlock = newHdrForBlock()

	headersPool := mp.dataPool.Headers()
	headersPool.RegisterHandler(mp.receivedShardHeader)

	mp.proofsPool.RegisterHandler(mp.checkReceivedProofIfAttestingIsNeeded)

	mp.chRcvAllHdrs = make(chan bool)

	mp.shardBlockFinality = process.BlockFinality

	mp.shardsHeadersNonce = &sync.Map{}

	return &mp, nil
}

func (mp *metaProcessor) isRewardsV2Enabled(headerHandler data.HeaderHandler) bool {
	return mp.enableEpochsHandler.IsFlagEnabledInEpoch(common.StakingV2Flag, headerHandler.GetEpoch())
}

// ProcessBlock processes a block. It returns nil if all ok or the specific error
func (mp *metaProcessor) ProcessBlock(
	headerHandler data.HeaderHandler,
	bodyHandler data.BodyHandler,
	haveTime func() time.Duration,
) error {
	if haveTime == nil {
		return process.ErrNilHaveTimeHandler
	}

	mp.processStatusHandler.SetBusy("metaProcessor.ProcessBlock")
	defer mp.processStatusHandler.SetIdle()

	err := mp.checkBlockValidity(headerHandler, bodyHandler)
	if err != nil {
		if errors.Is(err, process.ErrBlockHashDoesNotMatch) {
			log.Debug("requested missing meta header",
				"hash", headerHandler.GetPrevHash(),
				"for shard", headerHandler.GetShardID(),
			)

			go mp.requestHandler.RequestMetaHeader(headerHandler.GetPrevHash())
		}

		return err
	}

	mp.roundNotifier.CheckRound(headerHandler)
	mp.epochNotifier.CheckEpoch(headerHandler)
	mp.requestHandler.SetEpoch(headerHandler.GetEpoch())

	log.Debug("started processing block",
		"epoch", headerHandler.GetEpoch(),
		"shard", headerHandler.GetShardID(),
		"round", headerHandler.GetRound(),
		"nonce", headerHandler.GetNonce())

	header, ok := headerHandler.(*block.MetaBlock)
	if !ok {
		return process.ErrWrongTypeAssertion
	}

	body, ok := bodyHandler.(*block.Body)
	if !ok {
		return process.ErrWrongTypeAssertion
	}

	err = mp.checkHeaderBodyCorrelation(header.GetMiniBlockHeaderHandlers(), body)
	if err != nil {
		return err
	}

	err = mp.checkScheduledMiniBlocksValidity(headerHandler)
	if err != nil {
		return err
	}

	headersPool := mp.dataPool.Headers()
	numShardHeadersFromPool := 0
	for shardID := uint32(0); shardID < mp.shardCoordinator.NumberOfShards(); shardID++ {
		numShardHeadersFromPool += headersPool.GetNumHeaders(shardID)
	}

	txCounts, rewardCounts, unsignedCounts := mp.txCounter.getPoolCounts(mp.dataPool)
	log.Debug("total txs in pool", "counts", txCounts.String())
	log.Debug("total txs in rewards pool", "counts", rewardCounts.String())
	log.Debug("total txs in unsigned pool", "counts", unsignedCounts.String())

	go getMetricsFromMetaHeader(
		header,
		mp.marshalizer,
		mp.appStatusHandler,
		numShardHeadersFromPool,
		mp.headersCounter.getNumShardMBHeadersTotalProcessed(),
	)

	defer func() {
		if err != nil {
			mp.RevertCurrentBlock()
		}
	}()

	err = mp.createBlockStarted()
	if err != nil {
		return err
	}

	mp.epochStartTrigger.Update(header.GetRound(), header.GetNonce())

	err = mp.checkEpochCorrectness(header)
	if err != nil {
		return err
	}

	if mp.accountsDB[state.UserAccountsState].JournalLen() != 0 {
		log.Error("metaProcessor.ProcessBlock first entry", "stack", string(mp.accountsDB[state.UserAccountsState].GetStackDebugFirstEntry()))
		return process.ErrAccountStateDirty
	}

	err = mp.blockChainHook.SetCurrentHeader(header)
	if err != nil {
		return err
	}

	err = mp.processIfFirstBlockAfterEpochStart()
	if err != nil {
		return err
	}

	if header.IsStartOfEpochBlock() {
		err = mp.processEpochStartMetaBlock(header, body)
		return err
	}

	mp.txCoordinator.RequestBlockTransactions(body)
	requestedShardHdrs, requestedFinalityAttestingShardHdrs, requestedProofs := mp.requestShardHeaders(header)

	if haveTime() < 0 {
		return process.ErrTimeIsOut
	}

	err = mp.txCoordinator.IsDataPreparedForProcessing(haveTime)
	if err != nil {
		return err
	}

	haveMissingShardHeaders := requestedShardHdrs > 0 || requestedFinalityAttestingShardHdrs > 0 || requestedProofs > 0
	if haveMissingShardHeaders {
		if requestedShardHdrs > 0 {
			log.Debug("requested missing shard headers",
				"num headers", requestedShardHdrs,
			)
		}
		if requestedFinalityAttestingShardHdrs > 0 {
			log.Debug("requested missing finality attesting shard headers",
				"num finality shard headers", requestedFinalityAttestingShardHdrs,
			)
		}
		if requestedProofs > 0 {
			log.Debug("requested missing shard header proofs",
				"num proofs", requestedProofs,
			)
		}

		err = mp.waitForBlockHeaders(haveTime())

		mp.hdrsForCurrBlock.mutHdrsForBlock.RLock()
		missingShardHdrs := mp.hdrsForCurrBlock.missingHdrs
		missingProofs := mp.hdrsForCurrBlock.missingProofs
		mp.hdrsForCurrBlock.mutHdrsForBlock.RUnlock()

		mp.hdrsForCurrBlock.resetMissingHdrs()

		if requestedShardHdrs > 0 {
			log.Debug("received missing shard headers",
				"num headers", requestedShardHdrs-missingShardHdrs,
			)
		}
		if requestedProofs > 0 {
			log.Debug("received missing shard header proofs",
				"num proofs", requestedProofs-missingProofs,
			)
		}

		if err != nil {
			return err
		}
	}

	defer func() {
		go mp.checkAndRequestIfShardHeadersMissing()
	}()

	highestNonceHdrs, err := mp.checkShardHeadersValidity(header)
	if err != nil {
		return err
	}

	err = mp.checkShardHeadersFinality(highestNonceHdrs)
	if err != nil {
		return err
	}

	err = mp.verifyCrossShardMiniBlockDstMe(header)
	if err != nil {
		return err
	}

	err = mp.verifyTotalAccumulatedFeesInEpoch(header)
	if err != nil {
		return err
	}

	mbIndex := mp.getIndexOfFirstMiniBlockToBeExecuted(header)
	miniBlocks := body.MiniBlocks[mbIndex:]

	startTime := time.Now()
	err = mp.txCoordinator.ProcessBlockTransaction(header, &block.Body{MiniBlocks: miniBlocks}, haveTime)
	elapsedTime := time.Since(startTime)
	log.Debug("elapsed time to process block transaction",
		"time [s]", elapsedTime,
	)
	if err != nil {
		return err
	}

	err = mp.txCoordinator.VerifyCreatedBlockTransactions(header, &block.Body{MiniBlocks: miniBlocks})
	if err != nil {
		return err
	}

	err = mp.scToProtocol.UpdateProtocol(&block.Body{MiniBlocks: miniBlocks}, header.Nonce)
	if err != nil {
		return err
	}

	err = mp.verifyFees(header)
	if err != nil {
		return err
	}

	if !mp.verifyStateRoot(header.GetRootHash()) {
		err = process.ErrRootStateDoesNotMatch
		return err
	}

	err = mp.verifyValidatorStatisticsRootHash(header)
	if err != nil {
		return err
	}

	err = mp.blockProcessingCutoffHandler.HandleProcessErrorCutoff(header)
	if err != nil {
		return err
	}

	return nil
}

func (mp *metaProcessor) processEpochStartMetaBlock(
	header *block.MetaBlock,
	body *block.Body,
) error {
	err := mp.epochStartDataCreator.VerifyEpochStartDataForMetablock(header)
	if err != nil {
		return err
	}

	currentRootHash, err := mp.validatorStatisticsProcessor.RootHash()
	if err != nil {
		return err
	}

	allValidatorsInfo, err := mp.validatorStatisticsProcessor.GetValidatorInfoForRootHash(currentRootHash)
	if err != nil {
		return err
	}

	err = mp.validatorStatisticsProcessor.ProcessRatingsEndOfEpoch(allValidatorsInfo, header.Epoch)
	if err != nil {
		return err
	}

	computedEconomics, err := mp.epochEconomics.ComputeEndOfEpochEconomics(header)
	if err != nil {
		return err
	}

	if mp.isRewardsV2Enabled(header) {
		err = mp.epochSystemSCProcessor.ProcessSystemSmartContract(allValidatorsInfo, header)
		if err != nil {
			return err
		}

		err = mp.epochRewardsCreator.VerifyRewardsMiniBlocks(header, allValidatorsInfo, computedEconomics)
		if err != nil {
			return err
		}
	} else {
		err = mp.epochRewardsCreator.VerifyRewardsMiniBlocks(header, allValidatorsInfo, computedEconomics)
		if err != nil {
			return err
		}

		err = mp.epochSystemSCProcessor.ProcessSystemSmartContract(allValidatorsInfo, header)
		if err != nil {
			return err
		}
	}

	err = mp.epochSystemSCProcessor.ProcessDelegationRewards(body.MiniBlocks, mp.epochRewardsCreator.GetLocalTxCache())
	if err != nil {
		return err
	}

	err = mp.validatorInfoCreator.VerifyValidatorInfoMiniBlocks(body.MiniBlocks, allValidatorsInfo)
	if err != nil {
		return err
	}

	err = mp.validatorStatisticsProcessor.ResetValidatorStatisticsAtNewEpoch(allValidatorsInfo)
	if err != nil {
		return err
	}

	err = mp.epochEconomics.VerifyRewardsPerBlock(header, mp.epochRewardsCreator.GetProtocolSustainabilityRewards(), computedEconomics)
	if err != nil {
		return err
	}

	err = mp.verifyFees(header)
	if err != nil {
		return err
	}

	if !mp.verifyStateRoot(header.GetRootHash()) {
		err = process.ErrRootStateDoesNotMatch
		return err
	}

	err = mp.verifyValidatorStatisticsRootHash(header)
	if err != nil {
		return err
	}

	saveEpochStartEconomicsMetrics(mp.appStatusHandler, header)

	return nil
}

// SetNumProcessedObj will set the num of processed headers
func (mp *metaProcessor) SetNumProcessedObj(numObj uint64) {
	mp.headersCounter.shardMBHeadersTotalProcessed = numObj
}

func (mp *metaProcessor) checkEpochCorrectness(
	headerHandler data.HeaderHandler,
) error {
	currentBlockHeader := mp.blockChain.GetCurrentBlockHeader()
	if check.IfNil(currentBlockHeader) {
		return nil
	}

	isEpochIncorrect := headerHandler.GetEpoch() != currentBlockHeader.GetEpoch() &&
		mp.epochStartTrigger.Epoch() == currentBlockHeader.GetEpoch()
	if isEpochIncorrect {
		log.Warn("epoch does not match", "currentHeaderEpoch", currentBlockHeader.GetEpoch(), "receivedHeaderEpoch", headerHandler.GetEpoch(), "epochStartTrigger", mp.epochStartTrigger.Epoch())
		return process.ErrEpochDoesNotMatch
	}

	isEpochIncorrect = mp.epochStartTrigger.IsEpochStart() &&
		mp.epochStartTrigger.EpochStartRound() <= headerHandler.GetRound() &&
		headerHandler.GetEpoch() != currentBlockHeader.GetEpoch()+1
	if isEpochIncorrect {
		log.Warn("is epoch start and epoch does not match", "currentHeaderEpoch", currentBlockHeader.GetEpoch(), "receivedHeaderEpoch", headerHandler.GetEpoch(), "epochStartTrigger", mp.epochStartTrigger.Epoch())
		return process.ErrEpochDoesNotMatch
	}

	return nil
}

func (mp *metaProcessor) verifyCrossShardMiniBlockDstMe(metaBlock *block.MetaBlock) error {
	miniBlockShardsHashes, err := mp.getAllMiniBlockDstMeFromShards(metaBlock)
	if err != nil {
		return err
	}

	mapMetaMiniBlockHeaders := make(map[string]struct{}, len(metaBlock.MiniBlockHeaders))
	for _, miniBlockHeader := range metaBlock.MiniBlockHeaders {
		mapMetaMiniBlockHeaders[string(miniBlockHeader.Hash)] = struct{}{}
	}

	for hash := range miniBlockShardsHashes {
		if _, ok := mapMetaMiniBlockHeaders[hash]; !ok {
			return process.ErrCrossShardMBWithoutConfirmationFromMeta
		}
	}

	return nil
}

func (mp *metaProcessor) getAllMiniBlockDstMeFromShards(metaHdr *block.MetaBlock) (map[string][]byte, error) {
	miniBlockShardsHashes := make(map[string][]byte)

	mp.hdrsForCurrBlock.mutHdrsForBlock.RLock()
	defer mp.hdrsForCurrBlock.mutHdrsForBlock.RUnlock()

	for _, shardInfo := range metaHdr.ShardInfo {
		headerInfo, ok := mp.hdrsForCurrBlock.hdrHashAndInfo[string(shardInfo.HeaderHash)]
		if !ok {
			continue
		}
		shardHeader, ok := headerInfo.hdr.(data.ShardHeaderHandler)
		if !ok {
			continue
		}

		lastCrossNotarizedHeader, _, err := mp.blockTracker.GetLastCrossNotarizedHeader(shardInfo.ShardID)
		if err != nil {
			return nil, err
		}

		if shardHeader.GetRound() > metaHdr.Round {
			continue
		}
		if shardHeader.GetRound() <= lastCrossNotarizedHeader.GetRound() {
			continue
		}
		if shardHeader.GetNonce() <= lastCrossNotarizedHeader.GetNonce() {
			continue
		}

		finalCrossMiniBlockHashes := mp.getFinalCrossMiniBlockHashes(shardHeader)
		for hash := range finalCrossMiniBlockHashes {
			miniBlockShardsHashes[hash] = shardInfo.HeaderHash
		}
	}

	return miniBlockShardsHashes, nil
}

func (mp *metaProcessor) getFinalCrossMiniBlockHashes(headerHandler data.HeaderHandler) map[string]uint32 {
	if !mp.enableEpochsHandler.IsFlagEnabled(common.ScheduledMiniBlocksFlag) {
		return headerHandler.GetMiniBlockHeadersWithDst(mp.shardCoordinator.SelfId())
	}
	return process.GetFinalCrossMiniBlockHashes(headerHandler, mp.shardCoordinator.SelfId())
}

func (mp *metaProcessor) checkAndRequestIfShardHeadersMissing() {
	orderedHdrsPerShard := mp.blockTracker.GetTrackedHeadersForAllShards()

	for i := uint32(0); i < mp.shardCoordinator.NumberOfShards(); i++ {
		err := mp.requestHeadersIfMissing(orderedHdrsPerShard[i], i)
		if err != nil {
			log.Debug("checkAndRequestIfShardHeadersMissing", "error", err.Error())
			continue
		}
	}
}

func (mp *metaProcessor) indexBlock(
	metaBlock data.HeaderHandler,
	headerHash []byte,
	body data.BodyHandler,
	lastMetaBlock data.HeaderHandler,
	notarizedHeadersHashes []string,
	rewardsTxs map[string]data.TransactionHandler,
) {
	if !mp.outportHandler.HasDrivers() {
		return
	}

	log.Debug("preparing to index block", "hash", headerHash, "nonce", metaBlock.GetNonce(), "round", metaBlock.GetRound())
	argSaveBlock, err := mp.outportDataProvider.PrepareOutportSaveBlockData(processOutport.ArgPrepareOutportSaveBlockData{
		HeaderHash:             headerHash,
		Header:                 metaBlock,
		Body:                   body,
		PreviousHeader:         lastMetaBlock,
		RewardsTxs:             rewardsTxs,
		NotarizedHeadersHashes: notarizedHeadersHashes,
		HighestFinalBlockNonce: mp.forkDetector.GetHighestFinalBlockNonce(),
		HighestFinalBlockHash:  mp.forkDetector.GetHighestFinalBlockHash(),
	})
	if err != nil {
		log.Error("metaProcessor.indexBlock cannot prepare argSaveBlock", "error", err.Error(),
			"hash", headerHash, "nonce", metaBlock.GetNonce(), "round", metaBlock.GetRound())
		return
	}
	err = mp.outportHandler.SaveBlock(argSaveBlock)
	if err != nil {
		log.Error("metaProcessor.outportHandler.SaveBlock cannot save block", "error", err,
			"hash", headerHash, "nonce", metaBlock.GetNonce(), "round", metaBlock.GetRound())
		return
	}

	log.Debug("indexed block", "hash", headerHash, "nonce", metaBlock.GetNonce(), "round", metaBlock.GetRound())

	indexRoundInfo(
		mp.outportHandler,
		mp.nodesCoordinator,
		core.MetachainShardId,
		metaBlock,
		lastMetaBlock,
		argSaveBlock.SignersIndexes,
		mp.enableEpochsHandler,
	)

	if metaBlock.GetNonce() != 1 && !metaBlock.IsStartOfEpochBlock() {
		return
	}

	indexValidatorsRating(mp.outportHandler, mp.validatorStatisticsProcessor, metaBlock)
}

// RestoreBlockIntoPools restores the block into associated pools
func (mp *metaProcessor) RestoreBlockIntoPools(headerHandler data.HeaderHandler, bodyHandler data.BodyHandler) error {
	if check.IfNil(headerHandler) {
		return process.ErrNilMetaBlockHeader
	}

	metaBlock, ok := headerHandler.(*block.MetaBlock)
	if !ok {
		return process.ErrWrongTypeAssertion
	}

	hdrHashes := make([][]byte, len(metaBlock.ShardInfo))
	for i := 0; i < len(metaBlock.ShardInfo); i++ {
		hdrHashes[i] = metaBlock.ShardInfo[i].HeaderHash
	}

	err := mp.pendingMiniBlocksHandler.RevertHeader(metaBlock)
	if err != nil {
		return err
	}

	headersPool := mp.dataPool.Headers()

	for _, hdrHash := range hdrHashes {
		shardHeader, errNotCritical := process.GetShardHeaderFromStorage(hdrHash, mp.marshalizer, mp.store)
		if errNotCritical != nil {
			log.Debug("shard header not found in BlockHeaderUnit",
				"hash", hdrHash,
			)
			continue
		}

		headersPool.AddHeader(hdrHash, shardHeader)

		hdrNonceHashDataUnit := dataRetriever.GetHdrNonceHashDataUnit(shardHeader.GetShardID())
		storer, errNotCritical := mp.store.GetStorer(hdrNonceHashDataUnit)
		if errNotCritical != nil {
			log.Debug("storage unit not found", "unit", hdrNonceHashDataUnit, "error", errNotCritical.Error())
			continue
		}

		nonceToByteSlice := mp.uint64Converter.ToByteSlice(shardHeader.GetNonce())
		errNotCritical = storer.Remove(nonceToByteSlice)
		if errNotCritical != nil {
			log.Debug("ShardHdrNonceHashDataUnit.Remove", "error", errNotCritical.Error())
		}

		mp.headersCounter.subtractRestoredMBHeaders(len(shardHeader.GetMiniBlockHeaderHandlers()))
	}

	mp.restoreBlockBody(headerHandler, bodyHandler)

	mp.blockTracker.RemoveLastNotarizedHeaders()

	return nil
}

func (mp *metaProcessor) updateHeaderForEpochStartIfNeeded(metaHdr *block.MetaBlock) error {
	isEpochStart := mp.epochStartTrigger.IsEpochStart()
	if !isEpochStart {
		return nil
	}
	return mp.updateEpochStartHeader(metaHdr)
}

func (mp *metaProcessor) createBody(metaHdr *block.MetaBlock, haveTime func() bool) (data.BodyHandler, error) {
	isEpochStart := mp.epochStartTrigger.IsEpochStart()
	var body data.BodyHandler
	var err error
	if isEpochStart {
		body, err = mp.createEpochStartBody(metaHdr)
		if err != nil {
			return nil, err
		}
	} else {
		body, err = mp.createBlockBody(metaHdr, haveTime)
		if err != nil {
			return nil, err
		}
	}

	return body, nil
}

// CreateBlock creates the final block and header for the current round
func (mp *metaProcessor) CreateBlock(
	initialHdr data.HeaderHandler,
	haveTime func() bool,
) (data.HeaderHandler, data.BodyHandler, error) {
	if check.IfNil(initialHdr) {
		return nil, nil, process.ErrNilBlockHeader
	}

	metaHdr, ok := initialHdr.(*block.MetaBlock)
	if !ok {
		return nil, nil, process.ErrWrongTypeAssertion
	}

	mp.processStatusHandler.SetBusy("metaProcessor.CreateBlock")
	defer mp.processStatusHandler.SetIdle()

	metaHdr.SoftwareVersion = []byte(mp.headerIntegrityVerifier.GetVersion(metaHdr.Epoch))
	mp.epochNotifier.CheckEpoch(metaHdr)

	var body data.BodyHandler

	if mp.accountsDB[state.UserAccountsState].JournalLen() != 0 {
		log.Error("metaProcessor.CreateBlock first entry", "stack", string(mp.accountsDB[state.UserAccountsState].GetStackDebugFirstEntry()))
		return nil, nil, process.ErrAccountStateDirty
	}

	err := mp.processIfFirstBlockAfterEpochStart()
	if err != nil {
		return nil, nil, err
	}

	err = mp.updateHeaderForEpochStartIfNeeded(metaHdr)
	if err != nil {
		return nil, nil, err
	}

<<<<<<< HEAD
		err = mp.blockChainHook.SetCurrentHeader(metaHdr)
		if err != nil {
			return nil, nil, err
		}

		body, err = mp.createEpochStartBody(metaHdr)
		if err != nil {
			return nil, nil, err
		}
	} else {
		err = mp.blockChainHook.SetCurrentHeader(metaHdr)
		if err != nil {
			return nil, nil, err
		}

		body, err = mp.createBlockBody(metaHdr, haveTime)
		if err != nil {
			return nil, nil, err
		}
=======
	body, err = mp.createBody(metaHdr, haveTime)
	if err != nil {
		return nil, nil, err
>>>>>>> 9f2444e9
	}

	body, err = mp.applyBodyToHeader(metaHdr, body)
	if err != nil {
		return nil, nil, err
	}

	mp.requestHandler.SetEpoch(metaHdr.GetEpoch())

	return metaHdr, body, nil
}

func (mp *metaProcessor) isPreviousBlockEpochStart() (uint32, bool) {
	blockHeader := mp.blockChain.GetCurrentBlockHeader()
	if check.IfNil(blockHeader) {
		blockHeader = mp.blockChain.GetGenesisHeader()
	}

	return blockHeader.GetEpoch(), blockHeader.IsStartOfEpochBlock()
}

func (mp *metaProcessor) processIfFirstBlockAfterEpochStart() error {
	epoch, isPreviousEpochStart := mp.isPreviousBlockEpochStart()
	if !isPreviousEpochStart {
		return nil
	}

	nodesForcedToStay, err := mp.validatorStatisticsProcessor.SaveNodesCoordinatorUpdates(epoch)
	if err != nil {
		return err
	}

	err = mp.epochSystemSCProcessor.ToggleUnStakeUnBond(nodesForcedToStay)
	if err != nil {
		return err
	}

	return nil
}

func (mp *metaProcessor) updateEpochStartHeader(metaHdr *block.MetaBlock) error {
	sw := core.NewStopWatch()
	sw.Start("createEpochStartForMetablock")
	defer func() {
		sw.Stop("createEpochStartForMetablock")
		log.Debug("epochStartHeaderDataCreation", sw.GetMeasurements()...)
	}()

	epochStart, err := mp.epochStartDataCreator.CreateEpochStartData()
	if err != nil {
		return err
	}

	metaHdr.EpochStart = *epochStart

	totalAccumulatedFeesInEpoch := big.NewInt(0)
	totalDevFeesInEpoch := big.NewInt(0)
	currentHeader := mp.blockChain.GetCurrentBlockHeader()
	if !check.IfNil(currentHeader) && !currentHeader.IsStartOfEpochBlock() {
		prevMetaHdr, ok := currentHeader.(*block.MetaBlock)
		if !ok {
			return process.ErrWrongTypeAssertion
		}
		totalAccumulatedFeesInEpoch = big.NewInt(0).Set(prevMetaHdr.AccumulatedFeesInEpoch)
		totalDevFeesInEpoch = big.NewInt(0).Set(prevMetaHdr.DevFeesInEpoch)
	}

	metaHdr.AccumulatedFeesInEpoch.Set(totalAccumulatedFeesInEpoch)
	metaHdr.DevFeesInEpoch.Set(totalDevFeesInEpoch)
	economicsData, err := mp.epochEconomics.ComputeEndOfEpochEconomics(metaHdr)
	if err != nil {
		return err
	}

	metaHdr.EpochStart.Economics = *economicsData

	saveEpochStartEconomicsMetrics(mp.appStatusHandler, metaHdr)

	return nil
}

func (mp *metaProcessor) createEpochStartBody(metaBlock *block.MetaBlock) (data.BodyHandler, error) {
	err := mp.createBlockStarted()
	if err != nil {
		return nil, err
	}

	log.Debug("started creating epoch start block body",
		"epoch", metaBlock.GetEpoch(),
		"round", metaBlock.GetRound(),
		"nonce", metaBlock.GetNonce(),
	)

	currentRootHash, err := mp.validatorStatisticsProcessor.RootHash()
	if err != nil {
		return nil, err
	}

	allValidatorsInfo, err := mp.validatorStatisticsProcessor.GetValidatorInfoForRootHash(currentRootHash)
	if err != nil {
		return nil, err
	}

	err = mp.validatorStatisticsProcessor.ProcessRatingsEndOfEpoch(allValidatorsInfo, metaBlock.Epoch)
	if err != nil {
		return nil, err
	}

	var rewardMiniBlocks block.MiniBlockSlice
	if mp.isRewardsV2Enabled(metaBlock) {
		err = mp.epochSystemSCProcessor.ProcessSystemSmartContract(allValidatorsInfo, metaBlock)
		if err != nil {
			return nil, err
		}

		rewardMiniBlocks, err = mp.epochRewardsCreator.CreateRewardsMiniBlocks(metaBlock, allValidatorsInfo, &metaBlock.EpochStart.Economics)
		if err != nil {
			return nil, err
		}
	} else {
		rewardMiniBlocks, err = mp.epochRewardsCreator.CreateRewardsMiniBlocks(metaBlock, allValidatorsInfo, &metaBlock.EpochStart.Economics)
		if err != nil {
			return nil, err
		}

		err = mp.epochSystemSCProcessor.ProcessSystemSmartContract(allValidatorsInfo, metaBlock)
		if err != nil {
			return nil, err
		}
	}

	metaBlock.EpochStart.Economics.RewardsForProtocolSustainability.Set(mp.epochRewardsCreator.GetProtocolSustainabilityRewards())

	err = mp.epochSystemSCProcessor.ProcessDelegationRewards(rewardMiniBlocks, mp.epochRewardsCreator.GetLocalTxCache())
	if err != nil {
		return nil, err
	}

	validatorMiniBlocks, err := mp.validatorInfoCreator.CreateValidatorInfoMiniBlocks(allValidatorsInfo)
	if err != nil {
		return nil, err
	}

	err = mp.validatorStatisticsProcessor.ResetValidatorStatisticsAtNewEpoch(allValidatorsInfo)
	if err != nil {
		return nil, err
	}

	finalMiniBlocks := make([]*block.MiniBlock, 0)
	finalMiniBlocks = append(finalMiniBlocks, rewardMiniBlocks...)
	finalMiniBlocks = append(finalMiniBlocks, validatorMiniBlocks...)

	return &block.Body{MiniBlocks: finalMiniBlocks}, nil
}

// createBlockBody creates block body of metachain
func (mp *metaProcessor) createBlockBody(metaBlock data.HeaderHandler, haveTime func() bool) (data.BodyHandler, error) {
	err := mp.createBlockStarted()
	if err != nil {
		return nil, err
	}

	mp.blockSizeThrottler.ComputeCurrentMaxSize()

	log.Debug("started creating meta block body",
		"epoch", metaBlock.GetEpoch(),
		"round", metaBlock.GetRound(),
		"nonce", metaBlock.GetNonce(),
	)

	randomness := helpers.ComputeRandomnessForTxSorting(metaBlock, mp.enableEpochsHandler)
	miniBlocks, err := mp.createMiniBlocks(haveTime, randomness)
	if err != nil {
		return nil, err
	}

	err = mp.scToProtocol.UpdateProtocol(miniBlocks, metaBlock.GetNonce())
	if err != nil {
		return nil, err
	}

	return miniBlocks, nil
}

func (mp *metaProcessor) createMiniBlocks(
	haveTime func() bool,
	randomness []byte,
) (*block.Body, error) {
	var miniBlocks block.MiniBlockSlice

	if mp.enableEpochsHandler.IsFlagEnabled(common.ScheduledMiniBlocksFlag) {
		miniBlocks = mp.scheduledTxsExecutionHandler.GetScheduledMiniBlocks()
		mp.txCoordinator.AddTxsFromMiniBlocks(miniBlocks)
		// TODO: in case we add metachain originating scheduled miniBlocks, we need to add the invalid txs here, same as for shard processor
	}

	if !haveTime() {
		log.Debug("metaProcessor.createMiniBlocks", "error", process.ErrTimeIsOut)

		interMBs := mp.txCoordinator.CreatePostProcessMiniBlocks()
		if len(interMBs) > 0 {
			miniBlocks = append(miniBlocks, interMBs...)
		}

		log.Debug("creating mini blocks has been finished", "num miniblocks", len(miniBlocks))
		return &block.Body{MiniBlocks: miniBlocks}, nil
	}

	mbsToMe, numTxs, numShardHeaders, err := mp.createAndProcessCrossMiniBlocksDstMe(haveTime)
	if err != nil {
		log.Debug("createAndProcessCrossMiniBlocksDstMe", "error", err.Error())
	}

	if len(mbsToMe) > 0 {
		miniBlocks = append(miniBlocks, mbsToMe...)

		log.Debug("processed miniblocks and txs with destination in self shard",
			"num miniblocks", len(mbsToMe),
			"num txs", numTxs,
			"num shard headers", numShardHeaders,
		)
	}

	mbsFromMe := mp.txCoordinator.CreateMbsAndProcessTransactionsFromMe(haveTime, randomness)
	if len(mbsFromMe) > 0 {
		miniBlocks = append(miniBlocks, mbsFromMe...)

		numTxs = 0
		for _, mb := range mbsFromMe {
			numTxs += uint32(len(mb.TxHashes))
		}

		log.Debug("processed miniblocks and txs from self shard",
			"num miniblocks", len(mbsFromMe),
			"num txs", numTxs,
		)
	}

	log.Debug("creating mini blocks has been finished",
		"miniblocks created", len(miniBlocks),
	)

	return &block.Body{MiniBlocks: miniBlocks}, nil
}

func (mp *metaProcessor) isGenesisShardBlockAndFirstMeta(shardHdrNonce uint64) bool {
	return shardHdrNonce == mp.genesisNonce && check.IfNil(mp.blockChain.GetCurrentBlockHeader())
}

// full verification through metachain header
func (mp *metaProcessor) createAndProcessCrossMiniBlocksDstMe(
	haveTime func() bool,
) (block.MiniBlockSlice, uint32, uint32, error) {

	var miniBlocks block.MiniBlockSlice
	txsAdded := uint32(0)
	hdrsAdded := uint32(0)

	sw := core.NewStopWatch()
	sw.Start("ComputeLongestShardsChainsFromLastNotarized")
	orderedHdrs, orderedHdrsHashes, _, err := mp.blockTracker.ComputeLongestShardsChainsFromLastNotarized()
	sw.Stop("ComputeLongestShardsChainsFromLastNotarized")
	log.Debug("measurements ComputeLongestShardsChainsFromLastNotarized", sw.GetMeasurements()...)
	if err != nil {
		return nil, 0, 0, err
	}

	log.Debug("shard headers ordered",
		"num shard headers", len(orderedHdrs),
	)

	lastShardHdr, err := mp.getLastCrossNotarizedShardHdrs()
	if err != nil {
		return nil, 0, 0, err
	}

	maxShardHeadersFromSameShard := core.MaxUint32(
		process.MinShardHeadersFromSameShardInOneMetaBlock,
		process.MaxShardHeadersAllowedInOneMetaBlock/mp.shardCoordinator.NumberOfShards(),
	)
	maxShardHeadersAllowedInOneMetaBlock := maxShardHeadersFromSameShard * mp.shardCoordinator.NumberOfShards()
	hdrsAddedForShard := make(map[uint32]uint32)
	haveAdditionalTimeFalse := func() bool {
		return false
	}

	mp.hdrsForCurrBlock.mutHdrsForBlock.Lock()
	for i := 0; i < len(orderedHdrs); i++ {
		if !haveTime() {
			log.Debug("time is up after putting cross txs with destination to current shard",
				"num txs", txsAdded,
			)
			break
		}

		if hdrsAdded >= maxShardHeadersAllowedInOneMetaBlock {
			log.Debug("maximum shard headers allowed to be included in one meta block has been reached",
				"shard headers added", hdrsAdded,
			)
			break
		}

		currShardHdr := orderedHdrs[i]
		if currShardHdr.GetNonce() > lastShardHdr[currShardHdr.GetShardID()].GetNonce()+1 {
			log.Trace("skip searching",
				"shard", currShardHdr.GetShardID(),
				"last shard hdr nonce", lastShardHdr[currShardHdr.GetShardID()].GetNonce(),
				"curr shard hdr nonce", currShardHdr.GetNonce())
			continue
		}

		if hdrsAddedForShard[currShardHdr.GetShardID()] >= maxShardHeadersFromSameShard {
			log.Trace("maximum shard headers from same shard allowed to be included in one meta block has been reached",
				"shard", currShardHdr.GetShardID(),
				"shard headers added", hdrsAddedForShard[currShardHdr.GetShardID()],
			)
			continue
		}

		shouldCheckProof := mp.enableEpochsHandler.IsFlagEnabledInEpoch(common.AndromedaFlag, currShardHdr.GetEpoch())
		if shouldCheckProof {
			hasProofForHdr := mp.proofsPool.HasProof(currShardHdr.GetShardID(), orderedHdrsHashes[i])
			if !hasProofForHdr {
				log.Trace("no proof for shard header",
					"shard", currShardHdr.GetShardID(),
					"hash", logger.DisplayByteSlice(orderedHdrsHashes[i]),
				)
				continue
			}
		}

		if len(currShardHdr.GetMiniBlockHeadersWithDst(mp.shardCoordinator.SelfId())) == 0 {
			mp.hdrsForCurrBlock.hdrHashAndInfo[string(orderedHdrsHashes[i])] = &hdrInfo{
				hdr:         currShardHdr,
				usedInBlock: true,
			}
			hdrsAdded++
			hdrsAddedForShard[currShardHdr.GetShardID()]++
			lastShardHdr[currShardHdr.GetShardID()] = currShardHdr
			continue
		}

		snapshot := mp.accountsDB[state.UserAccountsState].JournalLen()
		currMBProcessed, currTxsAdded, hdrProcessFinished, createErr := mp.txCoordinator.CreateMbsAndProcessCrossShardTransactionsDstMe(
			currShardHdr,
			nil,
			haveTime,
			haveAdditionalTimeFalse,
			false)

		if createErr != nil {
			mp.hdrsForCurrBlock.mutHdrsForBlock.Unlock()
			return nil, 0, 0, createErr
		}

		if !hdrProcessFinished {
			log.Debug("shard header cannot be fully processed",
				"round", currShardHdr.GetRound(),
				"nonce", currShardHdr.GetNonce(),
				"hash", orderedHdrsHashes[i])

			// shard header must be processed completely
			errAccountState := mp.accountsDB[state.UserAccountsState].RevertToSnapshot(snapshot)
			if errAccountState != nil {
				// TODO: evaluate if reloading the trie from disk might solve the problem
				log.Warn("accounts.RevertToSnapshot", "error", errAccountState.Error())
			}
			continue
		}

		// all txs processed, add to processed miniblocks
		miniBlocks = append(miniBlocks, currMBProcessed...)
		txsAdded += currTxsAdded

		mp.hdrsForCurrBlock.hdrHashAndInfo[string(orderedHdrsHashes[i])] = &hdrInfo{
			hdr:         currShardHdr,
			usedInBlock: true,
		}
		hdrsAdded++
		hdrsAddedForShard[currShardHdr.GetShardID()]++

		lastShardHdr[currShardHdr.GetShardID()] = currShardHdr
	}
	mp.hdrsForCurrBlock.mutHdrsForBlock.Unlock()

	go mp.requestShardHeadersIfNeeded(hdrsAddedForShard, lastShardHdr)

	return miniBlocks, txsAdded, hdrsAdded, nil
}

func (mp *metaProcessor) requestShardHeadersIfNeeded(
	hdrsAddedForShard map[uint32]uint32,
	lastShardHdr map[uint32]data.HeaderHandler,
) {
	for shardID := uint32(0); shardID < mp.shardCoordinator.NumberOfShards(); shardID++ {
		log.Debug("shard headers added",
			"shard", shardID,
			"num", hdrsAddedForShard[shardID],
			"highest nonce", lastShardHdr[shardID].GetNonce())

		roundTooOld := mp.roundHandler.Index() > int64(lastShardHdr[shardID].GetRound()+process.MaxRoundsWithoutNewBlockReceived)
		shouldRequestCrossHeaders := hdrsAddedForShard[shardID] == 0 && roundTooOld
		if shouldRequestCrossHeaders {
			fromNonce := lastShardHdr[shardID].GetNonce() + 1
			toNonce := fromNonce + uint64(mp.shardBlockFinality)
			for nonce := fromNonce; nonce <= toNonce; nonce++ {
				mp.addHeaderIntoTrackerPool(nonce, shardID)
				mp.requestHandler.RequestShardHeaderByNonce(shardID, nonce)
			}
		}
	}
}

// CommitBlock commits the block in the blockchain if everything was checked successfully
func (mp *metaProcessor) CommitBlock(
	headerHandler data.HeaderHandler,
	bodyHandler data.BodyHandler,
) error {
	mp.processStatusHandler.SetBusy("metaProcessor.CommitBlock")
	var err error
	defer func() {
		if err != nil {
			mp.RevertCurrentBlock()
		}
		mp.processStatusHandler.SetIdle()
	}()

	err = checkForNils(headerHandler, bodyHandler)
	if err != nil {
		return err
	}

	log.Debug("started committing block",
		"epoch", headerHandler.GetEpoch(),
		"shard", headerHandler.GetShardID(),
		"round", headerHandler.GetRound(),
		"nonce", headerHandler.GetNonce(),
	)

	err = mp.checkBlockValidity(headerHandler, bodyHandler)
	if err != nil {
		return err
	}

	mp.store.SetEpochForPutOperation(headerHandler.GetEpoch())

	header, ok := headerHandler.(*block.MetaBlock)
	if !ok {
		err = process.ErrWrongTypeAssertion
		return err
	}

	marshalizedHeader, err := mp.marshalizer.Marshal(header)
	if err != nil {
		return err
	}

	body, ok := bodyHandler.(*block.Body)
	if !ok {
		err = process.ErrWrongTypeAssertion
		return err
	}

	// must be called before commitEpochStart
	rewardsTxs := mp.getRewardsTxs(header, body)

	mp.commitEpochStart(header, body)
	headerHash := mp.hasher.Compute(string(marshalizedHeader))
	mp.saveMetaHeader(header, headerHash, marshalizedHeader)
	mp.saveBody(body, header, headerHash)

	err = mp.commitAll(headerHandler)
	if err != nil {
		return err
	}

	mp.validatorStatisticsProcessor.DisplayRatings(header.GetEpoch())

	err = mp.saveLastNotarizedHeader(header)
	if err != nil {
		return err
	}

	err = mp.pendingMiniBlocksHandler.AddProcessedHeader(header)
	if err != nil {
		return err
	}

	log.Info("meta block has been committed successfully",
		"epoch", headerHandler.GetEpoch(),
		"shard", headerHandler.GetShardID(),
		"round", headerHandler.GetRound(),
		"nonce", headerHandler.GetNonce(),
		"hash", headerHash)
	mp.setNonceOfFirstCommittedBlock(headerHandler.GetNonce())
	mp.updateLastCommittedInDebugger(headerHandler.GetRound())

	errNotCritical := mp.checkSentSignaturesAtCommitTime(headerHandler)
	if errNotCritical != nil {
		log.Debug("checkSentSignaturesBeforeCommitting", "error", errNotCritical.Error())
	}

	notarizedHeadersHashes, errNotCritical := mp.updateCrossShardInfo(header)
	if errNotCritical != nil {
		log.Debug("updateCrossShardInfo", "error", errNotCritical.Error())
	}

	errNotCritical = mp.forkDetector.AddHeader(header, headerHash, process.BHProcessed, nil, nil)
	if errNotCritical != nil {
		log.Debug("forkDetector.AddHeader", "error", errNotCritical.Error())
	}

	currentHeader, currentHeaderHash := getLastSelfNotarizedHeaderByItself(mp.blockChain)
	mp.blockTracker.AddSelfNotarizedHeader(mp.shardCoordinator.SelfId(), currentHeader, currentHeaderHash)

	for shardID := uint32(0); shardID < mp.shardCoordinator.NumberOfShards(); shardID++ {
		lastSelfNotarizedHeader, lastSelfNotarizedHeaderHash := mp.getLastSelfNotarizedHeaderByShard(header, shardID)
		mp.blockTracker.AddSelfNotarizedHeader(shardID, lastSelfNotarizedHeader, lastSelfNotarizedHeaderHash)
	}

	go mp.historyRepo.OnNotarizedBlocks(mp.shardCoordinator.SelfId(), []data.HeaderHandler{currentHeader}, [][]byte{currentHeaderHash})

	log.Debug("highest final meta block",
		"nonce", mp.forkDetector.GetHighestFinalBlockNonce(),
	)

	finalMetaBlock, finalMetaBlockHash := mp.computeFinalMetaBlock(header, headerHash)
	mp.updateState(finalMetaBlock, finalMetaBlockHash)

	committedRootHash, err := mp.accountsDB[state.UserAccountsState].RootHash()
	if err != nil {
		return err
	}

	err = mp.blockChain.SetCurrentBlockHeaderAndRootHash(header, committedRootHash)
	if err != nil {
		return err
	}

	mp.blockChain.SetCurrentBlockHeaderHash(headerHash)

	if !check.IfNil(finalMetaBlock) && finalMetaBlock.IsStartOfEpochBlock() {
		mp.blockTracker.CleanupInvalidCrossHeaders(header.Epoch, header.Round)
	}

	// TODO: Should be sent also validatorInfoTxs alongside rewardsTxs -> mp.validatorInfoCreator.GetValidatorInfoTxs(body) ?
	mp.indexBlock(header, headerHash, body, finalMetaBlock, notarizedHeadersHashes, rewardsTxs)
	mp.recordBlockInHistory(headerHash, headerHandler, bodyHandler)

	highestFinalBlockNonce := mp.forkDetector.GetHighestFinalBlockNonce()
	saveMetricsForCommitMetachainBlock(mp.appStatusHandler, header, headerHash, mp.nodesCoordinator, highestFinalBlockNonce, mp.managedPeersHolder)

	headersPool := mp.dataPool.Headers()
	numShardHeadersFromPool := 0
	for shardID := uint32(0); shardID < mp.shardCoordinator.NumberOfShards(); shardID++ {
		numShardHeadersFromPool += headersPool.GetNumHeaders(shardID)
	}

	go func() {
		mp.txCounter.headerExecuted(header)
		mp.headersCounter.displayLogInfo(
			mp.txCounter,
			header,
			body,
			headerHash,
			numShardHeadersFromPool,
			mp.blockTracker,
			mp.dataPool,
		)
	}()

	headerInfo := bootstrapStorage.BootstrapHeaderInfo{
		ShardId: header.GetShardID(),
		Epoch:   header.GetEpoch(),
		Nonce:   header.GetNonce(),
		Hash:    headerHash,
	}

	nodesCoordinatorKey := mp.nodesCoordinator.GetSavedStateKey()
	epochStartKey := mp.epochStartTrigger.GetSavedStateKey()

	args := bootStorerDataArgs{
		headerInfo:                 headerInfo,
		round:                      header.Round,
		lastSelfNotarizedHeaders:   mp.getLastSelfNotarizedHeaders(),
		nodesCoordinatorConfigKey:  nodesCoordinatorKey,
		epochStartTriggerConfigKey: epochStartKey,
		pendingMiniBlocks:          mp.getPendingMiniBlocks(),
		highestFinalBlockNonce:     highestFinalBlockNonce,
	}

	mp.prepareDataForBootStorer(args)

	mp.blockSizeThrottler.Succeed(header.Round)

	mp.displayPoolsInfo()

	errNotCritical = mp.removeTxsFromPools(header, body)
	if errNotCritical != nil {
		log.Debug("removeTxsFromPools", "error", errNotCritical.Error())
	}

	mp.cleanupPools(headerHandler)

	mp.blockProcessingCutoffHandler.HandlePauseCutoff(header)

	return nil
}

func (mp *metaProcessor) computeFinalMetaBlock(metaBlock *block.MetaBlock, metaBlockHash []byte) (data.MetaHeaderHandler, []byte) {
	lastHeader := mp.blockChain.GetCurrentBlockHeader()
	lastMetaBlock, ok := lastHeader.(data.MetaHeaderHandler)
	if !ok {
		if metaBlock.GetNonce() == firstHeaderNonce {
			log.Debug("metaBlock.CommitBlock - nil current block header, this is expected at genesis time")
		} else {
			log.Error("metaBlock.CommitBlock - nil current block header, last current header should have not been nil")
		}
	}
	lastMetaBlockHash := mp.blockChain.GetCurrentBlockHeaderHash()
	if mp.lastRestartNonce == 0 {
		mp.lastRestartNonce = metaBlock.GetNonce()
	}

	finalMetaBlock := lastMetaBlock
	finalMetaBlockHash := lastMetaBlockHash
	isBlockAfterAndromedaFlag := !check.IfNil(finalMetaBlock) &&
		mp.enableEpochsHandler.IsFlagEnabledInEpoch(common.AndromedaFlag, finalMetaBlock.GetEpoch())
	if isBlockAfterAndromedaFlag {
		// for the first block we need to update both the state of the previous one and for current
		if common.IsEpochChangeBlockForFlagActivation(metaBlock, mp.enableEpochsHandler, common.AndromedaFlag) {
			mp.updateState(lastMetaBlock, lastMetaBlockHash)
		}

		finalMetaBlock = metaBlock
		finalMetaBlockHash = metaBlockHash
	}

	return finalMetaBlock, finalMetaBlockHash
}

func (mp *metaProcessor) updateCrossShardInfo(metaBlock *block.MetaBlock) ([]string, error) {
	mp.hdrsForCurrBlock.mutHdrsForBlock.RLock()
	defer mp.hdrsForCurrBlock.mutHdrsForBlock.RUnlock()

	notarizedHeadersHashes := make([]string, 0)
	for i := 0; i < len(metaBlock.ShardInfo); i++ {
		shardHeaderHash := metaBlock.ShardInfo[i].HeaderHash
		headerInfo, ok := mp.hdrsForCurrBlock.hdrHashAndInfo[string(shardHeaderHash)]
		if !ok {
			return nil, fmt.Errorf("%w : updateCrossShardInfo shardHeaderHash = %s",
				process.ErrMissingHeader, logger.DisplayByteSlice(shardHeaderHash))
		}

		shardHeader, ok := headerInfo.hdr.(data.ShardHeaderHandler)
		if !ok {
			return nil, process.ErrWrongTypeAssertion
		}

		mp.updateShardHeadersNonce(shardHeader.GetShardID(), shardHeader.GetNonce())

		marshalizedShardHeader, err := mp.marshalizer.Marshal(shardHeader)
		if err != nil {
			return nil, err
		}

		notarizedHeadersHashes = append(notarizedHeadersHashes, hex.EncodeToString(shardHeaderHash))

		mp.saveShardHeader(shardHeader, shardHeaderHash, marshalizedShardHeader)
	}

	mp.saveMetricCrossCheckBlockHeight()

	return notarizedHeadersHashes, nil
}

func (mp *metaProcessor) displayPoolsInfo() {
	headersPool := mp.dataPool.Headers()
	miniBlocksPool := mp.dataPool.MiniBlocks()

	for shardID := uint32(0); shardID < mp.shardCoordinator.NumberOfShards(); shardID++ {
		log.Trace("pools info",
			"shard", shardID,
			"num headers", headersPool.GetNumHeaders(shardID))
	}

	log.Trace("pools info",
		"shard", core.MetachainShardId,
		"num headers", headersPool.GetNumHeaders(core.MetachainShardId))

	// numShardsToKeepHeaders represents the total number of shards for which meta node would keep tracking headers
	// (in this case this number is equal with: number of shards + metachain (self shard))
	numShardsToKeepHeaders := int(mp.shardCoordinator.NumberOfShards()) + 1
	capacity := headersPool.MaxSize() * numShardsToKeepHeaders
	log.Debug("pools info",
		"total headers", headersPool.Len(),
		"headers pool capacity", capacity,
		"total miniblocks", miniBlocksPool.Len(),
		"miniblocks pool capacity", miniBlocksPool.MaxSize(),
	)

	mp.displayMiniBlocksPool()
}

func (mp *metaProcessor) updateState(metaBlock data.MetaHeaderHandler, metaBlockHash []byte) {
	if check.IfNil(metaBlock) {
		log.Debug("updateState nil header")
		return
	}

	mp.validatorStatisticsProcessor.SetLastFinalizedRootHash(metaBlock.GetValidatorStatsRootHash())

	prevMetaBlockHash := metaBlock.GetPrevHash()
	prevMetaBlock, errNotCritical := process.GetMetaHeader(
		prevMetaBlockHash,
		mp.dataPool.Headers(),
		mp.marshalizer,
		mp.store,
	)
	if errNotCritical != nil {
		log.Debug("could not get meta header from storage")
		return
	}

	if metaBlock.IsStartOfEpochBlock() {
		log.Debug("trie snapshot",
			"rootHash", metaBlock.GetRootHash(),
			"prevRootHash", prevMetaBlock.GetRootHash(),
			"validatorStatsRootHash", metaBlock.GetValidatorStatsRootHash())
		mp.accountsDB[state.UserAccountsState].SnapshotState(metaBlock.GetRootHash(), metaBlock.GetEpoch())
		mp.accountsDB[state.PeerAccountsState].SnapshotState(metaBlock.GetValidatorStatsRootHash(), metaBlock.GetEpoch())
		go func() {
			metaBlock, ok := metaBlock.(*block.MetaBlock)
			if !ok {
				log.Warn("cannot commit Trie Epoch Root Hash: metaBlock is not *block.MetaBlock")
				return
			}
			err := mp.commitTrieEpochRootHashIfNeeded(metaBlock, metaBlock.GetRootHash())
			if err != nil {
				log.Warn("couldn't commit trie checkpoint", "epoch", metaBlock.Epoch, "error", err)
			}
		}()
	}

	mp.updateStateStorage(
		metaBlock,
		metaBlock.GetRootHash(),
		prevMetaBlock.GetRootHash(),
		mp.accountsDB[state.UserAccountsState],
	)

	mp.updateStateStorage(
		metaBlock,
		metaBlock.GetValidatorStatsRootHash(),
		prevMetaBlock.GetValidatorStatsRootHash(),
		mp.accountsDB[state.PeerAccountsState],
	)

	outportFinalizedHeaderHash := metaBlockHash
	if !common.IsFlagEnabledAfterEpochsStartBlock(metaBlock, mp.enableEpochsHandler, common.AndromedaFlag) {
		outportFinalizedHeaderHash = metaBlock.GetPrevHash()
	}
	mp.setFinalizedHeaderHashInIndexer(outportFinalizedHeaderHash)

	mp.blockChain.SetFinalBlockInfo(metaBlock.GetNonce(), metaBlockHash, metaBlock.GetRootHash())
}

func (mp *metaProcessor) getLastSelfNotarizedHeaderByShard(
	metaBlock *block.MetaBlock,
	shardID uint32,
) (data.HeaderHandler, []byte) {

	lastNotarizedMetaHeader, lastNotarizedMetaHeaderHash, err := mp.blockTracker.GetLastSelfNotarizedHeader(shardID)
	if err != nil {
		log.Warn("getLastSelfNotarizedHeaderByShard.GetLastSelfNotarizedHeader",
			"shard", shardID,
			"error", err.Error())
		return nil, nil
	}

	maxNotarizedNonce := lastNotarizedMetaHeader.GetNonce()
	for _, shardData := range metaBlock.ShardInfo {
		if shardData.ShardID != shardID {
			continue
		}

		mp.hdrsForCurrBlock.mutHdrsForBlock.RLock()
		headerInfo, ok := mp.hdrsForCurrBlock.hdrHashAndInfo[string(shardData.HeaderHash)]
		mp.hdrsForCurrBlock.mutHdrsForBlock.RUnlock()
		if !ok {
			log.Debug("getLastSelfNotarizedHeaderByShard",
				"error", process.ErrMissingHeader,
				"hash", shardData.HeaderHash)
			continue
		}

		shardHeader, ok := headerInfo.hdr.(data.ShardHeaderHandler)
		if !ok {
			log.Debug("getLastSelfNotarizedHeaderByShard",
				"error", process.ErrWrongTypeAssertion,
				"hash", shardData.HeaderHash)
			continue
		}

		for _, metaHash := range shardHeader.GetMetaBlockHashes() {
			metaHeader, errGet := process.GetMetaHeader(
				metaHash,
				mp.dataPool.Headers(),
				mp.marshalizer,
				mp.store,
			)
			if errGet != nil {
				log.Trace("getLastSelfNotarizedHeaderByShard.GetMetaHeader", "error", errGet.Error())
				continue
			}

			if metaHeader.Nonce > maxNotarizedNonce {
				maxNotarizedNonce = metaHeader.Nonce
				lastNotarizedMetaHeader = metaHeader
				lastNotarizedMetaHeaderHash = metaHash
			}
		}
	}

	if lastNotarizedMetaHeader != nil {
		log.Debug("last notarized meta header in shard",
			"shard", shardID,
			"epoch", lastNotarizedMetaHeader.GetEpoch(),
			"round", lastNotarizedMetaHeader.GetRound(),
			"nonce", lastNotarizedMetaHeader.GetNonce(),
			"hash", lastNotarizedMetaHeaderHash,
		)
	}

	return lastNotarizedMetaHeader, lastNotarizedMetaHeaderHash
}

// getRewardsTxs must be called before method commitEpoch start because when commit is done rewards txs are removed from pool and saved in storage
func (mp *metaProcessor) getRewardsTxs(header *block.MetaBlock, body *block.Body) (rewardsTx map[string]data.TransactionHandler) {
	if !mp.outportHandler.HasDrivers() {
		return
	}
	if !header.IsStartOfEpochBlock() {
		return
	}

	rewardsTx = mp.epochRewardsCreator.GetRewardsTxs(body)
	return rewardsTx
}

func (mp *metaProcessor) commitEpochStart(header *block.MetaBlock, body *block.Body) {
	if header.IsStartOfEpochBlock() {
		mp.epochStartTrigger.SetProcessed(header, body)
		go mp.epochRewardsCreator.SaveBlockDataToStorage(header, body)
		go mp.validatorInfoCreator.SaveBlockDataToStorage(header, body)
	} else {
		currentHeader := mp.blockChain.GetCurrentBlockHeader()
		if !check.IfNil(currentHeader) && currentHeader.IsStartOfEpochBlock() {
			mp.epochStartTrigger.SetFinalityAttestingRound(header.GetRound())
			mp.nodesCoordinator.ShuffleOutForEpoch(currentHeader.GetEpoch())
		}
	}
}

// RevertStateToBlock recreates the state tries to the root hashes indicated by the provided root hash and header
func (mp *metaProcessor) RevertStateToBlock(header data.HeaderHandler, rootHash []byte) error {
	rootHashHolder := holders.NewDefaultRootHashesHolder(rootHash)
	err := mp.accountsDB[state.UserAccountsState].RecreateTrie(rootHashHolder)
	if err != nil {
		log.Debug("recreate trie with error for header",
			"nonce", header.GetNonce(),
			"header root hash", header.GetRootHash(),
			"given root hash", rootHash,
			"error", err.Error(),
		)

		return err
	}

	metaHeader, ok := header.(data.MetaHeaderHandler)
	if !ok {
		return process.ErrWrongTypeAssertion
	}

	err = mp.validatorStatisticsProcessor.RevertPeerState(metaHeader)
	if err != nil {
		log.Debug("revert peer state with error for header",
			"nonce", metaHeader.GetNonce(),
			"validators root hash", metaHeader.GetValidatorStatsRootHash(),
			"error", err.Error(),
		)

		return err
	}

	err = mp.epochStartTrigger.RevertStateToBlock(metaHeader)
	if err != nil {
		log.Debug("revert epoch start trigger for header",
			"nonce", metaHeader.GetNonce(),
			"error", err,
		)
		return err
	}

	return nil
}

func (mp *metaProcessor) updateShardHeadersNonce(key uint32, value uint64) {
	valueStoredI, ok := mp.shardsHeadersNonce.Load(key)
	if !ok {
		mp.shardsHeadersNonce.Store(key, value)
		return
	}

	valueStored, ok := valueStoredI.(uint64)
	if !ok {
		mp.shardsHeadersNonce.Store(key, value)
		return
	}

	if valueStored < value {
		mp.shardsHeadersNonce.Store(key, value)
	}
}

func (mp *metaProcessor) saveMetricCrossCheckBlockHeight() {
	crossCheckBlockHeight := ""
	for i := uint32(0); i < mp.shardCoordinator.NumberOfShards(); i++ {
		heightValue := uint64(0)

		valueStoredI, isValueInMap := mp.shardsHeadersNonce.Load(i)
		if isValueInMap {
			valueStored, ok := valueStoredI.(uint64)
			if ok {
				heightValue = valueStored
			}
		}

		crossCheckBlockHeight += fmt.Sprintf("%d: %d, ", i, heightValue)

		shardedCrossChecksKey := fmt.Sprintf("%s_%d", common.MetricCrossCheckBlockHeight, i)
		mp.appStatusHandler.SetUInt64Value(shardedCrossChecksKey, heightValue)
	}

	mp.appStatusHandler.SetStringValue(common.MetricCrossCheckBlockHeight, crossCheckBlockHeight)
}

func (mp *metaProcessor) saveLastNotarizedHeader(header *block.MetaBlock) error {
	lastCrossNotarizedHeaderForShard := make(map[uint32]*hashAndHdr, mp.shardCoordinator.NumberOfShards())
	for shardID := uint32(0); shardID < mp.shardCoordinator.NumberOfShards(); shardID++ {
		lastCrossNotarizedHeader, lastCrossNotarizedHeaderHash, err := mp.blockTracker.GetLastCrossNotarizedHeader(shardID)
		if err != nil {
			return err
		}

		lastCrossNotarizedHeaderForShard[shardID] = &hashAndHdr{hdr: lastCrossNotarizedHeader, hash: lastCrossNotarizedHeaderHash}
	}

	mp.hdrsForCurrBlock.mutHdrsForBlock.RLock()
	for i := 0; i < len(header.ShardInfo); i++ {
		shardHeaderHash := header.ShardInfo[i].HeaderHash
		headerInfo, ok := mp.hdrsForCurrBlock.hdrHashAndInfo[string(shardHeaderHash)]
		if !ok {
			mp.hdrsForCurrBlock.mutHdrsForBlock.RUnlock()
			return fmt.Errorf("%w : saveLastNotarizedHeader shardHeaderHash = %s",
				process.ErrMissingHeader, logger.DisplayByteSlice(shardHeaderHash))
		}

		shardHeader, ok := headerInfo.hdr.(data.ShardHeaderHandler)
		if !ok {
			mp.hdrsForCurrBlock.mutHdrsForBlock.RUnlock()
			return process.ErrWrongTypeAssertion
		}

		if lastCrossNotarizedHeaderForShard[shardHeader.GetShardID()].hdr.GetNonce() < shardHeader.GetNonce() {
			lastCrossNotarizedHeaderForShard[shardHeader.GetShardID()] = &hashAndHdr{hdr: shardHeader, hash: shardHeaderHash}
		}
	}
	mp.hdrsForCurrBlock.mutHdrsForBlock.RUnlock()

	for shardID := uint32(0); shardID < mp.shardCoordinator.NumberOfShards(); shardID++ {
		hdr := lastCrossNotarizedHeaderForShard[shardID].hdr
		hash := lastCrossNotarizedHeaderForShard[shardID].hash
		mp.blockTracker.AddCrossNotarizedHeader(shardID, hdr, hash)
		DisplayLastNotarized(mp.marshalizer, mp.hasher, hdr, shardID)
	}

	return nil
}

func (mp *metaProcessor) getLastCrossNotarizedShardHdrs() (map[uint32]data.HeaderHandler, error) {
	mp.hdrsForCurrBlock.mutHdrsForBlock.Lock()
	defer mp.hdrsForCurrBlock.mutHdrsForBlock.Unlock()

	lastCrossNotarizedHeader := make(map[uint32]data.HeaderHandler, mp.shardCoordinator.NumberOfShards())
	for shardID := uint32(0); shardID < mp.shardCoordinator.NumberOfShards(); shardID++ {
		lastCrossNotarizedHeaderForShard, hash, err := mp.blockTracker.GetLastCrossNotarizedHeader(shardID)
		if err != nil {
			return nil, err
		}

		log.Debug("lastCrossNotarizedHeader for shard", "shardID", shardID, "hash", hash)
		lastCrossNotarizedHeader[shardID] = lastCrossNotarizedHeaderForShard
		usedInBlock := mp.isGenesisShardBlockAndFirstMeta(lastCrossNotarizedHeaderForShard.GetNonce())
		mp.hdrsForCurrBlock.hdrHashAndInfo[string(hash)] = &hdrInfo{
			hdr:         lastCrossNotarizedHeaderForShard,
			usedInBlock: usedInBlock,
		}
	}

	return lastCrossNotarizedHeader, nil
}

// check if shard headers were signed and constructed correctly and returns headers which has to be
// checked for finality
func (mp *metaProcessor) checkShardHeadersValidity(metaHdr *block.MetaBlock) (map[uint32]data.HeaderHandler, error) {
	lastCrossNotarizedHeader, err := mp.getLastCrossNotarizedShardHdrs()
	if err != nil {
		return nil, err
	}

	usedShardHdrs, err := mp.sortHeadersForCurrentBlockByNonce(true)
	if err != nil {
		return nil, err
	}
	highestNonceHdrs := make(map[uint32]data.HeaderHandler, len(usedShardHdrs))

	if len(usedShardHdrs) == 0 {
		return highestNonceHdrs, nil
	}

	for shardID, hdrsForShard := range usedShardHdrs {
		for _, shardHdr := range hdrsForShard {
			if !mp.isGenesisShardBlockAndFirstMeta(shardHdr.GetNonce()) {
				err = mp.headerValidator.IsHeaderConstructionValid(shardHdr, lastCrossNotarizedHeader[shardID])
				if err != nil {
					return nil, fmt.Errorf("%w : checkShardHeadersValidity -> isHdrConstructionValid", err)
				}
			}

			lastCrossNotarizedHeader[shardID] = shardHdr
			highestNonceHdrs[shardID] = shardHdr
		}
	}

	mp.hdrsForCurrBlock.mutHdrsForBlock.Lock()
	defer mp.hdrsForCurrBlock.mutHdrsForBlock.Unlock()

	for _, shardData := range metaHdr.ShardInfo {
		headerInfo, ok := mp.hdrsForCurrBlock.hdrHashAndInfo[string(shardData.HeaderHash)]
		if !ok {
			return nil, fmt.Errorf("%w : checkShardHeadersValidity -> hash not found %s ",
				process.ErrHeaderShardDataMismatch, hex.EncodeToString(shardData.HeaderHash))
		}
		actualHdr := headerInfo.hdr
		shardHdr, ok := actualHdr.(data.ShardHeaderHandler)
		if !ok {
			return nil, process.ErrWrongTypeAssertion
		}

		finalMiniBlockHeaders := mp.getFinalMiniBlockHeaders(shardHdr.GetMiniBlockHeaderHandlers())

		if len(shardData.ShardMiniBlockHeaders) != len(finalMiniBlockHeaders) {
			return nil, process.ErrHeaderShardDataMismatch
		}
		if shardData.AccumulatedFees.Cmp(shardHdr.GetAccumulatedFees()) != 0 {
			return nil, process.ErrAccumulatedFeesDoNotMatch
		}
		if shardData.DeveloperFees.Cmp(shardHdr.GetDeveloperFees()) != 0 {
			return nil, process.ErrDeveloperFeesDoNotMatch
		}
		if mp.enableEpochsHandler.IsFlagEnabledInEpoch(common.AndromedaFlag, shardHdr.GetEpoch()) {
			if shardData.Epoch != shardHdr.GetEpoch() {
				return nil, process.ErrEpochMismatch
			}
		}

		mapMiniBlockHeadersInMetaBlock := make(map[string]struct{})
		for _, shardMiniBlockHdr := range shardData.ShardMiniBlockHeaders {
			mapMiniBlockHeadersInMetaBlock[string(shardMiniBlockHdr.Hash)] = struct{}{}
		}

		for _, actualMiniBlockHdr := range finalMiniBlockHeaders {
			if _, hashExists := mapMiniBlockHeadersInMetaBlock[string(actualMiniBlockHdr.GetHash())]; !hashExists {
				return nil, process.ErrHeaderShardDataMismatch
			}
		}
	}

	return highestNonceHdrs, nil
}

func (mp *metaProcessor) getFinalMiniBlockHeaders(miniBlockHeaderHandlers []data.MiniBlockHeaderHandler) []data.MiniBlockHeaderHandler {
	if !mp.enableEpochsHandler.IsFlagEnabled(common.ScheduledMiniBlocksFlag) {
		return miniBlockHeaderHandlers
	}

	miniBlockHeaders := make([]data.MiniBlockHeaderHandler, 0)
	for _, miniBlockHeader := range miniBlockHeaderHandlers {
		if !miniBlockHeader.IsFinal() {
			log.Debug("metaProcessor.getFinalMiniBlockHeaders: do not check validity for mini block which is not final", "mb hash", miniBlockHeader.GetHash())
			continue
		}

		miniBlockHeaders = append(miniBlockHeaders, miniBlockHeader)
	}

	return miniBlockHeaders
}

// check if shard headers are final by checking if newer headers were constructed upon them
func (mp *metaProcessor) checkShardHeadersFinality(
	highestNonceHdrs map[uint32]data.HeaderHandler,
) error {
	finalityAttestingShardHdrs, err := mp.sortHeadersForCurrentBlockByNonce(false)
	if err != nil {
		return err
	}

	var errFinal error

	for shardId, lastVerifiedHdr := range highestNonceHdrs {
		if check.IfNil(lastVerifiedHdr) {
			return process.ErrNilBlockHeader
		}
		if lastVerifiedHdr.GetShardID() != shardId {
			return process.ErrShardIdMissmatch
		}
		isGenesisShardBlockAndFirstMeta := mp.isGenesisShardBlockAndFirstMeta(lastVerifiedHdr.GetNonce())
		if isGenesisShardBlockAndFirstMeta {
			continue
		}

		isNotarizedBasedOnProofs, errCheckProof := mp.checkShardHeaderFinalityBasedOnProofs(lastVerifiedHdr, shardId)
		if isNotarizedBasedOnProofs {
			if errCheckProof != nil {
				return errCheckProof
			}

			continue
		}

		// verify if there are "K" block after current to make this one final
		nextBlocksVerified := uint32(0)
		for _, shardHdr := range finalityAttestingShardHdrs[shardId] {
			if nextBlocksVerified >= mp.shardBlockFinality {
				break
			}

			// found a header with the next nonce
			if shardHdr.GetNonce() == lastVerifiedHdr.GetNonce()+1 {
				err := mp.headerValidator.IsHeaderConstructionValid(shardHdr, lastVerifiedHdr)
				if err != nil {
					log.Debug("checkShardHeadersFinality -> isHdrConstructionValid",
						"error", err.Error())
					continue
				}

				isNotarizedBasedOnProofs, errCheckProof = mp.checkShardHeaderFinalityBasedOnProofs(shardHdr, shardId)
				if isNotarizedBasedOnProofs {
					if errCheckProof != nil {
						return errCheckProof
					}

					break
				}

				lastVerifiedHdr = shardHdr
				nextBlocksVerified += 1
			}
		}

		if nextBlocksVerified < mp.shardBlockFinality && !isNotarizedBasedOnProofs {
			go mp.requestHandler.RequestShardHeaderByNonce(lastVerifiedHdr.GetShardID(), lastVerifiedHdr.GetNonce())
			go mp.requestHandler.RequestShardHeaderByNonce(lastVerifiedHdr.GetShardID(), lastVerifiedHdr.GetNonce()+1)
			errFinal = process.ErrHeaderNotFinal
		}
	}

	return errFinal
}

func (mp *metaProcessor) checkShardHeaderFinalityBasedOnProofs(shardHdr data.HeaderHandler, shardId uint32) (bool, error) {
	if !mp.enableEpochsHandler.IsFlagEnabledInEpoch(common.AndromedaFlag, shardHdr.GetEpoch()) {
		return false, nil
	}

	headerHash, err := core.CalculateHash(mp.marshalizer, mp.hasher, shardHdr)
	if err != nil {
		return true, err
	}

	if !mp.proofsPool.HasProof(shardId, headerHash) {
		return true, process.ErrHeaderNotFinal
	}

	return true, nil
}

// receivedShardHeader is a call back function which is called when a new header
// is added in the headers pool
func (mp *metaProcessor) receivedShardHeader(headerHandler data.HeaderHandler, shardHeaderHash []byte) {
	shardHeader, ok := headerHandler.(data.ShardHeaderHandler)
	if !ok {
		return
	}

	log.Trace("received shard header from network",
		"shard", shardHeader.GetShardID(),
		"round", shardHeader.GetRound(),
		"nonce", shardHeader.GetNonce(),
		"hash", shardHeaderHash,
	)

	mp.hdrsForCurrBlock.mutHdrsForBlock.Lock()

	haveMissingShardHeaders := mp.hdrsForCurrBlock.missingHdrs > 0 || mp.hdrsForCurrBlock.missingFinalityAttestingHdrs > 0
	if haveMissingShardHeaders {
		hdrInfoForHash := mp.hdrsForCurrBlock.hdrHashAndInfo[string(shardHeaderHash)]
		headerInfoIsNotNil := hdrInfoForHash != nil
		headerIsMissing := headerInfoIsNotNil && check.IfNil(hdrInfoForHash.hdr)
		hasProof := headerInfoIsNotNil && hdrInfoForHash.hasProof
		hasProofRequested := headerInfoIsNotNil && hdrInfoForHash.hasProofRequested
		if headerIsMissing {
			hdrInfoForHash.hdr = shardHeader
			mp.hdrsForCurrBlock.missingHdrs--

			if shardHeader.GetNonce() > mp.hdrsForCurrBlock.highestHdrNonce[shardHeader.GetShardID()] {
				mp.hdrsForCurrBlock.highestHdrNonce[shardHeader.GetShardID()] = shardHeader.GetNonce()
			}
			mp.updateLastNotarizedBlockForShard(shardHeader, shardHeaderHash)

			if !hasProof && !hasProofRequested {
				mp.requestProofIfNeeded(shardHeaderHash, shardHeader)
			}
		}

		if mp.hdrsForCurrBlock.missingHdrs == 0 {
			mp.hdrsForCurrBlock.missingFinalityAttestingHdrs = mp.requestMissingFinalityAttestingShardHeaders()
			if mp.hdrsForCurrBlock.missingFinalityAttestingHdrs == 0 {
				log.Debug("received all missing finality attesting shard headers")
			}
		}

		missingShardHdrs := mp.hdrsForCurrBlock.missingHdrs
		missingFinalityAttestingShardHdrs := mp.hdrsForCurrBlock.missingFinalityAttestingHdrs
		missingProofs := mp.hdrsForCurrBlock.missingProofs
		mp.hdrsForCurrBlock.mutHdrsForBlock.Unlock()

		allMissingShardHeadersReceived := missingShardHdrs == 0 && missingFinalityAttestingShardHdrs == 0 && missingProofs == 0
		if allMissingShardHeadersReceived {
			mp.chRcvAllHdrs <- true
		}
	} else {
		mp.hdrsForCurrBlock.mutHdrsForBlock.Unlock()
	}

	go mp.requestMiniBlocksIfNeeded(headerHandler)
}

// requestMissingFinalityAttestingShardHeaders requests the headers needed to accept the current selected headers for
// processing the current block. It requests the shardBlockFinality headers greater than the highest shard header,
// for the given shard, related to the block which should be processed
// this method should be called only under the mutex protection: hdrsForCurrBlock.mutHdrsForBlock
func (mp *metaProcessor) requestMissingFinalityAttestingShardHeaders() uint32 {
	missingFinalityAttestingShardHeaders := uint32(0)

	for shardId := uint32(0); shardId < mp.shardCoordinator.NumberOfShards(); shardId++ {
		lastNotarizedShardHeader := mp.hdrsForCurrBlock.lastNotarizedShardHeaders[shardId]
		missingFinalityAttestingHeaders := uint32(0)
		if lastNotarizedShardHeader != nil && !lastNotarizedShardHeader.notarizedBasedOnProof {
			missingFinalityAttestingHeaders = mp.requestMissingFinalityAttestingHeaders(
				shardId,
				mp.shardBlockFinality,
			)
		}
		missingFinalityAttestingShardHeaders += missingFinalityAttestingHeaders
	}

	return missingFinalityAttestingShardHeaders
}

func (mp *metaProcessor) requestShardHeaders(metaBlock *block.MetaBlock) (uint32, uint32, uint32) {
	_ = core.EmptyChannel(mp.chRcvAllHdrs)

	if len(metaBlock.ShardInfo) == 0 {
		return 0, 0, 0
	}

	return mp.computeExistingAndRequestMissingShardHeaders(metaBlock)
}

func (mp *metaProcessor) updateLastNotarizedBlockForShard(hdr data.ShardHeaderHandler, headerHash []byte) {
	lastNotarizedForShard := mp.hdrsForCurrBlock.lastNotarizedShardHeaders[hdr.GetShardID()]
	if lastNotarizedForShard == nil {
		lastNotarizedForShard = &lastNotarizedHeaderInfo{header: hdr}
		mp.hdrsForCurrBlock.lastNotarizedShardHeaders[hdr.GetShardID()] = lastNotarizedForShard
	}

	if hdr.GetNonce() >= lastNotarizedForShard.header.GetNonce() {
		notarizedBasedOnProofs := mp.enableEpochsHandler.IsFlagEnabledInEpoch(common.AndromedaFlag, hdr.GetEpoch())
		hasProof := false
		if notarizedBasedOnProofs {
			hasProof = mp.proofsPool.HasProof(hdr.GetShardID(), headerHash)
		}

		lastNotarizedForShard.header = hdr
		lastNotarizedForShard.hash = headerHash
		lastNotarizedForShard.notarizedBasedOnProof = notarizedBasedOnProofs
		lastNotarizedForShard.hasProof = hasProof
	}
}

func (mp *metaProcessor) computeExistingAndRequestMissingShardHeaders(metaBlock *block.MetaBlock) (uint32, uint32, uint32) {
	mp.hdrsForCurrBlock.mutHdrsForBlock.Lock()
	defer mp.hdrsForCurrBlock.mutHdrsForBlock.Unlock()

	for _, shardData := range metaBlock.ShardInfo {
		if shardData.Nonce == mp.genesisNonce {
			lastCrossNotarizedHeaderForShard, hash, err := mp.blockTracker.GetLastCrossNotarizedHeader(shardData.ShardID)
			if err != nil {
				log.Warn("computeExistingAndRequestMissingShardHeaders.GetLastCrossNotarizedHeader", "error", err.Error())
				continue
			}
			if !bytes.Equal(hash, shardData.HeaderHash) {
				log.Warn("genesis hash mismatch",
					"last notarized nonce", lastCrossNotarizedHeaderForShard.GetNonce(),
					"last notarized hash", hash,
					"genesis nonce", mp.genesisNonce,
					"genesis hash", shardData.HeaderHash)
			}
			continue
		}

		hdr, err := process.GetShardHeaderFromPool(
			shardData.HeaderHash,
			mp.dataPool.Headers())

		if err != nil {
			mp.hdrsForCurrBlock.missingHdrs++
			mp.hdrsForCurrBlock.hdrHashAndInfo[string(shardData.HeaderHash)] = &hdrInfo{
				hdr:               nil,
				usedInBlock:       true,
				hasProof:          false,
				hasProofRequested: false,
			}

			go mp.requestHandler.RequestShardHeader(shardData.ShardID, shardData.HeaderHash)
			continue
		}

		mp.hdrsForCurrBlock.hdrHashAndInfo[string(shardData.HeaderHash)] = &hdrInfo{
			hdr:         hdr,
			usedInBlock: true,
		}

		mp.requestProofIfNeeded(shardData.HeaderHash, hdr)

		if common.IsEpochChangeBlockForFlagActivation(hdr, mp.enableEpochsHandler, common.AndromedaFlag) {
			continue
		}

		if hdr.GetNonce() > mp.hdrsForCurrBlock.highestHdrNonce[shardData.ShardID] {
			mp.hdrsForCurrBlock.highestHdrNonce[shardData.ShardID] = hdr.GetNonce()
		}

		mp.updateLastNotarizedBlockForShard(hdr, shardData.HeaderHash)
	}

	if mp.hdrsForCurrBlock.missingHdrs == 0 {
		mp.hdrsForCurrBlock.missingFinalityAttestingHdrs = mp.requestMissingFinalityAttestingShardHeaders()
	}

	return mp.hdrsForCurrBlock.missingHdrs, mp.hdrsForCurrBlock.missingFinalityAttestingHdrs, mp.hdrsForCurrBlock.missingProofs
}

func (mp *metaProcessor) createShardInfo() ([]data.ShardDataHandler, error) {
	var shardInfo []data.ShardDataHandler
	if mp.epochStartTrigger.IsEpochStart() {
		return shardInfo, nil
	}

	mp.hdrsForCurrBlock.mutHdrsForBlock.Lock()
	defer mp.hdrsForCurrBlock.mutHdrsForBlock.Unlock()

	for hdrHash, headerInfo := range mp.hdrsForCurrBlock.hdrHashAndInfo {
		if !headerInfo.usedInBlock {
			continue
		}

		isBlockAfterAndromedaFlag := !check.IfNil(headerInfo.hdr) &&
			mp.enableEpochsHandler.IsFlagEnabledInEpoch(common.AndromedaFlag, headerInfo.hdr.GetEpoch()) && headerInfo.hdr.GetNonce() >= 1
		hasMissingShardHdrProof := isBlockAfterAndromedaFlag && !mp.proofsPool.HasProof(headerInfo.hdr.GetShardID(), []byte(hdrHash))
		if hasMissingShardHdrProof {
			return nil, fmt.Errorf("%w for shard header with hash %s", process.ErrMissingHeaderProof, hex.EncodeToString([]byte(hdrHash)))
		}

		shardHdr, ok := headerInfo.hdr.(data.ShardHeaderHandler)
		if !ok {
			return nil, process.ErrWrongTypeAssertion
		}

		shardData := block.ShardData{}
		shardData.TxCount = shardHdr.GetTxCount()
		shardData.ShardID = shardHdr.GetShardID()
		shardData.HeaderHash = []byte(hdrHash)
		shardData.Round = shardHdr.GetRound()
		shardData.PrevHash = shardHdr.GetPrevHash()
		shardData.Nonce = shardHdr.GetNonce()
		shardData.PrevRandSeed = shardHdr.GetPrevRandSeed()
		shardData.PubKeysBitmap = shardHdr.GetPubKeysBitmap()
		if mp.enableEpochsHandler.IsFlagEnabledInEpoch(common.AndromedaFlag, shardHdr.GetEpoch()) {
			shardData.Epoch = shardHdr.GetEpoch()
		}
		shardData.NumPendingMiniBlocks = uint32(len(mp.pendingMiniBlocksHandler.GetPendingMiniBlocks(shardData.ShardID)))
		header, _, err := mp.blockTracker.GetLastSelfNotarizedHeader(shardHdr.GetShardID())
		if err != nil {
			return nil, err
		}
		shardData.LastIncludedMetaNonce = header.GetNonce()
		shardData.AccumulatedFees = shardHdr.GetAccumulatedFees()
		shardData.DeveloperFees = shardHdr.GetDeveloperFees()

		for i := 0; i < len(shardHdr.GetMiniBlockHeaderHandlers()); i++ {
			if mp.enableEpochsHandler.IsFlagEnabled(common.ScheduledMiniBlocksFlag) {
				miniBlockHeader := shardHdr.GetMiniBlockHeaderHandlers()[i]
				if !miniBlockHeader.IsFinal() {
					log.Debug("metaProcessor.createShardInfo: do not create shard data with mini block which is not final", "mb hash", miniBlockHeader.GetHash())
					continue
				}
			}

			shardMiniBlockHeader := block.MiniBlockHeader{}
			shardMiniBlockHeader.SenderShardID = shardHdr.GetMiniBlockHeaderHandlers()[i].GetSenderShardID()
			shardMiniBlockHeader.ReceiverShardID = shardHdr.GetMiniBlockHeaderHandlers()[i].GetReceiverShardID()
			shardMiniBlockHeader.Hash = shardHdr.GetMiniBlockHeaderHandlers()[i].GetHash()
			shardMiniBlockHeader.TxCount = shardHdr.GetMiniBlockHeaderHandlers()[i].GetTxCount()
			shardMiniBlockHeader.Type = block.Type(shardHdr.GetMiniBlockHeaderHandlers()[i].GetTypeInt32())

			shardData.ShardMiniBlockHeaders = append(shardData.ShardMiniBlockHeaders, shardMiniBlockHeader)
		}

		shardInfo = append(shardInfo, &shardData)
	}

	log.Debug("created shard data",
		"size", len(shardInfo),
	)
	return shardInfo, nil
}

func (mp *metaProcessor) verifyTotalAccumulatedFeesInEpoch(metaHdr *block.MetaBlock) error {
	computedTotalFees, computedTotalDevFees, err := mp.computeAccumulatedFeesInEpoch(metaHdr)
	if err != nil {
		return err
	}

	if computedTotalFees.Cmp(metaHdr.AccumulatedFeesInEpoch) != 0 {
		return fmt.Errorf("%w, got %v, computed %v", process.ErrAccumulatedFeesInEpochDoNotMatch, metaHdr.AccumulatedFeesInEpoch, computedTotalFees)
	}

	if computedTotalDevFees.Cmp(metaHdr.DevFeesInEpoch) != 0 {
		return fmt.Errorf("%w, got %v, computed %v", process.ErrDevFeesInEpochDoNotMatch, metaHdr.DevFeesInEpoch, computedTotalDevFees)
	}

	return nil
}

func (mp *metaProcessor) computeAccumulatedFeesInEpoch(metaHdr data.MetaHeaderHandler) (*big.Int, *big.Int, error) {
	currentlyAccumulatedFeesInEpoch := big.NewInt(0)
	currentDevFeesInEpoch := big.NewInt(0)

	lastHdr := mp.blockChain.GetCurrentBlockHeader()
	if !check.IfNil(lastHdr) {
		lastMeta, ok := lastHdr.(*block.MetaBlock)
		if !ok {
			return nil, nil, process.ErrWrongTypeAssertion
		}

		if !lastHdr.IsStartOfEpochBlock() {
			currentlyAccumulatedFeesInEpoch = big.NewInt(0).Set(lastMeta.AccumulatedFeesInEpoch)
			currentDevFeesInEpoch = big.NewInt(0).Set(lastMeta.DevFeesInEpoch)
		}
	}

	currentlyAccumulatedFeesInEpoch.Add(currentlyAccumulatedFeesInEpoch, metaHdr.GetAccumulatedFees())
	currentDevFeesInEpoch.Add(currentDevFeesInEpoch, metaHdr.GetDeveloperFees())
	log.Debug("computeAccumulatedFeesInEpoch - meta block fees",
		"meta nonce", metaHdr.GetNonce(),
		"accumulatedFees", metaHdr.GetAccumulatedFees().String(),
		"devFees", metaHdr.GetDeveloperFees().String(),
		"meta leader fees", core.GetIntTrimmedPercentageOfValue(big.NewInt(0).Sub(metaHdr.GetAccumulatedFees(), metaHdr.GetDeveloperFees()), mp.economicsData.LeaderPercentageInEpoch(metaHdr.GetEpoch())).String())

	for _, shardData := range metaHdr.GetShardInfoHandlers() {
		log.Debug("computeAccumulatedFeesInEpoch - adding shard data fees",
			"shardHeader hash", shardData.GetHeaderHash(),
			"shardHeader nonce", shardData.GetNonce(),
			"shardHeader accumulated fees", shardData.GetAccumulatedFees().String(),
			"shardHeader dev fees", shardData.GetDeveloperFees().String(),
			"shardHeader leader fees", core.GetIntTrimmedPercentageOfValue(big.NewInt(0).Sub(shardData.GetAccumulatedFees(), shardData.GetDeveloperFees()), mp.economicsData.LeaderPercentageInEpoch(metaHdr.GetEpoch())).String(),
		)

		currentlyAccumulatedFeesInEpoch.Add(currentlyAccumulatedFeesInEpoch, shardData.GetAccumulatedFees())
		currentDevFeesInEpoch.Add(currentDevFeesInEpoch, shardData.GetDeveloperFees())
	}

	log.Debug("computeAccumulatedFeesInEpoch - fees in epoch",
		"accumulatedFeesInEpoch", currentlyAccumulatedFeesInEpoch.String(),
		"devFeesInEpoch", currentDevFeesInEpoch.String())

	return currentlyAccumulatedFeesInEpoch, currentDevFeesInEpoch, nil
}

// applyBodyToHeader creates a miniblock header list given a block body
func (mp *metaProcessor) applyBodyToHeader(metaHdr data.MetaHeaderHandler, bodyHandler data.BodyHandler) (data.BodyHandler, error) {
	sw := core.NewStopWatch()
	sw.Start("applyBodyToHeader")
	defer func() {
		sw.Stop("applyBodyToHeader")

		log.Debug("measurements", sw.GetMeasurements()...)
	}()

	if check.IfNil(bodyHandler) {
		return nil, process.ErrNilBlockBody
	}

	var err error
	defer func() {
		go mp.checkAndRequestIfShardHeadersMissing()
	}()

	sw.Start("createShardInfo")
	shardInfo, err := mp.createShardInfo()
	sw.Stop("createShardInfo")
	if err != nil {
		return nil, err
	}

	err = metaHdr.SetEpoch(mp.epochStartTrigger.Epoch())
	if err != nil {
		return nil, err
	}

	err = metaHdr.SetShardInfoHandlers(shardInfo)
	if err != nil {
		return nil, err
	}

	err = metaHdr.SetRootHash(mp.getRootHash())
	if err != nil {
		return nil, err
	}

	err = metaHdr.SetTxCount(getTxCount(shardInfo))
	if err != nil {
		return nil, err
	}

	err = metaHdr.SetAccumulatedFees(mp.feeHandler.GetAccumulatedFees())
	if err != nil {
		return nil, err
	}

	err = metaHdr.SetDeveloperFees(mp.feeHandler.GetDeveloperFees())
	if err != nil {
		return nil, err
	}

	accumulatedFees, devFees, err := mp.computeAccumulatedFeesInEpoch(metaHdr)
	if err != nil {
		return nil, err
	}

	err = metaHdr.SetAccumulatedFeesInEpoch(accumulatedFees)
	if err != nil {
		return nil, err
	}

	err = metaHdr.SetDevFeesInEpoch(devFees)
	if err != nil {
		return nil, err
	}

	body, ok := bodyHandler.(*block.Body)
	if !ok {
		err = process.ErrWrongTypeAssertion
		return nil, err
	}

	sw.Start("CreateReceiptsHash")
	receiptsHash, err := mp.txCoordinator.CreateReceiptsHash()
	sw.Stop("CreateReceiptsHash")
	if err != nil {
		return nil, err
	}

	err = metaHdr.SetReceiptsHash(receiptsHash)
	if err != nil {
		return nil, err
	}

	totalTxCount, miniBlockHeaderHandlers, err := mp.createMiniBlockHeaderHandlers(body, make(map[string]*processedMb.ProcessedMiniBlockInfo))
	if err != nil {
		return nil, err
	}

	err = metaHdr.SetMiniBlockHeaderHandlers(miniBlockHeaderHandlers)
	if err != nil {
		return nil, err
	}

	txCount := metaHdr.GetTxCount() + uint32(totalTxCount)
	err = metaHdr.SetTxCount(txCount)
	if err != nil {
		return nil, err
	}

	sw.Start("UpdatePeerState")
	mp.prepareBlockHeaderInternalMapForValidatorProcessor()
	valStatRootHash, err := mp.validatorStatisticsProcessor.UpdatePeerState(metaHdr, mp.hdrsForCurrBlock.getHdrHashMap())
	sw.Stop("UpdatePeerState")
	if err != nil {
		return nil, err
	}

	err = metaHdr.SetValidatorStatsRootHash(valStatRootHash)
	if err != nil {
		return nil, err
	}

	marshalizedBody, err := mp.marshalizer.Marshal(body)
	if err != nil {
		return nil, err
	}

	mp.blockSizeThrottler.Add(metaHdr.GetRound(), uint32(len(marshalizedBody)))

	return body, nil
}

func (mp *metaProcessor) prepareBlockHeaderInternalMapForValidatorProcessor() {
	currentBlockHeader := mp.blockChain.GetCurrentBlockHeader()
	currentBlockHeaderHash := mp.blockChain.GetCurrentBlockHeaderHash()

	if check.IfNil(currentBlockHeader) {
		currentBlockHeader = mp.blockChain.GetGenesisHeader()
		currentBlockHeaderHash = mp.blockChain.GetGenesisHeaderHash()
	}

	mp.hdrsForCurrBlock.mutHdrsForBlock.Lock()
	mp.hdrsForCurrBlock.hdrHashAndInfo[string(currentBlockHeaderHash)] = &hdrInfo{
		usedInBlock: false,
		hdr:         currentBlockHeader,
	}
	mp.hdrsForCurrBlock.mutHdrsForBlock.Unlock()
}

func (mp *metaProcessor) verifyValidatorStatisticsRootHash(header *block.MetaBlock) error {
	mp.prepareBlockHeaderInternalMapForValidatorProcessor()
	validatorStatsRH, err := mp.validatorStatisticsProcessor.UpdatePeerState(header, mp.hdrsForCurrBlock.getHdrHashMap())
	if err != nil {
		return err
	}

	if !bytes.Equal(validatorStatsRH, header.GetValidatorStatsRootHash()) {
		log.Debug("validator stats root hash mismatch",
			"computed", validatorStatsRH,
			"received", header.GetValidatorStatsRootHash(),
		)
		return fmt.Errorf("%s, metachain, computed: %s, received: %s, meta header nonce: %d",
			process.ErrValidatorStatsRootHashDoesNotMatch,
			logger.DisplayByteSlice(validatorStatsRH),
			logger.DisplayByteSlice(header.GetValidatorStatsRootHash()),
			header.Nonce,
		)
	}

	return nil
}

func (mp *metaProcessor) waitForBlockHeaders(waitTime time.Duration) error {
	select {
	case <-mp.chRcvAllHdrs:
		return nil
	case <-time.After(waitTime):
		return process.ErrTimeIsOut
	}
}

// CreateNewHeader creates a new header
func (mp *metaProcessor) CreateNewHeader(round uint64, nonce uint64) (data.HeaderHandler, error) {
	mp.epochStartTrigger.Update(round, nonce)
	epoch := mp.epochStartTrigger.Epoch()

	header := mp.versionedHeaderFactory.Create(epoch)
	metaHeader, ok := header.(data.MetaHeaderHandler)
	if !ok {
		return nil, process.ErrWrongTypeAssertion
	}

	err := metaHeader.SetRound(round)
	if err != nil {
		return nil, err
	}

	mp.roundNotifier.CheckRound(header)
	mp.epochNotifier.CheckEpoch(header)

	err = metaHeader.SetNonce(nonce)
	if err != nil {
		return nil, err
	}

	err = metaHeader.SetAccumulatedFees(big.NewInt(0))
	if err != nil {
		return nil, err
	}

	err = metaHeader.SetAccumulatedFeesInEpoch(big.NewInt(0))
	if err != nil {
		return nil, err
	}

	err = metaHeader.SetDeveloperFees(big.NewInt(0))
	if err != nil {
		return nil, err
	}

	err = metaHeader.SetDevFeesInEpoch(big.NewInt(0))
	if err != nil {
		return nil, err
	}

	err = mp.setHeaderVersionData(metaHeader)
	if err != nil {
		return nil, err
	}

	return metaHeader, nil
}

func (mp *metaProcessor) setHeaderVersionData(metaHeader data.MetaHeaderHandler) error {
	if check.IfNil(metaHeader) {
		return process.ErrNilHeaderHandler
	}

	rootHash, err := mp.accountsDB[state.UserAccountsState].RootHash()
	if err != nil {
		return err
	}

	scheduledGasAndFees := mp.scheduledTxsExecutionHandler.GetScheduledGasAndFees()
	additionalVersionData := &headerVersionData.AdditionalData{
		ScheduledRootHash:        rootHash,
		ScheduledAccumulatedFees: scheduledGasAndFees.GetAccumulatedFees(),
		ScheduledDeveloperFees:   scheduledGasAndFees.GetDeveloperFees(),
		ScheduledGasProvided:     scheduledGasAndFees.GetGasProvided(),
		ScheduledGasPenalized:    scheduledGasAndFees.GetGasPenalized(),
		ScheduledGasRefunded:     scheduledGasAndFees.GetGasRefunded(),
	}

	return metaHeader.SetAdditionalData(additionalVersionData)
}

// MarshalizedDataToBroadcast prepares underlying data into a marshalized object according to destination
func (mp *metaProcessor) MarshalizedDataToBroadcast(
	hdr data.HeaderHandler,
	bodyHandler data.BodyHandler,
) (map[uint32][]byte, map[string][][]byte, error) {
	if check.IfNil(hdr) {
		return nil, nil, process.ErrNilMetaBlockHeader
	}
	if check.IfNil(bodyHandler) {
		return nil, nil, process.ErrNilMiniBlocks
	}

	body, ok := bodyHandler.(*block.Body)
	if !ok {
		return nil, nil, process.ErrWrongTypeAssertion
	}

	var mrsTxs map[string][][]byte
	if hdr.IsStartOfEpochBlock() {
		mrsTxs = mp.getAllMarshalledTxs(body)
	} else {
		mrsTxs = mp.txCoordinator.CreateMarshalizedData(body)
	}

	bodies := make(map[uint32]block.MiniBlockSlice)
	for _, miniBlock := range body.MiniBlocks {
		if miniBlock.SenderShardID != mp.shardCoordinator.SelfId() ||
			miniBlock.ReceiverShardID == mp.shardCoordinator.SelfId() {
			continue
		}
		bodies[miniBlock.ReceiverShardID] = append(bodies[miniBlock.ReceiverShardID], miniBlock)
	}

	mrsData := make(map[uint32][]byte, len(bodies))
	for shardId, subsetBlockBody := range bodies {
		buff, err := mp.marshalizer.Marshal(&block.Body{MiniBlocks: subsetBlockBody})
		if err != nil {
			log.Error("metaProcessor.MarshalizedDataToBroadcast.Marshal", "error", err.Error())
			continue
		}
		mrsData[shardId] = buff
	}

	return mrsData, mrsTxs, nil
}

func (mp *metaProcessor) getAllMarshalledTxs(body *block.Body) map[string][][]byte {
	allMarshalledTxs := make(map[string][][]byte)

	marshalledRewardsTxs := mp.epochRewardsCreator.CreateMarshalledData(body)
	marshalledValidatorInfoTxs := mp.validatorInfoCreator.CreateMarshalledData(body)

	for topic, marshalledTxs := range marshalledRewardsTxs {
		allMarshalledTxs[topic] = append(allMarshalledTxs[topic], marshalledTxs...)
		log.Trace("metaProcessor.getAllMarshalledTxs", "topic", topic, "num rewards txs", len(marshalledTxs))
	}

	for topic, marshalledTxs := range marshalledValidatorInfoTxs {
		allMarshalledTxs[topic] = append(allMarshalledTxs[topic], marshalledTxs...)
		log.Trace("metaProcessor.getAllMarshalledTxs", "topic", topic, "num validator info txs", len(marshalledTxs))
	}

	return allMarshalledTxs
}

func getTxCount(shardInfo []data.ShardDataHandler) uint32 {
	txs := uint32(0)
	for i := 0; i < len(shardInfo); i++ {
		shardDataHandlers := shardInfo[i].GetShardMiniBlockHeaderHandlers()
		for j := 0; j < len(shardDataHandlers); j++ {
			txs += shardDataHandlers[j].GetTxCount()
		}
	}

	return txs
}

// IsInterfaceNil returns true if there is no value under the interface
func (mp *metaProcessor) IsInterfaceNil() bool {
	return mp == nil
}

// GetBlockBodyFromPool returns block body from pool for a given header
func (mp *metaProcessor) GetBlockBodyFromPool(headerHandler data.HeaderHandler) (data.BodyHandler, error) {
	metaBlock, ok := headerHandler.(*block.MetaBlock)
	if !ok {
		return nil, process.ErrWrongTypeAssertion
	}

	miniBlocksPool := mp.dataPool.MiniBlocks()
	var miniBlocks block.MiniBlockSlice

	for _, mbHeader := range metaBlock.MiniBlockHeaders {
		obj, hashInPool := miniBlocksPool.Get(mbHeader.Hash)
		if !hashInPool {
			continue
		}

		miniBlock, typeOk := obj.(*block.MiniBlock)
		if !typeOk {
			return nil, process.ErrWrongTypeAssertion
		}

		miniBlocks = append(miniBlocks, miniBlock)
	}

	return &block.Body{MiniBlocks: miniBlocks}, nil
}

func (mp *metaProcessor) getPendingMiniBlocks() []bootstrapStorage.PendingMiniBlocksInfo {
	pendingMiniBlocksInfo := make([]bootstrapStorage.PendingMiniBlocksInfo, mp.shardCoordinator.NumberOfShards())

	for shardID := uint32(0); shardID < mp.shardCoordinator.NumberOfShards(); shardID++ {
		pendingMiniBlocksInfo[shardID] = bootstrapStorage.PendingMiniBlocksInfo{
			MiniBlocksHashes: mp.pendingMiniBlocksHandler.GetPendingMiniBlocks(shardID),
			ShardID:          shardID,
		}
	}

	return pendingMiniBlocksInfo
}

func (mp *metaProcessor) removeStartOfEpochBlockDataFromPools(
	headerHandler data.HeaderHandler,
	bodyHandler data.BodyHandler,
) error {

	if !headerHandler.IsStartOfEpochBlock() {
		return nil
	}

	metaBlock, ok := headerHandler.(*block.MetaBlock)
	if !ok {
		return process.ErrWrongTypeAssertion
	}

	body, ok := bodyHandler.(*block.Body)
	if !ok {
		return process.ErrWrongTypeAssertion
	}

	mp.epochRewardsCreator.RemoveBlockDataFromPools(metaBlock, body)
	mp.validatorInfoCreator.RemoveBlockDataFromPools(metaBlock, body)

	return nil
}

// Close - closes all underlying components
func (mp *metaProcessor) Close() error {
	return mp.baseProcessor.Close()
}

// DecodeBlockHeader method decodes block header from a given byte array
func (mp *metaProcessor) DecodeBlockHeader(dta []byte) data.HeaderHandler {
	if dta == nil {
		return nil
	}

	metaBlock := &block.MetaBlock{}
	err := mp.marshalizer.Unmarshal(metaBlock, dta)
	if err != nil {
		log.Debug("DecodeBlockHeader.Unmarshal", "error", err.Error())
		return nil
	}

	return metaBlock
}<|MERGE_RESOLUTION|>--- conflicted
+++ resolved
@@ -806,31 +806,14 @@
 		return nil, nil, err
 	}
 
-<<<<<<< HEAD
-		err = mp.blockChainHook.SetCurrentHeader(metaHdr)
-		if err != nil {
-			return nil, nil, err
-		}
-
-		body, err = mp.createEpochStartBody(metaHdr)
-		if err != nil {
-			return nil, nil, err
-		}
-	} else {
-		err = mp.blockChainHook.SetCurrentHeader(metaHdr)
-		if err != nil {
-			return nil, nil, err
-		}
-
-		body, err = mp.createBlockBody(metaHdr, haveTime)
-		if err != nil {
-			return nil, nil, err
-		}
-=======
+	err = mp.blockChainHook.SetCurrentHeader(metaHdr)
+	if err != nil {
+		return nil, nil, err
+	}
+
 	body, err = mp.createBody(metaHdr, haveTime)
 	if err != nil {
 		return nil, nil, err
->>>>>>> 9f2444e9
 	}
 
 	body, err = mp.applyBodyToHeader(metaHdr, body)
