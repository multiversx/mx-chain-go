--- conflicted
+++ resolved
@@ -343,12 +343,8 @@
 }
 
 // CreateBlockBody creates block body of metachain
-<<<<<<< HEAD
 func (mp *metaProcessor) CreateBlockBody(round uint64, haveTime func() bool) (data.BodyHandler, error) {
-=======
-func (mp *metaProcessor) CreateBlockBody(round uint32, haveTime func() bool) (data.BodyHandler, error) {
 	mp.blockSizeThrottler.ComputeMaxItems()
->>>>>>> d1bbe4d9
 	return &block.MetaBlockBody{}, nil
 }
 
@@ -894,13 +890,8 @@
 }
 
 func (mp *metaProcessor) createShardInfo(
-<<<<<<< HEAD
-	maxMiniBlockHdrsInBlock uint32,
+	maxItemsInBlock uint32,
 	round uint64,
-=======
-	maxItemsInBlock uint32,
-	round uint32,
->>>>>>> d1bbe4d9
 	haveTime func() bool,
 ) ([]block.ShardData, error) {
 
