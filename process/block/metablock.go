--- conflicted
+++ resolved
@@ -309,7 +309,11 @@
 	return nil
 }
 
-<<<<<<< HEAD
+// SetNumProcessedObj will set the num of processed headers
+func (mp *metaProcessor) SetNumProcessedObj(numObj uint64) {
+	mp.headersCounter.shardMBHeadersTotalProcessed = numObj
+}
+
 func (mp *metaProcessor) checkEpochCorrectness(
 	headerHandler data.HeaderHandler,
 	chainHandler data.ChainHandler,
@@ -334,11 +338,6 @@
 	}
 
 	return nil
-=======
-// SetNumProcessedObj will set the num of processed headers
-func (mp *metaProcessor) SetNumProcessedObj(numObj uint64) {
-	mp.headersCounter.shardMBHeadersTotalProcessed = numObj
->>>>>>> c414c9f5
 }
 
 func (mp *metaProcessor) verifyCrossShardMiniBlockDstMe(header *block.MetaBlock) error {
@@ -402,14 +401,6 @@
 	return miniBlockShardsHashes, nil
 }
 
-<<<<<<< HEAD
-=======
-// SetConsensusData - sets the reward addresses for the current consensus group
-func (mp *metaProcessor) SetConsensusData(_ []byte, _ uint64, _ uint32, _ uint32) {
-	// nothing to do
-}
-
->>>>>>> c414c9f5
 func (mp *metaProcessor) checkAndRequestIfShardHeadersMissing(round uint64) {
 	_, _, sortedHdrPerShard, err := mp.getOrderedHdrs(round)
 	if err != nil {
@@ -1049,7 +1040,6 @@
 
 // ApplyProcessedMiniBlocks will do nothing on meta processor
 func (mp *metaProcessor) ApplyProcessedMiniBlocks(_ map[string]map[string]struct{}) {
-<<<<<<< HEAD
 }
 
 func (mp *metaProcessor) commitEpochStart(header data.HeaderHandler, chainHandler data.ChainHandler) {
@@ -1099,8 +1089,6 @@
 	if err != nil {
 		log.Debug("RevertPeerStateToSnapshot", "error", err.Error())
 	}
-=======
->>>>>>> c414c9f5
 }
 
 func (mp *metaProcessor) getPrevHeader(header *block.MetaBlock) (*block.MetaBlock, error) {
@@ -1527,14 +1515,10 @@
 	round uint64,
 ) ([]block.ShardData, error) {
 
-<<<<<<< HEAD
 	shardInfo := make([]block.ShardData, 0)
 	if mp.epochStartTrigger.IsEpochStart() {
 		return shardInfo, nil
 	}
-=======
-	shardInfo := make([]block.ShardData, 0, len(mp.hdrsForCurrBlock.hdrHashAndInfo))
->>>>>>> c414c9f5
 
 	log.Debug("creating shard info has been started")
 	mp.hdrsForCurrBlock.mutHdrsForBlock.Lock()
