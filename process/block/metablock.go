package block

import (
	"bytes"
	"encoding/hex"
	"errors"
	"fmt"
	"math/big"
	"sync"
	"time"

	"github.com/multiversx/mx-chain-core-go/core"
	"github.com/multiversx/mx-chain-core-go/core/check"
	"github.com/multiversx/mx-chain-core-go/data"
	"github.com/multiversx/mx-chain-core-go/data/block"
	"github.com/multiversx/mx-chain-core-go/data/headerVersionData"
	logger "github.com/multiversx/mx-chain-logger-go"

	"github.com/multiversx/mx-chain-go/common"
	"github.com/multiversx/mx-chain-go/common/holders"
	"github.com/multiversx/mx-chain-go/dataRetriever"
	processOutport "github.com/multiversx/mx-chain-go/outport/process"
	"github.com/multiversx/mx-chain-go/process"
	"github.com/multiversx/mx-chain-go/process/block/bootstrapStorage"
	"github.com/multiversx/mx-chain-go/process/block/helpers"
	"github.com/multiversx/mx-chain-go/process/block/processedMb"
	"github.com/multiversx/mx-chain-go/state"
)

const firstHeaderNonce = uint64(1)

var _ process.BlockProcessor = (*metaProcessor)(nil)

// metaProcessor implements metaProcessor interface, and actually it tries to execute block
type metaProcessor struct {
	*baseProcessor
	scToProtocol                 process.SmartContractToProtocolHandler
	epochStartDataCreator        process.EpochStartDataCreator
	epochEconomics               process.EndOfEpochEconomics
	epochRewardsCreator          process.RewardsCreator
	validatorInfoCreator         process.EpochStartValidatorInfoCreator
	epochSystemSCProcessor       process.EpochStartSystemSCProcessor
	pendingMiniBlocksHandler     process.PendingMiniBlocksHandler
	validatorStatisticsProcessor process.ValidatorStatisticsProcessor
	shardsHeadersNonce           *sync.Map
	shardBlockFinality           uint32
	headersCounter               *headersCounter
}

// NewMetaProcessor creates a new metaProcessor object
func NewMetaProcessor(arguments ArgMetaProcessor) (*metaProcessor, error) {
	base, err := NewBaseProcessor(arguments.ArgBaseProcessor)
	if err != nil {
		return nil, err
	}
	if check.IfNil(arguments.SCToProtocol) {
		return nil, process.ErrNilSCToProtocol
	}
	if check.IfNil(arguments.PendingMiniBlocksHandler) {
		return nil, process.ErrNilPendingMiniBlocksHandler
	}
	if check.IfNil(arguments.EpochStartDataCreator) {
		return nil, process.ErrNilEpochStartDataCreator
	}
	if check.IfNil(arguments.EpochEconomics) {
		return nil, process.ErrNilEpochEconomics
	}
	if check.IfNil(arguments.EpochRewardsCreator) {
		return nil, process.ErrNilRewardsCreator
	}
	if check.IfNil(arguments.EpochValidatorInfoCreator) {
		return nil, process.ErrNilEpochStartValidatorInfoCreator
	}
	if check.IfNil(arguments.ValidatorStatisticsProcessor) {
		return nil, process.ErrNilValidatorStatistics
	}
	if check.IfNil(arguments.EpochSystemSCProcessor) {
		return nil, process.ErrNilEpochStartSystemSCProcessor
	}
	if check.IfNil(arguments.ReceiptsRepository) {
		return nil, process.ErrNilReceiptsRepository
	}

<<<<<<< HEAD
=======
	processDebugger, err := createDisabledProcessDebugger()
	if err != nil {
		return nil, err
	}

	genesisHdr := arguments.DataComponents.Blockchain().GetGenesisHeader()
	base := &baseProcessor{
		accountsDB:                    arguments.AccountsDB,
		blockSizeThrottler:            arguments.BlockSizeThrottler,
		forkDetector:                  arguments.ForkDetector,
		hasher:                        arguments.CoreComponents.Hasher(),
		marshalizer:                   arguments.CoreComponents.InternalMarshalizer(),
		store:                         arguments.DataComponents.StorageService(),
		shardCoordinator:              arguments.BootstrapComponents.ShardCoordinator(),
		feeHandler:                    arguments.FeeHandler,
		nodesCoordinator:              arguments.NodesCoordinator,
		uint64Converter:               arguments.CoreComponents.Uint64ByteSliceConverter(),
		requestHandler:                arguments.RequestHandler,
		appStatusHandler:              arguments.StatusCoreComponents.AppStatusHandler(),
		blockChainHook:                arguments.BlockChainHook,
		txCoordinator:                 arguments.TxCoordinator,
		epochStartTrigger:             arguments.EpochStartTrigger,
		headerValidator:               arguments.HeaderValidator,
		roundHandler:                  arguments.CoreComponents.RoundHandler(),
		bootStorer:                    arguments.BootStorer,
		blockTracker:                  arguments.BlockTracker,
		dataPool:                      arguments.DataComponents.Datapool(),
		blockChain:                    arguments.DataComponents.Blockchain(),
		outportHandler:                arguments.StatusComponents.OutportHandler(),
		genesisNonce:                  genesisHdr.GetNonce(),
		versionedHeaderFactory:        arguments.BootstrapComponents.VersionedHeaderFactory(),
		headerIntegrityVerifier:       arguments.BootstrapComponents.HeaderIntegrityVerifier(),
		historyRepo:                   arguments.HistoryRepository,
		epochNotifier:                 arguments.CoreComponents.EpochNotifier(),
		enableEpochsHandler:           arguments.CoreComponents.EnableEpochsHandler(),
		roundNotifier:                 arguments.CoreComponents.RoundNotifier(),
		enableRoundsHandler:           arguments.CoreComponents.EnableRoundsHandler(),
		epochChangeGracePeriodHandler: arguments.CoreComponents.EpochChangeGracePeriodHandler(),
		processConfigsHandler:         arguments.CoreComponents.ProcessConfigsHandler(),
		vmContainerFactory:            arguments.VMContainersFactory,
		vmContainer:                   arguments.VmContainer,
		processDataTriesOnCommitEpoch: arguments.Config.Debug.EpochStart.ProcessDataTrieOnCommitEpoch,
		gasConsumedProvider:           arguments.GasHandler,
		economicsData:                 arguments.CoreComponents.EconomicsData(),
		scheduledTxsExecutionHandler:  arguments.ScheduledTxsExecutionHandler,
		pruningDelay:                  pruningDelay,
		processedMiniBlocksTracker:    arguments.ProcessedMiniBlocksTracker,
		receiptsRepository:            arguments.ReceiptsRepository,
		processDebugger:               processDebugger,
		outportDataProvider:           arguments.OutportDataProvider,
		processStatusHandler:          arguments.CoreComponents.ProcessStatusHandler(),
		blockProcessingCutoffHandler:  arguments.BlockProcessingCutoffHandler,
		managedPeersHolder:            arguments.ManagedPeersHolder,
		sentSignaturesTracker:         arguments.SentSignaturesTracker,
		stateAccessesCollector:        arguments.StateAccessesCollector,
		extraDelayRequestBlockInfo:    time.Duration(arguments.Config.EpochStartConfig.ExtraDelayForRequestBlockInfoInMilliseconds) * time.Millisecond,
		proofsPool:                    arguments.DataComponents.Datapool().Proofs(),
	}

>>>>>>> 49ddefdf
	mp := metaProcessor{
		baseProcessor:                base,
		headersCounter:               NewHeaderCounter(),
		scToProtocol:                 arguments.SCToProtocol,
		pendingMiniBlocksHandler:     arguments.PendingMiniBlocksHandler,
		epochStartDataCreator:        arguments.EpochStartDataCreator,
		epochEconomics:               arguments.EpochEconomics,
		epochRewardsCreator:          arguments.EpochRewardsCreator,
		validatorStatisticsProcessor: arguments.ValidatorStatisticsProcessor,
		validatorInfoCreator:         arguments.EpochValidatorInfoCreator,
		epochSystemSCProcessor:       arguments.EpochSystemSCProcessor,
	}

	argsTransactionCounter := ArgsTransactionCounter{
		AppStatusHandler: mp.appStatusHandler,
		Hasher:           mp.hasher,
		Marshalizer:      mp.marshalizer,
		ShardID:          core.MetachainShardId,
	}
	mp.txCounter, err = NewTransactionCounter(argsTransactionCounter)
	if err != nil {
		return nil, err
	}

	mp.requestBlockBodyHandler = &mp
	mp.blockProcessor = &mp

	mp.shardBlockFinality = process.BlockFinality

	mp.shardsHeadersNonce = &sync.Map{}

	return &mp, nil
}

func (mp *metaProcessor) isRewardsV2Enabled(headerHandler data.HeaderHandler) bool {
	return mp.enableEpochsHandler.IsFlagEnabledInEpoch(common.StakingV2Flag, headerHandler.GetEpoch())
}

// ProcessBlock processes a block. It returns nil if all ok or the specific error
func (mp *metaProcessor) ProcessBlock(
	headerHandler data.HeaderHandler,
	bodyHandler data.BodyHandler,
	haveTime func() time.Duration,
) error {
	if haveTime == nil {
		return process.ErrNilHaveTimeHandler
	}

	mp.processStatusHandler.SetBusy("metaProcessor.ProcessBlock")
	defer mp.processStatusHandler.SetIdle()

	err := mp.checkBlockValidity(headerHandler, bodyHandler)
	if err != nil {
		if errors.Is(err, process.ErrBlockHashDoesNotMatch) {
			log.Debug("requested missing meta header",
				"hash", headerHandler.GetPrevHash(),
				"for shard", headerHandler.GetShardID(),
			)

			go mp.requestHandler.RequestMetaHeader(headerHandler.GetPrevHash())
		}

		return err
	}

	mp.roundNotifier.CheckRound(headerHandler)
	mp.epochNotifier.CheckEpoch(headerHandler)
	mp.requestHandler.SetEpoch(headerHandler.GetEpoch())

	log.Debug("started processing block",
		"epoch", headerHandler.GetEpoch(),
		"shard", headerHandler.GetShardID(),
		"round", headerHandler.GetRound(),
		"nonce", headerHandler.GetNonce())

	header, ok := headerHandler.(*block.MetaBlock)
	if !ok {
		return process.ErrWrongTypeAssertion
	}

	body, ok := bodyHandler.(*block.Body)
	if !ok {
		return process.ErrWrongTypeAssertion
	}

	err = mp.checkHeaderBodyCorrelation(header.GetMiniBlockHeaderHandlers(), body)
	if err != nil {
		return err
	}

	err = mp.checkScheduledMiniBlocksValidity(headerHandler)
	if err != nil {
		return err
	}

	headersPool := mp.dataPool.Headers()
	numShardHeadersFromPool := 0
	for shardID := uint32(0); shardID < mp.shardCoordinator.NumberOfShards(); shardID++ {
		numShardHeadersFromPool += headersPool.GetNumHeaders(shardID)
	}

	txCounts, rewardCounts, unsignedCounts := mp.txCounter.getPoolCounts(mp.dataPool)
	log.Debug("total txs in pool", "counts", txCounts.String())
	log.Debug("total txs in rewards pool", "counts", rewardCounts.String())
	log.Debug("total txs in unsigned pool", "counts", unsignedCounts.String())

	go getMetricsFromMetaHeader(
		header,
		mp.marshalizer,
		mp.appStatusHandler,
		numShardHeadersFromPool,
		mp.headersCounter.getNumShardMBHeadersTotalProcessed(),
	)

	defer func() {
		if err != nil {
			mp.RevertCurrentBlock()
		}
	}()

	err = mp.createBlockStarted()
	if err != nil {
		return err
	}

	mp.epochStartTrigger.Update(header.GetRound(), header.GetNonce())
	err = mp.checkEpochCorrectness(header)
	if err != nil {
		return err
	}

	if mp.accountsDB[state.UserAccountsState].JournalLen() != 0 {
		log.Error("metaProcessor.ProcessBlock first entry", "stack", string(mp.accountsDB[state.UserAccountsState].GetStackDebugFirstEntry()))
		return process.ErrAccountStateDirty
	}

	err = mp.blockChainHook.SetCurrentHeader(header)
	if err != nil {
		return err
	}

	err = mp.processIfFirstBlockAfterEpochStart()
	if err != nil {
		return err
	}

	if header.IsStartOfEpochBlock() {
		err = mp.processEpochStartMetaBlock(header, body)
		return err
	}

	mp.txCoordinator.RequestBlockTransactions(body)
	mp.hdrsForCurrBlock.RequestShardHeaders(header)

	if haveTime() < 0 {
		return process.ErrTimeIsOut
	}

	err = mp.txCoordinator.IsDataPreparedForProcessing(haveTime)
	if err != nil {
		return err
	}

	err = mp.hdrsForCurrBlock.WaitForHeadersIfNeeded(haveTime)
	if err != nil {
		return err
	}

	defer func() {
		go mp.checkAndRequestIfShardHeadersMissing()
	}()

	highestNonceHdrs, err := mp.checkShardHeadersValidity(header)
	if err != nil {
		return err
	}

	err = mp.checkShardHeadersFinality(highestNonceHdrs)
	if err != nil {
		return err
	}

	err = mp.verifyCrossShardMiniBlockDstMe(header)
	if err != nil {
		return err
	}

	err = mp.verifyTotalAccumulatedFeesInEpoch(header)
	if err != nil {
		return err
	}

	mbIndex := mp.getIndexOfFirstMiniBlockToBeExecuted(header)
	miniBlocks := body.MiniBlocks[mbIndex:]

	startTime := time.Now()
	err = mp.txCoordinator.ProcessBlockTransaction(header, &block.Body{MiniBlocks: miniBlocks}, haveTime)
	elapsedTime := time.Since(startTime)
	log.Debug("elapsed time to process block transaction",
		"time [s]", elapsedTime,
	)
	if err != nil {
		return err
	}

	err = mp.txCoordinator.VerifyCreatedBlockTransactions(header, &block.Body{MiniBlocks: miniBlocks})
	if err != nil {
		return err
	}

	err = mp.scToProtocol.UpdateProtocol(&block.Body{MiniBlocks: miniBlocks}, header.Nonce)
	if err != nil {
		return err
	}

	err = mp.verifyFees(header)
	if err != nil {
		return err
	}

	if !mp.verifyStateRoot(header.GetRootHash()) {
		err = process.ErrRootStateDoesNotMatch
		return err
	}

	err = mp.verifyValidatorStatisticsRootHash(header)
	if err != nil {
		return err
	}

	err = mp.blockProcessingCutoffHandler.HandleProcessErrorCutoff(header)
	if err != nil {
		return err
	}

	return nil
}

// TODO: move this to the ProcessBlockProposal for meta chain
func (mp *metaProcessor) updateEpochStartTrigger(round, nonce uint64) {
	if common.IsAsyncExecutionEnabled(mp.enableEpochsHandler, mp.enableRoundsHandler) {
		mp.epochStartTrigger.UpdateRound(round)
	} else {
		mp.epochStartTrigger.Update(round, nonce)
	}
}

func (mp *metaProcessor) processEpochStartMetaBlock(
	header *block.MetaBlock,
	body *block.Body,
) error {
	err := mp.epochStartDataCreator.VerifyEpochStartDataForMetablock(header)
	if err != nil {
		return err
	}

	currentRootHash, err := mp.validatorStatisticsProcessor.RootHash()
	if err != nil {
		return err
	}

	allValidatorsInfo, err := mp.validatorStatisticsProcessor.GetValidatorInfoForRootHash(currentRootHash)
	if err != nil {
		return err
	}

	err = mp.validatorStatisticsProcessor.ProcessRatingsEndOfEpoch(allValidatorsInfo, header.Epoch)
	if err != nil {
		return err
	}

	computedEconomics, err := mp.epochEconomics.ComputeEndOfEpochEconomics(header)
	if err != nil {
		return err
	}

	if mp.isRewardsV2Enabled(header) {
		err = mp.epochSystemSCProcessor.ProcessSystemSmartContract(allValidatorsInfo, header)
		if err != nil {
			return err
		}

		err = mp.epochRewardsCreator.VerifyRewardsMiniBlocks(header, allValidatorsInfo, computedEconomics)
		if err != nil {
			return err
		}
	} else {
		err = mp.epochRewardsCreator.VerifyRewardsMiniBlocks(header, allValidatorsInfo, computedEconomics)
		if err != nil {
			return err
		}

		err = mp.epochSystemSCProcessor.ProcessSystemSmartContract(allValidatorsInfo, header)
		if err != nil {
			return err
		}
	}

	err = mp.epochSystemSCProcessor.ProcessDelegationRewards(body.MiniBlocks, mp.epochRewardsCreator.GetLocalTxCache())
	if err != nil {
		return err
	}

	err = mp.validatorInfoCreator.VerifyValidatorInfoMiniBlocks(body.MiniBlocks, allValidatorsInfo)
	if err != nil {
		return err
	}

	err = mp.validatorStatisticsProcessor.ResetValidatorStatisticsAtNewEpoch(allValidatorsInfo)
	if err != nil {
		return err
	}

	err = mp.epochEconomics.VerifyRewardsPerBlock(header, mp.epochRewardsCreator.GetProtocolSustainabilityRewards(), computedEconomics)
	if err != nil {
		return err
	}

	err = mp.verifyFees(header)
	if err != nil {
		return err
	}

	if !mp.verifyStateRoot(header.GetRootHash()) {
		err = process.ErrRootStateDoesNotMatch
		return err
	}

	err = mp.verifyValidatorStatisticsRootHash(header)
	if err != nil {
		return err
	}

	saveEpochStartEconomicsMetrics(mp.appStatusHandler, header)

	return nil
}

// SetNumProcessedObj will set the num of processed headers
func (mp *metaProcessor) SetNumProcessedObj(numObj uint64) {
	mp.headersCounter.shardMBHeadersTotalProcessed = numObj
}

func (mp *metaProcessor) checkEpochCorrectness(
	headerHandler data.HeaderHandler,
) error {
	currentBlockHeader := mp.blockChain.GetCurrentBlockHeader()
	if check.IfNil(currentBlockHeader) {
		return nil
	}

	isEpochIncorrect := headerHandler.GetEpoch() != currentBlockHeader.GetEpoch() &&
		mp.epochStartTrigger.Epoch() == currentBlockHeader.GetEpoch()
	if isEpochIncorrect {
		log.Warn("epoch does not match", "currentHeaderEpoch", currentBlockHeader.GetEpoch(), "receivedHeaderEpoch", headerHandler.GetEpoch(), "epochStartTrigger", mp.epochStartTrigger.Epoch())
		return process.ErrEpochDoesNotMatch
	}

	isEpochIncorrect = mp.epochStartTrigger.IsEpochStart() &&
		mp.epochStartTrigger.EpochStartRound() <= headerHandler.GetRound() &&
		headerHandler.GetEpoch() != currentBlockHeader.GetEpoch()+1
	if isEpochIncorrect {
		log.Warn("is epoch start and epoch does not match", "currentHeaderEpoch", currentBlockHeader.GetEpoch(), "receivedHeaderEpoch", headerHandler.GetEpoch(), "epochStartTrigger", mp.epochStartTrigger.Epoch())
		return process.ErrEpochDoesNotMatch
	}

	return nil
}

func (mp *metaProcessor) verifyCrossShardMiniBlockDstMe(metaBlock *block.MetaBlock) error {
	miniBlockShardsHashes, err := mp.getAllMiniBlockDstMeFromShards(metaBlock)
	if err != nil {
		return err
	}

	mapMetaMiniBlockHeaders := make(map[string]struct{}, len(metaBlock.MiniBlockHeaders))
	for _, miniBlockHeader := range metaBlock.MiniBlockHeaders {
		mapMetaMiniBlockHeaders[string(miniBlockHeader.Hash)] = struct{}{}
	}

	for hash := range miniBlockShardsHashes {
		if _, ok := mapMetaMiniBlockHeaders[hash]; !ok {
			return process.ErrCrossShardMBWithoutConfirmationFromMeta
		}
	}

	return nil
}

func (mp *metaProcessor) getAllMiniBlockDstMeFromShards(metaHdr *block.MetaBlock) (map[string][]byte, error) {
	miniBlockShardsHashes := make(map[string][]byte)

	for _, shardInfo := range metaHdr.ShardInfo {
		headerInfo, ok := mp.hdrsForCurrBlock.GetHeaderInfo(string(shardInfo.HeaderHash))
		if !ok {
			continue
		}
		shardHeader, ok := headerInfo.GetHeader().(data.ShardHeaderHandler)
		if !ok {
			continue
		}

		lastCrossNotarizedHeader, _, err := mp.blockTracker.GetLastCrossNotarizedHeader(shardInfo.ShardID)
		if err != nil {
			return nil, err
		}

		if shardHeader.GetRound() > metaHdr.Round {
			continue
		}
		if shardHeader.GetRound() <= lastCrossNotarizedHeader.GetRound() {
			continue
		}
		if shardHeader.GetNonce() <= lastCrossNotarizedHeader.GetNonce() {
			continue
		}

		finalCrossMiniBlockHashes := mp.getFinalCrossMiniBlockHashes(shardHeader)
		for hash := range finalCrossMiniBlockHashes {
			miniBlockShardsHashes[hash] = shardInfo.HeaderHash
		}
	}

	return miniBlockShardsHashes, nil
}

func (mp *metaProcessor) getFinalCrossMiniBlockHashes(headerHandler data.HeaderHandler) map[string]uint32 {
	if !mp.enableEpochsHandler.IsFlagEnabled(common.ScheduledMiniBlocksFlag) {
		return headerHandler.GetMiniBlockHeadersWithDst(mp.shardCoordinator.SelfId())
	}
	return process.GetFinalCrossMiniBlockHashes(headerHandler, mp.shardCoordinator.SelfId())
}

func (mp *metaProcessor) checkAndRequestIfShardHeadersMissing() {
	orderedHdrsPerShard := mp.blockTracker.GetTrackedHeadersForAllShards()

	for i := uint32(0); i < mp.shardCoordinator.NumberOfShards(); i++ {
		err := mp.requestHeadersIfMissing(orderedHdrsPerShard[i], i)
		if err != nil {
			log.Debug("checkAndRequestIfShardHeadersMissing", "error", err.Error())
			continue
		}
	}
}

func (mp *metaProcessor) indexBlock(
	metaBlock data.HeaderHandler,
	headerHash []byte,
	body data.BodyHandler,
	lastMetaBlock data.HeaderHandler,
	notarizedHeadersHashes []string,
	rewardsTxs map[string]data.TransactionHandler,
) {
	if !mp.outportHandler.HasDrivers() {
		return
	}

	log.Debug("preparing to index block", "hash", headerHash, "nonce", metaBlock.GetNonce(), "round", metaBlock.GetRound())
	argSaveBlock, err := mp.outportDataProvider.PrepareOutportSaveBlockData(processOutport.ArgPrepareOutportSaveBlockData{
		HeaderHash:             headerHash,
		Header:                 metaBlock,
		Body:                   body,
		PreviousHeader:         lastMetaBlock,
		RewardsTxs:             rewardsTxs,
		NotarizedHeadersHashes: notarizedHeadersHashes,
		HighestFinalBlockNonce: mp.forkDetector.GetHighestFinalBlockNonce(),
		HighestFinalBlockHash:  mp.forkDetector.GetHighestFinalBlockHash(),
	})

	if err != nil {
		log.Error("metaProcessor.indexBlock cannot prepare argSaveBlock", "error", err.Error(),
			"hash", headerHash, "nonce", metaBlock.GetNonce(), "round", metaBlock.GetRound())
		return
	}
	err = mp.outportHandler.SaveBlock(argSaveBlock)
	if err != nil {
		log.Error("metaProcessor.outportHandler.SaveBlock cannot save block", "error", err,
			"hash", headerHash, "nonce", metaBlock.GetNonce(), "round", metaBlock.GetRound())
		return
	}

	log.Debug("indexed block", "hash", headerHash, "nonce", metaBlock.GetNonce(), "round", metaBlock.GetRound())

	indexRoundInfo(
		mp.outportHandler,
		mp.nodesCoordinator,
		core.MetachainShardId,
		metaBlock,
		lastMetaBlock,
		argSaveBlock.SignersIndexes,
		mp.enableEpochsHandler,
	)

	if metaBlock.GetNonce() != 1 && !metaBlock.IsStartOfEpochBlock() {
		return
	}

	indexValidatorsRating(mp.outportHandler, mp.validatorStatisticsProcessor, metaBlock)
}

// RestoreBlockIntoPools restores the block into associated pools
func (mp *metaProcessor) RestoreBlockIntoPools(headerHandler data.HeaderHandler, bodyHandler data.BodyHandler) error {
	if check.IfNil(headerHandler) {
		return process.ErrNilMetaBlockHeader
	}

	metaBlock, ok := headerHandler.(*block.MetaBlock)
	if !ok {
		return process.ErrWrongTypeAssertion
	}

	hdrHashes := make([][]byte, len(metaBlock.ShardInfo))
	for i := 0; i < len(metaBlock.ShardInfo); i++ {
		hdrHashes[i] = metaBlock.ShardInfo[i].HeaderHash
	}

	err := mp.pendingMiniBlocksHandler.RevertHeader(metaBlock)
	if err != nil {
		return err
	}

	headersPool := mp.dataPool.Headers()

	for _, hdrHash := range hdrHashes {
		shardHeader, errNotCritical := process.GetShardHeaderFromStorage(hdrHash, mp.marshalizer, mp.store)
		if errNotCritical != nil {
			log.Debug("shard header not found in BlockHeaderUnit",
				"hash", hdrHash,
			)
			continue
		}

		headersPool.AddHeader(hdrHash, shardHeader)

		hdrNonceHashDataUnit := dataRetriever.GetHdrNonceHashDataUnit(shardHeader.GetShardID())
		storer, errNotCritical := mp.store.GetStorer(hdrNonceHashDataUnit)
		if errNotCritical != nil {
			log.Debug("storage unit not found", "unit", hdrNonceHashDataUnit, "error", errNotCritical.Error())
			continue
		}

		nonceToByteSlice := mp.uint64Converter.ToByteSlice(shardHeader.GetNonce())
		errNotCritical = storer.Remove(nonceToByteSlice)
		if errNotCritical != nil {
			log.Debug("ShardHdrNonceHashDataUnit.Remove", "error", errNotCritical.Error())
		}

		mp.headersCounter.subtractRestoredMBHeaders(len(shardHeader.GetMiniBlockHeaderHandlers()))
	}

	mp.restoreBlockBody(headerHandler, bodyHandler)

	mp.blockTracker.RemoveLastNotarizedHeaders()

	return nil
}

func (mp *metaProcessor) updateHeaderForEpochStartIfNeeded(metaHdr *block.MetaBlock) error {
	isEpochStart := mp.epochStartTrigger.IsEpochStart()
	if !isEpochStart {
		return nil
	}
	return mp.updateEpochStartHeader(metaHdr)
}

func (mp *metaProcessor) createBody(metaHdr *block.MetaBlock, haveTime func() bool) (data.BodyHandler, error) {
	isEpochStart := mp.epochStartTrigger.IsEpochStart()
	var body data.BodyHandler
	var err error
	if isEpochStart {
		body, err = mp.createEpochStartBody(metaHdr)
		if err != nil {
			return nil, err
		}
	} else {
		body, err = mp.createBlockBody(metaHdr, haveTime)
		if err != nil {
			return nil, err
		}
	}

	return body, nil
}

// CreateBlock creates the final block and header for the current round
func (mp *metaProcessor) CreateBlock(
	initialHdr data.HeaderHandler,
	haveTime func() bool,
) (data.HeaderHandler, data.BodyHandler, error) {
	if check.IfNil(initialHdr) {
		return nil, nil, process.ErrNilBlockHeader
	}

	metaHdr, ok := initialHdr.(*block.MetaBlock)
	if !ok {
		return nil, nil, process.ErrWrongTypeAssertion
	}

	mp.processStatusHandler.SetBusy("metaProcessor.CreateBlock")
	defer mp.processStatusHandler.SetIdle()

	metaHdr.SoftwareVersion = []byte(mp.headerIntegrityVerifier.GetVersion(metaHdr.Epoch, metaHdr.Round))
	mp.epochNotifier.CheckEpoch(metaHdr)

	var body data.BodyHandler

	if mp.accountsDB[state.UserAccountsState].JournalLen() != 0 {
		log.Error("metaProcessor.CreateBlock first entry", "stack", string(mp.accountsDB[state.UserAccountsState].GetStackDebugFirstEntry()))
		return nil, nil, process.ErrAccountStateDirty
	}

	err := mp.processIfFirstBlockAfterEpochStart()
	if err != nil {
		return nil, nil, err
	}

	err = mp.updateHeaderForEpochStartIfNeeded(metaHdr)
	if err != nil {
		return nil, nil, err
	}

	err = mp.blockChainHook.SetCurrentHeader(metaHdr)
	if err != nil {
		return nil, nil, err
	}

	body, err = mp.createBody(metaHdr, haveTime)
	if err != nil {
		return nil, nil, err
	}

	body, err = mp.applyBodyToHeader(metaHdr, body)
	if err != nil {
		return nil, nil, err
	}

	mp.requestHandler.SetEpoch(metaHdr.GetEpoch())

	return metaHdr, body, nil
}

func (mp *metaProcessor) isPreviousBlockEpochStart() (uint32, bool) {
	blockHeader := mp.blockChain.GetCurrentBlockHeader()
	if check.IfNil(blockHeader) {
		blockHeader = mp.blockChain.GetGenesisHeader()
	}

	return blockHeader.GetEpoch(), blockHeader.IsStartOfEpochBlock()
}

func (mp *metaProcessor) processIfFirstBlockAfterEpochStart() error {
	epoch, isPreviousEpochStart := mp.isPreviousBlockEpochStart()
	if !isPreviousEpochStart {
		return nil
	}

	nodesForcedToStay, err := mp.validatorStatisticsProcessor.SaveNodesCoordinatorUpdates(epoch)
	if err != nil {
		return err
	}

	err = mp.epochSystemSCProcessor.ToggleUnStakeUnBond(nodesForcedToStay)
	if err != nil {
		return err
	}

	return nil
}

func (mp *metaProcessor) updateEpochStartHeader(metaHdr *block.MetaBlock) error {
	sw := core.NewStopWatch()
	sw.Start("createEpochStartForMetablock")
	defer func() {
		sw.Stop("createEpochStartForMetablock")
		log.Debug("epochStartHeaderDataCreation", sw.GetMeasurements()...)
	}()

	epochStart, err := mp.epochStartDataCreator.CreateEpochStartData()
	if err != nil {
		return err
	}

	metaHdr.EpochStart = *epochStart

	totalAccumulatedFeesInEpoch := big.NewInt(0)
	totalDevFeesInEpoch := big.NewInt(0)
	currentHeader := mp.blockChain.GetCurrentBlockHeader()
	if !check.IfNil(currentHeader) && !currentHeader.IsStartOfEpochBlock() {
		prevMetaHdr, ok := currentHeader.(*block.MetaBlock)
		if !ok {
			return process.ErrWrongTypeAssertion
		}
		totalAccumulatedFeesInEpoch = big.NewInt(0).Set(prevMetaHdr.AccumulatedFeesInEpoch)
		totalDevFeesInEpoch = big.NewInt(0).Set(prevMetaHdr.DevFeesInEpoch)
	}

	metaHdr.AccumulatedFeesInEpoch.Set(totalAccumulatedFeesInEpoch)
	metaHdr.DevFeesInEpoch.Set(totalDevFeesInEpoch)
	economicsData, err := mp.epochEconomics.ComputeEndOfEpochEconomics(metaHdr)
	if err != nil {
		return err
	}

	metaHdr.EpochStart.Economics = *economicsData

	saveEpochStartEconomicsMetrics(mp.appStatusHandler, metaHdr)

	return nil
}

func (mp *metaProcessor) createEpochStartBody(metaBlock *block.MetaBlock) (data.BodyHandler, error) {
	err := mp.createBlockStarted()
	if err != nil {
		return nil, err
	}

	log.Debug("started creating epoch start block body",
		"epoch", metaBlock.GetEpoch(),
		"round", metaBlock.GetRound(),
		"nonce", metaBlock.GetNonce(),
	)

	currentRootHash, err := mp.validatorStatisticsProcessor.RootHash()
	if err != nil {
		return nil, err
	}

	allValidatorsInfo, err := mp.validatorStatisticsProcessor.GetValidatorInfoForRootHash(currentRootHash)
	if err != nil {
		return nil, err
	}

	err = mp.validatorStatisticsProcessor.ProcessRatingsEndOfEpoch(allValidatorsInfo, metaBlock.Epoch)
	if err != nil {
		return nil, err
	}

	var rewardMiniBlocks block.MiniBlockSlice
	if mp.isRewardsV2Enabled(metaBlock) {
		err = mp.epochSystemSCProcessor.ProcessSystemSmartContract(allValidatorsInfo, metaBlock)
		if err != nil {
			return nil, err
		}

		rewardMiniBlocks, err = mp.epochRewardsCreator.CreateRewardsMiniBlocks(metaBlock, allValidatorsInfo, &metaBlock.EpochStart.Economics)
		if err != nil {
			return nil, err
		}
	} else {
		rewardMiniBlocks, err = mp.epochRewardsCreator.CreateRewardsMiniBlocks(metaBlock, allValidatorsInfo, &metaBlock.EpochStart.Economics)
		if err != nil {
			return nil, err
		}

		err = mp.epochSystemSCProcessor.ProcessSystemSmartContract(allValidatorsInfo, metaBlock)
		if err != nil {
			return nil, err
		}
	}

	metaBlock.EpochStart.Economics.RewardsForProtocolSustainability.Set(mp.epochRewardsCreator.GetProtocolSustainabilityRewards())

	err = mp.epochSystemSCProcessor.ProcessDelegationRewards(rewardMiniBlocks, mp.epochRewardsCreator.GetLocalTxCache())
	if err != nil {
		return nil, err
	}

	validatorMiniBlocks, err := mp.validatorInfoCreator.CreateValidatorInfoMiniBlocks(allValidatorsInfo)
	if err != nil {
		return nil, err
	}

	err = mp.validatorStatisticsProcessor.ResetValidatorStatisticsAtNewEpoch(allValidatorsInfo)
	if err != nil {
		return nil, err
	}

	finalMiniBlocks := make([]*block.MiniBlock, 0)
	finalMiniBlocks = append(finalMiniBlocks, rewardMiniBlocks...)
	finalMiniBlocks = append(finalMiniBlocks, validatorMiniBlocks...)

	return &block.Body{MiniBlocks: finalMiniBlocks}, nil
}

// createBlockBody creates block body of metachain
func (mp *metaProcessor) createBlockBody(metaBlock data.HeaderHandler, haveTime func() bool) (data.BodyHandler, error) {
	err := mp.createBlockStarted()
	if err != nil {
		return nil, err
	}

	mp.blockSizeThrottler.ComputeCurrentMaxSize()

	log.Debug("started creating meta block body",
		"epoch", metaBlock.GetEpoch(),
		"round", metaBlock.GetRound(),
		"nonce", metaBlock.GetNonce(),
	)

	randomness := helpers.ComputeRandomnessForTxSorting(metaBlock, mp.enableEpochsHandler)
	miniBlocks, err := mp.createMiniBlocks(haveTime, randomness)
	if err != nil {
		return nil, err
	}

	err = mp.scToProtocol.UpdateProtocol(miniBlocks, metaBlock.GetNonce())
	if err != nil {
		return nil, err
	}

	return miniBlocks, nil
}

func (mp *metaProcessor) createMiniBlocks(
	haveTime func() bool,
	randomness []byte,
) (*block.Body, error) {
	var miniBlocks block.MiniBlockSlice

	if mp.enableEpochsHandler.IsFlagEnabled(common.ScheduledMiniBlocksFlag) {
		miniBlocks = mp.scheduledTxsExecutionHandler.GetScheduledMiniBlocks()
		mp.txCoordinator.AddTxsFromMiniBlocks(miniBlocks)
		// TODO: in case we add metachain originating scheduled miniBlocks, we need to add the invalid txs here, same as for shard processor
	}

	if !haveTime() {
		log.Debug("metaProcessor.createMiniBlocks", "error", process.ErrTimeIsOut)

		interMBs := mp.txCoordinator.CreatePostProcessMiniBlocks()
		if len(interMBs) > 0 {
			miniBlocks = append(miniBlocks, interMBs...)
		}

		log.Debug("creating mini blocks has been finished", "num miniblocks", len(miniBlocks))
		return &block.Body{MiniBlocks: miniBlocks}, nil
	}

	mbsToMe, numTxs, numShardHeaders, err := mp.createAndProcessCrossMiniBlocksDstMe(haveTime)
	if err != nil {
		log.Debug("createAndProcessCrossMiniBlocksDstMe", "error", err.Error())
	}

	if len(mbsToMe) > 0 {
		miniBlocks = append(miniBlocks, mbsToMe...)

		log.Debug("processed miniblocks and txs with destination in self shard",
			"num miniblocks", len(mbsToMe),
			"num txs", numTxs,
			"num shard headers", numShardHeaders,
		)
	}

	mbsFromMe := mp.txCoordinator.CreateMbsAndProcessTransactionsFromMe(haveTime, randomness)
	if len(mbsFromMe) > 0 {
		miniBlocks = append(miniBlocks, mbsFromMe...)

		numTxs = 0
		for _, mb := range mbsFromMe {
			numTxs += uint32(len(mb.TxHashes))
		}

		log.Debug("processed miniblocks and txs from self shard",
			"num miniblocks", len(mbsFromMe),
			"num txs", numTxs,
		)
	}

	log.Debug("creating mini blocks has been finished",
		"miniblocks created", len(miniBlocks),
	)

	return &block.Body{MiniBlocks: miniBlocks}, nil
}

func (mp *metaProcessor) isGenesisShardBlockAndFirstMeta(shardHdrNonce uint64) bool {
	return shardHdrNonce == mp.genesisNonce && check.IfNil(mp.blockChain.GetCurrentBlockHeader())
}

// full verification through metachain header
func (mp *metaProcessor) createAndProcessCrossMiniBlocksDstMe(
	haveTime func() bool,
) (block.MiniBlockSlice, uint32, uint32, error) {

	var miniBlocks block.MiniBlockSlice
	txsAdded := uint32(0)
	hdrsAdded := uint32(0)

	sw := core.NewStopWatch()
	sw.Start("ComputeLongestShardsChainsFromLastNotarized")
	orderedHdrs, orderedHdrsHashes, _, err := mp.blockTracker.ComputeLongestShardsChainsFromLastNotarized()
	sw.Stop("ComputeLongestShardsChainsFromLastNotarized")
	log.Debug("measurements ComputeLongestShardsChainsFromLastNotarized", sw.GetMeasurements()...)
	if err != nil {
		return nil, 0, 0, err
	}

	log.Debug("shard headers ordered",
		"num shard headers", len(orderedHdrs),
	)

	lastShardHdr, err := mp.getLastCrossNotarizedShardHdrs()
	if err != nil {
		return nil, 0, 0, err
	}

	maxShardHeadersFromSameShard := core.MaxUint32(
		process.MinShardHeadersFromSameShardInOneMetaBlock,
		process.MaxShardHeadersAllowedInOneMetaBlock/mp.shardCoordinator.NumberOfShards(),
	)
	maxShardHeadersAllowedInOneMetaBlock := maxShardHeadersFromSameShard * mp.shardCoordinator.NumberOfShards()
	hdrsAddedForShard := make(map[uint32]uint32)
	haveAdditionalTimeFalse := func() bool {
		return false
	}

	for i := 0; i < len(orderedHdrs); i++ {
		if !haveTime() {
			log.Debug("time is up after putting cross txs with destination to current shard",
				"num txs", txsAdded,
			)
			break
		}

		if hdrsAdded >= maxShardHeadersAllowedInOneMetaBlock {
			log.Debug("maximum shard headers allowed to be included in one meta block has been reached",
				"shard headers added", hdrsAdded,
			)
			break
		}

		currShardHdr := orderedHdrs[i]
		if currShardHdr.GetNonce() > lastShardHdr[currShardHdr.GetShardID()].GetNonce()+1 {
			log.Trace("skip searching",
				"shard", currShardHdr.GetShardID(),
				"last shard hdr nonce", lastShardHdr[currShardHdr.GetShardID()].GetNonce(),
				"curr shard hdr nonce", currShardHdr.GetNonce())
			continue
		}

		if hdrsAddedForShard[currShardHdr.GetShardID()] >= maxShardHeadersFromSameShard {
			log.Trace("maximum shard headers from same shard allowed to be included in one meta block has been reached",
				"shard", currShardHdr.GetShardID(),
				"shard headers added", hdrsAddedForShard[currShardHdr.GetShardID()],
			)
			continue
		}

		shouldCheckProof := mp.enableEpochsHandler.IsFlagEnabledInEpoch(common.AndromedaFlag, currShardHdr.GetEpoch())
		if shouldCheckProof {
			hasProofForHdr := mp.proofsPool.HasProof(currShardHdr.GetShardID(), orderedHdrsHashes[i])
			if !hasProofForHdr {
				log.Trace("no proof for shard header",
					"shard", currShardHdr.GetShardID(),
					"hash", logger.DisplayByteSlice(orderedHdrsHashes[i]),
				)
				continue
			}
		}

		if len(currShardHdr.GetMiniBlockHeadersWithDst(mp.shardCoordinator.SelfId())) == 0 {
			mp.hdrsForCurrBlock.AddHeaderUsedInBlock(string(orderedHdrsHashes[i]), currShardHdr)
			hdrsAdded++
			hdrsAddedForShard[currShardHdr.GetShardID()]++
			lastShardHdr[currShardHdr.GetShardID()] = currShardHdr
			continue
		}

		snapshot := mp.accountsDB[state.UserAccountsState].JournalLen()
		currMBProcessed, currTxsAdded, hdrProcessFinished, createErr := mp.txCoordinator.CreateMbsAndProcessCrossShardTransactionsDstMe(
			currShardHdr,
			nil,
			haveTime,
			haveAdditionalTimeFalse,
			false)

		if createErr != nil {
			return nil, 0, 0, createErr
		}

		if !hdrProcessFinished {
			log.Debug("shard header cannot be fully processed",
				"round", currShardHdr.GetRound(),
				"nonce", currShardHdr.GetNonce(),
				"hash", orderedHdrsHashes[i])

			// shard header must be processed completely
			errAccountState := mp.accountsDB[state.UserAccountsState].RevertToSnapshot(snapshot)
			if errAccountState != nil {
				// TODO: evaluate if reloading the trie from disk might solve the problem
				log.Warn("accounts.RevertToSnapshot", "error", errAccountState.Error())
			}
			continue
		}

		// all txs processed, add to processed miniblocks
		miniBlocks = append(miniBlocks, currMBProcessed...)
		txsAdded += currTxsAdded

		mp.hdrsForCurrBlock.AddHeaderUsedInBlock(string(orderedHdrsHashes[i]), currShardHdr)
		hdrsAdded++
		hdrsAddedForShard[currShardHdr.GetShardID()]++

		lastShardHdr[currShardHdr.GetShardID()] = currShardHdr
	}

	go mp.requestShardHeadersIfNeeded(hdrsAddedForShard, lastShardHdr)

	return miniBlocks, txsAdded, hdrsAdded, nil
}

func (mp *metaProcessor) requestShardHeadersIfNeeded(
	hdrsAddedForShard map[uint32]uint32,
	lastShardHdr map[uint32]data.HeaderHandler,
) {
	for shardID := uint32(0); shardID < mp.shardCoordinator.NumberOfShards(); shardID++ {
		log.Debug("shard headers added",
			"shard", shardID,
			"num", hdrsAddedForShard[shardID],
			"highest nonce", lastShardHdr[shardID].GetNonce())

		lastShardHdrRound := lastShardHdr[shardID].GetRound()
		roundTooOld := mp.roundHandler.Index() > int64(lastShardHdrRound+mp.getMaxRoundsWithoutBlockReceived(lastShardHdrRound))
		shouldRequestCrossHeaders := hdrsAddedForShard[shardID] == 0 && roundTooOld
		if shouldRequestCrossHeaders {
			fromNonce := lastShardHdr[shardID].GetNonce() + 1
			toNonce := fromNonce + uint64(mp.shardBlockFinality)
			for nonce := fromNonce; nonce <= toNonce; nonce++ {
				mp.addHeaderIntoTrackerPool(nonce, shardID)
				mp.requestHandler.RequestShardHeaderByNonce(shardID, nonce)
			}
		}
	}
}

// CommitBlock commits the block in the blockchain if everything was checked successfully
func (mp *metaProcessor) CommitBlock(
	headerHandler data.HeaderHandler,
	bodyHandler data.BodyHandler,
) error {
	mp.processStatusHandler.SetBusy("metaProcessor.CommitBlock")
	var err error
	defer func() {
		if err != nil {
			mp.RevertCurrentBlock()
		}
		mp.processStatusHandler.SetIdle()
	}()

	err = checkForNils(headerHandler, bodyHandler)
	if err != nil {
		return err
	}

	log.Debug("started committing block",
		"epoch", headerHandler.GetEpoch(),
		"shard", headerHandler.GetShardID(),
		"round", headerHandler.GetRound(),
		"nonce", headerHandler.GetNonce(),
	)

	err = mp.checkBlockValidity(headerHandler, bodyHandler)
	if err != nil {
		return err
	}

	mp.store.SetEpochForPutOperation(headerHandler.GetEpoch())

	header, ok := headerHandler.(*block.MetaBlock)
	if !ok {
		err = process.ErrWrongTypeAssertion
		return err
	}

	marshalizedHeader, err := mp.marshalizer.Marshal(header)
	if err != nil {
		return err
	}

	body, ok := bodyHandler.(*block.Body)
	if !ok {
		err = process.ErrWrongTypeAssertion
		return err
	}

	// must be called before commitEpochStart
	rewardsTxs := mp.getRewardsTxs(header, body)

	mp.commitEpochStart(header, body)
	headerHash := mp.hasher.Compute(string(marshalizedHeader))
	mp.saveMetaHeader(header, headerHash, marshalizedHeader)
	mp.saveBody(body, header, headerHash)

	err = mp.saveExecutedData(header, headerHash)
	if err != nil {
		return err
	}

	err = mp.commitAll(headerHandler)
	if err != nil {
		return err
	}

	mp.validatorStatisticsProcessor.DisplayRatings(header.GetEpoch())

	err = mp.saveLastNotarizedHeader(header)
	if err != nil {
		return err
	}

	err = mp.pendingMiniBlocksHandler.AddProcessedHeader(header)
	if err != nil {
		return err
	}

	log.Info("meta block has been committed successfully",
		"epoch", headerHandler.GetEpoch(),
		"shard", headerHandler.GetShardID(),
		"round", headerHandler.GetRound(),
		"nonce", headerHandler.GetNonce(),
		"hash", headerHash)
	mp.setNonceOfFirstCommittedBlock(headerHandler.GetNonce())
	mp.updateLastCommittedInDebugger(headerHandler.GetRound())

	err = mp.computeOwnShardStuckIfNeeded(headerHandler)
	if err != nil {
		return err
	}

	mp.updateGasConsumptionLimitsIfNeeded()

	errNotCritical := mp.checkSentSignaturesAtCommitTime(headerHandler)
	if errNotCritical != nil {
		log.Debug("checkSentSignaturesBeforeCommitting", "error", errNotCritical.Error())
	}

	notarizedHeadersHashes, errNotCritical := mp.updateCrossShardInfo(header)
	if errNotCritical != nil {
		log.Debug("updateCrossShardInfo", "error", errNotCritical.Error())
	}

	errNotCritical = mp.forkDetector.AddHeader(header, headerHash, process.BHProcessed, nil, nil)
	if errNotCritical != nil {
		log.Debug("forkDetector.AddHeader", "error", errNotCritical.Error())
	}

	currentHeader, currentHeaderHash := getLastSelfNotarizedHeaderByItself(mp.blockChain)
	mp.blockTracker.AddSelfNotarizedHeader(mp.shardCoordinator.SelfId(), currentHeader, currentHeaderHash)

	for shardID := uint32(0); shardID < mp.shardCoordinator.NumberOfShards(); shardID++ {
		lastSelfNotarizedHeader, lastSelfNotarizedHeaderHash := mp.getLastSelfNotarizedHeaderByShard(header, shardID)
		mp.blockTracker.AddSelfNotarizedHeader(shardID, lastSelfNotarizedHeader, lastSelfNotarizedHeaderHash)
	}

	go mp.historyRepo.OnNotarizedBlocks(mp.shardCoordinator.SelfId(), []data.HeaderHandler{currentHeader}, [][]byte{currentHeaderHash})

	log.Debug("highest final meta block",
		"nonce", mp.forkDetector.GetHighestFinalBlockNonce(),
	)

	finalMetaBlock, finalMetaBlockHash := mp.computeFinalMetaBlock(header, headerHash)
	mp.updateState(finalMetaBlock, finalMetaBlockHash)

	committedRootHash, err := mp.accountsDB[state.UserAccountsState].RootHash()
	if err != nil {
		return err
	}

	err = mp.blockChain.SetCurrentBlockHeaderAndRootHash(header, committedRootHash)
	if err != nil {
		return err
	}

	mp.blockChain.SetCurrentBlockHeaderHash(headerHash)

	if !check.IfNil(finalMetaBlock) && finalMetaBlock.IsStartOfEpochBlock() {
		mp.blockTracker.CleanupInvalidCrossHeaders(header.Epoch, header.Round)
	}

	// TODO: Should be sent also validatorInfoTxs alongside rewardsTxs -> mp.validatorInfoCreator.GetValidatorInfoTxs(body) ?
	mp.indexBlock(header, headerHash, body, finalMetaBlock, notarizedHeadersHashes, rewardsTxs)
	mp.stateAccessesCollector.Reset()
	mp.recordBlockInHistory(headerHash, headerHandler, bodyHandler)

	highestFinalBlockNonce := mp.forkDetector.GetHighestFinalBlockNonce()
	saveMetricsForCommitMetachainBlock(mp.appStatusHandler, header, headerHash, mp.nodesCoordinator, highestFinalBlockNonce, mp.managedPeersHolder)

	headersPool := mp.dataPool.Headers()
	numShardHeadersFromPool := 0
	for shardID := uint32(0); shardID < mp.shardCoordinator.NumberOfShards(); shardID++ {
		numShardHeadersFromPool += headersPool.GetNumHeaders(shardID)
	}

	go func() {
		mp.txCounter.headerExecuted(header)
		mp.headersCounter.displayLogInfo(
			mp.txCounter,
			header,
			body,
			headerHash,
			numShardHeadersFromPool,
			mp.blockTracker,
			mp.dataPool,
		)
	}()

	headerInfo := bootstrapStorage.BootstrapHeaderInfo{
		ShardId: header.GetShardID(),
		Epoch:   header.GetEpoch(),
		Nonce:   header.GetNonce(),
		Hash:    headerHash,
	}

	nodesCoordinatorKey := mp.nodesCoordinator.GetSavedStateKey()
	epochStartKey := mp.epochStartTrigger.GetSavedStateKey()

	args := bootStorerDataArgs{
		headerInfo:                 headerInfo,
		round:                      header.Round,
		lastSelfNotarizedHeaders:   mp.getLastSelfNotarizedHeaders(),
		nodesCoordinatorConfigKey:  nodesCoordinatorKey,
		epochStartTriggerConfigKey: epochStartKey,
		pendingMiniBlocks:          mp.getPendingMiniBlocks(),
		highestFinalBlockNonce:     highestFinalBlockNonce,
	}

	// TODO adjust this method if needed for Supernova
	mp.prepareDataForBootStorer(args)

	mp.blockSizeThrottler.Succeed(header.Round)

	mp.displayPoolsInfo()

	errNotCritical = mp.removeTxsFromPools(header, body)
	if errNotCritical != nil {
		log.Debug("removeTxsFromPools", "error", errNotCritical.Error())
	}

	mp.cleanupPools(headerHandler)

	mp.blockProcessingCutoffHandler.HandlePauseCutoff(header)

	return nil
}

func (mp *metaProcessor) computeFinalMetaBlock(metaBlock *block.MetaBlock, metaBlockHash []byte) (data.MetaHeaderHandler, []byte) {
	lastHeader := mp.blockChain.GetCurrentBlockHeader()
	lastMetaBlock, ok := lastHeader.(data.MetaHeaderHandler)
	if !ok {
		if metaBlock.GetNonce() == firstHeaderNonce {
			log.Debug("metaBlock.CommitBlock - nil current block header, this is expected at genesis time")
		} else {
			log.Error("metaBlock.CommitBlock - nil current block header, last current header should have not been nil")
		}
	}
	lastMetaBlockHash := mp.blockChain.GetCurrentBlockHeaderHash()
	if mp.lastRestartNonce == 0 {
		mp.lastRestartNonce = metaBlock.GetNonce()
	}

	finalMetaBlock := lastMetaBlock
	finalMetaBlockHash := lastMetaBlockHash
	isBlockAfterAndromedaFlag := !check.IfNil(finalMetaBlock) &&
		mp.enableEpochsHandler.IsFlagEnabledInEpoch(common.AndromedaFlag, finalMetaBlock.GetEpoch())
	if isBlockAfterAndromedaFlag {
		// for the first block we need to update both the state of the previous one and for current
		if common.IsEpochChangeBlockForFlagActivation(metaBlock, mp.enableEpochsHandler, common.AndromedaFlag) {
			mp.updateState(lastMetaBlock, lastMetaBlockHash)
		}

		finalMetaBlock = metaBlock
		finalMetaBlockHash = metaBlockHash
	}

	return finalMetaBlock, finalMetaBlockHash
}

func (mp *metaProcessor) updateCrossShardInfo(metaBlock *block.MetaBlock) ([]string, error) {
	notarizedHeadersHashes := make([]string, 0)
	for i := 0; i < len(metaBlock.ShardInfo); i++ {
		shardHeaderHash := metaBlock.ShardInfo[i].HeaderHash
		headerInfo, ok := mp.hdrsForCurrBlock.GetHeaderInfo(string(shardHeaderHash))
		if !ok {
			return nil, fmt.Errorf("%w : updateCrossShardInfo shardHeaderHash = %s",
				process.ErrMissingHeader, logger.DisplayByteSlice(shardHeaderHash))
		}

		shardHeader, ok := headerInfo.GetHeader().(data.ShardHeaderHandler)
		if !ok {
			return nil, process.ErrWrongTypeAssertion
		}

		mp.updateShardHeadersNonce(shardHeader.GetShardID(), shardHeader.GetNonce())

		marshalizedShardHeader, err := mp.marshalizer.Marshal(shardHeader)
		if err != nil {
			return nil, err
		}

		notarizedHeadersHashes = append(notarizedHeadersHashes, hex.EncodeToString(shardHeaderHash))

		mp.saveShardHeader(shardHeader, shardHeaderHash, marshalizedShardHeader)
	}

	mp.saveMetricCrossCheckBlockHeight()

	return notarizedHeadersHashes, nil
}

func (mp *metaProcessor) displayPoolsInfo() {
	headersPool := mp.dataPool.Headers()
	miniBlocksPool := mp.dataPool.MiniBlocks()

	for shardID := uint32(0); shardID < mp.shardCoordinator.NumberOfShards(); shardID++ {
		log.Trace("pools info",
			"shard", shardID,
			"num headers", headersPool.GetNumHeaders(shardID))
	}

	log.Trace("pools info",
		"shard", core.MetachainShardId,
		"num headers", headersPool.GetNumHeaders(core.MetachainShardId))

	// numShardsToKeepHeaders represents the total number of shards for which meta node would keep tracking headers
	// (in this case this number is equal with: number of shards + metachain (self shard))
	numShardsToKeepHeaders := int(mp.shardCoordinator.NumberOfShards()) + 1
	capacity := headersPool.MaxSize() * numShardsToKeepHeaders
	log.Debug("pools info",
		"total headers", headersPool.Len(),
		"headers pool capacity", capacity,
		"total miniblocks", miniBlocksPool.Len(),
		"miniblocks pool capacity", miniBlocksPool.MaxSize(),
	)

	mp.displayMiniBlocksPool()
}

func (mp *metaProcessor) updateState(metaBlock data.MetaHeaderHandler, metaBlockHash []byte) {
	if check.IfNil(metaBlock) {
		log.Debug("updateState nil header")
		return
	}

	mp.validatorStatisticsProcessor.SetLastFinalizedRootHash(metaBlock.GetValidatorStatsRootHash())

	prevMetaBlockHash := metaBlock.GetPrevHash()
	prevMetaBlock, errNotCritical := process.GetMetaHeader(
		prevMetaBlockHash,
		mp.dataPool.Headers(),
		mp.marshalizer,
		mp.store,
	)
	if errNotCritical != nil {
		log.Debug("could not get meta header from storage")
		return
	}

	if metaBlock.IsStartOfEpochBlock() {
		log.Debug("trie snapshot",
			"rootHash", metaBlock.GetRootHash(),
			"prevRootHash", prevMetaBlock.GetRootHash(),
			"validatorStatsRootHash", metaBlock.GetValidatorStatsRootHash())
		mp.accountsDB[state.UserAccountsState].SnapshotState(metaBlock.GetRootHash(), metaBlock.GetEpoch())
		mp.accountsDB[state.PeerAccountsState].SnapshotState(metaBlock.GetValidatorStatsRootHash(), metaBlock.GetEpoch())
		go func() {
			metaBlock, ok := metaBlock.(*block.MetaBlock)
			if !ok {
				log.Warn("cannot commit Trie Epoch Root Hash: metaBlock is not *block.MetaBlock")
				return
			}
			err := mp.commitTrieEpochRootHashIfNeeded(metaBlock, metaBlock.GetRootHash())
			if err != nil {
				log.Warn("couldn't commit trie checkpoint", "epoch", metaBlock.Epoch, "error", err)
			}
		}()
	}

	mp.updateStateStorage(
		metaBlock,
		metaBlock.GetRootHash(),
		prevMetaBlock.GetRootHash(),
		mp.accountsDB[state.UserAccountsState],
	)

	mp.updateStateStorage(
		metaBlock,
		metaBlock.GetValidatorStatsRootHash(),
		prevMetaBlock.GetValidatorStatsRootHash(),
		mp.accountsDB[state.PeerAccountsState],
	)

	outportFinalizedHeaderHash := metaBlockHash
	if !common.IsFlagEnabledAfterEpochsStartBlock(metaBlock, mp.enableEpochsHandler, common.AndromedaFlag) {
		outportFinalizedHeaderHash = metaBlock.GetPrevHash()
	}
	mp.setFinalizedHeaderHashInIndexer(outportFinalizedHeaderHash)

	mp.blockChain.SetFinalBlockInfo(metaBlock.GetNonce(), metaBlockHash, metaBlock.GetRootHash())
}

func (mp *metaProcessor) getLastSelfNotarizedHeaderByShard(
	metaBlock *block.MetaBlock,
	shardID uint32,
) (data.HeaderHandler, []byte) {

	lastNotarizedMetaHeader, lastNotarizedMetaHeaderHash, err := mp.blockTracker.GetLastSelfNotarizedHeader(shardID)
	if err != nil {
		log.Warn("getLastSelfNotarizedHeaderByShard.GetLastSelfNotarizedHeader",
			"shard", shardID,
			"error", err.Error())
		return nil, nil
	}

	maxNotarizedNonce := lastNotarizedMetaHeader.GetNonce()
	for _, shardData := range metaBlock.ShardInfo {
		if shardData.ShardID != shardID {
			continue
		}

		headerInfo, ok := mp.hdrsForCurrBlock.GetHeaderInfo(string(shardData.HeaderHash))
		if !ok {
			log.Debug("getLastSelfNotarizedHeaderByShard",
				"error", process.ErrMissingHeader,
				"hash", shardData.HeaderHash)
			continue
		}

		shardHeader, ok := headerInfo.GetHeader().(data.ShardHeaderHandler)
		if !ok {
			log.Debug("getLastSelfNotarizedHeaderByShard",
				"error", process.ErrWrongTypeAssertion,
				"hash", shardData.HeaderHash)
			continue
		}

		for _, metaHash := range shardHeader.GetMetaBlockHashes() {
			metaHeader, errGet := process.GetMetaHeader(
				metaHash,
				mp.dataPool.Headers(),
				mp.marshalizer,
				mp.store,
			)
			if errGet != nil {
				log.Trace("getLastSelfNotarizedHeaderByShard.GetMetaHeader", "error", errGet.Error())
				continue
			}

			if metaHeader.Nonce > maxNotarizedNonce {
				maxNotarizedNonce = metaHeader.Nonce
				lastNotarizedMetaHeader = metaHeader
				lastNotarizedMetaHeaderHash = metaHash
			}
		}
	}

	if lastNotarizedMetaHeader != nil {
		log.Debug("last notarized meta header in shard",
			"shard", shardID,
			"epoch", lastNotarizedMetaHeader.GetEpoch(),
			"round", lastNotarizedMetaHeader.GetRound(),
			"nonce", lastNotarizedMetaHeader.GetNonce(),
			"hash", lastNotarizedMetaHeaderHash,
		)
	}

	return lastNotarizedMetaHeader, lastNotarizedMetaHeaderHash
}

// getRewardsTxs must be called before method commitEpoch start because when commit is done rewards txs are removed from pool and saved in storage
func (mp *metaProcessor) getRewardsTxs(header *block.MetaBlock, body *block.Body) (rewardsTx map[string]data.TransactionHandler) {
	if !mp.outportHandler.HasDrivers() {
		return
	}
	if !header.IsStartOfEpochBlock() {
		return
	}

	rewardsTx = mp.epochRewardsCreator.GetRewardsTxs(body)
	return rewardsTx
}

func (mp *metaProcessor) commitEpochStart(header *block.MetaBlock, body *block.Body) {
	if header.IsStartOfEpochBlock() {
		mp.epochStartTrigger.SetProcessed(header, body)
		go mp.epochRewardsCreator.SaveBlockDataToStorage(header, body)
		go mp.validatorInfoCreator.SaveBlockDataToStorage(header, body)
	} else {
		currentHeader := mp.blockChain.GetCurrentBlockHeader()
		if !check.IfNil(currentHeader) && currentHeader.IsStartOfEpochBlock() {
			mp.epochStartTrigger.SetFinalityAttestingRound(header.GetRound())
			mp.nodesCoordinator.ShuffleOutForEpoch(currentHeader.GetEpoch())
		}
	}
}

// RevertStateToBlock recreates the state tries to the root hashes indicated by the provided root hash and header
func (mp *metaProcessor) RevertStateToBlock(header data.HeaderHandler, rootHash []byte) error {
	rootHashHolder := holders.NewDefaultRootHashesHolder(rootHash)
	err := mp.accountsDB[state.UserAccountsState].RecreateTrie(rootHashHolder)
	if err != nil {
		log.Debug("recreate trie with error for header",
			"nonce", header.GetNonce(),
			"header root hash", header.GetRootHash(),
			"given root hash", rootHash,
			"error", err.Error(),
		)

		return err
	}

	metaHeader, ok := header.(data.MetaHeaderHandler)
	if !ok {
		return process.ErrWrongTypeAssertion
	}

	err = mp.validatorStatisticsProcessor.RevertPeerState(metaHeader)
	if err != nil {
		log.Debug("revert peer state with error for header",
			"nonce", metaHeader.GetNonce(),
			"validators root hash", metaHeader.GetValidatorStatsRootHash(),
			"error", err.Error(),
		)

		return err
	}

	err = mp.epochStartTrigger.RevertStateToBlock(metaHeader)
	if err != nil {
		log.Debug("revert epoch start trigger for header",
			"nonce", metaHeader.GetNonce(),
			"error", err,
		)
		return err
	}

	return nil
}

func (mp *metaProcessor) updateShardHeadersNonce(key uint32, value uint64) {
	valueStoredI, ok := mp.shardsHeadersNonce.Load(key)
	if !ok {
		mp.shardsHeadersNonce.Store(key, value)
		return
	}

	valueStored, ok := valueStoredI.(uint64)
	if !ok {
		mp.shardsHeadersNonce.Store(key, value)
		return
	}

	if valueStored < value {
		mp.shardsHeadersNonce.Store(key, value)
	}
}

func (mp *metaProcessor) saveMetricCrossCheckBlockHeight() {
	crossCheckBlockHeight := ""
	for i := uint32(0); i < mp.shardCoordinator.NumberOfShards(); i++ {
		heightValue := uint64(0)

		valueStoredI, isValueInMap := mp.shardsHeadersNonce.Load(i)
		if isValueInMap {
			valueStored, ok := valueStoredI.(uint64)
			if ok {
				heightValue = valueStored
			}
		}

		crossCheckBlockHeight += fmt.Sprintf("%d: %d, ", i, heightValue)

		shardedCrossChecksKey := fmt.Sprintf("%s_%d", common.MetricCrossCheckBlockHeight, i)
		mp.appStatusHandler.SetUInt64Value(shardedCrossChecksKey, heightValue)
	}

	mp.appStatusHandler.SetStringValue(common.MetricCrossCheckBlockHeight, crossCheckBlockHeight)
}

func (mp *metaProcessor) saveLastNotarizedHeader(header *block.MetaBlock) error {
	lastCrossNotarizedHeaderForShard := make(map[uint32]*hashAndHdr, mp.shardCoordinator.NumberOfShards())
	for shardID := uint32(0); shardID < mp.shardCoordinator.NumberOfShards(); shardID++ {
		lastCrossNotarizedHeader, lastCrossNotarizedHeaderHash, err := mp.blockTracker.GetLastCrossNotarizedHeader(shardID)
		if err != nil {
			return err
		}

		lastCrossNotarizedHeaderForShard[shardID] = &hashAndHdr{hdr: lastCrossNotarizedHeader, hash: lastCrossNotarizedHeaderHash}
	}

	for i := 0; i < len(header.ShardInfo); i++ {
		shardHeaderHash := header.ShardInfo[i].HeaderHash
		headerInfo, ok := mp.hdrsForCurrBlock.GetHeaderInfo(string(shardHeaderHash))
		if !ok {
			return fmt.Errorf("%w : saveLastNotarizedHeader shardHeaderHash = %s",
				process.ErrMissingHeader, logger.DisplayByteSlice(shardHeaderHash))
		}

		shardHeader, ok := headerInfo.GetHeader().(data.ShardHeaderHandler)
		if !ok {
			return process.ErrWrongTypeAssertion
		}

		if lastCrossNotarizedHeaderForShard[shardHeader.GetShardID()].hdr.GetNonce() < shardHeader.GetNonce() {
			lastCrossNotarizedHeaderForShard[shardHeader.GetShardID()] = &hashAndHdr{hdr: shardHeader, hash: shardHeaderHash}
		}
	}

	for shardID := uint32(0); shardID < mp.shardCoordinator.NumberOfShards(); shardID++ {
		hdr := lastCrossNotarizedHeaderForShard[shardID].hdr
		hash := lastCrossNotarizedHeaderForShard[shardID].hash
		mp.blockTracker.AddCrossNotarizedHeader(shardID, hdr, hash)
		DisplayLastNotarized(mp.marshalizer, mp.hasher, hdr, shardID)
	}

	return nil
}

func (mp *metaProcessor) getLastCrossNotarizedShardHdrs() (map[uint32]data.HeaderHandler, error) {
	lastCrossNotarizedHeader := make(map[uint32]data.HeaderHandler, mp.shardCoordinator.NumberOfShards())
	for shardID := uint32(0); shardID < mp.shardCoordinator.NumberOfShards(); shardID++ {
		lastCrossNotarizedHeaderForShard, hash, err := mp.blockTracker.GetLastCrossNotarizedHeader(shardID)
		if err != nil {
			return nil, err
		}

		log.Debug("lastCrossNotarizedHeader for shard", "shardID", shardID, "hash", hash)
		lastCrossNotarizedHeader[shardID] = lastCrossNotarizedHeaderForShard
		usedInBlock := mp.isGenesisShardBlockAndFirstMeta(lastCrossNotarizedHeaderForShard.GetNonce())

		mp.addHeader(hash, lastCrossNotarizedHeaderForShard, usedInBlock)
	}

	return lastCrossNotarizedHeader, nil
}

func (mp *metaProcessor) addHeader(hash []byte, header data.HeaderHandler, usedInBlock bool) {
	if usedInBlock {
		mp.hdrsForCurrBlock.AddHeaderUsedInBlock(string(hash), header)
		return
	}

	mp.hdrsForCurrBlock.AddHeaderNotUsedInBlock(string(hash), header)
}

// check if shard headers were signed and constructed correctly and returns headers which has to be
// checked for finality
func (mp *metaProcessor) checkShardHeadersValidity(metaHdr *block.MetaBlock) (map[uint32]data.HeaderHandler, error) {
	lastCrossNotarizedHeader, err := mp.getLastCrossNotarizedShardHdrs()
	if err != nil {
		return nil, err
	}

	usedShardHdrs, err := mp.sortHeadersForCurrentBlockByNonce(true)
	if err != nil {
		return nil, err
	}
	highestNonceHdrs := make(map[uint32]data.HeaderHandler, len(usedShardHdrs))

	if len(usedShardHdrs) == 0 {
		return highestNonceHdrs, nil
	}

	for shardID, hdrsForShard := range usedShardHdrs {
		for _, shardHdr := range hdrsForShard {
			if !mp.isGenesisShardBlockAndFirstMeta(shardHdr.GetNonce()) {
				err = mp.headerValidator.IsHeaderConstructionValid(shardHdr, lastCrossNotarizedHeader[shardID])
				if err != nil {
					return nil, fmt.Errorf("%w : checkShardHeadersValidity -> isHdrConstructionValid", err)
				}
			}

			lastCrossNotarizedHeader[shardID] = shardHdr
			highestNonceHdrs[shardID] = shardHdr
		}
	}

	for _, shardData := range metaHdr.ShardInfo {
		headerInfo, ok := mp.hdrsForCurrBlock.GetHeaderInfo(string(shardData.HeaderHash))
		if !ok {
			return nil, fmt.Errorf("%w : checkShardHeadersValidity -> hash not found %s ",
				process.ErrHeaderShardDataMismatch, hex.EncodeToString(shardData.HeaderHash))
		}
		actualHdr := headerInfo.GetHeader()
		shardHdr, ok := actualHdr.(data.ShardHeaderHandler)
		if !ok {
			return nil, process.ErrWrongTypeAssertion
		}

		finalMiniBlockHeaders := mp.getFinalMiniBlockHeaders(shardHdr.GetMiniBlockHeaderHandlers())

		if len(shardData.ShardMiniBlockHeaders) != len(finalMiniBlockHeaders) {
			return nil, process.ErrHeaderShardDataMismatch
		}
		if shardData.AccumulatedFees.Cmp(shardHdr.GetAccumulatedFees()) != 0 {
			return nil, process.ErrAccumulatedFeesDoNotMatch
		}
		if shardData.DeveloperFees.Cmp(shardHdr.GetDeveloperFees()) != 0 {
			return nil, process.ErrDeveloperFeesDoNotMatch
		}
		if mp.enableEpochsHandler.IsFlagEnabledInEpoch(common.AndromedaFlag, shardHdr.GetEpoch()) {
			if shardData.Epoch != shardHdr.GetEpoch() {
				return nil, process.ErrEpochMismatch
			}
		}

		mapMiniBlockHeadersInMetaBlock := make(map[string]struct{})
		for _, shardMiniBlockHdr := range shardData.ShardMiniBlockHeaders {
			mapMiniBlockHeadersInMetaBlock[string(shardMiniBlockHdr.Hash)] = struct{}{}
		}

		for _, actualMiniBlockHdr := range finalMiniBlockHeaders {
			if _, hashExists := mapMiniBlockHeadersInMetaBlock[string(actualMiniBlockHdr.GetHash())]; !hashExists {
				return nil, process.ErrHeaderShardDataMismatch
			}
		}
	}

	return highestNonceHdrs, nil
}

func (mp *metaProcessor) getFinalMiniBlockHeaders(miniBlockHeaderHandlers []data.MiniBlockHeaderHandler) []data.MiniBlockHeaderHandler {
	if !mp.enableEpochsHandler.IsFlagEnabled(common.ScheduledMiniBlocksFlag) {
		return miniBlockHeaderHandlers
	}

	miniBlockHeaders := make([]data.MiniBlockHeaderHandler, 0)
	for _, miniBlockHeader := range miniBlockHeaderHandlers {
		if !miniBlockHeader.IsFinal() {
			log.Debug("metaProcessor.getFinalMiniBlockHeaders: do not check validity for mini block which is not final", "mb hash", miniBlockHeader.GetHash())
			continue
		}

		miniBlockHeaders = append(miniBlockHeaders, miniBlockHeader)
	}

	return miniBlockHeaders
}

// check if shard headers are final by checking if newer headers were constructed upon them
func (mp *metaProcessor) checkShardHeadersFinality(
	highestNonceHdrs map[uint32]data.HeaderHandler,
) error {
	finalityAttestingShardHdrs, err := mp.sortHeadersForCurrentBlockByNonce(false)
	if err != nil {
		return err
	}

	var errFinal error

	for shardId, lastVerifiedHdr := range highestNonceHdrs {
		if check.IfNil(lastVerifiedHdr) {
			return process.ErrNilBlockHeader
		}
		if lastVerifiedHdr.GetShardID() != shardId {
			return process.ErrShardIdMissmatch
		}
		isGenesisShardBlockAndFirstMeta := mp.isGenesisShardBlockAndFirstMeta(lastVerifiedHdr.GetNonce())
		if isGenesisShardBlockAndFirstMeta {
			continue
		}

		isNotarizedBasedOnProofs, errCheckProof := mp.checkShardHeaderFinalityBasedOnProofs(lastVerifiedHdr, shardId)
		if isNotarizedBasedOnProofs {
			if errCheckProof != nil {
				return errCheckProof
			}

			continue
		}

		// verify if there are "K" block after current to make this one final
		nextBlocksVerified := uint32(0)
		for _, shardHdr := range finalityAttestingShardHdrs[shardId] {
			if nextBlocksVerified >= mp.shardBlockFinality {
				break
			}

			// found a header with the next nonce
			if shardHdr.GetNonce() == lastVerifiedHdr.GetNonce()+1 {
				err := mp.headerValidator.IsHeaderConstructionValid(shardHdr, lastVerifiedHdr)
				if err != nil {
					log.Debug("checkShardHeadersFinality -> isHdrConstructionValid",
						"error", err.Error())
					continue
				}

				isNotarizedBasedOnProofs, errCheckProof = mp.checkShardHeaderFinalityBasedOnProofs(shardHdr, shardId)
				if isNotarizedBasedOnProofs {
					if errCheckProof != nil {
						return errCheckProof
					}

					break
				}

				lastVerifiedHdr = shardHdr
				nextBlocksVerified += 1
			}
		}

		if nextBlocksVerified < mp.shardBlockFinality && !isNotarizedBasedOnProofs {
			go mp.requestHandler.RequestShardHeaderByNonce(lastVerifiedHdr.GetShardID(), lastVerifiedHdr.GetNonce())
			go mp.requestHandler.RequestShardHeaderByNonce(lastVerifiedHdr.GetShardID(), lastVerifiedHdr.GetNonce()+1)
			errFinal = process.ErrHeaderNotFinal
		}
	}

	return errFinal
}

func (mp *metaProcessor) checkShardHeaderFinalityBasedOnProofs(shardHdr data.HeaderHandler, shardId uint32) (bool, error) {
	if !mp.enableEpochsHandler.IsFlagEnabledInEpoch(common.AndromedaFlag, shardHdr.GetEpoch()) {
		return false, nil
	}

	headerHash, err := core.CalculateHash(mp.marshalizer, mp.hasher, shardHdr)
	if err != nil {
		return true, err
	}

	if !mp.proofsPool.HasProof(shardId, headerHash) {
		return true, process.ErrHeaderNotFinal
	}

	return true, nil
}

func (mp *metaProcessor) createShardInfo() ([]data.ShardDataHandler, error) {
	var shardInfo []data.ShardDataHandler
	if mp.epochStartTrigger.IsEpochStart() {
		return shardInfo, nil
	}

	hdrHashAndInfo := mp.hdrsForCurrBlock.GetHeadersInfoMap()
	for hdrHash, headerInfo := range hdrHashAndInfo {
		if !headerInfo.UsedInBlock() {
			continue
		}

		isBlockAfterAndromedaFlag := !check.IfNil(headerInfo.GetHeader()) &&
			mp.enableEpochsHandler.IsFlagEnabledInEpoch(common.AndromedaFlag, headerInfo.GetHeader().GetEpoch()) && headerInfo.GetHeader().GetNonce() >= 1
		hasMissingShardHdrProof := isBlockAfterAndromedaFlag && !mp.proofsPool.HasProof(headerInfo.GetHeader().GetShardID(), []byte(hdrHash))
		if hasMissingShardHdrProof {
			return nil, fmt.Errorf("%w for shard header with hash %s", process.ErrMissingHeaderProof, hex.EncodeToString([]byte(hdrHash)))
		}

		shardHdr, ok := headerInfo.GetHeader().(data.ShardHeaderHandler)
		if !ok {
			return nil, process.ErrWrongTypeAssertion
		}

		shardData := block.ShardData{}
		shardData.TxCount = shardHdr.GetTxCount()
		shardData.ShardID = shardHdr.GetShardID()
		shardData.HeaderHash = []byte(hdrHash)
		shardData.Round = shardHdr.GetRound()
		shardData.PrevHash = shardHdr.GetPrevHash()
		shardData.Nonce = shardHdr.GetNonce()
		shardData.PrevRandSeed = shardHdr.GetPrevRandSeed()
		shardData.PubKeysBitmap = shardHdr.GetPubKeysBitmap()
		if mp.enableEpochsHandler.IsFlagEnabledInEpoch(common.AndromedaFlag, shardHdr.GetEpoch()) {
			shardData.Epoch = shardHdr.GetEpoch()
		}
		shardData.NumPendingMiniBlocks = uint32(len(mp.pendingMiniBlocksHandler.GetPendingMiniBlocks(shardData.ShardID)))
		header, _, err := mp.blockTracker.GetLastSelfNotarizedHeader(shardHdr.GetShardID())
		if err != nil {
			return nil, err
		}
		shardData.LastIncludedMetaNonce = header.GetNonce()
		shardData.AccumulatedFees = shardHdr.GetAccumulatedFees()
		shardData.DeveloperFees = shardHdr.GetDeveloperFees()

		for i := 0; i < len(shardHdr.GetMiniBlockHeaderHandlers()); i++ {
			if mp.enableEpochsHandler.IsFlagEnabled(common.ScheduledMiniBlocksFlag) {
				miniBlockHeader := shardHdr.GetMiniBlockHeaderHandlers()[i]
				if !miniBlockHeader.IsFinal() {
					log.Debug("metaProcessor.createShardInfo: do not create shard data with mini block which is not final", "mb hash", miniBlockHeader.GetHash())
					continue
				}
			}

			shardMiniBlockHeader := block.MiniBlockHeader{}
			shardMiniBlockHeader.SenderShardID = shardHdr.GetMiniBlockHeaderHandlers()[i].GetSenderShardID()
			shardMiniBlockHeader.ReceiverShardID = shardHdr.GetMiniBlockHeaderHandlers()[i].GetReceiverShardID()
			shardMiniBlockHeader.Hash = shardHdr.GetMiniBlockHeaderHandlers()[i].GetHash()
			shardMiniBlockHeader.TxCount = shardHdr.GetMiniBlockHeaderHandlers()[i].GetTxCount()
			shardMiniBlockHeader.Type = block.Type(shardHdr.GetMiniBlockHeaderHandlers()[i].GetTypeInt32())

			shardData.ShardMiniBlockHeaders = append(shardData.ShardMiniBlockHeaders, shardMiniBlockHeader)
		}

		shardInfo = append(shardInfo, &shardData)
	}

	log.Debug("created shard data",
		"size", len(shardInfo),
	)
	return shardInfo, nil
}

func (mp *metaProcessor) verifyTotalAccumulatedFeesInEpoch(metaHdr *block.MetaBlock) error {
	computedTotalFees, computedTotalDevFees, err := mp.computeAccumulatedFeesInEpoch(metaHdr)
	if err != nil {
		return err
	}

	if computedTotalFees.Cmp(metaHdr.AccumulatedFeesInEpoch) != 0 {
		return fmt.Errorf("%w, got %v, computed %v", process.ErrAccumulatedFeesInEpochDoNotMatch, metaHdr.AccumulatedFeesInEpoch, computedTotalFees)
	}

	if computedTotalDevFees.Cmp(metaHdr.DevFeesInEpoch) != 0 {
		return fmt.Errorf("%w, got %v, computed %v", process.ErrDevFeesInEpochDoNotMatch, metaHdr.DevFeesInEpoch, computedTotalDevFees)
	}

	return nil
}

func (mp *metaProcessor) computeAccumulatedFeesInEpoch(metaHdr data.MetaHeaderHandler) (*big.Int, *big.Int, error) {
	currentlyAccumulatedFeesInEpoch := big.NewInt(0)
	currentDevFeesInEpoch := big.NewInt(0)

	lastHdr := mp.blockChain.GetCurrentBlockHeader()
	if !check.IfNil(lastHdr) {
		lastMeta, ok := lastHdr.(*block.MetaBlock)
		if !ok {
			return nil, nil, process.ErrWrongTypeAssertion
		}

		if !lastHdr.IsStartOfEpochBlock() {
			currentlyAccumulatedFeesInEpoch = big.NewInt(0).Set(lastMeta.AccumulatedFeesInEpoch)
			currentDevFeesInEpoch = big.NewInt(0).Set(lastMeta.DevFeesInEpoch)
		}
	}

	currentlyAccumulatedFeesInEpoch.Add(currentlyAccumulatedFeesInEpoch, metaHdr.GetAccumulatedFees())
	currentDevFeesInEpoch.Add(currentDevFeesInEpoch, metaHdr.GetDeveloperFees())
	log.Debug("computeAccumulatedFeesInEpoch - meta block fees",
		"meta nonce", metaHdr.GetNonce(),
		"accumulatedFees", metaHdr.GetAccumulatedFees().String(),
		"devFees", metaHdr.GetDeveloperFees().String(),
		"meta leader fees", core.GetIntTrimmedPercentageOfValue(big.NewInt(0).Sub(metaHdr.GetAccumulatedFees(), metaHdr.GetDeveloperFees()), mp.economicsData.LeaderPercentageInEpoch(metaHdr.GetEpoch())).String())

	for _, shardData := range metaHdr.GetShardInfoHandlers() {
		log.Debug("computeAccumulatedFeesInEpoch - adding shard data fees",
			"shardHeader hash", shardData.GetHeaderHash(),
			"shardHeader nonce", shardData.GetNonce(),
			"shardHeader accumulated fees", shardData.GetAccumulatedFees().String(),
			"shardHeader dev fees", shardData.GetDeveloperFees().String(),
			"shardHeader leader fees", core.GetIntTrimmedPercentageOfValue(big.NewInt(0).Sub(shardData.GetAccumulatedFees(), shardData.GetDeveloperFees()), mp.economicsData.LeaderPercentageInEpoch(metaHdr.GetEpoch())).String(),
		)

		currentlyAccumulatedFeesInEpoch.Add(currentlyAccumulatedFeesInEpoch, shardData.GetAccumulatedFees())
		currentDevFeesInEpoch.Add(currentDevFeesInEpoch, shardData.GetDeveloperFees())
	}

	log.Debug("computeAccumulatedFeesInEpoch - fees in epoch",
		"accumulatedFeesInEpoch", currentlyAccumulatedFeesInEpoch.String(),
		"devFeesInEpoch", currentDevFeesInEpoch.String())

	return currentlyAccumulatedFeesInEpoch, currentDevFeesInEpoch, nil
}

// applyBodyToHeader creates a miniblock header list given a block body
func (mp *metaProcessor) applyBodyToHeader(metaHdr data.MetaHeaderHandler, bodyHandler data.BodyHandler) (data.BodyHandler, error) {
	sw := core.NewStopWatch()
	sw.Start("applyBodyToHeader")
	defer func() {
		sw.Stop("applyBodyToHeader")

		log.Debug("measurements", sw.GetMeasurements()...)
	}()

	if check.IfNil(bodyHandler) {
		return nil, process.ErrNilBlockBody
	}

	var err error
	defer func() {
		go mp.checkAndRequestIfShardHeadersMissing()
	}()

	sw.Start("createShardInfo")
	shardInfo, err := mp.createShardInfo()
	sw.Stop("createShardInfo")
	if err != nil {
		return nil, err
	}

	err = metaHdr.SetEpoch(mp.epochStartTrigger.Epoch())
	if err != nil {
		return nil, err
	}

	err = metaHdr.SetShardInfoHandlers(shardInfo)
	if err != nil {
		return nil, err
	}

	err = metaHdr.SetRootHash(mp.getRootHash())
	if err != nil {
		return nil, err
	}

	err = metaHdr.SetTxCount(getTxCount(shardInfo))
	if err != nil {
		return nil, err
	}

	err = metaHdr.SetAccumulatedFees(mp.feeHandler.GetAccumulatedFees())
	if err != nil {
		return nil, err
	}

	err = metaHdr.SetDeveloperFees(mp.feeHandler.GetDeveloperFees())
	if err != nil {
		return nil, err
	}

	accumulatedFees, devFees, err := mp.computeAccumulatedFeesInEpoch(metaHdr)
	if err != nil {
		return nil, err
	}

	err = metaHdr.SetAccumulatedFeesInEpoch(accumulatedFees)
	if err != nil {
		return nil, err
	}

	err = metaHdr.SetDevFeesInEpoch(devFees)
	if err != nil {
		return nil, err
	}

	body, ok := bodyHandler.(*block.Body)
	if !ok {
		err = process.ErrWrongTypeAssertion
		return nil, err
	}

	sw.Start("CreateReceiptsHash")
	receiptsHash, err := mp.txCoordinator.CreateReceiptsHash()
	sw.Stop("CreateReceiptsHash")
	if err != nil {
		return nil, err
	}

	err = metaHdr.SetReceiptsHash(receiptsHash)
	if err != nil {
		return nil, err
	}

	totalTxCount, miniBlockHeaderHandlers, err := mp.createMiniBlockHeaderHandlers(body, make(map[string]*processedMb.ProcessedMiniBlockInfo))
	if err != nil {
		return nil, err
	}

	err = metaHdr.SetMiniBlockHeaderHandlers(miniBlockHeaderHandlers)
	if err != nil {
		return nil, err
	}

	txCount := metaHdr.GetTxCount() + uint32(totalTxCount)
	err = metaHdr.SetTxCount(txCount)
	if err != nil {
		return nil, err
	}

	sw.Start("UpdatePeerState")
	mp.prepareBlockHeaderInternalMapForValidatorProcessor()
	valStatRootHash, err := mp.validatorStatisticsProcessor.UpdatePeerState(metaHdr, mp.hdrsForCurrBlock.GetHeadersMap())
	sw.Stop("UpdatePeerState")
	if err != nil {
		return nil, err
	}

	err = metaHdr.SetValidatorStatsRootHash(valStatRootHash)
	if err != nil {
		return nil, err
	}

	marshalizedBody, err := mp.marshalizer.Marshal(body)
	if err != nil {
		return nil, err
	}

	mp.blockSizeThrottler.Add(metaHdr.GetRound(), uint32(len(marshalizedBody)))

	return body, nil
}

func (mp *metaProcessor) prepareBlockHeaderInternalMapForValidatorProcessor() {
	currentBlockHeader := mp.blockChain.GetCurrentBlockHeader()
	currentBlockHeaderHash := mp.blockChain.GetCurrentBlockHeaderHash()

	if check.IfNil(currentBlockHeader) {
		currentBlockHeader = mp.blockChain.GetGenesisHeader()
		currentBlockHeaderHash = mp.blockChain.GetGenesisHeaderHash()
	}

	mp.hdrsForCurrBlock.AddHeaderNotUsedInBlock(string(currentBlockHeaderHash), currentBlockHeader)
}

func (mp *metaProcessor) verifyValidatorStatisticsRootHash(header *block.MetaBlock) error {
	mp.prepareBlockHeaderInternalMapForValidatorProcessor()
	validatorStatsRH, err := mp.validatorStatisticsProcessor.UpdatePeerState(header, mp.hdrsForCurrBlock.GetHeadersMap())
	if err != nil {
		return err
	}

	if !bytes.Equal(validatorStatsRH, header.GetValidatorStatsRootHash()) {
		log.Debug("validator stats root hash mismatch",
			"computed", validatorStatsRH,
			"received", header.GetValidatorStatsRootHash(),
		)
		return fmt.Errorf("%s, metachain, computed: %s, received: %s, meta header nonce: %d",
			process.ErrValidatorStatsRootHashDoesNotMatch,
			logger.DisplayByteSlice(validatorStatsRH),
			logger.DisplayByteSlice(header.GetValidatorStatsRootHash()),
			header.Nonce,
		)
	}

	return nil
}

// CreateNewHeader creates a new header
func (mp *metaProcessor) CreateNewHeader(round uint64, nonce uint64) (data.HeaderHandler, error) {
	mp.updateEpochStartTrigger(round, nonce)

	epochChangeProposed := mp.epochStartTrigger.ShouldProposeEpochChange(round, nonce)
	epoch := mp.epochStartTrigger.Epoch()

	header := mp.versionedHeaderFactory.Create(epoch, round)
	metaHeader, ok := header.(data.MetaHeaderHandler)
	if !ok {
		return nil, process.ErrWrongTypeAssertion
	}

	if metaHeader.IsHeaderV3() {
		metaHeader.SetEpochChangeProposed(epochChangeProposed)
	}

	err := metaHeader.SetRound(round)
	if err != nil {
		return nil, err
	}

	mp.roundNotifier.CheckRound(header)
	mp.epochNotifier.CheckEpoch(header)

	err = metaHeader.SetNonce(nonce)
	if err != nil {
		return nil, err
	}

	err = initializeFeesDataMetaHeaderIfNeeded(metaHeader)
	if err != nil {
		return nil, err
	}

	err = mp.setHeaderVersionData(metaHeader)
	if err != nil {
		return nil, err
	}

	return metaHeader, nil
}

func initializeFeesDataMetaHeaderIfNeeded(metaHeader data.MetaHeaderHandler) error {
	if metaHeader.IsHeaderV3() {
		return nil
	}

	err := metaHeader.SetAccumulatedFees(big.NewInt(0))
	if err != nil {
		return err
	}

	err = metaHeader.SetAccumulatedFeesInEpoch(big.NewInt(0))
	if err != nil {
		return err
	}

	err = metaHeader.SetDeveloperFees(big.NewInt(0))
	if err != nil {
		return err
	}

	err = metaHeader.SetDevFeesInEpoch(big.NewInt(0))
	if err != nil {
		return err
	}

	return nil
}

func (mp *metaProcessor) setHeaderVersionData(metaHeader data.MetaHeaderHandler) error {
	if check.IfNil(metaHeader) {
		return process.ErrNilHeaderHandler
	}
	if metaHeader.IsHeaderV3() {
		return nil
	}

	rootHash, err := mp.accountsDB[state.UserAccountsState].RootHash()
	if err != nil {
		return err
	}

	scheduledGasAndFees := mp.scheduledTxsExecutionHandler.GetScheduledGasAndFees()
	additionalVersionData := &headerVersionData.AdditionalData{
		ScheduledRootHash:        rootHash,
		ScheduledAccumulatedFees: scheduledGasAndFees.GetAccumulatedFees(),
		ScheduledDeveloperFees:   scheduledGasAndFees.GetDeveloperFees(),
		ScheduledGasProvided:     scheduledGasAndFees.GetGasProvided(),
		ScheduledGasPenalized:    scheduledGasAndFees.GetGasPenalized(),
		ScheduledGasRefunded:     scheduledGasAndFees.GetGasRefunded(),
	}

	return metaHeader.SetAdditionalData(additionalVersionData)
}

// MarshalizedDataToBroadcast prepares underlying data into a marshalized object according to destination
func (mp *metaProcessor) MarshalizedDataToBroadcast(
	hdr data.HeaderHandler,
	bodyHandler data.BodyHandler,
) (map[uint32][]byte, map[string][][]byte, error) {
	if check.IfNil(hdr) {
		return nil, nil, process.ErrNilMetaBlockHeader
	}
	if check.IfNil(bodyHandler) {
		return nil, nil, process.ErrNilMiniBlocks
	}

	body, ok := bodyHandler.(*block.Body)
	if !ok {
		return nil, nil, process.ErrWrongTypeAssertion
	}

	var mrsTxs map[string][][]byte
	if hdr.IsStartOfEpochBlock() {
		mrsTxs = mp.getAllMarshalledTxs(body)
	} else {
		mrsTxs = mp.txCoordinator.CreateMarshalizedData(body)
	}

	bodies := make(map[uint32]block.MiniBlockSlice)
	for _, miniBlock := range body.MiniBlocks {
		if miniBlock.SenderShardID != mp.shardCoordinator.SelfId() ||
			miniBlock.ReceiverShardID == mp.shardCoordinator.SelfId() {
			continue
		}
		bodies[miniBlock.ReceiverShardID] = append(bodies[miniBlock.ReceiverShardID], miniBlock)
	}

	mrsData := make(map[uint32][]byte, len(bodies))
	for shardId, subsetBlockBody := range bodies {
		buff, err := mp.marshalizer.Marshal(&block.Body{MiniBlocks: subsetBlockBody})
		if err != nil {
			log.Error("metaProcessor.MarshalizedDataToBroadcast.Marshal", "error", err.Error())
			continue
		}
		mrsData[shardId] = buff
	}

	return mrsData, mrsTxs, nil
}

func (mp *metaProcessor) getAllMarshalledTxs(body *block.Body) map[string][][]byte {
	allMarshalledTxs := make(map[string][][]byte)

	marshalledRewardsTxs := mp.epochRewardsCreator.CreateMarshalledData(body)
	marshalledValidatorInfoTxs := mp.validatorInfoCreator.CreateMarshalledData(body)

	for topic, marshalledTxs := range marshalledRewardsTxs {
		allMarshalledTxs[topic] = append(allMarshalledTxs[topic], marshalledTxs...)
		log.Trace("metaProcessor.getAllMarshalledTxs", "topic", topic, "num rewards txs", len(marshalledTxs))
	}

	for topic, marshalledTxs := range marshalledValidatorInfoTxs {
		allMarshalledTxs[topic] = append(allMarshalledTxs[topic], marshalledTxs...)
		log.Trace("metaProcessor.getAllMarshalledTxs", "topic", topic, "num validator info txs", len(marshalledTxs))
	}

	return allMarshalledTxs
}

func getTxCount(shardInfo []data.ShardDataHandler) uint32 {
	txs := uint32(0)
	for i := 0; i < len(shardInfo); i++ {
		shardDataHandlers := shardInfo[i].GetShardMiniBlockHeaderHandlers()
		for j := 0; j < len(shardDataHandlers); j++ {
			txs += shardDataHandlers[j].GetTxCount()
		}
	}

	return txs
}

// IsInterfaceNil returns true if there is no value under the interface
func (mp *metaProcessor) IsInterfaceNil() bool {
	return mp == nil
}

// GetBlockBodyFromPool returns block body from pool for a given header
func (mp *metaProcessor) GetBlockBodyFromPool(headerHandler data.HeaderHandler) (data.BodyHandler, error) {
	metaBlock, ok := headerHandler.(*block.MetaBlock)
	if !ok {
		return nil, process.ErrWrongTypeAssertion
	}

	miniBlocksPool := mp.dataPool.MiniBlocks()
	var miniBlocks block.MiniBlockSlice

	for _, mbHeader := range metaBlock.MiniBlockHeaders {
		obj, hashInPool := miniBlocksPool.Get(mbHeader.Hash)
		if !hashInPool {
			continue
		}

		miniBlock, typeOk := obj.(*block.MiniBlock)
		if !typeOk {
			return nil, process.ErrWrongTypeAssertion
		}

		miniBlocks = append(miniBlocks, miniBlock)
	}

	return &block.Body{MiniBlocks: miniBlocks}, nil
}

func (mp *metaProcessor) getPendingMiniBlocks() []bootstrapStorage.PendingMiniBlocksInfo {
	pendingMiniBlocksInfo := make([]bootstrapStorage.PendingMiniBlocksInfo, mp.shardCoordinator.NumberOfShards())

	for shardID := uint32(0); shardID < mp.shardCoordinator.NumberOfShards(); shardID++ {
		pendingMiniBlocksInfo[shardID] = bootstrapStorage.PendingMiniBlocksInfo{
			MiniBlocksHashes: mp.pendingMiniBlocksHandler.GetPendingMiniBlocks(shardID),
			ShardID:          shardID,
		}
	}

	return pendingMiniBlocksInfo
}

func (mp *metaProcessor) removeStartOfEpochBlockDataFromPools(
	headerHandler data.HeaderHandler,
	bodyHandler data.BodyHandler,
) error {

	if !headerHandler.IsStartOfEpochBlock() {
		return nil
	}

	metaBlock, ok := headerHandler.(*block.MetaBlock)
	if !ok {
		return process.ErrWrongTypeAssertion
	}

	body, ok := bodyHandler.(*block.Body)
	if !ok {
		return process.ErrWrongTypeAssertion
	}

	mp.epochRewardsCreator.RemoveBlockDataFromPools(metaBlock, body)
	mp.validatorInfoCreator.RemoveBlockDataFromPools(metaBlock, body)

	return nil
}

// Close - closes all underlying components
func (mp *metaProcessor) Close() error {
	return mp.baseProcessor.Close()
}

// DecodeBlockHeader method decodes block header from a given byte array
func (mp *metaProcessor) DecodeBlockHeader(dta []byte) data.HeaderHandler {
	if dta == nil {
		return nil
	}

	metaBlock := &block.MetaBlock{}
	err := mp.marshalizer.Unmarshal(metaBlock, dta)
	if err != nil {
		log.Debug("DecodeBlockHeader.Unmarshal", "error", err.Error())
		return nil
	}

	return metaBlock
}<|MERGE_RESOLUTION|>--- conflicted
+++ resolved
@@ -81,68 +81,6 @@
 		return nil, process.ErrNilReceiptsRepository
 	}
 
-<<<<<<< HEAD
-=======
-	processDebugger, err := createDisabledProcessDebugger()
-	if err != nil {
-		return nil, err
-	}
-
-	genesisHdr := arguments.DataComponents.Blockchain().GetGenesisHeader()
-	base := &baseProcessor{
-		accountsDB:                    arguments.AccountsDB,
-		blockSizeThrottler:            arguments.BlockSizeThrottler,
-		forkDetector:                  arguments.ForkDetector,
-		hasher:                        arguments.CoreComponents.Hasher(),
-		marshalizer:                   arguments.CoreComponents.InternalMarshalizer(),
-		store:                         arguments.DataComponents.StorageService(),
-		shardCoordinator:              arguments.BootstrapComponents.ShardCoordinator(),
-		feeHandler:                    arguments.FeeHandler,
-		nodesCoordinator:              arguments.NodesCoordinator,
-		uint64Converter:               arguments.CoreComponents.Uint64ByteSliceConverter(),
-		requestHandler:                arguments.RequestHandler,
-		appStatusHandler:              arguments.StatusCoreComponents.AppStatusHandler(),
-		blockChainHook:                arguments.BlockChainHook,
-		txCoordinator:                 arguments.TxCoordinator,
-		epochStartTrigger:             arguments.EpochStartTrigger,
-		headerValidator:               arguments.HeaderValidator,
-		roundHandler:                  arguments.CoreComponents.RoundHandler(),
-		bootStorer:                    arguments.BootStorer,
-		blockTracker:                  arguments.BlockTracker,
-		dataPool:                      arguments.DataComponents.Datapool(),
-		blockChain:                    arguments.DataComponents.Blockchain(),
-		outportHandler:                arguments.StatusComponents.OutportHandler(),
-		genesisNonce:                  genesisHdr.GetNonce(),
-		versionedHeaderFactory:        arguments.BootstrapComponents.VersionedHeaderFactory(),
-		headerIntegrityVerifier:       arguments.BootstrapComponents.HeaderIntegrityVerifier(),
-		historyRepo:                   arguments.HistoryRepository,
-		epochNotifier:                 arguments.CoreComponents.EpochNotifier(),
-		enableEpochsHandler:           arguments.CoreComponents.EnableEpochsHandler(),
-		roundNotifier:                 arguments.CoreComponents.RoundNotifier(),
-		enableRoundsHandler:           arguments.CoreComponents.EnableRoundsHandler(),
-		epochChangeGracePeriodHandler: arguments.CoreComponents.EpochChangeGracePeriodHandler(),
-		processConfigsHandler:         arguments.CoreComponents.ProcessConfigsHandler(),
-		vmContainerFactory:            arguments.VMContainersFactory,
-		vmContainer:                   arguments.VmContainer,
-		processDataTriesOnCommitEpoch: arguments.Config.Debug.EpochStart.ProcessDataTrieOnCommitEpoch,
-		gasConsumedProvider:           arguments.GasHandler,
-		economicsData:                 arguments.CoreComponents.EconomicsData(),
-		scheduledTxsExecutionHandler:  arguments.ScheduledTxsExecutionHandler,
-		pruningDelay:                  pruningDelay,
-		processedMiniBlocksTracker:    arguments.ProcessedMiniBlocksTracker,
-		receiptsRepository:            arguments.ReceiptsRepository,
-		processDebugger:               processDebugger,
-		outportDataProvider:           arguments.OutportDataProvider,
-		processStatusHandler:          arguments.CoreComponents.ProcessStatusHandler(),
-		blockProcessingCutoffHandler:  arguments.BlockProcessingCutoffHandler,
-		managedPeersHolder:            arguments.ManagedPeersHolder,
-		sentSignaturesTracker:         arguments.SentSignaturesTracker,
-		stateAccessesCollector:        arguments.StateAccessesCollector,
-		extraDelayRequestBlockInfo:    time.Duration(arguments.Config.EpochStartConfig.ExtraDelayForRequestBlockInfoInMilliseconds) * time.Millisecond,
-		proofsPool:                    arguments.DataComponents.Datapool().Proofs(),
-	}
-
->>>>>>> 49ddefdf
 	mp := metaProcessor{
 		baseProcessor:                base,
 		headersCounter:               NewHeaderCounter(),
@@ -611,7 +549,6 @@
 		HighestFinalBlockNonce: mp.forkDetector.GetHighestFinalBlockNonce(),
 		HighestFinalBlockHash:  mp.forkDetector.GetHighestFinalBlockHash(),
 	})
-
 	if err != nil {
 		log.Error("metaProcessor.indexBlock cannot prepare argSaveBlock", "error", err.Error(),
 			"hash", headerHash, "nonce", metaBlock.GetNonce(), "round", metaBlock.GetRound())
