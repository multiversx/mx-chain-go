--- conflicted
+++ resolved
@@ -343,16 +343,12 @@
 		return err
 	}
 
-<<<<<<< HEAD
+	err = mp.validatorStatisticsProcessor.ProcessRatingsEndOfEpoch(allValidatorsInfo)
+	if err != nil {
+		return err
+	}
+
 	err = mp.epochRewardsCreator.VerifyRewardsMiniBlocks(header, allValidatorsInfo)
-=======
-	err = mp.validatorStatisticsProcessor.ProcessRatingsEndOfEpoch(allValidatorInfos)
-	if err != nil {
-		return err
-	}
-
-	err = mp.epochRewardsCreator.VerifyRewardsMiniBlocks(header, allValidatorInfos)
->>>>>>> 04f9cc41
 	if err != nil {
 		return err
 	}
@@ -695,16 +691,12 @@
 		return nil, err
 	}
 
-<<<<<<< HEAD
+	err = mp.validatorStatisticsProcessor.ProcessRatingsEndOfEpoch(allValidatorInfos)
+	if err != nil {
+		return nil, err
+	}
+
 	rewardMiniBlocks, err := mp.epochRewardsCreator.CreateRewardsMiniBlocks(metaBlock, allValidatorsInfo)
-=======
-	err = mp.validatorStatisticsProcessor.ProcessRatingsEndOfEpoch(allValidatorInfos)
-	if err != nil {
-		return nil, err
-	}
-
-	rewardMiniBlocks, err := mp.epochRewardsCreator.CreateRewardsMiniBlocks(metaBlock, allValidatorInfos)
->>>>>>> 04f9cc41
 	if err != nil {
 		return nil, err
 	}
