package block

import (
	"bytes"
	"fmt"
	"math/big"
	"sync"
	"time"

	"github.com/ElrondNetwork/elrond-go/core"
	"github.com/ElrondNetwork/elrond-go/core/check"
	"github.com/ElrondNetwork/elrond-go/core/serviceContainer"
	"github.com/ElrondNetwork/elrond-go/data"
	"github.com/ElrondNetwork/elrond-go/data/block"
	"github.com/ElrondNetwork/elrond-go/dataRetriever"
	"github.com/ElrondNetwork/elrond-go/display"
	"github.com/ElrondNetwork/elrond-go/node/external"
	"github.com/ElrondNetwork/elrond-go/process"
	"github.com/ElrondNetwork/elrond-go/process/block/bootstrapStorage"
	"github.com/ElrondNetwork/elrond-go/process/block/processedMb"
	"github.com/ElrondNetwork/elrond-go/process/throttle"
	"github.com/ElrondNetwork/elrond-go/sharding"
	"github.com/ElrondNetwork/elrond-go/statusHandler"
)

// metaProcessor implements metaProcessor interface and actually it tries to execute block
type metaProcessor struct {
	*baseProcessor
	core                     serviceContainer.Core
	scDataGetter             external.SCQueryService
	scToProtocol             process.SmartContractToProtocolHandler
	peerChanges              process.PeerChangesHandler
	epochStartDataCreator    process.EpochStartDataCreator
	epochEconomics           process.EndOfEpochEconomics
	epochRewardsCreator      process.EpochStartRewardsCreator
	pendingMiniBlocksHandler process.PendingMiniBlocksHandler

	shardsHeadersNonce *sync.Map
	shardBlockFinality uint32
	chRcvAllHdrs       chan bool
	headersCounter     *headersCounter
}

// NewMetaProcessor creates a new metaProcessor object
func NewMetaProcessor(arguments ArgMetaProcessor) (*metaProcessor, error) {
	err := checkProcessorNilParameters(arguments.ArgBaseProcessor)
	if err != nil {
		return nil, err
	}
	if check.IfNil(arguments.DataPool) {
		return nil, process.ErrNilDataPoolHolder
	}
	if check.IfNil(arguments.DataPool.Headers()) {
		return nil, process.ErrNilHeadersDataPool
	}
	if check.IfNil(arguments.SCDataGetter) {
		return nil, process.ErrNilSCDataGetter
	}
	if check.IfNil(arguments.SCToProtocol) {
		return nil, process.ErrNilSCToProtocol
	}
	if check.IfNil(arguments.PendingMiniBlocksHandler) {
		return nil, process.ErrNilPendingMiniBlocksHandler
	}
	if check.IfNil(arguments.EpochStartDataCreator) {
		return nil, process.ErrNilEpochStartDataCreator
	}
	if check.IfNil(arguments.EpochEconomics) {
		return nil, process.ErrNilEpochEconomics
	}
	if check.IfNil(arguments.EpochRewardsCreator) {
		return nil, process.ErrNilEpochStartRewardsCreator
	}

	blockSizeThrottler, err := throttle.NewBlockSizeThrottle()
	if err != nil {
		return nil, err
	}

	base := &baseProcessor{
		accounts:                     arguments.Accounts,
		blockSizeThrottler:           blockSizeThrottler,
		forkDetector:                 arguments.ForkDetector,
		hasher:                       arguments.Hasher,
		marshalizer:                  arguments.Marshalizer,
		store:                        arguments.Store,
		shardCoordinator:             arguments.ShardCoordinator,
		feeHandler:                   arguments.FeeHandler,
		nodesCoordinator:             arguments.NodesCoordinator,
		uint64Converter:              arguments.Uint64Converter,
		requestHandler:               arguments.RequestHandler,
		appStatusHandler:             statusHandler.NewNilStatusHandler(),
		blockChainHook:               arguments.BlockChainHook,
		txCoordinator:                arguments.TxCoordinator,
		validatorStatisticsProcessor: arguments.ValidatorStatisticsProcessor,
		epochStartTrigger:            arguments.EpochStartTrigger,
		headerValidator:              arguments.HeaderValidator,
		rounder:                      arguments.Rounder,
		bootStorer:                   arguments.BootStorer,
		blockTracker:                 arguments.BlockTracker,
		dataPool:                     arguments.DataPool,
		blockChain:                   arguments.BlockChain,
	}

	mp := metaProcessor{
		core:                     arguments.Core,
		baseProcessor:            base,
		headersCounter:           NewHeaderCounter(),
		scDataGetter:             arguments.SCDataGetter,
		scToProtocol:             arguments.SCToProtocol,
		pendingMiniBlocksHandler: arguments.PendingMiniBlocksHandler,
		epochStartDataCreator:    arguments.EpochStartDataCreator,
		epochEconomics:           arguments.EpochEconomics,
		epochRewardsCreator:      arguments.EpochRewardsCreator,
	}

	mp.baseProcessor.requestBlockBodyHandler = &mp
	mp.blockProcessor = &mp

	mp.hdrsForCurrBlock.hdrHashAndInfo = make(map[string]*hdrInfo)
	mp.hdrsForCurrBlock.highestHdrNonce = make(map[uint32]uint64)

	headerPool := mp.dataPool.Headers()
	headerPool.RegisterHandler(mp.receivedShardHeader)

	mp.chRcvAllHdrs = make(chan bool)

	mp.shardBlockFinality = process.BlockFinality

	mp.shardsHeadersNonce = &sync.Map{}

	return &mp, nil
}

// ProcessBlock processes a block. It returns nil if all ok or the specific error
func (mp *metaProcessor) ProcessBlock(
	headerHandler data.HeaderHandler,
	bodyHandler data.BodyHandler,
	haveTime func() time.Duration,
) error {

	if haveTime == nil {
		return process.ErrNilHaveTimeHandler
	}

	err := mp.checkBlockValidity(headerHandler, bodyHandler)
	if err != nil {
		if err == process.ErrBlockHashDoesNotMatch {
			log.Debug("requested missing meta header",
				"hash", headerHandler.GetPrevHash(),
				"for shard", headerHandler.GetShardID(),
			)

			go mp.requestHandler.RequestMetaHeader(headerHandler.GetPrevHash())
		}

		return err
	}

	mp.requestHandler.SetEpoch(headerHandler.GetEpoch())

	log.Debug("started processing block",
		"epoch", headerHandler.GetEpoch(),
		"round", headerHandler.GetRound(),
		"nonce", headerHandler.GetNonce())

	header, ok := headerHandler.(*block.MetaBlock)
	if !ok {
		return process.ErrWrongTypeAssertion
	}

	body, ok := bodyHandler.(block.Body)
	if !ok {
		return process.ErrWrongTypeAssertion
	}

	err = mp.checkHeaderBodyCorrelation(header.MiniBlockHeaders, body)
	if err != nil {
		return err
	}

	go getMetricsFromMetaHeader(
		header,
		mp.marshalizer,
		mp.appStatusHandler,
		mp.dataPool.Headers().Len(),
		mp.headersCounter.getNumShardMBHeadersTotalProcessed(),
	)

	mp.createBlockStarted()
	mp.blockChainHook.SetCurrentHeader(headerHandler)
	mp.epochStartTrigger.Update(header.GetRound())

	err = mp.checkEpochCorrectness(header)
	if err != nil {
		return err
	}

	if header.IsStartOfEpochBlock() {
		return mp.processEpochStartMetaBlock(header, body)
	}

	mp.txCoordinator.RequestBlockTransactions(body)
	requestedShardHdrs, requestedFinalityAttestingShardHdrs := mp.requestShardHeaders(header)

	if haveTime() < 0 {
		return process.ErrTimeIsOut
	}

	err = mp.txCoordinator.IsDataPreparedForProcessing(haveTime)
	if err != nil {
		return err
	}

	haveMissingShardHeaders := requestedShardHdrs > 0 || requestedFinalityAttestingShardHdrs > 0
	if haveMissingShardHeaders {
		log.Debug("requested missing shard headers",
			"num headers", requestedShardHdrs,
		)
		log.Debug("requested missing finality attesting shard headers",
			"num finality shard headers", requestedFinalityAttestingShardHdrs,
		)

		err = mp.waitForBlockHeaders(haveTime())

		mp.hdrsForCurrBlock.mutHdrsForBlock.RLock()
		missingShardHdrs := mp.hdrsForCurrBlock.missingHdrs
		mp.hdrsForCurrBlock.mutHdrsForBlock.RUnlock()

		mp.resetMissingHdrs()

		if requestedShardHdrs > 0 {
			log.Debug("received missing shard headers",
				"num headers", requestedShardHdrs-missingShardHdrs,
			)
		}

		if err != nil {
			return err
		}
	}

	if mp.accounts.JournalLen() != 0 {
		return process.ErrAccountStateDirty
	}

	defer func() {
		go mp.checkAndRequestIfShardHeadersMissing(header.Round)
	}()

	highestNonceHdrs, err := mp.checkShardHeadersValidity(header)
	if err != nil {
		return err
	}

	err = mp.checkShardHeadersFinality(highestNonceHdrs)
	if err != nil {
		return err
	}

<<<<<<< HEAD
	err = mp.verifyCrossShardMiniBlockDstMe(header)
=======
	err = mp.epochStartDataCreator.VerifyEpochStartDataForMetablock(header)
>>>>>>> 428c1e05
	if err != nil {
		return err
	}

	err = mp.verifyTotalAccumulatedFeesInEpoch(header)
	if err != nil {
		return err
	}

	defer func() {
		if err != nil {
			mp.RevertAccountState()
		}
	}()

	err = mp.txCoordinator.ProcessBlockTransaction(body, haveTime)
	if err != nil {
		return err
	}

	err = mp.txCoordinator.VerifyCreatedBlockTransactions(header, body)
	if err != nil {
		return err
	}

	err = mp.scToProtocol.UpdateProtocol(body, header.Round)
	if err != nil {
		return err
	}

	err = mp.verifyAccumulatedFees(header)
	if err != nil {
		return err
	}

	if !mp.verifyStateRoot(header.GetRootHash()) {
		err = process.ErrRootStateDoesNotMatch
		return err
	}

	err = mp.verifyValidatorStatisticsRootHash(header)
	if err != nil {
		return err
	}

	return nil
}

func (mp *metaProcessor) processEpochStartMetaBlock(
	header *block.MetaBlock,
	body block.Body,
) error {
	err := mp.epochStartCreator.VerifyEpochStartDataForMetablock(header)
	if err != nil {
		return err
	}

	err = mp.epochEconomics.VerifyRewardsPerBlock(header)
	if err != nil {
		return err
	}

	defer func() {
		if err != nil {
			mp.RevertAccountState()
		}
	}()

	currentRootHash, err := mp.validatorStatisticsProcessor.RootHash()
	if err != nil {
		return err
	}

	allValidatorInfos, err := mp.validatorStatisticsProcessor.GetValidatorInfosForRootHash(currentRootHash)
	if err != nil {
		return err
	}

	err = mp.epochRewardsCreator.VerifyRewardsMiniBlocks(header, allValidatorInfos)
	if err != nil {
		return err
	}

	err = mp.scToProtocol.UpdateProtocol(body, header.Round)
	if err != nil {
		return err
	}

	err = mp.verifyAccumulatedFees(header)
	if err != nil {
		return err
	}

	if !mp.verifyStateRoot(header.GetRootHash()) {
		err = process.ErrRootStateDoesNotMatch
		return err
	}

	err = mp.verifyValidatorStatisticsRootHash(header)
	if err != nil {
		return err
	}

	return nil
}

// SetNumProcessedObj will set the num of processed headers
func (mp *metaProcessor) SetNumProcessedObj(numObj uint64) {
	mp.headersCounter.shardMBHeadersTotalProcessed = numObj
}

func (mp *metaProcessor) checkEpochCorrectness(
	headerHandler data.HeaderHandler,
) error {
	currentBlockHeader := mp.blockChain.GetCurrentBlockHeader()
	if check.IfNil(currentBlockHeader) {
		return nil
	}

	isEpochIncorrect := headerHandler.GetEpoch() != currentBlockHeader.GetEpoch() &&
		mp.epochStartTrigger.Epoch() == currentBlockHeader.GetEpoch()
	if isEpochIncorrect {
		log.Warn("epoch does not match", "currentHeaderEpoch", currentBlockHeader.GetEpoch(), "receivedHeaderEpoch", headerHandler.GetEpoch(), "epochStartTrigger", mp.epochStartTrigger.Epoch())
		return process.ErrEpochDoesNotMatch
	}

	isEpochIncorrect = mp.epochStartTrigger.IsEpochStart() &&
		mp.epochStartTrigger.EpochStartRound() <= headerHandler.GetRound() &&
		headerHandler.GetEpoch() != currentBlockHeader.GetEpoch()+1
	if isEpochIncorrect {
		log.Warn("is epoch start and epoch does not match", "currentHeaderEpoch", currentBlockHeader.GetEpoch(), "receivedHeaderEpoch", headerHandler.GetEpoch(), "epochStartTrigger", mp.epochStartTrigger.Epoch())
		return process.ErrEpochDoesNotMatch
	}

	return nil
}

func (mp *metaProcessor) verifyCrossShardMiniBlockDstMe(header *block.MetaBlock) error {
	miniBlockShardsHashes, err := mp.getAllMiniBlockDstMeFromShards(header)
	if err != nil {
		return err
	}

	//if all miniblockshards hashes are in header miniblocks as well
	mapMetaMiniBlockHdrs := make(map[string]struct{}, len(header.MiniBlockHeaders))
	for _, metaMiniBlock := range header.MiniBlockHeaders {
		mapMetaMiniBlockHdrs[string(metaMiniBlock.Hash)] = struct{}{}
	}

	for hash := range miniBlockShardsHashes {
		if _, ok := mapMetaMiniBlockHdrs[hash]; !ok {
			return process.ErrCrossShardMBWithoutConfirmationFromMeta
		}
	}

	return nil
}

func (mp *metaProcessor) getAllMiniBlockDstMeFromShards(metaHdr *block.MetaBlock) (map[string][]byte, error) {
	miniBlockShardsHashes := make(map[string][]byte)

	mp.hdrsForCurrBlock.mutHdrsForBlock.RLock()
	defer mp.hdrsForCurrBlock.mutHdrsForBlock.RUnlock()

	for _, shardInfo := range metaHdr.ShardInfo {
		headerInfo, ok := mp.hdrsForCurrBlock.hdrHashAndInfo[string(shardInfo.HeaderHash)]
		if !ok {
			continue
		}
		shardHeader, ok := headerInfo.hdr.(*block.Header)
		if !ok {
			continue
		}

		lastCrossNotarizedHeader, _, err := mp.blockTracker.GetLastCrossNotarizedHeader(shardInfo.ShardID)
		if err != nil {
			return nil, err
		}

		if shardHeader.GetRound() > metaHdr.Round {
			continue
		}
		if shardHeader.GetRound() <= lastCrossNotarizedHeader.GetRound() {
			continue
		}
		if shardHeader.GetNonce() <= lastCrossNotarizedHeader.GetNonce() {
			continue
		}

		crossMiniBlockHashes := shardHeader.GetMiniBlockHeadersWithDst(mp.shardCoordinator.SelfId())
		for hash := range crossMiniBlockHashes {
			miniBlockShardsHashes[hash] = shardInfo.HeaderHash
		}
	}

	return miniBlockShardsHashes, nil
}

func (mp *metaProcessor) checkAndRequestIfShardHeadersMissing(round uint64) {
	orderedHdrsPerShard := mp.blockTracker.GetTrackedHeadersForAllShards()

	for i := uint32(0); i < mp.shardCoordinator.NumberOfShards(); i++ {
		err := mp.requestHeadersIfMissing(orderedHdrsPerShard[i], i, round)
		if err != nil {
			log.Debug("checkAndRequestIfShardHeadersMissing", "error", err.Error())
			continue
		}
	}
}

func (mp *metaProcessor) indexBlock(
	metaBlock data.HeaderHandler,
	body data.BodyHandler,
	lastMetaBlock data.HeaderHandler,
) {
	if mp.core == nil || mp.core.Indexer() == nil {
		return
	}
	// Update tps benchmarks in the DB
	tpsBenchmark := mp.core.TPSBenchmark()
	if tpsBenchmark != nil {
		go mp.core.Indexer().UpdateTPS(tpsBenchmark)
	}

	txPool := mp.txCoordinator.GetAllCurrentUsedTxs(block.TxBlock)
	scPool := mp.txCoordinator.GetAllCurrentUsedTxs(block.SmartContractResultBlock)

	for hash, tx := range scPool {
		txPool[hash] = tx
	}

	publicKeys, err := mp.nodesCoordinator.GetValidatorsPublicKeys(metaBlock.GetPrevRandSeed(), metaBlock.GetRound(), sharding.MetachainShardId)
	if err != nil {
		return
	}

	signersIndexes := mp.nodesCoordinator.GetValidatorsIndexes(publicKeys)
	go mp.core.Indexer().SaveBlock(body, metaBlock, txPool, signersIndexes)

	saveRoundInfoInElastic(mp.core.Indexer(), mp.nodesCoordinator, sharding.MetachainShardId, metaBlock, lastMetaBlock, signersIndexes)
}

// removeBlockInfoFromPool removes the block info from associated pools
func (mp *metaProcessor) removeBlockInfoFromPool(header *block.MetaBlock) error {
	if header == nil || header.IsInterfaceNil() {
		return process.ErrNilMetaBlockHeader
	}

	headerPool := mp.dataPool.Headers()
	if headerPool == nil || headerPool.IsInterfaceNil() {
		return process.ErrNilHeadersDataPool
	}

	mp.hdrsForCurrBlock.mutHdrsForBlock.RLock()
	for i := 0; i < len(header.ShardInfo); i++ {
		shardHeaderHash := header.ShardInfo[i].HeaderHash

		headerPool.RemoveHeaderByHash(shardHeaderHash)
	}
	mp.hdrsForCurrBlock.mutHdrsForBlock.RUnlock()

	return nil
}

// RestoreBlockIntoPools restores the block into associated pools
func (mp *metaProcessor) RestoreBlockIntoPools(headerHandler data.HeaderHandler, bodyHandler data.BodyHandler) error {
	if check.IfNil(headerHandler) {
		return process.ErrNilMetaBlockHeader
	}
	if bodyHandler == nil || bodyHandler.IsInterfaceNil() {
		return process.ErrNilTxBlockBody
	}

	metaBlock, ok := headerHandler.(*block.MetaBlock)
	if !ok {
		return process.ErrWrongTypeAssertion
	}

	body, ok := bodyHandler.(block.Body)
	if !ok {
		return process.ErrWrongTypeAssertion
	}

	headerPool := mp.dataPool.Headers()
	if check.IfNil(headerPool) {
		return process.ErrNilHeadersDataPool
	}

	hdrHashes := make([][]byte, len(metaBlock.ShardInfo))
	for i := 0; i < len(metaBlock.ShardInfo); i++ {
		hdrHashes[i] = metaBlock.ShardInfo[i].HeaderHash
	}

	err := mp.pendingMiniBlocksHandler.RevertHeader(metaBlock)
	if err != nil {
		return err
	}

	for _, hdrHash := range hdrHashes {
		shardHeader, errNotCritical := process.GetShardHeaderFromStorage(hdrHash, mp.marshalizer, mp.store)
		if errNotCritical != nil {
			log.Debug("shard header not found in BlockHeaderUnit",
				"hash", hdrHash,
			)
			continue
		}

		headerPool.AddHeader(hdrHash, shardHeader)

		hdrNonceHashDataUnit := dataRetriever.ShardHdrNonceHashDataUnit + dataRetriever.UnitType(shardHeader.GetShardID())
		storer := mp.store.GetStorer(hdrNonceHashDataUnit)
		nonceToByteSlice := mp.uint64Converter.ToByteSlice(shardHeader.GetNonce())
		errNotCritical = storer.Remove(nonceToByteSlice)
		if errNotCritical != nil {
			log.Debug("ShardHdrNonceHashDataUnit.Remove", "error", errNotCritical.Error())
		}

		mp.headersCounter.subtractRestoredMBHeaders(len(shardHeader.MiniBlockHeaders))
	}

	mp.blockTracker.RemoveLastNotarizedHeaders()

	if metaBlock.IsStartOfEpochBlock() {
		mp.epochStartTrigger.Revert(metaBlock.GetRound())
		mp.epochRewardsCreator.DeleteTxsFromStorage(metaBlock, body)
		return nil
	}

	_, errNotCritical := mp.txCoordinator.RestoreBlockDataFromStorage(body)
	if errNotCritical != nil {
		log.Debug("RestoreBlockDataFromStorage", "error", errNotCritical.Error())
	}

	return nil
}

// CreateBlock creates the final block and header for the current round
func (mp *metaProcessor) CreateBlock(
	initialHdr data.HeaderHandler,
	haveTime func() bool,
) (data.HeaderHandler, data.BodyHandler, error) {
	if check.IfNil(initialHdr) {
		return nil, nil, process.ErrNilBlockHeader
	}

	metaHdr, ok := initialHdr.(*block.MetaBlock)
	if !ok {
		return nil, nil, process.ErrWrongTypeAssertion
	}

	mp.epochStartTrigger.Update(initialHdr.GetRound())
	metaHdr.SetEpoch(mp.epochStartTrigger.Epoch())
	mp.blockChainHook.SetCurrentHeader(initialHdr)

	var body data.BodyHandler
	var err error

	if mp.epochStartTrigger.IsEpochStart() {
		err = mp.createEpochStartHeader(metaHdr)
		if err != nil {
			return nil, nil, err
		}

		body, err = mp.createEpochStartBody(metaHdr)
		if err != nil {
			return nil, nil, err
		}
	} else {
		body, err = mp.createBlockBody(metaHdr, haveTime)
		if err != nil {
			return nil, nil, err
		}
	}

	body, err = mp.applyBodyToHeader(metaHdr, body)
	if err != nil {
		return nil, nil, err
	}

	mp.requestHandler.SetEpoch(metaHdr.GetEpoch())

	return metaHdr, body, nil
}

func (mp *metaProcessor) createEpochStartHeader(metaHdr *block.MetaBlock) error {
	sw := core.NewStopWatch()
	sw.Start("createEpochStartForMetablock")
	defer func() {
		sw.Stop("createEpochStartForMetablock")
		log.Debug("epochStartHeaderDataCreation", sw.GetMeasurements()...)
	}()

	epochStart, err := mp.epochStartDataCreator.CreateEpochStartData()
	if err != nil {
		return err
	}

	metaHdr.EpochStart = *epochStart

	totalAccumulatedFeesInEpoch := big.NewInt(0)
	currentHeader := mp.blockChain.GetCurrentBlockHeader()
	if !check.IfNil(currentHeader) && !currentHeader.IsStartOfEpochBlock() {
		prevMetaHdr, ok := currentHeader.(*block.MetaBlock)
		if !ok {
			return process.ErrWrongTypeAssertion
		}
		totalAccumulatedFeesInEpoch = big.NewInt(0).Set(prevMetaHdr.AccumulatedFeesInEpoch)
	}

	metaHdr.AccumulatedFeesInEpoch = totalAccumulatedFeesInEpoch
	economicsData, err := mp.epochEconomics.ComputeEndOfEpochEconomics(metaHdr)
	if err != nil {
		return err
	}

	metaHdr.EpochStart.Economics = *economicsData
	return nil
}

func (mp *metaProcessor) createEpochStartBody(metaBlock *block.MetaBlock) (data.BodyHandler, error) {
	mp.createBlockStarted()

	log.Debug("started creating epoch start block body",
		"epoch", metaBlock.GetEpoch(),
		"round", metaBlock.GetRound(),
		"nonce", metaBlock.GetNonce(),
	)

	currentRootHash, err := mp.validatorStatisticsProcessor.RootHash()
	if err != nil {
		return nil, err
	}

	allValidatorInfos, err := mp.validatorStatisticsProcessor.GetValidatorInfosForRootHash(currentRootHash)
	if err != nil {
		return nil, err
	}

	rewardMiniBlocks, err := mp.epochRewardsCreator.CreateRewardsMiniBlocks(metaBlock, allValidatorInfos)
	if err != nil {
		return nil, err
	}

	return rewardMiniBlocks, nil
}

// createBlockBody creates block body of metachain
func (mp *metaProcessor) createBlockBody(metaBlock *block.MetaBlock, haveTime func() bool) (data.BodyHandler, error) {
	mp.createBlockStarted()
	mp.blockSizeThrottler.ComputeMaxItems()

	log.Debug("started creating block body",
		"epoch", metaBlock.GetEpoch(),
		"round", metaBlock.GetRound(),
		"nonce", metaBlock.GetNonce(),
	)

	miniBlocks, err := mp.createMiniBlocks(mp.blockSizeThrottler.MaxItemsToAdd(), haveTime)
	if err != nil {
		return nil, err
	}

	err = mp.scToProtocol.UpdateProtocol(miniBlocks, metaBlock.GetRound())
	if err != nil {
		return nil, err
	}

	return miniBlocks, nil
}

func (mp *metaProcessor) createMiniBlocks(
	maxItemsInBlock uint32,
	haveTime func() bool,
) (block.Body, error) {

	if mp.accounts.JournalLen() != 0 {
		return nil, process.ErrAccountStateDirty
	}

	if !haveTime() {
		log.Debug("time is up after entered in createMiniBlocks method")
		return nil, process.ErrTimeIsOut
	}

	destMeMiniBlocks, nbTxs, nbHdrs, err := mp.createAndProcessCrossMiniBlocksDstMe(maxItemsInBlock, haveTime)
	if err != nil {
		log.Debug("createAndProcessCrossMiniBlocksDstMe", "error", err.Error())
	}

	log.Debug("processed miniblocks and txs with destination in self shard",
		"num miniblocks", len(destMeMiniBlocks),
		"num txs", nbTxs,
	)

	miniBlocks := make(block.Body, 0)
	if len(destMeMiniBlocks) > 0 {
		miniBlocks = append(miniBlocks, destMeMiniBlocks...)
	}

	maxTxSpaceRemained := int32(maxItemsInBlock) - int32(nbTxs)
	maxMbSpaceRemained := mp.getMaxMiniBlocksSpaceRemained(
		maxItemsInBlock,
		uint32(len(destMeMiniBlocks))+nbHdrs,
		uint32(len(miniBlocks)))

	mbFromMe := mp.txCoordinator.CreateMbsAndProcessTransactionsFromMe(
		uint32(maxTxSpaceRemained),
		uint32(maxMbSpaceRemained),
		haveTime)

	if len(mbFromMe) > 0 {
		miniBlocks = append(miniBlocks, mbFromMe...)
	}

	log.Debug("creating mini blocks has been finished",
		"miniblocks created", len(miniBlocks),
	)

	return miniBlocks, nil
}

// full verification through metachain header
func (mp *metaProcessor) createAndProcessCrossMiniBlocksDstMe(
	maxItemsInBlock uint32,
	haveTime func() bool,
) (block.MiniBlockSlice, uint32, uint32, error) {

	miniBlocks := make(block.MiniBlockSlice, 0)
	txsAdded := uint32(0)
	hdrsAdded := uint32(0)

	sw := core.NewStopWatch()
	sw.Start("ComputeLongestShardsChainsFromLastNotarized")
	orderedHdrs, orderedHdrsHashes, _, err := mp.blockTracker.ComputeLongestShardsChainsFromLastNotarized()
	sw.Stop("ComputeLongestShardsChainsFromLastNotarized")
	log.Debug("measurements ComputeLongestShardsChainsFromLastNotarized", sw.GetMeasurements()...)
	if err != nil {
		return nil, 0, 0, err
	}

	log.Debug("shard headers ordered",
		"num shard headers", len(orderedHdrs),
	)

	lastShardHdr, err := mp.blockTracker.GetLastCrossNotarizedHeadersForAllShards()
	if err != nil {
		return nil, 0, 0, err
	}

	hdrsAddedForShard := make(map[uint32]uint32)

	mp.hdrsForCurrBlock.mutHdrsForBlock.Lock()
	for i := 0; i < len(orderedHdrs); i++ {
		if !haveTime() {
			log.Debug("time is up after putting cross txs with destination to current shard",
				"num txs", txsAdded,
			)
			break
		}

		if len(miniBlocks) >= core.MaxMiniBlocksInBlock {
			log.Debug("max number of mini blocks allowed to be added in one shard block has been reached",
				"num miniblocks", len(miniBlocks),
			)
			break
		}

		itemsAddedInHeader := uint32(len(mp.hdrsForCurrBlock.hdrHashAndInfo) + len(miniBlocks))
		if itemsAddedInHeader >= maxItemsInBlock {
			log.Debug("max records allowed to be added in shard header has been reached",
				"num max items", maxItemsInBlock,
			)
			break
		}

		currShardHdr := orderedHdrs[i]
		if currShardHdr.GetNonce() > lastShardHdr[currShardHdr.GetShardID()].GetNonce()+1 {
			log.Debug("skip searching",
				"shard", currShardHdr.GetShardID(),
				"last shard hdr nonce", lastShardHdr[currShardHdr.GetShardID()].GetNonce(),
				"curr shard hdr nonce", currShardHdr.GetNonce())
			continue
		}

		if len(currShardHdr.GetMiniBlockHeadersWithDst(mp.shardCoordinator.SelfId())) == 0 {
			mp.hdrsForCurrBlock.hdrHashAndInfo[string(orderedHdrsHashes[i])] = &hdrInfo{hdr: currShardHdr, usedInBlock: true}
			hdrsAdded++
			hdrsAddedForShard[currShardHdr.GetShardID()]++
			lastShardHdr[currShardHdr.GetShardID()] = currShardHdr
			continue
		}

		itemsAddedInBody := txsAdded
		if itemsAddedInBody >= maxItemsInBlock {
			continue
		}

		maxTxSpaceRemained := int32(maxItemsInBlock) - int32(itemsAddedInBody)
		maxMbSpaceRemained := mp.getMaxMiniBlocksSpaceRemained(
			maxItemsInBlock,
			itemsAddedInHeader+1,
			uint32(len(miniBlocks)))

		if maxTxSpaceRemained > 0 && maxMbSpaceRemained > 0 {
			snapshot := mp.accounts.JournalLen()
			currMBProcessed, currTxsAdded, hdrProcessFinished := mp.txCoordinator.CreateMbsAndProcessCrossShardTransactionsDstMe(
				currShardHdr,
				nil,
				uint32(maxTxSpaceRemained),
				uint32(maxMbSpaceRemained),
				haveTime)

			if !hdrProcessFinished {
				log.Debug("shard header cannot be fully processed",
					"round", currShardHdr.GetRound(),
					"nonce", currShardHdr.GetNonce(),
					"hash", orderedHdrsHashes[i])

				// shard header must be processed completely
				errAccountState := mp.accounts.RevertToSnapshot(snapshot)
				if errAccountState != nil {
					// TODO: evaluate if reloading the trie from disk will might solve the problem
					log.Warn("accounts.RevertToSnapshot", "error", errAccountState.Error())
				}
				break
			}

			// all txs processed, add to processed miniblocks
			miniBlocks = append(miniBlocks, currMBProcessed...)
			txsAdded += currTxsAdded

			mp.hdrsForCurrBlock.hdrHashAndInfo[string(orderedHdrsHashes[i])] = &hdrInfo{hdr: currShardHdr, usedInBlock: true}
			hdrsAdded++
			hdrsAddedForShard[currShardHdr.GetShardID()]++

			lastShardHdr[currShardHdr.GetShardID()] = currShardHdr
		}
	}
	mp.hdrsForCurrBlock.mutHdrsForBlock.Unlock()

	mp.requestShardHeadersIfNeeded(hdrsAddedForShard, lastShardHdr)

	return miniBlocks, txsAdded, hdrsAdded, nil
}

func (mp *metaProcessor) requestShardHeadersIfNeeded(
	hdrsAddedForShard map[uint32]uint32,
	lastShardHdr map[uint32]data.HeaderHandler,
) {
	for shardID := uint32(0); shardID < mp.shardCoordinator.NumberOfShards(); shardID++ {
		log.Debug("shard hdrs added",
			"shard", shardID,
			"nb", hdrsAddedForShard[shardID],
			"lastShardHdr", lastShardHdr[shardID].GetNonce())

		if hdrsAddedForShard[shardID] == 0 {
			fromNonce := lastShardHdr[shardID].GetNonce() + 1
			toNonce := fromNonce + uint64(mp.shardBlockFinality)
			for nonce := fromNonce; nonce <= toNonce; nonce++ {
				go mp.requestHandler.RequestShardHeaderByNonce(shardID, nonce)
			}
		}
	}
}

// CommitBlock commits the block in the blockchain if everything was checked successfully
func (mp *metaProcessor) CommitBlock(
	headerHandler data.HeaderHandler,
	bodyHandler data.BodyHandler,
) error {

	var err error
	defer func() {
		if err != nil {
			mp.RevertAccountState()
		}
	}()

	err = checkForNils(headerHandler, bodyHandler)
	if err != nil {
		return err
	}

	log.Debug("started committing block",
		"epoch", headerHandler.GetEpoch(),
		"round", headerHandler.GetRound(),
		"nonce", headerHandler.GetNonce(),
	)

	err = mp.checkBlockValidity(headerHandler, bodyHandler)
	if err != nil {
		return err
	}

	header, ok := headerHandler.(*block.MetaBlock)
	if !ok {
		err = process.ErrWrongTypeAssertion
		return err
	}

	marshalizedHeader, err := mp.marshalizer.Marshal(header)
	if err != nil {
		return err
	}

	headerHash := mp.hasher.Compute(string(marshalizedHeader))

	go mp.saveMetaHeader(header, headerHash, marshalizedHeader)

	body, ok := bodyHandler.(block.Body)
	if !ok {
		err = process.ErrWrongTypeAssertion
		return err
	}

	go mp.saveBody(body)

	mp.hdrsForCurrBlock.mutHdrsForBlock.RLock()
	for i := 0; i < len(header.ShardInfo); i++ {
		shardHeaderHash := header.ShardInfo[i].HeaderHash
		headerInfo, hashExists := mp.hdrsForCurrBlock.hdrHashAndInfo[string(shardHeaderHash)]
		if !hashExists {
			mp.hdrsForCurrBlock.mutHdrsForBlock.RUnlock()
			return process.ErrMissingHeader
		}

		shardBlock, ok := headerInfo.hdr.(*block.Header)
		if !ok {
			mp.hdrsForCurrBlock.mutHdrsForBlock.RUnlock()
			return process.ErrWrongTypeAssertion
		}

		mp.updateShardHeadersNonce(shardBlock.ShardId, shardBlock.Nonce)

		marshalizedHeader, err := mp.marshalizer.Marshal(shardBlock)
		if err != nil {
			mp.hdrsForCurrBlock.mutHdrsForBlock.RUnlock()
			return err
		}

		go func(header data.HeaderHandler, headerHash []byte, marshalizedHeader []byte) {
			mp.saveShardHeader(header, headerHash, marshalizedHeader)
		}(shardBlock, shardHeaderHash, marshalizedHeader)
	}
	mp.hdrsForCurrBlock.mutHdrsForBlock.RUnlock()

	mp.saveMetricCrossCheckBlockHeight()

	err = mp.commitAll()
	if err != nil {
		return err
	}

	mp.commitEpochStart(header, body)

	mp.cleanupBlockTrackerPools(headerHandler)

	err = mp.saveLastNotarizedHeader(header)
	if err != nil {
		return err
	}

	err = mp.pendingMiniBlocksHandler.AddProcessedHeader(header)
	if err != nil {
		return err
	}

	log.Info("meta block has been committed successfully",
		"epoch", header.Epoch,
		"round", header.Round,
		"nonce", header.Nonce,
		"hash", headerHash)

	errNotCritical := mp.removeBlockInfoFromPool(header)
	if errNotCritical != nil {
		log.Debug("removeBlockInfoFromPool", "error", errNotCritical.Error())
	}

	errNotCritical = mp.txCoordinator.RemoveBlockDataFromPool(body)
	if errNotCritical != nil {
		log.Debug(errNotCritical.Error())
	}

	errNotCritical = mp.forkDetector.AddHeader(header, headerHash, process.BHProcessed, nil, nil)
	if errNotCritical != nil {
		log.Debug("forkDetector.AddHeader", "error", errNotCritical.Error())
	}

	currentHeader, currentHeaderHash := getLastSelfNotarizedHeaderByItself(mp.blockChain)
	mp.blockTracker.AddSelfNotarizedHeader(mp.shardCoordinator.SelfId(), currentHeader, currentHeaderHash)

	for shardID := uint32(0); shardID < mp.shardCoordinator.NumberOfShards(); shardID++ {
		lastSelfNotarizedHeader, lastSelfNotarizedHeaderHash := mp.getLastSelfNotarizedHeaderByShard(shardID)
		mp.blockTracker.AddSelfNotarizedHeader(shardID, lastSelfNotarizedHeader, lastSelfNotarizedHeaderHash)
	}

	log.Debug("highest final meta block",
		"nonce", mp.forkDetector.GetHighestFinalBlockNonce(),
	)

	lastMetaBlock := mp.blockChain.GetCurrentBlockHeader()

	err = mp.blockChain.SetCurrentBlockBody(body)
	if err != nil {
		return err
	}

	err = mp.blockChain.SetCurrentBlockHeader(header)
	if err != nil {
		return err
	}

	mp.blockChain.SetCurrentBlockHeaderHash(headerHash)

	if mp.core != nil && mp.core.TPSBenchmark() != nil {
		mp.core.TPSBenchmark().Update(header)
	}

	mp.indexBlock(header, body, lastMetaBlock)

	saveMetachainCommitBlockMetrics(mp.appStatusHandler, header, headerHash, mp.nodesCoordinator)

	go mp.headersCounter.displayLogInfo(
		header,
		body,
		headerHash,
		mp.dataPool.Headers().Len(),
		mp.blockTracker,
	)

	headerInfo := bootstrapStorage.BootstrapHeaderInfo{
		ShardId: header.GetShardID(),
		Nonce:   header.GetNonce(),
		Hash:    headerHash,
	}

	go mp.prepareDataForBootStorer(
		headerInfo,
		header.Round,
		nil,
		mp.getPendingMiniBlocks(),
		mp.forkDetector.GetHighestFinalBlockNonce(),
		nil,
	)

	mp.blockSizeThrottler.Succeed(header.Round)

	log.Debug("pools info",
		"headers pool", mp.dataPool.Headers().Len(),
		"headers pool capacity", mp.dataPool.Headers().MaxSize(),
	)

	go mp.cleanupPools(headerHandler)

	return nil
}

func (mp *metaProcessor) commitAll() error {
	_, err := mp.accounts.Commit()
	if err != nil {
		return err
	}

	_, err = mp.validatorStatisticsProcessor.Commit()
	if err != nil {
		return err
	}

	return nil
}

func (mp *metaProcessor) getLastSelfNotarizedHeaderByShard(_ uint32) (data.HeaderHandler, []byte) {
	//TODO: Implement mechanism to extract last meta header notarized by the given shard if this info will be needed later
	return nil, nil
}

// ApplyProcessedMiniBlocks will do nothing on meta processor
func (mp *metaProcessor) ApplyProcessedMiniBlocks(_ *processedMb.ProcessedMiniBlockTracker) {
}

func (mp *metaProcessor) commitEpochStart(header *block.MetaBlock, body block.Body) {
	if header.IsStartOfEpochBlock() {
		mp.epochStartTrigger.SetProcessed(header)

		go mp.epochRewardsCreator.SaveTxBlockToStorage(header, body)
	} else {
		currentHeader := mp.blockChain.GetCurrentBlockHeader()
		if !check.IfNil(currentHeader) && currentHeader.IsStartOfEpochBlock() {
			mp.epochStartTrigger.SetFinalityAttestingRound(header.GetRound())
		}
	}
}

// RevertAccountState reverts the account state for cleanup failed process
func (mp *metaProcessor) RevertAccountState() {
	err := mp.accounts.RevertToSnapshot(0)
	if err != nil {
		log.Debug("RevertToSnapshot", "error", err.Error())
	}

	err = mp.validatorStatisticsProcessor.RevertPeerStateToSnapshot(0)
	if err != nil {
		log.Debug("RevertPeerStateToSnapshot", "error", err.Error())
	}
}

// RevertStateToBlock recreates the state tries to the root hashes indicated by the provided header
func (mp *metaProcessor) RevertStateToBlock(header data.HeaderHandler) error {
	err := mp.accounts.RecreateTrie(header.GetRootHash())
	if err != nil {
		log.Debug("recreate trie with error for header",
			"nonce", header.GetNonce(),
			"hash", header.GetRootHash(),
		)

		return err
	}

	err = mp.validatorStatisticsProcessor.RevertPeerState(header)
	if err != nil {
		log.Debug("revert peer state with error for header",
			"nonce", header.GetNonce(),
			"validators root hash", header.GetValidatorStatsRootHash(),
		)

		return err
	}

	return nil
}

func (mp *metaProcessor) updateShardHeadersNonce(key uint32, value uint64) {
	valueStoredI, ok := mp.shardsHeadersNonce.Load(key)
	if !ok {
		mp.shardsHeadersNonce.Store(key, value)
		return
	}

	valueStored, ok := valueStoredI.(uint64)
	if !ok {
		mp.shardsHeadersNonce.Store(key, value)
		return
	}

	if valueStored < value {
		mp.shardsHeadersNonce.Store(key, value)
	}
}

func (mp *metaProcessor) saveMetricCrossCheckBlockHeight() {
	crossCheckBlockHeight := ""
	for i := uint32(0); i < mp.shardCoordinator.NumberOfShards(); i++ {
		heightValue := uint64(0)

		valueStoredI, isValueInMap := mp.shardsHeadersNonce.Load(i)
		if isValueInMap {
			valueStored, ok := valueStoredI.(uint64)
			if ok {
				heightValue = valueStored
			}
		}

		crossCheckBlockHeight += fmt.Sprintf("%d: %d, ", i, heightValue)
	}

	mp.appStatusHandler.SetStringValue(core.MetricCrossCheckBlockHeight, crossCheckBlockHeight)
}

func (mp *metaProcessor) saveLastNotarizedHeader(header *block.MetaBlock) error {
	lastCrossNotarizedHeaderForShard := make(map[uint32]*hashAndHdr, mp.shardCoordinator.NumberOfShards())
	for shardID := uint32(0); shardID < mp.shardCoordinator.NumberOfShards(); shardID++ {
		lastCrossNotarizedHeader, lastCrossNotarizedHeaderHash, err := mp.blockTracker.GetLastCrossNotarizedHeader(shardID)
		if err != nil {
			return err
		}

		lastCrossNotarizedHeaderForShard[shardID] = &hashAndHdr{hdr: lastCrossNotarizedHeader, hash: lastCrossNotarizedHeaderHash}
	}

	mp.hdrsForCurrBlock.mutHdrsForBlock.RLock()
	for i := 0; i < len(header.ShardInfo); i++ {
		shardHeaderHash := header.ShardInfo[i].HeaderHash
		headerInfo, ok := mp.hdrsForCurrBlock.hdrHashAndInfo[string(shardHeaderHash)]
		if !ok {
			mp.hdrsForCurrBlock.mutHdrsForBlock.RUnlock()
			return process.ErrMissingHeader
		}

		shardHeader, ok := headerInfo.hdr.(*block.Header)
		if !ok {
			mp.hdrsForCurrBlock.mutHdrsForBlock.RUnlock()
			return process.ErrWrongTypeAssertion
		}

		if lastCrossNotarizedHeaderForShard[shardHeader.ShardId].hdr.GetNonce() < shardHeader.Nonce {
			lastCrossNotarizedHeaderForShard[shardHeader.ShardId] = &hashAndHdr{hdr: shardHeader, hash: shardHeaderHash}
		}
	}
	mp.hdrsForCurrBlock.mutHdrsForBlock.RUnlock()

	for shardID := uint32(0); shardID < mp.shardCoordinator.NumberOfShards(); shardID++ {
		hdr := lastCrossNotarizedHeaderForShard[shardID].hdr
		hash := lastCrossNotarizedHeaderForShard[shardID].hash
		mp.blockTracker.AddCrossNotarizedHeader(shardID, hdr, hash)
		DisplayLastNotarized(mp.marshalizer, mp.hasher, hdr, shardID)
	}

	return nil
}

// check if shard headers were signed and constructed correctly and returns headers which has to be
// checked for finality
func (mp *metaProcessor) checkShardHeadersValidity(metaHdr *block.MetaBlock) (map[uint32]data.HeaderHandler, error) {
	lastCrossNotarizedHeader := make(map[uint32]data.HeaderHandler, mp.shardCoordinator.NumberOfShards())
	for shardID := uint32(0); shardID < mp.shardCoordinator.NumberOfShards(); shardID++ {
		lastCrossNotarizedHeaderForShard, _, err := mp.blockTracker.GetLastCrossNotarizedHeader(shardID)
		if err != nil {
			return nil, err
		}

		lastCrossNotarizedHeader[shardID] = lastCrossNotarizedHeaderForShard
	}

	usedShardHdrs := mp.sortHeadersForCurrentBlockByNonce(true)
	highestNonceHdrs := make(map[uint32]data.HeaderHandler, len(usedShardHdrs))

	if len(usedShardHdrs) == 0 {
		return highestNonceHdrs, nil
	}

	for shardID, hdrsForShard := range usedShardHdrs {
		for _, shardHdr := range hdrsForShard {
			err := mp.headerValidator.IsHeaderConstructionValid(shardHdr, lastCrossNotarizedHeader[shardID])
			if err != nil {
				return nil, fmt.Errorf("%w : checkShardHeadersValidity -> isHdrConstructionValid", err)
			}

			lastCrossNotarizedHeader[shardID] = shardHdr
			highestNonceHdrs[shardID] = shardHdr
		}
	}

	mp.hdrsForCurrBlock.mutHdrsForBlock.Lock()
	defer mp.hdrsForCurrBlock.mutHdrsForBlock.Unlock()

	for _, shardData := range metaHdr.ShardInfo {
		actualHdr := mp.hdrsForCurrBlock.hdrHashAndInfo[string(shardData.HeaderHash)].hdr
		shardHdr, ok := actualHdr.(*block.Header)
		if !ok {
			return nil, process.ErrWrongTypeAssertion
		}
		if len(shardData.ShardMiniBlockHeaders) != len(shardHdr.MiniBlockHeaders) {
			return nil, process.ErrHeaderShardDataMismatch
		}
		if shardData.AccumulatedFees.Cmp(shardHdr.AccumulatedFees) != 0 {
			return nil, process.ErrAccumulatedFeesDoNotMatch
		}

		mapMiniBlockHeadersInMetaBlock := make(map[string]struct{})
		for _, shardMiniBlockHdr := range shardData.ShardMiniBlockHeaders {
			mapMiniBlockHeadersInMetaBlock[string(shardMiniBlockHdr.Hash)] = struct{}{}
		}

		for _, actualMiniBlockHdr := range shardHdr.MiniBlockHeaders {
			if _, hashExists := mapMiniBlockHeadersInMetaBlock[string(actualMiniBlockHdr.Hash)]; !hashExists {
				return nil, process.ErrHeaderShardDataMismatch
			}
		}
	}

	return highestNonceHdrs, nil
}

// check if shard headers are final by checking if newer headers were constructed upon them
func (mp *metaProcessor) checkShardHeadersFinality(highestNonceHdrs map[uint32]data.HeaderHandler) error {
	finalityAttestingShardHdrs := mp.sortHeadersForCurrentBlockByNonce(false)

	var errFinal error

	for shardId, lastVerifiedHdr := range highestNonceHdrs {
		if lastVerifiedHdr == nil || lastVerifiedHdr.IsInterfaceNil() {
			return process.ErrNilBlockHeader
		}
		if lastVerifiedHdr.GetShardID() != shardId {
			return process.ErrShardIdMissmatch
		}

		// verify if there are "K" block after current to make this one final
		nextBlocksVerified := uint32(0)
		for _, shardHdr := range finalityAttestingShardHdrs[shardId] {
			if nextBlocksVerified >= mp.shardBlockFinality {
				break
			}

			// found a header with the next nonce
			if shardHdr.GetNonce() == lastVerifiedHdr.GetNonce()+1 {
				err := mp.headerValidator.IsHeaderConstructionValid(shardHdr, lastVerifiedHdr)
				if err != nil {
					log.Debug("checkShardHeadersFinality -> isHdrConstructionValid",
						"error", err.Error())
					continue
				}

				lastVerifiedHdr = shardHdr
				nextBlocksVerified += 1
			}
		}

		if nextBlocksVerified < mp.shardBlockFinality {
			go mp.requestHandler.RequestShardHeaderByNonce(lastVerifiedHdr.GetShardID(), lastVerifiedHdr.GetNonce())
			go mp.requestHandler.RequestShardHeaderByNonce(lastVerifiedHdr.GetShardID(), lastVerifiedHdr.GetNonce()+1)
			errFinal = process.ErrHeaderNotFinal
		}
	}

	return errFinal
}

// receivedShardHeader is a call back function which is called when a new header
// is added in the headers pool
func (mp *metaProcessor) receivedShardHeader(headerHandler data.HeaderHandler, shardHeaderHash []byte) {
	shardHeadersPool := mp.dataPool.Headers()
	if shardHeadersPool == nil {
		return
	}

	shardHeader, ok := headerHandler.(*block.Header)
	if !ok {
		return
	}

	log.Trace("received shard header from network",
		"shard", shardHeader.ShardId,
		"round", shardHeader.Round,
		"nonce", shardHeader.Nonce,
		"hash", shardHeaderHash,
	)

	mp.hdrsForCurrBlock.mutHdrsForBlock.Lock()

	haveMissingShardHeaders := mp.hdrsForCurrBlock.missingHdrs > 0 || mp.hdrsForCurrBlock.missingFinalityAttestingHdrs > 0
	if haveMissingShardHeaders {
		hdrInfoForHash := mp.hdrsForCurrBlock.hdrHashAndInfo[string(shardHeaderHash)]
		headerInfoIsNotNil := hdrInfoForHash != nil
		headerIsMissing := headerInfoIsNotNil && check.IfNil(hdrInfoForHash.hdr)
		if headerIsMissing {
			hdrInfoForHash.hdr = shardHeader
			mp.hdrsForCurrBlock.missingHdrs--

			if shardHeader.Nonce > mp.hdrsForCurrBlock.highestHdrNonce[shardHeader.ShardId] {
				mp.hdrsForCurrBlock.highestHdrNonce[shardHeader.ShardId] = shardHeader.Nonce
			}
		}

		if mp.hdrsForCurrBlock.missingHdrs == 0 {
			mp.hdrsForCurrBlock.missingFinalityAttestingHdrs = mp.requestMissingFinalityAttestingShardHeaders()
			if mp.hdrsForCurrBlock.missingFinalityAttestingHdrs == 0 {
				log.Debug("received all missing finality attesting shard headers")
			}
		}

		missingShardHdrs := mp.hdrsForCurrBlock.missingHdrs
		missingFinalityAttestingShardHdrs := mp.hdrsForCurrBlock.missingFinalityAttestingHdrs
		mp.hdrsForCurrBlock.mutHdrsForBlock.Unlock()

		allMissingShardHeadersReceived := missingShardHdrs == 0 && missingFinalityAttestingShardHdrs == 0
		if allMissingShardHeadersReceived {
			mp.chRcvAllHdrs <- true
		}
	} else {
		mp.hdrsForCurrBlock.mutHdrsForBlock.Unlock()
	}

	if mp.isHeaderOutOfRange(shardHeader) {
		shardHeadersPool.RemoveHeaderByHash(shardHeaderHash)
		return
	}

	lastCrossNotarizedHeader, _, err := mp.blockTracker.GetLastCrossNotarizedHeader(shardHeader.GetShardID())
	if err != nil {
		log.Debug("receivedShardHeader.GetLastCrossNotarizedHeader",
			"shard", shardHeader.GetShardID(),
			"error", err.Error())
		return
	}

	if shardHeader.GetNonce() <= lastCrossNotarizedHeader.GetNonce() {
		return
	}
	if shardHeader.GetRound() <= lastCrossNotarizedHeader.GetRound() {
		return
	}

	isShardHeaderOutOfRequestRange := shardHeader.GetNonce() > lastCrossNotarizedHeader.GetNonce()+process.MaxHeadersToRequestInAdvance
	if isShardHeaderOutOfRequestRange {
		return
	}

	go mp.txCoordinator.RequestMiniBlocks(shardHeader)
}

// requestMissingFinalityAttestingShardHeaders requests the headers needed to accept the current selected headers for
// processing the current block. It requests the shardBlockFinality headers greater than the highest shard header,
// for each shard, related to the block which should be processed
func (mp *metaProcessor) requestMissingFinalityAttestingShardHeaders() uint32 {
	missingFinalityAttestingShardHeaders := uint32(0)

	for shardId := uint32(0); shardId < mp.shardCoordinator.NumberOfShards(); shardId++ {
		missingFinalityAttestingHeaders := mp.requestMissingFinalityAttestingHeaders(
			shardId,
			mp.shardBlockFinality,
		)

		missingFinalityAttestingShardHeaders += missingFinalityAttestingHeaders
	}

	return missingFinalityAttestingShardHeaders
}

func (mp *metaProcessor) requestShardHeaders(metaBlock *block.MetaBlock) (uint32, uint32) {
	_ = process.EmptyChannel(mp.chRcvAllHdrs)

	if len(metaBlock.ShardInfo) == 0 {
		return 0, 0
	}

	missingHeaderHashes := mp.computeMissingAndExistingShardHeaders(metaBlock)

	mp.hdrsForCurrBlock.mutHdrsForBlock.Lock()
	for shardId, shardHeaderHashes := range missingHeaderHashes {
		for _, hash := range shardHeaderHashes {
			mp.hdrsForCurrBlock.hdrHashAndInfo[string(hash)] = &hdrInfo{hdr: nil, usedInBlock: true}
			go mp.requestHandler.RequestShardHeader(shardId, hash)
		}
	}

	if mp.hdrsForCurrBlock.missingHdrs == 0 {
		mp.hdrsForCurrBlock.missingFinalityAttestingHdrs = mp.requestMissingFinalityAttestingShardHeaders()
	}

	requestedHdrs := mp.hdrsForCurrBlock.missingHdrs
	requestedFinalityAttestingHdrs := mp.hdrsForCurrBlock.missingFinalityAttestingHdrs
	mp.hdrsForCurrBlock.mutHdrsForBlock.Unlock()

	return requestedHdrs, requestedFinalityAttestingHdrs
}

func (mp *metaProcessor) computeMissingAndExistingShardHeaders(metaBlock *block.MetaBlock) map[uint32][][]byte {
	missingHeadersHashes := make(map[uint32][][]byte)

	mp.hdrsForCurrBlock.mutHdrsForBlock.Lock()
	for i := 0; i < len(metaBlock.ShardInfo); i++ {
		shardData := metaBlock.ShardInfo[i]
		hdr, err := process.GetShardHeaderFromPool(
			shardData.HeaderHash,
			mp.dataPool.Headers())

		if err != nil {
			missingHeadersHashes[shardData.ShardID] = append(missingHeadersHashes[shardData.ShardID], shardData.HeaderHash)
			mp.hdrsForCurrBlock.missingHdrs++
			continue
		}

		mp.hdrsForCurrBlock.hdrHashAndInfo[string(shardData.HeaderHash)] = &hdrInfo{hdr: hdr, usedInBlock: true}

		if hdr.Nonce > mp.hdrsForCurrBlock.highestHdrNonce[shardData.ShardID] {
			mp.hdrsForCurrBlock.highestHdrNonce[shardData.ShardID] = hdr.Nonce
		}
	}
	mp.hdrsForCurrBlock.mutHdrsForBlock.Unlock()

	return missingHeadersHashes
}

func (mp *metaProcessor) createShardInfo() ([]block.ShardData, error) {

	shardInfo := make([]block.ShardData, 0)
	if mp.epochStartTrigger.IsEpochStart() {
		return shardInfo, nil
	}

	mp.hdrsForCurrBlock.mutHdrsForBlock.Lock()
	for hdrHash, headerInfo := range mp.hdrsForCurrBlock.hdrHashAndInfo {
		shardHdr, ok := headerInfo.hdr.(*block.Header)
		if !ok {
			return nil, process.ErrWrongTypeAssertion
		}

		shardData := block.ShardData{}
		shardData.ShardMiniBlockHeaders = make([]block.ShardMiniBlockHeader, 0, len(shardHdr.MiniBlockHeaders))
		shardData.TxCount = shardHdr.TxCount
		shardData.ShardID = shardHdr.ShardId
		shardData.HeaderHash = []byte(hdrHash)
		shardData.Round = shardHdr.Round
		shardData.PrevHash = shardHdr.PrevHash
		shardData.Nonce = shardHdr.Nonce
		shardData.PrevRandSeed = shardHdr.PrevRandSeed
		shardData.PubKeysBitmap = shardHdr.PubKeysBitmap
		shardData.NumPendingMiniBlocks = mp.pendingMiniBlocksHandler.GetNumPendingMiniBlocks(shardData.ShardID)
		shardData.AccumulatedFees = shardHdr.AccumulatedFees

		for i := 0; i < len(shardHdr.MiniBlockHeaders); i++ {
			shardMiniBlockHeader := block.ShardMiniBlockHeader{}
			shardMiniBlockHeader.SenderShardID = shardHdr.MiniBlockHeaders[i].SenderShardID
			shardMiniBlockHeader.ReceiverShardID = shardHdr.MiniBlockHeaders[i].ReceiverShardID
			shardMiniBlockHeader.Hash = shardHdr.MiniBlockHeaders[i].Hash
			shardMiniBlockHeader.TxCount = shardHdr.MiniBlockHeaders[i].TxCount

			shardData.ShardMiniBlockHeaders = append(shardData.ShardMiniBlockHeaders, shardMiniBlockHeader)
		}

		shardInfo = append(shardInfo, shardData)
	}
	mp.hdrsForCurrBlock.mutHdrsForBlock.Unlock()

	log.Debug("created shard data",
		"size", len(shardInfo),
	)
	return shardInfo, nil
}

func (mp *metaProcessor) verifyTotalAccumulatedFeesInEpoch(metaHdr *block.MetaBlock) error {
	computedTotalFees, err := mp.computeAccumulatedFeesInEpoch(metaHdr)
	if err != nil {
		return err
	}

	if computedTotalFees.Cmp(metaHdr.AccumulatedFeesInEpoch) != 0 {
		return fmt.Errorf("%w, got %v, computed %v", process.ErrAccumulatedFeesInEpochDoNotMatch, metaHdr.AccumulatedFeesInEpoch, computedTotalFees)
	}

	return nil
}

func (mp *metaProcessor) computeAccumulatedFeesInEpoch(metaHdr *block.MetaBlock) (*big.Int, error) {
	currentlyAccumulatedFeesInEpoch := big.NewInt(0)

	lastHdr := mp.blockChain.GetCurrentBlockHeader()
	if !check.IfNil(lastHdr) {
		lastMeta, ok := lastHdr.(*block.MetaBlock)
		if !ok {
			return nil, process.ErrWrongTypeAssertion
		}

		if !lastHdr.IsStartOfEpochBlock() {
			currentlyAccumulatedFeesInEpoch = lastMeta.AccumulatedFeesInEpoch
		}
	}

	currentlyAccumulatedFeesInEpoch.Add(currentlyAccumulatedFeesInEpoch, metaHdr.GetAccumulatedFees())
	for _, shardData := range metaHdr.ShardInfo {
		currentlyAccumulatedFeesInEpoch.Add(currentlyAccumulatedFeesInEpoch, shardData.AccumulatedFees)
	}

	return currentlyAccumulatedFeesInEpoch, nil
}

// applyBodyToHeader creates a miniblock header list given a block body
func (mp *metaProcessor) applyBodyToHeader(metaHdr *block.MetaBlock, bodyHandler data.BodyHandler) (data.BodyHandler, error) {
	sw := core.NewStopWatch()
	sw.Start("applyBodyToHeader")
	defer func() {
		sw.Stop("applyBodyToHeader")

		log.Debug("measurements", sw.GetMeasurements()...)
	}()

	if check.IfNil(bodyHandler) {
		return nil, process.ErrNilBlockBody
	}

	var err error
	defer func() {
		go mp.checkAndRequestIfShardHeadersMissing(metaHdr.GetRound())

		if err == nil {
			mp.blockSizeThrottler.Add(
				metaHdr.GetRound(),
				core.MaxUint32(metaHdr.ItemsInBody(), metaHdr.ItemsInHeader()))
		}
	}()

	sw.Start("createShardInfo")
	shardInfo, err := mp.createShardInfo()
	sw.Stop("createShardInfo")
	if err != nil {
		return nil, err
	}

	metaHdr.Epoch = mp.epochStartTrigger.Epoch()
	metaHdr.ShardInfo = shardInfo
	metaHdr.RootHash = mp.getRootHash()
	metaHdr.TxCount = getTxCount(shardInfo)
	metaHdr.AccumulatedFees = mp.feeHandler.GetAccumulatedFees()

	metaHdr.AccumulatedFeesInEpoch, err = mp.computeAccumulatedFeesInEpoch(metaHdr)
	if err != nil {
		return nil, err
	}

	body, ok := bodyHandler.(block.Body)
	if !ok {
		err = process.ErrWrongTypeAssertion
		return nil, err
	}

	sw.Start("CreateReceiptsHash")
	metaHdr.ReceiptsHash, err = mp.txCoordinator.CreateReceiptsHash()
	sw.Stop("CreateReceiptsHash")
	if err != nil {
		return nil, err
	}

	totalTxCount, miniBlockHeaders, err := mp.createMiniBlockHeaders(body)
	if err != nil {
		return nil, err
	}

	metaHdr.MiniBlockHeaders = miniBlockHeaders
	metaHdr.TxCount += uint32(totalTxCount)

	sw.Start("UpdatePeerState")
	metaHdr.ValidatorStatsRootHash, err = mp.validatorStatisticsProcessor.UpdatePeerState(metaHdr)
	sw.Stop("UpdatePeerState")
	if err != nil {
		return nil, err
	}

	mp.blockSizeThrottler.Add(
		metaHdr.GetRound(),
		core.MaxUint32(metaHdr.ItemsInBody(), metaHdr.ItemsInHeader()))

	return body, nil
}

func (mp *metaProcessor) verifyValidatorStatisticsRootHash(header *block.MetaBlock) error {
	validatorStatsRH, err := mp.validatorStatisticsProcessor.UpdatePeerState(header)
	if err != nil {
		return err
	}

	if !bytes.Equal(validatorStatsRH, header.GetValidatorStatsRootHash()) {
		log.Debug("validator stats root hash mismatch",
			"computed", validatorStatsRH,
			"received", header.GetValidatorStatsRootHash(),
		)
		return fmt.Errorf("%s, metachain, computed: %s, received: %s, meta header nonce: %d",
			process.ErrValidatorStatsRootHashDoesNotMatch,
			display.DisplayByteSlice(validatorStatsRH),
			display.DisplayByteSlice(header.GetValidatorStatsRootHash()),
			header.Nonce,
		)
	}

	return nil
}

func (mp *metaProcessor) waitForBlockHeaders(waitTime time.Duration) error {
	select {
	case <-mp.chRcvAllHdrs:
		return nil
	case <-time.After(waitTime):
		return process.ErrTimeIsOut
	}
}

// CreateNewHeader creates a new header
func (mp *metaProcessor) CreateNewHeader() data.HeaderHandler {
	return &block.MetaBlock{AccumulatedFees: big.NewInt(0), AccumulatedFeesInEpoch: big.NewInt(0)}
}

// MarshalizedDataToBroadcast prepares underlying data into a marshalized object according to destination
func (mp *metaProcessor) MarshalizedDataToBroadcast(
	hdr data.HeaderHandler,
	bodyHandler data.BodyHandler,
) (map[uint32][]byte, map[string][][]byte, error) {
	if check.IfNil(hdr) {
		return nil, nil, process.ErrNilMetaBlockHeader
	}
	if check.IfNil(bodyHandler) {
		return nil, nil, process.ErrNilMiniBlocks
	}

	body, ok := bodyHandler.(block.Body)
	if !ok {
		return nil, nil, process.ErrWrongTypeAssertion
	}

	var mrsTxs map[string][][]byte
	if hdr.IsStartOfEpochBlock() {
		mrsTxs = mp.epochRewardsCreator.CreateMarshalizedData(body)
	} else {
		mrsTxs = mp.txCoordinator.CreateMarshalizedData(body)
	}

	bodies := make(map[uint32]block.MiniBlockSlice)
	for _, miniBlock := range body {
		if miniBlock.ReceiverShardID == mp.shardCoordinator.SelfId() {
			continue
		}
		bodies[miniBlock.ReceiverShardID] = append(bodies[miniBlock.ReceiverShardID], miniBlock)
	}

	mrsData := make(map[uint32][]byte, len(bodies))
	for shardId, subsetBlockBody := range bodies {
		buff, err := mp.marshalizer.Marshal(subsetBlockBody)
		if err != nil {
			log.Debug(process.ErrMarshalWithoutSuccess.Error())
			continue
		}
		mrsData[shardId] = buff
	}

	return mrsData, mrsTxs, nil
}

func getTxCount(shardInfo []block.ShardData) uint32 {
	txs := uint32(0)
	for i := 0; i < len(shardInfo); i++ {
		for j := 0; j < len(shardInfo[i].ShardMiniBlockHeaders); j++ {
			txs += shardInfo[i].ShardMiniBlockHeaders[j].TxCount
		}
	}

	return txs
}

// IsInterfaceNil returns true if there is no value under the interface
func (mp *metaProcessor) IsInterfaceNil() bool {
	return mp == nil
}

// GetBlockBodyFromPool returns block body from pool for a given header
func (mp *metaProcessor) GetBlockBodyFromPool(headerHandler data.HeaderHandler) (data.BodyHandler, error) {
	miniBlockPool := mp.dataPool.MiniBlocks()
	if miniBlockPool == nil {
		return nil, process.ErrNilMiniBlockPool
	}

	metaBlock, ok := headerHandler.(*block.MetaBlock)
	if !ok {
		return nil, process.ErrWrongTypeAssertion
	}

	miniBlocks := make(block.MiniBlockSlice, 0)
	for i := 0; i < len(metaBlock.MiniBlockHeaders); i++ {
		obj, hashInPool := miniBlockPool.Get(metaBlock.MiniBlockHeaders[i].Hash)
		if !hashInPool {
			continue
		}

		miniBlock, typeOk := obj.(*block.MiniBlock)
		if !typeOk {
			return nil, process.ErrWrongTypeAssertion
		}

		miniBlocks = append(miniBlocks, miniBlock)
	}

	return block.Body(miniBlocks), nil
}

func (mp *metaProcessor) getPendingMiniBlocks() []bootstrapStorage.PendingMiniBlockInfo {
	pendingMiniBlocks := make([]bootstrapStorage.PendingMiniBlockInfo, mp.shardCoordinator.NumberOfShards())

	for shardID := uint32(0); shardID < mp.shardCoordinator.NumberOfShards(); shardID++ {
		pendingMiniBlocks[shardID] = bootstrapStorage.PendingMiniBlockInfo{
			NumPendingMiniBlocks: mp.pendingMiniBlocksHandler.GetNumPendingMiniBlocks(shardID),
			ShardID:              shardID,
		}
	}

	return pendingMiniBlocks
}<|MERGE_RESOLUTION|>--- conflicted
+++ resolved
@@ -258,11 +258,7 @@
 		return err
 	}
 
-<<<<<<< HEAD
 	err = mp.verifyCrossShardMiniBlockDstMe(header)
-=======
-	err = mp.epochStartDataCreator.VerifyEpochStartDataForMetablock(header)
->>>>>>> 428c1e05
 	if err != nil {
 		return err
 	}
