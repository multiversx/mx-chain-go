--- conflicted
+++ resolved
@@ -80,7 +80,6 @@
 		return nil, process.ErrNilValidatorStatistics
 	}
 
-	sftVersionLength := core.MinInt(core.MaxSoftwareVersionLength, len(arguments.Version))
 	genesisHdr := arguments.BlockChain.GetGenesisHeader()
 	base := &baseProcessor{
 		accountsDB:             arguments.AccountsDB,
@@ -106,11 +105,7 @@
 		blockChain:             arguments.BlockChain,
 		stateCheckpointModulus: arguments.StateCheckpointModulus,
 		genesisNonce:           genesisHdr.GetNonce(),
-<<<<<<< HEAD
-		version:                arguments.Version[:sftVersionLength],
-=======
 		version:                core.TrimSoftwareVersion(arguments.Version),
->>>>>>> 3cea8da8
 	}
 
 	mp := metaProcessor{
