package block

import (
	"bytes"
	"encoding/hex"
	"fmt"
	"math/big"
	"sync"
	"time"

	"github.com/ElrondNetwork/elrond-go-core/core"
	"github.com/ElrondNetwork/elrond-go-core/core/check"
	"github.com/ElrondNetwork/elrond-go-core/core/queue"
	"github.com/ElrondNetwork/elrond-go-core/data"
	"github.com/ElrondNetwork/elrond-go-core/data/block"
	"github.com/ElrondNetwork/elrond-go-core/data/headerVersionData"
	"github.com/ElrondNetwork/elrond-go-core/data/indexer"
	logger "github.com/ElrondNetwork/elrond-go-logger"
	"github.com/ElrondNetwork/elrond-go/common"
	"github.com/ElrondNetwork/elrond-go/dataRetriever"
	"github.com/ElrondNetwork/elrond-go/process"
	"github.com/ElrondNetwork/elrond-go/process/block/bootstrapStorage"
	"github.com/ElrondNetwork/elrond-go/process/block/processedMb"
	"github.com/ElrondNetwork/elrond-go/state"
)

var _ process.BlockProcessor = (*metaProcessor)(nil)

// metaProcessor implements metaProcessor interface and actually it tries to execute block
type metaProcessor struct {
	*baseProcessor
	scToProtocol                 process.SmartContractToProtocolHandler
	epochStartDataCreator        process.EpochStartDataCreator
	epochEconomics               process.EndOfEpochEconomics
	epochRewardsCreator          process.RewardsCreator
	validatorInfoCreator         process.EpochStartValidatorInfoCreator
	epochSystemSCProcessor       process.EpochStartSystemSCProcessor
	pendingMiniBlocksHandler     process.PendingMiniBlocksHandler
	validatorStatisticsProcessor process.ValidatorStatisticsProcessor
	shardsHeadersNonce           *sync.Map
	shardBlockFinality           uint32
	chRcvAllHdrs                 chan bool
	headersCounter               *headersCounter
	rewardsV2EnableEpoch         uint32
	userStatePruningQueue        core.Queue
	peerStatePruningQueue        core.Queue
}

// NewMetaProcessor creates a new metaProcessor object
func NewMetaProcessor(arguments ArgMetaProcessor) (*metaProcessor, error) {
	err := checkProcessorNilParameters(arguments.ArgBaseProcessor)
	if err != nil {
		return nil, err
	}
	if check.IfNil(arguments.DataComponents.Datapool()) {
		return nil, process.ErrNilDataPoolHolder
	}
	if check.IfNil(arguments.DataComponents.Datapool().Headers()) {
		return nil, process.ErrNilHeadersDataPool
	}
	if check.IfNil(arguments.SCToProtocol) {
		return nil, process.ErrNilSCToProtocol
	}
	if check.IfNil(arguments.PendingMiniBlocksHandler) {
		return nil, process.ErrNilPendingMiniBlocksHandler
	}
	if check.IfNil(arguments.EpochStartDataCreator) {
		return nil, process.ErrNilEpochStartDataCreator
	}
	if check.IfNil(arguments.EpochEconomics) {
		return nil, process.ErrNilEpochEconomics
	}
	if check.IfNil(arguments.EpochRewardsCreator) {
		return nil, process.ErrNilRewardsCreator
	}
	if check.IfNil(arguments.EpochValidatorInfoCreator) {
		return nil, process.ErrNilEpochStartValidatorInfoCreator
	}
	if check.IfNil(arguments.ValidatorStatisticsProcessor) {
		return nil, process.ErrNilValidatorStatistics
	}
	if check.IfNil(arguments.EpochSystemSCProcessor) {
		return nil, process.ErrNilEpochStartSystemSCProcessor
	}

	genesisHdr := arguments.DataComponents.Blockchain().GetGenesisHeader()
	base := &baseProcessor{
		accountsDB:                     arguments.AccountsDB,
		blockSizeThrottler:             arguments.BlockSizeThrottler,
		forkDetector:                   arguments.ForkDetector,
		hasher:                         arguments.CoreComponents.Hasher(),
		marshalizer:                    arguments.CoreComponents.InternalMarshalizer(),
		store:                          arguments.DataComponents.StorageService(),
		shardCoordinator:               arguments.BootstrapComponents.ShardCoordinator(),
		feeHandler:                     arguments.FeeHandler,
		nodesCoordinator:               arguments.NodesCoordinator,
		uint64Converter:                arguments.CoreComponents.Uint64ByteSliceConverter(),
		requestHandler:                 arguments.RequestHandler,
		appStatusHandler:               arguments.CoreComponents.StatusHandler(),
		blockChainHook:                 arguments.BlockChainHook,
		txCoordinator:                  arguments.TxCoordinator,
		epochStartTrigger:              arguments.EpochStartTrigger,
		headerValidator:                arguments.HeaderValidator,
		roundHandler:                   arguments.CoreComponents.RoundHandler(),
		bootStorer:                     arguments.BootStorer,
		blockTracker:                   arguments.BlockTracker,
		dataPool:                       arguments.DataComponents.Datapool(),
		blockChain:                     arguments.DataComponents.Blockchain(),
		stateCheckpointModulus:         arguments.Config.StateTriesConfig.CheckpointRoundsModulus,
		outportHandler:                 arguments.StatusComponents.OutportHandler(),
		genesisNonce:                   genesisHdr.GetNonce(),
		versionedHeaderFactory:         arguments.BootstrapComponents.VersionedHeaderFactory(),
		headerIntegrityVerifier:        arguments.BootstrapComponents.HeaderIntegrityVerifier(),
		historyRepo:                    arguments.HistoryRepository,
		epochNotifier:                  arguments.EpochNotifier,
		vmContainerFactory:             arguments.VMContainersFactory,
		vmContainer:                    arguments.VmContainer,
		processDataTriesOnCommitEpoch:  arguments.Config.Debug.EpochStart.ProcessDataTrieOnCommitEpoch,
		gasConsumedProvider:            arguments.GasHandler,
		economicsData:                  arguments.CoreComponents.EconomicsData(),
		scheduledTxsExecutionHandler:   arguments.ScheduledTxsExecutionHandler,
		scheduledMiniBlocksEnableEpoch: arguments.ScheduledMiniBlocksEnableEpoch,
	}

	mp := metaProcessor{
		baseProcessor:                base,
		headersCounter:               NewHeaderCounter(),
		scToProtocol:                 arguments.SCToProtocol,
		pendingMiniBlocksHandler:     arguments.PendingMiniBlocksHandler,
		epochStartDataCreator:        arguments.EpochStartDataCreator,
		epochEconomics:               arguments.EpochEconomics,
		epochRewardsCreator:          arguments.EpochRewardsCreator,
		validatorStatisticsProcessor: arguments.ValidatorStatisticsProcessor,
		validatorInfoCreator:         arguments.EpochValidatorInfoCreator,
		epochSystemSCProcessor:       arguments.EpochSystemSCProcessor,
		rewardsV2EnableEpoch:         arguments.RewardsV2EnableEpoch,
	}

	log.Debug("metablock: enable epoch for staking v2", "epoch", mp.rewardsV2EnableEpoch)

	mp.txCounter, err = NewTransactionCounter(mp.hasher, mp.marshalizer)
	if err != nil {
		return nil, err
	}

	mp.requestBlockBodyHandler = &mp
	mp.blockProcessor = &mp

	mp.hdrsForCurrBlock = newHdrForBlock()

	headersPool := mp.dataPool.Headers()
	headersPool.RegisterHandler(mp.receivedShardHeader)

	mp.chRcvAllHdrs = make(chan bool)

	mp.shardBlockFinality = process.BlockFinality

	mp.shardsHeadersNonce = &sync.Map{}
	mp.userStatePruningQueue = queue.NewSliceQueue(arguments.Config.StateTriesConfig.UserStatePruningQueueSize)
	mp.peerStatePruningQueue = queue.NewSliceQueue(arguments.Config.StateTriesConfig.PeerStatePruningQueueSize)

	mp.epochNotifier.RegisterNotifyHandler(&mp)

	return &mp, nil
}

func (mp *metaProcessor) isRewardsV2Enabled(headerHandler data.HeaderHandler) bool {
	return headerHandler.GetEpoch() >= mp.rewardsV2EnableEpoch
}

// ProcessBlock processes a block. It returns nil if all ok or the specific error
func (mp *metaProcessor) ProcessBlock(
	headerHandler data.HeaderHandler,
	bodyHandler data.BodyHandler,
	haveTime func() time.Duration,
) error {

	if haveTime == nil {
		return process.ErrNilHaveTimeHandler
	}

	err := mp.checkBlockValidity(headerHandler, bodyHandler)
	if err != nil {
		if err == process.ErrBlockHashDoesNotMatch {
			log.Debug("requested missing meta header",
				"hash", headerHandler.GetPrevHash(),
				"for shard", headerHandler.GetShardID(),
			)

			go mp.requestHandler.RequestMetaHeader(headerHandler.GetPrevHash())
		}

		return err
	}

	mp.epochNotifier.CheckEpoch(headerHandler)
	mp.requestHandler.SetEpoch(headerHandler.GetEpoch())

	log.Debug("started processing block",
		"epoch", headerHandler.GetEpoch(),
		"round", headerHandler.GetRound(),
		"nonce", headerHandler.GetNonce())

	header, ok := headerHandler.(*block.MetaBlock)
	if !ok {
		return process.ErrWrongTypeAssertion
	}

	body, ok := bodyHandler.(*block.Body)
	if !ok {
		return process.ErrWrongTypeAssertion
	}

	err = mp.checkHeaderBodyCorrelation(header.GetMiniBlockHeaderHandlers(), body)
	if err != nil {
		return err
	}

	headersPool := mp.dataPool.Headers()
	numShardHeadersFromPool := 0
	for shardID := uint32(0); shardID < mp.shardCoordinator.NumberOfShards(); shardID++ {
		numShardHeadersFromPool += headersPool.GetNumHeaders(shardID)
	}

	txCounts, rewardCounts, unsignedCounts := mp.txCounter.getPoolCounts(mp.dataPool)
	log.Debug("total txs in pool", "counts", txCounts.String())
	log.Debug("total txs in rewards pool", "counts", rewardCounts.String())
	log.Debug("total txs in unsigned pool", "counts", unsignedCounts.String())

	go getMetricsFromMetaHeader(
		header,
		mp.marshalizer,
		mp.appStatusHandler,
		numShardHeadersFromPool,
		mp.headersCounter.getNumShardMBHeadersTotalProcessed(),
	)

	defer func() {
		if err != nil {
			mp.RevertCurrentBlock()
		}
	}()

	err = mp.createBlockStarted()
	if err != nil {
		return err
	}

	mp.blockChainHook.SetCurrentHeader(header)
	mp.epochStartTrigger.Update(header.GetRound(), header.GetNonce())

	err = mp.checkEpochCorrectness(header)
	if err != nil {
		return err
	}

	if mp.accountsDB[state.UserAccountsState].JournalLen() != 0 {
		log.Error("metaProcessor.ProcessBlock first entry", "stack", string(mp.accountsDB[state.UserAccountsState].GetStackDebugFirstEntry()))
		return process.ErrAccountStateDirty
	}

	err = mp.processIfFirstBlockAfterEpochStart()
	if err != nil {
		return err
	}

	if header.IsStartOfEpochBlock() {
		err = mp.processEpochStartMetaBlock(header, body)
		return err
	}

	mp.txCoordinator.RequestBlockTransactions(body)
	requestedShardHdrs, requestedFinalityAttestingShardHdrs := mp.requestShardHeaders(header)

	if haveTime() < 0 {
		return process.ErrTimeIsOut
	}

	err = mp.txCoordinator.IsDataPreparedForProcessing(haveTime)
	if err != nil {
		return err
	}

	haveMissingShardHeaders := requestedShardHdrs > 0 || requestedFinalityAttestingShardHdrs > 0
	if haveMissingShardHeaders {
		if requestedShardHdrs > 0 {
			log.Debug("requested missing shard headers",
				"num headers", requestedShardHdrs,
			)
		}
		if requestedFinalityAttestingShardHdrs > 0 {
			log.Debug("requested missing finality attesting shard headers",
				"num finality shard headers", requestedFinalityAttestingShardHdrs,
			)
		}

		err = mp.waitForBlockHeaders(haveTime())

		mp.hdrsForCurrBlock.mutHdrsForBlock.RLock()
		missingShardHdrs := mp.hdrsForCurrBlock.missingHdrs
		mp.hdrsForCurrBlock.mutHdrsForBlock.RUnlock()

		mp.hdrsForCurrBlock.resetMissingHdrs()

		if requestedShardHdrs > 0 {
			log.Debug("received missing shard headers",
				"num headers", requestedShardHdrs-missingShardHdrs,
			)
		}

		if err != nil {
			return err
		}
	}

	defer func() {
		go mp.checkAndRequestIfShardHeadersMissing()
	}()

	highestNonceHdrs, err := mp.checkShardHeadersValidity(header)
	if err != nil {
		return err
	}

	err = mp.checkShardHeadersFinality(highestNonceHdrs)
	if err != nil {
		return err
	}

	err = mp.verifyCrossShardMiniBlockDstMe(header)
	if err != nil {
		return err
	}

	err = mp.verifyTotalAccumulatedFeesInEpoch(header)
	if err != nil {
		return err
	}

<<<<<<< HEAD
	err = mp.txCoordinator.ProcessBlockTransaction(header, body, haveTime)
=======
	err = mp.txCoordinator.ProcessBlockTransaction(body, haveTime, headerHandler.GetPrevRandSeed())
>>>>>>> 357c6001
	if err != nil {
		return err
	}

	err = mp.txCoordinator.VerifyCreatedBlockTransactions(header, body)
	if err != nil {
		return err
	}

	err = mp.scToProtocol.UpdateProtocol(body, header.Nonce)
	if err != nil {
		return err
	}

	err = mp.verifyFees(header)
	if err != nil {
		return err
	}

	if !mp.verifyStateRoot(header.GetRootHash()) {
		err = process.ErrRootStateDoesNotMatch
		return err
	}

	err = mp.verifyValidatorStatisticsRootHash(header)
	if err != nil {
		return err
	}

	return nil
}

func (mp *metaProcessor) processEpochStartMetaBlock(
	header *block.MetaBlock,
	body *block.Body,
) error {
	err := mp.epochStartDataCreator.VerifyEpochStartDataForMetablock(header)
	if err != nil {
		return err
	}

	currentRootHash, err := mp.validatorStatisticsProcessor.RootHash()
	if err != nil {
		return err
	}

	allValidatorsInfo, err := mp.validatorStatisticsProcessor.GetValidatorInfoForRootHash(currentRootHash)
	if err != nil {
		return err
	}

	err = mp.validatorStatisticsProcessor.ProcessRatingsEndOfEpoch(allValidatorsInfo, header.Epoch)
	if err != nil {
		return err
	}

	computedEconomics, err := mp.epochEconomics.ComputeEndOfEpochEconomics(header)
	if err != nil {
		return err
	}

	if mp.isRewardsV2Enabled(header) {
		err = mp.epochSystemSCProcessor.ProcessSystemSmartContract(allValidatorsInfo, header.Nonce, header.Epoch)
		if err != nil {
			return err
		}

		err = mp.epochRewardsCreator.VerifyRewardsMiniBlocks(header, allValidatorsInfo, computedEconomics)
		if err != nil {
			return err
		}
	} else {
		err = mp.epochRewardsCreator.VerifyRewardsMiniBlocks(header, allValidatorsInfo, computedEconomics)
		if err != nil {
			return err
		}

		err = mp.epochSystemSCProcessor.ProcessSystemSmartContract(allValidatorsInfo, header.Nonce, header.Epoch)
		if err != nil {
			return err
		}
	}

	err = mp.epochSystemSCProcessor.ProcessDelegationRewards(body.MiniBlocks, mp.epochRewardsCreator.GetLocalTxCache())
	if err != nil {
		return err
	}

	err = mp.validatorInfoCreator.VerifyValidatorInfoMiniBlocks(body.MiniBlocks, allValidatorsInfo)
	if err != nil {
		return err
	}

	err = mp.validatorStatisticsProcessor.ResetValidatorStatisticsAtNewEpoch(allValidatorsInfo)
	if err != nil {
		return err
	}

	err = mp.epochEconomics.VerifyRewardsPerBlock(header, mp.epochRewardsCreator.GetProtocolSustainabilityRewards(), computedEconomics)
	if err != nil {
		return err
	}

	err = mp.verifyFees(header)
	if err != nil {
		return err
	}

	if !mp.verifyStateRoot(header.GetRootHash()) {
		err = process.ErrRootStateDoesNotMatch
		return err
	}

	err = mp.verifyValidatorStatisticsRootHash(header)
	if err != nil {
		return err
	}

	saveEpochStartEconomicsMetrics(mp.appStatusHandler, header)

	return nil
}

// SetNumProcessedObj will set the num of processed headers
func (mp *metaProcessor) SetNumProcessedObj(numObj uint64) {
	mp.headersCounter.shardMBHeadersTotalProcessed = numObj
}

func (mp *metaProcessor) checkEpochCorrectness(
	headerHandler data.HeaderHandler,
) error {
	currentBlockHeader := mp.blockChain.GetCurrentBlockHeader()
	if check.IfNil(currentBlockHeader) {
		return nil
	}

	isEpochIncorrect := headerHandler.GetEpoch() != currentBlockHeader.GetEpoch() &&
		mp.epochStartTrigger.Epoch() == currentBlockHeader.GetEpoch()
	if isEpochIncorrect {
		log.Warn("epoch does not match", "currentHeaderEpoch", currentBlockHeader.GetEpoch(), "receivedHeaderEpoch", headerHandler.GetEpoch(), "epochStartTrigger", mp.epochStartTrigger.Epoch())
		return process.ErrEpochDoesNotMatch
	}

	isEpochIncorrect = mp.epochStartTrigger.IsEpochStart() &&
		mp.epochStartTrigger.EpochStartRound() <= headerHandler.GetRound() &&
		headerHandler.GetEpoch() != currentBlockHeader.GetEpoch()+1
	if isEpochIncorrect {
		log.Warn("is epoch start and epoch does not match", "currentHeaderEpoch", currentBlockHeader.GetEpoch(), "receivedHeaderEpoch", headerHandler.GetEpoch(), "epochStartTrigger", mp.epochStartTrigger.Epoch())
		return process.ErrEpochDoesNotMatch
	}

	return nil
}

func (mp *metaProcessor) verifyCrossShardMiniBlockDstMe(header *block.MetaBlock) error {
	miniBlockShardsHashes, err := mp.getAllMiniBlockDstMeFromShards(header)
	if err != nil {
		return err
	}

	// if all miniblockshards hashes are in header miniblocks as well
	mapMetaMiniBlockHdrs := make(map[string]struct{}, len(header.MiniBlockHeaders))
	for _, metaMiniBlock := range header.MiniBlockHeaders {
		mapMetaMiniBlockHdrs[string(metaMiniBlock.Hash)] = struct{}{}
	}

	for hash := range miniBlockShardsHashes {
		if _, ok := mapMetaMiniBlockHdrs[hash]; !ok {
			return process.ErrCrossShardMBWithoutConfirmationFromMeta
		}
	}

	return nil
}

func (mp *metaProcessor) getAllMiniBlockDstMeFromShards(metaHdr *block.MetaBlock) (map[string][]byte, error) {
	miniBlockShardsHashes := make(map[string][]byte)

	mp.hdrsForCurrBlock.mutHdrsForBlock.RLock()
	defer mp.hdrsForCurrBlock.mutHdrsForBlock.RUnlock()

	for _, shardInfo := range metaHdr.ShardInfo {
		headerInfo, ok := mp.hdrsForCurrBlock.hdrHashAndInfo[string(shardInfo.HeaderHash)]
		if !ok {
			continue
		}
		shardHeader, ok := headerInfo.hdr.(data.ShardHeaderHandler)
		if !ok {
			continue
		}

		lastCrossNotarizedHeader, _, err := mp.blockTracker.GetLastCrossNotarizedHeader(shardInfo.ShardID)
		if err != nil {
			return nil, err
		}

		if shardHeader.GetRound() > metaHdr.Round {
			continue
		}
		if shardHeader.GetRound() <= lastCrossNotarizedHeader.GetRound() {
			continue
		}
		if shardHeader.GetNonce() <= lastCrossNotarizedHeader.GetNonce() {
			continue
		}

		crossMiniBlockHashes := shardHeader.GetMiniBlockHeadersWithDst(mp.shardCoordinator.SelfId())
		for hash := range crossMiniBlockHashes {
			miniBlockShardsHashes[hash] = shardInfo.HeaderHash
		}
	}

	return miniBlockShardsHashes, nil
}

func (mp *metaProcessor) checkAndRequestIfShardHeadersMissing() {
	orderedHdrsPerShard := mp.blockTracker.GetTrackedHeadersForAllShards()

	for i := uint32(0); i < mp.shardCoordinator.NumberOfShards(); i++ {
		err := mp.requestHeadersIfMissing(orderedHdrsPerShard[i], i)
		if err != nil {
			log.Debug("checkAndRequestIfShardHeadersMissing", "error", err.Error())
			continue
		}
	}
}

func (mp *metaProcessor) indexBlock(
	metaBlock data.HeaderHandler,
	headerHash []byte,
	body data.BodyHandler,
	lastMetaBlock data.HeaderHandler,
	notarizedHeadersHashes []string,
	rewardsTxs map[string]data.TransactionHandler,
) {
	if !mp.outportHandler.HasDrivers() {
		return
	}

	log.Debug("preparing to index block", "hash", headerHash, "nonce", metaBlock.GetNonce(), "round", metaBlock.GetRound())

	pool := &indexer.Pool{
		Txs:     mp.txCoordinator.GetAllCurrentUsedTxs(block.TxBlock),
		Scrs:    mp.txCoordinator.GetAllCurrentUsedTxs(block.SmartContractResultBlock),
		Rewards: rewardsTxs,
		Logs:    mp.txCoordinator.GetAllCurrentLogs(),
	}

	publicKeys, err := mp.nodesCoordinator.GetConsensusValidatorsPublicKeys(
		metaBlock.GetPrevRandSeed(), metaBlock.GetRound(), core.MetachainShardId, metaBlock.GetEpoch(),
	)
	if err != nil {
		log.Debug("indexBlock: GetConsensusValidatorsPublicKeys",
			"hash", headerHash,
			"epoch", metaBlock.GetEpoch(),
			"error", err.Error())
		return
	}

	epoch := metaBlock.GetEpoch()
	shardCoordinatorShardID := mp.shardCoordinator.SelfId()
	nodesCoordinatorShardID, err := mp.nodesCoordinator.ShardIdForEpoch(epoch)
	if err != nil {
		log.Debug("indexBlock",
			"epoch", epoch,
			"error", err.Error())
		return
	}

	if shardCoordinatorShardID != nodesCoordinatorShardID {
		log.Debug("indexBlock",
			"epoch", epoch,
			"shardCoordinator.ShardID", shardCoordinatorShardID,
			"nodesCoordinator.ShardID", nodesCoordinatorShardID)
		return
	}

	signersIndexes, err := mp.nodesCoordinator.GetValidatorsIndexes(publicKeys, epoch)
	if err != nil {
		log.Debug("indexBlock: GetValidatorsIndexes",
			"hash", headerHash,
			"epoch", metaBlock.GetEpoch(),
			"error", err.Error())
		return
	}

	gasConsumedInHeader := mp.baseProcessor.gasConsumedProvider.TotalGasProvided()
	gasPenalizedInHeader := mp.baseProcessor.gasConsumedProvider.TotalGasPenalized()
	gasRefundedInHeader := mp.baseProcessor.gasConsumedProvider.TotalGasRefunded()
	maxGasInHeader := mp.baseProcessor.economicsData.MaxGasLimitPerBlock(mp.shardCoordinator.SelfId())

	args := &indexer.ArgsSaveBlockData{
		HeaderHash:     headerHash,
		Body:           body,
		Header:         metaBlock,
		SignersIndexes: signersIndexes,
		HeaderGasConsumption: indexer.HeaderGasConsumption{
			GasProvided:    gasConsumedInHeader,
			GasRefunded:    gasRefundedInHeader,
			GasPenalized:   gasPenalizedInHeader,
			MaxGasPerBlock: maxGasInHeader,
		},
		NotarizedHeadersHashes: notarizedHeadersHashes,
		TransactionsPool:       pool,
	}
	mp.outportHandler.SaveBlock(args)
	log.Debug("indexed block", "hash", headerHash, "nonce", metaBlock.GetNonce(), "round", metaBlock.GetRound())

	indexRoundInfo(mp.outportHandler, mp.nodesCoordinator, core.MetachainShardId, metaBlock, lastMetaBlock, signersIndexes)

	if metaBlock.GetNonce() != 1 && !metaBlock.IsStartOfEpochBlock() {
		return
	}

	indexValidatorsRating(mp.outportHandler, mp.validatorStatisticsProcessor, metaBlock)
}

// RestoreBlockIntoPools restores the block into associated pools
func (mp *metaProcessor) RestoreBlockIntoPools(headerHandler data.HeaderHandler, bodyHandler data.BodyHandler) error {
	if check.IfNil(headerHandler) {
		return process.ErrNilMetaBlockHeader
	}

	metaBlock, ok := headerHandler.(*block.MetaBlock)
	if !ok {
		return process.ErrWrongTypeAssertion
	}

	hdrHashes := make([][]byte, len(metaBlock.ShardInfo))
	for i := 0; i < len(metaBlock.ShardInfo); i++ {
		hdrHashes[i] = metaBlock.ShardInfo[i].HeaderHash
	}

	err := mp.pendingMiniBlocksHandler.RevertHeader(metaBlock)
	if err != nil {
		return err
	}

	headersPool := mp.dataPool.Headers()

	for _, hdrHash := range hdrHashes {
		shardHeader, errNotCritical := process.GetShardHeaderFromStorage(hdrHash, mp.marshalizer, mp.store)
		if errNotCritical != nil {
			log.Debug("shard header not found in BlockHeaderUnit",
				"hash", hdrHash,
			)
			continue
		}

		headersPool.AddHeader(hdrHash, shardHeader)

		hdrNonceHashDataUnit := dataRetriever.ShardHdrNonceHashDataUnit + dataRetriever.UnitType(shardHeader.GetShardID())
		storer := mp.store.GetStorer(hdrNonceHashDataUnit)
		nonceToByteSlice := mp.uint64Converter.ToByteSlice(shardHeader.GetNonce())
		errNotCritical = storer.Remove(nonceToByteSlice)
		if errNotCritical != nil {
			log.Debug("ShardHdrNonceHashDataUnit.Remove", "error", errNotCritical.Error())
		}

		mp.headersCounter.subtractRestoredMBHeaders(len(shardHeader.GetMiniBlockHeaderHandlers()))
	}

	mp.restoreBlockBody(bodyHandler)

	mp.blockTracker.RemoveLastNotarizedHeaders()

	return nil
}

// CreateBlock creates the final block and header for the current round
func (mp *metaProcessor) CreateBlock(
	initialHdr data.HeaderHandler,
	haveTime func() bool,
) (data.HeaderHandler, data.BodyHandler, error) {
	if check.IfNil(initialHdr) {
		return nil, nil, process.ErrNilBlockHeader
	}

	metaHdr, ok := initialHdr.(*block.MetaBlock)
	if !ok {
		return nil, nil, process.ErrWrongTypeAssertion
	}

	metaHdr.SoftwareVersion = []byte(mp.headerIntegrityVerifier.GetVersion(metaHdr.Epoch))
	mp.epochNotifier.CheckEpoch(metaHdr)
	mp.blockChainHook.SetCurrentHeader(initialHdr)

	var body data.BodyHandler

	if mp.accountsDB[state.UserAccountsState].JournalLen() != 0 {
		log.Error("metaProcessor.CreateBlock first entry", "stack", string(mp.accountsDB[state.UserAccountsState].GetStackDebugFirstEntry()))
		return nil, nil, process.ErrAccountStateDirty
	}

	err := mp.processIfFirstBlockAfterEpochStart()
	if err != nil {
		return nil, nil, err
	}

	if mp.epochStartTrigger.IsEpochStart() {
		err = mp.updateEpochStartHeader(metaHdr)
		if err != nil {
			return nil, nil, err
		}

		body, err = mp.createEpochStartBody(metaHdr)
		if err != nil {
			return nil, nil, err
		}
	} else {
		body, err = mp.createBlockBody(metaHdr, haveTime)
		if err != nil {
			return nil, nil, err
		}
	}

	body, err = mp.applyBodyToHeader(metaHdr, body)
	if err != nil {
		return nil, nil, err
	}

	mp.requestHandler.SetEpoch(metaHdr.GetEpoch())

	return metaHdr, body, nil
}

func (mp *metaProcessor) isPreviousBlockEpochStart() (uint32, bool) {
	blockHeader := mp.blockChain.GetCurrentBlockHeader()
	if check.IfNil(blockHeader) {
		blockHeader = mp.blockChain.GetGenesisHeader()
	}

	return blockHeader.GetEpoch(), blockHeader.IsStartOfEpochBlock()
}

func (mp *metaProcessor) processIfFirstBlockAfterEpochStart() error {
	epoch, isPreviousEpochStart := mp.isPreviousBlockEpochStart()
	if !isPreviousEpochStart {
		return nil
	}

	nodesForcedToStay, err := mp.validatorStatisticsProcessor.SaveNodesCoordinatorUpdates(epoch)
	if err != nil {
		return err
	}

	err = mp.epochSystemSCProcessor.ToggleUnStakeUnBond(nodesForcedToStay)
	if err != nil {
		return err
	}

	return nil
}

func (mp *metaProcessor) updateEpochStartHeader(metaHdr *block.MetaBlock) error {
	sw := core.NewStopWatch()
	sw.Start("createEpochStartForMetablock")
	defer func() {
		sw.Stop("createEpochStartForMetablock")
		log.Debug("epochStartHeaderDataCreation", sw.GetMeasurements()...)
	}()

	epochStart, err := mp.epochStartDataCreator.CreateEpochStartData()
	if err != nil {
		return err
	}

	metaHdr.EpochStart = *epochStart

	totalAccumulatedFeesInEpoch := big.NewInt(0)
	totalDevFeesInEpoch := big.NewInt(0)
	currentHeader := mp.blockChain.GetCurrentBlockHeader()
	if !check.IfNil(currentHeader) && !currentHeader.IsStartOfEpochBlock() {
		prevMetaHdr, ok := currentHeader.(*block.MetaBlock)
		if !ok {
			return process.ErrWrongTypeAssertion
		}
		totalAccumulatedFeesInEpoch = big.NewInt(0).Set(prevMetaHdr.AccumulatedFeesInEpoch)
		totalDevFeesInEpoch = big.NewInt(0).Set(prevMetaHdr.DevFeesInEpoch)
	}

	metaHdr.AccumulatedFeesInEpoch.Set(totalAccumulatedFeesInEpoch)
	metaHdr.DevFeesInEpoch.Set(totalDevFeesInEpoch)
	economicsData, err := mp.epochEconomics.ComputeEndOfEpochEconomics(metaHdr)
	if err != nil {
		return err
	}

	metaHdr.EpochStart.Economics = *economicsData

	saveEpochStartEconomicsMetrics(mp.appStatusHandler, metaHdr)

	return nil
}

func (mp *metaProcessor) createEpochStartBody(metaBlock *block.MetaBlock) (data.BodyHandler, error) {
	err := mp.createBlockStarted()
	if err != nil {
		return nil, err
	}

	log.Debug("started creating epoch start block body",
		"epoch", metaBlock.GetEpoch(),
		"round", metaBlock.GetRound(),
		"nonce", metaBlock.GetNonce(),
	)

	currentRootHash, err := mp.validatorStatisticsProcessor.RootHash()
	if err != nil {
		return nil, err
	}

	allValidatorsInfo, err := mp.validatorStatisticsProcessor.GetValidatorInfoForRootHash(currentRootHash)
	if err != nil {
		return nil, err
	}

	err = mp.validatorStatisticsProcessor.ProcessRatingsEndOfEpoch(allValidatorsInfo, metaBlock.Epoch)
	if err != nil {
		return nil, err
	}

	var rewardMiniBlocks block.MiniBlockSlice
	if mp.isRewardsV2Enabled(metaBlock) {
		err = mp.epochSystemSCProcessor.ProcessSystemSmartContract(allValidatorsInfo, metaBlock.Nonce, metaBlock.Epoch)
		if err != nil {
			return nil, err
		}

		rewardMiniBlocks, err = mp.epochRewardsCreator.CreateRewardsMiniBlocks(metaBlock, allValidatorsInfo, &metaBlock.EpochStart.Economics)
		if err != nil {
			return nil, err
		}
	} else {
		rewardMiniBlocks, err = mp.epochRewardsCreator.CreateRewardsMiniBlocks(metaBlock, allValidatorsInfo, &metaBlock.EpochStart.Economics)
		if err != nil {
			return nil, err
		}

		err = mp.epochSystemSCProcessor.ProcessSystemSmartContract(allValidatorsInfo, metaBlock.Nonce, metaBlock.Epoch)
		if err != nil {
			return nil, err
		}
	}

	metaBlock.EpochStart.Economics.RewardsForProtocolSustainability.Set(mp.epochRewardsCreator.GetProtocolSustainabilityRewards())

	err = mp.epochSystemSCProcessor.ProcessDelegationRewards(rewardMiniBlocks, mp.epochRewardsCreator.GetLocalTxCache())
	if err != nil {
		return nil, err
	}

	validatorMiniBlocks, err := mp.validatorInfoCreator.CreateValidatorInfoMiniBlocks(allValidatorsInfo)
	if err != nil {
		return nil, err
	}

	err = mp.validatorStatisticsProcessor.ResetValidatorStatisticsAtNewEpoch(allValidatorsInfo)
	if err != nil {
		return nil, err
	}

	finalMiniBlocks := make([]*block.MiniBlock, 0)
	finalMiniBlocks = append(finalMiniBlocks, rewardMiniBlocks...)
	finalMiniBlocks = append(finalMiniBlocks, validatorMiniBlocks...)

	return &block.Body{MiniBlocks: finalMiniBlocks}, nil
}

// createBlockBody creates block body of metachain
func (mp *metaProcessor) createBlockBody(metaBlock data.HeaderHandler, haveTime func() bool) (data.BodyHandler, error) {
	err := mp.createBlockStarted()
	if err != nil {
		return nil, err
	}

	mp.blockSizeThrottler.ComputeCurrentMaxSize()

	log.Debug("started creating meta block body",
		"epoch", metaBlock.GetEpoch(),
		"round", metaBlock.GetRound(),
		"nonce", metaBlock.GetNonce(),
	)

	miniBlocks, err := mp.createMiniBlocks(haveTime, metaBlock.GetPrevRandSeed())
	if err != nil {
		return nil, err
	}

	err = mp.scToProtocol.UpdateProtocol(miniBlocks, metaBlock.GetNonce())
	if err != nil {
		return nil, err
	}

	return miniBlocks, nil
}

func (mp *metaProcessor) createMiniBlocks(
	haveTime func() bool,
	randomness []byte,
) (*block.Body, error) {
	var miniBlocks block.MiniBlockSlice

	if !haveTime() {
		log.Debug("metaProcessor.createMiniBlocks", "error", process.ErrTimeIsOut)
		return &block.Body{MiniBlocks: miniBlocks}, nil
	}

	mbsToMe, numTxs, numShardHeaders, err := mp.createAndProcessCrossMiniBlocksDstMe(haveTime)
	if err != nil {
		log.Debug("createAndProcessCrossMiniBlocksDstMe", "error", err.Error())
	}

	if len(mbsToMe) > 0 {
		miniBlocks = append(miniBlocks, mbsToMe...)

		log.Debug("processed miniblocks and txs with destination in self shard",
			"num miniblocks", len(mbsToMe),
			"num txs", numTxs,
			"num shard headers", numShardHeaders,
		)
	}

	mbsFromMe := mp.txCoordinator.CreateMbsAndProcessTransactionsFromMe(haveTime, randomness)
	if len(mbsFromMe) > 0 {
		miniBlocks = append(miniBlocks, mbsFromMe...)

		numTxs = 0
		for _, mb := range mbsFromMe {
			numTxs += uint32(len(mb.TxHashes))
		}

		log.Debug("processed miniblocks and txs from self shard",
			"num miniblocks", len(mbsFromMe),
			"num txs", numTxs,
		)
	}

	log.Debug("creating mini blocks has been finished",
		"miniblocks created", len(miniBlocks),
	)

	return &block.Body{MiniBlocks: miniBlocks}, nil
}

func (mp *metaProcessor) isGenesisShardBlockAndFirstMeta(shardHdrNonce uint64) bool {
	return shardHdrNonce == mp.genesisNonce && check.IfNil(mp.blockChain.GetCurrentBlockHeader())
}

// full verification through metachain header
func (mp *metaProcessor) createAndProcessCrossMiniBlocksDstMe(
	haveTime func() bool,
) (block.MiniBlockSlice, uint32, uint32, error) {

	var miniBlocks block.MiniBlockSlice
	txsAdded := uint32(0)
	hdrsAdded := uint32(0)

	sw := core.NewStopWatch()
	sw.Start("ComputeLongestShardsChainsFromLastNotarized")
	orderedHdrs, orderedHdrsHashes, _, err := mp.blockTracker.ComputeLongestShardsChainsFromLastNotarized()
	sw.Stop("ComputeLongestShardsChainsFromLastNotarized")
	log.Debug("measurements ComputeLongestShardsChainsFromLastNotarized", sw.GetMeasurements()...)
	if err != nil {
		return nil, 0, 0, err
	}

	log.Debug("shard headers ordered",
		"num shard headers", len(orderedHdrs),
	)

	lastShardHdr, err := mp.getLastCrossNotarizedShardHdrs()
	if err != nil {
		return nil, 0, 0, err
	}

	maxShardHeadersFromSameShard := core.MaxUint32(
		process.MinShardHeadersFromSameShardInOneMetaBlock,
		process.MaxShardHeadersAllowedInOneMetaBlock/mp.shardCoordinator.NumberOfShards(),
	)
	maxShardHeadersAllowedInOneMetaBlock := maxShardHeadersFromSameShard * mp.shardCoordinator.NumberOfShards()
	hdrsAddedForShard := make(map[uint32]uint32)
	haveAdditionalTimeFalse := func() bool {
		return false
	}

	mp.hdrsForCurrBlock.mutHdrsForBlock.Lock()
	for i := 0; i < len(orderedHdrs); i++ {
		if !haveTime() {
			log.Debug("time is up after putting cross txs with destination to current shard",
				"num txs", txsAdded,
			)
			break
		}

		if hdrsAdded >= maxShardHeadersAllowedInOneMetaBlock {
			log.Debug("maximum shard headers allowed to be included in one meta block has been reached",
				"shard headers added", hdrsAdded,
			)
			break
		}

		currShardHdr := orderedHdrs[i]
		if currShardHdr.GetNonce() > lastShardHdr[currShardHdr.GetShardID()].GetNonce()+1 {
			log.Trace("skip searching",
				"shard", currShardHdr.GetShardID(),
				"last shard hdr nonce", lastShardHdr[currShardHdr.GetShardID()].GetNonce(),
				"curr shard hdr nonce", currShardHdr.GetNonce())
			continue
		}

		if hdrsAddedForShard[currShardHdr.GetShardID()] >= maxShardHeadersFromSameShard {
			log.Trace("maximum shard headers from same shard allowed to be included in one meta block has been reached",
				"shard", currShardHdr.GetShardID(),
				"shard headers added", hdrsAddedForShard[currShardHdr.GetShardID()],
			)
			continue
		}

		if len(currShardHdr.GetMiniBlockHeadersWithDst(mp.shardCoordinator.SelfId())) == 0 {
			mp.hdrsForCurrBlock.hdrHashAndInfo[string(orderedHdrsHashes[i])] = &hdrInfo{hdr: currShardHdr, usedInBlock: true}
			hdrsAdded++
			hdrsAddedForShard[currShardHdr.GetShardID()]++
			lastShardHdr[currShardHdr.GetShardID()] = currShardHdr
			continue
		}

		snapshot := mp.accountsDB[state.UserAccountsState].JournalLen()
		currMBProcessed, currTxsAdded, hdrProcessFinished, createErr := mp.txCoordinator.CreateMbsAndProcessCrossShardTransactionsDstMe(
			currShardHdr,
			nil,
			haveTime,
			haveAdditionalTimeFalse,
			false)

		if createErr != nil {
			return nil, 0, 0, createErr
		}

		if !hdrProcessFinished {
			log.Debug("shard header cannot be fully processed",
				"round", currShardHdr.GetRound(),
				"nonce", currShardHdr.GetNonce(),
				"hash", orderedHdrsHashes[i])

			// shard header must be processed completely
			errAccountState := mp.accountsDB[state.UserAccountsState].RevertToSnapshot(snapshot)
			if errAccountState != nil {
				// TODO: evaluate if reloading the trie from disk will might solve the problem
				log.Warn("accounts.RevertToSnapshot", "error", errAccountState.Error())
			}
			continue
		}

		// all txs processed, add to processed miniblocks
		miniBlocks = append(miniBlocks, currMBProcessed...)
		txsAdded += currTxsAdded

		mp.hdrsForCurrBlock.hdrHashAndInfo[string(orderedHdrsHashes[i])] = &hdrInfo{hdr: currShardHdr, usedInBlock: true}
		hdrsAdded++
		hdrsAddedForShard[currShardHdr.GetShardID()]++

		lastShardHdr[currShardHdr.GetShardID()] = currShardHdr
	}
	mp.hdrsForCurrBlock.mutHdrsForBlock.Unlock()

	go mp.requestShardHeadersIfNeeded(hdrsAddedForShard, lastShardHdr)

	return miniBlocks, txsAdded, hdrsAdded, nil
}

func (mp *metaProcessor) requestShardHeadersIfNeeded(
	hdrsAddedForShard map[uint32]uint32,
	lastShardHdr map[uint32]data.HeaderHandler,
) {
	for shardID := uint32(0); shardID < mp.shardCoordinator.NumberOfShards(); shardID++ {
		log.Debug("shard headers added",
			"shard", shardID,
			"num", hdrsAddedForShard[shardID],
			"highest nonce", lastShardHdr[shardID].GetNonce())

		roundTooOld := mp.roundHandler.Index() > int64(lastShardHdr[shardID].GetRound()+process.MaxRoundsWithoutNewBlockReceived)
		shouldRequestCrossHeaders := hdrsAddedForShard[shardID] == 0 && roundTooOld
		if shouldRequestCrossHeaders {
			fromNonce := lastShardHdr[shardID].GetNonce() + 1
			toNonce := fromNonce + uint64(mp.shardBlockFinality)
			for nonce := fromNonce; nonce <= toNonce; nonce++ {
				mp.addHeaderIntoTrackerPool(nonce, shardID)
				mp.requestHandler.RequestShardHeaderByNonce(shardID, nonce)
			}
		}
	}
}

// CommitBlock commits the block in the blockchain if everything was checked successfully
func (mp *metaProcessor) CommitBlock(
	headerHandler data.HeaderHandler,
	bodyHandler data.BodyHandler,
) error {
	var err error
	defer func() {
		if err != nil {
			mp.RevertCurrentBlock()
		}
	}()

	err = checkForNils(headerHandler, bodyHandler)
	if err != nil {
		return err
	}

	log.Debug("started committing block",
		"epoch", headerHandler.GetEpoch(),
		"round", headerHandler.GetRound(),
		"nonce", headerHandler.GetNonce(),
	)

	err = mp.checkBlockValidity(headerHandler, bodyHandler)
	if err != nil {
		return err
	}

	mp.store.SetEpochForPutOperation(headerHandler.GetEpoch())

	header, ok := headerHandler.(*block.MetaBlock)
	if !ok {
		err = process.ErrWrongTypeAssertion
		return err
	}

	marshalizedHeader, err := mp.marshalizer.Marshal(header)
	if err != nil {
		return err
	}

	body, ok := bodyHandler.(*block.Body)
	if !ok {
		err = process.ErrWrongTypeAssertion
		return err
	}

	// must be called before commitEpochStart
	rewardsTxs := mp.getRewardsTxs(header, body)

	mp.commitEpochStart(header, body)
	headerHash := mp.hasher.Compute(string(marshalizedHeader))
	mp.saveMetaHeader(header, headerHash, marshalizedHeader)
	mp.saveBody(body, header, headerHash)

	err = mp.commitAll(headerHandler)
	if err != nil {
		return err
	}

	mp.validatorStatisticsProcessor.DisplayRatings(header.GetEpoch())

	err = mp.saveLastNotarizedHeader(header)
	if err != nil {
		return err
	}

	err = mp.pendingMiniBlocksHandler.AddProcessedHeader(header)
	if err != nil {
		return err
	}

	log.Info("meta block has been committed successfully",
		"epoch", header.Epoch,
		"round", header.Round,
		"nonce", header.Nonce,
		"hash", headerHash)

	notarizedHeadersHashes, errNotCritical := mp.updateCrossShardInfo(header)
	if errNotCritical != nil {
		log.Debug("updateCrossShardInfo", "error", errNotCritical.Error())
	}

	errNotCritical = mp.forkDetector.AddHeader(header, headerHash, process.BHProcessed, nil, nil)
	if errNotCritical != nil {
		log.Debug("forkDetector.AddHeader", "error", errNotCritical.Error())
	}

	currentHeader, currentHeaderHash := getLastSelfNotarizedHeaderByItself(mp.blockChain)
	mp.blockTracker.AddSelfNotarizedHeader(mp.shardCoordinator.SelfId(), currentHeader, currentHeaderHash)

	for shardID := uint32(0); shardID < mp.shardCoordinator.NumberOfShards(); shardID++ {
		lastSelfNotarizedHeader, lastSelfNotarizedHeaderHash := mp.getLastSelfNotarizedHeaderByShard(header, shardID)
		mp.blockTracker.AddSelfNotarizedHeader(shardID, lastSelfNotarizedHeader, lastSelfNotarizedHeaderHash)
	}

	go mp.historyRepo.OnNotarizedBlocks(mp.shardCoordinator.SelfId(), []data.HeaderHandler{currentHeader}, [][]byte{currentHeaderHash})

	log.Debug("highest final meta block",
		"nonce", mp.forkDetector.GetHighestFinalBlockNonce(),
	)

	lastHeader := mp.blockChain.GetCurrentBlockHeader()
	lastMetaBlock, ok := lastHeader.(data.MetaHeaderHandler)
	if !ok {
		log.Warn("metaBlock.CommitBlock - nil current block header")
	}
	lastMetaBlockHash := mp.blockChain.GetCurrentBlockHeaderHash()
	mp.updateState(lastMetaBlock, lastMetaBlockHash)

	err = mp.blockChain.SetCurrentBlockHeader(header)
	if err != nil {
		return err
	}

	mp.blockChain.SetCurrentBlockHeaderHash(headerHash)

	if !check.IfNil(lastMetaBlock) && lastMetaBlock.IsStartOfEpochBlock() {
		mp.blockTracker.CleanupInvalidCrossHeaders(header.Epoch, header.Round)
	}

	mp.indexBlock(header, headerHash, body, lastMetaBlock, notarizedHeadersHashes, rewardsTxs)
	mp.recordBlockInHistory(headerHash, headerHandler, bodyHandler)

	highestFinalBlockNonce := mp.forkDetector.GetHighestFinalBlockNonce()
	saveMetricsForCommitMetachainBlock(mp.appStatusHandler, header, headerHash, mp.nodesCoordinator, highestFinalBlockNonce)

	headersPool := mp.dataPool.Headers()
	numShardHeadersFromPool := 0
	for shardID := uint32(0); shardID < mp.shardCoordinator.NumberOfShards(); shardID++ {
		numShardHeadersFromPool += headersPool.GetNumHeaders(shardID)
	}

	go mp.headersCounter.displayLogInfo(
		header,
		body,
		headerHash,
		numShardHeadersFromPool,
		mp.blockTracker,
		uint64(mp.roundHandler.TimeDuration().Seconds()),
	)

	headerInfo := bootstrapStorage.BootstrapHeaderInfo{
		ShardId: header.GetShardID(),
		Epoch:   header.GetEpoch(),
		Nonce:   header.GetNonce(),
		Hash:    headerHash,
	}

	nodesCoordinatorKey := mp.nodesCoordinator.GetSavedStateKey()
	epochStartKey := mp.epochStartTrigger.GetSavedStateKey()

	args := bootStorerDataArgs{
		headerInfo:                 headerInfo,
		round:                      header.Round,
		lastSelfNotarizedHeaders:   mp.getLastSelfNotarizedHeaders(),
		nodesCoordinatorConfigKey:  nodesCoordinatorKey,
		epochStartTriggerConfigKey: epochStartKey,
		pendingMiniBlocks:          mp.getPendingMiniBlocks(),
		highestFinalBlockNonce:     highestFinalBlockNonce,
	}

	mp.prepareDataForBootStorer(args)

	mp.blockSizeThrottler.Succeed(header.Round)

	mp.displayPoolsInfo()

	errNotCritical = mp.removeTxsFromPools(bodyHandler)
	if errNotCritical != nil {
		log.Debug("removeTxsFromPools", "error", errNotCritical.Error())
	}

	mp.cleanupPools(headerHandler)

	return nil
}

func (mp *metaProcessor) updateCrossShardInfo(metaBlock *block.MetaBlock) ([]string, error) {
	mp.hdrsForCurrBlock.mutHdrsForBlock.RLock()
	defer mp.hdrsForCurrBlock.mutHdrsForBlock.RUnlock()

	notarizedHeadersHashes := make([]string, 0)
	for i := 0; i < len(metaBlock.ShardInfo); i++ {
		shardHeaderHash := metaBlock.ShardInfo[i].HeaderHash
		headerInfo, ok := mp.hdrsForCurrBlock.hdrHashAndInfo[string(shardHeaderHash)]
		if !ok {
			return nil, fmt.Errorf("%w : updateCrossShardInfo shardHeaderHash = %s",
				process.ErrMissingHeader, logger.DisplayByteSlice(shardHeaderHash))
		}

		shardHeader, ok := headerInfo.hdr.(data.ShardHeaderHandler)
		if !ok {
			return nil, process.ErrWrongTypeAssertion
		}

		mp.updateShardHeadersNonce(shardHeader.GetShardID(), shardHeader.GetNonce())

		marshalizedShardHeader, err := mp.marshalizer.Marshal(shardHeader)
		if err != nil {
			return nil, err
		}

		notarizedHeadersHashes = append(notarizedHeadersHashes, hex.EncodeToString(shardHeaderHash))

		mp.saveShardHeader(shardHeader, shardHeaderHash, marshalizedShardHeader)
	}

	mp.saveMetricCrossCheckBlockHeight()

	return notarizedHeadersHashes, nil
}

func (mp *metaProcessor) displayPoolsInfo() {
	headersPool := mp.dataPool.Headers()
	miniBlocksPool := mp.dataPool.MiniBlocks()

	for shardID := uint32(0); shardID < mp.shardCoordinator.NumberOfShards(); shardID++ {
		log.Trace("pools info",
			"shard", shardID,
			"num headers", headersPool.GetNumHeaders(shardID))
	}

	log.Trace("pools info",
		"shard", core.MetachainShardId,
		"num headers", headersPool.GetNumHeaders(core.MetachainShardId))

	// numShardsToKeepHeaders represents the total number of shards for which meta node would keep tracking headers
	// (in this case this number is equal with: number of shards + metachain (self shard))
	numShardsToKeepHeaders := int(mp.shardCoordinator.NumberOfShards()) + 1
	capacity := headersPool.MaxSize() * numShardsToKeepHeaders
	log.Debug("pools info",
		"total headers", headersPool.Len(),
		"headers pool capacity", capacity,
		"total miniblocks", miniBlocksPool.Len(),
		"miniblocks pool capacity", miniBlocksPool.MaxSize(),
	)

	mp.displayMiniBlocksPool()
}

func (mp *metaProcessor) updateState(lastMetaBlock data.MetaHeaderHandler, lastMetaBlockHash []byte) {
	if check.IfNil(lastMetaBlock) {
		log.Debug("updateState nil header")
		return
	}

	mp.validatorStatisticsProcessor.SetLastFinalizedRootHash(lastMetaBlock.GetValidatorStatsRootHash())

	prevMetaBlockHash := lastMetaBlock.GetPrevHash()
	prevMetaBlock, errNotCritical := process.GetMetaHeader(
		prevMetaBlockHash,
		mp.dataPool.Headers(),
		mp.marshalizer,
		mp.store,
	)
	if errNotCritical != nil {
		log.Debug("could not get meta header from storage")
		return
	}

	if lastMetaBlock.IsStartOfEpochBlock() {
		log.Debug("trie snapshot",
			"rootHash", lastMetaBlock.GetRootHash(),
			"prevRootHash", prevMetaBlock.GetRootHash(),
			"validatorStatsRootHash", lastMetaBlock.GetValidatorStatsRootHash())
		mp.accountsDB[state.UserAccountsState].SnapshotState(lastMetaBlock.GetRootHash())
		mp.accountsDB[state.PeerAccountsState].SnapshotState(lastMetaBlock.GetValidatorStatsRootHash())
		go func() {
			metaBlock, ok := lastMetaBlock.(*block.MetaBlock)
			if !ok {
				log.Warn("cannot commit Trie Epoch Root Hash: lastMetaBlock is not *block.MetaBlock")
				return
			}
			err := mp.commitTrieEpochRootHashIfNeeded(metaBlock, lastMetaBlock.GetRootHash())
			if err != nil {
				log.Warn("couldn't commit trie checkpoint", "epoch", metaBlock.Epoch, "error", err)
			}
		}()
	}

	mp.updateStateStorage(
		lastMetaBlock,
		lastMetaBlock.GetRootHash(),
		prevMetaBlock.GetRootHash(),
		mp.accountsDB[state.UserAccountsState],
		mp.userStatePruningQueue,
	)

	mp.updateStateStorage(
		lastMetaBlock,
		lastMetaBlock.GetValidatorStatsRootHash(),
		prevMetaBlock.GetValidatorStatsRootHash(),
		mp.accountsDB[state.PeerAccountsState],
		mp.peerStatePruningQueue,
	)

	mp.setFinalizedHeaderHashInIndexer(lastMetaBlock.GetPrevHash())
}

func (mp *metaProcessor) getLastSelfNotarizedHeaderByShard(
	metaBlock *block.MetaBlock,
	shardID uint32,
) (data.HeaderHandler, []byte) {

	lastNotarizedMetaHeader, lastNotarizedMetaHeaderHash, err := mp.blockTracker.GetLastSelfNotarizedHeader(shardID)
	if err != nil {
		log.Warn("getLastSelfNotarizedHeaderByShard.GetLastSelfNotarizedHeader",
			"shard", shardID,
			"error", err.Error())
		return nil, nil
	}

	maxNotarizedNonce := lastNotarizedMetaHeader.GetNonce()
	for _, shardData := range metaBlock.ShardInfo {
		if shardData.ShardID != shardID {
			continue
		}

		mp.hdrsForCurrBlock.mutHdrsForBlock.RLock()
		headerInfo, ok := mp.hdrsForCurrBlock.hdrHashAndInfo[string(shardData.HeaderHash)]
		mp.hdrsForCurrBlock.mutHdrsForBlock.RUnlock()
		if !ok {
			log.Debug("getLastSelfNotarizedHeaderByShard",
				"error", process.ErrMissingHeader,
				"hash", shardData.HeaderHash)
			continue
		}

		shardHeader, ok := headerInfo.hdr.(data.ShardHeaderHandler)
		if !ok {
			log.Debug("getLastSelfNotarizedHeaderByShard",
				"error", process.ErrWrongTypeAssertion,
				"hash", shardData.HeaderHash)
			continue
		}

		for _, metaHash := range shardHeader.GetMetaBlockHashes() {
			metaHeader, errGet := process.GetMetaHeader(
				metaHash,
				mp.dataPool.Headers(),
				mp.marshalizer,
				mp.store,
			)
			if errGet != nil {
				log.Trace("getLastSelfNotarizedHeaderByShard.GetMetaHeader", "error", errGet.Error())
				continue
			}

			if metaHeader.Nonce > maxNotarizedNonce {
				maxNotarizedNonce = metaHeader.Nonce
				lastNotarizedMetaHeader = metaHeader
				lastNotarizedMetaHeaderHash = metaHash
			}
		}
	}

	if lastNotarizedMetaHeader != nil {
		log.Debug("last notarized meta header in shard",
			"shard", shardID,
			"epoch", lastNotarizedMetaHeader.GetEpoch(),
			"round", lastNotarizedMetaHeader.GetRound(),
			"nonce", lastNotarizedMetaHeader.GetNonce(),
			"hash", lastNotarizedMetaHeaderHash,
		)
	}

	return lastNotarizedMetaHeader, lastNotarizedMetaHeaderHash
}

// ApplyProcessedMiniBlocks will do nothing on meta processor
func (mp *metaProcessor) ApplyProcessedMiniBlocks(_ *processedMb.ProcessedMiniBlockTracker) {
}

// getRewardsTxs must be called before method commitEpoch start because when commit is done rewards txs are removed from pool and saved in storage
func (mp *metaProcessor) getRewardsTxs(header *block.MetaBlock, body *block.Body) (rewardsTx map[string]data.TransactionHandler) {
	if !mp.outportHandler.HasDrivers() {
		return
	}
	if !header.IsStartOfEpochBlock() {
		return
	}

	rewardsTx = mp.epochRewardsCreator.GetRewardsTxs(body)
	return rewardsTx
}

func (mp *metaProcessor) commitEpochStart(header *block.MetaBlock, body *block.Body) {
	if header.IsStartOfEpochBlock() {
		mp.epochStartTrigger.SetProcessed(header, body)
		go mp.epochRewardsCreator.SaveTxBlockToStorage(header, body)
		go mp.validatorInfoCreator.SaveValidatorInfoBlocksToStorage(header, body)
	} else {
		currentHeader := mp.blockChain.GetCurrentBlockHeader()
		if !check.IfNil(currentHeader) && currentHeader.IsStartOfEpochBlock() {
			mp.epochStartTrigger.SetFinalityAttestingRound(header.GetRound())
			mp.nodesCoordinator.ShuffleOutForEpoch(currentHeader.GetEpoch())
		}
	}
}

// RevertStateToBlock recreates the state tries to the root hashes indicated by the provided root hash and header
func (mp *metaProcessor) RevertStateToBlock(header data.HeaderHandler, rootHash []byte) error {
	err := mp.accountsDB[state.UserAccountsState].RecreateTrie(rootHash)
	if err != nil {
		log.Debug("recreate trie with error for header",
			"nonce", header.GetNonce(),
			"header root hash", header.GetRootHash(),
			"given root hash", rootHash,
			"error", err.Error(),
		)

		return err
	}

	metaHeader, ok := header.(data.MetaHeaderHandler)
	if !ok {
		return process.ErrWrongTypeAssertion
	}

	err = mp.validatorStatisticsProcessor.RevertPeerState(metaHeader)
	if err != nil {
		log.Debug("revert peer state with error for header",
			"nonce", metaHeader.GetNonce(),
			"validators root hash", metaHeader.GetValidatorStatsRootHash(),
			"error", err.Error(),
		)

		return err
	}

	err = mp.epochStartTrigger.RevertStateToBlock(metaHeader)
	if err != nil {
		log.Debug("revert epoch start trigger for header",
			"nonce", metaHeader.GetNonce(),
			"error", err,
		)
		return err
	}

	return nil
}

func (mp *metaProcessor) updateShardHeadersNonce(key uint32, value uint64) {
	valueStoredI, ok := mp.shardsHeadersNonce.Load(key)
	if !ok {
		mp.shardsHeadersNonce.Store(key, value)
		return
	}

	valueStored, ok := valueStoredI.(uint64)
	if !ok {
		mp.shardsHeadersNonce.Store(key, value)
		return
	}

	if valueStored < value {
		mp.shardsHeadersNonce.Store(key, value)
	}
}

func (mp *metaProcessor) saveMetricCrossCheckBlockHeight() {
	crossCheckBlockHeight := ""
	for i := uint32(0); i < mp.shardCoordinator.NumberOfShards(); i++ {
		heightValue := uint64(0)

		valueStoredI, isValueInMap := mp.shardsHeadersNonce.Load(i)
		if isValueInMap {
			valueStored, ok := valueStoredI.(uint64)
			if ok {
				heightValue = valueStored
			}
		}

		crossCheckBlockHeight += fmt.Sprintf("%d: %d, ", i, heightValue)
	}

	mp.appStatusHandler.SetStringValue(common.MetricCrossCheckBlockHeight, crossCheckBlockHeight)
}

func (mp *metaProcessor) saveLastNotarizedHeader(header *block.MetaBlock) error {
	lastCrossNotarizedHeaderForShard := make(map[uint32]*hashAndHdr, mp.shardCoordinator.NumberOfShards())
	for shardID := uint32(0); shardID < mp.shardCoordinator.NumberOfShards(); shardID++ {
		lastCrossNotarizedHeader, lastCrossNotarizedHeaderHash, err := mp.blockTracker.GetLastCrossNotarizedHeader(shardID)
		if err != nil {
			return err
		}

		lastCrossNotarizedHeaderForShard[shardID] = &hashAndHdr{hdr: lastCrossNotarizedHeader, hash: lastCrossNotarizedHeaderHash}
	}

	mp.hdrsForCurrBlock.mutHdrsForBlock.RLock()
	for i := 0; i < len(header.ShardInfo); i++ {
		shardHeaderHash := header.ShardInfo[i].HeaderHash
		headerInfo, ok := mp.hdrsForCurrBlock.hdrHashAndInfo[string(shardHeaderHash)]
		if !ok {
			mp.hdrsForCurrBlock.mutHdrsForBlock.RUnlock()
			return fmt.Errorf("%w : saveLastNotarizedHeader shardHeaderHash = %s",
				process.ErrMissingHeader, logger.DisplayByteSlice(shardHeaderHash))
		}

		shardHeader, ok := headerInfo.hdr.(data.ShardHeaderHandler)
		if !ok {
			mp.hdrsForCurrBlock.mutHdrsForBlock.RUnlock()
			return process.ErrWrongTypeAssertion
		}

		if lastCrossNotarizedHeaderForShard[shardHeader.GetShardID()].hdr.GetNonce() < shardHeader.GetNonce() {
			lastCrossNotarizedHeaderForShard[shardHeader.GetShardID()] = &hashAndHdr{hdr: shardHeader, hash: shardHeaderHash}
		}
	}
	mp.hdrsForCurrBlock.mutHdrsForBlock.RUnlock()

	for shardID := uint32(0); shardID < mp.shardCoordinator.NumberOfShards(); shardID++ {
		hdr := lastCrossNotarizedHeaderForShard[shardID].hdr
		hash := lastCrossNotarizedHeaderForShard[shardID].hash
		mp.blockTracker.AddCrossNotarizedHeader(shardID, hdr, hash)
		DisplayLastNotarized(mp.marshalizer, mp.hasher, hdr, shardID)
	}

	return nil
}

func (mp *metaProcessor) getLastCrossNotarizedShardHdrs() (map[uint32]data.HeaderHandler, error) {
	mp.hdrsForCurrBlock.mutHdrsForBlock.Lock()
	defer mp.hdrsForCurrBlock.mutHdrsForBlock.Unlock()

	lastCrossNotarizedHeader := make(map[uint32]data.HeaderHandler, mp.shardCoordinator.NumberOfShards())
	for shardID := uint32(0); shardID < mp.shardCoordinator.NumberOfShards(); shardID++ {
		lastCrossNotarizedHeaderForShard, hash, err := mp.blockTracker.GetLastCrossNotarizedHeader(shardID)
		if err != nil {
			return nil, err
		}

		log.Debug("lastCrossNotarizedHeader for shard", "shardID", shardID, "hash", hash)
		lastCrossNotarizedHeader[shardID] = lastCrossNotarizedHeaderForShard
		usedInBlock := mp.isGenesisShardBlockAndFirstMeta(lastCrossNotarizedHeaderForShard.GetNonce())
		mp.hdrsForCurrBlock.hdrHashAndInfo[string(hash)] = &hdrInfo{hdr: lastCrossNotarizedHeaderForShard, usedInBlock: usedInBlock}
	}

	return lastCrossNotarizedHeader, nil
}

// check if shard headers were signed and constructed correctly and returns headers which has to be
// checked for finality
func (mp *metaProcessor) checkShardHeadersValidity(metaHdr *block.MetaBlock) (map[uint32]data.HeaderHandler, error) {
	lastCrossNotarizedHeader, err := mp.getLastCrossNotarizedShardHdrs()
	if err != nil {
		return nil, err
	}

	usedShardHdrs := mp.sortHeadersForCurrentBlockByNonce(true)
	highestNonceHdrs := make(map[uint32]data.HeaderHandler, len(usedShardHdrs))

	if len(usedShardHdrs) == 0 {
		return highestNonceHdrs, nil
	}

	for shardID, hdrsForShard := range usedShardHdrs {
		for _, shardHdr := range hdrsForShard {
			if !mp.isGenesisShardBlockAndFirstMeta(shardHdr.GetNonce()) {
				err = mp.headerValidator.IsHeaderConstructionValid(shardHdr, lastCrossNotarizedHeader[shardID])
				if err != nil {
					return nil, fmt.Errorf("%w : checkShardHeadersValidity -> isHdrConstructionValid", err)
				}
			}

			lastCrossNotarizedHeader[shardID] = shardHdr
			highestNonceHdrs[shardID] = shardHdr
		}
	}

	mp.hdrsForCurrBlock.mutHdrsForBlock.Lock()
	defer mp.hdrsForCurrBlock.mutHdrsForBlock.Unlock()

	for _, shardData := range metaHdr.ShardInfo {
		headerInfo, ok := mp.hdrsForCurrBlock.hdrHashAndInfo[string(shardData.HeaderHash)]
		if !ok {
			return nil, fmt.Errorf("%w : checkShardHeadersValidity -> hash not found %s ", process.ErrHeaderShardDataMismatch, shardData.HeaderHash)
		}
		actualHdr := headerInfo.hdr
		shardHdr, ok := actualHdr.(data.ShardHeaderHandler)
		if !ok {
			return nil, process.ErrWrongTypeAssertion
		}

		if len(shardData.ShardMiniBlockHeaders) != len(shardHdr.GetMiniBlockHeaderHandlers()) {
			return nil, process.ErrHeaderShardDataMismatch
		}
		if shardData.AccumulatedFees.Cmp(shardHdr.GetAccumulatedFees()) != 0 {
			return nil, process.ErrAccumulatedFeesDoNotMatch
		}
		if shardData.DeveloperFees.Cmp(shardHdr.GetDeveloperFees()) != 0 {
			return nil, process.ErrDeveloperFeesDoNotMatch
		}

		mapMiniBlockHeadersInMetaBlock := make(map[string]struct{})
		for _, shardMiniBlockHdr := range shardData.ShardMiniBlockHeaders {
			mapMiniBlockHeadersInMetaBlock[string(shardMiniBlockHdr.Hash)] = struct{}{}
		}

		for _, actualMiniBlockHdr := range shardHdr.GetMiniBlockHeaderHandlers() {
			if _, hashExists := mapMiniBlockHeadersInMetaBlock[string(actualMiniBlockHdr.GetHash())]; !hashExists {
				return nil, process.ErrHeaderShardDataMismatch
			}
		}
	}

	return highestNonceHdrs, nil
}

// check if shard headers are final by checking if newer headers were constructed upon them
func (mp *metaProcessor) checkShardHeadersFinality(
	highestNonceHdrs map[uint32]data.HeaderHandler,
) error {
	finalityAttestingShardHdrs := mp.sortHeadersForCurrentBlockByNonce(false)

	var errFinal error

	for shardId, lastVerifiedHdr := range highestNonceHdrs {
		if check.IfNil(lastVerifiedHdr) {
			return process.ErrNilBlockHeader
		}
		if lastVerifiedHdr.GetShardID() != shardId {
			return process.ErrShardIdMissmatch
		}
		isGenesisShardBlockAndFirstMeta := mp.isGenesisShardBlockAndFirstMeta(lastVerifiedHdr.GetNonce())
		if isGenesisShardBlockAndFirstMeta {
			continue
		}

		// verify if there are "K" block after current to make this one final
		nextBlocksVerified := uint32(0)
		for _, shardHdr := range finalityAttestingShardHdrs[shardId] {
			if nextBlocksVerified >= mp.shardBlockFinality {
				break
			}

			// found a header with the next nonce
			if shardHdr.GetNonce() == lastVerifiedHdr.GetNonce()+1 {
				err := mp.headerValidator.IsHeaderConstructionValid(shardHdr, lastVerifiedHdr)
				if err != nil {
					log.Debug("checkShardHeadersFinality -> isHdrConstructionValid",
						"error", err.Error())
					continue
				}

				lastVerifiedHdr = shardHdr
				nextBlocksVerified += 1
			}
		}

		if nextBlocksVerified < mp.shardBlockFinality {
			go mp.requestHandler.RequestShardHeaderByNonce(lastVerifiedHdr.GetShardID(), lastVerifiedHdr.GetNonce())
			go mp.requestHandler.RequestShardHeaderByNonce(lastVerifiedHdr.GetShardID(), lastVerifiedHdr.GetNonce()+1)
			errFinal = process.ErrHeaderNotFinal
		}
	}

	return errFinal
}

// receivedShardHeader is a call back function which is called when a new header
// is added in the headers pool
func (mp *metaProcessor) receivedShardHeader(headerHandler data.HeaderHandler, shardHeaderHash []byte) {
	shardHeader, ok := headerHandler.(data.ShardHeaderHandler)
	if !ok {
		return
	}

	log.Trace("received shard header from network",
		"shard", shardHeader.GetShardID(),
		"round", shardHeader.GetRound(),
		"nonce", shardHeader.GetNonce(),
		"hash", shardHeaderHash,
	)

	mp.hdrsForCurrBlock.mutHdrsForBlock.Lock()

	haveMissingShardHeaders := mp.hdrsForCurrBlock.missingHdrs > 0 || mp.hdrsForCurrBlock.missingFinalityAttestingHdrs > 0
	if haveMissingShardHeaders {
		hdrInfoForHash := mp.hdrsForCurrBlock.hdrHashAndInfo[string(shardHeaderHash)]
		headerInfoIsNotNil := hdrInfoForHash != nil
		headerIsMissing := headerInfoIsNotNil && check.IfNil(hdrInfoForHash.hdr)
		if headerIsMissing {
			hdrInfoForHash.hdr = shardHeader
			mp.hdrsForCurrBlock.missingHdrs--

			if shardHeader.GetNonce() > mp.hdrsForCurrBlock.highestHdrNonce[shardHeader.GetShardID()] {
				mp.hdrsForCurrBlock.highestHdrNonce[shardHeader.GetShardID()] = shardHeader.GetNonce()
			}
		}

		if mp.hdrsForCurrBlock.missingHdrs == 0 {
			mp.hdrsForCurrBlock.missingFinalityAttestingHdrs = mp.requestMissingFinalityAttestingShardHeaders()
			if mp.hdrsForCurrBlock.missingFinalityAttestingHdrs == 0 {
				log.Debug("received all missing finality attesting shard headers")
			}
		}

		missingShardHdrs := mp.hdrsForCurrBlock.missingHdrs
		missingFinalityAttestingShardHdrs := mp.hdrsForCurrBlock.missingFinalityAttestingHdrs
		mp.hdrsForCurrBlock.mutHdrsForBlock.Unlock()

		allMissingShardHeadersReceived := missingShardHdrs == 0 && missingFinalityAttestingShardHdrs == 0
		if allMissingShardHeadersReceived {
			mp.chRcvAllHdrs <- true
		}
	} else {
		mp.hdrsForCurrBlock.mutHdrsForBlock.Unlock()
	}

	go mp.requestMiniBlocksIfNeeded(headerHandler)
}

// requestMissingFinalityAttestingShardHeaders requests the headers needed to accept the current selected headers for
// processing the current block. It requests the shardBlockFinality headers greater than the highest shard header,
// for each shard, related to the block which should be processed
// this method should be called only under the mutex protection: hdrsForCurrBlock.mutHdrsForBlock
func (mp *metaProcessor) requestMissingFinalityAttestingShardHeaders() uint32 {
	missingFinalityAttestingShardHeaders := uint32(0)

	for shardId := uint32(0); shardId < mp.shardCoordinator.NumberOfShards(); shardId++ {
		missingFinalityAttestingHeaders := mp.requestMissingFinalityAttestingHeaders(
			shardId,
			mp.shardBlockFinality,
		)

		missingFinalityAttestingShardHeaders += missingFinalityAttestingHeaders
	}

	return missingFinalityAttestingShardHeaders
}

func (mp *metaProcessor) requestShardHeaders(metaBlock *block.MetaBlock) (uint32, uint32) {
	_ = core.EmptyChannel(mp.chRcvAllHdrs)

	if len(metaBlock.ShardInfo) == 0 {
		return 0, 0
	}

	return mp.computeExistingAndRequestMissingShardHeaders(metaBlock)
}

func (mp *metaProcessor) computeExistingAndRequestMissingShardHeaders(metaBlock *block.MetaBlock) (uint32, uint32) {
	mp.hdrsForCurrBlock.mutHdrsForBlock.Lock()
	defer mp.hdrsForCurrBlock.mutHdrsForBlock.Unlock()

	for _, shardData := range metaBlock.ShardInfo {
		if shardData.Nonce == mp.genesisNonce {
			lastCrossNotarizedHeaderForShard, hash, err := mp.blockTracker.GetLastCrossNotarizedHeader(shardData.ShardID)
			if err != nil {
				log.Warn("computeExistingAndRequestMissingShardHeaders.GetLastCrossNotarizedHeader", "error", err.Error())
				continue
			}
			if !bytes.Equal(hash, shardData.HeaderHash) {
				log.Warn("genesis hash missmatch",
					"last notarized nonce", lastCrossNotarizedHeaderForShard.GetNonce(),
					"last notarized hash", hash,
					"genesis nonce", mp.genesisNonce,
					"genesis hash", shardData.HeaderHash)
			}
			continue
		}

		hdr, err := process.GetShardHeaderFromPool(
			shardData.HeaderHash,
			mp.dataPool.Headers())

		if err != nil {
			mp.hdrsForCurrBlock.missingHdrs++
			mp.hdrsForCurrBlock.hdrHashAndInfo[string(shardData.HeaderHash)] = &hdrInfo{
				hdr:         nil,
				usedInBlock: true,
			}
			go mp.requestHandler.RequestShardHeader(shardData.ShardID, shardData.HeaderHash)
			continue
		}

		mp.hdrsForCurrBlock.hdrHashAndInfo[string(shardData.HeaderHash)] = &hdrInfo{
			hdr:         hdr,
			usedInBlock: true,
		}

		if hdr.GetNonce() > mp.hdrsForCurrBlock.highestHdrNonce[shardData.ShardID] {
			mp.hdrsForCurrBlock.highestHdrNonce[shardData.ShardID] = hdr.GetNonce()
		}
	}

	if mp.hdrsForCurrBlock.missingHdrs == 0 {
		mp.hdrsForCurrBlock.missingFinalityAttestingHdrs = mp.requestMissingFinalityAttestingShardHeaders()
	}

	return mp.hdrsForCurrBlock.missingHdrs, mp.hdrsForCurrBlock.missingFinalityAttestingHdrs
}

func (mp *metaProcessor) createShardInfo() ([]data.ShardDataHandler, error) {
	var shardInfo []data.ShardDataHandler
	if mp.epochStartTrigger.IsEpochStart() {
		return shardInfo, nil
	}

	mp.hdrsForCurrBlock.mutHdrsForBlock.Lock()
	for hdrHash, headerInfo := range mp.hdrsForCurrBlock.hdrHashAndInfo {
		if !headerInfo.usedInBlock {
			continue
		}

		shardHdr, ok := headerInfo.hdr.(data.ShardHeaderHandler)
		if !ok {
			return nil, process.ErrWrongTypeAssertion
		}

		shardData := block.ShardData{}
		shardData.TxCount = shardHdr.GetTxCount()
		shardData.ShardID = shardHdr.GetShardID()
		shardData.HeaderHash = []byte(hdrHash)
		shardData.Round = shardHdr.GetRound()
		shardData.PrevHash = shardHdr.GetPrevHash()
		shardData.Nonce = shardHdr.GetNonce()
		shardData.PrevRandSeed = shardHdr.GetPrevRandSeed()
		shardData.PubKeysBitmap = shardHdr.GetPubKeysBitmap()
		shardData.NumPendingMiniBlocks = uint32(len(mp.pendingMiniBlocksHandler.GetPendingMiniBlocks(shardData.ShardID)))
		header, _, err := mp.blockTracker.GetLastSelfNotarizedHeader(shardHdr.GetShardID())
		if err != nil {
			return nil, err
		}
		shardData.LastIncludedMetaNonce = header.GetNonce()
		shardData.AccumulatedFees = shardHdr.GetAccumulatedFees()
		shardData.DeveloperFees = shardHdr.GetDeveloperFees()

		if len(shardHdr.GetMiniBlockHeaderHandlers()) > 0 {
			shardData.ShardMiniBlockHeaders = make([]block.MiniBlockHeader, 0, len(shardHdr.GetMiniBlockHeaderHandlers()))
		}

		for i := 0; i < len(shardHdr.GetMiniBlockHeaderHandlers()); i++ {
			shardMiniBlockHeader := block.MiniBlockHeader{}
			shardMiniBlockHeader.SenderShardID = shardHdr.GetMiniBlockHeaderHandlers()[i].GetSenderShardID()
			shardMiniBlockHeader.ReceiverShardID = shardHdr.GetMiniBlockHeaderHandlers()[i].GetReceiverShardID()
			shardMiniBlockHeader.Hash = shardHdr.GetMiniBlockHeaderHandlers()[i].GetHash()
			shardMiniBlockHeader.TxCount = shardHdr.GetMiniBlockHeaderHandlers()[i].GetTxCount()
			shardMiniBlockHeader.Type = block.Type(shardHdr.GetMiniBlockHeaderHandlers()[i].GetTypeInt32())

			shardData.ShardMiniBlockHeaders = append(shardData.ShardMiniBlockHeaders, shardMiniBlockHeader)
		}

		shardInfo = append(shardInfo, &shardData)
	}
	mp.hdrsForCurrBlock.mutHdrsForBlock.Unlock()

	log.Debug("created shard data",
		"size", len(shardInfo),
	)
	return shardInfo, nil
}

func (mp *metaProcessor) verifyTotalAccumulatedFeesInEpoch(metaHdr *block.MetaBlock) error {
	computedTotalFees, computedTotalDevFees, err := mp.computeAccumulatedFeesInEpoch(metaHdr)
	if err != nil {
		return err
	}

	if computedTotalFees.Cmp(metaHdr.AccumulatedFeesInEpoch) != 0 {
		return fmt.Errorf("%w, got %v, computed %v", process.ErrAccumulatedFeesInEpochDoNotMatch, metaHdr.AccumulatedFeesInEpoch, computedTotalFees)
	}

	if computedTotalDevFees.Cmp(metaHdr.DevFeesInEpoch) != 0 {
		return fmt.Errorf("%w, got %v, computed %v", process.ErrDevFeesInEpochDoNotMatch, metaHdr.DevFeesInEpoch, computedTotalDevFees)
	}

	return nil
}

func (mp *metaProcessor) computeAccumulatedFeesInEpoch(metaHdr data.MetaHeaderHandler) (*big.Int, *big.Int, error) {
	currentlyAccumulatedFeesInEpoch := big.NewInt(0)
	currentDevFeesInEpoch := big.NewInt(0)

	lastHdr := mp.blockChain.GetCurrentBlockHeader()
	if !check.IfNil(lastHdr) {
		lastMeta, ok := lastHdr.(*block.MetaBlock)
		if !ok {
			return nil, nil, process.ErrWrongTypeAssertion
		}

		if !lastHdr.IsStartOfEpochBlock() {
			currentlyAccumulatedFeesInEpoch = big.NewInt(0).Set(lastMeta.AccumulatedFeesInEpoch)
			currentDevFeesInEpoch = big.NewInt(0).Set(lastMeta.DevFeesInEpoch)
		}
	}

	currentlyAccumulatedFeesInEpoch.Add(currentlyAccumulatedFeesInEpoch, metaHdr.GetAccumulatedFees())
	currentDevFeesInEpoch.Add(currentDevFeesInEpoch, metaHdr.GetDeveloperFees())
	for _, shardData := range metaHdr.GetShardInfoHandlers() {
		currentlyAccumulatedFeesInEpoch.Add(currentlyAccumulatedFeesInEpoch, shardData.GetAccumulatedFees())
		currentDevFeesInEpoch.Add(currentDevFeesInEpoch, shardData.GetDeveloperFees())
	}

	return currentlyAccumulatedFeesInEpoch, currentDevFeesInEpoch, nil
}

// applyBodyToHeader creates a miniblock header list given a block body
func (mp *metaProcessor) applyBodyToHeader(metaHdr data.MetaHeaderHandler, bodyHandler data.BodyHandler) (data.BodyHandler, error) {
	sw := core.NewStopWatch()
	sw.Start("applyBodyToHeader")
	defer func() {
		sw.Stop("applyBodyToHeader")

		log.Debug("measurements", sw.GetMeasurements()...)
	}()

	if check.IfNil(bodyHandler) {
		return nil, process.ErrNilBlockBody
	}

	var err error
	defer func() {
		go mp.checkAndRequestIfShardHeadersMissing()
	}()

	sw.Start("createShardInfo")
	shardInfo, err := mp.createShardInfo()
	sw.Stop("createShardInfo")
	if err != nil {
		return nil, err
	}

	err = metaHdr.SetEpoch(mp.epochStartTrigger.Epoch())
	if err != nil {
		return nil, err
	}

	err = metaHdr.SetShardInfoHandlers(shardInfo)
	if err != nil {
		return nil, err
	}

	err = metaHdr.SetRootHash(mp.getRootHash())
	if err != nil {
		return nil, err
	}

	err = metaHdr.SetTxCount(getTxCount(shardInfo))
	if err != nil {
		return nil, err
	}

	err = metaHdr.SetAccumulatedFees(mp.feeHandler.GetAccumulatedFees())
	if err != nil {
		return nil, err
	}

	err = metaHdr.SetDeveloperFees(mp.feeHandler.GetDeveloperFees())
	if err != nil {
		return nil, err
	}

	accumulatedFees, devFees, err := mp.computeAccumulatedFeesInEpoch(metaHdr)
	if err != nil {
		return nil, err
	}

	err = metaHdr.SetAccumulatedFeesInEpoch(accumulatedFees)
	if err != nil {
		return nil, err
	}

	err = metaHdr.SetDevFeesInEpoch(devFees)
	if err != nil {
		return nil, err
	}

	body, ok := bodyHandler.(*block.Body)
	if !ok {
		err = process.ErrWrongTypeAssertion
		return nil, err
	}

	sw.Start("CreateReceiptsHash")
	receiptsHash, err := mp.txCoordinator.CreateReceiptsHash()
	sw.Stop("CreateReceiptsHash")
	if err != nil {
		return nil, err
	}

	err = metaHdr.SetReceiptsHash(receiptsHash)
	if err != nil {
		return nil, err
	}

	totalTxCount, miniBlockHeaderHandlers, err := mp.createMiniBlockHeaderHandlers(body)
	if err != nil {
		return nil, err
	}

	err = metaHdr.SetMiniBlockHeaderHandlers(miniBlockHeaderHandlers)
	if err != nil {
		return nil, err
	}

	txCount := metaHdr.GetTxCount() + uint32(totalTxCount)
	err = metaHdr.SetTxCount(txCount)
	if err != nil {
		return nil, err
	}

	sw.Start("UpdatePeerState")
	mp.prepareBlockHeaderInternalMapForValidatorProcessor()
	valStatRootHash, err := mp.validatorStatisticsProcessor.UpdatePeerState(metaHdr, mp.hdrsForCurrBlock.getHdrHashMap())
	sw.Stop("UpdatePeerState")
	if err != nil {
		return nil, err
	}

	err = metaHdr.SetValidatorStatsRootHash(valStatRootHash)
	if err != nil {
		return nil, err
	}

	marshalizedBody, err := mp.marshalizer.Marshal(body)
	if err != nil {
		return nil, err
	}

	mp.blockSizeThrottler.Add(metaHdr.GetRound(), uint32(len(marshalizedBody)))

	return body, nil
}

func (mp *metaProcessor) prepareBlockHeaderInternalMapForValidatorProcessor() {
	currentBlockHeader := mp.blockChain.GetCurrentBlockHeader()
	currentBlockHeaderHash := mp.blockChain.GetCurrentBlockHeaderHash()

	if check.IfNil(currentBlockHeader) {
		currentBlockHeader = mp.blockChain.GetGenesisHeader()
		currentBlockHeaderHash = mp.blockChain.GetGenesisHeaderHash()
	}

	mp.hdrsForCurrBlock.mutHdrsForBlock.Lock()
	mp.hdrsForCurrBlock.hdrHashAndInfo[string(currentBlockHeaderHash)] = &hdrInfo{false, currentBlockHeader}
	mp.hdrsForCurrBlock.mutHdrsForBlock.Unlock()
}

func (mp *metaProcessor) verifyValidatorStatisticsRootHash(header *block.MetaBlock) error {
	mp.prepareBlockHeaderInternalMapForValidatorProcessor()
	validatorStatsRH, err := mp.validatorStatisticsProcessor.UpdatePeerState(header, mp.hdrsForCurrBlock.getHdrHashMap())
	if err != nil {
		return err
	}

	if !bytes.Equal(validatorStatsRH, header.GetValidatorStatsRootHash()) {
		log.Debug("validator stats root hash mismatch",
			"computed", validatorStatsRH,
			"received", header.GetValidatorStatsRootHash(),
		)
		return fmt.Errorf("%s, metachain, computed: %s, received: %s, meta header nonce: %d",
			process.ErrValidatorStatsRootHashDoesNotMatch,
			logger.DisplayByteSlice(validatorStatsRH),
			logger.DisplayByteSlice(header.GetValidatorStatsRootHash()),
			header.Nonce,
		)
	}

	return nil
}

func (mp *metaProcessor) waitForBlockHeaders(waitTime time.Duration) error {
	select {
	case <-mp.chRcvAllHdrs:
		return nil
	case <-time.After(waitTime):
		return process.ErrTimeIsOut
	}
}

// CreateNewHeader creates a new header
func (mp *metaProcessor) CreateNewHeader(round uint64, nonce uint64) (data.HeaderHandler, error) {
	mp.epochStartTrigger.Update(round, nonce)
	epoch := mp.epochStartTrigger.Epoch()

	header := mp.versionedHeaderFactory.Create(epoch)
	metaHeader, ok := header.(data.MetaHeaderHandler)
	if !ok {
		return nil, process.ErrWrongTypeAssertion
	}

	err := metaHeader.SetRound(round)
	if err != nil {
		return nil, err
	}

	err = metaHeader.SetNonce(nonce)
	if err != nil {
		return nil, err
	}

	err = metaHeader.SetAccumulatedFees(big.NewInt(0))
	if err != nil {
		return nil, err
	}

	err = metaHeader.SetAccumulatedFeesInEpoch(big.NewInt(0))
	if err != nil {
		return nil, err
	}

	err = metaHeader.SetDeveloperFees(big.NewInt(0))
	if err != nil {
		return nil, err
	}

	err = metaHeader.SetDevFeesInEpoch(big.NewInt(0))
	if err != nil {
		return nil, err
	}

	err = mp.setHeaderVersionData(metaHeader)
	if err != nil {
		return nil, err
	}

	return metaHeader, nil
}

func (mp *metaProcessor) setHeaderVersionData(metaHeader data.MetaHeaderHandler) error {
	if check.IfNil(metaHeader) {
		return process.ErrNilHeaderHandler
	}

	rootHash, err := mp.accountsDB[state.UserAccountsState].RootHash()
	if err != nil {
		return err
	}

	additionalVersionData := &headerVersionData.AdditionalData{
		ScheduledRootHash: rootHash,
	}

	return metaHeader.SetAdditionalData(additionalVersionData)
}

// MarshalizedDataToBroadcast prepares underlying data into a marshalized object according to destination
func (mp *metaProcessor) MarshalizedDataToBroadcast(
	hdr data.HeaderHandler,
	bodyHandler data.BodyHandler,
) (map[uint32][]byte, map[string][][]byte, error) {
	if check.IfNil(hdr) {
		return nil, nil, process.ErrNilMetaBlockHeader
	}
	if check.IfNil(bodyHandler) {
		return nil, nil, process.ErrNilMiniBlocks
	}

	body, ok := bodyHandler.(*block.Body)
	if !ok {
		return nil, nil, process.ErrWrongTypeAssertion
	}

	var mrsTxs map[string][][]byte
	if hdr.IsStartOfEpochBlock() {
		mrsTxs = mp.epochRewardsCreator.CreateMarshalizedData(body)
	} else {
		mrsTxs = mp.txCoordinator.CreateMarshalizedData(body)
	}

	bodies := make(map[uint32]block.MiniBlockSlice)
	for _, miniBlock := range body.MiniBlocks {
		if miniBlock.SenderShardID != mp.shardCoordinator.SelfId() ||
			miniBlock.ReceiverShardID == mp.shardCoordinator.SelfId() {
			continue
		}
		bodies[miniBlock.ReceiverShardID] = append(bodies[miniBlock.ReceiverShardID], miniBlock)
	}

	mrsData := make(map[uint32][]byte, len(bodies))
	for shardId, subsetBlockBody := range bodies {
		buff, err := mp.marshalizer.Marshal(&block.Body{MiniBlocks: subsetBlockBody})
		if err != nil {
			log.Error("metaProcessor.MarshalizedDataToBroadcast.Marshal", "error", err.Error())
			continue
		}
		mrsData[shardId] = buff
	}

	return mrsData, mrsTxs, nil
}

func getTxCount(shardInfo []data.ShardDataHandler) uint32 {
	txs := uint32(0)
	for i := 0; i < len(shardInfo); i++ {
		shardDataHandlers := shardInfo[i].GetShardMiniBlockHeaderHandlers()
		for j := 0; j < len(shardDataHandlers); j++ {
			txs += shardDataHandlers[j].GetTxCount()
		}
	}

	return txs
}

// IsInterfaceNil returns true if there is no value under the interface
func (mp *metaProcessor) IsInterfaceNil() bool {
	return mp == nil
}

// GetBlockBodyFromPool returns block body from pool for a given header
func (mp *metaProcessor) GetBlockBodyFromPool(headerHandler data.HeaderHandler) (data.BodyHandler, error) {
	metaBlock, ok := headerHandler.(*block.MetaBlock)
	if !ok {
		return nil, process.ErrWrongTypeAssertion
	}

	miniBlocksPool := mp.dataPool.MiniBlocks()
	var miniBlocks block.MiniBlockSlice

	for _, mbHeader := range metaBlock.MiniBlockHeaders {
		obj, hashInPool := miniBlocksPool.Get(mbHeader.Hash)
		if !hashInPool {
			continue
		}

		miniBlock, typeOk := obj.(*block.MiniBlock)
		if !typeOk {
			return nil, process.ErrWrongTypeAssertion
		}

		miniBlocks = append(miniBlocks, miniBlock)
	}

	return &block.Body{MiniBlocks: miniBlocks}, nil
}

func (mp *metaProcessor) getPendingMiniBlocks() []bootstrapStorage.PendingMiniBlocksInfo {
	pendingMiniBlocksInfo := make([]bootstrapStorage.PendingMiniBlocksInfo, mp.shardCoordinator.NumberOfShards())

	for shardID := uint32(0); shardID < mp.shardCoordinator.NumberOfShards(); shardID++ {
		pendingMiniBlocksInfo[shardID] = bootstrapStorage.PendingMiniBlocksInfo{
			MiniBlocksHashes: mp.pendingMiniBlocksHandler.GetPendingMiniBlocks(shardID),
			ShardID:          shardID,
		}
	}

	return pendingMiniBlocksInfo
}

func (mp *metaProcessor) removeStartOfEpochBlockDataFromPools(
	headerHandler data.HeaderHandler,
	bodyHandler data.BodyHandler,
) error {

	if !headerHandler.IsStartOfEpochBlock() {
		return nil
	}

	metaBlock, ok := headerHandler.(*block.MetaBlock)
	if !ok {
		return process.ErrWrongTypeAssertion
	}

	body, ok := bodyHandler.(*block.Body)
	if !ok {
		return process.ErrWrongTypeAssertion
	}

	mp.epochRewardsCreator.RemoveBlockDataFromPools(metaBlock, body)
	mp.validatorInfoCreator.RemoveBlockDataFromPools(metaBlock, body)

	return nil
}

// Close - closes all underlying components
func (mp *metaProcessor) Close() error {
	return mp.baseProcessor.Close()
}

// DecodeBlockHeader method decodes block header from a given byte array
func (mp *metaProcessor) DecodeBlockHeader(dta []byte) data.HeaderHandler {
	if dta == nil {
		return nil
	}

	metaBlock := &block.MetaBlock{}
	err := mp.marshalizer.Unmarshal(metaBlock, dta)
	if err != nil {
		log.Debug("DecodeBlockHeader.Unmarshal", "error", err.Error())
		return nil
	}

	return metaBlock
}<|MERGE_RESOLUTION|>--- conflicted
+++ resolved
@@ -337,11 +337,7 @@
 		return err
 	}
 
-<<<<<<< HEAD
 	err = mp.txCoordinator.ProcessBlockTransaction(header, body, haveTime)
-=======
-	err = mp.txCoordinator.ProcessBlockTransaction(body, haveTime, headerHandler.GetPrevRandSeed())
->>>>>>> 357c6001
 	if err != nil {
 		return err
 	}
@@ -1191,7 +1187,7 @@
 	mp.saveMetaHeader(header, headerHash, marshalizedHeader)
 	mp.saveBody(body, header, headerHash)
 
-	err = mp.commitAll(headerHandler)
+	err = mp.commitAll()
 	if err != nil {
 		return err
 	}
