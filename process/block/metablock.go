--- conflicted
+++ resolved
@@ -1200,23 +1200,9 @@
 	mp.saveMetaHeader(header, headerHash, marshalizedHeader)
 	mp.saveBody(body, header, headerHash)
 
-<<<<<<< HEAD
-	err = mp.saveExecutedData(header, headerHash)
-	if err != nil {
-		return err
-	}
-
-	if !headerHandler.IsHeaderV3() {
-		// TODO commit state on ProcessBlockProposal for meta and header v3
-		err = mp.commitState(headerHandler)
-		if err != nil {
-			return err
-		}
-=======
 	err = mp.commitAll(headerHandler)
 	if err != nil {
 		return err
->>>>>>> 3ff218e6
 	}
 
 	mp.validatorStatisticsProcessor.DisplayRatings(header.GetEpoch())
