--- conflicted
+++ resolved
@@ -604,7 +604,6 @@
 			continue
 		}
 
-<<<<<<< HEAD
 		gasConsumedByTxInSenderShard, gasConsumedByTxInReceiverShard, err := txs.gasHandler.ComputeGasConsumedByTx(
 			senderShardId,
 			receiverShardId,
@@ -623,11 +622,6 @@
 
 		if err != nil {
 			continue
-=======
-		currTxGasLimit := txs.economicsFee.ComputeGasLimit(orderedTxs[index])
-		if core.IsSmartContractAddress(orderedTxs[index].RcvAddr) {
-			currTxGasLimit = orderedTxs[index].GasLimit
->>>>>>> f8d58190
 		}
 
 		isMaxGasLimitReached := txs.gasHandler.IsMaxGasLimitReached(
