--- conflicted
+++ resolved
@@ -575,23 +575,6 @@
 			continue
 		}
 
-<<<<<<< HEAD
-		currTxGasLimit := txs.economicsFee.ComputeGasLimit(orderedTxs[index])
-		if core.IsSmartContractAddress(orderedTxs[index].RcvAddr) {
-			currTxGasLimit = orderedTxs[index].GasLimit
-		}
-
-		isGasLimitReached := addedGasLimitPerCrossShardMiniblock+currTxGasLimit > process.MaxGasLimitPerMiniBlock
-		if isGasLimitReached {
-			log.Debug("max gas limit per mini block is reached",
-				"num added txs", len(miniBlock.TxHashes),
-				"ordered txs", len(orderedTxs),
-			)
-			continue
-		}
-
-=======
->>>>>>> 64e9b516
 		snapshot := txs.accounts.JournalLen()
 
 		// execute transaction to change the trie root hash
