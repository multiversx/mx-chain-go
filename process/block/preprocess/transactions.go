package preprocess

import (
	"bytes"
	"errors"
	"fmt"
	"sort"
	"sync"
	"time"

	"github.com/multiversx/mx-chain-core-go/core"
	"github.com/multiversx/mx-chain-core-go/core/check"
	"github.com/multiversx/mx-chain-core-go/data"
	"github.com/multiversx/mx-chain-core-go/data/block"
	"github.com/multiversx/mx-chain-core-go/data/transaction"
	logger "github.com/multiversx/mx-chain-logger-go"

	"github.com/multiversx/mx-chain-go/state"

	"github.com/multiversx/mx-chain-go/common/holders"
	"github.com/multiversx/mx-chain-go/config"
	"github.com/multiversx/mx-chain-go/txcache"

	"github.com/multiversx/mx-chain-go/common"
	"github.com/multiversx/mx-chain-go/dataRetriever"
	"github.com/multiversx/mx-chain-go/process"
	"github.com/multiversx/mx-chain-go/process/block/helpers"
	"github.com/multiversx/mx-chain-go/storage"
)

var _ process.DataMarshalizer = (*transactions)(nil)
var _ process.PreProcessor = (*transactions)(nil)

var log = logger.GetOrCreate("process/block/preprocess")

// TODO: increase code coverage with unit test

// ArgsTransactionPreProcessor holds the arguments to create a txs pre processor
type ArgsTransactionPreProcessor struct {
	BasePreProcessorArgs
	TxProcessor                  process.TransactionProcessor
	BlockTracker                 BlockTracker
	BlockType                    block.Type
	TxTypeHandler                process.TxTypeHandler
	ScheduledTxsExecutionHandler process.ScheduledTxsExecutionHandler
	TxCacheSelectionConfig       config.TxCacheSelectionConfig
}

type transactions struct {
	*basePreProcess
	onRequestTransaction         func(shardID uint32, txHashes [][]byte)
	txsForCurrBlock              TxsForBlockHandler
	txPool                       dataRetriever.ShardedDataCacherNotifier
	storage                      dataRetriever.StorageService
	txProcessor                  process.TransactionProcessor
	orderedTxs                   map[string][]data.TransactionHandler
	orderedTxHashes              map[string][][]byte
	mutOrderedTxs                sync.RWMutex
	blockTracker                 BlockTracker
	blockType                    block.Type
	emptyAddress                 []byte
	txTypeHandler                process.TxTypeHandler
	scheduledTxsExecutionHandler process.ScheduledTxsExecutionHandler
	txCacheSelectionConfig       config.TxCacheSelectionConfig

<<<<<<< HEAD
// ArgsTransactionPreProcessor holds the arguments to create a txs pre processor
type ArgsTransactionPreProcessor struct {
	TxDataPool                   dataRetriever.ShardedDataCacherNotifier
	Store                        dataRetriever.StorageService
	Hasher                       hashing.Hasher
	Marshalizer                  marshal.Marshalizer
	TxProcessor                  process.TransactionProcessor
	ShardCoordinator             sharding.Coordinator
	Accounts                     state.AccountsAdapter
	OnRequestTransaction         func(shardID uint32, txHashes [][]byte)
	EconomicsFee                 process.FeeHandler
	GasHandler                   process.GasHandler
	BlockTracker                 BlockTracker
	BlockType                    block.Type
	PubkeyConverter              core.PubkeyConverter
	BlockSizeComputation         BlockSizeComputationHandler
	BalanceComputation           BalanceComputationHandler
	EnableEpochsHandler          common.EnableEpochsHandler
	EnableRoundsHandler          common.EnableRoundsHandler
	TxTypeHandler                process.TxTypeHandler
	ScheduledTxsExecutionHandler process.ScheduledTxsExecutionHandler
	ProcessedMiniBlocksTracker   process.ProcessedMiniBlocksTracker
	TxExecutionOrderHandler      common.TxExecutionOrderHandler
	TxCacheSelectionConfig       config.TxCacheSelectionConfig
=======
	unExecutableTransactions map[string]struct{}
	mutUnExecutableTxs       sync.RWMutex

	createdMiniBlocks    block.MiniBlockSlice
	mutCreatedMiniBlocks sync.RWMutex
>>>>>>> 26d11690
}

// NewTransactionPreprocessor creates a new transaction preprocessor object
func NewTransactionPreprocessor(
	args ArgsTransactionPreProcessor,
) (*transactions, error) {
	err := checkBasePreProcessArgs(args.BasePreProcessorArgs)
	if err != nil {
		return nil, err
	}
	if check.IfNil(args.TxProcessor) {
		return nil, process.ErrNilTxProcessor
	}
	if check.IfNil(args.BlockTracker) {
		return nil, process.ErrNilBlockTracker
	}
<<<<<<< HEAD
	if check.IfNil(args.PubkeyConverter) {
		return nil, process.ErrNilPubkeyConverter
	}
	if check.IfNil(args.BlockSizeComputation) {
		return nil, process.ErrNilBlockSizeComputationHandler
	}
	if check.IfNil(args.BalanceComputation) {
		return nil, process.ErrNilBalanceComputationHandler
	}
	if check.IfNil(args.EnableEpochsHandler) {
		return nil, process.ErrNilEnableEpochsHandler
	}
	if check.IfNil(args.EnableRoundsHandler) {
		return nil, process.ErrNilEnableRoundsHandler
	}
	err := core.CheckHandlerCompatibility(args.EnableEpochsHandler, []core.EnableEpochFlag{
=======

	err = core.CheckHandlerCompatibility(args.EnableEpochsHandler, []core.EnableEpochFlag{
>>>>>>> 26d11690
		common.OptimizeGasUsedInCrossMiniBlocksFlag,
		common.ScheduledMiniBlocksFlag,
		common.FrontRunningProtectionFlag,
		common.CurrentRandomnessOnSortingFlag,
	})
	if err != nil {
		return nil, err
	}

	if check.IfNil(args.TxTypeHandler) {
		return nil, process.ErrNilTxTypeHandler
	}
	if check.IfNil(args.ScheduledTxsExecutionHandler) {
		return nil, process.ErrNilScheduledTxsExecutionHandler
	}
	if args.TxCacheSelectionConfig.SelectionGasBandwidthIncreasePercent == 0 {
		return nil, process.ErrBadSelectionGasBandwidthIncreasePercent
	}
	if args.TxCacheSelectionConfig.SelectionGasBandwidthIncreaseScheduledPercent == 0 {
		return nil, process.ErrBadSelectionGasBandwidthIncreaseScheduledPercent
	}
	if args.TxCacheSelectionConfig.SelectionMaxNumTxs == 0 {
		return nil, process.ErrBadTxCacheSelectionMaxNumTxs
	}
	if args.TxCacheSelectionConfig.SelectionGasRequested == 0 {
		return nil, process.ErrBadTxCacheSelectionGasRequested
	}
	if args.TxCacheSelectionConfig.SelectionLoopMaximumDuration == 0 {
		return nil, process.ErrBadTxCacheSelectionLoopMaximumDuration
	}
	if args.TxCacheSelectionConfig.SelectionLoopDurationCheckInterval == 0 {
		return nil, process.ErrBadTxCacheSelectionLoopDurationCheckInterval
	}
	bpp := basePreProcess{
		hasher:      args.Hasher,
		marshalizer: args.Marshalizer,
		gasTracker: gasTracker{
			shardCoordinator:    args.ShardCoordinator,
			gasHandler:          args.GasHandler,
			economicsFee:        args.EconomicsFee,
			enableEpochsHandler: args.EnableEpochsHandler,
			enableRoundsHandler: args.EnableRoundsHandler,
		},
		blockSizeComputation:       args.BlockSizeComputation,
		balanceComputation:         args.BalanceComputation,
		accounts:                   args.Accounts,
		accountsProposal:           args.AccountsProposal,
		pubkeyConverter:            args.PubkeyConverter,
		enableEpochsHandler:        args.EnableEpochsHandler,
		processedMiniBlocksTracker: args.ProcessedMiniBlocksTracker,
		txExecutionOrderHandler:    args.TxExecutionOrderHandler,
		enableRoundsHandler:        args.EnableRoundsHandler,
	}

	txs := &transactions{
		basePreProcess:               &bpp,
		storage:                      args.Store,
		txPool:                       args.DataPool,
		onRequestTransaction:         args.OnRequestTransaction,
		txProcessor:                  args.TxProcessor,
		blockTracker:                 args.BlockTracker,
		blockType:                    args.BlockType,
		txTypeHandler:                args.TxTypeHandler,
		scheduledTxsExecutionHandler: args.ScheduledTxsExecutionHandler,
		txCacheSelectionConfig:       args.TxCacheSelectionConfig,
	}

	txs.txPool.RegisterOnAdded(txs.receivedTransaction)

	txs.txsForCurrBlock, err = NewTxsForBlock(args.ShardCoordinator)
	if err != nil {
		return nil, err
	}
	txs.orderedTxs = make(map[string][]data.TransactionHandler)
	txs.orderedTxHashes = make(map[string][][]byte)

	txs.emptyAddress = make([]byte, txs.pubkeyConverter.Len())

	txs.createdMiniBlocks = make(block.MiniBlockSlice, 0)
	txs.unExecutableTransactions = make(map[string]struct{})

	return txs, nil
}

// IsDataPrepared returns non error if all the requested transactions arrived and were saved into the pool
func (txs *transactions) IsDataPrepared(requestedTxs int, haveTime func() time.Duration) error {
	if requestedTxs > 0 {
		log.Debug("requested missing txs", "num txs", requestedTxs)
		err := txs.txsForCurrBlock.WaitForRequestedData(haveTime())
		missingTxs := txs.txsForCurrBlock.GetMissingTxsCount()
		// TODO: previously the number of missing txs was cleared in txsForCurrentBlock - check if this is still needed
		log.Debug("received missing txs", "num txs", requestedTxs-missingTxs, "requested", requestedTxs, "missing", missingTxs)
		if err != nil {
			return err
		}
	}

	return nil
}

// RemoveBlockDataFromPools removes transactions and miniblocks from associated pools
func (txs *transactions) RemoveBlockDataFromPools(body *block.Body, miniBlockPool storage.Cacher) error {
	return txs.removeBlockDataFromPools(body, miniBlockPool, txs.txPool, txs.isMiniBlockCorrect)
}

// RemoveTxsFromPools removes transactions from associated pools
// TODO CleanupSelfShardTxCache - Maybe find a solution to use block nonce instead of randomness
func (txs *transactions) RemoveTxsFromPools(body *block.Body) error {
	accountsProvider, err := state.NewAccountsEphemeralProvider(txs.accounts)
	if err != nil {
		return err
	}

	err = txs.removeTxsFromPools(body, txs.txPool, txs.isMiniBlockCorrect)
	if err != nil {
		return err
	}

	randomness := helpers.ComputeRandomnessForCleanup(body)
	txs.txPool.CleanupSelfShardTxCache(accountsProvider, randomness, process.TxCacheCleanupMaxNumTxs, process.TxCacheCleanupLoopMaximumDuration)

	return err
}

// RestoreBlockDataIntoPools restores the transactions and miniblocks to associated pools
func (txs *transactions) RestoreBlockDataIntoPools(
	body *block.Body,
	miniBlockPool storage.Cacher,
) (int, error) {
	if check.IfNil(body) {
		return 0, process.ErrNilBlockBody
	}
	if check.IfNil(miniBlockPool) {
		return 0, process.ErrNilMiniBlockPool
	}

	txsRestored := 0
	for i := 0; i < len(body.MiniBlocks); i++ {
		miniBlock := body.MiniBlocks[i]
		if !txs.isMiniBlockCorrect(miniBlock.Type) {
			continue
		}

		err := txs.restoreTxsIntoPool(miniBlock)
		if err != nil {
			return txsRestored, err
		}

		if miniBlock.SenderShardID != txs.shardCoordinator.SelfId() {
			miniBlockHash, errHash := core.CalculateHash(txs.marshalizer, txs.hasher, miniBlock)
			if errHash != nil {
				return txsRestored, errHash
			}

			miniBlockPool.Put(miniBlockHash, miniBlock, miniBlock.Size())
		}

		txsRestored += len(miniBlock.TxHashes)
	}

	return txsRestored, nil
}

func (txs *transactions) restoreTxsIntoPool(miniBlock *block.MiniBlock) error {
	miniBlockStrCache := process.ShardCacherIdentifier(miniBlock.SenderShardID, miniBlock.ReceiverShardID)
	txsBuff, err := txs.storage.GetAll(dataRetriever.TransactionUnit, miniBlock.TxHashes)
	if err != nil {
		log.Debug("txs from mini block were not found in TransactionUnit",
			"sender shard ID", miniBlock.SenderShardID,
			"receiver shard ID", miniBlock.ReceiverShardID,
			"num txs", len(miniBlock.TxHashes),
		)

		return err
	}

	for txHash, txBuff := range txsBuff {
		tx := transaction.Transaction{}
		err = txs.marshalizer.Unmarshal(&tx, txBuff)
		if err != nil {
			return err
		}

		strCache := txs.computeCacheIdentifier(miniBlockStrCache, &tx, miniBlock.Type)
		txs.txPool.AddData([]byte(txHash), &tx, tx.Size(), strCache)
	}

	return nil
}

func (txs *transactions) computeCacheIdentifier(miniBlockStrCache string, tx *transaction.Transaction, miniBlockType block.Type) string {
	if miniBlockType != block.InvalidBlock {
		return miniBlockStrCache
	}
	if !txs.enableEpochsHandler.IsFlagEnabled(common.ScheduledMiniBlocksFlag) {
		return miniBlockStrCache
	}

	// scheduled miniblocks feature requires that the transactions are properly restored in the correct cache, not the one
	// provided by the containing miniblock (think of how invalid transactions are executed and stored)

	senderShardID := txs.getShardFromAddress(tx.GetSndAddr())
	receiverShardID := txs.getShardFromAddress(tx.GetRcvAddr())

	return process.ShardCacherIdentifier(senderShardID, receiverShardID)
}

// ProcessBlockTransactions processes all the transaction from the block.Body, updates the state
func (txs *transactions) ProcessBlockTransactions(
	header data.HeaderHandler,
	body *block.Body,
	haveTime func() bool,
) error {
	if txs.isBodyToMe(body) {
		return txs.processTxsToMe(header, body, haveTime)
	}

	if txs.isBodyFromMe(body) {
		randomness := helpers.ComputeRandomnessForTxSorting(header, txs.enableEpochsHandler)
		return txs.processTxsFromMe(body, haveTime, randomness)
	}

	return process.ErrInvalidBody
}

// GetCreatedMiniBlocksFromMe returns the created mini blocks from me
func (txs *transactions) GetCreatedMiniBlocksFromMe() block.MiniBlockSlice {
	txs.mutCreatedMiniBlocks.RLock()
	createdMiniBlocks := make(block.MiniBlockSlice, len(txs.createdMiniBlocks))
	copy(createdMiniBlocks, txs.createdMiniBlocks)
	txs.mutCreatedMiniBlocks.RUnlock()

	return createdMiniBlocks
}

// GetUnExecutableTransactions returns the un-executable transactions
func (txs *transactions) GetUnExecutableTransactions() map[string]struct{} {
	txs.mutUnExecutableTxs.RLock()
	unExecutableTransactions := make(map[string]struct{}, len(txs.unExecutableTransactions))
	for k, v := range txs.unExecutableTransactions {
		unExecutableTransactions[k] = v
	}
	txs.mutUnExecutableTxs.RUnlock()

	return unExecutableTransactions
}

func (txs *transactions) computeTxsToMe(
	headerHandler data.HeaderHandler,
	body *block.Body,
) ([]*txcache.WrappedTransaction, error) {
	if check.IfNil(body) {
		return nil, process.ErrNilBlockBody
	}

	allTxs := make([]*txcache.WrappedTransaction, 0)
	for _, miniBlock := range body.MiniBlocks {
		shouldSkipMiniblock := miniBlock.SenderShardID == txs.shardCoordinator.SelfId() || !txs.isMiniBlockCorrect(miniBlock.Type)
		if shouldSkipMiniblock {
			continue
		}
		if miniBlock.Type != txs.blockType {
			return nil, fmt.Errorf("%w: block type: %s, sender shard id: %d, receiver shard id: %d",
				process.ErrInvalidMiniBlockType,
				miniBlock.Type,
				miniBlock.SenderShardID,
				miniBlock.ReceiverShardID)
		}

		pi, err := txs.getIndexesOfLastTxProcessed(miniBlock, headerHandler)
		if err != nil {
			return nil, err
		}

		txsFromMiniBlock, err := txs.computeTxsFromMiniBlock(miniBlock, pi)
		if err != nil {
			return nil, err
		}

		allTxs = append(allTxs, txsFromMiniBlock...)
	}

	return allTxs, nil
}

func (txs *transactions) computeTxsFromMe(body *block.Body) ([]*txcache.WrappedTransaction, error) {
	if check.IfNil(body) {
		return nil, process.ErrNilBlockBody
	}

	allTxs := make([]*txcache.WrappedTransaction, 0)
	for _, miniBlock := range body.MiniBlocks {
		shouldSkipMiniBlock := miniBlock.SenderShardID != txs.shardCoordinator.SelfId() ||
			!txs.isMiniBlockCorrect(miniBlock.Type) ||
			miniBlock.IsScheduledMiniBlock()
		if shouldSkipMiniBlock {
			continue
		}

		pi := &processedIndexes{
			indexOfLastTxProcessed:           -1,
			indexOfLastTxProcessedByProposer: int32(len(miniBlock.TxHashes)) - 1,
		}

		txsFromMiniBlock, err := txs.computeTxsFromMiniBlock(miniBlock, pi)
		if err != nil {
			return nil, err
		}

		allTxs = append(allTxs, txsFromMiniBlock...)
	}

	return allTxs, nil
}

func (txs *transactions) computeScheduledTxsFromMe(body *block.Body) ([]*txcache.WrappedTransaction, error) {
	if check.IfNil(body) {
		return nil, process.ErrNilBlockBody
	}

	allScheduledTxs := make([]*txcache.WrappedTransaction, 0)
	for _, miniBlock := range body.MiniBlocks {
		shouldSkipMiniBlock := miniBlock.SenderShardID != txs.shardCoordinator.SelfId() ||
			miniBlock.Type != block.TxBlock ||
			!miniBlock.IsScheduledMiniBlock()
		if shouldSkipMiniBlock {
			continue
		}

		pi := &processedIndexes{
			indexOfLastTxProcessed:           -1,
			indexOfLastTxProcessedByProposer: int32(len(miniBlock.TxHashes)) - 1,
		}

		txsFromScheduledMiniBlock, err := txs.computeTxsFromMiniBlock(miniBlock, pi)
		if err != nil {
			return nil, err
		}

		allScheduledTxs = append(allScheduledTxs, txsFromScheduledMiniBlock...)
	}

	return allScheduledTxs, nil
}

func (txs *transactions) computeTxsFromMiniBlock(
	miniBlock *block.MiniBlock,
	pi *processedIndexes,
) ([]*txcache.WrappedTransaction, error) {

	txsFromMiniBlock := make([]*txcache.WrappedTransaction, 0, len(miniBlock.TxHashes))

	indexOfFirstTxToBeProcessed := pi.indexOfLastTxProcessed + 1
	err := process.CheckIfIndexesAreOutOfBound(indexOfFirstTxToBeProcessed, pi.indexOfLastTxProcessedByProposer, miniBlock)
	if err != nil {
		return nil, err
	}

	for i := indexOfFirstTxToBeProcessed; i <= pi.indexOfLastTxProcessedByProposer; i++ {
		txHash := miniBlock.TxHashes[i]
		txInfoFromMap, ok := txs.txsForCurrBlock.GetTxInfoByHash(txHash)
		if !ok || check.IfNil(txInfoFromMap.Tx) {
			log.Warn("missing transaction in computeTxsFromMiniBlock", "type", miniBlock.Type, "txHash", txHash)
			return nil, process.ErrMissingTransaction
		}

		tx, ok := txInfoFromMap.Tx.(*transaction.Transaction)
		if !ok {
			return nil, process.ErrWrongTypeAssertion
		}

		calculatedSenderShardId := txs.getShardFromAddress(tx.GetSndAddr())
		calculatedReceiverShardId := txs.getShardFromAddress(tx.GetRcvAddr())

		wrappedTx := &txcache.WrappedTransaction{
			Tx:              tx,
			TxHash:          txHash,
			SenderShardID:   calculatedSenderShardId,
			ReceiverShardID: calculatedReceiverShardId,
		}

		txsFromMiniBlock = append(txsFromMiniBlock, wrappedTx)
	}

	return txsFromMiniBlock, nil
}

func (txs *transactions) getShardFromAddress(address []byte) uint32 {
	isEmptyAddress := bytes.Equal(address, txs.emptyAddress)
	if isEmptyAddress {
		return txs.shardCoordinator.SelfId()
	}

	return txs.shardCoordinator.ComputeId(address)
}

func (txs *transactions) processTxsToMe(
	header data.HeaderHandler,
	body *block.Body,
	haveTime func() bool,
) error {
	if check.IfNil(body) {
		return process.ErrNilBlockBody
	}
	if check.IfNil(header) {
		return process.ErrNilHeaderHandler
	}

	var err error
	scheduledMode := false
	if txs.enableEpochsHandler.IsFlagEnabled(common.ScheduledMiniBlocksFlag) {
		scheduledMode, err = process.IsScheduledMode(header, body, txs.hasher, txs.marshalizer)
		if err != nil {
			return err
		}
	}

	txsToMe, err := txs.computeTxsToMe(header, body)
	if err != nil {
		return err
	}

	var totalGasConsumed uint64
	if scheduledMode {
		totalGasConsumed = txs.gasHandler.TotalGasProvidedAsScheduled()
	} else {
		totalGasConsumed = txs.getTotalGasConsumed()
	}

	numTXsProcessed := 0
	gasInfo := gasConsumedInfo{
		gasConsumedByMiniBlockInReceiverShard: uint64(0),
		gasConsumedByMiniBlocksInSenderShard:  uint64(0),
		totalGasConsumedInSelfShard:           totalGasConsumed,
	}

	log.Debug("transactions.processTxsToMe: before processing",
		"scheduled mode", scheduledMode,
		"totalGasConsumedInSelfShard", gasInfo.totalGasConsumedInSelfShard,
		"total gas provided", txs.gasHandler.TotalGasProvided(),
		"total gas provided as scheduled", txs.gasHandler.TotalGasProvidedAsScheduled(),
		"total gas refunded", txs.gasHandler.TotalGasRefunded(),
		"total gas penalized", txs.gasHandler.TotalGasPenalized(),
	)
	defer func() {
		log.Debug("transactions.processTxsToMe after processing",
			"scheduled mode", scheduledMode,
			"totalGasConsumedInSelfShard", gasInfo.totalGasConsumedInSelfShard,
			"gasConsumedByMiniBlockInReceiverShard", gasInfo.gasConsumedByMiniBlockInReceiverShard,
			"num txs processed", numTXsProcessed,
			"total gas provided", txs.gasHandler.TotalGasProvided(),
			"total gas provided as scheduled", txs.gasHandler.TotalGasProvidedAsScheduled(),
			"total gas refunded", txs.gasHandler.TotalGasRefunded(),
			"total gas penalized", txs.gasHandler.TotalGasPenalized(),
		)
	}()

	log.Debug("processTxsToMe", "scheduled mode", scheduledMode, "totalGasConsumedInSelfShard", gasInfo.totalGasConsumedInSelfShard)
	defer func() {
		log.Debug("processTxsToMe after processing", "totalGasConsumedInSelfShard", gasInfo.totalGasConsumedInSelfShard,
			"gasConsumedByMiniBlockInReceiverShard", gasInfo.gasConsumedByMiniBlockInReceiverShard)
	}()

	for index := range txsToMe {
		if !haveTime() {
			return process.ErrTimeIsOut
		}

		tx, ok := txsToMe[index].Tx.(*transaction.Transaction)
		if !ok {
			return process.ErrWrongTypeAssertion
		}

		txHash := txsToMe[index].TxHash
		senderShardID := txsToMe[index].SenderShardID
		receiverShardID := txsToMe[index].ReceiverShardID

		gasProvidedByTxInSelfShard, errComputeGas := txs.computeGasProvided(
			senderShardID,
			receiverShardID,
			tx,
			txHash,
			&gasInfo)

		if errComputeGas != nil {
			return errComputeGas
		}

		if scheduledMode {
			txs.gasHandler.SetGasProvidedAsScheduled(gasProvidedByTxInSelfShard, txHash)
		} else {
			txs.gasHandler.SetGasProvided(gasProvidedByTxInSelfShard, txHash)
		}

		err = txs.saveAccountBalanceForAddress(tx.GetRcvAddr())
		if err != nil {
			return err
		}

		if scheduledMode {
			txs.scheduledTxsExecutionHandler.AddScheduledTx(txHash, tx)
		} else {
			err = txs.processAndRemoveBadTransaction(
				txHash,
				tx,
				senderShardID,
				receiverShardID)
			if err != nil {
				return err
			}

			txs.updateGasConsumedWithGasRefundedAndGasPenalized(txHash, &gasInfo)
		}

		numTXsProcessed++
	}

	return nil
}

func (txs *transactions) processTxsFromMe(
	body *block.Body,
	haveTime func() bool,
	randomness []byte,
) error {
	if check.IfNil(body) {
		return process.ErrNilBlockBody
	}

	txsFromMe, err := txs.computeTxsFromMe(body)
	if err != nil {
		return err
	}

	txs.sortTransactionsBySenderAndNonce(txsFromMe, randomness)

	isShardStuckFalse := func(uint32) bool {
		return false
	}
	isMaxBlockSizeReachedFalse := func(int, int) bool {
		return false
	}
	haveAdditionalTimeFalse := func() bool {
		return false
	}

	calculatedMiniBlocks, _, mapSCTxs, err := txs.createAndProcessMiniBlocksFromMe(
		haveTime,
		isShardStuckFalse,
		isMaxBlockSizeReachedFalse,
		txsFromMe,
	)
	if err != nil {
		return err
	}

	if common.IsAsyncExecutionEnabled(txs.enableEpochsHandler, txs.enableRoundsHandler) {
		// save the calculatedMiniBlocks for later comparison
		txs.mutCreatedMiniBlocks.Lock()
		txs.createdMiniBlocks = calculatedMiniBlocks
		txs.mutCreatedMiniBlocks.Unlock()

		return nil
	}

	if !haveTime() {
		return process.ErrTimeIsOut
	}

	scheduledMiniBlocks, err := txs.createAndProcessScheduledMiniBlocksFromMeAsValidator(
		body,
		haveTime,
		haveAdditionalTimeFalse,
		isShardStuckFalse,
		isMaxBlockSizeReachedFalse,
		mapSCTxs,
		randomness,
	)
	if err != nil {
		return err
	}

	calculatedMiniBlocks = append(calculatedMiniBlocks, scheduledMiniBlocks...)

	return txs.checkMiniBlocks(calculatedMiniBlocks, body.MiniBlocks)
}

func (txs *transactions) checkMiniBlocks(calculatedMiniBlocks, bodyMiniBlocks block.MiniBlockSlice) error {
	receivedMiniBlocks := make(block.MiniBlockSlice, 0)
	for _, miniBlock := range bodyMiniBlocks {
		if miniBlock.Type == block.InvalidBlock {
			continue
		}

		receivedMiniBlocks = append(receivedMiniBlocks, miniBlock)
	}

	receivedBodyHash, err := core.CalculateHash(txs.marshalizer, txs.hasher, &block.Body{MiniBlocks: receivedMiniBlocks})
	if err != nil {
		return err
	}

	calculatedBodyHash, err := core.CalculateHash(txs.marshalizer, txs.hasher, &block.Body{MiniBlocks: calculatedMiniBlocks})
	if err != nil {
		return err
	}

	if !bytes.Equal(receivedBodyHash, calculatedBodyHash) {
		for _, mb := range receivedMiniBlocks {
			log.Debug("received miniblock", "type", mb.Type, "sender", mb.SenderShardID, "receiver", mb.ReceiverShardID, "numTxs", len(mb.TxHashes))
		}

		for _, mb := range calculatedMiniBlocks {
			log.Debug("calculated miniblock", "type", mb.Type, "sender", mb.SenderShardID, "receiver", mb.ReceiverShardID, "numTxs", len(mb.TxHashes))
		}

		log.Debug("block body missmatch",
			"received body hash", receivedBodyHash,
			"calculated body hash", calculatedBodyHash)
		return process.ErrBlockBodyHashMismatch
	}

	return nil
}

func (txs *transactions) createAndProcessScheduledMiniBlocksFromMeAsValidator(
	body *block.Body,
	haveTime func() bool,
	haveAdditionalTime func() bool,
	isShardStuck func(uint32) bool,
	isMaxBlockSizeReached func(int, int) bool,
	mapSCTxs map[string]struct{},
	randomness []byte,
) (block.MiniBlockSlice, error) {
	if !txs.enableEpochsHandler.IsFlagEnabled(common.ScheduledMiniBlocksFlag) {
		return make(block.MiniBlockSlice, 0), nil
	}

	scheduledTxsFromMe, err := txs.computeScheduledTxsFromMe(body)
	if err != nil {
		return nil, err
	}

	txs.sortTransactionsBySenderAndNonce(scheduledTxsFromMe, randomness)

	scheduledMiniBlocks, err := txs.createScheduledMiniBlocks(
		haveTime,
		haveAdditionalTime,
		isShardStuck,
		isMaxBlockSizeReached,
		scheduledTxsFromMe,
		mapSCTxs,
	)
	if err != nil {
		return nil, err
	}

	if !haveTime() && !haveAdditionalTime() {
		return nil, process.ErrTimeIsOut
	}

	return scheduledMiniBlocks, nil
}

// SaveTxsToStorage saves transactions from body into storage
func (txs *transactions) SaveTxsToStorage(body *block.Body) error {
	if check.IfNil(body) {
		return process.ErrNilBlockBody
	}

	for i := 0; i < len(body.MiniBlocks); i++ {
		miniBlock := body.MiniBlocks[i]
		if !txs.isMiniBlockCorrect(miniBlock.Type) {
			continue
		}

		txs.saveTxsToStorage(miniBlock.TxHashes, txs.txsForCurrBlock, txs.storage, dataRetriever.TransactionUnit)
	}

	return nil
}

// receivedTransaction is a call back function which is called when a new transaction
// is added in the transaction pool
func (txs *transactions) receivedTransaction(key []byte, value interface{}) {
	wrappedTx, ok := value.(*txcache.WrappedTransaction)
	if !ok {
		log.Warn("transactions.receivedTransaction", "error", process.ErrWrongTypeAssertion)
		return
	}

	txs.baseReceivedTransaction(key, wrappedTx.Tx, txs.txsForCurrBlock)
}

// CreateBlockStarted cleans the local cache map for processed/created transactions at this round
func (txs *transactions) CreateBlockStarted() {
	txs.txsForCurrBlock.Reset()
	txs.mutOrderedTxs.Lock()
	txs.orderedTxs = make(map[string][]data.TransactionHandler)
	txs.orderedTxHashes = make(map[string][][]byte)
	txs.mutOrderedTxs.Unlock()

	txs.mutCreatedMiniBlocks.Lock()
	txs.createdMiniBlocks = make(block.MiniBlockSlice, 0)
	txs.mutCreatedMiniBlocks.Unlock()

	txs.mutUnExecutableTxs.Lock()
	txs.unExecutableTransactions = make(map[string]struct{})
	txs.mutUnExecutableTxs.Unlock()

	txs.scheduledTxsExecutionHandler.Init()
}

// AddTxsFromMiniBlocks will add the transactions from the provided miniblocks into the internal cache
func (txs *transactions) AddTxsFromMiniBlocks(miniBlocks block.MiniBlockSlice) {
	for _, mb := range miniBlocks {
		if !txs.isMiniBlockCorrect(mb.Type) {
			log.Warn("transactions.addTxsFromScheduledMiniBlocks: mini block type is not correct",
				"type", mb.Type,
				"sender", mb.SenderShardID,
				"receiver", mb.ReceiverShardID,
				"num txs", len(mb.TxHashes))
			continue
		}

		method := process.SearchMethodJustPeek
		if mb.Type == block.InvalidBlock {
			method = process.SearchMethodSearchFirst
		}

		for _, txHash := range mb.TxHashes {
			tx, err := process.GetTransactionHandler(
				mb.SenderShardID,
				mb.ReceiverShardID,
				txHash,
				txs.txPool,
				txs.storage,
				txs.marshalizer,
				method,
			)
			if err != nil {
				log.Debug("transactions.AddTxsFromMiniBlocks: GetTransactionHandler", "tx hash", txHash, "error", err.Error())
				continue
			}

			txs.txsForCurrBlock.AddTransaction(txHash, tx, mb.SenderShardID, mb.ReceiverShardID)
		}
	}
}

// AddTransactions adds the given transactions to the current block transactions
func (txs *transactions) AddTransactions(txHandlers []data.TransactionHandler) {
	for i, tx := range txHandlers {
		senderShardID := txs.getShardFromAddress(tx.GetSndAddr())
		receiverShardID := txs.getShardFromAddress(tx.GetRcvAddr())
		txHash, err := core.CalculateHash(txs.marshalizer, txs.hasher, tx)
		if err != nil {
			log.Warn("transactions.AddTransactions CalculateHash", "error", err.Error())
			continue
		}

		txs.txsForCurrBlock.AddTransaction(txHash, txHandlers[i], senderShardID, receiverShardID)
	}
}

// RequestBlockTransactions request for transactions if missing from a block.Body
func (txs *transactions) RequestBlockTransactions(body *block.Body) int {
	if check.IfNil(body) {
		return 0
	}

	return txs.computeExistingAndRequestMissingTxsForShards(body)
}

// computeExistingAndRequestMissingTxsForShards calculates what transactions are available and requests
// what are missing from block.Body
func (txs *transactions) computeExistingAndRequestMissingTxsForShards(body *block.Body) int {
	numMissingTxsForShard := txs.computeExistingAndRequestMissing(
		body,
		txs.txsForCurrBlock,
		txs.isMiniBlockCorrect,
		txs.txPool,
		txs.onRequestTransaction,
	)

	return numMissingTxsForShard
}

// processAndRemoveBadTransaction processed transactions, if txs are with error it removes them from pool
func (txs *transactions) processAndRemoveBadTransaction(
	txHash []byte,
	tx *transaction.Transaction,
	sndShardId uint32,
	dstShardId uint32,
) error {
	txs.txExecutionOrderHandler.Add(txHash)
	_, err := txs.txProcessor.ProcessTransaction(tx)

	isNotExecutable := errors.Is(err, process.ErrLowerNonceInTransaction) || errors.Is(err, process.ErrInsufficientFee) || errors.Is(err, process.ErrTransactionNotExecutable)
	if err != nil && common.IsAsyncExecutionEnabled(txs.enableEpochsHandler, txs.enableRoundsHandler) {
		isNotExecutable = process.IsNotExecutableTransactionError(err)
	}
	if isNotExecutable {
		txs.txExecutionOrderHandler.Remove(txHash)
		strCache := process.ShardCacherIdentifier(sndShardId, dstShardId)
		txs.txPool.RemoveData(txHash, strCache)
	}

	if err != nil && !errors.Is(err, process.ErrFailedTransaction) {
		txs.txExecutionOrderHandler.Remove(txHash)

		return err
	}

	txs.txsForCurrBlock.AddTransaction(txHash, tx, sndShardId, dstShardId)

	return err
}

// GetTransactionsAndRequestMissingForMiniBlock requests missing transactions for a certain miniblock
func (txs *transactions) GetTransactionsAndRequestMissingForMiniBlock(miniBlock *block.MiniBlock) ([]data.TransactionHandler, int) {
	if miniBlock == nil {
		return nil, 0
	}

	existingTxs, missingTxsHashesForMiniBlock := txs.computeMissingTxsHashesForMiniBlock(miniBlock)
	if len(missingTxsHashesForMiniBlock) > 0 {
		txs.onRequestTransaction(miniBlock.SenderShardID, missingTxsHashesForMiniBlock)
	}

	return existingTxs, len(missingTxsHashesForMiniBlock)
}

// computeMissingTxsHashesForMiniBlock computes missing transactions hashes for a certain miniblock
func (txs *transactions) computeMissingTxsHashesForMiniBlock(miniBlock *block.MiniBlock) ([]data.TransactionHandler, [][]byte) {
	missingTransactionsHashes := make([][]byte, 0)
	existingTxs := make([]data.TransactionHandler, 0)

	if miniBlock.Type != txs.blockType {
		return existingTxs, missingTransactionsHashes
	}

	method := process.SearchMethodJustPeek
	if txs.blockType == block.InvalidBlock {
		method = process.SearchMethodSearchFirst
	}

	for _, txHash := range miniBlock.TxHashes {
		tx, _ := process.GetTransactionHandlerFromPool(
			miniBlock.SenderShardID,
			miniBlock.ReceiverShardID,
			txHash,
			txs.txPool,
			method)

		if check.IfNil(tx) {
			missingTransactionsHashes = append(missingTransactionsHashes, txHash)
			continue
		}

		existingTxs = append(existingTxs, tx)
	}

	return existingTxs, missingTransactionsHashes
}

// getAllTxsFromMiniBlock gets all the transactions from a miniblock into a new structure
func (txs *transactions) getAllTxsFromMiniBlock(
	mb *block.MiniBlock,
	haveTime func() bool,
	haveAdditionalTime func() bool,
) ([]*transaction.Transaction, [][]byte, error) {

	strCache := process.ShardCacherIdentifier(mb.SenderShardID, mb.ReceiverShardID)
	txCache := txs.txPool.ShardDataStore(strCache)
	if txCache == nil {
		return nil, nil, process.ErrNilTransactionPool
	}

	// verify if all transaction exists
	txsSlice := make([]*transaction.Transaction, 0, len(mb.TxHashes))
	txHashes := make([][]byte, 0, len(mb.TxHashes))
	for _, txHash := range mb.TxHashes {
		if !haveTime() && !haveAdditionalTime() {
			return nil, nil, process.ErrTimeIsOut
		}

		tmp, _ := txCache.Peek(txHash)
		if tmp == nil {
			return nil, nil, process.ErrNilTransaction
		}

		tx, ok := tmp.(*transaction.Transaction)
		if !ok {
			return nil, nil, process.ErrWrongTypeAssertion
		}
		txHashes = append(txHashes, txHash)
		txsSlice = append(txsSlice, tx)
	}

	return txsSlice, txHashes, nil
}

func (txs *transactions) getRemainingGasPerBlock() uint64 {
	gasConsumed := txs.getTotalGasConsumed()
	maxGasPerBlock := txs.economicsFee.MaxGasLimitPerBlock(txs.shardCoordinator.SelfId())
	gasBandwidth := uint64(0)
	if gasConsumed < maxGasPerBlock {
		gasBandwidth = maxGasPerBlock - gasConsumed
	}
	return gasBandwidth
}

func (txs *transactions) getRemainingGasPerBlockAsScheduled() uint64 {
	gasProvided := txs.gasHandler.TotalGasProvidedAsScheduled()
	maxGasPerBlock := txs.economicsFee.MaxGasLimitPerBlock(txs.shardCoordinator.SelfId())
	gasBandwidth := uint64(0)
	if gasProvided < maxGasPerBlock {
		gasBandwidth = maxGasPerBlock - gasProvided
	}
	return gasBandwidth
}

// SelectOutgoingTransactions selects outgoing transactions from the transaction pool
func (txs *transactions) SelectOutgoingTransactions(bandwidth uint64) ([][]byte, []data.TransactionHandler, error) {
	wrappedTxs, err := txs.selectTransactionsFromTxPoolForProposal(txs.shardCoordinator.SelfId(), txs.shardCoordinator.SelfId(), bandwidth)
	if err != nil {
		return nil, nil, err
	}

	txHashes, txInstances := unwrapTxs(wrappedTxs)
	return txHashes, txInstances, nil
}

func unwrapTxs(wrappedTxs []*txcache.WrappedTransaction) ([][]byte, []data.TransactionHandler) {
	txHashes := make([][]byte, 0, len(wrappedTxs))
	txs := make([]data.TransactionHandler, 0, len(wrappedTxs))
	for _, wrappedTx := range wrappedTxs {
		txHashes = append(txHashes, wrappedTx.TxHash)
		txs = append(txs, wrappedTx.Tx)
	}
	return txHashes, txs
}

// CreateAndProcessMiniBlocks creates miniBlocks from storage and processes the transactions added into the miniblocks
// as long as it has time
// TODO: check if possible for transaction pre processor to receive a blockChainHook and use it to get the randomness instead
func (txs *transactions) CreateAndProcessMiniBlocks(haveTime func() bool, randomness []byte) (block.MiniBlockSlice, error) {
	startTime := time.Now()

	gasBandwidth := txs.getRemainingGasPerBlock() * uint64(txs.txCacheSelectionConfig.SelectionGasBandwidthIncreasePercent) / 100
	gasBandwidthForScheduled := uint64(0)
	if txs.enableEpochsHandler.IsFlagEnabled(common.ScheduledMiniBlocksFlag) {
		gasBandwidthForScheduled = txs.getRemainingGasPerBlockAsScheduled() * uint64(txs.txCacheSelectionConfig.SelectionGasBandwidthIncreaseScheduledPercent) / 100
		gasBandwidth += gasBandwidthForScheduled
	}

	sortedTxs, remainingTxsForScheduled, err := txs.computeSortedTxs(txs.shardCoordinator.SelfId(), txs.shardCoordinator.SelfId(), gasBandwidth, randomness)
	elapsedTime := time.Since(startTime)
	if err != nil {
		log.Debug("computeSortedTxs", "error", err.Error())
		return make(block.MiniBlockSlice, 0), nil
	}

	if len(sortedTxs) == 0 {
		log.Trace("no transaction found after computeSortedTxs",
			"time [s]", elapsedTime,
		)
		return make(block.MiniBlockSlice, 0), nil
	}

	if !haveTime() {
		log.Debug("time is up after computeSortedTxs",
			"num txs", len(sortedTxs),
			"time [s]", elapsedTime,
		)
		return make(block.MiniBlockSlice, 0), nil
	}

	log.Debug("elapsed time to computeSortedTxs",
		"num txs", len(sortedTxs),
		"time [s]", elapsedTime,
	)

	if txs.blockTracker.ShouldSkipMiniBlocksCreationFromSelf() {
		log.Debug("CreateAndProcessMiniBlocks global stuck")
		return make(block.MiniBlockSlice, 0), nil
	}

	startTime = time.Now()
	miniBlocks, remainingTxs, mapSCTxs, err := txs.createAndProcessMiniBlocksFromMe(
		haveTime,
		txs.blockTracker.IsShardStuck,
		txs.blockSizeComputation.IsMaxBlockSizeReached,
		sortedTxs,
	)
	elapsedTime = time.Since(startTime)
	log.Debug("elapsed time to createAndProcessMiniBlocksFromMe",
		"time [s]", elapsedTime,
	)

	if err != nil {
		log.Debug("createAndProcessMiniBlocksFromMe", "error", err.Error())
		return make(block.MiniBlockSlice, 0), nil
	}

	sortedTxsForScheduled := append(remainingTxs, remainingTxsForScheduled...)
	sortedTxsForScheduled, _ = txs.prefilterTransactions(nil, sortedTxsForScheduled, 0, gasBandwidthForScheduled)
	txs.sortTransactionsBySenderAndNonce(sortedTxsForScheduled, randomness)

	haveAdditionalTime := process.HaveAdditionalTime()
	scheduledMiniBlocks, err := txs.createAndProcessScheduledMiniBlocksFromMeAsProposer(
		haveTime,
		haveAdditionalTime,
		sortedTxsForScheduled,
		mapSCTxs,
	)
	if err != nil {
		log.Debug("createAndProcessScheduledMiniBlocksFromMeAsProposer", "error", err.Error())
		return make(block.MiniBlockSlice, 0), nil
	}

	miniBlocks = append(miniBlocks, scheduledMiniBlocks...)

	return miniBlocks, nil
}

func (txs *transactions) createAndProcessScheduledMiniBlocksFromMeAsProposer(
	haveTime func() bool,
	haveAdditionalTime func() bool,
	sortedTxs []*txcache.WrappedTransaction,
	mapSCTxs map[string]struct{},
) (block.MiniBlockSlice, error) {

	if !txs.enableEpochsHandler.IsFlagEnabled(common.ScheduledMiniBlocksFlag) {
		return make(block.MiniBlockSlice, 0), nil
	}

	startTime := time.Now()
	scheduledMiniBlocks, err := txs.createScheduledMiniBlocks(
		haveTime,
		haveAdditionalTime,
		txs.blockTracker.IsShardStuck,
		txs.blockSizeComputation.IsMaxBlockSizeReached,
		sortedTxs,
		mapSCTxs,
	)
	elapsedTime := time.Since(startTime)
	log.Debug("elapsed time to createScheduledMiniBlocks",
		"time [s]", elapsedTime,
	)
	if err != nil {
		return nil, err
	}

	return scheduledMiniBlocks, nil
}

type processingActions struct {
	canAddTx             bool
	canAddMore           bool
	shouldAddToRemaining bool
}

func (txs *transactions) createAndProcessMiniBlocksFromMeV1(
	haveTime func() bool,
	isShardStuck func(uint32) bool,
	isMaxBlockSizeReached func(int, int) bool,
	sortedTxs []*txcache.WrappedTransaction,
) (block.MiniBlockSlice, []*txcache.WrappedTransaction, error) {
	log.Debug("createAndProcessMiniBlocksFromMeV1 has been started")

	args := miniBlocksBuilderArgs{
		gasTracker:                txs.gasTracker,
		accounts:                  txs.accounts,
		balanceComputationHandler: txs.balanceComputation,
		blockSizeComputation:      txs.blockSizeComputation,
		haveTime:                  haveTime,
		isShardStuck:              isShardStuck,
		isMaxBlockSizeReached:     isMaxBlockSizeReached,
		getTxMaxTotalCost:         getTxMaxTotalCost,
		getTotalGasConsumed:       txs.getTotalGasConsumed,
		txPool:                    txs.txPool,
	}

	mbBuilder, err := newMiniBlockBuilder(args)
	if err != nil {
		return nil, nil, err
	}

	remainingTxs := make([]*txcache.WrappedTransaction, 0)
	for idx, wtx := range sortedTxs {
		actions, tx := mbBuilder.checkAddTransaction(wtx)
		if !actions.canAddMore {
			if actions.shouldAddToRemaining {
				remainingTxs = append(remainingTxs, sortedTxs[idx:]...)
			}
			break
		}

		if !actions.canAddTx {
			if actions.shouldAddToRemaining {
				remainingTxs = append(remainingTxs, sortedTxs[idx])
			}
			continue
		}

		err = txs.processMiniBlockBuilderTx(mbBuilder, wtx, tx)
		if err != nil {
			if core.IsGetNodeFromDBError(err) {
				return nil, nil, err
			}
			continue
		}

		mbBuilder.addTxAndUpdateBlockSize(tx, wtx)
	}

	miniBlocks := txs.getMiniBlockSliceFromMap(mbBuilder.miniBlocks)

	logCreatedMiniBlocksStats(miniBlocks, txs.shardCoordinator.SelfId(), mbBuilder, len(sortedTxs))

	return miniBlocks, remainingTxs, nil
}

func logCreatedMiniBlocksStats(
	miniBlocks block.MiniBlockSlice,
	selfShardID uint32,
	mbb *miniBlocksBuilder,
	nbSortedTxs int,
) {
	log.Debug("createAndProcessMiniBlocksFromMeV1",
		"self shard", selfShardID,
		"gas consumed in sender shard", mbb.gasInfo.gasConsumedByMiniBlocksInSenderShard,
		"total gas consumed in self shard", mbb.gasInfo.totalGasConsumedInSelfShard)

	for _, miniBlock := range miniBlocks {
		log.Debug("mini block info",
			"type", miniBlock.Type,
			"sender shard", miniBlock.SenderShardID,
			"receiver shard", miniBlock.ReceiverShardID,
			"gas consumed in receiver shard", mbb.gasConsumedInReceiverShard[miniBlock.ReceiverShardID],
			"txs added", len(miniBlock.TxHashes))
	}

	log.Debug("createAndProcessMiniBlocksFromMeV1 has been finished",
		"total txs", nbSortedTxs,
		"num txs added", mbb.stats.numTxsAdded,
		"num txs bad", mbb.stats.numTxsBad,
		"num txs failed", mbb.stats.numTxsFailed,
		"num txs skipped", mbb.stats.numTxsSkipped,
		"num txs with initial balance consumed", mbb.stats.numTxsWithInitialBalanceConsumed,
		"num cross shard sc calls or special txs", mbb.stats.numCrossShardSCCallsOrSpecialTxs,
		"num cross shard txs with too much gas", mbb.stats.numCrossShardTxsWithTooMuchGas,
		"used time for computeGasProvided", mbb.stats.totalGasComputeTime,
		"used time for processAndRemoveBadTransaction", mbb.stats.totalProcessingTime)
}

func (txs *transactions) processMiniBlockBuilderTx(
	mb *miniBlocksBuilder,
	wtx *txcache.WrappedTransaction,
	tx *transaction.Transaction,
) error {
	snapshot := mb.accounts.JournalLen()
	startTime := time.Now()
	err := txs.processAndRemoveBadTransaction(
		wtx.TxHash,
		tx,
		wtx.SenderShardID,
		wtx.ReceiverShardID,
	)
	elapsedTime := time.Since(startTime)
	mb.stats.totalProcessingTime += elapsedTime

	if err != nil && !errors.Is(err, process.ErrFailedTransaction) {
		txs.handleBadTransaction(err, wtx, tx, mb, snapshot)
		return err
	}

	mb.senderToSkip = []byte("")

	txs.refundGas(wtx, mb)

	if errors.Is(err, process.ErrFailedTransaction) {
		mb.handleFailedTransaction()
		return err
	}

	return nil
}

func (txs *transactions) handleBadTransaction(
	err error,
	wtx *txcache.WrappedTransaction,
	tx *transaction.Transaction,
	mbb *miniBlocksBuilder,
	snapshot int,
) {
	log.Trace("bad tx", "error", err.Error(), "hash", wtx.TxHash)
	errRevert := txs.accounts.RevertToSnapshot(snapshot)
	if errRevert != nil && !core.IsClosingError(errRevert) {
		log.Warn("revert to snapshot", "error", err.Error())
	}

	mbb.handleBadTransaction(err, wtx, tx)
}

func (txs *transactions) refundGas(
	wtx *txcache.WrappedTransaction,
	mbb *miniBlocksBuilder,
) {
	gasRefunded := txs.gasHandler.GasRefunded(wtx.TxHash)
	gasPenalized := txs.gasHandler.GasPenalized(wtx.TxHash)
	mbb.handleGasRefund(wtx, gasRefunded, gasPenalized)
}

func (txs *transactions) createEmptyMiniBlock(
	senderShardID uint32,
	receiverShardID uint32,
	blockType block.Type,
	reserved []byte,
) *block.MiniBlock {

	miniBlock := &block.MiniBlock{
		Type:            blockType,
		SenderShardID:   senderShardID,
		ReceiverShardID: receiverShardID,
		TxHashes:        make([][]byte, 0),
		Reserved:        reserved,
	}

	return miniBlock
}

func (txs *transactions) getMiniBlockSliceFromMap(mapMiniBlocks map[uint32]*block.MiniBlock) block.MiniBlockSlice {
	miniBlocks := make(block.MiniBlockSlice, 0)

	for shardID := uint32(0); shardID < txs.shardCoordinator.NumberOfShards(); shardID++ {
		if miniBlock, ok := mapMiniBlocks[shardID]; ok {
			if len(miniBlock.TxHashes) > 0 {
				miniBlocks = append(miniBlocks, miniBlock)
			}
		}
	}

	if miniBlock, ok := mapMiniBlocks[core.MetachainShardId]; ok {
		if len(miniBlock.TxHashes) > 0 {
			miniBlocks = append(miniBlocks, miniBlock)
		}
	}

	return txs.splitMiniBlocksBasedOnMaxGasLimitIfNeeded(miniBlocks)
}

func (txs *transactions) splitMiniBlocksBasedOnMaxGasLimitIfNeeded(miniBlocks block.MiniBlockSlice) block.MiniBlockSlice {
	if !txs.enableEpochsHandler.IsFlagEnabled(common.OptimizeGasUsedInCrossMiniBlocksFlag) {
		return miniBlocks
	}

	splitMiniBlocks := make(block.MiniBlockSlice, 0)
	for _, miniBlock := range miniBlocks {
		if miniBlock.ReceiverShardID == txs.shardCoordinator.SelfId() {
			splitMiniBlocks = append(splitMiniBlocks, miniBlock)
			continue
		}

		splitMiniBlocks = append(splitMiniBlocks, txs.splitMiniBlockBasedOnMaxGasLimitIfNeeded(miniBlock)...)
	}

	return splitMiniBlocks
}

func (txs *transactions) splitMiniBlockBasedOnMaxGasLimitIfNeeded(miniBlock *block.MiniBlock) block.MiniBlockSlice {
	splitMiniBlocks := make(block.MiniBlockSlice, 0)
	currentMiniBlock := createEmptyMiniBlockFromMiniBlock(miniBlock)
	gasLimitInReceiverShard := uint64(0)

	for _, txHash := range miniBlock.TxHashes {
		txInfoInstance, ok := txs.txsForCurrBlock.GetTxInfoByHash(txHash)
		if !ok {
			log.Warn("transactions.splitMiniBlockIfNeeded: missing tx", "hash", txHash)
			currentMiniBlock.TxHashes = append(currentMiniBlock.TxHashes, txHash)
			continue
		}

		_, gasProvidedByTxInReceiverShard, err := txs.computeGasProvidedByTx(
			miniBlock.SenderShardID,
			miniBlock.ReceiverShardID,
			txInfoInstance.Tx,
			txHash)
		if err != nil {
			log.Warn("transactions.splitMiniBlockIfNeeded: failed to compute gas consumed by tx", "hash", txHash, "error", err.Error())
			currentMiniBlock.TxHashes = append(currentMiniBlock.TxHashes, txHash)
			continue
		}

		isGasLimitExceeded := gasLimitInReceiverShard+gasProvidedByTxInReceiverShard > txs.economicsFee.MaxGasLimitPerMiniBlockForSafeCrossShard()
		if isGasLimitExceeded {
			log.Debug("transactions.splitMiniBlockIfNeeded: gas limit exceeded",
				"mb type", currentMiniBlock.Type,
				"sender shard", currentMiniBlock.SenderShardID,
				"receiver shard", currentMiniBlock.ReceiverShardID,
				"initial num txs", len(miniBlock.TxHashes),
				"adjusted num txs", len(currentMiniBlock.TxHashes),
			)

			if len(currentMiniBlock.TxHashes) > 0 {
				splitMiniBlocks = append(splitMiniBlocks, currentMiniBlock)
			}

			currentMiniBlock = createEmptyMiniBlockFromMiniBlock(miniBlock)
			gasLimitInReceiverShard = 0
		}

		gasLimitInReceiverShard += gasProvidedByTxInReceiverShard
		currentMiniBlock.TxHashes = append(currentMiniBlock.TxHashes, txHash)
	}

	if len(currentMiniBlock.TxHashes) > 0 {
		splitMiniBlocks = append(splitMiniBlocks, currentMiniBlock)
	}

	return splitMiniBlocks
}

func createEmptyMiniBlockFromMiniBlock(miniBlock *block.MiniBlock) *block.MiniBlock {
	return &block.MiniBlock{
		SenderShardID:   miniBlock.SenderShardID,
		ReceiverShardID: miniBlock.ReceiverShardID,
		Type:            miniBlock.Type,
		Reserved:        miniBlock.Reserved,
		TxHashes:        make([][]byte, 0),
	}
}

func (txs *transactions) selectTransactionsFromTxPoolForProposal(
	sndShardId uint32,
	dstShardId uint32,
	gasBandwidth uint64,
) ([]*txcache.WrappedTransaction, error) {
	strCache := process.ShardCacherIdentifier(sndShardId, dstShardId)
	txShardPool := txs.txPool.ShardDataStore(strCache)

	if check.IfNil(txShardPool) {
		return nil, process.ErrNilTxDataPool
	}
	txCache, isTxCache := txShardPool.(TxCache)
	if !isTxCache {
		return nil, fmt.Errorf("%w: 'txShardPool' should be of type 'TxCache'", process.ErrWrongTypeAssertion)
	}

	session, err := NewSelectionSession(ArgsSelectionSession{
		AccountsAdapter:       txs.accountsProposal,
		TransactionsProcessor: txs.txProcessor,
	})
	if err != nil {
		return nil, err
	}

	selectionOptions := holders.NewTxSelectionOptions(
		gasBandwidth,
		txs.txCacheSelectionConfig.SelectionMaxNumTxs,
		txs.txCacheSelectionConfig.SelectionLoopMaximumDuration,
		txs.txCacheSelectionConfig.SelectionLoopDurationCheckInterval,
	)
	blockchainInfo := holders.NewBlockchainInfo(nil, nil, 0)
	selectedTransactions, _, err := txCache.SelectTransactions(session, selectionOptions, blockchainInfo)
	if err != nil {
		// TODO re-brainstorm if this error should be propagated or just logged
		return nil, err
	}

	return selectedTransactions, nil
}

func (txs *transactions) selectTransactionsFromTxPool(
	sndShardId uint32,
	dstShardId uint32,
	gasBandwidth uint64,
) ([]*txcache.WrappedTransaction, error) {
	strCache := process.ShardCacherIdentifier(sndShardId, dstShardId)
	txShardPool := txs.txPool.ShardDataStore(strCache)

	if check.IfNil(txShardPool) {
		return nil, process.ErrNilTxDataPool
	}
	txCache, isTxCache := txShardPool.(TxCache)
	if !isTxCache {
		return nil, fmt.Errorf("%w: 'txShardPool' should be of type 'TxCache'", process.ErrWrongTypeAssertion)
	}

	session, err := NewSelectionSession(ArgsSelectionSession{
		AccountsAdapter:       txs.accounts,
		TransactionsProcessor: txs.txProcessor,
	})
	if err != nil {
		return nil, err
	}

	selectionOptions := holders.NewTxSelectionOptions(
		gasBandwidth,
		txs.txCacheSelectionConfig.SelectionMaxNumTxs,
		txs.txCacheSelectionConfig.SelectionLoopMaximumDuration,
		txs.txCacheSelectionConfig.SelectionLoopDurationCheckInterval,
	)

	blockchainInfo := holders.NewBlockchainInfo(nil, nil, 0)
	selectedTxs, _, err := txCache.SelectTransactions(session, selectionOptions, blockchainInfo)
	if err != nil {
		// TODO re-brainstorm if this error should be propagated or just logged
		return nil, err
	}

	return selectedTxs, nil
}

func (txs *transactions) computeSortedTxs(
	sndShardId uint32,
	dstShardId uint32,
	gasBandwidth uint64,
	randomness []byte,
) ([]*txcache.WrappedTransaction, []*txcache.WrappedTransaction, error) {
	log.Debug("computeSortedTxs",
		"sndShardId", sndShardId,
		"dstShardId", dstShardId,
		"gasBandwidth", gasBandwidth,
		"randomness", randomness,
	)

	sortedTxs, err := txs.selectTransactionsFromTxPool(sndShardId, dstShardId, gasBandwidth)
	if err != nil {
		return nil, nil, err
	}

	selectedTxs, remainingTxs := txs.preFilterTransactionsWithMoveBalancePriority(sortedTxs, gasBandwidth)
	txs.sortTransactionsBySenderAndNonce(selectedTxs, randomness)

	return selectedTxs, remainingTxs, nil
}

// ProcessMiniBlock processes all the transactions from the given miniblock and saves the processed ones in a local cache
func (txs *transactions) ProcessMiniBlock(
	miniBlock *block.MiniBlock,
	haveTime func() bool,
	haveAdditionalTime func() bool,
	scheduledMode bool,
	partialMbExecutionMode bool,
	indexOfLastTxProcessed int,
	preProcessorExecutionInfoHandler process.PreProcessorExecutionInfoHandler,
) ([][]byte, int, bool, error) {

	if miniBlock.Type != block.TxBlock {
		return nil, indexOfLastTxProcessed, false, process.ErrWrongTypeInMiniBlock
	}

	numTXsProcessed := 0
	var gasProvidedByTxInSelfShard uint64
	var err error
	var txIndex int
	processedTxHashes := make([][]byte, 0)

	indexOfFirstTxToBeProcessed := indexOfLastTxProcessed + 1
	err = process.CheckIfIndexesAreOutOfBound(int32(indexOfFirstTxToBeProcessed), int32(len(miniBlock.TxHashes))-1, miniBlock)
	if err != nil {
		return nil, indexOfLastTxProcessed, false, err
	}

	miniBlockTxs, miniBlockTxHashes, err := txs.getAllTxsFromMiniBlock(miniBlock, haveTime, haveAdditionalTime)
	if err != nil {
		return nil, indexOfLastTxProcessed, false, err
	}

	if txs.blockSizeComputation.IsMaxBlockSizeWithoutThrottleReached(1, len(miniBlock.TxHashes)) {
		return nil, indexOfLastTxProcessed, false, process.ErrMaxBlockSizeReached
	}

	miniBlockHash, err := core.CalculateHash(txs.marshalizer, txs.hasher, miniBlock)
	if err != nil {
		return nil, indexOfLastTxProcessed, false, err
	}

	var totalGasConsumed uint64
	if scheduledMode {
		totalGasConsumed = txs.gasHandler.TotalGasProvidedAsScheduled()
	} else {
		totalGasConsumed = txs.getTotalGasConsumed()
	}

	var maxGasLimitUsedForDestMeTxs uint64
	isFirstMiniBlockDestMe := totalGasConsumed == 0
	if isFirstMiniBlockDestMe {
		maxGasLimitUsedForDestMeTxs = txs.economicsFee.MaxGasLimitPerBlock(txs.shardCoordinator.SelfId())
	} else {
		maxGasLimitUsedForDestMeTxs = txs.economicsFee.MaxGasLimitPerBlock(txs.shardCoordinator.SelfId()) * maxGasLimitPercentUsedForDestMeTxs / 100
	}

	gasInfo := gasConsumedInfo{
		gasConsumedByMiniBlockInReceiverShard: uint64(0),
		gasConsumedByMiniBlocksInSenderShard:  uint64(0),
		totalGasConsumedInSelfShard:           totalGasConsumed,
	}

	log.Debug("transactions.ProcessMiniBlock: before processing",
		"scheduled mode", scheduledMode,
		"totalGasConsumedInSelfShard", gasInfo.totalGasConsumedInSelfShard,
		"total gas provided", txs.gasHandler.TotalGasProvided(),
		"total gas provided as scheduled", txs.gasHandler.TotalGasProvidedAsScheduled(),
		"total gas refunded", txs.gasHandler.TotalGasRefunded(),
		"total gas penalized", txs.gasHandler.TotalGasPenalized(),
	)
	defer func() {
		log.Debug("transactions.ProcessMiniBlock after processing",
			"scheduled mode", scheduledMode,
			"totalGasConsumedInSelfShard", gasInfo.totalGasConsumedInSelfShard,
			"gasConsumedByMiniBlockInReceiverShard", gasInfo.gasConsumedByMiniBlockInReceiverShard,
			"num txs processed", numTXsProcessed,
			"total gas provided", txs.gasHandler.TotalGasProvided(),
			"total gas provided as scheduled", txs.gasHandler.TotalGasProvidedAsScheduled(),
			"total gas refunded", txs.gasHandler.TotalGasRefunded(),
			"total gas penalized", txs.gasHandler.TotalGasPenalized(),
		)
	}()

	numOfOldCrossInterMbs, numOfOldCrossInterTxs := preProcessorExecutionInfoHandler.GetNumOfCrossInterMbsAndTxs()

	for txIndex = indexOfFirstTxToBeProcessed; txIndex < len(miniBlockTxs); txIndex++ {
		if !haveTime() && !haveAdditionalTime() {
			err = process.ErrTimeIsOut
			break
		}

		gasProvidedByTxInSelfShard, err = txs.computeGasProvided(
			miniBlock.SenderShardID,
			miniBlock.ReceiverShardID,
			miniBlockTxs[txIndex],
			miniBlockTxHashes[txIndex],
			&gasInfo)

		if err != nil {
			break
		}

		if txs.enableEpochsHandler.IsFlagEnabled(common.OptimizeGasUsedInCrossMiniBlocksFlag) {
			if gasInfo.totalGasConsumedInSelfShard > maxGasLimitUsedForDestMeTxs {
				err = process.ErrMaxGasLimitUsedForDestMeTxsIsReached
				break
			}
		}

		err = txs.saveAccountBalanceForAddress(miniBlockTxs[txIndex].GetRcvAddr())
		if err != nil {
			break
		}

		if !scheduledMode {
			err = txs.processInNormalMode(
				preProcessorExecutionInfoHandler,
				miniBlockTxs[txIndex],
				miniBlockTxHashes[txIndex],
				&gasInfo,
				gasProvidedByTxInSelfShard,
				miniBlockHash)
			if err != nil {
				break
			}
		} else {
			txs.gasHandler.SetGasProvidedAsScheduled(gasProvidedByTxInSelfShard, miniBlockTxHashes[txIndex])
		}

		processedTxHashes = append(processedTxHashes, miniBlockTxHashes[txIndex])
		numTXsProcessed++
	}

	if err != nil && !partialMbExecutionMode {
		return processedTxHashes, txIndex - 1, true, err
	}

	numOfCrtCrossInterMbs, numOfCrtCrossInterTxs := preProcessorExecutionInfoHandler.GetNumOfCrossInterMbsAndTxs()
	numOfNewCrossInterMbs := numOfCrtCrossInterMbs - numOfOldCrossInterMbs
	numOfNewCrossInterTxs := numOfCrtCrossInterTxs - numOfOldCrossInterTxs

	log.Debug("transactions.ProcessMiniBlock",
		"scheduled mode", scheduledMode,
		"numOfOldCrossInterMbs", numOfOldCrossInterMbs, "numOfOldCrossInterTxs", numOfOldCrossInterTxs,
		"numOfCrtCrossInterMbs", numOfCrtCrossInterMbs, "numOfCrtCrossInterTxs", numOfCrtCrossInterTxs,
		"numOfNewCrossInterMbs", numOfNewCrossInterMbs, "numOfNewCrossInterTxs", numOfNewCrossInterTxs,
	)

	numMiniBlocks := 1 + numOfNewCrossInterMbs
	numTxs := len(miniBlock.TxHashes) + numOfNewCrossInterTxs
	if txs.blockSizeComputation.IsMaxBlockSizeWithoutThrottleReached(numMiniBlocks, numTxs) {
		return processedTxHashes, txIndex - 1, true, process.ErrMaxBlockSizeReached
	}

	for index, txHash := range miniBlockTxHashes {
		txs.txsForCurrBlock.AddTransaction(txHash, miniBlockTxs[index], miniBlock.SenderShardID, miniBlock.ReceiverShardID)
	}

	txs.blockSizeComputation.AddNumMiniBlocks(numMiniBlocks)
	txs.blockSizeComputation.AddNumTxs(numTxs)

	if scheduledMode {
		for index := indexOfFirstTxToBeProcessed; index <= txIndex-1; index++ {
			txs.scheduledTxsExecutionHandler.AddScheduledTx(miniBlockTxHashes[index], miniBlockTxs[index])
		}
	}

	return nil, txIndex - 1, false, err
}

func (txs *transactions) processInNormalMode(
	preProcessorExecutionInfoHandler process.PreProcessorExecutionInfoHandler,
	tx *transaction.Transaction,
	txHash []byte,
	gasInfo *gasConsumedInfo,
	gasProvidedByTxInSelfShard uint64,
	mbHash []byte,
) error {

	snapshot := txs.handleProcessTransactionInit(preProcessorExecutionInfoHandler, txHash, mbHash)

	txs.txExecutionOrderHandler.Add(txHash)
	_, err := txs.txProcessor.ProcessTransaction(tx)
	if err != nil {
		txs.handleProcessTransactionError(preProcessorExecutionInfoHandler, snapshot, txHash)
		return err
	}

	txs.updateGasConsumedWithGasRefundedAndGasPenalized(txHash, gasInfo)
	txs.gasHandler.SetGasProvided(gasProvidedByTxInSelfShard, txHash)

	return nil
}

// CreateMarshalledData marshals transactions hashes and saves them into a new structure
func (txs *transactions) CreateMarshalledData(txHashes [][]byte) ([][]byte, error) {
	marshalledTxs, err := txs.createMarshalledData(txHashes, txs.txsForCurrBlock)
	if err != nil {
		return nil, err
	}

	return marshalledTxs, nil
}

// GetAllCurrentUsedTxs returns all the transactions used at current creation / processing
func (txs *transactions) GetAllCurrentUsedTxs() map[string]data.TransactionHandler {
	return txs.txsForCurrBlock.GetAllCurrentUsedTxs()
}

// IsInterfaceNil returns true if there is no value under the interface
func (txs *transactions) IsInterfaceNil() bool {
	return txs == nil
}

// sortTransactionsBySenderAndNonce sorts the provided transactions and hashes simultaneously
func (txs *transactions) sortTransactionsBySenderAndNonce(transactions []*txcache.WrappedTransaction, randomness []byte) {
	if !txs.enableEpochsHandler.IsFlagEnabled(common.FrontRunningProtectionFlag) {
		sortTransactionsBySenderAndNonceLegacy(transactions)
		return
	}

	txs.sortTransactionsBySenderAndNonceWithFrontRunningProtection(transactions, randomness)
}

func (txs *transactions) sortTransactionsBySenderAndNonceWithFrontRunningProtection(transactions []*txcache.WrappedTransaction, randomness []byte) {
	// make sure randomness is 32bytes and uniform
	randSeed := txs.hasher.Compute(string(randomness))
	xoredAddresses := make(map[string][]byte)

	for _, tx := range transactions {
		xoredBytes := xorBytes(tx.Tx.GetSndAddr(), randSeed)
		xoredAddresses[string(tx.Tx.GetSndAddr())] = txs.hasher.Compute(string(xoredBytes))
	}

	sorter := func(i, j int) bool {
		txI := transactions[i].Tx
		txJ := transactions[j].Tx

		delta := bytes.Compare(xoredAddresses[string(txI.GetSndAddr())], xoredAddresses[string(txJ.GetSndAddr())])
		if delta == 0 {
			delta = int(txI.GetNonce()) - int(txJ.GetNonce())
		}

		return delta < 0
	}

	sort.Slice(transactions, sorter)
}

func sortTransactionsBySenderAndNonceLegacy(transactions []*txcache.WrappedTransaction) {
	sorter := func(i, j int) bool {
		txI := transactions[i].Tx
		txJ := transactions[j].Tx

		delta := bytes.Compare(txI.GetSndAddr(), txJ.GetSndAddr())
		if delta == 0 {
			delta = int(txI.GetNonce()) - int(txJ.GetNonce())
		}

		return delta < 0
	}

	sort.Slice(transactions, sorter)
}

// parameters need to be of the same len, otherwise it will panic (if second slice shorter)
func xorBytes(a, b []byte) []byte {
	res := make([]byte, len(a))
	for i := range a {
		res[i] = a[i] ^ b[i]
	}
	return res
}

func (txs *transactions) filterMoveBalance(transactions []*txcache.WrappedTransaction) ([]*txcache.WrappedTransaction, []*txcache.WrappedTransaction, uint64) {
	selectedTxs := make([]*txcache.WrappedTransaction, 0, len(transactions))
	skippedTxs := make([]*txcache.WrappedTransaction, 0, len(transactions))
	skippedAddresses := make(map[string]struct{})

	skipped := 0
	gasEstimation := uint64(0)
	for i, tx := range transactions {
		// prioritize move balance operations
		// and don't care about gas cost for them
		if len(tx.Tx.GetData()) > 0 {
			skippedTxs = append(skippedTxs, transactions[i])
			skippedAddresses[string(tx.Tx.GetSndAddr())] = struct{}{}
			skipped++
			continue
		}

		if shouldSkipTransactionIfMarkedAddress(tx, skippedAddresses) {
			skippedTxs = append(skippedTxs, transactions[i])
			continue
		}

		selectedTxs = append(selectedTxs, transactions[i])
		gasEstimation += txs.economicsFee.MinGasLimit()
	}
	return selectedTxs, skippedTxs, gasEstimation
}

// preFilterTransactions filters the transactions prioritising the move balance operations
func (txs *transactions) preFilterTransactionsWithMoveBalancePriority(
	transactions []*txcache.WrappedTransaction,
	gasBandwidth uint64,
) ([]*txcache.WrappedTransaction, []*txcache.WrappedTransaction) {
	selectedTxs, skippedTxs, gasEstimation := txs.filterMoveBalance(transactions)

	return txs.prefilterTransactions(selectedTxs, skippedTxs, gasEstimation, gasBandwidth)
}

func (txs *transactions) prefilterTransactions(
	initialTxs []*txcache.WrappedTransaction,
	additionalTxs []*txcache.WrappedTransaction,
	initialTxsGasEstimation uint64,
	gasBandwidth uint64,
) ([]*txcache.WrappedTransaction, []*txcache.WrappedTransaction) {

	selectedTxs, remainingTxs, gasEstimation := txs.addTxsWithinBandwidth(initialTxs, additionalTxs, initialTxsGasEstimation, gasBandwidth)

	log.Debug("preFilterTransactions estimation",
		"initialTxs", len(initialTxs),
		"gasCostOfInitialTxs", initialTxsGasEstimation,
		"additionalTxs", len(additionalTxs),
		"gasCostEstimation", gasEstimation,
		"selected", len(selectedTxs),
		"skipped", len(remainingTxs))

	return selectedTxs, remainingTxs
}

func (txs *transactions) addTxsWithinBandwidth(
	initialTxs []*txcache.WrappedTransaction,
	additionalTxs []*txcache.WrappedTransaction,
	initialTxsGasEstimation uint64,
	totalGasBandwidth uint64,
) ([]*txcache.WrappedTransaction, []*txcache.WrappedTransaction, uint64) {
	remainingTxs := make([]*txcache.WrappedTransaction, 0, len(additionalTxs))
	resultedTxs := make([]*txcache.WrappedTransaction, 0, len(initialTxs))
	resultedTxs = append(resultedTxs, initialTxs...)

	gasEstimation := initialTxsGasEstimation
	for i, tx := range additionalTxs {
		gasInShard, _, err := txs.gasHandler.ComputeGasProvidedByTx(tx.SenderShardID, tx.ReceiverShardID, tx.Tx)
		if err != nil {
			continue
		}
		if gasEstimation+gasInShard > totalGasBandwidth {
			remainingTxs = append(remainingTxs, additionalTxs[i:]...)
			break
		}

		resultedTxs = append(resultedTxs, additionalTxs[i])
		gasEstimation += gasInShard
	}
	return resultedTxs, remainingTxs, gasEstimation
}

func shouldSkipTransactionIfMarkedAddress(tx *txcache.WrappedTransaction, addressesToSkip map[string]struct{}) bool {
	_, ok := addressesToSkip[string(tx.Tx.GetSndAddr())]
	return ok
}

func (txs *transactions) isBodyToMe(body *block.Body) bool {
	for _, miniBlock := range body.MiniBlocks {
		if miniBlock.SenderShardID == txs.shardCoordinator.SelfId() {
			return false
		}
	}
	return true
}

func (txs *transactions) isBodyFromMe(body *block.Body) bool {
	for _, miniBlock := range body.MiniBlocks {
		if miniBlock.SenderShardID != txs.shardCoordinator.SelfId() {
			return false
		}
	}
	return true
}

func (txs *transactions) isMiniBlockCorrect(mbType block.Type) bool {
	return mbType == block.TxBlock || mbType == block.InvalidBlock
}

func (txs *transactions) createAndProcessMiniBlocksFromMe(
	haveTime func() bool,
	isShardStuck func(uint32) bool,
	isMaxBlockSizeReached func(int, int) bool,
	sortedTxs []*txcache.WrappedTransaction,
) (block.MiniBlockSlice, []*txcache.WrappedTransaction, map[string]struct{}, error) {
	var miniBlocks block.MiniBlockSlice
	var err error
	var mapSCTxs map[string]struct{}
	var remainingTxs []*txcache.WrappedTransaction

	if txs.enableEpochsHandler.IsFlagEnabled(common.ScheduledMiniBlocksFlag) {
		miniBlocks, remainingTxs, mapSCTxs, err = txs.createAndProcessMiniBlocksFromMeV2(
			haveTime,
			isShardStuck,
			isMaxBlockSizeReached,
			sortedTxs,
		)
	} else {
		miniBlocks, remainingTxs, err = txs.createAndProcessMiniBlocksFromMeV1(
			haveTime,
			isShardStuck,
			isMaxBlockSizeReached,
			sortedTxs,
		)
	}

	return miniBlocks, remainingTxs, mapSCTxs, err
}<|MERGE_RESOLUTION|>--- conflicted
+++ resolved
@@ -13,18 +13,16 @@
 	"github.com/multiversx/mx-chain-core-go/data"
 	"github.com/multiversx/mx-chain-core-go/data/block"
 	"github.com/multiversx/mx-chain-core-go/data/transaction"
-	logger "github.com/multiversx/mx-chain-logger-go"
-
-	"github.com/multiversx/mx-chain-go/state"
-
 	"github.com/multiversx/mx-chain-go/common/holders"
 	"github.com/multiversx/mx-chain-go/config"
 	"github.com/multiversx/mx-chain-go/txcache"
+	logger "github.com/multiversx/mx-chain-logger-go"
 
 	"github.com/multiversx/mx-chain-go/common"
 	"github.com/multiversx/mx-chain-go/dataRetriever"
 	"github.com/multiversx/mx-chain-go/process"
 	"github.com/multiversx/mx-chain-go/process/block/helpers"
+	"github.com/multiversx/mx-chain-go/state"
 	"github.com/multiversx/mx-chain-go/storage"
 )
 
@@ -63,38 +61,11 @@
 	scheduledTxsExecutionHandler process.ScheduledTxsExecutionHandler
 	txCacheSelectionConfig       config.TxCacheSelectionConfig
 
-<<<<<<< HEAD
-// ArgsTransactionPreProcessor holds the arguments to create a txs pre processor
-type ArgsTransactionPreProcessor struct {
-	TxDataPool                   dataRetriever.ShardedDataCacherNotifier
-	Store                        dataRetriever.StorageService
-	Hasher                       hashing.Hasher
-	Marshalizer                  marshal.Marshalizer
-	TxProcessor                  process.TransactionProcessor
-	ShardCoordinator             sharding.Coordinator
-	Accounts                     state.AccountsAdapter
-	OnRequestTransaction         func(shardID uint32, txHashes [][]byte)
-	EconomicsFee                 process.FeeHandler
-	GasHandler                   process.GasHandler
-	BlockTracker                 BlockTracker
-	BlockType                    block.Type
-	PubkeyConverter              core.PubkeyConverter
-	BlockSizeComputation         BlockSizeComputationHandler
-	BalanceComputation           BalanceComputationHandler
-	EnableEpochsHandler          common.EnableEpochsHandler
-	EnableRoundsHandler          common.EnableRoundsHandler
-	TxTypeHandler                process.TxTypeHandler
-	ScheduledTxsExecutionHandler process.ScheduledTxsExecutionHandler
-	ProcessedMiniBlocksTracker   process.ProcessedMiniBlocksTracker
-	TxExecutionOrderHandler      common.TxExecutionOrderHandler
-	TxCacheSelectionConfig       config.TxCacheSelectionConfig
-=======
 	unExecutableTransactions map[string]struct{}
 	mutUnExecutableTxs       sync.RWMutex
 
 	createdMiniBlocks    block.MiniBlockSlice
 	mutCreatedMiniBlocks sync.RWMutex
->>>>>>> 26d11690
 }
 
 // NewTransactionPreprocessor creates a new transaction preprocessor object
@@ -111,27 +82,8 @@
 	if check.IfNil(args.BlockTracker) {
 		return nil, process.ErrNilBlockTracker
 	}
-<<<<<<< HEAD
-	if check.IfNil(args.PubkeyConverter) {
-		return nil, process.ErrNilPubkeyConverter
-	}
-	if check.IfNil(args.BlockSizeComputation) {
-		return nil, process.ErrNilBlockSizeComputationHandler
-	}
-	if check.IfNil(args.BalanceComputation) {
-		return nil, process.ErrNilBalanceComputationHandler
-	}
-	if check.IfNil(args.EnableEpochsHandler) {
-		return nil, process.ErrNilEnableEpochsHandler
-	}
-	if check.IfNil(args.EnableRoundsHandler) {
-		return nil, process.ErrNilEnableRoundsHandler
-	}
-	err := core.CheckHandlerCompatibility(args.EnableEpochsHandler, []core.EnableEpochFlag{
-=======
 
 	err = core.CheckHandlerCompatibility(args.EnableEpochsHandler, []core.EnableEpochFlag{
->>>>>>> 26d11690
 		common.OptimizeGasUsedInCrossMiniBlocksFlag,
 		common.ScheduledMiniBlocksFlag,
 		common.FrontRunningProtectionFlag,
@@ -183,7 +135,6 @@
 		enableEpochsHandler:        args.EnableEpochsHandler,
 		processedMiniBlocksTracker: args.ProcessedMiniBlocksTracker,
 		txExecutionOrderHandler:    args.TxExecutionOrderHandler,
-		enableRoundsHandler:        args.EnableRoundsHandler,
 	}
 
 	txs := &transactions{
