package preprocess

import (
	"bytes"
	"errors"
	"fmt"
	"sort"
	"sync"
	"time"

	"github.com/multiversx/mx-chain-core-go/core"
	"github.com/multiversx/mx-chain-core-go/core/check"
	"github.com/multiversx/mx-chain-core-go/data"
	"github.com/multiversx/mx-chain-core-go/data/block"
	"github.com/multiversx/mx-chain-core-go/data/transaction"
	logger "github.com/multiversx/mx-chain-logger-go"

	"github.com/multiversx/mx-chain-go/state"

	"github.com/multiversx/mx-chain-go/common/holders"
	"github.com/multiversx/mx-chain-go/config"
	"github.com/multiversx/mx-chain-go/txcache"

	"github.com/multiversx/mx-chain-go/common"
	"github.com/multiversx/mx-chain-go/dataRetriever"
	"github.com/multiversx/mx-chain-go/process"
	"github.com/multiversx/mx-chain-go/process/block/helpers"
	"github.com/multiversx/mx-chain-go/storage"
)

var _ process.DataMarshalizer = (*transactions)(nil)
var _ process.PreProcessor = (*transactions)(nil)

var log = logger.GetOrCreate("process/block/preprocess")

// TODO: increase code coverage with unit test

// ArgsTransactionPreProcessor holds the arguments to create a txs pre processor
type ArgsTransactionPreProcessor struct {
	BasePreProcessorArgs
	TxProcessor                  process.TransactionProcessor
	BlockTracker                 BlockTracker
	BlockType                    block.Type
	TxTypeHandler                process.TxTypeHandler
	ScheduledTxsExecutionHandler process.ScheduledTxsExecutionHandler
	TxCacheSelectionConfig       config.TxCacheSelectionConfig
}

type transactions struct {
	*basePreProcess
	onRequestTransaction         func(shardID uint32, txHashes [][]byte)
	txsForCurrBlock              TxsForBlockHandler
	txPool                       dataRetriever.ShardedDataCacherNotifier
	storage                      dataRetriever.StorageService
	txProcessor                  process.TransactionProcessor
	orderedTxs                   map[string][]data.TransactionHandler
	orderedTxHashes              map[string][][]byte
	mutOrderedTxs                sync.RWMutex
	blockTracker                 BlockTracker
	blockType                    block.Type
	emptyAddress                 []byte
	txTypeHandler                process.TxTypeHandler
	scheduledTxsExecutionHandler process.ScheduledTxsExecutionHandler
	txCacheSelectionConfig       config.TxCacheSelectionConfig

	unExecutableTransactions map[string]struct{}
	mutUnExecutableTxs       sync.RWMutex

	createdMiniBlocks    block.MiniBlockSlice
	mutCreatedMiniBlocks sync.RWMutex
}

// NewTransactionPreprocessor creates a new transaction preprocessor object
func NewTransactionPreprocessor(
	args ArgsTransactionPreProcessor,
) (*transactions, error) {
	err := checkBasePreProcessArgs(args.BasePreProcessorArgs)
	if err != nil {
		return nil, err
	}
	if check.IfNil(args.TxProcessor) {
		return nil, process.ErrNilTxProcessor
	}
	if check.IfNil(args.BlockTracker) {
		return nil, process.ErrNilBlockTracker
	}

	err = core.CheckHandlerCompatibility(args.EnableEpochsHandler, []core.EnableEpochFlag{
		common.OptimizeGasUsedInCrossMiniBlocksFlag,
		common.ScheduledMiniBlocksFlag,
		common.FrontRunningProtectionFlag,
		common.CurrentRandomnessOnSortingFlag,
	})
	if err != nil {
		return nil, err
	}

	if check.IfNil(args.TxTypeHandler) {
		return nil, process.ErrNilTxTypeHandler
	}
	if check.IfNil(args.ScheduledTxsExecutionHandler) {
		return nil, process.ErrNilScheduledTxsExecutionHandler
	}
	if args.TxCacheSelectionConfig.SelectionGasBandwidthIncreasePercent == 0 {
		return nil, process.ErrBadSelectionGasBandwidthIncreasePercent
	}
	if args.TxCacheSelectionConfig.SelectionGasBandwidthIncreaseScheduledPercent == 0 {
		return nil, process.ErrBadSelectionGasBandwidthIncreaseScheduledPercent
	}
	if args.TxCacheSelectionConfig.SelectionMaxNumTxs == 0 {
		return nil, process.ErrBadTxCacheSelectionMaxNumTxs
	}
	if args.TxCacheSelectionConfig.SelectionGasRequested == 0 {
		return nil, process.ErrBadTxCacheSelectionGasRequested
	}
	if args.TxCacheSelectionConfig.SelectionLoopMaximumDuration == 0 {
		return nil, process.ErrBadTxCacheSelectionLoopMaximumDuration
	}
	if args.TxCacheSelectionConfig.SelectionLoopDurationCheckInterval == 0 {
		return nil, process.ErrBadTxCacheSelectionLoopDurationCheckInterval
	}
	bpp := basePreProcess{
		hasher:      args.Hasher,
		marshalizer: args.Marshalizer,
		gasTracker: gasTracker{
			shardCoordinator: args.ShardCoordinator,
			gasHandler:       args.GasHandler,
			economicsFee:     args.EconomicsFee,
		},
		blockSizeComputation:       args.BlockSizeComputation,
		balanceComputation:         args.BalanceComputation,
		accounts:                   args.Accounts,
		accountsProposal:           args.AccountsProposal,
		pubkeyConverter:            args.PubkeyConverter,
		enableEpochsHandler:        args.EnableEpochsHandler,
		processedMiniBlocksTracker: args.ProcessedMiniBlocksTracker,
		txExecutionOrderHandler:    args.TxExecutionOrderHandler,
		enableRoundsHandler:        args.EnableRoundsHandler,
	}

	txs := &transactions{
		basePreProcess:               &bpp,
		storage:                      args.Store,
		txPool:                       args.DataPool,
		onRequestTransaction:         args.OnRequestTransaction,
		txProcessor:                  args.TxProcessor,
		blockTracker:                 args.BlockTracker,
		blockType:                    args.BlockType,
		txTypeHandler:                args.TxTypeHandler,
		scheduledTxsExecutionHandler: args.ScheduledTxsExecutionHandler,
		txCacheSelectionConfig:       args.TxCacheSelectionConfig,
	}

	txs.txPool.RegisterOnAdded(txs.receivedTransaction)

	txs.txsForCurrBlock, err = NewTxsForBlock(args.ShardCoordinator)
	if err != nil {
		return nil, err
	}
	txs.orderedTxs = make(map[string][]data.TransactionHandler)
	txs.orderedTxHashes = make(map[string][][]byte)

	txs.emptyAddress = make([]byte, txs.pubkeyConverter.Len())

	txs.createdMiniBlocks = make(block.MiniBlockSlice, 0)
	txs.unExecutableTransactions = make(map[string]struct{})

	return txs, nil
}

// IsDataPrepared returns non error if all the requested transactions arrived and were saved into the pool
func (txs *transactions) IsDataPrepared(requestedTxs int, haveTime func() time.Duration) error {
	if requestedTxs > 0 {
		log.Debug("requested missing txs", "num txs", requestedTxs)
		err := txs.txsForCurrBlock.WaitForRequestedData(haveTime())
		missingTxs := txs.txsForCurrBlock.GetMissingTxsCount()
		// TODO: previously the number of missing txs was cleared in txsForCurrentBlock - check if this is still needed
		log.Debug("received missing txs", "num txs", requestedTxs-missingTxs, "requested", requestedTxs, "missing", missingTxs)
		if err != nil {
			return err
		}
	}

	return nil
}

// RemoveBlockDataFromPools removes transactions and miniblocks from associated pools
func (txs *transactions) RemoveBlockDataFromPools(body *block.Body, miniBlockPool storage.Cacher) error {
	return txs.removeBlockDataFromPools(body, miniBlockPool, txs.txPool, txs.isMiniBlockCorrect)
}

// RemoveTxsFromPools removes transactions from associated pools
// TODO CleanupSelfShardTxCache - Maybe find a solution to use block nonce instead of randomness
func (txs *transactions) RemoveTxsFromPools(body *block.Body) error {
	accountsProvider, err := state.NewAccountsEphemeralProvider(txs.accounts)
	if err != nil {
		return err
	}

	err = txs.removeTxsFromPools(body, txs.txPool, txs.isMiniBlockCorrect)
	if err != nil {
		return err
	}

	randomness := helpers.ComputeRandomnessForCleanup(body)
	txs.txPool.CleanupSelfShardTxCache(accountsProvider, randomness, process.TxCacheCleanupMaxNumTxs, process.TxCacheCleanupLoopMaximumDuration)

	return err
}

// RestoreBlockDataIntoPools restores the transactions and miniblocks to associated pools
func (txs *transactions) RestoreBlockDataIntoPools(
	body *block.Body,
	miniBlockPool storage.Cacher,
) (int, error) {
	if check.IfNil(body) {
		return 0, process.ErrNilBlockBody
	}
	if check.IfNil(miniBlockPool) {
		return 0, process.ErrNilMiniBlockPool
	}

	txsRestored := 0
	for i := 0; i < len(body.MiniBlocks); i++ {
		miniBlock := body.MiniBlocks[i]
		if !txs.isMiniBlockCorrect(miniBlock.Type) {
			continue
		}

		err := txs.restoreTxsIntoPool(miniBlock)
		if err != nil {
			return txsRestored, err
		}

		if miniBlock.SenderShardID != txs.shardCoordinator.SelfId() {
			miniBlockHash, errHash := core.CalculateHash(txs.marshalizer, txs.hasher, miniBlock)
			if errHash != nil {
				return txsRestored, errHash
			}

			miniBlockPool.Put(miniBlockHash, miniBlock, miniBlock.Size())
		}

		txsRestored += len(miniBlock.TxHashes)
	}

	return txsRestored, nil
}

func (txs *transactions) restoreTxsIntoPool(miniBlock *block.MiniBlock) error {
	miniBlockStrCache := process.ShardCacherIdentifier(miniBlock.SenderShardID, miniBlock.ReceiverShardID)
	txsBuff, err := txs.storage.GetAll(dataRetriever.TransactionUnit, miniBlock.TxHashes)
	if err != nil {
		log.Debug("txs from mini block were not found in TransactionUnit",
			"sender shard ID", miniBlock.SenderShardID,
			"receiver shard ID", miniBlock.ReceiverShardID,
			"num txs", len(miniBlock.TxHashes),
		)

		return err
	}

	for txHash, txBuff := range txsBuff {
		tx := transaction.Transaction{}
		err = txs.marshalizer.Unmarshal(&tx, txBuff)
		if err != nil {
			return err
		}

		strCache := txs.computeCacheIdentifier(miniBlockStrCache, &tx, miniBlock.Type)
		txs.txPool.AddData([]byte(txHash), &tx, tx.Size(), strCache)
	}

	return nil
}

func (txs *transactions) computeCacheIdentifier(miniBlockStrCache string, tx *transaction.Transaction, miniBlockType block.Type) string {
	if miniBlockType != block.InvalidBlock {
		return miniBlockStrCache
	}
	if !txs.enableEpochsHandler.IsFlagEnabled(common.ScheduledMiniBlocksFlag) {
		return miniBlockStrCache
	}

	// scheduled miniblocks feature requires that the transactions are properly restored in the correct cache, not the one
	// provided by the containing miniblock (think of how invalid transactions are executed and stored)

	senderShardID := txs.getShardFromAddress(tx.GetSndAddr())
	receiverShardID := txs.getShardFromAddress(tx.GetRcvAddr())

	return process.ShardCacherIdentifier(senderShardID, receiverShardID)
}

// ProcessBlockTransactions processes all the transaction from the block.Body, updates the state
func (txs *transactions) ProcessBlockTransactions(
	header data.HeaderHandler,
	body *block.Body,
	haveTime func() bool,
) error {
	if txs.isBodyToMe(body) {
		return txs.processTxsToMe(header, body, haveTime)
	}

	if txs.isBodyFromMe(body) {
		randomness := helpers.ComputeRandomnessForTxSorting(header, txs.enableEpochsHandler)
		return txs.processTxsFromMe(body, haveTime, randomness)
	}

	return process.ErrInvalidBody
}

// GetCreatedMiniBlocksFromMe returns the created mini blocks from me
func (txs *transactions) GetCreatedMiniBlocksFromMe() block.MiniBlockSlice {
	txs.mutCreatedMiniBlocks.RLock()
	createdMiniBlocks := make(block.MiniBlockSlice, len(txs.createdMiniBlocks))
	copy(createdMiniBlocks, txs.createdMiniBlocks)
	txs.mutCreatedMiniBlocks.RUnlock()

	return createdMiniBlocks
}

// GetUnExecutableTransactions returns the un-executable transactions
func (txs *transactions) GetUnExecutableTransactions() map[string]struct{} {
	txs.mutUnExecutableTxs.RLock()
	unExecutableTransactions := make(map[string]struct{}, len(txs.unExecutableTransactions))
	for k, v := range txs.unExecutableTransactions {
		unExecutableTransactions[k] = v
	}
	txs.mutUnExecutableTxs.RUnlock()

	return unExecutableTransactions
}

func (txs *transactions) computeTxsToMe(
	headerHandler data.HeaderHandler,
	body *block.Body,
) ([]*txcache.WrappedTransaction, error) {
	if check.IfNil(body) {
		return nil, process.ErrNilBlockBody
	}

	allTxs := make([]*txcache.WrappedTransaction, 0)
	for _, miniBlock := range body.MiniBlocks {
		shouldSkipMiniblock := miniBlock.SenderShardID == txs.shardCoordinator.SelfId() || !txs.isMiniBlockCorrect(miniBlock.Type)
		if shouldSkipMiniblock {
			continue
		}
		if miniBlock.Type != txs.blockType {
			return nil, fmt.Errorf("%w: block type: %s, sender shard id: %d, receiver shard id: %d",
				process.ErrInvalidMiniBlockType,
				miniBlock.Type,
				miniBlock.SenderShardID,
				miniBlock.ReceiverShardID)
		}

		pi, err := txs.getIndexesOfLastTxProcessed(miniBlock, headerHandler)
		if err != nil {
			return nil, err
		}

		txsFromMiniBlock, err := txs.computeTxsFromMiniBlock(miniBlock, pi)
		if err != nil {
			return nil, err
		}

		allTxs = append(allTxs, txsFromMiniBlock...)
	}

	return allTxs, nil
}

func (txs *transactions) computeTxsFromMe(body *block.Body) ([]*txcache.WrappedTransaction, error) {
	if check.IfNil(body) {
		return nil, process.ErrNilBlockBody
	}

	allTxs := make([]*txcache.WrappedTransaction, 0)
	for _, miniBlock := range body.MiniBlocks {
		shouldSkipMiniBlock := miniBlock.SenderShardID != txs.shardCoordinator.SelfId() ||
			!txs.isMiniBlockCorrect(miniBlock.Type) ||
			miniBlock.IsScheduledMiniBlock()
		if shouldSkipMiniBlock {
			continue
		}

		pi := &processedIndexes{
			indexOfLastTxProcessed:           -1,
			indexOfLastTxProcessedByProposer: int32(len(miniBlock.TxHashes)) - 1,
		}

		txsFromMiniBlock, err := txs.computeTxsFromMiniBlock(miniBlock, pi)
		if err != nil {
			return nil, err
		}

		allTxs = append(allTxs, txsFromMiniBlock...)
	}

	return allTxs, nil
}

func (txs *transactions) computeScheduledTxsFromMe(body *block.Body) ([]*txcache.WrappedTransaction, error) {
	if check.IfNil(body) {
		return nil, process.ErrNilBlockBody
	}

	allScheduledTxs := make([]*txcache.WrappedTransaction, 0)
	for _, miniBlock := range body.MiniBlocks {
		shouldSkipMiniBlock := miniBlock.SenderShardID != txs.shardCoordinator.SelfId() ||
			miniBlock.Type != block.TxBlock ||
			!miniBlock.IsScheduledMiniBlock()
		if shouldSkipMiniBlock {
			continue
		}

		pi := &processedIndexes{
			indexOfLastTxProcessed:           -1,
			indexOfLastTxProcessedByProposer: int32(len(miniBlock.TxHashes)) - 1,
		}

		txsFromScheduledMiniBlock, err := txs.computeTxsFromMiniBlock(miniBlock, pi)
		if err != nil {
			return nil, err
		}

		allScheduledTxs = append(allScheduledTxs, txsFromScheduledMiniBlock...)
	}

	return allScheduledTxs, nil
}

func (txs *transactions) computeTxsFromMiniBlock(
	miniBlock *block.MiniBlock,
	pi *processedIndexes,
) ([]*txcache.WrappedTransaction, error) {

	txsFromMiniBlock := make([]*txcache.WrappedTransaction, 0, len(miniBlock.TxHashes))

	indexOfFirstTxToBeProcessed := pi.indexOfLastTxProcessed + 1
	err := process.CheckIfIndexesAreOutOfBound(indexOfFirstTxToBeProcessed, pi.indexOfLastTxProcessedByProposer, miniBlock)
	if err != nil {
		return nil, err
	}

	for i := indexOfFirstTxToBeProcessed; i <= pi.indexOfLastTxProcessedByProposer; i++ {
		txHash := miniBlock.TxHashes[i]
		txInfoFromMap, ok := txs.txsForCurrBlock.GetTxInfoByHash(txHash)
		if !ok || check.IfNil(txInfoFromMap.Tx) {
			log.Warn("missing transaction in computeTxsFromMiniBlock", "type", miniBlock.Type, "txHash", txHash)
			return nil, process.ErrMissingTransaction
		}

		tx, ok := txInfoFromMap.Tx.(*transaction.Transaction)
		if !ok {
			return nil, process.ErrWrongTypeAssertion
		}

		calculatedSenderShardId := txs.getShardFromAddress(tx.GetSndAddr())
		calculatedReceiverShardId := txs.getShardFromAddress(tx.GetRcvAddr())

		wrappedTx := &txcache.WrappedTransaction{
			Tx:              tx,
			TxHash:          txHash,
			SenderShardID:   calculatedSenderShardId,
			ReceiverShardID: calculatedReceiverShardId,
		}

		txsFromMiniBlock = append(txsFromMiniBlock, wrappedTx)
	}

	return txsFromMiniBlock, nil
}

func (txs *transactions) getShardFromAddress(address []byte) uint32 {
	isEmptyAddress := bytes.Equal(address, txs.emptyAddress)
	if isEmptyAddress {
		return txs.shardCoordinator.SelfId()
	}

	return txs.shardCoordinator.ComputeId(address)
}

func (txs *transactions) processTxsToMe(
	header data.HeaderHandler,
	body *block.Body,
	haveTime func() bool,
) error {
	if check.IfNil(body) {
		return process.ErrNilBlockBody
	}
	if check.IfNil(header) {
		return process.ErrNilHeaderHandler
	}

	var err error
	scheduledMode := false
	if txs.enableEpochsHandler.IsFlagEnabled(common.ScheduledMiniBlocksFlag) {
		scheduledMode, err = process.IsScheduledMode(header, body, txs.hasher, txs.marshalizer)
		if err != nil {
			return err
		}
	}

	txsToMe, err := txs.computeTxsToMe(header, body)
	if err != nil {
		return err
	}

	var totalGasConsumed uint64
	if scheduledMode {
		totalGasConsumed = txs.gasHandler.TotalGasProvidedAsScheduled()
	} else {
		totalGasConsumed = txs.getTotalGasConsumed()
	}

	numTXsProcessed := 0
	gasInfo := gasConsumedInfo{
		gasConsumedByMiniBlockInReceiverShard: uint64(0),
		gasConsumedByMiniBlocksInSenderShard:  uint64(0),
		totalGasConsumedInSelfShard:           totalGasConsumed,
	}

	log.Debug("transactions.processTxsToMe: before processing",
		"scheduled mode", scheduledMode,
		"totalGasConsumedInSelfShard", gasInfo.totalGasConsumedInSelfShard,
		"total gas provided", txs.gasHandler.TotalGasProvided(),
		"total gas provided as scheduled", txs.gasHandler.TotalGasProvidedAsScheduled(),
		"total gas refunded", txs.gasHandler.TotalGasRefunded(),
		"total gas penalized", txs.gasHandler.TotalGasPenalized(),
	)
	defer func() {
		log.Debug("transactions.processTxsToMe after processing",
			"scheduled mode", scheduledMode,
			"totalGasConsumedInSelfShard", gasInfo.totalGasConsumedInSelfShard,
			"gasConsumedByMiniBlockInReceiverShard", gasInfo.gasConsumedByMiniBlockInReceiverShard,
			"num txs processed", numTXsProcessed,
			"total gas provided", txs.gasHandler.TotalGasProvided(),
			"total gas provided as scheduled", txs.gasHandler.TotalGasProvidedAsScheduled(),
			"total gas refunded", txs.gasHandler.TotalGasRefunded(),
			"total gas penalized", txs.gasHandler.TotalGasPenalized(),
		)
	}()

	log.Debug("processTxsToMe", "scheduled mode", scheduledMode, "totalGasConsumedInSelfShard", gasInfo.totalGasConsumedInSelfShard)
	defer func() {
		log.Debug("processTxsToMe after processing", "totalGasConsumedInSelfShard", gasInfo.totalGasConsumedInSelfShard,
			"gasConsumedByMiniBlockInReceiverShard", gasInfo.gasConsumedByMiniBlockInReceiverShard)
	}()

	for index := range txsToMe {
		if !haveTime() {
			return process.ErrTimeIsOut
		}

		tx, ok := txsToMe[index].Tx.(*transaction.Transaction)
		if !ok {
			return process.ErrWrongTypeAssertion
		}

		txHash := txsToMe[index].TxHash
		senderShardID := txsToMe[index].SenderShardID
		receiverShardID := txsToMe[index].ReceiverShardID

		gasProvidedByTxInSelfShard, errComputeGas := txs.computeGasProvided(
			senderShardID,
			receiverShardID,
			tx,
			txHash,
			&gasInfo)

		if errComputeGas != nil {
			return errComputeGas
		}

		if scheduledMode {
			txs.gasHandler.SetGasProvidedAsScheduled(gasProvidedByTxInSelfShard, txHash)
		} else {
			txs.gasHandler.SetGasProvided(gasProvidedByTxInSelfShard, txHash)
		}

		err = txs.saveAccountBalanceForAddress(tx.GetRcvAddr())
		if err != nil {
			return err
		}

		if scheduledMode {
			txs.scheduledTxsExecutionHandler.AddScheduledTx(txHash, tx)
		} else {
			err = txs.processAndRemoveBadTransaction(
				txHash,
				tx,
				senderShardID,
				receiverShardID)
			if err != nil {
				return err
			}

			txs.updateGasConsumedWithGasRefundedAndGasPenalized(txHash, &gasInfo)
		}

		numTXsProcessed++
	}

	return nil
}

func (txs *transactions) processTxsFromMe(
	body *block.Body,
	haveTime func() bool,
	randomness []byte,
) error {
	if check.IfNil(body) {
		return process.ErrNilBlockBody
	}

	txsFromMe, err := txs.computeTxsFromMe(body)
	if err != nil {
		return err
	}

	txs.sortTransactionsBySenderAndNonce(txsFromMe, randomness)

	isShardStuckFalse := func(uint32) bool {
		return false
	}
	isMaxBlockSizeReachedFalse := func(int, int) bool {
		return false
	}
	haveAdditionalTimeFalse := func() bool {
		return false
	}

	calculatedMiniBlocks, _, mapSCTxs, err := txs.createAndProcessMiniBlocksFromMe(
		haveTime,
		isShardStuckFalse,
		isMaxBlockSizeReachedFalse,
		txsFromMe,
	)
	if err != nil {
		return err
	}

	if common.IsAsyncExecutionEnabled(txs.enableEpochsHandler, txs.enableRoundsHandler) {
		// save the calculatedMiniBlocks for later comparison
		txs.mutCreatedMiniBlocks.Lock()
		txs.createdMiniBlocks = calculatedMiniBlocks
		txs.mutCreatedMiniBlocks.Unlock()

		return nil
	}

	if !haveTime() {
		return process.ErrTimeIsOut
	}

	scheduledMiniBlocks, err := txs.createAndProcessScheduledMiniBlocksFromMeAsValidator(
		body,
		haveTime,
		haveAdditionalTimeFalse,
		isShardStuckFalse,
		isMaxBlockSizeReachedFalse,
		mapSCTxs,
		randomness,
	)
	if err != nil {
		return err
	}

	calculatedMiniBlocks = append(calculatedMiniBlocks, scheduledMiniBlocks...)

	return txs.checkMiniBlocks(calculatedMiniBlocks, body.MiniBlocks)
}

func (txs *transactions) checkMiniBlocks(calculatedMiniBlocks, bodyMiniBlocks block.MiniBlockSlice) error {
	receivedMiniBlocks := make(block.MiniBlockSlice, 0)
	for _, miniBlock := range bodyMiniBlocks {
		if miniBlock.Type == block.InvalidBlock {
			continue
		}

		receivedMiniBlocks = append(receivedMiniBlocks, miniBlock)
	}

	receivedBodyHash, err := core.CalculateHash(txs.marshalizer, txs.hasher, &block.Body{MiniBlocks: receivedMiniBlocks})
	if err != nil {
		return err
	}

	calculatedBodyHash, err := core.CalculateHash(txs.marshalizer, txs.hasher, &block.Body{MiniBlocks: calculatedMiniBlocks})
	if err != nil {
		return err
	}

	if !bytes.Equal(receivedBodyHash, calculatedBodyHash) {
		for _, mb := range receivedMiniBlocks {
			log.Debug("received miniblock", "type", mb.Type, "sender", mb.SenderShardID, "receiver", mb.ReceiverShardID, "numTxs", len(mb.TxHashes))
		}

		for _, mb := range calculatedMiniBlocks {
			log.Debug("calculated miniblock", "type", mb.Type, "sender", mb.SenderShardID, "receiver", mb.ReceiverShardID, "numTxs", len(mb.TxHashes))
		}

		log.Debug("block body missmatch",
			"received body hash", receivedBodyHash,
			"calculated body hash", calculatedBodyHash)
		return process.ErrBlockBodyHashMismatch
	}

	return nil
}

func (txs *transactions) createAndProcessScheduledMiniBlocksFromMeAsValidator(
	body *block.Body,
	haveTime func() bool,
	haveAdditionalTime func() bool,
	isShardStuck func(uint32) bool,
	isMaxBlockSizeReached func(int, int) bool,
	mapSCTxs map[string]struct{},
	randomness []byte,
) (block.MiniBlockSlice, error) {
	if !txs.enableEpochsHandler.IsFlagEnabled(common.ScheduledMiniBlocksFlag) {
		return make(block.MiniBlockSlice, 0), nil
	}

	scheduledTxsFromMe, err := txs.computeScheduledTxsFromMe(body)
	if err != nil {
		return nil, err
	}

	txs.sortTransactionsBySenderAndNonce(scheduledTxsFromMe, randomness)

	scheduledMiniBlocks, err := txs.createScheduledMiniBlocks(
		haveTime,
		haveAdditionalTime,
		isShardStuck,
		isMaxBlockSizeReached,
		scheduledTxsFromMe,
		mapSCTxs,
	)
	if err != nil {
		return nil, err
	}

	if !haveTime() && !haveAdditionalTime() {
		return nil, process.ErrTimeIsOut
	}

	return scheduledMiniBlocks, nil
}

// SaveTxsToStorage saves transactions from body into storage
func (txs *transactions) SaveTxsToStorage(body *block.Body) error {
	if check.IfNil(body) {
		return process.ErrNilBlockBody
	}

	for i := 0; i < len(body.MiniBlocks); i++ {
		miniBlock := body.MiniBlocks[i]
		if !txs.isMiniBlockCorrect(miniBlock.Type) {
			continue
		}

		txs.saveTxsToStorage(miniBlock.TxHashes, txs.txsForCurrBlock, txs.storage, dataRetriever.TransactionUnit)
	}

	return nil
}

// receivedTransaction is a call back function which is called when a new transaction
// is added in the transaction pool
func (txs *transactions) receivedTransaction(key []byte, value interface{}) {
	wrappedTx, ok := value.(*txcache.WrappedTransaction)
	if !ok {
		log.Warn("transactions.receivedTransaction", "error", process.ErrWrongTypeAssertion)
		return
	}

	txs.baseReceivedTransaction(key, wrappedTx.Tx, txs.txsForCurrBlock)
}

// CreateBlockStarted cleans the local cache map for processed/created transactions at this round
func (txs *transactions) CreateBlockStarted() {
	txs.txsForCurrBlock.Reset()
	txs.mutOrderedTxs.Lock()
	txs.orderedTxs = make(map[string][]data.TransactionHandler)
	txs.orderedTxHashes = make(map[string][][]byte)
	txs.mutOrderedTxs.Unlock()

	txs.mutCreatedMiniBlocks.Lock()
	txs.createdMiniBlocks = make(block.MiniBlockSlice, 0)
	txs.mutCreatedMiniBlocks.Unlock()

	txs.mutUnExecutableTxs.Lock()
	txs.unExecutableTransactions = make(map[string]struct{})
	txs.mutUnExecutableTxs.Unlock()

	txs.scheduledTxsExecutionHandler.Init()
}

// AddTxsFromMiniBlocks will add the transactions from the provided miniblocks into the internal cache
func (txs *transactions) AddTxsFromMiniBlocks(miniBlocks block.MiniBlockSlice) {
	for _, mb := range miniBlocks {
		if !txs.isMiniBlockCorrect(mb.Type) {
			log.Warn("transactions.addTxsFromScheduledMiniBlocks: mini block type is not correct",
				"type", mb.Type,
				"sender", mb.SenderShardID,
				"receiver", mb.ReceiverShardID,
				"num txs", len(mb.TxHashes))
			continue
		}

		method := process.SearchMethodJustPeek
		if mb.Type == block.InvalidBlock {
			method = process.SearchMethodSearchFirst
		}

		for _, txHash := range mb.TxHashes {
			tx, err := process.GetTransactionHandler(
				mb.SenderShardID,
				mb.ReceiverShardID,
				txHash,
				txs.txPool,
				txs.storage,
				txs.marshalizer,
				method,
			)
			if err != nil {
				log.Debug("transactions.AddTxsFromMiniBlocks: GetTransactionHandler", "tx hash", txHash, "error", err.Error())
				continue
			}

			txs.txsForCurrBlock.AddTransaction(txHash, tx, mb.SenderShardID, mb.ReceiverShardID)
		}
	}
}

// AddTransactions adds the given transactions to the current block transactions
func (txs *transactions) AddTransactions(txHandlers []data.TransactionHandler) {
	for i, tx := range txHandlers {
		senderShardID := txs.getShardFromAddress(tx.GetSndAddr())
		receiverShardID := txs.getShardFromAddress(tx.GetRcvAddr())
		txHash, err := core.CalculateHash(txs.marshalizer, txs.hasher, tx)
		if err != nil {
			log.Warn("transactions.AddTransactions CalculateHash", "error", err.Error())
			continue
		}

		txs.txsForCurrBlock.AddTransaction(txHash, txHandlers[i], senderShardID, receiverShardID)
	}
}

// RequestBlockTransactions request for transactions if missing from a block.Body
func (txs *transactions) RequestBlockTransactions(body *block.Body) int {
	if check.IfNil(body) {
		return 0
	}

	return txs.computeExistingAndRequestMissingTxsForShards(body)
}

// computeExistingAndRequestMissingTxsForShards calculates what transactions are available and requests
// what are missing from block.Body
func (txs *transactions) computeExistingAndRequestMissingTxsForShards(body *block.Body) int {
	numMissingTxsForShard := txs.computeExistingAndRequestMissing(
		body,
		txs.txsForCurrBlock,
		txs.isMiniBlockCorrect,
		txs.txPool,
		txs.onRequestTransaction,
	)

	return numMissingTxsForShard
}

// processAndRemoveBadTransaction processed transactions, if txs are with error it removes them from pool
func (txs *transactions) processAndRemoveBadTransaction(
	txHash []byte,
	tx *transaction.Transaction,
	sndShardId uint32,
	dstShardId uint32,
) error {
	txs.txExecutionOrderHandler.Add(txHash)
	_, err := txs.txProcessor.ProcessTransaction(tx)

	isNotExecutable := errors.Is(err, process.ErrLowerNonceInTransaction) || errors.Is(err, process.ErrInsufficientFee) || errors.Is(err, process.ErrTransactionNotExecutable)
	if err != nil && common.IsAsyncExecutionEnabled(txs.enableEpochsHandler, txs.enableRoundsHandler) {
		isNotExecutable = process.IsNotExecutableTransactionError(err)
	}
	if isNotExecutable {
		txs.txExecutionOrderHandler.Remove(txHash)
		strCache := process.ShardCacherIdentifier(sndShardId, dstShardId)
		txs.txPool.RemoveData(txHash, strCache)
	}

	if err != nil && !errors.Is(err, process.ErrFailedTransaction) {
		txs.txExecutionOrderHandler.Remove(txHash)

		return err
	}

	txs.txsForCurrBlock.AddTransaction(txHash, tx, sndShardId, dstShardId)

	return err
}

// GetTransactionsAndRequestMissingForMiniBlock requests missing transactions for a certain miniblock
func (txs *transactions) GetTransactionsAndRequestMissingForMiniBlock(miniBlock *block.MiniBlock) ([]data.TransactionHandler, int) {
	if miniBlock == nil {
		return nil, 0
	}

	existingTxs, missingTxsHashesForMiniBlock := txs.computeMissingTxsHashesForMiniBlock(miniBlock)
	if len(missingTxsHashesForMiniBlock) > 0 {
		txs.onRequestTransaction(miniBlock.SenderShardID, missingTxsHashesForMiniBlock)
	}

	return existingTxs, len(missingTxsHashesForMiniBlock)
}

// computeMissingTxsHashesForMiniBlock computes missing transactions hashes for a certain miniblock
func (txs *transactions) computeMissingTxsHashesForMiniBlock(miniBlock *block.MiniBlock) ([]data.TransactionHandler, [][]byte) {
	missingTransactionsHashes := make([][]byte, 0)
	existingTxs := make([]data.TransactionHandler, 0)

	if miniBlock.Type != txs.blockType {
		return existingTxs, missingTransactionsHashes
	}

	method := process.SearchMethodJustPeek
	if txs.blockType == block.InvalidBlock {
		method = process.SearchMethodSearchFirst
	}

	for _, txHash := range miniBlock.TxHashes {
		tx, _ := process.GetTransactionHandlerFromPool(
			miniBlock.SenderShardID,
			miniBlock.ReceiverShardID,
			txHash,
			txs.txPool,
			method)

		if check.IfNil(tx) {
			missingTransactionsHashes = append(missingTransactionsHashes, txHash)
			continue
		}

		existingTxs = append(existingTxs, tx)
	}

	return existingTxs, missingTransactionsHashes
}

// getAllTxsFromMiniBlock gets all the transactions from a miniblock into a new structure
func (txs *transactions) getAllTxsFromMiniBlock(
	mb *block.MiniBlock,
	haveTime func() bool,
	haveAdditionalTime func() bool,
) ([]*transaction.Transaction, [][]byte, error) {

	strCache := process.ShardCacherIdentifier(mb.SenderShardID, mb.ReceiverShardID)
	txCache := txs.txPool.ShardDataStore(strCache)
	if txCache == nil {
		return nil, nil, process.ErrNilTransactionPool
	}

	// verify if all transaction exists
	txsSlice := make([]*transaction.Transaction, 0, len(mb.TxHashes))
	txHashes := make([][]byte, 0, len(mb.TxHashes))
	for _, txHash := range mb.TxHashes {
		if !haveTime() && !haveAdditionalTime() {
			return nil, nil, process.ErrTimeIsOut
		}

		tmp, _ := txCache.Peek(txHash)
		if tmp == nil {
			return nil, nil, process.ErrNilTransaction
		}

		tx, ok := tmp.(*transaction.Transaction)
		if !ok {
			return nil, nil, process.ErrWrongTypeAssertion
		}
		txHashes = append(txHashes, txHash)
		txsSlice = append(txsSlice, tx)
	}

	return txsSlice, txHashes, nil
}

func (txs *transactions) getRemainingGasPerBlock() uint64 {
	gasConsumed := txs.getTotalGasConsumed()
	maxGasPerBlock := txs.economicsFee.MaxGasLimitPerBlock(txs.shardCoordinator.SelfId())
	gasBandwidth := uint64(0)
	if gasConsumed < maxGasPerBlock {
		gasBandwidth = maxGasPerBlock - gasConsumed
	}
	return gasBandwidth
}

func (txs *transactions) getRemainingGasPerBlockAsScheduled() uint64 {
	gasProvided := txs.gasHandler.TotalGasProvidedAsScheduled()
	maxGasPerBlock := txs.economicsFee.MaxGasLimitPerBlock(txs.shardCoordinator.SelfId())
	gasBandwidth := uint64(0)
	if gasProvided < maxGasPerBlock {
		gasBandwidth = maxGasPerBlock - gasProvided
	}
	return gasBandwidth
}

// SelectOutgoingTransactions selects outgoing transactions from the transaction pool
func (txs *transactions) SelectOutgoingTransactions(bandwidth uint64) ([][]byte, []data.TransactionHandler, error) {
	wrappedTxs, err := txs.selectTransactionsFromTxPoolForProposal(txs.shardCoordinator.SelfId(), txs.shardCoordinator.SelfId(), bandwidth)
	if err != nil {
		return nil, nil, err
	}

	txHashes, txInstances := unwrapTxs(wrappedTxs)
	return txHashes, txInstances, nil
}

func unwrapTxs(wrappedTxs []*txcache.WrappedTransaction) ([][]byte, []data.TransactionHandler) {
	txHashes := make([][]byte, 0, len(wrappedTxs))
	txs := make([]data.TransactionHandler, 0, len(wrappedTxs))
	for _, wrappedTx := range wrappedTxs {
		txHashes = append(txHashes, wrappedTx.TxHash)
		txs = append(txs, wrappedTx.Tx)
	}
	return txHashes, txs
}

// CreateAndProcessMiniBlocks creates miniBlocks from storage and processes the transactions added into the miniblocks
// as long as it has time
// TODO: check if possible for transaction pre processor to receive a blockChainHook and use it to get the randomness instead
func (txs *transactions) CreateAndProcessMiniBlocks(haveTime func() bool, randomness []byte) (block.MiniBlockSlice, error) {
	startTime := time.Now()

	gasBandwidth := txs.getRemainingGasPerBlock() * uint64(txs.txCacheSelectionConfig.SelectionGasBandwidthIncreasePercent) / 100
	gasBandwidthForScheduled := uint64(0)
	if txs.enableEpochsHandler.IsFlagEnabled(common.ScheduledMiniBlocksFlag) {
		gasBandwidthForScheduled = txs.getRemainingGasPerBlockAsScheduled() * uint64(txs.txCacheSelectionConfig.SelectionGasBandwidthIncreaseScheduledPercent) / 100
		gasBandwidth += gasBandwidthForScheduled
	}

	sortedTxs, remainingTxsForScheduled, err := txs.computeSortedTxs(txs.shardCoordinator.SelfId(), txs.shardCoordinator.SelfId(), gasBandwidth, randomness)
	elapsedTime := time.Since(startTime)
	if err != nil {
		log.Debug("computeSortedTxs", "error", err.Error())
		return make(block.MiniBlockSlice, 0), nil
	}

	if len(sortedTxs) == 0 {
		log.Trace("no transaction found after computeSortedTxs",
			"time [s]", elapsedTime,
		)
		return make(block.MiniBlockSlice, 0), nil
	}

	if !haveTime() {
		log.Debug("time is up after computeSortedTxs",
			"num txs", len(sortedTxs),
			"time [s]", elapsedTime,
		)
		return make(block.MiniBlockSlice, 0), nil
	}

	log.Debug("elapsed time to computeSortedTxs",
		"num txs", len(sortedTxs),
		"time [s]", elapsedTime,
	)

	if txs.blockTracker.ShouldSkipMiniBlocksCreationFromSelf() {
		log.Debug("CreateAndProcessMiniBlocks global stuck")
		return make(block.MiniBlockSlice, 0), nil
	}

	startTime = time.Now()
	miniBlocks, remainingTxs, mapSCTxs, err := txs.createAndProcessMiniBlocksFromMe(
		haveTime,
		txs.blockTracker.IsShardStuck,
		txs.blockSizeComputation.IsMaxBlockSizeReached,
		sortedTxs,
	)
	elapsedTime = time.Since(startTime)
	log.Debug("elapsed time to createAndProcessMiniBlocksFromMe",
		"time [s]", elapsedTime,
	)

	if err != nil {
		log.Debug("createAndProcessMiniBlocksFromMe", "error", err.Error())
		return make(block.MiniBlockSlice, 0), nil
	}

	sortedTxsForScheduled := append(remainingTxs, remainingTxsForScheduled...)
	sortedTxsForScheduled, _ = txs.prefilterTransactions(nil, sortedTxsForScheduled, 0, gasBandwidthForScheduled)
	txs.sortTransactionsBySenderAndNonce(sortedTxsForScheduled, randomness)

	haveAdditionalTime := process.HaveAdditionalTime()
	scheduledMiniBlocks, err := txs.createAndProcessScheduledMiniBlocksFromMeAsProposer(
		haveTime,
		haveAdditionalTime,
		sortedTxsForScheduled,
		mapSCTxs,
	)
	if err != nil {
		log.Debug("createAndProcessScheduledMiniBlocksFromMeAsProposer", "error", err.Error())
		return make(block.MiniBlockSlice, 0), nil
	}

	miniBlocks = append(miniBlocks, scheduledMiniBlocks...)

	return miniBlocks, nil
}

func (txs *transactions) createAndProcessScheduledMiniBlocksFromMeAsProposer(
	haveTime func() bool,
	haveAdditionalTime func() bool,
	sortedTxs []*txcache.WrappedTransaction,
	mapSCTxs map[string]struct{},
) (block.MiniBlockSlice, error) {

	if !txs.enableEpochsHandler.IsFlagEnabled(common.ScheduledMiniBlocksFlag) {
		return make(block.MiniBlockSlice, 0), nil
	}

	startTime := time.Now()
	scheduledMiniBlocks, err := txs.createScheduledMiniBlocks(
		haveTime,
		haveAdditionalTime,
		txs.blockTracker.IsShardStuck,
		txs.blockSizeComputation.IsMaxBlockSizeReached,
		sortedTxs,
		mapSCTxs,
	)
	elapsedTime := time.Since(startTime)
	log.Debug("elapsed time to createScheduledMiniBlocks",
		"time [s]", elapsedTime,
	)
	if err != nil {
		return nil, err
	}

	return scheduledMiniBlocks, nil
}

type processingActions struct {
	canAddTx             bool
	canAddMore           bool
	shouldAddToRemaining bool
}

func (txs *transactions) createAndProcessMiniBlocksFromMeV1(
	haveTime func() bool,
	isShardStuck func(uint32) bool,
	isMaxBlockSizeReached func(int, int) bool,
	sortedTxs []*txcache.WrappedTransaction,
) (block.MiniBlockSlice, []*txcache.WrappedTransaction, error) {
	log.Debug("createAndProcessMiniBlocksFromMeV1 has been started")

	args := miniBlocksBuilderArgs{
		gasTracker:                txs.gasTracker,
		accounts:                  txs.accounts,
		balanceComputationHandler: txs.balanceComputation,
		blockSizeComputation:      txs.blockSizeComputation,
		haveTime:                  haveTime,
		isShardStuck:              isShardStuck,
		isMaxBlockSizeReached:     isMaxBlockSizeReached,
		getTxMaxTotalCost:         getTxMaxTotalCost,
		getTotalGasConsumed:       txs.getTotalGasConsumed,
		txPool:                    txs.txPool,
	}

	mbBuilder, err := newMiniBlockBuilder(args)
	if err != nil {
		return nil, nil, err
	}

	remainingTxs := make([]*txcache.WrappedTransaction, 0)
	for idx, wtx := range sortedTxs {
		actions, tx := mbBuilder.checkAddTransaction(wtx)
		if !actions.canAddMore {
			if actions.shouldAddToRemaining {
				remainingTxs = append(remainingTxs, sortedTxs[idx:]...)
			}
			break
		}

		if !actions.canAddTx {
			if actions.shouldAddToRemaining {
				remainingTxs = append(remainingTxs, sortedTxs[idx])
			}
			continue
		}

		err = txs.processMiniBlockBuilderTx(mbBuilder, wtx, tx)
		if err != nil {
			if core.IsGetNodeFromDBError(err) {
				return nil, nil, err
			}
			continue
		}

		mbBuilder.addTxAndUpdateBlockSize(tx, wtx)
	}

	miniBlocks := txs.getMiniBlockSliceFromMap(mbBuilder.miniBlocks)

	logCreatedMiniBlocksStats(miniBlocks, txs.shardCoordinator.SelfId(), mbBuilder, len(sortedTxs))

	return miniBlocks, remainingTxs, nil
}

func logCreatedMiniBlocksStats(
	miniBlocks block.MiniBlockSlice,
	selfShardID uint32,
	mbb *miniBlocksBuilder,
	nbSortedTxs int,
) {
	log.Debug("createAndProcessMiniBlocksFromMeV1",
		"self shard", selfShardID,
		"gas consumed in sender shard", mbb.gasInfo.gasConsumedByMiniBlocksInSenderShard,
		"total gas consumed in self shard", mbb.gasInfo.totalGasConsumedInSelfShard)

	for _, miniBlock := range miniBlocks {
		log.Debug("mini block info",
			"type", miniBlock.Type,
			"sender shard", miniBlock.SenderShardID,
			"receiver shard", miniBlock.ReceiverShardID,
			"gas consumed in receiver shard", mbb.gasConsumedInReceiverShard[miniBlock.ReceiverShardID],
			"txs added", len(miniBlock.TxHashes))
	}

	log.Debug("createAndProcessMiniBlocksFromMeV1 has been finished",
		"total txs", nbSortedTxs,
		"num txs added", mbb.stats.numTxsAdded,
		"num txs bad", mbb.stats.numTxsBad,
		"num txs failed", mbb.stats.numTxsFailed,
		"num txs skipped", mbb.stats.numTxsSkipped,
		"num txs with initial balance consumed", mbb.stats.numTxsWithInitialBalanceConsumed,
		"num cross shard sc calls or special txs", mbb.stats.numCrossShardSCCallsOrSpecialTxs,
		"num cross shard txs with too much gas", mbb.stats.numCrossShardTxsWithTooMuchGas,
		"used time for computeGasProvided", mbb.stats.totalGasComputeTime,
		"used time for processAndRemoveBadTransaction", mbb.stats.totalProcessingTime)
}

func (txs *transactions) processMiniBlockBuilderTx(
	mb *miniBlocksBuilder,
	wtx *txcache.WrappedTransaction,
	tx *transaction.Transaction,
) error {
	snapshot := mb.accounts.JournalLen()
	startTime := time.Now()
	err := txs.processAndRemoveBadTransaction(
		wtx.TxHash,
		tx,
		wtx.SenderShardID,
		wtx.ReceiverShardID,
	)
	elapsedTime := time.Since(startTime)
	mb.stats.totalProcessingTime += elapsedTime

	if err != nil && !errors.Is(err, process.ErrFailedTransaction) {
		txs.handleBadTransaction(err, wtx, tx, mb, snapshot)
		return err
	}

	mb.senderToSkip = []byte("")

	txs.refundGas(wtx, mb)

	if errors.Is(err, process.ErrFailedTransaction) {
		mb.handleFailedTransaction()
		return err
	}

	return nil
}

func (txs *transactions) handleBadTransaction(
	err error,
	wtx *txcache.WrappedTransaction,
	tx *transaction.Transaction,
	mbb *miniBlocksBuilder,
	snapshot int,
) {
	log.Trace("bad tx", "error", err.Error(), "hash", wtx.TxHash)
	errRevert := txs.accounts.RevertToSnapshot(snapshot)
	if errRevert != nil && !core.IsClosingError(errRevert) {
		log.Warn("revert to snapshot", "error", err.Error())
	}

	mbb.handleBadTransaction(err, wtx, tx)
}

func (txs *transactions) refundGas(
	wtx *txcache.WrappedTransaction,
	mbb *miniBlocksBuilder,
) {
	gasRefunded := txs.gasHandler.GasRefunded(wtx.TxHash)
	gasPenalized := txs.gasHandler.GasPenalized(wtx.TxHash)
	mbb.handleGasRefund(wtx, gasRefunded, gasPenalized)
}

func (txs *transactions) createEmptyMiniBlock(
	senderShardID uint32,
	receiverShardID uint32,
	blockType block.Type,
	reserved []byte,
) *block.MiniBlock {

	miniBlock := &block.MiniBlock{
		Type:            blockType,
		SenderShardID:   senderShardID,
		ReceiverShardID: receiverShardID,
		TxHashes:        make([][]byte, 0),
		Reserved:        reserved,
	}

	return miniBlock
}

func (txs *transactions) getMiniBlockSliceFromMap(mapMiniBlocks map[uint32]*block.MiniBlock) block.MiniBlockSlice {
	miniBlocks := make(block.MiniBlockSlice, 0)

	for shardID := uint32(0); shardID < txs.shardCoordinator.NumberOfShards(); shardID++ {
		if miniBlock, ok := mapMiniBlocks[shardID]; ok {
			if len(miniBlock.TxHashes) > 0 {
				miniBlocks = append(miniBlocks, miniBlock)
			}
		}
	}

	if miniBlock, ok := mapMiniBlocks[core.MetachainShardId]; ok {
		if len(miniBlock.TxHashes) > 0 {
			miniBlocks = append(miniBlocks, miniBlock)
		}
	}

	return txs.splitMiniBlocksBasedOnMaxGasLimitIfNeeded(miniBlocks)
}

func (txs *transactions) splitMiniBlocksBasedOnMaxGasLimitIfNeeded(miniBlocks block.MiniBlockSlice) block.MiniBlockSlice {
	if !txs.enableEpochsHandler.IsFlagEnabled(common.OptimizeGasUsedInCrossMiniBlocksFlag) {
		return miniBlocks
	}

	splitMiniBlocks := make(block.MiniBlockSlice, 0)
	for _, miniBlock := range miniBlocks {
		if miniBlock.ReceiverShardID == txs.shardCoordinator.SelfId() {
			splitMiniBlocks = append(splitMiniBlocks, miniBlock)
			continue
		}

		splitMiniBlocks = append(splitMiniBlocks, txs.splitMiniBlockBasedOnMaxGasLimitIfNeeded(miniBlock)...)
	}

	return splitMiniBlocks
}

func (txs *transactions) splitMiniBlockBasedOnMaxGasLimitIfNeeded(miniBlock *block.MiniBlock) block.MiniBlockSlice {
	splitMiniBlocks := make(block.MiniBlockSlice, 0)
	currentMiniBlock := createEmptyMiniBlockFromMiniBlock(miniBlock)
	gasLimitInReceiverShard := uint64(0)

	for _, txHash := range miniBlock.TxHashes {
		txInfoInstance, ok := txs.txsForCurrBlock.GetTxInfoByHash(txHash)
		if !ok {
			log.Warn("transactions.splitMiniBlockIfNeeded: missing tx", "hash", txHash)
			currentMiniBlock.TxHashes = append(currentMiniBlock.TxHashes, txHash)
			continue
		}

		_, gasProvidedByTxInReceiverShard, err := txs.computeGasProvidedByTx(
			miniBlock.SenderShardID,
			miniBlock.ReceiverShardID,
			txInfoInstance.Tx,
			txHash)
		if err != nil {
			log.Warn("transactions.splitMiniBlockIfNeeded: failed to compute gas consumed by tx", "hash", txHash, "error", err.Error())
			currentMiniBlock.TxHashes = append(currentMiniBlock.TxHashes, txHash)
			continue
		}

		isGasLimitExceeded := gasLimitInReceiverShard+gasProvidedByTxInReceiverShard > txs.economicsFee.MaxGasLimitPerMiniBlockForSafeCrossShard()
		if isGasLimitExceeded {
			log.Debug("transactions.splitMiniBlockIfNeeded: gas limit exceeded",
				"mb type", currentMiniBlock.Type,
				"sender shard", currentMiniBlock.SenderShardID,
				"receiver shard", currentMiniBlock.ReceiverShardID,
				"initial num txs", len(miniBlock.TxHashes),
				"adjusted num txs", len(currentMiniBlock.TxHashes),
			)

			if len(currentMiniBlock.TxHashes) > 0 {
				splitMiniBlocks = append(splitMiniBlocks, currentMiniBlock)
			}

			currentMiniBlock = createEmptyMiniBlockFromMiniBlock(miniBlock)
			gasLimitInReceiverShard = 0
		}

		gasLimitInReceiverShard += gasProvidedByTxInReceiverShard
		currentMiniBlock.TxHashes = append(currentMiniBlock.TxHashes, txHash)
	}

	if len(currentMiniBlock.TxHashes) > 0 {
		splitMiniBlocks = append(splitMiniBlocks, currentMiniBlock)
	}

	return splitMiniBlocks
}

func createEmptyMiniBlockFromMiniBlock(miniBlock *block.MiniBlock) *block.MiniBlock {
	return &block.MiniBlock{
		SenderShardID:   miniBlock.SenderShardID,
		ReceiverShardID: miniBlock.ReceiverShardID,
		Type:            miniBlock.Type,
		Reserved:        miniBlock.Reserved,
		TxHashes:        make([][]byte, 0),
	}
}

func (txs *transactions) selectTransactionsFromTxPoolForProposal(
	sndShardId uint32,
	dstShardId uint32,
	gasBandwidth uint64,
) ([]*txcache.WrappedTransaction, error) {
	strCache := process.ShardCacherIdentifier(sndShardId, dstShardId)
	txShardPool := txs.txPool.ShardDataStore(strCache)

	if check.IfNil(txShardPool) {
		return nil, process.ErrNilTxDataPool
	}
	txCache, isTxCache := txShardPool.(TxCache)
	if !isTxCache {
		return nil, fmt.Errorf("%w: 'txShardPool' should be of type 'TxCache'", process.ErrWrongTypeAssertion)
	}

	session, err := NewSelectionSession(ArgsSelectionSession{
		AccountsAdapter:       txs.accountsProposal,
		TransactionsProcessor: txs.txProcessor,
	})
	if err != nil {
		return nil, err
	}

	selectionOptions := holders.NewTxSelectionOptions(
		gasBandwidth,
		txs.txCacheSelectionConfig.SelectionMaxNumTxs,
		txs.txCacheSelectionConfig.SelectionLoopMaximumDuration,
		txs.txCacheSelectionConfig.SelectionLoopDurationCheckInterval,
	)
	blockchainInfo := holders.NewBlockchainInfo(nil, nil, 0)
	selectedTransactions, _, err := txCache.SelectTransactions(session, selectionOptions, blockchainInfo)
	if err != nil {
		// TODO re-brainstorm if this error should be propagated or just logged
		return nil, err
	}

	return selectedTransactions, nil
}

func (txs *transactions) selectTransactionsFromTxPool(
	sndShardId uint32,
	dstShardId uint32,
	gasBandwidth uint64,
) ([]*txcache.WrappedTransaction, error) {
	strCache := process.ShardCacherIdentifier(sndShardId, dstShardId)
	txShardPool := txs.txPool.ShardDataStore(strCache)

	if check.IfNil(txShardPool) {
		return nil, process.ErrNilTxDataPool
	}
	txCache, isTxCache := txShardPool.(TxCache)
	if !isTxCache {
		return nil, fmt.Errorf("%w: 'txShardPool' should be of type 'TxCache'", process.ErrWrongTypeAssertion)
	}

	session, err := NewSelectionSession(ArgsSelectionSession{
		AccountsAdapter:       txs.accounts,
		TransactionsProcessor: txs.txProcessor,
	})
	if err != nil {
		return nil, err
	}

	selectionOptions := holders.NewTxSelectionOptions(
		gasBandwidth,
		txs.txCacheSelectionConfig.SelectionMaxNumTxs,
		txs.txCacheSelectionConfig.SelectionLoopMaximumDuration,
		txs.txCacheSelectionConfig.SelectionLoopDurationCheckInterval,
	)

<<<<<<< HEAD
	blockchainInfo := holders.NewBlockchainInfo(nil, nil, 0)
	selectedTxs, _, err := txCache.SelectTransactions(session, selectionOptions, blockchainInfo)
=======
	// TODO should use the right information for the nonce
	sortedTxs, _, err := txCache.SelectTransactions(session, selectionOptions, 0)
>>>>>>> 49ddefdf
	if err != nil {
		// TODO re-brainstorm if this error should be propagated or just logged
		return nil, err
	}

	return selectedTxs, nil
}

func (txs *transactions) computeSortedTxs(
	sndShardId uint32,
	dstShardId uint32,
	gasBandwidth uint64,
	randomness []byte,
) ([]*txcache.WrappedTransaction, []*txcache.WrappedTransaction, error) {
	log.Debug("computeSortedTxs",
		"sndShardId", sndShardId,
		"dstShardId", dstShardId,
		"gasBandwidth", gasBandwidth,
		"randomness", randomness,
	)

	sortedTxs, err := txs.selectTransactionsFromTxPool(sndShardId, dstShardId, gasBandwidth)
	if err != nil {
		return nil, nil, err
	}

	selectedTxs, remainingTxs := txs.preFilterTransactionsWithMoveBalancePriority(sortedTxs, gasBandwidth)
	txs.sortTransactionsBySenderAndNonce(selectedTxs, randomness)

	return selectedTxs, remainingTxs, nil
}

// ProcessMiniBlock processes all the transactions from the given miniblock and saves the processed ones in a local cache
func (txs *transactions) ProcessMiniBlock(
	miniBlock *block.MiniBlock,
	haveTime func() bool,
	haveAdditionalTime func() bool,
	scheduledMode bool,
	partialMbExecutionMode bool,
	indexOfLastTxProcessed int,
	preProcessorExecutionInfoHandler process.PreProcessorExecutionInfoHandler,
) ([][]byte, int, bool, error) {

	if miniBlock.Type != block.TxBlock {
		return nil, indexOfLastTxProcessed, false, process.ErrWrongTypeInMiniBlock
	}

	numTXsProcessed := 0
	var gasProvidedByTxInSelfShard uint64
	var err error
	var txIndex int
	processedTxHashes := make([][]byte, 0)

	indexOfFirstTxToBeProcessed := indexOfLastTxProcessed + 1
	err = process.CheckIfIndexesAreOutOfBound(int32(indexOfFirstTxToBeProcessed), int32(len(miniBlock.TxHashes))-1, miniBlock)
	if err != nil {
		return nil, indexOfLastTxProcessed, false, err
	}

	miniBlockTxs, miniBlockTxHashes, err := txs.getAllTxsFromMiniBlock(miniBlock, haveTime, haveAdditionalTime)
	if err != nil {
		return nil, indexOfLastTxProcessed, false, err
	}

	if txs.blockSizeComputation.IsMaxBlockSizeWithoutThrottleReached(1, len(miniBlock.TxHashes)) {
		return nil, indexOfLastTxProcessed, false, process.ErrMaxBlockSizeReached
	}

	miniBlockHash, err := core.CalculateHash(txs.marshalizer, txs.hasher, miniBlock)
	if err != nil {
		return nil, indexOfLastTxProcessed, false, err
	}

	var totalGasConsumed uint64
	if scheduledMode {
		totalGasConsumed = txs.gasHandler.TotalGasProvidedAsScheduled()
	} else {
		totalGasConsumed = txs.getTotalGasConsumed()
	}

	var maxGasLimitUsedForDestMeTxs uint64
	isFirstMiniBlockDestMe := totalGasConsumed == 0
	if isFirstMiniBlockDestMe {
		maxGasLimitUsedForDestMeTxs = txs.economicsFee.MaxGasLimitPerBlock(txs.shardCoordinator.SelfId())
	} else {
		maxGasLimitUsedForDestMeTxs = txs.economicsFee.MaxGasLimitPerBlock(txs.shardCoordinator.SelfId()) * maxGasLimitPercentUsedForDestMeTxs / 100
	}

	gasInfo := gasConsumedInfo{
		gasConsumedByMiniBlockInReceiverShard: uint64(0),
		gasConsumedByMiniBlocksInSenderShard:  uint64(0),
		totalGasConsumedInSelfShard:           totalGasConsumed,
	}

	log.Debug("transactions.ProcessMiniBlock: before processing",
		"scheduled mode", scheduledMode,
		"totalGasConsumedInSelfShard", gasInfo.totalGasConsumedInSelfShard,
		"total gas provided", txs.gasHandler.TotalGasProvided(),
		"total gas provided as scheduled", txs.gasHandler.TotalGasProvidedAsScheduled(),
		"total gas refunded", txs.gasHandler.TotalGasRefunded(),
		"total gas penalized", txs.gasHandler.TotalGasPenalized(),
	)
	defer func() {
		log.Debug("transactions.ProcessMiniBlock after processing",
			"scheduled mode", scheduledMode,
			"totalGasConsumedInSelfShard", gasInfo.totalGasConsumedInSelfShard,
			"gasConsumedByMiniBlockInReceiverShard", gasInfo.gasConsumedByMiniBlockInReceiverShard,
			"num txs processed", numTXsProcessed,
			"total gas provided", txs.gasHandler.TotalGasProvided(),
			"total gas provided as scheduled", txs.gasHandler.TotalGasProvidedAsScheduled(),
			"total gas refunded", txs.gasHandler.TotalGasRefunded(),
			"total gas penalized", txs.gasHandler.TotalGasPenalized(),
		)
	}()

	numOfOldCrossInterMbs, numOfOldCrossInterTxs := preProcessorExecutionInfoHandler.GetNumOfCrossInterMbsAndTxs()

	for txIndex = indexOfFirstTxToBeProcessed; txIndex < len(miniBlockTxs); txIndex++ {
		if !haveTime() && !haveAdditionalTime() {
			err = process.ErrTimeIsOut
			break
		}

		gasProvidedByTxInSelfShard, err = txs.computeGasProvided(
			miniBlock.SenderShardID,
			miniBlock.ReceiverShardID,
			miniBlockTxs[txIndex],
			miniBlockTxHashes[txIndex],
			&gasInfo)

		if err != nil {
			break
		}

		if txs.enableEpochsHandler.IsFlagEnabled(common.OptimizeGasUsedInCrossMiniBlocksFlag) {
			if gasInfo.totalGasConsumedInSelfShard > maxGasLimitUsedForDestMeTxs {
				err = process.ErrMaxGasLimitUsedForDestMeTxsIsReached
				break
			}
		}

		err = txs.saveAccountBalanceForAddress(miniBlockTxs[txIndex].GetRcvAddr())
		if err != nil {
			break
		}

		if !scheduledMode {
			err = txs.processInNormalMode(
				preProcessorExecutionInfoHandler,
				miniBlockTxs[txIndex],
				miniBlockTxHashes[txIndex],
				&gasInfo,
				gasProvidedByTxInSelfShard,
				miniBlockHash)
			if err != nil {
				break
			}
		} else {
			txs.gasHandler.SetGasProvidedAsScheduled(gasProvidedByTxInSelfShard, miniBlockTxHashes[txIndex])
		}

		processedTxHashes = append(processedTxHashes, miniBlockTxHashes[txIndex])
		numTXsProcessed++
	}

	if err != nil && !partialMbExecutionMode {
		return processedTxHashes, txIndex - 1, true, err
	}

	numOfCrtCrossInterMbs, numOfCrtCrossInterTxs := preProcessorExecutionInfoHandler.GetNumOfCrossInterMbsAndTxs()
	numOfNewCrossInterMbs := numOfCrtCrossInterMbs - numOfOldCrossInterMbs
	numOfNewCrossInterTxs := numOfCrtCrossInterTxs - numOfOldCrossInterTxs

	log.Debug("transactions.ProcessMiniBlock",
		"scheduled mode", scheduledMode,
		"numOfOldCrossInterMbs", numOfOldCrossInterMbs, "numOfOldCrossInterTxs", numOfOldCrossInterTxs,
		"numOfCrtCrossInterMbs", numOfCrtCrossInterMbs, "numOfCrtCrossInterTxs", numOfCrtCrossInterTxs,
		"numOfNewCrossInterMbs", numOfNewCrossInterMbs, "numOfNewCrossInterTxs", numOfNewCrossInterTxs,
	)

	numMiniBlocks := 1 + numOfNewCrossInterMbs
	numTxs := len(miniBlock.TxHashes) + numOfNewCrossInterTxs
	if txs.blockSizeComputation.IsMaxBlockSizeWithoutThrottleReached(numMiniBlocks, numTxs) {
		return processedTxHashes, txIndex - 1, true, process.ErrMaxBlockSizeReached
	}

	for index, txHash := range miniBlockTxHashes {
		txs.txsForCurrBlock.AddTransaction(txHash, miniBlockTxs[index], miniBlock.SenderShardID, miniBlock.ReceiverShardID)
	}

	txs.blockSizeComputation.AddNumMiniBlocks(numMiniBlocks)
	txs.blockSizeComputation.AddNumTxs(numTxs)

	if scheduledMode {
		for index := indexOfFirstTxToBeProcessed; index <= txIndex-1; index++ {
			txs.scheduledTxsExecutionHandler.AddScheduledTx(miniBlockTxHashes[index], miniBlockTxs[index])
		}
	}

	return nil, txIndex - 1, false, err
}

func (txs *transactions) processInNormalMode(
	preProcessorExecutionInfoHandler process.PreProcessorExecutionInfoHandler,
	tx *transaction.Transaction,
	txHash []byte,
	gasInfo *gasConsumedInfo,
	gasProvidedByTxInSelfShard uint64,
	mbHash []byte,
) error {

	snapshot := txs.handleProcessTransactionInit(preProcessorExecutionInfoHandler, txHash, mbHash)

	txs.txExecutionOrderHandler.Add(txHash)
	_, err := txs.txProcessor.ProcessTransaction(tx)
	if err != nil {
		txs.handleProcessTransactionError(preProcessorExecutionInfoHandler, snapshot, txHash)
		return err
	}

	txs.updateGasConsumedWithGasRefundedAndGasPenalized(txHash, gasInfo)
	txs.gasHandler.SetGasProvided(gasProvidedByTxInSelfShard, txHash)

	return nil
}

// CreateMarshalledData marshals transactions hashes and saves them into a new structure
func (txs *transactions) CreateMarshalledData(txHashes [][]byte) ([][]byte, error) {
	marshalledTxs, err := txs.createMarshalledData(txHashes, txs.txsForCurrBlock)
	if err != nil {
		return nil, err
	}

	return marshalledTxs, nil
}

// GetAllCurrentUsedTxs returns all the transactions used at current creation / processing
func (txs *transactions) GetAllCurrentUsedTxs() map[string]data.TransactionHandler {
	return txs.txsForCurrBlock.GetAllCurrentUsedTxs()
}

// IsInterfaceNil returns true if there is no value under the interface
func (txs *transactions) IsInterfaceNil() bool {
	return txs == nil
}

// sortTransactionsBySenderAndNonce sorts the provided transactions and hashes simultaneously
func (txs *transactions) sortTransactionsBySenderAndNonce(transactions []*txcache.WrappedTransaction, randomness []byte) {
	if !txs.enableEpochsHandler.IsFlagEnabled(common.FrontRunningProtectionFlag) {
		sortTransactionsBySenderAndNonceLegacy(transactions)
		return
	}

	txs.sortTransactionsBySenderAndNonceWithFrontRunningProtection(transactions, randomness)
}

func (txs *transactions) sortTransactionsBySenderAndNonceWithFrontRunningProtection(transactions []*txcache.WrappedTransaction, randomness []byte) {
	// make sure randomness is 32bytes and uniform
	randSeed := txs.hasher.Compute(string(randomness))
	xoredAddresses := make(map[string][]byte)

	for _, tx := range transactions {
		xoredBytes := xorBytes(tx.Tx.GetSndAddr(), randSeed)
		xoredAddresses[string(tx.Tx.GetSndAddr())] = txs.hasher.Compute(string(xoredBytes))
	}

	sorter := func(i, j int) bool {
		txI := transactions[i].Tx
		txJ := transactions[j].Tx

		delta := bytes.Compare(xoredAddresses[string(txI.GetSndAddr())], xoredAddresses[string(txJ.GetSndAddr())])
		if delta == 0 {
			delta = int(txI.GetNonce()) - int(txJ.GetNonce())
		}

		return delta < 0
	}

	sort.Slice(transactions, sorter)
}

func sortTransactionsBySenderAndNonceLegacy(transactions []*txcache.WrappedTransaction) {
	sorter := func(i, j int) bool {
		txI := transactions[i].Tx
		txJ := transactions[j].Tx

		delta := bytes.Compare(txI.GetSndAddr(), txJ.GetSndAddr())
		if delta == 0 {
			delta = int(txI.GetNonce()) - int(txJ.GetNonce())
		}

		return delta < 0
	}

	sort.Slice(transactions, sorter)
}

// parameters need to be of the same len, otherwise it will panic (if second slice shorter)
func xorBytes(a, b []byte) []byte {
	res := make([]byte, len(a))
	for i := range a {
		res[i] = a[i] ^ b[i]
	}
	return res
}

func (txs *transactions) filterMoveBalance(transactions []*txcache.WrappedTransaction) ([]*txcache.WrappedTransaction, []*txcache.WrappedTransaction, uint64) {
	selectedTxs := make([]*txcache.WrappedTransaction, 0, len(transactions))
	skippedTxs := make([]*txcache.WrappedTransaction, 0, len(transactions))
	skippedAddresses := make(map[string]struct{})

	skipped := 0
	gasEstimation := uint64(0)
	for i, tx := range transactions {
		// prioritize move balance operations
		// and don't care about gas cost for them
		if len(tx.Tx.GetData()) > 0 {
			skippedTxs = append(skippedTxs, transactions[i])
			skippedAddresses[string(tx.Tx.GetSndAddr())] = struct{}{}
			skipped++
			continue
		}

		if shouldSkipTransactionIfMarkedAddress(tx, skippedAddresses) {
			skippedTxs = append(skippedTxs, transactions[i])
			continue
		}

		selectedTxs = append(selectedTxs, transactions[i])
		gasEstimation += txs.economicsFee.MinGasLimit()
	}
	return selectedTxs, skippedTxs, gasEstimation
}

// preFilterTransactions filters the transactions prioritising the move balance operations
func (txs *transactions) preFilterTransactionsWithMoveBalancePriority(
	transactions []*txcache.WrappedTransaction,
	gasBandwidth uint64,
) ([]*txcache.WrappedTransaction, []*txcache.WrappedTransaction) {
	selectedTxs, skippedTxs, gasEstimation := txs.filterMoveBalance(transactions)

	return txs.prefilterTransactions(selectedTxs, skippedTxs, gasEstimation, gasBandwidth)
}

func (txs *transactions) prefilterTransactions(
	initialTxs []*txcache.WrappedTransaction,
	additionalTxs []*txcache.WrappedTransaction,
	initialTxsGasEstimation uint64,
	gasBandwidth uint64,
) ([]*txcache.WrappedTransaction, []*txcache.WrappedTransaction) {

	selectedTxs, remainingTxs, gasEstimation := txs.addTxsWithinBandwidth(initialTxs, additionalTxs, initialTxsGasEstimation, gasBandwidth)

	log.Debug("preFilterTransactions estimation",
		"initialTxs", len(initialTxs),
		"gasCostOfInitialTxs", initialTxsGasEstimation,
		"additionalTxs", len(additionalTxs),
		"gasCostEstimation", gasEstimation,
		"selected", len(selectedTxs),
		"skipped", len(remainingTxs))

	return selectedTxs, remainingTxs
}

func (txs *transactions) addTxsWithinBandwidth(
	initialTxs []*txcache.WrappedTransaction,
	additionalTxs []*txcache.WrappedTransaction,
	initialTxsGasEstimation uint64,
	totalGasBandwidth uint64,
) ([]*txcache.WrappedTransaction, []*txcache.WrappedTransaction, uint64) {
	remainingTxs := make([]*txcache.WrappedTransaction, 0, len(additionalTxs))
	resultedTxs := make([]*txcache.WrappedTransaction, 0, len(initialTxs))
	resultedTxs = append(resultedTxs, initialTxs...)

	gasEstimation := initialTxsGasEstimation
	for i, tx := range additionalTxs {
		gasInShard, _, err := txs.gasHandler.ComputeGasProvidedByTx(tx.SenderShardID, tx.ReceiverShardID, tx.Tx)
		if err != nil {
			continue
		}
		if gasEstimation+gasInShard > totalGasBandwidth {
			remainingTxs = append(remainingTxs, additionalTxs[i:]...)
			break
		}

		resultedTxs = append(resultedTxs, additionalTxs[i])
		gasEstimation += gasInShard
	}
	return resultedTxs, remainingTxs, gasEstimation
}

func shouldSkipTransactionIfMarkedAddress(tx *txcache.WrappedTransaction, addressesToSkip map[string]struct{}) bool {
	_, ok := addressesToSkip[string(tx.Tx.GetSndAddr())]
	return ok
}

func (txs *transactions) isBodyToMe(body *block.Body) bool {
	for _, miniBlock := range body.MiniBlocks {
		if miniBlock.SenderShardID == txs.shardCoordinator.SelfId() {
			return false
		}
	}
	return true
}

func (txs *transactions) isBodyFromMe(body *block.Body) bool {
	for _, miniBlock := range body.MiniBlocks {
		if miniBlock.SenderShardID != txs.shardCoordinator.SelfId() {
			return false
		}
	}
	return true
}

func (txs *transactions) isMiniBlockCorrect(mbType block.Type) bool {
	return mbType == block.TxBlock || mbType == block.InvalidBlock
}

func (txs *transactions) createAndProcessMiniBlocksFromMe(
	haveTime func() bool,
	isShardStuck func(uint32) bool,
	isMaxBlockSizeReached func(int, int) bool,
	sortedTxs []*txcache.WrappedTransaction,
) (block.MiniBlockSlice, []*txcache.WrappedTransaction, map[string]struct{}, error) {
	var miniBlocks block.MiniBlockSlice
	var err error
	var mapSCTxs map[string]struct{}
	var remainingTxs []*txcache.WrappedTransaction

	if txs.enableEpochsHandler.IsFlagEnabled(common.ScheduledMiniBlocksFlag) {
		miniBlocks, remainingTxs, mapSCTxs, err = txs.createAndProcessMiniBlocksFromMeV2(
			haveTime,
			isShardStuck,
			isMaxBlockSizeReached,
			sortedTxs,
		)
	} else {
		miniBlocks, remainingTxs, err = txs.createAndProcessMiniBlocksFromMeV1(
			haveTime,
			isShardStuck,
			isMaxBlockSizeReached,
			sortedTxs,
		)
	}

	return miniBlocks, remainingTxs, mapSCTxs, err
}<|MERGE_RESOLUTION|>--- conflicted
+++ resolved
@@ -1490,13 +1490,8 @@
 		txs.txCacheSelectionConfig.SelectionLoopDurationCheckInterval,
 	)
 
-<<<<<<< HEAD
-	blockchainInfo := holders.NewBlockchainInfo(nil, nil, 0)
-	selectedTxs, _, err := txCache.SelectTransactions(session, selectionOptions, blockchainInfo)
-=======
 	// TODO should use the right information for the nonce
 	sortedTxs, _, err := txCache.SelectTransactions(session, selectionOptions, 0)
->>>>>>> 49ddefdf
 	if err != nil {
 		// TODO re-brainstorm if this error should be propagated or just logged
 		return nil, err
