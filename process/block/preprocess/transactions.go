package preprocess

import (
	"bytes"
	"errors"
	"fmt"
	"sort"
	"sync"
	"time"

	"github.com/ElrondNetwork/elrond-go-core/core"
	"github.com/ElrondNetwork/elrond-go-core/core/atomic"
	"github.com/ElrondNetwork/elrond-go-core/core/check"
	"github.com/ElrondNetwork/elrond-go-core/core/sliceUtil"
	"github.com/ElrondNetwork/elrond-go-core/data"
	"github.com/ElrondNetwork/elrond-go-core/data/block"
	"github.com/ElrondNetwork/elrond-go-core/data/transaction"
	"github.com/ElrondNetwork/elrond-go-core/hashing"
	"github.com/ElrondNetwork/elrond-go-core/marshal"
	logger "github.com/ElrondNetwork/elrond-go-logger"
	"github.com/ElrondNetwork/elrond-go/dataRetriever"
	"github.com/ElrondNetwork/elrond-go/process"
	"github.com/ElrondNetwork/elrond-go/sharding"
	"github.com/ElrondNetwork/elrond-go/state"
	"github.com/ElrondNetwork/elrond-go/storage"
	"github.com/ElrondNetwork/elrond-go/storage/txcache"
	vmcommon "github.com/ElrondNetwork/elrond-vm-common"
)

var _ process.DataMarshalizer = (*transactions)(nil)
var _ process.PreProcessor = (*transactions)(nil)

var log = logger.GetOrCreate("process/block/preprocess")

type accountTxsShards struct {
	accountsInfo map[string]*txShardInfo
	sync.RWMutex
}

// TODO: increase code coverage with unit test

type transactions struct {
	*basePreProcess
	chRcvAllTxs                    chan bool
	onRequestTransaction           func(shardID uint32, txHashes [][]byte)
	txsForCurrBlock                txsForBlock
	txPool                         dataRetriever.ShardedDataCacherNotifier
	storage                        dataRetriever.StorageService
	txProcessor                    process.TransactionProcessor
	orderedTxs                     map[string][]data.TransactionHandler
	orderedTxHashes                map[string][][]byte
	mutOrderedTxs                  sync.RWMutex
	blockTracker                   BlockTracker
	blockType                      block.Type
	accountTxsShards               accountTxsShards
	emptyAddress                   []byte
	scheduledMiniBlocksEnableEpoch uint32
	flagScheduledMiniBlocks        atomic.Flag
	txTypeHandler                  process.TxTypeHandler
	scheduledTxsExecutionHandler   process.ScheduledTxsExecutionHandler
}

//TODO: Change this long list of arguments into a single ArgTransactionPreprocessor struct

// NewTransactionPreprocessor creates a new transaction preprocessor object
func NewTransactionPreprocessor(
	txDataPool dataRetriever.ShardedDataCacherNotifier,
	store dataRetriever.StorageService,
	hasher hashing.Hasher,
	marshalizer marshal.Marshalizer,
	txProcessor process.TransactionProcessor,
	shardCoordinator sharding.Coordinator,
	accounts state.AccountsAdapter,
	onRequestTransaction func(shardID uint32, txHashes [][]byte),
	economicsFee process.FeeHandler,
	gasHandler process.GasHandler,
	blockTracker BlockTracker,
	blockType block.Type,
	pubkeyConverter core.PubkeyConverter,
	blockSizeComputation BlockSizeComputationHandler,
	balanceComputation BalanceComputationHandler,
	epochNotifier process.EpochNotifier,
<<<<<<< HEAD
	scheduledMiniBlocksEnableEpoch uint32,
	txTypeHandler process.TxTypeHandler,
	scheduledTxsExecutionHandler process.ScheduledTxsExecutionHandler,
=======
	optimizeGasUsedInCrossMiniBlocksEnableEpoch uint32,
>>>>>>> 1229c24f
) (*transactions, error) {

	if check.IfNil(hasher) {
		return nil, process.ErrNilHasher
	}
	if check.IfNil(marshalizer) {
		return nil, process.ErrNilMarshalizer
	}
	if check.IfNil(txDataPool) {
		return nil, process.ErrNilTransactionPool
	}
	if check.IfNil(store) {
		return nil, process.ErrNilTxStorage
	}
	if check.IfNil(txProcessor) {
		return nil, process.ErrNilTxProcessor
	}
	if check.IfNil(shardCoordinator) {
		return nil, process.ErrNilShardCoordinator
	}
	if check.IfNil(accounts) {
		return nil, process.ErrNilAccountsAdapter
	}
	if onRequestTransaction == nil {
		return nil, process.ErrNilRequestHandler
	}
	if check.IfNil(economicsFee) {
		return nil, process.ErrNilEconomicsFeeHandler
	}
	if check.IfNil(gasHandler) {
		return nil, process.ErrNilGasHandler
	}
	if check.IfNil(blockTracker) {
		return nil, process.ErrNilBlockTracker
	}
	if check.IfNil(pubkeyConverter) {
		return nil, process.ErrNilPubkeyConverter
	}
	if check.IfNil(blockSizeComputation) {
		return nil, process.ErrNilBlockSizeComputationHandler
	}
	if check.IfNil(balanceComputation) {
		return nil, process.ErrNilBalanceComputationHandler
	}
	if check.IfNil(epochNotifier) {
		return nil, process.ErrNilEpochNotifier
	}
<<<<<<< HEAD
	if check.IfNil(txTypeHandler) {
		return nil, process.ErrNilTxTypeHandler
	}
	if check.IfNil(scheduledTxsExecutionHandler) {
		return nil, process.ErrNilScheduledTxsExecutionHandler
	}
=======
>>>>>>> 1229c24f

	bpp := basePreProcess{
		hasher:      hasher,
		marshalizer: marshalizer,
		gasTracker: gasTracker{
			shardCoordinator: shardCoordinator,
			gasHandler:       gasHandler,
			economicsFee:     economicsFee,
		},
		blockSizeComputation: blockSizeComputation,
		balanceComputation:   balanceComputation,
		accounts:             accounts,
		pubkeyConverter:      pubkeyConverter,
		optimizeGasUsedInCrossMiniBlocksEnableEpoch: optimizeGasUsedInCrossMiniBlocksEnableEpoch,
	}

	txs := &transactions{
<<<<<<< HEAD
		basePreProcess:                 &bpp,
		storage:                        store,
		txPool:                         txDataPool,
		onRequestTransaction:           onRequestTransaction,
		txProcessor:                    txProcessor,
		blockTracker:                   blockTracker,
		blockType:                      blockType,
		scheduledMiniBlocksEnableEpoch: scheduledMiniBlocksEnableEpoch,
		txTypeHandler:                  txTypeHandler,
		scheduledTxsExecutionHandler:   scheduledTxsExecutionHandler,
=======
		basePreProcess:       &bpp,
		storage:              store,
		txPool:               txDataPool,
		onRequestTransaction: onRequestTransaction,
		txProcessor:          txProcessor,
		blockTracker:         blockTracker,
		blockType:            blockType,
>>>>>>> 1229c24f
	}

	txs.chRcvAllTxs = make(chan bool)
	txs.txPool.RegisterOnAdded(txs.receivedTransaction)

	txs.txsForCurrBlock.txHashAndInfo = make(map[string]*txInfo)
	txs.orderedTxs = make(map[string][]data.TransactionHandler)
	txs.orderedTxHashes = make(map[string][][]byte)
	txs.accountTxsShards.accountsInfo = make(map[string]*txShardInfo)

	txs.emptyAddress = make([]byte, txs.pubkeyConverter.Len())

<<<<<<< HEAD
=======
	log.Debug("transactions: enable epoch for optimize gas used in cross shard mini blocks", "epoch", txs.optimizeGasUsedInCrossMiniBlocksEnableEpoch)
>>>>>>> 1229c24f
	epochNotifier.RegisterNotifyHandler(txs)

	return txs, nil
}

// waitForTxHashes waits for a call whether all the requested transactions appeared
func (txs *transactions) waitForTxHashes(waitTime time.Duration) error {
	select {
	case <-txs.chRcvAllTxs:
		return nil
	case <-time.After(waitTime):
		return process.ErrTimeIsOut
	}
}

// IsDataPrepared returns non error if all the requested transactions arrived and were saved into the pool
func (txs *transactions) IsDataPrepared(requestedTxs int, haveTime func() time.Duration) error {
	if requestedTxs > 0 {
		log.Debug("requested missing txs", "num txs", requestedTxs)
		err := txs.waitForTxHashes(haveTime())
		txs.txsForCurrBlock.mutTxsForBlock.Lock()
		missingTxs := txs.txsForCurrBlock.missingTxs
		txs.txsForCurrBlock.missingTxs = 0
		txs.txsForCurrBlock.mutTxsForBlock.Unlock()
		log.Debug("received missing txs", "num txs", requestedTxs-missingTxs, "requested", requestedTxs, "missing", missingTxs)
		if err != nil {
			return err
		}
	}

	return nil
}

// RemoveBlockDataFromPools removes transactions and miniblocks from associated pools
func (txs *transactions) RemoveBlockDataFromPools(body *block.Body, miniBlockPool storage.Cacher) error {
	return txs.removeBlockDataFromPools(body, miniBlockPool, txs.txPool, txs.isMiniBlockCorrect)
}

// RemoveTxsFromPools removes transactions from associated pools
func (txs *transactions) RemoveTxsFromPools(body *block.Body) error {
	return txs.removeTxsFromPools(body, txs.txPool, txs.isMiniBlockCorrect)
}

// RestoreBlockDataIntoPools restores the transactions and miniblocks to associated pools
func (txs *transactions) RestoreBlockDataIntoPools(
	body *block.Body,
	miniBlockPool storage.Cacher,
) (int, error) {
	if check.IfNil(body) {
		return 0, process.ErrNilBlockBody
	}
	if check.IfNil(miniBlockPool) {
		return 0, process.ErrNilMiniBlockPool
	}

	txsRestored := 0
	for i := 0; i < len(body.MiniBlocks); i++ {
		miniBlock := body.MiniBlocks[i]
		if !txs.isMiniBlockCorrect(miniBlock.Type) {
			continue
		}

		strCache := process.ShardCacherIdentifier(miniBlock.SenderShardID, miniBlock.ReceiverShardID)
		txsBuff, err := txs.storage.GetAll(dataRetriever.TransactionUnit, miniBlock.TxHashes)
		if err != nil {
			log.Debug("tx from mini block was not found in TransactionUnit",
				"sender shard ID", miniBlock.SenderShardID,
				"receiver shard ID", miniBlock.ReceiverShardID,
				"num txs", len(miniBlock.TxHashes),
			)

			return txsRestored, err
		}

		for txHash, txBuff := range txsBuff {
			tx := transaction.Transaction{}
			err = txs.marshalizer.Unmarshal(&tx, txBuff)
			if err != nil {
				return txsRestored, err
			}

			txs.txPool.AddData([]byte(txHash), &tx, tx.Size(), strCache)
		}

		//TODO: Should be analyzed if restoring into pool only cross-shard miniblocks with destination in self shard,
		//would create problems or not
		if miniBlock.SenderShardID != txs.shardCoordinator.SelfId() {
			miniBlockHash, errHash := core.CalculateHash(txs.marshalizer, txs.hasher, miniBlock)
			if errHash != nil {
				return txsRestored, errHash
			}

			miniBlockPool.Put(miniBlockHash, miniBlock, miniBlock.Size())
		}

		txsRestored += len(miniBlock.TxHashes)
	}

	return txsRestored, nil
}

// ProcessBlockTransactions processes all the transaction from the block.Body, updates the state
func (txs *transactions) ProcessBlockTransactions(
	header data.HeaderHandler,
	body *block.Body,
	haveTime func() bool,
) error {
	if txs.isBodyToMe(body) {
		return txs.processTxsToMe(header, body, haveTime)
	}

	if txs.isBodyFromMe(body) {
		return txs.processTxsFromMe(body, haveTime)
	}

	return process.ErrInvalidBody
}

func (txs *transactions) computeTxsToMe(body *block.Body) ([]*txcache.WrappedTransaction, error) {
	if check.IfNil(body) {
		return nil, process.ErrNilBlockBody
	}

	allTxs := make([]*txcache.WrappedTransaction, 0)
	for _, miniBlock := range body.MiniBlocks {
		shouldSkipMiniblock := miniBlock.SenderShardID == txs.shardCoordinator.SelfId() || !txs.isMiniBlockCorrect(miniBlock.Type)
		if shouldSkipMiniblock {
			continue
		}
		if miniBlock.Type != txs.blockType {
			return nil, fmt.Errorf("%w: block type: %s, sender shard id: %d, receiver shard id: %d",
				process.ErrInvalidMiniBlockType,
				miniBlock.Type,
				miniBlock.SenderShardID,
				miniBlock.ReceiverShardID)
		}

		txsFromMiniBlock, err := txs.computeTxsFromMiniBlock(miniBlock)
		if err != nil {
			return nil, err
		}

		allTxs = append(allTxs, txsFromMiniBlock...)
	}

	return allTxs, nil
}

func (txs *transactions) computeTxsFromMe(body *block.Body) ([]*txcache.WrappedTransaction, error) {
	if check.IfNil(body) {
		return nil, process.ErrNilBlockBody
	}

	allTxs := make([]*txcache.WrappedTransaction, 0)
	for _, miniBlock := range body.MiniBlocks {
		shouldSkipMiniBlock := miniBlock.SenderShardID != txs.shardCoordinator.SelfId() ||
			!txs.isMiniBlockCorrect(miniBlock.Type) ||
			miniBlock.IsScheduledMiniBlock()
		if shouldSkipMiniBlock {
			continue
		}

		txsFromMiniBlock, err := txs.computeTxsFromMiniBlock(miniBlock)
		if err != nil {
			return nil, err
		}

		allTxs = append(allTxs, txsFromMiniBlock...)
	}

	return allTxs, nil
}

func (txs *transactions) computeScheduledTxsFromMe(body *block.Body) ([]*txcache.WrappedTransaction, error) {
	if check.IfNil(body) {
		return nil, process.ErrNilBlockBody
	}

	allScheduledTxs := make([]*txcache.WrappedTransaction, 0)
	for _, miniBlock := range body.MiniBlocks {
		shouldSkipMiniBlock := miniBlock.SenderShardID != txs.shardCoordinator.SelfId() ||
			miniBlock.Type != block.TxBlock ||
			!miniBlock.IsScheduledMiniBlock()
		if shouldSkipMiniBlock {
			continue
		}

		txsFromScheduledMiniBlock, err := txs.computeTxsFromMiniBlock(miniBlock)
		if err != nil {
			return nil, err
		}

		allScheduledTxs = append(allScheduledTxs, txsFromScheduledMiniBlock...)
	}

	return allScheduledTxs, nil
}

func (txs *transactions) computeTxsFromMiniBlock(miniBlock *block.MiniBlock) ([]*txcache.WrappedTransaction, error) {
	txsFromMiniBlock := make([]*txcache.WrappedTransaction, 0, len(miniBlock.TxHashes))

	for i := 0; i < len(miniBlock.TxHashes); i++ {
		txHash := miniBlock.TxHashes[i]
		txs.txsForCurrBlock.mutTxsForBlock.RLock()
		txInfoFromMap, ok := txs.txsForCurrBlock.txHashAndInfo[string(txHash)]
		txs.txsForCurrBlock.mutTxsForBlock.RUnlock()

		if !ok || check.IfNil(txInfoFromMap.tx) {
			log.Warn("missing transaction in computeTxsFromMiniBlock", "type", miniBlock.Type, "txHash", txHash)
			return nil, process.ErrMissingTransaction
		}

		tx, ok := txInfoFromMap.tx.(*transaction.Transaction)
		if !ok {
			return nil, process.ErrWrongTypeAssertion
		}

		calculatedSenderShardId, err := txs.getShardFromAddress(tx.GetSndAddr())
		if err != nil {
			return nil, err
		}

		calculatedReceiverShardId, err := txs.getShardFromAddress(tx.GetRcvAddr())
		if err != nil {
			return nil, err
		}

		wrappedTx := &txcache.WrappedTransaction{
			Tx:              tx,
			TxHash:          txHash,
			SenderShardID:   calculatedSenderShardId,
			ReceiverShardID: calculatedReceiverShardId,
		}

		txsFromMiniBlock = append(txsFromMiniBlock, wrappedTx)
	}

	return txsFromMiniBlock, nil
}

func (txs *transactions) getShardFromAddress(address []byte) (uint32, error) {
	isEmptyAddress := bytes.Equal(address, txs.emptyAddress)
	if isEmptyAddress {
		return txs.shardCoordinator.SelfId(), nil
	}

	return txs.shardCoordinator.ComputeId(address), nil
}

func (txs *transactions) processTxsToMe(
	header data.HeaderHandler,
	body *block.Body,
	haveTime func() bool,
) error {
	if check.IfNil(body) {
		return process.ErrNilBlockBody
	}
	if check.IfNil(header) {
		return process.ErrNilHeaderHandler
	}

	var err error
	scheduledMode := false
	if txs.flagScheduledMiniBlocks.IsSet() {
		scheduledMode, err = process.IsScheduledMode(header, body, txs.hasher, txs.marshalizer)
		if err != nil {
			return err
		}
	}

	txsToMe, err := txs.computeTxsToMe(body)
	if err != nil {
		return err
	}

<<<<<<< HEAD
	var totalGasConsumed uint64
	if scheduledMode {
		totalGasConsumed = txs.gasHandler.TotalGasConsumedAsScheduled()
	} else {
		totalGasConsumed = txs.gasHandler.TotalGasConsumed()
	}

	gasInfo := gasConsumedInfo{
		gasConsumedByMiniBlockInReceiverShard: uint64(0),
		gasConsumedByMiniBlocksInSenderShard:  uint64(0),
		totalGasConsumedInSelfShard:           totalGasConsumed,
	}
=======
	gasConsumedByMiniBlockInSenderShard := uint64(0)
	gasConsumedByMiniBlockInReceiverShard := uint64(0)
	totalGasConsumedInSelfShard := txs.getTotalGasConsumed()
>>>>>>> 1229c24f

	log.Trace("processTxsToMe", "scheduled mode", scheduledMode, "totalGasConsumedInSelfShard", gasInfo.totalGasConsumedInSelfShard)

	for index := range txsToMe {
		if !haveTime() {
			return process.ErrTimeIsOut
		}

		tx, ok := txsToMe[index].Tx.(*transaction.Transaction)
		if !ok {
			return process.ErrWrongTypeAssertion
		}

		txHash := txsToMe[index].TxHash
		senderShardID := txsToMe[index].SenderShardID
		receiverShardID := txsToMe[index].ReceiverShardID

		err = txs.computeGasConsumed(
			senderShardID,
			receiverShardID,
			tx,
			txHash,
			&gasConsumedByMiniBlockInSenderShard,
			&gasConsumedByMiniBlockInReceiverShard,
			&totalGasConsumedInSelfShard,
		)
		if err != nil {
			return err
		}

		txs.saveAccountBalanceForAddress(tx.GetRcvAddr())

		if !scheduledMode {
			err = txs.processAndRemoveBadTransaction(
				txHash,
				tx,
				senderShardID,
				receiverShardID)
			if err != nil {
				return err
			}
		}

<<<<<<< HEAD
		gasConsumedByTxInSelfShard, errComputeGas := txs.computeGasConsumed(
			senderShardID,
			receiverShardID,
			tx,
			txHash,
			&gasInfo)
		if errComputeGas != nil {
			return errComputeGas
		}

		if scheduledMode {
			txs.gasHandler.SetGasConsumedAsScheduled(gasConsumedByTxInSelfShard, txHash)
			txs.scheduledTxsExecutionHandler.Add(txHash, tx)
		} else {
			txs.gasHandler.SetGasConsumed(gasConsumedByTxInSelfShard, txHash)
		}
=======
		txs.updateGasConsumedWithGasRefundedAndGasPenalized(txHash, &gasConsumedByMiniBlockInReceiverShard, &totalGasConsumedInSelfShard)
>>>>>>> 1229c24f
	}

	return nil
}

func (txs *transactions) processTxsFromMe(
	body *block.Body,
	haveTime func() bool,
) error {
	if check.IfNil(body) {
		return process.ErrNilBlockBody
	}

	txsFromMe, err := txs.computeTxsFromMe(body)
	if err != nil {
		return err
	}

	sortTransactionsBySenderAndNonce(txsFromMe)

	isShardStuckFalse := func(uint32) bool {
		return false
	}
	isMaxBlockSizeReachedFalse := func(int, int) bool {
		return false
	}
	haveAdditionalTimeFalse := func() bool {
		return false
	}

	calculatedMiniBlocks, mapSCTxs, err := txs.createAndProcessMiniBlocksFromMe(
		haveTime,
		isShardStuckFalse,
		isMaxBlockSizeReachedFalse,
		txsFromMe,
	)
	if err != nil {
		return err
	}

	if !haveTime() {
		return process.ErrTimeIsOut
	}

	scheduledMiniBlocks, err := txs.createAndProcessScheduledMiniBlocksFromMeAsValidator(
		body,
		haveTime,
		haveAdditionalTimeFalse,
		isShardStuckFalse,
		isMaxBlockSizeReachedFalse,
		mapSCTxs,
	)
	if err != nil {
		return err
	}

	calculatedMiniBlocks = append(calculatedMiniBlocks, scheduledMiniBlocks...)

	receivedMiniBlocks := make(block.MiniBlockSlice, 0)
	for _, miniBlock := range body.MiniBlocks {
		if miniBlock.Type == block.InvalidBlock {
			continue
		}

		receivedMiniBlocks = append(receivedMiniBlocks, miniBlock)
	}

	receivedBodyHash, err := core.CalculateHash(txs.marshalizer, txs.hasher, &block.Body{MiniBlocks: receivedMiniBlocks})
	if err != nil {
		return err
	}

	calculatedBodyHash, err := core.CalculateHash(txs.marshalizer, txs.hasher, &block.Body{MiniBlocks: calculatedMiniBlocks})
	if err != nil {
		return err
	}

	if !bytes.Equal(receivedBodyHash, calculatedBodyHash) {
		for _, mb := range receivedMiniBlocks {
			log.Debug("received miniblock", "type", mb.Type, "sender", mb.SenderShardID, "receiver", mb.ReceiverShardID, "numTxs", len(mb.TxHashes))
		}

		for _, mb := range calculatedMiniBlocks {
			log.Debug("calculated miniblock", "type", mb.Type, "sender", mb.SenderShardID, "receiver", mb.ReceiverShardID, "numTxs", len(mb.TxHashes))
		}

		log.Debug("block body missmatch",
			"received body hash", receivedBodyHash,
			"calculated body hash", calculatedBodyHash)
		return process.ErrBlockBodyHashMismatch
	}

	return nil
}

func (txs *transactions) createAndProcessScheduledMiniBlocksFromMeAsValidator(
	body *block.Body,
	haveTime func() bool,
	haveAdditionalTime func() bool,
	isShardStuck func(uint32) bool,
	isMaxBlockSizeReached func(int, int) bool,
	mapSCTxs map[string]struct{},
) (block.MiniBlockSlice, error) {

	if !txs.flagScheduledMiniBlocks.IsSet() {
		return make(block.MiniBlockSlice, 0), nil
	}

	scheduledTxsFromMe, err := txs.computeScheduledTxsFromMe(body)
	if err != nil {
		return nil, err
	}

	sortTransactionsBySenderAndNonce(scheduledTxsFromMe)

	scheduledMiniBlocks := txs.createScheduledMiniBlocks(
		haveTime,
		haveAdditionalTime,
		isShardStuck,
		isMaxBlockSizeReached,
		scheduledTxsFromMe,
		mapSCTxs,
	)

	if !haveTime() && !haveAdditionalTime() {
		return nil, process.ErrTimeIsOut
	}

	return scheduledMiniBlocks, nil
}

// SaveTxsToStorage saves transactions from body into storage
func (txs *transactions) SaveTxsToStorage(body *block.Body) error {
	if check.IfNil(body) {
		return process.ErrNilBlockBody
	}

	for i := 0; i < len(body.MiniBlocks); i++ {
		miniBlock := body.MiniBlocks[i]
		if !txs.isMiniBlockCorrect(miniBlock.Type) {
			continue
		}

		err := txs.saveTxsToStorage(miniBlock.TxHashes, &txs.txsForCurrBlock, txs.storage, dataRetriever.TransactionUnit)
		if err != nil {
			return err
		}
	}

	return nil
}

// receivedTransaction is a call back function which is called when a new transaction
// is added in the transaction pool
func (txs *transactions) receivedTransaction(key []byte, value interface{}) {
	wrappedTx, ok := value.(*txcache.WrappedTransaction)
	if !ok {
		log.Warn("transactions.receivedTransaction", "error", process.ErrWrongTypeAssertion)
		return
	}

	receivedAllMissing := txs.baseReceivedTransaction(key, wrappedTx.Tx, &txs.txsForCurrBlock)

	if receivedAllMissing {
		txs.chRcvAllTxs <- true
	}
}

// CreateBlockStarted cleans the local cache map for processed/created transactions at this round
func (txs *transactions) CreateBlockStarted() {
	_ = core.EmptyChannel(txs.chRcvAllTxs)

	txs.txsForCurrBlock.mutTxsForBlock.Lock()
	txs.txsForCurrBlock.missingTxs = 0
	txs.txsForCurrBlock.txHashAndInfo = make(map[string]*txInfo)
	txs.txsForCurrBlock.mutTxsForBlock.Unlock()

	txs.mutOrderedTxs.Lock()
	txs.orderedTxs = make(map[string][]data.TransactionHandler)
	txs.orderedTxHashes = make(map[string][][]byte)
	txs.mutOrderedTxs.Unlock()

	txs.accountTxsShards.Lock()
	txs.accountTxsShards.accountsInfo = make(map[string]*txShardInfo)
	txs.accountTxsShards.Unlock()

	txs.scheduledTxsExecutionHandler.Init()
}

// RequestBlockTransactions request for transactions if missing from a block.Body
func (txs *transactions) RequestBlockTransactions(body *block.Body) int {
	if check.IfNil(body) {
		return 0
	}

	return txs.computeExistingAndRequestMissingTxsForShards(body)
}

// computeExistingAndRequestMissingTxsForShards calculates what transactions are available and requests
// what are missing from block.Body
func (txs *transactions) computeExistingAndRequestMissingTxsForShards(body *block.Body) int {
	numMissingTxsForShard := txs.computeExistingAndRequestMissing(
		body,
		&txs.txsForCurrBlock,
		txs.chRcvAllTxs,
		txs.isMiniBlockCorrect,
		txs.txPool,
		txs.onRequestTransaction,
	)

	return numMissingTxsForShard
}

// processAndRemoveBadTransactions processed transactions, if txs are with error it removes them from pool
func (txs *transactions) processAndRemoveBadTransaction(
	txHash []byte,
	tx *transaction.Transaction,
	sndShardId uint32,
	dstShardId uint32,
) error {

	_, err := txs.txProcessor.ProcessTransaction(tx)
	isTxTargetedForDeletion := errors.Is(err, process.ErrLowerNonceInTransaction) || errors.Is(err, process.ErrInsufficientFee)
	if isTxTargetedForDeletion {
		strCache := process.ShardCacherIdentifier(sndShardId, dstShardId)
		txs.txPool.RemoveData(txHash, strCache)
	}

	if err != nil && !errors.Is(err, process.ErrFailedTransaction) {
		return err
	}

	txShardInfoToSet := &txShardInfo{senderShardID: sndShardId, receiverShardID: dstShardId}
	txs.txsForCurrBlock.mutTxsForBlock.Lock()
	txs.txsForCurrBlock.txHashAndInfo[string(txHash)] = &txInfo{tx: tx, txShardInfo: txShardInfoToSet}
	txs.txsForCurrBlock.mutTxsForBlock.Unlock()

	return err
}

func (txs *transactions) notifyTransactionProviderIfNeeded() {
	txs.accountTxsShards.RLock()
	for senderAddress, txShardInfoValue := range txs.accountTxsShards.accountsInfo {
		if txShardInfoValue.senderShardID != txs.shardCoordinator.SelfId() {
			continue
		}

		account, err := txs.getAccountForAddress([]byte(senderAddress))
		if err != nil {
			log.Debug("notifyTransactionProviderIfNeeded.getAccountForAddress", "error", err)
			continue
		}

		strCache := process.ShardCacherIdentifier(txShardInfoValue.senderShardID, txShardInfoValue.receiverShardID)
		txShardPool := txs.txPool.ShardDataStore(strCache)
		if check.IfNil(txShardPool) {
			log.Trace("notifyTransactionProviderIfNeeded", "error", process.ErrNilTxDataPool)
			continue
		}

		sortedTransactionsProvider := createSortedTransactionsProvider(txShardPool)
		sortedTransactionsProvider.NotifyAccountNonce([]byte(senderAddress), account.GetNonce())
	}
	txs.accountTxsShards.RUnlock()
}

func (txs *transactions) getAccountForAddress(address []byte) (vmcommon.AccountHandler, error) {
	account, err := txs.accounts.GetExistingAccount(address)
	if err != nil {
		return nil, err
	}

	return account, nil
}

// RequestTransactionsForMiniBlock requests missing transactions for a certain miniblock
func (txs *transactions) RequestTransactionsForMiniBlock(miniBlock *block.MiniBlock) int {
	if miniBlock == nil {
		return 0
	}

	missingTxsForMiniBlock := txs.computeMissingTxsForMiniBlock(miniBlock)
	if len(missingTxsForMiniBlock) > 0 {
		txs.onRequestTransaction(miniBlock.SenderShardID, missingTxsForMiniBlock)
	}

	return len(missingTxsForMiniBlock)
}

// computeMissingTxsForMiniBlock computes missing transactions for a certain miniblock
func (txs *transactions) computeMissingTxsForMiniBlock(miniBlock *block.MiniBlock) [][]byte {
	if miniBlock.Type != txs.blockType {
		return nil
	}

	missingTransactions := make([][]byte, 0, len(miniBlock.TxHashes))
	searchFirst := txs.blockType == block.InvalidBlock

	for _, txHash := range miniBlock.TxHashes {
		tx, _ := process.GetTransactionHandlerFromPool(
			miniBlock.SenderShardID,
			miniBlock.ReceiverShardID,
			txHash,
			txs.txPool,
			searchFirst)

		if tx == nil || tx.IsInterfaceNil() {
			missingTransactions = append(missingTransactions, txHash)
		}
	}

	return sliceUtil.TrimSliceSliceByte(missingTransactions)
}

// getAllTxsFromMiniBlock gets all the transactions from a miniblock into a new structure
func (txs *transactions) getAllTxsFromMiniBlock(
	mb *block.MiniBlock,
	haveTime func() bool,
	haveAdditionalTime func() bool,
) ([]*transaction.Transaction, [][]byte, error) {

	strCache := process.ShardCacherIdentifier(mb.SenderShardID, mb.ReceiverShardID)
	txCache := txs.txPool.ShardDataStore(strCache)
	if txCache == nil {
		return nil, nil, process.ErrNilTransactionPool
	}

	// verify if all transaction exists
	txsSlice := make([]*transaction.Transaction, 0, len(mb.TxHashes))
	txHashes := make([][]byte, 0, len(mb.TxHashes))
	for _, txHash := range mb.TxHashes {
		if !haveTime() && !haveAdditionalTime() {
			return nil, nil, process.ErrTimeIsOut
		}

		tmp, _ := txCache.Peek(txHash)
		if tmp == nil {
			return nil, nil, process.ErrNilTransaction
		}

		tx, ok := tmp.(*transaction.Transaction)
		if !ok {
			return nil, nil, process.ErrWrongTypeAssertion
		}
		txHashes = append(txHashes, txHash)
		txsSlice = append(txsSlice, tx)
	}

	return txsSlice, txHashes, nil
}

// CreateAndProcessMiniBlocks creates miniblocks from storage and processes the transactions added into the miniblocks
// as long as it has time
func (txs *transactions) CreateAndProcessMiniBlocks(haveTime func() bool) (block.MiniBlockSlice, error) {
	startTime := time.Now()
	sortedTxs, err := txs.computeSortedTxs(txs.shardCoordinator.SelfId(), txs.shardCoordinator.SelfId())
	elapsedTime := time.Since(startTime)
	if err != nil {
		log.Debug("computeSortedTxs", "error", err.Error())
		return make(block.MiniBlockSlice, 0), nil
	}

	if len(sortedTxs) == 0 {
		log.Trace("no transaction found after computeSortedTxs",
			"time [s]", elapsedTime,
		)
		return make(block.MiniBlockSlice, 0), nil
	}

	if !haveTime() {
		log.Debug("time is up after computeSortedTxs",
			"num txs", len(sortedTxs),
			"time [s]", elapsedTime,
		)
		return make(block.MiniBlockSlice, 0), nil
	}

	log.Debug("elapsed time to computeSortedTxs",
		"num txs", len(sortedTxs),
		"time [s]", elapsedTime,
	)

	startTime = time.Now()
	miniBlocks, mapSCTxs, err := txs.createAndProcessMiniBlocksFromMe(
		haveTime,
		txs.blockTracker.IsShardStuck,
		txs.blockSizeComputation.IsMaxBlockSizeReached,
		sortedTxs,
	)
	elapsedTime = time.Since(startTime)
	log.Debug("elapsed time to createAndProcessMiniBlocksFromMe",
		"time [s]", elapsedTime,
	)

	if err != nil {
		log.Debug("createAndProcessMiniBlocksFromMe", "error", err.Error())
		return make(block.MiniBlockSlice, 0), nil
	}

	haveAdditionalTime := process.HaveAdditionalTime()
	scheduledMiniBlocks, err := txs.createAndProcessScheduledMiniBlocksFromMeAsProposer(
		haveTime,
		haveAdditionalTime,
		sortedTxs,
		mapSCTxs,
	)
	if err != nil {
		log.Debug("createAndProcessScheduledMiniBlocksFromMeAsProposer", "error", err.Error())
		return make(block.MiniBlockSlice, 0), nil
	}

	miniBlocks = append(miniBlocks, scheduledMiniBlocks...)

	return miniBlocks, nil
}

func (txs *transactions) createAndProcessScheduledMiniBlocksFromMeAsProposer(
	haveTime func() bool,
	haveAdditionalTime func() bool,
	sortedTxs []*txcache.WrappedTransaction,
	mapSCTxs map[string]struct{},
) (block.MiniBlockSlice, error) {

<<<<<<< HEAD
	if !txs.flagScheduledMiniBlocks.IsSet() {
		return make(block.MiniBlockSlice, 0), nil
	}
=======
	mapMiniBlocks := make(map[uint32]*block.MiniBlock)

	numTxsAdded := 0
	numTxsBad := 0
	numTxsSkipped := 0
	numTxsFailed := 0
	numTxsWithInitialBalanceConsumed := 0
	numCrossShardScCallsOrSpecialTxs := 0
	numCrossShardTxsWithTooMuchGas := 0
>>>>>>> 1229c24f

	startTime := time.Now()
	scheduledMiniBlocks := txs.createScheduledMiniBlocks(
		haveTime,
		haveAdditionalTime,
		txs.blockTracker.IsShardStuck,
		txs.blockSizeComputation.IsMaxBlockSizeReached,
		sortedTxs,
		mapSCTxs,
	)
	elapsedTime := time.Since(startTime)
	log.Debug("elapsed time to createScheduledMiniBlocks",
		"time [s]", elapsedTime,
	)

	return scheduledMiniBlocks, nil
}

<<<<<<< HEAD
func (txs *transactions) createAndProcessMiniBlocksFromMeV1(
	haveTime func() bool,
	isShardStuck func(uint32) bool,
	isMaxBlockSizeReached func(int, int) bool,
	sortedTxs []*txcache.WrappedTransaction,
) (block.MiniBlockSlice, error) {
	log.Debug("createAndProcessMiniBlocksFromMeV1 has been started")
=======
	gasConsumedByMiniBlocksInSenderShard := uint64(0)
	mapGasConsumedByMiniBlockInReceiverShard := make(map[uint32]uint64)
	totalGasConsumedInSelfShard := txs.getTotalGasConsumed()
>>>>>>> 1229c24f

	args := miniBlocksBuilderArgs{
		gasTracker:                txs.gasTracker,
		accounts:                  txs.accounts,
		accountTxsShards:          &txs.accountTxsShards,
		balanceComputationHandler: txs.balanceComputation,
		blockSizeComputation:      txs.blockSizeComputation,
		haveTime:                  haveTime,
		isShardStuck:              isShardStuck,
		isMaxBlockSizeReached:     isMaxBlockSizeReached,
		getTxMaxTotalCost:         getTxMaxTotalCost,
	}

	mbBuilder, err := newMiniBlockBuilder(args)
	if err != nil {
		return nil, err
	}

	defer func() {
		go txs.notifyTransactionProviderIfNeeded()
	}()

	for _, wtx := range sortedTxs {
		canAddTx, canContinue, tx := mbBuilder.checkAddTransaction(wtx)
		if !canContinue {
			break
		}
		if !canAddTx {
			continue
		}

		err = txs.processMiniBlockBuilderTx(mbBuilder, wtx, tx)
		if err != nil {
<<<<<<< HEAD
=======
			log.Trace("createAndProcessMiniBlocksFromMe.computeGasConsumed", "error", err)
			isTxTargetedForDeletion := errors.Is(err, process.ErrMaxGasLimitPerOneTxInReceiverShardIsReached)
			if isTxTargetedForDeletion {
				numCrossShardTxsWithTooMuchGas++
				strCache := process.ShardCacherIdentifier(senderShardID, receiverShardID)
				txs.txPool.RemoveData(txHash, strCache)
			}
>>>>>>> 1229c24f
			continue
		}

		mbBuilder.addTxAndUpdateBlockSize(tx, wtx)
	}

	miniBlocks := txs.getMiniBlockSliceFromMap(mbBuilder.miniBlocks)

	logCreatedMiniBlocksStats(miniBlocks, txs.shardCoordinator.SelfId(), mbBuilder, len(sortedTxs))

<<<<<<< HEAD
	return miniBlocks, nil
}
=======
			err = txs.accounts.RevertToSnapshot(snapshot)
			if err != nil {
				log.Warn("revert to snapshot", "error", err.Error())
			}

			txs.gasHandler.RemoveGasConsumed([][]byte{txHash})
			txs.gasHandler.RemoveGasRefunded([][]byte{txHash})
			txs.gasHandler.RemoveGasPenalized([][]byte{txHash})
>>>>>>> 1229c24f

func logCreatedMiniBlocksStats(
	miniBlocks block.MiniBlockSlice,
	selfShardID uint32,
	mbb *miniBlocksBuilder,
	nbSortedTxs int,
) {
	log.Debug("createAndProcessMiniBlocksFromMeV1",
		"self shard", selfShardID,
		"gas consumed in sender shard", mbb.gasInfo.gasConsumedByMiniBlocksInSenderShard,
		"total gas consumed in self shard", mbb.gasInfo.totalGasConsumedInSelfShard)

	for _, miniBlock := range miniBlocks {
		log.Debug("mini block info",
			"type", miniBlock.Type,
			"sender shard", miniBlock.SenderShardID,
			"receiver shard", miniBlock.ReceiverShardID,
			"gas consumed in receiver shard", mbb.gasConsumedInReceiverShard[miniBlock.ReceiverShardID],
			"txs added", len(miniBlock.TxHashes))
	}

<<<<<<< HEAD
	log.Debug("createAndProcessMiniBlocksFromMeV1 has been finished",
		"total txs", nbSortedTxs,
		"num txs added", mbb.stats.numTxsAdded,
		"num txs bad", mbb.stats.numTxsBad,
		"num txs failed", mbb.stats.numTxsFailed,
		"num txs skipped", mbb.stats.numTxsSkipped,
		"num txs with initial balance consumed", mbb.stats.numTxsWithInitialBalanceConsumed,
		"num cross shard sc calls or special txs", mbb.stats.numCrossShardSCCallsOrSpecialTxs,
		"used time for computeGasConsumed", mbb.stats.totalGasComputeTime,
		"used time for processAndRemoveBadTransaction", mbb.stats.totalProcessingTime)
}
=======
		if senderShardID == receiverShardID {
			gasRefunded := txs.gasHandler.GasRefunded(txHash)
			gasPenalized := txs.gasHandler.GasPenalized(txHash)
			gasToBeSubtracted := gasRefunded + gasPenalized
			shouldDoTheSubtraction := gasToBeSubtracted <= gasConsumedByMiniBlocksInSenderShard &&
				gasToBeSubtracted <= totalGasConsumedInSelfShard &&
				gasToBeSubtracted <= mapGasConsumedByMiniBlockInReceiverShard[receiverShardID]
			if shouldDoTheSubtraction {
				gasConsumedByMiniBlocksInSenderShard -= gasToBeSubtracted
				totalGasConsumedInSelfShard -= gasToBeSubtracted
				mapGasConsumedByMiniBlockInReceiverShard[receiverShardID] -= gasToBeSubtracted
			}
		}
>>>>>>> 1229c24f

func (txs *transactions) processMiniBlockBuilderTx(
	mb *miniBlocksBuilder,
	wtx *txcache.WrappedTransaction,
	tx *transaction.Transaction,
) error {
	snapshot := mb.accounts.JournalLen()
	startTime := time.Now()
	err := txs.processAndRemoveBadTransaction(
		wtx.TxHash,
		tx,
		wtx.SenderShardID,
		wtx.ReceiverShardID,
	)
	elapsedTime := time.Since(startTime)
	mb.stats.totalProcessingTime += elapsedTime
	mb.updateAccountShardsInfo(tx, wtx)

	if err != nil && !errors.Is(err, process.ErrFailedTransaction) {
		txs.handleBadTransaction(err, wtx, tx, mb, snapshot)
		return err
	}

	mb.senderToSkip = []byte("")

	txs.refundGas(wtx, mb)

	if errors.Is(err, process.ErrFailedTransaction) {
		mb.handleFailedTransaction()
		return err
	}

	return nil
}

func (txs *transactions) handleBadTransaction(
	err error,
	wtx *txcache.WrappedTransaction,
	tx *transaction.Transaction,
	mbb *miniBlocksBuilder,
	snapshot int,
) {
	log.Trace("bad tx", "error", err.Error(), "hash", wtx.TxHash)
	errRevert := txs.accounts.RevertToSnapshot(snapshot)
	if errRevert != nil {
		log.Warn("revert to snapshot", "error", err.Error())
	}

<<<<<<< HEAD
	mbb.handleBadTransaction(err, wtx, tx)
}
=======
	log.Debug("createAndProcessMiniBlocksFromMe has been finished",
		"total txs", len(sortedTxs),
		"num txs added", numTxsAdded,
		"num txs bad", numTxsBad,
		"num txs failed", numTxsFailed,
		"num txs skipped", numTxsSkipped,
		"num txs with initial balance consumed", numTxsWithInitialBalanceConsumed,
		"num cross shard sc calls or special txs", numCrossShardScCallsOrSpecialTxs,
		"num cross shard txs with too much gas", numCrossShardTxsWithTooMuchGas,
		"used time for computeGasConsumed", totalTimeUsedForComputeGasConsumed,
		"used time for processAndRemoveBadTransaction", totalTimeUsedForProcesss)
>>>>>>> 1229c24f

func (txs *transactions) refundGas(
	wtx *txcache.WrappedTransaction,
	mbb *miniBlocksBuilder,
) {
	gasRefunded := txs.gasHandler.GasRefunded(wtx.TxHash)
	mbb.handleGasRefund(wtx, gasRefunded)
}

func (txs *transactions) createEmptyMiniBlock(
	senderShardID uint32,
	receiverShardID uint32,
	blockType block.Type,
	reserved []byte,
) *block.MiniBlock {

	miniBlock := &block.MiniBlock{
		Type:            blockType,
		SenderShardID:   senderShardID,
		ReceiverShardID: receiverShardID,
		TxHashes:        make([][]byte, 0),
		Reserved:        reserved,
	}

	return miniBlock
}

func (txs *transactions) getMiniBlockSliceFromMap(mapMiniBlocks map[uint32]*block.MiniBlock) block.MiniBlockSlice {
	miniBlocks := make(block.MiniBlockSlice, 0)

	for shardID := uint32(0); shardID < txs.shardCoordinator.NumberOfShards(); shardID++ {
		if miniBlock, ok := mapMiniBlocks[shardID]; ok {
			if len(miniBlock.TxHashes) > 0 {
				miniBlocks = append(miniBlocks, miniBlock)
			}
		}
	}

	if miniBlock, ok := mapMiniBlocks[core.MetachainShardId]; ok {
		if len(miniBlock.TxHashes) > 0 {
			miniBlocks = append(miniBlocks, miniBlock)
		}
	}

	return txs.splitMiniBlocksIfNeeded(miniBlocks)
}

func (txs *transactions) splitMiniBlocksIfNeeded(miniBlocks block.MiniBlockSlice) block.MiniBlockSlice {
	if !txs.flagOptimizeGasUsedInCrossMiniBlocks.IsSet() {
		return miniBlocks
	}

	splitMiniBlocks := make(block.MiniBlockSlice, 0)
	for _, miniBlock := range miniBlocks {
		if miniBlock.ReceiverShardID == txs.shardCoordinator.SelfId() {
			splitMiniBlocks = append(splitMiniBlocks, miniBlock)
			continue
		}

		splitMiniBlocks = append(splitMiniBlocks, txs.splitMiniBlockIfNeeded(miniBlock)...)
	}

	return splitMiniBlocks
}

func (txs *transactions) splitMiniBlockIfNeeded(miniBlock *block.MiniBlock) block.MiniBlockSlice {
	splitMiniBlocks := make(block.MiniBlockSlice, 0)
	currentMiniBlock := createEmptyMiniBlock(miniBlock)
	gasLimitInReceiverShard := uint64(0)

	for _, txHash := range miniBlock.TxHashes {
		txInfo, ok := txs.txsForCurrBlock.txHashAndInfo[string(txHash)]
		if !ok {
			log.Warn("transactions.splitMiniBlockIfNeeded: missing tx", "hash", txHash)
			currentMiniBlock.TxHashes = append(currentMiniBlock.TxHashes, txHash)
			continue
		}

		_, gasConsumedByTxInReceiverShard, err := txs.computeGasConsumedByTx(
			miniBlock.SenderShardID,
			miniBlock.ReceiverShardID,
			txInfo.tx,
			txHash)
		if err != nil {
			log.Warn("transactions.splitMiniBlockIfNeeded: failed to compute gas consumed by tx", "hash", txHash, "error", err.Error())
			currentMiniBlock.TxHashes = append(currentMiniBlock.TxHashes, txHash)
			continue
		}

		isGasLimitExceeded := gasLimitInReceiverShard+gasConsumedByTxInReceiverShard > txs.economicsFee.MaxGasLimitPerMiniBlockForSafeCrossShard()
		if isGasLimitExceeded {
			log.Debug("transactions.splitMiniBlockIfNeeded: gas limit exceeded",
				"mb type", currentMiniBlock.Type,
				"sender shard", currentMiniBlock.SenderShardID,
				"receiver shard", currentMiniBlock.ReceiverShardID,
				"initial num txs", len(miniBlock.TxHashes),
				"adjusted num txs", len(currentMiniBlock.TxHashes),
			)

			if len(currentMiniBlock.TxHashes) > 0 {
				splitMiniBlocks = append(splitMiniBlocks, currentMiniBlock)
			}

			currentMiniBlock = createEmptyMiniBlock(miniBlock)
			gasLimitInReceiverShard = 0
		}

		gasLimitInReceiverShard += gasConsumedByTxInReceiverShard
		currentMiniBlock.TxHashes = append(currentMiniBlock.TxHashes, txHash)
	}

	if len(currentMiniBlock.TxHashes) > 0 {
		splitMiniBlocks = append(splitMiniBlocks, currentMiniBlock)
	}

	return splitMiniBlocks
}

func createEmptyMiniBlock(miniBlock *block.MiniBlock) *block.MiniBlock {
	return &block.MiniBlock{
		SenderShardID:   miniBlock.SenderShardID,
		ReceiverShardID: miniBlock.ReceiverShardID,
		Type:            miniBlock.Type,
		Reserved:        miniBlock.Reserved,
		TxHashes:        make([][]byte, 0),
	}
}

func (txs *transactions) computeSortedTxs(
	sndShardId uint32,
	dstShardId uint32,
) ([]*txcache.WrappedTransaction, error) {
	strCache := process.ShardCacherIdentifier(sndShardId, dstShardId)
	txShardPool := txs.txPool.ShardDataStore(strCache)

	if check.IfNil(txShardPool) {
		return nil, process.ErrNilTxDataPool
	}

	sortedTransactionsProvider := createSortedTransactionsProvider(txShardPool)
	log.Debug("computeSortedTxs.GetSortedTransactions")
	sortedTxs := sortedTransactionsProvider.GetSortedTransactions()

	sortTransactionsBySenderAndNonce(sortedTxs)
	return sortedTxs, nil
}

// ProcessMiniBlock processes all the transactions from a and saves the processed transactions in local cache complete miniblock
func (txs *transactions) ProcessMiniBlock(
	miniBlock *block.MiniBlock,
	haveTime func() bool,
	haveAdditionalTime func() bool,
	getNumOfCrossInterMbsAndTxs func() (int, int),
	scheduledMode bool,
) ([][]byte, int, error) {

	if miniBlock.Type != block.TxBlock {
		return nil, 0, process.ErrWrongTypeInMiniBlock
	}

	var err error
	processedTxHashes := make([][]byte, 0)
	miniBlockTxs, miniBlockTxHashes, err := txs.getAllTxsFromMiniBlock(miniBlock, haveTime, haveAdditionalTime)
	if err != nil {
		return nil, 0, err
	}

	if txs.blockSizeComputation.IsMaxBlockSizeWithoutThrottleReached(1, len(miniBlockTxs)) {
		return nil, 0, process.ErrMaxBlockSizeReached
	}

	defer func() {
		if err != nil {
<<<<<<< HEAD
			if scheduledMode {
				txs.gasHandler.RemoveGasConsumedAsScheduled(processedTxHashes)
			} else {
				txs.gasHandler.RemoveGasConsumed(processedTxHashes)
				txs.gasHandler.RemoveGasRefunded(processedTxHashes)
			}
		}
	}()

	var totalGasConsumed uint64
	if scheduledMode {
		totalGasConsumed = txs.gasHandler.TotalGasConsumedAsScheduled()
	} else {
		totalGasConsumed = txs.gasHandler.TotalGasConsumed()
	}

	gasInfo := gasConsumedInfo{
		gasConsumedByMiniBlockInReceiverShard: uint64(0),
		gasConsumedByMiniBlocksInSenderShard:  uint64(0),
		totalGasConsumedInSelfShard:           totalGasConsumed,
	}
=======
			txs.gasHandler.RemoveGasConsumed(processedTxHashes)
			txs.gasHandler.RemoveGasRefunded(processedTxHashes)
			txs.gasHandler.RemoveGasPenalized(processedTxHashes)
		}
	}()

	gasConsumedByMiniBlockInSenderShard := uint64(0)
	gasConsumedByMiniBlockInReceiverShard := uint64(0)
	totalGasConsumedInSelfShard := txs.getTotalGasConsumed()
>>>>>>> 1229c24f

	log.Trace("transactions.ProcessMiniBlock", "scheduled mode", scheduledMode, "totalGasConsumedInSelfShard", gasInfo.totalGasConsumedInSelfShard)

	numOfOldCrossInterMbs, numOfOldCrossInterTxs := getNumOfCrossInterMbsAndTxs()

	for index := range miniBlockTxs {
		if !haveTime() && !haveAdditionalTime() {
			err = process.ErrTimeIsOut
			return processedTxHashes, index, err
		}

		gasConsumedByTxInSelfShard, errComputeGas := txs.computeGasConsumed(
			miniBlock.SenderShardID,
			miniBlock.ReceiverShardID,
			miniBlockTxs[index],
			miniBlockTxHashes[index],
<<<<<<< HEAD
			&gasInfo)
		if errComputeGas != nil {
			return processedTxHashes, 0, errComputeGas
		}

		if scheduledMode {
			txs.gasHandler.SetGasConsumedAsScheduled(gasConsumedByTxInSelfShard, miniBlockTxHashes[index])
		} else {
			txs.gasHandler.SetGasConsumed(gasConsumedByTxInSelfShard, miniBlockTxHashes[index])
		}

		processedTxHashes = append(processedTxHashes, miniBlockTxHashes[index])
	}

	numOfOldCrossInterMbs, numOfOldCrossInterTxs := getNumOfCrossInterMbsAndTxs()

	for index := range miniBlockTxs {
		if !haveTime() && !haveAdditionalTime() {
			err = process.ErrTimeIsOut
			return processedTxHashes, index, err
		}
=======
			&gasConsumedByMiniBlockInSenderShard,
			&gasConsumedByMiniBlockInReceiverShard,
			&totalGasConsumedInSelfShard)

		if err != nil {
			return processedTxHashes, index, err
		}

		processedTxHashes = append(processedTxHashes, miniBlockTxHashes[index])
>>>>>>> 1229c24f

		txs.saveAccountBalanceForAddress(miniBlockTxs[index].GetRcvAddr())

		if !scheduledMode {
			_, err = txs.txProcessor.ProcessTransaction(miniBlockTxs[index])
			if err != nil {
				return processedTxHashes, index, err
			}
		}

		txs.updateGasConsumedWithGasRefundedAndGasPenalized(miniBlockTxHashes[index], &gasConsumedByMiniBlockInReceiverShard, &totalGasConsumedInSelfShard)
	}

	numOfCrtCrossInterMbs, numOfCrtCrossInterTxs := getNumOfCrossInterMbsAndTxs()
	numOfNewCrossInterMbs := numOfCrtCrossInterMbs - numOfOldCrossInterMbs
	numOfNewCrossInterTxs := numOfCrtCrossInterTxs - numOfOldCrossInterTxs

	log.Trace("transactions.ProcessMiniBlock",
		"scheduled mode", scheduledMode,
		"numOfOldCrossInterMbs", numOfOldCrossInterMbs, "numOfOldCrossInterTxs", numOfOldCrossInterTxs,
		"numOfCrtCrossInterMbs", numOfCrtCrossInterMbs, "numOfCrtCrossInterTxs", numOfCrtCrossInterTxs,
		"numOfNewCrossInterMbs", numOfNewCrossInterMbs, "numOfNewCrossInterTxs", numOfNewCrossInterTxs,
	)

	numMiniBlocks := 1 + numOfNewCrossInterMbs
	numTxs := len(miniBlockTxs) + numOfNewCrossInterTxs
	if txs.blockSizeComputation.IsMaxBlockSizeWithoutThrottleReached(numMiniBlocks, numTxs) {
		return processedTxHashes, len(processedTxHashes), process.ErrMaxBlockSizeReached
	}

	txShardInfoToSet := &txShardInfo{senderShardID: miniBlock.SenderShardID, receiverShardID: miniBlock.ReceiverShardID}

	txs.txsForCurrBlock.mutTxsForBlock.Lock()
	for index, txHash := range miniBlockTxHashes {
		txs.txsForCurrBlock.txHashAndInfo[string(txHash)] = &txInfo{tx: miniBlockTxs[index], txShardInfo: txShardInfoToSet}
	}
	txs.txsForCurrBlock.mutTxsForBlock.Unlock()

	txs.blockSizeComputation.AddNumMiniBlocks(numMiniBlocks)
	txs.blockSizeComputation.AddNumTxs(numTxs)

	if scheduledMode {
		for index := range miniBlockTxs {
			txs.scheduledTxsExecutionHandler.Add(miniBlockTxHashes[index], miniBlockTxs[index])
		}
	}

	return nil, len(processedTxHashes), nil
}

// CreateMarshalizedData marshalizes transactions and creates and saves them into a new structure
func (txs *transactions) CreateMarshalizedData(txHashes [][]byte) ([][]byte, error) {
	mrsScrs, err := txs.createMarshalizedData(txHashes, &txs.txsForCurrBlock)
	if err != nil {
		return nil, err
	}

	return mrsScrs, nil
}

// GetAllCurrentUsedTxs returns all the transactions used at current creation / processing
func (txs *transactions) GetAllCurrentUsedTxs() map[string]data.TransactionHandler {
	txPool := make(map[string]data.TransactionHandler, len(txs.txsForCurrBlock.txHashAndInfo))

	txs.txsForCurrBlock.mutTxsForBlock.RLock()
	for txHash, txInfoFromMap := range txs.txsForCurrBlock.txHashAndInfo {
		txPool[txHash] = txInfoFromMap.tx
	}
	txs.txsForCurrBlock.mutTxsForBlock.RUnlock()

	return txPool
}

// EpochConfirmed is called whenever a new epoch is confirmed
func (txs *transactions) EpochConfirmed(epoch uint32, _ uint64) {
	txs.flagScheduledMiniBlocks.Toggle(epoch >= txs.scheduledMiniBlocksEnableEpoch)
	log.Debug("transactions: scheduled mini blocks", "enabled", txs.flagScheduledMiniBlocks.IsSet())
}

// IsInterfaceNil returns true if there is no value under the interface
func (txs *transactions) IsInterfaceNil() bool {
	return txs == nil
}

// sortTransactionsBySenderAndNonce sorts the provided transactions and hashes simultaneously
func sortTransactionsBySenderAndNonce(transactions []*txcache.WrappedTransaction) {
	sorter := func(i, j int) bool {
		txI := transactions[i].Tx
		txJ := transactions[j].Tx

		delta := bytes.Compare(txI.GetSndAddr(), txJ.GetSndAddr())
		if delta == 0 {
			delta = int(txI.GetNonce()) - int(txJ.GetNonce())
		}

		return delta < 0
	}

	sort.Slice(transactions, sorter)
}

func (txs *transactions) isBodyToMe(body *block.Body) bool {
	for _, miniBlock := range body.MiniBlocks {
		if miniBlock.SenderShardID == txs.shardCoordinator.SelfId() {
			return false
		}
	}
	return true
}

func (txs *transactions) isBodyFromMe(body *block.Body) bool {
	for _, miniBlock := range body.MiniBlocks {
		if miniBlock.SenderShardID != txs.shardCoordinator.SelfId() {
			return false
		}
	}
	return true
}

func (txs *transactions) isMiniBlockCorrect(mbType block.Type) bool {
	return mbType == block.TxBlock || mbType == block.InvalidBlock
}

func (txs *transactions) createAndProcessMiniBlocksFromMe(
	haveTime func() bool,
	isShardStuck func(uint32) bool,
	isMaxBlockSizeReached func(int, int) bool,
	sortedTxs []*txcache.WrappedTransaction,
) (block.MiniBlockSlice, map[string]struct{}, error) {
	var miniBlocks block.MiniBlockSlice
	var err error
	var mapSCTxs map[string]struct{}

	if txs.flagScheduledMiniBlocks.IsSet() {
		miniBlocks, mapSCTxs, err = txs.createAndProcessMiniBlocksFromMeV2(
			haveTime,
			isShardStuck,
			isMaxBlockSizeReached,
			sortedTxs,
		)
	} else {
		miniBlocks, err = txs.createAndProcessMiniBlocksFromMeV1(
			haveTime,
			isShardStuck,
			isMaxBlockSizeReached,
			sortedTxs,
		)
	}

	return miniBlocks, mapSCTxs, err
}<|MERGE_RESOLUTION|>--- conflicted
+++ resolved
@@ -80,13 +80,10 @@
 	blockSizeComputation BlockSizeComputationHandler,
 	balanceComputation BalanceComputationHandler,
 	epochNotifier process.EpochNotifier,
-<<<<<<< HEAD
+	optimizeGasUsedInCrossMiniBlocksEnableEpoch uint32,
 	scheduledMiniBlocksEnableEpoch uint32,
 	txTypeHandler process.TxTypeHandler,
 	scheduledTxsExecutionHandler process.ScheduledTxsExecutionHandler,
-=======
-	optimizeGasUsedInCrossMiniBlocksEnableEpoch uint32,
->>>>>>> 1229c24f
 ) (*transactions, error) {
 
 	if check.IfNil(hasher) {
@@ -134,15 +131,12 @@
 	if check.IfNil(epochNotifier) {
 		return nil, process.ErrNilEpochNotifier
 	}
-<<<<<<< HEAD
 	if check.IfNil(txTypeHandler) {
 		return nil, process.ErrNilTxTypeHandler
 	}
 	if check.IfNil(scheduledTxsExecutionHandler) {
 		return nil, process.ErrNilScheduledTxsExecutionHandler
 	}
-=======
->>>>>>> 1229c24f
 
 	bpp := basePreProcess{
 		hasher:      hasher,
@@ -160,7 +154,6 @@
 	}
 
 	txs := &transactions{
-<<<<<<< HEAD
 		basePreProcess:                 &bpp,
 		storage:                        store,
 		txPool:                         txDataPool,
@@ -171,15 +164,6 @@
 		scheduledMiniBlocksEnableEpoch: scheduledMiniBlocksEnableEpoch,
 		txTypeHandler:                  txTypeHandler,
 		scheduledTxsExecutionHandler:   scheduledTxsExecutionHandler,
-=======
-		basePreProcess:       &bpp,
-		storage:              store,
-		txPool:               txDataPool,
-		onRequestTransaction: onRequestTransaction,
-		txProcessor:          txProcessor,
-		blockTracker:         blockTracker,
-		blockType:            blockType,
->>>>>>> 1229c24f
 	}
 
 	txs.chRcvAllTxs = make(chan bool)
@@ -192,10 +176,7 @@
 
 	txs.emptyAddress = make([]byte, txs.pubkeyConverter.Len())
 
-<<<<<<< HEAD
-=======
 	log.Debug("transactions: enable epoch for optimize gas used in cross shard mini blocks", "epoch", txs.optimizeGasUsedInCrossMiniBlocksEnableEpoch)
->>>>>>> 1229c24f
 	epochNotifier.RegisterNotifyHandler(txs)
 
 	return txs, nil
@@ -471,12 +452,11 @@
 		return err
 	}
 
-<<<<<<< HEAD
 	var totalGasConsumed uint64
 	if scheduledMode {
 		totalGasConsumed = txs.gasHandler.TotalGasConsumedAsScheduled()
 	} else {
-		totalGasConsumed = txs.gasHandler.TotalGasConsumed()
+		totalGasConsumed = txs.getTotalGasConsumed()
 	}
 
 	gasInfo := gasConsumedInfo{
@@ -484,11 +464,6 @@
 		gasConsumedByMiniBlocksInSenderShard:  uint64(0),
 		totalGasConsumedInSelfShard:           totalGasConsumed,
 	}
-=======
-	gasConsumedByMiniBlockInSenderShard := uint64(0)
-	gasConsumedByMiniBlockInReceiverShard := uint64(0)
-	totalGasConsumedInSelfShard := txs.getTotalGasConsumed()
->>>>>>> 1229c24f
 
 	log.Trace("processTxsToMe", "scheduled mode", scheduledMode, "totalGasConsumedInSelfShard", gasInfo.totalGasConsumedInSelfShard)
 
@@ -506,22 +481,23 @@
 		senderShardID := txsToMe[index].SenderShardID
 		receiverShardID := txsToMe[index].ReceiverShardID
 
-		err = txs.computeGasConsumed(
+		gasConsumedByTxInSelfShard, errComputeGas := txs.computeGasConsumed(
 			senderShardID,
 			receiverShardID,
 			tx,
 			txHash,
-			&gasConsumedByMiniBlockInSenderShard,
-			&gasConsumedByMiniBlockInReceiverShard,
-			&totalGasConsumedInSelfShard,
-		)
-		if err != nil {
-			return err
-		}
-
+			&gasInfo)
+
+		if errComputeGas != nil {
+			return errComputeGas
+		}
+
+		txs.gasHandler.SetGasConsumedAsScheduled(gasConsumedByTxInSelfShard, txHash)
 		txs.saveAccountBalanceForAddress(tx.GetRcvAddr())
 
-		if !scheduledMode {
+		if scheduledMode {
+			txs.scheduledTxsExecutionHandler.Add(txHash, tx)
+		} else {
 			err = txs.processAndRemoveBadTransaction(
 				txHash,
 				tx,
@@ -530,28 +506,9 @@
 			if err != nil {
 				return err
 			}
-		}
-
-<<<<<<< HEAD
-		gasConsumedByTxInSelfShard, errComputeGas := txs.computeGasConsumed(
-			senderShardID,
-			receiverShardID,
-			tx,
-			txHash,
-			&gasInfo)
-		if errComputeGas != nil {
-			return errComputeGas
-		}
-
-		if scheduledMode {
-			txs.gasHandler.SetGasConsumedAsScheduled(gasConsumedByTxInSelfShard, txHash)
-			txs.scheduledTxsExecutionHandler.Add(txHash, tx)
-		} else {
-			txs.gasHandler.SetGasConsumed(gasConsumedByTxInSelfShard, txHash)
-		}
-=======
-		txs.updateGasConsumedWithGasRefundedAndGasPenalized(txHash, &gasConsumedByMiniBlockInReceiverShard, &totalGasConsumedInSelfShard)
->>>>>>> 1229c24f
+
+			txs.updateGasConsumedWithGasRefundedAndGasPenalized(txHash, &gasInfo)
+		}
 	}
 
 	return nil
@@ -975,21 +932,9 @@
 	mapSCTxs map[string]struct{},
 ) (block.MiniBlockSlice, error) {
 
-<<<<<<< HEAD
 	if !txs.flagScheduledMiniBlocks.IsSet() {
 		return make(block.MiniBlockSlice, 0), nil
 	}
-=======
-	mapMiniBlocks := make(map[uint32]*block.MiniBlock)
-
-	numTxsAdded := 0
-	numTxsBad := 0
-	numTxsSkipped := 0
-	numTxsFailed := 0
-	numTxsWithInitialBalanceConsumed := 0
-	numCrossShardScCallsOrSpecialTxs := 0
-	numCrossShardTxsWithTooMuchGas := 0
->>>>>>> 1229c24f
 
 	startTime := time.Now()
 	scheduledMiniBlocks := txs.createScheduledMiniBlocks(
@@ -1008,7 +953,6 @@
 	return scheduledMiniBlocks, nil
 }
 
-<<<<<<< HEAD
 func (txs *transactions) createAndProcessMiniBlocksFromMeV1(
 	haveTime func() bool,
 	isShardStuck func(uint32) bool,
@@ -1016,11 +960,6 @@
 	sortedTxs []*txcache.WrappedTransaction,
 ) (block.MiniBlockSlice, error) {
 	log.Debug("createAndProcessMiniBlocksFromMeV1 has been started")
-=======
-	gasConsumedByMiniBlocksInSenderShard := uint64(0)
-	mapGasConsumedByMiniBlockInReceiverShard := make(map[uint32]uint64)
-	totalGasConsumedInSelfShard := txs.getTotalGasConsumed()
->>>>>>> 1229c24f
 
 	args := miniBlocksBuilderArgs{
 		gasTracker:                txs.gasTracker,
@@ -1034,10 +973,16 @@
 		getTxMaxTotalCost:         getTxMaxTotalCost,
 	}
 
+	//TODO: fix after merge
+	numCrossShardTxsWithTooMuchGas := 0
+
 	mbBuilder, err := newMiniBlockBuilder(args)
 	if err != nil {
 		return nil, err
 	}
+
+	//TODO: fix after merge
+	totalGasConsumedInSelfShard := txs.getTotalGasConsumed()
 
 	defer func() {
 		go txs.notifyTransactionProviderIfNeeded()
@@ -1048,79 +993,23 @@
 		if !canContinue {
 			break
 		}
+
+		//TODO: fix after merge
+		isTxTargetedForDeletion := errors.Is(err, process.ErrMaxGasLimitPerOneTxInReceiverShardIsReached)
+		if isTxTargetedForDeletion {
+			numCrossShardTxsWithTooMuchGas++
+			strCache := process.ShardCacherIdentifier(senderShardID, receiverShardID)
+			txs.txPool.RemoveData(txHash, strCache)
+		}
+
 		if !canAddTx {
 			continue
 		}
 
-		err = txs.processMiniBlockBuilderTx(mbBuilder, wtx, tx)
-		if err != nil {
-<<<<<<< HEAD
-=======
-			log.Trace("createAndProcessMiniBlocksFromMe.computeGasConsumed", "error", err)
-			isTxTargetedForDeletion := errors.Is(err, process.ErrMaxGasLimitPerOneTxInReceiverShardIsReached)
-			if isTxTargetedForDeletion {
-				numCrossShardTxsWithTooMuchGas++
-				strCache := process.ShardCacherIdentifier(senderShardID, receiverShardID)
-				txs.txPool.RemoveData(txHash, strCache)
-			}
->>>>>>> 1229c24f
-			continue
-		}
-
-		mbBuilder.addTxAndUpdateBlockSize(tx, wtx)
-	}
-
-	miniBlocks := txs.getMiniBlockSliceFromMap(mbBuilder.miniBlocks)
-
-	logCreatedMiniBlocksStats(miniBlocks, txs.shardCoordinator.SelfId(), mbBuilder, len(sortedTxs))
-
-<<<<<<< HEAD
-	return miniBlocks, nil
-}
-=======
-			err = txs.accounts.RevertToSnapshot(snapshot)
-			if err != nil {
-				log.Warn("revert to snapshot", "error", err.Error())
-			}
-
-			txs.gasHandler.RemoveGasConsumed([][]byte{txHash})
-			txs.gasHandler.RemoveGasRefunded([][]byte{txHash})
-			txs.gasHandler.RemoveGasPenalized([][]byte{txHash})
->>>>>>> 1229c24f
-
-func logCreatedMiniBlocksStats(
-	miniBlocks block.MiniBlockSlice,
-	selfShardID uint32,
-	mbb *miniBlocksBuilder,
-	nbSortedTxs int,
-) {
-	log.Debug("createAndProcessMiniBlocksFromMeV1",
-		"self shard", selfShardID,
-		"gas consumed in sender shard", mbb.gasInfo.gasConsumedByMiniBlocksInSenderShard,
-		"total gas consumed in self shard", mbb.gasInfo.totalGasConsumedInSelfShard)
-
-	for _, miniBlock := range miniBlocks {
-		log.Debug("mini block info",
-			"type", miniBlock.Type,
-			"sender shard", miniBlock.SenderShardID,
-			"receiver shard", miniBlock.ReceiverShardID,
-			"gas consumed in receiver shard", mbb.gasConsumedInReceiverShard[miniBlock.ReceiverShardID],
-			"txs added", len(miniBlock.TxHashes))
-	}
-
-<<<<<<< HEAD
-	log.Debug("createAndProcessMiniBlocksFromMeV1 has been finished",
-		"total txs", nbSortedTxs,
-		"num txs added", mbb.stats.numTxsAdded,
-		"num txs bad", mbb.stats.numTxsBad,
-		"num txs failed", mbb.stats.numTxsFailed,
-		"num txs skipped", mbb.stats.numTxsSkipped,
-		"num txs with initial balance consumed", mbb.stats.numTxsWithInitialBalanceConsumed,
-		"num cross shard sc calls or special txs", mbb.stats.numCrossShardSCCallsOrSpecialTxs,
-		"used time for computeGasConsumed", mbb.stats.totalGasComputeTime,
-		"used time for processAndRemoveBadTransaction", mbb.stats.totalProcessingTime)
-}
-=======
+		//TODO: fix after merge
+		txs.gasHandler.RemoveGasPenalized([][]byte{txHash})
+
+		//TODO: fix after merge
 		if senderShardID == receiverShardID {
 			gasRefunded := txs.gasHandler.GasRefunded(txHash)
 			gasPenalized := txs.gasHandler.GasPenalized(txHash)
@@ -1134,7 +1023,54 @@
 				mapGasConsumedByMiniBlockInReceiverShard[receiverShardID] -= gasToBeSubtracted
 			}
 		}
->>>>>>> 1229c24f
+
+		err = txs.processMiniBlockBuilderTx(mbBuilder, wtx, tx)
+		if err != nil {
+			continue
+		}
+
+		mbBuilder.addTxAndUpdateBlockSize(tx, wtx)
+	}
+
+	miniBlocks := txs.getMiniBlockSliceFromMap(mbBuilder.miniBlocks)
+
+	logCreatedMiniBlocksStats(miniBlocks, txs.shardCoordinator.SelfId(), mbBuilder, len(sortedTxs))
+
+	return miniBlocks, nil
+}
+
+func logCreatedMiniBlocksStats(
+	miniBlocks block.MiniBlockSlice,
+	selfShardID uint32,
+	mbb *miniBlocksBuilder,
+	nbSortedTxs int,
+) {
+	log.Debug("createAndProcessMiniBlocksFromMeV1",
+		"self shard", selfShardID,
+		"gas consumed in sender shard", mbb.gasInfo.gasConsumedByMiniBlocksInSenderShard,
+		"total gas consumed in self shard", mbb.gasInfo.totalGasConsumedInSelfShard)
+
+	for _, miniBlock := range miniBlocks {
+		log.Debug("mini block info",
+			"type", miniBlock.Type,
+			"sender shard", miniBlock.SenderShardID,
+			"receiver shard", miniBlock.ReceiverShardID,
+			"gas consumed in receiver shard", mbb.gasConsumedInReceiverShard[miniBlock.ReceiverShardID],
+			"txs added", len(miniBlock.TxHashes))
+	}
+
+	log.Debug("createAndProcessMiniBlocksFromMeV1 has been finished",
+		"total txs", nbSortedTxs,
+		"num txs added", mbb.stats.numTxsAdded,
+		"num txs bad", mbb.stats.numTxsBad,
+		"num txs failed", mbb.stats.numTxsFailed,
+		"num txs skipped", mbb.stats.numTxsSkipped,
+		"num txs with initial balance consumed", mbb.stats.numTxsWithInitialBalanceConsumed,
+		"num cross shard sc calls or special txs", mbb.stats.numCrossShardSCCallsOrSpecialTxs,
+		"num cross shard txs with too much gas", mbb.stats.numCrossShardTxsWithTooMuchGas,
+		"used time for computeGasConsumed", mbb.stats.totalGasComputeTime,
+		"used time for processAndRemoveBadTransaction", mbb.stats.totalProcessingTime)
+}
 
 func (txs *transactions) processMiniBlockBuilderTx(
 	mb *miniBlocksBuilder,
@@ -1183,22 +1119,8 @@
 		log.Warn("revert to snapshot", "error", err.Error())
 	}
 
-<<<<<<< HEAD
 	mbb.handleBadTransaction(err, wtx, tx)
 }
-=======
-	log.Debug("createAndProcessMiniBlocksFromMe has been finished",
-		"total txs", len(sortedTxs),
-		"num txs added", numTxsAdded,
-		"num txs bad", numTxsBad,
-		"num txs failed", numTxsFailed,
-		"num txs skipped", numTxsSkipped,
-		"num txs with initial balance consumed", numTxsWithInitialBalanceConsumed,
-		"num cross shard sc calls or special txs", numCrossShardScCallsOrSpecialTxs,
-		"num cross shard txs with too much gas", numCrossShardTxsWithTooMuchGas,
-		"used time for computeGasConsumed", totalTimeUsedForComputeGasConsumed,
-		"used time for processAndRemoveBadTransaction", totalTimeUsedForProcesss)
->>>>>>> 1229c24f
 
 func (txs *transactions) refundGas(
 	wtx *txcache.WrappedTransaction,
@@ -1372,12 +1294,12 @@
 
 	defer func() {
 		if err != nil {
-<<<<<<< HEAD
 			if scheduledMode {
 				txs.gasHandler.RemoveGasConsumedAsScheduled(processedTxHashes)
 			} else {
 				txs.gasHandler.RemoveGasConsumed(processedTxHashes)
 				txs.gasHandler.RemoveGasRefunded(processedTxHashes)
+				txs.gasHandler.RemoveGasPenalized(processedTxHashes)
 			}
 		}
 	}()
@@ -1386,7 +1308,7 @@
 	if scheduledMode {
 		totalGasConsumed = txs.gasHandler.TotalGasConsumedAsScheduled()
 	} else {
-		totalGasConsumed = txs.gasHandler.TotalGasConsumed()
+		totalGasConsumed = txs.getTotalGasConsumed()
 	}
 
 	gasInfo := gasConsumedInfo{
@@ -1394,17 +1316,6 @@
 		gasConsumedByMiniBlocksInSenderShard:  uint64(0),
 		totalGasConsumedInSelfShard:           totalGasConsumed,
 	}
-=======
-			txs.gasHandler.RemoveGasConsumed(processedTxHashes)
-			txs.gasHandler.RemoveGasRefunded(processedTxHashes)
-			txs.gasHandler.RemoveGasPenalized(processedTxHashes)
-		}
-	}()
-
-	gasConsumedByMiniBlockInSenderShard := uint64(0)
-	gasConsumedByMiniBlockInReceiverShard := uint64(0)
-	totalGasConsumedInSelfShard := txs.getTotalGasConsumed()
->>>>>>> 1229c24f
 
 	log.Trace("transactions.ProcessMiniBlock", "scheduled mode", scheduledMode, "totalGasConsumedInSelfShard", gasInfo.totalGasConsumedInSelfShard)
 
@@ -1421,10 +1332,10 @@
 			miniBlock.ReceiverShardID,
 			miniBlockTxs[index],
 			miniBlockTxHashes[index],
-<<<<<<< HEAD
 			&gasInfo)
+
 		if errComputeGas != nil {
-			return processedTxHashes, 0, errComputeGas
+			return processedTxHashes, index, errComputeGas
 		}
 
 		if scheduledMode {
@@ -1434,27 +1345,6 @@
 		}
 
 		processedTxHashes = append(processedTxHashes, miniBlockTxHashes[index])
-	}
-
-	numOfOldCrossInterMbs, numOfOldCrossInterTxs := getNumOfCrossInterMbsAndTxs()
-
-	for index := range miniBlockTxs {
-		if !haveTime() && !haveAdditionalTime() {
-			err = process.ErrTimeIsOut
-			return processedTxHashes, index, err
-		}
-=======
-			&gasConsumedByMiniBlockInSenderShard,
-			&gasConsumedByMiniBlockInReceiverShard,
-			&totalGasConsumedInSelfShard)
-
-		if err != nil {
-			return processedTxHashes, index, err
-		}
-
-		processedTxHashes = append(processedTxHashes, miniBlockTxHashes[index])
->>>>>>> 1229c24f
-
 		txs.saveAccountBalanceForAddress(miniBlockTxs[index].GetRcvAddr())
 
 		if !scheduledMode {
@@ -1462,9 +1352,9 @@
 			if err != nil {
 				return processedTxHashes, index, err
 			}
-		}
-
-		txs.updateGasConsumedWithGasRefundedAndGasPenalized(miniBlockTxHashes[index], &gasConsumedByMiniBlockInReceiverShard, &totalGasConsumedInSelfShard)
+
+			txs.updateGasConsumedWithGasRefundedAndGasPenalized(miniBlockTxHashes[index], &gasInfo)
+		}
 	}
 
 	numOfCrtCrossInterMbs, numOfCrtCrossInterTxs := getNumOfCrossInterMbsAndTxs()
