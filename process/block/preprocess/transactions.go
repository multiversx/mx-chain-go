package preprocess

import (
	"fmt"
	"sort"
	"time"

	"github.com/ElrondNetwork/elrond-go/core/logger"
	"github.com/ElrondNetwork/elrond-go/data"
	"github.com/ElrondNetwork/elrond-go/data/block"
	"github.com/ElrondNetwork/elrond-go/data/state"
	"github.com/ElrondNetwork/elrond-go/data/transaction"
	"github.com/ElrondNetwork/elrond-go/dataRetriever"
	"github.com/ElrondNetwork/elrond-go/hashing"
	"github.com/ElrondNetwork/elrond-go/marshal"
	"github.com/ElrondNetwork/elrond-go/process"
	"github.com/ElrondNetwork/elrond-go/sharding"
	"github.com/ElrondNetwork/elrond-go/storage"
)

var log = logger.DefaultLogger()

// TODO: increase code coverage with unit tests

type transactions struct {
	*basePreProcess
	chRcvAllTxs          chan bool
	onRequestTransaction func(shardID uint32, txHashes [][]byte)
	txsForCurrBlock      txsForBlock
	txPool               dataRetriever.ShardedDataCacherNotifier
	storage              dataRetriever.StorageService
	txProcessor          process.TransactionProcessor
	accounts             state.AccountsAdapter
}

// NewTransactionPreprocessor creates a new transaction preprocessor object
func NewTransactionPreprocessor(
	txDataPool dataRetriever.ShardedDataCacherNotifier,
	store dataRetriever.StorageService,
	hasher hashing.Hasher,
	marshalizer marshal.Marshalizer,
	txProcessor process.TransactionProcessor,
	shardCoordinator sharding.Coordinator,
	accounts state.AccountsAdapter,
	onRequestTransaction func(shardID uint32, txHashes [][]byte),
) (*transactions, error) {

	if hasher == nil {
		return nil, process.ErrNilHasher
	}
	if marshalizer == nil {
		return nil, process.ErrNilMarshalizer
	}
	if txDataPool == nil {
		return nil, process.ErrNilTransactionPool
	}
	if store == nil {
		return nil, process.ErrNilTxStorage
	}
	if txProcessor == nil {
		return nil, process.ErrNilTxProcessor
	}
	if shardCoordinator == nil {
		return nil, process.ErrNilShardCoordinator
	}
	if accounts == nil {
		return nil, process.ErrNilAccountsAdapter
	}
	if onRequestTransaction == nil {
		return nil, process.ErrNilRequestHandler
	}

	bpp := basePreProcess{
		hasher:           hasher,
		marshalizer:      marshalizer,
		shardCoordinator: shardCoordinator,
	}

	txs := transactions{
		basePreProcess:       &bpp,
		storage:              store,
		txPool:               txDataPool,
		onRequestTransaction: onRequestTransaction,
		txProcessor:          txProcessor,
		accounts:             accounts,
	}

	txs.chRcvAllTxs = make(chan bool)
	txs.txPool.RegisterHandler(txs.receivedTransaction)

	txs.txsForCurrBlock.txHashAndInfo = make(map[string]*txInfo)

	return &txs, nil
}

// waitForTxHashes waits for a call whether all the requested transactions appeared
func (txs *transactions) waitForTxHashes(waitTime time.Duration) error {
	select {
	case <-txs.chRcvAllTxs:
		return nil
	case <-time.After(waitTime):
		return process.ErrTimeIsOut
	}
}

// IsDataPrepared returns non error if all the requested transactions arrived and were saved into the pool
func (txs *transactions) IsDataPrepared(requestedTxs int, haveTime func() time.Duration) error {
	if requestedTxs > 0 {
		log.Info(fmt.Sprintf("requested %d missing txs\n", requestedTxs))
		err := txs.waitForTxHashes(haveTime())
		txs.txsForCurrBlock.mutTxsForBlock.Lock()
		missingTxs := txs.txsForCurrBlock.missingTxs
		txs.txsForCurrBlock.missingTxs = 0
		txs.txsForCurrBlock.mutTxsForBlock.Unlock()
		log.Info(fmt.Sprintf("received %d missing txs\n", requestedTxs-missingTxs))
		if err != nil {
			return err
		}
	}

	return nil
}

// RemoveTxBlockFromPools removes transactions and miniblocks from associated pools
func (txs *transactions) RemoveTxBlockFromPools(body block.Body, miniBlockPool storage.Cacher) error {
	if body == nil {
		return process.ErrNilTxBlockBody
	}
	if miniBlockPool == nil {
		return process.ErrNilMiniBlockPool
	}

	err := txs.removeDataFromPools(body, miniBlockPool, txs.txPool, block.TxBlock)

	return err
}

// RestoreTxBlockIntoPools restores the transactions and miniblocks to associated pools
func (txs *transactions) RestoreTxBlockIntoPools(
	body block.Body,
	miniBlockPool storage.Cacher,
) (int, map[int][]byte, error) {
	if miniBlockPool == nil {
		return 0, nil, process.ErrNilMiniBlockPool
	}

	miniBlockHashes := make(map[int][]byte)

	txsRestored := 0

	if miniBlockPool == nil {
		return txsRestored, miniBlockHashes, process.ErrNilMiniBlockPool
	}

	for i := 0; i < len(body); i++ {
		miniBlock := body[i]
		strCache := process.ShardCacherIdentifier(miniBlock.SenderShardID, miniBlock.ReceiverShardID)
		txsBuff, err := txs.storage.GetAll(dataRetriever.TransactionUnit, miniBlock.TxHashes)
		if err != nil {
			return txsRestored, miniBlockHashes, err
		}

		for txHash, txBuff := range txsBuff {
			tx := transaction.Transaction{}
			err = txs.marshalizer.Unmarshal(&tx, txBuff)
			if err != nil {
				return txsRestored, miniBlockHashes, err
			}

			txs.txPool.AddData([]byte(txHash), &tx, strCache)

			err = txs.storage.GetStorer(dataRetriever.TransactionUnit).Remove([]byte(txHash))
			if err != nil {
				return txsRestored, miniBlockHashes, err
			}
		}

		restoredHash, err := txs.restoreMiniBlock(miniBlock, miniBlockPool)
		if err != nil {
			return txsRestored, miniBlockHashes, err
		}

		miniBlockHashes[i] = restoredHash
		txsRestored += len(miniBlock.TxHashes)
	}

	return txsRestored, miniBlockHashes, nil
}

// ProcessBlockTransactions processes all the transaction from the block.Body, updates the state
func (txs *transactions) ProcessBlockTransactions(body block.Body, round uint64, haveTime func() time.Duration) error {
	// basic validation already done in interceptors
	for i := 0; i < len(body); i++ {
		miniBlock := body[i]
		if miniBlock.Type != block.TxBlock {
			continue
		}

		for j := 0; j < len(miniBlock.TxHashes); j++ {
			if haveTime() < 0 {
				return process.ErrTimeIsOut
			}

			txHash := miniBlock.TxHashes[j]
			txs.txsForCurrBlock.mutTxsForBlock.RLock()
			txInfo := txs.txsForCurrBlock.txHashAndInfo[string(txHash)]
			txs.txsForCurrBlock.mutTxsForBlock.RUnlock()

			if txInfo == nil || txInfo.tx == nil {
				return process.ErrMissingTransaction
			}

			currTx, ok := txInfo.tx.(*transaction.Transaction)
			if !ok {
				return process.ErrWrongTypeAssertion
			}

			err := txs.processAndRemoveBadTransaction(
				txHash,
				currTx,
				round,
				miniBlock.SenderShardID,
				miniBlock.ReceiverShardID,
			)

			if err != nil {
				return err
			}
		}
	}
	return nil
}

// SaveTxBlockToStorage saves transactions from body into storage
func (txs *transactions) SaveTxBlockToStorage(body block.Body) error {
	for i := 0; i < len(body); i++ {
		miniBlock := (body)[i]
		if miniBlock.Type != block.TxBlock {
			continue
		}

		err := txs.saveTxsToStorage(miniBlock.TxHashes, &txs.txsForCurrBlock, txs.storage, dataRetriever.TransactionUnit)
		if err != nil {
			return err
		}
	}

	return nil
}

// receivedTransaction is a call back function which is called when a new transaction
// is added in the transaction pool
func (txs *transactions) receivedTransaction(txHash []byte) {
	receivedAllMissing := txs.baseReceivedTransaction(txHash, &txs.txsForCurrBlock, txs.txPool)

	if receivedAllMissing {
		txs.chRcvAllTxs <- true
	}
}

// CreateBlockStarted cleans the local cache map for processed/created transactions at this round
func (txs *transactions) CreateBlockStarted() {
	txs.txsForCurrBlock.mutTxsForBlock.Lock()
	txs.txsForCurrBlock.txHashAndInfo = make(map[string]*txInfo)
	txs.txsForCurrBlock.mutTxsForBlock.Unlock()
}

// RequestBlockTransactions request for transactions if missing from a block.Body
func (txs *transactions) RequestBlockTransactions(body block.Body) int {
	requestedTxs := 0
	missingTxsForShards := txs.computeMissingAndExistingTxsForShards(body)

	txs.txsForCurrBlock.mutTxsForBlock.Lock()
	for senderShardID, txsHashesInfo := range missingTxsForShards {
		txShardInfo := &txShardInfo{senderShardID: senderShardID, receiverShardID: txsHashesInfo.receiverShardID}
		for _, txHash := range txsHashesInfo.txHashes {
			txs.txsForCurrBlock.txHashAndInfo[string(txHash)] = &txInfo{tx: nil, txShardInfo: txShardInfo}
		}
	}
	txs.txsForCurrBlock.mutTxsForBlock.Unlock()

	for senderShardID, txsHashesInfo := range missingTxsForShards {
		requestedTxs += len(txsHashesInfo.txHashes)
		txs.onRequestTransaction(senderShardID, txsHashesInfo.txHashes)
	}

	return requestedTxs
}

// computeMissingAndExistingTxsForShards calculates what transactions are available and what are missing from block.Body
func (txs *transactions) computeMissingAndExistingTxsForShards(body block.Body) map[uint32]*txsHashesInfo {
	missingTxsForShard := txs.computeExistingAndMissing(body, &txs.txsForCurrBlock, txs.chRcvAllTxs, block.TxBlock, txs.txPool)

	return missingTxsForShard
}

// processAndRemoveBadTransactions processed transactions, if txs are with error it removes them from pool
func (txs *transactions) processAndRemoveBadTransaction(
	transactionHash []byte,
	transaction *transaction.Transaction,
	round uint64,
	sndShardId uint32,
	dstShardId uint32,
) error {

	err := txs.txProcessor.ProcessTransaction(transaction, round)
	if err == process.ErrLowerNonceInTransaction ||
		err == process.ErrInsufficientFunds {
		strCache := process.ShardCacherIdentifier(sndShardId, dstShardId)
		txs.txPool.RemoveData(transactionHash, strCache)
	}

	if err != nil {
		return err
	}

	txShardInfo := &txShardInfo{senderShardID: sndShardId, receiverShardID: dstShardId}
	txs.txsForCurrBlock.mutTxsForBlock.Lock()
	txs.txsForCurrBlock.txHashAndInfo[string(transactionHash)] = &txInfo{tx: transaction, txShardInfo: txShardInfo}
	txs.txsForCurrBlock.mutTxsForBlock.Unlock()

	return nil
}

// RequestTransactionsForMiniBlock requests missing transactions for a certain miniblock
func (txs *transactions) RequestTransactionsForMiniBlock(mb block.MiniBlock) int {
	missingTxsForMiniBlock := txs.computeMissingTxsForMiniBlock(mb)
	txs.onRequestTransaction(mb.SenderShardID, missingTxsForMiniBlock)

	return len(missingTxsForMiniBlock)
}

// computeMissingTxsForMiniBlock computes missing transactions for a certain miniblock
func (txs *transactions) computeMissingTxsForMiniBlock(mb block.MiniBlock) [][]byte {
	if mb.Type != block.TxBlock {
		return nil
	}

	missingTransactions := make([][]byte, 0)
	for _, txHash := range mb.TxHashes {
		tx := txs.getTransactionFromPool(mb.SenderShardID, mb.ReceiverShardID, txHash, txs.txPool)
		if tx == nil {
			missingTransactions = append(missingTransactions, txHash)
		}
	}

	return missingTransactions
}

// getAllTxsFromMiniBlock gets all the transactions from a miniblock into a new structure
func (txs *transactions) getAllTxsFromMiniBlock(
	mb *block.MiniBlock,
	haveTime func() bool,
) ([]*transaction.Transaction, [][]byte, error) {

	strCache := process.ShardCacherIdentifier(mb.SenderShardID, mb.ReceiverShardID)
	txCache := txs.txPool.ShardDataStore(strCache)
	if txCache == nil {
		return nil, nil, process.ErrNilTransactionPool
	}

	// verify if all transaction exists
	transactions := make([]*transaction.Transaction, 0)
	txHashes := make([][]byte, 0)
	for _, txHash := range mb.TxHashes {
		if !haveTime() {
			return nil, nil, process.ErrTimeIsOut
		}

		tmp, _ := txCache.Peek(txHash)
		if tmp == nil {
			return nil, nil, process.ErrNilTransaction
		}

		tx, ok := tmp.(*transaction.Transaction)
		if !ok {
			return nil, nil, process.ErrWrongTypeAssertion
		}
		txHashes = append(txHashes, txHash)
		transactions = append(transactions, tx)
	}

	return transactions, txHashes, nil
}

// CreateAndProcessMiniBlock creates the miniblock from storage and processes the transactions added into the miniblock
func (txs *transactions) CreateAndProcessMiniBlock(sndShardId, dstShardId uint32, spaceRemained int, haveTime func() bool, round uint64) (*block.MiniBlock, error) {
	strCache := process.ShardCacherIdentifier(sndShardId, dstShardId)
	txStore := txs.txPool.ShardDataStore(strCache)

	timeBefore := time.Now()
	orderedTxes, orderedTxHashes, err := txs.getTxs(txStore)
	timeAfter := time.Now()

	if err != nil {
		log.Info(err.Error())
		return nil, err
	}

	if !haveTime() {
		log.Info(fmt.Sprintf("time is up after ordered %d txs in %v sec\n", len(orderedTxes), timeAfter.Sub(timeBefore).Seconds()))
		return nil, process.ErrTimeIsOut
	}

	log.Debug(fmt.Sprintf("time elapsed to ordered %d txs: %v sec\n", len(orderedTxes), timeAfter.Sub(timeBefore).Seconds()))

	miniBlock := &block.MiniBlock{}
	miniBlock.SenderShardID = sndShardId
	miniBlock.ReceiverShardID = dstShardId
	miniBlock.TxHashes = make([][]byte, 0)
	miniBlock.Type = block.TxBlock
	log.Info(fmt.Sprintf("creating mini blocks has been started: have %d txs in pool for shard id %d\n", len(orderedTxes), miniBlock.ReceiverShardID))

	addedTxs := 0
	for index := range orderedTxes {
		if !haveTime() {
			break
		}

		snapshot := txs.accounts.JournalLen()

		// execute transaction to change the trie root hash
		err := txs.processAndRemoveBadTransaction(
			orderedTxHashes[index],
			orderedTxes[index],
			round,
			miniBlock.SenderShardID,
			miniBlock.ReceiverShardID,
		)

		if err != nil {
			log.Error(err.Error())
			err = txs.accounts.RevertToSnapshot(snapshot)
			if err != nil {
				log.Error(err.Error())
			}
			continue
		}

		miniBlock.TxHashes = append(miniBlock.TxHashes, orderedTxHashes[index])
		addedTxs++

		if addedTxs >= spaceRemained { // max transactions count in one block was reached
			log.Info(fmt.Sprintf("max txs accepted in one block is reached: added %d txs from %d txs\n", len(miniBlock.TxHashes), len(orderedTxes)))
			return miniBlock, nil
		}
	}

	return miniBlock, nil
}

// ProcessMiniBlock processes all the transactions from a and saves the processed transactions in local cache complete miniblock
<<<<<<< HEAD
func (txs *transactions) ProcessMiniBlock(miniBlock *block.MiniBlock, haveTime func() bool, round uint64) error {
=======
func (txs *transactions) ProcessMiniBlock(miniBlock *block.MiniBlock, haveTime func() bool, round uint32) error {
	if miniBlock.Type != block.TxBlock {
		return process.ErrWrongTypeInMiniBlock
	}

>>>>>>> d1bbe4d9
	miniBlockTxs, miniBlockTxHashes, err := txs.getAllTxsFromMiniBlock(miniBlock, haveTime)
	if err != nil {
		return err
	}

	for index := range miniBlockTxs {
		if !haveTime() {
			err = process.ErrTimeIsOut
			return err
		}

		err = txs.txProcessor.ProcessTransaction(miniBlockTxs[index], round)
		if err != nil {
			return err
		}
	}

	txShardInfo := &txShardInfo{senderShardID: miniBlock.SenderShardID, receiverShardID: miniBlock.ReceiverShardID}

	txs.txsForCurrBlock.mutTxsForBlock.Lock()
	for index, txHash := range miniBlockTxHashes {
		txs.txsForCurrBlock.txHashAndInfo[string(txHash)] = &txInfo{tx: miniBlockTxs[index], txShardInfo: txShardInfo}
	}
	txs.txsForCurrBlock.mutTxsForBlock.Unlock()

	return nil
}

// SortTxByNonce sort transactions according to nonces
func SortTxByNonce(txShardStore storage.Cacher) ([]*transaction.Transaction, [][]byte, error) {
	if txShardStore == nil {
		return nil, nil, process.ErrNilCacher
	}

	transactions := make([]*transaction.Transaction, 0)
	txHashes := make([][]byte, 0)

	mTxHashes := make(map[uint64][][]byte)
	mTransactions := make(map[uint64][]*transaction.Transaction)

	nonces := make([]uint64, 0)

	for _, key := range txShardStore.Keys() {
		val, _ := txShardStore.Peek(key)
		if val == nil {
			continue
		}

		tx, ok := val.(*transaction.Transaction)
		if !ok {
			continue
		}

		if mTxHashes[tx.Nonce] == nil {
			nonces = append(nonces, tx.Nonce)
			mTxHashes[tx.Nonce] = make([][]byte, 0)
			mTransactions[tx.Nonce] = make([]*transaction.Transaction, 0)
		}

		mTxHashes[tx.Nonce] = append(mTxHashes[tx.Nonce], key)
		mTransactions[tx.Nonce] = append(mTransactions[tx.Nonce], tx)
	}

	sort.Slice(nonces, func(i, j int) bool {
		return nonces[i] < nonces[j]
	})

	for _, nonce := range nonces {
		keys := mTxHashes[nonce]

		for idx, key := range keys {
			txHashes = append(txHashes, key)
			transactions = append(transactions, mTransactions[nonce][idx])
		}
	}

	return transactions, txHashes, nil
}

// CreateMarshalizedData marshalizes transactions and creates and saves them into a new structure
func (txs *transactions) CreateMarshalizedData(txHashes [][]byte) ([][]byte, error) {
	mrsScrs, err := txs.createMarshalizedData(txHashes, &txs.txsForCurrBlock)
	if err != nil {
		return nil, err
	}

	return mrsScrs, nil
}

// getTxs gets all the available transactions from the pool
func (txs *transactions) getTxs(txShardStore storage.Cacher) ([]*transaction.Transaction, [][]byte, error) {
	if txShardStore == nil {
		return nil, nil, process.ErrNilCacher
	}

	transactions := make([]*transaction.Transaction, 0)
	txHashes := make([][]byte, 0)

	for _, key := range txShardStore.Keys() {
		val, _ := txShardStore.Peek(key)
		if val == nil {
			continue
		}

		tx, ok := val.(*transaction.Transaction)
		if !ok {
			continue
		}

		txHashes = append(txHashes, key)
		transactions = append(transactions, tx)
	}

	return transactions, txHashes, nil
}

// GetAllCurrentUsedTxs returns all the transactions used at current creation / processing
func (txs *transactions) GetAllCurrentUsedTxs() map[string]data.TransactionHandler {
	txPool := make(map[string]data.TransactionHandler)

	txs.txsForCurrBlock.mutTxsForBlock.RLock()
	for txHash, txInfo := range txs.txsForCurrBlock.txHashAndInfo {
		txPool[txHash] = txInfo.tx
	}
	txs.txsForCurrBlock.mutTxsForBlock.RUnlock()

	return txPool
}<|MERGE_RESOLUTION|>--- conflicted
+++ resolved
@@ -450,15 +450,11 @@
 }
 
 // ProcessMiniBlock processes all the transactions from a and saves the processed transactions in local cache complete miniblock
-<<<<<<< HEAD
 func (txs *transactions) ProcessMiniBlock(miniBlock *block.MiniBlock, haveTime func() bool, round uint64) error {
-=======
-func (txs *transactions) ProcessMiniBlock(miniBlock *block.MiniBlock, haveTime func() bool, round uint32) error {
 	if miniBlock.Type != block.TxBlock {
 		return process.ErrWrongTypeInMiniBlock
 	}
 
->>>>>>> d1bbe4d9
 	miniBlockTxs, miniBlockTxHashes, err := txs.getAllTxsFromMiniBlock(miniBlock, haveTime)
 	if err != nil {
 		return err
