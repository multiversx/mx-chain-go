--- conflicted
+++ resolved
@@ -436,18 +436,7 @@
 			return err
 		}
 
-<<<<<<< HEAD
-		err = txs.computeGasConsumed(
-			senderShardID,
-			receiverShardID,
-			tx,
-			txHash,
-			&gasConsumedByMiniBlockInSenderShard,
-			&gasConsumedByMiniBlockInReceiverShard,
-			&totalGasConsumedInSelfShard)
-		if err != nil {
-			return err
-		}
+		txs.updateGasConsumedWithGasRefundedAndGasPenalized(txHash, &gasConsumedByMiniBlockInReceiverShard, &totalGasConsumedInSelfShard)
 
 		gasConsumedByTx, moveBalanceGas := txs.gasHandler.GasConsumed(txHash), txs.economicsFee.ComputeGasLimit(tx)
 		gasConsumedInHeaderMetric += gasConsumedByTx
@@ -456,9 +445,6 @@
 		if shouldDecreaseMoveBalanceCost {
 			gasConsumedInHeaderMetric += gasConsumedByTx - moveBalanceGas
 		}
-=======
-		txs.updateGasConsumedWithGasRefundedAndGasPenalized(txHash, &gasConsumedByMiniBlockInReceiverShard, &totalGasConsumedInSelfShard)
->>>>>>> 0f4656f4
 	}
 
 	totalGasRefunded := txs.gasHandler.TotalGasRefunded()
