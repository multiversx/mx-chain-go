package preprocess

import (
	"bytes"
	"errors"
	"fmt"
	"sort"
	"sync"
	"time"

	"github.com/ElrondNetwork/elrond-go-core/core"
	"github.com/ElrondNetwork/elrond-go-core/core/check"
	"github.com/ElrondNetwork/elrond-go-core/data"
	"github.com/ElrondNetwork/elrond-go-core/data/block"
	"github.com/ElrondNetwork/elrond-go-core/data/transaction"
	"github.com/ElrondNetwork/elrond-go-core/hashing"
	"github.com/ElrondNetwork/elrond-go-core/marshal"
	logger "github.com/ElrondNetwork/elrond-go-logger"
	"github.com/ElrondNetwork/elrond-go/common"
	"github.com/ElrondNetwork/elrond-go/dataRetriever"
	elrondErr "github.com/ElrondNetwork/elrond-go/errors"
	"github.com/ElrondNetwork/elrond-go/process"
	"github.com/ElrondNetwork/elrond-go/sharding"
	"github.com/ElrondNetwork/elrond-go/state"
	"github.com/ElrondNetwork/elrond-go/storage"
	"github.com/ElrondNetwork/elrond-go/storage/txcache"
	vmcommon "github.com/ElrondNetwork/elrond-vm-common"
)

var _ process.DataMarshalizer = (*transactions)(nil)
var _ process.PreProcessor = (*transactions)(nil)

var log = logger.GetOrCreate("process/block/preprocess")

// 200% bandwidth to allow 100% overshooting estimations
const selectionGasBandwidthIncreasePercent = 200

// 130% to allow 30% overshooting estimations for scheduled SC calls
const selectionGasBandwidthIncreaseScheduledPercent = 130

type accountTxsShards struct {
	accountsInfo map[string]*txShardInfo
	sync.RWMutex
}

// TODO: increase code coverage with unit test

type transactions struct {
	*basePreProcess
	chRcvAllTxs                  chan bool
	onRequestTransaction         func(shardID uint32, txHashes [][]byte)
	txsForCurrBlock              txsForBlock
	txPool                       dataRetriever.ShardedDataCacherNotifier
	storage                      dataRetriever.StorageService
	txProcessor                  process.TransactionProcessor
	orderedTxs                   map[string][]data.TransactionHandler
	orderedTxHashes              map[string][][]byte
	mutOrderedTxs                sync.RWMutex
	blockTracker                 BlockTracker
	blockType                    block.Type
	accountTxsShards             accountTxsShards
	emptyAddress                 []byte
	txTypeHandler                process.TxTypeHandler
	scheduledTxsExecutionHandler process.ScheduledTxsExecutionHandler
}

// ArgsTransactionPreProcessor holds the arguments to create a txs pre processor
type ArgsTransactionPreProcessor struct {
	TxDataPool                   dataRetriever.ShardedDataCacherNotifier
	Store                        dataRetriever.StorageService
	Hasher                       hashing.Hasher
	Marshalizer                  marshal.Marshalizer
	TxProcessor                  process.TransactionProcessor
	ShardCoordinator             sharding.Coordinator
	Accounts                     state.AccountsAdapter
	OnRequestTransaction         func(shardID uint32, txHashes [][]byte)
	EconomicsFee                 process.FeeHandler
	GasHandler                   process.GasHandler
	BlockTracker                 BlockTracker
	BlockType                    block.Type
	PubkeyConverter              core.PubkeyConverter
	BlockSizeComputation         BlockSizeComputationHandler
	BalanceComputation           BalanceComputationHandler
	EnableEpochsHandler          common.EnableEpochsHandler
	TxTypeHandler                process.TxTypeHandler
	ScheduledTxsExecutionHandler process.ScheduledTxsExecutionHandler
	ProcessedMiniBlocksTracker   process.ProcessedMiniBlocksTracker
}

// NewTransactionPreprocessor creates a new transaction preprocessor object
func NewTransactionPreprocessor(
	args ArgsTransactionPreProcessor,
) (*transactions, error) {
	if check.IfNil(args.Hasher) {
		return nil, process.ErrNilHasher
	}
	if check.IfNil(args.Marshalizer) {
		return nil, process.ErrNilMarshalizer
	}
	if check.IfNil(args.TxDataPool) {
		return nil, process.ErrNilTransactionPool
	}
	if check.IfNil(args.Store) {
		return nil, process.ErrNilTxStorage
	}
	if check.IfNil(args.TxProcessor) {
		return nil, process.ErrNilTxProcessor
	}
	if check.IfNil(args.ShardCoordinator) {
		return nil, process.ErrNilShardCoordinator
	}
	if check.IfNil(args.Accounts) {
		return nil, process.ErrNilAccountsAdapter
	}
	if args.OnRequestTransaction == nil {
		return nil, process.ErrNilRequestHandler
	}
	if check.IfNil(args.EconomicsFee) {
		return nil, process.ErrNilEconomicsFeeHandler
	}
	if check.IfNil(args.GasHandler) {
		return nil, process.ErrNilGasHandler
	}
	if check.IfNil(args.BlockTracker) {
		return nil, process.ErrNilBlockTracker
	}
	if check.IfNil(args.PubkeyConverter) {
		return nil, process.ErrNilPubkeyConverter
	}
	if check.IfNil(args.BlockSizeComputation) {
		return nil, process.ErrNilBlockSizeComputationHandler
	}
	if check.IfNil(args.BalanceComputation) {
		return nil, process.ErrNilBalanceComputationHandler
	}
	if check.IfNil(args.EnableEpochsHandler) {
		return nil, process.ErrNilEnableEpochsHandler
	}
	if check.IfNil(args.TxTypeHandler) {
		return nil, process.ErrNilTxTypeHandler
	}
	if check.IfNil(args.ScheduledTxsExecutionHandler) {
		return nil, process.ErrNilScheduledTxsExecutionHandler
	}
	if check.IfNil(args.ProcessedMiniBlocksTracker) {
		return nil, process.ErrNilProcessedMiniBlocksTracker
	}

	bpp := basePreProcess{
		hasher:      args.Hasher,
		marshalizer: args.Marshalizer,
		gasTracker: gasTracker{
			shardCoordinator: args.ShardCoordinator,
			gasHandler:       args.GasHandler,
			economicsFee:     args.EconomicsFee,
		},
		blockSizeComputation:       args.BlockSizeComputation,
		balanceComputation:         args.BalanceComputation,
		accounts:                   args.Accounts,
		pubkeyConverter:            args.PubkeyConverter,
		enableEpochsHandler:        args.EnableEpochsHandler,
		processedMiniBlocksTracker: args.ProcessedMiniBlocksTracker,
	}

	txs := &transactions{
		basePreProcess:               &bpp,
		storage:                      args.Store,
		txPool:                       args.TxDataPool,
		onRequestTransaction:         args.OnRequestTransaction,
		txProcessor:                  args.TxProcessor,
		blockTracker:                 args.BlockTracker,
		blockType:                    args.BlockType,
		txTypeHandler:                args.TxTypeHandler,
		scheduledTxsExecutionHandler: args.ScheduledTxsExecutionHandler,
	}

	txs.chRcvAllTxs = make(chan bool)
	txs.txPool.RegisterOnAdded(txs.receivedTransaction)

	txs.txsForCurrBlock.txHashAndInfo = make(map[string]*txInfo)
	txs.orderedTxs = make(map[string][]data.TransactionHandler)
	txs.orderedTxHashes = make(map[string][][]byte)
	txs.accountTxsShards.accountsInfo = make(map[string]*txShardInfo)

	txs.emptyAddress = make([]byte, txs.pubkeyConverter.Len())

	return txs, nil
}

// waitForTxHashes waits for a call whether all the requested transactions appeared
func (txs *transactions) waitForTxHashes(waitTime time.Duration) error {
	select {
	case <-txs.chRcvAllTxs:
		return nil
	case <-time.After(waitTime):
		return process.ErrTimeIsOut
	}
}

// IsDataPrepared returns non error if all the requested transactions arrived and were saved into the pool
func (txs *transactions) IsDataPrepared(requestedTxs int, haveTime func() time.Duration) error {
	if requestedTxs > 0 {
		log.Debug("requested missing txs", "num txs", requestedTxs)
		err := txs.waitForTxHashes(haveTime())
		txs.txsForCurrBlock.mutTxsForBlock.Lock()
		missingTxs := txs.txsForCurrBlock.missingTxs
		txs.txsForCurrBlock.missingTxs = 0
		txs.txsForCurrBlock.mutTxsForBlock.Unlock()
		log.Debug("received missing txs", "num txs", requestedTxs-missingTxs, "requested", requestedTxs, "missing", missingTxs)
		if err != nil {
			return err
		}
	}

	return nil
}

// RemoveBlockDataFromPools removes transactions and miniblocks from associated pools
func (txs *transactions) RemoveBlockDataFromPools(body *block.Body, miniBlockPool storage.Cacher) error {
	return txs.removeBlockDataFromPools(body, miniBlockPool, txs.txPool, txs.isMiniBlockCorrect)
}

// RemoveTxsFromPools removes transactions from associated pools
func (txs *transactions) RemoveTxsFromPools(body *block.Body) error {
	return txs.removeTxsFromPools(body, txs.txPool, txs.isMiniBlockCorrect)
}

// RestoreBlockDataIntoPools restores the transactions and miniblocks to associated pools
func (txs *transactions) RestoreBlockDataIntoPools(
	body *block.Body,
	miniBlockPool storage.Cacher,
) (int, error) {
	if check.IfNil(body) {
		return 0, process.ErrNilBlockBody
	}
	if check.IfNil(miniBlockPool) {
		return 0, process.ErrNilMiniBlockPool
	}

	txsRestored := 0
	for i := 0; i < len(body.MiniBlocks); i++ {
		miniBlock := body.MiniBlocks[i]
		if !txs.isMiniBlockCorrect(miniBlock.Type) {
			continue
		}

		err := txs.restoreTxsIntoPool(miniBlock)
		if err != nil {
			return txsRestored, err
		}

		if miniBlock.SenderShardID != txs.shardCoordinator.SelfId() {
			miniBlockHash, errHash := core.CalculateHash(txs.marshalizer, txs.hasher, miniBlock)
			if errHash != nil {
				return txsRestored, errHash
			}

			miniBlockPool.Put(miniBlockHash, miniBlock, miniBlock.Size())
		}

		txsRestored += len(miniBlock.TxHashes)
	}

	return txsRestored, nil
}

func (txs *transactions) restoreTxsIntoPool(miniBlock *block.MiniBlock) error {
	miniBlockStrCache := process.ShardCacherIdentifier(miniBlock.SenderShardID, miniBlock.ReceiverShardID)
	txsBuff, err := txs.storage.GetAll(dataRetriever.TransactionUnit, miniBlock.TxHashes)
	if err != nil {
		log.Debug("txs from mini block were not found in TransactionUnit",
			"sender shard ID", miniBlock.SenderShardID,
			"receiver shard ID", miniBlock.ReceiverShardID,
			"num txs", len(miniBlock.TxHashes),
		)

		return err
	}

	for txHash, txBuff := range txsBuff {
		tx := transaction.Transaction{}
		err = txs.marshalizer.Unmarshal(&tx, txBuff)
		if err != nil {
			return err
		}

		strCache := txs.computeCacheIdentifier(miniBlockStrCache, &tx, miniBlock.Type)
		txs.txPool.AddData([]byte(txHash), &tx, tx.Size(), strCache)
	}

	return nil
}

func (txs *transactions) computeCacheIdentifier(miniBlockStrCache string, tx *transaction.Transaction, miniBlockType block.Type) string {
	if miniBlockType != block.InvalidBlock {
		return miniBlockStrCache
	}
	if !txs.enableEpochsHandler.IsScheduledMiniBlocksFlagEnabled() {
		return miniBlockStrCache
	}

	// scheduled miniblocks feature requires that the transactions are properly restored in the correct cache, not the one
	// provided by the containing miniblock (think of how invalid transactions are executed and stored)

	senderShardID := txs.getShardFromAddress(tx.GetSndAddr())
	receiverShardID := txs.getShardFromAddress(tx.GetRcvAddr())

	return process.ShardCacherIdentifier(senderShardID, receiverShardID)
}

// ProcessBlockTransactions processes all the transaction from the block.Body, updates the state
func (txs *transactions) ProcessBlockTransactions(
	header data.HeaderHandler,
	body *block.Body,
	haveTime func() bool,
) error {
	if txs.isBodyToMe(body) {
		return txs.processTxsToMe(header, body, haveTime)
	}

	if txs.isBodyFromMe(body) {
		return txs.processTxsFromMe(body, haveTime, header.GetPrevRandSeed())
	}

	return process.ErrInvalidBody
}

func (txs *transactions) computeTxsToMe(
	headerHandler data.HeaderHandler,
	body *block.Body,
) ([]*txcache.WrappedTransaction, error) {
	if check.IfNil(body) {
		return nil, process.ErrNilBlockBody
	}

	allTxs := make([]*txcache.WrappedTransaction, 0)
	for _, miniBlock := range body.MiniBlocks {
		shouldSkipMiniblock := miniBlock.SenderShardID == txs.shardCoordinator.SelfId() || !txs.isMiniBlockCorrect(miniBlock.Type)
		if shouldSkipMiniblock {
			continue
		}
		if miniBlock.Type != txs.blockType {
			return nil, fmt.Errorf("%w: block type: %s, sender shard id: %d, receiver shard id: %d",
				process.ErrInvalidMiniBlockType,
				miniBlock.Type,
				miniBlock.SenderShardID,
				miniBlock.ReceiverShardID)
		}

		pi, err := txs.getIndexesOfLastTxProcessed(miniBlock, headerHandler)
		if err != nil {
			return nil, err
		}

		txsFromMiniBlock, err := txs.computeTxsFromMiniBlock(miniBlock, pi)
		if err != nil {
			return nil, err
		}

		allTxs = append(allTxs, txsFromMiniBlock...)
	}

	return allTxs, nil
}

func (txs *transactions) computeTxsFromMe(body *block.Body) ([]*txcache.WrappedTransaction, error) {
	if check.IfNil(body) {
		return nil, process.ErrNilBlockBody
	}

	allTxs := make([]*txcache.WrappedTransaction, 0)
	for _, miniBlock := range body.MiniBlocks {
		shouldSkipMiniBlock := miniBlock.SenderShardID != txs.shardCoordinator.SelfId() ||
			!txs.isMiniBlockCorrect(miniBlock.Type) ||
			miniBlock.IsScheduledMiniBlock()
		if shouldSkipMiniBlock {
			continue
		}

		pi := &processedIndexes{
			indexOfLastTxProcessed:           -1,
			indexOfLastTxProcessedByProposer: int32(len(miniBlock.TxHashes)) - 1,
		}

		txsFromMiniBlock, err := txs.computeTxsFromMiniBlock(miniBlock, pi)
		if err != nil {
			return nil, err
		}

		allTxs = append(allTxs, txsFromMiniBlock...)
	}

	return allTxs, nil
}

func (txs *transactions) computeScheduledTxsFromMe(body *block.Body) ([]*txcache.WrappedTransaction, error) {
	if check.IfNil(body) {
		return nil, process.ErrNilBlockBody
	}

	allScheduledTxs := make([]*txcache.WrappedTransaction, 0)
	for _, miniBlock := range body.MiniBlocks {
		shouldSkipMiniBlock := miniBlock.SenderShardID != txs.shardCoordinator.SelfId() ||
			miniBlock.Type != block.TxBlock ||
			!miniBlock.IsScheduledMiniBlock()
		if shouldSkipMiniBlock {
			continue
		}

		pi := &processedIndexes{
			indexOfLastTxProcessed:           -1,
			indexOfLastTxProcessedByProposer: int32(len(miniBlock.TxHashes)) - 1,
		}

		txsFromScheduledMiniBlock, err := txs.computeTxsFromMiniBlock(miniBlock, pi)
		if err != nil {
			return nil, err
		}

		allScheduledTxs = append(allScheduledTxs, txsFromScheduledMiniBlock...)
	}

	return allScheduledTxs, nil
}

func (txs *transactions) computeTxsFromMiniBlock(
	miniBlock *block.MiniBlock,
	pi *processedIndexes,
) ([]*txcache.WrappedTransaction, error) {

	txsFromMiniBlock := make([]*txcache.WrappedTransaction, 0, len(miniBlock.TxHashes))

	indexOfFirstTxToBeProcessed := pi.indexOfLastTxProcessed + 1
	err := process.CheckIfIndexesAreOutOfBound(indexOfFirstTxToBeProcessed, pi.indexOfLastTxProcessedByProposer, miniBlock)
	if err != nil {
		return nil, err
	}

	for i := indexOfFirstTxToBeProcessed; i <= pi.indexOfLastTxProcessedByProposer; i++ {
		txHash := miniBlock.TxHashes[i]
		txs.txsForCurrBlock.mutTxsForBlock.RLock()
		txInfoFromMap, ok := txs.txsForCurrBlock.txHashAndInfo[string(txHash)]
		txs.txsForCurrBlock.mutTxsForBlock.RUnlock()

		if !ok || check.IfNil(txInfoFromMap.tx) {
			log.Warn("missing transaction in computeTxsFromMiniBlock", "type", miniBlock.Type, "txHash", txHash)
			return nil, process.ErrMissingTransaction
		}

		tx, ok := txInfoFromMap.tx.(*transaction.Transaction)
		if !ok {
			return nil, process.ErrWrongTypeAssertion
		}

		calculatedSenderShardId := txs.getShardFromAddress(tx.GetSndAddr())
		calculatedReceiverShardId := txs.getShardFromAddress(tx.GetRcvAddr())

		wrappedTx := &txcache.WrappedTransaction{
			Tx:              tx,
			TxHash:          txHash,
			SenderShardID:   calculatedSenderShardId,
			ReceiverShardID: calculatedReceiverShardId,
		}

		txsFromMiniBlock = append(txsFromMiniBlock, wrappedTx)
	}

	return txsFromMiniBlock, nil
}

func (txs *transactions) getShardFromAddress(address []byte) uint32 {
	isEmptyAddress := bytes.Equal(address, txs.emptyAddress)
	if isEmptyAddress {
		return txs.shardCoordinator.SelfId()
	}

	return txs.shardCoordinator.ComputeId(address)
}

func (txs *transactions) processTxsToMe(
	header data.HeaderHandler,
	body *block.Body,
	haveTime func() bool,
) error {
	if check.IfNil(body) {
		return process.ErrNilBlockBody
	}
	if check.IfNil(header) {
		return process.ErrNilHeaderHandler
	}

	var err error
	scheduledMode := false
	if txs.enableEpochsHandler.IsScheduledMiniBlocksFlagEnabled() {
		scheduledMode, err = process.IsScheduledMode(header, body, txs.hasher, txs.marshalizer)
		if err != nil {
			return err
		}
	}

	txsToMe, err := txs.computeTxsToMe(header, body)
	if err != nil {
		return err
	}

	var totalGasConsumed uint64
	if scheduledMode {
		totalGasConsumed = txs.gasHandler.TotalGasProvidedAsScheduled()
	} else {
		totalGasConsumed = txs.getTotalGasConsumed()
	}

	numTXsProcessed := 0
	gasInfo := gasConsumedInfo{
		gasConsumedByMiniBlockInReceiverShard: uint64(0),
		gasConsumedByMiniBlocksInSenderShard:  uint64(0),
		totalGasConsumedInSelfShard:           totalGasConsumed,
	}

	log.Debug("transactions.processTxsToMe: before processing",
		"scheduled mode", scheduledMode,
		"totalGasConsumedInSelfShard", gasInfo.totalGasConsumedInSelfShard,
		"total gas provided", txs.gasHandler.TotalGasProvided(),
		"total gas provided as scheduled", txs.gasHandler.TotalGasProvidedAsScheduled(),
		"total gas refunded", txs.gasHandler.TotalGasRefunded(),
		"total gas penalized", txs.gasHandler.TotalGasPenalized(),
	)
	defer func() {
		log.Debug("transactions.processTxsToMe after processing",
			"scheduled mode", scheduledMode,
			"totalGasConsumedInSelfShard", gasInfo.totalGasConsumedInSelfShard,
			"gasConsumedByMiniBlockInReceiverShard", gasInfo.gasConsumedByMiniBlockInReceiverShard,
			"num txs processed", numTXsProcessed,
			"total gas provided", txs.gasHandler.TotalGasProvided(),
			"total gas provided as scheduled", txs.gasHandler.TotalGasProvidedAsScheduled(),
			"total gas refunded", txs.gasHandler.TotalGasRefunded(),
			"total gas penalized", txs.gasHandler.TotalGasPenalized(),
		)
	}()

	log.Debug("processTxsToMe", "scheduled mode", scheduledMode, "totalGasConsumedInSelfShard", gasInfo.totalGasConsumedInSelfShard)
	defer func() {
		log.Debug("processTxsToMe after processing", "totalGasConsumedInSelfShard", gasInfo.totalGasConsumedInSelfShard,
			"gasConsumedByMiniBlockInReceiverShard", gasInfo.gasConsumedByMiniBlockInReceiverShard)
	}()

	for index := range txsToMe {
		if !haveTime() {
			return process.ErrTimeIsOut
		}

		tx, ok := txsToMe[index].Tx.(*transaction.Transaction)
		if !ok {
			return process.ErrWrongTypeAssertion
		}

		txHash := txsToMe[index].TxHash
		senderShardID := txsToMe[index].SenderShardID
		receiverShardID := txsToMe[index].ReceiverShardID

		gasProvidedByTxInSelfShard, errComputeGas := txs.computeGasProvided(
			senderShardID,
			receiverShardID,
			tx,
			txHash,
			&gasInfo)

		if errComputeGas != nil {
			return errComputeGas
		}

		if scheduledMode {
			txs.gasHandler.SetGasProvidedAsScheduled(gasProvidedByTxInSelfShard, txHash)
		} else {
			txs.gasHandler.SetGasProvided(gasProvidedByTxInSelfShard, txHash)
		}

		txs.saveAccountBalanceForAddress(tx.GetRcvAddr())

		if scheduledMode {
			txs.scheduledTxsExecutionHandler.AddScheduledTx(txHash, tx)
		} else {
			err = txs.processAndRemoveBadTransaction(
				txHash,
				tx,
				senderShardID,
				receiverShardID)
			if err != nil {
				return err
			}

			txs.updateGasConsumedWithGasRefundedAndGasPenalized(txHash, &gasInfo)
		}

		numTXsProcessed++
	}

	return nil
}

func (txs *transactions) processTxsFromMe(
	body *block.Body,
	haveTime func() bool,
	randomness []byte,
) error {
	if check.IfNil(body) {
		return process.ErrNilBlockBody
	}

	txsFromMe, err := txs.computeTxsFromMe(body)
	if err != nil {
		return err
	}

	txs.sortTransactionsBySenderAndNonce(txsFromMe, randomness)

	isShardStuckFalse := func(uint32) bool {
		return false
	}
	isMaxBlockSizeReachedFalse := func(int, int) bool {
		return false
	}
	haveAdditionalTimeFalse := func() bool {
		return false
	}

	calculatedMiniBlocks, _, mapSCTxs, err := txs.createAndProcessMiniBlocksFromMe(
		haveTime,
		isShardStuckFalse,
		isMaxBlockSizeReachedFalse,
		txsFromMe,
	)
	if err != nil {
		return err
	}

	if !haveTime() {
		return process.ErrTimeIsOut
	}

	scheduledMiniBlocks, err := txs.createAndProcessScheduledMiniBlocksFromMeAsValidator(
		body,
		haveTime,
		haveAdditionalTimeFalse,
		isShardStuckFalse,
		isMaxBlockSizeReachedFalse,
		mapSCTxs,
		randomness,
	)
	if err != nil {
		return err
	}

	calculatedMiniBlocks = append(calculatedMiniBlocks, scheduledMiniBlocks...)

	receivedMiniBlocks := make(block.MiniBlockSlice, 0)
	for _, miniBlock := range body.MiniBlocks {
		if miniBlock.Type == block.InvalidBlock {
			continue
		}

		receivedMiniBlocks = append(receivedMiniBlocks, miniBlock)
	}

	receivedBodyHash, err := core.CalculateHash(txs.marshalizer, txs.hasher, &block.Body{MiniBlocks: receivedMiniBlocks})
	if err != nil {
		return err
	}

	calculatedBodyHash, err := core.CalculateHash(txs.marshalizer, txs.hasher, &block.Body{MiniBlocks: calculatedMiniBlocks})
	if err != nil {
		return err
	}

	if !bytes.Equal(receivedBodyHash, calculatedBodyHash) {
		for _, mb := range receivedMiniBlocks {
			log.Debug("received miniblock", "type", mb.Type, "sender", mb.SenderShardID, "receiver", mb.ReceiverShardID, "numTxs", len(mb.TxHashes))
		}

		for _, mb := range calculatedMiniBlocks {
			log.Debug("calculated miniblock", "type", mb.Type, "sender", mb.SenderShardID, "receiver", mb.ReceiverShardID, "numTxs", len(mb.TxHashes))
		}

		log.Debug("block body missmatch",
			"received body hash", receivedBodyHash,
			"calculated body hash", calculatedBodyHash)
		return process.ErrBlockBodyHashMismatch
	}

	return nil
}

func (txs *transactions) createAndProcessScheduledMiniBlocksFromMeAsValidator(
	body *block.Body,
	haveTime func() bool,
	haveAdditionalTime func() bool,
	isShardStuck func(uint32) bool,
	isMaxBlockSizeReached func(int, int) bool,
	mapSCTxs map[string]struct{},
	randomness []byte,
) (block.MiniBlockSlice, error) {

	if !txs.enableEpochsHandler.IsScheduledMiniBlocksFlagEnabled() {
		return make(block.MiniBlockSlice, 0), nil
	}

	scheduledTxsFromMe, err := txs.computeScheduledTxsFromMe(body)
	if err != nil {
		return nil, err
	}

	txs.sortTransactionsBySenderAndNonce(scheduledTxsFromMe, randomness)

	scheduledMiniBlocks := txs.createScheduledMiniBlocks(
		haveTime,
		haveAdditionalTime,
		isShardStuck,
		isMaxBlockSizeReached,
		scheduledTxsFromMe,
		mapSCTxs,
	)

	if !haveTime() && !haveAdditionalTime() {
		return nil, process.ErrTimeIsOut
	}

	return scheduledMiniBlocks, nil
}

// SaveTxsToStorage saves transactions from body into storage
func (txs *transactions) SaveTxsToStorage(body *block.Body) error {
	if check.IfNil(body) {
		return process.ErrNilBlockBody
	}

	for i := 0; i < len(body.MiniBlocks); i++ {
		miniBlock := body.MiniBlocks[i]
		if !txs.isMiniBlockCorrect(miniBlock.Type) {
			continue
		}

		txs.saveTxsToStorage(miniBlock.TxHashes, &txs.txsForCurrBlock, txs.storage, dataRetriever.TransactionUnit)
	}

	return nil
}

// receivedTransaction is a call back function which is called when a new transaction
// is added in the transaction pool
func (txs *transactions) receivedTransaction(key []byte, value interface{}) {
	wrappedTx, ok := value.(*txcache.WrappedTransaction)
	if !ok {
		log.Warn("transactions.receivedTransaction", "error", process.ErrWrongTypeAssertion)
		return
	}

	receivedAllMissing := txs.baseReceivedTransaction(key, wrappedTx.Tx, &txs.txsForCurrBlock)

	if receivedAllMissing {
		txs.chRcvAllTxs <- true
	}
}

// CreateBlockStarted cleans the local cache map for processed/created transactions at this round
func (txs *transactions) CreateBlockStarted() {
	_ = core.EmptyChannel(txs.chRcvAllTxs)

	txs.txsForCurrBlock.mutTxsForBlock.Lock()
	txs.txsForCurrBlock.missingTxs = 0
	txs.txsForCurrBlock.txHashAndInfo = make(map[string]*txInfo)
	txs.txsForCurrBlock.mutTxsForBlock.Unlock()

	txs.mutOrderedTxs.Lock()
	txs.orderedTxs = make(map[string][]data.TransactionHandler)
	txs.orderedTxHashes = make(map[string][][]byte)
	txs.mutOrderedTxs.Unlock()

	txs.accountTxsShards.Lock()
	txs.accountTxsShards.accountsInfo = make(map[string]*txShardInfo)
	txs.accountTxsShards.Unlock()

	txs.scheduledTxsExecutionHandler.Init()
}

// AddTxsFromMiniBlocks will add the transactions from the provided miniblocks into the internal cache
func (txs *transactions) AddTxsFromMiniBlocks(miniBlocks block.MiniBlockSlice) {
	for _, mb := range miniBlocks {
		if !txs.isMiniBlockCorrect(mb.Type) {
			log.Warn("transactions.addTxsFromScheduledMiniBlocks: mini block type is not correct",
				"type", mb.Type,
				"sender", mb.SenderShardID,
				"receiver", mb.ReceiverShardID,
				"num txs", len(mb.TxHashes))
			continue
		}

		txShardInfoToSet := &txShardInfo{senderShardID: mb.SenderShardID, receiverShardID: mb.ReceiverShardID}
		method := process.SearchMethodJustPeek
		if mb.Type == block.InvalidBlock {
			method = process.SearchMethodSearchFirst
		}

		for _, txHash := range mb.TxHashes {
			tx, err := process.GetTransactionHandler(
				mb.SenderShardID,
				mb.ReceiverShardID,
				txHash,
				txs.txPool,
				txs.storage,
				txs.marshalizer,
				method,
			)
			if err != nil {
				log.Debug("transactions.AddTxsFromMiniBlocks: GetTransactionHandler", "tx hash", txHash, "error", err.Error())
				continue
			}

			txs.txsForCurrBlock.mutTxsForBlock.Lock()
			txs.txsForCurrBlock.txHashAndInfo[string(txHash)] = &txInfo{tx: tx, txShardInfo: txShardInfoToSet}
			txs.txsForCurrBlock.mutTxsForBlock.Unlock()
		}
	}
}

// AddTransactions adds the given transactions to the current block transactions
func (txs *transactions) AddTransactions(txHandlers []data.TransactionHandler) {
	for i, tx := range txHandlers {
		senderShardID := txs.getShardFromAddress(tx.GetSndAddr())
		receiverShardID := txs.getShardFromAddress(tx.GetRcvAddr())
		txShardInfoToSet := &txShardInfo{senderShardID: senderShardID, receiverShardID: receiverShardID}
		txHash, err := core.CalculateHash(txs.marshalizer, txs.hasher, tx)
		if err != nil {
			log.Warn("transactions.AddTransactions CalculateHash", "error", err.Error())
			continue
		}
		txs.txsForCurrBlock.mutTxsForBlock.Lock()
		txs.txsForCurrBlock.txHashAndInfo[string(txHash)] = &txInfo{tx: txHandlers[i], txShardInfo: txShardInfoToSet}
		txs.txsForCurrBlock.mutTxsForBlock.Unlock()
	}
}

// RequestBlockTransactions request for transactions if missing from a block.Body
func (txs *transactions) RequestBlockTransactions(body *block.Body) int {
	if check.IfNil(body) {
		return 0
	}

	return txs.computeExistingAndRequestMissingTxsForShards(body)
}

// computeExistingAndRequestMissingTxsForShards calculates what transactions are available and requests
// what are missing from block.Body
func (txs *transactions) computeExistingAndRequestMissingTxsForShards(body *block.Body) int {
	numMissingTxsForShard := txs.computeExistingAndRequestMissing(
		body,
		&txs.txsForCurrBlock,
		txs.chRcvAllTxs,
		txs.isMiniBlockCorrect,
		txs.txPool,
		txs.onRequestTransaction,
	)

	return numMissingTxsForShard
}

// processAndRemoveBadTransactions processed transactions, if txs are with error it removes them from pool
func (txs *transactions) processAndRemoveBadTransaction(
	txHash []byte,
	tx *transaction.Transaction,
	sndShardId uint32,
	dstShardId uint32,
) error {

	_, err := txs.txProcessor.ProcessTransaction(tx)
	isTxTargetedForDeletion := errors.Is(err, process.ErrLowerNonceInTransaction) || errors.Is(err, process.ErrInsufficientFee)
	if isTxTargetedForDeletion {
		strCache := process.ShardCacherIdentifier(sndShardId, dstShardId)
		txs.txPool.RemoveData(txHash, strCache)
	}

	if err != nil && !errors.Is(err, process.ErrFailedTransaction) {
		return err
	}

	txShardInfoToSet := &txShardInfo{senderShardID: sndShardId, receiverShardID: dstShardId}
	txs.txsForCurrBlock.mutTxsForBlock.Lock()
	txs.txsForCurrBlock.txHashAndInfo[string(txHash)] = &txInfo{tx: tx, txShardInfo: txShardInfoToSet}
	txs.txsForCurrBlock.mutTxsForBlock.Unlock()

	return err
}

func (txs *transactions) notifyTransactionProviderIfNeeded() {
	txs.accountTxsShards.RLock()
	for senderAddress, txShardInfoValue := range txs.accountTxsShards.accountsInfo {
		if txShardInfoValue.senderShardID != txs.shardCoordinator.SelfId() {
			continue
		}

		account, err := txs.getAccountForAddress([]byte(senderAddress))
		if err != nil {
			log.Debug("notifyTransactionProviderIfNeeded.getAccountForAddress", "error", err)
			continue
		}

		strCache := process.ShardCacherIdentifier(txShardInfoValue.senderShardID, txShardInfoValue.receiverShardID)
		txShardPool := txs.txPool.ShardDataStore(strCache)
		if check.IfNil(txShardPool) {
			log.Trace("notifyTransactionProviderIfNeeded", "error", process.ErrNilTxDataPool)
			continue
		}

		sortedTransactionsProvider := createSortedTransactionsProvider(txShardPool)
		sortedTransactionsProvider.NotifyAccountNonce([]byte(senderAddress), account.GetNonce())
	}
	txs.accountTxsShards.RUnlock()
}

func (txs *transactions) getAccountForAddress(address []byte) (vmcommon.AccountHandler, error) {
	account, err := txs.accounts.GetExistingAccount(address)
	if err != nil {
		return nil, err
	}

	return account, nil
}

// RequestTransactionsForMiniBlock requests missing transactions for a certain miniblock
func (txs *transactions) RequestTransactionsForMiniBlock(miniBlock *block.MiniBlock) int {
	if miniBlock == nil {
		return 0
	}

	missingTxsHashesForMiniBlock := txs.computeMissingTxsHashesForMiniBlock(miniBlock)
	if len(missingTxsHashesForMiniBlock) > 0 {
		txs.onRequestTransaction(miniBlock.SenderShardID, missingTxsHashesForMiniBlock)
	}

	return len(missingTxsHashesForMiniBlock)
}

// computeMissingTxsHashesForMiniBlock computes missing transactions hashes for a certain miniblock
func (txs *transactions) computeMissingTxsHashesForMiniBlock(miniBlock *block.MiniBlock) [][]byte {
	missingTransactionsHashes := make([][]byte, 0)

	if miniBlock.Type != txs.blockType {
		return missingTransactionsHashes
	}

<<<<<<< HEAD
	searchFirst := txs.blockType == block.InvalidBlock
=======
	missingTransactions := make([][]byte, 0, len(miniBlock.TxHashes))
	method := process.SearchMethodJustPeek
	if txs.blockType == block.InvalidBlock {
		method = process.SearchMethodSearchFirst
	}
>>>>>>> 39d7ddcb

	for _, txHash := range miniBlock.TxHashes {
		tx, _ := process.GetTransactionHandlerFromPool(
			miniBlock.SenderShardID,
			miniBlock.ReceiverShardID,
			txHash,
			txs.txPool,
			method)

		if check.IfNil(tx) {
			missingTransactionsHashes = append(missingTransactionsHashes, txHash)
		}
	}

	return missingTransactionsHashes
}

// getAllTxsFromMiniBlock gets all the transactions from a miniblock into a new structure
func (txs *transactions) getAllTxsFromMiniBlock(
	mb *block.MiniBlock,
	haveTime func() bool,
	haveAdditionalTime func() bool,
) ([]*transaction.Transaction, [][]byte, error) {

	strCache := process.ShardCacherIdentifier(mb.SenderShardID, mb.ReceiverShardID)
	txCache := txs.txPool.ShardDataStore(strCache)
	if txCache == nil {
		return nil, nil, process.ErrNilTransactionPool
	}

	// verify if all transaction exists
	txsSlice := make([]*transaction.Transaction, 0, len(mb.TxHashes))
	txHashes := make([][]byte, 0, len(mb.TxHashes))
	for _, txHash := range mb.TxHashes {
		if !haveTime() && !haveAdditionalTime() {
			return nil, nil, process.ErrTimeIsOut
		}

		tmp, _ := txCache.Peek(txHash)
		if tmp == nil {
			return nil, nil, process.ErrNilTransaction
		}

		tx, ok := tmp.(*transaction.Transaction)
		if !ok {
			return nil, nil, process.ErrWrongTypeAssertion
		}
		txHashes = append(txHashes, txHash)
		txsSlice = append(txsSlice, tx)
	}

	return txsSlice, txHashes, nil
}

func (txs *transactions) getRemainingGasPerBlock() uint64 {
	gasConsumed := txs.getTotalGasConsumed()
	maxGasPerBlock := txs.economicsFee.MaxGasLimitPerBlock(txs.shardCoordinator.SelfId())
	gasBandwidth := uint64(0)
	if gasConsumed < maxGasPerBlock {
		gasBandwidth = maxGasPerBlock - gasConsumed
	}
	return gasBandwidth
}

func (txs *transactions) getRemainingGasPerBlockAsScheduled() uint64 {
	gasProvided := txs.gasHandler.TotalGasProvidedAsScheduled()
	maxGasPerBlock := txs.economicsFee.MaxGasLimitPerBlock(txs.shardCoordinator.SelfId())
	gasBandwidth := uint64(0)
	if gasProvided < maxGasPerBlock {
		gasBandwidth = maxGasPerBlock - gasProvided
	}
	return gasBandwidth
}

// CreateAndProcessMiniBlocks creates miniBlocks from storage and processes the transactions added into the miniblocks
// as long as it has time
// TODO: check if possible for transaction pre processor to receive a blockChainHook and use it to get the randomness instead
func (txs *transactions) CreateAndProcessMiniBlocks(haveTime func() bool, randomness []byte) (block.MiniBlockSlice, error) {
	startTime := time.Now()

	gasBandwidth := txs.getRemainingGasPerBlock() * selectionGasBandwidthIncreasePercent / 100
	gasBandwidthForScheduled := uint64(0)
	if txs.enableEpochsHandler.IsScheduledMiniBlocksFlagEnabled() {
		gasBandwidthForScheduled = txs.getRemainingGasPerBlockAsScheduled() * selectionGasBandwidthIncreaseScheduledPercent / 100
		gasBandwidth += gasBandwidthForScheduled
	}

	sortedTxs, remainingTxsForScheduled, err := txs.computeSortedTxs(txs.shardCoordinator.SelfId(), txs.shardCoordinator.SelfId(), gasBandwidth, randomness)
	elapsedTime := time.Since(startTime)
	if err != nil {
		log.Debug("computeSortedTxs", "error", err.Error())
		return make(block.MiniBlockSlice, 0), nil
	}

	if len(sortedTxs) == 0 {
		log.Trace("no transaction found after computeSortedTxs",
			"time [s]", elapsedTime,
		)
		return make(block.MiniBlockSlice, 0), nil
	}

	if !haveTime() {
		log.Debug("time is up after computeSortedTxs",
			"num txs", len(sortedTxs),
			"time [s]", elapsedTime,
		)
		return make(block.MiniBlockSlice, 0), nil
	}

	log.Debug("elapsed time to computeSortedTxs",
		"num txs", len(sortedTxs),
		"time [s]", elapsedTime,
	)

	if txs.blockTracker.ShouldSkipMiniBlocksCreationFromSelf() {
		log.Debug("CreateAndProcessMiniBlocks global stuck")
		return make(block.MiniBlockSlice, 0), nil
	}

	startTime = time.Now()
	miniBlocks, remainingTxs, mapSCTxs, err := txs.createAndProcessMiniBlocksFromMe(
		haveTime,
		txs.blockTracker.IsShardStuck,
		txs.blockSizeComputation.IsMaxBlockSizeReached,
		sortedTxs,
	)
	elapsedTime = time.Since(startTime)
	log.Debug("elapsed time to createAndProcessMiniBlocksFromMe",
		"time [s]", elapsedTime,
	)

	if err != nil {
		log.Debug("createAndProcessMiniBlocksFromMe", "error", err.Error())
		return make(block.MiniBlockSlice, 0), nil
	}

	sortedTxsForScheduled := append(remainingTxs, remainingTxsForScheduled...)
	sortedTxsForScheduled, _ = txs.prefilterTransactions(nil, sortedTxsForScheduled, 0, gasBandwidthForScheduled)
	txs.sortTransactionsBySenderAndNonce(sortedTxsForScheduled, randomness)

	haveAdditionalTime := process.HaveAdditionalTime()
	scheduledMiniBlocks, err := txs.createAndProcessScheduledMiniBlocksFromMeAsProposer(
		haveTime,
		haveAdditionalTime,
		sortedTxsForScheduled,
		mapSCTxs,
	)
	if err != nil {
		log.Debug("createAndProcessScheduledMiniBlocksFromMeAsProposer", "error", err.Error())
		return make(block.MiniBlockSlice, 0), nil
	}

	miniBlocks = append(miniBlocks, scheduledMiniBlocks...)

	return miniBlocks, nil
}

func (txs *transactions) createAndProcessScheduledMiniBlocksFromMeAsProposer(
	haveTime func() bool,
	haveAdditionalTime func() bool,
	sortedTxs []*txcache.WrappedTransaction,
	mapSCTxs map[string]struct{},
) (block.MiniBlockSlice, error) {

	if !txs.enableEpochsHandler.IsScheduledMiniBlocksFlagEnabled() {
		return make(block.MiniBlockSlice, 0), nil
	}

	startTime := time.Now()
	scheduledMiniBlocks := txs.createScheduledMiniBlocks(
		haveTime,
		haveAdditionalTime,
		txs.blockTracker.IsShardStuck,
		txs.blockSizeComputation.IsMaxBlockSizeReached,
		sortedTxs,
		mapSCTxs,
	)
	elapsedTime := time.Since(startTime)
	log.Debug("elapsed time to createScheduledMiniBlocks",
		"time [s]", elapsedTime,
	)

	return scheduledMiniBlocks, nil
}

type processingActions struct {
	canAddTx             bool
	canAddMore           bool
	shouldAddToRemaining bool
}

func (txs *transactions) createAndProcessMiniBlocksFromMeV1(
	haveTime func() bool,
	isShardStuck func(uint32) bool,
	isMaxBlockSizeReached func(int, int) bool,
	sortedTxs []*txcache.WrappedTransaction,
) (block.MiniBlockSlice, []*txcache.WrappedTransaction, error) {
	log.Debug("createAndProcessMiniBlocksFromMeV1 has been started")

	args := miniBlocksBuilderArgs{
		gasTracker:                txs.gasTracker,
		accounts:                  txs.accounts,
		accountTxsShards:          &txs.accountTxsShards,
		balanceComputationHandler: txs.balanceComputation,
		blockSizeComputation:      txs.blockSizeComputation,
		haveTime:                  haveTime,
		isShardStuck:              isShardStuck,
		isMaxBlockSizeReached:     isMaxBlockSizeReached,
		getTxMaxTotalCost:         getTxMaxTotalCost,
		getTotalGasConsumed:       txs.getTotalGasConsumed,
		txPool:                    txs.txPool,
	}

	mbBuilder, err := newMiniBlockBuilder(args)
	if err != nil {
		return nil, nil, err
	}

	defer func() {
		go txs.notifyTransactionProviderIfNeeded()
	}()

	remainingTxs := make([]*txcache.WrappedTransaction, 0)
	for idx, wtx := range sortedTxs {
		actions, tx := mbBuilder.checkAddTransaction(wtx)
		if !actions.canAddMore {
			if actions.shouldAddToRemaining {
				remainingTxs = append(remainingTxs, sortedTxs[idx:]...)
			}
			break
		}

		if !actions.canAddTx {
			if actions.shouldAddToRemaining {
				remainingTxs = append(remainingTxs, sortedTxs[idx])
			}
			continue
		}

		err = txs.processMiniBlockBuilderTx(mbBuilder, wtx, tx)
		if err != nil {
			continue
		}

		mbBuilder.addTxAndUpdateBlockSize(tx, wtx)
	}

	miniBlocks := txs.getMiniBlockSliceFromMap(mbBuilder.miniBlocks)

	logCreatedMiniBlocksStats(miniBlocks, txs.shardCoordinator.SelfId(), mbBuilder, len(sortedTxs))

	return miniBlocks, remainingTxs, nil
}

func logCreatedMiniBlocksStats(
	miniBlocks block.MiniBlockSlice,
	selfShardID uint32,
	mbb *miniBlocksBuilder,
	nbSortedTxs int,
) {
	log.Debug("createAndProcessMiniBlocksFromMeV1",
		"self shard", selfShardID,
		"gas consumed in sender shard", mbb.gasInfo.gasConsumedByMiniBlocksInSenderShard,
		"total gas consumed in self shard", mbb.gasInfo.totalGasConsumedInSelfShard)

	for _, miniBlock := range miniBlocks {
		log.Debug("mini block info",
			"type", miniBlock.Type,
			"sender shard", miniBlock.SenderShardID,
			"receiver shard", miniBlock.ReceiverShardID,
			"gas consumed in receiver shard", mbb.gasConsumedInReceiverShard[miniBlock.ReceiverShardID],
			"txs added", len(miniBlock.TxHashes))
	}

	log.Debug("createAndProcessMiniBlocksFromMeV1 has been finished",
		"total txs", nbSortedTxs,
		"num txs added", mbb.stats.numTxsAdded,
		"num txs bad", mbb.stats.numTxsBad,
		"num txs failed", mbb.stats.numTxsFailed,
		"num txs skipped", mbb.stats.numTxsSkipped,
		"num txs with initial balance consumed", mbb.stats.numTxsWithInitialBalanceConsumed,
		"num cross shard sc calls or special txs", mbb.stats.numCrossShardSCCallsOrSpecialTxs,
		"num cross shard txs with too much gas", mbb.stats.numCrossShardTxsWithTooMuchGas,
		"used time for computeGasProvided", mbb.stats.totalGasComputeTime,
		"used time for processAndRemoveBadTransaction", mbb.stats.totalProcessingTime)
}

func (txs *transactions) processMiniBlockBuilderTx(
	mb *miniBlocksBuilder,
	wtx *txcache.WrappedTransaction,
	tx *transaction.Transaction,
) error {
	snapshot := mb.accounts.JournalLen()
	startTime := time.Now()
	err := txs.processAndRemoveBadTransaction(
		wtx.TxHash,
		tx,
		wtx.SenderShardID,
		wtx.ReceiverShardID,
	)
	elapsedTime := time.Since(startTime)
	mb.stats.totalProcessingTime += elapsedTime
	mb.updateAccountShardsInfo(tx, wtx)

	if err != nil && !errors.Is(err, process.ErrFailedTransaction) {
		txs.handleBadTransaction(err, wtx, tx, mb, snapshot)
		return err
	}

	mb.senderToSkip = []byte("")

	txs.refundGas(wtx, mb)

	if errors.Is(err, process.ErrFailedTransaction) {
		mb.handleFailedTransaction()
		return err
	}

	return nil
}

func (txs *transactions) handleBadTransaction(
	err error,
	wtx *txcache.WrappedTransaction,
	tx *transaction.Transaction,
	mbb *miniBlocksBuilder,
	snapshot int,
) {
	log.Trace("bad tx", "error", err.Error(), "hash", wtx.TxHash)
	errRevert := txs.accounts.RevertToSnapshot(snapshot)
	if errRevert != nil && !elrondErr.IsClosingError(errRevert) {
		log.Warn("revert to snapshot", "error", err.Error())
	}

	mbb.handleBadTransaction(err, wtx, tx)
}

func (txs *transactions) refundGas(
	wtx *txcache.WrappedTransaction,
	mbb *miniBlocksBuilder,
) {
	gasRefunded := txs.gasHandler.GasRefunded(wtx.TxHash)
	gasPenalized := txs.gasHandler.GasPenalized(wtx.TxHash)
	mbb.handleGasRefund(wtx, gasRefunded, gasPenalized)
}

func (txs *transactions) createEmptyMiniBlock(
	senderShardID uint32,
	receiverShardID uint32,
	blockType block.Type,
	reserved []byte,
) *block.MiniBlock {

	miniBlock := &block.MiniBlock{
		Type:            blockType,
		SenderShardID:   senderShardID,
		ReceiverShardID: receiverShardID,
		TxHashes:        make([][]byte, 0),
		Reserved:        reserved,
	}

	return miniBlock
}

func (txs *transactions) getMiniBlockSliceFromMap(mapMiniBlocks map[uint32]*block.MiniBlock) block.MiniBlockSlice {
	miniBlocks := make(block.MiniBlockSlice, 0)

	for shardID := uint32(0); shardID < txs.shardCoordinator.NumberOfShards(); shardID++ {
		if miniBlock, ok := mapMiniBlocks[shardID]; ok {
			if len(miniBlock.TxHashes) > 0 {
				miniBlocks = append(miniBlocks, miniBlock)
			}
		}
	}

	if miniBlock, ok := mapMiniBlocks[core.MetachainShardId]; ok {
		if len(miniBlock.TxHashes) > 0 {
			miniBlocks = append(miniBlocks, miniBlock)
		}
	}

	return txs.splitMiniBlocksBasedOnMaxGasLimitIfNeeded(miniBlocks)
}

func (txs *transactions) splitMiniBlocksBasedOnMaxGasLimitIfNeeded(miniBlocks block.MiniBlockSlice) block.MiniBlockSlice {
	if !txs.enableEpochsHandler.IsOptimizeGasUsedInCrossMiniBlocksFlagEnabled() {
		return miniBlocks
	}

	splitMiniBlocks := make(block.MiniBlockSlice, 0)
	for _, miniBlock := range miniBlocks {
		if miniBlock.ReceiverShardID == txs.shardCoordinator.SelfId() {
			splitMiniBlocks = append(splitMiniBlocks, miniBlock)
			continue
		}

		splitMiniBlocks = append(splitMiniBlocks, txs.splitMiniBlockBasedOnMaxGasLimitIfNeeded(miniBlock)...)
	}

	return splitMiniBlocks
}

func (txs *transactions) splitMiniBlockBasedOnMaxGasLimitIfNeeded(miniBlock *block.MiniBlock) block.MiniBlockSlice {
	splitMiniBlocks := make(block.MiniBlockSlice, 0)
	currentMiniBlock := createEmptyMiniBlockFromMiniBlock(miniBlock)
	gasLimitInReceiverShard := uint64(0)

	for _, txHash := range miniBlock.TxHashes {
		txInfoInstance, ok := txs.txsForCurrBlock.txHashAndInfo[string(txHash)]
		if !ok {
			log.Warn("transactions.splitMiniBlockIfNeeded: missing tx", "hash", txHash)
			currentMiniBlock.TxHashes = append(currentMiniBlock.TxHashes, txHash)
			continue
		}

		_, gasProvidedByTxInReceiverShard, err := txs.computeGasProvidedByTx(
			miniBlock.SenderShardID,
			miniBlock.ReceiverShardID,
			txInfoInstance.tx,
			txHash)
		if err != nil {
			log.Warn("transactions.splitMiniBlockIfNeeded: failed to compute gas consumed by tx", "hash", txHash, "error", err.Error())
			currentMiniBlock.TxHashes = append(currentMiniBlock.TxHashes, txHash)
			continue
		}

		isGasLimitExceeded := gasLimitInReceiverShard+gasProvidedByTxInReceiverShard > txs.economicsFee.MaxGasLimitPerMiniBlockForSafeCrossShard()
		if isGasLimitExceeded {
			log.Debug("transactions.splitMiniBlockIfNeeded: gas limit exceeded",
				"mb type", currentMiniBlock.Type,
				"sender shard", currentMiniBlock.SenderShardID,
				"receiver shard", currentMiniBlock.ReceiverShardID,
				"initial num txs", len(miniBlock.TxHashes),
				"adjusted num txs", len(currentMiniBlock.TxHashes),
			)

			if len(currentMiniBlock.TxHashes) > 0 {
				splitMiniBlocks = append(splitMiniBlocks, currentMiniBlock)
			}

			currentMiniBlock = createEmptyMiniBlockFromMiniBlock(miniBlock)
			gasLimitInReceiverShard = 0
		}

		gasLimitInReceiverShard += gasProvidedByTxInReceiverShard
		currentMiniBlock.TxHashes = append(currentMiniBlock.TxHashes, txHash)
	}

	if len(currentMiniBlock.TxHashes) > 0 {
		splitMiniBlocks = append(splitMiniBlocks, currentMiniBlock)
	}

	return splitMiniBlocks
}

func createEmptyMiniBlockFromMiniBlock(miniBlock *block.MiniBlock) *block.MiniBlock {
	return &block.MiniBlock{
		SenderShardID:   miniBlock.SenderShardID,
		ReceiverShardID: miniBlock.ReceiverShardID,
		Type:            miniBlock.Type,
		Reserved:        miniBlock.Reserved,
		TxHashes:        make([][]byte, 0),
	}
}

func (txs *transactions) computeSortedTxs(
	sndShardId uint32,
	dstShardId uint32,
	gasBandwidth uint64,
	randomness []byte,
) ([]*txcache.WrappedTransaction, []*txcache.WrappedTransaction, error) {
	strCache := process.ShardCacherIdentifier(sndShardId, dstShardId)
	txShardPool := txs.txPool.ShardDataStore(strCache)

	if check.IfNil(txShardPool) {
		return nil, nil, process.ErrNilTxDataPool
	}

	sortedTransactionsProvider := createSortedTransactionsProvider(txShardPool)
	log.Debug("computeSortedTxs.GetSortedTransactions")
	sortedTxs := sortedTransactionsProvider.GetSortedTransactions()

	// TODO: this could be moved to SortedTransactionsProvider
	selectedTxs, remainingTxs := txs.preFilterTransactionsWithMoveBalancePriority(sortedTxs, gasBandwidth)
	txs.sortTransactionsBySenderAndNonce(selectedTxs, randomness)

	return selectedTxs, remainingTxs, nil
}

// ProcessMiniBlock processes all the transactions from the given miniblock and saves the processed ones in a local cache
func (txs *transactions) ProcessMiniBlock(
	miniBlock *block.MiniBlock,
	haveTime func() bool,
	haveAdditionalTime func() bool,
	scheduledMode bool,
	partialMbExecutionMode bool,
	indexOfLastTxProcessed int,
	preProcessorExecutionInfoHandler process.PreProcessorExecutionInfoHandler,
) ([][]byte, int, bool, error) {

	if miniBlock.Type != block.TxBlock {
		return nil, indexOfLastTxProcessed, false, process.ErrWrongTypeInMiniBlock
	}

	numTXsProcessed := 0
	var gasProvidedByTxInSelfShard uint64
	var err error
	var txIndex int
	processedTxHashes := make([][]byte, 0)

	indexOfFirstTxToBeProcessed := indexOfLastTxProcessed + 1
	err = process.CheckIfIndexesAreOutOfBound(int32(indexOfFirstTxToBeProcessed), int32(len(miniBlock.TxHashes))-1, miniBlock)
	if err != nil {
		return nil, indexOfLastTxProcessed, false, err
	}

	miniBlockTxs, miniBlockTxHashes, err := txs.getAllTxsFromMiniBlock(miniBlock, haveTime, haveAdditionalTime)
	if err != nil {
		return nil, indexOfLastTxProcessed, false, err
	}

	if txs.blockSizeComputation.IsMaxBlockSizeWithoutThrottleReached(1, len(miniBlock.TxHashes)) {
		return nil, indexOfLastTxProcessed, false, process.ErrMaxBlockSizeReached
	}

	var totalGasConsumed uint64
	if scheduledMode {
		totalGasConsumed = txs.gasHandler.TotalGasProvidedAsScheduled()
	} else {
		totalGasConsumed = txs.getTotalGasConsumed()
	}

	var maxGasLimitUsedForDestMeTxs uint64
	isFirstMiniBlockDestMe := totalGasConsumed == 0
	if isFirstMiniBlockDestMe {
		maxGasLimitUsedForDestMeTxs = txs.economicsFee.MaxGasLimitPerBlock(txs.shardCoordinator.SelfId())
	} else {
		maxGasLimitUsedForDestMeTxs = txs.economicsFee.MaxGasLimitPerBlock(txs.shardCoordinator.SelfId()) * maxGasLimitPercentUsedForDestMeTxs / 100
	}

	gasInfo := gasConsumedInfo{
		gasConsumedByMiniBlockInReceiverShard: uint64(0),
		gasConsumedByMiniBlocksInSenderShard:  uint64(0),
		totalGasConsumedInSelfShard:           totalGasConsumed,
	}

	log.Debug("transactions.ProcessMiniBlock: before processing",
		"scheduled mode", scheduledMode,
		"totalGasConsumedInSelfShard", gasInfo.totalGasConsumedInSelfShard,
		"total gas provided", txs.gasHandler.TotalGasProvided(),
		"total gas provided as scheduled", txs.gasHandler.TotalGasProvidedAsScheduled(),
		"total gas refunded", txs.gasHandler.TotalGasRefunded(),
		"total gas penalized", txs.gasHandler.TotalGasPenalized(),
	)
	defer func() {
		log.Debug("transactions.ProcessMiniBlock after processing",
			"scheduled mode", scheduledMode,
			"totalGasConsumedInSelfShard", gasInfo.totalGasConsumedInSelfShard,
			"gasConsumedByMiniBlockInReceiverShard", gasInfo.gasConsumedByMiniBlockInReceiverShard,
			"num txs processed", numTXsProcessed,
			"total gas provided", txs.gasHandler.TotalGasProvided(),
			"total gas provided as scheduled", txs.gasHandler.TotalGasProvidedAsScheduled(),
			"total gas refunded", txs.gasHandler.TotalGasRefunded(),
			"total gas penalized", txs.gasHandler.TotalGasPenalized(),
		)
	}()

	numOfOldCrossInterMbs, numOfOldCrossInterTxs := preProcessorExecutionInfoHandler.GetNumOfCrossInterMbsAndTxs()

	for txIndex = indexOfFirstTxToBeProcessed; txIndex < len(miniBlockTxs); txIndex++ {
		if !haveTime() && !haveAdditionalTime() {
			err = process.ErrTimeIsOut
			break
		}

		gasProvidedByTxInSelfShard, err = txs.computeGasProvided(
			miniBlock.SenderShardID,
			miniBlock.ReceiverShardID,
			miniBlockTxs[txIndex],
			miniBlockTxHashes[txIndex],
			&gasInfo)

		if err != nil {
			break
		}

		if txs.enableEpochsHandler.IsOptimizeGasUsedInCrossMiniBlocksFlagEnabled() {
			if gasInfo.totalGasConsumedInSelfShard > maxGasLimitUsedForDestMeTxs {
				err = process.ErrMaxGasLimitUsedForDestMeTxsIsReached
				break
			}
		}

		txs.saveAccountBalanceForAddress(miniBlockTxs[txIndex].GetRcvAddr())

		if !scheduledMode {
			err = txs.processInNormalMode(
				preProcessorExecutionInfoHandler,
				miniBlockTxs[txIndex],
				miniBlockTxHashes[txIndex],
				&gasInfo,
				gasProvidedByTxInSelfShard)
			if err != nil {
				break
			}
		} else {
			txs.gasHandler.SetGasProvidedAsScheduled(gasProvidedByTxInSelfShard, miniBlockTxHashes[txIndex])
		}

		processedTxHashes = append(processedTxHashes, miniBlockTxHashes[txIndex])
		numTXsProcessed++
	}

	if err != nil && !partialMbExecutionMode {
		return processedTxHashes, txIndex - 1, true, err
	}

	numOfCrtCrossInterMbs, numOfCrtCrossInterTxs := preProcessorExecutionInfoHandler.GetNumOfCrossInterMbsAndTxs()
	numOfNewCrossInterMbs := numOfCrtCrossInterMbs - numOfOldCrossInterMbs
	numOfNewCrossInterTxs := numOfCrtCrossInterTxs - numOfOldCrossInterTxs

	log.Debug("transactions.ProcessMiniBlock",
		"scheduled mode", scheduledMode,
		"numOfOldCrossInterMbs", numOfOldCrossInterMbs, "numOfOldCrossInterTxs", numOfOldCrossInterTxs,
		"numOfCrtCrossInterMbs", numOfCrtCrossInterMbs, "numOfCrtCrossInterTxs", numOfCrtCrossInterTxs,
		"numOfNewCrossInterMbs", numOfNewCrossInterMbs, "numOfNewCrossInterTxs", numOfNewCrossInterTxs,
	)

	numMiniBlocks := 1 + numOfNewCrossInterMbs
	numTxs := len(miniBlock.TxHashes) + numOfNewCrossInterTxs
	if txs.blockSizeComputation.IsMaxBlockSizeWithoutThrottleReached(numMiniBlocks, numTxs) {
		return processedTxHashes, txIndex - 1, true, process.ErrMaxBlockSizeReached
	}

	txShardInfoToSet := &txShardInfo{senderShardID: miniBlock.SenderShardID, receiverShardID: miniBlock.ReceiverShardID}

	txs.txsForCurrBlock.mutTxsForBlock.Lock()
	for index, txHash := range miniBlockTxHashes {
		txs.txsForCurrBlock.txHashAndInfo[string(txHash)] = &txInfo{tx: miniBlockTxs[index], txShardInfo: txShardInfoToSet}
	}
	txs.txsForCurrBlock.mutTxsForBlock.Unlock()

	txs.blockSizeComputation.AddNumMiniBlocks(numMiniBlocks)
	txs.blockSizeComputation.AddNumTxs(numTxs)

	if scheduledMode {
		for index := indexOfFirstTxToBeProcessed; index <= txIndex-1; index++ {
			txs.scheduledTxsExecutionHandler.AddScheduledTx(miniBlockTxHashes[index], miniBlockTxs[index])
		}
	}

	return nil, txIndex - 1, false, err
}

func (txs *transactions) processInNormalMode(
	preProcessorExecutionInfoHandler process.PreProcessorExecutionInfoHandler,
	tx *transaction.Transaction,
	txHash []byte,
	gasInfo *gasConsumedInfo,
	gasProvidedByTxInSelfShard uint64,
) error {

	snapshot := txs.handleProcessTransactionInit(preProcessorExecutionInfoHandler, txHash)

	_, err := txs.txProcessor.ProcessTransaction(tx)
	if err != nil {
		txs.handleProcessTransactionError(preProcessorExecutionInfoHandler, snapshot, txHash)
		return err
	}

	txs.updateGasConsumedWithGasRefundedAndGasPenalized(txHash, gasInfo)
	txs.gasHandler.SetGasProvided(gasProvidedByTxInSelfShard, txHash)

	return nil
}

// CreateMarshalledData marshals transactions hashes and saves them into a new structure
func (txs *transactions) CreateMarshalledData(txHashes [][]byte) ([][]byte, error) {
	marshalledTxs, err := txs.createMarshalledData(txHashes, &txs.txsForCurrBlock)
	if err != nil {
		return nil, err
	}

	return marshalledTxs, nil
}

// GetAllCurrentUsedTxs returns all the transactions used at current creation / processing
func (txs *transactions) GetAllCurrentUsedTxs() map[string]data.TransactionHandler {
	txs.txsForCurrBlock.mutTxsForBlock.RLock()
	txsPool := make(map[string]data.TransactionHandler, len(txs.txsForCurrBlock.txHashAndInfo))
	for txHash, txInfoFromMap := range txs.txsForCurrBlock.txHashAndInfo {
		txsPool[txHash] = txInfoFromMap.tx
	}
	txs.txsForCurrBlock.mutTxsForBlock.RUnlock()

	return txsPool
}

// IsInterfaceNil returns true if there is no value under the interface
func (txs *transactions) IsInterfaceNil() bool {
	return txs == nil
}

// sortTransactionsBySenderAndNonce sorts the provided transactions and hashes simultaneously
func (txs *transactions) sortTransactionsBySenderAndNonce(transactions []*txcache.WrappedTransaction, randomness []byte) {
	if !txs.enableEpochsHandler.IsFrontRunningProtectionFlagEnabled() {
		sortTransactionsBySenderAndNonceLegacy(transactions)
		return
	}

	txs.sortTransactionsBySenderAndNonceWithFrontRunningProtection(transactions, randomness)
}

func (txs *transactions) sortTransactionsBySenderAndNonceWithFrontRunningProtection(transactions []*txcache.WrappedTransaction, randomness []byte) {
	// make sure randomness is 32bytes and uniform
	randSeed := txs.hasher.Compute(string(randomness))
	xoredAddresses := make(map[string][]byte)

	for _, tx := range transactions {
		xoredBytes := xorBytes(tx.Tx.GetSndAddr(), randSeed)
		xoredAddresses[string(tx.Tx.GetSndAddr())] = txs.hasher.Compute(string(xoredBytes))
	}

	sorter := func(i, j int) bool {
		txI := transactions[i].Tx
		txJ := transactions[j].Tx

		delta := bytes.Compare(xoredAddresses[string(txI.GetSndAddr())], xoredAddresses[string(txJ.GetSndAddr())])
		if delta == 0 {
			delta = int(txI.GetNonce()) - int(txJ.GetNonce())
		}

		return delta < 0
	}

	sort.Slice(transactions, sorter)
}

func sortTransactionsBySenderAndNonceLegacy(transactions []*txcache.WrappedTransaction) {
	sorter := func(i, j int) bool {
		txI := transactions[i].Tx
		txJ := transactions[j].Tx

		delta := bytes.Compare(txI.GetSndAddr(), txJ.GetSndAddr())
		if delta == 0 {
			delta = int(txI.GetNonce()) - int(txJ.GetNonce())
		}

		return delta < 0
	}

	sort.Slice(transactions, sorter)
}

// parameters need to be of the same len, otherwise it will panic (if second slice shorter)
func xorBytes(a, b []byte) []byte {
	res := make([]byte, len(a))
	for i := range a {
		res[i] = a[i] ^ b[i]
	}
	return res
}

func (txs *transactions) filterMoveBalance(transactions []*txcache.WrappedTransaction) ([]*txcache.WrappedTransaction, []*txcache.WrappedTransaction, uint64) {
	selectedTxs := make([]*txcache.WrappedTransaction, 0, len(transactions))
	skippedTxs := make([]*txcache.WrappedTransaction, 0, len(transactions))
	skippedAddresses := make(map[string]struct{})

	skipped := 0
	gasEstimation := uint64(0)
	for i, tx := range transactions {
		// prioritize move balance operations
		// and don't care about gas cost for them
		if len(tx.Tx.GetData()) > 0 {
			skippedTxs = append(skippedTxs, transactions[i])
			skippedAddresses[string(tx.Tx.GetSndAddr())] = struct{}{}
			skipped++
			continue
		}

		if shouldSkipTransactionIfMarkedAddress(tx, skippedAddresses) {
			skippedTxs = append(skippedTxs, transactions[i])
			continue
		}

		selectedTxs = append(selectedTxs, transactions[i])
		gasEstimation += txs.economicsFee.MinGasLimit()
	}
	return selectedTxs, skippedTxs, gasEstimation
}

// preFilterTransactions filters the transactions prioritising the move balance operations
func (txs *transactions) preFilterTransactionsWithMoveBalancePriority(
	transactions []*txcache.WrappedTransaction,
	gasBandwidth uint64,
) ([]*txcache.WrappedTransaction, []*txcache.WrappedTransaction) {
	selectedTxs, skippedTxs, gasEstimation := txs.filterMoveBalance(transactions)

	return txs.prefilterTransactions(selectedTxs, skippedTxs, gasEstimation, gasBandwidth)
}

func (txs *transactions) prefilterTransactions(
	initialTxs []*txcache.WrappedTransaction,
	additionalTxs []*txcache.WrappedTransaction,
	initialTxsGasEstimation uint64,
	gasBandwidth uint64,
) ([]*txcache.WrappedTransaction, []*txcache.WrappedTransaction) {

	selectedTxs, remainingTxs, gasEstimation := txs.addTxsWithinBandwidth(initialTxs, additionalTxs, initialTxsGasEstimation, gasBandwidth)

	log.Debug("preFilterTransactions estimation",
		"initialTxs", len(initialTxs),
		"gasCost initialTxs", initialTxsGasEstimation,
		"additionalTxs", len(additionalTxs),
		"gasCostEstimation", gasEstimation,
		"selected", len(selectedTxs),
		"skipped", len(remainingTxs))

	return selectedTxs, remainingTxs
}

func (txs *transactions) addTxsWithinBandwidth(
	initialTxs []*txcache.WrappedTransaction,
	additionalTxs []*txcache.WrappedTransaction,
	initialTxsGasEstimation uint64,
	totalGasBandwidth uint64,
) ([]*txcache.WrappedTransaction, []*txcache.WrappedTransaction, uint64) {
	remainingTxs := make([]*txcache.WrappedTransaction, 0, len(additionalTxs))
	resultedTxs := make([]*txcache.WrappedTransaction, 0, len(initialTxs))
	resultedTxs = append(resultedTxs, initialTxs...)

	gasEstimation := initialTxsGasEstimation
	for i, tx := range additionalTxs {
		gasInShard, _, err := txs.gasHandler.ComputeGasProvidedByTx(tx.SenderShardID, tx.ReceiverShardID, tx.Tx)
		if err != nil {
			continue
		}
		if gasEstimation+gasInShard > totalGasBandwidth {
			remainingTxs = append(remainingTxs, additionalTxs[i:]...)
			break
		}

		resultedTxs = append(resultedTxs, additionalTxs[i])
		gasEstimation += gasInShard
	}
	return resultedTxs, remainingTxs, gasEstimation
}

func shouldSkipTransactionIfMarkedAddress(tx *txcache.WrappedTransaction, addressesToSkip map[string]struct{}) bool {
	_, ok := addressesToSkip[string(tx.Tx.GetSndAddr())]
	return ok
}

func (txs *transactions) isBodyToMe(body *block.Body) bool {
	for _, miniBlock := range body.MiniBlocks {
		if miniBlock.SenderShardID == txs.shardCoordinator.SelfId() {
			return false
		}
	}
	return true
}

func (txs *transactions) isBodyFromMe(body *block.Body) bool {
	for _, miniBlock := range body.MiniBlocks {
		if miniBlock.SenderShardID != txs.shardCoordinator.SelfId() {
			return false
		}
	}
	return true
}

func (txs *transactions) isMiniBlockCorrect(mbType block.Type) bool {
	return mbType == block.TxBlock || mbType == block.InvalidBlock
}

func (txs *transactions) createAndProcessMiniBlocksFromMe(
	haveTime func() bool,
	isShardStuck func(uint32) bool,
	isMaxBlockSizeReached func(int, int) bool,
	sortedTxs []*txcache.WrappedTransaction,
) (block.MiniBlockSlice, []*txcache.WrappedTransaction, map[string]struct{}, error) {
	var miniBlocks block.MiniBlockSlice
	var err error
	var mapSCTxs map[string]struct{}
	var remainingTxs []*txcache.WrappedTransaction

	if txs.enableEpochsHandler.IsScheduledMiniBlocksFlagEnabled() {
		miniBlocks, remainingTxs, mapSCTxs, err = txs.createAndProcessMiniBlocksFromMeV2(
			haveTime,
			isShardStuck,
			isMaxBlockSizeReached,
			sortedTxs,
		)
	} else {
		miniBlocks, remainingTxs, err = txs.createAndProcessMiniBlocksFromMeV1(
			haveTime,
			isShardStuck,
			isMaxBlockSizeReached,
			sortedTxs,
		)
	}

	return miniBlocks, remainingTxs, mapSCTxs, err
}<|MERGE_RESOLUTION|>--- conflicted
+++ resolved
@@ -947,15 +947,10 @@
 		return missingTransactionsHashes
 	}
 
-<<<<<<< HEAD
-	searchFirst := txs.blockType == block.InvalidBlock
-=======
-	missingTransactions := make([][]byte, 0, len(miniBlock.TxHashes))
 	method := process.SearchMethodJustPeek
 	if txs.blockType == block.InvalidBlock {
 		method = process.SearchMethodSearchFirst
 	}
->>>>>>> 39d7ddcb
 
 	for _, txHash := range miniBlock.TxHashes {
 		tx, _ := process.GetTransactionHandlerFromPool(
