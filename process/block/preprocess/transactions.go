package preprocess

import (
	"bytes"
	"errors"
	"fmt"
	"sort"
	"sync"
	"time"

	"github.com/multiversx/mx-chain-core-go/core"
	"github.com/multiversx/mx-chain-core-go/core/check"
	"github.com/multiversx/mx-chain-core-go/data"
	"github.com/multiversx/mx-chain-core-go/data/block"
	"github.com/multiversx/mx-chain-core-go/data/transaction"
	"github.com/multiversx/mx-chain-core-go/hashing"
	"github.com/multiversx/mx-chain-core-go/marshal"
	"github.com/multiversx/mx-chain-go/config"
	logger "github.com/multiversx/mx-chain-logger-go"

	"github.com/multiversx/mx-chain-go/common"
	"github.com/multiversx/mx-chain-go/dataRetriever"
	"github.com/multiversx/mx-chain-go/process"
	"github.com/multiversx/mx-chain-go/process/block/helpers"
	"github.com/multiversx/mx-chain-go/sharding"
	"github.com/multiversx/mx-chain-go/state"
	"github.com/multiversx/mx-chain-go/storage"
	"github.com/multiversx/mx-chain-go/storage/txcache"
)

var _ process.DataMarshalizer = (*transactions)(nil)
var _ process.PreProcessor = (*transactions)(nil)

var log = logger.GetOrCreate("process/block/preprocess")

// TODO: increase code coverage with unit test

type transactions struct {
	*basePreProcess
	chRcvAllTxs                  chan bool
	onRequestTransaction         func(shardID uint32, txHashes [][]byte)
	txsForCurrBlock              txsForBlock
	txPool                       dataRetriever.ShardedDataCacherNotifier
	storage                      dataRetriever.StorageService
	txProcessor                  process.TransactionProcessor
	orderedTxs                   map[string][]data.TransactionHandler
	orderedTxHashes              map[string][][]byte
	mutOrderedTxs                sync.RWMutex
	blockTracker                 BlockTracker
	blockType                    block.Type
	emptyAddress                 []byte
	txTypeHandler                process.TxTypeHandler
	scheduledTxsExecutionHandler process.ScheduledTxsExecutionHandler
<<<<<<< HEAD
	txPoolConfig                 config.TransactionsPoolConfig
=======
>>>>>>> ac497575
	mempoolSelectionConfig       config.MempoolSelectionConfig
}

// ArgsTransactionPreProcessor holds the arguments to create a txs pre processor
type ArgsTransactionPreProcessor struct {
	TxDataPool                   dataRetriever.ShardedDataCacherNotifier
	Store                        dataRetriever.StorageService
	Hasher                       hashing.Hasher
	Marshalizer                  marshal.Marshalizer
	TxProcessor                  process.TransactionProcessor
	ShardCoordinator             sharding.Coordinator
	Accounts                     state.AccountsAdapter
	OnRequestTransaction         func(shardID uint32, txHashes [][]byte)
	EconomicsFee                 process.FeeHandler
	GasHandler                   process.GasHandler
	BlockTracker                 BlockTracker
	BlockType                    block.Type
	PubkeyConverter              core.PubkeyConverter
	BlockSizeComputation         BlockSizeComputationHandler
	BalanceComputation           BalanceComputationHandler
	EnableEpochsHandler          common.EnableEpochsHandler
	TxTypeHandler                process.TxTypeHandler
	ScheduledTxsExecutionHandler process.ScheduledTxsExecutionHandler
	ProcessedMiniBlocksTracker   process.ProcessedMiniBlocksTracker
	TxExecutionOrderHandler      common.TxExecutionOrderHandler
<<<<<<< HEAD
	TxPoolConfig                 config.TransactionsPoolConfig
=======
>>>>>>> ac497575
	MempoolSelectionConfig       config.MempoolSelectionConfig
}

// NewTransactionPreprocessor creates a new transaction preprocessor object
func NewTransactionPreprocessor(
	args ArgsTransactionPreProcessor,
) (*transactions, error) {
	if check.IfNil(args.Hasher) {
		return nil, process.ErrNilHasher
	}
	if check.IfNil(args.Marshalizer) {
		return nil, process.ErrNilMarshalizer
	}
	if check.IfNil(args.TxDataPool) {
		return nil, process.ErrNilTransactionPool
	}
	if check.IfNil(args.Store) {
		return nil, process.ErrNilTxStorage
	}
	if check.IfNil(args.TxProcessor) {
		return nil, process.ErrNilTxProcessor
	}
	if check.IfNil(args.ShardCoordinator) {
		return nil, process.ErrNilShardCoordinator
	}
	if check.IfNil(args.Accounts) {
		return nil, process.ErrNilAccountsAdapter
	}
	if args.OnRequestTransaction == nil {
		return nil, process.ErrNilRequestHandler
	}
	if check.IfNil(args.EconomicsFee) {
		return nil, process.ErrNilEconomicsFeeHandler
	}
	if check.IfNil(args.GasHandler) {
		return nil, process.ErrNilGasHandler
	}
	if check.IfNil(args.BlockTracker) {
		return nil, process.ErrNilBlockTracker
	}
	if check.IfNil(args.PubkeyConverter) {
		return nil, process.ErrNilPubkeyConverter
	}
	if check.IfNil(args.BlockSizeComputation) {
		return nil, process.ErrNilBlockSizeComputationHandler
	}
	if check.IfNil(args.BalanceComputation) {
		return nil, process.ErrNilBalanceComputationHandler
	}
	if check.IfNil(args.EnableEpochsHandler) {
		return nil, process.ErrNilEnableEpochsHandler
	}
	err := core.CheckHandlerCompatibility(args.EnableEpochsHandler, []core.EnableEpochFlag{
		common.OptimizeGasUsedInCrossMiniBlocksFlag,
		common.ScheduledMiniBlocksFlag,
		common.FrontRunningProtectionFlag,
		common.CurrentRandomnessOnSortingFlag,
	})
	if err != nil {
		return nil, err
	}

	if check.IfNil(args.TxTypeHandler) {
		return nil, process.ErrNilTxTypeHandler
	}
	if check.IfNil(args.ScheduledTxsExecutionHandler) {
		return nil, process.ErrNilScheduledTxsExecutionHandler
	}
	if check.IfNil(args.ProcessedMiniBlocksTracker) {
		return nil, process.ErrNilProcessedMiniBlocksTracker
	}
	if check.IfNil(args.TxExecutionOrderHandler) {
		return nil, process.ErrNilTxExecutionOrderHandler
	}
	if args.MempoolSelectionConfig.SelectionGasBandwidthIncreasePercent == 0 {
		return nil, process.ErrBadSelectionGasBandwidthIncreasePercent
	}
	if args.MempoolSelectionConfig.SelectionGasBandwidthIncreaseScheduledPercent == 0 {
		return nil, process.ErrBadSelectionGasBandwidthIncreaseScheduledPercent
	}
<<<<<<< HEAD

	if args.MempoolSelectionConfig.SelectionGasRequested == 0 {
		return nil, process.ErrBadTxCacheSelectionGasRequested
	}

	if args.MempoolSelectionConfig.SelectionMaxNumTxs == 0 {
		return nil, process.ErrBadTxCacheSelectionMaxNumTxs
	}

=======
	if args.MempoolSelectionConfig.SelectionMaxNumTxs == 0 {
		return nil, process.ErrBadTxCacheSelectionMaxNumTxs
	}
>>>>>>> ac497575
	if args.MempoolSelectionConfig.SelectionLoopMaximumDuration == 0 {
		return nil, process.ErrBadTxCacheSelectionLoopMaximumDuration
	}

	bpp := basePreProcess{
		hasher:      args.Hasher,
		marshalizer: args.Marshalizer,
		gasTracker: gasTracker{
			shardCoordinator: args.ShardCoordinator,
			gasHandler:       args.GasHandler,
			economicsFee:     args.EconomicsFee,
		},
		blockSizeComputation:       args.BlockSizeComputation,
		balanceComputation:         args.BalanceComputation,
		accounts:                   args.Accounts,
		pubkeyConverter:            args.PubkeyConverter,
		enableEpochsHandler:        args.EnableEpochsHandler,
		processedMiniBlocksTracker: args.ProcessedMiniBlocksTracker,
		txExecutionOrderHandler:    args.TxExecutionOrderHandler,
	}

	txs := &transactions{
		basePreProcess:               &bpp,
		storage:                      args.Store,
		txPool:                       args.TxDataPool,
		onRequestTransaction:         args.OnRequestTransaction,
		txProcessor:                  args.TxProcessor,
		blockTracker:                 args.BlockTracker,
		blockType:                    args.BlockType,
		txTypeHandler:                args.TxTypeHandler,
		scheduledTxsExecutionHandler: args.ScheduledTxsExecutionHandler,
<<<<<<< HEAD
		txPoolConfig:                 args.TxPoolConfig,
=======
>>>>>>> ac497575
		mempoolSelectionConfig:       args.MempoolSelectionConfig,
	}

	txs.chRcvAllTxs = make(chan bool)
	txs.txPool.RegisterOnAdded(txs.receivedTransaction)

	txs.txsForCurrBlock.txHashAndInfo = make(map[string]*txInfo)
	txs.orderedTxs = make(map[string][]data.TransactionHandler)
	txs.orderedTxHashes = make(map[string][][]byte)

	txs.emptyAddress = make([]byte, txs.pubkeyConverter.Len())

	return txs, nil
}

// waitForTxHashes waits for a call whether all the requested transactions appeared
func (txs *transactions) waitForTxHashes(waitTime time.Duration) error {
	select {
	case <-txs.chRcvAllTxs:
		return nil
	case <-time.After(waitTime):
		return process.ErrTimeIsOut
	}
}

// IsDataPrepared returns non error if all the requested transactions arrived and were saved into the pool
func (txs *transactions) IsDataPrepared(requestedTxs int, haveTime func() time.Duration) error {
	if requestedTxs > 0 {
		log.Debug("requested missing txs", "num txs", requestedTxs)
		err := txs.waitForTxHashes(haveTime())
		txs.txsForCurrBlock.mutTxsForBlock.Lock()
		missingTxs := txs.txsForCurrBlock.missingTxs
		txs.txsForCurrBlock.missingTxs = 0
		txs.txsForCurrBlock.mutTxsForBlock.Unlock()
		log.Debug("received missing txs", "num txs", requestedTxs-missingTxs, "requested", requestedTxs, "missing", missingTxs)
		if err != nil {
			return err
		}
	}

	return nil
}

// RemoveBlockDataFromPools removes transactions and miniblocks from associated pools
func (txs *transactions) RemoveBlockDataFromPools(body *block.Body, miniBlockPool storage.Cacher) error {
	return txs.removeBlockDataFromPools(body, miniBlockPool, txs.txPool, txs.isMiniBlockCorrect)
}

// RemoveTxsFromPools removes transactions from associated pools
func (txs *transactions) RemoveTxsFromPools(body *block.Body) error {
	return txs.removeTxsFromPools(body, txs.txPool, txs.isMiniBlockCorrect)
}

// RestoreBlockDataIntoPools restores the transactions and miniblocks to associated pools
func (txs *transactions) RestoreBlockDataIntoPools(
	body *block.Body,
	miniBlockPool storage.Cacher,
) (int, error) {
	if check.IfNil(body) {
		return 0, process.ErrNilBlockBody
	}
	if check.IfNil(miniBlockPool) {
		return 0, process.ErrNilMiniBlockPool
	}

	txsRestored := 0
	for i := 0; i < len(body.MiniBlocks); i++ {
		miniBlock := body.MiniBlocks[i]
		if !txs.isMiniBlockCorrect(miniBlock.Type) {
			continue
		}

		err := txs.restoreTxsIntoPool(miniBlock)
		if err != nil {
			return txsRestored, err
		}

		if miniBlock.SenderShardID != txs.shardCoordinator.SelfId() {
			miniBlockHash, errHash := core.CalculateHash(txs.marshalizer, txs.hasher, miniBlock)
			if errHash != nil {
				return txsRestored, errHash
			}

			miniBlockPool.Put(miniBlockHash, miniBlock, miniBlock.Size())
		}

		txsRestored += len(miniBlock.TxHashes)
	}

	return txsRestored, nil
}

func (txs *transactions) restoreTxsIntoPool(miniBlock *block.MiniBlock) error {
	miniBlockStrCache := process.ShardCacherIdentifier(miniBlock.SenderShardID, miniBlock.ReceiverShardID)
	txsBuff, err := txs.storage.GetAll(dataRetriever.TransactionUnit, miniBlock.TxHashes)
	if err != nil {
		log.Debug("txs from mini block were not found in TransactionUnit",
			"sender shard ID", miniBlock.SenderShardID,
			"receiver shard ID", miniBlock.ReceiverShardID,
			"num txs", len(miniBlock.TxHashes),
		)

		return err
	}

	for txHash, txBuff := range txsBuff {
		tx := transaction.Transaction{}
		err = txs.marshalizer.Unmarshal(&tx, txBuff)
		if err != nil {
			return err
		}

		strCache := txs.computeCacheIdentifier(miniBlockStrCache, &tx, miniBlock.Type)
		txs.txPool.AddData([]byte(txHash), &tx, tx.Size(), strCache)
	}

	return nil
}

func (txs *transactions) computeCacheIdentifier(miniBlockStrCache string, tx *transaction.Transaction, miniBlockType block.Type) string {
	if miniBlockType != block.InvalidBlock {
		return miniBlockStrCache
	}
	if !txs.enableEpochsHandler.IsFlagEnabled(common.ScheduledMiniBlocksFlag) {
		return miniBlockStrCache
	}

	// scheduled miniblocks feature requires that the transactions are properly restored in the correct cache, not the one
	// provided by the containing miniblock (think of how invalid transactions are executed and stored)

	senderShardID := txs.getShardFromAddress(tx.GetSndAddr())
	receiverShardID := txs.getShardFromAddress(tx.GetRcvAddr())

	return process.ShardCacherIdentifier(senderShardID, receiverShardID)
}

// ProcessBlockTransactions processes all the transaction from the block.Body, updates the state
func (txs *transactions) ProcessBlockTransactions(
	header data.HeaderHandler,
	body *block.Body,
	haveTime func() bool,
) error {
	if txs.isBodyToMe(body) {
		return txs.processTxsToMe(header, body, haveTime)
	}

	if txs.isBodyFromMe(body) {
		randomness := helpers.ComputeRandomnessForTxSorting(header, txs.enableEpochsHandler)
		return txs.processTxsFromMe(body, haveTime, randomness)
	}

	return process.ErrInvalidBody
}

func (txs *transactions) computeTxsToMe(
	headerHandler data.HeaderHandler,
	body *block.Body,
) ([]*txcache.WrappedTransaction, error) {
	if check.IfNil(body) {
		return nil, process.ErrNilBlockBody
	}

	allTxs := make([]*txcache.WrappedTransaction, 0)
	for _, miniBlock := range body.MiniBlocks {
		shouldSkipMiniblock := miniBlock.SenderShardID == txs.shardCoordinator.SelfId() || !txs.isMiniBlockCorrect(miniBlock.Type)
		if shouldSkipMiniblock {
			continue
		}
		if miniBlock.Type != txs.blockType {
			return nil, fmt.Errorf("%w: block type: %s, sender shard id: %d, receiver shard id: %d",
				process.ErrInvalidMiniBlockType,
				miniBlock.Type,
				miniBlock.SenderShardID,
				miniBlock.ReceiverShardID)
		}

		pi, err := txs.getIndexesOfLastTxProcessed(miniBlock, headerHandler)
		if err != nil {
			return nil, err
		}

		txsFromMiniBlock, err := txs.computeTxsFromMiniBlock(miniBlock, pi)
		if err != nil {
			return nil, err
		}

		allTxs = append(allTxs, txsFromMiniBlock...)
	}

	return allTxs, nil
}

func (txs *transactions) computeTxsFromMe(body *block.Body) ([]*txcache.WrappedTransaction, error) {
	if check.IfNil(body) {
		return nil, process.ErrNilBlockBody
	}

	allTxs := make([]*txcache.WrappedTransaction, 0)
	for _, miniBlock := range body.MiniBlocks {
		shouldSkipMiniBlock := miniBlock.SenderShardID != txs.shardCoordinator.SelfId() ||
			!txs.isMiniBlockCorrect(miniBlock.Type) ||
			miniBlock.IsScheduledMiniBlock()
		if shouldSkipMiniBlock {
			continue
		}

		pi := &processedIndexes{
			indexOfLastTxProcessed:           -1,
			indexOfLastTxProcessedByProposer: int32(len(miniBlock.TxHashes)) - 1,
		}

		txsFromMiniBlock, err := txs.computeTxsFromMiniBlock(miniBlock, pi)
		if err != nil {
			return nil, err
		}

		allTxs = append(allTxs, txsFromMiniBlock...)
	}

	return allTxs, nil
}

func (txs *transactions) computeScheduledTxsFromMe(body *block.Body) ([]*txcache.WrappedTransaction, error) {
	if check.IfNil(body) {
		return nil, process.ErrNilBlockBody
	}

	allScheduledTxs := make([]*txcache.WrappedTransaction, 0)
	for _, miniBlock := range body.MiniBlocks {
		shouldSkipMiniBlock := miniBlock.SenderShardID != txs.shardCoordinator.SelfId() ||
			miniBlock.Type != block.TxBlock ||
			!miniBlock.IsScheduledMiniBlock()
		if shouldSkipMiniBlock {
			continue
		}

		pi := &processedIndexes{
			indexOfLastTxProcessed:           -1,
			indexOfLastTxProcessedByProposer: int32(len(miniBlock.TxHashes)) - 1,
		}

		txsFromScheduledMiniBlock, err := txs.computeTxsFromMiniBlock(miniBlock, pi)
		if err != nil {
			return nil, err
		}

		allScheduledTxs = append(allScheduledTxs, txsFromScheduledMiniBlock...)
	}

	return allScheduledTxs, nil
}

func (txs *transactions) computeTxsFromMiniBlock(
	miniBlock *block.MiniBlock,
	pi *processedIndexes,
) ([]*txcache.WrappedTransaction, error) {

	txsFromMiniBlock := make([]*txcache.WrappedTransaction, 0, len(miniBlock.TxHashes))

	indexOfFirstTxToBeProcessed := pi.indexOfLastTxProcessed + 1
	err := process.CheckIfIndexesAreOutOfBound(indexOfFirstTxToBeProcessed, pi.indexOfLastTxProcessedByProposer, miniBlock)
	if err != nil {
		return nil, err
	}

	for i := indexOfFirstTxToBeProcessed; i <= pi.indexOfLastTxProcessedByProposer; i++ {
		txHash := miniBlock.TxHashes[i]
		txs.txsForCurrBlock.mutTxsForBlock.RLock()
		txInfoFromMap, ok := txs.txsForCurrBlock.txHashAndInfo[string(txHash)]
		txs.txsForCurrBlock.mutTxsForBlock.RUnlock()

		if !ok || check.IfNil(txInfoFromMap.tx) {
			log.Warn("missing transaction in computeTxsFromMiniBlock", "type", miniBlock.Type, "txHash", txHash)
			return nil, process.ErrMissingTransaction
		}

		tx, ok := txInfoFromMap.tx.(*transaction.Transaction)
		if !ok {
			return nil, process.ErrWrongTypeAssertion
		}

		calculatedSenderShardId := txs.getShardFromAddress(tx.GetSndAddr())
		calculatedReceiverShardId := txs.getShardFromAddress(tx.GetRcvAddr())

		wrappedTx := &txcache.WrappedTransaction{
			Tx:              tx,
			TxHash:          txHash,
			SenderShardID:   calculatedSenderShardId,
			ReceiverShardID: calculatedReceiverShardId,
		}

		txsFromMiniBlock = append(txsFromMiniBlock, wrappedTx)
	}

	return txsFromMiniBlock, nil
}

func (txs *transactions) getShardFromAddress(address []byte) uint32 {
	isEmptyAddress := bytes.Equal(address, txs.emptyAddress)
	if isEmptyAddress {
		return txs.shardCoordinator.SelfId()
	}

	return txs.shardCoordinator.ComputeId(address)
}

func (txs *transactions) processTxsToMe(
	header data.HeaderHandler,
	body *block.Body,
	haveTime func() bool,
) error {
	if check.IfNil(body) {
		return process.ErrNilBlockBody
	}
	if check.IfNil(header) {
		return process.ErrNilHeaderHandler
	}

	var err error
	scheduledMode := false
	if txs.enableEpochsHandler.IsFlagEnabled(common.ScheduledMiniBlocksFlag) {
		scheduledMode, err = process.IsScheduledMode(header, body, txs.hasher, txs.marshalizer)
		if err != nil {
			return err
		}
	}

	txsToMe, err := txs.computeTxsToMe(header, body)
	if err != nil {
		return err
	}

	var totalGasConsumed uint64
	if scheduledMode {
		totalGasConsumed = txs.gasHandler.TotalGasProvidedAsScheduled()
	} else {
		totalGasConsumed = txs.getTotalGasConsumed()
	}

	numTXsProcessed := 0
	gasInfo := gasConsumedInfo{
		gasConsumedByMiniBlockInReceiverShard: uint64(0),
		gasConsumedByMiniBlocksInSenderShard:  uint64(0),
		totalGasConsumedInSelfShard:           totalGasConsumed,
	}

	log.Debug("transactions.processTxsToMe: before processing",
		"scheduled mode", scheduledMode,
		"totalGasConsumedInSelfShard", gasInfo.totalGasConsumedInSelfShard,
		"total gas provided", txs.gasHandler.TotalGasProvided(),
		"total gas provided as scheduled", txs.gasHandler.TotalGasProvidedAsScheduled(),
		"total gas refunded", txs.gasHandler.TotalGasRefunded(),
		"total gas penalized", txs.gasHandler.TotalGasPenalized(),
	)
	defer func() {
		log.Debug("transactions.processTxsToMe after processing",
			"scheduled mode", scheduledMode,
			"totalGasConsumedInSelfShard", gasInfo.totalGasConsumedInSelfShard,
			"gasConsumedByMiniBlockInReceiverShard", gasInfo.gasConsumedByMiniBlockInReceiverShard,
			"num txs processed", numTXsProcessed,
			"total gas provided", txs.gasHandler.TotalGasProvided(),
			"total gas provided as scheduled", txs.gasHandler.TotalGasProvidedAsScheduled(),
			"total gas refunded", txs.gasHandler.TotalGasRefunded(),
			"total gas penalized", txs.gasHandler.TotalGasPenalized(),
		)
	}()

	log.Debug("processTxsToMe", "scheduled mode", scheduledMode, "totalGasConsumedInSelfShard", gasInfo.totalGasConsumedInSelfShard)
	defer func() {
		log.Debug("processTxsToMe after processing", "totalGasConsumedInSelfShard", gasInfo.totalGasConsumedInSelfShard,
			"gasConsumedByMiniBlockInReceiverShard", gasInfo.gasConsumedByMiniBlockInReceiverShard)
	}()

	for index := range txsToMe {
		if !haveTime() {
			return process.ErrTimeIsOut
		}

		tx, ok := txsToMe[index].Tx.(*transaction.Transaction)
		if !ok {
			return process.ErrWrongTypeAssertion
		}

		txHash := txsToMe[index].TxHash
		senderShardID := txsToMe[index].SenderShardID
		receiverShardID := txsToMe[index].ReceiverShardID

		gasProvidedByTxInSelfShard, errComputeGas := txs.computeGasProvided(
			senderShardID,
			receiverShardID,
			tx,
			txHash,
			&gasInfo)

		if errComputeGas != nil {
			return errComputeGas
		}

		if scheduledMode {
			txs.gasHandler.SetGasProvidedAsScheduled(gasProvidedByTxInSelfShard, txHash)
		} else {
			txs.gasHandler.SetGasProvided(gasProvidedByTxInSelfShard, txHash)
		}

		err = txs.saveAccountBalanceForAddress(tx.GetRcvAddr())
		if err != nil {
			return err
		}

		if scheduledMode {
			txs.scheduledTxsExecutionHandler.AddScheduledTx(txHash, tx)
		} else {
			err = txs.processAndRemoveBadTransaction(
				txHash,
				tx,
				senderShardID,
				receiverShardID)
			if err != nil {
				return err
			}

			txs.updateGasConsumedWithGasRefundedAndGasPenalized(txHash, &gasInfo)
		}

		numTXsProcessed++
	}

	return nil
}

func (txs *transactions) processTxsFromMe(
	body *block.Body,
	haveTime func() bool,
	randomness []byte,
) error {
	if check.IfNil(body) {
		return process.ErrNilBlockBody
	}

	txsFromMe, err := txs.computeTxsFromMe(body)
	if err != nil {
		return err
	}

	txs.sortTransactionsBySenderAndNonce(txsFromMe, randomness)

	isShardStuckFalse := func(uint32) bool {
		return false
	}
	isMaxBlockSizeReachedFalse := func(int, int) bool {
		return false
	}
	haveAdditionalTimeFalse := func() bool {
		return false
	}

	calculatedMiniBlocks, _, mapSCTxs, err := txs.createAndProcessMiniBlocksFromMe(
		haveTime,
		isShardStuckFalse,
		isMaxBlockSizeReachedFalse,
		txsFromMe,
	)
	if err != nil {
		return err
	}

	if !haveTime() {
		return process.ErrTimeIsOut
	}

	scheduledMiniBlocks, err := txs.createAndProcessScheduledMiniBlocksFromMeAsValidator(
		body,
		haveTime,
		haveAdditionalTimeFalse,
		isShardStuckFalse,
		isMaxBlockSizeReachedFalse,
		mapSCTxs,
		randomness,
	)
	if err != nil {
		return err
	}

	calculatedMiniBlocks = append(calculatedMiniBlocks, scheduledMiniBlocks...)

	receivedMiniBlocks := make(block.MiniBlockSlice, 0)
	for _, miniBlock := range body.MiniBlocks {
		if miniBlock.Type == block.InvalidBlock {
			continue
		}

		receivedMiniBlocks = append(receivedMiniBlocks, miniBlock)
	}

	receivedBodyHash, err := core.CalculateHash(txs.marshalizer, txs.hasher, &block.Body{MiniBlocks: receivedMiniBlocks})
	if err != nil {
		return err
	}

	calculatedBodyHash, err := core.CalculateHash(txs.marshalizer, txs.hasher, &block.Body{MiniBlocks: calculatedMiniBlocks})
	if err != nil {
		return err
	}

	if !bytes.Equal(receivedBodyHash, calculatedBodyHash) {
		for _, mb := range receivedMiniBlocks {
			log.Debug("received miniblock", "type", mb.Type, "sender", mb.SenderShardID, "receiver", mb.ReceiverShardID, "numTxs", len(mb.TxHashes))
		}

		for _, mb := range calculatedMiniBlocks {
			log.Debug("calculated miniblock", "type", mb.Type, "sender", mb.SenderShardID, "receiver", mb.ReceiverShardID, "numTxs", len(mb.TxHashes))
		}

		log.Debug("block body missmatch",
			"received body hash", receivedBodyHash,
			"calculated body hash", calculatedBodyHash)
		return process.ErrBlockBodyHashMismatch
	}

	return nil
}

func (txs *transactions) createAndProcessScheduledMiniBlocksFromMeAsValidator(
	body *block.Body,
	haveTime func() bool,
	haveAdditionalTime func() bool,
	isShardStuck func(uint32) bool,
	isMaxBlockSizeReached func(int, int) bool,
	mapSCTxs map[string]struct{},
	randomness []byte,
) (block.MiniBlockSlice, error) {
	if !txs.enableEpochsHandler.IsFlagEnabled(common.ScheduledMiniBlocksFlag) {
		return make(block.MiniBlockSlice, 0), nil
	}

	scheduledTxsFromMe, err := txs.computeScheduledTxsFromMe(body)
	if err != nil {
		return nil, err
	}

	txs.sortTransactionsBySenderAndNonce(scheduledTxsFromMe, randomness)

	scheduledMiniBlocks, err := txs.createScheduledMiniBlocks(
		haveTime,
		haveAdditionalTime,
		isShardStuck,
		isMaxBlockSizeReached,
		scheduledTxsFromMe,
		mapSCTxs,
	)
	if err != nil {
		return nil, err
	}

	if !haveTime() && !haveAdditionalTime() {
		return nil, process.ErrTimeIsOut
	}

	return scheduledMiniBlocks, nil
}

// SaveTxsToStorage saves transactions from body into storage
func (txs *transactions) SaveTxsToStorage(body *block.Body) error {
	if check.IfNil(body) {
		return process.ErrNilBlockBody
	}

	for i := 0; i < len(body.MiniBlocks); i++ {
		miniBlock := body.MiniBlocks[i]
		if !txs.isMiniBlockCorrect(miniBlock.Type) {
			continue
		}

		txs.saveTxsToStorage(miniBlock.TxHashes, &txs.txsForCurrBlock, txs.storage, dataRetriever.TransactionUnit)
	}

	return nil
}

// receivedTransaction is a call back function which is called when a new transaction
// is added in the transaction pool
func (txs *transactions) receivedTransaction(key []byte, value interface{}) {
	wrappedTx, ok := value.(*txcache.WrappedTransaction)
	if !ok {
		log.Warn("transactions.receivedTransaction", "error", process.ErrWrongTypeAssertion)
		return
	}

	receivedAllMissing := txs.baseReceivedTransaction(key, wrappedTx.Tx, &txs.txsForCurrBlock)

	if receivedAllMissing {
		txs.chRcvAllTxs <- true
	}
}

// CreateBlockStarted cleans the local cache map for processed/created transactions at this round
func (txs *transactions) CreateBlockStarted() {
	_ = core.EmptyChannel(txs.chRcvAllTxs)

	txs.txsForCurrBlock.mutTxsForBlock.Lock()
	txs.txsForCurrBlock.missingTxs = 0
	txs.txsForCurrBlock.txHashAndInfo = make(map[string]*txInfo)
	txs.txsForCurrBlock.mutTxsForBlock.Unlock()

	txs.mutOrderedTxs.Lock()
	txs.orderedTxs = make(map[string][]data.TransactionHandler)
	txs.orderedTxHashes = make(map[string][][]byte)
	txs.mutOrderedTxs.Unlock()

	txs.scheduledTxsExecutionHandler.Init()
}

// AddTxsFromMiniBlocks will add the transactions from the provided miniblocks into the internal cache
func (txs *transactions) AddTxsFromMiniBlocks(miniBlocks block.MiniBlockSlice) {
	for _, mb := range miniBlocks {
		if !txs.isMiniBlockCorrect(mb.Type) {
			log.Warn("transactions.addTxsFromScheduledMiniBlocks: mini block type is not correct",
				"type", mb.Type,
				"sender", mb.SenderShardID,
				"receiver", mb.ReceiverShardID,
				"num txs", len(mb.TxHashes))
			continue
		}

		txShardInfoToSet := &txShardInfo{senderShardID: mb.SenderShardID, receiverShardID: mb.ReceiverShardID}
		method := process.SearchMethodJustPeek
		if mb.Type == block.InvalidBlock {
			method = process.SearchMethodSearchFirst
		}

		for _, txHash := range mb.TxHashes {
			tx, err := process.GetTransactionHandler(
				mb.SenderShardID,
				mb.ReceiverShardID,
				txHash,
				txs.txPool,
				txs.storage,
				txs.marshalizer,
				method,
			)
			if err != nil {
				log.Debug("transactions.AddTxsFromMiniBlocks: GetTransactionHandler", "tx hash", txHash, "error", err.Error())
				continue
			}

			txs.txsForCurrBlock.mutTxsForBlock.Lock()
			txs.txsForCurrBlock.txHashAndInfo[string(txHash)] = &txInfo{tx: tx, txShardInfo: txShardInfoToSet}
			txs.txsForCurrBlock.mutTxsForBlock.Unlock()
		}
	}
}

// AddTransactions adds the given transactions to the current block transactions
func (txs *transactions) AddTransactions(txHandlers []data.TransactionHandler) {
	for i, tx := range txHandlers {
		senderShardID := txs.getShardFromAddress(tx.GetSndAddr())
		receiverShardID := txs.getShardFromAddress(tx.GetRcvAddr())
		txShardInfoToSet := &txShardInfo{senderShardID: senderShardID, receiverShardID: receiverShardID}
		txHash, err := core.CalculateHash(txs.marshalizer, txs.hasher, tx)
		if err != nil {
			log.Warn("transactions.AddTransactions CalculateHash", "error", err.Error())
			continue
		}
		txs.txsForCurrBlock.mutTxsForBlock.Lock()
		txs.txsForCurrBlock.txHashAndInfo[string(txHash)] = &txInfo{tx: txHandlers[i], txShardInfo: txShardInfoToSet}
		txs.txsForCurrBlock.mutTxsForBlock.Unlock()
	}
}

// RequestBlockTransactions request for transactions if missing from a block.Body
func (txs *transactions) RequestBlockTransactions(body *block.Body) int {
	if check.IfNil(body) {
		return 0
	}

	return txs.computeExistingAndRequestMissingTxsForShards(body)
}

// computeExistingAndRequestMissingTxsForShards calculates what transactions are available and requests
// what are missing from block.Body
func (txs *transactions) computeExistingAndRequestMissingTxsForShards(body *block.Body) int {
	numMissingTxsForShard := txs.computeExistingAndRequestMissing(
		body,
		&txs.txsForCurrBlock,
		txs.chRcvAllTxs,
		txs.isMiniBlockCorrect,
		txs.txPool,
		txs.onRequestTransaction,
	)

	return numMissingTxsForShard
}

// processAndRemoveBadTransactions processed transactions, if txs are with error it removes them from pool
func (txs *transactions) processAndRemoveBadTransaction(
	txHash []byte,
	tx *transaction.Transaction,
	sndShardId uint32,
	dstShardId uint32,
) error {

	txs.txExecutionOrderHandler.Add(txHash)
	_, err := txs.txProcessor.ProcessTransaction(tx)
	isTxTargetedForDeletion := errors.Is(err, process.ErrLowerNonceInTransaction) || errors.Is(err, process.ErrInsufficientFee) || errors.Is(err, process.ErrTransactionNotExecutable)
	if isTxTargetedForDeletion {
		txs.txExecutionOrderHandler.Remove(txHash)
		strCache := process.ShardCacherIdentifier(sndShardId, dstShardId)
		txs.txPool.RemoveData(txHash, strCache)
	}

	if err != nil && !errors.Is(err, process.ErrFailedTransaction) {
		txs.txExecutionOrderHandler.Remove(txHash)

		return err
	}

	txShardInfoToSet := &txShardInfo{senderShardID: sndShardId, receiverShardID: dstShardId}
	txs.txsForCurrBlock.mutTxsForBlock.Lock()
	txs.txsForCurrBlock.txHashAndInfo[string(txHash)] = &txInfo{tx: tx, txShardInfo: txShardInfoToSet}
	txs.txsForCurrBlock.mutTxsForBlock.Unlock()

	return err
}

// RequestTransactionsForMiniBlock requests missing transactions for a certain miniblock
func (txs *transactions) RequestTransactionsForMiniBlock(miniBlock *block.MiniBlock) int {
	if miniBlock == nil {
		return 0
	}

	missingTxsHashesForMiniBlock := txs.computeMissingTxsHashesForMiniBlock(miniBlock)
	if len(missingTxsHashesForMiniBlock) > 0 {
		txs.onRequestTransaction(miniBlock.SenderShardID, missingTxsHashesForMiniBlock)
	}

	return len(missingTxsHashesForMiniBlock)
}

// computeMissingTxsHashesForMiniBlock computes missing transactions hashes for a certain miniblock
func (txs *transactions) computeMissingTxsHashesForMiniBlock(miniBlock *block.MiniBlock) [][]byte {
	missingTransactionsHashes := make([][]byte, 0)

	if miniBlock.Type != txs.blockType {
		return missingTransactionsHashes
	}

	method := process.SearchMethodJustPeek
	if txs.blockType == block.InvalidBlock {
		method = process.SearchMethodSearchFirst
	}

	for _, txHash := range miniBlock.TxHashes {
		tx, _ := process.GetTransactionHandlerFromPool(
			miniBlock.SenderShardID,
			miniBlock.ReceiverShardID,
			txHash,
			txs.txPool,
			method)

		if check.IfNil(tx) {
			missingTransactionsHashes = append(missingTransactionsHashes, txHash)
		}
	}

	return missingTransactionsHashes
}

// getAllTxsFromMiniBlock gets all the transactions from a miniblock into a new structure
func (txs *transactions) getAllTxsFromMiniBlock(
	mb *block.MiniBlock,
	haveTime func() bool,
	haveAdditionalTime func() bool,
) ([]*transaction.Transaction, [][]byte, error) {

	strCache := process.ShardCacherIdentifier(mb.SenderShardID, mb.ReceiverShardID)
	txCache := txs.txPool.ShardDataStore(strCache)
	if txCache == nil {
		return nil, nil, process.ErrNilTransactionPool
	}

	// verify if all transaction exists
	txsSlice := make([]*transaction.Transaction, 0, len(mb.TxHashes))
	txHashes := make([][]byte, 0, len(mb.TxHashes))
	for _, txHash := range mb.TxHashes {
		if !haveTime() && !haveAdditionalTime() {
			return nil, nil, process.ErrTimeIsOut
		}

		tmp, _ := txCache.Peek(txHash)
		if tmp == nil {
			return nil, nil, process.ErrNilTransaction
		}

		tx, ok := tmp.(*transaction.Transaction)
		if !ok {
			return nil, nil, process.ErrWrongTypeAssertion
		}
		txHashes = append(txHashes, txHash)
		txsSlice = append(txsSlice, tx)
	}

	return txsSlice, txHashes, nil
}

func (txs *transactions) getRemainingGasPerBlock() uint64 {
	gasConsumed := txs.getTotalGasConsumed()
	maxGasPerBlock := txs.economicsFee.MaxGasLimitPerBlock(txs.shardCoordinator.SelfId())
	gasBandwidth := uint64(0)
	if gasConsumed < maxGasPerBlock {
		gasBandwidth = maxGasPerBlock - gasConsumed
	}
	return gasBandwidth
}

func (txs *transactions) getRemainingGasPerBlockAsScheduled() uint64 {
	gasProvided := txs.gasHandler.TotalGasProvidedAsScheduled()
	maxGasPerBlock := txs.economicsFee.MaxGasLimitPerBlock(txs.shardCoordinator.SelfId())
	gasBandwidth := uint64(0)
	if gasProvided < maxGasPerBlock {
		gasBandwidth = maxGasPerBlock - gasProvided
	}
	return gasBandwidth
}

// CreateAndProcessMiniBlocks creates miniBlocks from storage and processes the transactions added into the miniblocks
// as long as it has time
// TODO: check if possible for transaction pre processor to receive a blockChainHook and use it to get the randomness instead
func (txs *transactions) CreateAndProcessMiniBlocks(haveTime func() bool, randomness []byte) (block.MiniBlockSlice, error) {
	startTime := time.Now()

	gasBandwidth := txs.getRemainingGasPerBlock() * uint64(txs.mempoolSelectionConfig.SelectionGasBandwidthIncreasePercent) / 100
	gasBandwidthForScheduled := uint64(0)
	if txs.enableEpochsHandler.IsFlagEnabled(common.ScheduledMiniBlocksFlag) {
		gasBandwidthForScheduled = txs.getRemainingGasPerBlockAsScheduled() * uint64(txs.mempoolSelectionConfig.SelectionGasBandwidthIncreaseScheduledPercent) / 100
		gasBandwidth += gasBandwidthForScheduled
	}

	sortedTxs, remainingTxsForScheduled, err := txs.computeSortedTxs(txs.shardCoordinator.SelfId(), txs.shardCoordinator.SelfId(), gasBandwidth, randomness)
	elapsedTime := time.Since(startTime)
	if err != nil {
		log.Debug("computeSortedTxs", "error", err.Error())
		return make(block.MiniBlockSlice, 0), nil
	}

	if len(sortedTxs) == 0 {
		log.Trace("no transaction found after computeSortedTxs",
			"time [s]", elapsedTime,
		)
		return make(block.MiniBlockSlice, 0), nil
	}

	if !haveTime() {
		log.Debug("time is up after computeSortedTxs",
			"num txs", len(sortedTxs),
			"time [s]", elapsedTime,
		)
		return make(block.MiniBlockSlice, 0), nil
	}

	log.Debug("elapsed time to computeSortedTxs",
		"num txs", len(sortedTxs),
		"time [s]", elapsedTime,
	)

	if txs.blockTracker.ShouldSkipMiniBlocksCreationFromSelf() {
		log.Debug("CreateAndProcessMiniBlocks global stuck")
		return make(block.MiniBlockSlice, 0), nil
	}

	startTime = time.Now()
	miniBlocks, remainingTxs, mapSCTxs, err := txs.createAndProcessMiniBlocksFromMe(
		haveTime,
		txs.blockTracker.IsShardStuck,
		txs.blockSizeComputation.IsMaxBlockSizeReached,
		sortedTxs,
	)
	elapsedTime = time.Since(startTime)
	log.Debug("elapsed time to createAndProcessMiniBlocksFromMe",
		"time [s]", elapsedTime,
	)

	if err != nil {
		log.Debug("createAndProcessMiniBlocksFromMe", "error", err.Error())
		return make(block.MiniBlockSlice, 0), nil
	}

	sortedTxsForScheduled := append(remainingTxs, remainingTxsForScheduled...)
	sortedTxsForScheduled, _ = txs.prefilterTransactions(nil, sortedTxsForScheduled, 0, gasBandwidthForScheduled)
	txs.sortTransactionsBySenderAndNonce(sortedTxsForScheduled, randomness)

	haveAdditionalTime := process.HaveAdditionalTime()
	scheduledMiniBlocks, err := txs.createAndProcessScheduledMiniBlocksFromMeAsProposer(
		haveTime,
		haveAdditionalTime,
		sortedTxsForScheduled,
		mapSCTxs,
	)
	if err != nil {
		log.Debug("createAndProcessScheduledMiniBlocksFromMeAsProposer", "error", err.Error())
		return make(block.MiniBlockSlice, 0), nil
	}

	miniBlocks = append(miniBlocks, scheduledMiniBlocks...)

	return miniBlocks, nil
}

func (txs *transactions) createAndProcessScheduledMiniBlocksFromMeAsProposer(
	haveTime func() bool,
	haveAdditionalTime func() bool,
	sortedTxs []*txcache.WrappedTransaction,
	mapSCTxs map[string]struct{},
) (block.MiniBlockSlice, error) {

	if !txs.enableEpochsHandler.IsFlagEnabled(common.ScheduledMiniBlocksFlag) {
		return make(block.MiniBlockSlice, 0), nil
	}

	startTime := time.Now()
	scheduledMiniBlocks, err := txs.createScheduledMiniBlocks(
		haveTime,
		haveAdditionalTime,
		txs.blockTracker.IsShardStuck,
		txs.blockSizeComputation.IsMaxBlockSizeReached,
		sortedTxs,
		mapSCTxs,
	)
	elapsedTime := time.Since(startTime)
	log.Debug("elapsed time to createScheduledMiniBlocks",
		"time [s]", elapsedTime,
	)
	if err != nil {
		return nil, err
	}

	return scheduledMiniBlocks, nil
}

type processingActions struct {
	canAddTx             bool
	canAddMore           bool
	shouldAddToRemaining bool
}

func (txs *transactions) createAndProcessMiniBlocksFromMeV1(
	haveTime func() bool,
	isShardStuck func(uint32) bool,
	isMaxBlockSizeReached func(int, int) bool,
	sortedTxs []*txcache.WrappedTransaction,
) (block.MiniBlockSlice, []*txcache.WrappedTransaction, error) {
	log.Debug("createAndProcessMiniBlocksFromMeV1 has been started")

	args := miniBlocksBuilderArgs{
		gasTracker:                txs.gasTracker,
		accounts:                  txs.accounts,
		balanceComputationHandler: txs.balanceComputation,
		blockSizeComputation:      txs.blockSizeComputation,
		haveTime:                  haveTime,
		isShardStuck:              isShardStuck,
		isMaxBlockSizeReached:     isMaxBlockSizeReached,
		getTxMaxTotalCost:         getTxMaxTotalCost,
		getTotalGasConsumed:       txs.getTotalGasConsumed,
		txPool:                    txs.txPool,
	}

	mbBuilder, err := newMiniBlockBuilder(args)
	if err != nil {
		return nil, nil, err
	}

	remainingTxs := make([]*txcache.WrappedTransaction, 0)
	for idx, wtx := range sortedTxs {
		actions, tx := mbBuilder.checkAddTransaction(wtx)
		if !actions.canAddMore {
			if actions.shouldAddToRemaining {
				remainingTxs = append(remainingTxs, sortedTxs[idx:]...)
			}
			break
		}

		if !actions.canAddTx {
			if actions.shouldAddToRemaining {
				remainingTxs = append(remainingTxs, sortedTxs[idx])
			}
			continue
		}

		err = txs.processMiniBlockBuilderTx(mbBuilder, wtx, tx)
		if err != nil {
			if core.IsGetNodeFromDBError(err) {
				return nil, nil, err
			}
			continue
		}

		mbBuilder.addTxAndUpdateBlockSize(tx, wtx)
	}

	miniBlocks := txs.getMiniBlockSliceFromMap(mbBuilder.miniBlocks)

	logCreatedMiniBlocksStats(miniBlocks, txs.shardCoordinator.SelfId(), mbBuilder, len(sortedTxs))

	return miniBlocks, remainingTxs, nil
}

func logCreatedMiniBlocksStats(
	miniBlocks block.MiniBlockSlice,
	selfShardID uint32,
	mbb *miniBlocksBuilder,
	nbSortedTxs int,
) {
	log.Debug("createAndProcessMiniBlocksFromMeV1",
		"self shard", selfShardID,
		"gas consumed in sender shard", mbb.gasInfo.gasConsumedByMiniBlocksInSenderShard,
		"total gas consumed in self shard", mbb.gasInfo.totalGasConsumedInSelfShard)

	for _, miniBlock := range miniBlocks {
		log.Debug("mini block info",
			"type", miniBlock.Type,
			"sender shard", miniBlock.SenderShardID,
			"receiver shard", miniBlock.ReceiverShardID,
			"gas consumed in receiver shard", mbb.gasConsumedInReceiverShard[miniBlock.ReceiverShardID],
			"txs added", len(miniBlock.TxHashes))
	}

	log.Debug("createAndProcessMiniBlocksFromMeV1 has been finished",
		"total txs", nbSortedTxs,
		"num txs added", mbb.stats.numTxsAdded,
		"num txs bad", mbb.stats.numTxsBad,
		"num txs failed", mbb.stats.numTxsFailed,
		"num txs skipped", mbb.stats.numTxsSkipped,
		"num txs with initial balance consumed", mbb.stats.numTxsWithInitialBalanceConsumed,
		"num cross shard sc calls or special txs", mbb.stats.numCrossShardSCCallsOrSpecialTxs,
		"num cross shard txs with too much gas", mbb.stats.numCrossShardTxsWithTooMuchGas,
		"used time for computeGasProvided", mbb.stats.totalGasComputeTime,
		"used time for processAndRemoveBadTransaction", mbb.stats.totalProcessingTime)
}

func (txs *transactions) processMiniBlockBuilderTx(
	mb *miniBlocksBuilder,
	wtx *txcache.WrappedTransaction,
	tx *transaction.Transaction,
) error {
	snapshot := mb.accounts.JournalLen()
	startTime := time.Now()
	err := txs.processAndRemoveBadTransaction(
		wtx.TxHash,
		tx,
		wtx.SenderShardID,
		wtx.ReceiverShardID,
	)
	elapsedTime := time.Since(startTime)
	mb.stats.totalProcessingTime += elapsedTime

	if err != nil && !errors.Is(err, process.ErrFailedTransaction) {
		txs.handleBadTransaction(err, wtx, tx, mb, snapshot)
		return err
	}

	mb.senderToSkip = []byte("")

	txs.refundGas(wtx, mb)

	if errors.Is(err, process.ErrFailedTransaction) {
		mb.handleFailedTransaction()
		return err
	}

	return nil
}

func (txs *transactions) handleBadTransaction(
	err error,
	wtx *txcache.WrappedTransaction,
	tx *transaction.Transaction,
	mbb *miniBlocksBuilder,
	snapshot int,
) {
	log.Trace("bad tx", "error", err.Error(), "hash", wtx.TxHash)
	errRevert := txs.accounts.RevertToSnapshot(snapshot)
	if errRevert != nil && !core.IsClosingError(errRevert) {
		log.Warn("revert to snapshot", "error", err.Error())
	}

	mbb.handleBadTransaction(err, wtx, tx)
}

func (txs *transactions) refundGas(
	wtx *txcache.WrappedTransaction,
	mbb *miniBlocksBuilder,
) {
	gasRefunded := txs.gasHandler.GasRefunded(wtx.TxHash)
	gasPenalized := txs.gasHandler.GasPenalized(wtx.TxHash)
	mbb.handleGasRefund(wtx, gasRefunded, gasPenalized)
}

func (txs *transactions) createEmptyMiniBlock(
	senderShardID uint32,
	receiverShardID uint32,
	blockType block.Type,
	reserved []byte,
) *block.MiniBlock {

	miniBlock := &block.MiniBlock{
		Type:            blockType,
		SenderShardID:   senderShardID,
		ReceiverShardID: receiverShardID,
		TxHashes:        make([][]byte, 0),
		Reserved:        reserved,
	}

	return miniBlock
}

func (txs *transactions) getMiniBlockSliceFromMap(mapMiniBlocks map[uint32]*block.MiniBlock) block.MiniBlockSlice {
	miniBlocks := make(block.MiniBlockSlice, 0)

	for shardID := uint32(0); shardID < txs.shardCoordinator.NumberOfShards(); shardID++ {
		if miniBlock, ok := mapMiniBlocks[shardID]; ok {
			if len(miniBlock.TxHashes) > 0 {
				miniBlocks = append(miniBlocks, miniBlock)
			}
		}
	}

	if miniBlock, ok := mapMiniBlocks[core.MetachainShardId]; ok {
		if len(miniBlock.TxHashes) > 0 {
			miniBlocks = append(miniBlocks, miniBlock)
		}
	}

	return txs.splitMiniBlocksBasedOnMaxGasLimitIfNeeded(miniBlocks)
}

func (txs *transactions) splitMiniBlocksBasedOnMaxGasLimitIfNeeded(miniBlocks block.MiniBlockSlice) block.MiniBlockSlice {
	if !txs.enableEpochsHandler.IsFlagEnabled(common.OptimizeGasUsedInCrossMiniBlocksFlag) {
		return miniBlocks
	}

	splitMiniBlocks := make(block.MiniBlockSlice, 0)
	for _, miniBlock := range miniBlocks {
		if miniBlock.ReceiverShardID == txs.shardCoordinator.SelfId() {
			splitMiniBlocks = append(splitMiniBlocks, miniBlock)
			continue
		}

		splitMiniBlocks = append(splitMiniBlocks, txs.splitMiniBlockBasedOnMaxGasLimitIfNeeded(miniBlock)...)
	}

	return splitMiniBlocks
}

func (txs *transactions) splitMiniBlockBasedOnMaxGasLimitIfNeeded(miniBlock *block.MiniBlock) block.MiniBlockSlice {
	splitMiniBlocks := make(block.MiniBlockSlice, 0)
	currentMiniBlock := createEmptyMiniBlockFromMiniBlock(miniBlock)
	gasLimitInReceiverShard := uint64(0)

	for _, txHash := range miniBlock.TxHashes {
		txInfoInstance, ok := txs.txsForCurrBlock.txHashAndInfo[string(txHash)]
		if !ok {
			log.Warn("transactions.splitMiniBlockIfNeeded: missing tx", "hash", txHash)
			currentMiniBlock.TxHashes = append(currentMiniBlock.TxHashes, txHash)
			continue
		}

		_, gasProvidedByTxInReceiverShard, err := txs.computeGasProvidedByTx(
			miniBlock.SenderShardID,
			miniBlock.ReceiverShardID,
			txInfoInstance.tx,
			txHash)
		if err != nil {
			log.Warn("transactions.splitMiniBlockIfNeeded: failed to compute gas consumed by tx", "hash", txHash, "error", err.Error())
			currentMiniBlock.TxHashes = append(currentMiniBlock.TxHashes, txHash)
			continue
		}

		isGasLimitExceeded := gasLimitInReceiverShard+gasProvidedByTxInReceiverShard > txs.economicsFee.MaxGasLimitPerMiniBlockForSafeCrossShard()
		if isGasLimitExceeded {
			log.Debug("transactions.splitMiniBlockIfNeeded: gas limit exceeded",
				"mb type", currentMiniBlock.Type,
				"sender shard", currentMiniBlock.SenderShardID,
				"receiver shard", currentMiniBlock.ReceiverShardID,
				"initial num txs", len(miniBlock.TxHashes),
				"adjusted num txs", len(currentMiniBlock.TxHashes),
			)

			if len(currentMiniBlock.TxHashes) > 0 {
				splitMiniBlocks = append(splitMiniBlocks, currentMiniBlock)
			}

			currentMiniBlock = createEmptyMiniBlockFromMiniBlock(miniBlock)
			gasLimitInReceiverShard = 0
		}

		gasLimitInReceiverShard += gasProvidedByTxInReceiverShard
		currentMiniBlock.TxHashes = append(currentMiniBlock.TxHashes, txHash)
	}

	if len(currentMiniBlock.TxHashes) > 0 {
		splitMiniBlocks = append(splitMiniBlocks, currentMiniBlock)
	}

	return splitMiniBlocks
}

func createEmptyMiniBlockFromMiniBlock(miniBlock *block.MiniBlock) *block.MiniBlock {
	return &block.MiniBlock{
		SenderShardID:   miniBlock.SenderShardID,
		ReceiverShardID: miniBlock.ReceiverShardID,
		Type:            miniBlock.Type,
		Reserved:        miniBlock.Reserved,
		TxHashes:        make([][]byte, 0),
	}
}

func (txs *transactions) computeSortedTxs(
	sndShardId uint32,
	dstShardId uint32,
	gasBandwidth uint64,
	randomness []byte,
) ([]*txcache.WrappedTransaction, []*txcache.WrappedTransaction, error) {
	strCache := process.ShardCacherIdentifier(sndShardId, dstShardId)
	txShardPool := txs.txPool.ShardDataStore(strCache)

	if check.IfNil(txShardPool) {
		return nil, nil, process.ErrNilTxDataPool
	}

	sortedTransactionsProvider := createSortedTransactionsProvider(txShardPool, txs.mempoolSelectionConfig)
	log.Debug("computeSortedTxs.GetSortedTransactions")

	session, err := NewSelectionSession(ArgsSelectionSession{
		AccountsAdapter:       txs.accounts,
		TransactionsProcessor: txs.txProcessor,
	})
	if err != nil {
		return nil, nil, err
	}

	sortedTxs := sortedTransactionsProvider.GetSortedTransactions(session)

	// TODO: this could be moved to SortedTransactionsProvider
	selectedTxs, remainingTxs := txs.preFilterTransactionsWithMoveBalancePriority(sortedTxs, gasBandwidth)
	txs.sortTransactionsBySenderAndNonce(selectedTxs, randomness)

	return selectedTxs, remainingTxs, nil
}

// ProcessMiniBlock processes all the transactions from the given miniblock and saves the processed ones in a local cache
func (txs *transactions) ProcessMiniBlock(
	miniBlock *block.MiniBlock,
	haveTime func() bool,
	haveAdditionalTime func() bool,
	scheduledMode bool,
	partialMbExecutionMode bool,
	indexOfLastTxProcessed int,
	preProcessorExecutionInfoHandler process.PreProcessorExecutionInfoHandler,
) ([][]byte, int, bool, error) {

	if miniBlock.Type != block.TxBlock {
		return nil, indexOfLastTxProcessed, false, process.ErrWrongTypeInMiniBlock
	}

	numTXsProcessed := 0
	var gasProvidedByTxInSelfShard uint64
	var err error
	var txIndex int
	processedTxHashes := make([][]byte, 0)

	indexOfFirstTxToBeProcessed := indexOfLastTxProcessed + 1
	err = process.CheckIfIndexesAreOutOfBound(int32(indexOfFirstTxToBeProcessed), int32(len(miniBlock.TxHashes))-1, miniBlock)
	if err != nil {
		return nil, indexOfLastTxProcessed, false, err
	}

	miniBlockTxs, miniBlockTxHashes, err := txs.getAllTxsFromMiniBlock(miniBlock, haveTime, haveAdditionalTime)
	if err != nil {
		return nil, indexOfLastTxProcessed, false, err
	}

	if txs.blockSizeComputation.IsMaxBlockSizeWithoutThrottleReached(1, len(miniBlock.TxHashes)) {
		return nil, indexOfLastTxProcessed, false, process.ErrMaxBlockSizeReached
	}

	miniBlockHash, err := core.CalculateHash(txs.marshalizer, txs.hasher, miniBlock)
	if err != nil {
		return nil, indexOfLastTxProcessed, false, err
	}

	var totalGasConsumed uint64
	if scheduledMode {
		totalGasConsumed = txs.gasHandler.TotalGasProvidedAsScheduled()
	} else {
		totalGasConsumed = txs.getTotalGasConsumed()
	}

	var maxGasLimitUsedForDestMeTxs uint64
	isFirstMiniBlockDestMe := totalGasConsumed == 0
	if isFirstMiniBlockDestMe {
		maxGasLimitUsedForDestMeTxs = txs.economicsFee.MaxGasLimitPerBlock(txs.shardCoordinator.SelfId())
	} else {
		maxGasLimitUsedForDestMeTxs = txs.economicsFee.MaxGasLimitPerBlock(txs.shardCoordinator.SelfId()) * maxGasLimitPercentUsedForDestMeTxs / 100
	}

	gasInfo := gasConsumedInfo{
		gasConsumedByMiniBlockInReceiverShard: uint64(0),
		gasConsumedByMiniBlocksInSenderShard:  uint64(0),
		totalGasConsumedInSelfShard:           totalGasConsumed,
	}

	log.Debug("transactions.ProcessMiniBlock: before processing",
		"scheduled mode", scheduledMode,
		"totalGasConsumedInSelfShard", gasInfo.totalGasConsumedInSelfShard,
		"total gas provided", txs.gasHandler.TotalGasProvided(),
		"total gas provided as scheduled", txs.gasHandler.TotalGasProvidedAsScheduled(),
		"total gas refunded", txs.gasHandler.TotalGasRefunded(),
		"total gas penalized", txs.gasHandler.TotalGasPenalized(),
	)
	defer func() {
		log.Debug("transactions.ProcessMiniBlock after processing",
			"scheduled mode", scheduledMode,
			"totalGasConsumedInSelfShard", gasInfo.totalGasConsumedInSelfShard,
			"gasConsumedByMiniBlockInReceiverShard", gasInfo.gasConsumedByMiniBlockInReceiverShard,
			"num txs processed", numTXsProcessed,
			"total gas provided", txs.gasHandler.TotalGasProvided(),
			"total gas provided as scheduled", txs.gasHandler.TotalGasProvidedAsScheduled(),
			"total gas refunded", txs.gasHandler.TotalGasRefunded(),
			"total gas penalized", txs.gasHandler.TotalGasPenalized(),
		)
	}()

	numOfOldCrossInterMbs, numOfOldCrossInterTxs := preProcessorExecutionInfoHandler.GetNumOfCrossInterMbsAndTxs()

	for txIndex = indexOfFirstTxToBeProcessed; txIndex < len(miniBlockTxs); txIndex++ {
		if !haveTime() && !haveAdditionalTime() {
			err = process.ErrTimeIsOut
			break
		}

		gasProvidedByTxInSelfShard, err = txs.computeGasProvided(
			miniBlock.SenderShardID,
			miniBlock.ReceiverShardID,
			miniBlockTxs[txIndex],
			miniBlockTxHashes[txIndex],
			&gasInfo)

		if err != nil {
			break
		}

		if txs.enableEpochsHandler.IsFlagEnabled(common.OptimizeGasUsedInCrossMiniBlocksFlag) {
			if gasInfo.totalGasConsumedInSelfShard > maxGasLimitUsedForDestMeTxs {
				err = process.ErrMaxGasLimitUsedForDestMeTxsIsReached
				break
			}
		}

		err = txs.saveAccountBalanceForAddress(miniBlockTxs[txIndex].GetRcvAddr())
		if err != nil {
			break
		}

		if !scheduledMode {
			err = txs.processInNormalMode(
				preProcessorExecutionInfoHandler,
				miniBlockTxs[txIndex],
				miniBlockTxHashes[txIndex],
				&gasInfo,
				gasProvidedByTxInSelfShard,
				miniBlockHash)
			if err != nil {
				break
			}
		} else {
			txs.gasHandler.SetGasProvidedAsScheduled(gasProvidedByTxInSelfShard, miniBlockTxHashes[txIndex])
		}

		processedTxHashes = append(processedTxHashes, miniBlockTxHashes[txIndex])
		numTXsProcessed++
	}

	if err != nil && !partialMbExecutionMode {
		return processedTxHashes, txIndex - 1, true, err
	}

	numOfCrtCrossInterMbs, numOfCrtCrossInterTxs := preProcessorExecutionInfoHandler.GetNumOfCrossInterMbsAndTxs()
	numOfNewCrossInterMbs := numOfCrtCrossInterMbs - numOfOldCrossInterMbs
	numOfNewCrossInterTxs := numOfCrtCrossInterTxs - numOfOldCrossInterTxs

	log.Debug("transactions.ProcessMiniBlock",
		"scheduled mode", scheduledMode,
		"numOfOldCrossInterMbs", numOfOldCrossInterMbs, "numOfOldCrossInterTxs", numOfOldCrossInterTxs,
		"numOfCrtCrossInterMbs", numOfCrtCrossInterMbs, "numOfCrtCrossInterTxs", numOfCrtCrossInterTxs,
		"numOfNewCrossInterMbs", numOfNewCrossInterMbs, "numOfNewCrossInterTxs", numOfNewCrossInterTxs,
	)

	numMiniBlocks := 1 + numOfNewCrossInterMbs
	numTxs := len(miniBlock.TxHashes) + numOfNewCrossInterTxs
	if txs.blockSizeComputation.IsMaxBlockSizeWithoutThrottleReached(numMiniBlocks, numTxs) {
		return processedTxHashes, txIndex - 1, true, process.ErrMaxBlockSizeReached
	}

	txShardInfoToSet := &txShardInfo{senderShardID: miniBlock.SenderShardID, receiverShardID: miniBlock.ReceiverShardID}

	txs.txsForCurrBlock.mutTxsForBlock.Lock()
	for index, txHash := range miniBlockTxHashes {
		txs.txsForCurrBlock.txHashAndInfo[string(txHash)] = &txInfo{tx: miniBlockTxs[index], txShardInfo: txShardInfoToSet}
	}
	txs.txsForCurrBlock.mutTxsForBlock.Unlock()

	txs.blockSizeComputation.AddNumMiniBlocks(numMiniBlocks)
	txs.blockSizeComputation.AddNumTxs(numTxs)

	if scheduledMode {
		for index := indexOfFirstTxToBeProcessed; index <= txIndex-1; index++ {
			txs.scheduledTxsExecutionHandler.AddScheduledTx(miniBlockTxHashes[index], miniBlockTxs[index])
		}
	}

	return nil, txIndex - 1, false, err
}

func (txs *transactions) processInNormalMode(
	preProcessorExecutionInfoHandler process.PreProcessorExecutionInfoHandler,
	tx *transaction.Transaction,
	txHash []byte,
	gasInfo *gasConsumedInfo,
	gasProvidedByTxInSelfShard uint64,
	mbHash []byte,
) error {

	snapshot := txs.handleProcessTransactionInit(preProcessorExecutionInfoHandler, txHash, mbHash)

	txs.txExecutionOrderHandler.Add(txHash)
	_, err := txs.txProcessor.ProcessTransaction(tx)
	if err != nil {
		txs.handleProcessTransactionError(preProcessorExecutionInfoHandler, snapshot, txHash)
		return err
	}

	txs.updateGasConsumedWithGasRefundedAndGasPenalized(txHash, gasInfo)
	txs.gasHandler.SetGasProvided(gasProvidedByTxInSelfShard, txHash)

	return nil
}

// CreateMarshalledData marshals transactions hashes and saves them into a new structure
func (txs *transactions) CreateMarshalledData(txHashes [][]byte) ([][]byte, error) {
	marshalledTxs, err := txs.createMarshalledData(txHashes, &txs.txsForCurrBlock)
	if err != nil {
		return nil, err
	}

	return marshalledTxs, nil
}

// GetAllCurrentUsedTxs returns all the transactions used at current creation / processing
func (txs *transactions) GetAllCurrentUsedTxs() map[string]data.TransactionHandler {
	txs.txsForCurrBlock.mutTxsForBlock.RLock()
	txsPool := make(map[string]data.TransactionHandler, len(txs.txsForCurrBlock.txHashAndInfo))
	for txHash, txInfoFromMap := range txs.txsForCurrBlock.txHashAndInfo {
		txsPool[txHash] = txInfoFromMap.tx
	}
	txs.txsForCurrBlock.mutTxsForBlock.RUnlock()

	return txsPool
}

// IsInterfaceNil returns true if there is no value under the interface
func (txs *transactions) IsInterfaceNil() bool {
	return txs == nil
}

// sortTransactionsBySenderAndNonce sorts the provided transactions and hashes simultaneously
func (txs *transactions) sortTransactionsBySenderAndNonce(transactions []*txcache.WrappedTransaction, randomness []byte) {
	if !txs.enableEpochsHandler.IsFlagEnabled(common.FrontRunningProtectionFlag) {
		sortTransactionsBySenderAndNonceLegacy(transactions)
		return
	}

	txs.sortTransactionsBySenderAndNonceWithFrontRunningProtection(transactions, randomness)
}

func (txs *transactions) sortTransactionsBySenderAndNonceWithFrontRunningProtection(transactions []*txcache.WrappedTransaction, randomness []byte) {
	// make sure randomness is 32bytes and uniform
	randSeed := txs.hasher.Compute(string(randomness))
	xoredAddresses := make(map[string][]byte)

	for _, tx := range transactions {
		xoredBytes := xorBytes(tx.Tx.GetSndAddr(), randSeed)
		xoredAddresses[string(tx.Tx.GetSndAddr())] = txs.hasher.Compute(string(xoredBytes))
	}

	sorter := func(i, j int) bool {
		txI := transactions[i].Tx
		txJ := transactions[j].Tx

		delta := bytes.Compare(xoredAddresses[string(txI.GetSndAddr())], xoredAddresses[string(txJ.GetSndAddr())])
		if delta == 0 {
			delta = int(txI.GetNonce()) - int(txJ.GetNonce())
		}

		return delta < 0
	}

	sort.Slice(transactions, sorter)
}

func sortTransactionsBySenderAndNonceLegacy(transactions []*txcache.WrappedTransaction) {
	sorter := func(i, j int) bool {
		txI := transactions[i].Tx
		txJ := transactions[j].Tx

		delta := bytes.Compare(txI.GetSndAddr(), txJ.GetSndAddr())
		if delta == 0 {
			delta = int(txI.GetNonce()) - int(txJ.GetNonce())
		}

		return delta < 0
	}

	sort.Slice(transactions, sorter)
}

// parameters need to be of the same len, otherwise it will panic (if second slice shorter)
func xorBytes(a, b []byte) []byte {
	res := make([]byte, len(a))
	for i := range a {
		res[i] = a[i] ^ b[i]
	}
	return res
}

func (txs *transactions) filterMoveBalance(transactions []*txcache.WrappedTransaction) ([]*txcache.WrappedTransaction, []*txcache.WrappedTransaction, uint64) {
	selectedTxs := make([]*txcache.WrappedTransaction, 0, len(transactions))
	skippedTxs := make([]*txcache.WrappedTransaction, 0, len(transactions))
	skippedAddresses := make(map[string]struct{})

	skipped := 0
	gasEstimation := uint64(0)
	for i, tx := range transactions {
		// prioritize move balance operations
		// and don't care about gas cost for them
		if len(tx.Tx.GetData()) > 0 {
			skippedTxs = append(skippedTxs, transactions[i])
			skippedAddresses[string(tx.Tx.GetSndAddr())] = struct{}{}
			skipped++
			continue
		}

		if shouldSkipTransactionIfMarkedAddress(tx, skippedAddresses) {
			skippedTxs = append(skippedTxs, transactions[i])
			continue
		}

		selectedTxs = append(selectedTxs, transactions[i])
		gasEstimation += txs.economicsFee.MinGasLimit()
	}
	return selectedTxs, skippedTxs, gasEstimation
}

// preFilterTransactions filters the transactions prioritising the move balance operations
func (txs *transactions) preFilterTransactionsWithMoveBalancePriority(
	transactions []*txcache.WrappedTransaction,
	gasBandwidth uint64,
) ([]*txcache.WrappedTransaction, []*txcache.WrappedTransaction) {
	selectedTxs, skippedTxs, gasEstimation := txs.filterMoveBalance(transactions)

	return txs.prefilterTransactions(selectedTxs, skippedTxs, gasEstimation, gasBandwidth)
}

func (txs *transactions) prefilterTransactions(
	initialTxs []*txcache.WrappedTransaction,
	additionalTxs []*txcache.WrappedTransaction,
	initialTxsGasEstimation uint64,
	gasBandwidth uint64,
) ([]*txcache.WrappedTransaction, []*txcache.WrappedTransaction) {

	selectedTxs, remainingTxs, gasEstimation := txs.addTxsWithinBandwidth(initialTxs, additionalTxs, initialTxsGasEstimation, gasBandwidth)

	log.Debug("preFilterTransactions estimation",
		"initialTxs", len(initialTxs),
		"gasCost initialTxs", initialTxsGasEstimation,
		"additionalTxs", len(additionalTxs),
		"gasCostEstimation", gasEstimation,
		"selected", len(selectedTxs),
		"skipped", len(remainingTxs))

	return selectedTxs, remainingTxs
}

func (txs *transactions) addTxsWithinBandwidth(
	initialTxs []*txcache.WrappedTransaction,
	additionalTxs []*txcache.WrappedTransaction,
	initialTxsGasEstimation uint64,
	totalGasBandwidth uint64,
) ([]*txcache.WrappedTransaction, []*txcache.WrappedTransaction, uint64) {
	remainingTxs := make([]*txcache.WrappedTransaction, 0, len(additionalTxs))
	resultedTxs := make([]*txcache.WrappedTransaction, 0, len(initialTxs))
	resultedTxs = append(resultedTxs, initialTxs...)

	gasEstimation := initialTxsGasEstimation
	for i, tx := range additionalTxs {
		gasInShard, _, err := txs.gasHandler.ComputeGasProvidedByTx(tx.SenderShardID, tx.ReceiverShardID, tx.Tx)
		if err != nil {
			continue
		}
		if gasEstimation+gasInShard > totalGasBandwidth {
			remainingTxs = append(remainingTxs, additionalTxs[i:]...)
			break
		}

		resultedTxs = append(resultedTxs, additionalTxs[i])
		gasEstimation += gasInShard
	}
	return resultedTxs, remainingTxs, gasEstimation
}

func shouldSkipTransactionIfMarkedAddress(tx *txcache.WrappedTransaction, addressesToSkip map[string]struct{}) bool {
	_, ok := addressesToSkip[string(tx.Tx.GetSndAddr())]
	return ok
}

func (txs *transactions) isBodyToMe(body *block.Body) bool {
	for _, miniBlock := range body.MiniBlocks {
		if miniBlock.SenderShardID == txs.shardCoordinator.SelfId() {
			return false
		}
	}
	return true
}

func (txs *transactions) isBodyFromMe(body *block.Body) bool {
	for _, miniBlock := range body.MiniBlocks {
		if miniBlock.SenderShardID != txs.shardCoordinator.SelfId() {
			return false
		}
	}
	return true
}

func (txs *transactions) isMiniBlockCorrect(mbType block.Type) bool {
	return mbType == block.TxBlock || mbType == block.InvalidBlock
}

func (txs *transactions) createAndProcessMiniBlocksFromMe(
	haveTime func() bool,
	isShardStuck func(uint32) bool,
	isMaxBlockSizeReached func(int, int) bool,
	sortedTxs []*txcache.WrappedTransaction,
) (block.MiniBlockSlice, []*txcache.WrappedTransaction, map[string]struct{}, error) {
	var miniBlocks block.MiniBlockSlice
	var err error
	var mapSCTxs map[string]struct{}
	var remainingTxs []*txcache.WrappedTransaction

	if txs.enableEpochsHandler.IsFlagEnabled(common.ScheduledMiniBlocksFlag) {
		miniBlocks, remainingTxs, mapSCTxs, err = txs.createAndProcessMiniBlocksFromMeV2(
			haveTime,
			isShardStuck,
			isMaxBlockSizeReached,
			sortedTxs,
		)
	} else {
		miniBlocks, remainingTxs, err = txs.createAndProcessMiniBlocksFromMeV1(
			haveTime,
			isShardStuck,
			isMaxBlockSizeReached,
			sortedTxs,
		)
	}

	return miniBlocks, remainingTxs, mapSCTxs, err
}<|MERGE_RESOLUTION|>--- conflicted
+++ resolved
@@ -51,10 +51,6 @@
 	emptyAddress                 []byte
 	txTypeHandler                process.TxTypeHandler
 	scheduledTxsExecutionHandler process.ScheduledTxsExecutionHandler
-<<<<<<< HEAD
-	txPoolConfig                 config.TransactionsPoolConfig
-=======
->>>>>>> ac497575
 	mempoolSelectionConfig       config.MempoolSelectionConfig
 }
 
@@ -80,10 +76,6 @@
 	ScheduledTxsExecutionHandler process.ScheduledTxsExecutionHandler
 	ProcessedMiniBlocksTracker   process.ProcessedMiniBlocksTracker
 	TxExecutionOrderHandler      common.TxExecutionOrderHandler
-<<<<<<< HEAD
-	TxPoolConfig                 config.TransactionsPoolConfig
-=======
->>>>>>> ac497575
 	MempoolSelectionConfig       config.MempoolSelectionConfig
 }
 
@@ -164,21 +156,12 @@
 	if args.MempoolSelectionConfig.SelectionGasBandwidthIncreaseScheduledPercent == 0 {
 		return nil, process.ErrBadSelectionGasBandwidthIncreaseScheduledPercent
 	}
-<<<<<<< HEAD
-
+	if args.MempoolSelectionConfig.SelectionMaxNumTxs == 0 {
+		return nil, process.ErrBadTxCacheSelectionMaxNumTxs
+	}
 	if args.MempoolSelectionConfig.SelectionGasRequested == 0 {
 		return nil, process.ErrBadTxCacheSelectionGasRequested
 	}
-
-	if args.MempoolSelectionConfig.SelectionMaxNumTxs == 0 {
-		return nil, process.ErrBadTxCacheSelectionMaxNumTxs
-	}
-
-=======
-	if args.MempoolSelectionConfig.SelectionMaxNumTxs == 0 {
-		return nil, process.ErrBadTxCacheSelectionMaxNumTxs
-	}
->>>>>>> ac497575
 	if args.MempoolSelectionConfig.SelectionLoopMaximumDuration == 0 {
 		return nil, process.ErrBadTxCacheSelectionLoopMaximumDuration
 	}
@@ -210,10 +193,6 @@
 		blockType:                    args.BlockType,
 		txTypeHandler:                args.TxTypeHandler,
 		scheduledTxsExecutionHandler: args.ScheduledTxsExecutionHandler,
-<<<<<<< HEAD
-		txPoolConfig:                 args.TxPoolConfig,
-=======
->>>>>>> ac497575
 		mempoolSelectionConfig:       args.MempoolSelectionConfig,
 	}
 
