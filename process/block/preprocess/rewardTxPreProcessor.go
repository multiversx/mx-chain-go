package preprocess

import (
	"time"

	"github.com/ElrondNetwork/elrond-go/core"
	"github.com/ElrondNetwork/elrond-go/core/check"
	"github.com/ElrondNetwork/elrond-go/core/sliceUtil"
	"github.com/ElrondNetwork/elrond-go/data"
	"github.com/ElrondNetwork/elrond-go/data/block"
	"github.com/ElrondNetwork/elrond-go/data/rewardTx"
	"github.com/ElrondNetwork/elrond-go/dataRetriever"
	"github.com/ElrondNetwork/elrond-go/hashing"
	"github.com/ElrondNetwork/elrond-go/marshal"
	"github.com/ElrondNetwork/elrond-go/process"
	"github.com/ElrondNetwork/elrond-go/sharding"
	"github.com/ElrondNetwork/elrond-go/storage"
)

type rewardTxPreprocessor struct {
	*basePreProcess
	chReceivedAllRewardTxs chan bool
	onRequestRewardTx      func(shardID uint32, txHashes [][]byte)
	rewardTxsForBlock      txsForBlock
	rewardTxPool           dataRetriever.ShardedDataCacherNotifier
	storage                dataRetriever.StorageService
	rewardsProcessor       process.RewardTransactionProcessor
}

// NewRewardTxPreprocessor creates a new reward transaction preprocessor object
func NewRewardTxPreprocessor(
	rewardTxDataPool dataRetriever.ShardedDataCacherNotifier,
	store dataRetriever.StorageService,
	hasher hashing.Hasher,
	marshalizer marshal.Marshalizer,
	rewardProcessor process.RewardTransactionProcessor,
	shardCoordinator sharding.Coordinator,
	onRequestRewardTransaction func(shardID uint32, txHashes [][]byte),
	gasHandler process.GasHandler,
) (*rewardTxPreprocessor, error) {

	if check.IfNil(hasher) {
		return nil, process.ErrNilHasher
	}
	if check.IfNil(marshalizer) {
		return nil, process.ErrNilMarshalizer
	}
	if check.IfNil(rewardTxDataPool) {
		return nil, process.ErrNilRewardTxDataPool
	}
	if check.IfNil(store) {
		return nil, process.ErrNilStorage
	}
	if check.IfNil(rewardProcessor) {
		return nil, process.ErrNilRewardsTxProcessor
	}
	if check.IfNil(shardCoordinator) {
		return nil, process.ErrNilShardCoordinator
	}
	if onRequestRewardTransaction == nil {
		return nil, process.ErrNilRequestHandler
	}
	if check.IfNil(gasHandler) {
		return nil, process.ErrNilGasHandler
	}

	bpp := &basePreProcess{
		hasher:           hasher,
		marshalizer:      marshalizer,
		shardCoordinator: shardCoordinator,
		gasHandler:       gasHandler,
	}

	rtp := &rewardTxPreprocessor{
		basePreProcess:    bpp,
		storage:           store,
		rewardTxPool:      rewardTxDataPool,
		onRequestRewardTx: onRequestRewardTransaction,
		rewardsProcessor:  rewardProcessor,
	}

	rtp.chReceivedAllRewardTxs = make(chan bool)
	rtp.rewardTxPool.RegisterHandler(rtp.receivedRewardTransaction)
	rtp.rewardTxsForBlock.txHashAndInfo = make(map[string]*txInfo)

	return rtp, nil
}

// waitForRewardTxHashes waits for a call whether all the requested smartContractResults appeared
func (rtp *rewardTxPreprocessor) waitForRewardTxHashes(waitTime time.Duration) error {
	select {
	case <-rtp.chReceivedAllRewardTxs:
		return nil
	case <-time.After(waitTime):
		return process.ErrTimeIsOut
	}
}

// IsDataPrepared returns non error if all the requested reward transactions arrived and were saved into the pool
func (rtp *rewardTxPreprocessor) IsDataPrepared(requestedRewardTxs int, haveTime func() time.Duration) error {
	if requestedRewardTxs > 0 {
		log.Debug("requested missing reward txs",
			"num reward txs", requestedRewardTxs)
		err := rtp.waitForRewardTxHashes(haveTime())
		rtp.rewardTxsForBlock.mutTxsForBlock.Lock()
		missingRewardTxs := rtp.rewardTxsForBlock.missingTxs
		rtp.rewardTxsForBlock.missingTxs = 0
		rtp.rewardTxsForBlock.mutTxsForBlock.Unlock()
		log.Debug("received reward txs",
			"num reward txs", requestedRewardTxs-missingRewardTxs)
		if err != nil {
			return err
		}
	}
	return nil
}

// RemoveTxBlockFromPools removes reward transactions and miniblocks from associated pools
func (rtp *rewardTxPreprocessor) RemoveTxBlockFromPools(body *block.Body, miniBlockPool storage.Cacher) error {
	if body.MiniBlocks == nil {
		return process.ErrNilTxBlockBody
	}

	return rtp.removeDataFromPools(body, miniBlockPool, rtp.rewardTxPool, block.RewardsBlock)
}

// RestoreTxBlockIntoPools restores the reward transactions and miniblocks to associated pools
func (rtp *rewardTxPreprocessor) RestoreTxBlockIntoPools(
	body *block.Body,
	miniBlockPool storage.Cacher,
) (int, error) {

	if body == nil {
		return 0, process.ErrNilBlockBody
	}

	if miniBlockPool == nil {
		return 0, process.ErrNilMiniBlockPool
	}

	rewardTxsRestored := 0
	for i := 0; i < len(body.MiniBlocks); i++ {
		miniBlock := body.MiniBlocks[i]
		if miniBlock.Type != block.RewardsBlock {
			continue
		}

		strCache := process.ShardCacherIdentifier(miniBlock.SenderShardID, miniBlock.ReceiverShardID)
		rewardTxBuff, err := rtp.storage.GetAll(dataRetriever.RewardTransactionUnit, miniBlock.TxHashes)
		if err != nil {
			log.Debug("reward tx from mini block was not found in RewardTransactionUnit",
				"sender shard ID", miniBlock.SenderShardID,
				"receiver shard ID", miniBlock.ReceiverShardID,
				"num txs", len(miniBlock.TxHashes),
			)

			return rewardTxsRestored, err
		}

		for txHash, txBuff := range rewardTxBuff {
			tx := rewardTx.RewardTx{}
			err = rtp.marshalizer.Unmarshal(&tx, txBuff)
			if err != nil {
				return rewardTxsRestored, err
			}

			rtp.rewardTxPool.AddData([]byte(txHash), &tx, strCache)
		}

		miniBlockHash, err := core.CalculateHash(rtp.marshalizer, rtp.hasher, miniBlock)
		if err != nil {
			return rewardTxsRestored, err
		}

		miniBlockPool.Put(miniBlockHash, miniBlock)

		rewardTxsRestored += len(miniBlock.TxHashes)
	}

	return rewardTxsRestored, nil
}

// ProcessBlockTransactions processes all the reward transactions from the block.Body, updates the state
func (rtp *rewardTxPreprocessor) ProcessBlockTransactions(
	body *block.Body,
	haveTime func() bool,
) error {

<<<<<<< HEAD
	if body == nil {
		return process.ErrNilBlockBody
	}

	rewardMiniBlocksSlice := make(block.MiniBlockSlice, 0)
	computedRewardsMbsMap := rtp.rewardsProducer.CreateAllInterMiniBlocks()
	for _, mb := range computedRewardsMbsMap {
		rewardMiniBlocksSlice = append(rewardMiniBlocksSlice, mb)
	}
	rtp.AddComputedRewardMiniBlocks(rewardMiniBlocksSlice)

	// basic validation already done in interceptors
	for i := 0; i < len(body.MiniBlocks); i++ {
		miniBlock := body.MiniBlocks[i]
=======
	for i := 0; i < len(body); i++ {
		miniBlock := body[i]
>>>>>>> 575fe7f9
		if miniBlock.Type != block.RewardsBlock {
			continue
		}

		for j := 0; j < len(miniBlock.TxHashes); j++ {
			if !haveTime() {
				return process.ErrTimeIsOut
			}

			txHash := miniBlock.TxHashes[j]
			rtp.rewardTxsForBlock.mutTxsForBlock.RLock()
			txData := rtp.rewardTxsForBlock.txHashAndInfo[string(txHash)]
			rtp.rewardTxsForBlock.mutTxsForBlock.RUnlock()
			if txData == nil || check.IfNil(txData.tx) {
				log.Debug("missing rewardsTransaction in ProcessBlockTransactions ", "type", block.RewardsBlock, "hash", txHash)
				return process.ErrMissingTransaction
			}

			rTx, ok := txData.tx.(*rewardTx.RewardTx)
			if !ok {
				return process.ErrWrongTypeAssertion
			}

			err := rtp.rewardsProcessor.ProcessRewardTransaction(rTx)
			if err != nil {
				return err
			}
		}
	}
	return nil
}

// SaveTxBlockToStorage saves the reward transactions from body into storage
func (rtp *rewardTxPreprocessor) SaveTxBlockToStorage(body *block.Body) error {

	if body == nil {
		return process.ErrNilBlockBody
	}

	for i := 0; i < len(body.MiniBlocks); i++ {
		miniBlock := body.MiniBlocks[i]
		if miniBlock.Type != block.RewardsBlock {
			continue
		}

		err := rtp.saveTxsToStorage(
			miniBlock.TxHashes,
			&rtp.rewardTxsForBlock,
			rtp.storage,
			dataRetriever.RewardTransactionUnit,
		)
		if err != nil {
			return err
		}
	}

	return nil
}

// receivedRewardTransaction is a callback function called when a new reward transaction
// is added in the reward transactions pool
func (rtp *rewardTxPreprocessor) receivedRewardTransaction(txHash []byte) {
	receivedAllMissing := rtp.baseReceivedTransaction(txHash, &rtp.rewardTxsForBlock, rtp.rewardTxPool, block.RewardsBlock)

	if receivedAllMissing {
		rtp.chReceivedAllRewardTxs <- true
	}
}

// CreateBlockStarted cleans the local cache map for processed/created reward transactions at this round
func (rtp *rewardTxPreprocessor) CreateBlockStarted() {
	_ = process.EmptyChannel(rtp.chReceivedAllRewardTxs)

	rtp.rewardTxsForBlock.mutTxsForBlock.Lock()
	rtp.rewardTxsForBlock.missingTxs = 0
	rtp.rewardTxsForBlock.txHashAndInfo = make(map[string]*txInfo)
	rtp.rewardTxsForBlock.mutTxsForBlock.Unlock()
}

// RequestBlockTransactions request for reward transactions if missing from a block.Body
func (rtp *rewardTxPreprocessor) RequestBlockTransactions(body *block.Body) int {
	requestedRewardTxs := 0
	missingRewardTxsForShards := rtp.computeMissingAndExistingRewardTxsForShards(body)

	rtp.rewardTxsForBlock.mutTxsForBlock.Lock()
	for senderShardID, rewardTxHashes := range missingRewardTxsForShards {
		for _, txHash := range rewardTxHashes {
			rtp.setMissingTxsForShard(senderShardID, txHash)
		}
	}
	rtp.rewardTxsForBlock.mutTxsForBlock.Unlock()

	for senderShardID, mbsRewardTxHashes := range missingRewardTxsForShards {
		for _, mbRewardTxHashes := range mbsRewardTxHashes {
			requestedRewardTxs += len(mbRewardTxHashes.txHashes)
			rtp.onRequestRewardTx(senderShardID, mbRewardTxHashes.txHashes)
		}
	}

	return requestedRewardTxs
}

func (rtp *rewardTxPreprocessor) setMissingTxsForShard(senderShardID uint32, mbTxHashes *txsHashesInfo) {
	txShardData := &txShardInfo{senderShardID: senderShardID, receiverShardID: mbTxHashes.receiverShardID}
	for _, txHash := range mbTxHashes.txHashes {
		rtp.rewardTxsForBlock.txHashAndInfo[string(txHash)] = &txInfo{tx: nil, txShardInfo: txShardData}
	}
}

// computeMissingAndExistingRewardTxsForShards calculates what reward transactions are available and what are missing
// from block.Body
func (rtp *rewardTxPreprocessor) computeMissingAndExistingRewardTxsForShards(body *block.Body) map[uint32][]*txsHashesInfo {
	rewardTxs := block.Body{}

	if body == nil {
		return map[uint32][]*txsHashesInfo{}
	}

	for _, mb := range body.MiniBlocks {
		if mb.Type != block.RewardsBlock {
			continue
		}
		if mb.SenderShardID != core.MetachainShardId {
			continue
		}

		rewardTxs.MiniBlocks = append(rewardTxs.MiniBlocks, mb)
	}

	missingTxsForShards := rtp.computeExistingAndMissing(
		&rewardTxs,
		&rtp.rewardTxsForBlock,
		rtp.chReceivedAllRewardTxs,
		block.RewardsBlock,
		rtp.rewardTxPool,
	)

	return missingTxsForShards
}

// RequestTransactionsForMiniBlock requests missing reward transactions for a certain miniblock
func (rtp *rewardTxPreprocessor) RequestTransactionsForMiniBlock(miniBlock *block.MiniBlock) int {
	if miniBlock == nil {
		return 0
	}

	missingRewardTxsForMiniBlock := rtp.computeMissingRewardTxsForMiniBlock(miniBlock)
	if len(missingRewardTxsForMiniBlock) > 0 {
		rtp.onRequestRewardTx(miniBlock.SenderShardID, missingRewardTxsForMiniBlock)
	}

	return len(missingRewardTxsForMiniBlock)
}

// computeMissingRewardTxsForMiniBlock computes missing reward transactions for a certain miniblock
func (rtp *rewardTxPreprocessor) computeMissingRewardTxsForMiniBlock(miniBlock *block.MiniBlock) [][]byte {
	missingRewardTxs := make([][]byte, 0, len(miniBlock.TxHashes))
	if miniBlock.Type != block.RewardsBlock {
		return missingRewardTxs
	}

	for _, txHash := range miniBlock.TxHashes {
		tx, _ := process.GetTransactionHandlerFromPool(
			miniBlock.SenderShardID,
			miniBlock.ReceiverShardID,
			txHash,
			rtp.rewardTxPool,
			false,
		)

		if tx == nil {
			missingRewardTxs = append(missingRewardTxs, txHash)
		}
	}

	return sliceUtil.TrimSliceSliceByte(missingRewardTxs)
}

// getAllRewardTxsFromMiniBlock gets all the reward transactions from a miniblock into a new structure
func (rtp *rewardTxPreprocessor) getAllRewardTxsFromMiniBlock(
	mb *block.MiniBlock,
	haveTime func() bool,
) ([]*rewardTx.RewardTx, [][]byte, error) {

	strCache := process.ShardCacherIdentifier(mb.SenderShardID, mb.ReceiverShardID)
	txCache := rtp.rewardTxPool.ShardDataStore(strCache)
	if txCache == nil {
		return nil, nil, process.ErrNilRewardTxDataPool
	}

	// verify if all reward transactions exists
	rewardTxs := make([]*rewardTx.RewardTx, len(mb.TxHashes))
	txHashes := make([][]byte, len(mb.TxHashes))
	for idx, txHash := range mb.TxHashes {
		if !haveTime() {
			return nil, nil, process.ErrTimeIsOut
		}

		tmp, ok := txCache.Peek(txHash)
		if !ok {
			return nil, nil, process.ErrNilRewardTransaction
		}

		tx, ok := tmp.(*rewardTx.RewardTx)
		if !ok {
			return nil, nil, process.ErrWrongTypeAssertion
		}

		txHashes[idx] = txHash
		rewardTxs[idx] = tx
	}

	return rewardTxs, txHashes, nil
}

// CreateAndProcessMiniBlocks creates miniblocks from storage and processes the reward transactions added into the miniblocks
// as long as it has time
func (rtp *rewardTxPreprocessor) CreateAndProcessMiniBlocks(
	_ uint32,
	_ uint32,
	_ func() bool,
) (block.MiniBlockSlice, error) {
	// rewards are created only by meta
	return make(block.MiniBlockSlice, 0), nil
}

// ProcessMiniBlock processes all the reward transactions from a miniblock and saves the processed reward transactions
// in local cache
func (rtp *rewardTxPreprocessor) ProcessMiniBlock(
	miniBlock *block.MiniBlock,
	haveTime func() bool,
) error {

	if miniBlock.Type != block.RewardsBlock {
		return process.ErrWrongTypeInMiniBlock
	}
	if miniBlock.SenderShardID != core.MetachainShardId {
		return process.ErrRewardMiniBlockNotFromMeta
	}

	miniBlockRewardTxs, miniBlockTxHashes, err := rtp.getAllRewardTxsFromMiniBlock(miniBlock, haveTime)
	if err != nil {
		return err
	}

	for index := range miniBlockRewardTxs {
		if !haveTime() {
			return process.ErrTimeIsOut
		}

		err = rtp.rewardsProcessor.ProcessRewardTransaction(miniBlockRewardTxs[index])
		if err != nil {
			return err
		}
	}

	txShardData := &txShardInfo{senderShardID: miniBlock.SenderShardID, receiverShardID: miniBlock.ReceiverShardID}

	rtp.rewardTxsForBlock.mutTxsForBlock.Lock()
	for index, txHash := range miniBlockTxHashes {
		rtp.rewardTxsForBlock.txHashAndInfo[string(txHash)] = &txInfo{tx: miniBlockRewardTxs[index], txShardInfo: txShardData}
	}
	rtp.rewardTxsForBlock.mutTxsForBlock.Unlock()

	return nil
}

// CreateMarshalizedData marshalizes reward transaction hashes and and saves them into a new structure
func (rtp *rewardTxPreprocessor) CreateMarshalizedData(txHashes [][]byte) ([][]byte, error) {
	marshaledRewardTxs, err := rtp.createMarshalizedData(txHashes, &rtp.rewardTxsForBlock)
	if err != nil {
		return nil, err
	}

	return marshaledRewardTxs, nil
}

// GetAllCurrentUsedTxs returns all the reward transactions used at current creation / processing
func (rtp *rewardTxPreprocessor) GetAllCurrentUsedTxs() map[string]data.TransactionHandler {
	rtp.rewardTxsForBlock.mutTxsForBlock.RLock()
	rewardTxPool := make(map[string]data.TransactionHandler, len(rtp.rewardTxsForBlock.txHashAndInfo))
	for txHash, txData := range rtp.rewardTxsForBlock.txHashAndInfo {
		rewardTxPool[txHash] = txData.tx
	}
	rtp.rewardTxsForBlock.mutTxsForBlock.RUnlock()

	return rewardTxPool
}

// IsInterfaceNil returns true if there is no value under the interface
func (rtp *rewardTxPreprocessor) IsInterfaceNil() bool {
	return rtp == nil
}<|MERGE_RESOLUTION|>--- conflicted
+++ resolved
@@ -186,25 +186,13 @@
 	haveTime func() bool,
 ) error {
 
-<<<<<<< HEAD
 	if body == nil {
 		return process.ErrNilBlockBody
 	}
 
-	rewardMiniBlocksSlice := make(block.MiniBlockSlice, 0)
-	computedRewardsMbsMap := rtp.rewardsProducer.CreateAllInterMiniBlocks()
-	for _, mb := range computedRewardsMbsMap {
-		rewardMiniBlocksSlice = append(rewardMiniBlocksSlice, mb)
-	}
-	rtp.AddComputedRewardMiniBlocks(rewardMiniBlocksSlice)
-
-	// basic validation already done in interceptors
-	for i := 0; i < len(body.MiniBlocks); i++ {
-		miniBlock := body.MiniBlocks[i]
-=======
+
 	for i := 0; i < len(body); i++ {
 		miniBlock := body[i]
->>>>>>> 575fe7f9
 		if miniBlock.Type != block.RewardsBlock {
 			continue
 		}
