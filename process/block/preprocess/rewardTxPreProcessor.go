--- conflicted
+++ resolved
@@ -121,17 +121,13 @@
 }
 
 // RemoveTxBlockFromPools removes reward transactions and miniblocks from associated pools
-<<<<<<< HEAD
-func (rtp *rewardTxPreprocessor) RemoveTxBlockFromPools(body block.Body, miniBlockPool storage.Cacher) error {
-	return rtp.removeDataFromPools(body, miniBlockPool, rtp.rewardTxPool, rtp.isMiniBlockCorrect)
-=======
 func (rtp *rewardTxPreprocessor) RemoveTxBlockFromPools(body *block.Body, miniBlockPool storage.Cacher) error {
+	//TODO: Analyze if this check is correct and it is realy necessary to be done here
 	if body.MiniBlocks == nil {
 		return process.ErrNilTxBlockBody
 	}
 
-	return rtp.removeDataFromPools(body, miniBlockPool, rtp.rewardTxPool, block.RewardsBlock)
->>>>>>> 9a90e47c
+	return rtp.removeDataFromPools(body, miniBlockPool, rtp.rewardTxPool, rtp.isMiniBlockCorrect)
 }
 
 // RestoreTxBlockIntoPools restores the reward transactions and miniblocks to associated pools
@@ -139,16 +135,10 @@
 	body *block.Body,
 	miniBlockPool storage.Cacher,
 ) (int, error) {
-<<<<<<< HEAD
+	if check.IfNil(body) {
+		return 0, process.ErrNilBlockBody
+	}
 	if check.IfNil(miniBlockPool) {
-=======
-
-	if body == nil {
-		return 0, process.ErrNilBlockBody
-	}
-
-	if miniBlockPool == nil {
->>>>>>> 9a90e47c
 		return 0, process.ErrNilMiniBlockPool
 	}
 
@@ -199,8 +189,7 @@
 	body *block.Body,
 	haveTime func() bool,
 ) error {
-
-	if body == nil {
+	if check.IfNil(body) {
 		return process.ErrNilBlockBody
 	}
 
@@ -240,8 +229,7 @@
 
 // SaveTxBlockToStorage saves the reward transactions from body into storage
 func (rtp *rewardTxPreprocessor) SaveTxBlockToStorage(body *block.Body) error {
-
-	if body == nil {
+	if check.IfNil(body) {
 		return process.ErrNilBlockBody
 	}
 
@@ -318,12 +306,12 @@
 // computeMissingAndExistingRewardTxsForShards calculates what reward transactions are available and what are missing
 // from block.Body
 func (rtp *rewardTxPreprocessor) computeMissingAndExistingRewardTxsForShards(body *block.Body) map[uint32][]*txsHashesInfo {
+	if check.IfNil(body) {
+		//TODO: Analyze if this return is ok
+		return map[uint32][]*txsHashesInfo{}
+	}
+
 	rewardTxs := block.Body{}
-
-	if body == nil {
-		return map[uint32][]*txsHashesInfo{}
-	}
-
 	for _, mb := range body.MiniBlocks {
 		if mb.Type != block.RewardsBlock {
 			continue
