package preprocess

import (
	"bytes"
	"encoding/json"
	"errors"
	"math/big"
	"reflect"
	"testing"
	"time"

	"github.com/ElrondNetwork/elrond-go/common"
	"github.com/ElrondNetwork/elrond-go/testscommon/hashingMocks"

	"github.com/ElrondNetwork/elrond-go-core/core/check"
	"github.com/ElrondNetwork/elrond-go-core/data"
	"github.com/ElrondNetwork/elrond-go-core/data/block"
	"github.com/ElrondNetwork/elrond-go-core/data/scheduled"
	"github.com/ElrondNetwork/elrond-go-core/data/smartContractResult"
	"github.com/ElrondNetwork/elrond-go-core/data/transaction"
	"github.com/ElrondNetwork/elrond-go-core/marshal"
	"github.com/ElrondNetwork/elrond-go/process"
	"github.com/ElrondNetwork/elrond-go/process/mock"
	"github.com/ElrondNetwork/elrond-go/testscommon"
	"github.com/ElrondNetwork/elrond-go/testscommon/genericMocks"
	storageMocks "github.com/ElrondNetwork/elrond-go/testscommon/storage"
	vmcommon "github.com/ElrondNetwork/elrond-vm-common"
	"github.com/stretchr/testify/assert"
	"github.com/stretchr/testify/require"
)

func TestScheduledTxsExecution_NewScheduledTxsExecutionNilTxProcessor(t *testing.T) {
	t.Parallel()

	scheduledTxsExec, err := NewScheduledTxsExecution(
		nil,
		&mock.TransactionCoordinatorMock{},
		&genericMocks.StorerMock{},
		&marshal.GogoProtoMarshalizer{},
		&hashingMocks.HasherMock{},
		&mock.ShardCoordinatorStub{},
	)

	assert.True(t, check.IfNil(scheduledTxsExec))
	assert.Equal(t, process.ErrNilTxProcessor, err)
}

func TestScheduledTxsExecution_NewScheduledTxsExecutionNilTxCoordinator(t *testing.T) {
	t.Parallel()

	scheduledTxsExec, err := NewScheduledTxsExecution(
		&testscommon.TxProcessorMock{},
		nil,
		&genericMocks.StorerMock{},
		&marshal.GogoProtoMarshalizer{},
		&hashingMocks.HasherMock{},
		&mock.ShardCoordinatorStub{},
	)

	assert.True(t, check.IfNil(scheduledTxsExec))
	assert.Equal(t, process.ErrNilTransactionCoordinator, err)
}

func TestScheduledTxsExecution_NewScheduledTxsExecutionNilStorer(t *testing.T) {
	t.Parallel()

	scheduledTxsExec, err := NewScheduledTxsExecution(
		&testscommon.TxProcessorMock{},
		&mock.TransactionCoordinatorMock{},
		nil,
		&marshal.GogoProtoMarshalizer{},
		&hashingMocks.HasherMock{},
		&mock.ShardCoordinatorStub{},
	)

	assert.True(t, check.IfNil(scheduledTxsExec))
	assert.Equal(t, process.ErrNilStorage, err)
}

func TestScheduledTxsExecution_NewScheduledTxsExecutionNilMarshaller(t *testing.T) {
	t.Parallel()

	scheduledTxsExec, err := NewScheduledTxsExecution(
		&testscommon.TxProcessorMock{},
		&mock.TransactionCoordinatorMock{},
		&genericMocks.StorerMock{},
		nil,
		&hashingMocks.HasherMock{},
		&mock.ShardCoordinatorStub{},
	)

	assert.True(t, check.IfNil(scheduledTxsExec))
	assert.Equal(t, process.ErrNilMarshalizer, err)
}

func TestScheduledTxsExecution_NewScheduledTxsExecutionNilHasher(t *testing.T) {
	t.Parallel()

	scheduledTxsExec, err := NewScheduledTxsExecution(
		&testscommon.TxProcessorMock{},
		&mock.TransactionCoordinatorMock{},
		&genericMocks.StorerMock{},
		&marshal.GogoProtoMarshalizer{},
		nil,
		&mock.ShardCoordinatorStub{},
	)

	assert.True(t, check.IfNil(scheduledTxsExec))
	assert.Equal(t, process.ErrNilHasher, err)
}

func TestScheduledTxsExecution_NewScheduledTxsExecutionNilShardCoordinator(t *testing.T) {
	t.Parallel()

	scheduledTxsExec, err := NewScheduledTxsExecution(
		&testscommon.TxProcessorMock{},
		&mock.TransactionCoordinatorMock{},
		&genericMocks.StorerMock{},
		&marshal.GogoProtoMarshalizer{},
		&hashingMocks.HasherMock{},
		nil,
	)

	assert.True(t, check.IfNil(scheduledTxsExec))
	assert.Equal(t, process.ErrNilShardCoordinator, err)
}

func TestScheduledTxsExecution_NewScheduledTxsExecutionOk(t *testing.T) {
	t.Parallel()

	scheduledTxsExec, err := NewScheduledTxsExecution(
		&testscommon.TxProcessorMock{},
		&mock.TransactionCoordinatorMock{},
		&genericMocks.StorerMock{},
		&marshal.GogoProtoMarshalizer{},
		&hashingMocks.HasherMock{},
		&mock.ShardCoordinatorStub{},
	)

	assert.Nil(t, err)
	assert.NotNil(t, scheduledTxsExec)
}

func TestScheduledTxsExecution_InitShouldWork(t *testing.T) {
	t.Parallel()

	scheduledTxsExec, _ := NewScheduledTxsExecution(
		&testscommon.TxProcessorMock{},
		&mock.TransactionCoordinatorMock{},
		&genericMocks.StorerMock{},
		&marshal.GogoProtoMarshalizer{},
		&hashingMocks.HasherMock{},
		&mock.ShardCoordinatorStub{},
	)

	scheduledTxsExec.AddScheduledTx([]byte("txHash1"), &transaction.Transaction{Nonce: 0})
	scheduledTxsExec.AddScheduledTx([]byte("txHash2"), &transaction.Transaction{Nonce: 1})
	scheduledTxsExec.AddScheduledTx([]byte("txHash3"), &transaction.Transaction{Nonce: 2})

	assert.Equal(t, 3, len(scheduledTxsExec.mapScheduledTxs))
	assert.Equal(t, 3, len(scheduledTxsExec.scheduledTxs))

	scheduledTxsExec.Init()

	assert.Equal(t, 0, len(scheduledTxsExec.mapScheduledTxs))
	assert.Equal(t, 0, len(scheduledTxsExec.scheduledTxs))
}

func TestScheduledTxsExecution_AddShouldWork(t *testing.T) {
	t.Parallel()

	scheduledTxsExec, _ := NewScheduledTxsExecution(
		&testscommon.TxProcessorMock{},
		&mock.TransactionCoordinatorMock{},
		&genericMocks.StorerMock{},
		&marshal.GogoProtoMarshalizer{},
		&hashingMocks.HasherMock{},
		&mock.ShardCoordinatorStub{},
	)

	res := scheduledTxsExec.AddScheduledTx([]byte("txHash1"), &transaction.Transaction{Nonce: 0})
	assert.True(t, res)
	assert.Equal(t, 1, len(scheduledTxsExec.mapScheduledTxs))
	assert.Equal(t, 1, len(scheduledTxsExec.scheduledTxs))

	res = scheduledTxsExec.AddScheduledTx([]byte("txHash1"), &transaction.Transaction{Nonce: 0})
	assert.False(t, res)
	assert.Equal(t, 1, len(scheduledTxsExec.mapScheduledTxs))
	assert.Equal(t, 1, len(scheduledTxsExec.scheduledTxs))

	res = scheduledTxsExec.AddScheduledTx([]byte("txHash2"), &transaction.Transaction{Nonce: 1})
	assert.True(t, res)
	assert.Equal(t, 2, len(scheduledTxsExec.mapScheduledTxs))
	assert.Equal(t, 2, len(scheduledTxsExec.scheduledTxs))

	res = scheduledTxsExec.AddScheduledTx([]byte("txHash3"), &transaction.Transaction{Nonce: 1})
	assert.True(t, res)
	assert.Equal(t, 3, len(scheduledTxsExec.mapScheduledTxs))
	assert.Equal(t, 3, len(scheduledTxsExec.scheduledTxs))

	res = scheduledTxsExec.AddScheduledTx([]byte("txHash2"), &transaction.Transaction{Nonce: 2})
	assert.False(t, res)
	assert.Equal(t, 3, len(scheduledTxsExec.mapScheduledTxs))
	assert.Equal(t, 3, len(scheduledTxsExec.scheduledTxs))
}

func TestScheduledTxsExecution_ExecuteShouldErrMissingTransaction(t *testing.T) {
	t.Parallel()

	scheduledTxsExec, _ := NewScheduledTxsExecution(
		&testscommon.TxProcessorMock{},
		&mock.TransactionCoordinatorMock{},
		&genericMocks.StorerMock{},
		&marshal.GogoProtoMarshalizer{},
		&hashingMocks.HasherMock{},
		&mock.ShardCoordinatorStub{},
	)

	err := scheduledTxsExec.Execute([]byte("txHash1"))
	assert.True(t, errors.Is(err, process.ErrMissingTransaction))
}

func TestScheduledTxsExecution_ExecuteShouldErr(t *testing.T) {
	t.Parallel()

	localError := errors.New("error")
	scheduledTxsExec, _ := NewScheduledTxsExecution(
		&testscommon.TxProcessorMock{
			ProcessTransactionCalled: func(transaction *transaction.Transaction) (vmcommon.ReturnCode, error) {
				return vmcommon.Ok, localError
			},
		},
		&mock.TransactionCoordinatorMock{},
		&genericMocks.StorerMock{},
		&marshal.GogoProtoMarshalizer{},
		&hashingMocks.HasherMock{},
		&mock.ShardCoordinatorStub{},
	)

	scheduledTxsExec.AddScheduledTx([]byte("txHash1"), &transaction.Transaction{Nonce: 0})
	err := scheduledTxsExec.Execute([]byte("txHash1"))
	assert.Equal(t, localError, err)
}

func TestScheduledTxsExecution_ExecuteShouldWorkOnErrFailedTransaction(t *testing.T) {
	t.Parallel()

	scheduledTxsExec, _ := NewScheduledTxsExecution(
		&testscommon.TxProcessorMock{
			ProcessTransactionCalled: func(transaction *transaction.Transaction) (vmcommon.ReturnCode, error) {
				return vmcommon.Ok, process.ErrFailedTransaction
			},
		},
		&mock.TransactionCoordinatorMock{},
		&genericMocks.StorerMock{},
		&marshal.GogoProtoMarshalizer{},
		&hashingMocks.HasherMock{},
		&mock.ShardCoordinatorStub{},
	)

	scheduledTxsExec.AddScheduledTx([]byte("txHash1"), &transaction.Transaction{Nonce: 0})
	err := scheduledTxsExec.Execute([]byte("txHash1"))
	assert.Nil(t, err)
}

func TestScheduledTxsExecution_ExecuteShouldWork(t *testing.T) {
	t.Parallel()

	scheduledTxsExec, _ := NewScheduledTxsExecution(
		&testscommon.TxProcessorMock{
			ProcessTransactionCalled: func(transaction *transaction.Transaction) (vmcommon.ReturnCode, error) {
				return vmcommon.Ok, nil
			},
		},
		&mock.TransactionCoordinatorMock{},
		&genericMocks.StorerMock{},
		&marshal.GogoProtoMarshalizer{},
		&hashingMocks.HasherMock{},
		&mock.ShardCoordinatorStub{},
	)

	scheduledTxsExec.AddScheduledTx([]byte("txHash1"), &transaction.Transaction{Nonce: 0})
	err := scheduledTxsExec.Execute([]byte("txHash1"))
	assert.Nil(t, err)
}

func TestScheduledTxsExecution_ExecuteAllShouldErrNilHaveTimeHandler(t *testing.T) {
	t.Parallel()

	scheduledTxsExec, _ := NewScheduledTxsExecution(
		&testscommon.TxProcessorMock{},
		&mock.TransactionCoordinatorMock{},
		&genericMocks.StorerMock{},
		&marshal.GogoProtoMarshalizer{},
		&hashingMocks.HasherMock{},
		&mock.ShardCoordinatorStub{},
	)

	err := scheduledTxsExec.ExecuteAll(nil)
	assert.Equal(t, process.ErrNilHaveTimeHandler, err)
}

func TestScheduledTxsExecution_ExecuteAllShouldErrTimeIsOut(t *testing.T) {
	t.Parallel()

	scheduledTxsExec, _ := NewScheduledTxsExecution(
		&testscommon.TxProcessorMock{},
		&mock.TransactionCoordinatorMock{},
		&genericMocks.StorerMock{},
		&marshal.GogoProtoMarshalizer{},
		&hashingMocks.HasherMock{},
		&mock.ShardCoordinatorStub{},
	)

	haveTimeFunction := func() time.Duration { return time.Duration(-1) }
	scheduledTxsExec.AddScheduledTx([]byte("txHash1"), &transaction.Transaction{Nonce: 0})

	err := scheduledTxsExec.ExecuteAll(haveTimeFunction)
	assert.Equal(t, process.ErrTimeIsOut, err)
}

func TestScheduledTxsExecution_ExecuteAllShouldErrFailedTransaction(t *testing.T) {
	t.Parallel()

	localError := errors.New("error")
	scheduledTxsExec, _ := NewScheduledTxsExecution(
		&testscommon.TxProcessorMock{
			ProcessTransactionCalled: func(transaction *transaction.Transaction) (vmcommon.ReturnCode, error) {
				return vmcommon.Ok, localError
			},
		},
		&mock.TransactionCoordinatorMock{},
		&genericMocks.StorerMock{},
		&marshal.GogoProtoMarshalizer{},
		&hashingMocks.HasherMock{},
		&mock.ShardCoordinatorStub{},
	)

	haveTimeFunction := func() time.Duration { return time.Duration(100) }
	scheduledTxsExec.AddScheduledTx([]byte("txHash1"), &transaction.Transaction{Nonce: 0})

	err := scheduledTxsExec.ExecuteAll(haveTimeFunction)
	assert.Equal(t, localError, err)
}

func TestScheduledTxsExecution_ExecuteAllShouldWorkOnErrFailedTransaction(t *testing.T) {
	t.Parallel()

	scheduledTxsExec, _ := NewScheduledTxsExecution(
		&testscommon.TxProcessorMock{
			ProcessTransactionCalled: func(transaction *transaction.Transaction) (vmcommon.ReturnCode, error) {
				return vmcommon.Ok, process.ErrFailedTransaction
			},
		},
		&mock.TransactionCoordinatorMock{},
		&genericMocks.StorerMock{},
		&marshal.GogoProtoMarshalizer{},
		&hashingMocks.HasherMock{},
		&mock.ShardCoordinatorStub{},
	)

	haveTimeFunction := func() time.Duration { return time.Duration(100) }
	scheduledTxsExec.AddScheduledTx([]byte("txHash1"), &transaction.Transaction{Nonce: 0})

	err := scheduledTxsExec.ExecuteAll(haveTimeFunction)
	assert.Nil(t, err)
}

func TestScheduledTxsExecution_ExecuteAllShouldWork(t *testing.T) {
	t.Parallel()

	numTxsExecuted := 0
	scheduledTxsExec, _ := NewScheduledTxsExecution(
		&testscommon.TxProcessorMock{
			ProcessTransactionCalled: func(transaction *transaction.Transaction) (vmcommon.ReturnCode, error) {
				numTxsExecuted++
				return vmcommon.Ok, nil
			},
		},
		&mock.TransactionCoordinatorMock{},
		&genericMocks.StorerMock{},
		&marshal.GogoProtoMarshalizer{},
		&hashingMocks.HasherMock{},
		&mock.ShardCoordinatorStub{},
	)

	haveTimeFunction := func() time.Duration { return time.Duration(100) }
	scheduledTxsExec.AddScheduledTx([]byte("txHash1"), &transaction.Transaction{Nonce: 0})
	scheduledTxsExec.AddScheduledTx([]byte("txHash2"), &transaction.Transaction{Nonce: 1})
	scheduledTxsExec.AddScheduledTx([]byte("txHash3"), &transaction.Transaction{Nonce: 2})

	err := scheduledTxsExec.ExecuteAll(haveTimeFunction)
	assert.Nil(t, err)
	assert.Equal(t, 3, numTxsExecuted)
}

func TestScheduledTxsExecution_executeShouldErr(t *testing.T) {
	t.Parallel()

	scheduledTxsExec, _ := NewScheduledTxsExecution(
		&testscommon.TxProcessorMock{},
		&mock.TransactionCoordinatorMock{},
		&genericMocks.StorerMock{},
		&marshal.GogoProtoMarshalizer{},
		&hashingMocks.HasherMock{},
		&mock.ShardCoordinatorStub{},
	)

	err := scheduledTxsExec.execute(nil)
	assert.True(t, errors.Is(err, process.ErrWrongTypeAssertion))
}

func TestScheduledTxsExecution_executeShouldWork(t *testing.T) {
	t.Parallel()

	response := errors.New("response")
	scheduledTxsExec, _ := NewScheduledTxsExecution(
		&testscommon.TxProcessorMock{
			ProcessTransactionCalled: func(transaction *transaction.Transaction) (vmcommon.ReturnCode, error) {
				return vmcommon.Ok, response
			},
		},
		&mock.TransactionCoordinatorMock{},
		&genericMocks.StorerMock{},
		&marshal.GogoProtoMarshalizer{},
		&hashingMocks.HasherMock{},
		&mock.ShardCoordinatorStub{},
	)

	err := scheduledTxsExec.execute(&transaction.Transaction{Nonce: 0})
	assert.Equal(t, response, err)
}

func TestScheduledTxsExecution_computeScheduledSCRsShouldWork(t *testing.T) {
	t.Parallel()

	shardCoordinator := &mock.ShardCoordinatorStub{
		SameShardCalled: func(_, _ []byte) bool {
			return false
		},
	}

	mapAllIntermediateTxsBeforeScheduledExecution := map[block.Type]map[string]data.TransactionHandler{
		0: {
			"txHash1": &transaction.Transaction{Nonce: 1},
			"txHash2": &transaction.Transaction{Nonce: 2},
		},
	}
	mapAllIntermediateTxsAfterScheduledExecution := map[block.Type]map[string]data.TransactionHandler{
		1: {
			"txHash3": &transaction.Transaction{Nonce: 3},
			"txHash4": &transaction.Transaction{Nonce: 4},
		},
	}

	t.Run("nil maps, empty scheduled scrs", func(t *testing.T) {
		t.Parallel()

		scheduledTxsExec, _ := NewScheduledTxsExecution(
			&testscommon.TxProcessorMock{},
			&mock.TransactionCoordinatorMock{},
			&genericMocks.StorerMock{},
			&marshal.GogoProtoMarshalizer{},
			&hashingMocks.HasherMock{},
			shardCoordinator,
		)

		scheduledTxsExec.ComputeScheduledIntermediateTxs(nil, nil)

		assert.Equal(t, 0, len(scheduledTxsExec.GetMapScheduledIntermediateTxs()))
	})
	t.Run("nil map after txs execution, empty scheduled scrs", func(t *testing.T) {
		t.Parallel()

		scheduledTxsExec, _ := NewScheduledTxsExecution(
			&testscommon.TxProcessorMock{},
			&mock.TransactionCoordinatorMock{},
			&genericMocks.StorerMock{},
			&marshal.GogoProtoMarshalizer{},
			&hashingMocks.HasherMock{},
			shardCoordinator,
		)

		scheduledTxsExec.ComputeScheduledIntermediateTxs(mapAllIntermediateTxsBeforeScheduledExecution, nil)

		assert.Equal(t, 0, len(scheduledTxsExec.GetMapScheduledIntermediateTxs()))
	})
	t.Run("nil map after txs execution, empty scheduled scrs", func(t *testing.T) {
		t.Parallel()

		scheduledTxsExec, _ := NewScheduledTxsExecution(
			&testscommon.TxProcessorMock{},
			&mock.TransactionCoordinatorMock{},
			&genericMocks.StorerMock{},
			&marshal.GogoProtoMarshalizer{},
			&hashingMocks.HasherMock{},
			shardCoordinator,
		)

		localMapAllIntermediateTxsAfterScheduledExecution := map[block.Type]map[string]data.TransactionHandler{
			0: {
				"txHash1": &transaction.Transaction{Nonce: 1},
				"txHash2": &transaction.Transaction{Nonce: 2},
			},
		}
		scheduledTxsExec.ComputeScheduledIntermediateTxs(
			mapAllIntermediateTxsBeforeScheduledExecution,
			localMapAllIntermediateTxsAfterScheduledExecution,
		)

		assert.Equal(t, 0, len(scheduledTxsExec.mapScheduledIntermediateTxs))
	})
	t.Run("should work", func(t *testing.T) {
		t.Parallel()

		scheduledTxsExec, _ := NewScheduledTxsExecution(
			&testscommon.TxProcessorMock{},
			&mock.TransactionCoordinatorMock{},
			&genericMocks.StorerMock{},
			&marshal.GogoProtoMarshalizer{},
			&hashingMocks.HasherMock{},
			shardCoordinator,
		)

		scheduledTxsExec.ComputeScheduledIntermediateTxs(
			mapAllIntermediateTxsBeforeScheduledExecution,
			mapAllIntermediateTxsAfterScheduledExecution,
		)

		mapScheduledSCRs := scheduledTxsExec.GetMapScheduledIntermediateTxs()
		assert.Equal(t, 1, len(mapScheduledSCRs))
		assert.Equal(t, 2, len(mapScheduledSCRs[1]))
	})
}

func TestScheduledTxsExecution_computeScheduledSCRsShouldRemoveInvalidSCRs(t *testing.T) {
	t.Parallel()

	scheduledTxsExec, _ := NewScheduledTxsExecution(
		&testscommon.TxProcessorMock{},
		&mock.TransactionCoordinatorMock{},
		&genericMocks.StorerMock{},
		&marshal.GogoProtoMarshalizer{},
		&hashingMocks.HasherMock{},
		&mock.ShardCoordinatorStub{
			SameShardCalled: func(_, _ []byte) bool {
				return false
			},
		},
	)

	txHash1 := "txHash1"
	txHash2 := "txHash2"
	txHash3 := "txHash3"

	tx1 := &transaction.Transaction{Nonce: 1}
	tx2 := &transaction.Transaction{Nonce: 2}
	tx3 := &transaction.Transaction{Nonce: 3}

	mapAllIntermediateTxsBeforeScheduledExecutionWithInvalid := map[block.Type]map[string]data.TransactionHandler{
		block.SmartContractResultBlock: {
			"txHashNoScheduled0": &transaction.Transaction{Nonce: 11},
			"txHashNoScheduled1": &transaction.Transaction{Nonce: 12},
		},
	}

	mapAllIntermediateTxsAfterScheduledExecutionWithInvalid := map[block.Type]map[string]data.TransactionHandler{
		block.SmartContractResultBlock: {
			txHash1: tx1,
			txHash3: tx3,
		},
		block.InvalidBlock: {
			txHash2: tx2,
		},
	}

	mb1TxHashes := [][]byte{
		[]byte(txHash1),
		[]byte(txHash2),
		[]byte(txHash3),
	}

	mbs := block.MiniBlockSlice{
		&block.MiniBlock{TxHashes: mb1TxHashes},
	}

	scheduledTxsExec.AddScheduledMiniBlocks(mbs)
	scheduledTxsExec.ComputeScheduledIntermediateTxs(
		mapAllIntermediateTxsBeforeScheduledExecutionWithInvalid,
		mapAllIntermediateTxsAfterScheduledExecutionWithInvalid,
	)

	mapScheduledSCRs := scheduledTxsExec.mapScheduledIntermediateTxs

	assert.Equal(t, 2, len(mapScheduledSCRs))

	scheduledSCRs := mapScheduledSCRs[block.SmartContractResultBlock]
	assert.Equal(t, 2, len(scheduledSCRs))
	assert.True(t, reflect.DeepEqual(tx1, scheduledSCRs[0]))
	assert.True(t, reflect.DeepEqual(tx3, scheduledSCRs[1]))

	invalidSCRs := mapScheduledSCRs[block.InvalidBlock]
	assert.Equal(t, 1, len(invalidSCRs))
	assert.True(t, reflect.DeepEqual(tx2, invalidSCRs[0]))
}

func TestScheduledTxsExecution_getAllIntermediateTxsAfterScheduledExecution(t *testing.T) {
	t.Parallel()

	allTxsBeforeExec := map[block.Type]map[string]data.TransactionHandler{
		0: {
			"txHash1": &transaction.Transaction{Nonce: 1},
			"txHash2": &transaction.Transaction{Nonce: 2},
		},
	}
	allTxsAfterExec := map[string]data.TransactionHandler{
		"txHash3": &transaction.Transaction{Nonce: 3},
		"txHash4": &transaction.Transaction{Nonce: 4},
	}

	t.Run("not already existing txs, different shard", func(t *testing.T) {
		t.Parallel()

		scheduledTxsExec, _ := NewScheduledTxsExecution(
			&testscommon.TxProcessorMock{},
			&mock.TransactionCoordinatorMock{},
			&genericMocks.StorerMock{},
			&marshal.GogoProtoMarshalizer{},
			&hashingMocks.HasherMock{},
			&mock.ShardCoordinatorStub{
				SameShardCalled: func(_, _ []byte) bool {
					return false
				},
			},
		)

		scrsInfo := scheduledTxsExec.getAllIntermediateTxsAfterScheduledExecution(
			allTxsBeforeExec[0],
			allTxsAfterExec,
			0,
		)

		assert.Equal(t, 2, len(scrsInfo))
	})
	t.Run("not already existing txs, same shard, scr", func(t *testing.T) {
		t.Parallel()

		scheduledTxsExec, _ := NewScheduledTxsExecution(
			&testscommon.TxProcessorMock{},
			&mock.TransactionCoordinatorMock{},
			&genericMocks.StorerMock{},
			&marshal.GogoProtoMarshalizer{},
			&hashingMocks.HasherMock{},
			&mock.ShardCoordinatorStub{
				SameShardCalled: func(_, _ []byte) bool {
					return true
				},
			},
		)

		scrsInfo := scheduledTxsExec.getAllIntermediateTxsAfterScheduledExecution(
			allTxsBeforeExec[0],
			allTxsAfterExec,
			block.SmartContractResultBlock,
		)

		assert.Equal(t, 0, len(scrsInfo))
	})
	t.Run("not already existing txs, same shard, receipt", func(t *testing.T) {
		t.Parallel()

		scheduledTxsExec, _ := NewScheduledTxsExecution(
			&testscommon.TxProcessorMock{},
			&mock.TransactionCoordinatorMock{},
			&genericMocks.StorerMock{},
			&marshal.GogoProtoMarshalizer{},
			&hashingMocks.HasherMock{},
			&mock.ShardCoordinatorStub{
				SameShardCalled: func(_, _ []byte) bool {
					return true
				},
			},
		)

		scrsInfo := scheduledTxsExec.getAllIntermediateTxsAfterScheduledExecution(
			allTxsBeforeExec[0],
			allTxsAfterExec,
			block.ReceiptBlock,
		)

		assert.Equal(t, 0, len(scrsInfo))
	})
	t.Run("not already existing txs, same shard, transaction", func(t *testing.T) {
		t.Parallel()

		scheduledTxsExec, _ := NewScheduledTxsExecution(
			&testscommon.TxProcessorMock{},
			&mock.TransactionCoordinatorMock{},
			&genericMocks.StorerMock{},
			&marshal.GogoProtoMarshalizer{},
			&hashingMocks.HasherMock{},
			&mock.ShardCoordinatorStub{
				SameShardCalled: func(_, _ []byte) bool {
					return true
				},
			},
		)

		scrsInfo := scheduledTxsExec.getAllIntermediateTxsAfterScheduledExecution(
			allTxsBeforeExec[0],
			allTxsAfterExec,
			block.TxBlock,
		)

		assert.Equal(t, 2, len(scrsInfo))
	})
	t.Run("not already existing txs, same shard, invalid", func(t *testing.T) {
		t.Parallel()

		scheduledTxsExec, _ := NewScheduledTxsExecution(
			&testscommon.TxProcessorMock{},
			&mock.TransactionCoordinatorMock{},
			&genericMocks.StorerMock{},
			&marshal.GogoProtoMarshalizer{},
			&hashingMocks.HasherMock{},
			&mock.ShardCoordinatorStub{
				SameShardCalled: func(_, _ []byte) bool {
					return true
				},
			},
		)

		scrsInfo := scheduledTxsExec.getAllIntermediateTxsAfterScheduledExecution(
			allTxsBeforeExec[0],
			allTxsAfterExec,
			block.InvalidBlock,
		)

		assert.Equal(t, 2, len(scrsInfo))
	})
	t.Run("not existing block type, different shard", func(t *testing.T) {
		t.Parallel()

		scheduledTxsExec, _ := NewScheduledTxsExecution(
			&testscommon.TxProcessorMock{},
			&mock.TransactionCoordinatorMock{},
			&genericMocks.StorerMock{},
			&marshal.GogoProtoMarshalizer{},
			&hashingMocks.HasherMock{},
			&mock.ShardCoordinatorStub{
				SameShardCalled: func(_, _ []byte) bool {
					return false
				},
			},
		)

		scrsInfo := scheduledTxsExec.getAllIntermediateTxsAfterScheduledExecution(
			allTxsBeforeExec[0],
			allTxsAfterExec,
			0,
		)

		assert.Equal(t, 2, len(scrsInfo))
	})
	t.Run("already existing txs, different shard", func(t *testing.T) {
		t.Parallel()

		scheduledTxsExec, _ := NewScheduledTxsExecution(
			&testscommon.TxProcessorMock{},
			&mock.TransactionCoordinatorMock{},
			&genericMocks.StorerMock{},
			&marshal.GogoProtoMarshalizer{},
			&hashingMocks.HasherMock{},
			&mock.ShardCoordinatorStub{
				SameShardCalled: func(_, _ []byte) bool {
					return false
				},
			},
		)

		allTxsAfterExec := map[string]data.TransactionHandler{
			"txHash1": &transaction.Transaction{Nonce: 1},
			"txHash2": &transaction.Transaction{Nonce: 2},
		}

		scrsInfo := scheduledTxsExec.getAllIntermediateTxsAfterScheduledExecution(
			allTxsBeforeExec[0],
			allTxsAfterExec,
			0,
		)

		assert.Equal(t, 0, len(scrsInfo))
	})
}

func TestScheduledTxsExecution_GetScheduledIntermediateTxsNonEmptySCRsMap(t *testing.T) {
	t.Parallel()

	allTxsAfterExec := map[block.Type]map[string]data.TransactionHandler{
		0: {
			"txHash1": &transaction.Transaction{Nonce: 1},
			"txHash2": &transaction.Transaction{Nonce: 2},
		},
		1: {
			"txHash3": &transaction.Transaction{Nonce: 3},
			"txHash4": &transaction.Transaction{Nonce: 4},
		},
	}

	scheduledTxsExec, _ := NewScheduledTxsExecution(
		&testscommon.TxProcessorMock{},
		&mock.TransactionCoordinatorMock{},
		&genericMocks.StorerMock{},
		&marshal.GogoProtoMarshalizer{},
		&hashingMocks.HasherMock{},
		&mock.ShardCoordinatorStub{
			SameShardCalled: func(_, _ []byte) bool {
				return false
			},
		},
	)

	scheduledTxsExec.ComputeScheduledIntermediateTxs(
		nil,
		allTxsAfterExec,
	)

	scheduledIntermediateTxs := scheduledTxsExec.GetScheduledIntermediateTxs()

	assert.Equal(t, 2, len(scheduledIntermediateTxs))
	assert.Equal(t, 2, len(scheduledIntermediateTxs[0]))
	assert.Equal(t, 2, len(scheduledIntermediateTxs[1]))
}

func TestScheduledTxsExecution_GetScheduledIntermediateTxsEmptySCRsMap(t *testing.T) {
	t.Parallel()

	allTxsAfterExec := make(map[block.Type]map[string]data.TransactionHandler)

	scheduledTxsExec, _ := NewScheduledTxsExecution(
		&testscommon.TxProcessorMock{},
		&mock.TransactionCoordinatorMock{},
		&genericMocks.StorerMock{},
		&marshal.GogoProtoMarshalizer{},
		&hashingMocks.HasherMock{},
		&mock.ShardCoordinatorStub{
			SameShardCalled: func(_, _ []byte) bool {
				return false
			},
		},
	)

	scheduledTxsExec.ComputeScheduledIntermediateTxs(
		nil,
		allTxsAfterExec,
	)

	scheduledIntermediateTxs := scheduledTxsExec.GetScheduledIntermediateTxs()

	assert.Equal(t, 0, len(scheduledIntermediateTxs))
}

func TestScheduledTxsExecution_SetScheduledInfo(t *testing.T) {
	t.Parallel()

	scheduledTxsExec, _ := NewScheduledTxsExecution(
		&testscommon.TxProcessorMock{},
		&mock.TransactionCoordinatorMock{},
		&genericMocks.StorerMock{},
		&marshal.GogoProtoMarshalizer{},
		&hashingMocks.HasherMock{},
		&mock.ShardCoordinatorStub{},
	)

	rootHash := []byte("root hash")
	gasAndFees := scheduled.GasAndFees{}
	intermediateTxs := map[block.Type][]data.TransactionHandler{
		0: {
			&transaction.Transaction{Nonce: 1},
			&transaction.Transaction{Nonce: 2},
		},
		1: {
			&transaction.Transaction{Nonce: 3},
			&transaction.Transaction{Nonce: 4},
		},
	}
	mbs := block.MiniBlockSlice{
		0: {
			Type: block.InvalidBlock,
		},
	}

	scheduledInfo := &process.ScheduledInfo{
		RootHash:        rootHash,
		IntermediateTxs: intermediateTxs,
		GasAndFees:      gasAndFees,
		MiniBlocks:      mbs,
	}
	scheduledTxsExec.SetScheduledInfo(scheduledInfo)

	assert.Equal(t, rootHash, scheduledTxsExec.GetScheduledRootHash())
	assert.Equal(t, gasAndFees, scheduledTxsExec.GetScheduledGasAndFees())
	assert.Equal(t, intermediateTxs, scheduledTxsExec.GetScheduledIntermediateTxs())
	assert.Equal(t, mbs, scheduledTxsExec.GetScheduledMiniBlocks())
}

func TestScheduledTxsExecution_Setters(t *testing.T) {
	t.Parallel()

	rootHash := []byte("root hash")
	gasAndFees := scheduled.GasAndFees{}

	scheduledTxsExec, _ := NewScheduledTxsExecution(
		&testscommon.TxProcessorMock{},
		&mock.TransactionCoordinatorMock{},
		&genericMocks.StorerMock{},
		&marshal.GogoProtoMarshalizer{},
		&hashingMocks.HasherMock{},
		&mock.ShardCoordinatorStub{},
	)
	scheduledTxsExec.SetTransactionCoordinator(&mock.TransactionCoordinatorMock{})
	scheduledTxsExec.SetTransactionProcessor(&testscommon.TxProcessorMock{})

	scheduledTxsExec.SetScheduledGasAndFees(gasAndFees)
	assert.Equal(t, gasAndFees, scheduledTxsExec.GetScheduledGasAndFees())

	scheduledTxsExec.SetScheduledRootHash(rootHash)
	assert.Equal(t, rootHash, scheduledTxsExec.GetScheduledRootHash())
}

func TestScheduledTxsExecution_getScheduledInfoForHeaderShouldFail(t *testing.T) {
	t.Parallel()

	rootHash := []byte("root hash")

	t.Run("failed to get SCRs saved data from storage", func(t *testing.T) {
		t.Parallel()

		expectedErr := errors.New("storer err")
		scheduledTxsExec, _ := NewScheduledTxsExecution(
			&testscommon.TxProcessorMock{},
			&mock.TransactionCoordinatorMock{},
			&storageMocks.StorerStub{
				GetCalled: func(_ []byte, priority common.StorageAccessType) ([]byte, error) {
					return nil, expectedErr
				},
			},
			&marshal.GogoProtoMarshalizer{},
			&hashingMocks.HasherMock{},
			&mock.ShardCoordinatorStub{},
		)

		scheduledInfo, err := scheduledTxsExec.getScheduledInfoForHeader(rootHash)
		assert.Nil(t, scheduledInfo)
		assert.Equal(t, expectedErr, err)
	})
	t.Run("failed to unmarshal data", func(t *testing.T) {
		t.Parallel()

		expectedErr := errors.New("marshaller err")
		scheduledTxsExec, _ := NewScheduledTxsExecution(
			&testscommon.TxProcessorMock{},
			&mock.TransactionCoordinatorMock{},
			&storageMocks.StorerStub{
				GetCalled: func(_ []byte, priority common.StorageAccessType) ([]byte, error) {
					return nil, nil
				},
			},
			&testscommon.MarshalizerStub{
				UnmarshalCalled: func(_ interface{}, _ []byte) error {
					return expectedErr
				},
			},
			&hashingMocks.HasherMock{},
			&mock.ShardCoordinatorStub{},
		)

		scheduledInfo, err := scheduledTxsExec.getScheduledInfoForHeader(rootHash)
		assert.Nil(t, scheduledInfo)
		assert.Equal(t, expectedErr, err)
	})
}

func TestScheduledTxsExecution_getScheduledInfoForHeaderShouldWork(t *testing.T) {
	t.Parallel()

	headerHash := []byte("root hash")
	expectedGasAndFees := scheduled.GasAndFees{
		AccumulatedFees: big.NewInt(101),
		DeveloperFees:   big.NewInt(102),
		GasProvided:     103,
		GasPenalized:    104,
		GasRefunded:     105,
	}

	scheduledSCRs := &scheduled.ScheduledSCRs{
		RootHash:   headerHash,
		Scrs:       []*smartContractResult.SmartContractResult{},
		GasAndFees: &expectedGasAndFees,
	}
	marshalledSCRsSavedData, _ := json.Marshal(scheduledSCRs)

	scheduledTxsExec, _ := NewScheduledTxsExecution(
		&testscommon.TxProcessorMock{},
		&mock.TransactionCoordinatorMock{},
		&storageMocks.StorerStub{
			GetCalled: func(_ []byte, priority common.StorageAccessType) ([]byte, error) {
				return marshalledSCRsSavedData, nil
			},
		},
		&testscommon.MarshalizerMock{},
		&hashingMocks.HasherMock{},
		&mock.ShardCoordinatorStub{},
	)

	scheduledInfo, _ := scheduledTxsExec.getScheduledInfoForHeader(headerHash)

	assert.Equal(t, headerHash, scheduledInfo.RootHash)
	assert.Equal(t, expectedGasAndFees, scheduledInfo.GasAndFees)
	assert.Nil(t, scheduledInfo.IntermediateTxs)
	assert.Equal(t, block.MiniBlockSlice(nil), scheduledInfo.MiniBlocks)
}

func TestScheduledTxsExecution_getMarshalledScheduledInfoShouldWork(t *testing.T) {
	t.Parallel()

	scheduledRootHash := []byte("root hash")
	mapSCRs := map[block.Type][]data.TransactionHandler{
		block.SmartContractResultBlock: {
			&smartContractResult.SmartContractResult{
				Nonce: 1,
			},
		},
	}
	gasAndFees := scheduled.GasAndFees{
		AccumulatedFees: big.NewInt(100),
	}

	scheduledSCRs := &scheduled.ScheduledSCRs{
		RootHash: scheduledRootHash,
		Scrs: []*smartContractResult.SmartContractResult{
			{
				Nonce: 1,
			},
		},
		GasAndFees: &gasAndFees,
	}
	expectedScheduledSCRs, _ := json.Marshal(scheduledSCRs)

	scheduledTxsExec, _ := NewScheduledTxsExecution(
		&testscommon.TxProcessorMock{},
		&mock.TransactionCoordinatorMock{},
		&genericMocks.StorerMock{},
		&testscommon.MarshalizerMock{},
		&hashingMocks.HasherMock{},
		&mock.ShardCoordinatorStub{},
	)

	scheduledInfo := &process.ScheduledInfo{
		RootHash:        scheduledRootHash,
		IntermediateTxs: mapSCRs,
		GasAndFees:      gasAndFees,
	}
	marshalledSCRs, err := scheduledTxsExec.getMarshalledScheduledInfo(scheduledInfo)
	assert.Nil(t, err)
	assert.Equal(t, expectedScheduledSCRs, marshalledSCRs)
}

func TestScheduledTxsExecution_RollBackToBlockShouldFail(t *testing.T) {
	t.Parallel()

	rootHash := []byte("root hash")

	expectedErr := errors.New("local err")
	scheduledTxsExec, _ := NewScheduledTxsExecution(
		&testscommon.TxProcessorMock{},
		&mock.TransactionCoordinatorMock{},
		&storageMocks.StorerStub{
			GetCalled: func(_ []byte, priority common.StorageAccessType) ([]byte, error) {
				return nil, expectedErr
			},
		},
		&marshal.GogoProtoMarshalizer{},
		&hashingMocks.HasherMock{},
		&mock.ShardCoordinatorStub{},
	)

	err := scheduledTxsExec.RollBackToBlock(rootHash)
	assert.Equal(t, expectedErr, err)
}

func TestScheduledTxsExecution_RollBackToBlockShouldWork(t *testing.T) {
	t.Parallel()

	headerHash := []byte("root hash")
	expectedGasAndFees := scheduled.GasAndFees{
		AccumulatedFees: big.NewInt(101),
		DeveloperFees:   big.NewInt(102),
		GasProvided:     103,
		GasPenalized:    104,
		GasRefunded:     105,
	}

	scheduledSCRs := &scheduled.ScheduledSCRs{
		RootHash: headerHash,
		Scrs: []*smartContractResult.SmartContractResult{
			{
				Nonce: 0,
			},
		},
		GasAndFees: &expectedGasAndFees,
	}
	marshalledSCRsSavedData, _ := json.Marshal(scheduledSCRs)

	scheduledTxsExec, _ := NewScheduledTxsExecution(
		&testscommon.TxProcessorMock{},
		&mock.TransactionCoordinatorMock{},
		&storageMocks.StorerStub{
			GetCalled: func(_ []byte, priority common.StorageAccessType) ([]byte, error) {
				return marshalledSCRsSavedData, nil
			},
		},
		&testscommon.MarshalizerMock{},
		&hashingMocks.HasherMock{},
		&mock.ShardCoordinatorStub{},
	)

	err := scheduledTxsExec.RollBackToBlock(headerHash)
	assert.Nil(t, err)

	scheduledInfo, err := scheduledTxsExec.getScheduledInfoForHeader(headerHash)
	require.Nil(t, err)
	assert.Equal(t, headerHash, scheduledInfo.RootHash)
	assert.Equal(t, expectedGasAndFees, scheduledInfo.GasAndFees)
	assert.NotNil(t, scheduledInfo.IntermediateTxs)
	assert.Equal(t, block.MiniBlockSlice(nil), scheduledInfo.MiniBlocks)
}

func TestScheduledTxsExecution_SaveState(t *testing.T) {
	t.Parallel()

	headerHash := []byte("header hash")
	scheduledRootHash := []byte("scheduled root hash")
	mapSCRs := map[block.Type][]data.TransactionHandler{
		block.SmartContractResultBlock: {
			&smartContractResult.SmartContractResult{
				Nonce: 1,
			},
		},
		block.InvalidBlock: {
			&transaction.Transaction{
				Nonce: 2,
			},
		},
	}
	gasAndFees := scheduled.GasAndFees{
		AccumulatedFees: big.NewInt(100),
	}

	scheduledSCRs := &scheduled.ScheduledSCRs{
		RootHash: scheduledRootHash,
		Scrs: []*smartContractResult.SmartContractResult{
			{
				Nonce: 1,
			},
		},
		InvalidTransactions: []*transaction.Transaction{
			{
				Nonce: 2,
			},
		},
		GasAndFees: &gasAndFees,
	}
	marshalledScheduledData, err := json.Marshal(scheduledSCRs)
	require.Nil(t, err)

	scheduledTxsExec, _ := NewScheduledTxsExecution(
		&testscommon.TxProcessorMock{},
		&mock.TransactionCoordinatorMock{},
		&storageMocks.StorerStub{
			PutCalled: func(key, data []byte, priority common.StorageAccessType) error {
				require.Equal(t, headerHash, key)
				require.Equal(t, marshalledScheduledData, data)
				return nil
			},
		},
		&testscommon.MarshalizerMock{},
		&hashingMocks.HasherMock{},
		&mock.ShardCoordinatorStub{},
	)

	scheduledInfo := &process.ScheduledInfo{
		RootHash:        scheduledRootHash,
		IntermediateTxs: mapSCRs,
		GasAndFees:      gasAndFees,
	}
	scheduledTxsExec.SaveState(headerHash, scheduledInfo)
}

func TestScheduledTxsExecution_SaveStateIfNeeded(t *testing.T) {
	t.Parallel()

	headerHash := []byte("header hash")

	wasCalled := false
	scheduledTxsExec, _ := NewScheduledTxsExecution(
		&testscommon.TxProcessorMock{},
		&mock.TransactionCoordinatorMock{},
		&storageMocks.StorerStub{
			PutCalled: func(key, _ []byte, priority common.StorageAccessType) error {
				wasCalled = true
				require.Equal(t, headerHash, key)
				return nil
			},
		},
		&testscommon.MarshalizerMock{},
		&hashingMocks.HasherMock{},
		&mock.ShardCoordinatorStub{},
	)

	scheduledTxsExec.SaveStateIfNeeded(headerHash)
	assert.False(t, wasCalled)

	scheduledTxsExec.AddScheduledTx([]byte("txHash1"), &transaction.Transaction{Nonce: 0})

	scheduledTxsExec.SaveStateIfNeeded(headerHash)
	assert.True(t, wasCalled)
}

func TestScheduledTxsExecution_IsScheduledTx(t *testing.T) {
	t.Parallel()

	txHash1 := []byte("txHash1")
	txHash2 := []byte("txHash2")

	scheduledTxsExec, _ := NewScheduledTxsExecution(
		&testscommon.TxProcessorMock{},
		&mock.TransactionCoordinatorMock{},
		&genericMocks.StorerMock{},
		&marshal.GogoProtoMarshalizer{},
		&hashingMocks.HasherMock{},
		&mock.ShardCoordinatorStub{},
	)
	scheduledTxsExec.AddScheduledTx(txHash1, &transaction.Transaction{Nonce: 0})

	ok := scheduledTxsExec.IsScheduledTx(txHash1)
	assert.True(t, ok)

	ok = scheduledTxsExec.IsScheduledTx(txHash2)
	assert.False(t, ok)
}

func TestScheduledTxsExecution_AddMiniBlocksWithNilReservedNilTxHashes(t *testing.T) {
	t.Run("nil Reserved", func(t *testing.T) {
		t.Parallel()

		scheduledTxsExec, _ := NewScheduledTxsExecution(
			&testscommon.TxProcessorMock{},
			&mock.TransactionCoordinatorMock{},
			&genericMocks.StorerMock{},
			&marshal.GogoProtoMarshalizer{},
			&hashingMocks.HasherMock{},
			&mock.ShardCoordinatorStub{},
		)

		miniBlocks := block.MiniBlockSlice{}
		mb := &block.MiniBlock{
			TxHashes:        make([][]byte, 10),
			ReceiverShardID: 1,
			SenderShardID:   2,
			Type:            3,
			Reserved:        nil,
		}
		miniBlocks = append(miniBlocks, mb)

		scheduledTxsExec.AddScheduledMiniBlocks(miniBlocks)

		assert.Nil(t, scheduledTxsExec.scheduledMbs[0].Reserved)
		assert.NotNil(t, scheduledTxsExec.scheduledMbs[0].TxHashes)
	})
	t.Run("nil TxHashes", func(t *testing.T) {
		t.Parallel()

		scheduledTxsExec, _ := NewScheduledTxsExecution(
			&testscommon.TxProcessorMock{},
			&mock.TransactionCoordinatorMock{},
			&genericMocks.StorerMock{},
			&marshal.GogoProtoMarshalizer{},
			&hashingMocks.HasherMock{},
			&mock.ShardCoordinatorStub{},
		)

		miniBlocks := block.MiniBlockSlice{}
		mb := &block.MiniBlock{
			TxHashes:        nil,
			ReceiverShardID: 1,
			SenderShardID:   2,
			Type:            3,
			Reserved:        make([]byte, 10),
		}
		miniBlocks = append(miniBlocks, mb)

		scheduledTxsExec.AddScheduledMiniBlocks(miniBlocks)

		assert.Nil(t, scheduledTxsExec.scheduledMbs[0].TxHashes)
		assert.NotNil(t, scheduledTxsExec.scheduledMbs[0].Reserved)
	})
}

func TestScheduledTxsExecution_AddMiniBlocksShouldWork(t *testing.T) {
	t.Parallel()
	scheduledTxsExec, _ := NewScheduledTxsExecution(
		&testscommon.TxProcessorMock{},
		&mock.TransactionCoordinatorMock{},
		&genericMocks.StorerMock{},
		&marshal.GogoProtoMarshalizer{},
		&hashingMocks.HasherMock{},
		&mock.ShardCoordinatorStub{},
	)

	miniBlocks := block.MiniBlockSlice{}
	mb1 := &block.MiniBlock{
		TxHashes:        make([][]byte, 10),
		ReceiverShardID: 1,
		SenderShardID:   2,
		Type:            3,
		Reserved:        make([]byte, 2),
	}
	mb2 := &block.MiniBlock{
		TxHashes:        make([][]byte, 5),
		ReceiverShardID: 3,
		SenderShardID:   1,
		Type:            2,
		Reserved:        make([]byte, 7),
	}

	miniBlocks = append(miniBlocks, mb1)
	miniBlocks = append(miniBlocks, mb2)

	scheduledTxsExec.AddScheduledMiniBlocks(miniBlocks)

	expectedLen := 2
	assert.Equal(t, expectedLen, len(scheduledTxsExec.scheduledMbs))
	assert.True(t, reflect.DeepEqual(miniBlocks[0], scheduledTxsExec.scheduledMbs[0]))
	assert.True(t, reflect.DeepEqual(miniBlocks[1], scheduledTxsExec.scheduledMbs[1]))
}

func TestScheduledTxsExecution_GetScheduledTxs(t *testing.T) {
	t.Parallel()

	scheduledTxsExec, _ := NewScheduledTxsExecution(
		&testscommon.TxProcessorMock{},
		&mock.TransactionCoordinatorMock{},
		&genericMocks.StorerMock{},
		&marshal.GogoProtoMarshalizer{},
		&hashingMocks.HasherMock{},
		&mock.ShardCoordinatorStub{},
	)
	firstTransaction := &transaction.Transaction{Nonce: 0}
	secondTransaction := &transaction.Transaction{Nonce: 1}
	scheduledTxsExec.AddScheduledTx([]byte("txHash1"), firstTransaction)
	scheduledTxsExec.AddScheduledTx([]byte("txHash2"), secondTransaction)

	scheduledTxs := scheduledTxsExec.GetScheduledTxs()

	expectedLen := 2
	assert.Equal(t, expectedLen, len(scheduledTxs))
	assert.True(t, reflect.DeepEqual(firstTransaction, scheduledTxs[0]))
	assert.True(t, reflect.DeepEqual(secondTransaction, scheduledTxs[1]))
}

func TestScheduledTxsExecution_GetScheduledMBs(t *testing.T) {
	t.Parallel()

	scheduledTxsExec, _ := NewScheduledTxsExecution(
		&testscommon.TxProcessorMock{},
		&mock.TransactionCoordinatorMock{},
		&genericMocks.StorerMock{},
		&marshal.GogoProtoMarshalizer{},
		&hashingMocks.HasherMock{},
		&mock.ShardCoordinatorStub{},
	)

	miniBlocks := block.MiniBlockSlice{}
	mb1 := &block.MiniBlock{
		TxHashes:        nil,
		ReceiverShardID: 1,
		SenderShardID:   2,
		Type:            3,
		Reserved:        make([]byte, 2),
	}
	mb2 := &block.MiniBlock{
		TxHashes:        make([][]byte, 5),
		ReceiverShardID: 3,
		SenderShardID:   1,
		Type:            2,
		Reserved:        nil,
	}
	mb3 := &block.MiniBlock{
		TxHashes:        make([][]byte, 10),
		ReceiverShardID: 2,
		SenderShardID:   2,
		Type:            2,
		Reserved:        make([]byte, 10),
	}

	miniBlocks = append(miniBlocks, mb1)
	miniBlocks = append(miniBlocks, mb2)
	miniBlocks = append(miniBlocks, mb3)

	scheduledTxsExec.AddScheduledMiniBlocks(miniBlocks)

	scheduledMBs := scheduledTxsExec.GetScheduledMiniBlocks()

	expectedLen := 3
	assert.Equal(t, expectedLen, len(scheduledMBs))

	assert.True(t, reflect.DeepEqual(mb1, scheduledMBs[0]))
	assert.True(t, reflect.DeepEqual(mb2, scheduledMBs[1]))
	assert.True(t, reflect.DeepEqual(mb3, scheduledMBs[2]))
}

func TestScheduledTxsExecution_GetScheduledRootHashForHeaderWithErrorShouldFail(t *testing.T) {
	t.Parallel()

	headerHash := []byte("root hash")
	expectedErr := errors.New("storer err")
	scheduledTxsExec, _ := NewScheduledTxsExecution(
		&testscommon.TxProcessorMock{},
		&mock.TransactionCoordinatorMock{},
		&storageMocks.StorerStub{
			GetCalled: func(_ []byte, priority common.StorageAccessType) ([]byte, error) {
				return nil, expectedErr
			},
		},
		&marshal.GogoProtoMarshalizer{},
		&hashingMocks.HasherMock{},
		&mock.ShardCoordinatorStub{},
	)

	scheduledInfo, err := scheduledTxsExec.GetScheduledRootHashForHeader(headerHash)
	assert.Nil(t, scheduledInfo)
	assert.Equal(t, expectedErr, err)
}

func TestScheduledTxsExecution_GetScheduledRootHashForHeaderShouldWork(t *testing.T) {
	t.Parallel()

	headerHash := []byte("root hash")
	scheduledHash := []byte("scheduled hash")
	expectedGasAndFees := scheduled.GasAndFees{
		AccumulatedFees: big.NewInt(101),
		DeveloperFees:   big.NewInt(102),
		GasProvided:     103,
		GasPenalized:    104,
		GasRefunded:     105,
	}

	scheduledSCRs := &scheduled.ScheduledSCRs{
		RootHash:   scheduledHash,
		GasAndFees: &expectedGasAndFees,
	}
	marshalledSCRsSavedData, _ := json.Marshal(scheduledSCRs)

	scheduledTxsExec, _ := NewScheduledTxsExecution(
		&testscommon.TxProcessorMock{},
		&mock.TransactionCoordinatorMock{},
		&storageMocks.StorerStub{
			GetCalled: func(_ []byte, priority common.StorageAccessType) ([]byte, error) {
				return marshalledSCRsSavedData, nil
			},
		},
		&testscommon.MarshalizerMock{},
		&hashingMocks.HasherMock{},
		&mock.ShardCoordinatorStub{},
	)

	scheduledRootHash, err := scheduledTxsExec.GetScheduledRootHashForHeader(headerHash)

	assert.Nil(t, err)
	assert.Equal(t, scheduledHash, scheduledRootHash)
}

func TestScheduledTxsExecution_removeInvalidTxsFromScheduledMiniBlocks(t *testing.T) {
	t.Parallel()

	scheduledTxsExec, _ := NewScheduledTxsExecution(
		&testscommon.TxProcessorMock{},
		&mock.TransactionCoordinatorMock{},
		&genericMocks.StorerMock{},
		&marshal.GogoProtoMarshalizer{},
		&hashingMocks.HasherMock{},
		&mock.ShardCoordinatorStub{},
	)

	txHash1 := []byte("txHash1")
	txHash2 := []byte("txHash2")
	txHash3 := []byte("txHash3")
	txHash4 := []byte("txHash4")
	txHash5 := []byte("txHash5")
	txHash6 := []byte("txHash6")

	mb1TxHashes := [][]byte{
		txHash1,
		txHash2,
		txHash3,
		txHash4,
		txHash5,
	}
	mb2TxHashes := [][]byte{
		txHash6,
	}

	mbs := block.MiniBlockSlice{
		&block.MiniBlock{TxHashes: mb1TxHashes},
		&block.MiniBlock{TxHashes: mb2TxHashes},
	}

	scrsInfo := []*intermediateTxInfo{
		{txHash: txHash1},
		{txHash: txHash3},
		{txHash: txHash5},
		{txHash: txHash6},
	}

	scheduledTxsExec.scheduledMbs = mbs
	scheduledTxsExec.removeInvalidTxsFromScheduledMiniBlocks(scrsInfo)

<<<<<<< HEAD
	// TODO: check if a scheduledMB should have no TxHashes inside
	expectedLen := 0
	assert.Equal(t, expectedLen, len(scheduledTxsExec.scheduledMbs[1].TxHashes))
=======
	// a scheduled miniBlock without any txs is removed completely
	expectedNumScheduledMiniBlocks := 1
	assert.Equal(t, expectedNumScheduledMiniBlocks, len(scheduledTxsExec.scheduledMbs))
>>>>>>> 3e5e99eb

	expectedLen := 2
	assert.Equal(t, expectedLen, len(scheduledTxsExec.scheduledMbs[0].TxHashes))

	remainingTxHashes := scheduledTxsExec.scheduledMbs[0].TxHashes
	assert.True(t, bytes.Equal(txHash2, remainingTxHashes[0]))
	assert.True(t, bytes.Equal(txHash4, remainingTxHashes[1]))
}

func TestScheduledTxsExecution_getIndexOfTxHashInMiniBlock(t *testing.T) {
	t.Parallel()

	txHash1 := []byte("txHash1")
	txHash2 := []byte("txHash2")

	txHash6 := []byte("txHash6")

	mb1TxHashes := [][]byte{
		txHash1,
		txHash2,
	}

	mb0 := &block.MiniBlock{TxHashes: mb1TxHashes}

	assert.Equal(t, 0, getIndexOfTxHashInMiniBlock(txHash1, mb0))
	assert.Equal(t, 1, getIndexOfTxHashInMiniBlock(txHash2, mb0))
	assert.Equal(t, -1, getIndexOfTxHashInMiniBlock(txHash6, mb0))
}

func TestScheduledTxsExecution_setScheduledMiniBlockHashes(t *testing.T) {
	t.Parallel()

	hash := []byte("hash")

	t.Run("fail to calculate hash", func(t *testing.T) {
		expectedErr := errors.New("calculate hash err")
		scheduledTxsExec, _ := NewScheduledTxsExecution(
			&testscommon.TxProcessorMock{},
			&mock.TransactionCoordinatorMock{},
			&genericMocks.StorerMock{},
			&testscommon.MarshalizerStub{
				MarshalCalled: func(obj interface{}) ([]byte, error) {
					return nil, expectedErr
				},
			},
			&mock.HasherStub{},
			&mock.ShardCoordinatorStub{},
		)

		miniBlocks := block.MiniBlockSlice{&block.MiniBlock{
			TxHashes: [][]byte{[]byte("dummyhash")},
		}}
		scheduledTxsExec.AddScheduledMiniBlocks(miniBlocks)

		err := scheduledTxsExec.setScheduledMiniBlockHashes()
		assert.Equal(t, expectedErr, err)
	})

	t.Run("should work", func(t *testing.T) {
		mb := &block.MiniBlock{
			TxHashes: [][]byte{[]byte("dummyhash")},
		}

		scheduledTxsExec, _ := NewScheduledTxsExecution(
			&testscommon.TxProcessorMock{},
			&mock.TransactionCoordinatorMock{},
			&genericMocks.StorerMock{},
			&testscommon.MarshalizerStub{
				MarshalCalled: func(obj interface{}) ([]byte, error) {
					assert.Equal(t, mb, obj)
					return nil, nil
				},
			},
			&mock.HasherStub{
				ComputeCalled: func(s string) []byte {
					return hash
				},
			},
			&mock.ShardCoordinatorStub{},
		)

		miniBlocks := block.MiniBlockSlice{mb}
		scheduledTxsExec.AddScheduledMiniBlocks(miniBlocks)

		expectedMiniBlockHashes := make(map[string]struct{})
		expectedMiniBlockHashes[string(hash)] = struct{}{}

		err := scheduledTxsExec.setScheduledMiniBlockHashes()
		assert.Nil(t, err)
		assert.Equal(t, expectedMiniBlockHashes, scheduledTxsExec.mapScheduledMbHashes)
	})
}

func TestScheduledTxsExecution_IsMiniBlockExecuted(t *testing.T) {
	t.Parallel()

	hash1 := []byte("hash1")
	hash2 := []byte("hash2")

	scheduledTxsExec, _ := NewScheduledTxsExecution(
		&testscommon.TxProcessorMock{},
		&mock.TransactionCoordinatorMock{},
		&genericMocks.StorerMock{},
		&marshal.GogoProtoMarshalizer{},
		&mock.HasherStub{
			ComputeCalled: func(s string) []byte {
				return hash1
			},
		},
		&mock.ShardCoordinatorStub{},
	)

	miniBlocks := block.MiniBlockSlice{&block.MiniBlock{
		TxHashes: [][]byte{[]byte("dummyhash")},
	}}
	scheduledTxsExec.AddScheduledMiniBlocks(miniBlocks)

	err := scheduledTxsExec.setScheduledMiniBlockHashes()
	require.Nil(t, err)

	ok := scheduledTxsExec.IsMiniBlockExecuted(hash1)
	assert.True(t, ok)

	ok = scheduledTxsExec.IsScheduledTx(hash2)
	assert.False(t, ok)
}<|MERGE_RESOLUTION|>--- conflicted
+++ resolved
@@ -1526,15 +1526,9 @@
 	scheduledTxsExec.scheduledMbs = mbs
 	scheduledTxsExec.removeInvalidTxsFromScheduledMiniBlocks(scrsInfo)
 
-<<<<<<< HEAD
-	// TODO: check if a scheduledMB should have no TxHashes inside
-	expectedLen := 0
-	assert.Equal(t, expectedLen, len(scheduledTxsExec.scheduledMbs[1].TxHashes))
-=======
-	// a scheduled miniBlock without any txs is removed completely
+	//  a scheduled miniBlock without any txs is removed completely
 	expectedNumScheduledMiniBlocks := 1
 	assert.Equal(t, expectedNumScheduledMiniBlocks, len(scheduledTxsExec.scheduledMbs))
->>>>>>> 3e5e99eb
 
 	expectedLen := 2
 	assert.Equal(t, expectedLen, len(scheduledTxsExec.scheduledMbs[0].TxHashes))
