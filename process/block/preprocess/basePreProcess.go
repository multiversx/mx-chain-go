package preprocess

import (
	"sync"

	"github.com/ElrondNetwork/elrond-go/core"
	"github.com/ElrondNetwork/elrond-go/core/sliceUtil"
	"github.com/ElrondNetwork/elrond-go/data"
	"github.com/ElrondNetwork/elrond-go/data/block"
	"github.com/ElrondNetwork/elrond-go/dataRetriever"
	"github.com/ElrondNetwork/elrond-go/hashing"
	"github.com/ElrondNetwork/elrond-go/marshal"
	"github.com/ElrondNetwork/elrond-go/process"
	"github.com/ElrondNetwork/elrond-go/sharding"
	"github.com/ElrondNetwork/elrond-go/storage"
)

// TODO: increase code coverage with unit tests

const initialTxHashesSliceLen = 10

type txShardInfo struct {
	senderShardID   uint32
	receiverShardID uint32
}

type txInfo struct {
	tx data.TransactionHandler
	*txShardInfo
}

type txsHashesInfo struct {
	txHashes        [][]byte
	receiverShardID uint32
}

type txsForBlock struct {
	missingTxs     int
	mutTxsForBlock sync.RWMutex
	txHashAndInfo  map[string]*txInfo
}

type basePreProcess struct {
	hasher           hashing.Hasher
	marshalizer      marshal.Marshalizer
	shardCoordinator sharding.Coordinator
	gasHandler       process.GasHandler
	economicsFee     process.FeeHandler
}

func (bpp *basePreProcess) removeDataFromPools(body *block.Body, miniBlockPool storage.Cacher, txPool dataRetriever.ShardedDataCacherNotifier, mbType block.Type) error {
	if miniBlockPool == nil || miniBlockPool.IsInterfaceNil() {
		return process.ErrNilMiniBlockPool
	}
	if txPool == nil || txPool.IsInterfaceNil() {
		return process.ErrNilTransactionPool
	}

	if body == nil {
		return process.ErrNilTxBlockBody
	}
	for i := 0; i < len(body.MiniBlocks); i++ {
		currentMiniBlock := body.MiniBlocks[i]
		if currentMiniBlock.Type != mbType {
			continue
		}

		strCache := process.ShardCacherIdentifier(currentMiniBlock.SenderShardID, currentMiniBlock.ReceiverShardID)
		txPool.RemoveSetOfDataFromPool(currentMiniBlock.TxHashes, strCache)

		miniBlockHash, err := core.CalculateHash(bpp.marshalizer, bpp.hasher, currentMiniBlock)
		if err != nil {
			return err
		}

		miniBlockPool.Remove(miniBlockHash)
	}

	return nil
}

func (bpp *basePreProcess) createMarshalizedData(txHashes [][]byte, forBlock *txsForBlock) ([][]byte, error) {
	mrsTxs := make([][]byte, 0, len(txHashes))
	for _, txHash := range txHashes {
		forBlock.mutTxsForBlock.RLock()
		txInfoFromMap := forBlock.txHashAndInfo[string(txHash)]
		forBlock.mutTxsForBlock.RUnlock()

		if txInfoFromMap == nil || txInfoFromMap.tx == nil {
			continue
		}

		txMrs, err := bpp.marshalizer.Marshal(txInfoFromMap.tx)
		if err != nil {
			return nil, process.ErrMarshalWithoutSuccess
		}
		mrsTxs = append(mrsTxs, txMrs)
	}

	log.Trace("basePreProcess.createMarshalizedData",
		"num txs", len(mrsTxs),
	)

	return mrsTxs, nil
}

func (bpp *basePreProcess) saveTxsToStorage(
	txHashes [][]byte,
	forBlock *txsForBlock,
	store dataRetriever.StorageService,
	dataUnit dataRetriever.UnitType,
) error {

	for i := 0; i < len(txHashes); i++ {
		txHash := txHashes[i]

		forBlock.mutTxsForBlock.RLock()
		txInfoFromMap := forBlock.txHashAndInfo[string(txHash)]
		forBlock.mutTxsForBlock.RUnlock()

		if txInfoFromMap == nil || txInfoFromMap.tx == nil {
			log.Debug("missing transaction in saveTxsToStorage ", "type", dataUnit, "txHash", txHash)
			return process.ErrMissingTransaction
		}

		buff, err := bpp.marshalizer.Marshal(txInfoFromMap.tx)
		if err != nil {
			return err
		}

		errNotCritical := store.Put(dataUnit, txHash, buff)
		if errNotCritical != nil {
			log.Debug("store.Put",
				"error", errNotCritical.Error(),
				"dataUnit", dataUnit,
			)
		}
	}

	return nil
}

func (bpp *basePreProcess) baseReceivedTransaction(
	txHash []byte,
	forBlock *txsForBlock,
	txPool dataRetriever.ShardedDataCacherNotifier,
	blockType block.Type,
) bool {
	searchFirst := blockType == block.InvalidBlock
	forBlock.mutTxsForBlock.Lock()

	if forBlock.missingTxs > 0 {
		txInfoForHash := forBlock.txHashAndInfo[string(txHash)]
		if txInfoForHash != nil && txInfoForHash.txShardInfo != nil &&
			(txInfoForHash.tx == nil || txInfoForHash.tx.IsInterfaceNil()) {
			tx, _ := process.GetTransactionHandlerFromPool(
				txInfoForHash.senderShardID,
				txInfoForHash.receiverShardID,
				txHash,
				txPool,
				searchFirst)

			if tx != nil {
				forBlock.txHashAndInfo[string(txHash)].tx = tx
				forBlock.missingTxs--
			}
		}
		missingTxs := forBlock.missingTxs
		forBlock.mutTxsForBlock.Unlock()

		return missingTxs == 0
	}
	forBlock.mutTxsForBlock.Unlock()

	return false
}

func (bpp *basePreProcess) computeExistingAndMissing(
	body *block.Body,
	forBlock *txsForBlock,
	_ chan bool,
	currType block.Type,
	txPool dataRetriever.ShardedDataCacherNotifier,
) map[uint32][]*txsHashesInfo {

<<<<<<< HEAD
	missingTxsForShard := make(map[uint32][]*txsHashesInfo, 0)
	if body == nil {
		return missingTxsForShard
	}

=======
	searchFirst := currType == block.InvalidBlock
	missingTxsForShard := make(map[uint32][]*txsHashesInfo, len(body))
	txHashes := make([][]byte, 0, initialTxHashesSliceLen)
>>>>>>> 6ccf18ca
	forBlock.mutTxsForBlock.Lock()

	for i := 0; i < len(body.MiniBlocks); i++ {
		miniBlock := body.MiniBlocks[i]
		if miniBlock.Type != currType {
			continue
		}

		txShardInfoObject := &txShardInfo{senderShardID: miniBlock.SenderShardID, receiverShardID: miniBlock.ReceiverShardID}

		for j := 0; j < len(miniBlock.TxHashes); j++ {
			txHash := miniBlock.TxHashes[j]
			tx, err := process.GetTransactionHandlerFromPool(
				miniBlock.SenderShardID,
				miniBlock.ReceiverShardID,
				txHash,
				txPool,
				searchFirst)

			if err != nil {
				txHashes = append(txHashes, txHash)
				forBlock.missingTxs++
				continue
			}

			forBlock.txHashAndInfo[string(txHash)] = &txInfo{tx: tx, txShardInfo: txShardInfoObject}
		}

		if len(txHashes) > 0 {
			tmp := &txsHashesInfo{
				txHashes:        sliceUtil.TrimSliceSliceByte(txHashes),
				receiverShardID: miniBlock.ReceiverShardID,
			}
			missingTxsForShard[miniBlock.SenderShardID] = append(missingTxsForShard[miniBlock.SenderShardID], tmp)
		}
		txHashes = txHashes[:0]
	}
	forBlock.mutTxsForBlock.Unlock()

	bpp.displayMissingTransactions(missingTxsForShard, currType)

	return missingTxsForShard
}

func (bpp *basePreProcess) displayMissingTransactions(
	missingTxsFromShard map[uint32][]*txsHashesInfo,
	currType block.Type,
) {

	for shard, txHashInfoSlice := range missingTxsFromShard {
		for _, txHashInfo := range txHashInfoSlice {
			for _, hash := range txHashInfo.txHashes {
				log.Trace("missing txs",
					"block type", currType.String(),
					"sender shard id", shard,
					"receiver shard id", txHashInfo.receiverShardID,
					"hash", hash,
				)
			}
		}
	}
}

func (bpp *basePreProcess) isTxAlreadyProcessed(txHash []byte, forBlock *txsForBlock) bool {
	forBlock.mutTxsForBlock.RLock()
	_, txAlreadyProcessed := forBlock.txHashAndInfo[string(txHash)]
	forBlock.mutTxsForBlock.RUnlock()

	return txAlreadyProcessed
}

func (bpp *basePreProcess) computeGasConsumed(
	senderShardId uint32,
	receiverShardId uint32,
	tx data.TransactionHandler,
	txHash []byte,
	gasConsumedByMiniBlockInSenderShard *uint64,
	gasConsumedByMiniBlockInReceiverShard *uint64,
) error {

	gasConsumedByTxInSenderShard, gasConsumedByTxInReceiverShard, err := bpp.computeGasConsumedByTx(
		senderShardId,
		receiverShardId,
		tx,
		txHash)
	if err != nil {
		return err
	}

	gasConsumedByTxInSelfShard := uint64(0)
	if bpp.shardCoordinator.SelfId() == senderShardId {
		gasConsumedByTxInSelfShard = gasConsumedByTxInSenderShard

		if *gasConsumedByMiniBlockInReceiverShard+gasConsumedByTxInReceiverShard > bpp.economicsFee.MaxGasLimitPerBlock() {
			return process.ErrMaxGasLimitPerMiniBlockInReceiverShardIsReached
		}
	} else {
		gasConsumedByTxInSelfShard = gasConsumedByTxInReceiverShard

		if *gasConsumedByMiniBlockInSenderShard+gasConsumedByTxInSenderShard > bpp.economicsFee.MaxGasLimitPerBlock() {
			return process.ErrMaxGasLimitPerMiniBlockInSenderShardIsReached
		}
	}

	if bpp.gasHandler.TotalGasConsumed()+gasConsumedByTxInSelfShard > bpp.economicsFee.MaxGasLimitPerBlock() {
		return process.ErrMaxGasLimitPerBlockInSelfShardIsReached
	}

	*gasConsumedByMiniBlockInSenderShard += gasConsumedByTxInSenderShard
	*gasConsumedByMiniBlockInReceiverShard += gasConsumedByTxInReceiverShard
	bpp.gasHandler.SetGasConsumed(gasConsumedByTxInSelfShard, txHash)

	return nil
}

func (bpp *basePreProcess) computeGasConsumedByTx(
	senderShardId uint32,
	receiverShardId uint32,
	tx data.TransactionHandler,
	txHash []byte,
) (uint64, uint64, error) {

	txGasLimitInSenderShard, txGasLimitInReceiverShard, err := bpp.gasHandler.ComputeGasConsumedByTx(
		senderShardId,
		receiverShardId,
		tx)
	if err != nil {
		return 0, 0, err
	}

	if core.IsSmartContractAddress(tx.GetRecvAddress()) {
		txGasRefunded := bpp.gasHandler.GasRefunded(txHash)

		if txGasLimitInReceiverShard < txGasRefunded {
			return 0, 0, process.ErrInsufficientGasLimitInTx
		}

		txGasLimitInReceiverShard -= txGasRefunded

		if senderShardId == receiverShardId {
			txGasLimitInSenderShard -= txGasRefunded
		}
	}

	return txGasLimitInSenderShard, txGasLimitInReceiverShard, nil
}<|MERGE_RESOLUTION|>--- conflicted
+++ resolved
@@ -183,17 +183,13 @@
 	txPool dataRetriever.ShardedDataCacherNotifier,
 ) map[uint32][]*txsHashesInfo {
 
-<<<<<<< HEAD
-	missingTxsForShard := make(map[uint32][]*txsHashesInfo, 0)
+	searchFirst := currType == block.InvalidBlock
+	missingTxsForShard := make(map[uint32][]*txsHashesInfo, len(body.MiniBlocks))
 	if body == nil {
 		return missingTxsForShard
 	}
 
-=======
-	searchFirst := currType == block.InvalidBlock
-	missingTxsForShard := make(map[uint32][]*txsHashesInfo, len(body))
 	txHashes := make([][]byte, 0, initialTxHashesSliceLen)
->>>>>>> 6ccf18ca
 	forBlock.mutTxsForBlock.Lock()
 
 	for i := 0; i < len(body.MiniBlocks); i++ {
