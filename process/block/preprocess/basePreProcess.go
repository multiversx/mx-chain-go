--- conflicted
+++ resolved
@@ -38,17 +38,11 @@
 }
 
 type basePreProcess struct {
-<<<<<<< HEAD
-	hasher                hashing.Hasher
-	marshalizer           marshal.Marshalizer
-	shardCoordinator      sharding.Coordinator
-	requestedItemsHandler process.RequestedItemsHandler
-=======
 	hasher           hashing.Hasher
 	marshalizer      marshal.Marshalizer
 	shardCoordinator sharding.Coordinator
 	gasHandler       process.GasHandler
->>>>>>> 64e9b516
+	requestedItemsHandler process.RequestedItemsHandler
 }
 
 func (bpp *basePreProcess) removeDataFromPools(body block.Body, miniBlockPool storage.Cacher, txPool dataRetriever.ShardedDataCacherNotifier, mbType block.Type) error {
