--- conflicted
+++ resolved
@@ -97,7 +97,6 @@
 	if check.IfNil(processedMiniBlocksTracker) {
 		return nil, process.ErrNilProcessedMiniBlocksTracker
 	}
-<<<<<<< HEAD
 	err := core.CheckHandlerCompatibility(enableEpochsHandler, []core.EnableEpochFlag{
 		common.OptimizeGasUsedInCrossMiniBlocksFlag,
 		common.ScheduledMiniBlocksFlag,
@@ -105,10 +104,9 @@
 	})
 	if err != nil {
 		return nil, err
-=======
+	}
 	if check.IfNil(txExecutionOrderHandler) {
 		return nil, process.ErrNilTxExecutionOrderHandler
->>>>>>> 5fe5258e
 	}
 
 	bpp := &basePreProcess{
