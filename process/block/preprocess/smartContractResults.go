package preprocess

import (
	"time"

	"github.com/multiversx/mx-chain-core-go/core"
	"github.com/multiversx/mx-chain-core-go/core/check"
	"github.com/multiversx/mx-chain-core-go/core/sliceUtil"
	"github.com/multiversx/mx-chain-core-go/data"
	"github.com/multiversx/mx-chain-core-go/data/block"
	"github.com/multiversx/mx-chain-core-go/data/smartContractResult"

	"github.com/multiversx/mx-chain-go/common"
	"github.com/multiversx/mx-chain-go/dataRetriever"
	"github.com/multiversx/mx-chain-go/process"
	"github.com/multiversx/mx-chain-go/storage"
)

var _ process.DataMarshalizer = (*smartContractResults)(nil)
var _ process.PreProcessor = (*smartContractResults)(nil)

// SmartContractResultsArgs is the struct which contains all the arguments needed for creating a smartContractResult preprocessor
type SmartContractResultsArgs struct {
	BasePreProcessorArgs
	ScrProcessor process.SmartContractResultProcessor
}

type smartContractResults struct {
	*basePreProcess
	onRequestSmartContractResult func(shardID uint32, txHashes [][]byte)
	scrForBlock                  TxsForBlockHandler
	scrPool                      dataRetriever.ShardedDataCacherNotifier
	storage                      dataRetriever.StorageService
	scrProcessor                 process.SmartContractResultProcessor
}

// NewSmartContractResultPreprocessor creates a new smartContractResult preprocessor object
<<<<<<< HEAD
func NewSmartContractResultPreprocessor(
	scrDataPool dataRetriever.ShardedDataCacherNotifier,
	store dataRetriever.StorageService,
	hasher hashing.Hasher,
	marshalizer marshal.Marshalizer,
	scrProcessor process.SmartContractResultProcessor,
	shardCoordinator sharding.Coordinator,
	accounts state.AccountsAdapter,
	onRequestSmartContractResult func(shardID uint32, txHashes [][]byte),
	gasHandler process.GasHandler,
	economicsFee process.FeeHandler,
	pubkeyConverter core.PubkeyConverter,
	blockSizeComputation BlockSizeComputationHandler,
	balanceComputation BalanceComputationHandler,
	enableEpochsHandler common.EnableEpochsHandler,
	enableRoundsHandler common.EnableRoundsHandler,
	processedMiniBlocksTracker process.ProcessedMiniBlocksTracker,
	txExecutionOrderHandler common.TxExecutionOrderHandler,
) (*smartContractResults, error) {

	if check.IfNil(hasher) {
		return nil, process.ErrNilHasher
	}
	if check.IfNil(marshalizer) {
		return nil, process.ErrNilMarshalizer
	}
	if check.IfNil(scrDataPool) {
		return nil, process.ErrNilUTxDataPool
	}
	if check.IfNil(store) {
		return nil, process.ErrNilUTxStorage
	}
	if check.IfNil(scrProcessor) {
		return nil, process.ErrNilTxProcessor
	}
	if check.IfNil(shardCoordinator) {
		return nil, process.ErrNilShardCoordinator
	}
	if check.IfNil(accounts) {
		return nil, process.ErrNilAccountsAdapter
	}
	if onRequestSmartContractResult == nil {
		return nil, process.ErrNilRequestHandler
	}
	if check.IfNil(gasHandler) {
		return nil, process.ErrNilGasHandler
	}
	if check.IfNil(economicsFee) {
		return nil, process.ErrNilEconomicsFeeHandler
	}
	if check.IfNil(pubkeyConverter) {
		return nil, process.ErrNilPubkeyConverter
	}
	if check.IfNil(blockSizeComputation) {
		return nil, process.ErrNilBlockSizeComputationHandler
	}
	if check.IfNil(balanceComputation) {
		return nil, process.ErrNilBalanceComputationHandler
=======
func NewSmartContractResultPreprocessor(args SmartContractResultsArgs) (*smartContractResults, error) {
	err := checkBasePreProcessArgs(args.BasePreProcessorArgs)
	if err != nil {
		return nil, err
>>>>>>> 26d11690
	}
	if check.IfNil(args.ScrProcessor) {
		return nil, process.ErrNilTxProcessor
	}
<<<<<<< HEAD
	if check.IfNil(enableRoundsHandler) {
		return nil, process.ErrNilEnableRoundsHandler
	}
	if check.IfNil(processedMiniBlocksTracker) {
=======

	if check.IfNil(args.ProcessedMiniBlocksTracker) {
>>>>>>> 26d11690
		return nil, process.ErrNilProcessedMiniBlocksTracker
	}
	err = core.CheckHandlerCompatibility(args.EnableEpochsHandler, []core.EnableEpochFlag{
		common.OptimizeGasUsedInCrossMiniBlocksFlag,
		common.ScheduledMiniBlocksFlag,
		common.FrontRunningProtectionFlag,
	})
	if err != nil {
		return nil, err
	}

	bpp := &basePreProcess{
		hasher:      args.Hasher,
		marshalizer: args.Marshalizer,
		gasTracker: gasTracker{
<<<<<<< HEAD
			shardCoordinator:    shardCoordinator,
			gasHandler:          gasHandler,
			economicsFee:        economicsFee,
			enableEpochsHandler: enableEpochsHandler,
			enableRoundsHandler: enableRoundsHandler,
=======
			shardCoordinator: args.ShardCoordinator,
			gasHandler:       args.GasHandler,
			economicsFee:     args.EconomicsFee,
>>>>>>> 26d11690
		},
		blockSizeComputation:       args.BlockSizeComputation,
		balanceComputation:         args.BalanceComputation,
		accounts:                   args.Accounts,
		accountsProposal:           args.AccountsProposal,
		pubkeyConverter:            args.PubkeyConverter,
		enableEpochsHandler:        args.EnableEpochsHandler,
		enableRoundsHandler:        args.EnableRoundsHandler,
		processedMiniBlocksTracker: args.ProcessedMiniBlocksTracker,
		txExecutionOrderHandler:    args.TxExecutionOrderHandler,
	}

	scr := &smartContractResults{
		basePreProcess:               bpp,
		storage:                      args.Store,
		scrPool:                      args.DataPool,
		onRequestSmartContractResult: args.OnRequestTransaction,
		scrProcessor:                 args.ScrProcessor,
	}

	scr.scrPool.RegisterOnAdded(scr.receivedSmartContractResult)
	scr.scrForBlock, err = NewTxsForBlock(args.ShardCoordinator)
	if err != nil {
		return nil, err
	}

	return scr, nil
}

// IsDataPrepared returns non error if all the requested smartContractResults arrived and were saved into the pool
func (scr *smartContractResults) IsDataPrepared(requestedScrs int, haveTime func() time.Duration) error {
	if requestedScrs > 0 {
		log.Debug("requested missing scrs",
			"num scrs", requestedScrs)
		err := scr.scrForBlock.WaitForRequestedData(haveTime())
		missingScrs := scr.scrForBlock.GetMissingTxsCount()
		// TODO: previously the number of missing txs was cleared in scrForBlock - check if this is still needed
		log.Debug("received missing scrs",
			"num scrs", requestedScrs-missingScrs)
		if err != nil {
			return err
		}
	}
	return nil
}

// RemoveBlockDataFromPools removes smart contract results and miniblocks from associated pools
func (scr *smartContractResults) RemoveBlockDataFromPools(body *block.Body, miniBlockPool storage.Cacher) error {
	return scr.removeBlockDataFromPools(body, miniBlockPool, scr.scrPool, scr.isMiniBlockCorrect)
}

// RemoveTxsFromPools removes smart contract results from associated pools
func (scr *smartContractResults) RemoveTxsFromPools(body *block.Body) error {
	return scr.removeTxsFromPools(body, scr.scrPool, scr.isMiniBlockCorrect)
}

// RestoreBlockDataIntoPools restores the smart contract results and miniblocks to associated pools
func (scr *smartContractResults) RestoreBlockDataIntoPools(
	body *block.Body,
	miniBlockPool storage.Cacher,
) (int, error) {
	if check.IfNil(body) {
		return 0, process.ErrNilBlockBody
	}
	if check.IfNil(miniBlockPool) {
		return 0, process.ErrNilMiniBlockPool
	}

	scrRestored := 0
	for i := 0; i < len(body.MiniBlocks); i++ {
		miniBlock := body.MiniBlocks[i]
		if miniBlock.Type != block.SmartContractResultBlock {
			continue
		}

		err := scr.restoreSmartContractResultsIntoPool(miniBlock)
		if err != nil {
			return scrRestored, err
		}

		// TODO: Should be analyzed if restoring into pool only cross-shard miniblocks with destination in self shard,
		// would create problems or not
		if miniBlock.SenderShardID != scr.shardCoordinator.SelfId() {
			miniBlockHash, errHash := core.CalculateHash(scr.marshalizer, scr.hasher, miniBlock)
			if errHash != nil {
				return scrRestored, errHash
			}

			miniBlockPool.Put(miniBlockHash, miniBlock, miniBlock.Size())
		}

		scrRestored += len(miniBlock.TxHashes)
	}

	return scrRestored, nil
}

func (scr *smartContractResults) restoreSmartContractResultsIntoPool(miniBlock *block.MiniBlock) error {
	strCache := process.ShardCacherIdentifier(miniBlock.SenderShardID, miniBlock.ReceiverShardID)
	scrsBuff, err := scr.storage.GetAll(dataRetriever.UnsignedTransactionUnit, miniBlock.TxHashes)
	if err != nil {
		log.Debug("smart contract results from mini block were not found in UnsignedTransactionUnit",
			"sender shard ID", miniBlock.SenderShardID,
			"receiver shard ID", miniBlock.ReceiverShardID,
			"num txs", len(miniBlock.TxHashes),
		)

		return err
	}

	for txHash, txBuff := range scrsBuff {
		tx := smartContractResult.SmartContractResult{}
		err = scr.marshalizer.Unmarshal(&tx, txBuff)
		if err != nil {
			return err
		}

		scr.scrPool.AddData([]byte(txHash), &tx, tx.Size(), strCache)
	}

	return nil
}

// ProcessBlockTransactions processes all the smartContractResult from the block.Body, updates the state
func (scr *smartContractResults) ProcessBlockTransactions(
	headerHandler data.HeaderHandler,
	body *block.Body,
	haveTime func() bool,
) error {
	if check.IfNil(body) {
		return process.ErrNilBlockBody
	}

	numSCRsProcessed := 0
	gasInfo := gasConsumedInfo{
		gasConsumedByMiniBlocksInSenderShard:  uint64(0),
		gasConsumedByMiniBlockInReceiverShard: uint64(0),
		totalGasConsumedInSelfShard:           scr.getTotalGasConsumed(),
	}

	log.Debug("smartContractResults.ProcessBlockTransactions: before processing",
		"totalGasConsumedInSelfShard", gasInfo.totalGasConsumedInSelfShard,
		"total gas provided", scr.gasHandler.TotalGasProvided(),
		"total gas provided as scheduled", scr.gasHandler.TotalGasProvidedAsScheduled(),
		"total gas refunded", scr.gasHandler.TotalGasRefunded(),
		"total gas penalized", scr.gasHandler.TotalGasPenalized(),
	)
	defer func() {
		log.Debug("smartContractResults.ProcessBlockTransactions after processing",
			"totalGasConsumedInSelfShard", gasInfo.totalGasConsumedInSelfShard,
			"gasConsumedByMiniBlockInReceiverShard", gasInfo.gasConsumedByMiniBlockInReceiverShard,
			"num scrs processed", numSCRsProcessed,
			"total gas provided", scr.gasHandler.TotalGasProvided(),
			"total gas provided as scheduled", scr.gasHandler.TotalGasProvidedAsScheduled(),
			"total gas refunded", scr.gasHandler.TotalGasRefunded(),
			"total gas penalized", scr.gasHandler.TotalGasPenalized(),
		)
	}()

	// basic validation already done in interceptors
	for i := 0; i < len(body.MiniBlocks); i++ {
		miniBlock := body.MiniBlocks[i]
		if miniBlock.Type != block.SmartContractResultBlock {
			continue
		}
		// smart contract results are needed to be processed only at destination and only if they are cross shard
		if miniBlock.ReceiverShardID != scr.shardCoordinator.SelfId() {
			continue
		}
		if miniBlock.SenderShardID == scr.shardCoordinator.SelfId() {
			continue
		}

		pi, err := scr.getIndexesOfLastTxProcessed(miniBlock, headerHandler)
		if err != nil {
			return err
		}

		indexOfFirstTxToBeProcessed := pi.indexOfLastTxProcessed + 1
		err = process.CheckIfIndexesAreOutOfBound(indexOfFirstTxToBeProcessed, pi.indexOfLastTxProcessedByProposer, miniBlock)
		if err != nil {
			return err
		}

		for j := indexOfFirstTxToBeProcessed; j <= pi.indexOfLastTxProcessedByProposer; j++ {
			if !haveTime() {
				return process.ErrTimeIsOut
			}

			txHash := miniBlock.TxHashes[j]

			txInfoFromMap, ok := scr.scrForBlock.GetTxInfoByHash(txHash)
			if !ok || check.IfNil(txInfoFromMap.Tx) {
				log.Warn("missing transaction in ProcessBlockTransactions ", "type", miniBlock.Type, "txHash", txHash)
				return process.ErrMissingTransaction
			}

			currScr, ok := txInfoFromMap.Tx.(*smartContractResult.SmartContractResult)
			if !ok {
				return process.ErrWrongTypeAssertion
			}

			if scr.enableEpochsHandler.IsFlagEnabled(common.OptimizeGasUsedInCrossMiniBlocksFlag) {
				gasProvidedByTxInSelfShard, err := scr.computeGasProvided(
					miniBlock.SenderShardID,
					miniBlock.ReceiverShardID,
					currScr,
					txHash,
					&gasInfo)

				if err != nil {
					return err
				}

				scr.gasHandler.SetGasProvided(gasProvidedByTxInSelfShard, txHash)
			}

			err = scr.saveAccountBalanceForAddress(currScr.GetRcvAddr())
			if err != nil {
				return err
			}

			scr.txExecutionOrderHandler.Add(txHash)
			_, err = scr.scrProcessor.ProcessSmartContractResult(currScr)
			if err != nil {
				return err
			}

			scr.updateGasConsumedWithGasRefundedAndGasPenalized(txHash, &gasInfo)
			numSCRsProcessed++
		}
	}

	return nil
}

// GetCreatedMiniBlocksFromMe returns nil as this preprocessor does not create any mini blocks
func (scr *smartContractResults) GetCreatedMiniBlocksFromMe() block.MiniBlockSlice {
	return make(block.MiniBlockSlice, 0)
}

// GetUnExecutableTransactions returns an empty map as this preprocessor does not handle un-executable transactions
func (scr *smartContractResults) GetUnExecutableTransactions() map[string]struct{} {
	return make(map[string]struct{})
}

// SaveTxsToStorage saves smart contract results from body into storage
func (scr *smartContractResults) SaveTxsToStorage(body *block.Body) error {
	if check.IfNil(body) {
		return process.ErrNilBlockBody
	}

	for i := 0; i < len(body.MiniBlocks); i++ {
		miniBlock := body.MiniBlocks[i]
		if miniBlock.Type != block.SmartContractResultBlock {
			continue
		}
		if miniBlock.ReceiverShardID != scr.shardCoordinator.SelfId() {
			continue
		}
		if miniBlock.SenderShardID == scr.shardCoordinator.SelfId() {
			continue
		}

		scr.saveTxsToStorage(miniBlock.TxHashes, scr.scrForBlock, scr.storage, dataRetriever.UnsignedTransactionUnit)
	}

	return nil
}

// receivedSmartContractResult is a call back function which is called when a new smartContractResult
// is added in the smartContractResult pool
func (scr *smartContractResults) receivedSmartContractResult(key []byte, value interface{}) {
	tx, ok := value.(data.TransactionHandler)
	if !ok {
		log.Warn("smartContractResults.receivedSmartContractResult", "error", process.ErrWrongTypeAssertion)
		return
	}

	scr.baseReceivedTransaction(key, tx, scr.scrForBlock)
}

// CreateBlockStarted cleans the local cache map for processed/created smartContractResults at this round
func (scr *smartContractResults) CreateBlockStarted() {
	scr.scrForBlock.Reset()
}

// RequestBlockTransactions request for smartContractResults if missing from a block.Body
func (scr *smartContractResults) RequestBlockTransactions(body *block.Body) int {
	if check.IfNil(body) {
		return 0
	}

	return scr.computeExistingAndRequestMissingSCResultsForShards(body)
}

// computeExistingAndRequestMissingSCResultsForShards calculates what smartContractResults are available and requests
// what are missing from block.Body
func (scr *smartContractResults) computeExistingAndRequestMissingSCResultsForShards(body *block.Body) int {
	scrTxs := block.Body{}
	for _, mb := range body.MiniBlocks {
		if mb.Type != block.SmartContractResultBlock {
			continue
		}
		if mb.SenderShardID == scr.shardCoordinator.SelfId() {
			continue
		}

		scrTxs.MiniBlocks = append(scrTxs.MiniBlocks, mb)
	}

	numMissingTxsForShard := scr.computeExistingAndRequestMissing(
		&scrTxs,
		scr.scrForBlock,
		scr.isMiniBlockCorrect,
		scr.scrPool,
		scr.onRequestSmartContractResult,
	)

	return numMissingTxsForShard
}

// GetTransactionsAndRequestMissingForMiniBlock requests missing smartContractResults for a certain miniblock
func (scr *smartContractResults) GetTransactionsAndRequestMissingForMiniBlock(miniBlock *block.MiniBlock) ([]data.TransactionHandler, int) {
	if miniBlock == nil {
		return nil, 0
	}

	existingTxs, missingScrsHashesForMiniBlock := scr.computeMissingScrsHashesForMiniBlock(miniBlock)
	if len(missingScrsHashesForMiniBlock) > 0 {
		scr.onRequestSmartContractResult(miniBlock.SenderShardID, missingScrsHashesForMiniBlock)
	}

	return existingTxs, len(missingScrsHashesForMiniBlock)
}

// computeMissingScrsHashesForMiniBlock computes missing smart contract results hashes for a certain miniblock
func (scr *smartContractResults) computeMissingScrsHashesForMiniBlock(miniBlock *block.MiniBlock) ([]data.TransactionHandler, [][]byte) {
	missingSmartContractResultsHashes := make([][]byte, 0)
	existingTxs := make([]data.TransactionHandler, 0)

	if miniBlock.Type != block.SmartContractResultBlock {
		return existingTxs, missingSmartContractResultsHashes
	}

	for _, txHash := range miniBlock.TxHashes {
		tx, _ := process.GetTransactionHandlerFromPool(
			miniBlock.SenderShardID,
			miniBlock.ReceiverShardID,
			txHash,
			scr.scrPool,
			process.SearchMethodPeekWithFallbackSearchFirst)

		if check.IfNil(tx) {
			missingSmartContractResultsHashes = append(missingSmartContractResultsHashes, txHash)
			continue
		}

		existingTxs = append(existingTxs, tx)
	}

	return existingTxs, missingSmartContractResultsHashes
}

// getAllScrsFromMiniBlock gets all the smartContractResults from a miniblock into a new structure
func (scr *smartContractResults) getAllScrsFromMiniBlock(
	mb *block.MiniBlock,
	haveTime func() bool,
) ([]*smartContractResult.SmartContractResult, [][]byte, error) {

	strCache := process.ShardCacherIdentifier(mb.SenderShardID, mb.ReceiverShardID)
	txCache := scr.scrPool.ShardDataStore(strCache)
	if check.IfNil(txCache) {
		return nil, nil, process.ErrNilUTxDataPool
	}

	// verify if all smartContractResult exists
	scResSlice := make([]*smartContractResult.SmartContractResult, 0, len(mb.TxHashes))
	txHashes := make([][]byte, 0, len(mb.TxHashes))
	for _, txHash := range mb.TxHashes {
		if !haveTime() {
			return nil, nil, process.ErrTimeIsOut
		}

		tmp, _ := txCache.Peek(txHash)
		if tmp == nil {
			tmp, _ = scr.scrPool.SearchFirstData(txHash)
			if tmp == nil {
				return nil, nil, process.ErrNilSmartContractResult
			}

			log.Debug("scr hash not found with Peek method but found with SearchFirstData",
				"scr hash", txHash,
				"strCache", strCache)
		}

		tx, ok := tmp.(*smartContractResult.SmartContractResult)
		if !ok {
			return nil, nil, process.ErrWrongTypeAssertion
		}

		txHashes = append(txHashes, txHash)
		scResSlice = append(scResSlice, tx)
	}

	return smartContractResult.TrimSlicePtr(scResSlice), sliceUtil.TrimSliceSliceByte(txHashes), nil
}

// SelectOutgoingTransactions returns an empty slice of byte slices, as this preprocessor does not handle outgoing transactions
func (scr *smartContractResults) SelectOutgoingTransactions(_ uint64) ([][]byte, []data.TransactionHandler, error) {
	return make([][]byte, 0), make([]data.TransactionHandler, 0), nil
}

// CreateAndProcessMiniBlocks creates miniblocks from storage and processes the reward transactions added into the miniblocks
// as long as it has time
func (scr *smartContractResults) CreateAndProcessMiniBlocks(_ func() bool, _ []byte) (block.MiniBlockSlice, error) {
	return make(block.MiniBlockSlice, 0), nil
}

// ProcessMiniBlock processes all the smart contract results from the given miniblock and saves the processed ones in a local cache
func (scr *smartContractResults) ProcessMiniBlock(
	miniBlock *block.MiniBlock,
	haveTime func() bool,
	_ func() bool,
	_ bool,
	partialMbExecutionMode bool,
	indexOfLastTxProcessed int,
	preProcessorExecutionInfoHandler process.PreProcessorExecutionInfoHandler,
) ([][]byte, int, bool, error) {

	if miniBlock.Type != block.SmartContractResultBlock {
		return nil, indexOfLastTxProcessed, false, process.ErrWrongTypeInMiniBlock
	}

	numSCRsProcessed := 0
	var gasProvidedByTxInSelfShard uint64
	var err error
	var txIndex int
	processedTxHashes := make([][]byte, 0)

	indexOfFirstTxToBeProcessed := indexOfLastTxProcessed + 1
	err = process.CheckIfIndexesAreOutOfBound(int32(indexOfFirstTxToBeProcessed), int32(len(miniBlock.TxHashes))-1, miniBlock)
	if err != nil {
		return nil, indexOfLastTxProcessed, false, err
	}

	miniBlockScrs, miniBlockTxHashes, err := scr.getAllScrsFromMiniBlock(miniBlock, haveTime)
	if err != nil {
		return nil, indexOfLastTxProcessed, false, err
	}

	if scr.blockSizeComputation.IsMaxBlockSizeWithoutThrottleReached(1, len(miniBlock.TxHashes)) {
		return nil, indexOfLastTxProcessed, false, process.ErrMaxBlockSizeReached
	}

	miniBlockHash, err := core.CalculateHash(scr.marshalizer, scr.hasher, miniBlock)
	if err != nil {
		return nil, indexOfLastTxProcessed, false, err
	}

	gasInfo := gasConsumedInfo{
		gasConsumedByMiniBlockInReceiverShard: uint64(0),
		gasConsumedByMiniBlocksInSenderShard:  uint64(0),
		totalGasConsumedInSelfShard:           scr.getTotalGasConsumed(),
	}

	var maxGasLimitUsedForDestMeTxs uint64
	isFirstMiniBlockDestMe := gasInfo.totalGasConsumedInSelfShard == 0
	if isFirstMiniBlockDestMe {
		maxGasLimitUsedForDestMeTxs = scr.economicsFee.MaxGasLimitPerBlock(scr.shardCoordinator.SelfId())
	} else {
		maxGasLimitUsedForDestMeTxs = scr.economicsFee.MaxGasLimitPerBlock(scr.shardCoordinator.SelfId()) * maxGasLimitPercentUsedForDestMeTxs / 100
	}

	log.Debug("smartContractResults.ProcessMiniBlock: before processing",
		"totalGasConsumedInSelfShard", gasInfo.totalGasConsumedInSelfShard,
		"total gas provided", scr.gasHandler.TotalGasProvided(),
		"total gas provided as scheduled", scr.gasHandler.TotalGasProvidedAsScheduled(),
		"total gas refunded", scr.gasHandler.TotalGasRefunded(),
		"total gas penalized", scr.gasHandler.TotalGasPenalized(),
	)
	defer func() {
		log.Debug("smartContractResults.ProcessMiniBlock after processing",
			"totalGasConsumedInSelfShard", gasInfo.totalGasConsumedInSelfShard,
			"gasConsumedByMiniBlockInReceiverShard", gasInfo.gasConsumedByMiniBlockInReceiverShard,
			"num scrs processed", numSCRsProcessed,
			"total gas provided", scr.gasHandler.TotalGasProvided(),
			"total gas provided as scheduled", scr.gasHandler.TotalGasProvidedAsScheduled(),
			"total gas refunded", scr.gasHandler.TotalGasRefunded(),
			"total gas penalized", scr.gasHandler.TotalGasPenalized(),
		)
	}()

	for txIndex = indexOfFirstTxToBeProcessed; txIndex < len(miniBlockScrs); txIndex++ {
		if !haveTime() {
			err = process.ErrTimeIsOut
			break
		}

		gasProvidedByTxInSelfShard, err = scr.computeGasProvided(
			miniBlock.SenderShardID,
			miniBlock.ReceiverShardID,
			miniBlockScrs[txIndex],
			miniBlockTxHashes[txIndex],
			&gasInfo)

		if err != nil {
			break
		}

		if scr.enableEpochsHandler.IsFlagEnabled(common.OptimizeGasUsedInCrossMiniBlocksFlag) {
			if gasInfo.totalGasConsumedInSelfShard > maxGasLimitUsedForDestMeTxs {
				err = process.ErrMaxGasLimitUsedForDestMeTxsIsReached
				break
			}
		}

		err = scr.saveAccountBalanceForAddress(miniBlockScrs[txIndex].GetRcvAddr())
		if err != nil {
			break
		}

		snapshot := scr.handleProcessTransactionInit(preProcessorExecutionInfoHandler, miniBlockTxHashes[txIndex], miniBlockHash)

		scr.txExecutionOrderHandler.Add(miniBlockTxHashes[txIndex])
		_, err = scr.scrProcessor.ProcessSmartContractResult(miniBlockScrs[txIndex])
		if err != nil {
			scr.handleProcessTransactionError(preProcessorExecutionInfoHandler, snapshot, miniBlockTxHashes[txIndex])
			break
		}

		scr.updateGasConsumedWithGasRefundedAndGasPenalized(miniBlockTxHashes[txIndex], &gasInfo)
		scr.gasHandler.SetGasProvided(gasProvidedByTxInSelfShard, miniBlockTxHashes[txIndex])
		processedTxHashes = append(processedTxHashes, miniBlockTxHashes[txIndex])
		numSCRsProcessed++
	}

	if err != nil && !partialMbExecutionMode {
		return processedTxHashes, txIndex - 1, true, err
	}

	for index, txHash := range miniBlockTxHashes {
		scr.scrForBlock.AddTransaction(txHash, miniBlockScrs[index], miniBlock.SenderShardID, miniBlock.ReceiverShardID)
	}

	scr.blockSizeComputation.AddNumMiniBlocks(1)
	scr.blockSizeComputation.AddNumTxs(len(miniBlock.TxHashes))

	return nil, txIndex - 1, false, err
}

// CreateMarshalledData marshals smart contract results hashes and saves them into a new structure
func (scr *smartContractResults) CreateMarshalledData(txHashes [][]byte) ([][]byte, error) {
	marshalledScrs, err := scr.createMarshalledData(txHashes, scr.scrForBlock)
	if err != nil {
		return nil, err
	}

	return marshalledScrs, nil
}

// GetAllCurrentUsedTxs returns all the smartContractResults used at current creation / processing
func (scr *smartContractResults) GetAllCurrentUsedTxs() map[string]data.TransactionHandler {
	return scr.scrForBlock.GetAllCurrentUsedTxs()
}

// AddTxsFromMiniBlocks does nothing
func (scr *smartContractResults) AddTxsFromMiniBlocks(_ block.MiniBlockSlice) {
}

// AddTransactions does nothing
func (scr *smartContractResults) AddTransactions(_ []data.TransactionHandler) {
}

// IsInterfaceNil returns true if there is no value under the interface
func (scr *smartContractResults) IsInterfaceNil() bool {
	return scr == nil
}

func (scr *smartContractResults) isMiniBlockCorrect(mbType block.Type) bool {
	return mbType == block.SmartContractResultBlock
}<|MERGE_RESOLUTION|>--- conflicted
+++ resolved
@@ -35,84 +35,16 @@
 }
 
 // NewSmartContractResultPreprocessor creates a new smartContractResult preprocessor object
-<<<<<<< HEAD
-func NewSmartContractResultPreprocessor(
-	scrDataPool dataRetriever.ShardedDataCacherNotifier,
-	store dataRetriever.StorageService,
-	hasher hashing.Hasher,
-	marshalizer marshal.Marshalizer,
-	scrProcessor process.SmartContractResultProcessor,
-	shardCoordinator sharding.Coordinator,
-	accounts state.AccountsAdapter,
-	onRequestSmartContractResult func(shardID uint32, txHashes [][]byte),
-	gasHandler process.GasHandler,
-	economicsFee process.FeeHandler,
-	pubkeyConverter core.PubkeyConverter,
-	blockSizeComputation BlockSizeComputationHandler,
-	balanceComputation BalanceComputationHandler,
-	enableEpochsHandler common.EnableEpochsHandler,
-	enableRoundsHandler common.EnableRoundsHandler,
-	processedMiniBlocksTracker process.ProcessedMiniBlocksTracker,
-	txExecutionOrderHandler common.TxExecutionOrderHandler,
-) (*smartContractResults, error) {
-
-	if check.IfNil(hasher) {
-		return nil, process.ErrNilHasher
-	}
-	if check.IfNil(marshalizer) {
-		return nil, process.ErrNilMarshalizer
-	}
-	if check.IfNil(scrDataPool) {
-		return nil, process.ErrNilUTxDataPool
-	}
-	if check.IfNil(store) {
-		return nil, process.ErrNilUTxStorage
-	}
-	if check.IfNil(scrProcessor) {
-		return nil, process.ErrNilTxProcessor
-	}
-	if check.IfNil(shardCoordinator) {
-		return nil, process.ErrNilShardCoordinator
-	}
-	if check.IfNil(accounts) {
-		return nil, process.ErrNilAccountsAdapter
-	}
-	if onRequestSmartContractResult == nil {
-		return nil, process.ErrNilRequestHandler
-	}
-	if check.IfNil(gasHandler) {
-		return nil, process.ErrNilGasHandler
-	}
-	if check.IfNil(economicsFee) {
-		return nil, process.ErrNilEconomicsFeeHandler
-	}
-	if check.IfNil(pubkeyConverter) {
-		return nil, process.ErrNilPubkeyConverter
-	}
-	if check.IfNil(blockSizeComputation) {
-		return nil, process.ErrNilBlockSizeComputationHandler
-	}
-	if check.IfNil(balanceComputation) {
-		return nil, process.ErrNilBalanceComputationHandler
-=======
 func NewSmartContractResultPreprocessor(args SmartContractResultsArgs) (*smartContractResults, error) {
 	err := checkBasePreProcessArgs(args.BasePreProcessorArgs)
 	if err != nil {
 		return nil, err
->>>>>>> 26d11690
 	}
 	if check.IfNil(args.ScrProcessor) {
 		return nil, process.ErrNilTxProcessor
 	}
-<<<<<<< HEAD
-	if check.IfNil(enableRoundsHandler) {
-		return nil, process.ErrNilEnableRoundsHandler
-	}
-	if check.IfNil(processedMiniBlocksTracker) {
-=======
 
 	if check.IfNil(args.ProcessedMiniBlocksTracker) {
->>>>>>> 26d11690
 		return nil, process.ErrNilProcessedMiniBlocksTracker
 	}
 	err = core.CheckHandlerCompatibility(args.EnableEpochsHandler, []core.EnableEpochFlag{
@@ -128,17 +60,9 @@
 		hasher:      args.Hasher,
 		marshalizer: args.Marshalizer,
 		gasTracker: gasTracker{
-<<<<<<< HEAD
-			shardCoordinator:    shardCoordinator,
-			gasHandler:          gasHandler,
-			economicsFee:        economicsFee,
-			enableEpochsHandler: enableEpochsHandler,
-			enableRoundsHandler: enableRoundsHandler,
-=======
 			shardCoordinator: args.ShardCoordinator,
 			gasHandler:       args.GasHandler,
 			economicsFee:     args.EconomicsFee,
->>>>>>> 26d11690
 		},
 		blockSizeComputation:       args.BlockSizeComputation,
 		balanceComputation:         args.BalanceComputation,
