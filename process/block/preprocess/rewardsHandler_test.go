package preprocess

import (
	"math/big"
	"reflect"
	"testing"

	"github.com/ElrondNetwork/elrond-go/data"
	"github.com/ElrondNetwork/elrond-go/data/rewardTx"
	"github.com/ElrondNetwork/elrond-go/dataRetriever"
	"github.com/ElrondNetwork/elrond-go/process"
	"github.com/ElrondNetwork/elrond-go/process/mock"
	"github.com/stretchr/testify/assert"
)

func RewandsHandlerMock() *mock.RewardsHandlerMock {
	return &mock.RewardsHandlerMock{
		RewardsValueCalled: func() *big.Int {
			return big.NewInt(1000)
		},
		CommunityPercentageCalled: func() float64 {
			return 0.10
		},
		LeaderPercentageCalled: func() float64 {
			return 0.50
		},
		BurnPercentageCalled: func() float64 {
			return 0.40
		},
	}
}

func TestNewRewardTxHandler_NilSpecialAddressShouldErr(t *testing.T) {
	t.Parallel()

	tdp := initDataPool()
	th, err := NewRewardTxHandler(
		nil,
		&mock.HasherMock{},
		&mock.MarshalizerMock{},
		mock.NewMultiShardsCoordinatorMock(3),
		&mock.AddressConverterMock{},
		&mock.ChainStorerMock{},
		tdp.RewardTransactions(),
		RewandsHandlerMock(),
	)

	assert.Nil(t, th)
	assert.Equal(t, process.ErrNilSpecialAddressHandler, err)
}

func TestNewRewardTxHandler_NilHasher(t *testing.T) {
	t.Parallel()

	tdp := initDataPool()
	th, err := NewRewardTxHandler(
		&mock.SpecialAddressHandlerMock{},
		nil,
		&mock.MarshalizerMock{},
		mock.NewMultiShardsCoordinatorMock(3),
		&mock.AddressConverterMock{},
		&mock.ChainStorerMock{},
		tdp.RewardTransactions(),
		RewandsHandlerMock(),
	)

	assert.Nil(t, th)
	assert.Equal(t, process.ErrNilHasher, err)
}

func TestNewRewardTxHandler_NilMarshalizer(t *testing.T) {
	t.Parallel()

	tdp := initDataPool()
	th, err := NewRewardTxHandler(
		&mock.SpecialAddressHandlerMock{},
		&mock.HasherMock{},
		nil,
		mock.NewMultiShardsCoordinatorMock(3),
		&mock.AddressConverterMock{},
		&mock.ChainStorerMock{},
		tdp.RewardTransactions(),
		RewandsHandlerMock(),
	)

	assert.Nil(t, th)
	assert.Equal(t, process.ErrNilMarshalizer, err)
}

func TestNewRewardTxHandler_NilShardCoordinator(t *testing.T) {
	t.Parallel()

	tdp := initDataPool()
	th, err := NewRewardTxHandler(
		&mock.SpecialAddressHandlerMock{},
		&mock.HasherMock{},
		&mock.MarshalizerMock{},
		nil,
		&mock.AddressConverterMock{},
		&mock.ChainStorerMock{},
		tdp.RewardTransactions(),
		RewandsHandlerMock(),
	)

	assert.Nil(t, th)
	assert.Equal(t, process.ErrNilShardCoordinator, err)
}

func TestNewRewardTxHandler_NilAddressConverter(t *testing.T) {
	t.Parallel()

	tdp := initDataPool()
	th, err := NewRewardTxHandler(
		&mock.SpecialAddressHandlerMock{},
		&mock.HasherMock{},
		&mock.MarshalizerMock{},
		mock.NewMultiShardsCoordinatorMock(3),
		nil,
		&mock.ChainStorerMock{},
		tdp.RewardTransactions(),
		RewandsHandlerMock(),
	)

	assert.Nil(t, th)
	assert.Equal(t, process.ErrNilAddressConverter, err)
}

func TestNewRewardTxHandler_NilChainStorer(t *testing.T) {
	t.Parallel()

	tdp := initDataPool()
	th, err := NewRewardTxHandler(
		&mock.SpecialAddressHandlerMock{},
		&mock.HasherMock{},
		&mock.MarshalizerMock{},
		mock.NewMultiShardsCoordinatorMock(3),
		&mock.AddressConverterMock{},
		nil,
		tdp.RewardTransactions(),
		RewandsHandlerMock(),
	)

	assert.Nil(t, th)
	assert.Equal(t, process.ErrNilStorage, err)
}

func TestNewRewardTxHandler_NilRewardsPool(t *testing.T) {
	t.Parallel()

	th, err := NewRewardTxHandler(
		&mock.SpecialAddressHandlerMock{},
		&mock.HasherMock{},
		&mock.MarshalizerMock{},
		mock.NewMultiShardsCoordinatorMock(3),
		&mock.AddressConverterMock{},
		&mock.ChainStorerMock{},
		nil,
		RewandsHandlerMock(),
	)

	assert.Nil(t, th)
	assert.NotNil(t, process.ErrNilRewardTxDataPool, err)
}

func TestNewRewardTxHandler_ValsOk(t *testing.T) {
	t.Parallel()

	tdp := initDataPool()
	th, err := NewRewardTxHandler(
		&mock.SpecialAddressHandlerMock{},
		&mock.HasherMock{},
		&mock.MarshalizerMock{},
		mock.NewMultiShardsCoordinatorMock(3),
		&mock.AddressConverterMock{},
		&mock.ChainStorerMock{},
		tdp.RewardTransactions(),
		RewandsHandlerMock(),
	)

	assert.Nil(t, err)
	assert.NotNil(t, th)
}

func TestRewardsHandler_AddIntermediateTransactions(t *testing.T) {
	t.Parallel()

	tdp := initDataPool()
	th, err := NewRewardTxHandler(
		&mock.SpecialAddressHandlerMock{},
		&mock.HasherMock{},
		&mock.MarshalizerMock{},
		mock.NewMultiShardsCoordinatorMock(3),
		&mock.AddressConverterMock{},
		&mock.ChainStorerMock{},
		tdp.RewardTransactions(),
		RewandsHandlerMock(),
	)

	assert.Nil(t, err)
	assert.NotNil(t, th)

	err = th.AddIntermediateTransactions(nil)
	assert.Nil(t, err)
}

func TestRewardsHandler_ProcessTransactionFee(t *testing.T) {
	t.Parallel()

	tdp := initDataPool()
	th, err := NewRewardTxHandler(
		&mock.SpecialAddressHandlerMock{},
		&mock.HasherMock{},
		&mock.MarshalizerMock{},
		mock.NewMultiShardsCoordinatorMock(3),
		&mock.AddressConverterMock{},
		&mock.ChainStorerMock{},
		tdp.RewardTransactions(),
		RewandsHandlerMock(),
	)

	assert.Nil(t, err)
	assert.NotNil(t, th)

	th.ProcessTransactionFee(nil)
	assert.Equal(t, big.NewInt(0), th.accumulatedFees)

	th.ProcessTransactionFee(big.NewInt(10))
	assert.Equal(t, big.NewInt(10), th.accumulatedFees)

	th.ProcessTransactionFee(big.NewInt(100))
	assert.Equal(t, big.NewInt(110), th.accumulatedFees)
}

func TestRewardsHandler_cleanCachedData(t *testing.T) {
	t.Parallel()

	tdp := initDataPool()
	th, err := NewRewardTxHandler(
		&mock.SpecialAddressHandlerMock{},
		&mock.HasherMock{},
		&mock.MarshalizerMock{},
		mock.NewMultiShardsCoordinatorMock(3),
		&mock.AddressConverterMock{},
		&mock.ChainStorerMock{},
		tdp.RewardTransactions(),
		RewandsHandlerMock(),
	)

	assert.Nil(t, err)
	assert.NotNil(t, th)

	th.ProcessTransactionFee(big.NewInt(10))
	_ = th.AddIntermediateTransactions([]data.TransactionHandler{&rewardTx.RewardTx{}})
	assert.Equal(t, big.NewInt(10), th.accumulatedFees)
	assert.Equal(t, 1, len(th.rewardTxsForBlock))

	th.cleanCachedData()
	assert.Equal(t, big.NewInt(0), th.accumulatedFees)
	assert.Equal(t, 0, len(th.rewardTxsForBlock))
}

func TestRewardsHandler_CreateRewardsFromFees(t *testing.T) {
	t.Parallel()

	tdp := initDataPool()
	th, err := NewRewardTxHandler(
		&mock.SpecialAddressHandlerMock{},
		&mock.HasherMock{},
		&mock.MarshalizerMock{},
		mock.NewMultiShardsCoordinatorMock(3),
		&mock.AddressConverterMock{},
		&mock.ChainStorerMock{},
		tdp.RewardTransactions(),
		RewandsHandlerMock(),
	)

	assert.Nil(t, err)
	assert.NotNil(t, th)

	txs := th.createRewardFromFees()
	assert.Equal(t, 0, len(txs))

	currTxFee := big.NewInt(50)
	th.ProcessTransactionFee(currTxFee)

	txs = th.createRewardFromFees()
	assert.Equal(t, 3, len(txs))

	totalSum := txs[0].GetValue().Uint64()
	totalSum += txs[1].GetValue().Uint64()
	totalSum += txs[2].GetValue().Uint64()

	assert.Equal(t, currTxFee.Uint64(), totalSum)
}

func TestRewardsHandler_VerifyCreatedRewardsTxsRewardTxNotFound(t *testing.T) {
	t.Parallel()

	tdp := initDataPool()
	adrConv := &mock.AddressConverterMock{}
	shardCoordinator := mock.NewMultiShardsCoordinatorMock(3)
	nodesCoordinator := mock.NewNodesCoordinatorMock()
	addr := mock.NewSpecialAddressHandlerMock(adrConv, shardCoordinator, nodesCoordinator)
	th, err := NewRewardTxHandler(
		addr,
		&mock.HasherMock{},
		&mock.MarshalizerMock{},
		shardCoordinator,
		adrConv,
		&mock.ChainStorerMock{},
		tdp.RewardTransactions(),
		RewandsHandlerMock(),
	)

	assert.Nil(t, err)
	assert.NotNil(t, th)

	err = th.verifyCreatedRewardsTxs()
	assert.Nil(t, err)

	currTxFee := big.NewInt(50)
	th.ProcessTransactionFee(currTxFee)
	_ = th.CreateAllInterMiniBlocks()
	_ = th.AddIntermediateTransactions([]data.TransactionHandler{&rewardTx.RewardTx{Value: big.NewInt(5), RcvAddr: addr.LeaderAddress()}})
	_ = th.AddIntermediateTransactions([]data.TransactionHandler{&rewardTx.RewardTx{Value: big.NewInt(5), RcvAddr: addr.ElrondCommunityAddress()}})
	_ = th.AddIntermediateTransactions([]data.TransactionHandler{&rewardTx.RewardTx{Value: big.NewInt(5), RcvAddr: addr.BurnAddress()}})
	err = th.verifyCreatedRewardsTxs()
	assert.Equal(t, process.ErrRewardTxNotFound, err)
}

func TestRewardsHandler_VerifyCreatedRewardsTxsTotalTxsFeesDoNotMatch(t *testing.T) {
	t.Parallel()

	tdp := initDataPool()
	adrConv := &mock.AddressConverterMock{}
	shardCoordinator := mock.NewMultiShardsCoordinatorMock(3)
	nodesCoordinator := mock.NewNodesCoordinatorMock()
	addr := mock.NewSpecialAddressHandlerMock(adrConv, shardCoordinator, nodesCoordinator)
	th, err := NewRewardTxHandler(
		addr,
		&mock.HasherMock{},
		&mock.MarshalizerMock{},
		shardCoordinator,
		adrConv,
		&mock.ChainStorerMock{},
		tdp.RewardTransactions(),
		RewandsHandlerMock(),
	)

	assert.Nil(t, err)
	assert.NotNil(t, th)

	err = th.verifyCreatedRewardsTxs()
	assert.Nil(t, err)

	currTxFee := big.NewInt(50)
	th.ProcessTransactionFee(currTxFee)
	extraVal := big.NewInt(100)
	_ = th.AddIntermediateTransactions([]data.TransactionHandler{&rewardTx.RewardTx{Value: big.NewInt(5), RcvAddr: addr.ElrondCommunityAddress()}})
	_ = th.AddIntermediateTransactions([]data.TransactionHandler{&rewardTx.RewardTx{Value: big.NewInt(25), RcvAddr: addr.LeaderAddress()}})
	_ = th.AddIntermediateTransactions([]data.TransactionHandler{&rewardTx.RewardTx{Value: big.NewInt(20), RcvAddr: addr.BurnAddress()}})
	_ = th.AddIntermediateTransactions([]data.TransactionHandler{&rewardTx.RewardTx{Value: new(big.Int).Set(extraVal), RcvAddr: addr.BurnAddress()}})
	_ = th.CreateAllInterMiniBlocks()
	err = th.verifyCreatedRewardsTxs()
	assert.Equal(t, process.ErrRewardTxsMismatchCreatedReceived, err)
}

func TestRewardsHandler_VerifyCreatedRewardsTxsOK(t *testing.T) {
	t.Parallel()

	tdp := initDataPool()
	adrConv := &mock.AddressConverterMock{}
	shardCoordinator := mock.NewMultiShardsCoordinatorMock(3)
	nodesCoordinator := mock.NewNodesCoordinatorMock()
	addr := mock.NewSpecialAddressHandlerMock(adrConv, shardCoordinator, nodesCoordinator)
	th, err := NewRewardTxHandler(
		addr,
		&mock.HasherMock{},
		&mock.MarshalizerMock{},
		shardCoordinator,
		adrConv,
		&mock.ChainStorerMock{},
		tdp.RewardTransactions(),
		RewandsHandlerMock(),
	)

	assert.Nil(t, err)
	assert.NotNil(t, th)

	currTxFee := big.NewInt(50)
	th.ProcessTransactionFee(currTxFee)
	_ = th.AddIntermediateTransactions([]data.TransactionHandler{
		&rewardTx.RewardTx{
			Type:    rewardTx.CommunityTx,
			Value:   big.NewInt(5),
			RcvAddr: addr.ElrondCommunityAddress(),
		},
	})
	_ = th.AddIntermediateTransactions([]data.TransactionHandler{
		&rewardTx.RewardTx{
			Type:    rewardTx.LeaderTx,
			Value:   big.NewInt(25),
			RcvAddr: addr.LeaderAddress(),
		},
	})
	_ = th.AddIntermediateTransactions([]data.TransactionHandler{
		&rewardTx.RewardTx{
			Type:    rewardTx.BurnTx,
			Value:   big.NewInt(20),
			RcvAddr: addr.BurnAddress(),
		},
	})
	_ = th.CreateAllInterMiniBlocks()
	err = th.verifyCreatedRewardsTxs()
	assert.Nil(t, err)
}

func TestRewardsHandler_CreateAllInterMiniBlocksOK(t *testing.T) {
	t.Parallel()

	shardCoordinator := mock.NewMultiShardsCoordinatorMock(1)
	nodesCoordinator := mock.NewNodesCoordinatorMock()
	tdp := initDataPool()
	th, err := NewRewardTxHandler(
		mock.NewSpecialAddressHandlerMock(
			&mock.AddressConverterMock{},
			shardCoordinator,
			nodesCoordinator,
		),
		&mock.HasherMock{},
		&mock.MarshalizerMock{},
		shardCoordinator,
		&mock.AddressConverterMock{},
		&mock.ChainStorerMock{},
		tdp.RewardTransactions(),
		RewandsHandlerMock(),
	)

	assert.Nil(t, err)
	assert.NotNil(t, th)

	mbs := th.CreateAllInterMiniBlocks()
	assert.Equal(t, 0, len(mbs))

	currTxFee := big.NewInt(50)
	th.ProcessTransactionFee(currTxFee)

	mbs = th.CreateAllInterMiniBlocks()
	assert.Equal(t, 1, len(mbs))
}

func TestRewardsHandler_GetAllCurrentFinishedTxs(t *testing.T) {
	t.Parallel()

	nodesCoordinator := mock.NewNodesCoordinatorMock()
	shardCoordinator := mock.NewMultiShardsCoordinatorMock(1)
	tdp := initDataPool()
	specialAddress := &mock.SpecialAddressHandlerMock{
		AdrConv:          &mock.AddressConverterMock{},
		ShardCoordinator: shardCoordinator,
		NodesCoordinator: nodesCoordinator,
	}

	_ = specialAddress.SetShardConsensusData([]byte("random"), 0, 0, shardCoordinator.SelfId())
	rewardData := specialAddress.ConsensusShardRewardData()

	th, err := NewRewardTxHandler(
		specialAddress,
		&mock.HasherMock{},
		&mock.MarshalizerMock{},
		shardCoordinator,
		&mock.AddressConverterMock{},
		&mock.ChainStorerMock{},
		tdp.RewardTransactions(),
		RewandsHandlerMock(),
	)

	assert.Nil(t, err)
	assert.NotNil(t, th)

	txs := make([]data.TransactionHandler, len(rewardData.Addresses))
	for i := 0; i < len(rewardData.Addresses); i++ {
		txs[i] = &rewardTx.RewardTx{
			Round:   0,
			Epoch:   0,
			Value:   big.NewInt(1),
			RcvAddr: []byte(rewardData.Addresses[i]),
			ShardID: 0,
		}

	}

	err = th.AddIntermediateTransactions(txs)
	assert.Nil(t, err)

	finishedTxs := th.GetAllCurrentFinishedTxs()
	assert.Equal(t, len(txs), len(finishedTxs))

	for _, ftx := range finishedTxs {
		found := false
		for _, tx := range txs {
			if reflect.DeepEqual(tx, ftx) {
				found = true
				break
			}
		}

		assert.True(t, found)
	}
}

<<<<<<< HEAD
func TestRewardsHandler_CreateMarshalizedDataShouldWork(t *testing.T) {
	t.Parallel()

	tdp := initDataPool()
	th, _ := NewRewardTxHandler(
		&mock.SpecialAddressHandlerMock{},
		&mock.HasherMock{},
		&mock.MarshalizerMock{},
		mock.NewMultiShardsCoordinatorMock(3),
		&mock.AddressConverterMock{},
		&mock.ChainStorerMock{},
		tdp.RewardTransactions(),
		RewandsHandlerMock(),
	)

	txs := []data.TransactionHandler{
		&rewardTx.RewardTx{
			Round:   0,
			Epoch:   0,
			Value:   big.NewInt(1),
			RcvAddr: []byte("rcvr1"),
			ShardID: 0,
		},
		&rewardTx.RewardTx{
			Round:   0,
			Epoch:   0,
			Value:   big.NewInt(1),
			RcvAddr: []byte("rcvr2"),
			ShardID: 0,
		},
	}

	err := th.AddIntermediateTransactions(txs)
	assert.Nil(t, err)

	var expectedMarshalizedTxs [][]byte
	marshTx1, _ := th.marshalizer.Marshal(txs[0])
	marshTx2, _ := th.marshalizer.Marshal(txs[1])
	expectedMarshalizedTxs = append(expectedMarshalizedTxs, marshTx1, marshTx2)

	var txsHashes [][]byte
	tx1Hash, _ := core.CalculateHash(th.marshalizer, th.hasher, txs[0])
	tx2Hash, _ := core.CalculateHash(th.marshalizer, th.hasher, txs[1])
	txsHashes = append(txsHashes, tx1Hash, tx2Hash)

	res, err := th.CreateMarshalizedData(txsHashes)
	assert.Nil(t, err)
	assert.Equal(t, len(txs), len(res))
	assert.True(t, bytes.Equal(expectedMarshalizedTxs[0], res[0]))
	assert.True(t, bytes.Equal(expectedMarshalizedTxs[1], res[1]))
}

=======
>>>>>>> 6ccf18ca
func TestRewardsHandler_CreateBlockStartedShouldCreateProtocolReward(t *testing.T) {
	t.Parallel()

	tdp := initDataPool()
	th, _ := NewRewardTxHandler(
		&mock.SpecialAddressHandlerMock{},
		&mock.HasherMock{},
		&mock.MarshalizerMock{},
		mock.NewMultiShardsCoordinatorMock(3),
		&mock.AddressConverterMock{},
		&mock.ChainStorerMock{},
		tdp.RewardTransactions(),
		RewandsHandlerMock(),
	)

	assert.Nil(t, th.protocolRewards)

	th.CreateBlockStarted()
	assert.NotNil(t, th.protocolRewards)
}

func TestRewardsHandler_SaveCurrentIntermediateTxToStorageShouldWork(t *testing.T) {
	t.Parallel()

	putWasCalled := false
	tdp := initDataPool()
	th, _ := NewRewardTxHandler(
		&mock.SpecialAddressHandlerMock{},
		&mock.HasherMock{},
		&mock.MarshalizerMock{},
		mock.NewMultiShardsCoordinatorMock(3),
		&mock.AddressConverterMock{},
		&mock.ChainStorerMock{
			PutCalled: func(unitType dataRetriever.UnitType, key []byte, value []byte) error {
				putWasCalled = true
				return nil
			},
		},
		tdp.RewardTransactions(),
		RewandsHandlerMock(),
	)

	txs := []data.TransactionHandler{
		&rewardTx.RewardTx{
			Round:   0,
			Epoch:   0,
			Value:   big.NewInt(1),
			RcvAddr: []byte("rcvr1"),
			ShardID: 0,
		},
		&rewardTx.RewardTx{
			Round:   0,
			Epoch:   0,
			Value:   big.NewInt(1),
			RcvAddr: []byte("rcvr2"),
			ShardID: 0,
		},
	}

	err := th.AddIntermediateTransactions(txs)
	assert.Nil(t, err)

	err = th.SaveCurrentIntermediateTxToStorage()
	assert.Nil(t, err)
	assert.True(t, putWasCalled)
}<|MERGE_RESOLUTION|>--- conflicted
+++ resolved
@@ -509,8 +509,7 @@
 	}
 }
 
-<<<<<<< HEAD
-func TestRewardsHandler_CreateMarshalizedDataShouldWork(t *testing.T) {
+func TestRewardsHandler_CreateBlockStartedShouldCreateProtocolReward(t *testing.T) {
 	t.Parallel()
 
 	tdp := initDataPool()
@@ -521,6 +520,33 @@
 		mock.NewMultiShardsCoordinatorMock(3),
 		&mock.AddressConverterMock{},
 		&mock.ChainStorerMock{},
+		tdp.RewardTransactions(),
+		RewandsHandlerMock(),
+	)
+
+	assert.Nil(t, th.protocolRewards)
+
+	th.CreateBlockStarted()
+	assert.NotNil(t, th.protocolRewards)
+}
+
+func TestRewardsHandler_SaveCurrentIntermediateTxToStorageShouldWork(t *testing.T) {
+	t.Parallel()
+
+	putWasCalled := false
+	tdp := initDataPool()
+	th, _ := NewRewardTxHandler(
+		&mock.SpecialAddressHandlerMock{},
+		&mock.HasherMock{},
+		&mock.MarshalizerMock{},
+		mock.NewMultiShardsCoordinatorMock(3),
+		&mock.AddressConverterMock{},
+		&mock.ChainStorerMock{
+			PutCalled: func(unitType dataRetriever.UnitType, key []byte, value []byte) error {
+				putWasCalled = true
+				return nil
+			},
+		},
 		tdp.RewardTransactions(),
 		RewandsHandlerMock(),
 	)
@@ -545,87 +571,6 @@
 	err := th.AddIntermediateTransactions(txs)
 	assert.Nil(t, err)
 
-	var expectedMarshalizedTxs [][]byte
-	marshTx1, _ := th.marshalizer.Marshal(txs[0])
-	marshTx2, _ := th.marshalizer.Marshal(txs[1])
-	expectedMarshalizedTxs = append(expectedMarshalizedTxs, marshTx1, marshTx2)
-
-	var txsHashes [][]byte
-	tx1Hash, _ := core.CalculateHash(th.marshalizer, th.hasher, txs[0])
-	tx2Hash, _ := core.CalculateHash(th.marshalizer, th.hasher, txs[1])
-	txsHashes = append(txsHashes, tx1Hash, tx2Hash)
-
-	res, err := th.CreateMarshalizedData(txsHashes)
-	assert.Nil(t, err)
-	assert.Equal(t, len(txs), len(res))
-	assert.True(t, bytes.Equal(expectedMarshalizedTxs[0], res[0]))
-	assert.True(t, bytes.Equal(expectedMarshalizedTxs[1], res[1]))
-}
-
-=======
->>>>>>> 6ccf18ca
-func TestRewardsHandler_CreateBlockStartedShouldCreateProtocolReward(t *testing.T) {
-	t.Parallel()
-
-	tdp := initDataPool()
-	th, _ := NewRewardTxHandler(
-		&mock.SpecialAddressHandlerMock{},
-		&mock.HasherMock{},
-		&mock.MarshalizerMock{},
-		mock.NewMultiShardsCoordinatorMock(3),
-		&mock.AddressConverterMock{},
-		&mock.ChainStorerMock{},
-		tdp.RewardTransactions(),
-		RewandsHandlerMock(),
-	)
-
-	assert.Nil(t, th.protocolRewards)
-
-	th.CreateBlockStarted()
-	assert.NotNil(t, th.protocolRewards)
-}
-
-func TestRewardsHandler_SaveCurrentIntermediateTxToStorageShouldWork(t *testing.T) {
-	t.Parallel()
-
-	putWasCalled := false
-	tdp := initDataPool()
-	th, _ := NewRewardTxHandler(
-		&mock.SpecialAddressHandlerMock{},
-		&mock.HasherMock{},
-		&mock.MarshalizerMock{},
-		mock.NewMultiShardsCoordinatorMock(3),
-		&mock.AddressConverterMock{},
-		&mock.ChainStorerMock{
-			PutCalled: func(unitType dataRetriever.UnitType, key []byte, value []byte) error {
-				putWasCalled = true
-				return nil
-			},
-		},
-		tdp.RewardTransactions(),
-		RewandsHandlerMock(),
-	)
-
-	txs := []data.TransactionHandler{
-		&rewardTx.RewardTx{
-			Round:   0,
-			Epoch:   0,
-			Value:   big.NewInt(1),
-			RcvAddr: []byte("rcvr1"),
-			ShardID: 0,
-		},
-		&rewardTx.RewardTx{
-			Round:   0,
-			Epoch:   0,
-			Value:   big.NewInt(1),
-			RcvAddr: []byte("rcvr2"),
-			ShardID: 0,
-		},
-	}
-
-	err := th.AddIntermediateTransactions(txs)
-	assert.Nil(t, err)
-
 	err = th.SaveCurrentIntermediateTxToStorage()
 	assert.Nil(t, err)
 	assert.True(t, putWasCalled)
