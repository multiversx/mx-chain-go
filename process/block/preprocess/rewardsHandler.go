package preprocess

import (
	"math/big"
	"sync"

	"github.com/ElrondNetwork/elrond-go/core"
	"github.com/ElrondNetwork/elrond-go/data"
	"github.com/ElrondNetwork/elrond-go/data/block"
	"github.com/ElrondNetwork/elrond-go/data/rewardTx"
	"github.com/ElrondNetwork/elrond-go/data/state"
	"github.com/ElrondNetwork/elrond-go/dataRetriever"
	"github.com/ElrondNetwork/elrond-go/hashing"
	"github.com/ElrondNetwork/elrond-go/marshal"
	"github.com/ElrondNetwork/elrond-go/process"
	"github.com/ElrondNetwork/elrond-go/sharding"
)

type rewardsHandler struct {
	address          process.SpecialAddressHandler
	hasher           hashing.Hasher
	marshalizer      marshal.Marshalizer
	shardCoordinator sharding.Coordinator
	adrConv          state.AddressConverter
	store            dataRetriever.StorageService
	rewardTxPool     dataRetriever.ShardedDataCacherNotifier

	mutGenRewardTxs     sync.RWMutex
	protocolRewards     []data.TransactionHandler
	protocolRewardsMeta []data.TransactionHandler
	feeRewards          []data.TransactionHandler

	mut                 sync.Mutex
	accumulatedFees     *big.Int
	rewardTxsForBlock   map[string]*rewardTx.RewardTx
	economicsRewards    process.RewardsHandler
	intraShardMiniBlock *block.MiniBlock
}

// NewRewardTxHandler constructor for the reward transaction handler
func NewRewardTxHandler(
	address process.SpecialAddressHandler,
	hasher hashing.Hasher,
	marshalizer marshal.Marshalizer,
	shardCoordinator sharding.Coordinator,
	adrConv state.AddressConverter,
	store dataRetriever.StorageService,
	rewardTxPool dataRetriever.ShardedDataCacherNotifier,
	economicsRewards process.RewardsHandler,
) (*rewardsHandler, error) {
	if address == nil || address.IsInterfaceNil() {
		return nil, process.ErrNilSpecialAddressHandler
	}
	if hasher == nil || hasher.IsInterfaceNil() {
		return nil, process.ErrNilHasher
	}
	if marshalizer == nil || marshalizer.IsInterfaceNil() {
		return nil, process.ErrNilMarshalizer
	}
	if shardCoordinator == nil || shardCoordinator.IsInterfaceNil() {
		return nil, process.ErrNilShardCoordinator
	}
	if adrConv == nil || adrConv.IsInterfaceNil() {
		return nil, process.ErrNilAddressConverter
	}
	if store == nil || store.IsInterfaceNil() {
		return nil, process.ErrNilStorage
	}
	if rewardTxPool == nil || rewardTxPool.IsInterfaceNil() {
		return nil, process.ErrNilRewardTxDataPool
	}
	if economicsRewards == nil || economicsRewards.IsInterfaceNil() {
		return nil, process.ErrNilEconomicsRewardsHandler
	}

	rtxh := &rewardsHandler{
		address:          address,
		shardCoordinator: shardCoordinator,
		adrConv:          adrConv,
		hasher:           hasher,
		marshalizer:      marshalizer,
		store:            store,
		rewardTxPool:     rewardTxPool,
		economicsRewards: economicsRewards,
	}

	rtxh.accumulatedFees = big.NewInt(0)
	rtxh.rewardTxsForBlock = make(map[string]*rewardTx.RewardTx)

	return rtxh, nil
}

// SaveCurrentIntermediateTxToStorage saves current cached data into storage - already saved for txs
func (rtxh *rewardsHandler) SaveCurrentIntermediateTxToStorage() error {
	rtxh.mut.Lock()
	defer rtxh.mut.Unlock()

	for _, rTx := range rtxh.rewardTxsForBlock {
		buff, err := rtxh.marshalizer.Marshal(rTx)
		if err != nil {
			return err
		}

		errNotCritical := rtxh.store.Put(dataRetriever.RewardTransactionUnit, rtxh.hasher.Compute(string(buff)), buff)
		if errNotCritical != nil {
			log.Debug("RewardTransactionUnit.Put", "error", errNotCritical.Error())
		}
	}

	return nil
}

// AddIntermediateTransactions adds intermediate transactions to local cache
func (rtxh *rewardsHandler) AddIntermediateTransactions(txs []data.TransactionHandler) error {
	rtxh.mut.Lock()
	defer rtxh.mut.Unlock()

	for i := 0; i < len(txs); i++ {
		addedRewardTx, ok := txs[i].(*rewardTx.RewardTx)
		if !ok {
			return process.ErrWrongTypeAssertion
		}

		if addedRewardTx.ShardID != rtxh.shardCoordinator.SelfId() {
			continue
		}

		rewardTxHash, err := core.CalculateHash(rtxh.marshalizer, rtxh.hasher, txs[i])
		if err != nil {
			return err
		}

		rtxh.rewardTxsForBlock[string(rewardTxHash)] = addedRewardTx
	}

	return nil
}

// CreateAllInterMiniBlocks creates miniblocks from process transactions
func (rtxh *rewardsHandler) CreateAllInterMiniBlocks() map[uint32]*block.MiniBlock {
	rtxh.mutGenRewardTxs.Lock()

	log.Trace("total accumulated fees", "value", rtxh.accumulatedFees)

	rtxh.feeRewards = rtxh.createRewardFromFees()
	rtxh.addTransactionsToPool(rtxh.feeRewards)

	rtxh.protocolRewards = rtxh.createProtocolRewards()
	rtxh.addTransactionsToPool(rtxh.protocolRewards)

	rtxh.protocolRewardsMeta = rtxh.createProtocolRewardsForMeta()
	rtxh.addTransactionsToPool(rtxh.protocolRewardsMeta)

	calculatedRewardTxsLen := len(rtxh.protocolRewards) + len(rtxh.protocolRewardsMeta) + len(rtxh.feeRewards)
	calculatedRewardTxs := make([]data.TransactionHandler, 0, calculatedRewardTxsLen)
	calculatedRewardTxs = append(calculatedRewardTxs, rtxh.protocolRewards...)
	calculatedRewardTxs = append(calculatedRewardTxs, rtxh.protocolRewardsMeta...)
	calculatedRewardTxs = append(calculatedRewardTxs, rtxh.feeRewards...)

	rtxh.displayCalculatedRewardTxs()

	rtxh.mutGenRewardTxs.Unlock()

	miniBlocks := rtxh.miniblocksFromRewardTxs(calculatedRewardTxs)

	if _, ok := miniBlocks[rtxh.shardCoordinator.SelfId()]; ok {
		rtxh.intraShardMiniBlock = miniBlocks[rtxh.shardCoordinator.SelfId()].Clone()
	}

	return miniBlocks
}

func (rtxh *rewardsHandler) addTransactionsToPool(rewardTxs []data.TransactionHandler) {
	for _, rTx := range rewardTxs {
		dstShId, err := rtxh.address.ShardIdForAddress(rTx.GetRcvAddr())
		if err != nil {
			log.Trace("ShardIdForAddress", "error", err.Error())
		}

		txHash, err := core.CalculateHash(rtxh.marshalizer, rtxh.hasher, rTx)
		if err != nil {
			log.Trace("CalculateHash", "error", err.Error())
		}

		// add the reward transaction to the the pool so that the processor can find it
		cacheId := process.ShardCacherIdentifier(rtxh.shardCoordinator.SelfId(), dstShId)
		rtxh.rewardTxPool.AddData(txHash, rTx, cacheId)
	}
}

func (rtxh *rewardsHandler) miniblocksFromRewardTxs(
	rewardTxs []data.TransactionHandler,
) map[uint32]*block.MiniBlock {
	miniBlocks := make(map[uint32]*block.MiniBlock)

	for _, rTx := range rewardTxs {
		dstShId, err := rtxh.address.ShardIdForAddress(rTx.GetRcvAddr())
		if err != nil {
			log.Trace("ShardIdForAddress", "error", err.Error())
			continue
		}

		txHash, err := core.CalculateHash(rtxh.marshalizer, rtxh.hasher, rTx)
		if err != nil {
			log.Trace("CalculateHash", "error", err.Error())
			continue
		}

		var ok bool
		var mb *block.MiniBlock
		if mb, ok = miniBlocks[dstShId]; !ok {
			mb = &block.MiniBlock{
				ReceiverShardID: dstShId,
				SenderShardID:   rtxh.shardCoordinator.SelfId(),
				Type:            block.RewardsBlock,
			}
		}

		mb.TxHashes = append(mb.TxHashes, txHash)
		miniBlocks[dstShId] = mb
	}

	return miniBlocks
}

// GetCreatedInShardMiniBlock will return a clone of the intra shard mini block
func (rtxh *rewardsHandler) GetCreatedInShardMiniBlock() *block.MiniBlock {
	rtxh.mut.Lock()
	defer rtxh.mut.Unlock()

	if rtxh.intraShardMiniBlock == nil {
		return nil
	}

	return rtxh.intraShardMiniBlock.Clone()
}

// VerifyInterMiniBlocks verifies if transaction fees were correctly handled for the block
<<<<<<< HEAD
func (rtxh *rewardsHandler) VerifyInterMiniBlocks(body *block.Body) error {
=======
func (rtxh *rewardsHandler) VerifyInterMiniBlocks(_ block.Body) error {
>>>>>>> 6ccf18ca
	err := rtxh.verifyCreatedRewardsTxs()
	return err
}

// CreateBlockStarted does the cleanup before creating a new block
func (rtxh *rewardsHandler) CreateBlockStarted() {
	rtxh.cleanCachedData()
}

// ProcessTransactionFee adds the tx cost to the accumulated amount
func (rtxh *rewardsHandler) ProcessTransactionFee(cost *big.Int) {
	if cost == nil {
		log.Debug("nil cost in ProcessTransactionFee", "error", process.ErrNilValue.Error())
		return
	}

	rtxh.mut.Lock()
	_ = rtxh.accumulatedFees.Add(rtxh.accumulatedFees, cost)
	rtxh.mut.Unlock()
}

// cleanCachedData deletes the cached data
func (rtxh *rewardsHandler) cleanCachedData() {
	rtxh.mut.Lock()
	rtxh.accumulatedFees = big.NewInt(0)
	rtxh.rewardTxsForBlock = make(map[string]*rewardTx.RewardTx)
	rtxh.intraShardMiniBlock = nil
	rtxh.mut.Unlock()

	rtxh.mutGenRewardTxs.Lock()
	rtxh.feeRewards = make([]data.TransactionHandler, 0)
	rtxh.protocolRewards = make([]data.TransactionHandler, 0)
	rtxh.protocolRewardsMeta = make([]data.TransactionHandler, 0)
	rtxh.mutGenRewardTxs.Unlock()

}

func getPercentageOfValue(value *big.Int, percentage float64) *big.Int {
	x := new(big.Float).SetInt(value)
	y := big.NewFloat(percentage)

	z := new(big.Float).Mul(x, y)

	op := big.NewInt(0)
	result, _ := z.Int(op)

	return result
}

func (rtxh *rewardsHandler) createLeaderTx() *rewardTx.RewardTx {
	currTx := &rewardTx.RewardTx{}

	leaderPrc := getPercentageOfValue(rtxh.accumulatedFees, rtxh.economicsRewards.LeaderPercentage())
	currTx.Value = leaderPrc
	currTx.RcvAddr = rtxh.address.LeaderAddress()
	currTx.ShardID = rtxh.shardCoordinator.SelfId()
	currTx.Epoch = rtxh.address.Epoch()
	currTx.Round = rtxh.address.Round()
	currTx.Type = rewardTx.LeaderTx

	return currTx
}

func (rtxh *rewardsHandler) createBurnTx() *rewardTx.RewardTx {
	currTx := &rewardTx.RewardTx{}

	burnPrc := getPercentageOfValue(rtxh.accumulatedFees, rtxh.economicsRewards.BurnPercentage())
	currTx.Value = burnPrc
	currTx.RcvAddr = rtxh.address.BurnAddress()
	currTx.ShardID = rtxh.shardCoordinator.SelfId()
	currTx.Epoch = rtxh.address.Epoch()
	currTx.Round = rtxh.address.Round()
	currTx.Type = rewardTx.BurnTx

	return currTx
}

func (rtxh *rewardsHandler) createCommunityTx() *rewardTx.RewardTx {
	currTx := &rewardTx.RewardTx{}

	communityPrc := getPercentageOfValue(rtxh.accumulatedFees, rtxh.economicsRewards.CommunityPercentage())
	currTx.Value = communityPrc
	currTx.RcvAddr = rtxh.address.ElrondCommunityAddress()
	currTx.ShardID = rtxh.shardCoordinator.SelfId()
	currTx.Epoch = rtxh.address.Epoch()
	currTx.Round = rtxh.address.Round()
	currTx.Type = rewardTx.CommunityTx

	return currTx
}

// createRewardFromFees creates the reward transactions from accumulated fees
// According to economic paper, out of the block fees 40% are burned, 50% go to the
// leader and 10% go to Elrond community fund.
func (rtxh *rewardsHandler) createRewardFromFees() []data.TransactionHandler {
	rtxh.mut.Lock()
	defer rtxh.mut.Unlock()

	if rtxh.accumulatedFees.Cmp(big.NewInt(1)) < 0 {
		rtxh.accumulatedFees = big.NewInt(0)
		return nil
	}

	leaderTx := rtxh.createLeaderTx()
	communityTx := rtxh.createCommunityTx()
	burnTx := rtxh.createBurnTx()

	currFeeTxs := make([]data.TransactionHandler, 0)
	currFeeTxs = append(currFeeTxs, leaderTx, communityTx, burnTx)

	return currFeeTxs
}

// createProtocolRewards creates the protocol reward transactions
func (rtxh *rewardsHandler) createProtocolRewards() []data.TransactionHandler {
	consensusRewardData := rtxh.address.ConsensusShardRewardData()

	isRewardValueZero := rtxh.economicsRewards.RewardsValue().Cmp(big.NewInt(0)) == 0
	if isRewardValueZero {
		return []data.TransactionHandler{}
	}

	consensusRewardTxs := make([]data.TransactionHandler, 0, len(consensusRewardData.Addresses))
	for index, address := range consensusRewardData.Addresses {
		rTx := &rewardTx.RewardTx{}
		rTx.Value = rtxh.economicsRewards.RewardsValue()
		rTx.RcvAddr = []byte(address)
		rTx.ShardID = rtxh.shardCoordinator.SelfId()
		rTx.Epoch = consensusRewardData.Epoch
		rTx.Round = consensusRewardData.Round
		rTx.CnsIndex = uint16(index)
		rTx.Type = rewardTx.ProtocolRewardsTx

		consensusRewardTxs = append(consensusRewardTxs, rTx)
	}

	return consensusRewardTxs
}

// createProtocolRewardsForMeta creates the protocol reward transactions
func (rtxh *rewardsHandler) createProtocolRewardsForMeta() []data.TransactionHandler {
	metaRewardsData := rtxh.address.ConsensusMetaRewardData()
	consensusRewardTxs := make([]data.TransactionHandler, 0)

	isRewardValueZero := rtxh.economicsRewards.RewardsValue().Cmp(big.NewInt(0)) == 0
	if isRewardValueZero {
		return consensusRewardTxs
	}

	for _, metaConsensusSet := range metaRewardsData {
		for index, address := range metaConsensusSet.Addresses {
			shardId, err := rtxh.address.ShardIdForAddress([]byte(address))
			if err != nil {
				log.Debug("ShardIdForAddress", "error", err.Error())
				continue
			}

			if shardId != rtxh.shardCoordinator.SelfId() {
				continue
			}

			rTx := &rewardTx.RewardTx{}
			rTx.Value = rtxh.economicsRewards.RewardsValue()
			rTx.RcvAddr = []byte(address)
			rTx.ShardID = rtxh.shardCoordinator.SelfId()
			rTx.Epoch = metaConsensusSet.Epoch
			rTx.Round = metaConsensusSet.Round
			rTx.CnsIndex = uint16(index)
			rTx.Type = rewardTx.ProtocolRewardsForMetaTx

			consensusRewardTxs = append(consensusRewardTxs, rTx)
		}
	}

	return consensusRewardTxs
}

// verifyCreatedRewardsTxs verifies if the calculated rewards transactions and the block reward transactions are the same
func (rtxh *rewardsHandler) verifyCreatedRewardsTxs() error {
	calculatedRewardTxs := make([]data.TransactionHandler, 0)
	rtxh.mutGenRewardTxs.RLock()
	calculatedRewardTxs = append(calculatedRewardTxs, rtxh.protocolRewards...)
	calculatedRewardTxs = append(calculatedRewardTxs, rtxh.protocolRewardsMeta...)
	calculatedRewardTxs = append(calculatedRewardTxs, rtxh.feeRewards...)
	rtxh.mutGenRewardTxs.RUnlock()

	rtxh.mut.Lock()
	defer rtxh.mut.Unlock()

	for _, tx := range rtxh.rewardTxsForBlock {
		log.Trace("rewardTxsForBlock",
			"shard", tx.ShardId,
			"epoch", tx.Epoch,
			"round", tx.Round,
			"rcvAddr", tx.RcvAddr,
			"value", tx.Value,
			"cnsIndex", tx.CnsIndex,
			"type", tx.Type)
	}

	totalFeesFromBlock := big.NewInt(0)
	for _, rTx := range rtxh.rewardTxsForBlock {
		totalFeesFromBlock = totalFeesFromBlock.Add(totalFeesFromBlock, rTx.GetValue())
	}

	if len(calculatedRewardTxs) != len(rtxh.rewardTxsForBlock) {
		return process.ErrRewardTxsMismatchCreatedReceived
	}

	totalCalculatedFees := big.NewInt(0)
	for _, rTx := range calculatedRewardTxs {
		totalCalculatedFees = totalCalculatedFees.Add(totalCalculatedFees, rTx.GetValue())

		rewardTxHash, err := core.CalculateHash(rtxh.marshalizer, rtxh.hasher, rTx)
		if err != nil {
			return err
		}

		txFromBlock, ok := rtxh.rewardTxsForBlock[string(rewardTxHash)]
		if !ok {
			return process.ErrRewardTxNotFound
		}
		if txFromBlock.GetValue().Cmp(rTx.GetValue()) != 0 {
			return process.ErrRewardTxsDoNotMatch
		}
	}

	return nil
}

// GetAllCurrentFinishedTxs returns the cached finalized transactions for current round
func (rtxh *rewardsHandler) GetAllCurrentFinishedTxs() map[string]data.TransactionHandler {
	rtxh.mut.Lock()

	rewardTxPool := make(map[string]data.TransactionHandler)
	for txHash, info := range rtxh.rewardTxsForBlock {

		senderShard := info.ShardID
		receiverShard, err := rtxh.address.ShardIdForAddress(info.RcvAddr)
		if err != nil {
			continue
		}
		if receiverShard != rtxh.shardCoordinator.SelfId() {
			continue
		}
		if senderShard != rtxh.shardCoordinator.SelfId() {
			continue
		}
		rewardTxPool[txHash] = info
	}
	rtxh.mut.Unlock()

	return rewardTxPool
}

// IsInterfaceNil returns true if there is no value under the interface
func (rtxh *rewardsHandler) IsInterfaceNil() bool {
	return rtxh == nil
}

func (rtxh *rewardsHandler) displayCalculatedRewardTxs() {
	rtxh.displayTxs("protocolRewards", rtxh.protocolRewards)
	rtxh.displayTxs("protocolRewardsMeta", rtxh.protocolRewardsMeta)
	rtxh.displayTxs("feeRewards", rtxh.feeRewards)
}

func (rtxh *rewardsHandler) displayTxs(message string, txs []data.TransactionHandler) {
	for _, tx := range txs {
		rtx, ok := tx.(*rewardTx.RewardTx)
		if !ok {
			log.Debug("displayTxs", "error", process.ErrWrongTypeAssertion)
			continue
		}

		log.Trace(message,
			"shard", rtx.ShardId,
			"epoch", rtx.Epoch,
			"round", rtx.Round,
			"rcvAddr", rtx.RcvAddr,
			"value", rtx.Value,
			"cnsIndex", rtx.CnsIndex,
			"type", rtx.Type)
	}
}<|MERGE_RESOLUTION|>--- conflicted
+++ resolved
@@ -236,11 +236,7 @@
 }
 
 // VerifyInterMiniBlocks verifies if transaction fees were correctly handled for the block
-<<<<<<< HEAD
-func (rtxh *rewardsHandler) VerifyInterMiniBlocks(body *block.Body) error {
-=======
-func (rtxh *rewardsHandler) VerifyInterMiniBlocks(_ block.Body) error {
->>>>>>> 6ccf18ca
+func (rtxh *rewardsHandler) VerifyInterMiniBlocks(_ *block.Body) error {
 	err := rtxh.verifyCreatedRewardsTxs()
 	return err
 }
