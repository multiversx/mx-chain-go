package preprocess

import (
	"bytes"
	"crypto/rand"
	"encoding/hex"
	"errors"
	"fmt"
	"math/big"
	"reflect"
	"testing"
	"time"

	"github.com/ElrondNetwork/elrond-go-core/core"
	"github.com/ElrondNetwork/elrond-go-core/core/pubkeyConverter"
	"github.com/ElrondNetwork/elrond-go-core/data"
	"github.com/ElrondNetwork/elrond-go-core/data/block"
	"github.com/ElrondNetwork/elrond-go-core/data/rewardTx"
	"github.com/ElrondNetwork/elrond-go-core/data/smartContractResult"
	"github.com/ElrondNetwork/elrond-go-core/data/transaction"
	"github.com/ElrondNetwork/elrond-go-core/hashing"
	"github.com/ElrondNetwork/elrond-go-core/hashing/blake2b"
	"github.com/ElrondNetwork/elrond-go-core/hashing/sha256"
	"github.com/ElrondNetwork/elrond-go-core/marshal"
	"github.com/ElrondNetwork/elrond-go/common"
	"github.com/ElrondNetwork/elrond-go/dataRetriever"
	"github.com/ElrondNetwork/elrond-go/process"
	"github.com/ElrondNetwork/elrond-go/process/mock"
	"github.com/ElrondNetwork/elrond-go/sharding"
	"github.com/ElrondNetwork/elrond-go/storage"
	"github.com/ElrondNetwork/elrond-go/storage/txcache"
	"github.com/ElrondNetwork/elrond-go/testscommon"
	dataRetrieverMock "github.com/ElrondNetwork/elrond-go/testscommon/dataRetriever"
	"github.com/ElrondNetwork/elrond-go/testscommon/economicsmocks"
	"github.com/ElrondNetwork/elrond-go/testscommon/genericMocks"
	"github.com/ElrondNetwork/elrond-go/testscommon/hashingMocks"
	stateMock "github.com/ElrondNetwork/elrond-go/testscommon/state"
	storageStubs "github.com/ElrondNetwork/elrond-go/testscommon/storage"
	"github.com/ElrondNetwork/elrond-go/vm"
	vmcommon "github.com/ElrondNetwork/elrond-vm-common"
	"github.com/stretchr/testify/assert"
	"github.com/stretchr/testify/require"
)

const MaxGasLimitPerBlock = uint64(100000)

type txInfoHolder struct {
	hash []byte
	buff []byte
	tx   *transaction.Transaction
}

func feeHandlerMock() *mock.FeeHandlerStub {
	return &mock.FeeHandlerStub{
		ComputeGasLimitCalled: func(tx data.TransactionWithFeeHandler) uint64 {
			return 0
		},
		MaxGasLimitPerBlockCalled: func() uint64 {
			return MaxGasLimitPerBlock
		},
		MaxGasLimitPerMiniBlockCalled: func() uint64 {
			return MaxGasLimitPerBlock
		},
		MaxGasLimitPerBlockForSafeCrossShardCalled: func() uint64 {
			return MaxGasLimitPerBlock
		},
		MaxGasLimitPerMiniBlockForSafeCrossShardCalled: func() uint64 {
			return MaxGasLimitPerBlock
		},
		MaxGasLimitPerTxCalled: func() uint64 {
			return MaxGasLimitPerBlock
		},
	}
}

func shardedDataCacherNotifier() dataRetriever.ShardedDataCacherNotifier {
	return &testscommon.ShardedDataStub{
		ShardDataStoreCalled: func(id string) (c storage.Cacher) {
			return &testscommon.CacherStub{
				PeekCalled: func(key []byte) (value interface{}, ok bool) {
					if reflect.DeepEqual(key, []byte("tx1_hash")) {
						return &smartContractResult.SmartContractResult{Nonce: 10}, true
					}
					if reflect.DeepEqual(key, []byte("tx2_hash")) {
						return &transaction.Transaction{Nonce: 10}, true
					}
					return nil, false
				},
				KeysCalled: func() [][]byte {
					return [][]byte{[]byte("key1"), []byte("key2")}
				},
				LenCalled: func() int {
					return 0
				},
			}
		},
		AddDataCalled:                 func(key []byte, data interface{}, sizeInBytes int, cacheId string) {},
		RemoveSetOfDataFromPoolCalled: func(keys [][]byte, id string) {},
		SearchFirstDataCalled: func(key []byte) (value interface{}, ok bool) {
			if reflect.DeepEqual(key, []byte("tx1_hash")) {
				return &smartContractResult.SmartContractResult{Nonce: 10}, true
			}
			if reflect.DeepEqual(key, []byte("tx2_hash")) {
				return &transaction.Transaction{Nonce: 10}, true
			}
			return nil, false
		},
		RemoveDataCalled: func(key []byte, cacheID string) {
		},
	}
}

func initDataPool() *dataRetrieverMock.PoolsHolderStub {
	sdp := &dataRetrieverMock.PoolsHolderStub{
		TransactionsCalled: func() dataRetriever.ShardedDataCacherNotifier {
			return shardedDataCacherNotifier()
		},
		UnsignedTransactionsCalled: func() dataRetriever.ShardedDataCacherNotifier {
			return shardedDataCacherNotifier()
		},
		RewardTransactionsCalled: func() dataRetriever.ShardedDataCacherNotifier {
			return &testscommon.ShardedDataStub{
				ShardDataStoreCalled: func(id string) (c storage.Cacher) {
					return &testscommon.CacherStub{
						PeekCalled: func(key []byte) (value interface{}, ok bool) {
							if reflect.DeepEqual(key, []byte("tx1_hash")) {
								return &rewardTx.RewardTx{Value: big.NewInt(100)}, true
							}
							return nil, false
						},
						KeysCalled: func() [][]byte {
							return [][]byte{[]byte("key1"), []byte("key2")}
						},
						LenCalled: func() int {
							return 0
						},
					}
				},
				AddDataCalled:                 func(key []byte, data interface{}, sizeInBytes int, cacheId string) {},
				RemoveSetOfDataFromPoolCalled: func(keys [][]byte, id string) {},
				SearchFirstDataCalled: func(key []byte) (value interface{}, ok bool) {
					if reflect.DeepEqual(key, []byte("tx1_hash")) {
						return &rewardTx.RewardTx{Value: big.NewInt(100)}, true
					}
					return nil, false
				},
			}
		},
		MetaBlocksCalled: func() storage.Cacher {
			return &testscommon.CacherStub{
				GetCalled: func(key []byte) (value interface{}, ok bool) {
					if reflect.DeepEqual(key, []byte("tx1_hash")) {
						return &transaction.Transaction{Nonce: 10}, true
					}
					return nil, false
				},
				KeysCalled: func() [][]byte {
					return nil
				},
				LenCalled: func() int {
					return 0
				},
				PeekCalled: func(key []byte) (value interface{}, ok bool) {
					if reflect.DeepEqual(key, []byte("tx1_hash")) {
						return &transaction.Transaction{Nonce: 10}, true
					}
					return nil, false
				},
				RegisterHandlerCalled: func(i func(key []byte, value interface{})) {},
			}
		},
		MiniBlocksCalled: func() storage.Cacher {
			cs := testscommon.NewCacherStub()
			cs.RegisterHandlerCalled = func(i func(key []byte, value interface{})) {
			}
			cs.GetCalled = func(key []byte) (value interface{}, ok bool) {
				if bytes.Equal([]byte("bbb"), key) {
					return make(block.MiniBlockSlice, 0), true
				}

				return nil, false
			}
			cs.PeekCalled = func(key []byte) (value interface{}, ok bool) {
				if bytes.Equal([]byte("bbb"), key) {
					return make(block.MiniBlockSlice, 0), true
				}

				return nil, false
			}
			cs.RegisterHandlerCalled = func(i func(key []byte, value interface{})) {}
			cs.RemoveCalled = func(key []byte) {}
			return cs
		},
		HeadersCalled: func() dataRetriever.HeadersPool {
			cs := &mock.HeadersCacherStub{}
			cs.RegisterHandlerCalled = func(i func(header data.HeaderHandler, key []byte)) {
			}
			return cs
		},
	}
	return sdp
}

func createMockPubkeyConverter() *mock.PubkeyConverterMock {
	return mock.NewPubkeyConverterMock(32)
}

func createDefaultTransactionsProcessorArgs() ArgsTransactionPreProcessor {
	tdp := initDataPool()
	requestTransaction := func(shardID uint32, txHashes [][]byte) {}

	return ArgsTransactionPreProcessor{
<<<<<<< HEAD
		TxDataPool:                   tdp.Transactions(),
		Store:                        &mock.ChainStorerMock{},
		Hasher:                       &hashingMocks.HasherMock{},
		Marshalizer:                  &mock.MarshalizerMock{},
		TxProcessor:                  &testscommon.TxProcessorMock{},
		ShardCoordinator:             mock.NewMultiShardsCoordinatorMock(3),
		Accounts:                     &stateMock.AccountsStub{},
		OnRequestTransaction:         requestTransaction,
		EconomicsFee:                 feeHandlerMock(),
		GasHandler:                   &mock.GasHandlerMock{},
		BlockTracker:                 &mock.BlockTrackerMock{},
		BlockType:                    block.TxBlock,
		PubkeyConverter:              createMockPubkeyConverter(),
		BlockSizeComputation:         &testscommon.BlockSizeComputationStub{},
		BalanceComputation:           &testscommon.BalanceComputationStub{},
		EnableEpochsHandler:          &testscommon.EnableEpochsHandlerStub{},
		TxTypeHandler:                &testscommon.TxTypeHandlerMock{},
		ScheduledTxsExecutionHandler: &testscommon.ScheduledTxsExecutionStub{},
		ProcessedMiniBlocksTracker:   &testscommon.ProcessedMiniBlocksTrackerStub{},
=======
		TxDataPool:           tdp.Transactions(),
		Store:                &storageStubs.ChainStorerStub{},
		Hasher:               &hashingMocks.HasherMock{},
		Marshalizer:          &mock.MarshalizerMock{},
		TxProcessor:          &testscommon.TxProcessorMock{},
		ShardCoordinator:     mock.NewMultiShardsCoordinatorMock(3),
		Accounts:             &stateMock.AccountsStub{},
		OnRequestTransaction: requestTransaction,
		EconomicsFee:         feeHandlerMock(),
		GasHandler:           &mock.GasHandlerMock{},
		BlockTracker:         &mock.BlockTrackerMock{},
		BlockType:            block.TxBlock,
		PubkeyConverter:      createMockPubkeyConverter(),
		BlockSizeComputation: &testscommon.BlockSizeComputationStub{},
		BalanceComputation:   &testscommon.BalanceComputationStub{},
		EpochNotifier:        &epochNotifier.EpochNotifierStub{},
		OptimizeGasUsedInCrossMiniBlocksEnableEpoch: 2,
		FrontRunningProtectionEnableEpoch:           30,
		ScheduledMiniBlocksEnableEpoch:              2,
		TxTypeHandler:                               &testscommon.TxTypeHandlerMock{},
		ScheduledTxsExecutionHandler:                &testscommon.ScheduledTxsExecutionStub{},
		ProcessedMiniBlocksTracker:                  &testscommon.ProcessedMiniBlocksTrackerStub{},
>>>>>>> 86cfe8ca
	}
}

func TestTxsPreprocessor_NewTransactionPreprocessorNilPool(t *testing.T) {
	t.Parallel()

	args := createDefaultTransactionsProcessorArgs()
	args.TxDataPool = nil
	txs, err := NewTransactionPreprocessor(args)
	assert.Nil(t, txs)
	assert.Equal(t, process.ErrNilTransactionPool, err)
}

func TestTxsPreprocessor_NewTransactionPreprocessorNilStore(t *testing.T) {
	t.Parallel()

	args := createDefaultTransactionsProcessorArgs()
	args.Store = nil

	txs, err := NewTransactionPreprocessor(args)
	assert.Nil(t, txs)
	assert.Equal(t, process.ErrNilTxStorage, err)
}

func TestTxsPreprocessor_NewTransactionPreprocessorNilHasher(t *testing.T) {
	t.Parallel()

	args := createDefaultTransactionsProcessorArgs()
	args.Hasher = nil

	txs, err := NewTransactionPreprocessor(args)
	assert.Nil(t, txs)
	assert.Equal(t, process.ErrNilHasher, err)
}

func TestTxsPreprocessor_NewTransactionPreprocessorNilMarsalizer(t *testing.T) {
	t.Parallel()

	args := createDefaultTransactionsProcessorArgs()
	args.Marshalizer = nil

	txs, err := NewTransactionPreprocessor(args)
	assert.Nil(t, txs)
	assert.Equal(t, process.ErrNilMarshalizer, err)
}

func TestTxsPreprocessor_NewTransactionPreprocessorNilTxProce(t *testing.T) {
	t.Parallel()

	args := createDefaultTransactionsProcessorArgs()
	args.TxProcessor = nil

	txs, err := NewTransactionPreprocessor(args)
	assert.Nil(t, txs)
	assert.Equal(t, process.ErrNilTxProcessor, err)
}

func TestTxsPreprocessor_NewTransactionPreprocessorNilShardCoord(t *testing.T) {
	t.Parallel()

	args := createDefaultTransactionsProcessorArgs()
	args.ShardCoordinator = nil

	txs, err := NewTransactionPreprocessor(args)
	assert.Nil(t, txs)
	assert.Equal(t, process.ErrNilShardCoordinator, err)
}

func TestTxsPreprocessor_NewTransactionPreprocessorNilAccounts(t *testing.T) {
	t.Parallel()

	args := createDefaultTransactionsProcessorArgs()
	args.Accounts = nil

	txs, err := NewTransactionPreprocessor(args)
	assert.Nil(t, txs)
	assert.Equal(t, process.ErrNilAccountsAdapter, err)
}

func TestTxsPreprocessor_NewTransactionPreprocessorNilRequestFunc(t *testing.T) {
	t.Parallel()

	args := createDefaultTransactionsProcessorArgs()
	args.OnRequestTransaction = nil

	txs, err := NewTransactionPreprocessor(args)
	assert.Nil(t, txs)
	assert.Equal(t, process.ErrNilRequestHandler, err)
}

func TestTxsPreprocessor_NewTransactionPreprocessorNilFeeHandler(t *testing.T) {
	t.Parallel()

	args := createDefaultTransactionsProcessorArgs()
	args.EconomicsFee = nil

	txs, err := NewTransactionPreprocessor(args)
	assert.Nil(t, txs)
	assert.Equal(t, process.ErrNilEconomicsFeeHandler, err)
}

func TestTxsPreprocessor_NewTransactionPreprocessorNilGasHandler(t *testing.T) {
	t.Parallel()

	args := createDefaultTransactionsProcessorArgs()
	args.GasHandler = nil

	txs, err := NewTransactionPreprocessor(args)
	assert.Nil(t, txs)
	assert.Equal(t, process.ErrNilGasHandler, err)
}

func TestTxsPreprocessor_NewTransactionPreprocessorNilBlockTracker(t *testing.T) {
	t.Parallel()

	args := createDefaultTransactionsProcessorArgs()
	args.BlockTracker = nil

	txs, err := NewTransactionPreprocessor(args)
	assert.Nil(t, txs)
	assert.Equal(t, process.ErrNilBlockTracker, err)
}

func TestTxsPreprocessor_NewTransactionPreprocessorNilPubkeyConverter(t *testing.T) {
	t.Parallel()

	args := createDefaultTransactionsProcessorArgs()
	args.PubkeyConverter = nil

	txs, err := NewTransactionPreprocessor(args)
	assert.Nil(t, txs)
	assert.Equal(t, process.ErrNilPubkeyConverter, err)
}

func TestTxsPreprocessor_NewTransactionPreprocessorNilBlockSizeComputationHandler(t *testing.T) {
	t.Parallel()

	args := createDefaultTransactionsProcessorArgs()
	args.BlockSizeComputation = nil

	txs, err := NewTransactionPreprocessor(args)
	assert.Nil(t, txs)
	assert.Equal(t, process.ErrNilBlockSizeComputationHandler, err)
}

func TestTxsPreprocessor_NewTransactionPreprocessorNilBalanceComputationHandler(t *testing.T) {
	t.Parallel()

	args := createDefaultTransactionsProcessorArgs()
	args.BalanceComputation = nil

	txs, err := NewTransactionPreprocessor(args)
	assert.Nil(t, txs)
	assert.Equal(t, process.ErrNilBalanceComputationHandler, err)
}

func TestTxsPreprocessor_NewTransactionPreprocessorNilEnableEpochsHandler(t *testing.T) {
	t.Parallel()

	args := createDefaultTransactionsProcessorArgs()
	args.EnableEpochsHandler = nil

	txs, err := NewTransactionPreprocessor(args)
	assert.Nil(t, txs)
	assert.Equal(t, process.ErrNilEnableEpochsHandler, err)
}

func TestTxsPreprocessor_NewTransactionPreprocessorNilTxTypeHandler(t *testing.T) {
	t.Parallel()

	args := createDefaultTransactionsProcessorArgs()
	args.TxTypeHandler = nil
	txs, err := NewTransactionPreprocessor(args)
	assert.Nil(t, txs)
	assert.Equal(t, process.ErrNilTxTypeHandler, err)
}

func TestTxsPreprocessor_NewTransactionPreprocessorNilScheduledTxsExecutionHandler(t *testing.T) {
	t.Parallel()

	args := createDefaultTransactionsProcessorArgs()
	args.ScheduledTxsExecutionHandler = nil
	txs, err := NewTransactionPreprocessor(args)
	assert.Nil(t, txs)
	assert.Equal(t, process.ErrNilScheduledTxsExecutionHandler, err)
}

func TestTxsPreprocessor_NewTransactionPreprocessorNilProcessedMiniBlocksTracker(t *testing.T) {
	t.Parallel()

	args := createDefaultTransactionsProcessorArgs()
	args.ProcessedMiniBlocksTracker = nil
	txs, err := NewTransactionPreprocessor(args)
	assert.Nil(t, txs)
	assert.Equal(t, process.ErrNilProcessedMiniBlocksTracker, err)
}

func TestTxsPreprocessor_NewTransactionPreprocessorOkValsShouldWork(t *testing.T) {
	t.Parallel()

	args := createDefaultTransactionsProcessorArgs()
	txs, err := NewTransactionPreprocessor(args)
	assert.Nil(t, err)
	assert.NotNil(t, txs)
	assert.False(t, txs.IsInterfaceNil())
}

func TestTxsPreProcessor_GetTransactionFromPool(t *testing.T) {
	t.Parallel()
	dataPool := initDataPool()
	txs := createGoodPreprocessor(dataPool)
	txHash := []byte("tx2_hash")
	tx, _ := process.GetTransactionHandlerFromPool(1, 1, txHash, dataPool.Transactions(), false)
	assert.NotNil(t, txs)
	assert.NotNil(t, tx)
	assert.Equal(t, uint64(10), tx.(*transaction.Transaction).Nonce)
}

func TestTransactionPreprocessor_RequestTransactionFromNetwork(t *testing.T) {
	t.Parallel()
	dataPool := initDataPool()
	txs := createGoodPreprocessor(dataPool)
	shardID := uint32(1)
	txHash1 := []byte("tx_hash1")
	txHash2 := []byte("tx_hash2")
	body := &block.Body{}
	txHashes := make([][]byte, 0)
	txHashes = append(txHashes, txHash1)
	txHashes = append(txHashes, txHash2)
	mBlk := block.MiniBlock{ReceiverShardID: shardID, TxHashes: txHashes}
	body.MiniBlocks = append(body.MiniBlocks, &mBlk)
	txsRequested := txs.RequestBlockTransactions(body)
	assert.Equal(t, 2, txsRequested)
}

func TestTransactionPreprocessor_RequestBlockTransactionFromMiniBlockFromNetwork(t *testing.T) {
	t.Parallel()
	dataPool := initDataPool()
	txs := createGoodPreprocessor(dataPool)

	shardID := uint32(1)
	txHash1 := []byte("tx_hash1")
	txHash2 := []byte("tx_hash2")
	txHashes := make([][]byte, 0)
	txHashes = append(txHashes, txHash1)
	txHashes = append(txHashes, txHash2)
	mb := &block.MiniBlock{ReceiverShardID: shardID, TxHashes: txHashes}
	txsRequested := txs.RequestTransactionsForMiniBlock(mb)
	assert.Equal(t, 2, txsRequested)
}

func TestTransactionPreprocessor_ReceivedTransactionShouldEraseRequested(t *testing.T) {
	t.Parallel()

	dataPool := dataRetrieverMock.NewPoolsHolderMock()

	shardedDataStub := &testscommon.ShardedDataStub{
		ShardDataStoreCalled: func(cacheId string) (c storage.Cacher) {
			return &testscommon.CacherStub{
				PeekCalled: func(key []byte) (value interface{}, ok bool) {
					return &transaction.Transaction{}, true
				},
			}
		},
	}

	dataPool.SetTransactions(shardedDataStub)

	txs := createGoodPreprocessor(dataPool)

	// add 3 tx hashes on requested list
	txHash1 := []byte("tx hash 1")
	txHash2 := []byte("tx hash 2")
	txHash3 := []byte("tx hash 3")

	txs.AddTxHashToRequestedList(txHash1)
	txs.AddTxHashToRequestedList(txHash2)
	txs.AddTxHashToRequestedList(txHash3)

	txs.SetMissingTxs(3)

	// received txHash2
	txs.ReceivedTransaction(txHash2, &txcache.WrappedTransaction{Tx: &transaction.Transaction{}})

	assert.True(t, txs.IsTxHashRequested(txHash1))
	assert.False(t, txs.IsTxHashRequested(txHash2))
	assert.True(t, txs.IsTxHashRequested(txHash3))
}

// ------- GetAllTxsFromMiniBlock

func computeHash(data interface{}, marshalizer marshal.Marshalizer, hasher hashing.Hasher) []byte {
	buff, _ := marshalizer.Marshal(data)
	return hasher.Compute(string(buff))
}

func TestTransactionPreprocessor_GetAllTxsFromMiniBlockShouldWork(t *testing.T) {
	t.Parallel()

	hasher := &hashingMocks.HasherMock{}
	marshalizer := &mock.MarshalizerMock{}
	dataPool := dataRetrieverMock.NewPoolsHolderMock()
	senderShardId := uint32(0)
	destinationShardId := uint32(1)

	txsSlice := []*transaction.Transaction{
		{Nonce: 1},
		{Nonce: 2},
		{Nonce: 3},
	}
	transactionsHashes := make([][]byte, len(txsSlice))

	// add defined transactions to sender-destination cacher
	for idx, tx := range txsSlice {
		transactionsHashes[idx] = computeHash(tx, marshalizer, hasher)

		dataPool.Transactions().AddData(
			transactionsHashes[idx],
			tx,
			tx.Size(),
			process.ShardCacherIdentifier(senderShardId, destinationShardId),
		)
	}

	// add some random data
	txRandom := &transaction.Transaction{Nonce: 4}
	dataPool.Transactions().AddData(
		computeHash(txRandom, marshalizer, hasher),
		txRandom,
		txRandom.Size(),
		process.ShardCacherIdentifier(3, 4),
	)

	txs := createGoodPreprocessor(dataPool)

	mb := &block.MiniBlock{
		SenderShardID:   senderShardId,
		ReceiverShardID: destinationShardId,
		TxHashes:        transactionsHashes,
	}

	txsRetrieved, txHashesRetrieved, err := txs.getAllTxsFromMiniBlock(mb, func() bool { return true }, func() bool { return false })

	assert.Nil(t, err)
	assert.Equal(t, len(txsSlice), len(txsRetrieved))
	assert.Equal(t, len(txsSlice), len(txHashesRetrieved))
	for idx, tx := range txsSlice {
		// txReceived should be all txs in the same order
		assert.Equal(t, txsRetrieved[idx], tx)
		// verify corresponding transaction hashes
		assert.Equal(t, txHashesRetrieved[idx], computeHash(tx, marshalizer, hasher))
	}
}

func TestTransactionPreprocessor_RemoveBlockDataFromPoolsNilBlockShouldErr(t *testing.T) {
	t.Parallel()
	dataPool := initDataPool()
	txs := createGoodPreprocessor(dataPool)
	err := txs.RemoveBlockDataFromPools(nil, dataPool.MiniBlocks())
	assert.NotNil(t, err)
	assert.Equal(t, err, process.ErrNilTxBlockBody)
}

func TestTransactionPreprocessor_RemoveBlockDataFromPoolsOK(t *testing.T) {
	t.Parallel()
	dataPool := initDataPool()
	txs := createGoodPreprocessor(dataPool)
	body := &block.Body{}
	txHash := []byte("txHash")
	txHashes := make([][]byte, 0)
	txHashes = append(txHashes, txHash)
	miniblock := block.MiniBlock{
		ReceiverShardID: 0,
		SenderShardID:   0,
		TxHashes:        txHashes,
	}
	body.MiniBlocks = append(body.MiniBlocks, &miniblock)
	err := txs.RemoveBlockDataFromPools(body, dataPool.MiniBlocks())
	assert.Nil(t, err)
}

func TestTransactions_CreateAndProcessMiniBlockCrossShardGasLimitAddAll(t *testing.T) {
	t.Parallel()

	totalGasProvided := uint64(0)
	args := createDefaultTransactionsProcessorArgs()
	args.TxDataPool, _ = dataRetrieverMock.CreateTxPool(2, 0)
	args.TxProcessor = &testscommon.TxProcessorMock{
		ProcessTransactionCalled: func(transaction *transaction.Transaction) (vmcommon.ReturnCode, error) {
			return 0, nil
		}}
	args.GasHandler = &mock.GasHandlerMock{
		SetGasProvidedCalled: func(gasProvided uint64, hash []byte) {
			totalGasProvided += gasProvided
		},
		TotalGasProvidedCalled: func() uint64 {
			return totalGasProvided
		},
		ComputeGasProvidedByTxCalled: func(txSenderShardId uint32, txReceiverShardId uint32, txHandler data.TransactionHandler) (uint64, uint64, error) {
			return 0, 0, nil
		},
		SetGasRefundedCalled: func(gasRefunded uint64, hash []byte) {},
		TotalGasRefundedCalled: func() uint64 {
			return 0
		},
	}

	txs, _ := NewTransactionPreprocessor(args)
	assert.NotNil(t, txs)

	sndShardId := uint32(0)
	dstShardId := uint32(1)
	strCache := process.ShardCacherIdentifier(sndShardId, dstShardId)

	addedTxs := make([]*transaction.Transaction, 0)
	for i := 0; i < 10; i++ {
		newTx := &transaction.Transaction{GasLimit: uint64(i)}

		txHash, _ := core.CalculateHash(args.Marshalizer, args.Hasher, newTx)
		args.TxDataPool.AddData(txHash, newTx, newTx.Size(), strCache)

		addedTxs = append(addedTxs, newTx)
	}

	sortedTxsAndHashes, _, _ := txs.computeSortedTxs(sndShardId, dstShardId, MaxGasLimitPerBlock, []byte("randomness"))
	miniBlocks, _, err := txs.createAndProcessMiniBlocksFromMeV1(haveTimeTrue, isShardStuckFalse, isMaxBlockSizeReachedFalse, sortedTxsAndHashes)
	assert.Nil(t, err)

	txHashes := 0
	for _, miniBlock := range miniBlocks {
		txHashes += len(miniBlock.TxHashes)
	}

	assert.Equal(t, len(addedTxs), txHashes)
}

func TestTransactions_CreateAndProcessMiniBlockCrossShardGasLimitAddAllAsNoSCCalls(t *testing.T) {
	t.Parallel()

	totalGasProvided := uint64(0)
	args := createDefaultTransactionsProcessorArgs()
	args.TxProcessor = &testscommon.TxProcessorMock{
		ProcessTransactionCalled: func(transaction *transaction.Transaction) (vmcommon.ReturnCode, error) {
			return 0, nil
		}}
	args.GasHandler = &mock.GasHandlerMock{
		SetGasProvidedCalled: func(gasProvided uint64, hash []byte) {
			totalGasProvided += gasProvided
		},
		TotalGasProvidedCalled: func() uint64 {
			return totalGasProvided
		},
		ComputeGasProvidedByTxCalled: func(txSenderShardId uint32, txReceiverShardId uint32, txHandler data.TransactionHandler) (uint64, uint64, error) {
			return 0, 0, nil
		},
		SetGasRefundedCalled: func(gasRefunded uint64, hash []byte) {},
		TotalGasRefundedCalled: func() uint64 {
			return 0
		},
	}
	args.TxDataPool, _ = dataRetrieverMock.CreateTxPool(2, 0)
	txs, _ := NewTransactionPreprocessor(args)
	assert.NotNil(t, txs)

	sndShardId := uint32(0)
	dstShardId := uint32(1)
	strCache := process.ShardCacherIdentifier(sndShardId, dstShardId)

	gasLimit := MaxGasLimitPerBlock / uint64(5)

	addedTxs := make([]*transaction.Transaction, 0)
	for i := 0; i < 10; i++ {
		newTx := &transaction.Transaction{GasLimit: gasLimit, GasPrice: uint64(i), RcvAddr: []byte("012345678910")}

		txHash, _ := core.CalculateHash(args.Marshalizer, args.Hasher, newTx)
		args.TxDataPool.AddData(txHash, newTx, newTx.Size(), strCache)

		addedTxs = append(addedTxs, newTx)
	}

	sortedTxsAndHashes, _, _ := txs.computeSortedTxs(sndShardId, dstShardId, MaxGasLimitPerBlock, []byte("randomness"))
	miniBlocks, _, err := txs.createAndProcessMiniBlocksFromMeV1(haveTimeTrue, isShardStuckFalse, isMaxBlockSizeReachedFalse, sortedTxsAndHashes)
	assert.Nil(t, err)

	txHashes := 0
	for _, miniBlock := range miniBlocks {
		txHashes += len(miniBlock.TxHashes)
	}

	assert.Equal(t, len(addedTxs), txHashes)
}

func TestTransactions_CreateAndProcessMiniBlockCrossShardGasLimitAddOnly5asSCCall(t *testing.T) {
	t.Parallel()

	numTxsToAdd := 5
	gasLimit := MaxGasLimitPerBlock / uint64(numTxsToAdd)

	totalGasProvided := uint64(0)
	args := createDefaultTransactionsProcessorArgs()
	args.TxDataPool, _ = dataRetrieverMock.CreateTxPool(2, 0)
	args.TxProcessor = &testscommon.TxProcessorMock{
		ProcessTransactionCalled: func(transaction *transaction.Transaction) (vmcommon.ReturnCode, error) {
			return 0, nil
		}}
	args.GasHandler = &mock.GasHandlerMock{
		SetGasProvidedCalled: func(gasProvided uint64, hash []byte) {
			totalGasProvided += gasProvided
		},
		ComputeGasProvidedByTxCalled: func(txSenderShardId uint32, txReceiverShardId uint32, txHandler data.TransactionHandler) (uint64, uint64, error) {
			return gasLimit, gasLimit, nil
		},
		TotalGasProvidedCalled: func() uint64 {
			return totalGasProvided
		},
		SetGasRefundedCalled: func(gasRefunded uint64, hash []byte) {},
		GasRefundedCalled: func(hash []byte) uint64 {
			return 0
		},
		RemoveGasProvidedCalled: func(hashes [][]byte) {
			totalGasProvided = 0
		},
		RemoveGasRefundedCalled: func(hashes [][]byte) {
		},
	}

	txs, _ := NewTransactionPreprocessor(args)

	assert.NotNil(t, txs)

	sndShardId := uint32(0)
	dstShardId := uint32(1)
	strCache := process.ShardCacherIdentifier(sndShardId, dstShardId)

	scAddress, _ := hex.DecodeString("000000000000000000005fed9c659422cd8429ce92f8973bba2a9fb51e0eb3a1")
	for i := 0; i < 10; i++ {
		newTx := &transaction.Transaction{GasLimit: gasLimit, GasPrice: uint64(i), RcvAddr: scAddress}

		txHash, _ := core.CalculateHash(args.Marshalizer, args.Hasher, newTx)
		args.TxDataPool.AddData(txHash, newTx, newTx.Size(), strCache)
	}

	sortedTxsAndHashes, _, _ := txs.computeSortedTxs(sndShardId, dstShardId, MaxGasLimitPerBlock, []byte("randomness"))
	miniBlocks, _, err := txs.createAndProcessMiniBlocksFromMeV1(haveTimeTrue, isShardStuckFalse, isMaxBlockSizeReachedFalse, sortedTxsAndHashes)
	assert.Nil(t, err)

	txHashes := 0
	for _, miniBlock := range miniBlocks {
		txHashes += len(miniBlock.TxHashes)
	}

	assert.Equal(t, numTxsToAdd, txHashes)
}

func TestTransactions_IsDataPrepared_NumMissingTxsZeroShouldWork(t *testing.T) {
	t.Parallel()

	dataPool := initDataPool()
	txs := createGoodPreprocessor(dataPool)

	err := txs.IsDataPrepared(0, haveTime)
	assert.Nil(t, err)
}

func TestTransactions_IsDataPrepared_NumMissingTxsGreaterThanZeroTxNotReceivedShouldTimeout(t *testing.T) {
	t.Parallel()

	dataPool := initDataPool()
	txs := createGoodPreprocessor(dataPool)

	haveTimeShorter := func() time.Duration {
		return time.Millisecond
	}
	err := txs.IsDataPrepared(2, haveTimeShorter)
	assert.Equal(t, process.ErrTimeIsOut, err)
}

func TestTransactions_IsDataPrepared_NumMissingTxsGreaterThanZeroShouldWork(t *testing.T) {
	t.Parallel()

	dataPool := initDataPool()
	txs := createGoodPreprocessor(dataPool)

	go func() {
		txs.SetRcvdTxChan()
	}()

	err := txs.IsDataPrepared(2, haveTime)
	assert.Nil(t, err)
}

func TestTransactions_GetTotalGasConsumedShouldWork(t *testing.T) {
	t.Parallel()

	var gasProvided uint64
	var gasRefunded uint64
	var gasPenalized uint64

	args := createDefaultTransactionsProcessorArgs()
	enableEpochsHandlerStub := &testscommon.EnableEpochsHandlerStub{}
	args.EnableEpochsHandler = enableEpochsHandlerStub
	args.GasHandler = &mock.GasHandlerMock{
		TotalGasProvidedCalled: func() uint64 {
			return gasProvided
		},
		TotalGasRefundedCalled: func() uint64 {
			return gasRefunded
		},
		TotalGasPenalizedCalled: func() uint64 {
			return gasPenalized
		},
	}

	preprocessor, _ := NewTransactionPreprocessor(args)

	gasProvided = 10
	gasRefunded = 2
	gasPenalized = 3
	totalGasConsumed := preprocessor.getTotalGasConsumed()
	assert.Equal(t, gasProvided, totalGasConsumed)

	enableEpochsHandlerStub.IsOptimizeGasUsedInCrossMiniBlocksFlagEnabledField = true
	totalGasConsumed = preprocessor.getTotalGasConsumed()
	assert.Equal(t, gasProvided-gasRefunded-gasPenalized, totalGasConsumed)

	gasRefunded = 5
	gasPenalized = 6
	totalGasConsumed = preprocessor.getTotalGasConsumed()
	assert.Equal(t, gasProvided, totalGasConsumed)
}

func TestTransactions_UpdateGasConsumedWithGasRefundedAndGasPenalizedShouldWork(t *testing.T) {
	t.Parallel()

	var gasRefunded uint64
	var gasPenalized uint64

	args := createDefaultTransactionsProcessorArgs()
	enableEpochsHandlerStub := &testscommon.EnableEpochsHandlerStub{}
	args.EnableEpochsHandler = enableEpochsHandlerStub
	args.GasHandler = &mock.GasHandlerMock{
		GasRefundedCalled: func(_ []byte) uint64 {
			return gasRefunded
		},
		GasPenalizedCalled: func(_ []byte) uint64 {
			return gasPenalized
		},
	}

	preprocessor, _ := NewTransactionPreprocessor(args)
	gasInfo := gasConsumedInfo{
		gasConsumedByMiniBlocksInSenderShard:  0,
		gasConsumedByMiniBlockInReceiverShard: 5,
		totalGasConsumedInSelfShard:           10,
	}

	gasRefunded = 2
	gasPenalized = 1
	preprocessor.updateGasConsumedWithGasRefundedAndGasPenalized([]byte("txHash"), &gasInfo)
	assert.Equal(t, uint64(5), gasInfo.gasConsumedByMiniBlockInReceiverShard)
	assert.Equal(t, uint64(10), gasInfo.totalGasConsumedInSelfShard)

	enableEpochsHandlerStub.IsOptimizeGasUsedInCrossMiniBlocksFlagEnabledField = true
	gasRefunded = 10
	gasPenalized = 1
	preprocessor.updateGasConsumedWithGasRefundedAndGasPenalized([]byte("txHash"), &gasInfo)
	assert.Equal(t, uint64(5), gasInfo.gasConsumedByMiniBlockInReceiverShard)
	assert.Equal(t, uint64(10), gasInfo.totalGasConsumedInSelfShard)

	gasRefunded = 5
	gasPenalized = 1
	preprocessor.updateGasConsumedWithGasRefundedAndGasPenalized([]byte("txHash"), &gasInfo)
	assert.Equal(t, uint64(5), gasInfo.gasConsumedByMiniBlockInReceiverShard)
	assert.Equal(t, uint64(10), gasInfo.totalGasConsumedInSelfShard)

	gasRefunded = 2
	gasPenalized = 1
	preprocessor.updateGasConsumedWithGasRefundedAndGasPenalized([]byte("txHash"), &gasInfo)
	assert.Equal(t, uint64(2), gasInfo.gasConsumedByMiniBlockInReceiverShard)
	assert.Equal(t, uint64(7), gasInfo.totalGasConsumedInSelfShard)
}

func Example_sortTransactionsBySenderAndNonce() {
	txs := []*txcache.WrappedTransaction{
		{Tx: &transaction.Transaction{Nonce: 3, SndAddr: []byte("bbbb")}, TxHash: []byte("w")},
		{Tx: &transaction.Transaction{Nonce: 1, SndAddr: []byte("aaaa")}, TxHash: []byte("x")},
		{Tx: &transaction.Transaction{Nonce: 5, SndAddr: []byte("bbbb")}, TxHash: []byte("y")},
		{Tx: &transaction.Transaction{Nonce: 2, SndAddr: []byte("aaaa")}, TxHash: []byte("z")},
		{Tx: &transaction.Transaction{Nonce: 7, SndAddr: []byte("aabb")}, TxHash: []byte("t")},
		{Tx: &transaction.Transaction{Nonce: 6, SndAddr: []byte("aabb")}, TxHash: []byte("a")},
		{Tx: &transaction.Transaction{Nonce: 3, SndAddr: []byte("ffff")}, TxHash: []byte("b")},
		{Tx: &transaction.Transaction{Nonce: 3, SndAddr: []byte("eeee")}, TxHash: []byte("c")},
	}

	sortTransactionsBySenderAndNonceLegacy(txs)

	for _, item := range txs {
		fmt.Println(item.Tx.GetNonce(), string(item.Tx.GetSndAddr()), string(item.TxHash))
	}

	// Output:
	// 1 aaaa x
	// 2 aaaa z
	// 6 aabb a
	// 7 aabb t
	// 3 bbbb w
	// 5 bbbb y
	// 3 eeee c
	// 3 ffff b
}

func Example_sortTransactionsBySenderAndNonce2() {
	txs := []*txcache.WrappedTransaction{
		{Tx: &transaction.Transaction{Nonce: 2, SndAddr: []byte("bbbb")}, TxHash: []byte("w")},
		{Tx: &transaction.Transaction{Nonce: 1, SndAddr: []byte("aaaa")}, TxHash: []byte("x")},
		{Tx: &transaction.Transaction{Nonce: 1, SndAddr: []byte("bbbb")}, TxHash: []byte("y")},
		{Tx: &transaction.Transaction{Nonce: 2, SndAddr: []byte("aaaa")}, TxHash: []byte("z")},
		{Tx: &transaction.Transaction{Nonce: 7, SndAddr: []byte("aabb")}, TxHash: []byte("t")},
		{Tx: &transaction.Transaction{Nonce: 6, SndAddr: []byte("aabb")}, TxHash: []byte("a")},
		{Tx: &transaction.Transaction{Nonce: 1, SndAddr: []byte("ffff")}, TxHash: []byte("b")},
		{Tx: &transaction.Transaction{Nonce: 3, SndAddr: []byte("eeee")}, TxHash: []byte("c")},
		{Tx: &transaction.Transaction{Nonce: 3, SndAddr: []byte("bbbb")}, TxHash: []byte("c")},
	}

	sortTransactionsBySenderAndNonceLegacy(txs)

	for _, item := range txs {
		fmt.Println(item.Tx.GetNonce(), string(item.Tx.GetSndAddr()), string(item.TxHash))
	}

	// Output:
	// 1 aaaa x
	// 2 aaaa z
	// 6 aabb a
	// 7 aabb t
	// 1 bbbb y
	// 2 bbbb w
	// 3 bbbb c
	// 3 eeee c
	// 1 ffff b
}

func Example_sortTransactionsBySenderAndNonceWithFrontRunningProtection() {
	randomness := "randomness"
	txPreproc := transactions{
		basePreProcess: &basePreProcess{
			hasher: &mock.HasherStub{
				ComputeCalled: func(s string) []byte {
					if s == randomness {
						return []byte{0xFF, 0xFF, 0xFF, 0xFF, 0xFF, 0xFF, 0xFF, 0xFF, 0xFF, 0xFF, 0xFF, 0xFF, 0xFF, 0xFF, 0xFF, 0xFF}
					}

					return []byte(s)
				},
			},
		},
	}

	nbSenders := 5

	usedRandomness := txPreproc.hasher.Compute(randomness)
	senders := make([][]byte, 0)
	for i := 0; i < nbSenders; i++ {
		sender := make([]byte, len(usedRandomness))
		copy(sender, usedRandomness)
		sender[len(usedRandomness)-1-i] = 0
		senders = append(senders, sender)
	}

	txs := []*txcache.WrappedTransaction{
		{Tx: &transaction.Transaction{Nonce: 2, SndAddr: senders[2]}, TxHash: []byte("w")},
		{Tx: &transaction.Transaction{Nonce: 1, SndAddr: senders[0]}, TxHash: []byte("x")},
		{Tx: &transaction.Transaction{Nonce: 1, SndAddr: senders[2]}, TxHash: []byte("y")},
		{Tx: &transaction.Transaction{Nonce: 2, SndAddr: senders[0]}, TxHash: []byte("z")},
		{Tx: &transaction.Transaction{Nonce: 7, SndAddr: senders[1]}, TxHash: []byte("t")},
		{Tx: &transaction.Transaction{Nonce: 6, SndAddr: senders[1]}, TxHash: []byte("a")},
		{Tx: &transaction.Transaction{Nonce: 1, SndAddr: senders[4]}, TxHash: []byte("b")},
		{Tx: &transaction.Transaction{Nonce: 3, SndAddr: senders[3]}, TxHash: []byte("c")},
		{Tx: &transaction.Transaction{Nonce: 3, SndAddr: senders[2]}, TxHash: []byte("c")},
	}

	txPreproc.sortTransactionsBySenderAndNonceWithFrontRunningProtection(txs, []byte(randomness))

	for _, item := range txs {
		fmt.Println(item.Tx.GetNonce(), hex.EncodeToString(item.Tx.GetSndAddr()), string(item.TxHash))
	}

	// Output:
	// 1 ffffffffffffffffffffffffffffff00 x
	// 2 ffffffffffffffffffffffffffffff00 z
	// 6 ffffffffffffffffffffffffffff00ff a
	// 7 ffffffffffffffffffffffffffff00ff t
	// 1 ffffffffffffffffffffffffff00ffff y
	// 2 ffffffffffffffffffffffffff00ffff w
	// 3 ffffffffffffffffffffffffff00ffff c
	// 3 ffffffffffffffffffffffff00ffffff c
	// 1 ffffffffffffffffffffff00ffffffff b
}

func BenchmarkSortTransactionsByNonceAndSender_WhenReversedNoncesLegacy(b *testing.B) {
	numTx := 30000
	hasher := sha256.NewSha256()
	txs := make([]*txcache.WrappedTransaction, numTx)
	for i := 0; i < numTx; i++ {
		addr := hasher.Compute(fmt.Sprintf("sender-%d", i))
		txs[i] = &txcache.WrappedTransaction{
			Tx: &transaction.Transaction{
				Nonce:   uint64(numTx - i),
				SndAddr: addr,
			},
		}
	}

	b.ResetTimer()
	for i := 0; i < b.N; i++ {
		sortTransactionsBySenderAndNonceLegacy(txs)
	}
}

func BenchmarkSortTransactionsByNonceAndSender_WhenReversedNoncesWithFrontRunningProtection(b *testing.B) {
	numTx := 30000
	hasher := sha256.NewSha256()
	marshaller := &marshal.GogoProtoMarshalizer{}
	txs := make([]*txcache.WrappedTransaction, numTx)
	for i := 0; i < numTx; i++ {
		addr := hasher.Compute(fmt.Sprintf("sender-%d", i))
		txs[i] = &txcache.WrappedTransaction{
			Tx: &transaction.Transaction{
				Nonce:   uint64(numTx - i),
				SndAddr: addr,
			},
		}
	}

	txpreproc := &transactions{
		basePreProcess: &basePreProcess{
			hasher:              hasher,
			marshalizer:         marshaller,
			enableEpochsHandler: &testscommon.EnableEpochsHandlerStub{},
		},
	}
	numRands := 1000
	randomness := make([][]byte, numRands)
	for i := 0; i < numRands; i++ {
		randomness[i] = hasher.Compute(fmt.Sprintf("%d", i))
	}

	b.ResetTimer()
	for i := 0; i < b.N; i++ {
		txpreproc.sortTransactionsBySenderAndNonce(txs, randomness[i%numRands])
	}
}

func createGoodPreprocessor(dataPool dataRetriever.PoolsHolder) *transactions {
	args := createDefaultTransactionsProcessorArgs()
	args.TxDataPool = dataPool.Transactions()
	preprocessor, _ := NewTransactionPreprocessor(args)

	return preprocessor
}

func TestTransactionPreprocessor_ProcessTxsToMeShouldUseCorrectSenderAndReceiverShards(t *testing.T) {
	t.Parallel()

	shardCoordinatorMock := mock.NewMultiShardsCoordinatorMock(3)
	shardCoordinatorMock.ComputeIdCalled = func(address []byte) uint32 {
		if bytes.Equal(address, []byte("0")) {
			return 0
		}
		if bytes.Equal(address, []byte("1")) {
			return 1
		}
		if bytes.Equal(address, []byte("2")) {
			return 2
		}

		return shardCoordinatorMock.SelfId()
	}

	args := createDefaultTransactionsProcessorArgs()
	args.ShardCoordinator = shardCoordinatorMock
	args.TxProcessor = &testscommon.TxProcessorMock{
		ProcessTransactionCalled: func(transaction *transaction.Transaction) (vmcommon.ReturnCode, error) {
			return 0, nil
		},
	}
	preprocessor, _ := NewTransactionPreprocessor(args)

	tx := transaction.Transaction{SndAddr: []byte("2"), RcvAddr: []byte("0")}
	txHash, _ := core.CalculateHash(preprocessor.marshalizer, preprocessor.hasher, tx)
	miniBlock := &block.MiniBlock{
		TxHashes:        [][]byte{txHash},
		SenderShardID:   1,
		ReceiverShardID: 0,
		Type:            block.TxBlock,
	}
	miniBlockHash, _ := core.CalculateHash(preprocessor.marshalizer, preprocessor.hasher, miniBlock)
	body := block.Body{
		MiniBlocks: []*block.MiniBlock{miniBlock},
	}

	preprocessor.AddTxForCurrentBlock(txHash, &tx, 1, 0)

	_, senderShardID, receiverShardID := preprocessor.GetTxInfoForCurrentBlock(txHash)
	assert.Equal(t, uint32(1), senderShardID)
	assert.Equal(t, uint32(0), receiverShardID)

	_ = preprocessor.ProcessTxsToMe(&block.Header{MiniBlockHeaders: []block.MiniBlockHeader{{Hash: miniBlockHash, TxCount: 1}}}, &body, haveTimeTrue)

	_, senderShardID, receiverShardID = preprocessor.GetTxInfoForCurrentBlock(txHash)
	assert.Equal(t, uint32(2), senderShardID)
	assert.Equal(t, uint32(0), receiverShardID)
}

func TestTransactionsPreprocessor_ProcessMiniBlockShouldWork(t *testing.T) {
	t.Parallel()

	tdp := &dataRetrieverMock.PoolsHolderStub{
		TransactionsCalled: func() dataRetriever.ShardedDataCacherNotifier {
			return &testscommon.ShardedDataStub{
				ShardDataStoreCalled: func(id string) (c storage.Cacher) {
					return &testscommon.CacherStub{
						PeekCalled: func(key []byte) (value interface{}, ok bool) {
							if reflect.DeepEqual(key, []byte("tx_hash1")) {
								return &transaction.Transaction{Nonce: 10}, true
							}
							if reflect.DeepEqual(key, []byte("tx_hash2")) {
								return &transaction.Transaction{Nonce: 11}, true
							}
							if reflect.DeepEqual(key, []byte("tx_hash3")) {
								return &transaction.Transaction{Nonce: 12}, true
							}
							return nil, false
						},
					}
				},
			}
		},
	}
	nbTxsProcessed := 0
	maxBlockSize := 16
	args := createDefaultTransactionsProcessorArgs()
	args.TxProcessor = &testscommon.TxProcessorMock{
		ProcessTransactionCalled: func(transaction *transaction.Transaction) (vmcommon.ReturnCode, error) {
			nbTxsProcessed++
			return vmcommon.Ok, nil
		},
	}
	args.BlockSizeComputation = &testscommon.BlockSizeComputationStub{
		IsMaxBlockSizeWithoutThrottleReachedCalled: func(mbs int, txs int) bool {
			return mbs+txs > maxBlockSize
		},
	}
	args.TxDataPool = tdp.Transactions()
	txs, err := NewTransactionPreprocessor(args)

	assert.NotNil(t, txs)
	assert.Nil(t, err)

	txHashes := make([][]byte, 0)
	txHashes = append(txHashes, []byte("tx_hash1"), []byte("tx_hash2"), []byte("tx_hash3"))

	miniBlock := &block.MiniBlock{
		ReceiverShardID: 0,
		SenderShardID:   1,
		TxHashes:        txHashes,
		Type:            block.TxBlock,
	}

	f := func() (int, int) {
		if nbTxsProcessed == 0 {
			return 0, 0
		}
		return nbTxsProcessed + 1, nbTxsProcessed * common.AdditionalScrForEachScCallOrSpecialTx
	}
	preProcessorExecutionInfoHandlerMock := &testscommon.PreProcessorExecutionInfoHandlerMock{
		GetNumOfCrossInterMbsAndTxsCalled: f,
	}
	txsToBeReverted, indexOfLastTxProcessed, _, err := txs.ProcessMiniBlock(miniBlock, haveTimeTrue, haveAdditionalTimeFalse, false, false, -1, preProcessorExecutionInfoHandlerMock)

	assert.Equal(t, process.ErrMaxBlockSizeReached, err)
	assert.Equal(t, 3, len(txsToBeReverted))
	assert.Equal(t, 2, indexOfLastTxProcessed)

	f = func() (int, int) {
		if nbTxsProcessed == 0 {
			return 0, 0
		}
		return nbTxsProcessed, nbTxsProcessed * common.AdditionalScrForEachScCallOrSpecialTx
	}
	preProcessorExecutionInfoHandlerMock = &testscommon.PreProcessorExecutionInfoHandlerMock{
		GetNumOfCrossInterMbsAndTxsCalled: f,
	}
	txsToBeReverted, indexOfLastTxProcessed, _, err = txs.ProcessMiniBlock(miniBlock, haveTimeTrue, haveAdditionalTimeFalse, false, false, -1, preProcessorExecutionInfoHandlerMock)

	assert.Nil(t, err)
	assert.Equal(t, 0, len(txsToBeReverted))
	assert.Equal(t, 2, indexOfLastTxProcessed)
}

func TestTransactionsPreprocessor_ProcessMiniBlockShouldErrMaxGasLimitUsedForDestMeTxsIsReached(t *testing.T) {
	t.Parallel()

	tdp := &dataRetrieverMock.PoolsHolderStub{
		TransactionsCalled: func() dataRetriever.ShardedDataCacherNotifier {
			return &testscommon.ShardedDataStub{
				ShardDataStoreCalled: func(id string) (c storage.Cacher) {
					return &testscommon.CacherStub{
						PeekCalled: func(key []byte) (value interface{}, ok bool) {
							if reflect.DeepEqual(key, []byte("tx_hash1")) {
								return &transaction.Transaction{}, true
							}
							return nil, false
						},
					}
				},
			}
		},
	}

	args := createDefaultTransactionsProcessorArgs()
	enableEpochsHandlerStub := &testscommon.EnableEpochsHandlerStub{}
	args.EnableEpochsHandler = enableEpochsHandlerStub
	args.TxDataPool = tdp.Transactions()
	args.GasHandler = &mock.GasHandlerMock{
		ComputeGasProvidedByTxCalled: func(txSenderShardId uint32, txReceiverSharedId uint32, txHandler data.TransactionHandler) (uint64, uint64, error) {
			return 0, MaxGasLimitPerBlock * maxGasLimitPercentUsedForDestMeTxs / 100, nil
		},
		TotalGasProvidedCalled: func() uint64 {
			return 1
		},
	}

	txs, err := NewTransactionPreprocessor(args)
	require.Nil(t, err)

	txHashes := make([][]byte, 0)
	txHashes = append(txHashes, []byte("tx_hash1"))

	miniBlock := &block.MiniBlock{
		ReceiverShardID: 0,
		SenderShardID:   1,
		TxHashes:        txHashes,
		Type:            block.TxBlock,
	}

	preProcessorExecutionInfoHandlerMock := &testscommon.PreProcessorExecutionInfoHandlerMock{
		GetNumOfCrossInterMbsAndTxsCalled: getNumOfCrossInterMbsAndTxsZero,
	}

	txsToBeReverted, indexOfLastTxProcessed, _, err := txs.ProcessMiniBlock(miniBlock, haveTimeTrue, haveAdditionalTimeFalse, false, false, -1, preProcessorExecutionInfoHandlerMock)

	assert.Nil(t, err)
	assert.Equal(t, 0, len(txsToBeReverted))
	assert.Equal(t, 0, indexOfLastTxProcessed)

	enableEpochsHandlerStub.IsOptimizeGasUsedInCrossMiniBlocksFlagEnabledField = true
	txsToBeReverted, indexOfLastTxProcessed, _, err = txs.ProcessMiniBlock(miniBlock, haveTimeTrue, haveAdditionalTimeFalse, false, false, -1, preProcessorExecutionInfoHandlerMock)

	assert.Equal(t, process.ErrMaxGasLimitUsedForDestMeTxsIsReached, err)
	assert.Equal(t, 0, len(txsToBeReverted))
	assert.Equal(t, -1, indexOfLastTxProcessed)
}

func TestTransactionsPreprocessor_ComputeGasProvidedShouldWork(t *testing.T) {
	t.Parallel()

	maxGasLimit := uint64(1500000000)
	txGasLimitInSender := maxGasLimit + 1
	txGasLimitInReceiver := maxGasLimit
	args := createDefaultTransactionsProcessorArgs()
	args.EconomicsFee = &mock.FeeHandlerStub{
		MaxGasLimitPerBlockCalled: func() uint64 {
			return maxGasLimit
		},
	}
	args.GasHandler = &mock.GasHandlerMock{
		ComputeGasProvidedByTxCalled: func(txSenderShardId uint32, txReceiverSharedId uint32, txHandler data.TransactionHandler) (uint64, uint64, error) {
			return txGasLimitInSender, txGasLimitInReceiver, nil
		},
	}

	preprocessor, _ := NewTransactionPreprocessor(args)

	tx := transaction.Transaction{}
	txHash := []byte("hash")

	gasInfo := gasConsumedInfo{
		gasConsumedByMiniBlocksInSenderShard:  uint64(0),
		gasConsumedByMiniBlockInReceiverShard: uint64(0),
		totalGasConsumedInSelfShard:           uint64(0),
	}

	gasProvidedByTxInSelfShard, err := preprocessor.computeGasProvided(
		1,
		0,
		&tx,
		txHash,
		&gasInfo,
	)

	assert.Nil(t, err)
	assert.Equal(t, maxGasLimit+1, gasInfo.gasConsumedByMiniBlocksInSenderShard)
	assert.Equal(t, maxGasLimit, gasInfo.gasConsumedByMiniBlockInReceiverShard)
	assert.Equal(t, maxGasLimit, gasProvidedByTxInSelfShard)
	assert.Equal(t, maxGasLimit, gasInfo.totalGasConsumedInSelfShard)
}

func TestTransactionsPreprocessor_SplitMiniBlocksIfNeededShouldWork(t *testing.T) {
	t.Parallel()

	var gasLimitPerMiniBlock uint64
	txGasLimit := uint64(100)

	args := createDefaultTransactionsProcessorArgs()
	enableEpochsHandlerStub := &testscommon.EnableEpochsHandlerStub{}
	args.EnableEpochsHandler = enableEpochsHandlerStub
	args.EconomicsFee = &mock.FeeHandlerStub{
		MaxGasLimitPerMiniBlockForSafeCrossShardCalled: func() uint64 {
			return gasLimitPerMiniBlock
		},
		MaxGasLimitPerTxCalled: func() uint64 {
			return gasLimitPerMiniBlock
		},
	}
	args.GasHandler = &mock.GasHandlerMock{
		ComputeGasProvidedByTxCalled: func(txSenderShardId uint32, txReceiverSharedId uint32, txHandler data.TransactionHandler) (uint64, uint64, error) {
			return txGasLimit, txGasLimit, nil
		},
	}

	preprocessor, _ := NewTransactionPreprocessor(args)
	tx1 := transaction.Transaction{Nonce: 0, GasLimit: txGasLimit}
	tx2 := transaction.Transaction{Nonce: 1, GasLimit: txGasLimit}
	tx3 := transaction.Transaction{Nonce: 2, GasLimit: txGasLimit}
	tx4 := transaction.Transaction{Nonce: 3, GasLimit: txGasLimit}
	tx5 := transaction.Transaction{Nonce: 4, GasLimit: txGasLimit}
	tx6 := transaction.Transaction{Nonce: 5, GasLimit: txGasLimit}
	preprocessor.txsForCurrBlock.txHashAndInfo["hash1"] = &txInfo{tx: &tx1}
	preprocessor.txsForCurrBlock.txHashAndInfo["hash2"] = &txInfo{tx: &tx2}
	preprocessor.txsForCurrBlock.txHashAndInfo["hash3"] = &txInfo{tx: &tx3}
	preprocessor.txsForCurrBlock.txHashAndInfo["hash4"] = &txInfo{tx: &tx4}
	preprocessor.txsForCurrBlock.txHashAndInfo["hash5"] = &txInfo{tx: &tx5}
	preprocessor.txsForCurrBlock.txHashAndInfo["hash6"] = &txInfo{tx: &tx6}

	miniBlocks := make([]*block.MiniBlock, 0)

	mb1 := block.MiniBlock{
		ReceiverShardID: 1,
		TxHashes:        [][]byte{[]byte("hash1"), []byte("hash2")},
	}
	miniBlocks = append(miniBlocks, &mb1)

	mb2 := block.MiniBlock{
		ReceiverShardID: 2,
		TxHashes:        [][]byte{[]byte("hash3"), []byte("hash4"), []byte("hash5"), []byte("hash6"), []byte("hash7")},
	}
	miniBlocks = append(miniBlocks, &mb2)

	mb3 := block.MiniBlock{
		ReceiverShardID: 0,
		TxHashes:        [][]byte{[]byte("hash1"), []byte("hash2")},
	}
	miniBlocks = append(miniBlocks, &mb3)

	gasLimitPerMiniBlock = 300

	splitMiniBlocks := preprocessor.splitMiniBlocksBasedOnMaxGasLimitIfNeeded(miniBlocks)
	assert.Equal(t, 3, len(splitMiniBlocks))

	enableEpochsHandlerStub.IsOptimizeGasUsedInCrossMiniBlocksFlagEnabledField = true
	splitMiniBlocks = preprocessor.splitMiniBlocksBasedOnMaxGasLimitIfNeeded(miniBlocks)
	assert.Equal(t, 4, len(splitMiniBlocks))

	gasLimitPerMiniBlock = 199
	splitMiniBlocks = preprocessor.splitMiniBlocksBasedOnMaxGasLimitIfNeeded(miniBlocks)
	assert.Equal(t, 7, len(splitMiniBlocks))
}

func TestTransactionsPreProcessor_preFilterTransactionsNoBandwidth(t *testing.T) {
	gasHandler := &mock.GasHandlerMock{
		ComputeGasProvidedByTxCalled: func(txSenderShardId uint32, txReceiverSharedId uint32, txHandler data.TransactionHandler) (uint64, uint64, error) {
			return txHandler.GetGasLimit(), txHandler.GetGasLimit(), nil
		},
	}
	economicsFee := &economicsmocks.EconomicsHandlerStub{
		MinGasLimitCalled: func() uint64 {
			return 10
		},
	}

	txsProcessor := &transactions{
		basePreProcess: &basePreProcess{
			gasTracker: gasTracker{
				shardCoordinator: mock.NewMultiShardsCoordinatorMock(3),
				economicsFee:     economicsFee,
				gasHandler:       gasHandler,
			},
		},
	}

	nbMoveBalance := 2
	nbSCCalls := 2
	sender0 := []byte("sender0")
	sender1 := []byte("sender00")
	moveGasCost := uint64(10)
	scCallGasCost := uint64(1000)
	bandwidth := uint64(10)

	txsMoveSender0 := createWrappedMoveBalanceTxs(nbMoveBalance, 0, 1, sender0, moveGasCost)
	txsSCCallsSender0 := createWrappedTxsWithData(nbSCCalls, 0, 1, sender0, scCallGasCost)
	txsMoveSender1 := createWrappedMoveBalanceTxs(nbMoveBalance, 0, 2, sender1, moveGasCost)
	txsSCCallsSender1 := createWrappedTxsWithData(nbSCCalls, 0, 0, sender1, scCallGasCost)

	txs := make([]*txcache.WrappedTransaction, 0)
	txs = append(txs, txsMoveSender0...)
	txs = append(txs, txsSCCallsSender0...)
	txs = append(txs, txsMoveSender1...)
	txs = append(txs, txsSCCallsSender1...)

	var expectedPreFiltered []*txcache.WrappedTransaction
	expectedPreFiltered = append(expectedPreFiltered, txsMoveSender0...)
	expectedPreFiltered = append(expectedPreFiltered, txsMoveSender1...)

	filteredTxs, _ := txsProcessor.preFilterTransactionsWithMoveBalancePriority(txs, bandwidth)
	require.Len(t, filteredTxs, 4)
	require.Equal(t, expectedPreFiltered, filteredTxs)
}

func TestTransactionsPreProcessor_preFilterTransactionsLimitedBandwidthMultipleTxs(t *testing.T) {
	gasHandler := &mock.GasHandlerMock{
		ComputeGasProvidedByTxCalled: func(txSenderShardId uint32, txReceiverSharedId uint32, txHandler data.TransactionHandler) (uint64, uint64, error) {
			return txHandler.GetGasLimit(), txHandler.GetGasLimit(), nil
		},
	}
	economicsFee := &economicsmocks.EconomicsHandlerStub{
		MinGasLimitCalled: func() uint64 {
			return 10
		},
	}
	txsProcessor := &transactions{
		basePreProcess: &basePreProcess{
			gasTracker: gasTracker{
				shardCoordinator: mock.NewMultiShardsCoordinatorMock(3),
				economicsFee:     economicsFee,
				gasHandler:       gasHandler,
			},
		},
	}

	nbMoveBalance := 2
	nbSCCalls := 2
	sender0 := []byte("sender0")
	sender1 := []byte("sender00")
	moveGasCost := uint64(10)
	scCallGasCost := uint64(1000)
	bandwidth := uint64(1000)

	txsMoveSender0 := createWrappedMoveBalanceTxs(nbMoveBalance, 0, 1, sender0, moveGasCost)
	txsSCCallsSender0 := createWrappedTxsWithData(nbSCCalls, 0, 1, sender0, scCallGasCost)
	txsMoveSender1 := createWrappedMoveBalanceTxs(nbMoveBalance, 0, 2, sender1, moveGasCost)
	txsSCCallsSender1 := createWrappedTxsWithData(nbSCCalls, 0, 0, sender1, scCallGasCost)

	txs := make([]*txcache.WrappedTransaction, 0)
	txs = append(txs, txsMoveSender0...)
	txs = append(txs, txsSCCallsSender0...)
	txs = append(txs, txsMoveSender1...)
	txs = append(txs, txsSCCallsSender1...)

	var expectedPreFiltered []*txcache.WrappedTransaction
	expectedPreFiltered = append(expectedPreFiltered, txsMoveSender0...)
	expectedPreFiltered = append(expectedPreFiltered, txsMoveSender1...)

	filteredTxs, _ := txsProcessor.preFilterTransactionsWithMoveBalancePriority(txs, bandwidth)
	require.Len(t, filteredTxs, 4)
	require.Equal(t, expectedPreFiltered, filteredTxs)

	bandwidth = uint64(2000)
	expectedPreFiltered = append(expectedPreFiltered, txsSCCallsSender0[0])
	filteredTxs, _ = txsProcessor.preFilterTransactionsWithMoveBalancePriority(txs, bandwidth)
	require.Len(t, filteredTxs, 5)
	require.Equal(t, expectedPreFiltered, filteredTxs)

	bandwidth = uint64(4000)
	expectedPreFiltered = append(expectedPreFiltered, txsSCCallsSender0[1], txsSCCallsSender1[0])
	filteredTxs, _ = txsProcessor.preFilterTransactionsWithMoveBalancePriority(txs, bandwidth)
	require.Len(t, filteredTxs, 7)
	require.Equal(t, expectedPreFiltered, filteredTxs)
}

func TestTransactionsPreProcessor_preFilterTransactionsLimitedBandwidthMultipleTxsWithSkippedMoveBalance(t *testing.T) {
	gasHandler := &mock.GasHandlerMock{
		ComputeGasProvidedByTxCalled: func(txSenderShardId uint32, txReceiverSharedId uint32, txHandler data.TransactionHandler) (uint64, uint64, error) {
			return txHandler.GetGasLimit(), txHandler.GetGasLimit(), nil
		},
	}
	economicsFee := &economicsmocks.EconomicsHandlerStub{
		MinGasLimitCalled: func() uint64 {
			return 10
		},
	}
	txsProcessor := &transactions{
		basePreProcess: &basePreProcess{
			gasTracker: gasTracker{
				shardCoordinator: mock.NewMultiShardsCoordinatorMock(3),
				economicsFee:     economicsFee,
				gasHandler:       gasHandler,
			},
		},
	}

	nbMoveBalance := 2
	nbSCCalls := 2
	sender0 := []byte("sender0")
	sender1 := []byte("sender00")
	moveGasCost := uint64(10)
	scCallGasCost := uint64(1000)
	bandwidth := uint64(1000)

	txsMoveSender0 := createWrappedMoveBalanceTxs(nbMoveBalance, 0, 1, sender0, moveGasCost)
	txsMoveBatch2Sender0 := createWrappedMoveBalanceTxs(nbMoveBalance, 0, 1, sender0, moveGasCost)
	txsSCCallsSender0 := createWrappedTxsWithData(nbSCCalls, 0, 1, sender0, scCallGasCost)
	txsMoveSender1 := createWrappedMoveBalanceTxs(nbMoveBalance, 0, 2, sender1, moveGasCost)
	txsSCCallsSender1 := createWrappedTxsWithData(nbSCCalls, 0, 0, sender1, scCallGasCost)

	txs := make([]*txcache.WrappedTransaction, 0)
	txs = append(txs, txsMoveSender0...)
	txs = append(txs, txsSCCallsSender0...)
	txs = append(txs, txsMoveBatch2Sender0...)
	// second sender has sc calls before move balance
	txs = append(txs, txsSCCallsSender1...)
	txs = append(txs, txsMoveSender1...)

	var expectedPreFiltered []*txcache.WrappedTransaction
	expectedPreFiltered = append(expectedPreFiltered, txsMoveSender0...)

	filteredTxs, _ := txsProcessor.preFilterTransactionsWithMoveBalancePriority(txs, bandwidth)
	require.Len(t, filteredTxs, 2)
	require.Equal(t, expectedPreFiltered, filteredTxs)

	bandwidth = uint64(2000)
	expectedPreFiltered = append(expectedPreFiltered, txsSCCallsSender0[0])
	filteredTxs, _ = txsProcessor.preFilterTransactionsWithMoveBalancePriority(txs, bandwidth)
	require.Len(t, filteredTxs, 3)
	require.Equal(t, expectedPreFiltered, filteredTxs)

	bandwidth = uint64(4000)
	expectedPreFiltered = append(
		expectedPreFiltered,
		txsSCCallsSender0[1],
		txsMoveBatch2Sender0[0],
		txsMoveBatch2Sender0[1],
		txsSCCallsSender1[0],
	)
	filteredTxs, _ = txsProcessor.preFilterTransactionsWithMoveBalancePriority(txs, bandwidth)
	require.Len(t, filteredTxs, 7)
	require.Equal(t, expectedPreFiltered, filteredTxs)
}

func TestTransactionsPreProcessor_preFilterTransactionsHighBandwidth(t *testing.T) {
	gasHandler := &mock.GasHandlerMock{
		ComputeGasProvidedByTxCalled: func(txSenderShardId uint32, txReceiverSharedId uint32, txHandler data.TransactionHandler) (uint64, uint64, error) {
			return txHandler.GetGasLimit(), txHandler.GetGasLimit(), nil
		},
	}
	economicsFee := &economicsmocks.EconomicsHandlerStub{
		MinGasLimitCalled: func() uint64 {
			return 10
		},
	}
	txsProcessor := &transactions{
		basePreProcess: &basePreProcess{
			gasTracker: gasTracker{
				shardCoordinator: mock.NewMultiShardsCoordinatorMock(3),
				economicsFee:     economicsFee,
				gasHandler:       gasHandler,
			},
		},
	}

	nbMoveBalance := 2
	nbSCCalls := 2
	sender0 := []byte("sender0")
	sender1 := []byte("sender00")
	moveGasCost := uint64(10)
	scCallGasCost := uint64(1000)
	bandwidth := uint64(10000)

	txsMoveSender0 := createWrappedMoveBalanceTxs(nbMoveBalance, 0, 1, sender0, moveGasCost)
	txsMoveBatch2Sender0 := createWrappedMoveBalanceTxs(nbMoveBalance, 0, 1, sender0, moveGasCost)
	txsSCCallsSender0 := createWrappedTxsWithData(nbSCCalls, 0, 1, sender0, scCallGasCost)
	txsMoveSender1 := createWrappedMoveBalanceTxs(nbMoveBalance, 0, 2, sender1, moveGasCost)
	txsMoveBatch2Sender1 := createWrappedMoveBalanceTxs(nbMoveBalance, 0, 2, sender1, moveGasCost)
	txsSCCallsSender1 := createWrappedTxsWithData(nbSCCalls, 0, 0, sender1, scCallGasCost)

	txs := make([]*txcache.WrappedTransaction, 0)
	txs = append(txs, txsMoveSender0...)
	txs = append(txs, txsSCCallsSender0...)
	txs = append(txs, txsMoveBatch2Sender0...)
	txs = append(txs, txsMoveSender1...)
	txs = append(txs, txsSCCallsSender1...)
	txs = append(txs, txsMoveBatch2Sender1...)

	var expectedPreFiltered []*txcache.WrappedTransaction
	expectedPreFiltered = append(expectedPreFiltered, txsMoveSender0...)
	expectedPreFiltered = append(expectedPreFiltered, txsMoveSender1...)
	expectedPreFiltered = append(expectedPreFiltered, txsSCCallsSender0...)
	expectedPreFiltered = append(expectedPreFiltered, txsMoveBatch2Sender0...)
	expectedPreFiltered = append(expectedPreFiltered, txsSCCallsSender1...)
	expectedPreFiltered = append(expectedPreFiltered, txsMoveBatch2Sender1...)

	filteredTxs, _ := txsProcessor.preFilterTransactionsWithMoveBalancePriority(txs, bandwidth)
	require.Len(t, filteredTxs, 12)
	require.Equal(t, expectedPreFiltered, filteredTxs)
}

func TestTransactionsPreProcessor_getRemainingGasPerBlock(t *testing.T) {
	totalGasProvided := uint64(1000)
	maxGasPerBlock := uint64(100000)
	expectedGasPerBlock := maxGasPerBlock - totalGasProvided
	gasHandler := &mock.GasHandlerMock{
		TotalGasProvidedCalled: func() uint64 {
			return totalGasProvided
		},
	}
	economicsFee := &economicsmocks.EconomicsHandlerStub{
		MaxGasLimitPerBlockCalled: func(shardID uint32) uint64 {
			return maxGasPerBlock
		},
	}

	txsProcessor := &transactions{
		basePreProcess: &basePreProcess{
			gasTracker: gasTracker{
				shardCoordinator: mock.NewMultiShardsCoordinatorMock(3),
				economicsFee:     economicsFee,
				gasHandler:       gasHandler,
			},
			enableEpochsHandler: &testscommon.EnableEpochsHandlerStub{},
		},
	}

	gasPerBlock := txsProcessor.getRemainingGasPerBlock()
	require.Equal(t, expectedGasPerBlock, gasPerBlock)
}

func TestTransactionsPreProcessor_getRemainingGasPerBlockAsScheduled(t *testing.T) {
	totalGasProvided := uint64(1000)
	maxGasPerBlock := uint64(100000)
	expectedGasPerBlock := maxGasPerBlock - totalGasProvided
	gasHandler := &mock.GasHandlerMock{
		TotalGasProvidedAsScheduledCalled: func() uint64 {
			return totalGasProvided
		},
	}
	economicsFee := &economicsmocks.EconomicsHandlerStub{
		MaxGasLimitPerBlockCalled: func(shardID uint32) uint64 {
			return maxGasPerBlock
		},
	}

	txsProcessor := &transactions{
		basePreProcess: &basePreProcess{
			gasTracker: gasTracker{
				shardCoordinator: mock.NewMultiShardsCoordinatorMock(3),
				economicsFee:     economicsFee,
				gasHandler:       gasHandler,
			},
		},
	}

	gasPerBlock := txsProcessor.getRemainingGasPerBlockAsScheduled()
	require.Equal(t, expectedGasPerBlock, gasPerBlock)
}

func createWrappedMoveBalanceTxs(nb int, srcShard uint32, rcvShard uint32, sender []byte, gasCost uint64) []*txcache.WrappedTransaction {
	txs := make([]*txcache.WrappedTransaction, nb)

	for i := 0; i < nb; i++ {
		txs[i] = &txcache.WrappedTransaction{
			Tx: &transaction.Transaction{
				Nonce:    uint64(i),
				GasLimit: gasCost,
				SndAddr:  sender,
				RcvAddr:  []byte("receiver"),
				Data:     nil,
			},
			TxHash:          []byte(fmt.Sprintf("transactionHash%d", i)),
			SenderShardID:   srcShard,
			ReceiverShardID: rcvShard,
		}
	}

	return txs
}

func createWrappedTxsWithData(nb int, srcShard uint32, rcvShard uint32, sender []byte, gasCost uint64) []*txcache.WrappedTransaction {
	txs := make([]*txcache.WrappedTransaction, nb)

	for i := 0; i < nb; i++ {
		txs[i] = &txcache.WrappedTransaction{
			Tx: &transaction.Transaction{
				Nonce:    uint64(i),
				GasLimit: gasCost,
				SndAddr:  sender,
				RcvAddr:  []byte("receiver1"),
				Data:     []byte("callfunc@@@"),
			},
			TxHash:          []byte(fmt.Sprintf("transactionHash%d", i)),
			SenderShardID:   srcShard,
			ReceiverShardID: rcvShard,
		}
	}

	return txs
}

func TestTxsPreprocessor_AddTxsFromMiniBlocksShouldWork(t *testing.T) {
	t.Parallel()

	args := createDefaultTransactionsProcessorArgs()
	txs, _ := NewTransactionPreprocessor(args)

	mbs := []*block.MiniBlock{
		{
			Type: block.SmartContractResultBlock,
		},
		{
			Type: block.TxBlock,
			TxHashes: [][]byte{
				[]byte("tx1_hash"),
				[]byte("tx2_hash"),
				[]byte("tx3_hash"),
			},
		},
	}

	txs.AddTxsFromMiniBlocks(mbs)
	assert.Equal(t, 2, len(txs.txsForCurrBlock.txHashAndInfo))
}

func TestTransactions_AddTransactions(t *testing.T) {
	tx1 := &transaction.Transaction{Nonce: uint64(1), SndAddr: []byte("sender"), RcvAddr: []byte("receiver")}
	tx2 := &transaction.Transaction{Nonce: uint64(2), SndAddr: []byte("sender"), RcvAddr: []byte("receiver")}

	t.Run("marshaling error should not add tx", func(t *testing.T) {
		t.Parallel()

		args := createDefaultTransactionsProcessorArgs()
		txs := []data.TransactionHandler{tx1}
		expectedErr := errors.New("expected error")
		args.Marshalizer = &testscommon.MarshalizerStub{
			MarshalCalled: func(obj interface{}) ([]byte, error) {
				return nil, expectedErr
			},
		}
		txPreproc, _ := NewTransactionPreprocessor(args)
		txPreproc.AddTransactions(txs)
		require.Empty(t, &txPreproc.txsForCurrBlock.txHashAndInfo)
	})

	t.Run("should add txs", func(t *testing.T) {
		t.Parallel()

		args := createDefaultTransactionsProcessorArgs()
		txs := []data.TransactionHandler{tx1, tx2}
		txPreproc, _ := NewTransactionPreprocessor(args)
		txPreproc.AddTransactions(txs)
		numTxsSaved := len(txPreproc.txsForCurrBlock.txHashAndInfo)
		require.Equal(t, 2, numTxsSaved)
	})
}

func TestSortTransactionsBySenderAndNonceWithFrontRunningProtection_TestnetBids(t *testing.T) {
	txPreproc := transactions{
		basePreProcess: &basePreProcess{
			hasher: blake2b.NewBlake2b(),
		},
	}

	addresses := []string{
		"erd1lr7k9z8l6lgud6709pr3lnm84mfnqqrj40rq66n4rtassfyvcl8starqtf",
		"erd1pvr8n50q9tqvng03c450d3ac4pz5dt0gxedvvf80rj9r77s3ds0swj33ea",
		"erd1xls5cejdna07m3jptt43trhhcw39hz5xe673d6lmfnapmcxz9a3s88ycvk",
		"erd18ljvzsj74ehku7ej80lm35jsxdcxxrwc9t5swkgkyzayep52qe2sujv9xj",
		"erd1qrzudpvn7xmqvx8w0sc726arp4rpuxxw5zk87rjh9yy3v09knjas9w9077",
		"erd18dp32dj2gm626uhtd3mezkd24phzev2gmef06y9fs4f94uyy4swsllu24j",
		"erd19rywmefgq6m0ddmwv9uc23ns7q8s236hag2qp9h8aps0cnxf9qnsnyavkx",
		"erd1hshz86ke95z58920xl59jnakv5ppmsfarwtump6scjjcyfr9zxwsd0cy8y",
		"erd13l5pgsz32u2t7mpanr9hyalahn2newj6ew85s8pgaln5kglm5s3s7w657h",
	}
	bch32, _ := pubkeyConverter.NewBech32PubkeyConverter(32, log)
	txs := make([]*txcache.WrappedTransaction, 0)

	for idx, addr := range addresses {
		addrBytes, _ := bch32.Decode(addr)
		txs = append(txs, &txcache.WrappedTransaction{
			Tx: &transaction.Transaction{Nonce: 2, SndAddr: addrBytes}, TxHash: []byte(fmt.Sprintf("hash%d", idx)),
		})
	}

	numWinsForAddresses := make(map[string]int)
	numCalls := 10000
	for i := 0; i < numCalls; i++ {
		randomness := make([]byte, 32)
		_, _ = rand.Read(randomness)
		txPreproc.sortTransactionsBySenderAndNonceWithFrontRunningProtection(txs, randomness)
		winner := bch32.Encode(txs[0].Tx.GetSndAddr())
		numWinsForAddresses[winner]++
	}

	expectedWinsPerSender := numCalls / len(addresses)
	allowedDifferencePercent := 10
	allowedDelta := allowedDifferencePercent * expectedWinsPerSender / 100
	minWins := expectedWinsPerSender - allowedDelta
	maxWins := expectedWinsPerSender + allowedDelta

	log.Info("test parameters",
		"num calls", numCalls,
		"expected wins per sender", expectedWinsPerSender,
		"delta", allowedDelta,
		"min wins", minWins,
		"max wins", maxWins)

	for addr, wins := range numWinsForAddresses {
		log.Info("address wins", "address", addr, "num wins", wins)
		assert.True(t, minWins <= wins && wins <= maxWins)
	}
}

func TestTransactions_ComputeCacheIdentifier(t *testing.T) {
	t.Parallel()

	t.Run("not an invalid miniblock should return the original cache identifier", func(t *testing.T) {
		t.Parallel()

		txs := &transactions{}

		types := []block.Type{block.TxBlock, block.StateBlock, block.PeerBlock, block.SmartContractResultBlock,
			block.ReceiptBlock, block.RewardsBlock}

		originalStrCache := "original"
		for _, blockType := range types {
			result := txs.computeCacheIdentifier(originalStrCache, nil, blockType)
			assert.Equal(t, originalStrCache, result)
		}
	})
	t.Run("invalid miniblock but flag not activated should return the original cache identifier", func(t *testing.T) {
		t.Parallel()

		txs := &transactions{
			basePreProcess: &basePreProcess{
				enableEpochsHandler: &testscommon.EnableEpochsHandlerStub{},
			},
		}

		originalStrCache := "original"
		result := txs.computeCacheIdentifier(originalStrCache, nil, block.InvalidBlock)
		assert.Equal(t, originalStrCache, result)
	})
	t.Run("invalid miniblock with activated flag should recompute the identifier", func(t *testing.T) {
		t.Parallel()

		coordinator, err := sharding.NewMultiShardCoordinator(3, 1)
		assert.Nil(t, err)
		txs := &transactions{
			basePreProcess: &basePreProcess{
				gasTracker: gasTracker{
					shardCoordinator: coordinator,
				},
				enableEpochsHandler: &testscommon.EnableEpochsHandlerStub{
					IsScheduledMiniBlocksFlagEnabledField: true,
				},
			},
		}

		originalStrCache := "original"
		t.Run("shard 1 address with deploy address", func(t *testing.T) {
			tx := &transaction.Transaction{
				SndAddr: bytes.Repeat([]byte{0}, 32), // deploy address
				RcvAddr: bytes.Repeat([]byte{1}, 32), // shard 1
			}

			result := txs.computeCacheIdentifier(originalStrCache, tx, block.InvalidBlock)
			expected := "1"
			assert.Equal(t, expected, result)
		})
		t.Run("shard 1 address with a shard 2 address", func(t *testing.T) {
			tx := &transaction.Transaction{
				SndAddr: bytes.Repeat([]byte{1}, 32), // shard 1
				RcvAddr: bytes.Repeat([]byte{2}, 32), // shard 1
			}

			result := txs.computeCacheIdentifier(originalStrCache, tx, block.InvalidBlock)
			expected := "1_2"
			assert.Equal(t, expected, result)
		})
		t.Run("shard 1 address with ESDT contract address", func(t *testing.T) {
			tx := &transaction.Transaction{
				SndAddr: bytes.Repeat([]byte{1}, 32), // shard 1
				RcvAddr: vm.ESDTSCAddress,            // metachain
			}

			result := txs.computeCacheIdentifier(originalStrCache, tx, block.InvalidBlock)
			expected := "1_4294967295"
			assert.Equal(t, expected, result)
		})
	})
}

func TestTransactions_RestoreBlockDataIntoPools(t *testing.T) {
	t.Parallel()

	args := createDefaultTransactionsProcessorArgs()
	args.TxDataPool = testscommon.NewShardedDataCacheNotifierMock()
	args.ShardCoordinator, _ = sharding.NewMultiShardCoordinator(3, 1)
	args.Store = genericMocks.NewChainStorerMock(0)
	txs, _ := NewTransactionPreprocessor(args)

	mbPool := testscommon.NewCacherMock()

	body, allTxs := createMockBlockBody()
	storer, _ := args.Store.GetStorer(dataRetriever.TransactionUnit)
	addTxsInStorer(storer, allTxs)

	t.Run("nil block body should error", func(t *testing.T) {
		numRestored, err := txs.RestoreBlockDataIntoPools(nil, mbPool)
		assert.Equal(t, 0, numRestored)
		assert.Equal(t, process.ErrNilBlockBody, err)
	})
	t.Run("nil cacher should error", func(t *testing.T) {
		numRestored, err := txs.RestoreBlockDataIntoPools(body, nil)
		assert.Equal(t, 0, numRestored)
		assert.Equal(t, process.ErrNilMiniBlockPool, err)
	})
	t.Run("invalid miniblock should not restore", func(t *testing.T) {
		wrongBody := &block.Body{
			MiniBlocks: []*block.MiniBlock{
				{
					Type: block.SmartContractResultBlock,
				},
			},
		}

		numRestored, err := txs.RestoreBlockDataIntoPools(wrongBody, mbPool)
		assert.Equal(t, 0, numRestored)
		assert.Nil(t, err)
		assert.Equal(t, 0, numRestored)
		assert.Equal(t, 0, len(mbPool.Keys()))
	})
	t.Run("feat scheduled not activated", func(t *testing.T) {
		txs.basePreProcess.enableEpochsHandler = &testscommon.EnableEpochsHandlerStub{}

		numRestored, err := txs.RestoreBlockDataIntoPools(body, mbPool)
		assert.Nil(t, err)
		assert.Equal(t, 6, numRestored)
		assert.Equal(t, 1, len(mbPool.Keys())) // only 1 mb is cross shard where destination is me

		assert.Equal(t, 4, len(args.TxDataPool.ShardDataStore("1").Keys())) // intrashard + invalid
		assert.Equal(t, 2, len(args.TxDataPool.ShardDataStore("2_1").Keys()))
	})

	args.TxDataPool.Clear()
	mbPool.Clear()

	t.Run("feat scheduled activated", func(t *testing.T) {
		txs.basePreProcess.enableEpochsHandler = &testscommon.EnableEpochsHandlerStub{
			IsScheduledMiniBlocksFlagEnabledField: true,
		}

		numRestored, err := txs.RestoreBlockDataIntoPools(body, mbPool)
		assert.Nil(t, err)
		assert.Equal(t, 6, numRestored)
		assert.Equal(t, 1, len(mbPool.Keys())) // the cross miniblock

		assert.Equal(t, 2, len(args.TxDataPool.ShardDataStore("1").Keys()))   // intrashard
		assert.Equal(t, 2, len(args.TxDataPool.ShardDataStore("1_0").Keys())) // invalid
		assert.Equal(t, 2, len(args.TxDataPool.ShardDataStore("2_1").Keys()))
	})
}

func TestTransactions_getMiniBlockHeaderOfMiniBlock(t *testing.T) {
	t.Parallel()

	mbHash := []byte("mb_hash")
	mbHeader := block.MiniBlockHeader{
		Hash: mbHash,
	}
	header := &block.Header{
		MiniBlockHeaders: []block.MiniBlockHeader{mbHeader},
	}

	miniBlockHeader, err := getMiniBlockHeaderOfMiniBlock(header, []byte("mb_hash_missing"))
	assert.Nil(t, miniBlockHeader)
	assert.Equal(t, process.ErrMissingMiniBlockHeader, err)

	miniBlockHeader, err = getMiniBlockHeaderOfMiniBlock(header, mbHash)
	assert.Nil(t, err)
	assert.Equal(t, &mbHeader, miniBlockHeader)
}

func createMockBlockBody() (*block.Body, []*txInfoHolder) {
	txsShard1 := createMockTransactions(2, 1, 1, 1000)
	txsShard2to1 := createMockTransactions(2, 2, 1, 2000)
	txsInvalid := createMockTransactions(2, 1, 0, 3000)

	allTxs := append(txsShard1, txsShard2to1...)
	allTxs = append(allTxs, txsInvalid...)

	return &block.Body{
		MiniBlocks: []*block.MiniBlock{
			{
				TxHashes:        getHashes(txsShard1),
				ReceiverShardID: 1,
				SenderShardID:   1,
				Type:            block.TxBlock,
			},
			{
				TxHashes:        getHashes(txsShard2to1),
				ReceiverShardID: 1,
				SenderShardID:   2,
				Type:            block.TxBlock,
			},
			{
				TxHashes:        getHashes(txsInvalid),
				ReceiverShardID: 1, // because the tx block is invalid, the receiver shard ID is 1
				SenderShardID:   1,
				Type:            block.InvalidBlock,
			},
		},
	}, allTxs
}

func addTxsInStorer(storer storage.Storer, txs []*txInfoHolder) {
	for _, tx := range txs {
		_ = storer.Put(tx.hash, tx.buff)
	}
}

func getHashes(txs []*txInfoHolder) [][]byte {
	hashes := make([][]byte, 0, len(txs))
	for _, tx := range txs {
		hashes = append(hashes, tx.hash)
	}

	return hashes
}

func createMockTransactions(numTxs int, sndShId byte, rcvShId byte, startNonce uint64) []*txInfoHolder {
	marshaller := &mock.MarshalizerMock{}
	hasher := &hashingMocks.HasherMock{}

	txs := make([]*txInfoHolder, 0, numTxs)
	for i := 0; i < numTxs; i++ {
		sender := bytes.Repeat([]byte{sndShId}, 32)
		sender[0] = byte(i + 1)
		receiver := bytes.Repeat([]byte{rcvShId}, 32)
		receiver[0] = byte(i + 1)

		tx := &transaction.Transaction{
			SndAddr: sender,
			RcvAddr: receiver,
			Nonce:   uint64(i) + startNonce,
		}

		buff, _ := marshaller.Marshal(tx)
		hash := hasher.Compute(string(buff))

		txs = append(txs, &txInfoHolder{
			hash: hash,
			buff: buff,
			tx:   tx,
		})
	}

	return txs
}

func TestTransactions_getIndexesOfLastTxProcessed(t *testing.T) {
	t.Parallel()

	t.Run("calculating hash error should not get indexes", func(t *testing.T) {
		t.Parallel()

		args := createDefaultTransactionsProcessorArgs()
		args.Marshalizer = &testscommon.MarshalizerMock{
			Fail: true,
		}
		txs, _ := NewTransactionPreprocessor(args)

		miniBlock := &block.MiniBlock{}
		headerHandler := &block.Header{}

		pi, err := txs.getIndexesOfLastTxProcessed(miniBlock, headerHandler)
		assert.Nil(t, pi)
		assert.Equal(t, testscommon.ErrMockMarshalizer, err)
	})

	t.Run("missing mini block header should not get indexes", func(t *testing.T) {
		t.Parallel()

		args := createDefaultTransactionsProcessorArgs()
		args.Marshalizer = &testscommon.MarshalizerMock{
			Fail: false,
		}
		txs, _ := NewTransactionPreprocessor(args)

		miniBlock := &block.MiniBlock{}
		headerHandler := &block.Header{}

		pi, err := txs.getIndexesOfLastTxProcessed(miniBlock, headerHandler)
		assert.Nil(t, pi)
		assert.Equal(t, process.ErrMissingMiniBlockHeader, err)
	})

	t.Run("should get indexes", func(t *testing.T) {
		t.Parallel()

		args := createDefaultTransactionsProcessorArgs()
		args.Marshalizer = &testscommon.MarshalizerMock{
			Fail: false,
		}
		txs, _ := NewTransactionPreprocessor(args)

		miniBlock := &block.MiniBlock{}
		miniBlockHash, _ := core.CalculateHash(txs.marshalizer, txs.hasher, miniBlock)
		mbh := block.MiniBlockHeader{
			Hash:    miniBlockHash,
			TxCount: 6,
		}
		_ = mbh.SetIndexOfFirstTxProcessed(2)
		_ = mbh.SetIndexOfLastTxProcessed(4)
		headerHandler := &block.Header{
			MiniBlockHeaders: []block.MiniBlockHeader{mbh},
		}

		pi, err := txs.getIndexesOfLastTxProcessed(miniBlock, headerHandler)
		assert.Nil(t, err)
		assert.Equal(t, int32(-1), pi.indexOfLastTxProcessed)
		assert.Equal(t, mbh.GetIndexOfLastTxProcessed(), pi.indexOfLastTxProcessedByProposer)
	})
}<|MERGE_RESOLUTION|>--- conflicted
+++ resolved
@@ -210,9 +210,8 @@
 	requestTransaction := func(shardID uint32, txHashes [][]byte) {}
 
 	return ArgsTransactionPreProcessor{
-<<<<<<< HEAD
 		TxDataPool:                   tdp.Transactions(),
-		Store:                        &mock.ChainStorerMock{},
+		Store:                        &storageStubs.ChainStorerStub{},
 		Hasher:                       &hashingMocks.HasherMock{},
 		Marshalizer:                  &mock.MarshalizerMock{},
 		TxProcessor:                  &testscommon.TxProcessorMock{},
@@ -230,30 +229,6 @@
 		TxTypeHandler:                &testscommon.TxTypeHandlerMock{},
 		ScheduledTxsExecutionHandler: &testscommon.ScheduledTxsExecutionStub{},
 		ProcessedMiniBlocksTracker:   &testscommon.ProcessedMiniBlocksTrackerStub{},
-=======
-		TxDataPool:           tdp.Transactions(),
-		Store:                &storageStubs.ChainStorerStub{},
-		Hasher:               &hashingMocks.HasherMock{},
-		Marshalizer:          &mock.MarshalizerMock{},
-		TxProcessor:          &testscommon.TxProcessorMock{},
-		ShardCoordinator:     mock.NewMultiShardsCoordinatorMock(3),
-		Accounts:             &stateMock.AccountsStub{},
-		OnRequestTransaction: requestTransaction,
-		EconomicsFee:         feeHandlerMock(),
-		GasHandler:           &mock.GasHandlerMock{},
-		BlockTracker:         &mock.BlockTrackerMock{},
-		BlockType:            block.TxBlock,
-		PubkeyConverter:      createMockPubkeyConverter(),
-		BlockSizeComputation: &testscommon.BlockSizeComputationStub{},
-		BalanceComputation:   &testscommon.BalanceComputationStub{},
-		EpochNotifier:        &epochNotifier.EpochNotifierStub{},
-		OptimizeGasUsedInCrossMiniBlocksEnableEpoch: 2,
-		FrontRunningProtectionEnableEpoch:           30,
-		ScheduledMiniBlocksEnableEpoch:              2,
-		TxTypeHandler:                               &testscommon.TxTypeHandlerMock{},
-		ScheduledTxsExecutionHandler:                &testscommon.ScheduledTxsExecutionStub{},
-		ProcessedMiniBlocksTracker:                  &testscommon.ProcessedMiniBlocksTrackerStub{},
->>>>>>> 86cfe8ca
 	}
 }
 
