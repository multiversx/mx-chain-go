--- conflicted
+++ resolved
@@ -244,10 +244,6 @@
 		BlockType:                    block.TxBlock,
 		TxTypeHandler:                &testscommon.TxTypeHandlerMock{},
 		ScheduledTxsExecutionHandler: &testscommon.ScheduledTxsExecutionStub{},
-<<<<<<< HEAD
-=======
-		ProcessedMiniBlocksTracker:   &testscommon.ProcessedMiniBlocksTrackerStub{},
-		TxExecutionOrderHandler:      &commonMocks.TxExecutionOrderHandlerStub{},
 		TxCacheSelectionConfig: config.TxCacheSelectionConfig{
 			SelectionGasBandwidthIncreasePercent:          400,
 			SelectionGasBandwidthIncreaseScheduledPercent: 260,
@@ -256,7 +252,6 @@
 			SelectionLoopMaximumDuration:                  250,
 			SelectionLoopDurationCheckInterval:            10,
 		},
->>>>>>> 9b82f7b7
 	}
 }
 
