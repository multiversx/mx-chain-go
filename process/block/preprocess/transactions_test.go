--- conflicted
+++ resolved
@@ -216,11 +216,8 @@
 		requestTransaction,
 		feeHandlerMock(),
 		miniBlocksCompacterMock(),
-<<<<<<< HEAD
-		&mock.RequestedItemsHandlerMock{},
-=======
-		&mock.GasHandlerMock{},
->>>>>>> 64e9b516
+		&mock.GasHandlerMock{},
+		&mock.RequestedItemsHandlerMock{},
 	)
 
 	assert.Nil(t, txs)
@@ -243,11 +240,8 @@
 		requestTransaction,
 		feeHandlerMock(),
 		miniBlocksCompacterMock(),
-<<<<<<< HEAD
-		&mock.RequestedItemsHandlerMock{},
-=======
-		&mock.GasHandlerMock{},
->>>>>>> 64e9b516
+		&mock.GasHandlerMock{},
+		&mock.RequestedItemsHandlerMock{},
 	)
 
 	assert.Nil(t, txs)
@@ -270,11 +264,8 @@
 		requestTransaction,
 		feeHandlerMock(),
 		miniBlocksCompacterMock(),
-<<<<<<< HEAD
-		&mock.RequestedItemsHandlerMock{},
-=======
-		&mock.GasHandlerMock{},
->>>>>>> 64e9b516
+		&mock.GasHandlerMock{},
+		&mock.RequestedItemsHandlerMock{},
 	)
 
 	assert.Nil(t, txs)
@@ -297,11 +288,8 @@
 		requestTransaction,
 		feeHandlerMock(),
 		miniBlocksCompacterMock(),
-<<<<<<< HEAD
-		&mock.RequestedItemsHandlerMock{},
-=======
-		&mock.GasHandlerMock{},
->>>>>>> 64e9b516
+		&mock.GasHandlerMock{},
+		&mock.RequestedItemsHandlerMock{},
 	)
 
 	assert.Nil(t, txs)
@@ -324,11 +312,8 @@
 		requestTransaction,
 		feeHandlerMock(),
 		miniBlocksCompacterMock(),
-<<<<<<< HEAD
-		&mock.RequestedItemsHandlerMock{},
-=======
-		&mock.GasHandlerMock{},
->>>>>>> 64e9b516
+		&mock.GasHandlerMock{},
+		&mock.RequestedItemsHandlerMock{},
 	)
 
 	assert.Nil(t, txs)
@@ -351,11 +336,8 @@
 		requestTransaction,
 		feeHandlerMock(),
 		miniBlocksCompacterMock(),
-<<<<<<< HEAD
-		&mock.RequestedItemsHandlerMock{},
-=======
-		&mock.GasHandlerMock{},
->>>>>>> 64e9b516
+		&mock.GasHandlerMock{},
+		&mock.RequestedItemsHandlerMock{},
 	)
 
 	assert.Nil(t, txs)
@@ -378,11 +360,8 @@
 		requestTransaction,
 		feeHandlerMock(),
 		miniBlocksCompacterMock(),
-<<<<<<< HEAD
-		&mock.RequestedItemsHandlerMock{},
-=======
-		&mock.GasHandlerMock{},
->>>>>>> 64e9b516
+		&mock.GasHandlerMock{},
+		&mock.RequestedItemsHandlerMock{},
 	)
 
 	assert.Nil(t, txs)
@@ -404,11 +383,8 @@
 		nil,
 		feeHandlerMock(),
 		miniBlocksCompacterMock(),
-<<<<<<< HEAD
-		&mock.RequestedItemsHandlerMock{},
-=======
-		&mock.GasHandlerMock{},
->>>>>>> 64e9b516
+		&mock.GasHandlerMock{},
+		&mock.RequestedItemsHandlerMock{},
 	)
 
 	assert.Nil(t, txs)
@@ -431,11 +407,8 @@
 		requestTransaction,
 		nil,
 		miniBlocksCompacterMock(),
-<<<<<<< HEAD
-		&mock.RequestedItemsHandlerMock{},
-=======
-		&mock.GasHandlerMock{},
->>>>>>> 64e9b516
+		&mock.GasHandlerMock{},
+		&mock.RequestedItemsHandlerMock{},
 	)
 
 	assert.Nil(t, txs)
@@ -458,22 +431,39 @@
 		requestTransaction,
 		feeHandlerMock(),
 		nil,
-<<<<<<< HEAD
-		&mock.RequestedItemsHandlerMock{},
-=======
-		&mock.GasHandlerMock{},
->>>>>>> 64e9b516
+		&mock.GasHandlerMock{},
+		&mock.RequestedItemsHandlerMock{},
 	)
 
 	assert.Nil(t, txs)
 	assert.Equal(t, process.ErrNilMiniBlocksCompacter, err)
 }
 
-<<<<<<< HEAD
+func TestTxsPreprocessor_NewTransactionPreprocessorNilGasHandler(t *testing.T) {
+	t.Parallel()
+
+	tdp := initDataPool()
+	requestTransaction := func(shardID uint32, txHashes [][]byte) {}
+	txs, err := NewTransactionPreprocessor(
+		tdp.Transactions(),
+		&mock.ChainStorerMock{},
+		&mock.HasherMock{},
+		&mock.MarshalizerMock{},
+		&mock.TxProcessorMock{},
+		mock.NewMultiShardsCoordinatorMock(3),
+		&mock.AccountsStub{},
+		requestTransaction,
+		feeHandlerMock(),
+		miniBlocksCompacterMock(),
+		nil,
+		&mock.RequestedItemsHandlerMock{},
+	)
+
+	assert.Nil(t, txs)
+	assert.Equal(t, process.ErrNilGasHandler, err)
+}
+
 func TestTxsPreprocessor_NewTransactionPreprocessorNilRequestedItemsHandler(t *testing.T) {
-=======
-func TestTxsPreprocessor_NewTransactionPreprocessorNilGasHandler(t *testing.T) {
->>>>>>> 64e9b516
 	t.Parallel()
 
 	tdp := initDataPool()
@@ -489,15 +479,12 @@
 		requestTransaction,
 		feeHandlerMock(),
 		miniBlocksCompacterMock(),
+		&mock.GasHandlerMock{},
 		nil,
 	)
 
 	assert.Nil(t, txs)
-<<<<<<< HEAD
 	assert.Equal(t, process.ErrNilRequestedItemsHandler, err)
-=======
-	assert.Equal(t, process.ErrNilGasHandler, err)
->>>>>>> 64e9b516
 }
 
 func TestTxsPreProcessor_GetTransactionFromPool(t *testing.T) {
@@ -515,11 +502,8 @@
 		requestTransaction,
 		feeHandlerMock(),
 		miniBlocksCompacterMock(),
-<<<<<<< HEAD
-		&mock.RequestedItemsHandlerMock{},
-=======
-		&mock.GasHandlerMock{},
->>>>>>> 64e9b516
+		&mock.GasHandlerMock{},
+		&mock.RequestedItemsHandlerMock{},
 	)
 	txHash := []byte("tx1_hash")
 	tx, _ := process.GetTransactionHandlerFromPool(1, 1, txHash, tdp.Transactions())
@@ -543,7 +527,7 @@
 		requestTransaction,
 		feeHandlerMock(),
 		miniBlocksCompacterMock(),
-<<<<<<< HEAD
+		&mock.GasHandlerMock{},
 		&mock.RequestedItemsHandlerMock{
 			HasCalled: func(key string) bool {
 				return false
@@ -552,9 +536,6 @@
 				return nil
 			},
 		},
-=======
-		&mock.GasHandlerMock{},
->>>>>>> 64e9b516
 	)
 	shardId := uint32(1)
 	txHash1 := []byte("tx_hash1")
@@ -584,7 +565,7 @@
 		requestTransaction,
 		feeHandlerMock(),
 		miniBlocksCompacterMock(),
-<<<<<<< HEAD
+		&mock.GasHandlerMock{},
 		&mock.RequestedItemsHandlerMock{
 			HasCalled: func(key string) bool {
 				return false
@@ -593,9 +574,6 @@
 				return nil
 			},
 		},
-=======
-		&mock.GasHandlerMock{},
->>>>>>> 64e9b516
 	)
 
 	shardId := uint32(1)
@@ -640,11 +618,8 @@
 		requestTransaction,
 		feeHandlerMock(),
 		miniBlocksCompacterMock(),
-<<<<<<< HEAD
-		&mock.RequestedItemsHandlerMock{},
-=======
-		&mock.GasHandlerMock{},
->>>>>>> 64e9b516
+		&mock.GasHandlerMock{},
+		&mock.RequestedItemsHandlerMock{},
 	)
 
 	//add 3 tx hashes on requested list
@@ -720,11 +695,8 @@
 		requestTransaction,
 		feeHandlerMock(),
 		miniBlocksCompacterMock(),
-<<<<<<< HEAD
-		&mock.RequestedItemsHandlerMock{},
-=======
-		&mock.GasHandlerMock{},
->>>>>>> 64e9b516
+		&mock.GasHandlerMock{},
+		&mock.RequestedItemsHandlerMock{},
 	)
 
 	mb := &block.MiniBlock{
@@ -761,11 +733,8 @@
 		requestTransaction,
 		feeHandlerMock(),
 		miniBlocksCompacterMock(),
-<<<<<<< HEAD
-		&mock.RequestedItemsHandlerMock{},
-=======
-		&mock.GasHandlerMock{},
->>>>>>> 64e9b516
+		&mock.GasHandlerMock{},
+		&mock.RequestedItemsHandlerMock{},
 	)
 	err := txs.RemoveTxBlockFromPools(nil, tdp.MiniBlocks())
 	assert.NotNil(t, err)
@@ -787,11 +756,8 @@
 		requestTransaction,
 		feeHandlerMock(),
 		miniBlocksCompacterMock(),
-<<<<<<< HEAD
-		&mock.RequestedItemsHandlerMock{},
-=======
-		&mock.GasHandlerMock{},
->>>>>>> 64e9b516
+		&mock.GasHandlerMock{},
+		&mock.RequestedItemsHandlerMock{},
 	)
 	body := make(block.Body, 0)
 	txHash := []byte("txHash")
@@ -829,9 +795,6 @@
 		requestTransaction,
 		feeHandlerMock(),
 		miniBlocksCompacterMock(),
-<<<<<<< HEAD
-		&mock.RequestedItemsHandlerMock{},
-=======
 		&mock.GasHandlerMock{
 			SetGasConsumedCalled: func(gasConsumed uint64, hash []byte) {
 				totalGasConsumed += gasConsumed
@@ -847,7 +810,7 @@
 				return 0
 			},
 		},
->>>>>>> 64e9b516
+		&mock.RequestedItemsHandlerMock{},
 	)
 	assert.NotNil(t, txs)
 
@@ -893,9 +856,6 @@
 		requestTransaction,
 		feeHandlerMock(),
 		miniBlocksCompacterMock(),
-<<<<<<< HEAD
-		&mock.RequestedItemsHandlerMock{},
-=======
 		&mock.GasHandlerMock{
 			SetGasConsumedCalled: func(gasConsumed uint64, hash []byte) {
 				totalGasConsumed += gasConsumed
@@ -911,7 +871,7 @@
 				return 0
 			},
 		},
->>>>>>> 64e9b516
+		&mock.RequestedItemsHandlerMock{},
 	)
 	assert.NotNil(t, txs)
 
@@ -962,9 +922,6 @@
 		requestTransaction,
 		feeHandlerMock(),
 		miniBlocksCompacterMock(),
-<<<<<<< HEAD
-		&mock.RequestedItemsHandlerMock{},
-=======
 		&mock.GasHandlerMock{
 			SetGasConsumedCalled: func(gasConsumed uint64, hash []byte) {
 				totalGasConsumed += gasConsumed
@@ -985,7 +942,7 @@
 			RemoveGasRefundedCalled: func(hashes [][]byte) {
 			},
 		},
->>>>>>> 64e9b516
+		&mock.RequestedItemsHandlerMock{},
 	)
 	assert.NotNil(t, txs)
 
@@ -1180,9 +1137,6 @@
 		requestTransaction,
 		feeHandlerMock(),
 		miniBlocksCompacterMock(),
-<<<<<<< HEAD
-		&mock.RequestedItemsHandlerMock{},
-=======
 		&mock.GasHandlerMock{
 			InitCalled: func() {
 				totalGasConsumed = 0
@@ -1201,7 +1155,7 @@
 				return 0
 			},
 		},
->>>>>>> 64e9b516
+		&mock.RequestedItemsHandlerMock{},
 	)
 
 	keygen := signing.NewKeyGenerator(kyber.NewBlakeSHA256Ed25519())
