--- conflicted
+++ resolved
@@ -80,17 +80,10 @@
 		MempoolSelectionConfig: config.MempoolSelectionConfig{
 			SelectionMaxNumTxs:                            30000,
 			SelectionLoopMaximumDuration:                  250,
+			SelectionGasRequested:                         10_000_000_000,
 			SelectionGasBandwidthIncreasePercent:          400,
 			SelectionGasBandwidthIncreaseScheduledPercent: 260,
 		},
-<<<<<<< HEAD
-		MempoolSelectionConfig: config.MempoolSelectionConfig{
-			SelectionGasRequested:        10_000_000_000,
-			SelectionMaxNumTxs:           30000,
-			SelectionLoopMaximumDuration: 250,
-		},
-=======
->>>>>>> ac497575
 	}
 
 	preprocessor, _ := NewTransactionPreprocessor(txPreProcArgs)
