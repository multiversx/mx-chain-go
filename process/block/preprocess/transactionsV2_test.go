--- conflicted
+++ resolved
@@ -26,82 +26,18 @@
 )
 
 func createTransactionPreprocessor() *transactions {
-<<<<<<< HEAD
-	dataPool := initDataPool()
-	requestTransaction := func(shardID uint32, txHashes [][]byte) {}
-	txPreProcArgs := ArgsTransactionPreProcessor{
-		TxDataPool:           dataPool.Transactions(),
-		Store:                &storageStubs.ChainStorerStub{},
-		Hasher:               &hashingMocks.HasherMock{},
-		Marshalizer:          &mock.MarshalizerMock{},
-		TxProcessor:          &testscommon.TxProcessorMock{},
-		ShardCoordinator:     mock.NewMultiShardsCoordinatorMock(3),
-		Accounts:             &stateMock.AccountsStub{},
-		OnRequestTransaction: requestTransaction,
-		EconomicsFee: &economicsmocks.EconomicsHandlerMock{
-			MaxGasLimitPerMiniBlockForSafeCrossShardCalled: func() uint64 {
-				return MaxGasLimitPerBlock
-			},
-			MaxGasLimitPerBlockForSafeCrossShardInEpochCalled: func(_ uint32) uint64 {
-				return MaxGasLimitPerBlock
-			},
-			MaxGasLimitPerBlockInEpochCalled: func(_ uint32, _ uint32) uint64 {
-				return MaxGasLimitPerBlock
-			},
-			MaxGasLimitPerTxInEpochCalled: func(_ uint32) uint64 {
-				return MaxGasLimitPerBlock
-			},
-		},
-		GasHandler:           &mock.GasHandlerMock{},
-		BlockTracker:         &mock.BlockTrackerMock{},
-		BlockType:            block.TxBlock,
-		PubkeyConverter:      createMockPubkeyConverter(),
-		BlockSizeComputation: &testscommon.BlockSizeComputationStub{},
-		BalanceComputation: &testscommon.BalanceComputationStub{
-			IsAddressSetCalled: func(address []byte) bool {
-				return true
-			},
-			SubBalanceFromAddressCalled: func(address []byte, value *big.Int) bool {
-				return false
-			},
-		},
-		EnableEpochsHandler: &enableEpochsHandlerMock.EnableEpochsHandlerStub{},
-		EnableRoundsHandler: &testscommon.EnableRoundsHandlerStub{},
-		TxTypeHandler: &testscommon.TxTypeHandlerMock{
-			ComputeTransactionTypeCalled: func(tx data.TransactionHandler) (process.TransactionType, process.TransactionType, bool) {
-				if bytes.Equal(tx.GetRcvAddr(), []byte("smart contract address")) {
-					return process.MoveBalance, process.SCInvoking, false
-				}
-				return process.MoveBalance, process.MoveBalance, false
-			},
-		},
-		ScheduledTxsExecutionHandler: &testscommon.ScheduledTxsExecutionStub{},
-		ProcessedMiniBlocksTracker:   &testscommon.ProcessedMiniBlocksTrackerStub{},
-		TxExecutionOrderHandler:      &commonMocks.TxExecutionOrderHandlerStub{},
-		TxCacheSelectionConfig: config.TxCacheSelectionConfig{
-			SelectionGasBandwidthIncreasePercent:          400,
-			SelectionGasBandwidthIncreaseScheduledPercent: 260,
-			SelectionGasRequested:                         10_000_000_000,
-			SelectionMaxNumTxs:                            30000,
-			SelectionLoopMaximumDuration:                  250,
-			SelectionLoopDurationCheckInterval:            10,
-		},
-	}
-
-	preprocessor, _ := NewTransactionPreprocessor(txPreProcArgs)
-=======
 	args := createDefaultTransactionsProcessorArgs()
 	args.EconomicsFee = &economicsmocks.EconomicsHandlerMock{
 		MaxGasLimitPerMiniBlockForSafeCrossShardCalled: func() uint64 {
 			return MaxGasLimitPerBlock
 		},
-		MaxGasLimitPerBlockForSafeCrossShardCalled: func() uint64 {
+		MaxGasLimitPerBlockForSafeCrossShardInEpochCalled: func(_ uint32) uint64 {
 			return MaxGasLimitPerBlock
 		},
-		MaxGasLimitPerBlockCalled: func(_ uint32) uint64 {
+		MaxGasLimitPerBlockInEpochCalled: func(_ uint32, _ uint32) uint64 {
 			return MaxGasLimitPerBlock
 		},
-		MaxGasLimitPerTxCalled: func() uint64 {
+		MaxGasLimitPerTxInEpochCalled: func(_ uint32) uint64 {
 			return MaxGasLimitPerBlock
 		},
 	}
@@ -122,7 +58,6 @@
 		},
 	}
 	preprocessor, _ := NewTransactionPreprocessor(args)
->>>>>>> 26d11690
 
 	return preprocessor
 }
