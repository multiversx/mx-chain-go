--- conflicted
+++ resolved
@@ -140,12 +140,11 @@
 	return int((maxAllowedBytes - bsc.miniblockSize) / bsc.txSize)
 }
 
-<<<<<<< HEAD
-	return isMaxBlockSizeReached
+// IsInterfaceNil returns true if there is no value under the interface
+func (bsc *blockSizeComputation) IsInterfaceNil() bool {
+	return bsc == nil
 }
 
-=======
->>>>>>> cf6ab4f4
 // IsInterfaceNil returns true if there is no value under the interface
 func (bsc *blockSizeComputation) IsInterfaceNil() bool {
 	return bsc == nil
