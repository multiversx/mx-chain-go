package block

import (
	"github.com/multiversx/mx-chain-core-go/core/check"
	"github.com/multiversx/mx-chain-core-go/data"
	"github.com/multiversx/mx-chain-go/process"
)

type sovereignObserverBlockProcessor struct {
	*shardProcessor
}

// NewSovereignObserverBlockProcessor creates a new sovereign observer block processor
func NewSovereignObserverBlockProcessor(shardProcessor *shardProcessor) (*sovereignObserverBlockProcessor, error) {
	if check.IfNil(shardProcessor) {
		return nil, errNilShardBlockProcessor
	}

	return &sovereignObserverBlockProcessor{
		shardProcessor: shardProcessor,
	}, nil
}

func (sbp *sovereignObserverBlockProcessor) CommitBlock(
	headerHandler data.HeaderHandler,
	bodyHandler data.BodyHandler,
) error {
<<<<<<< HEAD
	err := osb.shardProcessor.CommitBlock(headerHandler, bodyHandler)
	if err != nil {
		return err
	}

	finalizedBlockHash := osb.forkDetector.GetHighestFinalBlockHash()

	shardHeader, err := process.GetShardHeader(finalizedBlockHash, osb.dataPool.Headers(), osb.marshalizer, osb.store)

	for _, mbHash := range shardHeader.GetMiniBlockHeadersHashes() {
		_ = mbHash // Get mb from storer
	}
=======
	return sbp.shardProcessor.CommitBlock(headerHandler, bodyHandler)
>>>>>>> a4a03cc6

	return nil
}<|MERGE_RESOLUTION|>--- conflicted
+++ resolved
@@ -25,22 +25,18 @@
 	headerHandler data.HeaderHandler,
 	bodyHandler data.BodyHandler,
 ) error {
-<<<<<<< HEAD
-	err := osb.shardProcessor.CommitBlock(headerHandler, bodyHandler)
+	err := sbp.shardProcessor.CommitBlock(headerHandler, bodyHandler)
 	if err != nil {
 		return err
 	}
 
-	finalizedBlockHash := osb.forkDetector.GetHighestFinalBlockHash()
+	finalizedBlockHash := sbp.forkDetector.GetHighestFinalBlockHash()
 
-	shardHeader, err := process.GetShardHeader(finalizedBlockHash, osb.dataPool.Headers(), osb.marshalizer, osb.store)
+	shardHeader, err := process.GetShardHeader(finalizedBlockHash, sbp.dataPool.Headers(), sbp.marshalizer, sbp.store)
 
 	for _, mbHash := range shardHeader.GetMiniBlockHeadersHashes() {
 		_ = mbHash // Get mb from storer
 	}
-=======
-	return sbp.shardProcessor.CommitBlock(headerHandler, bodyHandler)
->>>>>>> a4a03cc6
 
 	return nil
 }