--- conflicted
+++ resolved
@@ -519,13 +519,8 @@
 				continue
 			}
 
-<<<<<<< HEAD
-			hdr.SetProcessed(miniBlockHashes[key])
+			hdr.SetMiniBlockProcessed(miniBlockHashes[key])
 			delete(miniBlockHashes, key)
-=======
-			hdr.SetMiniBlockProcessed(miniBlockHashes[i])
-			delete(miniBlockHashes, i)
->>>>>>> cd99f605
 		}
 
 		processedAll := true
