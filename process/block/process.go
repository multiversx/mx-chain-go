--- conflicted
+++ resolved
@@ -12,7 +12,6 @@
 
 	"github.com/ElrondNetwork/elrond-go-sandbox/data"
 	"github.com/ElrondNetwork/elrond-go-sandbox/data/block"
-	"github.com/ElrondNetwork/elrond-go-sandbox/data/blockchain"
 	"github.com/ElrondNetwork/elrond-go-sandbox/data/state"
 	"github.com/ElrondNetwork/elrond-go-sandbox/data/transaction"
 	"github.com/ElrondNetwork/elrond-go-sandbox/display"
@@ -114,7 +113,7 @@
 	return &bp, nil
 }
 
-func checkForNils(blockChain blockchain.BlockChain, header data.HeaderHandler, body data.BodyHandler) error {
+func checkForNils(blockChain data.ChainHandler, header data.HeaderHandler, body data.BodyHandler) error {
 	if blockChain == nil {
 		return process.ErrNilBlockChain
 	}
@@ -140,7 +139,7 @@
 }
 
 // ProcessBlock processes a block. It returns nil if all ok or the speciffic error
-func (bp *blockProcessor) ProcessBlock(blockChain blockchain.BlockChain, header data.HeaderHandler, body data.BodyHandler, haveTime func() time.Duration) error {
+func (bp *blockProcessor) ProcessBlock(blockChain data.ChainHandler, header data.HeaderHandler, body data.BodyHandler, haveTime func() time.Duration) error {
 	err := checkForNils(blockChain, header, body)
 	if err != nil {
 		return err
@@ -167,16 +166,6 @@
 		return err
 	}
 
-<<<<<<< HEAD
-	return bp.processBlock(blockChain, header, body, haveTime)
-}
-
-func (bp *blockProcessor) processBlock(blockChain blockchain.BlockChain, header data.HeaderHandler, body data.BodyHandler, haveTime func() time.Duration) error {
-	// transform from interface into struct
-	blockBody := body.(block.Body)
-
-=======
->>>>>>> f35f78c7
 	requestedTxs := bp.requestBlockTransactions(blockBody)
 
 	if requestedTxs > 0 {
@@ -270,25 +259,25 @@
 	return bp.accounts.RootHash()
 }
 
-func (bp *blockProcessor) validateHeader(blockChain blockchain.BlockChain, header *block.Header) error {
+func (bp *blockProcessor) validateHeader(blockChain data.ChainHandler, header *block.Header) error {
 	// basic validation was already done on interceptor
-	if blockChain.CurrentBlockHeader() == nil {
+	if blockChain.GetCurrentBlockHeader() == nil {
 		if !bp.isFirstBlockInEpoch(header) {
 			return process.ErrWrongNonceInBlock
 		}
 	} else {
-		if bp.isCorrectNonce(blockChain.CurrentBlockHeader().Nonce, header.Nonce) {
+		if bp.isCorrectNonce(blockChain.GetCurrentBlockHeader().GetNonce(), header.Nonce) {
 			return process.ErrWrongNonceInBlock
 		}
 
-		if !bytes.Equal(header.PrevHash, blockChain.CurrentBlockHeaderHash()) {
+		if !bytes.Equal(header.PrevHash, blockChain.GetCurrentBlockHeaderHash()) {
 
 			log.Info(fmt.Sprintf(
-				"header.Nonce = %d has header.PrevHash = %s and blockChain.CurrentBlockHeader.Nonce = %d has blockChain.CurrentBlockHeaderHash = %s\n",
+				"header.Nonce = %d has header.PrevHash = %s and blockChain.GetCurrentBlockHeader.Nonce = %d has blockChain.GetCurrentBlockHeaderHash = %s\n",
 				header.Nonce,
 				toB64(header.PrevHash),
-				blockChain.CurrentBlockHeader().Nonce,
-				toB64(blockChain.CurrentBlockHeaderHash())))
+				blockChain.GetCurrentBlockHeader().GetNonce(),
+				toB64(blockChain.GetCurrentBlockHeaderHash())))
 
 			return process.ErrInvalidBlockHash
 		}
@@ -341,16 +330,8 @@
 }
 
 // CommitBlock commits the block in the blockchain if everything was checked successfully
-<<<<<<< HEAD
-func (bp *blockProcessor) CommitBlock(blockChain blockchain.BlockChain, header data.HeaderHandler, body data.BodyHandler) error {
-	err := checkForNils(blockChain, header, body)
-	if err != nil {
-		return err
-	}
-=======
-func (bp *blockProcessor) CommitBlock(blockChain *blockchain.BlockChain, header data.HeaderHandler, body data.BodyHandler) error {
+func (bp *blockProcessor) CommitBlock(blockChain data.ChainHandler, header data.HeaderHandler, body data.BodyHandler) error {
 	var err error
->>>>>>> f35f78c7
 
 	defer func() {
 		if err != nil {
@@ -369,7 +350,7 @@
 	}
 
 	headerHash := bp.hasher.Compute(string(buff))
-	err = blockChain.Put(blockchain.BlockHeaderUnit, headerHash, buff)
+	err = blockChain.Put(data.BlockHeaderUnit, headerHash, buff)
 	if err != nil {
 		return process.ErrPersistWithoutSuccess
 	}
@@ -387,7 +368,7 @@
 		}
 		miniBlockHash := bp.hasher.Compute(string(buff))
 
-		err = blockChain.Put(blockchain.MiniBlockUnit, miniBlockHash, buff)
+		err = blockChain.Put(data.MiniBlockUnit, miniBlockHash, buff)
 		if err != nil {
 			return process.ErrPersistWithoutSuccess
 		}
@@ -414,7 +395,7 @@
 				return process.ErrMarshalWithoutSuccess
 			}
 
-			err = blockChain.Put(blockchain.TransactionUnit, txHash, buff)
+			err = blockChain.Put(data.TransactionUnit, txHash, buff)
 			if err != nil {
 				return process.ErrPersistWithoutSuccess
 			}
@@ -432,13 +413,22 @@
 	}
 
 	blockHeader := header.(*block.Header)
-	blockChain.SetCurrentTxBlockBody(blockBody)
-	blockChain.SetCurrentBlockHeader(blockHeader)
+
+	err = blockChain.SetCurrentBlockBody(blockBody)
+	if err != nil {
+		return err
+	}
+
+	err = blockChain.SetCurrentBlockHeader(blockHeader)
+	if err != nil {
+		return err
+	}
+
 	blockChain.SetCurrentBlockHeaderHash(headerHash)
 	err = bp.forkDetector.AddHeader(blockHeader, headerHash, false)
 
 	// write data to log
-	go bp.displayBlockchain(blockChain)
+	go bp.displayBlockchain(blockHeader, blockBody)
 
 	return err
 }
@@ -707,13 +697,7 @@
 	}
 }
 
-func (bp *blockProcessor) displayBlockchain(blkc blockchain.BlockChain) {
-	if blkc == nil {
-		return
-	}
-
-	blockHeader := blkc.CurrentBlockHeader()
-	txBlockBody := blkc.CurrentTxBlockBody()
+func (bp *blockProcessor) displayBlockchain(blockHeader *block.Header, txBlockBody block.Body) {
 
 	if blockHeader == nil || txBlockBody == nil {
 		return
@@ -968,7 +952,7 @@
 }
 
 // CheckBlockValidity method checks if the given block is valid
-func (bp *blockProcessor) CheckBlockValidity(blockChain blockchain.BlockChain, header data.HeaderHandler, body data.BodyHandler) bool {
+func (bp *blockProcessor) CheckBlockValidity(blockChain data.ChainHandler, header data.HeaderHandler, body data.BodyHandler) bool {
 
 	if header == nil {
 		log.Info(process.ErrNilBlockHeader.Error())
@@ -980,9 +964,9 @@
 		return false
 	}
 
-	if blockChain.CurrentBlockHeader() == nil {
+	if blockChain.GetCurrentBlockHeader() == nil {
 		if header.GetNonce() == 1 { // first block after genesis
-			if bytes.Equal(header.GetPrevHash(), blockChain.GenesisHeaderHash()) {
+			if bytes.Equal(header.GetPrevHash(), blockChain.GetGenesisHeaderHash()) {
 				// TODO add genesis block verification
 				return true
 			}
@@ -999,23 +983,23 @@
 		return false
 	}
 
-	if header.GetNonce() != blockChain.CurrentBlockHeader().Nonce+1 {
+	if header.GetNonce() != blockChain.GetCurrentBlockHeader().GetNonce()+1 {
 		log.Info(fmt.Sprintf("nonce not match: local block nonce is %d and node received block with nonce %d\n",
-			blockChain.CurrentBlockHeader().Nonce, header.GetNonce()))
+			blockChain.GetCurrentBlockHeader().GetNonce(), header.GetNonce()))
 
 		return false
 	}
 
-<<<<<<< HEAD
-	prevHeaderHash := bp.getHeaderHash(blockChain.CurrentBlockHeader())
-=======
-	prevHeaderHash, err := bp.computeHeaderHash(blockChain.CurrentBlockHeader)
+	blockChainHeader, ok := blockChain.GetCurrentBlockHeader().(*block.Header)
+	if !ok {
+		return false
+	}
+	prevHeaderHash, err := bp.computeHeaderHash(blockChainHeader)
 
 	if err != nil {
 		log.Info(err.Error())
 		return false
 	}
->>>>>>> f35f78c7
 
 	if !bytes.Equal(header.GetPrevHash(), prevHeaderHash) {
 		log.Info(fmt.Sprintf("hash not match: local block hash is %s and node received block with previous hash %s\n",
