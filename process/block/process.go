package block

import (
	"bytes"
	"encoding/base64"
	"encoding/hex"
	"fmt"
	"math/big"
	"sort"
	"sync"
	"time"

	"github.com/ElrondNetwork/elrond-go-sandbox/data"
	"github.com/ElrondNetwork/elrond-go-sandbox/data/block"
	"github.com/ElrondNetwork/elrond-go-sandbox/data/blockchain"
	"github.com/ElrondNetwork/elrond-go-sandbox/data/state"
	"github.com/ElrondNetwork/elrond-go-sandbox/data/transaction"
	"github.com/ElrondNetwork/elrond-go-sandbox/display"
	"github.com/ElrondNetwork/elrond-go-sandbox/hashing"
	"github.com/ElrondNetwork/elrond-go-sandbox/logger"
	"github.com/ElrondNetwork/elrond-go-sandbox/marshal"
	"github.com/ElrondNetwork/elrond-go-sandbox/process"
	"github.com/ElrondNetwork/elrond-go-sandbox/sharding"
	"github.com/ElrondNetwork/elrond-go-sandbox/storage"
)

var log = logger.NewDefaultLogger()

var txCounterMutex = sync.RWMutex{}
var txsCurrentBlockProcessed = 0
var txsTotalProcessed = 0

const maxTransactionsInBlock = 15000

type crossTxsForShard map[uint32][]*transaction.Transaction

// blockProcessor implements blockProcessor interface and actually it tries to execute block
type blockProcessor struct {
	dataPool             data.PoolsHolder
	hasher               hashing.Hasher
	marshalizer          marshal.Marshalizer
	txProcessor          process.TransactionProcessor
	ChRcvAllTxs          chan bool
	OnRequestTransaction func(destShardID uint32, txHash []byte)
	requestedTxHashes    map[string]bool
	mut                  sync.RWMutex
	mutCrossData         sync.RWMutex
	accounts             state.AccountsAdapter
	shardCoordinator     sharding.Coordinator
	forkDetector         process.ForkDetector
	crossTxsForBlock     map[string]crossTxsForShard
	miniBlockMissing     map[string]uint32
	OnRequestMiniBlocks  func(hashes map[uint32][][]byte)
}

// NewBlockProcessor creates a new blockProcessor object
func NewBlockProcessor(
	dataPool data.PoolsHolder,
	hasher hashing.Hasher,
	marshalizer marshal.Marshalizer,
	txProcessor process.TransactionProcessor,
	accounts state.AccountsAdapter,
	shardCoordinator sharding.Coordinator,
	forkDetector process.ForkDetector,
	requestTransactionHandler func(destShardID uint32, txHash []byte),
	requestMiniBlockHandler func(hashes map[uint32][][]byte),
) (*blockProcessor, error) {

	if dataPool == nil {
		return nil, process.ErrNilDataPoolHolder
	}

	if hasher == nil {
		return nil, process.ErrNilHasher
	}

	if marshalizer == nil {
		return nil, process.ErrNilMarshalizer
	}

	if txProcessor == nil {
		return nil, process.ErrNilTxProcessor
	}

	if accounts == nil {
		return nil, process.ErrNilAccountsAdapter
	}

	if shardCoordinator == nil {
		return nil, process.ErrNilShardCoordinator
	}

	if forkDetector == nil {
		return nil, process.ErrNilForkDetector
	}

	if requestTransactionHandler == nil {
		return nil, process.ErrNilTransactionHandler
	}

	if requestMiniBlockHandler == nil {
		return nil, process.ErrNilMiniBlocksRequestHandler
	}

	bp := blockProcessor{
		dataPool:         dataPool,
		hasher:           hasher,
		marshalizer:      marshalizer,
		txProcessor:      txProcessor,
		accounts:         accounts,
		shardCoordinator: shardCoordinator,
		forkDetector:     forkDetector,
	}

	bp.ChRcvAllTxs = make(chan bool)
	bp.OnRequestTransaction = requestTransactionHandler

	transactionPool := bp.dataPool.Transactions()
	if transactionPool == nil {
		return nil, process.ErrNilTransactionPool
	}
	transactionPool.RegisterHandler(bp.receivedTransaction)

	bp.OnRequestMiniBlocks = requestMiniBlockHandler
	bp.crossTxsForBlock = make(map[string]crossTxsForShard, 0)
	bp.miniBlockMissing = make(map[string]uint32, 0)

	metaBlockPool := bp.dataPool.MetaBlocks()
	if metaBlockPool == nil {
		return nil, process.ErrNilMetaBlockPool
	}
	metaBlockPool.RegisterHandler(bp.receivedMetaBlock)

	miniBlockPool := bp.dataPool.MiniBlocks()
	if miniBlockPool == nil {
		return nil, process.ErrNilMiniBlockPool
	}
	miniBlockPool.RegisterHandler(bp.receivedMiniBlock)

	return &bp, nil
}

func checkForNils(blockChain data.ChainHandler, header data.HeaderHandler, body data.BodyHandler) error {
	if blockChain == nil {
		return process.ErrNilBlockChain
	}
	if header == nil {
		return process.ErrNilBlockHeader
	}
	if body == nil {
		return process.ErrNilMiniBlocks
	}
	return nil
}

// RevertAccountState reverts the account state for cleanup failed process
func (bp *blockProcessor) RevertAccountState() {
	err := bp.accounts.RevertToSnapshot(0)
	if err != nil {
		log.Error(err.Error())
	}
}

<<<<<<< HEAD
// ProcessBlock processes a block. It returns nil if all ok or the specific error
func (bp *blockProcessor) ProcessBlock(blockChain data.ChainHandler, header data.HeaderHandler, body data.BodyHandler, haveTime func() time.Duration) error {
	err := checkForNils(blockChain, header, body)
=======
// ProcessBlock processes a block. It returns nil if all ok or the speciffic error
func (bp *blockProcessor) ProcessBlock(chainHandler data.ChainHandler, headerHandler data.HeaderHandler, bodyHandler data.BodyHandler, haveTime func() time.Duration) error {
	err := checkForNils(chainHandler, headerHandler, bodyHandler)
>>>>>>> e48378db
	if err != nil {
		return err
	}

	body, ok := bodyHandler.(block.Body)
	if !ok {
		return process.ErrWrongTypeAssertion
	}

	header, ok := headerHandler.(*block.Header)
	if !ok {
		return process.ErrWrongTypeAssertion
	}

	if haveTime == nil {
		return process.ErrNilHaveTimeHandler
	}

	blockChain, ok := chainHandler.(*blockchain.BlockChain)
	if !ok {
		return process.ErrWrongTypeAssertion
	}

	err = bp.validateHeader(blockChain, header)
	if err != nil {
		return err
	}

<<<<<<< HEAD
	requestedTxs := bp.requestBlockTransactions(blockBody)
	if requestedTxs > 0 {
		log.Info(fmt.Sprintf("requested %d missing txs\n", requestedTxs))

		err := bp.waitForTxHashes(haveTime())
=======
	requestedTxs := bp.requestBlockTransactions(body)

	if haveTime() < 0 {
		return process.ErrTimeIsOut
	}

	if requestedTxs > 0 {
		log.Info(fmt.Sprintf("requested %d missing txs\n", requestedTxs))
		err = bp.waitForTxHashes(haveTime())
>>>>>>> e48378db
		log.Info(fmt.Sprintf("received %d missing txs\n", requestedTxs-len(bp.requestedTxHashes)))
		if err != nil {
			return err
		}
	}

	if bp.accounts.JournalLen() != 0 {
		return process.ErrAccountStateDirty
	}

	defer func() {
		if err != nil {
			bp.RevertAccountState()
		}
	}()

<<<<<<< HEAD
	err = bp.processBlockTransactions(blockBody, int32(blockHeader.Round), haveTime)
=======
	err = bp.processBlockTransactions(body, int32(header.Round), haveTime)
>>>>>>> e48378db
	if err != nil {
		return err
	}

	if !bp.verifyStateRoot(header.RootHash) {
		err = process.ErrRootStateMissmatch
		return err
	}

	return nil
}

// RemoveBlockInfoFromPool removes the TxBlock transactions from associated tx pools
func (bp *blockProcessor) RemoveBlockInfoFromPool(body data.BodyHandler) error {
	if body == nil {
		return process.ErrNilTxBlockBody
	}

	blockBody, ok := body.(block.Body)
	if !ok {
		return process.ErrWrongTypeAssertion
	}

	transactionPool := bp.dataPool.Transactions()
	if transactionPool == nil {
		return process.ErrNilTransactionPool
	}

	for i := 0; i < len(blockBody); i++ {
		strCache := process.ShardCacherIdentifier(bp.shardCoordinator.SelfId(), blockBody[i].ShardID)
		transactionPool.RemoveSetOfDataFromPool((blockBody)[i].TxHashes, strCache)
	}

	return nil
}

// verifyStateRoot verifies the state root hash given as parameter against the
// Merkle trie root hash stored for accounts and returns if equal or not
func (bp *blockProcessor) verifyStateRoot(rootHash []byte) bool {
	return bytes.Equal(bp.accounts.RootHash(), rootHash)
}

// CreateBlockBody creates a a list of miniblocks by filling them with transactions out of the transactions pools
// as long as the transactions limit for the block has not been reached and there is still time to add transactions
func (bp *blockProcessor) CreateBlockBody(round int32, haveTime func() bool) (data.BodyHandler, error) {
	miniBlocks, mapTxs, err := bp.createMiniBlocks(bp.shardCoordinator.NumberOfShards(), maxTransactionsInBlock, round, haveTime)

	if err != nil {
		return nil, err
	}

	// save the transactions for cross shard for broadcast purposes
	mrsBody, err := bp.marshalizer.Marshal(miniBlocks)
	if err != nil {
		return miniBlocks, nil
	}

	blockKey := bp.hasher.Compute(string(mrsBody))
	if blockKey == nil {
		return miniBlocks, nil
	}
	bp.crossTxsForBlock[string(blockKey)] = mapTxs

	return miniBlocks, nil
}

// CreateGenesisBlockBody creates the genesis block body from map of account balances
func (bp *blockProcessor) CreateGenesisBlock(balances map[string]*big.Int) (rootHash []byte, err error) {
	// TODO: balances map should be validated
	return bp.txProcessor.SetBalancesToTrie(balances)
}

// getRootHash returns the accounts merkle tree root hash
func (bp *blockProcessor) getRootHash() []byte {
	return bp.accounts.RootHash()
}

func (bp *blockProcessor) validateHeader(blockChain *blockchain.BlockChain, header *block.Header) error {
	// basic validation was already done on interceptor
	if blockChain.GetCurrentBlockHeader() == nil {
		if !bp.isFirstBlockInEpoch(header) {
			return process.ErrWrongNonceInBlock
		}
	} else {
		if bp.isCorrectNonce(blockChain.GetCurrentBlockHeader().GetNonce(), header.Nonce) {
			return process.ErrWrongNonceInBlock
		}

		if !bytes.Equal(header.PrevHash, blockChain.GetCurrentBlockHeaderHash()) {

			log.Info(fmt.Sprintf(
				"header.Nonce = %d has header.PrevHash = %s and blockChain.CurrentBlockHeader.Nonce = %d has blockChain.CurrentBlockHeaderHash = %s\n",
				header.Nonce,
				toB64(header.PrevHash),
				blockChain.GetCurrentBlockHeader().GetNonce(),
				toB64(blockChain.GetCurrentBlockHeaderHash())))

			return process.ErrInvalidBlockHash
		}
	}

	return nil
}

func (bp *blockProcessor) isCorrectNonce(currentBlockNonce, receivedBlockNonce uint64) bool {
	return currentBlockNonce+1 != receivedBlockNonce
}

func (bp *blockProcessor) isFirstBlockInEpoch(header *block.Header) bool {
	return header.Round == 0
}

func (bp *blockProcessor) processBlockTransactions(body block.Body, round int32, haveTime func() time.Duration) error {
	// basic validation already done in interceptors
	txPool := bp.dataPool.Transactions()

	for i := 0; i < len(body); i++ {
		miniBlock := body[i]
		shardId := miniBlock.ShardID

		for j := 0; j < len(miniBlock.TxHashes); j++ {
			if haveTime() < 0 {
				return process.ErrTimeIsOut
			}

			txHash := miniBlock.TxHashes[j]
			tx := bp.getTransactionFromPool(shardId, txHash)
			err := bp.processAndRemoveBadTransaction(
				txHash,
				tx,
				txPool,
				round,
				bp.shardCoordinator.SelfId(),
				miniBlock.ShardID,
			)

			if err != nil {
				return err
			}
		}
	}
	return nil
}

// CommitBlock commits the block in the blockchain if everything was checked successfully
func (bp *blockProcessor) CommitBlock(blockChain data.ChainHandler, header data.HeaderHandler, body data.BodyHandler) error {
	var err error
	defer func() {
		if err != nil {
			bp.RevertAccountState()
		}
	}()

	err = checkForNils(blockChain, header, body)
	if err != nil {
		return err
	}

	buff, err := bp.marshalizer.Marshal(header)
	if err != nil {
		return err
	}

	headerHash := bp.hasher.Compute(string(buff))
	err = blockChain.Put(data.BlockHeaderUnit, headerHash, buff)
	if err != nil {
		return err
	}

	blockBody, ok := body.(block.Body)
	if !ok {
		err = process.ErrWrongTypeAssertion
		return err
	}

	blockHeader, ok := header.(*block.Header)
	if !ok {
		err = process.ErrWrongTypeAssertion
		return err
	}

	for i := 0; i < len(blockBody); i++ {
		buff, err = bp.marshalizer.Marshal((blockBody)[i])
		if err != nil {
			return err
		}

		miniBlockHash := bp.hasher.Compute(string(buff))

		err = blockChain.Put(data.MiniBlockUnit, miniBlockHash, buff)
		if err != nil {
			return err
		}
	}

	headerNoncePool := bp.dataPool.HeadersNonces()
	if headerNoncePool == nil {
		err = process.ErrNilDataPoolHolder
		return err
	}

	_ = headerNoncePool.Put(header.GetNonce(), headerHash)

	for i := 0; i < len(blockBody); i++ {
		miniBlock := (blockBody)[i]
		for j := 0; j < len(miniBlock.TxHashes); j++ {
			txHash := miniBlock.TxHashes[j]
			tx := bp.getTransactionFromPool(miniBlock.ShardID, txHash)
			if tx == nil {
				err = process.ErrMissingTransaction
				return err
			}

			buff, err = bp.marshalizer.Marshal(tx)
			if err != nil {
				return err
			}

			err = blockChain.Put(data.TransactionUnit, txHash, buff)
			if err != nil {
				return err
			}
		}
	}

	_, err = bp.accounts.Commit()
	if err != nil {
		return err
	}

	errNotCritical := bp.RemoveBlockInfoFromPool(body)
	if errNotCritical != nil {
		log.Info(errNotCritical.Error())
	}

	errNotCritical = bp.forkDetector.AddHeader(blockHeader, headerHash, true)
	if errNotCritical != nil {
		log.Info(errNotCritical.Error())
	}

	err = blockChain.SetCurrentBlockBody(blockBody)
	if err != nil {
		return err
	}

	err = blockChain.SetCurrentBlockHeader(blockHeader)
	if err != nil {
		return err
	}

	blockChain.SetCurrentBlockHeaderHash(headerHash)

	// write data to log
	go bp.displayBlockchain(blockHeader, blockBody)

	return nil
}

// getTransactionFromPool gets the transaction from a given shard id and a given transaction hash
func (bp *blockProcessor) getTransactionFromPool(destShardID uint32, txHash []byte) *transaction.Transaction {
	txPool := bp.dataPool.Transactions()
	if txPool == nil {
		log.Error(process.ErrNilTransactionPool.Error())
		return nil
	}

	strCache := process.ShardCacherIdentifier(bp.shardCoordinator.SelfId(), destShardID)
	txStore := txPool.ShardDataStore(strCache)
	if txStore == nil {
		log.Error(process.ErrNilTxStorage.Error())
		return nil
	}

	val, ok := txStore.Peek(txHash)
	if !ok {
		return nil
	}

	v := val.(*transaction.Transaction)
	return v
}

// getCrossTransactionFromPool gets the transaction from a given shard id and a given transaction hash
func (bp *blockProcessor) getCrossTransactionFromPool(senderShardID, destShardID uint32, txHash []byte) *transaction.Transaction {
	txPool := bp.dataPool.Transactions()
	if txPool == nil {
		log.Error(process.ErrNilTransactionPool.Error())
		return nil
	}

	strCache := process.ShardCacherIdentifier(senderShardID, destShardID)
	txStore := txPool.ShardDataStore(strCache)
	if txStore == nil {
		log.Error(process.ErrNilTxStorage.Error())
		return nil
	}

	val, ok := txStore.Get(txHash)
	if !ok {
		return nil
	}

	v := val.(*transaction.Transaction)
	return v
}

// receivedTransaction is a call back function which is called when a new transaction
// is added in the transaction pool
func (bp *blockProcessor) receivedTransaction(txHash []byte) {
	bp.mut.Lock()
	if len(bp.requestedTxHashes) > 0 {
		if bp.requestedTxHashes[string(txHash)] {
			delete(bp.requestedTxHashes, string(txHash))
		}
		lenReqTxHashes := len(bp.requestedTxHashes)
		bp.mut.Unlock()

		if lenReqTxHashes == 0 {
			bp.ChRcvAllTxs <- true
		}
		return
	}
	bp.mut.Unlock()
}

// receivedMetaBlock is a callback function when a new metablock was received
// upon receiving, it parses the new metablock and requests miniblocks and transactions
// which destination is the current shard
func (bp *blockProcessor) receivedMetaBlock(metaBlockHash []byte) {
	metaBlockCache := bp.dataPool.MetaBlocks()
	if metaBlockCache == nil {
		return
	}

	miniBlockCache := bp.dataPool.MiniBlocks()
	if miniBlockCache == nil {
		return
	}

	metaBlock, ok := metaBlockCache.Peek(metaBlockHash)
	if !ok {
		return
	}

	hdr, ok := metaBlock.(data.HeaderHandler)
	if !ok {
		return
	}

	currentMissingMiniBlocks := make(map[uint32][][]byte, 0)
	hashSnd := hdr.GetMiniBlockHeadersWithDst(bp.shardCoordinator.SelfId())

	bp.mutCrossData.Lock()
	for k, senderShardId := range hashSnd {
		miniVal, _ := miniBlockCache.Peek([]byte(k))
		if miniVal == nil {
			bp.miniBlockMissing[k] = senderShardId
			currentMissingMiniBlocks[senderShardId] = append(currentMissingMiniBlocks[senderShardId], []byte(k))
			continue
		}
	}
	bp.mutCrossData.Unlock()
	go bp.OnRequestMiniBlocks(currentMissingMiniBlocks)
}

// receivedMiniBlock is a callback function when a new miniblock was received
// it will further ask for missing transactions
func (bp *blockProcessor) receivedMiniBlock(miniBlockHash []byte) {
	metaBlockCache := bp.dataPool.MetaBlocks()
	if metaBlockCache == nil {
		return
	}

	miniBlockCache := bp.dataPool.MiniBlocks()
	if miniBlockCache == nil {
		return
	}

	bp.mutCrossData.Lock()
	defer bp.mutCrossData.Unlock()

	val, ok := miniBlockCache.Peek(miniBlockHash)
	if !ok {
		return
	}

	miniBlock, ok := val.(block.MiniBlock)
	if !ok {
		return
	}

	srId, ok := bp.miniBlockMissing[string(miniBlockHash)]
	if !ok {
		return
	}

	// request transactions
	bp.mut.Lock()
	for _, txHash := range miniBlock.TxHashes {
		tx := bp.getCrossTransactionFromPool(srId, miniBlock.ShardID, txHash)
		if tx == nil {
			go bp.OnRequestTransaction(srId, txHash)
		}
	}
	bp.mut.Unlock()
}

func (bp *blockProcessor) requestBlockTransactions(body block.Body) int {
	bp.mut.Lock()
	requestedTxs := 0
	missingTxsForShards := bp.computeMissingTxsForShards(body)
	bp.requestedTxHashes = make(map[string]bool)
	if bp.OnRequestTransaction != nil {
		for shardId, txHashes := range missingTxsForShards {
			for _, txHash := range txHashes {
				requestedTxs++
				bp.requestedTxHashes[string(txHash)] = true
				go bp.OnRequestTransaction(shardId, txHash)
			}
		}
	}
	bp.mut.Unlock()
	return requestedTxs
}

func (bp *blockProcessor) computeMissingTxsForShards(body block.Body) map[uint32][][]byte {
	missingTxsForShard := make(map[uint32][][]byte)

	for i := 0; i < len(body); i++ {
		miniBlock := body[i]
		shardId := miniBlock.ShardID
		currentShardMissingTransactions := make([][]byte, 0)

		for j := 0; j < len(miniBlock.TxHashes); j++ {
			txHash := miniBlock.TxHashes[j]
			tx := bp.getTransactionFromPool(shardId, txHash)

			if tx == nil {
				currentShardMissingTransactions = append(currentShardMissingTransactions, txHash)
			}
		}

		if len(currentShardMissingTransactions) > 0 {
			missingTxsForShard[shardId] = currentShardMissingTransactions
		}
	}

	return missingTxsForShard
}

func (bp *blockProcessor) processAndRemoveBadTransaction(
	transactionHash []byte,
	transaction *transaction.Transaction,
	txPool data.ShardedDataCacherNotifier,
	round int32,
	sndShardId uint32,
	dstShardId uint32,
) error {
	if txPool == nil {
		return process.ErrNilTransactionPool
	}

	err := bp.txProcessor.ProcessTransaction(transaction, round)
	if err == process.ErrLowerNonceInTransaction {
		strCache := process.ShardCacherIdentifier(sndShardId, dstShardId)
		txPool.RemoveData(transactionHash, strCache)
	}

	return err
}

func (bp *blockProcessor) getAllTxsFromMiniBlock(mb block.MiniBlock, srShardId uint32, haveTime func() bool) ([]*transaction.Transaction, [][]byte, error) {
	txPool := bp.dataPool.Transactions()
	if txPool == nil {
		return nil, nil, process.ErrNilTransactionPool
	}

	strCache := process.ShardCacherIdentifier(srShardId, bp.shardCoordinator.SelfId())
	txCache := txPool.ShardDataStore(strCache)
	if txCache == nil {
		return nil, nil, process.ErrNilTransactionPool
	}

	// verify if all transaction exists
	transactions := make([]*transaction.Transaction, 0)
	txHashes := make([][]byte, 0)
	for _, txHash := range mb.TxHashes {
		if !haveTime() {
			return nil, nil, process.ErrTimeIsOut
		}

		tmp, _ := txCache.Peek(txHash)
		if tmp == nil {
			return nil, nil, process.ErrNilTransaction
		}

		tx, ok := tmp.(*transaction.Transaction)
		if !ok {
			return nil, nil, process.ErrWrongTypeAssertion
		}
		txHashes = append(txHashes, txHash)
		transactions = append(transactions, tx)
	}

	return transactions, txHashes, nil
}

// full verification through metachain header
func (bp *blockProcessor) createAndProcessCrossMiniBlocksDstMe(noShards uint32, maxTxInBlock int, round int32, haveTime func() bool) (block.MiniBlockSlice, uint32, error) {
	metaBlockCache := bp.dataPool.MetaBlocks()
	if metaBlockCache == nil {
		return nil, 0, process.ErrNilMetaBlockPool
	}

	miniBlockCache := bp.dataPool.MiniBlocks()
	if miniBlockCache == nil {
		return nil, 0, process.ErrNilMiniBlockPool
	}

	txPool := bp.dataPool.Transactions()
	if txPool == nil {
		return nil, 0, process.ErrNilTransactionPool
	}

	miniBlocks := make(block.MiniBlockSlice, 0)
	nrTxAdded := uint32(0)
	// parse all the metablock headers
	for _, key := range metaBlockCache.Keys() {
		if !haveTime() {
			log.Info(fmt.Sprintf("time is up after putting %d cross txs with destination to current shard \n", nrTxAdded))
			return miniBlocks, nrTxAdded, nil
		}

		val, _ := metaBlockCache.Peek(key)
		if val == nil {
			continue
		}

		hdr, ok := val.(data.HeaderHandler)
		if !ok {
			continue
		}

		// get mini block hashes and senders id with destination to me
		hashSnd := hdr.GetMiniBlockHeadersWithDst(bp.shardCoordinator.SelfId())
		processedMbs := 0
		for k, senderShardId := range hashSnd {
			if !haveTime() {
				break
			}

			if hdr.WasMiniBlockProcessed([]byte(k)) {
				processedMbs++
				continue
			}

			miniVal, _ := miniBlockCache.Peek([]byte(k))
			if miniVal == nil {
				continue
			}

			miniBlock, ok := miniVal.(block.MiniBlock)
			if !ok {
				continue
			}

			if miniBlock.ShardID != bp.shardCoordinator.SelfId() {
				hdr.SetProcessed([]byte(k))
				processedMbs++
				// miniblock is not for me removed
				miniBlockCache.Remove([]byte(k))
				delete(bp.miniBlockMissing, k)
				continue
			}

			// overflow would happen if processing would continue
			txOverFlow := nrTxAdded+uint32(len(miniBlock.TxHashes)) > uint32(maxTxInBlock)
			if txOverFlow {
				return miniBlocks, nrTxAdded, nil
			}

			miniBlockTxs, txHashes, err := bp.getAllTxsFromMiniBlock(miniBlock, senderShardId, haveTime)
			if err != nil {
				break
			}

			// process all transactions from miniblock
			snapshot := bp.accounts.JournalLen()
			for index, tx := range miniBlockTxs {
				if !haveTime() {
					err = process.ErrTimeIsOut
					break
				}
				if tx == nil {
					err = process.ErrNilTransaction
					break
				}

				err = bp.txProcessor.ProcessTransaction(miniBlockTxs[index], round)
				if err == process.ErrLowerNonceInTransaction {
					strCache := process.ShardCacherIdentifier(senderShardId, bp.shardCoordinator.SelfId())
					txPool.RemoveData(txHashes[index], strCache)
				}

				if err != nil {
					break
				}
			}
			// all txs from miniblock has to be processed together
			if err != nil {
				log.Error(err.Error())
				err = bp.accounts.RevertToSnapshot(snapshot)
				if err != nil {
					log.Error(err.Error())
				}
				continue
			}

			// all txs processed, add to processed miniblocks
			delete(bp.miniBlockMissing, k)
			miniBlocks = append(miniBlocks, &miniBlock)
			nrTxAdded = nrTxAdded + uint32(len(miniBlock.TxHashes))
			hdr.SetProcessed([]byte(k))
			processedMbs++
		}

		if processedMbs >= len(hashSnd) {
			log.Info("All miniblocks processed with dest current shard from %s\n", string(hdr.GetRootHash()))
		}
	}

	return miniBlocks, nrTxAdded, nil
}

func (bp *blockProcessor) createMiniBlocks(noShards uint32, maxTxInBlock int, round int32, haveTime func() bool) (block.Body, map[uint32][]*transaction.Transaction, error) {
	miniBlocks := make(block.Body, 0)
	mapTxs := make(map[uint32][]*transaction.Transaction)

	if bp.accounts.JournalLen() != 0 {
		return nil, nil, process.ErrAccountStateDirty
	}

	if !haveTime() {
		log.Info(fmt.Sprintf("time is up after entered in createMiniBlocks method\n"))
		return miniBlocks, mapTxs, nil
	}

	txPool := bp.dataPool.Transactions()
	if txPool == nil {
		return nil, nil, process.ErrNilTransactionPool
	}

	destMeMiniBlocks, txs, err := bp.createAndProcessCrossMiniBlocksDstMe(noShards, maxTxInBlock, round, haveTime)
	if err != nil {
		log.Info(err.Error())
	}

	if len(destMeMiniBlocks) > 0 {
		miniBlocks = append(miniBlocks, destMeMiniBlocks...)
	}

	if !haveTime() {
		log.Info(fmt.Sprintf("time is up added %d transactions\n", txs))
		return miniBlocks, mapTxs, nil
	}

	if txs > uint32(maxTxInBlock) {
		log.Info(fmt.Sprintf("block is full: added %d transactions\n", txs))
		return miniBlocks, mapTxs, nil
	}

	for i := 0; i < int(noShards); i++ {
		strCache := process.ShardCacherIdentifier(bp.shardCoordinator.SelfId(), uint32(i))
		txStore := txPool.ShardDataStore(strCache)

		timeBefore := time.Now()
		orderedTxes, orderedTxHashes, err := getTxs(txStore)
		timeAfter := time.Now()

		if !haveTime() {
			log.Info(fmt.Sprintf("time is up after ordered %d txs in %v sec\n", len(orderedTxes), timeAfter.Sub(timeBefore).Seconds()))
			return miniBlocks, mapTxs, nil
		}

		log.Info(fmt.Sprintf("time elapsed to ordered %d txs: %v sec\n", len(orderedTxes), timeAfter.Sub(timeBefore).Seconds()))

		if err != nil {
			log.Debug(fmt.Sprintf("when trying to order txs: %s", err.Error()))
			continue
		}

		miniBlock := block.MiniBlock{}
		miniBlock.ShardID = uint32(i)
		miniBlock.TxHashes = make([][]byte, 0)
		tXsForShard := make([]*transaction.Transaction, 0)
		log.Info(fmt.Sprintf("creating mini blocks has been started: have %d txs in pool for shard id %d\n", len(orderedTxes), miniBlock.ShardID))

		for index, tx := range orderedTxes {
			if !haveTime() {
				break
			}

			if tx == nil {
				log.Error("did not find transaction in pool")
				continue
			}

			snapshot := bp.accounts.JournalLen()

			// execute transaction to change the trie root hash
			err := bp.processAndRemoveBadTransaction(
				orderedTxHashes[index],
				orderedTxes[index],
				txPool,
				round,
				bp.shardCoordinator.SelfId(),
				miniBlock.ShardID,
			)

			if err != nil {
				log.Error(err.Error())
				err = bp.accounts.RevertToSnapshot(snapshot)
				if err != nil {
					log.Error(err.Error())
				}
				continue
			}

			miniBlock.TxHashes = append(miniBlock.TxHashes, orderedTxHashes[index])
			tXsForShard = append(tXsForShard, orderedTxes[index])
			txs++

			if txs >= uint32(maxTxInBlock) { // max transactions count in one block was reached
				log.Info(fmt.Sprintf("max txs accepted in one block is reached: added %d txs from %d txs\n", len(miniBlock.TxHashes), len(orderedTxes)))

				if len(miniBlock.TxHashes) > 0 {
					miniBlocks = append(miniBlocks, &miniBlock)
					mapTxs[miniBlock.ShardID] = tXsForShard
				}

				log.Info(fmt.Sprintf("creating mini blocks has been finished: created %d mini blocks\n", len(miniBlocks)))
				return miniBlocks, mapTxs, nil
			}
		}

		if !haveTime() {
			log.Info(fmt.Sprintf("time is up: added %d txs from %d txs\n", len(miniBlock.TxHashes), len(orderedTxes)))

			if len(miniBlock.TxHashes) > 0 {
				miniBlocks = append(miniBlocks, &miniBlock)
				mapTxs[miniBlock.ShardID] = tXsForShard
			}

			log.Info(fmt.Sprintf("creating mini blocks has been finished: created %d mini blocks\n", len(miniBlocks)))
			return miniBlocks, mapTxs, nil
		}

		if len(miniBlock.TxHashes) > 0 {
			miniBlocks = append(miniBlocks, &miniBlock)
			mapTxs[miniBlock.ShardID] = tXsForShard
		}
	}

	log.Info(fmt.Sprintf("creating mini blocks has been finished: created %d mini blocks\n", len(miniBlocks)))
	return miniBlocks, mapTxs, nil
}

// CreateBlockHeader creates a miniblock header list given a block body
func (bp *blockProcessor) CreateBlockHeader(body data.BodyHandler) (data.HeaderHandler, error) {
	header := &block.Header{MiniBlockHeaders: make([]block.MiniBlockHeader, 0)}
	header.RootHash = bp.getRootHash()
	header.ShardId = bp.shardCoordinator.SelfId()

	if body == nil {
		return header, nil
	}

	blockBody, ok := body.(block.Body)
	if !ok {
		return nil, process.ErrWrongTypeAssertion
	}

	mbLen := len(blockBody)
	miniBlockHeaders := make([]block.MiniBlockHeader, mbLen)
	for i := 0; i < mbLen; i++ {
		mbBytes, err := bp.marshalizer.Marshal(blockBody[i])
		if err != nil {
			return nil, err
		}
		mbHash := bp.hasher.Compute(string(mbBytes))

		miniBlockHeaders[i] = block.MiniBlockHeader{
			Hash:            mbHash,
			SenderShardID:   bp.shardCoordinator.SelfId(),
			ReceiverShardID: blockBody[i].ShardID,
		}
	}

	header.MiniBlockHeaders = miniBlockHeaders
	return header, nil
}

func (bp *blockProcessor) waitForTxHashes(waitTime time.Duration) error {
	select {
	case <-bp.ChRcvAllTxs:
		return nil
	case <-time.After(waitTime):
		return process.ErrTimeIsOut
	}
}

func (bp *blockProcessor) displayBlockchain(blockHeader *block.Header, txBlockBody block.Body) {
	if blockHeader == nil || txBlockBody == nil {
		return
	}

	headerHash, err := bp.computeHeaderHash(blockHeader)

	if err != nil {
		log.Error(err.Error())
		return
	}

	bp.displayLogInfo(blockHeader, txBlockBody, headerHash)
}

func (bp *blockProcessor) computeHeaderHash(hdr *block.Header) ([]byte, error) {
	headerMarsh, err := bp.marshalizer.Marshal(hdr)
	if err != nil {
		return nil, err
	}

	headerHash := bp.hasher.Compute(string(headerMarsh))

	return headerHash, nil
}

func (bp *blockProcessor) displayLogInfo(
	header *block.Header,
	body block.Body,
	headerHash []byte,
) {
	dispHeader, dispLines := createDisplayableHeaderAndBlockBody(header, body)

	tblString, err := display.CreateTableString(dispHeader, dispLines)
	if err != nil {
		log.Error(err.Error())
	}

	txCounterMutex.Lock()
	tblString = tblString + fmt.Sprintf("\nHeader hash: %s\n\nTotal txs "+
		"processed until now: %d. Total txs processed for this block: %d. Total txs remained in pool: %d\n",
		toB64(headerHash),
		txsTotalProcessed,
		txsCurrentBlockProcessed,
		bp.getNrTxsWithDst(header.ShardId))
	txCounterMutex.Unlock()

	log.Info(tblString)
}

func createDisplayableHeaderAndBlockBody(
	header *block.Header,
	body block.Body,
) ([]string, []*display.LineData) {

	tableHeader := []string{"Part", "Parameter", "Value"}

	lines := displayHeader(header)

	if header.BlockBodyType == block.TxBlock {
		lines = displayTxBlockBody(lines, body)

		return tableHeader, lines
	}

	//TODO: implement the other block bodies

	lines = append(lines, display.NewLineData(false, []string{"Unknown", "", ""}))
	return tableHeader, lines
}

func displayHeader(header *block.Header) []*display.LineData {
	lines := make([]*display.LineData, 0)

	lines = append(lines, display.NewLineData(false, []string{
		"Header",
		"Nonce",
		fmt.Sprintf("%d", header.Nonce)}))
	lines = append(lines, display.NewLineData(false, []string{
		"",
		"Shard",
		fmt.Sprintf("%d", header.ShardId)}))
	lines = append(lines, display.NewLineData(false, []string{
		"",
		"Epoch",
		fmt.Sprintf("%d", header.Epoch)}))
	lines = append(lines, display.NewLineData(false, []string{
		"",
		"Round",
		fmt.Sprintf("%d", header.Round)}))
	lines = append(lines, display.NewLineData(false, []string{
		"",
		"Timestamp",
		fmt.Sprintf("%d", header.TimeStamp)}))
	lines = append(lines, display.NewLineData(false, []string{
		"",
		"Prev hash",
		toB64(header.PrevHash)}))
	lines = append(lines, display.NewLineData(false, []string{
		"",
		"Prev rand seed",
		toB64(header.PrevRandSeed)}))
	lines = append(lines, display.NewLineData(false, []string{
		"",
		"Rand seed",
		toB64(header.RandSeed)}))
	lines = append(lines, display.NewLineData(false, []string{
		"",
		"Body type",
		header.BlockBodyType.String()}))

	lines = append(lines, display.NewLineData(false, []string{
		"",
		"Pub keys bitmap",
		toHex(header.PubKeysBitmap)}))

	lines = append(lines, display.NewLineData(false, []string{
		"",
		"Signature",
		toB64(header.Signature)}))

	lines = append(lines, display.NewLineData(true, []string{
		"",
		"Root hash",
		toB64(header.RootHash)}))
	return lines
}

func displayTxBlockBody(lines []*display.LineData, body block.Body) []*display.LineData {

	txCounterMutex.RLock()
	txsCurrentBlockProcessed = 0
	txCounterMutex.RUnlock()

	for i := 0; i < len(body); i++ {
		miniBlock := body[i]

		part := fmt.Sprintf("TxBody_%d", miniBlock.ShardID)

		if miniBlock.TxHashes == nil || len(miniBlock.TxHashes) == 0 {
			lines = append(lines, display.NewLineData(false, []string{
				part, "", "<NIL> or <EMPTY>"}))
		}

		txCounterMutex.Lock()
		txsCurrentBlockProcessed += len(miniBlock.TxHashes)
		txsTotalProcessed += len(miniBlock.TxHashes)
		txCounterMutex.Unlock()

		for j := 0; j < len(miniBlock.TxHashes); j++ {
			if j == 0 || j >= len(miniBlock.TxHashes)-1 {
				lines = append(lines, display.NewLineData(false, []string{
					part,
					fmt.Sprintf("Tx blockBodyHash %d", j+1),
					toB64(miniBlock.TxHashes[j])}))

				part = ""
			} else if j == 1 {
				lines = append(lines, display.NewLineData(false, []string{
					part,
					fmt.Sprintf("..."),
					fmt.Sprintf("...")}))

				part = ""
			}
		}

		lines[len(lines)-1].HorizontalRuleAfter = true
	}

	return lines
}

func toHex(buff []byte) string {
	if buff == nil {
		return "<NIL>"
	}
	return "0x" + hex.EncodeToString(buff)
}

func toB64(buff []byte) string {
	if buff == nil {
		return "<NIL>"
	}
	return base64.StdEncoding.EncodeToString(buff)
}

func sortTxByNonce(txShardStore storage.Cacher) ([]*transaction.Transaction, [][]byte, error) {
	if txShardStore == nil {
		return nil, nil, process.ErrNilCacher
	}

	transactions := make([]*transaction.Transaction, 0)
	txHashes := make([][]byte, 0)

	mTxHashes := make(map[uint64][][]byte)
	mTransactions := make(map[uint64][]*transaction.Transaction)

	nonces := make([]uint64, 0)

	for _, key := range txShardStore.Keys() {
		val, _ := txShardStore.Peek(key)
		if val == nil {
			continue
		}

		tx, ok := val.(*transaction.Transaction)
		if !ok {
			continue
		}

		if mTxHashes[tx.Nonce] == nil {
			nonces = append(nonces, tx.Nonce)
			mTxHashes[tx.Nonce] = make([][]byte, 0)
			mTransactions[tx.Nonce] = make([]*transaction.Transaction, 0)
		}

		mTxHashes[tx.Nonce] = append(mTxHashes[tx.Nonce], key)
		mTransactions[tx.Nonce] = append(mTransactions[tx.Nonce], tx)
	}

	sort.Slice(nonces, func(i, j int) bool {
		return nonces[i] < nonces[j]
	})

	for _, nonce := range nonces {
		keys := mTxHashes[nonce]

		for idx, key := range keys {
			txHashes = append(txHashes, key)
			transactions = append(transactions, mTransactions[nonce][idx])
		}
	}

	return transactions, txHashes, nil
}

func (bp *blockProcessor) getNrTxsWithDst(dstShardId uint32) int {
	txPool := bp.dataPool.Transactions()
	if txPool == nil {
		return 0
	}

	sumTxs := 0

	for i := uint32(0); i < bp.shardCoordinator.NumberOfShards(); i++ {
		strCache := process.ShardCacherIdentifier(i, dstShardId)
		txStore := txPool.ShardDataStore(strCache)
		if txStore == nil {
			continue
		}
		sumTxs += txStore.Len()
	}

	return sumTxs
}

// CheckBlockValidity method checks if the given block is valid
func (bp *blockProcessor) CheckBlockValidity(blockChain data.ChainHandler, header data.HeaderHandler, body data.BodyHandler) bool {
	if header == nil {
		log.Info(process.ErrNilBlockHeader.Error())
		return false
	}

	if blockChain == nil {
		log.Info(process.ErrNilBlockChain.Error())
		return false
	}

	if blockChain.GetCurrentBlockHeader() == nil {
		if header.GetNonce() == 1 { // first block after genesis
			if bytes.Equal(header.GetPrevHash(), blockChain.GetGenesisHeaderHash()) {
				// TODO add genesis block verification
				return true
			}

			log.Info(fmt.Sprintf("hash not match: local block hash is empty and node received block with previous hash %s\n",
				toB64(header.GetPrevHash())))

			return false
		}

		log.Info(fmt.Sprintf("nonce not match: local block nonce is 0 and node received block with nonce %d\n",
			header.GetNonce()))

		return false
	}

	if header.GetNonce() != blockChain.GetCurrentBlockHeader().GetNonce()+1 {
		log.Info(fmt.Sprintf("nonce not match: local block nonce is %d and node received block with nonce %d\n",
			blockChain.GetCurrentBlockHeader().GetNonce(), header.GetNonce()))

		return false
	}

	blockHeader, ok := blockChain.GetCurrentBlockHeader().(*block.Header)
	if !ok {
		log.Error(process.ErrWrongTypeAssertion.Error())
		return false
	}

	prevHeaderHash, err := bp.computeHeaderHash(blockHeader)
	if err != nil {
		log.Info(err.Error())
		return false
	}

	if !bytes.Equal(header.GetPrevHash(), prevHeaderHash) {
		log.Info(fmt.Sprintf("hash not match: local block hash is %s and node received block with previous hash %s\n",
			toB64(prevHeaderHash), toB64(header.GetPrevHash())))

		return false
	}

	if body != nil {
		// TODO add body verification here
	}

	return true
}

// MarshalizedDataForCrossShard prepares underlying data into a marshalized object according to destination
func (bp *blockProcessor) MarshalizedDataForCrossShard(body data.BodyHandler) (map[uint32][]byte, map[uint32][][]byte, error) {
	if body == nil {
		return nil, nil, process.ErrNilMiniBlocks
	}

	blockBody, ok := body.(block.Body)
	if !ok {
		return nil, nil, process.ErrWrongTypeAssertion
	}

	mrsData := make(map[uint32][]byte)
	mrsTxs := make(map[uint32][][]byte)
	bodies := make(map[uint32]block.Body)

	for i := 0; i < len(blockBody); i++ {
		miniblock := blockBody[i]
		if miniblock.ShardID == bp.shardCoordinator.SelfId() {
			//not taking into account miniblocks for current shard
			continue
		}
		bodies[miniblock.ShardID] = append(bodies[miniblock.ShardID], miniblock)
	}

	for shardId, subsetBlockBody := range bodies {
		buff, err := bp.marshalizer.Marshal(subsetBlockBody)
		if err != nil {
			return nil, nil, process.ErrMarshalWithoutSuccess
		}
		mrsData[shardId] = buff
	}

	mrsBody, err := bp.marshalizer.Marshal(blockBody)
	if err != nil {
		return nil, nil, process.ErrMarshalWithoutSuccess
	}
	blockKey := bp.hasher.Compute(string(mrsBody))
	crossTXsForBlock := bp.crossTxsForBlock[string(blockKey)]
	for k, tx := range crossTXsForBlock {
		txMrs, err := bp.marshalizer.Marshal(tx)
		if err != nil {
			return nil, nil, process.ErrMarshalWithoutSuccess
		}
		mrsTxs[k] = append(mrsTxs[k], txMrs)
	}

	return mrsData, mrsTxs, nil
}

func getTxs(txShardStore storage.Cacher) ([]*transaction.Transaction, [][]byte, error) {
	if txShardStore == nil {
		return nil, nil, process.ErrNilCacher
	}

	transactions := make([]*transaction.Transaction, 0)
	txHashes := make([][]byte, 0)

	for _, key := range txShardStore.Keys() {
		val, _ := txShardStore.Peek(key)
		if val == nil {
			continue
		}

		tx, ok := val.(*transaction.Transaction)
		if !ok {
			continue
		}

		txHashes = append(txHashes, key)
		transactions = append(transactions, tx)
	}

	return transactions, txHashes, nil
}<|MERGE_RESOLUTION|>--- conflicted
+++ resolved
@@ -161,15 +161,9 @@
 	}
 }
 
-<<<<<<< HEAD
 // ProcessBlock processes a block. It returns nil if all ok or the specific error
 func (bp *blockProcessor) ProcessBlock(blockChain data.ChainHandler, header data.HeaderHandler, body data.BodyHandler, haveTime func() time.Duration) error {
 	err := checkForNils(blockChain, header, body)
-=======
-// ProcessBlock processes a block. It returns nil if all ok or the speciffic error
-func (bp *blockProcessor) ProcessBlock(chainHandler data.ChainHandler, headerHandler data.HeaderHandler, bodyHandler data.BodyHandler, haveTime func() time.Duration) error {
-	err := checkForNils(chainHandler, headerHandler, bodyHandler)
->>>>>>> e48378db
 	if err != nil {
 		return err
 	}
@@ -188,23 +182,16 @@
 		return process.ErrNilHaveTimeHandler
 	}
 
-	blockChain, ok := chainHandler.(*blockchain.BlockChain)
+	concreteBlockChain, ok := blockChain.(*blockchain.BlockChain)
 	if !ok {
 		return process.ErrWrongTypeAssertion
 	}
 
-	err = bp.validateHeader(blockChain, header)
+	err = bp.validateHeader(concreteBlockChain, blockHeader)
 	if err != nil {
 		return err
 	}
 
-<<<<<<< HEAD
-	requestedTxs := bp.requestBlockTransactions(blockBody)
-	if requestedTxs > 0 {
-		log.Info(fmt.Sprintf("requested %d missing txs\n", requestedTxs))
-
-		err := bp.waitForTxHashes(haveTime())
-=======
 	requestedTxs := bp.requestBlockTransactions(body)
 
 	if haveTime() < 0 {
@@ -214,7 +201,6 @@
 	if requestedTxs > 0 {
 		log.Info(fmt.Sprintf("requested %d missing txs\n", requestedTxs))
 		err = bp.waitForTxHashes(haveTime())
->>>>>>> e48378db
 		log.Info(fmt.Sprintf("received %d missing txs\n", requestedTxs-len(bp.requestedTxHashes)))
 		if err != nil {
 			return err
@@ -231,11 +217,7 @@
 		}
 	}()
 
-<<<<<<< HEAD
 	err = bp.processBlockTransactions(blockBody, int32(blockHeader.Round), haveTime)
-=======
-	err = bp.processBlockTransactions(body, int32(header.Round), haveTime)
->>>>>>> e48378db
 	if err != nil {
 		return err
 	}
@@ -424,7 +406,6 @@
 		}
 
 		miniBlockHash := bp.hasher.Compute(string(buff))
-
 		err = blockChain.Put(data.MiniBlockUnit, miniBlockHash, buff)
 		if err != nil {
 			return err
@@ -509,7 +490,7 @@
 		return nil
 	}
 
-	val, ok := txStore.Peek(txHash)
+	val, ok := txStore.Get(txHash)
 	if !ok {
 		return nil
 	}
@@ -533,7 +514,7 @@
 		return nil
 	}
 
-	val, ok := txStore.Get(txHash)
+	val, ok := txStore.Peek(txHash)
 	if !ok {
 		return nil
 	}
