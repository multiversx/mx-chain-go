package block

import (
	"bytes"
	"encoding/base64"
	"encoding/hex"
	"fmt"
	"math/big"
	"sort"
	"sync"
	"time"

	"github.com/ElrondNetwork/elrond-go-sandbox/data"
	"github.com/ElrondNetwork/elrond-go-sandbox/data/block"
	"github.com/ElrondNetwork/elrond-go-sandbox/data/blockchain"
	"github.com/ElrondNetwork/elrond-go-sandbox/data/state"
	"github.com/ElrondNetwork/elrond-go-sandbox/data/transaction"
	"github.com/ElrondNetwork/elrond-go-sandbox/display"
	"github.com/ElrondNetwork/elrond-go-sandbox/hashing"
	"github.com/ElrondNetwork/elrond-go-sandbox/logger"
	"github.com/ElrondNetwork/elrond-go-sandbox/marshal"
	"github.com/ElrondNetwork/elrond-go-sandbox/process"
	"github.com/ElrondNetwork/elrond-go-sandbox/sharding"
	"github.com/ElrondNetwork/elrond-go-sandbox/storage"
)

var log = logger.NewDefaultLogger()

var txsCurrentBlockProcessed = 0
var txsTotalProcessed = 0

// blockProcessor implements blockProcessor interface and actually it tries to execute block
type blockProcessor struct {
	dataPool             data.TransientDataHolder
	hasher               hashing.Hasher
	marshalizer          marshal.Marshalizer
	txProcessor          process.TransactionProcessor
	ChRcvAllTxs          chan bool
	OnRequestTransaction func(destShardID uint32, txHash []byte)
	requestedTxHashes    map[string]bool
	mut                  sync.RWMutex
	accounts             state.AccountsAdapter
	shardCoordinator     sharding.ShardCoordinator
	forkDetector         process.ForkDetector
}

// NewBlockProcessor creates a new blockProcessor object
func NewBlockProcessor(
	dataPool data.TransientDataHolder,
	hasher hashing.Hasher,
	marshalizer marshal.Marshalizer,
	txProcessor process.TransactionProcessor,
	accounts state.AccountsAdapter,
	shardCoordinator sharding.ShardCoordinator,
	forkDetector process.ForkDetector,
	requestTransactionHandler func(destShardID uint32, txHash []byte),
) (*blockProcessor, error) {

	if dataPool == nil {
		return nil, process.ErrNilDataPoolHolder
	}

	if hasher == nil {
		return nil, process.ErrNilHasher
	}

	if marshalizer == nil {
		return nil, process.ErrNilMarshalizer
	}

	if txProcessor == nil {
		return nil, process.ErrNilTxProcessor
	}

	if accounts == nil {
		return nil, process.ErrNilAccountsAdapter
	}

	if shardCoordinator == nil {
		return nil, process.ErrNilShardCoordinator
	}

	if forkDetector == nil {
		return nil, process.ErrNilForkDetector
	}

	if requestTransactionHandler == nil {
		return nil, process.ErrNilTransactionHandler
	}

	bp := blockProcessor{
		dataPool:         dataPool,
		hasher:           hasher,
		marshalizer:      marshalizer,
		txProcessor:      txProcessor,
		accounts:         accounts,
		shardCoordinator: shardCoordinator,
		forkDetector:     forkDetector,
	}

	bp.ChRcvAllTxs = make(chan bool)
	bp.OnRequestTransaction = requestTransactionHandler

	transactionPool := bp.dataPool.Transactions()

	if transactionPool == nil {
		return nil, process.ErrNilTransactionPool
	}

	transactionPool.RegisterHandler(bp.receivedTransaction)

	return &bp, nil
}

// ProcessAndCommit takes each transaction from the transactions block body received as parameter
// and processes it, updating at the same time the state trie and the associated root hash
// if transaction is not valid or not found it will return error.
// If all ok it will commit the block and state.
func (bp *blockProcessor) ProcessAndCommit(
	blockChain *blockchain.BlockChain,
	header *block.Header,
	body block.Body,
	haveTime func() time.Duration,
) error {
	err := checkForNils(blockChain, header, body)
	if err != nil {
		return err
	}

	err = bp.validateHeader(blockChain, header)
	if err != nil {
		return err
	}

	err = bp.processBlock(blockChain, header, body, haveTime)

	defer func() {
		if err != nil {
			bp.RevertAccountState()
		}
	}()

	if err != nil {
		return err
	}

	if !bp.VerifyStateRoot(header.RootHash) {
		err = process.ErrRootStateMissmatch
		return err
	}

	err = bp.CommitBlock(blockChain, header, body)
	if err != nil {
		return err
	}

	return nil
}

func checkForNils(blockChain *blockchain.BlockChain, header *block.Header, body block.Body) error {
	if blockChain == nil {
		return process.ErrNilBlockChain
	}

	if header == nil {
		return process.ErrNilBlockHeader
	}

	if body == nil {
		return process.ErrNilMiniBlocks
	}

	return nil
}

// RevertAccountState reverts the account state for cleanup failed process
func (bp *blockProcessor) RevertAccountState() {
	err := bp.accounts.RevertToSnapshot(0)

	if err != nil {
		log.Error(err.Error())
	}
}

// ProcessBlock processes a block. It returns nil if all ok or the speciffic error
func (bp *blockProcessor) ProcessBlock(blockChain *blockchain.BlockChain, header *block.Header, body block.Body, haveTime func() time.Duration) error {
	err := checkForNils(blockChain, header, body)
	if err != nil {
		return err
	}

	if haveTime == nil {
		return process.ErrNilHaveTimeHandler
	}

	return bp.processBlock(blockChain, header, body, haveTime)
}

func (bp *blockProcessor) processBlock(blockChain *blockchain.BlockChain, header *block.Header, body block.Body, haveTime func() time.Duration) error {
	requestedTxs := bp.requestBlockTransactions(body)

	var err error

	if requestedTxs > 0 {

		log.Info(fmt.Sprintf("requested %d missing txs\n", requestedTxs))

		err := bp.waitForTxHashes(haveTime())

		log.Info(fmt.Sprintf("received %d missing txs\n", requestedTxs-len(bp.requestedTxHashes)))

		if err != nil {
			return err
		}
	}

	if bp.accounts.JournalLen() != 0 {
		return process.ErrAccountStateDirty
	}

	defer func() {
		if err != nil {
			bp.RevertAccountState()
		}
	}()

	err = bp.processBlockTransactions(body, int32(header.Round), haveTime)

	if err != nil {
		return err
	}

	return nil
}

// RemoveBlockTxsFromPool removes the TxBlock transactions from associated tx pools
func (bp *blockProcessor) RemoveBlockTxsFromPool(body block.Body) error {
	if body == nil {
		return process.ErrNilTxBlockBody
	}

	transactionPool := bp.dataPool.Transactions()

	if transactionPool == nil {
		return process.ErrNilTransactionPool
	}

	for i := 0; i < len(body); i++ {
		transactionPool.RemoveSetOfDataFromPool(body[i].TxHashes,
			body[i].ShardID)
	}

	return nil
}

// VerifyStateRoot verifies the state root hash given as parameter against the
// Merkle trie root hash stored for accounts and returns if equal or not
func (bp *blockProcessor) VerifyStateRoot(rootHash []byte) bool {
	return bytes.Equal(bp.accounts.RootHash(), rootHash)
}

// CreateTxBlockBody creates a a list of miniblocks by filling them with transactions out of the transactions pools
// as long as the transactions limit for the block has not been reached and there is still time to add transactions
func (bp *blockProcessor) CreateTxBlockBody(shardId uint32, maxTxInBlock int, round int32, haveTime func() bool) (block.Body, error) {
	miniBlocks, err := bp.createMiniBlocks(bp.shardCoordinator.NoShards(), maxTxInBlock, round, haveTime)
	if err != nil {
		return nil, err
	}
	return block.Body(miniBlocks), nil
}

<<<<<<< HEAD
// CreateEmptyBlockBody creates a new block body without any tx hash
func (bp *blockProcessor) CreateEmptyBlockBody(shardId uint32, round int32) block.Body {
	miniBlocks := make(block.Body, 0)
	return miniBlocks
}

// CreateGenesisBlock creates the genesis block body from map of account balances
func (bp *blockProcessor) CreateGenesisBlock(balances map[string]*big.Int) (rootHash []byte, err error) {
	// TODO: balances map should be validated
	return  bp.txProcessor.SetBalancesToTrie(balances)
=======
// CreateGenesisBlockBody creates the genesis block body from map of account balances
func (bp *blockProcessor) CreateGenesisBlockBody(balances map[string]*big.Int, shardId uint32) (*block.StateBlockBody, error) {
	rootHash, err := bp.txProcessor.SetBalancesToTrie(balances)

	if err != nil {
		return nil, errors.New("can not create genesis block body " + err.Error())
	}

	stateBlockBody := &block.StateBlockBody{
		RootHash: rootHash,
		ShardID:  shardId,
	}

	return stateBlockBody, nil
>>>>>>> ff773c32
}

// GetRootHash returns the accounts merkle tree root hash
func (bp *blockProcessor) GetRootHash() []byte {
	return bp.accounts.RootHash()
}

func (bp *blockProcessor) validateHeader(blockChain *blockchain.BlockChain, header *block.Header) error {
	// basic validation was already done on interceptor
	if blockChain.CurrentBlockHeader == nil {
		if !bp.isFirstBlockInEpoch(header) {
			return process.ErrWrongNonceInBlock
		}
	} else {
		if bp.isCorrectNonce(blockChain.CurrentBlockHeader.Nonce, header.Nonce) {
			return process.ErrWrongNonceInBlock
		}

		if !bytes.Equal(header.PrevHash, blockChain.CurrentBlockHeaderHash) {

			log.Info(fmt.Sprintf(
				"header.Nonce = %d has header.PrevHash = %s and blockChain.CurrentBlockHeader.Nonce = %d has blockChain.CurrentBlockHeaderHash = %s\n",
				header.Nonce,
				toB64(header.PrevHash),
				blockChain.CurrentBlockHeader.Nonce,
				toB64(blockChain.CurrentBlockHeaderHash)))

			return process.ErrInvalidBlockHash
		}
	}

	return nil
}

func (bp *blockProcessor) isCorrectNonce(currentBlockNonce, receivedBlockNonce uint64) bool {
	return currentBlockNonce+1 != receivedBlockNonce
}

func (bp *blockProcessor) isFirstBlockInEpoch(header *block.Header) bool {
	return header.Round == 0
}

func (bp *blockProcessor) processBlockTransactions(body block.Body, round int32, haveTime func() time.Duration) error {
	// basic validation already done in interceptors
	txPool := bp.dataPool.Transactions()

	for i := 0; i < len(body); i++ {
		miniBlock := body[i]
		shardId := miniBlock.ShardID

		//TODO: Remove this display
		bp.displayTxsInfo(miniBlock, shardId)

		for j := 0; j < len(miniBlock.TxHashes); j++ {
			if haveTime() < 0 {
				return process.ErrTimeIsOut
			}

			txHash := miniBlock.TxHashes[j]
			tx := bp.getTransactionFromPool(shardId, txHash)

			err := bp.processAndRemoveBadTransaction(
				txHash,
				tx,
				txPool,
				round,
				miniBlock.ShardID,
			)

			if err != nil {
				return err
			}
		}
	}
	return nil
}

// CommitBlock commits the block in the blockchain if everything was checked successfully
func (bp *blockProcessor) CommitBlock(blockChain *blockchain.BlockChain, header *block.Header, body block.Body) error {
	err := checkForNils(blockChain, header, body)
	if err != nil {
		return err
	}

	buff, err := bp.marshalizer.Marshal(header)
	if err != nil {
		return process.ErrMarshalWithoutSuccess
	}

	headerHash := bp.hasher.Compute(string(buff))
	err = blockChain.Put(blockchain.BlockHeaderUnit, headerHash, buff)
	if err != nil {
		return process.ErrPersistWithoutSuccess
	}

	for i := 0; i < len(body); i++ {
		buff, err = bp.marshalizer.Marshal(body[i])
		if err != nil {
			return process.ErrMarshalWithoutSuccess
		}
		miniBlockHash := bp.hasher.Compute(string(buff))

		err = blockChain.Put(blockchain.MiniBlockUnit, miniBlockHash, buff)
		if err != nil {
			return process.ErrPersistWithoutSuccess
		}
	}

	headerNoncePool := bp.dataPool.HeadersNonces()
	if headerNoncePool == nil {
		return process.ErrNilDataPoolHolder
	}

	_ = headerNoncePool.Put(header.Nonce, headerHash)

	for i := 0; i < len(body); i++ {
		miniBlock := body[i]
		for j := 0; j < len(miniBlock.TxHashes); j++ {
			txHash := miniBlock.TxHashes[j]
			tx := bp.getTransactionFromPool(miniBlock.ShardID, txHash)
			if tx == nil {
				return process.ErrMissingTransaction
			}

			buff, err = bp.marshalizer.Marshal(tx)
			if err != nil {
				return process.ErrMarshalWithoutSuccess
			}

			err = blockChain.Put(blockchain.TransactionUnit, txHash, buff)
			if err != nil {
				return process.ErrPersistWithoutSuccess
			}
		}
	}

	err = bp.RemoveBlockTxsFromPool(body)
	if err != nil {
		log.Error(err.Error())
	}

	_, err = bp.accounts.Commit()
	if err != nil {
		return err
	}

	blockChain.CurrentTxBlockBody = body
	blockChain.CurrentBlockHeader = header
	blockChain.CurrentBlockHeaderHash = headerHash
	err = bp.forkDetector.AddHeader(header, headerHash, false)

	go bp.displayBlockchain(blockChain)

	return err
}

// getTransactionFromPool gets the transaction from a given shard id and a given transaction hash
func (bp *blockProcessor) getTransactionFromPool(destShardID uint32, txHash []byte) *transaction.Transaction {
	txPool := bp.dataPool.Transactions()
	if txPool == nil {
		log.Error(process.ErrNilTransactionPool.Error())
		return nil
	}

	txStore := txPool.ShardDataStore(destShardID)
	if txStore == nil {
		log.Error(process.ErrNilTxStorage.Error())
		return nil
	}

	val, ok := txStore.Get(txHash)
	if !ok {
		return nil
	}

	v := val.(*transaction.Transaction)

	return v
}

// receivedTransaction is a call back function which is called when a new transaction
// is added in the transaction pool
func (bp *blockProcessor) receivedTransaction(txHash []byte) {
	bp.mut.Lock()
	if len(bp.requestedTxHashes) > 0 {
		if bp.requestedTxHashes[string(txHash)] {
			delete(bp.requestedTxHashes, string(txHash))
		}
		lenReqTxHashes := len(bp.requestedTxHashes)
		bp.mut.Unlock()

		if lenReqTxHashes == 0 {
			bp.ChRcvAllTxs <- true
		}
		return
	}
	bp.mut.Unlock()
}

func (bp *blockProcessor) requestBlockTransactions(body block.Body) int {
	bp.mut.Lock()
	requestedTxs := 0
	missingTxsForShards := bp.computeMissingTxsForShards(body)
	bp.requestedTxHashes = make(map[string]bool)
	if bp.OnRequestTransaction != nil {
		for shardId, txHashes := range missingTxsForShards {
			for _, txHash := range txHashes {
				requestedTxs++
				bp.requestedTxHashes[string(txHash)] = true
				bp.OnRequestTransaction(shardId, txHash)
			}
		}
	}
	bp.mut.Unlock()
	return requestedTxs
}

func (bp *blockProcessor) computeMissingTxsForShards(body block.Body) map[uint32][][]byte {
	missingTxsForShard := make(map[uint32][][]byte)

	for i := 0; i < len(body); i++ {
		miniBlock := body[i]
		shardId := miniBlock.ShardID
		currentShardMissingTransactions := make([][]byte, 0)

		for j := 0; j < len(miniBlock.TxHashes); j++ {
			txHash := miniBlock.TxHashes[j]
			tx := bp.getTransactionFromPool(shardId, txHash)

			if tx == nil {
				currentShardMissingTransactions = append(currentShardMissingTransactions, txHash)
			}
		}

		if len(currentShardMissingTransactions) > 0 {
			missingTxsForShard[shardId] = currentShardMissingTransactions
		}
	}

	return missingTxsForShard
}

func (bp *blockProcessor) processAndRemoveBadTransaction(
	transactionHash []byte,
	transaction *transaction.Transaction,
	txPool data.ShardedDataCacherNotifier,
	round int32,
	shardId uint32,
) error {
	if txPool == nil {
		return process.ErrNilTransactionPool
	}

	err := bp.txProcessor.ProcessTransaction(transaction, round)

	if err == process.ErrLowerNonceInTransaction {
		txPool.RemoveData(transactionHash, shardId)
	}

	return err
}

func (bp *blockProcessor) createMiniBlocks(noShards uint32, maxTxInBlock int, round int32, haveTime func() bool) (block.MiniBlockSlice, error) {
	miniBlocks := make(block.MiniBlockSlice, 0)

	if bp.accounts.JournalLen() != 0 {
		return nil, process.ErrAccountStateDirty
	}

	if !haveTime() {
		log.Info(fmt.Sprintf("time is up after entered in createMiniBlocks method\n"))
		return miniBlocks, nil
	}

	txPool := bp.dataPool.Transactions()

	if txPool == nil {
		return nil, process.ErrNilTransactionPool
	}

	for i, txs := 0, 0; i < int(noShards); i++ {
		txStore := txPool.ShardDataStore(uint32(i))

		timeBefore := time.Now()
		orderedTxes, orderedTxHashes, err := getTxs(txStore)
		timeAfter := time.Now()

		if !haveTime() {
			log.Info(fmt.Sprintf("time is up after ordered %d txs in %v sec\n", len(orderedTxes), timeAfter.Sub(timeBefore).Seconds()))
			return miniBlocks, nil
		}

		log.Info(fmt.Sprintf("time elapsed to ordered %d txs: %v sec\n", len(orderedTxes), timeAfter.Sub(timeBefore).Seconds()))

		if err != nil {
			log.Debug(fmt.Sprintf("when trying to order txs: %s", err.Error()))
			continue
		}

		miniBlock := block.MiniBlock{}
		miniBlock.ShardID = uint32(i)
		miniBlock.TxHashes = make([][]byte, 0)

		log.Info(fmt.Sprintf("creating mini blocks has been started: have %d txs in pool for shard id %d\n", len(orderedTxes), miniBlock.ShardID))

		for index, tx := range orderedTxes {
			if !haveTime() {
				break
			}

			snapshot := bp.accounts.JournalLen()

			if tx == nil {
				log.Error("did not find transaction in pool")
				continue
			}

			// execute transaction to change the trie root hash
			err := bp.processAndRemoveBadTransaction(
				orderedTxHashes[index],
				orderedTxes[index],
				txPool,
				round,
				miniBlock.ShardID,
			)

			if err != nil {
				err = bp.accounts.RevertToSnapshot(snapshot)
				log.LogIfError(err)
				continue
			}

			miniBlock.TxHashes = append(miniBlock.TxHashes, orderedTxHashes[index])
			txs++

			if txs >= maxTxInBlock { // max transactions count in one block was reached
				log.Info(fmt.Sprintf("max txs accepted in one block is reached: added %d txs from %d txs\n", len(miniBlock.TxHashes), len(orderedTxes)))

				if len(miniBlock.TxHashes) > 0 {
					miniBlocks = append(miniBlocks, &miniBlock)
				}

				log.Info(fmt.Sprintf("creating mini blocks has been finished: created %d mini blocks\n", len(miniBlocks)))

				return miniBlocks, nil
			}
		}

		if !haveTime() {
			log.Info(fmt.Sprintf("time is up: added %d txs from %d txs\n", len(miniBlock.TxHashes), len(orderedTxes)))

			if len(miniBlock.TxHashes) > 0 {
				miniBlocks = append(miniBlocks, &miniBlock)
			}

			log.Info(fmt.Sprintf("creating mini blocks has been finished: created %d mini blocks\n", len(miniBlocks)))

			return miniBlocks, nil
		}

		if len(miniBlock.TxHashes) > 0 {
			miniBlocks = append(miniBlocks, &miniBlock)
		}
	}

	log.Info(fmt.Sprintf("creating mini blocks has been finished: created %d mini blocks\n", len(miniBlocks)))

	return miniBlocks, nil
}

func (bp *blockProcessor) waitForTxHashes(waitTime time.Duration) error {
	select {
	case <-bp.ChRcvAllTxs:
		return nil
	case <-time.After(waitTime):
		return process.ErrTimeIsOut
	}
}

func (bp *blockProcessor) displayBlockchain(blkc *blockchain.BlockChain) {
	if blkc == nil {
		return
	}

	blockHeader := blkc.CurrentBlockHeader
	txBlockBody := blkc.CurrentTxBlockBody

	if blockHeader == nil || txBlockBody == nil {
		return
	}

	headerHash, err := bp.computeHeaderHash(blockHeader)

	if err != nil {
		log.Error(err.Error())
		return
	}

	bp.displayLogInfo(blockHeader, txBlockBody, headerHash)
}

func (bp *blockProcessor) computeHeaderHash(hdr *block.Header) ([]byte, error) {
	headerMarsh, err := bp.marshalizer.Marshal(hdr)
	if err != nil {
		return nil, err
	}

	headerHash := bp.hasher.Compute(string(headerMarsh))

	return headerHash, nil
}

func (bp *blockProcessor) displayLogInfo(
	header *block.Header,
	body block.Body,
	headerHash []byte,
) {
	dispHeader, dispLines := createDisplayableHeaderAndBlockBody(header, body)

	tblString, err := display.CreateTableString(dispHeader, dispLines)
	if err != nil {
		log.Error(err.Error())
	}

	tblString = tblString + fmt.Sprintf("\nHeader hash: %s\n\nTotal txs "+
		"processed until now: %d. Total txs processed for this block: %d. Total txs remained in pool: %d\n",
		toB64(headerHash),
		txsTotalProcessed,
		txsCurrentBlockProcessed,
		bp.getTxsFromPool(header.ShardId))

	log.Info(tblString)
}

func createDisplayableHeaderAndBlockBody(
	header *block.Header,
	body block.Body,
) ([]string, []*display.LineData) {

	tableHeader := []string{"Part", "Parameter", "Value"}

	lines := displayHeader(header)

	if header.BlockBodyType == block.TxBlock {
		lines = displayTxBlockBody(lines, body)

		return tableHeader, lines
	}

	//TODO: implement the other block bodies

	lines = append(lines, display.NewLineData(false, []string{"Unknown", "", ""}))
	return tableHeader, lines
}

func displayHeader(header *block.Header) []*display.LineData {
	lines := make([]*display.LineData, 0)

	lines = append(lines, display.NewLineData(false, []string{
		"Header",
		"Nonce",
		fmt.Sprintf("%d", header.Nonce)}))
	lines = append(lines, display.NewLineData(false, []string{
		"",
		"Shard",
		fmt.Sprintf("%d", header.ShardId)}))
	lines = append(lines, display.NewLineData(false, []string{
		"",
		"Epoch",
		fmt.Sprintf("%d", header.Epoch)}))
	lines = append(lines, display.NewLineData(false, []string{
		"",
		"Round",
		fmt.Sprintf("%d", header.Round)}))
	lines = append(lines, display.NewLineData(false, []string{
		"",
		"Timestamp",
		fmt.Sprintf("%d", header.TimeStamp)}))
	lines = append(lines, display.NewLineData(false, []string{
		"",
		"Prev hash",
		toB64(header.PrevHash)}))
	lines = append(lines, display.NewLineData(false, []string{
		"",
		"Body type",
		header.BlockBodyType.String()}))

	lines = append(lines, display.NewLineData(false, []string{
		"",
		"Pub keys bitmap",
		toHex(header.PubKeysBitmap)}))

	lines = append(lines, display.NewLineData(false, []string{
		"",
		"Commitment",
		toB64(header.Commitment)}))
	lines = append(lines, display.NewLineData(false, []string{
		"",
		"Signature",
		toB64(header.Signature)}))

	lines = append(lines, display.NewLineData(true, []string{
		"",
		"Root hash",
		toB64(header.RootHash)}))
	return lines
}

func displayTxBlockBody(lines []*display.LineData, body block.Body) []*display.LineData {

	txsCurrentBlockProcessed = 0

	for i := 0; i < len(body); i++ {
		miniBlock := body[i]

		part := fmt.Sprintf("TxBody_%d", miniBlock.ShardID)

		if miniBlock.TxHashes == nil || len(miniBlock.TxHashes) == 0 {
			lines = append(lines, display.NewLineData(false, []string{
				part, "", "<NIL> or <EMPTY>"}))
		}

		txsCurrentBlockProcessed += len(miniBlock.TxHashes)
		txsTotalProcessed += len(miniBlock.TxHashes)

		for j := 0; j < len(miniBlock.TxHashes); j++ {
			if j == 0 || j >= len(miniBlock.TxHashes)-1 {
				lines = append(lines, display.NewLineData(false, []string{
					part,
					fmt.Sprintf("Tx blockBodyHash %d", j+1),
					toB64(miniBlock.TxHashes[j])}))

				part = ""
			} else if j == 1 {
				lines = append(lines, display.NewLineData(false, []string{
					part,
					fmt.Sprintf("..."),
					fmt.Sprintf("...")}))

				part = ""
			}
		}

		lines[len(lines)-1].HorizontalRuleAfter = true
	}

	return lines
}

func toHex(buff []byte) string {
	if buff == nil {
		return "<NIL>"
	}
	return "0x" + hex.EncodeToString(buff)
}

func toB64(buff []byte) string {
	if buff == nil {
		return "<NIL>"
	}
	return base64.StdEncoding.EncodeToString(buff)
}

func sortTxByNonce(txShardStore storage.Cacher) ([]*transaction.Transaction, [][]byte, error) {
	if txShardStore == nil {
		return nil, nil, process.ErrNilCacher
	}

	transactions := make([]*transaction.Transaction, 0)
	txHashes := make([][]byte, 0)

	mTxHashes := make(map[uint64][][]byte)
	mTransactions := make(map[uint64][]*transaction.Transaction)

	nonces := make([]uint64, 0)

	for _, key := range txShardStore.Keys() {
		val, _ := txShardStore.Get(key)
		if val == nil {
			continue
		}

		tx, ok := val.(*transaction.Transaction)
		if !ok {
			continue
		}

		if mTxHashes[tx.Nonce] == nil {
			nonces = append(nonces, tx.Nonce)
			mTxHashes[tx.Nonce] = make([][]byte, 0)
			mTransactions[tx.Nonce] = make([]*transaction.Transaction, 0)
		}

		mTxHashes[tx.Nonce] = append(mTxHashes[tx.Nonce], key)
		mTransactions[tx.Nonce] = append(mTransactions[tx.Nonce], tx)
	}

	sort.Slice(nonces, func(i, j int) bool {
		return nonces[i] < nonces[j]
	})

	for _, nonce := range nonces {
		keys := mTxHashes[nonce]

		for idx, key := range keys {
			txHashes = append(txHashes, key)
			transactions = append(transactions, mTransactions[nonce][idx])
		}
	}

	return transactions, txHashes, nil
}

func (bp *blockProcessor) displayTxsInfo(miniBlock *block.MiniBlock, shardId uint32) {
	if miniBlock == nil || miniBlock.TxHashes == nil {
		return
	}

	txsInPool := bp.getTxsFromPool(shardId)

	log.Info(fmt.Sprintf("PROCESS BLOCK TRANSACTION STARTED: Have %d txs in pool and need to process %d txs from the received block for shard id %d\n", txsInPool, len(miniBlock.TxHashes), shardId))
}

func (bp *blockProcessor) getTxsFromPool(shardId uint32) int {
	txPool := bp.dataPool.Transactions()

	if txPool == nil {
		return 0
	}

	txStore := txPool.ShardDataStore(shardId)

	if txStore == nil {
		return 0
	}

	return txStore.Len()
}

// CheckBlockValidity method checks if the given block is valid
func (bp *blockProcessor) CheckBlockValidity(blockChain *blockchain.BlockChain, header *block.Header) bool {
	if blockChain.CurrentBlockHeader == nil {
		if header.Nonce == 1 { // first block after genesis
			if bytes.Equal(header.PrevHash, blockChain.GenesisHeaderHash) {
				return true
			}

			log.Info(fmt.Sprintf("hash not match: local block hash is empty and node received block with previous hash %s\n",
				toB64(header.PrevHash)))

			return false
		}

		log.Info(fmt.Sprintf("nonce not match: local block nonce is 0 and node received block with nonce %d\n",
			header.Nonce))

		return false
	}

	if header.Nonce < blockChain.CurrentBlockHeader.Nonce+1 {
		log.Info(fmt.Sprintf("nonce not match: local block nonce is %d and node received block with nonce %d\n",
			blockChain.CurrentBlockHeader.Nonce, header.Nonce))

		return false
	}

	if header.Nonce == blockChain.CurrentBlockHeader.Nonce+1 {
		prevHeaderHash := bp.getHeaderHash(blockChain.CurrentBlockHeader)

		if bytes.Equal(header.PrevHash, prevHeaderHash) {
			return true
		}

		log.Info(fmt.Sprintf("hash not match: local block hash is %s and node received block with previous hash %s\n",
			toB64(prevHeaderHash), toB64(header.PrevHash)))

		return false
	}

	log.Info(fmt.Sprintf("nonce not match: local block nonce is %d and node received block with nonce %d\n",
		blockChain.CurrentBlockHeader.Nonce, header.Nonce))

	return false
}

func (bp *blockProcessor) getHeaderHash(hdr *block.Header) []byte {
	headerMarsh, err := bp.marshalizer.Marshal(hdr)

	if err != nil {
		log.Error(err.Error())
		return nil
	}

	return bp.hasher.Compute(string(headerMarsh))
}

func getTxs(txShardStore storage.Cacher) ([]*transaction.Transaction, [][]byte, error) {
	if txShardStore == nil {
		return nil, nil, process.ErrNilCacher
	}

	transactions := make([]*transaction.Transaction, 0)
	txHashes := make([][]byte, 0)

	for _, key := range txShardStore.Keys() {
		val, _ := txShardStore.Get(key)
		if val == nil {
			continue
		}

		tx, ok := val.(*transaction.Transaction)
		if !ok {
			continue
		}

		txHashes = append(txHashes, key)
		transactions = append(transactions, tx)
	}

	return transactions, txHashes, nil
}<|MERGE_RESOLUTION|>--- conflicted
+++ resolved
@@ -269,33 +269,10 @@
 	return block.Body(miniBlocks), nil
 }
 
-<<<<<<< HEAD
-// CreateEmptyBlockBody creates a new block body without any tx hash
-func (bp *blockProcessor) CreateEmptyBlockBody(shardId uint32, round int32) block.Body {
-	miniBlocks := make(block.Body, 0)
-	return miniBlocks
-}
-
-// CreateGenesisBlock creates the genesis block body from map of account balances
+// CreateGenesisBlockBody creates the genesis block body from map of account balances
 func (bp *blockProcessor) CreateGenesisBlock(balances map[string]*big.Int) (rootHash []byte, err error) {
 	// TODO: balances map should be validated
 	return  bp.txProcessor.SetBalancesToTrie(balances)
-=======
-// CreateGenesisBlockBody creates the genesis block body from map of account balances
-func (bp *blockProcessor) CreateGenesisBlockBody(balances map[string]*big.Int, shardId uint32) (*block.StateBlockBody, error) {
-	rootHash, err := bp.txProcessor.SetBalancesToTrie(balances)
-
-	if err != nil {
-		return nil, errors.New("can not create genesis block body " + err.Error())
-	}
-
-	stateBlockBody := &block.StateBlockBody{
-		RootHash: rootHash,
-		ShardID:  shardId,
-	}
-
-	return stateBlockBody, nil
->>>>>>> ff773c32
 }
 
 // GetRootHash returns the accounts merkle tree root hash
