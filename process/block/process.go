--- conflicted
+++ resolved
@@ -132,13 +132,8 @@
 
 // CreateTxBlockBody creates a transactions block body by filling it with transactions out of the transactions pools
 // as long as the transactions limit for the block has not been reached and there is still time to add transactions
-<<<<<<< HEAD
-func (bp *blockProcessor) CreateTxBlockBody(shardId uint32, maxTxInBlock int, haveTime func() bool) (*block.TxBlockBody, error) {
-	mblks, err := bp.createMiniBlocks(bp.shardCoordinator.NoShards(), maxTxInBlock, haveTime)
-=======
 func (bp *blockProcessor) CreateTxBlockBody(shardId uint32, maxTxInBlock int, round int32, haveTime func() bool) (*block.TxBlockBody, error) {
-	mblks, err := bp.createMiniBlocks(bp.noShards, maxTxInBlock, round, haveTime)
->>>>>>> dc2615d9
+	mblks, err := bp.createMiniBlocks(bp.shardCoordinator.NoShards(), maxTxInBlock, round, haveTime)
 
 	if err != nil {
 		return nil, err
