--- conflicted
+++ resolved
@@ -352,16 +352,12 @@
 		return process.ErrPersistWithoutSuccess
 	}
 
-<<<<<<< HEAD
 	headerNoncePool := bp.dataPool.HeadersNonces()
 	if headerNoncePool == nil {
 		return process.ErrNilDataPoolHolder
 	}
 
 	_ = headerNoncePool.Put(header.Nonce, headerHash)
-=======
-	fmt.Println(len(block.MiniBlocks))
->>>>>>> 47d7ef02
 
 	for i := 0; i < len(block.MiniBlocks); i++ {
 		miniBlock := block.MiniBlocks[i]
