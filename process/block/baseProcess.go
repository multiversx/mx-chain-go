--- conflicted
+++ resolved
@@ -3284,7 +3284,28 @@
 	return bp.blockChain.GetGenesisHeader()
 }
 
-<<<<<<< HEAD
+func (bp *baseProcessor) getLastExecutionResultHeader(
+	currentHeader data.HeaderHandler,
+) (data.HeaderHandler, error) {
+	if !currentHeader.IsHeaderV3() {
+		return currentHeader, nil
+	}
+
+	lastExecutionResult, err := common.GetLastBaseExecutionResultHandler(currentHeader)
+	if err != nil {
+		return nil, err
+	}
+
+	headersPool := bp.dataPool.Headers()
+
+	header, err := headersPool.GetHeaderByHash(lastExecutionResult.GetHeaderHash())
+	if err != nil {
+		return nil, err
+	}
+
+	return header, nil
+}
+
 func (bp *baseProcessor) checkContextBeforeExecution(header data.HeaderHandler) error {
 	lastCommittedRootHash, err := bp.accountsDB[state.UserAccountsState].RootHash()
 	if err != nil {
@@ -3394,33 +3415,12 @@
 	}
 
 	execResultsMiniBlockHeaders, err := common.GetMiniBlockHeadersFromExecResult(header)
-=======
-func (bp *baseProcessor) getLastExecutionResultHeader(
-	currentHeader data.HeaderHandler,
-) (data.HeaderHandler, error) {
-	if !currentHeader.IsHeaderV3() {
-		return currentHeader, nil
-	}
-
-	lastExecutionResult, err := common.GetLastBaseExecutionResultHandler(currentHeader)
 	if err != nil {
 		return nil, err
 	}
 
-	headersPool := bp.dataPool.Headers()
-
-	header, err := headersPool.GetHeaderByHash(lastExecutionResult.GetHeaderHash())
->>>>>>> 32b0d88c
-	if err != nil {
-		return nil, err
-	}
-
-<<<<<<< HEAD
 	miniBlockHeaders := header.GetMiniBlockHeaderHandlers()
 	miniBlockHeaders = append(miniBlockHeaders, execResultsMiniBlockHeaders...)
 
 	return miniBlockHeaders, nil
-=======
-	return header, nil
->>>>>>> 32b0d88c
 }