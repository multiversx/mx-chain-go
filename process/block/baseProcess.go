package block

import (
	"bytes"
	"context"
	"encoding/hex"
	"fmt"
	"math/big"
	"sort"
	"sync"
	"time"

	"github.com/multiversx/mx-chain-core-go/core"
	"github.com/multiversx/mx-chain-core-go/core/check"
	"github.com/multiversx/mx-chain-core-go/data"
	"github.com/multiversx/mx-chain-core-go/data/block"
	outportcore "github.com/multiversx/mx-chain-core-go/data/outport"
	"github.com/multiversx/mx-chain-core-go/data/scheduled"
	"github.com/multiversx/mx-chain-core-go/data/typeConverters"
	"github.com/multiversx/mx-chain-core-go/display"
	"github.com/multiversx/mx-chain-core-go/hashing"
	"github.com/multiversx/mx-chain-core-go/marshal"
	logger "github.com/multiversx/mx-chain-logger-go"

	nodeFactory "github.com/multiversx/mx-chain-go/cmd/node/factory"
	"github.com/multiversx/mx-chain-go/common"
	"github.com/multiversx/mx-chain-go/common/errChan"
	"github.com/multiversx/mx-chain-go/common/holders"
	"github.com/multiversx/mx-chain-go/common/logging"
	"github.com/multiversx/mx-chain-go/config"
	"github.com/multiversx/mx-chain-go/consensus"
	"github.com/multiversx/mx-chain-go/dataRetriever"
	"github.com/multiversx/mx-chain-go/dblookupext"
	debugFactory "github.com/multiversx/mx-chain-go/debug/factory"
	"github.com/multiversx/mx-chain-go/outport"
	"github.com/multiversx/mx-chain-go/process"
	"github.com/multiversx/mx-chain-go/process/block/bootstrapStorage"
	"github.com/multiversx/mx-chain-go/process/block/cutoff"
	"github.com/multiversx/mx-chain-go/process/block/processedMb"
	"github.com/multiversx/mx-chain-go/process/headerCheck"
	"github.com/multiversx/mx-chain-go/sharding"
	"github.com/multiversx/mx-chain-go/sharding/nodesCoordinator"
	"github.com/multiversx/mx-chain-go/state"
	"github.com/multiversx/mx-chain-go/state/factory"
	"github.com/multiversx/mx-chain-go/state/parsers"
	"github.com/multiversx/mx-chain-go/storage"
	"github.com/multiversx/mx-chain-go/storage/storageunit"
)

var log = logger.GetOrCreate("process/block")

const postProcessMiniBlocksKeySuffix = "postProcessMiniBlocks"

// CrossShardIncomingMbsCreationResult represents the result of creating cross-shard mini blocks
type CrossShardIncomingMbsCreationResult struct {
	HeaderFinished    bool
	PendingMiniBlocks []block.MiniblockAndHash
	AddedMiniBlocks   []block.MiniblockAndHash
}

type hashAndHdr struct {
	hdr  data.HeaderHandler
	hash []byte
}

type splitTxsResult struct {
	incomingMiniBlocks        []data.MiniBlockHeaderHandler
	outGoingMiniBlocks        []data.MiniBlockHeaderHandler
	incomingTransactions      map[string][]data.TransactionHandler
	outgoingTransactionHashes [][]byte
	outgoingTransactions      []data.TransactionHandler
}

type baseProcessor struct {
	shardCoordinator        sharding.Coordinator
	nodesCoordinator        nodesCoordinator.NodesCoordinator
	accountsDB              map[state.AccountsDbIdentifier]state.AccountsAdapter
	accountsProposal        state.AccountsAdapter
	forkDetector            process.ForkDetector
	hasher                  hashing.Hasher
	marshalizer             marshal.Marshalizer
	store                   dataRetriever.StorageService
	uint64Converter         typeConverters.Uint64ByteSliceConverter
	blockSizeThrottler      process.BlockSizeThrottler
	epochStartTrigger       process.EpochStartTriggerHandler
	headerValidator         process.HeaderConstructionValidator
	blockChainHook          process.BlockChainHookHandler
	txCoordinator           process.TransactionCoordinator
	roundHandler            consensus.RoundHandler
	bootStorer              process.BootStorer
	requestBlockBodyHandler process.RequestBlockBodyHandler
	requestHandler          process.RequestHandler
	blockTracker            process.BlockTracker
	dataPool                dataRetriever.PoolsHolder
	feeHandler              process.TransactionFeeHandler
	blockChain              data.ChainHandler
	hdrsForCurrBlock        HeadersForBlock
	genesisNonce            uint64
	mutProcessDebugger      sync.RWMutex
	processDebugger         process.Debugger
	processStatusHandler    common.ProcessStatusHandler
	managedPeersHolder      common.ManagedPeersHolder
	sentSignaturesTracker   process.SentSignaturesTracker

	versionedHeaderFactory       nodeFactory.VersionedHeaderFactory
	headerIntegrityVerifier      process.HeaderIntegrityVerifier
	scheduledTxsExecutionHandler process.ScheduledTxsExecutionHandler
	blockProcessingCutoffHandler cutoff.BlockProcessingCutoffHandler

	appStatusHandler core.AppStatusHandler
	blockProcessor   blockProcessor
	txCounter        *transactionCounter

	outportHandler                outport.OutportHandler
	outportDataProvider           outport.DataProviderOutport
	historyRepo                   dblookupext.HistoryRepository
	epochNotifier                 process.EpochNotifier
	enableEpochsHandler           common.EnableEpochsHandler
	roundNotifier                 process.RoundNotifier
	enableRoundsHandler           common.EnableRoundsHandler
	vmContainerFactory            process.VirtualMachinesContainerFactory
	vmContainer                   process.VirtualMachinesContainer
	gasConsumedProvider           gasConsumedProvider
	economicsData                 process.EconomicsDataHandler
	epochChangeGracePeriodHandler common.EpochChangeGracePeriodHandler
	stateAccessesCollector        state.StateAccessesCollector
	processConfigsHandler         common.ProcessConfigsHandler

	processDataTriesOnCommitEpoch bool
	lastRestartNonce              uint64
	pruningDelay                  uint32
	processedMiniBlocksTracker    process.ProcessedMiniBlocksTracker
	receiptsRepository            receiptsRepository

	mutNonceOfFirstCommittedBlock sync.RWMutex
	nonceOfFirstCommittedBlock    core.OptionalUint64

	proofsPool                         dataRetriever.ProofsPool
	executionResultsInclusionEstimator process.InclusionEstimator
	executionResultsTracker            process.ExecutionResultsTracker
	miniBlocksSelectionSession         MiniBlocksSelectionSession
	executionResultsVerifier           ExecutionResultsVerifier
	missingDataResolver                MissingDataResolver
	gasComputation                     process.GasComputation
	blocksQueue                        process.BlocksQueue
}

type bootStorerDataArgs struct {
	headerInfo                 bootstrapStorage.BootstrapHeaderInfo
	lastSelfNotarizedHeaders   []bootstrapStorage.BootstrapHeaderInfo
	round                      uint64
	highestFinalBlockNonce     uint64
	pendingMiniBlocks          []bootstrapStorage.PendingMiniBlocksInfo
	processedMiniBlocks        []bootstrapStorage.MiniBlocksInMeta
	nodesCoordinatorConfigKey  []byte
	epochStartTriggerConfigKey []byte
}

// NewBaseProcessor will create a new instance of baseProcessor
func NewBaseProcessor(arguments ArgBaseProcessor) (*baseProcessor, error) {
	err := checkProcessorParameters(arguments)
	if err != nil {
		return nil, err
	}

	processDebugger, err := createDisabledProcessDebugger()
	if err != nil {
		return nil, err
	}

	genesisHdr := arguments.DataComponents.Blockchain().GetGenesisHeader()
	if check.IfNil(genesisHdr) {
		return nil, fmt.Errorf("%w for genesis header in DataComponents.Blockchain", process.ErrNilHeaderHandler)
	}

	base := &baseProcessor{
		accountsDB:                    arguments.AccountsDB,
		accountsProposal:              arguments.AccountsProposal,
		blockSizeThrottler:            arguments.BlockSizeThrottler,
		forkDetector:                  arguments.ForkDetector,
		hasher:                        arguments.CoreComponents.Hasher(),
		marshalizer:                   arguments.CoreComponents.InternalMarshalizer(),
		store:                         arguments.DataComponents.StorageService(),
		shardCoordinator:              arguments.BootstrapComponents.ShardCoordinator(),
		feeHandler:                    arguments.FeeHandler,
		nodesCoordinator:              arguments.NodesCoordinator,
		uint64Converter:               arguments.CoreComponents.Uint64ByteSliceConverter(),
		requestHandler:                arguments.RequestHandler,
		appStatusHandler:              arguments.StatusCoreComponents.AppStatusHandler(),
		blockChainHook:                arguments.BlockChainHook,
		txCoordinator:                 arguments.TxCoordinator,
		epochStartTrigger:             arguments.EpochStartTrigger,
		headerValidator:               arguments.HeaderValidator,
		roundHandler:                  arguments.CoreComponents.RoundHandler(),
		bootStorer:                    arguments.BootStorer,
		blockTracker:                  arguments.BlockTracker,
		dataPool:                      arguments.DataComponents.Datapool(),
		blockChain:                    arguments.DataComponents.Blockchain(),
		outportHandler:                arguments.StatusComponents.OutportHandler(),
		genesisNonce:                  genesisHdr.GetNonce(),
		versionedHeaderFactory:        arguments.BootstrapComponents.VersionedHeaderFactory(),
		headerIntegrityVerifier:       arguments.BootstrapComponents.HeaderIntegrityVerifier(),
		historyRepo:                   arguments.HistoryRepository,
		epochNotifier:                 arguments.CoreComponents.EpochNotifier(),
		enableEpochsHandler:           arguments.CoreComponents.EnableEpochsHandler(),
		roundNotifier:                 arguments.CoreComponents.RoundNotifier(),
		enableRoundsHandler:           arguments.CoreComponents.EnableRoundsHandler(),
		epochChangeGracePeriodHandler: arguments.CoreComponents.EpochChangeGracePeriodHandler(),
		vmContainerFactory:            arguments.VMContainersFactory,
		vmContainer:                   arguments.VmContainer,
		processDataTriesOnCommitEpoch: arguments.Config.Debug.EpochStart.ProcessDataTrieOnCommitEpoch,
		gasConsumedProvider:           arguments.GasHandler,
		economicsData:                 arguments.CoreComponents.EconomicsData(),
		scheduledTxsExecutionHandler:  arguments.ScheduledTxsExecutionHandler,
		pruningDelay:                  pruningDelay,
		processedMiniBlocksTracker:    arguments.ProcessedMiniBlocksTracker,
		receiptsRepository:            arguments.ReceiptsRepository,
		processDebugger:               processDebugger,
		outportDataProvider:           arguments.OutportDataProvider,
		processStatusHandler:          arguments.CoreComponents.ProcessStatusHandler(),
		blockProcessingCutoffHandler:  arguments.BlockProcessingCutoffHandler,
		managedPeersHolder:            arguments.ManagedPeersHolder,
		sentSignaturesTracker:         arguments.SentSignaturesTracker,
		stateAccessesCollector:        arguments.StateAccessesCollector,
		proofsPool:                    arguments.DataComponents.Datapool().Proofs(),
		hdrsForCurrBlock:              arguments.HeadersForBlock,
		processConfigsHandler:         arguments.CoreComponents.ProcessConfigsHandler(),

		executionResultsTracker:            arguments.ExecutionResultsTracker,
		executionResultsInclusionEstimator: arguments.ExecutionResultsInclusionEstimator,
		miniBlocksSelectionSession:         arguments.MiniBlocksSelectionSession,
		executionResultsVerifier:           arguments.ExecutionResultsVerifier,
		missingDataResolver:                arguments.MissingDataResolver,
		gasComputation:                     arguments.GasComputation,
		blocksQueue:                        arguments.BlocksQueue,
	}

	return base, nil
}

func checkForNils(
	headerHandler data.HeaderHandler,
	bodyHandler data.BodyHandler,
) error {
	if check.IfNil(headerHandler) {
		return process.ErrNilBlockHeader
	}
	if check.IfNil(bodyHandler) {
		return process.ErrNilBlockBody
	}
	return nil
}

// checkBlockValidity method checks if the given block is valid
func (bp *baseProcessor) checkBlockValidity(
	headerHandler data.HeaderHandler,
	bodyHandler data.BodyHandler,
) error {

	err := checkForNils(headerHandler, bodyHandler)
	if err != nil {
		return err
	}

	currentBlockHeader := bp.blockChain.GetCurrentBlockHeader()

	if check.IfNil(currentBlockHeader) {
		if headerHandler.GetNonce() == bp.genesisNonce+1 { // first block after genesis
			if bytes.Equal(headerHandler.GetPrevHash(), bp.blockChain.GetGenesisHeaderHash()) {
				// TODO: add genesis block verification
				return nil
			}

			log.Debug("hash does not match",
				"local block hash", bp.blockChain.GetGenesisHeaderHash(),
				"received previous hash", headerHandler.GetPrevHash())

			return process.ErrBlockHashDoesNotMatch
		}

		log.Debug("nonce does not match",
			"local block nonce", 0,
			"received nonce", headerHandler.GetNonce())

		return process.ErrWrongNonceInBlock
	}

	if headerHandler.GetRound() <= currentBlockHeader.GetRound() {
		log.Debug("round does not match",
			"local block round", currentBlockHeader.GetRound(),
			"received block round", headerHandler.GetRound())

		return process.ErrLowerRoundInBlock
	}

	if headerHandler.GetNonce() != currentBlockHeader.GetNonce()+1 {
		log.Debug("nonce does not match",
			"local block nonce", currentBlockHeader.GetNonce(),
			"received nonce", headerHandler.GetNonce())

		return process.ErrWrongNonceInBlock
	}

	if !bytes.Equal(headerHandler.GetPrevHash(), bp.blockChain.GetCurrentBlockHeaderHash()) {
		log.Debug("hash does not match",
			"local block hash", bp.blockChain.GetCurrentBlockHeaderHash(),
			"received previous hash", headerHandler.GetPrevHash())

		return process.ErrBlockHashDoesNotMatch
	}

	if !bytes.Equal(headerHandler.GetPrevRandSeed(), currentBlockHeader.GetRandSeed()) {
		log.Debug("random seed does not match",
			"local random seed", currentBlockHeader.GetRandSeed(),
			"received previous random seed", headerHandler.GetPrevRandSeed())

		return process.ErrRandSeedDoesNotMatch
	}

	// verification of epoch
	if headerHandler.GetEpoch() < currentBlockHeader.GetEpoch() {
		return process.ErrEpochDoesNotMatch
	}

	return nil
}

// checkScheduledRootHash checks if the scheduled root hash from the given header is the same with the current user accounts state root hash
func (bp *baseProcessor) checkScheduledRootHash(headerHandler data.HeaderHandler) error {
	if !bp.enableEpochsHandler.IsFlagEnabled(common.ScheduledMiniBlocksFlag) {
		return nil
	}

	if check.IfNil(headerHandler) {
		return process.ErrNilBlockHeader
	}

	additionalData := headerHandler.GetAdditionalData()
	if check.IfNil(additionalData) {
		return process.ErrNilAdditionalData
	}

	if !bytes.Equal(additionalData.GetScheduledRootHash(), bp.getRootHash()) {
		log.Debug("scheduled root hash does not match",
			"current root hash", bp.getRootHash(),
			"header scheduled root hash", additionalData.GetScheduledRootHash())
		return process.ErrScheduledRootHashDoesNotMatch
	}

	return nil
}

// verifyStateRoot verifies the state root hash given as parameter against the
// Merkle trie root hash stored for accounts and returns if equal or not
func (bp *baseProcessor) verifyStateRoot(rootHash []byte) bool {
	trieRootHash, err := bp.accountsDB[state.UserAccountsState].RootHash()
	if err != nil {
		log.Debug("verify account.RootHash", "error", err.Error())
	}

	return bytes.Equal(trieRootHash, rootHash)
}

// getRootHash returns the accounts merkle tree root hash
func (bp *baseProcessor) getRootHash() []byte {
	rootHash, err := bp.accountsDB[state.UserAccountsState].RootHash()
	if err != nil {
		log.Trace("get account.RootHash", "error", err.Error())
	}

	return rootHash
}

func (bp *baseProcessor) requestHeadersIfMissing(
	sortedHdrs []data.HeaderHandler,
	shardId uint32,
) error {

	prevHdr, _, err := bp.blockTracker.GetLastCrossNotarizedHeader(shardId)
	if err != nil {
		return err
	}

	lastNotarizedHdrEpoch := prevHdr.GetEpoch()
	lastNotarizedHdrRound := prevHdr.GetRound()
	lastNotarizedHdrNonce := prevHdr.GetNonce()

	missingNonces := make([]uint64, 0)
	for i := 0; i < len(sortedHdrs); i++ {
		currHdr := sortedHdrs[i]
		if check.IfNil(currHdr) {
			continue
		}

		hdrTooOld := currHdr.GetRound() <= lastNotarizedHdrRound
		if hdrTooOld {
			continue
		}

		maxNumNoncesToAdd := process.MaxHeaderRequestsAllowed - int(int64(prevHdr.GetNonce())-int64(lastNotarizedHdrNonce))
		if maxNumNoncesToAdd <= 0 {
			break
		}

		noncesDiff := int64(currHdr.GetNonce()) - int64(prevHdr.GetNonce())
		nonces := addMissingNonces(noncesDiff, prevHdr.GetNonce(), maxNumNoncesToAdd)
		missingNonces = append(missingNonces, nonces...)

		prevHdr = currHdr
	}

	maxNumNoncesToAdd := process.MaxHeaderRequestsAllowed - int(int64(prevHdr.GetNonce())-int64(lastNotarizedHdrNonce))
	if maxNumNoncesToAdd > 0 {
		lastRound := bp.roundHandler.Index() - 1
		roundsDiff := lastRound - int64(prevHdr.GetRound())
		nonces := addMissingNonces(roundsDiff, prevHdr.GetNonce(), maxNumNoncesToAdd)
		missingNonces = append(missingNonces, nonces...)
	}

	for _, nonce := range missingNonces {
		bp.addHeaderIntoTrackerPool(nonce, shardId)
		go bp.requestHeaderIfNeeded(nonce, shardId)
		go bp.requestProofIfNeeded(nonce, shardId, lastNotarizedHdrEpoch)
	}

	return nil
}

func addMissingNonces(diff int64, lastNonce uint64, maxNumNoncesToAdd int) []uint64 {
	missingNonces := make([]uint64, 0)

	if diff < 2 {
		return missingNonces
	}

	numNonces := uint64(diff) - 1
	startNonce := lastNonce + 1
	endNonce := startNonce + numNonces

	for nonce := startNonce; nonce < endNonce; nonce++ {
		missingNonces = append(missingNonces, nonce)
		if len(missingNonces) >= maxNumNoncesToAdd {
			break
		}
	}

	return missingNonces
}

func displayHeader(
	headerHandler data.HeaderHandler,
	headerProof data.HeaderProofHandler,
) []*display.LineData {
	var valStatRootHash, epochStartMetaHash, scheduledRootHash []byte
	metaHeader, isMetaHeader := headerHandler.(data.MetaHeaderHandler)
	if isMetaHeader {
		valStatRootHash = metaHeader.GetValidatorStatsRootHash()
	} else {
		shardHeader, isShardHeader := headerHandler.(data.ShardHeaderHandler)
		if isShardHeader {
			epochStartMetaHash = shardHeader.GetEpochStartMetaHash()
		}
	}
	additionalData := headerHandler.GetAdditionalData()
	if !check.IfNil(additionalData) {
		scheduledRootHash = additionalData.GetScheduledRootHash()
	}

	var aggregatedSig, bitmap []byte
	var proofShard, proofEpoch uint32
	var proofRound, proofNonce uint64
	var isStartOfEpoch, hasProofInfo bool
	if !check.IfNil(headerProof) {
		hasProofInfo = true
		aggregatedSig, bitmap = headerProof.GetAggregatedSignature(), headerProof.GetPubKeysBitmap()
		proofShard = headerProof.GetHeaderShardId()
		proofEpoch = headerProof.GetHeaderEpoch()
		proofRound = headerProof.GetHeaderRound()
		proofNonce = headerProof.GetHeaderNonce()
		isStartOfEpoch = headerProof.GetIsStartOfEpoch()
	}

	logLines := []*display.LineData{
		display.NewLineData(false, []string{
			"",
			"ChainID",
			logger.DisplayByteSlice(headerHandler.GetChainID())}),
		display.NewLineData(false, []string{
			"",
			"Epoch",
			fmt.Sprintf("%d", headerHandler.GetEpoch())}),
		display.NewLineData(false, []string{
			"",
			"Round",
			fmt.Sprintf("%d", headerHandler.GetRound())}),
		display.NewLineData(false, []string{
			"",
			"TimeStamp",
			fmt.Sprintf("%d", headerHandler.GetTimeStamp())}),
		display.NewLineData(false, []string{
			"",
			"Nonce",
			fmt.Sprintf("%d", headerHandler.GetNonce())}),
		display.NewLineData(false, []string{
			"",
			"Prev hash",
			logger.DisplayByteSlice(headerHandler.GetPrevHash())}),
		display.NewLineData(false, []string{
			"",
			"Prev rand seed",
			logger.DisplayByteSlice(headerHandler.GetPrevRandSeed())}),
		display.NewLineData(false, []string{
			"",
			"Rand seed",
			logger.DisplayByteSlice(headerHandler.GetRandSeed())}),
		display.NewLineData(false, []string{
			"",
			"Pub keys bitmap",
			hex.EncodeToString(headerHandler.GetPubKeysBitmap())}),
		display.NewLineData(false, []string{
			"",
			"Signature",
			logger.DisplayByteSlice(headerHandler.GetSignature())}),
		display.NewLineData(false, []string{
			"",
			"Leader's Signature",
			logger.DisplayByteSlice(headerHandler.GetLeaderSignature())}),
		display.NewLineData(false, []string{
			"",
			"Scheduled root hash",
			logger.DisplayByteSlice(scheduledRootHash)}),
		display.NewLineData(false, []string{
			"",
			"Root hash",
			logger.DisplayByteSlice(headerHandler.GetRootHash())}),
		display.NewLineData(false, []string{
			"",
			"Validator stats root hash",
			logger.DisplayByteSlice(valStatRootHash)}),
		display.NewLineData(false, []string{
			"",
			"Receipts hash",
			logger.DisplayByteSlice(headerHandler.GetReceiptsHash())}),
		display.NewLineData(true, []string{
			"",
			"Epoch start meta hash",
			logger.DisplayByteSlice(epochStartMetaHash)}),
	}

	if hasProofInfo {
		logLines = append(logLines,
			display.NewLineData(false, []string{
				"Header proof",
				"Aggregated signature",
				logger.DisplayByteSlice(aggregatedSig)}),
			display.NewLineData(false, []string{
				"",
				"Pub keys bitmap",
				logger.DisplayByteSlice(bitmap)}),
			display.NewLineData(false, []string{
				"",
				"Epoch",
				fmt.Sprintf("%d", proofEpoch)}),
			display.NewLineData(false, []string{
				"",
				"Round",
				fmt.Sprintf("%d", proofRound)}),
			display.NewLineData(false, []string{
				"",
				"Shard",
				fmt.Sprintf("%d", proofShard)}),
			display.NewLineData(false, []string{
				"",
				"Nonce",
				fmt.Sprintf("%d", proofNonce)}),
			display.NewLineData(true, []string{
				"",
				"IsStartOfEpoch",
				fmt.Sprintf("%t", isStartOfEpoch)}),
		)
	}

	return logLines
}

// checkProcessorParameters will check the input parameters values
func checkProcessorParameters(arguments ArgBaseProcessor) error {
	for key := range arguments.AccountsDB {
		if check.IfNil(arguments.AccountsDB[key]) {
			return process.ErrNilAccountsAdapter
		}
	}
	if check.IfNil(arguments.AccountsProposal) {
		return fmt.Errorf("%w for proposal", process.ErrNilAccountsAdapter)
	}
	if check.IfNil(arguments.DataComponents) {
		return process.ErrNilDataComponentsHolder
	}
	if check.IfNil(arguments.CoreComponents) {
		return process.ErrNilCoreComponentsHolder
	}
	if check.IfNil(arguments.BootstrapComponents) {
		return process.ErrNilBootstrapComponentsHolder
	}
	if check.IfNil(arguments.StatusComponents) {
		return process.ErrNilStatusComponentsHolder
	}
	if check.IfNil(arguments.ForkDetector) {
		return process.ErrNilForkDetector
	}
	if check.IfNil(arguments.CoreComponents.Hasher()) {
		return process.ErrNilHasher
	}
	if check.IfNil(arguments.CoreComponents.InternalMarshalizer()) {
		return process.ErrNilMarshalizer
	}
	if check.IfNil(arguments.DataComponents.StorageService()) {
		return process.ErrNilStorage
	}
	if check.IfNil(arguments.BootstrapComponents.ShardCoordinator()) {
		return process.ErrNilShardCoordinator
	}
	if check.IfNil(arguments.NodesCoordinator) {
		return process.ErrNilNodesCoordinator
	}
	if check.IfNil(arguments.CoreComponents.Uint64ByteSliceConverter()) {
		return process.ErrNilUint64Converter
	}
	if check.IfNil(arguments.RequestHandler) {
		return process.ErrNilRequestHandler
	}
	if check.IfNil(arguments.EpochStartTrigger) {
		return process.ErrNilEpochStartTrigger
	}
	if check.IfNil(arguments.CoreComponents.RoundHandler()) {
		return process.ErrNilRoundHandler
	}
	if check.IfNil(arguments.BootStorer) {
		return process.ErrNilStorage
	}
	if check.IfNil(arguments.BlockChainHook) {
		return process.ErrNilBlockChainHook
	}
	if check.IfNil(arguments.TxCoordinator) {
		return process.ErrNilTransactionCoordinator
	}
	if check.IfNil(arguments.HeaderValidator) {
		return process.ErrNilHeaderValidator
	}
	if check.IfNil(arguments.BlockTracker) {
		return process.ErrNilBlockTracker
	}
	if check.IfNil(arguments.FeeHandler) {
		return process.ErrNilEconomicsFeeHandler
	}
	if check.IfNil(arguments.DataComponents.Blockchain()) {
		return process.ErrNilBlockChain
	}
	if check.IfNil(arguments.BlockSizeThrottler) {
		return process.ErrNilBlockSizeThrottler
	}
	if check.IfNil(arguments.StatusComponents.OutportHandler()) {
		return process.ErrNilOutportHandler
	}
	if check.IfNil(arguments.HistoryRepository) {
		return process.ErrNilHistoryRepository
	}
	if check.IfNil(arguments.BootstrapComponents.HeaderIntegrityVerifier()) {
		return process.ErrNilHeaderIntegrityVerifier
	}
	if check.IfNil(arguments.CoreComponents.EpochNotifier()) {
		return process.ErrNilEpochNotifier
	}
	enableEpochsHandler := arguments.CoreComponents.EnableEpochsHandler()
	if check.IfNil(enableEpochsHandler) {
		return process.ErrNilEnableEpochsHandler
	}
	err := core.CheckHandlerCompatibility(enableEpochsHandler, []core.EnableEpochFlag{
		common.ScheduledMiniBlocksFlag,
		common.StakingV2Flag,
		common.CurrentRandomnessOnSortingFlag,
		common.AndromedaFlag,
	})
	if err != nil {
		return err
	}
	if check.IfNil(arguments.CoreComponents.EpochChangeGracePeriodHandler()) {
		return process.ErrNilEpochChangeGracePeriodHandler
	}
	if check.IfNil(arguments.CoreComponents.RoundNotifier()) {
		return process.ErrNilRoundNotifier
	}
	if check.IfNil(arguments.CoreComponents.EnableRoundsHandler()) {
		return process.ErrNilEnableRoundsHandler
	}
	if check.IfNil(arguments.StatusCoreComponents) {
		return process.ErrNilStatusCoreComponentsHolder
	}
	if check.IfNil(arguments.StatusCoreComponents.AppStatusHandler()) {
		return process.ErrNilAppStatusHandler
	}
	if check.IfNil(arguments.GasHandler) {
		return process.ErrNilGasHandler
	}
	if check.IfNil(arguments.CoreComponents.EconomicsData()) {
		return process.ErrNilEconomicsData
	}
	if check.IfNil(arguments.OutportDataProvider) {
		return process.ErrNilOutportDataProvider
	}
	if check.IfNil(arguments.ScheduledTxsExecutionHandler) {
		return process.ErrNilScheduledTxsExecutionHandler
	}
	if check.IfNil(arguments.BootstrapComponents.VersionedHeaderFactory()) {
		return process.ErrNilVersionedHeaderFactory
	}
	if check.IfNil(arguments.ProcessedMiniBlocksTracker) {
		return process.ErrNilProcessedMiniBlocksTracker
	}
	if check.IfNil(arguments.ReceiptsRepository) {
		return process.ErrNilReceiptsRepository
	}
	if check.IfNil(arguments.BlockProcessingCutoffHandler) {
		return process.ErrNilBlockProcessingCutoffHandler
	}
	if check.IfNil(arguments.ManagedPeersHolder) {
		return process.ErrNilManagedPeersHolder
	}
	if check.IfNil(arguments.SentSignaturesTracker) {
		return process.ErrNilSentSignatureTracker
	}
	if check.IfNil(arguments.StateAccessesCollector) {
		return process.ErrNilStateAccessesCollector
	}
	if check.IfNil(arguments.HeadersForBlock) {
		return process.ErrNilHeadersForBlock
	}
	if check.IfNil(arguments.DataComponents.Datapool()) {
		return process.ErrNilDataPoolHolder
	}
	if check.IfNil(arguments.DataComponents.Datapool().Headers()) {
		return process.ErrNilHeadersDataPool
	}
	if check.IfNil(arguments.ExecutionResultsInclusionEstimator) {
		return process.ErrNilExecutionResultsInclusionEstimator
	}
	if check.IfNil(arguments.ExecutionResultsTracker) {
		return process.ErrNilExecutionResultsTracker
	}
	if check.IfNil(arguments.MiniBlocksSelectionSession) {
		return process.ErrNilMiniBlocksSelectionSession
	}
	if check.IfNil(arguments.ExecutionResultsVerifier) {
		return process.ErrNilExecutionResultsVerifier
	}
	if check.IfNil(arguments.MissingDataResolver) {
		return process.ErrNilMissingDataResolver
	}
	if check.IfNil(arguments.GasComputation) {
		return process.ErrNilGasComputation
	}
	if check.IfNil(arguments.BlocksQueue) {
		return process.ErrNilBlocksQueue
	}

	return nil
}

func (bp *baseProcessor) createBlockStarted() error {
	bp.hdrsForCurrBlock.Reset()
	scheduledGasAndFees := bp.scheduledTxsExecutionHandler.GetScheduledGasAndFees()
	bp.txCoordinator.CreateBlockStarted()
	bp.feeHandler.CreateBlockStarted(scheduledGasAndFees)

	err := bp.txCoordinator.AddIntermediateTransactions(bp.scheduledTxsExecutionHandler.GetScheduledIntermediateTxs(), nil)
	if err != nil {
		return err
	}

	return nil
}

func (bp *baseProcessor) verifyFees(header data.HeaderHandler) error {
	if header.GetAccumulatedFees().Cmp(bp.feeHandler.GetAccumulatedFees()) != 0 {
		return process.ErrAccumulatedFeesDoNotMatch
	}
	if header.GetDeveloperFees().Cmp(bp.feeHandler.GetDeveloperFees()) != 0 {
		return process.ErrDeveloperFeesDoNotMatch
	}

	return nil
}

// TODO: remove bool parameter and give instead the set to sort
func (bp *baseProcessor) sortHeadersForCurrentBlockByNonce(usedInBlock bool) (map[uint32][]data.HeaderHandler, error) {
	hdrsForCurrentBlock, err := bp.hdrsForCurrBlock.ComputeHeadersForCurrentBlock(usedInBlock)
	if err != nil {
		return nil, err
	}

	// sort headers for each shard
	for _, hdrsForShard := range hdrsForCurrentBlock {
		process.SortHeadersByNonce(hdrsForShard)
	}

	return hdrsForCurrentBlock, nil
}

func (bp *baseProcessor) sortHeaderHashesForCurrentBlockByNonce(usedInBlock bool) (map[uint32][][]byte, error) {
	hdrsForCurrentBlockInfo, err := bp.hdrsForCurrBlock.ComputeHeadersForCurrentBlockInfo(usedInBlock)
	if err != nil {
		return nil, err
	}

	for _, hdrsForShard := range hdrsForCurrentBlockInfo {
		if len(hdrsForShard) > 1 {
			sort.Slice(hdrsForShard, func(i, j int) bool {
				return hdrsForShard[i].GetNonce() < hdrsForShard[j].GetNonce()
			})
		}
	}

	hdrsHashesForCurrentBlock := make(map[uint32][][]byte, len(hdrsForCurrentBlockInfo))
	for shardId, hdrsForShard := range hdrsForCurrentBlockInfo {
		for _, hdrForShard := range hdrsForShard {
			hdrsHashesForCurrentBlock[shardId] = append(hdrsHashesForCurrentBlock[shardId], hdrForShard.GetHash())
		}
	}

	return hdrsHashesForCurrentBlock, nil
}

func (bp *baseProcessor) createMiniBlockHeaderHandlers(
	body *block.Body,
	processedMiniBlocksDestMeInfo map[string]*processedMb.ProcessedMiniBlockInfo,
) (int, []data.MiniBlockHeaderHandler, error) {
	if len(body.MiniBlocks) == 0 {
		return 0, nil, nil
	}

	totalTxCount := 0
	miniBlockHeaderHandlers := make([]data.MiniBlockHeaderHandler, len(body.MiniBlocks))

	for i := 0; i < len(body.MiniBlocks); i++ {
		txCount := len(body.MiniBlocks[i].TxHashes)
		totalTxCount += txCount

		miniBlockHash, err := core.CalculateHash(bp.marshalizer, bp.hasher, body.MiniBlocks[i])
		if err != nil {
			return 0, nil, err
		}

		miniBlockHeaderHandlers[i] = &block.MiniBlockHeader{
			Hash:            miniBlockHash,
			SenderShardID:   body.MiniBlocks[i].SenderShardID,
			ReceiverShardID: body.MiniBlocks[i].ReceiverShardID,
			TxCount:         uint32(txCount),
			Type:            body.MiniBlocks[i].Type,
		}

		err = bp.setMiniBlockHeaderReservedField(body.MiniBlocks[i], miniBlockHeaderHandlers[i], processedMiniBlocksDestMeInfo)
		if err != nil {
			return 0, nil, err
		}
	}

	return totalTxCount, miniBlockHeaderHandlers, nil
}

func (bp *baseProcessor) setMiniBlockHeaderReservedField(
	miniBlock *block.MiniBlock,
	miniBlockHeaderHandler data.MiniBlockHeaderHandler,
	processedMiniBlocksDestMeInfo map[string]*processedMb.ProcessedMiniBlockInfo,
) error {
	if !bp.enableEpochsHandler.IsFlagEnabled(common.ScheduledMiniBlocksFlag) {
		return nil
	}

	err := bp.setIndexOfFirstTxProcessed(miniBlockHeaderHandler)
	if err != nil {
		return err
	}

	err = bp.setIndexOfLastTxProcessed(miniBlockHeaderHandler, processedMiniBlocksDestMeInfo)
	if err != nil {
		return err
	}

	notEmpty := len(miniBlock.TxHashes) > 0
	isScheduledMiniBlock := notEmpty && bp.scheduledTxsExecutionHandler.IsScheduledTx(miniBlock.TxHashes[0])
	if isScheduledMiniBlock {
		return bp.setProcessingTypeAndConstructionStateForScheduledMb(miniBlockHeaderHandler, processedMiniBlocksDestMeInfo)
	}

	return bp.setProcessingTypeAndConstructionStateForNormalMb(miniBlockHeaderHandler, processedMiniBlocksDestMeInfo)
}

func (bp *baseProcessor) setIndexOfFirstTxProcessed(miniBlockHeaderHandler data.MiniBlockHeaderHandler) error {
	processedMiniBlockInfo, _ := bp.processedMiniBlocksTracker.GetProcessedMiniBlockInfo(miniBlockHeaderHandler.GetHash())
	return miniBlockHeaderHandler.SetIndexOfFirstTxProcessed(processedMiniBlockInfo.IndexOfLastTxProcessed + 1)
}

func (bp *baseProcessor) setIndexOfLastTxProcessed(
	miniBlockHeaderHandler data.MiniBlockHeaderHandler,
	processedMiniBlocksDestMeInfo map[string]*processedMb.ProcessedMiniBlockInfo,
) error {
	processedMiniBlockInfo := processedMiniBlocksDestMeInfo[string(miniBlockHeaderHandler.GetHash())]
	if processedMiniBlockInfo != nil {
		return miniBlockHeaderHandler.SetIndexOfLastTxProcessed(processedMiniBlockInfo.IndexOfLastTxProcessed)
	}

	return miniBlockHeaderHandler.SetIndexOfLastTxProcessed(int32(miniBlockHeaderHandler.GetTxCount()) - 1)
}

func (bp *baseProcessor) setProcessingTypeAndConstructionStateForScheduledMb(
	miniBlockHeaderHandler data.MiniBlockHeaderHandler,
	processedMiniBlocksDestMeInfo map[string]*processedMb.ProcessedMiniBlockInfo,
) error {
	err := miniBlockHeaderHandler.SetProcessingType(int32(block.Scheduled))
	if err != nil {
		return err
	}

	if miniBlockHeaderHandler.GetSenderShardID() == bp.shardCoordinator.SelfId() {
		err = miniBlockHeaderHandler.SetConstructionState(int32(block.Proposed))
		if err != nil {
			return err
		}
	} else {
		constructionState := getConstructionState(miniBlockHeaderHandler, processedMiniBlocksDestMeInfo)
		err = miniBlockHeaderHandler.SetConstructionState(constructionState)
		if err != nil {
			return err
		}
	}
	return nil
}

func (bp *baseProcessor) setProcessingTypeAndConstructionStateForNormalMb(
	miniBlockHeaderHandler data.MiniBlockHeaderHandler,
	processedMiniBlocksDestMeInfo map[string]*processedMb.ProcessedMiniBlockInfo,
) error {
	if bp.scheduledTxsExecutionHandler.IsMiniBlockExecuted(miniBlockHeaderHandler.GetHash()) {
		err := miniBlockHeaderHandler.SetProcessingType(int32(block.Processed))
		if err != nil {
			return err
		}
	} else {
		err := miniBlockHeaderHandler.SetProcessingType(int32(block.Normal))
		if err != nil {
			return err
		}
	}

	constructionState := getConstructionState(miniBlockHeaderHandler, processedMiniBlocksDestMeInfo)
	err := miniBlockHeaderHandler.SetConstructionState(constructionState)
	if err != nil {
		return err
	}

	return nil
}

func getConstructionState(
	miniBlockHeaderHandler data.MiniBlockHeaderHandler,
	processedMiniBlocksDestMeInfo map[string]*processedMb.ProcessedMiniBlockInfo,
) int32 {
	constructionState := int32(block.Final)
	if isPartiallyExecuted(miniBlockHeaderHandler, processedMiniBlocksDestMeInfo) {
		constructionState = int32(block.PartialExecuted)
	}

	return constructionState
}

func isPartiallyExecuted(
	miniBlockHeaderHandler data.MiniBlockHeaderHandler,
	processedMiniBlocksDestMeInfo map[string]*processedMb.ProcessedMiniBlockInfo,
) bool {
	processedMiniBlockInfo := processedMiniBlocksDestMeInfo[string(miniBlockHeaderHandler.GetHash())]
	return processedMiniBlockInfo != nil && !processedMiniBlockInfo.FullyProcessed
}

// check if header has the same mini blocks as presented in body
func (bp *baseProcessor) checkHeaderBodyCorrelationProposal(miniBlockHeaders []data.MiniBlockHeaderHandler, body *block.Body) error {
	if len(miniBlockHeaders) != len(body.MiniBlocks) {
		return process.ErrHeaderBodyMismatch
	}

	var mbHdr data.MiniBlockHeaderHandler
	var miniBlock *block.MiniBlock
	for i := 0; i < len(body.MiniBlocks); i++ {
		miniBlock = body.MiniBlocks[i]
		mbHdr = miniBlockHeaders[i]
		if miniBlock == nil {
			return process.ErrNilMiniBlock
		}
		if mbHdr == nil {
			return process.ErrNilMiniBlockHeader
		}

		mbHash, err := core.CalculateHash(bp.marshalizer, bp.hasher, miniBlock)
		if err != nil {
			return err
		}

		err = checkMiniBlockWithMiniBlockHeader(mbHash, mbHdr, miniBlock)
		if err != nil {
			return err
		}
	}

	return bp.checkMiniBlocksConstructionProposal(miniBlockHeaders)
}

func (bp *baseProcessor) checkMiniBlocksConstructionProposal(miniBlockHeaders []data.MiniBlockHeaderHandler) error {
	for i := 0; i < len(miniBlockHeaders); i++ {
		// for Supernova all miniBlocks not part of an execution result need to have construction state Proposed
		if miniBlockHeaders[i].GetConstructionState() != int32(block.Proposed) {
			return process.ErrWrongMiniBlockConstructionState
		}
		if miniBlockHeaders[i].GetProcessingType() != int32(block.Normal) {
			return process.ErrWrongMiniBlockProcessingType
		}
	}
	return nil
}

func checkMiniBlockWithMiniBlockHeader(mbHash []byte, mbHdr data.MiniBlockHeaderHandler, miniBlock *block.MiniBlock) error {
	if !bytes.Equal(mbHash, mbHdr.GetHash()) {
		return process.ErrHeaderBodyMismatch
	}

	if mbHdr.GetTxCount() != uint32(len(miniBlock.TxHashes)) {
		return process.ErrHeaderBodyMismatch
	}

	if mbHdr.GetReceiverShardID() != miniBlock.ReceiverShardID {
		return fmt.Errorf("%w: different mb receiver shard ID", process.ErrHeaderBodyMismatch)
	}

	if mbHdr.GetSenderShardID() != miniBlock.SenderShardID {
		return fmt.Errorf("%w: different mb sender shard ID", process.ErrHeaderBodyMismatch)
	}
	return nil
}

// check if header has the same mini blocks as presented in body
func (bp *baseProcessor) checkHeaderBodyCorrelation(miniBlockHeaders []data.MiniBlockHeaderHandler, body *block.Body) error {
	if len(miniBlockHeaders) != len(body.MiniBlocks) {
		return process.ErrHeaderBodyMismatch
	}

	var mbHdr data.MiniBlockHeaderHandler
	var miniBlock *block.MiniBlock
	var mbHash []byte
	var err error
	for i := 0; i < len(body.MiniBlocks); i++ {
		miniBlock = body.MiniBlocks[i]
		mbHdr = miniBlockHeaders[i]
		if miniBlock == nil {
			return process.ErrNilMiniBlock
		}

		mbHash, err = core.CalculateHash(bp.marshalizer, bp.hasher, miniBlock)
		if err != nil {
			return err
		}

		err = checkMiniBlockWithMiniBlockHeader(mbHash, mbHdr, miniBlock)
		if err != nil {
			return err
		}

		err = process.CheckIfIndexesAreOutOfBound(mbHdr.GetIndexOfFirstTxProcessed(), mbHdr.GetIndexOfLastTxProcessed(), miniBlock)
		if err != nil {
			return err
		}
		err = checkConstructionStateAndIndexesCorrectness(mbHdr)
		if err != nil {
			return err
		}
	}

	return nil
}

func checkConstructionStateAndIndexesCorrectness(mbh data.MiniBlockHeaderHandler) error {
	if mbh.GetConstructionState() == int32(block.PartialExecuted) && mbh.GetIndexOfLastTxProcessed() == int32(mbh.GetTxCount())-1 {
		return process.ErrIndexDoesNotMatchWithPartialExecutedMiniBlock

	}
	if mbh.GetConstructionState() != int32(block.PartialExecuted) && mbh.GetIndexOfLastTxProcessed() != int32(mbh.GetTxCount())-1 {
		return process.ErrIndexDoesNotMatchWithFullyExecutedMiniBlock
	}

	return nil
}

func (bp *baseProcessor) checkScheduledMiniBlocksValidity(headerHandler data.HeaderHandler) error {
	if !bp.enableEpochsHandler.IsFlagEnabled(common.ScheduledMiniBlocksFlag) {
		return nil
	}

	scheduledMiniBlocks := bp.scheduledTxsExecutionHandler.GetScheduledMiniBlocks()
	if len(scheduledMiniBlocks) > len(headerHandler.GetMiniBlockHeadersHashes()) {
		log.Debug("baseProcessor.checkScheduledMiniBlocksValidity", "num mbs scheduled", len(scheduledMiniBlocks), "num mbs received", len(headerHandler.GetMiniBlockHeadersHashes()))
		return process.ErrScheduledMiniBlocksMismatch
	}

	for index, scheduledMiniBlock := range scheduledMiniBlocks {
		scheduledMiniBlockHash, err := core.CalculateHash(bp.marshalizer, bp.hasher, scheduledMiniBlock)
		if err != nil {
			return err
		}

		if !bytes.Equal(scheduledMiniBlockHash, headerHandler.GetMiniBlockHeadersHashes()[index]) {
			log.Debug("baseProcessor.checkScheduledMiniBlocksValidity", "index", index, "scheduled mb hash", scheduledMiniBlockHash, "received mb hash", headerHandler.GetMiniBlockHeadersHashes()[index])
			return process.ErrScheduledMiniBlocksMismatch
		}
	}

	return nil
}

func (bp *baseProcessor) requestHeaderByShardAndNonce(shardID uint32, nonce uint64) {
	if shardID == core.MetachainShardId {
		bp.requestHandler.RequestMetaHeaderByNonce(nonce)
	} else {
		bp.requestHandler.RequestShardHeaderByNonce(shardID, nonce)
	}
}

func (bp *baseProcessor) cleanExecutionResultsFromTracker(header data.HeaderHandler) error {
	return bp.executionResultsTracker.CleanConfirmedExecutionResults(header)
}

func (bp *baseProcessor) cleanupPools(headerHandler data.HeaderHandler) {
	noncesToPrevFinal := bp.getNoncesToFinal(headerHandler) + 1
	bp.cleanupBlockTrackerPools(noncesToPrevFinal)

	highestPrevFinalBlockNonce := bp.forkDetector.GetHighestFinalBlockNonce()
	if highestPrevFinalBlockNonce > 0 {
		highestPrevFinalBlockNonce--
	}

	bp.removeHeadersBehindNonceFromPools(
		true,
		bp.shardCoordinator.SelfId(),
		highestPrevFinalBlockNonce,
	)

	if common.IsFlagEnabledAfterEpochsStartBlock(headerHandler, bp.enableEpochsHandler, common.AndromedaFlag) {
		err := bp.dataPool.Proofs().CleanupProofsBehindNonce(bp.shardCoordinator.SelfId(), highestPrevFinalBlockNonce)
		if err != nil {
			log.Warn("failed to cleanup notarized proofs behind nonce",
				"nonce", noncesToPrevFinal,
				"shardID", bp.shardCoordinator.SelfId(),
				"error", err)
		}
	}

	if bp.shardCoordinator.SelfId() == core.MetachainShardId {
		for shardID := uint32(0); shardID < bp.shardCoordinator.NumberOfShards(); shardID++ {
			bp.cleanupPoolsForCrossShard(shardID, noncesToPrevFinal)
		}
	} else {
		bp.cleanupPoolsForCrossShard(core.MetachainShardId, noncesToPrevFinal)
	}

	for _, executionResult := range headerHandler.GetExecutionResultsHandlers() {
		executionResultHeaderHash := executionResult.GetHeaderHash()
		// cleanup all intra shard miniblocks
		bp.dataPool.MiniBlocks().Remove(executionResultHeaderHash)
		// cleanup all log events
		bp.dataPool.PostProcessTransactions().Remove(common.PrepareLogEventsKey(executionResultHeaderHash))
	}
}

func (bp *baseProcessor) cleanupPoolsForCrossShard(
	shardID uint32,
	noncesToPrevFinal uint64,
) {
	crossNotarizedHeader, _, err := bp.blockTracker.GetCrossNotarizedHeader(shardID, noncesToPrevFinal)
	if err != nil {
		displayCleanupErrorMessage("cleanupPoolsForCrossShard",
			shardID,
			noncesToPrevFinal,
			err)
		return
	}

	crossNotarizedHeaderNonce := common.GetLastExecutionResultNonce(crossNotarizedHeader)

	bp.removeHeadersBehindNonceFromPools(
		false,
		shardID,
		crossNotarizedHeaderNonce,
	)

	if common.IsFlagEnabledAfterEpochsStartBlock(crossNotarizedHeader, bp.enableEpochsHandler, common.AndromedaFlag) {
		err = bp.dataPool.Proofs().CleanupProofsBehindNonce(shardID, noncesToPrevFinal)
		if err != nil {
			log.Warn("failed to cleanup notarized proofs behind nonce",
				"nonce", noncesToPrevFinal,
				"shardID", shardID,
				"error", err)
		}
	}
}

func (bp *baseProcessor) removeHeadersBehindNonceFromPools(
	shouldRemoveBlockBody bool,
	shardId uint32,
	nonce uint64,
) {
	if nonce <= 1 {
		return
	}

	headersPool := bp.dataPool.Headers()
	nonces := headersPool.Nonces(shardId)
	for _, nonceFromCache := range nonces {
		if nonceFromCache >= nonce {
			continue
		}

		if shouldRemoveBlockBody {
			bp.removeBlocksBody(nonceFromCache, shardId)
		}

		headersPool.RemoveHeaderByNonceAndShardId(nonceFromCache, shardId)
	}
}

func (bp *baseProcessor) removeBlocksBody(nonce uint64, shardId uint32) {
	headersPool := bp.dataPool.Headers()
	headers, _, err := headersPool.GetHeadersByNonceAndShardId(nonce, shardId)
	if err != nil {
		return
	}

	for _, header := range headers {
		errNotCritical := bp.removeBlockBodyOfHeader(header)
		if errNotCritical != nil {
			log.Debug("RemoveBlockDataFromPool", "error", errNotCritical.Error())
		}
	}
}

func (bp *baseProcessor) removeBlockBodyOfHeader(headerHandler data.HeaderHandler) error {
	bodyHandler, err := bp.requestBlockBodyHandler.GetBlockBodyFromPool(headerHandler)
	if err != nil {
		return err
	}

	return bp.removeBlockDataFromPools(headerHandler, bodyHandler)
}

func (bp *baseProcessor) removeBlockDataFromPools(headerHandler data.HeaderHandler, bodyHandler data.BodyHandler) error {
	body, ok := bodyHandler.(*block.Body)
	if !ok {
		return process.ErrWrongTypeAssertion
	}

	err := bp.txCoordinator.RemoveBlockDataFromPool(body)
	if err != nil {
		return err
	}

	err = bp.blockProcessor.removeStartOfEpochBlockDataFromPools(headerHandler, bodyHandler)
	if err != nil {
		return err
	}

	return nil
}

func (bp *baseProcessor) removeTxsFromPools(header data.HeaderHandler, body *block.Body) error {
	newBody, err := bp.getFinalMiniBlocks(header, body)
	if err != nil {
		return err
	}

	return bp.txCoordinator.RemoveTxsFromPool(newBody)
}

func (bp *baseProcessor) getFinalMiniBlocks(header data.HeaderHandler, body *block.Body) (*block.Body, error) {
	if header.IsHeaderV3() {
		return bp.getFinalMiniBlocksFromExecutionResults(header)
	}

	if !bp.enableEpochsHandler.IsFlagEnabled(common.ScheduledMiniBlocksFlag) {
		return body, nil
	}

	var miniBlocks block.MiniBlockSlice

	if len(body.MiniBlocks) != len(header.GetMiniBlockHeaderHandlers()) {
		log.Warn("baseProcessor.getFinalMiniBlocks: num of mini blocks and mini blocks headers does not match", "num of mb", len(body.MiniBlocks), "num of mbh", len(header.GetMiniBlockHeaderHandlers()))
		return nil, process.ErrNumOfMiniBlocksAndMiniBlocksHeadersMismatch
	}

	for index, miniBlock := range body.MiniBlocks {
		miniBlockHeader := header.GetMiniBlockHeaderHandlers()[index]
		if !miniBlockHeader.IsFinal() {
			log.Debug("shardProcessor.getFinalMiniBlocks: do not remove from pool / broadcast mini block which is not final", "mb hash", miniBlockHeader.GetHash())
			continue
		}

		miniBlocks = append(miniBlocks, miniBlock)
	}

	return &block.Body{MiniBlocks: miniBlocks}, nil
}

func (bp *baseProcessor) getFinalMiniBlocksFromExecutionResults(
	header data.HeaderHandler,
) (*block.Body, error) {
	var miniBlocks block.MiniBlockSlice

	baseExecutionResults := header.GetExecutionResultsHandlers()
	if len(baseExecutionResults) == 0 {
		return &block.Body{}, nil
	}

	executedMiniBlocksCache := bp.dataPool.ExecutedMiniBlocks()
	for _, baseExecutionResult := range baseExecutionResults {
		miniBlockHeaderHandlers, err := common.GetMiniBlocksHeaderHandlersFromExecResult(baseExecutionResult)
		if err != nil {
			return nil, err
		}

		for _, miniBlockHeaderHandler := range miniBlockHeaderHandlers {
			mbHash := miniBlockHeaderHandler.GetHash()
			cachedMiniBlock, found := executedMiniBlocksCache.Get(mbHash)
			if !found {
				log.Warn("mini block from execution result not cached after execution",
					"mini block hash", mbHash)
				return nil, process.ErrMissingMiniBlock
			}

			cachedMiniBlockBytes := cachedMiniBlock.([]byte)

			var miniBlock *block.MiniBlock
			err = bp.marshalizer.Unmarshal(&miniBlock, cachedMiniBlockBytes)
			if err != nil {
				return nil, err
			}

			miniBlocks = append(miniBlocks, miniBlock)
		}
	}

	return &block.Body{MiniBlocks: miniBlocks}, nil
}

func (bp *baseProcessor) cleanupBlockTrackerPools(noncesToPrevFinal uint64) {
	bp.cleanupBlockTrackerPoolsForShard(bp.shardCoordinator.SelfId(), noncesToPrevFinal)

	if bp.shardCoordinator.SelfId() == core.MetachainShardId {
		for shardID := uint32(0); shardID < bp.shardCoordinator.NumberOfShards(); shardID++ {
			bp.cleanupBlockTrackerPoolsForShard(shardID, noncesToPrevFinal)
		}
	} else {
		bp.cleanupBlockTrackerPoolsForShard(core.MetachainShardId, noncesToPrevFinal)
	}
}

func (bp *baseProcessor) cleanupBlockTrackerPoolsForShard(shardID uint32, noncesToPrevFinal uint64) {
	selfNotarizedHeader, _, errSelfNotarized := bp.blockTracker.GetSelfNotarizedHeader(shardID, noncesToPrevFinal)
	if errSelfNotarized != nil {
		displayCleanupErrorMessage("cleanupBlockTrackerPoolsForShard.GetSelfNotarizedHeader",
			shardID,
			noncesToPrevFinal,
			errSelfNotarized)
		return
	}

	selfNotarizedNonce := common.GetLastExecutionResultNonce(selfNotarizedHeader)

	crossNotarizedNonce := uint64(0)
	if shardID != bp.shardCoordinator.SelfId() {
		crossNotarizedHeader, _, errCrossNotarized := bp.blockTracker.GetCrossNotarizedHeader(shardID, noncesToPrevFinal)
		if errCrossNotarized != nil {
			displayCleanupErrorMessage("cleanupBlockTrackerPoolsForShard.GetCrossNotarizedHeader",
				shardID,
				noncesToPrevFinal,
				errCrossNotarized)
			return
		}

		crossNotarizedNonce = common.GetLastExecutionResultNonce(crossNotarizedHeader)
	}

	bp.blockTracker.CleanupHeadersBehindNonce(
		shardID,
		selfNotarizedNonce,
		crossNotarizedNonce,
	)

	log.Trace("cleanupBlockTrackerPoolsForShard.CleanupHeadersBehindNonce",
		"shard", shardID,
		"self notarized nonce", selfNotarizedNonce,
		"cross notarized nonce", crossNotarizedNonce,
		"nonces to previous final", noncesToPrevFinal)
}

func (bp *baseProcessor) prepareDataForBootStorer(args bootStorerDataArgs) {
	lastCrossNotarizedHeaders := bp.getLastCrossNotarizedHeaders()

	bootData := bootstrapStorage.BootstrapData{
		LastHeader:                 args.headerInfo,
		LastCrossNotarizedHeaders:  lastCrossNotarizedHeaders,
		LastSelfNotarizedHeaders:   args.lastSelfNotarizedHeaders,
		PendingMiniBlocks:          args.pendingMiniBlocks,
		ProcessedMiniBlocks:        args.processedMiniBlocks,
		HighestFinalBlockNonce:     args.highestFinalBlockNonce,
		NodesCoordinatorConfigKey:  args.nodesCoordinatorConfigKey,
		EpochStartTriggerConfigKey: args.epochStartTriggerConfigKey,
	}

	startTime := time.Now()

	err := bp.bootStorer.Put(int64(args.round), bootData)
	if err != nil {
		logging.LogErrAsWarnExceptAsDebugIfClosingError(log, err,
			"cannot save boot data in storage",
			"err", err)
	}

	elapsedTime := time.Since(startTime)
	if elapsedTime >= common.PutInStorerMaxTime {
		log.Warn("saveDataForBootStorer", "elapsed time", elapsedTime)
	}
}

func (bp *baseProcessor) getLastCrossNotarizedHeaders() []bootstrapStorage.BootstrapHeaderInfo {
	lastCrossNotarizedHeaders := make([]bootstrapStorage.BootstrapHeaderInfo, 0, bp.shardCoordinator.NumberOfShards()+1)

	for shardID := uint32(0); shardID < bp.shardCoordinator.NumberOfShards(); shardID++ {
		bootstrapHeaderInfo := bp.getLastCrossNotarizedHeadersForShard(shardID)
		if bootstrapHeaderInfo != nil {
			lastCrossNotarizedHeaders = append(lastCrossNotarizedHeaders, *bootstrapHeaderInfo)
		}
	}

	bootstrapHeaderInfo := bp.getLastCrossNotarizedHeadersForShard(core.MetachainShardId)
	if bootstrapHeaderInfo != nil {
		lastCrossNotarizedHeaders = append(lastCrossNotarizedHeaders, *bootstrapHeaderInfo)
	}

	if len(lastCrossNotarizedHeaders) == 0 {
		return nil
	}

	return trimSliceBootstrapHeaderInfo(lastCrossNotarizedHeaders)
}

func (bp *baseProcessor) getLastCrossNotarizedHeadersForShard(shardID uint32) *bootstrapStorage.BootstrapHeaderInfo {
	lastCrossNotarizedHeader, lastCrossNotarizedHeaderHash, err := bp.blockTracker.GetLastCrossNotarizedHeader(shardID)
	if err != nil {
		log.Warn("getLastCrossNotarizedHeadersForShard",
			"shard", shardID,
			"error", err.Error())
		return nil
	}

	if lastCrossNotarizedHeader.GetNonce() == 0 {
		return nil
	}

	headerInfo := &bootstrapStorage.BootstrapHeaderInfo{
		ShardId: lastCrossNotarizedHeader.GetShardID(),
		Nonce:   lastCrossNotarizedHeader.GetNonce(),
		Hash:    lastCrossNotarizedHeaderHash,
	}

	return headerInfo
}

func (bp *baseProcessor) getLastSelfNotarizedHeaders() []bootstrapStorage.BootstrapHeaderInfo {
	lastSelfNotarizedHeaders := make([]bootstrapStorage.BootstrapHeaderInfo, 0, bp.shardCoordinator.NumberOfShards()+1)

	for shardID := uint32(0); shardID < bp.shardCoordinator.NumberOfShards(); shardID++ {
		bootstrapHeaderInfo := bp.getLastSelfNotarizedHeadersForShard(shardID)
		if bootstrapHeaderInfo != nil {
			lastSelfNotarizedHeaders = append(lastSelfNotarizedHeaders, *bootstrapHeaderInfo)
		}
	}

	bootstrapHeaderInfo := bp.getLastSelfNotarizedHeadersForShard(core.MetachainShardId)
	if bootstrapHeaderInfo != nil {
		lastSelfNotarizedHeaders = append(lastSelfNotarizedHeaders, *bootstrapHeaderInfo)
	}

	if len(lastSelfNotarizedHeaders) == 0 {
		return nil
	}

	return trimSliceBootstrapHeaderInfo(lastSelfNotarizedHeaders)
}

func (bp *baseProcessor) getLastSelfNotarizedHeadersForShard(shardID uint32) *bootstrapStorage.BootstrapHeaderInfo {
	lastSelfNotarizedHeader, lastSelfNotarizedHeaderHash, err := bp.blockTracker.GetLastSelfNotarizedHeader(shardID)
	if err != nil {
		log.Warn("getLastSelfNotarizedHeadersForShard",
			"shard", shardID,
			"error", err.Error())
		return nil
	}

	if lastSelfNotarizedHeader.GetNonce() == 0 {
		return nil
	}

	headerInfo := &bootstrapStorage.BootstrapHeaderInfo{
		ShardId: lastSelfNotarizedHeader.GetShardID(),
		Nonce:   lastSelfNotarizedHeader.GetNonce(),
		Hash:    lastSelfNotarizedHeaderHash,
	}

	return headerInfo
}

func deleteSelfReceiptsMiniBlocks(body *block.Body) *block.Body {
	newBody := &block.Body{}
	for _, mb := range body.MiniBlocks {
		isInShardUnsignedMB := mb.ReceiverShardID == mb.SenderShardID &&
			(mb.Type == block.ReceiptBlock || mb.Type == block.SmartContractResultBlock)
		if isInShardUnsignedMB {
			continue
		}

		newBody.MiniBlocks = append(newBody.MiniBlocks, mb)
	}

	return newBody
}

func (bp *baseProcessor) getNoncesToFinal(headerHandler data.HeaderHandler) uint64 {
	currentBlockNonce := bp.genesisNonce
	if !check.IfNil(headerHandler) {
		currentBlockNonce = headerHandler.GetNonce()
	}

	noncesToFinal := uint64(0)
	finalBlockNonce := bp.getFinalBlockNonce(headerHandler)
	if currentBlockNonce > finalBlockNonce {
		noncesToFinal = currentBlockNonce - finalBlockNonce
	}

	return noncesToFinal
}

func (bp *baseProcessor) getFinalBlockNonce(
	headerHandler data.HeaderHandler,
) uint64 {
	finalBlockNonce := bp.forkDetector.GetHighestFinalBlockNonce()
	if !headerHandler.IsHeaderV3() {
		return finalBlockNonce
	}

	finalHeaderHandler, err := bp.dataPool.Headers().GetHeaderByHash(bp.forkDetector.GetHighestFinalBlockHash())
	if err != nil {
		return finalBlockNonce
	}

	if !finalHeaderHandler.IsHeaderV3() {
		return finalHeaderHandler.GetNonce()
	}

	return common.GetLastExecutionResultNonce(finalHeaderHandler)
}

// DecodeBlockBody method decodes block body from a given byte array
func (bp *baseProcessor) DecodeBlockBody(dta []byte) data.BodyHandler {
	body := &block.Body{}
	if dta == nil {
		return body
	}

	err := bp.marshalizer.Unmarshal(body, dta)
	if err != nil {
		log.Debug("DecodeBlockBody.Unmarshal", "error", err.Error())
		return nil
	}

	return body
}

func (bp *baseProcessor) saveBody(body *block.Body, header data.HeaderHandler, headerHash []byte) {
	startTime := time.Now()

	bp.txCoordinator.SaveTxsToStorage(body)
	log.Trace("saveBody.SaveTxsToStorage", "time", time.Since(startTime))

	var errNotCritical error
	var marshalizedMiniBlock []byte
	for i := 0; i < len(body.MiniBlocks); i++ {
		marshalizedMiniBlock, errNotCritical = bp.marshalizer.Marshal(body.MiniBlocks[i])
		if errNotCritical != nil {
			log.Warn("saveBody.Marshal", "error", errNotCritical.Error())
			continue
		}

		miniBlockHash := bp.hasher.Compute(string(marshalizedMiniBlock))
		errNotCritical = bp.store.Put(dataRetriever.MiniBlockUnit, miniBlockHash, marshalizedMiniBlock)
		if errNotCritical != nil {
			logging.LogErrAsWarnExceptAsDebugIfClosingError(log, errNotCritical,
				"saveBody.Put -> MiniBlockUnit",
				"err", errNotCritical)
		}
		log.Trace("saveBody.Put -> MiniBlockUnit", "time", time.Since(startTime), "hash", miniBlockHash)
	}

	if !header.IsHeaderV3() {
		errNotCritical = bp.saveReceiptsForHeader(header, headerHash)
		logging.LogErrAsWarnExceptAsDebugIfClosingError(log, errNotCritical,
			"saveBody(), error on receiptsRepository.SaveReceipts()",
			"err", errNotCritical)
	}

	bp.scheduledTxsExecutionHandler.SaveStateIfNeeded(headerHash)

	elapsedTime := time.Since(startTime)
	if elapsedTime >= common.PutInStorerMaxTime {
		log.Warn("saveBody", "elapsed time", elapsedTime)
	}
}

func (bp *baseProcessor) saveShardHeader(header data.HeaderHandler, headerHash []byte, marshalizedHeader []byte) {
	startTime := time.Now()

	nonceToByteSlice := bp.uint64Converter.ToByteSlice(header.GetNonce())
	hdrNonceHashDataUnit := dataRetriever.GetHdrNonceHashDataUnit(header.GetShardID())

	errNotCritical := bp.store.Put(hdrNonceHashDataUnit, nonceToByteSlice, headerHash)
	if errNotCritical != nil {
		logging.LogErrAsWarnExceptAsDebugIfClosingError(log, errNotCritical,
			fmt.Sprintf("saveHeader.Put -> ShardHdrNonceHashDataUnit_%d", header.GetShardID()),
			"err", errNotCritical)
	}

	errNotCritical = bp.store.Put(dataRetriever.BlockHeaderUnit, headerHash, marshalizedHeader)
	if errNotCritical != nil {
		logging.LogErrAsWarnExceptAsDebugIfClosingError(log, errNotCritical,
			"saveHeader.Put -> BlockHeaderUnit",
			"err", errNotCritical)
	}

	bp.saveProof(headerHash, header)

	elapsedTime := time.Since(startTime)
	if elapsedTime >= common.PutInStorerMaxTime {
		log.Warn("saveShardHeader", "elapsed time", elapsedTime)
	}
}

func (bp *baseProcessor) saveMetaHeader(header data.HeaderHandler, headerHash []byte, marshalizedHeader []byte) {
	startTime := time.Now()

	nonceToByteSlice := bp.uint64Converter.ToByteSlice(header.GetNonce())

	errNotCritical := bp.store.Put(dataRetriever.MetaHdrNonceHashDataUnit, nonceToByteSlice, headerHash)
	if errNotCritical != nil {
		logging.LogErrAsWarnExceptAsDebugIfClosingError(log, errNotCritical,
			"saveMetaHeader.Put -> MetaHdrNonceHashDataUnit",
			"err", errNotCritical)
	}

	errNotCritical = bp.store.Put(dataRetriever.MetaBlockUnit, headerHash, marshalizedHeader)
	if errNotCritical != nil {
		logging.LogErrAsWarnExceptAsDebugIfClosingError(log, errNotCritical,
			"saveMetaHeader.Put -> MetaBlockUnit",
			"err", errNotCritical)
	}

	bp.saveProof(headerHash, header)

	elapsedTime := time.Since(startTime)
	if elapsedTime >= common.PutInStorerMaxTime {
		log.Warn("saveMetaHeader", "elapsed time", elapsedTime)
	}
}

func (bp *baseProcessor) saveProof(
	hash []byte,
	header data.HeaderHandler,
) {
	if !common.IsProofsFlagEnabledForHeader(bp.enableEpochsHandler, header) {
		return
	}

	proof, err := bp.proofsPool.GetProof(header.GetShardID(), hash)
	if err != nil {
		log.Error("could not find proof for header",
			"hash", hex.EncodeToString(hash),
			"shard", header.GetShardID(),
		)
		return
	}
	marshalledProof, errNotCritical := bp.marshalizer.Marshal(proof)
	if errNotCritical != nil {
		logging.LogErrAsWarnExceptAsDebugIfClosingError(log, errNotCritical,
			"saveProof.Marshal proof",
			"err", errNotCritical)
		return
	}

	errNotCritical = bp.store.Put(dataRetriever.ProofsUnit, proof.GetHeaderHash(), marshalledProof)
	if errNotCritical != nil {
		logging.LogErrAsWarnExceptAsDebugIfClosingError(log, errNotCritical,
			"saveProof.Put -> ProofsUnit",
			"err", errNotCritical)
	}

	log.Trace("saved proof to storage", "hash", hash)
}

func getLastSelfNotarizedHeaderByItself(chainHandler data.ChainHandler) (data.HeaderHandler, []byte) {
	currentHeader := chainHandler.GetCurrentBlockHeader()
	if check.IfNil(currentHeader) {
		return chainHandler.GetGenesisHeader(), chainHandler.GetGenesisHeaderHash()
	}

	currentBlockHash := chainHandler.GetCurrentBlockHeaderHash()

	return currentHeader, currentBlockHash
}

func (bp *baseProcessor) setFinalizedHeaderHashInIndexer(hdrHash []byte) {
	log.Debug("baseProcessor.setFinalizedHeaderHashInIndexer", "finalized header hash", hdrHash)

	bp.outportHandler.FinalizedBlock(&outportcore.FinalizedBlock{ShardID: bp.shardCoordinator.SelfId(), HeaderHash: hdrHash})
}

func (bp *baseProcessor) updateStateStorage(
	finalHeader data.HeaderHandler,
	currRootHash []byte,
	prevRootHash []byte,
	accounts state.AccountsAdapter,
) {
	if !accounts.IsPruningEnabled() {
		return
	}

	if bytes.Equal(prevRootHash, currRootHash) {
		return
	}

	accounts.CancelPrune(prevRootHash, state.NewRoot)
	accounts.PruneTrie(prevRootHash, state.OldRoot, bp.getPruningHandler(finalHeader.GetNonce()))
}

// RevertCurrentBlock reverts the current block for cleanup failed process
func (bp *baseProcessor) RevertCurrentBlock(headerHandler data.HeaderHandler) {
	bp.revertAccountState()
	bp.revertScheduledInfo()
	bp.revertCurrentBlockV3(headerHandler)
}

func (bp *baseProcessor) revertCurrentBlockV3(headerHandler data.HeaderHandler) {
	if check.IfNil(headerHandler) || !headerHandler.IsHeaderV3() {
		return
	}

	headerNonce := headerHandler.GetNonce()
	bp.blocksQueue.RemoveAtNonceAndHigher(headerNonce)
}

func (bp *baseProcessor) revertAccountState() {
	for key := range bp.accountsDB {
		err := bp.accountsDB[key].RevertToSnapshot(0)
		if err != nil {
			log.Debug("RevertToSnapshot", "error", err.Error())
		}
	}
}

func (bp *baseProcessor) revertScheduledInfo() {
	header, headerHash := bp.getLastCommittedHeaderAndHash()
	if header.IsHeaderV3() {
		// v3 headers don't have scheduled info
		return
	}

	err := bp.scheduledTxsExecutionHandler.RollBackToBlock(headerHash)
	if err != nil {
		log.Trace("baseProcessor.revertScheduledInfo", "error", err.Error())
		scheduledInfo := &process.ScheduledInfo{
			RootHash:        header.GetRootHash(),
			IntermediateTxs: make(map[block.Type][]data.TransactionHandler),
			GasAndFees:      process.GetZeroGasAndFees(),
			MiniBlocks:      make(block.MiniBlockSlice, 0),
		}
		bp.scheduledTxsExecutionHandler.SetScheduledInfo(scheduledInfo)
	}
}

func (bp *baseProcessor) getLastCommittedHeaderAndHash() (data.HeaderHandler, []byte) {
	headerHandler := bp.blockChain.GetCurrentBlockHeader()
	headerHash := bp.blockChain.GetCurrentBlockHeaderHash()
	if check.IfNil(headerHandler) {
		headerHandler = bp.blockChain.GetGenesisHeader()
		headerHash = bp.blockChain.GetGenesisHeaderHash()
	}

	return headerHandler, headerHash
}

// GetAccountsDBSnapshot returns the account snapshot
func (bp *baseProcessor) GetAccountsDBSnapshot() map[state.AccountsDbIdentifier]int {
	snapshots := make(map[state.AccountsDbIdentifier]int)
	for key := range bp.accountsDB {
		snapshots[key] = bp.accountsDB[key].JournalLen()
	}

	return snapshots
}

// RevertAccountsDBToSnapshot reverts the accountsDB to the given snapshot
func (bp *baseProcessor) RevertAccountsDBToSnapshot(accountsSnapshot map[state.AccountsDbIdentifier]int) {
	for key := range bp.accountsDB {
		err := bp.accountsDB[key].RevertToSnapshot(accountsSnapshot[key])
		if err != nil {
			log.Debug("RevertAccountsDBToSnapshot", "error", err.Error())
		}
	}
}

func (bp *baseProcessor) commitAll(headerHandler data.HeaderHandler) error {
	if headerHandler.IsStartOfEpochBlock() {
		return bp.commitInLastEpoch(headerHandler.GetEpoch())
	}

	return bp.commit()
}

func (bp *baseProcessor) commitInLastEpoch(currentEpoch uint32) error {
	lastEpoch := uint32(0)
	if currentEpoch > 0 {
		lastEpoch = currentEpoch - 1
	}

	return bp.commitInEpoch(currentEpoch, lastEpoch)
}

func (bp *baseProcessor) commit() error {
	for key := range bp.accountsDB {
		_, err := bp.accountsDB[key].Commit()
		if err != nil {
			return err
		}
	}

	return nil
}

func (bp *baseProcessor) commitInEpoch(currentEpoch uint32, epochToCommit uint32) error {
	for key := range bp.accountsDB {
		_, err := bp.accountsDB[key].CommitInEpoch(currentEpoch, epochToCommit)
		if err != nil {
			return err
		}
	}

	return nil
}

// PruneStateOnRollback recreates the state tries to the root hashes indicated by the provided headers
func (bp *baseProcessor) PruneStateOnRollback(currHeader data.HeaderHandler, currHeaderHash []byte, prevHeader data.HeaderHandler, prevHeaderHash []byte) {
	for key := range bp.accountsDB {
		if !bp.accountsDB[key].IsPruningEnabled() {
			continue
		}

		rootHash, prevRootHash := bp.getRootHashes(currHeader, prevHeader, key)
		if key == state.UserAccountsState {
			scheduledRootHash, err := bp.scheduledTxsExecutionHandler.GetScheduledRootHashForHeader(currHeaderHash)
			if err == nil {
				rootHash = scheduledRootHash
			}

			scheduledPrevRootHash, err := bp.scheduledTxsExecutionHandler.GetScheduledRootHashForHeader(prevHeaderHash)
			if err == nil {
				prevRootHash = scheduledPrevRootHash
			}

			var prevStartScheduledRootHash []byte
			if prevHeader.GetAdditionalData() != nil && prevHeader.GetAdditionalData().GetScheduledRootHash() != nil {
				prevStartScheduledRootHash = prevHeader.GetAdditionalData().GetScheduledRootHash()
				if bytes.Equal(prevStartScheduledRootHash, prevRootHash) {
					bp.accountsDB[key].CancelPrune(prevStartScheduledRootHash, state.OldRoot)
				}
			}
		}

		if bytes.Equal(rootHash, prevRootHash) {
			continue
		}

		bp.accountsDB[key].CancelPrune(prevRootHash, state.OldRoot)
		bp.accountsDB[key].PruneTrie(rootHash, state.NewRoot, bp.getPruningHandler(currHeader.GetNonce()))
	}
}

func (bp *baseProcessor) getPruningHandler(finalHeaderNonce uint64) state.PruningHandler {
	if finalHeaderNonce-bp.lastRestartNonce <= uint64(bp.pruningDelay) {
		log.Debug("will skip pruning",
			"finalHeaderNonce", finalHeaderNonce,
			"last restart nonce", bp.lastRestartNonce,
			"num blocks for pruning delay", bp.pruningDelay,
		)
		return state.NewPruningHandler(state.DisableDataRemoval)
	}

	return state.NewPruningHandler(state.EnableDataRemoval)
}

func (bp *baseProcessor) getRootHashes(currHeader data.HeaderHandler, prevHeader data.HeaderHandler, identifier state.AccountsDbIdentifier) ([]byte, []byte) {
	switch identifier {
	case state.UserAccountsState:
		return currHeader.GetRootHash(), prevHeader.GetRootHash()
	case state.PeerAccountsState:
		currMetaHeader, ok := currHeader.(data.MetaHeaderHandler)
		if !ok {
			return []byte{}, []byte{}
		}
		prevMetaHeader, ok := prevHeader.(data.MetaHeaderHandler)
		if !ok {
			return []byte{}, []byte{}
		}
		return currMetaHeader.GetValidatorStatsRootHash(), prevMetaHeader.GetValidatorStatsRootHash()
	default:
		return []byte{}, []byte{}
	}
}

func (bp *baseProcessor) displayMiniBlocksPool() {
	miniBlocksPool := bp.dataPool.MiniBlocks()

	for _, hash := range miniBlocksPool.Keys() {
		value, ok := miniBlocksPool.Get(hash)
		if !ok {
			log.Debug("displayMiniBlocksPool: mini block not found", "hash", logger.DisplayByteSlice(hash))
			continue
		}

		miniBlock, ok := value.(*block.MiniBlock)
		if !ok {
			log.Debug("displayMiniBlocksPool: wrong type assertion", "hash", logger.DisplayByteSlice(hash))
			continue
		}

		log.Trace("mini block in pool",
			"hash", logger.DisplayByteSlice(hash),
			"type", miniBlock.Type,
			"sender", miniBlock.SenderShardID,
			"receiver", miniBlock.ReceiverShardID,
			"num txs", len(miniBlock.TxHashes))
	}
}

// trimSliceBootstrapHeaderInfo creates a copy of the provided slice without the excess capacity
func trimSliceBootstrapHeaderInfo(in []bootstrapStorage.BootstrapHeaderInfo) []bootstrapStorage.BootstrapHeaderInfo {
	if len(in) == 0 {
		return []bootstrapStorage.BootstrapHeaderInfo{}
	}
	ret := make([]bootstrapStorage.BootstrapHeaderInfo, len(in))
	copy(ret, in)
	return ret
}

func (bp *baseProcessor) restoreBlockBody(headerHandler data.HeaderHandler, bodyHandler data.BodyHandler) {
	if check.IfNil(bodyHandler) {
		log.Debug("restoreMiniblocks nil bodyHandler")
		return
	}

	body, ok := bodyHandler.(*block.Body)
	if !ok {
		log.Debug("restoreMiniblocks wrong type assertion for bodyHandler")
		return
	}

	_, errNotCritical := bp.txCoordinator.RestoreBlockDataFromStorage(body)
	if errNotCritical != nil {
		log.Debug("restoreBlockBody RestoreBlockDataFromStorage", "error", errNotCritical.Error())
	}

	go bp.txCounter.headerReverted(headerHandler)
}

// RemoveHeaderFromPool removes the header from the pool
func (bp *baseProcessor) RemoveHeaderFromPool(headerHash []byte) {
	headersPool := bp.dataPool.Headers()
	headersPool.RemoveHeaderByHash(headerHash)
}

// RestoreBlockBodyIntoPools restores the block body into associated pools
func (bp *baseProcessor) RestoreBlockBodyIntoPools(bodyHandler data.BodyHandler) error {
	if check.IfNil(bodyHandler) {
		return process.ErrNilBlockBody
	}

	body, ok := bodyHandler.(*block.Body)
	if !ok {
		return process.ErrWrongTypeAssertion
	}

	_, err := bp.txCoordinator.RestoreBlockDataFromStorage(body)
	if err != nil {
		return err
	}

	return nil
}

func (bp *baseProcessor) recordBlockInHistory(blockHeaderHash []byte, blockHeader data.HeaderHandler, blockBody data.BodyHandler) {
	scrResultsFromPool := bp.txCoordinator.GetAllCurrentUsedTxs(block.SmartContractResultBlock)
	receiptsFromPool := bp.txCoordinator.GetAllCurrentUsedTxs(block.ReceiptBlock)
	logs := bp.txCoordinator.GetAllCurrentLogs()
	intraMiniBlocks := bp.txCoordinator.GetCreatedInShardMiniBlocks()

	err := bp.historyRepo.RecordBlock(blockHeaderHash, blockHeader, blockBody, scrResultsFromPool, receiptsFromPool, intraMiniBlocks, logs)
	if err != nil {
		logLevel := logger.LogError
		if core.IsClosingError(err) {
			logLevel = logger.LogDebug
		}
		log.Log(logLevel, "historyRepo.RecordBlock()", "blockHeaderHash", blockHeaderHash, "error", err.Error())
	}
}

func (bp *baseProcessor) addHeaderIntoTrackerPool(nonce uint64, shardID uint32) {
	headersPool := bp.dataPool.Headers()
	headers, hashes, err := headersPool.GetHeadersByNonceAndShardId(nonce, shardID)
	if err != nil {
		log.Trace("baseProcessor.addHeaderIntoTrackerPool", "error", err.Error())
		return
	}

	for i := 0; i < len(headers); i++ {
		bp.blockTracker.AddTrackedHeader(headers[i], hashes[i])
	}
}

func (bp *baseProcessor) commitTrieEpochRootHashIfNeeded(metaBlock *block.MetaBlock, rootHash []byte) error {
	trieEpochRootHashStorageUnit, err := bp.store.GetStorer(dataRetriever.TrieEpochRootHashUnit)
	if err != nil {
		return err
	}

	if check.IfNil(trieEpochRootHashStorageUnit) {
		return nil
	}
	_, isStorerDisabled := trieEpochRootHashStorageUnit.(*storageunit.NilStorer)
	if isStorerDisabled {
		return nil
	}

	userAccountsDb := bp.accountsDB[state.UserAccountsState]
	if userAccountsDb == nil {
		return fmt.Errorf("%w for user accounts state", process.ErrNilAccountsAdapter)
	}

	epochBytes := bp.uint64Converter.ToByteSlice(uint64(metaBlock.Epoch))

	err = trieEpochRootHashStorageUnit.Put(epochBytes, rootHash)
	if err != nil {
		return err
	}

	iteratorChannels := &common.TrieIteratorChannels{
		LeavesChan: make(chan core.KeyValueHolder, common.TrieLeavesChannelDefaultCapacity),
		ErrChan:    errChan.NewErrChanWrapper(),
	}
	err = userAccountsDb.GetAllLeaves(iteratorChannels, context.Background(), rootHash, parsers.NewMainTrieLeafParser())
	if err != nil {
		return err
	}

	processDataTries := bp.processDataTriesOnCommitEpoch
	balanceSum := big.NewInt(0)
	numAccountLeaves := 0
	numAccountsWithDataTrie := 0
	numCodeLeaves := 0
	totalSizeAccounts := 0
	totalSizeAccountsDataTries := 0
	totalSizeCodeLeaves := 0

	argsAccCreator := factory.ArgsAccountCreator{
		Hasher:                 bp.hasher,
		Marshaller:             bp.marshalizer,
		EnableEpochsHandler:    bp.enableEpochsHandler,
		StateAccessesCollector: bp.stateAccessesCollector,
	}
	accountCreator, err := factory.NewAccountCreator(argsAccCreator)
	if err != nil {
		return err
	}

	for leaf := range iteratorChannels.LeavesChan {
		userAccount, errUnmarshal := bp.unmarshalUserAccount(accountCreator, leaf.Key(), leaf.Value())
		if errUnmarshal != nil {
			numCodeLeaves++
			totalSizeCodeLeaves += len(leaf.Value())
			log.Trace("cannot unmarshal user account. it may be a code leaf", "error", errUnmarshal)
			continue
		}

		if processDataTries {
			rh := userAccount.GetRootHash()
			if len(rh) != 0 {
				dataTrie := &common.TrieIteratorChannels{
					LeavesChan: make(chan core.KeyValueHolder, common.TrieLeavesChannelDefaultCapacity),
					ErrChan:    errChan.NewErrChanWrapper(),
				}
				errDataTrieGet := userAccountsDb.GetAllLeaves(dataTrie, context.Background(), rh, parsers.NewMainTrieLeafParser())
				if errDataTrieGet != nil {
					continue
				}

				currentSize := 0
				for lf := range dataTrie.LeavesChan {
					currentSize += len(lf.Value())
				}

				err = dataTrie.ErrChan.ReadFromChanNonBlocking()
				if err != nil {
					return err
				}

				totalSizeAccountsDataTries += currentSize
				numAccountsWithDataTrie++
			}
		}

		numAccountLeaves++
		totalSizeAccounts += len(leaf.Value())

		balanceSum.Add(balanceSum, userAccount.GetBalance())
	}

	err = iteratorChannels.ErrChan.ReadFromChanNonBlocking()
	if err != nil {
		return err
	}

	totalSizeAccounts += totalSizeAccountsDataTries

	stats := []interface{}{
		"shard", bp.shardCoordinator.SelfId(),
		"epoch", metaBlock.Epoch,
		"sum", balanceSum.String(),
		"processDataTries", processDataTries,
		"numCodeLeaves", numCodeLeaves,
		"totalSizeCodeLeaves", totalSizeCodeLeaves,
		"numAccountLeaves", numAccountLeaves,
		"totalSizeAccountsLeaves", totalSizeAccounts,
	}

	if processDataTries {
		stats = append(stats, []interface{}{
			"from which numAccountsWithDataTrie", numAccountsWithDataTrie,
			"from which totalSizeAccountsDataTries", totalSizeAccountsDataTries}...)
	}

	log.Debug("sum of addresses in shard at epoch start", stats...)

	return nil
}

func (bp *baseProcessor) unmarshalUserAccount(
	accountCreator state.AccountFactory,
	address []byte,
	userAccountsBytes []byte,
) (state.UserAccountHandler, error) {
	account, err := accountCreator.CreateAccount(address)
	if err != nil {
		return nil, err
	}
	err = bp.marshalizer.Unmarshal(account, userAccountsBytes)
	if err != nil {
		return nil, err
	}

	userAccount, ok := account.(state.UserAccountHandler)
	if !ok {
		return nil, process.ErrWrongTypeAssertion
	}

	return userAccount, nil
}

// Close - closes all underlying components
func (bp *baseProcessor) Close() error {
	var err1, err2, err3 error
	if !check.IfNil(bp.vmContainer) {
		err1 = bp.vmContainer.Close()
	}
	if !check.IfNil(bp.vmContainerFactory) {
		err2 = bp.vmContainerFactory.Close()
	}
	err3 = bp.processDebugger.Close()
	if err1 != nil || err2 != nil || err3 != nil {
		return fmt.Errorf("vmContainer close error: %v, vmContainerFactory close error: %v, processDebugger close: %v",
			err1, err2, err3)
	}

	return nil
}

// ProcessScheduledBlock processes a scheduled block
func (bp *baseProcessor) ProcessScheduledBlock(headerHandler data.HeaderHandler, bodyHandler data.BodyHandler, haveTime func() time.Duration) error {
	var err error
	bp.processStatusHandler.SetBusy("baseProcessor.ProcessScheduledBlock")
	defer func() {
		if err != nil {
			bp.RevertCurrentBlock(headerHandler)
		}
		bp.processStatusHandler.SetIdle()
	}()

	scheduledMiniBlocksFromMe, err := getScheduledMiniBlocksFromMe(headerHandler, bodyHandler)
	if err != nil {
		return err
	}

	bp.scheduledTxsExecutionHandler.AddScheduledMiniBlocks(scheduledMiniBlocksFromMe)

	normalProcessingGasAndFees := bp.getGasAndFees()

	startTime := time.Now()
	err = bp.scheduledTxsExecutionHandler.ExecuteAll(haveTime)
	elapsedTime := time.Since(startTime)
	log.Debug("elapsed time to execute all scheduled transactions",
		"time [s]", elapsedTime,
	)
	if err != nil {
		return err
	}

	rootHash, err := bp.accountsDB[state.UserAccountsState].RootHash()
	if err != nil {
		return err
	}

	_ = bp.txCoordinator.CreatePostProcessMiniBlocks()

	finalProcessingGasAndFees := bp.getGasAndFeesWithScheduled()

	scheduledProcessingGasAndFees := gasAndFeesDelta(normalProcessingGasAndFees, finalProcessingGasAndFees)
	bp.scheduledTxsExecutionHandler.SetScheduledRootHash(rootHash)
	bp.scheduledTxsExecutionHandler.SetScheduledGasAndFees(scheduledProcessingGasAndFees)

	return nil
}

func getScheduledMiniBlocksFromMe(headerHandler data.HeaderHandler, bodyHandler data.BodyHandler) (block.MiniBlockSlice, error) {
	body, ok := bodyHandler.(*block.Body)
	if !ok {
		return nil, process.ErrWrongTypeAssertion
	}

	if len(body.MiniBlocks) != len(headerHandler.GetMiniBlockHeaderHandlers()) {
		log.Warn("getScheduledMiniBlocksFromMe: num of mini blocks and mini blocks headers does not match", "num of mb", len(body.MiniBlocks), "num of mbh", len(headerHandler.GetMiniBlockHeaderHandlers()))
		return nil, process.ErrNumOfMiniBlocksAndMiniBlocksHeadersMismatch
	}

	miniBlocks := make(block.MiniBlockSlice, 0)
	for index, miniBlock := range body.MiniBlocks {
		miniBlockHeader := headerHandler.GetMiniBlockHeaderHandlers()[index]
		isScheduledMiniBlockFromMe := miniBlockHeader.GetSenderShardID() == headerHandler.GetShardID() && miniBlockHeader.GetProcessingType() == int32(block.Scheduled)
		if isScheduledMiniBlockFromMe {
			miniBlocks = append(miniBlocks, miniBlock)
		}

	}

	return miniBlocks, nil
}

func (bp *baseProcessor) getGasAndFees() scheduled.GasAndFees {
	return scheduled.GasAndFees{
		AccumulatedFees: bp.feeHandler.GetAccumulatedFees(),
		DeveloperFees:   bp.feeHandler.GetDeveloperFees(),
		GasProvided:     bp.gasConsumedProvider.TotalGasProvided(),
		GasPenalized:    bp.gasConsumedProvider.TotalGasPenalized(),
		GasRefunded:     bp.gasConsumedProvider.TotalGasRefunded(),
	}
}

func (bp *baseProcessor) getGasAndFeesWithScheduled() scheduled.GasAndFees {
	gasAndFees := bp.getGasAndFees()
	gasAndFees.GasProvided = bp.gasConsumedProvider.TotalGasProvidedWithScheduled()
	return gasAndFees
}

func gasAndFeesDelta(initialGasAndFees, finalGasAndFees scheduled.GasAndFees) scheduled.GasAndFees {
	zero := big.NewInt(0)
	result := process.GetZeroGasAndFees()

	deltaAccumulatedFees := big.NewInt(0).Sub(finalGasAndFees.AccumulatedFees, initialGasAndFees.AccumulatedFees)
	if deltaAccumulatedFees.Cmp(zero) < 0 {
		log.Error("gasAndFeesDelta",
			"initial accumulatedFees", initialGasAndFees.AccumulatedFees.String(),
			"final accumulatedFees", finalGasAndFees.AccumulatedFees.String(),
			"error", process.ErrNegativeValue)
		return result
	}

	deltaDevFees := big.NewInt(0).Sub(finalGasAndFees.DeveloperFees, initialGasAndFees.DeveloperFees)
	if deltaDevFees.Cmp(zero) < 0 {
		log.Error("gasAndFeesDelta",
			"initial devFees", initialGasAndFees.DeveloperFees.String(),
			"final devFees", finalGasAndFees.DeveloperFees.String(),
			"error", process.ErrNegativeValue)
		return result
	}

	deltaGasProvided := int64(finalGasAndFees.GasProvided) - int64(initialGasAndFees.GasProvided)
	if deltaGasProvided < 0 {
		log.Error("gasAndFeesDelta",
			"initial gasProvided", initialGasAndFees.GasProvided,
			"final gasProvided", finalGasAndFees.GasProvided,
			"error", process.ErrNegativeValue)
		return result
	}

	deltaGasPenalized := int64(finalGasAndFees.GasPenalized) - int64(initialGasAndFees.GasPenalized)
	if deltaGasPenalized < 0 {
		log.Error("gasAndFeesDelta",
			"initial gasPenalized", initialGasAndFees.GasPenalized,
			"final gasPenalized", finalGasAndFees.GasPenalized,
			"error", process.ErrNegativeValue)
		return result
	}

	deltaGasRefunded := int64(finalGasAndFees.GasRefunded) - int64(initialGasAndFees.GasRefunded)
	if deltaGasRefunded < 0 {
		log.Error("gasAndFeesDelta",
			"initial gasRefunded", initialGasAndFees.GasRefunded,
			"final gasRefunded", finalGasAndFees.GasRefunded,
			"error", process.ErrNegativeValue)
		return result
	}

	return scheduled.GasAndFees{
		AccumulatedFees: deltaAccumulatedFees,
		DeveloperFees:   deltaDevFees,
		GasProvided:     uint64(deltaGasProvided),
		GasPenalized:    uint64(deltaGasPenalized),
		GasRefunded:     uint64(deltaGasRefunded),
	}
}

func (bp *baseProcessor) getIndexOfFirstMiniBlockToBeExecuted(header data.HeaderHandler) int {
	if !bp.enableEpochsHandler.IsFlagEnabled(common.ScheduledMiniBlocksFlag) {
		return 0
	}

	for index, miniBlockHeaderHandler := range header.GetMiniBlockHeaderHandlers() {
		if miniBlockHeaderHandler.GetProcessingType() == int32(block.Processed) {
			log.Debug("baseProcessor.getIndexOfFirstMiniBlockToBeExecuted: mini block is already executed",
				"mb hash", miniBlockHeaderHandler.GetHash(),
				"mb index", index)
			continue
		}

		return index
	}

	return len(header.GetMiniBlockHeaderHandlers())
}

func displayCleanupErrorMessage(message string, shardID uint32, noncesToPrevFinal uint64, err error) {
	// 2 blocks on shard + 2 blocks on meta + 1 block to previous final
	maxNoncesToPrevFinalWithoutWarn := uint64(process.BlockFinality+1)*2 + 1
	level := logger.LogWarning
	if noncesToPrevFinal <= maxNoncesToPrevFinalWithoutWarn {
		level = logger.LogDebug
	}

	log.Log(level, message,
		"shard", shardID,
		"nonces to previous final", noncesToPrevFinal,
		"error", err.Error())
}

// SetProcessDebugger sets the process debugger associated to this block processor
func (bp *baseProcessor) SetProcessDebugger(debugger process.Debugger) error {
	if check.IfNil(debugger) {
		return process.ErrNilProcessDebugger
	}

	bp.mutProcessDebugger.Lock()
	bp.processDebugger = debugger
	bp.mutProcessDebugger.Unlock()

	return nil
}

func (bp *baseProcessor) updateLastCommittedInDebugger(round uint64) {
	bp.mutProcessDebugger.RLock()
	bp.processDebugger.SetLastCommittedBlockRound(round)
	bp.mutProcessDebugger.RUnlock()
}

func createDisabledProcessDebugger() (process.Debugger, error) {
	configs := config.ProcessDebugConfig{
		Enabled: false,
	}

	return debugFactory.CreateProcessDebugger(configs)
}

// NonceOfFirstCommittedBlock returns the first committed block's nonce. The optional Uint64 will contain a-not-set value
// if no block was committed by the node
func (bp *baseProcessor) NonceOfFirstCommittedBlock() core.OptionalUint64 {
	bp.mutNonceOfFirstCommittedBlock.RLock()
	defer bp.mutNonceOfFirstCommittedBlock.RUnlock()

	return bp.nonceOfFirstCommittedBlock
}

func (bp *baseProcessor) setNonceOfFirstCommittedBlock(nonce uint64) {
	bp.mutNonceOfFirstCommittedBlock.Lock()
	defer bp.mutNonceOfFirstCommittedBlock.Unlock()

	if bp.nonceOfFirstCommittedBlock.HasValue {
		return
	}

	bp.nonceOfFirstCommittedBlock.HasValue = true
	bp.nonceOfFirstCommittedBlock.Value = nonce
}

// OnProposedBlock calls the OnProposedBlock from transactions pool
func (bp *baseProcessor) OnProposedBlock(
	proposedBody data.BodyHandler,
	proposedHeader data.HeaderHandler,
	proposedHash []byte,
) error {
	// this should be removed once OnProposedBlock accepts bodyHandler
	proposedBodyPtr, ok := proposedBody.(*block.Body)
	if !ok {
		return process.ErrWrongTypeAssertion
	}

	// TODO: call SetRootHashIfNeeded for accountsProposal which should recreate the trie if needed for
	accountsProvider, err := state.NewAccountsEphemeralProvider(bp.accountsProposal)
	if err != nil {
		return err
	}

	lastCommittedHeader, err := bp.dataPool.Headers().GetHeaderByHash(proposedHeader.GetPrevHash())
	if err != nil {
		return err
	}

	lastExecResHandler, err := common.GetLastBaseExecutionResultHandler(lastCommittedHeader)
	if err != nil {
		return err
	}

	return bp.dataPool.Transactions().OnProposedBlock(proposedHash, proposedBodyPtr, proposedHeader, accountsProvider, lastExecResHandler.GetHeaderHash())
}

func (bp *baseProcessor) onExecutedBlock(header data.HeaderHandler, rootHash []byte) error {
	err := bp.dataPool.Transactions().OnExecutedBlock(header, rootHash)
	if err != nil {
		log.Error("baseProcessor.onExecutedBlock", "err", err)
		return err
	}

	return nil
}

func (bp *baseProcessor) recreateTrieIfNeeded() error {
	rootHash := bp.blockChain.GetCurrentBlockRootHash()
	if len(rootHash) == 0 {
		genesisBlock := bp.blockChain.GetGenesisHeader()
		rootHash = genesisBlock.GetRootHash()
	}

	rh := holders.NewDefaultRootHashesHolder(rootHash)
	err := bp.accountsProposal.RecreateTrieIfNeeded(rh)
	if err != nil {
		log.Error("baseProcessor.recreateTrieIfNeeded", "err", err)
		return err
	}

	return nil
}

func (bp *baseProcessor) checkSentSignaturesAtCommitTime(header data.HeaderHandler) error {
	_, validatorsGroup, err := headerCheck.ComputeConsensusGroup(header, bp.nodesCoordinator)
	if err != nil {
		return err
	}

	consensusGroup := make([]string, 0, len(validatorsGroup))
	for _, validator := range validatorsGroup {
		consensusGroup = append(consensusGroup, string(validator.PubKey()))
	}

	signers := headerCheck.ComputeSignersPublicKeys(consensusGroup, header.GetPubKeysBitmap())

	for _, signer := range signers {
		bp.sentSignaturesTracker.ResetCountersForManagedBlockSigner([]byte(signer))
	}

	return nil
}

func (bp *baseProcessor) getHeaderHash(header data.HeaderHandler) ([]byte, error) {
	marshalledHeader, errMarshal := bp.marshalizer.Marshal(header)
	if errMarshal != nil {
		return nil, errMarshal
	}

	return bp.hasher.Compute(string(marshalledHeader)), nil
}

func (bp *baseProcessor) computeOwnShardStuckIfNeeded(header data.HeaderHandler) error {
	if !header.IsHeaderV3() {
		return nil
	}

	lastExecResultsHandler, err := common.GetLastBaseExecutionResultHandler(header)
	if err != nil {
		return err
	}

	bp.blockTracker.ComputeOwnShardStuck(lastExecResultsHandler, header.GetNonce())
	return nil
}

func (bp *baseProcessor) updateGasConsumptionLimitsIfNeeded() {
	if !bp.blockTracker.IsOwnShardStuck() {
		bp.gasComputation.ResetIncomingLimit()
		bp.gasComputation.ResetOutgoingLimit()

		return
	}

	// shard is stuck, zeroing the limits
	bp.gasComputation.ZeroIncomingLimit()
	bp.gasComputation.ZeroOutgoingLimit()
}

func (bp *baseProcessor) getMaxRoundsWithoutBlockReceived(round uint64) uint64 {
	maxRoundsWithoutNewBlockReceived := bp.processConfigsHandler.GetMaxRoundsWithoutNewBlockReceivedByRound(round)
	return uint64(maxRoundsWithoutNewBlockReceived)
}

func (bp *baseProcessor) saveExecutedData(header data.HeaderHandler, headerHash []byte) error {
	if !header.IsHeaderV3() {
		return nil
	}

	err := bp.saveMiniBlocksFromExecutionResults(header)
	if err != nil {
		return err
	}

	err = bp.saveReceiptsForHeader(header, headerHash)
	if err != nil {
		return err
	}

	return bp.saveIntermediateTxs(headerHash)
}

func (bp *baseProcessor) saveMiniBlocksFromExecutionResults(header data.HeaderHandler) error {
	baseExecutionResults := header.GetExecutionResultsHandlers()
	if len(baseExecutionResults) == 0 {
		return nil
	}

	for _, baseExecutionResult := range baseExecutionResults {
		miniBlockHeaderHandlers, err := common.GetMiniBlocksHeaderHandlersFromExecResult(baseExecutionResult)
		if err != nil {
			return err
		}

		err = bp.putMiniBlocksIntoStorage(miniBlockHeaderHandlers)
		if err != nil {
			return err
		}
	}

	return nil
}

func (bp *baseProcessor) putMiniBlocksIntoStorage(miniBlockHeaderHandlers []data.MiniBlockHeaderHandler) error {
	if len(miniBlockHeaderHandlers) == 0 {
		return nil
	}

	miniBlockStorer, err := bp.store.GetStorer(dataRetriever.MiniBlockUnit)
	if err != nil {
		return err
	}

	executedMiniBlocksCache := bp.dataPool.ExecutedMiniBlocks()
	for _, miniBlockHeaderHandler := range miniBlockHeaderHandlers {
		mbHash := miniBlockHeaderHandler.GetHash()
		// do not save the cross-shard incoming mini blocks
		selfShardID := bp.shardCoordinator.SelfId()
		isCrossShardIncoming := miniBlockHeaderHandler.GetReceiverShardID() == selfShardID &&
			miniBlockHeaderHandler.GetSenderShardID() != selfShardID
		if isCrossShardIncoming {
			// no need to move into storer, should be there already
			executedMiniBlocksCache.Remove(mbHash)
			continue
		}

		cachedMiniBlock, found := executedMiniBlocksCache.Get(mbHash)
		if !found {
			log.Warn("mini block from execution result not cached after execution",
				"mini block hash", mbHash)
			return process.ErrMissingMiniBlock
		}

		cachedMiniBlockBytes := cachedMiniBlock.([]byte)
		errPut := miniBlockStorer.Put(mbHash, cachedMiniBlockBytes)
		if errPut != nil {
			return errPut
		}

		// mini block moved, cleaning the cache
		executedMiniBlocksCache.Remove(mbHash)
	}

	return nil
}

func (bp *baseProcessor) cacheIntraShardMiniBlocks(headerHash []byte, mbs []*block.MiniBlock) error {
	marshalledMbs, err := bp.marshalizer.Marshal(mbs)
	if err != nil {
		return err
	}

	bp.dataPool.ExecutedMiniBlocks().Put(headerHash, marshalledMbs, len(marshalledMbs))

	return nil
}

func (bp *baseProcessor) cachePostProcessMiniBlocksToMe(headerHash []byte, mbs []*block.MiniBlock) error {
	if len(mbs) == 0 {
		return nil
	}

	marshalledMbs, err := bp.marshalizer.Marshal(mbs)
	if err != nil {
		return err
	}

	postProcessKey := append(headerHash, []byte(postProcessMiniBlocksKeySuffix)...)
	bp.dataPool.ExecutedMiniBlocks().Put(postProcessKey, marshalledMbs, len(marshalledMbs))

	return nil
}

func (bp *baseProcessor) saveReceiptsForHeader(header data.HeaderHandler, headerHash []byte) error {
	miniBlocks, err := bp.getMiniBlocksForReceipts(header, headerHash)
	if err != nil {
		return err
	}

	if len(miniBlocks) == 0 {
		return nil
	}

	receiptsHolder := holders.NewReceiptsHolder(miniBlocks)
	return bp.receiptsRepository.SaveReceipts(receiptsHolder, header, headerHash)
}

func (bp *baseProcessor) getMiniBlocksForReceipts(header data.HeaderHandler, headerHash []byte) ([]*block.MiniBlock, error) {
	if !header.IsHeaderV3() {
		return bp.txCoordinator.GetCreatedInShardMiniBlocks(), nil
	}

	intraShardMiniBlockKey := append(headerHash, []byte(postProcessMiniBlocksKeySuffix)...)
	receiptsMiniBlocks, ok := bp.dataPool.ExecutedMiniBlocks().Get(intraShardMiniBlockKey)
	if !ok {
		return make([]*block.MiniBlock, 0), nil
	}

	marshalledMbs, ok := receiptsMiniBlocks.([]byte)
	if !ok {
		return nil, fmt.Errorf("%w for saveReceiptsForHeader", process.ErrWrongTypeAssertion)
	}

	postProcessMiniBlocksToMe := make([]*block.MiniBlock, 0)
	err := bp.marshalizer.Unmarshal(&postProcessMiniBlocksToMe, marshalledMbs)
	if err != nil {
		return nil, err
	}

	bp.dataPool.ExecutedMiniBlocks().Remove(intraShardMiniBlockKey)

	return postProcessMiniBlocksToMe, nil
}

func (bp *baseProcessor) cacheLogEvents(headerHash []byte, logs []*data.LogData) error {
	logsMarshalled, err := bp.marshalizer.Marshal(logs)
	if err != nil {
		return err
	}

	key := common.PrepareLogEventsKey(headerHash)
	bp.dataPool.PostProcessTransactions().Put(key, logs, len(logsMarshalled))

	return nil
}

func (bp *baseProcessor) cacheExecutedMiniBlocks(body *block.Body, miniBlockHeaders []data.MiniBlockHeaderHandler) error {
	for i, mbHeader := range miniBlockHeaders {
		miniBlockHash := mbHeader.GetHash()
		marshalledMiniBlock, err := bp.marshalizer.Marshal(body.MiniBlocks[i])
		if err != nil {
			return err
		}

		bp.dataPool.ExecutedMiniBlocks().Put(miniBlockHash, marshalledMiniBlock, len(marshalledMiniBlock))
	}

	return nil
}

func (bp *baseProcessor) cacheIntermediateTxsForHeader(headerHash []byte) error {
	intermediateTxs := bp.txCoordinator.GetAllIntermediateTxs()
	buff, err := bp.marshalizer.Marshal(intermediateTxs)
	if err != nil {
		return err
	}

	bp.dataPool.PostProcessTransactions().Put(headerHash, intermediateTxs, len(buff))

	return nil
}

func (bp *baseProcessor) saveIntermediateTxs(headerHash []byte) error {
	postProcessTxsCache := bp.dataPool.PostProcessTransactions()
	cachedIntermediateTxs, ok := postProcessTxsCache.Get(headerHash)
	if !ok {
		log.Warn("saveIntermediateTxs: intermediateTxs not found in dataPool", "hash", headerHash)
		return fmt.Errorf("%w for header %s", process.ErrMissingHeader, hex.EncodeToString(headerHash))
	}

	cachedIntermediateTxsMap, ok := cachedIntermediateTxs.(map[block.Type]map[string]data.TransactionHandler)
	if !ok {
		log.Warn("saveIntermediateTxs: intermediateTxs cannot cast to concrete type", "hash", headerHash)
	}

	for blockType, cachedTransactionsMap := range cachedIntermediateTxsMap {
		err := bp.putTransactionsIntoStorage(blockType, cachedTransactionsMap)
		if err != nil {
			return err
		}
	}

	// all transactions moved, cleaning the cache
	postProcessTxsCache.Remove(headerHash)

	return nil
}

func (bp *baseProcessor) putTransactionsIntoStorage(blockType block.Type, cachedTransactionsMap map[string]data.TransactionHandler) error {
	unit, err := getStorageUnitFromBlockType(blockType)
	if err != nil {
		return err
	}

	storer, errGetStorer := bp.store.GetStorer(unit)
	if errGetStorer != nil {
		return errGetStorer
	}

	for txHash, txHandler := range cachedTransactionsMap {
		err = bp.putOneTransactionIntoStorage(storer, []byte(txHash), txHandler)
		if err != nil {
			return err
		}
	}

	return nil
}

func (bp *baseProcessor) putOneTransactionIntoStorage(
	storer storage.Storer,
	txHash []byte,
	tx data.TransactionHandler,
) error {
	if check.IfNil(tx) {
		return process.ErrNilTransaction
	}

	buff, errMarshal := bp.marshalizer.Marshal(tx)
	if errMarshal != nil {
		return errMarshal
	}

	return storer.Put(txHash, buff)
}

func getStorageUnitFromBlockType(blockType block.Type) (dataRetriever.UnitType, error) {
	switch blockType {
	case block.TxBlock, block.InvalidBlock:
		return dataRetriever.TransactionUnit, nil
	case block.SmartContractResultBlock:
		return dataRetriever.UnsignedTransactionUnit, nil
	case block.ReceiptBlock:
		return dataRetriever.ReceiptsUnit, nil
	case block.RewardsBlock:
		return dataRetriever.UnsignedTransactionUnit, nil
	}
	return 0, process.ErrInvalidBlockType
}

func (bp *baseProcessor) checkInclusionEstimationForExecutionResults(header data.HeaderHandler) error {
	prevBlockLastExecutionResult, err := process.GetPrevBlockLastExecutionResult(bp.blockChain)
	if err != nil {
		return err
	}

	lastResultData, err := process.CreateDataForInclusionEstimation(prevBlockLastExecutionResult)
	if err != nil {
		return err
	}
	executionResults := header.GetExecutionResultsHandlers()
	allowed := bp.executionResultsInclusionEstimator.Decide(lastResultData, executionResults, header.GetRound())
	if allowed != len(executionResults) {
		log.Warn("number of execution results included in the header is not correct",
			"expected", allowed,
			"actual", len(executionResults),
		)
		return process.ErrInvalidNumberOfExecutionResultsInHeader
	}

	return nil
}

func (bp *baseProcessor) addExecutionResultsOnHeader(header data.HeaderHandler) error {
	pendingExecutionResults, err := bp.executionResultsTracker.GetPendingExecutionResults()
	if err != nil {
		return err
	}

	lastExecutionResultHandler, err := process.GetPrevBlockLastExecutionResult(bp.blockChain)
	if err != nil {
		return err
	}

	lastNotarizedExecutionResultInfo, err := process.CreateDataForInclusionEstimation(lastExecutionResultHandler)
	if err != nil {
		return err
	}

	var lastExecutionResultForCurrentBlock data.LastExecutionResultHandler
	numToInclude := bp.executionResultsInclusionEstimator.Decide(lastNotarizedExecutionResultInfo, pendingExecutionResults, header.GetRound())

	executionResultsToInclude := pendingExecutionResults[:numToInclude]
	lastExecutionResultForCurrentBlock = lastExecutionResultHandler
	if len(executionResultsToInclude) > 0 {
		lastExecutionResult := executionResultsToInclude[len(executionResultsToInclude)-1]
		lastExecutionResultForCurrentBlock, err = process.CreateLastExecutionResultInfoFromExecutionResult(header.GetRound(), lastExecutionResult, bp.shardCoordinator.SelfId())
		if err != nil {
			return err
		}
	}

	err = header.SetLastExecutionResultHandler(lastExecutionResultForCurrentBlock)
	if err != nil {
		return err
	}

	return header.SetExecutionResultsHandlers(executionResultsToInclude)
}

func (bp *baseProcessor) createMbsCrossShardDstMe(
	currentBlockHash []byte,
	currentBlock data.HeaderHandler,
	miniBlockProcessingInfo map[string]*processedMb.ProcessedMiniBlockInfo,
) (*CrossShardIncomingMbsCreationResult, error) {
	currMiniBlocksAdded, pendingMiniBlocks, currNumTxsAdded, hdrFinished, errCreate := bp.txCoordinator.CreateMbsCrossShardDstMe(
		currentBlock,
		miniBlockProcessingInfo,
	)
	if errCreate != nil {
		return nil, errCreate
	}

	if !hdrFinished {
		log.Debug("block cannot be fully processed",
			"round", currentBlock.GetRound(),
			"nonce", currentBlock.GetNonce(),
			"hash", currentBlockHash,
			"num mbs added", len(currMiniBlocksAdded),
			"num txs added", currNumTxsAdded)
	}

	return &CrossShardIncomingMbsCreationResult{
		HeaderFinished:    hdrFinished,
		PendingMiniBlocks: pendingMiniBlocks,
		AddedMiniBlocks:   currMiniBlocksAdded,
	}, nil
}

func (bp *baseProcessor) revertGasForCrossShardDstMeMiniBlocks(added, pending []block.MiniblockAndHash) {
	miniBlockHashesToRevert := make([][]byte, 0, len(added))
	for _, mbAndHash := range added {
		miniBlockHashesToRevert = append(miniBlockHashesToRevert, mbAndHash.Hash)
	}
	for _, mbAndHash := range pending {
		miniBlockHashesToRevert = append(miniBlockHashesToRevert, mbAndHash.Hash)
	}

	bp.gasComputation.RevertIncomingMiniBlocks(miniBlockHashesToRevert)
}

func (bp *baseProcessor) setCurrentBlockInfo(
	header data.HeaderHandler,
	headerHash []byte,
	rootHash []byte,
) error {
	if header.IsHeaderV3() {
		// last executed info and header will be set on headers executor in async mode
		return bp.blockChain.SetCurrentBlockHeader(header)
	}

	err := bp.blockChain.SetCurrentBlockHeaderAndRootHash(header, rootHash)
	if err != nil {
		return err
	}

	// set also last executed block info and header
	// this will be useful at transition to Supernova with headers v3
	bp.blockChain.SetLastExecutedBlockHeaderAndRootHash(header, headerHash, rootHash)

	return nil
}

func (bp *baseProcessor) getLastExecutedRootHash(
	header data.HeaderHandler,
) []byte {
	rootHash := bp.getRootHash()
	if !header.IsHeaderV3() {
		return rootHash
	}

	lastExecutionResult, err := common.GetLastBaseExecutionResultHandler(header)
	if err != nil {
		log.Warn("failed to get last execution result for header", "err", err)
		return rootHash
	}

	return lastExecutionResult.GetRootHash()
}

<<<<<<< HEAD
// requestProofIfNeeded will request proof if Andromeda flag activated and not already in pool
func (bp *baseProcessor) requestProofIfNeeded(
	nonce uint64,
	shardID uint32,
	epoch uint32,
) {
	if !bp.enableEpochsHandler.IsFlagEnabledInEpoch(common.AndromedaFlag, epoch) {
		return
	}

	proofsPool := bp.dataPool.Proofs()
	_, err := proofsPool.GetProofByNonce(nonce, shardID)
	if err == nil {
		// proof already in pool, no need to request it
		return
	}

	bp.requestHandler.RequestEquivalentProofByNonce(shardID, nonce)
}

func (bp *baseProcessor) requestHeadersFromHeaderIfNeeded(
	lastHeader data.HeaderHandler,
) {
	lastRound := lastHeader.GetRound()
	shardID := lastHeader.GetShardID()

	shouldRequestCrossHeaders := bp.roundHandler.Index() > int64(lastRound+bp.getMaxRoundsWithoutBlockReceived(lastRound))

	if !shouldRequestCrossHeaders {
		return
	}

	fromNonce := lastHeader.GetNonce() + 1
	toNonce := fromNonce + numHeadersToRequestInAdvance

	for nonce := fromNonce; nonce <= toNonce; nonce++ {
		bp.requestHeaderIfNeeded(nonce, shardID)
		bp.requestProofIfNeeded(nonce, shardID, lastHeader.GetEpoch())
	}
}

func (bp *baseProcessor) requestHeaderIfNeeded(
	nonce uint64,
	shardID uint32,
) {
	headersPool := bp.dataPool.Headers()
	_, _, err := headersPool.GetHeadersByNonceAndShardId(nonce, shardID)
	if err == nil {
		// header already in pool, no need to request it
		return
	}

	bp.requestHeaderByShardAndNonce(shardID, nonce)
=======
func (bp *baseProcessor) verifyGasLimit(header data.HeaderHandler) error {
	splitRes, err := bp.splitTransactionsForHeader(header)
	if err != nil {
		return err
	}

	err = bp.checkMetaOutgoingResults(header, splitRes)
	if err != nil {
		return err
	}

	bp.gasComputation.Reset()
	_, numPendingMiniBlocks, err := bp.gasComputation.AddIncomingMiniBlocks(splitRes.incomingMiniBlocks, splitRes.incomingTransactions)
	if err != nil {
		return err
	}

	// for meta, both splitRes.outgoingTransactionHashes and splitRes.outgoingTransactions should be empty, checked on checkMetaOutgoingResults
	addedTxHashes, pendingMiniBlocksAdded, err := bp.gasComputation.AddOutgoingTransactions(splitRes.outgoingTransactionHashes, splitRes.outgoingTransactions)
	if err != nil {
		return err
	}
	if len(addedTxHashes) != len(splitRes.outgoingTransactionHashes) {
		return fmt.Errorf("%w, outgoing transactions exceeded the limit", process.ErrInvalidMaxGasLimitPerMiniBlock)
	}

	if numPendingMiniBlocks != len(pendingMiniBlocksAdded) {
		return fmt.Errorf("%w, incoming mini blocks exceeded the limit", process.ErrInvalidMaxGasLimitPerMiniBlock)
	}

	return nil
}

func (bp *baseProcessor) checkMetaOutgoingResults(
	header data.HeaderHandler,
	splitRes *splitTxsResult,
) error {
	_, ok := header.(data.MetaHeaderHandler)
	if !ok {
		return nil
	}

	numOutGoingMBs := len(splitRes.outGoingMiniBlocks)
	if numOutGoingMBs != 0 {
		return fmt.Errorf("%w, received: %d", errInvalidNumOutGoingMBInMetaHdrProposal, numOutGoingMBs)
	}

	numOutGoingTxs := len(splitRes.outgoingTransactions)
	if numOutGoingTxs != 0 {
		return fmt.Errorf("%w in metaProcessor.verifyGasLimit, received: %d",
			errInvalidNumOutGoingTxsInMetaHdrProposal,
			numOutGoingTxs,
		)
	}

	return nil
}

func (bp *baseProcessor) splitTransactionsForHeader(header data.HeaderHandler) (*splitTxsResult, error) {
	incomingMiniBlocks := make([]data.MiniBlockHeaderHandler, 0)
	outGoingMiniBlocks := make([]data.MiniBlockHeaderHandler, 0)
	outgoingTransactionHashes := make([][]byte, 0)
	incomingTransactions := make(map[string][]data.TransactionHandler)
	outgoingTransactions := make([]data.TransactionHandler, 0)
	for _, mb := range header.GetMiniBlockHeaderHandlers() {
		txHashes, txsForMb, err := bp.getTransactionsForMiniBlock(mb)
		if err != nil {
			return nil, err
		}

		if mb.GetSenderShardID() == bp.shardCoordinator.SelfId() {
			outgoingTransactionHashes = append(outgoingTransactionHashes, txHashes...)
			outgoingTransactions = append(outgoingTransactions, txsForMb...)
			outGoingMiniBlocks = append(outGoingMiniBlocks, mb)
			continue
		}

		incomingMiniBlocks = append(incomingMiniBlocks, mb)
		incomingTransactions[string(mb.GetHash())] = txsForMb
	}

	return &splitTxsResult{
		incomingMiniBlocks:        incomingMiniBlocks,
		outGoingMiniBlocks:        outGoingMiniBlocks,
		incomingTransactions:      incomingTransactions,
		outgoingTransactionHashes: outgoingTransactionHashes,
		outgoingTransactions:      outgoingTransactions,
	}, nil
}

func (bp *baseProcessor) getTransactionsForMiniBlock(
	miniBlock data.MiniBlockHeaderHandler,
) ([][]byte, []data.TransactionHandler, error) {
	obj, hashInPool := bp.dataPool.MiniBlocks().Get(miniBlock.GetHash())
	if !hashInPool {
		return nil, nil, process.ErrMissingMiniBlock
	}

	mbForHeaderPtr, typeOk := obj.(*block.MiniBlock)
	if !typeOk {
		return nil, nil, process.ErrWrongTypeAssertion
	}

	txs := make([]data.TransactionHandler, len(mbForHeaderPtr.TxHashes))
	var err error
	for idx, txHash := range mbForHeaderPtr.TxHashes {
		txs[idx], err = process.GetTransactionHandlerFromPool(
			miniBlock.GetSenderShardID(),
			miniBlock.GetReceiverShardID(),
			txHash,
			bp.dataPool.Transactions(),
			process.SearchMethodSearchFirst,
		)
		if err != nil {
			return nil, nil, err
		}
	}

	return mbForHeaderPtr.TxHashes, txs, nil
>>>>>>> 76b2078b
}<|MERGE_RESOLUTION|>--- conflicted
+++ resolved
@@ -2962,7 +2962,6 @@
 	return lastExecutionResult.GetRootHash()
 }
 
-<<<<<<< HEAD
 // requestProofIfNeeded will request proof if Andromeda flag activated and not already in pool
 func (bp *baseProcessor) requestProofIfNeeded(
 	nonce uint64,
@@ -3016,7 +3015,8 @@
 	}
 
 	bp.requestHeaderByShardAndNonce(shardID, nonce)
-=======
+}
+
 func (bp *baseProcessor) verifyGasLimit(header data.HeaderHandler) error {
 	splitRes, err := bp.splitTransactionsForHeader(header)
 	if err != nil {
@@ -3136,5 +3136,4 @@
 	}
 
 	return mbForHeaderPtr.TxHashes, txs, nil
->>>>>>> 76b2078b
 }