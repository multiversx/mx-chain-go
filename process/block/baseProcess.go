package block

import (
	"bytes"
	"context"
	"encoding/hex"
	"fmt"
	"math/big"
	"sort"
	"sync"
	"time"

	"github.com/multiversx/mx-chain-core-go/core"
	"github.com/multiversx/mx-chain-core-go/core/check"
	"github.com/multiversx/mx-chain-core-go/data"
	"github.com/multiversx/mx-chain-core-go/data/block"
	outportcore "github.com/multiversx/mx-chain-core-go/data/outport"
	"github.com/multiversx/mx-chain-core-go/data/scheduled"
	"github.com/multiversx/mx-chain-core-go/data/typeConverters"
	"github.com/multiversx/mx-chain-core-go/display"
	"github.com/multiversx/mx-chain-core-go/hashing"
	"github.com/multiversx/mx-chain-core-go/marshal"
	logger "github.com/multiversx/mx-chain-logger-go"

	nodeFactory "github.com/multiversx/mx-chain-go/cmd/node/factory"
	"github.com/multiversx/mx-chain-go/common"
	"github.com/multiversx/mx-chain-go/common/errChan"
	"github.com/multiversx/mx-chain-go/common/holders"
	"github.com/multiversx/mx-chain-go/common/logging"
	"github.com/multiversx/mx-chain-go/config"
	"github.com/multiversx/mx-chain-go/consensus"
	"github.com/multiversx/mx-chain-go/dataRetriever"
	"github.com/multiversx/mx-chain-go/dblookupext"
	debugFactory "github.com/multiversx/mx-chain-go/debug/factory"
	"github.com/multiversx/mx-chain-go/outport"
	"github.com/multiversx/mx-chain-go/process"
	"github.com/multiversx/mx-chain-go/process/block/bootstrapStorage"
	"github.com/multiversx/mx-chain-go/process/block/cutoff"
	"github.com/multiversx/mx-chain-go/process/block/processedMb"
	"github.com/multiversx/mx-chain-go/process/headerCheck"
	"github.com/multiversx/mx-chain-go/sharding"
	"github.com/multiversx/mx-chain-go/sharding/nodesCoordinator"
	"github.com/multiversx/mx-chain-go/state"
	"github.com/multiversx/mx-chain-go/state/factory"
	"github.com/multiversx/mx-chain-go/state/parsers"
	"github.com/multiversx/mx-chain-go/storage/storageunit"
)

var log = logger.GetOrCreate("process/block")

type hashAndHdr struct {
	hdr  data.HeaderHandler
	hash []byte
}

type nonceAndHashInfo struct {
	hash  []byte
	nonce uint64
}

type hdrInfo struct {
	usedInBlock bool
	hdr         data.HeaderHandler
}

type baseProcessor struct {
	shardCoordinator        sharding.Coordinator
	nodesCoordinator        nodesCoordinator.NodesCoordinator
	accountsDB              map[state.AccountsDbIdentifier]state.AccountsAdapter
	forkDetector            process.ForkDetector
	hasher                  hashing.Hasher
	marshalizer             marshal.Marshalizer
	store                   dataRetriever.StorageService
	uint64Converter         typeConverters.Uint64ByteSliceConverter
	blockSizeThrottler      process.BlockSizeThrottler
	epochStartTrigger       process.EpochStartTriggerHandler
	headerValidator         process.HeaderConstructionValidator
	blockChainHook          process.BlockChainHookHandler
	txCoordinator           process.TransactionCoordinator
	roundHandler            consensus.RoundHandler
	bootStorer              process.BootStorer
	requestBlockBodyHandler process.RequestBlockBodyHandler
	requestHandler          process.RequestHandler
	blockTracker            process.BlockTracker
	dataPool                dataRetriever.PoolsHolder
	feeHandler              process.TransactionFeeHandler
	blockChain              data.ChainHandler
	hdrsForCurrBlock        *hdrForBlock
	genesisNonce            uint64
	mutProcessDebugger      sync.RWMutex
	processDebugger         process.Debugger
	processStatusHandler    common.ProcessStatusHandler
	managedPeersHolder      common.ManagedPeersHolder
	sentSignaturesTracker   process.SentSignaturesTracker

	versionedHeaderFactory       nodeFactory.VersionedHeaderFactory
	headerIntegrityVerifier      process.HeaderIntegrityVerifier
	scheduledTxsExecutionHandler process.ScheduledTxsExecutionHandler
	blockProcessingCutoffHandler cutoff.BlockProcessingCutoffHandler

	appStatusHandler core.AppStatusHandler
	blockProcessor   blockProcessor
	txCounter        *transactionCounter

	outportHandler      outport.OutportHandler
	outportDataProvider outport.DataProviderOutport
	historyRepo         dblookupext.HistoryRepository
	epochNotifier       process.EpochNotifier
	enableEpochsHandler common.EnableEpochsHandler
	roundNotifier       process.RoundNotifier
	enableRoundsHandler process.EnableRoundsHandler
	vmContainerFactory  process.VirtualMachinesContainerFactory
	vmContainer         process.VirtualMachinesContainer
	gasConsumedProvider gasConsumedProvider
	economicsData       process.EconomicsDataHandler

	processDataTriesOnCommitEpoch bool
	lastRestartNonce              uint64
	pruningDelay                  uint32
	processedMiniBlocksTracker    process.ProcessedMiniBlocksTracker
	receiptsRepository            receiptsRepository

	mutNonceOfFirstCommittedBlock sync.RWMutex
	nonceOfFirstCommittedBlock    core.OptionalUint64
	extraDelayRequestBlockInfo    time.Duration

	proofsPool dataRetriever.ProofsPool
}

type bootStorerDataArgs struct {
	headerInfo                 bootstrapStorage.BootstrapHeaderInfo
	lastSelfNotarizedHeaders   []bootstrapStorage.BootstrapHeaderInfo
	round                      uint64
	highestFinalBlockNonce     uint64
	pendingMiniBlocks          []bootstrapStorage.PendingMiniBlocksInfo
	processedMiniBlocks        []bootstrapStorage.MiniBlocksInMeta
	nodesCoordinatorConfigKey  []byte
	epochStartTriggerConfigKey []byte
}

func checkForNils(
	headerHandler data.HeaderHandler,
	bodyHandler data.BodyHandler,
) error {
	if check.IfNil(headerHandler) {
		return process.ErrNilBlockHeader
	}
	if check.IfNil(bodyHandler) {
		return process.ErrNilBlockBody
	}
	return nil
}

// checkBlockValidity method checks if the given block is valid
func (bp *baseProcessor) checkBlockValidity(
	headerHandler data.HeaderHandler,
	bodyHandler data.BodyHandler,
) error {

	err := checkForNils(headerHandler, bodyHandler)
	if err != nil {
		return err
	}

	currentBlockHeader := bp.blockChain.GetCurrentBlockHeader()

	if check.IfNil(currentBlockHeader) {
		if headerHandler.GetNonce() == bp.genesisNonce+1 { // first block after genesis
			if bytes.Equal(headerHandler.GetPrevHash(), bp.blockChain.GetGenesisHeaderHash()) {
				// TODO: add genesis block verification
				return nil
			}

			log.Debug("hash does not match",
				"local block hash", bp.blockChain.GetGenesisHeaderHash(),
				"received previous hash", headerHandler.GetPrevHash())

			return process.ErrBlockHashDoesNotMatch
		}

		log.Debug("nonce does not match",
			"local block nonce", 0,
			"received nonce", headerHandler.GetNonce())

		return process.ErrWrongNonceInBlock
	}

	if headerHandler.GetRound() <= currentBlockHeader.GetRound() {
		log.Debug("round does not match",
			"local block round", currentBlockHeader.GetRound(),
			"received block round", headerHandler.GetRound())

		return process.ErrLowerRoundInBlock
	}

	if headerHandler.GetNonce() != currentBlockHeader.GetNonce()+1 {
		log.Debug("nonce does not match",
			"local block nonce", currentBlockHeader.GetNonce(),
			"received nonce", headerHandler.GetNonce())

		return process.ErrWrongNonceInBlock
	}

	if !bytes.Equal(headerHandler.GetPrevHash(), bp.blockChain.GetCurrentBlockHeaderHash()) {
		log.Debug("hash does not match",
			"local block hash", bp.blockChain.GetCurrentBlockHeaderHash(),
			"received previous hash", headerHandler.GetPrevHash())

		return process.ErrBlockHashDoesNotMatch
	}

	if !bytes.Equal(headerHandler.GetPrevRandSeed(), currentBlockHeader.GetRandSeed()) {
		log.Debug("random seed does not match",
			"local random seed", currentBlockHeader.GetRandSeed(),
			"received previous random seed", headerHandler.GetPrevRandSeed())

		return process.ErrRandSeedDoesNotMatch
	}

	// verification of epoch
	if headerHandler.GetEpoch() < currentBlockHeader.GetEpoch() {
		return process.ErrEpochDoesNotMatch
	}

	return bp.checkPrevProofValidity(currentBlockHeader, headerHandler)
}

func (bp *baseProcessor) checkPrevProofValidity(prevHeader, headerHandler data.HeaderHandler) error {
	if !common.ShouldBlockHavePrevProof(headerHandler, bp.enableEpochsHandler, common.EquivalentMessagesFlag) {
		return nil
	}

	prevProof := headerHandler.GetPreviousProof()
	return common.VerifyProofAgainstHeader(prevProof, prevHeader)
}

// checkScheduledRootHash checks if the scheduled root hash from the given header is the same with the current user accounts state root hash
func (bp *baseProcessor) checkScheduledRootHash(headerHandler data.HeaderHandler) error {
	if !bp.enableEpochsHandler.IsFlagEnabled(common.ScheduledMiniBlocksFlag) {
		return nil
	}

	if check.IfNil(headerHandler) {
		return process.ErrNilBlockHeader
	}

	additionalData := headerHandler.GetAdditionalData()
	if check.IfNil(additionalData) {
		return process.ErrNilAdditionalData
	}

	if !bytes.Equal(additionalData.GetScheduledRootHash(), bp.getRootHash()) {
		log.Debug("scheduled root hash does not match",
			"current root hash", bp.getRootHash(),
			"header scheduled root hash", additionalData.GetScheduledRootHash())
		return process.ErrScheduledRootHashDoesNotMatch
	}

	return nil
}

// verifyStateRoot verifies the state root hash given as parameter against the
// Merkle trie root hash stored for accounts and returns if equal or not
func (bp *baseProcessor) verifyStateRoot(rootHash []byte) bool {
	trieRootHash, err := bp.accountsDB[state.UserAccountsState].RootHash()
	if err != nil {
		log.Debug("verify account.RootHash", "error", err.Error())
	}

	return bytes.Equal(trieRootHash, rootHash)
}

// getRootHash returns the accounts merkle tree root hash
func (bp *baseProcessor) getRootHash() []byte {
	rootHash, err := bp.accountsDB[state.UserAccountsState].RootHash()
	if err != nil {
		log.Trace("get account.RootHash", "error", err.Error())
	}

	return rootHash
}

func (bp *baseProcessor) requestHeadersIfMissing(
	sortedHdrs []data.HeaderHandler,
	shardId uint32,
) error {

	prevHdr, _, err := bp.blockTracker.GetLastCrossNotarizedHeader(shardId)
	if err != nil {
		return err
	}

	lastNotarizedHdrRound := prevHdr.GetRound()
	lastNotarizedHdrNonce := prevHdr.GetNonce()

	missingNonces := make([]uint64, 0)
	for i := 0; i < len(sortedHdrs); i++ {
		currHdr := sortedHdrs[i]
		if check.IfNil(currHdr) {
			continue
		}

		hdrTooOld := currHdr.GetRound() <= lastNotarizedHdrRound
		if hdrTooOld {
			continue
		}

		maxNumNoncesToAdd := process.MaxHeaderRequestsAllowed - int(int64(prevHdr.GetNonce())-int64(lastNotarizedHdrNonce))
		if maxNumNoncesToAdd <= 0 {
			break
		}

		noncesDiff := int64(currHdr.GetNonce()) - int64(prevHdr.GetNonce())
		nonces := addMissingNonces(noncesDiff, prevHdr.GetNonce(), maxNumNoncesToAdd)
		missingNonces = append(missingNonces, nonces...)

		prevHdr = currHdr
	}

	maxNumNoncesToAdd := process.MaxHeaderRequestsAllowed - int(int64(prevHdr.GetNonce())-int64(lastNotarizedHdrNonce))
	if maxNumNoncesToAdd > 0 {
		lastRound := bp.roundHandler.Index() - 1
		roundsDiff := lastRound - int64(prevHdr.GetRound())
		nonces := addMissingNonces(roundsDiff, prevHdr.GetNonce(), maxNumNoncesToAdd)
		missingNonces = append(missingNonces, nonces...)
	}

	for _, nonce := range missingNonces {
		bp.addHeaderIntoTrackerPool(nonce, shardId)
		go bp.requestHeaderByShardAndNonce(shardId, nonce)
	}

	return nil
}

func addMissingNonces(diff int64, lastNonce uint64, maxNumNoncesToAdd int) []uint64 {
	missingNonces := make([]uint64, 0)

	if diff < 2 {
		return missingNonces
	}

	numNonces := uint64(diff) - 1
	startNonce := lastNonce + 1
	endNonce := startNonce + numNonces

	for nonce := startNonce; nonce < endNonce; nonce++ {
		missingNonces = append(missingNonces, nonce)
		if len(missingNonces) >= maxNumNoncesToAdd {
			break
		}
	}

	return missingNonces
}

func displayHeader(headerHandler data.HeaderHandler) []*display.LineData {
	var valStatRootHash, epochStartMetaHash, scheduledRootHash []byte
	metaHeader, isMetaHeader := headerHandler.(data.MetaHeaderHandler)
	if isMetaHeader {
		valStatRootHash = metaHeader.GetValidatorStatsRootHash()
	} else {
		shardHeader, isShardHeader := headerHandler.(data.ShardHeaderHandler)
		if isShardHeader {
			epochStartMetaHash = shardHeader.GetEpochStartMetaHash()
		}
	}
	additionalData := headerHandler.GetAdditionalData()
	if !check.IfNil(additionalData) {
		scheduledRootHash = additionalData.GetScheduledRootHash()
	}

	proof := headerHandler.GetPreviousProof()

	var prevAggregatedSig, prevBitmap []byte
	if !check.IfNilReflect(proof) {
		prevAggregatedSig, prevBitmap = proof.GetAggregatedSignature(), proof.GetPubKeysBitmap()
	}

	return []*display.LineData{
		display.NewLineData(false, []string{
			"",
			"ChainID",
			logger.DisplayByteSlice(headerHandler.GetChainID())}),
		display.NewLineData(false, []string{
			"",
			"Epoch",
			fmt.Sprintf("%d", headerHandler.GetEpoch())}),
		display.NewLineData(false, []string{
			"",
			"Round",
			fmt.Sprintf("%d", headerHandler.GetRound())}),
		display.NewLineData(false, []string{
			"",
			"TimeStamp",
			fmt.Sprintf("%d", headerHandler.GetTimeStamp())}),
		display.NewLineData(false, []string{
			"",
			"Nonce",
			fmt.Sprintf("%d", headerHandler.GetNonce())}),
		display.NewLineData(false, []string{
			"",
			"Prev hash",
			logger.DisplayByteSlice(headerHandler.GetPrevHash())}),
		display.NewLineData(false, []string{
			"",
			"Prev rand seed",
			logger.DisplayByteSlice(headerHandler.GetPrevRandSeed())}),
		display.NewLineData(false, []string{
			"",
			"Rand seed",
			logger.DisplayByteSlice(headerHandler.GetRandSeed())}),
		display.NewLineData(false, []string{
			"",
			"Pub keys bitmap",
			hex.EncodeToString(headerHandler.GetPubKeysBitmap())}),
		display.NewLineData(false, []string{
			"",
			"Signature",
			logger.DisplayByteSlice(headerHandler.GetSignature())}),
		display.NewLineData(false, []string{
			"",
			"Leader's Signature",
			logger.DisplayByteSlice(headerHandler.GetLeaderSignature())}),
		display.NewLineData(false, []string{
			"",
			"Scheduled root hash",
			logger.DisplayByteSlice(scheduledRootHash)}),
		display.NewLineData(false, []string{
			"",
			"Root hash",
			logger.DisplayByteSlice(headerHandler.GetRootHash())}),
		display.NewLineData(false, []string{
			"",
			"Validator stats root hash",
			logger.DisplayByteSlice(valStatRootHash)}),
		display.NewLineData(false, []string{
			"",
			"Receipts hash",
			logger.DisplayByteSlice(headerHandler.GetReceiptsHash())}),
		display.NewLineData(false, []string{
			"",
			"Epoch start meta hash",
			logger.DisplayByteSlice(epochStartMetaHash)}),
		display.NewLineData(false, []string{
			"Previous proof",
			"Aggregated signature",
			logger.DisplayByteSlice(prevAggregatedSig)}),
		display.NewLineData(true, []string{
			"",
			"Pub keys bitmap",
			logger.DisplayByteSlice(prevBitmap)}),
	}
}

// checkProcessorParameters will check the input parameters values
func checkProcessorParameters(arguments ArgBaseProcessor) error {

	for key := range arguments.AccountsDB {
		if check.IfNil(arguments.AccountsDB[key]) {
			return process.ErrNilAccountsAdapter
		}
	}
	if check.IfNil(arguments.DataComponents) {
		return process.ErrNilDataComponentsHolder
	}
	if check.IfNil(arguments.CoreComponents) {
		return process.ErrNilCoreComponentsHolder
	}
	if check.IfNil(arguments.BootstrapComponents) {
		return process.ErrNilBootstrapComponentsHolder
	}
	if check.IfNil(arguments.StatusComponents) {
		return process.ErrNilStatusComponentsHolder
	}
	if check.IfNil(arguments.ForkDetector) {
		return process.ErrNilForkDetector
	}
	if check.IfNil(arguments.CoreComponents.Hasher()) {
		return process.ErrNilHasher
	}
	if check.IfNil(arguments.CoreComponents.InternalMarshalizer()) {
		return process.ErrNilMarshalizer
	}
	if check.IfNil(arguments.DataComponents.StorageService()) {
		return process.ErrNilStorage
	}
	if check.IfNil(arguments.BootstrapComponents.ShardCoordinator()) {
		return process.ErrNilShardCoordinator
	}
	if check.IfNil(arguments.NodesCoordinator) {
		return process.ErrNilNodesCoordinator
	}
	if check.IfNil(arguments.CoreComponents.Uint64ByteSliceConverter()) {
		return process.ErrNilUint64Converter
	}
	if check.IfNil(arguments.RequestHandler) {
		return process.ErrNilRequestHandler
	}
	if check.IfNil(arguments.EpochStartTrigger) {
		return process.ErrNilEpochStartTrigger
	}
	if check.IfNil(arguments.CoreComponents.RoundHandler()) {
		return process.ErrNilRoundHandler
	}
	if check.IfNil(arguments.BootStorer) {
		return process.ErrNilStorage
	}
	if check.IfNil(arguments.BlockChainHook) {
		return process.ErrNilBlockChainHook
	}
	if check.IfNil(arguments.TxCoordinator) {
		return process.ErrNilTransactionCoordinator
	}
	if check.IfNil(arguments.HeaderValidator) {
		return process.ErrNilHeaderValidator
	}
	if check.IfNil(arguments.BlockTracker) {
		return process.ErrNilBlockTracker
	}
	if check.IfNil(arguments.FeeHandler) {
		return process.ErrNilEconomicsFeeHandler
	}
	if check.IfNil(arguments.DataComponents.Blockchain()) {
		return process.ErrNilBlockChain
	}
	if check.IfNil(arguments.BlockSizeThrottler) {
		return process.ErrNilBlockSizeThrottler
	}
	if check.IfNil(arguments.StatusComponents.OutportHandler()) {
		return process.ErrNilOutportHandler
	}
	if check.IfNil(arguments.HistoryRepository) {
		return process.ErrNilHistoryRepository
	}
	if check.IfNil(arguments.BootstrapComponents.HeaderIntegrityVerifier()) {
		return process.ErrNilHeaderIntegrityVerifier
	}
	if check.IfNil(arguments.CoreComponents.EpochNotifier()) {
		return process.ErrNilEpochNotifier
	}
	enableEpochsHandler := arguments.CoreComponents.EnableEpochsHandler()
	if check.IfNil(enableEpochsHandler) {
		return process.ErrNilEnableEpochsHandler
	}
	err := core.CheckHandlerCompatibility(enableEpochsHandler, []core.EnableEpochFlag{
		common.ScheduledMiniBlocksFlag,
		common.StakingV2Flag,
		common.CurrentRandomnessOnSortingFlag,
		common.EquivalentMessagesFlag,
	})
	if err != nil {
		return err
	}
	if check.IfNil(arguments.CoreComponents.RoundNotifier()) {
		return process.ErrNilRoundNotifier
	}
	if check.IfNil(arguments.CoreComponents.EnableRoundsHandler()) {
		return process.ErrNilEnableRoundsHandler
	}
	if check.IfNil(arguments.StatusCoreComponents) {
		return process.ErrNilStatusCoreComponentsHolder
	}
	if check.IfNil(arguments.StatusCoreComponents.AppStatusHandler()) {
		return process.ErrNilAppStatusHandler
	}
	if check.IfNil(arguments.GasHandler) {
		return process.ErrNilGasHandler
	}
	if check.IfNil(arguments.CoreComponents.EconomicsData()) {
		return process.ErrNilEconomicsData
	}
	if check.IfNil(arguments.OutportDataProvider) {
		return process.ErrNilOutportDataProvider
	}
	if check.IfNil(arguments.ScheduledTxsExecutionHandler) {
		return process.ErrNilScheduledTxsExecutionHandler
	}
	if check.IfNil(arguments.BootstrapComponents.VersionedHeaderFactory()) {
		return process.ErrNilVersionedHeaderFactory
	}
	if check.IfNil(arguments.ProcessedMiniBlocksTracker) {
		return process.ErrNilProcessedMiniBlocksTracker
	}
	if check.IfNil(arguments.ReceiptsRepository) {
		return process.ErrNilReceiptsRepository
	}
	if check.IfNil(arguments.BlockProcessingCutoffHandler) {
		return process.ErrNilBlockProcessingCutoffHandler
	}
	if check.IfNil(arguments.ManagedPeersHolder) {
		return process.ErrNilManagedPeersHolder
	}
	if check.IfNil(arguments.SentSignaturesTracker) {
		return process.ErrNilSentSignatureTracker
	}

	return nil
}

func (bp *baseProcessor) createBlockStarted() error {
	bp.hdrsForCurrBlock.resetMissingHdrs()
	bp.hdrsForCurrBlock.initMaps()
	scheduledGasAndFees := bp.scheduledTxsExecutionHandler.GetScheduledGasAndFees()
	bp.txCoordinator.CreateBlockStarted()
	bp.feeHandler.CreateBlockStarted(scheduledGasAndFees)

	err := bp.txCoordinator.AddIntermediateTransactions(bp.scheduledTxsExecutionHandler.GetScheduledIntermediateTxs(), nil)
	if err != nil {
		return err
	}

	return nil
}

func (bp *baseProcessor) verifyFees(header data.HeaderHandler) error {
	if header.GetAccumulatedFees().Cmp(bp.feeHandler.GetAccumulatedFees()) != 0 {
		return process.ErrAccumulatedFeesDoNotMatch
	}
	if header.GetDeveloperFees().Cmp(bp.feeHandler.GetDeveloperFees()) != 0 {
		return process.ErrDeveloperFeesDoNotMatch
	}

	return nil
}

// TODO: remove bool parameter and give instead the set to sort
func (bp *baseProcessor) sortHeadersForCurrentBlockByNonce(usedInBlock bool) (map[uint32][]data.HeaderHandler, error) {
	hdrsForCurrentBlock := make(map[uint32][]data.HeaderHandler)

	bp.hdrsForCurrBlock.mutHdrsForBlock.RLock()
	for hdrHash, headerInfo := range bp.hdrsForCurrBlock.hdrHashAndInfo {
		if headerInfo.usedInBlock != usedInBlock {
			continue
		}

		if bp.hasMissingProof(headerInfo, hdrHash) {
<<<<<<< HEAD
			bp.hdrsForCurrBlock.mutHdrsForBlock.RUnlock()
			return nil, fmt.Errorf("%w for header with hash %s", process.ErrMissingHeaderProof, hdrHash)
=======
			return nil, fmt.Errorf("%w for header with hash %s", process.ErrMissingHeaderProof, hex.EncodeToString([]byte(hdrHash)))
>>>>>>> 2a1a8759
		}

		hdrsForCurrentBlock[headerInfo.hdr.GetShardID()] = append(hdrsForCurrentBlock[headerInfo.hdr.GetShardID()], headerInfo.hdr)
	}
	bp.hdrsForCurrBlock.mutHdrsForBlock.RUnlock()

	// sort headers for each shard
	for _, hdrsForShard := range hdrsForCurrentBlock {
		process.SortHeadersByNonce(hdrsForShard)
	}

	return hdrsForCurrentBlock, nil
}

func (bp *baseProcessor) sortHeaderHashesForCurrentBlockByNonce(usedInBlock bool) (map[uint32][][]byte, error) {
	hdrsForCurrentBlockInfo := make(map[uint32][]*nonceAndHashInfo)

	bp.hdrsForCurrBlock.mutHdrsForBlock.RLock()
	for metaBlockHash, headerInfo := range bp.hdrsForCurrBlock.hdrHashAndInfo {
		if headerInfo.usedInBlock != usedInBlock {
			continue
		}

		if bp.hasMissingProof(headerInfo, metaBlockHash) {
<<<<<<< HEAD
			bp.hdrsForCurrBlock.mutHdrsForBlock.RUnlock()
=======
>>>>>>> 2a1a8759
			return nil, fmt.Errorf("%w for header with hash %s", process.ErrMissingHeaderProof, hex.EncodeToString([]byte(metaBlockHash)))
		}

		hdrsForCurrentBlockInfo[headerInfo.hdr.GetShardID()] = append(hdrsForCurrentBlockInfo[headerInfo.hdr.GetShardID()],
			&nonceAndHashInfo{nonce: headerInfo.hdr.GetNonce(), hash: []byte(metaBlockHash)})
	}
	bp.hdrsForCurrBlock.mutHdrsForBlock.RUnlock()

	for _, hdrsForShard := range hdrsForCurrentBlockInfo {
		if len(hdrsForShard) > 1 {
			sort.Slice(hdrsForShard, func(i, j int) bool {
				return hdrsForShard[i].nonce < hdrsForShard[j].nonce
			})
		}
	}

	hdrsHashesForCurrentBlock := make(map[uint32][][]byte, len(hdrsForCurrentBlockInfo))
	for shardId, hdrsForShard := range hdrsForCurrentBlockInfo {
		for _, hdrForShard := range hdrsForShard {
			hdrsHashesForCurrentBlock[shardId] = append(hdrsHashesForCurrentBlock[shardId], hdrForShard.hash)
		}
	}

	return hdrsHashesForCurrentBlock, nil
}

func (bp *baseProcessor) hasMissingProof(headerInfo *hdrInfo, hdrHash string) bool {
	isFlagEnabledForHeader := bp.enableEpochsHandler.IsFlagEnabledInEpoch(common.EquivalentMessagesFlag, headerInfo.hdr.GetEpoch())
	hasProof := bp.proofsPool.HasProof(headerInfo.hdr.GetShardID(), []byte(hdrHash))
	return isFlagEnabledForHeader && !hasProof
}

func (bp *baseProcessor) createMiniBlockHeaderHandlers(
	body *block.Body,
	processedMiniBlocksDestMeInfo map[string]*processedMb.ProcessedMiniBlockInfo,
) (int, []data.MiniBlockHeaderHandler, error) {
	if len(body.MiniBlocks) == 0 {
		return 0, nil, nil
	}

	totalTxCount := 0
	miniBlockHeaderHandlers := make([]data.MiniBlockHeaderHandler, len(body.MiniBlocks))

	for i := 0; i < len(body.MiniBlocks); i++ {
		txCount := len(body.MiniBlocks[i].TxHashes)
		totalTxCount += txCount

		miniBlockHash, err := core.CalculateHash(bp.marshalizer, bp.hasher, body.MiniBlocks[i])
		if err != nil {
			return 0, nil, err
		}

		miniBlockHeaderHandlers[i] = &block.MiniBlockHeader{
			Hash:            miniBlockHash,
			SenderShardID:   body.MiniBlocks[i].SenderShardID,
			ReceiverShardID: body.MiniBlocks[i].ReceiverShardID,
			TxCount:         uint32(txCount),
			Type:            body.MiniBlocks[i].Type,
		}

		err = bp.setMiniBlockHeaderReservedField(body.MiniBlocks[i], miniBlockHeaderHandlers[i], processedMiniBlocksDestMeInfo)
		if err != nil {
			return 0, nil, err
		}
	}

	return totalTxCount, miniBlockHeaderHandlers, nil
}

func (bp *baseProcessor) setMiniBlockHeaderReservedField(
	miniBlock *block.MiniBlock,
	miniBlockHeaderHandler data.MiniBlockHeaderHandler,
	processedMiniBlocksDestMeInfo map[string]*processedMb.ProcessedMiniBlockInfo,
) error {
	if !bp.enableEpochsHandler.IsFlagEnabled(common.ScheduledMiniBlocksFlag) {
		return nil
	}

	err := bp.setIndexOfFirstTxProcessed(miniBlockHeaderHandler)
	if err != nil {
		return err
	}

	err = bp.setIndexOfLastTxProcessed(miniBlockHeaderHandler, processedMiniBlocksDestMeInfo)
	if err != nil {
		return err
	}

	notEmpty := len(miniBlock.TxHashes) > 0
	isScheduledMiniBlock := notEmpty && bp.scheduledTxsExecutionHandler.IsScheduledTx(miniBlock.TxHashes[0])
	if isScheduledMiniBlock {
		return bp.setProcessingTypeAndConstructionStateForScheduledMb(miniBlockHeaderHandler, processedMiniBlocksDestMeInfo)
	}

	return bp.setProcessingTypeAndConstructionStateForNormalMb(miniBlockHeaderHandler, processedMiniBlocksDestMeInfo)
}

func (bp *baseProcessor) setIndexOfFirstTxProcessed(miniBlockHeaderHandler data.MiniBlockHeaderHandler) error {
	processedMiniBlockInfo, _ := bp.processedMiniBlocksTracker.GetProcessedMiniBlockInfo(miniBlockHeaderHandler.GetHash())
	return miniBlockHeaderHandler.SetIndexOfFirstTxProcessed(processedMiniBlockInfo.IndexOfLastTxProcessed + 1)
}

func (bp *baseProcessor) setIndexOfLastTxProcessed(
	miniBlockHeaderHandler data.MiniBlockHeaderHandler,
	processedMiniBlocksDestMeInfo map[string]*processedMb.ProcessedMiniBlockInfo,
) error {
	processedMiniBlockInfo := processedMiniBlocksDestMeInfo[string(miniBlockHeaderHandler.GetHash())]
	if processedMiniBlockInfo != nil {
		return miniBlockHeaderHandler.SetIndexOfLastTxProcessed(processedMiniBlockInfo.IndexOfLastTxProcessed)
	}

	return miniBlockHeaderHandler.SetIndexOfLastTxProcessed(int32(miniBlockHeaderHandler.GetTxCount()) - 1)
}

func (bp *baseProcessor) setProcessingTypeAndConstructionStateForScheduledMb(
	miniBlockHeaderHandler data.MiniBlockHeaderHandler,
	processedMiniBlocksDestMeInfo map[string]*processedMb.ProcessedMiniBlockInfo,
) error {
	err := miniBlockHeaderHandler.SetProcessingType(int32(block.Scheduled))
	if err != nil {
		return err
	}

	if miniBlockHeaderHandler.GetSenderShardID() == bp.shardCoordinator.SelfId() {
		err = miniBlockHeaderHandler.SetConstructionState(int32(block.Proposed))
		if err != nil {
			return err
		}
	} else {
		constructionState := getConstructionState(miniBlockHeaderHandler, processedMiniBlocksDestMeInfo)
		err = miniBlockHeaderHandler.SetConstructionState(constructionState)
		if err != nil {
			return err
		}
	}
	return nil
}

func (bp *baseProcessor) setProcessingTypeAndConstructionStateForNormalMb(
	miniBlockHeaderHandler data.MiniBlockHeaderHandler,
	processedMiniBlocksDestMeInfo map[string]*processedMb.ProcessedMiniBlockInfo,
) error {
	if bp.scheduledTxsExecutionHandler.IsMiniBlockExecuted(miniBlockHeaderHandler.GetHash()) {
		err := miniBlockHeaderHandler.SetProcessingType(int32(block.Processed))
		if err != nil {
			return err
		}
	} else {
		err := miniBlockHeaderHandler.SetProcessingType(int32(block.Normal))
		if err != nil {
			return err
		}
	}

	constructionState := getConstructionState(miniBlockHeaderHandler, processedMiniBlocksDestMeInfo)
	err := miniBlockHeaderHandler.SetConstructionState(constructionState)
	if err != nil {
		return err
	}

	return nil
}

func getConstructionState(
	miniBlockHeaderHandler data.MiniBlockHeaderHandler,
	processedMiniBlocksDestMeInfo map[string]*processedMb.ProcessedMiniBlockInfo,
) int32 {
	constructionState := int32(block.Final)
	if isPartiallyExecuted(miniBlockHeaderHandler, processedMiniBlocksDestMeInfo) {
		constructionState = int32(block.PartialExecuted)
	}

	return constructionState
}

func isPartiallyExecuted(
	miniBlockHeaderHandler data.MiniBlockHeaderHandler,
	processedMiniBlocksDestMeInfo map[string]*processedMb.ProcessedMiniBlockInfo,
) bool {
	processedMiniBlockInfo := processedMiniBlocksDestMeInfo[string(miniBlockHeaderHandler.GetHash())]
	return processedMiniBlockInfo != nil && !processedMiniBlockInfo.FullyProcessed
}

// check if header has the same miniblocks as presented in body
func (bp *baseProcessor) checkHeaderBodyCorrelation(miniBlockHeaders []data.MiniBlockHeaderHandler, body *block.Body) error {
	mbHashesFromHdr := make(map[string]data.MiniBlockHeaderHandler, len(miniBlockHeaders))
	for i := 0; i < len(miniBlockHeaders); i++ {
		mbHashesFromHdr[string(miniBlockHeaders[i].GetHash())] = miniBlockHeaders[i]
	}

	if len(miniBlockHeaders) != len(body.MiniBlocks) {
		return process.ErrHeaderBodyMismatch
	}

	for i := 0; i < len(body.MiniBlocks); i++ {
		miniBlock := body.MiniBlocks[i]
		if miniBlock == nil {
			return process.ErrNilMiniBlock
		}

		mbHash, err := core.CalculateHash(bp.marshalizer, bp.hasher, miniBlock)
		if err != nil {
			return err
		}

		mbHdr, ok := mbHashesFromHdr[string(mbHash)]
		if !ok {
			return process.ErrHeaderBodyMismatch
		}

		if mbHdr.GetTxCount() != uint32(len(miniBlock.TxHashes)) {
			return process.ErrHeaderBodyMismatch
		}

		if mbHdr.GetReceiverShardID() != miniBlock.ReceiverShardID {
			return process.ErrHeaderBodyMismatch
		}

		if mbHdr.GetSenderShardID() != miniBlock.SenderShardID {
			return process.ErrHeaderBodyMismatch
		}

		err = process.CheckIfIndexesAreOutOfBound(mbHdr.GetIndexOfFirstTxProcessed(), mbHdr.GetIndexOfLastTxProcessed(), miniBlock)
		if err != nil {
			return err
		}

		err = checkConstructionStateAndIndexesCorrectness(mbHdr)
		if err != nil {
			return err
		}
	}

	return nil
}

func checkConstructionStateAndIndexesCorrectness(mbh data.MiniBlockHeaderHandler) error {
	if mbh.GetConstructionState() == int32(block.PartialExecuted) && mbh.GetIndexOfLastTxProcessed() == int32(mbh.GetTxCount())-1 {
		return process.ErrIndexDoesNotMatchWithPartialExecutedMiniBlock

	}
	if mbh.GetConstructionState() != int32(block.PartialExecuted) && mbh.GetIndexOfLastTxProcessed() != int32(mbh.GetTxCount())-1 {
		return process.ErrIndexDoesNotMatchWithFullyExecutedMiniBlock
	}

	return nil
}

func (bp *baseProcessor) checkScheduledMiniBlocksValidity(headerHandler data.HeaderHandler) error {
	if !bp.enableEpochsHandler.IsFlagEnabled(common.ScheduledMiniBlocksFlag) {
		return nil
	}

	scheduledMiniBlocks := bp.scheduledTxsExecutionHandler.GetScheduledMiniBlocks()
	if len(scheduledMiniBlocks) > len(headerHandler.GetMiniBlockHeadersHashes()) {
		log.Debug("baseProcessor.checkScheduledMiniBlocksValidity", "num mbs scheduled", len(scheduledMiniBlocks), "num mbs received", len(headerHandler.GetMiniBlockHeadersHashes()))
		return process.ErrScheduledMiniBlocksMismatch
	}

	for index, scheduledMiniBlock := range scheduledMiniBlocks {
		scheduledMiniBlockHash, err := core.CalculateHash(bp.marshalizer, bp.hasher, scheduledMiniBlock)
		if err != nil {
			return err
		}

		if !bytes.Equal(scheduledMiniBlockHash, headerHandler.GetMiniBlockHeadersHashes()[index]) {
			log.Debug("baseProcessor.checkScheduledMiniBlocksValidity", "index", index, "scheduled mb hash", scheduledMiniBlockHash, "received mb hash", headerHandler.GetMiniBlockHeadersHashes()[index])
			return process.ErrScheduledMiniBlocksMismatch
		}
	}

	return nil
}

// requestMissingFinalityAttestingHeaders requests the headers needed to accept the current selected headers for
// processing the current block. It requests the finality headers greater than the highest header, for given shard,
// related to the block which should be processed
// this method should be called only under the mutex protection: hdrsForCurrBlock.mutHdrsForBlock
func (bp *baseProcessor) requestMissingFinalityAttestingHeaders(
	shardID uint32,
	finality uint32,
) uint32 {
	requestedHeaders := uint32(0)
	missingFinalityAttestingHeaders := uint32(0)

	highestHdrNonce := bp.hdrsForCurrBlock.highestHdrNonce[shardID]
	if highestHdrNonce == uint64(0) {
		return missingFinalityAttestingHeaders
	}

	headersPool := bp.dataPool.Headers()
	lastFinalityAttestingHeader := highestHdrNonce + uint64(finality)
	for i := highestHdrNonce + 1; i <= lastFinalityAttestingHeader; i++ {
		headers, headersHashes, err := headersPool.GetHeadersByNonceAndShardId(i, shardID)
		if err != nil {
			missingFinalityAttestingHeaders++
			requestedHeaders++
			go bp.requestHeaderByShardAndNonce(shardID, i)
			continue
		}

		for index := range headers {
			bp.hdrsForCurrBlock.hdrHashAndInfo[string(headersHashes[index])] = &hdrInfo{
				hdr:         headers[index],
				usedInBlock: false,
			}
		}
	}

	if requestedHeaders > 0 {
		log.Debug("requested missing finality attesting headers",
			"num headers", requestedHeaders,
			"shard", shardID)
	}

	return missingFinalityAttestingHeaders
}

func (bp *baseProcessor) requestHeaderByShardAndNonce(shardID uint32, nonce uint64) {
	if shardID == core.MetachainShardId {
		bp.requestHandler.RequestMetaHeaderByNonce(nonce)
	} else {
		bp.requestHandler.RequestShardHeaderByNonce(shardID, nonce)
	}
}

func (bp *baseProcessor) cleanupPools(headerHandler data.HeaderHandler) {
	noncesToPrevFinal := bp.getNoncesToFinal(headerHandler) + 1
	bp.cleanupBlockTrackerPools(noncesToPrevFinal)

	highestPrevFinalBlockNonce := bp.forkDetector.GetHighestFinalBlockNonce()
	if highestPrevFinalBlockNonce > 0 {
		highestPrevFinalBlockNonce--
	}

	bp.removeHeadersBehindNonceFromPools(
		true,
		bp.shardCoordinator.SelfId(),
		highestPrevFinalBlockNonce,
	)

	if bp.enableEpochsHandler.IsFlagEnabledInEpoch(common.EquivalentMessagesFlag, headerHandler.GetEpoch()) {
		err := bp.dataPool.Proofs().CleanupProofsBehindNonce(bp.shardCoordinator.SelfId(), highestPrevFinalBlockNonce)
		if err != nil {
			log.Warn("failed to cleanup notarized proofs behind nonce",
				"nonce", noncesToPrevFinal,
				"shardID", bp.shardCoordinator.SelfId(),
				"error", err)
		}
	}

	if bp.shardCoordinator.SelfId() == core.MetachainShardId {
		for shardID := uint32(0); shardID < bp.shardCoordinator.NumberOfShards(); shardID++ {
			bp.cleanupPoolsForCrossShard(shardID, noncesToPrevFinal)
		}
	} else {
		bp.cleanupPoolsForCrossShard(core.MetachainShardId, noncesToPrevFinal)
	}

}

func (bp *baseProcessor) cleanupPoolsForCrossShard(
	shardID uint32,
	noncesToPrevFinal uint64,
) {
	crossNotarizedHeader, _, err := bp.blockTracker.GetCrossNotarizedHeader(shardID, noncesToPrevFinal)
	if err != nil {
		displayCleanupErrorMessage("cleanupPoolsForCrossShard",
			shardID,
			noncesToPrevFinal,
			err)
		return
	}

	bp.removeHeadersBehindNonceFromPools(
		false,
		shardID,
		crossNotarizedHeader.GetNonce(),
	)

	if bp.enableEpochsHandler.IsFlagEnabledInEpoch(common.EquivalentMessagesFlag, crossNotarizedHeader.GetEpoch()) {
		err = bp.dataPool.Proofs().CleanupProofsBehindNonce(shardID, noncesToPrevFinal)
		if err != nil {
			log.Warn("failed to cleanup notarized proofs behind nonce",
				"nonce", noncesToPrevFinal,
				"shardID", shardID,
				"error", err)
		}
	}
}

func (bp *baseProcessor) removeHeadersBehindNonceFromPools(
	shouldRemoveBlockBody bool,
	shardId uint32,
	nonce uint64,
) {
	if nonce <= 1 {
		return
	}

	headersPool := bp.dataPool.Headers()
	nonces := headersPool.Nonces(shardId)
	for _, nonceFromCache := range nonces {
		if nonceFromCache >= nonce {
			continue
		}

		if shouldRemoveBlockBody {
			bp.removeBlocksBody(nonceFromCache, shardId)
		}

		headersPool.RemoveHeaderByNonceAndShardId(nonceFromCache, shardId)
	}
}

func (bp *baseProcessor) removeBlocksBody(nonce uint64, shardId uint32) {
	headersPool := bp.dataPool.Headers()
	headers, _, err := headersPool.GetHeadersByNonceAndShardId(nonce, shardId)
	if err != nil {
		return
	}

	for _, header := range headers {
		errNotCritical := bp.removeBlockBodyOfHeader(header)
		if errNotCritical != nil {
			log.Debug("RemoveBlockDataFromPool", "error", errNotCritical.Error())
		}
	}
}

func (bp *baseProcessor) removeBlockBodyOfHeader(headerHandler data.HeaderHandler) error {
	bodyHandler, err := bp.requestBlockBodyHandler.GetBlockBodyFromPool(headerHandler)
	if err != nil {
		return err
	}

	return bp.removeBlockDataFromPools(headerHandler, bodyHandler)
}

func (bp *baseProcessor) removeBlockDataFromPools(headerHandler data.HeaderHandler, bodyHandler data.BodyHandler) error {
	body, ok := bodyHandler.(*block.Body)
	if !ok {
		return process.ErrWrongTypeAssertion
	}

	err := bp.txCoordinator.RemoveBlockDataFromPool(body)
	if err != nil {
		return err
	}

	err = bp.blockProcessor.removeStartOfEpochBlockDataFromPools(headerHandler, bodyHandler)
	if err != nil {
		return err
	}

	return nil
}

func (bp *baseProcessor) removeTxsFromPools(header data.HeaderHandler, body *block.Body) error {
	newBody, err := bp.getFinalMiniBlocks(header, body)
	if err != nil {
		return err
	}

	return bp.txCoordinator.RemoveTxsFromPool(newBody)
}

func (bp *baseProcessor) getFinalMiniBlocks(header data.HeaderHandler, body *block.Body) (*block.Body, error) {
	if !bp.enableEpochsHandler.IsFlagEnabled(common.ScheduledMiniBlocksFlag) {
		return body, nil
	}

	var miniBlocks block.MiniBlockSlice

	if len(body.MiniBlocks) != len(header.GetMiniBlockHeaderHandlers()) {
		log.Warn("baseProcessor.getFinalMiniBlocks: num of mini blocks and mini blocks headers does not match", "num of mb", len(body.MiniBlocks), "num of mbh", len(header.GetMiniBlockHeaderHandlers()))
		return nil, process.ErrNumOfMiniBlocksAndMiniBlocksHeadersMismatch
	}

	for index, miniBlock := range body.MiniBlocks {
		miniBlockHeader := header.GetMiniBlockHeaderHandlers()[index]
		if !miniBlockHeader.IsFinal() {
			log.Debug("shardProcessor.getFinalMiniBlocks: do not remove from pool / broadcast mini block which is not final", "mb hash", miniBlockHeader.GetHash())
			continue
		}

		miniBlocks = append(miniBlocks, miniBlock)
	}

	return &block.Body{MiniBlocks: miniBlocks}, nil
}

func (bp *baseProcessor) cleanupBlockTrackerPools(noncesToPrevFinal uint64) {
	bp.cleanupBlockTrackerPoolsForShard(bp.shardCoordinator.SelfId(), noncesToPrevFinal)

	if bp.shardCoordinator.SelfId() == core.MetachainShardId {
		for shardID := uint32(0); shardID < bp.shardCoordinator.NumberOfShards(); shardID++ {
			bp.cleanupBlockTrackerPoolsForShard(shardID, noncesToPrevFinal)
		}
	} else {
		bp.cleanupBlockTrackerPoolsForShard(core.MetachainShardId, noncesToPrevFinal)
	}
}

func (bp *baseProcessor) cleanupBlockTrackerPoolsForShard(shardID uint32, noncesToPrevFinal uint64) {
	selfNotarizedHeader, _, errSelfNotarized := bp.blockTracker.GetSelfNotarizedHeader(shardID, noncesToPrevFinal)
	if errSelfNotarized != nil {
		displayCleanupErrorMessage("cleanupBlockTrackerPoolsForShard.GetSelfNotarizedHeader",
			shardID,
			noncesToPrevFinal,
			errSelfNotarized)
		return
	}

	selfNotarizedNonce := selfNotarizedHeader.GetNonce()

	crossNotarizedNonce := uint64(0)
	if shardID != bp.shardCoordinator.SelfId() {
		crossNotarizedHeader, _, errCrossNotarized := bp.blockTracker.GetCrossNotarizedHeader(shardID, noncesToPrevFinal)
		if errCrossNotarized != nil {
			displayCleanupErrorMessage("cleanupBlockTrackerPoolsForShard.GetCrossNotarizedHeader",
				shardID,
				noncesToPrevFinal,
				errCrossNotarized)
			return
		}

		crossNotarizedNonce = crossNotarizedHeader.GetNonce()
	}

	bp.blockTracker.CleanupHeadersBehindNonce(
		shardID,
		selfNotarizedNonce,
		crossNotarizedNonce,
	)

	log.Trace("cleanupBlockTrackerPoolsForShard.CleanupHeadersBehindNonce",
		"shard", shardID,
		"self notarized nonce", selfNotarizedNonce,
		"cross notarized nonce", crossNotarizedNonce,
		"nonces to previous final", noncesToPrevFinal)
}

func (bp *baseProcessor) prepareDataForBootStorer(args bootStorerDataArgs) {
	lastCrossNotarizedHeaders := bp.getLastCrossNotarizedHeaders()

	bootData := bootstrapStorage.BootstrapData{
		LastHeader:                 args.headerInfo,
		LastCrossNotarizedHeaders:  lastCrossNotarizedHeaders,
		LastSelfNotarizedHeaders:   args.lastSelfNotarizedHeaders,
		PendingMiniBlocks:          args.pendingMiniBlocks,
		ProcessedMiniBlocks:        args.processedMiniBlocks,
		HighestFinalBlockNonce:     args.highestFinalBlockNonce,
		NodesCoordinatorConfigKey:  args.nodesCoordinatorConfigKey,
		EpochStartTriggerConfigKey: args.epochStartTriggerConfigKey,
	}

	startTime := time.Now()

	err := bp.bootStorer.Put(int64(args.round), bootData)
	if err != nil {
		logging.LogErrAsWarnExceptAsDebugIfClosingError(log, err,
			"cannot save boot data in storage",
			"err", err)
	}

	elapsedTime := time.Since(startTime)
	if elapsedTime >= common.PutInStorerMaxTime {
		log.Warn("saveDataForBootStorer", "elapsed time", elapsedTime)
	}
}

func (bp *baseProcessor) getLastCrossNotarizedHeaders() []bootstrapStorage.BootstrapHeaderInfo {
	lastCrossNotarizedHeaders := make([]bootstrapStorage.BootstrapHeaderInfo, 0, bp.shardCoordinator.NumberOfShards()+1)

	for shardID := uint32(0); shardID < bp.shardCoordinator.NumberOfShards(); shardID++ {
		bootstrapHeaderInfo := bp.getLastCrossNotarizedHeadersForShard(shardID)
		if bootstrapHeaderInfo != nil {
			lastCrossNotarizedHeaders = append(lastCrossNotarizedHeaders, *bootstrapHeaderInfo)
		}
	}

	bootstrapHeaderInfo := bp.getLastCrossNotarizedHeadersForShard(core.MetachainShardId)
	if bootstrapHeaderInfo != nil {
		lastCrossNotarizedHeaders = append(lastCrossNotarizedHeaders, *bootstrapHeaderInfo)
	}

	if len(lastCrossNotarizedHeaders) == 0 {
		return nil
	}

	return trimSliceBootstrapHeaderInfo(lastCrossNotarizedHeaders)
}

func (bp *baseProcessor) getLastCrossNotarizedHeadersForShard(shardID uint32) *bootstrapStorage.BootstrapHeaderInfo {
	lastCrossNotarizedHeader, lastCrossNotarizedHeaderHash, err := bp.blockTracker.GetLastCrossNotarizedHeader(shardID)
	if err != nil {
		log.Warn("getLastCrossNotarizedHeadersForShard",
			"shard", shardID,
			"error", err.Error())
		return nil
	}

	if lastCrossNotarizedHeader.GetNonce() == 0 {
		return nil
	}

	headerInfo := &bootstrapStorage.BootstrapHeaderInfo{
		ShardId: lastCrossNotarizedHeader.GetShardID(),
		Nonce:   lastCrossNotarizedHeader.GetNonce(),
		Hash:    lastCrossNotarizedHeaderHash,
	}

	return headerInfo
}

func (bp *baseProcessor) getLastSelfNotarizedHeaders() []bootstrapStorage.BootstrapHeaderInfo {
	lastSelfNotarizedHeaders := make([]bootstrapStorage.BootstrapHeaderInfo, 0, bp.shardCoordinator.NumberOfShards()+1)

	for shardID := uint32(0); shardID < bp.shardCoordinator.NumberOfShards(); shardID++ {
		bootstrapHeaderInfo := bp.getLastSelfNotarizedHeadersForShard(shardID)
		if bootstrapHeaderInfo != nil {
			lastSelfNotarizedHeaders = append(lastSelfNotarizedHeaders, *bootstrapHeaderInfo)
		}
	}

	bootstrapHeaderInfo := bp.getLastSelfNotarizedHeadersForShard(core.MetachainShardId)
	if bootstrapHeaderInfo != nil {
		lastSelfNotarizedHeaders = append(lastSelfNotarizedHeaders, *bootstrapHeaderInfo)
	}

	if len(lastSelfNotarizedHeaders) == 0 {
		return nil
	}

	return trimSliceBootstrapHeaderInfo(lastSelfNotarizedHeaders)
}

func (bp *baseProcessor) getLastSelfNotarizedHeadersForShard(shardID uint32) *bootstrapStorage.BootstrapHeaderInfo {
	lastSelfNotarizedHeader, lastSelfNotarizedHeaderHash, err := bp.blockTracker.GetLastSelfNotarizedHeader(shardID)
	if err != nil {
		log.Warn("getLastSelfNotarizedHeadersForShard",
			"shard", shardID,
			"error", err.Error())
		return nil
	}

	if lastSelfNotarizedHeader.GetNonce() == 0 {
		return nil
	}

	headerInfo := &bootstrapStorage.BootstrapHeaderInfo{
		ShardId: lastSelfNotarizedHeader.GetShardID(),
		Nonce:   lastSelfNotarizedHeader.GetNonce(),
		Hash:    lastSelfNotarizedHeaderHash,
	}

	return headerInfo
}

func deleteSelfReceiptsMiniBlocks(body *block.Body) *block.Body {
	newBody := &block.Body{}
	for _, mb := range body.MiniBlocks {
		isInShardUnsignedMB := mb.ReceiverShardID == mb.SenderShardID &&
			(mb.Type == block.ReceiptBlock || mb.Type == block.SmartContractResultBlock)
		if isInShardUnsignedMB {
			continue
		}

		newBody.MiniBlocks = append(newBody.MiniBlocks, mb)
	}

	return newBody
}

func (bp *baseProcessor) getNoncesToFinal(headerHandler data.HeaderHandler) uint64 {
	currentBlockNonce := bp.genesisNonce
	if !check.IfNil(headerHandler) {
		currentBlockNonce = headerHandler.GetNonce()
	}

	noncesToFinal := uint64(0)
	finalBlockNonce := bp.forkDetector.GetHighestFinalBlockNonce()
	if currentBlockNonce > finalBlockNonce {
		noncesToFinal = currentBlockNonce - finalBlockNonce
	}

	return noncesToFinal
}

// DecodeBlockBody method decodes block body from a given byte array
func (bp *baseProcessor) DecodeBlockBody(dta []byte) data.BodyHandler {
	body := &block.Body{}
	if dta == nil {
		return body
	}

	err := bp.marshalizer.Unmarshal(body, dta)
	if err != nil {
		log.Debug("DecodeBlockBody.Unmarshal", "error", err.Error())
		return nil
	}

	return body
}

func (bp *baseProcessor) saveBody(body *block.Body, header data.HeaderHandler, headerHash []byte) {
	startTime := time.Now()

	bp.txCoordinator.SaveTxsToStorage(body)
	log.Trace("saveBody.SaveTxsToStorage", "time", time.Since(startTime))

	var errNotCritical error
	var marshalizedMiniBlock []byte
	for i := 0; i < len(body.MiniBlocks); i++ {
		marshalizedMiniBlock, errNotCritical = bp.marshalizer.Marshal(body.MiniBlocks[i])
		if errNotCritical != nil {
			log.Warn("saveBody.Marshal", "error", errNotCritical.Error())
			continue
		}

		miniBlockHash := bp.hasher.Compute(string(marshalizedMiniBlock))
		errNotCritical = bp.store.Put(dataRetriever.MiniBlockUnit, miniBlockHash, marshalizedMiniBlock)
		if errNotCritical != nil {
			logging.LogErrAsWarnExceptAsDebugIfClosingError(log, errNotCritical,
				"saveBody.Put -> MiniBlockUnit",
				"err", errNotCritical)
		}
		log.Trace("saveBody.Put -> MiniBlockUnit", "time", time.Since(startTime), "hash", miniBlockHash)
	}

	receiptsHolder := holders.NewReceiptsHolder(bp.txCoordinator.GetCreatedInShardMiniBlocks())
	errNotCritical = bp.receiptsRepository.SaveReceipts(receiptsHolder, header, headerHash)
	if errNotCritical != nil {
		logging.LogErrAsWarnExceptAsDebugIfClosingError(log, errNotCritical,
			"saveBody(), error on receiptsRepository.SaveReceipts()",
			"err", errNotCritical)
	}

	bp.scheduledTxsExecutionHandler.SaveStateIfNeeded(headerHash)

	elapsedTime := time.Since(startTime)
	if elapsedTime >= common.PutInStorerMaxTime {
		log.Warn("saveBody", "elapsed time", elapsedTime)
	}
}

func (bp *baseProcessor) saveShardHeader(header data.HeaderHandler, headerHash []byte, marshalizedHeader []byte) {
	startTime := time.Now()

	nonceToByteSlice := bp.uint64Converter.ToByteSlice(header.GetNonce())
	hdrNonceHashDataUnit := dataRetriever.ShardHdrNonceHashDataUnit + dataRetriever.UnitType(header.GetShardID())

	errNotCritical := bp.store.Put(hdrNonceHashDataUnit, nonceToByteSlice, headerHash)
	if errNotCritical != nil {
		logging.LogErrAsWarnExceptAsDebugIfClosingError(log, errNotCritical,
			fmt.Sprintf("saveHeader.Put -> ShardHdrNonceHashDataUnit_%d", header.GetShardID()),
			"err", errNotCritical)
	}

	errNotCritical = bp.store.Put(dataRetriever.BlockHeaderUnit, headerHash, marshalizedHeader)
	if errNotCritical != nil {
		logging.LogErrAsWarnExceptAsDebugIfClosingError(log, errNotCritical,
			"saveHeader.Put -> BlockHeaderUnit",
			"err", errNotCritical)
	}

	elapsedTime := time.Since(startTime)
	if elapsedTime >= common.PutInStorerMaxTime {
		log.Warn("saveShardHeader", "elapsed time", elapsedTime)
	}
}

func (bp *baseProcessor) saveMetaHeader(header data.HeaderHandler, headerHash []byte, marshalizedHeader []byte) {
	startTime := time.Now()

	nonceToByteSlice := bp.uint64Converter.ToByteSlice(header.GetNonce())

	errNotCritical := bp.store.Put(dataRetriever.MetaHdrNonceHashDataUnit, nonceToByteSlice, headerHash)
	if errNotCritical != nil {
		logging.LogErrAsWarnExceptAsDebugIfClosingError(log, errNotCritical,
			"saveMetaHeader.Put -> MetaHdrNonceHashDataUnit",
			"err", errNotCritical)
	}

	errNotCritical = bp.store.Put(dataRetriever.MetaBlockUnit, headerHash, marshalizedHeader)
	if errNotCritical != nil {
		logging.LogErrAsWarnExceptAsDebugIfClosingError(log, errNotCritical,
			"saveMetaHeader.Put -> MetaBlockUnit",
			"err", errNotCritical)
	}

	elapsedTime := time.Since(startTime)
	if elapsedTime >= common.PutInStorerMaxTime {
		log.Warn("saveMetaHeader", "elapsed time", elapsedTime)
	}
}

func getLastSelfNotarizedHeaderByItself(chainHandler data.ChainHandler) (data.HeaderHandler, []byte) {
	currentHeader := chainHandler.GetCurrentBlockHeader()
	if check.IfNil(currentHeader) {
		return chainHandler.GetGenesisHeader(), chainHandler.GetGenesisHeaderHash()
	}

	currentBlockHash := chainHandler.GetCurrentBlockHeaderHash()

	return currentHeader, currentBlockHash
}

func (bp *baseProcessor) setFinalizedHeaderHashInIndexer(hdrHash []byte) {
	log.Debug("baseProcessor.setFinalizedHeaderHashInIndexer", "finalized header hash", hdrHash)

	bp.outportHandler.FinalizedBlock(&outportcore.FinalizedBlock{ShardID: bp.shardCoordinator.SelfId(), HeaderHash: hdrHash})
}

func (bp *baseProcessor) updateStateStorage(
	finalHeader data.HeaderHandler,
	currRootHash []byte,
	prevRootHash []byte,
	accounts state.AccountsAdapter,
) {
	if !accounts.IsPruningEnabled() {
		return
	}

	if bytes.Equal(prevRootHash, currRootHash) {
		return
	}

	accounts.CancelPrune(prevRootHash, state.NewRoot)
	accounts.PruneTrie(prevRootHash, state.OldRoot, bp.getPruningHandler(finalHeader.GetNonce()))
}

// RevertCurrentBlock reverts the current block for cleanup failed process
func (bp *baseProcessor) RevertCurrentBlock() {
	bp.revertAccountState()
	bp.revertScheduledInfo()
}

func (bp *baseProcessor) revertAccountState() {
	for key := range bp.accountsDB {
		err := bp.accountsDB[key].RevertToSnapshot(0)
		if err != nil {
			log.Debug("RevertToSnapshot", "error", err.Error())
		}
	}
}

func (bp *baseProcessor) revertScheduledInfo() {
	header, headerHash := bp.getLastCommittedHeaderAndHash()
	err := bp.scheduledTxsExecutionHandler.RollBackToBlock(headerHash)
	if err != nil {
		log.Trace("baseProcessor.revertScheduledInfo", "error", err.Error())
		scheduledInfo := &process.ScheduledInfo{
			RootHash:        header.GetRootHash(),
			IntermediateTxs: make(map[block.Type][]data.TransactionHandler),
			GasAndFees:      process.GetZeroGasAndFees(),
			MiniBlocks:      make(block.MiniBlockSlice, 0),
		}
		bp.scheduledTxsExecutionHandler.SetScheduledInfo(scheduledInfo)
	}
}

func (bp *baseProcessor) getLastCommittedHeaderAndHash() (data.HeaderHandler, []byte) {
	headerHandler := bp.blockChain.GetCurrentBlockHeader()
	headerHash := bp.blockChain.GetCurrentBlockHeaderHash()
	if check.IfNil(headerHandler) {
		headerHandler = bp.blockChain.GetGenesisHeader()
		headerHash = bp.blockChain.GetGenesisHeaderHash()
	}

	return headerHandler, headerHash
}

// GetAccountsDBSnapshot returns the account snapshot
func (bp *baseProcessor) GetAccountsDBSnapshot() map[state.AccountsDbIdentifier]int {
	snapshots := make(map[state.AccountsDbIdentifier]int)
	for key := range bp.accountsDB {
		snapshots[key] = bp.accountsDB[key].JournalLen()
	}

	return snapshots
}

// RevertAccountsDBToSnapshot reverts the accountsDB to the given snapshot
func (bp *baseProcessor) RevertAccountsDBToSnapshot(accountsSnapshot map[state.AccountsDbIdentifier]int) {
	for key := range bp.accountsDB {
		err := bp.accountsDB[key].RevertToSnapshot(accountsSnapshot[key])
		if err != nil {
			log.Debug("RevertAccountsDBToSnapshot", "error", err.Error())
		}
	}
}

func (bp *baseProcessor) commitAll(headerHandler data.HeaderHandler) error {
	if headerHandler.IsStartOfEpochBlock() {
		return bp.commitInLastEpoch(headerHandler.GetEpoch())
	}

	return bp.commit()
}

func (bp *baseProcessor) commitInLastEpoch(currentEpoch uint32) error {
	lastEpoch := uint32(0)
	if currentEpoch > 0 {
		lastEpoch = currentEpoch - 1
	}

	return bp.commitInEpoch(currentEpoch, lastEpoch)
}

func (bp *baseProcessor) commit() error {
	for key := range bp.accountsDB {
		_, err := bp.accountsDB[key].Commit()
		if err != nil {
			return err
		}
	}

	return nil
}

func (bp *baseProcessor) commitInEpoch(currentEpoch uint32, epochToCommit uint32) error {
	for key := range bp.accountsDB {
		_, err := bp.accountsDB[key].CommitInEpoch(currentEpoch, epochToCommit)
		if err != nil {
			return err
		}
	}

	return nil
}

// PruneStateOnRollback recreates the state tries to the root hashes indicated by the provided headers
func (bp *baseProcessor) PruneStateOnRollback(currHeader data.HeaderHandler, currHeaderHash []byte, prevHeader data.HeaderHandler, prevHeaderHash []byte) {
	for key := range bp.accountsDB {
		if !bp.accountsDB[key].IsPruningEnabled() {
			continue
		}

		rootHash, prevRootHash := bp.getRootHashes(currHeader, prevHeader, key)
		if key == state.UserAccountsState {
			scheduledRootHash, err := bp.scheduledTxsExecutionHandler.GetScheduledRootHashForHeader(currHeaderHash)
			if err == nil {
				rootHash = scheduledRootHash
			}

			scheduledPrevRootHash, err := bp.scheduledTxsExecutionHandler.GetScheduledRootHashForHeader(prevHeaderHash)
			if err == nil {
				prevRootHash = scheduledPrevRootHash
			}

			var prevStartScheduledRootHash []byte
			if prevHeader.GetAdditionalData() != nil && prevHeader.GetAdditionalData().GetScheduledRootHash() != nil {
				prevStartScheduledRootHash = prevHeader.GetAdditionalData().GetScheduledRootHash()
				if bytes.Equal(prevStartScheduledRootHash, prevRootHash) {
					bp.accountsDB[key].CancelPrune(prevStartScheduledRootHash, state.OldRoot)
				}
			}
		}

		if bytes.Equal(rootHash, prevRootHash) {
			continue
		}

		bp.accountsDB[key].CancelPrune(prevRootHash, state.OldRoot)
		bp.accountsDB[key].PruneTrie(rootHash, state.NewRoot, bp.getPruningHandler(currHeader.GetNonce()))
	}
}

func (bp *baseProcessor) getPruningHandler(finalHeaderNonce uint64) state.PruningHandler {
	if finalHeaderNonce-bp.lastRestartNonce <= uint64(bp.pruningDelay) {
		log.Debug("will skip pruning",
			"finalHeaderNonce", finalHeaderNonce,
			"last restart nonce", bp.lastRestartNonce,
			"num blocks for pruning delay", bp.pruningDelay,
		)
		return state.NewPruningHandler(state.DisableDataRemoval)
	}

	return state.NewPruningHandler(state.EnableDataRemoval)
}

func (bp *baseProcessor) getRootHashes(currHeader data.HeaderHandler, prevHeader data.HeaderHandler, identifier state.AccountsDbIdentifier) ([]byte, []byte) {
	switch identifier {
	case state.UserAccountsState:
		return currHeader.GetRootHash(), prevHeader.GetRootHash()
	case state.PeerAccountsState:
		currMetaHeader, ok := currHeader.(data.MetaHeaderHandler)
		if !ok {
			return []byte{}, []byte{}
		}
		prevMetaHeader, ok := prevHeader.(data.MetaHeaderHandler)
		if !ok {
			return []byte{}, []byte{}
		}
		return currMetaHeader.GetValidatorStatsRootHash(), prevMetaHeader.GetValidatorStatsRootHash()
	default:
		return []byte{}, []byte{}
	}
}

func (bp *baseProcessor) displayMiniBlocksPool() {
	miniBlocksPool := bp.dataPool.MiniBlocks()

	for _, hash := range miniBlocksPool.Keys() {
		value, ok := miniBlocksPool.Get(hash)
		if !ok {
			log.Debug("displayMiniBlocksPool: mini block not found", "hash", logger.DisplayByteSlice(hash))
			continue
		}

		miniBlock, ok := value.(*block.MiniBlock)
		if !ok {
			log.Debug("displayMiniBlocksPool: wrong type assertion", "hash", logger.DisplayByteSlice(hash))
			continue
		}

		log.Trace("mini block in pool",
			"hash", logger.DisplayByteSlice(hash),
			"type", miniBlock.Type,
			"sender", miniBlock.SenderShardID,
			"receiver", miniBlock.ReceiverShardID,
			"num txs", len(miniBlock.TxHashes))
	}
}

// trimSliceBootstrapHeaderInfo creates a copy of the provided slice without the excess capacity
func trimSliceBootstrapHeaderInfo(in []bootstrapStorage.BootstrapHeaderInfo) []bootstrapStorage.BootstrapHeaderInfo {
	if len(in) == 0 {
		return []bootstrapStorage.BootstrapHeaderInfo{}
	}
	ret := make([]bootstrapStorage.BootstrapHeaderInfo, len(in))
	copy(ret, in)
	return ret
}

func (bp *baseProcessor) restoreBlockBody(headerHandler data.HeaderHandler, bodyHandler data.BodyHandler) {
	if check.IfNil(bodyHandler) {
		log.Debug("restoreMiniblocks nil bodyHandler")
		return
	}

	body, ok := bodyHandler.(*block.Body)
	if !ok {
		log.Debug("restoreMiniblocks wrong type assertion for bodyHandler")
		return
	}

	_, errNotCritical := bp.txCoordinator.RestoreBlockDataFromStorage(body)
	if errNotCritical != nil {
		log.Debug("restoreBlockBody RestoreBlockDataFromStorage", "error", errNotCritical.Error())
	}

	go bp.txCounter.headerReverted(headerHandler)
}

// RestoreBlockBodyIntoPools restores the block body into associated pools
func (bp *baseProcessor) RestoreBlockBodyIntoPools(bodyHandler data.BodyHandler) error {
	if check.IfNil(bodyHandler) {
		return process.ErrNilBlockBody
	}

	body, ok := bodyHandler.(*block.Body)
	if !ok {
		return process.ErrWrongTypeAssertion
	}

	_, err := bp.txCoordinator.RestoreBlockDataFromStorage(body)
	if err != nil {
		return err
	}

	return nil
}

func (bp *baseProcessor) requestMiniBlocksIfNeeded(headerHandler data.HeaderHandler) {
	lastCrossNotarizedHeader, _, err := bp.blockTracker.GetLastCrossNotarizedHeader(headerHandler.GetShardID())
	if err != nil {
		log.Debug("requestMiniBlocksIfNeeded.GetLastCrossNotarizedHeader",
			"shard", headerHandler.GetShardID(),
			"error", err.Error())
		return
	}

	isHeaderOutOfRequestRange := headerHandler.GetNonce() > lastCrossNotarizedHeader.GetNonce()+process.MaxHeadersToRequestInAdvance
	if isHeaderOutOfRequestRange {
		return
	}

	waitTime := bp.extraDelayRequestBlockInfo
	roundDifferences := bp.roundHandler.Index() - int64(headerHandler.GetRound())
	if roundDifferences > 1 {
		waitTime = 0
	}

	// waiting for late broadcast of mini blocks and transactions to be done and received
	time.Sleep(waitTime)

	bp.txCoordinator.RequestMiniBlocksAndTransactions(headerHandler)
}

func (bp *baseProcessor) recordBlockInHistory(blockHeaderHash []byte, blockHeader data.HeaderHandler, blockBody data.BodyHandler) {
	scrResultsFromPool := bp.txCoordinator.GetAllCurrentUsedTxs(block.SmartContractResultBlock)
	receiptsFromPool := bp.txCoordinator.GetAllCurrentUsedTxs(block.ReceiptBlock)
	logs := bp.txCoordinator.GetAllCurrentLogs()
	intraMiniBlocks := bp.txCoordinator.GetCreatedInShardMiniBlocks()

	err := bp.historyRepo.RecordBlock(blockHeaderHash, blockHeader, blockBody, scrResultsFromPool, receiptsFromPool, intraMiniBlocks, logs)
	if err != nil {
		logLevel := logger.LogError
		if core.IsClosingError(err) {
			logLevel = logger.LogDebug
		}
		log.Log(logLevel, "historyRepo.RecordBlock()", "blockHeaderHash", blockHeaderHash, "error", err.Error())
	}
}

func (bp *baseProcessor) addHeaderIntoTrackerPool(nonce uint64, shardID uint32) {
	headersPool := bp.dataPool.Headers()
	headers, hashes, err := headersPool.GetHeadersByNonceAndShardId(nonce, shardID)
	if err != nil {
		log.Trace("baseProcessor.addHeaderIntoTrackerPool", "error", err.Error())
		return
	}

	for i := 0; i < len(headers); i++ {
		bp.blockTracker.AddTrackedHeader(headers[i], hashes[i])
	}
}

func (bp *baseProcessor) commitTrieEpochRootHashIfNeeded(metaBlock *block.MetaBlock, rootHash []byte) error {
	trieEpochRootHashStorageUnit, err := bp.store.GetStorer(dataRetriever.TrieEpochRootHashUnit)
	if err != nil {
		return err
	}

	if check.IfNil(trieEpochRootHashStorageUnit) {
		return nil
	}
	_, isStorerDisabled := trieEpochRootHashStorageUnit.(*storageunit.NilStorer)
	if isStorerDisabled {
		return nil
	}

	userAccountsDb := bp.accountsDB[state.UserAccountsState]
	if userAccountsDb == nil {
		return fmt.Errorf("%w for user accounts state", process.ErrNilAccountsAdapter)
	}

	epochBytes := bp.uint64Converter.ToByteSlice(uint64(metaBlock.Epoch))

	err = trieEpochRootHashStorageUnit.Put(epochBytes, rootHash)
	if err != nil {
		return err
	}

	iteratorChannels := &common.TrieIteratorChannels{
		LeavesChan: make(chan core.KeyValueHolder, common.TrieLeavesChannelDefaultCapacity),
		ErrChan:    errChan.NewErrChanWrapper(),
	}
	err = userAccountsDb.GetAllLeaves(iteratorChannels, context.Background(), rootHash, parsers.NewMainTrieLeafParser())
	if err != nil {
		return err
	}

	processDataTries := bp.processDataTriesOnCommitEpoch
	balanceSum := big.NewInt(0)
	numAccountLeaves := 0
	numAccountsWithDataTrie := 0
	numCodeLeaves := 0
	totalSizeAccounts := 0
	totalSizeAccountsDataTries := 0
	totalSizeCodeLeaves := 0

	argsAccCreator := factory.ArgsAccountCreator{
		Hasher:              bp.hasher,
		Marshaller:          bp.marshalizer,
		EnableEpochsHandler: bp.enableEpochsHandler,
	}
	accountCreator, err := factory.NewAccountCreator(argsAccCreator)
	if err != nil {
		return err
	}

	for leaf := range iteratorChannels.LeavesChan {
		userAccount, errUnmarshal := bp.unmarshalUserAccount(accountCreator, leaf.Key(), leaf.Value())
		if errUnmarshal != nil {
			numCodeLeaves++
			totalSizeCodeLeaves += len(leaf.Value())
			log.Trace("cannot unmarshal user account. it may be a code leaf", "error", errUnmarshal)
			continue
		}

		if processDataTries {
			rh := userAccount.GetRootHash()
			if len(rh) != 0 {
				dataTrie := &common.TrieIteratorChannels{
					LeavesChan: make(chan core.KeyValueHolder, common.TrieLeavesChannelDefaultCapacity),
					ErrChan:    errChan.NewErrChanWrapper(),
				}
				errDataTrieGet := userAccountsDb.GetAllLeaves(dataTrie, context.Background(), rh, parsers.NewMainTrieLeafParser())
				if errDataTrieGet != nil {
					continue
				}

				currentSize := 0
				for lf := range dataTrie.LeavesChan {
					currentSize += len(lf.Value())
				}

				err = dataTrie.ErrChan.ReadFromChanNonBlocking()
				if err != nil {
					return err
				}

				totalSizeAccountsDataTries += currentSize
				numAccountsWithDataTrie++
			}
		}

		numAccountLeaves++
		totalSizeAccounts += len(leaf.Value())

		balanceSum.Add(balanceSum, userAccount.GetBalance())
	}

	err = iteratorChannels.ErrChan.ReadFromChanNonBlocking()
	if err != nil {
		return err
	}

	totalSizeAccounts += totalSizeAccountsDataTries

	stats := []interface{}{
		"shard", bp.shardCoordinator.SelfId(),
		"epoch", metaBlock.Epoch,
		"sum", balanceSum.String(),
		"processDataTries", processDataTries,
		"numCodeLeaves", numCodeLeaves,
		"totalSizeCodeLeaves", totalSizeCodeLeaves,
		"numAccountLeaves", numAccountLeaves,
		"totalSizeAccountsLeaves", totalSizeAccounts,
	}

	if processDataTries {
		stats = append(stats, []interface{}{
			"from which numAccountsWithDataTrie", numAccountsWithDataTrie,
			"from which totalSizeAccountsDataTries", totalSizeAccountsDataTries}...)
	}

	log.Debug("sum of addresses in shard at epoch start", stats...)

	return nil
}

func (bp *baseProcessor) unmarshalUserAccount(
	accountCreator state.AccountFactory,
	address []byte,
	userAccountsBytes []byte,
) (state.UserAccountHandler, error) {
	account, err := accountCreator.CreateAccount(address)
	if err != nil {
		return nil, err
	}
	err = bp.marshalizer.Unmarshal(account, userAccountsBytes)
	if err != nil {
		return nil, err
	}

	userAccount, ok := account.(state.UserAccountHandler)
	if !ok {
		return nil, process.ErrWrongTypeAssertion
	}

	return userAccount, nil
}

// Close - closes all underlying components
func (bp *baseProcessor) Close() error {
	var err1, err2, err3 error
	if !check.IfNil(bp.vmContainer) {
		err1 = bp.vmContainer.Close()
	}
	if !check.IfNil(bp.vmContainerFactory) {
		err2 = bp.vmContainerFactory.Close()
	}
	err3 = bp.processDebugger.Close()
	if err1 != nil || err2 != nil || err3 != nil {
		return fmt.Errorf("vmContainer close error: %v, vmContainerFactory close error: %v, processDebugger close: %v",
			err1, err2, err3)
	}

	return nil
}

// ProcessScheduledBlock processes a scheduled block
func (bp *baseProcessor) ProcessScheduledBlock(headerHandler data.HeaderHandler, bodyHandler data.BodyHandler, haveTime func() time.Duration) error {
	var err error
	bp.processStatusHandler.SetBusy("baseProcessor.ProcessScheduledBlock")
	defer func() {
		if err != nil {
			bp.RevertCurrentBlock()
		}
		bp.processStatusHandler.SetIdle()
	}()

	scheduledMiniBlocksFromMe, err := getScheduledMiniBlocksFromMe(headerHandler, bodyHandler)
	if err != nil {
		return err
	}

	bp.scheduledTxsExecutionHandler.AddScheduledMiniBlocks(scheduledMiniBlocksFromMe)

	normalProcessingGasAndFees := bp.getGasAndFees()

	startTime := time.Now()
	err = bp.scheduledTxsExecutionHandler.ExecuteAll(haveTime)
	elapsedTime := time.Since(startTime)
	log.Debug("elapsed time to execute all scheduled transactions",
		"time [s]", elapsedTime,
	)
	if err != nil {
		return err
	}

	rootHash, err := bp.accountsDB[state.UserAccountsState].RootHash()
	if err != nil {
		return err
	}

	_ = bp.txCoordinator.CreatePostProcessMiniBlocks()

	finalProcessingGasAndFees := bp.getGasAndFeesWithScheduled()

	scheduledProcessingGasAndFees := gasAndFeesDelta(normalProcessingGasAndFees, finalProcessingGasAndFees)
	bp.scheduledTxsExecutionHandler.SetScheduledRootHash(rootHash)
	bp.scheduledTxsExecutionHandler.SetScheduledGasAndFees(scheduledProcessingGasAndFees)

	return nil
}

func getScheduledMiniBlocksFromMe(headerHandler data.HeaderHandler, bodyHandler data.BodyHandler) (block.MiniBlockSlice, error) {
	body, ok := bodyHandler.(*block.Body)
	if !ok {
		return nil, process.ErrWrongTypeAssertion
	}

	if len(body.MiniBlocks) != len(headerHandler.GetMiniBlockHeaderHandlers()) {
		log.Warn("getScheduledMiniBlocksFromMe: num of mini blocks and mini blocks headers does not match", "num of mb", len(body.MiniBlocks), "num of mbh", len(headerHandler.GetMiniBlockHeaderHandlers()))
		return nil, process.ErrNumOfMiniBlocksAndMiniBlocksHeadersMismatch
	}

	miniBlocks := make(block.MiniBlockSlice, 0)
	for index, miniBlock := range body.MiniBlocks {
		miniBlockHeader := headerHandler.GetMiniBlockHeaderHandlers()[index]
		isScheduledMiniBlockFromMe := miniBlockHeader.GetSenderShardID() == headerHandler.GetShardID() && miniBlockHeader.GetProcessingType() == int32(block.Scheduled)
		if isScheduledMiniBlockFromMe {
			miniBlocks = append(miniBlocks, miniBlock)
		}

	}

	return miniBlocks, nil
}

func (bp *baseProcessor) getGasAndFees() scheduled.GasAndFees {
	return scheduled.GasAndFees{
		AccumulatedFees: bp.feeHandler.GetAccumulatedFees(),
		DeveloperFees:   bp.feeHandler.GetDeveloperFees(),
		GasProvided:     bp.gasConsumedProvider.TotalGasProvided(),
		GasPenalized:    bp.gasConsumedProvider.TotalGasPenalized(),
		GasRefunded:     bp.gasConsumedProvider.TotalGasRefunded(),
	}
}

func (bp *baseProcessor) getGasAndFeesWithScheduled() scheduled.GasAndFees {
	gasAndFees := bp.getGasAndFees()
	gasAndFees.GasProvided = bp.gasConsumedProvider.TotalGasProvidedWithScheduled()
	return gasAndFees
}

func gasAndFeesDelta(initialGasAndFees, finalGasAndFees scheduled.GasAndFees) scheduled.GasAndFees {
	zero := big.NewInt(0)
	result := process.GetZeroGasAndFees()

	deltaAccumulatedFees := big.NewInt(0).Sub(finalGasAndFees.AccumulatedFees, initialGasAndFees.AccumulatedFees)
	if deltaAccumulatedFees.Cmp(zero) < 0 {
		log.Error("gasAndFeesDelta",
			"initial accumulatedFees", initialGasAndFees.AccumulatedFees.String(),
			"final accumulatedFees", finalGasAndFees.AccumulatedFees.String(),
			"error", process.ErrNegativeValue)
		return result
	}

	deltaDevFees := big.NewInt(0).Sub(finalGasAndFees.DeveloperFees, initialGasAndFees.DeveloperFees)
	if deltaDevFees.Cmp(zero) < 0 {
		log.Error("gasAndFeesDelta",
			"initial devFees", initialGasAndFees.DeveloperFees.String(),
			"final devFees", finalGasAndFees.DeveloperFees.String(),
			"error", process.ErrNegativeValue)
		return result
	}

	deltaGasProvided := int64(finalGasAndFees.GasProvided) - int64(initialGasAndFees.GasProvided)
	if deltaGasProvided < 0 {
		log.Error("gasAndFeesDelta",
			"initial gasProvided", initialGasAndFees.GasProvided,
			"final gasProvided", finalGasAndFees.GasProvided,
			"error", process.ErrNegativeValue)
		return result
	}

	deltaGasPenalized := int64(finalGasAndFees.GasPenalized) - int64(initialGasAndFees.GasPenalized)
	if deltaGasPenalized < 0 {
		log.Error("gasAndFeesDelta",
			"initial gasPenalized", initialGasAndFees.GasPenalized,
			"final gasPenalized", finalGasAndFees.GasPenalized,
			"error", process.ErrNegativeValue)
		return result
	}

	deltaGasRefunded := int64(finalGasAndFees.GasRefunded) - int64(initialGasAndFees.GasRefunded)
	if deltaGasRefunded < 0 {
		log.Error("gasAndFeesDelta",
			"initial gasRefunded", initialGasAndFees.GasRefunded,
			"final gasRefunded", finalGasAndFees.GasRefunded,
			"error", process.ErrNegativeValue)
		return result
	}

	return scheduled.GasAndFees{
		AccumulatedFees: deltaAccumulatedFees,
		DeveloperFees:   deltaDevFees,
		GasProvided:     uint64(deltaGasProvided),
		GasPenalized:    uint64(deltaGasPenalized),
		GasRefunded:     uint64(deltaGasRefunded),
	}
}

func (bp *baseProcessor) getIndexOfFirstMiniBlockToBeExecuted(header data.HeaderHandler) int {
	if !bp.enableEpochsHandler.IsFlagEnabled(common.ScheduledMiniBlocksFlag) {
		return 0
	}

	for index, miniBlockHeaderHandler := range header.GetMiniBlockHeaderHandlers() {
		if miniBlockHeaderHandler.GetProcessingType() == int32(block.Processed) {
			log.Debug("baseProcessor.getIndexOfFirstMiniBlockToBeExecuted: mini block is already executed",
				"mb hash", miniBlockHeaderHandler.GetHash(),
				"mb index", index)
			continue
		}

		return index
	}

	return len(header.GetMiniBlockHeaderHandlers())
}

func displayCleanupErrorMessage(message string, shardID uint32, noncesToPrevFinal uint64, err error) {
	// 2 blocks on shard + 2 blocks on meta + 1 block to previous final
	maxNoncesToPrevFinalWithoutWarn := uint64(process.BlockFinality+1)*2 + 1
	level := logger.LogWarning
	if noncesToPrevFinal <= maxNoncesToPrevFinalWithoutWarn {
		level = logger.LogDebug
	}

	log.Log(level, message,
		"shard", shardID,
		"nonces to previous final", noncesToPrevFinal,
		"error", err.Error())
}

// SetProcessDebugger sets the process debugger associated to this block processor
func (bp *baseProcessor) SetProcessDebugger(debugger process.Debugger) error {
	if check.IfNil(debugger) {
		return process.ErrNilProcessDebugger
	}

	bp.mutProcessDebugger.Lock()
	bp.processDebugger = debugger
	bp.mutProcessDebugger.Unlock()

	return nil
}

func (bp *baseProcessor) updateLastCommittedInDebugger(round uint64) {
	bp.mutProcessDebugger.RLock()
	bp.processDebugger.SetLastCommittedBlockRound(round)
	bp.mutProcessDebugger.RUnlock()
}

func createDisabledProcessDebugger() (process.Debugger, error) {
	configs := config.ProcessDebugConfig{
		Enabled: false,
	}

	return debugFactory.CreateProcessDebugger(configs)
}

// NonceOfFirstCommittedBlock returns the first committed block's nonce. The optional Uint64 will contain a-not-set value
// if no block was committed by the node
func (bp *baseProcessor) NonceOfFirstCommittedBlock() core.OptionalUint64 {
	bp.mutNonceOfFirstCommittedBlock.RLock()
	defer bp.mutNonceOfFirstCommittedBlock.RUnlock()

	return bp.nonceOfFirstCommittedBlock
}

func (bp *baseProcessor) setNonceOfFirstCommittedBlock(nonce uint64) {
	bp.mutNonceOfFirstCommittedBlock.Lock()
	defer bp.mutNonceOfFirstCommittedBlock.Unlock()

	if bp.nonceOfFirstCommittedBlock.HasValue {
		return
	}

	bp.nonceOfFirstCommittedBlock.HasValue = true
	bp.nonceOfFirstCommittedBlock.Value = nonce
}

func (bp *baseProcessor) checkSentSignaturesAtCommitTime(header data.HeaderHandler) error {
	_, validatorsGroup, err := headerCheck.ComputeConsensusGroup(header, bp.nodesCoordinator)
	if err != nil {
		return err
	}

	consensusGroup := make([]string, 0, len(validatorsGroup))
	for _, validator := range validatorsGroup {
		consensusGroup = append(consensusGroup, string(validator.PubKey()))
	}

	signers := headerCheck.ComputeSignersPublicKeys(consensusGroup, header.GetPubKeysBitmap())

	for _, signer := range signers {
		bp.sentSignaturesTracker.ResetCountersForManagedBlockSigner([]byte(signer))
	}

	return nil
}

func (bp *baseProcessor) addPrevProofIfNeeded(header data.HeaderHandler) error {
	if !common.ShouldBlockHavePrevProof(header, bp.enableEpochsHandler, common.EquivalentMessagesFlag) {
		return nil
	}

	prevBlockProof, err := bp.proofsPool.GetProof(bp.shardCoordinator.SelfId(), header.GetPrevHash())
	if err != nil {
		return err
	}

	header.SetPreviousProof(prevBlockProof)
	return nil
}<|MERGE_RESOLUTION|>--- conflicted
+++ resolved
@@ -635,12 +635,8 @@
 		}
 
 		if bp.hasMissingProof(headerInfo, hdrHash) {
-<<<<<<< HEAD
 			bp.hdrsForCurrBlock.mutHdrsForBlock.RUnlock()
-			return nil, fmt.Errorf("%w for header with hash %s", process.ErrMissingHeaderProof, hdrHash)
-=======
 			return nil, fmt.Errorf("%w for header with hash %s", process.ErrMissingHeaderProof, hex.EncodeToString([]byte(hdrHash)))
->>>>>>> 2a1a8759
 		}
 
 		hdrsForCurrentBlock[headerInfo.hdr.GetShardID()] = append(hdrsForCurrentBlock[headerInfo.hdr.GetShardID()], headerInfo.hdr)
@@ -665,10 +661,7 @@
 		}
 
 		if bp.hasMissingProof(headerInfo, metaBlockHash) {
-<<<<<<< HEAD
 			bp.hdrsForCurrBlock.mutHdrsForBlock.RUnlock()
-=======
->>>>>>> 2a1a8759
 			return nil, fmt.Errorf("%w for header with hash %s", process.ErrMissingHeaderProof, hex.EncodeToString([]byte(metaBlockHash)))
 		}
 
