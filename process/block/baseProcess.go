package block

import (
	"bytes"
	"context"
	"encoding/hex"
	"fmt"
	"math/big"
	"sort"
	"time"

	logger "github.com/ElrondNetwork/elrond-go-logger"
	"github.com/ElrondNetwork/elrond-go/consensus"
	"github.com/ElrondNetwork/elrond-go/core"
	"github.com/ElrondNetwork/elrond-go/core/check"
	"github.com/ElrondNetwork/elrond-go/core/dblookupext"
	"github.com/ElrondNetwork/elrond-go/core/statistics"
	"github.com/ElrondNetwork/elrond-go/data"
	"github.com/ElrondNetwork/elrond-go/data/block"
	"github.com/ElrondNetwork/elrond-go/data/state"
	"github.com/ElrondNetwork/elrond-go/data/typeConverters"
	"github.com/ElrondNetwork/elrond-go/dataRetriever"
	"github.com/ElrondNetwork/elrond-go/display"
	"github.com/ElrondNetwork/elrond-go/hashing"
	"github.com/ElrondNetwork/elrond-go/marshal"
	"github.com/ElrondNetwork/elrond-go/process"
	"github.com/ElrondNetwork/elrond-go/process/block/bootstrapStorage"
	"github.com/ElrondNetwork/elrond-go/sharding"
	"github.com/ElrondNetwork/elrond-go/storage/storageUnit"
)

var log = logger.GetOrCreate("process/block")

type hashAndHdr struct {
	hdr  data.HeaderHandler
	hash []byte
}

type nonceAndHashInfo struct {
	hash  []byte
	nonce uint64
}

type hdrInfo struct {
	usedInBlock bool
	hdr         data.HeaderHandler
}

type baseProcessor struct {
	shardCoordinator        sharding.Coordinator
	nodesCoordinator        sharding.NodesCoordinator
	accountsDB              map[state.AccountsDbIdentifier]state.AccountsAdapter
	forkDetector            process.ForkDetector
	hasher                  hashing.Hasher
	marshalizer             marshal.Marshalizer
	store                   dataRetriever.StorageService
	uint64Converter         typeConverters.Uint64ByteSliceConverter
	blockSizeThrottler      process.BlockSizeThrottler
	epochStartTrigger       process.EpochStartTriggerHandler
	headerValidator         process.HeaderConstructionValidator
	blockChainHook          process.BlockChainHookHandler
	txCoordinator           process.TransactionCoordinator
	roundHandler            consensus.RoundHandler
	bootStorer              process.BootStorer
	requestBlockBodyHandler process.RequestBlockBodyHandler
	requestHandler          process.RequestHandler
	blockTracker            process.BlockTracker
	dataPool                dataRetriever.PoolsHolder
	feeHandler              process.TransactionFeeHandler
	blockChain              data.ChainHandler
	hdrsForCurrBlock        *hdrForBlock
	genesisNonce            uint64
	headerIntegrityVerifier process.HeaderIntegrityVerifier

	appStatusHandler       core.AppStatusHandler
	stateCheckpointModulus uint
	blockProcessor         blockProcessor
	txCounter              *transactionCounter

<<<<<<< HEAD
	indexer            indexer.Indexer
	tpsBenchmark       statistics.TPSBenchmark
	historyRepo        dblookupext.HistoryRepository
	epochNotifier      process.EpochNotifier
	vmContainerFactory process.VirtualMachinesContainerFactory
	vmContainer        process.VirtualMachinesContainer
=======
	indexer       process.Indexer
	tpsBenchmark  statistics.TPSBenchmark
	historyRepo   dblookupext.HistoryRepository
	epochNotifier process.EpochNotifier
>>>>>>> 825b32fd
}

type bootStorerDataArgs struct {
	headerInfo                 bootstrapStorage.BootstrapHeaderInfo
	lastSelfNotarizedHeaders   []bootstrapStorage.BootstrapHeaderInfo
	round                      uint64
	highestFinalBlockNonce     uint64
	pendingMiniBlocks          []bootstrapStorage.PendingMiniBlocksInfo
	processedMiniBlocks        []bootstrapStorage.MiniBlocksInMeta
	nodesCoordinatorConfigKey  []byte
	epochStartTriggerConfigKey []byte
}

func checkForNils(
	headerHandler data.HeaderHandler,
	bodyHandler data.BodyHandler,
) error {
	if check.IfNil(headerHandler) {
		return process.ErrNilBlockHeader
	}
	if check.IfNil(bodyHandler) {
		return process.ErrNilBlockBody
	}
	return nil
}

// checkBlockValidity method checks if the given block is valid
func (bp *baseProcessor) checkBlockValidity(
	headerHandler data.HeaderHandler,
	bodyHandler data.BodyHandler,
) error {

	err := checkForNils(headerHandler, bodyHandler)
	if err != nil {
		return err
	}

	currentBlockHeader := bp.blockChain.GetCurrentBlockHeader()

	if check.IfNil(currentBlockHeader) {
		if headerHandler.GetNonce() == bp.genesisNonce+1 { // first block after genesis
			if bytes.Equal(headerHandler.GetPrevHash(), bp.blockChain.GetGenesisHeaderHash()) {
				// TODO: add genesis block verification
				return nil
			}

			log.Debug("hash does not match",
				"local block hash", bp.blockChain.GetGenesisHeaderHash(),
				"received previous hash", headerHandler.GetPrevHash())

			return process.ErrBlockHashDoesNotMatch
		}

		log.Debug("nonce does not match",
			"local block nonce", 0,
			"received nonce", headerHandler.GetNonce())

		return process.ErrWrongNonceInBlock
	}

	if headerHandler.GetRound() <= currentBlockHeader.GetRound() {
		log.Debug("round does not match",
			"local block round", currentBlockHeader.GetRound(),
			"received block round", headerHandler.GetRound())

		return process.ErrLowerRoundInBlock
	}

	if headerHandler.GetNonce() != currentBlockHeader.GetNonce()+1 {
		log.Debug("nonce does not match",
			"local block nonce", currentBlockHeader.GetNonce(),
			"received nonce", headerHandler.GetNonce())

		return process.ErrWrongNonceInBlock
	}

	if !bytes.Equal(headerHandler.GetPrevHash(), bp.blockChain.GetCurrentBlockHeaderHash()) {
		log.Debug("hash does not match",
			"local block hash", bp.blockChain.GetCurrentBlockHeaderHash(),
			"received previous hash", headerHandler.GetPrevHash())

		return process.ErrBlockHashDoesNotMatch
	}

	if !bytes.Equal(headerHandler.GetPrevRandSeed(), currentBlockHeader.GetRandSeed()) {
		log.Debug("random seed does not match",
			"local random seed", currentBlockHeader.GetRandSeed(),
			"received previous random seed", headerHandler.GetPrevRandSeed())

		return process.ErrRandSeedDoesNotMatch
	}

	// verification of epoch
	if headerHandler.GetEpoch() < currentBlockHeader.GetEpoch() {
		return process.ErrEpochDoesNotMatch
	}

	return nil
}

// verifyStateRoot verifies the state root hash given as parameter against the
// Merkle trie root hash stored for accounts and returns if equal or not
func (bp *baseProcessor) verifyStateRoot(rootHash []byte) bool {
	trieRootHash, err := bp.accountsDB[state.UserAccountsState].RootHash()
	if err != nil {
		log.Debug("verify account.RootHash", "error", err.Error())
	}

	return bytes.Equal(trieRootHash, rootHash)
}

// getRootHash returns the accounts merkle tree root hash
func (bp *baseProcessor) getRootHash() []byte {
	rootHash, err := bp.accountsDB[state.UserAccountsState].RootHash()
	if err != nil {
		log.Trace("get account.RootHash", "error", err.Error())
	}

	return rootHash
}

func (bp *baseProcessor) requestHeadersIfMissing(
	sortedHdrs []data.HeaderHandler,
	shardId uint32,
) error {

	prevHdr, _, err := bp.blockTracker.GetLastCrossNotarizedHeader(shardId)
	if err != nil {
		return err
	}

	lastNotarizedHdrRound := prevHdr.GetRound()
	lastNotarizedHdrNonce := prevHdr.GetNonce()

	missingNonces := make([]uint64, 0)
	for i := 0; i < len(sortedHdrs); i++ {
		currHdr := sortedHdrs[i]
		if currHdr == nil {
			continue
		}

		hdrTooOld := currHdr.GetRound() <= lastNotarizedHdrRound
		if hdrTooOld {
			continue
		}

		maxNumNoncesToAdd := process.MaxHeaderRequestsAllowed - int(int64(prevHdr.GetNonce())-int64(lastNotarizedHdrNonce))
		if maxNumNoncesToAdd <= 0 {
			break
		}

		noncesDiff := int64(currHdr.GetNonce()) - int64(prevHdr.GetNonce())
		nonces := addMissingNonces(noncesDiff, prevHdr.GetNonce(), maxNumNoncesToAdd)
		missingNonces = append(missingNonces, nonces...)

		prevHdr = currHdr
	}

	maxNumNoncesToAdd := process.MaxHeaderRequestsAllowed - int(int64(prevHdr.GetNonce())-int64(lastNotarizedHdrNonce))
	if maxNumNoncesToAdd > 0 {
		lastRound := bp.roundHandler.Index() - 1
		roundsDiff := lastRound - int64(prevHdr.GetRound())
		nonces := addMissingNonces(roundsDiff, prevHdr.GetNonce(), maxNumNoncesToAdd)
		missingNonces = append(missingNonces, nonces...)
	}

	for _, nonce := range missingNonces {
		bp.addHeaderIntoTrackerPool(nonce, shardId)
		go bp.requestHeaderByShardAndNonce(shardId, nonce)
	}

	return nil
}

func addMissingNonces(diff int64, lastNonce uint64, maxNumNoncesToAdd int) []uint64 {
	missingNonces := make([]uint64, 0)

	if diff < 2 {
		return missingNonces
	}

	numNonces := uint64(diff) - 1
	startNonce := lastNonce + 1
	endNonce := startNonce + numNonces

	for nonce := startNonce; nonce < endNonce; nonce++ {
		missingNonces = append(missingNonces, nonce)
		if len(missingNonces) >= maxNumNoncesToAdd {
			break
		}
	}

	return missingNonces
}

func displayHeader(headerHandler data.HeaderHandler) []*display.LineData {
	return []*display.LineData{
		display.NewLineData(false, []string{
			"",
			"ChainID",
			logger.DisplayByteSlice(headerHandler.GetChainID())}),
		display.NewLineData(false, []string{
			"",
			"Epoch",
			fmt.Sprintf("%d", headerHandler.GetEpoch())}),
		display.NewLineData(false, []string{
			"",
			"Round",
			fmt.Sprintf("%d", headerHandler.GetRound())}),
		display.NewLineData(false, []string{
			"",
			"TimeStamp",
			fmt.Sprintf("%d", headerHandler.GetTimeStamp())}),
		display.NewLineData(false, []string{
			"",
			"Nonce",
			fmt.Sprintf("%d", headerHandler.GetNonce())}),
		display.NewLineData(false, []string{
			"",
			"Prev hash",
			logger.DisplayByteSlice(headerHandler.GetPrevHash())}),
		display.NewLineData(false, []string{
			"",
			"Prev rand seed",
			logger.DisplayByteSlice(headerHandler.GetPrevRandSeed())}),
		display.NewLineData(false, []string{
			"",
			"Rand seed",
			logger.DisplayByteSlice(headerHandler.GetRandSeed())}),
		display.NewLineData(false, []string{
			"",
			"Pub keys bitmap",
			hex.EncodeToString(headerHandler.GetPubKeysBitmap())}),
		display.NewLineData(false, []string{
			"",
			"Signature",
			logger.DisplayByteSlice(headerHandler.GetSignature())}),
		display.NewLineData(false, []string{
			"",
			"Leader's Signature",
			logger.DisplayByteSlice(headerHandler.GetLeaderSignature())}),
		display.NewLineData(false, []string{
			"",
			"Root hash",
			logger.DisplayByteSlice(headerHandler.GetRootHash())}),
		display.NewLineData(false, []string{
			"",
			"Validator stats root hash",
			logger.DisplayByteSlice(headerHandler.GetValidatorStatsRootHash())}),
		display.NewLineData(false, []string{
			"",
			"Receipts hash",
			logger.DisplayByteSlice(headerHandler.GetReceiptsHash())}),
		display.NewLineData(true, []string{
			"",
			"Epoch start meta hash",
			logger.DisplayByteSlice(headerHandler.GetEpochStartMetaHash())}),
	}
}

// checkProcessorNilParameters will check the input parameters for nil values
func checkProcessorNilParameters(arguments ArgBaseProcessor) error {

	for key := range arguments.AccountsDB {
		if check.IfNil(arguments.AccountsDB[key]) {
			return process.ErrNilAccountsAdapter
		}
	}
	if check.IfNil(arguments.DataComponents) {
		return process.ErrNilDataComponentsHolder
	}
	if check.IfNil(arguments.CoreComponents) {
		return process.ErrNilCoreComponentsHolder
	}
	if check.IfNil(arguments.ForkDetector) {
		return process.ErrNilForkDetector
	}
	if check.IfNil(arguments.CoreComponents.Hasher()) {
		return process.ErrNilHasher
	}
	if check.IfNil(arguments.CoreComponents.InternalMarshalizer()) {
		return process.ErrNilMarshalizer
	}
	if check.IfNil(arguments.DataComponents.StorageService()) {
		return process.ErrNilStorage
	}
	if check.IfNil(arguments.ShardCoordinator) {
		return process.ErrNilShardCoordinator
	}
	if check.IfNil(arguments.NodesCoordinator) {
		return process.ErrNilNodesCoordinator
	}
	if check.IfNil(arguments.CoreComponents.Uint64ByteSliceConverter()) {
		return process.ErrNilUint64Converter
	}
	if check.IfNil(arguments.RequestHandler) {
		return process.ErrNilRequestHandler
	}
	if check.IfNil(arguments.EpochStartTrigger) {
		return process.ErrNilEpochStartTrigger
	}
	if check.IfNil(arguments.RoundHandler) {
		return process.ErrNilRoundHandler
	}
	if check.IfNil(arguments.BootStorer) {
		return process.ErrNilStorage
	}
	if check.IfNil(arguments.BlockChainHook) {
		return process.ErrNilBlockChainHook
	}
	if check.IfNil(arguments.TxCoordinator) {
		return process.ErrNilTransactionCoordinator
	}
	if check.IfNil(arguments.HeaderValidator) {
		return process.ErrNilHeaderValidator
	}
	if check.IfNil(arguments.BlockTracker) {
		return process.ErrNilBlockTracker
	}
	if check.IfNil(arguments.FeeHandler) {
		return process.ErrNilEconomicsFeeHandler
	}
	if check.IfNil(arguments.DataComponents.Blockchain()) {
		return process.ErrNilBlockChain
	}
	if check.IfNil(arguments.BlockSizeThrottler) {
		return process.ErrNilBlockSizeThrottler
	}
	if check.IfNil(arguments.Indexer) {
		return process.ErrNilIndexer
	}
	if check.IfNil(arguments.TpsBenchmark) {
		return process.ErrNilTpsBenchmark
	}
	if check.IfNil(arguments.HistoryRepository) {
		return process.ErrNilHistoryRepository
	}
	if check.IfNil(arguments.HeaderIntegrityVerifier) {
		return process.ErrNilHeaderIntegrityVerifier
	}
	if check.IfNil(arguments.EpochNotifier) {
		return process.ErrNilEpochNotifier
	}
	if check.IfNil(arguments.AppStatusHandler) {
		return process.ErrNilAppStatusHandler
	}

	return nil
}

func (bp *baseProcessor) createBlockStarted() {
	bp.hdrsForCurrBlock.resetMissingHdrs()
	bp.hdrsForCurrBlock.initMaps()
	bp.txCoordinator.CreateBlockStarted()
	bp.feeHandler.CreateBlockStarted()
}

func (bp *baseProcessor) verifyFees(header data.HeaderHandler) error {
	if header.GetAccumulatedFees().Cmp(bp.feeHandler.GetAccumulatedFees()) != 0 {
		return process.ErrAccumulatedFeesDoNotMatch
	}
	if header.GetDeveloperFees().Cmp(bp.feeHandler.GetDeveloperFees()) != 0 {
		return process.ErrDeveloperFeesDoNotMatch
	}

	return nil
}

//TODO: remove bool parameter and give instead the set to sort
func (bp *baseProcessor) sortHeadersForCurrentBlockByNonce(usedInBlock bool) map[uint32][]data.HeaderHandler {
	hdrsForCurrentBlock := make(map[uint32][]data.HeaderHandler)

	bp.hdrsForCurrBlock.mutHdrsForBlock.RLock()
	for _, headerInfo := range bp.hdrsForCurrBlock.hdrHashAndInfo {
		if headerInfo.usedInBlock != usedInBlock {
			continue
		}

		hdrsForCurrentBlock[headerInfo.hdr.GetShardID()] = append(hdrsForCurrentBlock[headerInfo.hdr.GetShardID()], headerInfo.hdr)
	}
	bp.hdrsForCurrBlock.mutHdrsForBlock.RUnlock()

	// sort headers for each shard
	for _, hdrsForShard := range hdrsForCurrentBlock {
		process.SortHeadersByNonce(hdrsForShard)
	}

	return hdrsForCurrentBlock
}

func (bp *baseProcessor) sortHeaderHashesForCurrentBlockByNonce(usedInBlock bool) map[uint32][][]byte {
	hdrsForCurrentBlockInfo := make(map[uint32][]*nonceAndHashInfo)

	bp.hdrsForCurrBlock.mutHdrsForBlock.RLock()
	for metaBlockHash, headerInfo := range bp.hdrsForCurrBlock.hdrHashAndInfo {
		if headerInfo.usedInBlock != usedInBlock {
			continue
		}

		hdrsForCurrentBlockInfo[headerInfo.hdr.GetShardID()] = append(hdrsForCurrentBlockInfo[headerInfo.hdr.GetShardID()],
			&nonceAndHashInfo{nonce: headerInfo.hdr.GetNonce(), hash: []byte(metaBlockHash)})
	}
	bp.hdrsForCurrBlock.mutHdrsForBlock.RUnlock()

	for _, hdrsForShard := range hdrsForCurrentBlockInfo {
		if len(hdrsForShard) > 1 {
			sort.Slice(hdrsForShard, func(i, j int) bool {
				return hdrsForShard[i].nonce < hdrsForShard[j].nonce
			})
		}
	}

	hdrsHashesForCurrentBlock := make(map[uint32][][]byte, len(hdrsForCurrentBlockInfo))
	for shardId, hdrsForShard := range hdrsForCurrentBlockInfo {
		for _, hdrForShard := range hdrsForShard {
			hdrsHashesForCurrentBlock[shardId] = append(hdrsHashesForCurrentBlock[shardId], hdrForShard.hash)
		}
	}

	return hdrsHashesForCurrentBlock
}

func (bp *baseProcessor) createMiniBlockHeaders(body *block.Body) (int, []block.MiniBlockHeader, error) {
	if len(body.MiniBlocks) == 0 {
		return 0, nil, nil
	}

	totalTxCount := 0
	miniBlockHeaders := make([]block.MiniBlockHeader, len(body.MiniBlocks))

	for i := 0; i < len(body.MiniBlocks); i++ {
		txCount := len(body.MiniBlocks[i].TxHashes)
		totalTxCount += txCount

		miniBlockHash, err := core.CalculateHash(bp.marshalizer, bp.hasher, body.MiniBlocks[i])
		if err != nil {
			return 0, nil, err
		}

		miniBlockHeaders[i] = block.MiniBlockHeader{
			Hash:            miniBlockHash,
			SenderShardID:   body.MiniBlocks[i].SenderShardID,
			ReceiverShardID: body.MiniBlocks[i].ReceiverShardID,
			TxCount:         uint32(txCount),
			Type:            body.MiniBlocks[i].Type,
		}
	}

	return totalTxCount, miniBlockHeaders, nil
}

// check if header has the same miniblocks as presented in body
func (bp *baseProcessor) checkHeaderBodyCorrelation(miniBlockHeaders []block.MiniBlockHeader, body *block.Body) error {
	mbHashesFromHdr := make(map[string]*block.MiniBlockHeader, len(miniBlockHeaders))
	for i := 0; i < len(miniBlockHeaders); i++ {
		mbHashesFromHdr[string(miniBlockHeaders[i].Hash)] = &miniBlockHeaders[i]
	}

	if len(miniBlockHeaders) != len(body.MiniBlocks) {
		return process.ErrHeaderBodyMismatch
	}

	for i := 0; i < len(body.MiniBlocks); i++ {
		miniBlock := body.MiniBlocks[i]
		if miniBlock == nil {
			return process.ErrNilMiniBlock
		}

		mbHash, err := core.CalculateHash(bp.marshalizer, bp.hasher, miniBlock)
		if err != nil {
			return err
		}

		mbHdr, ok := mbHashesFromHdr[string(mbHash)]
		if !ok {
			return process.ErrHeaderBodyMismatch
		}

		if mbHdr.TxCount != uint32(len(miniBlock.TxHashes)) {
			return process.ErrHeaderBodyMismatch
		}

		if mbHdr.ReceiverShardID != miniBlock.ReceiverShardID {
			return process.ErrHeaderBodyMismatch
		}

		if mbHdr.SenderShardID != miniBlock.SenderShardID {
			return process.ErrHeaderBodyMismatch
		}
	}

	return nil
}

// requestMissingFinalityAttestingHeaders requests the headers needed to accept the current selected headers for
// processing the current block. It requests the finality headers greater than the highest header, for given shard,
// related to the block which should be processed
// this method should be called only under the mutex protection: hdrsForCurrBlock.mutHdrsForBlock
func (bp *baseProcessor) requestMissingFinalityAttestingHeaders(
	shardID uint32,
	finality uint32,
) uint32 {
	requestedHeaders := uint32(0)
	missingFinalityAttestingHeaders := uint32(0)

	highestHdrNonce := bp.hdrsForCurrBlock.highestHdrNonce[shardID]
	if highestHdrNonce == uint64(0) {
		return missingFinalityAttestingHeaders
	}

	headersPool := bp.dataPool.Headers()
	lastFinalityAttestingHeader := highestHdrNonce + uint64(finality)
	for i := highestHdrNonce + 1; i <= lastFinalityAttestingHeader; i++ {
		headers, headersHashes, err := headersPool.GetHeadersByNonceAndShardId(i, shardID)
		if err != nil {
			missingFinalityAttestingHeaders++
			requestedHeaders++
			go bp.requestHeaderByShardAndNonce(shardID, i)
			continue
		}

		for index := range headers {
			bp.hdrsForCurrBlock.hdrHashAndInfo[string(headersHashes[index])] = &hdrInfo{
				hdr:         headers[index],
				usedInBlock: false,
			}
		}
	}

	if requestedHeaders > 0 {
		log.Debug("requested missing finality attesting headers",
			"num headers", requestedHeaders,
			"shard", shardID)
	}

	return missingFinalityAttestingHeaders
}

func (bp *baseProcessor) requestHeaderByShardAndNonce(shardID uint32, nonce uint64) {
	if shardID == core.MetachainShardId {
		bp.requestHandler.RequestMetaHeaderByNonce(nonce)
	} else {
		bp.requestHandler.RequestShardHeaderByNonce(shardID, nonce)
	}
}

func (bp *baseProcessor) cleanupPools(headerHandler data.HeaderHandler) {
	bp.cleanupBlockTrackerPools(headerHandler)

	noncesToFinal := bp.getNoncesToFinal(headerHandler)

	bp.removeHeadersBehindNonceFromPools(
		true,
		bp.shardCoordinator.SelfId(),
		bp.forkDetector.GetHighestFinalBlockNonce())

	if bp.shardCoordinator.SelfId() == core.MetachainShardId {
		for shardID := uint32(0); shardID < bp.shardCoordinator.NumberOfShards(); shardID++ {
			bp.cleanupPoolsForCrossShard(shardID, noncesToFinal)
		}
	} else {
		bp.cleanupPoolsForCrossShard(core.MetachainShardId, noncesToFinal)
	}
}

func (bp *baseProcessor) cleanupPoolsForCrossShard(
	shardID uint32,
	noncesToFinal uint64,
) {
	crossNotarizedHeader, _, err := bp.blockTracker.GetCrossNotarizedHeader(shardID, noncesToFinal)
	if err != nil {
		log.Warn("cleanupPoolsForCrossShard",
			"shard", shardID,
			"nonces to final", noncesToFinal,
			"error", err.Error())
		return
	}

	bp.removeHeadersBehindNonceFromPools(
		false,
		shardID,
		crossNotarizedHeader.GetNonce(),
	)
}

func (bp *baseProcessor) removeHeadersBehindNonceFromPools(
	shouldRemoveBlockBody bool,
	shardId uint32,
	nonce uint64,
) {
	if nonce <= 1 {
		return
	}

	headersPool := bp.dataPool.Headers()
	nonces := headersPool.Nonces(shardId)
	for _, nonceFromCache := range nonces {
		if nonceFromCache >= nonce {
			continue
		}

		if shouldRemoveBlockBody {
			bp.removeBlocksBody(nonceFromCache, shardId)
		}

		headersPool.RemoveHeaderByNonceAndShardId(nonceFromCache, shardId)
	}
}

func (bp *baseProcessor) removeBlocksBody(nonce uint64, shardId uint32) {
	headersPool := bp.dataPool.Headers()
	headers, _, err := headersPool.GetHeadersByNonceAndShardId(nonce, shardId)
	if err != nil {
		return
	}

	for _, header := range headers {
		errNotCritical := bp.removeBlockBodyOfHeader(header)
		if errNotCritical != nil {
			log.Debug("RemoveBlockDataFromPool", "error", errNotCritical.Error())
		}
	}
}

func (bp *baseProcessor) removeBlockBodyOfHeader(headerHandler data.HeaderHandler) error {
	bodyHandler, err := bp.requestBlockBodyHandler.GetBlockBodyFromPool(headerHandler)
	if err != nil {
		return err
	}

	return bp.removeBlockDataFromPools(headerHandler, bodyHandler)
}

func (bp *baseProcessor) removeBlockDataFromPools(headerHandler data.HeaderHandler, bodyHandler data.BodyHandler) error {
	body, ok := bodyHandler.(*block.Body)
	if !ok {
		return process.ErrWrongTypeAssertion
	}

	err := bp.txCoordinator.RemoveBlockDataFromPool(body)
	if err != nil {
		return err
	}

	err = bp.blockProcessor.removeStartOfEpochBlockDataFromPools(headerHandler, bodyHandler)
	if err != nil {
		return err
	}

	return nil
}

func (bp *baseProcessor) removeTxsFromPools(bodyHandler data.BodyHandler) error {
	body, ok := bodyHandler.(*block.Body)
	if !ok {
		return process.ErrWrongTypeAssertion
	}

	return bp.txCoordinator.RemoveTxsFromPool(body)
}

func (bp *baseProcessor) cleanupBlockTrackerPools(headerHandler data.HeaderHandler) {
	noncesToFinal := bp.getNoncesToFinal(headerHandler)

	bp.cleanupBlockTrackerPoolsForShard(bp.shardCoordinator.SelfId(), noncesToFinal)

	if bp.shardCoordinator.SelfId() == core.MetachainShardId {
		for shardID := uint32(0); shardID < bp.shardCoordinator.NumberOfShards(); shardID++ {
			bp.cleanupBlockTrackerPoolsForShard(shardID, noncesToFinal)
		}
	} else {
		bp.cleanupBlockTrackerPoolsForShard(core.MetachainShardId, noncesToFinal)
	}
}

func (bp *baseProcessor) cleanupBlockTrackerPoolsForShard(shardID uint32, noncesToFinal uint64) {
	selfNotarizedHeader, _, errSelfNotarized := bp.blockTracker.GetSelfNotarizedHeader(shardID, noncesToFinal)
	if errSelfNotarized != nil {
		log.Warn("cleanupBlockTrackerPoolsForShard.GetSelfNotarizedHeader",
			"shard", shardID,
			"nonces to final", noncesToFinal,
			"error", errSelfNotarized.Error())
		return
	}

	selfNotarizedNonce := selfNotarizedHeader.GetNonce()

	crossNotarizedNonce := uint64(0)
	if shardID != bp.shardCoordinator.SelfId() {
		crossNotarizedHeader, _, errCrossNotarized := bp.blockTracker.GetCrossNotarizedHeader(shardID, noncesToFinal)
		if errCrossNotarized != nil {
			log.Warn("cleanupBlockTrackerPoolsForShard.GetCrossNotarizedHeader",
				"shard", shardID,
				"nonces to final", noncesToFinal,
				"error", errCrossNotarized.Error())
			return
		}

		crossNotarizedNonce = crossNotarizedHeader.GetNonce()
	}

	bp.blockTracker.CleanupHeadersBehindNonce(
		shardID,
		selfNotarizedNonce,
		crossNotarizedNonce,
	)

	log.Trace("cleanupBlockTrackerPoolsForShard.CleanupHeadersBehindNonce",
		"shard", shardID,
		"self notarized nonce", selfNotarizedNonce,
		"cross notarized nonce", crossNotarizedNonce,
		"nonces to final", noncesToFinal)
}

func (bp *baseProcessor) prepareDataForBootStorer(args bootStorerDataArgs) {
	lastCrossNotarizedHeaders := bp.getLastCrossNotarizedHeaders()

	bootData := bootstrapStorage.BootstrapData{
		LastHeader:                 args.headerInfo,
		LastCrossNotarizedHeaders:  lastCrossNotarizedHeaders,
		LastSelfNotarizedHeaders:   args.lastSelfNotarizedHeaders,
		PendingMiniBlocks:          args.pendingMiniBlocks,
		ProcessedMiniBlocks:        args.processedMiniBlocks,
		HighestFinalBlockNonce:     args.highestFinalBlockNonce,
		NodesCoordinatorConfigKey:  args.nodesCoordinatorConfigKey,
		EpochStartTriggerConfigKey: args.epochStartTriggerConfigKey,
	}

	startTime := time.Now()

	err := bp.bootStorer.Put(int64(args.round), bootData)
	if err != nil {
		log.Warn("cannot save boot data in storage",
			"error", err.Error())
	}

	elapsedTime := time.Since(startTime)
	if elapsedTime >= core.PutInStorerMaxTime {
		log.Warn("saveDataForBootStorer", "elapsed time", elapsedTime)
	}
}

func (bp *baseProcessor) getLastCrossNotarizedHeaders() []bootstrapStorage.BootstrapHeaderInfo {
	lastCrossNotarizedHeaders := make([]bootstrapStorage.BootstrapHeaderInfo, 0, bp.shardCoordinator.NumberOfShards()+1)

	for shardID := uint32(0); shardID < bp.shardCoordinator.NumberOfShards(); shardID++ {
		bootstrapHeaderInfo := bp.getLastCrossNotarizedHeadersForShard(shardID)
		if bootstrapHeaderInfo != nil {
			lastCrossNotarizedHeaders = append(lastCrossNotarizedHeaders, *bootstrapHeaderInfo)
		}
	}

	bootstrapHeaderInfo := bp.getLastCrossNotarizedHeadersForShard(core.MetachainShardId)
	if bootstrapHeaderInfo != nil {
		lastCrossNotarizedHeaders = append(lastCrossNotarizedHeaders, *bootstrapHeaderInfo)
	}

	if len(lastCrossNotarizedHeaders) == 0 {
		return nil
	}

	return trimSliceBootstrapHeaderInfo(lastCrossNotarizedHeaders)
}

func (bp *baseProcessor) getLastCrossNotarizedHeadersForShard(shardID uint32) *bootstrapStorage.BootstrapHeaderInfo {
	lastCrossNotarizedHeader, lastCrossNotarizedHeaderHash, err := bp.blockTracker.GetLastCrossNotarizedHeader(shardID)
	if err != nil {
		log.Warn("getLastCrossNotarizedHeadersForShard",
			"shard", shardID,
			"error", err.Error())
		return nil
	}

	if lastCrossNotarizedHeader.GetNonce() == 0 {
		return nil
	}

	headerInfo := &bootstrapStorage.BootstrapHeaderInfo{
		ShardId: lastCrossNotarizedHeader.GetShardID(),
		Nonce:   lastCrossNotarizedHeader.GetNonce(),
		Hash:    lastCrossNotarizedHeaderHash,
	}

	return headerInfo
}

func (bp *baseProcessor) getLastSelfNotarizedHeaders() []bootstrapStorage.BootstrapHeaderInfo {
	lastSelfNotarizedHeaders := make([]bootstrapStorage.BootstrapHeaderInfo, 0, bp.shardCoordinator.NumberOfShards()+1)

	for shardID := uint32(0); shardID < bp.shardCoordinator.NumberOfShards(); shardID++ {
		bootstrapHeaderInfo := bp.getLastSelfNotarizedHeadersForShard(shardID)
		if bootstrapHeaderInfo != nil {
			lastSelfNotarizedHeaders = append(lastSelfNotarizedHeaders, *bootstrapHeaderInfo)
		}
	}

	bootstrapHeaderInfo := bp.getLastSelfNotarizedHeadersForShard(core.MetachainShardId)
	if bootstrapHeaderInfo != nil {
		lastSelfNotarizedHeaders = append(lastSelfNotarizedHeaders, *bootstrapHeaderInfo)
	}

	if len(lastSelfNotarizedHeaders) == 0 {
		return nil
	}

	return trimSliceBootstrapHeaderInfo(lastSelfNotarizedHeaders)
}

func (bp *baseProcessor) getLastSelfNotarizedHeadersForShard(shardID uint32) *bootstrapStorage.BootstrapHeaderInfo {
	lastSelfNotarizedHeader, lastSelfNotarizedHeaderHash, err := bp.blockTracker.GetLastSelfNotarizedHeader(shardID)
	if err != nil {
		log.Warn("getLastSelfNotarizedHeadersForShard",
			"shard", shardID,
			"error", err.Error())
		return nil
	}

	if lastSelfNotarizedHeader.GetNonce() == 0 {
		return nil
	}

	headerInfo := &bootstrapStorage.BootstrapHeaderInfo{
		ShardId: lastSelfNotarizedHeader.GetShardID(),
		Nonce:   lastSelfNotarizedHeader.GetNonce(),
		Hash:    lastSelfNotarizedHeaderHash,
	}

	return headerInfo
}

func deleteSelfReceiptsMiniBlocks(body *block.Body) *block.Body {
	newBody := &block.Body{}
	for _, mb := range body.MiniBlocks {
		isInShardUnsignedMB := mb.ReceiverShardID == mb.SenderShardID &&
			(mb.Type == block.ReceiptBlock || mb.Type == block.SmartContractResultBlock)
		if isInShardUnsignedMB {
			continue
		}

		newBody.MiniBlocks = append(newBody.MiniBlocks, mb)
	}

	return newBody
}

func (bp *baseProcessor) getNoncesToFinal(headerHandler data.HeaderHandler) uint64 {
	currentBlockNonce := bp.genesisNonce
	if !check.IfNil(headerHandler) {
		currentBlockNonce = headerHandler.GetNonce()
	}

	noncesToFinal := uint64(0)
	finalBlockNonce := bp.forkDetector.GetHighestFinalBlockNonce()
	if currentBlockNonce > finalBlockNonce {
		noncesToFinal = currentBlockNonce - finalBlockNonce
	}

	return noncesToFinal
}

// DecodeBlockBody method decodes block body from a given byte array
func (bp *baseProcessor) DecodeBlockBody(dta []byte) data.BodyHandler {
	body := &block.Body{}
	if dta == nil {
		return body
	}

	err := bp.marshalizer.Unmarshal(body, dta)
	if err != nil {
		log.Debug("DecodeBlockBody.Unmarshal", "error", err.Error())
		return nil
	}

	return body
}

// DecodeBlockHeader method decodes block header from a given byte array
func (bp *baseProcessor) DecodeBlockHeader(dta []byte) data.HeaderHandler {
	if dta == nil {
		return nil
	}

	header := bp.blockChain.CreateNewHeader()

	err := bp.marshalizer.Unmarshal(header, dta)
	if err != nil {
		log.Debug("DecodeBlockHeader.Unmarshal", "error", err.Error())
		return nil
	}

	return header
}

func (bp *baseProcessor) saveBody(body *block.Body, header data.HeaderHandler) {
	startTime := time.Now()

	errNotCritical := bp.txCoordinator.SaveTxsToStorage(body)
	if errNotCritical != nil {
		log.Warn("saveBody.SaveTxsToStorage", "error", errNotCritical.Error())
	}
	log.Trace("saveBody.SaveTxsToStorage", "time", time.Since(startTime))

	var marshalizedMiniBlock []byte
	for i := 0; i < len(body.MiniBlocks); i++ {
		marshalizedMiniBlock, errNotCritical = bp.marshalizer.Marshal(body.MiniBlocks[i])
		if errNotCritical != nil {
			log.Warn("saveBody.Marshal", "error", errNotCritical.Error())
			continue
		}

		miniBlockHash := bp.hasher.Compute(string(marshalizedMiniBlock))
		errNotCritical = bp.store.Put(dataRetriever.MiniBlockUnit, miniBlockHash, marshalizedMiniBlock)
		if errNotCritical != nil {
			log.Warn("saveBody.Put -> MiniBlockUnit", "error", errNotCritical.Error())
		}
		log.Trace("saveBody.Put -> MiniBlockUnit", "time", time.Since(startTime))
	}

	marshalizedReceipts, errNotCritical := bp.txCoordinator.CreateMarshalizedReceipts()
	if errNotCritical != nil {
		log.Warn("saveBody.CreateMarshalizedReceipts", "error", errNotCritical.Error())
	} else {
		if len(marshalizedReceipts) > 0 {
			errNotCritical = bp.store.Put(dataRetriever.ReceiptsUnit, header.GetReceiptsHash(), marshalizedReceipts)
			if errNotCritical != nil {
				log.Warn("saveBody.Put -> ReceiptsUnit", "error", errNotCritical.Error())
			}
		}
	}

	elapsedTime := time.Since(startTime)
	if elapsedTime >= core.PutInStorerMaxTime {
		log.Warn("saveBody", "elapsed time", elapsedTime)
	}
}

func (bp *baseProcessor) saveShardHeader(header data.HeaderHandler, headerHash []byte, marshalizedHeader []byte) {
	startTime := time.Now()

	nonceToByteSlice := bp.uint64Converter.ToByteSlice(header.GetNonce())
	hdrNonceHashDataUnit := dataRetriever.ShardHdrNonceHashDataUnit + dataRetriever.UnitType(header.GetShardID())

	errNotCritical := bp.store.Put(hdrNonceHashDataUnit, nonceToByteSlice, headerHash)
	if errNotCritical != nil {
		log.Warn(fmt.Sprintf("saveHeader.Put -> ShardHdrNonceHashDataUnit_%d", header.GetShardID()),
			"error", errNotCritical.Error(),
		)
	}

	errNotCritical = bp.store.Put(dataRetriever.BlockHeaderUnit, headerHash, marshalizedHeader)
	if errNotCritical != nil {
		log.Warn("saveHeader.Put -> BlockHeaderUnit", "error", errNotCritical.Error())
	}

	elapsedTime := time.Since(startTime)
	if elapsedTime >= core.PutInStorerMaxTime {
		log.Warn("saveShardHeader", "elapsed time", elapsedTime)
	}
}

func (bp *baseProcessor) saveMetaHeader(header data.HeaderHandler, headerHash []byte, marshalizedHeader []byte) {
	startTime := time.Now()

	nonceToByteSlice := bp.uint64Converter.ToByteSlice(header.GetNonce())

	errNotCritical := bp.store.Put(dataRetriever.MetaHdrNonceHashDataUnit, nonceToByteSlice, headerHash)
	if errNotCritical != nil {
		log.Warn("saveMetaHeader.Put -> MetaHdrNonceHashDataUnit", "error", errNotCritical.Error())
	}

	errNotCritical = bp.store.Put(dataRetriever.MetaBlockUnit, headerHash, marshalizedHeader)
	if errNotCritical != nil {
		log.Warn("saveMetaHeader.Put -> MetaBlockUnit", "error", errNotCritical.Error())
	}

	elapsedTime := time.Since(startTime)
	if elapsedTime >= core.PutInStorerMaxTime {
		log.Warn("saveMetaHeader", "elapsed time", elapsedTime)
	}
}

func getLastSelfNotarizedHeaderByItself(chainHandler data.ChainHandler) (data.HeaderHandler, []byte) {
	currentHeader := chainHandler.GetCurrentBlockHeader()
	if check.IfNil(currentHeader) {
		return chainHandler.GetGenesisHeader(), chainHandler.GetGenesisHeaderHash()
	}

	currentBlockHash := chainHandler.GetCurrentBlockHeaderHash()

	return currentHeader, currentBlockHash
}

func (bp *baseProcessor) updateStateStorage(
	finalHeader data.HeaderHandler,
	rootHash []byte,
	prevRootHash []byte,
	accounts state.AccountsAdapter,
) {
	if !accounts.IsPruningEnabled() {
		return
	}

	// TODO generate checkpoint on a trigger
	if bp.stateCheckpointModulus != 0 {
		if finalHeader.GetNonce()%uint64(bp.stateCheckpointModulus) == 0 {
			log.Debug("trie checkpoint", "rootHash", rootHash)
			ctx := context.Background()
			accounts.SetStateCheckpoint(rootHash, ctx)
		}
	}

	if bytes.Equal(prevRootHash, rootHash) {
		return
	}

	accounts.CancelPrune(prevRootHash, data.NewRoot)
	accounts.PruneTrie(prevRootHash, data.OldRoot)
}

// RevertAccountState reverts the account state for cleanup failed process
func (bp *baseProcessor) RevertAccountState(_ data.HeaderHandler) {
	for key := range bp.accountsDB {
		err := bp.accountsDB[key].RevertToSnapshot(0)
		if err != nil {
			log.Debug("RevertToSnapshot", "error", err.Error())
		}
	}
}

func (bp *baseProcessor) commitAll() error {
	for key := range bp.accountsDB {
		_, err := bp.accountsDB[key].Commit()
		if err != nil {
			return err
		}
	}

	return nil
}

// PruneStateOnRollback recreates the state tries to the root hashes indicated by the provided header
func (bp *baseProcessor) PruneStateOnRollback(currHeader data.HeaderHandler, prevHeader data.HeaderHandler) {
	for key := range bp.accountsDB {
		if !bp.accountsDB[key].IsPruningEnabled() {
			continue
		}

		rootHash, prevRootHash := bp.getRootHashes(currHeader, prevHeader, key)

		if bytes.Equal(rootHash, prevRootHash) {
			continue
		}

		bp.accountsDB[key].CancelPrune(prevRootHash, data.OldRoot)
		bp.accountsDB[key].PruneTrie(rootHash, data.NewRoot)
	}
}

func (bp *baseProcessor) getRootHashes(currHeader data.HeaderHandler, prevHeader data.HeaderHandler, identifier state.AccountsDbIdentifier) ([]byte, []byte) {
	switch identifier {
	case state.UserAccountsState:
		return currHeader.GetRootHash(), prevHeader.GetRootHash()
	case state.PeerAccountsState:
		return currHeader.GetValidatorStatsRootHash(), prevHeader.GetValidatorStatsRootHash()
	default:
		return []byte{}, []byte{}
	}
}

func (bp *baseProcessor) displayMiniBlocksPool() {
	miniBlocksPool := bp.dataPool.MiniBlocks()

	for _, hash := range miniBlocksPool.Keys() {
		value, ok := miniBlocksPool.Get(hash)
		if !ok {
			log.Debug("displayMiniBlocksPool: mini block not found", "hash", logger.DisplayByteSlice(hash))
			continue
		}

		miniBlock, ok := value.(*block.MiniBlock)
		if !ok {
			log.Debug("displayMiniBlocksPool: wrong type assertion", "hash", logger.DisplayByteSlice(hash))
			continue
		}

		log.Trace("mini block in pool",
			"hash", logger.DisplayByteSlice(hash),
			"type", miniBlock.Type,
			"sender", miniBlock.SenderShardID,
			"receiver", miniBlock.ReceiverShardID,
			"num txs", len(miniBlock.TxHashes))
	}
}

// trimSliceBootstrapHeaderInfo creates a copy of the provided slice without the excess capacity
func trimSliceBootstrapHeaderInfo(in []bootstrapStorage.BootstrapHeaderInfo) []bootstrapStorage.BootstrapHeaderInfo {
	if len(in) == 0 {
		return []bootstrapStorage.BootstrapHeaderInfo{}
	}
	ret := make([]bootstrapStorage.BootstrapHeaderInfo, len(in))
	copy(ret, in)
	return ret
}

func (bp *baseProcessor) restoreBlockBody(bodyHandler data.BodyHandler) {
	if check.IfNil(bodyHandler) {
		log.Debug("restoreMiniblocks nil bodyHandler")
		return
	}

	body, ok := bodyHandler.(*block.Body)
	if !ok {
		log.Debug("restoreMiniblocks wrong type assertion for bodyHandler")
		return
	}

	restoredTxNr, errNotCritical := bp.txCoordinator.RestoreBlockDataFromStorage(body)
	if errNotCritical != nil {
		log.Debug("restoreBlockBody RestoreBlockDataFromStorage", "error", errNotCritical.Error())
	}

	go bp.txCounter.subtractRestoredTxs(restoredTxNr)
}

func (bp *baseProcessor) requestMiniBlocksIfNeeded(headerHandler data.HeaderHandler) {
	lastCrossNotarizedHeader, _, err := bp.blockTracker.GetLastCrossNotarizedHeader(headerHandler.GetShardID())
	if err != nil {
		log.Debug("requestMiniBlocksIfNeeded.GetLastCrossNotarizedHeader",
			"shard", headerHandler.GetShardID(),
			"error", err.Error())
		return
	}

	isHeaderOutOfRequestRange := headerHandler.GetNonce() > lastCrossNotarizedHeader.GetNonce()+process.MaxHeadersToRequestInAdvance
	if isHeaderOutOfRequestRange {
		return
	}

	waitTime := core.ExtraDelayForRequestBlockInfo
	roundDifferences := bp.roundHandler.Index() - int64(headerHandler.GetRound())
	if roundDifferences > 1 {
		waitTime = 0
	}

	// waiting for late broadcast of mini blocks and transactions to be done and received
	time.Sleep(waitTime)

	bp.txCoordinator.RequestMiniBlocks(headerHandler)
}

func (bp *baseProcessor) recordBlockInHistory(blockHeaderHash []byte, blockHeader data.HeaderHandler, blockBody data.BodyHandler) {
	scrResultsFromPool := bp.txCoordinator.GetAllCurrentUsedTxs(block.SmartContractResultBlock)
	receiptsFromPool := bp.txCoordinator.GetAllCurrentUsedTxs(block.ReceiptBlock)

	err := bp.historyRepo.RecordBlock(blockHeaderHash, blockHeader, blockBody, scrResultsFromPool, receiptsFromPool)
	if err != nil {
		log.Error("historyRepo.RecordBlock()", "blockHeaderHash", blockHeaderHash, "error", err.Error())
	}
}

func (bp *baseProcessor) addHeaderIntoTrackerPool(nonce uint64, shardID uint32) {
	headersPool := bp.dataPool.Headers()
	headers, hashes, err := headersPool.GetHeadersByNonceAndShardId(nonce, shardID)
	if err != nil {
		log.Trace("baseProcessor.addHeaderIntoTrackerPool", "error", err.Error())
		return
	}

	for i := 0; i < len(headers); i++ {
		bp.blockTracker.AddTrackedHeader(headers[i], hashes[i])
	}
}

func (bp *baseProcessor) commitTrieEpochRootHashIfNeeded(metaBlock *block.MetaBlock, rootHash []byte) error {
	trieEpochRootHashStorageUnit := bp.store.GetStorer(dataRetriever.TrieEpochRootHashUnit)
	if check.IfNil(trieEpochRootHashStorageUnit) {
		return nil
	}
	_, isStorerDisabled := trieEpochRootHashStorageUnit.(*storageUnit.NilStorer)
	if isStorerDisabled {
		return nil
	}

	userAccountsDb := bp.accountsDB[state.UserAccountsState]
	if userAccountsDb == nil {
		return fmt.Errorf("%w for user accounts state", process.ErrNilAccountsAdapter)
	}

	epochBytes := bp.uint64Converter.ToByteSlice(uint64(metaBlock.Epoch))

	err := trieEpochRootHashStorageUnit.Put(epochBytes, rootHash)
	if err != nil {
		return err
	}

	ctx := context.Background()
	allLeavesChan, err := userAccountsDb.GetAllLeaves(rootHash, ctx)
	if err != nil {
		return err
	}

	balanceSum := big.NewInt(0)
	for leaf := range allLeavesChan {
		userAccount, errUnmarshal := unmarshalUserAccount(leaf.Key(), leaf.Value(), bp.marshalizer)
		if errUnmarshal != nil {
			log.Trace("cannot unmarshal user account. it may be a code leaf", "error", errUnmarshal)
			continue
		}
		balanceSum.Add(balanceSum, userAccount.GetBalance())
	}

	log.Debug("sum of addresses in shard at epoch start",
		"shard", bp.shardCoordinator.SelfId(),
		"epoch", metaBlock.Epoch,
		"sum", balanceSum.String())

	return nil
}

func unmarshalUserAccount(address []byte, userAccountsBytes []byte, marshalizer marshal.Marshalizer) (state.UserAccountHandler, error) {
	userAccount, err := state.NewUserAccount(address)
	if err != nil {
		return nil, err
	}
	err = marshalizer.Unmarshal(userAccount, userAccountsBytes)
	if err != nil {
		return nil, err
	}

	return userAccount, nil
}

// Close - closes all underlying components
func (bp *baseProcessor) Close() error {
	var err1, err2 error
	if !check.IfNil(bp.vmContainer) {
		err1 = bp.vmContainer.Close()
	}
	if !check.IfNil(bp.vmContainerFactory) {
		err2 = bp.vmContainerFactory.Close()
	}
	if err1 != nil || err2 != nil {
		return fmt.Errorf("vmContainer close error: %v, vmContainerFactory close error: %v", err1, err2)
	}

	return nil
}<|MERGE_RESOLUTION|>--- conflicted
+++ resolved
@@ -77,19 +77,12 @@
 	blockProcessor         blockProcessor
 	txCounter              *transactionCounter
 
-<<<<<<< HEAD
-	indexer            indexer.Indexer
+	indexer            process.Indexer
 	tpsBenchmark       statistics.TPSBenchmark
 	historyRepo        dblookupext.HistoryRepository
 	epochNotifier      process.EpochNotifier
 	vmContainerFactory process.VirtualMachinesContainerFactory
 	vmContainer        process.VirtualMachinesContainer
-=======
-	indexer       process.Indexer
-	tpsBenchmark  statistics.TPSBenchmark
-	historyRepo   dblookupext.HistoryRepository
-	epochNotifier process.EpochNotifier
->>>>>>> 825b32fd
 }
 
 type bootStorerDataArgs struct {
