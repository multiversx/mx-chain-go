--- conflicted
+++ resolved
@@ -145,45 +145,6 @@
 		return nil, err
 	}
 
-<<<<<<< HEAD
-	mbSelectionSession, err := NewMiniBlocksSelectionSession(
-		arguments.BootstrapComponents.ShardCoordinator().SelfId(),
-		arguments.CoreComponents.InternalMarshalizer(),
-		arguments.CoreComponents.Hasher(),
-	)
-	if err != nil {
-		return nil, err
-	}
-
-	executionResultsTracker := executionTrack.NewExecutionResultsTracker()
-	err = process.SetBaseExecutionResult(executionResultsTracker, arguments.DataComponents.Blockchain())
-	if err != nil {
-		return nil, err
-	}
-
-	execResultsVerifier, err := NewExecutionResultsVerifier(arguments.DataComponents.Blockchain(), executionResultsTracker)
-	if err != nil {
-		return nil, err
-	}
-
-	inclusionEstimator := estimator.NewExecutionResultInclusionEstimator(
-		arguments.Config.ExecutionResultInclusionEstimator,
-		arguments.CoreComponents.RoundHandler(),
-	)
-
-	missingDataArgs := missingData.ResolverArgs{
-		HeadersPool:        arguments.DataComponents.Datapool().Headers(),
-		ProofsPool:         arguments.DataComponents.Datapool().Proofs(),
-		RequestHandler:     arguments.RequestHandler,
-		BlockDataRequester: arguments.BlockDataRequester,
-	}
-	missingDataResolver, err := missingData.NewMissingDataResolver(missingDataArgs)
-	if err != nil {
-		return nil, err
-	}
-
-=======
->>>>>>> 23558257
 	genesisHdr := arguments.DataComponents.Blockchain().GetGenesisHeader()
 	if check.IfNil(genesisHdr) {
 		return nil, fmt.Errorf("%w for genesis header in DataComponents.Blockchain", process.ErrNilHeaderHandler)
