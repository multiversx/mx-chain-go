--- conflicted
+++ resolved
@@ -100,31 +100,18 @@
 	blockProcessor         blockProcessor
 	txCounter              *transactionCounter
 
-<<<<<<< HEAD
 	outportHandler         outport.OutportHandler
 	outportDataProvider    outport.DataProviderOutport
 	historyRepo            dblookupext.HistoryRepository
 	epochNotifier          process.EpochNotifier
 	enableEpochsHandler    common.EnableEpochsHandler
+	roundNotifier       process.RoundNotifier
 	enableRoundsHandler    process.EnableRoundsHandler
 	vmContainerFactory     process.VirtualMachinesContainerFactory
 	vmContainer            process.VirtualMachinesContainer
 	gasConsumedProvider    gasConsumedProvider
 	economicsData          process.EconomicsDataHandler
 	chainParametersHandler process.ChainParametersHandler
-=======
-	outportHandler      outport.OutportHandler
-	outportDataProvider outport.DataProviderOutport
-	historyRepo         dblookupext.HistoryRepository
-	epochNotifier       process.EpochNotifier
-	enableEpochsHandler common.EnableEpochsHandler
-	roundNotifier       process.RoundNotifier
-	enableRoundsHandler process.EnableRoundsHandler
-	vmContainerFactory  process.VirtualMachinesContainerFactory
-	vmContainer         process.VirtualMachinesContainer
-	gasConsumedProvider gasConsumedProvider
-	economicsData       process.EconomicsDataHandler
->>>>>>> 32c3f05f
 
 	processDataTriesOnCommitEpoch bool
 	lastRestartNonce              uint64
