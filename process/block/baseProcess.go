package block

import (
	"bytes"
	"context"
	"encoding/hex"
	"fmt"
	"math/big"
	"sort"
	"sync"
	"time"

	"github.com/multiversx/mx-chain-core-go/core"
	"github.com/multiversx/mx-chain-core-go/core/check"
	"github.com/multiversx/mx-chain-core-go/data"
	"github.com/multiversx/mx-chain-core-go/data/block"
	outportcore "github.com/multiversx/mx-chain-core-go/data/outport"
	"github.com/multiversx/mx-chain-core-go/data/scheduled"
	"github.com/multiversx/mx-chain-core-go/data/typeConverters"
	"github.com/multiversx/mx-chain-core-go/display"
	"github.com/multiversx/mx-chain-core-go/hashing"
	"github.com/multiversx/mx-chain-core-go/marshal"
	logger "github.com/multiversx/mx-chain-logger-go"

	nodeFactory "github.com/multiversx/mx-chain-go/cmd/node/factory"
	"github.com/multiversx/mx-chain-go/common"
	"github.com/multiversx/mx-chain-go/common/errChan"
	"github.com/multiversx/mx-chain-go/common/holders"
	"github.com/multiversx/mx-chain-go/common/logging"
	"github.com/multiversx/mx-chain-go/config"
	"github.com/multiversx/mx-chain-go/consensus"
	"github.com/multiversx/mx-chain-go/dataRetriever"
	"github.com/multiversx/mx-chain-go/dblookupext"
	debugFactory "github.com/multiversx/mx-chain-go/debug/factory"
	"github.com/multiversx/mx-chain-go/outport"
	"github.com/multiversx/mx-chain-go/process"
	"github.com/multiversx/mx-chain-go/process/block/bootstrapStorage"
	"github.com/multiversx/mx-chain-go/process/block/cutoff"
	"github.com/multiversx/mx-chain-go/process/block/processedMb"
	"github.com/multiversx/mx-chain-go/process/headerCheck"
	"github.com/multiversx/mx-chain-go/sharding"
	"github.com/multiversx/mx-chain-go/sharding/nodesCoordinator"
	"github.com/multiversx/mx-chain-go/state"
	"github.com/multiversx/mx-chain-go/state/factory"
	"github.com/multiversx/mx-chain-go/state/parsers"
	"github.com/multiversx/mx-chain-go/storage"
	"github.com/multiversx/mx-chain-go/storage/storageunit"
)

var log = logger.GetOrCreate("process/block")

// CrossShardIncomingMbsCreationResult represents the result of creating cross-shard mini blocks
type CrossShardIncomingMbsCreationResult struct {
	HeaderFinished    bool
	PendingMiniBlocks []block.MiniblockAndHash
	AddedMiniBlocks   []block.MiniblockAndHash
}

type hashAndHdr struct {
	hdr  data.HeaderHandler
	hash []byte
}

type baseProcessor struct {
	shardCoordinator        sharding.Coordinator
	nodesCoordinator        nodesCoordinator.NodesCoordinator
	accountsDB              map[state.AccountsDbIdentifier]state.AccountsAdapter
	accountsProposal        state.AccountsAdapter
	forkDetector            process.ForkDetector
	hasher                  hashing.Hasher
	marshalizer             marshal.Marshalizer
	store                   dataRetriever.StorageService
	uint64Converter         typeConverters.Uint64ByteSliceConverter
	blockSizeThrottler      process.BlockSizeThrottler
	epochStartTrigger       process.EpochStartTriggerHandler
	headerValidator         process.HeaderConstructionValidator
	blockChainHook          process.BlockChainHookHandler
	txCoordinator           process.TransactionCoordinator
	roundHandler            consensus.RoundHandler
	bootStorer              process.BootStorer
	requestBlockBodyHandler process.RequestBlockBodyHandler
	requestHandler          process.RequestHandler
	blockTracker            process.BlockTracker
	dataPool                dataRetriever.PoolsHolder
	feeHandler              process.TransactionFeeHandler
	blockChain              data.ChainHandler
	hdrsForCurrBlock        HeadersForBlock
	genesisNonce            uint64
	mutProcessDebugger      sync.RWMutex
	processDebugger         process.Debugger
	processStatusHandler    common.ProcessStatusHandler
	managedPeersHolder      common.ManagedPeersHolder
	sentSignaturesTracker   process.SentSignaturesTracker

	versionedHeaderFactory       nodeFactory.VersionedHeaderFactory
	headerIntegrityVerifier      process.HeaderIntegrityVerifier
	scheduledTxsExecutionHandler process.ScheduledTxsExecutionHandler
	blockProcessingCutoffHandler cutoff.BlockProcessingCutoffHandler

	appStatusHandler core.AppStatusHandler
	blockProcessor   blockProcessor
	txCounter        *transactionCounter

	outportHandler                outport.OutportHandler
	outportDataProvider           outport.DataProviderOutport
	historyRepo                   dblookupext.HistoryRepository
	epochNotifier                 process.EpochNotifier
	enableEpochsHandler           common.EnableEpochsHandler
	roundNotifier                 process.RoundNotifier
	enableRoundsHandler           common.EnableRoundsHandler
	vmContainerFactory            process.VirtualMachinesContainerFactory
	vmContainer                   process.VirtualMachinesContainer
	gasConsumedProvider           gasConsumedProvider
	economicsData                 process.EconomicsDataHandler
	epochChangeGracePeriodHandler common.EpochChangeGracePeriodHandler
	stateAccessesCollector        state.StateAccessesCollector
	processConfigsHandler         common.ProcessConfigsHandler

	processDataTriesOnCommitEpoch bool
	lastRestartNonce              uint64
	pruningDelay                  uint32
	processedMiniBlocksTracker    process.ProcessedMiniBlocksTracker
	receiptsRepository            receiptsRepository

	mutNonceOfFirstCommittedBlock sync.RWMutex
	nonceOfFirstCommittedBlock    core.OptionalUint64

	proofsPool                         dataRetriever.ProofsPool
	executionResultsInclusionEstimator process.InclusionEstimator
	executionResultsTracker            process.ExecutionResultsTracker
	miniBlocksSelectionSession         MiniBlocksSelectionSession
	executionResultsVerifier           ExecutionResultsVerifier
	missingDataResolver                MissingDataResolver
	gasComputation                     process.GasComputation
}

type bootStorerDataArgs struct {
	headerInfo                 bootstrapStorage.BootstrapHeaderInfo
	lastSelfNotarizedHeaders   []bootstrapStorage.BootstrapHeaderInfo
	round                      uint64
	highestFinalBlockNonce     uint64
	pendingMiniBlocks          []bootstrapStorage.PendingMiniBlocksInfo
	processedMiniBlocks        []bootstrapStorage.MiniBlocksInMeta
	nodesCoordinatorConfigKey  []byte
	epochStartTriggerConfigKey []byte
}

// NewBaseProcessor will create a new instance of baseProcessor
func NewBaseProcessor(arguments ArgBaseProcessor) (*baseProcessor, error) {
	err := checkProcessorParameters(arguments)
	if err != nil {
		return nil, err
	}

	processDebugger, err := createDisabledProcessDebugger()
	if err != nil {
		return nil, err
	}

	genesisHdr := arguments.DataComponents.Blockchain().GetGenesisHeader()
	if check.IfNil(genesisHdr) {
		return nil, fmt.Errorf("%w for genesis header in DataComponents.Blockchain", process.ErrNilHeaderHandler)
	}

	base := &baseProcessor{
		accountsDB:                    arguments.AccountsDB,
		accountsProposal:              arguments.AccountsProposal,
		blockSizeThrottler:            arguments.BlockSizeThrottler,
		forkDetector:                  arguments.ForkDetector,
		hasher:                        arguments.CoreComponents.Hasher(),
		marshalizer:                   arguments.CoreComponents.InternalMarshalizer(),
		store:                         arguments.DataComponents.StorageService(),
		shardCoordinator:              arguments.BootstrapComponents.ShardCoordinator(),
		feeHandler:                    arguments.FeeHandler,
		nodesCoordinator:              arguments.NodesCoordinator,
		uint64Converter:               arguments.CoreComponents.Uint64ByteSliceConverter(),
		requestHandler:                arguments.RequestHandler,
		appStatusHandler:              arguments.StatusCoreComponents.AppStatusHandler(),
		blockChainHook:                arguments.BlockChainHook,
		txCoordinator:                 arguments.TxCoordinator,
		epochStartTrigger:             arguments.EpochStartTrigger,
		headerValidator:               arguments.HeaderValidator,
		roundHandler:                  arguments.CoreComponents.RoundHandler(),
		bootStorer:                    arguments.BootStorer,
		blockTracker:                  arguments.BlockTracker,
		dataPool:                      arguments.DataComponents.Datapool(),
		blockChain:                    arguments.DataComponents.Blockchain(),
		outportHandler:                arguments.StatusComponents.OutportHandler(),
		genesisNonce:                  genesisHdr.GetNonce(),
		versionedHeaderFactory:        arguments.BootstrapComponents.VersionedHeaderFactory(),
		headerIntegrityVerifier:       arguments.BootstrapComponents.HeaderIntegrityVerifier(),
		historyRepo:                   arguments.HistoryRepository,
		epochNotifier:                 arguments.CoreComponents.EpochNotifier(),
		enableEpochsHandler:           arguments.CoreComponents.EnableEpochsHandler(),
		roundNotifier:                 arguments.CoreComponents.RoundNotifier(),
		enableRoundsHandler:           arguments.CoreComponents.EnableRoundsHandler(),
		epochChangeGracePeriodHandler: arguments.CoreComponents.EpochChangeGracePeriodHandler(),
		vmContainerFactory:            arguments.VMContainersFactory,
		vmContainer:                   arguments.VmContainer,
		processDataTriesOnCommitEpoch: arguments.Config.Debug.EpochStart.ProcessDataTrieOnCommitEpoch,
		gasConsumedProvider:           arguments.GasHandler,
		economicsData:                 arguments.CoreComponents.EconomicsData(),
		scheduledTxsExecutionHandler:  arguments.ScheduledTxsExecutionHandler,
		pruningDelay:                  pruningDelay,
		processedMiniBlocksTracker:    arguments.ProcessedMiniBlocksTracker,
		receiptsRepository:            arguments.ReceiptsRepository,
		processDebugger:               processDebugger,
		outportDataProvider:           arguments.OutportDataProvider,
		processStatusHandler:          arguments.CoreComponents.ProcessStatusHandler(),
		blockProcessingCutoffHandler:  arguments.BlockProcessingCutoffHandler,
		managedPeersHolder:            arguments.ManagedPeersHolder,
		sentSignaturesTracker:         arguments.SentSignaturesTracker,
		stateAccessesCollector:        arguments.StateAccessesCollector,
		proofsPool:                    arguments.DataComponents.Datapool().Proofs(),
		hdrsForCurrBlock:              arguments.HeadersForBlock,
		processConfigsHandler:         arguments.CoreComponents.ProcessConfigsHandler(),

		executionResultsTracker:            arguments.ExecutionResultsTracker,
		executionResultsInclusionEstimator: arguments.ExecutionResultsInclusionEstimator,
		miniBlocksSelectionSession:         arguments.MiniBlocksSelectionSession,
		executionResultsVerifier:           arguments.ExecutionResultsVerifier,
		missingDataResolver:                arguments.MissingDataResolver,
		gasComputation:                     arguments.GasComputation,
	}

	return base, nil
}

func checkForNils(
	headerHandler data.HeaderHandler,
	bodyHandler data.BodyHandler,
) error {
	if check.IfNil(headerHandler) {
		return process.ErrNilBlockHeader
	}
	if check.IfNil(bodyHandler) {
		return process.ErrNilBlockBody
	}
	return nil
}

// checkBlockValidity method checks if the given block is valid
func (bp *baseProcessor) checkBlockValidity(
	headerHandler data.HeaderHandler,
	bodyHandler data.BodyHandler,
) error {

	err := checkForNils(headerHandler, bodyHandler)
	if err != nil {
		return err
	}

	currentBlockHeader := bp.blockChain.GetCurrentBlockHeader()

	if check.IfNil(currentBlockHeader) {
		if headerHandler.GetNonce() == bp.genesisNonce+1 { // first block after genesis
			if bytes.Equal(headerHandler.GetPrevHash(), bp.blockChain.GetGenesisHeaderHash()) {
				// TODO: add genesis block verification
				return nil
			}

			log.Debug("hash does not match",
				"local block hash", bp.blockChain.GetGenesisHeaderHash(),
				"received previous hash", headerHandler.GetPrevHash())

			return process.ErrBlockHashDoesNotMatch
		}

		log.Debug("nonce does not match",
			"local block nonce", 0,
			"received nonce", headerHandler.GetNonce())

		return process.ErrWrongNonceInBlock
	}

	if headerHandler.GetRound() <= currentBlockHeader.GetRound() {
		log.Debug("round does not match",
			"local block round", currentBlockHeader.GetRound(),
			"received block round", headerHandler.GetRound())

		return process.ErrLowerRoundInBlock
	}

	if headerHandler.GetNonce() != currentBlockHeader.GetNonce()+1 {
		log.Debug("nonce does not match",
			"local block nonce", currentBlockHeader.GetNonce(),
			"received nonce", headerHandler.GetNonce())

		return process.ErrWrongNonceInBlock
	}

	if !bytes.Equal(headerHandler.GetPrevHash(), bp.blockChain.GetCurrentBlockHeaderHash()) {
		log.Debug("hash does not match",
			"local block hash", bp.blockChain.GetCurrentBlockHeaderHash(),
			"received previous hash", headerHandler.GetPrevHash())

		return process.ErrBlockHashDoesNotMatch
	}

	if !bytes.Equal(headerHandler.GetPrevRandSeed(), currentBlockHeader.GetRandSeed()) {
		log.Debug("random seed does not match",
			"local random seed", currentBlockHeader.GetRandSeed(),
			"received previous random seed", headerHandler.GetPrevRandSeed())

		return process.ErrRandSeedDoesNotMatch
	}

	// verification of epoch
	if headerHandler.GetEpoch() < currentBlockHeader.GetEpoch() {
		return process.ErrEpochDoesNotMatch
	}

	return nil
}

// checkScheduledRootHash checks if the scheduled root hash from the given header is the same with the current user accounts state root hash
func (bp *baseProcessor) checkScheduledRootHash(headerHandler data.HeaderHandler) error {
	if !bp.enableEpochsHandler.IsFlagEnabled(common.ScheduledMiniBlocksFlag) {
		return nil
	}

	if check.IfNil(headerHandler) {
		return process.ErrNilBlockHeader
	}

	additionalData := headerHandler.GetAdditionalData()
	if check.IfNil(additionalData) {
		return process.ErrNilAdditionalData
	}

	if !bytes.Equal(additionalData.GetScheduledRootHash(), bp.getRootHash()) {
		log.Debug("scheduled root hash does not match",
			"current root hash", bp.getRootHash(),
			"header scheduled root hash", additionalData.GetScheduledRootHash())
		return process.ErrScheduledRootHashDoesNotMatch
	}

	return nil
}

// verifyStateRoot verifies the state root hash given as parameter against the
// Merkle trie root hash stored for accounts and returns if equal or not
func (bp *baseProcessor) verifyStateRoot(rootHash []byte) bool {
	trieRootHash, err := bp.accountsDB[state.UserAccountsState].RootHash()
	if err != nil {
		log.Debug("verify account.RootHash", "error", err.Error())
	}

	return bytes.Equal(trieRootHash, rootHash)
}

// getRootHash returns the accounts merkle tree root hash
func (bp *baseProcessor) getRootHash() []byte {
	rootHash, err := bp.accountsDB[state.UserAccountsState].RootHash()
	if err != nil {
		log.Trace("get account.RootHash", "error", err.Error())
	}

	return rootHash
}

func (bp *baseProcessor) requestHeadersIfMissing(
	sortedHdrs []data.HeaderHandler,
	shardId uint32,
) error {

	prevHdr, _, err := bp.blockTracker.GetLastCrossNotarizedHeader(shardId)
	if err != nil {
		return err
	}

	lastNotarizedHdrRound := prevHdr.GetRound()
	lastNotarizedHdrNonce := prevHdr.GetNonce()

	missingNonces := make([]uint64, 0)
	for i := 0; i < len(sortedHdrs); i++ {
		currHdr := sortedHdrs[i]
		if check.IfNil(currHdr) {
			continue
		}

		hdrTooOld := currHdr.GetRound() <= lastNotarizedHdrRound
		if hdrTooOld {
			continue
		}

		maxNumNoncesToAdd := process.MaxHeaderRequestsAllowed - int(int64(prevHdr.GetNonce())-int64(lastNotarizedHdrNonce))
		if maxNumNoncesToAdd <= 0 {
			break
		}

		noncesDiff := int64(currHdr.GetNonce()) - int64(prevHdr.GetNonce())
		nonces := addMissingNonces(noncesDiff, prevHdr.GetNonce(), maxNumNoncesToAdd)
		missingNonces = append(missingNonces, nonces...)

		prevHdr = currHdr
	}

	maxNumNoncesToAdd := process.MaxHeaderRequestsAllowed - int(int64(prevHdr.GetNonce())-int64(lastNotarizedHdrNonce))
	if maxNumNoncesToAdd > 0 {
		lastRound := bp.roundHandler.Index() - 1
		roundsDiff := lastRound - int64(prevHdr.GetRound())
		nonces := addMissingNonces(roundsDiff, prevHdr.GetNonce(), maxNumNoncesToAdd)
		missingNonces = append(missingNonces, nonces...)
	}

	for _, nonce := range missingNonces {
		bp.addHeaderIntoTrackerPool(nonce, shardId)
		go bp.requestHeaderByShardAndNonce(shardId, nonce)
	}

	return nil
}

func addMissingNonces(diff int64, lastNonce uint64, maxNumNoncesToAdd int) []uint64 {
	missingNonces := make([]uint64, 0)

	if diff < 2 {
		return missingNonces
	}

	numNonces := uint64(diff) - 1
	startNonce := lastNonce + 1
	endNonce := startNonce + numNonces

	for nonce := startNonce; nonce < endNonce; nonce++ {
		missingNonces = append(missingNonces, nonce)
		if len(missingNonces) >= maxNumNoncesToAdd {
			break
		}
	}

	return missingNonces
}

func displayHeader(
	headerHandler data.HeaderHandler,
	headerProof data.HeaderProofHandler,
) []*display.LineData {
	var valStatRootHash, epochStartMetaHash, scheduledRootHash []byte
	metaHeader, isMetaHeader := headerHandler.(data.MetaHeaderHandler)
	if isMetaHeader {
		valStatRootHash = metaHeader.GetValidatorStatsRootHash()
	} else {
		shardHeader, isShardHeader := headerHandler.(data.ShardHeaderHandler)
		if isShardHeader {
			epochStartMetaHash = shardHeader.GetEpochStartMetaHash()
		}
	}
	additionalData := headerHandler.GetAdditionalData()
	if !check.IfNil(additionalData) {
		scheduledRootHash = additionalData.GetScheduledRootHash()
	}

	var aggregatedSig, bitmap []byte
	var proofShard, proofEpoch uint32
	var proofRound, proofNonce uint64
	var isStartOfEpoch, hasProofInfo bool
	if !check.IfNil(headerProof) {
		hasProofInfo = true
		aggregatedSig, bitmap = headerProof.GetAggregatedSignature(), headerProof.GetPubKeysBitmap()
		proofShard = headerProof.GetHeaderShardId()
		proofEpoch = headerProof.GetHeaderEpoch()
		proofRound = headerProof.GetHeaderRound()
		proofNonce = headerProof.GetHeaderNonce()
		isStartOfEpoch = headerProof.GetIsStartOfEpoch()
	}

	logLines := []*display.LineData{
		display.NewLineData(false, []string{
			"",
			"ChainID",
			logger.DisplayByteSlice(headerHandler.GetChainID())}),
		display.NewLineData(false, []string{
			"",
			"Epoch",
			fmt.Sprintf("%d", headerHandler.GetEpoch())}),
		display.NewLineData(false, []string{
			"",
			"Round",
			fmt.Sprintf("%d", headerHandler.GetRound())}),
		display.NewLineData(false, []string{
			"",
			"TimeStamp",
			fmt.Sprintf("%d", headerHandler.GetTimeStamp())}),
		display.NewLineData(false, []string{
			"",
			"Nonce",
			fmt.Sprintf("%d", headerHandler.GetNonce())}),
		display.NewLineData(false, []string{
			"",
			"Prev hash",
			logger.DisplayByteSlice(headerHandler.GetPrevHash())}),
		display.NewLineData(false, []string{
			"",
			"Prev rand seed",
			logger.DisplayByteSlice(headerHandler.GetPrevRandSeed())}),
		display.NewLineData(false, []string{
			"",
			"Rand seed",
			logger.DisplayByteSlice(headerHandler.GetRandSeed())}),
		display.NewLineData(false, []string{
			"",
			"Pub keys bitmap",
			hex.EncodeToString(headerHandler.GetPubKeysBitmap())}),
		display.NewLineData(false, []string{
			"",
			"Signature",
			logger.DisplayByteSlice(headerHandler.GetSignature())}),
		display.NewLineData(false, []string{
			"",
			"Leader's Signature",
			logger.DisplayByteSlice(headerHandler.GetLeaderSignature())}),
		display.NewLineData(false, []string{
			"",
			"Scheduled root hash",
			logger.DisplayByteSlice(scheduledRootHash)}),
		display.NewLineData(false, []string{
			"",
			"Root hash",
			logger.DisplayByteSlice(headerHandler.GetRootHash())}),
		display.NewLineData(false, []string{
			"",
			"Validator stats root hash",
			logger.DisplayByteSlice(valStatRootHash)}),
		display.NewLineData(false, []string{
			"",
			"Receipts hash",
			logger.DisplayByteSlice(headerHandler.GetReceiptsHash())}),
		display.NewLineData(true, []string{
			"",
			"Epoch start meta hash",
			logger.DisplayByteSlice(epochStartMetaHash)}),
	}

	if hasProofInfo {
		logLines = append(logLines,
			display.NewLineData(false, []string{
				"Header proof",
				"Aggregated signature",
				logger.DisplayByteSlice(aggregatedSig)}),
			display.NewLineData(false, []string{
				"",
				"Pub keys bitmap",
				logger.DisplayByteSlice(bitmap)}),
			display.NewLineData(false, []string{
				"",
				"Epoch",
				fmt.Sprintf("%d", proofEpoch)}),
			display.NewLineData(false, []string{
				"",
				"Round",
				fmt.Sprintf("%d", proofRound)}),
			display.NewLineData(false, []string{
				"",
				"Shard",
				fmt.Sprintf("%d", proofShard)}),
			display.NewLineData(false, []string{
				"",
				"Nonce",
				fmt.Sprintf("%d", proofNonce)}),
			display.NewLineData(true, []string{
				"",
				"IsStartOfEpoch",
				fmt.Sprintf("%t", isStartOfEpoch)}),
		)
	}

	return logLines
}

// checkProcessorParameters will check the input parameters values
func checkProcessorParameters(arguments ArgBaseProcessor) error {
	for key := range arguments.AccountsDB {
		if check.IfNil(arguments.AccountsDB[key]) {
			return process.ErrNilAccountsAdapter
		}
	}
	if check.IfNil(arguments.AccountsProposal) {
		return fmt.Errorf("%w for proposal", process.ErrNilAccountsAdapter)
	}
	if check.IfNil(arguments.DataComponents) {
		return process.ErrNilDataComponentsHolder
	}
	if check.IfNil(arguments.CoreComponents) {
		return process.ErrNilCoreComponentsHolder
	}
	if check.IfNil(arguments.BootstrapComponents) {
		return process.ErrNilBootstrapComponentsHolder
	}
	if check.IfNil(arguments.StatusComponents) {
		return process.ErrNilStatusComponentsHolder
	}
	if check.IfNil(arguments.ForkDetector) {
		return process.ErrNilForkDetector
	}
	if check.IfNil(arguments.CoreComponents.Hasher()) {
		return process.ErrNilHasher
	}
	if check.IfNil(arguments.CoreComponents.InternalMarshalizer()) {
		return process.ErrNilMarshalizer
	}
	if check.IfNil(arguments.DataComponents.StorageService()) {
		return process.ErrNilStorage
	}
	if check.IfNil(arguments.BootstrapComponents.ShardCoordinator()) {
		return process.ErrNilShardCoordinator
	}
	if check.IfNil(arguments.NodesCoordinator) {
		return process.ErrNilNodesCoordinator
	}
	if check.IfNil(arguments.CoreComponents.Uint64ByteSliceConverter()) {
		return process.ErrNilUint64Converter
	}
	if check.IfNil(arguments.RequestHandler) {
		return process.ErrNilRequestHandler
	}
	if check.IfNil(arguments.EpochStartTrigger) {
		return process.ErrNilEpochStartTrigger
	}
	if check.IfNil(arguments.CoreComponents.RoundHandler()) {
		return process.ErrNilRoundHandler
	}
	if check.IfNil(arguments.BootStorer) {
		return process.ErrNilStorage
	}
	if check.IfNil(arguments.BlockChainHook) {
		return process.ErrNilBlockChainHook
	}
	if check.IfNil(arguments.TxCoordinator) {
		return process.ErrNilTransactionCoordinator
	}
	if check.IfNil(arguments.HeaderValidator) {
		return process.ErrNilHeaderValidator
	}
	if check.IfNil(arguments.BlockTracker) {
		return process.ErrNilBlockTracker
	}
	if check.IfNil(arguments.FeeHandler) {
		return process.ErrNilEconomicsFeeHandler
	}
	if check.IfNil(arguments.DataComponents.Blockchain()) {
		return process.ErrNilBlockChain
	}
	if check.IfNil(arguments.BlockSizeThrottler) {
		return process.ErrNilBlockSizeThrottler
	}
	if check.IfNil(arguments.StatusComponents.OutportHandler()) {
		return process.ErrNilOutportHandler
	}
	if check.IfNil(arguments.HistoryRepository) {
		return process.ErrNilHistoryRepository
	}
	if check.IfNil(arguments.BootstrapComponents.HeaderIntegrityVerifier()) {
		return process.ErrNilHeaderIntegrityVerifier
	}
	if check.IfNil(arguments.CoreComponents.EpochNotifier()) {
		return process.ErrNilEpochNotifier
	}
	enableEpochsHandler := arguments.CoreComponents.EnableEpochsHandler()
	if check.IfNil(enableEpochsHandler) {
		return process.ErrNilEnableEpochsHandler
	}
	err := core.CheckHandlerCompatibility(enableEpochsHandler, []core.EnableEpochFlag{
		common.ScheduledMiniBlocksFlag,
		common.StakingV2Flag,
		common.CurrentRandomnessOnSortingFlag,
		common.AndromedaFlag,
	})
	if err != nil {
		return err
	}
	if check.IfNil(arguments.CoreComponents.EpochChangeGracePeriodHandler()) {
		return process.ErrNilEpochChangeGracePeriodHandler
	}
	if check.IfNil(arguments.CoreComponents.RoundNotifier()) {
		return process.ErrNilRoundNotifier
	}
	if check.IfNil(arguments.CoreComponents.EnableRoundsHandler()) {
		return process.ErrNilEnableRoundsHandler
	}
	if check.IfNil(arguments.StatusCoreComponents) {
		return process.ErrNilStatusCoreComponentsHolder
	}
	if check.IfNil(arguments.StatusCoreComponents.AppStatusHandler()) {
		return process.ErrNilAppStatusHandler
	}
	if check.IfNil(arguments.GasHandler) {
		return process.ErrNilGasHandler
	}
	if check.IfNil(arguments.CoreComponents.EconomicsData()) {
		return process.ErrNilEconomicsData
	}
	if check.IfNil(arguments.OutportDataProvider) {
		return process.ErrNilOutportDataProvider
	}
	if check.IfNil(arguments.ScheduledTxsExecutionHandler) {
		return process.ErrNilScheduledTxsExecutionHandler
	}
	if check.IfNil(arguments.BootstrapComponents.VersionedHeaderFactory()) {
		return process.ErrNilVersionedHeaderFactory
	}
	if check.IfNil(arguments.ProcessedMiniBlocksTracker) {
		return process.ErrNilProcessedMiniBlocksTracker
	}
	if check.IfNil(arguments.ReceiptsRepository) {
		return process.ErrNilReceiptsRepository
	}
	if check.IfNil(arguments.BlockProcessingCutoffHandler) {
		return process.ErrNilBlockProcessingCutoffHandler
	}
	if check.IfNil(arguments.ManagedPeersHolder) {
		return process.ErrNilManagedPeersHolder
	}
	if check.IfNil(arguments.SentSignaturesTracker) {
		return process.ErrNilSentSignatureTracker
	}
	if check.IfNil(arguments.StateAccessesCollector) {
		return process.ErrNilStateAccessesCollector
	}
	if check.IfNil(arguments.HeadersForBlock) {
		return process.ErrNilHeadersForBlock
	}
	if check.IfNil(arguments.DataComponents.Datapool()) {
		return process.ErrNilDataPoolHolder
	}
	if check.IfNil(arguments.DataComponents.Datapool().Headers()) {
		return process.ErrNilHeadersDataPool
	}
	if check.IfNil(arguments.ExecutionResultsInclusionEstimator) {
		return process.ErrNilExecutionResultsInclusionEstimator
	}
	if check.IfNil(arguments.ExecutionResultsTracker) {
		return process.ErrNilExecutionResultsTracker
	}
	if check.IfNil(arguments.MiniBlocksSelectionSession) {
		return process.ErrNilMiniBlocksSelectionSession
	}
	if check.IfNil(arguments.ExecutionResultsVerifier) {
		return process.ErrNilExecutionResultsVerifier
	}
	if check.IfNil(arguments.MissingDataResolver) {
		return process.ErrNilMissingDataResolver
	}
	if check.IfNil(arguments.GasComputation) {
		return process.ErrNilGasComputation
	}

	return nil
}

func (bp *baseProcessor) createBlockStarted() error {
	bp.hdrsForCurrBlock.Reset()
	scheduledGasAndFees := bp.scheduledTxsExecutionHandler.GetScheduledGasAndFees()
	bp.txCoordinator.CreateBlockStarted()
	bp.feeHandler.CreateBlockStarted(scheduledGasAndFees)

	err := bp.txCoordinator.AddIntermediateTransactions(bp.scheduledTxsExecutionHandler.GetScheduledIntermediateTxs(), nil)
	if err != nil {
		return err
	}

	return nil
}

func (bp *baseProcessor) verifyFees(header data.HeaderHandler) error {
	if header.GetAccumulatedFees().Cmp(bp.feeHandler.GetAccumulatedFees()) != 0 {
		return process.ErrAccumulatedFeesDoNotMatch
	}
	if header.GetDeveloperFees().Cmp(bp.feeHandler.GetDeveloperFees()) != 0 {
		return process.ErrDeveloperFeesDoNotMatch
	}

	return nil
}

// TODO: remove bool parameter and give instead the set to sort
func (bp *baseProcessor) sortHeadersForCurrentBlockByNonce(usedInBlock bool) (map[uint32][]data.HeaderHandler, error) {
	hdrsForCurrentBlock, err := bp.hdrsForCurrBlock.ComputeHeadersForCurrentBlock(usedInBlock)
	if err != nil {
		return nil, err
	}

	// sort headers for each shard
	for _, hdrsForShard := range hdrsForCurrentBlock {
		process.SortHeadersByNonce(hdrsForShard)
	}

	return hdrsForCurrentBlock, nil
}

func (bp *baseProcessor) sortHeaderHashesForCurrentBlockByNonce(usedInBlock bool) (map[uint32][][]byte, error) {
	hdrsForCurrentBlockInfo, err := bp.hdrsForCurrBlock.ComputeHeadersForCurrentBlockInfo(usedInBlock)
	if err != nil {
		return nil, err
	}

	for _, hdrsForShard := range hdrsForCurrentBlockInfo {
		if len(hdrsForShard) > 1 {
			sort.Slice(hdrsForShard, func(i, j int) bool {
				return hdrsForShard[i].GetNonce() < hdrsForShard[j].GetNonce()
			})
		}
	}

	hdrsHashesForCurrentBlock := make(map[uint32][][]byte, len(hdrsForCurrentBlockInfo))
	for shardId, hdrsForShard := range hdrsForCurrentBlockInfo {
		for _, hdrForShard := range hdrsForShard {
			hdrsHashesForCurrentBlock[shardId] = append(hdrsHashesForCurrentBlock[shardId], hdrForShard.GetHash())
		}
	}

	return hdrsHashesForCurrentBlock, nil
}

func (bp *baseProcessor) createMiniBlockHeaderHandlers(
	body *block.Body,
	processedMiniBlocksDestMeInfo map[string]*processedMb.ProcessedMiniBlockInfo,
) (int, []data.MiniBlockHeaderHandler, error) {
	if len(body.MiniBlocks) == 0 {
		return 0, nil, nil
	}

	totalTxCount := 0
	miniBlockHeaderHandlers := make([]data.MiniBlockHeaderHandler, len(body.MiniBlocks))

	for i := 0; i < len(body.MiniBlocks); i++ {
		txCount := len(body.MiniBlocks[i].TxHashes)
		totalTxCount += txCount

		miniBlockHash, err := core.CalculateHash(bp.marshalizer, bp.hasher, body.MiniBlocks[i])
		if err != nil {
			return 0, nil, err
		}

		miniBlockHeaderHandlers[i] = &block.MiniBlockHeader{
			Hash:            miniBlockHash,
			SenderShardID:   body.MiniBlocks[i].SenderShardID,
			ReceiverShardID: body.MiniBlocks[i].ReceiverShardID,
			TxCount:         uint32(txCount),
			Type:            body.MiniBlocks[i].Type,
		}

		err = bp.setMiniBlockHeaderReservedField(body.MiniBlocks[i], miniBlockHeaderHandlers[i], processedMiniBlocksDestMeInfo)
		if err != nil {
			return 0, nil, err
		}
	}

	return totalTxCount, miniBlockHeaderHandlers, nil
}

func (bp *baseProcessor) setMiniBlockHeaderReservedField(
	miniBlock *block.MiniBlock,
	miniBlockHeaderHandler data.MiniBlockHeaderHandler,
	processedMiniBlocksDestMeInfo map[string]*processedMb.ProcessedMiniBlockInfo,
) error {
	if !bp.enableEpochsHandler.IsFlagEnabled(common.ScheduledMiniBlocksFlag) {
		return nil
	}

	err := bp.setIndexOfFirstTxProcessed(miniBlockHeaderHandler)
	if err != nil {
		return err
	}

	err = bp.setIndexOfLastTxProcessed(miniBlockHeaderHandler, processedMiniBlocksDestMeInfo)
	if err != nil {
		return err
	}

	notEmpty := len(miniBlock.TxHashes) > 0
	isScheduledMiniBlock := notEmpty && bp.scheduledTxsExecutionHandler.IsScheduledTx(miniBlock.TxHashes[0])
	if isScheduledMiniBlock {
		return bp.setProcessingTypeAndConstructionStateForScheduledMb(miniBlockHeaderHandler, processedMiniBlocksDestMeInfo)
	}

	return bp.setProcessingTypeAndConstructionStateForNormalMb(miniBlockHeaderHandler, processedMiniBlocksDestMeInfo)
}

func (bp *baseProcessor) setIndexOfFirstTxProcessed(miniBlockHeaderHandler data.MiniBlockHeaderHandler) error {
	processedMiniBlockInfo, _ := bp.processedMiniBlocksTracker.GetProcessedMiniBlockInfo(miniBlockHeaderHandler.GetHash())
	return miniBlockHeaderHandler.SetIndexOfFirstTxProcessed(processedMiniBlockInfo.IndexOfLastTxProcessed + 1)
}

func (bp *baseProcessor) setIndexOfLastTxProcessed(
	miniBlockHeaderHandler data.MiniBlockHeaderHandler,
	processedMiniBlocksDestMeInfo map[string]*processedMb.ProcessedMiniBlockInfo,
) error {
	processedMiniBlockInfo := processedMiniBlocksDestMeInfo[string(miniBlockHeaderHandler.GetHash())]
	if processedMiniBlockInfo != nil {
		return miniBlockHeaderHandler.SetIndexOfLastTxProcessed(processedMiniBlockInfo.IndexOfLastTxProcessed)
	}

	return miniBlockHeaderHandler.SetIndexOfLastTxProcessed(int32(miniBlockHeaderHandler.GetTxCount()) - 1)
}

func (bp *baseProcessor) setProcessingTypeAndConstructionStateForScheduledMb(
	miniBlockHeaderHandler data.MiniBlockHeaderHandler,
	processedMiniBlocksDestMeInfo map[string]*processedMb.ProcessedMiniBlockInfo,
) error {
	err := miniBlockHeaderHandler.SetProcessingType(int32(block.Scheduled))
	if err != nil {
		return err
	}

	if miniBlockHeaderHandler.GetSenderShardID() == bp.shardCoordinator.SelfId() {
		err = miniBlockHeaderHandler.SetConstructionState(int32(block.Proposed))
		if err != nil {
			return err
		}
	} else {
		constructionState := getConstructionState(miniBlockHeaderHandler, processedMiniBlocksDestMeInfo)
		err = miniBlockHeaderHandler.SetConstructionState(constructionState)
		if err != nil {
			return err
		}
	}
	return nil
}

func (bp *baseProcessor) setProcessingTypeAndConstructionStateForNormalMb(
	miniBlockHeaderHandler data.MiniBlockHeaderHandler,
	processedMiniBlocksDestMeInfo map[string]*processedMb.ProcessedMiniBlockInfo,
) error {
	if bp.scheduledTxsExecutionHandler.IsMiniBlockExecuted(miniBlockHeaderHandler.GetHash()) {
		err := miniBlockHeaderHandler.SetProcessingType(int32(block.Processed))
		if err != nil {
			return err
		}
	} else {
		err := miniBlockHeaderHandler.SetProcessingType(int32(block.Normal))
		if err != nil {
			return err
		}
	}

	constructionState := getConstructionState(miniBlockHeaderHandler, processedMiniBlocksDestMeInfo)
	err := miniBlockHeaderHandler.SetConstructionState(constructionState)
	if err != nil {
		return err
	}

	return nil
}

func getConstructionState(
	miniBlockHeaderHandler data.MiniBlockHeaderHandler,
	processedMiniBlocksDestMeInfo map[string]*processedMb.ProcessedMiniBlockInfo,
) int32 {
	constructionState := int32(block.Final)
	if isPartiallyExecuted(miniBlockHeaderHandler, processedMiniBlocksDestMeInfo) {
		constructionState = int32(block.PartialExecuted)
	}

	return constructionState
}

func isPartiallyExecuted(
	miniBlockHeaderHandler data.MiniBlockHeaderHandler,
	processedMiniBlocksDestMeInfo map[string]*processedMb.ProcessedMiniBlockInfo,
) bool {
	processedMiniBlockInfo := processedMiniBlocksDestMeInfo[string(miniBlockHeaderHandler.GetHash())]
	return processedMiniBlockInfo != nil && !processedMiniBlockInfo.FullyProcessed
}

// check if header has the same mini blocks as presented in body
func (bp *baseProcessor) checkHeaderBodyCorrelationProposal(miniBlockHeaders []data.MiniBlockHeaderHandler, body *block.Body) error {
	if len(miniBlockHeaders) != len(body.MiniBlocks) {
		return process.ErrHeaderBodyMismatch
	}

	var mbHdr data.MiniBlockHeaderHandler
	var miniBlock *block.MiniBlock
	for i := 0; i < len(body.MiniBlocks); i++ {
		miniBlock = body.MiniBlocks[i]
		mbHdr = miniBlockHeaders[i]
		if miniBlock == nil {
			return process.ErrNilMiniBlock
		}
		if mbHdr == nil {
			return process.ErrNilMiniBlockHeader
		}

		mbHash, err := core.CalculateHash(bp.marshalizer, bp.hasher, miniBlock)
		if err != nil {
			return err
		}

		err = checkMiniBlockWithMiniBlockHeader(mbHash, mbHdr, miniBlock)
		if err != nil {
			return err
		}
	}

	return bp.checkMiniBlocksConstructionProposal(miniBlockHeaders)
}

func (bp *baseProcessor) checkMiniBlocksConstructionProposal(miniBlockHeaders []data.MiniBlockHeaderHandler) error {
	for i := 0; i < len(miniBlockHeaders); i++ {
		// for Supernova all miniBlocks not part of an execution result need to have construction state Proposed
		if miniBlockHeaders[i].GetConstructionState() != int32(block.Proposed) {
			return process.ErrWrongMiniBlockConstructionState
		}
		if miniBlockHeaders[i].GetProcessingType() != int32(block.Normal) {
			return process.ErrWrongMiniBlockProcessingType
		}
	}
	return nil
}

func checkMiniBlockWithMiniBlockHeader(mbHash []byte, mbHdr data.MiniBlockHeaderHandler, miniBlock *block.MiniBlock) error {
	if !bytes.Equal(mbHash, mbHdr.GetHash()) {
		return process.ErrHeaderBodyMismatch
	}

	if mbHdr.GetTxCount() != uint32(len(miniBlock.TxHashes)) {
		return process.ErrHeaderBodyMismatch
	}

	if mbHdr.GetReceiverShardID() != miniBlock.ReceiverShardID {
		return fmt.Errorf("%w: different mb receiver shard ID", process.ErrHeaderBodyMismatch)
	}

	if mbHdr.GetSenderShardID() != miniBlock.SenderShardID {
		return fmt.Errorf("%w: different mb sender shard ID", process.ErrHeaderBodyMismatch)
	}
	return nil
}

// check if header has the same mini blocks as presented in body
func (bp *baseProcessor) checkHeaderBodyCorrelation(miniBlockHeaders []data.MiniBlockHeaderHandler, body *block.Body) error {
	if len(miniBlockHeaders) != len(body.MiniBlocks) {
		return process.ErrHeaderBodyMismatch
	}

	var mbHdr data.MiniBlockHeaderHandler
	var miniBlock *block.MiniBlock
	var mbHash []byte
	var err error
	for i := 0; i < len(body.MiniBlocks); i++ {
		miniBlock = body.MiniBlocks[i]
		mbHdr = miniBlockHeaders[i]
		if miniBlock == nil {
			return process.ErrNilMiniBlock
		}

		mbHash, err = core.CalculateHash(bp.marshalizer, bp.hasher, miniBlock)
		if err != nil {
			return err
		}

		err = checkMiniBlockWithMiniBlockHeader(mbHash, mbHdr, miniBlock)
		if err != nil {
			return err
		}

		err = process.CheckIfIndexesAreOutOfBound(mbHdr.GetIndexOfFirstTxProcessed(), mbHdr.GetIndexOfLastTxProcessed(), miniBlock)
		if err != nil {
			return err
		}
		err = checkConstructionStateAndIndexesCorrectness(mbHdr)
		if err != nil {
			return err
		}
	}

	return nil
}

func checkConstructionStateAndIndexesCorrectness(mbh data.MiniBlockHeaderHandler) error {
	if mbh.GetConstructionState() == int32(block.PartialExecuted) && mbh.GetIndexOfLastTxProcessed() == int32(mbh.GetTxCount())-1 {
		return process.ErrIndexDoesNotMatchWithPartialExecutedMiniBlock

	}
	if mbh.GetConstructionState() != int32(block.PartialExecuted) && mbh.GetIndexOfLastTxProcessed() != int32(mbh.GetTxCount())-1 {
		return process.ErrIndexDoesNotMatchWithFullyExecutedMiniBlock
	}

	return nil
}

func (bp *baseProcessor) checkScheduledMiniBlocksValidity(headerHandler data.HeaderHandler) error {
	if !bp.enableEpochsHandler.IsFlagEnabled(common.ScheduledMiniBlocksFlag) {
		return nil
	}

	scheduledMiniBlocks := bp.scheduledTxsExecutionHandler.GetScheduledMiniBlocks()
	if len(scheduledMiniBlocks) > len(headerHandler.GetMiniBlockHeadersHashes()) {
		log.Debug("baseProcessor.checkScheduledMiniBlocksValidity", "num mbs scheduled", len(scheduledMiniBlocks), "num mbs received", len(headerHandler.GetMiniBlockHeadersHashes()))
		return process.ErrScheduledMiniBlocksMismatch
	}

	for index, scheduledMiniBlock := range scheduledMiniBlocks {
		scheduledMiniBlockHash, err := core.CalculateHash(bp.marshalizer, bp.hasher, scheduledMiniBlock)
		if err != nil {
			return err
		}

		if !bytes.Equal(scheduledMiniBlockHash, headerHandler.GetMiniBlockHeadersHashes()[index]) {
			log.Debug("baseProcessor.checkScheduledMiniBlocksValidity", "index", index, "scheduled mb hash", scheduledMiniBlockHash, "received mb hash", headerHandler.GetMiniBlockHeadersHashes()[index])
			return process.ErrScheduledMiniBlocksMismatch
		}
	}

	return nil
}

func (bp *baseProcessor) requestHeaderByShardAndNonce(shardID uint32, nonce uint64) {
	if shardID == core.MetachainShardId {
		bp.requestHandler.RequestMetaHeaderByNonce(nonce)
	} else {
		bp.requestHandler.RequestShardHeaderByNonce(shardID, nonce)
	}
}

func (bp *baseProcessor) cleanupPools(headerHandler data.HeaderHandler) {
	noncesToPrevFinal := bp.getNoncesToFinal(headerHandler) + 1
	bp.cleanupBlockTrackerPools(noncesToPrevFinal)

	highestPrevFinalBlockNonce := bp.forkDetector.GetHighestFinalBlockNonce()
	if highestPrevFinalBlockNonce > 0 {
		highestPrevFinalBlockNonce--
	}

	bp.removeHeadersBehindNonceFromPools(
		true,
		bp.shardCoordinator.SelfId(),
		highestPrevFinalBlockNonce,
	)

	if common.IsFlagEnabledAfterEpochsStartBlock(headerHandler, bp.enableEpochsHandler, common.AndromedaFlag) {
		err := bp.dataPool.Proofs().CleanupProofsBehindNonce(bp.shardCoordinator.SelfId(), highestPrevFinalBlockNonce)
		if err != nil {
			log.Warn("failed to cleanup notarized proofs behind nonce",
				"nonce", noncesToPrevFinal,
				"shardID", bp.shardCoordinator.SelfId(),
				"error", err)
		}
	}

	if bp.shardCoordinator.SelfId() == core.MetachainShardId {
		for shardID := uint32(0); shardID < bp.shardCoordinator.NumberOfShards(); shardID++ {
			bp.cleanupPoolsForCrossShard(shardID, noncesToPrevFinal)
		}
	} else {
		bp.cleanupPoolsForCrossShard(core.MetachainShardId, noncesToPrevFinal)
	}
<<<<<<< HEAD
=======

	for _, executionResult := range headerHandler.GetExecutionResultsHandlers() {
		executionResultHeaderHash := executionResult.GetHeaderHash()
		// cleanup all intra shard miniblocks
		bp.dataPool.MiniBlocks().Remove(executionResultHeaderHash)
		// cleanup all log events
		bp.dataPool.PostProcessTransactions().Remove(common.PrepareLogEventsKey(executionResultHeaderHash))
	}

>>>>>>> bf23324a
}

func (bp *baseProcessor) cleanupPoolsForCrossShard(
	shardID uint32,
	noncesToPrevFinal uint64,
) {
	crossNotarizedHeader, _, err := bp.blockTracker.GetCrossNotarizedHeader(shardID, noncesToPrevFinal)
	if err != nil {
		displayCleanupErrorMessage("cleanupPoolsForCrossShard",
			shardID,
			noncesToPrevFinal,
			err)
		return
	}

	crossNotarizedHeaderNonce := common.GetLastExecutionResultNonce(crossNotarizedHeader)

	bp.removeHeadersBehindNonceFromPools(
		false,
		shardID,
		crossNotarizedHeaderNonce,
	)

	if common.IsFlagEnabledAfterEpochsStartBlock(crossNotarizedHeader, bp.enableEpochsHandler, common.AndromedaFlag) {
		err = bp.dataPool.Proofs().CleanupProofsBehindNonce(shardID, noncesToPrevFinal)
		if err != nil {
			log.Warn("failed to cleanup notarized proofs behind nonce",
				"nonce", noncesToPrevFinal,
				"shardID", shardID,
				"error", err)
		}
	}
}

func (bp *baseProcessor) removeHeadersBehindNonceFromPools(
	shouldRemoveBlockBody bool,
	shardId uint32,
	nonce uint64,
) {
	if nonce <= 1 {
		return
	}

	headersPool := bp.dataPool.Headers()
	nonces := headersPool.Nonces(shardId)
	for _, nonceFromCache := range nonces {
		if nonceFromCache >= nonce {
			continue
		}

		if shouldRemoveBlockBody {
			bp.removeBlocksBody(nonceFromCache, shardId)
		}

		headersPool.RemoveHeaderByNonceAndShardId(nonceFromCache, shardId)
	}
}

func (bp *baseProcessor) removeBlocksBody(nonce uint64, shardId uint32) {
	headersPool := bp.dataPool.Headers()
	headers, _, err := headersPool.GetHeadersByNonceAndShardId(nonce, shardId)
	if err != nil {
		return
	}

	for _, header := range headers {
		errNotCritical := bp.removeBlockBodyOfHeader(header)
		if errNotCritical != nil {
			log.Debug("RemoveBlockDataFromPool", "error", errNotCritical.Error())
		}
	}
}

func (bp *baseProcessor) removeBlockBodyOfHeader(headerHandler data.HeaderHandler) error {
	bodyHandler, err := bp.requestBlockBodyHandler.GetBlockBodyFromPool(headerHandler)
	if err != nil {
		return err
	}

	return bp.removeBlockDataFromPools(headerHandler, bodyHandler)
}

func (bp *baseProcessor) removeBlockDataFromPools(headerHandler data.HeaderHandler, bodyHandler data.BodyHandler) error {
	body, ok := bodyHandler.(*block.Body)
	if !ok {
		return process.ErrWrongTypeAssertion
	}

	err := bp.txCoordinator.RemoveBlockDataFromPool(body)
	if err != nil {
		return err
	}

	err = bp.blockProcessor.removeStartOfEpochBlockDataFromPools(headerHandler, bodyHandler)
	if err != nil {
		return err
	}

	return nil
}

func (bp *baseProcessor) removeTxsFromPools(header data.HeaderHandler, body *block.Body) error {
	newBody, err := bp.getFinalMiniBlocks(header, body)
	if err != nil {
		return err
	}

	return bp.txCoordinator.RemoveTxsFromPool(newBody)
}

func (bp *baseProcessor) getFinalMiniBlocks(header data.HeaderHandler, body *block.Body) (*block.Body, error) {
	if header.IsHeaderV3() {
		return bp.getFinalMiniBlocksFromExecutionResults(header)
	}

	if !bp.enableEpochsHandler.IsFlagEnabled(common.ScheduledMiniBlocksFlag) {
		return body, nil
	}

	var miniBlocks block.MiniBlockSlice

	if len(body.MiniBlocks) != len(header.GetMiniBlockHeaderHandlers()) {
		log.Warn("baseProcessor.getFinalMiniBlocks: num of mini blocks and mini blocks headers does not match", "num of mb", len(body.MiniBlocks), "num of mbh", len(header.GetMiniBlockHeaderHandlers()))
		return nil, process.ErrNumOfMiniBlocksAndMiniBlocksHeadersMismatch
	}

	for index, miniBlock := range body.MiniBlocks {
		miniBlockHeader := header.GetMiniBlockHeaderHandlers()[index]
		if !miniBlockHeader.IsFinal() {
			log.Debug("shardProcessor.getFinalMiniBlocks: do not remove from pool / broadcast mini block which is not final", "mb hash", miniBlockHeader.GetHash())
			continue
		}

		miniBlocks = append(miniBlocks, miniBlock)
	}

	return &block.Body{MiniBlocks: miniBlocks}, nil
}

func (bp *baseProcessor) getFinalMiniBlocksFromExecutionResults(
	header data.HeaderHandler,
) (*block.Body, error) {
	var miniBlocks block.MiniBlockSlice

	baseExecutionResults := header.GetExecutionResultsHandlers()
	if len(baseExecutionResults) == 0 {
		return &block.Body{}, nil
	}

	executedMiniBlocksCache := bp.dataPool.ExecutedMiniBlocks()
	for _, baseExecutionResult := range baseExecutionResults {
		miniBlockHeaderHandlers, err := bp.extractMiniBlocksHeaderHandlersFromExecResult(baseExecutionResult, header.GetShardID())
		if err != nil {
			return nil, err
		}

		for _, miniBlockHeaderHandler := range miniBlockHeaderHandlers {
			mbHash := miniBlockHeaderHandler.GetHash()
			cachedMiniBlock, found := executedMiniBlocksCache.Get(mbHash)
			if !found {
				log.Warn("mini block from execution result not cached after execution",
					"mini block hash", mbHash)
				return nil, process.ErrMissingMiniBlock
			}

			cachedMiniBlockBytes := cachedMiniBlock.([]byte)

			var miniBlock *block.MiniBlock
			err = bp.marshalizer.Unmarshal(&miniBlock, cachedMiniBlockBytes)
			if err != nil {
				return nil, err
			}

			miniBlocks = append(miniBlocks, miniBlock)
		}
	}

	return &block.Body{MiniBlocks: miniBlocks}, nil
}

func (bp *baseProcessor) cleanupBlockTrackerPools(noncesToPrevFinal uint64) {
	bp.cleanupBlockTrackerPoolsForShard(bp.shardCoordinator.SelfId(), noncesToPrevFinal)

	if bp.shardCoordinator.SelfId() == core.MetachainShardId {
		for shardID := uint32(0); shardID < bp.shardCoordinator.NumberOfShards(); shardID++ {
			bp.cleanupBlockTrackerPoolsForShard(shardID, noncesToPrevFinal)
		}
	} else {
		bp.cleanupBlockTrackerPoolsForShard(core.MetachainShardId, noncesToPrevFinal)
	}
}

func (bp *baseProcessor) cleanupBlockTrackerPoolsForShard(shardID uint32, noncesToPrevFinal uint64) {
	selfNotarizedHeader, _, errSelfNotarized := bp.blockTracker.GetSelfNotarizedHeader(shardID, noncesToPrevFinal)
	if errSelfNotarized != nil {
		displayCleanupErrorMessage("cleanupBlockTrackerPoolsForShard.GetSelfNotarizedHeader",
			shardID,
			noncesToPrevFinal,
			errSelfNotarized)
		return
	}

	selfNotarizedNonce := common.GetLastExecutionResultNonce(selfNotarizedHeader)

	crossNotarizedNonce := uint64(0)
	if shardID != bp.shardCoordinator.SelfId() {
		crossNotarizedHeader, _, errCrossNotarized := bp.blockTracker.GetCrossNotarizedHeader(shardID, noncesToPrevFinal)
		if errCrossNotarized != nil {
			displayCleanupErrorMessage("cleanupBlockTrackerPoolsForShard.GetCrossNotarizedHeader",
				shardID,
				noncesToPrevFinal,
				errCrossNotarized)
			return
		}

		crossNotarizedNonce = common.GetLastExecutionResultNonce(crossNotarizedHeader)
	}

	bp.blockTracker.CleanupHeadersBehindNonce(
		shardID,
		selfNotarizedNonce,
		crossNotarizedNonce,
	)

	log.Trace("cleanupBlockTrackerPoolsForShard.CleanupHeadersBehindNonce",
		"shard", shardID,
		"self notarized nonce", selfNotarizedNonce,
		"cross notarized nonce", crossNotarizedNonce,
		"nonces to previous final", noncesToPrevFinal)
}

func (bp *baseProcessor) prepareDataForBootStorer(args bootStorerDataArgs) {
	lastCrossNotarizedHeaders := bp.getLastCrossNotarizedHeaders()

	bootData := bootstrapStorage.BootstrapData{
		LastHeader:                 args.headerInfo,
		LastCrossNotarizedHeaders:  lastCrossNotarizedHeaders,
		LastSelfNotarizedHeaders:   args.lastSelfNotarizedHeaders,
		PendingMiniBlocks:          args.pendingMiniBlocks,
		ProcessedMiniBlocks:        args.processedMiniBlocks,
		HighestFinalBlockNonce:     args.highestFinalBlockNonce,
		NodesCoordinatorConfigKey:  args.nodesCoordinatorConfigKey,
		EpochStartTriggerConfigKey: args.epochStartTriggerConfigKey,
	}

	startTime := time.Now()

	err := bp.bootStorer.Put(int64(args.round), bootData)
	if err != nil {
		logging.LogErrAsWarnExceptAsDebugIfClosingError(log, err,
			"cannot save boot data in storage",
			"err", err)
	}

	elapsedTime := time.Since(startTime)
	if elapsedTime >= common.PutInStorerMaxTime {
		log.Warn("saveDataForBootStorer", "elapsed time", elapsedTime)
	}
}

func (bp *baseProcessor) getLastCrossNotarizedHeaders() []bootstrapStorage.BootstrapHeaderInfo {
	lastCrossNotarizedHeaders := make([]bootstrapStorage.BootstrapHeaderInfo, 0, bp.shardCoordinator.NumberOfShards()+1)

	for shardID := uint32(0); shardID < bp.shardCoordinator.NumberOfShards(); shardID++ {
		bootstrapHeaderInfo := bp.getLastCrossNotarizedHeadersForShard(shardID)
		if bootstrapHeaderInfo != nil {
			lastCrossNotarizedHeaders = append(lastCrossNotarizedHeaders, *bootstrapHeaderInfo)
		}
	}

	bootstrapHeaderInfo := bp.getLastCrossNotarizedHeadersForShard(core.MetachainShardId)
	if bootstrapHeaderInfo != nil {
		lastCrossNotarizedHeaders = append(lastCrossNotarizedHeaders, *bootstrapHeaderInfo)
	}

	if len(lastCrossNotarizedHeaders) == 0 {
		return nil
	}

	return trimSliceBootstrapHeaderInfo(lastCrossNotarizedHeaders)
}

func (bp *baseProcessor) getLastCrossNotarizedHeadersForShard(shardID uint32) *bootstrapStorage.BootstrapHeaderInfo {
	lastCrossNotarizedHeader, lastCrossNotarizedHeaderHash, err := bp.blockTracker.GetLastCrossNotarizedHeader(shardID)
	if err != nil {
		log.Warn("getLastCrossNotarizedHeadersForShard",
			"shard", shardID,
			"error", err.Error())
		return nil
	}

	if lastCrossNotarizedHeader.GetNonce() == 0 {
		return nil
	}

	headerInfo := &bootstrapStorage.BootstrapHeaderInfo{
		ShardId: lastCrossNotarizedHeader.GetShardID(),
		Nonce:   lastCrossNotarizedHeader.GetNonce(),
		Hash:    lastCrossNotarizedHeaderHash,
	}

	return headerInfo
}

func (bp *baseProcessor) getLastSelfNotarizedHeaders() []bootstrapStorage.BootstrapHeaderInfo {
	lastSelfNotarizedHeaders := make([]bootstrapStorage.BootstrapHeaderInfo, 0, bp.shardCoordinator.NumberOfShards()+1)

	for shardID := uint32(0); shardID < bp.shardCoordinator.NumberOfShards(); shardID++ {
		bootstrapHeaderInfo := bp.getLastSelfNotarizedHeadersForShard(shardID)
		if bootstrapHeaderInfo != nil {
			lastSelfNotarizedHeaders = append(lastSelfNotarizedHeaders, *bootstrapHeaderInfo)
		}
	}

	bootstrapHeaderInfo := bp.getLastSelfNotarizedHeadersForShard(core.MetachainShardId)
	if bootstrapHeaderInfo != nil {
		lastSelfNotarizedHeaders = append(lastSelfNotarizedHeaders, *bootstrapHeaderInfo)
	}

	if len(lastSelfNotarizedHeaders) == 0 {
		return nil
	}

	return trimSliceBootstrapHeaderInfo(lastSelfNotarizedHeaders)
}

func (bp *baseProcessor) getLastSelfNotarizedHeadersForShard(shardID uint32) *bootstrapStorage.BootstrapHeaderInfo {
	lastSelfNotarizedHeader, lastSelfNotarizedHeaderHash, err := bp.blockTracker.GetLastSelfNotarizedHeader(shardID)
	if err != nil {
		log.Warn("getLastSelfNotarizedHeadersForShard",
			"shard", shardID,
			"error", err.Error())
		return nil
	}

	if lastSelfNotarizedHeader.GetNonce() == 0 {
		return nil
	}

	headerInfo := &bootstrapStorage.BootstrapHeaderInfo{
		ShardId: lastSelfNotarizedHeader.GetShardID(),
		Nonce:   lastSelfNotarizedHeader.GetNonce(),
		Hash:    lastSelfNotarizedHeaderHash,
	}

	return headerInfo
}

func deleteSelfReceiptsMiniBlocks(body *block.Body) *block.Body {
	newBody := &block.Body{}
	for _, mb := range body.MiniBlocks {
		isInShardUnsignedMB := mb.ReceiverShardID == mb.SenderShardID &&
			(mb.Type == block.ReceiptBlock || mb.Type == block.SmartContractResultBlock)
		if isInShardUnsignedMB {
			continue
		}

		newBody.MiniBlocks = append(newBody.MiniBlocks, mb)
	}

	return newBody
}

func (bp *baseProcessor) getNoncesToFinal(headerHandler data.HeaderHandler) uint64 {
	currentBlockNonce := bp.genesisNonce
	if !check.IfNil(headerHandler) {
		currentBlockNonce = headerHandler.GetNonce()
	}

	noncesToFinal := uint64(0)
	finalBlockNonce := bp.getFinalBlockNonce(headerHandler)
	if currentBlockNonce > finalBlockNonce {
		noncesToFinal = currentBlockNonce - finalBlockNonce
	}

	return noncesToFinal
}

func (bp *baseProcessor) getFinalBlockNonce(
	headerHandler data.HeaderHandler,
) uint64 {
	finalBlockNonce := bp.forkDetector.GetHighestFinalBlockNonce()
	if !headerHandler.IsHeaderV3() {
		return finalBlockNonce
	}

	finalHeaderHandler, err := bp.dataPool.Headers().GetHeaderByHash(bp.forkDetector.GetHighestFinalBlockHash())
	if err != nil {
		return finalBlockNonce
	}

	if !finalHeaderHandler.IsHeaderV3() {
		return finalHeaderHandler.GetNonce()
	}

	return common.GetLastExecutionResultNonce(finalHeaderHandler)
}

// DecodeBlockBody method decodes block body from a given byte array
func (bp *baseProcessor) DecodeBlockBody(dta []byte) data.BodyHandler {
	body := &block.Body{}
	if dta == nil {
		return body
	}

	err := bp.marshalizer.Unmarshal(body, dta)
	if err != nil {
		log.Debug("DecodeBlockBody.Unmarshal", "error", err.Error())
		return nil
	}

	return body
}

func (bp *baseProcessor) saveBody(body *block.Body, header data.HeaderHandler, headerHash []byte) {
	startTime := time.Now()

	bp.txCoordinator.SaveTxsToStorage(body)
	log.Trace("saveBody.SaveTxsToStorage", "time", time.Since(startTime))

	var errNotCritical error
	var marshalizedMiniBlock []byte
	for i := 0; i < len(body.MiniBlocks); i++ {
		marshalizedMiniBlock, errNotCritical = bp.marshalizer.Marshal(body.MiniBlocks[i])
		if errNotCritical != nil {
			log.Warn("saveBody.Marshal", "error", errNotCritical.Error())
			continue
		}

		miniBlockHash := bp.hasher.Compute(string(marshalizedMiniBlock))
		errNotCritical = bp.store.Put(dataRetriever.MiniBlockUnit, miniBlockHash, marshalizedMiniBlock)
		if errNotCritical != nil {
			logging.LogErrAsWarnExceptAsDebugIfClosingError(log, errNotCritical,
				"saveBody.Put -> MiniBlockUnit",
				"err", errNotCritical)
		}
		log.Trace("saveBody.Put -> MiniBlockUnit", "time", time.Since(startTime), "hash", miniBlockHash)
	}

	receiptsHolder := holders.NewReceiptsHolder(bp.txCoordinator.GetCreatedInShardMiniBlocks())
	errNotCritical = bp.receiptsRepository.SaveReceipts(receiptsHolder, header, headerHash)
	if errNotCritical != nil {
		logging.LogErrAsWarnExceptAsDebugIfClosingError(log, errNotCritical,
			"saveBody(), error on receiptsRepository.SaveReceipts()",
			"err", errNotCritical)
	}

	bp.scheduledTxsExecutionHandler.SaveStateIfNeeded(headerHash)

	elapsedTime := time.Since(startTime)
	if elapsedTime >= common.PutInStorerMaxTime {
		log.Warn("saveBody", "elapsed time", elapsedTime)
	}
}

func (bp *baseProcessor) saveShardHeader(header data.HeaderHandler, headerHash []byte, marshalizedHeader []byte) {
	startTime := time.Now()

	nonceToByteSlice := bp.uint64Converter.ToByteSlice(header.GetNonce())
	hdrNonceHashDataUnit := dataRetriever.GetHdrNonceHashDataUnit(header.GetShardID())

	errNotCritical := bp.store.Put(hdrNonceHashDataUnit, nonceToByteSlice, headerHash)
	if errNotCritical != nil {
		logging.LogErrAsWarnExceptAsDebugIfClosingError(log, errNotCritical,
			fmt.Sprintf("saveHeader.Put -> ShardHdrNonceHashDataUnit_%d", header.GetShardID()),
			"err", errNotCritical)
	}

	errNotCritical = bp.store.Put(dataRetriever.BlockHeaderUnit, headerHash, marshalizedHeader)
	if errNotCritical != nil {
		logging.LogErrAsWarnExceptAsDebugIfClosingError(log, errNotCritical,
			"saveHeader.Put -> BlockHeaderUnit",
			"err", errNotCritical)
	}

	bp.saveProof(headerHash, header)

	elapsedTime := time.Since(startTime)
	if elapsedTime >= common.PutInStorerMaxTime {
		log.Warn("saveShardHeader", "elapsed time", elapsedTime)
	}
}

func (bp *baseProcessor) saveMetaHeader(header data.HeaderHandler, headerHash []byte, marshalizedHeader []byte) {
	startTime := time.Now()

	nonceToByteSlice := bp.uint64Converter.ToByteSlice(header.GetNonce())

	errNotCritical := bp.store.Put(dataRetriever.MetaHdrNonceHashDataUnit, nonceToByteSlice, headerHash)
	if errNotCritical != nil {
		logging.LogErrAsWarnExceptAsDebugIfClosingError(log, errNotCritical,
			"saveMetaHeader.Put -> MetaHdrNonceHashDataUnit",
			"err", errNotCritical)
	}

	errNotCritical = bp.store.Put(dataRetriever.MetaBlockUnit, headerHash, marshalizedHeader)
	if errNotCritical != nil {
		logging.LogErrAsWarnExceptAsDebugIfClosingError(log, errNotCritical,
			"saveMetaHeader.Put -> MetaBlockUnit",
			"err", errNotCritical)
	}

	bp.saveProof(headerHash, header)

	elapsedTime := time.Since(startTime)
	if elapsedTime >= common.PutInStorerMaxTime {
		log.Warn("saveMetaHeader", "elapsed time", elapsedTime)
	}
}

func (bp *baseProcessor) saveProof(
	hash []byte,
	header data.HeaderHandler,
) {
	if !common.IsProofsFlagEnabledForHeader(bp.enableEpochsHandler, header) {
		return
	}

	proof, err := bp.proofsPool.GetProof(header.GetShardID(), hash)
	if err != nil {
		log.Error("could not find proof for header",
			"hash", hex.EncodeToString(hash),
			"shard", header.GetShardID(),
		)
		return
	}
	marshalledProof, errNotCritical := bp.marshalizer.Marshal(proof)
	if errNotCritical != nil {
		logging.LogErrAsWarnExceptAsDebugIfClosingError(log, errNotCritical,
			"saveProof.Marshal proof",
			"err", errNotCritical)
		return
	}

	errNotCritical = bp.store.Put(dataRetriever.ProofsUnit, proof.GetHeaderHash(), marshalledProof)
	if errNotCritical != nil {
		logging.LogErrAsWarnExceptAsDebugIfClosingError(log, errNotCritical,
			"saveProof.Put -> ProofsUnit",
			"err", errNotCritical)
	}

	log.Trace("saved proof to storage", "hash", hash)
}

func getLastSelfNotarizedHeaderByItself(chainHandler data.ChainHandler) (data.HeaderHandler, []byte) {
	currentHeader := chainHandler.GetCurrentBlockHeader()
	if check.IfNil(currentHeader) {
		return chainHandler.GetGenesisHeader(), chainHandler.GetGenesisHeaderHash()
	}

	currentBlockHash := chainHandler.GetCurrentBlockHeaderHash()

	return currentHeader, currentBlockHash
}

func (bp *baseProcessor) setFinalizedHeaderHashInIndexer(hdrHash []byte) {
	log.Debug("baseProcessor.setFinalizedHeaderHashInIndexer", "finalized header hash", hdrHash)

	bp.outportHandler.FinalizedBlock(&outportcore.FinalizedBlock{ShardID: bp.shardCoordinator.SelfId(), HeaderHash: hdrHash})
}

func (bp *baseProcessor) updateStateStorage(
	finalHeader data.HeaderHandler,
	currRootHash []byte,
	prevRootHash []byte,
	accounts state.AccountsAdapter,
) {
	if !accounts.IsPruningEnabled() {
		return
	}

	if bytes.Equal(prevRootHash, currRootHash) {
		return
	}

	accounts.CancelPrune(prevRootHash, state.NewRoot)
	accounts.PruneTrie(prevRootHash, state.OldRoot, bp.getPruningHandler(finalHeader.GetNonce()))
}

// RevertCurrentBlock reverts the current block for cleanup failed process
func (bp *baseProcessor) RevertCurrentBlock() {
	bp.revertAccountState()
	bp.revertScheduledInfo()
}

func (bp *baseProcessor) revertAccountState() {
	for key := range bp.accountsDB {
		err := bp.accountsDB[key].RevertToSnapshot(0)
		if err != nil {
			log.Debug("RevertToSnapshot", "error", err.Error())
		}
	}
}

func (bp *baseProcessor) revertScheduledInfo() {
	header, headerHash := bp.getLastCommittedHeaderAndHash()
	if header.IsHeaderV3() {
		// v3 headers don't have scheduled info
		return
	}

	err := bp.scheduledTxsExecutionHandler.RollBackToBlock(headerHash)
	if err != nil {
		log.Trace("baseProcessor.revertScheduledInfo", "error", err.Error())
		scheduledInfo := &process.ScheduledInfo{
			RootHash:        header.GetRootHash(),
			IntermediateTxs: make(map[block.Type][]data.TransactionHandler),
			GasAndFees:      process.GetZeroGasAndFees(),
			MiniBlocks:      make(block.MiniBlockSlice, 0),
		}
		bp.scheduledTxsExecutionHandler.SetScheduledInfo(scheduledInfo)
	}
}

func (bp *baseProcessor) getLastCommittedHeaderAndHash() (data.HeaderHandler, []byte) {
	headerHandler := bp.blockChain.GetCurrentBlockHeader()
	headerHash := bp.blockChain.GetCurrentBlockHeaderHash()
	if check.IfNil(headerHandler) {
		headerHandler = bp.blockChain.GetGenesisHeader()
		headerHash = bp.blockChain.GetGenesisHeaderHash()
	}

	return headerHandler, headerHash
}

// GetAccountsDBSnapshot returns the account snapshot
func (bp *baseProcessor) GetAccountsDBSnapshot() map[state.AccountsDbIdentifier]int {
	snapshots := make(map[state.AccountsDbIdentifier]int)
	for key := range bp.accountsDB {
		snapshots[key] = bp.accountsDB[key].JournalLen()
	}

	return snapshots
}

// RevertAccountsDBToSnapshot reverts the accountsDB to the given snapshot
func (bp *baseProcessor) RevertAccountsDBToSnapshot(accountsSnapshot map[state.AccountsDbIdentifier]int) {
	for key := range bp.accountsDB {
		err := bp.accountsDB[key].RevertToSnapshot(accountsSnapshot[key])
		if err != nil {
			log.Debug("RevertAccountsDBToSnapshot", "error", err.Error())
		}
	}
}

func (bp *baseProcessor) commitAll(headerHandler data.HeaderHandler) error {
	if headerHandler.IsStartOfEpochBlock() {
		return bp.commitInLastEpoch(headerHandler.GetEpoch())
	}

	return bp.commit()
}

func (bp *baseProcessor) commitInLastEpoch(currentEpoch uint32) error {
	lastEpoch := uint32(0)
	if currentEpoch > 0 {
		lastEpoch = currentEpoch - 1
	}

	return bp.commitInEpoch(currentEpoch, lastEpoch)
}

func (bp *baseProcessor) commit() error {
	for key := range bp.accountsDB {
		_, err := bp.accountsDB[key].Commit()
		if err != nil {
			return err
		}
	}

	return nil
}

func (bp *baseProcessor) commitInEpoch(currentEpoch uint32, epochToCommit uint32) error {
	for key := range bp.accountsDB {
		_, err := bp.accountsDB[key].CommitInEpoch(currentEpoch, epochToCommit)
		if err != nil {
			return err
		}
	}

	return nil
}

// PruneStateOnRollback recreates the state tries to the root hashes indicated by the provided headers
func (bp *baseProcessor) PruneStateOnRollback(currHeader data.HeaderHandler, currHeaderHash []byte, prevHeader data.HeaderHandler, prevHeaderHash []byte) {
	for key := range bp.accountsDB {
		if !bp.accountsDB[key].IsPruningEnabled() {
			continue
		}

		rootHash, prevRootHash := bp.getRootHashes(currHeader, prevHeader, key)
		if key == state.UserAccountsState {
			scheduledRootHash, err := bp.scheduledTxsExecutionHandler.GetScheduledRootHashForHeader(currHeaderHash)
			if err == nil {
				rootHash = scheduledRootHash
			}

			scheduledPrevRootHash, err := bp.scheduledTxsExecutionHandler.GetScheduledRootHashForHeader(prevHeaderHash)
			if err == nil {
				prevRootHash = scheduledPrevRootHash
			}

			var prevStartScheduledRootHash []byte
			if prevHeader.GetAdditionalData() != nil && prevHeader.GetAdditionalData().GetScheduledRootHash() != nil {
				prevStartScheduledRootHash = prevHeader.GetAdditionalData().GetScheduledRootHash()
				if bytes.Equal(prevStartScheduledRootHash, prevRootHash) {
					bp.accountsDB[key].CancelPrune(prevStartScheduledRootHash, state.OldRoot)
				}
			}
		}

		if bytes.Equal(rootHash, prevRootHash) {
			continue
		}

		bp.accountsDB[key].CancelPrune(prevRootHash, state.OldRoot)
		bp.accountsDB[key].PruneTrie(rootHash, state.NewRoot, bp.getPruningHandler(currHeader.GetNonce()))
	}
}

func (bp *baseProcessor) getPruningHandler(finalHeaderNonce uint64) state.PruningHandler {
	if finalHeaderNonce-bp.lastRestartNonce <= uint64(bp.pruningDelay) {
		log.Debug("will skip pruning",
			"finalHeaderNonce", finalHeaderNonce,
			"last restart nonce", bp.lastRestartNonce,
			"num blocks for pruning delay", bp.pruningDelay,
		)
		return state.NewPruningHandler(state.DisableDataRemoval)
	}

	return state.NewPruningHandler(state.EnableDataRemoval)
}

func (bp *baseProcessor) getRootHashes(currHeader data.HeaderHandler, prevHeader data.HeaderHandler, identifier state.AccountsDbIdentifier) ([]byte, []byte) {
	switch identifier {
	case state.UserAccountsState:
		return currHeader.GetRootHash(), prevHeader.GetRootHash()
	case state.PeerAccountsState:
		currMetaHeader, ok := currHeader.(data.MetaHeaderHandler)
		if !ok {
			return []byte{}, []byte{}
		}
		prevMetaHeader, ok := prevHeader.(data.MetaHeaderHandler)
		if !ok {
			return []byte{}, []byte{}
		}
		return currMetaHeader.GetValidatorStatsRootHash(), prevMetaHeader.GetValidatorStatsRootHash()
	default:
		return []byte{}, []byte{}
	}
}

func (bp *baseProcessor) displayMiniBlocksPool() {
	miniBlocksPool := bp.dataPool.MiniBlocks()

	for _, hash := range miniBlocksPool.Keys() {
		value, ok := miniBlocksPool.Get(hash)
		if !ok {
			log.Debug("displayMiniBlocksPool: mini block not found", "hash", logger.DisplayByteSlice(hash))
			continue
		}

		miniBlock, ok := value.(*block.MiniBlock)
		if !ok {
			log.Debug("displayMiniBlocksPool: wrong type assertion", "hash", logger.DisplayByteSlice(hash))
			continue
		}

		log.Trace("mini block in pool",
			"hash", logger.DisplayByteSlice(hash),
			"type", miniBlock.Type,
			"sender", miniBlock.SenderShardID,
			"receiver", miniBlock.ReceiverShardID,
			"num txs", len(miniBlock.TxHashes))
	}
}

// trimSliceBootstrapHeaderInfo creates a copy of the provided slice without the excess capacity
func trimSliceBootstrapHeaderInfo(in []bootstrapStorage.BootstrapHeaderInfo) []bootstrapStorage.BootstrapHeaderInfo {
	if len(in) == 0 {
		return []bootstrapStorage.BootstrapHeaderInfo{}
	}
	ret := make([]bootstrapStorage.BootstrapHeaderInfo, len(in))
	copy(ret, in)
	return ret
}

func (bp *baseProcessor) restoreBlockBody(headerHandler data.HeaderHandler, bodyHandler data.BodyHandler) {
	if check.IfNil(bodyHandler) {
		log.Debug("restoreMiniblocks nil bodyHandler")
		return
	}

	body, ok := bodyHandler.(*block.Body)
	if !ok {
		log.Debug("restoreMiniblocks wrong type assertion for bodyHandler")
		return
	}

	_, errNotCritical := bp.txCoordinator.RestoreBlockDataFromStorage(body)
	if errNotCritical != nil {
		log.Debug("restoreBlockBody RestoreBlockDataFromStorage", "error", errNotCritical.Error())
	}

	go bp.txCounter.headerReverted(headerHandler)
}

// RemoveHeaderFromPool removes the header from the pool
func (bp *baseProcessor) RemoveHeaderFromPool(headerHash []byte) {
	headersPool := bp.dataPool.Headers()
	headersPool.RemoveHeaderByHash(headerHash)
}

// RestoreBlockBodyIntoPools restores the block body into associated pools
func (bp *baseProcessor) RestoreBlockBodyIntoPools(bodyHandler data.BodyHandler) error {
	if check.IfNil(bodyHandler) {
		return process.ErrNilBlockBody
	}

	body, ok := bodyHandler.(*block.Body)
	if !ok {
		return process.ErrWrongTypeAssertion
	}

	_, err := bp.txCoordinator.RestoreBlockDataFromStorage(body)
	if err != nil {
		return err
	}

	return nil
}

func (bp *baseProcessor) recordBlockInHistory(blockHeaderHash []byte, blockHeader data.HeaderHandler, blockBody data.BodyHandler) {
	scrResultsFromPool := bp.txCoordinator.GetAllCurrentUsedTxs(block.SmartContractResultBlock)
	receiptsFromPool := bp.txCoordinator.GetAllCurrentUsedTxs(block.ReceiptBlock)
	logs := bp.txCoordinator.GetAllCurrentLogs()
	intraMiniBlocks := bp.txCoordinator.GetCreatedInShardMiniBlocks()

	err := bp.historyRepo.RecordBlock(blockHeaderHash, blockHeader, blockBody, scrResultsFromPool, receiptsFromPool, intraMiniBlocks, logs)
	if err != nil {
		logLevel := logger.LogError
		if core.IsClosingError(err) {
			logLevel = logger.LogDebug
		}
		log.Log(logLevel, "historyRepo.RecordBlock()", "blockHeaderHash", blockHeaderHash, "error", err.Error())
	}
}

func (bp *baseProcessor) addHeaderIntoTrackerPool(nonce uint64, shardID uint32) {
	headersPool := bp.dataPool.Headers()
	headers, hashes, err := headersPool.GetHeadersByNonceAndShardId(nonce, shardID)
	if err != nil {
		log.Trace("baseProcessor.addHeaderIntoTrackerPool", "error", err.Error())
		return
	}

	for i := 0; i < len(headers); i++ {
		bp.blockTracker.AddTrackedHeader(headers[i], hashes[i])
	}
}

func (bp *baseProcessor) commitTrieEpochRootHashIfNeeded(metaBlock *block.MetaBlock, rootHash []byte) error {
	trieEpochRootHashStorageUnit, err := bp.store.GetStorer(dataRetriever.TrieEpochRootHashUnit)
	if err != nil {
		return err
	}

	if check.IfNil(trieEpochRootHashStorageUnit) {
		return nil
	}
	_, isStorerDisabled := trieEpochRootHashStorageUnit.(*storageunit.NilStorer)
	if isStorerDisabled {
		return nil
	}

	userAccountsDb := bp.accountsDB[state.UserAccountsState]
	if userAccountsDb == nil {
		return fmt.Errorf("%w for user accounts state", process.ErrNilAccountsAdapter)
	}

	epochBytes := bp.uint64Converter.ToByteSlice(uint64(metaBlock.Epoch))

	err = trieEpochRootHashStorageUnit.Put(epochBytes, rootHash)
	if err != nil {
		return err
	}

	iteratorChannels := &common.TrieIteratorChannels{
		LeavesChan: make(chan core.KeyValueHolder, common.TrieLeavesChannelDefaultCapacity),
		ErrChan:    errChan.NewErrChanWrapper(),
	}
	err = userAccountsDb.GetAllLeaves(iteratorChannels, context.Background(), rootHash, parsers.NewMainTrieLeafParser())
	if err != nil {
		return err
	}

	processDataTries := bp.processDataTriesOnCommitEpoch
	balanceSum := big.NewInt(0)
	numAccountLeaves := 0
	numAccountsWithDataTrie := 0
	numCodeLeaves := 0
	totalSizeAccounts := 0
	totalSizeAccountsDataTries := 0
	totalSizeCodeLeaves := 0

	argsAccCreator := factory.ArgsAccountCreator{
		Hasher:                 bp.hasher,
		Marshaller:             bp.marshalizer,
		EnableEpochsHandler:    bp.enableEpochsHandler,
		StateAccessesCollector: bp.stateAccessesCollector,
	}
	accountCreator, err := factory.NewAccountCreator(argsAccCreator)
	if err != nil {
		return err
	}

	for leaf := range iteratorChannels.LeavesChan {
		userAccount, errUnmarshal := bp.unmarshalUserAccount(accountCreator, leaf.Key(), leaf.Value())
		if errUnmarshal != nil {
			numCodeLeaves++
			totalSizeCodeLeaves += len(leaf.Value())
			log.Trace("cannot unmarshal user account. it may be a code leaf", "error", errUnmarshal)
			continue
		}

		if processDataTries {
			rh := userAccount.GetRootHash()
			if len(rh) != 0 {
				dataTrie := &common.TrieIteratorChannels{
					LeavesChan: make(chan core.KeyValueHolder, common.TrieLeavesChannelDefaultCapacity),
					ErrChan:    errChan.NewErrChanWrapper(),
				}
				errDataTrieGet := userAccountsDb.GetAllLeaves(dataTrie, context.Background(), rh, parsers.NewMainTrieLeafParser())
				if errDataTrieGet != nil {
					continue
				}

				currentSize := 0
				for lf := range dataTrie.LeavesChan {
					currentSize += len(lf.Value())
				}

				err = dataTrie.ErrChan.ReadFromChanNonBlocking()
				if err != nil {
					return err
				}

				totalSizeAccountsDataTries += currentSize
				numAccountsWithDataTrie++
			}
		}

		numAccountLeaves++
		totalSizeAccounts += len(leaf.Value())

		balanceSum.Add(balanceSum, userAccount.GetBalance())
	}

	err = iteratorChannels.ErrChan.ReadFromChanNonBlocking()
	if err != nil {
		return err
	}

	totalSizeAccounts += totalSizeAccountsDataTries

	stats := []interface{}{
		"shard", bp.shardCoordinator.SelfId(),
		"epoch", metaBlock.Epoch,
		"sum", balanceSum.String(),
		"processDataTries", processDataTries,
		"numCodeLeaves", numCodeLeaves,
		"totalSizeCodeLeaves", totalSizeCodeLeaves,
		"numAccountLeaves", numAccountLeaves,
		"totalSizeAccountsLeaves", totalSizeAccounts,
	}

	if processDataTries {
		stats = append(stats, []interface{}{
			"from which numAccountsWithDataTrie", numAccountsWithDataTrie,
			"from which totalSizeAccountsDataTries", totalSizeAccountsDataTries}...)
	}

	log.Debug("sum of addresses in shard at epoch start", stats...)

	return nil
}

func (bp *baseProcessor) unmarshalUserAccount(
	accountCreator state.AccountFactory,
	address []byte,
	userAccountsBytes []byte,
) (state.UserAccountHandler, error) {
	account, err := accountCreator.CreateAccount(address)
	if err != nil {
		return nil, err
	}
	err = bp.marshalizer.Unmarshal(account, userAccountsBytes)
	if err != nil {
		return nil, err
	}

	userAccount, ok := account.(state.UserAccountHandler)
	if !ok {
		return nil, process.ErrWrongTypeAssertion
	}

	return userAccount, nil
}

// Close - closes all underlying components
func (bp *baseProcessor) Close() error {
	var err1, err2, err3 error
	if !check.IfNil(bp.vmContainer) {
		err1 = bp.vmContainer.Close()
	}
	if !check.IfNil(bp.vmContainerFactory) {
		err2 = bp.vmContainerFactory.Close()
	}
	err3 = bp.processDebugger.Close()
	if err1 != nil || err2 != nil || err3 != nil {
		return fmt.Errorf("vmContainer close error: %v, vmContainerFactory close error: %v, processDebugger close: %v",
			err1, err2, err3)
	}

	return nil
}

// ProcessScheduledBlock processes a scheduled block
func (bp *baseProcessor) ProcessScheduledBlock(headerHandler data.HeaderHandler, bodyHandler data.BodyHandler, haveTime func() time.Duration) error {
	var err error
	bp.processStatusHandler.SetBusy("baseProcessor.ProcessScheduledBlock")
	defer func() {
		if err != nil {
			bp.RevertCurrentBlock()
		}
		bp.processStatusHandler.SetIdle()
	}()

	scheduledMiniBlocksFromMe, err := getScheduledMiniBlocksFromMe(headerHandler, bodyHandler)
	if err != nil {
		return err
	}

	bp.scheduledTxsExecutionHandler.AddScheduledMiniBlocks(scheduledMiniBlocksFromMe)

	normalProcessingGasAndFees := bp.getGasAndFees()

	startTime := time.Now()
	err = bp.scheduledTxsExecutionHandler.ExecuteAll(haveTime)
	elapsedTime := time.Since(startTime)
	log.Debug("elapsed time to execute all scheduled transactions",
		"time [s]", elapsedTime,
	)
	if err != nil {
		return err
	}

	rootHash, err := bp.accountsDB[state.UserAccountsState].RootHash()
	if err != nil {
		return err
	}

	_ = bp.txCoordinator.CreatePostProcessMiniBlocks()

	finalProcessingGasAndFees := bp.getGasAndFeesWithScheduled()

	scheduledProcessingGasAndFees := gasAndFeesDelta(normalProcessingGasAndFees, finalProcessingGasAndFees)
	bp.scheduledTxsExecutionHandler.SetScheduledRootHash(rootHash)
	bp.scheduledTxsExecutionHandler.SetScheduledGasAndFees(scheduledProcessingGasAndFees)

	return nil
}

func getScheduledMiniBlocksFromMe(headerHandler data.HeaderHandler, bodyHandler data.BodyHandler) (block.MiniBlockSlice, error) {
	body, ok := bodyHandler.(*block.Body)
	if !ok {
		return nil, process.ErrWrongTypeAssertion
	}

	if len(body.MiniBlocks) != len(headerHandler.GetMiniBlockHeaderHandlers()) {
		log.Warn("getScheduledMiniBlocksFromMe: num of mini blocks and mini blocks headers does not match", "num of mb", len(body.MiniBlocks), "num of mbh", len(headerHandler.GetMiniBlockHeaderHandlers()))
		return nil, process.ErrNumOfMiniBlocksAndMiniBlocksHeadersMismatch
	}

	miniBlocks := make(block.MiniBlockSlice, 0)
	for index, miniBlock := range body.MiniBlocks {
		miniBlockHeader := headerHandler.GetMiniBlockHeaderHandlers()[index]
		isScheduledMiniBlockFromMe := miniBlockHeader.GetSenderShardID() == headerHandler.GetShardID() && miniBlockHeader.GetProcessingType() == int32(block.Scheduled)
		if isScheduledMiniBlockFromMe {
			miniBlocks = append(miniBlocks, miniBlock)
		}

	}

	return miniBlocks, nil
}

func (bp *baseProcessor) getGasAndFees() scheduled.GasAndFees {
	return scheduled.GasAndFees{
		AccumulatedFees: bp.feeHandler.GetAccumulatedFees(),
		DeveloperFees:   bp.feeHandler.GetDeveloperFees(),
		GasProvided:     bp.gasConsumedProvider.TotalGasProvided(),
		GasPenalized:    bp.gasConsumedProvider.TotalGasPenalized(),
		GasRefunded:     bp.gasConsumedProvider.TotalGasRefunded(),
	}
}

func (bp *baseProcessor) getGasAndFeesWithScheduled() scheduled.GasAndFees {
	gasAndFees := bp.getGasAndFees()
	gasAndFees.GasProvided = bp.gasConsumedProvider.TotalGasProvidedWithScheduled()
	return gasAndFees
}

func gasAndFeesDelta(initialGasAndFees, finalGasAndFees scheduled.GasAndFees) scheduled.GasAndFees {
	zero := big.NewInt(0)
	result := process.GetZeroGasAndFees()

	deltaAccumulatedFees := big.NewInt(0).Sub(finalGasAndFees.AccumulatedFees, initialGasAndFees.AccumulatedFees)
	if deltaAccumulatedFees.Cmp(zero) < 0 {
		log.Error("gasAndFeesDelta",
			"initial accumulatedFees", initialGasAndFees.AccumulatedFees.String(),
			"final accumulatedFees", finalGasAndFees.AccumulatedFees.String(),
			"error", process.ErrNegativeValue)
		return result
	}

	deltaDevFees := big.NewInt(0).Sub(finalGasAndFees.DeveloperFees, initialGasAndFees.DeveloperFees)
	if deltaDevFees.Cmp(zero) < 0 {
		log.Error("gasAndFeesDelta",
			"initial devFees", initialGasAndFees.DeveloperFees.String(),
			"final devFees", finalGasAndFees.DeveloperFees.String(),
			"error", process.ErrNegativeValue)
		return result
	}

	deltaGasProvided := int64(finalGasAndFees.GasProvided) - int64(initialGasAndFees.GasProvided)
	if deltaGasProvided < 0 {
		log.Error("gasAndFeesDelta",
			"initial gasProvided", initialGasAndFees.GasProvided,
			"final gasProvided", finalGasAndFees.GasProvided,
			"error", process.ErrNegativeValue)
		return result
	}

	deltaGasPenalized := int64(finalGasAndFees.GasPenalized) - int64(initialGasAndFees.GasPenalized)
	if deltaGasPenalized < 0 {
		log.Error("gasAndFeesDelta",
			"initial gasPenalized", initialGasAndFees.GasPenalized,
			"final gasPenalized", finalGasAndFees.GasPenalized,
			"error", process.ErrNegativeValue)
		return result
	}

	deltaGasRefunded := int64(finalGasAndFees.GasRefunded) - int64(initialGasAndFees.GasRefunded)
	if deltaGasRefunded < 0 {
		log.Error("gasAndFeesDelta",
			"initial gasRefunded", initialGasAndFees.GasRefunded,
			"final gasRefunded", finalGasAndFees.GasRefunded,
			"error", process.ErrNegativeValue)
		return result
	}

	return scheduled.GasAndFees{
		AccumulatedFees: deltaAccumulatedFees,
		DeveloperFees:   deltaDevFees,
		GasProvided:     uint64(deltaGasProvided),
		GasPenalized:    uint64(deltaGasPenalized),
		GasRefunded:     uint64(deltaGasRefunded),
	}
}

func (bp *baseProcessor) getIndexOfFirstMiniBlockToBeExecuted(header data.HeaderHandler) int {
	if !bp.enableEpochsHandler.IsFlagEnabled(common.ScheduledMiniBlocksFlag) {
		return 0
	}

	for index, miniBlockHeaderHandler := range header.GetMiniBlockHeaderHandlers() {
		if miniBlockHeaderHandler.GetProcessingType() == int32(block.Processed) {
			log.Debug("baseProcessor.getIndexOfFirstMiniBlockToBeExecuted: mini block is already executed",
				"mb hash", miniBlockHeaderHandler.GetHash(),
				"mb index", index)
			continue
		}

		return index
	}

	return len(header.GetMiniBlockHeaderHandlers())
}

func displayCleanupErrorMessage(message string, shardID uint32, noncesToPrevFinal uint64, err error) {
	// 2 blocks on shard + 2 blocks on meta + 1 block to previous final
	maxNoncesToPrevFinalWithoutWarn := uint64(process.BlockFinality+1)*2 + 1
	level := logger.LogWarning
	if noncesToPrevFinal <= maxNoncesToPrevFinalWithoutWarn {
		level = logger.LogDebug
	}

	log.Log(level, message,
		"shard", shardID,
		"nonces to previous final", noncesToPrevFinal,
		"error", err.Error())
}

// SetProcessDebugger sets the process debugger associated to this block processor
func (bp *baseProcessor) SetProcessDebugger(debugger process.Debugger) error {
	if check.IfNil(debugger) {
		return process.ErrNilProcessDebugger
	}

	bp.mutProcessDebugger.Lock()
	bp.processDebugger = debugger
	bp.mutProcessDebugger.Unlock()

	return nil
}

func (bp *baseProcessor) updateLastCommittedInDebugger(round uint64) {
	bp.mutProcessDebugger.RLock()
	bp.processDebugger.SetLastCommittedBlockRound(round)
	bp.mutProcessDebugger.RUnlock()
}

func createDisabledProcessDebugger() (process.Debugger, error) {
	configs := config.ProcessDebugConfig{
		Enabled: false,
	}

	return debugFactory.CreateProcessDebugger(configs)
}

// NonceOfFirstCommittedBlock returns the first committed block's nonce. The optional Uint64 will contain a-not-set value
// if no block was committed by the node
func (bp *baseProcessor) NonceOfFirstCommittedBlock() core.OptionalUint64 {
	bp.mutNonceOfFirstCommittedBlock.RLock()
	defer bp.mutNonceOfFirstCommittedBlock.RUnlock()

	return bp.nonceOfFirstCommittedBlock
}

func (bp *baseProcessor) setNonceOfFirstCommittedBlock(nonce uint64) {
	bp.mutNonceOfFirstCommittedBlock.Lock()
	defer bp.mutNonceOfFirstCommittedBlock.Unlock()

	if bp.nonceOfFirstCommittedBlock.HasValue {
		return
	}

	bp.nonceOfFirstCommittedBlock.HasValue = true
	bp.nonceOfFirstCommittedBlock.Value = nonce
}

// OnProposedBlock calls the OnProposedBlock from transactions pool
func (bp *baseProcessor) OnProposedBlock(
	proposedBody data.BodyHandler,
	proposedHeader data.HeaderHandler,
	proposedHash []byte,
) error {
	// this should be removed once OnProposedBlock accepts bodyHandler
	proposedBodyPtr, ok := proposedBody.(*block.Body)
	if !ok {
		return process.ErrWrongTypeAssertion
	}

	// TODO: call SetRootHashIfNeeded for accountsProposal which should recreate the trie if needed for
	accountsProvider, err := state.NewAccountsEphemeralProvider(bp.accountsProposal)
	if err != nil {
		return err
	}

	lastCommittedHeader, err := bp.dataPool.Headers().GetHeaderByHash(proposedHeader.GetPrevHash())
	if err != nil {
		return err
	}

	lastExecResHandler, err := common.GetLastBaseExecutionResultHandler(lastCommittedHeader)
	if err != nil {
		return err
	}

	return bp.dataPool.Transactions().OnProposedBlock(proposedHash, proposedBodyPtr, proposedHeader, accountsProvider, lastExecResHandler.GetHeaderHash())
}

func (bp *baseProcessor) checkSentSignaturesAtCommitTime(header data.HeaderHandler) error {
	_, validatorsGroup, err := headerCheck.ComputeConsensusGroup(header, bp.nodesCoordinator)
	if err != nil {
		return err
	}

	consensusGroup := make([]string, 0, len(validatorsGroup))
	for _, validator := range validatorsGroup {
		consensusGroup = append(consensusGroup, string(validator.PubKey()))
	}

	signers := headerCheck.ComputeSignersPublicKeys(consensusGroup, header.GetPubKeysBitmap())

	for _, signer := range signers {
		bp.sentSignaturesTracker.ResetCountersForManagedBlockSigner([]byte(signer))
	}

	return nil
}

func (bp *baseProcessor) getHeaderHash(header data.HeaderHandler) ([]byte, error) {
	marshalledHeader, errMarshal := bp.marshalizer.Marshal(header)
	if errMarshal != nil {
		return nil, errMarshal
	}

	return bp.hasher.Compute(string(marshalledHeader)), nil
}

func (bp *baseProcessor) computeOwnShardStuckIfNeeded(header data.HeaderHandler) error {
	if !header.IsHeaderV3() {
		return nil
	}

	lastExecResultsHandler, err := common.GetLastBaseExecutionResultHandler(header)
	if err != nil {
		return err
	}

	bp.blockTracker.ComputeOwnShardStuck(lastExecResultsHandler, header.GetNonce())
	return nil
}

func (bp *baseProcessor) updateGasConsumptionLimitsIfNeeded() {
	if !bp.blockTracker.IsOwnShardStuck() {
		bp.gasComputation.ResetIncomingLimit()
		bp.gasComputation.ResetOutgoingLimit()

		return
	}

	// shard is stuck, zeroing the limits
	bp.gasComputation.ZeroIncomingLimit()
	bp.gasComputation.ZeroOutgoingLimit()
}

func (bp *baseProcessor) getMaxRoundsWithoutBlockReceived(round uint64) uint64 {
	maxRoundsWithoutNewBlockReceived := bp.processConfigsHandler.GetMaxRoundsWithoutNewBlockReceivedByRound(round)
	return uint64(maxRoundsWithoutNewBlockReceived)
}

func (bp *baseProcessor) saveExecutedData(header data.HeaderHandler, headerHash []byte) error {
	if !header.IsHeaderV3() {
		return nil
	}

	err := bp.saveMiniBlocksFromExecutionResults(header)
	if err != nil {
		return err
	}

	return bp.saveIntermediateTxs(headerHash)
}

func (bp *baseProcessor) saveMiniBlocksFromExecutionResults(header data.HeaderHandler) error {
	baseExecutionResults := header.GetExecutionResultsHandlers()
	if len(baseExecutionResults) == 0 {
		return nil
	}

	for _, baseExecutionResult := range baseExecutionResults {
		miniBlockHeaderHandlers, err := bp.extractMiniBlocksHeaderHandlersFromExecResult(baseExecutionResult, header.GetShardID())
		if err != nil {
			return err
		}

		err = bp.putMiniBlocksIntoStorage(miniBlockHeaderHandlers)
		if err != nil {
			return err
		}
	}

	return nil
}

func (bp *baseProcessor) extractMiniBlocksHeaderHandlersFromExecResult(
	baseExecResult data.BaseExecutionResultHandler,
	headerShard uint32,
) ([]data.MiniBlockHeaderHandler, error) {
	if headerShard == common.MetachainShardId {
		metaExecResult, ok := baseExecResult.(data.MetaExecutionResultHandler)
		if !ok {
			log.Warn("extractMiniBlocksHeaderHandlersFromExecResult assert failed to MetaExecutionResultHandler")
			return nil, process.ErrWrongTypeAssertion
		}

		return metaExecResult.GetMiniBlockHeadersHandlers(), nil
	}

	execResult, ok := baseExecResult.(data.ExecutionResultHandler)
	if !ok {
		log.Warn("extractMiniBlocksHeaderHandlersFromExecResult assert failed to ExecutionResultHandler")
		return nil, process.ErrWrongTypeAssertion
	}

	return execResult.GetMiniBlockHeadersHandlers(), nil
}

func (bp *baseProcessor) putMiniBlocksIntoStorage(miniBlockHeaderHandlers []data.MiniBlockHeaderHandler) error {
	if len(miniBlockHeaderHandlers) == 0 {
		return nil
	}

	miniBlockStorer, err := bp.store.GetStorer(dataRetriever.MiniBlockUnit)
	if err != nil {
		return err
	}

	executedMiniBlocksCache := bp.dataPool.ExecutedMiniBlocks()
	for _, miniBlockHeaderHandler := range miniBlockHeaderHandlers {
		mbHash := miniBlockHeaderHandler.GetHash()
		// do not save the cross-shard incoming mini blocks
		selfShardID := bp.shardCoordinator.SelfId()
		isCrossShardIncoming := miniBlockHeaderHandler.GetReceiverShardID() == selfShardID &&
			miniBlockHeaderHandler.GetSenderShardID() != selfShardID
		if isCrossShardIncoming {
			// no need to move into storer, should be there already
			executedMiniBlocksCache.Remove(mbHash)
			continue
		}

		cachedMiniBlock, found := executedMiniBlocksCache.Get(mbHash)
		if !found {
			log.Warn("mini block from execution result not cached after execution",
				"mini block hash", mbHash)
			return process.ErrMissingMiniBlock
		}

		cachedMiniBlockBytes := cachedMiniBlock.([]byte)
		errPut := miniBlockStorer.Put(mbHash, cachedMiniBlockBytes)
		if errPut != nil {
			return errPut
		}

		// mini block moved, cleaning the cache
		executedMiniBlocksCache.Remove(mbHash)
	}

	return nil
}

func (bp *baseProcessor) cacheIntraShardMiniBlocks(headerHash []byte, mbs []*block.MiniBlock) error {
	marshalledMbs, err := bp.marshalizer.Marshal(mbs)
	if err != nil {
		return err
	}

	bp.dataPool.ExecutedMiniBlocks().Put(headerHash, marshalledMbs, len(marshalledMbs))

	return nil
}

func (bp *baseProcessor) cacheLogEvents(headerHash []byte, logs []*data.LogData) error {
	logsMarshalled, err := bp.marshalizer.Marshal(logs)
	if err != nil {
		return err
	}

	key := common.PrepareLogEventsKey(headerHash)
	bp.dataPool.PostProcessTransactions().Put(key, logs, len(logsMarshalled))

	return nil
}

func (bp *baseProcessor) cacheExecutedMiniBlocks(body *block.Body, miniBlockHeaders []data.MiniBlockHeaderHandler) error {
	for i, mbHeader := range miniBlockHeaders {
		miniBlockHash := mbHeader.GetHash()
		marshalledMiniBlock, err := bp.marshalizer.Marshal(body.MiniBlocks[i])
		if err != nil {
			return err
		}

		bp.dataPool.ExecutedMiniBlocks().Put(miniBlockHash, marshalledMiniBlock, len(marshalledMiniBlock))
	}

	return nil
}

func (bp *baseProcessor) cacheIntermediateTxsForHeader(headerHash []byte) error {
	intermediateTxs := bp.txCoordinator.GetAllIntermediateTxs()
	buff, err := bp.marshalizer.Marshal(intermediateTxs)
	if err != nil {
		return err
	}

	bp.dataPool.PostProcessTransactions().Put(headerHash, intermediateTxs, len(buff))

	return nil
}

func (bp *baseProcessor) saveIntermediateTxs(headerHash []byte) error {
	postProcessTxsCache := bp.dataPool.PostProcessTransactions()
	cachedIntermediateTxs, ok := postProcessTxsCache.Get(headerHash)
	if !ok {
		log.Warn("saveIntermediateTxs: intermediateTxs not found in dataPool", "hash", headerHash)
		return fmt.Errorf("%w for header %s", process.ErrMissingHeader, hex.EncodeToString(headerHash))
	}

	cachedIntermediateTxsMap, ok := cachedIntermediateTxs.(map[block.Type]map[string]data.TransactionHandler)
	if !ok {
		log.Warn("saveIntermediateTxs: intermediateTxs cannot cast to concrete type", "hash", headerHash)
	}

	for blockType, cachedTransactionsMap := range cachedIntermediateTxsMap {
		err := bp.putTransactionsIntoStorage(blockType, cachedTransactionsMap)
		if err != nil {
			return err
		}
	}

	// all transactions moved, cleaning the cache
	postProcessTxsCache.Remove(headerHash)

	return nil
}

func (bp *baseProcessor) putTransactionsIntoStorage(blockType block.Type, cachedTransactionsMap map[string]data.TransactionHandler) error {
	unit, err := getStorageUnitFromBlockType(blockType)
	if err != nil {
		return err
	}

	storer, errGetStorer := bp.store.GetStorer(unit)
	if errGetStorer != nil {
		return errGetStorer
	}

	for txHash, txHandler := range cachedTransactionsMap {
		err = bp.putOneTransactionIntoStorage(storer, []byte(txHash), txHandler)
		if err != nil {
			return err
		}
	}

	return nil
}

func (bp *baseProcessor) putOneTransactionIntoStorage(
	storer storage.Storer,
	txHash []byte,
	tx data.TransactionHandler,
) error {
	if check.IfNil(tx) {
		return process.ErrNilTransaction
	}

	buff, errMarshal := bp.marshalizer.Marshal(tx)
	if errMarshal != nil {
		return errMarshal
	}

	return storer.Put(txHash, buff)
}

func getStorageUnitFromBlockType(blockType block.Type) (dataRetriever.UnitType, error) {
	switch blockType {
	case block.TxBlock, block.InvalidBlock:
		return dataRetriever.TransactionUnit, nil
	case block.SmartContractResultBlock:
		return dataRetriever.UnsignedTransactionUnit, nil
	case block.ReceiptBlock:
		return dataRetriever.ReceiptsUnit, nil
	case block.RewardsBlock:
		return dataRetriever.UnsignedTransactionUnit, nil
	}
	return 0, process.ErrInvalidBlockType
}

func (bp *baseProcessor) checkInclusionEstimationForExecutionResults(header data.HeaderHandler) error {
	prevBlockLastExecutionResult, err := process.GetPrevBlockLastExecutionResult(bp.blockChain)
	if err != nil {
		return err
	}

	lastResultData, err := process.CreateDataForInclusionEstimation(prevBlockLastExecutionResult)
	if err != nil {
		return err
	}
	executionResults := header.GetExecutionResultsHandlers()
	allowed := bp.executionResultsInclusionEstimator.Decide(lastResultData, executionResults, header.GetRound())
	if allowed != len(executionResults) {
		log.Warn("number of execution results included in the header is not correct",
			"expected", allowed,
			"actual", len(executionResults),
		)
		return process.ErrInvalidNumberOfExecutionResultsInHeader
	}

	return nil
}

func (bp *baseProcessor) addExecutionResultsOnHeader(header data.HeaderHandler) error {
	pendingExecutionResults, err := bp.executionResultsTracker.GetPendingExecutionResults()
	if err != nil {
		return err
	}

	lastExecutionResultHandler, err := process.GetPrevBlockLastExecutionResult(bp.blockChain)
	if err != nil {
		return err
	}

	lastNotarizedExecutionResultInfo, err := process.CreateDataForInclusionEstimation(lastExecutionResultHandler)
	if err != nil {
		return err
	}

	var lastExecutionResultForCurrentBlock data.LastExecutionResultHandler
	numToInclude := bp.executionResultsInclusionEstimator.Decide(lastNotarizedExecutionResultInfo, pendingExecutionResults, header.GetRound())

	executionResultsToInclude := pendingExecutionResults[:numToInclude]
	lastExecutionResultForCurrentBlock = lastExecutionResultHandler
	if len(executionResultsToInclude) > 0 {
		lastExecutionResult := executionResultsToInclude[len(executionResultsToInclude)-1]
		lastExecutionResultForCurrentBlock, err = process.CreateLastExecutionResultInfoFromExecutionResult(header.GetRound(), lastExecutionResult, bp.shardCoordinator.SelfId())
		if err != nil {
			return err
		}
	}

	err = header.SetLastExecutionResultHandler(lastExecutionResultForCurrentBlock)
	if err != nil {
		return err
	}

	return header.SetExecutionResultsHandlers(executionResultsToInclude)
}

func (bp *baseProcessor) createMbsCrossShardDstMe(
	currentBlockHash []byte,
	currentBlock data.HeaderHandler,
	miniBlockProcessingInfo map[string]*processedMb.ProcessedMiniBlockInfo,
) (*CrossShardIncomingMbsCreationResult, error) {
	currMiniBlocksAdded, pendingMiniBlocks, currNumTxsAdded, hdrFinished, errCreate := bp.txCoordinator.CreateMbsCrossShardDstMe(
		currentBlock,
		miniBlockProcessingInfo,
	)
	if errCreate != nil {
		return nil, errCreate
	}

	if !hdrFinished {
		log.Debug("block cannot be fully processed",
			"round", currentBlock.GetRound(),
			"nonce", currentBlock.GetNonce(),
			"hash", currentBlockHash,
			"num mbs added", len(currMiniBlocksAdded),
			"num txs added", currNumTxsAdded)

		return &CrossShardIncomingMbsCreationResult{
			HeaderFinished:    false,
			PendingMiniBlocks: pendingMiniBlocks,
			AddedMiniBlocks:   currMiniBlocksAdded,
		}, nil
	}

	return &CrossShardIncomingMbsCreationResult{
		HeaderFinished:    true,
		PendingMiniBlocks: pendingMiniBlocks,
		AddedMiniBlocks:   currMiniBlocksAdded,
	}, nil
}

func (bp *baseProcessor) revertGasForCrossShardDstMeMiniBlocks(added, pending []block.MiniblockAndHash) {
	miniBlockHashesToRevert := make([][]byte, 0, len(added))
	for _, mbAndHash := range added {
		miniBlockHashesToRevert = append(miniBlockHashesToRevert, mbAndHash.Hash)
	}
	for _, mbAndHash := range pending {
		miniBlockHashesToRevert = append(miniBlockHashesToRevert, mbAndHash.Hash)
	}

	bp.gasComputation.RevertIncomingMiniBlocks(miniBlockHashesToRevert)
}<|MERGE_RESOLUTION|>--- conflicted
+++ resolved
@@ -1146,8 +1146,6 @@
 	} else {
 		bp.cleanupPoolsForCrossShard(core.MetachainShardId, noncesToPrevFinal)
 	}
-<<<<<<< HEAD
-=======
 
 	for _, executionResult := range headerHandler.GetExecutionResultsHandlers() {
 		executionResultHeaderHash := executionResult.GetHeaderHash()
@@ -1156,8 +1154,6 @@
 		// cleanup all log events
 		bp.dataPool.PostProcessTransactions().Remove(common.PrepareLogEventsKey(executionResultHeaderHash))
 	}
-
->>>>>>> bf23324a
 }
 
 func (bp *baseProcessor) cleanupPoolsForCrossShard(
