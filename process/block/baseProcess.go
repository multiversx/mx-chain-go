--- conflicted
+++ resolved
@@ -2969,16 +2969,6 @@
 	return lastExecutionResult.GetRootHash()
 }
 
-<<<<<<< HEAD
-// getCurrentBlockHeader returns the current block header from blockchain.
-func (bp *baseProcessor) getCurrentBlockHeader() data.HeaderHandler {
-	currentBlockHeader := bp.blockChain.GetCurrentBlockHeader()
-	if !check.IfNil(currentBlockHeader) {
-		return currentBlockHeader
-	}
-
-	return bp.blockChain.GetGenesisHeader()
-=======
 func (bp *baseProcessor) verifyGasLimit(header data.HeaderHandler) error {
 	splitRes, err := bp.splitTransactionsForHeader(header)
 	if err != nil {
@@ -3098,5 +3088,14 @@
 	}
 
 	return mbForHeaderPtr.TxHashes, txs, nil
->>>>>>> 76b2078b
+}
+
+// getCurrentBlockHeader returns the current block header from blockchain.
+func (bp *baseProcessor) getCurrentBlockHeader() data.HeaderHandler {
+	currentBlockHeader := bp.blockChain.GetCurrentBlockHeader()
+	if !check.IfNil(currentBlockHeader) {
+		return currentBlockHeader
+	}
+
+	return bp.blockChain.GetGenesisHeader()
 }