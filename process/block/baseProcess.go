package block

import (
	"bytes"
	"context"
	"encoding/hex"
	"fmt"
	"math/big"
	"sort"
	"sync"
	"time"

	"github.com/multiversx/mx-chain-core-go/core"
	"github.com/multiversx/mx-chain-core-go/core/check"
	"github.com/multiversx/mx-chain-core-go/data"
	"github.com/multiversx/mx-chain-core-go/data/block"
	outportcore "github.com/multiversx/mx-chain-core-go/data/outport"
	"github.com/multiversx/mx-chain-core-go/data/scheduled"
	"github.com/multiversx/mx-chain-core-go/data/typeConverters"
	"github.com/multiversx/mx-chain-core-go/display"
	"github.com/multiversx/mx-chain-core-go/hashing"
	"github.com/multiversx/mx-chain-core-go/marshal"
	logger "github.com/multiversx/mx-chain-logger-go"

	nodeFactory "github.com/multiversx/mx-chain-go/cmd/node/factory"
	"github.com/multiversx/mx-chain-go/common"
	"github.com/multiversx/mx-chain-go/common/errChan"
	"github.com/multiversx/mx-chain-go/common/holders"
	"github.com/multiversx/mx-chain-go/common/logging"
	"github.com/multiversx/mx-chain-go/config"
	"github.com/multiversx/mx-chain-go/consensus"
	"github.com/multiversx/mx-chain-go/dataRetriever"
	"github.com/multiversx/mx-chain-go/dblookupext"
	debugFactory "github.com/multiversx/mx-chain-go/debug/factory"
	"github.com/multiversx/mx-chain-go/outport"
	"github.com/multiversx/mx-chain-go/process"
	"github.com/multiversx/mx-chain-go/process/block/bootstrapStorage"
	"github.com/multiversx/mx-chain-go/process/block/cutoff"
	"github.com/multiversx/mx-chain-go/process/block/processedMb"
	"github.com/multiversx/mx-chain-go/process/headerCheck"
	"github.com/multiversx/mx-chain-go/sharding"
	"github.com/multiversx/mx-chain-go/sharding/nodesCoordinator"
	"github.com/multiversx/mx-chain-go/state"
	"github.com/multiversx/mx-chain-go/state/factory"
	"github.com/multiversx/mx-chain-go/state/parsers"
	"github.com/multiversx/mx-chain-go/storage/storageunit"
)

var log = logger.GetOrCreate("process/block")

type hashAndHdr struct {
	hdr  data.HeaderHandler
	hash []byte
}

type nonceAndHashInfo struct {
	hash  []byte
	nonce uint64
}

type hdrInfo struct {
	usedInBlock       bool
	hdr               data.HeaderHandler
	hasProof          bool
	hasProofRequested bool
}

type baseProcessor struct {
	shardCoordinator        sharding.Coordinator
	nodesCoordinator        nodesCoordinator.NodesCoordinator
	accountsDB              map[state.AccountsDbIdentifier]state.AccountsAdapter
	forkDetector            process.ForkDetector
	hasher                  hashing.Hasher
	marshalizer             marshal.Marshalizer
	store                   dataRetriever.StorageService
	uint64Converter         typeConverters.Uint64ByteSliceConverter
	blockSizeThrottler      process.BlockSizeThrottler
	epochStartTrigger       process.EpochStartTriggerHandler
	headerValidator         process.HeaderConstructionValidator
	blockChainHook          process.BlockChainHookHandler
	txCoordinator           process.TransactionCoordinator
	roundHandler            consensus.RoundHandler
	bootStorer              process.BootStorer
	requestBlockBodyHandler process.RequestBlockBodyHandler
	requestHandler          process.RequestHandler
	blockTracker            process.BlockTracker
	dataPool                dataRetriever.PoolsHolder
	feeHandler              process.TransactionFeeHandler
	blockChain              data.ChainHandler
	hdrsForCurrBlock        *hdrForBlock
	genesisNonce            uint64
	mutProcessDebugger      sync.RWMutex
	processDebugger         process.Debugger
	processStatusHandler    common.ProcessStatusHandler
	managedPeersHolder      common.ManagedPeersHolder
	sentSignaturesTracker   process.SentSignaturesTracker

	versionedHeaderFactory       nodeFactory.VersionedHeaderFactory
	headerIntegrityVerifier      process.HeaderIntegrityVerifier
	scheduledTxsExecutionHandler process.ScheduledTxsExecutionHandler
	blockProcessingCutoffHandler cutoff.BlockProcessingCutoffHandler

	appStatusHandler core.AppStatusHandler
	blockProcessor   blockProcessor
	txCounter        *transactionCounter

<<<<<<< HEAD
	outportHandler         outport.OutportHandler
	outportDataProvider    outport.DataProviderOutport
	historyRepo            dblookupext.HistoryRepository
	epochNotifier          process.EpochNotifier
	enableEpochsHandler    common.EnableEpochsHandler
	roundNotifier          process.RoundNotifier
	enableRoundsHandler    process.EnableRoundsHandler
	vmContainerFactory     process.VirtualMachinesContainerFactory
	vmContainer            process.VirtualMachinesContainer
	gasConsumedProvider    gasConsumedProvider
	economicsData          process.EconomicsDataHandler
	stateAccessesCollector state.StateAccessesCollector
=======
	outportHandler                outport.OutportHandler
	outportDataProvider           outport.DataProviderOutport
	historyRepo                   dblookupext.HistoryRepository
	epochNotifier                 process.EpochNotifier
	enableEpochsHandler           common.EnableEpochsHandler
	roundNotifier                 process.RoundNotifier
	enableRoundsHandler           process.EnableRoundsHandler
	vmContainerFactory            process.VirtualMachinesContainerFactory
	vmContainer                   process.VirtualMachinesContainer
	gasConsumedProvider           gasConsumedProvider
	economicsData                 process.EconomicsDataHandler
	epochChangeGracePeriodHandler common.EpochChangeGracePeriodHandler
>>>>>>> de2627d2

	processDataTriesOnCommitEpoch bool
	lastRestartNonce              uint64
	pruningDelay                  uint32
	processedMiniBlocksTracker    process.ProcessedMiniBlocksTracker
	receiptsRepository            receiptsRepository

	mutNonceOfFirstCommittedBlock sync.RWMutex
	nonceOfFirstCommittedBlock    core.OptionalUint64
	extraDelayRequestBlockInfo    time.Duration

	proofsPool   dataRetriever.ProofsPool
	chRcvAllHdrs chan bool
}

type bootStorerDataArgs struct {
	headerInfo                 bootstrapStorage.BootstrapHeaderInfo
	lastSelfNotarizedHeaders   []bootstrapStorage.BootstrapHeaderInfo
	round                      uint64
	highestFinalBlockNonce     uint64
	pendingMiniBlocks          []bootstrapStorage.PendingMiniBlocksInfo
	processedMiniBlocks        []bootstrapStorage.MiniBlocksInMeta
	nodesCoordinatorConfigKey  []byte
	epochStartTriggerConfigKey []byte
}

func checkForNils(
	headerHandler data.HeaderHandler,
	bodyHandler data.BodyHandler,
) error {
	if check.IfNil(headerHandler) {
		return process.ErrNilBlockHeader
	}
	if check.IfNil(bodyHandler) {
		return process.ErrNilBlockBody
	}
	return nil
}

// checkBlockValidity method checks if the given block is valid
func (bp *baseProcessor) checkBlockValidity(
	headerHandler data.HeaderHandler,
	bodyHandler data.BodyHandler,
) error {

	err := checkForNils(headerHandler, bodyHandler)
	if err != nil {
		return err
	}

	currentBlockHeader := bp.blockChain.GetCurrentBlockHeader()

	if check.IfNil(currentBlockHeader) {
		if headerHandler.GetNonce() == bp.genesisNonce+1 { // first block after genesis
			if bytes.Equal(headerHandler.GetPrevHash(), bp.blockChain.GetGenesisHeaderHash()) {
				// TODO: add genesis block verification
				return nil
			}

			log.Debug("hash does not match",
				"local block hash", bp.blockChain.GetGenesisHeaderHash(),
				"received previous hash", headerHandler.GetPrevHash())

			return process.ErrBlockHashDoesNotMatch
		}

		log.Debug("nonce does not match",
			"local block nonce", 0,
			"received nonce", headerHandler.GetNonce())

		return process.ErrWrongNonceInBlock
	}

	if headerHandler.GetRound() <= currentBlockHeader.GetRound() {
		log.Debug("round does not match",
			"local block round", currentBlockHeader.GetRound(),
			"received block round", headerHandler.GetRound())

		return process.ErrLowerRoundInBlock
	}

	if headerHandler.GetNonce() != currentBlockHeader.GetNonce()+1 {
		log.Debug("nonce does not match",
			"local block nonce", currentBlockHeader.GetNonce(),
			"received nonce", headerHandler.GetNonce())

		return process.ErrWrongNonceInBlock
	}

	if !bytes.Equal(headerHandler.GetPrevHash(), bp.blockChain.GetCurrentBlockHeaderHash()) {
		log.Debug("hash does not match",
			"local block hash", bp.blockChain.GetCurrentBlockHeaderHash(),
			"received previous hash", headerHandler.GetPrevHash())

		return process.ErrBlockHashDoesNotMatch
	}

	if !bytes.Equal(headerHandler.GetPrevRandSeed(), currentBlockHeader.GetRandSeed()) {
		log.Debug("random seed does not match",
			"local random seed", currentBlockHeader.GetRandSeed(),
			"received previous random seed", headerHandler.GetPrevRandSeed())

		return process.ErrRandSeedDoesNotMatch
	}

	// verification of epoch
	if headerHandler.GetEpoch() < currentBlockHeader.GetEpoch() {
		return process.ErrEpochDoesNotMatch
	}

	return nil
}

// checkScheduledRootHash checks if the scheduled root hash from the given header is the same with the current user accounts state root hash
func (bp *baseProcessor) checkScheduledRootHash(headerHandler data.HeaderHandler) error {
	if !bp.enableEpochsHandler.IsFlagEnabled(common.ScheduledMiniBlocksFlag) {
		return nil
	}

	if check.IfNil(headerHandler) {
		return process.ErrNilBlockHeader
	}

	additionalData := headerHandler.GetAdditionalData()
	if check.IfNil(additionalData) {
		return process.ErrNilAdditionalData
	}

	if !bytes.Equal(additionalData.GetScheduledRootHash(), bp.getRootHash()) {
		log.Debug("scheduled root hash does not match",
			"current root hash", bp.getRootHash(),
			"header scheduled root hash", additionalData.GetScheduledRootHash())
		return process.ErrScheduledRootHashDoesNotMatch
	}

	return nil
}

// verifyStateRoot verifies the state root hash given as parameter against the
// Merkle trie root hash stored for accounts and returns if equal or not
func (bp *baseProcessor) verifyStateRoot(rootHash []byte) bool {
	trieRootHash, err := bp.accountsDB[state.UserAccountsState].RootHash()
	if err != nil {
		log.Debug("verify account.RootHash", "error", err.Error())
	}

	return bytes.Equal(trieRootHash, rootHash)
}

// getRootHash returns the accounts merkle tree root hash
func (bp *baseProcessor) getRootHash() []byte {
	rootHash, err := bp.accountsDB[state.UserAccountsState].RootHash()
	if err != nil {
		log.Trace("get account.RootHash", "error", err.Error())
	}

	return rootHash
}

func (bp *baseProcessor) requestHeadersIfMissing(
	sortedHdrs []data.HeaderHandler,
	shardId uint32,
) error {

	prevHdr, _, err := bp.blockTracker.GetLastCrossNotarizedHeader(shardId)
	if err != nil {
		return err
	}

	lastNotarizedHdrRound := prevHdr.GetRound()
	lastNotarizedHdrNonce := prevHdr.GetNonce()

	missingNonces := make([]uint64, 0)
	for i := 0; i < len(sortedHdrs); i++ {
		currHdr := sortedHdrs[i]
		if check.IfNil(currHdr) {
			continue
		}

		hdrTooOld := currHdr.GetRound() <= lastNotarizedHdrRound
		if hdrTooOld {
			continue
		}

		maxNumNoncesToAdd := process.MaxHeaderRequestsAllowed - int(int64(prevHdr.GetNonce())-int64(lastNotarizedHdrNonce))
		if maxNumNoncesToAdd <= 0 {
			break
		}

		noncesDiff := int64(currHdr.GetNonce()) - int64(prevHdr.GetNonce())
		nonces := addMissingNonces(noncesDiff, prevHdr.GetNonce(), maxNumNoncesToAdd)
		missingNonces = append(missingNonces, nonces...)

		prevHdr = currHdr
	}

	maxNumNoncesToAdd := process.MaxHeaderRequestsAllowed - int(int64(prevHdr.GetNonce())-int64(lastNotarizedHdrNonce))
	if maxNumNoncesToAdd > 0 {
		lastRound := bp.roundHandler.Index() - 1
		roundsDiff := lastRound - int64(prevHdr.GetRound())
		nonces := addMissingNonces(roundsDiff, prevHdr.GetNonce(), maxNumNoncesToAdd)
		missingNonces = append(missingNonces, nonces...)
	}

	for _, nonce := range missingNonces {
		bp.addHeaderIntoTrackerPool(nonce, shardId)
		go bp.requestHeaderByShardAndNonce(shardId, nonce)
	}

	return nil
}

func addMissingNonces(diff int64, lastNonce uint64, maxNumNoncesToAdd int) []uint64 {
	missingNonces := make([]uint64, 0)

	if diff < 2 {
		return missingNonces
	}

	numNonces := uint64(diff) - 1
	startNonce := lastNonce + 1
	endNonce := startNonce + numNonces

	for nonce := startNonce; nonce < endNonce; nonce++ {
		missingNonces = append(missingNonces, nonce)
		if len(missingNonces) >= maxNumNoncesToAdd {
			break
		}
	}

	return missingNonces
}

func displayHeader(
	headerHandler data.HeaderHandler,
	headerProof data.HeaderProofHandler,
) []*display.LineData {
	var valStatRootHash, epochStartMetaHash, scheduledRootHash []byte
	metaHeader, isMetaHeader := headerHandler.(data.MetaHeaderHandler)
	if isMetaHeader {
		valStatRootHash = metaHeader.GetValidatorStatsRootHash()
	} else {
		shardHeader, isShardHeader := headerHandler.(data.ShardHeaderHandler)
		if isShardHeader {
			epochStartMetaHash = shardHeader.GetEpochStartMetaHash()
		}
	}
	additionalData := headerHandler.GetAdditionalData()
	if !check.IfNil(additionalData) {
		scheduledRootHash = additionalData.GetScheduledRootHash()
	}

	var aggregatedSig, bitmap []byte
	var proofShard, proofEpoch uint32
	var proofRound, proofNonce uint64
	var isStartOfEpoch, hasProofInfo bool
	if !check.IfNil(headerProof) {
		hasProofInfo = true
		aggregatedSig, bitmap = headerProof.GetAggregatedSignature(), headerProof.GetPubKeysBitmap()
		proofShard = headerProof.GetHeaderShardId()
		proofEpoch = headerProof.GetHeaderEpoch()
		proofRound = headerProof.GetHeaderRound()
		proofNonce = headerProof.GetHeaderNonce()
		isStartOfEpoch = headerProof.GetIsStartOfEpoch()
	}

	logLines := []*display.LineData{
		display.NewLineData(false, []string{
			"",
			"ChainID",
			logger.DisplayByteSlice(headerHandler.GetChainID())}),
		display.NewLineData(false, []string{
			"",
			"Epoch",
			fmt.Sprintf("%d", headerHandler.GetEpoch())}),
		display.NewLineData(false, []string{
			"",
			"Round",
			fmt.Sprintf("%d", headerHandler.GetRound())}),
		display.NewLineData(false, []string{
			"",
			"TimeStamp",
			fmt.Sprintf("%d", headerHandler.GetTimeStamp())}),
		display.NewLineData(false, []string{
			"",
			"Nonce",
			fmt.Sprintf("%d", headerHandler.GetNonce())}),
		display.NewLineData(false, []string{
			"",
			"Prev hash",
			logger.DisplayByteSlice(headerHandler.GetPrevHash())}),
		display.NewLineData(false, []string{
			"",
			"Prev rand seed",
			logger.DisplayByteSlice(headerHandler.GetPrevRandSeed())}),
		display.NewLineData(false, []string{
			"",
			"Rand seed",
			logger.DisplayByteSlice(headerHandler.GetRandSeed())}),
		display.NewLineData(false, []string{
			"",
			"Pub keys bitmap",
			hex.EncodeToString(headerHandler.GetPubKeysBitmap())}),
		display.NewLineData(false, []string{
			"",
			"Signature",
			logger.DisplayByteSlice(headerHandler.GetSignature())}),
		display.NewLineData(false, []string{
			"",
			"Leader's Signature",
			logger.DisplayByteSlice(headerHandler.GetLeaderSignature())}),
		display.NewLineData(false, []string{
			"",
			"Scheduled root hash",
			logger.DisplayByteSlice(scheduledRootHash)}),
		display.NewLineData(false, []string{
			"",
			"Root hash",
			logger.DisplayByteSlice(headerHandler.GetRootHash())}),
		display.NewLineData(false, []string{
			"",
			"Validator stats root hash",
			logger.DisplayByteSlice(valStatRootHash)}),
		display.NewLineData(false, []string{
			"",
			"Receipts hash",
			logger.DisplayByteSlice(headerHandler.GetReceiptsHash())}),
		display.NewLineData(true, []string{
			"",
			"Epoch start meta hash",
			logger.DisplayByteSlice(epochStartMetaHash)}),
	}

	if hasProofInfo {
		logLines = append(logLines,
			display.NewLineData(false, []string{
				"Header proof",
				"Aggregated signature",
				logger.DisplayByteSlice(aggregatedSig)}),
			display.NewLineData(false, []string{
				"",
				"Pub keys bitmap",
				logger.DisplayByteSlice(bitmap)}),
			display.NewLineData(false, []string{
				"",
				"Epoch",
				fmt.Sprintf("%d", proofEpoch)}),
			display.NewLineData(false, []string{
				"",
				"Round",
				fmt.Sprintf("%d", proofRound)}),
			display.NewLineData(false, []string{
				"",
				"Shard",
				fmt.Sprintf("%d", proofShard)}),
			display.NewLineData(false, []string{
				"",
				"Nonce",
				fmt.Sprintf("%d", proofNonce)}),
			display.NewLineData(true, []string{
				"",
				"IsStartOfEpoch",
				fmt.Sprintf("%t", isStartOfEpoch)}),
		)
	}

	return logLines
}

// checkProcessorParameters will check the input parameters values
func checkProcessorParameters(arguments ArgBaseProcessor) error {

	for key := range arguments.AccountsDB {
		if check.IfNil(arguments.AccountsDB[key]) {
			return process.ErrNilAccountsAdapter
		}
	}
	if check.IfNil(arguments.DataComponents) {
		return process.ErrNilDataComponentsHolder
	}
	if check.IfNil(arguments.CoreComponents) {
		return process.ErrNilCoreComponentsHolder
	}
	if check.IfNil(arguments.BootstrapComponents) {
		return process.ErrNilBootstrapComponentsHolder
	}
	if check.IfNil(arguments.StatusComponents) {
		return process.ErrNilStatusComponentsHolder
	}
	if check.IfNil(arguments.ForkDetector) {
		return process.ErrNilForkDetector
	}
	if check.IfNil(arguments.CoreComponents.Hasher()) {
		return process.ErrNilHasher
	}
	if check.IfNil(arguments.CoreComponents.InternalMarshalizer()) {
		return process.ErrNilMarshalizer
	}
	if check.IfNil(arguments.DataComponents.StorageService()) {
		return process.ErrNilStorage
	}
	if check.IfNil(arguments.BootstrapComponents.ShardCoordinator()) {
		return process.ErrNilShardCoordinator
	}
	if check.IfNil(arguments.NodesCoordinator) {
		return process.ErrNilNodesCoordinator
	}
	if check.IfNil(arguments.CoreComponents.Uint64ByteSliceConverter()) {
		return process.ErrNilUint64Converter
	}
	if check.IfNil(arguments.RequestHandler) {
		return process.ErrNilRequestHandler
	}
	if check.IfNil(arguments.EpochStartTrigger) {
		return process.ErrNilEpochStartTrigger
	}
	if check.IfNil(arguments.CoreComponents.RoundHandler()) {
		return process.ErrNilRoundHandler
	}
	if check.IfNil(arguments.BootStorer) {
		return process.ErrNilStorage
	}
	if check.IfNil(arguments.BlockChainHook) {
		return process.ErrNilBlockChainHook
	}
	if check.IfNil(arguments.TxCoordinator) {
		return process.ErrNilTransactionCoordinator
	}
	if check.IfNil(arguments.HeaderValidator) {
		return process.ErrNilHeaderValidator
	}
	if check.IfNil(arguments.BlockTracker) {
		return process.ErrNilBlockTracker
	}
	if check.IfNil(arguments.FeeHandler) {
		return process.ErrNilEconomicsFeeHandler
	}
	if check.IfNil(arguments.DataComponents.Blockchain()) {
		return process.ErrNilBlockChain
	}
	if check.IfNil(arguments.BlockSizeThrottler) {
		return process.ErrNilBlockSizeThrottler
	}
	if check.IfNil(arguments.StatusComponents.OutportHandler()) {
		return process.ErrNilOutportHandler
	}
	if check.IfNil(arguments.HistoryRepository) {
		return process.ErrNilHistoryRepository
	}
	if check.IfNil(arguments.BootstrapComponents.HeaderIntegrityVerifier()) {
		return process.ErrNilHeaderIntegrityVerifier
	}
	if check.IfNil(arguments.CoreComponents.EpochNotifier()) {
		return process.ErrNilEpochNotifier
	}
	enableEpochsHandler := arguments.CoreComponents.EnableEpochsHandler()
	if check.IfNil(enableEpochsHandler) {
		return process.ErrNilEnableEpochsHandler
	}
	err := core.CheckHandlerCompatibility(enableEpochsHandler, []core.EnableEpochFlag{
		common.ScheduledMiniBlocksFlag,
		common.StakingV2Flag,
		common.CurrentRandomnessOnSortingFlag,
		common.AndromedaFlag,
	})
	if err != nil {
		return err
	}
	if check.IfNil(arguments.CoreComponents.EpochChangeGracePeriodHandler()) {
		return process.ErrNilEpochChangeGracePeriodHandler
	}
	if check.IfNil(arguments.CoreComponents.RoundNotifier()) {
		return process.ErrNilRoundNotifier
	}
	if check.IfNil(arguments.CoreComponents.EnableRoundsHandler()) {
		return process.ErrNilEnableRoundsHandler
	}
	if check.IfNil(arguments.StatusCoreComponents) {
		return process.ErrNilStatusCoreComponentsHolder
	}
	if check.IfNil(arguments.StatusCoreComponents.AppStatusHandler()) {
		return process.ErrNilAppStatusHandler
	}
	if check.IfNil(arguments.GasHandler) {
		return process.ErrNilGasHandler
	}
	if check.IfNil(arguments.CoreComponents.EconomicsData()) {
		return process.ErrNilEconomicsData
	}
	if check.IfNil(arguments.OutportDataProvider) {
		return process.ErrNilOutportDataProvider
	}
	if check.IfNil(arguments.ScheduledTxsExecutionHandler) {
		return process.ErrNilScheduledTxsExecutionHandler
	}
	if check.IfNil(arguments.BootstrapComponents.VersionedHeaderFactory()) {
		return process.ErrNilVersionedHeaderFactory
	}
	if check.IfNil(arguments.ProcessedMiniBlocksTracker) {
		return process.ErrNilProcessedMiniBlocksTracker
	}
	if check.IfNil(arguments.ReceiptsRepository) {
		return process.ErrNilReceiptsRepository
	}
	if check.IfNil(arguments.BlockProcessingCutoffHandler) {
		return process.ErrNilBlockProcessingCutoffHandler
	}
	if check.IfNil(arguments.ManagedPeersHolder) {
		return process.ErrNilManagedPeersHolder
	}
	if check.IfNil(arguments.SentSignaturesTracker) {
		return process.ErrNilSentSignatureTracker
	}

	return nil
}

func (bp *baseProcessor) createBlockStarted() error {
	bp.hdrsForCurrBlock.resetMissingHdrs()
	bp.hdrsForCurrBlock.initMaps()
	scheduledGasAndFees := bp.scheduledTxsExecutionHandler.GetScheduledGasAndFees()
	bp.txCoordinator.CreateBlockStarted()
	bp.feeHandler.CreateBlockStarted(scheduledGasAndFees)

	err := bp.txCoordinator.AddIntermediateTransactions(bp.scheduledTxsExecutionHandler.GetScheduledIntermediateTxs(), nil)
	if err != nil {
		return err
	}

	return nil
}

func (bp *baseProcessor) verifyFees(header data.HeaderHandler) error {
	if header.GetAccumulatedFees().Cmp(bp.feeHandler.GetAccumulatedFees()) != 0 {
		return process.ErrAccumulatedFeesDoNotMatch
	}
	if header.GetDeveloperFees().Cmp(bp.feeHandler.GetDeveloperFees()) != 0 {
		return process.ErrDeveloperFeesDoNotMatch
	}

	return nil
}

func (bp *baseProcessor) filterHeadersWithoutProofs() (map[string]*hdrInfo, error) {
	removedNonces := make(map[uint32]map[uint64]struct{})
	noncesWithProofs := make(map[uint32]map[uint64]struct{})
	shardIDs := common.GetShardIDs(bp.shardCoordinator.NumberOfShards())
	for shard := range shardIDs {
		removedNonces[shard] = make(map[uint64]struct{})
		noncesWithProofs[shard] = make(map[uint64]struct{})
	}
	filteredHeadersInfo := make(map[string]*hdrInfo)

	for hdrHash, headerInfo := range bp.hdrsForCurrBlock.hdrHashAndInfo {
		if bp.enableEpochsHandler.IsFlagEnabledInEpoch(common.AndromedaFlag, headerInfo.hdr.GetEpoch()) {
			if bp.hasMissingProof(headerInfo, hdrHash) {
				removedNonces[headerInfo.hdr.GetShardID()][headerInfo.hdr.GetNonce()] = struct{}{}
				continue
			}

			noncesWithProofs[headerInfo.hdr.GetShardID()][headerInfo.hdr.GetNonce()] = struct{}{}
			filteredHeadersInfo[hdrHash] = bp.hdrsForCurrBlock.hdrHashAndInfo[hdrHash]
			continue
		}

		filteredHeadersInfo[hdrHash] = bp.hdrsForCurrBlock.hdrHashAndInfo[hdrHash]
	}

	for shard, nonces := range removedNonces {
		for nonce := range nonces {
			if _, ok := noncesWithProofs[shard][nonce]; !ok {
				return nil, fmt.Errorf("%w for shard %d and nonce %d", process.ErrMissingHeaderProof, shard, nonce)
			}
		}
	}

	return filteredHeadersInfo, nil
}

func (bp *baseProcessor) computeHeadersForCurrentBlock(usedInBlock bool) (map[uint32][]data.HeaderHandler, error) {
	hdrsForCurrentBlock := make(map[uint32][]data.HeaderHandler)

	hdrHashAndInfo, err := bp.filterHeadersWithoutProofs()
	if err != nil {
		return nil, err
	}

	for hdrHash, headerInfo := range hdrHashAndInfo {
		if headerInfo.usedInBlock != usedInBlock {
			continue
		}

		if bp.hasMissingProof(headerInfo, hdrHash) {
			return nil, fmt.Errorf("%w for header with hash %s", process.ErrMissingHeaderProof, hex.EncodeToString([]byte(hdrHash)))
		}

		hdrsForCurrentBlock[headerInfo.hdr.GetShardID()] = append(hdrsForCurrentBlock[headerInfo.hdr.GetShardID()], headerInfo.hdr)
	}

	return hdrsForCurrentBlock, nil
}

func (bp *baseProcessor) computeHeadersForCurrentBlockInfo(usedInBlock bool) (map[uint32][]*nonceAndHashInfo, error) {
	hdrsForCurrentBlockInfo := make(map[uint32][]*nonceAndHashInfo)

	for metaBlockHash, headerInfo := range bp.hdrsForCurrBlock.hdrHashAndInfo {
		if headerInfo.usedInBlock != usedInBlock {
			continue
		}

		if bp.hasMissingProof(headerInfo, metaBlockHash) {
			return nil, fmt.Errorf("%w for header with hash %s", process.ErrMissingHeaderProof, hex.EncodeToString([]byte(metaBlockHash)))
		}

		hdrsForCurrentBlockInfo[headerInfo.hdr.GetShardID()] = append(hdrsForCurrentBlockInfo[headerInfo.hdr.GetShardID()],
			&nonceAndHashInfo{nonce: headerInfo.hdr.GetNonce(), hash: []byte(metaBlockHash)})
	}

	return hdrsForCurrentBlockInfo, nil
}

// TODO: remove bool parameter and give instead the set to sort
func (bp *baseProcessor) sortHeadersForCurrentBlockByNonce(usedInBlock bool) (map[uint32][]data.HeaderHandler, error) {
	bp.hdrsForCurrBlock.mutHdrsForBlock.RLock()
	hdrsForCurrentBlock, err := bp.computeHeadersForCurrentBlock(usedInBlock)
	bp.hdrsForCurrBlock.mutHdrsForBlock.RUnlock()
	if err != nil {
		return nil, err
	}

	// sort headers for each shard
	for _, hdrsForShard := range hdrsForCurrentBlock {
		process.SortHeadersByNonce(hdrsForShard)
	}

	return hdrsForCurrentBlock, nil
}

func (bp *baseProcessor) sortHeaderHashesForCurrentBlockByNonce(usedInBlock bool) (map[uint32][][]byte, error) {
	bp.hdrsForCurrBlock.mutHdrsForBlock.RLock()
	hdrsForCurrentBlockInfo, err := bp.computeHeadersForCurrentBlockInfo(usedInBlock)
	bp.hdrsForCurrBlock.mutHdrsForBlock.RUnlock()
	if err != nil {
		return nil, err
	}

	for _, hdrsForShard := range hdrsForCurrentBlockInfo {
		if len(hdrsForShard) > 1 {
			sort.Slice(hdrsForShard, func(i, j int) bool {
				return hdrsForShard[i].nonce < hdrsForShard[j].nonce
			})
		}
	}

	hdrsHashesForCurrentBlock := make(map[uint32][][]byte, len(hdrsForCurrentBlockInfo))
	for shardId, hdrsForShard := range hdrsForCurrentBlockInfo {
		for _, hdrForShard := range hdrsForShard {
			hdrsHashesForCurrentBlock[shardId] = append(hdrsHashesForCurrentBlock[shardId], hdrForShard.hash)
		}
	}

	return hdrsHashesForCurrentBlock, nil
}

func (bp *baseProcessor) hasMissingProof(headerInfo *hdrInfo, hdrHash string) bool {
	isFlagEnabledForHeader := bp.enableEpochsHandler.IsFlagEnabledInEpoch(common.AndromedaFlag, headerInfo.hdr.GetEpoch()) && headerInfo.hdr.GetNonce() >= 1
	if !isFlagEnabledForHeader {
		return false
	}

	return !bp.proofsPool.HasProof(headerInfo.hdr.GetShardID(), []byte(hdrHash))
}

func (bp *baseProcessor) createMiniBlockHeaderHandlers(
	body *block.Body,
	processedMiniBlocksDestMeInfo map[string]*processedMb.ProcessedMiniBlockInfo,
) (int, []data.MiniBlockHeaderHandler, error) {
	if len(body.MiniBlocks) == 0 {
		return 0, nil, nil
	}

	totalTxCount := 0
	miniBlockHeaderHandlers := make([]data.MiniBlockHeaderHandler, len(body.MiniBlocks))

	for i := 0; i < len(body.MiniBlocks); i++ {
		txCount := len(body.MiniBlocks[i].TxHashes)
		totalTxCount += txCount

		miniBlockHash, err := core.CalculateHash(bp.marshalizer, bp.hasher, body.MiniBlocks[i])
		if err != nil {
			return 0, nil, err
		}

		miniBlockHeaderHandlers[i] = &block.MiniBlockHeader{
			Hash:            miniBlockHash,
			SenderShardID:   body.MiniBlocks[i].SenderShardID,
			ReceiverShardID: body.MiniBlocks[i].ReceiverShardID,
			TxCount:         uint32(txCount),
			Type:            body.MiniBlocks[i].Type,
		}

		err = bp.setMiniBlockHeaderReservedField(body.MiniBlocks[i], miniBlockHeaderHandlers[i], processedMiniBlocksDestMeInfo)
		if err != nil {
			return 0, nil, err
		}
	}

	return totalTxCount, miniBlockHeaderHandlers, nil
}

func (bp *baseProcessor) setMiniBlockHeaderReservedField(
	miniBlock *block.MiniBlock,
	miniBlockHeaderHandler data.MiniBlockHeaderHandler,
	processedMiniBlocksDestMeInfo map[string]*processedMb.ProcessedMiniBlockInfo,
) error {
	if !bp.enableEpochsHandler.IsFlagEnabled(common.ScheduledMiniBlocksFlag) {
		return nil
	}

	err := bp.setIndexOfFirstTxProcessed(miniBlockHeaderHandler)
	if err != nil {
		return err
	}

	err = bp.setIndexOfLastTxProcessed(miniBlockHeaderHandler, processedMiniBlocksDestMeInfo)
	if err != nil {
		return err
	}

	notEmpty := len(miniBlock.TxHashes) > 0
	isScheduledMiniBlock := notEmpty && bp.scheduledTxsExecutionHandler.IsScheduledTx(miniBlock.TxHashes[0])
	if isScheduledMiniBlock {
		return bp.setProcessingTypeAndConstructionStateForScheduledMb(miniBlockHeaderHandler, processedMiniBlocksDestMeInfo)
	}

	return bp.setProcessingTypeAndConstructionStateForNormalMb(miniBlockHeaderHandler, processedMiniBlocksDestMeInfo)
}

func (bp *baseProcessor) setIndexOfFirstTxProcessed(miniBlockHeaderHandler data.MiniBlockHeaderHandler) error {
	processedMiniBlockInfo, _ := bp.processedMiniBlocksTracker.GetProcessedMiniBlockInfo(miniBlockHeaderHandler.GetHash())
	return miniBlockHeaderHandler.SetIndexOfFirstTxProcessed(processedMiniBlockInfo.IndexOfLastTxProcessed + 1)
}

func (bp *baseProcessor) setIndexOfLastTxProcessed(
	miniBlockHeaderHandler data.MiniBlockHeaderHandler,
	processedMiniBlocksDestMeInfo map[string]*processedMb.ProcessedMiniBlockInfo,
) error {
	processedMiniBlockInfo := processedMiniBlocksDestMeInfo[string(miniBlockHeaderHandler.GetHash())]
	if processedMiniBlockInfo != nil {
		return miniBlockHeaderHandler.SetIndexOfLastTxProcessed(processedMiniBlockInfo.IndexOfLastTxProcessed)
	}

	return miniBlockHeaderHandler.SetIndexOfLastTxProcessed(int32(miniBlockHeaderHandler.GetTxCount()) - 1)
}

func (bp *baseProcessor) setProcessingTypeAndConstructionStateForScheduledMb(
	miniBlockHeaderHandler data.MiniBlockHeaderHandler,
	processedMiniBlocksDestMeInfo map[string]*processedMb.ProcessedMiniBlockInfo,
) error {
	err := miniBlockHeaderHandler.SetProcessingType(int32(block.Scheduled))
	if err != nil {
		return err
	}

	if miniBlockHeaderHandler.GetSenderShardID() == bp.shardCoordinator.SelfId() {
		err = miniBlockHeaderHandler.SetConstructionState(int32(block.Proposed))
		if err != nil {
			return err
		}
	} else {
		constructionState := getConstructionState(miniBlockHeaderHandler, processedMiniBlocksDestMeInfo)
		err = miniBlockHeaderHandler.SetConstructionState(constructionState)
		if err != nil {
			return err
		}
	}
	return nil
}

func (bp *baseProcessor) setProcessingTypeAndConstructionStateForNormalMb(
	miniBlockHeaderHandler data.MiniBlockHeaderHandler,
	processedMiniBlocksDestMeInfo map[string]*processedMb.ProcessedMiniBlockInfo,
) error {
	if bp.scheduledTxsExecutionHandler.IsMiniBlockExecuted(miniBlockHeaderHandler.GetHash()) {
		err := miniBlockHeaderHandler.SetProcessingType(int32(block.Processed))
		if err != nil {
			return err
		}
	} else {
		err := miniBlockHeaderHandler.SetProcessingType(int32(block.Normal))
		if err != nil {
			return err
		}
	}

	constructionState := getConstructionState(miniBlockHeaderHandler, processedMiniBlocksDestMeInfo)
	err := miniBlockHeaderHandler.SetConstructionState(constructionState)
	if err != nil {
		return err
	}

	return nil
}

func getConstructionState(
	miniBlockHeaderHandler data.MiniBlockHeaderHandler,
	processedMiniBlocksDestMeInfo map[string]*processedMb.ProcessedMiniBlockInfo,
) int32 {
	constructionState := int32(block.Final)
	if isPartiallyExecuted(miniBlockHeaderHandler, processedMiniBlocksDestMeInfo) {
		constructionState = int32(block.PartialExecuted)
	}

	return constructionState
}

func isPartiallyExecuted(
	miniBlockHeaderHandler data.MiniBlockHeaderHandler,
	processedMiniBlocksDestMeInfo map[string]*processedMb.ProcessedMiniBlockInfo,
) bool {
	processedMiniBlockInfo := processedMiniBlocksDestMeInfo[string(miniBlockHeaderHandler.GetHash())]
	return processedMiniBlockInfo != nil && !processedMiniBlockInfo.FullyProcessed
}

// check if header has the same miniblocks as presented in body
func (bp *baseProcessor) checkHeaderBodyCorrelation(miniBlockHeaders []data.MiniBlockHeaderHandler, body *block.Body) error {
	mbHashesFromHdr := make(map[string]data.MiniBlockHeaderHandler, len(miniBlockHeaders))
	for i := 0; i < len(miniBlockHeaders); i++ {
		mbHashesFromHdr[string(miniBlockHeaders[i].GetHash())] = miniBlockHeaders[i]
	}

	if len(miniBlockHeaders) != len(body.MiniBlocks) {
		return process.ErrHeaderBodyMismatch
	}

	for i := 0; i < len(body.MiniBlocks); i++ {
		miniBlock := body.MiniBlocks[i]
		if miniBlock == nil {
			return process.ErrNilMiniBlock
		}

		mbHash, err := core.CalculateHash(bp.marshalizer, bp.hasher, miniBlock)
		if err != nil {
			return err
		}

		mbHdr, ok := mbHashesFromHdr[string(mbHash)]
		if !ok {
			return process.ErrHeaderBodyMismatch
		}

		if mbHdr.GetTxCount() != uint32(len(miniBlock.TxHashes)) {
			return process.ErrHeaderBodyMismatch
		}

		if mbHdr.GetReceiverShardID() != miniBlock.ReceiverShardID {
			return process.ErrHeaderBodyMismatch
		}

		if mbHdr.GetSenderShardID() != miniBlock.SenderShardID {
			return process.ErrHeaderBodyMismatch
		}

		err = process.CheckIfIndexesAreOutOfBound(mbHdr.GetIndexOfFirstTxProcessed(), mbHdr.GetIndexOfLastTxProcessed(), miniBlock)
		if err != nil {
			return err
		}

		err = checkConstructionStateAndIndexesCorrectness(mbHdr)
		if err != nil {
			return err
		}
	}

	return nil
}

func checkConstructionStateAndIndexesCorrectness(mbh data.MiniBlockHeaderHandler) error {
	if mbh.GetConstructionState() == int32(block.PartialExecuted) && mbh.GetIndexOfLastTxProcessed() == int32(mbh.GetTxCount())-1 {
		return process.ErrIndexDoesNotMatchWithPartialExecutedMiniBlock

	}
	if mbh.GetConstructionState() != int32(block.PartialExecuted) && mbh.GetIndexOfLastTxProcessed() != int32(mbh.GetTxCount())-1 {
		return process.ErrIndexDoesNotMatchWithFullyExecutedMiniBlock
	}

	return nil
}

func (bp *baseProcessor) checkScheduledMiniBlocksValidity(headerHandler data.HeaderHandler) error {
	if !bp.enableEpochsHandler.IsFlagEnabled(common.ScheduledMiniBlocksFlag) {
		return nil
	}

	scheduledMiniBlocks := bp.scheduledTxsExecutionHandler.GetScheduledMiniBlocks()
	if len(scheduledMiniBlocks) > len(headerHandler.GetMiniBlockHeadersHashes()) {
		log.Debug("baseProcessor.checkScheduledMiniBlocksValidity", "num mbs scheduled", len(scheduledMiniBlocks), "num mbs received", len(headerHandler.GetMiniBlockHeadersHashes()))
		return process.ErrScheduledMiniBlocksMismatch
	}

	for index, scheduledMiniBlock := range scheduledMiniBlocks {
		scheduledMiniBlockHash, err := core.CalculateHash(bp.marshalizer, bp.hasher, scheduledMiniBlock)
		if err != nil {
			return err
		}

		if !bytes.Equal(scheduledMiniBlockHash, headerHandler.GetMiniBlockHeadersHashes()[index]) {
			log.Debug("baseProcessor.checkScheduledMiniBlocksValidity", "index", index, "scheduled mb hash", scheduledMiniBlockHash, "received mb hash", headerHandler.GetMiniBlockHeadersHashes()[index])
			return process.ErrScheduledMiniBlocksMismatch
		}
	}

	return nil
}

// requestMissingFinalityAttestingHeaders requests the headers needed to accept the current selected headers for
// processing the current block. It requests the finality headers greater than the highest header, for given shard,
// related to the block which should be processed
// this method should be called only under the mutex protection: hdrsForCurrBlock.mutHdrsForBlock
func (bp *baseProcessor) requestMissingFinalityAttestingHeaders(
	shardID uint32,
	finality uint32,
) uint32 {
	requestedHeaders := uint32(0)
	missingFinalityAttestingHeaders := uint32(0)

	highestHdrNonce := bp.hdrsForCurrBlock.highestHdrNonce[shardID]
	if highestHdrNonce == uint64(0) {
		return missingFinalityAttestingHeaders
	}

	headersPool := bp.dataPool.Headers()
	lastFinalityAttestingHeader := highestHdrNonce + uint64(finality)
	for i := highestHdrNonce + 1; i <= lastFinalityAttestingHeader; i++ {
		headers, headersHashes, err := headersPool.GetHeadersByNonceAndShardId(i, shardID)
		if err != nil {
			missingFinalityAttestingHeaders++
			requestedHeaders++
			go bp.requestHeaderByShardAndNonce(shardID, i)
			continue
		}

		for index := range headers {
			bp.hdrsForCurrBlock.hdrHashAndInfo[string(headersHashes[index])] = &hdrInfo{
				hdr:         headers[index],
				usedInBlock: false,
			}
		}
	}

	if requestedHeaders > 0 {
		log.Debug("requested missing finality attesting headers",
			"num headers", requestedHeaders,
			"shard", shardID)
	}

	return missingFinalityAttestingHeaders
}

func (bp *baseProcessor) requestHeaderByShardAndNonce(shardID uint32, nonce uint64) {
	if shardID == core.MetachainShardId {
		bp.requestHandler.RequestMetaHeaderByNonce(nonce)
	} else {
		bp.requestHandler.RequestShardHeaderByNonce(shardID, nonce)
	}
}

func (bp *baseProcessor) cleanupPools(headerHandler data.HeaderHandler) {
	noncesToPrevFinal := bp.getNoncesToFinal(headerHandler) + 1
	bp.cleanupBlockTrackerPools(noncesToPrevFinal)

	highestPrevFinalBlockNonce := bp.forkDetector.GetHighestFinalBlockNonce()
	if highestPrevFinalBlockNonce > 0 {
		highestPrevFinalBlockNonce--
	}

	bp.removeHeadersBehindNonceFromPools(
		true,
		bp.shardCoordinator.SelfId(),
		highestPrevFinalBlockNonce,
	)

	if common.IsFlagEnabledAfterEpochsStartBlock(headerHandler, bp.enableEpochsHandler, common.AndromedaFlag) {
		err := bp.dataPool.Proofs().CleanupProofsBehindNonce(bp.shardCoordinator.SelfId(), highestPrevFinalBlockNonce)
		if err != nil {
			log.Warn("failed to cleanup notarized proofs behind nonce",
				"nonce", noncesToPrevFinal,
				"shardID", bp.shardCoordinator.SelfId(),
				"error", err)
		}
	}

	if bp.shardCoordinator.SelfId() == core.MetachainShardId {
		for shardID := uint32(0); shardID < bp.shardCoordinator.NumberOfShards(); shardID++ {
			bp.cleanupPoolsForCrossShard(shardID, noncesToPrevFinal)
		}
	} else {
		bp.cleanupPoolsForCrossShard(core.MetachainShardId, noncesToPrevFinal)
	}

}

func (bp *baseProcessor) cleanupPoolsForCrossShard(
	shardID uint32,
	noncesToPrevFinal uint64,
) {
	crossNotarizedHeader, _, err := bp.blockTracker.GetCrossNotarizedHeader(shardID, noncesToPrevFinal)
	if err != nil {
		displayCleanupErrorMessage("cleanupPoolsForCrossShard",
			shardID,
			noncesToPrevFinal,
			err)
		return
	}

	bp.removeHeadersBehindNonceFromPools(
		false,
		shardID,
		crossNotarizedHeader.GetNonce(),
	)

	if common.IsFlagEnabledAfterEpochsStartBlock(crossNotarizedHeader, bp.enableEpochsHandler, common.AndromedaFlag) {
		err = bp.dataPool.Proofs().CleanupProofsBehindNonce(shardID, noncesToPrevFinal)
		if err != nil {
			log.Warn("failed to cleanup notarized proofs behind nonce",
				"nonce", noncesToPrevFinal,
				"shardID", shardID,
				"error", err)
		}
	}
}

func (bp *baseProcessor) removeHeadersBehindNonceFromPools(
	shouldRemoveBlockBody bool,
	shardId uint32,
	nonce uint64,
) {
	if nonce <= 1 {
		return
	}

	headersPool := bp.dataPool.Headers()
	nonces := headersPool.Nonces(shardId)
	for _, nonceFromCache := range nonces {
		if nonceFromCache >= nonce {
			continue
		}

		if shouldRemoveBlockBody {
			bp.removeBlocksBody(nonceFromCache, shardId)
		}

		headersPool.RemoveHeaderByNonceAndShardId(nonceFromCache, shardId)
	}
}

func (bp *baseProcessor) removeBlocksBody(nonce uint64, shardId uint32) {
	headersPool := bp.dataPool.Headers()
	headers, _, err := headersPool.GetHeadersByNonceAndShardId(nonce, shardId)
	if err != nil {
		return
	}

	for _, header := range headers {
		errNotCritical := bp.removeBlockBodyOfHeader(header)
		if errNotCritical != nil {
			log.Debug("RemoveBlockDataFromPool", "error", errNotCritical.Error())
		}
	}
}

func (bp *baseProcessor) removeBlockBodyOfHeader(headerHandler data.HeaderHandler) error {
	bodyHandler, err := bp.requestBlockBodyHandler.GetBlockBodyFromPool(headerHandler)
	if err != nil {
		return err
	}

	return bp.removeBlockDataFromPools(headerHandler, bodyHandler)
}

func (bp *baseProcessor) removeBlockDataFromPools(headerHandler data.HeaderHandler, bodyHandler data.BodyHandler) error {
	body, ok := bodyHandler.(*block.Body)
	if !ok {
		return process.ErrWrongTypeAssertion
	}

	err := bp.txCoordinator.RemoveBlockDataFromPool(body)
	if err != nil {
		return err
	}

	err = bp.blockProcessor.removeStartOfEpochBlockDataFromPools(headerHandler, bodyHandler)
	if err != nil {
		return err
	}

	return nil
}

func (bp *baseProcessor) removeTxsFromPools(header data.HeaderHandler, body *block.Body) error {
	newBody, err := bp.getFinalMiniBlocks(header, body)
	if err != nil {
		return err
	}

	return bp.txCoordinator.RemoveTxsFromPool(newBody)
}

func (bp *baseProcessor) getFinalMiniBlocks(header data.HeaderHandler, body *block.Body) (*block.Body, error) {
	if !bp.enableEpochsHandler.IsFlagEnabled(common.ScheduledMiniBlocksFlag) {
		return body, nil
	}

	var miniBlocks block.MiniBlockSlice

	if len(body.MiniBlocks) != len(header.GetMiniBlockHeaderHandlers()) {
		log.Warn("baseProcessor.getFinalMiniBlocks: num of mini blocks and mini blocks headers does not match", "num of mb", len(body.MiniBlocks), "num of mbh", len(header.GetMiniBlockHeaderHandlers()))
		return nil, process.ErrNumOfMiniBlocksAndMiniBlocksHeadersMismatch
	}

	for index, miniBlock := range body.MiniBlocks {
		miniBlockHeader := header.GetMiniBlockHeaderHandlers()[index]
		if !miniBlockHeader.IsFinal() {
			log.Debug("shardProcessor.getFinalMiniBlocks: do not remove from pool / broadcast mini block which is not final", "mb hash", miniBlockHeader.GetHash())
			continue
		}

		miniBlocks = append(miniBlocks, miniBlock)
	}

	return &block.Body{MiniBlocks: miniBlocks}, nil
}

func (bp *baseProcessor) cleanupBlockTrackerPools(noncesToPrevFinal uint64) {
	bp.cleanupBlockTrackerPoolsForShard(bp.shardCoordinator.SelfId(), noncesToPrevFinal)

	if bp.shardCoordinator.SelfId() == core.MetachainShardId {
		for shardID := uint32(0); shardID < bp.shardCoordinator.NumberOfShards(); shardID++ {
			bp.cleanupBlockTrackerPoolsForShard(shardID, noncesToPrevFinal)
		}
	} else {
		bp.cleanupBlockTrackerPoolsForShard(core.MetachainShardId, noncesToPrevFinal)
	}
}

func (bp *baseProcessor) cleanupBlockTrackerPoolsForShard(shardID uint32, noncesToPrevFinal uint64) {
	selfNotarizedHeader, _, errSelfNotarized := bp.blockTracker.GetSelfNotarizedHeader(shardID, noncesToPrevFinal)
	if errSelfNotarized != nil {
		displayCleanupErrorMessage("cleanupBlockTrackerPoolsForShard.GetSelfNotarizedHeader",
			shardID,
			noncesToPrevFinal,
			errSelfNotarized)
		return
	}

	selfNotarizedNonce := selfNotarizedHeader.GetNonce()

	crossNotarizedNonce := uint64(0)
	if shardID != bp.shardCoordinator.SelfId() {
		crossNotarizedHeader, _, errCrossNotarized := bp.blockTracker.GetCrossNotarizedHeader(shardID, noncesToPrevFinal)
		if errCrossNotarized != nil {
			displayCleanupErrorMessage("cleanupBlockTrackerPoolsForShard.GetCrossNotarizedHeader",
				shardID,
				noncesToPrevFinal,
				errCrossNotarized)
			return
		}

		crossNotarizedNonce = crossNotarizedHeader.GetNonce()
	}

	bp.blockTracker.CleanupHeadersBehindNonce(
		shardID,
		selfNotarizedNonce,
		crossNotarizedNonce,
	)

	log.Trace("cleanupBlockTrackerPoolsForShard.CleanupHeadersBehindNonce",
		"shard", shardID,
		"self notarized nonce", selfNotarizedNonce,
		"cross notarized nonce", crossNotarizedNonce,
		"nonces to previous final", noncesToPrevFinal)
}

func (bp *baseProcessor) prepareDataForBootStorer(args bootStorerDataArgs) {
	lastCrossNotarizedHeaders := bp.getLastCrossNotarizedHeaders()

	bootData := bootstrapStorage.BootstrapData{
		LastHeader:                 args.headerInfo,
		LastCrossNotarizedHeaders:  lastCrossNotarizedHeaders,
		LastSelfNotarizedHeaders:   args.lastSelfNotarizedHeaders,
		PendingMiniBlocks:          args.pendingMiniBlocks,
		ProcessedMiniBlocks:        args.processedMiniBlocks,
		HighestFinalBlockNonce:     args.highestFinalBlockNonce,
		NodesCoordinatorConfigKey:  args.nodesCoordinatorConfigKey,
		EpochStartTriggerConfigKey: args.epochStartTriggerConfigKey,
	}

	startTime := time.Now()

	err := bp.bootStorer.Put(int64(args.round), bootData)
	if err != nil {
		logging.LogErrAsWarnExceptAsDebugIfClosingError(log, err,
			"cannot save boot data in storage",
			"err", err)
	}

	elapsedTime := time.Since(startTime)
	if elapsedTime >= common.PutInStorerMaxTime {
		log.Warn("saveDataForBootStorer", "elapsed time", elapsedTime)
	}
}

func (bp *baseProcessor) getLastCrossNotarizedHeaders() []bootstrapStorage.BootstrapHeaderInfo {
	lastCrossNotarizedHeaders := make([]bootstrapStorage.BootstrapHeaderInfo, 0, bp.shardCoordinator.NumberOfShards()+1)

	for shardID := uint32(0); shardID < bp.shardCoordinator.NumberOfShards(); shardID++ {
		bootstrapHeaderInfo := bp.getLastCrossNotarizedHeadersForShard(shardID)
		if bootstrapHeaderInfo != nil {
			lastCrossNotarizedHeaders = append(lastCrossNotarizedHeaders, *bootstrapHeaderInfo)
		}
	}

	bootstrapHeaderInfo := bp.getLastCrossNotarizedHeadersForShard(core.MetachainShardId)
	if bootstrapHeaderInfo != nil {
		lastCrossNotarizedHeaders = append(lastCrossNotarizedHeaders, *bootstrapHeaderInfo)
	}

	if len(lastCrossNotarizedHeaders) == 0 {
		return nil
	}

	return trimSliceBootstrapHeaderInfo(lastCrossNotarizedHeaders)
}

func (bp *baseProcessor) getLastCrossNotarizedHeadersForShard(shardID uint32) *bootstrapStorage.BootstrapHeaderInfo {
	lastCrossNotarizedHeader, lastCrossNotarizedHeaderHash, err := bp.blockTracker.GetLastCrossNotarizedHeader(shardID)
	if err != nil {
		log.Warn("getLastCrossNotarizedHeadersForShard",
			"shard", shardID,
			"error", err.Error())
		return nil
	}

	if lastCrossNotarizedHeader.GetNonce() == 0 {
		return nil
	}

	headerInfo := &bootstrapStorage.BootstrapHeaderInfo{
		ShardId: lastCrossNotarizedHeader.GetShardID(),
		Nonce:   lastCrossNotarizedHeader.GetNonce(),
		Hash:    lastCrossNotarizedHeaderHash,
	}

	return headerInfo
}

func (bp *baseProcessor) getLastSelfNotarizedHeaders() []bootstrapStorage.BootstrapHeaderInfo {
	lastSelfNotarizedHeaders := make([]bootstrapStorage.BootstrapHeaderInfo, 0, bp.shardCoordinator.NumberOfShards()+1)

	for shardID := uint32(0); shardID < bp.shardCoordinator.NumberOfShards(); shardID++ {
		bootstrapHeaderInfo := bp.getLastSelfNotarizedHeadersForShard(shardID)
		if bootstrapHeaderInfo != nil {
			lastSelfNotarizedHeaders = append(lastSelfNotarizedHeaders, *bootstrapHeaderInfo)
		}
	}

	bootstrapHeaderInfo := bp.getLastSelfNotarizedHeadersForShard(core.MetachainShardId)
	if bootstrapHeaderInfo != nil {
		lastSelfNotarizedHeaders = append(lastSelfNotarizedHeaders, *bootstrapHeaderInfo)
	}

	if len(lastSelfNotarizedHeaders) == 0 {
		return nil
	}

	return trimSliceBootstrapHeaderInfo(lastSelfNotarizedHeaders)
}

func (bp *baseProcessor) getLastSelfNotarizedHeadersForShard(shardID uint32) *bootstrapStorage.BootstrapHeaderInfo {
	lastSelfNotarizedHeader, lastSelfNotarizedHeaderHash, err := bp.blockTracker.GetLastSelfNotarizedHeader(shardID)
	if err != nil {
		log.Warn("getLastSelfNotarizedHeadersForShard",
			"shard", shardID,
			"error", err.Error())
		return nil
	}

	if lastSelfNotarizedHeader.GetNonce() == 0 {
		return nil
	}

	headerInfo := &bootstrapStorage.BootstrapHeaderInfo{
		ShardId: lastSelfNotarizedHeader.GetShardID(),
		Nonce:   lastSelfNotarizedHeader.GetNonce(),
		Hash:    lastSelfNotarizedHeaderHash,
	}

	return headerInfo
}

func deleteSelfReceiptsMiniBlocks(body *block.Body) *block.Body {
	newBody := &block.Body{}
	for _, mb := range body.MiniBlocks {
		isInShardUnsignedMB := mb.ReceiverShardID == mb.SenderShardID &&
			(mb.Type == block.ReceiptBlock || mb.Type == block.SmartContractResultBlock)
		if isInShardUnsignedMB {
			continue
		}

		newBody.MiniBlocks = append(newBody.MiniBlocks, mb)
	}

	return newBody
}

func (bp *baseProcessor) getNoncesToFinal(headerHandler data.HeaderHandler) uint64 {
	currentBlockNonce := bp.genesisNonce
	if !check.IfNil(headerHandler) {
		currentBlockNonce = headerHandler.GetNonce()
	}

	noncesToFinal := uint64(0)
	finalBlockNonce := bp.forkDetector.GetHighestFinalBlockNonce()
	if currentBlockNonce > finalBlockNonce {
		noncesToFinal = currentBlockNonce - finalBlockNonce
	}

	return noncesToFinal
}

// DecodeBlockBody method decodes block body from a given byte array
func (bp *baseProcessor) DecodeBlockBody(dta []byte) data.BodyHandler {
	body := &block.Body{}
	if dta == nil {
		return body
	}

	err := bp.marshalizer.Unmarshal(body, dta)
	if err != nil {
		log.Debug("DecodeBlockBody.Unmarshal", "error", err.Error())
		return nil
	}

	return body
}

func (bp *baseProcessor) saveBody(body *block.Body, header data.HeaderHandler, headerHash []byte) {
	startTime := time.Now()

	bp.txCoordinator.SaveTxsToStorage(body)
	log.Trace("saveBody.SaveTxsToStorage", "time", time.Since(startTime))

	var errNotCritical error
	var marshalizedMiniBlock []byte
	for i := 0; i < len(body.MiniBlocks); i++ {
		marshalizedMiniBlock, errNotCritical = bp.marshalizer.Marshal(body.MiniBlocks[i])
		if errNotCritical != nil {
			log.Warn("saveBody.Marshal", "error", errNotCritical.Error())
			continue
		}

		miniBlockHash := bp.hasher.Compute(string(marshalizedMiniBlock))
		errNotCritical = bp.store.Put(dataRetriever.MiniBlockUnit, miniBlockHash, marshalizedMiniBlock)
		if errNotCritical != nil {
			logging.LogErrAsWarnExceptAsDebugIfClosingError(log, errNotCritical,
				"saveBody.Put -> MiniBlockUnit",
				"err", errNotCritical)
		}
		log.Trace("saveBody.Put -> MiniBlockUnit", "time", time.Since(startTime), "hash", miniBlockHash)
	}

	receiptsHolder := holders.NewReceiptsHolder(bp.txCoordinator.GetCreatedInShardMiniBlocks())
	errNotCritical = bp.receiptsRepository.SaveReceipts(receiptsHolder, header, headerHash)
	if errNotCritical != nil {
		logging.LogErrAsWarnExceptAsDebugIfClosingError(log, errNotCritical,
			"saveBody(), error on receiptsRepository.SaveReceipts()",
			"err", errNotCritical)
	}

	bp.scheduledTxsExecutionHandler.SaveStateIfNeeded(headerHash)

	elapsedTime := time.Since(startTime)
	if elapsedTime >= common.PutInStorerMaxTime {
		log.Warn("saveBody", "elapsed time", elapsedTime)
	}
}

func (bp *baseProcessor) saveShardHeader(header data.HeaderHandler, headerHash []byte, marshalizedHeader []byte) {
	startTime := time.Now()

	nonceToByteSlice := bp.uint64Converter.ToByteSlice(header.GetNonce())
	hdrNonceHashDataUnit := dataRetriever.GetHdrNonceHashDataUnit(header.GetShardID())

	errNotCritical := bp.store.Put(hdrNonceHashDataUnit, nonceToByteSlice, headerHash)
	if errNotCritical != nil {
		logging.LogErrAsWarnExceptAsDebugIfClosingError(log, errNotCritical,
			fmt.Sprintf("saveHeader.Put -> ShardHdrNonceHashDataUnit_%d", header.GetShardID()),
			"err", errNotCritical)
	}

	errNotCritical = bp.store.Put(dataRetriever.BlockHeaderUnit, headerHash, marshalizedHeader)
	if errNotCritical != nil {
		logging.LogErrAsWarnExceptAsDebugIfClosingError(log, errNotCritical,
			"saveHeader.Put -> BlockHeaderUnit",
			"err", errNotCritical)
	}

	bp.saveProof(headerHash, header)

	elapsedTime := time.Since(startTime)
	if elapsedTime >= common.PutInStorerMaxTime {
		log.Warn("saveShardHeader", "elapsed time", elapsedTime)
	}
}

func (bp *baseProcessor) saveMetaHeader(header data.HeaderHandler, headerHash []byte, marshalizedHeader []byte) {
	startTime := time.Now()

	nonceToByteSlice := bp.uint64Converter.ToByteSlice(header.GetNonce())

	errNotCritical := bp.store.Put(dataRetriever.MetaHdrNonceHashDataUnit, nonceToByteSlice, headerHash)
	if errNotCritical != nil {
		logging.LogErrAsWarnExceptAsDebugIfClosingError(log, errNotCritical,
			"saveMetaHeader.Put -> MetaHdrNonceHashDataUnit",
			"err", errNotCritical)
	}

	errNotCritical = bp.store.Put(dataRetriever.MetaBlockUnit, headerHash, marshalizedHeader)
	if errNotCritical != nil {
		logging.LogErrAsWarnExceptAsDebugIfClosingError(log, errNotCritical,
			"saveMetaHeader.Put -> MetaBlockUnit",
			"err", errNotCritical)
	}

	bp.saveProof(headerHash, header)

	elapsedTime := time.Since(startTime)
	if elapsedTime >= common.PutInStorerMaxTime {
		log.Warn("saveMetaHeader", "elapsed time", elapsedTime)
	}
}

func (bp *baseProcessor) saveProof(
	hash []byte,
	header data.HeaderHandler,
) {
	if !common.IsProofsFlagEnabledForHeader(bp.enableEpochsHandler, header) {
		return
	}

	proof, err := bp.proofsPool.GetProof(header.GetShardID(), hash)
	if err != nil {
		log.Error("could not find proof for header",
			"hash", hex.EncodeToString(hash),
			"shard", header.GetShardID(),
		)
		return
	}
	marshalledProof, errNotCritical := bp.marshalizer.Marshal(proof)
	if errNotCritical != nil {
		logging.LogErrAsWarnExceptAsDebugIfClosingError(log, errNotCritical,
			"saveProof.Marshal proof",
			"err", errNotCritical)
		return
	}

	errNotCritical = bp.store.Put(dataRetriever.ProofsUnit, proof.GetHeaderHash(), marshalledProof)
	if errNotCritical != nil {
		logging.LogErrAsWarnExceptAsDebugIfClosingError(log, errNotCritical,
			"saveProof.Put -> ProofsUnit",
			"err", errNotCritical)
	}

	log.Trace("saved proof to storage", "hash", hash)
}

func getLastSelfNotarizedHeaderByItself(chainHandler data.ChainHandler) (data.HeaderHandler, []byte) {
	currentHeader := chainHandler.GetCurrentBlockHeader()
	if check.IfNil(currentHeader) {
		return chainHandler.GetGenesisHeader(), chainHandler.GetGenesisHeaderHash()
	}

	currentBlockHash := chainHandler.GetCurrentBlockHeaderHash()

	return currentHeader, currentBlockHash
}

func (bp *baseProcessor) setFinalizedHeaderHashInIndexer(hdrHash []byte) {
	log.Debug("baseProcessor.setFinalizedHeaderHashInIndexer", "finalized header hash", hdrHash)

	bp.outportHandler.FinalizedBlock(&outportcore.FinalizedBlock{ShardID: bp.shardCoordinator.SelfId(), HeaderHash: hdrHash})
}

func (bp *baseProcessor) updateStateStorage(
	finalHeader data.HeaderHandler,
	currRootHash []byte,
	prevRootHash []byte,
	accounts state.AccountsAdapter,
) {
	if !accounts.IsPruningEnabled() {
		return
	}

	if bytes.Equal(prevRootHash, currRootHash) {
		return
	}

	accounts.CancelPrune(prevRootHash, state.NewRoot)
	accounts.PruneTrie(prevRootHash, state.OldRoot, bp.getPruningHandler(finalHeader.GetNonce()))
}

// RevertCurrentBlock reverts the current block for cleanup failed process
func (bp *baseProcessor) RevertCurrentBlock() {
	bp.revertAccountState()
	bp.revertScheduledInfo()
}

func (bp *baseProcessor) revertAccountState() {
	for key := range bp.accountsDB {
		err := bp.accountsDB[key].RevertToSnapshot(0)
		if err != nil {
			log.Debug("RevertToSnapshot", "error", err.Error())
		}
	}
}

func (bp *baseProcessor) revertScheduledInfo() {
	header, headerHash := bp.getLastCommittedHeaderAndHash()
	err := bp.scheduledTxsExecutionHandler.RollBackToBlock(headerHash)
	if err != nil {
		log.Trace("baseProcessor.revertScheduledInfo", "error", err.Error())
		scheduledInfo := &process.ScheduledInfo{
			RootHash:        header.GetRootHash(),
			IntermediateTxs: make(map[block.Type][]data.TransactionHandler),
			GasAndFees:      process.GetZeroGasAndFees(),
			MiniBlocks:      make(block.MiniBlockSlice, 0),
		}
		bp.scheduledTxsExecutionHandler.SetScheduledInfo(scheduledInfo)
	}
}

func (bp *baseProcessor) getLastCommittedHeaderAndHash() (data.HeaderHandler, []byte) {
	headerHandler := bp.blockChain.GetCurrentBlockHeader()
	headerHash := bp.blockChain.GetCurrentBlockHeaderHash()
	if check.IfNil(headerHandler) {
		headerHandler = bp.blockChain.GetGenesisHeader()
		headerHash = bp.blockChain.GetGenesisHeaderHash()
	}

	return headerHandler, headerHash
}

// GetAccountsDBSnapshot returns the account snapshot
func (bp *baseProcessor) GetAccountsDBSnapshot() map[state.AccountsDbIdentifier]int {
	snapshots := make(map[state.AccountsDbIdentifier]int)
	for key := range bp.accountsDB {
		snapshots[key] = bp.accountsDB[key].JournalLen()
	}

	return snapshots
}

// RevertAccountsDBToSnapshot reverts the accountsDB to the given snapshot
func (bp *baseProcessor) RevertAccountsDBToSnapshot(accountsSnapshot map[state.AccountsDbIdentifier]int) {
	for key := range bp.accountsDB {
		err := bp.accountsDB[key].RevertToSnapshot(accountsSnapshot[key])
		if err != nil {
			log.Debug("RevertAccountsDBToSnapshot", "error", err.Error())
		}
	}
}

func (bp *baseProcessor) commitAll(headerHandler data.HeaderHandler) error {
	if headerHandler.IsStartOfEpochBlock() {
		return bp.commitInLastEpoch(headerHandler.GetEpoch())
	}

	return bp.commit()
}

func (bp *baseProcessor) commitInLastEpoch(currentEpoch uint32) error {
	lastEpoch := uint32(0)
	if currentEpoch > 0 {
		lastEpoch = currentEpoch - 1
	}

	return bp.commitInEpoch(currentEpoch, lastEpoch)
}

func (bp *baseProcessor) commit() error {
	for key := range bp.accountsDB {
		_, err := bp.accountsDB[key].Commit()
		if err != nil {
			return err
		}
	}

	return nil
}

func (bp *baseProcessor) commitInEpoch(currentEpoch uint32, epochToCommit uint32) error {
	for key := range bp.accountsDB {
		_, err := bp.accountsDB[key].CommitInEpoch(currentEpoch, epochToCommit)
		if err != nil {
			return err
		}
	}

	return nil
}

// PruneStateOnRollback recreates the state tries to the root hashes indicated by the provided headers
func (bp *baseProcessor) PruneStateOnRollback(currHeader data.HeaderHandler, currHeaderHash []byte, prevHeader data.HeaderHandler, prevHeaderHash []byte) {
	for key := range bp.accountsDB {
		if !bp.accountsDB[key].IsPruningEnabled() {
			continue
		}

		rootHash, prevRootHash := bp.getRootHashes(currHeader, prevHeader, key)
		if key == state.UserAccountsState {
			scheduledRootHash, err := bp.scheduledTxsExecutionHandler.GetScheduledRootHashForHeader(currHeaderHash)
			if err == nil {
				rootHash = scheduledRootHash
			}

			scheduledPrevRootHash, err := bp.scheduledTxsExecutionHandler.GetScheduledRootHashForHeader(prevHeaderHash)
			if err == nil {
				prevRootHash = scheduledPrevRootHash
			}

			var prevStartScheduledRootHash []byte
			if prevHeader.GetAdditionalData() != nil && prevHeader.GetAdditionalData().GetScheduledRootHash() != nil {
				prevStartScheduledRootHash = prevHeader.GetAdditionalData().GetScheduledRootHash()
				if bytes.Equal(prevStartScheduledRootHash, prevRootHash) {
					bp.accountsDB[key].CancelPrune(prevStartScheduledRootHash, state.OldRoot)
				}
			}
		}

		if bytes.Equal(rootHash, prevRootHash) {
			continue
		}

		bp.accountsDB[key].CancelPrune(prevRootHash, state.OldRoot)
		bp.accountsDB[key].PruneTrie(rootHash, state.NewRoot, bp.getPruningHandler(currHeader.GetNonce()))
	}
}

func (bp *baseProcessor) getPruningHandler(finalHeaderNonce uint64) state.PruningHandler {
	if finalHeaderNonce-bp.lastRestartNonce <= uint64(bp.pruningDelay) {
		log.Debug("will skip pruning",
			"finalHeaderNonce", finalHeaderNonce,
			"last restart nonce", bp.lastRestartNonce,
			"num blocks for pruning delay", bp.pruningDelay,
		)
		return state.NewPruningHandler(state.DisableDataRemoval)
	}

	return state.NewPruningHandler(state.EnableDataRemoval)
}

func (bp *baseProcessor) getRootHashes(currHeader data.HeaderHandler, prevHeader data.HeaderHandler, identifier state.AccountsDbIdentifier) ([]byte, []byte) {
	switch identifier {
	case state.UserAccountsState:
		return currHeader.GetRootHash(), prevHeader.GetRootHash()
	case state.PeerAccountsState:
		currMetaHeader, ok := currHeader.(data.MetaHeaderHandler)
		if !ok {
			return []byte{}, []byte{}
		}
		prevMetaHeader, ok := prevHeader.(data.MetaHeaderHandler)
		if !ok {
			return []byte{}, []byte{}
		}
		return currMetaHeader.GetValidatorStatsRootHash(), prevMetaHeader.GetValidatorStatsRootHash()
	default:
		return []byte{}, []byte{}
	}
}

func (bp *baseProcessor) displayMiniBlocksPool() {
	miniBlocksPool := bp.dataPool.MiniBlocks()

	for _, hash := range miniBlocksPool.Keys() {
		value, ok := miniBlocksPool.Get(hash)
		if !ok {
			log.Debug("displayMiniBlocksPool: mini block not found", "hash", logger.DisplayByteSlice(hash))
			continue
		}

		miniBlock, ok := value.(*block.MiniBlock)
		if !ok {
			log.Debug("displayMiniBlocksPool: wrong type assertion", "hash", logger.DisplayByteSlice(hash))
			continue
		}

		log.Trace("mini block in pool",
			"hash", logger.DisplayByteSlice(hash),
			"type", miniBlock.Type,
			"sender", miniBlock.SenderShardID,
			"receiver", miniBlock.ReceiverShardID,
			"num txs", len(miniBlock.TxHashes))
	}
}

// trimSliceBootstrapHeaderInfo creates a copy of the provided slice without the excess capacity
func trimSliceBootstrapHeaderInfo(in []bootstrapStorage.BootstrapHeaderInfo) []bootstrapStorage.BootstrapHeaderInfo {
	if len(in) == 0 {
		return []bootstrapStorage.BootstrapHeaderInfo{}
	}
	ret := make([]bootstrapStorage.BootstrapHeaderInfo, len(in))
	copy(ret, in)
	return ret
}

func (bp *baseProcessor) restoreBlockBody(headerHandler data.HeaderHandler, bodyHandler data.BodyHandler) {
	if check.IfNil(bodyHandler) {
		log.Debug("restoreMiniblocks nil bodyHandler")
		return
	}

	body, ok := bodyHandler.(*block.Body)
	if !ok {
		log.Debug("restoreMiniblocks wrong type assertion for bodyHandler")
		return
	}

	_, errNotCritical := bp.txCoordinator.RestoreBlockDataFromStorage(body)
	if errNotCritical != nil {
		log.Debug("restoreBlockBody RestoreBlockDataFromStorage", "error", errNotCritical.Error())
	}

	go bp.txCounter.headerReverted(headerHandler)
}

// RemoveHeaderFromPool removes the header from the pool
func (bp *baseProcessor) RemoveHeaderFromPool(headerHash []byte) {
	headersPool := bp.dataPool.Headers()
	headersPool.RemoveHeaderByHash(headerHash)
}

// RestoreBlockBodyIntoPools restores the block body into associated pools
func (bp *baseProcessor) RestoreBlockBodyIntoPools(bodyHandler data.BodyHandler) error {
	if check.IfNil(bodyHandler) {
		return process.ErrNilBlockBody
	}

	body, ok := bodyHandler.(*block.Body)
	if !ok {
		return process.ErrWrongTypeAssertion
	}

	_, err := bp.txCoordinator.RestoreBlockDataFromStorage(body)
	if err != nil {
		return err
	}

	return nil
}

func (bp *baseProcessor) requestMiniBlocksIfNeeded(headerHandler data.HeaderHandler) {
	lastCrossNotarizedHeader, _, err := bp.blockTracker.GetLastCrossNotarizedHeader(headerHandler.GetShardID())
	if err != nil {
		log.Debug("requestMiniBlocksIfNeeded.GetLastCrossNotarizedHeader",
			"shard", headerHandler.GetShardID(),
			"error", err.Error())
		return
	}

	isHeaderOutOfRequestRange := headerHandler.GetNonce() > lastCrossNotarizedHeader.GetNonce()+process.MaxHeadersToRequestInAdvance
	if isHeaderOutOfRequestRange {
		return
	}

	waitTime := bp.extraDelayRequestBlockInfo
	roundDifferences := bp.roundHandler.Index() - int64(headerHandler.GetRound())
	if roundDifferences > 1 {
		waitTime = 0
	}

	// waiting for late broadcast of mini blocks and transactions to be done and received
	time.Sleep(waitTime)

	bp.txCoordinator.RequestMiniBlocksAndTransactions(headerHandler)
}

func (bp *baseProcessor) recordBlockInHistory(blockHeaderHash []byte, blockHeader data.HeaderHandler, blockBody data.BodyHandler) {
	scrResultsFromPool := bp.txCoordinator.GetAllCurrentUsedTxs(block.SmartContractResultBlock)
	receiptsFromPool := bp.txCoordinator.GetAllCurrentUsedTxs(block.ReceiptBlock)
	logs := bp.txCoordinator.GetAllCurrentLogs()
	intraMiniBlocks := bp.txCoordinator.GetCreatedInShardMiniBlocks()

	err := bp.historyRepo.RecordBlock(blockHeaderHash, blockHeader, blockBody, scrResultsFromPool, receiptsFromPool, intraMiniBlocks, logs)
	if err != nil {
		logLevel := logger.LogError
		if core.IsClosingError(err) {
			logLevel = logger.LogDebug
		}
		log.Log(logLevel, "historyRepo.RecordBlock()", "blockHeaderHash", blockHeaderHash, "error", err.Error())
	}
}

func (bp *baseProcessor) addHeaderIntoTrackerPool(nonce uint64, shardID uint32) {
	headersPool := bp.dataPool.Headers()
	headers, hashes, err := headersPool.GetHeadersByNonceAndShardId(nonce, shardID)
	if err != nil {
		log.Trace("baseProcessor.addHeaderIntoTrackerPool", "error", err.Error())
		return
	}

	for i := 0; i < len(headers); i++ {
		bp.blockTracker.AddTrackedHeader(headers[i], hashes[i])
	}
}

func (bp *baseProcessor) commitTrieEpochRootHashIfNeeded(metaBlock *block.MetaBlock, rootHash []byte) error {
	trieEpochRootHashStorageUnit, err := bp.store.GetStorer(dataRetriever.TrieEpochRootHashUnit)
	if err != nil {
		return err
	}

	if check.IfNil(trieEpochRootHashStorageUnit) {
		return nil
	}
	_, isStorerDisabled := trieEpochRootHashStorageUnit.(*storageunit.NilStorer)
	if isStorerDisabled {
		return nil
	}

	userAccountsDb := bp.accountsDB[state.UserAccountsState]
	if userAccountsDb == nil {
		return fmt.Errorf("%w for user accounts state", process.ErrNilAccountsAdapter)
	}

	epochBytes := bp.uint64Converter.ToByteSlice(uint64(metaBlock.Epoch))

	err = trieEpochRootHashStorageUnit.Put(epochBytes, rootHash)
	if err != nil {
		return err
	}

	iteratorChannels := &common.TrieIteratorChannels{
		LeavesChan: make(chan core.KeyValueHolder, common.TrieLeavesChannelDefaultCapacity),
		ErrChan:    errChan.NewErrChanWrapper(),
	}
	err = userAccountsDb.GetAllLeaves(iteratorChannels, context.Background(), rootHash, parsers.NewMainTrieLeafParser())
	if err != nil {
		return err
	}

	processDataTries := bp.processDataTriesOnCommitEpoch
	balanceSum := big.NewInt(0)
	numAccountLeaves := 0
	numAccountsWithDataTrie := 0
	numCodeLeaves := 0
	totalSizeAccounts := 0
	totalSizeAccountsDataTries := 0
	totalSizeCodeLeaves := 0

	argsAccCreator := factory.ArgsAccountCreator{
		Hasher:                 bp.hasher,
		Marshaller:             bp.marshalizer,
		EnableEpochsHandler:    bp.enableEpochsHandler,
		StateAccessesCollector: bp.stateAccessesCollector,
	}
	accountCreator, err := factory.NewAccountCreator(argsAccCreator)
	if err != nil {
		return err
	}

	for leaf := range iteratorChannels.LeavesChan {
		userAccount, errUnmarshal := bp.unmarshalUserAccount(accountCreator, leaf.Key(), leaf.Value())
		if errUnmarshal != nil {
			numCodeLeaves++
			totalSizeCodeLeaves += len(leaf.Value())
			log.Trace("cannot unmarshal user account. it may be a code leaf", "error", errUnmarshal)
			continue
		}

		if processDataTries {
			rh := userAccount.GetRootHash()
			if len(rh) != 0 {
				dataTrie := &common.TrieIteratorChannels{
					LeavesChan: make(chan core.KeyValueHolder, common.TrieLeavesChannelDefaultCapacity),
					ErrChan:    errChan.NewErrChanWrapper(),
				}
				errDataTrieGet := userAccountsDb.GetAllLeaves(dataTrie, context.Background(), rh, parsers.NewMainTrieLeafParser())
				if errDataTrieGet != nil {
					continue
				}

				currentSize := 0
				for lf := range dataTrie.LeavesChan {
					currentSize += len(lf.Value())
				}

				err = dataTrie.ErrChan.ReadFromChanNonBlocking()
				if err != nil {
					return err
				}

				totalSizeAccountsDataTries += currentSize
				numAccountsWithDataTrie++
			}
		}

		numAccountLeaves++
		totalSizeAccounts += len(leaf.Value())

		balanceSum.Add(balanceSum, userAccount.GetBalance())
	}

	err = iteratorChannels.ErrChan.ReadFromChanNonBlocking()
	if err != nil {
		return err
	}

	totalSizeAccounts += totalSizeAccountsDataTries

	stats := []interface{}{
		"shard", bp.shardCoordinator.SelfId(),
		"epoch", metaBlock.Epoch,
		"sum", balanceSum.String(),
		"processDataTries", processDataTries,
		"numCodeLeaves", numCodeLeaves,
		"totalSizeCodeLeaves", totalSizeCodeLeaves,
		"numAccountLeaves", numAccountLeaves,
		"totalSizeAccountsLeaves", totalSizeAccounts,
	}

	if processDataTries {
		stats = append(stats, []interface{}{
			"from which numAccountsWithDataTrie", numAccountsWithDataTrie,
			"from which totalSizeAccountsDataTries", totalSizeAccountsDataTries}...)
	}

	log.Debug("sum of addresses in shard at epoch start", stats...)

	return nil
}

func (bp *baseProcessor) unmarshalUserAccount(
	accountCreator state.AccountFactory,
	address []byte,
	userAccountsBytes []byte,
) (state.UserAccountHandler, error) {
	account, err := accountCreator.CreateAccount(address)
	if err != nil {
		return nil, err
	}
	err = bp.marshalizer.Unmarshal(account, userAccountsBytes)
	if err != nil {
		return nil, err
	}

	userAccount, ok := account.(state.UserAccountHandler)
	if !ok {
		return nil, process.ErrWrongTypeAssertion
	}

	return userAccount, nil
}

// Close - closes all underlying components
func (bp *baseProcessor) Close() error {
	var err1, err2, err3 error
	if !check.IfNil(bp.vmContainer) {
		err1 = bp.vmContainer.Close()
	}
	if !check.IfNil(bp.vmContainerFactory) {
		err2 = bp.vmContainerFactory.Close()
	}
	err3 = bp.processDebugger.Close()
	if err1 != nil || err2 != nil || err3 != nil {
		return fmt.Errorf("vmContainer close error: %v, vmContainerFactory close error: %v, processDebugger close: %v",
			err1, err2, err3)
	}

	return nil
}

// ProcessScheduledBlock processes a scheduled block
func (bp *baseProcessor) ProcessScheduledBlock(headerHandler data.HeaderHandler, bodyHandler data.BodyHandler, haveTime func() time.Duration) error {
	var err error
	bp.processStatusHandler.SetBusy("baseProcessor.ProcessScheduledBlock")
	defer func() {
		if err != nil {
			bp.RevertCurrentBlock()
		}
		bp.processStatusHandler.SetIdle()
	}()

	scheduledMiniBlocksFromMe, err := getScheduledMiniBlocksFromMe(headerHandler, bodyHandler)
	if err != nil {
		return err
	}

	bp.scheduledTxsExecutionHandler.AddScheduledMiniBlocks(scheduledMiniBlocksFromMe)

	normalProcessingGasAndFees := bp.getGasAndFees()

	startTime := time.Now()
	err = bp.scheduledTxsExecutionHandler.ExecuteAll(haveTime)
	elapsedTime := time.Since(startTime)
	log.Debug("elapsed time to execute all scheduled transactions",
		"time [s]", elapsedTime,
	)
	if err != nil {
		return err
	}

	rootHash, err := bp.accountsDB[state.UserAccountsState].RootHash()
	if err != nil {
		return err
	}

	_ = bp.txCoordinator.CreatePostProcessMiniBlocks()

	finalProcessingGasAndFees := bp.getGasAndFeesWithScheduled()

	scheduledProcessingGasAndFees := gasAndFeesDelta(normalProcessingGasAndFees, finalProcessingGasAndFees)
	bp.scheduledTxsExecutionHandler.SetScheduledRootHash(rootHash)
	bp.scheduledTxsExecutionHandler.SetScheduledGasAndFees(scheduledProcessingGasAndFees)

	return nil
}

func getScheduledMiniBlocksFromMe(headerHandler data.HeaderHandler, bodyHandler data.BodyHandler) (block.MiniBlockSlice, error) {
	body, ok := bodyHandler.(*block.Body)
	if !ok {
		return nil, process.ErrWrongTypeAssertion
	}

	if len(body.MiniBlocks) != len(headerHandler.GetMiniBlockHeaderHandlers()) {
		log.Warn("getScheduledMiniBlocksFromMe: num of mini blocks and mini blocks headers does not match", "num of mb", len(body.MiniBlocks), "num of mbh", len(headerHandler.GetMiniBlockHeaderHandlers()))
		return nil, process.ErrNumOfMiniBlocksAndMiniBlocksHeadersMismatch
	}

	miniBlocks := make(block.MiniBlockSlice, 0)
	for index, miniBlock := range body.MiniBlocks {
		miniBlockHeader := headerHandler.GetMiniBlockHeaderHandlers()[index]
		isScheduledMiniBlockFromMe := miniBlockHeader.GetSenderShardID() == headerHandler.GetShardID() && miniBlockHeader.GetProcessingType() == int32(block.Scheduled)
		if isScheduledMiniBlockFromMe {
			miniBlocks = append(miniBlocks, miniBlock)
		}

	}

	return miniBlocks, nil
}

func (bp *baseProcessor) getGasAndFees() scheduled.GasAndFees {
	return scheduled.GasAndFees{
		AccumulatedFees: bp.feeHandler.GetAccumulatedFees(),
		DeveloperFees:   bp.feeHandler.GetDeveloperFees(),
		GasProvided:     bp.gasConsumedProvider.TotalGasProvided(),
		GasPenalized:    bp.gasConsumedProvider.TotalGasPenalized(),
		GasRefunded:     bp.gasConsumedProvider.TotalGasRefunded(),
	}
}

func (bp *baseProcessor) getGasAndFeesWithScheduled() scheduled.GasAndFees {
	gasAndFees := bp.getGasAndFees()
	gasAndFees.GasProvided = bp.gasConsumedProvider.TotalGasProvidedWithScheduled()
	return gasAndFees
}

func gasAndFeesDelta(initialGasAndFees, finalGasAndFees scheduled.GasAndFees) scheduled.GasAndFees {
	zero := big.NewInt(0)
	result := process.GetZeroGasAndFees()

	deltaAccumulatedFees := big.NewInt(0).Sub(finalGasAndFees.AccumulatedFees, initialGasAndFees.AccumulatedFees)
	if deltaAccumulatedFees.Cmp(zero) < 0 {
		log.Error("gasAndFeesDelta",
			"initial accumulatedFees", initialGasAndFees.AccumulatedFees.String(),
			"final accumulatedFees", finalGasAndFees.AccumulatedFees.String(),
			"error", process.ErrNegativeValue)
		return result
	}

	deltaDevFees := big.NewInt(0).Sub(finalGasAndFees.DeveloperFees, initialGasAndFees.DeveloperFees)
	if deltaDevFees.Cmp(zero) < 0 {
		log.Error("gasAndFeesDelta",
			"initial devFees", initialGasAndFees.DeveloperFees.String(),
			"final devFees", finalGasAndFees.DeveloperFees.String(),
			"error", process.ErrNegativeValue)
		return result
	}

	deltaGasProvided := int64(finalGasAndFees.GasProvided) - int64(initialGasAndFees.GasProvided)
	if deltaGasProvided < 0 {
		log.Error("gasAndFeesDelta",
			"initial gasProvided", initialGasAndFees.GasProvided,
			"final gasProvided", finalGasAndFees.GasProvided,
			"error", process.ErrNegativeValue)
		return result
	}

	deltaGasPenalized := int64(finalGasAndFees.GasPenalized) - int64(initialGasAndFees.GasPenalized)
	if deltaGasPenalized < 0 {
		log.Error("gasAndFeesDelta",
			"initial gasPenalized", initialGasAndFees.GasPenalized,
			"final gasPenalized", finalGasAndFees.GasPenalized,
			"error", process.ErrNegativeValue)
		return result
	}

	deltaGasRefunded := int64(finalGasAndFees.GasRefunded) - int64(initialGasAndFees.GasRefunded)
	if deltaGasRefunded < 0 {
		log.Error("gasAndFeesDelta",
			"initial gasRefunded", initialGasAndFees.GasRefunded,
			"final gasRefunded", finalGasAndFees.GasRefunded,
			"error", process.ErrNegativeValue)
		return result
	}

	return scheduled.GasAndFees{
		AccumulatedFees: deltaAccumulatedFees,
		DeveloperFees:   deltaDevFees,
		GasProvided:     uint64(deltaGasProvided),
		GasPenalized:    uint64(deltaGasPenalized),
		GasRefunded:     uint64(deltaGasRefunded),
	}
}

func (bp *baseProcessor) getIndexOfFirstMiniBlockToBeExecuted(header data.HeaderHandler) int {
	if !bp.enableEpochsHandler.IsFlagEnabled(common.ScheduledMiniBlocksFlag) {
		return 0
	}

	for index, miniBlockHeaderHandler := range header.GetMiniBlockHeaderHandlers() {
		if miniBlockHeaderHandler.GetProcessingType() == int32(block.Processed) {
			log.Debug("baseProcessor.getIndexOfFirstMiniBlockToBeExecuted: mini block is already executed",
				"mb hash", miniBlockHeaderHandler.GetHash(),
				"mb index", index)
			continue
		}

		return index
	}

	return len(header.GetMiniBlockHeaderHandlers())
}

func displayCleanupErrorMessage(message string, shardID uint32, noncesToPrevFinal uint64, err error) {
	// 2 blocks on shard + 2 blocks on meta + 1 block to previous final
	maxNoncesToPrevFinalWithoutWarn := uint64(process.BlockFinality+1)*2 + 1
	level := logger.LogWarning
	if noncesToPrevFinal <= maxNoncesToPrevFinalWithoutWarn {
		level = logger.LogDebug
	}

	log.Log(level, message,
		"shard", shardID,
		"nonces to previous final", noncesToPrevFinal,
		"error", err.Error())
}

// SetProcessDebugger sets the process debugger associated to this block processor
func (bp *baseProcessor) SetProcessDebugger(debugger process.Debugger) error {
	if check.IfNil(debugger) {
		return process.ErrNilProcessDebugger
	}

	bp.mutProcessDebugger.Lock()
	bp.processDebugger = debugger
	bp.mutProcessDebugger.Unlock()

	return nil
}

func (bp *baseProcessor) updateLastCommittedInDebugger(round uint64) {
	bp.mutProcessDebugger.RLock()
	bp.processDebugger.SetLastCommittedBlockRound(round)
	bp.mutProcessDebugger.RUnlock()
}

func createDisabledProcessDebugger() (process.Debugger, error) {
	configs := config.ProcessDebugConfig{
		Enabled: false,
	}

	return debugFactory.CreateProcessDebugger(configs)
}

// NonceOfFirstCommittedBlock returns the first committed block's nonce. The optional Uint64 will contain a-not-set value
// if no block was committed by the node
func (bp *baseProcessor) NonceOfFirstCommittedBlock() core.OptionalUint64 {
	bp.mutNonceOfFirstCommittedBlock.RLock()
	defer bp.mutNonceOfFirstCommittedBlock.RUnlock()

	return bp.nonceOfFirstCommittedBlock
}

func (bp *baseProcessor) setNonceOfFirstCommittedBlock(nonce uint64) {
	bp.mutNonceOfFirstCommittedBlock.Lock()
	defer bp.mutNonceOfFirstCommittedBlock.Unlock()

	if bp.nonceOfFirstCommittedBlock.HasValue {
		return
	}

	bp.nonceOfFirstCommittedBlock.HasValue = true
	bp.nonceOfFirstCommittedBlock.Value = nonce
}

func (bp *baseProcessor) checkSentSignaturesAtCommitTime(header data.HeaderHandler) error {
	_, validatorsGroup, err := headerCheck.ComputeConsensusGroup(header, bp.nodesCoordinator)
	if err != nil {
		return err
	}

	consensusGroup := make([]string, 0, len(validatorsGroup))
	for _, validator := range validatorsGroup {
		consensusGroup = append(consensusGroup, string(validator.PubKey()))
	}

	signers := headerCheck.ComputeSignersPublicKeys(consensusGroup, header.GetPubKeysBitmap())

	for _, signer := range signers {
		bp.sentSignaturesTracker.ResetCountersForManagedBlockSigner([]byte(signer))
	}

	return nil
}

func (bp *baseProcessor) getHeaderHash(header data.HeaderHandler) ([]byte, error) {
	marshalledHeader, errMarshal := bp.marshalizer.Marshal(header)
	if errMarshal != nil {
		return nil, errMarshal
	}

	return bp.hasher.Compute(string(marshalledHeader)), nil
}

func (bp *baseProcessor) requestProofIfNeeded(currentHeaderHash []byte, header data.HeaderHandler) bool {
	if !bp.enableEpochsHandler.IsFlagEnabledInEpoch(common.AndromedaFlag, header.GetEpoch()) {
		return false
	}
	if bp.proofsPool.HasProof(header.GetShardID(), currentHeaderHash) {
		_, ok := bp.hdrsForCurrBlock.hdrHashAndInfo[string(currentHeaderHash)]
		if ok {
			bp.hdrsForCurrBlock.hdrHashAndInfo[string(currentHeaderHash)].hasProof = true
		}

		return true
	}

	_, ok := bp.hdrsForCurrBlock.hdrHashAndInfo[string(currentHeaderHash)]
	if !ok {
		bp.hdrsForCurrBlock.hdrHashAndInfo[string(currentHeaderHash)] = &hdrInfo{
			hdr: header,
		}
	}

	bp.hdrsForCurrBlock.hdrHashAndInfo[string(currentHeaderHash)].hasProofRequested = true
	bp.hdrsForCurrBlock.missingProofs++
	go bp.requestHandler.RequestEquivalentProofByHash(header.GetShardID(), currentHeaderHash)

	return false
}

func (bp *baseProcessor) checkReceivedProofIfAttestingIsNeeded(proof data.HeaderProofHandler) {
	bp.hdrsForCurrBlock.mutHdrsForBlock.Lock()
	hdrHashAndInfo, ok := bp.hdrsForCurrBlock.hdrHashAndInfo[string(proof.GetHeaderHash())]
	if !ok {
		bp.hdrsForCurrBlock.mutHdrsForBlock.Unlock()
		return // proof not missing
	}

	isWaitingForProofs := hdrHashAndInfo.hasProofRequested
	if !isWaitingForProofs {
		bp.hdrsForCurrBlock.mutHdrsForBlock.Unlock()
		return
	}

	hdrHashAndInfo.hasProof = true
	bp.hdrsForCurrBlock.missingProofs--

	missingMetaHdrs := bp.hdrsForCurrBlock.missingHdrs
	missingFinalityAttestingMetaHdrs := bp.hdrsForCurrBlock.missingFinalityAttestingHdrs
	missingProofs := bp.hdrsForCurrBlock.missingProofs
	bp.hdrsForCurrBlock.mutHdrsForBlock.Unlock()

	allMissingMetaHeadersReceived := missingMetaHdrs == 0 && missingFinalityAttestingMetaHdrs == 0 && missingProofs == 0
	if allMissingMetaHeadersReceived {
		bp.chRcvAllHdrs <- true
	}
}<|MERGE_RESOLUTION|>--- conflicted
+++ resolved
@@ -104,20 +104,6 @@
 	blockProcessor   blockProcessor
 	txCounter        *transactionCounter
 
-<<<<<<< HEAD
-	outportHandler         outport.OutportHandler
-	outportDataProvider    outport.DataProviderOutport
-	historyRepo            dblookupext.HistoryRepository
-	epochNotifier          process.EpochNotifier
-	enableEpochsHandler    common.EnableEpochsHandler
-	roundNotifier          process.RoundNotifier
-	enableRoundsHandler    process.EnableRoundsHandler
-	vmContainerFactory     process.VirtualMachinesContainerFactory
-	vmContainer            process.VirtualMachinesContainer
-	gasConsumedProvider    gasConsumedProvider
-	economicsData          process.EconomicsDataHandler
-	stateAccessesCollector state.StateAccessesCollector
-=======
 	outportHandler                outport.OutportHandler
 	outportDataProvider           outport.DataProviderOutport
 	historyRepo                   dblookupext.HistoryRepository
@@ -130,7 +116,7 @@
 	gasConsumedProvider           gasConsumedProvider
 	economicsData                 process.EconomicsDataHandler
 	epochChangeGracePeriodHandler common.EpochChangeGracePeriodHandler
->>>>>>> de2627d2
+	stateAccessesCollector 		  state.StateAccessesCollector
 
 	processDataTriesOnCommitEpoch bool
 	lastRestartNonce              uint64
