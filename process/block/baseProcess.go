--- conflicted
+++ resolved
@@ -34,29 +34,18 @@
 type mapShardLastHeaders map[uint32]data.HeaderHandler
 
 type baseProcessor struct {
-<<<<<<< HEAD
-	shardCoordinator              sharding.Coordinator
-	accounts                      state.AccountsAdapter
-	forkDetector                  process.ForkDetector
-	hasher                        hashing.Hasher
-	marshalizer                   marshal.Marshalizer
-	store                         dataRetriever.StorageService
-	uint64Converter               typeConverters.Uint64ByteSliceConverter
-	mutLastNotarizedHdrs          sync.RWMutex
-	lastNotarizedHdrs             mapShardLastHeaders
-=======
 	shardCoordinator sharding.Coordinator
 	accounts         state.AccountsAdapter
 	forkDetector     process.ForkDetector
 	hasher           hashing.Hasher
 	marshalizer      marshal.Marshalizer
 	store            dataRetriever.StorageService
+	uint64Converter               typeConverters.Uint64ByteSliceConverter
 
 	mutNotarizedHdrs   sync.RWMutex
 	lastNotarizedHdrs  mapShardLastHeaders
 	finalNotarizedHdrs mapShardLastHeaders
 
->>>>>>> b8998fa7
 	onRequestHeaderHandlerByNonce func(shardId uint32, nonce uint64)
 	onRequestHeaderHandler        func(shardId uint32, hash []byte)
 }
@@ -182,22 +171,14 @@
 		}
 		// block with nonce 0 was already saved
 		if prevHdr.GetRootHash() != nil {
-<<<<<<< HEAD
-			return process.ErrRootStateMissmatch // PMS: ErrWrongNonceInBlock -> ErrRootStateMissmatch
-=======
 			return process.ErrRootStateMissmatch
->>>>>>> b8998fa7
 		}
 		return nil
 	}
 
 	//TODO: add verification if rand seed was correctly computed add other verification
 	//TODO: check here if the 2 header blocks were correctly signed and the consensus group was correctly elected
-<<<<<<< HEAD
-	if prevHdr.GetRound() >= currHdr.GetRound() { // PMS: > -> >=
-=======
 	if prevHdr.GetRound() >= currHdr.GetRound() {
->>>>>>> b8998fa7
 		return process.ErrLowShardHeaderRound
 	}
 
@@ -222,11 +203,7 @@
 }
 
 func (bp *baseProcessor) checkHeaderTypeCorrect(shardId uint32, hdr data.HeaderHandler) error {
-<<<<<<< HEAD
-	if shardId >= bp.shardCoordinator.NumberOfShards() && shardId != sharding.MetachainShardId { // PMS: > -> >=
-=======
 	if shardId >= bp.shardCoordinator.NumberOfShards() && shardId != sharding.MetachainShardId {
->>>>>>> b8998fa7
 		return process.ErrShardIdMissmatch
 	}
 
@@ -268,33 +245,15 @@
 		return err
 	}
 
-<<<<<<< HEAD
-	// PMS: commented code
-	//tmpLastNotarized := bp.lastNotarizedHdrs[shardId]
-	//
-	//defer func() {
-	//	if err != nil {
-	//		bp.lastNotarizedHdrs[shardId] = tmpLastNotarized
-	//	}
-	//}()
-
-=======
->>>>>>> b8998fa7
 	sort.Slice(processedHdrs, func(i, j int) bool {
 		return processedHdrs[i].GetNonce() < processedHdrs[j].GetNonce()
 	})
 
 	for i := 0; i < len(processedHdrs); i++ {
-<<<<<<< HEAD
-		errNotCritical := bp.checkHeaderTypeCorrect(shardId, processedHdrs[i]) // PMS: err -> errNotCritical
-		if errNotCritical != nil {                                             // PMS: err -> errNotCritical
-			continue // PMS: return err -> continue
-=======
 		errNotCritical := bp.checkHeaderTypeCorrect(shardId, processedHdrs[i])
 		if errNotCritical != nil {
 			log.Debug(errNotCritical.Error())
 			continue
->>>>>>> b8998fa7
 		}
 
 		errNotCritical = bp.isHdrConstructionValid(processedHdrs[i], bp.lastNotarizedHdrs[shardId])
@@ -302,10 +261,7 @@
 			continue
 		}
 
-<<<<<<< HEAD
-=======
 		bp.finalNotarizedHdrs[shardId] = bp.lastNotarizedHdrs[shardId]
->>>>>>> b8998fa7
 		bp.lastNotarizedHdrs[shardId] = processedHdrs[i]
 	}
 
@@ -351,7 +307,6 @@
 		if !ok {
 			return process.ErrWrongTypeAssertion
 		}
-
 		bp.lastNotarizedHdrs[i] = hdr
 		bp.finalNotarizedHdrs[i] = hdr
 	}
@@ -361,7 +316,6 @@
 		if !ok {
 			return process.ErrWrongTypeAssertion
 		}
-
 		bp.lastNotarizedHdrs[sharding.MetachainShardId] = hdr
 		bp.finalNotarizedHdrs[sharding.MetachainShardId] = hdr
 	}
@@ -369,11 +323,7 @@
 	return nil
 }
 
-<<<<<<< HEAD
-func (bp *baseProcessor) requestHeadersIfMissing(sortedHdrs []data.HeaderHandler, shardId uint32) error { // PMS: removed parameter -> maxNonce uint64
-=======
 func (bp *baseProcessor) requestHeadersIfMissing(sortedHdrs []data.HeaderHandler, shardId uint32, maxRound uint32) error {
->>>>>>> b8998fa7
 	prevHdr, err := bp.getLastNotarizedHdr(shardId)
 	if err != nil {
 		return err
@@ -394,36 +344,19 @@
 			prevHdr = sortedHdrs[i-1]
 		}
 
-<<<<<<< HEAD
-		// PMS: this condition could be commented as it can never happen
-		if prevHdr == nil {
-=======
 		hdrTooNew := currHdr.GetRound() > maxRound || prevHdr.GetRound() > maxRound
 		if hdrTooNew {
->>>>>>> b8998fa7
 			continue
 		}
 
 		if currHdr.GetNonce()-prevHdr.GetNonce() > 1 {
-<<<<<<< HEAD
-			for j := prevHdr.GetNonce() + 1; j < currHdr.GetNonce(); j++ { // PMS: prevHdr.GetNonce() -> prevHdr.GetNonce()+1
-=======
 			for j := prevHdr.GetNonce() + 1; j < currHdr.GetNonce(); j++ {
->>>>>>> b8998fa7
 				missingNonces = append(missingNonces, j)
 			}
 		}
 	}
 
 	for _, nonce := range missingNonces {
-<<<<<<< HEAD
-		// PMS: commented code
-		//if nonce > maxNonce {
-		//	return nil
-		//}
-
-=======
->>>>>>> b8998fa7
 		// do the request here
 		if bp.onRequestHeaderHandlerByNonce == nil {
 			return process.ErrNilRequestHeaderHandlerByNonce
