--- conflicted
+++ resolved
@@ -2921,37 +2921,6 @@
 	bp.gasComputation.RevertIncomingMiniBlocks(miniBlockHashesToRevert)
 }
 
-<<<<<<< HEAD
-func (bp *baseProcessor) verifyGasLimit(header data.HeaderHandler) error {
-	splitRes, err := bp.splitTransactionsForHeader(header)
-	if err != nil {
-		return err
-	}
-
-	err = bp.checkMetaOutgoingResults(header, splitRes)
-	if err != nil {
-		return err
-	}
-
-	bp.gasComputation.Reset()
-	_, numPendingMiniBlocks, err := bp.gasComputation.AddIncomingMiniBlocks(splitRes.incomingMiniBlocks, splitRes.incomingTransactions)
-	if err != nil {
-		return err
-	}
-
-	// for meta, both splitRes.outgoingTransactionHashes and splitRes.outgoingTransactions should be empty, checked on checkMetaOutgoingResults
-	addedTxHashes, pendingMiniBlocksAdded, err := bp.gasComputation.AddOutgoingTransactions(splitRes.outgoingTransactionHashes, splitRes.outgoingTransactions)
-	if err != nil {
-		return err
-	}
-	if len(addedTxHashes) != len(splitRes.outgoingTransactionHashes) {
-		return fmt.Errorf("%w, outgoing transactions exceeded the limit", process.ErrInvalidMaxGasLimitPerMiniBlock)
-	}
-
-	if numPendingMiniBlocks != len(pendingMiniBlocksAdded) {
-		return fmt.Errorf("%w, incoming mini blocks exceeded the limit", process.ErrInvalidMaxGasLimitPerMiniBlock)
-	}
-=======
 func (bp *baseProcessor) setCurrentBlockInfo(
 	header data.HeaderHandler,
 	headerHash []byte,
@@ -2970,12 +2939,60 @@
 	// set also last executed block info and header
 	// this will be useful at transition to Supernova with headers v3
 	bp.blockChain.SetLastExecutedBlockHeaderAndRootHash(header, headerHash, rootHash)
->>>>>>> 160a9787
-
-	return nil
-}
-
-<<<<<<< HEAD
+
+	return nil
+}
+
+func (bp *baseProcessor) getLastExecutedRootHash(
+	header data.HeaderHandler,
+) []byte {
+	rootHash := bp.getRootHash()
+	if !header.IsHeaderV3() {
+		return rootHash
+	}
+
+	lastExecutionResult, err := common.GetLastBaseExecutionResultHandler(header)
+	if err != nil {
+		log.Warn("failed to get last execution result for header", "err", err)
+		return rootHash
+	}
+
+	return lastExecutionResult.GetRootHash()
+}
+
+func (bp *baseProcessor) verifyGasLimit(header data.HeaderHandler) error {
+	splitRes, err := bp.splitTransactionsForHeader(header)
+	if err != nil {
+		return err
+	}
+
+	err = bp.checkMetaOutgoingResults(header, splitRes)
+	if err != nil {
+		return err
+	}
+
+	bp.gasComputation.Reset()
+	_, numPendingMiniBlocks, err := bp.gasComputation.AddIncomingMiniBlocks(splitRes.incomingMiniBlocks, splitRes.incomingTransactions)
+	if err != nil {
+		return err
+	}
+
+	// for meta, both splitRes.outgoingTransactionHashes and splitRes.outgoingTransactions should be empty, checked on checkMetaOutgoingResults
+	addedTxHashes, pendingMiniBlocksAdded, err := bp.gasComputation.AddOutgoingTransactions(splitRes.outgoingTransactionHashes, splitRes.outgoingTransactions)
+	if err != nil {
+		return err
+	}
+	if len(addedTxHashes) != len(splitRes.outgoingTransactionHashes) {
+		return fmt.Errorf("%w, outgoing transactions exceeded the limit", process.ErrInvalidMaxGasLimitPerMiniBlock)
+	}
+
+	if numPendingMiniBlocks != len(pendingMiniBlocksAdded) {
+		return fmt.Errorf("%w, incoming mini blocks exceeded the limit", process.ErrInvalidMaxGasLimitPerMiniBlock)
+	}
+
+	return nil
+}
+
 func (bp *baseProcessor) checkMetaOutgoingResults(
 	header data.HeaderHandler,
 	splitRes *splitTxsResult,
@@ -3062,21 +3079,4 @@
 	}
 
 	return mbForHeaderPtr.TxHashes, txs, nil
-=======
-func (bp *baseProcessor) getLastExecutedRootHash(
-	header data.HeaderHandler,
-) []byte {
-	rootHash := bp.getRootHash()
-	if !header.IsHeaderV3() {
-		return rootHash
-	}
-
-	lastExecutionResult, err := common.GetLastBaseExecutionResultHandler(header)
-	if err != nil {
-		log.Warn("failed to get last execution result for header", "err", err)
-		return rootHash
-	}
-
-	return lastExecutionResult.GetRootHash()
->>>>>>> 160a9787
 }