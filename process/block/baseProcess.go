package block

import (
	"bytes"
	"context"
	"encoding/hex"
	"fmt"
	"math/big"
	"sort"
	"sync"
	"time"

	"github.com/ElrondNetwork/elrond-go-core/core"
	"github.com/ElrondNetwork/elrond-go-core/core/check"
	"github.com/ElrondNetwork/elrond-go-core/data"
	"github.com/ElrondNetwork/elrond-go-core/data/block"
	"github.com/ElrondNetwork/elrond-go-core/data/scheduled"
	"github.com/ElrondNetwork/elrond-go-core/data/typeConverters"
	"github.com/ElrondNetwork/elrond-go-core/display"
	"github.com/ElrondNetwork/elrond-go-core/hashing"
	"github.com/ElrondNetwork/elrond-go-core/marshal"
	logger "github.com/ElrondNetwork/elrond-go-logger"
	nodeFactory "github.com/ElrondNetwork/elrond-go/cmd/node/factory"
	"github.com/ElrondNetwork/elrond-go/common"
	"github.com/ElrondNetwork/elrond-go/common/holders"
	"github.com/ElrondNetwork/elrond-go/common/logging"
	"github.com/ElrondNetwork/elrond-go/config"
	"github.com/ElrondNetwork/elrond-go/consensus"
	"github.com/ElrondNetwork/elrond-go/dataRetriever"
	"github.com/ElrondNetwork/elrond-go/dblookupext"
	debugFactory "github.com/ElrondNetwork/elrond-go/debug/factory"
	"github.com/ElrondNetwork/elrond-go/errors"
	"github.com/ElrondNetwork/elrond-go/outport"
	"github.com/ElrondNetwork/elrond-go/process"
	"github.com/ElrondNetwork/elrond-go/process/block/bootstrapStorage"
	"github.com/ElrondNetwork/elrond-go/process/block/processedMb"
	"github.com/ElrondNetwork/elrond-go/sharding"
	"github.com/ElrondNetwork/elrond-go/sharding/nodesCoordinator"
	"github.com/ElrondNetwork/elrond-go/state"
	"github.com/ElrondNetwork/elrond-go/storage/storageunit"
)

var log = logger.GetOrCreate("process/block")

type hashAndHdr struct {
	hdr  data.HeaderHandler
	hash []byte
}

type nonceAndHashInfo struct {
	hash  []byte
	nonce uint64
}

type hdrInfo struct {
	usedInBlock bool
	hdr         data.HeaderHandler
}

type baseProcessor struct {
	shardCoordinator        sharding.Coordinator
	nodesCoordinator        nodesCoordinator.NodesCoordinator
	accountsDB              map[state.AccountsDbIdentifier]state.AccountsAdapter
	forkDetector            process.ForkDetector
	hasher                  hashing.Hasher
	marshalizer             marshal.Marshalizer
	store                   dataRetriever.StorageService
	uint64Converter         typeConverters.Uint64ByteSliceConverter
	blockSizeThrottler      process.BlockSizeThrottler
	epochStartTrigger       process.EpochStartTriggerHandler
	headerValidator         process.HeaderConstructionValidator
	blockChainHook          process.BlockChainHookHandler
	txCoordinator           process.TransactionCoordinator
	roundHandler            consensus.RoundHandler
	bootStorer              process.BootStorer
	requestBlockBodyHandler process.RequestBlockBodyHandler
	requestHandler          process.RequestHandler
	blockTracker            process.BlockTracker
	dataPool                dataRetriever.PoolsHolder
	feeHandler              process.TransactionFeeHandler
	blockChain              data.ChainHandler
	hdrsForCurrBlock        *hdrForBlock
	genesisNonce            uint64
	mutProcessDebugger      sync.RWMutex
	processDebugger         process.Debugger

	versionedHeaderFactory       nodeFactory.VersionedHeaderFactory
	headerIntegrityVerifier      process.HeaderIntegrityVerifier
	scheduledTxsExecutionHandler process.ScheduledTxsExecutionHandler

	appStatusHandler       core.AppStatusHandler
	stateCheckpointModulus uint
	blockProcessor         blockProcessor
	txCounter              *transactionCounter

	outportHandler      outport.OutportHandler
	outportDataProvider outport.DataProviderOutport
	historyRepo         dblookupext.HistoryRepository
	epochNotifier       process.EpochNotifier
	enableEpochsHandler common.EnableEpochsHandler
	enableRoundsHandler process.EnableRoundsHandler
	vmContainerFactory  process.VirtualMachinesContainerFactory
	vmContainer         process.VirtualMachinesContainer
	gasConsumedProvider gasConsumedProvider
	economicsData       process.EconomicsDataHandler

	processDataTriesOnCommitEpoch bool
	lastRestartNonce              uint64
	pruningDelay                  uint32
	processedMiniBlocksTracker    process.ProcessedMiniBlocksTracker
	receiptsRepository            receiptsRepository

	mutNonceOfFirstCommittedBlock sync.RWMutex
	nonceOfFirstCommittedBlock    core.OptionalUint64
}

type bootStorerDataArgs struct {
	headerInfo                 bootstrapStorage.BootstrapHeaderInfo
	lastSelfNotarizedHeaders   []bootstrapStorage.BootstrapHeaderInfo
	round                      uint64
	highestFinalBlockNonce     uint64
	pendingMiniBlocks          []bootstrapStorage.PendingMiniBlocksInfo
	processedMiniBlocks        []bootstrapStorage.MiniBlocksInMeta
	nodesCoordinatorConfigKey  []byte
	epochStartTriggerConfigKey []byte
}

func checkForNils(
	headerHandler data.HeaderHandler,
	bodyHandler data.BodyHandler,
) error {
	if check.IfNil(headerHandler) {
		return process.ErrNilBlockHeader
	}
	if check.IfNil(bodyHandler) {
		return process.ErrNilBlockBody
	}
	return nil
}

// checkBlockValidity method checks if the given block is valid
func (bp *baseProcessor) checkBlockValidity(
	headerHandler data.HeaderHandler,
	bodyHandler data.BodyHandler,
) error {

	err := checkForNils(headerHandler, bodyHandler)
	if err != nil {
		return err
	}

	currentBlockHeader := bp.blockChain.GetCurrentBlockHeader()

	if check.IfNil(currentBlockHeader) {
		if headerHandler.GetNonce() == bp.genesisNonce+1 { // first block after genesis
			if bytes.Equal(headerHandler.GetPrevHash(), bp.blockChain.GetGenesisHeaderHash()) {
				// TODO: add genesis block verification
				return nil
			}

			log.Debug("hash does not match",
				"local block hash", bp.blockChain.GetGenesisHeaderHash(),
				"received previous hash", headerHandler.GetPrevHash())

			return process.ErrBlockHashDoesNotMatch
		}

		log.Debug("nonce does not match",
			"local block nonce", 0,
			"received nonce", headerHandler.GetNonce())

		return process.ErrWrongNonceInBlock
	}

	if headerHandler.GetRound() <= currentBlockHeader.GetRound() {
		log.Debug("round does not match",
			"local block round", currentBlockHeader.GetRound(),
			"received block round", headerHandler.GetRound())

		return process.ErrLowerRoundInBlock
	}

	if headerHandler.GetNonce() != currentBlockHeader.GetNonce()+1 {
		log.Debug("nonce does not match",
			"local block nonce", currentBlockHeader.GetNonce(),
			"received nonce", headerHandler.GetNonce())

		return process.ErrWrongNonceInBlock
	}

	if !bytes.Equal(headerHandler.GetPrevHash(), bp.blockChain.GetCurrentBlockHeaderHash()) {
		log.Debug("hash does not match",
			"local block hash", bp.blockChain.GetCurrentBlockHeaderHash(),
			"received previous hash", headerHandler.GetPrevHash())

		return process.ErrBlockHashDoesNotMatch
	}

	if !bytes.Equal(headerHandler.GetPrevRandSeed(), currentBlockHeader.GetRandSeed()) {
		log.Debug("random seed does not match",
			"local random seed", currentBlockHeader.GetRandSeed(),
			"received previous random seed", headerHandler.GetPrevRandSeed())

		return process.ErrRandSeedDoesNotMatch
	}

	// verification of epoch
	if headerHandler.GetEpoch() < currentBlockHeader.GetEpoch() {
		return process.ErrEpochDoesNotMatch
	}

	return nil
}

// checkScheduledRootHash checks if the scheduled root hash from the given header is the same with the current user accounts state root hash
func (bp *baseProcessor) checkScheduledRootHash(headerHandler data.HeaderHandler) error {
	if !bp.enableEpochsHandler.IsScheduledMiniBlocksFlagEnabled() {
		return nil
	}

	if check.IfNil(headerHandler) {
		return process.ErrNilBlockHeader
	}

	additionalData := headerHandler.GetAdditionalData()
	if check.IfNil(additionalData) {
		return process.ErrNilAdditionalData
	}

	if !bytes.Equal(additionalData.GetScheduledRootHash(), bp.getRootHash()) {
		log.Debug("scheduled root hash does not match",
			"current root hash", bp.getRootHash(),
			"header scheduled root hash", additionalData.GetScheduledRootHash())
		return process.ErrScheduledRootHashDoesNotMatch
	}

	return nil
}

// verifyStateRoot verifies the state root hash given as parameter against the
// Merkle trie root hash stored for accounts and returns if equal or not
func (bp *baseProcessor) verifyStateRoot(rootHash []byte) bool {
	trieRootHash, err := bp.accountsDB[state.UserAccountsState].RootHash()
	if err != nil {
		log.Debug("verify account.RootHash", "error", err.Error())
	}

	return bytes.Equal(trieRootHash, rootHash)
}

// getRootHash returns the accounts merkle tree root hash
func (bp *baseProcessor) getRootHash() []byte {
	rootHash, err := bp.accountsDB[state.UserAccountsState].RootHash()
	if err != nil {
		log.Trace("get account.RootHash", "error", err.Error())
	}

	return rootHash
}

func (bp *baseProcessor) requestHeadersIfMissing(
	sortedHdrs []data.HeaderHandler,
	shardId uint32,
) error {

	prevHdr, _, err := bp.blockTracker.GetLastCrossNotarizedHeader(shardId)
	if err != nil {
		return err
	}

	lastNotarizedHdrRound := prevHdr.GetRound()
	lastNotarizedHdrNonce := prevHdr.GetNonce()

	missingNonces := make([]uint64, 0)
	for i := 0; i < len(sortedHdrs); i++ {
		currHdr := sortedHdrs[i]
		if check.IfNil(currHdr) {
			continue
		}

		hdrTooOld := currHdr.GetRound() <= lastNotarizedHdrRound
		if hdrTooOld {
			continue
		}

		maxNumNoncesToAdd := process.MaxHeaderRequestsAllowed - int(int64(prevHdr.GetNonce())-int64(lastNotarizedHdrNonce))
		if maxNumNoncesToAdd <= 0 {
			break
		}

		noncesDiff := int64(currHdr.GetNonce()) - int64(prevHdr.GetNonce())
		nonces := addMissingNonces(noncesDiff, prevHdr.GetNonce(), maxNumNoncesToAdd)
		missingNonces = append(missingNonces, nonces...)

		prevHdr = currHdr
	}

	maxNumNoncesToAdd := process.MaxHeaderRequestsAllowed - int(int64(prevHdr.GetNonce())-int64(lastNotarizedHdrNonce))
	if maxNumNoncesToAdd > 0 {
		lastRound := bp.roundHandler.Index() - 1
		roundsDiff := lastRound - int64(prevHdr.GetRound())
		nonces := addMissingNonces(roundsDiff, prevHdr.GetNonce(), maxNumNoncesToAdd)
		missingNonces = append(missingNonces, nonces...)
	}

	for _, nonce := range missingNonces {
		bp.addHeaderIntoTrackerPool(nonce, shardId)
		go bp.requestHeaderByShardAndNonce(shardId, nonce)
	}

	return nil
}

func addMissingNonces(diff int64, lastNonce uint64, maxNumNoncesToAdd int) []uint64 {
	missingNonces := make([]uint64, 0)

	if diff < 2 {
		return missingNonces
	}

	numNonces := uint64(diff) - 1
	startNonce := lastNonce + 1
	endNonce := startNonce + numNonces

	for nonce := startNonce; nonce < endNonce; nonce++ {
		missingNonces = append(missingNonces, nonce)
		if len(missingNonces) >= maxNumNoncesToAdd {
			break
		}
	}

	return missingNonces
}

func displayHeader(headerHandler data.HeaderHandler) []*display.LineData {
	var valStatRootHash, epochStartMetaHash, scheduledRootHash []byte
	metaHeader, isMetaHeader := headerHandler.(data.MetaHeaderHandler)
	if isMetaHeader {
		valStatRootHash = metaHeader.GetValidatorStatsRootHash()
	} else {
		shardHeader, isShardHeader := headerHandler.(data.ShardHeaderHandler)
		if isShardHeader {
			epochStartMetaHash = shardHeader.GetEpochStartMetaHash()
		}
	}
	additionalData := headerHandler.GetAdditionalData()
	if !check.IfNil(additionalData) {
		scheduledRootHash = additionalData.GetScheduledRootHash()
	}
	return []*display.LineData{
		display.NewLineData(false, []string{
			"",
			"ChainID",
			logger.DisplayByteSlice(headerHandler.GetChainID())}),
		display.NewLineData(false, []string{
			"",
			"Epoch",
			fmt.Sprintf("%d", headerHandler.GetEpoch())}),
		display.NewLineData(false, []string{
			"",
			"Round",
			fmt.Sprintf("%d", headerHandler.GetRound())}),
		display.NewLineData(false, []string{
			"",
			"TimeStamp",
			fmt.Sprintf("%d", headerHandler.GetTimeStamp())}),
		display.NewLineData(false, []string{
			"",
			"Nonce",
			fmt.Sprintf("%d", headerHandler.GetNonce())}),
		display.NewLineData(false, []string{
			"",
			"Prev hash",
			logger.DisplayByteSlice(headerHandler.GetPrevHash())}),
		display.NewLineData(false, []string{
			"",
			"Prev rand seed",
			logger.DisplayByteSlice(headerHandler.GetPrevRandSeed())}),
		display.NewLineData(false, []string{
			"",
			"Rand seed",
			logger.DisplayByteSlice(headerHandler.GetRandSeed())}),
		display.NewLineData(false, []string{
			"",
			"Pub keys bitmap",
			hex.EncodeToString(headerHandler.GetPubKeysBitmap())}),
		display.NewLineData(false, []string{
			"",
			"Signature",
			logger.DisplayByteSlice(headerHandler.GetSignature())}),
		display.NewLineData(false, []string{
			"",
			"Leader's Signature",
			logger.DisplayByteSlice(headerHandler.GetLeaderSignature())}),
		display.NewLineData(false, []string{
			"",
			"Scheduled root hash",
			logger.DisplayByteSlice(scheduledRootHash)}),
		display.NewLineData(false, []string{
			"",
			"Root hash",
			logger.DisplayByteSlice(headerHandler.GetRootHash())}),
		display.NewLineData(false, []string{
			"",
			"Validator stats root hash",
			logger.DisplayByteSlice(valStatRootHash)}),
		display.NewLineData(false, []string{
			"",
			"Receipts hash",
			logger.DisplayByteSlice(headerHandler.GetReceiptsHash())}),
		display.NewLineData(true, []string{
			"",
			"Epoch start meta hash",
			logger.DisplayByteSlice(epochStartMetaHash)}),
	}
}

// checkProcessorNilParameters will check the input parameters for nil values
func checkProcessorNilParameters(arguments ArgBaseProcessor) error {

	for key := range arguments.AccountsDB {
		if check.IfNil(arguments.AccountsDB[key]) {
			return process.ErrNilAccountsAdapter
		}
	}
	if check.IfNil(arguments.DataComponents) {
		return process.ErrNilDataComponentsHolder
	}
	if check.IfNil(arguments.CoreComponents) {
		return process.ErrNilCoreComponentsHolder
	}
	if check.IfNil(arguments.BootstrapComponents) {
		return process.ErrNilBootstrapComponentsHolder
	}
	if check.IfNil(arguments.StatusComponents) {
		return process.ErrNilStatusComponentsHolder
	}
	if check.IfNil(arguments.ForkDetector) {
		return process.ErrNilForkDetector
	}
	if check.IfNil(arguments.CoreComponents.Hasher()) {
		return process.ErrNilHasher
	}
	if check.IfNil(arguments.CoreComponents.InternalMarshalizer()) {
		return process.ErrNilMarshalizer
	}
	if check.IfNil(arguments.DataComponents.StorageService()) {
		return process.ErrNilStorage
	}
	if check.IfNil(arguments.BootstrapComponents.ShardCoordinator()) {
		return process.ErrNilShardCoordinator
	}
	if check.IfNil(arguments.NodesCoordinator) {
		return process.ErrNilNodesCoordinator
	}
	if check.IfNil(arguments.CoreComponents.Uint64ByteSliceConverter()) {
		return process.ErrNilUint64Converter
	}
	if check.IfNil(arguments.RequestHandler) {
		return process.ErrNilRequestHandler
	}
	if check.IfNil(arguments.EpochStartTrigger) {
		return process.ErrNilEpochStartTrigger
	}
	if check.IfNil(arguments.CoreComponents.RoundHandler()) {
		return process.ErrNilRoundHandler
	}
	if check.IfNil(arguments.BootStorer) {
		return process.ErrNilStorage
	}
	if check.IfNil(arguments.BlockChainHook) {
		return process.ErrNilBlockChainHook
	}
	if check.IfNil(arguments.TxCoordinator) {
		return process.ErrNilTransactionCoordinator
	}
	if check.IfNil(arguments.HeaderValidator) {
		return process.ErrNilHeaderValidator
	}
	if check.IfNil(arguments.BlockTracker) {
		return process.ErrNilBlockTracker
	}
	if check.IfNil(arguments.FeeHandler) {
		return process.ErrNilEconomicsFeeHandler
	}
	if check.IfNil(arguments.DataComponents.Blockchain()) {
		return process.ErrNilBlockChain
	}
	if check.IfNil(arguments.BlockSizeThrottler) {
		return process.ErrNilBlockSizeThrottler
	}
	if check.IfNil(arguments.StatusComponents.OutportHandler()) {
		return process.ErrNilOutportHandler
	}
	if check.IfNil(arguments.HistoryRepository) {
		return process.ErrNilHistoryRepository
	}
	if check.IfNil(arguments.BootstrapComponents.HeaderIntegrityVerifier()) {
		return process.ErrNilHeaderIntegrityVerifier
	}
	if check.IfNil(arguments.CoreComponents.EpochNotifier()) {
		return process.ErrNilEpochNotifier
	}
	if check.IfNil(arguments.CoreComponents.EnableEpochsHandler()) {
		return process.ErrNilEnableEpochsHandler
	}
	if check.IfNil(arguments.EnableRoundsHandler) {
		return process.ErrNilEnableRoundsHandler
	}
	if check.IfNil(arguments.StatusCoreComponents) {
		return process.ErrNilStatusCoreComponentsHolder
	}
	if check.IfNil(arguments.StatusCoreComponents.AppStatusHandler()) {
		return process.ErrNilAppStatusHandler
	}
	if check.IfNil(arguments.GasHandler) {
		return process.ErrNilGasHandler
	}
	if check.IfNil(arguments.CoreComponents.EconomicsData()) {
		return process.ErrNilEconomicsData
	}
	if check.IfNil(arguments.OutportDataProvider) {
		return process.ErrNilOutportDataProvider
	}
	if check.IfNil(arguments.ScheduledTxsExecutionHandler) {
		return process.ErrNilScheduledTxsExecutionHandler
	}
	if check.IfNil(arguments.BootstrapComponents.VersionedHeaderFactory()) {
		return process.ErrNilVersionedHeaderFactory
	}
	if check.IfNil(arguments.ProcessedMiniBlocksTracker) {
		return process.ErrNilProcessedMiniBlocksTracker
	}
	if check.IfNil(arguments.ReceiptsRepository) {
		return process.ErrNilReceiptsRepository
	}

	return nil
}

func (bp *baseProcessor) createBlockStarted() error {
	bp.hdrsForCurrBlock.resetMissingHdrs()
	bp.hdrsForCurrBlock.initMaps()
	scheduledGasAndFees := bp.scheduledTxsExecutionHandler.GetScheduledGasAndFees()
	bp.txCoordinator.CreateBlockStarted()
	bp.feeHandler.CreateBlockStarted(scheduledGasAndFees)

	err := bp.txCoordinator.AddIntermediateTransactions(bp.scheduledTxsExecutionHandler.GetScheduledIntermediateTxs())
	if err != nil {
		return err
	}

	return nil
}

func (bp *baseProcessor) verifyFees(header data.HeaderHandler) error {
	if header.GetAccumulatedFees().Cmp(bp.feeHandler.GetAccumulatedFees()) != 0 {
		return process.ErrAccumulatedFeesDoNotMatch
	}
	if header.GetDeveloperFees().Cmp(bp.feeHandler.GetDeveloperFees()) != 0 {
		return process.ErrDeveloperFeesDoNotMatch
	}

	return nil
}

// TODO: remove bool parameter and give instead the set to sort
func (bp *baseProcessor) sortHeadersForCurrentBlockByNonce(usedInBlock bool) map[uint32][]data.HeaderHandler {
	hdrsForCurrentBlock := make(map[uint32][]data.HeaderHandler)

	bp.hdrsForCurrBlock.mutHdrsForBlock.RLock()
	for _, headerInfo := range bp.hdrsForCurrBlock.hdrHashAndInfo {
		if headerInfo.usedInBlock != usedInBlock {
			continue
		}

		hdrsForCurrentBlock[headerInfo.hdr.GetShardID()] = append(hdrsForCurrentBlock[headerInfo.hdr.GetShardID()], headerInfo.hdr)
	}
	bp.hdrsForCurrBlock.mutHdrsForBlock.RUnlock()

	// sort headers for each shard
	for _, hdrsForShard := range hdrsForCurrentBlock {
		process.SortHeadersByNonce(hdrsForShard)
	}

	return hdrsForCurrentBlock
}

func (bp *baseProcessor) sortHeaderHashesForCurrentBlockByNonce(usedInBlock bool) map[uint32][][]byte {
	hdrsForCurrentBlockInfo := make(map[uint32][]*nonceAndHashInfo)

	bp.hdrsForCurrBlock.mutHdrsForBlock.RLock()
	for metaBlockHash, headerInfo := range bp.hdrsForCurrBlock.hdrHashAndInfo {
		if headerInfo.usedInBlock != usedInBlock {
			continue
		}

		hdrsForCurrentBlockInfo[headerInfo.hdr.GetShardID()] = append(hdrsForCurrentBlockInfo[headerInfo.hdr.GetShardID()],
			&nonceAndHashInfo{nonce: headerInfo.hdr.GetNonce(), hash: []byte(metaBlockHash)})
	}
	bp.hdrsForCurrBlock.mutHdrsForBlock.RUnlock()

	for _, hdrsForShard := range hdrsForCurrentBlockInfo {
		if len(hdrsForShard) > 1 {
			sort.Slice(hdrsForShard, func(i, j int) bool {
				return hdrsForShard[i].nonce < hdrsForShard[j].nonce
			})
		}
	}

	hdrsHashesForCurrentBlock := make(map[uint32][][]byte, len(hdrsForCurrentBlockInfo))
	for shardId, hdrsForShard := range hdrsForCurrentBlockInfo {
		for _, hdrForShard := range hdrsForShard {
			hdrsHashesForCurrentBlock[shardId] = append(hdrsHashesForCurrentBlock[shardId], hdrForShard.hash)
		}
	}

	return hdrsHashesForCurrentBlock
}

func (bp *baseProcessor) createMiniBlockHeaderHandlers(
	body *block.Body,
	processedMiniBlocksDestMeInfo map[string]*processedMb.ProcessedMiniBlockInfo,
) (int, []data.MiniBlockHeaderHandler, error) {
	if len(body.MiniBlocks) == 0 {
		return 0, nil, nil
	}

	totalTxCount := 0
	miniBlockHeaderHandlers := make([]data.MiniBlockHeaderHandler, len(body.MiniBlocks))

	for i := 0; i < len(body.MiniBlocks); i++ {
		txCount := len(body.MiniBlocks[i].TxHashes)
		totalTxCount += txCount

		miniBlockHash, err := core.CalculateHash(bp.marshalizer, bp.hasher, body.MiniBlocks[i])
		if err != nil {
			return 0, nil, err
		}

		miniBlockHeaderHandlers[i] = &block.MiniBlockHeader{
			Hash:            miniBlockHash,
			SenderShardID:   body.MiniBlocks[i].SenderShardID,
			ReceiverShardID: body.MiniBlocks[i].ReceiverShardID,
			TxCount:         uint32(txCount),
			Type:            body.MiniBlocks[i].Type,
		}

		err = bp.setMiniBlockHeaderReservedField(body.MiniBlocks[i], miniBlockHeaderHandlers[i], processedMiniBlocksDestMeInfo)
		if err != nil {
			return 0, nil, err
		}
	}

	return totalTxCount, miniBlockHeaderHandlers, nil
}

func (bp *baseProcessor) prepareBlockHeaderInternalMapForValidatorProcessor() {
	currentBlockHeader := bp.blockChain.GetCurrentBlockHeader()
	currentBlockHeaderHash := bp.blockChain.GetCurrentBlockHeaderHash()

	if check.IfNil(currentBlockHeader) {
		currentBlockHeader = bp.blockChain.GetGenesisHeader()
		currentBlockHeaderHash = bp.blockChain.GetGenesisHeaderHash()
	}

	bp.hdrsForCurrBlock.mutHdrsForBlock.Lock()
	bp.hdrsForCurrBlock.hdrHashAndInfo[string(currentBlockHeaderHash)] = &hdrInfo{false, currentBlockHeader}
	bp.hdrsForCurrBlock.mutHdrsForBlock.Unlock()
}

func (bp *baseProcessor) setMiniBlockHeaderReservedField(
	miniBlock *block.MiniBlock,
	miniBlockHeaderHandler data.MiniBlockHeaderHandler,
	processedMiniBlocksDestMeInfo map[string]*processedMb.ProcessedMiniBlockInfo,
) error {
	if !bp.enableEpochsHandler.IsScheduledMiniBlocksFlagEnabled() {
		return nil
	}

	err := bp.setIndexOfFirstTxProcessed(miniBlockHeaderHandler)
	if err != nil {
		return err
	}

	err = bp.setIndexOfLastTxProcessed(miniBlockHeaderHandler, processedMiniBlocksDestMeInfo)
	if err != nil {
		return err
	}

	notEmpty := len(miniBlock.TxHashes) > 0
	isScheduledMiniBlock := notEmpty && bp.scheduledTxsExecutionHandler.IsScheduledTx(miniBlock.TxHashes[0])
	if isScheduledMiniBlock {
		return bp.setProcessingTypeAndConstructionStateForScheduledMb(miniBlockHeaderHandler, processedMiniBlocksDestMeInfo)
	}

	return bp.setProcessingTypeAndConstructionStateForNormalMb(miniBlockHeaderHandler, processedMiniBlocksDestMeInfo)
}

func (bp *baseProcessor) setIndexOfFirstTxProcessed(miniBlockHeaderHandler data.MiniBlockHeaderHandler) error {
	processedMiniBlockInfo, _ := bp.processedMiniBlocksTracker.GetProcessedMiniBlockInfo(miniBlockHeaderHandler.GetHash())
	return miniBlockHeaderHandler.SetIndexOfFirstTxProcessed(processedMiniBlockInfo.IndexOfLastTxProcessed + 1)
}

func (bp *baseProcessor) setIndexOfLastTxProcessed(
	miniBlockHeaderHandler data.MiniBlockHeaderHandler,
	processedMiniBlocksDestMeInfo map[string]*processedMb.ProcessedMiniBlockInfo,
) error {
	processedMiniBlockInfo := processedMiniBlocksDestMeInfo[string(miniBlockHeaderHandler.GetHash())]
	if processedMiniBlockInfo != nil {
		return miniBlockHeaderHandler.SetIndexOfLastTxProcessed(processedMiniBlockInfo.IndexOfLastTxProcessed)
	}

	return miniBlockHeaderHandler.SetIndexOfLastTxProcessed(int32(miniBlockHeaderHandler.GetTxCount()) - 1)
}

func (bp *baseProcessor) setProcessingTypeAndConstructionStateForScheduledMb(
	miniBlockHeaderHandler data.MiniBlockHeaderHandler,
	processedMiniBlocksDestMeInfo map[string]*processedMb.ProcessedMiniBlockInfo,
) error {
	err := miniBlockHeaderHandler.SetProcessingType(int32(block.Scheduled))
	if err != nil {
		return err
	}

	if miniBlockHeaderHandler.GetSenderShardID() == bp.shardCoordinator.SelfId() {
		err = miniBlockHeaderHandler.SetConstructionState(int32(block.Proposed))
		if err != nil {
			return err
		}
	} else {
		constructionState := getConstructionState(miniBlockHeaderHandler, processedMiniBlocksDestMeInfo)
		err = miniBlockHeaderHandler.SetConstructionState(constructionState)
		if err != nil {
			return err
		}
	}
	return nil
}

func (bp *baseProcessor) setProcessingTypeAndConstructionStateForNormalMb(
	miniBlockHeaderHandler data.MiniBlockHeaderHandler,
	processedMiniBlocksDestMeInfo map[string]*processedMb.ProcessedMiniBlockInfo,
) error {
	if bp.scheduledTxsExecutionHandler.IsMiniBlockExecuted(miniBlockHeaderHandler.GetHash()) {
		err := miniBlockHeaderHandler.SetProcessingType(int32(block.Processed))
		if err != nil {
			return err
		}
	} else {
		err := miniBlockHeaderHandler.SetProcessingType(int32(block.Normal))
		if err != nil {
			return err
		}
	}

	constructionState := getConstructionState(miniBlockHeaderHandler, processedMiniBlocksDestMeInfo)
	err := miniBlockHeaderHandler.SetConstructionState(constructionState)
	if err != nil {
		return err
	}

	return nil
}

func getConstructionState(
	miniBlockHeaderHandler data.MiniBlockHeaderHandler,
	processedMiniBlocksDestMeInfo map[string]*processedMb.ProcessedMiniBlockInfo,
) int32 {
	constructionState := int32(block.Final)
	if isPartiallyExecuted(miniBlockHeaderHandler, processedMiniBlocksDestMeInfo) {
		constructionState = int32(block.PartialExecuted)
	}

	return constructionState
}

func isPartiallyExecuted(
	miniBlockHeaderHandler data.MiniBlockHeaderHandler,
	processedMiniBlocksDestMeInfo map[string]*processedMb.ProcessedMiniBlockInfo,
) bool {
	processedMiniBlockInfo := processedMiniBlocksDestMeInfo[string(miniBlockHeaderHandler.GetHash())]
	return processedMiniBlockInfo != nil && !processedMiniBlockInfo.FullyProcessed

}

// check if header has the same miniblocks as presented in body
func (bp *baseProcessor) checkHeaderBodyCorrelation(miniBlockHeaders []data.MiniBlockHeaderHandler, body *block.Body) error {
	mbHashesFromHdr := make(map[string]data.MiniBlockHeaderHandler, len(miniBlockHeaders))
	for i := 0; i < len(miniBlockHeaders); i++ {
		mbHashesFromHdr[string(miniBlockHeaders[i].GetHash())] = miniBlockHeaders[i]
	}

	if len(miniBlockHeaders) != len(body.MiniBlocks) {
		return process.ErrHeaderBodyMismatch
	}

	for i := 0; i < len(body.MiniBlocks); i++ {
		miniBlock := body.MiniBlocks[i]
		if miniBlock == nil {
			return process.ErrNilMiniBlock
		}

		mbHash, err := core.CalculateHash(bp.marshalizer, bp.hasher, miniBlock)
		if err != nil {
			return err
		}

		mbHdr, ok := mbHashesFromHdr[string(mbHash)]
		if !ok {
			return process.ErrHeaderBodyMismatch
		}

		if mbHdr.GetTxCount() != uint32(len(miniBlock.TxHashes)) {
			return process.ErrHeaderBodyMismatch
		}

		if mbHdr.GetReceiverShardID() != miniBlock.ReceiverShardID {
			return process.ErrHeaderBodyMismatch
		}

		if mbHdr.GetSenderShardID() != miniBlock.SenderShardID {
			return process.ErrHeaderBodyMismatch
		}

		err = process.CheckIfIndexesAreOutOfBound(mbHdr.GetIndexOfFirstTxProcessed(), mbHdr.GetIndexOfLastTxProcessed(), miniBlock)
		if err != nil {
			return err
		}

		err = checkConstructionStateAndIndexesCorrectness(mbHdr)
		if err != nil {
			return err
		}
	}

	return nil
}

func checkConstructionStateAndIndexesCorrectness(mbh data.MiniBlockHeaderHandler) error {
	if mbh.GetConstructionState() == int32(block.PartialExecuted) && mbh.GetIndexOfLastTxProcessed() == int32(mbh.GetTxCount())-1 {
		return process.ErrIndexDoesNotMatchWithPartialExecutedMiniBlock

	}
	if mbh.GetConstructionState() != int32(block.PartialExecuted) && mbh.GetIndexOfLastTxProcessed() != int32(mbh.GetTxCount())-1 {
		return process.ErrIndexDoesNotMatchWithFullyExecutedMiniBlock
	}

	return nil
}

func (bp *baseProcessor) checkScheduledMiniBlocksValidity(headerHandler data.HeaderHandler) error {
	if !bp.enableEpochsHandler.IsScheduledMiniBlocksFlagEnabled() {
		return nil
	}

	scheduledMiniBlocks := bp.scheduledTxsExecutionHandler.GetScheduledMiniBlocks()
	if len(scheduledMiniBlocks) > len(headerHandler.GetMiniBlockHeadersHashes()) {
		log.Debug("baseProcessor.checkScheduledMiniBlocksValidity", "num mbs scheduled", len(scheduledMiniBlocks), "num mbs received", len(headerHandler.GetMiniBlockHeadersHashes()))
		return process.ErrScheduledMiniBlocksMismatch
	}

	for index, scheduledMiniBlock := range scheduledMiniBlocks {
		scheduledMiniBlockHash, err := core.CalculateHash(bp.marshalizer, bp.hasher, scheduledMiniBlock)
		if err != nil {
			return err
		}

		if !bytes.Equal(scheduledMiniBlockHash, headerHandler.GetMiniBlockHeadersHashes()[index]) {
			log.Debug("baseProcessor.checkScheduledMiniBlocksValidity", "index", index, "scheduled mb hash", scheduledMiniBlockHash, "received mb hash", headerHandler.GetMiniBlockHeadersHashes()[index])
			return process.ErrScheduledMiniBlocksMismatch
		}
	}

	return nil
}

// requestMissingFinalityAttestingHeaders requests the headers needed to accept the current selected headers for
// processing the current block. It requests the finality headers greater than the highest header, for given shard,
// related to the block which should be processed
// this method should be called only under the mutex protection: hdrsForCurrBlock.mutHdrsForBlock
func (bp *baseProcessor) requestMissingFinalityAttestingHeaders(
	shardID uint32,
	finality uint32,
) uint32 {
	requestedHeaders := uint32(0)
	missingFinalityAttestingHeaders := uint32(0)

	highestHdrNonce := bp.hdrsForCurrBlock.highestHdrNonce[shardID]
	if highestHdrNonce == uint64(0) {
		return missingFinalityAttestingHeaders
	}

	headersPool := bp.dataPool.Headers()
	lastFinalityAttestingHeader := highestHdrNonce + uint64(finality)
	for i := highestHdrNonce + 1; i <= lastFinalityAttestingHeader; i++ {
		headers, headersHashes, err := headersPool.GetHeadersByNonceAndShardId(i, shardID)
		if err != nil {
			missingFinalityAttestingHeaders++
			requestedHeaders++
			go bp.requestHeaderByShardAndNonce(shardID, i)
			continue
		}

		for index := range headers {
			bp.hdrsForCurrBlock.hdrHashAndInfo[string(headersHashes[index])] = &hdrInfo{
				hdr:         headers[index],
				usedInBlock: false,
			}
		}
	}

	if requestedHeaders > 0 {
		log.Debug("requested missing finality attesting headers",
			"num headers", requestedHeaders,
			"shard", shardID)
	}

	return missingFinalityAttestingHeaders
}

func (bp *baseProcessor) requestHeaderByShardAndNonce(shardID uint32, nonce uint64) {
	if shardID == core.MetachainShardId {
		bp.requestHandler.RequestMetaHeaderByNonce(nonce)
	} else {
		bp.requestHandler.RequestShardHeaderByNonce(shardID, nonce)
	}
}

func (bp *baseProcessor) cleanupPools(headerHandler data.HeaderHandler) {
	noncesToPrevFinal := bp.getNoncesToFinal(headerHandler) + 1
	bp.cleanupBlockTrackerPools(noncesToPrevFinal)

	highestPrevFinalBlockNonce := bp.forkDetector.GetHighestFinalBlockNonce()
	if highestPrevFinalBlockNonce > 0 {
		highestPrevFinalBlockNonce--
	}

	bp.removeHeadersBehindNonceFromPools(
		true,
		bp.shardCoordinator.SelfId(),
		highestPrevFinalBlockNonce)

	if bp.shardCoordinator.SelfId() == core.MetachainShardId {
		for shardID := uint32(0); shardID < bp.shardCoordinator.NumberOfShards(); shardID++ {
			bp.cleanupPoolsForCrossShard(shardID, noncesToPrevFinal)
		}
	} else {
		bp.cleanupPoolsForCrossShard(core.MetachainShardId, noncesToPrevFinal)
	}
}

func (bp *baseProcessor) cleanupPoolsForCrossShard(
	shardID uint32,
	noncesToPrevFinal uint64,
) {
	crossNotarizedHeader, _, err := bp.blockTracker.GetCrossNotarizedHeader(shardID, noncesToPrevFinal)
	if err != nil {
		displayCleanupErrorMessage("cleanupPoolsForCrossShard",
			shardID,
			noncesToPrevFinal,
			err)
		return
	}

	bp.removeHeadersBehindNonceFromPools(
		false,
		shardID,
		crossNotarizedHeader.GetNonce(),
	)
}

func (bp *baseProcessor) removeHeadersBehindNonceFromPools(
	shouldRemoveBlockBody bool,
	shardId uint32,
	nonce uint64,
) {
	if nonce <= 1 {
		return
	}

	headersPool := bp.dataPool.Headers()
	nonces := headersPool.Nonces(shardId)
	for _, nonceFromCache := range nonces {
		if nonceFromCache >= nonce {
			continue
		}

		if shouldRemoveBlockBody {
			bp.removeBlocksBody(nonceFromCache, shardId)
		}

		headersPool.RemoveHeaderByNonceAndShardId(nonceFromCache, shardId)
	}
}

func (bp *baseProcessor) removeBlocksBody(nonce uint64, shardId uint32) {
	headersPool := bp.dataPool.Headers()
	headers, _, err := headersPool.GetHeadersByNonceAndShardId(nonce, shardId)
	if err != nil {
		return
	}

	for _, header := range headers {
		errNotCritical := bp.removeBlockBodyOfHeader(header)
		if errNotCritical != nil {
			log.Debug("RemoveBlockDataFromPool", "error", errNotCritical.Error())
		}
	}
}

func (bp *baseProcessor) removeBlockBodyOfHeader(headerHandler data.HeaderHandler) error {
	bodyHandler, err := bp.requestBlockBodyHandler.GetBlockBodyFromPool(headerHandler)
	if err != nil {
		return err
	}

	return bp.removeBlockDataFromPools(headerHandler, bodyHandler)
}

func (bp *baseProcessor) removeBlockDataFromPools(headerHandler data.HeaderHandler, bodyHandler data.BodyHandler) error {
	body, ok := bodyHandler.(*block.Body)
	if !ok {
		return process.ErrWrongTypeAssertion
	}

	err := bp.txCoordinator.RemoveBlockDataFromPool(body)
	if err != nil {
		return err
	}

	err = bp.blockProcessor.removeStartOfEpochBlockDataFromPools(headerHandler, bodyHandler)
	if err != nil {
		return err
	}

	return nil
}

func (bp *baseProcessor) removeTxsFromPools(header data.HeaderHandler, body *block.Body) error {
	newBody, err := bp.getFinalMiniBlocks(header, body)
	if err != nil {
		return err
	}

	return bp.txCoordinator.RemoveTxsFromPool(newBody)
}

func (bp *baseProcessor) getFinalMiniBlocks(header data.HeaderHandler, body *block.Body) (*block.Body, error) {
	if !bp.enableEpochsHandler.IsScheduledMiniBlocksFlagEnabled() {
		return body, nil
	}

	var miniBlocks block.MiniBlockSlice

	if len(body.MiniBlocks) != len(header.GetMiniBlockHeaderHandlers()) {
		log.Warn("baseProcessor.getFinalMiniBlocks: num of mini blocks and mini blocks headers does not match", "num of mb", len(body.MiniBlocks), "num of mbh", len(header.GetMiniBlockHeaderHandlers()))
		return nil, process.ErrNumOfMiniBlocksAndMiniBlocksHeadersMismatch
	}

	for index, miniBlock := range body.MiniBlocks {
		miniBlockHeader := header.GetMiniBlockHeaderHandlers()[index]
		if !miniBlockHeader.IsFinal() {
			log.Debug("shardProcessor.getFinalMiniBlocks: do not remove from pool / broadcast mini block which is not final", "mb hash", miniBlockHeader.GetHash())
			continue
		}

		miniBlocks = append(miniBlocks, miniBlock)
	}

	return &block.Body{MiniBlocks: miniBlocks}, nil
}

func (bp *baseProcessor) cleanupBlockTrackerPools(noncesToPrevFinal uint64) {
	bp.cleanupBlockTrackerPoolsForShard(bp.shardCoordinator.SelfId(), noncesToPrevFinal)

	if bp.shardCoordinator.SelfId() == core.MetachainShardId {
		for shardID := uint32(0); shardID < bp.shardCoordinator.NumberOfShards(); shardID++ {
			bp.cleanupBlockTrackerPoolsForShard(shardID, noncesToPrevFinal)
		}
	} else {
		bp.cleanupBlockTrackerPoolsForShard(core.MetachainShardId, noncesToPrevFinal)
	}
}

func (bp *baseProcessor) cleanupBlockTrackerPoolsForShard(shardID uint32, noncesToPrevFinal uint64) {
	selfNotarizedHeader, _, errSelfNotarized := bp.blockTracker.GetSelfNotarizedHeader(shardID, noncesToPrevFinal)
	if errSelfNotarized != nil {
		displayCleanupErrorMessage("cleanupBlockTrackerPoolsForShard.GetSelfNotarizedHeader",
			shardID,
			noncesToPrevFinal,
			errSelfNotarized)
		return
	}

	selfNotarizedNonce := selfNotarizedHeader.GetNonce()

	crossNotarizedNonce := uint64(0)
	if shardID != bp.shardCoordinator.SelfId() {
		crossNotarizedHeader, _, errCrossNotarized := bp.blockTracker.GetCrossNotarizedHeader(shardID, noncesToPrevFinal)
		if errCrossNotarized != nil {
			displayCleanupErrorMessage("cleanupBlockTrackerPoolsForShard.GetCrossNotarizedHeader",
				shardID,
				noncesToPrevFinal,
				errCrossNotarized)
			return
		}

		crossNotarizedNonce = crossNotarizedHeader.GetNonce()
	}

	bp.blockTracker.CleanupHeadersBehindNonce(
		shardID,
		selfNotarizedNonce,
		crossNotarizedNonce,
	)

	log.Trace("cleanupBlockTrackerPoolsForShard.CleanupHeadersBehindNonce",
		"shard", shardID,
		"self notarized nonce", selfNotarizedNonce,
		"cross notarized nonce", crossNotarizedNonce,
		"nonces to previous final", noncesToPrevFinal)
}

func (bp *baseProcessor) prepareDataForBootStorer(args bootStorerDataArgs) {
	lastCrossNotarizedHeaders := bp.getLastCrossNotarizedHeaders()

	bootData := bootstrapStorage.BootstrapData{
		LastHeader:                 args.headerInfo,
		LastCrossNotarizedHeaders:  lastCrossNotarizedHeaders,
		LastSelfNotarizedHeaders:   args.lastSelfNotarizedHeaders,
		PendingMiniBlocks:          args.pendingMiniBlocks,
		ProcessedMiniBlocks:        args.processedMiniBlocks,
		HighestFinalBlockNonce:     args.highestFinalBlockNonce,
		NodesCoordinatorConfigKey:  args.nodesCoordinatorConfigKey,
		EpochStartTriggerConfigKey: args.epochStartTriggerConfigKey,
	}

	startTime := time.Now()

	err := bp.bootStorer.Put(int64(args.round), bootData)
	if err != nil {
		logging.LogErrAsWarnExceptAsDebugIfClosingError(log, err,
			"cannot save boot data in storage",
			"err", err)
	}

	elapsedTime := time.Since(startTime)
	if elapsedTime >= common.PutInStorerMaxTime {
		log.Warn("saveDataForBootStorer", "elapsed time", elapsedTime)
	}
}

func (bp *baseProcessor) getLastCrossNotarizedHeaders() []bootstrapStorage.BootstrapHeaderInfo {
	lastCrossNotarizedHeaders := make([]bootstrapStorage.BootstrapHeaderInfo, 0, bp.shardCoordinator.NumberOfShards()+1)

	for shardID := uint32(0); shardID < bp.shardCoordinator.NumberOfShards(); shardID++ {
		bootstrapHeaderInfo := bp.getLastCrossNotarizedHeadersForShard(shardID)
		if bootstrapHeaderInfo != nil {
			lastCrossNotarizedHeaders = append(lastCrossNotarizedHeaders, *bootstrapHeaderInfo)
		}
	}

	bootstrapHeaderInfo := bp.getLastCrossNotarizedHeadersForShard(core.MetachainShardId)
	if bootstrapHeaderInfo != nil {
		lastCrossNotarizedHeaders = append(lastCrossNotarizedHeaders, *bootstrapHeaderInfo)
	}

	if len(lastCrossNotarizedHeaders) == 0 {
		return nil
	}

	return trimSliceBootstrapHeaderInfo(lastCrossNotarizedHeaders)
}

func (bp *baseProcessor) getLastCrossNotarizedHeadersForShard(shardID uint32) *bootstrapStorage.BootstrapHeaderInfo {
	lastCrossNotarizedHeader, lastCrossNotarizedHeaderHash, err := bp.blockTracker.GetLastCrossNotarizedHeader(shardID)
	if err != nil {
		log.Warn("getLastCrossNotarizedHeadersForShard",
			"shard", shardID,
			"error", err.Error())
		return nil
	}

	if lastCrossNotarizedHeader.GetNonce() == 0 {
		return nil
	}

	headerInfo := &bootstrapStorage.BootstrapHeaderInfo{
		ShardId: lastCrossNotarizedHeader.GetShardID(),
		Nonce:   lastCrossNotarizedHeader.GetNonce(),
		Hash:    lastCrossNotarizedHeaderHash,
	}

	return headerInfo
}

func (bp *baseProcessor) getLastSelfNotarizedHeaders() []bootstrapStorage.BootstrapHeaderInfo {
	lastSelfNotarizedHeaders := make([]bootstrapStorage.BootstrapHeaderInfo, 0, bp.shardCoordinator.NumberOfShards()+1)

	for shardID := uint32(0); shardID < bp.shardCoordinator.NumberOfShards(); shardID++ {
		bootstrapHeaderInfo := bp.getLastSelfNotarizedHeadersForShard(shardID)
		if bootstrapHeaderInfo != nil {
			lastSelfNotarizedHeaders = append(lastSelfNotarizedHeaders, *bootstrapHeaderInfo)
		}
	}

	bootstrapHeaderInfo := bp.getLastSelfNotarizedHeadersForShard(core.MetachainShardId)
	if bootstrapHeaderInfo != nil {
		lastSelfNotarizedHeaders = append(lastSelfNotarizedHeaders, *bootstrapHeaderInfo)
	}

	if len(lastSelfNotarizedHeaders) == 0 {
		return nil
	}

	return trimSliceBootstrapHeaderInfo(lastSelfNotarizedHeaders)
}

func (bp *baseProcessor) getLastSelfNotarizedHeadersForShard(shardID uint32) *bootstrapStorage.BootstrapHeaderInfo {
	lastSelfNotarizedHeader, lastSelfNotarizedHeaderHash, err := bp.blockTracker.GetLastSelfNotarizedHeader(shardID)
	if err != nil {
		log.Warn("getLastSelfNotarizedHeadersForShard",
			"shard", shardID,
			"error", err.Error())
		return nil
	}

	if lastSelfNotarizedHeader.GetNonce() == 0 {
		return nil
	}

	headerInfo := &bootstrapStorage.BootstrapHeaderInfo{
		ShardId: lastSelfNotarizedHeader.GetShardID(),
		Nonce:   lastSelfNotarizedHeader.GetNonce(),
		Hash:    lastSelfNotarizedHeaderHash,
	}

	return headerInfo
}

func deleteSelfReceiptsMiniBlocks(body *block.Body) *block.Body {
	newBody := &block.Body{}
	for _, mb := range body.MiniBlocks {
		isInShardUnsignedMB := mb.ReceiverShardID == mb.SenderShardID &&
			(mb.Type == block.ReceiptBlock || mb.Type == block.SmartContractResultBlock)
		if isInShardUnsignedMB {
			continue
		}

		newBody.MiniBlocks = append(newBody.MiniBlocks, mb)
	}

	return newBody
}

func (bp *baseProcessor) getNoncesToFinal(headerHandler data.HeaderHandler) uint64 {
	currentBlockNonce := bp.genesisNonce
	if !check.IfNil(headerHandler) {
		currentBlockNonce = headerHandler.GetNonce()
	}

	noncesToFinal := uint64(0)
	finalBlockNonce := bp.forkDetector.GetHighestFinalBlockNonce()
	if currentBlockNonce > finalBlockNonce {
		noncesToFinal = currentBlockNonce - finalBlockNonce
	}

	return noncesToFinal
}

// DecodeBlockBody method decodes block body from a given byte array
func (bp *baseProcessor) DecodeBlockBody(dta []byte) data.BodyHandler {
	body := &block.Body{}
	if dta == nil {
		return body
	}

	err := bp.marshalizer.Unmarshal(body, dta)
	if err != nil {
		log.Debug("DecodeBlockBody.Unmarshal", "error", err.Error())
		return nil
	}

	return body
}

func (bp *baseProcessor) saveBody(body *block.Body, header data.HeaderHandler, headerHash []byte) {
	startTime := time.Now()

	bp.txCoordinator.SaveTxsToStorage(body)
	log.Trace("saveBody.SaveTxsToStorage", "time", time.Since(startTime))

	var errNotCritical error
	var marshalizedMiniBlock []byte
	for i := 0; i < len(body.MiniBlocks); i++ {
		marshalizedMiniBlock, errNotCritical = bp.marshalizer.Marshal(body.MiniBlocks[i])
		if errNotCritical != nil {
			log.Warn("saveBody.Marshal", "error", errNotCritical.Error())
			continue
		}

		miniBlockHash := bp.hasher.Compute(string(marshalizedMiniBlock))
		errNotCritical = bp.store.Put(dataRetriever.MiniBlockUnit, miniBlockHash, marshalizedMiniBlock)
		if errNotCritical != nil {
			logging.LogErrAsWarnExceptAsDebugIfClosingError(log, errNotCritical,
				"saveBody.Put -> MiniBlockUnit",
				"err", errNotCritical)
		}
		log.Trace("saveBody.Put -> MiniBlockUnit", "time", time.Since(startTime), "hash", miniBlockHash)
	}

	receiptsHolder := holders.NewReceiptsHolder(bp.txCoordinator.GetCreatedInShardMiniBlocks())
	errNotCritical = bp.receiptsRepository.SaveReceipts(receiptsHolder, header, headerHash)
	if errNotCritical != nil {
		logging.LogErrAsWarnExceptAsDebugIfClosingError(log, errNotCritical,
			"saveBody(), error on receiptsRepository.SaveReceipts()",
			"err", errNotCritical)
	}

	bp.scheduledTxsExecutionHandler.SaveStateIfNeeded(headerHash)

	elapsedTime := time.Since(startTime)
	if elapsedTime >= common.PutInStorerMaxTime {
		log.Warn("saveBody", "elapsed time", elapsedTime)
	}
}

func (bp *baseProcessor) saveShardHeader(header data.HeaderHandler, headerHash []byte, marshalizedHeader []byte) {
	startTime := time.Now()

	nonceToByteSlice := bp.uint64Converter.ToByteSlice(header.GetNonce())
	hdrNonceHashDataUnit := dataRetriever.ShardHdrNonceHashDataUnit + dataRetriever.UnitType(header.GetShardID())

	errNotCritical := bp.store.Put(hdrNonceHashDataUnit, nonceToByteSlice, headerHash)
	if errNotCritical != nil {
		logging.LogErrAsWarnExceptAsDebugIfClosingError(log, errNotCritical,
			fmt.Sprintf("saveHeader.Put -> ShardHdrNonceHashDataUnit_%d", header.GetShardID()),
			"err", errNotCritical)
	}

	errNotCritical = bp.store.Put(dataRetriever.BlockHeaderUnit, headerHash, marshalizedHeader)
	if errNotCritical != nil {
		logging.LogErrAsWarnExceptAsDebugIfClosingError(log, errNotCritical,
			"saveHeader.Put -> BlockHeaderUnit",
			"err", errNotCritical)
	}

	elapsedTime := time.Since(startTime)
	if elapsedTime >= common.PutInStorerMaxTime {
		log.Warn("saveShardHeader", "elapsed time", elapsedTime)
	}
}

func (bp *baseProcessor) saveMetaHeader(header data.HeaderHandler, headerHash []byte, marshalizedHeader []byte) {
	startTime := time.Now()

	nonceToByteSlice := bp.uint64Converter.ToByteSlice(header.GetNonce())

	errNotCritical := bp.store.Put(dataRetriever.MetaHdrNonceHashDataUnit, nonceToByteSlice, headerHash)
	if errNotCritical != nil {
		logging.LogErrAsWarnExceptAsDebugIfClosingError(log, errNotCritical,
			"saveMetaHeader.Put -> MetaHdrNonceHashDataUnit",
			"err", errNotCritical)
	}

	errNotCritical = bp.store.Put(dataRetriever.MetaBlockUnit, headerHash, marshalizedHeader)
	if errNotCritical != nil {
		logging.LogErrAsWarnExceptAsDebugIfClosingError(log, errNotCritical,
			"saveMetaHeader.Put -> MetaBlockUnit",
			"err", errNotCritical)
	}

	elapsedTime := time.Since(startTime)
	if elapsedTime >= common.PutInStorerMaxTime {
		log.Warn("saveMetaHeader", "elapsed time", elapsedTime)
	}
}

func getLastSelfNotarizedHeaderByItself(chainHandler data.ChainHandler) (data.HeaderHandler, []byte) {
	currentHeader := chainHandler.GetCurrentBlockHeader()
	if check.IfNil(currentHeader) {
		return chainHandler.GetGenesisHeader(), chainHandler.GetGenesisHeaderHash()
	}

	currentBlockHash := chainHandler.GetCurrentBlockHeaderHash()

	return currentHeader, currentBlockHash
}

func (bp *baseProcessor) setRoundNonceInitFees(
	round, nonce uint64,
	header data.CommonHeaderHandler,
) error {
	err := header.SetRound(round)
	if err != nil {
		return err
	}

	err = header.SetNonce(nonce)
	if err != nil {
		return err
	}

	err = header.SetAccumulatedFees(big.NewInt(0))
	if err != nil {
		return err
	}

	err = header.SetDeveloperFees(big.NewInt(0))
	if err != nil {
		return err
	}

	return nil
}

func (bp *baseProcessor) applyBodyInfoOnCommonHeader(
	hdr data.HeaderHandler,
	newBody *block.Body,
	processedMiniBlocksDestMeInfo map[string]*processedMb.ProcessedMiniBlockInfo,
) error {
	var receiptsHash []byte
	sw := core.NewStopWatch()
	sw.Start("CreateReceiptsHash")
	receiptsHash, err := bp.txCoordinator.CreateReceiptsHash()
	sw.Stop("CreateReceiptsHash")
	if err != nil {
		return err
	}

	err = hdr.SetReceiptsHash(receiptsHash)
	if err != nil {
		return err
	}

	sw.Start("createMiniBlockHeaders")
	totalTxCount, miniBlockHeaderHandlers, err := bp.createMiniBlockHeaderHandlers(newBody, processedMiniBlocksDestMeInfo)
	sw.Stop("createMiniBlockHeaders")
	if err != nil {
		return err
	}

	err = hdr.SetMiniBlockHeaderHandlers(miniBlockHeaderHandlers)
	if err != nil {
		return err
	}

	err = hdr.SetTxCount(uint32(totalTxCount))
	if err != nil {
		return err
	}

	err = hdr.SetAccumulatedFees(bp.feeHandler.GetAccumulatedFees())
	if err != nil {
		return err
	}

	err = hdr.SetDeveloperFees(bp.feeHandler.GetDeveloperFees())
	if err != nil {
		return err
	}

	err = bp.txCoordinator.VerifyCreatedMiniBlocks(hdr, newBody)
	if err != nil {
		return err
	}

	bp.appStatusHandler.SetUInt64Value(common.MetricNumTxInBlock, uint64(totalTxCount))
	bp.appStatusHandler.SetUInt64Value(common.MetricNumMiniBlocks, uint64(len(newBody.MiniBlocks)))

	marshaledBody, err := bp.marshalizer.Marshal(newBody)
	if err != nil {
		return err
	}
	bp.blockSizeThrottler.Add(hdr.GetRound(), uint32(len(marshaledBody)))

	return nil
}

func (bp *baseProcessor) setFinalizedHeaderHashInIndexer(hdrHash []byte) {
	log.Debug("baseProcessor.setFinalizedBlockInIndexer", "finalized header hash", hdrHash)

	bp.outportHandler.FinalizedBlock(hdrHash)
}

func (bp *baseProcessor) updateStateStorage(
	finalHeader data.HeaderHandler,
	currRootHash []byte,
	prevRootHash []byte,
	accounts state.AccountsAdapter,
	statePruningQueue core.Queue,
) {
	if !accounts.IsPruningEnabled() {
		return
	}

	// TODO generate checkpoint on a trigger
	if bp.stateCheckpointModulus != 0 {
		if finalHeader.GetNonce()%uint64(bp.stateCheckpointModulus) == 0 {
			log.Debug("trie checkpoint", "currRootHash", currRootHash)
			accounts.SetStateCheckpoint(currRootHash)
		}
	}

	if bytes.Equal(prevRootHash, currRootHash) {
		return
	}

	rootHashToBePruned := statePruningQueue.Add(prevRootHash)
	if len(rootHashToBePruned) == 0 {
		return
	}

	accounts.CancelPrune(rootHashToBePruned, state.NewRoot)
	accounts.PruneTrie(rootHashToBePruned, state.OldRoot, bp.getPruningHandler(finalHeader.GetNonce()))
}

// RevertCurrentBlock reverts the current block for cleanup failed process
func (bp *baseProcessor) RevertCurrentBlock() {
	bp.revertAccountState()
	bp.revertScheduledInfo()
}

func (bp *baseProcessor) revertAccountState() {
	for key := range bp.accountsDB {
		err := bp.accountsDB[key].RevertToSnapshot(0)
		if err != nil {
			log.Debug("RevertToSnapshot", "error", err.Error())
		}
	}
}

func (bp *baseProcessor) revertScheduledInfo() {
	header, headerHash := bp.getLastCommittedHeaderAndHash()
	err := bp.scheduledTxsExecutionHandler.RollBackToBlock(headerHash)
	if err != nil {
		log.Trace("baseProcessor.revertScheduledInfo", "error", err.Error())
		scheduledInfo := &process.ScheduledInfo{
			RootHash:        header.GetRootHash(),
			IntermediateTxs: make(map[block.Type][]data.TransactionHandler),
			GasAndFees:      process.GetZeroGasAndFees(),
			MiniBlocks:      make(block.MiniBlockSlice, 0),
		}
		bp.scheduledTxsExecutionHandler.SetScheduledInfo(scheduledInfo)
	}
}

func (bp *baseProcessor) getLastCommittedHeaderAndHash() (data.HeaderHandler, []byte) {
	headerHandler := bp.blockChain.GetCurrentBlockHeader()
	headerHash := bp.blockChain.GetCurrentBlockHeaderHash()
	if check.IfNil(headerHandler) {
		headerHandler = bp.blockChain.GetGenesisHeader()
		headerHash = bp.blockChain.GetGenesisHeaderHash()
	}

	return headerHandler, headerHash
}

// GetAccountsDBSnapshot returns the account snapshot
func (bp *baseProcessor) GetAccountsDBSnapshot() map[state.AccountsDbIdentifier]int {
	snapshots := make(map[state.AccountsDbIdentifier]int)
	for key := range bp.accountsDB {
		snapshots[key] = bp.accountsDB[key].JournalLen()
	}

	return snapshots
}

// RevertAccountsDBToSnapshot reverts the accountsDB to the given snapshot
func (bp *baseProcessor) RevertAccountsDBToSnapshot(accountsSnapshot map[state.AccountsDbIdentifier]int) {
	for key := range bp.accountsDB {
		err := bp.accountsDB[key].RevertToSnapshot(accountsSnapshot[key])
		if err != nil {
			log.Debug("RevertAccountsDBToSnapshot", "error", err.Error())
		}
	}
}

func (bp *baseProcessor) commitAll(headerHandler data.HeaderHandler) error {
	if headerHandler.IsStartOfEpochBlock() {
		return bp.commitInLastEpoch(headerHandler.GetEpoch())
	}

	return bp.commit()
}

func (bp *baseProcessor) commitInLastEpoch(currentEpoch uint32) error {
	lastEpoch := uint32(0)
	if currentEpoch > 0 {
		lastEpoch = currentEpoch - 1
	}

	return bp.commitInEpoch(currentEpoch, lastEpoch)
}

func (bp *baseProcessor) commit() error {
	for key := range bp.accountsDB {
		_, err := bp.accountsDB[key].Commit()
		if err != nil {
			return err
		}
	}

	return nil
}

func (bp *baseProcessor) commitInEpoch(currentEpoch uint32, epochToCommit uint32) error {
	for key := range bp.accountsDB {
		_, err := bp.accountsDB[key].CommitInEpoch(currentEpoch, epochToCommit)
		if err != nil {
			return err
		}
	}

	return nil
}

// PruneStateOnRollback recreates the state tries to the root hashes indicated by the provided headers
func (bp *baseProcessor) PruneStateOnRollback(currHeader data.HeaderHandler, currHeaderHash []byte, prevHeader data.HeaderHandler, prevHeaderHash []byte) {
	for key := range bp.accountsDB {
		if !bp.accountsDB[key].IsPruningEnabled() {
			continue
		}

		rootHash, prevRootHash := bp.getRootHashes(currHeader, prevHeader, key)
		if key == state.UserAccountsState {
			scheduledRootHash, err := bp.scheduledTxsExecutionHandler.GetScheduledRootHashForHeader(currHeaderHash)
			if err == nil {
				rootHash = scheduledRootHash
			}

			scheduledPrevRootHash, err := bp.scheduledTxsExecutionHandler.GetScheduledRootHashForHeader(prevHeaderHash)
			if err == nil {
				prevRootHash = scheduledPrevRootHash
			}

			var prevStartScheduledRootHash []byte
			if prevHeader.GetAdditionalData() != nil && prevHeader.GetAdditionalData().GetScheduledRootHash() != nil {
				prevStartScheduledRootHash = prevHeader.GetAdditionalData().GetScheduledRootHash()
				if bytes.Equal(prevStartScheduledRootHash, prevRootHash) {
					bp.accountsDB[key].CancelPrune(prevStartScheduledRootHash, state.OldRoot)
				}
			}
		}

		if bytes.Equal(rootHash, prevRootHash) {
			continue
		}

		bp.accountsDB[key].CancelPrune(prevRootHash, state.OldRoot)
		bp.accountsDB[key].PruneTrie(rootHash, state.NewRoot, bp.getPruningHandler(currHeader.GetNonce()))
	}
}

func (bp *baseProcessor) getPruningHandler(finalHeaderNonce uint64) state.PruningHandler {
	if finalHeaderNonce-bp.lastRestartNonce <= uint64(bp.pruningDelay) {
		log.Debug("will skip pruning",
			"finalHeaderNonce", finalHeaderNonce,
			"last restart nonce", bp.lastRestartNonce,
			"num blocks for pruning delay", bp.pruningDelay,
		)
		return state.NewPruningHandler(state.DisableDataRemoval)
	}

	return state.NewPruningHandler(state.EnableDataRemoval)
}

func (bp *baseProcessor) getRootHashes(currHeader data.HeaderHandler, prevHeader data.HeaderHandler, identifier state.AccountsDbIdentifier) ([]byte, []byte) {
	switch identifier {
	case state.UserAccountsState:
		return currHeader.GetRootHash(), prevHeader.GetRootHash()
	case state.PeerAccountsState:
		currValidatorInfo, ok := currHeader.(data.ValidatorStatisticsInfoHandler)
		if !ok {
			return []byte{}, []byte{}
		}
		prevValidatorInfo, ok := prevHeader.(data.ValidatorStatisticsInfoHandler)
		if !ok {
			return []byte{}, []byte{}
		}
		return currValidatorInfo.GetValidatorStatsRootHash(), prevValidatorInfo.GetValidatorStatsRootHash()
	default:
		return []byte{}, []byte{}
	}
}

func (bp *baseProcessor) revertAccountsStates(header data.HeaderHandler, rootHash []byte) error {
	err := bp.accountsDB[state.UserAccountsState].RecreateTrie(rootHash)
	if err != nil {
		log.Debug("recreate trie with error for header",
			"nonce", header.GetNonce(),
			"header root hash", header.GetRootHash(),
			"given root hash", rootHash,
			"error", err.Error(),
		)

		return err
	}

	validatorInfo, ok := header.(data.ValidatorStatisticsInfoHandler)
	if !ok {
		return process.ErrWrongTypeAssertion
	}

	err = bp.accountsDB[state.PeerAccountsState].RecreateTrie(validatorInfo.GetValidatorStatsRootHash())
	if err != nil {
		log.Debug("revert peer state with error for header",
			"nonce", header.GetNonce(),
			"header root hash", header.GetRootHash(),
			"validators root hash", validatorInfo.GetValidatorStatsRootHash(),
			"error", err.Error(),
		)

		return err
	}

	return nil
}

func (bp *baseProcessor) displayMiniBlocksPool() {
	miniBlocksPool := bp.dataPool.MiniBlocks()

	for _, hash := range miniBlocksPool.Keys() {
		value, ok := miniBlocksPool.Get(hash)
		if !ok {
			log.Debug("displayMiniBlocksPool: mini block not found", "hash", logger.DisplayByteSlice(hash))
			continue
		}

		miniBlock, ok := value.(*block.MiniBlock)
		if !ok {
			log.Debug("displayMiniBlocksPool: wrong type assertion", "hash", logger.DisplayByteSlice(hash))
			continue
		}

		log.Trace("mini block in pool",
			"hash", logger.DisplayByteSlice(hash),
			"type", miniBlock.Type,
			"sender", miniBlock.SenderShardID,
			"receiver", miniBlock.ReceiverShardID,
			"num txs", len(miniBlock.TxHashes))
	}
}

// trimSliceBootstrapHeaderInfo creates a copy of the provided slice without the excess capacity
func trimSliceBootstrapHeaderInfo(in []bootstrapStorage.BootstrapHeaderInfo) []bootstrapStorage.BootstrapHeaderInfo {
	if len(in) == 0 {
		return []bootstrapStorage.BootstrapHeaderInfo{}
	}
	ret := make([]bootstrapStorage.BootstrapHeaderInfo, len(in))
	copy(ret, in)
	return ret
}

func (bp *baseProcessor) restoreBlockBody(bodyHandler data.BodyHandler) {
	if check.IfNil(bodyHandler) {
		log.Debug("restoreMiniblocks nil bodyHandler")
		return
	}

	body, ok := bodyHandler.(*block.Body)
	if !ok {
		log.Debug("restoreMiniblocks wrong type assertion for bodyHandler")
		return
	}

	restoredTxNr, errNotCritical := bp.txCoordinator.RestoreBlockDataFromStorage(body)
	if errNotCritical != nil {
		log.Debug("restoreBlockBody RestoreBlockDataFromStorage", "error", errNotCritical.Error())
	}

	go bp.txCounter.subtractRestoredTxs(restoredTxNr)
}

// RestoreBlockBodyIntoPools restores the block body into associated pools
func (bp *baseProcessor) RestoreBlockBodyIntoPools(bodyHandler data.BodyHandler) error {
	if check.IfNil(bodyHandler) {
		return process.ErrNilBlockBody
	}

	body, ok := bodyHandler.(*block.Body)
	if !ok {
		return process.ErrWrongTypeAssertion
	}

	_, err := bp.txCoordinator.RestoreBlockDataFromStorage(body)
	if err != nil {
		return err
	}

	return nil
}

func (bp *baseProcessor) requestMiniBlocksIfNeeded(headerHandler data.HeaderHandler) {
	lastCrossNotarizedHeader, _, err := bp.blockTracker.GetLastCrossNotarizedHeader(headerHandler.GetShardID())
	if err != nil {
		log.Debug("requestMiniBlocksIfNeeded.GetLastCrossNotarizedHeader",
			"shard", headerHandler.GetShardID(),
			"error", err.Error())
		return
	}

	isHeaderOutOfRequestRange := headerHandler.GetNonce() > lastCrossNotarizedHeader.GetNonce()+process.MaxHeadersToRequestInAdvance
	if isHeaderOutOfRequestRange {
		return
	}

	waitTime := common.ExtraDelayForRequestBlockInfo
	roundDifferences := bp.roundHandler.Index() - int64(headerHandler.GetRound())
	if roundDifferences > 1 {
		waitTime = 0
	}

	// waiting for late broadcast of mini blocks and transactions to be done and received
	time.Sleep(waitTime)

	bp.txCoordinator.RequestMiniBlocks(headerHandler)
}

func (bp *baseProcessor) recordBlockInHistory(blockHeaderHash []byte, blockHeader data.HeaderHandler, blockBody data.BodyHandler) {
	scrResultsFromPool := bp.txCoordinator.GetAllCurrentUsedTxs(block.SmartContractResultBlock)
	receiptsFromPool := bp.txCoordinator.GetAllCurrentUsedTxs(block.ReceiptBlock)
	logs := bp.txCoordinator.GetAllCurrentLogs()
	intraMiniBlocks := bp.txCoordinator.GetCreatedInShardMiniBlocks()

	err := bp.historyRepo.RecordBlock(blockHeaderHash, blockHeader, blockBody, scrResultsFromPool, receiptsFromPool, intraMiniBlocks, logs)
	if err != nil {
		logLevel := logger.LogError
		if errors.IsClosingError(err) {
			logLevel = logger.LogDebug
		}
		log.Log(logLevel, "historyRepo.RecordBlock()", "blockHeaderHash", blockHeaderHash, "error", err.Error())
	}
}

func (bp *baseProcessor) addHeaderIntoTrackerPool(nonce uint64, shardID uint32) {
	headersPool := bp.dataPool.Headers()
	headers, hashes, err := headersPool.GetHeadersByNonceAndShardId(nonce, shardID)
	if err != nil {
		log.Trace("baseProcessor.addHeaderIntoTrackerPool", "error", err.Error())
		return
	}

	for i := 0; i < len(headers); i++ {
		bp.blockTracker.AddTrackedHeader(headers[i], hashes[i])
	}
}

func (bp *baseProcessor) commitTrieEpochRootHashIfNeeded(metaBlock *block.MetaBlock, rootHash []byte) error {
	trieEpochRootHashStorageUnit, err := bp.store.GetStorer(dataRetriever.TrieEpochRootHashUnit)
	if err != nil {
		return err
	}

	if check.IfNil(trieEpochRootHashStorageUnit) {
		return nil
	}
	_, isStorerDisabled := trieEpochRootHashStorageUnit.(*storageunit.NilStorer)
	if isStorerDisabled {
		return nil
	}

	userAccountsDb := bp.accountsDB[state.UserAccountsState]
	if userAccountsDb == nil {
		return fmt.Errorf("%w for user accounts state", process.ErrNilAccountsAdapter)
	}

	epochBytes := bp.uint64Converter.ToByteSlice(uint64(metaBlock.Epoch))

	err = trieEpochRootHashStorageUnit.Put(epochBytes, rootHash)
	if err != nil {
		return err
	}

	iteratorChannels := &common.TrieIteratorChannels{
		LeavesChan: make(chan core.KeyValueHolder, common.TrieLeavesChannelDefaultCapacity),
		ErrChan:    make(chan error, 1),
	}
	err = userAccountsDb.GetAllLeaves(iteratorChannels, context.Background(), rootHash)
	if err != nil {
		return err
	}

	processDataTries := bp.processDataTriesOnCommitEpoch
	balanceSum := big.NewInt(0)
	numAccountLeaves := 0
	numAccountsWithDataTrie := 0
	numCodeLeaves := 0
	totalSizeAccounts := 0
	totalSizeAccountsDataTries := 0
	totalSizeCodeLeaves := 0
	for leaf := range iteratorChannels.LeavesChan {
		userAccount, errUnmarshal := unmarshalUserAccount(leaf.Key(), leaf.Value(), bp.marshalizer)
		if errUnmarshal != nil {
			numCodeLeaves++
			totalSizeCodeLeaves += len(leaf.Value())
			log.Trace("cannot unmarshal user account. it may be a code leaf", "error", errUnmarshal)
			continue
		}

		if processDataTries {
			rh := userAccount.GetRootHash()
			if len(rh) != 0 {
				dataTrie := &common.TrieIteratorChannels{
					LeavesChan: make(chan core.KeyValueHolder, common.TrieLeavesChannelDefaultCapacity),
					ErrChan:    make(chan error, 1),
				}
				errDataTrieGet := userAccountsDb.GetAllLeaves(dataTrie, context.Background(), rh)
				if errDataTrieGet != nil {
					continue
				}

				currentSize := 0
				for lf := range dataTrie.LeavesChan {
					currentSize += len(lf.Value())
				}

				err = common.GetErrorFromChanNonBlocking(dataTrie.ErrChan)
				if err != nil {
					return err
				}

				totalSizeAccountsDataTries += currentSize
				numAccountsWithDataTrie++
			}
		}

		numAccountLeaves++
		totalSizeAccounts += len(leaf.Value())

		balanceSum.Add(balanceSum, userAccount.GetBalance())
	}

	err = common.GetErrorFromChanNonBlocking(iteratorChannels.ErrChan)
	if err != nil {
		return err
	}

	totalSizeAccounts += totalSizeAccountsDataTries

	stats := []interface{}{
		"shard", bp.shardCoordinator.SelfId(),
		"epoch", metaBlock.Epoch,
		"sum", balanceSum.String(),
		"processDataTries", processDataTries,
		"numCodeLeaves", numCodeLeaves,
		"totalSizeCodeLeaves", totalSizeCodeLeaves,
		"numAccountLeaves", numAccountLeaves,
		"totalSizeAccountsLeaves", totalSizeAccounts,
	}

	if processDataTries {
		stats = append(stats, []interface{}{
			"from which numAccountsWithDataTrie", numAccountsWithDataTrie,
			"from which totalSizeAccountsDataTries", totalSizeAccountsDataTries}...)
	}

	log.Debug("sum of addresses in shard at epoch start", stats...)

	return nil
}

func unmarshalUserAccount(address []byte, userAccountsBytes []byte, marshalizer marshal.Marshalizer) (state.UserAccountHandler, error) {
	userAccount, err := state.NewUserAccount(address)
	if err != nil {
		return nil, err
	}
	err = marshalizer.Unmarshal(userAccount, userAccountsBytes)
	if err != nil {
		return nil, err
	}

	return userAccount, nil
}

// Close - closes all underlying components
func (bp *baseProcessor) Close() error {
	var err1, err2, err3 error
	if !check.IfNil(bp.vmContainer) {
		err1 = bp.vmContainer.Close()
	}
	if !check.IfNil(bp.vmContainerFactory) {
		err2 = bp.vmContainerFactory.Close()
	}
	err3 = bp.processDebugger.Close()
	if err1 != nil || err2 != nil || err3 != nil {
		return fmt.Errorf("vmContainer close error: %v, vmContainerFactory close error: %v, processDebugger close: %v",
			err1, err2, err3)
	}

	return nil
}

// ProcessScheduledBlock processes a scheduled block
func (bp *baseProcessor) ProcessScheduledBlock(headerHandler data.HeaderHandler, bodyHandler data.BodyHandler, haveTime func() time.Duration) error {
	var err error
	defer func() {
		if err != nil {
			bp.RevertCurrentBlock()
		}
	}()

	scheduledMiniBlocksFromMe, err := getScheduledMiniBlocksFromMe(headerHandler, bodyHandler)
	if err != nil {
		return err
	}

	bp.scheduledTxsExecutionHandler.AddScheduledMiniBlocks(scheduledMiniBlocksFromMe)

	normalProcessingGasAndFees := bp.getGasAndFees()

	startTime := time.Now()
	err = bp.scheduledTxsExecutionHandler.ExecuteAll(haveTime)
	elapsedTime := time.Since(startTime)
	log.Debug("elapsed time to execute all scheduled transactions",
		"time [s]", elapsedTime,
	)
	if err != nil {
		return err
	}

	rootHash, err := bp.accountsDB[state.UserAccountsState].RootHash()
	if err != nil {
		return err
	}

	_ = bp.txCoordinator.CreatePostProcessMiniBlocks()

	finalProcessingGasAndFees := bp.getGasAndFeesWithScheduled()

	scheduledProcessingGasAndFees := gasAndFeesDelta(normalProcessingGasAndFees, finalProcessingGasAndFees)
	bp.scheduledTxsExecutionHandler.SetScheduledRootHash(rootHash)
	bp.scheduledTxsExecutionHandler.SetScheduledGasAndFees(scheduledProcessingGasAndFees)

	return nil
}

func getScheduledMiniBlocksFromMe(headerHandler data.HeaderHandler, bodyHandler data.BodyHandler) (block.MiniBlockSlice, error) {
	body, ok := bodyHandler.(*block.Body)
	if !ok {
		return nil, process.ErrWrongTypeAssertion
	}

	if len(body.MiniBlocks) != len(headerHandler.GetMiniBlockHeaderHandlers()) {
		log.Warn("getScheduledMiniBlocksFromMe: num of mini blocks and mini blocks headers does not match", "num of mb", len(body.MiniBlocks), "num of mbh", len(headerHandler.GetMiniBlockHeaderHandlers()))
		return nil, process.ErrNumOfMiniBlocksAndMiniBlocksHeadersMismatch
	}

	miniBlocks := make(block.MiniBlockSlice, 0)
	for index, miniBlock := range body.MiniBlocks {
		miniBlockHeader := headerHandler.GetMiniBlockHeaderHandlers()[index]
		isScheduledMiniBlockFromMe := miniBlockHeader.GetSenderShardID() == headerHandler.GetShardID() && miniBlockHeader.GetProcessingType() == int32(block.Scheduled)
		if isScheduledMiniBlockFromMe {
			miniBlocks = append(miniBlocks, miniBlock)
		}

	}

	return miniBlocks, nil
}

func (bp *baseProcessor) getGasAndFees() scheduled.GasAndFees {
	return scheduled.GasAndFees{
		AccumulatedFees: bp.feeHandler.GetAccumulatedFees(),
		DeveloperFees:   bp.feeHandler.GetDeveloperFees(),
		GasProvided:     bp.gasConsumedProvider.TotalGasProvided(),
		GasPenalized:    bp.gasConsumedProvider.TotalGasPenalized(),
		GasRefunded:     bp.gasConsumedProvider.TotalGasRefunded(),
	}
}

func (bp *baseProcessor) getGasAndFeesWithScheduled() scheduled.GasAndFees {
	gasAndFees := bp.getGasAndFees()
	gasAndFees.GasProvided = bp.gasConsumedProvider.TotalGasProvidedWithScheduled()
	return gasAndFees
}

func gasAndFeesDelta(initialGasAndFees, finalGasAndFees scheduled.GasAndFees) scheduled.GasAndFees {
	zero := big.NewInt(0)
	result := process.GetZeroGasAndFees()

	deltaAccumulatedFees := big.NewInt(0).Sub(finalGasAndFees.AccumulatedFees, initialGasAndFees.AccumulatedFees)
	if deltaAccumulatedFees.Cmp(zero) < 0 {
		log.Error("gasAndFeesDelta",
			"initial accumulatedFees", initialGasAndFees.AccumulatedFees.String(),
			"final accumulatedFees", finalGasAndFees.AccumulatedFees.String(),
			"error", process.ErrNegativeValue)
		return result
	}

	deltaDevFees := big.NewInt(0).Sub(finalGasAndFees.DeveloperFees, initialGasAndFees.DeveloperFees)
	if deltaDevFees.Cmp(zero) < 0 {
		log.Error("gasAndFeesDelta",
			"initial devFees", initialGasAndFees.DeveloperFees.String(),
			"final devFees", finalGasAndFees.DeveloperFees.String(),
			"error", process.ErrNegativeValue)
		return result
	}

	deltaGasProvided := int64(finalGasAndFees.GasProvided) - int64(initialGasAndFees.GasProvided)
	if deltaGasProvided < 0 {
		log.Error("gasAndFeesDelta",
			"initial gasProvided", initialGasAndFees.GasProvided,
			"final gasProvided", finalGasAndFees.GasProvided,
			"error", process.ErrNegativeValue)
		return result
	}

	deltaGasPenalized := int64(finalGasAndFees.GasPenalized) - int64(initialGasAndFees.GasPenalized)
	if deltaGasPenalized < 0 {
		log.Error("gasAndFeesDelta",
			"initial gasPenalized", initialGasAndFees.GasPenalized,
			"final gasPenalized", finalGasAndFees.GasPenalized,
			"error", process.ErrNegativeValue)
		return result
	}

	deltaGasRefunded := int64(finalGasAndFees.GasRefunded) - int64(initialGasAndFees.GasRefunded)
	if deltaGasRefunded < 0 {
		log.Error("gasAndFeesDelta",
			"initial gasRefunded", initialGasAndFees.GasRefunded,
			"final gasRefunded", finalGasAndFees.GasRefunded,
			"error", process.ErrNegativeValue)
		return result
	}

	return scheduled.GasAndFees{
		AccumulatedFees: deltaAccumulatedFees,
		DeveloperFees:   deltaDevFees,
		GasProvided:     uint64(deltaGasProvided),
		GasPenalized:    uint64(deltaGasPenalized),
		GasRefunded:     uint64(deltaGasRefunded),
	}
}

func (bp *baseProcessor) getIndexOfFirstMiniBlockToBeExecuted(header data.HeaderHandler) int {
	if !bp.enableEpochsHandler.IsScheduledMiniBlocksFlagEnabled() {
		return 0
	}

	for index, miniBlockHeaderHandler := range header.GetMiniBlockHeaderHandlers() {
		if miniBlockHeaderHandler.GetProcessingType() == int32(block.Processed) {
			log.Debug("baseProcessor.getIndexOfFirstMiniBlockToBeExecuted: mini block is already executed",
				"mb hash", miniBlockHeaderHandler.GetHash(),
				"mb index", index)
			continue
		}

		return index
	}

	return len(header.GetMiniBlockHeaderHandlers())
}

func displayCleanupErrorMessage(message string, shardID uint32, noncesToPrevFinal uint64, err error) {
	// 2 blocks on shard + 2 blocks on meta + 1 block to previous final
	maxNoncesToPrevFinalWithoutWarn := uint64(process.BlockFinality+1)*2 + 1
	level := logger.LogWarning
	if noncesToPrevFinal <= maxNoncesToPrevFinalWithoutWarn {
		level = logger.LogDebug
	}

	log.Log(level, message,
		"shard", shardID,
		"nonces to previous final", noncesToPrevFinal,
		"error", err.Error())
}

// SetProcessDebugger sets the process debugger associated to this block processor
func (bp *baseProcessor) SetProcessDebugger(debugger process.Debugger) error {
	if check.IfNil(debugger) {
		return process.ErrNilProcessDebugger
	}

	bp.mutProcessDebugger.Lock()
	bp.processDebugger = debugger
	bp.mutProcessDebugger.Unlock()

	return nil
}

func (bp *baseProcessor) updateLastCommittedInDebugger(round uint64) {
	bp.mutProcessDebugger.RLock()
	bp.processDebugger.SetLastCommittedBlockRound(round)
	bp.mutProcessDebugger.RUnlock()
}

func createDisabledProcessDebugger() (process.Debugger, error) {
	configs := config.ProcessDebugConfig{
		Enabled: false,
	}

	return debugFactory.CreateProcessDebugger(configs)
}

<<<<<<< HEAD
func makeCommonHeaderHandlerHashMap(hdrMap map[string]data.HeaderHandler) map[string]data.CommonHeaderHandler {
	commonHdrMap := make(map[string]data.CommonHeaderHandler)
	for key, val := range hdrMap {
		commonHdrMap[key] = val
	}
	return commonHdrMap
=======
// NonceOfFirstCommittedBlock returns the first committed block's nonce. The optional Uint64 will contain a-not-set value
// if no block was committed by the node
func (bp *baseProcessor) NonceOfFirstCommittedBlock() core.OptionalUint64 {
	bp.mutNonceOfFirstCommittedBlock.RLock()
	defer bp.mutNonceOfFirstCommittedBlock.RUnlock()

	return bp.nonceOfFirstCommittedBlock
}

func (bp *baseProcessor) setNonceOfFirstCommittedBlock(nonce uint64) {
	bp.mutNonceOfFirstCommittedBlock.Lock()
	defer bp.mutNonceOfFirstCommittedBlock.Unlock()

	if bp.nonceOfFirstCommittedBlock.HasValue {
		return
	}

	bp.nonceOfFirstCommittedBlock.HasValue = true
	bp.nonceOfFirstCommittedBlock.Value = nonce
>>>>>>> 1f2be9b9
}<|MERGE_RESOLUTION|>--- conflicted
+++ resolved
@@ -2194,14 +2194,6 @@
 	return debugFactory.CreateProcessDebugger(configs)
 }
 
-<<<<<<< HEAD
-func makeCommonHeaderHandlerHashMap(hdrMap map[string]data.HeaderHandler) map[string]data.CommonHeaderHandler {
-	commonHdrMap := make(map[string]data.CommonHeaderHandler)
-	for key, val := range hdrMap {
-		commonHdrMap[key] = val
-	}
-	return commonHdrMap
-=======
 // NonceOfFirstCommittedBlock returns the first committed block's nonce. The optional Uint64 will contain a-not-set value
 // if no block was committed by the node
 func (bp *baseProcessor) NonceOfFirstCommittedBlock() core.OptionalUint64 {
@@ -2221,5 +2213,12 @@
 
 	bp.nonceOfFirstCommittedBlock.HasValue = true
 	bp.nonceOfFirstCommittedBlock.Value = nonce
->>>>>>> 1f2be9b9
+}
+
+func makeCommonHeaderHandlerHashMap(hdrMap map[string]data.HeaderHandler) map[string]data.CommonHeaderHandler {
+	commonHdrMap := make(map[string]data.CommonHeaderHandler)
+	for key, val := range hdrMap {
+		commonHdrMap[key] = val
+	}
+	return commonHdrMap
 }