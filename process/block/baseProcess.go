--- conflicted
+++ resolved
@@ -1070,7 +1070,16 @@
 	}
 }
 
-<<<<<<< HEAD
+// trimSliceBootstrapHeaderInfo creates a copy of the provided slice without the excess capacity
+func trimSliceBootstrapHeaderInfo(in []bootstrapStorage.BootstrapHeaderInfo) []bootstrapStorage.BootstrapHeaderInfo {
+	if len(in) == 0 {
+		return []bootstrapStorage.BootstrapHeaderInfo{}
+	}
+	ret := make([]bootstrapStorage.BootstrapHeaderInfo, len(in))
+	copy(ret, in)
+	return ret
+}
+
 func (bp *baseProcessor) restoreBlockBody(bodyHandler data.BodyHandler) {
 	if check.IfNil(bodyHandler) {
 		log.Debug("restoreMiniblocks nil bodyHandler")
@@ -1089,14 +1098,4 @@
 	}
 
 	go bp.txCounter.subtractRestoredTxs(restoredTxNr)
-=======
-// trimSliceBootstrapHeaderInfo creates a copy of the provided slice without the excess capacity
-func trimSliceBootstrapHeaderInfo(in []bootstrapStorage.BootstrapHeaderInfo) []bootstrapStorage.BootstrapHeaderInfo {
-	if len(in) == 0 {
-		return []bootstrapStorage.BootstrapHeaderInfo{}
-	}
-	ret := make([]bootstrapStorage.BootstrapHeaderInfo, len(in))
-	copy(ret, in)
-	return ret
->>>>>>> 7ff890e8
 }