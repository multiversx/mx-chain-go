package block

import (
	"bytes"
	"context"
	"encoding/hex"
	"fmt"
	"math/big"
	"sort"
	"sync"
	"time"

	"github.com/multiversx/mx-chain-core-go/core"
	"github.com/multiversx/mx-chain-core-go/core/check"
	"github.com/multiversx/mx-chain-core-go/data"
	"github.com/multiversx/mx-chain-core-go/data/block"
	outportcore "github.com/multiversx/mx-chain-core-go/data/outport"
	"github.com/multiversx/mx-chain-core-go/data/scheduled"
	"github.com/multiversx/mx-chain-core-go/data/typeConverters"
	"github.com/multiversx/mx-chain-core-go/display"
	"github.com/multiversx/mx-chain-core-go/hashing"
	"github.com/multiversx/mx-chain-core-go/marshal"
	nodeFactory "github.com/multiversx/mx-chain-go/cmd/node/factory"
	"github.com/multiversx/mx-chain-go/common"
	"github.com/multiversx/mx-chain-go/common/errChan"
	"github.com/multiversx/mx-chain-go/common/holders"
	"github.com/multiversx/mx-chain-go/common/logging"
	"github.com/multiversx/mx-chain-go/config"
	"github.com/multiversx/mx-chain-go/consensus"
	"github.com/multiversx/mx-chain-go/dataRetriever"
	"github.com/multiversx/mx-chain-go/dblookupext"
	debugFactory "github.com/multiversx/mx-chain-go/debug/factory"
	"github.com/multiversx/mx-chain-go/outport"
	"github.com/multiversx/mx-chain-go/process"
	"github.com/multiversx/mx-chain-go/process/block/bootstrapStorage"
	"github.com/multiversx/mx-chain-go/process/block/cutoff"
	"github.com/multiversx/mx-chain-go/process/block/processedMb"
	"github.com/multiversx/mx-chain-go/sharding"
	"github.com/multiversx/mx-chain-go/sharding/nodesCoordinator"
	"github.com/multiversx/mx-chain-go/state"
	"github.com/multiversx/mx-chain-go/state/factory"
	"github.com/multiversx/mx-chain-go/state/parsers"
	"github.com/multiversx/mx-chain-go/storage/storageunit"
	logger "github.com/multiversx/mx-chain-logger-go"
)

var log = logger.GetOrCreate("process/block")

type hashAndHdr struct {
	hdr  data.HeaderHandler
	hash []byte
}

type nonceAndHashInfo struct {
	hash  []byte
	nonce uint64
}

type hdrInfo struct {
	usedInBlock bool
	hdr         data.HeaderHandler
}

type baseProcessor struct {
	shardCoordinator        sharding.Coordinator
	nodesCoordinator        nodesCoordinator.NodesCoordinator
	accountsDB              map[state.AccountsDbIdentifier]state.AccountsAdapter
	forkDetector            process.ForkDetector
	hasher                  hashing.Hasher
	marshalizer             marshal.Marshalizer
	store                   dataRetriever.StorageService
	uint64Converter         typeConverters.Uint64ByteSliceConverter
	blockSizeThrottler      process.BlockSizeThrottler
	epochStartTrigger       process.EpochStartTriggerHandler
	headerValidator         process.HeaderConstructionValidator
	blockChainHook          process.BlockChainHookHandler
	txCoordinator           process.TransactionCoordinator
	roundHandler            consensus.RoundHandler
	bootStorer              process.BootStorer
	requestBlockBodyHandler process.RequestBlockBodyHandler
	requestHandler          process.RequestHandler
	blockTracker            process.BlockTracker
	dataPool                dataRetriever.PoolsHolder
	feeHandler              process.TransactionFeeHandler
	blockChain              data.ChainHandler
	hdrsForCurrBlock        *hdrForBlock
	genesisNonce            uint64
	mutProcessDebugger      sync.RWMutex
	processDebugger         process.Debugger
	processStatusHandler    common.ProcessStatusHandler
	managedPeersHolder      common.ManagedPeersHolder

	versionedHeaderFactory       nodeFactory.VersionedHeaderFactory
	headerIntegrityVerifier      process.HeaderIntegrityVerifier
	scheduledTxsExecutionHandler process.ScheduledTxsExecutionHandler
	blockProcessingCutoffHandler cutoff.BlockProcessingCutoffHandler

	appStatusHandler       core.AppStatusHandler
	stateCheckpointModulus uint
	blockProcessor         blockProcessor
	txCounter              *transactionCounter

	outportHandler      outport.OutportHandler
	outportDataProvider outport.DataProviderOutport
	historyRepo         dblookupext.HistoryRepository
	epochNotifier       process.EpochNotifier
	enableEpochsHandler common.EnableEpochsHandler
	roundNotifier       process.RoundNotifier
	enableRoundsHandler process.EnableRoundsHandler
	vmContainerFactory  process.VirtualMachinesContainerFactory
	vmContainer         process.VirtualMachinesContainer
	gasConsumedProvider gasConsumedProvider
	economicsData       process.EconomicsDataHandler

	processDataTriesOnCommitEpoch bool
	lastRestartNonce              uint64
	pruningDelay                  uint32
	processedMiniBlocksTracker    process.ProcessedMiniBlocksTracker
	receiptsRepository            receiptsRepository

	mutNonceOfFirstCommittedBlock        sync.RWMutex
	nonceOfFirstCommittedBlock           core.OptionalUint64
	requestMissingHeadersFunc            func(missingNonces []uint64, shardID uint32)
	cleanupBlockTrackerPoolsForShardFunc func(shardID uint32, noncesToPrevFinal uint64)
	cleanupPoolsForCrossShardFunc        func(shardID uint32, noncesToPrevFinal uint64)

	crossNotarizer crossNotarizer
}

type bootStorerDataArgs struct {
	headerInfo                 bootstrapStorage.BootstrapHeaderInfo
	lastSelfNotarizedHeaders   []bootstrapStorage.BootstrapHeaderInfo
	round                      uint64
	highestFinalBlockNonce     uint64
	pendingMiniBlocks          []bootstrapStorage.PendingMiniBlocksInfo
	processedMiniBlocks        []bootstrapStorage.MiniBlocksInMeta
	nodesCoordinatorConfigKey  []byte
	epochStartTriggerConfigKey []byte
}

func checkForNils(
	headerHandler data.HeaderHandler,
	bodyHandler data.BodyHandler,
) error {
	if check.IfNil(headerHandler) {
		return process.ErrNilBlockHeader
	}
	if check.IfNil(bodyHandler) {
		return process.ErrNilBlockBody
	}
	return nil
}

// checkBlockValidity method checks if the given block is valid
func (bp *baseProcessor) checkBlockValidity(
	headerHandler data.HeaderHandler,
	bodyHandler data.BodyHandler,
) error {

	err := checkForNils(headerHandler, bodyHandler)
	if err != nil {
		return err
	}

	currentBlockHeader := bp.blockChain.GetCurrentBlockHeader()

	if check.IfNil(currentBlockHeader) {
		if headerHandler.GetNonce() == bp.genesisNonce+1 { // first block after genesis
			if bytes.Equal(headerHandler.GetPrevHash(), bp.blockChain.GetGenesisHeaderHash()) {
				// TODO: add genesis block verification
				return nil
			}

			log.Debug("hash does not match",
				"local block hash", bp.blockChain.GetGenesisHeaderHash(),
				"received previous hash", headerHandler.GetPrevHash())

			return process.ErrBlockHashDoesNotMatch
		}

		log.Debug("nonce does not match",
			"local block nonce", 0,
			"received nonce", headerHandler.GetNonce())

		return process.ErrWrongNonceInBlock
	}

	if headerHandler.GetRound() <= currentBlockHeader.GetRound() {
		log.Debug("round does not match",
			"local block round", currentBlockHeader.GetRound(),
			"received block round", headerHandler.GetRound())

		return process.ErrLowerRoundInBlock
	}

	if headerHandler.GetNonce() != currentBlockHeader.GetNonce()+1 {
		log.Debug("nonce does not match",
			"local block nonce", currentBlockHeader.GetNonce(),
			"received nonce", headerHandler.GetNonce())

		return process.ErrWrongNonceInBlock
	}

	if !bytes.Equal(headerHandler.GetPrevHash(), bp.blockChain.GetCurrentBlockHeaderHash()) {
		log.Debug("hash does not match",
			"local block hash", bp.blockChain.GetCurrentBlockHeaderHash(),
			"received previous hash", headerHandler.GetPrevHash())

		return process.ErrBlockHashDoesNotMatch
	}

	if !bytes.Equal(headerHandler.GetPrevRandSeed(), currentBlockHeader.GetRandSeed()) {
		log.Debug("random seed does not match",
			"local random seed", currentBlockHeader.GetRandSeed(),
			"received previous random seed", headerHandler.GetPrevRandSeed())

		return process.ErrRandSeedDoesNotMatch
	}

	// verification of epoch
	if headerHandler.GetEpoch() < currentBlockHeader.GetEpoch() {
		return process.ErrEpochDoesNotMatch
	}

	return nil
}

// checkScheduledRootHash checks if the scheduled root hash from the given header is the same with the current user accounts state root hash
func (bp *baseProcessor) checkScheduledRootHash(headerHandler data.HeaderHandler) error {
	if !bp.enableEpochsHandler.IsScheduledMiniBlocksFlagEnabled() {
		return nil
	}

	if check.IfNil(headerHandler) {
		return process.ErrNilBlockHeader
	}

	additionalData := headerHandler.GetAdditionalData()
	if check.IfNil(additionalData) {
		return process.ErrNilAdditionalData
	}

	if !bytes.Equal(additionalData.GetScheduledRootHash(), bp.getRootHash()) {
		log.Debug("scheduled root hash does not match",
			"current root hash", bp.getRootHash(),
			"header scheduled root hash", additionalData.GetScheduledRootHash())
		return process.ErrScheduledRootHashDoesNotMatch
	}

	return nil
}

// verifyStateRoot verifies the state root hash given as parameter against the
// Merkle trie root hash stored for accounts and returns if equal or not
func (bp *baseProcessor) verifyStateRoot(rootHash []byte) bool {
	trieRootHash, err := bp.accountsDB[state.UserAccountsState].RootHash()
	if err != nil {
		log.Debug("verify account.RootHash", "error", err.Error())
	}

	return bytes.Equal(trieRootHash, rootHash)
}

// getRootHash returns the accounts merkle tree root hash
func (bp *baseProcessor) getRootHash() []byte {
	userAccountsRootHash, err := bp.accountsDB[state.UserAccountsState].RootHash()
	if err != nil {
		log.Trace("get account.RootHash", "error", err.Error())
	}

	return userAccountsRootHash
}

func (bp *baseProcessor) requestHeadersIfMissing(
	sortedHdrs []data.HeaderHandler,
	shardId uint32,
) error {

	prevHdr, _, err := bp.blockTracker.GetLastCrossNotarizedHeader(shardId)
	if err != nil {
		return err
	}

	lastNotarizedHdrRound := prevHdr.GetRound()
	lastNotarizedHdrNonce := prevHdr.GetNonce()

	missingNonces := make([]uint64, 0)
	for i := 0; i < len(sortedHdrs); i++ {
		currHdr := sortedHdrs[i]
		if check.IfNil(currHdr) {
			continue
		}

		hdrTooOld := currHdr.GetRound() <= lastNotarizedHdrRound
		if hdrTooOld {
			continue
		}

		maxNumNoncesToAdd := process.MaxHeaderRequestsAllowed - int(int64(prevHdr.GetNonce())-int64(lastNotarizedHdrNonce))
		if maxNumNoncesToAdd <= 0 {
			break
		}

		noncesDiff := int64(currHdr.GetNonce()) - int64(prevHdr.GetNonce())
		nonces := addMissingNonces(noncesDiff, prevHdr.GetNonce(), maxNumNoncesToAdd)
		missingNonces = append(missingNonces, nonces...)

		prevHdr = currHdr
	}

	maxNumNoncesToAdd := process.MaxHeaderRequestsAllowed - int(int64(prevHdr.GetNonce())-int64(lastNotarizedHdrNonce))
	if maxNumNoncesToAdd > 0 {
		lastRound := bp.roundHandler.Index() - 1
		roundsDiff := lastRound - int64(prevHdr.GetRound())
		nonces := addMissingNonces(roundsDiff, prevHdr.GetNonce(), maxNumNoncesToAdd)
		missingNonces = append(missingNonces, nonces...)
	}

	bp.requestMissingHeadersFunc(missingNonces, shardId)

	return nil
}

func (bp *baseProcessor) requestMissingHeaders(missingNonces []uint64, shardId uint32) {
	for _, nonce := range missingNonces {
		bp.addHeaderIntoTrackerPool(nonce, shardId)
		go bp.requestHeaderByShardAndNonce(shardId, nonce)
	}
}

func addMissingNonces(diff int64, lastNonce uint64, maxNumNoncesToAdd int) []uint64 {
	missingNonces := make([]uint64, 0)

	if diff < 2 {
		return missingNonces
	}

	numNonces := uint64(diff) - 1
	startNonce := lastNonce + 1
	endNonce := startNonce + numNonces

	for nonce := startNonce; nonce < endNonce; nonce++ {
		missingNonces = append(missingNonces, nonce)
		if len(missingNonces) >= maxNumNoncesToAdd {
			break
		}
	}

	return missingNonces
}

func displayHeader(headerHandler data.HeaderHandler) []*display.LineData {
	var valStatRootHash, epochStartMetaHash, scheduledRootHash []byte

	validatorStatsGetter, isOk := headerHandler.(validatorStatsRootHashGetter)
	if isOk {
		valStatRootHash = validatorStatsGetter.GetValidatorStatsRootHash()
	} else {
		shardHeader, isShardHeader := headerHandler.(data.ShardHeaderHandler)
		if isShardHeader {
			epochStartMetaHash = shardHeader.GetEpochStartMetaHash()
		}
	}

	additionalData := headerHandler.GetAdditionalData()
	if !check.IfNil(additionalData) {
		scheduledRootHash = additionalData.GetScheduledRootHash()
	}
	return []*display.LineData{
		display.NewLineData(false, []string{
			"",
			"ChainID",
			logger.DisplayByteSlice(headerHandler.GetChainID())}),
		display.NewLineData(false, []string{
			"",
			"Epoch",
			fmt.Sprintf("%d", headerHandler.GetEpoch())}),
		display.NewLineData(false, []string{
			"",
			"Round",
			fmt.Sprintf("%d", headerHandler.GetRound())}),
		display.NewLineData(false, []string{
			"",
			"TimeStamp",
			fmt.Sprintf("%d", headerHandler.GetTimeStamp())}),
		display.NewLineData(false, []string{
			"",
			"Nonce",
			fmt.Sprintf("%d", headerHandler.GetNonce())}),
		display.NewLineData(false, []string{
			"",
			"Prev hash",
			logger.DisplayByteSlice(headerHandler.GetPrevHash())}),
		display.NewLineData(false, []string{
			"",
			"Prev rand seed",
			logger.DisplayByteSlice(headerHandler.GetPrevRandSeed())}),
		display.NewLineData(false, []string{
			"",
			"Rand seed",
			logger.DisplayByteSlice(headerHandler.GetRandSeed())}),
		display.NewLineData(false, []string{
			"",
			"Pub keys bitmap",
			hex.EncodeToString(headerHandler.GetPubKeysBitmap())}),
		display.NewLineData(false, []string{
			"",
			"Signature",
			logger.DisplayByteSlice(headerHandler.GetSignature())}),
		display.NewLineData(false, []string{
			"",
			"Leader's Signature",
			logger.DisplayByteSlice(headerHandler.GetLeaderSignature())}),
		display.NewLineData(false, []string{
			"",
			"Scheduled root hash",
			logger.DisplayByteSlice(scheduledRootHash)}),
		display.NewLineData(false, []string{
			"",
			"Root hash",
			logger.DisplayByteSlice(headerHandler.GetRootHash())}),
		display.NewLineData(false, []string{
			"",
			"Validator stats root hash",
			logger.DisplayByteSlice(valStatRootHash)}),
		display.NewLineData(false, []string{
			"",
			"Receipts hash",
			logger.DisplayByteSlice(headerHandler.GetReceiptsHash())}),
		display.NewLineData(true, []string{
			"",
			"Epoch start meta hash",
			logger.DisplayByteSlice(epochStartMetaHash)}),
	}
}

// checkProcessorParameters will check the input parameters values
func checkProcessorParameters(arguments ArgBaseProcessor) error {

	for key := range arguments.AccountsDB {
		if check.IfNil(arguments.AccountsDB[key]) {
			return process.ErrNilAccountsAdapter
		}
	}
	if check.IfNil(arguments.DataComponents) {
		return process.ErrNilDataComponentsHolder
	}
	if check.IfNil(arguments.CoreComponents) {
		return process.ErrNilCoreComponentsHolder
	}
	if check.IfNil(arguments.BootstrapComponents) {
		return process.ErrNilBootstrapComponentsHolder
	}
	if check.IfNil(arguments.StatusComponents) {
		return process.ErrNilStatusComponentsHolder
	}
	if check.IfNil(arguments.ForkDetector) {
		return process.ErrNilForkDetector
	}
	if check.IfNil(arguments.CoreComponents.Hasher()) {
		return process.ErrNilHasher
	}
	if check.IfNil(arguments.CoreComponents.InternalMarshalizer()) {
		return process.ErrNilMarshalizer
	}
	if check.IfNil(arguments.DataComponents.StorageService()) {
		return process.ErrNilStorage
	}
	if check.IfNil(arguments.BootstrapComponents.ShardCoordinator()) {
		return process.ErrNilShardCoordinator
	}
	if check.IfNil(arguments.NodesCoordinator) {
		return process.ErrNilNodesCoordinator
	}
	if check.IfNil(arguments.CoreComponents.Uint64ByteSliceConverter()) {
		return process.ErrNilUint64Converter
	}
	if check.IfNil(arguments.RequestHandler) {
		return process.ErrNilRequestHandler
	}
	if check.IfNil(arguments.EpochStartTrigger) {
		return process.ErrNilEpochStartTrigger
	}
	if check.IfNil(arguments.CoreComponents.RoundHandler()) {
		return process.ErrNilRoundHandler
	}
	if check.IfNil(arguments.BootStorer) {
		return process.ErrNilStorage
	}
	if check.IfNil(arguments.BlockChainHook) {
		return process.ErrNilBlockChainHook
	}
	if check.IfNil(arguments.TxCoordinator) {
		return process.ErrNilTransactionCoordinator
	}
	if check.IfNil(arguments.HeaderValidator) {
		return process.ErrNilHeaderValidator
	}
	if check.IfNil(arguments.BlockTracker) {
		return process.ErrNilBlockTracker
	}
	if check.IfNil(arguments.FeeHandler) {
		return process.ErrNilEconomicsFeeHandler
	}
	if check.IfNil(arguments.DataComponents.Blockchain()) {
		return process.ErrNilBlockChain
	}
	if check.IfNil(arguments.BlockSizeThrottler) {
		return process.ErrNilBlockSizeThrottler
	}
	if check.IfNil(arguments.StatusComponents.OutportHandler()) {
		return process.ErrNilOutportHandler
	}
	if check.IfNil(arguments.HistoryRepository) {
		return process.ErrNilHistoryRepository
	}
	if check.IfNil(arguments.BootstrapComponents.HeaderIntegrityVerifier()) {
		return process.ErrNilHeaderIntegrityVerifier
	}
	if check.IfNil(arguments.CoreComponents.EpochNotifier()) {
		return process.ErrNilEpochNotifier
	}
	if check.IfNil(arguments.CoreComponents.EnableEpochsHandler()) {
		return process.ErrNilEnableEpochsHandler
	}
	if check.IfNil(arguments.CoreComponents.RoundNotifier()) {
		return process.ErrNilRoundNotifier
	}
	if check.IfNil(arguments.CoreComponents.EnableRoundsHandler()) {
		return process.ErrNilEnableRoundsHandler
	}
	if check.IfNil(arguments.StatusCoreComponents) {
		return process.ErrNilStatusCoreComponentsHolder
	}
	if check.IfNil(arguments.StatusCoreComponents.AppStatusHandler()) {
		return process.ErrNilAppStatusHandler
	}
	if check.IfNil(arguments.GasHandler) {
		return process.ErrNilGasHandler
	}
	if check.IfNil(arguments.CoreComponents.EconomicsData()) {
		return process.ErrNilEconomicsData
	}
	if check.IfNil(arguments.OutportDataProvider) {
		return process.ErrNilOutportDataProvider
	}
	if check.IfNil(arguments.ScheduledTxsExecutionHandler) {
		return process.ErrNilScheduledTxsExecutionHandler
	}
	if check.IfNil(arguments.BootstrapComponents.VersionedHeaderFactory()) {
		return process.ErrNilVersionedHeaderFactory
	}
	if check.IfNil(arguments.ProcessedMiniBlocksTracker) {
		return process.ErrNilProcessedMiniBlocksTracker
	}
	if check.IfNil(arguments.ReceiptsRepository) {
		return process.ErrNilReceiptsRepository
	}
	if check.IfNil(arguments.BlockProcessingCutoffHandler) {
		return process.ErrNilBlockProcessingCutoffHandler
	}
	if check.IfNil(arguments.ManagedPeersHolder) {
		return process.ErrNilManagedPeersHolder
	}

	return nil
}

func (bp *baseProcessor) createBlockStarted() error {
	bp.hdrsForCurrBlock.resetMissingHdrs()
	bp.hdrsForCurrBlock.initMaps()
	scheduledGasAndFees := bp.scheduledTxsExecutionHandler.GetScheduledGasAndFees()
	bp.txCoordinator.CreateBlockStarted()
	bp.feeHandler.CreateBlockStarted(scheduledGasAndFees)

	err := bp.txCoordinator.AddIntermediateTransactions(bp.scheduledTxsExecutionHandler.GetScheduledIntermediateTxs())
	if err != nil {
		return err
	}

	return nil
}

func (bp *baseProcessor) verifyFees(header data.HeaderHandler) error {
	if header.GetAccumulatedFees().Cmp(bp.feeHandler.GetAccumulatedFees()) != 0 {
		return process.ErrAccumulatedFeesDoNotMatch
	}
	if header.GetDeveloperFees().Cmp(bp.feeHandler.GetDeveloperFees()) != 0 {
		return process.ErrDeveloperFeesDoNotMatch
	}

	return nil
}

// TODO: remove bool parameter and give instead the set to sort
func (bp *baseProcessor) sortHeadersForCurrentBlockByNonce(usedInBlock bool) map[uint32][]data.HeaderHandler {
	hdrsForCurrentBlock := make(map[uint32][]data.HeaderHandler)

	bp.hdrsForCurrBlock.mutHdrsForBlock.RLock()
	for _, headerInfo := range bp.hdrsForCurrBlock.hdrHashAndInfo {
		if headerInfo.usedInBlock != usedInBlock {
			continue
		}

		hdrsForCurrentBlock[headerInfo.hdr.GetShardID()] = append(hdrsForCurrentBlock[headerInfo.hdr.GetShardID()], headerInfo.hdr)
	}
	bp.hdrsForCurrBlock.mutHdrsForBlock.RUnlock()

	// sort headers for each shard
	for _, hdrsForShard := range hdrsForCurrentBlock {
		process.SortHeadersByNonce(hdrsForShard)
	}

	return hdrsForCurrentBlock
}

func (bp *baseProcessor) sortHeaderHashesForCurrentBlockByNonce(usedInBlock bool) map[uint32][][]byte {
	hdrsForCurrentBlockInfo := make(map[uint32][]*nonceAndHashInfo)

	bp.hdrsForCurrBlock.mutHdrsForBlock.RLock()
	for metaBlockHash, headerInfo := range bp.hdrsForCurrBlock.hdrHashAndInfo {
		if headerInfo.usedInBlock != usedInBlock {
			continue
		}

		hdrsForCurrentBlockInfo[headerInfo.hdr.GetShardID()] = append(hdrsForCurrentBlockInfo[headerInfo.hdr.GetShardID()],
			&nonceAndHashInfo{nonce: headerInfo.hdr.GetNonce(), hash: []byte(metaBlockHash)})
	}
	bp.hdrsForCurrBlock.mutHdrsForBlock.RUnlock()

	for _, hdrsForShard := range hdrsForCurrentBlockInfo {
		if len(hdrsForShard) > 1 {
			sort.Slice(hdrsForShard, func(i, j int) bool {
				return hdrsForShard[i].nonce < hdrsForShard[j].nonce
			})
		}
	}

	hdrsHashesForCurrentBlock := make(map[uint32][][]byte, len(hdrsForCurrentBlockInfo))
	for shardId, hdrsForShard := range hdrsForCurrentBlockInfo {
		for _, hdrForShard := range hdrsForShard {
			hdrsHashesForCurrentBlock[shardId] = append(hdrsHashesForCurrentBlock[shardId], hdrForShard.hash)
		}
	}

	return hdrsHashesForCurrentBlock
}

func (bp *baseProcessor) createMiniBlockHeaderHandlers(
	body *block.Body,
	processedMiniBlocksDestMeInfo map[string]*processedMb.ProcessedMiniBlockInfo,
) (int, []data.MiniBlockHeaderHandler, error) {
	if len(body.MiniBlocks) == 0 {
		return 0, nil, nil
	}

	totalTxCount := 0
	miniBlockHeaderHandlers := make([]data.MiniBlockHeaderHandler, len(body.MiniBlocks))

	for i := 0; i < len(body.MiniBlocks); i++ {
		txCount := len(body.MiniBlocks[i].TxHashes)
		totalTxCount += txCount

		miniBlockHash, err := core.CalculateHash(bp.marshalizer, bp.hasher, body.MiniBlocks[i])
		if err != nil {
			return 0, nil, err
		}

		miniBlockHeaderHandlers[i] = &block.MiniBlockHeader{
			Hash:            miniBlockHash,
			SenderShardID:   body.MiniBlocks[i].SenderShardID,
			ReceiverShardID: body.MiniBlocks[i].ReceiverShardID,
			TxCount:         uint32(txCount),
			Type:            body.MiniBlocks[i].Type,
		}

		err = bp.setMiniBlockHeaderReservedField(body.MiniBlocks[i], miniBlockHeaderHandlers[i], processedMiniBlocksDestMeInfo)
		if err != nil {
			return 0, nil, err
		}
	}

	return totalTxCount, miniBlockHeaderHandlers, nil
}

func (bp *baseProcessor) prepareBlockHeaderInternalMapForValidatorProcessor() {
	currentBlockHeader := bp.blockChain.GetCurrentBlockHeader()
	currentBlockHeaderHash := bp.blockChain.GetCurrentBlockHeaderHash()

	if check.IfNil(currentBlockHeader) {
		currentBlockHeader = bp.blockChain.GetGenesisHeader()
		currentBlockHeaderHash = bp.blockChain.GetGenesisHeaderHash()
	}

	bp.hdrsForCurrBlock.mutHdrsForBlock.Lock()
	bp.hdrsForCurrBlock.hdrHashAndInfo[string(currentBlockHeaderHash)] = &hdrInfo{false, currentBlockHeader}
	bp.hdrsForCurrBlock.mutHdrsForBlock.Unlock()
}

func (bp *baseProcessor) setMiniBlockHeaderReservedField(
	miniBlock *block.MiniBlock,
	miniBlockHeaderHandler data.MiniBlockHeaderHandler,
	processedMiniBlocksDestMeInfo map[string]*processedMb.ProcessedMiniBlockInfo,
) error {
	if !bp.enableEpochsHandler.IsScheduledMiniBlocksFlagEnabled() {
		return nil
	}

	err := bp.setIndexOfFirstTxProcessed(miniBlockHeaderHandler)
	if err != nil {
		return err
	}

	err = bp.setIndexOfLastTxProcessed(miniBlockHeaderHandler, processedMiniBlocksDestMeInfo)
	if err != nil {
		return err
	}

	notEmpty := len(miniBlock.TxHashes) > 0
	isScheduledMiniBlock := notEmpty && bp.scheduledTxsExecutionHandler.IsScheduledTx(miniBlock.TxHashes[0])
	if isScheduledMiniBlock {
		return bp.setProcessingTypeAndConstructionStateForScheduledMb(miniBlockHeaderHandler, processedMiniBlocksDestMeInfo)
	}

	return bp.setProcessingTypeAndConstructionStateForNormalMb(miniBlockHeaderHandler, processedMiniBlocksDestMeInfo)
}

func (bp *baseProcessor) setIndexOfFirstTxProcessed(miniBlockHeaderHandler data.MiniBlockHeaderHandler) error {
	processedMiniBlockInfo, _ := bp.processedMiniBlocksTracker.GetProcessedMiniBlockInfo(miniBlockHeaderHandler.GetHash())
	return miniBlockHeaderHandler.SetIndexOfFirstTxProcessed(processedMiniBlockInfo.IndexOfLastTxProcessed + 1)
}

func (bp *baseProcessor) setIndexOfLastTxProcessed(
	miniBlockHeaderHandler data.MiniBlockHeaderHandler,
	processedMiniBlocksDestMeInfo map[string]*processedMb.ProcessedMiniBlockInfo,
) error {
	processedMiniBlockInfo := processedMiniBlocksDestMeInfo[string(miniBlockHeaderHandler.GetHash())]
	if processedMiniBlockInfo != nil {
		return miniBlockHeaderHandler.SetIndexOfLastTxProcessed(processedMiniBlockInfo.IndexOfLastTxProcessed)
	}

	return miniBlockHeaderHandler.SetIndexOfLastTxProcessed(int32(miniBlockHeaderHandler.GetTxCount()) - 1)
}

func (bp *baseProcessor) setProcessingTypeAndConstructionStateForScheduledMb(
	miniBlockHeaderHandler data.MiniBlockHeaderHandler,
	processedMiniBlocksDestMeInfo map[string]*processedMb.ProcessedMiniBlockInfo,
) error {
	err := miniBlockHeaderHandler.SetProcessingType(int32(block.Scheduled))
	if err != nil {
		return err
	}

	if miniBlockHeaderHandler.GetSenderShardID() == bp.shardCoordinator.SelfId() {
		err = miniBlockHeaderHandler.SetConstructionState(int32(block.Proposed))
		if err != nil {
			return err
		}
	} else {
		constructionState := getConstructionState(miniBlockHeaderHandler, processedMiniBlocksDestMeInfo)
		err = miniBlockHeaderHandler.SetConstructionState(constructionState)
		if err != nil {
			return err
		}
	}
	return nil
}

func (bp *baseProcessor) setProcessingTypeAndConstructionStateForNormalMb(
	miniBlockHeaderHandler data.MiniBlockHeaderHandler,
	processedMiniBlocksDestMeInfo map[string]*processedMb.ProcessedMiniBlockInfo,
) error {
	if bp.scheduledTxsExecutionHandler.IsMiniBlockExecuted(miniBlockHeaderHandler.GetHash()) {
		err := miniBlockHeaderHandler.SetProcessingType(int32(block.Processed))
		if err != nil {
			return err
		}
	} else {
		err := miniBlockHeaderHandler.SetProcessingType(int32(block.Normal))
		if err != nil {
			return err
		}
	}

	constructionState := getConstructionState(miniBlockHeaderHandler, processedMiniBlocksDestMeInfo)
	err := miniBlockHeaderHandler.SetConstructionState(constructionState)
	if err != nil {
		return err
	}

	return nil
}

func getConstructionState(
	miniBlockHeaderHandler data.MiniBlockHeaderHandler,
	processedMiniBlocksDestMeInfo map[string]*processedMb.ProcessedMiniBlockInfo,
) int32 {
	constructionState := int32(block.Final)
	if isPartiallyExecuted(miniBlockHeaderHandler, processedMiniBlocksDestMeInfo) {
		constructionState = int32(block.PartialExecuted)
	}

	return constructionState
}

func isPartiallyExecuted(
	miniBlockHeaderHandler data.MiniBlockHeaderHandler,
	processedMiniBlocksDestMeInfo map[string]*processedMb.ProcessedMiniBlockInfo,
) bool {
	processedMiniBlockInfo := processedMiniBlocksDestMeInfo[string(miniBlockHeaderHandler.GetHash())]
	return processedMiniBlockInfo != nil && !processedMiniBlockInfo.FullyProcessed

}

// check if header has the same miniblocks as presented in body
func (bp *baseProcessor) checkHeaderBodyCorrelation(miniBlockHeaders []data.MiniBlockHeaderHandler, body *block.Body) error {
	mbHashesFromHdr := make(map[string]data.MiniBlockHeaderHandler, len(miniBlockHeaders))
	for i := 0; i < len(miniBlockHeaders); i++ {
		mbHashesFromHdr[string(miniBlockHeaders[i].GetHash())] = miniBlockHeaders[i]
	}

	if len(miniBlockHeaders) != len(body.MiniBlocks) {
		return process.ErrHeaderBodyMismatch
	}

	for i := 0; i < len(body.MiniBlocks); i++ {
		miniBlock := body.MiniBlocks[i]
		if miniBlock == nil {
			return process.ErrNilMiniBlock
		}

		mbHash, err := core.CalculateHash(bp.marshalizer, bp.hasher, miniBlock)
		if err != nil {
			return err
		}

		mbHdr, ok := mbHashesFromHdr[string(mbHash)]
		if !ok {
			return process.ErrHeaderBodyMismatch
		}

		if mbHdr.GetTxCount() != uint32(len(miniBlock.TxHashes)) {
			return process.ErrHeaderBodyMismatch
		}

		if mbHdr.GetReceiverShardID() != miniBlock.ReceiverShardID {
			return process.ErrHeaderBodyMismatch
		}

		if mbHdr.GetSenderShardID() != miniBlock.SenderShardID {
			return process.ErrHeaderBodyMismatch
		}

		err = process.CheckIfIndexesAreOutOfBound(mbHdr.GetIndexOfFirstTxProcessed(), mbHdr.GetIndexOfLastTxProcessed(), miniBlock)
		if err != nil {
			return err
		}

		err = checkConstructionStateAndIndexesCorrectness(mbHdr)
		if err != nil {
			return err
		}
	}

	return nil
}

func checkConstructionStateAndIndexesCorrectness(mbh data.MiniBlockHeaderHandler) error {
	if mbh.GetConstructionState() == int32(block.PartialExecuted) && mbh.GetIndexOfLastTxProcessed() == int32(mbh.GetTxCount())-1 {
		return process.ErrIndexDoesNotMatchWithPartialExecutedMiniBlock

	}
	if mbh.GetConstructionState() != int32(block.PartialExecuted) && mbh.GetIndexOfLastTxProcessed() != int32(mbh.GetTxCount())-1 {
		return process.ErrIndexDoesNotMatchWithFullyExecutedMiniBlock
	}

	return nil
}

func (bp *baseProcessor) checkScheduledMiniBlocksValidity(headerHandler data.HeaderHandler) error {
	if !bp.enableEpochsHandler.IsScheduledMiniBlocksFlagEnabled() {
		return nil
	}

	scheduledMiniBlocks := bp.scheduledTxsExecutionHandler.GetScheduledMiniBlocks()
	if len(scheduledMiniBlocks) > len(headerHandler.GetMiniBlockHeadersHashes()) {
		log.Debug("baseProcessor.checkScheduledMiniBlocksValidity", "num mbs scheduled", len(scheduledMiniBlocks), "num mbs received", len(headerHandler.GetMiniBlockHeadersHashes()))
		return process.ErrScheduledMiniBlocksMismatch
	}

	for index, scheduledMiniBlock := range scheduledMiniBlocks {
		scheduledMiniBlockHash, err := core.CalculateHash(bp.marshalizer, bp.hasher, scheduledMiniBlock)
		if err != nil {
			return err
		}

		if !bytes.Equal(scheduledMiniBlockHash, headerHandler.GetMiniBlockHeadersHashes()[index]) {
			log.Debug("baseProcessor.checkScheduledMiniBlocksValidity", "index", index, "scheduled mb hash", scheduledMiniBlockHash, "received mb hash", headerHandler.GetMiniBlockHeadersHashes()[index])
			return process.ErrScheduledMiniBlocksMismatch
		}
	}

	return nil
}

// requestMissingFinalityAttestingHeaders requests the headers needed to accept the current selected headers for
// processing the current block. It requests the finality headers greater than the highest header, for given shard,
// related to the block which should be processed
// this method should be called only under the mutex protection: hdrsForCurrBlock.mutHdrsForBlock
func (bp *baseProcessor) requestMissingFinalityAttestingHeaders(
	shardID uint32,
	finality uint32,
) uint32 {
	requestedHeaders := uint32(0)
	missingFinalityAttestingHeaders := uint32(0)

	highestHdrNonce := bp.hdrsForCurrBlock.highestHdrNonce[shardID]
	if highestHdrNonce == uint64(0) {
		return missingFinalityAttestingHeaders
	}

	headersPool := bp.dataPool.Headers()
	lastFinalityAttestingHeader := highestHdrNonce + uint64(finality)
	for i := highestHdrNonce + 1; i <= lastFinalityAttestingHeader; i++ {
		headers, headersHashes, err := headersPool.GetHeadersByNonceAndShardId(i, shardID)
		if err != nil {
			missingFinalityAttestingHeaders++
			requestedHeaders++
			go bp.requestHeaderByShardAndNonce(shardID, i)
			continue
		}

		for index := range headers {
			bp.hdrsForCurrBlock.hdrHashAndInfo[string(headersHashes[index])] = &hdrInfo{
				hdr:         headers[index],
				usedInBlock: false,
			}
		}
	}

	if requestedHeaders > 0 {
		log.Debug("requested missing finality attesting headers",
			"num headers", requestedHeaders,
			"shard", shardID)
	}

	return missingFinalityAttestingHeaders
}

func (bp *baseProcessor) requestHeaderByShardAndNonce(shardID uint32, nonce uint64) {
	if shardID == core.MetachainShardId {
		bp.requestHandler.RequestMetaHeaderByNonce(nonce)
	} else {
		bp.requestHandler.RequestShardHeaderByNonce(shardID, nonce)
	}
}

func (bp *baseProcessor) cleanupPools(headerHandler data.HeaderHandler) {
	noncesToPrevFinal := bp.getNoncesToFinal(headerHandler) + 1
	bp.cleanupBlockTrackerPools(noncesToPrevFinal)

	highestPrevFinalBlockNonce := bp.forkDetector.GetHighestFinalBlockNonce()
	if highestPrevFinalBlockNonce > 0 {
		highestPrevFinalBlockNonce--
	}

	bp.removeHeadersBehindNonceFromPools(
		true,
		bp.shardCoordinator.SelfId(),
		highestPrevFinalBlockNonce)

	if bp.shardCoordinator.SelfId() == core.MetachainShardId {
		for shardID := uint32(0); shardID < bp.shardCoordinator.NumberOfShards(); shardID++ {
			bp.cleanupPoolsForCrossShardFunc(shardID, noncesToPrevFinal)
		}
	} else {
		bp.cleanupPoolsForCrossShardFunc(core.MetachainShardId, noncesToPrevFinal)
	}
}

func (bp *baseProcessor) cleanupPoolsForCrossShard(
	shardID uint32,
	noncesToPrevFinal uint64,
) {
	bp.baseCleanupPoolsForCrossShard(shardID, noncesToPrevFinal)
}

func (bp *baseProcessor) baseCleanupPoolsForCrossShard(
	shardID uint32,
	noncesToPrevFinal uint64,
) {
	crossNotarizedHeader, _, err := bp.blockTracker.GetCrossNotarizedHeader(shardID, noncesToPrevFinal)
	if err != nil {
		displayCleanupErrorMessage("cleanupPoolsForCrossShard",
			shardID,
			noncesToPrevFinal,
			err)
		return
	}

	bp.removeHeadersBehindNonceFromPools(
		false,
		shardID,
		crossNotarizedHeader.GetNonce(),
	)
}

func (bp *baseProcessor) removeHeadersBehindNonceFromPools(
	shouldRemoveBlockBody bool,
	shardId uint32,
	nonce uint64,
) {
	if nonce <= 1 {
		return
	}

	headersPool := bp.dataPool.Headers()
	nonces := headersPool.Nonces(shardId)
	for _, nonceFromCache := range nonces {
		if nonceFromCache >= nonce {
			continue
		}

		if shouldRemoveBlockBody {
			bp.removeBlocksBody(nonceFromCache, shardId)
		}

		headersPool.RemoveHeaderByNonceAndShardId(nonceFromCache, shardId)
	}
}

func (bp *baseProcessor) removeBlocksBody(nonce uint64, shardId uint32) {
	headersPool := bp.dataPool.Headers()
	headers, _, err := headersPool.GetHeadersByNonceAndShardId(nonce, shardId)
	if err != nil {
		return
	}

	for _, header := range headers {
		errNotCritical := bp.removeBlockBodyOfHeader(header)
		if errNotCritical != nil {
			log.Debug("RemoveBlockDataFromPool", "error", errNotCritical.Error())
		}
	}
}

func (bp *baseProcessor) removeBlockBodyOfHeader(headerHandler data.HeaderHandler) error {
	bodyHandler, err := bp.requestBlockBodyHandler.GetBlockBodyFromPool(headerHandler)
	if err != nil {
		return err
	}

	return bp.removeBlockDataFromPools(headerHandler, bodyHandler)
}

func (bp *baseProcessor) removeBlockDataFromPools(headerHandler data.HeaderHandler, bodyHandler data.BodyHandler) error {
	body, ok := bodyHandler.(*block.Body)
	if !ok {
		return process.ErrWrongTypeAssertion
	}

	err := bp.txCoordinator.RemoveBlockDataFromPool(body)
	if err != nil {
		return err
	}

	err = bp.blockProcessor.removeStartOfEpochBlockDataFromPools(headerHandler, bodyHandler)
	if err != nil {
		return err
	}

	return nil
}

func (bp *baseProcessor) removeTxsFromPools(header data.HeaderHandler, body *block.Body) error {
	newBody, err := bp.getFinalMiniBlocks(header, body)
	if err != nil {
		return err
	}

	return bp.txCoordinator.RemoveTxsFromPool(newBody)
}

func (bp *baseProcessor) getFinalMiniBlocks(header data.HeaderHandler, body *block.Body) (*block.Body, error) {
	if !bp.enableEpochsHandler.IsScheduledMiniBlocksFlagEnabled() {
		return body, nil
	}

	var miniBlocks block.MiniBlockSlice

	if len(body.MiniBlocks) != len(header.GetMiniBlockHeaderHandlers()) {
		log.Warn("baseProcessor.getFinalMiniBlocks: num of mini blocks and mini blocks headers does not match", "num of mb", len(body.MiniBlocks), "num of mbh", len(header.GetMiniBlockHeaderHandlers()))
		return nil, process.ErrNumOfMiniBlocksAndMiniBlocksHeadersMismatch
	}

	for index, miniBlock := range body.MiniBlocks {
		miniBlockHeader := header.GetMiniBlockHeaderHandlers()[index]
		if !miniBlockHeader.IsFinal() {
			log.Debug("shardProcessor.getFinalMiniBlocks: do not remove from pool / broadcast mini block which is not final", "mb hash", miniBlockHeader.GetHash())
			continue
		}

		miniBlocks = append(miniBlocks, miniBlock)
	}

	return &block.Body{MiniBlocks: miniBlocks}, nil
}

func (bp *baseProcessor) cleanupBlockTrackerPools(noncesToPrevFinal uint64) {
	bp.cleanupBlockTrackerPoolsForShardFunc(bp.shardCoordinator.SelfId(), noncesToPrevFinal)

	if bp.shardCoordinator.SelfId() == core.MetachainShardId {
		for shardID := uint32(0); shardID < bp.shardCoordinator.NumberOfShards(); shardID++ {
			bp.cleanupBlockTrackerPoolsForShardFunc(shardID, noncesToPrevFinal)
		}
	} else {
		bp.cleanupBlockTrackerPoolsForShardFunc(core.MetachainShardId, noncesToPrevFinal)
	}
}

func (bp *baseProcessor) cleanupBlockTrackerPoolsForShard(shardID uint32, noncesToPrevFinal uint64) {
	bp.baseCleanupBlockTrackerPoolsForShard(shardID, noncesToPrevFinal)
}

func (bp *baseProcessor) baseCleanupBlockTrackerPoolsForShard(shardID uint32, noncesToPrevFinal uint64) {
	selfNotarizedHeader, _, errSelfNotarized := bp.blockTracker.GetSelfNotarizedHeader(shardID, noncesToPrevFinal)
	if errSelfNotarized != nil {
		displayCleanupErrorMessage("cleanupBlockTrackerPoolsForShard.GetSelfNotarizedHeader",
			shardID,
			noncesToPrevFinal,
			errSelfNotarized)
		return
	}

	selfNotarizedNonce := selfNotarizedHeader.GetNonce()

	crossNotarizedNonce := uint64(0)
	if shardID != bp.shardCoordinator.SelfId() {
		crossNotarizedHeader, _, errCrossNotarized := bp.blockTracker.GetCrossNotarizedHeader(shardID, noncesToPrevFinal)
		if errCrossNotarized != nil {
			displayCleanupErrorMessage("cleanupBlockTrackerPoolsForShard.GetCrossNotarizedHeader",
				shardID,
				noncesToPrevFinal,
				errCrossNotarized)
			return
		}

		crossNotarizedNonce = crossNotarizedHeader.GetNonce()
	}

	bp.blockTracker.CleanupHeadersBehindNonce(
		shardID,
		selfNotarizedNonce,
		crossNotarizedNonce,
	)

	log.Trace("cleanupBlockTrackerPoolsForShard.CleanupHeadersBehindNonce",
		"shard", shardID,
		"self notarized nonce", selfNotarizedNonce,
		"cross notarized nonce", crossNotarizedNonce,
		"nonces to previous final", noncesToPrevFinal)
}

func (bp *baseProcessor) prepareDataForBootStorer(args bootStorerDataArgs) {
	lastCrossNotarizedHeaders := bp.crossNotarizer.getLastCrossNotarizedHeaders()

	bootData := bootstrapStorage.BootstrapData{
		LastHeader:                 args.headerInfo,
		LastCrossNotarizedHeaders:  lastCrossNotarizedHeaders,
		LastSelfNotarizedHeaders:   args.lastSelfNotarizedHeaders,
		PendingMiniBlocks:          args.pendingMiniBlocks,
		ProcessedMiniBlocks:        args.processedMiniBlocks,
		HighestFinalBlockNonce:     args.highestFinalBlockNonce,
		NodesCoordinatorConfigKey:  args.nodesCoordinatorConfigKey,
		EpochStartTriggerConfigKey: args.epochStartTriggerConfigKey,
	}

	startTime := time.Now()

	err := bp.bootStorer.Put(int64(args.round), bootData)
	if err != nil {
		logging.LogErrAsWarnExceptAsDebugIfClosingError(log, err,
			"cannot save boot data in storage",
			"err", err)
	}

	elapsedTime := time.Since(startTime)
	if elapsedTime >= common.PutInStorerMaxTime {
		log.Warn("saveDataForBootStorer", "elapsed time", elapsedTime)
	}
}
<<<<<<< HEAD

func (bp *baseProcessor) getLastCrossNotarizedHeaders() []bootstrapStorage.BootstrapHeaderInfo {
	lastCrossNotarizedHeaders := make([]bootstrapStorage.BootstrapHeaderInfo, 0, bp.shardCoordinator.NumberOfShards()+1)

	for shardID := uint32(0); shardID < bp.shardCoordinator.NumberOfShards(); shardID++ {
		bootstrapHeaderInfo := bp.getLastCrossNotarizedHeadersForShard(shardID)
		if bootstrapHeaderInfo != nil {
			lastCrossNotarizedHeaders = append(lastCrossNotarizedHeaders, *bootstrapHeaderInfo)
		}
	}

	//bootstrapHeaderInfo := bp.getLastCrossNotarizedHeadersForShard(core.MetachainShardId)
	//if bootstrapHeaderInfo != nil {
	//	lastCrossNotarizedHeaders = append(lastCrossNotarizedHeaders, *bootstrapHeaderInfo)
	//}

	if len(lastCrossNotarizedHeaders) == 0 {
		return nil
	}

	return trimSliceBootstrapHeaderInfo(lastCrossNotarizedHeaders)
}

func (bp *baseProcessor) getLastCrossNotarizedHeadersForShard(shardID uint32) *bootstrapStorage.BootstrapHeaderInfo {
	lastCrossNotarizedHeader, lastCrossNotarizedHeaderHash, err := bp.blockTracker.GetLastCrossNotarizedHeader(shardID)
	if err != nil {
		log.Warn("getLastCrossNotarizedHeadersForShard",
			"shard", shardID,
			"error", err.Error())
		return nil
	}

	if lastCrossNotarizedHeader.GetNonce() == 0 {
		return nil
	}

	headerInfo := &bootstrapStorage.BootstrapHeaderInfo{
		ShardId: lastCrossNotarizedHeader.GetShardID(),
		Nonce:   lastCrossNotarizedHeader.GetNonce(),
		Hash:    lastCrossNotarizedHeaderHash,
	}

	return headerInfo
}

=======
>>>>>>> 489829ff
func (bp *baseProcessor) getLastSelfNotarizedHeaders() []bootstrapStorage.BootstrapHeaderInfo {
	lastSelfNotarizedHeaders := make([]bootstrapStorage.BootstrapHeaderInfo, 0, bp.shardCoordinator.NumberOfShards()+1)

	for shardID := uint32(0); shardID < bp.shardCoordinator.NumberOfShards(); shardID++ {
		bootstrapHeaderInfo := bp.getLastSelfNotarizedHeadersForShard(shardID)
		if bootstrapHeaderInfo != nil {
			lastSelfNotarizedHeaders = append(lastSelfNotarizedHeaders, *bootstrapHeaderInfo)
		}
	}

	bootstrapHeaderInfo := bp.getLastSelfNotarizedHeadersForShard(core.MetachainShardId)
	if bootstrapHeaderInfo != nil {
		lastSelfNotarizedHeaders = append(lastSelfNotarizedHeaders, *bootstrapHeaderInfo)
	}

	if len(lastSelfNotarizedHeaders) == 0 {
		return nil
	}

	return trimSliceBootstrapHeaderInfo(lastSelfNotarizedHeaders)
}

func (bp *baseProcessor) getLastSelfNotarizedHeadersForShard(shardID uint32) *bootstrapStorage.BootstrapHeaderInfo {
	lastSelfNotarizedHeader, lastSelfNotarizedHeaderHash, err := bp.blockTracker.GetLastSelfNotarizedHeader(shardID)
	if err != nil {
		log.Warn("getLastSelfNotarizedHeadersForShard",
			"shard", shardID,
			"error", err.Error())
		return nil
	}

	if lastSelfNotarizedHeader.GetNonce() == 0 {
		return nil
	}

	headerInfo := &bootstrapStorage.BootstrapHeaderInfo{
		ShardId: lastSelfNotarizedHeader.GetShardID(),
		Nonce:   lastSelfNotarizedHeader.GetNonce(),
		Hash:    lastSelfNotarizedHeaderHash,
	}

	return headerInfo
}

func deleteSelfReceiptsMiniBlocks(body *block.Body) *block.Body {
	newBody := &block.Body{}
	for _, mb := range body.MiniBlocks {
		isInShardUnsignedMB := mb.ReceiverShardID == mb.SenderShardID &&
			(mb.Type == block.ReceiptBlock || mb.Type == block.SmartContractResultBlock)
		if isInShardUnsignedMB {
			continue
		}

		newBody.MiniBlocks = append(newBody.MiniBlocks, mb)
	}

	return newBody
}

func (bp *baseProcessor) getNoncesToFinal(headerHandler data.HeaderHandler) uint64 {
	currentBlockNonce := bp.genesisNonce
	if !check.IfNil(headerHandler) {
		currentBlockNonce = headerHandler.GetNonce()
	}

	noncesToFinal := uint64(0)
	finalBlockNonce := bp.forkDetector.GetHighestFinalBlockNonce()
	if currentBlockNonce > finalBlockNonce {
		noncesToFinal = currentBlockNonce - finalBlockNonce
	}

	return noncesToFinal
}

// DecodeBlockBody method decodes block body from a given byte array
func (bp *baseProcessor) DecodeBlockBody(dta []byte) data.BodyHandler {
	body := &block.Body{}
	if dta == nil {
		return body
	}

	err := bp.marshalizer.Unmarshal(body, dta)
	if err != nil {
		log.Debug("DecodeBlockBody.Unmarshal", "error", err.Error())
		return nil
	}

	return body
}

func (bp *baseProcessor) saveBody(body *block.Body, header data.HeaderHandler, headerHash []byte) {
	startTime := time.Now()

	bp.txCoordinator.SaveTxsToStorage(body)
	log.Trace("saveBody.SaveTxsToStorage", "time", time.Since(startTime))

	var errNotCritical error
	var marshalizedMiniBlock []byte
	for i := 0; i < len(body.MiniBlocks); i++ {
		marshalizedMiniBlock, errNotCritical = bp.marshalizer.Marshal(body.MiniBlocks[i])
		if errNotCritical != nil {
			log.Warn("saveBody.Marshal", "error", errNotCritical.Error())
			continue
		}

		miniBlockHash := bp.hasher.Compute(string(marshalizedMiniBlock))
		errNotCritical = bp.store.Put(dataRetriever.MiniBlockUnit, miniBlockHash, marshalizedMiniBlock)
		if errNotCritical != nil {
			logging.LogErrAsWarnExceptAsDebugIfClosingError(log, errNotCritical,
				"saveBody.Put -> MiniBlockUnit",
				"err", errNotCritical)
		}
		log.Trace("saveBody.Put -> MiniBlockUnit", "time", time.Since(startTime), "hash", miniBlockHash)
	}

	receiptsHolder := holders.NewReceiptsHolder(bp.txCoordinator.GetCreatedInShardMiniBlocks())
	errNotCritical = bp.receiptsRepository.SaveReceipts(receiptsHolder, header, headerHash)
	if errNotCritical != nil {
		logging.LogErrAsWarnExceptAsDebugIfClosingError(log, errNotCritical,
			"saveBody(), error on receiptsRepository.SaveReceipts()",
			"err", errNotCritical)
	}

	bp.scheduledTxsExecutionHandler.SaveStateIfNeeded(headerHash)

	elapsedTime := time.Since(startTime)
	if elapsedTime >= common.PutInStorerMaxTime {
		log.Warn("saveBody", "elapsed time", elapsedTime)
	}
}

func (bp *baseProcessor) saveShardHeader(header data.HeaderHandler, headerHash []byte, marshalizedHeader []byte) {
	startTime := time.Now()

	nonceToByteSlice := bp.uint64Converter.ToByteSlice(header.GetNonce())
	hdrNonceHashDataUnit := dataRetriever.ShardHdrNonceHashDataUnit + dataRetriever.UnitType(header.GetShardID())

	errNotCritical := bp.store.Put(hdrNonceHashDataUnit, nonceToByteSlice, headerHash)
	if errNotCritical != nil {
		logging.LogErrAsWarnExceptAsDebugIfClosingError(log, errNotCritical,
			fmt.Sprintf("saveHeader.Put -> ShardHdrNonceHashDataUnit_%d", header.GetShardID()),
			"err", errNotCritical)
	}

	errNotCritical = bp.store.Put(dataRetriever.BlockHeaderUnit, headerHash, marshalizedHeader)
	if errNotCritical != nil {
		logging.LogErrAsWarnExceptAsDebugIfClosingError(log, errNotCritical,
			"saveHeader.Put -> BlockHeaderUnit",
			"err", errNotCritical)
	}

	elapsedTime := time.Since(startTime)
	if elapsedTime >= common.PutInStorerMaxTime {
		log.Warn("saveShardHeader", "elapsed time", elapsedTime)
	}
}

func (bp *baseProcessor) saveMetaHeader(header data.HeaderHandler, headerHash []byte, marshalizedHeader []byte) {
	startTime := time.Now()

	nonceToByteSlice := bp.uint64Converter.ToByteSlice(header.GetNonce())

	errNotCritical := bp.store.Put(dataRetriever.MetaHdrNonceHashDataUnit, nonceToByteSlice, headerHash)
	if errNotCritical != nil {
		logging.LogErrAsWarnExceptAsDebugIfClosingError(log, errNotCritical,
			"saveMetaHeader.Put -> MetaHdrNonceHashDataUnit",
			"err", errNotCritical)
	}

	errNotCritical = bp.store.Put(dataRetriever.MetaBlockUnit, headerHash, marshalizedHeader)
	if errNotCritical != nil {
		logging.LogErrAsWarnExceptAsDebugIfClosingError(log, errNotCritical,
			"saveMetaHeader.Put -> MetaBlockUnit",
			"err", errNotCritical)
	}

	elapsedTime := time.Since(startTime)
	if elapsedTime >= common.PutInStorerMaxTime {
		log.Warn("saveMetaHeader", "elapsed time", elapsedTime)
	}
}

func getLastSelfNotarizedHeaderByItself(chainHandler data.ChainHandler) (data.HeaderHandler, []byte) {
	currentHeader := chainHandler.GetCurrentBlockHeader()
	if check.IfNil(currentHeader) {
		return chainHandler.GetGenesisHeader(), chainHandler.GetGenesisHeaderHash()
	}

	currentBlockHash := chainHandler.GetCurrentBlockHeaderHash()

	return currentHeader, currentBlockHash
}

func (bp *baseProcessor) setRoundNonceInitFees(
	round, nonce uint64,
	header data.CommonHeaderHandler,
) error {
	err := header.SetRound(round)
	if err != nil {
		return err
	}
	bp.roundNotifier.CheckRound(header.ShallowClone())

	err = header.SetNonce(nonce)
	if err != nil {
		return err
	}

	err = header.SetAccumulatedFees(big.NewInt(0))
	if err != nil {
		return err
	}

	err = header.SetDeveloperFees(big.NewInt(0))
	if err != nil {
		return err
	}

	return nil
}

func (bp *baseProcessor) applyBodyInfoOnCommonHeader(
	hdr data.HeaderHandler,
	newBody *block.Body,
	processedMiniBlocksDestMeInfo map[string]*processedMb.ProcessedMiniBlockInfo,
) error {
	var receiptsHash []byte
	sw := core.NewStopWatch()
	sw.Start("CreateReceiptsHash")
	receiptsHash, err := bp.txCoordinator.CreateReceiptsHash()
	sw.Stop("CreateReceiptsHash")
	if err != nil {
		return err
	}

	err = hdr.SetReceiptsHash(receiptsHash)
	if err != nil {
		return err
	}

	sw.Start("createMiniBlockHeaders")
	totalTxCount, miniBlockHeaderHandlers, err := bp.createMiniBlockHeaderHandlers(newBody, processedMiniBlocksDestMeInfo)
	sw.Stop("createMiniBlockHeaders")
	if err != nil {
		return err
	}

	err = hdr.SetMiniBlockHeaderHandlers(miniBlockHeaderHandlers)
	if err != nil {
		return err
	}

	err = hdr.SetTxCount(uint32(totalTxCount))
	if err != nil {
		return err
	}

	err = hdr.SetAccumulatedFees(bp.feeHandler.GetAccumulatedFees())
	if err != nil {
		return err
	}

	err = hdr.SetDeveloperFees(bp.feeHandler.GetDeveloperFees())
	if err != nil {
		return err
	}

	err = bp.txCoordinator.VerifyCreatedMiniBlocks(hdr, newBody)
	if err != nil {
		return err
	}

	bp.appStatusHandler.SetUInt64Value(common.MetricNumTxInBlock, uint64(totalTxCount))
	bp.appStatusHandler.SetUInt64Value(common.MetricNumMiniBlocks, uint64(len(newBody.MiniBlocks)))

	marshaledBody, err := bp.marshalizer.Marshal(newBody)
	if err != nil {
		return err
	}
	bp.blockSizeThrottler.Add(hdr.GetRound(), uint32(len(marshaledBody)))

	return nil
}

func (bp *baseProcessor) setFinalizedHeaderHashInIndexer(hdrHash []byte) {
	log.Debug("baseProcessor.setFinalizedHeaderHashInIndexer", "finalized header hash", hdrHash)

	bp.outportHandler.FinalizedBlock(&outportcore.FinalizedBlock{ShardID: bp.shardCoordinator.SelfId(), HeaderHash: hdrHash})
}

func (bp *baseProcessor) updateStateStorage(
	finalHeader data.HeaderHandler,
	currRootHash []byte,
	prevRootHash []byte,
	accounts state.AccountsAdapter,
) {
	if !accounts.IsPruningEnabled() {
		return
	}

	// TODO generate checkpoint on a trigger
	if bp.stateCheckpointModulus != 0 {
		if finalHeader.GetNonce()%uint64(bp.stateCheckpointModulus) == 0 {
			log.Debug("trie checkpoint", "currRootHash", currRootHash)
			accounts.SetStateCheckpoint(currRootHash)
		}
	}

	if bytes.Equal(prevRootHash, currRootHash) {
		return
	}

	accounts.CancelPrune(prevRootHash, state.NewRoot)
	accounts.PruneTrie(prevRootHash, state.OldRoot, bp.getPruningHandler(finalHeader.GetNonce()))
}

// RevertCurrentBlock reverts the current block for cleanup failed process
func (bp *baseProcessor) RevertCurrentBlock() {
	bp.revertAccountState()
	bp.revertScheduledInfo()
}

func (bp *baseProcessor) revertAccountState() {
	for key := range bp.accountsDB {
		err := bp.accountsDB[key].RevertToSnapshot(0)
		if err != nil {
			log.Debug("RevertToSnapshot", "error", err.Error())
		}
	}
}

func (bp *baseProcessor) revertScheduledInfo() {
	header, headerHash := bp.getLastCommittedHeaderAndHash()
	err := bp.scheduledTxsExecutionHandler.RollBackToBlock(headerHash)
	if err != nil {
		log.Trace("baseProcessor.revertScheduledInfo", "error", err.Error())
		scheduledInfo := &process.ScheduledInfo{
			RootHash:        header.GetRootHash(),
			IntermediateTxs: make(map[block.Type][]data.TransactionHandler),
			GasAndFees:      process.GetZeroGasAndFees(),
			MiniBlocks:      make(block.MiniBlockSlice, 0),
		}
		bp.scheduledTxsExecutionHandler.SetScheduledInfo(scheduledInfo)
	}
}

func (bp *baseProcessor) getLastCommittedHeaderAndHash() (data.HeaderHandler, []byte) {
	headerHandler := bp.blockChain.GetCurrentBlockHeader()
	headerHash := bp.blockChain.GetCurrentBlockHeaderHash()
	if check.IfNil(headerHandler) {
		headerHandler = bp.blockChain.GetGenesisHeader()
		headerHash = bp.blockChain.GetGenesisHeaderHash()
	}

	return headerHandler, headerHash
}

// GetAccountsDBSnapshot returns the account snapshot
func (bp *baseProcessor) GetAccountsDBSnapshot() map[state.AccountsDbIdentifier]int {
	snapshots := make(map[state.AccountsDbIdentifier]int)
	for key := range bp.accountsDB {
		snapshots[key] = bp.accountsDB[key].JournalLen()
	}

	return snapshots
}

// RevertAccountsDBToSnapshot reverts the accountsDB to the given snapshot
func (bp *baseProcessor) RevertAccountsDBToSnapshot(accountsSnapshot map[state.AccountsDbIdentifier]int) {
	for key := range bp.accountsDB {
		err := bp.accountsDB[key].RevertToSnapshot(accountsSnapshot[key])
		if err != nil {
			log.Debug("RevertAccountsDBToSnapshot", "error", err.Error())
		}
	}
}

func (bp *baseProcessor) commitAll(headerHandler data.HeaderHandler) error {
	if headerHandler.IsStartOfEpochBlock() {
		return bp.commitInLastEpoch(headerHandler.GetEpoch())
	}

	return bp.commit()
}

func (bp *baseProcessor) commitInLastEpoch(currentEpoch uint32) error {
	lastEpoch := uint32(0)
	if currentEpoch > 0 {
		lastEpoch = currentEpoch - 1
	}

	return bp.commitInEpoch(currentEpoch, lastEpoch)
}

func (bp *baseProcessor) commit() error {
	for key := range bp.accountsDB {
		_, err := bp.accountsDB[key].Commit()
		if err != nil {
			return err
		}
	}

	return nil
}

func (bp *baseProcessor) commitInEpoch(currentEpoch uint32, epochToCommit uint32) error {
	for key := range bp.accountsDB {
		_, err := bp.accountsDB[key].CommitInEpoch(currentEpoch, epochToCommit)
		if err != nil {
			return err
		}
	}

	return nil
}

// PruneStateOnRollback recreates the state tries to the root hashes indicated by the provided headers
func (bp *baseProcessor) PruneStateOnRollback(currHeader data.HeaderHandler, currHeaderHash []byte, prevHeader data.HeaderHandler, prevHeaderHash []byte) {
	for key := range bp.accountsDB {
		if !bp.accountsDB[key].IsPruningEnabled() {
			continue
		}

		rootHash, prevRootHash := bp.getRootHashes(currHeader, prevHeader, key)
		if key == state.UserAccountsState {
			scheduledRootHash, err := bp.scheduledTxsExecutionHandler.GetScheduledRootHashForHeader(currHeaderHash)
			if err == nil {
				rootHash = scheduledRootHash
			}

			scheduledPrevRootHash, err := bp.scheduledTxsExecutionHandler.GetScheduledRootHashForHeader(prevHeaderHash)
			if err == nil {
				prevRootHash = scheduledPrevRootHash
			}

			var prevStartScheduledRootHash []byte
			if prevHeader.GetAdditionalData() != nil && prevHeader.GetAdditionalData().GetScheduledRootHash() != nil {
				prevStartScheduledRootHash = prevHeader.GetAdditionalData().GetScheduledRootHash()
				if bytes.Equal(prevStartScheduledRootHash, prevRootHash) {
					bp.accountsDB[key].CancelPrune(prevStartScheduledRootHash, state.OldRoot)
				}
			}
		}

		if bytes.Equal(rootHash, prevRootHash) {
			continue
		}

		bp.accountsDB[key].CancelPrune(prevRootHash, state.OldRoot)
		bp.accountsDB[key].PruneTrie(rootHash, state.NewRoot, bp.getPruningHandler(currHeader.GetNonce()))
	}
}

func (bp *baseProcessor) getPruningHandler(finalHeaderNonce uint64) state.PruningHandler {
	if finalHeaderNonce-bp.lastRestartNonce <= uint64(bp.pruningDelay) {
		log.Debug("will skip pruning",
			"finalHeaderNonce", finalHeaderNonce,
			"last restart nonce", bp.lastRestartNonce,
			"num blocks for pruning delay", bp.pruningDelay,
		)
		return state.NewPruningHandler(state.DisableDataRemoval)
	}

	return state.NewPruningHandler(state.EnableDataRemoval)
}

func (bp *baseProcessor) getRootHashes(currHeader data.HeaderHandler, prevHeader data.HeaderHandler, identifier state.AccountsDbIdentifier) ([]byte, []byte) {
	switch identifier {
	case state.UserAccountsState:
		return currHeader.GetRootHash(), prevHeader.GetRootHash()
	case state.PeerAccountsState:
		currValidatorInfo, ok := currHeader.(data.ValidatorStatisticsInfoHandler)
		if !ok {
			return []byte{}, []byte{}
		}
		prevValidatorInfo, ok := prevHeader.(data.ValidatorStatisticsInfoHandler)
		if !ok {
			return []byte{}, []byte{}
		}
		return currValidatorInfo.GetValidatorStatsRootHash(), prevValidatorInfo.GetValidatorStatsRootHash()
	default:
		return []byte{}, []byte{}
	}
}

func (bp *baseProcessor) revertAccountsStates(header data.HeaderHandler, rootHash []byte) error {
	err := bp.accountsDB[state.UserAccountsState].RecreateTrie(rootHash)
	if err != nil {
		log.Debug("recreate trie with error for header",
			"nonce", header.GetNonce(),
			"header root hash", header.GetRootHash(),
			"given root hash", rootHash,
			"error", err.Error(),
		)

		return err
	}

	validatorInfo, ok := header.(data.ValidatorStatisticsInfoHandler)
	if !ok {
		return process.ErrWrongTypeAssertion
	}

	err = bp.accountsDB[state.PeerAccountsState].RecreateTrie(validatorInfo.GetValidatorStatsRootHash())
	if err != nil {
		log.Debug("revert peer state with error for header",
			"nonce", header.GetNonce(),
			"header root hash", header.GetRootHash(),
			"validators root hash", validatorInfo.GetValidatorStatsRootHash(),
			"error", err.Error(),
		)

		return err
	}

	return nil
}

func (bp *baseProcessor) displayMiniBlocksPool() {
	miniBlocksPool := bp.dataPool.MiniBlocks()

	for _, hash := range miniBlocksPool.Keys() {
		value, ok := miniBlocksPool.Get(hash)
		if !ok {
			log.Debug("displayMiniBlocksPool: mini block not found", "hash", logger.DisplayByteSlice(hash))
			continue
		}

		miniBlock, ok := value.(*block.MiniBlock)
		if !ok {
			log.Debug("displayMiniBlocksPool: wrong type assertion", "hash", logger.DisplayByteSlice(hash))
			continue
		}

		log.Trace("mini block in pool",
			"hash", logger.DisplayByteSlice(hash),
			"type", miniBlock.Type,
			"sender", miniBlock.SenderShardID,
			"receiver", miniBlock.ReceiverShardID,
			"num txs", len(miniBlock.TxHashes))
	}
}

// trimSliceBootstrapHeaderInfo creates a copy of the provided slice without the excess capacity
func trimSliceBootstrapHeaderInfo(in []bootstrapStorage.BootstrapHeaderInfo) []bootstrapStorage.BootstrapHeaderInfo {
	if len(in) == 0 {
		return []bootstrapStorage.BootstrapHeaderInfo{}
	}
	ret := make([]bootstrapStorage.BootstrapHeaderInfo, len(in))
	copy(ret, in)
	return ret
}

func (bp *baseProcessor) restoreBlockBody(headerHandler data.HeaderHandler, bodyHandler data.BodyHandler) {
	if check.IfNil(bodyHandler) {
		log.Debug("restoreMiniblocks nil bodyHandler")
		return
	}

	body, ok := bodyHandler.(*block.Body)
	if !ok {
		log.Debug("restoreMiniblocks wrong type assertion for bodyHandler")
		return
	}

	_, errNotCritical := bp.txCoordinator.RestoreBlockDataFromStorage(body)
	if errNotCritical != nil {
		log.Debug("restoreBlockBody RestoreBlockDataFromStorage", "error", errNotCritical.Error())
	}

	go bp.txCounter.headerReverted(headerHandler)
}

// RestoreBlockBodyIntoPools restores the block body into associated pools
func (bp *baseProcessor) RestoreBlockBodyIntoPools(bodyHandler data.BodyHandler) error {
	if check.IfNil(bodyHandler) {
		return process.ErrNilBlockBody
	}

	body, ok := bodyHandler.(*block.Body)
	if !ok {
		return process.ErrWrongTypeAssertion
	}

	_, err := bp.txCoordinator.RestoreBlockDataFromStorage(body)
	if err != nil {
		return err
	}

	return nil
}

func (bp *baseProcessor) requestMiniBlocksIfNeeded(headerHandler data.HeaderHandler) {
	lastCrossNotarizedHeader, _, err := bp.blockTracker.GetLastCrossNotarizedHeader(headerHandler.GetShardID())
	if err != nil {
		log.Debug("requestMiniBlocksIfNeeded.GetLastCrossNotarizedHeader",
			"shard", headerHandler.GetShardID(),
			"error", err.Error())
		return
	}

	isHeaderOutOfRequestRange := headerHandler.GetNonce() > lastCrossNotarizedHeader.GetNonce()+process.MaxHeadersToRequestInAdvance
	if isHeaderOutOfRequestRange {
		return
	}

	waitTime := common.ExtraDelayForRequestBlockInfo
	roundDifferences := bp.roundHandler.Index() - int64(headerHandler.GetRound())
	if roundDifferences > 1 {
		waitTime = 0
	}

	// waiting for late broadcast of mini blocks and transactions to be done and received
	time.Sleep(waitTime)

	bp.txCoordinator.RequestMiniBlocks(headerHandler)
}

func (bp *baseProcessor) recordBlockInHistory(blockHeaderHash []byte, blockHeader data.HeaderHandler, blockBody data.BodyHandler) {
	scrResultsFromPool := bp.txCoordinator.GetAllCurrentUsedTxs(block.SmartContractResultBlock)
	receiptsFromPool := bp.txCoordinator.GetAllCurrentUsedTxs(block.ReceiptBlock)
	logs := bp.txCoordinator.GetAllCurrentLogs()
	intraMiniBlocks := bp.txCoordinator.GetCreatedInShardMiniBlocks()

	err := bp.historyRepo.RecordBlock(blockHeaderHash, blockHeader, blockBody, scrResultsFromPool, receiptsFromPool, intraMiniBlocks, logs)
	if err != nil {
		logLevel := logger.LogError
		if core.IsClosingError(err) {
			logLevel = logger.LogDebug
		}
		log.Log(logLevel, "historyRepo.RecordBlock()", "blockHeaderHash", blockHeaderHash, "error", err.Error())
	}
}

func (bp *baseProcessor) addHeaderIntoTrackerPool(nonce uint64, shardID uint32) {
	headersPool := bp.dataPool.Headers()
	headers, hashes, err := headersPool.GetHeadersByNonceAndShardId(nonce, shardID)
	if err != nil {
		log.Trace("baseProcessor.addHeaderIntoTrackerPool", "error", err.Error())
		return
	}

	for i := 0; i < len(headers); i++ {
		bp.blockTracker.AddTrackedHeader(headers[i], hashes[i])
	}
}

func (bp *baseProcessor) commitTrieEpochRootHashIfNeeded(metaBlock *block.MetaBlock, rootHash []byte) error {
	trieEpochRootHashStorageUnit, err := bp.store.GetStorer(dataRetriever.TrieEpochRootHashUnit)
	if err != nil {
		return err
	}

	if check.IfNil(trieEpochRootHashStorageUnit) {
		return nil
	}
	_, isStorerDisabled := trieEpochRootHashStorageUnit.(*storageunit.NilStorer)
	if isStorerDisabled {
		return nil
	}

	userAccountsDb := bp.accountsDB[state.UserAccountsState]
	if userAccountsDb == nil {
		return fmt.Errorf("%w for user accounts state", process.ErrNilAccountsAdapter)
	}

	epochBytes := bp.uint64Converter.ToByteSlice(uint64(metaBlock.Epoch))

	err = trieEpochRootHashStorageUnit.Put(epochBytes, rootHash)
	if err != nil {
		return err
	}

	iteratorChannels := &common.TrieIteratorChannels{
		LeavesChan: make(chan core.KeyValueHolder, common.TrieLeavesChannelDefaultCapacity),
		ErrChan:    errChan.NewErrChanWrapper(),
	}
	err = userAccountsDb.GetAllLeaves(iteratorChannels, context.Background(), rootHash, parsers.NewMainTrieLeafParser())
	if err != nil {
		return err
	}

	processDataTries := bp.processDataTriesOnCommitEpoch
	balanceSum := big.NewInt(0)
	numAccountLeaves := 0
	numAccountsWithDataTrie := 0
	numCodeLeaves := 0
	totalSizeAccounts := 0
	totalSizeAccountsDataTries := 0
	totalSizeCodeLeaves := 0

	argsAccCreator := factory.ArgsAccountCreator{
		Hasher:              bp.hasher,
		Marshaller:          bp.marshalizer,
		EnableEpochsHandler: bp.enableEpochsHandler,
	}
	accountCreator, err := factory.NewAccountCreator(argsAccCreator)
	if err != nil {
		return err
	}

	for leaf := range iteratorChannels.LeavesChan {
		userAccount, errUnmarshal := bp.unmarshalUserAccount(accountCreator, leaf.Key(), leaf.Value())
		if errUnmarshal != nil {
			numCodeLeaves++
			totalSizeCodeLeaves += len(leaf.Value())
			log.Trace("cannot unmarshal user account. it may be a code leaf", "error", errUnmarshal)
			continue
		}

		if processDataTries {
			rh := userAccount.GetRootHash()
			if len(rh) != 0 {
				dataTrie := &common.TrieIteratorChannels{
					LeavesChan: make(chan core.KeyValueHolder, common.TrieLeavesChannelDefaultCapacity),
					ErrChan:    errChan.NewErrChanWrapper(),
				}
				errDataTrieGet := userAccountsDb.GetAllLeaves(dataTrie, context.Background(), rh, parsers.NewMainTrieLeafParser())
				if errDataTrieGet != nil {
					continue
				}

				currentSize := 0
				for lf := range dataTrie.LeavesChan {
					currentSize += len(lf.Value())
				}

				err = dataTrie.ErrChan.ReadFromChanNonBlocking()
				if err != nil {
					return err
				}

				totalSizeAccountsDataTries += currentSize
				numAccountsWithDataTrie++
			}
		}

		numAccountLeaves++
		totalSizeAccounts += len(leaf.Value())

		balanceSum.Add(balanceSum, userAccount.GetBalance())
	}

	err = iteratorChannels.ErrChan.ReadFromChanNonBlocking()
	if err != nil {
		return err
	}

	totalSizeAccounts += totalSizeAccountsDataTries

	stats := []interface{}{
		"shard", bp.shardCoordinator.SelfId(),
		"epoch", metaBlock.Epoch,
		"sum", balanceSum.String(),
		"processDataTries", processDataTries,
		"numCodeLeaves", numCodeLeaves,
		"totalSizeCodeLeaves", totalSizeCodeLeaves,
		"numAccountLeaves", numAccountLeaves,
		"totalSizeAccountsLeaves", totalSizeAccounts,
	}

	if processDataTries {
		stats = append(stats, []interface{}{
			"from which numAccountsWithDataTrie", numAccountsWithDataTrie,
			"from which totalSizeAccountsDataTries", totalSizeAccountsDataTries}...)
	}

	log.Debug("sum of addresses in shard at epoch start", stats...)

	return nil
}

func (bp *baseProcessor) unmarshalUserAccount(
	accountCreator state.AccountFactory,
	address []byte,
	userAccountsBytes []byte,
) (state.UserAccountHandler, error) {
	account, err := accountCreator.CreateAccount(address)
	if err != nil {
		return nil, err
	}
	err = bp.marshalizer.Unmarshal(account, userAccountsBytes)
	if err != nil {
		return nil, err
	}

	userAccount, ok := account.(state.UserAccountHandler)
	if !ok {
		return nil, process.ErrWrongTypeAssertion
	}

	return userAccount, nil
}

// Close - closes all underlying components
func (bp *baseProcessor) Close() error {
	var err1, err2, err3 error
	if !check.IfNil(bp.vmContainer) {
		err1 = bp.vmContainer.Close()
	}
	if !check.IfNil(bp.vmContainerFactory) {
		err2 = bp.vmContainerFactory.Close()
	}
	err3 = bp.processDebugger.Close()
	if err1 != nil || err2 != nil || err3 != nil {
		return fmt.Errorf("vmContainer close error: %v, vmContainerFactory close error: %v, processDebugger close: %v",
			err1, err2, err3)
	}

	return nil
}

// ProcessScheduledBlock processes a scheduled block
func (bp *baseProcessor) ProcessScheduledBlock(headerHandler data.HeaderHandler, bodyHandler data.BodyHandler, haveTime func() time.Duration) error {
	var err error
	bp.processStatusHandler.SetBusy("baseProcessor.ProcessScheduledBlock")
	defer func() {
		if err != nil {
			bp.RevertCurrentBlock()
		}
		bp.processStatusHandler.SetIdle()
	}()

	scheduledMiniBlocksFromMe, err := getScheduledMiniBlocksFromMe(headerHandler, bodyHandler)
	if err != nil {
		return err
	}

	bp.scheduledTxsExecutionHandler.AddScheduledMiniBlocks(scheduledMiniBlocksFromMe)

	normalProcessingGasAndFees := bp.getGasAndFees()

	startTime := time.Now()
	err = bp.scheduledTxsExecutionHandler.ExecuteAll(haveTime)
	elapsedTime := time.Since(startTime)
	log.Debug("elapsed time to execute all scheduled transactions",
		"time [s]", elapsedTime,
	)
	if err != nil {
		return err
	}

	rootHash, err := bp.accountsDB[state.UserAccountsState].RootHash()
	if err != nil {
		return err
	}

	_ = bp.txCoordinator.CreatePostProcessMiniBlocks()

	finalProcessingGasAndFees := bp.getGasAndFeesWithScheduled()

	scheduledProcessingGasAndFees := gasAndFeesDelta(normalProcessingGasAndFees, finalProcessingGasAndFees)
	bp.scheduledTxsExecutionHandler.SetScheduledRootHash(rootHash)
	bp.scheduledTxsExecutionHandler.SetScheduledGasAndFees(scheduledProcessingGasAndFees)

	return nil
}

func getScheduledMiniBlocksFromMe(headerHandler data.HeaderHandler, bodyHandler data.BodyHandler) (block.MiniBlockSlice, error) {
	body, ok := bodyHandler.(*block.Body)
	if !ok {
		return nil, process.ErrWrongTypeAssertion
	}

	if len(body.MiniBlocks) != len(headerHandler.GetMiniBlockHeaderHandlers()) {
		log.Warn("getScheduledMiniBlocksFromMe: num of mini blocks and mini blocks headers does not match", "num of mb", len(body.MiniBlocks), "num of mbh", len(headerHandler.GetMiniBlockHeaderHandlers()))
		return nil, process.ErrNumOfMiniBlocksAndMiniBlocksHeadersMismatch
	}

	miniBlocks := make(block.MiniBlockSlice, 0)
	for index, miniBlock := range body.MiniBlocks {
		miniBlockHeader := headerHandler.GetMiniBlockHeaderHandlers()[index]
		isScheduledMiniBlockFromMe := miniBlockHeader.GetSenderShardID() == headerHandler.GetShardID() && miniBlockHeader.GetProcessingType() == int32(block.Scheduled)
		if isScheduledMiniBlockFromMe {
			miniBlocks = append(miniBlocks, miniBlock)
		}

	}

	return miniBlocks, nil
}

func (bp *baseProcessor) getGasAndFees() scheduled.GasAndFees {
	return scheduled.GasAndFees{
		AccumulatedFees: bp.feeHandler.GetAccumulatedFees(),
		DeveloperFees:   bp.feeHandler.GetDeveloperFees(),
		GasProvided:     bp.gasConsumedProvider.TotalGasProvided(),
		GasPenalized:    bp.gasConsumedProvider.TotalGasPenalized(),
		GasRefunded:     bp.gasConsumedProvider.TotalGasRefunded(),
	}
}

func (bp *baseProcessor) getGasAndFeesWithScheduled() scheduled.GasAndFees {
	gasAndFees := bp.getGasAndFees()
	gasAndFees.GasProvided = bp.gasConsumedProvider.TotalGasProvidedWithScheduled()
	return gasAndFees
}

func gasAndFeesDelta(initialGasAndFees, finalGasAndFees scheduled.GasAndFees) scheduled.GasAndFees {
	zero := big.NewInt(0)
	result := process.GetZeroGasAndFees()

	deltaAccumulatedFees := big.NewInt(0).Sub(finalGasAndFees.AccumulatedFees, initialGasAndFees.AccumulatedFees)
	if deltaAccumulatedFees.Cmp(zero) < 0 {
		log.Error("gasAndFeesDelta",
			"initial accumulatedFees", initialGasAndFees.AccumulatedFees.String(),
			"final accumulatedFees", finalGasAndFees.AccumulatedFees.String(),
			"error", process.ErrNegativeValue)
		return result
	}

	deltaDevFees := big.NewInt(0).Sub(finalGasAndFees.DeveloperFees, initialGasAndFees.DeveloperFees)
	if deltaDevFees.Cmp(zero) < 0 {
		log.Error("gasAndFeesDelta",
			"initial devFees", initialGasAndFees.DeveloperFees.String(),
			"final devFees", finalGasAndFees.DeveloperFees.String(),
			"error", process.ErrNegativeValue)
		return result
	}

	deltaGasProvided := int64(finalGasAndFees.GasProvided) - int64(initialGasAndFees.GasProvided)
	if deltaGasProvided < 0 {
		log.Error("gasAndFeesDelta",
			"initial gasProvided", initialGasAndFees.GasProvided,
			"final gasProvided", finalGasAndFees.GasProvided,
			"error", process.ErrNegativeValue)
		return result
	}

	deltaGasPenalized := int64(finalGasAndFees.GasPenalized) - int64(initialGasAndFees.GasPenalized)
	if deltaGasPenalized < 0 {
		log.Error("gasAndFeesDelta",
			"initial gasPenalized", initialGasAndFees.GasPenalized,
			"final gasPenalized", finalGasAndFees.GasPenalized,
			"error", process.ErrNegativeValue)
		return result
	}

	deltaGasRefunded := int64(finalGasAndFees.GasRefunded) - int64(initialGasAndFees.GasRefunded)
	if deltaGasRefunded < 0 {
		log.Error("gasAndFeesDelta",
			"initial gasRefunded", initialGasAndFees.GasRefunded,
			"final gasRefunded", finalGasAndFees.GasRefunded,
			"error", process.ErrNegativeValue)
		return result
	}

	return scheduled.GasAndFees{
		AccumulatedFees: deltaAccumulatedFees,
		DeveloperFees:   deltaDevFees,
		GasProvided:     uint64(deltaGasProvided),
		GasPenalized:    uint64(deltaGasPenalized),
		GasRefunded:     uint64(deltaGasRefunded),
	}
}

func (bp *baseProcessor) getIndexOfFirstMiniBlockToBeExecuted(header data.HeaderHandler) int {
	if !bp.enableEpochsHandler.IsScheduledMiniBlocksFlagEnabled() {
		return 0
	}

	for index, miniBlockHeaderHandler := range header.GetMiniBlockHeaderHandlers() {
		if miniBlockHeaderHandler.GetProcessingType() == int32(block.Processed) {
			log.Debug("baseProcessor.getIndexOfFirstMiniBlockToBeExecuted: mini block is already executed",
				"mb hash", miniBlockHeaderHandler.GetHash(),
				"mb index", index)
			continue
		}

		return index
	}

	return len(header.GetMiniBlockHeaderHandlers())
}

func displayCleanupErrorMessage(message string, shardID uint32, noncesToPrevFinal uint64, err error) {
	// 2 blocks on shard + 2 blocks on meta + 1 block to previous final
	maxNoncesToPrevFinalWithoutWarn := uint64(process.BlockFinality+1)*2 + 1
	level := logger.LogWarning
	if noncesToPrevFinal <= maxNoncesToPrevFinalWithoutWarn {
		level = logger.LogDebug
	}

	log.Log(level, message,
		"shard", shardID,
		"nonces to previous final", noncesToPrevFinal,
		"error", err.Error())
}

// SetProcessDebugger sets the process debugger associated to this block processor
func (bp *baseProcessor) SetProcessDebugger(debugger process.Debugger) error {
	if check.IfNil(debugger) {
		return process.ErrNilProcessDebugger
	}

	bp.mutProcessDebugger.Lock()
	bp.processDebugger = debugger
	bp.mutProcessDebugger.Unlock()

	return nil
}

func (bp *baseProcessor) updateLastCommittedInDebugger(round uint64) {
	bp.mutProcessDebugger.RLock()
	bp.processDebugger.SetLastCommittedBlockRound(round)
	bp.mutProcessDebugger.RUnlock()
}

func createDisabledProcessDebugger() (process.Debugger, error) {
	configs := config.ProcessDebugConfig{
		Enabled: false,
	}

	return debugFactory.CreateProcessDebugger(configs)
}

// NonceOfFirstCommittedBlock returns the first committed block's nonce. The optional Uint64 will contain a-not-set value
// if no block was committed by the node
func (bp *baseProcessor) NonceOfFirstCommittedBlock() core.OptionalUint64 {
	bp.mutNonceOfFirstCommittedBlock.RLock()
	defer bp.mutNonceOfFirstCommittedBlock.RUnlock()

	return bp.nonceOfFirstCommittedBlock
}

func (bp *baseProcessor) setNonceOfFirstCommittedBlock(nonce uint64) {
	bp.mutNonceOfFirstCommittedBlock.Lock()
	defer bp.mutNonceOfFirstCommittedBlock.Unlock()

	if bp.nonceOfFirstCommittedBlock.HasValue {
		return
	}

	bp.nonceOfFirstCommittedBlock.HasValue = true
	bp.nonceOfFirstCommittedBlock.Value = nonce
}

func makeCommonHeaderHandlerHashMap(hdrMap map[string]data.HeaderHandler) map[string]data.CommonHeaderHandler {
	commonHdrMap := make(map[string]data.CommonHeaderHandler)
	for key, val := range hdrMap {
		commonHdrMap[key] = val
	}
	return commonHdrMap
}

func waitForHeaderHashes(waitTime time.Duration, chanRcvHeaderHashes chan bool) error {
	timer := time.NewTimer(waitTime)
	defer timer.Stop()

	select {
	case <-chanRcvHeaderHashes:
		return nil
	case <-timer.C:
		return process.ErrTimeIsOut
	}
}<|MERGE_RESOLUTION|>--- conflicted
+++ resolved
@@ -1189,54 +1189,6 @@
 		log.Warn("saveDataForBootStorer", "elapsed time", elapsedTime)
 	}
 }
-<<<<<<< HEAD
-
-func (bp *baseProcessor) getLastCrossNotarizedHeaders() []bootstrapStorage.BootstrapHeaderInfo {
-	lastCrossNotarizedHeaders := make([]bootstrapStorage.BootstrapHeaderInfo, 0, bp.shardCoordinator.NumberOfShards()+1)
-
-	for shardID := uint32(0); shardID < bp.shardCoordinator.NumberOfShards(); shardID++ {
-		bootstrapHeaderInfo := bp.getLastCrossNotarizedHeadersForShard(shardID)
-		if bootstrapHeaderInfo != nil {
-			lastCrossNotarizedHeaders = append(lastCrossNotarizedHeaders, *bootstrapHeaderInfo)
-		}
-	}
-
-	//bootstrapHeaderInfo := bp.getLastCrossNotarizedHeadersForShard(core.MetachainShardId)
-	//if bootstrapHeaderInfo != nil {
-	//	lastCrossNotarizedHeaders = append(lastCrossNotarizedHeaders, *bootstrapHeaderInfo)
-	//}
-
-	if len(lastCrossNotarizedHeaders) == 0 {
-		return nil
-	}
-
-	return trimSliceBootstrapHeaderInfo(lastCrossNotarizedHeaders)
-}
-
-func (bp *baseProcessor) getLastCrossNotarizedHeadersForShard(shardID uint32) *bootstrapStorage.BootstrapHeaderInfo {
-	lastCrossNotarizedHeader, lastCrossNotarizedHeaderHash, err := bp.blockTracker.GetLastCrossNotarizedHeader(shardID)
-	if err != nil {
-		log.Warn("getLastCrossNotarizedHeadersForShard",
-			"shard", shardID,
-			"error", err.Error())
-		return nil
-	}
-
-	if lastCrossNotarizedHeader.GetNonce() == 0 {
-		return nil
-	}
-
-	headerInfo := &bootstrapStorage.BootstrapHeaderInfo{
-		ShardId: lastCrossNotarizedHeader.GetShardID(),
-		Nonce:   lastCrossNotarizedHeader.GetNonce(),
-		Hash:    lastCrossNotarizedHeaderHash,
-	}
-
-	return headerInfo
-}
-
-=======
->>>>>>> 489829ff
 func (bp *baseProcessor) getLastSelfNotarizedHeaders() []bootstrapStorage.BootstrapHeaderInfo {
 	lastSelfNotarizedHeaders := make([]bootstrapStorage.BootstrapHeaderInfo, 0, bp.shardCoordinator.NumberOfShards()+1)
 
