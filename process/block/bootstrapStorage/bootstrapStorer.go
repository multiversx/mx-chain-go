--- conflicted
+++ resolved
@@ -34,23 +34,14 @@
 
 // BootstrapData is used to store information that are needed for bootstrap
 type BootstrapData struct {
-<<<<<<< HEAD
-	LastHeader                 BootstrapHeaderInfo
-	LastNotarizedHeaders       []BootstrapHeaderInfo
-	LastFinals                 []BootstrapHeaderInfo
-	ProcessedMiniBlocks        []MiniBlocksInMeta
-	NodesCoordinatorConfigKey  []byte
-	EpochStartTriggerConfigKey []byte
-	HighestFinalNonce          uint64
-	LastRound                  int64
-=======
 	LastHeader                BootstrapHeaderInfo
 	LastCrossNotarizedHeaders []BootstrapHeaderInfo
 	LastSelfNotarizedHeaders  []BootstrapHeaderInfo
 	ProcessedMiniBlocks       []MiniBlocksInMeta
+	NodesCoordinatorConfigKey  []byte
+	EpochStartTriggerConfigKey []byte
 	HighestFinalBlockNonce    uint64
 	LastRound                 int64
->>>>>>> 9a52d667
 }
 
 type bootstrapStorer struct {
