--- conflicted
+++ resolved
@@ -870,15 +870,6 @@
 
 func (scbp *sovereignChainBlockProcessor) createAndSetOutGoingMiniBlock(headerHandler data.HeaderHandler, createdBlockBody *block.Body) error {
 	logs := scbp.txCoordinator.GetAllCurrentLogs()
-<<<<<<< HEAD
-	outGoingOp := scbp.outgoingOperationsFormatter.CreateOutgoingTxData(logs)
-	outGoingOp = []byte("bridgeOps@1234@rcv1@token1@val1")
-	if len(outGoingOp) == 0 {
-		return nil
-	}
-
-	hash := scbp.hasher.Compute(string(outGoingOp))
-=======
 	outGoingOperations := scbp.outgoingOperationsFormatter.CreateOutgoingTxsData(logs)
 	if len(outGoingOperations) == 0 {
 		return nil
@@ -922,22 +913,17 @@
 		return err
 	}
 
->>>>>>> f65d2d94
 	sovereignChainHdr, ok := headerHandler.(data.SovereignChainHeaderHandler)
 	if !ok {
 		return fmt.Errorf("%w in sovereignChainBlockProcessor.setOutGoingOperation", process.ErrWrongTypeAssertion)
 	}
 
-<<<<<<< HEAD
-	err := sovereignChainHdr.SetOutGoingOperationHashes([][]byte{hash})
-=======
 	outGoingMbHeader := &block.OutGoingMiniBlockHeader{
 		Hash:                   outGoingMbHash,
 		OutGoingOperationsHash: outGoingOperationsHash,
 	}
 
 	err = sovereignChainHdr.SetOutGoingMiniBlockHeaderHandler(outGoingMbHeader)
->>>>>>> f65d2d94
 	if err != nil {
 		return err
 	}
