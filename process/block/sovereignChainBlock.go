--- conflicted
+++ resolved
@@ -800,7 +800,7 @@
 		"nonce", headerHandler.GetNonce(),
 	)
 
-	sovChainHeader, ok := headerHandler.(data.SovereignChainHeaderHandler)
+	sovereignChainHeader, ok := headerHandler.(data.SovereignChainHeaderHandler)
 	if !ok {
 		return nil, nil, process.ErrWrongTypeAssertion
 	}
@@ -827,7 +827,7 @@
 	scbp.blockChainHook.SetCurrentHeader(headerHandler)
 
 	scbp.txCoordinator.RequestBlockTransactions(body)
-	requestedExtendedShardHdrs := scbp.requestExtendedShardHeaders(sovChainHeader)
+	requestedExtendedShardHdrs := scbp.requestExtendedShardHeaders(sovereignChainHeader)
 
 	if haveTime() < 0 {
 		return nil, nil, process.ErrTimeIsOut
@@ -854,11 +854,7 @@
 		go scbp.checkAndRequestIfExtendedShardHeadersMissing()
 	}()
 
-<<<<<<< HEAD
 	err = scbp.checkExtendedShardHeadersValidity(sovereignChainHeader)
-=======
-	err = scbp.checkExtendedShardHeadersValidity(sovChainHeader)
->>>>>>> 7248ffdf
 	if err != nil {
 		return nil, nil, err
 	}
@@ -908,13 +904,7 @@
 }
 
 // checkExtendedShardHeadersValidity checks if used extended shard headers are valid as construction
-<<<<<<< HEAD
-func (scbp *sovereignChainBlockProcessor) checkExtendedShardHeadersValidity(
-	sovChainHeader data.SovereignChainHeaderHandler,
-) error {
-=======
 func (scbp *sovereignChainBlockProcessor) checkExtendedShardHeadersValidity(sovereignChainHeader data.SovereignChainHeaderHandler) error {
->>>>>>> 7248ffdf
 	lastCrossNotarizedHeader, _, err := scbp.blockTracker.GetLastCrossNotarizedHeader(core.MainChainShardId)
 	if err != nil {
 		return err
@@ -925,7 +915,7 @@
 		"lastCrossNotarizedHeader round", lastCrossNotarizedHeader.GetRound(),
 	)
 
-	extendedShardHdrs, err := scbp.sortExtendedShardHeadersForCurrentBlockByNonce(sovChainHeader)
+	extendedShardHdrs, err := scbp.sortExtendedShardHeadersForCurrentBlockByNonce(sovereignChainHeader)
 	if err != nil {
 		return err
 	}
@@ -1202,7 +1192,6 @@
 	hdrsForCurrentBlock := make([]data.HeaderHandler, 0)
 
 	scbp.hdrsForCurrBlock.mutHdrsForBlock.RLock()
-<<<<<<< HEAD
 	for _, extendedShardHeaderHash := range sovChainHeader.GetExtendedShardHeaderHashes() {
 		headerInfo, found := scbp.hdrsForCurrBlock.hdrHashAndInfo[string(extendedShardHeaderHash)]
 		if !found {
@@ -1216,11 +1205,8 @@
 			"headerInfo.usedInBlock", headerInfo.usedInBlock,
 		)
 
-=======
-	for _, headerInfo := range scbp.hdrsForCurrBlock.hdrHashAndInfo {
->>>>>>> 7248ffdf
 		if headerInfo.usedInBlock {
-			hdrsForCurrentBlock = append(hdrsForCurrentBlock, headerInfo.hdr)
+			if headerInfo.usedInBlock {hdrsForCurrentBlock = append(hdrsForCurrentBlock, headerInfo.hdr)
 		}
 	}
 	scbp.hdrsForCurrBlock.mutHdrsForBlock.RUnlock()
