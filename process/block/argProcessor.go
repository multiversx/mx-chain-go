--- conflicted
+++ resolved
@@ -49,16 +49,8 @@
 // new instances of meta processor
 type ArgMetaProcessor struct {
 	ArgBaseProcessor
-<<<<<<< HEAD
-	DataPool           dataRetriever.MetaPoolsHolder
-	PendingMiniBlocks  process.PendingMiniBlocksHandler
-	SCDataGetter       process.SCQueryService
-	PeerChangesHandler process.PeerChangesHandler
-	SCToProtocol       process.SmartContractToProtocolHandler
-=======
 	PendingMiniBlocksHandler process.PendingMiniBlocksHandler
-	SCDataGetter             external.SCQueryService
+	SCDataGetter             process.SCQueryService
 	PeerChangesHandler       process.PeerChangesHandler
 	SCToProtocol             process.SmartContractToProtocolHandler
->>>>>>> 63a36412
 }