--- conflicted
+++ resolved
@@ -48,12 +48,13 @@
 // ArgBaseProcessor holds all dependencies required by the process data factory in order to create
 // new instances
 type ArgBaseProcessor struct {
-<<<<<<< HEAD
 	CoreComponents               coreComponentsHolder
 	DataComponents               dataComponentsHolder
+	BootstrapComponents          bootstrapComponentsHolder
+	StatusComponents             statusComponentsHolder
+	Config                       config.ConfigAccountsDB
 	AccountsDB                   map[state.AccountsDbIdentifier]state.AccountsAdapter
 	ForkDetector                 process.ForkDetector
-	ShardCoordinator             sharding.Coordinator
 	NodesCoordinator             sharding.NodesCoordinator
 	FeeHandler                   process.TransactionFeeHandler
 	RequestHandler               process.RequestHandler
@@ -61,46 +62,15 @@
 	TxCoordinator                process.TransactionCoordinator
 	EpochStartTrigger            process.EpochStartTriggerHandler
 	HeaderValidator              process.HeaderConstructionValidator
-	RoundHandler                 consensus.RoundHandler
 	BootStorer                   process.BootStorer
 	BlockTracker                 process.BlockTracker
-	StateCheckpointModulus       uint
 	BlockSizeThrottler           process.BlockSizeThrottler
-	Indexer                      process.Indexer
-	TpsBenchmark                 statistics.TPSBenchmark
 	Version                      string
 	HistoryRepository            dblookupext.HistoryRepository
 	EpochNotifier                process.EpochNotifier
-	HeaderIntegrityVerifier      process.HeaderIntegrityVerifier
-	AppStatusHandler             core.AppStatusHandler
 	VMContainersFactory          process.VirtualMachinesContainerFactory
 	VmContainer                  process.VirtualMachinesContainer
 	ScheduledTxsExecutionHandler process.ScheduledTxsExecutionHandler
-=======
-	CoreComponents      coreComponentsHolder
-	DataComponents      dataComponentsHolder
-	BootstrapComponents bootstrapComponentsHolder
-	StatusComponents    statusComponentsHolder
-
-	Config              config.Config
-	AccountsDB          map[state.AccountsDbIdentifier]state.AccountsAdapter
-	ForkDetector        process.ForkDetector
-	NodesCoordinator    sharding.NodesCoordinator
-	FeeHandler          process.TransactionFeeHandler
-	RequestHandler      process.RequestHandler
-	BlockChainHook      process.BlockChainHookHandler
-	TxCoordinator       process.TransactionCoordinator
-	EpochStartTrigger   process.EpochStartTriggerHandler
-	HeaderValidator     process.HeaderConstructionValidator
-	BootStorer          process.BootStorer
-	BlockTracker        process.BlockTracker
-	BlockSizeThrottler  process.BlockSizeThrottler
-	Version             string
-	HistoryRepository   dblookupext.HistoryRepository
-	EpochNotifier       process.EpochNotifier
-	VMContainersFactory process.VirtualMachinesContainerFactory
-	VmContainer         process.VirtualMachinesContainer
->>>>>>> 60c0b33a
 }
 
 // ArgShardProcessor holds all dependencies required by the process data factory in order to create
