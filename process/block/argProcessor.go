package block

import (
	"github.com/multiversx/mx-chain-core-go/core"
	"github.com/multiversx/mx-chain-core-go/data"
	"github.com/multiversx/mx-chain-core-go/data/typeConverters"
	"github.com/multiversx/mx-chain-core-go/hashing"
	"github.com/multiversx/mx-chain-core-go/marshal"
	nodeFactory "github.com/multiversx/mx-chain-go/cmd/node/factory"
	"github.com/multiversx/mx-chain-go/common"
	"github.com/multiversx/mx-chain-go/config"
	"github.com/multiversx/mx-chain-go/consensus"
	"github.com/multiversx/mx-chain-go/dataRetriever"
	"github.com/multiversx/mx-chain-go/dblookupext"
	"github.com/multiversx/mx-chain-go/outport"
	"github.com/multiversx/mx-chain-go/process"
	"github.com/multiversx/mx-chain-go/process/block/cutoff"
	"github.com/multiversx/mx-chain-go/sharding"
	"github.com/multiversx/mx-chain-go/sharding/nodesCoordinator"
	"github.com/multiversx/mx-chain-go/state"
)

type coreComponentsHolder interface {
	Hasher() hashing.Hasher
	InternalMarshalizer() marshal.Marshalizer
	Uint64ByteSliceConverter() typeConverters.Uint64ByteSliceConverter
	EpochNotifier() process.EpochNotifier
	EnableEpochsHandler() common.EnableEpochsHandler
	RoundNotifier() process.RoundNotifier
	EnableRoundsHandler() process.EnableRoundsHandler
	RoundHandler() consensus.RoundHandler
	EconomicsData() process.EconomicsDataHandler
	ProcessStatusHandler() common.ProcessStatusHandler
	IsInterfaceNil() bool
}

type dataComponentsHolder interface {
	StorageService() dataRetriever.StorageService
	Datapool() dataRetriever.PoolsHolder
	Blockchain() data.ChainHandler
	IsInterfaceNil() bool
}

type bootstrapComponentsHolder interface {
	ShardCoordinator() sharding.Coordinator
	VersionedHeaderFactory() nodeFactory.VersionedHeaderFactory
	HeaderIntegrityVerifier() nodeFactory.HeaderIntegrityVerifierHandler
	IsInterfaceNil() bool
}

type statusComponentsHolder interface {
	OutportHandler() outport.OutportHandler
	IsInterfaceNil() bool
}

type statusCoreComponentsHolder interface {
	AppStatusHandler() core.AppStatusHandler
	IsInterfaceNil() bool
}

// ArgBaseProcessor holds all dependencies required by the process data factory in order to create
// new instances
type ArgBaseProcessor struct {
	CoreComponents       coreComponentsHolder
	DataComponents       dataComponentsHolder
	BootstrapComponents  bootstrapComponentsHolder
	StatusComponents     statusComponentsHolder
	StatusCoreComponents statusCoreComponentsHolder

	Config                         config.Config
	PrefsConfig                    config.Preferences
	AccountsDB                     map[state.AccountsDbIdentifier]state.AccountsAdapter
	ForkDetector                   process.ForkDetector
	NodesCoordinator               nodesCoordinator.NodesCoordinator
	FeeHandler                     process.TransactionFeeHandler
	RequestHandler                 process.RequestHandler
	BlockChainHook                 process.BlockChainHookHandler
	TxCoordinator                  process.TransactionCoordinator
	EpochStartTrigger              process.EpochStartTriggerHandler
	HeaderValidator                process.HeaderConstructionValidator
	BootStorer                     process.BootStorer
	BlockTracker                   process.BlockTracker
	BlockSizeThrottler             process.BlockSizeThrottler
	Version                        string
	HistoryRepository              dblookupext.HistoryRepository
	VMContainersFactory            process.VirtualMachinesContainerFactory
	VmContainer                    process.VirtualMachinesContainer
	GasHandler                     gasConsumedProvider
	OutportDataProvider            outport.DataProviderOutport
	ScheduledTxsExecutionHandler   process.ScheduledTxsExecutionHandler
	ScheduledMiniBlocksEnableEpoch uint32
	ProcessedMiniBlocksTracker     process.ProcessedMiniBlocksTracker
	ReceiptsRepository             receiptsRepository
	BlockProcessingCutoffHandler   cutoff.BlockProcessingCutoffHandler
<<<<<<< HEAD
	ValidatorStatisticsProcessor   process.ValidatorStatisticsProcessor
=======
	ManagedPeersHolder             common.ManagedPeersHolder
>>>>>>> baa9ce20
}

// ArgShardProcessor holds all dependencies required by the process data factory in order to create
// new instances of shard processor
type ArgShardProcessor struct {
	ArgBaseProcessor
}

// ArgMetaProcessor holds all dependencies required by the process data factory in order to create
// new instances of meta processor
type ArgMetaProcessor struct {
	ArgBaseProcessor
	PendingMiniBlocksHandler     process.PendingMiniBlocksHandler
	SCToProtocol                 process.SmartContractToProtocolHandler
	EpochStartDataCreator        process.EpochStartDataCreator
	EpochEconomics               process.EndOfEpochEconomics
	EpochRewardsCreator          process.RewardsCreator
	EpochValidatorInfoCreator    process.EpochStartValidatorInfoCreator
	EpochSystemSCProcessor       process.EpochStartSystemSCProcessor
	ValidatorStatisticsProcessor process.ValidatorStatisticsProcessor
}<|MERGE_RESOLUTION|>--- conflicted
+++ resolved
@@ -92,11 +92,8 @@
 	ProcessedMiniBlocksTracker     process.ProcessedMiniBlocksTracker
 	ReceiptsRepository             receiptsRepository
 	BlockProcessingCutoffHandler   cutoff.BlockProcessingCutoffHandler
-<<<<<<< HEAD
+	ManagedPeersHolder             common.ManagedPeersHolder
 	ValidatorStatisticsProcessor   process.ValidatorStatisticsProcessor
-=======
-	ManagedPeersHolder             common.ManagedPeersHolder
->>>>>>> baa9ce20
 }
 
 // ArgShardProcessor holds all dependencies required by the process data factory in order to create
