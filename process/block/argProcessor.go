--- conflicted
+++ resolved
@@ -32,11 +32,8 @@
 	BlockChainHook        process.BlockChainHookHandler
 	TxCoordinator         process.TransactionCoordinator
 	ValidatorStatisticsProcessor process.ValidatorStatisticsProcessor
-<<<<<<< HEAD
 	EndOfEpochTrigger            process.EndOfEpochTriggerHandler
-=======
 	Rounder                      consensus.Rounder
->>>>>>> a9ec89ce
 }
 
 // ArgShardProcessor holds all dependencies required by the process data factory in order to create
