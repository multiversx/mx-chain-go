package block

import (
	"github.com/ElrondNetwork/elrond-go/consensus"
	"github.com/ElrondNetwork/elrond-go/core/serviceContainer"
	"github.com/ElrondNetwork/elrond-go/data"
	"github.com/ElrondNetwork/elrond-go/data/state"
	"github.com/ElrondNetwork/elrond-go/data/typeConverters"
	"github.com/ElrondNetwork/elrond-go/dataRetriever"
	"github.com/ElrondNetwork/elrond-go/hashing"
	"github.com/ElrondNetwork/elrond-go/marshal"
	"github.com/ElrondNetwork/elrond-go/node/external"
	"github.com/ElrondNetwork/elrond-go/process"
	"github.com/ElrondNetwork/elrond-go/sharding"
)

// ArgBaseProcessor holds all dependencies required by the process data factory in order to create
// new instances
type ArgBaseProcessor struct {
	Accounts              state.AccountsAdapter
	ForkDetector          process.ForkDetector
	Hasher                hashing.Hasher
	Marshalizer           marshal.Marshalizer
	Store                 dataRetriever.StorageService
	ShardCoordinator      sharding.Coordinator
	NodesCoordinator      sharding.NodesCoordinator
	SpecialAddressHandler process.SpecialAddressHandler
	Uint64Converter       typeConverters.Uint64ByteSliceConverter
	StartHeaders          map[uint32]data.HeaderHandler
	RequestHandler        process.RequestHandler
	Core                  serviceContainer.Core
	BlockChainHook        process.BlockChainHookHandler
	TxCoordinator         process.TransactionCoordinator
	ValidatorStatisticsProcessor process.ValidatorStatisticsProcessor
	EndOfEpochTrigger            process.EndOfEpochTriggerHandler
<<<<<<< HEAD
	HeaderValidator              process.HeaderConstructionValidator
=======
	Rounder                      consensus.Rounder
>>>>>>> 4452713b
}

// ArgShardProcessor holds all dependencies required by the process data factory in order to create
// new instances of shard processor
type ArgShardProcessor struct {
	ArgBaseProcessor
	DataPool        dataRetriever.PoolsHolder
	TxsPoolsCleaner process.PoolsCleaner
}

// ArgMetaProcessor holds all dependencies required by the process data factory in order to create
// new instances of meta processor
type ArgMetaProcessor struct {
	ArgBaseProcessor
	DataPool          dataRetriever.MetaPoolsHolder
	PendingMiniBlocks process.PendingMiniBlocksHandler
	SCDataGetter       external.ScDataGetter
	PeerChangesHandler process.PeerChangesHandler
	SCToProtocol       process.SmartContractToProtocolHandler
}<|MERGE_RESOLUTION|>--- conflicted
+++ resolved
@@ -17,27 +17,24 @@
 // ArgBaseProcessor holds all dependencies required by the process data factory in order to create
 // new instances
 type ArgBaseProcessor struct {
-	Accounts              state.AccountsAdapter
-	ForkDetector          process.ForkDetector
-	Hasher                hashing.Hasher
-	Marshalizer           marshal.Marshalizer
-	Store                 dataRetriever.StorageService
-	ShardCoordinator      sharding.Coordinator
-	NodesCoordinator      sharding.NodesCoordinator
-	SpecialAddressHandler process.SpecialAddressHandler
-	Uint64Converter       typeConverters.Uint64ByteSliceConverter
-	StartHeaders          map[uint32]data.HeaderHandler
-	RequestHandler        process.RequestHandler
-	Core                  serviceContainer.Core
-	BlockChainHook        process.BlockChainHookHandler
-	TxCoordinator         process.TransactionCoordinator
+	Accounts                     state.AccountsAdapter
+	ForkDetector                 process.ForkDetector
+	Hasher                       hashing.Hasher
+	Marshalizer                  marshal.Marshalizer
+	Store                        dataRetriever.StorageService
+	ShardCoordinator             sharding.Coordinator
+	NodesCoordinator             sharding.NodesCoordinator
+	SpecialAddressHandler        process.SpecialAddressHandler
+	Uint64Converter              typeConverters.Uint64ByteSliceConverter
+	StartHeaders                 map[uint32]data.HeaderHandler
+	RequestHandler               process.RequestHandler
+	Core                         serviceContainer.Core
+	BlockChainHook               process.BlockChainHookHandler
+	TxCoordinator                process.TransactionCoordinator
 	ValidatorStatisticsProcessor process.ValidatorStatisticsProcessor
 	EndOfEpochTrigger            process.EndOfEpochTriggerHandler
-<<<<<<< HEAD
 	HeaderValidator              process.HeaderConstructionValidator
-=======
 	Rounder                      consensus.Rounder
->>>>>>> 4452713b
 }
 
 // ArgShardProcessor holds all dependencies required by the process data factory in order to create
@@ -52,8 +49,8 @@
 // new instances of meta processor
 type ArgMetaProcessor struct {
 	ArgBaseProcessor
-	DataPool          dataRetriever.MetaPoolsHolder
-	PendingMiniBlocks process.PendingMiniBlocksHandler
+	DataPool           dataRetriever.MetaPoolsHolder
+	PendingMiniBlocks  process.PendingMiniBlocksHandler
 	SCDataGetter       external.ScDataGetter
 	PeerChangesHandler process.PeerChangesHandler
 	SCToProtocol       process.SmartContractToProtocolHandler
