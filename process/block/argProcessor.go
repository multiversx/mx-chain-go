--- conflicted
+++ resolved
@@ -51,15 +51,6 @@
 // new instances of meta processor
 type ArgMetaProcessor struct {
 	ArgBaseProcessor
-<<<<<<< HEAD
-	PendingMiniBlocksHandler process.PendingMiniBlocksHandler
-	SCDataGetter             external.SCQueryService
-	PeerChangesHandler       process.PeerChangesHandler
-	SCToProtocol             process.SmartContractToProtocolHandler
-	EpochStartDataCreator    process.EpochStartDataCreator
-	EpochEconomics           process.EndOfEpochEconomics
-	EpochRewardsCreator      process.EpochStartRewardsCreator
-=======
 	PendingMiniBlocksHandler     process.PendingMiniBlocksHandler
 	SCDataGetter                 external.SCQueryService
 	SCToProtocol                 process.SmartContractToProtocolHandler
@@ -68,5 +59,4 @@
 	EpochRewardsCreator          process.EpochStartRewardsCreator
 	EpochValidatorInfoCreator    process.EpochStartValidatorInfoCreator
 	ValidatorStatisticsProcessor process.ValidatorStatisticsProcessor
->>>>>>> 8456e65c
 }