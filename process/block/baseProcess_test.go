--- conflicted
+++ resolved
@@ -377,13 +377,8 @@
 			NodesCoordinator:             nodesCoordinator,
 			SpecialAddressHandler:        specialAddressHandler,
 			Uint64Converter:              &mock.Uint64ByteSliceConverterMock{},
-<<<<<<< HEAD
 			StartHeaders:                 startHeaders,
-			RequestHandler:               &mock.RequestHandlerMock{},
-=======
-			StartHeaders:                 createGenesisBlocks(mock.NewOneShardCoordinatorMock()),
 			RequestHandler:               &mock.RequestHandlerStub{},
->>>>>>> c26c1fd6
 			Core:                         &mock.ServiceContainerMock{},
 			BlockChainHook:               &mock.BlockChainHookHandlerMock{},
 			TxCoordinator:                &mock.TransactionCoordinatorMock{},
