--- conflicted
+++ resolved
@@ -383,13 +383,9 @@
 		RoundField:                &mock.RoundHandlerMock{},
 		ProcessStatusHandlerField: &testscommon.ProcessStatusHandlerStub{},
 		EpochNotifierField:        &epochNotifier.EpochNotifierStub{},
-<<<<<<< HEAD
-		EnableEpochsHandlerField:  &testscommon.EnableEpochsHandlerStub{},
+		EnableEpochsHandlerField:  &enableEpochsHandlerMock.EnableEpochsHandlerStub{},
 		RoundNotifierField:        &epochNotifier.RoundNotifierStub{},
 		EnableRoundsHandlerField:  &testscommon.EnableRoundsHandlerStub{},
-=======
-		EnableEpochsHandlerField:  &enableEpochsHandlerMock.EnableEpochsHandlerStub{},
->>>>>>> f8bcebd3
 	}
 
 	dataComponents := &mock.DataComponentsMock{
