--- conflicted
+++ resolved
@@ -353,24 +353,12 @@
 					return nil
 				},
 			},
-<<<<<<< HEAD
-			BlockTracker:                 mock.NewBlockTrackerMock(shardCoordinator, startHeaders),
+			BlockTracker:                 mock.NewBlockTrackerMock(bootstrapComponents.ShardCoordinator(), startHeaders),
 			BlockSizeThrottler:           &mock.BlockSizeThrottlerStub{},
-			Indexer:                      &mock.IndexerMock{},
-			TpsBenchmark:                 &testscommon.TpsBenchmarkMock{},
 			Version:                      "softwareVersion",
 			HistoryRepository:            &testscommon.HistoryRepositoryStub{},
-			HeaderIntegrityVerifier:      &mock.HeaderIntegrityVerifierStub{},
 			EpochNotifier:                &mock.EpochNotifierStub{},
-			AppStatusHandler:             &mock.AppStatusHandlerStub{},
 			ScheduledTxsExecutionHandler: &mock.ScheduledTxsExecutionStub{},
-=======
-			BlockTracker:       mock.NewBlockTrackerMock(bootstrapComponents.ShardCoordinator(), startHeaders),
-			BlockSizeThrottler: &mock.BlockSizeThrottlerStub{},
-			Version:            "softwareVersion",
-			HistoryRepository:  &testscommon.HistoryRepositoryStub{},
-			EpochNotifier:      &mock.EpochNotifierStub{},
->>>>>>> 60c0b33a
 		},
 	}
 
