--- conflicted
+++ resolved
@@ -391,59 +391,8 @@
 	bootstrapComponents *mock.BootstrapComponentsMock,
 	statusComponents *mock.StatusComponentsMock,
 ) blproc.ArgShardProcessor {
-<<<<<<< HEAD
-	nodesCoordinator := mock.NewNodesCoordinatorMock()
-	argsHeaderValidator := blproc.ArgsHeaderValidator{
-		Hasher:      &hashingMocks.HasherMock{},
-		Marshalizer: &mock.MarshalizerMock{},
-	}
-	headerValidator, _ := blproc.NewHeaderValidator(argsHeaderValidator)
-
-	startHeaders := createGenesisBlocks(mock.NewOneShardCoordinatorMock())
-
-	accountsDb := make(map[state.AccountsDbIdentifier]state.AccountsAdapter)
-	accountsDb[state.UserAccountsState] = &stateMock.AccountsStub{
-		RootHashCalled: func() ([]byte, error) {
-			return nil, nil
-		},
-	}
-
-	arguments := blproc.ArgShardProcessor{
-		ArgBaseProcessor: blproc.ArgBaseProcessor{
-			CoreComponents:      coreComponents,
-			DataComponents:      dataComponents,
-			BootstrapComponents: bootstrapComponents,
-			StatusComponents:    statusComponents,
-			Config:              config.Config{},
-			AccountsDB:          accountsDb,
-			ForkDetector:        &mock.ForkDetectorMock{},
-			NodesCoordinator:    nodesCoordinator,
-			FeeHandler:          &mock.FeeAccumulatorStub{},
-			RequestHandler:      &testscommon.RequestHandlerStub{},
-			BlockChainHook:      &mock.BlockChainHookHandlerMock{},
-			TxCoordinator:       &mock.TransactionCoordinatorMock{},
-			EpochStartTrigger:   &mock.EpochStartTriggerStub{},
-			HeaderValidator:     headerValidator,
-			BootStorer: &mock.BoostrapStorerMock{
-				PutCalled: func(round int64, bootData bootstrapStorage.BootstrapData) error {
-					return nil
-				},
-			},
-			BlockTracker:                   mock.NewBlockTrackerMock(bootstrapComponents.ShardCoordinator(), startHeaders),
-			BlockSizeThrottler:             &mock.BlockSizeThrottlerStub{},
-			Version:                        "softwareVersion",
-			HistoryRepository:              &dblookupext.HistoryRepositoryStub{},
-			EpochNotifier:                  &epochNotifier.EpochNotifierStub{},
-			RoundNotifier:                  &mock.RoundNotifierStub{},
-			GasHandler:                     &mock.GasHandlerMock{},
-			ScheduledTxsExecutionHandler:   &testscommon.ScheduledTxsExecutionStub{},
-			AlteredAccountsProvider:        &testscommon.AlteredAccountsProviderStub{},
-			ScheduledMiniBlocksEnableEpoch: 2,
-		},
-=======
 	return blproc.ArgShardProcessor{
 		ArgBaseProcessor: createArgBaseProcessor(coreComponents, dataComponents, bootstrapComponents, statusComponents),
->>>>>>> cfe00fa3
 	}
 }
 
