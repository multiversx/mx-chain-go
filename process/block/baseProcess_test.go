package block_test

import (
	"bytes"
	"context"
	"encoding/json"
	"errors"
	"math/big"
	"reflect"
	"sort"
	"strconv"
	"sync"
	"testing"
	"time"

	"github.com/ElrondNetwork/elrond-go-core/core"
	"github.com/ElrondNetwork/elrond-go-core/core/keyValStorage"
	"github.com/ElrondNetwork/elrond-go-core/core/queue"
	"github.com/ElrondNetwork/elrond-go-core/data"
	"github.com/ElrondNetwork/elrond-go-core/data/block"
	"github.com/ElrondNetwork/elrond-go-core/data/rewardTx"
	"github.com/ElrondNetwork/elrond-go-core/data/scheduled"
	"github.com/ElrondNetwork/elrond-go-core/data/transaction"
	"github.com/ElrondNetwork/elrond-go-core/data/typeConverters/uint64ByteSlice"
	"github.com/ElrondNetwork/elrond-go-core/hashing"
	"github.com/ElrondNetwork/elrond-go-core/marshal"
	"github.com/ElrondNetwork/elrond-go/config"
	"github.com/ElrondNetwork/elrond-go/dataRetriever"
	"github.com/ElrondNetwork/elrond-go/dataRetriever/blockchain"
	"github.com/ElrondNetwork/elrond-go/process"
	blproc "github.com/ElrondNetwork/elrond-go/process/block"
	"github.com/ElrondNetwork/elrond-go/process/block/bootstrapStorage"
	"github.com/ElrondNetwork/elrond-go/process/block/processedMb"
	"github.com/ElrondNetwork/elrond-go/process/coordinator"
	"github.com/ElrondNetwork/elrond-go/process/mock"
	"github.com/ElrondNetwork/elrond-go/state"
	"github.com/ElrondNetwork/elrond-go/storage"
	"github.com/ElrondNetwork/elrond-go/storage/memorydb"
	"github.com/ElrondNetwork/elrond-go/storage/storageUnit"
	"github.com/ElrondNetwork/elrond-go/testscommon"
	dataRetrieverMock "github.com/ElrondNetwork/elrond-go/testscommon/dataRetriever"
	"github.com/ElrondNetwork/elrond-go/testscommon/dblookupext"
	"github.com/ElrondNetwork/elrond-go/testscommon/economicsmocks"
	"github.com/ElrondNetwork/elrond-go/testscommon/epochNotifier"
	"github.com/ElrondNetwork/elrond-go/testscommon/hashingMocks"
	"github.com/ElrondNetwork/elrond-go/testscommon/mainFactoryMocks"
	"github.com/ElrondNetwork/elrond-go/testscommon/shardingMocks"
	stateMock "github.com/ElrondNetwork/elrond-go/testscommon/state"
	statusHandlerMock "github.com/ElrondNetwork/elrond-go/testscommon/statusHandler"
	storageStubs "github.com/ElrondNetwork/elrond-go/testscommon/storage"
	"github.com/stretchr/testify/assert"
	"github.com/stretchr/testify/require"
)

func haveTime() time.Duration {
	return 2000 * time.Millisecond
}

func createArgBaseProcessor(
	coreComponents *mock.CoreComponentsMock,
	dataComponents *mock.DataComponentsMock,
	bootstrapComponents *mock.BootstrapComponentsMock,
	statusComponents *mock.StatusComponentsMock,
) blproc.ArgBaseProcessor {
	nodesCoordinator := shardingMocks.NewNodesCoordinatorMock()
	argsHeaderValidator := blproc.ArgsHeaderValidator{
		Hasher:      &hashingMocks.HasherMock{},
		Marshalizer: &mock.MarshalizerMock{},
	}
	headerValidator, _ := blproc.NewHeaderValidator(argsHeaderValidator)

	startHeaders := createGenesisBlocks(mock.NewOneShardCoordinatorMock())

	accountsDb := make(map[state.AccountsDbIdentifier]state.AccountsAdapter)
	accountsDb[state.UserAccountsState] = &stateMock.AccountsStub{
		RootHashCalled: func() ([]byte, error) {
			return nil, nil
		},
	}

	return blproc.ArgBaseProcessor{
		CoreComponents:      coreComponents,
		DataComponents:      dataComponents,
		BootstrapComponents: bootstrapComponents,
		StatusComponents:    statusComponents,
		Config:              config.Config{},
		AccountsDB:          accountsDb,
		ForkDetector:        &mock.ForkDetectorMock{},
		NodesCoordinator:    nodesCoordinator,
		FeeHandler:          &mock.FeeAccumulatorStub{},
		RequestHandler:      &testscommon.RequestHandlerStub{},
		BlockChainHook:      &testscommon.BlockChainHookStub{},
		TxCoordinator:       &mock.TransactionCoordinatorMock{},
		EpochStartTrigger:   &mock.EpochStartTriggerStub{},
		HeaderValidator:     headerValidator,
		BootStorer: &mock.BoostrapStorerMock{
			PutCalled: func(round int64, bootData bootstrapStorage.BootstrapData) error {
				return nil
			},
		},
		BlockTracker:                   mock.NewBlockTrackerMock(bootstrapComponents.ShardCoordinator(), startHeaders),
		BlockSizeThrottler:             &mock.BlockSizeThrottlerStub{},
		Version:                        "softwareVersion",
		HistoryRepository:              &dblookupext.HistoryRepositoryStub{},
		EpochNotifier:                  &epochNotifier.EpochNotifierStub{},
		RoundNotifier:                  &mock.RoundNotifierStub{},
		GasHandler:                     &mock.GasHandlerMock{},
		ScheduledTxsExecutionHandler:   &testscommon.ScheduledTxsExecutionStub{},
		ScheduledMiniBlocksEnableEpoch: 2,
		ProcessedMiniBlocksTracker:     &testscommon.ProcessedMiniBlocksTrackerStub{},
		ReceiptsRepository:             &testscommon.ReceiptsRepositoryStub{},
	}
}

func createTestBlockchain() *testscommon.ChainHandlerStub {
	return &testscommon.ChainHandlerStub{
		GetGenesisHeaderCalled: func() data.HeaderHandler {
			return &block.Header{Nonce: 0}
		},
	}
}

func generateTestCache() storage.Cacher {
	cache, _ := storageUnit.NewCache(storageUnit.CacheConfig{Type: storageUnit.LRUCache, Capacity: 1000, Shards: 1, SizeInBytes: 0})
	return cache
}

func generateTestUnit() storage.Storer {
	storer, _ := storageUnit.NewStorageUnit(
		generateTestCache(),
		memorydb.New(),
	)

	return storer
}

func createShardedDataChacherNotifier(
	handler data.TransactionHandler,
	testHash []byte,
) func() dataRetriever.ShardedDataCacherNotifier {
	return func() dataRetriever.ShardedDataCacherNotifier {
		return &testscommon.ShardedDataStub{
			ShardDataStoreCalled: func(id string) (c storage.Cacher) {
				return &testscommon.CacherStub{
					PeekCalled: func(key []byte) (value interface{}, ok bool) {
						if reflect.DeepEqual(key, testHash) {
							return handler, true
						}
						return nil, false
					},
					KeysCalled: func() [][]byte {
						return [][]byte{[]byte("key1"), []byte("key2")}
					},
					LenCalled: func() int {
						return 0
					},
					MaxSizeCalled: func() int {
						return 1000
					},
				}
			},
			RemoveSetOfDataFromPoolCalled: func(keys [][]byte, id string) {},
			SearchFirstDataCalled: func(key []byte) (value interface{}, ok bool) {
				if reflect.DeepEqual(key, []byte("tx1_hash")) {
					return handler, true
				}
				return nil, false
			},
			AddDataCalled: func(key []byte, data interface{}, sizeInBytes int, cacheId string) {
			},
		}
	}
}

func initDataPool(testHash []byte) *dataRetrieverMock.PoolsHolderStub {
	rwdTx := &rewardTx.RewardTx{
		Round:   1,
		Epoch:   0,
		Value:   big.NewInt(10),
		RcvAddr: []byte("receiver"),
	}
	txCalled := createShardedDataChacherNotifier(&transaction.Transaction{Nonce: 10}, testHash)
	unsignedTxCalled := createShardedDataChacherNotifier(&transaction.Transaction{Nonce: 10}, testHash)
	rewardTransactionsCalled := createShardedDataChacherNotifier(rwdTx, testHash)

	sdp := &dataRetrieverMock.PoolsHolderStub{
		TransactionsCalled:         txCalled,
		UnsignedTransactionsCalled: unsignedTxCalled,
		RewardTransactionsCalled:   rewardTransactionsCalled,
		MetaBlocksCalled: func() storage.Cacher {
			return &testscommon.CacherStub{
				GetCalled: func(key []byte) (value interface{}, ok bool) {
					if reflect.DeepEqual(key, []byte("tx1_hash")) {
						return &transaction.Transaction{Nonce: 10}, true
					}
					return nil, false
				},
				KeysCalled: func() [][]byte {
					return nil
				},
				LenCalled: func() int {
					return 0
				},
				MaxSizeCalled: func() int {
					return 1000
				},
				PeekCalled: func(key []byte) (value interface{}, ok bool) {
					if reflect.DeepEqual(key, []byte("tx1_hash")) {
						return &transaction.Transaction{Nonce: 10}, true
					}
					return nil, false
				},
				RegisterHandlerCalled: func(i func(key []byte, value interface{})) {},
				RemoveCalled:          func(key []byte) {},
			}
		},
		MiniBlocksCalled: func() storage.Cacher {
			cs := testscommon.NewCacherStub()
			cs.RegisterHandlerCalled = func(i func(key []byte, value interface{})) {
			}
			cs.GetCalled = func(key []byte) (value interface{}, ok bool) {
				if bytes.Equal([]byte("bbb"), key) {
					return make(block.MiniBlockSlice, 0), true
				}

				return nil, false
			}
			cs.PeekCalled = func(key []byte) (value interface{}, ok bool) {
				if bytes.Equal([]byte("bbb"), key) {
					return make(block.MiniBlockSlice, 0), true
				}

				return nil, false
			}
			cs.RegisterHandlerCalled = func(i func(key []byte, value interface{})) {}
			cs.RemoveCalled = func(key []byte) {}
			cs.LenCalled = func() int {
				return 0
			}
			cs.MaxSizeCalled = func() int {
				return 300
			}
			cs.KeysCalled = func() [][]byte {
				return nil
			}
			return cs
		},
		HeadersCalled: func() dataRetriever.HeadersPool {
			cs := &mock.HeadersCacherStub{}
			cs.RegisterHandlerCalled = func(i func(header data.HeaderHandler, key []byte)) {
			}
			cs.GetHeaderByHashCalled = func(hash []byte) (data.HeaderHandler, error) {
				return nil, process.ErrMissingHeader
			}
			cs.RemoveHeaderByHashCalled = func(key []byte) {
			}
			cs.LenCalled = func() int {
				return 0
			}
			cs.MaxSizeCalled = func() int {
				return 1000
			}
			cs.NoncesCalled = func(shardId uint32) []uint64 {
				return nil
			}
			return cs
		},
	}

	return sdp
}

func initStore() *dataRetriever.ChainStorer {
	store := dataRetriever.NewChainStorer()
	store.AddStorer(dataRetriever.TransactionUnit, generateTestUnit())
	store.AddStorer(dataRetriever.MiniBlockUnit, generateTestUnit())
	store.AddStorer(dataRetriever.RewardTransactionUnit, generateTestUnit())
	store.AddStorer(dataRetriever.MetaBlockUnit, generateTestUnit())
	store.AddStorer(dataRetriever.PeerChangesUnit, generateTestUnit())
	store.AddStorer(dataRetriever.BlockHeaderUnit, generateTestUnit())
	store.AddStorer(dataRetriever.ShardHdrNonceHashDataUnit, generateTestUnit())
	store.AddStorer(dataRetriever.MetaHdrNonceHashDataUnit, generateTestUnit())
	store.AddStorer(dataRetriever.ReceiptsUnit, generateTestUnit())
	store.AddStorer(dataRetriever.TrieEpochRootHashUnit, generateTestUnit())
	store.AddStorer(dataRetriever.ScheduledSCRsUnit, generateTestUnit())
	return store
}

func createDummyMetaBlock(destShardId uint32, senderShardId uint32, miniBlockHashes ...[]byte) *block.MetaBlock {
	metaBlock := &block.MetaBlock{
		ShardInfo: []block.ShardData{
			{
				ShardID:               senderShardId,
				ShardMiniBlockHeaders: make([]block.MiniBlockHeader, len(miniBlockHashes)),
			},
		},
	}

	for idx, mbHash := range miniBlockHashes {
		metaBlock.ShardInfo[0].ShardMiniBlockHeaders[idx].ReceiverShardID = destShardId
		metaBlock.ShardInfo[0].ShardMiniBlockHeaders[idx].SenderShardID = senderShardId
		metaBlock.ShardInfo[0].ShardMiniBlockHeaders[idx].Hash = mbHash
	}

	return metaBlock
}

func createDummyMiniBlock(
	txHash string,
	marshalizer marshal.Marshalizer,
	hasher hashing.Hasher,
	destShardId uint32,
	senderShardId uint32) (*block.MiniBlock, []byte) {

	miniblock := &block.MiniBlock{
		TxHashes:        [][]byte{[]byte(txHash)},
		ReceiverShardID: destShardId,
		SenderShardID:   senderShardId,
	}

	buff, _ := marshalizer.Marshal(miniblock)
	hash := hasher.Compute(string(buff))

	return miniblock, hash
}

func isInTxHashes(searched []byte, list [][]byte) bool {
	for _, txHash := range list {
		if bytes.Equal(txHash, searched) {
			return true
		}
	}
	return false
}

type wrongBody struct {
}

func (wr *wrongBody) Clone() data.BodyHandler {
	wrCopy := *wr

	return &wrCopy
}

func (wr *wrongBody) IntegrityAndValidity() error {
	return nil
}

// IsInterfaceNil returns true if there is no value under the interface
func (wr *wrongBody) IsInterfaceNil() bool {
	return wr == nil
}

func createComponentHolderMocks() (
	*mock.CoreComponentsMock,
	*mock.DataComponentsMock,
	*mock.BootstrapComponentsMock,
	*mock.StatusComponentsMock,
) {
	blkc, _ := blockchain.NewBlockChain(&statusHandlerMock.AppStatusHandlerStub{})
	_ = blkc.SetGenesisHeader(&block.Header{Nonce: 0})

	coreComponents := &mock.CoreComponentsMock{
		IntMarsh:                  &mock.MarshalizerMock{},
		Hash:                      &mock.HasherStub{},
		UInt64ByteSliceConv:       &mock.Uint64ByteSliceConverterMock{},
		StatusField:               &statusHandlerMock.AppStatusHandlerStub{},
		RoundField:                &mock.RoundHandlerMock{},
		ProcessStatusHandlerField: &testscommon.ProcessStatusHandlerStub{},
	}

	dataComponents := &mock.DataComponentsMock{
		Storage:    initStore(),
		DataPool:   initDataPool([]byte("")),
		BlockChain: blkc,
	}

	boostrapComponents := &mock.BootstrapComponentsMock{
		Coordinator:          mock.NewOneShardCoordinatorMock(),
		HdrIntegrityVerifier: &mock.HeaderIntegrityVerifierStub{},
		VersionedHdrFactory: &testscommon.VersionedHeaderFactoryStub{
			CreateCalled: func(epoch uint32) data.HeaderHandler {
				return &block.Header{}
			},
		},
	}

	statusComponents := &mock.StatusComponentsMock{
		Outport: &testscommon.OutportStub{},
	}

	return coreComponents, dataComponents, boostrapComponents, statusComponents
}

func CreateMockArguments(
	coreComponents *mock.CoreComponentsMock,
	dataComponents *mock.DataComponentsMock,
	bootstrapComponents *mock.BootstrapComponentsMock,
	statusComponents *mock.StatusComponentsMock,
) blproc.ArgShardProcessor {
	return blproc.ArgShardProcessor{
		ArgBaseProcessor: createArgBaseProcessor(coreComponents, dataComponents, bootstrapComponents, statusComponents),
	}
}

func createMockTransactionCoordinatorArguments(
	accountAdapter state.AccountsAdapter,
	poolsHolder dataRetriever.PoolsHolder,
	preProcessorsContainer process.PreProcessorsContainer,
) coordinator.ArgTransactionCoordinator {
	argsTransactionCoordinator := coordinator.ArgTransactionCoordinator{
		Hasher:           &hashingMocks.HasherMock{},
		Marshalizer:      &mock.MarshalizerMock{},
		ShardCoordinator: mock.NewMultiShardsCoordinatorMock(3),
		Accounts:         accountAdapter,
		MiniBlockPool:    poolsHolder.MiniBlocks(),
		RequestHandler:   &testscommon.RequestHandlerStub{},
		PreProcessors:    preProcessorsContainer,
		InterProcessors: &mock.InterimProcessorContainerMock{
			KeysCalled: func() []block.Type {
				return []block.Type{block.SmartContractResultBlock}
			},
		},
<<<<<<< HEAD
		GasHandler:                        &testscommon.GasHandlerStub{},
		FeeHandler:                        &mock.FeeAccumulatorStub{},
		BlockSizeComputation:              &testscommon.BlockSizeComputationStub{},
		BalanceComputation:                &testscommon.BalanceComputationStub{},
		EconomicsFee:                      &economicsmocks.EconomicsHandlerStub{},
		TxTypeHandler:                     &testscommon.TxTypeHandlerMock{},
		BlockGasAndFeesReCheckEnableEpoch: 0,
		TransactionsLogProcessor:          &mock.TxLogsProcessorStub{},
		EpochNotifier:                     &epochNotifier.EpochNotifierStub{},
		ScheduledTxsExecutionHandler:      &testscommon.ScheduledTxsExecutionStub{},
		ScheduledMiniBlocksEnableEpoch:    2,
		DoubleTransactionsDetector:        &testscommon.PanicDoubleTransactionsDetector{},
=======
		GasHandler:                           &testscommon.GasHandlerStub{},
		FeeHandler:                           &mock.FeeAccumulatorStub{},
		BlockSizeComputation:                 &testscommon.BlockSizeComputationStub{},
		BalanceComputation:                   &testscommon.BalanceComputationStub{},
		EconomicsFee:                         &mock.FeeHandlerStub{},
		TxTypeHandler:                        &testscommon.TxTypeHandlerMock{},
		BlockGasAndFeesReCheckEnableEpoch:    0,
		TransactionsLogProcessor:             &mock.TxLogsProcessorStub{},
		EpochNotifier:                        &epochNotifier.EpochNotifierStub{},
		ScheduledTxsExecutionHandler:         &testscommon.ScheduledTxsExecutionStub{},
		ScheduledMiniBlocksEnableEpoch:       2,
		DoubleTransactionsDetector:           &testscommon.PanicDoubleTransactionsDetector{},
		MiniBlockPartialExecutionEnableEpoch: 2,
		ProcessedMiniBlocksTracker:           &testscommon.ProcessedMiniBlocksTrackerStub{},
>>>>>>> 5357e613
	}

	return argsTransactionCoordinator
}

func TestCheckProcessorNilParameters(t *testing.T) {
	t.Parallel()

	coreComponents, dataComponents, bootstrapComponents, statusComponents := createComponentHolderMocks()

	tests := []struct {
		args        func() blproc.ArgBaseProcessor
		expectedErr error
	}{
		{
			args: func() blproc.ArgBaseProcessor {
				args := createArgBaseProcessor(coreComponents, dataComponents, bootstrapComponents, statusComponents)
				args.AccountsDB[state.UserAccountsState] = nil
				return args
			},
			expectedErr: process.ErrNilAccountsAdapter,
		},
		{
			args: func() blproc.ArgBaseProcessor {
				return createArgBaseProcessor(coreComponents, nil, bootstrapComponents, statusComponents)
			},
			expectedErr: process.ErrNilDataComponentsHolder,
		},
		{
			args: func() blproc.ArgBaseProcessor {
				return createArgBaseProcessor(nil, dataComponents, bootstrapComponents, statusComponents)
			},
			expectedErr: process.ErrNilCoreComponentsHolder,
		},
		{
			args: func() blproc.ArgBaseProcessor {
				args := createArgBaseProcessor(coreComponents, dataComponents, bootstrapComponents, statusComponents)
				args.BootstrapComponents = nil
				return args
			},
			expectedErr: process.ErrNilBootstrapComponentsHolder,
		},
		{
			args: func() blproc.ArgBaseProcessor {
				return createArgBaseProcessor(coreComponents, dataComponents, bootstrapComponents, nil)
			},
			expectedErr: process.ErrNilStatusComponentsHolder,
		},
		{
			args: func() blproc.ArgBaseProcessor {
				args := createArgBaseProcessor(coreComponents, dataComponents, bootstrapComponents, statusComponents)
				args.ForkDetector = nil
				return args
			},
			expectedErr: process.ErrNilForkDetector,
		},
		{
			args: func() blproc.ArgBaseProcessor {
				coreCompCopy := *coreComponents
				coreCompCopy.Hash = nil
				args := createArgBaseProcessor(&coreCompCopy, dataComponents, bootstrapComponents, statusComponents)
				return args
			},
			expectedErr: process.ErrNilHasher,
		},
		{
			args: func() blproc.ArgBaseProcessor {
				coreCompCopy := *coreComponents
				coreCompCopy.IntMarsh = nil
				args := createArgBaseProcessor(&coreCompCopy, dataComponents, bootstrapComponents, statusComponents)
				return args
			},
			expectedErr: process.ErrNilMarshalizer,
		},
		{
			args: func() blproc.ArgBaseProcessor {
				dataCompCopy := *dataComponents
				dataCompCopy.Storage = nil
				args := createArgBaseProcessor(coreComponents, &dataCompCopy, bootstrapComponents, statusComponents)
				return args
			},
			expectedErr: process.ErrNilStorage,
		},
		{
			args: func() blproc.ArgBaseProcessor {
				args := createArgBaseProcessor(coreComponents, dataComponents, bootstrapComponents, statusComponents)
				args.BootstrapComponents = &mainFactoryMocks.BootstrapComponentsStub{ShCoordinator: nil}
				return args
			},
			expectedErr: process.ErrNilShardCoordinator,
		},
		{
			args: func() blproc.ArgBaseProcessor {
				args := createArgBaseProcessor(coreComponents, dataComponents, bootstrapComponents, statusComponents)
				args.NodesCoordinator = nil
				return args
			},
			expectedErr: process.ErrNilNodesCoordinator,
		},
		{
			args: func() blproc.ArgBaseProcessor {
				coreCompCopy := *coreComponents
				coreCompCopy.UInt64ByteSliceConv = nil
				return createArgBaseProcessor(&coreCompCopy, dataComponents, bootstrapComponents, statusComponents)
			},
			expectedErr: process.ErrNilUint64Converter,
		},
		{
			args: func() blproc.ArgBaseProcessor {
				args := createArgBaseProcessor(coreComponents, dataComponents, bootstrapComponents, statusComponents)
				args.RequestHandler = nil
				return args
			},
			expectedErr: process.ErrNilRequestHandler,
		},
		{
			args: func() blproc.ArgBaseProcessor {
				args := createArgBaseProcessor(coreComponents, dataComponents, bootstrapComponents, statusComponents)
				args.EpochStartTrigger = nil
				return args
			},
			expectedErr: process.ErrNilEpochStartTrigger,
		},
		{
			args: func() blproc.ArgBaseProcessor {
				coreCompCopy := *coreComponents
				coreCompCopy.RoundField = nil
				return createArgBaseProcessor(&coreCompCopy, dataComponents, bootstrapComponents, statusComponents)
			},
			expectedErr: process.ErrNilRoundHandler,
		},
		{
			args: func() blproc.ArgBaseProcessor {
				args := createArgBaseProcessor(coreComponents, dataComponents, bootstrapComponents, statusComponents)
				args.BootStorer = nil
				return args
			},
			expectedErr: process.ErrNilStorage,
		},
		{
			args: func() blproc.ArgBaseProcessor {
				args := createArgBaseProcessor(coreComponents, dataComponents, bootstrapComponents, statusComponents)
				args.BlockChainHook = nil
				return args
			},
			expectedErr: process.ErrNilBlockChainHook,
		},
		{
			args: func() blproc.ArgBaseProcessor {
				args := createArgBaseProcessor(coreComponents, dataComponents, bootstrapComponents, statusComponents)
				args.TxCoordinator = nil
				return args
			},
			expectedErr: process.ErrNilTransactionCoordinator,
		},
		{
			args: func() blproc.ArgBaseProcessor {
				args := createArgBaseProcessor(coreComponents, dataComponents, bootstrapComponents, statusComponents)
				args.HeaderValidator = nil
				return args
			},
			expectedErr: process.ErrNilHeaderValidator,
		},
		{
			args: func() blproc.ArgBaseProcessor {
				args := createArgBaseProcessor(coreComponents, dataComponents, bootstrapComponents, statusComponents)
				args.BlockTracker = nil
				return args
			},
			expectedErr: process.ErrNilBlockTracker,
		},
		{
			args: func() blproc.ArgBaseProcessor {
				args := createArgBaseProcessor(coreComponents, dataComponents, bootstrapComponents, statusComponents)
				args.FeeHandler = nil
				return args
			},
			expectedErr: process.ErrNilEconomicsFeeHandler,
		},
		{
			args: func() blproc.ArgBaseProcessor {
				dataComp := &mock.DataComponentsMock{
					Storage:    dataComponents.Storage,
					DataPool:   dataComponents.DataPool,
					BlockChain: nil,
				}
				return createArgBaseProcessor(coreComponents, dataComp, bootstrapComponents, statusComponents)
			},
			expectedErr: process.ErrNilBlockChain,
		},
		{
			args: func() blproc.ArgBaseProcessor {
				args := createArgBaseProcessor(coreComponents, dataComponents, bootstrapComponents, statusComponents)
				args.BlockSizeThrottler = nil
				return args
			},
			expectedErr: process.ErrNilBlockSizeThrottler,
		},
		{
			args: func() blproc.ArgBaseProcessor {
				statusCompCopy := *statusComponents
				statusCompCopy.Outport = nil
				return createArgBaseProcessor(coreComponents, dataComponents, bootstrapComponents, &statusCompCopy)
			},
			expectedErr: process.ErrNilOutportHandler,
		},
		{
			args: func() blproc.ArgBaseProcessor {
				args := createArgBaseProcessor(coreComponents, dataComponents, bootstrapComponents, statusComponents)
				args.HistoryRepository = nil
				return args
			},
			expectedErr: process.ErrNilHistoryRepository,
		},
		{
			args: func() blproc.ArgBaseProcessor {
				bootStrapCopy := *bootstrapComponents
				bootStrapCopy.HdrIntegrityVerifier = nil
				return createArgBaseProcessor(coreComponents, dataComponents, &bootStrapCopy, statusComponents)
			},
			expectedErr: process.ErrNilHeaderIntegrityVerifier,
		},
		{
			args: func() blproc.ArgBaseProcessor {
				args := createArgBaseProcessor(coreComponents, dataComponents, bootstrapComponents, statusComponents)
				args.EpochNotifier = nil
				return args
			},
			expectedErr: process.ErrNilEpochNotifier,
		},
		{
			args: func() blproc.ArgBaseProcessor {
				args := createArgBaseProcessor(coreComponents, dataComponents, bootstrapComponents, statusComponents)
				args.RoundNotifier = nil
				return args
			},
			expectedErr: process.ErrNilRoundNotifier,
		},
		{
			args: func() blproc.ArgBaseProcessor {
				coreCompCopy := *coreComponents
				coreCompCopy.StatusField = nil
				return createArgBaseProcessor(&coreCompCopy, dataComponents, bootstrapComponents, statusComponents)
			},
			expectedErr: process.ErrNilAppStatusHandler,
		},
		{
			args: func() blproc.ArgBaseProcessor {
				args := createArgBaseProcessor(coreComponents, dataComponents, bootstrapComponents, statusComponents)
				args.GasHandler = nil
				return args
			},
			expectedErr: process.ErrNilGasHandler,
		},
		{
			args: func() blproc.ArgBaseProcessor {
				args := createArgBaseProcessor(coreComponents, dataComponents, bootstrapComponents, statusComponents)
				args.ScheduledTxsExecutionHandler = nil
				return args
			},
			expectedErr: process.ErrNilScheduledTxsExecutionHandler,
		},
		{
			args: func() blproc.ArgBaseProcessor {
				args := createArgBaseProcessor(coreComponents, dataComponents, bootstrapComponents, statusComponents)
				args.ProcessedMiniBlocksTracker = nil
				return args
			},
			expectedErr: process.ErrNilProcessedMiniBlocksTracker,
		},
		{
			args: func() blproc.ArgBaseProcessor {
				args := createArgBaseProcessor(coreComponents, dataComponents, bootstrapComponents, statusComponents)
				args.ReceiptsRepository = nil
				return args
			},
			expectedErr: process.ErrNilReceiptsRepository,
		},
		{
			args: func() blproc.ArgBaseProcessor {
				bootstrapCopy := *bootstrapComponents
				bootstrapCopy.VersionedHdrFactory = nil
				return createArgBaseProcessor(coreComponents, dataComponents, &bootstrapCopy, statusComponents)
			},
			expectedErr: process.ErrNilVersionedHeaderFactory,
		},
		{
			args: func() blproc.ArgBaseProcessor {
				return createArgBaseProcessor(coreComponents, dataComponents, bootstrapComponents, statusComponents)
			},
			expectedErr: nil,
		},
	}

	for _, test := range tests {
		err := blproc.CheckProcessorNilParameters(test.args())
		require.Equal(t, test.expectedErr, err)
	}
}

func TestBlockProcessor_CheckBlockValidity(t *testing.T) {
	t.Parallel()

	coreComponents, dataComponents, bootstrapComponents, statusComponents := createComponentHolderMocks()
	coreComponents.Hash = &hashingMocks.HasherMock{}
	blkc := createTestBlockchain()
	dataComponents.BlockChain = blkc
	arguments := CreateMockArguments(coreComponents, dataComponents, bootstrapComponents, statusComponents)
	bp, _ := blproc.NewShardProcessor(arguments)

	body := &block.Body{}
	hdr := &block.Header{}
	hdr.Nonce = 1
	hdr.Round = 1
	hdr.TimeStamp = 0
	hdr.PrevHash = []byte("X")
	err := bp.CheckBlockValidity(hdr, body)
	assert.Equal(t, process.ErrBlockHashDoesNotMatch, err)

	hdr.PrevHash = []byte("")
	err = bp.CheckBlockValidity(hdr, body)
	assert.Nil(t, err)

	hdr.Nonce = 2
	err = bp.CheckBlockValidity(hdr, body)
	assert.Equal(t, process.ErrWrongNonceInBlock, err)

	blkc.GetCurrentBlockHeaderCalled = func() data.HeaderHandler {
		return &block.Header{Round: 1, Nonce: 1}
	}
	prevHash := []byte("X")
	blkc.GetCurrentBlockHeaderHashCalled = func() []byte {
		return prevHash
	}
	hdr = &block.Header{}

	err = bp.CheckBlockValidity(hdr, body)
	assert.Equal(t, process.ErrLowerRoundInBlock, err)

	hdr.Round = 2
	hdr.Nonce = 1
	err = bp.CheckBlockValidity(hdr, body)
	assert.Equal(t, process.ErrWrongNonceInBlock, err)

	hdr.Nonce = 2
	hdr.PrevHash = []byte("XX")
	err = bp.CheckBlockValidity(hdr, body)
	assert.Equal(t, process.ErrBlockHashDoesNotMatch, err)

	hdr.PrevHash = blkc.GetCurrentBlockHeaderHash()
	hdr.PrevRandSeed = []byte("X")
	err = bp.CheckBlockValidity(hdr, body)
	assert.Equal(t, process.ErrRandSeedDoesNotMatch, err)

	hdr.PrevRandSeed = []byte("")
	err = bp.CheckBlockValidity(hdr, body)
	assert.Nil(t, err)
}

func TestVerifyStateRoot_ShouldWork(t *testing.T) {
	t.Parallel()
	rootHash := []byte("root hash to be tested")
	accounts := &stateMock.AccountsStub{
		RootHashCalled: func() ([]byte, error) {
			return rootHash, nil
		},
	}

	arguments := CreateMockArguments(createComponentHolderMocks())
	arguments.AccountsDB[state.UserAccountsState] = accounts
	bp, _ := blproc.NewShardProcessor(arguments)

	assert.True(t, bp.VerifyStateRoot(rootHash))
}

func TestBaseProcessor_SetIndexOfFirstTxProcessed(t *testing.T) {
	t.Parallel()

	arguments := CreateMockArguments(createComponentHolderMocks())
	processedMiniBlocksTracker := processedMb.NewProcessedMiniBlocksTracker()
	arguments.ProcessedMiniBlocksTracker = processedMiniBlocksTracker
	bp, _ := blproc.NewShardProcessor(arguments)

	metaHash := []byte("meta_hash")
	mbHash := []byte("mb_hash")
	miniBlockHeader := &block.MiniBlockHeader{
		Hash: mbHash,
	}

	processedMbInfo := &processedMb.ProcessedMiniBlockInfo{
		FullyProcessed:         false,
		IndexOfLastTxProcessed: 8,
	}
	processedMiniBlocksTracker.SetProcessedMiniBlockInfo(metaHash, mbHash, processedMbInfo)
	err := bp.SetIndexOfFirstTxProcessed(miniBlockHeader)
	assert.Nil(t, err)
	assert.Equal(t, int32(9), miniBlockHeader.GetIndexOfFirstTxProcessed())
}

func TestBaseProcessor_SetIndexOfLastTxProcessed(t *testing.T) {
	t.Parallel()

	arguments := CreateMockArguments(createComponentHolderMocks())
	bp, _ := blproc.NewShardProcessor(arguments)

	mbHash := []byte("mb_hash")
	processedMiniBlocksDestMeInfo := make(map[string]*processedMb.ProcessedMiniBlockInfo)
	miniBlockHeader := &block.MiniBlockHeader{
		Hash:    mbHash,
		TxCount: 100,
	}

	err := bp.SetIndexOfLastTxProcessed(miniBlockHeader, processedMiniBlocksDestMeInfo)
	assert.Nil(t, err)
	assert.Equal(t, int32(99), miniBlockHeader.GetIndexOfLastTxProcessed())

	processedMbInfo := &processedMb.ProcessedMiniBlockInfo{
		FullyProcessed:         false,
		IndexOfLastTxProcessed: 8,
	}
	processedMiniBlocksDestMeInfo[string(mbHash)] = processedMbInfo

	err = bp.SetIndexOfLastTxProcessed(miniBlockHeader, processedMiniBlocksDestMeInfo)
	assert.Nil(t, err)
	assert.Equal(t, int32(8), miniBlockHeader.GetIndexOfLastTxProcessed())
}

func TestBaseProcessor_SetProcessingTypeAndConstructionStateForScheduledMb(t *testing.T) {
	t.Parallel()

	arguments := CreateMockArguments(createComponentHolderMocks())
	bp, _ := blproc.NewShardProcessor(arguments)

	mbHash := []byte("mb_hash")
	processedMiniBlocksDestMeInfo := make(map[string]*processedMb.ProcessedMiniBlockInfo)
	miniBlockHeader := &block.MiniBlockHeader{
		Hash: mbHash,
	}

	processedMbInfo := &processedMb.ProcessedMiniBlockInfo{
		FullyProcessed: false,
	}

	miniBlockHeader.SenderShardID = 0
	err := bp.SetProcessingTypeAndConstructionStateForScheduledMb(miniBlockHeader, processedMiniBlocksDestMeInfo)
	assert.Nil(t, err)
	assert.Equal(t, int32(block.Proposed), miniBlockHeader.GetConstructionState())
	assert.Equal(t, int32(block.Scheduled), miniBlockHeader.GetProcessingType())

	miniBlockHeader.SenderShardID = 1

	err = bp.SetProcessingTypeAndConstructionStateForScheduledMb(miniBlockHeader, processedMiniBlocksDestMeInfo)
	assert.Nil(t, err)
	assert.Equal(t, int32(block.Final), miniBlockHeader.GetConstructionState())
	assert.Equal(t, int32(block.Scheduled), miniBlockHeader.GetProcessingType())

	processedMiniBlocksDestMeInfo[string(mbHash)] = processedMbInfo

	err = bp.SetProcessingTypeAndConstructionStateForScheduledMb(miniBlockHeader, processedMiniBlocksDestMeInfo)
	assert.Nil(t, err)
	assert.Equal(t, int32(block.PartialExecuted), miniBlockHeader.GetConstructionState())
	assert.Equal(t, int32(block.Scheduled), miniBlockHeader.GetProcessingType())
}

func TestBaseProcessor_SetProcessingTypeAndConstructionStateForNormalMb(t *testing.T) {
	t.Parallel()

	t.Run("set processing/construction for normal mini blocks not processed, should work", func(t *testing.T) {
		t.Parallel()

		arguments := CreateMockArguments(createComponentHolderMocks())
		bp, _ := blproc.NewShardProcessor(arguments)

		mbHash := []byte("mb_hash")
		processedMiniBlocksDestMeInfo := make(map[string]*processedMb.ProcessedMiniBlockInfo)
		miniBlockHeader := &block.MiniBlockHeader{
			Hash: mbHash,
		}

		processedMbInfo := &processedMb.ProcessedMiniBlockInfo{
			FullyProcessed: false,
		}

		err := bp.SetProcessingTypeAndConstructionStateForNormalMb(miniBlockHeader, processedMiniBlocksDestMeInfo)
		assert.Nil(t, err)
		assert.Equal(t, int32(block.Final), miniBlockHeader.GetConstructionState())
		assert.Equal(t, int32(block.Normal), miniBlockHeader.GetProcessingType())

		processedMiniBlocksDestMeInfo[string(mbHash)] = processedMbInfo

		err = bp.SetProcessingTypeAndConstructionStateForNormalMb(miniBlockHeader, processedMiniBlocksDestMeInfo)
		assert.Nil(t, err)
		assert.Equal(t, int32(block.PartialExecuted), miniBlockHeader.GetConstructionState())
		assert.Equal(t, int32(block.Normal), miniBlockHeader.GetProcessingType())
	})

	t.Run("set processing/construction for normal mini blocks already processed, should work", func(t *testing.T) {
		t.Parallel()

		arguments := CreateMockArguments(createComponentHolderMocks())
		arguments.ScheduledTxsExecutionHandler = &testscommon.ScheduledTxsExecutionStub{
			IsMiniBlockExecutedCalled: func(i []byte) bool {
				return true
			},
		}
		bp, _ := blproc.NewShardProcessor(arguments)

		mbHash := []byte("mb_hash")
		processedMiniBlocksDestMeInfo := make(map[string]*processedMb.ProcessedMiniBlockInfo)
		miniBlockHeader := &block.MiniBlockHeader{
			Hash: mbHash,
		}

		processedMbInfo := &processedMb.ProcessedMiniBlockInfo{
			FullyProcessed: false,
		}

		err := bp.SetProcessingTypeAndConstructionStateForNormalMb(miniBlockHeader, processedMiniBlocksDestMeInfo)
		assert.Nil(t, err)
		assert.Equal(t, int32(block.Final), miniBlockHeader.GetConstructionState())
		assert.Equal(t, int32(block.Processed), miniBlockHeader.GetProcessingType())

		processedMiniBlocksDestMeInfo[string(mbHash)] = processedMbInfo

		err = bp.SetProcessingTypeAndConstructionStateForNormalMb(miniBlockHeader, processedMiniBlocksDestMeInfo)
		assert.Nil(t, err)
		assert.Equal(t, int32(block.PartialExecuted), miniBlockHeader.GetConstructionState())
		assert.Equal(t, int32(block.Processed), miniBlockHeader.GetProcessingType())
	})
}

// ------- RevertState
func TestBaseProcessor_RevertStateRecreateTrieFailsShouldErr(t *testing.T) {
	t.Parallel()

	expectedErr := errors.New("err")
	arguments := CreateMockArguments(createComponentHolderMocks())
	arguments.AccountsDB[state.UserAccountsState] = &stateMock.AccountsStub{
		RecreateTrieCalled: func(rootHash []byte) error {
			return expectedErr
		},
	}

	bp, _ := blproc.NewShardProcessor(arguments)

	hdr := block.Header{Nonce: 37}
	err := bp.RevertStateToBlock(&hdr, hdr.RootHash)
	assert.Equal(t, expectedErr, err)
}

// removeHeadersBehindNonceFromPools
func TestBaseProcessor_RemoveHeadersBehindNonceFromPools(t *testing.T) {
	t.Parallel()

	removeFromDataPoolWasCalled := false
	dataPool := initDataPool([]byte(""))
	dataPool.HeadersCalled = func() dataRetriever.HeadersPool {
		cs := &mock.HeadersCacherStub{}
		cs.RegisterHandlerCalled = func(i func(header data.HeaderHandler, key []byte)) {
		}
		cs.GetHeaderByHashCalled = func(hash []byte) (handler data.HeaderHandler, err error) {
			return nil, err
		}
		cs.RemoveHeaderByHashCalled = func(key []byte) {
		}
		cs.LenCalled = func() int {
			return 0
		}
		cs.MaxSizeCalled = func() int {
			return 1000
		}
		cs.NoncesCalled = func(shardId uint32) []uint64 {
			return []uint64{1, 2, 3}
		}
		cs.GetHeaderByNonceAndShardIdCalled = func(hdrNonce uint64, shardId uint32) ([]data.HeaderHandler, [][]byte, error) {
			hdrs := make([]data.HeaderHandler, 0)
			hdrs = append(hdrs, &block.Header{Nonce: 2})
			return hdrs, nil, nil
		}

		return cs
	}

	coreComponents, dataComponents, bootstrapComponents, statusComponents := createComponentHolderMocks()
	dataComponents.DataPool = dataPool
	arguments := CreateMockArguments(coreComponents, dataComponents, bootstrapComponents, statusComponents)
	arguments.TxCoordinator = &mock.TransactionCoordinatorMock{
		RemoveBlockDataFromPoolCalled: func(body *block.Body) error {
			removeFromDataPoolWasCalled = true
			return nil
		},
	}
	bp, _ := blproc.NewShardProcessor(arguments)

	bp.RemoveHeadersBehindNonceFromPools(true, 0, 4)

	assert.True(t, removeFromDataPoolWasCalled)
}

// ------- ComputeNewNoncePrevHash

func TestBlockProcessor_computeHeaderHashMarshalizerFail1ShouldErr(t *testing.T) {
	t.Parallel()
	marshalizer := &mock.MarshalizerStub{}

	coreComponents, dataComponents, bootstrapComponents, statusComponents := createComponentHolderMocks()
	coreComponents.IntMarsh = marshalizer
	arguments := CreateMockArguments(coreComponents, dataComponents, bootstrapComponents, statusComponents)
	bp, _ := blproc.NewShardProcessor(arguments)
	hdr, txBlock := createTestHdrTxBlockBody()
	expectedError := errors.New("marshalizer fail")
	marshalizer.MarshalCalled = func(obj interface{}) (bytes []byte, e error) {
		if hdr == obj {
			return nil, expectedError
		}

		if reflect.DeepEqual(txBlock, obj) {
			return []byte("txBlockBodyMarshalized"), nil
		}
		return nil, nil
	}
	_, err := bp.ComputeHeaderHash(hdr)
	assert.Equal(t, expectedError, err)
}

func TestBlockPorcessor_ComputeNewNoncePrevHashShouldWork(t *testing.T) {
	t.Parallel()
	marshalizer := &mock.MarshalizerStub{}
	hasher := &mock.HasherStub{}

	coreComponents, dataComponents, bootstrapComponents, statusComponents := createComponentHolderMocks()
	coreComponents.IntMarsh = marshalizer
	coreComponents.Hash = hasher
	arguments := CreateMockArguments(coreComponents, dataComponents, bootstrapComponents, statusComponents)
	bp, _ := blproc.NewShardProcessor(arguments)
	hdr, txBlock := createTestHdrTxBlockBody()
	marshalizer.MarshalCalled = func(obj interface{}) (bytes []byte, e error) {
		if hdr == obj {
			return []byte("hdrHeaderMarshalized"), nil
		}
		if reflect.DeepEqual(txBlock, obj) {
			return []byte("txBlockBodyMarshalized"), nil
		}
		return nil, nil
	}
	hasher.ComputeCalled = func(s string) []byte {
		if s == "hdrHeaderMarshalized" {
			return []byte("hdr hash")
		}
		if s == "txBlockBodyMarshalized" {
			return []byte("tx block body hash")
		}
		return nil
	}
	_, err := bp.ComputeHeaderHash(hdr)
	assert.Nil(t, err)
}

func createShardProcessHeadersToSaveLastNotarized(
	highestNonce uint64,
	genesisHdr data.HeaderHandler,
	hasher hashing.Hasher,
	marshalizer marshal.Marshalizer,
) []data.HeaderHandler {
	rootHash := []byte("roothash")
	processedHdrs := make([]data.HeaderHandler, 0)

	headerMarsh, _ := marshalizer.Marshal(genesisHdr)
	headerHash := hasher.Compute(string(headerMarsh))

	for i := uint64(1); i <= highestNonce; i++ {
		hdr := &block.Header{
			Nonce:         i,
			Round:         i,
			Signature:     rootHash,
			RandSeed:      rootHash,
			PrevRandSeed:  rootHash,
			PubKeysBitmap: rootHash,
			RootHash:      rootHash,
			PrevHash:      headerHash}
		processedHdrs = append(processedHdrs, hdr)

		headerMarsh, _ = marshalizer.Marshal(hdr)
		headerHash = hasher.Compute(string(headerMarsh))
	}

	return processedHdrs
}

func createMetaProcessHeadersToSaveLastNoterized(
	highestNonce uint64,
	genesisHdr data.HeaderHandler,
	hasher hashing.Hasher,
	marshalizer marshal.Marshalizer,
) []data.HeaderHandler {
	rootHash := []byte("roothash")
	processedHdrs := make([]data.HeaderHandler, 0)

	headerMarsh, _ := marshalizer.Marshal(genesisHdr)
	headerHash := hasher.Compute(string(headerMarsh))

	for i := uint64(1); i <= highestNonce; i++ {
		hdr := &block.MetaBlock{
			Nonce:         i,
			Round:         i,
			Signature:     rootHash,
			RandSeed:      rootHash,
			PrevRandSeed:  rootHash,
			PubKeysBitmap: rootHash,
			RootHash:      rootHash,
			PrevHash:      headerHash}
		processedHdrs = append(processedHdrs, hdr)

		headerMarsh, _ = marshalizer.Marshal(hdr)
		headerHash = hasher.Compute(string(headerMarsh))
	}

	return processedHdrs
}

func TestBaseProcessor_SaveLastNotarizedInOneShardHdrsSliceForShardIsNil(t *testing.T) {
	t.Parallel()

	coreComponents, dataComponents, bootstrapComponents, statusComponents := createComponentHolderMocks()
	coreComponents.Hash = &hashingMocks.HasherMock{}
	coreComponents.IntMarsh = &mock.MarshalizerMock{}
	arguments := CreateMockArguments(coreComponents, dataComponents, bootstrapComponents, statusComponents)
	sp, _ := blproc.NewShardProcessor(arguments)
	prHdrs := createShardProcessHeadersToSaveLastNotarized(10, &block.Header{}, &hashingMocks.HasherMock{}, &mock.MarshalizerMock{})

	err := sp.SaveLastNotarizedHeader(2, prHdrs)

	assert.Equal(t, process.ErrNotarizedHeadersSliceForShardIsNil, err)
}

func TestBaseProcessor_SaveLastNotarizedInMultiShardHdrsSliceForShardIsNil(t *testing.T) {
	t.Parallel()

	shardCoordinator := mock.NewMultiShardsCoordinatorMock(5)
	coreComponents, dataComponents, bootstrapComponents, statusComponents := createComponentHolderMocks()
	coreComponents.Hash = &hashingMocks.HasherMock{}
	coreComponents.IntMarsh = &mock.MarshalizerMock{}
	bootstrapComponents.Coordinator = shardCoordinator
	arguments := CreateMockArguments(coreComponents, dataComponents, bootstrapComponents, statusComponents)
	sp, _ := blproc.NewShardProcessor(arguments)

	prHdrs := createShardProcessHeadersToSaveLastNotarized(10, &block.Header{}, &hashingMocks.HasherMock{}, &mock.MarshalizerMock{})

	err := sp.SaveLastNotarizedHeader(6, prHdrs)

	assert.Equal(t, process.ErrNotarizedHeadersSliceForShardIsNil, err)
}

func TestBaseProcessor_SaveLastNotarizedHdrShardGood(t *testing.T) {
	t.Parallel()

	shardCoordinator := mock.NewMultiShardsCoordinatorMock(5)
	coreComponents, dataComponents, bootstrapComponents, statusComponents := createComponentHolderMocks()
	coreComponents.Hash = &hashingMocks.HasherMock{}
	coreComponents.IntMarsh = &mock.MarshalizerMock{}
	bootstrapComponents.Coordinator = shardCoordinator
	arguments := CreateMockArguments(coreComponents, dataComponents, bootstrapComponents, statusComponents)

	sp, _ := blproc.NewShardProcessor(arguments)
	argsHeaderValidator := blproc.ArgsHeaderValidator{
		Hasher:      coreComponents.Hasher(),
		Marshalizer: coreComponents.InternalMarshalizer(),
	}
	headerValidator, _ := blproc.NewHeaderValidator(argsHeaderValidator)
	sp.SetHeaderValidator(headerValidator)

	genesisBlcks := createGenesisBlocks(shardCoordinator)

	highestNonce := uint64(10)
	shardId := uint32(0)
	prHdrs := createShardProcessHeadersToSaveLastNotarized(
		highestNonce,
		genesisBlcks[shardId],
		coreComponents.Hasher(),
		coreComponents.InternalMarshalizer())

	err := sp.SaveLastNotarizedHeader(shardId, prHdrs)
	assert.Nil(t, err)

	assert.Equal(t, highestNonce, sp.LastNotarizedHdrForShard(shardId).GetNonce())
}

func TestBaseProcessor_SaveLastNotarizedHdrMetaGood(t *testing.T) {
	t.Parallel()

	shardCoordinator := mock.NewMultiShardsCoordinatorMock(5)
	coreComponents, dataComponents, bootstrapComponents, statusComponents := createComponentHolderMocks()
	coreComponents.Hash = &hashingMocks.HasherMock{}
	coreComponents.IntMarsh = &mock.MarshalizerMock{}
	bootstrapComponents.Coordinator = shardCoordinator
	arguments := CreateMockArguments(coreComponents, dataComponents, bootstrapComponents, statusComponents)
	sp, _ := blproc.NewShardProcessor(arguments)

	argsHeaderValidator := blproc.ArgsHeaderValidator{
		Hasher:      coreComponents.Hasher(),
		Marshalizer: coreComponents.InternalMarshalizer(),
	}
	headerValidator, _ := blproc.NewHeaderValidator(argsHeaderValidator)
	sp.SetHeaderValidator(headerValidator)

	genesisBlcks := createGenesisBlocks(shardCoordinator)

	highestNonce := uint64(10)
	prHdrs := createMetaProcessHeadersToSaveLastNoterized(
		highestNonce,
		genesisBlcks[core.MetachainShardId],
		coreComponents.Hasher(),
		coreComponents.InternalMarshalizer())

	err := sp.SaveLastNotarizedHeader(core.MetachainShardId, prHdrs)
	assert.Nil(t, err)

	assert.Equal(t, highestNonce, sp.LastNotarizedHdrForShard(core.MetachainShardId).GetNonce())
}

func TestShardProcessor_ProcessBlockEpochDoesNotMatchShouldErr(t *testing.T) {
	t.Parallel()
	blockChain := &testscommon.ChainHandlerStub{
		GetCurrentBlockHeaderCalled: func() data.HeaderHandler {
			return &block.Header{
				Epoch: 2,
			}
		},
		GetGenesisHeaderCalled: func() data.HeaderHandler {
			return &block.Header{Nonce: 0}
		},
	}
	coreComponents, dataComponents, bootstrapComponents, statusComponents := CreateCoreComponentsMultiShard()
	dataComponents.BlockChain = blockChain
	arguments := CreateMockArgumentsMultiShard(coreComponents, dataComponents, bootstrapComponents, statusComponents)
	sp, _ := blproc.NewShardProcessor(arguments)
	header := &block.Header{Round: 10, Nonce: 1}

	blk := &block.Body{}
	err := sp.ProcessBlock(header, blk, func() time.Duration { return time.Second })

	assert.True(t, errors.Is(err, process.ErrEpochDoesNotMatch))
}

func TestShardProcessor_ProcessBlockEpochDoesNotMatchShouldErr2(t *testing.T) {
	t.Parallel()

	randSeed := []byte("randseed")
	blockChain := &testscommon.ChainHandlerStub{
		GetCurrentBlockHeaderCalled: func() data.HeaderHandler {
			return &block.Header{
				Epoch:           1,
				RandSeed:        randSeed,
				AccumulatedFees: big.NewInt(0),
				DeveloperFees:   big.NewInt(0),
			}
		},
		GetGenesisHeaderCalled: func() data.HeaderHandler {
			return &block.Header{Nonce: 0}
		},
	}

	coreComponents, dataComponents, bootstrapComponents, statusComponents := CreateCoreComponentsMultiShard()
	dataComponents.BlockChain = blockChain
	arguments := CreateMockArgumentsMultiShard(coreComponents, dataComponents, bootstrapComponents, statusComponents)
	arguments.EpochStartTrigger = &mock.EpochStartTriggerStub{
		EpochCalled: func() uint32 {
			return 1
		},
	}

	sp, _ := blproc.NewShardProcessor(arguments)
	header := &block.Header{Round: 10, Nonce: 1, Epoch: 5, RandSeed: randSeed, PrevRandSeed: randSeed}

	blk := &block.Body{}
	err := sp.ProcessBlock(header, blk, func() time.Duration { return time.Second })

	assert.True(t, errors.Is(err, process.ErrEpochDoesNotMatch))
}

func TestShardProcessor_ProcessBlockEpochDoesNotMatchShouldErr3(t *testing.T) {
	t.Parallel()

	randSeed := []byte("randseed")
	blockChain := &testscommon.ChainHandlerStub{
		GetCurrentBlockHeaderCalled: func() data.HeaderHandler {
			return &block.Header{
				Epoch:    3,
				RandSeed: randSeed,
			}
		},
		GetGenesisHeaderCalled: func() data.HeaderHandler {
			return &block.Header{Nonce: 0}
		},
	}

	coreComponents, dataComponents, bootstrapComponents, statusComponents := CreateCoreComponentsMultiShard()
	dataComponents.BlockChain = blockChain
	arguments := CreateMockArgumentsMultiShard(coreComponents, dataComponents, bootstrapComponents, statusComponents)
	arguments.EpochStartTrigger = &mock.EpochStartTriggerStub{
		EpochCalled: func() uint32 {
			return 2
		},
		IsEpochStartCalled: func() bool {
			return true
		},
	}

	sp, _ := blproc.NewShardProcessor(arguments)
	header := &block.Header{Round: 10, Nonce: 1, Epoch: 5, RandSeed: randSeed, PrevRandSeed: randSeed}

	blk := &block.Body{}
	err := sp.ProcessBlock(header, blk, func() time.Duration { return time.Second })

	assert.True(t, errors.Is(err, process.ErrEpochDoesNotMatch))
}

func TestShardProcessor_ProcessBlockEpochDoesNotMatchShouldErrMetaHashDoesNotMatch(t *testing.T) {
	t.Parallel()

	randSeed := []byte("randseed")
	chain := &testscommon.ChainHandlerStub{
		GetCurrentBlockHeaderCalled: func() data.HeaderHandler {
			return &block.Header{
				Epoch:    2,
				RandSeed: randSeed,
			}
		},
		GetGenesisHeaderCalled: func() data.HeaderHandler {
			return &block.Header{Nonce: 0}
		},
	}
	hasher := &mock.HasherStub{ComputeCalled: func(s string) []byte {
		return nil
	}}

	coreComponents, dataComponents, bootstrapComponents, statusComponents := CreateCoreComponentsMultiShard()
	dataComponents.BlockChain = chain
	coreComponents.Hash = hasher
	arguments := CreateMockArgumentsMultiShard(coreComponents, dataComponents, bootstrapComponents, statusComponents)

	epochStartTrigger := &mock.EpochStartTriggerStub{
		EpochCalled: func() uint32 {
			return 2
		},
		MetaEpochCalled: func() uint32 {
			return 3
		},
		IsEpochStartCalled: func() bool {
			return true
		},
		EpochFinalityAttestingRoundCalled: func() uint64 {
			return 100
		},
	}
	arguments.EpochStartTrigger = epochStartTrigger

	sp, _ := blproc.NewShardProcessor(arguments)
	rootHash, _ := arguments.AccountsDB[state.UserAccountsState].RootHash()
	epochStartHash := []byte("epochStartHash")
	header := &block.Header{
		Round:              10,
		Nonce:              1,
		Epoch:              3,
		RandSeed:           randSeed,
		PrevRandSeed:       randSeed,
		EpochStartMetaHash: epochStartHash,
		RootHash:           rootHash,
		AccumulatedFees:    big.NewInt(0),
		DeveloperFees:      big.NewInt(0),
	}

	blk := &block.Body{}
	err := sp.ProcessBlock(header, blk, func() time.Duration { return time.Second })
	assert.True(t, errors.Is(err, process.ErrEpochDoesNotMatch))

	epochStartTrigger.EpochStartMetaHdrHashCalled = func() []byte {
		return header.EpochStartMetaHash
	}
	err = sp.ProcessBlock(header, blk, func() time.Duration { return time.Second })
	assert.Nil(t, err)
}

func TestShardProcessor_ProcessBlockEpochDoesNotMatchShouldErrMetaHashDoesNotMatchForOldEpoch(t *testing.T) {
	t.Parallel()

	randSeed := []byte("randseed")
	chain := &testscommon.ChainHandlerStub{
		GetCurrentBlockHeaderCalled: func() data.HeaderHandler {
			return &block.Header{
				Epoch:    2,
				RandSeed: randSeed,
			}
		},
		GetGenesisHeaderCalled: func() data.HeaderHandler {
			return &block.Header{Nonce: 0}
		},
	}
	hasher := &mock.HasherStub{ComputeCalled: func(s string) []byte {
		return nil
	}}

	coreComponents, dataComponents, bootstrapComponents, statusComponents := CreateCoreComponentsMultiShard()
	coreComponents.Hash = hasher
	dataComponents.BlockChain = chain
	arguments := CreateMockArgumentsMultiShard(coreComponents, dataComponents, bootstrapComponents, statusComponents)

	arguments.EpochStartTrigger = &mock.EpochStartTriggerStub{
		EpochCalled: func() uint32 {
			return 5
		},
		MetaEpochCalled: func() uint32 {
			return 6
		},
		IsEpochStartCalled: func() bool {
			return true
		},
		EpochFinalityAttestingRoundCalled: func() uint64 {
			return 100
		},
	}

	sp, _ := blproc.NewShardProcessor(arguments)
	rootHash, _ := arguments.AccountsDB[state.UserAccountsState].RootHash()
	epochStartHash := []byte("epochStartHash")
	header := &block.Header{
		Round:              10,
		Nonce:              1,
		Epoch:              3,
		RandSeed:           randSeed,
		PrevRandSeed:       randSeed,
		EpochStartMetaHash: epochStartHash,
		RootHash:           rootHash,
		AccumulatedFees:    big.NewInt(0),
		DeveloperFees:      big.NewInt(0),
	}

	blk := &block.Body{}
	err := sp.ProcessBlock(header, blk, func() time.Duration { return time.Second })
	assert.True(t, errors.Is(err, process.ErrMissingHeader))

	metaHdr := &block.MetaBlock{}
	metaHdrData, _ := coreComponents.InternalMarshalizer().Marshal(metaHdr)
	_ = dataComponents.StorageService().Put(dataRetriever.MetaBlockUnit, header.EpochStartMetaHash, metaHdrData)

	err = sp.ProcessBlock(header, blk, func() time.Duration { return time.Second })
	assert.True(t, errors.Is(err, process.ErrEpochDoesNotMatch))

	metaHdr = &block.MetaBlock{Epoch: 3, EpochStart: block.EpochStart{
		LastFinalizedHeaders: []block.EpochStartShardData{{}},
		Economics:            block.Economics{},
	}}
	metaHdrData, _ = coreComponents.InternalMarshalizer().Marshal(metaHdr)
	_ = dataComponents.StorageService().Put(dataRetriever.MetaBlockUnit, header.EpochStartMetaHash, metaHdrData)

	err = sp.ProcessBlock(header, blk, func() time.Duration { return time.Second })
	assert.Nil(t, err)
}

func TestBlockProcessor_PruneStateOnRollbackPrunesPeerTrieIfAccPruneIsDisabled(t *testing.T) {
	t.Parallel()

	pruningCalled := 0
	peerAccDb := &stateMock.AccountsStub{
		PruneTrieCalled: func(rootHash []byte, identifier state.TriePruningIdentifier, _ state.PruningHandler) {
			pruningCalled++
		},
		CancelPruneCalled: func(rootHash []byte, identifier state.TriePruningIdentifier) {
			pruningCalled++
		},
		IsPruningEnabledCalled: func() bool {
			return true
		},
	}

	arguments := CreateMockArguments(createComponentHolderMocks())
	arguments.AccountsDB[state.PeerAccountsState] = peerAccDb
	bp, _ := blproc.NewShardProcessor(arguments)

	prevHeader := &block.MetaBlock{
		RootHash:               []byte("prevRootHash"),
		ValidatorStatsRootHash: []byte("prevValidatorRootHash"),
	}
	currHeader := &block.MetaBlock{
		RootHash:               []byte("prevRootHash"),
		ValidatorStatsRootHash: []byte("currValidatorRootHash"),
	}

	bp.PruneStateOnRollback(currHeader, []byte("currHeaderHash"), prevHeader, []byte("prevHeaderHash"))
	assert.Equal(t, 2, pruningCalled)
}

func TestBlockProcessor_PruneStateOnRollbackPrunesPeerTrieIfSameRootHashButDifferentValidatorRootHash(t *testing.T) {
	t.Parallel()

	pruningCalled := 0
	peerAccDb := &stateMock.AccountsStub{
		PruneTrieCalled: func(rootHash []byte, identifier state.TriePruningIdentifier, _ state.PruningHandler) {
			pruningCalled++
		},
		CancelPruneCalled: func(rootHash []byte, identifier state.TriePruningIdentifier) {
			pruningCalled++
		},
		IsPruningEnabledCalled: func() bool {
			return true
		},
	}

	accDb := &stateMock.AccountsStub{
		PruneTrieCalled: func(rootHash []byte, identifier state.TriePruningIdentifier, _ state.PruningHandler) {
			pruningCalled++
		},
		CancelPruneCalled: func(rootHash []byte, identifier state.TriePruningIdentifier) {
			pruningCalled++
		},
		IsPruningEnabledCalled: func() bool {
			return true
		},
	}

	arguments := CreateMockArguments(createComponentHolderMocks())
	arguments.AccountsDB[state.PeerAccountsState] = peerAccDb
	arguments.AccountsDB[state.UserAccountsState] = accDb
	bp, _ := blproc.NewShardProcessor(arguments)

	prevHeader := &block.MetaBlock{
		RootHash:               []byte("prevRootHash"),
		ValidatorStatsRootHash: []byte("prevValidatorRootHash"),
	}
	currHeader := &block.MetaBlock{
		RootHash:               []byte("prevRootHash"),
		ValidatorStatsRootHash: []byte("currValidatorRootHash"),
	}

	bp.PruneStateOnRollback(currHeader, []byte("currHeaderHash"), prevHeader, []byte("prevHeaderHash"))
	assert.Equal(t, 2, pruningCalled)
}

func TestBlockProcessor_RequestHeadersIfMissingShouldWorkWhenSortedHeadersListIsEmpty(t *testing.T) {
	t.Parallel()

	var requestedNonces []uint64
	var mutRequestedNonces sync.Mutex

	coreComponents, dataComponents, bootstrapComponents, statusComponents := createComponentHolderMocks()
	roundHandler := &mock.RoundHandlerMock{}
	coreComponents.RoundField = roundHandler
	arguments := CreateMockArguments(coreComponents, dataComponents, bootstrapComponents, statusComponents)

	requestHandlerStub := &testscommon.RequestHandlerStub{
		RequestMetaHeaderByNonceCalled: func(nonce uint64) {
			mutRequestedNonces.Lock()
			requestedNonces = append(requestedNonces, nonce)
			mutRequestedNonces.Unlock()
		},
	}
	arguments.RequestHandler = requestHandlerStub
	sp, _ := blproc.NewShardProcessor(arguments)

	sortedHeaders := make([]data.HeaderHandler, 0)

	requestedNonces = make([]uint64, 0)
	roundHandler.RoundIndex = process.MaxHeaderRequestsAllowed + 5
	_ = sp.RequestHeadersIfMissing(sortedHeaders, core.MetachainShardId)
	time.Sleep(100 * time.Millisecond)
	mutRequestedNonces.Lock()
	sort.Slice(requestedNonces, func(i, j int) bool {
		return requestedNonces[i] < requestedNonces[j]
	})
	mutRequestedNonces.Unlock()
	expectedNonces := []uint64{1, 2, 3, 4, 5, 6, 7, 8, 9, 10, 11, 12, 13, 14, 15, 16, 17, 18, 19, 20}
	assert.Equal(t, expectedNonces, requestedNonces)

	requestedNonces = make([]uint64, 0)
	roundHandler.RoundIndex = 5
	_ = sp.RequestHeadersIfMissing(sortedHeaders, core.MetachainShardId)
	time.Sleep(100 * time.Millisecond)
	mutRequestedNonces.Lock()
	sort.Slice(requestedNonces, func(i, j int) bool {
		return requestedNonces[i] < requestedNonces[j]
	})
	mutRequestedNonces.Unlock()
	expectedNonces = []uint64{1, 2, 3}
	assert.Equal(t, expectedNonces, requestedNonces)
}

func TestBlockProcessor_RequestHeadersIfMissingShouldWork(t *testing.T) {
	t.Parallel()

	var requestedNonces []uint64
	var mutRequestedNonces sync.Mutex

	coreComponents, dataComponents, bootstrapComponents, statusComponents := createComponentHolderMocks()
	roundHandler := &mock.RoundHandlerMock{}
	coreComponents.RoundField = roundHandler
	arguments := CreateMockArguments(coreComponents, dataComponents, bootstrapComponents, statusComponents)

	requestHandlerStub := &testscommon.RequestHandlerStub{
		RequestMetaHeaderByNonceCalled: func(nonce uint64) {
			mutRequestedNonces.Lock()
			requestedNonces = append(requestedNonces, nonce)
			mutRequestedNonces.Unlock()
		},
	}
	arguments.RequestHandler = requestHandlerStub
	sp, _ := blproc.NewShardProcessor(arguments)

	sortedHeaders := make([]data.HeaderHandler, 0)

	crossNotarizedHeader := &block.MetaBlock{
		Nonce: 5,
		Round: 5,
	}
	arguments.BlockTracker.AddCrossNotarizedHeader(core.MetachainShardId, crossNotarizedHeader, []byte("hash"))

	hdr1 := &block.MetaBlock{
		Nonce: 1,
		Round: 1,
	}
	sortedHeaders = append(sortedHeaders, hdr1)

	hdr2 := &block.MetaBlock{
		Nonce: 8,
		Round: 8,
	}
	sortedHeaders = append(sortedHeaders, hdr2)

	hdr3 := &block.MetaBlock{
		Nonce: 10,
		Round: 10,
	}
	sortedHeaders = append(sortedHeaders, hdr3)

	requestedNonces = make([]uint64, 0)
	roundHandler.RoundIndex = 15
	_ = sp.RequestHeadersIfMissing(sortedHeaders, core.MetachainShardId)
	time.Sleep(100 * time.Millisecond)
	mutRequestedNonces.Lock()
	sort.Slice(requestedNonces, func(i, j int) bool {
		return requestedNonces[i] < requestedNonces[j]
	})
	mutRequestedNonces.Unlock()
	expectedNonces := []uint64{6, 7, 9, 11, 12, 13}
	assert.Equal(t, expectedNonces, requestedNonces)

	requestedNonces = make([]uint64, 0)
	roundHandler.RoundIndex = process.MaxHeaderRequestsAllowed + 10
	_ = sp.RequestHeadersIfMissing(sortedHeaders, core.MetachainShardId)
	time.Sleep(100 * time.Millisecond)
	mutRequestedNonces.Lock()
	sort.Slice(requestedNonces, func(i, j int) bool {
		return requestedNonces[i] < requestedNonces[j]
	})
	mutRequestedNonces.Unlock()
	expectedNonces = []uint64{6, 7, 9, 11, 12, 13, 14, 15, 16, 17, 18, 19, 20, 21, 22, 23, 24, 25}
	assert.Equal(t, expectedNonces, requestedNonces)
}

func TestBlockProcessor_RequestHeadersIfMissingShouldAddHeaderIntoTrackerPool(t *testing.T) {
	t.Parallel()

	var addedNonces []uint64
	poolsHolderStub := initDataPool([]byte(""))
	poolsHolderStub.HeadersCalled = func() dataRetriever.HeadersPool {
		return &mock.HeadersCacherStub{
			GetHeaderByNonceAndShardIdCalled: func(hdrNonce uint64, shardId uint32) ([]data.HeaderHandler, [][]byte, error) {
				addedNonces = append(addedNonces, hdrNonce)
				return []data.HeaderHandler{&block.MetaBlock{Nonce: 1}}, [][]byte{[]byte("hash")}, nil
			},
		}
	}

	coreComponents, dataComponents, bootstrapComponents, statusComponents := createComponentHolderMocks()
	dataComponents.DataPool = poolsHolderStub
	roundHandler := &mock.RoundHandlerMock{}
	coreComponents.RoundField = roundHandler
	arguments := CreateMockArguments(coreComponents, dataComponents, bootstrapComponents, statusComponents)

	sp, _ := blproc.NewShardProcessor(arguments)

	sortedHeaders := make([]data.HeaderHandler, 0)

	crossNotarizedHeader := &block.MetaBlock{
		Nonce: 5,
		Round: 5,
	}
	arguments.BlockTracker.AddCrossNotarizedHeader(core.MetachainShardId, crossNotarizedHeader, []byte("hash"))

	hdr1 := &block.MetaBlock{
		Nonce: 1,
		Round: 1,
	}
	sortedHeaders = append(sortedHeaders, hdr1)

	hdr2 := &block.MetaBlock{
		Nonce: 8,
		Round: 8,
	}
	sortedHeaders = append(sortedHeaders, hdr2)

	hdr3 := &block.MetaBlock{
		Nonce: 10,
		Round: 10,
	}
	sortedHeaders = append(sortedHeaders, hdr3)

	addedNonces = make([]uint64, 0)

	roundHandler.RoundIndex = 12
	_ = sp.RequestHeadersIfMissing(sortedHeaders, core.MetachainShardId)

	expectedAddedNonces := []uint64{6, 7, 9}
	assert.Equal(t, expectedAddedNonces, addedNonces)
}

func TestAddHeaderIntoTrackerPool_ShouldWork(t *testing.T) {
	t.Parallel()

	var wasCalled bool
	shardID := core.MetachainShardId
	nonce := uint64(1)
	poolsHolderStub := initDataPool([]byte(""))
	poolsHolderStub.HeadersCalled = func() dataRetriever.HeadersPool {
		return &mock.HeadersCacherStub{
			GetHeaderByNonceAndShardIdCalled: func(hdrNonce uint64, shardId uint32) ([]data.HeaderHandler, [][]byte, error) {
				if hdrNonce == nonce && shardId == shardID {
					wasCalled = true
					return []data.HeaderHandler{&block.MetaBlock{Nonce: 1}}, [][]byte{[]byte("hash")}, nil
				}

				return nil, nil, errors.New("error")
			},
		}
	}

	coreComponents, dataComponents, bootstrapComponents, statusComponents := createComponentHolderMocks()
	dataComponents.DataPool = poolsHolderStub
	arguments := CreateMockArguments(coreComponents, dataComponents, bootstrapComponents, statusComponents)
	sp, _ := blproc.NewShardProcessor(arguments)

	wasCalled = false
	sp.AddHeaderIntoTrackerPool(nonce+1, shardID)
	assert.False(t, wasCalled)

	wasCalled = false
	sp.AddHeaderIntoTrackerPool(nonce, shardID)
	assert.True(t, wasCalled)
}

func TestBaseProcessor_commitTrieEpochRootHashIfNeededNilStorerShouldNotErr(t *testing.T) {
	t.Parallel()

	epoch := uint32(37)

	coreComponents, dataComponents, bootstrapComponents, statusComponents := createComponentHolderMocks()
	store := dataRetriever.NewChainStorer()
	dataComponents.Storage = store
	arguments := CreateMockArguments(coreComponents, dataComponents, bootstrapComponents, statusComponents)
	sp, _ := blproc.NewShardProcessor(arguments)

	mb := &block.MetaBlock{Epoch: epoch}
	err := sp.CommitTrieEpochRootHashIfNeeded(mb, []byte("root"))
	require.NoError(t, err)
}

func TestBaseProcessor_commitTrieEpochRootHashIfNeededDisabledStorerShouldNotErr(t *testing.T) {
	t.Parallel()

	epoch := uint32(37)

	coreComponents, dataComponents, bootstrapComponents, statusComponents := createComponentHolderMocks()
	dataComponents.Storage.AddStorer(dataRetriever.TrieEpochRootHashUnit, &storageUnit.NilStorer{})
	arguments := CreateMockArguments(coreComponents, dataComponents, bootstrapComponents, statusComponents)

	sp, _ := blproc.NewShardProcessor(arguments)

	mb := &block.MetaBlock{Epoch: epoch}
	err := sp.CommitTrieEpochRootHashIfNeeded(mb, []byte("root"))
	require.NoError(t, err)
}

func TestBaseProcessor_commitTrieEpochRootHashIfNeededCannotFindUserAccountStateShouldErr(t *testing.T) {
	t.Parallel()

	epoch := uint32(37)

	coreComponents, dataComponents, bootstrapComponents, statusComponents := createComponentHolderMocks()
	arguments := CreateMockArguments(coreComponents, dataComponents, bootstrapComponents, statusComponents)
	arguments.AccountsDB = map[state.AccountsDbIdentifier]state.AccountsAdapter{}

	sp, _ := blproc.NewShardProcessor(arguments)

	mb := &block.MetaBlock{Epoch: epoch}
	err := sp.CommitTrieEpochRootHashIfNeeded(mb, []byte("root"))
	require.True(t, errors.Is(err, process.ErrNilAccountsAdapter))
}

func TestBaseProcessor_commitTrieEpochRootHashIfNeededShouldWork(t *testing.T) {
	t.Parallel()

	epoch := uint32(37)
	rootHash := []byte("root-hash")

	coreComponents, dataComponents, bootstrapComponents, statusComponents := createComponentHolderMocks()
	coreComponents.UInt64ByteSliceConv = uint64ByteSlice.NewBigEndianConverter()
	store := dataRetriever.NewChainStorer()
	store.AddStorer(dataRetriever.TrieEpochRootHashUnit,
		&storageStubs.StorerStub{
			PutCalled: func(key, data []byte) error {
				restoredEpoch, err := coreComponents.UInt64ByteSliceConv.ToUint64(key)
				require.NoError(t, err)
				require.Equal(t, epoch, uint32(restoredEpoch))
				return nil
			},
		},
	)
	dataComponents.Storage = store

	arguments := CreateMockArguments(coreComponents, dataComponents, bootstrapComponents, statusComponents)
	arguments.AccountsDB = map[state.AccountsDbIdentifier]state.AccountsAdapter{
		state.UserAccountsState: &stateMock.AccountsStub{
			RootHashCalled: func() ([]byte, error) {
				return rootHash, nil
			},
			GetAllLeavesCalled: func(channel chan core.KeyValueHolder, ctx context.Context, rootHash []byte) error {
				close(channel)
				return nil
			},
		},
	}

	sp, _ := blproc.NewShardProcessor(arguments)

	mb := &block.MetaBlock{Epoch: epoch}
	err := sp.CommitTrieEpochRootHashIfNeeded(mb, []byte("root"))
	require.NoError(t, err)
}

func TestBaseProcessor_commitTrieEpochRootHashIfNeededShouldUseDataTrieIfNeededWork(t *testing.T) {
	t.Parallel()

	var processDataTrieTests = []struct {
		processDataTrie        bool
		calledWithUserRootHash bool
	}{
		{false, false},
		{true, true},
	}

	for _, tt := range processDataTrieTests {
		epoch := uint32(37)
		rootHash := []byte("userAcc-root-hash")

		coreComponents, dataComponents, bootstrapComponents, statusComponents := createComponentHolderMocks()
		coreComponents.UInt64ByteSliceConv = uint64ByteSlice.NewBigEndianConverter()
		coreComponents.IntMarsh = &mock.MarshalizerStub{
			UnmarshalCalled: func(obj interface{}, buff []byte) error {
				userAccount := obj.(state.UserAccountHandler)
				userAccount.SetRootHash(rootHash)
				return nil
			},
		}

		store := dataRetriever.NewChainStorer()
		store.AddStorer(dataRetriever.TrieEpochRootHashUnit,
			&storageStubs.StorerStub{
				PutCalled: func(key, data []byte) error {
					restoredEpoch, err := coreComponents.UInt64ByteSliceConv.ToUint64(key)
					require.NoError(t, err)
					require.Equal(t, epoch, uint32(restoredEpoch))
					return nil
				},
			},
		)
		dataComponents.Storage = store
		calledWithUserAccountRootHash := false
		arguments := CreateMockArguments(coreComponents, dataComponents, bootstrapComponents, statusComponents)
		arguments.AccountsDB = map[state.AccountsDbIdentifier]state.AccountsAdapter{
			state.UserAccountsState: &stateMock.AccountsStub{
				GetAllLeavesCalled: func(channel chan core.KeyValueHolder, ctx context.Context, rh []byte) error {
					if bytes.Equal(rootHash, rh) {
						calledWithUserAccountRootHash = true
						close(channel)
						return nil
					}

					go func() {
						channel <- keyValStorage.NewKeyValStorage([]byte("address"), []byte("bytes"))
						close(channel)
					}()

					return nil
				},
			},
		}

		arguments.Config.Debug.EpochStart.ProcessDataTrieOnCommitEpoch = tt.processDataTrie
		sp, _ := blproc.NewShardProcessor(arguments)

		mb := &block.MetaBlock{Epoch: epoch}
		err := sp.CommitTrieEpochRootHashIfNeeded(mb, []byte("root"))
		require.NoError(t, err)

		require.Equal(t, tt.calledWithUserRootHash, calledWithUserAccountRootHash)
	}
}

func TestBaseProcessor_updateState(t *testing.T) {
	t.Parallel()

	var pruneRootHash []byte
	var cancelPruneRootHash []byte

	poolMock := dataRetrieverMock.NewPoolsHolderMock()

	numHeaders := 5
	headers := make([]block.Header, numHeaders)
	for i := 0; i < numHeaders; i++ {
		headers[i] = block.Header{Nonce: uint64(i), RootHash: []byte(strconv.Itoa(i))}
	}

	hdrStore := &storageStubs.StorerStub{
		GetCalled: func(key []byte) ([]byte, error) {
			if len(headers) != 0 {
				header := headers[0]
				headers = headers[1:]
				return json.Marshal(header)
			}

			return nil, nil
		},
	}

	storer := &mock.ChainStorerMock{
		GetStorerCalled: func(unitType dataRetriever.UnitType) storage.Storer {
			return hdrStore
		},
	}

	shardC := mock.NewMultiShardsCoordinatorMock(3)

	coreComponents, dataComponents, bootstrapComponents, statusComponents := createComponentHolderMocks()
	dataComponents.DataPool = poolMock
	dataComponents.Storage = storer
	bootstrapComponents.Coordinator = shardC
	arguments := CreateMockArguments(coreComponents, dataComponents, bootstrapComponents, statusComponents)

	arguments.BlockTracker = &mock.BlockTrackerMock{}
	arguments.Config.StateTriesConfig.CheckpointRoundsModulus = 2
	arguments.AccountsDB[state.UserAccountsState] = &stateMock.AccountsStub{
		IsPruningEnabledCalled: func() bool {
			return true
		},
		PruneTrieCalled: func(rootHashParam []byte, identifier state.TriePruningIdentifier, _ state.PruningHandler) {
			pruneRootHash = rootHashParam
		},
		CancelPruneCalled: func(rootHash []byte, identifier state.TriePruningIdentifier) {
			cancelPruneRootHash = rootHash
		},
	}
	sp, _ := blproc.NewShardProcessor(arguments)

	pruningQueue := queue.NewSliceQueue(uint(numHeaders - 1))

	prevRootHash := []byte("rootHash")
	for i := range headers {
		sp.UpdateState(
			&headers[i],
			headers[i].RootHash,
			prevRootHash,
			arguments.AccountsDB[state.UserAccountsState],
			pruningQueue,
		)
		prevRootHash = headers[i].RootHash

		if i < numHeaders-1 {
			assert.Equal(t, 0, len(pruneRootHash))
			assert.Equal(t, 0, len(cancelPruneRootHash))
		}
	}

	assert.Equal(t, []byte("rootHash"), pruneRootHash)
	assert.Equal(t, []byte("rootHash"), cancelPruneRootHash)
}

func TestBaseProcessor_ProcessScheduledBlockShouldFail(t *testing.T) {
	t.Parallel()

	t.Run("execute all scheduled txs fail", func(t *testing.T) {
		t.Parallel()

		arguments := CreateMockArguments(createComponentHolderMocks())

		localErr := errors.New("execute all err")
		scheduledTxsExec := &testscommon.ScheduledTxsExecutionStub{
			ExecuteAllCalled: func(func() time.Duration) error {
				return localErr
			},
		}

		arguments.ScheduledTxsExecutionHandler = scheduledTxsExec
		bp, _ := blproc.NewShardProcessor(arguments)

		err := bp.ProcessScheduledBlock(
			&block.MetaBlock{}, &block.Body{}, haveTime,
		)

		assert.Equal(t, localErr, err)
	})
	t.Run("get root hash fail", func(t *testing.T) {
		t.Parallel()

		arguments := CreateMockArguments(createComponentHolderMocks())

		localErr := errors.New("root hash err")
		accounts := &stateMock.AccountsStub{
			RootHashCalled: func() ([]byte, error) {
				return nil, localErr
			},
		}
		arguments.AccountsDB[state.UserAccountsState] = accounts

		bp, _ := blproc.NewShardProcessor(arguments)

		err := bp.ProcessScheduledBlock(
			&block.MetaBlock{}, &block.Body{}, haveTime,
		)

		assert.Equal(t, localErr, err)
	})
}

func TestBaseProcessor_ProcessScheduledBlockShouldWork(t *testing.T) {
	t.Parallel()
	rootHash := []byte("root hash to be tested")
	accounts := &stateMock.AccountsStub{
		RootHashCalled: func() ([]byte, error) {
			return rootHash, nil
		},
	}

	initialGasAndFees := scheduled.GasAndFees{
		AccumulatedFees: big.NewInt(11),
		DeveloperFees:   big.NewInt(12),
		GasProvided:     13,
		GasPenalized:    14,
		GasRefunded:     15,
	}

	finalGasAndFees := scheduled.GasAndFees{
		AccumulatedFees: big.NewInt(101),
		DeveloperFees:   big.NewInt(103),
		GasProvided:     105,
		GasPenalized:    107,
		GasRefunded:     109,
	}

	feeHandler := createFeeHandlerMockForProcessScheduledBlock(initialGasAndFees, finalGasAndFees)
	gasHandler := createGasHandlerMockForProcessScheduledBlock(initialGasAndFees, finalGasAndFees)

	expectedGasAndFees := scheduled.GasAndFees{
		AccumulatedFees: big.NewInt(90),
		DeveloperFees:   big.NewInt(91),
		GasProvided:     92,
		GasPenalized:    93,
		GasRefunded:     94,
	}

	wasCalledSetScheduledRootHash := false
	wasCalledSetScheduledGasAndFees := false
	scheduledTxsExec := &testscommon.ScheduledTxsExecutionStub{
		ExecuteAllCalled: func(func() time.Duration) error {
			return nil
		},
		SetScheduledRootHashCalled: func(hash []byte) {
			wasCalledSetScheduledRootHash = true
			require.Equal(t, rootHash, hash)
		},
		SetScheduledGasAndFeesCalled: func(gasAndFees scheduled.GasAndFees) {
			wasCalledSetScheduledGasAndFees = true
			require.Equal(t, expectedGasAndFees, gasAndFees)
		},
	}

	arguments := CreateMockArguments(createComponentHolderMocks())
	arguments.AccountsDB[state.UserAccountsState] = accounts
	arguments.ScheduledTxsExecutionHandler = scheduledTxsExec
	arguments.FeeHandler = feeHandler
	arguments.GasHandler = gasHandler
	bp, _ := blproc.NewShardProcessor(arguments)

	err := bp.ProcessScheduledBlock(
		&block.MetaBlock{}, &block.Body{}, haveTime,
	)
	require.Nil(t, err)

	assert.True(t, wasCalledSetScheduledGasAndFees)
	assert.True(t, wasCalledSetScheduledRootHash)
}

// get initial fees on first getGasAndFees call and final fees on second call
func createFeeHandlerMockForProcessScheduledBlock(initial, final scheduled.GasAndFees) process.TransactionFeeHandler {
	runCount := 0
	return &mock.FeeAccumulatorStub{
		GetAccumulatedFeesCalled: func() *big.Int {
			if runCount%4 >= 2 {
				return final.AccumulatedFees
			}
			runCount++
			return initial.AccumulatedFees
		},
		GetDeveloperFeesCalled: func() *big.Int {
			if runCount%4 >= 2 {
				return final.DeveloperFees
			}
			runCount++
			return initial.DeveloperFees
		},
	}
}

// get initial gas consumed on first getGasAndFees call and final gas consumed on second call
func createGasHandlerMockForProcessScheduledBlock(initial, final scheduled.GasAndFees) process.GasHandler {
	runCount := 0
	return &mock.GasHandlerMock{
		TotalGasProvidedCalled: func() uint64 {
			return initial.GasProvided
		},
		TotalGasPenalizedCalled: func() uint64 {
			if runCount%4 >= 2 {
				return final.GasPenalized
			}
			runCount++
			return initial.GasPenalized
		},
		TotalGasRefundedCalled: func() uint64 {
			if runCount%4 >= 2 {
				return final.GasRefunded
			}
			runCount++
			return initial.GasRefunded
		},
		TotalGasProvidedWithScheduledCalled: func() uint64 {
			return final.GasProvided
		},
	}
}

func TestBaseProcessor_gasAndFeesDelta(t *testing.T) {
	zeroGasAndFees := process.GetZeroGasAndFees()

	t.Run("final accumulatedFees lower then initial accumulatedFees", func(t *testing.T) {
		t.Parallel()

		initialGasAndFees := scheduled.GasAndFees{
			AccumulatedFees: big.NewInt(100),
		}

		finalGasAndFees := scheduled.GasAndFees{
			AccumulatedFees: big.NewInt(10),
		}

		gasAndFees := blproc.GasAndFeesDelta(initialGasAndFees, finalGasAndFees)
		assert.Equal(t, zeroGasAndFees, gasAndFees)
	})
	t.Run("final devFees lower then initial devFees", func(t *testing.T) {
		t.Parallel()

		initialGasAndFees := scheduled.GasAndFees{
			AccumulatedFees: big.NewInt(10),
			DeveloperFees:   big.NewInt(100),
		}

		finalGasAndFees := scheduled.GasAndFees{
			AccumulatedFees: big.NewInt(100),
			DeveloperFees:   big.NewInt(10),
		}

		gasAndFees := blproc.GasAndFeesDelta(initialGasAndFees, finalGasAndFees)
		assert.Equal(t, zeroGasAndFees, gasAndFees)
	})
	t.Run("final gasProvided lower then initial gasProvided", func(t *testing.T) {
		t.Parallel()

		initialGasAndFees := scheduled.GasAndFees{
			AccumulatedFees: big.NewInt(11),
			DeveloperFees:   big.NewInt(12),
			GasProvided:     100,
		}

		finalGasAndFees := scheduled.GasAndFees{
			AccumulatedFees: big.NewInt(101),
			DeveloperFees:   big.NewInt(102),
			GasProvided:     10,
		}

		gasAndFees := blproc.GasAndFeesDelta(initialGasAndFees, finalGasAndFees)
		assert.Equal(t, zeroGasAndFees, gasAndFees)
	})
	t.Run("final gasPenalized lower then initial gasPenalized", func(t *testing.T) {
		t.Parallel()

		initialGasAndFees := scheduled.GasAndFees{
			AccumulatedFees: big.NewInt(11),
			DeveloperFees:   big.NewInt(12),
			GasProvided:     13,
			GasPenalized:    100,
		}

		finalGasAndFees := scheduled.GasAndFees{
			AccumulatedFees: big.NewInt(101),
			DeveloperFees:   big.NewInt(102),
			GasProvided:     103,
			GasPenalized:    10,
		}

		gasAndFees := blproc.GasAndFeesDelta(initialGasAndFees, finalGasAndFees)
		assert.Equal(t, zeroGasAndFees, gasAndFees)
	})
	t.Run("final gasRefunded lower then initial gasRefunded", func(t *testing.T) {
		t.Parallel()

		initialGasAndFees := scheduled.GasAndFees{
			AccumulatedFees: big.NewInt(11),
			DeveloperFees:   big.NewInt(12),
			GasProvided:     13,
			GasPenalized:    14,
			GasRefunded:     100,
		}

		finalGasAndFees := scheduled.GasAndFees{
			AccumulatedFees: big.NewInt(101),
			DeveloperFees:   big.NewInt(102),
			GasProvided:     103,
			GasPenalized:    104,
			GasRefunded:     10,
		}

		gasAndFees := blproc.GasAndFeesDelta(initialGasAndFees, finalGasAndFees)
		assert.Equal(t, zeroGasAndFees, gasAndFees)
	})
	t.Run("should work", func(t *testing.T) {
		t.Parallel()

		initialGasAndFees := scheduled.GasAndFees{
			AccumulatedFees: big.NewInt(11),
			DeveloperFees:   big.NewInt(12),
			GasProvided:     13,
			GasPenalized:    14,
			GasRefunded:     15,
		}

		finalGasAndFees := scheduled.GasAndFees{
			AccumulatedFees: big.NewInt(101),
			DeveloperFees:   big.NewInt(103),
			GasProvided:     105,
			GasPenalized:    107,
			GasRefunded:     109,
		}

		expectedGasAndFees := scheduled.GasAndFees{
			AccumulatedFees: big.NewInt(0).Sub(finalGasAndFees.AccumulatedFees, initialGasAndFees.AccumulatedFees),
			DeveloperFees:   big.NewInt(0).Sub(finalGasAndFees.DeveloperFees, initialGasAndFees.DeveloperFees),
			GasProvided:     finalGasAndFees.GasProvided - initialGasAndFees.GasProvided,
			GasPenalized:    finalGasAndFees.GasPenalized - initialGasAndFees.GasPenalized,
			GasRefunded:     finalGasAndFees.GasRefunded - initialGasAndFees.GasRefunded,
		}

		gasAndFees := blproc.GasAndFeesDelta(initialGasAndFees, finalGasAndFees)

		assert.Equal(t, expectedGasAndFees, gasAndFees)
	})

}

func TestBaseProcessor_getIndexOfFirstMiniBlockToBeExecuted(t *testing.T) {
	t.Parallel()

	t.Run("scheduledMiniBlocks flag not set", func(t *testing.T) {
		t.Parallel()

		arguments := CreateMockArguments(createComponentHolderMocks())
		bp, _ := blproc.NewShardProcessor(arguments)

		index := bp.GetIndexOfFirstMiniBlockToBeExecuted(&block.MetaBlock{})
		assert.Equal(t, 0, index)
	})

	t.Run("scheduledMiniBlocks flag is set, empty block", func(t *testing.T) {
		t.Parallel()

		arguments := CreateMockArguments(createComponentHolderMocks())
		arguments.ScheduledMiniBlocksEnableEpoch = 3
		bp, _ := blproc.NewShardProcessor(arguments)
		bp.EpochConfirmed(4, 0)

		index := bp.GetIndexOfFirstMiniBlockToBeExecuted(&block.MetaBlock{})
		assert.Equal(t, 0, index)
	})

	t.Run("get first index for the miniBlockHeader which is not processed executionType", func(t *testing.T) {
		t.Parallel()

		arguments := CreateMockArguments(createComponentHolderMocks())
		arguments.ScheduledMiniBlocksEnableEpoch = 3
		bp, _ := blproc.NewShardProcessor(arguments)
		bp.EpochConfirmed(4, 0)

		mbh1 := block.MiniBlockHeader{}
		mbhReserved1 := block.MiniBlockHeaderReserved{ExecutionType: block.Processed}
		mbh1.Reserved, _ = mbhReserved1.Marshal()

		mbh2 := block.MiniBlockHeader{}
		mbhReserved2 := block.MiniBlockHeaderReserved{ExecutionType: block.Normal}
		mbh2.Reserved, _ = mbhReserved2.Marshal()

		metaBlock := &block.MetaBlock{
			MiniBlockHeaders: []block.MiniBlockHeader{
				mbh1,
				mbh2,
			},
		}

		index := bp.GetIndexOfFirstMiniBlockToBeExecuted(metaBlock)
		assert.Equal(t, 1, index)
	})
}

func TestBaseProcessor_getFinalMiniBlocks(t *testing.T) {
	t.Parallel()

	t.Run("scheduledMiniBlocks flag not set", func(t *testing.T) {
		t.Parallel()

		arguments := CreateMockArguments(createComponentHolderMocks())
		bp, _ := blproc.NewShardProcessor(arguments)

		body, err := bp.GetFinalMiniBlocks(&block.MetaBlock{}, &block.Body{})
		assert.Nil(t, err)
		assert.Equal(t, &block.Body{}, body)
	})

	t.Run("scheduledMiniBlocks flag is set, empty body", func(t *testing.T) {
		t.Parallel()

		arguments := CreateMockArguments(createComponentHolderMocks())
		arguments.ScheduledMiniBlocksEnableEpoch = 3
		bp, _ := blproc.NewShardProcessor(arguments)
		bp.EpochConfirmed(4, 0)

		body, err := bp.GetFinalMiniBlocks(&block.MetaBlock{}, &block.Body{})
		assert.Nil(t, err)
		assert.Equal(t, &block.Body{}, body)
	})

	t.Run("should work", func(t *testing.T) {
		t.Parallel()

		arguments := CreateMockArguments(createComponentHolderMocks())
		arguments.ScheduledMiniBlocksEnableEpoch = 3
		bp, _ := blproc.NewShardProcessor(arguments)
		bp.EpochConfirmed(4, 0)

		mb1 := &block.MiniBlock{
			TxHashes: [][]byte{[]byte("txHash1")},
		}
		mb2 := &block.MiniBlock{
			TxHashes: [][]byte{[]byte("txHash2")},
		}
		body := &block.Body{
			MiniBlocks: []*block.MiniBlock{
				mb1,
				mb2,
			},
		}

		mbh1 := block.MiniBlockHeader{}
		mbhReserved1 := block.MiniBlockHeaderReserved{State: block.Proposed}
		mbh1.Reserved, _ = mbhReserved1.Marshal()

		mbh2 := block.MiniBlockHeader{}
		mbhReserved2 := block.MiniBlockHeaderReserved{State: block.Final}
		mbh2.Reserved, _ = mbhReserved2.Marshal()

		metaBlock := &block.MetaBlock{
			MiniBlockHeaders: []block.MiniBlockHeader{
				mbh1,
				mbh2,
			},
		}

		expectedBody := &block.Body{MiniBlocks: block.MiniBlockSlice{mb2}}

		retBody, err := bp.GetFinalMiniBlocks(metaBlock, body)
		assert.Nil(t, err)
		assert.Equal(t, expectedBody, retBody)
	})
}

func TestBaseProcessor_getScheduledMiniBlocksFromMe(t *testing.T) {
	t.Parallel()

	t.Run("wrong body type", func(t *testing.T) {
		t.Parallel()

		retBody, err := blproc.GetScheduledMiniBlocksFromMe(&block.Header{}, &wrongBody{})
		assert.Equal(t, process.ErrWrongTypeAssertion, err)
		assert.Nil(t, retBody)
	})

	t.Run("should work", func(t *testing.T) {
		t.Parallel()

		mb1 := &block.MiniBlock{
			TxHashes: [][]byte{[]byte("txHash1")},
		}
		mb2 := &block.MiniBlock{
			TxHashes: [][]byte{[]byte("txHash2")},
		}
		body := &block.Body{
			MiniBlocks: []*block.MiniBlock{
				mb1,
				mb2,
			},
		}

		mbh1 := block.MiniBlockHeader{
			SenderShardID: 1,
		}
		mbhReserved1 := block.MiniBlockHeaderReserved{ExecutionType: block.Normal}
		mbh1.Reserved, _ = mbhReserved1.Marshal()

		mbh2 := block.MiniBlockHeader{
			SenderShardID: 1,
		}
		mbhReserved2 := block.MiniBlockHeaderReserved{ExecutionType: block.Scheduled}
		mbh2.Reserved, _ = mbhReserved2.Marshal()

		header := &block.Header{
			ShardID: 1,
			MiniBlockHeaders: []block.MiniBlockHeader{
				mbh1,
				mbh2,
			},
		}

		retBody, err := blproc.GetScheduledMiniBlocksFromMe(header, body)
		assert.Nil(t, err)
		assert.Equal(t, block.MiniBlockSlice{mb2}, retBody)
	})
}

func TestBaseProcessor_checkScheduledMiniBlockValidity(t *testing.T) {
	t.Parallel()

	hash1 := []byte("Hash1")

	t.Run("scheduledMiniBlocks flag not set", func(t *testing.T) {
		t.Parallel()

		arguments := CreateMockArguments(createComponentHolderMocks())
		bp, _ := blproc.NewShardProcessor(arguments)

		err := bp.CheckScheduledMiniBlocksValidity(&block.MetaBlock{})
		assert.Nil(t, err)
	})

	t.Run("fail to calculate hash", func(t *testing.T) {
		t.Parallel()

		coreComponents, dataComponents, bootstrapComponents, statusComponents := createComponentHolderMocks()

		expectedErr := errors.New("expected error")
		coreComponents.IntMarsh = &testscommon.MarshalizerStub{
			MarshalCalled: func(obj interface{}) ([]byte, error) {
				return nil, expectedErr
			},
		}
		arguments := CreateMockArguments(coreComponents, dataComponents, bootstrapComponents, statusComponents)
		arguments.ScheduledMiniBlocksEnableEpoch = 3
		arguments.ScheduledTxsExecutionHandler = &testscommon.ScheduledTxsExecutionStub{
			GetScheduledMiniBlocksCalled: func() block.MiniBlockSlice {
				return block.MiniBlockSlice{&block.MiniBlock{
					TxHashes: [][]byte{hash1},
				}}
			},
		}

		bp, _ := blproc.NewShardProcessor(arguments)
		bp.EpochConfirmed(4, 0)

		header := &block.Header{
			MiniBlockHeaders: []block.MiniBlockHeader{
				{Hash: []byte("differentHash")},
			},
		}

		err := bp.CheckScheduledMiniBlocksValidity(header)
		assert.Equal(t, expectedErr, err)
	})

	t.Run("scheduled miniblocks mismatch", func(t *testing.T) {
		t.Parallel()

		coreComponents, dataComponents, bootstrapComponents, statusComponents := createComponentHolderMocks()
		coreComponents.Hash = &mock.HasherStub{
			ComputeCalled: func(s string) []byte {
				return hash1
			},
		}
		arguments := CreateMockArguments(coreComponents, dataComponents, bootstrapComponents, statusComponents)
		arguments.ScheduledMiniBlocksEnableEpoch = 3
		arguments.ScheduledTxsExecutionHandler = &testscommon.ScheduledTxsExecutionStub{
			GetScheduledMiniBlocksCalled: func() block.MiniBlockSlice {
				return block.MiniBlockSlice{&block.MiniBlock{
					TxHashes: [][]byte{hash1},
				}}
			},
		}

		bp, _ := blproc.NewShardProcessor(arguments)
		bp.EpochConfirmed(4, 0)

		header := &block.Header{
			MiniBlockHeaders: []block.MiniBlockHeader{
				{Hash: []byte("differentHash")},
			},
		}

		err := bp.CheckScheduledMiniBlocksValidity(header)
		assert.Equal(t, process.ErrScheduledMiniBlocksMismatch, err)
	})

	t.Run("num header miniblocks lower than scheduled miniblocks, should fail", func(t *testing.T) {
		t.Parallel()

		coreComponents, dataComponents, bootstrapComponents, statusComponents := createComponentHolderMocks()
		arguments := CreateMockArguments(coreComponents, dataComponents, bootstrapComponents, statusComponents)
		arguments.ScheduledMiniBlocksEnableEpoch = 3
		arguments.ScheduledTxsExecutionHandler = &testscommon.ScheduledTxsExecutionStub{
			GetScheduledMiniBlocksCalled: func() block.MiniBlockSlice {
				return block.MiniBlockSlice{
					&block.MiniBlock{
						TxHashes: [][]byte{hash1},
					},
					&block.MiniBlock{
						TxHashes: [][]byte{[]byte("hash2")},
					},
				}
			},
		}

		bp, _ := blproc.NewShardProcessor(arguments)
		bp.EpochConfirmed(4, 0)

		header := &block.Header{
			MiniBlockHeaders: []block.MiniBlockHeader{
				{Hash: hash1},
			},
		}

		err := bp.CheckScheduledMiniBlocksValidity(header)
		assert.Equal(t, process.ErrScheduledMiniBlocksMismatch, err)
	})

	t.Run("same hash, should work", func(t *testing.T) {
		t.Parallel()

		coreComponents, dataComponents, bootstrapComponents, statusComponents := createComponentHolderMocks()
		coreComponents.Hash = &mock.HasherStub{
			ComputeCalled: func(s string) []byte {
				return hash1
			},
		}
		arguments := CreateMockArguments(coreComponents, dataComponents, bootstrapComponents, statusComponents)
		arguments.ScheduledMiniBlocksEnableEpoch = 3
		arguments.ScheduledTxsExecutionHandler = &testscommon.ScheduledTxsExecutionStub{
			GetScheduledMiniBlocksCalled: func() block.MiniBlockSlice {
				return block.MiniBlockSlice{
					&block.MiniBlock{
						TxHashes: [][]byte{hash1},
					},
				}
			},
		}

		bp, _ := blproc.NewShardProcessor(arguments)
		bp.EpochConfirmed(4, 0)

		header := &block.Header{
			MiniBlockHeaders: []block.MiniBlockHeader{
				{Hash: hash1},
			},
		}

		err := bp.CheckScheduledMiniBlocksValidity(header)
		assert.Nil(t, err)
	})
}

func TestBaseProcessor_setMiniBlockHeaderReservedField(t *testing.T) {
	t.Parallel()

	miniBlockHash := []byte("miniBlockHash")

	t.Run("scheduledMiniBlocks flag not set", func(t *testing.T) {
		t.Parallel()

		arguments := CreateMockArguments(createComponentHolderMocks())
		bp, _ := blproc.NewShardProcessor(arguments)

		err := bp.SetMiniBlockHeaderReservedField(&block.MiniBlock{}, &block.MiniBlockHeader{Hash: []byte{}}, make(map[string]*processedMb.ProcessedMiniBlockInfo))
		assert.Nil(t, err)
	})

	t.Run("no scheduled miniBlock, miniBlock Not executed", func(t *testing.T) {
		t.Parallel()

		arguments := CreateMockArguments(createComponentHolderMocks())
		arguments.ScheduledMiniBlocksEnableEpoch = 3
		arguments.ScheduledTxsExecutionHandler = &testscommon.ScheduledTxsExecutionStub{
			IsScheduledTxCalled: func(hash []byte) bool {
				return false
			},
			IsMiniBlockExecutedCalled: func(hash []byte) bool {
				assert.Equal(t, miniBlockHash, hash)
				return false
			},
		}
		bp, _ := blproc.NewShardProcessor(arguments)
		bp.EpochConfirmed(4, 0)

		mbHandler := &block.MiniBlockHeader{
			Hash: miniBlockHash,
		}

		err := bp.SetMiniBlockHeaderReservedField(&block.MiniBlock{}, mbHandler, make(map[string]*processedMb.ProcessedMiniBlockInfo))
		assert.Nil(t, err)
		assert.Equal(t, int32(block.Normal), mbHandler.GetProcessingType())
		assert.Equal(t, int32(block.Final), mbHandler.GetConstructionState())
	})

	t.Run("no scheduled miniBlock, miniBlock executed", func(t *testing.T) {
		t.Parallel()

		arguments := CreateMockArguments(createComponentHolderMocks())
		arguments.ScheduledMiniBlocksEnableEpoch = 3

		arguments.ScheduledTxsExecutionHandler = &testscommon.ScheduledTxsExecutionStub{
			IsScheduledTxCalled: func(hash []byte) bool {
				return false
			},
			IsMiniBlockExecutedCalled: func(hash []byte) bool {
				assert.Equal(t, miniBlockHash, hash)
				return true
			},
		}
		bp, _ := blproc.NewShardProcessor(arguments)
		bp.EpochConfirmed(4, 0)

		mbHandler := &block.MiniBlockHeader{
			Hash: miniBlockHash,
		}

		err := bp.SetMiniBlockHeaderReservedField(&block.MiniBlock{}, mbHandler, make(map[string]*processedMb.ProcessedMiniBlockInfo))
		assert.Nil(t, err)
		assert.Equal(t, int32(block.Processed), mbHandler.GetProcessingType())
		assert.Equal(t, int32(block.Final), mbHandler.GetConstructionState())
	})

	t.Run("is scheduled miniBlock, different shardId", func(t *testing.T) {
		t.Parallel()

		coreComponents, dataComponents, bootstrapComponents, statusComponents := createComponentHolderMocks()
		bootstrapComponents.Coordinator = &testscommon.ShardsCoordinatorMock{
			SelfIDCalled: func() uint32 {
				return 1
			},
		}

		arguments := CreateMockArguments(coreComponents, dataComponents, bootstrapComponents, statusComponents)
		arguments.ScheduledMiniBlocksEnableEpoch = 3
		arguments.ScheduledTxsExecutionHandler = &testscommon.ScheduledTxsExecutionStub{
			IsScheduledTxCalled: func(hash []byte) bool {
				return true
			},
		}
		bp, _ := blproc.NewShardProcessor(arguments)
		bp.EpochConfirmed(4, 0)

		mb := &block.MiniBlock{
			TxHashes: [][]byte{[]byte("hash")},
		}

		mbHandler := &block.MiniBlockHeader{
			Hash:          miniBlockHash,
			SenderShardID: 2,
		}

		err := bp.SetMiniBlockHeaderReservedField(mb, mbHandler, make(map[string]*processedMb.ProcessedMiniBlockInfo))
		assert.Nil(t, err)
		assert.Equal(t, int32(block.Scheduled), mbHandler.GetProcessingType())
		assert.Equal(t, int32(block.Final), mbHandler.GetConstructionState())
	})

	t.Run("is scheduled miniBlock, same shardId", func(t *testing.T) {
		t.Parallel()

		coreComponents, dataComponents, bootstrapComponents, statusComponents := createComponentHolderMocks()

		shardId := uint32(1)
		bootstrapComponents.Coordinator = &testscommon.ShardsCoordinatorMock{
			SelfIDCalled: func() uint32 {
				return shardId
			},
		}

		arguments := CreateMockArguments(coreComponents, dataComponents, bootstrapComponents, statusComponents)
		arguments.ScheduledMiniBlocksEnableEpoch = 3
		arguments.ScheduledTxsExecutionHandler = &testscommon.ScheduledTxsExecutionStub{
			IsScheduledTxCalled: func(hash []byte) bool {
				return true
			},
		}
		bp, _ := blproc.NewShardProcessor(arguments)
		bp.EpochConfirmed(4, 0)

		mb := &block.MiniBlock{
			TxHashes: [][]byte{[]byte("hash")},
		}

		mbHandler := &block.MiniBlockHeader{
			Hash:          miniBlockHash,
			SenderShardID: shardId,
		}

		err := bp.SetMiniBlockHeaderReservedField(mb, mbHandler, make(map[string]*processedMb.ProcessedMiniBlockInfo))
		assert.Nil(t, err)
		assert.Equal(t, int32(block.Scheduled), mbHandler.GetProcessingType())
		assert.Equal(t, int32(block.Proposed), mbHandler.GetConstructionState())
	})
}

func TestMetaProcessor_RestoreBlockBodyIntoPoolsShouldErrNilBlockBody(t *testing.T) {
	t.Parallel()

	coreComponents, dataComponents, bootstrapComponents, statusComponents := createMockComponentHolders()
	dataComponents.Storage = initStore()
	arguments := createMockMetaArguments(coreComponents, dataComponents, bootstrapComponents, statusComponents)
	mp, _ := blproc.NewMetaProcessor(arguments)

	err := mp.RestoreBlockBodyIntoPools(nil)
	assert.Equal(t, err, process.ErrNilBlockBody)
}

func TestMetaProcessor_RestoreBlockBodyIntoPoolsShouldErrWhenRestoreBlockDataFromStorageFails(t *testing.T) {
	t.Parallel()

	expectedError := errors.New("error")

	coreComponents, dataComponents, bootstrapComponents, statusComponents := createMockComponentHolders()
	dataComponents.Storage = initStore()
	arguments := createMockMetaArguments(coreComponents, dataComponents, bootstrapComponents, statusComponents)
	arguments.TxCoordinator = &mock.TransactionCoordinatorMock{
		RestoreBlockDataFromStorageCalled: func(body *block.Body) (int, error) {
			return 0, expectedError
		},
	}
	mp, _ := blproc.NewMetaProcessor(arguments)

	err := mp.RestoreBlockBodyIntoPools(&block.Body{})
	assert.Equal(t, err, expectedError)
}

func TestMetaProcessor_RestoreBlockBodyIntoPoolsShouldWork(t *testing.T) {
	t.Parallel()

	coreComponents, dataComponents, bootstrapComponents, statusComponents := createMockComponentHolders()
	dataComponents.Storage = initStore()
	arguments := createMockMetaArguments(coreComponents, dataComponents, bootstrapComponents, statusComponents)
	arguments.TxCoordinator = &mock.TransactionCoordinatorMock{
		RestoreBlockDataFromStorageCalled: func(body *block.Body) (int, error) {
			return 1, nil
		},
	}
	mp, _ := blproc.NewMetaProcessor(arguments)

	err := mp.RestoreBlockBodyIntoPools(&block.Body{})
	assert.Nil(t, err)
}

func TestBaseProcessor_getPruningHandler(t *testing.T) {
	coreComponents, dataComponents, bootstrapComponents, statusComponents := createComponentHolderMocks()
	arguments := CreateMockArguments(coreComponents, dataComponents, bootstrapComponents, statusComponents)
	arguments.Config = config.Config{
		StateTriesConfig: config.StateTriesConfig{
			UserStatePruningQueueSize: 6,
		},
	}
	bp, _ := blproc.NewShardProcessor(arguments)

	bp.SetLastRestartNonce(1)
	ph := bp.GetPruningHandler(12)
	assert.False(t, ph.IsPruningEnabled())

	bp.SetLastRestartNonce(1)
	ph = bp.GetPruningHandler(13)
	assert.False(t, ph.IsPruningEnabled())

	bp.SetLastRestartNonce(1)
	ph = bp.GetPruningHandler(14)
	assert.True(t, ph.IsPruningEnabled())
}

func TestBaseProcessor_getPruningHandlerSetsDefaulPruningDelay(t *testing.T) {
	coreComponents, dataComponents, bootstrapComponents, statusComponents := createComponentHolderMocks()
	arguments := CreateMockArguments(coreComponents, dataComponents, bootstrapComponents, statusComponents)
	arguments.Config = config.Config{
		StateTriesConfig: config.StateTriesConfig{
			UserStatePruningQueueSize: 4,
		},
	}
	bp, _ := blproc.NewShardProcessor(arguments)

	bp.SetLastRestartNonce(0)
	ph := bp.GetPruningHandler(9)
	assert.False(t, ph.IsPruningEnabled())
}

func TestBaseProcessor_checkConstructionStateAndIndexesCorrectness(t *testing.T) {
	t.Parallel()

	arguments := CreateMockArguments(createComponentHolderMocks())
	bp, _ := blproc.NewShardProcessor(arguments)

	mbh := &block.MiniBlockHeader{
		TxCount: 5,
	}

	_ = mbh.SetConstructionState(int32(block.PartialExecuted))

	_ = mbh.SetIndexOfLastTxProcessed(int32(mbh.TxCount))
	err := bp.CheckConstructionStateAndIndexesCorrectness(mbh)
	assert.Nil(t, err)

	_ = mbh.SetIndexOfLastTxProcessed(int32(mbh.TxCount) - 2)
	err = bp.CheckConstructionStateAndIndexesCorrectness(mbh)
	assert.Nil(t, err)

	_ = mbh.SetIndexOfLastTxProcessed(int32(mbh.TxCount) - 1)
	err = bp.CheckConstructionStateAndIndexesCorrectness(mbh)
	assert.Equal(t, process.ErrIndexDoesNotMatchWithPartialExecutedMiniBlock, err)

	_ = mbh.SetConstructionState(int32(block.Final))

	_ = mbh.SetIndexOfLastTxProcessed(int32(mbh.TxCount))
	err = bp.CheckConstructionStateAndIndexesCorrectness(mbh)
	assert.Equal(t, process.ErrIndexDoesNotMatchWithFullyExecutedMiniBlock, err)

	_ = mbh.SetIndexOfLastTxProcessed(int32(mbh.TxCount) - 2)
	err = bp.CheckConstructionStateAndIndexesCorrectness(mbh)
	assert.Equal(t, process.ErrIndexDoesNotMatchWithFullyExecutedMiniBlock, err)

	_ = mbh.SetIndexOfLastTxProcessed(int32(mbh.TxCount) - 1)
	err = bp.CheckConstructionStateAndIndexesCorrectness(mbh)
	assert.Nil(t, err)
}<|MERGE_RESOLUTION|>--- conflicted
+++ resolved
@@ -421,25 +421,11 @@
 				return []block.Type{block.SmartContractResultBlock}
 			},
 		},
-<<<<<<< HEAD
-		GasHandler:                        &testscommon.GasHandlerStub{},
-		FeeHandler:                        &mock.FeeAccumulatorStub{},
-		BlockSizeComputation:              &testscommon.BlockSizeComputationStub{},
-		BalanceComputation:                &testscommon.BalanceComputationStub{},
-		EconomicsFee:                      &economicsmocks.EconomicsHandlerStub{},
-		TxTypeHandler:                     &testscommon.TxTypeHandlerMock{},
-		BlockGasAndFeesReCheckEnableEpoch: 0,
-		TransactionsLogProcessor:          &mock.TxLogsProcessorStub{},
-		EpochNotifier:                     &epochNotifier.EpochNotifierStub{},
-		ScheduledTxsExecutionHandler:      &testscommon.ScheduledTxsExecutionStub{},
-		ScheduledMiniBlocksEnableEpoch:    2,
-		DoubleTransactionsDetector:        &testscommon.PanicDoubleTransactionsDetector{},
-=======
 		GasHandler:                           &testscommon.GasHandlerStub{},
 		FeeHandler:                           &mock.FeeAccumulatorStub{},
 		BlockSizeComputation:                 &testscommon.BlockSizeComputationStub{},
 		BalanceComputation:                   &testscommon.BalanceComputationStub{},
-		EconomicsFee:                         &mock.FeeHandlerStub{},
+		EconomicsFee:                         &economicsmocks.EconomicsHandlerStub{},
 		TxTypeHandler:                        &testscommon.TxTypeHandlerMock{},
 		BlockGasAndFeesReCheckEnableEpoch:    0,
 		TransactionsLogProcessor:             &mock.TxLogsProcessorStub{},
@@ -449,7 +435,6 @@
 		DoubleTransactionsDetector:           &testscommon.PanicDoubleTransactionsDetector{},
 		MiniBlockPartialExecutionEnableEpoch: 2,
 		ProcessedMiniBlocksTracker:           &testscommon.ProcessedMiniBlocksTrackerStub{},
->>>>>>> 5357e613
 	}
 
 	return argsTransactionCoordinator
