--- conflicted
+++ resolved
@@ -86,22 +86,6 @@
 	}
 
 	return blproc.ArgBaseProcessor{
-<<<<<<< HEAD
-		CoreComponents:      coreComponents,
-		DataComponents:      dataComponents,
-		BootstrapComponents: bootstrapComponents,
-		StatusComponents:    statusComponents,
-		Config:              config.Config{},
-		AccountsDB:          accountsDb,
-		ForkDetector:        &mock.ForkDetectorMock{},
-		NodesCoordinator:    nodesCoordinator,
-		FeeHandler:          &mock.FeeAccumulatorStub{},
-		RequestHandler:      &testscommon.RequestHandlerStub{},
-		BlockChainHook:      &testscommon.BlockChainHookStub{},
-		TxCoordinator:       &testscommon.TransactionCoordinatorMock{},
-		EpochStartTrigger:   &mock.EpochStartTriggerStub{},
-		HeaderValidator:     headerValidator,
-=======
 		CoreComponents:       coreComponents,
 		DataComponents:       dataComponents,
 		BootstrapComponents:  bootstrapComponents,
@@ -114,10 +98,9 @@
 		FeeHandler:           &mock.FeeAccumulatorStub{},
 		RequestHandler:       &testscommon.RequestHandlerStub{},
 		BlockChainHook:       &testscommon.BlockChainHookStub{},
-		TxCoordinator:        &mock.TransactionCoordinatorMock{},
+		TxCoordinator:        &testscommon.TransactionCoordinatorMock{},
 		EpochStartTrigger:    &mock.EpochStartTriggerStub{},
 		HeaderValidator:      headerValidator,
->>>>>>> 85a3c101
 		BootStorer: &mock.BoostrapStorerMock{
 			PutCalled: func(round int64, bootData bootstrapStorage.BootstrapData) error {
 				return nil
