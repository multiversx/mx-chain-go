--- conflicted
+++ resolved
@@ -361,22 +361,14 @@
 					return nil
 				},
 			},
-<<<<<<< HEAD
 			BlockTracker:                   mock.NewBlockTrackerMock(bootstrapComponents.ShardCoordinator(), startHeaders),
 			BlockSizeThrottler:             &mock.BlockSizeThrottlerStub{},
 			Version:                        "softwareVersion",
 			HistoryRepository:              &dblookupext.HistoryRepositoryStub{},
 			EpochNotifier:                  &epochNotifier.EpochNotifierStub{},
+			GasHandler:                     &mock.GasHandlerMock{},
 			ScheduledTxsExecutionHandler:   &testscommon.ScheduledTxsExecutionStub{},
 			ScheduledMiniBlocksEnableEpoch: 2,
-=======
-			BlockTracker:       mock.NewBlockTrackerMock(bootstrapComponents.ShardCoordinator(), startHeaders),
-			BlockSizeThrottler: &mock.BlockSizeThrottlerStub{},
-			Version:            "softwareVersion",
-			HistoryRepository:  &dblookupext.HistoryRepositoryStub{},
-			EpochNotifier:      &mock.EpochNotifierStub{},
-			GasHandler:         &mock.GasHandlerMock{},
->>>>>>> 945f104c
 		},
 	}
 
