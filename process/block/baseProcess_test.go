--- conflicted
+++ resolved
@@ -4924,29 +4924,6 @@
 	})
 }
 
-<<<<<<< HEAD
-func TestBaseProcessor_CacheIntraShardMiniBlocks(t *testing.T) {
-	t.Parallel()
-
-	t.Run("should work with proto marshaller", func(t *testing.T) {
-		t.Parallel()
-
-		coreComponents, dataComponents, bootstrapComponents, statusComponents := createComponentHolderMocks()
-
-		_ = coreComponents.SetInternalMarshalizer(&marshal.GogoProtoMarshalizer{})
-
-		executedMBs := cache.NewCacherStub()
-
-		wasCalled := false
-		executedMBs.PutCalled = func(key []byte, value interface{}, sizeInBytes int) (evicted bool) {
-			wasCalled = true
-			return
-		}
-
-		dataPool := initDataPool()
-		dataPool.ExecutedMiniBlocksCalled = func() storage.Cacher {
-			return executedMBs
-=======
 func TestBaseProcess_collectMiniBlocks(t *testing.T) {
 	t.Parallel()
 
@@ -5062,24 +5039,11 @@
 					return false
 				},
 			}
->>>>>>> 2dab7951
 		}
 		dataComponents.DataPool = dataPool
 
 		arguments := CreateMockArguments(coreComponents, dataComponents, bootstrapComponents, statusComponents)
 
-<<<<<<< HEAD
-		bp, err := blproc.NewShardProcessor(arguments)
-		require.NoError(t, err)
-
-		headerHash := []byte("headerHash")
-		miniBlocks := []*block.MiniBlock{}
-
-		err = bp.CacheIntraShardMiniBlocks(headerHash, miniBlocks)
-		require.Nil(t, err)
-
-		require.True(t, wasCalled)
-=======
 		txCoordinatorMock := testscommon.TransactionCoordinatorMock{}
 		txCoordinatorMock.CreatePostProcessMiniBlocksCalled = func() block.MiniBlockSlice {
 			return block.MiniBlockSlice{
@@ -5154,6 +5118,44 @@
 		require.Equal(t, []byte("receiptHash"), receiptHash)
 
 		require.Equal(t, 1, expectedValue)
->>>>>>> 2dab7951
+	})
+}
+
+func TestBaseProcessor_CacheIntraShardMiniBlocks(t *testing.T) {
+	t.Parallel()
+
+	t.Run("should work with proto marshaller", func(t *testing.T) {
+		t.Parallel()
+
+		coreComponents, dataComponents, bootstrapComponents, statusComponents := createComponentHolderMocks()
+
+		_ = coreComponents.SetInternalMarshalizer(&marshal.GogoProtoMarshalizer{})
+
+		executedMBs := cache.NewCacherStub()
+
+		wasCalled := false
+		executedMBs.PutCalled = func(key []byte, value interface{}, sizeInBytes int) (evicted bool) {
+			wasCalled = true
+			return
+		}
+
+		dataPool := initDataPool()
+		dataPool.ExecutedMiniBlocksCalled = func() storage.Cacher {
+			return executedMBs
+		}
+		dataComponents.DataPool = dataPool
+
+		arguments := CreateMockArguments(coreComponents, dataComponents, bootstrapComponents, statusComponents)
+
+		bp, err := blproc.NewShardProcessor(arguments)
+		require.NoError(t, err)
+
+		headerHash := []byte("headerHash")
+		miniBlocks := []*block.MiniBlock{}
+
+		err = bp.CacheIntraShardMiniBlocks(headerHash, miniBlocks)
+		require.Nil(t, err)
+
+		require.True(t, wasCalled)
 	})
 }