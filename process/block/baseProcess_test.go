--- conflicted
+++ resolved
@@ -353,7 +353,6 @@
 	)
 	arguments := blproc.ArgShardProcessor{
 		ArgBaseProcessor: blproc.ArgBaseProcessor{
-<<<<<<< HEAD
 			Accounts:              &mock.AccountsStub{},
 			ForkDetector:          &mock.ForkDetectorMock{},
 			Hasher:                &mock.HasherStub{},
@@ -368,21 +367,7 @@
 			Core:                  &mock.ServiceContainerMock{},
 			BlockChainHook:        &mock.BlockChainHookHandlerMock{},
 			TxCoordinator:   	   &mock.TransactionCoordinatorMock{},
-=======
-			Accounts:                     &mock.AccountsStub{},
-			ForkDetector:                 &mock.ForkDetectorMock{},
-			Hasher:                       &mock.HasherStub{},
-			Marshalizer:                  &mock.MarshalizerMock{},
-			Store:                        initStore(),
-			ShardCoordinator:             shardCoordinator,
-			NodesCoordinator:             nodesCoordinator,
-			SpecialAddressHandler:        specialAddressHandler,
-			Uint64Converter:              &mock.Uint64ByteSliceConverterMock{},
-			StartHeaders:                 createGenesisBlocks(mock.NewOneShardCoordinatorMock()),
-			RequestHandler:               &mock.RequestHandlerMock{},
-			Core:                         &mock.ServiceContainerMock{},
 			ValidatorStatisticsProcessor: &mock.ValidatorStatisticsProcessorMock{},
->>>>>>> 80a5a2b8
 		},
 		DataPool:        initDataPool([]byte("")),
 		TxsPoolsCleaner: &mock.TxPoolsCleanerMock{},
