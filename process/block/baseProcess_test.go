--- conflicted
+++ resolved
@@ -1163,13 +1163,8 @@
 	coreComponents, dataComponents := createComponentHolderMocks()
 	dataComponents.DataPool = poolsHolderStub
 	arguments := CreateMockArguments(coreComponents, dataComponents)
-<<<<<<< HEAD
 	roundHandler := &mock.RoundHandlerMock{}
 	arguments.RoundHandler = roundHandler
-=======
-	rounder := &mock.RounderMock{}
-	arguments.Rounder = rounder
->>>>>>> 0b355566
 
 	sp, _ := blproc.NewShardProcessor(arguments)
 
