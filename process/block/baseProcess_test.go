--- conflicted
+++ resolved
@@ -4306,7 +4306,289 @@
 	})
 }
 
-<<<<<<< HEAD
+func TestBaseProcessor_RequestProof(t *testing.T) {
+	t.Parallel()
+
+	t.Run("should not request if flag not enabled", func(t *testing.T) {
+		t.Parallel()
+
+		coreComponents, dataComponents, bootstrapComponents, statusComponents := createComponentHolderMocks()
+		coreComponents.EnableEpochsHandlerField = &enableEpochsHandlerMock.EnableEpochsHandlerStub{
+			IsFlagEnabledInEpochCalled: func(flag core.EnableEpochFlag, epoch uint32) bool {
+				return flag != common.AndromedaFlag
+			},
+		}
+
+		arguments := CreateMockArguments(coreComponents, dataComponents, bootstrapComponents, statusComponents)
+
+		requestCalled := false
+		arguments.RequestHandler = &testscommon.RequestHandlerStub{
+			RequestEquivalentProofByNonceCalled: func(headerShard uint32, headerNonce uint64) {
+				requestCalled = true
+			},
+		}
+
+		bp, err := blproc.NewShardProcessor(arguments)
+		require.NoError(t, err)
+
+		bp.RequestProofIfNeeded(10, 1, 2)
+
+		require.False(t, requestCalled)
+	})
+
+	t.Run("should not request if proof already in pool", func(t *testing.T) {
+		t.Parallel()
+
+		coreComponents, dataComponents, bootstrapComponents, statusComponents := createComponentHolderMocks()
+		dataPool := initDataPool()
+		dataPool.ProofsCalled = func() dataRetriever.ProofsPool {
+			return &dataRetrieverMock.ProofsPoolMock{
+				GetProofByNonceCalled: func(headerNonce uint64, shardID uint32) (data.HeaderProofHandler, error) {
+					return &block.HeaderProof{}, nil
+				},
+			}
+		}
+		dataComponents.DataPool = dataPool
+
+		coreComponents.EnableEpochsHandlerField = &enableEpochsHandlerMock.EnableEpochsHandlerStub{
+			IsFlagEnabledInEpochCalled: func(flag core.EnableEpochFlag, epoch uint32) bool {
+				return flag == common.AndromedaFlag
+			},
+		}
+
+		arguments := CreateMockArguments(coreComponents, dataComponents, bootstrapComponents, statusComponents)
+
+		requestCalled := false
+		arguments.RequestHandler = &testscommon.RequestHandlerStub{
+			RequestEquivalentProofByNonceCalled: func(headerShard uint32, headerNonce uint64) {
+				requestCalled = true
+			},
+		}
+
+		bp, err := blproc.NewShardProcessor(arguments)
+		require.NoError(t, err)
+
+		bp.RequestProofIfNeeded(10, 1, 2)
+
+		require.False(t, requestCalled)
+	})
+
+	t.Run("should request if flag enabled and proof not already in pool", func(t *testing.T) {
+		t.Parallel()
+
+		coreComponents, dataComponents, bootstrapComponents, statusComponents := createComponentHolderMocks()
+		coreComponents.EnableEpochsHandlerField = &enableEpochsHandlerMock.EnableEpochsHandlerStub{
+			IsFlagEnabledInEpochCalled: func(flag core.EnableEpochFlag, epoch uint32) bool {
+				return flag == common.AndromedaFlag
+			},
+		}
+
+		dataPool := initDataPool()
+		dataPool.ProofsCalled = func() dataRetriever.ProofsPool {
+			return &dataRetrieverMock.ProofsPoolMock{
+				GetProofByNonceCalled: func(headerNonce uint64, shardID uint32) (data.HeaderProofHandler, error) {
+					return nil, errors.New("fetch err")
+				},
+			}
+		}
+		dataComponents.DataPool = dataPool
+
+		arguments := CreateMockArguments(coreComponents, dataComponents, bootstrapComponents, statusComponents)
+
+		requestCalled := false
+		arguments.RequestHandler = &testscommon.RequestHandlerStub{
+			RequestEquivalentProofByNonceCalled: func(headerShard uint32, headerNonce uint64) {
+				requestCalled = true
+			},
+		}
+
+		bp, err := blproc.NewShardProcessor(arguments)
+		require.NoError(t, err)
+
+		bp.RequestProofIfNeeded(10, 1, 2)
+
+		require.True(t, requestCalled)
+	})
+}
+
+func TestBaseProcessor_RequestHeadersFromHeaderIfNeeded(t *testing.T) {
+	t.Parallel()
+
+	t.Run("header not already in pool, should request", func(t *testing.T) {
+		t.Parallel()
+
+		coreComponents, dataComponents, bootstrapComponents, statusComponents := createComponentHolderMocks()
+		coreComponents.RoundField = &testscommon.RoundHandlerMock{
+			IndexCalled: func() int64 {
+				return 20
+			},
+		}
+		coreComponents.ProcessConfigsHandlerField = &testscommon.ProcessConfigsHandlerStub{
+			GetMaxRoundsWithoutNewBlockReceivedByRoundCalled: func(round uint64) uint32 {
+				return 5
+			},
+		}
+
+		headersPool := &mock.HeadersCacherStub{
+			GetHeaderByNonceAndShardIdCalled: func(hdrNonce uint64, shardId uint32) ([]data.HeaderHandler, [][]byte, error) {
+				return make([]data.HeaderHandler, 0), [][]byte{}, errors.New("some err")
+			},
+		}
+		dataPool := initDataPool()
+		dataPool.HeadersCalled = func() dataRetriever.HeadersPool {
+			return headersPool
+		}
+		dataComponents.DataPool = dataPool
+
+		arguments := CreateMockArguments(coreComponents, dataComponents, bootstrapComponents, statusComponents)
+
+		numCalls := 0
+		arguments.RequestHandler = &testscommon.RequestHandlerStub{
+			RequestShardHeaderByNonceCalled: func(shardID uint32, nonce uint64) {
+				numCalls++
+			},
+		}
+
+		bp, err := blproc.NewShardProcessor(arguments)
+		require.NoError(t, err)
+
+		header := &block.HeaderV3{
+			Round:   10,
+			ShardID: 2,
+		}
+
+		bp.RequestHeadersFromHeaderIfNeeded(header)
+
+		require.Equal(t, 11, numCalls) // starting from next header + 10 given by constant
+	})
+
+	t.Run("header already in pool, should not request", func(t *testing.T) {
+		t.Parallel()
+
+		coreComponents, dataComponents, bootstrapComponents, statusComponents := createComponentHolderMocks()
+		coreComponents.RoundField = &testscommon.RoundHandlerMock{
+			IndexCalled: func() int64 {
+				return 20
+			},
+		}
+		coreComponents.ProcessConfigsHandlerField = &testscommon.ProcessConfigsHandlerStub{
+			GetMaxRoundsWithoutNewBlockReceivedByRoundCalled: func(round uint64) uint32 {
+				return 5
+			},
+		}
+
+		headersPool := &mock.HeadersCacherStub{
+			GetHeaderByNonceAndShardIdCalled: func(hdrNonce uint64, shardId uint32) ([]data.HeaderHandler, [][]byte, error) {
+				return make([]data.HeaderHandler, 0), [][]byte{}, nil
+			},
+		}
+		dataPool := initDataPool()
+		dataPool.HeadersCalled = func() dataRetriever.HeadersPool {
+			return headersPool
+		}
+		dataComponents.DataPool = dataPool
+
+		arguments := CreateMockArguments(coreComponents, dataComponents, bootstrapComponents, statusComponents)
+
+		requestCalled := false
+		arguments.RequestHandler = &testscommon.RequestHandlerStub{
+			RequestShardHeaderByNonceCalled: func(shardID uint32, nonce uint64) {
+				requestCalled = true
+			},
+		}
+
+		bp, err := blproc.NewShardProcessor(arguments)
+		require.NoError(t, err)
+
+		header := &block.HeaderV3{
+			Round:   10,
+			ShardID: 2,
+		}
+
+		bp.RequestHeadersFromHeaderIfNeeded(header)
+
+		require.False(t, requestCalled)
+	})
+}
+
+func TestBaseProcessor_extractRootHashForCleanup(t *testing.T) {
+	t.Parallel()
+
+	t.Run("should return ErrNilLastExecutionResultHandler error", func(t *testing.T) {
+		t.Parallel()
+
+		coreComponents, dataComponents, bootstrapComponents, statusComponents := createComponentHolderMocks()
+		arguments := CreateMockArguments(coreComponents, dataComponents, bootstrapComponents, statusComponents)
+		bp, err := blproc.NewShardProcessor(arguments)
+		require.NoError(t, err)
+
+		rootHashHolder, err := bp.ExtractRootHashForCleanup(&block.HeaderV3{})
+		require.Nil(t, rootHashHolder)
+		require.Equal(t, process.ErrNilLastExecutionResultHandler, err)
+	})
+
+	t.Run("should work for HeaderV3", func(t *testing.T) {
+		t.Parallel()
+
+		coreComponents, dataComponents, bootstrapComponents, statusComponents := createComponentHolderMocks()
+		arguments := CreateMockArguments(coreComponents, dataComponents, bootstrapComponents, statusComponents)
+		bp, err := blproc.NewShardProcessor(arguments)
+		require.NoError(t, err)
+
+		expectedRootHash := holders.NewDefaultRootHashesHolder([]byte("rootHash"))
+
+		rootHashHolder, err := bp.ExtractRootHashForCleanup(&block.HeaderV3{
+			LastExecutionResult: &block.ExecutionResultInfo{
+				ExecutionResult: &block.BaseExecutionResult{
+					RootHash: []byte("rootHash"),
+				},
+			},
+		})
+		require.Nil(t, err)
+		require.Equal(t, expectedRootHash, rootHashHolder)
+	})
+
+	t.Run("should work for other HeaderV2", func(t *testing.T) {
+		t.Parallel()
+
+		coreComponents, dataComponents, bootstrapComponents, statusComponents := createComponentHolderMocks()
+		arguments := CreateMockArguments(coreComponents, dataComponents, bootstrapComponents, statusComponents)
+		bp, err := blproc.NewShardProcessor(arguments)
+		require.NoError(t, err)
+
+		expectedRootHash := holders.NewDefaultRootHashesHolder([]byte("rootHash"))
+
+		rootHashHolder, err := bp.ExtractRootHashForCleanup(&block.HeaderV2{
+			ScheduledRootHash: []byte("rootHash"),
+		})
+		require.Nil(t, err)
+		require.Equal(t, expectedRootHash, rootHashHolder)
+	})
+
+	t.Run("should work for other HeaderV1", func(t *testing.T) {
+		t.Parallel()
+
+		coreComponents, dataComponents, bootstrapComponents, statusComponents := createComponentHolderMocks()
+
+		blkc, _ := blockchain.NewBlockChain(&statusHandlerMock.AppStatusHandlerStub{})
+		err := blkc.SetGenesisHeader(&block.Header{Nonce: 0})
+		require.Nil(t, err)
+
+		err = blkc.SetCurrentBlockHeaderAndRootHash(&block.Header{}, []byte("rootHash"))
+		require.Nil(t, err)
+
+		dataComponents.BlockChain = blkc
+		arguments := CreateMockArguments(coreComponents, dataComponents, bootstrapComponents, statusComponents)
+		bp, err := blproc.NewShardProcessor(arguments)
+		require.NoError(t, err)
+
+		expectedRootHash := holders.NewDefaultRootHashesHolder([]byte("rootHash"))
+		rootHashHolder, err := bp.ExtractRootHashForCleanup(&block.Header{})
+		require.Nil(t, err)
+		require.Equal(t, expectedRootHash, rootHashHolder)
+	})
+}
+
 func TestBaseProcessor_saveProposedTxsToStorage(t *testing.T) {
 	t.Parallel()
 
@@ -4416,287 +4698,5 @@
 		val, err = storer.Get(dataRetriever.UnsignedTransactionUnit, keys[4])
 		require.NoError(t, err)
 		require.Equal(t, marshalledTxs[string(keys[4])], val)
-=======
-func TestBaseProcessor_RequestProof(t *testing.T) {
-	t.Parallel()
-
-	t.Run("should not request if flag not enabled", func(t *testing.T) {
-		t.Parallel()
-
-		coreComponents, dataComponents, bootstrapComponents, statusComponents := createComponentHolderMocks()
-		coreComponents.EnableEpochsHandlerField = &enableEpochsHandlerMock.EnableEpochsHandlerStub{
-			IsFlagEnabledInEpochCalled: func(flag core.EnableEpochFlag, epoch uint32) bool {
-				return flag != common.AndromedaFlag
-			},
-		}
-
-		arguments := CreateMockArguments(coreComponents, dataComponents, bootstrapComponents, statusComponents)
-
-		requestCalled := false
-		arguments.RequestHandler = &testscommon.RequestHandlerStub{
-			RequestEquivalentProofByNonceCalled: func(headerShard uint32, headerNonce uint64) {
-				requestCalled = true
-			},
-		}
-
-		bp, err := blproc.NewShardProcessor(arguments)
-		require.NoError(t, err)
-
-		bp.RequestProofIfNeeded(10, 1, 2)
-
-		require.False(t, requestCalled)
-	})
-
-	t.Run("should not request if proof already in pool", func(t *testing.T) {
-		t.Parallel()
-
-		coreComponents, dataComponents, bootstrapComponents, statusComponents := createComponentHolderMocks()
-		dataPool := initDataPool()
-		dataPool.ProofsCalled = func() dataRetriever.ProofsPool {
-			return &dataRetrieverMock.ProofsPoolMock{
-				GetProofByNonceCalled: func(headerNonce uint64, shardID uint32) (data.HeaderProofHandler, error) {
-					return &block.HeaderProof{}, nil
-				},
-			}
-		}
-		dataComponents.DataPool = dataPool
-
-		coreComponents.EnableEpochsHandlerField = &enableEpochsHandlerMock.EnableEpochsHandlerStub{
-			IsFlagEnabledInEpochCalled: func(flag core.EnableEpochFlag, epoch uint32) bool {
-				return flag == common.AndromedaFlag
-			},
-		}
-
-		arguments := CreateMockArguments(coreComponents, dataComponents, bootstrapComponents, statusComponents)
-
-		requestCalled := false
-		arguments.RequestHandler = &testscommon.RequestHandlerStub{
-			RequestEquivalentProofByNonceCalled: func(headerShard uint32, headerNonce uint64) {
-				requestCalled = true
-			},
-		}
-
-		bp, err := blproc.NewShardProcessor(arguments)
-		require.NoError(t, err)
-
-		bp.RequestProofIfNeeded(10, 1, 2)
-
-		require.False(t, requestCalled)
-	})
-
-	t.Run("should request if flag enabled and proof not already in pool", func(t *testing.T) {
-		t.Parallel()
-
-		coreComponents, dataComponents, bootstrapComponents, statusComponents := createComponentHolderMocks()
-		coreComponents.EnableEpochsHandlerField = &enableEpochsHandlerMock.EnableEpochsHandlerStub{
-			IsFlagEnabledInEpochCalled: func(flag core.EnableEpochFlag, epoch uint32) bool {
-				return flag == common.AndromedaFlag
-			},
-		}
-
-		dataPool := initDataPool()
-		dataPool.ProofsCalled = func() dataRetriever.ProofsPool {
-			return &dataRetrieverMock.ProofsPoolMock{
-				GetProofByNonceCalled: func(headerNonce uint64, shardID uint32) (data.HeaderProofHandler, error) {
-					return nil, errors.New("fetch err")
-				},
-			}
-		}
-		dataComponents.DataPool = dataPool
-
-		arguments := CreateMockArguments(coreComponents, dataComponents, bootstrapComponents, statusComponents)
-
-		requestCalled := false
-		arguments.RequestHandler = &testscommon.RequestHandlerStub{
-			RequestEquivalentProofByNonceCalled: func(headerShard uint32, headerNonce uint64) {
-				requestCalled = true
-			},
-		}
-
-		bp, err := blproc.NewShardProcessor(arguments)
-		require.NoError(t, err)
-
-		bp.RequestProofIfNeeded(10, 1, 2)
-
-		require.True(t, requestCalled)
-	})
-}
-
-func TestBaseProcessor_RequestHeadersFromHeaderIfNeeded(t *testing.T) {
-	t.Parallel()
-
-	t.Run("header not already in pool, should request", func(t *testing.T) {
-		t.Parallel()
-
-		coreComponents, dataComponents, bootstrapComponents, statusComponents := createComponentHolderMocks()
-		coreComponents.RoundField = &testscommon.RoundHandlerMock{
-			IndexCalled: func() int64 {
-				return 20
-			},
-		}
-		coreComponents.ProcessConfigsHandlerField = &testscommon.ProcessConfigsHandlerStub{
-			GetMaxRoundsWithoutNewBlockReceivedByRoundCalled: func(round uint64) uint32 {
-				return 5
-			},
-		}
-
-		headersPool := &mock.HeadersCacherStub{
-			GetHeaderByNonceAndShardIdCalled: func(hdrNonce uint64, shardId uint32) ([]data.HeaderHandler, [][]byte, error) {
-				return make([]data.HeaderHandler, 0), [][]byte{}, errors.New("some err")
-			},
-		}
-		dataPool := initDataPool()
-		dataPool.HeadersCalled = func() dataRetriever.HeadersPool {
-			return headersPool
-		}
-		dataComponents.DataPool = dataPool
-
-		arguments := CreateMockArguments(coreComponents, dataComponents, bootstrapComponents, statusComponents)
-
-		numCalls := 0
-		arguments.RequestHandler = &testscommon.RequestHandlerStub{
-			RequestShardHeaderByNonceCalled: func(shardID uint32, nonce uint64) {
-				numCalls++
-			},
-		}
-
-		bp, err := blproc.NewShardProcessor(arguments)
-		require.NoError(t, err)
-
-		header := &block.HeaderV3{
-			Round:   10,
-			ShardID: 2,
-		}
-
-		bp.RequestHeadersFromHeaderIfNeeded(header)
-
-		require.Equal(t, 11, numCalls) // starting from next header + 10 given by constant
-	})
-
-	t.Run("header already in pool, should not request", func(t *testing.T) {
-		t.Parallel()
-
-		coreComponents, dataComponents, bootstrapComponents, statusComponents := createComponentHolderMocks()
-		coreComponents.RoundField = &testscommon.RoundHandlerMock{
-			IndexCalled: func() int64 {
-				return 20
-			},
-		}
-		coreComponents.ProcessConfigsHandlerField = &testscommon.ProcessConfigsHandlerStub{
-			GetMaxRoundsWithoutNewBlockReceivedByRoundCalled: func(round uint64) uint32 {
-				return 5
-			},
-		}
-
-		headersPool := &mock.HeadersCacherStub{
-			GetHeaderByNonceAndShardIdCalled: func(hdrNonce uint64, shardId uint32) ([]data.HeaderHandler, [][]byte, error) {
-				return make([]data.HeaderHandler, 0), [][]byte{}, nil
-			},
-		}
-		dataPool := initDataPool()
-		dataPool.HeadersCalled = func() dataRetriever.HeadersPool {
-			return headersPool
-		}
-		dataComponents.DataPool = dataPool
-
-		arguments := CreateMockArguments(coreComponents, dataComponents, bootstrapComponents, statusComponents)
-
-		requestCalled := false
-		arguments.RequestHandler = &testscommon.RequestHandlerStub{
-			RequestShardHeaderByNonceCalled: func(shardID uint32, nonce uint64) {
-				requestCalled = true
-			},
-		}
-
-		bp, err := blproc.NewShardProcessor(arguments)
-		require.NoError(t, err)
-
-		header := &block.HeaderV3{
-			Round:   10,
-			ShardID: 2,
-		}
-
-		bp.RequestHeadersFromHeaderIfNeeded(header)
-
-		require.False(t, requestCalled)
-	})
-}
-
-func TestBaseProcessor_extractRootHashForCleanup(t *testing.T) {
-	t.Parallel()
-
-	t.Run("should return ErrNilLastExecutionResultHandler error", func(t *testing.T) {
-		t.Parallel()
-
-		coreComponents, dataComponents, bootstrapComponents, statusComponents := createComponentHolderMocks()
-		arguments := CreateMockArguments(coreComponents, dataComponents, bootstrapComponents, statusComponents)
-		bp, err := blproc.NewShardProcessor(arguments)
-		require.NoError(t, err)
-
-		rootHashHolder, err := bp.ExtractRootHashForCleanup(&block.HeaderV3{})
-		require.Nil(t, rootHashHolder)
-		require.Equal(t, process.ErrNilLastExecutionResultHandler, err)
-	})
-
-	t.Run("should work for HeaderV3", func(t *testing.T) {
-		t.Parallel()
-
-		coreComponents, dataComponents, bootstrapComponents, statusComponents := createComponentHolderMocks()
-		arguments := CreateMockArguments(coreComponents, dataComponents, bootstrapComponents, statusComponents)
-		bp, err := blproc.NewShardProcessor(arguments)
-		require.NoError(t, err)
-
-		expectedRootHash := holders.NewDefaultRootHashesHolder([]byte("rootHash"))
-
-		rootHashHolder, err := bp.ExtractRootHashForCleanup(&block.HeaderV3{
-			LastExecutionResult: &block.ExecutionResultInfo{
-				ExecutionResult: &block.BaseExecutionResult{
-					RootHash: []byte("rootHash"),
-				},
-			},
-		})
-		require.Nil(t, err)
-		require.Equal(t, expectedRootHash, rootHashHolder)
-	})
-
-	t.Run("should work for other HeaderV2", func(t *testing.T) {
-		t.Parallel()
-
-		coreComponents, dataComponents, bootstrapComponents, statusComponents := createComponentHolderMocks()
-		arguments := CreateMockArguments(coreComponents, dataComponents, bootstrapComponents, statusComponents)
-		bp, err := blproc.NewShardProcessor(arguments)
-		require.NoError(t, err)
-
-		expectedRootHash := holders.NewDefaultRootHashesHolder([]byte("rootHash"))
-
-		rootHashHolder, err := bp.ExtractRootHashForCleanup(&block.HeaderV2{
-			ScheduledRootHash: []byte("rootHash"),
-		})
-		require.Nil(t, err)
-		require.Equal(t, expectedRootHash, rootHashHolder)
-	})
-
-	t.Run("should work for other HeaderV1", func(t *testing.T) {
-		t.Parallel()
-
-		coreComponents, dataComponents, bootstrapComponents, statusComponents := createComponentHolderMocks()
-
-		blkc, _ := blockchain.NewBlockChain(&statusHandlerMock.AppStatusHandlerStub{})
-		err := blkc.SetGenesisHeader(&block.Header{Nonce: 0})
-		require.Nil(t, err)
-
-		err = blkc.SetCurrentBlockHeaderAndRootHash(&block.Header{}, []byte("rootHash"))
-		require.Nil(t, err)
-
-		dataComponents.BlockChain = blkc
-		arguments := CreateMockArguments(coreComponents, dataComponents, bootstrapComponents, statusComponents)
-		bp, err := blproc.NewShardProcessor(arguments)
-		require.NoError(t, err)
-
-		expectedRootHash := holders.NewDefaultRootHashesHolder([]byte("rootHash"))
-		rootHashHolder, err := bp.ExtractRootHashForCleanup(&block.Header{})
-		require.Nil(t, err)
-		require.Equal(t, expectedRootHash, rootHashHolder)
->>>>>>> e546d623
 	})
 }