--- conflicted
+++ resolved
@@ -4643,174 +4643,6 @@
 	})
 }
 
-<<<<<<< HEAD
-func TestBaseProcessor_checkContextBeforeExecution(t *testing.T) {
-	t.Parallel()
-
-	t.Run("should return error from getting the accountsDB root hash", func(t *testing.T) {
-		t.Parallel()
-
-		coreComponents, dataComponents, bootstrapComponents, statusComponents := createComponentHolderMocks()
-		arguments := CreateMockArguments(coreComponents, dataComponents, bootstrapComponents, statusComponents)
-
-		accounts := &stateMock.AccountsStub{
-			RootHashCalled: func() ([]byte, error) {
-				return nil, expectedErr
-			},
-		}
-
-		arguments.AccountsDB[state.UserAccountsState] = accounts
-		bp, err := blproc.NewShardProcessor(arguments)
-		require.NoError(t, err)
-
-		err = bp.CheckContextBeforeExecution(&block.HeaderV3{})
-		require.Equal(t, expectedErr, err)
-	})
-
-	t.Run("should return ErrBlockHashDoesNotMatch error", func(t *testing.T) {
-		t.Parallel()
-
-		coreComponents, dataComponents, bootstrapComponents, statusComponents := createComponentHolderMocks()
-
-		blkc, _ := blockchain.NewBlockChain(&statusHandlerMock.AppStatusHandlerStub{})
-		err := blkc.SetGenesisHeader(&block.Header{})
-		require.NoError(t, err)
-
-		blkc.SetLastExecutedBlockHeaderAndRootHash(
-			&block.HeaderV3{},
-			[]byte("hashX"),
-			[]byte("rootHash"),
-		)
-
-		dataComponents.BlockChain = blkc
-		arguments := CreateMockArguments(coreComponents, dataComponents, bootstrapComponents, statusComponents)
-
-		accounts := &stateMock.AccountsStub{
-			RootHashCalled: func() ([]byte, error) {
-				return []byte("rootHash"), nil
-			},
-		}
-		arguments.AccountsDB[state.UserAccountsState] = accounts
-
-		bp, err := blproc.NewShardProcessor(arguments)
-		require.NoError(t, err)
-
-		err = bp.CheckContextBeforeExecution(&block.HeaderV3{
-			PrevHash: []byte("hash"),
-		})
-		require.Equal(t, process.ErrBlockHashDoesNotMatch, err)
-	})
-
-	t.Run("should return ErrWrongNonceInBlock error", func(t *testing.T) {
-		t.Parallel()
-
-		coreComponents, dataComponents, bootstrapComponents, statusComponents := createComponentHolderMocks()
-
-		blkc, _ := blockchain.NewBlockChain(&statusHandlerMock.AppStatusHandlerStub{})
-		err := blkc.SetGenesisHeader(&block.Header{})
-		require.NoError(t, err)
-
-		blkc.SetLastExecutedBlockHeaderAndRootHash(
-			&block.HeaderV3{
-				Nonce: 0,
-			},
-			[]byte("hash"),
-			[]byte("rootHash"),
-		)
-
-		dataComponents.BlockChain = blkc
-		arguments := CreateMockArguments(coreComponents, dataComponents, bootstrapComponents, statusComponents)
-
-		accounts := &stateMock.AccountsStub{
-			RootHashCalled: func() ([]byte, error) {
-				return []byte("rootHash"), nil
-			},
-		}
-		arguments.AccountsDB[state.UserAccountsState] = accounts
-
-		bp, err := blproc.NewShardProcessor(arguments)
-		require.NoError(t, err)
-
-		err = bp.CheckContextBeforeExecution(&block.HeaderV3{
-			PrevHash: []byte("hash"),
-			Nonce:    2,
-		})
-		require.Equal(t, process.ErrWrongNonceInBlock, err)
-	})
-
-	t.Run("should return ErrRootStateDoesNotMatch error", func(t *testing.T) {
-		t.Parallel()
-
-		coreComponents, dataComponents, bootstrapComponents, statusComponents := createComponentHolderMocks()
-
-		blkc, _ := blockchain.NewBlockChain(&statusHandlerMock.AppStatusHandlerStub{})
-		err := blkc.SetGenesisHeader(&block.Header{})
-		require.NoError(t, err)
-
-		blkc.SetLastExecutedBlockHeaderAndRootHash(
-			&block.HeaderV3{
-				Nonce: 1,
-			},
-			[]byte("hash"),
-			[]byte("rootHash"),
-		)
-
-		dataComponents.BlockChain = blkc
-		arguments := CreateMockArguments(coreComponents, dataComponents, bootstrapComponents, statusComponents)
-
-		accounts := &stateMock.AccountsStub{
-			RootHashCalled: func() ([]byte, error) {
-				return []byte("rootHashX"), nil
-			},
-		}
-		arguments.AccountsDB[state.UserAccountsState] = accounts
-
-		bp, err := blproc.NewShardProcessor(arguments)
-		require.NoError(t, err)
-
-		err = bp.CheckContextBeforeExecution(&block.HeaderV3{
-			PrevHash: []byte("hash"),
-			Nonce:    2,
-		})
-		require.Equal(t, process.ErrRootStateDoesNotMatch, err)
-	})
-
-	t.Run("should work", func(t *testing.T) {
-		t.Parallel()
-
-		coreComponents, dataComponents, bootstrapComponents, statusComponents := createComponentHolderMocks()
-
-		blkc, _ := blockchain.NewBlockChain(&statusHandlerMock.AppStatusHandlerStub{})
-		err := blkc.SetGenesisHeader(&block.Header{})
-		require.NoError(t, err)
-
-		blkc.SetLastExecutedBlockHeaderAndRootHash(
-			&block.HeaderV3{
-				Nonce: 1,
-			},
-			[]byte("hash"),
-			[]byte("rootHash"),
-		)
-
-		dataComponents.BlockChain = blkc
-		arguments := CreateMockArguments(coreComponents, dataComponents, bootstrapComponents, statusComponents)
-
-		accounts := &stateMock.AccountsStub{
-			RootHashCalled: func() ([]byte, error) {
-				return []byte("rootHash"), nil
-			},
-		}
-		arguments.AccountsDB[state.UserAccountsState] = accounts
-
-		bp, err := blproc.NewShardProcessor(arguments)
-		require.NoError(t, err)
-
-		err = bp.CheckContextBeforeExecution(&block.HeaderV3{
-			PrevHash: []byte("hash"),
-			Nonce:    2,
-		})
-		require.Nil(t, err)
-=======
 func TestBaseProcessor_saveProposedTxsToStorage(t *testing.T) {
 	t.Parallel()
 
@@ -4920,6 +4752,174 @@
 		val, err = storer.Get(dataRetriever.UnsignedTransactionUnit, keys[4])
 		require.NoError(t, err)
 		require.Equal(t, marshalledTxs[string(keys[4])], val)
->>>>>>> 01031cc7
+	})
+}
+
+func TestBaseProcessor_checkContextBeforeExecution(t *testing.T) {
+	t.Parallel()
+
+	t.Run("should return error from getting the accountsDB root hash", func(t *testing.T) {
+		t.Parallel()
+
+		coreComponents, dataComponents, bootstrapComponents, statusComponents := createComponentHolderMocks()
+		arguments := CreateMockArguments(coreComponents, dataComponents, bootstrapComponents, statusComponents)
+
+		accounts := &stateMock.AccountsStub{
+			RootHashCalled: func() ([]byte, error) {
+				return nil, expectedErr
+			},
+		}
+
+		arguments.AccountsDB[state.UserAccountsState] = accounts
+		bp, err := blproc.NewShardProcessor(arguments)
+		require.NoError(t, err)
+
+		err = bp.CheckContextBeforeExecution(&block.HeaderV3{})
+		require.Equal(t, expectedErr, err)
+	})
+
+	t.Run("should return ErrBlockHashDoesNotMatch error", func(t *testing.T) {
+		t.Parallel()
+
+		coreComponents, dataComponents, bootstrapComponents, statusComponents := createComponentHolderMocks()
+
+		blkc, _ := blockchain.NewBlockChain(&statusHandlerMock.AppStatusHandlerStub{})
+		err := blkc.SetGenesisHeader(&block.Header{})
+		require.NoError(t, err)
+
+		blkc.SetLastExecutedBlockHeaderAndRootHash(
+			&block.HeaderV3{},
+			[]byte("hashX"),
+			[]byte("rootHash"),
+		)
+
+		dataComponents.BlockChain = blkc
+		arguments := CreateMockArguments(coreComponents, dataComponents, bootstrapComponents, statusComponents)
+
+		accounts := &stateMock.AccountsStub{
+			RootHashCalled: func() ([]byte, error) {
+				return []byte("rootHash"), nil
+			},
+		}
+		arguments.AccountsDB[state.UserAccountsState] = accounts
+
+		bp, err := blproc.NewShardProcessor(arguments)
+		require.NoError(t, err)
+
+		err = bp.CheckContextBeforeExecution(&block.HeaderV3{
+			PrevHash: []byte("hash"),
+		})
+		require.Equal(t, process.ErrBlockHashDoesNotMatch, err)
+	})
+
+	t.Run("should return ErrWrongNonceInBlock error", func(t *testing.T) {
+		t.Parallel()
+
+		coreComponents, dataComponents, bootstrapComponents, statusComponents := createComponentHolderMocks()
+
+		blkc, _ := blockchain.NewBlockChain(&statusHandlerMock.AppStatusHandlerStub{})
+		err := blkc.SetGenesisHeader(&block.Header{})
+		require.NoError(t, err)
+
+		blkc.SetLastExecutedBlockHeaderAndRootHash(
+			&block.HeaderV3{
+				Nonce: 0,
+			},
+			[]byte("hash"),
+			[]byte("rootHash"),
+		)
+
+		dataComponents.BlockChain = blkc
+		arguments := CreateMockArguments(coreComponents, dataComponents, bootstrapComponents, statusComponents)
+
+		accounts := &stateMock.AccountsStub{
+			RootHashCalled: func() ([]byte, error) {
+				return []byte("rootHash"), nil
+			},
+		}
+		arguments.AccountsDB[state.UserAccountsState] = accounts
+
+		bp, err := blproc.NewShardProcessor(arguments)
+		require.NoError(t, err)
+
+		err = bp.CheckContextBeforeExecution(&block.HeaderV3{
+			PrevHash: []byte("hash"),
+			Nonce:    2,
+		})
+		require.Equal(t, process.ErrWrongNonceInBlock, err)
+	})
+
+	t.Run("should return ErrRootStateDoesNotMatch error", func(t *testing.T) {
+		t.Parallel()
+
+		coreComponents, dataComponents, bootstrapComponents, statusComponents := createComponentHolderMocks()
+
+		blkc, _ := blockchain.NewBlockChain(&statusHandlerMock.AppStatusHandlerStub{})
+		err := blkc.SetGenesisHeader(&block.Header{})
+		require.NoError(t, err)
+
+		blkc.SetLastExecutedBlockHeaderAndRootHash(
+			&block.HeaderV3{
+				Nonce: 1,
+			},
+			[]byte("hash"),
+			[]byte("rootHash"),
+		)
+
+		dataComponents.BlockChain = blkc
+		arguments := CreateMockArguments(coreComponents, dataComponents, bootstrapComponents, statusComponents)
+
+		accounts := &stateMock.AccountsStub{
+			RootHashCalled: func() ([]byte, error) {
+				return []byte("rootHashX"), nil
+			},
+		}
+		arguments.AccountsDB[state.UserAccountsState] = accounts
+
+		bp, err := blproc.NewShardProcessor(arguments)
+		require.NoError(t, err)
+
+		err = bp.CheckContextBeforeExecution(&block.HeaderV3{
+			PrevHash: []byte("hash"),
+			Nonce:    2,
+		})
+		require.Equal(t, process.ErrRootStateDoesNotMatch, err)
+	})
+
+	t.Run("should work", func(t *testing.T) {
+		t.Parallel()
+
+		coreComponents, dataComponents, bootstrapComponents, statusComponents := createComponentHolderMocks()
+
+		blkc, _ := blockchain.NewBlockChain(&statusHandlerMock.AppStatusHandlerStub{})
+		err := blkc.SetGenesisHeader(&block.Header{})
+		require.NoError(t, err)
+
+		blkc.SetLastExecutedBlockHeaderAndRootHash(
+			&block.HeaderV3{
+				Nonce: 1,
+			},
+			[]byte("hash"),
+			[]byte("rootHash"),
+		)
+
+		dataComponents.BlockChain = blkc
+		arguments := CreateMockArguments(coreComponents, dataComponents, bootstrapComponents, statusComponents)
+
+		accounts := &stateMock.AccountsStub{
+			RootHashCalled: func() ([]byte, error) {
+				return []byte("rootHash"), nil
+			},
+		}
+		arguments.AccountsDB[state.UserAccountsState] = accounts
+
+		bp, err := blproc.NewShardProcessor(arguments)
+		require.NoError(t, err)
+
+		err = bp.CheckContextBeforeExecution(&block.HeaderV3{
+			PrevHash: []byte("hash"),
+			Nonce:    2,
+		})
+		require.Nil(t, err)
 	})
 }