package block_test

import (
	"testing"
	"time"

	"github.com/multiversx/mx-chain-go/dataRetriever/requestHandlers"
	"github.com/multiversx/mx-chain-go/errors"
	"github.com/multiversx/mx-chain-go/process"
	blproc "github.com/multiversx/mx-chain-go/process/block"
	"github.com/multiversx/mx-chain-go/process/mock"
	"github.com/multiversx/mx-chain-go/process/track"
	"github.com/multiversx/mx-chain-go/testscommon"
	dataRetrieverMock "github.com/multiversx/mx-chain-go/testscommon/dataRetriever"
	"github.com/multiversx/mx-chain-go/testscommon/economicsmocks"
	"github.com/multiversx/mx-chain-go/testscommon/hashingMocks"
	"github.com/multiversx/mx-chain-go/testscommon/marshallerMock"
	"github.com/multiversx/mx-chain-go/testscommon/sovereign"
	"github.com/multiversx/mx-chain-go/testscommon/storage"

	"github.com/multiversx/mx-chain-core-go/core"
	"github.com/multiversx/mx-chain-core-go/data"
	"github.com/multiversx/mx-chain-core-go/data/block"
	sovereignCore "github.com/multiversx/mx-chain-core-go/data/sovereign"
	"github.com/stretchr/testify/require"
)

func createSovChainBaseBlockProcessorArgs() blproc.ArgShardProcessor {
	shardArguments := CreateSovereignChainShardTrackerMockArguments()
	sbt, _ := track.NewShardBlockTrack(shardArguments)

	rrh, _ := requestHandlers.NewResolverRequestHandler(
		&dataRetrieverMock.RequestersFinderStub{},
		&mock.RequestedItemsHandlerStub{},
		&testscommon.WhiteListHandlerStub{},
		1,
		0,
		time.Second,
	)

	coreComp, dataComp, bootstrapComp, statusComp := createComponentHolderMocks()
	coreComp.Hash = &hashingMocks.HasherMock{}

	arguments := CreateMockArguments(coreComp, dataComp, bootstrapComp, statusComp)
	arguments.BlockTracker, _ = track.NewSovereignChainShardBlockTrack(sbt)
	arguments.RequestHandler, _ = requestHandlers.NewSovereignResolverRequestHandler(rrh)

	return arguments
}

func createSovChainBlockProcessorArgs() blproc.ArgsSovereignChainBlockProcessor {
	baseArgs := createSovChainBaseBlockProcessorArgs()
	sp, _ := blproc.NewShardProcessor(baseArgs)
	return blproc.ArgsSovereignChainBlockProcessor{
		ShardProcessor:                  sp,
		ValidatorStatisticsProcessor:    &testscommon.ValidatorStatisticsProcessorStub{},
		OutgoingOperationsFormatter:     &sovereign.OutgoingOperationsFormatterMock{},
		OutGoingOperationsPool:          &sovereign.OutGoingOperationsPoolMock{},
		OperationsHasher:                &testscommon.HasherStub{},
		EpochStartDataCreator:           &mock.EpochStartDataCreatorStub{},
		EpochRewardsCreator:             &testscommon.RewardsCreatorStub{},
		ValidatorInfoCreator:            &testscommon.EpochValidatorInfoCreatorStub{},
		EpochSystemSCProcessor:          &testscommon.EpochStartSystemSCStub{},
		EpochEconomics:                  &mock.EpochEconomicsStub{},
		SCToProtocol:                    &mock.SCToProtocolStub{},
		MainChainNotarizationStartRound: 11,
	}
}

// CreateSovereignChainShardTrackerMockArguments -
func CreateSovereignChainShardTrackerMockArguments() track.ArgShardTracker {
	argsHeaderValidator := blproc.ArgsHeaderValidator{
		Hasher:      &hashingMocks.HasherMock{},
		Marshalizer: &marshallerMock.MarshalizerMock{},
	}
	headerValidator, _ := blproc.NewHeaderValidator(argsHeaderValidator)

	arguments := track.ArgShardTracker{
		ArgBaseTracker: track.ArgBaseTracker{
			Hasher:           &hashingMocks.HasherMock{},
			HeaderValidator:  headerValidator,
			Marshalizer:      &marshallerMock.MarshalizerStub{},
			RequestHandler:   &testscommon.ExtendedShardHeaderRequestHandlerStub{},
			RoundHandler:     &testscommon.RoundHandlerMock{},
			ShardCoordinator: &testscommon.ShardsCoordinatorMock{},
			Store:            &storage.ChainStorerStub{},
			StartHeaders:     createGenesisBlocks(&testscommon.ShardsCoordinatorMock{NoShards: 1}),
			PoolsHolder:      dataRetrieverMock.NewPoolsHolderMock(),
			WhitelistHandler: &testscommon.WhiteListHandlerStub{},
			FeeHandler:       &economicsmocks.EconomicsHandlerStub{},
		},
	}

	return arguments
}

func TestSovereignBlockProcessor_NewSovereignChainBlockProcessorShouldWork(t *testing.T) {
	t.Parallel()

	t.Run("should error when shard processor is nil", func(t *testing.T) {
		t.Parallel()

		args := createSovChainBlockProcessorArgs()
		args.ShardProcessor = nil
		scbp, err := blproc.NewSovereignChainBlockProcessor(args)

		require.Nil(t, scbp)
		require.ErrorIs(t, err, process.ErrNilBlockProcessor)
	})

	t.Run("should error when validator statistics is nil", func(t *testing.T) {
		t.Parallel()

		args := createSovChainBlockProcessorArgs()
		args.ValidatorStatisticsProcessor = nil
		scbp, err := blproc.NewSovereignChainBlockProcessor(args)

		require.Nil(t, scbp)
		require.ErrorIs(t, err, process.ErrNilValidatorStatistics)
	})

	t.Run("should error when outgoing operations formatter is nil", func(t *testing.T) {
		t.Parallel()

		args := createSovChainBlockProcessorArgs()
		args.OutgoingOperationsFormatter = nil
		scbp, err := blproc.NewSovereignChainBlockProcessor(args)

		require.Nil(t, scbp)
		require.ErrorIs(t, err, errors.ErrNilOutgoingOperationsFormatter)
	})

	t.Run("should error when outgoing operation pool is nil", func(t *testing.T) {
		t.Parallel()

		args := createSovChainBlockProcessorArgs()
		args.OutGoingOperationsPool = nil
		scbp, err := blproc.NewSovereignChainBlockProcessor(args)

		require.Nil(t, scbp)
		require.Equal(t, errors.ErrNilOutGoingOperationsPool, err)
	})

	t.Run("should error when operations hasher is nil", func(t *testing.T) {
		t.Parallel()

		args := createSovChainBlockProcessorArgs()
		args.OperationsHasher = nil
		scbp, err := blproc.NewSovereignChainBlockProcessor(args)

		require.Nil(t, scbp)
		require.Equal(t, errors.ErrNilOperationsHasher, err)
	})

	t.Run("should error when epoch start data creator is nil", func(t *testing.T) {
		t.Parallel()

		args := createSovChainBlockProcessorArgs()
		args.EpochStartDataCreator = nil
		scbp, err := blproc.NewSovereignChainBlockProcessor(args)

		require.Nil(t, scbp)
		require.Equal(t, process.ErrNilEpochStartDataCreator, err)
	})

	t.Run("should error when epoch rewards creator is nil", func(t *testing.T) {
		t.Parallel()

		args := createSovChainBlockProcessorArgs()
		args.EpochRewardsCreator = nil
		scbp, err := blproc.NewSovereignChainBlockProcessor(args)

		require.Nil(t, scbp)
		require.Equal(t, process.ErrNilRewardsCreator, err)
	})

	t.Run("should error when epoch validator infor creator is nil", func(t *testing.T) {
		t.Parallel()

		args := createSovChainBlockProcessorArgs()
		args.ValidatorInfoCreator = nil
		scbp, err := blproc.NewSovereignChainBlockProcessor(args)

		require.Nil(t, scbp)
		require.Equal(t, process.ErrNilEpochStartValidatorInfoCreator, err)
	})

	t.Run("should error when epoch start system sc processor is nil", func(t *testing.T) {
		t.Parallel()

		args := createSovChainBlockProcessorArgs()
		args.EpochSystemSCProcessor = nil
		scbp, err := blproc.NewSovereignChainBlockProcessor(args)

		require.Nil(t, scbp)
		require.Equal(t, process.ErrNilEpochStartSystemSCProcessor, err)
	})

	t.Run("should error when type assertion to extendedShardHeaderTrackHandler fails", func(t *testing.T) {
		t.Parallel()

		arguments := CreateMockArguments(createComponentHolderMocks())
		sp, _ := blproc.NewShardProcessor(arguments)
		args := createSovChainBlockProcessorArgs()
		args.ShardProcessor = sp
		scbp, err := blproc.NewSovereignChainBlockProcessor(args)

		require.Nil(t, scbp)
		require.ErrorIs(t, err, process.ErrWrongTypeAssertion)
	})

	t.Run("should error when type assertion to extendedShardHeaderRequestHandler fails", func(t *testing.T) {
		t.Parallel()

		shardArguments := CreateSovereignChainShardTrackerMockArguments()
		sbt, _ := track.NewShardBlockTrack(shardArguments)

		arguments := CreateMockArguments(createComponentHolderMocks())
		arguments.BlockTracker, _ = track.NewSovereignChainShardBlockTrack(sbt)
		sp, _ := blproc.NewShardProcessor(arguments)
		args := createSovChainBlockProcessorArgs()
		args.ShardProcessor = sp
		scbp, err := blproc.NewSovereignChainBlockProcessor(args)

		require.Nil(t, scbp)
		require.ErrorIs(t, err, process.ErrWrongTypeAssertion)
	})

	t.Run("should work", func(t *testing.T) {
		t.Parallel()

		arguments := createSovChainBlockProcessorArgs()
		scbp, err := blproc.NewSovereignChainBlockProcessor(arguments)

		require.NotNil(t, scbp)
		require.Nil(t, err)
	})
}

func TestSovereignChainBlockProcessor_createAndSetOutGoingMiniBlock(t *testing.T) {
	arguments := createSovChainBaseBlockProcessorArgs()

	expectedLogs := []*data.LogData{
		{
			TxHash: "txHash1",
		},
	}
	arguments.TxCoordinator = &testscommon.TransactionCoordinatorMock{
		GetAllCurrentLogsCalled: func() []*data.LogData {
			return expectedLogs
		},
	}
	bridgeOp1 := []byte("bridgeOp@123@rcv1@token1@val1")
	bridgeOp2 := []byte("bridgeOp@124@rcv2@token2@val2")

	outgoingOpsHasher := &mock.HasherStub{}
	bridgeOp1Hash := outgoingOpsHasher.Compute(string(bridgeOp1))
	bridgeOp2Hash := outgoingOpsHasher.Compute(string(bridgeOp2))
	bridgeOpsHash := outgoingOpsHasher.Compute(string(append(bridgeOp1Hash, bridgeOp2Hash...)))

	outgoingOperationsFormatter := &sovereign.OutgoingOperationsFormatterMock{
		CreateOutgoingTxDataCalled: func(logs []*data.LogData) ([][]byte, error) {
			require.Equal(t, expectedLogs, logs)
			return [][]byte{bridgeOp1, bridgeOp2}, nil
		},
	}

	epoch := uint32(4)
	poolAddCt := 0
	pubKeysBitmap := []byte("pubKeysBitmap")
	outGoingOperationsPool := &sovereign.OutGoingOperationsPoolMock{
		AddCalled: func(data *sovereignCore.BridgeOutGoingData) {
			defer func() {
				poolAddCt++
			}()

			switch poolAddCt {
			case 0:
				require.Equal(t, &sovereignCore.BridgeOutGoingData{
					Hash: bridgeOpsHash,
					OutGoingOperations: []*sovereignCore.OutGoingOperation{
						{
							Hash: bridgeOp1Hash,
							Data: bridgeOp1,
						},
						{
							Hash: bridgeOp2Hash,
							Data: bridgeOp2,
						},
					},
					PubKeysBitmap: pubKeysBitmap,
					Epoch:         epoch,
				}, data)
			default:
				require.Fail(t, "should not add in pool any other operation")
			}
		},
	}

	sp, _ := blproc.NewShardProcessor(arguments)
	scbp, _ := blproc.NewSovereignChainBlockProcessor(blproc.ArgsSovereignChainBlockProcessor{
		ShardProcessor:               sp,
		ValidatorStatisticsProcessor: &testscommon.ValidatorStatisticsProcessorStub{},
		OutgoingOperationsFormatter:  outgoingOperationsFormatter,
		OutGoingOperationsPool:       outGoingOperationsPool,
		OperationsHasher:             outgoingOpsHasher,
		EpochStartDataCreator:        &mock.EpochStartDataCreatorStub{},
		EpochRewardsCreator:          &testscommon.RewardsCreatorStub{},
		ValidatorInfoCreator:         &testscommon.EpochValidatorInfoCreatorStub{},
		EpochSystemSCProcessor:       &testscommon.EpochStartSystemSCStub{},
		EpochEconomics:               &mock.EpochEconomicsStub{},
		SCToProtocol:                 &mock.SCToProtocolStub{},
	})

	sovChainHdr := &block.SovereignChainHeader{
		Header: &block.Header{
			Epoch:         epoch,
			PubKeysBitmap: pubKeysBitmap,
		},
	}
	processedMb := &block.MiniBlock{
		ReceiverShardID: core.SovereignChainShardId,
		SenderShardID:   core.MainChainShardId,
	}
	blockBody := &block.Body{
		MiniBlocks: []*block.MiniBlock{processedMb},
	}

	err := scbp.CreateAndSetOutGoingMiniBlock(sovChainHdr, blockBody)
	require.Nil(t, err)
	require.Equal(t, 1, poolAddCt)

	expectedOutGoingMb := &block.MiniBlock{
		TxHashes:        [][]byte{bridgeOp1Hash, bridgeOp2Hash},
		ReceiverShardID: core.MainChainShardId,
		SenderShardID:   arguments.BootstrapComponents.ShardCoordinator().SelfId(),
	}
	expectedBlockBody := &block.Body{
		MiniBlocks: []*block.MiniBlock{processedMb, expectedOutGoingMb},
	}
	require.Equal(t, expectedBlockBody, blockBody)

	expectedOutGoingMbHash, err := core.CalculateHash(arguments.CoreComponents.InternalMarshalizer(), arguments.CoreComponents.Hasher(), expectedOutGoingMb)
	require.Nil(t, err)

	expectedSovChainHeader := &block.SovereignChainHeader{
<<<<<<< HEAD
		OutGoingMiniBlockHeaders: []*block.OutGoingMiniBlockHeader{
			{
				Hash:                   expectedOutGoingMbHash,
				OutGoingOperationsHash: bridgeOpsHash,
			},
=======
		Header: &block.Header{
			Epoch:         epoch,
			PubKeysBitmap: pubKeysBitmap,
		},
		OutGoingMiniBlockHeader: &block.OutGoingMiniBlockHeader{
			Hash:                   expectedOutGoingMbHash,
			OutGoingOperationsHash: bridgeOpsHash,
>>>>>>> cd9f2a1b
		},
	}
	require.Equal(t, expectedSovChainHeader, sovChainHdr)
}

//TODO: More unit tests should be added. Created PR https://multiversxlabs.atlassian.net/browse/MX-14149<|MERGE_RESOLUTION|>--- conflicted
+++ resolved
@@ -344,21 +344,15 @@
 	require.Nil(t, err)
 
 	expectedSovChainHeader := &block.SovereignChainHeader{
-<<<<<<< HEAD
+		Header: &block.Header{
+			Epoch:         epoch,
+			PubKeysBitmap: pubKeysBitmap,
+		},
 		OutGoingMiniBlockHeaders: []*block.OutGoingMiniBlockHeader{
 			{
 				Hash:                   expectedOutGoingMbHash,
 				OutGoingOperationsHash: bridgeOpsHash,
 			},
-=======
-		Header: &block.Header{
-			Epoch:         epoch,
-			PubKeysBitmap: pubKeysBitmap,
-		},
-		OutGoingMiniBlockHeader: &block.OutGoingMiniBlockHeader{
-			Hash:                   expectedOutGoingMbHash,
-			OutGoingOperationsHash: bridgeOpsHash,
->>>>>>> cd9f2a1b
 		},
 	}
 	require.Equal(t, expectedSovChainHeader, sovChainHdr)
