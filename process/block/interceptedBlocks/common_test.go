--- conflicted
+++ resolved
@@ -12,27 +12,12 @@
 
 func createDefaultBlockHeaderArgument() *ArgInterceptedBlockHeader {
 	arg := &ArgInterceptedBlockHeader{
-<<<<<<< HEAD
-		ShardCoordinator: mock.NewOneShardCoordinatorMock(),
-		MultiSigVerifier: mock.NewMultiSigner(),
-		Hasher:           mock.HasherMock{},
-		Marshalizer:      &mock.MarshalizerMock{},
-		NodesCoordinator: mock.NewNodesCoordinatorMock(),
-		HdrBuff:          []byte("test buffer"),
-		KeyGen: &mock.SingleSignKeyGenMock{
-			PublicKeyFromByteArrayCalled: func(b []byte) (key crypto.PublicKey, err error) {
-				return nil, nil
-			},
-		},
-		SingleSigVerifier: &mock.SignerMock{},
-		ChainID:           []byte("chain ID"),
-=======
 		ShardCoordinator:  mock.NewOneShardCoordinatorMock(),
 		Hasher:            mock.HasherMock{},
 		Marshalizer:       &mock.MarshalizerMock{},
 		HdrBuff:           []byte("test buffer"),
 		HeaderSigVerifier: &mock.HeaderSigVerifierStub{},
->>>>>>> e15539d7
+		ChainID:           []byte("chain ID"),
 	}
 
 	return arg
@@ -137,29 +122,6 @@
 	assert.Equal(t, process.ErrNilShardCoordinator, err)
 }
 
-<<<<<<< HEAD
-func TestCheckBlockHeaderArgument_NilKeyGenShouldErr(t *testing.T) {
-	t.Parallel()
-
-	arg := createDefaultBlockHeaderArgument()
-	arg.KeyGen = nil
-
-	err := checkBlockHeaderArgument(arg)
-
-	assert.Equal(t, process.ErrNilKeyGen, err)
-}
-
-func TestCheckBlockHeaderArgument_NilSingleSignerShouldErr(t *testing.T) {
-	t.Parallel()
-
-	arg := createDefaultBlockHeaderArgument()
-	arg.SingleSigVerifier = nil
-
-	err := checkBlockHeaderArgument(arg)
-
-	assert.Equal(t, process.ErrNilSingleSigner, err)
-}
-
 func TestCheckBlockHeaderArgument_EmptChainIDShouldErr(t *testing.T) {
 	t.Parallel()
 
@@ -171,8 +133,6 @@
 	assert.Equal(t, process.ErrInvalidChainID, err)
 }
 
-=======
->>>>>>> e15539d7
 func TestCheckBlockHeaderArgument_ShouldWork(t *testing.T) {
 	t.Parallel()
 
