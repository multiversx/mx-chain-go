package interceptedBlocks

import (
	"testing"

	"github.com/ElrondNetwork/elrond-go/data/block"
	"github.com/ElrondNetwork/elrond-go/process"
	"github.com/ElrondNetwork/elrond-go/process/mock"
	"github.com/stretchr/testify/assert"
)

func createDefaultBlockHeaderArgument() *ArgInterceptedBlockHeader {
	arg := &ArgInterceptedBlockHeader{
		ShardCoordinator:  mock.NewOneShardCoordinatorMock(),
		Hasher:            mock.HasherMock{},
		Marshalizer:       &mock.MarshalizerMock{},
		HdrBuff:           []byte("test buffer"),
		HeaderSigVerifier: &mock.HeaderSigVerifierStub{},
		ChainID:           []byte("chain ID"),
<<<<<<< HEAD
		ValidityAttester:  &mock.ValidityAttesterStub{},
=======
		EpochStartTrigger: &mock.EpochStartTriggerStub{},
>>>>>>> fb571a56
	}

	return arg
}

func createDefaultTxBlockBodyArgument() *ArgInterceptedTxBlockBody {
	arg := &ArgInterceptedTxBlockBody{
		Hasher:           mock.HasherMock{},
		Marshalizer:      &mock.MarshalizerMock{},
		TxBlockBodyBuff:  []byte("test buffer"),
		ShardCoordinator: mock.NewOneShardCoordinatorMock(),
	}

	return arg
}

func createDefaultHeaderHandler() *mock.HeaderHandlerStub {
	return &mock.HeaderHandlerStub{
		GetPubKeysBitmapCalled: func() []byte {
			return []byte("pub keys bitmap")
		},
		GetSignatureCalled: func() []byte {
			return []byte("signature")
		},
		GetRootHashCalled: func() []byte {
			return []byte("root hash")
		},
		GetRandSeedCalled: func() []byte {
			return []byte("rand seed")
		},
		GetPrevRandSeedCalled: func() []byte {
			return []byte("prev rand seed")
		},
		GetPrevHashCalled: func() []byte {
			return []byte("prev hash")
		},
	}
}

//-------- checkBlockHeaderArgument

func TestCheckBlockHeaderArgument_NilArgumentShouldErr(t *testing.T) {
	t.Parallel()

	err := checkBlockHeaderArgument(nil)

	assert.Equal(t, process.ErrNilArgumentStruct, err)
}

func TestCheckBlockHeaderArgument_NilHdrShouldErr(t *testing.T) {
	t.Parallel()

	arg := createDefaultBlockHeaderArgument()
	arg.HdrBuff = nil

	err := checkBlockHeaderArgument(arg)

	assert.Equal(t, process.ErrNilBuffer, err)
}

func TestCheckBlockHeaderArgument_NilMarshalizerShouldErr(t *testing.T) {
	t.Parallel()

	arg := createDefaultBlockHeaderArgument()
	arg.Marshalizer = nil

	err := checkBlockHeaderArgument(arg)

	assert.Equal(t, process.ErrNilMarshalizer, err)
}

func TestCheckBlockHeaderArgument_NilHeaderSigVerifierShouldErr(t *testing.T) {
	t.Parallel()

	arg := createDefaultBlockHeaderArgument()
	arg.HeaderSigVerifier = nil

	err := checkBlockHeaderArgument(arg)

	assert.Equal(t, process.ErrNilHeaderSigVerifier, err)
}

func TestCheckBlockHeaderArgument_NilHasherShouldErr(t *testing.T) {
	t.Parallel()

	arg := createDefaultBlockHeaderArgument()
	arg.Hasher = nil

	err := checkBlockHeaderArgument(arg)

	assert.Equal(t, process.ErrNilHasher, err)
}

func TestCheckBlockHeaderArgument_NilShardCoordinatorShouldErr(t *testing.T) {
	t.Parallel()

	arg := createDefaultBlockHeaderArgument()
	arg.ShardCoordinator = nil

	err := checkBlockHeaderArgument(arg)

	assert.Equal(t, process.ErrNilShardCoordinator, err)
}

func TestCheckBlockHeaderArgument_EmptChainIDShouldErr(t *testing.T) {
	t.Parallel()

	arg := createDefaultBlockHeaderArgument()
	arg.ChainID = nil

	err := checkBlockHeaderArgument(arg)

	assert.Equal(t, process.ErrInvalidChainID, err)
}

func TestCheckBlockHeaderArgument_NilValidityAttesterShouldErr(t *testing.T) {
	t.Parallel()

	arg := createDefaultBlockHeaderArgument()
	arg.ValidityAttester = nil

	err := checkBlockHeaderArgument(arg)

	assert.Equal(t, process.ErrNilValidityAttester, err)
}

func TestCheckBlockHeaderArgument_ShouldWork(t *testing.T) {
	t.Parallel()

	arg := createDefaultBlockHeaderArgument()

	err := checkBlockHeaderArgument(arg)

	assert.Nil(t, err)
}

//-------- checkTxBlockBodyArgument

func TestCheckTxBlockBodyArgument_NilArgumentShouldErr(t *testing.T) {
	t.Parallel()

	err := checkTxBlockBodyArgument(nil)

	assert.Equal(t, process.ErrNilArgumentStruct, err)
}

func TestCheckTxBlockBodyArgument_NilHdrShouldErr(t *testing.T) {
	t.Parallel()

	arg := createDefaultTxBlockBodyArgument()
	arg.TxBlockBodyBuff = nil

	err := checkTxBlockBodyArgument(arg)

	assert.Equal(t, process.ErrNilBuffer, err)
}

func TestCheckTxBlockBodyArgument_NilMarshalizerShouldErr(t *testing.T) {
	t.Parallel()

	arg := createDefaultTxBlockBodyArgument()
	arg.Marshalizer = nil

	err := checkTxBlockBodyArgument(arg)

	assert.Equal(t, process.ErrNilMarshalizer, err)
}

func TestCheckTxBlockBodyArgument_NilHasherShouldErr(t *testing.T) {
	t.Parallel()

	arg := createDefaultTxBlockBodyArgument()
	arg.Hasher = nil

	err := checkTxBlockBodyArgument(arg)

	assert.Equal(t, process.ErrNilHasher, err)
}

func TestCheckTxBlockBodyArgument_NilShardCoordinatorShouldErr(t *testing.T) {
	t.Parallel()

	arg := createDefaultTxBlockBodyArgument()
	arg.ShardCoordinator = nil

	err := checkTxBlockBodyArgument(arg)

	assert.Equal(t, process.ErrNilShardCoordinator, err)
}

func TestCheckTxBlockBodyArgument_ShouldWork(t *testing.T) {
	t.Parallel()

	arg := createDefaultTxBlockBodyArgument()

	err := checkTxBlockBodyArgument(arg)

	assert.Nil(t, err)
}

//-------- checkHeaderHandler

func TestCheckHeaderHandler_NilPubKeysBitmapShouldErr(t *testing.T) {
	t.Parallel()

	hdr := createDefaultHeaderHandler()
	hdr.GetPubKeysBitmapCalled = func() []byte {
		return nil
	}

	err := checkHeaderHandler(hdr)

	assert.Equal(t, process.ErrNilPubKeysBitmap, err)
}

func TestCheckHeaderHandler_NilPrevHashShouldErr(t *testing.T) {
	t.Parallel()

	hdr := createDefaultHeaderHandler()
	hdr.GetPrevHashCalled = func() []byte {
		return nil
	}

	err := checkHeaderHandler(hdr)

	assert.Equal(t, process.ErrNilPreviousBlockHash, err)
}

func TestCheckHeaderHandler_NilSignatureShouldErr(t *testing.T) {
	t.Parallel()

	hdr := createDefaultHeaderHandler()
	hdr.GetSignatureCalled = func() []byte {
		return nil
	}

	err := checkHeaderHandler(hdr)

	assert.Equal(t, process.ErrNilSignature, err)
}

func TestCheckHeaderHandler_NilRootHashErr(t *testing.T) {
	t.Parallel()

	hdr := createDefaultHeaderHandler()
	hdr.GetRootHashCalled = func() []byte {
		return nil
	}

	err := checkHeaderHandler(hdr)

	assert.Equal(t, process.ErrNilRootHash, err)
}

func TestCheckHeaderHandler_NilRandSeedErr(t *testing.T) {
	t.Parallel()

	hdr := createDefaultHeaderHandler()
	hdr.GetRandSeedCalled = func() []byte {
		return nil
	}

	err := checkHeaderHandler(hdr)

	assert.Equal(t, process.ErrNilRandSeed, err)
}

func TestCheckHeaderHandler_NilPrevRandSeedErr(t *testing.T) {
	t.Parallel()

	hdr := createDefaultHeaderHandler()
	hdr.GetPrevRandSeedCalled = func() []byte {
		return nil
	}

	err := checkHeaderHandler(hdr)

	assert.Equal(t, process.ErrNilPrevRandSeed, err)
}

func TestCheckHeaderHandler_ShouldWork(t *testing.T) {
	t.Parallel()

	hdr := createDefaultHeaderHandler()

	err := checkHeaderHandler(hdr)

	assert.Nil(t, err)
}

//------- checkMetaShardInfo

func TestCheckMetaShardInfo_WithNilOrEmptyShouldReturnNil(t *testing.T) {
	t.Parallel()

	shardCoordinator := mock.NewOneShardCoordinatorMock()

	err1 := checkMetaShardInfo(nil, shardCoordinator)
	err2 := checkMetaShardInfo(make([]block.ShardData, 0), shardCoordinator)

	assert.Nil(t, err1)
	assert.Nil(t, err2)
}

func TestCheckMetaShardInfo_WrongShardIdShouldErr(t *testing.T) {
	t.Parallel()

	shardCoordinator := mock.NewOneShardCoordinatorMock()
	wrongShardId := uint32(2)
	sd := block.ShardData{
		ShardID:               wrongShardId,
		HeaderHash:            nil,
		ShardMiniBlockHeaders: nil,
		TxCount:               0,
	}

	err := checkMetaShardInfo([]block.ShardData{sd}, shardCoordinator)

	assert.Equal(t, process.ErrInvalidShardId, err)
}

func TestCheckMetaShardInfo_WrongMiniblockSenderShardIdShouldErr(t *testing.T) {
	t.Parallel()

	shardCoordinator := mock.NewOneShardCoordinatorMock()
	wrongShardId := uint32(2)
	miniBlock := block.ShardMiniBlockHeader{
		Hash:            make([]byte, 0),
		ReceiverShardID: shardCoordinator.SelfId(),
		SenderShardID:   wrongShardId,
		TxCount:         0,
	}

	sd := block.ShardData{
		ShardID:               shardCoordinator.SelfId(),
		HeaderHash:            nil,
		ShardMiniBlockHeaders: []block.ShardMiniBlockHeader{miniBlock},
		TxCount:               0,
	}

	err := checkMetaShardInfo([]block.ShardData{sd}, shardCoordinator)

	assert.Equal(t, process.ErrInvalidShardId, err)
}

func TestCheckMetaShardInfo_WrongMiniblockReceiverShardIdShouldErr(t *testing.T) {
	t.Parallel()

	shardCoordinator := mock.NewOneShardCoordinatorMock()
	wrongShardId := uint32(2)
	miniBlock := block.ShardMiniBlockHeader{
		Hash:            make([]byte, 0),
		ReceiverShardID: wrongShardId,
		SenderShardID:   shardCoordinator.SelfId(),
		TxCount:         0,
	}

	sd := block.ShardData{
		ShardID:               shardCoordinator.SelfId(),
		HeaderHash:            nil,
		ShardMiniBlockHeaders: []block.ShardMiniBlockHeader{miniBlock},
		TxCount:               0,
	}

	err := checkMetaShardInfo([]block.ShardData{sd}, shardCoordinator)

	assert.Equal(t, process.ErrInvalidShardId, err)
}

func TestCheckMetaShardInfo_OkValsShouldWork(t *testing.T) {
	t.Parallel()

	shardCoordinator := mock.NewOneShardCoordinatorMock()
	miniBlock := block.ShardMiniBlockHeader{
		Hash:            make([]byte, 0),
		ReceiverShardID: shardCoordinator.SelfId(),
		SenderShardID:   shardCoordinator.SelfId(),
		TxCount:         0,
	}

	sd := block.ShardData{
		ShardID:               shardCoordinator.SelfId(),
		HeaderHash:            nil,
		ShardMiniBlockHeaders: []block.ShardMiniBlockHeader{miniBlock},
		TxCount:               0,
	}

	err := checkMetaShardInfo([]block.ShardData{sd}, shardCoordinator)

	assert.Nil(t, err)
}

//------- checkMiniblocks

func TestCheckMiniblocks_WithNilOrEmptyShouldReturnNil(t *testing.T) {
	t.Parallel()

	shardCoordinator := mock.NewOneShardCoordinatorMock()

	err1 := checkMiniblocks(nil, shardCoordinator)
	err2 := checkMiniblocks(make([]block.MiniBlockHeader, 0), shardCoordinator)

	assert.Nil(t, err1)
	assert.Nil(t, err2)
}

func TestCheckMiniblocks_WrongMiniblockSenderShardIdShouldErr(t *testing.T) {
	t.Parallel()

	shardCoordinator := mock.NewOneShardCoordinatorMock()
	wrongShardId := uint32(2)
	miniblockHeader := block.MiniBlockHeader{
		Hash:            make([]byte, 0),
		SenderShardID:   wrongShardId,
		ReceiverShardID: shardCoordinator.SelfId(),
		TxCount:         0,
		Type:            0,
	}

	err := checkMiniblocks([]block.MiniBlockHeader{miniblockHeader}, shardCoordinator)

	assert.Equal(t, process.ErrInvalidShardId, err)
}

func TestCheckMiniblocks_WrongMiniblockReceiverShardIdShouldErr(t *testing.T) {
	t.Parallel()

	shardCoordinator := mock.NewOneShardCoordinatorMock()
	wrongShardId := uint32(2)
	miniblockHeader := block.MiniBlockHeader{
		Hash:            make([]byte, 0),
		SenderShardID:   shardCoordinator.SelfId(),
		ReceiverShardID: wrongShardId,
		TxCount:         0,
		Type:            0,
	}

	err := checkMiniblocks([]block.MiniBlockHeader{miniblockHeader}, shardCoordinator)

	assert.Equal(t, process.ErrInvalidShardId, err)
}

func TestCheckMiniblocks_OkValsShouldWork(t *testing.T) {
	t.Parallel()

	shardCoordinator := mock.NewOneShardCoordinatorMock()
	miniblockHeader := block.MiniBlockHeader{
		Hash:            make([]byte, 0),
		SenderShardID:   shardCoordinator.SelfId(),
		ReceiverShardID: shardCoordinator.SelfId(),
		TxCount:         0,
		Type:            0,
	}

	err := checkMiniblocks([]block.MiniBlockHeader{miniblockHeader}, shardCoordinator)

	assert.Nil(t, err)
}<|MERGE_RESOLUTION|>--- conflicted
+++ resolved
@@ -17,11 +17,8 @@
 		HdrBuff:           []byte("test buffer"),
 		HeaderSigVerifier: &mock.HeaderSigVerifierStub{},
 		ChainID:           []byte("chain ID"),
-<<<<<<< HEAD
 		ValidityAttester:  &mock.ValidityAttesterStub{},
-=======
 		EpochStartTrigger: &mock.EpochStartTriggerStub{},
->>>>>>> fb571a56
 	}
 
 	return arg
