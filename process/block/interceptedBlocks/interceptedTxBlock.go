package interceptedBlocks

import (
<<<<<<< HEAD
	logger "github.com/ElrondNetwork/elrond-go-logger"
=======
	"fmt"

>>>>>>> 663d85c3
	"github.com/ElrondNetwork/elrond-go/core"
	"github.com/ElrondNetwork/elrond-go/data/block"
	"github.com/ElrondNetwork/elrond-go/hashing"
	"github.com/ElrondNetwork/elrond-go/marshal"
	"github.com/ElrondNetwork/elrond-go/process"
	"github.com/ElrondNetwork/elrond-go/sharding"
)

var log = logger.GetOrCreate("process/blocks/interceptedblocks")

// InterceptedTxBlockBody is a wrapper over a slice of miniblocks which contains transactions.
type InterceptedTxBlockBody struct {
	txBlockBody       *block.Body
	marshalizer       marshal.Marshalizer
	hasher            hashing.Hasher
	shardCoordinator  sharding.Coordinator
	hash              []byte
	isForCurrentShard bool
}

// NewInterceptedTxBlockBody creates a new instance of InterceptedTxBlockBody struct
func NewInterceptedTxBlockBody(arg *ArgInterceptedTxBlockBody) (*InterceptedTxBlockBody, error) {
	err := checkTxBlockBodyArgument(arg)
	if err != nil {
		return nil, err
	}

	txBlockBody, err := createTxBlockBody(arg.Marshalizer, arg.TxBlockBodyBuff)
	if err != nil {
		return nil, err
	}

	inTxBody := &InterceptedTxBlockBody{
		txBlockBody:      txBlockBody,
		marshalizer:      arg.Marshalizer,
		hasher:           arg.Hasher,
		shardCoordinator: arg.ShardCoordinator,
	}
	inTxBody.processFields(arg.TxBlockBodyBuff)

	return inTxBody, nil
}

func createTxBlockBody(marshalizer marshal.Marshalizer, txBlockBodyBuff []byte) (*block.Body, error) {
	txBlockBody := block.Body{}
	err := marshalizer.Unmarshal(&txBlockBody, txBlockBodyBuff)
	if err != nil {
		return nil, err
	}

	return &txBlockBody, nil
}

func (inTxBody *InterceptedTxBlockBody) processFields(txBuff []byte) {
	inTxBody.hash = inTxBody.hasher.Compute(string(txBuff))

	inTxBody.processIsForCurrentShard()
}

func (inTxBody *InterceptedTxBlockBody) processIsForCurrentShard() {
	inTxBody.isForCurrentShard = false
	for _, miniblock := range inTxBody.txBlockBody.MiniBlocks {
		inTxBody.isForCurrentShard = inTxBody.isMiniblockForCurrentShard(miniblock)
		if inTxBody.isForCurrentShard {
			return
		}
	}
}

func (inTxBody *InterceptedTxBlockBody) isMiniblockForCurrentShard(miniblock *block.MiniBlock) bool {
	isForCurrentShardRecv := miniblock.ReceiverShardID == inTxBody.shardCoordinator.SelfId()
	isForCurrentShardSender := miniblock.SenderShardID == inTxBody.shardCoordinator.SelfId()
	isForAllShards := miniblock.ReceiverShardID == core.AllShardId || miniblock.SenderShardID == core.AllShardId

	return isForCurrentShardRecv || isForCurrentShardSender || isForAllShards
}

// Hash gets the hash of this transaction block body
func (inTxBody *InterceptedTxBlockBody) Hash() []byte {
	return inTxBody.hash
}

// TxBlockBody returns the block body held by this wrapper
func (inTxBody *InterceptedTxBlockBody) TxBlockBody() *block.Body {
	return inTxBody.txBlockBody
}

// CheckValidity checks if the received tx block body is valid (not nil fields)
func (inTxBody *InterceptedTxBlockBody) CheckValidity() error {
	return inTxBody.integrity()
}

// IsForCurrentShard returns true if at least one contained miniblock is for current shard
func (inTxBody *InterceptedTxBlockBody) IsForCurrentShard() bool {
	return inTxBody.isForCurrentShard
}

// integrity checks the integrity of the tx block body
func (inTxBody *InterceptedTxBlockBody) integrity() error {
	for _, miniBlock := range inTxBody.txBlockBody.MiniBlocks {
		receiverNotCurrentShard := miniBlock.ReceiverShardID >= inTxBody.shardCoordinator.NumberOfShards() &&
			(miniBlock.ReceiverShardID != core.MetachainShardId &&
				miniBlock.ReceiverShardID != core.AllShardId)

		if receiverNotCurrentShard {
			return process.ErrInvalidShardId
		}

		senderNotCurrentShard := miniBlock.SenderShardID >= inTxBody.shardCoordinator.NumberOfShards() &&
			(miniBlock.SenderShardID != core.MetachainShardId &&
				miniBlock.SenderShardID != core.AllShardId)
		if senderNotCurrentShard {
			return process.ErrInvalidShardId
		}

		for _, txHash := range miniBlock.TxHashes {
			if txHash == nil {
				return process.ErrNilTxHash
			}
		}
	}

	return nil
}

// Type returns the type of this intercepted data
func (inTxBody *InterceptedTxBlockBody) Type() string {
	return "intercepted block body"
}

<<<<<<< HEAD
// Identifiers returns the identifiers used in requests
func (inTxBody *InterceptedTxBlockBody) Identifiers() [][]byte {
	hashes := make([][]byte, 0, len(inTxBody.txBlockBody.MiniBlocks))

	for _, mb := range inTxBody.txBlockBody.MiniBlocks {
		hash, err := core.CalculateHash(inTxBody.marshalizer, inTxBody.hasher, mb)
		if err != nil {
			log.Debug("can not calculate hash for miniblock",
				"error", err,
			)
			continue
		}

		hashes = append(hashes, hash)
	}

	return hashes
=======
// String returns the transactions body's most important fields as string
func (inTxBody *InterceptedTxBlockBody) String() string {
	return fmt.Sprintf("numMiniblocks=%d",
		len(inTxBody.txBlockBody.MiniBlocks),
	)
>>>>>>> 663d85c3
}

// IsInterfaceNil returns true if there is no value under the interface
func (inTxBody *InterceptedTxBlockBody) IsInterfaceNil() bool {
	return inTxBody == nil
}<|MERGE_RESOLUTION|>--- conflicted
+++ resolved
@@ -1,12 +1,9 @@
 package interceptedBlocks
 
 import (
-<<<<<<< HEAD
-	logger "github.com/ElrondNetwork/elrond-go-logger"
-=======
 	"fmt"
 
->>>>>>> 663d85c3
+	logger "github.com/ElrondNetwork/elrond-go-logger"
 	"github.com/ElrondNetwork/elrond-go/core"
 	"github.com/ElrondNetwork/elrond-go/data/block"
 	"github.com/ElrondNetwork/elrond-go/hashing"
@@ -137,7 +134,13 @@
 	return "intercepted block body"
 }
 
-<<<<<<< HEAD
+// String returns the transactions body's most important fields as string
+func (inTxBody *InterceptedTxBlockBody) String() string {
+	return fmt.Sprintf("numMiniblocks=%d",
+		len(inTxBody.txBlockBody.MiniBlocks),
+	)
+}
+
 // Identifiers returns the identifiers used in requests
 func (inTxBody *InterceptedTxBlockBody) Identifiers() [][]byte {
 	hashes := make([][]byte, 0, len(inTxBody.txBlockBody.MiniBlocks))
@@ -155,13 +158,6 @@
 	}
 
 	return hashes
-=======
-// String returns the transactions body's most important fields as string
-func (inTxBody *InterceptedTxBlockBody) String() string {
-	return fmt.Sprintf("numMiniblocks=%d",
-		len(inTxBody.txBlockBody.MiniBlocks),
-	)
->>>>>>> 663d85c3
 }
 
 // IsInterfaceNil returns true if there is no value under the interface
