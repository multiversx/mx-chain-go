package interceptedBlocks

import (
	"fmt"

	"github.com/ElrondNetwork/elrond-go/core"
	"github.com/ElrondNetwork/elrond-go/data"
	"github.com/ElrondNetwork/elrond-go/data/block"
	"github.com/ElrondNetwork/elrond-go/hashing"
	"github.com/ElrondNetwork/elrond-go/marshal"
	"github.com/ElrondNetwork/elrond-go/process"
	"github.com/ElrondNetwork/elrond-go/sharding"
)

// InterceptedHeader represents the wrapper over HeaderWrapper struct.
// It implements Newer and Hashed interfaces
type InterceptedHeader struct {
	hdr               *block.Header
	sigVerifier       process.InterceptedHeaderSigVerifier
	hasher            hashing.Hasher
	shardCoordinator  sharding.Coordinator
	hash              []byte
	isForCurrentShard bool
	chainID           []byte
<<<<<<< HEAD
	validityAttester  process.ValidityAttester
=======
	epochStartTrigger process.EpochStartTriggerHandler
>>>>>>> fb571a56
}

// NewInterceptedHeader creates a new instance of InterceptedHeader struct
func NewInterceptedHeader(arg *ArgInterceptedBlockHeader) (*InterceptedHeader, error) {
	err := checkBlockHeaderArgument(arg)
	if err != nil {
		return nil, err
	}

	hdr, err := createShardHdr(arg.Marshalizer, arg.HdrBuff)
	if err != nil {
		return nil, err
	}

	inHdr := &InterceptedHeader{
<<<<<<< HEAD
		hdr:              hdr,
		hasher:           arg.Hasher,
		sigVerifier:      arg.HeaderSigVerifier,
		shardCoordinator: arg.ShardCoordinator,
		chainID:          arg.ChainID,
		validityAttester: arg.ValidityAttester,
=======
		hdr:               hdr,
		hasher:            arg.Hasher,
		sigVerifier:       arg.HeaderSigVerifier,
		shardCoordinator:  arg.ShardCoordinator,
		chainID:           arg.ChainID,
		epochStartTrigger: arg.EpochStartTrigger,
>>>>>>> fb571a56
	}
	inHdr.processFields(arg.HdrBuff)

	return inHdr, nil
}

func createShardHdr(marshalizer marshal.Marshalizer, hdrBuff []byte) (*block.Header, error) {
	hdr := &block.Header{
		MiniBlockHeaders: make([]block.MiniBlockHeader, 0),
		MetaBlockHashes:  make([][]byte, 0),
	}
	err := marshalizer.Unmarshal(hdr, hdrBuff)
	if err != nil {
		return nil, err
	}

	return hdr, nil
}

func (inHdr *InterceptedHeader) processFields(txBuff []byte) {
	inHdr.hash = inHdr.hasher.Compute(string(txBuff))

	isHeaderForCurrentShard := inHdr.shardCoordinator.SelfId() == inHdr.HeaderHandler().GetShardID()
	isMetachainShardCoordinator := inHdr.shardCoordinator.SelfId() == sharding.MetachainShardId
	inHdr.isForCurrentShard = isHeaderForCurrentShard || isMetachainShardCoordinator
}

// CheckValidity checks if the received header is valid (not nil fields, valid sig and so on)
func (inHdr *InterceptedHeader) CheckValidity() error {
	err := inHdr.integrity()
	if err != nil {
		return err
	}

	err = inHdr.sigVerifier.VerifyRandSeedAndLeaderSignature(inHdr.hdr)
	if err != nil {
		return err
	}

	err = inHdr.sigVerifier.VerifySignature(inHdr.hdr)
	if err != nil {
		return err
	}

	return inHdr.hdr.CheckChainID(inHdr.chainID)
}

func (inHdr *InterceptedHeader) isEpochCorrect() bool {
	if inHdr.shardCoordinator.SelfId() != sharding.MetachainShardId {
		return true
	}
	if inHdr.epochStartTrigger.EpochStartRound() >= inHdr.epochStartTrigger.EpochFinalityAttestingRound() {
		return true
	}
	if inHdr.hdr.GetEpoch() >= inHdr.epochStartTrigger.Epoch() {
		return true
	}
	if inHdr.hdr.GetRound() <= inHdr.epochStartTrigger.EpochStartRound() {
		return true
	}
	if inHdr.hdr.GetRound() <= inHdr.epochStartTrigger.EpochFinalityAttestingRound()+process.EpochChangeGracePeriod {
		return true
	}

	return false
}

// integrity checks the integrity of the header block wrapper
func (inHdr *InterceptedHeader) integrity() error {
	if !inHdr.isEpochCorrect() {
		return fmt.Errorf("%w : shard header with old epoch and bad round: "+
			"shardHeaderHash=%s, "+
			"shardId=%v, "+
			"metaEpoch=%v, "+
			"shardEpoch=%v, "+
			"shardRound=%v, "+
			"metaFinalityAttestingRound=%v ",
			process.ErrEpochDoesNotMatch,
			core.ToHex(inHdr.hash),
			inHdr.hdr.ShardId,
			inHdr.epochStartTrigger.Epoch(),
			inHdr.hdr.Epoch,
			inHdr.hdr.Round,
			inHdr.epochStartTrigger.EpochFinalityAttestingRound())
	}

	err := checkHeaderHandler(inHdr.HeaderHandler())
	if err != nil {
		return err
	}

	err = inHdr.validityAttester.CheckBlockAgainstFinal(inHdr.HeaderHandler())
	if err != nil {
		return err
	}

	err = inHdr.validityAttester.CheckBlockAgainstRounder(inHdr.HeaderHandler())
	if err != nil {
		return err
	}

	err = checkMiniblocks(inHdr.hdr.MiniBlockHeaders, inHdr.shardCoordinator)
	if err != nil {
		return err
	}

	return nil
}

// Hash gets the hash of this header
func (inHdr *InterceptedHeader) Hash() []byte {
	return inHdr.hash
}

// HeaderHandler returns the HeaderHandler pointer that holds the data
func (inHdr *InterceptedHeader) HeaderHandler() data.HeaderHandler {
	return inHdr.hdr
}

// IsForCurrentShard returns true if this header is meant to be processed by the node from this shard
func (inHdr *InterceptedHeader) IsForCurrentShard() bool {
	return inHdr.isForCurrentShard
}

// Type returns the type of this intercepted data
func (inHdr *InterceptedHeader) Type() string {
	return "intercepted header"
}

// IsInterfaceNil returns true if there is no value under the interface
func (inHdr *InterceptedHeader) IsInterfaceNil() bool {
	return inHdr == nil
}<|MERGE_RESOLUTION|>--- conflicted
+++ resolved
@@ -22,11 +22,8 @@
 	hash              []byte
 	isForCurrentShard bool
 	chainID           []byte
-<<<<<<< HEAD
 	validityAttester  process.ValidityAttester
-=======
 	epochStartTrigger process.EpochStartTriggerHandler
->>>>>>> fb571a56
 }
 
 // NewInterceptedHeader creates a new instance of InterceptedHeader struct
@@ -42,21 +39,13 @@
 	}
 
 	inHdr := &InterceptedHeader{
-<<<<<<< HEAD
-		hdr:              hdr,
-		hasher:           arg.Hasher,
-		sigVerifier:      arg.HeaderSigVerifier,
-		shardCoordinator: arg.ShardCoordinator,
-		chainID:          arg.ChainID,
-		validityAttester: arg.ValidityAttester,
-=======
-		hdr:               hdr,
-		hasher:            arg.Hasher,
-		sigVerifier:       arg.HeaderSigVerifier,
-		shardCoordinator:  arg.ShardCoordinator,
-		chainID:           arg.ChainID,
-		epochStartTrigger: arg.EpochStartTrigger,
->>>>>>> fb571a56
+		hdr:              	hdr,
+		hasher:           	arg.Hasher,
+		sigVerifier:      	arg.HeaderSigVerifier,
+		shardCoordinator: 	arg.ShardCoordinator,
+		chainID:          	arg.ChainID,
+		validityAttester: 	arg.ValidityAttester,
+		epochStartTrigger:	arg.EpochStartTrigger,
 	}
 	inHdr.processFields(arg.HdrBuff)
 
