package interceptedBlocks_test

import (
	"errors"
	"testing"

	"github.com/ElrondNetwork/elrond-go/core/check"
	"github.com/ElrondNetwork/elrond-go/data"
	dataBlock "github.com/ElrondNetwork/elrond-go/data/block"
	"github.com/ElrondNetwork/elrond-go/process"
	"github.com/ElrondNetwork/elrond-go/process/block/interceptedBlocks"
	"github.com/ElrondNetwork/elrond-go/process/mock"
	"github.com/stretchr/testify/assert"
)

func createDefaultMetaArgument() *interceptedBlocks.ArgInterceptedBlockHeader {
	arg := &interceptedBlocks.ArgInterceptedBlockHeader{
		ShardCoordinator:  mock.NewOneShardCoordinatorMock(),
		Hasher:            testHasher,
		Marshalizer:       testMarshalizer,
		HeaderSigVerifier: &mock.HeaderSigVerifierStub{},
		ChainID:           []byte("chain ID"),
<<<<<<< HEAD
		ValidityAttester:  &mock.ValidityAttesterStub{},
=======
		EpochStartTrigger: &mock.EpochStartTriggerStub{},
>>>>>>> fb571a56
	}

	hdr := createMockMetaHeader()
	arg.HdrBuff, _ = testMarshalizer.Marshal(hdr)

	return arg
}

func createMockMetaHeader() *dataBlock.MetaBlock {
	return &dataBlock.MetaBlock{
		Nonce:         hdrNonce,
		PrevHash:      []byte("prev hash"),
		PrevRandSeed:  []byte("prev rand seed"),
		RandSeed:      []byte("rand seed"),
		PubKeysBitmap: []byte{1},
		TimeStamp:     0,
		Round:         hdrRound,
		Epoch:         hdrEpoch,
		Signature:     []byte("signature"),
		RootHash:      []byte("root hash"),
		TxCount:       0,
		PeerInfo:      nil,
		ShardInfo:     nil,
		ChainID:       []byte("chain ID"),
	}
}

//------- TestNewInterceptedHeader

func TestNewInterceptedMetaHeader_NilArgumentShouldErr(t *testing.T) {
	t.Parallel()

	inHdr, err := interceptedBlocks.NewInterceptedMetaHeader(nil)

	assert.Nil(t, inHdr)
	assert.Equal(t, process.ErrNilArgumentStruct, err)
}

func TestNewInterceptedMetaHeader_MarshalizerFailShouldErr(t *testing.T) {
	t.Parallel()

	arg := createDefaultMetaArgument()
	arg.HdrBuff = []byte("invalid buffer")

	inHdr, err := interceptedBlocks.NewInterceptedMetaHeader(arg)

	assert.Nil(t, inHdr)
	assert.NotNil(t, err)
	assert.Contains(t, err.Error(), "invalid character")
}

func TestNewInterceptedMetaHeader_ShouldWork(t *testing.T) {
	t.Parallel()

	arg := createDefaultMetaArgument()

	inHdr, err := interceptedBlocks.NewInterceptedMetaHeader(arg)

	assert.False(t, check.IfNil(inHdr))
	assert.Nil(t, err)
}

//------- CheckValidity

func TestInterceptedMetaHeader_CheckValidityNilPubKeyBitmapShouldErr(t *testing.T) {
	t.Parallel()

	hdr := createMockMetaHeader()
	hdr.PubKeysBitmap = nil
	buff, _ := testMarshalizer.Marshal(hdr)

	arg := createDefaultMetaArgument()
	arg.HdrBuff = buff
	inHdr, _ := interceptedBlocks.NewInterceptedMetaHeader(arg)

	err := inHdr.CheckValidity()

	assert.Equal(t, process.ErrNilPubKeysBitmap, err)
}

func TestInterceptedMetaHeader_ErrorInMiniBlockShouldErr(t *testing.T) {
	t.Parallel()

	hdr := createMockMetaHeader()
	badShardId := uint32(2)
	hdr.ShardInfo = []dataBlock.ShardData{
		{
			ShardID:               badShardId,
			HeaderHash:            nil,
			ShardMiniBlockHeaders: nil,
			TxCount:               0,
		},
	}
	buff, _ := testMarshalizer.Marshal(hdr)

	arg := createDefaultShardArgument()
	arg.HdrBuff = buff
	inHdr, _ := interceptedBlocks.NewInterceptedMetaHeader(arg)

	err := inHdr.CheckValidity()

	assert.Equal(t, process.ErrInvalidShardId, err)
}

func TestInterceptedMetaHeader_CheckValidityShouldWork(t *testing.T) {
	t.Parallel()

	arg := createDefaultMetaArgument()
	inHdr, _ := interceptedBlocks.NewInterceptedMetaHeader(arg)

	err := inHdr.CheckValidity()

	assert.Nil(t, err)
}

func TestInterceptedMetaHeader_CheckAgainstRounderAttesterFailsShouldErr(t *testing.T) {
	t.Parallel()

	arg := createDefaultMetaArgument()
	expectedErr := errors.New("expected error")
	arg.ValidityAttester = &mock.ValidityAttesterStub{
		CheckBlockAgainstRounderCalled: func(headerHandler data.HeaderHandler) error {
			return expectedErr
		},
	}
	inHdr, _ := interceptedBlocks.NewInterceptedMetaHeader(arg)

	err := inHdr.CheckValidity()

	assert.Equal(t, expectedErr, err)
}

func TestInterceptedMetaHeader_CheckAgainstFinalHeaderAttesterFailsShouldErr(t *testing.T) {
	t.Parallel()

	arg := createDefaultMetaArgument()
	expectedErr := errors.New("expected error")
	arg.ValidityAttester = &mock.ValidityAttesterStub{
		CheckBlockAgainstFinalCalled: func(headerHandler data.HeaderHandler) error {
			return expectedErr
		},
	}
	inHdr, _ := interceptedBlocks.NewInterceptedMetaHeader(arg)

	err := inHdr.CheckValidity()

	assert.Equal(t, expectedErr, err)
}

//------- getters

func TestInterceptedMetaHeader_Getters(t *testing.T) {
	t.Parallel()

	arg := createDefaultMetaArgument()
	inHdr, _ := interceptedBlocks.NewInterceptedMetaHeader(arg)

	hash := testHasher.Compute(string(arg.HdrBuff))

	assert.Equal(t, hash, inHdr.Hash())
	assert.True(t, inHdr.IsForCurrentShard())
}

func TestInterceptedMetaHeader_CheckValidityLeaderSignatureNotCorrectShouldErr(t *testing.T) {
	t.Parallel()

	hdr := createMockShardHeader()
	expectedErr := errors.New("expected err")
	buff, _ := testMarshalizer.Marshal(hdr)

	arg := createDefaultShardArgument()
	arg.HeaderSigVerifier = &mock.HeaderSigVerifierStub{
		VerifyRandSeedAndLeaderSignatureCalled: func(header data.HeaderHandler) error {
			return expectedErr
		},
	}
	arg.HdrBuff = buff
	inHdr, _ := interceptedBlocks.NewInterceptedMetaHeader(arg)

	err := inHdr.CheckValidity()
	assert.Equal(t, expectedErr, err)
}

func TestInterceptedMetaHeader_CheckValidityLeaderSignatureOkShouldWork(t *testing.T) {
	t.Parallel()

	hdr := createMockShardHeader()
	expectedSignature := []byte("ran")
	hdr.LeaderSignature = expectedSignature
	buff, _ := testMarshalizer.Marshal(hdr)

	arg := createDefaultShardArgument()
	arg.HdrBuff = buff
	inHdr, _ := interceptedBlocks.NewInterceptedMetaHeader(arg)

	err := inHdr.CheckValidity()
	assert.Nil(t, err)
}

//------- IsInterfaceNil

func TestInterceptedMetaHeader_IsInterfaceNil(t *testing.T) {
	t.Parallel()

	var inHdr *interceptedBlocks.InterceptedMetaHeader

	assert.True(t, check.IfNil(inHdr))
}<|MERGE_RESOLUTION|>--- conflicted
+++ resolved
@@ -20,11 +20,8 @@
 		Marshalizer:       testMarshalizer,
 		HeaderSigVerifier: &mock.HeaderSigVerifierStub{},
 		ChainID:           []byte("chain ID"),
-<<<<<<< HEAD
 		ValidityAttester:  &mock.ValidityAttesterStub{},
-=======
 		EpochStartTrigger: &mock.EpochStartTriggerStub{},
->>>>>>> fb571a56
 	}
 
 	hdr := createMockMetaHeader()
