package interceptedBlocks

import (
	"fmt"

	"github.com/ElrondNetwork/elrond-go/data"
	"github.com/ElrondNetwork/elrond-go/data/block"
	"github.com/ElrondNetwork/elrond-go/data/typeConverters"
	"github.com/ElrondNetwork/elrond-go/hashing"
	"github.com/ElrondNetwork/elrond-go/marshal"
	"github.com/ElrondNetwork/elrond-go/process"
	"github.com/ElrondNetwork/elrond-go/sharding"
)

// InterceptedMetaHeader represents the wrapper over the meta block header struct
type InterceptedMetaHeader struct {
	hdr               *block.MetaBlock
	sigVerifier       process.InterceptedHeaderSigVerifier
	hasher            hashing.Hasher
	shardCoordinator  sharding.Coordinator
	hash              []byte
	chainID           []byte
	validityAttester  process.ValidityAttester
	epochStartTrigger process.EpochStartTriggerHandler
	nonceConverter    typeConverters.Uint64ByteSliceConverter
}

// NewInterceptedMetaHeader creates a new instance of InterceptedMetaHeader struct
func NewInterceptedMetaHeader(arg *ArgInterceptedBlockHeader) (*InterceptedMetaHeader, error) {
	err := checkBlockHeaderArgument(arg)
	if err != nil {
		return nil, err
	}

	hdr, err := createMetaHdr(arg.Marshalizer, arg.HdrBuff)
	if err != nil {
		return nil, err
	}

	inHdr := &InterceptedMetaHeader{
		hdr:               hdr,
		hasher:            arg.Hasher,
		sigVerifier:       arg.HeaderSigVerifier,
		shardCoordinator:  arg.ShardCoordinator,
		chainID:           arg.ChainID,
		validityAttester:  arg.ValidityAttester,
		epochStartTrigger: arg.EpochStartTrigger,
		nonceConverter:    arg.NonceConverter,
	}
	inHdr.processFields(arg.HdrBuff)

	return inHdr, nil
}

func createMetaHdr(marshalizer marshal.Marshalizer, hdrBuff []byte) (*block.MetaBlock, error) {
	hdr := &block.MetaBlock{
		ShardInfo: make([]block.ShardData, 0),
	}
	err := marshalizer.Unmarshal(hdr, hdrBuff)
	if err != nil {
		return nil, err
	}

	return hdr, nil
}

func (imh *InterceptedMetaHeader) processFields(txBuff []byte) {
	imh.hash = imh.hasher.Compute(string(txBuff))
}

// Hash gets the hash of this header
func (imh *InterceptedMetaHeader) Hash() []byte {
	return imh.hash
}

// HeaderHandler returns the MetaBlock pointer that holds the data
func (imh *InterceptedMetaHeader) HeaderHandler() data.HeaderHandler {
	return imh.hdr
}

// CheckValidity checks if the received meta header is valid (not nil fields, valid sig and so on)
func (imh *InterceptedMetaHeader) CheckValidity() error {
	err := imh.integrity()
	if err != nil {
		return err
	}

	err = imh.validityAttester.CheckBlockAgainstFinal(imh.HeaderHandler())
	if err != nil {
		return err
	}

	err = imh.validityAttester.CheckBlockAgainstRounder(imh.HeaderHandler())
	if err != nil {
		return err
	}

	err = imh.sigVerifier.VerifyRandSeedAndLeaderSignature(imh.hdr)
	if err != nil {
		return err
	}

	err = imh.sigVerifier.VerifySignature(imh.hdr)
	if err != nil {
		return err
	}

	return imh.hdr.CheckChainID(imh.chainID)
}

// integrity checks the integrity of the meta header block wrapper
func (imh *InterceptedMetaHeader) integrity() error {
	err := checkHeaderHandler(imh.HeaderHandler())
	if err != nil {
		return err
	}

	err = checkMetaShardInfo(imh.hdr.ShardInfo, imh.shardCoordinator)
	if err != nil {
		return err
	}

	return nil
}

// IsForCurrentShard always returns true
func (imh *InterceptedMetaHeader) IsForCurrentShard() bool {
	return true
}

// Type returns the type of this intercepted data
func (imh *InterceptedMetaHeader) Type() string {
	return "intercepted meta header"
}

<<<<<<< HEAD
// Identifiers returns the identifiers used in requests
func (imh *InterceptedMetaHeader) Identifiers() [][]byte {
	nonceBytes := imh.nonceConverter.ToByteSlice(imh.hdr.Nonce)

	return [][]byte{imh.hash, nonceBytes}
=======
// String returns the meta header's most important fields as string
func (imh *InterceptedMetaHeader) String() string {
	return fmt.Sprintf("epoch=%d, round=%d, nonce=%d",
		imh.hdr.Epoch,
		imh.hdr.Round,
		imh.hdr.Nonce,
	)
>>>>>>> 663d85c3
}

// IsInterfaceNil returns true if there is no value under the interface
func (imh *InterceptedMetaHeader) IsInterfaceNil() bool {
	return imh == nil
}<|MERGE_RESOLUTION|>--- conflicted
+++ resolved
@@ -133,13 +133,6 @@
 	return "intercepted meta header"
 }
 
-<<<<<<< HEAD
-// Identifiers returns the identifiers used in requests
-func (imh *InterceptedMetaHeader) Identifiers() [][]byte {
-	nonceBytes := imh.nonceConverter.ToByteSlice(imh.hdr.Nonce)
-
-	return [][]byte{imh.hash, nonceBytes}
-=======
 // String returns the meta header's most important fields as string
 func (imh *InterceptedMetaHeader) String() string {
 	return fmt.Sprintf("epoch=%d, round=%d, nonce=%d",
@@ -147,7 +140,13 @@
 		imh.hdr.Round,
 		imh.hdr.Nonce,
 	)
->>>>>>> 663d85c3
+}
+
+// Identifiers returns the identifiers used in requests
+func (imh *InterceptedMetaHeader) Identifiers() [][]byte {
+	nonceBytes := imh.nonceConverter.ToByteSlice(imh.hdr.Nonce)
+
+	return [][]byte{imh.hash, nonceBytes}
 }
 
 // IsInterfaceNil returns true if there is no value under the interface
