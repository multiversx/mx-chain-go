--- conflicted
+++ resolved
@@ -290,58 +290,34 @@
 
 //------- ProcessBlock
 
-<<<<<<< HEAD
-func TestShardProcessor_ProcessBlockWithNilBlockchainShouldErr(t *testing.T) {
+func TestShardProcessor_ProcessBlockWithNilHeaderShouldErr(t *testing.T) {
+	t.Parallel()
+
+	arguments := CreateMockArgumentsMultiShard()
+	sp, _ := blproc.NewShardProcessor(arguments)
+	body := &block.Body{}
+	err := sp.ProcessBlock(nil, body, haveTime)
+
+	assert.Equal(t, process.ErrNilBlockHeader, err)
+}
+
+func TestShardProcessor_ProcessBlockWithNilBlockBodyShouldErr(t *testing.T) {
+	t.Parallel()
+
+	arguments := CreateMockArgumentsMultiShard()
+	sp, _ := blproc.NewShardProcessor(arguments)
+	err := sp.ProcessBlock(&block.Header{}, nil, haveTime)
+
+	assert.Equal(t, process.ErrNilBlockBody, err)
+}
+
+func TestShardProcessor_ProcessBlockWithNilHaveTimeFuncShouldErr(t *testing.T) {
 	t.Parallel()
 
 	arguments := CreateMockArgumentsMultiShard()
 	sp, _ := blproc.NewShardProcessor(arguments)
 	blk := &block.Body{}
-	err := sp.ProcessBlock(nil, &block.Header{}, blk, haveTime)
-
-	assert.Equal(t, process.ErrNilBlockChain, err)
-}
-
-=======
->>>>>>> 575fe7f9
-func TestShardProcessor_ProcessBlockWithNilHeaderShouldErr(t *testing.T) {
-	t.Parallel()
-
-	arguments := CreateMockArgumentsMultiShard()
-	sp, _ := blproc.NewShardProcessor(arguments)
-<<<<<<< HEAD
-	body := &block.Body{}
-	err := sp.ProcessBlock(&blockchain.BlockChain{}, nil, body, haveTime)
-=======
-	body := make(block.Body, 0)
-	err := sp.ProcessBlock(nil, body, haveTime)
->>>>>>> 575fe7f9
-
-	assert.Equal(t, process.ErrNilBlockHeader, err)
-}
-
-func TestShardProcessor_ProcessBlockWithNilBlockBodyShouldErr(t *testing.T) {
-	t.Parallel()
-
-	arguments := CreateMockArgumentsMultiShard()
-	sp, _ := blproc.NewShardProcessor(arguments)
-	err := sp.ProcessBlock(&block.Header{}, nil, haveTime)
-
-	assert.Equal(t, process.ErrNilBlockBody, err)
-}
-
-func TestShardProcessor_ProcessBlockWithNilHaveTimeFuncShouldErr(t *testing.T) {
-	t.Parallel()
-
-	arguments := CreateMockArgumentsMultiShard()
-	sp, _ := blproc.NewShardProcessor(arguments)
-<<<<<<< HEAD
-	blk := &block.Body{}
-	err := sp.ProcessBlock(&blockchain.BlockChain{}, &block.Header{}, blk, nil)
-=======
-	blk := make(block.Body, 0)
 	err := sp.ProcessBlock(&block.Header{}, blk, nil)
->>>>>>> 575fe7f9
 
 	assert.Equal(t, process.ErrNilHaveTimeHandler, err)
 }
@@ -562,14 +538,8 @@
 		Signature:     []byte("signature"),
 		RootHash:      []byte("root hash"),
 	}
-<<<<<<< HEAD
 	body := &block.Body{}
-	blkc := &blockchain.BlockChain{}
-	err := sp.ProcessBlock(blkc, hdr, body, haveTime)
-=======
-	body := make(block.Body, 0)
 	err := sp.ProcessBlock(hdr, body, haveTime)
->>>>>>> 575fe7f9
 	assert.Equal(t, process.ErrWrongNonceInBlock, err)
 }
 
@@ -587,14 +557,8 @@
 		Signature:     []byte("signature"),
 		RootHash:      []byte("root hash"),
 	}
-<<<<<<< HEAD
 	body := &block.Body{}
-	blkc := &blockchain.BlockChain{}
-	err := sp.ProcessBlock(blkc, hdr, body, haveTime)
-=======
-	body := make(block.Body, 0)
 	err := sp.ProcessBlock(hdr, body, haveTime)
->>>>>>> 575fe7f9
 
 	assert.Equal(t, process.ErrWrongNonceInBlock, err)
 }
@@ -630,19 +594,8 @@
 		Signature:     []byte("signature"),
 		RootHash:      []byte("root hash"),
 	}
-<<<<<<< HEAD
 	body := &block.Body{}
-	blkc := &blockchain.BlockChain{
-		CurrentBlockHeader: &block.Header{
-			Nonce:    0,
-			RandSeed: randSeed,
-		},
-	}
-	err := sp.ProcessBlock(blkc, hdr, body, haveTime)
-=======
-	body := make(block.Body, 0)
 	err := sp.ProcessBlock(hdr, body, haveTime)
->>>>>>> 575fe7f9
 	assert.Equal(t, process.ErrBlockHashDoesNotMatch, err)
 }
 
@@ -1520,26 +1473,6 @@
 
 //------- CommitBlock
 
-<<<<<<< HEAD
-func TestShardProcessor_CommitBlockNilBlockchainShouldErr(t *testing.T) {
-	t.Parallel()
-	tdp := initDataPool([]byte("tx_hash1"))
-	accounts := &mock.AccountsStub{}
-	accounts.RevertToSnapshotCalled = func(snapshot int) error {
-		return nil
-	}
-	arguments := CreateMockArgumentsMultiShard()
-	arguments.DataPool = tdp
-	arguments.Accounts = accounts
-	sp, _ := blproc.NewShardProcessor(arguments)
-	blk := &block.Body{}
-
-	err := sp.CommitBlock(nil, &block.Header{}, blk)
-	assert.Equal(t, process.ErrNilBlockChain, err)
-}
-
-=======
->>>>>>> 575fe7f9
 func TestShardProcessor_CommitBlockMarshalizerFailForHeaderShouldErr(t *testing.T) {
 	t.Parallel()
 	tdp := initDataPool([]byte("tx_hash1"))
