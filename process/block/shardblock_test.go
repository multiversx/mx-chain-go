--- conflicted
+++ resolved
@@ -2113,17 +2113,13 @@
 		},
 	}
 
-<<<<<<< HEAD
-	_, _, err := sp.ProcessBlock(hdr, body, haveTime)
-=======
 	err := sp.SetProcessDebugger(nil)
 	assert.Equal(t, process.ErrNilProcessDebugger, err)
 
 	err = sp.SetProcessDebugger(debugger)
 	assert.Nil(t, err)
 
-	err = sp.ProcessBlock(hdr, body, haveTime)
->>>>>>> 5b460b4e
+	_, _, err = sp.ProcessBlock(hdr, body, haveTime)
 	assert.Nil(t, err)
 	err = sp.CommitBlock(hdr, body)
 	assert.Nil(t, err)
