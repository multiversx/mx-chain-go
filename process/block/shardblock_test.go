package block_test

import (
	"bytes"
	"errors"
	"fmt"
	"github.com/ElrondNetwork/elrond-go-sandbox/data/smartContractResult"
	"math/rand"
	"reflect"
	"sync/atomic"
	"testing"
	"time"

	"github.com/ElrondNetwork/elrond-go-sandbox/data"
	"github.com/ElrondNetwork/elrond-go-sandbox/data/block"
	"github.com/ElrondNetwork/elrond-go-sandbox/data/blockchain"
	"github.com/ElrondNetwork/elrond-go-sandbox/data/transaction"
	"github.com/ElrondNetwork/elrond-go-sandbox/dataRetriever"
	"github.com/ElrondNetwork/elrond-go-sandbox/hashing"
	"github.com/ElrondNetwork/elrond-go-sandbox/marshal"
	"github.com/ElrondNetwork/elrond-go-sandbox/process"
	blproc "github.com/ElrondNetwork/elrond-go-sandbox/process/block"
	"github.com/ElrondNetwork/elrond-go-sandbox/process/mock"
	"github.com/ElrondNetwork/elrond-go-sandbox/sharding"
	"github.com/ElrondNetwork/elrond-go-sandbox/storage"
	"github.com/ElrondNetwork/elrond-go-sandbox/storage/storageUnit"
	"github.com/stretchr/testify/assert"
)

//------- NewShardProcessor

func initAccountsMock() *mock.AccountsStub {
	rootHashCalled := func() []byte {
		return []byte("rootHash")
	}
	return &mock.AccountsStub{
		RootHashCalled: rootHashCalled,
	}
}

//------- NewBlockProcessor

func TestNewBlockProcessor_NilDataPoolShouldErr(t *testing.T) {
	t.Parallel()
	sp, err := blproc.NewShardProcessor(
		&mock.ServiceContainerMock{},
		nil,
		&mock.ChainStorerMock{},
		&mock.HasherStub{},
		&mock.MarshalizerMock{},
		&mock.TxProcessorMock{},
		initAccountsMock(),
		mock.NewMultiShardsCoordinatorMock(3),
		&mock.ForkDetectorMock{},
		&mock.BlocksTrackerMock{},
		createGenesisBlocks(mock.NewMultiShardsCoordinatorMock(3)),
		true,
		&mock.RequestHandlerMock{},
	)
	assert.Equal(t, process.ErrNilDataPoolHolder, err)
	assert.Nil(t, sp)
}

func TestNewShardProcessor_NilStoreShouldErr(t *testing.T) {
	t.Parallel()
	tdp := initDataPool()
	sp, err := blproc.NewShardProcessor(
		&mock.ServiceContainerMock{},
		tdp,
		nil,
		&mock.HasherStub{},
		&mock.MarshalizerMock{},
		&mock.TxProcessorMock{},
		initAccountsMock(),
		mock.NewMultiShardsCoordinatorMock(3),
		&mock.ForkDetectorMock{},
		&mock.BlocksTrackerMock{},
		createGenesisBlocks(mock.NewMultiShardsCoordinatorMock(3)),
		true,
		&mock.RequestHandlerMock{},
	)
	assert.Equal(t, process.ErrNilStorage, err)
	assert.Nil(t, sp)
}

func TestNewShardProcessor_NilHasherShouldErr(t *testing.T) {
	t.Parallel()
	tdp := initDataPool()
	sp, err := blproc.NewShardProcessor(
		&mock.ServiceContainerMock{},
		tdp,
		&mock.ChainStorerMock{},
		nil,
		&mock.MarshalizerMock{},
		&mock.TxProcessorMock{},
		initAccountsMock(),
		mock.NewMultiShardsCoordinatorMock(3),
		&mock.ForkDetectorMock{},
		&mock.BlocksTrackerMock{},
		createGenesisBlocks(mock.NewMultiShardsCoordinatorMock(3)),
		true,
		&mock.RequestHandlerMock{},
	)
	assert.Equal(t, process.ErrNilHasher, err)
	assert.Nil(t, sp)
}

func TestNewShardProcessor_NilMarshalizerShouldWork(t *testing.T) {
	t.Parallel()
	tdp := initDataPool()
	sp, err := blproc.NewShardProcessor(
		&mock.ServiceContainerMock{},
		tdp,
		&mock.ChainStorerMock{},
		&mock.HasherStub{},
		nil,
		&mock.TxProcessorMock{},
		initAccountsMock(),
		mock.NewMultiShardsCoordinatorMock(3),
		&mock.ForkDetectorMock{},
		&mock.BlocksTrackerMock{},
		createGenesisBlocks(mock.NewMultiShardsCoordinatorMock(3)),
		true,
		&mock.RequestHandlerMock{},
	)
	assert.Equal(t, process.ErrNilMarshalizer, err)
	assert.Nil(t, sp)
}

func TestNewShardProcessor_NilTxProcessorShouldErr(t *testing.T) {
	t.Parallel()
	tdp := initDataPool()
	sp, err := blproc.NewShardProcessor(
		&mock.ServiceContainerMock{},
		tdp,
		&mock.ChainStorerMock{},
		&mock.HasherStub{},
		&mock.MarshalizerMock{},
		nil,
		initAccountsMock(),
		mock.NewMultiShardsCoordinatorMock(3),
		&mock.ForkDetectorMock{},
		&mock.BlocksTrackerMock{},
		createGenesisBlocks(mock.NewMultiShardsCoordinatorMock(3)),
		true,
		&mock.RequestHandlerMock{},
	)
	assert.Equal(t, process.ErrNilTxProcessor, err)
	assert.Nil(t, sp)
}

func TestNewShardProcessor_NilAccountsAdapterShouldErr(t *testing.T) {
	t.Parallel()
	tdp := initDataPool()
	sp, err := blproc.NewShardProcessor(
		&mock.ServiceContainerMock{},
		tdp,
		&mock.ChainStorerMock{},
		&mock.HasherStub{},
		&mock.MarshalizerMock{},
		&mock.TxProcessorMock{},
		nil,
		mock.NewMultiShardsCoordinatorMock(3),
		&mock.ForkDetectorMock{},
		&mock.BlocksTrackerMock{},
		createGenesisBlocks(mock.NewMultiShardsCoordinatorMock(3)),
		true,
		&mock.RequestHandlerMock{},
	)
	assert.Equal(t, process.ErrNilAccountsAdapter, err)
	assert.Nil(t, sp)
}

func TestNewShardProcessor_NilShardCoordinatorShouldErr(t *testing.T) {
	t.Parallel()
	tdp := initDataPool()
	sp, err := blproc.NewShardProcessor(
		&mock.ServiceContainerMock{},
		tdp,
		&mock.ChainStorerMock{},
		&mock.HasherStub{},
		&mock.MarshalizerMock{},
		&mock.TxProcessorMock{},
		initAccountsMock(),
		nil,
		&mock.ForkDetectorMock{},
		&mock.BlocksTrackerMock{},
		createGenesisBlocks(mock.NewMultiShardsCoordinatorMock(3)),
		true,
		&mock.RequestHandlerMock{},
	)
	assert.Equal(t, process.ErrNilShardCoordinator, err)
	assert.Nil(t, sp)
}

func TestNewShardProcessor_NilForkDetectorShouldErr(t *testing.T) {
	t.Parallel()
	tdp := initDataPool()
	sp, err := blproc.NewShardProcessor(
		&mock.ServiceContainerMock{},
		tdp,
		&mock.ChainStorerMock{},
		&mock.HasherStub{},
		&mock.MarshalizerMock{},
		&mock.TxProcessorMock{},
		initAccountsMock(),
		mock.NewMultiShardsCoordinatorMock(3),
		nil,
		&mock.BlocksTrackerMock{},
		createGenesisBlocks(mock.NewMultiShardsCoordinatorMock(3)),
		true,
		&mock.RequestHandlerMock{},
	)
	assert.Equal(t, process.ErrNilForkDetector, err)
	assert.Nil(t, sp)
}

func TestNewShardProcessor_NilBlocksTrackerShouldErr(t *testing.T) {
	t.Parallel()
	tdp := initDataPool()
	sp, err := blproc.NewShardProcessor(
		&mock.ServiceContainerMock{},
		tdp,
		&mock.ChainStorerMock{},
		&mock.HasherStub{},
		&mock.MarshalizerMock{},
		&mock.TxProcessorMock{},
		initAccountsMock(),
		mock.NewMultiShardsCoordinatorMock(3),
		&mock.ForkDetectorMock{},
		nil,
		createGenesisBlocks(mock.NewMultiShardsCoordinatorMock(3)),
		true,
		&mock.RequestHandlerMock{},
	)
	assert.Equal(t, process.ErrNilBlocksTracker, err)
	assert.Nil(t, sp)
}

func TestNewShardProcessor_NilRequestTransactionHandlerShouldErr(t *testing.T) {
	t.Parallel()
	tdp := initDataPool()
	sp, err := blproc.NewShardProcessor(
		&mock.ServiceContainerMock{},
		tdp,
		&mock.ChainStorerMock{},
		&mock.HasherStub{},
		&mock.MarshalizerMock{},
		&mock.TxProcessorMock{},
		initAccountsMock(),
		mock.NewMultiShardsCoordinatorMock(3),
		&mock.ForkDetectorMock{},
		&mock.BlocksTrackerMock{},
		createGenesisBlocks(mock.NewMultiShardsCoordinatorMock(3)),
		true,
		nil,
	)
	assert.Equal(t, process.ErrNilRequestHandler, err)
	assert.Nil(t, sp)
}

func TestNewShardProcessor_NilTransactionPoolShouldErr(t *testing.T) {
	t.Parallel()
	tdp := initDataPool()
	tdp.TransactionsCalled = func() dataRetriever.ShardedDataCacherNotifier {
		return nil
	}
	sp, err := blproc.NewShardProcessor(
		&mock.ServiceContainerMock{},
		tdp,
		&mock.ChainStorerMock{},
		&mock.HasherStub{},
		&mock.MarshalizerMock{},
		&mock.TxProcessorMock{},
		initAccountsMock(),
		mock.NewMultiShardsCoordinatorMock(3),
		&mock.ForkDetectorMock{},
		&mock.BlocksTrackerMock{},
		createGenesisBlocks(mock.NewMultiShardsCoordinatorMock(3)),
		true,
		&mock.RequestHandlerMock{},
	)
	assert.Equal(t, process.ErrNilTransactionPool, err)
	assert.Nil(t, sp)
}

func TestNewShardProcessor_OkValsShouldWork(t *testing.T) {
	t.Parallel()
	tdp := initDataPool()
	sp, err := blproc.NewShardProcessor(
		&mock.ServiceContainerMock{},
		tdp,
		&mock.ChainStorerMock{},
		&mock.HasherStub{},
		&mock.MarshalizerMock{},
		&mock.TxProcessorMock{},
		initAccountsMock(),
		mock.NewMultiShardsCoordinatorMock(3),
		&mock.ForkDetectorMock{},
		&mock.BlocksTrackerMock{},
		createGenesisBlocks(mock.NewMultiShardsCoordinatorMock(3)),
		true,
		&mock.RequestHandlerMock{},
	)
	assert.Nil(t, err)
	assert.NotNil(t, sp)
}

//------- ProcessBlock

func TestShardProcessor_ProcessBlockWithNilBlockchainShouldErr(t *testing.T) {
	t.Parallel()
	tdp := initDataPool()
	sp, _ := blproc.NewShardProcessor(
		&mock.ServiceContainerMock{},
		tdp,
		&mock.ChainStorerMock{},
		&mock.HasherStub{},
		&mock.MarshalizerMock{},
		&mock.TxProcessorMock{},
		initAccountsMock(),
		mock.NewMultiShardsCoordinatorMock(3),
		&mock.ForkDetectorMock{},
		&mock.BlocksTrackerMock{},
		createGenesisBlocks(mock.NewMultiShardsCoordinatorMock(3)),
		true,
		&mock.RequestHandlerMock{},
	)
	blk := make(block.Body, 0)
	err := sp.ProcessBlock(nil, &block.Header{}, blk, haveTime)
	assert.Equal(t, process.ErrNilBlockChain, err)
}

func TestShardProcessor_ProcessBlockWithNilHeaderShouldErr(t *testing.T) {
	t.Parallel()
	tdp := initDataPool()
	sp, _ := blproc.NewShardProcessor(
		&mock.ServiceContainerMock{},
		tdp,
		&mock.ChainStorerMock{},
		&mock.HasherStub{},
		&mock.MarshalizerMock{},
		&mock.TxProcessorMock{},
		initAccountsMock(),
		mock.NewMultiShardsCoordinatorMock(3),
		&mock.ForkDetectorMock{},
		&mock.BlocksTrackerMock{},
		createGenesisBlocks(mock.NewMultiShardsCoordinatorMock(3)),
		true,
		&mock.RequestHandlerMock{},
	)
	body := make(block.Body, 0)
	err := sp.ProcessBlock(&blockchain.BlockChain{}, nil, body, haveTime)
	assert.Equal(t, process.ErrNilBlockHeader, err)
}

func TestShardProcessor_ProcessBlockWithNilBlockBodyShouldErr(t *testing.T) {
	t.Parallel()
	tdp := initDataPool()
	sp, _ := blproc.NewShardProcessor(
		&mock.ServiceContainerMock{},
		tdp,
		&mock.ChainStorerMock{},
		&mock.HasherStub{},
		&mock.MarshalizerMock{},
		&mock.TxProcessorMock{},
		initAccountsMock(),
		mock.NewMultiShardsCoordinatorMock(3),
		&mock.ForkDetectorMock{},
		&mock.BlocksTrackerMock{},
		createGenesisBlocks(mock.NewMultiShardsCoordinatorMock(3)),
		true,
		&mock.RequestHandlerMock{},
	)
	err := sp.ProcessBlock(&blockchain.BlockChain{}, &block.Header{}, nil, haveTime)
	assert.Equal(t, process.ErrNilBlockBody, err)
}

func TestShardProcessor_ProcessBlockWithNilHaveTimeFuncShouldErr(t *testing.T) {
	t.Parallel()
	tdp := initDataPool()
	sp, _ := blproc.NewShardProcessor(
		&mock.ServiceContainerMock{},
		tdp,
		&mock.ChainStorerMock{},
		&mock.HasherStub{},
		&mock.MarshalizerMock{},
		&mock.TxProcessorMock{},
		initAccountsMock(),
		mock.NewMultiShardsCoordinatorMock(3),
		&mock.ForkDetectorMock{},
		&mock.BlocksTrackerMock{},
		createGenesisBlocks(mock.NewMultiShardsCoordinatorMock(3)),
		true,
		&mock.RequestHandlerMock{},
	)
	blk := make(block.Body, 0)
	err := sp.ProcessBlock(&blockchain.BlockChain{}, &block.Header{}, blk, nil)
	assert.Equal(t, process.ErrNilHaveTimeHandler, err)
}

func TestShardProcessor_ProcessWithDirtyAccountShouldErr(t *testing.T) {
	t.Parallel()
	tdp := initDataPool()
	tpm := mock.TxProcessorMock{}
	// set accounts dirty
	journalLen := func() int { return 3 }
	revToSnapshot := func(snapshot int) error { return nil }
	blkc := &blockchain.BlockChain{}
	hdr := block.Header{
		Nonce:         1,
		PubKeysBitmap: []byte("0100101"),
		PrevHash:      []byte(""),
		Signature:     []byte("signature"),
		RootHash:      []byte("roothash"),
	}
	body := make(block.Body, 0)
	sp, _ := blproc.NewShardProcessor(
		&mock.ServiceContainerMock{},
		tdp,
		&mock.ChainStorerMock{},
		&mock.HasherStub{},
		&mock.MarshalizerMock{},
		&tpm,
		&mock.AccountsStub{
			JournalLenCalled:       journalLen,
			RevertToSnapshotCalled: revToSnapshot,
		},
		mock.NewMultiShardsCoordinatorMock(3),
		&mock.ForkDetectorMock{},
		&mock.BlocksTrackerMock{},
		createGenesisBlocks(mock.NewMultiShardsCoordinatorMock(3)),
		true,
		&mock.RequestHandlerMock{},
	)
	// should return err
	err := sp.ProcessBlock(blkc, &hdr, body, haveTime)
	assert.NotNil(t, err)
	assert.Equal(t, err, process.ErrAccountStateDirty)
}

func TestShardProcessor_ProcessBlockHeaderBodyMismatchShouldErr(t *testing.T) {
	t.Parallel()
	tdp := initDataPool()
	txHash := []byte("tx_hash1")
	// invalid transaction
	txProcess := func(transaction *transaction.Transaction, round uint32) ([]*smartContractResult.SmartContractResult, error) {
		return nil, nil
	}
	tpm := mock.TxProcessorMock{ProcessTransactionCalled: txProcess}
	blkc := &blockchain.BlockChain{}
	hdr := block.Header{
		Nonce:         1,
		PrevHash:      []byte(""),
		Signature:     []byte("signature"),
		PubKeysBitmap: []byte("00110"),
		ShardId:       0,
		RootHash:      []byte("rootHash"),
	}
	body := make(block.Body, 0)
	txHashes := make([][]byte, 0)
	txHashes = append(txHashes, txHash)
	miniblock := block.MiniBlock{
		ReceiverShardID: 0,
		SenderShardID:   0,
		TxHashes:        txHashes,
	}
	body = append(body, &miniblock)
	// set accounts not dirty
	journalLen := func() int { return 0 }
	revertToSnapshot := func(snapshot int) error { return nil }
	rootHashCalled := func() []byte {
		return []byte("rootHash")
	}
	sp, _ := blproc.NewShardProcessor(
		&mock.ServiceContainerMock{},
		tdp,
		&mock.ChainStorerMock{},
		&mock.HasherStub{},
		&mock.MarshalizerMock{},
		&tpm,
		&mock.AccountsStub{
			JournalLenCalled:       journalLen,
			RevertToSnapshotCalled: revertToSnapshot,
			RootHashCalled:         rootHashCalled,
		},
		mock.NewMultiShardsCoordinatorMock(3),
		&mock.ForkDetectorMock{},
		&mock.BlocksTrackerMock{},
		createGenesisBlocks(mock.NewMultiShardsCoordinatorMock(3)),
		true,
		&mock.RequestHandlerMock{},
	)

	go func() {
		sp.ChRcvAllTxs() <- true
	}()
	// should return err
	err := sp.ProcessBlock(blkc, &hdr, body, haveTime)
	assert.Equal(t, process.ErrHeaderBodyMismatch, err)
}

func TestShardProcessor_ProcessBlockWithInvalidTransactionShouldErr(t *testing.T) {
	t.Parallel()
	tdp := initDataPool()
	txHash := []byte("tx1_hash")
	// invalid transaction
	txProcess := func(transaction *transaction.Transaction, round uint32) ([]*smartContractResult.SmartContractResult, error) {
		return nil, process.ErrHigherNonceInTransaction
	}
	tpm := mock.TxProcessorMock{ProcessTransactionCalled: txProcess}
	blkc := &blockchain.BlockChain{}

	body := make(block.Body, 0)
	txHashes := make([][]byte, 0)
	txHashes = append(txHashes, txHash)
	miniblock := block.MiniBlock{
		ReceiverShardID: 0,
		SenderShardID:   0,
		TxHashes:        txHashes,
	}
	body = append(body, &miniblock)

	hasher := &mock.HasherStub{}
	marshalizer := &mock.MarshalizerMock{}

	mbbytes, _ := marshalizer.Marshal(miniblock)
	mbHash := hasher.Compute(string(mbbytes))
	mbHdr := block.MiniBlockHeader{
		SenderShardID:   0,
		ReceiverShardID: 0,
		TxCount:         uint32(len(txHashes)),
		Hash:            mbHash}
	mbHdrs := make([]block.MiniBlockHeader, 0)
	mbHdrs = append(mbHdrs, mbHdr)

	hdr := block.Header{
		Nonce:            1,
		PrevHash:         []byte(""),
		Signature:        []byte("signature"),
		PubKeysBitmap:    []byte("00110"),
		ShardId:          0,
		RootHash:         []byte("rootHash"),
		MiniBlockHeaders: mbHdrs,
	}
	// set accounts not dirty
	journalLen := func() int { return 0 }
	revertToSnapshot := func(snapshot int) error { return nil }
	rootHashCalled := func() []byte {
		return []byte("rootHash")
	}
	sp, _ := blproc.NewShardProcessor(
		&mock.ServiceContainerMock{},
		tdp,
		&mock.ChainStorerMock{},
		hasher,
		marshalizer,
		&tpm,
		&mock.AccountsStub{
			JournalLenCalled:       journalLen,
			RevertToSnapshotCalled: revertToSnapshot,
			RootHashCalled:         rootHashCalled,
		},
		mock.NewMultiShardsCoordinatorMock(3),
		&mock.ForkDetectorMock{},
		&mock.BlocksTrackerMock{},
		createGenesisBlocks(mock.NewMultiShardsCoordinatorMock(3)),
		true,
		&mock.RequestHandlerMock{},
	)

	sp.SetTxsForBlock(string(txHash), sp.CreateTxInfo(&transaction.Transaction{Nonce: 10}, 0, 0))

	go func() {
		sp.ChRcvAllTxs() <- true
	}()

	// should return err
	err := sp.ProcessBlock(blkc, &hdr, body, haveTime)
	assert.Equal(t, process.ErrHigherNonceInTransaction, err)
}

func TestShardProcessor_ProcessWithHeaderNotFirstShouldErr(t *testing.T) {
	t.Parallel()
	tdp := initDataPool()
	sp, _ := blproc.NewShardProcessor(
		&mock.ServiceContainerMock{},
		tdp,
		&mock.ChainStorerMock{},
		&mock.HasherStub{},
		&mock.MarshalizerMock{},
		&mock.TxProcessorMock{},
		initAccountsMock(),
		mock.NewMultiShardsCoordinatorMock(3),
		&mock.ForkDetectorMock{},
		&mock.BlocksTrackerMock{},
		createGenesisBlocks(mock.NewMultiShardsCoordinatorMock(3)),
		true,
		&mock.RequestHandlerMock{},
	)
	hdr := &block.Header{
		Nonce:         0,
		Round:         1,
		PubKeysBitmap: []byte("0100101"),
		PrevHash:      []byte(""),
		Signature:     []byte("signature"),
		RootHash:      []byte("root hash"),
	}
	body := make(block.Body, 0)
	blkc := &blockchain.BlockChain{}
	err := sp.ProcessBlock(blkc, hdr, body, haveTime)
	assert.Equal(t, process.ErrWrongNonceInBlock, err)
}

func TestShardProcessor_ProcessWithHeaderNotCorrectNonceShouldErr(t *testing.T) {
	t.Parallel()
	tdp := initDataPool()
	sp, _ := blproc.NewShardProcessor(
		&mock.ServiceContainerMock{},
		tdp,
		&mock.ChainStorerMock{},
		&mock.HasherStub{},
		&mock.MarshalizerMock{},
		&mock.TxProcessorMock{},
		initAccountsMock(),
		mock.NewMultiShardsCoordinatorMock(3),
		&mock.ForkDetectorMock{},
		&mock.BlocksTrackerMock{},
		createGenesisBlocks(mock.NewMultiShardsCoordinatorMock(3)),
		true,
		&mock.RequestHandlerMock{},
	)
	hdr := &block.Header{
		Nonce:         0,
		Round:         1,
		PubKeysBitmap: []byte("0100101"),
		PrevHash:      []byte(""),
		Signature:     []byte("signature"),
		RootHash:      []byte("root hash"),
	}
	body := make(block.Body, 0)
	blkc := &blockchain.BlockChain{}
	err := sp.ProcessBlock(blkc, hdr, body, haveTime)
	assert.Equal(t, process.ErrWrongNonceInBlock, err)
}

func TestShardProcessor_ProcessWithHeaderNotCorrectPrevHashShouldErr(t *testing.T) {
	t.Parallel()
	tdp := initDataPool()
	sp, _ := blproc.NewShardProcessor(
		&mock.ServiceContainerMock{},
		tdp,
		&mock.ChainStorerMock{},
		&mock.HasherStub{},
		&mock.MarshalizerMock{},
		&mock.TxProcessorMock{},
		initAccountsMock(),
		mock.NewMultiShardsCoordinatorMock(3),
		&mock.ForkDetectorMock{},
		&mock.BlocksTrackerMock{},
		createGenesisBlocks(mock.NewMultiShardsCoordinatorMock(3)),
		true,
		&mock.RequestHandlerMock{},
	)
	hdr := &block.Header{
		Nonce:         1,
		Round:         1,
		PubKeysBitmap: []byte("0100101"),
		PrevHash:      []byte("zzz"),
		Signature:     []byte("signature"),
		RootHash:      []byte("root hash"),
	}
	body := make(block.Body, 0)
	blkc := &blockchain.BlockChain{
		CurrentBlockHeader: &block.Header{
			Nonce: 0,
		},
	}
	err := sp.ProcessBlock(blkc, hdr, body, haveTime)
	assert.Equal(t, process.ErrInvalidBlockHash, err)
}

func TestShardProcessor_ProcessBlockWithErrOnProcessBlockTransactionsCallShouldRevertState(t *testing.T) {
	t.Parallel()
	tdp := initDataPool()
	txHash := []byte("tx1_hash")
	err := errors.New("process block transaction error")
	txProcess := func(transaction *transaction.Transaction, round uint32) ([]*smartContractResult.SmartContractResult, error) {
		return nil, err
	}
	tpm := mock.TxProcessorMock{ProcessTransactionCalled: txProcess}
	blkc := &blockchain.BlockChain{
		CurrentBlockHeader: &block.Header{
			Nonce: 0,
		},
	}
	body := make(block.Body, 0)
	txHashes := make([][]byte, 0)
	txHashes = append(txHashes, txHash)
	miniblock := block.MiniBlock{
		ReceiverShardID: 0,
		SenderShardID:   0,
		TxHashes:        txHashes,
	}
	body = append(body, &miniblock)

	hasher := &mock.HasherStub{}
	marshalizer := &mock.MarshalizerMock{}

	mbbytes, _ := marshalizer.Marshal(miniblock)
	mbHash := hasher.Compute(string(mbbytes))
	mbHdr := block.MiniBlockHeader{
		SenderShardID:   0,
		ReceiverShardID: 0,
		TxCount:         uint32(len(txHashes)),
		Hash:            mbHash}
	mbHdrs := make([]block.MiniBlockHeader, 0)
	mbHdrs = append(mbHdrs, mbHdr)

	hdr := block.Header{
		Nonce:            1,
		PrevHash:         []byte(""),
		Signature:        []byte("signature"),
		PubKeysBitmap:    []byte("00110"),
		ShardId:          0,
		RootHash:         []byte("rootHash"),
		MiniBlockHeaders: mbHdrs,
	}

	// set accounts not dirty
	journalLen := func() int { return 0 }
	wasCalled := false
	revertToSnapshot := func(snapshot int) error {
		wasCalled = true
		return nil
	}
	rootHashCalled := func() []byte {
		return []byte("rootHash")
	}
	sp, _ := blproc.NewShardProcessor(
		&mock.ServiceContainerMock{},
		tdp,
		&mock.ChainStorerMock{},
		&mock.HasherStub{},
		&mock.MarshalizerMock{},
		&tpm,
		&mock.AccountsStub{
			JournalLenCalled:       journalLen,
			RevertToSnapshotCalled: revertToSnapshot,
			RootHashCalled:         rootHashCalled,
		},
		mock.NewMultiShardsCoordinatorMock(3),
		&mock.ForkDetectorMock{},
		&mock.BlocksTrackerMock{},
		createGenesisBlocks(mock.NewMultiShardsCoordinatorMock(3)),
		true,
		&mock.RequestHandlerMock{},
	)

	sp.SetTxsForBlock(string(txHash), sp.CreateTxInfo(&transaction.Transaction{Nonce: 10}, 0, 0))

	go func() {
		sp.ChRcvAllTxs() <- true
	}()

	// should return err
	err2 := sp.ProcessBlock(blkc, &hdr, body, haveTime)
	assert.Equal(t, err, err2)
	assert.True(t, wasCalled)
}

func TestShardProcessor_ProcessBlockWithErrOnVerifyStateRootCallShouldRevertState(t *testing.T) {
	t.Parallel()
	tdp := initDataPool()
<<<<<<< HEAD
	txHash := []byte("tx_hash1")
	txProcess := func(transaction *transaction.Transaction, round uint32) ([]*smartContractResult.SmartContractResult, error) {
		return nil, nil
=======
	txHash := []byte("tx1_hash")
	txProcess := func(transaction *transaction.Transaction, round uint32) error {
		return nil
>>>>>>> af06f5d8
	}
	tpm := mock.TxProcessorMock{ProcessTransactionCalled: txProcess}
	blkc := &blockchain.BlockChain{
		CurrentBlockHeader: &block.Header{
			Nonce: 0,
		},
	}
	body := make(block.Body, 0)
	txHashes := make([][]byte, 0)
	txHashes = append(txHashes, txHash)
	miniblock := block.MiniBlock{
		ReceiverShardID: 0,
		SenderShardID:   0,
		TxHashes:        txHashes,
	}
	body = append(body, &miniblock)

	hasher := &mock.HasherStub{}
	marshalizer := &mock.MarshalizerMock{}

	mbbytes, _ := marshalizer.Marshal(miniblock)
	mbHash := hasher.Compute(string(mbbytes))
	mbHdr := block.MiniBlockHeader{
		SenderShardID:   0,
		ReceiverShardID: 0,
		TxCount:         uint32(len(txHashes)),
		Hash:            mbHash}
	mbHdrs := make([]block.MiniBlockHeader, 0)
	mbHdrs = append(mbHdrs, mbHdr)

	hdr := block.Header{
		Nonce:            1,
		PrevHash:         []byte(""),
		Signature:        []byte("signature"),
		PubKeysBitmap:    []byte("00110"),
		ShardId:          0,
		RootHash:         []byte("rootHash"),
		MiniBlockHeaders: mbHdrs,
	}

	// set accounts not dirty
	journalLen := func() int { return 0 }
	wasCalled := false
	revertToSnapshot := func(snapshot int) error {
		wasCalled = true
		return nil
	}
	rootHashCalled := func() []byte {
		return []byte("rootHashX")
	}
	sp, _ := blproc.NewShardProcessor(
		&mock.ServiceContainerMock{},
		tdp,
		&mock.ChainStorerMock{},
		&mock.HasherStub{},
		&mock.MarshalizerMock{},
		&tpm,
		&mock.AccountsStub{
			JournalLenCalled:       journalLen,
			RevertToSnapshotCalled: revertToSnapshot,
			RootHashCalled:         rootHashCalled,
		},
		mock.NewMultiShardsCoordinatorMock(3),
		&mock.ForkDetectorMock{},
		&mock.BlocksTrackerMock{},
		createGenesisBlocks(mock.NewMultiShardsCoordinatorMock(3)),
		true,
		&mock.RequestHandlerMock{},
	)

	sp.SetTxsForBlock(string(txHash), sp.CreateTxInfo(&transaction.Transaction{Nonce: 10}, 0, 0))

	go func() {
		sp.ChRcvAllTxs() <- true
	}()

	// should return err
	err := sp.ProcessBlock(blkc, &hdr, body, haveTime)
	assert.Equal(t, process.ErrRootStateMissmatch, err)
	assert.True(t, wasCalled)
}

func TestShardProcessor_ProcessBlockOnlyIntraShardShouldPass(t *testing.T) {
	t.Parallel()
	tdp := initDataPool()
<<<<<<< HEAD
	txHash := []byte("tx_hash1")
	txProcess := func(transaction *transaction.Transaction, round uint32) ([]*smartContractResult.SmartContractResult, error) {
		return nil, nil
=======
	txHash := []byte("tx1_hash")
	txProcess := func(transaction *transaction.Transaction, round uint32) error {
		return nil
>>>>>>> af06f5d8
	}
	tpm := mock.TxProcessorMock{ProcessTransactionCalled: txProcess}
	blkc := &blockchain.BlockChain{
		CurrentBlockHeader: &block.Header{
			Nonce: 0,
		},
	}
	rootHash := []byte("rootHash")
	body := make(block.Body, 0)
	txHashes := make([][]byte, 0)
	txHashes = append(txHashes, txHash)
	miniblock := block.MiniBlock{
		ReceiverShardID: 0,
		SenderShardID:   0,
		TxHashes:        txHashes,
	}
	body = append(body, &miniblock)

	hasher := &mock.HasherStub{}
	marshalizer := &mock.MarshalizerMock{}

	mbbytes, _ := marshalizer.Marshal(miniblock)
	mbHash := hasher.Compute(string(mbbytes))
	mbHdr := block.MiniBlockHeader{
		SenderShardID:   0,
		ReceiverShardID: 0,
		TxCount:         uint32(len(txHashes)),
		Hash:            mbHash}
	mbHdrs := make([]block.MiniBlockHeader, 0)
	mbHdrs = append(mbHdrs, mbHdr)

	hdr := block.Header{
		Nonce:            1,
		PrevHash:         []byte(""),
		Signature:        []byte("signature"),
		PubKeysBitmap:    []byte("00110"),
		ShardId:          0,
		RootHash:         rootHash,
		MiniBlockHeaders: mbHdrs,
	}
	// set accounts not dirty
	journalLen := func() int { return 0 }
	wasCalled := false
	revertToSnapshot := func(snapshot int) error {
		wasCalled = true
		return nil
	}
	rootHashCalled := func() []byte {
		return rootHash
	}
	sp, _ := blproc.NewShardProcessor(
		&mock.ServiceContainerMock{},
		tdp,
		&mock.ChainStorerMock{},
		&mock.HasherStub{},
		&mock.MarshalizerMock{},
		&tpm,
		&mock.AccountsStub{
			JournalLenCalled:       journalLen,
			RevertToSnapshotCalled: revertToSnapshot,
			RootHashCalled:         rootHashCalled,
		},
		mock.NewMultiShardsCoordinatorMock(3),
		&mock.ForkDetectorMock{},
		&mock.BlocksTrackerMock{},
		createGenesisBlocks(mock.NewMultiShardsCoordinatorMock(3)),
		true,
		&mock.RequestHandlerMock{},
	)

	sp.SetTxsForBlock(string(txHash), sp.CreateTxInfo(&transaction.Transaction{Nonce: 10}, 0, 0))

	go func() {
		sp.ChRcvAllTxs() <- true
	}()

	// should return err
	err := sp.ProcessBlock(blkc, &hdr, body, haveTime)
	assert.Nil(t, err)
	assert.False(t, wasCalled)
}

func TestShardProcessor_ProcessBlockCrossShardWithoutMetaShouldFail(t *testing.T) {
	t.Parallel()
	tdp := initDataPool()
	txHash := []byte("tx_hash1")
	txProcess := func(transaction *transaction.Transaction, round uint32) ([]*smartContractResult.SmartContractResult, error) {
		return nil, nil
	}
	tpm := mock.TxProcessorMock{ProcessTransactionCalled: txProcess}
	blkc := &blockchain.BlockChain{
		CurrentBlockHeader: &block.Header{
			Nonce: 0,
		},
	}
	rootHash := []byte("rootHash")
	body := make(block.Body, 0)
	txHashes := make([][]byte, 0)
	txHashes = append(txHashes, txHash)
	miniblock := block.MiniBlock{
		ReceiverShardID: 0,
		SenderShardID:   1,
		TxHashes:        txHashes,
	}
	body = append(body, &miniblock)

	hasher := &mock.HasherStub{}
	marshalizer := &mock.MarshalizerMock{}

	mbbytes, _ := marshalizer.Marshal(miniblock)
	mbHash := hasher.Compute(string(mbbytes))
	mbHdr := block.MiniBlockHeader{
		ReceiverShardID: 0,
		SenderShardID:   1,
		TxCount:         uint32(len(txHashes)),
		Hash:            mbHash}
	mbHdrs := make([]block.MiniBlockHeader, 0)
	mbHdrs = append(mbHdrs, mbHdr)

	hdr := block.Header{
		Nonce:            1,
		PrevHash:         []byte(""),
		Signature:        []byte("signature"),
		PubKeysBitmap:    []byte("00110"),
		ShardId:          0,
		RootHash:         rootHash,
		MiniBlockHeaders: mbHdrs,
	}
	// set accounts not dirty
	journalLen := func() int { return 0 }
	wasCalled := false
	revertToSnapshot := func(snapshot int) error {
		wasCalled = true
		return nil
	}
	rootHashCalled := func() []byte {
		return rootHash
	}
	sp, _ := blproc.NewShardProcessor(
		&mock.ServiceContainerMock{},
		tdp,
		&mock.ChainStorerMock{},
		&mock.HasherStub{},
		&mock.MarshalizerMock{},
		&tpm,
		&mock.AccountsStub{
			JournalLenCalled:       journalLen,
			RevertToSnapshotCalled: revertToSnapshot,
			RootHashCalled:         rootHashCalled,
		},
		mock.NewMultiShardsCoordinatorMock(3),
		&mock.ForkDetectorMock{},
		&mock.BlocksTrackerMock{},
		createGenesisBlocks(mock.NewMultiShardsCoordinatorMock(3)),
		true,
		&mock.RequestHandlerMock{},
	)

	go func() {
		sp.ChRcvAllTxs() <- true
	}()
	// should return err
	err := sp.ProcessBlock(blkc, &hdr, body, haveTime)
	assert.Equal(t, process.ErrCrossShardMBWithoutConfirmationFromMeta, err)
	assert.False(t, wasCalled)
}

func TestShardProcessor_ProcessBlockCrossShardWithMetaShouldPass(t *testing.T) {
	t.Parallel()
	tdp := mock.NewPoolsHolderFake()
	txHash := []byte("tx_hash1")
	txProcess := func(transaction *transaction.Transaction, round uint32) ([]*smartContractResult.SmartContractResult, error) {
		return nil, nil
	}
	tpm := mock.TxProcessorMock{ProcessTransactionCalled: txProcess}
	blkc := &blockchain.BlockChain{
		CurrentBlockHeader: &block.Header{
			Nonce: 0,
		},
	}
	rootHash := []byte("rootHash")
	body := make(block.Body, 0)
	txHashes := make([][]byte, 0)
	txHashes = append(txHashes, txHash)
	miniblock := block.MiniBlock{
		ReceiverShardID: 0,
		SenderShardID:   1,
		TxHashes:        txHashes,
	}
	body = append(body, &miniblock)

	hasher := &mock.HasherStub{}
	marshalizer := &mock.MarshalizerMock{}

	mbbytes, _ := marshalizer.Marshal(miniblock)
	mbHash := hasher.Compute(string(mbbytes))
	mbHdr := block.MiniBlockHeader{
		ReceiverShardID: 0,
		SenderShardID:   1,
		TxCount:         uint32(len(txHashes)),
		Hash:            mbHash}
	mbHdrs := make([]block.MiniBlockHeader, 0)
	mbHdrs = append(mbHdrs, mbHdr)

	hdr := block.Header{
		Nonce:            1,
		PrevHash:         []byte(""),
		Signature:        []byte("signature"),
		PubKeysBitmap:    []byte("00110"),
		ShardId:          0,
		RootHash:         rootHash,
		MiniBlockHeaders: mbHdrs,
	}

	shardMiniBlock := block.ShardMiniBlockHeader{
		ReceiverShardId: mbHdr.ReceiverShardID,
		SenderShardId:   mbHdr.SenderShardID,
		TxCount:         mbHdr.TxCount,
		Hash:            mbHdr.Hash,
	}
	shardMiniblockHdrs := make([]block.ShardMiniBlockHeader, 0)
	shardMiniblockHdrs = append(shardMiniblockHdrs, shardMiniBlock)
	shardHeader := block.ShardData{
		ShardMiniBlockHeaders: shardMiniblockHdrs,
	}
	shardHdrs := make([]block.ShardData, 0)
	shardHdrs = append(shardHdrs, shardHeader)

	meta := block.MetaBlock{
		Nonce:     1,
		ShardInfo: shardHdrs,
	}
	metaBytes, _ := marshalizer.Marshal(meta)
	metaHash := hasher.Compute(string(metaBytes))

	tdp.MetaBlocks().Put(metaHash, meta)

	// set accounts not dirty
	journalLen := func() int { return 0 }
	wasCalled := false
	revertToSnapshot := func(snapshot int) error {
		wasCalled = true
		return nil
	}
	rootHashCalled := func() []byte {
		return rootHash
	}
	sp, _ := blproc.NewShardProcessor(
		&mock.ServiceContainerMock{},
		tdp,
		&mock.ChainStorerMock{},
		&mock.HasherStub{},
		&mock.MarshalizerMock{},
		&tpm,
		&mock.AccountsStub{
			JournalLenCalled:       journalLen,
			RevertToSnapshotCalled: revertToSnapshot,
			RootHashCalled:         rootHashCalled,
		},
		mock.NewMultiShardsCoordinatorMock(3),
		&mock.ForkDetectorMock{},
		&mock.BlocksTrackerMock{},
		createGenesisBlocks(mock.NewMultiShardsCoordinatorMock(3)),
		true,
		&mock.RequestHandlerMock{},
	)

	go func() {
		sp.ChRcvAllTxs() <- true
	}()
	// should return err
	err := sp.ProcessBlock(blkc, &hdr, body, haveTime)
	assert.Equal(t, process.ErrCrossShardMBWithoutConfirmationFromMeta, err)
	assert.False(t, wasCalled)
}

//------- CommitBlock

func TestShardProcessor_CommitBlockNilBlockchainShouldErr(t *testing.T) {
	t.Parallel()
	tdp := initDataPool()
	accounts := &mock.AccountsStub{}
	accounts.RevertToSnapshotCalled = func(snapshot int) error {
		return nil
	}
	sp, _ := blproc.NewShardProcessor(
		&mock.ServiceContainerMock{},
		tdp,
		&mock.ChainStorerMock{},
		&mock.HasherStub{},
		&mock.MarshalizerMock{},
		&mock.TxProcessorMock{},
		accounts,
		mock.NewMultiShardsCoordinatorMock(3),
		&mock.ForkDetectorMock{},
		&mock.BlocksTrackerMock{},
		createGenesisBlocks(mock.NewMultiShardsCoordinatorMock(3)),
		true,
		&mock.RequestHandlerMock{},
	)
	blk := make(block.Body, 0)
	err := sp.CommitBlock(nil, &block.Header{}, blk)
	assert.Equal(t, process.ErrNilBlockChain, err)
}

func TestShardProcessor_CommitBlockMarshalizerFailForHeaderShouldErr(t *testing.T) {
	t.Parallel()
	tdp := initDataPool()
	rootHash := []byte("root hash to be tested")
	accounts := &mock.AccountsStub{
		RootHashCalled: func() []byte {
			return rootHash
		},
		RevertToSnapshotCalled: func(snapshot int) error {
			return nil
		},
	}
	errMarshalizer := errors.New("failure")
	hdr := &block.Header{
		Nonce:         1,
		Round:         1,
		PubKeysBitmap: []byte("0100101"),
		PrevHash:      []byte("zzz"),
		Signature:     []byte("signature"),
		RootHash:      rootHash,
	}
	body := make(block.Body, 0)
	marshalizer := &mock.MarshalizerStub{
		MarshalCalled: func(obj interface{}) (i []byte, e error) {
			if reflect.DeepEqual(obj, hdr) {
				return nil, errMarshalizer
			}

			return []byte("obj"), nil
		},
	}
	sp, _ := blproc.NewShardProcessor(
		&mock.ServiceContainerMock{},
		tdp,
		&mock.ChainStorerMock{},
		&mock.HasherStub{},
		marshalizer,
		&mock.TxProcessorMock{},
		accounts,
		mock.NewMultiShardsCoordinatorMock(3),
		&mock.ForkDetectorMock{},
		&mock.BlocksTrackerMock{},
		createGenesisBlocks(mock.NewMultiShardsCoordinatorMock(3)),
		true,
		&mock.RequestHandlerMock{},
	)
	blkc := createTestBlockchain()
	err := sp.CommitBlock(blkc, hdr, body)
	assert.Equal(t, errMarshalizer, err)
}

func TestShardProcessor_CommitBlockStorageFailsForHeaderShouldErr(t *testing.T) {
	t.Parallel()
	tdp := initDataPool()
	errPersister := errors.New("failure")
	wasCalled := false
	rootHash := []byte("root hash to be tested")
	accounts := &mock.AccountsStub{
		CommitCalled: func() ([]byte, error) {
			return nil, nil
		},
		RootHashCalled: func() []byte {
			return rootHash
		},
		RevertToSnapshotCalled: func(snapshot int) error {
			return nil
		},
	}
	hdr := &block.Header{
		Nonce:         1,
		Round:         1,
		PubKeysBitmap: []byte("0100101"),
		PrevHash:      []byte("zzz"),
		Signature:     []byte("signature"),
		RootHash:      rootHash,
	}
	body := make(block.Body, 0)
	hdrUnit := &mock.StorerStub{
		PutCalled: func(key, data []byte) error {
			wasCalled = true
			return errPersister
		},
	}
	store := initStore()
	store.AddStorer(dataRetriever.BlockHeaderUnit, hdrUnit)

	sp, _ := blproc.NewShardProcessor(
		&mock.ServiceContainerMock{},
		tdp,
		store,
		&mock.HasherStub{},
		&mock.MarshalizerMock{},
		&mock.TxProcessorMock{},
		accounts,
		mock.NewMultiShardsCoordinatorMock(3),
		&mock.ForkDetectorMock{
			AddHeaderCalled: func(header data.HeaderHandler, hash []byte, state process.BlockHeaderState) error {
				return nil
			},
		},
		&mock.BlocksTrackerMock{
			AddBlockCalled: func(headerHandler data.HeaderHandler) {
			},
		},
		createGenesisBlocks(mock.NewMultiShardsCoordinatorMock(3)),
		true,
		&mock.RequestHandlerMock{},
	)

	blkc, _ := blockchain.NewBlockChain(
		generateTestCache(),
	)
	err := sp.CommitBlock(blkc, hdr, body)
	assert.True(t, wasCalled)
	assert.Nil(t, err)
}

func TestShardProcessor_CommitBlockStorageFailsForBodyShouldWork(t *testing.T) {
	t.Parallel()
	tdp := initDataPool()
	wasCalled := false
	errPersister := errors.New("failure")
	rootHash := []byte("root hash to be tested")
	accounts := &mock.AccountsStub{
		RootHashCalled: func() []byte {
			return rootHash
		},
		CommitCalled: func() (i []byte, e error) {
			return nil, nil
		},
		RevertToSnapshotCalled: func(snapshot int) error {
			return nil
		},
	}
	hdr := &block.Header{
		Nonce:         1,
		Round:         1,
		PubKeysBitmap: []byte("0100101"),
		PrevHash:      []byte("zzz"),
		Signature:     []byte("signature"),
		RootHash:      rootHash,
	}
	mb := block.MiniBlock{}
	body := make(block.Body, 0)
	body = append(body, &mb)

	miniBlockUnit := &mock.StorerStub{
		PutCalled: func(key, data []byte) error {
			wasCalled = true
			return errPersister
		},
	}
	store := initStore()
	store.AddStorer(dataRetriever.MiniBlockUnit, miniBlockUnit)

	sp, err := blproc.NewShardProcessor(
		&mock.ServiceContainerMock{},
		tdp,
		store,
		&mock.HasherStub{},
		&mock.MarshalizerMock{},
		&mock.TxProcessorMock{},
		accounts,
		mock.NewMultiShardsCoordinatorMock(3),
		&mock.ForkDetectorMock{
			AddHeaderCalled: func(header data.HeaderHandler, hash []byte, state process.BlockHeaderState) error {
				return nil
			},
		},
		&mock.BlocksTrackerMock{
			AddBlockCalled: func(headerHandler data.HeaderHandler) {
			},
		},
		createGenesisBlocks(mock.NewMultiShardsCoordinatorMock(3)),
		true,
		&mock.RequestHandlerMock{},
	)

	blkc, _ := blockchain.NewBlockChain(
		generateTestCache(),
	)
	err = sp.CommitBlock(blkc, hdr, body)

	assert.Nil(t, err)
	assert.True(t, wasCalled)
}

func TestShardProcessor_CommitBlockNilNoncesDataPoolShouldErr(t *testing.T) {
	t.Parallel()
	tdp := initDataPool()
	rootHash := []byte("root hash to be tested")
	accounts := &mock.AccountsStub{
		RootHashCalled: func() []byte {
			return rootHash
		},
		RevertToSnapshotCalled: func(snapshot int) error {
			return nil
		},
	}
	hdr := &block.Header{
		Nonce:         1,
		Round:         1,
		PubKeysBitmap: []byte("0100101"),
		PrevHash:      []byte("zzz"),
		Signature:     []byte("signature"),
		RootHash:      rootHash,
	}
	body := make(block.Body, 0)
	store := initStore()

	sp, _ := blproc.NewShardProcessor(
		&mock.ServiceContainerMock{},
		tdp,
		store,
		&mock.HasherStub{},
		&mock.MarshalizerMock{},
		&mock.TxProcessorMock{},
		accounts,
		mock.NewMultiShardsCoordinatorMock(3),
		&mock.ForkDetectorMock{},
		&mock.BlocksTrackerMock{},
		createGenesisBlocks(mock.NewMultiShardsCoordinatorMock(3)),
		true,
		&mock.RequestHandlerMock{},
	)
	tdp.HeadersNoncesCalled = func() dataRetriever.Uint64Cacher {
		return nil
	}
	blkc := createTestBlockchain()
	err := sp.CommitBlock(blkc, hdr, body)

	assert.Equal(t, process.ErrNilDataPoolHolder, err)
}

func TestShardProcessor_CommitBlockNoTxInPoolShouldErr(t *testing.T) {
	t.Parallel()
	tdp := initDataPool()
	txHash := []byte("txHash")
	rootHash := []byte("root hash")
	hdrHash := []byte("header hash")
	hdr := &block.Header{
		Nonce:         1,
		Round:         1,
		PubKeysBitmap: []byte("0100101"),
		PrevHash:      []byte("zzz"),
		Signature:     []byte("signature"),
		RootHash:      rootHash,
	}
	mb := block.MiniBlock{
		TxHashes: [][]byte{[]byte(txHash)},
	}
	body := block.Body{&mb}
	accounts := &mock.AccountsStub{
		CommitCalled: func() (i []byte, e error) {
			return rootHash, nil
		},
		RootHashCalled: func() []byte {
			return rootHash
		},
		RevertToSnapshotCalled: func(snapshot int) error {
			return nil
		},
	}
	fd := &mock.ForkDetectorMock{
		AddHeaderCalled: func(header data.HeaderHandler, hash []byte, state process.BlockHeaderState) error {
			return nil
		},
	}
	hasher := &mock.HasherStub{}
	hasher.ComputeCalled = func(s string) []byte {
		return hdrHash
	}
	store := initStore()

	sp, _ := blproc.NewShardProcessor(
		&mock.ServiceContainerMock{},
		tdp,
		store,
		hasher,
		&mock.MarshalizerMock{},
		&mock.TxProcessorMock{},
		accounts,
		mock.NewMultiShardsCoordinatorMock(3),
		fd,
		&mock.BlocksTrackerMock{},
		createGenesisBlocks(mock.NewMultiShardsCoordinatorMock(3)),
		true,
		&mock.RequestHandlerMock{},
	)
	txCache := &mock.CacherStub{
		PeekCalled: func(key []byte) (value interface{}, ok bool) {
			return nil, false
		},
		LenCalled: func() int {
			return 0
		},
	}
	tdp.TransactionsCalled = func() dataRetriever.ShardedDataCacherNotifier {
		return &mock.ShardedDataStub{
			ShardDataStoreCalled: func(id string) (c storage.Cacher) {
				return txCache
			},

			RemoveSetOfDataFromPoolCalled: func(keys [][]byte, id string) {
			},

			SearchFirstDataCalled: func(key []byte) (value interface{}, ok bool) {
				if reflect.DeepEqual(key, []byte("tx1_hash")) {
					return &transaction.Transaction{Nonce: 10}, true
				}
				return nil, false
			},
		}
	}
	blkc := createTestBlockchain()
	sp.SetTxsForBlock(string(txHash), sp.CreateTxInfo(nil, 0, 0))
	err := sp.CommitBlock(blkc, hdr, body)
	assert.Equal(t, process.ErrMissingTransaction, err)
}

func TestShardProcessor_CommitBlockOkValsShouldWork(t *testing.T) {
	t.Parallel()
	tdp := initDataPool()
	txHash := []byte("txHash")
	tx := &transaction.Transaction{}
	rootHash := []byte("root hash")
	hdrHash := []byte("header hash")
	hdr := &block.Header{
		Nonce:         1,
		Round:         1,
		PubKeysBitmap: []byte("0100101"),
		PrevHash:      []byte("zzz"),
		Signature:     []byte("signature"),
		RootHash:      rootHash,
	}
	mb := block.MiniBlock{
		TxHashes: [][]byte{[]byte(txHash)},
	}
	body := block.Body{&mb}
	accounts := &mock.AccountsStub{
		CommitCalled: func() (i []byte, e error) {
			return rootHash, nil
		},
		RootHashCalled: func() []byte {
			return rootHash
		},
	}
	forkDetectorAddCalled := false
	fd := &mock.ForkDetectorMock{
		AddHeaderCalled: func(header data.HeaderHandler, hash []byte, state process.BlockHeaderState) error {
			if header == hdr {
				forkDetectorAddCalled = true
				return nil
			}

			return errors.New("should have not got here")
		},
	}
	hasher := &mock.HasherStub{}
	hasher.ComputeCalled = func(s string) []byte {
		return hdrHash
	}
	store := initStore()

	sp, _ := blproc.NewShardProcessor(
		&mock.ServiceContainerMock{},
		tdp,
		store,
		hasher,
		&mock.MarshalizerMock{},
		&mock.TxProcessorMock{},
		accounts,
		mock.NewMultiShardsCoordinatorMock(3),
		fd,
		&mock.BlocksTrackerMock{
			AddBlockCalled: func(headerHandler data.HeaderHandler) {
			},
		},
		createGenesisBlocks(mock.NewMultiShardsCoordinatorMock(3)),
		true,
		&mock.RequestHandlerMock{},
	)

	txCache := &mock.CacherStub{
		PeekCalled: func(key []byte) (value interface{}, ok bool) {
			if bytes.Equal(txHash, key) {
				return tx, true
			}
			return nil, false
		},
		LenCalled: func() int {
			return 0
		},
	}
	removeTxWasCalled := false
	tdp.TransactionsCalled = func() dataRetriever.ShardedDataCacherNotifier {
		return &mock.ShardedDataStub{
			ShardDataStoreCalled: func(id string) (c storage.Cacher) {
				return txCache
			},

			RemoveSetOfDataFromPoolCalled: func(keys [][]byte, id string) {
				if bytes.Equal(keys[0], []byte(txHash)) && len(keys) == 1 {
					removeTxWasCalled = true
				}
			},
			SearchFirstDataCalled: func(key []byte) (value interface{}, ok bool) {
				if reflect.DeepEqual(key, []byte(txHash)) {
					return &transaction.Transaction{Nonce: 10}, true
				}
				return nil, false
			},
		}

	}
	blkc := createTestBlockchain()
	blkc.GetCurrentBlockHeaderCalled = func() data.HeaderHandler {
		return hdr
	}
	blkc.GetCurrentBlockHeaderHashCalled = func() []byte {
		return hdrHash
	}

	sp.SetTxsForBlock(string(txHash), sp.CreateTxInfo(&transaction.Transaction{Nonce: 10}, 0, 0))

	err := sp.CommitBlock(blkc, hdr, body)
	assert.Nil(t, err)
	assert.True(t, removeTxWasCalled)
	assert.True(t, forkDetectorAddCalled)
	assert.True(t, blkc.GetCurrentBlockHeader() == hdr)
	assert.Equal(t, hdrHash, blkc.GetCurrentBlockHeaderHash())
	//this should sleep as there is an async call to display current header and block in CommitBlock
	time.Sleep(time.Second)
}

func TestShardProcessor_GetTransactionFromPool(t *testing.T) {
	t.Parallel()
	tdp := initDataPool()
	sp, _ := blproc.NewShardProcessor(
		&mock.ServiceContainerMock{},
		tdp,
		&mock.ChainStorerMock{},
		&mock.HasherStub{},
		&mock.MarshalizerMock{},
		&mock.TxProcessorMock{},
		initAccountsMock(),
		mock.NewMultiShardsCoordinatorMock(3),
		&mock.ForkDetectorMock{},
		&mock.BlocksTrackerMock{},
		createGenesisBlocks(mock.NewMultiShardsCoordinatorMock(3)),
		true,
		&mock.RequestHandlerMock{},
	)
	txHash := []byte("tx1_hash")
	tx := sp.GetTransactionFromPool(1, 1, txHash)
	assert.NotNil(t, tx)
	assert.Equal(t, uint64(10), tx.Nonce)
}

func TestShardProcessor_RequestTransactionFromNetwork(t *testing.T) {
	t.Parallel()
	tdp := initDataPool()
	sp, _ := blproc.NewShardProcessor(
		&mock.ServiceContainerMock{},
		tdp,
		&mock.ChainStorerMock{},
		&mock.HasherStub{},
		&mock.MarshalizerMock{},
		&mock.TxProcessorMock{},
		initAccountsMock(),
		mock.NewMultiShardsCoordinatorMock(3),
		&mock.ForkDetectorMock{},
		&mock.BlocksTrackerMock{},
		createGenesisBlocks(mock.NewMultiShardsCoordinatorMock(3)),
		true,
		&mock.RequestHandlerMock{},
	)
	shardId := uint32(1)
	txHash1 := []byte("tx_hash1")
	txHash2 := []byte("tx_hash2")
	body := make(block.Body, 0)
	txHashes := make([][]byte, 0)
	txHashes = append(txHashes, txHash1)
	txHashes = append(txHashes, txHash2)
	mBlk := block.MiniBlock{ReceiverShardID: shardId, TxHashes: txHashes}
	body = append(body, &mBlk)
	txsRequested := sp.RequestBlockTransactions(body)
	assert.Equal(t, 2, txsRequested)
}

func TestShardProcessor_RequestBlockTransactionFromMiniBlockFromNetwork(t *testing.T) {
	t.Parallel()
	tdp := initDataPool()
	sp, _ := blproc.NewShardProcessor(
		&mock.ServiceContainerMock{},
		tdp,
		&mock.ChainStorerMock{},
		&mock.HasherStub{},
		&mock.MarshalizerMock{},
		&mock.TxProcessorMock{},
		initAccountsMock(),
		mock.NewMultiShardsCoordinatorMock(3),
		&mock.ForkDetectorMock{},
		&mock.BlocksTrackerMock{},
		createGenesisBlocks(mock.NewMultiShardsCoordinatorMock(3)),
		true,
		&mock.RequestHandlerMock{},
	)
	shardId := uint32(1)
	txHash1 := []byte("tx_hash1")
	txHash2 := []byte("tx_hash2")
	txHashes := make([][]byte, 0)
	txHashes = append(txHashes, txHash1)
	txHashes = append(txHashes, txHash2)
	mb := block.MiniBlock{ReceiverShardID: shardId, TxHashes: txHashes}
	txsRequested := sp.RequestBlockTransactionsForMiniBlock(&mb)
	assert.Equal(t, 2, txsRequested)
}

func TestShardProcessor_CreateTxBlockBodyWithDirtyAccStateShouldErr(t *testing.T) {
	t.Parallel()
	tdp := initDataPool()
	tpm := mock.TxProcessorMock{}
	journalLen := func() int { return 3 }
	revToSnapshot := func(snapshot int) error { return nil }
	sp, _ := blproc.NewShardProcessor(
		&mock.ServiceContainerMock{},
		tdp,
		&mock.ChainStorerMock{},
		&mock.HasherStub{},
		&mock.MarshalizerMock{},
		&tpm,

		&mock.AccountsStub{
			JournalLenCalled:       journalLen,
			RevertToSnapshotCalled: revToSnapshot,
		},
		mock.NewMultiShardsCoordinatorMock(3),
		&mock.ForkDetectorMock{},
		&mock.BlocksTrackerMock{},
		createGenesisBlocks(mock.NewMultiShardsCoordinatorMock(3)),
		true,
		&mock.RequestHandlerMock{},
	)
	bl, err := sp.CreateBlockBody(0, func() bool { return true })
	// nil block
	assert.Nil(t, bl)
	// error
	assert.Equal(t, process.ErrAccountStateDirty, err)
}

func TestShardProcessor_CreateTxBlockBodyWithNoTimeShouldEmptyBlock(t *testing.T) {
	t.Parallel()
	tdp := initDataPool()
	tpm := mock.TxProcessorMock{}
	journalLen := func() int { return 0 }
	rootHashfunc := func() []byte { return []byte("roothash") }
	revToSnapshot := func(snapshot int) error { return nil }
	sp, _ := blproc.NewShardProcessor(
		&mock.ServiceContainerMock{},
		tdp,
		&mock.ChainStorerMock{},
		&mock.HasherStub{},
		&mock.MarshalizerMock{},
		&tpm,
		&mock.AccountsStub{
			JournalLenCalled:       journalLen,
			RootHashCalled:         rootHashfunc,
			RevertToSnapshotCalled: revToSnapshot,
		},
		mock.NewMultiShardsCoordinatorMock(3),
		&mock.ForkDetectorMock{},
		&mock.BlocksTrackerMock{},
		createGenesisBlocks(mock.NewMultiShardsCoordinatorMock(3)),
		true,
		&mock.RequestHandlerMock{},
	)
	haveTime := func() bool {
		return false
	}
	bl, err := sp.CreateBlockBody(0, haveTime)
	// no error
	assert.Nil(t, err)
	// no miniblocks
	assert.Equal(t, len(bl.(block.Body)), 0)
}

func TestShardProcessor_CreateTxBlockBodyOK(t *testing.T) {
	t.Parallel()
	tdp := initDataPool()
	//process transaction. return nil for no error
	procTx := func(transaction *transaction.Transaction, round uint32) ([]*smartContractResult.SmartContractResult, error) {
		return nil, nil
	}
	tpm := mock.TxProcessorMock{
		ProcessTransactionCalled: procTx,
	}
	journalLen := func() int { return 0 }
	rootHashfunc := func() []byte { return []byte("roothash") }
	haveTime := func() bool {
		return true
	}
	sp, _ := blproc.NewShardProcessor(
		&mock.ServiceContainerMock{},
		tdp,
		&mock.ChainStorerMock{},
		&mock.HasherStub{},
		&mock.MarshalizerMock{},
		&tpm,
		&mock.AccountsStub{
			JournalLenCalled: journalLen,
			RootHashCalled:   rootHashfunc,
		},
		mock.NewMultiShardsCoordinatorMock(3),
		&mock.ForkDetectorMock{},
		&mock.BlocksTrackerMock{},
		createGenesisBlocks(mock.NewMultiShardsCoordinatorMock(3)),
		true,
		&mock.RequestHandlerMock{},
	)
	blk, err := sp.CreateBlockBody(0, haveTime)
	assert.NotNil(t, blk)
	assert.Nil(t, err)
}

func TestShardProcessor_RemoveBlockTxsFromPoolNilBlockShouldErr(t *testing.T) {
	t.Parallel()
	tdp := initDataPool()
	sp, _ := blproc.NewShardProcessor(
		&mock.ServiceContainerMock{},
		tdp,
		initStore(),
		&mock.HasherStub{},
		&mock.MarshalizerMock{},
		&mock.TxProcessorMock{},
		initAccountsMock(),
		mock.NewMultiShardsCoordinatorMock(3),
		&mock.ForkDetectorMock{},
		&mock.BlocksTrackerMock{},
		createGenesisBlocks(mock.NewMultiShardsCoordinatorMock(3)),
		true,
		&mock.RequestHandlerMock{},
	)
	err := sp.RemoveTxBlockFromPools(nil)
	assert.NotNil(t, err)
	assert.Equal(t, err, process.ErrNilTxBlockBody)
}

func TestShardProcessor_RemoveBlockTxsFromPoolOK(t *testing.T) {
	t.Parallel()
	tdp := initDataPool()
	sp, _ := blproc.NewShardProcessor(
		&mock.ServiceContainerMock{},
		tdp,
		initStore(),
		&mock.HasherStub{},
		&mock.MarshalizerMock{},
		&mock.TxProcessorMock{},
		initAccountsMock(),
		mock.NewMultiShardsCoordinatorMock(3),
		&mock.ForkDetectorMock{},
		&mock.BlocksTrackerMock{},
		createGenesisBlocks(mock.NewMultiShardsCoordinatorMock(3)),
		true,
		&mock.RequestHandlerMock{},
	)
	body := make(block.Body, 0)
	txHash := []byte("txHash")
	txHashes := make([][]byte, 0)
	txHashes = append(txHashes, txHash)
	miniblock := block.MiniBlock{
		ReceiverShardID: 0,
		SenderShardID:   0,
		TxHashes:        txHashes,
	}
	body = append(body, &miniblock)
	err := sp.RemoveTxBlockFromPools(body)
	assert.Nil(t, err)
}

//------- ComputeNewNoncePrevHash

func TestNode_ComputeNewNoncePrevHashShouldWork(t *testing.T) {
	t.Parallel()
	tdp := initDataPool()
	marshalizer := &mock.MarshalizerStub{}
	hasher := &mock.HasherStub{}
	be, _ := blproc.NewShardProcessor(
		&mock.ServiceContainerMock{},
		tdp,
		initStore(),
		hasher,
		marshalizer,
		&mock.TxProcessorMock{},
		initAccountsMock(),
		mock.NewMultiShardsCoordinatorMock(3),
		&mock.ForkDetectorMock{},
		&mock.BlocksTrackerMock{},
		createGenesisBlocks(mock.NewMultiShardsCoordinatorMock(3)),
		true,
		&mock.RequestHandlerMock{},
	)
	hdr, txBlock := createTestHdrTxBlockBody()
	marshalizer.MarshalCalled = func(obj interface{}) (bytes []byte, e error) {
		if hdr == obj {
			return []byte("hdrHeaderMarshalized"), nil
		}
		if reflect.DeepEqual(txBlock, obj) {
			return []byte("txBlockBodyMarshalized"), nil
		}
		return nil, nil
	}
	hasher.ComputeCalled = func(s string) []byte {
		if s == "hdrHeaderMarshalized" {
			return []byte("hdr hash")
		}
		if s == "txBlockBodyMarshalized" {
			return []byte("tx block body hash")
		}
		return nil
	}
	_, err := be.ComputeHeaderHash(hdr)
	assert.Nil(t, err)
}

func createTestHdrTxBlockBody() (*block.Header, block.Body) {
	hasher := mock.HasherMock{}
	hdr := &block.Header{
		Nonce:         1,
		ShardId:       2,
		Epoch:         3,
		Round:         4,
		TimeStamp:     uint64(11223344),
		PrevHash:      hasher.Compute("prev hash"),
		PubKeysBitmap: []byte{255, 0, 128},
		Signature:     hasher.Compute("signature"),
		RootHash:      hasher.Compute("root hash"),
	}
	txBlock := block.Body{
		{
			ReceiverShardID: 0,
			SenderShardID:   0,
			TxHashes: [][]byte{
				hasher.Compute("txHash_0_1"),
				hasher.Compute("txHash_0_2"),
			},
		},
		{
			ReceiverShardID: 1,
			SenderShardID:   0,
			TxHashes: [][]byte{
				hasher.Compute("txHash_1_1"),
				hasher.Compute("txHash_1_2"),
			},
		},
		{
			ReceiverShardID: 2,
			SenderShardID:   0,
			TxHashes: [][]byte{
				hasher.Compute("txHash_2_1"),
			},
		},
		{
			ReceiverShardID: 3,
			SenderShardID:   0,
			TxHashes:        make([][]byte, 0),
		},
	}
	return hdr, txBlock
}

//------- ComputeNewNoncePrevHash

func TestShardProcessor_DisplayLogInfo(t *testing.T) {
	t.Parallel()
	tdp := initDataPool()
	hasher := mock.HasherMock{}
	hdr, txBlock := createTestHdrTxBlockBody()
	sp, _ := blproc.NewShardProcessor(
		&mock.ServiceContainerMock{},
		tdp,
		initStore(),
		&mock.HasherStub{},
		&mock.MarshalizerMock{},
		&mock.TxProcessorMock{},
		initAccountsMock(),
		mock.NewMultiShardsCoordinatorMock(3),
		&mock.ForkDetectorMock{},
		&mock.BlocksTrackerMock{},
		createGenesisBlocks(mock.NewMultiShardsCoordinatorMock(3)),
		true,
		&mock.RequestHandlerMock{},
	)
	hdr.PrevHash = hasher.Compute("prev hash")
	sp.DisplayShardBlock(hdr, txBlock)
}

//------- SortTxByNonce

func TestSortTxByNonce_NilCacherShouldErr(t *testing.T) {
	t.Parallel()
	transactions, txHashes, err := blproc.SortTxByNonce(nil)
	assert.Nil(t, transactions)
	assert.Nil(t, txHashes)
	assert.Equal(t, process.ErrNilCacher, err)
}

func TestSortTxByNonce_EmptyCacherShouldReturnEmpty(t *testing.T) {
	t.Parallel()
	cacher, _ := storageUnit.NewCache(storageUnit.LRUCache, 100, 1)
	transactions, txHashes, err := blproc.SortTxByNonce(cacher)
	assert.Equal(t, 0, len(transactions))
	assert.Equal(t, 0, len(txHashes))
	assert.Nil(t, err)
}

func TestSortTxByNonce_OneTxShouldWork(t *testing.T) {
	t.Parallel()
	cacher, _ := storageUnit.NewCache(storageUnit.LRUCache, 100, 1)
	hash, tx := createRandTx(r)
	cacher.HasOrAdd(hash, tx)
	transactions, txHashes, err := blproc.SortTxByNonce(cacher)
	assert.Equal(t, 1, len(transactions))
	assert.Equal(t, 1, len(txHashes))
	assert.Nil(t, err)
	assert.True(t, hashInSlice(hash, txHashes))
	assert.True(t, txInSlice(tx, transactions))
}

func createRandTx(rand *rand.Rand) ([]byte, *transaction.Transaction) {
	mutex.Lock()
	nonce := rand.Uint64()
	mutex.Unlock()
	tx := &transaction.Transaction{
		Nonce: nonce,
	}
	marshalizer := &mock.MarshalizerMock{}
	buffTx, _ := marshalizer.Marshal(tx)
	hash := mock.HasherMock{}.Compute(string(buffTx))
	return hash, tx
}

func hashInSlice(hash []byte, hashes [][]byte) bool {
	for _, h := range hashes {
		if bytes.Equal(h, hash) {
			return true
		}
	}
	return false
}

func txInSlice(tx *transaction.Transaction, transactions []*transaction.Transaction) bool {
	for _, t := range transactions {
		if reflect.DeepEqual(tx, t) {
			return true
		}
	}
	return false
}

func TestSortTxByNonce_MoreTransactionsShouldNotErr(t *testing.T) {
	t.Parallel()
	cache, _, _ := genCacherTransactionsHashes(100)
	_, _, err := blproc.SortTxByNonce(cache)
	assert.Nil(t, err)
}

func TestSortTxByNonce_MoreTransactionsShouldRetSameSize(t *testing.T) {
	t.Parallel()
	cache, genTransactions, _ := genCacherTransactionsHashes(100)
	transactions, txHashes, _ := blproc.SortTxByNonce(cache)
	assert.Equal(t, len(genTransactions), len(transactions))
	assert.Equal(t, len(genTransactions), len(txHashes))
}

func TestSortTxByNonce_MoreTransactionsShouldContainSameElements(t *testing.T) {
	t.Parallel()
	cache, genTransactions, genHashes := genCacherTransactionsHashes(100)
	transactions, txHashes, _ := blproc.SortTxByNonce(cache)
	for i := 0; i < len(genTransactions); i++ {
		assert.True(t, hashInSlice(genHashes[i], txHashes))
		assert.True(t, txInSlice(genTransactions[i], transactions))
	}
}

func TestSortTxByNonce_MoreTransactionsShouldContainSortedElements(t *testing.T) {
	t.Parallel()
	cache, _, _ := genCacherTransactionsHashes(100)
	transactions, _, _ := blproc.SortTxByNonce(cache)
	lastNonce := uint64(0)
	for i := 0; i < len(transactions); i++ {
		tx := transactions[i]
		assert.True(t, lastNonce <= tx.Nonce)
		fmt.Println(tx.Nonce)
		lastNonce = tx.Nonce
	}
}

func TestSortTxByNonce_TransactionsWithSameNonceShouldGetSorted(t *testing.T) {
	t.Parallel()
	transactions := []*transaction.Transaction{
		{Nonce: 1, Signature: []byte("sig1")},
		{Nonce: 2, Signature: []byte("sig2")},
		{Nonce: 1, Signature: []byte("sig3")},
		{Nonce: 2, Signature: []byte("sig4")},
		{Nonce: 3, Signature: []byte("sig5")},
	}
	cache, _ := storageUnit.NewCache(storageUnit.LRUCache, uint32(len(transactions)), 1)
	for _, tx := range transactions {
		marshalizer := &mock.MarshalizerMock{}
		buffTx, _ := marshalizer.Marshal(tx)
		hash := mock.HasherMock{}.Compute(string(buffTx))

		cache.Put(hash, tx)
	}
	sortedTxs, _, _ := blproc.SortTxByNonce(cache)
	lastNonce := uint64(0)
	for i := 0; i < len(sortedTxs); i++ {
		tx := sortedTxs[i]
		assert.True(t, lastNonce <= tx.Nonce)
		fmt.Printf("tx.Nonce: %d, tx.Sig: %s\n", tx.Nonce, tx.Signature)
		lastNonce = tx.Nonce
	}
	assert.Equal(t, len(sortedTxs), len(transactions))
	//test if one transaction from transactions might not be in sortedTx
	for _, tx := range transactions {
		found := false
		for _, stx := range sortedTxs {
			if reflect.DeepEqual(tx, stx) {
				found = true
				break
			}
		}
		if !found {
			assert.Fail(t, "Not found tx in sorted slice for sig: "+string(tx.Signature))
		}
	}
}

func genCacherTransactionsHashes(noOfTx int) (storage.Cacher, []*transaction.Transaction, [][]byte) {
	cacher, _ := storageUnit.NewCache(storageUnit.LRUCache, uint32(noOfTx), 1)
	genHashes := make([][]byte, 0)
	genTransactions := make([]*transaction.Transaction, 0)
	for i := 0; i < noOfTx; i++ {
		hash, tx := createRandTx(r)
		cacher.HasOrAdd(hash, tx)

		genHashes = append(genHashes, hash)
		genTransactions = append(genTransactions, tx)
	}
	return cacher, genTransactions, genHashes
}

func BenchmarkSortTxByNonce1(b *testing.B) {
	cache, _, _ := genCacherTransactionsHashes(10000)
	b.ResetTimer()
	for i := 0; i < b.N; i++ {
		_, _, _ = blproc.SortTxByNonce(cache)
	}
}

func TestBlockProcessor_CreateBlockHeaderShouldNotReturnNil(t *testing.T) {
	t.Parallel()
	bp, _ := blproc.NewShardProcessor(
		&mock.ServiceContainerMock{},
		initDataPool(),
		initStore(),
		&mock.HasherStub{},
		&mock.MarshalizerMock{},
		&mock.TxProcessorMock{},
		initAccountsMock(),
		mock.NewMultiShardsCoordinatorMock(3),
		&mock.ForkDetectorMock{},
		&mock.BlocksTrackerMock{},
		createGenesisBlocks(mock.NewMultiShardsCoordinatorMock(3)),
		true,
		&mock.RequestHandlerMock{},
	)
	mbHeaders, err := bp.CreateBlockHeader(nil, 0, func() bool {
		return true
	})
	assert.Nil(t, err)
	assert.NotNil(t, mbHeaders)
	assert.Equal(t, 0, len(mbHeaders.(*block.Header).MiniBlockHeaders))
}

func TestShardProcessor_CreateBlockHeaderShouldErrWhenMarshalizerErrors(t *testing.T) {
	t.Parallel()
	bp, _ := blproc.NewShardProcessor(
		&mock.ServiceContainerMock{},
		initDataPool(),
		initStore(),
		&mock.HasherStub{},
		&mock.MarshalizerMock{Fail: true},
		&mock.TxProcessorMock{},
		initAccountsMock(),
		mock.NewMultiShardsCoordinatorMock(3),
		&mock.ForkDetectorMock{},
		&mock.BlocksTrackerMock{},
		createGenesisBlocks(mock.NewMultiShardsCoordinatorMock(3)),
		true,
		&mock.RequestHandlerMock{},
	)
	body := block.Body{
		{
			ReceiverShardID: 1,
			SenderShardID:   0,
			TxHashes:        make([][]byte, 0),
		},
		{
			ReceiverShardID: 2,
			SenderShardID:   0,
			TxHashes:        make([][]byte, 0),
		},
		{
			ReceiverShardID: 3,
			SenderShardID:   0,
			TxHashes:        make([][]byte, 0),
		},
	}
	mbHeaders, err := bp.CreateBlockHeader(body, 0, func() bool {
		return true
	})
	assert.NotNil(t, err)
	assert.Nil(t, mbHeaders)
}

func TestShardProcessor_CreateBlockHeaderReturnsOK(t *testing.T) {
	t.Parallel()
	bp, _ := blproc.NewShardProcessor(
		&mock.ServiceContainerMock{},
		initDataPool(),
		initStore(),
		&mock.HasherStub{},
		&mock.MarshalizerMock{},
		&mock.TxProcessorMock{},
		initAccountsMock(),
		mock.NewMultiShardsCoordinatorMock(3),
		&mock.ForkDetectorMock{},
		&mock.BlocksTrackerMock{},
		createGenesisBlocks(mock.NewMultiShardsCoordinatorMock(3)),
		true,
		&mock.RequestHandlerMock{},
	)
	body := block.Body{
		{
			ReceiverShardID: 1,
			SenderShardID:   0,
			TxHashes:        make([][]byte, 0),
		},
		{
			ReceiverShardID: 2,
			SenderShardID:   0,
			TxHashes:        make([][]byte, 0),
		},
		{
			ReceiverShardID: 3,
			SenderShardID:   0,
			TxHashes:        make([][]byte, 0),
		},
	}
	mbHeaders, err := bp.CreateBlockHeader(body, 0, func() bool {
		return true
	})
	assert.Nil(t, err)
	assert.Equal(t, len(body), len(mbHeaders.(*block.Header).MiniBlockHeaders))
}

func TestShardProcessor_CommitBlockShouldRevertAccountStateWhenErr(t *testing.T) {
	t.Parallel()
	// set accounts dirty
	journalEntries := 3
	revToSnapshot := func(snapshot int) error {
		journalEntries = 0
		return nil
	}
	bp, _ := blproc.NewShardProcessor(
		&mock.ServiceContainerMock{},
		initDataPool(),
		initStore(),
		&mock.HasherStub{},
		&mock.MarshalizerMock{},
		&mock.TxProcessorMock{},
		&mock.AccountsStub{
			RevertToSnapshotCalled: revToSnapshot,
		},
		mock.NewMultiShardsCoordinatorMock(3),
		&mock.ForkDetectorMock{},
		&mock.BlocksTrackerMock{},
		createGenesisBlocks(mock.NewMultiShardsCoordinatorMock(3)),
		true,
		&mock.RequestHandlerMock{},
	)
	err := bp.CommitBlock(nil, nil, nil)
	assert.NotNil(t, err)
	assert.Equal(t, 0, journalEntries)
}

func TestShardProcessor_MarshalizedDataToBroadcastShouldWork(t *testing.T) {
	t.Parallel()
	tdp := initDataPool()
	txHash0 := []byte("txHash0")
	mb0 := block.MiniBlock{
		ReceiverShardID: 0,
		SenderShardID:   0,
		TxHashes:        [][]byte{[]byte(txHash0)},
	}
	txHash1 := []byte("txHash1")
	mb1 := block.MiniBlock{
		ReceiverShardID: 1,
		SenderShardID:   0,
		TxHashes:        [][]byte{[]byte(txHash1)},
	}
	body := make(block.Body, 0)
	body = append(body, &mb0)
	body = append(body, &mb1)
	body = append(body, &mb0)
	body = append(body, &mb1)
	marshalizer := &mock.MarshalizerMock{
		Fail: false,
	}
	sp, _ := blproc.NewShardProcessor(
		&mock.ServiceContainerMock{},
		tdp,
		initStore(),
		&mock.HasherStub{},
		marshalizer,
		&mock.TxProcessorMock{},
		initAccountsMock(),
		mock.NewMultiShardsCoordinatorMock(3),
		&mock.ForkDetectorMock{},
		&mock.BlocksTrackerMock{},
		createGenesisBlocks(mock.NewMultiShardsCoordinatorMock(3)),
		true,
		&mock.RequestHandlerMock{},
	)
	msh, mstx, err := sp.MarshalizedDataToBroadcast(&block.Header{}, body)
	assert.Nil(t, err)
	assert.NotNil(t, msh)
	assert.NotNil(t, mstx)
	_, found := msh[0]
	assert.False(t, found)

	expectedBody := make(block.Body, 0)
	err = marshalizer.Unmarshal(&expectedBody, msh[1])
	assert.Nil(t, err)
	assert.Equal(t, len(expectedBody), 2)
	assert.Equal(t, &mb1, expectedBody[0])
	assert.Equal(t, &mb1, expectedBody[1])
}

func TestShardProcessor_MarshalizedDataWrongType(t *testing.T) {
	t.Parallel()
	tdp := initDataPool()
	marshalizer := &mock.MarshalizerMock{
		Fail: false,
	}
	sp, _ := blproc.NewShardProcessor(
		&mock.ServiceContainerMock{},
		tdp,
		initStore(),
		&mock.HasherStub{},
		marshalizer,
		&mock.TxProcessorMock{},
		initAccountsMock(),
		mock.NewMultiShardsCoordinatorMock(3),
		&mock.ForkDetectorMock{},
		&mock.BlocksTrackerMock{},
		createGenesisBlocks(mock.NewMultiShardsCoordinatorMock(3)),
		true,
		&mock.RequestHandlerMock{},
	)
	wr := wrongBody{}
	msh, mstx, err := sp.MarshalizedDataToBroadcast(&block.Header{}, wr)
	assert.Equal(t, process.ErrWrongTypeAssertion, err)
	assert.Nil(t, msh)
	assert.Nil(t, mstx)
}

func TestShardProcessor_MarshalizedDataNilInput(t *testing.T) {
	t.Parallel()
	tdp := initDataPool()
	marshalizer := &mock.MarshalizerMock{
		Fail: false,
	}
	sp, _ := blproc.NewShardProcessor(
		&mock.ServiceContainerMock{},
		tdp,
		initStore(),
		&mock.HasherStub{},
		marshalizer,
		&mock.TxProcessorMock{},
		initAccountsMock(),
		mock.NewMultiShardsCoordinatorMock(3),
		&mock.ForkDetectorMock{},
		&mock.BlocksTrackerMock{},
		createGenesisBlocks(mock.NewMultiShardsCoordinatorMock(3)),
		true,
		&mock.RequestHandlerMock{},
	)
	msh, mstx, err := sp.MarshalizedDataToBroadcast(nil, nil)
	assert.Equal(t, process.ErrNilMiniBlocks, err)
	assert.Nil(t, msh)
	assert.Nil(t, mstx)
}

func TestShardProcessor_MarshalizedDataMarshalWithoutSuccess(t *testing.T) {
	t.Parallel()
	tdp := initDataPool()
	txHash0 := []byte("txHash0")
	mb0 := block.MiniBlock{
		ReceiverShardID: 1,
		SenderShardID:   0,
		TxHashes:        [][]byte{[]byte(txHash0)},
	}
	body := make(block.Body, 0)
	body = append(body, &mb0)
	marshalizer := &mock.MarshalizerStub{
		MarshalCalled: func(obj interface{}) ([]byte, error) {
			return nil, process.ErrMarshalWithoutSuccess
		},
	}
	sp, _ := blproc.NewShardProcessor(
		&mock.ServiceContainerMock{},
		tdp,
		initStore(),
		&mock.HasherStub{},
		marshalizer,
		&mock.TxProcessorMock{},
		initAccountsMock(),
		mock.NewMultiShardsCoordinatorMock(3),
		&mock.ForkDetectorMock{},
		&mock.BlocksTrackerMock{},
		createGenesisBlocks(mock.NewMultiShardsCoordinatorMock(3)),
		true,
		&mock.RequestHandlerMock{},
	)
	msh, mstx, err := sp.MarshalizedDataToBroadcast(&block.Header{}, body)
	assert.Equal(t, process.ErrMarshalWithoutSuccess, err)
	assert.Nil(t, msh)
	assert.Nil(t, mstx)
}

//------- GetAllTxsFromMiniBlock

func TestShardProcessor_GetAllTxsFromMiniBlockShouldWork(t *testing.T) {
	t.Parallel()

	hasher := mock.HasherMock{}
	marshalizer := &mock.MarshalizerMock{}
	dataPool := mock.NewPoolsHolderFake()
	senderShardId := uint32(0)
	destinationShardId := uint32(1)

	transactions := []*transaction.Transaction{
		{Nonce: 1},
		{Nonce: 2},
		{Nonce: 3},
	}
	transactionsHashes := make([][]byte, len(transactions))

	//add defined transactions to sender-destination cacher
	for idx, tx := range transactions {
		transactionsHashes[idx] = computeHash(tx, marshalizer, hasher)

		dataPool.Transactions().AddData(
			transactionsHashes[idx],
			tx,
			process.ShardCacherIdentifier(senderShardId, destinationShardId),
		)
	}

	//add some random data
	txRandom := &transaction.Transaction{Nonce: 4}
	dataPool.Transactions().AddData(
		computeHash(txRandom, marshalizer, hasher),
		txRandom,
		process.ShardCacherIdentifier(3, 4),
	)

	bp, _ := blproc.NewShardProcessor(
		&mock.ServiceContainerMock{},
		dataPool,
		initStore(),
		hasher,
		marshalizer,
		&mock.TxProcessorMock{},
		initAccountsMock(),
		mock.NewMultiShardsCoordinatorMock(3),
		&mock.ForkDetectorMock{},
		&mock.BlocksTrackerMock{},
		createGenesisBlocks(mock.NewMultiShardsCoordinatorMock(3)),
		true,
		&mock.RequestHandlerMock{},
	)

	mb := &block.MiniBlock{
		SenderShardID:   senderShardId,
		ReceiverShardID: destinationShardId,
		TxHashes:        transactionsHashes,
	}

	txsRetrieved, txHashesRetrieved, err := bp.GetAllTxsFromMiniBlock(mb, func() bool {
		return true
	})

	assert.Nil(t, err)
	assert.Equal(t, len(transactions), len(txsRetrieved))
	assert.Equal(t, len(transactions), len(txHashesRetrieved))
	for idx, tx := range transactions {
		//txReceived should be all txs in the same order
		assert.Equal(t, txsRetrieved[idx], tx)
		//verify corresponding transaction hashes
		assert.Equal(t, txHashesRetrieved[idx], computeHash(tx, marshalizer, hasher))
	}
}

//------- receivedTransaction

func TestShardProcessor_ReceivedTransactionShouldEraseRequested(t *testing.T) {
	t.Parallel()

	hasher := mock.HasherMock{}
	marshalizer := &mock.MarshalizerMock{}
	dataPool := mock.NewPoolsHolderFake()

	shardedDataStub := &mock.ShardedDataStub{
		ShardDataStoreCalled: func(cacheId string) (c storage.Cacher) {
			return &mock.CacherStub{
				PeekCalled: func(key []byte) (value interface{}, ok bool) {
					return &transaction.Transaction{}, true
				},
			}
		},
		RegisterHandlerCalled: func(i func(key []byte)) {
		},
	}

	dataPool.SetTransactions(shardedDataStub)

	bp, _ := blproc.NewShardProcessor(
		&mock.ServiceContainerMock{},
		dataPool,
		initStore(),
		hasher,
		marshalizer,
		&mock.TxProcessorMock{},
		initAccountsMock(),
		mock.NewMultiShardsCoordinatorMock(3),
		&mock.ForkDetectorMock{},
		&mock.BlocksTrackerMock{},
		createGenesisBlocks(mock.NewMultiShardsCoordinatorMock(3)),
		true,
		&mock.RequestHandlerMock{},
	)

	//add 3 tx hashes on requested list
	txHash1 := []byte("tx hash 1")
	txHash2 := []byte("tx hash 2")
	txHash3 := []byte("tx hash 3")

	bp.AddTxHashToRequestedList(txHash1)
	bp.AddTxHashToRequestedList(txHash2)
	bp.AddTxHashToRequestedList(txHash3)

	bp.SetMissingTxs(3)

	//received txHash2
	bp.ReceivedTransaction(txHash2)

	assert.True(t, bp.IsTxHashRequested(txHash1))
	assert.False(t, bp.IsTxHashRequested(txHash2))
	assert.True(t, bp.IsTxHashRequested(txHash3))
}

//------- receivedMiniBlock

func TestShardProcessor_ReceivedMiniBlockShouldRequestMissingTransactions(t *testing.T) {
	t.Parallel()

	hasher := mock.HasherMock{}
	marshalizer := &mock.MarshalizerMock{}
	dataPool := mock.NewPoolsHolderFake()

	//we will have a miniblock that will have 3 tx hashes
	//1 tx hash will be in cache
	//2 will be requested on network

	txHash1 := []byte("tx hash 1 found in cache")
	txHash2 := []byte("tx hash 2")
	txHash3 := []byte("tx hash 3")

	senderShardId := uint32(1)
	receiverShardId := uint32(2)

	miniBlock := block.MiniBlock{
		SenderShardID:   senderShardId,
		ReceiverShardID: receiverShardId,
		TxHashes:        [][]byte{txHash1, txHash2, txHash3},
	}

	//put this miniblock inside datapool
	miniBlockHash := []byte("miniblock hash")
	dataPool.MiniBlocks().Put(miniBlockHash, miniBlock)

	//put the existing tx inside datapool
	cacheId := process.ShardCacherIdentifier(senderShardId, receiverShardId)
	dataPool.Transactions().AddData(txHash1, &transaction.Transaction{}, cacheId)

	txHash1Requested := int32(0)
	txHash2Requested := int32(0)
	txHash3Requested := int32(0)

	requestHandler := &mock.RequestHandlerMock{}
	requestHandler.RequestTransactionHandlerCalled = func(destShardID uint32, txHashes [][]byte) {
		if containsHash(txHashes, txHash1) {
			atomic.AddInt32(&txHash1Requested, 1)
		}
		if containsHash(txHashes, txHash2) {
			atomic.AddInt32(&txHash2Requested, 1)
		}
		if containsHash(txHashes, txHash3) {
			atomic.AddInt32(&txHash3Requested, 1)
		}
	}

	bp, _ := blproc.NewShardProcessor(
		&mock.ServiceContainerMock{},
		dataPool,
		initStore(),
		hasher,
		marshalizer,
		&mock.TxProcessorMock{},
		initAccountsMock(),
		mock.NewMultiShardsCoordinatorMock(3),
		&mock.ForkDetectorMock{},
		&mock.BlocksTrackerMock{},
		createGenesisBlocks(mock.NewMultiShardsCoordinatorMock(3)),
		true,
		requestHandler,
	)

	bp.ReceivedMiniBlock(miniBlockHash)

	//we have to wait to be sure txHash1Requested is not incremented by a late call
	time.Sleep(time.Second)

	assert.Equal(t, int32(0), atomic.LoadInt32(&txHash1Requested))
	assert.Equal(t, int32(1), atomic.LoadInt32(&txHash2Requested))
	assert.Equal(t, int32(1), atomic.LoadInt32(&txHash2Requested))
}

func containsHash(txHashes [][]byte, hash []byte) bool {
	for _, txHash := range txHashes {
		if bytes.Equal(hash, txHash) {
			return true
		}
	}

	return false
}

//------- receivedMetaBlock

func TestShardProcessor_ReceivedMetaBlockShouldRequestMissingMiniBlocks(t *testing.T) {
	t.Parallel()

	hasher := mock.HasherMock{}
	marshalizer := &mock.MarshalizerMock{}
	dataPool := mock.NewPoolsHolderFake()

	//we will have a metablock that will return 3 miniblock hashes
	//1 miniblock hash will be in cache
	//2 will be requested on network

	miniBlockHash1 := []byte("miniblock hash 1 found in cache")
	miniBlockHash2 := []byte("miniblock hash 2")
	miniBlockHash3 := []byte("miniblock hash 3")

	metaBlock := mock.HeaderHandlerStub{
		GetMiniBlockHeadersWithDstCalled: func(destId uint32) map[string]uint32 {
			return map[string]uint32{
				string(miniBlockHash1): 0,
				string(miniBlockHash2): 0,
				string(miniBlockHash3): 0,
			}
		},
	}

	//put this metaBlock inside datapool
	metaBlockHash := []byte("metablock hash")
	dataPool.MetaBlocks().Put(metaBlockHash, &metaBlock)
	//put the existing miniblock inside datapool
	dataPool.MiniBlocks().Put(miniBlockHash1, &block.MiniBlock{})

	miniBlockHash1Requested := int32(0)
	miniBlockHash2Requested := int32(0)
	miniBlockHash3Requested := int32(0)

	bp, _ := blproc.NewShardProcessor(
		&mock.ServiceContainerMock{},
		dataPool,
		initStore(),
		hasher,
		marshalizer,
		&mock.TxProcessorMock{},
		initAccountsMock(),
		mock.NewMultiShardsCoordinatorMock(3),
		&mock.ForkDetectorMock{},
		&mock.BlocksTrackerMock{},
		createGenesisBlocks(mock.NewMultiShardsCoordinatorMock(3)),
		true,
		&mock.RequestHandlerMock{RequestMiniBlockHandlerCalled: func(destShardID uint32, miniblockHash []byte) {
			if bytes.Equal(miniBlockHash1, miniblockHash) {
				atomic.AddInt32(&miniBlockHash1Requested, 1)
			}
			if bytes.Equal(miniBlockHash2, miniblockHash) {
				atomic.AddInt32(&miniBlockHash2Requested, 1)
			}
			if bytes.Equal(miniBlockHash3, miniblockHash) {
				atomic.AddInt32(&miniBlockHash3Requested, 1)
			}
		}},
	)
	bp.ReceivedMetaBlock(metaBlockHash)

	//we have to wait to be sure txHash1Requested is not incremented by a late call
	time.Sleep(time.Second)

	assert.Equal(t, int32(0), atomic.LoadInt32(&miniBlockHash1Requested))
	assert.Equal(t, int32(1), atomic.LoadInt32(&miniBlockHash2Requested))
	assert.Equal(t, int32(1), atomic.LoadInt32(&miniBlockHash2Requested))
}

//------- processMiniBlockComplete

func TestShardProcessor_ProcessMiniBlockCompleteWithOkTxsShouldExecuteThemAndNotRevertAccntState(t *testing.T) {
	t.Parallel()

	hasher := mock.HasherMock{}
	marshalizer := &mock.MarshalizerMock{}
	dataPool := mock.NewPoolsHolderFake()

	//we will have a miniblock that will have 3 tx hashes
	//all txs will be in datapool and none of them will return err when processed
	//so, tx processor will return nil on processing tx

	txHash1 := []byte("tx hash 1")
	txHash2 := []byte("tx hash 2")
	txHash3 := []byte("tx hash 3")

	senderShardId := uint32(1)
	receiverShardId := uint32(2)

	miniBlock := block.MiniBlock{
		SenderShardID:   senderShardId,
		ReceiverShardID: receiverShardId,
		TxHashes:        [][]byte{txHash1, txHash2, txHash3},
	}

	tx1Nonce := uint64(45)
	tx2Nonce := uint64(46)
	tx3Nonce := uint64(47)

	//put the existing tx inside datapool
	cacheId := process.ShardCacherIdentifier(senderShardId, receiverShardId)
	dataPool.Transactions().AddData(txHash1, &transaction.Transaction{
		Nonce: tx1Nonce,
		Data:  txHash1,
	}, cacheId)
	dataPool.Transactions().AddData(txHash2, &transaction.Transaction{
		Nonce: tx2Nonce,
		Data:  txHash2,
	}, cacheId)
	dataPool.Transactions().AddData(txHash3, &transaction.Transaction{
		Nonce: tx3Nonce,
		Data:  txHash3,
	}, cacheId)

	tx1ExecutionResult := uint64(0)
	tx2ExecutionResult := uint64(0)
	tx3ExecutionResult := uint64(0)

	bp, _ := blproc.NewShardProcessor(
		&mock.ServiceContainerMock{},
		dataPool,
		initStore(),
		hasher,
		marshalizer,
		&mock.TxProcessorMock{
			ProcessTransactionCalled: func(transaction *transaction.Transaction, round uint32) ([]*smartContractResult.SmartContractResult, error) {
				//execution, in this context, means moving the tx nonce to itx corresponding execution result variable
				if bytes.Equal(transaction.Data, txHash1) {
					tx1ExecutionResult = transaction.Nonce
				}
				if bytes.Equal(transaction.Data, txHash2) {
					tx2ExecutionResult = transaction.Nonce
				}
				if bytes.Equal(transaction.Data, txHash3) {
					tx3ExecutionResult = transaction.Nonce
				}

				return nil, nil
			},
		},
		&mock.AccountsStub{
			RevertToSnapshotCalled: func(snapshot int) error {
				assert.Fail(t, "revert should have not been called")
				return nil
			},
			JournalLenCalled: func() int {
				return 0
			},
		},
		mock.NewMultiShardsCoordinatorMock(3),
		&mock.ForkDetectorMock{},
		&mock.BlocksTrackerMock{},
		createGenesisBlocks(mock.NewMultiShardsCoordinatorMock(3)),
		true,
		&mock.RequestHandlerMock{},
	)

	err := bp.ProcessMiniBlockComplete(&miniBlock, 0, func() bool {
		return true
	})

	assert.Nil(t, err)
	assert.Equal(t, tx1Nonce, tx1ExecutionResult)
	assert.Equal(t, tx2Nonce, tx2ExecutionResult)
	assert.Equal(t, tx3Nonce, tx3ExecutionResult)
}

func TestShardProcessor_ProcessMiniBlockCompleteWithErrorWhileProcessShouldCallRevertAccntState(t *testing.T) {
	t.Parallel()

	hasher := mock.HasherMock{}
	marshalizer := &mock.MarshalizerMock{}
	dataPool := mock.NewPoolsHolderFake()

	//we will have a miniblock that will have 3 tx hashes
	//all txs will be in datapool and none of them will return err when processed
	//so, tx processor will return nil on processing tx

	txHash1 := []byte("tx hash 1")
	txHash2 := []byte("tx hash 2 - this will cause the tx processor to err")
	txHash3 := []byte("tx hash 3")

	senderShardId := uint32(1)
	receiverShardId := uint32(2)

	miniBlock := block.MiniBlock{
		SenderShardID:   senderShardId,
		ReceiverShardID: receiverShardId,
		TxHashes:        [][]byte{txHash1, txHash2, txHash3},
	}

	tx1Nonce := uint64(45)
	tx2Nonce := uint64(46)
	tx3Nonce := uint64(47)

	errTxProcessor := errors.New("tx processor failing")

	//put the existing tx inside datapool
	cacheId := process.ShardCacherIdentifier(senderShardId, receiverShardId)
	dataPool.Transactions().AddData(txHash1, &transaction.Transaction{
		Nonce: tx1Nonce,
		Data:  txHash1,
	}, cacheId)
	dataPool.Transactions().AddData(txHash2, &transaction.Transaction{
		Nonce: tx2Nonce,
		Data:  txHash2,
	}, cacheId)
	dataPool.Transactions().AddData(txHash3, &transaction.Transaction{
		Nonce: tx3Nonce,
		Data:  txHash3,
	}, cacheId)

	currentJournalLen := 445
	revertAccntStateCalled := false

	bp, _ := blproc.NewShardProcessor(
		&mock.ServiceContainerMock{},
		dataPool,
		initStore(),
		hasher,
		marshalizer,
		&mock.TxProcessorMock{
			ProcessTransactionCalled: func(transaction *transaction.Transaction, round uint32) ([]*smartContractResult.SmartContractResult, error) {
				if bytes.Equal(transaction.Data, txHash2) {
					return nil, errTxProcessor
				}

				return nil, nil
			},
		},
		&mock.AccountsStub{
			RevertToSnapshotCalled: func(snapshot int) error {
				if snapshot == currentJournalLen {
					revertAccntStateCalled = true
				}

				return nil
			},
			JournalLenCalled: func() int {
				return currentJournalLen
			},
		},
		mock.NewMultiShardsCoordinatorMock(3),
		&mock.ForkDetectorMock{},
		&mock.BlocksTrackerMock{},
		createGenesisBlocks(mock.NewMultiShardsCoordinatorMock(3)),
		true,
		&mock.RequestHandlerMock{},
	)

	err := bp.ProcessMiniBlockComplete(&miniBlock, 0, func() bool { return true })

	assert.Equal(t, errTxProcessor, err)
	assert.True(t, revertAccntStateCalled)
}

//------- createMiniBlocks

func TestShardProcessor_CreateMiniBlocksShouldWorkWithIntraShardTxs(t *testing.T) {
	t.Parallel()

	hasher := mock.HasherMock{}
	marshalizer := &mock.MarshalizerMock{}
	dataPool := mock.NewPoolsHolderFake()

	//we will have a 3 txs in pool

	txHash1 := []byte("tx hash 1")
	txHash2 := []byte("tx hash 2")
	txHash3 := []byte("tx hash 3")

	senderShardId := uint32(0)
	receiverShardId := uint32(0)

	tx1Nonce := uint64(45)
	tx2Nonce := uint64(46)
	tx3Nonce := uint64(47)

	//put the existing tx inside datapool
	cacheId := process.ShardCacherIdentifier(senderShardId, receiverShardId)
	dataPool.Transactions().AddData(txHash1, &transaction.Transaction{
		Nonce: tx1Nonce,
		Data:  txHash1,
	}, cacheId)
	dataPool.Transactions().AddData(txHash2, &transaction.Transaction{
		Nonce: tx2Nonce,
		Data:  txHash2,
	}, cacheId)
	dataPool.Transactions().AddData(txHash3, &transaction.Transaction{
		Nonce: tx3Nonce,
		Data:  txHash3,
	}, cacheId)

	tx1ExecutionResult := uint64(0)
	tx2ExecutionResult := uint64(0)
	tx3ExecutionResult := uint64(0)

	bp, _ := blproc.NewShardProcessor(
		&mock.ServiceContainerMock{},
		dataPool,
		initStore(),
		hasher,
		marshalizer,
		&mock.TxProcessorMock{
			ProcessTransactionCalled: func(transaction *transaction.Transaction, round uint32) ([]*smartContractResult.SmartContractResult, error) {
				//execution, in this context, means moving the tx nonce to itx corresponding execution result variable
				if bytes.Equal(transaction.Data, txHash1) {
					tx1ExecutionResult = transaction.Nonce
				}
				if bytes.Equal(transaction.Data, txHash2) {
					tx2ExecutionResult = transaction.Nonce
				}
				if bytes.Equal(transaction.Data, txHash3) {
					tx3ExecutionResult = transaction.Nonce
				}

				return nil, nil
			},
		},
		&mock.AccountsStub{
			RevertToSnapshotCalled: func(snapshot int) error {
				assert.Fail(t, "revert should have not been called")
				return nil
			},
			JournalLenCalled: func() int {
				return 0
			},
		},
		mock.NewMultiShardsCoordinatorMock(3),
		&mock.ForkDetectorMock{},
		&mock.BlocksTrackerMock{},
		createGenesisBlocks(mock.NewMultiShardsCoordinatorMock(3)),
		true,
		&mock.RequestHandlerMock{},
	)

	blockBody, err := bp.CreateMiniBlocks(1, 15000, 0, func() bool {
		return true
	})

	assert.Nil(t, err)
	//testing execution
	assert.Equal(t, tx1Nonce, tx1ExecutionResult)
	assert.Equal(t, tx2Nonce, tx2ExecutionResult)
	assert.Equal(t, tx3Nonce, tx3ExecutionResult)
	//one miniblock output
	assert.Equal(t, 1, len(blockBody))
	//miniblock should have 3 txs
	assert.Equal(t, 3, len(blockBody[0].TxHashes))
	//testing all 3 hashes are present in block body
	assert.True(t, isInTxHashes(txHash1, blockBody[0].TxHashes))
	assert.True(t, isInTxHashes(txHash2, blockBody[0].TxHashes))
	assert.True(t, isInTxHashes(txHash3, blockBody[0].TxHashes))
}

func TestShardProcessor_GetProcessedMetaBlockFromPoolShouldWork(t *testing.T) {
	t.Parallel()

	//we have 3 metablocks in pool each containing 2 miniblocks.
	//blockbody will have 2 + 1 miniblocks from 2 out of the 3 metablocks
	//The test should remove only one metablock

	destShardId := uint32(2)

	hasher := mock.HasherMock{}
	marshalizer := &mock.MarshalizerMock{}
	dataPool := mock.NewPoolsHolderFake()

	miniblocks := make([]*block.MiniBlock, 6)
	miniblockHashes := make([][]byte, 6)

	destShards := []uint32{1, 3, 4}
	for i := 0; i < 6; i++ {
		mb, hash := createDummyMiniBlock(fmt.Sprintf("tx hash %d", i), marshalizer, hasher, destShardId, destShards[i/2])
		miniblocks[i] = mb
		miniblockHashes[i] = hash
	}

	//put 3 metablocks in pool
	mb1Hash := []byte("meta block 1")
	dataPool.MetaBlocks().Put(
		mb1Hash,
		createDummyMetaBlock(destShardId, destShards[0], miniblockHashes[0], miniblockHashes[1]),
	)
	mb2Hash := []byte("meta block 2")
	dataPool.MetaBlocks().Put(
		mb2Hash,
		createDummyMetaBlock(destShardId, destShards[1], miniblockHashes[2], miniblockHashes[3]),
	)
	mb3Hash := []byte("meta block 3")
	dataPool.MetaBlocks().Put(
		mb3Hash,
		createDummyMetaBlock(destShardId, destShards[2], miniblockHashes[4], miniblockHashes[5]),
	)

	shardCoordinator := mock.NewMultipleShardsCoordinatorMock()
	shardCoordinator.CurrentShard = destShardId
	shardCoordinator.SetNoShards(destShardId + 1)

	bp, _ := blproc.NewShardProcessor(
		&mock.ServiceContainerMock{},
		dataPool,
		&mock.ChainStorerMock{},
		hasher,
		marshalizer,
		&mock.TxProcessorMock{},
		initAccountsMock(),
		shardCoordinator,
		&mock.ForkDetectorMock{
			GetHighestFinalBlockNonceCalled: func() uint64 {
				return 0
			},
		},
		&mock.BlocksTrackerMock{
			RemoveNotarisedBlocksCalled: func(headerHandler data.HeaderHandler) error {
				return nil
			},
		},
		createGenesisBlocks(shardCoordinator),
		true,
		&mock.RequestHandlerMock{},
	)

	//create block body with first 3 miniblocks from miniblocks var
	blockBody := block.Body{miniblocks[0], miniblocks[1], miniblocks[2]}

	_, err := bp.GetProcessedMetaBlocksFromPool(blockBody)

	assert.Nil(t, err)
	//check WasMiniBlockProcessed for remaining metablocks
	metaBlock2Recov, _ := dataPool.MetaBlocks().Get(mb2Hash)
	assert.True(t, (metaBlock2Recov.(data.HeaderHandler)).GetMiniBlockProcessed(miniblockHashes[2]))
	assert.False(t, (metaBlock2Recov.(data.HeaderHandler)).GetMiniBlockProcessed(miniblockHashes[3]))

	metaBlock3Recov, _ := dataPool.MetaBlocks().Get(mb3Hash)
	assert.False(t, (metaBlock3Recov.(data.HeaderHandler)).GetMiniBlockProcessed(miniblockHashes[4]))
	assert.False(t, (metaBlock3Recov.(data.HeaderHandler)).GetMiniBlockProcessed(miniblockHashes[5]))
}

func TestBlockProcessor_RestoreBlockIntoPoolsShouldErrNilBlockChain(t *testing.T) {
	t.Parallel()
	tdp := initDataPool()

	be, _ := blproc.NewShardProcessor(
		&mock.ServiceContainerMock{},
		tdp,
		initStore(),
		&mock.HasherStub{},
		&mock.MarshalizerMock{},
		&mock.TxProcessorMock{},
		initAccountsMock(),
		mock.NewMultiShardsCoordinatorMock(3),
		&mock.ForkDetectorMock{},
		&mock.BlocksTrackerMock{},
		createGenesisBlocks(mock.NewMultiShardsCoordinatorMock(3)),
		true,
		&mock.RequestHandlerMock{},
	)
	err := be.RestoreBlockIntoPools(nil, nil)
	assert.NotNil(t, err)
	assert.Equal(t, process.ErrNilTxBlockBody, err)
}

func TestBlockProcessor_RestoreBlockIntoPoolsShouldErrNilTxBlockBody(t *testing.T) {
	t.Parallel()
	tdp := initDataPool()
	sp, _ := blproc.NewShardProcessor(
		&mock.ServiceContainerMock{},
		tdp,
		initStore(),
		&mock.HasherStub{},
		&mock.MarshalizerMock{},
		&mock.TxProcessorMock{},
		initAccountsMock(),
		mock.NewMultiShardsCoordinatorMock(3),
		&mock.ForkDetectorMock{},
		&mock.BlocksTrackerMock{},
		createGenesisBlocks(mock.NewMultiShardsCoordinatorMock(3)),
		true,
		&mock.RequestHandlerMock{},
	)

	err := sp.RestoreBlockIntoPools(nil, nil)
	assert.NotNil(t, err)
	assert.Equal(t, err, process.ErrNilTxBlockBody)
}

func TestShardProcessor_RestoreBlockIntoPoolsShouldWork(t *testing.T) {
	t.Parallel()
	dataPool := mock.NewPoolsHolderFake()
	marshalizerMock := &mock.MarshalizerMock{}
	hasherMock := &mock.HasherStub{}

	body := make(block.Body, 0)
	tx := transaction.Transaction{Nonce: 1}
	buffTx, _ := marshalizerMock.Marshal(tx)
	txHash := []byte("tx hash 1")

	store := &mock.ChainStorerMock{
		GetAllCalled: func(unitType dataRetriever.UnitType, keys [][]byte) (map[string][]byte, error) {
			m := make(map[string][]byte, 0)
			m[string(txHash)] = buffTx
			return m, nil
		},
	}

	sp, _ := blproc.NewShardProcessor(
		&mock.ServiceContainerMock{},
		dataPool,
		store,
		hasherMock,
		marshalizerMock,
		&mock.TxProcessorMock{},
		initAccountsMock(),
		mock.NewMultiShardsCoordinatorMock(3),
		&mock.ForkDetectorMock{},
		&mock.BlocksTrackerMock{},
		createGenesisBlocks(mock.NewMultiShardsCoordinatorMock(3)),
		true,
		&mock.RequestHandlerMock{},
	)

	txHashes := make([][]byte, 0)
	txHashes = append(txHashes, txHash)
	miniblock := block.MiniBlock{
		ReceiverShardID: 0,
		SenderShardID:   1,
		TxHashes:        txHashes,
	}
	body = append(body, &miniblock)

	miniblockHash := []byte("mini block hash 1")
	hasherMock.ComputeCalled = func(s string) []byte {
		return miniblockHash
	}

	metablockHash := []byte("meta block hash 1")
	metablockHeader := createDummyMetaBlock(0, 1, miniblockHash)
	metablockHeader.SetMiniBlockProcessed(metablockHash, true)
	dataPool.MetaBlocks().Put(
		metablockHash,
		metablockHeader,
	)

	err := sp.RestoreBlockIntoPools(nil, body)

	miniblockFromPool, _ := dataPool.MiniBlocks().Get(miniblockHash)
	txFromPool, _ := dataPool.Transactions().SearchFirstData(txHash)
	metablockFromPool, _ := dataPool.MetaBlocks().Get(metablockHash)
	metablock := metablockFromPool.(*block.MetaBlock)
	assert.Nil(t, err)
	assert.Equal(t, &miniblock, miniblockFromPool)
	assert.Equal(t, &tx, txFromPool)
	assert.Equal(t, false, metablock.GetMiniBlockProcessed(miniblockHash))
}

func TestShardProcessor_DecodeBlockBody(t *testing.T) {
	t.Parallel()
	tdp := initDataPool()
	marshalizerMock := &mock.MarshalizerMock{}
	sp, err := blproc.NewShardProcessor(
		&mock.ServiceContainerMock{},
		tdp,
		&mock.ChainStorerMock{},
		&mock.HasherStub{},
		marshalizerMock,
		&mock.TxProcessorMock{},
		initAccountsMock(),
		mock.NewMultiShardsCoordinatorMock(3),
		&mock.ForkDetectorMock{},
		&mock.BlocksTrackerMock{},
		createGenesisBlocks(mock.NewMultiShardsCoordinatorMock(3)),
		true,
		&mock.RequestHandlerMock{},
	)
	body := make(block.Body, 0)
	body = append(body, &block.MiniBlock{ReceiverShardID: 69})
	message, err := marshalizerMock.Marshal(body)
	assert.Nil(t, err)

	dcdBlk := sp.DecodeBlockBody(nil)
	assert.Nil(t, dcdBlk)

	dcdBlk = sp.DecodeBlockBody(message)
	assert.Equal(t, body, dcdBlk)
	assert.Equal(t, uint32(69), body[0].ReceiverShardID)
}

func TestShardProcessor_DecodeBlockHeader(t *testing.T) {
	t.Parallel()
	tdp := initDataPool()
	marshalizerMock := &mock.MarshalizerMock{}
	sp, err := blproc.NewShardProcessor(
		&mock.ServiceContainerMock{},
		tdp,
		&mock.ChainStorerMock{},
		&mock.HasherStub{},
		marshalizerMock,
		&mock.TxProcessorMock{},
		initAccountsMock(),
		mock.NewMultiShardsCoordinatorMock(3),
		&mock.ForkDetectorMock{},
		&mock.BlocksTrackerMock{},
		createGenesisBlocks(mock.NewMultiShardsCoordinatorMock(3)),
		true,
		&mock.RequestHandlerMock{},
	)
	hdr := &block.Header{}
	hdr.Nonce = 1
	hdr.TimeStamp = uint64(0)
	hdr.Signature = []byte("A")
	message, err := marshalizerMock.Marshal(hdr)
	assert.Nil(t, err)

	message, err = marshalizerMock.Marshal(hdr)
	assert.Nil(t, err)

	dcdHdr := sp.DecodeBlockHeader(nil)
	assert.Nil(t, dcdHdr)

	dcdHdr = sp.DecodeBlockHeader(message)
	assert.Equal(t, hdr, dcdHdr)
	assert.Equal(t, []byte("A"), dcdHdr.GetSignature())
}

func TestShardProcessor_IsHdrConstructionValid(t *testing.T) {
	t.Parallel()

	hasher := mock.HasherMock{}
	marshalizer := &mock.MarshalizerMock{}
	dataPool := initDataPool()

	shardNr := uint32(5)
	sp, _ := blproc.NewShardProcessor(
		&mock.ServiceContainerMock{},
		dataPool,
		&mock.ChainStorerMock{},
		hasher,
		marshalizer,
		&mock.TxProcessorMock{},
		initAccountsMock(),
		mock.NewMultiShardsCoordinatorMock(shardNr),
		&mock.ForkDetectorMock{},
		&mock.BlocksTrackerMock{},
		createGenesisBlocks(mock.NewMultiShardsCoordinatorMock(shardNr)),
		true,
		&mock.RequestHandlerMock{},
	)

	prevRandSeed := []byte("prevrand")
	currRandSeed := []byte("currrand")
	lastNodesHdrs := sp.LastNotarizedHdrs()
	lastHdr := &block.MetaBlock{Round: 9,
		Nonce:    44,
		RandSeed: prevRandSeed}
	lastNodesHdrs[sharding.MetachainShardId] = lastHdr

	//put the existing headers inside datapool

	//header shard 0
	prevHash, _ := sp.ComputeHeaderHash(lastNodesHdrs[sharding.MetachainShardId].(*block.MetaBlock))
	prevHdr := &block.MetaBlock{
		Round:        10,
		Nonce:        45,
		PrevRandSeed: prevRandSeed,
		RandSeed:     currRandSeed,
		PrevHash:     prevHash,
		RootHash:     []byte("prevRootHash")}

	prevHash, _ = sp.ComputeHeaderHash(prevHdr)
	currHdr := &block.MetaBlock{
		Round:        11,
		Nonce:        46,
		PrevRandSeed: currRandSeed,
		RandSeed:     []byte("nextrand"),
		PrevHash:     prevHash,
		RootHash:     []byte("currRootHash")}

	err := sp.IsHdrConstructionValid(nil, prevHdr)
	assert.Equal(t, err, process.ErrNilBlockHeader)

	err = sp.IsHdrConstructionValid(currHdr, nil)
	assert.Equal(t, err, process.ErrNilBlockHeader)

	currHdr.Nonce = 0
	err = sp.IsHdrConstructionValid(currHdr, prevHdr)
	assert.Equal(t, err, process.ErrWrongNonceInBlock)

	currHdr.Nonce = 0
	prevHdr.Nonce = 0
	err = sp.IsHdrConstructionValid(currHdr, prevHdr)
	assert.Equal(t, err, process.ErrRootStateMissmatch)

	currHdr.Nonce = 0
	prevHdr.Nonce = 0
	prevHdr.RootHash = nil
	err = sp.IsHdrConstructionValid(currHdr, prevHdr)
	assert.Nil(t, err)

	currHdr.Nonce = 46
	prevHdr.Nonce = 45
	prevHdr.Round = currHdr.Round + 1
	err = sp.IsHdrConstructionValid(currHdr, prevHdr)
	assert.Equal(t, err, process.ErrLowShardHeaderRound)

	prevHdr.Round = currHdr.Round - 1
	currHdr.Nonce = prevHdr.Nonce + 2
	err = sp.IsHdrConstructionValid(currHdr, prevHdr)
	assert.Equal(t, err, process.ErrWrongNonceInBlock)

	currHdr.Nonce = prevHdr.Nonce + 1
	prevHdr.RandSeed = []byte("randomwrong")
	err = sp.IsHdrConstructionValid(currHdr, prevHdr)
	assert.Equal(t, err, process.ErrRandSeedMismatch)

	prevHdr.RandSeed = currRandSeed
	currHdr.PrevHash = []byte("wronghash")
	err = sp.IsHdrConstructionValid(currHdr, prevHdr)
	assert.Equal(t, err, process.ErrInvalidBlockHash)

	currHdr.PrevHash = prevHash
	prevHdr.RootHash = []byte("prevRootHash")
	err = sp.IsHdrConstructionValid(currHdr, prevHdr)
	assert.Nil(t, err)
}

func TestShardProcessor_RemoveAndSaveLastNotarizedMetaHdrNoDstMB(t *testing.T) {
	t.Parallel()

	hasher := mock.HasherMock{}
	marshalizer := &mock.MarshalizerMock{}
	dataPool := mock.NewPoolsHolderFake()
	forkDetector := &mock.ForkDetectorMock{}
	highNonce := uint64(500)
	forkDetector.GetHighestFinalBlockNonceCalled = func() uint64 {
		return highNonce
	}

	putCalledNr := 0
	store := &mock.ChainStorerMock{
		PutCalled: func(unitType dataRetriever.UnitType, key []byte, value []byte) error {
			putCalledNr++
			return nil
		},
	}

	shardNr := uint32(5)
	sp, _ := blproc.NewShardProcessor(
		&mock.ServiceContainerMock{},
		dataPool,
		store,
		hasher,
		marshalizer,
		&mock.TxProcessorMock{},
		initAccountsMock(),
		mock.NewMultiShardsCoordinatorMock(shardNr),
		forkDetector,
		&mock.BlocksTrackerMock{
			RemoveNotarisedBlocksCalled: func(headerHandler data.HeaderHandler) error {
				return nil
			},
		},
		createGenesisBlocks(mock.NewMultiShardsCoordinatorMock(shardNr)),
		true,
		&mock.RequestHandlerMock{},
	)

	prevRandSeed := []byte("prevrand")
	currRandSeed := []byte("currrand")
	lastNodesHdrs := sp.LastNotarizedHdrs()
	firstNonce := uint64(44)

	lastHdr := &block.MetaBlock{Round: 9,
		Nonce:    firstNonce,
		RandSeed: prevRandSeed}
	lastNodesHdrs[sharding.MetachainShardId] = lastHdr

	//put the existing headers inside datapool

	//header shard 0
	prevHash, _ := sp.ComputeHeaderHash(lastNodesHdrs[sharding.MetachainShardId].(*block.MetaBlock))
	prevHdr := &block.MetaBlock{
		Round:        10,
		Nonce:        45,
		PrevRandSeed: prevRandSeed,
		RandSeed:     currRandSeed,
		PrevHash:     prevHash,
		RootHash:     []byte("prevRootHash")}

	prevHash, _ = sp.ComputeHeaderHash(prevHdr)
	currHdr := &block.MetaBlock{
		Round:        11,
		Nonce:        46,
		PrevRandSeed: currRandSeed,
		RandSeed:     []byte("nextrand"),
		PrevHash:     prevHash,
		RootHash:     []byte("currRootHash")}
	currHash, _ := sp.ComputeHeaderHash(currHdr)
	prevHash, _ = sp.ComputeHeaderHash(prevHdr)

	shardHdr := &block.Header{Round: 15}
	shardBlock := block.Body{}

	// test header not in pool and defer called
	processedMetaHdrs, err := sp.GetProcessedMetaBlocksFromPool(shardBlock)
	assert.Nil(t, err)

	err = sp.SaveLastNotarizedHeader(sharding.MetachainShardId, processedMetaHdrs)
	assert.Nil(t, err)

	err = sp.RemoveProcessedMetablocksFromPool(processedMetaHdrs)
	assert.Nil(t, err)
	assert.Equal(t, 0, putCalledNr)

	lastNodesHdrs = sp.LastNotarizedHdrs()
	assert.Equal(t, firstNonce, lastNodesHdrs[sharding.MetachainShardId].GetNonce())
	assert.Equal(t, 0, len(processedMetaHdrs))

	// wrong header type in pool and defer called
	dataPool.MetaBlocks().Put(currHash, shardHdr)
	dataPool.MetaBlocks().Put(prevHash, prevHdr)

	processedMetaHdrs, err = sp.GetProcessedMetaBlocksFromPool(shardBlock)
	assert.Equal(t, process.ErrWrongTypeAssertion, err)

	err = sp.SaveLastNotarizedHeader(sharding.MetachainShardId, processedMetaHdrs)
	assert.Nil(t, err)

	err = sp.RemoveProcessedMetablocksFromPool(processedMetaHdrs)
	assert.Nil(t, err)
	assert.Equal(t, 0, putCalledNr)

	lastNodesHdrs = sp.LastNotarizedHdrs()
	assert.Equal(t, firstNonce, lastNodesHdrs[sharding.MetachainShardId].GetNonce())

	// put headers in pool
	dataPool.MetaBlocks().Put(currHash, currHdr)
	dataPool.MetaBlocks().Put(prevHash, prevHdr)

	processedMetaHdrs, err = sp.GetProcessedMetaBlocksFromPool(shardBlock)
	assert.Nil(t, err)

	err = sp.SaveLastNotarizedHeader(sharding.MetachainShardId, processedMetaHdrs)
	assert.Nil(t, err)

	err = sp.RemoveProcessedMetablocksFromPool(processedMetaHdrs)
	assert.Nil(t, err)
	assert.Equal(t, 2, putCalledNr)

	lastNodesHdrs = sp.LastNotarizedHdrs()
	assert.Equal(t, currHdr, lastNodesHdrs[sharding.MetachainShardId])
}

func createShardData(hasher hashing.Hasher, marshalizer marshal.Marshalizer, miniBlocks []block.MiniBlock) []block.ShardData {
	shardData := make([]block.ShardData, len(miniBlocks))
	for i := 0; i < len(miniBlocks); i++ {
		marshaled, _ := marshalizer.Marshal(miniBlocks[i])
		hashed := hasher.Compute(string(marshaled))

		shardMBHeader := block.ShardMiniBlockHeader{
			ReceiverShardId: miniBlocks[i].ReceiverShardID,
			SenderShardId:   miniBlocks[i].SenderShardID,
			TxCount:         uint32(len(miniBlocks[i].TxHashes)),
			Hash:            hashed,
		}
		shardMBHeaders := make([]block.ShardMiniBlockHeader, 0)
		shardMBHeaders = append(shardMBHeaders, shardMBHeader)

		shardData[0].ShardId = miniBlocks[i].SenderShardID
		shardData[0].TxCount = 10
		shardData[0].HeaderHash = []byte("headerHash")
		shardData[0].ShardMiniBlockHeaders = shardMBHeaders
	}

	return shardData
}

func TestShardProcessor_RemoveAndSaveLastNotarizedMetaHdrNotAllMBFinished(t *testing.T) {
	t.Parallel()

	hasher := mock.HasherMock{}
	marshalizer := &mock.MarshalizerMock{}
	dataPool := mock.NewPoolsHolderFake()
	forkDetector := &mock.ForkDetectorMock{}
	highNonce := uint64(500)
	forkDetector.GetHighestFinalBlockNonceCalled = func() uint64 {
		return highNonce
	}

	putCalledNr := 0
	store := &mock.ChainStorerMock{
		PutCalled: func(unitType dataRetriever.UnitType, key []byte, value []byte) error {
			putCalledNr++
			return nil
		},
	}

	shardNr := uint32(5)
	sp, _ := blproc.NewShardProcessor(
		&mock.ServiceContainerMock{},
		dataPool,
		store,
		hasher,
		marshalizer,
		&mock.TxProcessorMock{},
		initAccountsMock(),
		mock.NewMultiShardsCoordinatorMock(shardNr),
		forkDetector,
		&mock.BlocksTrackerMock{
			RemoveNotarisedBlocksCalled: func(headerHandler data.HeaderHandler) error {
				return nil
			},
		},
		createGenesisBlocks(mock.NewMultiShardsCoordinatorMock(shardNr)),
		true,
		&mock.RequestHandlerMock{},
	)

	prevRandSeed := []byte("prevrand")
	currRandSeed := []byte("currrand")
	lastNodesHdrs := sp.LastNotarizedHdrs()
	firstNonce := uint64(44)

	lastHdr := &block.MetaBlock{Round: 9,
		Nonce:    firstNonce,
		RandSeed: prevRandSeed}
	lastNodesHdrs[sharding.MetachainShardId] = lastHdr

	shardBlock := make(block.Body, 0)
	txHash := []byte("txhash")
	txHashes := make([][]byte, 0)
	txHashes = append(txHashes, txHash)
	miniblock1 := block.MiniBlock{
		ReceiverShardID: 0,
		SenderShardID:   1,
		TxHashes:        txHashes,
	}
	miniblock2 := block.MiniBlock{
		ReceiverShardID: 0,
		SenderShardID:   2,
		TxHashes:        txHashes,
	}
	miniblock3 := block.MiniBlock{
		ReceiverShardID: 0,
		SenderShardID:   3,
		TxHashes:        txHashes,
	}
	miniblock4 := block.MiniBlock{
		ReceiverShardID: 0,
		SenderShardID:   4,
		TxHashes:        txHashes,
	}
	shardBlock = append(shardBlock, &miniblock1, &miniblock2, &miniblock3)

	miniBlocks := make([]block.MiniBlock, 0)
	miniBlocks = append(miniBlocks, miniblock1, miniblock2)
	//header shard 0
	prevHash, _ := sp.ComputeHeaderHash(lastNodesHdrs[sharding.MetachainShardId].(*block.MetaBlock))
	prevHdr := &block.MetaBlock{
		Round:        10,
		Nonce:        45,
		PrevRandSeed: prevRandSeed,
		RandSeed:     currRandSeed,
		PrevHash:     prevHash,
		RootHash:     []byte("prevRootHash"),
		ShardInfo:    createShardData(hasher, marshalizer, miniBlocks)}

	miniBlocks = make([]block.MiniBlock, 0)
	miniBlocks = append(miniBlocks, miniblock3, miniblock4)
	prevHash, _ = sp.ComputeHeaderHash(prevHdr)
	currHdr := &block.MetaBlock{
		Round:        11,
		Nonce:        46,
		PrevRandSeed: currRandSeed,
		RandSeed:     []byte("nextrand"),
		PrevHash:     prevHash,
		RootHash:     []byte("currRootHash"),
		ShardInfo:    createShardData(hasher, marshalizer, miniBlocks)}
	currHash, _ := sp.ComputeHeaderHash(currHdr)
	prevHash, _ = sp.ComputeHeaderHash(prevHdr)

	// put headers in pool
	dataPool.MetaBlocks().Put(currHash, currHdr)
	dataPool.MetaBlocks().Put(prevHash, prevHdr)

	processedMetaHdrs, err := sp.GetProcessedMetaBlocksFromPool(shardBlock)
	assert.Nil(t, err)

	err = sp.SaveLastNotarizedHeader(sharding.MetachainShardId, processedMetaHdrs)
	assert.Nil(t, err)

	err = sp.RemoveProcessedMetablocksFromPool(processedMetaHdrs)
	assert.Nil(t, err)
	assert.Equal(t, 1, putCalledNr)

	lastNodesHdrs = sp.LastNotarizedHdrs()
	assert.Equal(t, prevHdr, lastNodesHdrs[sharding.MetachainShardId])
}

func TestShardProcessor_RemoveAndSaveLastNotarizedMetaHdrAllMBFinished(t *testing.T) {
	t.Parallel()

	hasher := mock.HasherMock{}
	marshalizer := &mock.MarshalizerMock{}
	dataPool := mock.NewPoolsHolderFake()
	forkDetector := &mock.ForkDetectorMock{}
	highNonce := uint64(500)
	forkDetector.GetHighestFinalBlockNonceCalled = func() uint64 {
		return highNonce
	}
	putCalledNr := 0
	store := &mock.ChainStorerMock{
		PutCalled: func(unitType dataRetriever.UnitType, key []byte, value []byte) error {
			putCalledNr++
			return nil
		},
	}

	shardNr := uint32(5)
	sp, _ := blproc.NewShardProcessor(
		&mock.ServiceContainerMock{},
		dataPool,
		store,
		hasher,
		marshalizer,
		&mock.TxProcessorMock{},
		initAccountsMock(),
		mock.NewMultiShardsCoordinatorMock(shardNr),
		forkDetector,
		&mock.BlocksTrackerMock{
			RemoveNotarisedBlocksCalled: func(headerHandler data.HeaderHandler) error {
				return nil
			},
		},
		createGenesisBlocks(mock.NewMultiShardsCoordinatorMock(shardNr)),
		true,
		&mock.RequestHandlerMock{},
	)

	prevRandSeed := []byte("prevrand")
	currRandSeed := []byte("currrand")
	lastNodesHdrs := sp.LastNotarizedHdrs()
	firstNonce := uint64(44)

	lastHdr := &block.MetaBlock{Round: 9,
		Nonce:    firstNonce,
		RandSeed: prevRandSeed}
	lastNodesHdrs[sharding.MetachainShardId] = lastHdr

	shardBlock := make(block.Body, 0)
	txHash := []byte("txhash")
	txHashes := make([][]byte, 0)
	txHashes = append(txHashes, txHash)
	miniblock1 := block.MiniBlock{
		ReceiverShardID: 0,
		SenderShardID:   1,
		TxHashes:        txHashes,
	}
	miniblock2 := block.MiniBlock{
		ReceiverShardID: 0,
		SenderShardID:   2,
		TxHashes:        txHashes,
	}
	miniblock3 := block.MiniBlock{
		ReceiverShardID: 0,
		SenderShardID:   3,
		TxHashes:        txHashes,
	}
	miniblock4 := block.MiniBlock{
		ReceiverShardID: 0,
		SenderShardID:   4,
		TxHashes:        txHashes,
	}
	shardBlock = append(shardBlock, &miniblock1, &miniblock2, &miniblock3, &miniblock4)

	miniBlocks := make([]block.MiniBlock, 0)
	miniBlocks = append(miniBlocks, miniblock1, miniblock2)
	//header shard 0
	prevHash, _ := sp.ComputeHeaderHash(lastNodesHdrs[sharding.MetachainShardId].(*block.MetaBlock))
	prevHdr := &block.MetaBlock{
		Round:        10,
		Nonce:        45,
		PrevRandSeed: prevRandSeed,
		RandSeed:     currRandSeed,
		PrevHash:     prevHash,
		RootHash:     []byte("prevRootHash"),
		ShardInfo:    createShardData(hasher, marshalizer, miniBlocks)}

	miniBlocks = make([]block.MiniBlock, 0)
	miniBlocks = append(miniBlocks, miniblock3, miniblock4)
	prevHash, _ = sp.ComputeHeaderHash(prevHdr)
	currHdr := &block.MetaBlock{
		Round:        11,
		Nonce:        46,
		PrevRandSeed: currRandSeed,
		RandSeed:     []byte("nextrand"),
		PrevHash:     prevHash,
		RootHash:     []byte("currRootHash"),
		ShardInfo:    createShardData(hasher, marshalizer, miniBlocks)}
	currHash, _ := sp.ComputeHeaderHash(currHdr)
	prevHash, _ = sp.ComputeHeaderHash(prevHdr)

	// put headers in pool
	dataPool.MetaBlocks().Put(currHash, currHdr)
	dataPool.MetaBlocks().Put(prevHash, prevHdr)
	dataPool.MetaBlocks().Put([]byte("shouldNotRemove"), &block.MetaBlock{Nonce: 47})

	processedMetaHdrs, err := sp.GetProcessedMetaBlocksFromPool(shardBlock)
	assert.Nil(t, err)
	assert.Equal(t, 3, len(processedMetaHdrs))

	err = sp.SaveLastNotarizedHeader(sharding.MetachainShardId, processedMetaHdrs)
	assert.Nil(t, err)

	err = sp.RemoveProcessedMetablocksFromPool(processedMetaHdrs)
	assert.Nil(t, err)
	assert.Equal(t, 2, putCalledNr)

	lastNodesHdrs = sp.LastNotarizedHdrs()
	assert.Equal(t, currHdr, lastNodesHdrs[sharding.MetachainShardId])
}

func createOneHeaderOneBody() (*block.Header, block.Body) {
	txHash := []byte("tx_hash1")
	rootHash := []byte("rootHash")
	body := make(block.Body, 0)
	txHashes := make([][]byte, 0)
	txHashes = append(txHashes, txHash)
	miniblock := block.MiniBlock{
		ReceiverShardID: 0,
		SenderShardID:   1,
		TxHashes:        txHashes,
	}
	body = append(body, &miniblock)

	hasher := &mock.HasherStub{}
	marshalizer := &mock.MarshalizerMock{}

	mbbytes, _ := marshalizer.Marshal(miniblock)
	mbHash := hasher.Compute(string(mbbytes))
	mbHdr := block.MiniBlockHeader{
		ReceiverShardID: 0,
		SenderShardID:   1,
		TxCount:         uint32(len(txHashes)),
		Hash:            mbHash}
	mbHdrs := make([]block.MiniBlockHeader, 0)
	mbHdrs = append(mbHdrs, mbHdr)

	hdr := &block.Header{
		Nonce:            1,
		PrevHash:         []byte(""),
		Signature:        []byte("signature"),
		PubKeysBitmap:    []byte("00110"),
		ShardId:          0,
		RootHash:         rootHash,
		MiniBlockHeaders: mbHdrs,
	}

	return hdr, body
}

func TestShardProcessor_CheckHeaderBodyCorrelationReceiverMissmatch(t *testing.T) {
	t.Parallel()

	hdr, body := createOneHeaderOneBody()
	sp, _ := blproc.NewShardProcessor(
		&mock.ServiceContainerMock{},
		initDataPool(),
		&mock.ChainStorerMock{},
		&mock.HasherStub{},
		&mock.MarshalizerMock{},
		&mock.TxProcessorMock{},
		&mock.AccountsStub{},
		mock.NewMultiShardsCoordinatorMock(3),
		&mock.ForkDetectorMock{},
		&mock.BlocksTrackerMock{},
		createGenesisBlocks(mock.NewMultiShardsCoordinatorMock(3)),
		true,
		&mock.RequestHandlerMock{},
	)

	hdr.MiniBlockHeaders[0].ReceiverShardID = body[0].ReceiverShardID + 1
	err := sp.CheckHeaderBodyCorrelation(hdr, body)
	assert.Equal(t, process.ErrHeaderBodyMismatch, err)
}

func TestShardProcessor_CheckHeaderBodyCorrelationSenderMissmatch(t *testing.T) {
	t.Parallel()

	hdr, body := createOneHeaderOneBody()
	sp, _ := blproc.NewShardProcessor(
		&mock.ServiceContainerMock{},
		initDataPool(),
		&mock.ChainStorerMock{},
		&mock.HasherStub{},
		&mock.MarshalizerMock{},
		&mock.TxProcessorMock{},
		&mock.AccountsStub{},
		mock.NewMultiShardsCoordinatorMock(3),
		&mock.ForkDetectorMock{},
		&mock.BlocksTrackerMock{},
		createGenesisBlocks(mock.NewMultiShardsCoordinatorMock(3)),
		true,
		&mock.RequestHandlerMock{},
	)

	hdr.MiniBlockHeaders[0].SenderShardID = body[0].SenderShardID + 1
	err := sp.CheckHeaderBodyCorrelation(hdr, body)
	assert.Equal(t, process.ErrHeaderBodyMismatch, err)
}

func TestShardProcessor_CheckHeaderBodyCorrelationTxCountMissmatch(t *testing.T) {
	t.Parallel()

	hdr, body := createOneHeaderOneBody()
	sp, _ := blproc.NewShardProcessor(
		&mock.ServiceContainerMock{},
		initDataPool(),
		&mock.ChainStorerMock{},
		&mock.HasherStub{},
		&mock.MarshalizerMock{},
		&mock.TxProcessorMock{},
		&mock.AccountsStub{},
		mock.NewMultiShardsCoordinatorMock(3),
		&mock.ForkDetectorMock{},
		&mock.BlocksTrackerMock{},
		createGenesisBlocks(mock.NewMultiShardsCoordinatorMock(3)),
		true,
		&mock.RequestHandlerMock{},
	)

	hdr.MiniBlockHeaders[0].TxCount = uint32(len(body[0].TxHashes) + 1)
	err := sp.CheckHeaderBodyCorrelation(hdr, body)
	assert.Equal(t, process.ErrHeaderBodyMismatch, err)
}

func TestShardProcessor_CheckHeaderBodyCorrelationHashMissmatch(t *testing.T) {
	t.Parallel()

	hdr, body := createOneHeaderOneBody()
	sp, _ := blproc.NewShardProcessor(
		&mock.ServiceContainerMock{},
		initDataPool(),
		&mock.ChainStorerMock{},
		&mock.HasherStub{},
		&mock.MarshalizerMock{},
		&mock.TxProcessorMock{},
		&mock.AccountsStub{},
		mock.NewMultiShardsCoordinatorMock(3),
		&mock.ForkDetectorMock{},
		&mock.BlocksTrackerMock{},
		createGenesisBlocks(mock.NewMultiShardsCoordinatorMock(3)),
		true,
		&mock.RequestHandlerMock{},
	)

	hdr.MiniBlockHeaders[0].Hash = []byte("wrongHash")
	err := sp.CheckHeaderBodyCorrelation(hdr, body)
	assert.Equal(t, process.ErrHeaderBodyMismatch, err)
}

func TestShardProcessor_CheckHeaderBodyCorrelationShouldPass(t *testing.T) {
	t.Parallel()

	hdr, body := createOneHeaderOneBody()
	sp, _ := blproc.NewShardProcessor(
		&mock.ServiceContainerMock{},
		initDataPool(),
		&mock.ChainStorerMock{},
		&mock.HasherStub{},
		&mock.MarshalizerMock{},
		&mock.TxProcessorMock{},
		&mock.AccountsStub{},
		mock.NewMultiShardsCoordinatorMock(3),
		&mock.ForkDetectorMock{},
		&mock.BlocksTrackerMock{},
		createGenesisBlocks(mock.NewMultiShardsCoordinatorMock(3)),
		true,
		&mock.RequestHandlerMock{},
	)

	err := sp.CheckHeaderBodyCorrelation(hdr, body)
	assert.Nil(t, err)
}<|MERGE_RESOLUTION|>--- conflicted
+++ resolved
@@ -772,15 +772,9 @@
 func TestShardProcessor_ProcessBlockWithErrOnVerifyStateRootCallShouldRevertState(t *testing.T) {
 	t.Parallel()
 	tdp := initDataPool()
-<<<<<<< HEAD
 	txHash := []byte("tx_hash1")
 	txProcess := func(transaction *transaction.Transaction, round uint32) ([]*smartContractResult.SmartContractResult, error) {
 		return nil, nil
-=======
-	txHash := []byte("tx1_hash")
-	txProcess := func(transaction *transaction.Transaction, round uint32) error {
-		return nil
->>>>>>> af06f5d8
 	}
 	tpm := mock.TxProcessorMock{ProcessTransactionCalled: txProcess}
 	blkc := &blockchain.BlockChain{
@@ -866,15 +860,9 @@
 func TestShardProcessor_ProcessBlockOnlyIntraShardShouldPass(t *testing.T) {
 	t.Parallel()
 	tdp := initDataPool()
-<<<<<<< HEAD
 	txHash := []byte("tx_hash1")
 	txProcess := func(transaction *transaction.Transaction, round uint32) ([]*smartContractResult.SmartContractResult, error) {
 		return nil, nil
-=======
-	txHash := []byte("tx1_hash")
-	txProcess := func(transaction *transaction.Transaction, round uint32) error {
-		return nil
->>>>>>> af06f5d8
 	}
 	tpm := mock.TxProcessorMock{ProcessTransactionCalled: txProcess}
 	blkc := &blockchain.BlockChain{
