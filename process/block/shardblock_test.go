package block_test

import (
	"bytes"
	"errors"
	"fmt"
	"github.com/ElrondNetwork/elrond-go/process/factory/shard"
	"reflect"
	"sync/atomic"
	"testing"
	"time"

	"github.com/ElrondNetwork/elrond-go/data"
	"github.com/ElrondNetwork/elrond-go/data/block"
	"github.com/ElrondNetwork/elrond-go/data/blockchain"
	"github.com/ElrondNetwork/elrond-go/data/transaction"
	"github.com/ElrondNetwork/elrond-go/dataRetriever"
	"github.com/ElrondNetwork/elrond-go/hashing"
	"github.com/ElrondNetwork/elrond-go/marshal"
	"github.com/ElrondNetwork/elrond-go/process"
	blproc "github.com/ElrondNetwork/elrond-go/process/block"
	"github.com/ElrondNetwork/elrond-go/process/coordinator"
	"github.com/ElrondNetwork/elrond-go/process/mock"
	"github.com/ElrondNetwork/elrond-go/sharding"
	"github.com/ElrondNetwork/elrond-go/storage"
	"github.com/stretchr/testify/assert"
)

//------- NewShardProcessor

func initAccountsMock() *mock.AccountsStub {
	rootHashCalled := func() ([]byte, error) {
		return []byte("rootHash"), nil
	}
	return &mock.AccountsStub{
		RootHashCalled: rootHashCalled,
	}
}

//------- NewBlockProcessor

func TestNewBlockProcessor_NilDataPoolShouldErr(t *testing.T) {
	t.Parallel()
	sp, err := blproc.NewShardProcessor(
		&mock.ServiceContainerMock{},
		nil,
		&mock.ChainStorerMock{},
		&mock.HasherStub{},
		&mock.MarshalizerMock{},
		initAccountsMock(),
		mock.NewMultiShardsCoordinatorMock(3),
		&mock.ForkDetectorMock{},
		&mock.BlocksTrackerMock{},
		createGenesisBlocks(mock.NewMultiShardsCoordinatorMock(3)),
		true,
		&mock.RequestHandlerMock{},
		&mock.TransactionCoordinatorMock{},
		&mock.Uint64ByteSliceConverterMock{},
	)
	assert.Equal(t, process.ErrNilDataPoolHolder, err)
	assert.Nil(t, sp)
}

func TestNewShardProcessor_NilStoreShouldErr(t *testing.T) {
	t.Parallel()
	tdp := initDataPool([]byte("tx_hash1"))
	sp, err := blproc.NewShardProcessor(
		&mock.ServiceContainerMock{},
		tdp,
		nil,
		&mock.HasherStub{},
		&mock.MarshalizerMock{},
		initAccountsMock(),
		mock.NewMultiShardsCoordinatorMock(3),
		&mock.ForkDetectorMock{},
		&mock.BlocksTrackerMock{},
		createGenesisBlocks(mock.NewMultiShardsCoordinatorMock(3)),
		true,
		&mock.RequestHandlerMock{},
		&mock.TransactionCoordinatorMock{},
		&mock.Uint64ByteSliceConverterMock{},
	)
	assert.Equal(t, process.ErrNilStorage, err)
	assert.Nil(t, sp)
}

func TestNewShardProcessor_NilHasherShouldErr(t *testing.T) {
	t.Parallel()
	tdp := initDataPool([]byte("tx_hash1"))
	sp, err := blproc.NewShardProcessor(
		&mock.ServiceContainerMock{},
		tdp,
		&mock.ChainStorerMock{},
		nil,
		&mock.MarshalizerMock{},
		initAccountsMock(),
		mock.NewMultiShardsCoordinatorMock(3),
		&mock.ForkDetectorMock{},
		&mock.BlocksTrackerMock{},
		createGenesisBlocks(mock.NewMultiShardsCoordinatorMock(3)),
		true,
		&mock.RequestHandlerMock{},
		&mock.TransactionCoordinatorMock{},
		&mock.Uint64ByteSliceConverterMock{},
	)
	assert.Equal(t, process.ErrNilHasher, err)
	assert.Nil(t, sp)
}

func TestNewShardProcessor_NilMarshalizerShouldWork(t *testing.T) {
	t.Parallel()
	tdp := initDataPool([]byte("tx_hash1"))
	sp, err := blproc.NewShardProcessor(
		&mock.ServiceContainerMock{},
		tdp,
		&mock.ChainStorerMock{},
		&mock.HasherStub{},
		nil,
		initAccountsMock(),
		mock.NewMultiShardsCoordinatorMock(3),
		&mock.ForkDetectorMock{},
		&mock.BlocksTrackerMock{},
		createGenesisBlocks(mock.NewMultiShardsCoordinatorMock(3)),
		true,
		&mock.RequestHandlerMock{},
		&mock.TransactionCoordinatorMock{},
		&mock.Uint64ByteSliceConverterMock{},
	)
	assert.Equal(t, process.ErrNilMarshalizer, err)
	assert.Nil(t, sp)
}

func TestNewShardProcessor_NilAccountsAdapterShouldErr(t *testing.T) {
	t.Parallel()
	tdp := initDataPool([]byte("tx_hash1"))
	sp, err := blproc.NewShardProcessor(
		&mock.ServiceContainerMock{},
		tdp,
		&mock.ChainStorerMock{},
		&mock.HasherStub{},
		&mock.MarshalizerMock{},
		nil,
		mock.NewMultiShardsCoordinatorMock(3),
		&mock.ForkDetectorMock{},
		&mock.BlocksTrackerMock{},
		createGenesisBlocks(mock.NewMultiShardsCoordinatorMock(3)),
		true,
		&mock.RequestHandlerMock{},
		&mock.TransactionCoordinatorMock{},
		&mock.Uint64ByteSliceConverterMock{},
	)
	assert.Equal(t, process.ErrNilAccountsAdapter, err)
	assert.Nil(t, sp)
}

func TestNewShardProcessor_NilShardCoordinatorShouldErr(t *testing.T) {
	t.Parallel()
	tdp := initDataPool([]byte("tx_hash1"))
	sp, err := blproc.NewShardProcessor(
		&mock.ServiceContainerMock{},
		tdp,
		&mock.ChainStorerMock{},
		&mock.HasherStub{},
		&mock.MarshalizerMock{},
		initAccountsMock(),
		nil,
		&mock.ForkDetectorMock{},
		&mock.BlocksTrackerMock{},
		createGenesisBlocks(mock.NewMultiShardsCoordinatorMock(3)),
		true,
		&mock.RequestHandlerMock{},
		&mock.TransactionCoordinatorMock{},
		&mock.Uint64ByteSliceConverterMock{},
	)
	assert.Equal(t, process.ErrNilShardCoordinator, err)
	assert.Nil(t, sp)
}

func TestNewShardProcessor_NilForkDetectorShouldErr(t *testing.T) {
	t.Parallel()
	tdp := initDataPool([]byte("tx_hash1"))
	sp, err := blproc.NewShardProcessor(
		&mock.ServiceContainerMock{},
		tdp,
		&mock.ChainStorerMock{},
		&mock.HasherStub{},
		&mock.MarshalizerMock{},
		initAccountsMock(),
		mock.NewMultiShardsCoordinatorMock(3),
		nil,
		&mock.BlocksTrackerMock{},
		createGenesisBlocks(mock.NewMultiShardsCoordinatorMock(3)),
		true,
		&mock.RequestHandlerMock{},
		&mock.TransactionCoordinatorMock{},
		&mock.Uint64ByteSliceConverterMock{},
	)
	assert.Equal(t, process.ErrNilForkDetector, err)
	assert.Nil(t, sp)
}

func TestNewShardProcessor_NilBlocksTrackerShouldErr(t *testing.T) {
	t.Parallel()
	tdp := initDataPool([]byte("tx_hash1"))
	sp, err := blproc.NewShardProcessor(
		&mock.ServiceContainerMock{},
		tdp,
		&mock.ChainStorerMock{},
		&mock.HasherStub{},
		&mock.MarshalizerMock{},
		initAccountsMock(),
		mock.NewMultiShardsCoordinatorMock(3),
		&mock.ForkDetectorMock{},
		nil,
		createGenesisBlocks(mock.NewMultiShardsCoordinatorMock(3)),
		true,
		&mock.RequestHandlerMock{},
		&mock.TransactionCoordinatorMock{},
		&mock.Uint64ByteSliceConverterMock{},
	)
	assert.Equal(t, process.ErrNilBlocksTracker, err)
	assert.Nil(t, sp)
}

func TestNewShardProcessor_NilRequestTransactionHandlerShouldErr(t *testing.T) {
	t.Parallel()
	tdp := initDataPool([]byte("tx_hash1"))
	sp, err := blproc.NewShardProcessor(
		&mock.ServiceContainerMock{},
		tdp,
		&mock.ChainStorerMock{},
		&mock.HasherStub{},
		&mock.MarshalizerMock{},
		initAccountsMock(),
		mock.NewMultiShardsCoordinatorMock(3),
		&mock.ForkDetectorMock{},
		&mock.BlocksTrackerMock{},
		createGenesisBlocks(mock.NewMultiShardsCoordinatorMock(3)),
		true,
		nil,
		&mock.TransactionCoordinatorMock{},
		&mock.Uint64ByteSliceConverterMock{},
	)
	assert.Equal(t, process.ErrNilRequestHandler, err)
	assert.Nil(t, sp)
}

func TestNewShardProcessor_NilTransactionPoolShouldErr(t *testing.T) {
	t.Parallel()
	tdp := initDataPool([]byte("tx_hash1"))
	tdp.TransactionsCalled = func() dataRetriever.ShardedDataCacherNotifier {
		return nil
	}
	sp, err := blproc.NewShardProcessor(
		&mock.ServiceContainerMock{},
		tdp,
		&mock.ChainStorerMock{},
		&mock.HasherStub{},
		&mock.MarshalizerMock{},
		initAccountsMock(),
		mock.NewMultiShardsCoordinatorMock(3),
		&mock.ForkDetectorMock{},
		&mock.BlocksTrackerMock{},
		createGenesisBlocks(mock.NewMultiShardsCoordinatorMock(3)),
		true,
		&mock.RequestHandlerMock{},
		&mock.TransactionCoordinatorMock{},
		&mock.Uint64ByteSliceConverterMock{},
	)
	assert.Equal(t, process.ErrNilTransactionPool, err)
	assert.Nil(t, sp)
}

func TestNewShardProcessor_NilTxCoordinator(t *testing.T) {
	t.Parallel()
	tdp := initDataPool([]byte("tx_hash1"))
	sp, err := blproc.NewShardProcessor(
		&mock.ServiceContainerMock{},
		tdp,
		&mock.ChainStorerMock{},
		&mock.HasherStub{},
		&mock.MarshalizerMock{},
		initAccountsMock(),
		mock.NewMultiShardsCoordinatorMock(3),
		&mock.ForkDetectorMock{},
		&mock.BlocksTrackerMock{},
		createGenesisBlocks(mock.NewMultiShardsCoordinatorMock(3)),
		true,
		&mock.RequestHandlerMock{},
		nil,
		&mock.Uint64ByteSliceConverterMock{},
	)
	assert.Equal(t, process.ErrNilTransactionCoordinator, err)
	assert.Nil(t, sp)
}

func TestNewShardProcessor_NilUint64Converter(t *testing.T) {
	t.Parallel()
	tdp := initDataPool([]byte("tx_hash1"))
	sp, err := blproc.NewShardProcessor(
		&mock.ServiceContainerMock{},
		tdp,
		&mock.ChainStorerMock{},
		&mock.HasherStub{},
		&mock.MarshalizerMock{},
		initAccountsMock(),
		mock.NewMultiShardsCoordinatorMock(3),
		&mock.ForkDetectorMock{},
		&mock.BlocksTrackerMock{},
		createGenesisBlocks(mock.NewMultiShardsCoordinatorMock(3)),
		true,
		&mock.RequestHandlerMock{},
		&mock.TransactionCoordinatorMock{},
		nil,
	)
	assert.Equal(t, process.ErrNilUint64Converter, err)
	assert.Nil(t, sp)
}

func TestNewShardProcessor_OkValsShouldWork(t *testing.T) {
	t.Parallel()
	tdp := initDataPool([]byte("tx_hash1"))
	sp, err := blproc.NewShardProcessor(
		&mock.ServiceContainerMock{},
		tdp,
		&mock.ChainStorerMock{},
		&mock.HasherStub{},
		&mock.MarshalizerMock{},
		initAccountsMock(),
		mock.NewMultiShardsCoordinatorMock(3),
		&mock.ForkDetectorMock{},
		&mock.BlocksTrackerMock{},
		createGenesisBlocks(mock.NewMultiShardsCoordinatorMock(3)),
		true,
		&mock.RequestHandlerMock{},
		&mock.TransactionCoordinatorMock{},
		&mock.Uint64ByteSliceConverterMock{},
	)
	assert.Nil(t, err)
	assert.NotNil(t, sp)
}

//------- ProcessBlock

func TestShardProcessor_ProcessBlockWithNilBlockchainShouldErr(t *testing.T) {
	t.Parallel()
	tdp := initDataPool([]byte("tx_hash1"))
	sp, _ := blproc.NewShardProcessor(
		&mock.ServiceContainerMock{},
		tdp,
		&mock.ChainStorerMock{},
		&mock.HasherStub{},
		&mock.MarshalizerMock{},
		initAccountsMock(),
		mock.NewMultiShardsCoordinatorMock(3),
		&mock.ForkDetectorMock{},
		&mock.BlocksTrackerMock{},
		createGenesisBlocks(mock.NewMultiShardsCoordinatorMock(3)),
		true,
		&mock.RequestHandlerMock{},
		&mock.TransactionCoordinatorMock{},
		&mock.Uint64ByteSliceConverterMock{},
	)
	blk := make(block.Body, 0)
	err := sp.ProcessBlock(nil, &block.Header{}, blk, haveTime)
	assert.Equal(t, process.ErrNilBlockChain, err)
}

func TestShardProcessor_ProcessBlockWithNilHeaderShouldErr(t *testing.T) {
	t.Parallel()
	tdp := initDataPool([]byte("tx_hash1"))
	sp, _ := blproc.NewShardProcessor(
		&mock.ServiceContainerMock{},
		tdp,
		&mock.ChainStorerMock{},
		&mock.HasherStub{},
		&mock.MarshalizerMock{},
		initAccountsMock(),
		mock.NewMultiShardsCoordinatorMock(3),
		&mock.ForkDetectorMock{},
		&mock.BlocksTrackerMock{},
		createGenesisBlocks(mock.NewMultiShardsCoordinatorMock(3)),
		true,
		&mock.RequestHandlerMock{},
		&mock.TransactionCoordinatorMock{},
		&mock.Uint64ByteSliceConverterMock{},
	)
	body := make(block.Body, 0)
	err := sp.ProcessBlock(&blockchain.BlockChain{}, nil, body, haveTime)
	assert.Equal(t, process.ErrNilBlockHeader, err)
}

func TestShardProcessor_ProcessBlockWithNilBlockBodyShouldErr(t *testing.T) {
	t.Parallel()
	tdp := initDataPool([]byte("tx_hash1"))
	sp, _ := blproc.NewShardProcessor(
		&mock.ServiceContainerMock{},
		tdp,
		&mock.ChainStorerMock{},
		&mock.HasherStub{},
		&mock.MarshalizerMock{},
		initAccountsMock(),
		mock.NewMultiShardsCoordinatorMock(3),
		&mock.ForkDetectorMock{},
		&mock.BlocksTrackerMock{},
		createGenesisBlocks(mock.NewMultiShardsCoordinatorMock(3)),
		true,
		&mock.RequestHandlerMock{},
		&mock.TransactionCoordinatorMock{},
		&mock.Uint64ByteSliceConverterMock{},
	)
	err := sp.ProcessBlock(&blockchain.BlockChain{}, &block.Header{}, nil, haveTime)
	assert.Equal(t, process.ErrNilBlockBody, err)
}

func TestShardProcessor_ProcessBlockWithNilHaveTimeFuncShouldErr(t *testing.T) {
	t.Parallel()
	tdp := initDataPool([]byte("tx_hash1"))
	sp, _ := blproc.NewShardProcessor(
		&mock.ServiceContainerMock{},
		tdp,
		&mock.ChainStorerMock{},
		&mock.HasherStub{},
		&mock.MarshalizerMock{},
		initAccountsMock(),
		mock.NewMultiShardsCoordinatorMock(3),
		&mock.ForkDetectorMock{},
		&mock.BlocksTrackerMock{},
		createGenesisBlocks(mock.NewMultiShardsCoordinatorMock(3)),
		true,
		&mock.RequestHandlerMock{},
		&mock.TransactionCoordinatorMock{},
		&mock.Uint64ByteSliceConverterMock{},
	)
	blk := make(block.Body, 0)
	err := sp.ProcessBlock(&blockchain.BlockChain{}, &block.Header{}, blk, nil)
	assert.Equal(t, process.ErrNilHaveTimeHandler, err)
}

func TestShardProcessor_ProcessWithDirtyAccountShouldErr(t *testing.T) {
	t.Parallel()
	tdp := initDataPool([]byte("tx_hash1"))
	// set accounts dirty
	journalLen := func() int { return 3 }
	revToSnapshot := func(snapshot int) error { return nil }
	blkc := &blockchain.BlockChain{}
	hdr := block.Header{
		Nonce:         1,
		PubKeysBitmap: []byte("0100101"),
		PrevHash:      []byte(""),
		Signature:     []byte("signature"),
		RootHash:      []byte("roothash"),
	}
	body := make(block.Body, 0)
	sp, _ := blproc.NewShardProcessor(
		&mock.ServiceContainerMock{},
		tdp,
		&mock.ChainStorerMock{},
		&mock.HasherStub{},
		&mock.MarshalizerMock{},
		&mock.AccountsStub{
			JournalLenCalled:       journalLen,
			RevertToSnapshotCalled: revToSnapshot,
		},
		mock.NewMultiShardsCoordinatorMock(3),
		&mock.ForkDetectorMock{},
		&mock.BlocksTrackerMock{},
		createGenesisBlocks(mock.NewMultiShardsCoordinatorMock(3)),
		true,
		&mock.RequestHandlerMock{},
		&mock.TransactionCoordinatorMock{},
		&mock.Uint64ByteSliceConverterMock{},
	)
	// should return err
	err := sp.ProcessBlock(blkc, &hdr, body, haveTime)
	assert.NotNil(t, err)
	assert.Equal(t, err, process.ErrAccountStateDirty)
}

func TestShardProcessor_ProcessBlockHeaderBodyMismatchShouldErr(t *testing.T) {
	t.Parallel()
	tdp := initDataPool([]byte("tx_hash1"))
	txHash := []byte("tx_hash1")
	blkc := &blockchain.BlockChain{}
	hdr := block.Header{
		Nonce:         1,
		PrevHash:      []byte(""),
		Signature:     []byte("signature"),
		PubKeysBitmap: []byte("00110"),
		ShardId:       0,
		RootHash:      []byte("rootHash"),
	}
	body := make(block.Body, 0)
	txHashes := make([][]byte, 0)
	txHashes = append(txHashes, txHash)
	miniblock := block.MiniBlock{
		ReceiverShardID: 0,
		SenderShardID:   0,
		TxHashes:        txHashes,
	}
	body = append(body, &miniblock)
	// set accounts not dirty
	journalLen := func() int { return 0 }
	revertToSnapshot := func(snapshot int) error { return nil }
	rootHashCalled := func() ([]byte, error) {
		return []byte("rootHash"), nil
	}
	sp, _ := blproc.NewShardProcessor(
		&mock.ServiceContainerMock{},
		tdp,
		&mock.ChainStorerMock{},
		&mock.HasherStub{},
		&mock.MarshalizerMock{},
		&mock.AccountsStub{
			JournalLenCalled:       journalLen,
			RevertToSnapshotCalled: revertToSnapshot,
			RootHashCalled:         rootHashCalled,
		},
		mock.NewMultiShardsCoordinatorMock(3),
		&mock.ForkDetectorMock{
			ProbableHighestNonceCalled: func() uint64 {
				return 0
			},
			GetHighestFinalBlockNonceCalled: func() uint64 {
				return 0
			},
		},
		&mock.BlocksTrackerMock{},
		createGenesisBlocks(mock.NewMultiShardsCoordinatorMock(3)),
		true,
		&mock.RequestHandlerMock{},
		&mock.TransactionCoordinatorMock{},
		&mock.Uint64ByteSliceConverterMock{},
	)

	// should return err
	err := sp.ProcessBlock(blkc, &hdr, body, haveTime)
	assert.Equal(t, process.ErrHeaderBodyMismatch, err)
}

func TestShardProcessor_ProcessBlockWithInvalidTransactionShouldErr(t *testing.T) {
	t.Parallel()
	tdp := initDataPool([]byte("tx_hash1"))
	txHash := []byte("tx_hash1")
	blkc := &blockchain.BlockChain{}

	body := make(block.Body, 0)
	txHashes := make([][]byte, 0)
	txHashes = append(txHashes, txHash)
	miniblock := block.MiniBlock{
		ReceiverShardID: 0,
		SenderShardID:   0,
		TxHashes:        txHashes,
	}
	body = append(body, &miniblock)

	hasher := &mock.HasherStub{}
	marshalizer := &mock.MarshalizerMock{}

	mbbytes, _ := marshalizer.Marshal(miniblock)
	mbHash := hasher.Compute(string(mbbytes))
	mbHdr := block.MiniBlockHeader{
		SenderShardID:   0,
		ReceiverShardID: 0,
		TxCount:         uint32(len(txHashes)),
		Hash:            mbHash}
	mbHdrs := make([]block.MiniBlockHeader, 0)
	mbHdrs = append(mbHdrs, mbHdr)

	hdr := block.Header{
		Nonce:            1,
		PrevHash:         []byte(""),
		Signature:        []byte("signature"),
		PubKeysBitmap:    []byte("00110"),
		ShardId:          0,
		RootHash:         []byte("rootHash"),
		MiniBlockHeaders: mbHdrs,
	}
	// set accounts not dirty
	journalLen := func() int { return 0 }
	revertToSnapshot := func(snapshot int) error { return nil }
	rootHashCalled := func() ([]byte, error) {
		return []byte("rootHash"), nil
	}

	accounts := &mock.AccountsStub{
		JournalLenCalled:       journalLen,
		RevertToSnapshotCalled: revertToSnapshot,
		RootHashCalled:         rootHashCalled,
	}
	factory, _ := shard.NewPreProcessorsContainerFactory(
		mock.NewMultiShardsCoordinatorMock(5),
		initStore(),
		marshalizer,
		hasher,
		tdp,
		&mock.AddressConverterMock{},
		accounts,
		&mock.RequestHandlerMock{},
		&mock.TxProcessorMock{
			ProcessTransactionCalled: func(transaction *transaction.Transaction, round uint32) error {
				return process.ErrHigherNonceInTransaction
			},
		},
		&mock.SCProcessorMock{},
		&mock.SmartContractResultsProcessorMock{},
	)
	container, _ := factory.Create()

	tc, err := coordinator.NewTransactionCoordinator(
		mock.NewMultiShardsCoordinatorMock(3),
		accounts,
		tdp,
		&mock.RequestHandlerMock{},
		container,
		&mock.InterimProcessorContainerMock{},
	)

	sp, _ := blproc.NewShardProcessor(
		&mock.ServiceContainerMock{},
		tdp,
		&mock.ChainStorerMock{},
		hasher,
		marshalizer,
		&mock.AccountsStub{
			JournalLenCalled:       journalLen,
			RevertToSnapshotCalled: revertToSnapshot,
			RootHashCalled:         rootHashCalled,
		},
		mock.NewMultiShardsCoordinatorMock(3),
		&mock.ForkDetectorMock{},
		&mock.BlocksTrackerMock{},
		createGenesisBlocks(mock.NewMultiShardsCoordinatorMock(3)),
		true,
		&mock.RequestHandlerMock{},
		tc,
		&mock.Uint64ByteSliceConverterMock{},
	)

	// should return err
	err = sp.ProcessBlock(blkc, &hdr, body, haveTime)
	assert.Equal(t, process.ErrHigherNonceInTransaction, err)
}

func TestShardProcessor_ProcessWithHeaderNotFirstShouldErr(t *testing.T) {
	t.Parallel()
	tdp := initDataPool([]byte("tx_hash1"))
	sp, _ := blproc.NewShardProcessor(
		&mock.ServiceContainerMock{},
		tdp,
		&mock.ChainStorerMock{},
		&mock.HasherStub{},
		&mock.MarshalizerMock{},
		initAccountsMock(),
		mock.NewMultiShardsCoordinatorMock(3),
		&mock.ForkDetectorMock{},
		&mock.BlocksTrackerMock{},
		createGenesisBlocks(mock.NewMultiShardsCoordinatorMock(3)),
		true,
		&mock.RequestHandlerMock{},
		&mock.TransactionCoordinatorMock{},
		&mock.Uint64ByteSliceConverterMock{},
	)
	hdr := &block.Header{
		Nonce:         0,
		Round:         1,
		PubKeysBitmap: []byte("0100101"),
		PrevHash:      []byte(""),
		Signature:     []byte("signature"),
		RootHash:      []byte("root hash"),
	}
	body := make(block.Body, 0)
	blkc := &blockchain.BlockChain{}
	err := sp.ProcessBlock(blkc, hdr, body, haveTime)
	assert.Equal(t, process.ErrWrongNonceInBlock, err)
}

func TestShardProcessor_ProcessWithHeaderNotCorrectNonceShouldErr(t *testing.T) {
	t.Parallel()
	tdp := initDataPool([]byte("tx_hash1"))
	sp, _ := blproc.NewShardProcessor(
		&mock.ServiceContainerMock{},
		tdp,
		&mock.ChainStorerMock{},
		&mock.HasherStub{},
		&mock.MarshalizerMock{},
		initAccountsMock(),
		mock.NewMultiShardsCoordinatorMock(3),
		&mock.ForkDetectorMock{},
		&mock.BlocksTrackerMock{},
		createGenesisBlocks(mock.NewMultiShardsCoordinatorMock(3)),
		true,
		&mock.RequestHandlerMock{},
		&mock.TransactionCoordinatorMock{},
		&mock.Uint64ByteSliceConverterMock{},
	)
	hdr := &block.Header{
		Nonce:         0,
		Round:         1,
		PubKeysBitmap: []byte("0100101"),
		PrevHash:      []byte(""),
		Signature:     []byte("signature"),
		RootHash:      []byte("root hash"),
	}
	body := make(block.Body, 0)
	blkc := &blockchain.BlockChain{}
	err := sp.ProcessBlock(blkc, hdr, body, haveTime)
	assert.Equal(t, process.ErrWrongNonceInBlock, err)
}

func TestShardProcessor_ProcessWithHeaderNotCorrectPrevHashShouldErr(t *testing.T) {
	t.Parallel()
	tdp := initDataPool([]byte("tx_hash1"))
	sp, _ := blproc.NewShardProcessor(
		&mock.ServiceContainerMock{},
		tdp,
		&mock.ChainStorerMock{},
		&mock.HasherStub{},
		&mock.MarshalizerMock{},
		initAccountsMock(),
		mock.NewMultiShardsCoordinatorMock(3),
		&mock.ForkDetectorMock{
			ProbableHighestNonceCalled: func() uint64 {
				return 0
			},
			GetHighestFinalBlockNonceCalled: func() uint64 {
				return 0
			},
		},
		&mock.BlocksTrackerMock{},
		createGenesisBlocks(mock.NewMultiShardsCoordinatorMock(3)),
		true,
		&mock.RequestHandlerMock{},
		&mock.TransactionCoordinatorMock{},
		&mock.Uint64ByteSliceConverterMock{},
	)
	hdr := &block.Header{
		Nonce:         1,
		Round:         1,
		PubKeysBitmap: []byte("0100101"),
		PrevHash:      []byte("zzz"),
		Signature:     []byte("signature"),
		RootHash:      []byte("root hash"),
	}
	body := make(block.Body, 0)
	blkc := &blockchain.BlockChain{
		CurrentBlockHeader: &block.Header{
			Nonce: 0,
		},
	}
	err := sp.ProcessBlock(blkc, hdr, body, haveTime)
	assert.Equal(t, process.ErrInvalidBlockHash, err)
}

func TestShardProcessor_ProcessBlockWithErrOnProcessBlockTransactionsCallShouldRevertState(t *testing.T) {
	t.Parallel()
	tdp := initDataPool([]byte("tx_hash1"))
	txHash := []byte("tx_hash1")
	blkc := &blockchain.BlockChain{
		CurrentBlockHeader: &block.Header{
			Nonce: 0,
		},
	}
	body := make(block.Body, 0)
	txHashes := make([][]byte, 0)
	txHashes = append(txHashes, txHash)
	miniblock := block.MiniBlock{
		ReceiverShardID: 0,
		SenderShardID:   0,
		TxHashes:        txHashes,
	}
	body = append(body, &miniblock)

	hasher := &mock.HasherStub{}
	marshalizer := &mock.MarshalizerMock{}

	mbbytes, _ := marshalizer.Marshal(miniblock)
	mbHash := hasher.Compute(string(mbbytes))
	mbHdr := block.MiniBlockHeader{
		SenderShardID:   0,
		ReceiverShardID: 0,
		TxCount:         uint32(len(txHashes)),
		Hash:            mbHash}
	mbHdrs := make([]block.MiniBlockHeader, 0)
	mbHdrs = append(mbHdrs, mbHdr)

	hdr := block.Header{
		Nonce:            1,
		PrevHash:         []byte(""),
		Signature:        []byte("signature"),
		PubKeysBitmap:    []byte("00110"),
		ShardId:          0,
		RootHash:         []byte("rootHash"),
		MiniBlockHeaders: mbHdrs,
	}

	// set accounts not dirty
	journalLen := func() int { return 0 }
	wasCalled := false
	revertToSnapshot := func(snapshot int) error {
		wasCalled = true
		return nil
	}
	rootHashCalled := func() ([]byte, error) {
		return []byte("rootHash"), nil
	}

	err := errors.New("process block transaction error")
	txProcess := func(transaction *transaction.Transaction, round uint32) error {
		return err
	}

	shardCoordinator := mock.NewMultiShardsCoordinatorMock(3)
	tpm := &mock.TxProcessorMock{ProcessTransactionCalled: txProcess}
	store := &mock.ChainStorerMock{}
	accounts := &mock.AccountsStub{
		JournalLenCalled:       journalLen,
		RevertToSnapshotCalled: revertToSnapshot,
		RootHashCalled:         rootHashCalled,
	}
	factory, _ := shard.NewPreProcessorsContainerFactory(
		mock.NewMultiShardsCoordinatorMock(3),
		store,
		marshalizer,
		hasher,
		tdp,
		&mock.AddressConverterMock{},
		accounts,
		&mock.RequestHandlerMock{},
		tpm,
		&mock.SCProcessorMock{},
		&mock.SmartContractResultsProcessorMock{},
	)
	container, _ := factory.Create()

	tc, _ := coordinator.NewTransactionCoordinator(
		mock.NewMultiShardsCoordinatorMock(3),
		accounts,
		tdp,
		&mock.RequestHandlerMock{},
		container,
		&mock.InterimProcessorContainerMock{},
	)

	sp, _ := blproc.NewShardProcessor(
		&mock.ServiceContainerMock{},
		tdp,
		store,
		hasher,
		&mock.MarshalizerMock{},
		accounts,
		shardCoordinator,
		&mock.ForkDetectorMock{
			ProbableHighestNonceCalled: func() uint64 {
				return 0
			},
			GetHighestFinalBlockNonceCalled: func() uint64 {
				return 0
			},
		},
		&mock.BlocksTrackerMock{},
		createGenesisBlocks(mock.NewMultiShardsCoordinatorMock(3)),
		true,
		&mock.RequestHandlerMock{},
		tc,
		&mock.Uint64ByteSliceConverterMock{},
	)

	// should return err
	err2 := sp.ProcessBlock(blkc, &hdr, body, haveTime)
	assert.Equal(t, err, err2)
	assert.True(t, wasCalled)
}

func TestShardProcessor_ProcessBlockWithErrOnVerifyStateRootCallShouldRevertState(t *testing.T) {
	t.Parallel()
	tdp := initDataPool([]byte("tx_hash1"))
	txHash := []byte("tx_hash1")
	blkc := &blockchain.BlockChain{
		CurrentBlockHeader: &block.Header{
			Nonce: 0,
		},
	}
	body := make(block.Body, 0)
	txHashes := make([][]byte, 0)
	txHashes = append(txHashes, txHash)
	miniblock := block.MiniBlock{
		ReceiverShardID: 0,
		SenderShardID:   0,
		TxHashes:        txHashes,
	}
	body = append(body, &miniblock)

	hasher := &mock.HasherStub{}
	marshalizer := &mock.MarshalizerMock{}

	mbbytes, _ := marshalizer.Marshal(miniblock)
	mbHash := hasher.Compute(string(mbbytes))
	mbHdr := block.MiniBlockHeader{
		SenderShardID:   0,
		ReceiverShardID: 0,
		TxCount:         uint32(len(txHashes)),
		Hash:            mbHash}
	mbHdrs := make([]block.MiniBlockHeader, 0)
	mbHdrs = append(mbHdrs, mbHdr)

	hdr := block.Header{
		Nonce:            1,
		PrevHash:         []byte(""),
		Signature:        []byte("signature"),
		PubKeysBitmap:    []byte("00110"),
		ShardId:          0,
		RootHash:         []byte("rootHash"),
		MiniBlockHeaders: mbHdrs,
	}

	// set accounts not dirty
	journalLen := func() int { return 0 }
	wasCalled := false
	revertToSnapshot := func(snapshot int) error {
		wasCalled = true
		return nil
	}
	rootHashCalled := func() ([]byte, error) {
		return []byte("rootHashX"), nil
	}
	sp, _ := blproc.NewShardProcessor(
		&mock.ServiceContainerMock{},
		tdp,
		&mock.ChainStorerMock{},
		&mock.HasherStub{},
		&mock.MarshalizerMock{},
		&mock.AccountsStub{
			JournalLenCalled:       journalLen,
			RevertToSnapshotCalled: revertToSnapshot,
			RootHashCalled:         rootHashCalled,
		},
		mock.NewMultiShardsCoordinatorMock(3),
		&mock.ForkDetectorMock{
			ProbableHighestNonceCalled: func() uint64 {
				return 0
			},
			GetHighestFinalBlockNonceCalled: func() uint64 {
				return 0
			},
		},
		&mock.BlocksTrackerMock{},
		createGenesisBlocks(mock.NewMultiShardsCoordinatorMock(3)),
		true,
		&mock.RequestHandlerMock{},
		&mock.TransactionCoordinatorMock{},
		&mock.Uint64ByteSliceConverterMock{},
	)

	// should return err
	err := sp.ProcessBlock(blkc, &hdr, body, haveTime)
	assert.Equal(t, process.ErrRootStateMissmatch, err)
	assert.True(t, wasCalled)
}

func TestShardProcessor_ProcessBlockOnlyIntraShardShouldPass(t *testing.T) {
	t.Parallel()
	tdp := initDataPool([]byte("tx_hash1"))
	txHash := []byte("tx_hash1")
	blkc := &blockchain.BlockChain{
		CurrentBlockHeader: &block.Header{
			Nonce: 0,
		},
	}
	rootHash := []byte("rootHash")
	body := make(block.Body, 0)
	txHashes := make([][]byte, 0)
	txHashes = append(txHashes, txHash)
	miniblock := block.MiniBlock{
		ReceiverShardID: 0,
		SenderShardID:   0,
		TxHashes:        txHashes,
	}
	body = append(body, &miniblock)

	hasher := &mock.HasherStub{}
	marshalizer := &mock.MarshalizerMock{}

	mbbytes, _ := marshalizer.Marshal(miniblock)
	mbHash := hasher.Compute(string(mbbytes))
	mbHdr := block.MiniBlockHeader{
		SenderShardID:   0,
		ReceiverShardID: 0,
		TxCount:         uint32(len(txHashes)),
		Hash:            mbHash}
	mbHdrs := make([]block.MiniBlockHeader, 0)
	mbHdrs = append(mbHdrs, mbHdr)

	hdr := block.Header{
		Nonce:            1,
		PrevHash:         []byte(""),
		Signature:        []byte("signature"),
		PubKeysBitmap:    []byte("00110"),
		ShardId:          0,
		RootHash:         rootHash,
		MiniBlockHeaders: mbHdrs,
	}
	// set accounts not dirty
	journalLen := func() int { return 0 }
	wasCalled := false
	revertToSnapshot := func(snapshot int) error {
		wasCalled = true
		return nil
	}
	rootHashCalled := func() ([]byte, error) {
		return rootHash, nil
	}
	sp, _ := blproc.NewShardProcessor(
		&mock.ServiceContainerMock{},
		tdp,
		&mock.ChainStorerMock{},
		&mock.HasherStub{},
		&mock.MarshalizerMock{},
		&mock.AccountsStub{
			JournalLenCalled:       journalLen,
			RevertToSnapshotCalled: revertToSnapshot,
			RootHashCalled:         rootHashCalled,
		},
		mock.NewMultiShardsCoordinatorMock(3),
		&mock.ForkDetectorMock{},
		&mock.BlocksTrackerMock{},
		createGenesisBlocks(mock.NewMultiShardsCoordinatorMock(3)),
		true,
		&mock.RequestHandlerMock{},
		&mock.TransactionCoordinatorMock{},
		&mock.Uint64ByteSliceConverterMock{},
	)

	// should return err
	err := sp.ProcessBlock(blkc, &hdr, body, haveTime)
	assert.Nil(t, err)
	assert.False(t, wasCalled)
}

func TestShardProcessor_ProcessBlockCrossShardWithoutMetaShouldFail(t *testing.T) {
	t.Parallel()
	tdp := initDataPool([]byte("tx_hash1"))
	txHash := []byte("tx_hash1")
	blkc := &blockchain.BlockChain{
		CurrentBlockHeader: &block.Header{
			Nonce: 0,
		},
	}
	rootHash := []byte("rootHash")
	body := make(block.Body, 0)
	txHashes := make([][]byte, 0)
	txHashes = append(txHashes, txHash)
	miniblock := block.MiniBlock{
		ReceiverShardID: 0,
		SenderShardID:   1,
		TxHashes:        txHashes,
	}
	body = append(body, &miniblock)

	shardCoordinator := mock.NewMultiShardsCoordinatorMock(3)
	tx := &transaction.Transaction{}
	tdp.Transactions().AddData(txHash, tx, shardCoordinator.CommunicationIdentifier(0))

	hasher := &mock.HasherStub{}
	marshalizer := &mock.MarshalizerMock{}

	mbbytes, _ := marshalizer.Marshal(miniblock)
	mbHash := hasher.Compute(string(mbbytes))
	mbHdr := block.MiniBlockHeader{
		ReceiverShardID: 0,
		SenderShardID:   1,
		TxCount:         uint32(len(txHashes)),
		Hash:            mbHash}
	mbHdrs := make([]block.MiniBlockHeader, 0)
	mbHdrs = append(mbHdrs, mbHdr)

	hdr := block.Header{
		Nonce:            1,
		PrevHash:         []byte(""),
		Signature:        []byte("signature"),
		PubKeysBitmap:    []byte("00110"),
		ShardId:          0,
		RootHash:         rootHash,
		MiniBlockHeaders: mbHdrs,
	}
	// set accounts not dirty
	journalLen := func() int { return 0 }
	wasCalled := false
	revertToSnapshot := func(snapshot int) error {
		wasCalled = true
		return nil
	}
	rootHashCalled := func() ([]byte, error) {
		return rootHash, nil
	}
	sp, _ := blproc.NewShardProcessor(
		&mock.ServiceContainerMock{},
		tdp,
		&mock.ChainStorerMock{},
		&mock.HasherStub{},
		&mock.MarshalizerMock{},
		&mock.AccountsStub{
			JournalLenCalled:       journalLen,
			RevertToSnapshotCalled: revertToSnapshot,
			RootHashCalled:         rootHashCalled,
		},
		mock.NewMultiShardsCoordinatorMock(3),
		&mock.ForkDetectorMock{},
		&mock.BlocksTrackerMock{},
		createGenesisBlocks(mock.NewMultiShardsCoordinatorMock(3)),
		true,
		&mock.RequestHandlerMock{},
		&mock.TransactionCoordinatorMock{},
		&mock.Uint64ByteSliceConverterMock{},
	)

	// should return err
	err := sp.ProcessBlock(blkc, &hdr, body, haveTime)
	assert.Equal(t, process.ErrCrossShardMBWithoutConfirmationFromMeta, err)
	assert.False(t, wasCalled)
}

func TestShardProcessor_ProcessBlockCrossShardWithMetaShouldPass(t *testing.T) {
	t.Parallel()

	tdp := mock.NewPoolsHolderFake()
	txHash := []byte("tx_hash1")
	tdp.Transactions().AddData(txHash, &transaction.Transaction{}, process.ShardCacherIdentifier(1, 0))
	blkc := &blockchain.BlockChain{
		CurrentBlockHeader: &block.Header{
			Nonce: 0,
		},
	}
	rootHash := []byte("rootHash")
	body := make(block.Body, 0)
	txHashes := make([][]byte, 0)
	txHashes = append(txHashes, txHash)
	miniblock := block.MiniBlock{
		ReceiverShardID: 0,
		SenderShardID:   1,
		TxHashes:        txHashes,
	}
	body = append(body, &miniblock)

	hasher := &mock.HasherStub{}
	marshalizer := &mock.MarshalizerMock{}

	mbbytes, _ := marshalizer.Marshal(miniblock)
	mbHash := hasher.Compute(string(mbbytes))
	mbHdr := block.MiniBlockHeader{
		ReceiverShardID: 0,
		SenderShardID:   1,
		TxCount:         uint32(len(txHashes)),
		Hash:            mbHash}
	mbHdrs := make([]block.MiniBlockHeader, 0)
	mbHdrs = append(mbHdrs, mbHdr)

	hdr := block.Header{
		Nonce:            1,
		PrevHash:         []byte(""),
		Signature:        []byte("signature"),
		PubKeysBitmap:    []byte("00110"),
		ShardId:          0,
		RootHash:         rootHash,
		MiniBlockHeaders: mbHdrs,
	}

	shardMiniBlock := block.ShardMiniBlockHeader{
		ReceiverShardId: mbHdr.ReceiverShardID,
		SenderShardId:   mbHdr.SenderShardID,
		TxCount:         mbHdr.TxCount,
		Hash:            mbHdr.Hash,
	}
	shardMiniblockHdrs := make([]block.ShardMiniBlockHeader, 0)
	shardMiniblockHdrs = append(shardMiniblockHdrs, shardMiniBlock)
	shardHeader := block.ShardData{
		ShardMiniBlockHeaders: shardMiniblockHdrs,
	}
	shardHdrs := make([]block.ShardData, 0)
	shardHdrs = append(shardHdrs, shardHeader)

	meta := block.MetaBlock{
		Nonce:     1,
		ShardInfo: shardHdrs,
	}
	metaBytes, _ := marshalizer.Marshal(meta)
	metaHash := hasher.Compute(string(metaBytes))

	tdp.MetaBlocks().Put(metaHash, meta)

	meta = block.MetaBlock{
		Nonce:     2,
		ShardInfo: make([]block.ShardData, 0),
	}
	metaBytes, _ = marshalizer.Marshal(meta)
	metaHash = hasher.Compute(string(metaBytes))

	tdp.MetaBlocks().Put(metaHash, meta)

	// set accounts not dirty
	journalLen := func() int { return 0 }
	wasCalled := false
	revertToSnapshot := func(snapshot int) error {
		wasCalled = true
		return nil
	}
	rootHashCalled := func() ([]byte, error) {
		return rootHash, nil
	}
	sp, _ := blproc.NewShardProcessor(
		&mock.ServiceContainerMock{},
		tdp,
		&mock.ChainStorerMock{},
		&mock.HasherStub{},
		&mock.MarshalizerMock{},
		&mock.AccountsStub{
			JournalLenCalled:       journalLen,
			RevertToSnapshotCalled: revertToSnapshot,
			RootHashCalled:         rootHashCalled,
		},
		mock.NewMultiShardsCoordinatorMock(3),
		&mock.ForkDetectorMock{},
		&mock.BlocksTrackerMock{},
		createGenesisBlocks(mock.NewMultiShardsCoordinatorMock(3)),
		true,
		&mock.RequestHandlerMock{},
		&mock.TransactionCoordinatorMock{},
		&mock.Uint64ByteSliceConverterMock{},
	)

	// should return err
	err := sp.ProcessBlock(blkc, &hdr, body, haveTime)
	assert.Equal(t, process.ErrCrossShardMBWithoutConfirmationFromMeta, err)
	assert.False(t, wasCalled)
}

//------- CommitBlock

func TestShardProcessor_CommitBlockNilBlockchainShouldErr(t *testing.T) {
	t.Parallel()
	tdp := initDataPool([]byte("tx_hash1"))
	accounts := &mock.AccountsStub{}
	accounts.RevertToSnapshotCalled = func(snapshot int) error {
		return nil
	}
	sp, _ := blproc.NewShardProcessor(
		&mock.ServiceContainerMock{},
		tdp,
		&mock.ChainStorerMock{},
		&mock.HasherStub{},
		&mock.MarshalizerMock{},
		accounts,
		mock.NewMultiShardsCoordinatorMock(3),
		&mock.ForkDetectorMock{},
		&mock.BlocksTrackerMock{},
		createGenesisBlocks(mock.NewMultiShardsCoordinatorMock(3)),
		true,
		&mock.RequestHandlerMock{},
		&mock.TransactionCoordinatorMock{},
		&mock.Uint64ByteSliceConverterMock{},
	)
	blk := make(block.Body, 0)
	err := sp.CommitBlock(nil, &block.Header{}, blk)
	assert.Equal(t, process.ErrNilBlockChain, err)
}

func TestShardProcessor_CommitBlockMarshalizerFailForHeaderShouldErr(t *testing.T) {
	t.Parallel()
	tdp := initDataPool([]byte("tx_hash1"))
	rootHash := []byte("root hash to be tested")
	accounts := &mock.AccountsStub{
		RootHashCalled: func() ([]byte, error) {
			return rootHash, nil
		},
		RevertToSnapshotCalled: func(snapshot int) error {
			return nil
		},
	}
	errMarshalizer := errors.New("failure")
	hdr := &block.Header{
		Nonce:         1,
		Round:         1,
		PubKeysBitmap: []byte("0100101"),
		PrevHash:      []byte("zzz"),
		Signature:     []byte("signature"),
		RootHash:      rootHash,
	}
	body := make(block.Body, 0)
	marshalizer := &mock.MarshalizerStub{
		MarshalCalled: func(obj interface{}) (i []byte, e error) {
			if reflect.DeepEqual(obj, hdr) {
				return nil, errMarshalizer
			}

			return []byte("obj"), nil
		},
	}
	sp, _ := blproc.NewShardProcessor(
		&mock.ServiceContainerMock{},
		tdp,
		&mock.ChainStorerMock{},
		&mock.HasherStub{},
		marshalizer,
		accounts,
		mock.NewMultiShardsCoordinatorMock(3),
		&mock.ForkDetectorMock{},
		&mock.BlocksTrackerMock{},
		createGenesisBlocks(mock.NewMultiShardsCoordinatorMock(3)),
		true,
		&mock.RequestHandlerMock{},
		&mock.TransactionCoordinatorMock{},
		&mock.Uint64ByteSliceConverterMock{},
	)
	blkc := createTestBlockchain()
	err := sp.CommitBlock(blkc, hdr, body)
	assert.Equal(t, errMarshalizer, err)
}

func TestShardProcessor_CommitBlockStorageFailsForHeaderShouldErr(t *testing.T) {
	t.Parallel()
	tdp := initDataPool([]byte("tx_hash1"))
	errPersister := errors.New("failure")
	wasCalled := false
	rootHash := []byte("root hash to be tested")
	accounts := &mock.AccountsStub{
		CommitCalled: func() ([]byte, error) {
			return nil, nil
		},
		RootHashCalled: func() ([]byte, error) {
			return rootHash, nil
		},
		RevertToSnapshotCalled: func(snapshot int) error {
			return nil
		},
	}
	hdr := &block.Header{
		Nonce:         1,
		Round:         1,
		PubKeysBitmap: []byte("0100101"),
		PrevHash:      []byte("zzz"),
		Signature:     []byte("signature"),
		RootHash:      rootHash,
	}
	body := make(block.Body, 0)
	hdrUnit := &mock.StorerStub{
		PutCalled: func(key, data []byte) error {
			wasCalled = true
			return errPersister
		},
		HasCalled: func(key []byte) error {
			return nil
		},
	}
	store := initStore()
	store.AddStorer(dataRetriever.BlockHeaderUnit, hdrUnit)

	sp, _ := blproc.NewShardProcessor(
		&mock.ServiceContainerMock{},
		tdp,
		store,
		&mock.HasherStub{},
		&mock.MarshalizerMock{},
		accounts,
		mock.NewMultiShardsCoordinatorMock(3),
		&mock.ForkDetectorMock{
			AddHeaderCalled: func(header data.HeaderHandler, hash []byte, state process.BlockHeaderState) error {
				return nil
			},
		},
		&mock.BlocksTrackerMock{
			AddBlockCalled: func(headerHandler data.HeaderHandler) {
			},
			UnnotarisedBlocksCalled: func() []data.HeaderHandler {
				return make([]data.HeaderHandler, 0)
			},
		},
		createGenesisBlocks(mock.NewMultiShardsCoordinatorMock(3)),
		true,
		&mock.RequestHandlerMock{},
		&mock.TransactionCoordinatorMock{},
		&mock.Uint64ByteSliceConverterMock{},
	)

	blkc, _ := blockchain.NewBlockChain(
		generateTestCache(),
	)
	err := sp.CommitBlock(blkc, hdr, body)
	assert.True(t, wasCalled)
	assert.Nil(t, err)
}

func TestShardProcessor_CommitBlockStorageFailsForBodyShouldWork(t *testing.T) {
	t.Parallel()
	tdp := initDataPool([]byte("tx_hash1"))
	wasCalled := false
	errPersister := errors.New("failure")
	rootHash := []byte("root hash to be tested")
	accounts := &mock.AccountsStub{
		RootHashCalled: func() ([]byte, error) {
			return rootHash, nil
		},
		CommitCalled: func() (i []byte, e error) {
			return nil, nil
		},
		RevertToSnapshotCalled: func(snapshot int) error {
			return nil
		},
	}
	hdr := &block.Header{
		Nonce:         1,
		Round:         1,
		PubKeysBitmap: []byte("0100101"),
		PrevHash:      []byte("zzz"),
		Signature:     []byte("signature"),
		RootHash:      rootHash,
	}
	mb := block.MiniBlock{}
	body := make(block.Body, 0)
	body = append(body, &mb)

	miniBlockUnit := &mock.StorerStub{
		PutCalled: func(key, data []byte) error {
			wasCalled = true
			return errPersister
		},
	}
	store := initStore()
	store.AddStorer(dataRetriever.MiniBlockUnit, miniBlockUnit)

	sp, err := blproc.NewShardProcessor(
		&mock.ServiceContainerMock{},
		tdp,
		store,
		&mock.HasherStub{},
		&mock.MarshalizerMock{},
		accounts,
		mock.NewMultiShardsCoordinatorMock(3),
		&mock.ForkDetectorMock{
			AddHeaderCalled: func(header data.HeaderHandler, hash []byte, state process.BlockHeaderState) error {
				return nil
			},
		},
		&mock.BlocksTrackerMock{
			AddBlockCalled: func(headerHandler data.HeaderHandler) {
			},
			UnnotarisedBlocksCalled: func() []data.HeaderHandler {
				return make([]data.HeaderHandler, 0)
			},
		},
		createGenesisBlocks(mock.NewMultiShardsCoordinatorMock(3)),
		true,
		&mock.RequestHandlerMock{},
		&mock.TransactionCoordinatorMock{},
		&mock.Uint64ByteSliceConverterMock{},
	)

	assert.Nil(t, err)

	blkc, _ := blockchain.NewBlockChain(
		generateTestCache(),
	)
	err = sp.CommitBlock(blkc, hdr, body)

	assert.Nil(t, err)
	assert.True(t, wasCalled)
}

func TestShardProcessor_CommitBlockNilNoncesDataPoolShouldErr(t *testing.T) {
	t.Parallel()
	tdp := initDataPool([]byte("tx_hash1"))
	rootHash := []byte("root hash to be tested")
	accounts := &mock.AccountsStub{
		RootHashCalled: func() ([]byte, error) {
			return rootHash, nil
		},
		RevertToSnapshotCalled: func(snapshot int) error {
			return nil
		},
	}
	hdr := &block.Header{
		Nonce:         1,
		Round:         1,
		PubKeysBitmap: []byte("0100101"),
		PrevHash:      []byte("zzz"),
		Signature:     []byte("signature"),
		RootHash:      rootHash,
	}
	body := make(block.Body, 0)
	store := initStore()

	sp, _ := blproc.NewShardProcessor(
		&mock.ServiceContainerMock{},
		tdp,
		store,
		&mock.HasherStub{},
		&mock.MarshalizerMock{},
		accounts,
		mock.NewMultiShardsCoordinatorMock(3),
		&mock.ForkDetectorMock{},
		&mock.BlocksTrackerMock{},
		createGenesisBlocks(mock.NewMultiShardsCoordinatorMock(3)),
		true,
		&mock.RequestHandlerMock{},
		&mock.TransactionCoordinatorMock{},
		&mock.Uint64ByteSliceConverterMock{},
	)
	tdp.HeadersNoncesCalled = func() dataRetriever.Uint64Cacher {
		return nil
	}
	blkc := createTestBlockchain()
	err := sp.CommitBlock(blkc, hdr, body)

	assert.Equal(t, process.ErrNilDataPoolHolder, err)
}

func TestShardProcessor_CommitBlockNoTxInPoolShouldErr(t *testing.T) {
	t.Parallel()
	tdp := initDataPool([]byte("tx_hash1"))

	txCache := &mock.CacherStub{
		PeekCalled: func(key []byte) (value interface{}, ok bool) {
			return nil, false
		},
		LenCalled: func() int {
			return 0
		},
	}
	tdp.TransactionsCalled = func() dataRetriever.ShardedDataCacherNotifier {
		return &mock.ShardedDataStub{
			ShardDataStoreCalled: func(id string) (c storage.Cacher) {
				return txCache
			},
			RemoveSetOfDataFromPoolCalled: func(keys [][]byte, id string) {
			},
			SearchFirstDataCalled: func(key []byte) (value interface{}, ok bool) {
				if reflect.DeepEqual(key, []byte("tx1_hash")) {
					return &transaction.Transaction{Nonce: 10}, true
				}
				return nil, false
			},
			RegisterHandlerCalled: func(i func(key []byte)) {

			},
		}
	}

	txHash := []byte("txHash")
	rootHash := []byte("root hash")
	hdrHash := []byte("header hash")
	hdr := &block.Header{
		Nonce:         1,
		Round:         1,
		PubKeysBitmap: []byte("0100101"),
		PrevHash:      []byte("zzz"),
		Signature:     []byte("signature"),
		RootHash:      rootHash,
	}
	mb := block.MiniBlock{
		TxHashes: [][]byte{[]byte(txHash)},
	}
	body := block.Body{&mb}
	accounts := &mock.AccountsStub{
		CommitCalled: func() (i []byte, e error) {
			return rootHash, nil
		},
		RootHashCalled: func() ([]byte, error) {
			return rootHash, nil
		},
		RevertToSnapshotCalled: func(snapshot int) error {
			return nil
		},
	}
	fd := &mock.ForkDetectorMock{
		AddHeaderCalled: func(header data.HeaderHandler, hash []byte, state process.BlockHeaderState) error {
			return nil
		},
	}
	hasher := &mock.HasherStub{}
	hasher.ComputeCalled = func(s string) []byte {
		return hdrHash
	}
	store := initStore()

	factory, _ := shard.NewPreProcessorsContainerFactory(
		mock.NewMultiShardsCoordinatorMock(3),
		initStore(),
		&mock.MarshalizerMock{},
		&mock.HasherMock{},
		tdp,
		&mock.AddressConverterMock{},
		initAccountsMock(),
		&mock.RequestHandlerMock{},
		&mock.TxProcessorMock{},
		&mock.SCProcessorMock{},
		&mock.SmartContractResultsProcessorMock{},
	)
	container, _ := factory.Create()

	tc, err := coordinator.NewTransactionCoordinator(
		mock.NewMultiShardsCoordinatorMock(3),
		initAccountsMock(),
		tdp,
		&mock.RequestHandlerMock{},
		container,
		&mock.InterimProcessorContainerMock{},
	)

	sp, _ := blproc.NewShardProcessor(
		&mock.ServiceContainerMock{},
		tdp,
		store,
		hasher,
		&mock.MarshalizerMock{},
		accounts,
		mock.NewMultiShardsCoordinatorMock(3),
		fd,
		&mock.BlocksTrackerMock{},
		createGenesisBlocks(mock.NewMultiShardsCoordinatorMock(3)),
		true,
		&mock.RequestHandlerMock{},
		tc,
		&mock.Uint64ByteSliceConverterMock{},
	)

	blkc := createTestBlockchain()

	err = sp.CommitBlock(blkc, hdr, body)
	assert.Equal(t, process.ErrMissingTransaction, err)
}

func TestShardProcessor_CommitBlockOkValsShouldWork(t *testing.T) {
	t.Parallel()
	tdp := initDataPool([]byte("tx_hash1"))
	txHash := []byte("tx_hash1")

	rootHash := []byte("root hash")
	hdrHash := []byte("header hash")

	prevHdr := &block.Header{
		Nonce:         0,
		Round:         0,
		PubKeysBitmap: rootHash,
		PrevHash:      hdrHash,
		Signature:     rootHash,
		RootHash:      rootHash,
	}

	hdr := &block.Header{
		Nonce:         1,
		Round:         1,
		PubKeysBitmap: rootHash,
		PrevHash:      hdrHash,
		Signature:     rootHash,
		RootHash:      rootHash,
	}
	mb := block.MiniBlock{
		TxHashes: [][]byte{[]byte(txHash)},
	}
	body := block.Body{&mb}

	mbHdr := block.MiniBlockHeader{
		TxCount: uint32(len(mb.TxHashes)),
		Hash:    hdrHash,
	}
	mbHdrs := make([]block.MiniBlockHeader, 0)
	mbHdrs = append(mbHdrs, mbHdr)
	hdr.MiniBlockHeaders = mbHdrs

	accounts := &mock.AccountsStub{
		CommitCalled: func() (i []byte, e error) {
			return rootHash, nil
		},
		RootHashCalled: func() ([]byte, error) {
			return rootHash, nil
		},
	}
	forkDetectorAddCalled := false
	fd := &mock.ForkDetectorMock{
		AddHeaderCalled: func(header data.HeaderHandler, hash []byte, state process.BlockHeaderState) error {
			if header == hdr {
				forkDetectorAddCalled = true
				return nil
			}

			return errors.New("should have not got here")
		},
	}
	hasher := &mock.HasherStub{}
	hasher.ComputeCalled = func(s string) []byte {
		return hdrHash
	}
	store := initStore()

	sp, _ := blproc.NewShardProcessor(
		&mock.ServiceContainerMock{},
		tdp,
		store,
		hasher,
		&mock.MarshalizerMock{},
		accounts,
		mock.NewMultiShardsCoordinatorMock(3),
		fd,
		&mock.BlocksTrackerMock{
			AddBlockCalled: func(headerHandler data.HeaderHandler) {
			},
			UnnotarisedBlocksCalled: func() []data.HeaderHandler {
				return make([]data.HeaderHandler, 0)
			},
		},
		createGenesisBlocks(mock.NewMultiShardsCoordinatorMock(3)),
		true,
		&mock.RequestHandlerMock{},
		&mock.TransactionCoordinatorMock{},
		&mock.Uint64ByteSliceConverterMock{},
	)

	blkc := createTestBlockchain()
	blkc.GetCurrentBlockHeaderCalled = func() data.HeaderHandler {
		return prevHdr
	}
	blkc.GetCurrentBlockHeaderHashCalled = func() []byte {
		return hdrHash
	}
	err := sp.ProcessBlock(blkc, hdr, body, haveTime)
	assert.Nil(t, err)
	err = sp.CommitBlock(blkc, hdr, body)
	assert.Nil(t, err)
	assert.True(t, forkDetectorAddCalled)
	assert.Equal(t, hdrHash, blkc.GetCurrentBlockHeaderHash())
	//this should sleep as there is an async call to display current header and block in CommitBlock
	time.Sleep(time.Second)
}

func TestShardProcessor_CreateTxBlockBodyWithDirtyAccStateShouldErr(t *testing.T) {
	t.Parallel()
	tdp := initDataPool([]byte("tx_hash1"))
	journalLen := func() int { return 3 }
	revToSnapshot := func(snapshot int) error { return nil }
	sp, _ := blproc.NewShardProcessor(
		&mock.ServiceContainerMock{},
		tdp,
		&mock.ChainStorerMock{},
		&mock.HasherStub{},
		&mock.MarshalizerMock{},
		&mock.AccountsStub{
			JournalLenCalled:       journalLen,
			RevertToSnapshotCalled: revToSnapshot,
		},
		mock.NewMultiShardsCoordinatorMock(3),
		&mock.ForkDetectorMock{},
		&mock.BlocksTrackerMock{},
		createGenesisBlocks(mock.NewMultiShardsCoordinatorMock(3)),
		true,
		&mock.RequestHandlerMock{},
		&mock.TransactionCoordinatorMock{},
		&mock.Uint64ByteSliceConverterMock{},
	)
	bl, err := sp.CreateBlockBody(0, func() bool { return true })
	// nil block
	assert.Nil(t, bl)
	// error
	assert.Equal(t, process.ErrAccountStateDirty, err)
}

func TestShardProcessor_CreateTxBlockBodyWithNoTimeShouldEmptyBlock(t *testing.T) {
	t.Parallel()
	tdp := initDataPool([]byte("tx_hash1"))
	journalLen := func() int { return 0 }
	rootHashfunc := func() ([]byte, error) {
		return []byte("roothash"), nil
	}
	revToSnapshot := func(snapshot int) error { return nil }
	sp, _ := blproc.NewShardProcessor(
		&mock.ServiceContainerMock{},
		tdp,
		&mock.ChainStorerMock{},
		&mock.HasherStub{},
		&mock.MarshalizerMock{},
		&mock.AccountsStub{
			JournalLenCalled:       journalLen,
			RootHashCalled:         rootHashfunc,
			RevertToSnapshotCalled: revToSnapshot,
		},
		mock.NewMultiShardsCoordinatorMock(3),
		&mock.ForkDetectorMock{},
		&mock.BlocksTrackerMock{},
		createGenesisBlocks(mock.NewMultiShardsCoordinatorMock(3)),
		true,
		&mock.RequestHandlerMock{},
		&mock.TransactionCoordinatorMock{},
		&mock.Uint64ByteSliceConverterMock{},
	)
	haveTime := func() bool {
		return false
	}
	bl, err := sp.CreateBlockBody(0, haveTime)
	// no error
	assert.Equal(t, process.ErrTimeIsOut, err)
	// no miniblocks
	assert.Nil(t, bl)
}

func TestShardProcessor_CreateTxBlockBodyOK(t *testing.T) {
	t.Parallel()
	tdp := initDataPool([]byte("tx_hash1"))
	journalLen := func() int { return 0 }
	rootHashfunc := func() ([]byte, error) {
		return []byte("roothash"), nil
	}
	haveTime := func() bool {
		return true
	}
	sp, _ := blproc.NewShardProcessor(
		&mock.ServiceContainerMock{},
		tdp,
		&mock.ChainStorerMock{},
		&mock.HasherStub{},
		&mock.MarshalizerMock{},
		&mock.AccountsStub{
			JournalLenCalled: journalLen,
			RootHashCalled:   rootHashfunc,
		},
		mock.NewMultiShardsCoordinatorMock(3),
		&mock.ForkDetectorMock{},
		&mock.BlocksTrackerMock{},
		createGenesisBlocks(mock.NewMultiShardsCoordinatorMock(3)),
		true,
		&mock.RequestHandlerMock{},
		&mock.TransactionCoordinatorMock{},
		&mock.Uint64ByteSliceConverterMock{},
	)
	blk, err := sp.CreateBlockBody(0, haveTime)
	assert.NotNil(t, blk)
	assert.Nil(t, err)
}

//------- ComputeNewNoncePrevHash

func TestNode_ComputeNewNoncePrevHashShouldWork(t *testing.T) {
	t.Parallel()
	tdp := initDataPool([]byte("tx_hash1"))
	marshalizer := &mock.MarshalizerStub{}
	hasher := &mock.HasherStub{}
	be, _ := blproc.NewShardProcessor(
		&mock.ServiceContainerMock{},
		tdp,
		initStore(),
		hasher,
		marshalizer,
		initAccountsMock(),
		mock.NewMultiShardsCoordinatorMock(3),
		&mock.ForkDetectorMock{},
		&mock.BlocksTrackerMock{},
		createGenesisBlocks(mock.NewMultiShardsCoordinatorMock(3)),
		true,
		&mock.RequestHandlerMock{},
		&mock.TransactionCoordinatorMock{},
		&mock.Uint64ByteSliceConverterMock{},
	)
	hdr, txBlock := createTestHdrTxBlockBody()
	marshalizer.MarshalCalled = func(obj interface{}) (bytes []byte, e error) {
		if hdr == obj {
			return []byte("hdrHeaderMarshalized"), nil
		}
		if reflect.DeepEqual(txBlock, obj) {
			return []byte("txBlockBodyMarshalized"), nil
		}
		return nil, nil
	}
	hasher.ComputeCalled = func(s string) []byte {
		if s == "hdrHeaderMarshalized" {
			return []byte("hdr hash")
		}
		if s == "txBlockBodyMarshalized" {
			return []byte("tx block body hash")
		}
		return nil
	}
	_, err := be.ComputeHeaderHash(hdr)
	assert.Nil(t, err)
}

func createTestHdrTxBlockBody() (*block.Header, block.Body) {
	hasher := mock.HasherMock{}
	hdr := &block.Header{
		Nonce:         1,
		ShardId:       2,
		Epoch:         3,
		Round:         4,
		TimeStamp:     uint64(11223344),
		PrevHash:      hasher.Compute("prev hash"),
		PubKeysBitmap: []byte{255, 0, 128},
		Signature:     hasher.Compute("signature"),
		RootHash:      hasher.Compute("root hash"),
	}
	txBlock := block.Body{
		{
			ReceiverShardID: 0,
			SenderShardID:   0,
			TxHashes: [][]byte{
				hasher.Compute("txHash_0_1"),
				hasher.Compute("txHash_0_2"),
			},
		},
		{
			ReceiverShardID: 1,
			SenderShardID:   0,
			TxHashes: [][]byte{
				hasher.Compute("txHash_1_1"),
				hasher.Compute("txHash_1_2"),
			},
		},
		{
			ReceiverShardID: 2,
			SenderShardID:   0,
			TxHashes: [][]byte{
				hasher.Compute("txHash_2_1"),
			},
		},
		{
			ReceiverShardID: 3,
			SenderShardID:   0,
			TxHashes:        make([][]byte, 0),
		},
	}
	return hdr, txBlock
}

//------- ComputeNewNoncePrevHash

func TestShardProcessor_DisplayLogInfo(t *testing.T) {
	t.Parallel()
	tdp := initDataPool([]byte("tx_hash1"))
	hasher := mock.HasherMock{}
	hdr, txBlock := createTestHdrTxBlockBody()
	shardCoordinator := mock.NewMultiShardsCoordinatorMock(3)
	sp, _ := blproc.NewShardProcessor(
		&mock.ServiceContainerMock{},
		tdp,
		initStore(),
		&mock.HasherStub{},
		&mock.MarshalizerMock{},
		initAccountsMock(),
		shardCoordinator,
		&mock.ForkDetectorMock{},
		&mock.BlocksTrackerMock{},
		createGenesisBlocks(shardCoordinator),
		true,
		&mock.RequestHandlerMock{},
		&mock.TransactionCoordinatorMock{},
		&mock.Uint64ByteSliceConverterMock{},
	)
	assert.NotNil(t, sp)
	hdr.PrevHash = hasher.Compute("prev hash")
	blproc.DisplayLogInfo(hdr, txBlock, []byte("tx_hash1"), shardCoordinator.NumberOfShards(), shardCoordinator.SelfId(), tdp)
}

func TestBlockProcessor_CreateBlockHeaderShouldNotReturnNil(t *testing.T) {
	t.Parallel()
	bp, _ := blproc.NewShardProcessor(
		&mock.ServiceContainerMock{},
		initDataPool([]byte("tx_hash1")),
		initStore(),
		&mock.HasherStub{},
		&mock.MarshalizerMock{},
		initAccountsMock(),
		mock.NewMultiShardsCoordinatorMock(3),
		&mock.ForkDetectorMock{},
		&mock.BlocksTrackerMock{},
		createGenesisBlocks(mock.NewMultiShardsCoordinatorMock(3)),
		true,
		&mock.RequestHandlerMock{},
		&mock.TransactionCoordinatorMock{},
		&mock.Uint64ByteSliceConverterMock{},
	)
	mbHeaders, err := bp.CreateBlockHeader(nil, 0, func() bool {
		return true
	})
	assert.Nil(t, err)
	assert.NotNil(t, mbHeaders)
	assert.Equal(t, 0, len(mbHeaders.(*block.Header).MiniBlockHeaders))
}

func TestShardProcessor_CreateBlockHeaderShouldErrWhenMarshalizerErrors(t *testing.T) {
	t.Parallel()
	bp, _ := blproc.NewShardProcessor(
		&mock.ServiceContainerMock{},
		initDataPool([]byte("tx_hash1")),
		initStore(),
		&mock.HasherStub{},
		&mock.MarshalizerMock{Fail: true},
		initAccountsMock(),
		mock.NewMultiShardsCoordinatorMock(3),
		&mock.ForkDetectorMock{},
		&mock.BlocksTrackerMock{},
		createGenesisBlocks(mock.NewMultiShardsCoordinatorMock(3)),
		true,
		&mock.RequestHandlerMock{},
		&mock.TransactionCoordinatorMock{},
		&mock.Uint64ByteSliceConverterMock{},
	)
	body := block.Body{
		{
			ReceiverShardID: 1,
			SenderShardID:   0,
			TxHashes:        make([][]byte, 0),
		},
		{
			ReceiverShardID: 2,
			SenderShardID:   0,
			TxHashes:        make([][]byte, 0),
		},
		{
			ReceiverShardID: 3,
			SenderShardID:   0,
			TxHashes:        make([][]byte, 0),
		},
	}
	mbHeaders, err := bp.CreateBlockHeader(body, 0, func() bool {
		return true
	})
	assert.NotNil(t, err)
	assert.Nil(t, mbHeaders)
}

func TestShardProcessor_CreateBlockHeaderReturnsOK(t *testing.T) {
	t.Parallel()
	bp, _ := blproc.NewShardProcessor(
		&mock.ServiceContainerMock{},
		initDataPool([]byte("tx_hash1")),
		initStore(),
		&mock.HasherStub{},
		&mock.MarshalizerMock{},
		initAccountsMock(),
		mock.NewMultiShardsCoordinatorMock(3),
		&mock.ForkDetectorMock{},
		&mock.BlocksTrackerMock{},
		createGenesisBlocks(mock.NewMultiShardsCoordinatorMock(3)),
		true,
		&mock.RequestHandlerMock{},
		&mock.TransactionCoordinatorMock{},
		&mock.Uint64ByteSliceConverterMock{},
	)
	body := block.Body{
		{
			ReceiverShardID: 1,
			SenderShardID:   0,
			TxHashes:        make([][]byte, 0),
		},
		{
			ReceiverShardID: 2,
			SenderShardID:   0,
			TxHashes:        make([][]byte, 0),
		},
		{
			ReceiverShardID: 3,
			SenderShardID:   0,
			TxHashes:        make([][]byte, 0),
		},
	}
	mbHeaders, err := bp.CreateBlockHeader(body, 0, func() bool {
		return true
	})
	assert.Nil(t, err)
	assert.Equal(t, len(body), len(mbHeaders.(*block.Header).MiniBlockHeaders))
}

func TestShardProcessor_CommitBlockShouldRevertAccountStateWhenErr(t *testing.T) {
	t.Parallel()
	// set accounts dirty
	journalEntries := 3
	revToSnapshot := func(snapshot int) error {
		journalEntries = 0
		return nil
	}
	bp, _ := blproc.NewShardProcessor(
		&mock.ServiceContainerMock{},
		initDataPool([]byte("tx_hash1")),
		initStore(),
		&mock.HasherStub{},
		&mock.MarshalizerMock{},
		&mock.AccountsStub{
			RevertToSnapshotCalled: revToSnapshot,
		},
		mock.NewMultiShardsCoordinatorMock(3),
		&mock.ForkDetectorMock{},
		&mock.BlocksTrackerMock{},
		createGenesisBlocks(mock.NewMultiShardsCoordinatorMock(3)),
		true,
		&mock.RequestHandlerMock{},
		&mock.TransactionCoordinatorMock{},
		&mock.Uint64ByteSliceConverterMock{},
	)
	err := bp.CommitBlock(nil, nil, nil)
	assert.NotNil(t, err)
	assert.Equal(t, 0, journalEntries)
}

func TestShardProcessor_MarshalizedDataToBroadcastShouldWork(t *testing.T) {
	t.Parallel()
	tdp := initDataPool([]byte("tx_hash1"))
	txHash0 := []byte("txHash0")
	mb0 := block.MiniBlock{
		ReceiverShardID: 0,
		SenderShardID:   0,
		TxHashes:        [][]byte{[]byte(txHash0)},
	}
	txHash1 := []byte("txHash1")
	mb1 := block.MiniBlock{
		ReceiverShardID: 1,
		SenderShardID:   0,
		TxHashes:        [][]byte{[]byte(txHash1)},
	}
	body := make(block.Body, 0)
	body = append(body, &mb0)
	body = append(body, &mb1)
	body = append(body, &mb0)
	body = append(body, &mb1)
	marshalizer := &mock.MarshalizerMock{
		Fail: false,
	}

	factory, _ := shard.NewPreProcessorsContainerFactory(
		mock.NewMultiShardsCoordinatorMock(3),
		initStore(),
		marshalizer,
		&mock.HasherMock{},
		tdp,
		&mock.AddressConverterMock{},
		initAccountsMock(),
		&mock.RequestHandlerMock{},
		&mock.TxProcessorMock{},
		&mock.SCProcessorMock{},
		&mock.SmartContractResultsProcessorMock{},
	)
	container, _ := factory.Create()

	tc, err := coordinator.NewTransactionCoordinator(
		mock.NewMultiShardsCoordinatorMock(3),
		initAccountsMock(),
		tdp,
		&mock.RequestHandlerMock{},
		container,
		&mock.InterimProcessorContainerMock{},
	)

	sp, _ := blproc.NewShardProcessor(
		&mock.ServiceContainerMock{},
		tdp,
		initStore(),
		&mock.HasherStub{},
		marshalizer,
		initAccountsMock(),
		mock.NewMultiShardsCoordinatorMock(3),
		&mock.ForkDetectorMock{},
		&mock.BlocksTrackerMock{},
		createGenesisBlocks(mock.NewMultiShardsCoordinatorMock(3)),
		true,
		&mock.RequestHandlerMock{},
		tc,
		&mock.Uint64ByteSliceConverterMock{},
	)
	msh, mstx, err := sp.MarshalizedDataToBroadcast(&block.Header{}, body)
	assert.Nil(t, err)
	assert.NotNil(t, msh)
	assert.NotNil(t, mstx)
	_, found := msh[0]
	assert.False(t, found)

	expectedBody := make(block.Body, 0)
	err = marshalizer.Unmarshal(&expectedBody, msh[1])
	assert.Nil(t, err)
	assert.Equal(t, len(expectedBody), 2)
	assert.Equal(t, &mb1, expectedBody[0])
	assert.Equal(t, &mb1, expectedBody[1])
}

func TestShardProcessor_MarshalizedDataWrongType(t *testing.T) {
	t.Parallel()
	tdp := initDataPool([]byte("tx_hash1"))
	marshalizer := &mock.MarshalizerMock{
		Fail: false,
	}
	sp, _ := blproc.NewShardProcessor(
		&mock.ServiceContainerMock{},
		tdp,
		initStore(),
		&mock.HasherStub{},
		marshalizer,
		initAccountsMock(),
		mock.NewMultiShardsCoordinatorMock(3),
		&mock.ForkDetectorMock{},
		&mock.BlocksTrackerMock{},
		createGenesisBlocks(mock.NewMultiShardsCoordinatorMock(3)),
		true,
		&mock.RequestHandlerMock{},
		&mock.TransactionCoordinatorMock{},
		&mock.Uint64ByteSliceConverterMock{},
	)
	wr := wrongBody{}
	msh, mstx, err := sp.MarshalizedDataToBroadcast(&block.Header{}, wr)
	assert.Equal(t, process.ErrWrongTypeAssertion, err)
	assert.Nil(t, msh)
	assert.Nil(t, mstx)
}

func TestShardProcessor_MarshalizedDataNilInput(t *testing.T) {
	t.Parallel()
	tdp := initDataPool([]byte("tx_hash1"))
	marshalizer := &mock.MarshalizerMock{
		Fail: false,
	}
	sp, _ := blproc.NewShardProcessor(
		&mock.ServiceContainerMock{},
		tdp,
		initStore(),
		&mock.HasherStub{},
		marshalizer,
		initAccountsMock(),
		mock.NewMultiShardsCoordinatorMock(3),
		&mock.ForkDetectorMock{},
		&mock.BlocksTrackerMock{},
		createGenesisBlocks(mock.NewMultiShardsCoordinatorMock(3)),
		true,
		&mock.RequestHandlerMock{},
		&mock.TransactionCoordinatorMock{},
		&mock.Uint64ByteSliceConverterMock{},
	)
	msh, mstx, err := sp.MarshalizedDataToBroadcast(nil, nil)
	assert.Equal(t, process.ErrNilMiniBlocks, err)
	assert.Nil(t, msh)
	assert.Nil(t, mstx)
}

func TestShardProcessor_MarshalizedDataMarshalWithoutSuccess(t *testing.T) {
	t.Parallel()
	wasCalled := false
	tdp := initDataPool([]byte("tx_hash1"))
	txHash0 := []byte("txHash0")
	mb0 := block.MiniBlock{
		ReceiverShardID: 1,
		SenderShardID:   0,
		TxHashes:        [][]byte{[]byte(txHash0)},
	}
	body := make(block.Body, 0)
	body = append(body, &mb0)
	marshalizer := &mock.MarshalizerStub{
		MarshalCalled: func(obj interface{}) ([]byte, error) {
			wasCalled = true
			return nil, process.ErrMarshalWithoutSuccess
		},
	}

	factory, _ := shard.NewPreProcessorsContainerFactory(
		mock.NewMultiShardsCoordinatorMock(3),
		initStore(),
		marshalizer,
		&mock.HasherMock{},
		tdp,
		&mock.AddressConverterMock{},
		initAccountsMock(),
		&mock.RequestHandlerMock{},
		&mock.TxProcessorMock{},
		&mock.SCProcessorMock{},
		&mock.SmartContractResultsProcessorMock{},
	)
	container, _ := factory.Create()

	tc, err := coordinator.NewTransactionCoordinator(
		mock.NewMultiShardsCoordinatorMock(3),
		initAccountsMock(),
		tdp,
		&mock.RequestHandlerMock{},
		container,
		&mock.InterimProcessorContainerMock{},
	)

	sp, _ := blproc.NewShardProcessor(
		&mock.ServiceContainerMock{},
		tdp,
		initStore(),
		&mock.HasherStub{},
		marshalizer,
		initAccountsMock(),
		mock.NewMultiShardsCoordinatorMock(3),
		&mock.ForkDetectorMock{},
		&mock.BlocksTrackerMock{},
		createGenesisBlocks(mock.NewMultiShardsCoordinatorMock(3)),
		true,
		&mock.RequestHandlerMock{},
		tc,
		&mock.Uint64ByteSliceConverterMock{},
	)

	msh, mstx, err := sp.MarshalizedDataToBroadcast(&block.Header{}, body)
	assert.Nil(t, err)
	assert.True(t, wasCalled)
	assert.Equal(t, 0, len(msh))
	assert.Equal(t, 0, len(mstx))
}

//------- receivedMetaBlock

func TestShardProcessor_ReceivedMetaBlockShouldRequestMissingMiniBlocks(t *testing.T) {
	t.Parallel()

	hasher := mock.HasherMock{}
	marshalizer := &mock.MarshalizerMock{}
	dataPool := mock.NewPoolsHolderFake()

	//we will have a metablock that will return 3 miniblock hashes
	//1 miniblock hash will be in cache
	//2 will be requested on network

	miniBlockHash1 := []byte("miniblock hash 1 found in cache")
	miniBlockHash2 := []byte("miniblock hash 2")
	miniBlockHash3 := []byte("miniblock hash 3")

	metaBlock := mock.HeaderHandlerStub{
		GetMiniBlockHeadersWithDstCalled: func(destId uint32) map[string]uint32 {
			return map[string]uint32{
				string(miniBlockHash1): 0,
				string(miniBlockHash2): 0,
				string(miniBlockHash3): 0,
			}
		},
	}

	//put this metaBlock inside datapool
	metaBlockHash := []byte("metablock hash")
	dataPool.MetaBlocks().Put(metaBlockHash, &metaBlock)
	//put the existing miniblock inside datapool
	dataPool.MiniBlocks().Put(miniBlockHash1, &block.MiniBlock{})

	miniBlockHash1Requested := int32(0)
	miniBlockHash2Requested := int32(0)
	miniBlockHash3Requested := int32(0)

	requestHandler := &mock.RequestHandlerMock{RequestMiniBlockHandlerCalled: func(destShardID uint32, miniblockHash []byte) {
		if bytes.Equal(miniBlockHash1, miniblockHash) {
			atomic.AddInt32(&miniBlockHash1Requested, 1)
		}
		if bytes.Equal(miniBlockHash2, miniblockHash) {
			atomic.AddInt32(&miniBlockHash2Requested, 1)
		}
		if bytes.Equal(miniBlockHash3, miniblockHash) {
			atomic.AddInt32(&miniBlockHash3Requested, 1)
		}
	}}

	tc, _ := coordinator.NewTransactionCoordinator(
		mock.NewMultiShardsCoordinatorMock(3),
		initAccountsMock(),
		dataPool,
		requestHandler,
		&mock.PreProcessorContainerMock{},
		&mock.InterimProcessorContainerMock{},
	)

	bp, _ := blproc.NewShardProcessor(
		&mock.ServiceContainerMock{},
		dataPool,
		initStore(),
		hasher,
		marshalizer,
		initAccountsMock(),
		mock.NewMultiShardsCoordinatorMock(3),
		&mock.ForkDetectorMock{},
		&mock.BlocksTrackerMock{},
		createGenesisBlocks(mock.NewMultiShardsCoordinatorMock(3)),
		true,
		requestHandler,
		tc,
		&mock.Uint64ByteSliceConverterMock{},
	)
	bp.ReceivedMetaBlock(metaBlockHash)

	//we have to wait to be sure txHash1Requested is not incremented by a late call
	time.Sleep(time.Second)

	assert.Equal(t, int32(0), atomic.LoadInt32(&miniBlockHash1Requested))
	assert.Equal(t, int32(1), atomic.LoadInt32(&miniBlockHash2Requested))
	assert.Equal(t, int32(1), atomic.LoadInt32(&miniBlockHash2Requested))
}

//------- createMiniBlocks

func TestShardProcessor_CreateMiniBlocksShouldWorkWithIntraShardTxs(t *testing.T) {
	t.Parallel()

	hasher := mock.HasherMock{}
	marshalizer := &mock.MarshalizerMock{}
	dataPool := mock.NewPoolsHolderFake()

	//we will have a 3 txs in pool

	txHash1 := []byte("tx hash 1")
	txHash2 := []byte("tx hash 2")
	txHash3 := []byte("tx hash 3")

	senderShardId := uint32(0)
	receiverShardId := uint32(0)

	tx1Nonce := uint64(45)
	tx2Nonce := uint64(46)
	tx3Nonce := uint64(47)

	//put the existing tx inside datapool
	cacheId := process.ShardCacherIdentifier(senderShardId, receiverShardId)
	dataPool.Transactions().AddData(txHash1, &transaction.Transaction{
		Nonce: tx1Nonce,
		Data:  txHash1,
	}, cacheId)
	dataPool.Transactions().AddData(txHash2, &transaction.Transaction{
		Nonce: tx2Nonce,
		Data:  txHash2,
	}, cacheId)
	dataPool.Transactions().AddData(txHash3, &transaction.Transaction{
		Nonce: tx3Nonce,
		Data:  txHash3,
	}, cacheId)

	tx1ExecutionResult := uint64(0)
	tx2ExecutionResult := uint64(0)
	tx3ExecutionResult := uint64(0)

	txProcessorMock := &mock.TxProcessorMock{
		ProcessTransactionCalled: func(transaction *transaction.Transaction, round uint32) error {
			//execution, in this context, means moving the tx nonce to itx corresponding execution result variable
			if bytes.Equal(transaction.Data, txHash1) {
				tx1ExecutionResult = transaction.Nonce
			}
			if bytes.Equal(transaction.Data, txHash2) {
				tx2ExecutionResult = transaction.Nonce
			}
			if bytes.Equal(transaction.Data, txHash3) {
				tx3ExecutionResult = transaction.Nonce
			}

			return nil
		},
	}
	shardCoordinator := mock.NewMultiShardsCoordinatorMock(3)
	accntAdapter := &mock.AccountsStub{
		RevertToSnapshotCalled: func(snapshot int) error {
			assert.Fail(t, "revert should have not been called")
			return nil
		},
		JournalLenCalled: func() int {
			return 0
		},
	}

	factory, _ := shard.NewPreProcessorsContainerFactory(
		shardCoordinator,
		initStore(),
		marshalizer,
		hasher,
		dataPool,
		&mock.AddressConverterMock{},
		accntAdapter,
		&mock.RequestHandlerMock{},
		txProcessorMock,
		&mock.SCProcessorMock{},
		&mock.SmartContractResultsProcessorMock{},
	)
	container, _ := factory.Create()

	tc, err := coordinator.NewTransactionCoordinator(
		mock.NewMultiShardsCoordinatorMock(3),
		accntAdapter,
		dataPool,
		&mock.RequestHandlerMock{},
		container,
		&mock.InterimProcessorContainerMock{},
	)

	bp, _ := blproc.NewShardProcessor(
		&mock.ServiceContainerMock{},
		dataPool,
		initStore(),
		hasher,
		marshalizer,
		accntAdapter,
		mock.NewMultiShardsCoordinatorMock(3),
		&mock.ForkDetectorMock{},
		&mock.BlocksTrackerMock{},
		createGenesisBlocks(mock.NewMultiShardsCoordinatorMock(3)),
		true,
		&mock.RequestHandlerMock{},
		tc,
		&mock.Uint64ByteSliceConverterMock{},
	)

	blockBody, err := bp.CreateMiniBlocks(1, 15000, 0, func() bool { return true })

	assert.Nil(t, err)
	//testing execution
	assert.Equal(t, tx1Nonce, tx1ExecutionResult)
	assert.Equal(t, tx2Nonce, tx2ExecutionResult)
	assert.Equal(t, tx3Nonce, tx3ExecutionResult)
	//one miniblock output
	assert.Equal(t, 1, len(blockBody))
	//miniblock should have 3 txs
	assert.Equal(t, 3, len(blockBody[0].TxHashes))
	//testing all 3 hashes are present in block body
	assert.True(t, isInTxHashes(txHash1, blockBody[0].TxHashes))
	assert.True(t, isInTxHashes(txHash2, blockBody[0].TxHashes))
	assert.True(t, isInTxHashes(txHash3, blockBody[0].TxHashes))
}

func TestShardProcessor_GetProcessedMetaBlockFromPoolShouldWork(t *testing.T) {
	t.Parallel()

	//we have 3 metablocks in pool each containing 2 miniblocks.
	//blockbody will have 2 + 1 miniblocks from 2 out of the 3 metablocks
	//The test should remove only one metablock

	destShardId := uint32(2)

	hasher := mock.HasherMock{}
	marshalizer := &mock.MarshalizerMock{}
	dataPool := mock.NewPoolsHolderFake()

	miniblocks := make([]*block.MiniBlock, 6)
	miniblockHashes := make([][]byte, 6)

	destShards := []uint32{1, 3, 4}
	for i := 0; i < 6; i++ {
		mb, hash := createDummyMiniBlock(fmt.Sprintf("tx hash %d", i), marshalizer, hasher, destShardId, destShards[i/2])
		miniblocks[i] = mb
		miniblockHashes[i] = hash
	}

	//put 3 metablocks in pool
	mb1Hash := []byte("meta block 1")
	dataPool.MetaBlocks().Put(
		mb1Hash,
		createDummyMetaBlock(destShardId, destShards[0], miniblockHashes[0], miniblockHashes[1]),
	)
	mb2Hash := []byte("meta block 2")
	dataPool.MetaBlocks().Put(
		mb2Hash,
		createDummyMetaBlock(destShardId, destShards[1], miniblockHashes[2], miniblockHashes[3]),
	)
	mb3Hash := []byte("meta block 3")
	dataPool.MetaBlocks().Put(
		mb3Hash,
		createDummyMetaBlock(destShardId, destShards[2], miniblockHashes[4], miniblockHashes[5]),
	)

	shardCoordinator := mock.NewMultipleShardsCoordinatorMock()
	shardCoordinator.CurrentShard = destShardId
	shardCoordinator.SetNoShards(destShardId + 1)

	bp, _ := blproc.NewShardProcessor(
		&mock.ServiceContainerMock{},
		dataPool,
		&mock.ChainStorerMock{},
		hasher,
		marshalizer,
		initAccountsMock(),
		shardCoordinator,
		&mock.ForkDetectorMock{
			GetHighestFinalBlockNonceCalled: func() uint64 {
				return 0
			},
		},
		&mock.BlocksTrackerMock{
			RemoveNotarisedBlocksCalled: func(headerHandler data.HeaderHandler) error {
				return nil
			},
		},
		createGenesisBlocks(shardCoordinator),
		true,
		&mock.RequestHandlerMock{},
		&mock.TransactionCoordinatorMock{},
		&mock.Uint64ByteSliceConverterMock{},
	)

	//create block body with first 3 miniblocks from miniblocks var
	blockBody := block.Body{miniblocks[0], miniblocks[1], miniblocks[2]}

	hashes := make([][]byte, 0)
	hashes = append(hashes, mb1Hash)
	hashes = append(hashes, mb2Hash)
	hashes = append(hashes, mb3Hash)
	blockHeader := &block.Header{MetaBlockHashes: hashes}

	_, err := bp.GetProcessedMetaBlocksFromPool(blockBody, blockHeader)

	assert.Nil(t, err)
	//check WasMiniBlockProcessed for remaining metablocks
	metaBlock2Recov, _ := dataPool.MetaBlocks().Get(mb2Hash)
	assert.True(t, (metaBlock2Recov.(data.HeaderHandler)).GetMiniBlockProcessed(miniblockHashes[2]))
	assert.False(t, (metaBlock2Recov.(data.HeaderHandler)).GetMiniBlockProcessed(miniblockHashes[3]))

	metaBlock3Recov, _ := dataPool.MetaBlocks().Get(mb3Hash)
	assert.False(t, (metaBlock3Recov.(data.HeaderHandler)).GetMiniBlockProcessed(miniblockHashes[4]))
	assert.False(t, (metaBlock3Recov.(data.HeaderHandler)).GetMiniBlockProcessed(miniblockHashes[5]))
}

func TestBlockProcessor_RestoreBlockIntoPoolsShouldErrNilBlockHeader(t *testing.T) {
	t.Parallel()
	tdp := initDataPool([]byte("tx_hash1"))

	be, _ := blproc.NewShardProcessor(
		&mock.ServiceContainerMock{},
		tdp,
		initStore(),
		&mock.HasherStub{},
		&mock.MarshalizerMock{},
		initAccountsMock(),
		mock.NewMultiShardsCoordinatorMock(3),
		&mock.ForkDetectorMock{},
		&mock.BlocksTrackerMock{},
		createGenesisBlocks(mock.NewMultiShardsCoordinatorMock(3)),
		true,
		&mock.RequestHandlerMock{},
		&mock.TransactionCoordinatorMock{},
		&mock.Uint64ByteSliceConverterMock{},
	)
	err := be.RestoreBlockIntoPools(nil, nil)
	assert.NotNil(t, err)
	assert.Equal(t, process.ErrNilBlockHeader, err)
}

func TestBlockProcessor_RestoreBlockIntoPoolsShouldErrNilTxBlockBody(t *testing.T) {
	t.Parallel()
	tdp := initDataPool([]byte("tx_hash1"))
	sp, _ := blproc.NewShardProcessor(
		&mock.ServiceContainerMock{},
		tdp,
		initStore(),
		&mock.HasherStub{},
		&mock.MarshalizerMock{},
		initAccountsMock(),
		mock.NewMultiShardsCoordinatorMock(3),
		&mock.ForkDetectorMock{},
		&mock.BlocksTrackerMock{},
		createGenesisBlocks(mock.NewMultiShardsCoordinatorMock(3)),
		true,
		&mock.RequestHandlerMock{},
		&mock.TransactionCoordinatorMock{},
		&mock.Uint64ByteSliceConverterMock{},
	)

	err := sp.RestoreBlockIntoPools(&block.Header{}, nil)
	assert.NotNil(t, err)
	assert.Equal(t, err, process.ErrNilTxBlockBody)
}

func TestShardProcessor_RestoreBlockIntoPoolsShouldWork(t *testing.T) {
	t.Parallel()

	txHash := []byte("tx hash 1")

	dataPool := mock.NewPoolsHolderFake()
	marshalizerMock := &mock.MarshalizerMock{}
	hasherMock := &mock.HasherStub{}

	body := make(block.Body, 0)
	tx := transaction.Transaction{Nonce: 1}
	buffTx, _ := marshalizerMock.Marshal(tx)

	store := &mock.ChainStorerMock{
		GetAllCalled: func(unitType dataRetriever.UnitType, keys [][]byte) (map[string][]byte, error) {
			m := make(map[string][]byte, 0)
			m[string(txHash)] = buffTx
			return m, nil
		},
		GetStorerCalled: func(unitType dataRetriever.UnitType) storage.Storer {
			return &mock.StorerStub{
				RemoveCalled: func(key []byte) error {
					return nil
				},
			}
		},
	}

	factory, _ := shard.NewPreProcessorsContainerFactory(
		mock.NewMultiShardsCoordinatorMock(3),
		store,
		marshalizerMock,
		hasherMock,
		dataPool,
		&mock.AddressConverterMock{},
		initAccountsMock(),
		&mock.RequestHandlerMock{},
		&mock.TxProcessorMock{},
		&mock.SCProcessorMock{},
		&mock.SmartContractResultsProcessorMock{},
	)
	container, _ := factory.Create()

	tc, err := coordinator.NewTransactionCoordinator(
		mock.NewMultiShardsCoordinatorMock(3),
		initAccountsMock(),
		dataPool,
		&mock.RequestHandlerMock{},
		container,
		&mock.InterimProcessorContainerMock{},
	)

	sp, _ := blproc.NewShardProcessor(
		&mock.ServiceContainerMock{},
		dataPool,
		store,
		hasherMock,
		marshalizerMock,
		initAccountsMock(),
		mock.NewMultiShardsCoordinatorMock(3),
		&mock.ForkDetectorMock{},
		&mock.BlocksTrackerMock{},
		createGenesisBlocks(mock.NewMultiShardsCoordinatorMock(3)),
		true,
		&mock.RequestHandlerMock{},
		tc,
		&mock.Uint64ByteSliceConverterMock{},
	)

	txHashes := make([][]byte, 0)
	txHashes = append(txHashes, txHash)
	miniblock := block.MiniBlock{
		ReceiverShardID: 0,
		SenderShardID:   1,
		TxHashes:        txHashes,
	}
	body = append(body, &miniblock)

	miniblockHash := []byte("mini block hash 1")
	hasherMock.ComputeCalled = func(s string) []byte {
		return miniblockHash
	}

	metablockHash := []byte("meta block hash 1")
	metablockHeader := createDummyMetaBlock(0, 1, miniblockHash)
	metablockHeader.SetMiniBlockProcessed(metablockHash, true)
	dataPool.MetaBlocks().Put(
		metablockHash,
		metablockHeader,
	)

<<<<<<< HEAD
	err = sp.RestoreBlockIntoPools(nil, body)
=======
	err := sp.RestoreBlockIntoPools(&block.Header{}, body)
>>>>>>> 3c72d668

	miniblockFromPool, _ := dataPool.MiniBlocks().Get(miniblockHash)
	txFromPool, _ := dataPool.Transactions().SearchFirstData(txHash)
	metablockFromPool, _ := dataPool.MetaBlocks().Get(metablockHash)
	metablock := metablockFromPool.(*block.MetaBlock)
	assert.Nil(t, err)
	assert.Equal(t, &miniblock, miniblockFromPool)
	assert.Equal(t, &tx, txFromPool)
	assert.Equal(t, false, metablock.GetMiniBlockProcessed(miniblockHash))
}

func TestShardProcessor_DecodeBlockBody(t *testing.T) {
	t.Parallel()
	tdp := initDataPool([]byte("tx_hash1"))
	marshalizerMock := &mock.MarshalizerMock{}
	sp, err := blproc.NewShardProcessor(
		&mock.ServiceContainerMock{},
		tdp,
		&mock.ChainStorerMock{},
		&mock.HasherStub{},
		marshalizerMock,
		initAccountsMock(),
		mock.NewMultiShardsCoordinatorMock(3),
		&mock.ForkDetectorMock{},
		&mock.BlocksTrackerMock{},
		createGenesisBlocks(mock.NewMultiShardsCoordinatorMock(3)),
		true,
		&mock.RequestHandlerMock{},
		&mock.TransactionCoordinatorMock{},
		&mock.Uint64ByteSliceConverterMock{},
	)
	body := make(block.Body, 0)
	body = append(body, &block.MiniBlock{ReceiverShardID: 69})
	message, err := marshalizerMock.Marshal(body)
	assert.Nil(t, err)

	dcdBlk := sp.DecodeBlockBody(nil)
	assert.Nil(t, dcdBlk)

	dcdBlk = sp.DecodeBlockBody(message)
	assert.Equal(t, body, dcdBlk)
	assert.Equal(t, uint32(69), body[0].ReceiverShardID)
}

func TestShardProcessor_DecodeBlockHeader(t *testing.T) {
	t.Parallel()
	tdp := initDataPool([]byte("tx_hash1"))
	marshalizerMock := &mock.MarshalizerMock{}
	sp, err := blproc.NewShardProcessor(
		&mock.ServiceContainerMock{},
		tdp,
		&mock.ChainStorerMock{},
		&mock.HasherStub{},
		marshalizerMock,
		initAccountsMock(),
		mock.NewMultiShardsCoordinatorMock(3),
		&mock.ForkDetectorMock{},
		&mock.BlocksTrackerMock{},
		createGenesisBlocks(mock.NewMultiShardsCoordinatorMock(3)),
		true,
		&mock.RequestHandlerMock{},
		&mock.TransactionCoordinatorMock{},
		&mock.Uint64ByteSliceConverterMock{},
	)
	hdr := &block.Header{}
	hdr.Nonce = 1
	hdr.TimeStamp = uint64(0)
	hdr.Signature = []byte("A")
	message, err := marshalizerMock.Marshal(hdr)
	assert.Nil(t, err)

	message, err = marshalizerMock.Marshal(hdr)
	assert.Nil(t, err)

	dcdHdr := sp.DecodeBlockHeader(nil)
	assert.Nil(t, dcdHdr)

	dcdHdr = sp.DecodeBlockHeader(message)
	assert.Equal(t, hdr, dcdHdr)
	assert.Equal(t, []byte("A"), dcdHdr.GetSignature())
}

func TestShardProcessor_IsHdrConstructionValid(t *testing.T) {
	t.Parallel()

	hasher := mock.HasherMock{}
	marshalizer := &mock.MarshalizerMock{}
	dataPool := initDataPool([]byte("tx_hash1"))

	shardNr := uint32(5)
	sp, _ := blproc.NewShardProcessor(
		&mock.ServiceContainerMock{},
		dataPool,
		&mock.ChainStorerMock{},
		hasher,
		marshalizer,
		initAccountsMock(),
		mock.NewMultiShardsCoordinatorMock(shardNr),
		&mock.ForkDetectorMock{},
		&mock.BlocksTrackerMock{},
		createGenesisBlocks(mock.NewMultiShardsCoordinatorMock(shardNr)),
		true,
		&mock.RequestHandlerMock{},
		&mock.TransactionCoordinatorMock{},
		&mock.Uint64ByteSliceConverterMock{},
	)

	prevRandSeed := []byte("prevrand")
	currRandSeed := []byte("currrand")
	lastNodesHdrs := sp.LastNotarizedHdrs()
	lastHdr := &block.MetaBlock{Round: 9,
		Nonce:    44,
		RandSeed: prevRandSeed}
	lastNodesHdrs[sharding.MetachainShardId] = lastHdr

	//put the existing headers inside datapool

	//header shard 0
	prevHash, _ := sp.ComputeHeaderHash(lastNodesHdrs[sharding.MetachainShardId].(*block.MetaBlock))
	prevHdr := &block.MetaBlock{
		Round:        10,
		Nonce:        45,
		PrevRandSeed: prevRandSeed,
		RandSeed:     currRandSeed,
		PrevHash:     prevHash,
		RootHash:     []byte("prevRootHash")}

	prevHash, _ = sp.ComputeHeaderHash(prevHdr)
	currHdr := &block.MetaBlock{
		Round:        11,
		Nonce:        46,
		PrevRandSeed: currRandSeed,
		RandSeed:     []byte("nextrand"),
		PrevHash:     prevHash,
		RootHash:     []byte("currRootHash")}

	err := sp.IsHdrConstructionValid(nil, prevHdr)
	assert.Equal(t, err, process.ErrNilBlockHeader)

	err = sp.IsHdrConstructionValid(currHdr, nil)
	assert.Equal(t, err, process.ErrNilBlockHeader)

	currHdr.Nonce = 0
	err = sp.IsHdrConstructionValid(currHdr, prevHdr)
	assert.Equal(t, err, process.ErrWrongNonceInBlock)

	currHdr.Nonce = 0
	prevHdr.Nonce = 0
	err = sp.IsHdrConstructionValid(currHdr, prevHdr)
	assert.Equal(t, err, process.ErrRootStateMissmatch)

	currHdr.Nonce = 0
	prevHdr.Nonce = 0
	prevHdr.RootHash = nil
	err = sp.IsHdrConstructionValid(currHdr, prevHdr)
	assert.Nil(t, err)

	currHdr.Nonce = 46
	prevHdr.Nonce = 45
	prevHdr.Round = currHdr.Round + 1
	err = sp.IsHdrConstructionValid(currHdr, prevHdr)
	assert.Equal(t, err, process.ErrLowShardHeaderRound)

	prevHdr.Round = currHdr.Round - 1
	currHdr.Nonce = prevHdr.Nonce + 2
	err = sp.IsHdrConstructionValid(currHdr, prevHdr)
	assert.Equal(t, err, process.ErrWrongNonceInBlock)

	currHdr.Nonce = prevHdr.Nonce + 1
	prevHdr.RandSeed = []byte("randomwrong")
	err = sp.IsHdrConstructionValid(currHdr, prevHdr)
	assert.Equal(t, err, process.ErrRandSeedMismatch)

	prevHdr.RandSeed = currRandSeed
	currHdr.PrevHash = []byte("wronghash")
	err = sp.IsHdrConstructionValid(currHdr, prevHdr)
	assert.Equal(t, err, process.ErrInvalidBlockHash)

	currHdr.PrevHash = prevHash
	prevHdr.RootHash = []byte("prevRootHash")
	err = sp.IsHdrConstructionValid(currHdr, prevHdr)
	assert.Nil(t, err)
}

func TestShardProcessor_RemoveAndSaveLastNotarizedMetaHdrNoDstMB(t *testing.T) {
	t.Parallel()

	hasher := mock.HasherMock{}
	marshalizer := &mock.MarshalizerMock{}
	dataPool := mock.NewPoolsHolderFake()
	forkDetector := &mock.ForkDetectorMock{}
	highNonce := uint64(500)
	forkDetector.GetHighestFinalBlockNonceCalled = func() uint64 {
		return highNonce
	}

	putCalledNr := 0
	store := &mock.ChainStorerMock{
		PutCalled: func(unitType dataRetriever.UnitType, key []byte, value []byte) error {
			putCalledNr++
			return nil
		},
	}

	shardNr := uint32(5)
	sp, _ := blproc.NewShardProcessor(
		&mock.ServiceContainerMock{},
		dataPool,
		store,
		hasher,
		marshalizer,
		initAccountsMock(),
		mock.NewMultiShardsCoordinatorMock(shardNr),
		forkDetector,
		&mock.BlocksTrackerMock{
			RemoveNotarisedBlocksCalled: func(headerHandler data.HeaderHandler) error {
				return nil
			},
			UnnotarisedBlocksCalled: func() []data.HeaderHandler {
				return make([]data.HeaderHandler, 0)
			},
		},
		createGenesisBlocks(mock.NewMultiShardsCoordinatorMock(shardNr)),
		true,
		&mock.RequestHandlerMock{},
		&mock.TransactionCoordinatorMock{},
		&mock.Uint64ByteSliceConverterMock{},
	)

	prevRandSeed := []byte("prevrand")
	currRandSeed := []byte("currrand")
	lastNodesHdrs := sp.LastNotarizedHdrs()
	firstNonce := uint64(44)

	lastHdr := &block.MetaBlock{Round: 9,
		Nonce:    firstNonce,
		RandSeed: prevRandSeed}
	lastNodesHdrs[sharding.MetachainShardId] = lastHdr

	//put the existing headers inside datapool

	//header shard 0
	prevHash, _ := sp.ComputeHeaderHash(lastNodesHdrs[sharding.MetachainShardId].(*block.MetaBlock))
	prevHdr := &block.MetaBlock{
		Round:        10,
		Nonce:        45,
		PrevRandSeed: prevRandSeed,
		RandSeed:     currRandSeed,
		PrevHash:     prevHash,
		RootHash:     []byte("prevRootHash")}

	prevHash, _ = sp.ComputeHeaderHash(prevHdr)
	currHdr := &block.MetaBlock{
		Round:        11,
		Nonce:        46,
		PrevRandSeed: currRandSeed,
		RandSeed:     []byte("nextrand"),
		PrevHash:     prevHash,
		RootHash:     []byte("currRootHash")}
	currHash, _ := sp.ComputeHeaderHash(currHdr)
	prevHash, _ = sp.ComputeHeaderHash(prevHdr)

	shardHdr := &block.Header{Round: 15}
	shardBlock := block.Body{}

	blockHeader := &block.Header{}

	// test header not in pool and defer called
	processedMetaHdrs, err := sp.GetProcessedMetaBlocksFromPool(shardBlock, blockHeader)
	assert.Nil(t, err)

	err = sp.SaveLastNotarizedHeader(sharding.MetachainShardId, processedMetaHdrs)
	assert.Nil(t, err)

	err = sp.RemoveProcessedMetablocksFromPool(processedMetaHdrs)
	assert.Nil(t, err)
	assert.Equal(t, 0, putCalledNr)

	lastNodesHdrs = sp.LastNotarizedHdrs()
	assert.Equal(t, firstNonce, lastNodesHdrs[sharding.MetachainShardId].GetNonce())
	assert.Equal(t, 0, len(processedMetaHdrs))

	// wrong header type in pool and defer called
	dataPool.MetaBlocks().Put(currHash, shardHdr)

	hashes := make([][]byte, 0)
	hashes = append(hashes, currHash)
	blockHeader = &block.Header{MetaBlockHashes: hashes}

	processedMetaHdrs, err = sp.GetProcessedMetaBlocksFromPool(shardBlock, blockHeader)
	assert.Equal(t, nil, err)

	err = sp.SaveLastNotarizedHeader(sharding.MetachainShardId, processedMetaHdrs)
	assert.Nil(t, err)

	err = sp.RemoveProcessedMetablocksFromPool(processedMetaHdrs)
	assert.Nil(t, err)
	assert.Equal(t, 0, putCalledNr)

	lastNodesHdrs = sp.LastNotarizedHdrs()
	assert.Equal(t, firstNonce, lastNodesHdrs[sharding.MetachainShardId].GetNonce())

	// put headers in pool
	dataPool.MetaBlocks().Put(currHash, currHdr)
	dataPool.MetaBlocks().Put(prevHash, prevHdr)

	hashes = make([][]byte, 0)
	hashes = append(hashes, currHash)
	hashes = append(hashes, prevHash)
	blockHeader = &block.Header{MetaBlockHashes: hashes}

	processedMetaHdrs, err = sp.GetProcessedMetaBlocksFromPool(shardBlock, blockHeader)
	assert.Nil(t, err)

	err = sp.SaveLastNotarizedHeader(sharding.MetachainShardId, processedMetaHdrs)
	assert.Nil(t, err)

	err = sp.RemoveProcessedMetablocksFromPool(processedMetaHdrs)
	assert.Nil(t, err)
	assert.Equal(t, 4, putCalledNr)

	lastNodesHdrs = sp.LastNotarizedHdrs()
	assert.Equal(t, currHdr, lastNodesHdrs[sharding.MetachainShardId])
}

func createShardData(hasher hashing.Hasher, marshalizer marshal.Marshalizer, miniBlocks []block.MiniBlock) []block.ShardData {
	shardData := make([]block.ShardData, len(miniBlocks))
	for i := 0; i < len(miniBlocks); i++ {
		marshaled, _ := marshalizer.Marshal(miniBlocks[i])
		hashed := hasher.Compute(string(marshaled))

		shardMBHeader := block.ShardMiniBlockHeader{
			ReceiverShardId: miniBlocks[i].ReceiverShardID,
			SenderShardId:   miniBlocks[i].SenderShardID,
			TxCount:         uint32(len(miniBlocks[i].TxHashes)),
			Hash:            hashed,
		}
		shardMBHeaders := make([]block.ShardMiniBlockHeader, 0)
		shardMBHeaders = append(shardMBHeaders, shardMBHeader)

		shardData[0].ShardId = miniBlocks[i].SenderShardID
		shardData[0].TxCount = 10
		shardData[0].HeaderHash = []byte("headerHash")
		shardData[0].ShardMiniBlockHeaders = shardMBHeaders
	}

	return shardData
}

func TestShardProcessor_RemoveAndSaveLastNotarizedMetaHdrNotAllMBFinished(t *testing.T) {
	t.Parallel()

	hasher := mock.HasherMock{}
	marshalizer := &mock.MarshalizerMock{}
	dataPool := mock.NewPoolsHolderFake()
	forkDetector := &mock.ForkDetectorMock{}
	highNonce := uint64(500)
	forkDetector.GetHighestFinalBlockNonceCalled = func() uint64 {
		return highNonce
	}

	putCalledNr := 0
	store := &mock.ChainStorerMock{
		PutCalled: func(unitType dataRetriever.UnitType, key []byte, value []byte) error {
			putCalledNr++
			return nil
		},
	}

	shardNr := uint32(5)
	sp, _ := blproc.NewShardProcessor(
		&mock.ServiceContainerMock{},
		dataPool,
		store,
		hasher,
		marshalizer,
		initAccountsMock(),
		mock.NewMultiShardsCoordinatorMock(shardNr),
		forkDetector,
		&mock.BlocksTrackerMock{
			RemoveNotarisedBlocksCalled: func(headerHandler data.HeaderHandler) error {
				return nil
			},
			UnnotarisedBlocksCalled: func() []data.HeaderHandler {
				return make([]data.HeaderHandler, 0)
			},
		},
		createGenesisBlocks(mock.NewMultiShardsCoordinatorMock(shardNr)),
		true,
		&mock.RequestHandlerMock{},
		&mock.TransactionCoordinatorMock{},
		&mock.Uint64ByteSliceConverterMock{},
	)

	prevRandSeed := []byte("prevrand")
	currRandSeed := []byte("currrand")
	lastNodesHdrs := sp.LastNotarizedHdrs()
	firstNonce := uint64(44)

	lastHdr := &block.MetaBlock{Round: 9,
		Nonce:    firstNonce,
		RandSeed: prevRandSeed}
	lastNodesHdrs[sharding.MetachainShardId] = lastHdr

	shardBlock := make(block.Body, 0)
	txHash := []byte("txhash")
	txHashes := make([][]byte, 0)
	txHashes = append(txHashes, txHash)
	miniblock1 := block.MiniBlock{
		ReceiverShardID: 0,
		SenderShardID:   1,
		TxHashes:        txHashes,
	}
	miniblock2 := block.MiniBlock{
		ReceiverShardID: 0,
		SenderShardID:   2,
		TxHashes:        txHashes,
	}
	miniblock3 := block.MiniBlock{
		ReceiverShardID: 0,
		SenderShardID:   3,
		TxHashes:        txHashes,
	}
	miniblock4 := block.MiniBlock{
		ReceiverShardID: 0,
		SenderShardID:   4,
		TxHashes:        txHashes,
	}
	shardBlock = append(shardBlock, &miniblock1, &miniblock2, &miniblock3)

	miniBlocks := make([]block.MiniBlock, 0)
	miniBlocks = append(miniBlocks, miniblock1, miniblock2)
	//header shard 0
	prevHash, _ := sp.ComputeHeaderHash(lastNodesHdrs[sharding.MetachainShardId].(*block.MetaBlock))
	prevHdr := &block.MetaBlock{
		Round:        10,
		Nonce:        45,
		PrevRandSeed: prevRandSeed,
		RandSeed:     currRandSeed,
		PrevHash:     prevHash,
		RootHash:     []byte("prevRootHash"),
		ShardInfo:    createShardData(hasher, marshalizer, miniBlocks)}

	miniBlocks = make([]block.MiniBlock, 0)
	miniBlocks = append(miniBlocks, miniblock3, miniblock4)
	prevHash, _ = sp.ComputeHeaderHash(prevHdr)
	currHdr := &block.MetaBlock{
		Round:        11,
		Nonce:        46,
		PrevRandSeed: currRandSeed,
		RandSeed:     []byte("nextrand"),
		PrevHash:     prevHash,
		RootHash:     []byte("currRootHash"),
		ShardInfo:    createShardData(hasher, marshalizer, miniBlocks)}
	currHash, _ := sp.ComputeHeaderHash(currHdr)
	prevHash, _ = sp.ComputeHeaderHash(prevHdr)

	// put headers in pool
	dataPool.MetaBlocks().Put(currHash, currHdr)
	dataPool.MetaBlocks().Put(prevHash, prevHdr)

	hashes := make([][]byte, 0)
	hashes = append(hashes, currHash)
	hashes = append(hashes, prevHash)
	blockHeader := &block.Header{MetaBlockHashes: hashes}

	processedMetaHdrs, err := sp.GetProcessedMetaBlocksFromPool(shardBlock, blockHeader)
	assert.Nil(t, err)

	err = sp.SaveLastNotarizedHeader(sharding.MetachainShardId, processedMetaHdrs)
	assert.Nil(t, err)

	err = sp.RemoveProcessedMetablocksFromPool(processedMetaHdrs)
	assert.Nil(t, err)
	assert.Equal(t, 2, putCalledNr)

	lastNodesHdrs = sp.LastNotarizedHdrs()
	assert.Equal(t, prevHdr, lastNodesHdrs[sharding.MetachainShardId])
}

func TestShardProcessor_RemoveAndSaveLastNotarizedMetaHdrAllMBFinished(t *testing.T) {
	t.Parallel()

	hasher := mock.HasherMock{}
	marshalizer := &mock.MarshalizerMock{}
	dataPool := mock.NewPoolsHolderFake()
	forkDetector := &mock.ForkDetectorMock{}
	highNonce := uint64(500)
	forkDetector.GetHighestFinalBlockNonceCalled = func() uint64 {
		return highNonce
	}
	putCalledNr := 0
	store := &mock.ChainStorerMock{
		PutCalled: func(unitType dataRetriever.UnitType, key []byte, value []byte) error {
			putCalledNr++
			return nil
		},
	}

	shardNr := uint32(5)
	sp, _ := blproc.NewShardProcessor(
		&mock.ServiceContainerMock{},
		dataPool,
		store,
		hasher,
		marshalizer,
		initAccountsMock(),
		mock.NewMultiShardsCoordinatorMock(shardNr),
		forkDetector,
		&mock.BlocksTrackerMock{
			RemoveNotarisedBlocksCalled: func(headerHandler data.HeaderHandler) error {
				return nil
			},
			UnnotarisedBlocksCalled: func() []data.HeaderHandler {
				return make([]data.HeaderHandler, 0)
			},
		},
		createGenesisBlocks(mock.NewMultiShardsCoordinatorMock(shardNr)),
		true,
		&mock.RequestHandlerMock{},
		&mock.TransactionCoordinatorMock{},
		&mock.Uint64ByteSliceConverterMock{},
	)

	prevRandSeed := []byte("prevrand")
	currRandSeed := []byte("currrand")
	lastNodesHdrs := sp.LastNotarizedHdrs()
	firstNonce := uint64(44)

	lastHdr := &block.MetaBlock{Round: 9,
		Nonce:    firstNonce,
		RandSeed: prevRandSeed}
	lastNodesHdrs[sharding.MetachainShardId] = lastHdr

	shardBlock := make(block.Body, 0)
	txHash := []byte("txhash")
	txHashes := make([][]byte, 0)
	txHashes = append(txHashes, txHash)
	miniblock1 := block.MiniBlock{
		ReceiverShardID: 0,
		SenderShardID:   1,
		TxHashes:        txHashes,
	}
	miniblock2 := block.MiniBlock{
		ReceiverShardID: 0,
		SenderShardID:   2,
		TxHashes:        txHashes,
	}
	miniblock3 := block.MiniBlock{
		ReceiverShardID: 0,
		SenderShardID:   3,
		TxHashes:        txHashes,
	}
	miniblock4 := block.MiniBlock{
		ReceiverShardID: 0,
		SenderShardID:   4,
		TxHashes:        txHashes,
	}
	shardBlock = append(shardBlock, &miniblock1, &miniblock2, &miniblock3, &miniblock4)

	miniBlocks := make([]block.MiniBlock, 0)
	miniBlocks = append(miniBlocks, miniblock1, miniblock2)
	//header shard 0
	prevHash, _ := sp.ComputeHeaderHash(lastNodesHdrs[sharding.MetachainShardId].(*block.MetaBlock))
	prevHdr := &block.MetaBlock{
		Round:        10,
		Nonce:        45,
		PrevRandSeed: prevRandSeed,
		RandSeed:     currRandSeed,
		PrevHash:     prevHash,
		RootHash:     []byte("prevRootHash"),
		ShardInfo:    createShardData(hasher, marshalizer, miniBlocks)}

	miniBlocks = make([]block.MiniBlock, 0)
	miniBlocks = append(miniBlocks, miniblock3, miniblock4)
	prevHash, _ = sp.ComputeHeaderHash(prevHdr)
	currHdr := &block.MetaBlock{
		Round:        11,
		Nonce:        46,
		PrevRandSeed: currRandSeed,
		RandSeed:     []byte("nextrand"),
		PrevHash:     prevHash,
		RootHash:     []byte("currRootHash"),
		ShardInfo:    createShardData(hasher, marshalizer, miniBlocks)}
	currHash, _ := sp.ComputeHeaderHash(currHdr)
	prevHash, _ = sp.ComputeHeaderHash(prevHdr)

	// put headers in pool
	dataPool.MetaBlocks().Put(currHash, currHdr)
	dataPool.MetaBlocks().Put(prevHash, prevHdr)
	dataPool.MetaBlocks().Put([]byte("shouldNotRemove"), &block.MetaBlock{
		Round:        12,
		PrevRandSeed: []byte("nextrand"),
		PrevHash:     currHash,
		Nonce:        47})

	hashes := make([][]byte, 0)
	hashes = append(hashes, currHash)
	hashes = append(hashes, prevHash)
	blockHeader := &block.Header{MetaBlockHashes: hashes}

	processedMetaHdrs, err := sp.GetProcessedMetaBlocksFromPool(shardBlock, blockHeader)
	assert.Nil(t, err)
	assert.Equal(t, 2, len(processedMetaHdrs))

	err = sp.SaveLastNotarizedHeader(sharding.MetachainShardId, processedMetaHdrs)
	assert.Nil(t, err)

	err = sp.RemoveProcessedMetablocksFromPool(processedMetaHdrs)
	assert.Nil(t, err)
	assert.Equal(t, 4, putCalledNr)

	lastNodesHdrs = sp.LastNotarizedHdrs()
	assert.Equal(t, currHdr, lastNodesHdrs[sharding.MetachainShardId])
}

func createOneHeaderOneBody() (*block.Header, block.Body) {
	txHash := []byte("tx_hash1")
	rootHash := []byte("rootHash")
	body := make(block.Body, 0)
	txHashes := make([][]byte, 0)
	txHashes = append(txHashes, txHash)
	miniblock := block.MiniBlock{
		ReceiverShardID: 0,
		SenderShardID:   1,
		TxHashes:        txHashes,
	}
	body = append(body, &miniblock)

	hasher := &mock.HasherStub{}
	marshalizer := &mock.MarshalizerMock{}

	mbbytes, _ := marshalizer.Marshal(miniblock)
	mbHash := hasher.Compute(string(mbbytes))
	mbHdr := block.MiniBlockHeader{
		ReceiverShardID: 0,
		SenderShardID:   1,
		TxCount:         uint32(len(txHashes)),
		Hash:            mbHash}
	mbHdrs := make([]block.MiniBlockHeader, 0)
	mbHdrs = append(mbHdrs, mbHdr)

	hdr := &block.Header{
		Nonce:            1,
		PrevHash:         []byte(""),
		Signature:        []byte("signature"),
		PubKeysBitmap:    []byte("00110"),
		ShardId:          0,
		RootHash:         rootHash,
		MiniBlockHeaders: mbHdrs,
	}

	return hdr, body
}

func TestShardProcessor_CheckHeaderBodyCorrelationReceiverMissmatch(t *testing.T) {
	t.Parallel()

	hdr, body := createOneHeaderOneBody()
	sp, _ := blproc.NewShardProcessor(
		&mock.ServiceContainerMock{},
		initDataPool([]byte("tx_hash1")),
		&mock.ChainStorerMock{},
		&mock.HasherStub{},
		&mock.MarshalizerMock{},
		&mock.AccountsStub{},
		mock.NewMultiShardsCoordinatorMock(3),
		&mock.ForkDetectorMock{},
		&mock.BlocksTrackerMock{},
		createGenesisBlocks(mock.NewMultiShardsCoordinatorMock(3)),
		true,
		&mock.RequestHandlerMock{},
		&mock.TransactionCoordinatorMock{},
		&mock.Uint64ByteSliceConverterMock{},
	)

	hdr.MiniBlockHeaders[0].ReceiverShardID = body[0].ReceiverShardID + 1
	err := sp.CheckHeaderBodyCorrelation(hdr, body)
	assert.Equal(t, process.ErrHeaderBodyMismatch, err)
}

func TestShardProcessor_CheckHeaderBodyCorrelationSenderMissmatch(t *testing.T) {
	t.Parallel()

	hdr, body := createOneHeaderOneBody()
	sp, _ := blproc.NewShardProcessor(
		&mock.ServiceContainerMock{},
		initDataPool([]byte("tx_hash1")),
		&mock.ChainStorerMock{},
		&mock.HasherStub{},
		&mock.MarshalizerMock{},
		&mock.AccountsStub{},
		mock.NewMultiShardsCoordinatorMock(3),
		&mock.ForkDetectorMock{},
		&mock.BlocksTrackerMock{},
		createGenesisBlocks(mock.NewMultiShardsCoordinatorMock(3)),
		true,
		&mock.RequestHandlerMock{},
		&mock.TransactionCoordinatorMock{},
		&mock.Uint64ByteSliceConverterMock{},
	)

	hdr.MiniBlockHeaders[0].SenderShardID = body[0].SenderShardID + 1
	err := sp.CheckHeaderBodyCorrelation(hdr, body)
	assert.Equal(t, process.ErrHeaderBodyMismatch, err)
}

func TestShardProcessor_CheckHeaderBodyCorrelationTxCountMissmatch(t *testing.T) {
	t.Parallel()

	hdr, body := createOneHeaderOneBody()
	sp, _ := blproc.NewShardProcessor(
		&mock.ServiceContainerMock{},
		initDataPool([]byte("tx_hash1")),
		&mock.ChainStorerMock{},
		&mock.HasherStub{},
		&mock.MarshalizerMock{},
		&mock.AccountsStub{},
		mock.NewMultiShardsCoordinatorMock(3),
		&mock.ForkDetectorMock{},
		&mock.BlocksTrackerMock{},
		createGenesisBlocks(mock.NewMultiShardsCoordinatorMock(3)),
		true,
		&mock.RequestHandlerMock{},
		&mock.TransactionCoordinatorMock{},
		&mock.Uint64ByteSliceConverterMock{},
	)

	hdr.MiniBlockHeaders[0].TxCount = uint32(len(body[0].TxHashes) + 1)
	err := sp.CheckHeaderBodyCorrelation(hdr, body)
	assert.Equal(t, process.ErrHeaderBodyMismatch, err)
}

func TestShardProcessor_CheckHeaderBodyCorrelationHashMissmatch(t *testing.T) {
	t.Parallel()

	hdr, body := createOneHeaderOneBody()
	sp, _ := blproc.NewShardProcessor(
		&mock.ServiceContainerMock{},
		initDataPool([]byte("tx_hash1")),
		&mock.ChainStorerMock{},
		&mock.HasherStub{},
		&mock.MarshalizerMock{},
		&mock.AccountsStub{},
		mock.NewMultiShardsCoordinatorMock(3),
		&mock.ForkDetectorMock{},
		&mock.BlocksTrackerMock{},
		createGenesisBlocks(mock.NewMultiShardsCoordinatorMock(3)),
		true,
		&mock.RequestHandlerMock{},
		&mock.TransactionCoordinatorMock{},
		&mock.Uint64ByteSliceConverterMock{},
	)

	hdr.MiniBlockHeaders[0].Hash = []byte("wrongHash")
	err := sp.CheckHeaderBodyCorrelation(hdr, body)
	assert.Equal(t, process.ErrHeaderBodyMismatch, err)
}

func TestShardProcessor_CheckHeaderBodyCorrelationShouldPass(t *testing.T) {
	t.Parallel()

	hdr, body := createOneHeaderOneBody()
	sp, _ := blproc.NewShardProcessor(
		&mock.ServiceContainerMock{},
		initDataPool([]byte("tx_hash1")),
		&mock.ChainStorerMock{},
		&mock.HasherStub{},
		&mock.MarshalizerMock{},
		&mock.AccountsStub{},
		mock.NewMultiShardsCoordinatorMock(3),
		&mock.ForkDetectorMock{},
		&mock.BlocksTrackerMock{},
		createGenesisBlocks(mock.NewMultiShardsCoordinatorMock(3)),
		true,
		&mock.RequestHandlerMock{},
		&mock.TransactionCoordinatorMock{},
		&mock.Uint64ByteSliceConverterMock{},
	)

	err := sp.CheckHeaderBodyCorrelation(hdr, body)
	assert.Nil(t, err)
}<|MERGE_RESOLUTION|>--- conflicted
+++ resolved
@@ -2741,11 +2741,7 @@
 		metablockHeader,
 	)
 
-<<<<<<< HEAD
 	err = sp.RestoreBlockIntoPools(nil, body)
-=======
-	err := sp.RestoreBlockIntoPools(&block.Header{}, body)
->>>>>>> 3c72d668
 
 	miniblockFromPool, _ := dataPool.MiniBlocks().Get(miniblockHash)
 	txFromPool, _ := dataPool.Transactions().SearchFirstData(txHash)
