package block_test

import (
	"bytes"
	"errors"
	"fmt"
	"reflect"
	"sync/atomic"
	"testing"
	"time"

	"github.com/ElrondNetwork/elrond-go/core"
	"github.com/ElrondNetwork/elrond-go/data"
	"github.com/ElrondNetwork/elrond-go/data/block"
	"github.com/ElrondNetwork/elrond-go/data/blockchain"
	"github.com/ElrondNetwork/elrond-go/data/transaction"
	"github.com/ElrondNetwork/elrond-go/dataRetriever"
	"github.com/ElrondNetwork/elrond-go/hashing"
	"github.com/ElrondNetwork/elrond-go/marshal"
	"github.com/ElrondNetwork/elrond-go/process"
	blproc "github.com/ElrondNetwork/elrond-go/process/block"
	"github.com/ElrondNetwork/elrond-go/process/coordinator"
	"github.com/ElrondNetwork/elrond-go/process/factory/shard"
	"github.com/ElrondNetwork/elrond-go/process/mock"
	"github.com/ElrondNetwork/elrond-go/sharding"
	"github.com/ElrondNetwork/elrond-go/storage"
	"github.com/stretchr/testify/assert"
)

//------- NewShardProcessor

func initAccountsMock() *mock.AccountsStub {
	rootHashCalled := func() ([]byte, error) {
		return []byte("rootHash"), nil
	}
	return &mock.AccountsStub{
		RootHashCalled: rootHashCalled,
	}
}

func initBasicTestData() (*mock.PoolsHolderFake, *blockchain.BlockChain, []byte, block.Body, [][]byte, *mock.HasherMock, *mock.MarshalizerMock, error, []byte) {
	tdp := mock.NewPoolsHolderFake()
	txHash := []byte("tx_hash1")
	tdp.Transactions().AddData(txHash, &transaction.Transaction{}, process.ShardCacherIdentifier(1, 0))
	blkc := &blockchain.BlockChain{
		CurrentBlockHeader: &block.Header{
			Nonce: 1,
		},
	}
	rootHash := []byte("rootHash")
	body := make(block.Body, 0)
	txHashes := make([][]byte, 0)
	txHashes = append(txHashes, txHash)
	miniblock := block.MiniBlock{
		ReceiverShardID: 0,
		SenderShardID:   1,
		TxHashes:        txHashes,
	}
	body = append(body, &miniblock)
	hasher := &mock.HasherMock{}
	marshalizer := &mock.MarshalizerMock{}
	mbbytes, _ := marshalizer.Marshal(miniblock)
	mbHash := hasher.Compute(string(mbbytes))
	return tdp, blkc, rootHash, body, txHashes, hasher, marshalizer, nil, mbHash
}

func initBlockHeader(prevHash []byte, rootHash []byte, mbHdrs []block.MiniBlockHeader) block.Header {
	hdr := block.Header{
		Nonce:            2,
		PrevHash:         prevHash,
		Signature:        []byte("signature"),
		PubKeysBitmap:    []byte("00110"),
		ShardId:          0,
		RootHash:         rootHash,
		MiniBlockHeaders: mbHdrs,
	}
	return hdr
}

//------- NewBlockProcessor

func TestNewBlockProcessor_NilDataPoolShouldErr(t *testing.T) {
	t.Parallel()
	sp, err := blproc.NewShardProcessor(
		&mock.ServiceContainerMock{},
		nil,
		&mock.ChainStorerMock{},
		&mock.HasherStub{},
		&mock.MarshalizerMock{},
		initAccountsMock(),
		mock.NewMultiShardsCoordinatorMock(3),
		&mock.ForkDetectorMock{},
		&mock.BlocksTrackerMock{},
		createGenesisBlocks(mock.NewMultiShardsCoordinatorMock(3)),
		true,
		&mock.RequestHandlerMock{},
		&mock.TransactionCoordinatorMock{},
		&mock.Uint64ByteSliceConverterMock{},
	)
	assert.Equal(t, process.ErrNilDataPoolHolder, err)
	assert.Nil(t, sp)
}

func TestNewShardProcessor_NilStoreShouldErr(t *testing.T) {
	t.Parallel()
	tdp := initDataPool([]byte("tx_hash1"))
	sp, err := blproc.NewShardProcessor(
		&mock.ServiceContainerMock{},
		tdp,
		nil,
		&mock.HasherStub{},
		&mock.MarshalizerMock{},
		initAccountsMock(),
		mock.NewMultiShardsCoordinatorMock(3),
		&mock.ForkDetectorMock{},
		&mock.BlocksTrackerMock{},
		createGenesisBlocks(mock.NewMultiShardsCoordinatorMock(3)),
		true,
		&mock.RequestHandlerMock{},
		&mock.TransactionCoordinatorMock{},
		&mock.Uint64ByteSliceConverterMock{},
	)
	assert.Equal(t, process.ErrNilStorage, err)
	assert.Nil(t, sp)
}

func TestNewShardProcessor_NilHasherShouldErr(t *testing.T) {
	t.Parallel()
	tdp := initDataPool([]byte("tx_hash1"))
	sp, err := blproc.NewShardProcessor(
		&mock.ServiceContainerMock{},
		tdp,
		&mock.ChainStorerMock{},
		nil,
		&mock.MarshalizerMock{},
		initAccountsMock(),
		mock.NewMultiShardsCoordinatorMock(3),
		&mock.ForkDetectorMock{},
		&mock.BlocksTrackerMock{},
		createGenesisBlocks(mock.NewMultiShardsCoordinatorMock(3)),
		true,
		&mock.RequestHandlerMock{},
		&mock.TransactionCoordinatorMock{},
		&mock.Uint64ByteSliceConverterMock{},
	)
	assert.Equal(t, process.ErrNilHasher, err)
	assert.Nil(t, sp)
}

func TestNewShardProcessor_NilMarshalizerShouldWork(t *testing.T) {
	t.Parallel()
	tdp := initDataPool([]byte("tx_hash1"))
	sp, err := blproc.NewShardProcessor(
		&mock.ServiceContainerMock{},
		tdp,
		&mock.ChainStorerMock{},
		&mock.HasherStub{},
		nil,
		initAccountsMock(),
		mock.NewMultiShardsCoordinatorMock(3),
		&mock.ForkDetectorMock{},
		&mock.BlocksTrackerMock{},
		createGenesisBlocks(mock.NewMultiShardsCoordinatorMock(3)),
		true,
		&mock.RequestHandlerMock{},
		&mock.TransactionCoordinatorMock{},
		&mock.Uint64ByteSliceConverterMock{},
	)
	assert.Equal(t, process.ErrNilMarshalizer, err)
	assert.Nil(t, sp)
}

func TestNewShardProcessor_NilAccountsAdapterShouldErr(t *testing.T) {
	t.Parallel()
	tdp := initDataPool([]byte("tx_hash1"))
	sp, err := blproc.NewShardProcessor(
		&mock.ServiceContainerMock{},
		tdp,
		&mock.ChainStorerMock{},
		&mock.HasherStub{},
		&mock.MarshalizerMock{},
		nil,
		mock.NewMultiShardsCoordinatorMock(3),
		&mock.ForkDetectorMock{},
		&mock.BlocksTrackerMock{},
		createGenesisBlocks(mock.NewMultiShardsCoordinatorMock(3)),
		true,
		&mock.RequestHandlerMock{},
		&mock.TransactionCoordinatorMock{},
		&mock.Uint64ByteSliceConverterMock{},
	)
	assert.Equal(t, process.ErrNilAccountsAdapter, err)
	assert.Nil(t, sp)
}

func TestNewShardProcessor_NilShardCoordinatorShouldErr(t *testing.T) {
	t.Parallel()
	tdp := initDataPool([]byte("tx_hash1"))
	sp, err := blproc.NewShardProcessor(
		&mock.ServiceContainerMock{},
		tdp,
		&mock.ChainStorerMock{},
		&mock.HasherStub{},
		&mock.MarshalizerMock{},
		initAccountsMock(),
		nil,
		&mock.ForkDetectorMock{},
		&mock.BlocksTrackerMock{},
		createGenesisBlocks(mock.NewMultiShardsCoordinatorMock(3)),
		true,
		&mock.RequestHandlerMock{},
		&mock.TransactionCoordinatorMock{},
		&mock.Uint64ByteSliceConverterMock{},
	)
	assert.Equal(t, process.ErrNilShardCoordinator, err)
	assert.Nil(t, sp)
}

func TestNewShardProcessor_NilForkDetectorShouldErr(t *testing.T) {
	t.Parallel()
	tdp := initDataPool([]byte("tx_hash1"))
	sp, err := blproc.NewShardProcessor(
		&mock.ServiceContainerMock{},
		tdp,
		&mock.ChainStorerMock{},
		&mock.HasherStub{},
		&mock.MarshalizerMock{},
		initAccountsMock(),
		mock.NewMultiShardsCoordinatorMock(3),
		nil,
		&mock.BlocksTrackerMock{},
		createGenesisBlocks(mock.NewMultiShardsCoordinatorMock(3)),
		true,
		&mock.RequestHandlerMock{},
		&mock.TransactionCoordinatorMock{},
		&mock.Uint64ByteSliceConverterMock{},
	)
	assert.Equal(t, process.ErrNilForkDetector, err)
	assert.Nil(t, sp)
}

func TestNewShardProcessor_NilBlocksTrackerShouldErr(t *testing.T) {
	t.Parallel()
	tdp := initDataPool([]byte("tx_hash1"))
	sp, err := blproc.NewShardProcessor(
		&mock.ServiceContainerMock{},
		tdp,
		&mock.ChainStorerMock{},
		&mock.HasherStub{},
		&mock.MarshalizerMock{},
		initAccountsMock(),
		mock.NewMultiShardsCoordinatorMock(3),
		&mock.ForkDetectorMock{},
		nil,
		createGenesisBlocks(mock.NewMultiShardsCoordinatorMock(3)),
		true,
		&mock.RequestHandlerMock{},
		&mock.TransactionCoordinatorMock{},
		&mock.Uint64ByteSliceConverterMock{},
	)
	assert.Equal(t, process.ErrNilBlocksTracker, err)
	assert.Nil(t, sp)
}

func TestNewShardProcessor_NilRequestTransactionHandlerShouldErr(t *testing.T) {
	t.Parallel()
	tdp := initDataPool([]byte("tx_hash1"))
	sp, err := blproc.NewShardProcessor(
		&mock.ServiceContainerMock{},
		tdp,
		&mock.ChainStorerMock{},
		&mock.HasherStub{},
		&mock.MarshalizerMock{},
		initAccountsMock(),
		mock.NewMultiShardsCoordinatorMock(3),
		&mock.ForkDetectorMock{},
		&mock.BlocksTrackerMock{},
		createGenesisBlocks(mock.NewMultiShardsCoordinatorMock(3)),
		true,
		nil,
		&mock.TransactionCoordinatorMock{},
		&mock.Uint64ByteSliceConverterMock{},
	)
	assert.Equal(t, process.ErrNilRequestHandler, err)
	assert.Nil(t, sp)
}

func TestNewShardProcessor_NilTransactionPoolShouldErr(t *testing.T) {
	t.Parallel()
	tdp := initDataPool([]byte("tx_hash1"))
	tdp.TransactionsCalled = func() dataRetriever.ShardedDataCacherNotifier {
		return nil
	}
	sp, err := blproc.NewShardProcessor(
		&mock.ServiceContainerMock{},
		tdp,
		&mock.ChainStorerMock{},
		&mock.HasherStub{},
		&mock.MarshalizerMock{},
		initAccountsMock(),
		mock.NewMultiShardsCoordinatorMock(3),
		&mock.ForkDetectorMock{},
		&mock.BlocksTrackerMock{},
		createGenesisBlocks(mock.NewMultiShardsCoordinatorMock(3)),
		true,
		&mock.RequestHandlerMock{},
		&mock.TransactionCoordinatorMock{},
		&mock.Uint64ByteSliceConverterMock{},
	)
	assert.Equal(t, process.ErrNilTransactionPool, err)
	assert.Nil(t, sp)
}

func TestNewShardProcessor_NilTxCoordinator(t *testing.T) {
	t.Parallel()
	tdp := initDataPool([]byte("tx_hash1"))
	sp, err := blproc.NewShardProcessor(
		&mock.ServiceContainerMock{},
		tdp,
		&mock.ChainStorerMock{},
		&mock.HasherStub{},
		&mock.MarshalizerMock{},
		initAccountsMock(),
		mock.NewMultiShardsCoordinatorMock(3),
		&mock.ForkDetectorMock{},
		&mock.BlocksTrackerMock{},
		createGenesisBlocks(mock.NewMultiShardsCoordinatorMock(3)),
		true,
		&mock.RequestHandlerMock{},
		nil,
		&mock.Uint64ByteSliceConverterMock{},
	)
	assert.Equal(t, process.ErrNilTransactionCoordinator, err)
	assert.Nil(t, sp)
}

func TestNewShardProcessor_NilUint64Converter(t *testing.T) {
	t.Parallel()
	tdp := initDataPool([]byte("tx_hash1"))
	sp, err := blproc.NewShardProcessor(
		&mock.ServiceContainerMock{},
		tdp,
		&mock.ChainStorerMock{},
		&mock.HasherStub{},
		&mock.MarshalizerMock{},
		initAccountsMock(),
		mock.NewMultiShardsCoordinatorMock(3),
		&mock.ForkDetectorMock{},
		&mock.BlocksTrackerMock{},
		createGenesisBlocks(mock.NewMultiShardsCoordinatorMock(3)),
		true,
		&mock.RequestHandlerMock{},
		&mock.TransactionCoordinatorMock{},
		nil,
	)
	assert.Equal(t, process.ErrNilUint64Converter, err)
	assert.Nil(t, sp)
}

func TestNewShardProcessor_OkValsShouldWork(t *testing.T) {
	t.Parallel()
	tdp := initDataPool([]byte("tx_hash1"))
	sp, err := blproc.NewShardProcessor(
		&mock.ServiceContainerMock{},
		tdp,
		&mock.ChainStorerMock{},
		&mock.HasherStub{},
		&mock.MarshalizerMock{},
		initAccountsMock(),
		mock.NewMultiShardsCoordinatorMock(3),
		&mock.ForkDetectorMock{},
		&mock.BlocksTrackerMock{},
		createGenesisBlocks(mock.NewMultiShardsCoordinatorMock(3)),
		true,
		&mock.RequestHandlerMock{},
		&mock.TransactionCoordinatorMock{},
		&mock.Uint64ByteSliceConverterMock{},
	)
	assert.Nil(t, err)
	assert.NotNil(t, sp)
}

//------- ProcessBlock

func TestShardProcessor_ProcessBlockWithNilBlockchainShouldErr(t *testing.T) {
	t.Parallel()
	tdp := initDataPool([]byte("tx_hash1"))
	sp, _ := blproc.NewShardProcessor(
		&mock.ServiceContainerMock{},
		tdp,
		&mock.ChainStorerMock{},
		&mock.HasherStub{},
		&mock.MarshalizerMock{},
		initAccountsMock(),
		mock.NewMultiShardsCoordinatorMock(3),
		&mock.ForkDetectorMock{},
		&mock.BlocksTrackerMock{},
		createGenesisBlocks(mock.NewMultiShardsCoordinatorMock(3)),
		true,
		&mock.RequestHandlerMock{},
		&mock.TransactionCoordinatorMock{},
		&mock.Uint64ByteSliceConverterMock{},
	)
	blk := make(block.Body, 0)
	err := sp.ProcessBlock(nil, &block.Header{}, blk, haveTime)
	assert.Equal(t, process.ErrNilBlockChain, err)
}

func TestShardProcessor_ProcessBlockWithNilHeaderShouldErr(t *testing.T) {
	t.Parallel()
	tdp := initDataPool([]byte("tx_hash1"))
	sp, _ := blproc.NewShardProcessor(
		&mock.ServiceContainerMock{},
		tdp,
		&mock.ChainStorerMock{},
		&mock.HasherStub{},
		&mock.MarshalizerMock{},
		initAccountsMock(),
		mock.NewMultiShardsCoordinatorMock(3),
		&mock.ForkDetectorMock{},
		&mock.BlocksTrackerMock{},
		createGenesisBlocks(mock.NewMultiShardsCoordinatorMock(3)),
		true,
		&mock.RequestHandlerMock{},
		&mock.TransactionCoordinatorMock{},
		&mock.Uint64ByteSliceConverterMock{},
	)
	body := make(block.Body, 0)
	err := sp.ProcessBlock(&blockchain.BlockChain{}, nil, body, haveTime)
	assert.Equal(t, process.ErrNilBlockHeader, err)
}

func TestShardProcessor_ProcessBlockWithNilBlockBodyShouldErr(t *testing.T) {
	t.Parallel()
	tdp := initDataPool([]byte("tx_hash1"))
	sp, _ := blproc.NewShardProcessor(
		&mock.ServiceContainerMock{},
		tdp,
		&mock.ChainStorerMock{},
		&mock.HasherStub{},
		&mock.MarshalizerMock{},
		initAccountsMock(),
		mock.NewMultiShardsCoordinatorMock(3),
		&mock.ForkDetectorMock{},
		&mock.BlocksTrackerMock{},
		createGenesisBlocks(mock.NewMultiShardsCoordinatorMock(3)),
		true,
		&mock.RequestHandlerMock{},
		&mock.TransactionCoordinatorMock{},
		&mock.Uint64ByteSliceConverterMock{},
	)
	err := sp.ProcessBlock(&blockchain.BlockChain{}, &block.Header{}, nil, haveTime)
	assert.Equal(t, process.ErrNilBlockBody, err)
}

func TestShardProcessor_ProcessBlockWithNilHaveTimeFuncShouldErr(t *testing.T) {
	t.Parallel()
	tdp := initDataPool([]byte("tx_hash1"))
	sp, _ := blproc.NewShardProcessor(
		&mock.ServiceContainerMock{},
		tdp,
		&mock.ChainStorerMock{},
		&mock.HasherStub{},
		&mock.MarshalizerMock{},
		initAccountsMock(),
		mock.NewMultiShardsCoordinatorMock(3),
		&mock.ForkDetectorMock{},
		&mock.BlocksTrackerMock{},
		createGenesisBlocks(mock.NewMultiShardsCoordinatorMock(3)),
		true,
		&mock.RequestHandlerMock{},
		&mock.TransactionCoordinatorMock{},
		&mock.Uint64ByteSliceConverterMock{},
	)
	blk := make(block.Body, 0)
	err := sp.ProcessBlock(&blockchain.BlockChain{}, &block.Header{}, blk, nil)
	assert.Equal(t, process.ErrNilHaveTimeHandler, err)
}

func TestShardProcessor_ProcessWithDirtyAccountShouldErr(t *testing.T) {
	t.Parallel()
	tdp := initDataPool([]byte("tx_hash1"))
	// set accounts dirty
	journalLen := func() int { return 3 }
	revToSnapshot := func(snapshot int) error { return nil }
	blkc := &blockchain.BlockChain{}
	hdr := block.Header{
		Nonce:         1,
		PubKeysBitmap: []byte("0100101"),
		PrevHash:      []byte(""),
		Signature:     []byte("signature"),
		RootHash:      []byte("roothash"),
	}
	body := make(block.Body, 0)
	sp, _ := blproc.NewShardProcessor(
		&mock.ServiceContainerMock{},
		tdp,
		&mock.ChainStorerMock{},
		&mock.HasherStub{},
		&mock.MarshalizerMock{},
		&mock.AccountsStub{
			JournalLenCalled:       journalLen,
			RevertToSnapshotCalled: revToSnapshot,
		},
		mock.NewMultiShardsCoordinatorMock(3),
		&mock.ForkDetectorMock{},
		&mock.BlocksTrackerMock{},
		createGenesisBlocks(mock.NewMultiShardsCoordinatorMock(3)),
		true,
		&mock.RequestHandlerMock{},
		&mock.TransactionCoordinatorMock{},
		&mock.Uint64ByteSliceConverterMock{},
	)
	// should return err
	err := sp.ProcessBlock(blkc, &hdr, body, haveTime)
	assert.NotNil(t, err)
	assert.Equal(t, err, process.ErrAccountStateDirty)
}

func TestShardProcessor_ProcessBlockHeaderBodyMismatchShouldErr(t *testing.T) {
	t.Parallel()
	tdp := initDataPool([]byte("tx_hash1"))
	txHash := []byte("tx_hash1")
<<<<<<< HEAD
	// invalid transaction
	txProcess := func(transaction *transaction.Transaction, round uint64) ([]*smartContractResult.SmartContractResult, error) {
		return nil, nil
	}
	tpm := mock.TxProcessorMock{ProcessTransactionCalled: txProcess}
=======
>>>>>>> d1bbe4d9
	blkc := &blockchain.BlockChain{}
	hdr := block.Header{
		Nonce:         1,
		PrevHash:      []byte(""),
		Signature:     []byte("signature"),
		PubKeysBitmap: []byte("00110"),
		ShardId:       0,
		RootHash:      []byte("rootHash"),
	}
	body := make(block.Body, 0)
	txHashes := make([][]byte, 0)
	txHashes = append(txHashes, txHash)
	miniblock := block.MiniBlock{
		ReceiverShardID: 0,
		SenderShardID:   0,
		TxHashes:        txHashes,
	}
	body = append(body, &miniblock)
	// set accounts not dirty
	journalLen := func() int { return 0 }
	revertToSnapshot := func(snapshot int) error { return nil }
	rootHashCalled := func() ([]byte, error) {
		return []byte("rootHash"), nil
	}
	sp, _ := blproc.NewShardProcessor(
		&mock.ServiceContainerMock{},
		tdp,
		&mock.ChainStorerMock{},
		&mock.HasherStub{},
		&mock.MarshalizerMock{},
		&mock.AccountsStub{
			JournalLenCalled:       journalLen,
			RevertToSnapshotCalled: revertToSnapshot,
			RootHashCalled:         rootHashCalled,
		},
		mock.NewMultiShardsCoordinatorMock(3),
		&mock.ForkDetectorMock{
			ProbableHighestNonceCalled: func() uint64 {
				return 0
			},
			GetHighestFinalBlockNonceCalled: func() uint64 {
				return 0
			},
		},
		&mock.BlocksTrackerMock{},
		createGenesisBlocks(mock.NewMultiShardsCoordinatorMock(3)),
		true,
		&mock.RequestHandlerMock{},
		&mock.TransactionCoordinatorMock{},
		&mock.Uint64ByteSliceConverterMock{},
	)

	// should return err
	err := sp.ProcessBlock(blkc, &hdr, body, haveTime)
	assert.Equal(t, process.ErrHeaderBodyMismatch, err)
}

func TestShardProcessor_ProcessBlockWithInvalidTransactionShouldErr(t *testing.T) {
	t.Parallel()
	tdp := initDataPool([]byte("tx_hash1"))
	txHash := []byte("tx_hash1")
<<<<<<< HEAD
	// invalid transaction
	txProcess := func(transaction *transaction.Transaction, round uint64) ([]*smartContractResult.SmartContractResult, error) {
		return nil, process.ErrHigherNonceInTransaction
	}
	tpm := mock.TxProcessorMock{ProcessTransactionCalled: txProcess}
=======
>>>>>>> d1bbe4d9
	blkc := &blockchain.BlockChain{}

	body := make(block.Body, 0)
	txHashes := make([][]byte, 0)
	txHashes = append(txHashes, txHash)
	miniblock := block.MiniBlock{
		ReceiverShardID: 0,
		SenderShardID:   0,
		TxHashes:        txHashes,
	}
	body = append(body, &miniblock)

	hasher := &mock.HasherStub{}
	marshalizer := &mock.MarshalizerMock{}

	mbbytes, _ := marshalizer.Marshal(miniblock)
	mbHash := hasher.Compute(string(mbbytes))
	mbHdr := block.MiniBlockHeader{
		SenderShardID:   0,
		ReceiverShardID: 0,
		TxCount:         uint32(len(txHashes)),
		Hash:            mbHash}
	mbHdrs := make([]block.MiniBlockHeader, 0)
	mbHdrs = append(mbHdrs, mbHdr)

	hdr := block.Header{
		Nonce:            1,
		PrevHash:         []byte(""),
		Signature:        []byte("signature"),
		PubKeysBitmap:    []byte("00110"),
		ShardId:          0,
		RootHash:         []byte("rootHash"),
		MiniBlockHeaders: mbHdrs,
	}
	// set accounts not dirty
	journalLen := func() int { return 0 }
	revertToSnapshot := func(snapshot int) error { return nil }
	rootHashCalled := func() ([]byte, error) {
		return []byte("rootHash"), nil
	}

	accounts := &mock.AccountsStub{
		JournalLenCalled:       journalLen,
		RevertToSnapshotCalled: revertToSnapshot,
		RootHashCalled:         rootHashCalled,
	}
	factory, _ := shard.NewPreProcessorsContainerFactory(
		mock.NewMultiShardsCoordinatorMock(5),
		initStore(),
		marshalizer,
		hasher,
		tdp,
		&mock.AddressConverterMock{},
		accounts,
		&mock.RequestHandlerMock{},
		&mock.TxProcessorMock{
			ProcessTransactionCalled: func(transaction *transaction.Transaction, round uint32) error {
				return process.ErrHigherNonceInTransaction
			},
		},
		&mock.SCProcessorMock{},
		&mock.SmartContractResultsProcessorMock{},
	)
	container, _ := factory.Create()

	tc, err := coordinator.NewTransactionCoordinator(
		mock.NewMultiShardsCoordinatorMock(3),
		accounts,
		tdp,
		&mock.RequestHandlerMock{},
		container,
		&mock.InterimProcessorContainerMock{},
	)

	sp, _ := blproc.NewShardProcessor(
		&mock.ServiceContainerMock{},
		tdp,
		&mock.ChainStorerMock{},
		hasher,
		marshalizer,
		&mock.AccountsStub{
			JournalLenCalled:       journalLen,
			RevertToSnapshotCalled: revertToSnapshot,
			RootHashCalled:         rootHashCalled,
		},
		mock.NewMultiShardsCoordinatorMock(3),
		&mock.ForkDetectorMock{},
		&mock.BlocksTrackerMock{},
		createGenesisBlocks(mock.NewMultiShardsCoordinatorMock(3)),
		true,
		&mock.RequestHandlerMock{},
		tc,
		&mock.Uint64ByteSliceConverterMock{},
	)

	// should return err
	err = sp.ProcessBlock(blkc, &hdr, body, haveTime)
	assert.Equal(t, process.ErrHigherNonceInTransaction, err)
}

func TestShardProcessor_ProcessWithHeaderNotFirstShouldErr(t *testing.T) {
	t.Parallel()
	tdp := initDataPool([]byte("tx_hash1"))
	sp, _ := blproc.NewShardProcessor(
		&mock.ServiceContainerMock{},
		tdp,
		&mock.ChainStorerMock{},
		&mock.HasherStub{},
		&mock.MarshalizerMock{},
		initAccountsMock(),
		mock.NewMultiShardsCoordinatorMock(3),
		&mock.ForkDetectorMock{},
		&mock.BlocksTrackerMock{},
		createGenesisBlocks(mock.NewMultiShardsCoordinatorMock(3)),
		true,
		&mock.RequestHandlerMock{},
		&mock.TransactionCoordinatorMock{},
		&mock.Uint64ByteSliceConverterMock{},
	)
	hdr := &block.Header{
		Nonce:         0,
		Round:         1,
		PubKeysBitmap: []byte("0100101"),
		PrevHash:      []byte(""),
		Signature:     []byte("signature"),
		RootHash:      []byte("root hash"),
	}
	body := make(block.Body, 0)
	blkc := &blockchain.BlockChain{}
	err := sp.ProcessBlock(blkc, hdr, body, haveTime)
	assert.Equal(t, process.ErrWrongNonceInBlock, err)
}

func TestShardProcessor_ProcessWithHeaderNotCorrectNonceShouldErr(t *testing.T) {
	t.Parallel()
	tdp := initDataPool([]byte("tx_hash1"))
	sp, _ := blproc.NewShardProcessor(
		&mock.ServiceContainerMock{},
		tdp,
		&mock.ChainStorerMock{},
		&mock.HasherStub{},
		&mock.MarshalizerMock{},
		initAccountsMock(),
		mock.NewMultiShardsCoordinatorMock(3),
		&mock.ForkDetectorMock{},
		&mock.BlocksTrackerMock{},
		createGenesisBlocks(mock.NewMultiShardsCoordinatorMock(3)),
		true,
		&mock.RequestHandlerMock{},
		&mock.TransactionCoordinatorMock{},
		&mock.Uint64ByteSliceConverterMock{},
	)
	hdr := &block.Header{
		Nonce:         0,
		Round:         1,
		PubKeysBitmap: []byte("0100101"),
		PrevHash:      []byte(""),
		Signature:     []byte("signature"),
		RootHash:      []byte("root hash"),
	}
	body := make(block.Body, 0)
	blkc := &blockchain.BlockChain{}
	err := sp.ProcessBlock(blkc, hdr, body, haveTime)
	assert.Equal(t, process.ErrWrongNonceInBlock, err)
}

func TestShardProcessor_ProcessWithHeaderNotCorrectPrevHashShouldErr(t *testing.T) {
	t.Parallel()
	tdp := initDataPool([]byte("tx_hash1"))
	sp, _ := blproc.NewShardProcessor(
		&mock.ServiceContainerMock{},
		tdp,
		&mock.ChainStorerMock{},
		&mock.HasherStub{},
		&mock.MarshalizerMock{},
		initAccountsMock(),
		mock.NewMultiShardsCoordinatorMock(3),
		&mock.ForkDetectorMock{
			ProbableHighestNonceCalled: func() uint64 {
				return 0
			},
			GetHighestFinalBlockNonceCalled: func() uint64 {
				return 0
			},
		},
		&mock.BlocksTrackerMock{},
		createGenesisBlocks(mock.NewMultiShardsCoordinatorMock(3)),
		true,
		&mock.RequestHandlerMock{},
		&mock.TransactionCoordinatorMock{},
		&mock.Uint64ByteSliceConverterMock{},
	)
	hdr := &block.Header{
		Nonce:         1,
		Round:         1,
		PubKeysBitmap: []byte("0100101"),
		PrevHash:      []byte("zzz"),
		Signature:     []byte("signature"),
		RootHash:      []byte("root hash"),
	}
	body := make(block.Body, 0)
	blkc := &blockchain.BlockChain{
		CurrentBlockHeader: &block.Header{
			Nonce: 0,
		},
	}
	err := sp.ProcessBlock(blkc, hdr, body, haveTime)
	assert.Equal(t, process.ErrInvalidBlockHash, err)
}

func TestShardProcessor_ProcessBlockWithErrOnProcessBlockTransactionsCallShouldRevertState(t *testing.T) {
	t.Parallel()
	tdp := initDataPool([]byte("tx_hash1"))
	txHash := []byte("tx_hash1")
<<<<<<< HEAD
	err := errors.New("process block transaction error")
	txProcess := func(transaction *transaction.Transaction, round uint64) ([]*smartContractResult.SmartContractResult, error) {
		return nil, err
	}
	tpm := mock.TxProcessorMock{ProcessTransactionCalled: txProcess}
=======
>>>>>>> d1bbe4d9
	blkc := &blockchain.BlockChain{
		CurrentBlockHeader: &block.Header{
			Nonce: 0,
		},
	}
	body := make(block.Body, 0)
	txHashes := make([][]byte, 0)
	txHashes = append(txHashes, txHash)
	miniblock := block.MiniBlock{
		ReceiverShardID: 0,
		SenderShardID:   0,
		TxHashes:        txHashes,
	}
	body = append(body, &miniblock)

	hasher := &mock.HasherStub{}
	marshalizer := &mock.MarshalizerMock{}

	mbbytes, _ := marshalizer.Marshal(miniblock)
	mbHash := hasher.Compute(string(mbbytes))
	mbHdr := block.MiniBlockHeader{
		SenderShardID:   0,
		ReceiverShardID: 0,
		TxCount:         uint32(len(txHashes)),
		Hash:            mbHash}
	mbHdrs := make([]block.MiniBlockHeader, 0)
	mbHdrs = append(mbHdrs, mbHdr)

	hdr := block.Header{
		Nonce:            1,
		PrevHash:         []byte(""),
		Signature:        []byte("signature"),
		PubKeysBitmap:    []byte("00110"),
		ShardId:          0,
		RootHash:         []byte("rootHash"),
		MiniBlockHeaders: mbHdrs,
	}

	// set accounts not dirty
	journalLen := func() int { return 0 }
	wasCalled := false
	revertToSnapshot := func(snapshot int) error {
		wasCalled = true
		return nil
	}
	rootHashCalled := func() ([]byte, error) {
		return []byte("rootHash"), nil
	}

	err := errors.New("process block transaction error")
	txProcess := func(transaction *transaction.Transaction, round uint32) error {
		return err
	}

	shardCoordinator := mock.NewMultiShardsCoordinatorMock(3)
	tpm := &mock.TxProcessorMock{ProcessTransactionCalled: txProcess}
	store := &mock.ChainStorerMock{}
	accounts := &mock.AccountsStub{
		JournalLenCalled:       journalLen,
		RevertToSnapshotCalled: revertToSnapshot,
		RootHashCalled:         rootHashCalled,
	}
	factory, _ := shard.NewPreProcessorsContainerFactory(
		mock.NewMultiShardsCoordinatorMock(3),
		store,
		marshalizer,
		hasher,
		tdp,
		&mock.AddressConverterMock{},
		accounts,
		&mock.RequestHandlerMock{},
		tpm,
		&mock.SCProcessorMock{},
		&mock.SmartContractResultsProcessorMock{},
	)
	container, _ := factory.Create()

	tc, _ := coordinator.NewTransactionCoordinator(
		mock.NewMultiShardsCoordinatorMock(3),
		accounts,
		tdp,
		&mock.RequestHandlerMock{},
		container,
		&mock.InterimProcessorContainerMock{},
	)

	sp, _ := blproc.NewShardProcessor(
		&mock.ServiceContainerMock{},
		tdp,
		store,
		hasher,
		&mock.MarshalizerMock{},
		accounts,
		shardCoordinator,
		&mock.ForkDetectorMock{
			ProbableHighestNonceCalled: func() uint64 {
				return 0
			},
			GetHighestFinalBlockNonceCalled: func() uint64 {
				return 0
			},
		},
		&mock.BlocksTrackerMock{},
		createGenesisBlocks(mock.NewMultiShardsCoordinatorMock(3)),
		true,
		&mock.RequestHandlerMock{},
		tc,
		&mock.Uint64ByteSliceConverterMock{},
	)

	// should return err
	err2 := sp.ProcessBlock(blkc, &hdr, body, haveTime)
	assert.Equal(t, err, err2)
	assert.True(t, wasCalled)
}

func TestShardProcessor_ProcessBlockWithErrOnVerifyStateRootCallShouldRevertState(t *testing.T) {
	t.Parallel()
	tdp := initDataPool([]byte("tx_hash1"))
	txHash := []byte("tx_hash1")
<<<<<<< HEAD
	txProcess := func(transaction *transaction.Transaction, round uint64) ([]*smartContractResult.SmartContractResult, error) {
		return nil, nil
	}
	tpm := mock.TxProcessorMock{ProcessTransactionCalled: txProcess}
=======
>>>>>>> d1bbe4d9
	blkc := &blockchain.BlockChain{
		CurrentBlockHeader: &block.Header{
			Nonce: 0,
		},
	}
	body := make(block.Body, 0)
	txHashes := make([][]byte, 0)
	txHashes = append(txHashes, txHash)
	miniblock := block.MiniBlock{
		ReceiverShardID: 0,
		SenderShardID:   0,
		TxHashes:        txHashes,
	}
	body = append(body, &miniblock)

	hasher := &mock.HasherStub{}
	marshalizer := &mock.MarshalizerMock{}

	mbbytes, _ := marshalizer.Marshal(miniblock)
	mbHash := hasher.Compute(string(mbbytes))
	mbHdr := block.MiniBlockHeader{
		SenderShardID:   0,
		ReceiverShardID: 0,
		TxCount:         uint32(len(txHashes)),
		Hash:            mbHash}
	mbHdrs := make([]block.MiniBlockHeader, 0)
	mbHdrs = append(mbHdrs, mbHdr)

	hdr := block.Header{
		Nonce:            1,
		PrevHash:         []byte(""),
		Signature:        []byte("signature"),
		PubKeysBitmap:    []byte("00110"),
		ShardId:          0,
		RootHash:         []byte("rootHash"),
		MiniBlockHeaders: mbHdrs,
	}

	// set accounts not dirty
	journalLen := func() int { return 0 }
	wasCalled := false
	revertToSnapshot := func(snapshot int) error {
		wasCalled = true
		return nil
	}
	rootHashCalled := func() ([]byte, error) {
		return []byte("rootHashX"), nil
	}
	sp, _ := blproc.NewShardProcessor(
		&mock.ServiceContainerMock{},
		tdp,
		&mock.ChainStorerMock{},
		&mock.HasherStub{},
		&mock.MarshalizerMock{},
		&mock.AccountsStub{
			JournalLenCalled:       journalLen,
			RevertToSnapshotCalled: revertToSnapshot,
			RootHashCalled:         rootHashCalled,
		},
		mock.NewMultiShardsCoordinatorMock(3),
		&mock.ForkDetectorMock{
			ProbableHighestNonceCalled: func() uint64 {
				return 0
			},
			GetHighestFinalBlockNonceCalled: func() uint64 {
				return 0
			},
		},
		&mock.BlocksTrackerMock{},
		createGenesisBlocks(mock.NewMultiShardsCoordinatorMock(3)),
		true,
		&mock.RequestHandlerMock{},
		&mock.TransactionCoordinatorMock{},
		&mock.Uint64ByteSliceConverterMock{},
	)

	// should return err
	err := sp.ProcessBlock(blkc, &hdr, body, haveTime)
	assert.Equal(t, process.ErrRootStateMissmatch, err)
	assert.True(t, wasCalled)
}

func TestShardProcessor_ProcessBlockOnlyIntraShardShouldPass(t *testing.T) {
	t.Parallel()
	tdp := initDataPool([]byte("tx_hash1"))
	txHash := []byte("tx_hash1")
<<<<<<< HEAD
	txProcess := func(transaction *transaction.Transaction, round uint64) ([]*smartContractResult.SmartContractResult, error) {
		return nil, nil
	}
	tpm := mock.TxProcessorMock{ProcessTransactionCalled: txProcess}
=======
>>>>>>> d1bbe4d9
	blkc := &blockchain.BlockChain{
		CurrentBlockHeader: &block.Header{
			Nonce: 0,
		},
	}
	rootHash := []byte("rootHash")
	body := make(block.Body, 0)
	txHashes := make([][]byte, 0)
	txHashes = append(txHashes, txHash)
	miniblock := block.MiniBlock{
		ReceiverShardID: 0,
		SenderShardID:   0,
		TxHashes:        txHashes,
	}
	body = append(body, &miniblock)

	hasher := &mock.HasherStub{}
	marshalizer := &mock.MarshalizerMock{}

	mbbytes, _ := marshalizer.Marshal(miniblock)
	mbHash := hasher.Compute(string(mbbytes))
	mbHdr := block.MiniBlockHeader{
		SenderShardID:   0,
		ReceiverShardID: 0,
		TxCount:         uint32(len(txHashes)),
		Hash:            mbHash}
	mbHdrs := make([]block.MiniBlockHeader, 0)
	mbHdrs = append(mbHdrs, mbHdr)

	hdr := block.Header{
		Nonce:            1,
		PrevHash:         []byte(""),
		Signature:        []byte("signature"),
		PubKeysBitmap:    []byte("00110"),
		ShardId:          0,
		RootHash:         rootHash,
		MiniBlockHeaders: mbHdrs,
	}
	// set accounts not dirty
	journalLen := func() int { return 0 }
	wasCalled := false
	revertToSnapshot := func(snapshot int) error {
		wasCalled = true
		return nil
	}
	rootHashCalled := func() ([]byte, error) {
		return rootHash, nil
	}
	sp, _ := blproc.NewShardProcessor(
		&mock.ServiceContainerMock{},
		tdp,
		&mock.ChainStorerMock{},
		&mock.HasherStub{},
		&mock.MarshalizerMock{},
		&mock.AccountsStub{
			JournalLenCalled:       journalLen,
			RevertToSnapshotCalled: revertToSnapshot,
			RootHashCalled:         rootHashCalled,
		},
		mock.NewMultiShardsCoordinatorMock(3),
		&mock.ForkDetectorMock{},
		&mock.BlocksTrackerMock{},
		createGenesisBlocks(mock.NewMultiShardsCoordinatorMock(3)),
		true,
		&mock.RequestHandlerMock{},
		&mock.TransactionCoordinatorMock{},
		&mock.Uint64ByteSliceConverterMock{},
	)

	// should return err
	err := sp.ProcessBlock(blkc, &hdr, body, haveTime)
	assert.Nil(t, err)
	assert.False(t, wasCalled)
}

func TestShardProcessor_ProcessBlockCrossShardWithoutMetaShouldFail(t *testing.T) {
	t.Parallel()
	tdp := initDataPool([]byte("tx_hash1"))
	txHash := []byte("tx_hash1")
<<<<<<< HEAD
	txProcess := func(transaction *transaction.Transaction, round uint64) ([]*smartContractResult.SmartContractResult, error) {
		return nil, nil
	}
	tpm := mock.TxProcessorMock{ProcessTransactionCalled: txProcess}
=======
>>>>>>> d1bbe4d9
	blkc := &blockchain.BlockChain{
		CurrentBlockHeader: &block.Header{
			Nonce: 0,
		},
	}
	rootHash := []byte("rootHash")
	body := make(block.Body, 0)
	txHashes := make([][]byte, 0)
	txHashes = append(txHashes, txHash)
	miniblock := block.MiniBlock{
		ReceiverShardID: 0,
		SenderShardID:   1,
		TxHashes:        txHashes,
	}
	body = append(body, &miniblock)

	shardCoordinator := mock.NewMultiShardsCoordinatorMock(3)
	tx := &transaction.Transaction{}
	tdp.Transactions().AddData(txHash, tx, shardCoordinator.CommunicationIdentifier(0))

	hasher := &mock.HasherStub{}
	marshalizer := &mock.MarshalizerMock{}

	mbbytes, _ := marshalizer.Marshal(miniblock)
	mbHash := hasher.Compute(string(mbbytes))
	mbHdr := block.MiniBlockHeader{
		ReceiverShardID: 0,
		SenderShardID:   1,
		TxCount:         uint32(len(txHashes)),
		Hash:            mbHash}
	mbHdrs := make([]block.MiniBlockHeader, 0)
	mbHdrs = append(mbHdrs, mbHdr)

	hdr := block.Header{
		Nonce:            1,
		PrevHash:         []byte(""),
		Signature:        []byte("signature"),
		PubKeysBitmap:    []byte("00110"),
		ShardId:          0,
		RootHash:         rootHash,
		MiniBlockHeaders: mbHdrs,
	}
	// set accounts not dirty
	journalLen := func() int { return 0 }
	wasCalled := false
	revertToSnapshot := func(snapshot int) error {
		wasCalled = true
		return nil
	}
	rootHashCalled := func() ([]byte, error) {
		return rootHash, nil
	}
	sp, _ := blproc.NewShardProcessor(
		&mock.ServiceContainerMock{},
		tdp,
		&mock.ChainStorerMock{},
		&mock.HasherStub{},
		&mock.MarshalizerMock{},
		&mock.AccountsStub{
			JournalLenCalled:       journalLen,
			RevertToSnapshotCalled: revertToSnapshot,
			RootHashCalled:         rootHashCalled,
		},
		mock.NewMultiShardsCoordinatorMock(3),
		&mock.ForkDetectorMock{},
		&mock.BlocksTrackerMock{},
		createGenesisBlocks(mock.NewMultiShardsCoordinatorMock(3)),
		true,
		&mock.RequestHandlerMock{},
		&mock.TransactionCoordinatorMock{},
		&mock.Uint64ByteSliceConverterMock{},
	)

	// should return err
	err := sp.ProcessBlock(blkc, &hdr, body, haveTime)
	assert.Equal(t, process.ErrCrossShardMBWithoutConfirmationFromMeta, err)
	assert.False(t, wasCalled)
}

func TestShardProcessor_ProcessBlockCrossShardWithMetaShouldPass(t *testing.T) {
	t.Parallel()

<<<<<<< HEAD
	tdp := mock.NewPoolsHolderFake()
	txHash := []byte("tx_hash1")
	tdp.Transactions().AddData(txHash, &transaction.Transaction{}, process.ShardCacherIdentifier(1, 0))
	txProcess := func(transaction *transaction.Transaction, round uint64) ([]*smartContractResult.SmartContractResult, error) {
		return nil, nil
	}
	tpm := mock.TxProcessorMock{ProcessTransactionCalled: txProcess}
	blkc := &blockchain.BlockChain{
		CurrentBlockHeader: &block.Header{
			Nonce: 0,
		},
	}
	rootHash := []byte("rootHash")
	body := make(block.Body, 0)
	txHashes := make([][]byte, 0)
	txHashes = append(txHashes, txHash)
	miniblock := block.MiniBlock{
		ReceiverShardID: 0,
		SenderShardID:   1,
		TxHashes:        txHashes,
	}
	body = append(body, &miniblock)

	hasher := &mock.HasherStub{}
	marshalizer := &mock.MarshalizerMock{}

	mbbytes, _ := marshalizer.Marshal(miniblock)
	mbHash := hasher.Compute(string(mbbytes))
=======
	tdp, blkc, rootHash, body, txHashes, hasher, marshalizer, _, mbHash := initBasicTestData()
>>>>>>> d1bbe4d9
	mbHdr := block.MiniBlockHeader{
		ReceiverShardID: 0,
		SenderShardID:   1,
		TxCount:         uint32(len(txHashes)),
		Hash:            mbHash}
	mbHdrs := make([]block.MiniBlockHeader, 0)
	mbHdrs = append(mbHdrs, mbHdr)

	lastHdr := blkc.GetCurrentBlockHeader()
	prevHash, _ := core.CalculateHash(marshalizer, hasher, lastHdr)
	hdr := initBlockHeader(prevHash, rootHash, mbHdrs)

	shardMiniBlock := block.ShardMiniBlockHeader{
		ReceiverShardId: mbHdr.ReceiverShardID,
		SenderShardId:   mbHdr.SenderShardID,
		TxCount:         mbHdr.TxCount,
		Hash:            mbHdr.Hash,
	}
	shardMiniblockHdrs := make([]block.ShardMiniBlockHeader, 0)
	shardMiniblockHdrs = append(shardMiniblockHdrs, shardMiniBlock)
	shardHeader := block.ShardData{
		ShardMiniBlockHeaders: shardMiniblockHdrs,
	}
	shardHdrs := make([]block.ShardData, 0)
	shardHdrs = append(shardHdrs, shardHeader)

	meta := block.MetaBlock{
		Nonce:     1,
		ShardInfo: shardHdrs,
	}
	metaBytes, _ := marshalizer.Marshal(meta)
	metaHash := hasher.Compute(string(metaBytes))

	tdp.MetaBlocks().Put(metaHash, meta)

	meta = block.MetaBlock{
		Nonce:     2,
		ShardInfo: make([]block.ShardData, 0),
	}
	metaBytes, _ = marshalizer.Marshal(meta)
	metaHash = hasher.Compute(string(metaBytes))

	tdp.MetaBlocks().Put(metaHash, meta)

	// set accounts not dirty
	journalLen := func() int { return 0 }
	wasCalled := false
	revertToSnapshot := func(snapshot int) error {
		wasCalled = true
		return nil
	}
	rootHashCalled := func() ([]byte, error) {
		return rootHash, nil
	}
	sp, _ := blproc.NewShardProcessor(
		&mock.ServiceContainerMock{},
		tdp,
		&mock.ChainStorerMock{},
		hasher,
		marshalizer,
		&mock.AccountsStub{
			JournalLenCalled:       journalLen,
			RevertToSnapshotCalled: revertToSnapshot,
			RootHashCalled:         rootHashCalled,
		},
		mock.NewMultiShardsCoordinatorMock(3),
		&mock.ForkDetectorMock{},
		&mock.BlocksTrackerMock{},
		createGenesisBlocks(mock.NewMultiShardsCoordinatorMock(3)),
		true,
		&mock.RequestHandlerMock{},
		&mock.TransactionCoordinatorMock{},
		&mock.Uint64ByteSliceConverterMock{},
	)

	// should return err
	err := sp.ProcessBlock(blkc, &hdr, body, haveTime)
	assert.Equal(t, process.ErrCrossShardMBWithoutConfirmationFromMeta, err)
	assert.False(t, wasCalled)
}

func TestShardProcessor_ProcessBlockHaveTimeLessThanZeroShouldErr(t *testing.T) {
	t.Parallel()
	txHash := []byte("tx_hash1")
	tdp := initDataPool(txHash)

	blkc := &blockchain.BlockChain{
		CurrentBlockHeader: &block.Header{
			Nonce: 1,
		},
	}
	rootHash := []byte("rootHash")
	body := make(block.Body, 0)
	txHashes := make([][]byte, 0)
	txHashes = append(txHashes, txHash)
	miniblock := block.MiniBlock{
		ReceiverShardID: 0,
		SenderShardID:   0,
		TxHashes:        txHashes,
	}
	body = append(body, &miniblock)

	hasher := &mock.HasherMock{}
	marshalizer := &mock.MarshalizerMock{}

	mbbytes, _ := marshalizer.Marshal(miniblock)
	mbHash := hasher.Compute(string(mbbytes))
	mbHdr := block.MiniBlockHeader{
		SenderShardID:   0,
		ReceiverShardID: 0,
		TxCount:         uint32(len(txHashes)),
		Hash:            mbHash}
	mbHdrs := make([]block.MiniBlockHeader, 0)
	mbHdrs = append(mbHdrs, mbHdr)

	currHdr := blkc.GetCurrentBlockHeader()
	preHash, _ := core.CalculateHash(marshalizer, hasher, currHdr)
	hdr := block.Header{
		Nonce:            2,
		PrevHash:         preHash,
		Signature:        []byte("signature"),
		PubKeysBitmap:    []byte("00110"),
		ShardId:          0,
		RootHash:         rootHash,
		MiniBlockHeaders: mbHdrs,
	}
	genesisBlocks := createGenesisBlocks(mock.NewMultiShardsCoordinatorMock(3))
	sp, _ := blproc.NewShardProcessorEmptyWith3shards(tdp, genesisBlocks)
	haveTimeLessThanZero := func() time.Duration {
		return time.Duration(-1 * time.Millisecond)
	}

	// should return err
	err := sp.ProcessBlock(blkc, &hdr, body, haveTimeLessThanZero)
	assert.Equal(t, process.ErrTimeIsOut, err)
}

func TestShardProcessor_ProcessBlockWithMissingMetaHdrShouldErr(t *testing.T) {
	t.Parallel()

	tdp, blkc, rootHash, body, txHashes, hasher, marshalizer, _, mbHash := initBasicTestData()
	mbHdr := block.MiniBlockHeader{
		ReceiverShardID: 0,
		SenderShardID:   1,
		TxCount:         uint32(len(txHashes)),
		Hash:            mbHash}
	mbHdrs := make([]block.MiniBlockHeader, 0)
	mbHdrs = append(mbHdrs, mbHdr)

	lastHdr := blkc.GetCurrentBlockHeader()
	prevHash, _ := core.CalculateHash(marshalizer, hasher, lastHdr)
	hdr := initBlockHeader(prevHash, rootHash, mbHdrs)

	shardMiniBlock := block.ShardMiniBlockHeader{
		ReceiverShardId: mbHdr.ReceiverShardID,
		SenderShardId:   mbHdr.SenderShardID,
		TxCount:         mbHdr.TxCount,
		Hash:            mbHdr.Hash,
	}
	shardMiniblockHdrs := make([]block.ShardMiniBlockHeader, 0)
	shardMiniblockHdrs = append(shardMiniblockHdrs, shardMiniBlock)
	shardHeader := block.ShardData{
		ShardMiniBlockHeaders: shardMiniblockHdrs,
	}
	shardHdrs := make([]block.ShardData, 0)
	shardHdrs = append(shardHdrs, shardHeader)

	meta := block.MetaBlock{
		Nonce:     1,
		ShardInfo: shardHdrs,
	}
	metaBytes, _ := marshalizer.Marshal(meta)
	metaHash := hasher.Compute(string(metaBytes))

	hdr.MetaBlockHashes = append(hdr.MetaBlockHashes, metaHash)
	tdp.MetaBlocks().Put(metaHash, meta)

	meta = block.MetaBlock{
		Nonce:     2,
		ShardInfo: make([]block.ShardData, 0),
	}
	metaBytes, _ = marshalizer.Marshal(meta)
	metaHash = hasher.Compute(string(metaBytes))

	hdr.MetaBlockHashes = append(hdr.MetaBlockHashes, metaHash)
	tdp.MetaBlocks().Put(metaHash, meta)

	// set accounts not dirty
	journalLen := func() int { return 0 }
	revertToSnapshot := func(snapshot int) error {
		return nil
	}
	rootHashCalled := func() ([]byte, error) {
		return rootHash, nil
	}
	sp, _ := blproc.NewShardProcessor(
		&mock.ServiceContainerMock{},
		tdp,
		&mock.ChainStorerMock{},
		hasher,
		marshalizer,
		&mock.AccountsStub{
			JournalLenCalled:       journalLen,
			RevertToSnapshotCalled: revertToSnapshot,
			RootHashCalled:         rootHashCalled,
		},
		mock.NewMultiShardsCoordinatorMock(3),
		&mock.ForkDetectorMock{},
		&mock.BlocksTrackerMock{},
		createGenesisBlocks(mock.NewMultiShardsCoordinatorMock(3)),
		true,
		&mock.RequestHandlerMock{},
		&mock.TransactionCoordinatorMock{},
		&mock.Uint64ByteSliceConverterMock{},
	)

	// should return err
	err := sp.ProcessBlock(blkc, &hdr, body, haveTime)
	assert.Equal(t, process.ErrTimeIsOut, err)
}

func TestShardProcessor_ProcessBlockWithWrongMiniBlockHeaderShouldErr(t *testing.T) {
	t.Parallel()

	txHash := []byte("tx_hash1")
	tdp := initDataPool(txHash)
	blkc := &blockchain.BlockChain{
		CurrentBlockHeader: &block.Header{
			Nonce: 1,
		},
	}
	rootHash := []byte("rootHash")
	body := make(block.Body, 0)
	txHashes := make([][]byte, 0)
	txHashes = append(txHashes, txHash)
	miniblock := block.MiniBlock{
		ReceiverShardID: 1,
		SenderShardID:   0,
		TxHashes:        txHashes,
	}
	body = append(body, &miniblock)

	hasher := &mock.HasherStub{}
	marshalizer := &mock.MarshalizerMock{}

	mbbytes, _ := marshalizer.Marshal(miniblock)
	mbHash := hasher.Compute(string(mbbytes))
	mbHdr := block.MiniBlockHeader{
		SenderShardID:   1,
		ReceiverShardID: 0,
		TxCount:         uint32(len(txHashes)),
		Hash:            mbHash,
	}
	mbHdrs := make([]block.MiniBlockHeader, 0)
	mbHdrs = append(mbHdrs, mbHdr)

	lastHdr := blkc.GetCurrentBlockHeader()
	prevHash, _ := core.CalculateHash(marshalizer, hasher, lastHdr)
	hdr := initBlockHeader(prevHash, rootHash, mbHdrs)

	rootHashCalled := func() ([]byte, error) {
		return rootHash, nil
	}
	sp, _ := blproc.NewShardProcessor(
		&mock.ServiceContainerMock{},
		tdp,
		&mock.ChainStorerMock{},
		&mock.HasherStub{},
		&mock.MarshalizerMock{},
		&mock.AccountsStub{
			RootHashCalled: rootHashCalled,
		},
		mock.NewMultiShardsCoordinatorMock(3),
		&mock.ForkDetectorMock{},
		&mock.BlocksTrackerMock{},
		createGenesisBlocks(mock.NewMultiShardsCoordinatorMock(3)),
		true,
		&mock.RequestHandlerMock{},
		&mock.TransactionCoordinatorMock{},
		&mock.Uint64ByteSliceConverterMock{},
	)

	// should return err
	err := sp.ProcessBlock(blkc, &hdr, body, haveTime)
	assert.Equal(t, process.ErrHeaderBodyMismatch, err)
}

//------- checkAndRequestIfMetaHeadersMissing
func TestShardProcessor_CheckAndRequestIfMetaHeadersMissingShouldErr(t *testing.T) {
	t.Parallel()

	hdrNoncesRequestCalled := int32(0)
	tdp, blkc, rootHash, body, txHashes, hasher, marshalizer, _, mbHash := initBasicTestData()
	mbHdr := block.MiniBlockHeader{
		ReceiverShardID: 0,
		SenderShardID:   1,
		TxCount:         uint32(len(txHashes)),
		Hash:            mbHash}
	mbHdrs := make([]block.MiniBlockHeader, 0)
	mbHdrs = append(mbHdrs, mbHdr)

	lastHdr := blkc.GetCurrentBlockHeader()
	prevHash, _ := core.CalculateHash(marshalizer, hasher, lastHdr)
	hdr := initBlockHeader(prevHash, rootHash, mbHdrs)

	shardMiniBlock := block.ShardMiniBlockHeader{
		ReceiverShardId: mbHdr.ReceiverShardID,
		SenderShardId:   mbHdr.SenderShardID,
		TxCount:         mbHdr.TxCount,
		Hash:            mbHdr.Hash,
	}
	shardMiniblockHdrs := make([]block.ShardMiniBlockHeader, 0)
	shardMiniblockHdrs = append(shardMiniblockHdrs, shardMiniBlock)
	shardHeader := block.ShardData{
		ShardMiniBlockHeaders: shardMiniblockHdrs,
	}
	shardHdrs := make([]block.ShardData, 0)
	shardHdrs = append(shardHdrs, shardHeader)

	meta := &block.MetaBlock{
		Nonce:     1,
		ShardInfo: shardHdrs,
		Round:     1,
	}
	metaBytes, _ := marshalizer.Marshal(meta)
	metaHash := hasher.Compute(string(metaBytes))

	hdr.MetaBlockHashes = append(hdr.MetaBlockHashes, metaHash)
	tdp.MetaBlocks().Put(metaHash, meta)

	meta = &block.MetaBlock{
		Nonce:     2,
		ShardInfo: make([]block.ShardData, 0),
		Round:     2,
	}
	metaBytes, _ = marshalizer.Marshal(meta)
	metaHash = hasher.Compute(string(metaBytes))

	tdp.MetaBlocks().Put(metaHash, meta)

	// set accounts not dirty
	journalLen := func() int { return 0 }
	revertToSnapshot := func(snapshot int) error {
		return nil
	}
	rootHashCalled := func() ([]byte, error) {
		return rootHash, nil
	}
	sp, _ := blproc.NewShardProcessor(
		&mock.ServiceContainerMock{},
		tdp,
		&mock.ChainStorerMock{},
		hasher,
		marshalizer,
		&mock.AccountsStub{
			JournalLenCalled:       journalLen,
			RevertToSnapshotCalled: revertToSnapshot,
			RootHashCalled:         rootHashCalled,
		},
		mock.NewMultiShardsCoordinatorMock(3),
		&mock.ForkDetectorMock{},
		&mock.BlocksTrackerMock{},
		createGenesisBlocks(mock.NewMultiShardsCoordinatorMock(3)),
		true,
		&mock.RequestHandlerMock{
			RequestHeaderHandlerByNonceCalled: func(destShardID uint32, nonce uint64) {
				atomic.AddInt32(&hdrNoncesRequestCalled, 1)
			},
		},
		&mock.TransactionCoordinatorMock{},
		&mock.Uint64ByteSliceConverterMock{},
	)

	err := sp.ProcessBlock(blkc, &hdr, body, haveTime)

	sp.CheckAndRequestIfMetaHeadersMissing(2)
	time.Sleep(100 * time.Millisecond)
	assert.Equal(t, int32(1), atomic.LoadInt32(&hdrNoncesRequestCalled))
	assert.Equal(t, err, process.ErrTimeIsOut)
}

//-------- isMetaHeaderFinal
func TestShardProcessor_IsMetaHeaderFinalShouldPass(t *testing.T) {
	t.Parallel()

	tdp := mock.NewPoolsHolderFake()
	txHash := []byte("tx_hash1")
	tdp.Transactions().AddData(txHash, &transaction.Transaction{}, process.ShardCacherIdentifier(1, 0))
	blkc := &blockchain.BlockChain{
		CurrentBlockHeader: &block.Header{
			Nonce: 1,
		},
	}
	rootHash := []byte("rootHash")
	body := make(block.Body, 0)
	txHashes := make([][]byte, 0)
	txHashes = append(txHashes, txHash)
	miniblock := block.MiniBlock{
		ReceiverShardID: 0,
		SenderShardID:   1,
		TxHashes:        txHashes,
	}
	body = append(body, &miniblock)

	hasher := &mock.HasherMock{}
	marshalizer := &mock.MarshalizerMock{}

	mbbytes, _ := marshalizer.Marshal(miniblock)
	mbHash := hasher.Compute(string(mbbytes))
	mbHdr := block.MiniBlockHeader{
		ReceiverShardID: 0,
		SenderShardID:   1,
		TxCount:         uint32(len(txHashes)),
		Hash:            mbHash,
	}
	mbHdrs := make([]block.MiniBlockHeader, 0)
	mbHdrs = append(mbHdrs, mbHdr)

	lastHdr := blkc.GetCurrentBlockHeader()
	prevHash, _ := core.CalculateHash(marshalizer, hasher, lastHdr)
	hdr := initBlockHeader(prevHash, rootHash, mbHdrs)

	shardMiniBlock := block.ShardMiniBlockHeader{
		ReceiverShardId: mbHdr.ReceiverShardID,
		SenderShardId:   mbHdr.SenderShardID,
		TxCount:         mbHdr.TxCount,
		Hash:            mbHdr.Hash,
	}
	shardMiniblockHdrs := make([]block.ShardMiniBlockHeader, 0)
	shardMiniblockHdrs = append(shardMiniblockHdrs, shardMiniBlock)
	shardHeader := block.ShardData{
		ShardMiniBlockHeaders: shardMiniblockHdrs,
	}
	shardHdrs := make([]block.ShardData, 0)
	shardHdrs = append(shardHdrs, shardHeader)

	meta := &block.MetaBlock{
		Nonce:     1,
		ShardInfo: shardHdrs,
		Round:     1,
	}
	metaBytes, _ := marshalizer.Marshal(meta)
	metaHash := hasher.Compute(string(metaBytes))

	hdr.MetaBlockHashes = append(hdr.MetaBlockHashes, metaHash)
	tdp.MetaBlocks().Put(metaHash, meta)

	meta = &block.MetaBlock{
		Nonce:     2,
		ShardInfo: make([]block.ShardData, 0),
		Round:     2,
		PrevHash:  metaHash,
	}
	metaBytes, _ = marshalizer.Marshal(meta)
	metaHash = hasher.Compute(string(metaBytes))
	tdp.MetaBlocks().Put(metaHash, meta)

	genesisBlocks := createGenesisBlocks(mock.NewMultiShardsCoordinatorMock(3))
	sp, _ := blproc.NewShardProcessorEmptyWith3shards(tdp, genesisBlocks)

	err := sp.ProcessBlock(blkc, &hdr, body, haveTime)
	assert.Equal(t, process.ErrTimeIsOut, err)
	res := sp.IsMetaHeaderFinal(&hdr, nil, 0)
	assert.False(t, res)
	res = sp.IsMetaHeaderFinal(nil, nil, 0)
	assert.False(t, res)

	meta = &block.MetaBlock{
		Nonce:     1,
		ShardInfo: shardHdrs,
		Round:     1,
	}
	ordered, _ := sp.GetOrderedMetaBlocks(3)
	res = sp.IsMetaHeaderFinal(meta, ordered, 0)
	assert.True(t, res)
}

//-------- requestFinalMissingHeaders
func TestShardProcessor_RequestFinalMissingHeaders(t *testing.T) {
	t.Parallel()

	tdp := mock.NewPoolsHolderFake()
	sp, _ := blproc.NewShardProcessor(
		&mock.ServiceContainerMock{},
		tdp,
		&mock.ChainStorerMock{},
		&mock.HasherStub{},
		&mock.MarshalizerMock{},
		&mock.AccountsStub{},
		mock.NewMultiShardsCoordinatorMock(3),
		&mock.ForkDetectorMock{},
		&mock.BlocksTrackerMock{},
		createGenesisBlocks(mock.NewMultiShardsCoordinatorMock(3)),
		true,
		&mock.RequestHandlerMock{},
		&mock.TransactionCoordinatorMock{},
		&mock.Uint64ByteSliceConverterMock{},
	)

	res := sp.RequestFinalMissingHeaders()
	assert.Equal(t, res > 0, true)
}

//--------- verifyIncludedMetaBlocksFinality
func TestShardProcessor_CheckMetaHeadersValidityAndFinalityShouldPass(t *testing.T) {
	t.Parallel()

	tdp := mock.NewPoolsHolderFake()
	txHash := []byte("tx_hash1")
	tdp.Transactions().AddData(txHash, &transaction.Transaction{}, process.ShardCacherIdentifier(1, 0))
	rootHash := []byte("rootHash")
	body := make(block.Body, 0)
	txHashes := make([][]byte, 0)
	txHashes = append(txHashes, txHash)
	miniblock := block.MiniBlock{
		ReceiverShardID: 0,
		SenderShardID:   1,
		TxHashes:        txHashes,
	}
	body = append(body, &miniblock)

	hasher := &mock.HasherMock{}
	marshalizer := &mock.MarshalizerMock{}

	mbbytes, _ := marshalizer.Marshal(miniblock)
	mbHash := hasher.Compute(string(mbbytes))
	mbHdr := block.MiniBlockHeader{
		ReceiverShardID: 0,
		SenderShardID:   1,
		TxCount:         uint32(len(txHashes)),
		Hash:            mbHash}
	mbHdrs := make([]block.MiniBlockHeader, 0)
	mbHdrs = append(mbHdrs, mbHdr)

	genesisBlocks := createGenesisBlocks(mock.NewMultiShardsCoordinatorMock(3))
	lastHdr := genesisBlocks[0]
	prevHash, _ := core.CalculateHash(marshalizer, hasher, lastHdr)
	hdr := initBlockHeader(prevHash, rootHash, mbHdrs)

	shardMiniBlock := block.ShardMiniBlockHeader{
		ReceiverShardId: mbHdr.ReceiverShardID,
		SenderShardId:   mbHdr.SenderShardID,
		TxCount:         mbHdr.TxCount,
		Hash:            mbHdr.Hash,
	}
	shardMiniblockHdrs := make([]block.ShardMiniBlockHeader, 0)
	shardMiniblockHdrs = append(shardMiniblockHdrs, shardMiniBlock)
	shardHeader := block.ShardData{
		ShardMiniBlockHeaders: shardMiniblockHdrs,
	}
	shardHdrs := make([]block.ShardData, 0)
	shardHdrs = append(shardHdrs, shardHeader)

	prevMeta := genesisBlocks[sharding.MetachainShardId]
	prevHash, _ = core.CalculateHash(marshalizer, hasher, prevMeta)
	meta := &block.MetaBlock{
		Nonce:        1,
		ShardInfo:    shardHdrs,
		Round:        1,
		PrevHash:     prevHash,
		PrevRandSeed: prevMeta.GetRandSeed(),
	}
	metaBytes, _ := marshalizer.Marshal(meta)
	metaHash := hasher.Compute(string(metaBytes))
	hdr.MetaBlockHashes = append(hdr.MetaBlockHashes, metaHash)

	tdp.MetaBlocks().Put(metaHash, meta)

	prevHash, _ = core.CalculateHash(marshalizer, hasher, meta)
	meta = &block.MetaBlock{
		Nonce:     2,
		ShardInfo: make([]block.ShardData, 0),
		Round:     2,
		PrevHash:  prevHash,
	}
	metaBytes, _ = marshalizer.Marshal(meta)
	metaHash = hasher.Compute(string(metaBytes))

	tdp.MetaBlocks().Put(metaHash, meta)
	sp, _ := blproc.NewShardProcessor(
		&mock.ServiceContainerMock{},
		tdp,
		&mock.ChainStorerMock{},
		hasher,
		marshalizer,
		&mock.AccountsStub{},
		mock.NewMultiShardsCoordinatorMock(3),
		&mock.ForkDetectorMock{},
		&mock.BlocksTrackerMock{},
		genesisBlocks,
		true,
		&mock.RequestHandlerMock{},
		&mock.TransactionCoordinatorMock{},
		&mock.Uint64ByteSliceConverterMock{},
	)
	hdr.Round = 4

	err := sp.CheckMetaHeadersValidityAndFinality(&hdr)
	assert.Nil(t, err)
}

func TestShardProcessor_CheckMetaHeadersValidityAndFinalityShouldErr(t *testing.T) {
	t.Parallel()

	mbHdrs := make([]block.MiniBlockHeader, 0)
	rootHash := []byte("rootHash")
	txHash := []byte("txhash1")
	txHashes := make([][]byte, 0)
	txHashes = append(txHashes, txHash)

	tdp := mock.NewPoolsHolderFake()
	genesisBlocks := createGenesisBlocks(mock.NewMultiShardsCoordinatorMock(3))
	sp, _ := blproc.NewShardProcessorEmptyWith3shards(tdp, genesisBlocks)

	lastHdr := genesisBlocks[0]
	prevHash, _ := core.CalculateHash(&mock.MarshalizerMock{}, &mock.HasherMock{}, lastHdr)
	hdr := initBlockHeader(prevHash, rootHash, mbHdrs)

	hdr.MetaBlockHashes = append(hdr.MetaBlockHashes, []byte("meta"))
	hdr.Round = 0
	err := sp.CheckMetaHeadersValidityAndFinality(&hdr)
	assert.Equal(t, err, process.ErrNilMetaBlockHeader)
}

//------- CommitBlock

func TestShardProcessor_CommitBlockNilBlockchainShouldErr(t *testing.T) {
	t.Parallel()
	tdp := initDataPool([]byte("tx_hash1"))
	accounts := &mock.AccountsStub{}
	accounts.RevertToSnapshotCalled = func(snapshot int) error {
		return nil
	}
	sp, _ := blproc.NewShardProcessor(
		&mock.ServiceContainerMock{},
		tdp,
		&mock.ChainStorerMock{},
		&mock.HasherStub{},
		&mock.MarshalizerMock{},
		accounts,
		mock.NewMultiShardsCoordinatorMock(3),
		&mock.ForkDetectorMock{},
		&mock.BlocksTrackerMock{},
		createGenesisBlocks(mock.NewMultiShardsCoordinatorMock(3)),
		true,
		&mock.RequestHandlerMock{},
		&mock.TransactionCoordinatorMock{},
		&mock.Uint64ByteSliceConverterMock{},
	)
	blk := make(block.Body, 0)

	err := sp.CommitBlock(nil, &block.Header{}, blk)
	assert.Equal(t, process.ErrNilBlockChain, err)
}

func TestShardProcessor_CommitBlockMarshalizerFailForHeaderShouldErr(t *testing.T) {
	t.Parallel()
	tdp := initDataPool([]byte("tx_hash1"))
	rootHash := []byte("root hash to be tested")
	accounts := &mock.AccountsStub{
		RootHashCalled: func() ([]byte, error) {
			return rootHash, nil
		},
		RevertToSnapshotCalled: func(snapshot int) error {
			return nil
		},
	}
	errMarshalizer := errors.New("failure")
	hdr := &block.Header{
		Nonce:         1,
		Round:         1,
		PubKeysBitmap: []byte("0100101"),
		PrevHash:      []byte("zzz"),
		Signature:     []byte("signature"),
		RootHash:      rootHash,
	}
	body := make(block.Body, 0)
	marshalizer := &mock.MarshalizerStub{
		MarshalCalled: func(obj interface{}) (i []byte, e error) {
			if reflect.DeepEqual(obj, hdr) {
				return nil, errMarshalizer
			}

			return []byte("obj"), nil
		},
	}
	sp, _ := blproc.NewShardProcessor(
		&mock.ServiceContainerMock{},
		tdp,
		&mock.ChainStorerMock{},
		&mock.HasherStub{},
		marshalizer,
		accounts,
		mock.NewMultiShardsCoordinatorMock(3),
		&mock.ForkDetectorMock{},
		&mock.BlocksTrackerMock{},
		createGenesisBlocks(mock.NewMultiShardsCoordinatorMock(3)),
		true,
		&mock.RequestHandlerMock{},
		&mock.TransactionCoordinatorMock{},
		&mock.Uint64ByteSliceConverterMock{},
	)
	blkc := createTestBlockchain()

	err := sp.CommitBlock(blkc, hdr, body)
	assert.Equal(t, errMarshalizer, err)
}

func TestShardProcessor_CommitBlockStorageFailsForHeaderShouldErr(t *testing.T) {
	t.Parallel()
	tdp := initDataPool([]byte("tx_hash1"))
	errPersister := errors.New("failure")
	wasCalled := false
	rootHash := []byte("root hash to be tested")
	accounts := &mock.AccountsStub{
		CommitCalled: func() ([]byte, error) {
			return nil, nil
		},
		RootHashCalled: func() ([]byte, error) {
			return rootHash, nil
		},
		RevertToSnapshotCalled: func(snapshot int) error {
			return nil
		},
	}
	hdr := &block.Header{
		Nonce:         1,
		Round:         1,
		PubKeysBitmap: []byte("0100101"),
		PrevHash:      []byte("zzz"),
		Signature:     []byte("signature"),
		RootHash:      rootHash,
	}
	body := make(block.Body, 0)
	hdrUnit := &mock.StorerStub{
		PutCalled: func(key, data []byte) error {
			wasCalled = true
			return errPersister
		},
		HasCalled: func(key []byte) error {
			return nil
		},
	}
	store := initStore()
	store.AddStorer(dataRetriever.BlockHeaderUnit, hdrUnit)

	sp, _ := blproc.NewShardProcessor(
		&mock.ServiceContainerMock{},
		tdp,
		store,
		&mock.HasherStub{},
		&mock.MarshalizerMock{},
		accounts,
		mock.NewMultiShardsCoordinatorMock(3),
		&mock.ForkDetectorMock{
			AddHeaderCalled: func(header data.HeaderHandler, hash []byte, state process.BlockHeaderState) error {
				return nil
			},
		},
		&mock.BlocksTrackerMock{
			AddBlockCalled: func(headerHandler data.HeaderHandler) {
			},
			UnnotarisedBlocksCalled: func() []data.HeaderHandler {
				return make([]data.HeaderHandler, 0)
			},
		},
		createGenesisBlocks(mock.NewMultiShardsCoordinatorMock(3)),
		true,
		&mock.RequestHandlerMock{},
		&mock.TransactionCoordinatorMock{},
		&mock.Uint64ByteSliceConverterMock{},
	)

	blkc, _ := blockchain.NewBlockChain(
		generateTestCache(),
	)

	err := sp.CommitBlock(blkc, hdr, body)
	assert.True(t, wasCalled)
	assert.Nil(t, err)
}

func TestShardProcessor_CommitBlockStorageFailsForBodyShouldWork(t *testing.T) {
	t.Parallel()
	tdp := initDataPool([]byte("tx_hash1"))
	wasCalled := false
	errPersister := errors.New("failure")
	rootHash := []byte("root hash to be tested")
	accounts := &mock.AccountsStub{
		RootHashCalled: func() ([]byte, error) {
			return rootHash, nil
		},
		CommitCalled: func() (i []byte, e error) {
			return nil, nil
		},
		RevertToSnapshotCalled: func(snapshot int) error {
			return nil
		},
	}
	hdr := &block.Header{
		Nonce:         1,
		Round:         1,
		PubKeysBitmap: []byte("0100101"),
		PrevHash:      []byte("zzz"),
		Signature:     []byte("signature"),
		RootHash:      rootHash,
	}
	mb := block.MiniBlock{}
	body := make(block.Body, 0)
	body = append(body, &mb)

	miniBlockUnit := &mock.StorerStub{
		PutCalled: func(key, data []byte) error {
			wasCalled = true
			return errPersister
		},
	}
	store := initStore()
	store.AddStorer(dataRetriever.MiniBlockUnit, miniBlockUnit)

	sp, err := blproc.NewShardProcessor(
		&mock.ServiceContainerMock{},
		tdp,
		store,
		&mock.HasherStub{},
		&mock.MarshalizerMock{},
		accounts,
		mock.NewMultiShardsCoordinatorMock(3),
		&mock.ForkDetectorMock{
			AddHeaderCalled: func(header data.HeaderHandler, hash []byte, state process.BlockHeaderState) error {
				return nil
			},
		},
		&mock.BlocksTrackerMock{
			AddBlockCalled: func(headerHandler data.HeaderHandler) {
			},
			UnnotarisedBlocksCalled: func() []data.HeaderHandler {
				return make([]data.HeaderHandler, 0)
			},
		},
		createGenesisBlocks(mock.NewMultiShardsCoordinatorMock(3)),
		true,
		&mock.RequestHandlerMock{},
		&mock.TransactionCoordinatorMock{},
		&mock.Uint64ByteSliceConverterMock{},
	)

	assert.Nil(t, err)

	blkc, _ := blockchain.NewBlockChain(
		generateTestCache(),
	)

	err = sp.CommitBlock(blkc, hdr, body)

	assert.Nil(t, err)
	assert.True(t, wasCalled)
}

func TestShardProcessor_CommitBlockNilNoncesDataPoolShouldErr(t *testing.T) {
	t.Parallel()
	tdp := initDataPool([]byte("tx_hash1"))
	rootHash := []byte("root hash to be tested")
	accounts := &mock.AccountsStub{
		RootHashCalled: func() ([]byte, error) {
			return rootHash, nil
		},
		RevertToSnapshotCalled: func(snapshot int) error {
			return nil
		},
	}
	hdr := &block.Header{
		Nonce:         1,
		Round:         1,
		PubKeysBitmap: []byte("0100101"),
		PrevHash:      []byte("zzz"),
		Signature:     []byte("signature"),
		RootHash:      rootHash,
	}
	body := make(block.Body, 0)
	store := initStore()

	sp, _ := blproc.NewShardProcessor(
		&mock.ServiceContainerMock{},
		tdp,
		store,
		&mock.HasherStub{},
		&mock.MarshalizerMock{},
		accounts,
		mock.NewMultiShardsCoordinatorMock(3),
		&mock.ForkDetectorMock{},
		&mock.BlocksTrackerMock{},
		createGenesisBlocks(mock.NewMultiShardsCoordinatorMock(3)),
		true,
		&mock.RequestHandlerMock{},
		&mock.TransactionCoordinatorMock{},
		&mock.Uint64ByteSliceConverterMock{},
	)
	tdp.HeadersNoncesCalled = func() dataRetriever.Uint64SyncMapCacher {
		return nil
	}
	blkc := createTestBlockchain()
	err := sp.CommitBlock(blkc, hdr, body)

	assert.Equal(t, process.ErrNilDataPoolHolder, err)
}

func TestShardProcessor_CommitBlockNoTxInPoolShouldErr(t *testing.T) {
	t.Parallel()
	tdp := initDataPool([]byte("tx_hash1"))

	txCache := &mock.CacherStub{
		PeekCalled: func(key []byte) (value interface{}, ok bool) {
			return nil, false
		},
		LenCalled: func() int {
			return 0
		},
	}
	tdp.TransactionsCalled = func() dataRetriever.ShardedDataCacherNotifier {
		return &mock.ShardedDataStub{
			ShardDataStoreCalled: func(id string) (c storage.Cacher) {
				return txCache
			},
			RemoveSetOfDataFromPoolCalled: func(keys [][]byte, id string) {
			},
			SearchFirstDataCalled: func(key []byte) (value interface{}, ok bool) {
				if reflect.DeepEqual(key, []byte("tx1_hash")) {
					return &transaction.Transaction{Nonce: 10}, true
				}
				return nil, false
			},
			RegisterHandlerCalled: func(i func(key []byte)) {

			},
		}
	}

	txHash := []byte("txHash")
	rootHash := []byte("root hash")
	hdrHash := []byte("header hash")
	hdr := &block.Header{
		Nonce:         1,
		Round:         1,
		PubKeysBitmap: []byte("0100101"),
		PrevHash:      []byte("zzz"),
		Signature:     []byte("signature"),
		RootHash:      rootHash,
	}
	mb := block.MiniBlock{
		TxHashes: [][]byte{[]byte(txHash)},
	}
	body := block.Body{&mb}
	accounts := &mock.AccountsStub{
		CommitCalled: func() (i []byte, e error) {
			return rootHash, nil
		},
		RootHashCalled: func() ([]byte, error) {
			return rootHash, nil
		},
		RevertToSnapshotCalled: func(snapshot int) error {
			return nil
		},
	}
	fd := &mock.ForkDetectorMock{
		AddHeaderCalled: func(header data.HeaderHandler, hash []byte, state process.BlockHeaderState) error {
			return nil
		},
	}
	hasher := &mock.HasherStub{}
	hasher.ComputeCalled = func(s string) []byte {
		return hdrHash
	}
	store := initStore()

	factory, _ := shard.NewPreProcessorsContainerFactory(
		mock.NewMultiShardsCoordinatorMock(3),
		initStore(),
		&mock.MarshalizerMock{},
		&mock.HasherMock{},
		tdp,
		&mock.AddressConverterMock{},
		initAccountsMock(),
		&mock.RequestHandlerMock{},
		&mock.TxProcessorMock{},
		&mock.SCProcessorMock{},
		&mock.SmartContractResultsProcessorMock{},
	)
	container, _ := factory.Create()

	tc, err := coordinator.NewTransactionCoordinator(
		mock.NewMultiShardsCoordinatorMock(3),
		initAccountsMock(),
		tdp,
		&mock.RequestHandlerMock{},
		container,
		&mock.InterimProcessorContainerMock{},
	)

	sp, _ := blproc.NewShardProcessor(
		&mock.ServiceContainerMock{},
		tdp,
		store,
		hasher,
		&mock.MarshalizerMock{},
		accounts,
		mock.NewMultiShardsCoordinatorMock(3),
		fd,
		&mock.BlocksTrackerMock{},
		createGenesisBlocks(mock.NewMultiShardsCoordinatorMock(3)),
		true,
		&mock.RequestHandlerMock{},
		tc,
		&mock.Uint64ByteSliceConverterMock{},
	)

	blkc := createTestBlockchain()

	err = sp.CommitBlock(blkc, hdr, body)
	assert.Equal(t, process.ErrMissingTransaction, err)
}

func TestShardProcessor_CommitBlockOkValsShouldWork(t *testing.T) {
	t.Parallel()
	tdp := initDataPool([]byte("tx_hash1"))
	txHash := []byte("tx_hash1")

	rootHash := []byte("root hash")
	hdrHash := []byte("header hash")

	prevHdr := &block.Header{
		Nonce:         0,
		Round:         0,
		PubKeysBitmap: rootHash,
		PrevHash:      hdrHash,
		Signature:     rootHash,
		RootHash:      rootHash,
	}

	hdr := &block.Header{
		Nonce:         1,
		Round:         1,
		PubKeysBitmap: rootHash,
		PrevHash:      hdrHash,
		Signature:     rootHash,
		RootHash:      rootHash,
	}
	mb := block.MiniBlock{
		TxHashes: [][]byte{[]byte(txHash)},
	}
	body := block.Body{&mb}

	mbHdr := block.MiniBlockHeader{
		TxCount: uint32(len(mb.TxHashes)),
		Hash:    hdrHash,
	}
	mbHdrs := make([]block.MiniBlockHeader, 0)
	mbHdrs = append(mbHdrs, mbHdr)
	hdr.MiniBlockHeaders = mbHdrs

	accounts := &mock.AccountsStub{
		CommitCalled: func() (i []byte, e error) {
			return rootHash, nil
		},
		RootHashCalled: func() ([]byte, error) {
			return rootHash, nil
		},
	}
	forkDetectorAddCalled := false
	fd := &mock.ForkDetectorMock{
		AddHeaderCalled: func(header data.HeaderHandler, hash []byte, state process.BlockHeaderState) error {
			if header == hdr {
				forkDetectorAddCalled = true
				return nil
			}

			return errors.New("should have not got here")
		},
	}
	hasher := &mock.HasherStub{}
	hasher.ComputeCalled = func(s string) []byte {
		return hdrHash
	}
	store := initStore()

	sp, _ := blproc.NewShardProcessor(
		&mock.ServiceContainerMock{},
		tdp,
		store,
		hasher,
		&mock.MarshalizerMock{},
<<<<<<< HEAD
		&mock.TxProcessorMock{ProcessTransactionCalled: func(transaction *transaction.Transaction, round uint64) ([]*smartContractResult.SmartContractResult, error) {
			return nil, nil
		}},
=======
>>>>>>> d1bbe4d9
		accounts,
		mock.NewMultiShardsCoordinatorMock(3),
		fd,
		&mock.BlocksTrackerMock{
			AddBlockCalled: func(headerHandler data.HeaderHandler) {
			},
			UnnotarisedBlocksCalled: func() []data.HeaderHandler {
				return make([]data.HeaderHandler, 0)
			},
		},
		createGenesisBlocks(mock.NewMultiShardsCoordinatorMock(3)),
		true,
		&mock.RequestHandlerMock{},
		&mock.TransactionCoordinatorMock{},
		&mock.Uint64ByteSliceConverterMock{},
	)

	blkc := createTestBlockchain()
	blkc.GetCurrentBlockHeaderCalled = func() data.HeaderHandler {
		return prevHdr
	}
	blkc.GetCurrentBlockHeaderHashCalled = func() []byte {
		return hdrHash
	}
	err := sp.ProcessBlock(blkc, hdr, body, haveTime)
	assert.Nil(t, err)
	err = sp.CommitBlock(blkc, hdr, body)
	assert.Nil(t, err)
	assert.True(t, forkDetectorAddCalled)
	assert.Equal(t, hdrHash, blkc.GetCurrentBlockHeaderHash())
	//this should sleep as there is an async call to display current header and block in CommitBlock
	time.Sleep(time.Second)
}

func TestShardProcessor_CreateTxBlockBodyWithDirtyAccStateShouldErr(t *testing.T) {
	t.Parallel()
	tdp := initDataPool([]byte("tx_hash1"))
	journalLen := func() int { return 3 }
	revToSnapshot := func(snapshot int) error { return nil }
	sp, _ := blproc.NewShardProcessor(
		&mock.ServiceContainerMock{},
		tdp,
		&mock.ChainStorerMock{},
		&mock.HasherStub{},
		&mock.MarshalizerMock{},
		&mock.AccountsStub{
			JournalLenCalled:       journalLen,
			RevertToSnapshotCalled: revToSnapshot,
		},
		mock.NewMultiShardsCoordinatorMock(3),
		&mock.ForkDetectorMock{},
		&mock.BlocksTrackerMock{},
		createGenesisBlocks(mock.NewMultiShardsCoordinatorMock(3)),
		true,
		&mock.RequestHandlerMock{},
		&mock.TransactionCoordinatorMock{},
		&mock.Uint64ByteSliceConverterMock{},
	)
	bl, err := sp.CreateBlockBody(0, func() bool { return true })
	// nil block
	assert.Nil(t, bl)
	// error
	assert.Equal(t, process.ErrAccountStateDirty, err)
}

func TestShardProcessor_CreateTxBlockBodyWithNoTimeShouldEmptyBlock(t *testing.T) {
	t.Parallel()
	tdp := initDataPool([]byte("tx_hash1"))
	journalLen := func() int { return 0 }
	rootHashfunc := func() ([]byte, error) {
		return []byte("roothash"), nil
	}
	revToSnapshot := func(snapshot int) error { return nil }
	sp, _ := blproc.NewShardProcessor(
		&mock.ServiceContainerMock{},
		tdp,
		&mock.ChainStorerMock{},
		&mock.HasherStub{},
		&mock.MarshalizerMock{},
		&mock.AccountsStub{
			JournalLenCalled:       journalLen,
			RootHashCalled:         rootHashfunc,
			RevertToSnapshotCalled: revToSnapshot,
		},
		mock.NewMultiShardsCoordinatorMock(3),
		&mock.ForkDetectorMock{},
		&mock.BlocksTrackerMock{},
		createGenesisBlocks(mock.NewMultiShardsCoordinatorMock(3)),
		true,
		&mock.RequestHandlerMock{},
		&mock.TransactionCoordinatorMock{},
		&mock.Uint64ByteSliceConverterMock{},
	)
	haveTime := func() bool {
		return false
	}
	bl, err := sp.CreateBlockBody(0, haveTime)
	// no error
	assert.Equal(t, process.ErrTimeIsOut, err)
	// no miniblocks
	assert.Nil(t, bl)
}

func TestShardProcessor_CreateTxBlockBodyOK(t *testing.T) {
	t.Parallel()
	tdp := initDataPool([]byte("tx_hash1"))
<<<<<<< HEAD
	//process transaction. return nil for no error
	procTx := func(transaction *transaction.Transaction, round uint64) ([]*smartContractResult.SmartContractResult, error) {
		return nil, nil
	}
	tpm := mock.TxProcessorMock{
		ProcessTransactionCalled: procTx,
	}
=======
>>>>>>> d1bbe4d9
	journalLen := func() int { return 0 }
	rootHashfunc := func() ([]byte, error) {
		return []byte("roothash"), nil
	}
	haveTime := func() bool {
		return true
	}
	sp, _ := blproc.NewShardProcessor(
		&mock.ServiceContainerMock{},
		tdp,
		&mock.ChainStorerMock{},
		&mock.HasherStub{},
		&mock.MarshalizerMock{},
		&mock.AccountsStub{
			JournalLenCalled: journalLen,
			RootHashCalled:   rootHashfunc,
		},
		mock.NewMultiShardsCoordinatorMock(3),
		&mock.ForkDetectorMock{},
		&mock.BlocksTrackerMock{},
		createGenesisBlocks(mock.NewMultiShardsCoordinatorMock(3)),
		true,
		&mock.RequestHandlerMock{},
		&mock.TransactionCoordinatorMock{},
		&mock.Uint64ByteSliceConverterMock{},
	)
	blk, err := sp.CreateBlockBody(0, haveTime)
	assert.NotNil(t, blk)
	assert.Nil(t, err)
}

//------- ComputeNewNoncePrevHash

func TestNode_ComputeNewNoncePrevHashShouldWork(t *testing.T) {
	t.Parallel()
	tdp := initDataPool([]byte("tx_hash1"))
	marshalizer := &mock.MarshalizerStub{}
	hasher := &mock.HasherStub{}
	be, _ := blproc.NewShardProcessor(
		&mock.ServiceContainerMock{},
		tdp,
		initStore(),
		hasher,
		marshalizer,
		initAccountsMock(),
		mock.NewMultiShardsCoordinatorMock(3),
		&mock.ForkDetectorMock{},
		&mock.BlocksTrackerMock{},
		createGenesisBlocks(mock.NewMultiShardsCoordinatorMock(3)),
		true,
		&mock.RequestHandlerMock{},
		&mock.TransactionCoordinatorMock{},
		&mock.Uint64ByteSliceConverterMock{},
	)
	hdr, txBlock := createTestHdrTxBlockBody()
	marshalizer.MarshalCalled = func(obj interface{}) (bytes []byte, e error) {
		if hdr == obj {
			return []byte("hdrHeaderMarshalized"), nil
		}
		if reflect.DeepEqual(txBlock, obj) {
			return []byte("txBlockBodyMarshalized"), nil
		}
		return nil, nil
	}
	hasher.ComputeCalled = func(s string) []byte {
		if s == "hdrHeaderMarshalized" {
			return []byte("hdr hash")
		}
		if s == "txBlockBodyMarshalized" {
			return []byte("tx block body hash")
		}
		return nil
	}
	_, err := be.ComputeHeaderHash(hdr)
	assert.Nil(t, err)
}

func createTestHdrTxBlockBody() (*block.Header, block.Body) {
	hasher := mock.HasherMock{}
	hdr := &block.Header{
		Nonce:         1,
		ShardId:       2,
		Epoch:         3,
		Round:         4,
		TimeStamp:     uint64(11223344),
		PrevHash:      hasher.Compute("prev hash"),
		PubKeysBitmap: []byte{255, 0, 128},
		Signature:     hasher.Compute("signature"),
		RootHash:      hasher.Compute("root hash"),
	}
	txBlock := block.Body{
		{
			ReceiverShardID: 0,
			SenderShardID:   0,
			TxHashes: [][]byte{
				hasher.Compute("txHash_0_1"),
				hasher.Compute("txHash_0_2"),
			},
		},
		{
			ReceiverShardID: 1,
			SenderShardID:   0,
			TxHashes: [][]byte{
				hasher.Compute("txHash_1_1"),
				hasher.Compute("txHash_1_2"),
			},
		},
		{
			ReceiverShardID: 2,
			SenderShardID:   0,
			TxHashes: [][]byte{
				hasher.Compute("txHash_2_1"),
			},
		},
		{
			ReceiverShardID: 3,
			SenderShardID:   0,
			TxHashes:        make([][]byte, 0),
		},
	}
	return hdr, txBlock
}

//------- ComputeNewNoncePrevHash

func TestShardProcessor_DisplayLogInfo(t *testing.T) {
	t.Parallel()
	tdp := initDataPool([]byte("tx_hash1"))
	hasher := mock.HasherMock{}
	hdr, txBlock := createTestHdrTxBlockBody()
	shardCoordinator := mock.NewMultiShardsCoordinatorMock(3)
	sp, _ := blproc.NewShardProcessor(
		&mock.ServiceContainerMock{},
		tdp,
		initStore(),
		&mock.HasherStub{},
		&mock.MarshalizerMock{},
		initAccountsMock(),
		shardCoordinator,
		&mock.ForkDetectorMock{},
		&mock.BlocksTrackerMock{},
		createGenesisBlocks(shardCoordinator),
		true,
		&mock.RequestHandlerMock{},
		&mock.TransactionCoordinatorMock{},
		&mock.Uint64ByteSliceConverterMock{},
	)
	assert.NotNil(t, sp)
	hdr.PrevHash = hasher.Compute("prev hash")
	blproc.DisplayLogInfo(hdr, txBlock, []byte("tx_hash1"), shardCoordinator.NumberOfShards(), shardCoordinator.SelfId(), tdp)
}

func TestBlockProcessor_CreateBlockHeaderShouldNotReturnNil(t *testing.T) {
	t.Parallel()
	bp, _ := blproc.NewShardProcessor(
		&mock.ServiceContainerMock{},
		initDataPool([]byte("tx_hash1")),
		initStore(),
		&mock.HasherStub{},
		&mock.MarshalizerMock{},
		initAccountsMock(),
		mock.NewMultiShardsCoordinatorMock(3),
		&mock.ForkDetectorMock{},
		&mock.BlocksTrackerMock{},
		createGenesisBlocks(mock.NewMultiShardsCoordinatorMock(3)),
		true,
		&mock.RequestHandlerMock{},
		&mock.TransactionCoordinatorMock{},
		&mock.Uint64ByteSliceConverterMock{},
	)
	mbHeaders, err := bp.CreateBlockHeader(nil, 0, func() bool {
		return true
	})
	assert.Nil(t, err)
	assert.NotNil(t, mbHeaders)
	assert.Equal(t, 0, len(mbHeaders.(*block.Header).MiniBlockHeaders))
}

func TestShardProcessor_CreateBlockHeaderShouldErrWhenMarshalizerErrors(t *testing.T) {
	t.Parallel()
	bp, _ := blproc.NewShardProcessor(
		&mock.ServiceContainerMock{},
		initDataPool([]byte("tx_hash1")),
		initStore(),
		&mock.HasherStub{},
		&mock.MarshalizerMock{Fail: true},
		initAccountsMock(),
		mock.NewMultiShardsCoordinatorMock(3),
		&mock.ForkDetectorMock{},
		&mock.BlocksTrackerMock{},
		createGenesisBlocks(mock.NewMultiShardsCoordinatorMock(3)),
		true,
		&mock.RequestHandlerMock{},
		&mock.TransactionCoordinatorMock{},
		&mock.Uint64ByteSliceConverterMock{},
	)
	body := block.Body{
		{
			ReceiverShardID: 1,
			SenderShardID:   0,
			TxHashes:        make([][]byte, 0),
		},
		{
			ReceiverShardID: 2,
			SenderShardID:   0,
			TxHashes:        make([][]byte, 0),
		},
		{
			ReceiverShardID: 3,
			SenderShardID:   0,
			TxHashes:        make([][]byte, 0),
		},
	}
	mbHeaders, err := bp.CreateBlockHeader(body, 0, func() bool {
		return true
	})
	assert.NotNil(t, err)
	assert.Nil(t, mbHeaders)
}

func TestShardProcessor_CreateBlockHeaderReturnsOK(t *testing.T) {
	t.Parallel()
	bp, _ := blproc.NewShardProcessor(
		&mock.ServiceContainerMock{},
		initDataPool([]byte("tx_hash1")),
		initStore(),
		&mock.HasherStub{},
		&mock.MarshalizerMock{},
		initAccountsMock(),
		mock.NewMultiShardsCoordinatorMock(3),
		&mock.ForkDetectorMock{},
		&mock.BlocksTrackerMock{},
		createGenesisBlocks(mock.NewMultiShardsCoordinatorMock(3)),
		true,
		&mock.RequestHandlerMock{},
		&mock.TransactionCoordinatorMock{},
		&mock.Uint64ByteSliceConverterMock{},
	)
	body := block.Body{
		{
			ReceiverShardID: 1,
			SenderShardID:   0,
			TxHashes:        make([][]byte, 0),
		},
		{
			ReceiverShardID: 2,
			SenderShardID:   0,
			TxHashes:        make([][]byte, 0),
		},
		{
			ReceiverShardID: 3,
			SenderShardID:   0,
			TxHashes:        make([][]byte, 0),
		},
	}
	mbHeaders, err := bp.CreateBlockHeader(body, 0, func() bool {
		return true
	})
	assert.Nil(t, err)
	assert.Equal(t, len(body), len(mbHeaders.(*block.Header).MiniBlockHeaders))
}

func TestShardProcessor_CommitBlockShouldRevertAccountStateWhenErr(t *testing.T) {
	t.Parallel()
	// set accounts dirty
	journalEntries := 3
	revToSnapshot := func(snapshot int) error {
		journalEntries = 0
		return nil
	}
	bp, _ := blproc.NewShardProcessor(
		&mock.ServiceContainerMock{},
		initDataPool([]byte("tx_hash1")),
		initStore(),
		&mock.HasherStub{},
		&mock.MarshalizerMock{},
		&mock.AccountsStub{
			RevertToSnapshotCalled: revToSnapshot,
		},
		mock.NewMultiShardsCoordinatorMock(3),
		&mock.ForkDetectorMock{},
		&mock.BlocksTrackerMock{},
		createGenesisBlocks(mock.NewMultiShardsCoordinatorMock(3)),
		true,
		&mock.RequestHandlerMock{},
		&mock.TransactionCoordinatorMock{},
		&mock.Uint64ByteSliceConverterMock{},
	)
	err := bp.CommitBlock(nil, nil, nil)
	assert.NotNil(t, err)
	assert.Equal(t, 0, journalEntries)
}

func TestShardProcessor_MarshalizedDataToBroadcastShouldWork(t *testing.T) {
	t.Parallel()
	tdp := initDataPool([]byte("tx_hash1"))
	txHash0 := []byte("txHash0")
	mb0 := block.MiniBlock{
		ReceiverShardID: 0,
		SenderShardID:   0,
		TxHashes:        [][]byte{[]byte(txHash0)},
	}
	txHash1 := []byte("txHash1")
	mb1 := block.MiniBlock{
		ReceiverShardID: 1,
		SenderShardID:   0,
		TxHashes:        [][]byte{[]byte(txHash1)},
	}
	body := make(block.Body, 0)
	body = append(body, &mb0)
	body = append(body, &mb1)
	body = append(body, &mb0)
	body = append(body, &mb1)
	marshalizer := &mock.MarshalizerMock{
		Fail: false,
	}

	factory, _ := shard.NewPreProcessorsContainerFactory(
		mock.NewMultiShardsCoordinatorMock(3),
		initStore(),
		marshalizer,
		&mock.HasherMock{},
		tdp,
		&mock.AddressConverterMock{},
		initAccountsMock(),
		&mock.RequestHandlerMock{},
		&mock.TxProcessorMock{},
		&mock.SCProcessorMock{},
		&mock.SmartContractResultsProcessorMock{},
	)
	container, _ := factory.Create()

	tc, err := coordinator.NewTransactionCoordinator(
		mock.NewMultiShardsCoordinatorMock(3),
		initAccountsMock(),
		tdp,
		&mock.RequestHandlerMock{},
		container,
		&mock.InterimProcessorContainerMock{},
	)

	sp, _ := blproc.NewShardProcessor(
		&mock.ServiceContainerMock{},
		tdp,
		initStore(),
		&mock.HasherStub{},
		marshalizer,
		initAccountsMock(),
		mock.NewMultiShardsCoordinatorMock(3),
		&mock.ForkDetectorMock{},
		&mock.BlocksTrackerMock{},
		createGenesisBlocks(mock.NewMultiShardsCoordinatorMock(3)),
		true,
		&mock.RequestHandlerMock{},
		tc,
		&mock.Uint64ByteSliceConverterMock{},
	)
	msh, mstx, err := sp.MarshalizedDataToBroadcast(&block.Header{}, body)
	assert.Nil(t, err)
	assert.NotNil(t, msh)
	assert.NotNil(t, mstx)
	_, found := msh[0]
	assert.False(t, found)

	expectedBody := make(block.Body, 0)
	err = marshalizer.Unmarshal(&expectedBody, msh[1])
	assert.Nil(t, err)
	assert.Equal(t, len(expectedBody), 2)
	assert.Equal(t, &mb1, expectedBody[0])
	assert.Equal(t, &mb1, expectedBody[1])
}

func TestShardProcessor_MarshalizedDataWrongType(t *testing.T) {
	t.Parallel()
	tdp := initDataPool([]byte("tx_hash1"))
	marshalizer := &mock.MarshalizerMock{
		Fail: false,
	}
	sp, _ := blproc.NewShardProcessor(
		&mock.ServiceContainerMock{},
		tdp,
		initStore(),
		&mock.HasherStub{},
		marshalizer,
		initAccountsMock(),
		mock.NewMultiShardsCoordinatorMock(3),
		&mock.ForkDetectorMock{},
		&mock.BlocksTrackerMock{},
		createGenesisBlocks(mock.NewMultiShardsCoordinatorMock(3)),
		true,
		&mock.RequestHandlerMock{},
		&mock.TransactionCoordinatorMock{},
		&mock.Uint64ByteSliceConverterMock{},
	)
	wr := wrongBody{}
	msh, mstx, err := sp.MarshalizedDataToBroadcast(&block.Header{}, wr)
	assert.Equal(t, process.ErrWrongTypeAssertion, err)
	assert.Nil(t, msh)
	assert.Nil(t, mstx)
}

func TestShardProcessor_MarshalizedDataNilInput(t *testing.T) {
	t.Parallel()
	tdp := initDataPool([]byte("tx_hash1"))
	marshalizer := &mock.MarshalizerMock{
		Fail: false,
	}
	sp, _ := blproc.NewShardProcessor(
		&mock.ServiceContainerMock{},
		tdp,
		initStore(),
		&mock.HasherStub{},
		marshalizer,
		initAccountsMock(),
		mock.NewMultiShardsCoordinatorMock(3),
		&mock.ForkDetectorMock{},
		&mock.BlocksTrackerMock{},
		createGenesisBlocks(mock.NewMultiShardsCoordinatorMock(3)),
		true,
		&mock.RequestHandlerMock{},
		&mock.TransactionCoordinatorMock{},
		&mock.Uint64ByteSliceConverterMock{},
	)
	msh, mstx, err := sp.MarshalizedDataToBroadcast(nil, nil)
	assert.Equal(t, process.ErrNilMiniBlocks, err)
	assert.Nil(t, msh)
	assert.Nil(t, mstx)
}

func TestShardProcessor_MarshalizedDataMarshalWithoutSuccess(t *testing.T) {
	t.Parallel()
	wasCalled := false
	tdp := initDataPool([]byte("tx_hash1"))
	txHash0 := []byte("txHash0")
	mb0 := block.MiniBlock{
		ReceiverShardID: 1,
		SenderShardID:   0,
		TxHashes:        [][]byte{[]byte(txHash0)},
	}
	body := make(block.Body, 0)
	body = append(body, &mb0)
	marshalizer := &mock.MarshalizerStub{
		MarshalCalled: func(obj interface{}) ([]byte, error) {
			wasCalled = true
			return nil, process.ErrMarshalWithoutSuccess
		},
	}

	factory, _ := shard.NewPreProcessorsContainerFactory(
		mock.NewMultiShardsCoordinatorMock(3),
		initStore(),
		marshalizer,
		&mock.HasherMock{},
		tdp,
		&mock.AddressConverterMock{},
		initAccountsMock(),
		&mock.RequestHandlerMock{},
		&mock.TxProcessorMock{},
		&mock.SCProcessorMock{},
		&mock.SmartContractResultsProcessorMock{},
	)
	container, _ := factory.Create()

	tc, err := coordinator.NewTransactionCoordinator(
		mock.NewMultiShardsCoordinatorMock(3),
		initAccountsMock(),
		tdp,
		&mock.RequestHandlerMock{},
		container,
		&mock.InterimProcessorContainerMock{},
	)

	sp, _ := blproc.NewShardProcessor(
		&mock.ServiceContainerMock{},
		tdp,
		initStore(),
		&mock.HasherStub{},
		marshalizer,
		initAccountsMock(),
		mock.NewMultiShardsCoordinatorMock(3),
		&mock.ForkDetectorMock{},
		&mock.BlocksTrackerMock{},
		createGenesisBlocks(mock.NewMultiShardsCoordinatorMock(3)),
		true,
		&mock.RequestHandlerMock{},
		tc,
		&mock.Uint64ByteSliceConverterMock{},
	)

	msh, mstx, err := sp.MarshalizedDataToBroadcast(&block.Header{}, body)
	assert.Nil(t, err)
	assert.True(t, wasCalled)
	assert.Equal(t, 0, len(msh))
	assert.Equal(t, 0, len(mstx))
}

//------- receivedMetaBlock

func TestShardProcessor_ReceivedMetaBlockShouldRequestMissingMiniBlocks(t *testing.T) {
	t.Parallel()

	hasher := mock.HasherMock{}
	marshalizer := &mock.MarshalizerMock{}
	dataPool := mock.NewPoolsHolderFake()

	//we will have a metablock that will return 3 miniblock hashes
	//1 miniblock hash will be in cache
	//2 will be requested on network

	miniBlockHash1 := []byte("miniblock hash 1 found in cache")
	miniBlockHash2 := []byte("miniblock hash 2")
	miniBlockHash3 := []byte("miniblock hash 3")

	metaBlock := mock.HeaderHandlerStub{
		GetMiniBlockHeadersWithDstCalled: func(destId uint32) map[string]uint32 {
			return map[string]uint32{
				string(miniBlockHash1): 0,
				string(miniBlockHash2): 0,
				string(miniBlockHash3): 0,
			}
		},
	}

	//put this metaBlock inside datapool
	metaBlockHash := []byte("metablock hash")
	dataPool.MetaBlocks().Put(metaBlockHash, &metaBlock)
	//put the existing miniblock inside datapool
	dataPool.MiniBlocks().Put(miniBlockHash1, &block.MiniBlock{})

	miniBlockHash1Requested := int32(0)
	miniBlockHash2Requested := int32(0)
	miniBlockHash3Requested := int32(0)

	requestHandler := &mock.RequestHandlerMock{RequestMiniBlockHandlerCalled: func(destShardID uint32, miniblockHash []byte) {
		if bytes.Equal(miniBlockHash1, miniblockHash) {
			atomic.AddInt32(&miniBlockHash1Requested, 1)
		}
		if bytes.Equal(miniBlockHash2, miniblockHash) {
			atomic.AddInt32(&miniBlockHash2Requested, 1)
		}
		if bytes.Equal(miniBlockHash3, miniblockHash) {
			atomic.AddInt32(&miniBlockHash3Requested, 1)
		}
	}}

	tc, _ := coordinator.NewTransactionCoordinator(
		mock.NewMultiShardsCoordinatorMock(3),
		initAccountsMock(),
		dataPool,
		requestHandler,
		&mock.PreProcessorContainerMock{},
		&mock.InterimProcessorContainerMock{},
	)

	bp, _ := blproc.NewShardProcessor(
		&mock.ServiceContainerMock{},
		dataPool,
		initStore(),
		hasher,
		marshalizer,
		initAccountsMock(),
		mock.NewMultiShardsCoordinatorMock(3),
		&mock.ForkDetectorMock{},
		&mock.BlocksTrackerMock{},
		createGenesisBlocks(mock.NewMultiShardsCoordinatorMock(3)),
		true,
		requestHandler,
		tc,
		&mock.Uint64ByteSliceConverterMock{},
	)
	bp.ReceivedMetaBlock(metaBlockHash)

	//we have to wait to be sure txHash1Requested is not incremented by a late call
	time.Sleep(time.Second)

	assert.Equal(t, int32(0), atomic.LoadInt32(&miniBlockHash1Requested))
	assert.Equal(t, int32(1), atomic.LoadInt32(&miniBlockHash2Requested))
	assert.Equal(t, int32(1), atomic.LoadInt32(&miniBlockHash2Requested))
}

//--------- receivedMetaBlockNoMissingMiniBlocks
func TestShardProcessor_ReceivedMetaBlockNoMissingMiniBlocksShouldPass(t *testing.T) {
	t.Parallel()

	hasher := mock.HasherMock{}
	marshalizer := &mock.MarshalizerMock{}
	dataPool := mock.NewPoolsHolderFake()

	//we will have a metablock that will return 3 miniblock hashes
	//1 miniblock hash will be in cache
	//2 will be requested on network

	miniBlockHash1 := []byte("miniblock hash 1 found in cache")

	metaBlock := mock.HeaderHandlerStub{
		GetMiniBlockHeadersWithDstCalled: func(destId uint32) map[string]uint32 {
			return map[string]uint32{
				string(miniBlockHash1): 0,
			}
		},
	}

	//put this metaBlock inside datapool
	metaBlockHash := []byte("metablock hash")
	dataPool.MetaBlocks().Put(metaBlockHash, &metaBlock)
	//put the existing miniblock inside datapool
	dataPool.MiniBlocks().Put(miniBlockHash1, &block.MiniBlock{})

	noOfMissingMiniBlocks := int32(0)

	requestHandler := &mock.RequestHandlerMock{RequestMiniBlockHandlerCalled: func(destShardID uint32, miniblockHash []byte) {
		atomic.AddInt32(&noOfMissingMiniBlocks, 1)
	}}

	tc, _ := coordinator.NewTransactionCoordinator(
		mock.NewMultiShardsCoordinatorMock(3),
		initAccountsMock(),
		dataPool,
		requestHandler,
		&mock.PreProcessorContainerMock{},
		&mock.InterimProcessorContainerMock{},
	)

	sp, _ := blproc.NewShardProcessor(
		&mock.ServiceContainerMock{},
		dataPool,
		initStore(),
		hasher,
		marshalizer,
<<<<<<< HEAD
		&mock.TxProcessorMock{
			ProcessTransactionCalled: func(transaction *transaction.Transaction, round uint64) ([]*smartContractResult.SmartContractResult, error) {
				//execution, in this context, means moving the tx nonce to itx corresponding execution result variable
				if bytes.Equal(transaction.Data, txHash1) {
					tx1ExecutionResult = transaction.Nonce
				}
				if bytes.Equal(transaction.Data, txHash2) {
					tx2ExecutionResult = transaction.Nonce
				}
				if bytes.Equal(transaction.Data, txHash3) {
					tx3ExecutionResult = transaction.Nonce
				}

				return nil, nil
			},
		},
		&mock.AccountsStub{
			RevertToSnapshotCalled: func(snapshot int) error {
				assert.Fail(t, "revert should have not been called")
				return nil
			},
			JournalLenCalled: func() int {
				return 0
			},
		},
=======
		initAccountsMock(),
>>>>>>> d1bbe4d9
		mock.NewMultiShardsCoordinatorMock(3),
		&mock.ForkDetectorMock{},
		&mock.BlocksTrackerMock{},
		createGenesisBlocks(mock.NewMultiShardsCoordinatorMock(3)),
		true,
		requestHandler,
		tc,
		&mock.Uint64ByteSliceConverterMock{},
	)
	sp.ReceivedMetaBlock(metaBlockHash)
	assert.Equal(t, int32(0), atomic.LoadInt32(&noOfMissingMiniBlocks))
}

//--------- createAndProcessCrossMiniBlocksDstMe
func TestShardProcessor_CreateAndProcessCrossMiniBlocksDstMe(t *testing.T) {
	t.Parallel()

	tdp := mock.NewPoolsHolderFake()
	txHash := []byte("tx_hash1")
	tdp.Transactions().AddData(txHash, &transaction.Transaction{}, process.ShardCacherIdentifier(1, 0))
	body := make(block.Body, 0)
	txHashes := make([][]byte, 0)
	txHashes = append(txHashes, txHash)
	miniblock := block.MiniBlock{
		ReceiverShardID: 0,
		SenderShardID:   1,
		TxHashes:        txHashes,
	}
	body = append(body, &miniblock)

	hasher := &mock.HasherStub{}
	marshalizer := &mock.MarshalizerMock{}

	mbbytes, _ := marshalizer.Marshal(miniblock)
	mbHash := hasher.Compute(string(mbbytes))
	mbHdr := block.MiniBlockHeader{
		ReceiverShardID: 0,
		SenderShardID:   1,
		TxCount:         uint32(len(txHashes)),
		Hash:            mbHash}
	mbHdrs := make([]block.MiniBlockHeader, 0)
	mbHdrs = append(mbHdrs, mbHdr)

	shardMiniBlock := block.ShardMiniBlockHeader{
		ReceiverShardId: mbHdr.ReceiverShardID,
		SenderShardId:   mbHdr.SenderShardID,
		TxCount:         mbHdr.TxCount,
		Hash:            mbHdr.Hash,
	}
	shardMiniblockHdrs := make([]block.ShardMiniBlockHeader, 0)
	shardMiniblockHdrs = append(shardMiniblockHdrs, shardMiniBlock)
	shardHeader := block.ShardData{
		ShardMiniBlockHeaders: shardMiniblockHdrs,
	}
	shardHdrs := make([]block.ShardData, 0)
	shardHdrs = append(shardHdrs, shardHeader)

	meta := &block.MetaBlock{
		Nonce:        1,
		ShardInfo:    make([]block.ShardData, 0),
		Round:        1,
		PrevRandSeed: []byte("roothash"),
	}
	metaBytes, _ := marshalizer.Marshal(meta)
	metaHash := hasher.Compute(string(metaBytes))

	tdp.MetaBlocks().Put(metaHash, meta)

	haveTimeReturnsBool := func() bool {
		return true
	}
	sp, _ := blproc.NewShardProcessor(
		&mock.ServiceContainerMock{},
<<<<<<< HEAD
		dataPool,
		initStore(),
		hasher,
		marshalizer,
		&mock.TxProcessorMock{
			ProcessTransactionCalled: func(transaction *transaction.Transaction, round uint64) ([]*smartContractResult.SmartContractResult, error) {
				if bytes.Equal(transaction.Data, txHash2) {
					return nil, errTxProcessor
				}

				return nil, nil
			},
		},
		&mock.AccountsStub{
			RevertToSnapshotCalled: func(snapshot int) error {
				if snapshot == currentJournalLen {
					revertAccntStateCalled = true
				}

				return nil
			},
			JournalLenCalled: func() int {
				return currentJournalLen
			},
		},
=======
		tdp,
		&mock.ChainStorerMock{},
		&mock.HasherStub{},
		&mock.MarshalizerMock{},
		&mock.AccountsStub{},
>>>>>>> d1bbe4d9
		mock.NewMultiShardsCoordinatorMock(3),
		&mock.ForkDetectorMock{},
		&mock.BlocksTrackerMock{},
		createGenesisBlocks(mock.NewMultiShardsCoordinatorMock(3)),
		true,
		&mock.RequestHandlerMock{},
		&mock.TransactionCoordinatorMock{},
		&mock.Uint64ByteSliceConverterMock{},
	)
	miniBlockSlice, usedMetaHdrsHashes, noOfTxs, err := sp.CreateAndProcessCrossMiniBlocksDstMe(3, 2, 2, haveTimeReturnsBool)
	assert.Equal(t, err == nil, true)
	assert.Equal(t, len(miniBlockSlice) == 0, true)
	assert.Equal(t, len(usedMetaHdrsHashes) == 0, true)
	assert.Equal(t, noOfTxs, uint32(0))
}

//------- createMiniBlocks

func TestShardProcessor_CreateMiniBlocksShouldWorkWithIntraShardTxs(t *testing.T) {
	t.Parallel()

	hasher := mock.HasherMock{}
	marshalizer := &mock.MarshalizerMock{}
	dataPool := mock.NewPoolsHolderFake()

	//we will have a 3 txs in pool

	txHash1 := []byte("tx hash 1")
	txHash2 := []byte("tx hash 2")
	txHash3 := []byte("tx hash 3")

	senderShardId := uint32(0)
	receiverShardId := uint32(0)

	tx1Nonce := uint64(45)
	tx2Nonce := uint64(46)
	tx3Nonce := uint64(47)

	//put the existing tx inside datapool
	cacheId := process.ShardCacherIdentifier(senderShardId, receiverShardId)
	dataPool.Transactions().AddData(txHash1, &transaction.Transaction{
		Nonce: tx1Nonce,
		Data:  string(txHash1),
	}, cacheId)
	dataPool.Transactions().AddData(txHash2, &transaction.Transaction{
		Nonce: tx2Nonce,
		Data:  string(txHash2),
	}, cacheId)
	dataPool.Transactions().AddData(txHash3, &transaction.Transaction{
		Nonce: tx3Nonce,
		Data:  string(txHash3),
	}, cacheId)

	tx1ExecutionResult := uint64(0)
	tx2ExecutionResult := uint64(0)
	tx3ExecutionResult := uint64(0)

	txProcessorMock := &mock.TxProcessorMock{
		ProcessTransactionCalled: func(transaction *transaction.Transaction, round uint32) error {
			//execution, in this context, means moving the tx nonce to itx corresponding execution result variable
			if transaction.Data == string(txHash1) {
				tx1ExecutionResult = transaction.Nonce
			}
			if transaction.Data == string(txHash2) {
				tx2ExecutionResult = transaction.Nonce
			}
			if transaction.Data == string(txHash3) {
				tx3ExecutionResult = transaction.Nonce
			}

			return nil
		},
	}
	shardCoordinator := mock.NewMultiShardsCoordinatorMock(3)
	accntAdapter := &mock.AccountsStub{
		RevertToSnapshotCalled: func(snapshot int) error {
			assert.Fail(t, "revert should have not been called")
			return nil
		},
		JournalLenCalled: func() int {
			return 0
		},
	}

	factory, _ := shard.NewPreProcessorsContainerFactory(
		shardCoordinator,
		initStore(),
		marshalizer,
		hasher,
		dataPool,
		&mock.AddressConverterMock{},
		accntAdapter,
		&mock.RequestHandlerMock{},
		txProcessorMock,
		&mock.SCProcessorMock{},
		&mock.SmartContractResultsProcessorMock{},
	)
	container, _ := factory.Create()

	tc, err := coordinator.NewTransactionCoordinator(
		mock.NewMultiShardsCoordinatorMock(3),
		accntAdapter,
		dataPool,
		&mock.RequestHandlerMock{},
		container,
		&mock.InterimProcessorContainerMock{},
	)

	bp, _ := blproc.NewShardProcessor(
		&mock.ServiceContainerMock{},
		dataPool,
		initStore(),
		hasher,
		marshalizer,
<<<<<<< HEAD
		&mock.TxProcessorMock{
			ProcessTransactionCalled: func(transaction *transaction.Transaction, round uint64) ([]*smartContractResult.SmartContractResult, error) {
				//execution, in this context, means moving the tx nonce to itx corresponding execution result variable
				if bytes.Equal(transaction.Data, txHash1) {
					tx1ExecutionResult = transaction.Nonce
				}
				if bytes.Equal(transaction.Data, txHash2) {
					tx2ExecutionResult = transaction.Nonce
				}
				if bytes.Equal(transaction.Data, txHash3) {
					tx3ExecutionResult = transaction.Nonce
				}

				return nil, nil
			},
		},
		&mock.AccountsStub{
			RevertToSnapshotCalled: func(snapshot int) error {
				assert.Fail(t, "revert should have not been called")
				return nil
			},
			JournalLenCalled: func() int {
				return 0
			},
		},
=======
		accntAdapter,
>>>>>>> d1bbe4d9
		mock.NewMultiShardsCoordinatorMock(3),
		&mock.ForkDetectorMock{},
		&mock.BlocksTrackerMock{},
		createGenesisBlocks(mock.NewMultiShardsCoordinatorMock(3)),
		true,
		&mock.RequestHandlerMock{},
		tc,
		&mock.Uint64ByteSliceConverterMock{},
	)

	blockBody, err := bp.CreateMiniBlocks(1, 15000, 0, func() bool { return true })

	assert.Nil(t, err)
	//testing execution
	assert.Equal(t, tx1Nonce, tx1ExecutionResult)
	assert.Equal(t, tx2Nonce, tx2ExecutionResult)
	assert.Equal(t, tx3Nonce, tx3ExecutionResult)
	//one miniblock output
	assert.Equal(t, 1, len(blockBody))
	//miniblock should have 3 txs
	assert.Equal(t, 3, len(blockBody[0].TxHashes))
	//testing all 3 hashes are present in block body
	assert.True(t, isInTxHashes(txHash1, blockBody[0].TxHashes))
	assert.True(t, isInTxHashes(txHash2, blockBody[0].TxHashes))
	assert.True(t, isInTxHashes(txHash3, blockBody[0].TxHashes))
}

func TestShardProcessor_GetProcessedMetaBlockFromPoolShouldWork(t *testing.T) {
	t.Parallel()

	//we have 3 metablocks in pool each containing 2 miniblocks.
	//blockbody will have 2 + 1 miniblocks from 2 out of the 3 metablocks
	//The test should remove only one metablock

	destShardId := uint32(2)

	hasher := mock.HasherMock{}
	marshalizer := &mock.MarshalizerMock{}
	dataPool := mock.NewPoolsHolderFake()

	miniblocks := make([]*block.MiniBlock, 6)
	miniblockHashes := make([][]byte, 6)

	destShards := []uint32{1, 3, 4}
	for i := 0; i < 6; i++ {
		mb, hash := createDummyMiniBlock(fmt.Sprintf("tx hash %d", i), marshalizer, hasher, destShardId, destShards[i/2])
		miniblocks[i] = mb
		miniblockHashes[i] = hash
	}

	//put 3 metablocks in pool
	mb1Hash := []byte("meta block 1")
	dataPool.MetaBlocks().Put(
		mb1Hash,
		createDummyMetaBlock(destShardId, destShards[0], miniblockHashes[0], miniblockHashes[1]),
	)
	mb2Hash := []byte("meta block 2")
	dataPool.MetaBlocks().Put(
		mb2Hash,
		createDummyMetaBlock(destShardId, destShards[1], miniblockHashes[2], miniblockHashes[3]),
	)
	mb3Hash := []byte("meta block 3")
	dataPool.MetaBlocks().Put(
		mb3Hash,
		createDummyMetaBlock(destShardId, destShards[2], miniblockHashes[4], miniblockHashes[5]),
	)

	shardCoordinator := mock.NewMultipleShardsCoordinatorMock()
	shardCoordinator.CurrentShard = destShardId
	shardCoordinator.SetNoShards(destShardId + 1)

	bp, _ := blproc.NewShardProcessor(
		&mock.ServiceContainerMock{},
		dataPool,
		&mock.ChainStorerMock{},
		hasher,
		marshalizer,
		initAccountsMock(),
		shardCoordinator,
		&mock.ForkDetectorMock{
			GetHighestFinalBlockNonceCalled: func() uint64 {
				return 0
			},
		},
		&mock.BlocksTrackerMock{
			RemoveNotarisedBlocksCalled: func(headerHandler data.HeaderHandler) error {
				return nil
			},
		},
		createGenesisBlocks(shardCoordinator),
		true,
		&mock.RequestHandlerMock{},
		&mock.TransactionCoordinatorMock{},
		&mock.Uint64ByteSliceConverterMock{},
	)

	//create block body with first 3 miniblocks from miniblocks var
	blockBody := block.Body{miniblocks[0], miniblocks[1], miniblocks[2]}

	hashes := make([][]byte, 0)
	hashes = append(hashes, mb1Hash)
	hashes = append(hashes, mb2Hash)
	hashes = append(hashes, mb3Hash)
	blockHeader := &block.Header{MetaBlockHashes: hashes}

	_, err := bp.GetProcessedMetaBlocksFromPool(blockBody, blockHeader)

	assert.Nil(t, err)
	//check WasMiniBlockProcessed for remaining metablocks
	metaBlock2Recov, _ := dataPool.MetaBlocks().Get(mb2Hash)
	assert.True(t, (metaBlock2Recov.(data.HeaderHandler)).GetMiniBlockProcessed(miniblockHashes[2]))
	assert.False(t, (metaBlock2Recov.(data.HeaderHandler)).GetMiniBlockProcessed(miniblockHashes[3]))

	metaBlock3Recov, _ := dataPool.MetaBlocks().Get(mb3Hash)
	assert.False(t, (metaBlock3Recov.(data.HeaderHandler)).GetMiniBlockProcessed(miniblockHashes[4]))
	assert.False(t, (metaBlock3Recov.(data.HeaderHandler)).GetMiniBlockProcessed(miniblockHashes[5]))
}

func TestBlockProcessor_RestoreBlockIntoPoolsShouldErrNilBlockHeader(t *testing.T) {
	t.Parallel()
	tdp := initDataPool([]byte("tx_hash1"))

	be, _ := blproc.NewShardProcessor(
		&mock.ServiceContainerMock{},
		tdp,
		initStore(),
		&mock.HasherStub{},
		&mock.MarshalizerMock{},
		initAccountsMock(),
		mock.NewMultiShardsCoordinatorMock(3),
		&mock.ForkDetectorMock{},
		&mock.BlocksTrackerMock{},
		createGenesisBlocks(mock.NewMultiShardsCoordinatorMock(3)),
		true,
		&mock.RequestHandlerMock{},
		&mock.TransactionCoordinatorMock{},
		&mock.Uint64ByteSliceConverterMock{},
	)
	err := be.RestoreBlockIntoPools(nil, nil)
	assert.NotNil(t, err)
	assert.Equal(t, process.ErrNilBlockHeader, err)
}

func TestBlockProcessor_RestoreBlockIntoPoolsShouldErrNilTxBlockBody(t *testing.T) {
	t.Parallel()
	tdp := initDataPool([]byte("tx_hash1"))
	sp, _ := blproc.NewShardProcessor(
		&mock.ServiceContainerMock{},
		tdp,
		initStore(),
		&mock.HasherStub{},
		&mock.MarshalizerMock{},
		initAccountsMock(),
		mock.NewMultiShardsCoordinatorMock(3),
		&mock.ForkDetectorMock{},
		&mock.BlocksTrackerMock{},
		createGenesisBlocks(mock.NewMultiShardsCoordinatorMock(3)),
		true,
		&mock.RequestHandlerMock{},
		&mock.TransactionCoordinatorMock{},
		&mock.Uint64ByteSliceConverterMock{},
	)

	err := sp.RestoreBlockIntoPools(&block.Header{}, nil)
	assert.NotNil(t, err)
	assert.Equal(t, err, process.ErrNilTxBlockBody)
}

func TestShardProcessor_RestoreBlockIntoPoolsShouldWork(t *testing.T) {
	t.Parallel()

	txHash := []byte("tx hash 1")

	dataPool := mock.NewPoolsHolderFake()
	marshalizerMock := &mock.MarshalizerMock{}
	hasherMock := &mock.HasherStub{}

	body := make(block.Body, 0)
	tx := transaction.Transaction{Nonce: 1}
	buffTx, _ := marshalizerMock.Marshal(tx)

	store := &mock.ChainStorerMock{
		GetAllCalled: func(unitType dataRetriever.UnitType, keys [][]byte) (map[string][]byte, error) {
			m := make(map[string][]byte, 0)
			m[string(txHash)] = buffTx
			return m, nil
		},
		GetStorerCalled: func(unitType dataRetriever.UnitType) storage.Storer {
			return &mock.StorerStub{
				RemoveCalled: func(key []byte) error {
					return nil
				},
			}
		},
	}

	factory, _ := shard.NewPreProcessorsContainerFactory(
		mock.NewMultiShardsCoordinatorMock(3),
		store,
		marshalizerMock,
		hasherMock,
		dataPool,
		&mock.AddressConverterMock{},
		initAccountsMock(),
		&mock.RequestHandlerMock{},
		&mock.TxProcessorMock{},
		&mock.SCProcessorMock{},
		&mock.SmartContractResultsProcessorMock{},
	)
	container, _ := factory.Create()

	tc, err := coordinator.NewTransactionCoordinator(
		mock.NewMultiShardsCoordinatorMock(3),
		initAccountsMock(),
		dataPool,
		&mock.RequestHandlerMock{},
		container,
		&mock.InterimProcessorContainerMock{},
	)

	sp, _ := blproc.NewShardProcessor(
		&mock.ServiceContainerMock{},
		dataPool,
		store,
		hasherMock,
		marshalizerMock,
		initAccountsMock(),
		mock.NewMultiShardsCoordinatorMock(3),
		&mock.ForkDetectorMock{},
		&mock.BlocksTrackerMock{},
		createGenesisBlocks(mock.NewMultiShardsCoordinatorMock(3)),
		true,
		&mock.RequestHandlerMock{},
		tc,
		&mock.Uint64ByteSliceConverterMock{},
	)

	txHashes := make([][]byte, 0)
	txHashes = append(txHashes, txHash)
	miniblock := block.MiniBlock{
		ReceiverShardID: 0,
		SenderShardID:   1,
		TxHashes:        txHashes,
	}
	body = append(body, &miniblock)

	miniblockHash := []byte("mini block hash 1")
	hasherMock.ComputeCalled = func(s string) []byte {
		return miniblockHash
	}

	metablockHash := []byte("meta block hash 1")
	metablockHeader := createDummyMetaBlock(0, 1, miniblockHash)
	metablockHeader.SetMiniBlockProcessed(metablockHash, true)
	dataPool.MetaBlocks().Put(
		metablockHash,
		metablockHeader,
	)

	err = sp.RestoreBlockIntoPools(&block.Header{}, body)

	miniblockFromPool, _ := dataPool.MiniBlocks().Get(miniblockHash)
	txFromPool, _ := dataPool.Transactions().SearchFirstData(txHash)
	metablockFromPool, _ := dataPool.MetaBlocks().Get(metablockHash)
	metablock := metablockFromPool.(*block.MetaBlock)
	assert.Nil(t, err)
	assert.Equal(t, &miniblock, miniblockFromPool)
	assert.Equal(t, &tx, txFromPool)
	assert.Equal(t, false, metablock.GetMiniBlockProcessed(miniblockHash))
}

func TestShardProcessor_DecodeBlockBody(t *testing.T) {
	t.Parallel()
	tdp := initDataPool([]byte("tx_hash1"))
	marshalizerMock := &mock.MarshalizerMock{}
	sp, err := blproc.NewShardProcessor(
		&mock.ServiceContainerMock{},
		tdp,
		&mock.ChainStorerMock{},
		&mock.HasherStub{},
		marshalizerMock,
		initAccountsMock(),
		mock.NewMultiShardsCoordinatorMock(3),
		&mock.ForkDetectorMock{},
		&mock.BlocksTrackerMock{},
		createGenesisBlocks(mock.NewMultiShardsCoordinatorMock(3)),
		true,
		&mock.RequestHandlerMock{},
		&mock.TransactionCoordinatorMock{},
		&mock.Uint64ByteSliceConverterMock{},
	)
	body := make(block.Body, 0)
	body = append(body, &block.MiniBlock{ReceiverShardID: 69})
	message, err := marshalizerMock.Marshal(body)
	assert.Nil(t, err)

	dcdBlk := sp.DecodeBlockBody(nil)
	assert.Nil(t, dcdBlk)

	dcdBlk = sp.DecodeBlockBody(message)
	assert.Equal(t, body, dcdBlk)
	assert.Equal(t, uint32(69), body[0].ReceiverShardID)
}

func TestShardProcessor_DecodeBlockHeader(t *testing.T) {
	t.Parallel()
	tdp := initDataPool([]byte("tx_hash1"))
	marshalizerMock := &mock.MarshalizerMock{}
	sp, err := blproc.NewShardProcessor(
		&mock.ServiceContainerMock{},
		tdp,
		&mock.ChainStorerMock{},
		&mock.HasherStub{},
		marshalizerMock,
		initAccountsMock(),
		mock.NewMultiShardsCoordinatorMock(3),
		&mock.ForkDetectorMock{},
		&mock.BlocksTrackerMock{},
		createGenesisBlocks(mock.NewMultiShardsCoordinatorMock(3)),
		true,
		&mock.RequestHandlerMock{},
		&mock.TransactionCoordinatorMock{},
		&mock.Uint64ByteSliceConverterMock{},
	)
	hdr := &block.Header{}
	hdr.Nonce = 1
	hdr.TimeStamp = uint64(0)
	hdr.Signature = []byte("A")
	message, err := marshalizerMock.Marshal(hdr)
	assert.Nil(t, err)

	message, err = marshalizerMock.Marshal(hdr)
	assert.Nil(t, err)

	dcdHdr := sp.DecodeBlockHeader(nil)
	assert.Nil(t, dcdHdr)

	dcdHdr = sp.DecodeBlockHeader(message)
	assert.Equal(t, hdr, dcdHdr)
	assert.Equal(t, []byte("A"), dcdHdr.GetSignature())
}

func TestShardProcessor_IsHdrConstructionValid(t *testing.T) {
	t.Parallel()

	hasher := mock.HasherMock{}
	marshalizer := &mock.MarshalizerMock{}
	dataPool := initDataPool([]byte("tx_hash1"))

	shardNr := uint32(5)
	sp, _ := blproc.NewShardProcessor(
		&mock.ServiceContainerMock{},
		dataPool,
		&mock.ChainStorerMock{},
		hasher,
		marshalizer,
		initAccountsMock(),
		mock.NewMultiShardsCoordinatorMock(shardNr),
		&mock.ForkDetectorMock{},
		&mock.BlocksTrackerMock{},
		createGenesisBlocks(mock.NewMultiShardsCoordinatorMock(shardNr)),
		true,
		&mock.RequestHandlerMock{},
		&mock.TransactionCoordinatorMock{},
		&mock.Uint64ByteSliceConverterMock{},
	)

	prevRandSeed := []byte("prevrand")
	currRandSeed := []byte("currrand")
	lastNodesHdrs := sp.LastNotarizedHdrs()
	lastHdr := &block.MetaBlock{Round: 9,
		Nonce:    44,
		RandSeed: prevRandSeed}
	lastNodesHdrs[sharding.MetachainShardId] = lastHdr

	//put the existing headers inside datapool

	//header shard 0
	prevHash, _ := sp.ComputeHeaderHash(lastNodesHdrs[sharding.MetachainShardId].(*block.MetaBlock))
	prevHdr := &block.MetaBlock{
		Round:        10,
		Nonce:        45,
		PrevRandSeed: prevRandSeed,
		RandSeed:     currRandSeed,
		PrevHash:     prevHash,
		RootHash:     []byte("prevRootHash")}

	prevHash, _ = sp.ComputeHeaderHash(prevHdr)
	currHdr := &block.MetaBlock{
		Round:        11,
		Nonce:        46,
		PrevRandSeed: currRandSeed,
		RandSeed:     []byte("nextrand"),
		PrevHash:     prevHash,
		RootHash:     []byte("currRootHash")}

	err := sp.IsHdrConstructionValid(nil, prevHdr)
	assert.Equal(t, err, process.ErrNilBlockHeader)

	err = sp.IsHdrConstructionValid(currHdr, nil)
	assert.Equal(t, err, process.ErrNilBlockHeader)

	currHdr.Nonce = 0
	err = sp.IsHdrConstructionValid(currHdr, prevHdr)
	assert.Equal(t, err, process.ErrWrongNonceInBlock)

	currHdr.Nonce = 0
	prevHdr.Nonce = 0
	err = sp.IsHdrConstructionValid(currHdr, prevHdr)
	assert.Equal(t, err, process.ErrRootStateMissmatch)

	currHdr.Nonce = 0
	prevHdr.Nonce = 0
	prevHdr.RootHash = nil
	err = sp.IsHdrConstructionValid(currHdr, prevHdr)
	assert.Nil(t, err)

	currHdr.Nonce = 46
	prevHdr.Nonce = 45
	prevHdr.Round = currHdr.Round + 1
	err = sp.IsHdrConstructionValid(currHdr, prevHdr)
	assert.Equal(t, err, process.ErrLowShardHeaderRound)

	prevHdr.Round = currHdr.Round - 1
	currHdr.Nonce = prevHdr.Nonce + 2
	err = sp.IsHdrConstructionValid(currHdr, prevHdr)
	assert.Equal(t, err, process.ErrWrongNonceInBlock)

	currHdr.Nonce = prevHdr.Nonce + 1
	prevHdr.RandSeed = []byte("randomwrong")
	err = sp.IsHdrConstructionValid(currHdr, prevHdr)
	assert.Equal(t, err, process.ErrRandSeedMismatch)

	prevHdr.RandSeed = currRandSeed
	currHdr.PrevHash = []byte("wronghash")
	err = sp.IsHdrConstructionValid(currHdr, prevHdr)
	assert.Equal(t, err, process.ErrInvalidBlockHash)

	currHdr.PrevHash = prevHash
	prevHdr.RootHash = []byte("prevRootHash")
	err = sp.IsHdrConstructionValid(currHdr, prevHdr)
	assert.Nil(t, err)
}

func TestShardProcessor_RemoveAndSaveLastNotarizedMetaHdrNoDstMB(t *testing.T) {
	t.Parallel()

	hasher := mock.HasherMock{}
	marshalizer := &mock.MarshalizerMock{}
	dataPool := mock.NewPoolsHolderFake()
	forkDetector := &mock.ForkDetectorMock{}
	highNonce := uint64(500)
	forkDetector.GetHighestFinalBlockNonceCalled = func() uint64 {
		return highNonce
	}

	putCalledNr := 0
	store := &mock.ChainStorerMock{
		PutCalled: func(unitType dataRetriever.UnitType, key []byte, value []byte) error {
			putCalledNr++
			return nil
		},
	}

	shardNr := uint32(5)
	sp, _ := blproc.NewShardProcessor(
		&mock.ServiceContainerMock{},
		dataPool,
		store,
		hasher,
		marshalizer,
		initAccountsMock(),
		mock.NewMultiShardsCoordinatorMock(shardNr),
		forkDetector,
		&mock.BlocksTrackerMock{
			RemoveNotarisedBlocksCalled: func(headerHandler data.HeaderHandler) error {
				return nil
			},
			UnnotarisedBlocksCalled: func() []data.HeaderHandler {
				return make([]data.HeaderHandler, 0)
			},
		},
		createGenesisBlocks(mock.NewMultiShardsCoordinatorMock(shardNr)),
		true,
		&mock.RequestHandlerMock{},
		&mock.TransactionCoordinatorMock{},
		&mock.Uint64ByteSliceConverterMock{},
	)

	prevRandSeed := []byte("prevrand")
	currRandSeed := []byte("currrand")
	lastNodesHdrs := sp.LastNotarizedHdrs()
	firstNonce := uint64(44)

	lastHdr := &block.MetaBlock{Round: 9,
		Nonce:    firstNonce,
		RandSeed: prevRandSeed}
	lastNodesHdrs[sharding.MetachainShardId] = lastHdr

	//put the existing headers inside datapool

	//header shard 0
	prevHash, _ := sp.ComputeHeaderHash(lastNodesHdrs[sharding.MetachainShardId].(*block.MetaBlock))
	prevHdr := &block.MetaBlock{
		Round:        10,
		Nonce:        45,
		PrevRandSeed: prevRandSeed,
		RandSeed:     currRandSeed,
		PrevHash:     prevHash,
		RootHash:     []byte("prevRootHash")}

	prevHash, _ = sp.ComputeHeaderHash(prevHdr)
	currHdr := &block.MetaBlock{
		Round:        11,
		Nonce:        46,
		PrevRandSeed: currRandSeed,
		RandSeed:     []byte("nextrand"),
		PrevHash:     prevHash,
		RootHash:     []byte("currRootHash")}
	currHash, _ := sp.ComputeHeaderHash(currHdr)
	prevHash, _ = sp.ComputeHeaderHash(prevHdr)

	shardHdr := &block.Header{Round: 15}
	shardBlock := block.Body{}

	blockHeader := &block.Header{}

	// test header not in pool and defer called
	processedMetaHdrs, err := sp.GetProcessedMetaBlocksFromPool(shardBlock, blockHeader)
	assert.Nil(t, err)

	err = sp.SaveLastNotarizedHeader(sharding.MetachainShardId, processedMetaHdrs)
	assert.Nil(t, err)

	err = sp.RemoveProcessedMetablocksFromPool(processedMetaHdrs)
	assert.Nil(t, err)
	assert.Equal(t, 0, putCalledNr)

	lastNodesHdrs = sp.LastNotarizedHdrs()
	assert.Equal(t, firstNonce, lastNodesHdrs[sharding.MetachainShardId].GetNonce())
	assert.Equal(t, 0, len(processedMetaHdrs))

	// wrong header type in pool and defer called
	dataPool.MetaBlocks().Put(currHash, shardHdr)

	hashes := make([][]byte, 0)
	hashes = append(hashes, currHash)
	blockHeader = &block.Header{MetaBlockHashes: hashes}

	processedMetaHdrs, err = sp.GetProcessedMetaBlocksFromPool(shardBlock, blockHeader)
	assert.Equal(t, nil, err)

	err = sp.SaveLastNotarizedHeader(sharding.MetachainShardId, processedMetaHdrs)
	assert.Nil(t, err)

	err = sp.RemoveProcessedMetablocksFromPool(processedMetaHdrs)
	assert.Nil(t, err)
	assert.Equal(t, 0, putCalledNr)

	lastNodesHdrs = sp.LastNotarizedHdrs()
	assert.Equal(t, firstNonce, lastNodesHdrs[sharding.MetachainShardId].GetNonce())

	// put headers in pool
	dataPool.MetaBlocks().Put(currHash, currHdr)
	dataPool.MetaBlocks().Put(prevHash, prevHdr)

	hashes = make([][]byte, 0)
	hashes = append(hashes, currHash)
	hashes = append(hashes, prevHash)
	blockHeader = &block.Header{MetaBlockHashes: hashes}

	processedMetaHdrs, err = sp.GetProcessedMetaBlocksFromPool(shardBlock, blockHeader)
	assert.Nil(t, err)

	err = sp.SaveLastNotarizedHeader(sharding.MetachainShardId, processedMetaHdrs)
	assert.Nil(t, err)

	err = sp.RemoveProcessedMetablocksFromPool(processedMetaHdrs)
	assert.Nil(t, err)
	assert.Equal(t, 4, putCalledNr)

	lastNodesHdrs = sp.LastNotarizedHdrs()
	assert.Equal(t, currHdr, lastNodesHdrs[sharding.MetachainShardId])
}

func createShardData(hasher hashing.Hasher, marshalizer marshal.Marshalizer, miniBlocks []block.MiniBlock) []block.ShardData {
	shardData := make([]block.ShardData, len(miniBlocks))
	for i := 0; i < len(miniBlocks); i++ {
		marshaled, _ := marshalizer.Marshal(miniBlocks[i])
		hashed := hasher.Compute(string(marshaled))

		shardMBHeader := block.ShardMiniBlockHeader{
			ReceiverShardId: miniBlocks[i].ReceiverShardID,
			SenderShardId:   miniBlocks[i].SenderShardID,
			TxCount:         uint32(len(miniBlocks[i].TxHashes)),
			Hash:            hashed,
		}
		shardMBHeaders := make([]block.ShardMiniBlockHeader, 0)
		shardMBHeaders = append(shardMBHeaders, shardMBHeader)

		shardData[0].ShardId = miniBlocks[i].SenderShardID
		shardData[0].TxCount = 10
		shardData[0].HeaderHash = []byte("headerHash")
		shardData[0].ShardMiniBlockHeaders = shardMBHeaders
	}

	return shardData
}

func TestShardProcessor_RemoveAndSaveLastNotarizedMetaHdrNotAllMBFinished(t *testing.T) {
	t.Parallel()

	hasher := mock.HasherMock{}
	marshalizer := &mock.MarshalizerMock{}
	dataPool := mock.NewPoolsHolderFake()
	forkDetector := &mock.ForkDetectorMock{}
	highNonce := uint64(500)
	forkDetector.GetHighestFinalBlockNonceCalled = func() uint64 {
		return highNonce
	}

	putCalledNr := 0
	store := &mock.ChainStorerMock{
		PutCalled: func(unitType dataRetriever.UnitType, key []byte, value []byte) error {
			putCalledNr++
			return nil
		},
	}

	shardNr := uint32(5)
	sp, _ := blproc.NewShardProcessor(
		&mock.ServiceContainerMock{},
		dataPool,
		store,
		hasher,
		marshalizer,
		initAccountsMock(),
		mock.NewMultiShardsCoordinatorMock(shardNr),
		forkDetector,
		&mock.BlocksTrackerMock{
			RemoveNotarisedBlocksCalled: func(headerHandler data.HeaderHandler) error {
				return nil
			},
			UnnotarisedBlocksCalled: func() []data.HeaderHandler {
				return make([]data.HeaderHandler, 0)
			},
		},
		createGenesisBlocks(mock.NewMultiShardsCoordinatorMock(shardNr)),
		true,
		&mock.RequestHandlerMock{},
		&mock.TransactionCoordinatorMock{},
		&mock.Uint64ByteSliceConverterMock{},
	)

	prevRandSeed := []byte("prevrand")
	currRandSeed := []byte("currrand")
	lastNodesHdrs := sp.LastNotarizedHdrs()
	firstNonce := uint64(44)

	lastHdr := &block.MetaBlock{Round: 9,
		Nonce:    firstNonce,
		RandSeed: prevRandSeed}
	lastNodesHdrs[sharding.MetachainShardId] = lastHdr

	shardBlock := make(block.Body, 0)
	txHash := []byte("txhash")
	txHashes := make([][]byte, 0)
	txHashes = append(txHashes, txHash)
	miniblock1 := block.MiniBlock{
		ReceiverShardID: 0,
		SenderShardID:   1,
		TxHashes:        txHashes,
	}
	miniblock2 := block.MiniBlock{
		ReceiverShardID: 0,
		SenderShardID:   2,
		TxHashes:        txHashes,
	}
	miniblock3 := block.MiniBlock{
		ReceiverShardID: 0,
		SenderShardID:   3,
		TxHashes:        txHashes,
	}
	miniblock4 := block.MiniBlock{
		ReceiverShardID: 0,
		SenderShardID:   4,
		TxHashes:        txHashes,
	}
	shardBlock = append(shardBlock, &miniblock1, &miniblock2, &miniblock3)

	miniBlocks := make([]block.MiniBlock, 0)
	miniBlocks = append(miniBlocks, miniblock1, miniblock2)
	//header shard 0
	prevHash, _ := sp.ComputeHeaderHash(lastNodesHdrs[sharding.MetachainShardId].(*block.MetaBlock))
	prevHdr := &block.MetaBlock{
		Round:        10,
		Nonce:        45,
		PrevRandSeed: prevRandSeed,
		RandSeed:     currRandSeed,
		PrevHash:     prevHash,
		RootHash:     []byte("prevRootHash"),
		ShardInfo:    createShardData(hasher, marshalizer, miniBlocks)}

	miniBlocks = make([]block.MiniBlock, 0)
	miniBlocks = append(miniBlocks, miniblock3, miniblock4)
	prevHash, _ = sp.ComputeHeaderHash(prevHdr)
	currHdr := &block.MetaBlock{
		Round:        11,
		Nonce:        46,
		PrevRandSeed: currRandSeed,
		RandSeed:     []byte("nextrand"),
		PrevHash:     prevHash,
		RootHash:     []byte("currRootHash"),
		ShardInfo:    createShardData(hasher, marshalizer, miniBlocks)}
	currHash, _ := sp.ComputeHeaderHash(currHdr)
	prevHash, _ = sp.ComputeHeaderHash(prevHdr)

	// put headers in pool
	dataPool.MetaBlocks().Put(currHash, currHdr)
	dataPool.MetaBlocks().Put(prevHash, prevHdr)

	hashes := make([][]byte, 0)
	hashes = append(hashes, currHash)
	hashes = append(hashes, prevHash)
	blockHeader := &block.Header{MetaBlockHashes: hashes}

	processedMetaHdrs, err := sp.GetProcessedMetaBlocksFromPool(shardBlock, blockHeader)
	assert.Nil(t, err)

	err = sp.SaveLastNotarizedHeader(sharding.MetachainShardId, processedMetaHdrs)
	assert.Nil(t, err)

	err = sp.RemoveProcessedMetablocksFromPool(processedMetaHdrs)
	assert.Nil(t, err)
	assert.Equal(t, 2, putCalledNr)

	lastNodesHdrs = sp.LastNotarizedHdrs()
	assert.Equal(t, prevHdr, lastNodesHdrs[sharding.MetachainShardId])
}

func TestShardProcessor_RemoveAndSaveLastNotarizedMetaHdrAllMBFinished(t *testing.T) {
	t.Parallel()

	hasher := mock.HasherMock{}
	marshalizer := &mock.MarshalizerMock{}
	dataPool := mock.NewPoolsHolderFake()
	forkDetector := &mock.ForkDetectorMock{}
	highNonce := uint64(500)
	forkDetector.GetHighestFinalBlockNonceCalled = func() uint64 {
		return highNonce
	}
	putCalledNr := 0
	store := &mock.ChainStorerMock{
		PutCalled: func(unitType dataRetriever.UnitType, key []byte, value []byte) error {
			putCalledNr++
			return nil
		},
	}

	shardNr := uint32(5)
	sp, _ := blproc.NewShardProcessor(
		&mock.ServiceContainerMock{},
		dataPool,
		store,
		hasher,
		marshalizer,
		initAccountsMock(),
		mock.NewMultiShardsCoordinatorMock(shardNr),
		forkDetector,
		&mock.BlocksTrackerMock{
			RemoveNotarisedBlocksCalled: func(headerHandler data.HeaderHandler) error {
				return nil
			},
			UnnotarisedBlocksCalled: func() []data.HeaderHandler {
				return make([]data.HeaderHandler, 0)
			},
		},
		createGenesisBlocks(mock.NewMultiShardsCoordinatorMock(shardNr)),
		true,
		&mock.RequestHandlerMock{},
		&mock.TransactionCoordinatorMock{},
		&mock.Uint64ByteSliceConverterMock{},
	)

	prevRandSeed := []byte("prevrand")
	currRandSeed := []byte("currrand")
	lastNodesHdrs := sp.LastNotarizedHdrs()
	firstNonce := uint64(44)

	lastHdr := &block.MetaBlock{Round: 9,
		Nonce:    firstNonce,
		RandSeed: prevRandSeed}
	lastNodesHdrs[sharding.MetachainShardId] = lastHdr

	shardBlock := make(block.Body, 0)
	txHash := []byte("txhash")
	txHashes := make([][]byte, 0)
	txHashes = append(txHashes, txHash)
	miniblock1 := block.MiniBlock{
		ReceiverShardID: 0,
		SenderShardID:   1,
		TxHashes:        txHashes,
	}
	miniblock2 := block.MiniBlock{
		ReceiverShardID: 0,
		SenderShardID:   2,
		TxHashes:        txHashes,
	}
	miniblock3 := block.MiniBlock{
		ReceiverShardID: 0,
		SenderShardID:   3,
		TxHashes:        txHashes,
	}
	miniblock4 := block.MiniBlock{
		ReceiverShardID: 0,
		SenderShardID:   4,
		TxHashes:        txHashes,
	}
	shardBlock = append(shardBlock, &miniblock1, &miniblock2, &miniblock3, &miniblock4)

	miniBlocks := make([]block.MiniBlock, 0)
	miniBlocks = append(miniBlocks, miniblock1, miniblock2)
	//header shard 0
	prevHash, _ := sp.ComputeHeaderHash(lastNodesHdrs[sharding.MetachainShardId].(*block.MetaBlock))
	prevHdr := &block.MetaBlock{
		Round:        10,
		Nonce:        45,
		PrevRandSeed: prevRandSeed,
		RandSeed:     currRandSeed,
		PrevHash:     prevHash,
		RootHash:     []byte("prevRootHash"),
		ShardInfo:    createShardData(hasher, marshalizer, miniBlocks)}

	miniBlocks = make([]block.MiniBlock, 0)
	miniBlocks = append(miniBlocks, miniblock3, miniblock4)
	prevHash, _ = sp.ComputeHeaderHash(prevHdr)
	currHdr := &block.MetaBlock{
		Round:        11,
		Nonce:        46,
		PrevRandSeed: currRandSeed,
		RandSeed:     []byte("nextrand"),
		PrevHash:     prevHash,
		RootHash:     []byte("currRootHash"),
		ShardInfo:    createShardData(hasher, marshalizer, miniBlocks)}
	currHash, _ := sp.ComputeHeaderHash(currHdr)
	prevHash, _ = sp.ComputeHeaderHash(prevHdr)

	// put headers in pool
	dataPool.MetaBlocks().Put(currHash, currHdr)
	dataPool.MetaBlocks().Put(prevHash, prevHdr)
	dataPool.MetaBlocks().Put([]byte("shouldNotRemove"), &block.MetaBlock{
		Round:        12,
		PrevRandSeed: []byte("nextrand"),
		PrevHash:     currHash,
		Nonce:        47})

	hashes := make([][]byte, 0)
	hashes = append(hashes, currHash)
	hashes = append(hashes, prevHash)
	blockHeader := &block.Header{MetaBlockHashes: hashes}

	processedMetaHdrs, err := sp.GetProcessedMetaBlocksFromPool(shardBlock, blockHeader)
	assert.Nil(t, err)
	assert.Equal(t, 2, len(processedMetaHdrs))

	err = sp.SaveLastNotarizedHeader(sharding.MetachainShardId, processedMetaHdrs)
	assert.Nil(t, err)

	err = sp.RemoveProcessedMetablocksFromPool(processedMetaHdrs)
	assert.Nil(t, err)
	assert.Equal(t, 4, putCalledNr)

	lastNodesHdrs = sp.LastNotarizedHdrs()
	assert.Equal(t, currHdr, lastNodesHdrs[sharding.MetachainShardId])
}

func createOneHeaderOneBody() (*block.Header, block.Body) {
	txHash := []byte("tx_hash1")
	rootHash := []byte("rootHash")
	body := make(block.Body, 0)
	txHashes := make([][]byte, 0)
	txHashes = append(txHashes, txHash)
	miniblock := block.MiniBlock{
		ReceiverShardID: 0,
		SenderShardID:   1,
		TxHashes:        txHashes,
	}
	body = append(body, &miniblock)

	hasher := &mock.HasherStub{}
	marshalizer := &mock.MarshalizerMock{}

	mbbytes, _ := marshalizer.Marshal(miniblock)
	mbHash := hasher.Compute(string(mbbytes))
	mbHdr := block.MiniBlockHeader{
		ReceiverShardID: 0,
		SenderShardID:   1,
		TxCount:         uint32(len(txHashes)),
		Hash:            mbHash}
	mbHdrs := make([]block.MiniBlockHeader, 0)
	mbHdrs = append(mbHdrs, mbHdr)

	hdr := &block.Header{
		Nonce:            1,
		PrevHash:         []byte(""),
		Signature:        []byte("signature"),
		PubKeysBitmap:    []byte("00110"),
		ShardId:          0,
		RootHash:         rootHash,
		MiniBlockHeaders: mbHdrs,
	}

	return hdr, body
}

func TestShardProcessor_CheckHeaderBodyCorrelationReceiverMissmatch(t *testing.T) {
	t.Parallel()

	hdr, body := createOneHeaderOneBody()
	sp, _ := blproc.NewShardProcessor(
		&mock.ServiceContainerMock{},
		initDataPool([]byte("tx_hash1")),
		&mock.ChainStorerMock{},
		&mock.HasherStub{},
		&mock.MarshalizerMock{},
		&mock.AccountsStub{},
		mock.NewMultiShardsCoordinatorMock(3),
		&mock.ForkDetectorMock{},
		&mock.BlocksTrackerMock{},
		createGenesisBlocks(mock.NewMultiShardsCoordinatorMock(3)),
		true,
		&mock.RequestHandlerMock{},
		&mock.TransactionCoordinatorMock{},
		&mock.Uint64ByteSliceConverterMock{},
	)

	hdr.MiniBlockHeaders[0].ReceiverShardID = body[0].ReceiverShardID + 1
	err := sp.CheckHeaderBodyCorrelation(hdr, body)
	assert.Equal(t, process.ErrHeaderBodyMismatch, err)
}

func TestShardProcessor_CheckHeaderBodyCorrelationSenderMissmatch(t *testing.T) {
	t.Parallel()

	hdr, body := createOneHeaderOneBody()
	sp, _ := blproc.NewShardProcessor(
		&mock.ServiceContainerMock{},
		initDataPool([]byte("tx_hash1")),
		&mock.ChainStorerMock{},
		&mock.HasherStub{},
		&mock.MarshalizerMock{},
		&mock.AccountsStub{},
		mock.NewMultiShardsCoordinatorMock(3),
		&mock.ForkDetectorMock{},
		&mock.BlocksTrackerMock{},
		createGenesisBlocks(mock.NewMultiShardsCoordinatorMock(3)),
		true,
		&mock.RequestHandlerMock{},
		&mock.TransactionCoordinatorMock{},
		&mock.Uint64ByteSliceConverterMock{},
	)

	hdr.MiniBlockHeaders[0].SenderShardID = body[0].SenderShardID + 1
	err := sp.CheckHeaderBodyCorrelation(hdr, body)
	assert.Equal(t, process.ErrHeaderBodyMismatch, err)
}

func TestShardProcessor_CheckHeaderBodyCorrelationTxCountMissmatch(t *testing.T) {
	t.Parallel()

	hdr, body := createOneHeaderOneBody()
	sp, _ := blproc.NewShardProcessor(
		&mock.ServiceContainerMock{},
		initDataPool([]byte("tx_hash1")),
		&mock.ChainStorerMock{},
		&mock.HasherStub{},
		&mock.MarshalizerMock{},
		&mock.AccountsStub{},
		mock.NewMultiShardsCoordinatorMock(3),
		&mock.ForkDetectorMock{},
		&mock.BlocksTrackerMock{},
		createGenesisBlocks(mock.NewMultiShardsCoordinatorMock(3)),
		true,
		&mock.RequestHandlerMock{},
		&mock.TransactionCoordinatorMock{},
		&mock.Uint64ByteSliceConverterMock{},
	)

	hdr.MiniBlockHeaders[0].TxCount = uint32(len(body[0].TxHashes) + 1)
	err := sp.CheckHeaderBodyCorrelation(hdr, body)
	assert.Equal(t, process.ErrHeaderBodyMismatch, err)
}

func TestShardProcessor_CheckHeaderBodyCorrelationHashMissmatch(t *testing.T) {
	t.Parallel()

	hdr, body := createOneHeaderOneBody()
	sp, _ := blproc.NewShardProcessor(
		&mock.ServiceContainerMock{},
		initDataPool([]byte("tx_hash1")),
		&mock.ChainStorerMock{},
		&mock.HasherStub{},
		&mock.MarshalizerMock{},
		&mock.AccountsStub{},
		mock.NewMultiShardsCoordinatorMock(3),
		&mock.ForkDetectorMock{},
		&mock.BlocksTrackerMock{},
		createGenesisBlocks(mock.NewMultiShardsCoordinatorMock(3)),
		true,
		&mock.RequestHandlerMock{},
		&mock.TransactionCoordinatorMock{},
		&mock.Uint64ByteSliceConverterMock{},
	)

	hdr.MiniBlockHeaders[0].Hash = []byte("wrongHash")
	err := sp.CheckHeaderBodyCorrelation(hdr, body)
	assert.Equal(t, process.ErrHeaderBodyMismatch, err)
}

func TestShardProcessor_CheckHeaderBodyCorrelationShouldPass(t *testing.T) {
	t.Parallel()

	hdr, body := createOneHeaderOneBody()
	sp, _ := blproc.NewShardProcessor(
		&mock.ServiceContainerMock{},
		initDataPool([]byte("tx_hash1")),
		&mock.ChainStorerMock{},
		&mock.HasherStub{},
		&mock.MarshalizerMock{},
		&mock.AccountsStub{},
		mock.NewMultiShardsCoordinatorMock(3),
		&mock.ForkDetectorMock{},
		&mock.BlocksTrackerMock{},
		createGenesisBlocks(mock.NewMultiShardsCoordinatorMock(3)),
		true,
		&mock.RequestHandlerMock{},
		&mock.TransactionCoordinatorMock{},
		&mock.Uint64ByteSliceConverterMock{},
	)

	err := sp.CheckHeaderBodyCorrelation(hdr, body)
	assert.Nil(t, err)
}<|MERGE_RESOLUTION|>--- conflicted
+++ resolved
@@ -521,14 +521,6 @@
 	t.Parallel()
 	tdp := initDataPool([]byte("tx_hash1"))
 	txHash := []byte("tx_hash1")
-<<<<<<< HEAD
-	// invalid transaction
-	txProcess := func(transaction *transaction.Transaction, round uint64) ([]*smartContractResult.SmartContractResult, error) {
-		return nil, nil
-	}
-	tpm := mock.TxProcessorMock{ProcessTransactionCalled: txProcess}
-=======
->>>>>>> d1bbe4d9
 	blkc := &blockchain.BlockChain{}
 	hdr := block.Header{
 		Nonce:         1,
@@ -590,14 +582,6 @@
 	t.Parallel()
 	tdp := initDataPool([]byte("tx_hash1"))
 	txHash := []byte("tx_hash1")
-<<<<<<< HEAD
-	// invalid transaction
-	txProcess := func(transaction *transaction.Transaction, round uint64) ([]*smartContractResult.SmartContractResult, error) {
-		return nil, process.ErrHigherNonceInTransaction
-	}
-	tpm := mock.TxProcessorMock{ProcessTransactionCalled: txProcess}
-=======
->>>>>>> d1bbe4d9
 	blkc := &blockchain.BlockChain{}
 
 	body := make(block.Body, 0)
@@ -812,14 +796,6 @@
 	t.Parallel()
 	tdp := initDataPool([]byte("tx_hash1"))
 	txHash := []byte("tx_hash1")
-<<<<<<< HEAD
-	err := errors.New("process block transaction error")
-	txProcess := func(transaction *transaction.Transaction, round uint64) ([]*smartContractResult.SmartContractResult, error) {
-		return nil, err
-	}
-	tpm := mock.TxProcessorMock{ProcessTransactionCalled: txProcess}
-=======
->>>>>>> d1bbe4d9
 	blkc := &blockchain.BlockChain{
 		CurrentBlockHeader: &block.Header{
 			Nonce: 0,
@@ -940,13 +916,6 @@
 	t.Parallel()
 	tdp := initDataPool([]byte("tx_hash1"))
 	txHash := []byte("tx_hash1")
-<<<<<<< HEAD
-	txProcess := func(transaction *transaction.Transaction, round uint64) ([]*smartContractResult.SmartContractResult, error) {
-		return nil, nil
-	}
-	tpm := mock.TxProcessorMock{ProcessTransactionCalled: txProcess}
-=======
->>>>>>> d1bbe4d9
 	blkc := &blockchain.BlockChain{
 		CurrentBlockHeader: &block.Header{
 			Nonce: 0,
@@ -1033,13 +1002,6 @@
 	t.Parallel()
 	tdp := initDataPool([]byte("tx_hash1"))
 	txHash := []byte("tx_hash1")
-<<<<<<< HEAD
-	txProcess := func(transaction *transaction.Transaction, round uint64) ([]*smartContractResult.SmartContractResult, error) {
-		return nil, nil
-	}
-	tpm := mock.TxProcessorMock{ProcessTransactionCalled: txProcess}
-=======
->>>>>>> d1bbe4d9
 	blkc := &blockchain.BlockChain{
 		CurrentBlockHeader: &block.Header{
 			Nonce: 0,
@@ -1119,13 +1081,6 @@
 	t.Parallel()
 	tdp := initDataPool([]byte("tx_hash1"))
 	txHash := []byte("tx_hash1")
-<<<<<<< HEAD
-	txProcess := func(transaction *transaction.Transaction, round uint64) ([]*smartContractResult.SmartContractResult, error) {
-		return nil, nil
-	}
-	tpm := mock.TxProcessorMock{ProcessTransactionCalled: txProcess}
-=======
->>>>>>> d1bbe4d9
 	blkc := &blockchain.BlockChain{
 		CurrentBlockHeader: &block.Header{
 			Nonce: 0,
@@ -1208,38 +1163,7 @@
 func TestShardProcessor_ProcessBlockCrossShardWithMetaShouldPass(t *testing.T) {
 	t.Parallel()
 
-<<<<<<< HEAD
-	tdp := mock.NewPoolsHolderFake()
-	txHash := []byte("tx_hash1")
-	tdp.Transactions().AddData(txHash, &transaction.Transaction{}, process.ShardCacherIdentifier(1, 0))
-	txProcess := func(transaction *transaction.Transaction, round uint64) ([]*smartContractResult.SmartContractResult, error) {
-		return nil, nil
-	}
-	tpm := mock.TxProcessorMock{ProcessTransactionCalled: txProcess}
-	blkc := &blockchain.BlockChain{
-		CurrentBlockHeader: &block.Header{
-			Nonce: 0,
-		},
-	}
-	rootHash := []byte("rootHash")
-	body := make(block.Body, 0)
-	txHashes := make([][]byte, 0)
-	txHashes = append(txHashes, txHash)
-	miniblock := block.MiniBlock{
-		ReceiverShardID: 0,
-		SenderShardID:   1,
-		TxHashes:        txHashes,
-	}
-	body = append(body, &miniblock)
-
-	hasher := &mock.HasherStub{}
-	marshalizer := &mock.MarshalizerMock{}
-
-	mbbytes, _ := marshalizer.Marshal(miniblock)
-	mbHash := hasher.Compute(string(mbbytes))
-=======
 	tdp, blkc, rootHash, body, txHashes, hasher, marshalizer, _, mbHash := initBasicTestData()
->>>>>>> d1bbe4d9
 	mbHdr := block.MiniBlockHeader{
 		ReceiverShardID: 0,
 		SenderShardID:   1,
@@ -2331,12 +2255,6 @@
 		store,
 		hasher,
 		&mock.MarshalizerMock{},
-<<<<<<< HEAD
-		&mock.TxProcessorMock{ProcessTransactionCalled: func(transaction *transaction.Transaction, round uint64) ([]*smartContractResult.SmartContractResult, error) {
-			return nil, nil
-		}},
-=======
->>>>>>> d1bbe4d9
 		accounts,
 		mock.NewMultiShardsCoordinatorMock(3),
 		fd,
@@ -2443,16 +2361,6 @@
 func TestShardProcessor_CreateTxBlockBodyOK(t *testing.T) {
 	t.Parallel()
 	tdp := initDataPool([]byte("tx_hash1"))
-<<<<<<< HEAD
-	//process transaction. return nil for no error
-	procTx := func(transaction *transaction.Transaction, round uint64) ([]*smartContractResult.SmartContractResult, error) {
-		return nil, nil
-	}
-	tpm := mock.TxProcessorMock{
-		ProcessTransactionCalled: procTx,
-	}
-=======
->>>>>>> d1bbe4d9
 	journalLen := func() int { return 0 }
 	rootHashfunc := func() ([]byte, error) {
 		return []byte("roothash"), nil
@@ -3082,35 +2990,7 @@
 		initStore(),
 		hasher,
 		marshalizer,
-<<<<<<< HEAD
-		&mock.TxProcessorMock{
-			ProcessTransactionCalled: func(transaction *transaction.Transaction, round uint64) ([]*smartContractResult.SmartContractResult, error) {
-				//execution, in this context, means moving the tx nonce to itx corresponding execution result variable
-				if bytes.Equal(transaction.Data, txHash1) {
-					tx1ExecutionResult = transaction.Nonce
-				}
-				if bytes.Equal(transaction.Data, txHash2) {
-					tx2ExecutionResult = transaction.Nonce
-				}
-				if bytes.Equal(transaction.Data, txHash3) {
-					tx3ExecutionResult = transaction.Nonce
-				}
-
-				return nil, nil
-			},
-		},
-		&mock.AccountsStub{
-			RevertToSnapshotCalled: func(snapshot int) error {
-				assert.Fail(t, "revert should have not been called")
-				return nil
-			},
-			JournalLenCalled: func() int {
-				return 0
-			},
-		},
-=======
-		initAccountsMock(),
->>>>>>> d1bbe4d9
+		initAccountsMock(),
 		mock.NewMultiShardsCoordinatorMock(3),
 		&mock.ForkDetectorMock{},
 		&mock.BlocksTrackerMock{},
@@ -3184,39 +3064,11 @@
 	}
 	sp, _ := blproc.NewShardProcessor(
 		&mock.ServiceContainerMock{},
-<<<<<<< HEAD
-		dataPool,
-		initStore(),
-		hasher,
-		marshalizer,
-		&mock.TxProcessorMock{
-			ProcessTransactionCalled: func(transaction *transaction.Transaction, round uint64) ([]*smartContractResult.SmartContractResult, error) {
-				if bytes.Equal(transaction.Data, txHash2) {
-					return nil, errTxProcessor
-				}
-
-				return nil, nil
-			},
-		},
-		&mock.AccountsStub{
-			RevertToSnapshotCalled: func(snapshot int) error {
-				if snapshot == currentJournalLen {
-					revertAccntStateCalled = true
-				}
-
-				return nil
-			},
-			JournalLenCalled: func() int {
-				return currentJournalLen
-			},
-		},
-=======
 		tdp,
 		&mock.ChainStorerMock{},
 		&mock.HasherStub{},
 		&mock.MarshalizerMock{},
 		&mock.AccountsStub{},
->>>>>>> d1bbe4d9
 		mock.NewMultiShardsCoordinatorMock(3),
 		&mock.ForkDetectorMock{},
 		&mock.BlocksTrackerMock{},
@@ -3331,35 +3183,7 @@
 		initStore(),
 		hasher,
 		marshalizer,
-<<<<<<< HEAD
-		&mock.TxProcessorMock{
-			ProcessTransactionCalled: func(transaction *transaction.Transaction, round uint64) ([]*smartContractResult.SmartContractResult, error) {
-				//execution, in this context, means moving the tx nonce to itx corresponding execution result variable
-				if bytes.Equal(transaction.Data, txHash1) {
-					tx1ExecutionResult = transaction.Nonce
-				}
-				if bytes.Equal(transaction.Data, txHash2) {
-					tx2ExecutionResult = transaction.Nonce
-				}
-				if bytes.Equal(transaction.Data, txHash3) {
-					tx3ExecutionResult = transaction.Nonce
-				}
-
-				return nil, nil
-			},
-		},
-		&mock.AccountsStub{
-			RevertToSnapshotCalled: func(snapshot int) error {
-				assert.Fail(t, "revert should have not been called")
-				return nil
-			},
-			JournalLenCalled: func() int {
-				return 0
-			},
-		},
-=======
 		accntAdapter,
->>>>>>> d1bbe4d9
 		mock.NewMultiShardsCoordinatorMock(3),
 		&mock.ForkDetectorMock{},
 		&mock.BlocksTrackerMock{},
