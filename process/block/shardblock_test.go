--- conflicted
+++ resolved
@@ -1261,13 +1261,7 @@
 		&mock.MarshalizerMock{},
 		&mock.TxProcessorMock{},
 		accounts,
-<<<<<<< HEAD
-		mock.NewMultiShardsCoordinatorMock(3),
-		&mock.ForkDetectorMock{},
-		&mock.BlocksTrackerMock{},
-		createGenesisBlocks(mock.NewMultiShardsCoordinatorMock(3)),
-=======
-		mock.NewOneShardCoordinatorMock(),
+		mock.NewMultiShardsCoordinatorMock(3),
 		&mock.ForkDetectorMock{
 			AddHeaderCalled: func(header data.HeaderHandler, hash []byte, state process.BlockHeaderState) error {
 				return nil
@@ -1277,8 +1271,7 @@
 			AddBlockCalled: func(headerHandler data.HeaderHandler) {
 			},
 		},
-		createGenesisBlocks(mock.NewOneShardCoordinatorMock()),
->>>>>>> 508537ad
+		createGenesisBlocks(mock.NewMultiShardsCoordinatorMock(3)),
 		true,
 		&mock.RequestHandlerMock{},
 	)
@@ -1343,16 +1336,11 @@
 				return nil
 			},
 		},
-<<<<<<< HEAD
-		&mock.BlocksTrackerMock{},
-		createGenesisBlocks(mock.NewMultiShardsCoordinatorMock(3)),
-=======
 		&mock.BlocksTrackerMock{
 			AddBlockCalled: func(headerHandler data.HeaderHandler) {
 			},
 		},
-		createGenesisBlocks(mock.NewOneShardCoordinatorMock()),
->>>>>>> 508537ad
+		createGenesisBlocks(mock.NewMultiShardsCoordinatorMock(3)),
 		true,
 		&mock.RequestHandlerMock{},
 	)
