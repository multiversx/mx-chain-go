--- conflicted
+++ resolved
@@ -22,16 +22,11 @@
 	"github.com/multiversx/mx-chain-core-go/data/transaction"
 	"github.com/multiversx/mx-chain-core-go/hashing"
 	"github.com/multiversx/mx-chain-core-go/marshal"
-<<<<<<< HEAD
 	"github.com/multiversx/mx-chain-go/testscommon/cache"
 	"github.com/multiversx/mx-chain-go/testscommon/pool"
-=======
->>>>>>> 470d8658
 	vmcommon "github.com/multiversx/mx-chain-vm-common-go"
 	"github.com/stretchr/testify/assert"
 	"github.com/stretchr/testify/require"
-
-	"github.com/multiversx/mx-chain-go/testscommon/pool"
 
 	"github.com/multiversx/mx-chain-go/config"
 
@@ -2813,32 +2808,34 @@
 	body.MiniBlocks = append(body.MiniBlocks, &mb00)
 	body.MiniBlocks = append(body.MiniBlocks, &mb01)
 
-	factory, err := shard.NewPreProcessorsContainerFactory(
-		mock.NewMultiShardsCoordinatorMock(3),
-		initStore(),
-		marshalizer,
-		&hashingMocks.HasherMock{},
-		dataPool,
-		createMockPubkeyConverter(),
-		initAccountsMock(),
-		initAccountsMock(),
-		&testscommon.RequestHandlerStub{},
-		&testscommon.TxProcessorMock{},
-		&testscommon.SCProcessorMock{},
-		&testscommon.SmartContractResultsProcessorMock{},
-		&testscommon.RewardTxProcessorMock{},
-		&economicsmocks.EconomicsHandlerMock{},
-		&testscommon.GasHandlerStub{},
-		&mock.BlockTrackerMock{},
-		&testscommon.BlockSizeComputationStub{},
-		&testscommon.BalanceComputationStub{},
-		&enableEpochsHandlerMock.EnableEpochsHandlerStub{},
-		&testscommon.TxTypeHandlerMock{},
-		&testscommon.ScheduledTxsExecutionStub{},
-		&testscommon.ProcessedMiniBlocksTrackerStub{},
-		&commonMock.TxExecutionOrderHandlerStub{},
-		createMockTxCacheSelectionConfig(),
-	)
+	argsPreProcessorsContainerFactory := shard.ArgsPreProcessorsContainerFactory{
+		ShardCoordinator:             mock.NewMultiShardsCoordinatorMock(3),
+		Store:                        initStore(),
+		Marshalizer:                  marshalizer,
+		Hasher:                       &hashingMocks.HasherMock{},
+		DataPool:                     dataPool,
+		PubkeyConverter:              createMockPubkeyConverter(),
+		Accounts:                     initAccountsMock(),
+		AccountsProposal:             initAccountsMock(),
+		RequestHandler:               &testscommon.RequestHandlerStub{},
+		TxProcessor:                  &testscommon.TxProcessorMock{},
+		ScProcessor:                  &testscommon.SCProcessorMock{},
+		ScResultProcessor:            &testscommon.SmartContractResultsProcessorMock{},
+		RewardsTxProcessor:           &testscommon.RewardTxProcessorMock{},
+		EconomicsFee:                 &economicsmocks.EconomicsHandlerMock{},
+		GasHandler:                   &testscommon.GasHandlerStub{},
+		BlockTracker:                 &mock.BlockTrackerMock{},
+		BlockSizeComputation:         &testscommon.BlockSizeComputationStub{},
+		BalanceComputation:           &testscommon.BalanceComputationStub{},
+		EnableEpochsHandler:          &enableEpochsHandlerMock.EnableEpochsHandlerStub{},
+		EnableRoundsHandler:          &testscommon.EnableRoundsHandlerStub{},
+		TxTypeHandler:                &testscommon.TxTypeHandlerMock{},
+		ScheduledTxsExecutionHandler: &testscommon.ScheduledTxsExecutionStub{},
+		ProcessedMiniBlocksTracker:   &testscommon.ProcessedMiniBlocksTrackerStub{},
+		TxExecutionOrderHandler:      &commonMock.TxExecutionOrderHandlerStub{},
+		TxCacheSelectionConfig:       createMockTxCacheSelectionConfig(),
+	}
+	factory, err := shard.NewPreProcessorsContainerFactory(argsPreProcessorsContainerFactory)
 	require.NoError(t, err)
 
 	container, err := factory.Create()
