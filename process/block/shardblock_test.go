package block_test

import (
	"bytes"
	"encoding/json"
	"errors"
	"fmt"
	"math/big"
	"reflect"
	"sync"
	"sync/atomic"
	"testing"
	"time"

	"github.com/ElrondNetwork/elrond-go-core/core"
	"github.com/ElrondNetwork/elrond-go-core/data"
	"github.com/ElrondNetwork/elrond-go-core/data/block"
	"github.com/ElrondNetwork/elrond-go-core/data/indexer"
	"github.com/ElrondNetwork/elrond-go-core/data/smartContractResult"
	"github.com/ElrondNetwork/elrond-go-core/data/transaction"
	"github.com/ElrondNetwork/elrond-go-core/hashing"
	"github.com/ElrondNetwork/elrond-go-core/marshal"
	"github.com/ElrondNetwork/elrond-go/common"
	"github.com/ElrondNetwork/elrond-go/dataRetriever"
	"github.com/ElrondNetwork/elrond-go/dataRetriever/blockchain"
	"github.com/ElrondNetwork/elrond-go/process"
	blproc "github.com/ElrondNetwork/elrond-go/process/block"
	"github.com/ElrondNetwork/elrond-go/process/coordinator"
	"github.com/ElrondNetwork/elrond-go/process/factory/shard"
	"github.com/ElrondNetwork/elrond-go/process/mock"
	"github.com/ElrondNetwork/elrond-go/state"
	"github.com/ElrondNetwork/elrond-go/storage"
	"github.com/ElrondNetwork/elrond-go/testscommon"
	dataRetrieverMock "github.com/ElrondNetwork/elrond-go/testscommon/dataRetriever"
	"github.com/ElrondNetwork/elrond-go/testscommon/epochNotifier"
	"github.com/ElrondNetwork/elrond-go/testscommon/hashingMocks"
	stateMock "github.com/ElrondNetwork/elrond-go/testscommon/state"
	statusHandlerMock "github.com/ElrondNetwork/elrond-go/testscommon/statusHandler"
	vmcommon "github.com/ElrondNetwork/elrond-vm-common"
	"github.com/stretchr/testify/assert"
	"github.com/stretchr/testify/require"
)

const MaxGasLimitPerBlock = uint64(100000)

func createMockPubkeyConverter() *mock.PubkeyConverterMock {
	return mock.NewPubkeyConverterMock(32)
}

//------- NewShardProcessor

func initAccountsMock() *stateMock.AccountsStub {
	rootHashCalled := func() ([]byte, error) {
		return []byte("rootHash"), nil
	}
	return &stateMock.AccountsStub{
		RootHashCalled: rootHashCalled,
	}
}

func initBasicTestData() (*dataRetrieverMock.PoolsHolderMock, data.ChainHandler, []byte, *block.Body, [][]byte, *hashingMocks.HasherMock, *mock.MarshalizerMock, error, []byte) {
	tdp := dataRetrieverMock.NewPoolsHolderMock()
	txHash := []byte("tx_hash1")
	randSeed := []byte("rand seed")
	tdp.Transactions().AddData(txHash, &transaction.Transaction{}, 0, process.ShardCacherIdentifier(1, 0))
	blkc, _ := blockchain.NewBlockChain(&statusHandlerMock.AppStatusHandlerStub{})
	_ = blkc.SetCurrentBlockHeader(
		&block.Header{
			Round:    1,
			Nonce:    1,
			RandSeed: randSeed,
		},
	)
	rootHash := []byte("rootHash")
	body := &block.Body{}
	txHashes := make([][]byte, 0)
	txHashes = append(txHashes, txHash)
	miniblock := block.MiniBlock{
		ReceiverShardID: 0,
		SenderShardID:   1,
		TxHashes:        txHashes,
	}
	body.MiniBlocks = append(body.MiniBlocks, &miniblock)
	hasher := &hashingMocks.HasherMock{}
	marshalizer := &mock.MarshalizerMock{}
	mbbytes, _ := marshalizer.Marshal(&miniblock)
	mbHash := hasher.Compute(string(mbbytes))
	return tdp, blkc, rootHash, body, txHashes, hasher, marshalizer, nil, mbHash
}

func initBlockHeader(prevHash []byte, prevRandSeed []byte, rootHash []byte, mbHdrs []block.MiniBlockHeader) block.Header {
	hdr := block.Header{
		Nonce:            2,
		Round:            2,
		PrevHash:         prevHash,
		PrevRandSeed:     prevRandSeed,
		Signature:        []byte("signature"),
		PubKeysBitmap:    []byte("00110"),
		ShardID:          0,
		RootHash:         rootHash,
		MiniBlockHeaders: mbHdrs,
	}
	return hdr
}

func CreateCoreComponentsMultiShard() (
	*mock.CoreComponentsMock,
	*mock.DataComponentsMock,
	*mock.BootstrapComponentsMock,
	*mock.StatusComponentsMock,
) {
	coreComponents, dataComponents, bootstrapComponents, statusComponents := createComponentHolderMocks()
	dataComponents.BlockChain, _ = blockchain.NewBlockChain(&statusHandlerMock.AppStatusHandlerStub{})
	_ = dataComponents.BlockChain.SetGenesisHeader(&block.Header{Nonce: 0})
	dataComponents.DataPool = initDataPool([]byte("tx_hash1"))
	bootstrapComponents.Coordinator = mock.NewMultiShardsCoordinatorMock(3)

	return coreComponents, dataComponents, bootstrapComponents, statusComponents
}

func CreateMockArgumentsMultiShard(
	coreComponents *mock.CoreComponentsMock,
	dataComponents *mock.DataComponentsMock,
	bootstrapComponents *mock.BootstrapComponentsMock,
	statusComponents *mock.StatusComponentsMock,
) blproc.ArgShardProcessor {

	arguments := CreateMockArguments(coreComponents, dataComponents, bootstrapComponents, statusComponents)
	arguments.AccountsDB[state.UserAccountsState] = initAccountsMock()

	return arguments
}

//------- NewBlockProcessor

func TestNewBlockProcessor_NilDataPoolShouldErr(t *testing.T) {
	t.Parallel()

	coreComponents, dataComponents, bootstrapComponents, statusComponents := createComponentHolderMocks()
	dataComponents.DataPool = nil
	arguments := CreateMockArguments(coreComponents, dataComponents, bootstrapComponents, statusComponents)
	sp, err := blproc.NewShardProcessor(arguments)

	assert.Equal(t, process.ErrNilDataPoolHolder, err)
	assert.Nil(t, sp)
}

func TestNewBlockProcessor_NilHeadersDataPoolShouldErr(t *testing.T) {
	t.Parallel()

	coreComponents, dataComponents, bootstrapComponents, statusComponents := createComponentHolderMocks()
	dataComponents.DataPool = &dataRetrieverMock.PoolsHolderStub{
		HeadersCalled: func() dataRetriever.HeadersPool {
			return nil
		},
	}
	arguments := CreateMockArguments(coreComponents, dataComponents, bootstrapComponents, statusComponents)
	sp, err := blproc.NewShardProcessor(arguments)

	assert.Equal(t, process.ErrNilHeadersDataPool, err)
	assert.Nil(t, sp)
}

func TestNewShardProcessor_NilStoreShouldErr(t *testing.T) {
	t.Parallel()

	coreComponents, dataComponents, bootstrapComponents, statusComponents := createComponentHolderMocks()
	dataComponents.Storage = nil
	arguments := CreateMockArguments(coreComponents, dataComponents, bootstrapComponents, statusComponents)
	sp, err := blproc.NewShardProcessor(arguments)

	assert.Equal(t, process.ErrNilStorage, err)
	assert.Nil(t, sp)
}

func TestNewShardProcessor_NilHasherShouldErr(t *testing.T) {
	t.Parallel()

	coreComponents, dataComponents, bootstrapComponents, statusComponents := createComponentHolderMocks()
	coreComponents.Hash = nil
	arguments := CreateMockArguments(coreComponents, dataComponents, bootstrapComponents, statusComponents)
	sp, err := blproc.NewShardProcessor(arguments)

	assert.Equal(t, process.ErrNilHasher, err)
	assert.Nil(t, sp)
}

func TestNewShardProcessor_NilMarshalizerShouldErr(t *testing.T) {
	t.Parallel()

	coreComponents, dataComponents, bootstrapComponents, statusComponents := createComponentHolderMocks()
	coreComponents.IntMarsh = nil
	arguments := CreateMockArguments(coreComponents, dataComponents, bootstrapComponents, statusComponents)
	sp, err := blproc.NewShardProcessor(arguments)

	assert.Equal(t, process.ErrNilMarshalizer, err)
	assert.Nil(t, sp)
}

func TestNewShardProcessor_NilAccountsAdapterShouldErr(t *testing.T) {
	t.Parallel()

	coreComponents, dataComponents, bootstrapComponents, statusComponents := createComponentHolderMocks()
	arguments := CreateMockArguments(coreComponents, dataComponents, bootstrapComponents, statusComponents)
	arguments.AccountsDB[state.UserAccountsState] = nil
	sp, err := blproc.NewShardProcessor(arguments)

	assert.Equal(t, process.ErrNilAccountsAdapter, err)
	assert.Nil(t, sp)
}

func TestNewShardProcessor_NilShardCoordinatorShouldErr(t *testing.T) {
	t.Parallel()

	coreComponents, dataComponents, bootstrapComponents, statusComponents := createComponentHolderMocks()
	arguments := CreateMockArguments(coreComponents, dataComponents, bootstrapComponents, statusComponents)
	bootstrapComponents.Coordinator = nil
	sp, err := blproc.NewShardProcessor(arguments)

	assert.Equal(t, process.ErrNilShardCoordinator, err)
	assert.Nil(t, sp)
}

func TestNewShardProcessor_NilForkDetectorShouldErr(t *testing.T) {
	t.Parallel()

	coreComponents, dataComponents, bootstrapComponents, statusComponents := createComponentHolderMocks()
	arguments := CreateMockArguments(coreComponents, dataComponents, bootstrapComponents, statusComponents)
	arguments.ForkDetector = nil
	sp, err := blproc.NewShardProcessor(arguments)

	assert.Equal(t, process.ErrNilForkDetector, err)
	assert.Nil(t, sp)
}

func TestNewShardProcessor_NilRequestTransactionHandlerShouldErr(t *testing.T) {
	t.Parallel()

	coreComponents, dataComponents, bootstrapComponents, statusComponents := createComponentHolderMocks()
	arguments := CreateMockArguments(coreComponents, dataComponents, bootstrapComponents, statusComponents)
	arguments.RequestHandler = nil
	sp, err := blproc.NewShardProcessor(arguments)

	assert.Equal(t, process.ErrNilRequestHandler, err)
	assert.Nil(t, sp)
}

func TestNewShardProcessor_NilTransactionPoolShouldErr(t *testing.T) {
	t.Parallel()

	tdp := initDataPool([]byte("tx_hash1"))
	tdp.TransactionsCalled = func() dataRetriever.ShardedDataCacherNotifier {
		return nil
	}
	coreComponents, dataComponents, bootstrapComponents, statusComponents := createComponentHolderMocks()
	dataComponents.DataPool = tdp
	arguments := CreateMockArguments(coreComponents, dataComponents, bootstrapComponents, statusComponents)

	sp, err := blproc.NewShardProcessor(arguments)

	assert.Equal(t, process.ErrNilTransactionPool, err)
	assert.Nil(t, sp)
}

func TestNewShardProcessor_NilTxCoordinatorShouldErr(t *testing.T) {
	t.Parallel()

	coreComponents, dataComponents, bootstrapComponents, statusComponents := createComponentHolderMocks()
	arguments := CreateMockArguments(coreComponents, dataComponents, bootstrapComponents, statusComponents)
	arguments.TxCoordinator = nil
	sp, err := blproc.NewShardProcessor(arguments)

	assert.Equal(t, process.ErrNilTransactionCoordinator, err)
	assert.Nil(t, sp)
}

func TestNewShardProcessor_NilUint64ConverterShouldErr(t *testing.T) {
	t.Parallel()

	coreComponents, dataComponents, bootstrapComponents, statusComponents := createComponentHolderMocks()
	coreComponents.UInt64ByteSliceConv = nil
	arguments := CreateMockArguments(coreComponents, dataComponents, bootstrapComponents, statusComponents)

	sp, err := blproc.NewShardProcessor(arguments)

	assert.Equal(t, process.ErrNilUint64Converter, err)
	assert.Nil(t, sp)
}

func TestNewShardProcessor_NilBlockSizeThrottlerShouldErr(t *testing.T) {
	t.Parallel()

	coreComponents, dataComponents, bootstrapComponents, statusComponents := createComponentHolderMocks()
	arguments := CreateMockArguments(coreComponents, dataComponents, bootstrapComponents, statusComponents)
	arguments.BlockSizeThrottler = nil
	sp, err := blproc.NewShardProcessor(arguments)

	assert.Equal(t, process.ErrNilBlockSizeThrottler, err)
	assert.Nil(t, sp)
}

func TestNewShardProcessor_NilScheduledTxsExecutionHandlerShouldErr(t *testing.T) {
	t.Parallel()

	arguments := CreateMockArguments(createComponentHolderMocks())
	arguments.ScheduledTxsExecutionHandler = nil
	sp, err := blproc.NewShardProcessor(arguments)

	assert.Equal(t, process.ErrNilScheduledTxsExecutionHandler, err)
	assert.Nil(t, sp)
}

func TestNewShardProcessor_OkValsShouldWork(t *testing.T) {
	t.Parallel()

	coreComponents, dataComponents, bootstrapComponents, statusComponents := createComponentHolderMocks()
	arguments := CreateMockArguments(coreComponents, dataComponents, bootstrapComponents, statusComponents)
	sp, err := blproc.NewShardProcessor(arguments)

	assert.Nil(t, err)
	assert.NotNil(t, sp)
	assert.False(t, sp.IsInterfaceNil())
}

//------- ProcessBlock

func TestShardProcessor_ProcessBlockWithNilHeaderShouldErr(t *testing.T) {
	t.Parallel()

	coreComponents, dataComponents, bootstrapComponents, statusComponents := createComponentHolderMocks()
	arguments := CreateMockArguments(coreComponents, dataComponents, bootstrapComponents, statusComponents)
	sp, _ := blproc.NewShardProcessor(arguments)
	body := &block.Body{}
	err := sp.ProcessBlock(nil, body, haveTime)

	assert.Equal(t, process.ErrNilBlockHeader, err)
}

func TestShardProcessor_ProcessBlockWithNilBlockBodyShouldErr(t *testing.T) {
	t.Parallel()

	coreComponents, dataComponents, bootstrapComponents, statusComponents := createComponentHolderMocks()
	arguments := CreateMockArguments(coreComponents, dataComponents, bootstrapComponents, statusComponents)
	sp, _ := blproc.NewShardProcessor(arguments)
	err := sp.ProcessBlock(&block.Header{}, nil, haveTime)

	assert.Equal(t, process.ErrNilBlockBody, err)
}

func TestShardProcessor_ProcessBlockWithNilHaveTimeFuncShouldErr(t *testing.T) {
	t.Parallel()

	coreComponents, dataComponents, bootstrapComponents, statusComponents := createComponentHolderMocks()
	arguments := CreateMockArguments(coreComponents, dataComponents, bootstrapComponents, statusComponents)
	sp, _ := blproc.NewShardProcessor(arguments)
	blk := &block.Body{}
	err := sp.ProcessBlock(&block.Header{}, blk, nil)

	assert.Equal(t, process.ErrNilHaveTimeHandler, err)
}

func TestShardProcessor_ProcessWithDirtyAccountShouldErr(t *testing.T) {
	t.Parallel()
	// set accounts dirty
	journalLen := func() int { return 3 }
	revToSnapshot := func(snapshot int) error { return nil }
	hdr := block.Header{
		Nonce:         1,
		PubKeysBitmap: []byte("0100101"),
		PrevHash:      []byte(""),
		PrevRandSeed:  []byte("rand seed"),
		Signature:     []byte("signature"),
		RootHash:      []byte("roothash"),
	}

	body := &block.Body{}
	coreComponents, dataComponents, bootstrapComponents, statusComponents := createComponentHolderMocks()
	arguments := CreateMockArguments(coreComponents, dataComponents, bootstrapComponents, statusComponents)
	arguments.AccountsDB[state.UserAccountsState] = &stateMock.AccountsStub{
		JournalLenCalled:       journalLen,
		RevertToSnapshotCalled: revToSnapshot,
	}
	sp, _ := blproc.NewShardProcessor(arguments)
	err := sp.ProcessBlock(&hdr, body, haveTime)

	assert.NotNil(t, err)
	assert.Equal(t, process.ErrAccountStateDirty, err)
}

func TestShardProcessor_ProcessBlockHeaderBodyMismatchShouldErr(t *testing.T) {
	t.Parallel()

	txHash := []byte("tx_hash1")
	hdr := block.Header{
		Nonce:         1,
		PrevHash:      []byte(""),
		PrevRandSeed:  []byte("rand seed"),
		Signature:     []byte("signature"),
		PubKeysBitmap: []byte("00110"),
		ShardID:       0,
		RootHash:      []byte("rootHash"),
	}
	body := &block.Body{}
	txHashes := make([][]byte, 0)
	txHashes = append(txHashes, txHash)
	miniblock := block.MiniBlock{
		ReceiverShardID: 0,
		SenderShardID:   0,
		TxHashes:        txHashes,
	}
	body.MiniBlocks = append(body.MiniBlocks, &miniblock)
	// set accounts not dirty
	journalLen := func() int { return 0 }
	revertToSnapshot := func(snapshot int) error { return nil }
	rootHashCalled := func() ([]byte, error) {
		return []byte("rootHash"), nil
	}

	coreComponents, dataComponents, bootstrapComponents, statusComponents := createComponentHolderMocks()
	arguments := CreateMockArguments(coreComponents, dataComponents, bootstrapComponents, statusComponents)
	arguments.AccountsDB[state.UserAccountsState] = &stateMock.AccountsStub{
		JournalLenCalled:       journalLen,
		RevertToSnapshotCalled: revertToSnapshot,
		RootHashCalled:         rootHashCalled,
	}
	arguments.ForkDetector = &mock.ForkDetectorMock{
		ProbableHighestNonceCalled: func() uint64 {
			return 0
		},
		GetHighestFinalBlockNonceCalled: func() uint64 {
			return 0
		},
	}
	sp, _ := blproc.NewShardProcessor(arguments)

	// should return err
	err := sp.ProcessBlock(&hdr, body, haveTime)
	assert.Equal(t, process.ErrHeaderBodyMismatch, err)
}

func TestShardProcessor_ProcessBlockWithInvalidTransactionShouldErr(t *testing.T) {
	t.Parallel()
	tdp := initDataPool([]byte("tx_hash1"))
	txHash := []byte("tx_hash1")

	body := &block.Body{}
	txHashes := make([][]byte, 0)
	txHashes = append(txHashes, txHash)
	miniblock := block.MiniBlock{
		ReceiverShardID: 0,
		SenderShardID:   0,
		TxHashes:        txHashes,
	}
	body.MiniBlocks = append(body.MiniBlocks, &miniblock)

	hasher := &mock.HasherStub{}
	marshalizer := &mock.MarshalizerMock{}

	mbbytes, _ := marshalizer.Marshal(&miniblock)
	mbHash := hasher.Compute(string(mbbytes))
	mbHdr := block.MiniBlockHeader{
		SenderShardID:   0,
		ReceiverShardID: 0,
		TxCount:         uint32(len(txHashes)),
		Hash:            mbHash}
	mbHdrs := make([]block.MiniBlockHeader, 0)
	mbHdrs = append(mbHdrs, mbHdr)

	hdr := block.Header{
		Nonce:            1,
		PrevHash:         []byte(""),
		PrevRandSeed:     []byte("rand seed"),
		Signature:        []byte("signature"),
		PubKeysBitmap:    []byte("00110"),
		ShardID:          0,
		RootHash:         []byte("rootHash"),
		MiniBlockHeaders: mbHdrs,
	}
	// set accounts not dirty
	journalLen := func() int { return 0 }
	revertToSnapshot := func(snapshot int) error { return nil }
	rootHashCalled := func() ([]byte, error) {
		return []byte("rootHash"), nil
	}

	accounts := &stateMock.AccountsStub{
		JournalLenCalled:       journalLen,
		RevertToSnapshotCalled: revertToSnapshot,
		RootHashCalled:         rootHashCalled,
	}
	factory, _ := shard.NewPreProcessorsContainerFactory(
		mock.NewMultiShardsCoordinatorMock(5),
		initStore(),
		marshalizer,
		hasher,
		tdp,
		createMockPubkeyConverter(),
		accounts,
		&testscommon.RequestHandlerStub{},
		&testscommon.TxProcessorMock{
			ProcessTransactionCalled: func(transaction *transaction.Transaction) (vmcommon.ReturnCode, error) {
				return 0, process.ErrHigherNonceInTransaction
			},
		},
		&testscommon.SCProcessorMock{},
		&testscommon.SmartContractResultsProcessorMock{},
		&testscommon.RewardTxProcessorMock{},
		&mock.FeeHandlerStub{
			ComputeGasLimitCalled: func(tx data.TransactionWithFeeHandler) uint64 {
				return 0
			},
			MaxGasLimitPerBlockCalled: func() uint64 {
				return MaxGasLimitPerBlock
			},
		},
		&testscommon.GasHandlerStub{
			ComputeGasConsumedByMiniBlockCalled: func(miniBlock *block.MiniBlock, mapHashTx map[string]data.TransactionHandler) (uint64, uint64, error) {
				return 0, 0, nil
			},
			TotalGasConsumedCalled: func() uint64 {
				return 0
			},
			SetGasRefundedCalled:    func(gasRefunded uint64, hash []byte) {},
			RemoveGasRefundedCalled: func(hashes [][]byte) {},
			RemoveGasConsumedCalled: func(hashes [][]byte) {},
		},
		&mock.BlockTrackerMock{},
		&testscommon.BlockSizeComputationStub{},
		&testscommon.BalanceComputationStub{},
		&epochNotifier.EpochNotifierStub{},
		2,
		2,
		&testscommon.TxTypeHandlerMock{},
		&testscommon.ScheduledTxsExecutionStub{},
	)
	container, _ := factory.Create()

	argsTransactionCoordinator := createMockTransactionCoordinatorArguments(accounts, tdp, container)
	argsTransactionCoordinator.GasHandler = &testscommon.GasHandlerStub{
		InitCalled: func() {
		},
	}
	tc, err := coordinator.NewTransactionCoordinator(argsTransactionCoordinator)
	assert.Nil(t, err)

	coreComponents, dataComponents, bootstrapComponents, statusComponents := createComponentHolderMocks()
	dataComponents.DataPool = tdp
	coreComponents.Hash = hasher
	coreComponents.IntMarsh = marshalizer
	arguments := CreateMockArguments(coreComponents, dataComponents, bootstrapComponents, statusComponents)
	arguments.AccountsDB[state.UserAccountsState] = &stateMock.AccountsStub{
		JournalLenCalled:       journalLen,
		RevertToSnapshotCalled: revertToSnapshot,
		RootHashCalled:         rootHashCalled,
	}
	arguments.TxCoordinator = tc
	sp, _ := blproc.NewShardProcessor(arguments)

	// should return err
	err = sp.ProcessBlock(&hdr, body, haveTime)
	assert.Equal(t, process.ErrReceiptsHashMissmatch, err)
}

func TestShardProcessor_ProcessWithHeaderNotFirstShouldErr(t *testing.T) {
	t.Parallel()

	coreComponents, dataComponents, bootstrapComponents, statusComponents := createComponentHolderMocks()
	arguments := CreateMockArguments(coreComponents, dataComponents, bootstrapComponents, statusComponents)
	sp, _ := blproc.NewShardProcessor(arguments)
	hdr := &block.Header{
		Nonce:         0,
		Round:         1,
		PubKeysBitmap: []byte("0100101"),
		PrevHash:      []byte(""),
		PrevRandSeed:  []byte("rand seed"),
		Signature:     []byte("signature"),
		RootHash:      []byte("root hash"),
	}
	body := &block.Body{}
	err := sp.ProcessBlock(hdr, body, haveTime)
	assert.Equal(t, process.ErrWrongNonceInBlock, err)
}

func TestShardProcessor_ProcessWithHeaderNotCorrectNonceShouldErr(t *testing.T) {
	t.Parallel()

	coreComponents, dataComponents, bootstrapComponents, statusComponents := createComponentHolderMocks()
	arguments := CreateMockArguments(coreComponents, dataComponents, bootstrapComponents, statusComponents)
	sp, _ := blproc.NewShardProcessor(arguments)
	hdr := &block.Header{
		Nonce:         0,
		Round:         1,
		PubKeysBitmap: []byte("0100101"),
		PrevHash:      []byte(""),
		PrevRandSeed:  []byte("rand seed"),
		Signature:     []byte("signature"),
		RootHash:      []byte("root hash"),
	}
	body := &block.Body{}
	err := sp.ProcessBlock(hdr, body, haveTime)

	assert.Equal(t, process.ErrWrongNonceInBlock, err)
}

func TestShardProcessor_ProcessWithHeaderNotCorrectPrevHashShouldErr(t *testing.T) {
	t.Parallel()

	randSeed := []byte("rand seed")
	blkc, _ := blockchain.NewBlockChain(&statusHandlerMock.AppStatusHandlerStub{})
	_ = blkc.SetCurrentBlockHeader(
		&block.Header{
			Nonce:    0,
			RandSeed: randSeed,
		},
	)
	_ = blkc.SetGenesisHeader(&block.Header{Nonce: 0})

	coreComponents, dataComponents, bootstrapComponents, statusComponents := createComponentHolderMocks()
	dataComponents.BlockChain = blkc
	arguments := CreateMockArguments(coreComponents, dataComponents, bootstrapComponents, statusComponents)
	arguments.ForkDetector = &mock.ForkDetectorMock{
		ProbableHighestNonceCalled: func() uint64 {
			return 0
		},
		GetHighestFinalBlockNonceCalled: func() uint64 {
			return 0
		},
	}

	sp, _ := blproc.NewShardProcessor(arguments)
	hdr := &block.Header{
		Nonce:         1,
		Round:         1,
		PubKeysBitmap: []byte("0100101"),
		PrevHash:      []byte("zzz"),
		PrevRandSeed:  randSeed,
		Signature:     []byte("signature"),
		RootHash:      []byte("root hash"),
	}
	body := &block.Body{}
	err := sp.ProcessBlock(hdr, body, haveTime)
	assert.Equal(t, process.ErrBlockHashDoesNotMatch, err)
}

func TestShardProcessor_ProcessBlockWithErrOnProcessBlockTransactionsCallShouldRevertState(t *testing.T) {
	t.Parallel()
	tdp := initDataPool([]byte("tx_hash1"))
	txHash := []byte("tx_hash1")
	randSeed := []byte("rand seed")
	blkc, _ := blockchain.NewBlockChain(&statusHandlerMock.AppStatusHandlerStub{})
	_ = blkc.SetCurrentBlockHeader(
		&block.Header{
			Nonce:    0,
			RandSeed: randSeed,
		},
	)
	_ = blkc.SetGenesisHeader(&block.Header{Nonce: 0})
	body := &block.Body{}
	txHashes := make([][]byte, 0)
	txHashes = append(txHashes, txHash)
	miniblock := block.MiniBlock{
		ReceiverShardID: 0,
		SenderShardID:   0,
		TxHashes:        txHashes,
	}
	body.MiniBlocks = append(body.MiniBlocks, &miniblock)

	hasher := &mock.HasherStub{}
	marshalizer := &mock.MarshalizerMock{}

	mbbytes, _ := marshalizer.Marshal(&miniblock)
	mbHash := hasher.Compute(string(mbbytes))
	mbHdr := block.MiniBlockHeader{
		SenderShardID:   0,
		ReceiverShardID: 0,
		TxCount:         uint32(len(txHashes)),
		Hash:            mbHash}
	mbHdrs := make([]block.MiniBlockHeader, 0)
	mbHdrs = append(mbHdrs, mbHdr)

	hdr := block.Header{
		Round:            1,
		Nonce:            1,
		PrevHash:         []byte(""),
		PrevRandSeed:     randSeed,
		Signature:        []byte("signature"),
		PubKeysBitmap:    []byte("00110"),
		ShardID:          0,
		RootHash:         []byte("rootHash"),
		MiniBlockHeaders: mbHdrs,
	}

	// set accounts not dirty
	journalLen := func() int { return 0 }
	wasCalled := false
	revertToSnapshot := func(snapshot int) error {
		wasCalled = true
		return nil
	}
	rootHashCalled := func() ([]byte, error) {
		return []byte("rootHash"), nil
	}

	err := errors.New("process block transaction error")
	txProcess := func(transaction *transaction.Transaction) (vmcommon.ReturnCode, error) {
		return 0, err
	}

	shardCoordinator := mock.NewMultiShardsCoordinatorMock(3)
	tpm := &testscommon.TxProcessorMock{ProcessTransactionCalled: txProcess}
	store := &mock.ChainStorerMock{}
	accounts := &stateMock.AccountsStub{
		JournalLenCalled:       journalLen,
		RevertToSnapshotCalled: revertToSnapshot,
		RootHashCalled:         rootHashCalled,
	}
	factory, _ := shard.NewPreProcessorsContainerFactory(
		mock.NewMultiShardsCoordinatorMock(3),
		store,
		marshalizer,
		hasher,
		tdp,
		createMockPubkeyConverter(),
		accounts,
		&testscommon.RequestHandlerStub{},
		tpm,
		&testscommon.SCProcessorMock{},
		&testscommon.SmartContractResultsProcessorMock{},
		&testscommon.RewardTxProcessorMock{},
		&mock.FeeHandlerStub{
			ComputeGasLimitCalled: func(tx data.TransactionWithFeeHandler) uint64 {
				return 0
			},
			MaxGasLimitPerBlockCalled: func() uint64 {
				return MaxGasLimitPerBlock
			},
		},
		&testscommon.GasHandlerStub{
			ComputeGasConsumedByMiniBlockCalled: func(miniBlock *block.MiniBlock, mapHashTx map[string]data.TransactionHandler) (uint64, uint64, error) {
				return 0, 0, nil
			},
			TotalGasConsumedCalled: func() uint64 {
				return 0
			},
			SetGasRefundedCalled:    func(gasRefunded uint64, hash []byte) {},
			RemoveGasRefundedCalled: func(hashes [][]byte) {},
			RemoveGasConsumedCalled: func(hashes [][]byte) {},
		},
		&mock.BlockTrackerMock{},
		&testscommon.BlockSizeComputationStub{},
		&testscommon.BalanceComputationStub{},
		&epochNotifier.EpochNotifierStub{},
		2,
		2,
		&testscommon.TxTypeHandlerMock{},
		&testscommon.ScheduledTxsExecutionStub{},
	)
	container, _ := factory.Create()

	totalGasConsumed := uint64(0)
	argsTransactionCoordinator := createMockTransactionCoordinatorArguments(accounts, tdp, container)
	argsTransactionCoordinator.GasHandler = &testscommon.GasHandlerStub{
		InitCalled: func() {
			totalGasConsumed = 0
		},
		TotalGasConsumedCalled: func() uint64 {
			return totalGasConsumed
		},
	}
	tc, _ := coordinator.NewTransactionCoordinator(argsTransactionCoordinator)

	coreComponents, dataComponents, bootstrapComponents, statusComponents := createComponentHolderMocks()
	dataComponents.DataPool = tdp
	dataComponents.Storage = store
	coreComponents.Hash = hasher
	dataComponents.BlockChain = blkc
	bootstrapComponents.Coordinator = shardCoordinator
	arguments := CreateMockArguments(coreComponents, dataComponents, bootstrapComponents, statusComponents)
	arguments.AccountsDB[state.UserAccountsState] = accounts

	arguments.ForkDetector = &mock.ForkDetectorMock{
		ProbableHighestNonceCalled: func() uint64 {
			return 0
		},
		GetHighestFinalBlockNonceCalled: func() uint64 {
			return 0
		},
	}
	arguments.TxCoordinator = tc

	sp, _ := blproc.NewShardProcessor(arguments)

	// should return err
	err2 := sp.ProcessBlock(&hdr, body, haveTime)
	assert.Equal(t, process.ErrReceiptsHashMissmatch, err2)
	assert.True(t, wasCalled)
}

func TestShardProcessor_ProcessBlockWithErrOnVerifyStateRootCallShouldRevertState(t *testing.T) {
	t.Parallel()

	tdp := initDataPool([]byte("tx_hash1"))
	randSeed := []byte("rand seed")
	txHash := []byte("tx_hash1")
	blkc, _ := blockchain.NewBlockChain(&statusHandlerMock.AppStatusHandlerStub{})
	_ = blkc.SetCurrentBlockHeader(
		&block.Header{
			Nonce:    0,
			RandSeed: randSeed,
		},
	)
	_ = blkc.SetGenesisHeader(&block.Header{Nonce: 0})
	body := &block.Body{}
	txHashes := make([][]byte, 0)
	txHashes = append(txHashes, txHash)
	miniblock := block.MiniBlock{
		ReceiverShardID: 0,
		SenderShardID:   0,
		TxHashes:        txHashes,
	}
	body.MiniBlocks = append(body.MiniBlocks, &miniblock)

	hasher := &mock.HasherStub{}
	marshalizer := &mock.MarshalizerMock{}

	mbbytes, _ := marshalizer.Marshal(&miniblock)
	mbHash := hasher.Compute(string(mbbytes))
	mbHdr := block.MiniBlockHeader{
		SenderShardID:   0,
		ReceiverShardID: 0,
		TxCount:         uint32(len(txHashes)),
		Hash:            mbHash}
	mbHdrs := make([]block.MiniBlockHeader, 0)
	mbHdrs = append(mbHdrs, mbHdr)

	hdr := block.Header{
		Round:            1,
		Nonce:            1,
		PrevHash:         []byte(""),
		PrevRandSeed:     randSeed,
		Signature:        []byte("signature"),
		PubKeysBitmap:    []byte("00110"),
		ShardID:          0,
		RootHash:         []byte("rootHash"),
		MiniBlockHeaders: mbHdrs,
		AccumulatedFees:  big.NewInt(0),
		DeveloperFees:    big.NewInt(0),
	}

	// set accounts not dirty
	journalLen := func() int { return 0 }
	wasCalled := false
	revertToSnapshot := func(snapshot int) error {
		wasCalled = true
		return nil
	}
	rootHashCalled := func() ([]byte, error) {
		return []byte("rootHashX"), nil
	}

	coreComponents, dataComponents, bootstrapComponents, statusComponents := createComponentHolderMocks()
	coreComponents.Hash = &mock.HasherStub{}
	dataComponents.DataPool = tdp
	dataComponents.BlockChain = blkc
	arguments := CreateMockArguments(coreComponents, dataComponents, bootstrapComponents, statusComponents)
	arguments.AccountsDB[state.UserAccountsState] = &stateMock.AccountsStub{
		JournalLenCalled:       journalLen,
		RevertToSnapshotCalled: revertToSnapshot,
		RootHashCalled:         rootHashCalled,
	}
	arguments.ForkDetector = &mock.ForkDetectorMock{
		ProbableHighestNonceCalled: func() uint64 {
			return 0
		},
		GetHighestFinalBlockNonceCalled: func() uint64 {
			return 0
		},
	}

	sp, _ := blproc.NewShardProcessor(arguments)
	// should return err
	err := sp.ProcessBlock(&hdr, body, haveTime)
	assert.Equal(t, process.ErrRootStateDoesNotMatch, err)
	assert.True(t, wasCalled)
}

func TestShardProcessor_ProcessBlockOnlyIntraShardShouldPass(t *testing.T) {
	t.Parallel()

	tdp := initDataPool([]byte("tx_hash1"))
	randSeed := []byte("rand seed")
	txHash := []byte("tx_hash1")
	blkc, _ := blockchain.NewBlockChain(&statusHandlerMock.AppStatusHandlerStub{})
	_ = blkc.SetCurrentBlockHeader(
		&block.Header{
			Nonce:    0,
			RandSeed: randSeed,
		},
	)
	_ = blkc.SetGenesisHeader(&block.Header{Nonce: 0})
	rootHash := []byte("rootHash")
	body := &block.Body{}
	txHashes := make([][]byte, 0)
	txHashes = append(txHashes, txHash)
	miniblock := block.MiniBlock{
		ReceiverShardID: 0,
		SenderShardID:   0,
		TxHashes:        txHashes,
	}
	body.MiniBlocks = append(body.MiniBlocks, &miniblock)

	hasher := &mock.HasherStub{}
	marshalizer := &mock.MarshalizerMock{}

	mbbytes, _ := marshalizer.Marshal(&miniblock)
	mbHash := hasher.Compute(string(mbbytes))
	mbHdr := block.MiniBlockHeader{
		SenderShardID:   0,
		ReceiverShardID: 0,
		TxCount:         uint32(len(txHashes)),
		Hash:            mbHash}
	mbHdrs := make([]block.MiniBlockHeader, 0)
	mbHdrs = append(mbHdrs, mbHdr)

	hdr := block.Header{
		Round:            1,
		Nonce:            1,
		PrevHash:         []byte(""),
		PrevRandSeed:     randSeed,
		Signature:        []byte("signature"),
		PubKeysBitmap:    []byte("00110"),
		ShardID:          0,
		RootHash:         rootHash,
		MiniBlockHeaders: mbHdrs,
		AccumulatedFees:  big.NewInt(0),
		DeveloperFees:    big.NewInt(0),
	}
	// set accounts not dirty
	journalLen := func() int { return 0 }
	wasCalled := false
	revertToSnapshot := func(snapshot int) error {
		wasCalled = true
		return nil
	}
	rootHashCalled := func() ([]byte, error) {
		return rootHash, nil
	}

	coreComponents, dataComponents, bootstrapComponents, statusComponents := createComponentHolderMocks()
	dataComponents.DataPool = tdp
	dataComponents.BlockChain = blkc
	arguments := CreateMockArguments(coreComponents, dataComponents, bootstrapComponents, statusComponents)
	arguments.AccountsDB[state.UserAccountsState] = &stateMock.AccountsStub{
		JournalLenCalled:       journalLen,
		RevertToSnapshotCalled: revertToSnapshot,
		RootHashCalled:         rootHashCalled,
	}

	sp, _ := blproc.NewShardProcessor(arguments)

	// should return err
	err := sp.ProcessBlock(&hdr, body, haveTime)
	assert.Nil(t, err)
	assert.False(t, wasCalled)
}

func TestShardProcessor_ProcessBlockCrossShardWithoutMetaShouldFail(t *testing.T) {
	t.Parallel()

	randSeed := []byte("rand seed")
	tdp := initDataPool([]byte("tx_hash1"))
	txHash := []byte("tx_hash1")
	blkc, _ := blockchain.NewBlockChain(&statusHandlerMock.AppStatusHandlerStub{})
	_ = blkc.SetCurrentBlockHeader(
		&block.Header{
			Nonce:    0,
			RandSeed: randSeed,
		},
	)
	_ = blkc.SetGenesisHeader(&block.Header{Nonce: 0})
	rootHash := []byte("rootHash")
	body := &block.Body{}
	txHashes := make([][]byte, 0)
	txHashes = append(txHashes, txHash)
	miniblock := block.MiniBlock{
		ReceiverShardID: 0,
		SenderShardID:   1,
		TxHashes:        txHashes,
	}
	body.MiniBlocks = append(body.MiniBlocks, &miniblock)

	shardCoordinator := mock.NewMultiShardsCoordinatorMock(3)
	tx := &transaction.Transaction{}
	tdp.Transactions().AddData(txHash, tx, tx.Size(), shardCoordinator.CommunicationIdentifier(0))

	hasher := &mock.HasherStub{}
	marshalizer := &mock.MarshalizerMock{}

	mbbytes, _ := marshalizer.Marshal(&miniblock)
	mbHash := hasher.Compute(string(mbbytes))
	mbHdr := block.MiniBlockHeader{
		ReceiverShardID: 0,
		SenderShardID:   1,
		TxCount:         uint32(len(txHashes)),
		Hash:            mbHash}
	mbHdrs := make([]block.MiniBlockHeader, 0)
	mbHdrs = append(mbHdrs, mbHdr)

	hdr := block.Header{
		Round:            1,
		Nonce:            1,
		PrevHash:         []byte(""),
		PrevRandSeed:     randSeed,
		Signature:        []byte("signature"),
		PubKeysBitmap:    []byte("00110"),
		ShardID:          0,
		RootHash:         rootHash,
		MiniBlockHeaders: mbHdrs,
	}
	// set accounts not dirty
	journalLen := func() int { return 0 }
	wasCalled := false
	revertToSnapshot := func(snapshot int) error {
		wasCalled = true
		return nil
	}
	rootHashCalled := func() ([]byte, error) {
		return rootHash, nil
	}
	coreComponents, dataComponents, bootstrapComponents, statusComponents := createComponentHolderMocks()
	dataComponents.DataPool = tdp
	dataComponents.BlockChain = blkc
	arguments := CreateMockArguments(coreComponents, dataComponents, bootstrapComponents, statusComponents)
	arguments.AccountsDB[state.UserAccountsState] = &stateMock.AccountsStub{
		JournalLenCalled:       journalLen,
		RevertToSnapshotCalled: revertToSnapshot,
		RootHashCalled:         rootHashCalled,
	}

	sp, _ := blproc.NewShardProcessor(arguments)

	// should return err
	err := sp.ProcessBlock(&hdr, body, haveTime)
	assert.Equal(t, process.ErrCrossShardMBWithoutConfirmationFromMeta, err)
	assert.False(t, wasCalled)
}

func TestShardProcessor_ProcessBlockCrossShardWithMetaShouldPass(t *testing.T) {
	t.Parallel()

	tdp, blkc, rootHash, body, txHashes, hasher, marshalizer, _, mbHash := initBasicTestData()
	mbHdr := block.MiniBlockHeader{
		ReceiverShardID: 0,
		SenderShardID:   1,
		TxCount:         uint32(len(txHashes)),
		Hash:            mbHash}
	mbHdrs := make([]block.MiniBlockHeader, 0)
	mbHdrs = append(mbHdrs, mbHdr)

	randSeed := []byte("rand seed")
	lastHdr := blkc.GetCurrentBlockHeader()
	prevHash, _ := core.CalculateHash(marshalizer, hasher, lastHdr)
	blkc.SetCurrentBlockHeaderHash(prevHash)
	_ = blkc.SetGenesisHeader(&block.Header{Nonce: 0})
	hdr := initBlockHeader(prevHash, randSeed, rootHash, mbHdrs)

	shardMiniBlock := block.MiniBlockHeader{
		ReceiverShardID: mbHdr.ReceiverShardID,
		SenderShardID:   mbHdr.SenderShardID,
		TxCount:         mbHdr.TxCount,
		Hash:            mbHdr.Hash,
	}
	shardMiniblockHdrs := make([]block.MiniBlockHeader, 0)
	shardMiniblockHdrs = append(shardMiniblockHdrs, shardMiniBlock)
	shardHeader := block.ShardData{
		ShardMiniBlockHeaders: shardMiniblockHdrs,
	}
	shardHdrs := make([]block.ShardData, 0)
	shardHdrs = append(shardHdrs, shardHeader)

	meta := block.MetaBlock{
		Nonce:     1,
		ShardInfo: shardHdrs,
		RandSeed:  randSeed,
	}
	metaBytes, _ := marshalizer.Marshal(&meta)
	metaHash := hasher.Compute(string(metaBytes))

	tdp.Headers().AddHeader(metaHash, &meta)

	meta = block.MetaBlock{
		Nonce:        2,
		ShardInfo:    make([]block.ShardData, 0),
		PrevRandSeed: randSeed,
	}
	metaBytes, _ = marshalizer.Marshal(&meta)
	metaHash = hasher.Compute(string(metaBytes))

	tdp.Headers().AddHeader(metaHash, &meta)

	// set accounts not dirty
	journalLen := func() int { return 0 }
	wasCalled := false
	revertToSnapshot := func(snapshot int) error {
		wasCalled = true
		return nil
	}
	rootHashCalled := func() ([]byte, error) {
		return rootHash, nil
	}
	coreComponents, dataComponents, bootstrapComponents, statusComponents := createComponentHolderMocks()
	coreComponents.Hash = hasher
	coreComponents.IntMarsh = marshalizer
	dataComponents.DataPool = tdp
	dataComponents.BlockChain = blkc
	arguments := CreateMockArguments(coreComponents, dataComponents, bootstrapComponents, statusComponents)
	arguments.AccountsDB[state.UserAccountsState] = &stateMock.AccountsStub{
		JournalLenCalled:       journalLen,
		RevertToSnapshotCalled: revertToSnapshot,
		RootHashCalled:         rootHashCalled,
	}
	sp, _ := blproc.NewShardProcessor(arguments)

	// should return err
	err := sp.ProcessBlock(&hdr, body, haveTime)
	assert.Equal(t, process.ErrCrossShardMBWithoutConfirmationFromMeta, err)
	assert.False(t, wasCalled)
}

func TestShardProcessor_ProcessBlockHaveTimeLessThanZeroShouldErr(t *testing.T) {
	t.Parallel()
	txHash := []byte("tx_hash1")
	tdp := initDataPool(txHash)

	randSeed := []byte("rand seed")
	blkc, _ := blockchain.NewBlockChain(&statusHandlerMock.AppStatusHandlerStub{})
	_ = blkc.SetCurrentBlockHeader(
		&block.Header{
			Nonce:    1,
			RandSeed: randSeed,
		},
	)
	rootHash := []byte("rootHash")
	body := &block.Body{}
	txHashes := make([][]byte, 0)
	txHashes = append(txHashes, txHash)
	miniblock := block.MiniBlock{
		ReceiverShardID: 0,
		SenderShardID:   0,
		TxHashes:        txHashes,
	}
	body.MiniBlocks = append(body.MiniBlocks, &miniblock)

	hasher := &hashingMocks.HasherMock{}
	marshalizer := &mock.MarshalizerMock{}

	mbbytes, _ := marshalizer.Marshal(&miniblock)
	mbHash := hasher.Compute(string(mbbytes))
	mbHdr := block.MiniBlockHeader{
		SenderShardID:   0,
		ReceiverShardID: 0,
		TxCount:         uint32(len(txHashes)),
		Hash:            mbHash}
	mbHdrs := make([]block.MiniBlockHeader, 0)
	mbHdrs = append(mbHdrs, mbHdr)

	currHdr := blkc.GetCurrentBlockHeader()
	preHash, _ := core.CalculateHash(marshalizer, hasher, currHdr)
	blkc.SetCurrentBlockHeaderHash(preHash)
	_ = blkc.SetGenesisHeader(&block.Header{Nonce: 0})
	hdr := block.Header{
		Round:            2,
		Nonce:            2,
		PrevHash:         preHash,
		PrevRandSeed:     randSeed,
		Signature:        []byte("signature"),
		PubKeysBitmap:    []byte("00110"),
		ShardID:          0,
		RootHash:         rootHash,
		MiniBlockHeaders: mbHdrs,
	}
	genesisBlocks := createGenesisBlocks(mock.NewMultiShardsCoordinatorMock(3))
	sp, _ := blproc.NewShardProcessorEmptyWith3shards(tdp, genesisBlocks, blkc)
	haveTimeLessThanZero := func() time.Duration {
		return -1 * time.Millisecond
	}

	// should return err
	err := sp.ProcessBlock(&hdr, body, haveTimeLessThanZero)
	assert.Equal(t, process.ErrTimeIsOut, err)
}

func TestShardProcessor_ProcessBlockWithMissingMetaHdrShouldErr(t *testing.T) {
	t.Parallel()

	tdp, blkc, rootHash, body, txHashes, hasher, marshalizer, _, mbHash := initBasicTestData()
	mbHdr := block.MiniBlockHeader{
		ReceiverShardID: 0,
		SenderShardID:   1,
		TxCount:         uint32(len(txHashes)),
		Hash:            mbHash}
	mbHdrs := make([]block.MiniBlockHeader, 0)
	mbHdrs = append(mbHdrs, mbHdr)

	randSeed := []byte("rand seed")
	lastHdr := blkc.GetCurrentBlockHeader()
	prevHash, _ := core.CalculateHash(marshalizer, hasher, lastHdr)
	blkc.SetCurrentBlockHeaderHash(prevHash)
	_ = blkc.SetGenesisHeader(&block.Header{Nonce: 0})
	hdr := initBlockHeader(prevHash, randSeed, rootHash, mbHdrs)

	shardMiniBlock := block.MiniBlockHeader{
		ReceiverShardID: mbHdr.ReceiverShardID,
		SenderShardID:   mbHdr.SenderShardID,
		TxCount:         mbHdr.TxCount,
		Hash:            mbHdr.Hash,
	}
	shardMiniblockHdrs := make([]block.MiniBlockHeader, 0)
	shardMiniblockHdrs = append(shardMiniblockHdrs, shardMiniBlock)
	shardHeader := block.ShardData{
		ShardMiniBlockHeaders: shardMiniblockHdrs,
	}
	shardHdrs := make([]block.ShardData, 0)
	shardHdrs = append(shardHdrs, shardHeader)

	meta := block.MetaBlock{
		Nonce:     1,
		ShardInfo: shardHdrs,
		RandSeed:  randSeed,
	}
	metaBytes, _ := marshalizer.Marshal(&meta)
	metaHash := hasher.Compute(string(metaBytes))

	hdr.MetaBlockHashes = append(hdr.MetaBlockHashes, metaHash)
	tdp.Headers().AddHeader(metaHash, &meta)

	meta = block.MetaBlock{
		Nonce:        2,
		ShardInfo:    make([]block.ShardData, 0),
		PrevRandSeed: randSeed,
	}
	metaBytes, _ = marshalizer.Marshal(&meta)
	metaHash = hasher.Compute(string(metaBytes))

	hdr.MetaBlockHashes = append(hdr.MetaBlockHashes, metaHash)
	tdp.Headers().AddHeader(metaHash, &meta)

	// set accounts not dirty
	journalLen := func() int { return 0 }
	revertToSnapshot := func(snapshot int) error {
		return nil
	}
	rootHashCalled := func() ([]byte, error) {
		return rootHash, nil
	}
	coreComponents, dataComponents, bootstrapComponents, statusComponents := createComponentHolderMocks()
	coreComponents.Hash = hasher
	coreComponents.IntMarsh = marshalizer
	dataComponents.DataPool = tdp
	dataComponents.BlockChain = blkc
	arguments := CreateMockArguments(coreComponents, dataComponents, bootstrapComponents, statusComponents)
	arguments.AccountsDB[state.UserAccountsState] = &stateMock.AccountsStub{
		JournalLenCalled:       journalLen,
		RevertToSnapshotCalled: revertToSnapshot,
		RootHashCalled:         rootHashCalled,
	}
	sp, _ := blproc.NewShardProcessor(arguments)

	// should return err
	err := sp.ProcessBlock(&hdr, body, haveTime)
	assert.Equal(t, process.ErrTimeIsOut, err)
}

func TestShardProcessor_ProcessBlockWithWrongMiniBlockHeaderShouldErr(t *testing.T) {
	t.Parallel()

	txHash := []byte("tx_hash1")
	tdp := initDataPool(txHash)
	randSeed := []byte("rand seed")
	blkc, _ := blockchain.NewBlockChain(&statusHandlerMock.AppStatusHandlerStub{})
	_ = blkc.SetCurrentBlockHeader(
		&block.Header{
			Nonce:    1,
			RandSeed: randSeed,
		},
	)
	_ = blkc.SetGenesisHeader(&block.Header{Nonce: 0})
	rootHash := []byte("rootHash")
	body := &block.Body{}
	txHashes := make([][]byte, 0)
	txHashes = append(txHashes, txHash)
	miniblock := block.MiniBlock{
		ReceiverShardID: 1,
		SenderShardID:   0,
		TxHashes:        txHashes,
	}
	body.MiniBlocks = append(body.MiniBlocks, &miniblock)

	hasher := &mock.HasherStub{}
	marshalizer := &mock.MarshalizerMock{}

	mbbytes, _ := marshalizer.Marshal(&miniblock)
	mbHash := hasher.Compute(string(mbbytes))
	mbHdr := block.MiniBlockHeader{
		SenderShardID:   1,
		ReceiverShardID: 0,
		TxCount:         uint32(len(txHashes)),
		Hash:            mbHash,
	}
	mbHdrs := make([]block.MiniBlockHeader, 0)
	mbHdrs = append(mbHdrs, mbHdr)

	lastHdr := blkc.GetCurrentBlockHeader()
	prevHash, _ := core.CalculateHash(marshalizer, hasher, lastHdr)
	hdr := initBlockHeader(prevHash, randSeed, rootHash, mbHdrs)

	rootHashCalled := func() ([]byte, error) {
		return rootHash, nil
	}
	coreComponents, dataComponents, bootstrapComponents, statusComponents := createComponentHolderMocks()
	dataComponents.DataPool = tdp
	dataComponents.BlockChain = blkc
	arguments := CreateMockArguments(coreComponents, dataComponents, bootstrapComponents, statusComponents)
	arguments.AccountsDB[state.UserAccountsState] = &stateMock.AccountsStub{
		RootHashCalled: rootHashCalled,
	}

	sp, _ := blproc.NewShardProcessor(arguments)

	// should return err
	err := sp.ProcessBlock(&hdr, body, haveTime)
	assert.Equal(t, process.ErrHeaderBodyMismatch, err)
}

//------- checkAndRequestIfMetaHeadersMissing
func TestShardProcessor_CheckAndRequestIfMetaHeadersMissingShouldErr(t *testing.T) {
	t.Parallel()

	hdrNoncesRequestCalled := int32(0)
	tdp, blkc, rootHash, body, txHashes, hasher, marshalizer, _, mbHash := initBasicTestData()
	mbHdr := block.MiniBlockHeader{
		ReceiverShardID: 0,
		SenderShardID:   1,
		TxCount:         uint32(len(txHashes)),
		Hash:            mbHash,
	}
	mbHdrs := make([]block.MiniBlockHeader, 0)
	mbHdrs = append(mbHdrs, mbHdr)

	lastHdr := blkc.GetCurrentBlockHeader()
	prevHash, _ := core.CalculateHash(marshalizer, hasher, lastHdr)
	blkc.SetCurrentBlockHeaderHash(prevHash)
	_ = blkc.SetGenesisHeader(&block.Header{Nonce: 0})
	randSeed := []byte("rand seed")

	hdr := initBlockHeader(prevHash, randSeed, rootHash, mbHdrs)

	shardMiniBlock := block.MiniBlockHeader{
		ReceiverShardID: mbHdr.ReceiverShardID,
		SenderShardID:   mbHdr.SenderShardID,
		TxCount:         mbHdr.TxCount,
		Hash:            mbHdr.Hash,
	}
	shardMiniblockHdrs := make([]block.MiniBlockHeader, 0)
	shardMiniblockHdrs = append(shardMiniblockHdrs, shardMiniBlock)
	shardHeader := block.ShardData{
		ShardMiniBlockHeaders: shardMiniblockHdrs,
	}
	shardHdrs := make([]block.ShardData, 0)
	shardHdrs = append(shardHdrs, shardHeader)

	meta := &block.MetaBlock{
		Nonce:     1,
		ShardInfo: shardHdrs,
		Round:     1,
		RandSeed:  randSeed,
	}
	metaBytes, _ := marshalizer.Marshal(meta)
	metaHash := hasher.Compute(string(metaBytes))

	hdr.MetaBlockHashes = append(hdr.MetaBlockHashes, metaHash)
	tdp.Headers().AddHeader(metaHash, meta)

	// set accounts not dirty
	journalLen := func() int { return 0 }
	revertToSnapshot := func(snapshot int) error {
		return nil
	}
	rootHashCalled := func() ([]byte, error) {
		return rootHash, nil
	}

	coreComponents, dataComponents, bootstrapComponents, statusComponents := createComponentHolderMocks()
	coreComponents.Hash = hasher
	coreComponents.IntMarsh = marshalizer
	dataComponents.DataPool = tdp
	dataComponents.BlockChain = blkc
	arguments := CreateMockArguments(coreComponents, dataComponents, bootstrapComponents, statusComponents)
	arguments.RequestHandler = &testscommon.RequestHandlerStub{
		RequestMetaHeaderByNonceCalled: func(nonce uint64) {
			atomic.AddInt32(&hdrNoncesRequestCalled, 1)
		},
	}
	arguments.AccountsDB[state.UserAccountsState] = &stateMock.AccountsStub{
		JournalLenCalled:       journalLen,
		RevertToSnapshotCalled: revertToSnapshot,
		RootHashCalled:         rootHashCalled,
	}
	sp, _ := blproc.NewShardProcessor(arguments)

	err := sp.ProcessBlock(&hdr, body, haveTime)

	meta = &block.MetaBlock{
		Nonce:        2,
		ShardInfo:    make([]block.ShardData, 0),
		Round:        2,
		PrevRandSeed: randSeed,
	}
	metaBytes, _ = marshalizer.Marshal(meta)
	metaHash = hasher.Compute(string(metaBytes))

	tdp.Headers().AddHeader(metaHash, meta)

	sp.CheckAndRequestIfMetaHeadersMissing()
	time.Sleep(100 * time.Millisecond)
	assert.Equal(t, int32(1), atomic.LoadInt32(&hdrNoncesRequestCalled))
	assert.Equal(t, err, process.ErrTimeIsOut)
}

//-------- requestMissingFinalityAttestingHeaders
func TestShardProcessor_RequestMissingFinalityAttestingHeaders(t *testing.T) {
	t.Parallel()

	tdp := dataRetrieverMock.NewPoolsHolderMock()
	coreComponents, dataComponents, bootstrapComponents, statusComponents := createComponentHolderMocks()
	dataComponents.DataPool = tdp
	arguments := CreateMockArguments(coreComponents, dataComponents, bootstrapComponents, statusComponents)
	sp, _ := blproc.NewShardProcessor(arguments)

	sp.SetHighestHdrNonceForCurrentBlock(core.MetachainShardId, 1)
	res := sp.RequestMissingFinalityAttestingHeaders()
	assert.Equal(t, res > 0, true)
}

//--------- verifyIncludedMetaBlocksFinality
func TestShardProcessor_CheckMetaHeadersValidityAndFinalityShouldPass(t *testing.T) {
	t.Parallel()

	tdp := dataRetrieverMock.NewPoolsHolderMock()
	txHash := []byte("tx_hash1")
	tdp.Transactions().AddData(txHash, &transaction.Transaction{}, 0, process.ShardCacherIdentifier(1, 0))
	rootHash := []byte("rootHash")
	txHashes := make([][]byte, 0)
	txHashes = append(txHashes, txHash)
	miniblock := block.MiniBlock{
		ReceiverShardID: 0,
		SenderShardID:   1,
		TxHashes:        txHashes,
	}

	hasher := &hashingMocks.HasherMock{}
	marshalizer := &mock.MarshalizerMock{}

	mbbytes, _ := marshalizer.Marshal(&miniblock)
	mbHash := hasher.Compute(string(mbbytes))
	mbHdr := block.MiniBlockHeader{
		ReceiverShardID: 0,
		SenderShardID:   1,
		TxCount:         uint32(len(txHashes)),
		Hash:            mbHash}
	mbHdrs := make([]block.MiniBlockHeader, 0)
	mbHdrs = append(mbHdrs, mbHdr)

	genesisBlocks := createGenesisBlocks(mock.NewMultiShardsCoordinatorMock(3))
	lastHdr := genesisBlocks[0]
	prevHash, _ := core.CalculateHash(marshalizer, hasher, lastHdr)
	randSeed := []byte("rand seed")
	hdr := initBlockHeader(prevHash, randSeed, rootHash, mbHdrs)

	shardMiniBlock := block.MiniBlockHeader{
		ReceiverShardID: mbHdr.ReceiverShardID,
		SenderShardID:   mbHdr.SenderShardID,
		TxCount:         mbHdr.TxCount,
		Hash:            mbHdr.Hash,
	}
	shardMiniblockHdrs := make([]block.MiniBlockHeader, 0)
	shardMiniblockHdrs = append(shardMiniblockHdrs, shardMiniBlock)
	shardHeader := block.ShardData{
		ShardMiniBlockHeaders: shardMiniblockHdrs,
	}
	shardHdrs := make([]block.ShardData, 0)
	shardHdrs = append(shardHdrs, shardHeader)

	prevMeta := genesisBlocks[core.MetachainShardId]
	prevHash, _ = core.CalculateHash(marshalizer, hasher, prevMeta)
	meta1 := &block.MetaBlock{
		Nonce:        1,
		ShardInfo:    shardHdrs,
		Round:        1,
		PrevHash:     prevHash,
		PrevRandSeed: prevMeta.GetRandSeed(),
	}
	metaBytes, _ := marshalizer.Marshal(meta1)
	metaHash1 := hasher.Compute(string(metaBytes))
	hdr.MetaBlockHashes = append(hdr.MetaBlockHashes, metaHash1)

	tdp.Headers().AddHeader(metaHash1, meta1)

	prevHash, _ = core.CalculateHash(marshalizer, hasher, meta1)
	meta2 := &block.MetaBlock{
		Nonce:     2,
		ShardInfo: make([]block.ShardData, 0),
		Round:     2,
		PrevHash:  prevHash,
	}
	metaBytes, _ = marshalizer.Marshal(meta2)
	metaHash2 := hasher.Compute(string(metaBytes))

	tdp.Headers().AddHeader(metaHash2, meta2)
	coreComponents, dataComponents, bootstrapComponents, statusComponents := createComponentHolderMocks()
	coreComponents.Hash = hasher
	coreComponents.IntMarsh = marshalizer
	dataComponents.DataPool = tdp
	arguments := CreateMockArguments(coreComponents, dataComponents, bootstrapComponents, statusComponents)

	sp, _ := blproc.NewShardProcessor(arguments)
	hdr.Round = 4

	sp.SetHdrForCurrentBlock(metaHash1, meta1, true)
	sp.SetHdrForCurrentBlock(metaHash2, meta2, false)

	err := sp.CheckMetaHeadersValidityAndFinality()
	assert.Nil(t, err)
}

func TestShardProcessor_CheckMetaHeadersValidityAndFinalityShouldReturnNilWhenNoMetaBlocksAreUsed(t *testing.T) {
	t.Parallel()

	tdp := dataRetrieverMock.NewPoolsHolderMock()
	genesisBlocks := createGenesisBlocks(mock.NewMultiShardsCoordinatorMock(3))
	sp, _ := blproc.NewShardProcessorEmptyWith3shards(
		tdp,
		genesisBlocks,
		&mock.BlockChainMock{
			GetGenesisHeaderCalled: func() data.HeaderHandler {
				return &block.Header{Nonce: 0}
			},
		},
	)

	err := sp.CheckMetaHeadersValidityAndFinality()
	assert.Nil(t, err)
}

//------- CommitBlock

func TestShardProcessor_CommitBlockMarshalizerFailForHeaderShouldErr(t *testing.T) {
	t.Parallel()
	tdp := initDataPool([]byte("tx_hash1"))
	rootHash := []byte("root hash to be tested")
	accounts := &stateMock.AccountsStub{
		RootHashCalled: func() ([]byte, error) {
			return rootHash, nil
		},
		RevertToSnapshotCalled: func(snapshot int) error {
			return nil
		},
	}
	errMarshalizer := errors.New("failure")
	hdr := &block.Header{
		Nonce:         1,
		Round:         1,
		PubKeysBitmap: []byte("0100101"),
		Signature:     []byte("signature"),
		RootHash:      rootHash,
	}
	body := &block.Body{}
	marshalizer := &mock.MarshalizerStub{
		MarshalCalled: func(obj interface{}) (i []byte, e error) {
			if reflect.DeepEqual(obj, hdr) {
				return nil, errMarshalizer
			}

			return []byte("obj"), nil
		},
	}
	coreComponents, dataComponents, bootstrapComponents, statusComponents := createComponentHolderMocks()
	dataComponents.DataPool = tdp
	coreComponents.IntMarsh = marshalizer
	arguments := CreateMockArguments(coreComponents, dataComponents, bootstrapComponents, statusComponents)
	arguments.AccountsDB[state.UserAccountsState] = accounts
	sp, _ := blproc.NewShardProcessor(arguments)

	err := sp.CommitBlock(hdr, body)
	assert.Equal(t, errMarshalizer, err)
}

func TestShardProcessor_CommitBlockStorageFailsForHeaderShouldErr(t *testing.T) {
	t.Parallel()

	tdp := initDataPool([]byte("tx_hash1"))
	errPersister := errors.New("failure")
	putCalledNr := uint32(0)
	rootHash := []byte("root hash to be tested")
	marshalizer := &mock.MarshalizerMock{}
	accounts := &stateMock.AccountsStub{
		CommitCalled: func() ([]byte, error) {
			return nil, nil
		},
		RootHashCalled: func() ([]byte, error) {
			return rootHash, nil
		},
		RevertToSnapshotCalled: func(snapshot int) error {
			return nil
		},
	}
	hdr := &block.Header{
		Nonce:         1,
		Round:         1,
		PubKeysBitmap: []byte("0100101"),
		Signature:     []byte("signature"),
		RootHash:      rootHash,
	}
	body := &block.Body{}
	wg := sync.WaitGroup{}
	wg.Add(1)
	hdrUnit := &testscommon.StorerStub{
		GetCalled: func(key []byte) (i []byte, e error) {
			return marshalizer.Marshal(&block.Header{})
		},
		PutCalled: func(key, data []byte) error {
			atomic.AddUint32(&putCalledNr, 1)
			wg.Done()
			return errPersister
		},
		HasCalled: func(key []byte) error {
			return nil
		},
	}
	store := initStore()
	store.AddStorer(dataRetriever.BlockHeaderUnit, hdrUnit)

	blkc, _ := blockchain.NewBlockChain(&statusHandlerMock.AppStatusHandlerStub{
		SetUInt64ValueHandler: func(key string, value uint64) {},
	})
	_ = blkc.SetGenesisHeader(&block.Header{Nonce: 0})
	coreComponents, dataComponents, bootstrapComponents, statusComponents := createComponentHolderMocks()
	dataComponents.DataPool = tdp
	dataComponents.Storage = store
	dataComponents.BlockChain = blkc
	arguments := CreateMockArguments(coreComponents, dataComponents, bootstrapComponents, statusComponents)
	arguments.AccountsDB[state.UserAccountsState] = accounts
	arguments.ForkDetector = &mock.ForkDetectorMock{
		AddHeaderCalled: func(header data.HeaderHandler, hash []byte, state process.BlockHeaderState, selfNotarizedHeaders []data.HeaderHandler, selfNotarizedHeadersHashes [][]byte) error {
			return nil
		},
		GetHighestFinalBlockNonceCalled: func() uint64 {
			return 0
		},
		GetHighestFinalBlockHashCalled: func() []byte {
			return nil
		},
	}

	blockTrackerMock := mock.NewBlockTrackerMock(mock.NewOneShardCoordinatorMock(), createGenesisBlocks(mock.NewOneShardCoordinatorMock()))
	blockTrackerMock.GetCrossNotarizedHeaderCalled = func(shardID uint32, offset uint64) (data.HeaderHandler, []byte, error) {
		return &block.MetaBlock{}, []byte("hash"), nil
	}
	arguments.BlockTracker = blockTrackerMock

	sp, _ := blproc.NewShardProcessor(arguments)

	err := sp.CommitBlock(hdr, body)
	wg.Wait()
	assert.True(t, atomic.LoadUint32(&putCalledNr) > 0)
	assert.Nil(t, err)
}

func TestShardProcessor_CommitBlockStorageFailsForBodyShouldWork(t *testing.T) {
	t.Parallel()
	tdp := initDataPool([]byte("tx_hash1"))
	putCalledNr := uint32(0)
	errPersister := errors.New("failure")
	rootHash := []byte("root hash to be tested")
	accounts := &stateMock.AccountsStub{
		RootHashCalled: func() ([]byte, error) {
			return rootHash, nil
		},
		CommitCalled: func() (i []byte, e error) {
			return nil, nil
		},
		RevertToSnapshotCalled: func(snapshot int) error {
			return nil
		},
	}
	hdr := &block.Header{
		Nonce:         1,
		Round:         1,
		PubKeysBitmap: []byte("0100101"),
		Signature:     []byte("signature"),
		RootHash:      rootHash,
	}
	mb := block.MiniBlock{}
	body := &block.Body{}
	body.MiniBlocks = append(body.MiniBlocks, &mb)

	wg := sync.WaitGroup{}
	wg.Add(1)
	miniBlockUnit := &testscommon.StorerStub{
		PutCalled: func(key, data []byte) error {
			atomic.AddUint32(&putCalledNr, 1)
			wg.Done()
			return errPersister
		},
	}
	store := initStore()
	store.AddStorer(dataRetriever.MiniBlockUnit, miniBlockUnit)

	blkc, _ := blockchain.NewBlockChain(&statusHandlerMock.AppStatusHandlerStub{
		SetUInt64ValueHandler: func(key string, value uint64) {},
	})
	_ = blkc.SetGenesisHeader(&block.Header{Nonce: 0})
	coreComponents, dataComponents, bootstrapComponents, statusComponents := createComponentHolderMocks()
	dataComponents.DataPool = tdp
	dataComponents.Storage = store
	dataComponents.BlockChain = blkc
	arguments := CreateMockArguments(coreComponents, dataComponents, bootstrapComponents, statusComponents)
	arguments.AccountsDB[state.UserAccountsState] = accounts
	arguments.ForkDetector = &mock.ForkDetectorMock{
		AddHeaderCalled: func(header data.HeaderHandler, hash []byte, state process.BlockHeaderState, selfNotarizedHeaders []data.HeaderHandler, selfNotarizedHeadersHashes [][]byte) error {
			return nil
		},
		GetHighestFinalBlockNonceCalled: func() uint64 {
			return 0
		},
		GetHighestFinalBlockHashCalled: func() []byte {
			return nil
		},
	}
	blockTrackerMock := mock.NewBlockTrackerMock(bootstrapComponents.ShardCoordinator(), createGenesisBlocks(bootstrapComponents.ShardCoordinator()))
	blockTrackerMock.GetCrossNotarizedHeaderCalled = func(shardID uint32, offset uint64) (data.HeaderHandler, []byte, error) {
		return &block.MetaBlock{}, []byte("hash"), nil
	}
	arguments.BlockTracker = blockTrackerMock

	sp, err := blproc.NewShardProcessor(arguments)
	assert.Nil(t, err)

	err = sp.CommitBlock(hdr, body)
	wg.Wait()
	assert.Nil(t, err)
	assert.True(t, atomic.LoadUint32(&putCalledNr) > 0)
}

func TestShardProcessor_CommitBlockOkValsShouldWork(t *testing.T) {
	t.Parallel()
	tdp := initDataPool([]byte("tx_hash1"))
	txHash := []byte("tx_hash1")

	rootHash := []byte("root hash")
	hdrHash := []byte("header hash")
	randSeed := []byte("rand seed")

	prevHdr := &block.Header{
		Nonce:         0,
		Round:         0,
		PubKeysBitmap: rootHash,
		PrevHash:      hdrHash,
		Signature:     rootHash,
		RootHash:      rootHash,
		RandSeed:      randSeed,
	}

	hdr := &block.Header{
		Nonce:           1,
		Round:           1,
		PubKeysBitmap:   rootHash,
		PrevHash:        hdrHash,
		Signature:       rootHash,
		RootHash:        rootHash,
		PrevRandSeed:    randSeed,
		AccumulatedFees: big.NewInt(0),
		DeveloperFees:   big.NewInt(0),
	}
	mb := block.MiniBlock{
		TxHashes: [][]byte{txHash},
	}
	body := &block.Body{MiniBlocks: []*block.MiniBlock{&mb}}

	mbHdr := block.MiniBlockHeader{
		TxCount: uint32(len(mb.TxHashes)),
		Hash:    hdrHash,
	}
	mbHdrs := make([]block.MiniBlockHeader, 0)
	mbHdrs = append(mbHdrs, mbHdr)
	hdr.MiniBlockHeaders = mbHdrs

	accounts := &stateMock.AccountsStub{
		CommitCalled: func() (i []byte, e error) {
			return rootHash, nil
		},
		RootHashCalled: func() ([]byte, error) {
			return rootHash, nil
		},
	}
	forkDetectorAddCalled := false
	fd := &mock.ForkDetectorMock{
		AddHeaderCalled: func(header data.HeaderHandler, hash []byte, state process.BlockHeaderState, selfNotarizedHeaders []data.HeaderHandler, selfNotarizedHeadersHashes [][]byte) error {
			if header == hdr {
				forkDetectorAddCalled = true
				return nil
			}

			return errors.New("should have not got here")
		},
		GetHighestFinalBlockNonceCalled: func() uint64 {
			return 0
		},
		GetHighestFinalBlockHashCalled: func() []byte {
			return nil
		},
	}
	hasher := &mock.HasherStub{}
	hasher.ComputeCalled = func(s string) []byte {
		return hdrHash
	}
	store := initStore()

	blkc := createTestBlockchain()
	blkc.GetCurrentBlockHeaderCalled = func() data.HeaderHandler {
		return prevHdr
	}
	blkc.GetCurrentBlockHeaderHashCalled = func() []byte {
		return hdrHash
	}

	coreComponents, dataComponents, bootstrapComponents, statusComponents := createComponentHolderMocks()
	coreComponents.Hash = hasher
	dataComponents.DataPool = tdp
	dataComponents.Storage = store
	dataComponents.BlockChain = blkc
	arguments := CreateMockArguments(coreComponents, dataComponents, bootstrapComponents, statusComponents)
	arguments.AccountsDB[state.UserAccountsState] = accounts
	arguments.ForkDetector = fd
	blockTrackerMock := mock.NewBlockTrackerMock(mock.NewOneShardCoordinatorMock(), createGenesisBlocks(mock.NewOneShardCoordinatorMock()))
	blockTrackerMock.GetCrossNotarizedHeaderCalled = func(shardID uint32, offset uint64) (data.HeaderHandler, []byte, error) {
		return &block.MetaBlock{}, []byte("hash"), nil
	}
	arguments.BlockTracker = blockTrackerMock

	sp, _ := blproc.NewShardProcessor(arguments)

	err := sp.ProcessBlock(hdr, body, haveTime)
	assert.Nil(t, err)
	err = sp.CommitBlock(hdr, body)
	assert.Nil(t, err)
	assert.True(t, forkDetectorAddCalled)
	assert.Equal(t, hdrHash, blkc.GetCurrentBlockHeaderHash())
	//this should sleep as there is an async call to display current hdr and block in CommitBlock
	time.Sleep(time.Second)
}

func TestShardProcessor_CommitBlockCallsIndexerMethods(t *testing.T) {
	t.Parallel()
	tdp := initDataPool([]byte("tx_hash1"))
	txHash := []byte("tx_hash1")

	rootHash := []byte("root hash")
	hdrHash := []byte("header hash")
	randSeed := []byte("rand seed")

	prevHdr := &block.Header{
		Nonce:         0,
		Round:         0,
		PubKeysBitmap: rootHash,
		PrevHash:      hdrHash,
		Signature:     rootHash,
		RootHash:      rootHash,
		RandSeed:      randSeed,
	}

	hdr := &block.Header{
		Nonce:           1,
		Round:           1,
		PubKeysBitmap:   rootHash,
		PrevHash:        hdrHash,
		Signature:       rootHash,
		RootHash:        rootHash,
		PrevRandSeed:    randSeed,
		AccumulatedFees: big.NewInt(0),
		DeveloperFees:   big.NewInt(0),
	}
	mb := block.MiniBlock{
		TxHashes: [][]byte{txHash},
	}
	body := &block.Body{MiniBlocks: []*block.MiniBlock{&mb}}

	mbHdr := block.MiniBlockHeader{
		TxCount: uint32(len(mb.TxHashes)),
		Hash:    hdrHash,
	}
	mbHdrs := make([]block.MiniBlockHeader, 0)
	mbHdrs = append(mbHdrs, mbHdr)
	hdr.MiniBlockHeaders = mbHdrs

	accounts := &stateMock.AccountsStub{
		CommitCalled: func() (i []byte, e error) {
			return rootHash, nil
		},
		RootHashCalled: func() ([]byte, error) {
			return rootHash, nil
		},
	}
	fd := &mock.ForkDetectorMock{
		AddHeaderCalled: func(header data.HeaderHandler, hash []byte, state process.BlockHeaderState, selfNotarizedHeaders []data.HeaderHandler, selfNotarizedHeadersHashes [][]byte) error {
			return nil
		},
		GetHighestFinalBlockNonceCalled: func() uint64 {
			return 0
		},
		GetHighestFinalBlockHashCalled: func() []byte {
			return nil
		},
	}
	hasher := &mock.HasherStub{}
	hasher.ComputeCalled = func(s string) []byte {
		return hdrHash
	}
	store := initStore()

	var txsPool *indexer.Pool
	saveBlockCalledMutex := sync.Mutex{}

	blkc := createTestBlockchain()
	blkc.GetCurrentBlockHeaderCalled = func() data.HeaderHandler {
		return prevHdr
	}
	blkc.GetCurrentBlockHeaderHashCalled = func() []byte {
		return hdrHash
	}
	coreComponents, dataComponents, bootstrapComponents, statusComponents := createComponentHolderMocks()
	dataComponents.DataPool = tdp
	dataComponents.Storage = store
	coreComponents.Hash = hasher
	dataComponents.BlockChain = blkc

	arguments := CreateMockArguments(coreComponents, dataComponents, bootstrapComponents, statusComponents)

	statusComponents.Outport = &testscommon.OutportStub{
		SaveBlockCalled: func(args *indexer.ArgsSaveBlockData) {
			saveBlockCalledMutex.Lock()
			txsPool = args.TransactionsPool
			saveBlockCalledMutex.Unlock()
		},
		HasDriversCalled: func() bool {
			return true
		},
	}

	arguments.AccountsDB[state.UserAccountsState] = accounts
	arguments.ForkDetector = fd
	arguments.TxCoordinator = &mock.TransactionCoordinatorMock{
		GetAllCurrentUsedTxsCalled: func(blockType block.Type) map[string]data.TransactionHandler {
			switch blockType {
			case block.TxBlock:
				return map[string]data.TransactionHandler{
					"tx_1": &transaction.Transaction{Nonce: 1},
					"tx_2": &transaction.Transaction{Nonce: 2},
				}
			case block.SmartContractResultBlock:
				return map[string]data.TransactionHandler{
					"utx_1": &smartContractResult.SmartContractResult{Nonce: 1},
					"utx_2": &smartContractResult.SmartContractResult{Nonce: 2},
				}
			default:
				return nil
			}
		},
	}
	blockTrackerMock := mock.NewBlockTrackerMock(mock.NewOneShardCoordinatorMock(), createGenesisBlocks(mock.NewOneShardCoordinatorMock()))
	blockTrackerMock.GetCrossNotarizedHeaderCalled = func(shardID uint32, offset uint64) (data.HeaderHandler, []byte, error) {
		return &block.MetaBlock{}, []byte("hash"), nil
	}
	arguments.BlockTracker = blockTrackerMock

	sp, _ := blproc.NewShardProcessor(arguments)

	err := sp.ProcessBlock(hdr, body, haveTime)
	assert.Nil(t, err)
	err = sp.CommitBlock(hdr, body)
	assert.Nil(t, err)

	// Wait for the index block go routine to start
	time.Sleep(time.Second * 2)

	assert.Equal(t, 2, len(txsPool.Txs))
	assert.Equal(t, 2, len(txsPool.Scrs))
}

func TestShardProcessor_CreateTxBlockBodyWithDirtyAccStateShouldReturnEmptyBody(t *testing.T) {
	t.Parallel()
	tdp := initDataPool([]byte("tx_hash1"))
	journalLen := func() int { return 3 }
	revToSnapshot := func(snapshot int) error { return nil }

	coreComponents, dataComponents, bootstrapComponents, statusComponents := createComponentHolderMocks()
	dataComponents.DataPool = tdp
	arguments := CreateMockArguments(coreComponents, dataComponents, bootstrapComponents, statusComponents)
	arguments.AccountsDB[state.UserAccountsState] = &stateMock.AccountsStub{
		JournalLenCalled:       journalLen,
		RevertToSnapshotCalled: revToSnapshot,
	}

	sp, _ := blproc.NewShardProcessor(arguments)

	bl, err := sp.CreateBlockBody(&block.Header{PrevRandSeed: []byte("randSeed")}, func() bool { return true })
	assert.Nil(t, err)
	assert.Equal(t, &block.Body{}, bl)
}

func TestShardProcessor_CreateTxBlockBodyWithNoTimeShouldReturnEmptyBody(t *testing.T) {
	t.Parallel()
	tdp := initDataPool([]byte("tx_hash1"))
	journalLen := func() int { return 0 }
	rootHashfunc := func() ([]byte, error) {
		return []byte("roothash"), nil
	}
	revToSnapshot := func(snapshot int) error { return nil }
	coreComponents, dataComponents, bootstrapComponents, statusComponents := createComponentHolderMocks()
	dataComponents.DataPool = tdp
	arguments := CreateMockArguments(coreComponents, dataComponents, bootstrapComponents, statusComponents)
	arguments.AccountsDB[state.UserAccountsState] = &stateMock.AccountsStub{
		JournalLenCalled:       journalLen,
		RootHashCalled:         rootHashfunc,
		RevertToSnapshotCalled: revToSnapshot,
	}

	sp, _ := blproc.NewShardProcessor(arguments)
	haveTimeTrue := func() bool {
		return false
	}
	bl, err := sp.CreateBlockBody(&block.Header{PrevRandSeed: []byte("randSeed")}, haveTimeTrue)
	assert.Nil(t, err)
	assert.Equal(t, &block.Body{}, bl)
}

func TestShardProcessor_CreateTxBlockBodyOK(t *testing.T) {
	t.Parallel()
	tdp := initDataPool([]byte("tx_hash1"))
	journalLen := func() int { return 0 }
	rootHashfunc := func() ([]byte, error) {
		return []byte("roothash"), nil
	}
	haveTimeTrue := func() bool {
		return true
	}
	coreComponents, dataComponents, bootstrapComponents, statusComponents := createComponentHolderMocks()
	dataComponents.DataPool = tdp
	arguments := CreateMockArguments(coreComponents, dataComponents, bootstrapComponents, statusComponents)
	arguments.AccountsDB[state.UserAccountsState] = &stateMock.AccountsStub{
		JournalLenCalled: journalLen,
		RootHashCalled:   rootHashfunc,
	}

	sp, _ := blproc.NewShardProcessor(arguments)
	blk, err := sp.CreateBlockBody(&block.Header{PrevRandSeed: []byte("randSeed")}, haveTimeTrue)
	assert.NotNil(t, blk)
	assert.Nil(t, err)
}

//------- ComputeNewNoncePrevHash

func TestNode_ComputeNewNoncePrevHashShouldWork(t *testing.T) {
	t.Parallel()
	tdp := initDataPool([]byte("tx_hash1"))
	marshalizer := &mock.MarshalizerStub{}
	hasher := &mock.HasherStub{}
	coreComponents, dataComponents, bootstrapComponents, statusComponents := createComponentHolderMocks()
	dataComponents.Storage = initStore()
	dataComponents.DataPool = tdp
	coreComponents.Hash = hasher
	coreComponents.IntMarsh = marshalizer
	arguments := CreateMockArguments(coreComponents, dataComponents, bootstrapComponents, statusComponents)

	be, _ := blproc.NewShardProcessor(arguments)
	hdr, txBlock := createTestHdrTxBlockBody()
	marshalizer.MarshalCalled = func(obj interface{}) (bytes []byte, e error) {
		if hdr == obj {
			return []byte("hdrHeaderMarshalized"), nil
		}
		if reflect.DeepEqual(txBlock, obj) {
			return []byte("txBlockBodyMarshalized"), nil
		}
		return nil, nil
	}
	hasher.ComputeCalled = func(s string) []byte {
		if s == "hdrHeaderMarshalized" {
			return []byte("header hash")
		}
		if s == "txBlockBodyMarshalized" {
			return []byte("tx block body hash")
		}
		return nil
	}
	_, err := be.ComputeHeaderHash(hdr)
	assert.Nil(t, err)
}

func createTestHdrTxBlockBody() (*block.Header, *block.Body) {
	hasher := hashingMocks.HasherMock{}
	hdr := &block.Header{
		Nonce:         1,
		ShardID:       2,
		Epoch:         3,
		Round:         4,
		TimeStamp:     uint64(11223344),
		PrevHash:      hasher.Compute("prev hash"),
		PubKeysBitmap: []byte{255, 0, 128},
		Signature:     hasher.Compute("signature"),
		RootHash:      hasher.Compute("root hash"),
	}
	txBlock := &block.Body{
		MiniBlocks: []*block.MiniBlock{
			{
				ReceiverShardID: 0,
				SenderShardID:   0,
				TxHashes: [][]byte{
					hasher.Compute("txHash_0_1"),
					hasher.Compute("txHash_0_2"),
				},
			},
			{
				ReceiverShardID: 1,
				SenderShardID:   0,
				TxHashes: [][]byte{
					hasher.Compute("txHash_1_1"),
					hasher.Compute("txHash_1_2"),
				},
			},
			{
				ReceiverShardID: 2,
				SenderShardID:   0,
				TxHashes: [][]byte{
					hasher.Compute("txHash_2_1"),
				},
			},
			{
				ReceiverShardID: 3,
				SenderShardID:   0,
				TxHashes:        make([][]byte, 0),
			},
		},
	}
	return hdr, txBlock
}

//------- ComputeNewNoncePrevHash

func TestShardProcessor_DisplayLogInfo(t *testing.T) {
	t.Parallel()
	tdp := initDataPool([]byte("tx_hash1"))
	hasher := hashingMocks.HasherMock{}
	hdr, txBlock := createTestHdrTxBlockBody()
	shardCoordinator := mock.NewMultiShardsCoordinatorMock(3)
	statusHandler := &statusHandlerMock.AppStatusHandlerStub{
		SetUInt64ValueHandler: func(key string, value uint64) {
		},
	}

	coreComponents, dataComponents, bootstrapComponents, statusComponents := createComponentHolderMocks()
	dataComponents.DataPool = tdp
	arguments := CreateMockArguments(coreComponents, dataComponents, bootstrapComponents, statusComponents)

	sp, _ := blproc.NewShardProcessor(arguments)
	assert.NotNil(t, sp)
	hdr.PrevHash = hasher.Compute("prev hash")
	sp.DisplayLogInfo(hdr, txBlock, []byte("tx_hash1"), shardCoordinator.NumberOfShards(), shardCoordinator.SelfId(), tdp, statusHandler, &mock.BlockTrackerMock{})
}

func TestBlockProcessor_ApplyBodyToHeaderNilBodyError(t *testing.T) {
	t.Parallel()

	coreComponents, dataComponents, bootstrapComponents, statusComponents := createComponentHolderMocks()
	arguments := CreateMockArguments(coreComponents, dataComponents, bootstrapComponents, statusComponents)

	bp, _ := blproc.NewShardProcessor(arguments)
	hdr := &block.Header{}
	_, err := bp.ApplyBodyToHeader(hdr, nil)
	assert.Equal(t, process.ErrNilBlockBody, err)
}

func TestBlockProcessor_ApplyBodyToHeaderShouldNotReturnNil(t *testing.T) {
	t.Parallel()

	coreComponents, dataComponents, bootstrapComponents, statusComponents := createComponentHolderMocks()
	arguments := CreateMockArguments(coreComponents, dataComponents, bootstrapComponents, statusComponents)

	bp, _ := blproc.NewShardProcessor(arguments)
	hdr := &block.Header{}
	_, err := bp.ApplyBodyToHeader(hdr, &block.Body{})
	assert.Nil(t, err)
	assert.NotNil(t, hdr)
}

func TestShardProcessor_ApplyBodyToHeaderShouldErrWhenMarshalizerErrors(t *testing.T) {
	t.Parallel()

	coreComponents, dataComponents, bootstrapComponents, statusComponents := createComponentHolderMocks()
	coreComponents.IntMarsh = &mock.MarshalizerMock{Fail: true}
	arguments := CreateMockArguments(coreComponents, dataComponents, bootstrapComponents, statusComponents)
	bp, _ := blproc.NewShardProcessor(arguments)
	body := &block.Body{
		MiniBlocks: []*block.MiniBlock{{
			ReceiverShardID: 1,
			SenderShardID:   0,
			TxHashes:        make([][]byte, 0),
		},
			{
				ReceiverShardID: 2,
				SenderShardID:   0,
				TxHashes:        make([][]byte, 0),
			},
			{
				ReceiverShardID: 3,
				SenderShardID:   0,
				TxHashes:        make([][]byte, 0),
			},
		},
	}
	hdr := &block.Header{}
	_, err := bp.ApplyBodyToHeader(hdr, body)
	assert.NotNil(t, err)
}

func TestShardProcessor_ApplyBodyToHeaderReturnsOK(t *testing.T) {
	t.Parallel()

	coreComponents, dataComponents, bootstrapComponents, statusComponents := createComponentHolderMocks()
	arguments := CreateMockArguments(coreComponents, dataComponents, bootstrapComponents, statusComponents)
	bp, _ := blproc.NewShardProcessor(arguments)
	body := &block.Body{
		MiniBlocks: []*block.MiniBlock{
			{
				ReceiverShardID: 1,
				SenderShardID:   0,
				TxHashes:        make([][]byte, 0),
			},
			{
				ReceiverShardID: 2,
				SenderShardID:   0,
				TxHashes:        make([][]byte, 0),
			},
			{
				ReceiverShardID: 3,
				SenderShardID:   0,
				TxHashes:        make([][]byte, 0),
			},
		},
	}
	hdr := &block.Header{}
	_, err := bp.ApplyBodyToHeader(hdr, body)
	assert.Nil(t, err)
	assert.Equal(t, len(body.MiniBlocks), len(hdr.MiniBlockHeaders))
}

func TestShardProcessor_CommitBlockShouldRevertCurrentBlockWhenErr(t *testing.T) {
	t.Parallel()
	// set accounts dirty
	journalEntries := 3
	revToSnapshot := func(snapshot int) error {
		journalEntries = 0
		return nil
	}

	coreComponents, dataComponents, bootstrapComponents, statusComponents := createComponentHolderMocks()
	arguments := CreateMockArguments(coreComponents, dataComponents, bootstrapComponents, statusComponents)
	arguments.AccountsDB[state.UserAccountsState] = &stateMock.AccountsStub{
		RevertToSnapshotCalled: revToSnapshot,
	}
	bp, _ := blproc.NewShardProcessor(arguments)
	err := bp.CommitBlock(nil, nil)
	assert.NotNil(t, err)
	assert.Equal(t, 0, journalEntries)
}

func TestShardProcessor_MarshalizedDataToBroadcastShouldWork(t *testing.T) {
	t.Parallel()
	tdp := initDataPool([]byte("tx_hash1"))
	txHash0 := []byte("txHash0")
	mb0 := block.MiniBlock{
		ReceiverShardID: 0,
		SenderShardID:   0,
		TxHashes:        [][]byte{txHash0},
	}
	txHash1 := []byte("txHash1")
	mb1 := block.MiniBlock{
		ReceiverShardID: 1,
		SenderShardID:   0,
		TxHashes:        [][]byte{txHash1},
	}
	body := &block.Body{}
	body.MiniBlocks = append(body.MiniBlocks, &mb0)
	body.MiniBlocks = append(body.MiniBlocks, &mb1)
	body.MiniBlocks = append(body.MiniBlocks, &mb0)
	body.MiniBlocks = append(body.MiniBlocks, &mb1)
	marshalizer := &mock.MarshalizerMock{
		Fail: false,
	}

	factory, _ := shard.NewPreProcessorsContainerFactory(
		mock.NewMultiShardsCoordinatorMock(3),
		initStore(),
		marshalizer,
		&hashingMocks.HasherMock{},
		tdp,
		createMockPubkeyConverter(),
		initAccountsMock(),
		&testscommon.RequestHandlerStub{},
		&testscommon.TxProcessorMock{},
		&testscommon.SCProcessorMock{},
		&testscommon.SmartContractResultsProcessorMock{},
		&testscommon.RewardTxProcessorMock{},
		&mock.FeeHandlerStub{},
		&testscommon.GasHandlerStub{},
		&mock.BlockTrackerMock{},
		&testscommon.BlockSizeComputationStub{},
		&testscommon.BalanceComputationStub{},
		&epochNotifier.EpochNotifierStub{},
		2,
		2,
		&testscommon.TxTypeHandlerMock{},
		&testscommon.ScheduledTxsExecutionStub{},
	)
	container, _ := factory.Create()

	argsTransactionCoordinator := createMockTransactionCoordinatorArguments(initAccountsMock(), tdp, container)
	tc, err := coordinator.NewTransactionCoordinator(argsTransactionCoordinator)
	assert.Nil(t, err)

	coreComponents, dataComponents, bootstrapComponents, statusComponents := createComponentHolderMocks()
	dataComponents.DataPool = tdp
	coreComponents.IntMarsh = marshalizer
	arguments := CreateMockArguments(coreComponents, dataComponents, bootstrapComponents, statusComponents)
	arguments.TxCoordinator = tc
	sp, _ := blproc.NewShardProcessor(arguments)
	msh, mstx, err := sp.MarshalizedDataToBroadcast(&block.Header{}, body)
	assert.Nil(t, err)
	assert.NotNil(t, msh)
	assert.NotNil(t, mstx)
	_, found := msh[0]
	assert.False(t, found)

	bh := &block.Body{}
	err = marshalizer.Unmarshal(bh, msh[1])
	assert.Nil(t, err)
	assert.Equal(t, len(bh.MiniBlocks), 2)
	assert.Equal(t, &mb1, bh.MiniBlocks[0])
	assert.Equal(t, &mb1, bh.MiniBlocks[1])
}

func TestShardProcessor_MarshalizedDataWrongType(t *testing.T) {
	t.Parallel()
	tdp := initDataPool([]byte("tx_hash1"))
	marshalizer := &mock.MarshalizerMock{
		Fail: false,
	}

	coreComponents, dataComponents, bootstrapComponents, statusComponents := createComponentHolderMocks()
	dataComponents.DataPool = tdp
	coreComponents.IntMarsh = marshalizer
	arguments := CreateMockArguments(coreComponents, dataComponents, bootstrapComponents, statusComponents)

	sp, _ := blproc.NewShardProcessor(arguments)
	wr := &wrongBody{}
	msh, mstx, err := sp.MarshalizedDataToBroadcast(&block.Header{}, wr)
	assert.Equal(t, process.ErrWrongTypeAssertion, err)
	assert.Nil(t, msh)
	assert.Nil(t, mstx)
}

func TestShardProcessor_MarshalizedDataNilInput(t *testing.T) {
	t.Parallel()
	tdp := initDataPool([]byte("tx_hash1"))
	marshalizer := &mock.MarshalizerMock{
		Fail: false,
	}

	coreComponents, dataComponents, bootstrapComponents, statusComponents := createComponentHolderMocks()
	dataComponents.DataPool = tdp
	coreComponents.IntMarsh = marshalizer
	arguments := CreateMockArguments(coreComponents, dataComponents, bootstrapComponents, statusComponents)

	sp, _ := blproc.NewShardProcessor(arguments)
	msh, mstx, err := sp.MarshalizedDataToBroadcast(nil, nil)
	assert.Equal(t, process.ErrNilMiniBlocks, err)
	assert.Nil(t, msh)
	assert.Nil(t, mstx)
}

func TestShardProcessor_MarshalizedDataMarshalWithoutSuccess(t *testing.T) {
	t.Parallel()
	wasCalled := false
	tdp := initDataPool([]byte("tx_hash1"))
	txHash0 := []byte("txHash0")
	mb0 := block.MiniBlock{
		ReceiverShardID: 1,
		SenderShardID:   0,
		TxHashes:        [][]byte{txHash0},
	}
	body := &block.Body{}
	body.MiniBlocks = append(body.MiniBlocks, &mb0)
	marshalizer := &mock.MarshalizerStub{
		MarshalCalled: func(obj interface{}) ([]byte, error) {
			wasCalled = true
			return nil, process.ErrMarshalWithoutSuccess
		},
	}

	factory, _ := shard.NewPreProcessorsContainerFactory(
		mock.NewMultiShardsCoordinatorMock(3),
		initStore(),
		&mock.MarshalizerMock{},
		&hashingMocks.HasherMock{},
		tdp,
		createMockPubkeyConverter(),
		initAccountsMock(),
		&testscommon.RequestHandlerStub{},
		&testscommon.TxProcessorMock{},
		&testscommon.SCProcessorMock{},
		&testscommon.SmartContractResultsProcessorMock{},
		&testscommon.RewardTxProcessorMock{},
		&mock.FeeHandlerStub{},
		&testscommon.GasHandlerStub{},
		&mock.BlockTrackerMock{},
		&testscommon.BlockSizeComputationStub{},
		&testscommon.BalanceComputationStub{},
		&epochNotifier.EpochNotifierStub{},
		2,
		2,
		&testscommon.TxTypeHandlerMock{},
		&testscommon.ScheduledTxsExecutionStub{},
	)
	container, _ := factory.Create()

	argsTransactionCoordinator := createMockTransactionCoordinatorArguments(initAccountsMock(), tdp, container)
	tc, err := coordinator.NewTransactionCoordinator(argsTransactionCoordinator)
	assert.Nil(t, err)

	coreComponents, dataComponents, bootstrapComponents, statusComponents := createComponentHolderMocks()
	dataComponents.DataPool = tdp
	coreComponents.IntMarsh = marshalizer
	arguments := CreateMockArguments(coreComponents, dataComponents, bootstrapComponents, statusComponents)
	arguments.TxCoordinator = tc

	sp, _ := blproc.NewShardProcessor(arguments)

	msh, mstx, err := sp.MarshalizedDataToBroadcast(&block.Header{}, body)
	assert.Nil(t, err)
	assert.True(t, wasCalled)
	assert.Equal(t, 0, len(msh))
	assert.Equal(t, 0, len(mstx))
}

//------- receivedMetaBlock

func TestShardProcessor_ReceivedMetaBlockShouldRequestMissingMiniBlocks(t *testing.T) {
	t.Parallel()

	hasher := &hashingMocks.HasherMock{}
	marshalizer := &mock.MarshalizerMock{}
	datapool := dataRetrieverMock.NewPoolsHolderMock()

	//we will have a metablock that will return 3 miniblock hashes
	//1 miniblock hash will be in cache
	//2 will be requested on network

	miniBlockHash1 := []byte("miniblock hash 1 found in cache")
	miniBlockHash2 := []byte("miniblock hash 2")
	miniBlockHash3 := []byte("miniblock hash 3")

	metaBlock := &block.MetaBlock{
		Nonce: 1,
		Round: 1,
		ShardInfo: []block.ShardData{
			{
				ShardID: 1,
				ShardMiniBlockHeaders: []block.MiniBlockHeader{
					{Hash: miniBlockHash1, SenderShardID: 1, ReceiverShardID: 0},
					{Hash: miniBlockHash2, SenderShardID: 1, ReceiverShardID: 0},
					{Hash: miniBlockHash3, SenderShardID: 1, ReceiverShardID: 0},
				}},
		}}

	//put this metaBlock inside datapool
	metaBlockHash := []byte("metablock hash")
	datapool.Headers().AddHeader(metaBlockHash, metaBlock)
	//put the existing miniblock inside datapool
	datapool.MiniBlocks().Put(miniBlockHash1, &block.MiniBlock{}, 0)

	miniBlockHash1Requested := int32(0)
	miniBlockHash2Requested := int32(0)
	miniBlockHash3Requested := int32(0)

	requestHandler := &testscommon.RequestHandlerStub{
		RequestMiniBlockHandlerCalled: func(destShardID uint32, miniblockHash []byte) {
			if bytes.Equal(miniBlockHash1, miniblockHash) {
				atomic.AddInt32(&miniBlockHash1Requested, 1)
			}
			if bytes.Equal(miniBlockHash2, miniblockHash) {
				atomic.AddInt32(&miniBlockHash2Requested, 1)
			}
			if bytes.Equal(miniBlockHash3, miniblockHash) {
				atomic.AddInt32(&miniBlockHash3Requested, 1)
			}
		},
	}

	argsTransactionCoordinator := createMockTransactionCoordinatorArguments(initAccountsMock(), datapool, &mock.PreProcessorContainerMock{})
	argsTransactionCoordinator.RequestHandler = requestHandler
	tc, _ := coordinator.NewTransactionCoordinator(argsTransactionCoordinator)

	coreComponents, dataComponents, bootstrapComponents, statusComponents := createComponentHolderMocks()
	dataComponents.DataPool = datapool
	coreComponents.Hash = hasher
	coreComponents.IntMarsh = marshalizer
	arguments := CreateMockArguments(coreComponents, dataComponents, bootstrapComponents, statusComponents)
	arguments.RequestHandler = requestHandler
	arguments.TxCoordinator = tc

	bp, _ := blproc.NewShardProcessor(arguments)
	bp.ReceivedMetaBlock(metaBlock, metaBlockHash)

	//we have to wait to be sure txHash1Requested is not incremented by a late call
	time.Sleep(common.ExtraDelayForRequestBlockInfo + time.Second)

	assert.Equal(t, int32(0), atomic.LoadInt32(&miniBlockHash1Requested))
	assert.Equal(t, int32(1), atomic.LoadInt32(&miniBlockHash2Requested))
	assert.Equal(t, int32(1), atomic.LoadInt32(&miniBlockHash2Requested))
}

//--------- receivedMetaBlockNoMissingMiniBlocks
func TestShardProcessor_ReceivedMetaBlockNoMissingMiniBlocksShouldPass(t *testing.T) {
	t.Parallel()

	hasher := &hashingMocks.HasherMock{}
	marshalizer := &mock.MarshalizerMock{}
	datapool := dataRetrieverMock.NewPoolsHolderMock()

	//we will have a metablock that will return 3 miniblock hashes
	//1 miniblock hash will be in cache
	//2 will be requested on network

	miniBlockHash1 := []byte("miniblock hash 1 found in cache")

	metaBlock := &block.MetaBlock{
		Nonce: 1,
		Round: 1,
		ShardInfo: []block.ShardData{
			{
				ShardID: 1,
				ShardMiniBlockHeaders: []block.MiniBlockHeader{
					{
						Hash:            miniBlockHash1,
						SenderShardID:   1,
						ReceiverShardID: 0,
					},
				},
			},
		}}

	//put this metaBlock inside datapool
	metaBlockHash := []byte("metablock hash")
	datapool.Headers().AddHeader(metaBlockHash, metaBlock)
	//put the existing miniblock inside datapool
	datapool.MiniBlocks().Put(miniBlockHash1, &block.MiniBlock{}, 0)

	noOfMissingMiniBlocks := int32(0)

	requestHandler := &testscommon.RequestHandlerStub{
		RequestMiniBlockHandlerCalled: func(destShardID uint32, miniblockHash []byte) {
			atomic.AddInt32(&noOfMissingMiniBlocks, 1)
		},
	}

	argsTransactionCoordinator := createMockTransactionCoordinatorArguments(initAccountsMock(), datapool, &mock.PreProcessorContainerMock{})
	argsTransactionCoordinator.RequestHandler = requestHandler
	tc, _ := coordinator.NewTransactionCoordinator(argsTransactionCoordinator)

	coreComponents, dataComponents, bootstrapComponents, statusComponents := createComponentHolderMocks()
	dataComponents.DataPool = datapool
	coreComponents.Hash = hasher
	coreComponents.IntMarsh = marshalizer
	arguments := CreateMockArguments(coreComponents, dataComponents, bootstrapComponents, statusComponents)
	arguments.RequestHandler = requestHandler
	arguments.TxCoordinator = tc

	sp, _ := blproc.NewShardProcessor(arguments)
	sp.ReceivedMetaBlock(metaBlock, metaBlockHash)

	//we have to wait to be sure txHash1Requested is not incremented by a late call
	time.Sleep(common.ExtraDelayForRequestBlockInfo + time.Second)

	assert.Equal(t, int32(0), atomic.LoadInt32(&noOfMissingMiniBlocks))
}

//--------- createAndProcessCrossMiniBlocksDstMe
func TestShardProcessor_CreateAndProcessCrossMiniBlocksDstMe(t *testing.T) {
	t.Parallel()

	tdp := dataRetrieverMock.NewPoolsHolderMock()
	txHash := []byte("tx_hash1")
	tdp.Transactions().AddData(txHash, &transaction.Transaction{}, 0, process.ShardCacherIdentifier(1, 0))

	hasher := &mock.HasherStub{}
	marshalizer := &mock.MarshalizerMock{}

	meta := &block.MetaBlock{
		Nonce:        1,
		ShardInfo:    make([]block.ShardData, 0),
		Round:        1,
		PrevRandSeed: []byte("roothash"),
	}
	metaBytes, _ := marshalizer.Marshal(meta)
	metaHash := hasher.Compute(string(metaBytes))

	tdp.Headers().AddHeader(metaHash, meta)

	haveTimeTrue := func() bool {
		return true
	}

	coreComponents, dataComponents, bootstrapComponents, statusComponents := createComponentHolderMocks()
	dataComponents.DataPool = tdp
	arguments := CreateMockArguments(coreComponents, dataComponents, bootstrapComponents, statusComponents)
	sp, _ := blproc.NewShardProcessor(arguments)
	miniBlockSlice, usedMetaHdrsHashes, noOfTxs, err := sp.CreateAndProcessMiniBlocksDstMe(haveTimeTrue)
	assert.Equal(t, err == nil, true)
	assert.Equal(t, len(miniBlockSlice) == 0, true)
	assert.Equal(t, usedMetaHdrsHashes, uint32(0))
	assert.Equal(t, noOfTxs, uint32(0))
}

func TestShardProcessor_CreateAndProcessCrossMiniBlocksDstMeProcessPartOfMiniBlocksInMetaBlock(t *testing.T) {
	t.Parallel()

	haveTimeTrue := func() bool {
		return true
	}
	tdp := dataRetrieverMock.NewPoolsHolderMock()
	destShardId := uint32(2)

	hasher := &mock.HasherStub{}
	marshalizer := &mock.MarshalizerMock{}
	miniblocks := make([]*block.MiniBlock, 6)

	txHash := []byte("txhash")
	txHashes := make([][]byte, 0)
	txHashes = append(txHashes, txHash)

	miniblock1 := block.MiniBlock{
		ReceiverShardID: 0,
		SenderShardID:   1,
		TxHashes:        txHashes,
	}
	miniblock2 := block.MiniBlock{
		ReceiverShardID: 0,
		SenderShardID:   2,
		TxHashes:        txHashes,
	}

	miniBlocks := make([]block.MiniBlock, 0)
	miniBlocks = append(miniBlocks, miniblock1, miniblock2)

	destShards := []uint32{1, 3, 4}
	for i := 0; i < 6; i++ {
		miniblocks[i], _ = createDummyMiniBlock(fmt.Sprintf("tx hash %d", i), marshalizer, hasher, destShardId, destShards[i/2])
	}

	//put 2 metablocks in pool
	meta := &block.MetaBlock{
		Nonce:        1,
		ShardInfo:    createShardData(hasher, marshalizer, miniBlocks),
		Round:        1,
		PrevRandSeed: []byte("roothash"),
	}

	mb1Hash := []byte("meta block 1")
	tdp.Headers().AddHeader(mb1Hash, meta)

	meta = &block.MetaBlock{
		Nonce:     2,
		ShardInfo: createShardData(hasher, marshalizer, miniBlocks),
		Round:     2,
	}

	mb2Hash := []byte("meta block 2")
	tdp.Headers().AddHeader(mb2Hash, meta)

	meta = &block.MetaBlock{
		Nonce:        3,
		ShardInfo:    make([]block.ShardData, 0),
		Round:        3,
		PrevRandSeed: []byte("roothash"),
	}

	mb3Hash := []byte("meta block 3")
	tdp.Headers().AddHeader(mb3Hash, meta)

	coreComponents, dataComponents, bootstrapComponents, statusComponents := createComponentHolderMocks()
	dataComponents.DataPool = tdp
	arguments := CreateMockArguments(coreComponents, dataComponents, bootstrapComponents, statusComponents)
	sp, _ := blproc.NewShardProcessor(arguments)

	miniBlocksReturned, usedMetaHdrsHashes, nrTxAdded, err := sp.CreateAndProcessMiniBlocksDstMe(haveTimeTrue)

	assert.Equal(t, 0, len(miniBlocksReturned))
	assert.Equal(t, uint32(0), usedMetaHdrsHashes)
	assert.Equal(t, uint32(0), nrTxAdded)
	assert.Nil(t, err)
}

//------- createMiniBlocks

func TestShardProcessor_CreateMiniBlocksShouldWorkWithIntraShardTxs(t *testing.T) {
	t.Parallel()

	hasher := &hashingMocks.HasherMock{}
	marshalizer := &mock.MarshalizerMock{}
	datapool := dataRetrieverMock.NewPoolsHolderMock()

	//we will have a 3 txs in pool

	txHash1 := []byte("tx hash 1")
	txHash2 := []byte("tx hash 2")
	txHash3 := []byte("tx hash 3")

	senderShardId := uint32(0)
	receiverShardId := uint32(0)

	tx1Nonce := uint64(45)
	tx2Nonce := uint64(46)
	tx3Nonce := uint64(47)

	//put the existing tx inside datapool
	cacheId := process.ShardCacherIdentifier(senderShardId, receiverShardId)
	datapool.Transactions().AddData(txHash1, &transaction.Transaction{
		Nonce: tx1Nonce,
		Data:  txHash1,
	}, 0, cacheId)
	datapool.Transactions().AddData(txHash2, &transaction.Transaction{
		Nonce: tx2Nonce,
		Data:  txHash2,
	}, 0, cacheId)
	datapool.Transactions().AddData(txHash3, &transaction.Transaction{
		Nonce: tx3Nonce,
		Data:  txHash3,
	}, 0, cacheId)

	tx1ExecutionResult := uint64(0)
	tx2ExecutionResult := uint64(0)
	tx3ExecutionResult := uint64(0)

	txProcessorMock := &testscommon.TxProcessorMock{
		ProcessTransactionCalled: func(transaction *transaction.Transaction) (vmcommon.ReturnCode, error) {
			//execution, in this context, means moving the tx nonce to itx corresponding execution result variable
			if bytes.Equal(transaction.Data, txHash1) {
				tx1ExecutionResult = transaction.Nonce
			}
			if bytes.Equal(transaction.Data, txHash2) {
				tx2ExecutionResult = transaction.Nonce
			}
			if bytes.Equal(transaction.Data, txHash3) {
				tx3ExecutionResult = transaction.Nonce
			}

			return 0, nil
		},
	}
	shardCoordinator := mock.NewMultiShardsCoordinatorMock(3)
	accntAdapter := &stateMock.AccountsStub{
		RevertToSnapshotCalled: func(snapshot int) error {
			assert.Fail(t, "revert should have not been called")
			return nil
		},
		JournalLenCalled: func() int {
			return 0
		},
	}

	totalGasConsumed := uint64(0)
	factory, _ := shard.NewPreProcessorsContainerFactory(
		shardCoordinator,
		initStore(),
		marshalizer,
		hasher,
		datapool,
		createMockPubkeyConverter(),
		accntAdapter,
		&testscommon.RequestHandlerStub{},
		txProcessorMock,
		&testscommon.SCProcessorMock{},
		&testscommon.SmartContractResultsProcessorMock{},
		&testscommon.RewardTxProcessorMock{},
		&mock.FeeHandlerStub{
			ComputeGasLimitCalled: func(tx data.TransactionWithFeeHandler) uint64 {
				return 0
			},
			MaxGasLimitPerBlockCalled: func() uint64 {
				return MaxGasLimitPerBlock
			},
		},
		&testscommon.GasHandlerStub{
			SetGasConsumedCalled: func(gasConsumed uint64, hash []byte) {
				totalGasConsumed += gasConsumed
			},
			TotalGasConsumedCalled: func() uint64 {
				return totalGasConsumed
			},
			ComputeGasConsumedByTxCalled: func(txSenderShardId uint32, txReceiverSharedId uint32, txHandler data.TransactionHandler) (uint64, uint64, error) {
				return 0, 0, nil
			},
			SetGasRefundedCalled: func(gasRefunded uint64, hash []byte) {},
			TotalGasRefundedCalled: func() uint64 {
				return 0
			},
		},
		&mock.BlockTrackerMock{},
		&testscommon.BlockSizeComputationStub{},
		&testscommon.BalanceComputationStub{},
		&epochNotifier.EpochNotifierStub{},
		2,
		2,
		&testscommon.TxTypeHandlerMock{},
		&testscommon.ScheduledTxsExecutionStub{},
	)
	container, _ := factory.Create()

	argsTransactionCoordinator := createMockTransactionCoordinatorArguments(accntAdapter, datapool, container)
	tc, err := coordinator.NewTransactionCoordinator(argsTransactionCoordinator)
	require.Nil(t, err)

	coreComponents, dataComponents, bootstrapComponents, statusComponents := createComponentHolderMocks()
	dataComponents.DataPool = datapool
	coreComponents.Hash = hasher
	coreComponents.IntMarsh = marshalizer
	arguments := CreateMockArguments(coreComponents, dataComponents, bootstrapComponents, statusComponents)
	arguments.AccountsDB[state.UserAccountsState] = accntAdapter
	arguments.TxCoordinator = tc
	bp, err := blproc.NewShardProcessor(arguments)
	require.Nil(t, err)

	blockBody, err := bp.CreateMiniBlocks(func() bool { return true })

	assert.Nil(t, err)
	//testing execution
	assert.Equal(t, tx1Nonce, tx1ExecutionResult)
	assert.Equal(t, tx2Nonce, tx2ExecutionResult)
	assert.Equal(t, tx3Nonce, tx3ExecutionResult)
	//one miniblock output
	assert.Equal(t, 1, len(blockBody.MiniBlocks))
	//miniblock should have 3 txs
	assert.Equal(t, 3, len(blockBody.MiniBlocks[0].TxHashes))
	//testing all 3 hashes are present in block body
	assert.True(t, isInTxHashes(txHash1, blockBody.MiniBlocks[0].TxHashes))
	assert.True(t, isInTxHashes(txHash2, blockBody.MiniBlocks[0].TxHashes))
	assert.True(t, isInTxHashes(txHash3, blockBody.MiniBlocks[0].TxHashes))
}

func TestShardProcessor_GetProcessedMetaBlockFromPoolShouldWork(t *testing.T) {
	t.Parallel()

	//we have 3 metablocks in pool each containing 2 miniblocks.
	//blockbody will have 2 + 1 miniblocks from 2 out of the 3 metablocks
	//The test should remove only one metablock

	destShardId := uint32(2)

	hasher := &hashingMocks.HasherMock{}
	marshalizer := &mock.MarshalizerMock{}
	datapool := dataRetrieverMock.NewPoolsHolderMock()

	miniblockHashes := make([][]byte, 6)

	destShards := []uint32{1, 3, 4}
	for i := 0; i < 6; i++ {
		_, hash := createDummyMiniBlock(fmt.Sprintf("tx hash %d", i), marshalizer, hasher, destShardId, destShards[i/2])
		miniblockHashes[i] = hash
	}

	//put 3 metablocks in pool
	metaBlockHash1 := []byte("meta block 1")
	metaBlock1 := createDummyMetaBlock(destShardId, destShards[0], miniblockHashes[0], miniblockHashes[1])
	datapool.Headers().AddHeader(metaBlockHash1, metaBlock1)

	metaBlockHash2 := []byte("meta block 2")
	metaBlock2 := createDummyMetaBlock(destShardId, destShards[1], miniblockHashes[2], miniblockHashes[3])
	datapool.Headers().AddHeader(metaBlockHash2, metaBlock2)

	metaBlockHash3 := []byte("meta block 3")
	metaBlock3 := createDummyMetaBlock(destShardId, destShards[2], miniblockHashes[4], miniblockHashes[5])
	datapool.Headers().AddHeader(metaBlockHash3, metaBlock3)

	shardCoordinator := mock.NewMultipleShardsCoordinatorMock()
	shardCoordinator.CurrentShard = destShardId
	shardCoordinator.SetNoShards(destShardId + 1)

	coreComponents, dataComponents, bootstrapComponents, statusComponents := createComponentHolderMocks()
	dataComponents.DataPool = datapool
	coreComponents.Hash = hasher
	coreComponents.IntMarsh = marshalizer
	bootstrapComponents.Coordinator = shardCoordinator
	arguments := CreateMockArguments(coreComponents, dataComponents, bootstrapComponents, statusComponents)
	arguments.ForkDetector = &mock.ForkDetectorMock{
		GetHighestFinalBlockNonceCalled: func() uint64 {
			return 0
		},
	}
	bp, _ := blproc.NewShardProcessor(arguments)

	bp.SetHdrForCurrentBlock(metaBlockHash1, metaBlock1, true)
	bp.SetHdrForCurrentBlock(metaBlockHash2, metaBlock2, true)
	bp.SetHdrForCurrentBlock(metaBlockHash3, metaBlock3, true)

	//create mini block headers with first 3 miniblocks from miniblocks var
	mbHeaders := []block.MiniBlockHeader{
		{Hash: miniblockHashes[0]},
		{Hash: miniblockHashes[1]},
		{Hash: miniblockHashes[2]},
	}

	hashes := [][]byte{
		metaBlockHash1,
		metaBlockHash2,
		metaBlockHash3,
	}

	blockHeader := &block.Header{MetaBlockHashes: hashes, MiniBlockHeaders: mbHeaders}

	err := bp.AddProcessedCrossMiniBlocksFromHeader(blockHeader)

	assert.Nil(t, err)
}

func TestBlockProcessor_RestoreBlockIntoPoolsShouldErrNilBlockHeader(t *testing.T) {
	t.Parallel()
	tdp := initDataPool([]byte("tx_hash1"))

	coreComponents, dataComponents, bootstrapComponents, statusComponents := createComponentHolderMocks()
	dataComponents.DataPool = tdp
	arguments := CreateMockArguments(coreComponents, dataComponents, bootstrapComponents, statusComponents)
	be, _ := blproc.NewShardProcessor(arguments)
	err := be.RestoreBlockIntoPools(nil, nil)
	assert.NotNil(t, err)
	assert.Equal(t, process.ErrNilBlockHeader, err)
}

func TestBlockProcessor_RestoreBlockIntoPoolsShouldWorkNilTxBlockBody(t *testing.T) {
	t.Parallel()
	tdp := initDataPool([]byte("tx_hash1"))

	coreComponents, dataComponents, bootstrapComponents, statusComponents := createComponentHolderMocks()
	dataComponents.DataPool = tdp
	arguments := CreateMockArguments(coreComponents, dataComponents, bootstrapComponents, statusComponents)
	sp, _ := blproc.NewShardProcessor(arguments)

	err := sp.RestoreBlockIntoPools(&block.Header{}, nil)
	assert.Nil(t, err)
}

func TestShardProcessor_RestoreBlockIntoPoolsShouldWork(t *testing.T) {
	t.Parallel()

	txHash := []byte("tx hash 1")

	datapool := dataRetrieverMock.NewPoolsHolderMock()
	marshalizerMock := &mock.MarshalizerMock{}
	hasherMock := &mock.HasherStub{}

	body := &block.Body{}
	tx := &transaction.Transaction{
		Nonce: 1,
		Value: big.NewInt(0),
	}
	buffTx, _ := marshalizerMock.Marshal(tx)

	store := &mock.ChainStorerMock{
		GetAllCalled: func(unitType dataRetriever.UnitType, keys [][]byte) (map[string][]byte, error) {
			m := make(map[string][]byte)
			m[string(txHash)] = buffTx
			return m, nil
		},
	}

	factory, _ := shard.NewPreProcessorsContainerFactory(
		mock.NewMultiShardsCoordinatorMock(3),
		store,
		marshalizerMock,
		hasherMock,
		datapool,
		createMockPubkeyConverter(),
		initAccountsMock(),
		&testscommon.RequestHandlerStub{},
		&testscommon.TxProcessorMock{},
		&testscommon.SCProcessorMock{},
		&testscommon.SmartContractResultsProcessorMock{},
		&testscommon.RewardTxProcessorMock{},
		&mock.FeeHandlerStub{},
		&testscommon.GasHandlerStub{},
		&mock.BlockTrackerMock{},
		&testscommon.BlockSizeComputationStub{},
		&testscommon.BalanceComputationStub{},
		&epochNotifier.EpochNotifierStub{},
		2,
		2,
		&testscommon.TxTypeHandlerMock{},
		&testscommon.ScheduledTxsExecutionStub{},
	)
	container, _ := factory.Create()

	argsTransactionCoordinator := createMockTransactionCoordinatorArguments(initAccountsMock(), datapool, container)
	tc, err := coordinator.NewTransactionCoordinator(argsTransactionCoordinator)
	assert.Nil(t, err)

	coreComponents, dataComponents, bootstrapComponents, statusComponents := createComponentHolderMocks()
	dataComponents.DataPool = datapool
	dataComponents.Storage = store
	coreComponents.Hash = hasherMock
	coreComponents.IntMarsh = marshalizerMock
	arguments := CreateMockArguments(coreComponents, dataComponents, bootstrapComponents, statusComponents)
	arguments.TxCoordinator = tc
	sp, _ := blproc.NewShardProcessor(arguments)

	txHashes := make([][]byte, 0)
	txHashes = append(txHashes, txHash)
	miniblock := block.MiniBlock{
		ReceiverShardID: 0,
		SenderShardID:   1,
		TxHashes:        txHashes,
	}
	body.MiniBlocks = append(body.MiniBlocks, &miniblock)

	miniblockHash := []byte("mini block hash 1")
	hasherMock.ComputeCalled = func(s string) []byte {
		return miniblockHash
	}

	metablockHash := []byte("meta block hash 1")
	metablockHeader := createDummyMetaBlock(0, 1, miniblockHash)
	datapool.Headers().AddHeader(metablockHash, metablockHeader)

	store.GetStorerCalled = func(unitType dataRetriever.UnitType) storage.Storer {
		return &testscommon.StorerStub{
			RemoveCalled: func(key []byte) error {
				return nil
			},
			GetCalled: func(key []byte) ([]byte, error) {
				return marshalizerMock.Marshal(metablockHeader)
			},
		}
	}

	miniBlockHeader := block.MiniBlockHeader{
		Hash:            miniblockHash,
		SenderShardID:   miniblock.SenderShardID,
		ReceiverShardID: miniblock.ReceiverShardID,
	}

	err = sp.RestoreBlockIntoPools(&block.Header{MetaBlockHashes: [][]byte{metablockHash}, MiniBlockHeaders: []block.MiniBlockHeader{miniBlockHeader}}, body)
	assert.Nil(t, err)

	miniblockFromPool, _ := datapool.MiniBlocks().Get(miniblockHash)
	txFromPool, _ := datapool.Transactions().SearchFirstData(txHash)
	assert.Nil(t, err)
	assert.Equal(t, &miniblock, miniblockFromPool)
	assert.Equal(t, tx, txFromPool)
}

func TestShardProcessor_DecodeBlockBody(t *testing.T) {
	t.Parallel()

	tdp := initDataPool([]byte("tx_hash1"))
	marshalizerMock := &mock.MarshalizerMock{}
	coreComponents, dataComponents, bootstrapComponents, statusComponents := createComponentHolderMocks()
	dataComponents.DataPool = tdp
	coreComponents.IntMarsh = marshalizerMock
	arguments := CreateMockArguments(coreComponents, dataComponents, bootstrapComponents, statusComponents)
	sp, _ := blproc.NewShardProcessor(arguments)
	body := &block.Body{}
	body.MiniBlocks = append(body.MiniBlocks, &block.MiniBlock{ReceiverShardID: 69})
	message, err := marshalizerMock.Marshal(body)
	assert.Nil(t, err)

	bodyNil := &block.Body{}
	dcdBlk := sp.DecodeBlockBody(nil)
	assert.Equal(t, bodyNil, dcdBlk)

	dcdBlk = sp.DecodeBlockBody(message)
	assert.Equal(t, body, dcdBlk)
	assert.Equal(t, uint32(69), body.MiniBlocks[0].ReceiverShardID)
}

func TestShardProcessor_DecodeBlockHeader(t *testing.T) {
	t.Parallel()
	tdp := initDataPool([]byte("tx_hash1"))
	marshalizerMock := &mock.MarshalizerMock{}

	coreComponents, dataComponents, bootstrapComponents, statusComponents := createComponentHolderMocks()
	dataComponents.DataPool = tdp
	coreComponents.IntMarsh = marshalizerMock
	arguments := CreateMockArguments(coreComponents, dataComponents, bootstrapComponents, statusComponents)
	sp, err := blproc.NewShardProcessor(arguments)
	assert.Nil(t, err)
	hdr := &block.Header{}
	hdr.Nonce = 1
	hdr.TimeStamp = uint64(0)
	hdr.Signature = []byte("A")
	hdr.AccumulatedFees = big.NewInt(0)
	hdr.DeveloperFees = big.NewInt(0)
	_, err = marshalizerMock.Marshal(hdr)
	assert.Nil(t, err)

	message, err := marshalizerMock.Marshal(hdr)
	assert.Nil(t, err)

	dcdHdr := sp.DecodeBlockHeader(nil)
	assert.Nil(t, dcdHdr)

	dcdHdr = sp.DecodeBlockHeader(message)
	assert.Equal(t, hdr, dcdHdr)
	assert.Equal(t, []byte("A"), dcdHdr.GetSignature())
}

func TestShardProcessor_IsHdrConstructionValid(t *testing.T) {
	t.Parallel()

	hasher := &hashingMocks.HasherMock{}
	marshalizer := &mock.MarshalizerMock{}
	datapool := initDataPool([]byte("tx_hash1"))

	shardNr := uint32(5)
	coreComponents, dataComponents, bootstrapComponents, statusComponents := createComponentHolderMocks()
	dataComponents.DataPool = datapool
	coreComponents.Hash = hasher
	coreComponents.IntMarsh = marshalizer
	arguments := CreateMockArguments(coreComponents, dataComponents, bootstrapComponents, statusComponents)
	bootstrapComponents.Coordinator = mock.NewMultiShardsCoordinatorMock(shardNr)
	sp, _ := blproc.NewShardProcessor(arguments)

	prevRandSeed := []byte("prevrand")
	currRandSeed := []byte("currrand")
	notarizedHdrs := sp.NotarizedHdrs()
	lastHdr := &block.MetaBlock{Round: 9,
		Nonce:    44,
		RandSeed: prevRandSeed}
	notarizedHdrs[core.MetachainShardId] = append(notarizedHdrs[core.MetachainShardId], lastHdr)

	//put the existing headers inside datapool

	//header shard 0
	prevHash, _ := sp.ComputeHeaderHash(sp.LastNotarizedHdrForShard(core.MetachainShardId).(*block.MetaBlock))
	prevHdr := &block.MetaBlock{
		Round:        10,
		Nonce:        45,
		PrevRandSeed: prevRandSeed,
		RandSeed:     currRandSeed,
		PrevHash:     prevHash,
		RootHash:     []byte("prevRootHash")}

	prevHash, _ = sp.ComputeHeaderHash(prevHdr)
	currHdr := &block.MetaBlock{
		Round:        11,
		Nonce:        46,
		PrevRandSeed: currRandSeed,
		RandSeed:     []byte("nextrand"),
		PrevHash:     prevHash,
		RootHash:     []byte("currRootHash")}

	err := sp.IsHdrConstructionValid(nil, prevHdr)
	assert.Equal(t, err, process.ErrNilBlockHeader)

	err = sp.IsHdrConstructionValid(currHdr, nil)
	assert.Equal(t, err, process.ErrNilBlockHeader)

	currHdr.Nonce = 0
	err = sp.IsHdrConstructionValid(currHdr, prevHdr)
	assert.Equal(t, err, process.ErrWrongNonceInBlock)

	currHdr.Nonce = 46
	prevHdr.Nonce = 45
	prevHdr.Round = currHdr.Round + 1
	err = sp.IsHdrConstructionValid(currHdr, prevHdr)
	assert.Equal(t, err, process.ErrLowerRoundInBlock)

	prevHdr.Round = currHdr.Round - 1
	currHdr.Nonce = prevHdr.Nonce + 2
	err = sp.IsHdrConstructionValid(currHdr, prevHdr)
	assert.Equal(t, err, process.ErrWrongNonceInBlock)

	currHdr.Nonce = prevHdr.Nonce + 1
	currHdr.PrevHash = []byte("wronghash")
	err = sp.IsHdrConstructionValid(currHdr, prevHdr)
	assert.Equal(t, err, process.ErrBlockHashDoesNotMatch)

	prevHdr.RandSeed = []byte("randomwrong")
	currHdr.PrevHash, _ = sp.ComputeHeaderHash(prevHdr)
	err = sp.IsHdrConstructionValid(currHdr, prevHdr)
	assert.Equal(t, err, process.ErrRandSeedDoesNotMatch)

	currHdr.PrevHash = prevHash
	prevHdr.RandSeed = currRandSeed
	prevHdr.RootHash = []byte("prevRootHash")
	err = sp.IsHdrConstructionValid(currHdr, prevHdr)
	assert.Nil(t, err)
}

func TestShardProcessor_RemoveAndSaveLastNotarizedMetaHdrNoDstMB(t *testing.T) {
	t.Parallel()

	hasher := &hashingMocks.HasherMock{}
	marshalizer := &mock.MarshalizerMock{}
	datapool := dataRetrieverMock.NewPoolsHolderMock()
	forkDetector := &mock.ForkDetectorMock{}
	highNonce := uint64(500)
	forkDetector.GetHighestFinalBlockNonceCalled = func() uint64 {
		return highNonce
	}

	wg := sync.WaitGroup{}
	wg.Add(4)
	putCalledNr := uint32(0)
	store := &mock.ChainStorerMock{
		PutCalled: func(unitType dataRetriever.UnitType, key []byte, value []byte) error {
			atomic.AddUint32(&putCalledNr, 1)
			wg.Done()
			return nil
		},
	}

	shardNr := uint32(5)
	coreComponents, dataComponents, bootstrapComponents, statusComponents := createComponentHolderMocks()
	dataComponents.DataPool = datapool
	dataComponents.Storage = store
	coreComponents.Hash = hasher
	coreComponents.IntMarsh = marshalizer
	arguments := CreateMockArguments(coreComponents, dataComponents, bootstrapComponents, statusComponents)
	bootstrapComponents.Coordinator = mock.NewMultiShardsCoordinatorMock(shardNr)
	arguments.ForkDetector = forkDetector
	startHeaders := createGenesisBlocks(bootstrapComponents.ShardCoordinator())
	arguments.BlockTracker = mock.NewBlockTrackerMock(bootstrapComponents.ShardCoordinator(), startHeaders)
	sp, _ := blproc.NewShardProcessor(arguments)

	prevRandSeed := []byte("prevrand")
	currRandSeed := []byte("currrand")
	firstNonce := uint64(44)

	lastHdr := &block.MetaBlock{Round: 9,
		Nonce:    firstNonce,
		RandSeed: prevRandSeed}

	arguments.BlockTracker.AddCrossNotarizedHeader(core.MetachainShardId, lastHdr, nil)

	//header shard 0
	prevHash, _ := sp.ComputeHeaderHash(sp.LastNotarizedHdrForShard(core.MetachainShardId).(*block.MetaBlock))
	prevHdr := &block.MetaBlock{
		Round:        10,
		Nonce:        45,
		PrevRandSeed: prevRandSeed,
		RandSeed:     currRandSeed,
		PrevHash:     prevHash,
		RootHash:     []byte("prevRootHash")}

	prevHash, _ = sp.ComputeHeaderHash(prevHdr)
	currHdr := &block.MetaBlock{
		Round:        11,
		Nonce:        46,
		PrevRandSeed: currRandSeed,
		RandSeed:     []byte("nextrand"),
		PrevHash:     prevHash,
		RootHash:     []byte("currRootHash")}
	currHash, _ := sp.ComputeHeaderHash(currHdr)
	prevHash, _ = sp.ComputeHeaderHash(prevHdr)

	shardHdr := &block.Header{Round: 15}
	mbHeaders := make([]block.MiniBlockHeader, 0)
	blockHeader := &block.Header{}

	// test header not in pool and defer called
	processedMetaHdrs, err := sp.GetOrderedProcessedMetaBlocksFromHeader(blockHeader)
	assert.Nil(t, err)

	err = sp.SaveLastNotarizedHeader(core.MetachainShardId, processedMetaHdrs)
	assert.Nil(t, err)

	err = sp.UpdateCrossShardInfo(processedMetaHdrs)
	assert.Nil(t, err)
	assert.Equal(t, uint32(0), atomic.LoadUint32(&putCalledNr))

	assert.Equal(t, firstNonce, sp.LastNotarizedHdrForShard(core.MetachainShardId).GetNonce())
	assert.Equal(t, 0, len(processedMetaHdrs))

	// wrong header type in pool and defer called
	datapool.Headers().AddHeader(currHash, shardHdr)
	sp.SetHdrForCurrentBlock(currHash, shardHdr, true)

	hashes := make([][]byte, 0)
	hashes = append(hashes, currHash)
	blockHeader = &block.Header{MetaBlockHashes: hashes, MiniBlockHeaders: mbHeaders}

	processedMetaHdrs, err = sp.GetOrderedProcessedMetaBlocksFromHeader(blockHeader)
	assert.Equal(t, process.ErrWrongTypeAssertion, err)

	err = sp.SaveLastNotarizedHeader(core.MetachainShardId, processedMetaHdrs)
	assert.Nil(t, err)

	err = sp.UpdateCrossShardInfo(processedMetaHdrs)
	assert.Nil(t, err)
	assert.Equal(t, uint32(0), atomic.LoadUint32(&putCalledNr))

	assert.Equal(t, firstNonce, sp.LastNotarizedHdrForShard(core.MetachainShardId).GetNonce())

	// put headers in pool
	datapool.Headers().AddHeader(currHash, currHdr)
	datapool.Headers().AddHeader(prevHash, prevHdr)

	_ = sp.CreateBlockStarted()
	sp.SetHdrForCurrentBlock(currHash, currHdr, true)
	sp.SetHdrForCurrentBlock(prevHash, prevHdr, true)

	hashes = make([][]byte, 0)
	hashes = append(hashes, currHash)
	hashes = append(hashes, prevHash)
	blockHeader = &block.Header{MetaBlockHashes: hashes, MiniBlockHeaders: mbHeaders}

	processedMetaHdrs, err = sp.GetOrderedProcessedMetaBlocksFromHeader(blockHeader)
	assert.Nil(t, err)

	err = sp.SaveLastNotarizedHeader(core.MetachainShardId, processedMetaHdrs)
	assert.Nil(t, err)

	err = sp.UpdateCrossShardInfo(processedMetaHdrs)
	wg.Wait()
	assert.Nil(t, err)
	assert.Equal(t, uint32(4), atomic.LoadUint32(&putCalledNr))

	assert.Equal(t, currHdr, sp.LastNotarizedHdrForShard(core.MetachainShardId))
}

func createShardData(hasher hashing.Hasher, marshalizer marshal.Marshalizer, miniBlocks []block.MiniBlock) []block.ShardData {
	shardData := make([]block.ShardData, len(miniBlocks))
	for i := 0; i < len(miniBlocks); i++ {
		hashed, _ := core.CalculateHash(marshalizer, hasher, &miniBlocks[i])

		shardMBHeader := block.MiniBlockHeader{
			ReceiverShardID: miniBlocks[i].ReceiverShardID,
			SenderShardID:   miniBlocks[i].SenderShardID,
			TxCount:         uint32(len(miniBlocks[i].TxHashes)),
			Hash:            hashed,
		}
		shardMBHeaders := make([]block.MiniBlockHeader, 0)
		shardMBHeaders = append(shardMBHeaders, shardMBHeader)

		shardData[0].ShardID = miniBlocks[i].SenderShardID
		shardData[0].TxCount = 10
		shardData[0].HeaderHash = []byte("headerHash")
		shardData[0].ShardMiniBlockHeaders = shardMBHeaders
	}

	return shardData
}

func TestShardProcessor_RemoveAndSaveLastNotarizedMetaHdrNotAllMBFinished(t *testing.T) {
	t.Parallel()

	hasher := &hashingMocks.HasherMock{}
	marshalizer := &mock.MarshalizerMock{}
	datapool := dataRetrieverMock.NewPoolsHolderMock()
	forkDetector := &mock.ForkDetectorMock{}
	highNonce := uint64(500)
	forkDetector.GetHighestFinalBlockNonceCalled = func() uint64 {
		return highNonce
	}

	wg := sync.WaitGroup{}
	wg.Add(2)
	putCalledNr := uint32(0)
	store := &mock.ChainStorerMock{
		PutCalled: func(unitType dataRetriever.UnitType, key []byte, value []byte) error {
			atomic.AddUint32(&putCalledNr, 1)
			wg.Done()
			return nil
		},
	}

	shardNr := uint32(5)

	coreComponents, dataComponents, bootstrapComponents, statusComponents := createComponentHolderMocks()
	dataComponents.DataPool = datapool
	dataComponents.Storage = store
	coreComponents.Hash = hasher
	coreComponents.IntMarsh = marshalizer
	arguments := CreateMockArguments(coreComponents, dataComponents, bootstrapComponents, statusComponents)
	bootstrapComponents.Coordinator = mock.NewMultiShardsCoordinatorMock(shardNr)
	arguments.ForkDetector = forkDetector
	startHeaders := createGenesisBlocks(bootstrapComponents.ShardCoordinator())
	arguments.BlockTracker = mock.NewBlockTrackerMock(bootstrapComponents.ShardCoordinator(), startHeaders)
	sp, err := blproc.NewShardProcessor(arguments)
	require.Nil(t, err)

	prevRandSeed := []byte("prevrand")
	currRandSeed := []byte("currrand")
	notarizedHdrs := sp.NotarizedHdrs()
	firstNonce := uint64(44)

	lastHdr := &block.MetaBlock{Round: 9,
		Nonce:    firstNonce,
		RandSeed: prevRandSeed}
	notarizedHdrs[core.MetachainShardId] = append(notarizedHdrs[core.MetachainShardId], lastHdr)

	txHash := []byte("txhash")
	txHashes := make([][]byte, 0)
	txHashes = append(txHashes, txHash)
	miniblock1 := block.MiniBlock{
		ReceiverShardID: 0,
		SenderShardID:   1,
		TxHashes:        txHashes,
	}
	miniblock2 := block.MiniBlock{
		ReceiverShardID: 0,
		SenderShardID:   2,
		TxHashes:        txHashes,
	}
	miniblock3 := block.MiniBlock{
		ReceiverShardID: 0,
		SenderShardID:   3,
		TxHashes:        txHashes,
	}
	miniblock4 := block.MiniBlock{
		ReceiverShardID: 0,
		SenderShardID:   4,
		TxHashes:        txHashes,
	}
	mbHeaders := make([]block.MiniBlockHeader, 0)

	hashed, err := core.CalculateHash(marshalizer, hasher, &miniblock1)
	require.Nil(t, err)
	mbHeaders = append(mbHeaders, block.MiniBlockHeader{Hash: hashed})

	hashed, err = core.CalculateHash(marshalizer, hasher, &miniblock2)
	require.Nil(t, err)
	mbHeaders = append(mbHeaders, block.MiniBlockHeader{Hash: hashed})

	hashed, err = core.CalculateHash(marshalizer, hasher, &miniblock3)
	require.Nil(t, err)
	mbHeaders = append(mbHeaders, block.MiniBlockHeader{Hash: hashed})

	miniBlocks := make([]block.MiniBlock, 0)
	miniBlocks = append(miniBlocks, miniblock1, miniblock2)
	//header shard 0
	prevHash, err := sp.ComputeHeaderHash(sp.LastNotarizedHdrForShard(core.MetachainShardId).(*block.MetaBlock))
	require.Nil(t, err)
	prevHdr := &block.MetaBlock{
		Round:        10,
		Nonce:        45,
		PrevRandSeed: prevRandSeed,
		RandSeed:     currRandSeed,
		PrevHash:     prevHash,
		RootHash:     []byte("prevRootHash"),
		ShardInfo:    createShardData(hasher, marshalizer, miniBlocks)}

	miniBlocks = make([]block.MiniBlock, 0)
	miniBlocks = append(miniBlocks, miniblock3, miniblock4)
	prevHash, err = sp.ComputeHeaderHash(prevHdr)
	require.Nil(t, err)
	currHdr := &block.MetaBlock{
		Round:        11,
		Nonce:        46,
		PrevRandSeed: currRandSeed,
		RandSeed:     []byte("nextrand"),
		PrevHash:     prevHash,
		RootHash:     []byte("currRootHash"),
		ShardInfo:    createShardData(hasher, marshalizer, miniBlocks)}
	currHash, err := sp.ComputeHeaderHash(currHdr)
	require.Nil(t, err)
	prevHash, err = sp.ComputeHeaderHash(prevHdr)
	require.Nil(t, err)

	// put headers in pool
	datapool.Headers().AddHeader(currHash, currHdr)
	datapool.Headers().AddHeader(prevHash, prevHdr)

	sp.SetHdrForCurrentBlock(currHash, currHdr, true)
	sp.SetHdrForCurrentBlock(prevHash, prevHdr, true)

	hashes := make([][]byte, 0)
	hashes = append(hashes, currHash)
	hashes = append(hashes, prevHash)
	blockHeader := &block.Header{MetaBlockHashes: hashes, MiniBlockHeaders: mbHeaders}

	processedMetaHdrs, err := sp.GetOrderedProcessedMetaBlocksFromHeader(blockHeader)
	assert.Nil(t, err)

	err = sp.SaveLastNotarizedHeader(core.MetachainShardId, processedMetaHdrs)
	assert.Nil(t, err)

	err = sp.UpdateCrossShardInfo(processedMetaHdrs)
	wg.Wait()
	assert.Nil(t, err)
	assert.Equal(t, uint32(2), atomic.LoadUint32(&putCalledNr))

	assert.Equal(t, prevHdr, sp.LastNotarizedHdrForShard(core.MetachainShardId))
}

func TestShardProcessor_RemoveAndSaveLastNotarizedMetaHdrAllMBFinished(t *testing.T) {
	t.Parallel()

	hasher := &hashingMocks.HasherMock{}
	marshalizer := &mock.MarshalizerMock{}
	datapool := dataRetrieverMock.NewPoolsHolderMock()
	forkDetector := &mock.ForkDetectorMock{}
	highNonce := uint64(500)
	forkDetector.GetHighestFinalBlockNonceCalled = func() uint64 {
		return highNonce
	}

	wg := sync.WaitGroup{}
	wg.Add(4)
	putCalledNr := uint32(0)
	store := &mock.ChainStorerMock{
		PutCalled: func(unitType dataRetriever.UnitType, key []byte, value []byte) error {
			atomic.AddUint32(&putCalledNr, 1)
			wg.Done()
			return nil
		},
	}

	shardNr := uint32(5)

	coreComponents, dataComponents, bootstrapComponents, statusComponents := createComponentHolderMocks()
	dataComponents.DataPool = datapool
	dataComponents.Storage = store
	coreComponents.Hash = hasher
	coreComponents.IntMarsh = marshalizer
	arguments := CreateMockArguments(coreComponents, dataComponents, bootstrapComponents, statusComponents)
	bootstrapComponents.Coordinator = mock.NewMultiShardsCoordinatorMock(shardNr)
	arguments.ForkDetector = forkDetector
	startHeaders := createGenesisBlocks(bootstrapComponents.ShardCoordinator())
	arguments.BlockTracker = mock.NewBlockTrackerMock(bootstrapComponents.ShardCoordinator(), startHeaders)
	sp, _ := blproc.NewShardProcessor(arguments)

	prevRandSeed := []byte("prevrand")
	currRandSeed := []byte("currrand")
	notarizedHdrs := sp.NotarizedHdrs()
	firstNonce := uint64(44)

	lastHdr := &block.MetaBlock{Round: 9,
		Nonce:    firstNonce,
		RandSeed: prevRandSeed}
	notarizedHdrs[core.MetachainShardId] = append(notarizedHdrs[core.MetachainShardId], lastHdr)

	txHash := []byte("txhash")
	txHashes := make([][]byte, 0)
	txHashes = append(txHashes, txHash)
	miniblock1 := block.MiniBlock{
		ReceiverShardID: 0,
		SenderShardID:   1,
		TxHashes:        txHashes,
	}
	miniblock2 := block.MiniBlock{
		ReceiverShardID: 0,
		SenderShardID:   2,
		TxHashes:        txHashes,
	}
	miniblock3 := block.MiniBlock{
		ReceiverShardID: 0,
		SenderShardID:   3,
		TxHashes:        txHashes,
	}
	miniblock4 := block.MiniBlock{
		ReceiverShardID: 0,
		SenderShardID:   4,
		TxHashes:        txHashes,
	}

	mbHeaders := make([]block.MiniBlockHeader, 0, 4)

	hashed, _ := core.CalculateHash(marshalizer, hasher, &miniblock1)
	mbHeaders = append(mbHeaders, block.MiniBlockHeader{Hash: hashed})

	hashed, _ = core.CalculateHash(marshalizer, hasher, &miniblock2)
	mbHeaders = append(mbHeaders, block.MiniBlockHeader{Hash: hashed})

	hashed, _ = core.CalculateHash(marshalizer, hasher, &miniblock3)
	mbHeaders = append(mbHeaders, block.MiniBlockHeader{Hash: hashed})

	hashed, _ = core.CalculateHash(marshalizer, hasher, &miniblock4)
	mbHeaders = append(mbHeaders, block.MiniBlockHeader{Hash: hashed})

	miniBlocks := make([]block.MiniBlock, 0)
	miniBlocks = append(miniBlocks, miniblock1, miniblock2)
	//header shard 0
	prevHash, _ := sp.ComputeHeaderHash(sp.LastNotarizedHdrForShard(core.MetachainShardId).(*block.MetaBlock))
	prevHdr := &block.MetaBlock{
		Round:        10,
		Nonce:        45,
		PrevRandSeed: prevRandSeed,
		RandSeed:     currRandSeed,
		PrevHash:     prevHash,
		RootHash:     []byte("prevRootHash"),
		ShardInfo:    createShardData(hasher, marshalizer, miniBlocks)}

	miniBlocks = make([]block.MiniBlock, 0)
	miniBlocks = append(miniBlocks, miniblock3, miniblock4)
	prevHash, _ = sp.ComputeHeaderHash(prevHdr)
	currHdr := &block.MetaBlock{
		Round:        11,
		Nonce:        46,
		PrevRandSeed: currRandSeed,
		RandSeed:     []byte("nextrand"),
		PrevHash:     prevHash,
		RootHash:     []byte("currRootHash"),
		ShardInfo:    createShardData(hasher, marshalizer, miniBlocks)}
	currHash, _ := sp.ComputeHeaderHash(currHdr)
	prevHash, _ = sp.ComputeHeaderHash(prevHdr)

	// put headers in pool
	datapool.Headers().AddHeader(currHash, currHdr)
	datapool.Headers().AddHeader(prevHash, prevHdr)
	datapool.Headers().AddHeader([]byte("shouldNotRemove"), &block.MetaBlock{
		Round:        12,
		PrevRandSeed: []byte("nextrand"),
		PrevHash:     currHash,
		Nonce:        47})

	sp.SetHdrForCurrentBlock(currHash, currHdr, true)
	sp.SetHdrForCurrentBlock(prevHash, prevHdr, true)

	hashes := make([][]byte, 0)
	hashes = append(hashes, currHash)
	hashes = append(hashes, prevHash)
	blockHeader := &block.Header{MetaBlockHashes: hashes, MiniBlockHeaders: mbHeaders}

	processedMetaHdrs, err := sp.GetOrderedProcessedMetaBlocksFromHeader(blockHeader)
	assert.Nil(t, err)
	assert.Equal(t, 2, len(processedMetaHdrs))

	err = sp.SaveLastNotarizedHeader(core.MetachainShardId, processedMetaHdrs)
	assert.Nil(t, err)

	err = sp.UpdateCrossShardInfo(processedMetaHdrs)
	wg.Wait()
	assert.Nil(t, err)
	assert.Equal(t, uint32(4), atomic.LoadUint32(&putCalledNr))

	assert.Equal(t, currHdr, sp.LastNotarizedHdrForShard(core.MetachainShardId))
}

func createOneHeaderOneBody() (*block.Header, *block.Body) {
	txHash := []byte("tx_hash1")
	rootHash := []byte("rootHash")
	body := &block.Body{}
	txHashes := make([][]byte, 0)
	txHashes = append(txHashes, txHash)
	miniblock := block.MiniBlock{
		ReceiverShardID: 0,
		SenderShardID:   1,
		TxHashes:        txHashes,
	}
	body.MiniBlocks = append(body.MiniBlocks, &miniblock)

	hasher := &mock.HasherStub{}
	marshalizer := &mock.MarshalizerMock{}

	mbbytes, _ := marshalizer.Marshal(&miniblock)
	mbHash := hasher.Compute(string(mbbytes))
	mbHdr := block.MiniBlockHeader{
		ReceiverShardID: 0,
		SenderShardID:   1,
		TxCount:         uint32(len(txHashes)),
		Hash:            mbHash}
	mbHdrs := make([]block.MiniBlockHeader, 0)
	mbHdrs = append(mbHdrs, mbHdr)

	hdr := &block.Header{
		Nonce:            1,
		PrevHash:         []byte(""),
		Signature:        []byte("signature"),
		PubKeysBitmap:    []byte("00110"),
		ShardID:          0,
		RootHash:         rootHash,
		MiniBlockHeaders: mbHdrs,
	}

	return hdr, body
}

func TestShardProcessor_CheckHeaderBodyCorrelationReceiverMissmatch(t *testing.T) {
	t.Parallel()

	hdr, body := createOneHeaderOneBody()
	coreComponents, dataComponents, bootstrapComponents, statusComponents := createComponentHolderMocks()
	arguments := CreateMockArguments(coreComponents, dataComponents, bootstrapComponents, statusComponents)
	sp, _ := blproc.NewShardProcessor(arguments)

	hdr.MiniBlockHeaders[0].ReceiverShardID = body.MiniBlocks[0].ReceiverShardID + 1
	err := sp.CheckHeaderBodyCorrelation(hdr, body)
	assert.Equal(t, process.ErrHeaderBodyMismatch, err)
}

func TestShardProcessor_CheckHeaderBodyCorrelationSenderMissmatch(t *testing.T) {
	t.Parallel()

	hdr, body := createOneHeaderOneBody()
	coreComponents, dataComponents, bootstrapComponents, statusComponents := createComponentHolderMocks()
	arguments := CreateMockArguments(coreComponents, dataComponents, bootstrapComponents, statusComponents)
	sp, _ := blproc.NewShardProcessor(arguments)

	hdr.MiniBlockHeaders[0].SenderShardID = body.MiniBlocks[0].SenderShardID + 1
	err := sp.CheckHeaderBodyCorrelation(hdr, body)
	assert.Equal(t, process.ErrHeaderBodyMismatch, err)
}

func TestShardProcessor_CheckHeaderBodyCorrelationTxCountMissmatch(t *testing.T) {
	t.Parallel()

	hdr, body := createOneHeaderOneBody()

	coreComponents, dataComponents, bootstrapComponents, statusComponents := createComponentHolderMocks()
	arguments := CreateMockArguments(coreComponents, dataComponents, bootstrapComponents, statusComponents)
	sp, _ := blproc.NewShardProcessor(arguments)

	hdr.MiniBlockHeaders[0].TxCount = uint32(len(body.MiniBlocks[0].TxHashes) + 1)
	err := sp.CheckHeaderBodyCorrelation(hdr, body)
	assert.Equal(t, process.ErrHeaderBodyMismatch, err)
}

func TestShardProcessor_CheckHeaderBodyCorrelationHashMissmatch(t *testing.T) {
	t.Parallel()

	hdr, body := createOneHeaderOneBody()
	coreComponents, dataComponents, bootstrapComponents, statusComponents := createComponentHolderMocks()
	arguments := CreateMockArguments(coreComponents, dataComponents, bootstrapComponents, statusComponents)
	sp, _ := blproc.NewShardProcessor(arguments)

	hdr.MiniBlockHeaders[0].Hash = []byte("wrongHash")
	err := sp.CheckHeaderBodyCorrelation(hdr, body)
	assert.Equal(t, process.ErrHeaderBodyMismatch, err)
}

func TestShardProcessor_CheckHeaderBodyCorrelationShouldPass(t *testing.T) {
	t.Parallel()

	hdr, body := createOneHeaderOneBody()
	coreComponents, dataComponents, bootstrapComponents, statusComponents := createComponentHolderMocks()
	arguments := CreateMockArguments(coreComponents, dataComponents, bootstrapComponents, statusComponents)
	sp, _ := blproc.NewShardProcessor(arguments)

	err := sp.CheckHeaderBodyCorrelation(hdr, body)
	assert.Nil(t, err)
}

func TestShardProcessor_CheckHeaderBodyCorrelationNilMiniBlock(t *testing.T) {
	t.Parallel()

	hdr, body := createOneHeaderOneBody()
	coreComponents, dataComponents, bootstrapComponents, statusComponents := createComponentHolderMocks()
	arguments := CreateMockArguments(coreComponents, dataComponents, bootstrapComponents, statusComponents)
	sp, _ := blproc.NewShardProcessor(arguments)

	body.MiniBlocks[0] = nil

	err := sp.CheckHeaderBodyCorrelation(hdr, body)
	assert.NotNil(t, err)
	assert.Equal(t, process.ErrNilMiniBlock, err)
}

func TestShardProcessor_RestoreMetaBlockIntoPoolShouldPass(t *testing.T) {
	t.Parallel()

	marshalizer := &mock.MarshalizerMock{}

	poolFake := dataRetrieverMock.NewPoolsHolderMock()

	metaBlock := block.MetaBlock{
		Nonce:     1,
		ShardInfo: make([]block.ShardData, 0),
	}

	store := &mock.ChainStorerMock{
		GetStorerCalled: func(unitType dataRetriever.UnitType) storage.Storer {
			return &testscommon.StorerStub{
				RemoveCalled: func(key []byte) error {
					return nil
				},
				GetCalled: func(key []byte) ([]byte, error) {
					return marshalizer.Marshal(&metaBlock)
				},
			}
		},
	}

	coreComponents, dataComponents, bootstrapComponents, statusComponents := createComponentHolderMocks()
	dataComponents.DataPool = poolFake
	dataComponents.Storage = store
	arguments := CreateMockArguments(coreComponents, dataComponents, bootstrapComponents, statusComponents)
	sp, _ := blproc.NewShardProcessor(arguments)

	miniblockHashes := make(map[string]uint32)

	meta := &block.MetaBlock{
		Nonce:     1,
		ShardInfo: make([]block.ShardData, 0),
	}
	hasher := &mock.HasherStub{}

	metaBytes, _ := marshalizer.Marshal(meta)
	hasher.ComputeCalled = func(s string) []byte {
		return []byte("cool")
	}
	metaHash := hasher.Compute(string(metaBytes))
	metablockHashes := make([][]byte, 0)
	metablockHashes = append(metablockHashes, metaHash)

	metaBlockRestored, err := poolFake.Headers().GetHeaderByHash(metaHash)

	assert.Equal(t, nil, metaBlockRestored)
	assert.Error(t, err)

	err = sp.RestoreMetaBlockIntoPool(miniblockHashes, metablockHashes)

	metaBlockRestored, _ = poolFake.Headers().GetHeaderByHash(metaHash)

	assert.Equal(t, &metaBlock, metaBlockRestored)
	assert.Nil(t, err)
}

func TestShardPreprocessor_getAllMiniBlockDstMeFromMetaShouldPass(t *testing.T) {
	t.Parallel()

	marshalizer := &mock.MarshalizerMock{}

	txHash := []byte("tx_hash1")
	txHashes := make([][]byte, 0)
	txHashes = append(txHashes, txHash)
	miniblock := block.MiniBlock{
		ReceiverShardID: 0,
		SenderShardID:   1,
		TxHashes:        txHashes,
	}
	hasher := &mock.HasherStub{}

	mbbytes, _ := marshalizer.Marshal(&miniblock)
	mbHash := hasher.Compute(string(mbbytes))

	shardMiniBlock := block.MiniBlockHeader{
		ReceiverShardID: 0,
		SenderShardID:   2,
		TxCount:         uint32(len(txHashes)),
		Hash:            mbHash,
	}
	shardMiniblockHdrs := make([]block.MiniBlockHeader, 0)
	shardMiniblockHdrs = append(shardMiniblockHdrs, shardMiniBlock)
	shardHeader := block.ShardData{
		ShardID:               1,
		ShardMiniBlockHeaders: shardMiniblockHdrs,
	}
	shardHdrs := make([]block.ShardData, 0)
	shardHdrs = append(shardHdrs, shardHeader)
	metaBlock := &block.MetaBlock{Nonce: 1, Round: 1, ShardInfo: shardHdrs}

	idp := initDataPool([]byte("tx_hash1"))

	coreComponents, dataComponents, bootstrapComponents, statusComponents := createComponentHolderMocks()
	dataComponents.DataPool = idp
	arguments := CreateMockArguments(coreComponents, dataComponents, bootstrapComponents, statusComponents)
	sp, _ := blproc.NewShardProcessor(arguments)

	metaBytes, _ := marshalizer.Marshal(metaBlock)
	hasher.ComputeCalled = func(s string) []byte {
		return []byte("cool")
	}
	metaHash := hasher.Compute(string(metaBytes))
	sp.SetHdrForCurrentBlock(metaHash, metaBlock, true)

	metablockHashes := make([][]byte, 0)
	metablockHashes = append(metablockHashes, metaHash)
	header := &block.Header{Nonce: 1, Round: 1, MetaBlockHashes: metablockHashes}

	orderedMetaBlocks, err := sp.GetAllMiniBlockDstMeFromMeta(header)

	assert.Equal(t, 1, len(orderedMetaBlocks))
	assert.Equal(t, orderedMetaBlocks[""], metaHash)
	assert.Nil(t, err)
}

func TestShardProcessor_GetHighestHdrForOwnShardFromMetachainNothingToProcess(t *testing.T) {
	t.Parallel()

	coreComponents, dataComponents, bootstrapComponents, statusComponents := createComponentHolderMocks()
	arguments := CreateMockArguments(coreComponents, dataComponents, bootstrapComponents, statusComponents)
	sp, _ := blproc.NewShardProcessor(arguments)
	hdrs, _, _ := sp.GetHighestHdrForOwnShardFromMetachain(nil)

	assert.NotNil(t, hdrs)
	assert.Equal(t, 0, len(hdrs))
}

func TestShardProcessor_GetHighestHdrForOwnShardFromMetachaiMetaHdrsWithoutOwnHdr(t *testing.T) {
	t.Parallel()

	processedHdrs := make([]data.HeaderHandler, 0)
	datapool := dataRetrieverMock.CreatePoolsHolder(1, 0)
	store := initStore()
	hasher := &hashingMocks.HasherMock{}
	marshalizer := &mock.MarshalizerMock{}
	genesisBlocks := createGenesisBlocks(mock.NewMultiShardsCoordinatorMock(3))

	coreComponents, dataComponents, bootstrapComponents, statusComponents := createComponentHolderMocks()
	dataComponents.DataPool = datapool
	dataComponents.Storage = store
	coreComponents.Hash = hasher
	coreComponents.IntMarsh = marshalizer
	arguments := CreateMockArguments(coreComponents, dataComponents, bootstrapComponents, statusComponents)
	arguments.BlockTracker = &mock.BlockTrackerMock{}

	sp, err := blproc.NewShardProcessor(arguments)
	require.Nil(t, err)

	shardInfo := make([]block.ShardData, 0)
	shardInfo = append(shardInfo, block.ShardData{HeaderHash: []byte("hash"), ShardID: 1})
	datapool.Headers().AddHeader([]byte("hash"), &block.Header{ShardID: 0, Nonce: 1})

	prevMetaHdr := genesisBlocks[core.MetachainShardId]
	prevHash, _ := core.CalculateHash(marshalizer, hasher, prevMetaHdr)
	currMetaHdr := &block.MetaBlock{
		Nonce:        1,
		Epoch:        0,
		Round:        1,
		PrevHash:     prevHash,
		PrevRandSeed: prevMetaHdr.GetRandSeed(),
		RandSeed:     prevMetaHdr.GetRandSeed(),
		ShardInfo:    shardInfo,
	}
	currHash, _ := core.CalculateHash(marshalizer, hasher, currMetaHdr)
	datapool.Headers().AddHeader(currHash, currMetaHdr)
	processedHdrs = append(processedHdrs, currMetaHdr)

	prevMetaHdr = currMetaHdr
	prevHash, _ = core.CalculateHash(marshalizer, hasher, prevMetaHdr)
	currMetaHdr = &block.MetaBlock{
		Nonce:        2,
		Epoch:        0,
		Round:        2,
		PrevHash:     prevHash,
		PrevRandSeed: prevMetaHdr.GetRandSeed(),
		RandSeed:     prevMetaHdr.GetRandSeed(),
		ShardInfo:    shardInfo,
	}
	currHash, _ = core.CalculateHash(marshalizer, hasher, currMetaHdr)
	datapool.Headers().AddHeader(currHash, currMetaHdr)
	processedHdrs = append(processedHdrs, currMetaHdr)

	hdrs, _, _ := sp.GetHighestHdrForOwnShardFromMetachain(processedHdrs)

	assert.NotNil(t, hdrs)
	assert.Equal(t, 0, len(hdrs))
}

func TestShardProcessor_GetHighestHdrForOwnShardFromMetachaiMetaHdrsWithOwnHdrButNotStored(t *testing.T) {
	t.Parallel()

	processedHdrs := make([]data.HeaderHandler, 0)
	datapool := dataRetrieverMock.CreatePoolsHolder(1, 0)
	store := initStore()
	hasher := &hashingMocks.HasherMock{}
	marshalizer := &mock.MarshalizerMock{}
	genesisBlocks := createGenesisBlocks(mock.NewMultiShardsCoordinatorMock(3))

	coreComponents, dataComponents, bootstrapComponents, statusComponents := createComponentHolderMocks()
	dataComponents.DataPool = datapool
	dataComponents.Storage = store
	coreComponents.Hash = hasher
	coreComponents.IntMarsh = marshalizer
	arguments := CreateMockArguments(coreComponents, dataComponents, bootstrapComponents, statusComponents)
	arguments.BlockTracker = &mock.BlockTrackerMock{}

	sp, _ := blproc.NewShardProcessor(arguments)

	shardInfo := make([]block.ShardData, 0)
	shardInfo = append(shardInfo, block.ShardData{HeaderHash: []byte("hash"), ShardID: 0})

	prevMetaHdr := genesisBlocks[core.MetachainShardId]
	prevHash, _ := core.CalculateHash(marshalizer, hasher, prevMetaHdr)
	currMetaHdr := &block.MetaBlock{
		Nonce:        1,
		Epoch:        0,
		Round:        1,
		PrevHash:     prevHash,
		PrevRandSeed: prevMetaHdr.GetRandSeed(),
		RandSeed:     prevMetaHdr.GetRandSeed(),
		ShardInfo:    shardInfo,
	}
	currHash, _ := core.CalculateHash(marshalizer, hasher, currMetaHdr)
	datapool.Headers().AddHeader(currHash, currMetaHdr)
	processedHdrs = append(processedHdrs, currMetaHdr)

	prevMetaHdr = currMetaHdr
	prevHash, _ = core.CalculateHash(marshalizer, hasher, prevMetaHdr)
	currMetaHdr = &block.MetaBlock{
		Nonce:        2,
		Epoch:        0,
		Round:        2,
		PrevHash:     prevHash,
		PrevRandSeed: prevMetaHdr.GetRandSeed(),
		RandSeed:     prevMetaHdr.GetRandSeed(),
		ShardInfo:    shardInfo,
	}
	currHash, _ = core.CalculateHash(marshalizer, hasher, currMetaHdr)
	datapool.Headers().AddHeader(currHash, currMetaHdr)
	processedHdrs = append(processedHdrs, currMetaHdr)

	hdrs, _, _ := sp.GetHighestHdrForOwnShardFromMetachain(processedHdrs)

	assert.Equal(t, 0, len(hdrs))
}

func TestShardProcessor_GetHighestHdrForOwnShardFromMetachaiMetaHdrsWithOwnHdrStored(t *testing.T) {
	t.Parallel()

	processedHdrs := make([]data.HeaderHandler, 0)
	datapool := dataRetrieverMock.CreatePoolsHolder(1, 0)
	store := initStore()
	hasher := &hashingMocks.HasherMock{}
	marshalizer := &mock.MarshalizerMock{}
	genesisBlocks := createGenesisBlocks(mock.NewMultiShardsCoordinatorMock(3))

	coreComponents, dataComponents, bootstrapComponents, statusComponents := createComponentHolderMocks()
	dataComponents.DataPool = datapool
	dataComponents.Storage = store
	coreComponents.Hash = hasher
	coreComponents.IntMarsh = marshalizer
	arguments := CreateMockArguments(coreComponents, dataComponents, bootstrapComponents, statusComponents)
	arguments.BlockTracker = &mock.BlockTrackerMock{}

	sp, _ := blproc.NewShardProcessor(arguments)

	ownHdr := &block.Header{
		Nonce: 1,
		Round: 1,
	}
	ownHash, _ := core.CalculateHash(marshalizer, hasher, ownHdr)
	datapool.Headers().AddHeader(ownHash, ownHdr)

	shardInfo := make([]block.ShardData, 0)
	shardInfo = append(shardInfo, block.ShardData{HeaderHash: ownHash, ShardID: 0})

	prevMetaHdr := genesisBlocks[core.MetachainShardId]
	prevHash, _ := core.CalculateHash(marshalizer, hasher, prevMetaHdr)
	currMetaHdr := &block.MetaBlock{
		Nonce:        1,
		Epoch:        0,
		Round:        1,
		PrevHash:     prevHash,
		PrevRandSeed: prevMetaHdr.GetRandSeed(),
		RandSeed:     prevMetaHdr.GetRandSeed(),
		ShardInfo:    shardInfo,
	}
	currHash, _ := core.CalculateHash(marshalizer, hasher, currMetaHdr)
	datapool.Headers().AddHeader(currHash, currMetaHdr)

	ownHdr = &block.Header{
		Nonce: 2,
		Round: 2,
	}
	ownHash, _ = core.CalculateHash(marshalizer, hasher, ownHdr)
	mrsOwnHdr, _ := marshalizer.Marshal(ownHdr)
	_ = store.Put(dataRetriever.BlockHeaderUnit, ownHash, mrsOwnHdr)

	shardInfo = make([]block.ShardData, 0)
	shardInfo = append(shardInfo, block.ShardData{HeaderHash: ownHash, ShardID: 0})

	prevMetaHdr = currMetaHdr
	prevHash, _ = core.CalculateHash(marshalizer, hasher, prevMetaHdr)
	currMetaHdr = &block.MetaBlock{
		Nonce:        2,
		Epoch:        0,
		Round:        2,
		PrevHash:     prevHash,
		PrevRandSeed: prevMetaHdr.GetRandSeed(),
		RandSeed:     prevMetaHdr.GetRandSeed(),
		ShardInfo:    shardInfo,
	}
	currHash, _ = core.CalculateHash(marshalizer, hasher, currMetaHdr)
	datapool.Headers().AddHeader(currHash, currMetaHdr)
	processedHdrs = append(processedHdrs, currMetaHdr)

	prevMetaHdr = currMetaHdr
	prevHash, _ = core.CalculateHash(marshalizer, hasher, prevMetaHdr)
	currMetaHdr = &block.MetaBlock{
		Nonce:        3,
		Epoch:        0,
		Round:        3,
		PrevHash:     prevHash,
		PrevRandSeed: prevMetaHdr.GetRandSeed(),
		RandSeed:     prevMetaHdr.GetRandSeed(),
	}
	currHash, _ = core.CalculateHash(marshalizer, hasher, currMetaHdr)
	datapool.Headers().AddHeader(currHash, currMetaHdr)
	processedHdrs = append(processedHdrs, currMetaHdr)

	hdrs, _, _ := sp.GetHighestHdrForOwnShardFromMetachain(processedHdrs)

	assert.NotNil(t, hdrs)
	assert.Equal(t, ownHdr.GetNonce(), hdrs[0].GetNonce())
}

func TestShardProcessor_RestoreMetaBlockIntoPoolVerifyMiniblocks(t *testing.T) {
	t.Parallel()

	marshalizer := &mock.MarshalizerMock{}
	poolMock := dataRetrieverMock.CreatePoolsHolder(1, 0)

	storer := &mock.ChainStorerMock{}
	shardC := mock.NewMultiShardsCoordinatorMock(3)

	coreComponents, dataComponents, bootstrapComponents, statusComponents := createComponentHolderMocks()
	dataComponents.DataPool = poolMock
	dataComponents.Storage = storer
	arguments := CreateMockArguments(coreComponents, dataComponents, bootstrapComponents, statusComponents)
	bootstrapComponents.Coordinator = shardC
	arguments.BlockTracker = &mock.BlockTrackerMock{}
	sp, _ := blproc.NewShardProcessor(arguments)

	miniblockHashes := make(map[string]uint32)

	testMBHash := []byte("hash")
	shardMBHdr := block.MiniBlockHeader{
		Hash:            testMBHash,
		SenderShardID:   shardC.SelfId() + 1,
		ReceiverShardID: shardC.SelfId(),
	}
	shardMBHeaders := make([]block.MiniBlockHeader, 0)
	shardMBHeaders = append(shardMBHeaders, shardMBHdr)

	shardHdr := block.ShardData{ShardMiniBlockHeaders: shardMBHeaders, ShardID: shardC.SelfId() + 1}

	shardInfos := make([]block.ShardData, 0)
	shardInfos = append(shardInfos, shardHdr)

	meta := &block.MetaBlock{
		Nonce:     1,
		ShardInfo: shardInfos,
	}

	hasher := &mock.HasherStub{}

	metaBytes, _ := marshalizer.Marshal(meta)
	hasher.ComputeCalled = func(s string) []byte {
		return []byte("cool")
	}
	metaHash := hasher.Compute(string(metaBytes))
	metablockHashes := make([][]byte, 0)
	metablockHashes = append(metablockHashes, metaHash)

	metaBlockRestored, err := poolMock.Headers().GetHeaderByHash(metaHash)

	assert.Equal(t, nil, metaBlockRestored)
	assert.Error(t, err)

	storer.GetCalled = func(unitType dataRetriever.UnitType, key []byte) ([]byte, error) {
		return metaBytes, nil
	}
	storer.GetStorerCalled = func(unitType dataRetriever.UnitType) storage.Storer {
		return &testscommon.StorerStub{
			RemoveCalled: func(key []byte) error {
				return nil
			},
			GetCalled: func(key []byte) ([]byte, error) {
				return metaBytes, nil
			},
		}
	}

	err = sp.RestoreMetaBlockIntoPool(miniblockHashes, metablockHashes)

	metaBlockRestored, _ = poolMock.Headers().GetHeaderByHash(metaHash)

	assert.Equal(t, meta, metaBlockRestored)
	assert.Nil(t, err)
}

//------- updateStateStorage

func TestShardProcessor_updateStateStorage(t *testing.T) {
	t.Parallel()

	pruneTrieWasCalled := false
	cancelPruneWasCalled := false
	rootHash := []byte("root-hash")
	poolMock := dataRetrieverMock.NewPoolsHolderMock()

	hdrStore := &testscommon.StorerStub{
		GetCalled: func(key []byte) ([]byte, error) {
			hdr := block.Header{Nonce: 7, RootHash: rootHash}
			return json.Marshal(hdr)
		},
	}

	storer := &mock.ChainStorerMock{
		GetStorerCalled: func(unitType dataRetriever.UnitType) storage.Storer {
			if unitType == dataRetriever.ScheduledSCRsUnit {
				return nil
			}

			return hdrStore
		},
	}

	shardC := mock.NewMultiShardsCoordinatorMock(3)

	coreComponents, dataComponents, bootstrapComponents, statusComponents := createComponentHolderMocks()
	dataComponents.DataPool = poolMock
	dataComponents.Storage = storer
	bootstrapComponents.Coordinator = shardC
	arguments := CreateMockArguments(coreComponents, dataComponents, bootstrapComponents, statusComponents)

	arguments.BlockTracker = &mock.BlockTrackerMock{}
	arguments.Config.StateTriesConfig.CheckpointRoundsModulus = 2
	arguments.AccountsDB[state.UserAccountsState] = &stateMock.AccountsStub{
		IsPruningEnabledCalled: func() bool {
			return true
		},
		PruneTrieCalled: func(rootHashParam []byte, identifier state.TriePruningIdentifier) {
			pruneTrieWasCalled = true
			assert.Equal(t, rootHash, rootHashParam)
		},
		CancelPruneCalled: func(rootHash []byte, identifier state.TriePruningIdentifier) {
			cancelPruneWasCalled = true
		},
	}
	sp, _ := blproc.NewShardProcessor(arguments)

	finalHeaders := make([]data.HeaderHandler, 0)
	hdr1 := &block.Header{Nonce: 0, Round: 0}
	hdr2 := &block.Header{Nonce: 1, Round: 1}
	finalHeaders = append(finalHeaders, hdr1, hdr2)
	sp.UpdateStateStorage(finalHeaders, &block.Header{})

	assert.True(t, pruneTrieWasCalled)
	assert.True(t, cancelPruneWasCalled)
}

func TestShardProcessor_checkEpochCorrectnessCrossChainNilCurrentBlock(t *testing.T) {
	t.Parallel()

	chain := &mock.BlockChainMock{
		GetCurrentBlockHeaderCalled: func() data.HeaderHandler {
			return nil
		},
		GetGenesisHeaderCalled: func() data.HeaderHandler {
			return &block.Header{Nonce: 0}
		},
	}
	coreComponents, dataComponents, bootstrapComponents, statusComponents := createComponentHolderMocks()
	dataComponents.BlockChain = chain
	arguments := CreateMockArguments(coreComponents, dataComponents, bootstrapComponents, statusComponents)
	sp, _ := blproc.NewShardProcessor(arguments)

	err := sp.CheckEpochCorrectnessCrossChain()
	assert.Equal(t, nil, err)
}

func TestShardProcessor_checkEpochCorrectnessCrossChainCorrectEpoch(t *testing.T) {
	t.Parallel()

	epochStartTrigger := &mock.EpochStartTriggerStub{
		EpochFinalityAttestingRoundCalled: func() uint64 {
			return 10
		},
		EpochCalled: func() uint32 {
			return 1
		},
	}
	blockChain := &mock.BlockChainMock{
		GetCurrentBlockHeaderCalled: func() data.HeaderHandler {
			return &block.Header{Epoch: 1}
		},
		GetGenesisHeaderCalled: func() data.HeaderHandler {
			return &block.Header{Nonce: 0}
		},
	}
	coreComponents, dataComponents, bootstrapComponents, statusComponents := createComponentHolderMocks()
	dataComponents.BlockChain = blockChain
	arguments := CreateMockArguments(coreComponents, dataComponents, bootstrapComponents, statusComponents)
	arguments.EpochStartTrigger = epochStartTrigger
	sp, _ := blproc.NewShardProcessor(arguments)

	err := sp.CheckEpochCorrectnessCrossChain()
	assert.Equal(t, nil, err)

	sp, _ = blproc.NewShardProcessor(arguments)

	err = sp.CheckEpochCorrectnessCrossChain()
	assert.Equal(t, nil, err)
}

func TestShardProcessor_checkEpochCorrectnessCrossChainInCorrectEpochStorageError(t *testing.T) {
	t.Parallel()

	epochStartTrigger := &mock.EpochStartTriggerStub{
		EpochFinalityAttestingRoundCalled: func() uint64 {
			return 10
		},
		EpochCalled: func() uint32 {
			return 1
		},
		MetaEpochCalled: func() uint32 {
			return 1
		},
	}

	header := &block.Header{Epoch: epochStartTrigger.Epoch() - 1, Round: epochStartTrigger.EpochFinalityAttestingRound() + process.EpochChangeGracePeriod + 1}
	blockChain := &mock.BlockChainMock{
		GetCurrentBlockHeaderCalled: func() data.HeaderHandler {
			return header
		},
		GetGenesisHeaderCalled: func() data.HeaderHandler {
			return &block.Header{Nonce: 0}
		},
	}
	coreComponents, dataComponents, bootstrapComponents, statusComponents := createComponentHolderMocks()
	dataComponents.BlockChain = blockChain
	arguments := CreateMockArguments(coreComponents, dataComponents, bootstrapComponents, statusComponents)
	arguments.EpochStartTrigger = epochStartTrigger

	sp, _ := blproc.NewShardProcessor(arguments)

	store := dataComponents.StorageService()
	val, _ := coreComponents.InternalMarshalizer().Marshal(header)
	key := coreComponents.Hasher().Compute(string(val))
	_ = store.Put(
		dataRetriever.ShardHdrNonceHashDataUnit,
		coreComponents.Uint64ByteSliceConverter().ToByteSlice(header.Nonce),
		key,
	)

	err := sp.CheckEpochCorrectnessCrossChain()
	assert.True(t, errors.Is(err, process.ErrMissingHeader))
}

func TestShardProcessor_checkEpochCorrectnessCrossChainInCorrectEpochRollback1Block(t *testing.T) {
	t.Parallel()

	epochStartTrigger := &mock.EpochStartTriggerStub{
		EpochFinalityAttestingRoundCalled: func() uint64 {
			return 10
		},
		EpochCalled: func() uint32 {
			return 1
		},
		MetaEpochCalled: func() uint32 {
			return 1
		},
	}
	store := initStore()
	nonceCalled := uint64(444444)
	forkDetector := &mock.ForkDetectorMock{SetRollBackNonceCalled: func(nonce uint64) {
		nonceCalled = nonce
	}}
	prevHash := []byte("prevHash")
	currHeader := &block.Header{
		Nonce:    10,
		Epoch:    epochStartTrigger.Epoch() - 1,
		Round:    epochStartTrigger.EpochFinalityAttestingRound() + process.EpochChangeGracePeriod + 1,
		PrevHash: prevHash}

	blockChain := &mock.BlockChainMock{
		GetCurrentBlockHeaderCalled: func() data.HeaderHandler {
			return currHeader
		},
		GetGenesisHeaderCalled: func() data.HeaderHandler {
			return &block.Header{Nonce: 0}
		},
	}

	coreComponents, dataComponents, bootstrapComponents, statusComponents := createComponentHolderMocks()
	dataComponents.Storage = store
	dataComponents.BlockChain = blockChain
	arguments := CreateMockArguments(coreComponents, dataComponents, bootstrapComponents, statusComponents)
	arguments.EpochStartTrigger = epochStartTrigger
	arguments.ForkDetector = forkDetector

	sp, _ := blproc.NewShardProcessor(arguments)

	prevHeader := &block.Header{
		Nonce: 8,
		Epoch: epochStartTrigger.Epoch() - 1,
		Round: epochStartTrigger.EpochFinalityAttestingRound() + process.EpochChangeGracePeriod,
	}

	prevHeaderData, _ := coreComponents.InternalMarshalizer().Marshal(prevHeader)
	_ = store.Put(
		dataRetriever.ShardHdrNonceHashDataUnit,
		coreComponents.Uint64ByteSliceConverter().ToByteSlice(prevHeader.Nonce),
		prevHash,
	)
	_ = store.Put(dataRetriever.BlockHeaderUnit, prevHash, prevHeaderData)

	err := sp.CheckEpochCorrectnessCrossChain()
	assert.Equal(t, process.ErrEpochDoesNotMatch, err)
	assert.Equal(t, nonceCalled, currHeader.Nonce)
}

func TestShardProcessor_checkEpochCorrectnessCrossChainInCorrectEpochRollback2Blocks(t *testing.T) {
	t.Parallel()

	epochStartTrigger := &mock.EpochStartTriggerStub{
		EpochFinalityAttestingRoundCalled: func() uint64 {
			return 10
		},
		EpochCalled: func() uint32 {
			return 1
		},
		MetaEpochCalled: func() uint32 {
			return 1
		},
	}
	store := initStore()
	nonceCalled := uint64(444444)
	forkDetector := &mock.ForkDetectorMock{SetRollBackNonceCalled: func(nonce uint64) {
		nonceCalled = nonce
	}}
	prevHash := []byte("prevHash")
	header := &block.Header{
		Nonce:    10,
		Epoch:    epochStartTrigger.Epoch() - 1,
		Round:    epochStartTrigger.EpochFinalityAttestingRound() + process.EpochChangeGracePeriod + 2,
		PrevHash: prevHash}

	blockChain := &mock.BlockChainMock{
		GetCurrentBlockHeaderCalled: func() data.HeaderHandler {
			return header
		},
		GetGenesisHeaderCalled: func() data.HeaderHandler {
			return &block.Header{Nonce: 0}
		},
	}

	coreComponents, dataComponents, bootstrapComponents, statusComponents := createComponentHolderMocks()
	dataComponents.Storage = store
	dataComponents.BlockChain = blockChain
	arguments := CreateMockArguments(coreComponents, dataComponents, bootstrapComponents, statusComponents)
	arguments.EpochStartTrigger = epochStartTrigger
	arguments.ForkDetector = forkDetector

	sp, _ := blproc.NewShardProcessor(arguments)

	prevPrevHash := []byte("prevPrevHash")
	prevHeader := &block.Header{
		Nonce:    8,
		Epoch:    epochStartTrigger.Epoch() - 1,
		Round:    epochStartTrigger.EpochFinalityAttestingRound() + process.EpochChangeGracePeriod + 1,
		PrevHash: prevPrevHash,
	}
	prevHeaderData, _ := coreComponents.InternalMarshalizer().Marshal(prevHeader)
	_ = store.Put(
		dataRetriever.ShardHdrNonceHashDataUnit,
		coreComponents.Uint64ByteSliceConverter().ToByteSlice(prevHeader.Nonce),
		prevHash,
	)
	_ = store.Put(dataRetriever.BlockHeaderUnit, prevHash, prevHeaderData)

	prevPrevHeader := &block.Header{
		Nonce:    7,
		Epoch:    epochStartTrigger.Epoch() - 1,
		Round:    epochStartTrigger.EpochFinalityAttestingRound() + process.EpochChangeGracePeriod,
		PrevHash: prevPrevHash,
	}
	prevPrevHeaderData, _ := coreComponents.InternalMarshalizer().Marshal(prevPrevHeader)
	_ = store.Put(
		dataRetriever.ShardHdrNonceHashDataUnit,
		coreComponents.Uint64ByteSliceConverter().ToByteSlice(prevPrevHeader.Nonce),
		prevPrevHash,
	)
	_ = store.Put(dataRetriever.BlockHeaderUnit, prevPrevHash, prevPrevHeaderData)

	err := sp.CheckEpochCorrectnessCrossChain()
	assert.Equal(t, process.ErrEpochDoesNotMatch, err)
	assert.Equal(t, nonceCalled, prevHeader.Nonce)
}

func TestShardProcessor_GetBootstrapHeadersInfoShouldReturnNilWhenNoSelfNotarizedHeadersExists(t *testing.T) {
	t.Parallel()

	coreComponents, dataComponents, bootstrapComponents, statusComponents := createComponentHolderMocks()
	arguments := CreateMockArguments(coreComponents, dataComponents, bootstrapComponents, statusComponents)
	sp, _ := blproc.NewShardProcessor(arguments)

	bootstrapHeaderInfos := sp.GetBootstrapHeadersInfo(nil, nil)

	assert.Nil(t, bootstrapHeaderInfos)
}

func TestShardProcessor_GetBootstrapHeadersInfoShouldReturnOneItemWhenFinalNonceIsHigherThanGenesis(t *testing.T) {
	t.Parallel()

	finalNonce := uint64(1)
	finalHash := []byte("final hash")

	coreComponents, dataComponents, bootstrapComponents, statusComponents := createComponentHolderMocks()
	arguments := CreateMockArguments(coreComponents, dataComponents, bootstrapComponents, statusComponents)
	arguments.ForkDetector = &mock.ForkDetectorMock{
		GetHighestFinalBlockNonceCalled: func() uint64 {
			return finalNonce
		},
		GetHighestFinalBlockHashCalled: func() []byte {
			return finalHash
		},
	}
	sp, _ := blproc.NewShardProcessor(arguments)

	bootstrapHeaderInfos := sp.GetBootstrapHeadersInfo(nil, nil)

	require.Equal(t, 1, len(bootstrapHeaderInfos))
	assert.Equal(t, finalHash, bootstrapHeaderInfos[0].Hash)
}

func TestShardProcessor_GetBootstrapHeadersInfoShouldReturnOneItemWhenFinalNonceIsNotHigherThanSelfNotarizedNonce(t *testing.T) {
	t.Parallel()

	coreComponents, dataComponents, bootstrapComponents, statusComponents := createComponentHolderMocks()
	arguments := CreateMockArguments(coreComponents, dataComponents, bootstrapComponents, statusComponents)
	arguments.ForkDetector = &mock.ForkDetectorMock{
		GetHighestFinalBlockNonceCalled: func() uint64 {
			return 0
		},
	}
	sp, _ := blproc.NewShardProcessor(arguments)

	hash := []byte("hash")
	header := &block.Header{}

	selfNotarizedHeaders := make([]data.HeaderHandler, 0)
	selfNotarizedHeadersHashes := make([][]byte, 0)

	selfNotarizedHeaders = append(selfNotarizedHeaders, header)
	selfNotarizedHeadersHashes = append(selfNotarizedHeadersHashes, hash)

	bootstrapHeaderInfos := sp.GetBootstrapHeadersInfo(selfNotarizedHeaders, selfNotarizedHeadersHashes)

	require.Equal(t, 1, len(bootstrapHeaderInfos))
	assert.Equal(t, hash, bootstrapHeaderInfos[0].Hash)
}

func TestShardProcessor_GetBootstrapHeadersInfoShouldReturnTwoItemsWhenFinalNonceIsHigherThanSelfNotarizedNonce(t *testing.T) {
	t.Parallel()

	finalNonce := uint64(2)
	finalHash := []byte("final hash")

	coreComponents, dataComponents, bootstrapComponents, statusComponents := createComponentHolderMocks()
	arguments := CreateMockArguments(coreComponents, dataComponents, bootstrapComponents, statusComponents)
	arguments.ForkDetector = &mock.ForkDetectorMock{
		GetHighestFinalBlockNonceCalled: func() uint64 {
			return finalNonce
		},
		GetHighestFinalBlockHashCalled: func() []byte {
			return finalHash
		},
	}
	sp, _ := blproc.NewShardProcessor(arguments)

	hash := []byte("hash")
	header := &block.Header{Nonce: 1}

	selfNotarizedHeaders := make([]data.HeaderHandler, 0)
	selfNotarizedHeadersHashes := make([][]byte, 0)

	selfNotarizedHeaders = append(selfNotarizedHeaders, header)
	selfNotarizedHeadersHashes = append(selfNotarizedHeadersHashes, hash)

	bootstrapHeaderInfos := sp.GetBootstrapHeadersInfo(selfNotarizedHeaders, selfNotarizedHeadersHashes)

	require.Equal(t, 2, len(bootstrapHeaderInfos))
	assert.Equal(t, hash, bootstrapHeaderInfos[0].Hash)
	assert.Equal(t, finalHash, bootstrapHeaderInfos[1].Hash)
}

func TestShardProcessor_RequestMetaHeadersIfNeededShouldAddHeaderIntoTrackerPool(t *testing.T) {
	t.Parallel()

	var addedNonces []uint64
	poolsHolderStub := initDataPool([]byte(""))
	poolsHolderStub.HeadersCalled = func() dataRetriever.HeadersPool {
		return &mock.HeadersCacherStub{
			GetHeaderByNonceAndShardIdCalled: func(hdrNonce uint64, shardId uint32) ([]data.HeaderHandler, [][]byte, error) {
				addedNonces = append(addedNonces, hdrNonce)
				return []data.HeaderHandler{&block.MetaBlock{Nonce: 1}}, [][]byte{[]byte("hash")}, nil
			},
		}
	}

	coreComponents, dataComponents, bootstrapComponents, statusComponents := createComponentHolderMocks()
	dataComponents.DataPool = poolsHolderStub
	arguments := CreateMockArguments(coreComponents, dataComponents, bootstrapComponents, statusComponents)
	roundHandlerMock := &mock.RoundHandlerMock{}
	coreComponents.RoundField = roundHandlerMock

	sp, _ := blproc.NewShardProcessor(arguments)

	roundHandlerMock.RoundIndex = 20
	metaBlock := &block.MetaBlock{
		Round: 9,
		Nonce: 5,
	}
	sp.RequestMetaHeadersIfNeeded(0, metaBlock)

	expectedAddedNonces := []uint64{6, 7}
	assert.Equal(t, expectedAddedNonces, addedNonces)
}

<<<<<<< HEAD
func TestShardProcessor_CreateNewHeaderErrWrongTypeAssertion(t *testing.T) {
	t.Parallel()

	cc, dc, _, sc := createMockComponentHolders()

	boostrapComponents := &mock.BootstrapComponentsMock{
		Coordinator:          mock.NewOneShardCoordinatorMock(),
		HdrIntegrityVerifier: &mock.HeaderIntegrityVerifierStub{},
		VersionedHdrFactory: &testscommon.VersionedHeaderFactoryStub{
			CreateCalled: func(epoch uint32) data.HeaderHandler {
				return &block.MetaBlock{}
			},
		},
	}

	arguments := CreateMockArgumentsMultiShard(cc, dc, boostrapComponents, sc)

	sp, err := blproc.NewShardProcessor(arguments)
	assert.Nil(t, err)

	h, err := sp.CreateNewHeader(1, 1)
	assert.Equal(t, process.ErrWrongTypeAssertion, err)
	assert.Nil(t, h)
}

func TestShardProcessor_CreateNewHeaderValsOK(t *testing.T) {
	t.Parallel()

	rootHash := []byte("root")
	round := uint64(7)
	epoch := uint64(5)

	coreComponents, dataComponents, _, statusComponents := createMockComponentHolders()

	boostrapComponents := &mock.BootstrapComponentsMock{
		Coordinator:          mock.NewOneShardCoordinatorMock(),
		HdrIntegrityVerifier: &mock.HeaderIntegrityVerifierStub{},
		VersionedHdrFactory: &testscommon.VersionedHeaderFactoryStub{
			CreateCalled: func(epoch uint32) data.HeaderHandler {
				return &block.HeaderV2{}
			},
		},
	}

	boostrapComponents.VersionedHdrFactory = &testscommon.VersionedHeaderFactoryStub{
		CreateCalled: func(epoch uint32) data.HeaderHandler {
			return &block.HeaderV2{
				Header: &block.Header{},
			}
		},
	}

	arguments := CreateMockArgumentsMultiShard(coreComponents, dataComponents, boostrapComponents, statusComponents)
	arguments.AccountsDB[state.UserAccountsState] = &stateMock.AccountsStub{
		RootHashCalled: func() ([]byte, error) {
			return rootHash, nil
		},
	}

	sp, err := blproc.NewShardProcessor(arguments)
	assert.Nil(t, err)

	h, err := sp.CreateNewHeader(round, epoch)
	assert.Nil(t, err)
	assert.IsType(t, &block.HeaderV2{}, h)
	assert.Equal(t, round, h.GetRound())

	headerV2 := h.(*block.HeaderV2)
	assert.Equal(t, rootHash, headerV2.ScheduledRootHash)

	zeroInt := big.NewInt(0)
	assert.Equal(t, zeroInt, headerV2.GetDeveloperFees())
	assert.Equal(t, zeroInt, headerV2.GetAccumulatedFees())
=======
func TestShardProcessor_CheckEpochCorrectnessShouldRemoveAndRequestStartOfEpochMetaBlockWhenEpochDoesNotMatch(t *testing.T) {
	t.Parallel()

	removeHeaderByHashWasCalled := false
	requestMetaHeaderWasCalled := false
	epochStartMetaHash := []byte("epoch start meta hash")

	currentHeader := &block.Header{
		Epoch: uint32(1),
	}
	nextHeader := &block.Header{
		Epoch:              uint32(2),
		EpochStartMetaHash: epochStartMetaHash,
	}

	blockChainMock := &mock.BlockChainMock{
		GetCurrentBlockHeaderCalled: func() data.HeaderHandler {
			return currentHeader
		},
	}
	epochStartTriggerStub := &mock.EpochStartTriggerStub{
		MetaEpochCalled: func() uint32 {
			return currentHeader.Epoch
		},
	}
	poolsHolderStub := &dataRetrieverMock.PoolsHolderStub{
		HeadersCalled: func() dataRetriever.HeadersPool {
			return &mock.HeadersCacherStub{
				RemoveHeaderByHashCalled: func(headerHash []byte) {
					if bytes.Equal(headerHash, epochStartMetaHash) {
						removeHeaderByHashWasCalled = true
					}
				},
			}
		},
	}

	ch := make(chan struct{})

	requestHandlerStub := &testscommon.RequestHandlerStub{
		RequestMetaHeaderCalled: func(headerHash []byte) {
			if bytes.Equal(headerHash, epochStartMetaHash) {
				requestMetaHeaderWasCalled = true
				close(ch)
			}
		},
	}

	coreComponents, dataComponents, bootstrapComponents, statusComponents := createComponentHolderMocks()
	dataComponents.BlockChain = blockChainMock
	dataComponents.DataPool = poolsHolderStub
	arguments := CreateMockArguments(coreComponents, dataComponents, bootstrapComponents, statusComponents)
	arguments.EpochStartTrigger = epochStartTriggerStub
	arguments.RequestHandler = requestHandlerStub
	sp, _ := blproc.NewShardProcessor(arguments)

	err := sp.CheckEpochCorrectness(nextHeader)

	select {
	case <-ch:
	case <-time.After(time.Minute):
		assert.Fail(t, "timeout while waiting the sending of the request for the meta header")
	}

	assert.True(t, removeHeaderByHashWasCalled)
	assert.True(t, requestMetaHeaderWasCalled)
	assert.True(t, errors.Is(err, process.ErrEpochDoesNotMatch))
>>>>>>> b5d53921
}<|MERGE_RESOLUTION|>--- conflicted
+++ resolved
@@ -4618,81 +4618,6 @@
 	assert.Equal(t, expectedAddedNonces, addedNonces)
 }
 
-<<<<<<< HEAD
-func TestShardProcessor_CreateNewHeaderErrWrongTypeAssertion(t *testing.T) {
-	t.Parallel()
-
-	cc, dc, _, sc := createMockComponentHolders()
-
-	boostrapComponents := &mock.BootstrapComponentsMock{
-		Coordinator:          mock.NewOneShardCoordinatorMock(),
-		HdrIntegrityVerifier: &mock.HeaderIntegrityVerifierStub{},
-		VersionedHdrFactory: &testscommon.VersionedHeaderFactoryStub{
-			CreateCalled: func(epoch uint32) data.HeaderHandler {
-				return &block.MetaBlock{}
-			},
-		},
-	}
-
-	arguments := CreateMockArgumentsMultiShard(cc, dc, boostrapComponents, sc)
-
-	sp, err := blproc.NewShardProcessor(arguments)
-	assert.Nil(t, err)
-
-	h, err := sp.CreateNewHeader(1, 1)
-	assert.Equal(t, process.ErrWrongTypeAssertion, err)
-	assert.Nil(t, h)
-}
-
-func TestShardProcessor_CreateNewHeaderValsOK(t *testing.T) {
-	t.Parallel()
-
-	rootHash := []byte("root")
-	round := uint64(7)
-	epoch := uint64(5)
-
-	coreComponents, dataComponents, _, statusComponents := createMockComponentHolders()
-
-	boostrapComponents := &mock.BootstrapComponentsMock{
-		Coordinator:          mock.NewOneShardCoordinatorMock(),
-		HdrIntegrityVerifier: &mock.HeaderIntegrityVerifierStub{},
-		VersionedHdrFactory: &testscommon.VersionedHeaderFactoryStub{
-			CreateCalled: func(epoch uint32) data.HeaderHandler {
-				return &block.HeaderV2{}
-			},
-		},
-	}
-
-	boostrapComponents.VersionedHdrFactory = &testscommon.VersionedHeaderFactoryStub{
-		CreateCalled: func(epoch uint32) data.HeaderHandler {
-			return &block.HeaderV2{
-				Header: &block.Header{},
-			}
-		},
-	}
-
-	arguments := CreateMockArgumentsMultiShard(coreComponents, dataComponents, boostrapComponents, statusComponents)
-	arguments.AccountsDB[state.UserAccountsState] = &stateMock.AccountsStub{
-		RootHashCalled: func() ([]byte, error) {
-			return rootHash, nil
-		},
-	}
-
-	sp, err := blproc.NewShardProcessor(arguments)
-	assert.Nil(t, err)
-
-	h, err := sp.CreateNewHeader(round, epoch)
-	assert.Nil(t, err)
-	assert.IsType(t, &block.HeaderV2{}, h)
-	assert.Equal(t, round, h.GetRound())
-
-	headerV2 := h.(*block.HeaderV2)
-	assert.Equal(t, rootHash, headerV2.ScheduledRootHash)
-
-	zeroInt := big.NewInt(0)
-	assert.Equal(t, zeroInt, headerV2.GetDeveloperFees())
-	assert.Equal(t, zeroInt, headerV2.GetAccumulatedFees())
-=======
 func TestShardProcessor_CheckEpochCorrectnessShouldRemoveAndRequestStartOfEpochMetaBlockWhenEpochDoesNotMatch(t *testing.T) {
 	t.Parallel()
 
@@ -4760,5 +4685,79 @@
 	assert.True(t, removeHeaderByHashWasCalled)
 	assert.True(t, requestMetaHeaderWasCalled)
 	assert.True(t, errors.Is(err, process.ErrEpochDoesNotMatch))
->>>>>>> b5d53921
+}
+
+func TestShardProcessor_CreateNewHeaderErrWrongTypeAssertion(t *testing.T) {
+	t.Parallel()
+
+	cc, dc, _, sc := createMockComponentHolders()
+
+	boostrapComponents := &mock.BootstrapComponentsMock{
+		Coordinator:          mock.NewOneShardCoordinatorMock(),
+		HdrIntegrityVerifier: &mock.HeaderIntegrityVerifierStub{},
+		VersionedHdrFactory: &testscommon.VersionedHeaderFactoryStub{
+			CreateCalled: func(epoch uint32) data.HeaderHandler {
+				return &block.MetaBlock{}
+			},
+		},
+	}
+
+	arguments := CreateMockArgumentsMultiShard(cc, dc, boostrapComponents, sc)
+
+	sp, err := blproc.NewShardProcessor(arguments)
+	assert.Nil(t, err)
+
+	h, err := sp.CreateNewHeader(1, 1)
+	assert.Equal(t, process.ErrWrongTypeAssertion, err)
+	assert.Nil(t, h)
+}
+
+func TestShardProcessor_CreateNewHeaderValsOK(t *testing.T) {
+	t.Parallel()
+
+	rootHash := []byte("root")
+	round := uint64(7)
+	epoch := uint64(5)
+
+	coreComponents, dataComponents, _, statusComponents := createMockComponentHolders()
+
+	boostrapComponents := &mock.BootstrapComponentsMock{
+		Coordinator:          mock.NewOneShardCoordinatorMock(),
+		HdrIntegrityVerifier: &mock.HeaderIntegrityVerifierStub{},
+		VersionedHdrFactory: &testscommon.VersionedHeaderFactoryStub{
+			CreateCalled: func(epoch uint32) data.HeaderHandler {
+				return &block.HeaderV2{}
+			},
+		},
+	}
+
+	boostrapComponents.VersionedHdrFactory = &testscommon.VersionedHeaderFactoryStub{
+		CreateCalled: func(epoch uint32) data.HeaderHandler {
+			return &block.HeaderV2{
+				Header: &block.Header{},
+			}
+		},
+	}
+
+	arguments := CreateMockArgumentsMultiShard(coreComponents, dataComponents, boostrapComponents, statusComponents)
+	arguments.AccountsDB[state.UserAccountsState] = &stateMock.AccountsStub{
+		RootHashCalled: func() ([]byte, error) {
+			return rootHash, nil
+		},
+	}
+
+	sp, err := blproc.NewShardProcessor(arguments)
+	assert.Nil(t, err)
+
+	h, err := sp.CreateNewHeader(round, epoch)
+	assert.Nil(t, err)
+	assert.IsType(t, &block.HeaderV2{}, h)
+	assert.Equal(t, round, h.GetRound())
+
+	headerV2 := h.(*block.HeaderV2)
+	assert.Equal(t, rootHash, headerV2.ScheduledRootHash)
+
+	zeroInt := big.NewInt(0)
+	assert.Equal(t, zeroInt, headerV2.GetDeveloperFees())
+	assert.Equal(t, zeroInt, headerV2.GetAccumulatedFees())
 }