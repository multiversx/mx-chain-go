--- conflicted
+++ resolved
@@ -4420,17 +4420,6 @@
 	assert.Nil(t, err)
 }
 
-<<<<<<< HEAD
-func TestShardProcessor_GetHighestHdrForOwnShardFromMetachainNothingToProcess(t *testing.T) {
-	t.Parallel()
-
-	dataPool := initDataPool([]byte("tx_hash1"))
-
-	sp, _ := blproc.NewShardProcessor(
-		&mock.ServiceContainerMock{},
-		dataPool,
-		&mock.ChainStorerMock{},
-=======
 func TestShardProcessor_restoreMetaBlockIntoPoolShouldPass(t *testing.T) {
 	t.Parallel()
 
@@ -4458,7 +4447,6 @@
 				}
 			},
 		},
->>>>>>> 55c7f811
 		&mock.HasherStub{},
 		&mock.MarshalizerMock{},
 		&mock.AccountsStub{},
@@ -4471,155 +4459,6 @@
 		&mock.Uint64ByteSliceConverterMock{},
 	)
 
-<<<<<<< HEAD
-	hdr, err := sp.GetHighestHdrForOwnShardFromMetachain(0)
-	assert.NotNil(t, hdr)
-	assert.Equal(t, uint64(0), hdr.GetNonce())
-	assert.Nil(t, err)
-}
-
-func TestShardProcessor_GetHighestHdrForOwnShardFromMetachaiMetaHdrsWithoutOwnHdr(t *testing.T) {
-	t.Parallel()
-
-	dataPool := createTestDataPool()
-	store := initStore()
-	hasher := &mock.HasherMock{}
-	marshalizer := &mock.MarshalizerMock{}
-	genesisBlocks := createGenesisBlocks(mock.NewMultiShardsCoordinatorMock(3))
-
-	sp, _ := blproc.NewShardProcessor(
-		&mock.ServiceContainerMock{},
-		dataPool,
-		store,
-		hasher,
-		marshalizer,
-		&mock.AccountsStub{},
-		mock.NewMultiShardsCoordinatorMock(3),
-		&mock.ForkDetectorMock{},
-		&mock.BlocksTrackerMock{},
-		genesisBlocks,
-		&mock.RequestHandlerMock{},
-		&mock.TransactionCoordinatorMock{},
-		&mock.Uint64ByteSliceConverterMock{},
-	)
-
-	shardInfo := make([]block.ShardData, 0)
-	shardInfo = append(shardInfo, block.ShardData{HeaderHash: []byte("hash"), ShardId: 1})
-	_ = dataPool.Headers().Put([]byte("hash"), &block.Header{ShardId: 0, Nonce: 1})
-
-	prevMetaHdr := genesisBlocks[sharding.MetachainShardId]
-	prevHash, _ := core.CalculateHash(marshalizer, hasher, prevMetaHdr)
-	currMetaHdr := &block.MetaBlock{
-		Nonce:        1,
-		Epoch:        0,
-		Round:        1,
-		PrevHash:     prevHash,
-		PrevRandSeed: prevMetaHdr.GetRandSeed(),
-		RandSeed:     prevMetaHdr.GetRandSeed(),
-		ShardInfo:    shardInfo,
-	}
-	currHash, _ := core.CalculateHash(marshalizer, hasher, currMetaHdr)
-	_ = dataPool.MetaBlocks().Put(currHash, currMetaHdr)
-
-	prevMetaHdr = currMetaHdr
-	prevHash, _ = core.CalculateHash(marshalizer, hasher, prevMetaHdr)
-	currMetaHdr = &block.MetaBlock{
-		Nonce:        2,
-		Epoch:        0,
-		Round:        2,
-		PrevHash:     prevHash,
-		PrevRandSeed: prevMetaHdr.GetRandSeed(),
-		RandSeed:     prevMetaHdr.GetRandSeed(),
-		ShardInfo:    shardInfo,
-	}
-	currHash, _ = core.CalculateHash(marshalizer, hasher, currMetaHdr)
-	_ = dataPool.MetaBlocks().Put(currHash, currMetaHdr)
-
-	hdr, err := sp.GetHighestHdrForOwnShardFromMetachain(4)
-	assert.NotNil(t, hdr)
-	assert.Equal(t, uint64(0), hdr.GetNonce())
-	assert.Nil(t, err)
-}
-
-func TestShardProcessor_GetHighestHdrForOwnShardFromMetachaiMetaHdrsWithOwnHdrButNotStored(t *testing.T) {
-	t.Parallel()
-
-	dataPool := createTestDataPool()
-	store := initStore()
-	hasher := &mock.HasherMock{}
-	marshalizer := &mock.MarshalizerMock{}
-	genesisBlocks := createGenesisBlocks(mock.NewMultiShardsCoordinatorMock(3))
-
-	sp, _ := blproc.NewShardProcessor(
-		&mock.ServiceContainerMock{},
-		dataPool,
-		store,
-		hasher,
-		marshalizer,
-		&mock.AccountsStub{},
-		mock.NewMultiShardsCoordinatorMock(3),
-		&mock.ForkDetectorMock{},
-		&mock.BlocksTrackerMock{},
-		genesisBlocks,
-		&mock.RequestHandlerMock{},
-		&mock.TransactionCoordinatorMock{},
-		&mock.Uint64ByteSliceConverterMock{},
-	)
-
-	shardInfo := make([]block.ShardData, 0)
-	shardInfo = append(shardInfo, block.ShardData{HeaderHash: []byte("hash"), ShardId: 0})
-
-	prevMetaHdr := genesisBlocks[sharding.MetachainShardId]
-	prevHash, _ := core.CalculateHash(marshalizer, hasher, prevMetaHdr)
-	currMetaHdr := &block.MetaBlock{
-		Nonce:        1,
-		Epoch:        0,
-		Round:        1,
-		PrevHash:     prevHash,
-		PrevRandSeed: prevMetaHdr.GetRandSeed(),
-		RandSeed:     prevMetaHdr.GetRandSeed(),
-		ShardInfo:    shardInfo,
-	}
-	currHash, _ := core.CalculateHash(marshalizer, hasher, currMetaHdr)
-	_ = dataPool.MetaBlocks().Put(currHash, currMetaHdr)
-
-	prevMetaHdr = currMetaHdr
-	prevHash, _ = core.CalculateHash(marshalizer, hasher, prevMetaHdr)
-	currMetaHdr = &block.MetaBlock{
-		Nonce:        2,
-		Epoch:        0,
-		Round:        2,
-		PrevHash:     prevHash,
-		PrevRandSeed: prevMetaHdr.GetRandSeed(),
-		RandSeed:     prevMetaHdr.GetRandSeed(),
-		ShardInfo:    shardInfo,
-	}
-	currHash, _ = core.CalculateHash(marshalizer, hasher, currMetaHdr)
-	_ = dataPool.MetaBlocks().Put(currHash, currMetaHdr)
-
-	hdr, err := sp.GetHighestHdrForOwnShardFromMetachain(4)
-
-	assert.NotNil(t, hdr)
-	assert.Equal(t, uint64(0), hdr.GetNonce())
-	assert.Nil(t, err)
-}
-
-func TestShardProcessor_GetHighestHdrForOwnShardFromMetachaiMetaHdrsWithOwnHdrStored(t *testing.T) {
-	t.Parallel()
-
-	dataPool := createTestDataPool()
-	store := initStore()
-	hasher := &mock.HasherMock{}
-	marshalizer := &mock.MarshalizerMock{}
-	genesisBlocks := createGenesisBlocks(mock.NewMultiShardsCoordinatorMock(3))
-
-	sp, _ := blproc.NewShardProcessor(
-		&mock.ServiceContainerMock{},
-		dataPool,
-		store,
-		hasher,
-		marshalizer,
-=======
 	miniblockHashes := make(map[int][][]byte, 0)
 
 	meta := block.MetaBlock{
@@ -4717,31 +4556,91 @@
 		&mock.ChainStorerMock{},
 		&mock.HasherStub{},
 		&mock.MarshalizerMock{},
->>>>>>> 55c7f811
 		&mock.AccountsStub{},
 		mock.NewMultiShardsCoordinatorMock(3),
 		&mock.ForkDetectorMock{},
 		&mock.BlocksTrackerMock{},
-<<<<<<< HEAD
+		createGenesisBlocks(mock.NewMultiShardsCoordinatorMock(3)),
+		&mock.RequestHandlerMock{},
+		&mock.TransactionCoordinatorMock{},
+		&mock.Uint64ByteSliceConverterMock{},
+	)
+
+	meta := block.MetaBlock{
+		Nonce:     0,
+		ShardInfo: make([]block.ShardData, 0),
+	}
+
+	metaBytes, _ := marshalizer.Marshal(meta)
+	hasher.ComputeCalled = func(s string) []byte {
+		return []byte("cool")
+	}
+	metaHash := hasher.Compute(string(metaBytes))
+	metablockHashes := make([][]byte, 0)
+	metablockHashes = append(metablockHashes, metaHash)
+
+	orderedMetaBlocks, err := sp.GetAllMiniBlockDstMeFromMeta(1, metablockHashes)
+
+	assert.Equal(t, 1, len(orderedMetaBlocks))
+	assert.Equal(t, orderedMetaBlocks[""], metaHash)
+	assert.Nil(t, err)
+}
+
+func TestShardProcessor_GetHighestHdrForOwnShardFromMetachainNothingToProcess(t *testing.T) {
+	t.Parallel()
+
+	dataPool := initDataPool([]byte("tx_hash1"))
+
+	sp, _ := blproc.NewShardProcessor(
+		&mock.ServiceContainerMock{},
+		dataPool,
+		&mock.ChainStorerMock{},
+		&mock.HasherStub{},
+		&mock.MarshalizerMock{},
+		&mock.AccountsStub{},
+		mock.NewMultiShardsCoordinatorMock(3),
+		&mock.ForkDetectorMock{},
+		&mock.BlocksTrackerMock{},
+		createGenesisBlocks(mock.NewMultiShardsCoordinatorMock(3)),
+		&mock.RequestHandlerMock{},
+		&mock.TransactionCoordinatorMock{},
+		&mock.Uint64ByteSliceConverterMock{},
+	)
+
+	hdr, err := sp.GetHighestHdrForOwnShardFromMetachain(0)
+	assert.NotNil(t, hdr)
+	assert.Equal(t, uint64(0), hdr.GetNonce())
+	assert.Nil(t, err)
+}
+
+func TestShardProcessor_GetHighestHdrForOwnShardFromMetachaiMetaHdrsWithoutOwnHdr(t *testing.T) {
+	t.Parallel()
+
+	dataPool := createTestDataPool()
+	store := initStore()
+	hasher := &mock.HasherMock{}
+	marshalizer := &mock.MarshalizerMock{}
+	genesisBlocks := createGenesisBlocks(mock.NewMultiShardsCoordinatorMock(3))
+
+	sp, _ := blproc.NewShardProcessor(
+		&mock.ServiceContainerMock{},
+		dataPool,
+		store,
+		hasher,
+		marshalizer,
+		&mock.AccountsStub{},
+		mock.NewMultiShardsCoordinatorMock(3),
+		&mock.ForkDetectorMock{},
+		&mock.BlocksTrackerMock{},
 		genesisBlocks,
-=======
-		createGenesisBlocks(mock.NewMultiShardsCoordinatorMock(3)),
->>>>>>> 55c7f811
-		&mock.RequestHandlerMock{},
-		&mock.TransactionCoordinatorMock{},
-		&mock.Uint64ByteSliceConverterMock{},
-	)
-
-<<<<<<< HEAD
-	ownHdr := &block.Header{
-		Nonce: 1,
-		Round: 1,
-	}
-	ownHash, _ := core.CalculateHash(marshalizer, hasher, ownHdr)
-	_ = dataPool.Headers().Put(ownHash, ownHdr)
+		&mock.RequestHandlerMock{},
+		&mock.TransactionCoordinatorMock{},
+		&mock.Uint64ByteSliceConverterMock{},
+	)
 
 	shardInfo := make([]block.ShardData, 0)
-	shardInfo = append(shardInfo, block.ShardData{HeaderHash: ownHash, ShardId: 0})
+	shardInfo = append(shardInfo, block.ShardData{HeaderHash: []byte("hash"), ShardId: 1})
+	_ = dataPool.Headers().Put([]byte("hash"), &block.Header{ShardId: 0, Nonce: 1})
 
 	prevMetaHdr := genesisBlocks[sharding.MetachainShardId]
 	prevHash, _ := core.CalculateHash(marshalizer, hasher, prevMetaHdr)
@@ -4757,17 +4656,6 @@
 	currHash, _ := core.CalculateHash(marshalizer, hasher, currMetaHdr)
 	_ = dataPool.MetaBlocks().Put(currHash, currMetaHdr)
 
-	ownHdr = &block.Header{
-		Nonce: 2,
-		Round: 2,
-	}
-	ownHash, _ = core.CalculateHash(marshalizer, hasher, ownHdr)
-	mrsOwnHdr, _ := marshalizer.Marshal(ownHdr)
-	_ = store.Put(dataRetriever.BlockHeaderUnit, ownHash, mrsOwnHdr)
-
-	shardInfo = make([]block.ShardData, 0)
-	shardInfo = append(shardInfo, block.ShardData{HeaderHash: ownHash, ShardId: 0})
-
 	prevMetaHdr = currMetaHdr
 	prevHash, _ = core.CalculateHash(marshalizer, hasher, prevMetaHdr)
 	currMetaHdr = &block.MetaBlock{
@@ -4782,6 +4670,149 @@
 	currHash, _ = core.CalculateHash(marshalizer, hasher, currMetaHdr)
 	_ = dataPool.MetaBlocks().Put(currHash, currMetaHdr)
 
+	hdr, err := sp.GetHighestHdrForOwnShardFromMetachain(4)
+	assert.NotNil(t, hdr)
+	assert.Equal(t, uint64(0), hdr.GetNonce())
+	assert.Nil(t, err)
+}
+
+func TestShardProcessor_GetHighestHdrForOwnShardFromMetachaiMetaHdrsWithOwnHdrButNotStored(t *testing.T) {
+	t.Parallel()
+
+	dataPool := createTestDataPool()
+	store := initStore()
+	hasher := &mock.HasherMock{}
+	marshalizer := &mock.MarshalizerMock{}
+	genesisBlocks := createGenesisBlocks(mock.NewMultiShardsCoordinatorMock(3))
+
+	sp, _ := blproc.NewShardProcessor(
+		&mock.ServiceContainerMock{},
+		dataPool,
+		store,
+		hasher,
+		marshalizer,
+		&mock.AccountsStub{},
+		mock.NewMultiShardsCoordinatorMock(3),
+		&mock.ForkDetectorMock{},
+		&mock.BlocksTrackerMock{},
+		genesisBlocks,
+		&mock.RequestHandlerMock{},
+		&mock.TransactionCoordinatorMock{},
+		&mock.Uint64ByteSliceConverterMock{},
+	)
+
+	shardInfo := make([]block.ShardData, 0)
+	shardInfo = append(shardInfo, block.ShardData{HeaderHash: []byte("hash"), ShardId: 0})
+
+	prevMetaHdr := genesisBlocks[sharding.MetachainShardId]
+	prevHash, _ := core.CalculateHash(marshalizer, hasher, prevMetaHdr)
+	currMetaHdr := &block.MetaBlock{
+		Nonce:        1,
+		Epoch:        0,
+		Round:        1,
+		PrevHash:     prevHash,
+		PrevRandSeed: prevMetaHdr.GetRandSeed(),
+		RandSeed:     prevMetaHdr.GetRandSeed(),
+		ShardInfo:    shardInfo,
+	}
+	currHash, _ := core.CalculateHash(marshalizer, hasher, currMetaHdr)
+	_ = dataPool.MetaBlocks().Put(currHash, currMetaHdr)
+
+	prevMetaHdr = currMetaHdr
+	prevHash, _ = core.CalculateHash(marshalizer, hasher, prevMetaHdr)
+	currMetaHdr = &block.MetaBlock{
+		Nonce:        2,
+		Epoch:        0,
+		Round:        2,
+		PrevHash:     prevHash,
+		PrevRandSeed: prevMetaHdr.GetRandSeed(),
+		RandSeed:     prevMetaHdr.GetRandSeed(),
+		ShardInfo:    shardInfo,
+	}
+	currHash, _ = core.CalculateHash(marshalizer, hasher, currMetaHdr)
+	_ = dataPool.MetaBlocks().Put(currHash, currMetaHdr)
+
+	hdr, err := sp.GetHighestHdrForOwnShardFromMetachain(4)
+
+	assert.NotNil(t, hdr)
+	assert.Equal(t, uint64(0), hdr.GetNonce())
+	assert.Nil(t, err)
+}
+
+func TestShardProcessor_GetHighestHdrForOwnShardFromMetachaiMetaHdrsWithOwnHdrStored(t *testing.T) {
+	t.Parallel()
+
+	dataPool := createTestDataPool()
+	store := initStore()
+	hasher := &mock.HasherMock{}
+	marshalizer := &mock.MarshalizerMock{}
+	genesisBlocks := createGenesisBlocks(mock.NewMultiShardsCoordinatorMock(3))
+
+	sp, _ := blproc.NewShardProcessor(
+		&mock.ServiceContainerMock{},
+		dataPool,
+		store,
+		hasher,
+		marshalizer,
+		&mock.AccountsStub{},
+		mock.NewMultiShardsCoordinatorMock(3),
+		&mock.ForkDetectorMock{},
+		&mock.BlocksTrackerMock{},
+		genesisBlocks,
+		&mock.RequestHandlerMock{},
+		&mock.TransactionCoordinatorMock{},
+		&mock.Uint64ByteSliceConverterMock{},
+	)
+
+	ownHdr := &block.Header{
+		Nonce: 1,
+		Round: 1,
+	}
+	ownHash, _ := core.CalculateHash(marshalizer, hasher, ownHdr)
+	_ = dataPool.Headers().Put(ownHash, ownHdr)
+
+	shardInfo := make([]block.ShardData, 0)
+	shardInfo = append(shardInfo, block.ShardData{HeaderHash: ownHash, ShardId: 0})
+
+	prevMetaHdr := genesisBlocks[sharding.MetachainShardId]
+	prevHash, _ := core.CalculateHash(marshalizer, hasher, prevMetaHdr)
+	currMetaHdr := &block.MetaBlock{
+		Nonce:        1,
+		Epoch:        0,
+		Round:        1,
+		PrevHash:     prevHash,
+		PrevRandSeed: prevMetaHdr.GetRandSeed(),
+		RandSeed:     prevMetaHdr.GetRandSeed(),
+		ShardInfo:    shardInfo,
+	}
+	currHash, _ := core.CalculateHash(marshalizer, hasher, currMetaHdr)
+	_ = dataPool.MetaBlocks().Put(currHash, currMetaHdr)
+
+	ownHdr = &block.Header{
+		Nonce: 2,
+		Round: 2,
+	}
+	ownHash, _ = core.CalculateHash(marshalizer, hasher, ownHdr)
+	mrsOwnHdr, _ := marshalizer.Marshal(ownHdr)
+	_ = store.Put(dataRetriever.BlockHeaderUnit, ownHash, mrsOwnHdr)
+
+	shardInfo = make([]block.ShardData, 0)
+	shardInfo = append(shardInfo, block.ShardData{HeaderHash: ownHash, ShardId: 0})
+
+	prevMetaHdr = currMetaHdr
+	prevHash, _ = core.CalculateHash(marshalizer, hasher, prevMetaHdr)
+	currMetaHdr = &block.MetaBlock{
+		Nonce:        2,
+		Epoch:        0,
+		Round:        2,
+		PrevHash:     prevHash,
+		PrevRandSeed: prevMetaHdr.GetRandSeed(),
+		RandSeed:     prevMetaHdr.GetRandSeed(),
+		ShardInfo:    shardInfo,
+	}
+	currHash, _ = core.CalculateHash(marshalizer, hasher, currMetaHdr)
+	_ = dataPool.MetaBlocks().Put(currHash, currMetaHdr)
+
 	prevMetaHdr = currMetaHdr
 	prevHash, _ = core.CalculateHash(marshalizer, hasher, prevMetaHdr)
 	currMetaHdr = &block.MetaBlock{
@@ -4798,24 +4829,5 @@
 	hdr, err := sp.GetHighestHdrForOwnShardFromMetachain(4)
 	assert.NotNil(t, hdr)
 	assert.Equal(t, ownHdr.GetNonce(), hdr.GetNonce())
-=======
-	meta := block.MetaBlock{
-		Nonce:     0,
-		ShardInfo: make([]block.ShardData, 0),
-	}
-
-	metaBytes, _ := marshalizer.Marshal(meta)
-	hasher.ComputeCalled = func(s string) []byte {
-		return []byte("cool")
-	}
-	metaHash := hasher.Compute(string(metaBytes))
-	metablockHashes := make([][]byte, 0)
-	metablockHashes = append(metablockHashes, metaHash)
-
-	orderedMetaBlocks, err := sp.GetAllMiniBlockDstMeFromMeta(1, metablockHashes)
-
-	assert.Equal(t, 1, len(orderedMetaBlocks))
-	assert.Equal(t, orderedMetaBlocks[""], metaHash)
->>>>>>> 55c7f811
 	assert.Nil(t, err)
 }