--- conflicted
+++ resolved
@@ -489,8 +489,7 @@
 	log.Debug("selectOutgoingTransactions has been finished",
 		"num txs", len(outgoingTransactions))
 
-<<<<<<< HEAD
-	return outgoingTransactions, nil
+	return outgoingTransactions
 }
 
 func (sp *shardProcessor) checkMetaHeadersValidityAndFinalityProposal(header data.ShardHeaderHandler) error {
@@ -524,7 +523,4 @@
 	}
 
 	return nil
-=======
-	return outgoingTransactions
->>>>>>> 7bda4e9e
 }