--- conflicted
+++ resolved
@@ -235,7 +235,6 @@
 	return nil
 }
 
-<<<<<<< HEAD
 func getHaveTimeForProposal(startTime time.Time, maxDuration time.Duration) func() time.Duration {
 	timeOut := startTime.Add(maxDuration)
 	haveTime := func() time.Duration {
@@ -363,7 +362,8 @@
 	}
 
 	return executionResult, nil
-=======
+}
+
 func (sp *shardProcessor) splitTransactionsForHeader(header data.HeaderHandler) (
 	incomingMiniBlocks []data.MiniBlockHeaderHandler,
 	incomingTransactions map[string][]data.TransactionHandler,
@@ -422,7 +422,6 @@
 	}
 
 	return mbForHeaderPtr.TxHashes, txs, nil
->>>>>>> 64bbbefb
 }
 
 func (sp *shardProcessor) checkInclusionEstimationForExecutionResults(header data.HeaderHandler) error {
