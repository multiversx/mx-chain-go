package block

import (
	"errors"
	"fmt"
	"time"

	"github.com/multiversx/mx-chain-core-go/core"
	"github.com/multiversx/mx-chain-core-go/core/check"
	"github.com/multiversx/mx-chain-core-go/data"
	"github.com/multiversx/mx-chain-core-go/data/block"
	"github.com/multiversx/mx-chain-go/common/holders"
	logger "github.com/multiversx/mx-chain-logger-go"

	"github.com/multiversx/mx-chain-go/common"
	"github.com/multiversx/mx-chain-go/process"
	"github.com/multiversx/mx-chain-go/process/block/processedMb"
	"github.com/multiversx/mx-chain-go/state"
)

// TODO: maybe move this to config
const maxBlockProcessingTime = 3 * time.Second

// CreateBlockProposal creates a block proposal without executing any of the transactions
func (sp *shardProcessor) CreateBlockProposal(
	initialHdr data.HeaderHandler,
	haveTime func() bool,
) (data.HeaderHandler, data.BodyHandler, error) {
	if check.IfNil(initialHdr) {
		return nil, nil, process.ErrNilBlockHeader
	}
	if !initialHdr.IsHeaderV3() {
		return nil, nil, process.ErrInvalidHeader
	}
	shardHdr, ok := initialHdr.(data.ShardHeaderHandler)
	if !ok {
		return nil, nil, process.ErrWrongTypeAssertion
	}

	err := sp.updateEpochIfNeeded(shardHdr)
	if err != nil {
		return nil, nil, err
	}

	sp.gasComputation.Reset()
	sp.miniBlocksSelectionSession.ResetSelectionSession()
	err = sp.createBlockBodyProposal(shardHdr, haveTime)
	if err != nil {
		return nil, nil, err
	}

	miniBlockHeaderHandlers := sp.miniBlocksSelectionSession.GetMiniBlockHeaderHandlers()
	// todo: check empty mini blocks vs nil. Same for block.Body.MiniBlocks
	err = shardHdr.SetMiniBlockHeaderHandlers(miniBlockHeaderHandlers)
	if err != nil {
		return nil, nil, err
	}

	err = shardHdr.SetMetaBlockHashes(sp.miniBlocksSelectionSession.GetReferencedMetaBlockHashes())
	if err != nil {
		return nil, nil, err
	}

	// TODO: check that the limits for the block are not exceeded
	// err = sp.verifyGasLimit(shardHdr)
	// if err != nil {
	// 	return nil, nil, err
	// }

	totalTxCount := computeTxTotalTxCount(miniBlockHeaderHandlers)
	err = shardHdr.SetTxCount(totalTxCount)
	if err != nil {
		return nil, nil, err
	}

	miniBlocks := sp.miniBlocksSelectionSession.GetMiniBlocks()
	err = checkMiniBlocksAndMiniBlockHeadersConsistency(miniBlocks, miniBlockHeaderHandlers)
	if err != nil {
		return nil, nil, err
	}

	err = sp.addExecutionResultsOnHeader(shardHdr)
	if err != nil {
		return nil, nil, err
	}

	// TODO: sanity check use the verify execution results method

	body := &block.Body{MiniBlocks: miniBlocks}

	sp.appStatusHandler.SetUInt64Value(common.MetricNumTxInBlock, uint64(totalTxCount))
	sp.appStatusHandler.SetUInt64Value(common.MetricNumMiniBlocks, uint64(len(body.MiniBlocks)))

	marshalledBody, err := sp.marshalizer.Marshal(body)
	if err != nil {
		return nil, nil, err
	}

	sp.blockSizeThrottler.Add(shardHdr.GetRound(), uint32(len(marshalledBody)))

	err = sp.onProposedBlock(body, shardHdr)
	if err != nil {
		return nil, nil, err
	}

	defer func() {
		go sp.checkAndRequestIfMetaHeadersMissing()
	}()

	return shardHdr, body, nil
}

// VerifyBlockProposal verifies the proposed block. It returns nil if all ok or the specific error
func (sp *shardProcessor) VerifyBlockProposal(
	headerHandler data.HeaderHandler,
	bodyHandler data.BodyHandler,
	haveTime func() time.Duration,
) error {
	err := sp.checkBlockValidity(headerHandler, bodyHandler)
	if err != nil {
		if errors.Is(err, process.ErrBlockHashDoesNotMatch) {
			log.Debug("requested missing shard header",
				"hash", headerHandler.GetPrevHash(),
				"for shard", headerHandler.GetShardID(),
			)

			go sp.requestHandler.RequestShardHeaderForEpoch(headerHandler.GetShardID(), headerHandler.GetPrevHash(), headerHandler.GetEpoch())
		}

		return err
	}

	log.Debug("started verifying proposed block",
		"epoch", headerHandler.GetEpoch(),
		"shard", headerHandler.GetShardID(),
		"round", headerHandler.GetRound(),
		"nonce", headerHandler.GetNonce(),
	)

	header, ok := headerHandler.(data.ShardHeaderHandler)
	if !ok {
		return process.ErrWrongTypeAssertion
	}

	if !header.IsHeaderV3() {
		return process.ErrInvalidHeader
	}

	body, ok := bodyHandler.(*block.Body)
	if !ok {
		return process.ErrWrongTypeAssertion
	}

	err = sp.checkHeaderBodyCorrelationProposal(header.GetMiniBlockHeaderHandlers(), body)
	if err != nil {
		return err
	}

	go getMetricsFromBlockBody(body, sp.marshalizer, sp.appStatusHandler)

	err = sp.executionResultsVerifier.VerifyHeaderExecutionResults(header)
	if err != nil {
		return err
	}

	err = sp.checkInclusionEstimationForExecutionResults(header)
	if err != nil {
		return err
	}

	txCounts, rewardCounts, unsignedCounts := sp.txCounter.getPoolCounts(sp.dataPool)
	log.Debug("total txs in pool", "counts", txCounts.String())
	log.Debug("total txs in rewards pool", "counts", rewardCounts.String())
	log.Debug("total txs in unsigned pool", "counts", unsignedCounts.String())

	go getMetricsFromHeader(header, uint64(txCounts.GetTotal()), sp.marshalizer, sp.appStatusHandler)

	sp.missingDataResolver.Reset()
	sp.missingDataResolver.RequestBlockTransactions(body)
	// the epoch start meta block and its proof is also requested here if missing
	err = sp.missingDataResolver.RequestMissingMetaHeaders(header)
	if err != nil {
		return err
	}

	err = sp.missingDataResolver.WaitForMissingData(haveTime())
	if err != nil {
		return err
	}

	defer func() {
		go sp.checkAndRequestIfMetaHeadersMissing()
	}()

	err = sp.checkEpochCorrectnessCrossChain()
	if err != nil {
		return err
	}

	err = sp.checkEpochCorrectness(header)
	if err != nil {
		return err
	}

	err = sp.checkMetaHeadersValidityAndFinalityProposal(header)
	if err != nil {
		return err
	}

	err = sp.verifyCrossShardMiniBlockDstMe(header)
	if err != nil {
		return err
	}

	// TODO: check that the limits for the block are not exceeded
	// err = sp.verifyGasLimit(shardHdr)
	// if err != nil {
	// 	return nil, nil, err
	// }

<<<<<<< HEAD
	// TODO: the verification needs a cutoff handler as well - e.g stop after the block including the execution results for
	// the configured cutoff round/nonce/epoch
	// errCutoff := sp.blockProcessingCutoffHandler.HandleProcessErrorCutoff(header)

	return sp.onProposedBlock(body, header)
}

func (sp *shardProcessor) onProposedBlock(body *block.Body, header data.HeaderHandler) error {
	accountsProvider, err := state.NewAccountsEphemeralProvider(sp.accountsDB[state.UserAccountsState])
	if err != nil {
		return err
	}

	lastExecResHandler, err := common.GetLastBaseExecutionResultHandler(header)
	if err != nil {
		return err
	}

	hash, err := core.CalculateHash(sp.marshalizer, sp.hasher, header)
	if err != nil {
		return err
	}

	blockChainInfo := holders.NewBlockchainInfo(lastExecResHandler.GetHeaderHash(), header.GetPrevHash(), header.GetNonce())
	return sp.dataPool.Transactions().OnProposedBlock(hash, body, header, accountsProvider, blockChainInfo)
=======
	return nil
>>>>>>> 7895fa3d
}

func getHaveTimeForProposal(startTime time.Time, maxDuration time.Duration) func() time.Duration {
	timeOut := startTime.Add(maxDuration)
	haveTime := func() time.Duration {
		return time.Until(timeOut)
	}
	return haveTime
}

// ProcessBlockProposal processes the proposed block. It returns nil if all ok or the specific error
func (sp *shardProcessor) ProcessBlockProposal(
	headerHandler data.HeaderHandler,
	bodyHandler data.BodyHandler,
) (data.BaseExecutionResultHandler, error) {
	if check.IfNil(headerHandler) {
		return nil, process.ErrNilBlockHeader
	}
	if check.IfNil(bodyHandler) {
		return nil, process.ErrNilBlockBody
	}
	if !headerHandler.IsHeaderV3() {
		return nil, process.ErrInvalidHeader
	}

	sp.processStatusHandler.SetBusy("shardProcessor.ProcessBlockProposal")
	defer sp.processStatusHandler.SetIdle()

	sp.roundNotifier.CheckRound(headerHandler)
	sp.epochNotifier.CheckEpoch(headerHandler)
	sp.requestHandler.SetEpoch(headerHandler.GetEpoch())

	header, ok := headerHandler.(data.ShardHeaderHandler)
	if !ok {
		return nil, process.ErrWrongTypeAssertion
	}

	body, ok := bodyHandler.(*block.Body)
	if !ok {
		return nil, process.ErrWrongTypeAssertion
	}

	log.Debug("started processing block",
		"epoch", headerHandler.GetEpoch(),
		"shard", headerHandler.GetShardID(),
		"round", headerHandler.GetRound(),
		"nonce", headerHandler.GetNonce(),
	)

	// this is used now to reset the context for processing not creation of blocks
	err := sp.createBlockStarted()
	if err != nil {
		return nil, err
	}

	// should already be available in the pools since it passed the block proposal verification,
	// but kept here to update the internal caches (txsForBlock, hdrsForCurrBlock)
	sp.txCoordinator.RequestBlockTransactions(body)
	sp.hdrsForCurrBlock.RequestMetaHeaders(header)

	// although we can have a long time for processing, it being decoupled from consensus,
	// we still give some reasonable timeout
	haveTime := getHaveTimeForProposal(time.Now(), maxBlockProcessingTime)

	err = sp.txCoordinator.IsDataPreparedForProcessing(haveTime)
	if err != nil {
		return nil, err
	}

	// TODO: improvement - add also a request if it is missing as a fallback, although it should not be missing at this point
	err = sp.checkEpochStartInfoAvailableIfNeeded(header)
	if err != nil {
		return nil, err
	}

	err = sp.hdrsForCurrBlock.WaitForHeadersIfNeeded(haveTime)
	if err != nil {
		return nil, err
	}

	if sp.accountsDB[state.UserAccountsState].JournalLen() != 0 {
		log.Error("shardProcessor.ProcessBlockProposal first entry", "stack", string(sp.accountsDB[state.UserAccountsState].GetStackDebugFirstEntry()))
		return nil, process.ErrAccountStateDirty
	}

	err = sp.blockChainHook.SetCurrentHeader(header)
	if err != nil {
		return nil, err
	}

	defer func() {
		if err != nil {
			sp.RevertCurrentBlock()
		}
	}()

	startTime := time.Now()
	err = sp.txCoordinator.ProcessBlockTransaction(header, body, haveTime)
	elapsedTime := time.Since(startTime)
	log.Debug("elapsed time to process block transaction",
		"time [s]", elapsedTime,
	)
	if err != nil {
		return nil, err
	}

	err = sp.txCoordinator.VerifyCreatedBlockTransactions(header, body)
	if err != nil {
		return nil, err
	}

	// TODO: should receive the header hash instead of re-computing it
	headerHash, err := core.CalculateHash(sp.marshalizer, sp.hasher, header)
	if err != nil {
		return nil, err
	}

	executionResult, err := sp.collectExecutionResults(headerHash, header, body)
	if err != nil {
		return nil, err
	}

	errCutoff := sp.blockProcessingCutoffHandler.HandleProcessErrorCutoff(header)
	if errCutoff != nil {
		return nil, errCutoff
	}

	return executionResult, nil
}

func (sp *shardProcessor) checkInclusionEstimationForExecutionResults(header data.HeaderHandler) error {
	prevBlockLastExecutionResult, err := process.GetPrevBlockLastExecutionResult(sp.blockChain)
	if err != nil {
		return err
	}

	lastResultData, err := process.CreateDataForInclusionEstimation(prevBlockLastExecutionResult)
	if err != nil {
		return err
	}
	executionResults := header.GetExecutionResultsHandlers()
	allowed := sp.executionResultsInclusionEstimator.Decide(lastResultData, executionResults, header.GetRound())
	if allowed != len(executionResults) {
		log.Warn("number of execution results included in the header is not correct",
			"expected", allowed,
			"actual", len(executionResults),
		)
		return process.ErrInvalidNumberOfExecutionResultsInHeader
	}

	return nil
}

func computeTxTotalTxCount(miniBlockHeaders []data.MiniBlockHeaderHandler) uint32 {
	totalTxCount := uint32(0)
	for i := range miniBlockHeaders {
		totalTxCount += miniBlockHeaders[i].GetTxCount()
	}
	return totalTxCount
}

func checkMiniBlocksAndMiniBlockHeadersConsistency(miniBlocks block.MiniBlockSlice, miniBlockHeaders []data.MiniBlockHeaderHandler) error {
	if len(miniBlocks) != len(miniBlockHeaders) {
		log.Warn("transactionCoordinator.verifyFees: num of mini blocks and mini blocks headers does not match", "num of mb", len(miniBlocks), "num of mbh", len(miniBlockHeaders))
		return process.ErrNumOfMiniBlocksAndMiniBlocksHeadersMismatch
	}

	// TODO: check if the reserved field or other fields are consistent.
	return nil
}

func (sp *shardProcessor) addExecutionResultsOnHeader(shardHeader data.HeaderHandler) error {
	pendingExecutionResults, err := sp.executionResultsTracker.GetPendingExecutionResults()
	if err != nil {
		return err
	}

	lastExecutionResultHandler, err := process.GetPrevBlockLastExecutionResult(sp.blockChain)
	if err != nil {
		return err
	}

	lastNotarizedExecutionResultInfo, err := process.CreateDataForInclusionEstimation(lastExecutionResultHandler)
	if err != nil {
		return err
	}

	var lastExecutionResultForCurrentBlock data.LastExecutionResultHandler
	numToInclude := sp.executionResultsInclusionEstimator.Decide(lastNotarizedExecutionResultInfo, pendingExecutionResults, shardHeader.GetRound())

	executionResultsToInclude := pendingExecutionResults[:numToInclude]
	lastExecutionResultForCurrentBlock = lastExecutionResultHandler
	if len(executionResultsToInclude) > 0 {
		lastExecutionResult := executionResultsToInclude[len(executionResultsToInclude)-1]
		lastExecutionResultForCurrentBlock, err = process.CreateLastExecutionResultInfoFromExecutionResult(shardHeader.GetRound(), lastExecutionResult, sp.shardCoordinator.SelfId())
		if err != nil {
			return err
		}
	}

	err = shardHeader.SetLastExecutionResultHandler(lastExecutionResultForCurrentBlock)
	if err != nil {
		return err
	}

	return shardHeader.SetExecutionResultsHandlers(executionResultsToInclude)
}

func (sp *shardProcessor) createBlockBodyProposal(
	shardHdr data.HeaderHandler,
	haveTime func() bool,
) error {
	sp.blockSizeThrottler.ComputeCurrentMaxSize()

	log.Debug("started creating block body",
		"epoch", shardHdr.GetEpoch(),
		"round", shardHdr.GetRound(),
		"nonce", shardHdr.GetNonce(),
	)

	return sp.createProposalMiniBlocks(haveTime)
}

func (sp *shardProcessor) selectIncomingMiniBlocksForProposal(
	haveTime func() bool,
) error {
	log.Debug("selectIncomingMiniBlocksForProposal has been started")

	sw := core.NewStopWatch()
	sw.Start("ComputeLongestMetaChainFromLastNotarized")
	orderedMetaBlocks, orderedMetaBlocksHashes, err := sp.blockTracker.ComputeLongestMetaChainFromLastNotarized()
	sw.Stop("ComputeLongestMetaChainFromLastNotarized")
	log.Debug("measurements", sw.GetMeasurements()...)
	if err != nil {
		return err
	}

	log.Debug("meta blocks ordered", "num meta blocks", len(orderedMetaBlocks))

	lastMetaHdr, _, err := sp.blockTracker.GetLastCrossNotarizedHeader(core.MetachainShardId)
	if err != nil {
		return err
	}

	err = sp.selectIncomingMiniBlocks(lastMetaHdr, orderedMetaBlocks, orderedMetaBlocksHashes, haveTime)
	if err != nil {
		return err
	}

	referencedMetaBlocks := sp.miniBlocksSelectionSession.GetReferencedMetaBlocks()
	numHeadersAdded := uint32(len(referencedMetaBlocks))
	if numHeadersAdded > 0 {
		go sp.requestMetaHeadersIfNeeded(numHeadersAdded, referencedMetaBlocks[numHeadersAdded-1])
	}

	miniBlockHeaderHandlers := sp.miniBlocksSelectionSession.GetMiniBlockHeaderHandlers()
	for _, miniBlockHeader := range miniBlockHeaderHandlers {
		log.Debug("mini block info",
			"type", miniBlockHeader.GetTypeInt32(),
			"sender shard", miniBlockHeader.GetSenderShardID(),
			"receiver shard", miniBlockHeader.GetReceiverShardID(),
			"txs added", miniBlockHeader.GetTxCount())
	}

	log.Debug("selectIncomingMiniBlocksForProposal has been finished",
		"num txs added", sp.miniBlocksSelectionSession.GetNumTxsAdded(),
		"num referenced meta blocks", len(sp.miniBlocksSelectionSession.GetReferencedMetaBlocks()))

	return nil
}

func (sp *shardProcessor) selectIncomingMiniBlocks(
	lastCrossNotarizedMetaHdr data.HeaderHandler,
	orderedMetaBlocks []data.HeaderHandler,
	orderedMetaBlocksHashes [][]byte,
	haveTime func() bool,
) error {
	var currentMetaBlock data.HeaderHandler
	var currentMetaBlockHash []byte
	for i := 0; i < len(orderedMetaBlocks); i++ {
		if !haveTime() {
			log.Debug("time is up after putting cross txs with destination to current shard",
				"num txs added", sp.miniBlocksSelectionSession.GetNumTxsAdded(),
			)
			break
		}

		if len(sp.miniBlocksSelectionSession.GetReferencedMetaBlocks()) >= process.MaxMetaHeadersAllowedInOneShardBlock {
			log.Debug("maximum meta headers allowed to be included in one shard block has been reached",
				"meta headers added", len(sp.miniBlocksSelectionSession.GetReferencedMetaBlocks()),
			)
			break
		}

		currentMetaBlock = orderedMetaBlocks[i]
		if currentMetaBlock.GetNonce() > lastCrossNotarizedMetaHdr.GetNonce()+1 {
			log.Debug("skip searching",
				"last meta hdr nonce", lastCrossNotarizedMetaHdr.GetNonce(),
				"curr meta hdr nonce", currentMetaBlock.GetNonce())
			break
		}

		hasProofForHdr := sp.proofsPool.HasProof(core.MetachainShardId, orderedMetaBlocksHashes[i])
		if !hasProofForHdr {
			log.Trace("no proof for meta header",
				"hash", logger.DisplayByteSlice(orderedMetaBlocksHashes[i]),
			)
			break
		}

		currentMetaBlockHash = orderedMetaBlocksHashes[i]
		metaBlock, ok := currentMetaBlock.(data.MetaHeaderHandler)
		if !ok {
			log.Warn("selectIncomingMiniBlocks: wrong type assertion for meta block")
			break
		}

		if len(currentMetaBlock.GetMiniBlockHeadersWithDst(sp.shardCoordinator.SelfId())) == 0 {
			sp.miniBlocksSelectionSession.AddReferencedMetaBlock(orderedMetaBlocks[i], orderedMetaBlocksHashes[i])
			continue
		}

		currProcessedMiniBlocksInfo := sp.processedMiniBlocksTracker.GetProcessedMiniBlocksInfo(currentMetaBlockHash)
		shouldContinue, errCreated := sp.createMbsCrossShardDstMe(currentMetaBlockHash, metaBlock, currProcessedMiniBlocksInfo)
		if errCreated != nil {
			return errCreated
		}
		if !shouldContinue {
			break
		}

		sp.miniBlocksSelectionSession.AddReferencedMetaBlock(currentMetaBlock, currentMetaBlockHash)
	}

	return nil
}

func (sp *shardProcessor) createMbsCrossShardDstMe(
	currentMetaBlockHash []byte,
	currentMetaBlock data.MetaHeaderHandler,
	miniBlockProcessingInfo map[string]*processedMb.ProcessedMiniBlockInfo,
) (bool, error) {
	currMiniBlocksAdded, currNumTxsAdded, hdrFinished, errCreate := sp.txCoordinator.CreateMbsCrossShardDstMe(
		currentMetaBlock,
		miniBlockProcessingInfo,
	)
	if errCreate != nil {
		return false, errCreate
	}

	err := sp.miniBlocksSelectionSession.AddMiniBlocksAndHashes(currMiniBlocksAdded)
	if err != nil {
		return false, err
	}

	if !hdrFinished {
		log.Debug("meta block cannot be fully processed",
			"round", currentMetaBlock.GetRound(),
			"nonce", currentMetaBlock.GetNonce(),
			"hash", currentMetaBlockHash,
			"num mbs added", len(currMiniBlocksAdded),
			"num txs added", currNumTxsAdded)

		return false, nil
	}

	return true, nil
}

func (sp *shardProcessor) createProposalMiniBlocks(haveTime func() bool) error {
	if !haveTime() {
		log.Debug("shardProcessor.createProposalMiniBlocks", "error", process.ErrTimeIsOut)
		return nil
	}
	startTime := time.Now()
	err := sp.selectIncomingMiniBlocksForProposal(haveTime)
	if err != nil {
		return err
	}
	elapsedTime := time.Since(startTime)
	log.Debug("elapsed time to create mbs to me", "time", elapsedTime)

	outgoingTransactions := sp.selectOutgoingTransactions()

	err = sp.miniBlocksSelectionSession.CreateAndAddMiniBlockFromTransactions(outgoingTransactions)
	if err != nil {
		log.Debug("shardProcessor.createProposalMiniBlocks", "error", err.Error())
		return err
	}

	// todo: maybe sanitize, removing empty miniBlocks

	return nil
}

func (sp *shardProcessor) selectOutgoingTransactions() [][]byte {
	log.Debug("selectOutgoingTransactions has been started")

	sw := core.NewStopWatch()
	sw.Start("selectOutgoingTransactions")
	defer func() {
		sw.Stop("selectOutgoingTransactions")
		log.Debug("measurements", sw.GetMeasurements()...)
	}()

	outgoingTransactions := sp.txCoordinator.SelectOutgoingTransactions()
	log.Debug("selectOutgoingTransactions has been finished",
		"num txs", len(outgoingTransactions))

	return outgoingTransactions
}

func (sp *shardProcessor) checkMetaHeadersValidityAndFinalityProposal(header data.ShardHeaderHandler) error {
	lastCrossNotarizedHeader, _, err := sp.blockTracker.GetLastCrossNotarizedHeader(core.MetachainShardId)
	if err != nil {
		return err
	}
	usedMetaHdrHashes := header.GetMetaBlockHashes()
	usedMetaHeaders := make([]data.HeaderHandler, 0, len(usedMetaHdrHashes))
	var metaHdr data.HeaderHandler
	for _, metaHdrHash := range usedMetaHdrHashes {
		metaHdr, err = sp.dataPool.Headers().GetHeaderByHash(metaHdrHash)
		if err != nil {
			return fmt.Errorf("%w : checkMetaHeadersValidityAndFinalityProposal -> getHeaderByHash", err)
		}
		usedMetaHeaders = append(usedMetaHeaders, metaHdr)
	}

	process.SortHeadersByNonce(usedMetaHeaders)

	for _, metaHeader := range usedMetaHeaders {
		err = sp.headerValidator.IsHeaderConstructionValid(metaHeader, lastCrossNotarizedHeader)
		if err != nil {
			return fmt.Errorf("%w : checkMetaHeadersValidityAndFinalityProposal -> isHdrConstructionValid", err)
		}

		err = sp.checkHeaderHasProof(metaHeader)
		if err != nil {
			return fmt.Errorf("%w : checkMetaHeadersValidityAndFinalityProposal -> checkHeaderHasProof", err)
		}
		lastCrossNotarizedHeader = metaHeader
	}

	return nil
}

// collectExecutionResults collects the execution results after processing the block
func (sp *shardProcessor) collectExecutionResults(headerHash []byte, header data.HeaderHandler, body *block.Body) (data.BaseExecutionResultHandler, error) {
	crossShardIncomingMiniBlocks := sp.getCrossShardIncomingMiniBlocksFromBody(body)
	// TODO: make sure the miniBlocks are saved in the DB somewhere, otherwise they cannot be synchronized by other nodes
	// this is for the miniBlocksFromSelf and postProcessMiniBlocks
	// should be saved on the commit of the block that includes the execution results, but until then need to be cached
	miniBlocksFromSelf := sp.txCoordinator.GetCreatedMiniBlocksFromMe()
	postProcessMiniBlocks := sp.txCoordinator.CreatePostProcessMiniBlocks()

	allMiniBlocks := make([]*block.MiniBlock, 0, len(crossShardIncomingMiniBlocks)+len(miniBlocksFromSelf)+len(postProcessMiniBlocks))
	allMiniBlocks = append(allMiniBlocks, crossShardIncomingMiniBlocks...)
	allMiniBlocks = append(allMiniBlocks, miniBlocksFromSelf...)
	allMiniBlocks = append(allMiniBlocks, postProcessMiniBlocks...)

	receiptHash, err := sp.txCoordinator.CreateReceiptsHash()
	if err != nil {
		return nil, err
	}

	gasAndFees := sp.getGasAndFees()
	gasNotUsedForProcessing := gasAndFees.GetGasPenalized() + gasAndFees.GetGasRefunded()
	if gasAndFees.GetGasProvided() < gasNotUsedForProcessing {
		return nil, process.ErrGasUsedExceedsGasProvided
	}

	gasUsed := gasAndFees.GetGasProvided() - gasNotUsedForProcessing // needed for inclusion estimation

	bodyAfterExecution := &block.Body{MiniBlocks: allMiniBlocks}
	// remove the self-receipts and self smart contract results mini blocks - similar to Pre-Supernova
	sanitizedBodyAfterExecution := deleteSelfReceiptsMiniBlocks(bodyAfterExecution)

	// giving an empty processedMiniBlockInfo would cause all miniBlockHeaders to be created as fully processed.
	processedMiniBlockInfo := make(map[string]*processedMb.ProcessedMiniBlockInfo)

	totalTxCount, miniBlockHeaderHandlers, err := sp.createMiniBlockHeaderHandlers(sanitizedBodyAfterExecution, processedMiniBlockInfo)
	if err != nil {
		return nil, err
	}

	executionResult := &block.ExecutionResult{
		BaseExecutionResult: &block.BaseExecutionResult{
			HeaderHash:  headerHash,
			HeaderNonce: header.GetNonce(),
			HeaderRound: header.GetRound(),
			HeaderEpoch: header.GetEpoch(),
			RootHash:    sp.getRootHash(),
			GasUsed:     gasUsed,
		},
		ReceiptsHash:    receiptHash,
		DeveloperFees:   gasAndFees.GetDeveloperFees(),
		AccumulatedFees: gasAndFees.GetAccumulatedFees(),
		ExecutedTxCount: uint64(totalTxCount),
	}

	err = executionResult.SetMiniBlockHeadersHandlers(miniBlockHeaderHandlers)
	if err != nil {
		return nil, err
	}

	return executionResult, nil
}

func (sp *shardProcessor) getCrossShardIncomingMiniBlocksFromBody(body *block.Body) []*block.MiniBlock {
	miniBlocks := make([]*block.MiniBlock, 0)
	for _, mb := range body.MiniBlocks {
		if mb.ReceiverShardID == sp.shardCoordinator.SelfId() && mb.SenderShardID != sp.shardCoordinator.SelfId() {
			miniBlocks = append(miniBlocks, mb)
		}
	}
	return miniBlocks
}<|MERGE_RESOLUTION|>--- conflicted
+++ resolved
@@ -218,7 +218,6 @@
 	// 	return nil, nil, err
 	// }
 
-<<<<<<< HEAD
 	// TODO: the verification needs a cutoff handler as well - e.g stop after the block including the execution results for
 	// the configured cutoff round/nonce/epoch
 	// errCutoff := sp.blockProcessingCutoffHandler.HandleProcessErrorCutoff(header)
@@ -244,9 +243,6 @@
 
 	blockChainInfo := holders.NewBlockchainInfo(lastExecResHandler.GetHeaderHash(), header.GetPrevHash(), header.GetNonce())
 	return sp.dataPool.Transactions().OnProposedBlock(hash, body, header, accountsProvider, blockChainInfo)
-=======
-	return nil
->>>>>>> 7895fa3d
 }
 
 func getHaveTimeForProposal(startTime time.Time, maxDuration time.Duration) func() time.Duration {
