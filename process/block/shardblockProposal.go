--- conflicted
+++ resolved
@@ -279,11 +279,6 @@
 		if err != nil {
 			return err
 		}
-<<<<<<< HEAD
-	} else {
-		lastExecutionResultForCurrentBlock = lastExecutionResultHandler
-=======
->>>>>>> 91077f27
 	}
 
 	err = shardHeader.SetLastExecutionResultHandler(lastExecutionResultForCurrentBlock)
