package block

import (
	"sync"

	"github.com/multiversx/mx-chain-core-go/core"
	"github.com/multiversx/mx-chain-core-go/core/check"
	"github.com/multiversx/mx-chain-core-go/data"
	"github.com/multiversx/mx-chain-core-go/data/block"
	"github.com/multiversx/mx-chain-core-go/hashing"
	"github.com/multiversx/mx-chain-core-go/marshal"

	"github.com/multiversx/mx-chain-go/process"
)

type miniBlocksSelectionConfig struct {
	shardID    uint32
	marshaller marshal.Marshalizer
	hasher     hashing.Hasher
}

type miniBlocksSelectionResult struct {
	miniBlockHeaderHandlers   []data.MiniBlockHeaderHandler
	miniBlocks                block.MiniBlockSlice
	miniBlockHashes           [][]byte
	referencedMetaBlockHashes [][]byte
	referencedMetaBlocks      []data.HeaderHandler
	lastMetaBlock             data.HeaderHandler
	gasProvided               uint64
	numTxsAdded               uint32
	mut                       sync.RWMutex
}

type miniBlocksSelectionSession struct {
	*miniBlocksSelectionConfig
	*miniBlocksSelectionResult
}

const defaultCapacity = 10

<<<<<<< HEAD
=======
// NewMiniBlocksSelectionSession creates a new instance of miniBlocksSelectionSession
>>>>>>> acb02f04
func NewMiniBlocksSelectionSession(shardID uint32, marshaller marshal.Marshalizer, hasher hashing.Hasher) (*miniBlocksSelectionSession, error) {
	if check.IfNil(marshaller) {
		return nil, process.ErrNilMarshalizer
	}
	if check.IfNil(hasher) {
		return nil, process.ErrNilHasher
	}

	return &miniBlocksSelectionSession{
		miniBlocksSelectionConfig: &miniBlocksSelectionConfig{
			shardID:    shardID,
			marshaller: marshaller,
			hasher:     hasher,
		},
		miniBlocksSelectionResult: &miniBlocksSelectionResult{
			miniBlockHeaderHandlers:   make([]data.MiniBlockHeaderHandler, 0, defaultCapacity),
			miniBlocks:                make(block.MiniBlockSlice, 0, defaultCapacity),
			miniBlockHashes:           make([][]byte, 0, defaultCapacity),
			referencedMetaBlockHashes: make([][]byte, 0, defaultCapacity),
			referencedMetaBlocks:      make([]data.HeaderHandler, 0, defaultCapacity),
			lastMetaBlock:             nil,
			gasProvided:               0,
			numTxsAdded:               0,
		},
	}, nil
}

// ResetSelectionSession resets the mini blocks selection session by clearing all the fields
func (s *miniBlocksSelectionSession) ResetSelectionSession() {
	s.mut.Lock()
	defer s.mut.Unlock()

	s.miniBlockHeaderHandlers = make([]data.MiniBlockHeaderHandler, 0, defaultCapacity)
	s.miniBlocks = make(block.MiniBlockSlice, 0, defaultCapacity)
	s.miniBlockHashes = make([][]byte, 0, defaultCapacity)
	s.referencedMetaBlockHashes = make([][]byte, 0, defaultCapacity)
	s.referencedMetaBlocks = make([]data.HeaderHandler, 0, defaultCapacity)
	s.lastMetaBlock = nil
	s.gasProvided = 0
	s.numTxsAdded = 0
}

// GetMiniBlockHeaderHandlers returns the mini block header handlers
func (s *miniBlocksSelectionSession) GetMiniBlockHeaderHandlers() []data.MiniBlockHeaderHandler {
	s.mut.RLock()
	defer s.mut.RUnlock()

	if len(s.miniBlockHeaderHandlers) == 0 {
		return nil
	}

	miniBlockHeaderHandlers := make([]data.MiniBlockHeaderHandler, len(s.miniBlockHeaderHandlers))
	copy(miniBlockHeaderHandlers, s.miniBlockHeaderHandlers)

	return miniBlockHeaderHandlers
}

// GetMiniBlocks returns the mini blocks
func (s *miniBlocksSelectionSession) GetMiniBlocks() block.MiniBlockSlice {
	s.mut.RLock()
	defer s.mut.RUnlock()

	if len(s.miniBlocks) == 0 {
		return nil
	}

	miniBlocks := make(block.MiniBlockSlice, len(s.miniBlocks))
	copy(miniBlocks, s.miniBlocks)

	return miniBlocks
}

// GetMiniBlockHashes returns the hashes of the mini blocks
func (s *miniBlocksSelectionSession) GetMiniBlockHashes() [][]byte {
	s.mut.RLock()
	defer s.mut.RUnlock()

	if len(s.miniBlockHashes) == 0 {
		return nil
	}

	miniBlockHashes := make([][]byte, len(s.miniBlockHashes))
	copy(miniBlockHashes, s.miniBlockHashes)

	return miniBlockHashes
}

// AddReferencedMetaBlock adds a meta block and its hash to the session
func (s *miniBlocksSelectionSession) AddReferencedMetaBlock(metaBlock data.HeaderHandler, metaBlockHash []byte) {
	s.mut.Lock()
	defer s.mut.Unlock()

	if check.IfNil(metaBlock) || len(metaBlockHash) == 0 {
		return
	}

	s.referencedMetaBlocks = append(s.referencedMetaBlocks, metaBlock)
	s.referencedMetaBlockHashes = append(s.referencedMetaBlockHashes, metaBlockHash)
	s.lastMetaBlock = metaBlock
}

// GetReferencedMetaBlockHashes returns the hashes of the referenced meta blocks
func (s *miniBlocksSelectionSession) GetReferencedMetaBlockHashes() [][]byte {
	s.mut.RLock()
	defer s.mut.RUnlock()

	if len(s.referencedMetaBlockHashes) == 0 {
		return nil
	}

	referencedMetaBlockHashes := make([][]byte, len(s.referencedMetaBlockHashes))
	copy(referencedMetaBlockHashes, s.referencedMetaBlockHashes)

	return referencedMetaBlockHashes
}

// GetReferencedMetaBlocks returns the referenced meta blocks
func (s *miniBlocksSelectionSession) GetReferencedMetaBlocks() []data.HeaderHandler {
	s.mut.RLock()
	defer s.mut.RUnlock()

	if len(s.referencedMetaBlocks) == 0 {
		return nil
	}

	referencedMetaBlocks := make([]data.HeaderHandler, len(s.referencedMetaBlocks))
	copy(referencedMetaBlocks, s.referencedMetaBlocks)

	return referencedMetaBlocks
}

// GetLastMetaBlock returns the last meta block
func (s *miniBlocksSelectionSession) GetLastMetaBlock() data.HeaderHandler {
	s.mut.RLock()
	defer s.mut.RUnlock()

	return s.lastMetaBlock
}

// GetGasProvided returns the gas provided for the mini blocks
func (s *miniBlocksSelectionSession) GetGasProvided() uint64 {
	s.mut.RLock()
	defer s.mut.RUnlock()

	return s.gasProvided
}

// GetNumTxsAdded returns the number of transactions added to the mini blocks
func (s *miniBlocksSelectionSession) GetNumTxsAdded() uint32 {
	s.mut.RLock()
	defer s.mut.RUnlock()

	return s.numTxsAdded
}

// AddMiniBlocksAndHashes adds a slice of mini blocks and their hashes to the session
func (s *miniBlocksSelectionSession) AddMiniBlocksAndHashes(miniBlocksAndHashes []block.MiniblockAndHash) error {
	var err error
	miniBlocks := make([]*block.MiniBlock, 0, len(miniBlocksAndHashes))
	miniBlockHeaderHandlers := make([]data.MiniBlockHeaderHandler, 0, len(miniBlocksAndHashes))
	miniBlockHashes := make([][]byte, 0, len(miniBlocksAndHashes))
	numTxsAdded := 0

	for _, miniBlockInfo := range miniBlocksAndHashes {
		txCount := len(miniBlockInfo.Miniblock.GetTxHashes())

		mbHeader := &block.MiniBlockHeader{
			Hash:            miniBlockInfo.Hash,
			SenderShardID:   miniBlockInfo.Miniblock.SenderShardID,
			ReceiverShardID: miniBlockInfo.Miniblock.ReceiverShardID,
			TxCount:         uint32(txCount),
			Type:            miniBlockInfo.Miniblock.GetType(),
		}
		err = setProcessingTypeAndConstructionStateForProposalMb(mbHeader)
		if err != nil {
			return err
		}

		miniBlocks = append(miniBlocks, miniBlockInfo.Miniblock)
		miniBlockHeaderHandlers = append(miniBlockHeaderHandlers, mbHeader)
		miniBlockHashes = append(miniBlockHashes, miniBlockInfo.Hash)
		numTxsAdded += txCount
	}

	s.mut.Lock()
	defer s.mut.Unlock()
	s.miniBlocks = append(s.miniBlocks, miniBlocks...)
	s.miniBlockHeaderHandlers = append(s.miniBlockHeaderHandlers, miniBlockHeaderHandlers...)
	s.miniBlockHashes = append(s.miniBlockHashes, miniBlockHashes...)
	s.numTxsAdded += uint32(numTxsAdded)
	// TODO: take care of the gas management

	return nil
}

// CreateAndAddMiniBlockFromTransactions creates a mini block from the provided transaction hashes
func (s *miniBlocksSelectionSession) CreateAndAddMiniBlockFromTransactions(txHashes [][]byte) error {
	if len(txHashes) == 0 {
		return nil
	}

	// TODO: add estimated gas management

	// no need to create multiple miniblocks from the shard to itself or to other shards before processing
	// the transactions, so create a single miniBlock
	outgoingMiniBlock := &block.MiniBlock{
		TxHashes:        txHashes,
		ReceiverShardID: s.shardID,
		SenderShardID:   s.shardID,
		Type:            block.TxBlock,
		Reserved:        nil,
	}

	outgoingMiniBlockHash, err := core.CalculateHash(s.marshaller, s.hasher, outgoingMiniBlock)
	if err != nil {
		return err
	}

	return s.AddMiniBlocksAndHashes([]block.MiniblockAndHash{{
		Miniblock: outgoingMiniBlock,
		Hash:      outgoingMiniBlockHash,
	}})
}

func setProcessingTypeAndConstructionStateForProposalMb(
	miniBlockHeaderHandler data.MiniBlockHeaderHandler,
) error {
	err := miniBlockHeaderHandler.SetProcessingType(int32(block.Normal))
	if err != nil {
		return err
	}

	err = miniBlockHeaderHandler.SetConstructionState(int32(block.Proposed))
	if err != nil {
		return err
	}
	return nil
}

// IsInterfaceNil checks if the interface is nil
func (s *miniBlocksSelectionSession) IsInterfaceNil() bool {
	return s == nil
}<|MERGE_RESOLUTION|>--- conflicted
+++ resolved
@@ -38,10 +38,7 @@
 
 const defaultCapacity = 10
 
-<<<<<<< HEAD
-=======
 // NewMiniBlocksSelectionSession creates a new instance of miniBlocksSelectionSession
->>>>>>> acb02f04
 func NewMiniBlocksSelectionSession(shardID uint32, marshaller marshal.Marshalizer, hasher hashing.Hasher) (*miniBlocksSelectionSession, error) {
 	if check.IfNil(marshaller) {
 		return nil, process.ErrNilMarshalizer
