--- conflicted
+++ resolved
@@ -41,60 +41,40 @@
 	return ppm.IsDataPreparedCalled(requestedTxs, haveTime)
 }
 
-<<<<<<< HEAD
+// RemoveTxBlockFromPools -
 func (ppm *PreProcessorMock) RemoveTxBlockFromPools(body *block.Body, miniBlockPool storage.Cacher) error {
-=======
-// RemoveTxBlockFromPools -
-func (ppm *PreProcessorMock) RemoveTxBlockFromPools(body block.Body, miniBlockPool storage.Cacher) error {
->>>>>>> 6ccf18ca
 	if ppm.RemoveTxBlockFromPoolsCalled == nil {
 		return nil
 	}
 	return ppm.RemoveTxBlockFromPoolsCalled(body, miniBlockPool)
 }
 
-<<<<<<< HEAD
+// RestoreTxBlockIntoPools -
 func (ppm *PreProcessorMock) RestoreTxBlockIntoPools(body *block.Body, miniBlockPool storage.Cacher) (int, error) {
-=======
-// RestoreTxBlockIntoPools -
-func (ppm *PreProcessorMock) RestoreTxBlockIntoPools(body block.Body, miniBlockPool storage.Cacher) (int, error) {
->>>>>>> 6ccf18ca
 	if ppm.RestoreTxBlockIntoPoolsCalled == nil {
 		return 0, nil
 	}
 	return ppm.RestoreTxBlockIntoPoolsCalled(body, miniBlockPool)
 }
 
-<<<<<<< HEAD
+// SaveTxBlockToStorage -
 func (ppm *PreProcessorMock) SaveTxBlockToStorage(body *block.Body) error {
-=======
-// SaveTxBlockToStorage -
-func (ppm *PreProcessorMock) SaveTxBlockToStorage(body block.Body) error {
->>>>>>> 6ccf18ca
 	if ppm.SaveTxBlockToStorageCalled == nil {
 		return nil
 	}
 	return ppm.SaveTxBlockToStorageCalled(body)
 }
 
-<<<<<<< HEAD
+// ProcessBlockTransactions -
 func (ppm *PreProcessorMock) ProcessBlockTransactions(body *block.Body, haveTime func() bool) error {
-=======
-// ProcessBlockTransactions -
-func (ppm *PreProcessorMock) ProcessBlockTransactions(body block.Body, haveTime func() bool) error {
->>>>>>> 6ccf18ca
 	if ppm.ProcessBlockTransactionsCalled == nil {
 		return nil
 	}
 	return ppm.ProcessBlockTransactionsCalled(body, haveTime)
 }
 
-<<<<<<< HEAD
+// RequestBlockTransactions -
 func (ppm *PreProcessorMock) RequestBlockTransactions(body *block.Body) int {
-=======
-// RequestBlockTransactions -
-func (ppm *PreProcessorMock) RequestBlockTransactions(body block.Body) int {
->>>>>>> 6ccf18ca
 	if ppm.RequestBlockTransactionsCalled == nil {
 		return 0
 	}
