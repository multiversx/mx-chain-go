--- conflicted
+++ resolved
@@ -74,11 +74,7 @@
 }
 
 // ProcessBlockTransactions -
-<<<<<<< HEAD
 func (ppm *PreProcessorMock) ProcessBlockTransactions(header data.HeaderHandler, body *block.Body, haveTime func() bool) error {
-=======
-func (ppm *PreProcessorMock) ProcessBlockTransactions(body *block.Body, haveTime func() bool, _ []byte) error {
->>>>>>> 357c6001
 	if ppm.ProcessBlockTransactionsCalled == nil {
 		return nil
 	}
