package mock

// RequestHandlerStub -
type RequestHandlerStub struct {
<<<<<<< HEAD
	RequestShardHeaderCalled        func(shardID uint32, hash []byte)
	RequestMetaHeaderCalled         func(hash []byte)
	RequestMetaHeaderByNonceCalled  func(nonce uint64)
	RequestShardHeaderByNonceCalled func(shardID uint32, nonce uint64)
	RequestTransactionHandlerCalled func(destShardID uint32, txHashes [][]byte)
	RequestScrHandlerCalled         func(destShardID uint32, txHashes [][]byte)
	RequestRewardTxHandlerCalled    func(destShardID uint32, txHashes [][]byte)
	RequestMiniBlockHandlerCalled   func(destShardID uint32, miniblockHash []byte)
	RequestMiniBlocksHandlerCalled  func(destShardID uint32, miniblocksHashes [][]byte)
	RequestTrieNodesCalled          func(destShardID uint32, hash []byte, topic string)
	RequestStartOfEpochMetaBlockCalled func(epoch uint32)
}

func (rhs *RequestHandlerStub) RequestStartOfEpochMetaBlock(epoch uint32) {
	if rhs.RequestStartOfEpochMetaBlockCalled == nil {
		return
	}
	rhs.RequestStartOfEpochMetaBlockCalled(epoch)
=======
	RequestShardHeaderCalled           func(shardID uint32, hash []byte)
	RequestMetaHeaderCalled            func(hash []byte)
	RequestMetaHeaderByNonceCalled     func(nonce uint64)
	RequestShardHeaderByNonceCalled    func(shardID uint32, nonce uint64)
	RequestTransactionHandlerCalled    func(destShardID uint32, txHashes [][]byte)
	RequestScrHandlerCalled            func(destShardID uint32, txHashes [][]byte)
	RequestRewardTxHandlerCalled       func(destShardID uint32, txHashes [][]byte)
	RequestMiniBlockHandlerCalled      func(destShardID uint32, miniblockHash []byte)
	RequestMiniBlocksHandlerCalled     func(destShardID uint32, miniblocksHashes [][]byte)
	RequestTrieNodesCalled             func(destShardID uint32, hash []byte, topic string)
	RequestStartOfEpochMetaBlockCalled func(epoch uint32)
>>>>>>> d408c6b0
}

// RequestStartOfEpochMetaBlock -
func (rhs *RequestHandlerStub) RequestStartOfEpochMetaBlock(epoch uint32) {
	if rhs.RequestStartOfEpochMetaBlockCalled == nil {
		return
	}
	rhs.RequestStartOfEpochMetaBlockCalled(epoch)
}

// SetEpoch -
func (rhs *RequestHandlerStub) SetEpoch(epoch uint32) {
}

// RequestShardHeader -
func (rhs *RequestHandlerStub) RequestShardHeader(shardID uint32, hash []byte) {
	if rhs.RequestShardHeaderCalled == nil {
		return
	}
	rhs.RequestShardHeaderCalled(shardID, hash)
}

// RequestMetaHeader -
func (rhs *RequestHandlerStub) RequestMetaHeader(hash []byte) {
	if rhs.RequestMetaHeaderCalled == nil {
		return
	}
	rhs.RequestMetaHeaderCalled(hash)
}

// RequestMetaHeaderByNonce -
func (rhs *RequestHandlerStub) RequestMetaHeaderByNonce(nonce uint64) {
	if rhs.RequestMetaHeaderByNonceCalled == nil {
		return
	}
	rhs.RequestMetaHeaderByNonceCalled(nonce)
}

// RequestShardHeaderByNonce -
func (rhs *RequestHandlerStub) RequestShardHeaderByNonce(shardID uint32, nonce uint64) {
	if rhs.RequestShardHeaderByNonceCalled == nil {
		return
	}
	rhs.RequestShardHeaderByNonceCalled(shardID, nonce)
}

// RequestTransaction -
func (rhs *RequestHandlerStub) RequestTransaction(destShardID uint32, txHashes [][]byte) {
	if rhs.RequestTransactionHandlerCalled == nil {
		return
	}
	rhs.RequestTransactionHandlerCalled(destShardID, txHashes)
}

// RequestUnsignedTransactions -
func (rhs *RequestHandlerStub) RequestUnsignedTransactions(destShardID uint32, txHashes [][]byte) {
	if rhs.RequestScrHandlerCalled == nil {
		return
	}
	rhs.RequestScrHandlerCalled(destShardID, txHashes)
}

// RequestRewardTransactions -
func (rhs *RequestHandlerStub) RequestRewardTransactions(destShardID uint32, txHashes [][]byte) {
	if rhs.RequestRewardTxHandlerCalled == nil {
		return
	}
	rhs.RequestRewardTxHandlerCalled(destShardID, txHashes)
}

// RequestMiniBlock -
func (rhs *RequestHandlerStub) RequestMiniBlock(destShardID uint32, miniblockHash []byte) {
	if rhs.RequestMiniBlockHandlerCalled == nil {
		return
	}
	rhs.RequestMiniBlockHandlerCalled(destShardID, miniblockHash)
}

// RequestMiniBlocks -
func (rhs *RequestHandlerStub) RequestMiniBlocks(destShardID uint32, miniblocksHashes [][]byte) {
	if rhs.RequestMiniBlocksHandlerCalled == nil {
		return
	}
	rhs.RequestMiniBlocksHandlerCalled(destShardID, miniblocksHashes)
}

// RequestTrieNodes -
func (rhs *RequestHandlerStub) RequestTrieNodes(destShardID uint32, miniblockHash []byte, topic string) {
	if rhs.RequestTrieNodesCalled == nil {
		return
	}
	rhs.RequestTrieNodesCalled(destShardID, miniblockHash, topic)
}

// IsInterfaceNil returns true if there is no value under the interface
func (rhs *RequestHandlerStub) IsInterfaceNil() bool {
	return rhs == nil
}<|MERGE_RESOLUTION|>--- conflicted
+++ resolved
@@ -2,26 +2,6 @@
 
 // RequestHandlerStub -
 type RequestHandlerStub struct {
-<<<<<<< HEAD
-	RequestShardHeaderCalled        func(shardID uint32, hash []byte)
-	RequestMetaHeaderCalled         func(hash []byte)
-	RequestMetaHeaderByNonceCalled  func(nonce uint64)
-	RequestShardHeaderByNonceCalled func(shardID uint32, nonce uint64)
-	RequestTransactionHandlerCalled func(destShardID uint32, txHashes [][]byte)
-	RequestScrHandlerCalled         func(destShardID uint32, txHashes [][]byte)
-	RequestRewardTxHandlerCalled    func(destShardID uint32, txHashes [][]byte)
-	RequestMiniBlockHandlerCalled   func(destShardID uint32, miniblockHash []byte)
-	RequestMiniBlocksHandlerCalled  func(destShardID uint32, miniblocksHashes [][]byte)
-	RequestTrieNodesCalled          func(destShardID uint32, hash []byte, topic string)
-	RequestStartOfEpochMetaBlockCalled func(epoch uint32)
-}
-
-func (rhs *RequestHandlerStub) RequestStartOfEpochMetaBlock(epoch uint32) {
-	if rhs.RequestStartOfEpochMetaBlockCalled == nil {
-		return
-	}
-	rhs.RequestStartOfEpochMetaBlockCalled(epoch)
-=======
 	RequestShardHeaderCalled           func(shardID uint32, hash []byte)
 	RequestMetaHeaderCalled            func(hash []byte)
 	RequestMetaHeaderByNonceCalled     func(nonce uint64)
@@ -33,7 +13,6 @@
 	RequestMiniBlocksHandlerCalled     func(destShardID uint32, miniblocksHashes [][]byte)
 	RequestTrieNodesCalled             func(destShardID uint32, hash []byte, topic string)
 	RequestStartOfEpochMetaBlockCalled func(epoch uint32)
->>>>>>> d408c6b0
 }
 
 // RequestStartOfEpochMetaBlock -
