package mock

import (
	"github.com/ElrondNetwork/elrond-go/data"
	"github.com/ElrondNetwork/elrond-go/data/state"
)

// PeerAccountHandlerMock -
type PeerAccountHandlerMock struct {
	MockValue         int
	dataTrie          data.Trie
	nonce             uint64
	code              []byte
	codeHash          []byte
	rootHash          []byte
	address           state.AddressContainer
	trackableDataTrie state.DataTrieTracker

	SetNonceWithJournalCalled      func(nonce uint64) error
	SetCodeHashWithJournalCalled   func(codeHash []byte) error
	SetRootHashWithJournalCalled   func([]byte) error
	RatingCalled                   func() uint32
	SetCodeWithJournalCalled       func(codeHash []byte) error
	SetRatingWithJournalCalled     func(rating uint32) error
	GetTempRatingCalled            func() uint32
	SetTempRatingWithJournalCalled func(rating uint32) error

<<<<<<< HEAD
	IncreaseLeaderSuccessRateWithJournalCalled    func() error
	DecreaseLeaderSuccessRateWithJournalCalled    func() error
	IncreaseValidatorSuccessRateWithJournalCalled func() error
	DecreaseValidatorSuccessRateWithJournalCalled func() error
	UpdateLeaderSuccessRateWithJournalCalled      func(amount uint32) error
	UpdateLeaderFailureRateWithJournalCalled      func(amount uint32) error
	UpdateValidatorSuccessRateWithJournalCalled   func(amount uint32) error
	UpdateValidatorFailureRateWithJournalCalled   func(amount uint32) error
=======
	IncreaseLeaderSuccessRateWithJournalCalled    func(value uint32) error
	DecreaseLeaderSuccessRateWithJournalCalled    func(value uint32) error
	IncreaseValidatorSuccessRateWithJournalCalled func(value uint32) error
	DecreaseValidatorSuccessRateWithJournalCalled func(value uint32) error
>>>>>>> be7252b3
}

// GetCodeHash -
func (pahm *PeerAccountHandlerMock) GetCodeHash() []byte {
	return pahm.codeHash
}

// SetCodeHash -
func (pahm *PeerAccountHandlerMock) SetCodeHash(codeHash []byte) {
	pahm.codeHash = codeHash
}

// SetCodeHashWithJournal -
func (pahm *PeerAccountHandlerMock) SetCodeHashWithJournal(codeHash []byte) error {
	return pahm.SetCodeHashWithJournalCalled(codeHash)
}

// GetCode -
func (pahm *PeerAccountHandlerMock) GetCode() []byte {
	return pahm.code
}

// GetRootHash -
func (pahm *PeerAccountHandlerMock) GetRootHash() []byte {
	return pahm.rootHash
}

// SetRootHash -
func (pahm *PeerAccountHandlerMock) SetRootHash(rootHash []byte) {
	pahm.rootHash = rootHash
}

// SetNonceWithJournal -
func (pahm *PeerAccountHandlerMock) SetNonceWithJournal(nonce uint64) error {
	return pahm.SetNonceWithJournalCalled(nonce)
}

// AddressContainer -
func (pahm *PeerAccountHandlerMock) AddressContainer() state.AddressContainer {
	return pahm.address
}

// SetCode -
func (pahm *PeerAccountHandlerMock) SetCode(code []byte) {
	pahm.code = code
}

// DataTrie -
func (pahm *PeerAccountHandlerMock) DataTrie() data.Trie {
	return pahm.dataTrie
}

// SetDataTrie -
func (pahm *PeerAccountHandlerMock) SetDataTrie(trie data.Trie) {
	pahm.dataTrie = trie
	pahm.trackableDataTrie.SetDataTrie(trie)
}

// DataTrieTracker -
func (pahm *PeerAccountHandlerMock) DataTrieTracker() state.DataTrieTracker {
	return pahm.trackableDataTrie
}

// SetDataTrieTracker -
func (pahm *PeerAccountHandlerMock) SetDataTrieTracker(tracker state.DataTrieTracker) {
	pahm.trackableDataTrie = tracker
}

// SetNonce -
func (pahm *PeerAccountHandlerMock) SetNonce(nonce uint64) {
	pahm.nonce = nonce
}

// GetNonce -
func (pahm *PeerAccountHandlerMock) GetNonce() uint64 {
	return pahm.nonce
}

// IncreaseLeaderSuccessRateWithJournal -
func (pahm *PeerAccountHandlerMock) IncreaseLeaderSuccessRateWithJournal(value uint32) error {
	if pahm.IncreaseLeaderSuccessRateWithJournalCalled != nil {
		return pahm.IncreaseLeaderSuccessRateWithJournalCalled(value)
	}
	return nil
}

// DecreaseLeaderSuccessRateWithJournal -
func (pahm *PeerAccountHandlerMock) DecreaseLeaderSuccessRateWithJournal(value uint32) error {
	if pahm.DecreaseLeaderSuccessRateWithJournalCalled != nil {
		return pahm.DecreaseLeaderSuccessRateWithJournalCalled(value)
	}
	return nil
}

// IncreaseValidatorSuccessRateWithJournal -
func (pahm *PeerAccountHandlerMock) IncreaseValidatorSuccessRateWithJournal(value uint32) error {
	if pahm.IncreaseValidatorSuccessRateWithJournalCalled != nil {
		return pahm.IncreaseValidatorSuccessRateWithJournalCalled(value)
	}
	return nil
}

// DecreaseValidatorSuccessRateWithJournal -
func (pahm *PeerAccountHandlerMock) DecreaseValidatorSuccessRateWithJournal(value uint32) error {
	if pahm.DecreaseValidatorSuccessRateWithJournalCalled != nil {
		return pahm.DecreaseValidatorSuccessRateWithJournalCalled(value)
	}
	return nil
}

// UpdateLeaderSuccessRateWithJournal -
func (pahm *PeerAccountHandlerMock) UpdateLeaderSuccessRateWithJournal(amount uint32) error {
	if pahm.UpdateLeaderSuccessRateWithJournalCalled != nil {
		return pahm.UpdateLeaderSuccessRateWithJournalCalled(amount)
	}
	return nil
}

// UpdateLeaderFailureRateWithJournal -
func (pahm *PeerAccountHandlerMock) UpdateLeaderFailureRateWithJournal(amount uint32) error {
	if pahm.UpdateLeaderFailureRateWithJournalCalled != nil {
		return pahm.UpdateLeaderFailureRateWithJournalCalled(amount)
	}
	return nil
}

// UpdateValidatorSuccessRateWithJournal -
func (pahm *PeerAccountHandlerMock) UpdateValidatorSuccessRateWithJournal(amount uint32) error {
	if pahm.UpdateValidatorSuccessRateWithJournalCalled != nil {
		return pahm.UpdateValidatorSuccessRateWithJournalCalled(amount)
	}
	return nil
}

// UpdateValidatorFailureRateWithJournal -
func (pahm *PeerAccountHandlerMock) UpdateValidatorFailureRateWithJournal(amount uint32) error {
	if pahm.UpdateValidatorFailureRateWithJournalCalled != nil {
		return pahm.UpdateValidatorFailureRateWithJournalCalled(amount)
	}
	return nil
}

// GetRating -
func (pahm *PeerAccountHandlerMock) GetRating() uint32 {
	if pahm.SetRatingWithJournalCalled != nil {
		return pahm.RatingCalled()
	}
	return 10
}

// SetRatingWithJournal -
func (pahm *PeerAccountHandlerMock) SetRatingWithJournal(rating uint32) error {
	if pahm.SetRatingWithJournalCalled != nil {
		return pahm.SetRatingWithJournalCalled(rating)
	}
	return nil
}

// GetTempRating -
func (pahm *PeerAccountHandlerMock) GetTempRating() uint32 {
	if pahm.GetTempRatingCalled != nil {
		return pahm.GetTempRatingCalled()
	}
	return 10
}

// SetTempRatingWithJournal -
func (pahm *PeerAccountHandlerMock) SetTempRatingWithJournal(rating uint32) error {
	if pahm.SetTempRatingWithJournalCalled != nil {
		return pahm.SetTempRatingWithJournalCalled(rating)
	}
	return nil
}

// IsInterfaceNil -
func (pahm *PeerAccountHandlerMock) IsInterfaceNil() bool {
	return pahm == nil
}<|MERGE_RESOLUTION|>--- conflicted
+++ resolved
@@ -25,21 +25,10 @@
 	GetTempRatingCalled            func() uint32
 	SetTempRatingWithJournalCalled func(rating uint32) error
 
-<<<<<<< HEAD
-	IncreaseLeaderSuccessRateWithJournalCalled    func() error
-	DecreaseLeaderSuccessRateWithJournalCalled    func() error
-	IncreaseValidatorSuccessRateWithJournalCalled func() error
-	DecreaseValidatorSuccessRateWithJournalCalled func() error
-	UpdateLeaderSuccessRateWithJournalCalled      func(amount uint32) error
-	UpdateLeaderFailureRateWithJournalCalled      func(amount uint32) error
-	UpdateValidatorSuccessRateWithJournalCalled   func(amount uint32) error
-	UpdateValidatorFailureRateWithJournalCalled   func(amount uint32) error
-=======
 	IncreaseLeaderSuccessRateWithJournalCalled    func(value uint32) error
 	DecreaseLeaderSuccessRateWithJournalCalled    func(value uint32) error
 	IncreaseValidatorSuccessRateWithJournalCalled func(value uint32) error
 	DecreaseValidatorSuccessRateWithJournalCalled func(value uint32) error
->>>>>>> be7252b3
 }
 
 // GetCodeHash -
@@ -150,38 +139,6 @@
 	return nil
 }
 
-// UpdateLeaderSuccessRateWithJournal -
-func (pahm *PeerAccountHandlerMock) UpdateLeaderSuccessRateWithJournal(amount uint32) error {
-	if pahm.UpdateLeaderSuccessRateWithJournalCalled != nil {
-		return pahm.UpdateLeaderSuccessRateWithJournalCalled(amount)
-	}
-	return nil
-}
-
-// UpdateLeaderFailureRateWithJournal -
-func (pahm *PeerAccountHandlerMock) UpdateLeaderFailureRateWithJournal(amount uint32) error {
-	if pahm.UpdateLeaderFailureRateWithJournalCalled != nil {
-		return pahm.UpdateLeaderFailureRateWithJournalCalled(amount)
-	}
-	return nil
-}
-
-// UpdateValidatorSuccessRateWithJournal -
-func (pahm *PeerAccountHandlerMock) UpdateValidatorSuccessRateWithJournal(amount uint32) error {
-	if pahm.UpdateValidatorSuccessRateWithJournalCalled != nil {
-		return pahm.UpdateValidatorSuccessRateWithJournalCalled(amount)
-	}
-	return nil
-}
-
-// UpdateValidatorFailureRateWithJournal -
-func (pahm *PeerAccountHandlerMock) UpdateValidatorFailureRateWithJournal(amount uint32) error {
-	if pahm.UpdateValidatorFailureRateWithJournalCalled != nil {
-		return pahm.UpdateValidatorFailureRateWithJournalCalled(amount)
-	}
-	return nil
-}
-
 // GetRating -
 func (pahm *PeerAccountHandlerMock) GetRating() uint32 {
 	if pahm.SetRatingWithJournalCalled != nil {
