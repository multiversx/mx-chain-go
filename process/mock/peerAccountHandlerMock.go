package mock

import (
	"math/big"

	"github.com/ElrondNetwork/elrond-go/data"
	"github.com/ElrondNetwork/elrond-go/data/state"
)

// PeerAccountHandlerMock -
type PeerAccountHandlerMock struct {
	MockValue         int
	dataTrie          data.Trie
	nonce             uint64
	code              []byte
	codeHash          []byte
	rootHash          []byte
	address           state.AddressContainer
	trackableDataTrie state.DataTrieTracker

	SetNonceWithJournalCalled      func(nonce uint64) error
	SetCodeHashWithJournalCalled   func(codeHash []byte) error
	SetRootHashWithJournalCalled   func([]byte) error
	RatingCalled                   func() uint32
	SetCodeWithJournalCalled       func(codeHash []byte) error
	SetRatingWithJournalCalled     func(rating uint32) error
	GetTempRatingCalled            func() uint32
	SetTempRatingWithJournalCalled func(rating uint32) error

	IncreaseLeaderSuccessRateWithJournalCalled    func(value uint32) error
	DecreaseLeaderSuccessRateWithJournalCalled    func(value uint32) error
	IncreaseValidatorSuccessRateWithJournalCalled func(value uint32) error
	DecreaseValidatorSuccessRateWithJournalCalled func(value uint32) error
<<<<<<< HEAD
	ResetAtNewEpochCalled                         func() error
=======
	AddToAccumulatedFeesCalled                    func(value *big.Int) error
	IncreaseNumSelectedInSuccessBlocksCalled      func() error
	ResetAtNewEpochCalled                         func() error
	SetRewardAddressWithJournalCalled             func(address []byte) error
	SetSchnorrPublicKeyWithJournalCalled          func(address []byte) error
	SetBLSPublicKeyWithJournalCalled              func(address []byte) error
	SetStakeWithJournalCalled                     func(stake *big.Int) error
>>>>>>> b7960ad1
}

// ResetAtNewEpoch -
func (pahm *PeerAccountHandlerMock) ResetAtNewEpoch() error {
	if pahm.ResetAtNewEpochCalled != nil {
		return pahm.ResetAtNewEpochCalled()
	}
	return nil
<<<<<<< HEAD
=======
}

// SetRewardAddressWithJournal -
func (pahm *PeerAccountHandlerMock) SetRewardAddressWithJournal(address []byte) error {
	if pahm.SetRewardAddressWithJournalCalled != nil {
		return pahm.SetRewardAddressWithJournalCalled(address)
	}
	return nil
}

// SetSchnorrPublicKeyWithJournal -
func (pahm *PeerAccountHandlerMock) SetSchnorrPublicKeyWithJournal(address []byte) error {
	if pahm.SetSchnorrPublicKeyWithJournalCalled != nil {
		return pahm.SetSchnorrPublicKeyWithJournalCalled(address)
	}
	return nil
}

// SetBLSPublicKeyWithJournal -
func (pahm *PeerAccountHandlerMock) SetBLSPublicKeyWithJournal(address []byte) error {
	if pahm.SetBLSPublicKeyWithJournalCalled != nil {
		return pahm.SetBLSPublicKeyWithJournalCalled(address)
	}
	return nil
}

// SetStakeWithJournal -
func (pahm *PeerAccountHandlerMock) SetStakeWithJournal(stake *big.Int) error {
	if pahm.SetStakeWithJournalCalled != nil {
		return pahm.SetStakeWithJournalCalled(stake)
	}
	return nil
}

// IncreaseNumSelectedInSuccessBlocks -
func (pahm *PeerAccountHandlerMock) IncreaseNumSelectedInSuccessBlocks() error {
	if pahm.IncreaseNumSelectedInSuccessBlocksCalled != nil {
		return pahm.IncreaseNumSelectedInSuccessBlocks()
	}
	return nil
}

// AddToAccumulatedFees -
func (pahm *PeerAccountHandlerMock) AddToAccumulatedFees(value *big.Int) error {
	if pahm.AddToAccumulatedFeesCalled != nil {
		return pahm.AddToAccumulatedFeesCalled(value)
	}
	return nil
>>>>>>> b7960ad1
}

// GetCodeHash -
func (pahm *PeerAccountHandlerMock) GetCodeHash() []byte {
	return pahm.codeHash
}

// SetCodeHash -
func (pahm *PeerAccountHandlerMock) SetCodeHash(codeHash []byte) {
	pahm.codeHash = codeHash
}

// SetCodeHashWithJournal -
func (pahm *PeerAccountHandlerMock) SetCodeHashWithJournal(codeHash []byte) error {
	return pahm.SetCodeHashWithJournalCalled(codeHash)
}

// GetCode -
func (pahm *PeerAccountHandlerMock) GetCode() []byte {
	return pahm.code
}

// GetRootHash -
func (pahm *PeerAccountHandlerMock) GetRootHash() []byte {
	return pahm.rootHash
}

// SetRootHash -
func (pahm *PeerAccountHandlerMock) SetRootHash(rootHash []byte) {
	pahm.rootHash = rootHash
}

// SetNonceWithJournal -
func (pahm *PeerAccountHandlerMock) SetNonceWithJournal(nonce uint64) error {
	return pahm.SetNonceWithJournalCalled(nonce)
}

// AddressContainer -
func (pahm *PeerAccountHandlerMock) AddressContainer() state.AddressContainer {
	return pahm.address
}

// SetCode -
func (pahm *PeerAccountHandlerMock) SetCode(code []byte) {
	pahm.code = code
}

// DataTrie -
func (pahm *PeerAccountHandlerMock) DataTrie() data.Trie {
	return pahm.dataTrie
}

// SetDataTrie -
func (pahm *PeerAccountHandlerMock) SetDataTrie(trie data.Trie) {
	pahm.dataTrie = trie
	pahm.trackableDataTrie.SetDataTrie(trie)
}

// DataTrieTracker -
func (pahm *PeerAccountHandlerMock) DataTrieTracker() state.DataTrieTracker {
	return pahm.trackableDataTrie
}

// SetDataTrieTracker -
func (pahm *PeerAccountHandlerMock) SetDataTrieTracker(tracker state.DataTrieTracker) {
	pahm.trackableDataTrie = tracker
}

// SetNonce -
func (pahm *PeerAccountHandlerMock) SetNonce(nonce uint64) {
	pahm.nonce = nonce
}

// GetNonce -
func (pahm *PeerAccountHandlerMock) GetNonce() uint64 {
	return pahm.nonce
}

// IncreaseLeaderSuccessRateWithJournal -
func (pahm *PeerAccountHandlerMock) IncreaseLeaderSuccessRateWithJournal(value uint32) error {
	if pahm.IncreaseLeaderSuccessRateWithJournalCalled != nil {
		return pahm.IncreaseLeaderSuccessRateWithJournalCalled(value)
	}
	return nil
}

// DecreaseLeaderSuccessRateWithJournal -
func (pahm *PeerAccountHandlerMock) DecreaseLeaderSuccessRateWithJournal(value uint32) error {
	if pahm.DecreaseLeaderSuccessRateWithJournalCalled != nil {
		return pahm.DecreaseLeaderSuccessRateWithJournalCalled(value)
	}
	return nil
}

// IncreaseValidatorSuccessRateWithJournal -
func (pahm *PeerAccountHandlerMock) IncreaseValidatorSuccessRateWithJournal(value uint32) error {
	if pahm.IncreaseValidatorSuccessRateWithJournalCalled != nil {
		return pahm.IncreaseValidatorSuccessRateWithJournalCalled(value)
	}
	return nil
}

// DecreaseValidatorSuccessRateWithJournal -
func (pahm *PeerAccountHandlerMock) DecreaseValidatorSuccessRateWithJournal(value uint32) error {
	if pahm.DecreaseValidatorSuccessRateWithJournalCalled != nil {
		return pahm.DecreaseValidatorSuccessRateWithJournalCalled(value)
	}
	return nil
}

// GetRating -
func (pahm *PeerAccountHandlerMock) GetRating() uint32 {
	if pahm.SetRatingWithJournalCalled != nil {
		return pahm.RatingCalled()
	}
	return 10
}

// SetRatingWithJournal -
func (pahm *PeerAccountHandlerMock) SetRatingWithJournal(rating uint32) error {
	if pahm.SetRatingWithJournalCalled != nil {
		return pahm.SetRatingWithJournalCalled(rating)
	}
	return nil
}

// GetTempRating -
func (pahm *PeerAccountHandlerMock) GetTempRating() uint32 {
	if pahm.GetTempRatingCalled != nil {
		return pahm.GetTempRatingCalled()
	}
	return 10
}

// SetTempRatingWithJournal -
func (pahm *PeerAccountHandlerMock) SetTempRatingWithJournal(rating uint32) error {
	if pahm.SetTempRatingWithJournalCalled != nil {
		return pahm.SetTempRatingWithJournalCalled(rating)
	}
	return nil
}

// IsInterfaceNil -
func (pahm *PeerAccountHandlerMock) IsInterfaceNil() bool {
	return pahm == nil
}<|MERGE_RESOLUTION|>--- conflicted
+++ resolved
@@ -31,9 +31,6 @@
 	DecreaseLeaderSuccessRateWithJournalCalled    func(value uint32) error
 	IncreaseValidatorSuccessRateWithJournalCalled func(value uint32) error
 	DecreaseValidatorSuccessRateWithJournalCalled func(value uint32) error
-<<<<<<< HEAD
-	ResetAtNewEpochCalled                         func() error
-=======
 	AddToAccumulatedFeesCalled                    func(value *big.Int) error
 	IncreaseNumSelectedInSuccessBlocksCalled      func() error
 	ResetAtNewEpochCalled                         func() error
@@ -41,7 +38,6 @@
 	SetSchnorrPublicKeyWithJournalCalled          func(address []byte) error
 	SetBLSPublicKeyWithJournalCalled              func(address []byte) error
 	SetStakeWithJournalCalled                     func(stake *big.Int) error
->>>>>>> b7960ad1
 }
 
 // ResetAtNewEpoch -
@@ -50,8 +46,6 @@
 		return pahm.ResetAtNewEpochCalled()
 	}
 	return nil
-<<<<<<< HEAD
-=======
 }
 
 // SetRewardAddressWithJournal -
@@ -100,7 +94,6 @@
 		return pahm.AddToAccumulatedFeesCalled(value)
 	}
 	return nil
->>>>>>> b7960ad1
 }
 
 // GetCodeHash -
