package mock

import (
	"github.com/ElrondNetwork/elrond-go/config"
	"github.com/ElrondNetwork/elrond-go/dataRetriever"
	"github.com/ElrondNetwork/elrond-go/dataRetriever/dataPool"
	"github.com/ElrondNetwork/elrond-go/dataRetriever/dataPool/headersCache"
	"github.com/ElrondNetwork/elrond-go/dataRetriever/shardedData"
	"github.com/ElrondNetwork/elrond-go/dataRetriever/txpool"
	"github.com/ElrondNetwork/elrond-go/storage"
	"github.com/ElrondNetwork/elrond-go/storage/storageUnit"
)

type MetaPoolsHolderFake struct {
<<<<<<< HEAD
	metaBlocks    storage.Cacher
	miniBlocks    storage.Cacher
	shardHeaders  storage.Cacher
	trieNodes     storage.Cacher
	headersNonces dataRetriever.Uint64SyncMapCacher
	transactions  dataRetriever.ShardedDataCacherNotifier
	unsigned      dataRetriever.ShardedDataCacherNotifier
	currTxs       dataRetriever.TransactionCacher
=======
	miniBlocks   storage.Cacher
	shardHeaders dataRetriever.HeadersPool
	transactions dataRetriever.ShardedDataCacherNotifier
	unsigned     dataRetriever.ShardedDataCacherNotifier
	currTxs      dataRetriever.TransactionCacher
>>>>>>> e747a9c8

	ShardHeadersCalled func() dataRetriever.HeadersPool
}

func NewMetaPoolsHolderFake() *MetaPoolsHolderFake {
	mphf := &MetaPoolsHolderFake{}
	mphf.miniBlocks, _ = storageUnit.NewCache(storageUnit.LRUCache, 10000, 1)
	mphf.transactions, _ = txpool.NewShardedTxPool(storageUnit.CacheConfig{Size: 10000, Shards: 1})
	mphf.unsigned, _ = shardedData.NewShardedData(storageUnit.CacheConfig{Size: 10000, Type: storageUnit.LRUCache})
<<<<<<< HEAD
	mphf.metaBlocks, _ = storageUnit.NewCache(storageUnit.LRUCache, 10000, 1)
	mphf.shardHeaders, _ = storageUnit.NewCache(storageUnit.LRUCache, 10000, 1)
	mphf.trieNodes, _ = storageUnit.NewCache(storageUnit.LRUCache, 10000, 1)

	cacheShardHdrNonces, _ := storageUnit.NewCache(storageUnit.LRUCache, 10000, 1)
	mphf.headersNonces, _ = dataPool.NewNonceSyncMapCacher(
		cacheShardHdrNonces,
		uint64ByteSlice.NewBigEndianConverter(),
	)
=======
>>>>>>> e747a9c8
	mphf.currTxs, _ = dataPool.NewCurrentBlockPool()
	mphf.shardHeaders, _ = headersCache.NewHeadersPool(config.HeadersPoolConfig{MaxHeadersPerShard: 1000, NumElementsToRemoveOnEviction: 100})

	return mphf
}

func (mphf *MetaPoolsHolderFake) CurrentBlockTxs() dataRetriever.TransactionCacher {
	return mphf.currTxs
}

func (mphf *MetaPoolsHolderFake) Transactions() dataRetriever.ShardedDataCacherNotifier {
	return mphf.transactions
}

func (mphf *MetaPoolsHolderFake) UnsignedTransactions() dataRetriever.ShardedDataCacherNotifier {
	return mphf.unsigned
}

func (mphf *MetaPoolsHolderFake) MiniBlocks() storage.Cacher {
	return mphf.miniBlocks
}

func (mphf *MetaPoolsHolderFake) Headers() dataRetriever.HeadersPool {
	if mphf.ShardHeadersCalled != nil {
		return mphf.ShardHeadersCalled()
	}
	return mphf.shardHeaders
}

<<<<<<< HEAD
func (mphf *MetaPoolsHolderFake) TrieNodes() storage.Cacher {
	return mphf.trieNodes
}

func (mphf *MetaPoolsHolderFake) HeadersNonces() dataRetriever.Uint64SyncMapCacher {
	return mphf.headersNonces
}

=======
>>>>>>> e747a9c8
// IsInterfaceNil returns true if there is no value under the interface
func (mphf *MetaPoolsHolderFake) IsInterfaceNil() bool {
	if mphf == nil {
		return true
	}
	return false
}<|MERGE_RESOLUTION|>--- conflicted
+++ resolved
@@ -12,22 +12,12 @@
 )
 
 type MetaPoolsHolderFake struct {
-<<<<<<< HEAD
-	metaBlocks    storage.Cacher
-	miniBlocks    storage.Cacher
-	shardHeaders  storage.Cacher
+	miniBlocks   storage.Cacher
 	trieNodes     storage.Cacher
-	headersNonces dataRetriever.Uint64SyncMapCacher
-	transactions  dataRetriever.ShardedDataCacherNotifier
-	unsigned      dataRetriever.ShardedDataCacherNotifier
-	currTxs       dataRetriever.TransactionCacher
-=======
-	miniBlocks   storage.Cacher
 	shardHeaders dataRetriever.HeadersPool
 	transactions dataRetriever.ShardedDataCacherNotifier
 	unsigned     dataRetriever.ShardedDataCacherNotifier
 	currTxs      dataRetriever.TransactionCacher
->>>>>>> e747a9c8
 
 	ShardHeadersCalled func() dataRetriever.HeadersPool
 }
@@ -37,20 +27,9 @@
 	mphf.miniBlocks, _ = storageUnit.NewCache(storageUnit.LRUCache, 10000, 1)
 	mphf.transactions, _ = txpool.NewShardedTxPool(storageUnit.CacheConfig{Size: 10000, Shards: 1})
 	mphf.unsigned, _ = shardedData.NewShardedData(storageUnit.CacheConfig{Size: 10000, Type: storageUnit.LRUCache})
-<<<<<<< HEAD
-	mphf.metaBlocks, _ = storageUnit.NewCache(storageUnit.LRUCache, 10000, 1)
-	mphf.shardHeaders, _ = storageUnit.NewCache(storageUnit.LRUCache, 10000, 1)
-	mphf.trieNodes, _ = storageUnit.NewCache(storageUnit.LRUCache, 10000, 1)
-
-	cacheShardHdrNonces, _ := storageUnit.NewCache(storageUnit.LRUCache, 10000, 1)
-	mphf.headersNonces, _ = dataPool.NewNonceSyncMapCacher(
-		cacheShardHdrNonces,
-		uint64ByteSlice.NewBigEndianConverter(),
-	)
-=======
->>>>>>> e747a9c8
 	mphf.currTxs, _ = dataPool.NewCurrentBlockPool()
 	mphf.shardHeaders, _ = headersCache.NewHeadersPool(config.HeadersPoolConfig{MaxHeadersPerShard: 1000, NumElementsToRemoveOnEviction: 100})
+	mphf.trieNodes, _ = storageUnit.NewCache(storageUnit.LRUCache, 10000, 1)
 
 	return mphf
 }
@@ -71,6 +50,10 @@
 	return mphf.miniBlocks
 }
 
+func (mphf *MetaPoolsHolderFake) TrieNodes() storage.Cacher {
+	return mphf.trieNodes
+}
+
 func (mphf *MetaPoolsHolderFake) Headers() dataRetriever.HeadersPool {
 	if mphf.ShardHeadersCalled != nil {
 		return mphf.ShardHeadersCalled()
@@ -78,17 +61,6 @@
 	return mphf.shardHeaders
 }
 
-<<<<<<< HEAD
-func (mphf *MetaPoolsHolderFake) TrieNodes() storage.Cacher {
-	return mphf.trieNodes
-}
-
-func (mphf *MetaPoolsHolderFake) HeadersNonces() dataRetriever.Uint64SyncMapCacher {
-	return mphf.headersNonces
-}
-
-=======
->>>>>>> e747a9c8
 // IsInterfaceNil returns true if there is no value under the interface
 func (mphf *MetaPoolsHolderFake) IsInterfaceNil() bool {
 	if mphf == nil {
