package mock

import (
	"github.com/ElrondNetwork/elrond-go/config"
	"github.com/ElrondNetwork/elrond-go/dataRetriever"
	"github.com/ElrondNetwork/elrond-go/dataRetriever/dataPool"
	"github.com/ElrondNetwork/elrond-go/dataRetriever/dataPool/headersCache"
	"github.com/ElrondNetwork/elrond-go/dataRetriever/shardedData"
	"github.com/ElrondNetwork/elrond-go/dataRetriever/txpool"
	"github.com/ElrondNetwork/elrond-go/storage"
	"github.com/ElrondNetwork/elrond-go/storage/storageUnit"
)

type MetaPoolsHolderFake struct {
	miniBlocks   storage.Cacher
	shardHeaders dataRetriever.HeadersPool
	transactions dataRetriever.ShardedDataCacherNotifier
	unsigned     dataRetriever.ShardedDataCacherNotifier
	currTxs      dataRetriever.TransactionCacher

<<<<<<< HEAD
	ShardHeadersCalled func() dataRetriever.HeadersPool
=======
	MetaBlocksCalled   func() storage.Cacher
	ShardHeadersCalled func() storage.Cacher
>>>>>>> 50d4fd77
}

func NewMetaPoolsHolderFake() *MetaPoolsHolderFake {
	mphf := &MetaPoolsHolderFake{}
	mphf.miniBlocks, _ = storageUnit.NewCache(storageUnit.LRUCache, 10000, 1)
	mphf.transactions, _ = txpool.NewShardedTxPool(storageUnit.CacheConfig{Size: 10000, Shards: 1})
	mphf.unsigned, _ = shardedData.NewShardedData(storageUnit.CacheConfig{Size: 10000, Type: storageUnit.LRUCache})
	mphf.currTxs, _ = dataPool.NewCurrentBlockPool()
	mphf.shardHeaders, _ = headersCache.NewHeadersPool(config.HeadersPoolConfig{MaxHeadersPerShard: 1000, NumElementsToRemoveOnEviction: 100})

	return mphf
}

func (mphf *MetaPoolsHolderFake) CurrentBlockTxs() dataRetriever.TransactionCacher {
	return mphf.currTxs
}

func (mphf *MetaPoolsHolderFake) Transactions() dataRetriever.ShardedDataCacherNotifier {
	return mphf.transactions
}

func (mphf *MetaPoolsHolderFake) UnsignedTransactions() dataRetriever.ShardedDataCacherNotifier {
	return mphf.unsigned
}

func (mphf *MetaPoolsHolderFake) MiniBlocks() storage.Cacher {
	return mphf.miniBlocks
}

func (mphf *MetaPoolsHolderFake) Headers() dataRetriever.HeadersPool {
	if mphf.ShardHeadersCalled != nil {
		return mphf.ShardHeadersCalled()
	}
	return mphf.shardHeaders
}

// IsInterfaceNil returns true if there is no value under the interface
func (mphf *MetaPoolsHolderFake) IsInterfaceNil() bool {
	if mphf == nil {
		return true
	}
	return false
}<|MERGE_RESOLUTION|>--- conflicted
+++ resolved
@@ -18,12 +18,7 @@
 	unsigned     dataRetriever.ShardedDataCacherNotifier
 	currTxs      dataRetriever.TransactionCacher
 
-<<<<<<< HEAD
 	ShardHeadersCalled func() dataRetriever.HeadersPool
-=======
-	MetaBlocksCalled   func() storage.Cacher
-	ShardHeadersCalled func() storage.Cacher
->>>>>>> 50d4fd77
 }
 
 func NewMetaPoolsHolderFake() *MetaPoolsHolderFake {
