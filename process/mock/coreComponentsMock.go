package mock

import (
	"github.com/multiversx/mx-chain-core-go/core"
	"github.com/multiversx/mx-chain-core-go/core/check"
	"github.com/multiversx/mx-chain-core-go/data/endProcess"
	"github.com/multiversx/mx-chain-core-go/data/typeConverters"
	"github.com/multiversx/mx-chain-core-go/hashing"
	"github.com/multiversx/mx-chain-core-go/marshal"
	"github.com/multiversx/mx-chain-go/common"
	"github.com/multiversx/mx-chain-go/consensus"
	"github.com/multiversx/mx-chain-go/process"
	"github.com/multiversx/mx-chain-go/sharding"
	"github.com/multiversx/mx-chain-go/storage"
	"github.com/multiversx/mx-chain-go/testscommon/economicsmocks"
)

// CoreComponentsMock -
type CoreComponentsMock struct {
<<<<<<< HEAD
	IntMarsh                       marshal.Marshalizer
	TxMarsh                        marshal.Marshalizer
	Hash                           hashing.Hasher
	TxSignHasherField              hashing.Hasher
	UInt64ByteSliceConv            typeConverters.Uint64ByteSliceConverter
	AddrPubKeyConv                 core.PubkeyConverter
	ValPubKeyConv                  core.PubkeyConverter
	PathHdl                        storage.PathManagerHandler
	ChainIdCalled                  func() string
	MinTransactionVersionCalled    func() uint32
	GenesisNodesSetupCalled        func() sharding.GenesisNodesSetupHandler
	TxVersionCheckField            process.TxVersionCheckerHandler
	EpochNotifierField             process.EpochNotifier
	EnableEpochsHandlerField       common.EnableEpochsHandler
	RoundField                     consensus.RoundHandler
	StatusField                    core.AppStatusHandler
	ChanStopNode                   chan endProcess.ArgEndProcess
	NodeTypeProviderField          core.NodeTypeProviderHandler
	EconomicsDataField             process.EconomicsDataHandler
	ProcessStatusHandlerField      common.ProcessStatusHandler
	ChainParametersHandlerField    process.ChainParametersHandler
	HardforkTriggerPubKeyField     []byte
	ChainParametersSubscriberField process.ChainParametersSubscriber
=======
	IntMarsh                    marshal.Marshalizer
	TxMarsh                     marshal.Marshalizer
	Hash                        hashing.Hasher
	TxSignHasherField           hashing.Hasher
	UInt64ByteSliceConv         typeConverters.Uint64ByteSliceConverter
	AddrPubKeyConv              core.PubkeyConverter
	ValPubKeyConv               core.PubkeyConverter
	PathHdl                     storage.PathManagerHandler
	ChainIdCalled               func() string
	MinTransactionVersionCalled func() uint32
	GenesisNodesSetupCalled     func() sharding.GenesisNodesSetupHandler
	TxVersionCheckField         process.TxVersionCheckerHandler
	EpochNotifierField          process.EpochNotifier
	EnableEpochsHandlerField    common.EnableEpochsHandler
	RoundNotifierField          process.RoundNotifier
	EnableRoundsHandlerField    process.EnableRoundsHandler
	RoundField                  consensus.RoundHandler
	StatusField                 core.AppStatusHandler
	ChanStopNode                chan endProcess.ArgEndProcess
	NodeTypeProviderField       core.NodeTypeProviderHandler
	EconomicsDataField          process.EconomicsDataHandler
	ProcessStatusHandlerField   common.ProcessStatusHandler
	HardforkTriggerPubKeyField  []byte
>>>>>>> 7c5d69e1
}

// ChanStopNodeProcess -
func (ccm *CoreComponentsMock) ChanStopNodeProcess() chan endProcess.ArgEndProcess {
	if ccm.ChanStopNode != nil {
		return ccm.ChanStopNode
	}

	return endProcess.GetDummyEndProcessChannel()
}

// InternalMarshalizer -
func (ccm *CoreComponentsMock) InternalMarshalizer() marshal.Marshalizer {
	return ccm.IntMarsh
}

// SetInternalMarshalizer -
func (ccm *CoreComponentsMock) SetInternalMarshalizer(m marshal.Marshalizer) error {
	ccm.IntMarsh = m
	return nil
}

// TxMarshalizer -
func (ccm *CoreComponentsMock) TxMarshalizer() marshal.Marshalizer {
	return ccm.TxMarsh
}

// Hasher -
func (ccm *CoreComponentsMock) Hasher() hashing.Hasher {
	return ccm.Hash
}

// TxSignHasher -
func (ccm *CoreComponentsMock) TxSignHasher() hashing.Hasher {
	return ccm.TxSignHasherField
}

// Uint64ByteSliceConverter -
func (ccm *CoreComponentsMock) Uint64ByteSliceConverter() typeConverters.Uint64ByteSliceConverter {
	return ccm.UInt64ByteSliceConv
}

// ChainParametersHandler -
func (ccm *CoreComponentsMock) ChainParametersHandler() process.ChainParametersHandler {
	return ccm.ChainParametersHandlerField
}

// AddressPubKeyConverter -
func (ccm *CoreComponentsMock) AddressPubKeyConverter() core.PubkeyConverter {
	return ccm.AddrPubKeyConv
}

// ValidatorPubKeyConverter -
func (ccm *CoreComponentsMock) ValidatorPubKeyConverter() core.PubkeyConverter {
	return ccm.ValPubKeyConv
}

// PathHandler -
func (ccm *CoreComponentsMock) PathHandler() storage.PathManagerHandler {
	return ccm.PathHdl
}

// ChainID -
func (ccm *CoreComponentsMock) ChainID() string {
	if ccm.ChainIdCalled != nil {
		return ccm.ChainIdCalled()
	}
	return "undefined"
}

// MinTransactionVersion -
func (ccm *CoreComponentsMock) MinTransactionVersion() uint32 {
	if ccm.MinTransactionVersionCalled != nil {
		return ccm.MinTransactionVersionCalled()
	}
	return 1
}

// TxVersionChecker -
func (ccm *CoreComponentsMock) TxVersionChecker() process.TxVersionCheckerHandler {
	return ccm.TxVersionCheckField
}

// GenesisNodesSetup -
func (ccm *CoreComponentsMock) GenesisNodesSetup() sharding.GenesisNodesSetupHandler {
	if ccm.GenesisNodesSetupCalled != nil {
		return ccm.GenesisNodesSetupCalled()
	}
	return nil
}

// EpochNotifier -
func (ccm *CoreComponentsMock) EpochNotifier() process.EpochNotifier {
	return ccm.EpochNotifierField
}

// EnableEpochsHandler -
func (ccm *CoreComponentsMock) EnableEpochsHandler() common.EnableEpochsHandler {
	return ccm.EnableEpochsHandlerField
}

// RoundNotifier -
func (ccm *CoreComponentsMock) RoundNotifier() process.RoundNotifier {
	return ccm.RoundNotifierField
}

// EnableEpochsHandler -
func (ccm *CoreComponentsMock) EnableRoundsHandler() process.EnableRoundsHandler {
	return ccm.EnableRoundsHandlerField
}

// RoundHandler -
func (ccm *CoreComponentsMock) RoundHandler() consensus.RoundHandler {
	return ccm.RoundField
}

// NodeTypeProvider -
func (ccm *CoreComponentsMock) NodeTypeProvider() core.NodeTypeProviderHandler {
	return ccm.NodeTypeProviderField
}

// EconomicsData -
func (ccm *CoreComponentsMock) EconomicsData() process.EconomicsDataHandler {
	if !check.IfNil(ccm.EconomicsDataField) {
		return ccm.EconomicsDataField
	}

	return &economicsmocks.EconomicsHandlerStub{}
}

// ProcessStatusHandler -
func (ccm *CoreComponentsMock) ProcessStatusHandler() common.ProcessStatusHandler {
	return ccm.ProcessStatusHandlerField
}

// HardforkTriggerPubKey -
func (ccm *CoreComponentsMock) HardforkTriggerPubKey() []byte {
	return ccm.HardforkTriggerPubKeyField
}

// ChainParametersSubscriber -
func (ccm *CoreComponentsMock) ChainParametersSubscriber() process.ChainParametersSubscriber {
	return ccm.ChainParametersSubscriberField
}

// IsInterfaceNil -
func (ccm *CoreComponentsMock) IsInterfaceNil() bool {
	return ccm == nil
}<|MERGE_RESOLUTION|>--- conflicted
+++ resolved
@@ -17,7 +17,6 @@
 
 // CoreComponentsMock -
 type CoreComponentsMock struct {
-<<<<<<< HEAD
 	IntMarsh                       marshal.Marshalizer
 	TxMarsh                        marshal.Marshalizer
 	Hash                           hashing.Hasher
@@ -32,6 +31,8 @@
 	TxVersionCheckField            process.TxVersionCheckerHandler
 	EpochNotifierField             process.EpochNotifier
 	EnableEpochsHandlerField       common.EnableEpochsHandler
+	RoundNotifierField          process.RoundNotifier
+	EnableRoundsHandlerField    process.EnableRoundsHandler
 	RoundField                     consensus.RoundHandler
 	StatusField                    core.AppStatusHandler
 	ChanStopNode                   chan endProcess.ArgEndProcess
@@ -41,31 +42,6 @@
 	ChainParametersHandlerField    process.ChainParametersHandler
 	HardforkTriggerPubKeyField     []byte
 	ChainParametersSubscriberField process.ChainParametersSubscriber
-=======
-	IntMarsh                    marshal.Marshalizer
-	TxMarsh                     marshal.Marshalizer
-	Hash                        hashing.Hasher
-	TxSignHasherField           hashing.Hasher
-	UInt64ByteSliceConv         typeConverters.Uint64ByteSliceConverter
-	AddrPubKeyConv              core.PubkeyConverter
-	ValPubKeyConv               core.PubkeyConverter
-	PathHdl                     storage.PathManagerHandler
-	ChainIdCalled               func() string
-	MinTransactionVersionCalled func() uint32
-	GenesisNodesSetupCalled     func() sharding.GenesisNodesSetupHandler
-	TxVersionCheckField         process.TxVersionCheckerHandler
-	EpochNotifierField          process.EpochNotifier
-	EnableEpochsHandlerField    common.EnableEpochsHandler
-	RoundNotifierField          process.RoundNotifier
-	EnableRoundsHandlerField    process.EnableRoundsHandler
-	RoundField                  consensus.RoundHandler
-	StatusField                 core.AppStatusHandler
-	ChanStopNode                chan endProcess.ArgEndProcess
-	NodeTypeProviderField       core.NodeTypeProviderHandler
-	EconomicsDataField          process.EconomicsDataHandler
-	ProcessStatusHandlerField   common.ProcessStatusHandler
-	HardforkTriggerPubKeyField  []byte
->>>>>>> 7c5d69e1
 }
 
 // ChanStopNodeProcess -
