package mock

import (
	"bytes"
	"fmt"

	"github.com/ElrondNetwork/elrond-go/core"
	"github.com/ElrondNetwork/elrond-go/sharding"
)

// NodesCoordinatorMock defines the behaviour of a struct able to do validator group selection
type NodesCoordinatorMock struct {
	Validators                          map[uint32][]sharding.Validator
	ShardConsensusSize                  uint32
	MetaConsensusSize                   uint32
	ShardId                             uint32
	NbShards                            uint32
	GetSelectedPublicKeysCalled         func(selection []byte, shardId uint32, epoch uint32) (publicKeys []string, err error)
	GetValidatorsPublicKeysCalled       func(randomness []byte, round uint64, shardId uint32, epoch uint32) ([]string, error)
	GetValidatorsRewardsAddressesCalled func(randomness []byte, round uint64, shardId uint32, epoch uint32) ([]string, error)
	SetNodesPerShardsCalled             func(nodes map[uint32][]sharding.Validator, epoch uint32) error
	ComputeValidatorsGroupCalled        func(randomness []byte, round uint64, shardId uint32, epoch uint32) (validatorsGroup []sharding.Validator, err error)
	GetValidatorWithPublicKeyCalled     func(publicKey []byte, epoch uint32) (validator sharding.Validator, shardId uint32, err error)
	GetAllValidatorsPublicKeysCalled    func() (map[uint32][][]byte, error)
	ConsensusGroupSizeCalled            func(uint32) int
}

// NewNodesCoordinatorMock -
func NewNodesCoordinatorMock() *NodesCoordinatorMock {
	nbShards := uint32(1)
	nodesPerShard := 2
	validatorsMap := make(map[uint32][]sharding.Validator)

	for sh := uint32(0); sh < nbShards; sh++ {
		validatorsList := make([]sharding.Validator, nodesPerShard)
		for v := 0; v < nodesPerShard; v++ {
			validatorsList[v], _ = sharding.NewValidator(
				[]byte(fmt.Sprintf("pubKey%d%d", sh, v)),
				[]byte(fmt.Sprintf("address%d%d", sh, v)),
			)
		}
		validatorsMap[sh] = validatorsList
	}

	validatorsList := make([]sharding.Validator, nodesPerShard)
	for v := 0; v < nodesPerShard; v++ {
		validatorsList[v], _ = sharding.NewValidator(
			[]byte(fmt.Sprintf("pubKey%d%d", core.MetachainShardId, v)),
			[]byte(fmt.Sprintf("address%d%d", core.MetachainShardId, v)),
		)
	}

	validatorsMap[core.MetachainShardId] = validatorsList

	return &NodesCoordinatorMock{
		ShardConsensusSize: 1,
		MetaConsensusSize:  1,
		ShardId:            0,
		NbShards:           nbShards,
		Validators:         validatorsMap,
	}
}

// GetNumTotalEligible -
func (ncm *NodesCoordinatorMock) GetNumTotalEligible() uint64 {
	return 1
}

// GetAllValidatorsPublicKeys -
<<<<<<< HEAD
func (ncm *NodesCoordinatorMock) GetAllEligibleValidatorsPublicKeys(_ uint32) (map[uint32][][]byte, error) {
=======
func (ncm *NodesCoordinatorMock) GetAllValidatorsPublicKeys(_ uint32) (map[uint32][][]byte, error) {
	if ncm.GetAllValidatorsPublicKeysCalled != nil {
		return ncm.GetAllValidatorsPublicKeysCalled()
	}

>>>>>>> b7960ad1
	return nil, nil
}

// GetValidatorsIndexes -
func (ncm *NodesCoordinatorMock) GetValidatorsIndexes(_ []string, _ uint32) ([]uint64, error) {
	return nil, nil
}

// GetSelectedPublicKeys -
func (ncm *NodesCoordinatorMock) GetSelectedPublicKeys(selection []byte, shardId uint32, epoch uint32) (publicKeys []string, err error) {
	if ncm.GetSelectedPublicKeysCalled != nil {
		return ncm.GetSelectedPublicKeysCalled(selection, shardId, epoch)
	}

	if len(ncm.Validators) == 0 {
		return nil, sharding.ErrNilInputNodesMap
	}

	pubKeys := make([]string, 0)

	for _, v := range ncm.Validators[shardId] {
		pubKeys = append(pubKeys, string(v.PubKey()))
	}

	return pubKeys, nil
}

// GetValidatorsPublicKeys -
func (ncm *NodesCoordinatorMock) GetConsensusValidatorsPublicKeys(
	randomness []byte,
	round uint64,
	shardId uint32,
	epoch uint32,
) ([]string, error) {
	if ncm.GetValidatorsPublicKeysCalled != nil {
		return ncm.GetValidatorsPublicKeysCalled(randomness, round, shardId, epoch)
	}

	validators, err := ncm.ComputeConsensusGroup(randomness, round, shardId, epoch)
	if err != nil {
		return nil, err
	}

	valGrStr := make([]string, 0)

	for _, v := range validators {
		valGrStr = append(valGrStr, string(v.PubKey()))
	}

	return valGrStr, nil
}

// GetConsensusValidatorsRewardsAddresses -
func (ncm *NodesCoordinatorMock) GetConsensusValidatorsRewardsAddresses(
	randomness []byte,
	round uint64,
	shardId uint32,
	epoch uint32,
) ([]string, error) {
	if ncm.GetValidatorsPublicKeysCalled != nil {
		return ncm.GetValidatorsRewardsAddressesCalled(randomness, round, shardId, epoch)
	}

	validators, err := ncm.ComputeConsensusGroup(randomness, round, shardId, epoch)
	if err != nil {
		return nil, err
	}

	addresses := make([]string, 0)
	for _, v := range validators {
		addresses = append(addresses, string(v.Address()))
	}

	return addresses, nil
}

// SetNodesPerShards -
func (ncm *NodesCoordinatorMock) SetNodesPerShards(
	eligible map[uint32][]sharding.Validator,
	_ map[uint32][]sharding.Validator,
	epoch uint32,
) error {
	if ncm.SetNodesPerShardsCalled != nil {
		return ncm.SetNodesPerShardsCalled(eligible, epoch)
	}

	if eligible == nil {
		return sharding.ErrNilInputNodesMap
	}

	ncm.Validators = eligible

	return nil
}

// ComputeConsensusGroup -
func (ncm *NodesCoordinatorMock) ComputeConsensusGroup(
	randomess []byte,
	round uint64,
	shardId uint32,
	epoch uint32,
) ([]sharding.Validator, error) {
	var consensusSize uint32

	if ncm.ComputeValidatorsGroupCalled != nil {
		return ncm.ComputeValidatorsGroupCalled(randomess, round, shardId, epoch)
	}

	if ncm.ShardId == core.MetachainShardId {
		consensusSize = ncm.MetaConsensusSize
	} else {
		consensusSize = ncm.ShardConsensusSize
	}

	if randomess == nil {
		return nil, sharding.ErrNilRandomness
	}

	validatorsGroup := make([]sharding.Validator, 0)

	for i := uint32(0); i < consensusSize; i++ {
		validatorsGroup = append(validatorsGroup, ncm.Validators[shardId][i])
	}

	return validatorsGroup, nil
}

// ConsensusGroupSize -
func (ncm *NodesCoordinatorMock) ConsensusGroupSize(shardId uint32) int {
	if ncm.ConsensusGroupSizeCalled != nil {
		return ncm.ConsensusGroupSizeCalled(shardId)
	}
	return 1
}

// GetValidatorWithPublicKey -
func (ncm *NodesCoordinatorMock) GetValidatorWithPublicKey(publicKey []byte, epoch uint32) (sharding.Validator, uint32, error) {
	if ncm.GetValidatorWithPublicKeyCalled != nil {
		return ncm.GetValidatorWithPublicKeyCalled(publicKey, epoch)
	}

	if publicKey == nil {
		return nil, 0, sharding.ErrNilPubKey
	}

	for shardId, shardEligible := range ncm.Validators {
		for i := 0; i < len(shardEligible); i++ {
			if bytes.Equal(publicKey, shardEligible[i].PubKey()) {
				return shardEligible[i], shardId, nil
			}
		}
	}

	return nil, 0, sharding.ErrValidatorNotFound
}

// GetOwnPublicKey -
func (ncm *NodesCoordinatorMock) GetOwnPublicKey() []byte {
	return []byte("key")
}

// LoadState -
func (ncm *NodesCoordinatorMock) LoadState(_ []byte) error {
	return nil
}

// GetSavedStateKey -
func (ncm *NodesCoordinatorMock) GetSavedStateKey() []byte {
	return []byte("key")
}

// ShardIdForEpoch returns the nodesCoordinator configured ShardId for specified epoch if epoch configuration exists,
// otherwise error
func (ncm *NodesCoordinatorMock) ShardIdForEpoch(_ uint32) (uint32, error) {
	panic("not implemented")
}

// GetConsensusWhitelistedNodes return the whitelisted nodes allowed to send consensus messages, for each of the shards
func (ncm *NodesCoordinatorMock) GetConsensusWhitelistedNodes(
	_ uint32,
) (map[string]struct{}, error) {
	panic("not implemented")
}

// IsInterfaceNil -
func (ncm *NodesCoordinatorMock) IsInterfaceNil() bool {
	return ncm == nil
}<|MERGE_RESOLUTION|>--- conflicted
+++ resolved
@@ -67,15 +67,10 @@
 }
 
 // GetAllValidatorsPublicKeys -
-<<<<<<< HEAD
 func (ncm *NodesCoordinatorMock) GetAllEligibleValidatorsPublicKeys(_ uint32) (map[uint32][][]byte, error) {
-=======
-func (ncm *NodesCoordinatorMock) GetAllValidatorsPublicKeys(_ uint32) (map[uint32][][]byte, error) {
 	if ncm.GetAllValidatorsPublicKeysCalled != nil {
 		return ncm.GetAllValidatorsPublicKeysCalled()
 	}
-
->>>>>>> b7960ad1
 	return nil, nil
 }
 
