--- conflicted
+++ resolved
@@ -29,7 +29,6 @@
 	return nil
 }
 
-<<<<<<< HEAD
 func (e *EpochStartTriggerStub) GetSavedStateKey() []byte {
 	return []byte("epoch start trigger key")
 }
@@ -38,10 +37,7 @@
 	return nil
 }
 
-func (e *EpochStartTriggerStub) Revert() {
-=======
 func (e *EpochStartTriggerStub) Revert(_ uint64) {
->>>>>>> 091a5347
 }
 
 func (e *EpochStartTriggerStub) EpochStartRound() uint64 {
