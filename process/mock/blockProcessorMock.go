--- conflicted
+++ resolved
@@ -5,23 +5,10 @@
 	"time"
 
 	"github.com/ElrondNetwork/elrond-go-sandbox/data"
+	"github.com/ElrondNetwork/elrond-go-sandbox/data/blockchain"
 )
 
 type BlockProcessorMock struct {
-<<<<<<< HEAD
-	ProcessBlockCalled                 func(blockChain *blockchain.BlockChain, header data.HeaderHandler, body data.BodyHandler, haveTime func() time.Duration) error
-	CommitBlockCalled                  func(blockChain *blockchain.BlockChain, header data.HeaderHandler, body data.BodyHandler) error
-	RevertAccountStateCalled           func()
-	CreateGenesisBlockCalled           func(balances map[string]*big.Int) (rootHash []byte, err error)
-	CreateBlockCalled                  func(round int32, haveTime func() bool) (data.BodyHandler, error)
-	RemoveBlockInfoFromPoolCalled      func(body data.BodyHandler) error
-	GetRootHashCalled                  func() []byte
-	noShards                           uint32
-	SetOnRequestTransactionCalled      func(f func(destShardID uint32, txHash []byte))
-	CheckBlockValidityCalled           func(blockChain *blockchain.BlockChain, header data.HeaderHandler, body data.BodyHandler) bool
-	CreateBlockHeaderCalled            func(body data.BodyHandler) (data.HeaderHandler, error)
-	MarshalizedDataForCrossShardCalled func(body data.BodyHandler) (map[uint32][]byte, error)
-=======
 	ProcessBlockCalled            func(blockChain data.ChainHandler, header data.HeaderHandler, body data.BodyHandler, haveTime func() time.Duration) error
 	CommitBlockCalled             func(blockChain data.ChainHandler, header data.HeaderHandler, body data.BodyHandler) error
 	RevertAccountStateCalled      func()
@@ -33,7 +20,7 @@
 	SetOnRequestTransactionCalled func(f func(destShardID uint32, txHash []byte))
 	CheckBlockValidityCalled      func(blockChain data.ChainHandler, header data.HeaderHandler, body data.BodyHandler) bool
 	CreateBlockHeaderCalled       func(body data.BodyHandler) (data.HeaderHandler, error)
->>>>>>> 7eec2106
+	MarshalizedDataForCrossShardCalled func(body data.BodyHandler) (map[uint32][]byte, error)
 }
 
 func (bpm *BlockProcessorMock) ProcessBlock(blockChain data.ChainHandler, header data.HeaderHandler, body data.BodyHandler, haveTime func() time.Duration) error {
