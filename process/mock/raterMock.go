package mock

import "github.com/ElrondNetwork/elrond-go/sharding"

// RaterMock -
type RaterMock struct {
	StartRating       uint32
	MinRating         uint32
	MaxRating         uint32
	IncreaseProposer  uint32
	DecreaseProposer  uint32
	IncreaseValidator uint32
	DecreaseValidator uint32

	GetRatingCalled                  func(string) uint32
	UpdateRatingFromTempRatingCalled func([]string)
	GetStartRatingCalled             func() uint32
	ComputeIncreaseProposerCalled    func(val uint32) uint32
	ComputeDecreaseProposerCalled    func(val uint32) uint32
	ComputeIncreaseValidatorCalled   func(val uint32) uint32
	ComputeDecreaseValidatorCalled   func(val uint32) uint32
	GetChancesCalled                 func(val uint32) uint32
	RatingReader                     sharding.RatingReader
}

// GetNewMockRater -
func GetNewMockRater() *RaterMock {
	raterMock := &RaterMock{}
	raterMock.GetRatingCalled = func(s string) uint32 {
		return raterMock.StartRating
	}
	raterMock.UpdateRatingFromTempRatingCalled = func(s []string) {
	}
	raterMock.GetStartRatingCalled = func() uint32 {
		return raterMock.StartRating
	}
	raterMock.ComputeIncreaseProposerCalled = func(val uint32) uint32 {
		return raterMock.computeRating(val, int32(raterMock.IncreaseProposer))
	}
	raterMock.ComputeDecreaseProposerCalled = func(val uint32) uint32 {
		return raterMock.computeRating(val, int32(0-raterMock.DecreaseProposer))
	}
	raterMock.ComputeIncreaseValidatorCalled = func(val uint32) uint32 {
		return raterMock.computeRating(val, int32(raterMock.IncreaseValidator))
	}
	raterMock.ComputeDecreaseValidatorCalled = func(val uint32) uint32 {
		return raterMock.computeRating(val, int32(0-raterMock.DecreaseValidator))
	}
	raterMock.GetChancesCalled = func(val uint32) uint32 {
		return raterMock.StartRating
	}

	return raterMock
}

func (rm *RaterMock) computeRating(val uint32, ratingStep int32) uint32 {
	newVal := int64(val) + int64(ratingStep)
	if newVal < int64(rm.MinRating) {
		return rm.MinRating
	}
	if newVal > int64(rm.MaxRating) {
		return rm.MaxRating
	}

	return uint32(newVal)
}

// GetRating -
func (rm *RaterMock) GetRating(pk string) uint32 {
	return rm.GetRatingCalled(pk)
}

<<<<<<< HEAD
func (rm *RaterMock) UpdateRatingFromTempRating(pks []string) {
	rm.UpdateRatingFromTempRatingCalled(pks)
=======
// GetRatings -
func (rm *RaterMock) GetRatings([]string) map[string]uint32 {
	return make(map[string]uint32)
>>>>>>> f6a4197b
}

// GetStartRating -
func (rm *RaterMock) GetStartRating() uint32 {
	return rm.GetStartRatingCalled()
}

// ComputeIncreaseProposer -
func (rm *RaterMock) ComputeIncreaseProposer(val uint32) uint32 {
	return rm.ComputeIncreaseProposerCalled(val)
}

// ComputeDecreaseProposer -
func (rm *RaterMock) ComputeDecreaseProposer(val uint32) uint32 {
	return rm.ComputeDecreaseProposerCalled(val)
}

// ComputeIncreaseValidator -
func (rm *RaterMock) ComputeIncreaseValidator(val uint32) uint32 {
	return rm.ComputeIncreaseValidatorCalled(val)
}

// ComputeDecreaseValidator -
func (rm *RaterMock) ComputeDecreaseValidator(val uint32) uint32 {
	return rm.ComputeDecreaseValidatorCalled(val)
}

// SetRatingReader -
func (rm *RaterMock) SetRatingReader(reader sharding.RatingReader) {
	rm.RatingReader = reader
}

<<<<<<< HEAD
func (rm *RaterMock) GetChance(rating uint32) uint32 {
	return rm.GetChancesCalled(rating)
}

=======
// IsInterfaceNil -
>>>>>>> f6a4197b
func (rm *RaterMock) IsInterfaceNil() bool {
	return rm == nil
}<|MERGE_RESOLUTION|>--- conflicted
+++ resolved
@@ -70,14 +70,9 @@
 	return rm.GetRatingCalled(pk)
 }
 
-<<<<<<< HEAD
+// UpdateRatingFromTempRating -
 func (rm *RaterMock) UpdateRatingFromTempRating(pks []string) {
 	rm.UpdateRatingFromTempRatingCalled(pks)
-=======
-// GetRatings -
-func (rm *RaterMock) GetRatings([]string) map[string]uint32 {
-	return make(map[string]uint32)
->>>>>>> f6a4197b
 }
 
 // GetStartRating -
@@ -110,14 +105,12 @@
 	rm.RatingReader = reader
 }
 
-<<<<<<< HEAD
+// GetChance --
 func (rm *RaterMock) GetChance(rating uint32) uint32 {
 	return rm.GetChancesCalled(rating)
 }
 
-=======
 // IsInterfaceNil -
->>>>>>> f6a4197b
 func (rm *RaterMock) IsInterfaceNil() bool {
 	return rm == nil
 }