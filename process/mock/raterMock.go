--- conflicted
+++ resolved
@@ -20,26 +20,14 @@
 	MetaIncreaseValidator int32
 	MetaDecreaseValidator int32
 
-<<<<<<< HEAD
-	GetRatingCalled                  func(string) uint32
-	UpdateRatingFromTempRatingCalled func([]string) error
-	GetStartRatingCalled             func() uint32
-	ComputeIncreaseProposerCalled    func(shardId uint32, rating uint32) uint32
-	ComputeDecreaseProposerCalled    func(shardId uint32, rating uint32) uint32
-	ComputeIncreaseValidatorCalled   func(shardId uint32, rating uint32) uint32
-	ComputeDecreaseValidatorCalled   func(shardId uint32, rating uint32) uint32
-	GetChancesCalled                 func(val uint32) uint32
-	RatingReader                     sharding.RatingReader
-=======
 	GetRatingCalled                func(string) uint32
 	GetStartRatingCalled           func() uint32
-	ComputeIncreaseProposerCalled  func(val uint32) uint32
-	ComputeDecreaseProposerCalled  func(val uint32) uint32
-	ComputeIncreaseValidatorCalled func(val uint32) uint32
-	ComputeDecreaseValidatorCalled func(val uint32) uint32
+	ComputeIncreaseProposerCalled  func(shardId uint32, rating uint32) uint32
+	ComputeDecreaseProposerCalled  func(shardId uint32, rating uint32) uint32
+	ComputeIncreaseValidatorCalled func(shardId uint32, rating uint32) uint32
+	ComputeDecreaseValidatorCalled func(shardId uint32, rating uint32) uint32
 	GetChancesCalled               func(val uint32) uint32
 	RatingReader                   sharding.RatingReader
->>>>>>> f8a05d64
 }
 
 // GetNewMockRater -
