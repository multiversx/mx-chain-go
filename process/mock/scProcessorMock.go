package mock

import (
	"github.com/ElrondNetwork/elrond-go/data/smartContractResult"
	"github.com/ElrondNetwork/elrond-go/data/state"
	"github.com/ElrondNetwork/elrond-go/data/transaction"
	"github.com/ElrondNetwork/elrond-go/process"
)

type SCProcessorMock struct {
	ComputeTransactionTypeCalled          func(tx *transaction.Transaction) (process.TransactionType, error)
<<<<<<< HEAD
	ExecuteSmartContractTransactionCalled func(tx *transaction.Transaction, acntSrc, acntDst state.AccountHandler, round uint64) ([]*smartContractResult.SmartContractResult, error)
	DeploySmartContractCalled             func(tx *transaction.Transaction, acntSrc state.AccountHandler, round uint64) ([]*smartContractResult.SmartContractResult, error)
=======
	ExecuteSmartContractTransactionCalled func(tx *transaction.Transaction, acntSrc, acntDst state.AccountHandler, round uint32) error
	DeploySmartContractCalled             func(tx *transaction.Transaction, acntSrc state.AccountHandler, round uint32) error
>>>>>>> d1bbe4d9
	ProcessSmartContractResultCalled      func(scr *smartContractResult.SmartContractResult) error
}

func (sc *SCProcessorMock) ComputeTransactionType(
	tx *transaction.Transaction,
) (process.TransactionType, error) {
	if sc.ComputeTransactionTypeCalled == nil {
		return process.MoveBalance, nil
	}

	return sc.ComputeTransactionTypeCalled(tx)
}

func (sc *SCProcessorMock) ExecuteSmartContractTransaction(
	tx *transaction.Transaction,
	acntSrc, acntDst state.AccountHandler,
<<<<<<< HEAD
	round uint64,
) ([]*smartContractResult.SmartContractResult, error) {
=======
	round uint32,
) error {
>>>>>>> d1bbe4d9
	if sc.ExecuteSmartContractTransactionCalled == nil {
		return nil
	}

	return sc.ExecuteSmartContractTransactionCalled(tx, acntSrc, acntDst, round)
}

func (sc *SCProcessorMock) DeploySmartContract(
	tx *transaction.Transaction,
	acntSrc state.AccountHandler,
<<<<<<< HEAD
	round uint64,
) ([]*smartContractResult.SmartContractResult, error) {
=======
	round uint32,
) error {
>>>>>>> d1bbe4d9
	if sc.DeploySmartContractCalled == nil {
		return nil
	}

	return sc.DeploySmartContractCalled(tx, acntSrc, round)
}

func (sc *SCProcessorMock) ProcessSmartContractResult(scr *smartContractResult.SmartContractResult) error {
	if sc.ProcessSmartContractResultCalled == nil {
		return nil
	}

	return sc.ProcessSmartContractResultCalled(scr)
}<|MERGE_RESOLUTION|>--- conflicted
+++ resolved
@@ -9,13 +9,8 @@
 
 type SCProcessorMock struct {
 	ComputeTransactionTypeCalled          func(tx *transaction.Transaction) (process.TransactionType, error)
-<<<<<<< HEAD
-	ExecuteSmartContractTransactionCalled func(tx *transaction.Transaction, acntSrc, acntDst state.AccountHandler, round uint64) ([]*smartContractResult.SmartContractResult, error)
-	DeploySmartContractCalled             func(tx *transaction.Transaction, acntSrc state.AccountHandler, round uint64) ([]*smartContractResult.SmartContractResult, error)
-=======
-	ExecuteSmartContractTransactionCalled func(tx *transaction.Transaction, acntSrc, acntDst state.AccountHandler, round uint32) error
-	DeploySmartContractCalled             func(tx *transaction.Transaction, acntSrc state.AccountHandler, round uint32) error
->>>>>>> d1bbe4d9
+	ExecuteSmartContractTransactionCalled func(tx *transaction.Transaction, acntSrc, acntDst state.AccountHandler, round uint64) error
+	DeploySmartContractCalled             func(tx *transaction.Transaction, acntSrc state.AccountHandler, round uint64) error
 	ProcessSmartContractResultCalled      func(scr *smartContractResult.SmartContractResult) error
 }
 
@@ -32,13 +27,8 @@
 func (sc *SCProcessorMock) ExecuteSmartContractTransaction(
 	tx *transaction.Transaction,
 	acntSrc, acntDst state.AccountHandler,
-<<<<<<< HEAD
 	round uint64,
-) ([]*smartContractResult.SmartContractResult, error) {
-=======
-	round uint32,
 ) error {
->>>>>>> d1bbe4d9
 	if sc.ExecuteSmartContractTransactionCalled == nil {
 		return nil
 	}
@@ -49,13 +39,8 @@
 func (sc *SCProcessorMock) DeploySmartContract(
 	tx *transaction.Transaction,
 	acntSrc state.AccountHandler,
-<<<<<<< HEAD
 	round uint64,
-) ([]*smartContractResult.SmartContractResult, error) {
-=======
-	round uint32,
 ) error {
->>>>>>> d1bbe4d9
 	if sc.DeploySmartContractCalled == nil {
 		return nil
 	}
