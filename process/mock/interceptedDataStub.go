package mock

// InterceptedDataStub -
type InterceptedDataStub struct {
	CheckValidityCalled     func() error
	IsForCurrentShardCalled func() bool
	HashCalled              func() []byte
	IdentifiersCalled       func() [][]byte
}

// Hash -
func (ids *InterceptedDataStub) Hash() []byte {
	if ids.HashCalled != nil {
		return ids.HashCalled()
	}

	return []byte("mock hash")
}

// CheckValidity -
func (ids *InterceptedDataStub) CheckValidity() error {
	return ids.CheckValidityCalled()
}

// IsForCurrentShard -
func (ids *InterceptedDataStub) IsForCurrentShard() bool {
	return ids.IsForCurrentShardCalled()
}

// Type -
func (ids *InterceptedDataStub) Type() string {
	return "intercepted data stub"
}

<<<<<<< HEAD
// Identifiers -
func (ids *InterceptedDataStub) Identifiers() [][]byte {
	if ids.IdentifiersCalled != nil {
		return ids.IdentifiersCalled()
	}

	return nil
=======
// String -
func (ids *InterceptedDataStub) String() string {
	return "intercepted data stub string"
>>>>>>> 663d85c3
}

// IsInterfaceNil -
func (ids *InterceptedDataStub) IsInterfaceNil() bool {
	return ids == nil
}<|MERGE_RESOLUTION|>--- conflicted
+++ resolved
@@ -32,7 +32,11 @@
 	return "intercepted data stub"
 }
 
-<<<<<<< HEAD
+// String -
+func (ids *InterceptedDataStub) String() string {
+	return "intercepted data stub string"
+}
+
 // Identifiers -
 func (ids *InterceptedDataStub) Identifiers() [][]byte {
 	if ids.IdentifiersCalled != nil {
@@ -40,11 +44,6 @@
 	}
 
 	return nil
-=======
-// String -
-func (ids *InterceptedDataStub) String() string {
-	return "intercepted data stub string"
->>>>>>> 663d85c3
 }
 
 // IsInterfaceNil -
