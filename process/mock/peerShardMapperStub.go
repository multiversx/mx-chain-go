package mock

import "github.com/ElrondNetwork/elrond-go-core/core"

// PeerShardMapperStub -
type PeerShardMapperStub struct {
<<<<<<< HEAD
	GetLastKnownPeerIDCalled        func(pk []byte) (*core.PeerID, bool)
=======
	GetLastKnownPeerIDCalled        func(pk []byte) (core.PeerID, bool)
>>>>>>> ec5c6e2e
	GetPeerInfoCalled               func(pid core.PeerID) core.P2PPeerInfo
	UpdatePeerIdPublicKeyCalled     func(pid core.PeerID, pk []byte)
	UpdatePublicKeyShardIdCalled    func(pk []byte, shardId uint32)
	PutPeerIdShardIdCalled          func(pid core.PeerID, shardId uint32)
	UpdatePeerIDPublicKeyPairCalled func(pid core.PeerID, pk []byte)
	PutPeerIdSubTypeCalled          func(pid core.PeerID, peerSubType core.P2PPeerSubType)
}

// GetLastKnownPeerID -
<<<<<<< HEAD
func (psms *PeerShardMapperStub) GetLastKnownPeerID(pk []byte) (*core.PeerID, bool) {
=======
func (psms *PeerShardMapperStub) GetLastKnownPeerID(pk []byte) (core.PeerID, bool) {
>>>>>>> ec5c6e2e
	if psms.GetLastKnownPeerIDCalled != nil {
		return psms.GetLastKnownPeerIDCalled(pk)
	}

<<<<<<< HEAD
	return nil, false
=======
	return "", false
>>>>>>> ec5c6e2e
}

// GetPeerInfo -
func (psms *PeerShardMapperStub) GetPeerInfo(pid core.PeerID) core.P2PPeerInfo {
	if psms.GetPeerInfoCalled != nil {
		return psms.GetPeerInfoCalled(pid)
	}

	return core.P2PPeerInfo{}
}

// UpdatePeerIDPublicKeyPair -
func (psms *PeerShardMapperStub) UpdatePeerIDPublicKeyPair(pid core.PeerID, pk []byte) {
	if psms.UpdatePeerIDPublicKeyPairCalled != nil {
		psms.UpdatePeerIDPublicKeyPairCalled(pid, pk)
	}
}

// UpdatePeerIdPublicKey -
func (psms *PeerShardMapperStub) UpdatePeerIdPublicKey(pid core.PeerID, pk []byte) {
	if psms.UpdatePeerIdPublicKeyCalled != nil {
		psms.UpdatePeerIdPublicKeyCalled(pid, pk)
	}
}

// UpdatePublicKeyShardId -
func (psms *PeerShardMapperStub) UpdatePublicKeyShardId(pk []byte, shardId uint32) {
	if psms.UpdatePublicKeyShardIdCalled != nil {
		psms.UpdatePublicKeyShardIdCalled(pk, shardId)
	}
}

// PutPeerIdShardId -
func (psms *PeerShardMapperStub) PutPeerIdShardId(pid core.PeerID, shardId uint32) {
	if psms.PutPeerIdShardIdCalled != nil {
		psms.PutPeerIdShardIdCalled(pid, shardId)
	}
}

// PutPeerIdSubType -
func (psms *PeerShardMapperStub) PutPeerIdSubType(pid core.PeerID, peerSubType core.P2PPeerSubType) {
	if psms.PutPeerIdSubTypeCalled != nil {
		psms.PutPeerIdSubTypeCalled(pid, peerSubType)
	}
}

// IsInterfaceNil -
func (psms *PeerShardMapperStub) IsInterfaceNil() bool {
	return psms == nil
}<|MERGE_RESOLUTION|>--- conflicted
+++ resolved
@@ -4,11 +4,7 @@
 
 // PeerShardMapperStub -
 type PeerShardMapperStub struct {
-<<<<<<< HEAD
-	GetLastKnownPeerIDCalled        func(pk []byte) (*core.PeerID, bool)
-=======
 	GetLastKnownPeerIDCalled        func(pk []byte) (core.PeerID, bool)
->>>>>>> ec5c6e2e
 	GetPeerInfoCalled               func(pid core.PeerID) core.P2PPeerInfo
 	UpdatePeerIdPublicKeyCalled     func(pid core.PeerID, pk []byte)
 	UpdatePublicKeyShardIdCalled    func(pk []byte, shardId uint32)
@@ -18,20 +14,12 @@
 }
 
 // GetLastKnownPeerID -
-<<<<<<< HEAD
-func (psms *PeerShardMapperStub) GetLastKnownPeerID(pk []byte) (*core.PeerID, bool) {
-=======
 func (psms *PeerShardMapperStub) GetLastKnownPeerID(pk []byte) (core.PeerID, bool) {
->>>>>>> ec5c6e2e
 	if psms.GetLastKnownPeerIDCalled != nil {
 		return psms.GetLastKnownPeerIDCalled(pk)
 	}
 
-<<<<<<< HEAD
-	return nil, false
-=======
 	return "", false
->>>>>>> ec5c6e2e
 }
 
 // GetPeerInfo -
