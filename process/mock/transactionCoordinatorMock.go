--- conflicted
+++ resolved
@@ -18,15 +18,9 @@
 	RemoveBlockDataFromPoolCalled                        func(body block.Body) error
 	ProcessBlockTransactionCalled                        func(body block.Body, round uint64, haveTime func() time.Duration) error
 	CreateBlockStartedCalled                             func()
-<<<<<<< HEAD
 	CreateMbsAndProcessCrossShardTransactionsDstMeCalled func(header data.HeaderHandler, maxTxRemaining uint32, maxMbRemaining uint32, round uint64, haveTime func() bool) (block.MiniBlockSlice, uint32, bool)
 	CreateMbsAndProcessTransactionsFromMeCalled          func(maxTxRemaining uint32, maxMbRemaining uint32, round uint64, haveTime func() bool) block.MiniBlockSlice
-	CreateMarshalizedDataCalled                          func(body block.Body) (map[uint32]block.MiniBlockSlice, map[uint32][][]byte)
-=======
-	CreateMbsAndProcessCrossShardTransactionsDstMeCalled func(header data.HeaderHandler, maxTxRemaining uint32, maxMbRemaining uint32, round uint32, haveTime func() bool) (block.MiniBlockSlice, uint32, bool)
-	CreateMbsAndProcessTransactionsFromMeCalled          func(maxTxRemaining uint32, maxMbRemaining uint32, round uint32, haveTime func() bool) block.MiniBlockSlice
 	CreateMarshalizedDataCalled                          func(body block.Body) (map[uint32]block.MiniBlockSlice, map[string][][]byte)
->>>>>>> 431dc580
 	GetAllCurrentUsedTxsCalled                           func(blockType block.Type) map[string]data.TransactionHandler
 	VerifyCreatedBlockTransactionsCalled                 func(body block.Body) error
 }
