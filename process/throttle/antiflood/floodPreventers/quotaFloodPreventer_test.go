--- conflicted
+++ resolved
@@ -190,20 +190,6 @@
 			GetCalled: func(key []byte) (value interface{}, ok bool) {
 				return existingQuota, true
 			},
-<<<<<<< HEAD
-			PutCalled: func(key []byte, value interface{}, sizeInBytes int) (evicted bool) {
-				q, isQuota := value.(*quota)
-				if !isQuota {
-					return
-				}
-				if q.numReceivedMessages == existingMessages+1 && q.sizeReceivedMessages == existingSize+size {
-					putWasCalled = true
-				}
-
-				return
-			},
-=======
->>>>>>> 9fe28e3f
 		},
 		nil,
 		minMessages*10,
@@ -214,71 +200,6 @@
 	err := qfp.IncreaseLoad("identifier", size)
 
 	assert.Nil(t, err)
-<<<<<<< HEAD
-	assert.True(t, putWasCalled)
-}
-
-func TestNewQuotaFloodPreventer_IncreaseLoadGlobalWithResetShouldWork(t *testing.T) {
-	t.Parallel()
-
-	numPutOperations := 0
-	addedGlobalQuotaCalled := false
-	existingSize := uint64(0)
-	existingMessages := uint32(0)
-	existingQuota := &quota{
-		numReceivedMessages:  existingMessages,
-		sizeReceivedMessages: existingSize,
-	}
-	identifier := "identifier"
-	size := uint64(minTotalSize * 2)
-	qfp, _ := NewQuotaFloodPreventer(
-		&mock.CacherStub{
-			GetCalled: func(key []byte) (value interface{}, ok bool) {
-				return existingQuota, true
-			},
-			PutCalled: func(key []byte, value interface{}, sizeInBytes int) (evicted bool) {
-				if string(key) == identifier {
-					numPutOperations++
-				}
-
-				return
-			},
-			KeysCalled: func() [][]byte {
-				return make([][]byte, 0)
-			},
-			ClearCalled: func() {},
-		},
-		[]QuotaStatusHandler{
-			&mock.QuotaStatusHandlerStub{
-				AddQuotaCalled: func(_ string, _ uint32, _ uint64, _ uint32, _ uint64) {},
-				SetGlobalQuotaCalled: func(numReceived uint32, sizeReceived uint64, numProcessed uint32, sizeProcessed uint64) {
-					addedGlobalQuotaCalled = true
-					assert.Equal(t, uint32(2), numReceived)
-					assert.Equal(t, size+size+1, sizeReceived)
-					assert.Equal(t, uint32(2), numProcessed)
-					assert.Equal(t, size+size+1, sizeProcessed)
-				},
-				ResetStatisticsCalled: func() {},
-			},
-		},
-		minMessages*4,
-		minTotalSize*10,
-		minMessages*4,
-		minTotalSize*10,
-	)
-
-	err := qfp.IncreaseLoadGlobal(identifier, size)
-	assert.Nil(t, err)
-
-	err = qfp.IncreaseLoadGlobal(identifier, size+1)
-	assert.Nil(t, err)
-
-	qfp.Reset()
-
-	assert.Equal(t, 2, numPutOperations)
-	assert.True(t, addedGlobalQuotaCalled)
-=======
->>>>>>> 9fe28e3f
 }
 
 //------- IncreaseLoad per peer
@@ -342,71 +263,7 @@
 
 	err := qfp.IncreaseLoad("identifier", minTotalSize)
 
-<<<<<<< HEAD
-	assert.Equal(t, process.ErrSystemBusy, err)
-}
-
-//------- IncreaseLoad globally
-
-func TestNewQuotaFloodPreventer_IncreaseLoadOverMaxNumMessagesShouldNotPutAndReturnFalse(t *testing.T) {
-	t.Parallel()
-
-	globalMessages := uint32(minMessages + 11)
-	globalSize := uint64(minTotalSize * 3)
-	qfp, _ := NewQuotaFloodPreventer(
-		&mock.CacherStub{
-			GetCalled: func(key []byte) (value interface{}, ok bool) {
-				return nil, false
-			},
-			PutCalled: func(key []byte, value interface{}, sizeInBytes int) (evicted bool) {
-				assert.Fail(t, "should have not called put")
-
-				return false
-			},
-		},
-		nil,
-		minMessages*4,
-		minTotalSize*10,
-		minMessages*4,
-		minTotalSize*10,
-	)
-	qfp.SetGlobalQuotaValues(globalMessages, globalSize)
-
-	err := qfp.IncreaseLoad("identifier", minTotalSize)
-
-	assert.Equal(t, process.ErrSystemBusy, err)
-}
-
-func TestNewQuotaFloodPreventer_IncreaseLoadOverMaxSizeShouldNotPutAndReturnFalse(t *testing.T) {
-	t.Parallel()
-
-	globalMessages := uint32(minMessages)
-	globalSize := uint64(minTotalSize * 11)
-	qfp, _ := NewQuotaFloodPreventer(
-		&mock.CacherStub{
-			GetCalled: func(key []byte) (value interface{}, ok bool) {
-				return nil, false
-			},
-			PutCalled: func(key []byte, value interface{}, sizeInBytes int) (evicted bool) {
-				assert.Fail(t, "should have not called put")
-
-				return false
-			},
-		},
-		nil,
-		minMessages*4,
-		minTotalSize*10,
-		minMessages*4,
-		minTotalSize*10,
-	)
-	qfp.SetGlobalQuotaValues(globalMessages, globalSize)
-
-	err := qfp.IncreaseLoad("identifier", minTotalSize)
-
-	assert.Equal(t, process.ErrSystemBusy, err)
-=======
 	assert.True(t, errors.Is(err, process.ErrSystemBusy))
->>>>>>> 9fe28e3f
 }
 
 func TestCountersMap_IncreaseLoadShouldWorkConcurrently(t *testing.T) {
