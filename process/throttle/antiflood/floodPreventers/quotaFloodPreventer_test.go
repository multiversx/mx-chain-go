package floodPreventers

import (
	"errors"
	"fmt"
	"math"
	"sync"
	"testing"

	"github.com/ElrondNetwork/elrond-go/core/check"
	"github.com/ElrondNetwork/elrond-go/process"
	"github.com/ElrondNetwork/elrond-go/process/mock"
	"github.com/stretchr/testify/assert"
)

func createDefaultArgument() ArgQuotaFloodPreventer {
	return ArgQuotaFloodPreventer{
		Name:                      "test",
		Cacher:                    &mock.CacherStub{},
		StatusHandlers:            []QuotaStatusHandler{&mock.QuotaStatusHandlerStub{}},
		BaseMaxNumMessagesPerPeer: minMessages,
		MaxTotalSizePerPeer:       minTotalSize,
		PercentReserved:           10,
		IncreaseThreshold:         0,
		IncreaseFactor:            0,
	}
}

//------- NewQuotaFloodPreventer

func TestNewQuotaFloodPreventer_NilCacherShouldErr(t *testing.T) {
	t.Parallel()

	arg := createDefaultArgument()
	arg.Cacher = nil
	qfp, err := NewQuotaFloodPreventer(arg)

	assert.True(t, check.IfNil(qfp))
	assert.Equal(t, process.ErrNilCacher, err)
}

func TestNewQuotaFloodPreventer_NilStatusHandlerShouldErr(t *testing.T) {
	t.Parallel()

	arg := createDefaultArgument()
	arg.StatusHandlers = []QuotaStatusHandler{nil}
	qfp, err := NewQuotaFloodPreventer(arg)

	assert.True(t, check.IfNil(qfp))
	assert.Equal(t, process.ErrNilQuotaStatusHandler, err)
}

func TestNewQuotaFloodPreventer_LowerMinMessagesPerPeerShouldErr(t *testing.T) {
	t.Parallel()

	arg := createDefaultArgument()
	arg.BaseMaxNumMessagesPerPeer = minMessages - 1
	qfp, err := NewQuotaFloodPreventer(arg)

	assert.True(t, check.IfNil(qfp))
	assert.True(t, errors.Is(err, process.ErrInvalidValue))
}

func TestNewQuotaFloodPreventer_LowerMinSizePerPeerShouldErr(t *testing.T) {
	t.Parallel()

	arg := createDefaultArgument()
	arg.MaxTotalSizePerPeer = minTotalSize - 1
	qfp, err := NewQuotaFloodPreventer(arg)

	assert.True(t, check.IfNil(qfp))
	assert.True(t, errors.Is(err, process.ErrInvalidValue))
}

func TestNewQuotaFloodPreventer_HigherPercentReservedShouldErr(t *testing.T) {
	t.Parallel()

	arg := createDefaultArgument()
	arg.PercentReserved = maxPercentReserved + 0.01
	qfp, err := NewQuotaFloodPreventer(arg)

	assert.True(t, check.IfNil(qfp))
	assert.True(t, errors.Is(err, process.ErrInvalidValue))
}

func TestNewQuotaFloodPreventer_LowerPercentReservedShouldErr(t *testing.T) {
	t.Parallel()

	arg := createDefaultArgument()
	arg.PercentReserved = minPercentReserved - 0.01
	qfp, err := NewQuotaFloodPreventer(arg)

	assert.True(t, check.IfNil(qfp))
	assert.True(t, errors.Is(err, process.ErrInvalidValue))
}

func TestNewQuotaFloodPreventer_NegativeIncreaseFactorShouldErr(t *testing.T) {
	t.Parallel()

	arg := createDefaultArgument()
	arg.IncreaseFactor = -0.001
	qfp, err := NewQuotaFloodPreventer(arg)

	assert.True(t, check.IfNil(qfp))
	assert.True(t, errors.Is(err, process.ErrInvalidValue))
}

func TestNewQuotaFloodPreventer_ShouldWork(t *testing.T) {
	t.Parallel()

	arg := createDefaultArgument()
	qfp, err := NewQuotaFloodPreventer(arg)

	assert.False(t, check.IfNil(qfp))
	assert.Nil(t, err)
}

func TestNewQuotaFloodPreventer_NilListShouldWork(t *testing.T) {
	t.Parallel()

	arg := createDefaultArgument()
	arg.StatusHandlers = nil
	qfp, err := NewQuotaFloodPreventer(arg)

	assert.False(t, check.IfNil(qfp))
	assert.Nil(t, err)
}

//------- IncreaseLoad

func TestNewQuotaFloodPreventer_IncreaseLoadIdentifierNotPresentPutQuotaAndReturnTrue(t *testing.T) {
	t.Parallel()

	putWasCalled := false
	size := uint64(minTotalSize * 5)
<<<<<<< HEAD
	qfp, _ := NewQuotaFloodPreventer(
		&mock.CacherStub{
			GetCalled: func(key []byte) (value interface{}, ok bool) {
				return nil, false
			},
			PutCalled: func(key []byte, value interface{}, sizeInBytes int) (evicted bool) {
				q, isQuota := value.(*quota)
				if !isQuota {
					return
				}
				if q.numReceivedMessages == 1 && q.sizeReceivedMessages == size {
					putWasCalled = true
				}

=======
	arg := createDefaultArgument()
	arg.Cacher = &mock.CacherStub{
		GetCalled: func(key []byte) (value interface{}, ok bool) {
			return nil, false
		},
		PutCalled: func(key []byte, value interface{}) (evicted bool) {
			q, isQuota := value.(*quota)
			if !isQuota {
>>>>>>> 9308dabb
				return
			}
			if q.numReceivedMessages == 1 && q.sizeReceivedMessages == size {
				putWasCalled = true
			}

			return
		},
	}
	arg.BaseMaxNumMessagesPerPeer = minMessages * 4
	arg.MaxTotalSizePerPeer = minTotalSize * 1
	qfp, _ := NewQuotaFloodPreventer(arg)

	err := qfp.IncreaseLoad("identifier", size)

	assert.Nil(t, err)
	assert.True(t, putWasCalled)
}

func TestNewQuotaFloodPreventer_IncreaseLoadNotQuotaSavedInCacheShouldPutQuotaAndReturnTrue(t *testing.T) {
	t.Parallel()

	putWasCalled := false
	size := uint64(minTotalSize * 5)
<<<<<<< HEAD
	qfp, _ := NewQuotaFloodPreventer(
		&mock.CacherStub{
			GetCalled: func(key []byte) (value interface{}, ok bool) {
				return "bad value", true
			},
			PutCalled: func(key []byte, value interface{}, sizeInBytes int) (evicted bool) {
				q, isQuota := value.(*quota)
				if !isQuota {
					return
				}
				if q.numReceivedMessages == 1 && q.sizeReceivedMessages == size {
					putWasCalled = true
				}

=======
	arg := createDefaultArgument()
	arg.Cacher = &mock.CacherStub{
		GetCalled: func(key []byte) (value interface{}, ok bool) {
			return "bad value", true
		},
		PutCalled: func(key []byte, value interface{}) (evicted bool) {
			q, isQuota := value.(*quota)
			if !isQuota {
>>>>>>> 9308dabb
				return
			}
			if q.numReceivedMessages == 1 && q.sizeReceivedMessages == size {
				putWasCalled = true
			}

			return
		},
	}
	arg.BaseMaxNumMessagesPerPeer = minMessages * 4
	arg.MaxTotalSizePerPeer = minTotalSize * 1
	qfp, _ := NewQuotaFloodPreventer(arg)

	err := qfp.IncreaseLoad("identifier", size)

	assert.Nil(t, err)
	assert.True(t, putWasCalled)
}

func TestNewQuotaFloodPreventer_IncreaseLoadUnderMaxValuesShouldIncrementAndReturnTrue(t *testing.T) {
	t.Parallel()

	existingSize := uint64(minTotalSize * 5)
	existingMessages := uint32(minMessages * 8)
	existingQuota := &quota{
		numReceivedMessages:  existingMessages,
		sizeReceivedMessages: existingSize,
	}
	size := uint64(minTotalSize * 2)
	arg := createDefaultArgument()
	arg.Cacher = &mock.CacherStub{
		GetCalled: func(key []byte) (value interface{}, ok bool) {
			return existingQuota, true
		},
	}
	arg.BaseMaxNumMessagesPerPeer = minMessages * 10
	arg.MaxTotalSizePerPeer = minTotalSize * 10
	qfp, _ := NewQuotaFloodPreventer(arg)

	err := qfp.IncreaseLoad("identifier", size)

	assert.Nil(t, err)
}

//------- IncreaseLoad per peer

func TestNewQuotaFloodPreventer_IncreaseLoadOverMaxPeerNumMessagesShouldNotPutAndReturnFalse(t *testing.T) {
	t.Parallel()

	existingMessages := uint32(minMessages + 11)
	existingSize := uint64(minTotalSize * 3)
	existingQuota := &quota{
		numReceivedMessages:  existingMessages,
		sizeReceivedMessages: existingSize,
	}
<<<<<<< HEAD
	qfp, _ := NewQuotaFloodPreventer(
		&mock.CacherStub{
			GetCalled: func(key []byte) (value interface{}, ok bool) {
				return existingQuota, true
			},
			PutCalled: func(key []byte, value interface{}, sizeInBytes int) (evicted bool) {
				assert.Fail(t, "should have not called put")
=======
	arg := createDefaultArgument()
	arg.Cacher = &mock.CacherStub{
		GetCalled: func(key []byte) (value interface{}, ok bool) {
			return existingQuota, true
		},
		PutCalled: func(key []byte, value interface{}) (evicted bool) {
			assert.Fail(t, "should have not called put")
>>>>>>> 9308dabb

			return false
		},
	}
	arg.BaseMaxNumMessagesPerPeer = minMessages * 4
	arg.MaxTotalSizePerPeer = minTotalSize * 10
	qfp, _ := NewQuotaFloodPreventer(arg)

	err := qfp.IncreaseLoad("identifier", minTotalSize)

	assert.True(t, errors.Is(err, process.ErrSystemBusy))
}

func TestNewQuotaFloodPreventer_IncreaseLoadOverMaxPeerSizeShouldNotPutAndReturnFalse(t *testing.T) {
	t.Parallel()

	existingMessages := uint32(minMessages)
	existingSize := uint64(minTotalSize * 11)
	existingQuota := &quota{
		numReceivedMessages:  existingMessages,
		sizeReceivedMessages: existingSize,
	}
<<<<<<< HEAD
	qfp, _ := NewQuotaFloodPreventer(
		&mock.CacherStub{
			GetCalled: func(key []byte) (value interface{}, ok bool) {
				return existingQuota, true
			},
			PutCalled: func(key []byte, value interface{}, sizeInBytes int) (evicted bool) {
				assert.Fail(t, "should have not called put")
=======
	arg := createDefaultArgument()
	arg.Cacher = &mock.CacherStub{
		GetCalled: func(key []byte) (value interface{}, ok bool) {
			return existingQuota, true
		},
		PutCalled: func(key []byte, value interface{}) (evicted bool) {
			assert.Fail(t, "should have not called put")
>>>>>>> 9308dabb

			return false
		},
	}
	arg.BaseMaxNumMessagesPerPeer = minMessages * 4
	arg.MaxTotalSizePerPeer = minTotalSize * 10
	qfp, _ := NewQuotaFloodPreventer(arg)

	err := qfp.IncreaseLoad("identifier", minTotalSize)

	assert.True(t, errors.Is(err, process.ErrSystemBusy))
}

func TestCountersMap_IncreaseLoadShouldWorkConcurrently(t *testing.T) {
	t.Parallel()

	numIterations := 1000
	arg := createDefaultArgument()
	arg.Cacher = mock.NewCacherMock()
	qfp, _ := NewQuotaFloodPreventer(arg)
	wg := sync.WaitGroup{}
	wg.Add(numIterations)
	for i := 0; i < numIterations; i++ {
		go func(idx int) {
			err := qfp.IncreaseLoad(fmt.Sprintf("%d", idx), minTotalSize)
			assert.Nil(t, err)
			wg.Done()
		}(i)
	}

	wg.Wait()
}

//------- Reset

func TestCountersMap_ResetShouldCallCacherClear(t *testing.T) {
	t.Parallel()

	clearCalled := false
	arg := createDefaultArgument()
	arg.Cacher = &mock.CacherStub{
		ClearCalled: func() {
			clearCalled = true
		},
		KeysCalled: func() [][]byte {
			return make([][]byte, 0)
		},
	}
	qfp, _ := NewQuotaFloodPreventer(arg)

	qfp.Reset()

	assert.True(t, clearCalled)
}

func TestCountersMap_ResetShouldCallQuotaStatus(t *testing.T) {
	t.Parallel()

	cacher := mock.NewCacherMock()
	key1 := []byte("key1")
	quota1 := &quota{
		numReceivedMessages:   1,
		sizeReceivedMessages:  2,
		numProcessedMessages:  3,
		sizeProcessedMessages: 4,
	}
	key2 := []byte("key2")
	quota2 := &quota{
		numReceivedMessages:   5,
		sizeReceivedMessages:  6,
		numProcessedMessages:  7,
		sizeProcessedMessages: 8,
	}

	cacher.HasOrAdd(key1, quota1, quota1.Size())
	cacher.HasOrAdd(key2, quota2, quota2.Size())

	resetStatisticsCalled := false
	quota1Compared := false
	quota2Compared := false
	arg := createDefaultArgument()
	arg.Cacher = cacher
	arg.StatusHandlers = []QuotaStatusHandler{
		&mock.QuotaStatusHandlerStub{
			ResetStatisticsCalled: func() {
				resetStatisticsCalled = true
			},
			AddQuotaCalled: func(identifier string, numReceivedMessages uint32, sizeReceivedMessages uint64, numProcessedMessages uint32, sizeProcessedMessages uint64) {
				quotaProvided := quota{
					numReceivedMessages:   numReceivedMessages,
					sizeReceivedMessages:  sizeReceivedMessages,
					numProcessedMessages:  numProcessedMessages,
					sizeProcessedMessages: sizeProcessedMessages,
				}
				quotaToCompare := quota{}

				switch identifier {
				case string(key1):
					quotaToCompare = *quota1
					quota1Compared = true
				case string(key2):
					quotaToCompare = *quota2
					quota2Compared = true
				default:
					assert.Fail(t, fmt.Sprintf("unknown identifier %s", identifier))
				}

				assert.Equal(t, quotaToCompare, quotaProvided)
			},
		},
	}
	qfp, _ := NewQuotaFloodPreventer(arg)

	qfp.Reset()

	assert.True(t, resetStatisticsCalled)
	assert.True(t, quota1Compared)
	assert.True(t, quota2Compared)
}

func TestCountersMap_IncrementAndResetShouldWorkConcurrently(t *testing.T) {
	t.Parallel()

	numIterations := 1000
	arg := createDefaultArgument()
	arg.Cacher = mock.NewCacherMock()
	qfp, _ := NewQuotaFloodPreventer(arg)
	wg := sync.WaitGroup{}
	wg.Add(numIterations + numIterations/10)
	for i := 0; i < numIterations; i++ {
		go func(idx int) {
			err := qfp.IncreaseLoad(fmt.Sprintf("%d", idx), minTotalSize)
			assert.Nil(t, err)
			wg.Done()
		}(i)

		if i%10 == 0 {
			go func() {
				qfp.Reset()
				wg.Done()
			}()
		}
	}

	wg.Wait()
}

func TestNewQuotaFloodPreventer_IncreaseLoadWithMockCacherShouldWork(t *testing.T) {
	t.Parallel()

	numMessages := uint32(100)
	arg := createDefaultArgument()
	arg.Cacher = mock.NewCacherMock()
	arg.BaseMaxNumMessagesPerPeer = numMessages
	arg.MaxTotalSizePerPeer = math.MaxUint64
	arg.PercentReserved = float32(17)
	qfp, _ := NewQuotaFloodPreventer(arg)

	identifier := "id"
	for i := uint32(0); i < numMessages-uint32(arg.PercentReserved); i++ {
		err := qfp.IncreaseLoad(identifier, 1)
		assert.Nil(t, err, fmt.Sprintf("failed at the %d iteration", i))
	}

	for i := uint32(0); i < uint32(arg.PercentReserved)*2; i++ {
		err := qfp.IncreaseLoad(identifier, 1)
		assert.True(t, errors.Is(err, process.ErrSystemBusy),
			fmt.Sprintf("failed at the %d iteration", numMessages-uint32(arg.PercentReserved)+i))
	}
}

//------- ApplyConsensusSize

func TestQuotaFloodPreventer_ApplyConsensusSizeInvalidConsensusSize(t *testing.T) {
	t.Parallel()

	arg := createDefaultArgument()
	arg.BaseMaxNumMessagesPerPeer = uint32(4682)
	qfp, _ := NewQuotaFloodPreventer(arg)

	qfp.ApplyConsensusSize(0)

	assert.Equal(t, arg.BaseMaxNumMessagesPerPeer, qfp.computedMaxNumMessagesPerPeer)
}

func TestQuotaFloodPreventer_ApplyConsensusUnderThreshold(t *testing.T) {
	t.Parallel()

	arg := createDefaultArgument()
	arg.BaseMaxNumMessagesPerPeer = uint32(4682)
	arg.IncreaseThreshold = 100
	qfp, _ := NewQuotaFloodPreventer(arg)

	qfp.ApplyConsensusSize(99)

	assert.Equal(t, arg.BaseMaxNumMessagesPerPeer, qfp.computedMaxNumMessagesPerPeer)
}

func TestQuotaFloodPreventer_ApplyConsensusShouldWork(t *testing.T) {
	t.Parallel()

	arg := createDefaultArgument()
	arg.Cacher = mock.NewCacherMock()
	arg.BaseMaxNumMessagesPerPeer = 2000
	arg.IncreaseThreshold = 1000
	arg.IncreaseFactor = 0.25
	qfp, _ := NewQuotaFloodPreventer(arg)
	absoluteExpected := uint32(2250)
	qfp.ApplyConsensusSize(2000)

	assert.Equal(t, absoluteExpected, qfp.computedMaxNumMessagesPerPeer)
	relativeExpected := uint32(2250 * 0.9)
	fmt.Printf("expected relative: %d\n", relativeExpected)
	identifier := "identifier"
	for i := 0; i < int(relativeExpected); i++ {
		err := qfp.IncreaseLoad(identifier, 0)
		assert.Nil(t, err, fmt.Sprintf("on iteration %d", i))
		if err != nil {
			fmt.Printf("aaa")
		}
	}

	err := qfp.IncreaseLoad(identifier, 0)
	assert.NotNil(t, err)
}<|MERGE_RESOLUTION|>--- conflicted
+++ resolved
@@ -133,31 +133,14 @@
 
 	putWasCalled := false
 	size := uint64(minTotalSize * 5)
-<<<<<<< HEAD
-	qfp, _ := NewQuotaFloodPreventer(
-		&mock.CacherStub{
-			GetCalled: func(key []byte) (value interface{}, ok bool) {
-				return nil, false
-			},
-			PutCalled: func(key []byte, value interface{}, sizeInBytes int) (evicted bool) {
-				q, isQuota := value.(*quota)
-				if !isQuota {
-					return
-				}
-				if q.numReceivedMessages == 1 && q.sizeReceivedMessages == size {
-					putWasCalled = true
-				}
-
-=======
 	arg := createDefaultArgument()
 	arg.Cacher = &mock.CacherStub{
 		GetCalled: func(key []byte) (value interface{}, ok bool) {
 			return nil, false
 		},
-		PutCalled: func(key []byte, value interface{}) (evicted bool) {
+		PutCalled: func(key []byte, value interface{}, sizeInBytes int) (evicted bool) {
 			q, isQuota := value.(*quota)
 			if !isQuota {
->>>>>>> 9308dabb
 				return
 			}
 			if q.numReceivedMessages == 1 && q.sizeReceivedMessages == size {
@@ -182,31 +165,14 @@
 
 	putWasCalled := false
 	size := uint64(minTotalSize * 5)
-<<<<<<< HEAD
-	qfp, _ := NewQuotaFloodPreventer(
-		&mock.CacherStub{
-			GetCalled: func(key []byte) (value interface{}, ok bool) {
-				return "bad value", true
-			},
-			PutCalled: func(key []byte, value interface{}, sizeInBytes int) (evicted bool) {
-				q, isQuota := value.(*quota)
-				if !isQuota {
-					return
-				}
-				if q.numReceivedMessages == 1 && q.sizeReceivedMessages == size {
-					putWasCalled = true
-				}
-
-=======
 	arg := createDefaultArgument()
 	arg.Cacher = &mock.CacherStub{
 		GetCalled: func(key []byte) (value interface{}, ok bool) {
 			return "bad value", true
 		},
-		PutCalled: func(key []byte, value interface{}) (evicted bool) {
+		PutCalled: func(key []byte, value interface{}, sizeInBytes int) (evicted bool) {
 			q, isQuota := value.(*quota)
 			if !isQuota {
->>>>>>> 9308dabb
 				return
 			}
 			if q.numReceivedMessages == 1 && q.sizeReceivedMessages == size {
@@ -262,23 +228,13 @@
 		numReceivedMessages:  existingMessages,
 		sizeReceivedMessages: existingSize,
 	}
-<<<<<<< HEAD
-	qfp, _ := NewQuotaFloodPreventer(
-		&mock.CacherStub{
-			GetCalled: func(key []byte) (value interface{}, ok bool) {
-				return existingQuota, true
-			},
-			PutCalled: func(key []byte, value interface{}, sizeInBytes int) (evicted bool) {
-				assert.Fail(t, "should have not called put")
-=======
 	arg := createDefaultArgument()
 	arg.Cacher = &mock.CacherStub{
 		GetCalled: func(key []byte) (value interface{}, ok bool) {
 			return existingQuota, true
 		},
-		PutCalled: func(key []byte, value interface{}) (evicted bool) {
+		PutCalled: func(key []byte, value interface{}, sizeInBytes int) (evicted bool) {
 			assert.Fail(t, "should have not called put")
->>>>>>> 9308dabb
 
 			return false
 		},
@@ -301,23 +257,13 @@
 		numReceivedMessages:  existingMessages,
 		sizeReceivedMessages: existingSize,
 	}
-<<<<<<< HEAD
-	qfp, _ := NewQuotaFloodPreventer(
-		&mock.CacherStub{
-			GetCalled: func(key []byte) (value interface{}, ok bool) {
-				return existingQuota, true
-			},
-			PutCalled: func(key []byte, value interface{}, sizeInBytes int) (evicted bool) {
-				assert.Fail(t, "should have not called put")
-=======
 	arg := createDefaultArgument()
 	arg.Cacher = &mock.CacherStub{
 		GetCalled: func(key []byte) (value interface{}, ok bool) {
 			return existingQuota, true
 		},
-		PutCalled: func(key []byte, value interface{}) (evicted bool) {
+		PutCalled: func(key []byte, value interface{}, sizeInBytes int) (evicted bool) {
 			assert.Fail(t, "should have not called put")
->>>>>>> 9308dabb
 
 			return false
 		},
