--- conflicted
+++ resolved
@@ -22,93 +22,48 @@
 
 var log = logger.GetOrCreate("p2p/antiflood/factory")
 
-<<<<<<< HEAD
-// AntiFloodComponents holds the handlers returned when creating antiflood and blacklist mechanisms
-type AntiFloodComponents struct {
-	AntiFloodHandler    process.P2PAntifloodHandler
-	BlacklistHandler    process.BlackListHandler
-	FloodPreventer      process.FloodPreventer
-	TopicFloodPreventer process.TopicFloodPreventer
-}
-
-// NewP2PAntiFloodComponents will return instances of antiflood and blacklist, based on the config
-func NewP2PAntiFloodComponents(
-	config config.Config,
-	statusHandler core.AppStatusHandler,
-) (*AntiFloodComponents, error) {
-=======
 const defaultSpan = 300 * time.Second
 const fastReactingIdentifier = "fast_reacting"
 const slowReactingIdentifier = "slow_reacting"
 const outOfSpecsIdentifier = "out_of_specs"
 const outputIdentifier = "output"
 
-// NewP2PAntiFloodAndBlackList will return instances of antiflood and blacklist, based on the config
-func NewP2PAntiFloodAndBlackList(
+// AntiFloodComponents holds the handlers returned when creating antiflood and blacklist mechanisms
+type AntiFloodComponents struct {
+	AntiFloodHandler    process.P2PAntifloodHandler
+	BlacklistHandler    process.BlackListHandler
+}
+
+// NewP2PAntiFloodComponents will return instances of antiflood and blacklist, based on the config
+func NewP2PAntiFloodComponents(
 	config config.Config,
 	statusHandler core.AppStatusHandler,
 	currentPid core.PeerID,
-) (process.P2PAntifloodHandler, process.PeerBlackListHandler, error) {
->>>>>>> de8d0423
+) (*AntiFloodComponents, error) {
 	if check.IfNil(statusHandler) {
 		return nil, p2p.ErrNilStatusHandler
 	}
 	if config.Antiflood.Enabled {
-<<<<<<< HEAD
-		return initP2PAntiFloodComponents(config, statusHandler)
+		return initP2PAntiFloodComponents(config, statusHandler, currentPid)
 	}
 
 	return &AntiFloodComponents{
-		AntiFloodHandler:    &disabledAntiFlood{},
-		BlacklistHandler:    &disabledBlacklistHandler{},
-		FloodPreventer:      &disabledFloodPreventer{},
-		TopicFloodPreventer: &disabledTopicFloodPreventer{},
+		AntiFloodHandler:    &disabled.AntiFlood{},
+		BlacklistHandler:    &disabled.PeerBlacklistHandler{},
 	}, nil
-=======
-		return initP2PAntiFloodAndBlackList(config, statusHandler, currentPid)
-	}
-
-	return &disabled.AntiFlood{}, &disabled.PeerBlacklistHandler{}, nil
->>>>>>> de8d0423
 }
 
 func initP2PAntiFloodComponents(
 	mainConfig config.Config,
 	statusHandler core.AppStatusHandler,
-<<<<<<< HEAD
+	currentPid core.PeerID,
 ) (*AntiFloodComponents, error) {
-	cacheConfig := storageFactory.GetCacherFromConfig(mainConfig.Antiflood.Cache)
-	antifloodCache, err := storageUnit.NewCache(cacheConfig.Type, cacheConfig.Size, cacheConfig.Shards)
-=======
-	currentPid core.PeerID,
-) (process.P2PAntifloodHandler, process.PeerBlackListHandler, error) {
 	cache := timecache.NewTimeCache(defaultSpan)
 	p2pPeerBlackList, err := timecache.NewPeerTimeCache(cache)
->>>>>>> de8d0423
-	if err != nil {
-		return &AntiFloodComponents{}, err
-	}
-
-<<<<<<< HEAD
-	blackListCache, err := storageUnit.NewCache(cacheConfig.Type, cacheConfig.Size, cacheConfig.Shards)
-	if err != nil {
-		return &AntiFloodComponents{}, err
-	}
-
-	peerMaxMessagesPerSecond := mainConfig.Antiflood.PeerMaxInput.MessagesPerSecond
-	peerMaxTotalSizePerSecond := mainConfig.Antiflood.PeerMaxInput.TotalSizePerSecond
-	maxMessagesPerSecond := mainConfig.Antiflood.NetworkMaxInput.MessagesPerSecond
-	maxTotalSizePerSecond := mainConfig.Antiflood.NetworkMaxInput.TotalSizePerSecond
-
-	quotaProcessor, err := p2pQuota.NewP2PQuotaProcessor(statusHandler)
-	if err != nil {
-		return &AntiFloodComponents{}, err
-	}
-
-	peerBanInSeconds := mainConfig.Antiflood.BlackList.PeerBanDurationInSeconds
-	if peerBanInSeconds == 0 {
-		return &AntiFloodComponents{}, fmt.Errorf("Antiflood.BlackList.PeerBanDurationInSeconds should be greater than 0")
-=======
+	if err != nil {
+		return nil, nil, err
+	}
+
 	fastReactingFloodPreventer, err := createFloodPreventer(
 		mainConfig.Antiflood.FastReacting,
 		mainConfig.Antiflood.Cache,
@@ -118,8 +73,7 @@
 		currentPid,
 	)
 	if err != nil {
-		return nil, nil, fmt.Errorf("%w when creating fast reacting flood preventer", err)
->>>>>>> de8d0423
+		return nil, fmt.Errorf("%w when creating fast reacting flood preventer", err)
 	}
 
 	slowReactingFloodPreventer, err := createFloodPreventer(
@@ -131,11 +85,7 @@
 		currentPid,
 	)
 	if err != nil {
-<<<<<<< HEAD
-		return &AntiFloodComponents{}, err
-=======
-		return nil, nil, fmt.Errorf("%w when creating fast reacting flood preventer", err)
->>>>>>> de8d0423
+		return nil, fmt.Errorf("%w when creating fast reacting flood preventer", err)
 	}
 
 	outOfSpecsFloodPreventer, err := createFloodPreventer(
@@ -147,16 +97,12 @@
 		currentPid,
 	)
 	if err != nil {
-<<<<<<< HEAD
-		return &AntiFloodComponents{}, err
-=======
-		return nil, nil, fmt.Errorf("%w when creating out of specs flood preventer", err)
->>>>>>> de8d0423
+		return nil, fmt.Errorf("%w when creating out of specs flood preventer", err)
 	}
 
 	topicFloodPreventer, err := floodPreventers.NewTopicFloodPreventer(mainConfig.Antiflood.Topic.DefaultMaxMessagesPerSec)
 	if err != nil {
-		return &AntiFloodComponents{}, err
+		return nil, err
 	}
 
 	topicMaxMessages := mainConfig.Antiflood.Topic.MaxMessages
@@ -170,30 +116,22 @@
 		outOfSpecsFloodPreventer,
 	)
 	if err != nil {
-		return &AntiFloodComponents{}, err
-	}
-
-<<<<<<< HEAD
+		return nil, err
+	}
+
+	startResettingTopicFloodPreventer(topicFloodPreventer, topicMaxMessages)
+	startSweepingP2PPeerBlackList(p2pPeerBlackList)
+
 	return &AntiFloodComponents{
 		AntiFloodHandler:    p2pAntiflood,
 		BlacklistHandler:    p2pPeerBlackList,
-		FloodPreventer:      floodPreventer,
-		TopicFloodPreventer: topicFloodPreventer,
 	}, nil
-=======
-	startResettingTopicFloodPreventer(topicFloodPreventer, topicMaxMessages)
-	startSweepingP2PPeerBlackList(p2pPeerBlackList)
-
-	return p2pAntiflood, p2pPeerBlackList, nil
->>>>>>> de8d0423
 }
 
 func setMaxMessages(topicFloodPreventer process.TopicFloodPreventer, topicMaxMessages []config.TopicMaxMessagesConfig) {
 	for _, topicMaxMsg := range topicMaxMessages {
 		topicFloodPreventer.SetMaxMessagesForTopic(topicMaxMsg.Topic, topicMaxMsg.NumMessagesPerSec)
 	}
-<<<<<<< HEAD
-=======
 }
 
 func startResettingTopicFloodPreventer(
@@ -307,5 +245,4 @@
 	}()
 
 	return floodPreventer, nil
->>>>>>> de8d0423
 }