package factory

import (
	"context"
	"testing"

	"github.com/ElrondNetwork/elrond-go/config"
	"github.com/ElrondNetwork/elrond-go/core"
	"github.com/ElrondNetwork/elrond-go/p2p"
	"github.com/ElrondNetwork/elrond-go/p2p/mock"
	"github.com/ElrondNetwork/elrond-go/process/throttle/antiflood/disabled"
	"github.com/stretchr/testify/assert"
)

const currentPid = core.PeerID("current pid")

func TestNewP2PAntiFloodAndBlackList_NilStatusHandlerShouldErr(t *testing.T) {
	t.Parallel()

	ctx := context.Background()
	cfg := config.Config{}
<<<<<<< HEAD
	components, err := NewP2PAntiFloodComponents(cfg, nil, currentPid, ctx)
	assert.Nil(t, components)
=======
	af, pids, pks, err := NewP2PAntiFloodAndBlackList(cfg, nil, currentPid)
	assert.Nil(t, af)
	assert.Nil(t, pids)
	assert.Nil(t, pks)
>>>>>>> c4be2b2a
	assert.Equal(t, p2p.ErrNilStatusHandler, err)
}

func TestNewP2PAntiFloodAndBlackList_ShouldWorkAndReturnDisabledImplementations(t *testing.T) {
	t.Parallel()

	cfg := config.Config{
		Antiflood: config.AntifloodConfig{
			Enabled: false,
		},
	}
	ash := &mock.AppStatusHandlerMock{}
<<<<<<< HEAD
	ctx := context.Background()
	components, err := NewP2PAntiFloodComponents(cfg, ash, currentPid, ctx)
	assert.NotNil(t, components)
	assert.Nil(t, err)

	_, ok1 := components.AntiFloodHandler.(*disabled.AntiFlood)
	_, ok2 := components.BlacklistHandler.(*disabled.PeerBlacklistHandler)
=======
	af, pids, pks, err := NewP2PAntiFloodAndBlackList(cfg, ash, currentPid)
	assert.NotNil(t, af)
	assert.NotNil(t, pids)
	assert.NotNil(t, pks)
	assert.Nil(t, err)

	_, ok1 := af.(*disabled.AntiFlood)
	_, ok2 := pids.(*disabled.PeerBlacklistCacher)
	_, ok3 := pks.(*disabled.TimeCache)
>>>>>>> c4be2b2a
	assert.True(t, ok1)
	assert.True(t, ok2)
	assert.True(t, ok3)
}

func TestNewP2PAntiFloodAndBlackList_ShouldWorkAndReturnOkImplementations(t *testing.T) {
	t.Parallel()

	cfg := config.Config{
		Antiflood: config.AntifloodConfig{
			Enabled: true,
			Cache: config.CacheConfig{
				Type:     "LRU",
				Capacity: 10,
				Shards:   2,
			},
			FastReacting: createFloodPreventerConfig(),
			SlowReacting: createFloodPreventerConfig(),
			OutOfSpecs:   createFloodPreventerConfig(),
			Topic: config.TopicAntifloodConfig{
				DefaultMaxMessagesPerSec: 10,
			},
		},
	}

	ash := &mock.AppStatusHandlerMock{}
<<<<<<< HEAD
	ctx := context.Background()
	components, err := NewP2PAntiFloodComponents(cfg, ash, currentPid, ctx)
	assert.Nil(t, err)
	assert.NotNil(t, components.AntiFloodHandler)
	assert.NotNil(t, components.BlacklistHandler)
=======
	af, pids, pks, err := NewP2PAntiFloodAndBlackList(cfg, ash, currentPid)
	assert.Nil(t, err)
	assert.NotNil(t, af)
	assert.NotNil(t, pids)
	assert.NotNil(t, pks)
>>>>>>> c4be2b2a
}

func createFloodPreventerConfig() config.FloodPreventerConfig {
	return config.FloodPreventerConfig{
		IntervalInSeconds: 1,
		PeerMaxInput: config.AntifloodLimitsConfig{
			BaseMessagesPerInterval: 10,
			TotalSizePerInterval:    10,
		},
		BlackList: config.BlackListConfig{
			ThresholdNumMessagesPerInterval: 10,
			ThresholdSizePerInterval:        10,
			NumFloodingRounds:               10,
			PeerBanDurationInSeconds:        10,
		},
	}
}<|MERGE_RESOLUTION|>--- conflicted
+++ resolved
@@ -19,15 +19,8 @@
 
 	ctx := context.Background()
 	cfg := config.Config{}
-<<<<<<< HEAD
 	components, err := NewP2PAntiFloodComponents(cfg, nil, currentPid, ctx)
 	assert.Nil(t, components)
-=======
-	af, pids, pks, err := NewP2PAntiFloodAndBlackList(cfg, nil, currentPid)
-	assert.Nil(t, af)
-	assert.Nil(t, pids)
-	assert.Nil(t, pks)
->>>>>>> c4be2b2a
 	assert.Equal(t, p2p.ErrNilStatusHandler, err)
 }
 
@@ -40,25 +33,14 @@
 		},
 	}
 	ash := &mock.AppStatusHandlerMock{}
-<<<<<<< HEAD
 	ctx := context.Background()
 	components, err := NewP2PAntiFloodComponents(cfg, ash, currentPid, ctx)
 	assert.NotNil(t, components)
 	assert.Nil(t, err)
 
 	_, ok1 := components.AntiFloodHandler.(*disabled.AntiFlood)
-	_, ok2 := components.BlacklistHandler.(*disabled.PeerBlacklistHandler)
-=======
-	af, pids, pks, err := NewP2PAntiFloodAndBlackList(cfg, ash, currentPid)
-	assert.NotNil(t, af)
-	assert.NotNil(t, pids)
-	assert.NotNil(t, pks)
-	assert.Nil(t, err)
-
-	_, ok1 := af.(*disabled.AntiFlood)
-	_, ok2 := pids.(*disabled.PeerBlacklistCacher)
-	_, ok3 := pks.(*disabled.TimeCache)
->>>>>>> c4be2b2a
+	_, ok2 := components.BlacklistHandler.(*disabled.PeerBlacklistCacher)
+	_, ok3 := components.PubKeysCacher.(*disabled.TimeCache)
 	assert.True(t, ok1)
 	assert.True(t, ok2)
 	assert.True(t, ok3)
@@ -85,19 +67,12 @@
 	}
 
 	ash := &mock.AppStatusHandlerMock{}
-<<<<<<< HEAD
 	ctx := context.Background()
 	components, err := NewP2PAntiFloodComponents(cfg, ash, currentPid, ctx)
 	assert.Nil(t, err)
 	assert.NotNil(t, components.AntiFloodHandler)
 	assert.NotNil(t, components.BlacklistHandler)
-=======
-	af, pids, pks, err := NewP2PAntiFloodAndBlackList(cfg, ash, currentPid)
-	assert.Nil(t, err)
-	assert.NotNil(t, af)
-	assert.NotNil(t, pids)
-	assert.NotNil(t, pks)
->>>>>>> c4be2b2a
+	assert.NotNil(t, components.PubKeysCacher)
 }
 
 func createFloodPreventerConfig() config.FloodPreventerConfig {
