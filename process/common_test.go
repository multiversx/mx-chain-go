--- conflicted
+++ resolved
@@ -2019,8 +2019,6 @@
 	indexOfLastTxToBeProcessed = int32(len(txHashes) - 1)
 	err = process.CheckIfIndexesAreOutOfBound(indexOfFirstTxToBeProcessed, indexOfLastTxToBeProcessed, miniBlock)
 	assert.Nil(t, err)
-<<<<<<< HEAD
-=======
 }
 
 func TestUnmarshalHeader(t *testing.T) {
@@ -2057,5 +2055,4 @@
 		assert.NotNil(t, err)
 		assert.Nil(t, header)
 	})
->>>>>>> ec5c6e2e
 }