--- conflicted
+++ resolved
@@ -1992,7 +1992,6 @@
 	})
 }
 
-<<<<<<< HEAD
 func Test_IsBuiltinFuncCallWithParam(t *testing.T) {
 	txDataNoFunction := []byte("dummy data")
 	targetFunction := "function"
@@ -2031,7 +2030,9 @@
 	})
 	t.Run("should return true for setGuardian call", func(t *testing.T) {
 		require.True(t, process.IsSetGuardianCall(setGuardianTxData))
-=======
+	})
+}
+
 func TestCheckIfIndexesAreOutOfBound(t *testing.T) {
 	txHashes := [][]byte{[]byte("txHash1"), []byte("txHash2"), []byte("txHash3")}
 	miniBlock := &block.MiniBlock{TxHashes: txHashes}
@@ -2090,6 +2091,5 @@
 		header, err = process.UnmarshalHeader(core.MetachainShardId, marshalizer, []byte{0xb, 0xa, 0xd})
 		assert.NotNil(t, err)
 		assert.Nil(t, header)
->>>>>>> 5357e613
 	})
 }