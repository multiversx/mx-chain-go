package interceptorscontainer

import (
<<<<<<< HEAD
	"github.com/ElrondNetwork/elrond-go/config"
=======
	crypto "github.com/ElrondNetwork/elrond-go-crypto"
>>>>>>> 5357e613
	"github.com/ElrondNetwork/elrond-go/dataRetriever"
	"github.com/ElrondNetwork/elrond-go/heartbeat"
	"github.com/ElrondNetwork/elrond-go/process"
	"github.com/ElrondNetwork/elrond-go/sharding"
	"github.com/ElrondNetwork/elrond-go/sharding/nodesCoordinator"
	"github.com/ElrondNetwork/elrond-go/state"
)

// CommonInterceptorsContainerFactoryArgs holds the arguments needed for the metachain/shard interceptors factories
type CommonInterceptorsContainerFactoryArgs struct {
<<<<<<< HEAD
	CoreComponents          process.CoreComponentsHolder
	CryptoComponents        process.CryptoComponentsHolder
	Accounts                state.AccountsAdapter
	ShardCoordinator        sharding.Coordinator
	NodesCoordinator        nodesCoordinator.NodesCoordinator
	Messenger               process.TopicHandler
	Store                   dataRetriever.StorageService
	DataPool                dataRetriever.PoolsHolder
	MaxTxNonceDeltaAllowed  int
	TxFeeHandler            process.FeeHandler
	BlockBlackList          process.TimeCacher
	HeaderSigVerifier       process.InterceptedHeaderSigVerifier
	HeaderIntegrityVerifier process.HeaderIntegrityVerifier
	ValidityAttester        process.ValidityAttester
	EpochStartTrigger       process.EpochStartTriggerHandler
	WhiteListHandler        process.WhiteListHandler
	WhiteListerVerifiedTxs  process.WhiteListHandler
	AntifloodHandler        process.P2PAntifloodHandler
	ArgumentsParser         process.ArgumentsParser
	PreferredPeersHolder    process.PreferredPeersHolderHandler
	SizeCheckDelta          uint32
	EnableEpochs            config.EnableEpochs
	RequestHandler          process.RequestHandler
	GuardianSigVerifier     process.GuardianSigVerifier
=======
	CoreComponents               process.CoreComponentsHolder
	CryptoComponents             process.CryptoComponentsHolder
	Accounts                     state.AccountsAdapter
	ShardCoordinator             sharding.Coordinator
	NodesCoordinator             nodesCoordinator.NodesCoordinator
	Messenger                    process.TopicHandler
	Store                        dataRetriever.StorageService
	DataPool                     dataRetriever.PoolsHolder
	MaxTxNonceDeltaAllowed       int
	TxFeeHandler                 process.FeeHandler
	BlockBlackList               process.TimeCacher
	HeaderSigVerifier            process.InterceptedHeaderSigVerifier
	HeaderIntegrityVerifier      process.HeaderIntegrityVerifier
	ValidityAttester             process.ValidityAttester
	EpochStartTrigger            process.EpochStartTriggerHandler
	WhiteListHandler             process.WhiteListHandler
	WhiteListerVerifiedTxs       process.WhiteListHandler
	AntifloodHandler             process.P2PAntifloodHandler
	ArgumentsParser              process.ArgumentsParser
	PreferredPeersHolder         process.PreferredPeersHolderHandler
	SizeCheckDelta               uint32
	EnableSignTxWithHashEpoch    uint32
	RequestHandler               process.RequestHandler
	PeerSignatureHandler         crypto.PeerSignatureHandler
	SignaturesHandler            process.SignaturesHandler
	HeartbeatExpiryTimespanInSec int64
	PeerShardMapper              process.PeerShardMapper
	HardforkTrigger              heartbeat.HardforkTrigger
>>>>>>> 5357e613
}<|MERGE_RESOLUTION|>--- conflicted
+++ resolved
@@ -1,11 +1,8 @@
 package interceptorscontainer
 
 import (
-<<<<<<< HEAD
 	"github.com/ElrondNetwork/elrond-go/config"
-=======
 	crypto "github.com/ElrondNetwork/elrond-go-crypto"
->>>>>>> 5357e613
 	"github.com/ElrondNetwork/elrond-go/dataRetriever"
 	"github.com/ElrondNetwork/elrond-go/heartbeat"
 	"github.com/ElrondNetwork/elrond-go/process"
@@ -16,32 +13,6 @@
 
 // CommonInterceptorsContainerFactoryArgs holds the arguments needed for the metachain/shard interceptors factories
 type CommonInterceptorsContainerFactoryArgs struct {
-<<<<<<< HEAD
-	CoreComponents          process.CoreComponentsHolder
-	CryptoComponents        process.CryptoComponentsHolder
-	Accounts                state.AccountsAdapter
-	ShardCoordinator        sharding.Coordinator
-	NodesCoordinator        nodesCoordinator.NodesCoordinator
-	Messenger               process.TopicHandler
-	Store                   dataRetriever.StorageService
-	DataPool                dataRetriever.PoolsHolder
-	MaxTxNonceDeltaAllowed  int
-	TxFeeHandler            process.FeeHandler
-	BlockBlackList          process.TimeCacher
-	HeaderSigVerifier       process.InterceptedHeaderSigVerifier
-	HeaderIntegrityVerifier process.HeaderIntegrityVerifier
-	ValidityAttester        process.ValidityAttester
-	EpochStartTrigger       process.EpochStartTriggerHandler
-	WhiteListHandler        process.WhiteListHandler
-	WhiteListerVerifiedTxs  process.WhiteListHandler
-	AntifloodHandler        process.P2PAntifloodHandler
-	ArgumentsParser         process.ArgumentsParser
-	PreferredPeersHolder    process.PreferredPeersHolderHandler
-	SizeCheckDelta          uint32
-	EnableEpochs            config.EnableEpochs
-	RequestHandler          process.RequestHandler
-	GuardianSigVerifier     process.GuardianSigVerifier
-=======
 	CoreComponents               process.CoreComponentsHolder
 	CryptoComponents             process.CryptoComponentsHolder
 	Accounts                     state.AccountsAdapter
@@ -63,12 +34,12 @@
 	ArgumentsParser              process.ArgumentsParser
 	PreferredPeersHolder         process.PreferredPeersHolderHandler
 	SizeCheckDelta               uint32
-	EnableSignTxWithHashEpoch    uint32
+	EnableEpochs                 config.EnableEpochs
 	RequestHandler               process.RequestHandler
+	GuardianSigVerifier          process.GuardianSigVerifier
 	PeerSignatureHandler         crypto.PeerSignatureHandler
 	SignaturesHandler            process.SignaturesHandler
 	HeartbeatExpiryTimespanInSec int64
 	PeerShardMapper              process.PeerShardMapper
 	HardforkTrigger              heartbeat.HardforkTrigger
->>>>>>> 5357e613
 }