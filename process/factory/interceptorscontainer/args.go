--- conflicted
+++ resolved
@@ -35,11 +35,8 @@
 	SizeCheckDelta         uint32
 	ValidityAttester       process.ValidityAttester
 	EpochStartTrigger      process.EpochStartTriggerHandler
-<<<<<<< HEAD
+	AntifloodHandler       process.P2PAntifloodHandler
 	WhiteListHandler       dataRetriever.WhiteListHandler
-=======
-	AntifloodHandler       process.P2PAntifloodHandler
->>>>>>> 929c7f3b
 }
 
 // MetaInterceptorsContainerFactoryArgs holds the arguments needed for MetaInterceptorsContainerFactory
@@ -67,9 +64,6 @@
 	SizeCheckDelta         uint32
 	ValidityAttester       process.ValidityAttester
 	EpochStartTrigger      process.EpochStartTriggerHandler
-<<<<<<< HEAD
+	AntifloodHandler       process.P2PAntifloodHandler
 	WhiteListHandler       dataRetriever.WhiteListHandler
-=======
-	AntifloodHandler       process.P2PAntifloodHandler
->>>>>>> 929c7f3b
 }