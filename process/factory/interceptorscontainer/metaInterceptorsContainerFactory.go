--- conflicted
+++ resolved
@@ -336,13 +336,8 @@
 	interceptorSlice := make([]process.Interceptor, noOfShards)
 
 	for idx := uint32(0); idx < noOfShards; idx++ {
-<<<<<<< HEAD
 		identifierScr := common.RewardsTransactionTopic + shardC.CommunicationIdentifier(idx)
-		interceptor, err := micf.createOneRewardTxInterceptor(identifierScr)
-=======
-		identifierScr := factory.RewardsTransactionTopic + shardC.CommunicationIdentifier(idx)
 		interceptor, err := micf.createOneRewardTxInterceptor(identifierScr, true)
->>>>>>> ffd06b79
 		if err != nil {
 			return err
 		}
