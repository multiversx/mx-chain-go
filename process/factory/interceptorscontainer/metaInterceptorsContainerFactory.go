package interceptorscontainer

import (
	"github.com/ElrondNetwork/elrond-go/core"
	"github.com/ElrondNetwork/elrond-go/core/check"
	"github.com/ElrondNetwork/elrond-go/core/throttler"
	"github.com/ElrondNetwork/elrond-go/marshal"
	"github.com/ElrondNetwork/elrond-go/process"
	"github.com/ElrondNetwork/elrond-go/process/dataValidators"
	"github.com/ElrondNetwork/elrond-go/process/factory"
	"github.com/ElrondNetwork/elrond-go/process/factory/containers"
	processInterceptors "github.com/ElrondNetwork/elrond-go/process/interceptors"
	interceptorFactory "github.com/ElrondNetwork/elrond-go/process/interceptors/factory"
	"github.com/ElrondNetwork/elrond-go/process/interceptors/processor"
)

var _ process.InterceptorsContainerFactory = (*metaInterceptorsContainerFactory)(nil)

// metaInterceptorsContainerFactory will handle the creation the interceptors container for metachain
type metaInterceptorsContainerFactory struct {
	*baseInterceptorsContainerFactory
}

// NewMetaInterceptorsContainerFactory is responsible for creating a new interceptors factory object
func NewMetaInterceptorsContainerFactory(
	args MetaInterceptorsContainerFactoryArgs,
) (*metaInterceptorsContainerFactory, error) {
	if args.SizeCheckDelta > 0 {
		args.ProtoMarshalizer = marshal.NewSizeCheckUnmarshalizer(args.ProtoMarshalizer, args.SizeCheckDelta)
	}

	err := checkBaseParams(
		args.ShardCoordinator,
		args.Accounts,
		args.ProtoMarshalizer,
		args.TxSignMarshalizer,
		args.Hasher,
		args.Store,
		args.DataPool,
		args.Messenger,
		args.MultiSigner,
		args.NodesCoordinator,
		args.BlackList,
		args.AntifloodHandler,
	)
	if err != nil {
		return nil, err
	}
	if check.IfNil(args.AddrConverter) {
		return nil, process.ErrNilAddressConverter
	}
	if check.IfNil(args.SingleSigner) {
		return nil, process.ErrNilSingleSigner
	}
	if check.IfNil(args.KeyGen) {
		return nil, process.ErrNilKeyGen
	}
	if check.IfNil(args.TxFeeHandler) {
		return nil, process.ErrNilEconomicsFeeHandler
	}
	if check.IfNil(args.BlockKeyGen) {
		return nil, process.ErrNilKeyGen
	}
	if check.IfNil(args.BlockSingleSigner) {
		return nil, process.ErrNilSingleSigner
	}
	if check.IfNil(args.HeaderSigVerifier) {
		return nil, process.ErrNilHeaderSigVerifier
	}
	if check.IfNil(args.EpochStartTrigger) {
		return nil, process.ErrNilEpochStartTrigger
	}
	if len(args.ChainID) == 0 {
		return nil, process.ErrInvalidChainID
	}
	if check.IfNil(args.ValidityAttester) {
		return nil, process.ErrNilValidityAttester
	}

	argInterceptorFactory := &interceptorFactory.ArgInterceptedDataFactory{
		ProtoMarshalizer:  args.ProtoMarshalizer,
		TxSignMarshalizer: args.TxSignMarshalizer,
		Hasher:            args.Hasher,
		ShardCoordinator:  args.ShardCoordinator,
		NodesCoordinator:  args.NodesCoordinator,
		MultiSigVerifier:  args.MultiSigner,
		KeyGen:            args.KeyGen,
		BlockKeyGen:       args.BlockKeyGen,
		Signer:            args.SingleSigner,
		BlockSigner:       args.BlockSingleSigner,
		AddrConv:          args.AddrConverter,
		FeeHandler:        args.TxFeeHandler,
		HeaderSigVerifier: args.HeaderSigVerifier,
		ChainID:           args.ChainID,
		ValidityAttester:  args.ValidityAttester,
		EpochStartTrigger: args.EpochStartTrigger,
	}

	container := containers.NewInterceptorsContainer()
	base := &baseInterceptorsContainerFactory{
		container:              container,
		shardCoordinator:       args.ShardCoordinator,
		messenger:              args.Messenger,
		store:                  args.Store,
		marshalizer:            args.ProtoMarshalizer,
		hasher:                 args.Hasher,
		multiSigner:            args.MultiSigner,
		dataPool:               args.DataPool,
		nodesCoordinator:       args.NodesCoordinator,
		blackList:              args.BlackList,
		argInterceptorFactory:  argInterceptorFactory,
		maxTxNonceDeltaAllowed: args.MaxTxNonceDeltaAllowed,
		accounts:               args.Accounts,
		antifloodHandler:       args.AntifloodHandler,
	}

	icf := &metaInterceptorsContainerFactory{
		baseInterceptorsContainerFactory: base,
	}

	icf.globalThrottler, err = throttler.NewNumGoRoutinesThrottler(numGoRoutines)
	if err != nil {
		return nil, err
	}

	return icf, nil
}

// Create returns an interceptor container that will hold all interceptors in the system
func (micf *metaInterceptorsContainerFactory) Create() (process.InterceptorsContainer, error) {
	err := micf.generateMetachainHeaderInterceptors()
	if err != nil {
		return nil, err
	}

	err = micf.generateShardHeaderInterceptors()
	if err != nil {
		return nil, err
	}

	err = micf.generateTxInterceptors()
	if err != nil {
		return nil, err
	}

	err = micf.generateUnsignedTxsInterceptors()
	if err != nil {
		return nil, err
	}

	err = micf.generateRewardTxInterceptors()
	if err != nil {
		return nil, err
	}

	err = micf.generateMiniBlocksInterceptors()
	if err != nil {
		return nil, err
	}

	err = micf.generateTrieNodesInterceptors()
	if err != nil {
		return nil, err
	}

	return micf.container, nil
}

<<<<<<< HEAD
=======
//------- Metablock interceptor

func (micf *metaInterceptorsContainerFactory) generateMetablockInterceptors() error {
	identifierHdr := factory.MetachainBlocksTopic

	//TODO implement other HeaderHandlerProcessValidator that will check the header's nonce
	// against blockchain's latest nonce - k finality
	hdrValidator, err := dataValidators.NewNilHeaderValidator()
	if err != nil {
		return err
	}

	hdrFactory, err := interceptorFactory.NewInterceptedMetaHeaderDataFactory(micf.argInterceptorFactory)
	if err != nil {
		return err
	}

	argProcessor := &processor.ArgHdrInterceptorProcessor{
		Headers:      micf.dataPool.Headers(),
		HdrValidator: hdrValidator,
		BlackList:    micf.blackList,
	}
	hdrProcessor, err := processor.NewHdrInterceptorProcessor(argProcessor)
	if err != nil {
		return err
	}

	//only one metachain header topic
	interceptor, err := processInterceptors.NewSingleDataInterceptor(
		identifierHdr,
		hdrFactory,
		hdrProcessor,
		micf.globalThrottler,
		micf.antifloodHandler,
	)
	if err != nil {
		return err
	}

	_, err = micf.createTopicAndAssignHandler(identifierHdr, interceptor, true)
	if err != nil {
		return err
	}

	return micf.container.Add(identifierHdr, interceptor)
}

>>>>>>> 929c7f3b
//------- Shard header interceptors

func (micf *metaInterceptorsContainerFactory) generateShardHeaderInterceptors() error {
	shardC := micf.shardCoordinator
	noOfShards := shardC.NumberOfShards()
	keys := make([]string, noOfShards)
	interceptorsSlice := make([]process.Interceptor, noOfShards)

	//wire up to topics: shardBlocks_0_META, shardBlocks_1_META ...
	for idx := uint32(0); idx < noOfShards; idx++ {
		identifierHeader := factory.ShardBlocksTopic + shardC.CommunicationIdentifier(idx)
		interceptor, err := micf.createOneShardHeaderInterceptor(identifierHeader)
		if err != nil {
			return err
		}

		keys[int(idx)] = identifierHeader
		interceptorsSlice[int(idx)] = interceptor
	}

	return micf.container.AddMultiple(keys, interceptorsSlice)
}

func (micf *metaInterceptorsContainerFactory) createOneShardHeaderInterceptor(topic string) (process.Interceptor, error) {
	//TODO implement other HeaderHandlerProcessValidator that will check the header's nonce
	// against blockchain's latest nonce - k finality
	hdrValidator, err := dataValidators.NewNilHeaderValidator()
	if err != nil {
		return nil, err
	}

	hdrFactory, err := interceptorFactory.NewInterceptedShardHeaderDataFactory(micf.argInterceptorFactory)
	if err != nil {
		return nil, err
	}

	argProcessor := &processor.ArgHdrInterceptorProcessor{
		Headers:      micf.dataPool.Headers(),
		HdrValidator: hdrValidator,
		BlackList:    micf.blackList,
	}
	hdrProcessor, err := processor.NewHdrInterceptorProcessor(argProcessor)
	if err != nil {
		return nil, err
	}

	interceptor, err := processInterceptors.NewSingleDataInterceptor(
		topic,
		hdrFactory,
		hdrProcessor,
		micf.globalThrottler,
		micf.antifloodHandler,
	)
	if err != nil {
		return nil, err
	}

	return micf.createTopicAndAssignHandler(topic, interceptor, true)
}

func (micf *metaInterceptorsContainerFactory) generateTrieNodesInterceptors() error {
	shardC := micf.shardCoordinator

	keys := make([]string, 0)
	trieInterceptors := make([]process.Interceptor, 0)

	for i := uint32(0); i < shardC.NumberOfShards(); i++ {
		identifierTrieNodes := factory.AccountTrieNodesTopic + shardC.CommunicationIdentifier(i)
		interceptor, err := micf.createOneTrieNodesInterceptor(identifierTrieNodes)
		if err != nil {
			return err
		}

		keys = append(keys, identifierTrieNodes)
		trieInterceptors = append(trieInterceptors, interceptor)
	}

	identifierTrieNodes := factory.ValidatorTrieNodesTopic + core.CommunicationIdentifierBetweenShards(core.MetachainShardId, core.MetachainShardId)
	interceptor, err := micf.createOneTrieNodesInterceptor(identifierTrieNodes)
	if err != nil {
		return err
	}

	keys = append(keys, identifierTrieNodes)
	trieInterceptors = append(trieInterceptors, interceptor)

	identifierTrieNodes = factory.AccountTrieNodesTopic + core.CommunicationIdentifierBetweenShards(core.MetachainShardId, core.MetachainShardId)
	interceptor, err = micf.createOneTrieNodesInterceptor(identifierTrieNodes)
	if err != nil {
		return err
	}

	keys = append(keys, identifierTrieNodes)
	trieInterceptors = append(trieInterceptors, interceptor)

	return micf.container.AddMultiple(keys, trieInterceptors)
}

//------- Reward transactions interceptors

func (micf *metaInterceptorsContainerFactory) generateRewardTxInterceptors() error {
	shardC := micf.shardCoordinator

	noOfShards := shardC.NumberOfShards()

	keys := make([]string, noOfShards)
	interceptorSlice := make([]process.Interceptor, noOfShards)

	for idx := uint32(0); idx < noOfShards; idx++ {
		identifierScr := factory.RewardsTransactionTopic + shardC.CommunicationIdentifier(idx)

		interceptor, err := micf.createOneRewardTxInterceptor(identifierScr)
		if err != nil {
			return err
		}

		keys[int(idx)] = identifierScr
		interceptorSlice[int(idx)] = interceptor
	}

	return micf.container.AddMultiple(keys, interceptorSlice)
}

// IsInterfaceNil returns true if there is no value under the interface
func (micf *metaInterceptorsContainerFactory) IsInterfaceNil() bool {
	return micf == nil
}<|MERGE_RESOLUTION|>--- conflicted
+++ resolved
@@ -166,9 +166,8 @@
 	return micf.container, nil
 }
 
-<<<<<<< HEAD
-=======
 //------- Metablock interceptor
+//TODO MOVE FROM HERE?
 
 func (micf *metaInterceptorsContainerFactory) generateMetablockInterceptors() error {
 	identifierHdr := factory.MetachainBlocksTopic
@@ -215,7 +214,6 @@
 	return micf.container.Add(identifierHdr, interceptor)
 }
 
->>>>>>> 929c7f3b
 //------- Shard header interceptors
 
 func (micf *metaInterceptorsContainerFactory) generateShardHeaderInterceptors() error {
