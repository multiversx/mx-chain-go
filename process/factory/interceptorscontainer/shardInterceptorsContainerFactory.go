package interceptorscontainer

import (
	"github.com/ElrondNetwork/elrond-go-core/core"
	"github.com/ElrondNetwork/elrond-go-core/core/check"
	"github.com/ElrondNetwork/elrond-go-core/core/throttler"
	"github.com/ElrondNetwork/elrond-go-core/marshal"
	"github.com/ElrondNetwork/elrond-go/process"
	"github.com/ElrondNetwork/elrond-go/process/factory"
	"github.com/ElrondNetwork/elrond-go/process/factory/containers"
	interceptorFactory "github.com/ElrondNetwork/elrond-go/process/interceptors/factory"
)

var _ process.InterceptorsContainerFactory = (*shardInterceptorsContainerFactory)(nil)

// shardInterceptorsContainerFactory will handle the creation the interceptors container for shards
type shardInterceptorsContainerFactory struct {
	*baseInterceptorsContainerFactory
}

// NewShardInterceptorsContainerFactory is responsible for creating a new interceptors factory object
func NewShardInterceptorsContainerFactory(
	args CommonInterceptorsContainerFactoryArgs,
) (*shardInterceptorsContainerFactory, error) {
	err := checkBaseParams(
		args.CoreComponents,
		args.CryptoComponents,
		args.ShardCoordinator,
		args.Accounts,
		args.Store,
		args.DataPool,
		args.Messenger,
		args.NodesCoordinator,
		args.BlockBlackList,
		args.AntifloodHandler,
		args.WhiteListHandler,
		args.WhiteListerVerifiedTxs,
		args.PreferredPeersHolder,
		args.RequestHandler,
		args.GuardianSigVerifier,
		args.PeerShardMapper,
		args.HardforkTrigger,
	)
	if err != nil {
		return nil, err
	}

	if args.SizeCheckDelta > 0 {
		intMarshalizer := marshal.NewSizeCheckUnmarshalizer(args.CoreComponents.InternalMarshalizer(), args.SizeCheckDelta)
		err = args.CoreComponents.SetInternalMarshalizer(intMarshalizer)
		if err != nil {
			return nil, err
		}
	}

	if check.IfNil(args.TxFeeHandler) {
		return nil, process.ErrNilEconomicsFeeHandler
	}
	if check.IfNil(args.HeaderSigVerifier) {
		return nil, process.ErrNilHeaderSigVerifier
	}
	if check.IfNil(args.HeaderIntegrityVerifier) {
		return nil, process.ErrNilHeaderIntegrityVerifier
	}
	if check.IfNil(args.ValidityAttester) {
		return nil, process.ErrNilValidityAttester
	}
	if check.IfNil(args.EpochStartTrigger) {
		return nil, process.ErrNilEpochStartTrigger
	}
	if check.IfNil(args.PreferredPeersHolder) {
		return nil, process.ErrNilPreferredPeersHolder
	}
	if check.IfNil(args.SignaturesHandler) {
		return nil, process.ErrNilSignaturesHandler
	}
	if check.IfNil(args.PeerSignatureHandler) {
		return nil, process.ErrNilPeerSignatureHandler
	}
	if args.HeartbeatExpiryTimespanInSec < minTimespanDurationInSec {
		return nil, process.ErrInvalidExpiryTimespan
	}

	argInterceptorFactory := &interceptorFactory.ArgInterceptedDataFactory{
		CoreComponents:               args.CoreComponents,
		CryptoComponents:             args.CryptoComponents,
		ShardCoordinator:             args.ShardCoordinator,
		NodesCoordinator:             args.NodesCoordinator,
		FeeHandler:                   args.TxFeeHandler,
		HeaderSigVerifier:            args.HeaderSigVerifier,
		HeaderIntegrityVerifier:      args.HeaderIntegrityVerifier,
		ValidityAttester:             args.ValidityAttester,
		EpochStartTrigger:            args.EpochStartTrigger,
		WhiteListerVerifiedTxs:       args.WhiteListerVerifiedTxs,
		ArgsParser:                   args.ArgumentsParser,
<<<<<<< HEAD
		EnableEpochs:                 args.EnableEpochs,
		GuardianSigVerifier:          args.GuardianSigVerifier,
=======
>>>>>>> b1a9a213
		PeerSignatureHandler:         args.PeerSignatureHandler,
		SignaturesHandler:            args.SignaturesHandler,
		HeartbeatExpiryTimespanInSec: args.HeartbeatExpiryTimespanInSec,
		PeerID:                       args.Messenger.ID(),
	}

	container := containers.NewInterceptorsContainer()
	base := &baseInterceptorsContainerFactory{
		container:              container,
		accounts:               args.Accounts,
		shardCoordinator:       args.ShardCoordinator,
		messenger:              args.Messenger,
		store:                  args.Store,
		dataPool:               args.DataPool,
		nodesCoordinator:       args.NodesCoordinator,
		argInterceptorFactory:  argInterceptorFactory,
		blockBlackList:         args.BlockBlackList,
		maxTxNonceDeltaAllowed: args.MaxTxNonceDeltaAllowed,
		antifloodHandler:       args.AntifloodHandler,
		whiteListHandler:       args.WhiteListHandler,
		whiteListerVerifiedTxs: args.WhiteListerVerifiedTxs,
		preferredPeersHolder:   args.PreferredPeersHolder,
		hasher:                 args.CoreComponents.Hasher(),
		requestHandler:         args.RequestHandler,
		peerShardMapper:        args.PeerShardMapper,
		hardforkTrigger:        args.HardforkTrigger,
	}

	icf := &shardInterceptorsContainerFactory{
		baseInterceptorsContainerFactory: base,
	}

	icf.globalThrottler, err = throttler.NewNumGoRoutinesThrottler(numGoRoutines)
	if err != nil {
		return nil, err
	}

	return icf, nil
}

// Create returns an interceptor container that will hold all interceptors in the system
func (sicf *shardInterceptorsContainerFactory) Create() (process.InterceptorsContainer, error) {
	err := sicf.generateTxInterceptors()
	if err != nil {
		return nil, err
	}

	err = sicf.generateUnsignedTxsInterceptors()
	if err != nil {
		return nil, err
	}

	err = sicf.generateRewardTxInterceptor()
	if err != nil {
		return nil, err
	}

	err = sicf.generateHeaderInterceptors()
	if err != nil {
		return nil, err
	}

	err = sicf.generateMiniBlocksInterceptors()
	if err != nil {
		return nil, err
	}

	err = sicf.generateMetachainHeaderInterceptors()
	if err != nil {
		return nil, err
	}

	err = sicf.generateTrieNodesInterceptors()
	if err != nil {
		return nil, err
	}

	err = sicf.generatePeerAuthenticationInterceptor()
	if err != nil {
		return nil, err
	}

	err = sicf.generateHeartbeatInterceptor()
	if err != nil {
		return nil, err
	}

	err = sicf.generatePeerShardInterceptor()
	if err != nil {
		return nil, err
	}

	err = sicf.generateValidatorInfoInterceptor()
	if err != nil {
		return nil, err
	}

	return sicf.container, nil
}

func (sicf *shardInterceptorsContainerFactory) generateTrieNodesInterceptors() error {
	shardC := sicf.shardCoordinator

	keys := make([]string, 0)
	interceptorsSlice := make([]process.Interceptor, 0)

	identifierTrieNodes := factory.AccountTrieNodesTopic + shardC.CommunicationIdentifier(core.MetachainShardId)
	interceptor, err := sicf.createOneTrieNodesInterceptor(identifierTrieNodes)
	if err != nil {
		return err
	}

	keys = append(keys, identifierTrieNodes)
	interceptorsSlice = append(interceptorsSlice, interceptor)

	return sicf.container.AddMultiple(keys, interceptorsSlice)
}

// ------- Reward transactions interceptors

func (sicf *shardInterceptorsContainerFactory) generateRewardTxInterceptor() error {
	shardC := sicf.shardCoordinator

	keys := make([]string, 0)
	interceptorSlice := make([]process.Interceptor, 0)

	identifierTx := factory.RewardsTransactionTopic + shardC.CommunicationIdentifier(core.MetachainShardId)
	interceptor, err := sicf.createOneRewardTxInterceptor(identifierTx)
	if err != nil {
		return err
	}

	keys = append(keys, identifierTx)
	interceptorSlice = append(interceptorSlice, interceptor)

	return sicf.container.AddMultiple(keys, interceptorSlice)
}

// IsInterfaceNil returns true if there is no value under the interface
func (sicf *shardInterceptorsContainerFactory) IsInterfaceNil() bool {
	return sicf == nil
}<|MERGE_RESOLUTION|>--- conflicted
+++ resolved
@@ -93,11 +93,7 @@
 		EpochStartTrigger:            args.EpochStartTrigger,
 		WhiteListerVerifiedTxs:       args.WhiteListerVerifiedTxs,
 		ArgsParser:                   args.ArgumentsParser,
-<<<<<<< HEAD
-		EnableEpochs:                 args.EnableEpochs,
 		GuardianSigVerifier:          args.GuardianSigVerifier,
-=======
->>>>>>> b1a9a213
 		PeerSignatureHandler:         args.PeerSignatureHandler,
 		SignaturesHandler:            args.SignaturesHandler,
 		HeartbeatExpiryTimespanInSec: args.HeartbeatExpiryTimespanInSec,
