--- conflicted
+++ resolved
@@ -620,30 +620,6 @@
 	cryptoComp *mock.CryptoComponentsMock,
 ) interceptorscontainer.CommonInterceptorsContainerFactoryArgs {
 	return interceptorscontainer.CommonInterceptorsContainerFactoryArgs{
-<<<<<<< HEAD
-		CoreComponents:          coreComp,
-		CryptoComponents:        cryptoComp,
-		ShardCoordinator:        mock.NewOneShardCoordinatorMock(),
-		NodesCoordinator:        shardingMocks.NewNodesCoordinatorMock(),
-		Messenger:               &mock.TopicHandlerStub{},
-		Store:                   createMetaStore(),
-		DataPool:                createMetaDataPools(),
-		Accounts:                &stateMock.AccountsStub{},
-		MaxTxNonceDeltaAllowed:  maxTxNonceDeltaAllowed,
-		TxFeeHandler:            &mock.FeeHandlerStub{},
-		BlockBlackList:          &mock.BlackListHandlerStub{},
-		HeaderSigVerifier:       &mock.HeaderSigVerifierStub{},
-		HeaderIntegrityVerifier: &mock.HeaderIntegrityVerifierStub{},
-		SizeCheckDelta:          0,
-		ValidityAttester:        &mock.ValidityAttesterStub{},
-		EpochStartTrigger:       &mock.EpochStartTriggerStub{},
-		AntifloodHandler:        &mock.P2PAntifloodHandlerStub{},
-		WhiteListHandler:        &testscommon.WhiteListHandlerStub{},
-		WhiteListerVerifiedTxs:  &testscommon.WhiteListHandlerStub{},
-		ArgumentsParser:         &mock.ArgumentParserMock{},
-		PreferredPeersHolder:    &p2pmocks.PeersHolderStub{},
-		RequestHandler:          &testscommon.RequestHandlerStub{},
-=======
 		CoreComponents:               coreComp,
 		CryptoComponents:             cryptoComp,
 		Accounts:                     &stateMock.AccountsStub{},
@@ -670,6 +646,5 @@
 		HeartbeatExpiryTimespanInSec: 30,
 		PeerShardMapper:              &p2pmocks.NetworkShardingCollectorStub{},
 		HardforkTrigger:              &testscommon.HardforkTriggerStub{},
->>>>>>> c8588495
 	}
 }