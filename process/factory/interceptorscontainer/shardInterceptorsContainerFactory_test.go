package interceptorscontainer_test

import (
	"strings"
	"testing"

	"github.com/ElrondNetwork/elrond-go-core/core/versioning"
	"github.com/ElrondNetwork/elrond-go/dataRetriever"
	"github.com/ElrondNetwork/elrond-go/p2p"
	"github.com/ElrondNetwork/elrond-go/process"
	"github.com/ElrondNetwork/elrond-go/process/factory"
	"github.com/ElrondNetwork/elrond-go/process/factory/interceptorscontainer"
	"github.com/ElrondNetwork/elrond-go/process/mock"
	"github.com/ElrondNetwork/elrond-go/storage"
	"github.com/ElrondNetwork/elrond-go/testscommon"
	"github.com/ElrondNetwork/elrond-go/testscommon/cryptoMocks"
	dataRetrieverMock "github.com/ElrondNetwork/elrond-go/testscommon/dataRetriever"
	"github.com/ElrondNetwork/elrond-go/testscommon/epochNotifier"
	"github.com/ElrondNetwork/elrond-go/testscommon/hashingMocks"
	"github.com/ElrondNetwork/elrond-go/testscommon/p2pmocks"
	"github.com/ElrondNetwork/elrond-go/testscommon/shardingMocks"
	stateMock "github.com/ElrondNetwork/elrond-go/testscommon/state"
	storageStubs "github.com/ElrondNetwork/elrond-go/testscommon/storage"
	"github.com/stretchr/testify/assert"
)

var providedHardforkPubKey = []byte("provided hardfork pub key")

func createShardStubTopicHandler(matchStrToErrOnCreate string, matchStrToErrOnRegister string) process.TopicHandler {
	return &mock.TopicHandlerStub{
		CreateTopicCalled: func(name string, createChannelForTopic bool) error {
			if matchStrToErrOnCreate == "" {
				return nil
			}
			if strings.Contains(name, matchStrToErrOnCreate) {
				return errExpected
			}

			return nil
		},
		RegisterMessageProcessorCalled: func(topic string, identifier string, handler p2p.MessageProcessor) error {
			if matchStrToErrOnRegister == "" {
				return nil
			}
			if strings.Contains(topic, matchStrToErrOnRegister) {
				return errExpected
			}

			return nil
		},
	}
}

func createShardDataPools() dataRetriever.PoolsHolder {
	pools := dataRetrieverMock.NewPoolsHolderStub()
	pools.TransactionsCalled = func() dataRetriever.ShardedDataCacherNotifier {
		return testscommon.NewShardedDataStub()
	}
	pools.HeadersCalled = func() dataRetriever.HeadersPool {
		return &mock.HeadersCacherStub{}
	}
	pools.MiniBlocksCalled = func() storage.Cacher {
		return testscommon.NewCacherStub()
	}
	pools.PeerChangesBlocksCalled = func() storage.Cacher {
		return testscommon.NewCacherStub()
	}
	pools.MetaBlocksCalled = func() storage.Cacher {
		return testscommon.NewCacherStub()
	}
	pools.UnsignedTransactionsCalled = func() dataRetriever.ShardedDataCacherNotifier {
		return testscommon.NewShardedDataStub()
	}
	pools.RewardTransactionsCalled = func() dataRetriever.ShardedDataCacherNotifier {
		return testscommon.NewShardedDataStub()
	}
	pools.TrieNodesCalled = func() storage.Cacher {
		return testscommon.NewCacherStub()
	}
	pools.TrieNodesChunksCalled = func() storage.Cacher {
		return testscommon.NewCacherStub()
	}
	pools.CurrBlockTxsCalled = func() dataRetriever.TransactionCacher {
		return &mock.TxForCurrentBlockStub{}
	}
	return pools
}

func createShardStore() *mock.ChainStorerMock {
	return &mock.ChainStorerMock{
		GetStorerCalled: func(unitType dataRetriever.UnitType) storage.Storer {
			return &storageStubs.StorerStub{}
		},
	}
}

//------- NewInterceptorsContainerFactory
func TestNewShardInterceptorsContainerFactory_NilAccountsAdapter(t *testing.T) {
	t.Parallel()

	coreComp, cryptoComp := createMockComponentHolders()
	args := getArgumentsShard(coreComp, cryptoComp)
	args.Accounts = nil
	icf, err := interceptorscontainer.NewShardInterceptorsContainerFactory(args)

	assert.Nil(t, icf)
	assert.Equal(t, process.ErrNilAccountsAdapter, err)
}

func TestNewShardInterceptorsContainerFactory_NilShardCoordinatorShouldErr(t *testing.T) {
	t.Parallel()

	coreComp, cryptoComp := createMockComponentHolders()
	args := getArgumentsShard(coreComp, cryptoComp)
	args.ShardCoordinator = nil
	icf, err := interceptorscontainer.NewShardInterceptorsContainerFactory(args)

	assert.Nil(t, icf)
	assert.Equal(t, process.ErrNilShardCoordinator, err)
}

func TestNewShardInterceptorsContainerFactory_NilNodesCoordinatorShouldErr(t *testing.T) {
	t.Parallel()

	coreComp, cryptoComp := createMockComponentHolders()
	args := getArgumentsShard(coreComp, cryptoComp)
	args.NodesCoordinator = nil
	icf, err := interceptorscontainer.NewShardInterceptorsContainerFactory(args)

	assert.Nil(t, icf)
	assert.Equal(t, process.ErrNilNodesCoordinator, err)
}

func TestNewShardInterceptorsContainerFactory_NilMessengerShouldErr(t *testing.T) {
	t.Parallel()

	coreComp, cryptoComp := createMockComponentHolders()
	args := getArgumentsShard(coreComp, cryptoComp)
	args.Messenger = nil
	icf, err := interceptorscontainer.NewShardInterceptorsContainerFactory(args)

	assert.Nil(t, icf)
	assert.Equal(t, process.ErrNilMessenger, err)
}

func TestNewShardInterceptorsContainerFactory_NilStoreShouldErr(t *testing.T) {
	t.Parallel()

	coreComp, cryptoComp := createMockComponentHolders()
	args := getArgumentsShard(coreComp, cryptoComp)
	args.Store = nil
	icf, err := interceptorscontainer.NewShardInterceptorsContainerFactory(args)

	assert.Nil(t, icf)
	assert.Equal(t, process.ErrNilStore, err)
}

func TestNewShardInterceptorsContainerFactory_NilEpochNotifierShouldErr(t *testing.T) {
	t.Parallel()

	coreComp, cryptoComp := createMockComponentHolders()
	coreComp.EpochNotifierField = nil
	args := getArgumentsShard(coreComp, cryptoComp)
	icf, err := interceptorscontainer.NewShardInterceptorsContainerFactory(args)

	assert.Nil(t, icf)
	assert.Equal(t, process.ErrNilEpochNotifier, err)
}

func TestNewShardInterceptorsContainerFactory_NilMarshalizerShouldErr(t *testing.T) {
	t.Parallel()

	coreComp, cryptoComp := createMockComponentHolders()
	coreComp.IntMarsh = nil
	args := getArgumentsShard(coreComp, cryptoComp)
	icf, err := interceptorscontainer.NewShardInterceptorsContainerFactory(args)

	assert.Nil(t, icf)
	assert.Equal(t, process.ErrNilMarshalizer, err)
}

func TestNewShardInterceptorsContainerFactory_NilMarshalizerAndSizeCheckShouldErr(t *testing.T) {
	t.Parallel()

	coreComp, cryptoComp := createMockComponentHolders()
	coreComp.TxMarsh = nil
	args := getArgumentsShard(coreComp, cryptoComp)

	args.SizeCheckDelta = 1
	icf, err := interceptorscontainer.NewShardInterceptorsContainerFactory(args)

	assert.Nil(t, icf)
	assert.Equal(t, process.ErrNilMarshalizer, err)
}

func TestNewShardInterceptorsContainerFactory_NilHasherShouldErr(t *testing.T) {
	t.Parallel()

	coreComp, cryptoComp := createMockComponentHolders()
	coreComp.Hash = nil
	args := getArgumentsShard(coreComp, cryptoComp)
	icf, err := interceptorscontainer.NewShardInterceptorsContainerFactory(args)

	assert.Nil(t, icf)
	assert.Equal(t, process.ErrNilHasher, err)
}

func TestNewShardInterceptorsContainerFactory_NilKeyGenShouldErr(t *testing.T) {
	t.Parallel()

	coreComp, cryptoComp := createMockComponentHolders()
	cryptoComp.TxKeyGen = nil
	args := getArgumentsShard(coreComp, cryptoComp)
	icf, err := interceptorscontainer.NewShardInterceptorsContainerFactory(args)

	assert.Nil(t, icf)
	assert.Equal(t, process.ErrNilKeyGen, err)
}

func TestNewShardInterceptorsContainerFactory_NilHeaderSigVerifierShouldErr(t *testing.T) {
	t.Parallel()

	coreComp, cryptoComp := createMockComponentHolders()
	args := getArgumentsShard(coreComp, cryptoComp)
	args.HeaderSigVerifier = nil
	icf, err := interceptorscontainer.NewShardInterceptorsContainerFactory(args)

	assert.Nil(t, icf)
	assert.Equal(t, process.ErrNilHeaderSigVerifier, err)
}

func TestNewShardInterceptorsContainerFactory_NilHeaderIntegrityVerifierShouldErr(t *testing.T) {
	t.Parallel()

	coreComp, cryptoComp := createMockComponentHolders()
	args := getArgumentsShard(coreComp, cryptoComp)
	args.HeaderIntegrityVerifier = nil
	icf, err := interceptorscontainer.NewShardInterceptorsContainerFactory(args)

	assert.Nil(t, icf)
	assert.Equal(t, process.ErrNilHeaderIntegrityVerifier, err)
}

func TestNewShardInterceptorsContainerFactory_NilTxSignHasherShouldErr(t *testing.T) {
	t.Parallel()

	coreComp, cryptoComp := createMockComponentHolders()
	coreComp.TxSignHasherField = nil
	args := getArgumentsShard(coreComp, cryptoComp)
	icf, err := interceptorscontainer.NewShardInterceptorsContainerFactory(args)

	assert.Nil(t, icf)
	assert.Equal(t, process.ErrNilHasher, err)
}

func TestNewShardInterceptorsContainerFactory_NilSingleSignerShouldErr(t *testing.T) {
	t.Parallel()

	coreComp, cryptoComp := createMockComponentHolders()
	cryptoComp.TxSig = nil
	args := getArgumentsShard(coreComp, cryptoComp)
	icf, err := interceptorscontainer.NewShardInterceptorsContainerFactory(args)

	assert.Nil(t, icf)
	assert.Equal(t, process.ErrNilSingleSigner, err)
}

func TestNewShardInterceptorsContainerFactory_NilMultiSignerShouldErr(t *testing.T) {
	t.Parallel()

	coreComp, cryptoComp := createMockComponentHolders()
	cryptoComp.MultiSig = nil
	args := getArgumentsShard(coreComp, cryptoComp)
	icf, err := interceptorscontainer.NewShardInterceptorsContainerFactory(args)

	assert.Nil(t, icf)
	assert.Equal(t, process.ErrNilMultiSigVerifier, err)
}

func TestNewShardInterceptorsContainerFactory_NilDataPoolShouldErr(t *testing.T) {
	t.Parallel()

	coreComp, cryptoComp := createMockComponentHolders()
	args := getArgumentsShard(coreComp, cryptoComp)
	args.DataPool = nil
	icf, err := interceptorscontainer.NewShardInterceptorsContainerFactory(args)

	assert.Nil(t, icf)
	assert.Equal(t, process.ErrNilDataPoolHolder, err)
}

func TestNewShardInterceptorsContainerFactory_NilAddrConverterShouldErr(t *testing.T) {
	t.Parallel()

	coreComp, cryptoComp := createMockComponentHolders()
	coreComp.AddrPubKeyConv = nil
	args := getArgumentsShard(coreComp, cryptoComp)
	icf, err := interceptorscontainer.NewShardInterceptorsContainerFactory(args)

	assert.Nil(t, icf)
	assert.Equal(t, process.ErrNilPubkeyConverter, err)
}

func TestNewShardInterceptorsContainerFactory_NilTxFeeHandlerShouldErr(t *testing.T) {
	t.Parallel()

	coreComp, cryptoComp := createMockComponentHolders()
	args := getArgumentsShard(coreComp, cryptoComp)
	args.TxFeeHandler = nil
	icf, err := interceptorscontainer.NewShardInterceptorsContainerFactory(args)

	assert.Nil(t, icf)
	assert.Equal(t, process.ErrNilEconomicsFeeHandler, err)
}

func TestNewShardInterceptorsContainerFactory_NilBlackListHandlerShouldErr(t *testing.T) {
	t.Parallel()

	coreComp, cryptoComp := createMockComponentHolders()
	args := getArgumentsShard(coreComp, cryptoComp)
	args.BlockBlackList = nil
	icf, err := interceptorscontainer.NewShardInterceptorsContainerFactory(args)

	assert.Nil(t, icf)
	assert.Equal(t, process.ErrNilBlackListCacher, err)
}

func TestNewShardInterceptorsContainerFactory_NilValidityAttesterShouldErr(t *testing.T) {
	t.Parallel()

	coreComp, cryptoComp := createMockComponentHolders()
	args := getArgumentsShard(coreComp, cryptoComp)
	args.ValidityAttester = nil
	icf, err := interceptorscontainer.NewShardInterceptorsContainerFactory(args)

	assert.Nil(t, icf)
	assert.Equal(t, process.ErrNilValidityAttester, err)
}

func TestNewShardInterceptorsContainerFactory_InvalidChainIDShouldErr(t *testing.T) {
	t.Parallel()

	coreComp, cryptoComp := createMockComponentHolders()
	coreComp.ChainIdCalled = func() string {
		return ""
	}
	args := getArgumentsShard(coreComp, cryptoComp)
	icf, err := interceptorscontainer.NewShardInterceptorsContainerFactory(args)

	assert.Nil(t, icf)
	assert.Equal(t, process.ErrInvalidChainID, err)
}

func TestNewShardInterceptorsContainerFactory_InvalidMinTransactionVersionShouldErr(t *testing.T) {
	t.Parallel()

	coreComp, cryptoComp := createMockComponentHolders()
	coreComp.MinTransactionVersionCalled = func() uint32 {
		return 0
	}
	args := getArgumentsShard(coreComp, cryptoComp)
	icf, err := interceptorscontainer.NewShardInterceptorsContainerFactory(args)

	assert.Nil(t, icf)
	assert.Equal(t, process.ErrInvalidTransactionVersion, err)
}

func TestNewShardInterceptorsContainerFactory_EmptyEpochStartTriggerShouldErr(t *testing.T) {
	t.Parallel()

	coreComp, cryptoComp := createMockComponentHolders()
	args := getArgumentsShard(coreComp, cryptoComp)
	args.EpochStartTrigger = nil
	icf, err := interceptorscontainer.NewShardInterceptorsContainerFactory(args)

	assert.Nil(t, icf)
	assert.Equal(t, process.ErrNilEpochStartTrigger, err)
}

func TestNewShardInterceptorsContainerFactory_NilPeerShardMapperShouldErr(t *testing.T) {
	t.Parallel()

	coreComp, cryptoComp := createMockComponentHolders()
	args := getArgumentsShard(coreComp, cryptoComp)
	args.PeerShardMapper = nil
	icf, err := interceptorscontainer.NewShardInterceptorsContainerFactory(args)

	assert.Nil(t, icf)
	assert.Equal(t, process.ErrNilPeerShardMapper, err)
}

func TestNewShardInterceptorsContainerFactory_NilHardforkTriggerShouldErr(t *testing.T) {
	t.Parallel()

	coreComp, cryptoComp := createMockComponentHolders()
	args := getArgumentsShard(coreComp, cryptoComp)
	args.HardforkTrigger = nil
	icf, err := interceptorscontainer.NewShardInterceptorsContainerFactory(args)

	assert.Nil(t, icf)
	assert.Equal(t, process.ErrNilHardforkTrigger, err)
}

func TestNewShardInterceptorsContainerFactory_ShouldWork(t *testing.T) {
	t.Parallel()

	coreComp, cryptoComp := createMockComponentHolders()
	args := getArgumentsShard(coreComp, cryptoComp)
	icf, err := interceptorscontainer.NewShardInterceptorsContainerFactory(args)

	assert.NotNil(t, icf)
	assert.Nil(t, err)
	assert.False(t, icf.IsInterfaceNil())
}

func TestNewShardInterceptorsContainerFactory_ShouldWorkWithSizeCheck(t *testing.T) {
	t.Parallel()

	coreComp, cryptoComp := createMockComponentHolders()
	args := getArgumentsShard(coreComp, cryptoComp)
	args.SizeCheckDelta = 1
	icf, err := interceptorscontainer.NewShardInterceptorsContainerFactory(args)

	assert.NotNil(t, icf)
	assert.Nil(t, err)
}

//------- Create

func TestShardInterceptorsContainerFactory_CreateTopicCreationTxFailsShouldErr(t *testing.T) {
	t.Parallel()

	coreComp, cryptoComp := createMockComponentHolders()
	args := getArgumentsShard(coreComp, cryptoComp)
	args.Messenger = createShardStubTopicHandler(factory.TransactionTopic, "")
	icf, _ := interceptorscontainer.NewShardInterceptorsContainerFactory(args)

	container, err := icf.Create()

	assert.Nil(t, container)
	assert.Equal(t, errExpected, err)
}

func TestShardInterceptorsContainerFactory_CreateTopicCreationHdrFailsShouldErr(t *testing.T) {
	t.Parallel()

	coreComp, cryptoComp := createMockComponentHolders()
	args := getArgumentsShard(coreComp, cryptoComp)
	args.Messenger = createShardStubTopicHandler(factory.ShardBlocksTopic, "")
	icf, _ := interceptorscontainer.NewShardInterceptorsContainerFactory(args)

	container, err := icf.Create()

	assert.Nil(t, container)
	assert.Equal(t, errExpected, err)
}

func TestShardInterceptorsContainerFactory_CreateTopicCreationMiniBlocksFailsShouldErr(t *testing.T) {
	t.Parallel()

	coreComp, cryptoComp := createMockComponentHolders()
	args := getArgumentsShard(coreComp, cryptoComp)
	args.Messenger = createShardStubTopicHandler(factory.MiniBlocksTopic, "")
	icf, _ := interceptorscontainer.NewShardInterceptorsContainerFactory(args)

	container, err := icf.Create()

	assert.Nil(t, container)
	assert.Equal(t, errExpected, err)
}

func TestShardInterceptorsContainerFactory_CreateTopicCreationMetachainHeadersFailsShouldErr(t *testing.T) {
	t.Parallel()

	coreComp, cryptoComp := createMockComponentHolders()
	args := getArgumentsShard(coreComp, cryptoComp)
	args.Messenger = createShardStubTopicHandler(factory.MetachainBlocksTopic, "")
	icf, _ := interceptorscontainer.NewShardInterceptorsContainerFactory(args)

	container, err := icf.Create()

	assert.Nil(t, container)
	assert.Equal(t, errExpected, err)
}

func TestShardInterceptorsContainerFactory_CreateRegisterTxFailsShouldErr(t *testing.T) {
	t.Parallel()

	coreComp, cryptoComp := createMockComponentHolders()
	args := getArgumentsShard(coreComp, cryptoComp)
	args.Messenger = createShardStubTopicHandler("", factory.TransactionTopic)
	icf, _ := interceptorscontainer.NewShardInterceptorsContainerFactory(args)

	container, err := icf.Create()

	assert.Nil(t, container)
	assert.Equal(t, errExpected, err)
}

func TestShardInterceptorsContainerFactory_CreateRegisterHdrFailsShouldErr(t *testing.T) {
	t.Parallel()

	coreComp, cryptoComp := createMockComponentHolders()
	args := getArgumentsShard(coreComp, cryptoComp)
	args.Messenger = createShardStubTopicHandler("", factory.ShardBlocksTopic)
	icf, _ := interceptorscontainer.NewShardInterceptorsContainerFactory(args)

	container, err := icf.Create()

	assert.Nil(t, container)
	assert.Equal(t, errExpected, err)
}

func TestShardInterceptorsContainerFactory_CreateRegisterMiniBlocksFailsShouldErr(t *testing.T) {
	t.Parallel()

	coreComp, cryptoComp := createMockComponentHolders()
	args := getArgumentsShard(coreComp, cryptoComp)
	args.Messenger = createShardStubTopicHandler("", factory.MiniBlocksTopic)
	icf, _ := interceptorscontainer.NewShardInterceptorsContainerFactory(args)

	container, err := icf.Create()

	assert.Nil(t, container)
	assert.Equal(t, errExpected, err)
}

func TestShardInterceptorsContainerFactory_CreateRegisterMetachainHeadersShouldErr(t *testing.T) {
	t.Parallel()

	coreComp, cryptoComp := createMockComponentHolders()
	args := getArgumentsShard(coreComp, cryptoComp)
	args.Messenger = createShardStubTopicHandler("", factory.MetachainBlocksTopic)
	icf, _ := interceptorscontainer.NewShardInterceptorsContainerFactory(args)

	container, err := icf.Create()

	assert.Nil(t, container)
	assert.Equal(t, errExpected, err)
}

func TestShardInterceptorsContainerFactory_CreateRegisterTrieNodesShouldErr(t *testing.T) {
	t.Parallel()

	coreComp, cryptoComp := createMockComponentHolders()
	args := getArgumentsShard(coreComp, cryptoComp)
	args.Messenger = createShardStubTopicHandler("", factory.AccountTrieNodesTopic)
	icf, _ := interceptorscontainer.NewShardInterceptorsContainerFactory(args)

	container, err := icf.Create()

	assert.Nil(t, container)
	assert.Equal(t, errExpected, err)
}

func TestShardInterceptorsContainerFactory_NilSignaturesHandler(t *testing.T) {
	t.Parallel()

	coreComp, cryptoComp := createMockComponentHolders()
	args := getArgumentsShard(coreComp, cryptoComp)
	args.SignaturesHandler = nil
	icf, err := interceptorscontainer.NewShardInterceptorsContainerFactory(args)

	assert.Nil(t, icf)
	assert.Equal(t, process.ErrNilSignaturesHandler, err)
}

func TestShardInterceptorsContainerFactory_NilPeerSignatureHandler(t *testing.T) {
	t.Parallel()

	coreComp, cryptoComp := createMockComponentHolders()
	args := getArgumentsShard(coreComp, cryptoComp)
	args.PeerSignatureHandler = nil
	icf, err := interceptorscontainer.NewShardInterceptorsContainerFactory(args)

	assert.Nil(t, icf)
	assert.Equal(t, process.ErrNilPeerSignatureHandler, err)
}

func TestShardInterceptorsContainerFactory_InvalidExpiryTimespan(t *testing.T) {
	t.Parallel()

	coreComp, cryptoComp := createMockComponentHolders()
	args := getArgumentsShard(coreComp, cryptoComp)
	args.HeartbeatExpiryTimespanInSec = 0
	icf, err := interceptorscontainer.NewShardInterceptorsContainerFactory(args)

	assert.Nil(t, icf)
	assert.Equal(t, process.ErrInvalidExpiryTimespan, err)
}

func TestShardInterceptorsContainerFactory_CreateShouldWork(t *testing.T) {
	t.Parallel()

	coreComp, cryptoComp := createMockComponentHolders()
	args := getArgumentsShard(coreComp, cryptoComp)
	args.Messenger = &mock.TopicHandlerStub{
		CreateTopicCalled: func(name string, createChannelForTopic bool) error {
			return nil
		},
		RegisterMessageProcessorCalled: func(topic string, identifier string, handler p2p.MessageProcessor) error {
			return nil
		},
	}
	args.WhiteListerVerifiedTxs = &testscommon.WhiteListHandlerStub{}

	icf, _ := interceptorscontainer.NewShardInterceptorsContainerFactory(args)

	container, err := icf.Create()

	assert.NotNil(t, container)
	assert.Nil(t, err)
}

func TestShardInterceptorsContainerFactory_With4ShardsShouldWork(t *testing.T) {
	t.Parallel()

	noOfShards := 4

	shardCoordinator := mock.NewMultipleShardsCoordinatorMock()
	shardCoordinator.SetNoShards(uint32(noOfShards))
	shardCoordinator.CurrentShard = 1

	nodesCoordinator := &shardingMocks.NodesCoordinatorMock{
		ShardId:            1,
		ShardConsensusSize: 1,
		MetaConsensusSize:  1,
		NbShards:           uint32(noOfShards),
	}

	messenger := &mock.TopicHandlerStub{
		CreateTopicCalled: func(name string, createChannelForTopic bool) error {
			return nil
		},
		RegisterMessageProcessorCalled: func(topic string, identifier string, handler p2p.MessageProcessor) error {
			return nil
		},
	}

	coreComp, cryptoComp := createMockComponentHolders()
	coreComp.AddrPubKeyConv = mock.NewPubkeyConverterMock(32)
	args := getArgumentsShard(coreComp, cryptoComp)
	args.ShardCoordinator = shardCoordinator
	args.NodesCoordinator = nodesCoordinator
	args.Messenger = messenger
	args.PreferredPeersHolder = &p2pmocks.PeersHolderStub{}

	icf, _ := interceptorscontainer.NewShardInterceptorsContainerFactory(args)

	container, err := icf.Create()

	numInterceptorTxs := noOfShards + 1
	numInterceptorsUnsignedTxs := numInterceptorTxs
	numInterceptorsRewardTxs := 1
	numInterceptorHeaders := 1
	numInterceptorMiniBlocks := noOfShards + 2
	numInterceptorMetachainHeaders := 1
	numInterceptorTrieNodes := 1
<<<<<<< HEAD
	numInterceptorValidatorInfo := 1
	totalInterceptors := numInterceptorTxs + numInterceptorsUnsignedTxs + numInterceptorsRewardTxs +
		numInterceptorHeaders + numInterceptorMiniBlocks + numInterceptorMetachainHeaders + numInterceptorTrieNodes +
		numInterceptorValidatorInfo
=======
	numInterceptorPeerAuth := 1
	numInterceptorHeartbeat := 1
	numInterceptorsShardValidatorInfo := 1
	totalInterceptors := numInterceptorTxs + numInterceptorsUnsignedTxs + numInterceptorsRewardTxs +
		numInterceptorHeaders + numInterceptorMiniBlocks + numInterceptorMetachainHeaders + numInterceptorTrieNodes +
		numInterceptorPeerAuth + numInterceptorHeartbeat + numInterceptorsShardValidatorInfo
>>>>>>> 5831290e

	assert.Nil(t, err)
	assert.Equal(t, totalInterceptors, container.Len())
}

func createMockComponentHolders() (*mock.CoreComponentsMock, *mock.CryptoComponentsMock) {
	coreComponents := &mock.CoreComponentsMock{
		IntMarsh:            &mock.MarshalizerMock{},
		TxMarsh:             &mock.MarshalizerMock{},
		TxSignHasherField:   &hashingMocks.HasherMock{},
		Hash:                &hashingMocks.HasherMock{},
		UInt64ByteSliceConv: mock.NewNonceHashConverterMock(),
		AddrPubKeyConv:      mock.NewPubkeyConverterMock(32),
		ChainIdCalled: func() string {
			return chainID
		},
		MinTransactionVersionCalled: func() uint32 {
			return 1
		},
		EpochNotifierField:         &epochNotifier.EpochNotifierStub{},
		TxVersionCheckField:        versioning.NewTxVersionChecker(1),
		HardforkTriggerPubKeyField: providedHardforkPubKey,
	}
	cryptoComponents := &mock.CryptoComponentsMock{
		BlockSig: &mock.SignerMock{},
		TxSig:    &mock.SignerMock{},
		MultiSig: cryptoMocks.NewMultiSigner(21),
		BlKeyGen: &mock.SingleSignKeyGenMock{},
		TxKeyGen: &mock.SingleSignKeyGenMock{},
	}

	return coreComponents, cryptoComponents
}

func getArgumentsShard(
	coreComp *mock.CoreComponentsMock,
	cryptoComp *mock.CryptoComponentsMock,
) interceptorscontainer.CommonInterceptorsContainerFactoryArgs {
	return interceptorscontainer.CommonInterceptorsContainerFactoryArgs{
		CoreComponents:               coreComp,
		CryptoComponents:             cryptoComp,
		Accounts:                     &stateMock.AccountsStub{},
		ShardCoordinator:             mock.NewOneShardCoordinatorMock(),
		NodesCoordinator:             shardingMocks.NewNodesCoordinatorMock(),
		Messenger:                    &mock.TopicHandlerStub{},
		Store:                        createShardStore(),
		DataPool:                     createShardDataPools(),
		MaxTxNonceDeltaAllowed:       maxTxNonceDeltaAllowed,
		TxFeeHandler:                 &mock.FeeHandlerStub{},
		BlockBlackList:               &mock.BlackListHandlerStub{},
		HeaderSigVerifier:            &mock.HeaderSigVerifierStub{},
		HeaderIntegrityVerifier:      &mock.HeaderIntegrityVerifierStub{},
		SizeCheckDelta:               0,
		ValidityAttester:             &mock.ValidityAttesterStub{},
		EpochStartTrigger:            &mock.EpochStartTriggerStub{},
		AntifloodHandler:             &mock.P2PAntifloodHandlerStub{},
		WhiteListHandler:             &testscommon.WhiteListHandlerStub{},
		WhiteListerVerifiedTxs:       &testscommon.WhiteListHandlerStub{},
		ArgumentsParser:              &mock.ArgumentParserMock{},
		PreferredPeersHolder:         &p2pmocks.PeersHolderStub{},
		RequestHandler:               &testscommon.RequestHandlerStub{},
		PeerSignatureHandler:         &mock.PeerSignatureHandlerStub{},
		SignaturesHandler:            &mock.SignaturesHandlerStub{},
		HeartbeatExpiryTimespanInSec: 30,
		PeerShardMapper:              &p2pmocks.NetworkShardingCollectorStub{},
		HardforkTrigger:              &testscommon.HardforkTriggerStub{},
	}
}<|MERGE_RESOLUTION|>--- conflicted
+++ resolved
@@ -656,19 +656,13 @@
 	numInterceptorMiniBlocks := noOfShards + 2
 	numInterceptorMetachainHeaders := 1
 	numInterceptorTrieNodes := 1
-<<<<<<< HEAD
+	numInterceptorPeerAuth := 1
+	numInterceptorHeartbeat := 1
+	numInterceptorsShardValidatorInfo := 1
 	numInterceptorValidatorInfo := 1
 	totalInterceptors := numInterceptorTxs + numInterceptorsUnsignedTxs + numInterceptorsRewardTxs +
 		numInterceptorHeaders + numInterceptorMiniBlocks + numInterceptorMetachainHeaders + numInterceptorTrieNodes +
-		numInterceptorValidatorInfo
-=======
-	numInterceptorPeerAuth := 1
-	numInterceptorHeartbeat := 1
-	numInterceptorsShardValidatorInfo := 1
-	totalInterceptors := numInterceptorTxs + numInterceptorsUnsignedTxs + numInterceptorsRewardTxs +
-		numInterceptorHeaders + numInterceptorMiniBlocks + numInterceptorMetachainHeaders + numInterceptorTrieNodes +
-		numInterceptorPeerAuth + numInterceptorHeartbeat + numInterceptorsShardValidatorInfo
->>>>>>> 5831290e
+		numInterceptorPeerAuth + numInterceptorHeartbeat + numInterceptorsShardValidatorInfo + numInterceptorValidatorInfo
 
 	assert.Nil(t, err)
 	assert.Equal(t, totalInterceptors, container.Len())
