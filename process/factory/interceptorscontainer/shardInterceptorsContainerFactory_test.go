package interceptorscontainer_test

import (
	"strings"
	"testing"

	"github.com/ElrondNetwork/elrond-go-core/core/versioning"
	"github.com/ElrondNetwork/elrond-go/dataRetriever"
	"github.com/ElrondNetwork/elrond-go/p2p"
	"github.com/ElrondNetwork/elrond-go/process"
	"github.com/ElrondNetwork/elrond-go/process/factory"
	"github.com/ElrondNetwork/elrond-go/process/factory/interceptorscontainer"
	"github.com/ElrondNetwork/elrond-go/process/mock"
	"github.com/ElrondNetwork/elrond-go/storage"
	"github.com/ElrondNetwork/elrond-go/testscommon"
	"github.com/ElrondNetwork/elrond-go/testscommon/cryptoMocks"
	dataRetrieverMock "github.com/ElrondNetwork/elrond-go/testscommon/dataRetriever"
	"github.com/ElrondNetwork/elrond-go/testscommon/epochNotifier"
	"github.com/ElrondNetwork/elrond-go/testscommon/hashingMocks"
	"github.com/ElrondNetwork/elrond-go/testscommon/p2pmocks"
	"github.com/ElrondNetwork/elrond-go/testscommon/shardingMocks"
	stateMock "github.com/ElrondNetwork/elrond-go/testscommon/state"
	storageStubs "github.com/ElrondNetwork/elrond-go/testscommon/storage"
	"github.com/stretchr/testify/assert"
)

var providedHardforkPubKey = []byte("provided hardfork pub key")

func createShardStubTopicHandler(matchStrToErrOnCreate string, matchStrToErrOnRegister string) process.TopicHandler {
	return &mock.TopicHandlerStub{
		CreateTopicCalled: func(name string, createChannelForTopic bool) error {
			if matchStrToErrOnCreate == "" {
				return nil
			}
			if strings.Contains(name, matchStrToErrOnCreate) {
				return errExpected
			}

			return nil
		},
		RegisterMessageProcessorCalled: func(topic string, identifier string, handler p2p.MessageProcessor) error {
			if matchStrToErrOnRegister == "" {
				return nil
			}
			if strings.Contains(topic, matchStrToErrOnRegister) {
				return errExpected
			}

			return nil
		},
	}
}

func createShardDataPools() dataRetriever.PoolsHolder {
	pools := dataRetrieverMock.NewPoolsHolderStub()
	pools.TransactionsCalled = func() dataRetriever.ShardedDataCacherNotifier {
		return testscommon.NewShardedDataStub()
	}
	pools.HeadersCalled = func() dataRetriever.HeadersPool {
		return &mock.HeadersCacherStub{}
	}
	pools.MiniBlocksCalled = func() storage.Cacher {
		return testscommon.NewCacherStub()
	}
	pools.PeerChangesBlocksCalled = func() storage.Cacher {
		return testscommon.NewCacherStub()
	}
	pools.MetaBlocksCalled = func() storage.Cacher {
		return testscommon.NewCacherStub()
	}
	pools.UnsignedTransactionsCalled = func() dataRetriever.ShardedDataCacherNotifier {
		return testscommon.NewShardedDataStub()
	}
	pools.RewardTransactionsCalled = func() dataRetriever.ShardedDataCacherNotifier {
		return testscommon.NewShardedDataStub()
	}
	pools.TrieNodesCalled = func() storage.Cacher {
		return testscommon.NewCacherStub()
	}
	pools.TrieNodesChunksCalled = func() storage.Cacher {
		return testscommon.NewCacherStub()
	}
	pools.CurrBlockTxsCalled = func() dataRetriever.TransactionCacher {
		return &mock.TxForCurrentBlockStub{}
	}
	return pools
}

func createShardStore() *storageStubs.ChainStorerStub {
	return &storageStubs.ChainStorerStub{
		GetStorerCalled: func(unitType dataRetriever.UnitType) (storage.Storer, error) {
			return &storageStubs.StorerStub{}, nil
		},
	}
}

// ------- NewInterceptorsContainerFactory
func TestNewShardInterceptorsContainerFactory_NilAccountsAdapter(t *testing.T) {
	t.Parallel()

	coreComp, cryptoComp := createMockComponentHolders()
	args := getArgumentsShard(coreComp, cryptoComp)
	args.Accounts = nil
	icf, err := interceptorscontainer.NewShardInterceptorsContainerFactory(args)

	assert.Nil(t, icf)
	assert.Equal(t, process.ErrNilAccountsAdapter, err)
}

func TestNewShardInterceptorsContainerFactory_NilShardCoordinatorShouldErr(t *testing.T) {
	t.Parallel()

	coreComp, cryptoComp := createMockComponentHolders()
	args := getArgumentsShard(coreComp, cryptoComp)
	args.ShardCoordinator = nil
	icf, err := interceptorscontainer.NewShardInterceptorsContainerFactory(args)

	assert.Nil(t, icf)
	assert.Equal(t, process.ErrNilShardCoordinator, err)
}

func TestNewShardInterceptorsContainerFactory_NilNodesCoordinatorShouldErr(t *testing.T) {
	t.Parallel()

	coreComp, cryptoComp := createMockComponentHolders()
	args := getArgumentsShard(coreComp, cryptoComp)
	args.NodesCoordinator = nil
	icf, err := interceptorscontainer.NewShardInterceptorsContainerFactory(args)

	assert.Nil(t, icf)
	assert.Equal(t, process.ErrNilNodesCoordinator, err)
}

func TestNewShardInterceptorsContainerFactory_NilMessengerShouldErr(t *testing.T) {
	t.Parallel()

	coreComp, cryptoComp := createMockComponentHolders()
	args := getArgumentsShard(coreComp, cryptoComp)
	args.Messenger = nil
	icf, err := interceptorscontainer.NewShardInterceptorsContainerFactory(args)

	assert.Nil(t, icf)
	assert.Equal(t, process.ErrNilMessenger, err)
}

func TestNewShardInterceptorsContainerFactory_NilStoreShouldErr(t *testing.T) {
	t.Parallel()

	coreComp, cryptoComp := createMockComponentHolders()
	args := getArgumentsShard(coreComp, cryptoComp)
	args.Store = nil
	icf, err := interceptorscontainer.NewShardInterceptorsContainerFactory(args)

	assert.Nil(t, icf)
	assert.Equal(t, process.ErrNilStore, err)
}

func TestNewShardInterceptorsContainerFactory_NilEpochNotifierShouldErr(t *testing.T) {
	t.Parallel()

	coreComp, cryptoComp := createMockComponentHolders()
	coreComp.EpochNotifierField = nil
	args := getArgumentsShard(coreComp, cryptoComp)
	icf, err := interceptorscontainer.NewShardInterceptorsContainerFactory(args)

	assert.Nil(t, icf)
	assert.Equal(t, process.ErrNilEpochNotifier, err)
}

func TestNewShardInterceptorsContainerFactory_NilMarshalizerShouldErr(t *testing.T) {
	t.Parallel()

	coreComp, cryptoComp := createMockComponentHolders()
	coreComp.IntMarsh = nil
	args := getArgumentsShard(coreComp, cryptoComp)
	icf, err := interceptorscontainer.NewShardInterceptorsContainerFactory(args)

	assert.Nil(t, icf)
	assert.Equal(t, process.ErrNilMarshalizer, err)
}

func TestNewShardInterceptorsContainerFactory_NilMarshalizerAndSizeCheckShouldErr(t *testing.T) {
	t.Parallel()

	coreComp, cryptoComp := createMockComponentHolders()
	coreComp.TxMarsh = nil
	args := getArgumentsShard(coreComp, cryptoComp)

	args.SizeCheckDelta = 1
	icf, err := interceptorscontainer.NewShardInterceptorsContainerFactory(args)

	assert.Nil(t, icf)
	assert.Equal(t, process.ErrNilMarshalizer, err)
}

func TestNewShardInterceptorsContainerFactory_NilHasherShouldErr(t *testing.T) {
	t.Parallel()

	coreComp, cryptoComp := createMockComponentHolders()
	coreComp.Hash = nil
	args := getArgumentsShard(coreComp, cryptoComp)
	icf, err := interceptorscontainer.NewShardInterceptorsContainerFactory(args)

	assert.Nil(t, icf)
	assert.Equal(t, process.ErrNilHasher, err)
}

func TestNewShardInterceptorsContainerFactory_NilKeyGenShouldErr(t *testing.T) {
	t.Parallel()

	coreComp, cryptoComp := createMockComponentHolders()
	cryptoComp.TxKeyGen = nil
	args := getArgumentsShard(coreComp, cryptoComp)
	icf, err := interceptorscontainer.NewShardInterceptorsContainerFactory(args)

	assert.Nil(t, icf)
	assert.Equal(t, process.ErrNilKeyGen, err)
}

func TestNewShardInterceptorsContainerFactory_NilHeaderSigVerifierShouldErr(t *testing.T) {
	t.Parallel()

	coreComp, cryptoComp := createMockComponentHolders()
	args := getArgumentsShard(coreComp, cryptoComp)
	args.HeaderSigVerifier = nil
	icf, err := interceptorscontainer.NewShardInterceptorsContainerFactory(args)

	assert.Nil(t, icf)
	assert.Equal(t, process.ErrNilHeaderSigVerifier, err)
}

func TestNewShardInterceptorsContainerFactory_NilHeaderIntegrityVerifierShouldErr(t *testing.T) {
	t.Parallel()

	coreComp, cryptoComp := createMockComponentHolders()
	args := getArgumentsShard(coreComp, cryptoComp)
	args.HeaderIntegrityVerifier = nil
	icf, err := interceptorscontainer.NewShardInterceptorsContainerFactory(args)

	assert.Nil(t, icf)
	assert.Equal(t, process.ErrNilHeaderIntegrityVerifier, err)
}

func TestNewShardInterceptorsContainerFactory_NilTxSignHasherShouldErr(t *testing.T) {
	t.Parallel()

	coreComp, cryptoComp := createMockComponentHolders()
	coreComp.TxSignHasherField = nil
	args := getArgumentsShard(coreComp, cryptoComp)
	icf, err := interceptorscontainer.NewShardInterceptorsContainerFactory(args)

	assert.Nil(t, icf)
	assert.Equal(t, process.ErrNilHasher, err)
}

func TestNewShardInterceptorsContainerFactory_NilSingleSignerShouldErr(t *testing.T) {
	t.Parallel()

	coreComp, cryptoComp := createMockComponentHolders()
	cryptoComp.TxSig = nil
	args := getArgumentsShard(coreComp, cryptoComp)
	icf, err := interceptorscontainer.NewShardInterceptorsContainerFactory(args)

	assert.Nil(t, icf)
	assert.Equal(t, process.ErrNilSingleSigner, err)
}

func TestNewShardInterceptorsContainerFactory_NilMultiSignerShouldErr(t *testing.T) {
	t.Parallel()

	coreComp, cryptoComp := createMockComponentHolders()
	cryptoComp.MultiSig = nil
	args := getArgumentsShard(coreComp, cryptoComp)
	icf, err := interceptorscontainer.NewShardInterceptorsContainerFactory(args)

	assert.Nil(t, icf)
	assert.Equal(t, process.ErrNilMultiSigVerifier, err)
}

func TestNewShardInterceptorsContainerFactory_NilDataPoolShouldErr(t *testing.T) {
	t.Parallel()

	coreComp, cryptoComp := createMockComponentHolders()
	args := getArgumentsShard(coreComp, cryptoComp)
	args.DataPool = nil
	icf, err := interceptorscontainer.NewShardInterceptorsContainerFactory(args)

	assert.Nil(t, icf)
	assert.Equal(t, process.ErrNilDataPoolHolder, err)
}

func TestNewShardInterceptorsContainerFactory_NilAddrConverterShouldErr(t *testing.T) {
	t.Parallel()

	coreComp, cryptoComp := createMockComponentHolders()
	coreComp.AddrPubKeyConv = nil
	args := getArgumentsShard(coreComp, cryptoComp)
	icf, err := interceptorscontainer.NewShardInterceptorsContainerFactory(args)

	assert.Nil(t, icf)
	assert.Equal(t, process.ErrNilPubkeyConverter, err)
}

func TestNewShardInterceptorsContainerFactory_NilTxFeeHandlerShouldErr(t *testing.T) {
	t.Parallel()

	coreComp, cryptoComp := createMockComponentHolders()
	args := getArgumentsShard(coreComp, cryptoComp)
	args.TxFeeHandler = nil
	icf, err := interceptorscontainer.NewShardInterceptorsContainerFactory(args)

	assert.Nil(t, icf)
	assert.Equal(t, process.ErrNilEconomicsFeeHandler, err)
}

func TestNewShardInterceptorsContainerFactory_NilBlackListHandlerShouldErr(t *testing.T) {
	t.Parallel()

	coreComp, cryptoComp := createMockComponentHolders()
	args := getArgumentsShard(coreComp, cryptoComp)
	args.BlockBlackList = nil
	icf, err := interceptorscontainer.NewShardInterceptorsContainerFactory(args)

	assert.Nil(t, icf)
	assert.Equal(t, process.ErrNilBlackListCacher, err)
}

func TestNewShardInterceptorsContainerFactory_NilValidityAttesterShouldErr(t *testing.T) {
	t.Parallel()

	coreComp, cryptoComp := createMockComponentHolders()
	args := getArgumentsShard(coreComp, cryptoComp)
	args.ValidityAttester = nil
	icf, err := interceptorscontainer.NewShardInterceptorsContainerFactory(args)

	assert.Nil(t, icf)
	assert.Equal(t, process.ErrNilValidityAttester, err)
}

func TestNewShardInterceptorsContainerFactory_InvalidChainIDShouldErr(t *testing.T) {
	t.Parallel()

	coreComp, cryptoComp := createMockComponentHolders()
	coreComp.ChainIdCalled = func() string {
		return ""
	}
	args := getArgumentsShard(coreComp, cryptoComp)
	icf, err := interceptorscontainer.NewShardInterceptorsContainerFactory(args)

	assert.Nil(t, icf)
	assert.Equal(t, process.ErrInvalidChainID, err)
}

func TestNewShardInterceptorsContainerFactory_InvalidMinTransactionVersionShouldErr(t *testing.T) {
	t.Parallel()

	coreComp, cryptoComp := createMockComponentHolders()
	coreComp.MinTransactionVersionCalled = func() uint32 {
		return 0
	}
	args := getArgumentsShard(coreComp, cryptoComp)
	icf, err := interceptorscontainer.NewShardInterceptorsContainerFactory(args)

	assert.Nil(t, icf)
	assert.Equal(t, process.ErrInvalidTransactionVersion, err)
}

func TestNewShardInterceptorsContainerFactory_EmptyEpochStartTriggerShouldErr(t *testing.T) {
	t.Parallel()

	coreComp, cryptoComp := createMockComponentHolders()
	args := getArgumentsShard(coreComp, cryptoComp)
	args.EpochStartTrigger = nil
	icf, err := interceptorscontainer.NewShardInterceptorsContainerFactory(args)

	assert.Nil(t, icf)
	assert.Equal(t, process.ErrNilEpochStartTrigger, err)
}

func TestNewShardInterceptorsContainerFactory_NilPeerShardMapperShouldErr(t *testing.T) {
	t.Parallel()

	coreComp, cryptoComp := createMockComponentHolders()
	args := getArgumentsShard(coreComp, cryptoComp)
	args.PeerShardMapper = nil
	icf, err := interceptorscontainer.NewShardInterceptorsContainerFactory(args)

	assert.Nil(t, icf)
	assert.Equal(t, process.ErrNilPeerShardMapper, err)
}

func TestNewShardInterceptorsContainerFactory_NilHardforkTriggerShouldErr(t *testing.T) {
	t.Parallel()

	coreComp, cryptoComp := createMockComponentHolders()
	args := getArgumentsShard(coreComp, cryptoComp)
	args.HardforkTrigger = nil
	icf, err := interceptorscontainer.NewShardInterceptorsContainerFactory(args)

	assert.Nil(t, icf)
	assert.Equal(t, process.ErrNilHardforkTrigger, err)
}

func TestNewShardInterceptorsContainerFactory_ShouldWork(t *testing.T) {
	t.Parallel()

	coreComp, cryptoComp := createMockComponentHolders()
	args := getArgumentsShard(coreComp, cryptoComp)
	icf, err := interceptorscontainer.NewShardInterceptorsContainerFactory(args)

	assert.NotNil(t, icf)
	assert.Nil(t, err)
	assert.False(t, icf.IsInterfaceNil())
}

func TestNewShardInterceptorsContainerFactory_ShouldWorkWithSizeCheck(t *testing.T) {
	t.Parallel()

	coreComp, cryptoComp := createMockComponentHolders()
	args := getArgumentsShard(coreComp, cryptoComp)
	args.SizeCheckDelta = 1
	icf, err := interceptorscontainer.NewShardInterceptorsContainerFactory(args)

	assert.NotNil(t, icf)
	assert.Nil(t, err)
}

// ------- Create

func TestShardInterceptorsContainerFactory_CreateTopicCreationTxFailsShouldErr(t *testing.T) {
	t.Parallel()

	coreComp, cryptoComp := createMockComponentHolders()
	args := getArgumentsShard(coreComp, cryptoComp)
	args.Messenger = createShardStubTopicHandler(factory.TransactionTopic, "")
	icf, _ := interceptorscontainer.NewShardInterceptorsContainerFactory(args)

	container, err := icf.Create()

	assert.Nil(t, container)
	assert.Equal(t, errExpected, err)
}

func TestShardInterceptorsContainerFactory_CreateTopicCreationHdrFailsShouldErr(t *testing.T) {
	t.Parallel()

	coreComp, cryptoComp := createMockComponentHolders()
	args := getArgumentsShard(coreComp, cryptoComp)
	args.Messenger = createShardStubTopicHandler(factory.ShardBlocksTopic, "")
	icf, _ := interceptorscontainer.NewShardInterceptorsContainerFactory(args)

	container, err := icf.Create()

	assert.Nil(t, container)
	assert.Equal(t, errExpected, err)
}

func TestShardInterceptorsContainerFactory_CreateTopicCreationMiniBlocksFailsShouldErr(t *testing.T) {
	t.Parallel()

	coreComp, cryptoComp := createMockComponentHolders()
	args := getArgumentsShard(coreComp, cryptoComp)
	args.Messenger = createShardStubTopicHandler(factory.MiniBlocksTopic, "")
	icf, _ := interceptorscontainer.NewShardInterceptorsContainerFactory(args)

	container, err := icf.Create()

	assert.Nil(t, container)
	assert.Equal(t, errExpected, err)
}

func TestShardInterceptorsContainerFactory_CreateTopicCreationMetachainHeadersFailsShouldErr(t *testing.T) {
	t.Parallel()

	coreComp, cryptoComp := createMockComponentHolders()
	args := getArgumentsShard(coreComp, cryptoComp)
	args.Messenger = createShardStubTopicHandler(factory.MetachainBlocksTopic, "")
	icf, _ := interceptorscontainer.NewShardInterceptorsContainerFactory(args)

	container, err := icf.Create()

	assert.Nil(t, container)
	assert.Equal(t, errExpected, err)
}

func TestShardInterceptorsContainerFactory_CreateRegisterTxFailsShouldErr(t *testing.T) {
	t.Parallel()

	coreComp, cryptoComp := createMockComponentHolders()
	args := getArgumentsShard(coreComp, cryptoComp)
	args.Messenger = createShardStubTopicHandler("", factory.TransactionTopic)
	icf, _ := interceptorscontainer.NewShardInterceptorsContainerFactory(args)

	container, err := icf.Create()

	assert.Nil(t, container)
	assert.Equal(t, errExpected, err)
}

func TestShardInterceptorsContainerFactory_CreateRegisterHdrFailsShouldErr(t *testing.T) {
	t.Parallel()

	coreComp, cryptoComp := createMockComponentHolders()
	args := getArgumentsShard(coreComp, cryptoComp)
	args.Messenger = createShardStubTopicHandler("", factory.ShardBlocksTopic)
	icf, _ := interceptorscontainer.NewShardInterceptorsContainerFactory(args)

	container, err := icf.Create()

	assert.Nil(t, container)
	assert.Equal(t, errExpected, err)
}

func TestShardInterceptorsContainerFactory_CreateRegisterMiniBlocksFailsShouldErr(t *testing.T) {
	t.Parallel()

	coreComp, cryptoComp := createMockComponentHolders()
	args := getArgumentsShard(coreComp, cryptoComp)
	args.Messenger = createShardStubTopicHandler("", factory.MiniBlocksTopic)
	icf, _ := interceptorscontainer.NewShardInterceptorsContainerFactory(args)

	container, err := icf.Create()

	assert.Nil(t, container)
	assert.Equal(t, errExpected, err)
}

func TestShardInterceptorsContainerFactory_CreateRegisterMetachainHeadersShouldErr(t *testing.T) {
	t.Parallel()

	coreComp, cryptoComp := createMockComponentHolders()
	args := getArgumentsShard(coreComp, cryptoComp)
	args.Messenger = createShardStubTopicHandler("", factory.MetachainBlocksTopic)
	icf, _ := interceptorscontainer.NewShardInterceptorsContainerFactory(args)

	container, err := icf.Create()

	assert.Nil(t, container)
	assert.Equal(t, errExpected, err)
}

func TestShardInterceptorsContainerFactory_CreateRegisterTrieNodesShouldErr(t *testing.T) {
	t.Parallel()

	coreComp, cryptoComp := createMockComponentHolders()
	args := getArgumentsShard(coreComp, cryptoComp)
	args.Messenger = createShardStubTopicHandler("", factory.AccountTrieNodesTopic)
	icf, _ := interceptorscontainer.NewShardInterceptorsContainerFactory(args)

	container, err := icf.Create()

	assert.Nil(t, container)
	assert.Equal(t, errExpected, err)
}

func TestShardInterceptorsContainerFactory_NilSignaturesHandler(t *testing.T) {
	t.Parallel()

	coreComp, cryptoComp := createMockComponentHolders()
	args := getArgumentsShard(coreComp, cryptoComp)
	args.SignaturesHandler = nil
	icf, err := interceptorscontainer.NewShardInterceptorsContainerFactory(args)

	assert.Nil(t, icf)
	assert.Equal(t, process.ErrNilSignaturesHandler, err)
}

func TestShardInterceptorsContainerFactory_NilPeerSignatureHandler(t *testing.T) {
	t.Parallel()

	coreComp, cryptoComp := createMockComponentHolders()
	args := getArgumentsShard(coreComp, cryptoComp)
	args.PeerSignatureHandler = nil
	icf, err := interceptorscontainer.NewShardInterceptorsContainerFactory(args)

	assert.Nil(t, icf)
	assert.Equal(t, process.ErrNilPeerSignatureHandler, err)
}

func TestShardInterceptorsContainerFactory_InvalidExpiryTimespan(t *testing.T) {
	t.Parallel()

	coreComp, cryptoComp := createMockComponentHolders()
	args := getArgumentsShard(coreComp, cryptoComp)
	args.HeartbeatExpiryTimespanInSec = 0
	icf, err := interceptorscontainer.NewShardInterceptorsContainerFactory(args)

	assert.Nil(t, icf)
	assert.Equal(t, process.ErrInvalidExpiryTimespan, err)
}

func TestShardInterceptorsContainerFactory_CreateShouldWork(t *testing.T) {
	t.Parallel()

	coreComp, cryptoComp := createMockComponentHolders()
	args := getArgumentsShard(coreComp, cryptoComp)
	args.Messenger = &mock.TopicHandlerStub{
		CreateTopicCalled: func(name string, createChannelForTopic bool) error {
			return nil
		},
		RegisterMessageProcessorCalled: func(topic string, identifier string, handler p2p.MessageProcessor) error {
			return nil
		},
	}
	args.WhiteListerVerifiedTxs = &testscommon.WhiteListHandlerStub{}

	icf, _ := interceptorscontainer.NewShardInterceptorsContainerFactory(args)

	container, err := icf.Create()

	assert.NotNil(t, container)
	assert.Nil(t, err)
}

func TestShardInterceptorsContainerFactory_With4ShardsShouldWork(t *testing.T) {
	t.Parallel()

	noOfShards := 4

	shardCoordinator := mock.NewMultipleShardsCoordinatorMock()
	shardCoordinator.SetNoShards(uint32(noOfShards))
	shardCoordinator.CurrentShard = 1

	nodesCoordinator := &shardingMocks.NodesCoordinatorMock{
		ShardId:            1,
		ShardConsensusSize: 1,
		MetaConsensusSize:  1,
		NbShards:           uint32(noOfShards),
	}

	messenger := &mock.TopicHandlerStub{
		CreateTopicCalled: func(name string, createChannelForTopic bool) error {
			return nil
		},
		RegisterMessageProcessorCalled: func(topic string, identifier string, handler p2p.MessageProcessor) error {
			return nil
		},
	}

	coreComp, cryptoComp := createMockComponentHolders()
	coreComp.AddrPubKeyConv = mock.NewPubkeyConverterMock(32)
	args := getArgumentsShard(coreComp, cryptoComp)
	args.ShardCoordinator = shardCoordinator
	args.NodesCoordinator = nodesCoordinator
	args.Messenger = messenger
	args.PreferredPeersHolder = &p2pmocks.PeersHolderStub{}

	icf, _ := interceptorscontainer.NewShardInterceptorsContainerFactory(args)

	container, err := icf.Create()

	numInterceptorTxs := noOfShards + 1
	numInterceptorsUnsignedTxs := numInterceptorTxs
	numInterceptorsRewardTxs := 1
	numInterceptorHeaders := 1
	numInterceptorMiniBlocks := noOfShards + 2
	numInterceptorMetachainHeaders := 1
	numInterceptorTrieNodes := 1
	numInterceptorPeerAuth := 1
	numInterceptorHeartbeat := 1
	numInterceptorsShardValidatorInfo := 1
	totalInterceptors := numInterceptorTxs + numInterceptorsUnsignedTxs + numInterceptorsRewardTxs +
		numInterceptorHeaders + numInterceptorMiniBlocks + numInterceptorMetachainHeaders + numInterceptorTrieNodes +
		numInterceptorPeerAuth + numInterceptorHeartbeat + numInterceptorsShardValidatorInfo

	assert.Nil(t, err)
	assert.Equal(t, totalInterceptors, container.Len())
}

func createMockComponentHolders() (*mock.CoreComponentsMock, *mock.CryptoComponentsMock) {
	coreComponents := &mock.CoreComponentsMock{
		IntMarsh:            &mock.MarshalizerMock{},
		TxMarsh:             &mock.MarshalizerMock{},
		TxSignHasherField:   &hashingMocks.HasherMock{},
		Hash:                &hashingMocks.HasherMock{},
		UInt64ByteSliceConv: mock.NewNonceHashConverterMock(),
		AddrPubKeyConv:      mock.NewPubkeyConverterMock(32),
		ChainIdCalled: func() string {
			return chainID
		},
		MinTransactionVersionCalled: func() uint32 {
			return 1
		},
		EpochNotifierField:         &epochNotifier.EpochNotifierStub{},
		TxVersionCheckField:        versioning.NewTxVersionChecker(1),
		HardforkTriggerPubKeyField: providedHardforkPubKey,
<<<<<<< HEAD
		EnableEpochsHandlerField:   &testscommon.EnableEpochsHandlerStub{},
=======
>>>>>>> ec5c6e2e
	}
	cryptoComponents := &mock.CryptoComponentsMock{
		BlockSig: &mock.SignerMock{},
		TxSig:    &mock.SignerMock{},
		MultiSig: cryptoMocks.NewMultiSigner(21),
		BlKeyGen: &mock.SingleSignKeyGenMock{},
		TxKeyGen: &mock.SingleSignKeyGenMock{},
	}

	return coreComponents, cryptoComponents
}

func getArgumentsShard(
	coreComp *mock.CoreComponentsMock,
	cryptoComp *mock.CryptoComponentsMock,
) interceptorscontainer.CommonInterceptorsContainerFactoryArgs {
	return interceptorscontainer.CommonInterceptorsContainerFactoryArgs{
		CoreComponents:               coreComp,
		CryptoComponents:             cryptoComp,
		Accounts:                     &stateMock.AccountsStub{},
		ShardCoordinator:             mock.NewOneShardCoordinatorMock(),
		NodesCoordinator:             shardingMocks.NewNodesCoordinatorMock(),
		Messenger:                    &mock.TopicHandlerStub{},
		Store:                        createShardStore(),
		DataPool:                     createShardDataPools(),
		MaxTxNonceDeltaAllowed:       maxTxNonceDeltaAllowed,
		TxFeeHandler:                 &mock.FeeHandlerStub{},
<<<<<<< HEAD
		BlockBlackList:               &mock.BlackListHandlerStub{},
=======
		BlockBlackList:               &testscommon.TimeCacheStub{},
>>>>>>> ec5c6e2e
		HeaderSigVerifier:            &mock.HeaderSigVerifierStub{},
		HeaderIntegrityVerifier:      &mock.HeaderIntegrityVerifierStub{},
		SizeCheckDelta:               0,
		ValidityAttester:             &mock.ValidityAttesterStub{},
		EpochStartTrigger:            &mock.EpochStartTriggerStub{},
		AntifloodHandler:             &mock.P2PAntifloodHandlerStub{},
		WhiteListHandler:             &testscommon.WhiteListHandlerStub{},
		WhiteListerVerifiedTxs:       &testscommon.WhiteListHandlerStub{},
		ArgumentsParser:              &mock.ArgumentParserMock{},
		PreferredPeersHolder:         &p2pmocks.PeersHolderStub{},
		RequestHandler:               &testscommon.RequestHandlerStub{},
		PeerSignatureHandler:         &mock.PeerSignatureHandlerStub{},
		SignaturesHandler:            &mock.SignaturesHandlerStub{},
		HeartbeatExpiryTimespanInSec: 30,
		PeerShardMapper:              &p2pmocks.NetworkShardingCollectorStub{},
		HardforkTrigger:              &testscommon.HardforkTriggerStub{},
	}
}<|MERGE_RESOLUTION|>--- conflicted
+++ resolved
@@ -684,10 +684,7 @@
 		EpochNotifierField:         &epochNotifier.EpochNotifierStub{},
 		TxVersionCheckField:        versioning.NewTxVersionChecker(1),
 		HardforkTriggerPubKeyField: providedHardforkPubKey,
-<<<<<<< HEAD
 		EnableEpochsHandlerField:   &testscommon.EnableEpochsHandlerStub{},
-=======
->>>>>>> ec5c6e2e
 	}
 	cryptoComponents := &mock.CryptoComponentsMock{
 		BlockSig: &mock.SignerMock{},
@@ -715,11 +712,7 @@
 		DataPool:                     createShardDataPools(),
 		MaxTxNonceDeltaAllowed:       maxTxNonceDeltaAllowed,
 		TxFeeHandler:                 &mock.FeeHandlerStub{},
-<<<<<<< HEAD
-		BlockBlackList:               &mock.BlackListHandlerStub{},
-=======
 		BlockBlackList:               &testscommon.TimeCacheStub{},
->>>>>>> ec5c6e2e
 		HeaderSigVerifier:            &mock.HeaderSigVerifierStub{},
 		HeaderIntegrityVerifier:      &mock.HeaderIntegrityVerifierStub{},
 		SizeCheckDelta:               0,
