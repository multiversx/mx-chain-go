package shard

import (
	"github.com/ElrondNetwork/elrond-go/dataRetriever"
	"github.com/ElrondNetwork/elrond-go/process"
	"github.com/ElrondNetwork/elrond-go/process/mock"
	"github.com/stretchr/testify/assert"
	"testing"
)

func TestNewPreProcessorsContainerFactory_NilShardCoordinator(t *testing.T) {
	t.Parallel()

	ppcm, err := NewPreProcessorsContainerFactory(
		nil,
		&mock.ChainStorerMock{},
		&mock.MarshalizerMock{},
		&mock.HasherMock{},
		mock.NewPoolsHolderMock(),
		&mock.AddressConverterMock{},
		&mock.AccountsStub{},
		&mock.RequestHandlerMock{},
		&mock.TxProcessorMock{},
		&mock.SCProcessorMock{},
		&mock.SmartContractResultsProcessorMock{},
		&mock.RewardTxProcessorMock{},
	)

	assert.Equal(t, process.ErrNilShardCoordinator, err)
	assert.Nil(t, ppcm)
}

func TestNewPreProcessorsContainerFactory_NilStore(t *testing.T) {
	t.Parallel()

	ppcm, err := NewPreProcessorsContainerFactory(
		mock.NewMultiShardsCoordinatorMock(3),
		nil,
		&mock.MarshalizerMock{},
		&mock.HasherMock{},
		mock.NewPoolsHolderMock(),
		&mock.AddressConverterMock{},
		&mock.AccountsStub{},
		&mock.RequestHandlerMock{},
		&mock.TxProcessorMock{},
		&mock.SCProcessorMock{},
		&mock.SmartContractResultsProcessorMock{},
		&mock.RewardTxProcessorMock{},
	)

	assert.Equal(t, process.ErrNilStore, err)
	assert.Nil(t, ppcm)
}

func TestNewPreProcessorsContainerFactory_NilMarshalizer(t *testing.T) {
	t.Parallel()

	ppcm, err := NewPreProcessorsContainerFactory(
		mock.NewMultiShardsCoordinatorMock(3),
		&mock.ChainStorerMock{},
		nil,
		&mock.HasherMock{},
		mock.NewPoolsHolderMock(),
		&mock.AddressConverterMock{},
		&mock.AccountsStub{},
		&mock.RequestHandlerMock{},
		&mock.TxProcessorMock{},
		&mock.SCProcessorMock{},
		&mock.SmartContractResultsProcessorMock{},
		&mock.RewardTxProcessorMock{},
	)

	assert.Equal(t, process.ErrNilMarshalizer, err)
	assert.Nil(t, ppcm)
}

func TestNewPreProcessorsContainerFactory_NilHasher(t *testing.T) {
	t.Parallel()

	ppcm, err := NewPreProcessorsContainerFactory(
		mock.NewMultiShardsCoordinatorMock(3),
		&mock.ChainStorerMock{},
		&mock.MarshalizerMock{},
		nil,
		mock.NewPoolsHolderMock(),
		&mock.AddressConverterMock{},
		&mock.AccountsStub{},
		&mock.RequestHandlerMock{},
		&mock.TxProcessorMock{},
		&mock.SCProcessorMock{},
		&mock.SmartContractResultsProcessorMock{},
		&mock.RewardTxProcessorMock{},
	)

	assert.Equal(t, process.ErrNilHasher, err)
	assert.Nil(t, ppcm)
}

func TestNewPreProcessorsContainerFactory_NilDataPool(t *testing.T) {
	t.Parallel()

	ppcm, err := NewPreProcessorsContainerFactory(
		mock.NewMultiShardsCoordinatorMock(3),
		&mock.ChainStorerMock{},
		&mock.MarshalizerMock{},
		&mock.HasherMock{},
		nil,
		&mock.AddressConverterMock{},
		&mock.AccountsStub{},
		&mock.RequestHandlerMock{},
		&mock.TxProcessorMock{},
		&mock.SCProcessorMock{},
		&mock.SmartContractResultsProcessorMock{},
		&mock.RewardTxProcessorMock{},
	)

	assert.Equal(t, process.ErrNilDataPoolHolder, err)
	assert.Nil(t, ppcm)
}

func TestNewPreProcessorsContainerFactory_NilAddrConv(t *testing.T) {
	t.Parallel()

	ppcm, err := NewPreProcessorsContainerFactory(
		mock.NewMultiShardsCoordinatorMock(3),
		&mock.ChainStorerMock{},
		&mock.MarshalizerMock{},
		&mock.HasherMock{},
		mock.NewPoolsHolderMock(),
		nil,
		&mock.AccountsStub{},
		&mock.RequestHandlerMock{},
		&mock.TxProcessorMock{},
		&mock.SCProcessorMock{},
		&mock.SmartContractResultsProcessorMock{},
		&mock.RewardTxProcessorMock{},
	)

	assert.Equal(t, process.ErrNilAddressConverter, err)
	assert.Nil(t, ppcm)
}

func TestNewPreProcessorsContainerFactory_NilAccounts(t *testing.T) {
	t.Parallel()

	ppcm, err := NewPreProcessorsContainerFactory(
		mock.NewMultiShardsCoordinatorMock(3),
		&mock.ChainStorerMock{},
		&mock.MarshalizerMock{},
		&mock.HasherMock{},
		mock.NewPoolsHolderMock(),
		&mock.AddressConverterMock{},
		nil,
		&mock.RequestHandlerMock{},
		&mock.TxProcessorMock{},
		&mock.SCProcessorMock{},
		&mock.SmartContractResultsProcessorMock{},
		&mock.RewardTxProcessorMock{},
	)

	assert.Equal(t, process.ErrNilAccountsAdapter, err)
	assert.Nil(t, ppcm)
}

func TestNewPreProcessorsContainerFactory_NilTxProcessor(t *testing.T) {
	t.Parallel()

	ppcm, err := NewPreProcessorsContainerFactory(
		mock.NewMultiShardsCoordinatorMock(3),
		&mock.ChainStorerMock{},
		&mock.MarshalizerMock{},
		&mock.HasherMock{},
		mock.NewPoolsHolderMock(),
		&mock.AddressConverterMock{},
		&mock.AccountsStub{},
		&mock.RequestHandlerMock{},
		nil,
		&mock.SCProcessorMock{},
		&mock.SmartContractResultsProcessorMock{},
		&mock.RewardTxProcessorMock{},
	)

	assert.Equal(t, process.ErrNilTxProcessor, err)
	assert.Nil(t, ppcm)
}

func TestNewPreProcessorsContainerFactory_NilSCProcessor(t *testing.T) {
	t.Parallel()

	ppcm, err := NewPreProcessorsContainerFactory(
		mock.NewMultiShardsCoordinatorMock(3),
		&mock.ChainStorerMock{},
		&mock.MarshalizerMock{},
		&mock.HasherMock{},
		mock.NewPoolsHolderMock(),
		&mock.AddressConverterMock{},
		&mock.AccountsStub{},
		&mock.RequestHandlerMock{},
		&mock.TxProcessorMock{},
		nil,
		&mock.SmartContractResultsProcessorMock{},
		&mock.RewardTxProcessorMock{},
	)

	assert.Equal(t, process.ErrNilSmartContractProcessor, err)
	assert.Nil(t, ppcm)
}

func TestNewPreProcessorsContainerFactory_NilSCR(t *testing.T) {
	t.Parallel()

	ppcm, err := NewPreProcessorsContainerFactory(
		mock.NewMultiShardsCoordinatorMock(3),
		&mock.ChainStorerMock{},
		&mock.MarshalizerMock{},
		&mock.HasherMock{},
		mock.NewPoolsHolderMock(),
		&mock.AddressConverterMock{},
		&mock.AccountsStub{},
		&mock.RequestHandlerMock{},
		&mock.TxProcessorMock{},
		&mock.SCProcessorMock{},
		nil,
		&mock.RewardTxProcessorMock{},
	)

	assert.Equal(t, process.ErrNilSmartContractResultProcessor, err)
	assert.Nil(t, ppcm)
}

func TestNewPreProcessorsContainerFactory_NilRewardTxProcessor(t *testing.T) {
	t.Parallel()

	ppcm, err := NewPreProcessorsContainerFactory(
		mock.NewMultiShardsCoordinatorMock(3),
		&mock.ChainStorerMock{},
		&mock.MarshalizerMock{},
		&mock.HasherMock{},
<<<<<<< HEAD
		mock.NewPoolsHolderFake(),
=======
		mock.NewPoolsHolderMock(),
>>>>>>> de822135
		&mock.AddressConverterMock{},
		&mock.AccountsStub{},
		&mock.RequestHandlerMock{},
		&mock.TxProcessorMock{},
		&mock.SCProcessorMock{},
		&mock.SmartContractResultsProcessorMock{},
		nil,
	)

	assert.Equal(t, process.ErrNilRewardsTxProcessor, err)
	assert.Nil(t, ppcm)
}

func TestNewPreProcessorsContainerFactory_NilRequestHandler(t *testing.T) {
	t.Parallel()

	ppcm, err := NewPreProcessorsContainerFactory(
		mock.NewMultiShardsCoordinatorMock(3),
		&mock.ChainStorerMock{},
		&mock.MarshalizerMock{},
		&mock.HasherMock{},
		mock.NewPoolsHolderMock(),
		&mock.AddressConverterMock{},
		&mock.AccountsStub{},
		nil,
		&mock.TxProcessorMock{},
		&mock.SCProcessorMock{},
		&mock.SmartContractResultsProcessorMock{},
		&mock.RewardTxProcessorMock{},
	)

	assert.Equal(t, process.ErrNilRequestHandler, err)
	assert.Nil(t, ppcm)
}

func TestNewPreProcessorsContainerFactory(t *testing.T) {
	t.Parallel()

	ppcm, err := NewPreProcessorsContainerFactory(
		mock.NewMultiShardsCoordinatorMock(3),
		&mock.ChainStorerMock{},
		&mock.MarshalizerMock{},
		&mock.HasherMock{},
		mock.NewPoolsHolderMock(),
		&mock.AddressConverterMock{},
		&mock.AccountsStub{},
		&mock.RequestHandlerMock{},
		&mock.TxProcessorMock{},
		&mock.SCProcessorMock{},
		&mock.SmartContractResultsProcessorMock{},
		&mock.RewardTxProcessorMock{},
	)

	assert.Nil(t, err)
	assert.NotNil(t, ppcm)
}

func TestPreProcessorsContainerFactory_CreateErrTxPreproc(t *testing.T) {
	t.Parallel()
	dataPool := &mock.PoolsHolderStub{}
	dataPool.TransactionsCalled = func() dataRetriever.ShardedDataCacherNotifier {
		return nil
	}

	ppcm, err := NewPreProcessorsContainerFactory(
		mock.NewMultiShardsCoordinatorMock(3),
		&mock.ChainStorerMock{},
		&mock.MarshalizerMock{},
		&mock.HasherMock{},
		dataPool,
		&mock.AddressConverterMock{},
		&mock.AccountsStub{},
		&mock.RequestHandlerMock{},
		&mock.TxProcessorMock{},
		&mock.SCProcessorMock{},
		&mock.SmartContractResultsProcessorMock{},
		&mock.RewardTxProcessorMock{},
	)

	assert.Nil(t, err)
	assert.NotNil(t, ppcm)

	container, err := ppcm.Create()
	assert.Nil(t, container)
	assert.Equal(t, process.ErrNilTransactionPool, err)
}

func TestPreProcessorsContainerFactory_CreateErrScrPreproc(t *testing.T) {
	t.Parallel()
	dataPool := &mock.PoolsHolderStub{}
	dataPool.TransactionsCalled = func() dataRetriever.ShardedDataCacherNotifier {
		return &mock.ShardedDataStub{
			RegisterHandlerCalled: func(i func(key []byte)) {
			},
		}
	}
	dataPool.UnsignedTransactionsCalled = func() dataRetriever.ShardedDataCacherNotifier {
		return nil
	}

	ppcm, err := NewPreProcessorsContainerFactory(
		mock.NewMultiShardsCoordinatorMock(3),
		&mock.ChainStorerMock{},
		&mock.MarshalizerMock{},
		&mock.HasherMock{},
		dataPool,
		&mock.AddressConverterMock{},
		&mock.AccountsStub{},
		&mock.RequestHandlerMock{},
		&mock.TxProcessorMock{},
		&mock.SCProcessorMock{},
		&mock.SmartContractResultsProcessorMock{},
		&mock.RewardTxProcessorMock{},
	)

	assert.Nil(t, err)
	assert.NotNil(t, ppcm)

	container, err := ppcm.Create()
	assert.Nil(t, container)
	assert.Equal(t, process.ErrNilUTxDataPool, err)
}

func TestPreProcessorsContainerFactory_Create(t *testing.T) {
	t.Parallel()
	dataPool := &mock.PoolsHolderStub{}
	dataPool.TransactionsCalled = func() dataRetriever.ShardedDataCacherNotifier {
		return &mock.ShardedDataStub{
			RegisterHandlerCalled: func(i func(key []byte)) {
			},
		}
	}
	dataPool.UnsignedTransactionsCalled = func() dataRetriever.ShardedDataCacherNotifier {
		return &mock.ShardedDataStub{
			RegisterHandlerCalled: func(i func(key []byte)) {
			},
		}
	}
	dataPool.RewardTransactionsCalled = func() dataRetriever.ShardedDataCacherNotifier {
		return &mock.ShardedDataStub{
			RegisterHandlerCalled: func(i func(key []byte)) {
			},
		}
	}

	ppcm, err := NewPreProcessorsContainerFactory(
		mock.NewMultiShardsCoordinatorMock(3),
		&mock.ChainStorerMock{},
		&mock.MarshalizerMock{},
		&mock.HasherMock{},
		dataPool,
		&mock.AddressConverterMock{},
		&mock.AccountsStub{},
		&mock.RequestHandlerMock{},
		&mock.TxProcessorMock{},
		&mock.SCProcessorMock{},
		&mock.SmartContractResultsProcessorMock{},
		&mock.RewardTxProcessorMock{},
	)

	assert.Nil(t, err)
	assert.NotNil(t, ppcm)

	container, err := ppcm.Create()
	assert.Equal(t, 3, container.Len())
	assert.Nil(t, err)
}<|MERGE_RESOLUTION|>--- conflicted
+++ resolved
@@ -236,11 +236,7 @@
 		&mock.ChainStorerMock{},
 		&mock.MarshalizerMock{},
 		&mock.HasherMock{},
-<<<<<<< HEAD
-		mock.NewPoolsHolderFake(),
-=======
-		mock.NewPoolsHolderMock(),
->>>>>>> de822135
+		mock.NewPoolsHolderMock(),
 		&mock.AddressConverterMock{},
 		&mock.AccountsStub{},
 		&mock.RequestHandlerMock{},
