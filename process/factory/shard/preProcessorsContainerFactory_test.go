package shard

import (
	"testing"

	"github.com/ElrondNetwork/elrond-go/dataRetriever"
	"github.com/ElrondNetwork/elrond-go/process"
	"github.com/ElrondNetwork/elrond-go/process/mock"
	"github.com/ElrondNetwork/elrond-go/testscommon"
	dataRetrieverMock "github.com/ElrondNetwork/elrond-go/testscommon/dataRetriever"
	"github.com/ElrondNetwork/elrond-go/testscommon/epochNotifier"
	"github.com/ElrondNetwork/elrond-go/testscommon/hashingMocks"
	stateMock "github.com/ElrondNetwork/elrond-go/testscommon/state"
	"github.com/stretchr/testify/assert"
)

func createMockPubkeyConverter() *mock.PubkeyConverterMock {
	return mock.NewPubkeyConverterMock(32)
}

func TestNewPreProcessorsContainerFactory_NilShardCoordinator(t *testing.T) {
	t.Parallel()

	ppcm, err := NewPreProcessorsContainerFactory(
		nil,
		&mock.ChainStorerMock{},
		&mock.MarshalizerMock{},
		&hashingMocks.HasherMock{},
		dataRetrieverMock.NewPoolsHolderMock(),
		createMockPubkeyConverter(),
		&stateMock.AccountsStub{},
		&testscommon.RequestHandlerStub{},
		&testscommon.TxProcessorMock{},
		&testscommon.SCProcessorMock{},
		&testscommon.SmartContractResultsProcessorMock{},
		&testscommon.RewardTxProcessorMock{},
		&mock.FeeHandlerStub{},
		&testscommon.GasHandlerStub{},
		&mock.BlockTrackerMock{},
<<<<<<< HEAD
		&testscommon.BlockSizeComputationStub{},
		&testscommon.BalanceComputationStub{},
		&epochNotifier.EpochNotifierStub{},
		0,
		&testscommon.TxTypeHandlerMock{},
		&testscommon.ScheduledTxsExecutionStub{},
=======
		&mock.BlockSizeComputationStub{},
		&mock.BalanceComputationStub{},
		&mock.EpochNotifierStub{},
		2,
>>>>>>> 1229c24f
	)

	assert.Equal(t, process.ErrNilShardCoordinator, err)
	assert.Nil(t, ppcm)
}

func TestNewPreProcessorsContainerFactory_NilStore(t *testing.T) {
	t.Parallel()

	ppcm, err := NewPreProcessorsContainerFactory(
		mock.NewMultiShardsCoordinatorMock(3),
		nil,
		&mock.MarshalizerMock{},
		&hashingMocks.HasherMock{},
		dataRetrieverMock.NewPoolsHolderMock(),
		createMockPubkeyConverter(),
		&stateMock.AccountsStub{},
		&testscommon.RequestHandlerStub{},
		&testscommon.TxProcessorMock{},
		&testscommon.SCProcessorMock{},
		&testscommon.SmartContractResultsProcessorMock{},
		&testscommon.RewardTxProcessorMock{},
		&mock.FeeHandlerStub{},
		&testscommon.GasHandlerStub{},
		&mock.BlockTrackerMock{},
<<<<<<< HEAD
		&testscommon.BlockSizeComputationStub{},
		&testscommon.BalanceComputationStub{},
		&epochNotifier.EpochNotifierStub{},
		0,
		&testscommon.TxTypeHandlerMock{},
		&testscommon.ScheduledTxsExecutionStub{},
=======
		&mock.BlockSizeComputationStub{},
		&mock.BalanceComputationStub{},
		&mock.EpochNotifierStub{},
		2,
>>>>>>> 1229c24f
	)

	assert.Equal(t, process.ErrNilStore, err)
	assert.Nil(t, ppcm)
}

func TestNewPreProcessorsContainerFactory_NilMarshalizer(t *testing.T) {
	t.Parallel()

	ppcm, err := NewPreProcessorsContainerFactory(
		mock.NewMultiShardsCoordinatorMock(3),
		&mock.ChainStorerMock{},
		nil,
		&hashingMocks.HasherMock{},
		dataRetrieverMock.NewPoolsHolderMock(),
		createMockPubkeyConverter(),
		&stateMock.AccountsStub{},
		&testscommon.RequestHandlerStub{},
		&testscommon.TxProcessorMock{},
		&testscommon.SCProcessorMock{},
		&testscommon.SmartContractResultsProcessorMock{},
		&testscommon.RewardTxProcessorMock{},
		&mock.FeeHandlerStub{},
		&testscommon.GasHandlerStub{},
		&mock.BlockTrackerMock{},
<<<<<<< HEAD
		&testscommon.BlockSizeComputationStub{},
		&testscommon.BalanceComputationStub{},
		&epochNotifier.EpochNotifierStub{},
		0,
		&testscommon.TxTypeHandlerMock{},
		&testscommon.ScheduledTxsExecutionStub{},
=======
		&mock.BlockSizeComputationStub{},
		&mock.BalanceComputationStub{},
		&mock.EpochNotifierStub{},
		2,
>>>>>>> 1229c24f
	)

	assert.Equal(t, process.ErrNilMarshalizer, err)
	assert.Nil(t, ppcm)
}

func TestNewPreProcessorsContainerFactory_NilHasher(t *testing.T) {
	t.Parallel()

	ppcm, err := NewPreProcessorsContainerFactory(
		mock.NewMultiShardsCoordinatorMock(3),
		&mock.ChainStorerMock{},
		&mock.MarshalizerMock{},
		nil,
		dataRetrieverMock.NewPoolsHolderMock(),
		createMockPubkeyConverter(),
		&stateMock.AccountsStub{},
		&testscommon.RequestHandlerStub{},
		&testscommon.TxProcessorMock{},
		&testscommon.SCProcessorMock{},
		&testscommon.SmartContractResultsProcessorMock{},
		&testscommon.RewardTxProcessorMock{},
		&mock.FeeHandlerStub{},
		&testscommon.GasHandlerStub{},
		&mock.BlockTrackerMock{},
<<<<<<< HEAD
		&testscommon.BlockSizeComputationStub{},
		&testscommon.BalanceComputationStub{},
		&epochNotifier.EpochNotifierStub{},
		0,
		&testscommon.TxTypeHandlerMock{},
		&testscommon.ScheduledTxsExecutionStub{},
=======
		&mock.BlockSizeComputationStub{},
		&mock.BalanceComputationStub{},
		&mock.EpochNotifierStub{},
		2,
>>>>>>> 1229c24f
	)

	assert.Equal(t, process.ErrNilHasher, err)
	assert.Nil(t, ppcm)
}

func TestNewPreProcessorsContainerFactory_NilDataPool(t *testing.T) {
	t.Parallel()

	ppcm, err := NewPreProcessorsContainerFactory(
		mock.NewMultiShardsCoordinatorMock(3),
		&mock.ChainStorerMock{},
		&mock.MarshalizerMock{},
		&hashingMocks.HasherMock{},
		nil,
		createMockPubkeyConverter(),
		&stateMock.AccountsStub{},
		&testscommon.RequestHandlerStub{},
		&testscommon.TxProcessorMock{},
		&testscommon.SCProcessorMock{},
		&testscommon.SmartContractResultsProcessorMock{},
		&testscommon.RewardTxProcessorMock{},
		&mock.FeeHandlerStub{},
		&testscommon.GasHandlerStub{},
		&mock.BlockTrackerMock{},
<<<<<<< HEAD
		&testscommon.BlockSizeComputationStub{},
		&testscommon.BalanceComputationStub{},
		&epochNotifier.EpochNotifierStub{},
		0,
		&testscommon.TxTypeHandlerMock{},
		&testscommon.ScheduledTxsExecutionStub{},
=======
		&mock.BlockSizeComputationStub{},
		&mock.BalanceComputationStub{},
		&mock.EpochNotifierStub{},
		2,
>>>>>>> 1229c24f
	)

	assert.Equal(t, process.ErrNilDataPoolHolder, err)
	assert.Nil(t, ppcm)
}

func TestNewPreProcessorsContainerFactory_NilAddrConv(t *testing.T) {
	t.Parallel()

	ppcm, err := NewPreProcessorsContainerFactory(
		mock.NewMultiShardsCoordinatorMock(3),
		&mock.ChainStorerMock{},
		&mock.MarshalizerMock{},
		&hashingMocks.HasherMock{},
		dataRetrieverMock.NewPoolsHolderMock(),
		nil,
		&stateMock.AccountsStub{},
		&testscommon.RequestHandlerStub{},
		&testscommon.TxProcessorMock{},
		&testscommon.SCProcessorMock{},
		&testscommon.SmartContractResultsProcessorMock{},
		&testscommon.RewardTxProcessorMock{},
		&mock.FeeHandlerStub{},
		&testscommon.GasHandlerStub{},
		&mock.BlockTrackerMock{},
<<<<<<< HEAD
		&testscommon.BlockSizeComputationStub{},
		&testscommon.BalanceComputationStub{},
		&epochNotifier.EpochNotifierStub{},
		0,
		&testscommon.TxTypeHandlerMock{},
		&testscommon.ScheduledTxsExecutionStub{},
=======
		&mock.BlockSizeComputationStub{},
		&mock.BalanceComputationStub{},
		&mock.EpochNotifierStub{},
		2,
>>>>>>> 1229c24f
	)

	assert.Equal(t, process.ErrNilPubkeyConverter, err)
	assert.Nil(t, ppcm)
}

func TestNewPreProcessorsContainerFactory_NilAccounts(t *testing.T) {
	t.Parallel()

	ppcm, err := NewPreProcessorsContainerFactory(
		mock.NewMultiShardsCoordinatorMock(3),
		&mock.ChainStorerMock{},
		&mock.MarshalizerMock{},
		&hashingMocks.HasherMock{},
		dataRetrieverMock.NewPoolsHolderMock(),
		createMockPubkeyConverter(),
		nil,
		&testscommon.RequestHandlerStub{},
		&testscommon.TxProcessorMock{},
		&testscommon.SCProcessorMock{},
		&testscommon.SmartContractResultsProcessorMock{},
		&testscommon.RewardTxProcessorMock{},
		&mock.FeeHandlerStub{},
		&testscommon.GasHandlerStub{},
		&mock.BlockTrackerMock{},
<<<<<<< HEAD
		&testscommon.BlockSizeComputationStub{},
		&testscommon.BalanceComputationStub{},
		&epochNotifier.EpochNotifierStub{},
		0,
		&testscommon.TxTypeHandlerMock{},
		&testscommon.ScheduledTxsExecutionStub{},
=======
		&mock.BlockSizeComputationStub{},
		&mock.BalanceComputationStub{},
		&mock.EpochNotifierStub{},
		2,
>>>>>>> 1229c24f
	)

	assert.Equal(t, process.ErrNilAccountsAdapter, err)
	assert.Nil(t, ppcm)
}

func TestNewPreProcessorsContainerFactory_NilTxProcessor(t *testing.T) {
	t.Parallel()

	ppcm, err := NewPreProcessorsContainerFactory(
		mock.NewMultiShardsCoordinatorMock(3),
		&mock.ChainStorerMock{},
		&mock.MarshalizerMock{},
		&hashingMocks.HasherMock{},
		dataRetrieverMock.NewPoolsHolderMock(),
		createMockPubkeyConverter(),
		&stateMock.AccountsStub{},
		&testscommon.RequestHandlerStub{},
		nil,
		&testscommon.SCProcessorMock{},
		&testscommon.SmartContractResultsProcessorMock{},
		&testscommon.RewardTxProcessorMock{},
		&mock.FeeHandlerStub{},
		&testscommon.GasHandlerStub{},
		&mock.BlockTrackerMock{},
<<<<<<< HEAD
		&testscommon.BlockSizeComputationStub{},
		&testscommon.BalanceComputationStub{},
		&epochNotifier.EpochNotifierStub{},
		0,
		&testscommon.TxTypeHandlerMock{},
		&testscommon.ScheduledTxsExecutionStub{},
=======
		&mock.BlockSizeComputationStub{},
		&mock.BalanceComputationStub{},
		&mock.EpochNotifierStub{},
		2,
>>>>>>> 1229c24f
	)

	assert.Equal(t, process.ErrNilTxProcessor, err)
	assert.Nil(t, ppcm)
}

func TestNewPreProcessorsContainerFactory_NilSCProcessor(t *testing.T) {
	t.Parallel()

	ppcm, err := NewPreProcessorsContainerFactory(
		mock.NewMultiShardsCoordinatorMock(3),
		&mock.ChainStorerMock{},
		&mock.MarshalizerMock{},
		&hashingMocks.HasherMock{},
		dataRetrieverMock.NewPoolsHolderMock(),
		createMockPubkeyConverter(),
		&stateMock.AccountsStub{},
		&testscommon.RequestHandlerStub{},
		&testscommon.TxProcessorMock{},
		nil,
		&testscommon.SmartContractResultsProcessorMock{},
		&testscommon.RewardTxProcessorMock{},
		&mock.FeeHandlerStub{},
		&testscommon.GasHandlerStub{},
		&mock.BlockTrackerMock{},
<<<<<<< HEAD
		&testscommon.BlockSizeComputationStub{},
		&testscommon.BalanceComputationStub{},
		&epochNotifier.EpochNotifierStub{},
		0,
		&testscommon.TxTypeHandlerMock{},
		&testscommon.ScheduledTxsExecutionStub{},
=======
		&mock.BlockSizeComputationStub{},
		&mock.BalanceComputationStub{},
		&mock.EpochNotifierStub{},
		2,
>>>>>>> 1229c24f
	)

	assert.Equal(t, process.ErrNilSmartContractProcessor, err)
	assert.Nil(t, ppcm)
}

func TestNewPreProcessorsContainerFactory_NilSCR(t *testing.T) {
	t.Parallel()

	ppcm, err := NewPreProcessorsContainerFactory(
		mock.NewMultiShardsCoordinatorMock(3),
		&mock.ChainStorerMock{},
		&mock.MarshalizerMock{},
		&hashingMocks.HasherMock{},
		dataRetrieverMock.NewPoolsHolderMock(),
		createMockPubkeyConverter(),
		&stateMock.AccountsStub{},
		&testscommon.RequestHandlerStub{},
		&testscommon.TxProcessorMock{},
		&testscommon.SCProcessorMock{},
		nil,
		&testscommon.RewardTxProcessorMock{},
		&mock.FeeHandlerStub{},
		&testscommon.GasHandlerStub{},
		&mock.BlockTrackerMock{},
<<<<<<< HEAD
		&testscommon.BlockSizeComputationStub{},
		&testscommon.BalanceComputationStub{},
		&epochNotifier.EpochNotifierStub{},
		0,
		&testscommon.TxTypeHandlerMock{},
		&testscommon.ScheduledTxsExecutionStub{},
=======
		&mock.BlockSizeComputationStub{},
		&mock.BalanceComputationStub{},
		&mock.EpochNotifierStub{},
		2,
>>>>>>> 1229c24f
	)

	assert.Equal(t, process.ErrNilSmartContractResultProcessor, err)
	assert.Nil(t, ppcm)
}

func TestNewPreProcessorsContainerFactory_NilRewardTxProcessor(t *testing.T) {
	t.Parallel()

	ppcm, err := NewPreProcessorsContainerFactory(
		mock.NewMultiShardsCoordinatorMock(3),
		&mock.ChainStorerMock{},
		&mock.MarshalizerMock{},
		&hashingMocks.HasherMock{},
		dataRetrieverMock.NewPoolsHolderMock(),
		createMockPubkeyConverter(),
		&stateMock.AccountsStub{},
		&testscommon.RequestHandlerStub{},
		&testscommon.TxProcessorMock{},
		&testscommon.SCProcessorMock{},
		&testscommon.SmartContractResultsProcessorMock{},
		nil,
		&mock.FeeHandlerStub{},
		&testscommon.GasHandlerStub{},
		&mock.BlockTrackerMock{},
<<<<<<< HEAD
		&testscommon.BlockSizeComputationStub{},
		&testscommon.BalanceComputationStub{},
		&epochNotifier.EpochNotifierStub{},
		0,
		&testscommon.TxTypeHandlerMock{},
		&testscommon.ScheduledTxsExecutionStub{},
=======
		&mock.BlockSizeComputationStub{},
		&mock.BalanceComputationStub{},
		&mock.EpochNotifierStub{},
		2,
>>>>>>> 1229c24f
	)

	assert.Equal(t, process.ErrNilRewardsTxProcessor, err)
	assert.Nil(t, ppcm)
}

func TestNewPreProcessorsContainerFactory_NilRequestHandler(t *testing.T) {
	t.Parallel()

	ppcm, err := NewPreProcessorsContainerFactory(
		mock.NewMultiShardsCoordinatorMock(3),
		&mock.ChainStorerMock{},
		&mock.MarshalizerMock{},
		&hashingMocks.HasherMock{},
		dataRetrieverMock.NewPoolsHolderMock(),
		createMockPubkeyConverter(),
		&stateMock.AccountsStub{},
		nil,
		&testscommon.TxProcessorMock{},
		&testscommon.SCProcessorMock{},
		&testscommon.SmartContractResultsProcessorMock{},
		&testscommon.RewardTxProcessorMock{},
		&mock.FeeHandlerStub{},
		&testscommon.GasHandlerStub{},
		&mock.BlockTrackerMock{},
<<<<<<< HEAD
		&testscommon.BlockSizeComputationStub{},
		&testscommon.BalanceComputationStub{},
		&epochNotifier.EpochNotifierStub{},
		0,
		&testscommon.TxTypeHandlerMock{},
		&testscommon.ScheduledTxsExecutionStub{},
=======
		&mock.BlockSizeComputationStub{},
		&mock.BalanceComputationStub{},
		&mock.EpochNotifierStub{},
		2,
>>>>>>> 1229c24f
	)

	assert.Equal(t, process.ErrNilRequestHandler, err)
	assert.Nil(t, ppcm)
}

func TestNewPreProcessorsContainerFactory_NilFeeHandler(t *testing.T) {
	t.Parallel()

	ppcm, err := NewPreProcessorsContainerFactory(
		mock.NewMultiShardsCoordinatorMock(3),
		&mock.ChainStorerMock{},
		&mock.MarshalizerMock{},
		&hashingMocks.HasherMock{},
		dataRetrieverMock.NewPoolsHolderMock(),
		createMockPubkeyConverter(),
		&stateMock.AccountsStub{},
		&testscommon.RequestHandlerStub{},
		&testscommon.TxProcessorMock{},
		&testscommon.SCProcessorMock{},
		&testscommon.SmartContractResultsProcessorMock{},
		&testscommon.RewardTxProcessorMock{},
		nil,
		&testscommon.GasHandlerStub{},
		&mock.BlockTrackerMock{},
<<<<<<< HEAD
		&testscommon.BlockSizeComputationStub{},
		&testscommon.BalanceComputationStub{},
		&epochNotifier.EpochNotifierStub{},
		0,
		&testscommon.TxTypeHandlerMock{},
		&testscommon.ScheduledTxsExecutionStub{},
=======
		&mock.BlockSizeComputationStub{},
		&mock.BalanceComputationStub{},
		&mock.EpochNotifierStub{},
		2,
>>>>>>> 1229c24f
	)

	assert.Equal(t, process.ErrNilEconomicsFeeHandler, err)
	assert.Nil(t, ppcm)
}

func TestNewPreProcessorsContainerFactory_NilGasHandler(t *testing.T) {
	t.Parallel()

	ppcm, err := NewPreProcessorsContainerFactory(
		mock.NewMultiShardsCoordinatorMock(3),
		&mock.ChainStorerMock{},
		&mock.MarshalizerMock{},
		&hashingMocks.HasherMock{},
		dataRetrieverMock.NewPoolsHolderMock(),
		createMockPubkeyConverter(),
		&stateMock.AccountsStub{},
		&testscommon.RequestHandlerStub{},
		&testscommon.TxProcessorMock{},
		&testscommon.SCProcessorMock{},
		&testscommon.SmartContractResultsProcessorMock{},
		&testscommon.RewardTxProcessorMock{},
		&mock.FeeHandlerStub{},
		nil,
		&mock.BlockTrackerMock{},
<<<<<<< HEAD
		&testscommon.BlockSizeComputationStub{},
		&testscommon.BalanceComputationStub{},
		&epochNotifier.EpochNotifierStub{},
		0,
		&testscommon.TxTypeHandlerMock{},
		&testscommon.ScheduledTxsExecutionStub{},
=======
		&mock.BlockSizeComputationStub{},
		&mock.BalanceComputationStub{},
		&mock.EpochNotifierStub{},
		2,
>>>>>>> 1229c24f
	)

	assert.Equal(t, process.ErrNilGasHandler, err)
	assert.Nil(t, ppcm)
}

func TestNewPreProcessorsContainerFactory_NilBlockTracker(t *testing.T) {
	t.Parallel()

	ppcm, err := NewPreProcessorsContainerFactory(
		mock.NewMultiShardsCoordinatorMock(3),
		&mock.ChainStorerMock{},
		&mock.MarshalizerMock{},
		&hashingMocks.HasherMock{},
		dataRetrieverMock.NewPoolsHolderMock(),
		createMockPubkeyConverter(),
		&stateMock.AccountsStub{},
		&testscommon.RequestHandlerStub{},
		&testscommon.TxProcessorMock{},
		&testscommon.SCProcessorMock{},
		&testscommon.SmartContractResultsProcessorMock{},
		&testscommon.RewardTxProcessorMock{},
		&mock.FeeHandlerStub{},
		&testscommon.GasHandlerStub{},
		nil,
<<<<<<< HEAD
		&testscommon.BlockSizeComputationStub{},
		&testscommon.BalanceComputationStub{},
		&epochNotifier.EpochNotifierStub{},
		0,
		&testscommon.TxTypeHandlerMock{},
		&testscommon.ScheduledTxsExecutionStub{},
=======
		&mock.BlockSizeComputationStub{},
		&mock.BalanceComputationStub{},
		&mock.EpochNotifierStub{},
		2,
>>>>>>> 1229c24f
	)

	assert.Equal(t, process.ErrNilBlockTracker, err)
	assert.Nil(t, ppcm)
}

func TestNewPreProcessorsContainerFactory_NilBlockSizeComputationHandler(t *testing.T) {
	t.Parallel()

	ppcm, err := NewPreProcessorsContainerFactory(
		mock.NewMultiShardsCoordinatorMock(3),
		&mock.ChainStorerMock{},
		&mock.MarshalizerMock{},
		&hashingMocks.HasherMock{},
		dataRetrieverMock.NewPoolsHolderMock(),
		createMockPubkeyConverter(),
		&stateMock.AccountsStub{},
		&testscommon.RequestHandlerStub{},
		&testscommon.TxProcessorMock{},
		&testscommon.SCProcessorMock{},
		&testscommon.SmartContractResultsProcessorMock{},
		&testscommon.RewardTxProcessorMock{},
		&mock.FeeHandlerStub{},
		&testscommon.GasHandlerStub{},
		&mock.BlockTrackerMock{},
		nil,
<<<<<<< HEAD
		&testscommon.BalanceComputationStub{},
		&epochNotifier.EpochNotifierStub{},
		0,
		&testscommon.TxTypeHandlerMock{},
		&testscommon.ScheduledTxsExecutionStub{},
=======
		&mock.BalanceComputationStub{},
		&mock.EpochNotifierStub{},
		2,
>>>>>>> 1229c24f
	)

	assert.Equal(t, process.ErrNilBlockSizeComputationHandler, err)
	assert.Nil(t, ppcm)
}

func TestNewPreProcessorsContainerFactory_NilBalanceComputationHandler(t *testing.T) {
	t.Parallel()

	ppcm, err := NewPreProcessorsContainerFactory(
		mock.NewMultiShardsCoordinatorMock(3),
		&mock.ChainStorerMock{},
		&mock.MarshalizerMock{},
		&hashingMocks.HasherMock{},
		dataRetrieverMock.NewPoolsHolderMock(),
		createMockPubkeyConverter(),
		&stateMock.AccountsStub{},
		&testscommon.RequestHandlerStub{},
		&testscommon.TxProcessorMock{},
		&testscommon.SCProcessorMock{},
		&testscommon.SmartContractResultsProcessorMock{},
		&testscommon.RewardTxProcessorMock{},
		&mock.FeeHandlerStub{},
		&testscommon.GasHandlerStub{},
		&mock.BlockTrackerMock{},
		&testscommon.BlockSizeComputationStub{},
		nil,
<<<<<<< HEAD
		&epochNotifier.EpochNotifierStub{},
		0,
		&testscommon.TxTypeHandlerMock{},
		&testscommon.ScheduledTxsExecutionStub{},
=======
		&mock.EpochNotifierStub{},
		2,
>>>>>>> 1229c24f
	)

	assert.Equal(t, process.ErrNilBalanceComputationHandler, err)
	assert.Nil(t, ppcm)
}

func TestNewPreProcessorsContainerFactory_NilEpochNotifier(t *testing.T) {
	t.Parallel()

	ppcm, err := NewPreProcessorsContainerFactory(
		mock.NewMultiShardsCoordinatorMock(3),
		&mock.ChainStorerMock{},
		&mock.MarshalizerMock{},
<<<<<<< HEAD
		&hashingMocks.HasherMock{},
=======
		&mock.HasherMock{},
>>>>>>> 1229c24f
		dataRetrieverMock.NewPoolsHolderMock(),
		createMockPubkeyConverter(),
		&stateMock.AccountsStub{},
		&testscommon.RequestHandlerStub{},
		&testscommon.TxProcessorMock{},
		&testscommon.SCProcessorMock{},
		&testscommon.SmartContractResultsProcessorMock{},
		&testscommon.RewardTxProcessorMock{},
		&mock.FeeHandlerStub{},
<<<<<<< HEAD
		&testscommon.GasHandlerStub{},
		&mock.BlockTrackerMock{},
		&testscommon.BlockSizeComputationStub{},
		&testscommon.BalanceComputationStub{},
		nil,
		0,
		&testscommon.TxTypeHandlerMock{},
		&testscommon.ScheduledTxsExecutionStub{},
=======
		&mock.GasHandlerMock{},
		&mock.BlockTrackerMock{},
		&mock.BlockSizeComputationStub{},
		&mock.BalanceComputationStub{},
		nil,
		2,
>>>>>>> 1229c24f
	)

	assert.Equal(t, process.ErrNilEpochNotifier, err)
	assert.Nil(t, ppcm)
}

<<<<<<< HEAD
func TestNewPreProcessorsContainerFactory_NilTxTypeHandler(t *testing.T) {
	t.Parallel()

	ppcm, err := NewPreProcessorsContainerFactory(
		mock.NewMultiShardsCoordinatorMock(3),
		&mock.ChainStorerMock{},
		&mock.MarshalizerMock{},
		&hashingMocks.HasherMock{},
		dataRetrieverMock.NewPoolsHolderMock(),
		createMockPubkeyConverter(),
		&stateMock.AccountsStub{},
		&testscommon.RequestHandlerStub{},
		&testscommon.TxProcessorMock{},
		&testscommon.SCProcessorMock{},
		&testscommon.SmartContractResultsProcessorMock{},
		&testscommon.RewardTxProcessorMock{},
		&mock.FeeHandlerStub{},
		&testscommon.GasHandlerStub{},
		&mock.BlockTrackerMock{},
		&testscommon.BlockSizeComputationStub{},
		&testscommon.BalanceComputationStub{},
		&epochNotifier.EpochNotifierStub{},
		0,
		nil,
		&testscommon.ScheduledTxsExecutionStub{},
	)

	assert.Equal(t, process.ErrNilTxTypeHandler, err)
	assert.Nil(t, ppcm)
}

func TestNewPreProcessorsContainerFactory_NilScheduledTxsExecutionHandler(t *testing.T) {
	t.Parallel()

	ppcm, err := NewPreProcessorsContainerFactory(
		mock.NewMultiShardsCoordinatorMock(3),
		&mock.ChainStorerMock{},
		&mock.MarshalizerMock{},
		&hashingMocks.HasherMock{},
		dataRetrieverMock.NewPoolsHolderMock(),
		createMockPubkeyConverter(),
		&stateMock.AccountsStub{},
		&testscommon.RequestHandlerStub{},
		&testscommon.TxProcessorMock{},
		&testscommon.SCProcessorMock{},
		&testscommon.SmartContractResultsProcessorMock{},
		&testscommon.RewardTxProcessorMock{},
		&mock.FeeHandlerStub{},
		&testscommon.GasHandlerStub{},
		&mock.BlockTrackerMock{},
		&testscommon.BlockSizeComputationStub{},
		&testscommon.BalanceComputationStub{},
		&epochNotifier.EpochNotifierStub{},
		0,
		&testscommon.TxTypeHandlerMock{},
		nil,
	)

	assert.Equal(t, process.ErrNilScheduledTxsExecutionHandler, err)
	assert.Nil(t, ppcm)
}

=======
>>>>>>> 1229c24f
func TestNewPreProcessorsContainerFactory(t *testing.T) {
	t.Parallel()

	ppcm, err := NewPreProcessorsContainerFactory(
		mock.NewMultiShardsCoordinatorMock(3),
		&mock.ChainStorerMock{},
		&mock.MarshalizerMock{},
		&hashingMocks.HasherMock{},
		dataRetrieverMock.NewPoolsHolderMock(),
		createMockPubkeyConverter(),
		&stateMock.AccountsStub{},
		&testscommon.RequestHandlerStub{},
		&testscommon.TxProcessorMock{},
		&testscommon.SCProcessorMock{},
		&testscommon.SmartContractResultsProcessorMock{},
		&testscommon.RewardTxProcessorMock{},
		&mock.FeeHandlerStub{},
		&testscommon.GasHandlerStub{},
		&mock.BlockTrackerMock{},
<<<<<<< HEAD
		&testscommon.BlockSizeComputationStub{},
		&testscommon.BalanceComputationStub{},
		&epochNotifier.EpochNotifierStub{},
		0,
		&testscommon.TxTypeHandlerMock{},
		&testscommon.ScheduledTxsExecutionStub{},
=======
		&mock.BlockSizeComputationStub{},
		&mock.BalanceComputationStub{},
		&mock.EpochNotifierStub{},
		2,
>>>>>>> 1229c24f
	)

	assert.Nil(t, err)
	assert.NotNil(t, ppcm)
	assert.False(t, ppcm.IsInterfaceNil())
}

func TestPreProcessorsContainerFactory_CreateErrTxPreproc(t *testing.T) {
	t.Parallel()
	dataPool := dataRetrieverMock.NewPoolsHolderStub()
	dataPool.TransactionsCalled = func() dataRetriever.ShardedDataCacherNotifier {
		return nil
	}

	ppcm, err := NewPreProcessorsContainerFactory(
		mock.NewMultiShardsCoordinatorMock(3),
		&mock.ChainStorerMock{},
		&mock.MarshalizerMock{},
		&hashingMocks.HasherMock{},
		dataPool,
		createMockPubkeyConverter(),
		&stateMock.AccountsStub{},
		&testscommon.RequestHandlerStub{},
		&testscommon.TxProcessorMock{},
		&testscommon.SCProcessorMock{},
		&testscommon.SmartContractResultsProcessorMock{},
		&testscommon.RewardTxProcessorMock{},
		&mock.FeeHandlerStub{},
		&testscommon.GasHandlerStub{},
		&mock.BlockTrackerMock{},
<<<<<<< HEAD
		&testscommon.BlockSizeComputationStub{},
		&testscommon.BalanceComputationStub{},
		&epochNotifier.EpochNotifierStub{},
		0,
		&testscommon.TxTypeHandlerMock{},
		&testscommon.ScheduledTxsExecutionStub{},
=======
		&mock.BlockSizeComputationStub{},
		&mock.BalanceComputationStub{},
		&mock.EpochNotifierStub{},
		2,
>>>>>>> 1229c24f
	)

	assert.Nil(t, err)
	assert.NotNil(t, ppcm)

	container, err := ppcm.Create()
	assert.Nil(t, container)
	assert.Equal(t, process.ErrNilTransactionPool, err)
}

func TestPreProcessorsContainerFactory_CreateErrScrPreproc(t *testing.T) {
	t.Parallel()
	dataPool := dataRetrieverMock.NewPoolsHolderStub()
	dataPool.TransactionsCalled = func() dataRetriever.ShardedDataCacherNotifier {
		return &testscommon.ShardedDataStub{}
	}
	dataPool.UnsignedTransactionsCalled = func() dataRetriever.ShardedDataCacherNotifier {
		return nil
	}

	ppcm, err := NewPreProcessorsContainerFactory(
		mock.NewMultiShardsCoordinatorMock(3),
		&mock.ChainStorerMock{},
		&mock.MarshalizerMock{},
		&hashingMocks.HasherMock{},
		dataPool,
		createMockPubkeyConverter(),
		&stateMock.AccountsStub{},
		&testscommon.RequestHandlerStub{},
		&testscommon.TxProcessorMock{},
		&testscommon.SCProcessorMock{},
		&testscommon.SmartContractResultsProcessorMock{},
		&testscommon.RewardTxProcessorMock{},
		&mock.FeeHandlerStub{},
		&testscommon.GasHandlerStub{},
		&mock.BlockTrackerMock{},
<<<<<<< HEAD
		&testscommon.BlockSizeComputationStub{},
		&testscommon.BalanceComputationStub{},
		&epochNotifier.EpochNotifierStub{},
		0,
		&testscommon.TxTypeHandlerMock{},
		&testscommon.ScheduledTxsExecutionStub{},
=======
		&mock.BlockSizeComputationStub{},
		&mock.BalanceComputationStub{},
		&mock.EpochNotifierStub{},
		2,
>>>>>>> 1229c24f
	)

	assert.Nil(t, err)
	assert.NotNil(t, ppcm)

	container, err := ppcm.Create()
	assert.Nil(t, container)
	assert.Equal(t, process.ErrNilUTxDataPool, err)
}

func TestPreProcessorsContainerFactory_Create(t *testing.T) {
	t.Parallel()
	dataPool := dataRetrieverMock.NewPoolsHolderStub()
	dataPool.TransactionsCalled = func() dataRetriever.ShardedDataCacherNotifier {
		return &testscommon.ShardedDataStub{}
	}
	dataPool.UnsignedTransactionsCalled = func() dataRetriever.ShardedDataCacherNotifier {
		return &testscommon.ShardedDataStub{}
	}
	dataPool.RewardTransactionsCalled = func() dataRetriever.ShardedDataCacherNotifier {
		return &testscommon.ShardedDataStub{}
	}

	ppcm, err := NewPreProcessorsContainerFactory(
		mock.NewMultiShardsCoordinatorMock(3),
		&mock.ChainStorerMock{},
		&mock.MarshalizerMock{},
		&hashingMocks.HasherMock{},
		dataPool,
		createMockPubkeyConverter(),
		&stateMock.AccountsStub{},
		&testscommon.RequestHandlerStub{},
		&testscommon.TxProcessorMock{},
		&testscommon.SCProcessorMock{},
		&testscommon.SmartContractResultsProcessorMock{},
		&testscommon.RewardTxProcessorMock{},
		&mock.FeeHandlerStub{},
		&testscommon.GasHandlerStub{},
		&mock.BlockTrackerMock{},
<<<<<<< HEAD
		&testscommon.BlockSizeComputationStub{},
		&testscommon.BalanceComputationStub{},
		&epochNotifier.EpochNotifierStub{},
		0,
		&testscommon.TxTypeHandlerMock{},
		&testscommon.ScheduledTxsExecutionStub{},
=======
		&mock.BlockSizeComputationStub{},
		&mock.BalanceComputationStub{},
		&mock.EpochNotifierStub{},
		2,
>>>>>>> 1229c24f
	)

	assert.Nil(t, err)
	assert.NotNil(t, ppcm)

	container, err := ppcm.Create()
	assert.Nil(t, err)
	assert.Equal(t, 4, container.Len())
}<|MERGE_RESOLUTION|>--- conflicted
+++ resolved
@@ -37,19 +37,12 @@
 		&mock.FeeHandlerStub{},
 		&testscommon.GasHandlerStub{},
 		&mock.BlockTrackerMock{},
-<<<<<<< HEAD
-		&testscommon.BlockSizeComputationStub{},
-		&testscommon.BalanceComputationStub{},
-		&epochNotifier.EpochNotifierStub{},
-		0,
-		&testscommon.TxTypeHandlerMock{},
-		&testscommon.ScheduledTxsExecutionStub{},
-=======
-		&mock.BlockSizeComputationStub{},
-		&mock.BalanceComputationStub{},
-		&mock.EpochNotifierStub{},
-		2,
->>>>>>> 1229c24f
+		&testscommon.BlockSizeComputationStub{},
+		&testscommon.BalanceComputationStub{},
+		&epochNotifier.EpochNotifierStub{},
+		2,
+		&testscommon.TxTypeHandlerMock{},
+		&testscommon.ScheduledTxsExecutionStub{},
 	)
 
 	assert.Equal(t, process.ErrNilShardCoordinator, err)
@@ -75,19 +68,12 @@
 		&mock.FeeHandlerStub{},
 		&testscommon.GasHandlerStub{},
 		&mock.BlockTrackerMock{},
-<<<<<<< HEAD
-		&testscommon.BlockSizeComputationStub{},
-		&testscommon.BalanceComputationStub{},
-		&epochNotifier.EpochNotifierStub{},
-		0,
-		&testscommon.TxTypeHandlerMock{},
-		&testscommon.ScheduledTxsExecutionStub{},
-=======
-		&mock.BlockSizeComputationStub{},
-		&mock.BalanceComputationStub{},
-		&mock.EpochNotifierStub{},
-		2,
->>>>>>> 1229c24f
+		&testscommon.BlockSizeComputationStub{},
+		&testscommon.BalanceComputationStub{},
+		&epochNotifier.EpochNotifierStub{},
+		2,
+		&testscommon.TxTypeHandlerMock{},
+		&testscommon.ScheduledTxsExecutionStub{},
 	)
 
 	assert.Equal(t, process.ErrNilStore, err)
@@ -113,19 +99,12 @@
 		&mock.FeeHandlerStub{},
 		&testscommon.GasHandlerStub{},
 		&mock.BlockTrackerMock{},
-<<<<<<< HEAD
-		&testscommon.BlockSizeComputationStub{},
-		&testscommon.BalanceComputationStub{},
-		&epochNotifier.EpochNotifierStub{},
-		0,
-		&testscommon.TxTypeHandlerMock{},
-		&testscommon.ScheduledTxsExecutionStub{},
-=======
-		&mock.BlockSizeComputationStub{},
-		&mock.BalanceComputationStub{},
-		&mock.EpochNotifierStub{},
-		2,
->>>>>>> 1229c24f
+		&testscommon.BlockSizeComputationStub{},
+		&testscommon.BalanceComputationStub{},
+		&epochNotifier.EpochNotifierStub{},
+		2,
+		&testscommon.TxTypeHandlerMock{},
+		&testscommon.ScheduledTxsExecutionStub{},
 	)
 
 	assert.Equal(t, process.ErrNilMarshalizer, err)
@@ -151,19 +130,12 @@
 		&mock.FeeHandlerStub{},
 		&testscommon.GasHandlerStub{},
 		&mock.BlockTrackerMock{},
-<<<<<<< HEAD
-		&testscommon.BlockSizeComputationStub{},
-		&testscommon.BalanceComputationStub{},
-		&epochNotifier.EpochNotifierStub{},
-		0,
-		&testscommon.TxTypeHandlerMock{},
-		&testscommon.ScheduledTxsExecutionStub{},
-=======
-		&mock.BlockSizeComputationStub{},
-		&mock.BalanceComputationStub{},
-		&mock.EpochNotifierStub{},
-		2,
->>>>>>> 1229c24f
+		&testscommon.BlockSizeComputationStub{},
+		&testscommon.BalanceComputationStub{},
+		&epochNotifier.EpochNotifierStub{},
+		2,
+		&testscommon.TxTypeHandlerMock{},
+		&testscommon.ScheduledTxsExecutionStub{},
 	)
 
 	assert.Equal(t, process.ErrNilHasher, err)
@@ -189,19 +161,12 @@
 		&mock.FeeHandlerStub{},
 		&testscommon.GasHandlerStub{},
 		&mock.BlockTrackerMock{},
-<<<<<<< HEAD
-		&testscommon.BlockSizeComputationStub{},
-		&testscommon.BalanceComputationStub{},
-		&epochNotifier.EpochNotifierStub{},
-		0,
-		&testscommon.TxTypeHandlerMock{},
-		&testscommon.ScheduledTxsExecutionStub{},
-=======
-		&mock.BlockSizeComputationStub{},
-		&mock.BalanceComputationStub{},
-		&mock.EpochNotifierStub{},
-		2,
->>>>>>> 1229c24f
+		&testscommon.BlockSizeComputationStub{},
+		&testscommon.BalanceComputationStub{},
+		&epochNotifier.EpochNotifierStub{},
+		2,
+		&testscommon.TxTypeHandlerMock{},
+		&testscommon.ScheduledTxsExecutionStub{},
 	)
 
 	assert.Equal(t, process.ErrNilDataPoolHolder, err)
@@ -227,19 +192,12 @@
 		&mock.FeeHandlerStub{},
 		&testscommon.GasHandlerStub{},
 		&mock.BlockTrackerMock{},
-<<<<<<< HEAD
-		&testscommon.BlockSizeComputationStub{},
-		&testscommon.BalanceComputationStub{},
-		&epochNotifier.EpochNotifierStub{},
-		0,
-		&testscommon.TxTypeHandlerMock{},
-		&testscommon.ScheduledTxsExecutionStub{},
-=======
-		&mock.BlockSizeComputationStub{},
-		&mock.BalanceComputationStub{},
-		&mock.EpochNotifierStub{},
-		2,
->>>>>>> 1229c24f
+		&testscommon.BlockSizeComputationStub{},
+		&testscommon.BalanceComputationStub{},
+		&epochNotifier.EpochNotifierStub{},
+		2,
+		&testscommon.TxTypeHandlerMock{},
+		&testscommon.ScheduledTxsExecutionStub{},
 	)
 
 	assert.Equal(t, process.ErrNilPubkeyConverter, err)
@@ -265,19 +223,12 @@
 		&mock.FeeHandlerStub{},
 		&testscommon.GasHandlerStub{},
 		&mock.BlockTrackerMock{},
-<<<<<<< HEAD
-		&testscommon.BlockSizeComputationStub{},
-		&testscommon.BalanceComputationStub{},
-		&epochNotifier.EpochNotifierStub{},
-		0,
-		&testscommon.TxTypeHandlerMock{},
-		&testscommon.ScheduledTxsExecutionStub{},
-=======
-		&mock.BlockSizeComputationStub{},
-		&mock.BalanceComputationStub{},
-		&mock.EpochNotifierStub{},
-		2,
->>>>>>> 1229c24f
+		&testscommon.BlockSizeComputationStub{},
+		&testscommon.BalanceComputationStub{},
+		&epochNotifier.EpochNotifierStub{},
+		2,
+		&testscommon.TxTypeHandlerMock{},
+		&testscommon.ScheduledTxsExecutionStub{},
 	)
 
 	assert.Equal(t, process.ErrNilAccountsAdapter, err)
@@ -303,19 +254,12 @@
 		&mock.FeeHandlerStub{},
 		&testscommon.GasHandlerStub{},
 		&mock.BlockTrackerMock{},
-<<<<<<< HEAD
-		&testscommon.BlockSizeComputationStub{},
-		&testscommon.BalanceComputationStub{},
-		&epochNotifier.EpochNotifierStub{},
-		0,
-		&testscommon.TxTypeHandlerMock{},
-		&testscommon.ScheduledTxsExecutionStub{},
-=======
-		&mock.BlockSizeComputationStub{},
-		&mock.BalanceComputationStub{},
-		&mock.EpochNotifierStub{},
-		2,
->>>>>>> 1229c24f
+		&testscommon.BlockSizeComputationStub{},
+		&testscommon.BalanceComputationStub{},
+		&epochNotifier.EpochNotifierStub{},
+		2,
+		&testscommon.TxTypeHandlerMock{},
+		&testscommon.ScheduledTxsExecutionStub{},
 	)
 
 	assert.Equal(t, process.ErrNilTxProcessor, err)
@@ -341,19 +285,12 @@
 		&mock.FeeHandlerStub{},
 		&testscommon.GasHandlerStub{},
 		&mock.BlockTrackerMock{},
-<<<<<<< HEAD
-		&testscommon.BlockSizeComputationStub{},
-		&testscommon.BalanceComputationStub{},
-		&epochNotifier.EpochNotifierStub{},
-		0,
-		&testscommon.TxTypeHandlerMock{},
-		&testscommon.ScheduledTxsExecutionStub{},
-=======
-		&mock.BlockSizeComputationStub{},
-		&mock.BalanceComputationStub{},
-		&mock.EpochNotifierStub{},
-		2,
->>>>>>> 1229c24f
+		&testscommon.BlockSizeComputationStub{},
+		&testscommon.BalanceComputationStub{},
+		&epochNotifier.EpochNotifierStub{},
+		2,
+		&testscommon.TxTypeHandlerMock{},
+		&testscommon.ScheduledTxsExecutionStub{},
 	)
 
 	assert.Equal(t, process.ErrNilSmartContractProcessor, err)
@@ -379,19 +316,12 @@
 		&mock.FeeHandlerStub{},
 		&testscommon.GasHandlerStub{},
 		&mock.BlockTrackerMock{},
-<<<<<<< HEAD
-		&testscommon.BlockSizeComputationStub{},
-		&testscommon.BalanceComputationStub{},
-		&epochNotifier.EpochNotifierStub{},
-		0,
-		&testscommon.TxTypeHandlerMock{},
-		&testscommon.ScheduledTxsExecutionStub{},
-=======
-		&mock.BlockSizeComputationStub{},
-		&mock.BalanceComputationStub{},
-		&mock.EpochNotifierStub{},
-		2,
->>>>>>> 1229c24f
+		&testscommon.BlockSizeComputationStub{},
+		&testscommon.BalanceComputationStub{},
+		&epochNotifier.EpochNotifierStub{},
+		2,
+		&testscommon.TxTypeHandlerMock{},
+		&testscommon.ScheduledTxsExecutionStub{},
 	)
 
 	assert.Equal(t, process.ErrNilSmartContractResultProcessor, err)
@@ -417,19 +347,12 @@
 		&mock.FeeHandlerStub{},
 		&testscommon.GasHandlerStub{},
 		&mock.BlockTrackerMock{},
-<<<<<<< HEAD
-		&testscommon.BlockSizeComputationStub{},
-		&testscommon.BalanceComputationStub{},
-		&epochNotifier.EpochNotifierStub{},
-		0,
-		&testscommon.TxTypeHandlerMock{},
-		&testscommon.ScheduledTxsExecutionStub{},
-=======
-		&mock.BlockSizeComputationStub{},
-		&mock.BalanceComputationStub{},
-		&mock.EpochNotifierStub{},
-		2,
->>>>>>> 1229c24f
+		&testscommon.BlockSizeComputationStub{},
+		&testscommon.BalanceComputationStub{},
+		&epochNotifier.EpochNotifierStub{},
+		2,
+		&testscommon.TxTypeHandlerMock{},
+		&testscommon.ScheduledTxsExecutionStub{},
 	)
 
 	assert.Equal(t, process.ErrNilRewardsTxProcessor, err)
@@ -455,19 +378,12 @@
 		&mock.FeeHandlerStub{},
 		&testscommon.GasHandlerStub{},
 		&mock.BlockTrackerMock{},
-<<<<<<< HEAD
-		&testscommon.BlockSizeComputationStub{},
-		&testscommon.BalanceComputationStub{},
-		&epochNotifier.EpochNotifierStub{},
-		0,
-		&testscommon.TxTypeHandlerMock{},
-		&testscommon.ScheduledTxsExecutionStub{},
-=======
-		&mock.BlockSizeComputationStub{},
-		&mock.BalanceComputationStub{},
-		&mock.EpochNotifierStub{},
-		2,
->>>>>>> 1229c24f
+		&testscommon.BlockSizeComputationStub{},
+		&testscommon.BalanceComputationStub{},
+		&epochNotifier.EpochNotifierStub{},
+		2,
+		&testscommon.TxTypeHandlerMock{},
+		&testscommon.ScheduledTxsExecutionStub{},
 	)
 
 	assert.Equal(t, process.ErrNilRequestHandler, err)
@@ -493,19 +409,12 @@
 		nil,
 		&testscommon.GasHandlerStub{},
 		&mock.BlockTrackerMock{},
-<<<<<<< HEAD
-		&testscommon.BlockSizeComputationStub{},
-		&testscommon.BalanceComputationStub{},
-		&epochNotifier.EpochNotifierStub{},
-		0,
-		&testscommon.TxTypeHandlerMock{},
-		&testscommon.ScheduledTxsExecutionStub{},
-=======
-		&mock.BlockSizeComputationStub{},
-		&mock.BalanceComputationStub{},
-		&mock.EpochNotifierStub{},
-		2,
->>>>>>> 1229c24f
+		&testscommon.BlockSizeComputationStub{},
+		&testscommon.BalanceComputationStub{},
+		&epochNotifier.EpochNotifierStub{},
+		2,
+		&testscommon.TxTypeHandlerMock{},
+		&testscommon.ScheduledTxsExecutionStub{},
 	)
 
 	assert.Equal(t, process.ErrNilEconomicsFeeHandler, err)
@@ -531,19 +440,12 @@
 		&mock.FeeHandlerStub{},
 		nil,
 		&mock.BlockTrackerMock{},
-<<<<<<< HEAD
-		&testscommon.BlockSizeComputationStub{},
-		&testscommon.BalanceComputationStub{},
-		&epochNotifier.EpochNotifierStub{},
-		0,
-		&testscommon.TxTypeHandlerMock{},
-		&testscommon.ScheduledTxsExecutionStub{},
-=======
-		&mock.BlockSizeComputationStub{},
-		&mock.BalanceComputationStub{},
-		&mock.EpochNotifierStub{},
-		2,
->>>>>>> 1229c24f
+		&testscommon.BlockSizeComputationStub{},
+		&testscommon.BalanceComputationStub{},
+		&epochNotifier.EpochNotifierStub{},
+		2,
+		&testscommon.TxTypeHandlerMock{},
+		&testscommon.ScheduledTxsExecutionStub{},
 	)
 
 	assert.Equal(t, process.ErrNilGasHandler, err)
@@ -569,19 +471,12 @@
 		&mock.FeeHandlerStub{},
 		&testscommon.GasHandlerStub{},
 		nil,
-<<<<<<< HEAD
-		&testscommon.BlockSizeComputationStub{},
-		&testscommon.BalanceComputationStub{},
-		&epochNotifier.EpochNotifierStub{},
-		0,
-		&testscommon.TxTypeHandlerMock{},
-		&testscommon.ScheduledTxsExecutionStub{},
-=======
-		&mock.BlockSizeComputationStub{},
-		&mock.BalanceComputationStub{},
-		&mock.EpochNotifierStub{},
-		2,
->>>>>>> 1229c24f
+		&testscommon.BlockSizeComputationStub{},
+		&testscommon.BalanceComputationStub{},
+		&epochNotifier.EpochNotifierStub{},
+		2,
+		&testscommon.TxTypeHandlerMock{},
+		&testscommon.ScheduledTxsExecutionStub{},
 	)
 
 	assert.Equal(t, process.ErrNilBlockTracker, err)
@@ -608,17 +503,11 @@
 		&testscommon.GasHandlerStub{},
 		&mock.BlockTrackerMock{},
 		nil,
-<<<<<<< HEAD
-		&testscommon.BalanceComputationStub{},
-		&epochNotifier.EpochNotifierStub{},
-		0,
-		&testscommon.TxTypeHandlerMock{},
-		&testscommon.ScheduledTxsExecutionStub{},
-=======
-		&mock.BalanceComputationStub{},
-		&mock.EpochNotifierStub{},
-		2,
->>>>>>> 1229c24f
+		&testscommon.BalanceComputationStub{},
+		&epochNotifier.EpochNotifierStub{},
+		2,
+		&testscommon.TxTypeHandlerMock{},
+		&testscommon.ScheduledTxsExecutionStub{},
 	)
 
 	assert.Equal(t, process.ErrNilBlockSizeComputationHandler, err)
@@ -646,15 +535,10 @@
 		&mock.BlockTrackerMock{},
 		&testscommon.BlockSizeComputationStub{},
 		nil,
-<<<<<<< HEAD
-		&epochNotifier.EpochNotifierStub{},
-		0,
-		&testscommon.TxTypeHandlerMock{},
-		&testscommon.ScheduledTxsExecutionStub{},
-=======
-		&mock.EpochNotifierStub{},
-		2,
->>>>>>> 1229c24f
+		&epochNotifier.EpochNotifierStub{},
+		2,
+		&testscommon.TxTypeHandlerMock{},
+		&testscommon.ScheduledTxsExecutionStub{},
 	)
 
 	assert.Equal(t, process.ErrNilBalanceComputationHandler, err)
@@ -668,44 +552,30 @@
 		mock.NewMultiShardsCoordinatorMock(3),
 		&mock.ChainStorerMock{},
 		&mock.MarshalizerMock{},
-<<<<<<< HEAD
-		&hashingMocks.HasherMock{},
-=======
-		&mock.HasherMock{},
->>>>>>> 1229c24f
-		dataRetrieverMock.NewPoolsHolderMock(),
-		createMockPubkeyConverter(),
-		&stateMock.AccountsStub{},
-		&testscommon.RequestHandlerStub{},
-		&testscommon.TxProcessorMock{},
-		&testscommon.SCProcessorMock{},
-		&testscommon.SmartContractResultsProcessorMock{},
-		&testscommon.RewardTxProcessorMock{},
-		&mock.FeeHandlerStub{},
-<<<<<<< HEAD
-		&testscommon.GasHandlerStub{},
-		&mock.BlockTrackerMock{},
-		&testscommon.BlockSizeComputationStub{},
-		&testscommon.BalanceComputationStub{},
-		nil,
-		0,
-		&testscommon.TxTypeHandlerMock{},
-		&testscommon.ScheduledTxsExecutionStub{},
-=======
-		&mock.GasHandlerMock{},
-		&mock.BlockTrackerMock{},
-		&mock.BlockSizeComputationStub{},
-		&mock.BalanceComputationStub{},
-		nil,
-		2,
->>>>>>> 1229c24f
+		&hashingMocks.HasherMock{},
+		dataRetrieverMock.NewPoolsHolderMock(),
+		createMockPubkeyConverter(),
+		&stateMock.AccountsStub{},
+		&testscommon.RequestHandlerStub{},
+		&testscommon.TxProcessorMock{},
+		&testscommon.SCProcessorMock{},
+		&testscommon.SmartContractResultsProcessorMock{},
+		&testscommon.RewardTxProcessorMock{},
+		&mock.FeeHandlerStub{},
+		&testscommon.GasHandlerStub{},
+		&mock.BlockTrackerMock{},
+		&testscommon.BlockSizeComputationStub{},
+		&testscommon.BalanceComputationStub{},
+		nil,
+		2,
+		&testscommon.TxTypeHandlerMock{},
+		&testscommon.ScheduledTxsExecutionStub{},
 	)
 
 	assert.Equal(t, process.ErrNilEpochNotifier, err)
 	assert.Nil(t, ppcm)
 }
 
-<<<<<<< HEAD
 func TestNewPreProcessorsContainerFactory_NilTxTypeHandler(t *testing.T) {
 	t.Parallel()
 
@@ -728,7 +598,7 @@
 		&testscommon.BlockSizeComputationStub{},
 		&testscommon.BalanceComputationStub{},
 		&epochNotifier.EpochNotifierStub{},
-		0,
+		2,
 		nil,
 		&testscommon.ScheduledTxsExecutionStub{},
 	)
@@ -759,7 +629,7 @@
 		&testscommon.BlockSizeComputationStub{},
 		&testscommon.BalanceComputationStub{},
 		&epochNotifier.EpochNotifierStub{},
-		0,
+		2,
 		&testscommon.TxTypeHandlerMock{},
 		nil,
 	)
@@ -768,8 +638,6 @@
 	assert.Nil(t, ppcm)
 }
 
-=======
->>>>>>> 1229c24f
 func TestNewPreProcessorsContainerFactory(t *testing.T) {
 	t.Parallel()
 
@@ -789,19 +657,12 @@
 		&mock.FeeHandlerStub{},
 		&testscommon.GasHandlerStub{},
 		&mock.BlockTrackerMock{},
-<<<<<<< HEAD
-		&testscommon.BlockSizeComputationStub{},
-		&testscommon.BalanceComputationStub{},
-		&epochNotifier.EpochNotifierStub{},
-		0,
-		&testscommon.TxTypeHandlerMock{},
-		&testscommon.ScheduledTxsExecutionStub{},
-=======
-		&mock.BlockSizeComputationStub{},
-		&mock.BalanceComputationStub{},
-		&mock.EpochNotifierStub{},
-		2,
->>>>>>> 1229c24f
+		&testscommon.BlockSizeComputationStub{},
+		&testscommon.BalanceComputationStub{},
+		&epochNotifier.EpochNotifierStub{},
+		2,
+		&testscommon.TxTypeHandlerMock{},
+		&testscommon.ScheduledTxsExecutionStub{},
 	)
 
 	assert.Nil(t, err)
@@ -832,19 +693,12 @@
 		&mock.FeeHandlerStub{},
 		&testscommon.GasHandlerStub{},
 		&mock.BlockTrackerMock{},
-<<<<<<< HEAD
-		&testscommon.BlockSizeComputationStub{},
-		&testscommon.BalanceComputationStub{},
-		&epochNotifier.EpochNotifierStub{},
-		0,
-		&testscommon.TxTypeHandlerMock{},
-		&testscommon.ScheduledTxsExecutionStub{},
-=======
-		&mock.BlockSizeComputationStub{},
-		&mock.BalanceComputationStub{},
-		&mock.EpochNotifierStub{},
-		2,
->>>>>>> 1229c24f
+		&testscommon.BlockSizeComputationStub{},
+		&testscommon.BalanceComputationStub{},
+		&epochNotifier.EpochNotifierStub{},
+		2,
+		&testscommon.TxTypeHandlerMock{},
+		&testscommon.ScheduledTxsExecutionStub{},
 	)
 
 	assert.Nil(t, err)
@@ -881,19 +735,12 @@
 		&mock.FeeHandlerStub{},
 		&testscommon.GasHandlerStub{},
 		&mock.BlockTrackerMock{},
-<<<<<<< HEAD
-		&testscommon.BlockSizeComputationStub{},
-		&testscommon.BalanceComputationStub{},
-		&epochNotifier.EpochNotifierStub{},
-		0,
-		&testscommon.TxTypeHandlerMock{},
-		&testscommon.ScheduledTxsExecutionStub{},
-=======
-		&mock.BlockSizeComputationStub{},
-		&mock.BalanceComputationStub{},
-		&mock.EpochNotifierStub{},
-		2,
->>>>>>> 1229c24f
+		&testscommon.BlockSizeComputationStub{},
+		&testscommon.BalanceComputationStub{},
+		&epochNotifier.EpochNotifierStub{},
+		2,
+		&testscommon.TxTypeHandlerMock{},
+		&testscommon.ScheduledTxsExecutionStub{},
 	)
 
 	assert.Nil(t, err)
@@ -933,19 +780,12 @@
 		&mock.FeeHandlerStub{},
 		&testscommon.GasHandlerStub{},
 		&mock.BlockTrackerMock{},
-<<<<<<< HEAD
-		&testscommon.BlockSizeComputationStub{},
-		&testscommon.BalanceComputationStub{},
-		&epochNotifier.EpochNotifierStub{},
-		0,
-		&testscommon.TxTypeHandlerMock{},
-		&testscommon.ScheduledTxsExecutionStub{},
-=======
-		&mock.BlockSizeComputationStub{},
-		&mock.BalanceComputationStub{},
-		&mock.EpochNotifierStub{},
-		2,
->>>>>>> 1229c24f
+		&testscommon.BlockSizeComputationStub{},
+		&testscommon.BalanceComputationStub{},
+		&epochNotifier.EpochNotifierStub{},
+		2,
+		&testscommon.TxTypeHandlerMock{},
+		&testscommon.ScheduledTxsExecutionStub{},
 	)
 
 	assert.Nil(t, err)
