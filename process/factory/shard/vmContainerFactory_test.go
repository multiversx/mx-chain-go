package shard

import (
	"sync"
	"testing"

	ipcNodePart1p2 "github.com/ElrondNetwork/arwen-wasm-vm/v1_2/ipc/nodepart"
	arwenConfig "github.com/ElrondNetwork/arwen-wasm-vm/v1_4/config"
	"github.com/ElrondNetwork/elrond-go-core/core"
	"github.com/ElrondNetwork/elrond-go-core/data"
	"github.com/ElrondNetwork/elrond-go/common"
	"github.com/ElrondNetwork/elrond-go/common/forking"
	"github.com/ElrondNetwork/elrond-go/config"
	"github.com/ElrondNetwork/elrond-go/process"
	"github.com/ElrondNetwork/elrond-go/process/factory"
	"github.com/ElrondNetwork/elrond-go/process/mock"
	"github.com/ElrondNetwork/elrond-go/testscommon"
	"github.com/ElrondNetwork/elrond-go/testscommon/epochNotifier"
	vmcommonBuiltInFunctions "github.com/ElrondNetwork/elrond-vm-common/builtInFunctions"
	"github.com/ElrondNetwork/elrond-vm-common/parsers"
	"github.com/stretchr/testify/assert"
	"github.com/stretchr/testify/require"
)

func makeVMConfig() config.VirtualMachineConfig {
	return config.VirtualMachineConfig{
		ArwenVersions: []config.ArwenVersionByEpoch{
			{StartEpoch: 0, Version: "v1.2"},
			{StartEpoch: 10, Version: "v1.2"},
			{StartEpoch: 12, Version: "v1.3"},
			{StartEpoch: 14, Version: "v1.4"},
		},
<<<<<<< HEAD
		PubkeyConv:         mock.NewPubkeyConverterMock(32),
		StorageService:     &mock.ChainStorerMock{},
		BlockChain:         &testscommon.ChainHandlerStub{},
		ShardCoordinator:   mock.NewOneShardCoordinatorMock(),
		Marshalizer:        &mock.MarshalizerMock{},
		Uint64Converter:    &mock.Uint64ByteSliceConverterMock{},
		BuiltInFunctions:   vmcommonBuiltInFunctions.NewBuiltInFunctionContainer(),
		NFTStorageHandler:  &testscommon.SimpleNFTStorageHandlerStub{},
		DataPool:           datapool,
		CompiledSCPool:     datapool.SmartContracts(),
		EpochNotifier:      &epochNotifier.EpochNotifierStub{},
		NilCompiledSCStore: true,
		Priority:           common.TestPriority,
=======
>>>>>>> de0e7e88
	}
}

func createMockVMAccountsArguments() ArgVMContainerFactory {
	esdtTransferParser, _ := parsers.NewESDTTransferParser(&mock.MarshalizerMock{})
	return ArgVMContainerFactory{
		Config:             makeVMConfig(),
		BlockGasLimit:      10000,
		GasSchedule:        mock.NewGasScheduleNotifierMock(arwenConfig.MakeGasMapForTests()),
		EpochNotifier:      &epochNotifier.EpochNotifierStub{},
		EpochConfig:        config.EnableEpochs{},
		ArwenChangeLocker:  &sync.RWMutex{},
		ESDTTransferParser: esdtTransferParser,
		BuiltInFunctions:   vmcommonBuiltInFunctions.NewBuiltInFunctionContainer(),
		BlockChainHook:     &testscommon.BlockChainHookStub{},
	}
}

func TestNewVMContainerFactory_NilGasScheduleShouldErr(t *testing.T) {
	t.Parallel()

	args := createMockVMAccountsArguments()
	args.GasSchedule = nil
	vmf, err := NewVMContainerFactory(args)

	assert.Nil(t, vmf)
	assert.Equal(t, process.ErrNilGasSchedule, err)
}

func TestNewVMContainerFactory_NilESDTTransferParserShouldErr(t *testing.T) {
	t.Parallel()

	args := createMockVMAccountsArguments()
	args.ESDTTransferParser = nil
	vmf, err := NewVMContainerFactory(args)

	assert.Nil(t, vmf)
	assert.Equal(t, process.ErrNilESDTTransferParser, err)
}

func TestNewVMContainerFactory_NilLockerShouldErr(t *testing.T) {
	t.Parallel()

	args := createMockVMAccountsArguments()
	args.ArwenChangeLocker = nil
	vmf, err := NewVMContainerFactory(args)

	assert.Nil(t, vmf)
	assert.Equal(t, process.ErrNilLocker, err)
}

func TestNewVMContainerFactory_NilEpochNotifierShouldErr(t *testing.T) {
	t.Parallel()

	args := createMockVMAccountsArguments()
	args.EpochNotifier = nil
	vmf, err := NewVMContainerFactory(args)

	assert.Nil(t, vmf)
	assert.Equal(t, process.ErrNilEpochNotifier, err)
}

func TestNewVMContainerFactory_NilBuiltinFunctionsShouldErr(t *testing.T) {
	t.Parallel()

	args := createMockVMAccountsArguments()
	args.BuiltInFunctions = nil
	vmf, err := NewVMContainerFactory(args)

	assert.Nil(t, vmf)
	assert.Equal(t, process.ErrNilBuiltInFunction, err)
}

func TestNewVMContainerFactory_NilBlockChainHookShouldErr(t *testing.T) {
	t.Parallel()

	args := createMockVMAccountsArguments()
	args.BlockChainHook = nil
	vmf, err := NewVMContainerFactory(args)

	assert.Nil(t, vmf)
	assert.Equal(t, process.ErrNilBlockChainHook, err)
}

func TestNewVMContainerFactory_OkValues(t *testing.T) {
	t.Parallel()

	args := createMockVMAccountsArguments()
	vmf, err := NewVMContainerFactory(args)

	assert.NotNil(t, vmf)
	assert.Nil(t, err)
	assert.False(t, vmf.IsInterfaceNil())
}

func TestVmContainerFactory_Create(t *testing.T) {
	t.Parallel()

	args := createMockVMAccountsArguments()
	vmf, _ := NewVMContainerFactory(args)
	require.NotNil(t, vmf)

	container, err := vmf.Create()
	require.Nil(t, err)
	require.NotNil(t, container)
	defer func() {
		_ = container.Close()
	}()

	assert.Nil(t, err)
	assert.NotNil(t, container)

	vm, err := container.Get(factory.ArwenVirtualMachine)
	assert.Nil(t, err)
	assert.NotNil(t, vm)

	acc := vmf.BlockChainHookImpl()
	assert.NotNil(t, acc)
}

func TestVmContainerFactory_ResolveArwenVersion(t *testing.T) {
	epochNotifierInstance := forking.NewGenericEpochNotifier()

	numCalled := 0
	gasScheduleNotifier := mock.NewGasScheduleNotifierMock(arwenConfig.MakeGasMapForTests())
	gasScheduleNotifier.RegisterNotifyHandlerCalled = func(handler core.GasScheduleSubscribeHandler) {
		numCalled++
		handler.GasScheduleChange(gasScheduleNotifier.GasSchedule)
	}
	args := createMockVMAccountsArguments()
	args.GasSchedule = gasScheduleNotifier
	args.EpochNotifier = epochNotifierInstance
	vmf, _ := NewVMContainerFactory(args)
	require.NotNil(t, vmf)

	container, err := vmf.Create()
	require.Nil(t, err)
	require.NotNil(t, container)
	defer func() {
		_ = container.Close()
	}()
	require.Equal(t, "v1.2", getArwenVersion(t, container))
	require.False(t, isOutOfProcess(t, container))

	epochNotifierInstance.CheckEpoch(makeHeaderHandlerStub(1))
	require.Equal(t, "v1.2", getArwenVersion(t, container))
	require.False(t, isOutOfProcess(t, container))

	epochNotifierInstance.CheckEpoch(makeHeaderHandlerStub(6))
	require.Equal(t, "v1.2", getArwenVersion(t, container))
	require.False(t, isOutOfProcess(t, container))

	epochNotifierInstance.CheckEpoch(makeHeaderHandlerStub(10))
	require.Equal(t, "v1.2", getArwenVersion(t, container))
	require.False(t, isOutOfProcess(t, container))

	epochNotifierInstance.CheckEpoch(makeHeaderHandlerStub(11))
	require.Equal(t, "v1.2", getArwenVersion(t, container))
	require.False(t, isOutOfProcess(t, container))

	epochNotifierInstance.CheckEpoch(makeHeaderHandlerStub(12))
	require.Equal(t, "v1.3", getArwenVersion(t, container))
	require.False(t, isOutOfProcess(t, container))

	epochNotifierInstance.CheckEpoch(makeHeaderHandlerStub(13))
	require.Equal(t, "v1.3", getArwenVersion(t, container))
	require.False(t, isOutOfProcess(t, container))

	epochNotifierInstance.CheckEpoch(makeHeaderHandlerStub(20))
	require.Equal(t, "v1.4", getArwenVersion(t, container))
	require.False(t, isOutOfProcess(t, container))

	require.Equal(t, numCalled, 1)
}

func makeHeaderHandlerStub(epoch uint32) data.HeaderHandler {
	return &testscommon.HeaderHandlerStub{
		EpochField: epoch,
	}
}

func isOutOfProcess(t testing.TB, container process.VirtualMachinesContainer) bool {
	vm, err := container.Get(factory.ArwenVirtualMachine)
	require.Nil(t, err)
	require.NotNil(t, vm)

	_, ok := vm.(*ipcNodePart1p2.ArwenDriver)
	return ok
}

func getArwenVersion(t testing.TB, container process.VirtualMachinesContainer) string {
	vm, err := container.Get(factory.ArwenVirtualMachine)
	require.Nil(t, err)
	require.NotNil(t, vm)

	return vm.GetVersion()
}<|MERGE_RESOLUTION|>--- conflicted
+++ resolved
@@ -30,22 +30,6 @@
 			{StartEpoch: 12, Version: "v1.3"},
 			{StartEpoch: 14, Version: "v1.4"},
 		},
-<<<<<<< HEAD
-		PubkeyConv:         mock.NewPubkeyConverterMock(32),
-		StorageService:     &mock.ChainStorerMock{},
-		BlockChain:         &testscommon.ChainHandlerStub{},
-		ShardCoordinator:   mock.NewOneShardCoordinatorMock(),
-		Marshalizer:        &mock.MarshalizerMock{},
-		Uint64Converter:    &mock.Uint64ByteSliceConverterMock{},
-		BuiltInFunctions:   vmcommonBuiltInFunctions.NewBuiltInFunctionContainer(),
-		NFTStorageHandler:  &testscommon.SimpleNFTStorageHandlerStub{},
-		DataPool:           datapool,
-		CompiledSCPool:     datapool.SmartContracts(),
-		EpochNotifier:      &epochNotifier.EpochNotifierStub{},
-		NilCompiledSCStore: true,
-		Priority:           common.TestPriority,
-=======
->>>>>>> de0e7e88
 	}
 }
 
