--- conflicted
+++ resolved
@@ -60,11 +60,8 @@
 	addrConverter state.AddressConverter,
 	maxTxNonceDeltaAllowed int,
 	txFeeHandler process.FeeHandler,
-<<<<<<< HEAD
 	db data.DBWriteCacher,
-=======
 	blackList process.BlackListHandler,
->>>>>>> fcc08c87
 ) (*interceptorsContainerFactory, error) {
 	if check.IfNil(accounts) {
 		return nil, process.ErrNilAccountsAdapter
@@ -105,10 +102,9 @@
 	if check.IfNil(txFeeHandler) {
 		return nil, process.ErrNilEconomicsFeeHandler
 	}
-<<<<<<< HEAD
-	if db == nil || db.IsInterfaceNil() {
+	if check.IfNil(db) {
 		return nil, process.ErrNilDatabase
-=======
+	}
 	if check.IfNil(blackList) {
 		return nil, process.ErrNilBlackListHandler
 	}
@@ -117,7 +113,6 @@
 	}
 	if check.IfNil(blockSingleSigner) {
 		return nil, process.ErrNilSingleSigner
->>>>>>> fcc08c87
 	}
 
 	argInterceptorFactory := &interceptorFactory.ArgInterceptedDataFactory{
