--- conflicted
+++ resolved
@@ -628,11 +628,7 @@
 	keys := make([]string, 0)
 	interceptorSlice := make([]process.Interceptor, 0)
 
-<<<<<<< HEAD
-	identifierTrieNodes := factory.AccountTrieNodesTopic + shardC.CommunicationIdentifier(shardC.SelfId())
-=======
 	identifierTrieNodes := factory.AccountTrieNodesTopic + shardC.CommunicationIdentifier(sharding.MetachainShardId)
->>>>>>> 5f494e06
 	interceptor, err := icf.createOneTrieNodesInterceptor(identifierTrieNodes)
 	if err != nil {
 		return nil, nil, err
@@ -641,27 +637,6 @@
 	keys = append(keys, identifierTrieNodes)
 	interceptorSlice = append(interceptorSlice, interceptor)
 
-<<<<<<< HEAD
-	identifierTrieNodes = factory.ValidatorTrieNodesTopic + shardC.CommunicationIdentifier(shardC.SelfId())
-	interceptor, err = icf.createOneTrieNodesInterceptor(identifierTrieNodes)
-	if err != nil {
-		return nil, nil, err
-	}
-
-	keys = append(keys, identifierTrieNodes)
-	interceptorSlice = append(interceptorSlice, interceptor)
-
-	identifierTrieNodes = factory.AccountTrieNodesTopic + shardC.CommunicationIdentifier(sharding.MetachainShardId)
-	interceptor, err = icf.createOneTrieNodesInterceptor(identifierTrieNodes)
-	if err != nil {
-		return nil, nil, err
-	}
-
-	keys = append(keys, identifierTrieNodes)
-	interceptorSlice = append(interceptorSlice, interceptor)
-
-=======
->>>>>>> 5f494e06
 	identifierTrieNodes = factory.ValidatorTrieNodesTopic + shardC.CommunicationIdentifier(sharding.MetachainShardId)
 	interceptor, err = icf.createOneTrieNodesInterceptor(identifierTrieNodes)
 	if err != nil {
