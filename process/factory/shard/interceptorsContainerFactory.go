package shard

import (
	"github.com/ElrondNetwork/elrond-go/core/check"
	"github.com/ElrondNetwork/elrond-go/core/throttler"
	"github.com/ElrondNetwork/elrond-go/crypto"
	"github.com/ElrondNetwork/elrond-go/data/state"
	"github.com/ElrondNetwork/elrond-go/dataRetriever"
	"github.com/ElrondNetwork/elrond-go/hashing"
	"github.com/ElrondNetwork/elrond-go/marshal"
	"github.com/ElrondNetwork/elrond-go/process"
	"github.com/ElrondNetwork/elrond-go/process/dataValidators"
	"github.com/ElrondNetwork/elrond-go/process/factory"
	"github.com/ElrondNetwork/elrond-go/process/factory/containers"
	"github.com/ElrondNetwork/elrond-go/process/interceptors"
	interceptorFactory "github.com/ElrondNetwork/elrond-go/process/interceptors/factory"
	"github.com/ElrondNetwork/elrond-go/process/interceptors/processor"
	"github.com/ElrondNetwork/elrond-go/process/mock"
	"github.com/ElrondNetwork/elrond-go/sharding"
)

const numGoRoutines = 2000

type interceptorsContainerFactory struct {
	accounts               state.AccountsAdapter
	shardCoordinator       sharding.Coordinator
	messenger              process.TopicHandler
	store                  dataRetriever.StorageService
	protoMarshalizer       marshal.Marshalizer
	txSignMarshalizer      marshal.Marshalizer
	hasher                 hashing.Hasher
	keyGen                 crypto.KeyGenerator
	singleSigner           crypto.SingleSigner
	multiSigner            crypto.MultiSigner
	dataPool               dataRetriever.PoolsHolder
	addrConverter          state.AddressConverter
	nodesCoordinator       sharding.NodesCoordinator
	blackList              process.BlackListHandler
	argInterceptorFactory  *interceptorFactory.ArgInterceptedDataFactory
	globalTxThrottler      process.InterceptorThrottler
	maxTxNonceDeltaAllowed int
}

// NewInterceptorsContainerFactory is responsible for creating a new interceptors factory object
func NewInterceptorsContainerFactory(
	accounts state.AccountsAdapter,
	shardCoordinator sharding.Coordinator,
	nodesCoordinator sharding.NodesCoordinator,
	messenger process.TopicHandler,
	store dataRetriever.StorageService,
	protoMarshalizer marshal.Marshalizer,
	txSignMarshalizer marshal.Marshalizer,
	hasher hashing.Hasher,
	keyGen crypto.KeyGenerator,
	blockSignKeyGen crypto.KeyGenerator,
	singleSigner crypto.SingleSigner,
	blockSingleSigner crypto.SingleSigner,
	multiSigner crypto.MultiSigner,
	dataPool dataRetriever.PoolsHolder,
	addrConverter state.AddressConverter,
	maxTxNonceDeltaAllowed int,
	txFeeHandler process.FeeHandler,
	blackList process.BlackListHandler,
	headerSigVerifier process.InterceptedHeaderSigVerifier,
	chainID []byte,
	sizeCheckDelta uint32,
	validityAttester process.ValidityAttester,
	epochStartTrigger process.EpochStartTriggerHandler,
) (*interceptorsContainerFactory, error) {
	if check.IfNil(accounts) {
		return nil, process.ErrNilAccountsAdapter
	}
	if check.IfNil(shardCoordinator) {
		return nil, process.ErrNilShardCoordinator
	}
	if check.IfNil(messenger) {
		return nil, process.ErrNilMessenger
	}
	if check.IfNil(store) {
		return nil, process.ErrNilBlockChain
	}
<<<<<<< HEAD
	if check.IfNil(protoMarshalizer) {
		return nil, process.ErrNilMarshalizer
	}
	if check.IfNil(txSignMarshalizer) {
=======
	if sizeCheckDelta > 0 {
		marshalizer = marshal.NewSizeCheckUnmarshalizer(marshalizer, sizeCheckDelta)
	}
	if check.IfNil(marshalizer) {
>>>>>>> 6ccf18ca
		return nil, process.ErrNilMarshalizer
	}
	if check.IfNil(hasher) {
		return nil, process.ErrNilHasher
	}
	if check.IfNil(keyGen) {
		return nil, process.ErrNilKeyGen
	}
	if check.IfNil(singleSigner) {
		return nil, process.ErrNilSingleSigner
	}
	if check.IfNil(multiSigner) {
		return nil, process.ErrNilMultiSigVerifier
	}
	if check.IfNil(dataPool) {
		return nil, process.ErrNilDataPoolHolder
	}
	if check.IfNil(addrConverter) {
		return nil, process.ErrNilAddressConverter
	}
	if check.IfNil(nodesCoordinator) {
		return nil, process.ErrNilNodesCoordinator
	}
	if check.IfNil(txFeeHandler) {
		return nil, process.ErrNilEconomicsFeeHandler
	}
	if check.IfNil(blackList) {
		return nil, process.ErrNilBlackListHandler
	}
	if check.IfNil(blockSignKeyGen) {
		return nil, process.ErrNilKeyGen
	}
	if check.IfNil(blockSingleSigner) {
		return nil, process.ErrNilSingleSigner
	}
	if check.IfNil(headerSigVerifier) {
		return nil, process.ErrNilHeaderSigVerifier
	}
	if len(chainID) == 0 {
		return nil, process.ErrInvalidChainID
	}
	if check.IfNil(validityAttester) {
		return nil, process.ErrNilValidityAttester
	}
	if check.IfNil(epochStartTrigger) {
		return nil, process.ErrNilEpochStartTrigger
	}

	argInterceptorFactory := &interceptorFactory.ArgInterceptedDataFactory{
		ProtoMarshalizer:  protoMarshalizer,
		SignMarshalizer:   txSignMarshalizer,
		Hasher:            hasher,
		ShardCoordinator:  shardCoordinator,
		MultiSigVerifier:  multiSigner,
		NodesCoordinator:  nodesCoordinator,
		KeyGen:            keyGen,
		BlockKeyGen:       blockSignKeyGen,
		Signer:            singleSigner,
		BlockSigner:       blockSingleSigner,
		AddrConv:          addrConverter,
		FeeHandler:        txFeeHandler,
		HeaderSigVerifier: headerSigVerifier,
		ChainID:           chainID,
		ValidityAttester:  validityAttester,
		EpochStartTrigger: epochStartTrigger,
	}

	icf := &interceptorsContainerFactory{
		accounts:               accounts,
		shardCoordinator:       shardCoordinator,
		messenger:              messenger,
		store:                  store,
		protoMarshalizer:       protoMarshalizer,
		txSignMarshalizer:      txSignMarshalizer,
		hasher:                 hasher,
		keyGen:                 keyGen,
		singleSigner:           singleSigner,
		multiSigner:            multiSigner,
		dataPool:               dataPool,
		addrConverter:          addrConverter,
		nodesCoordinator:       nodesCoordinator,
		argInterceptorFactory:  argInterceptorFactory,
		blackList:              blackList,
		maxTxNonceDeltaAllowed: maxTxNonceDeltaAllowed,
	}

	var err error
	icf.globalTxThrottler, err = throttler.NewNumGoRoutineThrottler(numGoRoutines)
	if err != nil {
		return nil, err
	}

	return icf, nil
}

// Create returns an interceptor container that will hold all interceptors in the system
func (icf *interceptorsContainerFactory) Create() (process.InterceptorsContainer, error) {
	container := containers.NewInterceptorsContainer()

	keys, interceptorSlice, err := icf.generateTxInterceptors()
	if err != nil {
		return nil, err
	}

	err = container.AddMultiple(keys, interceptorSlice)
	if err != nil {
		return nil, err
	}

	keys, interceptorSlice, err = icf.generateUnsignedTxsInterceptors()
	if err != nil {
		return nil, err
	}

	err = container.AddMultiple(keys, interceptorSlice)
	if err != nil {
		return nil, err
	}

	keys, interceptorSlice, err = icf.generateRewardTxInterceptors()
	if err != nil {
		return nil, err
	}

	err = container.AddMultiple(keys, interceptorSlice)
	if err != nil {
		return nil, err
	}

	keys, interceptorSlice, err = icf.generateHdrInterceptor()
	if err != nil {
		return nil, err
	}

	err = container.AddMultiple(keys, interceptorSlice)
	if err != nil {
		return nil, err
	}

	keys, interceptorSlice, err = icf.generateMiniBlocksInterceptors()
	if err != nil {
		return nil, err
	}

	err = container.AddMultiple(keys, interceptorSlice)
	if err != nil {
		return nil, err
	}

	keys, interceptorSlice, err = icf.generateMetachainHeaderInterceptor()
	if err != nil {
		return nil, err
	}

	err = container.AddMultiple(keys, interceptorSlice)
	if err != nil {
		return nil, err
	}

	keys, interceptorSlice, err = icf.generateTrieNodesInterceptors()
	if err != nil {
		return nil, err
	}

	err = container.AddMultiple(keys, interceptorSlice)
	if err != nil {
		return nil, err
	}

	return container, nil
}

func (icf *interceptorsContainerFactory) createTopicAndAssignHandler(
	topic string,
	interceptor process.Interceptor,
	createChannel bool,
) (process.Interceptor, error) {

	err := icf.messenger.CreateTopic(topic, createChannel)
	if err != nil {
		return nil, err
	}

	return interceptor, icf.messenger.RegisterMessageProcessor(topic, interceptor)
}

//------- Tx interceptors

func (icf *interceptorsContainerFactory) generateTxInterceptors() ([]string, []process.Interceptor, error) {
	shardC := icf.shardCoordinator

	noOfShards := shardC.NumberOfShards()

	keys := make([]string, noOfShards)
	interceptorSlice := make([]process.Interceptor, noOfShards)

	for idx := uint32(0); idx < noOfShards; idx++ {
		identifierTx := factory.TransactionTopic + shardC.CommunicationIdentifier(idx)

		interceptor, err := icf.createOneTxInterceptor(identifierTx)
		if err != nil {
			return nil, nil, err
		}

		keys[int(idx)] = identifierTx
		interceptorSlice[int(idx)] = interceptor
	}

	//tx interceptor for metachain topic
	identifierTx := factory.TransactionTopic + shardC.CommunicationIdentifier(sharding.MetachainShardId)

	interceptor, err := icf.createOneTxInterceptor(identifierTx)
	if err != nil {
		return nil, nil, err
	}

	keys = append(keys, identifierTx)
	interceptorSlice = append(interceptorSlice, interceptor)
	return keys, interceptorSlice, nil
}

func (icf *interceptorsContainerFactory) createOneTxInterceptor(topic string) (process.Interceptor, error) {
	txValidator, err := dataValidators.NewTxValidator(icf.accounts, icf.shardCoordinator, icf.maxTxNonceDeltaAllowed)
	if err != nil {
		return nil, err
	}

	argProcessor := &processor.ArgTxInterceptorProcessor{
		ShardedDataCache: icf.dataPool.Transactions(),
		TxValidator:      txValidator,
	}
	txProcessor, err := processor.NewTxInterceptorProcessor(argProcessor)
	if err != nil {
		return nil, err
	}

	txFactory, err := interceptorFactory.NewInterceptedTxDataFactory(icf.argInterceptorFactory)
	if err != nil {
		return nil, err
	}

	interceptor, err := interceptors.NewMultiDataInterceptor(
		icf.protoMarshalizer,
		txFactory,
		txProcessor,
		icf.globalTxThrottler,
	)
	if err != nil {
		return nil, err
	}

	return icf.createTopicAndAssignHandler(topic, interceptor, true)
}

//------- Unsigned transactions interceptors

func (icf *interceptorsContainerFactory) generateUnsignedTxsInterceptors() ([]string, []process.Interceptor, error) {
	shardC := icf.shardCoordinator

	noOfShards := shardC.NumberOfShards()

	keys := make([]string, noOfShards)
	interceptorSlice := make([]process.Interceptor, noOfShards)

	for idx := uint32(0); idx < noOfShards; idx++ {
		identifierScr := factory.UnsignedTransactionTopic + shardC.CommunicationIdentifier(idx)

		interceptor, err := icf.createOneUnsignedTxInterceptor(identifierScr)
		if err != nil {
			return nil, nil, err
		}

		keys[int(idx)] = identifierScr
		interceptorSlice[int(idx)] = interceptor
	}

	identifierTx := factory.UnsignedTransactionTopic + shardC.CommunicationIdentifier(sharding.MetachainShardId)

	interceptor, err := icf.createOneUnsignedTxInterceptor(identifierTx)
	if err != nil {
		return nil, nil, err
	}

	keys = append(keys, identifierTx)
	interceptorSlice = append(interceptorSlice, interceptor)
	return keys, interceptorSlice, nil
}

func (icf *interceptorsContainerFactory) createOneUnsignedTxInterceptor(topic string) (process.Interceptor, error) {
	//TODO replace the nil tx validator with white list validator
	txValidator, err := mock.NewNilTxValidator()
	if err != nil {
		return nil, err
	}

	argProcessor := &processor.ArgTxInterceptorProcessor{
		ShardedDataCache: icf.dataPool.UnsignedTransactions(),
		TxValidator:      txValidator,
	}
	txProcessor, err := processor.NewTxInterceptorProcessor(argProcessor)
	if err != nil {
		return nil, err
	}

	txFactory, err := interceptorFactory.NewInterceptedUnsignedTxDataFactory(icf.argInterceptorFactory)
	if err != nil {
		return nil, err
	}

	interceptor, err := interceptors.NewMultiDataInterceptor(
		icf.protoMarshalizer,
		txFactory,
		txProcessor,
		icf.globalTxThrottler,
	)
	if err != nil {
		return nil, err
	}

	return icf.createTopicAndAssignHandler(topic, interceptor, true)
}

//------- Reward transactions interceptors

func (icf *interceptorsContainerFactory) generateRewardTxInterceptors() ([]string, []process.Interceptor, error) {
	shardC := icf.shardCoordinator

	noOfShards := shardC.NumberOfShards()

	keys := make([]string, noOfShards)
	interceptorSlice := make([]process.Interceptor, noOfShards)

	for idx := uint32(0); idx < noOfShards; idx++ {
		identifierScr := factory.RewardsTransactionTopic + shardC.CommunicationIdentifier(idx)

		interceptor, err := icf.createOneRewardTxInterceptor(identifierScr)
		if err != nil {
			return nil, nil, err
		}

		keys[int(idx)] = identifierScr
		interceptorSlice[int(idx)] = interceptor
	}

	identifierTx := factory.RewardsTransactionTopic + shardC.CommunicationIdentifier(sharding.MetachainShardId)

	interceptor, err := icf.createOneRewardTxInterceptor(identifierTx)
	if err != nil {
		return nil, nil, err
	}

	keys = append(keys, identifierTx)
	interceptorSlice = append(interceptorSlice, interceptor)

	return keys, interceptorSlice, nil
}

func (icf *interceptorsContainerFactory) createOneRewardTxInterceptor(topic string) (process.Interceptor, error) {
	//TODO replace the nil tx validator with white list validator
	txValidator, err := mock.NewNilTxValidator()
	if err != nil {
		return nil, err
	}

	argProcessor := &processor.ArgTxInterceptorProcessor{
		ShardedDataCache: icf.dataPool.RewardTransactions(),
		TxValidator:      txValidator,
	}
	txProcessor, err := processor.NewTxInterceptorProcessor(argProcessor)
	if err != nil {
		return nil, err
	}

	txFactory, err := interceptorFactory.NewInterceptedRewardTxDataFactory(icf.argInterceptorFactory)
	if err != nil {
		return nil, err
	}

	interceptor, err := interceptors.NewMultiDataInterceptor(
		icf.protoMarshalizer,
		txFactory,
		txProcessor,
		icf.globalTxThrottler,
	)
	if err != nil {
		return nil, err
	}

	return icf.createTopicAndAssignHandler(topic, interceptor, true)
}

//------- Hdr interceptor

func (icf *interceptorsContainerFactory) generateHdrInterceptor() ([]string, []process.Interceptor, error) {
	shardC := icf.shardCoordinator
	//TODO implement other HeaderHandlerProcessValidator that will check the header's nonce
	// against blockchain's latest nonce - k finality
	hdrValidator, err := dataValidators.NewNilHeaderValidator()
	if err != nil {
		return nil, nil, err
	}

	hdrFactory, err := interceptorFactory.NewInterceptedShardHeaderDataFactory(icf.argInterceptorFactory)
	if err != nil {
		return nil, nil, err
	}

	argProcessor := &processor.ArgHdrInterceptorProcessor{
		Headers:      icf.dataPool.Headers(),
		HdrValidator: hdrValidator,
		BlackList:    icf.blackList,
	}
	hdrProcessor, err := processor.NewHdrInterceptorProcessor(argProcessor)
	if err != nil {
		return nil, nil, err
	}

	//only one intrashard header topic
	interceptor, err := interceptors.NewSingleDataInterceptor(
		hdrFactory,
		hdrProcessor,
		icf.globalTxThrottler,
	)
	if err != nil {
		return nil, nil, err
	}

	// compose header shard topic, for example: shardBlocks_0_META
	identifierHdr := factory.ShardBlocksTopic + shardC.CommunicationIdentifier(sharding.MetachainShardId)
	_, err = icf.createTopicAndAssignHandler(identifierHdr, interceptor, true)
	if err != nil {
		return nil, nil, err
	}

	return []string{identifierHdr}, []process.Interceptor{interceptor}, nil
}

//------- MiniBlocks interceptors

func (icf *interceptorsContainerFactory) generateMiniBlocksInterceptors() ([]string, []process.Interceptor, error) {
	shardC := icf.shardCoordinator
	noOfShards := shardC.NumberOfShards()
	keys := make([]string, noOfShards+1)
	interceptorsSlice := make([]process.Interceptor, noOfShards+1)

	for idx := uint32(0); idx < noOfShards; idx++ {
		identifierMiniBlocks := factory.MiniBlocksTopic + shardC.CommunicationIdentifier(idx)

		interceptor, err := icf.createOneMiniBlocksInterceptor(identifierMiniBlocks)
		if err != nil {
			return nil, nil, err
		}

		keys[int(idx)] = identifierMiniBlocks
		interceptorsSlice[int(idx)] = interceptor
	}

	identifierMiniBlocks := factory.MiniBlocksTopic + shardC.CommunicationIdentifier(sharding.MetachainShardId)

	interceptor, err := icf.createOneMiniBlocksInterceptor(identifierMiniBlocks)
	if err != nil {
		return nil, nil, err
	}

	keys[noOfShards] = identifierMiniBlocks
	interceptorsSlice[noOfShards] = interceptor

	return keys, interceptorsSlice, nil
}

func (icf *interceptorsContainerFactory) createOneMiniBlocksInterceptor(topic string) (process.Interceptor, error) {
	argProcessor := &processor.ArgTxBodyInterceptorProcessor{
		MiniblockCache:   icf.dataPool.MiniBlocks(),
		Marshalizer:      icf.protoMarshalizer,
		Hasher:           icf.hasher,
		ShardCoordinator: icf.shardCoordinator,
	}
	txBlockBodyProcessor, err := processor.NewTxBodyInterceptorProcessor(argProcessor)
	if err != nil {
		return nil, err
	}

	txFactory, err := interceptorFactory.NewInterceptedTxBlockBodyDataFactory(icf.argInterceptorFactory)
	if err != nil {
		return nil, err
	}

	interceptor, err := interceptors.NewSingleDataInterceptor(
		txFactory,
		txBlockBodyProcessor,
		icf.globalTxThrottler,
	)
	if err != nil {
		return nil, err
	}

	return icf.createTopicAndAssignHandler(topic, interceptor, true)
}

//------- MetachainHeader interceptors

func (icf *interceptorsContainerFactory) generateMetachainHeaderInterceptor() ([]string, []process.Interceptor, error) {
	identifierHdr := factory.MetachainBlocksTopic
	//TODO implement other HeaderHandlerProcessValidator that will check the header's nonce
	// against blockchain's latest nonce - k finality
	hdrValidator, err := dataValidators.NewNilHeaderValidator()
	if err != nil {
		return nil, nil, err
	}

	hdrFactory, err := interceptorFactory.NewInterceptedMetaHeaderDataFactory(icf.argInterceptorFactory)
	if err != nil {
		return nil, nil, err
	}

	argProcessor := &processor.ArgHdrInterceptorProcessor{
		Headers:      icf.dataPool.Headers(),
		HdrValidator: hdrValidator,
		BlackList:    icf.blackList,
	}
	hdrProcessor, err := processor.NewHdrInterceptorProcessor(argProcessor)
	if err != nil {
		return nil, nil, err
	}

	//only one metachain header topic
	interceptor, err := interceptors.NewSingleDataInterceptor(
		hdrFactory,
		hdrProcessor,
		icf.globalTxThrottler,
	)
	if err != nil {
		return nil, nil, err
	}

	_, err = icf.createTopicAndAssignHandler(identifierHdr, interceptor, true)
	if err != nil {
		return nil, nil, err
	}

	return []string{identifierHdr}, []process.Interceptor{interceptor}, nil
}

func (icf *interceptorsContainerFactory) generateTrieNodesInterceptors() ([]string, []process.Interceptor, error) {
	shardC := icf.shardCoordinator

	keys := make([]string, 0)
	interceptorSlice := make([]process.Interceptor, 0)

	identifierTrieNodes := factory.AccountTrieNodesTopic + shardC.CommunicationIdentifier(sharding.MetachainShardId)
	interceptor, err := icf.createOneTrieNodesInterceptor(identifierTrieNodes)
	if err != nil {
		return nil, nil, err
	}

	keys = append(keys, identifierTrieNodes)
	interceptorSlice = append(interceptorSlice, interceptor)

	identifierTrieNodes = factory.ValidatorTrieNodesTopic + shardC.CommunicationIdentifier(sharding.MetachainShardId)
	interceptor, err = icf.createOneTrieNodesInterceptor(identifierTrieNodes)
	if err != nil {
		return nil, nil, err
	}

	keys = append(keys, identifierTrieNodes)
	interceptorSlice = append(interceptorSlice, interceptor)

	return keys, interceptorSlice, nil
}

func (icf *interceptorsContainerFactory) createOneTrieNodesInterceptor(topic string) (process.Interceptor, error) {
	trieNodesProcessor, err := processor.NewTrieNodesInterceptorProcessor(icf.dataPool.TrieNodes())
	if err != nil {
		return nil, err
	}

	trieNodesFactory, err := interceptorFactory.NewInterceptedTrieNodeDataFactory(icf.argInterceptorFactory)
	if err != nil {
		return nil, err
	}

	interceptor, err := interceptors.NewMultiDataInterceptor(
		icf.marshalizer,
		trieNodesFactory,
		trieNodesProcessor,
		icf.globalTxThrottler,
	)
	if err != nil {
		return nil, err
	}

	return icf.createTopicAndAssignHandler(topic, interceptor, true)
}

// IsInterfaceNil returns true if there is no value under the interface
func (icf *interceptorsContainerFactory) IsInterfaceNil() bool {
	return icf == nil
}<|MERGE_RESOLUTION|>--- conflicted
+++ resolved
@@ -79,17 +79,13 @@
 	if check.IfNil(store) {
 		return nil, process.ErrNilBlockChain
 	}
-<<<<<<< HEAD
+	if sizeCheckDelta > 0 {
+		marshalizer = marshal.NewSizeCheckUnmarshalizer(marshalizer, sizeCheckDelta)
+	}
 	if check.IfNil(protoMarshalizer) {
 		return nil, process.ErrNilMarshalizer
 	}
 	if check.IfNil(txSignMarshalizer) {
-=======
-	if sizeCheckDelta > 0 {
-		marshalizer = marshal.NewSizeCheckUnmarshalizer(marshalizer, sizeCheckDelta)
-	}
-	if check.IfNil(marshalizer) {
->>>>>>> 6ccf18ca
 		return nil, process.ErrNilMarshalizer
 	}
 	if check.IfNil(hasher) {
