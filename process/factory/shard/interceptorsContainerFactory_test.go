--- conflicted
+++ resolved
@@ -50,14 +50,10 @@
 	pools.HeadersCalled = func() storage.Cacher {
 		return &mock.CacherStub{}
 	}
-<<<<<<< HEAD
 	pools.HeaderStatisticsCalled = func() storage.Cacher {
 		return &mock.CacherStub{}
 	}
-	pools.HeadersNoncesCalled = func() data.Uint64Cacher {
-=======
 	pools.HeadersNoncesCalled = func() dataRetriever.Uint64Cacher {
->>>>>>> 350a51fc
 		return &mock.Uint64CacherStub{}
 	}
 	pools.MiniBlocksCalled = func() storage.Cacher {
