--- conflicted
+++ resolved
@@ -109,11 +109,8 @@
 		&mock.BlackListHandlerStub{},
 		&mock.HeaderSigVerifierStub{},
 		chainID,
-<<<<<<< HEAD
-		&mock.P2PAntifloodHandlerStub{},
-=======
-		0,
->>>>>>> 02f356e8
+		0,
+		&mock.P2PAntifloodHandlerStub{},
 	)
 
 	assert.Nil(t, icf)
@@ -143,11 +140,8 @@
 		&mock.BlackListHandlerStub{},
 		&mock.HeaderSigVerifierStub{},
 		chainID,
-<<<<<<< HEAD
-		&mock.P2PAntifloodHandlerStub{},
-=======
-		0,
->>>>>>> 02f356e8
+		0,
+		&mock.P2PAntifloodHandlerStub{},
 	)
 
 	assert.Nil(t, icf)
@@ -177,11 +171,8 @@
 		&mock.BlackListHandlerStub{},
 		&mock.HeaderSigVerifierStub{},
 		chainID,
-<<<<<<< HEAD
-		&mock.P2PAntifloodHandlerStub{},
-=======
-		0,
->>>>>>> 02f356e8
+		0,
+		&mock.P2PAntifloodHandlerStub{},
 	)
 
 	assert.Nil(t, icf)
@@ -211,11 +202,8 @@
 		&mock.BlackListHandlerStub{},
 		&mock.HeaderSigVerifierStub{},
 		chainID,
-<<<<<<< HEAD
-		&mock.P2PAntifloodHandlerStub{},
-=======
-		0,
->>>>>>> 02f356e8
+		0,
+		&mock.P2PAntifloodHandlerStub{},
 	)
 
 	assert.Nil(t, icf)
@@ -245,11 +233,8 @@
 		&mock.BlackListHandlerStub{},
 		&mock.HeaderSigVerifierStub{},
 		chainID,
-<<<<<<< HEAD
-		&mock.P2PAntifloodHandlerStub{},
-=======
-		0,
->>>>>>> 02f356e8
+		0,
+		&mock.P2PAntifloodHandlerStub{},
 	)
 
 	assert.Nil(t, icf)
@@ -279,10 +264,8 @@
 		&mock.BlackListHandlerStub{},
 		&mock.HeaderSigVerifierStub{},
 		chainID,
-<<<<<<< HEAD
-		&mock.P2PAntifloodHandlerStub{},
-=======
-		0,
+		0,
+		&mock.P2PAntifloodHandlerStub{},
 	)
 
 	assert.Nil(t, icf)
@@ -313,7 +296,7 @@
 		&mock.HeaderSigVerifierStub{},
 		chainID,
 		1,
->>>>>>> 02f356e8
+		&mock.P2PAntifloodHandlerStub{},
 	)
 
 	assert.Nil(t, icf)
@@ -343,11 +326,8 @@
 		&mock.BlackListHandlerStub{},
 		&mock.HeaderSigVerifierStub{},
 		chainID,
-<<<<<<< HEAD
-		&mock.P2PAntifloodHandlerStub{},
-=======
-		0,
->>>>>>> 02f356e8
+		0,
+		&mock.P2PAntifloodHandlerStub{},
 	)
 
 	assert.Nil(t, icf)
@@ -377,11 +357,8 @@
 		&mock.BlackListHandlerStub{},
 		&mock.HeaderSigVerifierStub{},
 		chainID,
-<<<<<<< HEAD
-		&mock.P2PAntifloodHandlerStub{},
-=======
-		0,
->>>>>>> 02f356e8
+		0,
+		&mock.P2PAntifloodHandlerStub{},
 	)
 
 	assert.Nil(t, icf)
@@ -411,11 +388,8 @@
 		&mock.BlackListHandlerStub{},
 		&mock.HeaderSigVerifierStub{},
 		chainID,
-<<<<<<< HEAD
-		&mock.P2PAntifloodHandlerStub{},
-=======
-		0,
->>>>>>> 02f356e8
+		0,
+		&mock.P2PAntifloodHandlerStub{},
 	)
 
 	assert.Nil(t, icf)
@@ -445,11 +419,8 @@
 		&mock.BlackListHandlerStub{},
 		&mock.HeaderSigVerifierStub{},
 		chainID,
-<<<<<<< HEAD
-		&mock.P2PAntifloodHandlerStub{},
-=======
-		0,
->>>>>>> 02f356e8
+		0,
+		&mock.P2PAntifloodHandlerStub{},
 	)
 
 	assert.Nil(t, icf)
@@ -479,11 +450,8 @@
 		&mock.BlackListHandlerStub{},
 		&mock.HeaderSigVerifierStub{},
 		chainID,
-<<<<<<< HEAD
-		&mock.P2PAntifloodHandlerStub{},
-=======
-		0,
->>>>>>> 02f356e8
+		0,
+		&mock.P2PAntifloodHandlerStub{},
 	)
 
 	assert.Nil(t, icf)
@@ -513,11 +481,8 @@
 		&mock.BlackListHandlerStub{},
 		&mock.HeaderSigVerifierStub{},
 		chainID,
-<<<<<<< HEAD
-		&mock.P2PAntifloodHandlerStub{},
-=======
-		0,
->>>>>>> 02f356e8
+		0,
+		&mock.P2PAntifloodHandlerStub{},
 	)
 
 	assert.Nil(t, icf)
@@ -547,11 +512,8 @@
 		&mock.BlackListHandlerStub{},
 		&mock.HeaderSigVerifierStub{},
 		chainID,
-<<<<<<< HEAD
-		&mock.P2PAntifloodHandlerStub{},
-=======
-		0,
->>>>>>> 02f356e8
+		0,
+		&mock.P2PAntifloodHandlerStub{},
 	)
 
 	assert.Nil(t, icf)
@@ -581,11 +543,8 @@
 		nil,
 		&mock.HeaderSigVerifierStub{},
 		chainID,
-<<<<<<< HEAD
-		&mock.P2PAntifloodHandlerStub{},
-=======
-		0,
->>>>>>> 02f356e8
+		0,
+		&mock.P2PAntifloodHandlerStub{},
 	)
 
 	assert.Nil(t, icf)
@@ -615,11 +574,8 @@
 		&mock.BlackListHandlerStub{},
 		&mock.HeaderSigVerifierStub{},
 		nil,
-<<<<<<< HEAD
-		&mock.P2PAntifloodHandlerStub{},
-=======
-		0,
->>>>>>> 02f356e8
+		0,
+		&mock.P2PAntifloodHandlerStub{},
 	)
 
 	assert.Nil(t, icf)
@@ -649,6 +605,7 @@
 		&mock.BlackListHandlerStub{},
 		&mock.HeaderSigVerifierStub{},
 		chainID,
+		0,
 		nil,
 	)
 
@@ -679,10 +636,8 @@
 		&mock.BlackListHandlerStub{},
 		&mock.HeaderSigVerifierStub{},
 		chainID,
-<<<<<<< HEAD
-		&mock.P2PAntifloodHandlerStub{},
-=======
-		0,
+		0,
+		&mock.P2PAntifloodHandlerStub{},
 	)
 
 	assert.NotNil(t, icf)
@@ -713,7 +668,7 @@
 		&mock.HeaderSigVerifierStub{},
 		chainID,
 		1,
->>>>>>> 02f356e8
+		&mock.P2PAntifloodHandlerStub{},
 	)
 
 	assert.NotNil(t, icf)
@@ -745,11 +700,8 @@
 		&mock.BlackListHandlerStub{},
 		&mock.HeaderSigVerifierStub{},
 		chainID,
-<<<<<<< HEAD
-		&mock.P2PAntifloodHandlerStub{},
-=======
-		0,
->>>>>>> 02f356e8
+		0,
+		&mock.P2PAntifloodHandlerStub{},
 	)
 
 	container, err := icf.Create()
@@ -781,11 +733,8 @@
 		&mock.BlackListHandlerStub{},
 		&mock.HeaderSigVerifierStub{},
 		chainID,
-<<<<<<< HEAD
-		&mock.P2PAntifloodHandlerStub{},
-=======
-		0,
->>>>>>> 02f356e8
+		0,
+		&mock.P2PAntifloodHandlerStub{},
 	)
 
 	container, err := icf.Create()
@@ -817,11 +766,8 @@
 		&mock.BlackListHandlerStub{},
 		&mock.HeaderSigVerifierStub{},
 		chainID,
-<<<<<<< HEAD
-		&mock.P2PAntifloodHandlerStub{},
-=======
-		0,
->>>>>>> 02f356e8
+		0,
+		&mock.P2PAntifloodHandlerStub{},
 	)
 
 	container, err := icf.Create()
@@ -853,11 +799,8 @@
 		&mock.BlackListHandlerStub{},
 		&mock.HeaderSigVerifierStub{},
 		chainID,
-<<<<<<< HEAD
-		&mock.P2PAntifloodHandlerStub{},
-=======
-		0,
->>>>>>> 02f356e8
+		0,
+		&mock.P2PAntifloodHandlerStub{},
 	)
 
 	container, err := icf.Create()
@@ -889,11 +832,8 @@
 		&mock.BlackListHandlerStub{},
 		&mock.HeaderSigVerifierStub{},
 		chainID,
-<<<<<<< HEAD
-		&mock.P2PAntifloodHandlerStub{},
-=======
-		0,
->>>>>>> 02f356e8
+		0,
+		&mock.P2PAntifloodHandlerStub{},
 	)
 
 	container, err := icf.Create()
@@ -925,11 +865,8 @@
 		&mock.BlackListHandlerStub{},
 		&mock.HeaderSigVerifierStub{},
 		chainID,
-<<<<<<< HEAD
-		&mock.P2PAntifloodHandlerStub{},
-=======
-		0,
->>>>>>> 02f356e8
+		0,
+		&mock.P2PAntifloodHandlerStub{},
 	)
 
 	container, err := icf.Create()
@@ -961,11 +898,8 @@
 		&mock.BlackListHandlerStub{},
 		&mock.HeaderSigVerifierStub{},
 		chainID,
-<<<<<<< HEAD
-		&mock.P2PAntifloodHandlerStub{},
-=======
-		0,
->>>>>>> 02f356e8
+		0,
+		&mock.P2PAntifloodHandlerStub{},
 	)
 
 	container, err := icf.Create()
@@ -997,11 +931,8 @@
 		&mock.BlackListHandlerStub{},
 		&mock.HeaderSigVerifierStub{},
 		chainID,
-<<<<<<< HEAD
-		&mock.P2PAntifloodHandlerStub{},
-=======
-		0,
->>>>>>> 02f356e8
+		0,
+		&mock.P2PAntifloodHandlerStub{},
 	)
 
 	container, err := icf.Create()
@@ -1040,11 +971,8 @@
 		&mock.BlackListHandlerStub{},
 		&mock.HeaderSigVerifierStub{},
 		chainID,
-<<<<<<< HEAD
-		&mock.P2PAntifloodHandlerStub{},
-=======
-		0,
->>>>>>> 02f356e8
+		0,
+		&mock.P2PAntifloodHandlerStub{},
 	)
 
 	container, err := icf.Create()
@@ -1096,11 +1024,8 @@
 		&mock.BlackListHandlerStub{},
 		&mock.HeaderSigVerifierStub{},
 		chainID,
-<<<<<<< HEAD
-		&mock.P2PAntifloodHandlerStub{},
-=======
-		0,
->>>>>>> 02f356e8
+		0,
+		&mock.P2PAntifloodHandlerStub{},
 	)
 
 	container, err := icf.Create()
