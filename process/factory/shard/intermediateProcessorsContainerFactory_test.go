package shard_test

import (
	"testing"

	"github.com/multiversx/mx-chain-go/common"
	"github.com/multiversx/mx-chain-go/dataRetriever"
	"github.com/multiversx/mx-chain-go/process"
	"github.com/multiversx/mx-chain-go/process/factory/shard"
	"github.com/multiversx/mx-chain-go/process/mock"
	"github.com/multiversx/mx-chain-go/storage"
	"github.com/multiversx/mx-chain-go/testscommon"
	txExecOrderStub "github.com/multiversx/mx-chain-go/testscommon/common"
	dataRetrieverMock "github.com/multiversx/mx-chain-go/testscommon/dataRetriever"
	"github.com/multiversx/mx-chain-go/testscommon/economicsmocks"
	"github.com/multiversx/mx-chain-go/testscommon/enableEpochsHandlerMock"
	"github.com/multiversx/mx-chain-go/testscommon/hashingMocks"
	storageStubs "github.com/multiversx/mx-chain-go/testscommon/storage"
	"github.com/stretchr/testify/assert"
)

func createDataPools() dataRetriever.PoolsHolder {
	pools := dataRetrieverMock.NewPoolsHolderStub()
	pools.TransactionsCalled = func() dataRetriever.ShardedDataCacherNotifier {
		return testscommon.NewShardedDataStub()
	}
	pools.HeadersCalled = func() dataRetriever.HeadersPool {
		return &mock.HeadersCacherStub{}
	}
	pools.MiniBlocksCalled = func() storage.Cacher {
		return testscommon.NewCacherStub()
	}
	pools.PeerChangesBlocksCalled = func() storage.Cacher {
		return testscommon.NewCacherStub()
	}
	pools.MetaBlocksCalled = func() storage.Cacher {
		return testscommon.NewCacherStub()
	}
	pools.UnsignedTransactionsCalled = func() dataRetriever.ShardedDataCacherNotifier {
		return testscommon.NewShardedDataStub()
	}
	pools.RewardTransactionsCalled = func() dataRetriever.ShardedDataCacherNotifier {
		return testscommon.NewShardedDataStub()
	}
	pools.TrieNodesCalled = func() storage.Cacher {
		return testscommon.NewCacherStub()
	}
	pools.CurrBlockTxsCalled = func() dataRetriever.TransactionCacher {
		return &mock.TxForCurrentBlockStub{}
	}
	return pools
}

func createMockPubkeyConverter() *testscommon.PubkeyConverterMock {
	return testscommon.NewPubkeyConverterMock(32)
}

func createMockArgsNewIntermediateProcessorsFactory() shard.ArgsNewIntermediateProcessorsContainerFactory {
	args := shard.ArgsNewIntermediateProcessorsContainerFactory{
<<<<<<< HEAD
		Hasher:              &hashingMocks.HasherMock{},
		Marshalizer:         &mock.MarshalizerMock{},
		ShardCoordinator:    mock.NewMultiShardsCoordinatorMock(5),
		PubkeyConverter:     createMockPubkeyConverter(),
		Store:               &storageStubs.ChainStorerStub{},
		PoolsHolder:         createDataPools(),
		EconomicsFee:        &economicsmocks.EconomicsHandlerStub{},
		EnableEpochsHandler: enableEpochsHandlerMock.NewEnableEpochsHandlerStub(common.KeepExecOrderOnCreatedSCRsFlag),
=======
		Hasher:                  &hashingMocks.HasherMock{},
		Marshalizer:             &mock.MarshalizerMock{},
		ShardCoordinator:        mock.NewMultiShardsCoordinatorMock(5),
		PubkeyConverter:         createMockPubkeyConverter(),
		Store:                   &storageStubs.ChainStorerStub{},
		PoolsHolder:             createDataPools(),
		EconomicsFee:            &economicsmocks.EconomicsHandlerStub{},
		EnableEpochsHandler:     &enableEpochsHandlerMock.EnableEpochsHandlerStub{IsKeepExecOrderOnCreatedSCRsEnabledField: true},
		TxExecutionOrderHandler: &txExecOrderStub.TxExecutionOrderHandlerStub{},
>>>>>>> 5fe5258e
	}
	return args
}

func TestNewIntermediateProcessorsContainerFactory_NilShardCoord(t *testing.T) {
	t.Parallel()

	args := createMockArgsNewIntermediateProcessorsFactory()
	args.ShardCoordinator = nil
	ipcf, err := shard.NewIntermediateProcessorsContainerFactory(args)

	assert.Nil(t, ipcf)
	assert.Equal(t, process.ErrNilShardCoordinator, err)
}

func TestNewIntermediateProcessorsContainerFactory_NilMarshalizer(t *testing.T) {
	t.Parallel()

	args := createMockArgsNewIntermediateProcessorsFactory()
	args.Marshalizer = nil
	ipcf, err := shard.NewIntermediateProcessorsContainerFactory(args)

	assert.Nil(t, ipcf)
	assert.Equal(t, process.ErrNilMarshalizer, err)
}

func TestNewIntermediateProcessorsContainerFactory_NilHasher(t *testing.T) {
	t.Parallel()

	args := createMockArgsNewIntermediateProcessorsFactory()
	args.Hasher = nil
	ipcf, err := shard.NewIntermediateProcessorsContainerFactory(args)

	assert.Nil(t, ipcf)
	assert.Equal(t, process.ErrNilHasher, err)
}

func TestNewIntermediateProcessorsContainerFactory_NilAdrConv(t *testing.T) {
	t.Parallel()

	args := createMockArgsNewIntermediateProcessorsFactory()
	args.PubkeyConverter = nil
	ipcf, err := shard.NewIntermediateProcessorsContainerFactory(args)

	assert.Nil(t, ipcf)
	assert.Equal(t, process.ErrNilPubkeyConverter, err)
}

func TestNewIntermediateProcessorsContainerFactory_NilStorer(t *testing.T) {
	t.Parallel()

	args := createMockArgsNewIntermediateProcessorsFactory()
	args.Store = nil
	ipcf, err := shard.NewIntermediateProcessorsContainerFactory(args)

	assert.Nil(t, ipcf)
	assert.Equal(t, process.ErrNilStorage, err)
}

func TestNewIntermediateProcessorsContainerFactory_NilPoolsHolder(t *testing.T) {
	t.Parallel()

	args := createMockArgsNewIntermediateProcessorsFactory()
	args.PoolsHolder = nil
	ipcf, err := shard.NewIntermediateProcessorsContainerFactory(args)

	assert.Nil(t, ipcf)
	assert.Equal(t, process.ErrNilPoolsHolder, err)
}

func TestNewIntermediateProcessorsContainerFactory_NilEconomicsFeeHandler(t *testing.T) {
	t.Parallel()

	args := createMockArgsNewIntermediateProcessorsFactory()
	args.EconomicsFee = nil
	ipcf, err := shard.NewIntermediateProcessorsContainerFactory(args)

	assert.Nil(t, ipcf)
	assert.Equal(t, process.ErrNilEconomicsFeeHandler, err)
}

func TestNewIntermediateProcessorsContainerFactory_NilEnableEpochsHandler(t *testing.T) {
	t.Parallel()

	args := createMockArgsNewIntermediateProcessorsFactory()
	args.EnableEpochsHandler = nil
	ipcf, err := shard.NewIntermediateProcessorsContainerFactory(args)

	assert.Nil(t, ipcf)
	assert.Equal(t, process.ErrNilEnableEpochsHandler, err)
}

func TestNewIntermediateProcessorsContainerFactory(t *testing.T) {
	t.Parallel()

	args := createMockArgsNewIntermediateProcessorsFactory()
	ipcf, err := shard.NewIntermediateProcessorsContainerFactory(args)

	assert.Nil(t, err)
	assert.NotNil(t, ipcf)
	assert.False(t, ipcf.IsInterfaceNil())
}

func TestIntermediateProcessorsContainerFactory_Create(t *testing.T) {
	t.Parallel()

	args := createMockArgsNewIntermediateProcessorsFactory()
	ipcf, err := shard.NewIntermediateProcessorsContainerFactory(args)
	assert.Nil(t, err)
	assert.NotNil(t, ipcf)

	container, err := ipcf.Create()
	assert.Nil(t, err)
	assert.Equal(t, 3, container.Len())
}<|MERGE_RESOLUTION|>--- conflicted
+++ resolved
@@ -57,7 +57,6 @@
 
 func createMockArgsNewIntermediateProcessorsFactory() shard.ArgsNewIntermediateProcessorsContainerFactory {
 	args := shard.ArgsNewIntermediateProcessorsContainerFactory{
-<<<<<<< HEAD
 		Hasher:              &hashingMocks.HasherMock{},
 		Marshalizer:         &mock.MarshalizerMock{},
 		ShardCoordinator:    mock.NewMultiShardsCoordinatorMock(5),
@@ -66,17 +65,7 @@
 		PoolsHolder:         createDataPools(),
 		EconomicsFee:        &economicsmocks.EconomicsHandlerStub{},
 		EnableEpochsHandler: enableEpochsHandlerMock.NewEnableEpochsHandlerStub(common.KeepExecOrderOnCreatedSCRsFlag),
-=======
-		Hasher:                  &hashingMocks.HasherMock{},
-		Marshalizer:             &mock.MarshalizerMock{},
-		ShardCoordinator:        mock.NewMultiShardsCoordinatorMock(5),
-		PubkeyConverter:         createMockPubkeyConverter(),
-		Store:                   &storageStubs.ChainStorerStub{},
-		PoolsHolder:             createDataPools(),
-		EconomicsFee:            &economicsmocks.EconomicsHandlerStub{},
-		EnableEpochsHandler:     &enableEpochsHandlerMock.EnableEpochsHandlerStub{IsKeepExecOrderOnCreatedSCRsEnabledField: true},
 		TxExecutionOrderHandler: &txExecOrderStub.TxExecutionOrderHandlerStub{},
->>>>>>> 5fe5258e
 	}
 	return args
 }
