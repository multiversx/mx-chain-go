--- conflicted
+++ resolved
@@ -8,7 +8,6 @@
 	"github.com/multiversx/mx-chain-core-go/data/block"
 	"github.com/multiversx/mx-chain-core-go/hashing"
 	"github.com/multiversx/mx-chain-core-go/marshal"
-
 	"github.com/multiversx/mx-chain-go/common"
 	"github.com/multiversx/mx-chain-go/config"
 	"github.com/multiversx/mx-chain-go/dataRetriever"
@@ -79,36 +78,7 @@
 }
 
 // NewPreProcessorsContainerFactory is responsible for creating a new preProcessors factory object
-<<<<<<< HEAD
-func NewPreProcessorsContainerFactory(
-	shardCoordinator sharding.Coordinator,
-	store dataRetriever.StorageService,
-	marshalizer marshal.Marshalizer,
-	hasher hashing.Hasher,
-	dataPool dataRetriever.PoolsHolder,
-	pubkeyConverter core.PubkeyConverter,
-	accounts state.AccountsAdapter,
-	requestHandler process.RequestHandler,
-	txProcessor process.TransactionProcessor,
-	scProcessor process.SmartContractProcessor,
-	scResultProcessor process.SmartContractResultProcessor,
-	rewardsTxProcessor process.RewardTransactionProcessor,
-	economicsFee process.FeeHandler,
-	gasHandler process.GasHandler,
-	blockTracker preprocess.BlockTracker,
-	blockSizeComputation preprocess.BlockSizeComputationHandler,
-	balanceComputation preprocess.BalanceComputationHandler,
-	enableEpochsHandler common.EnableEpochsHandler,
-	enableRoundsHandler common.EnableRoundsHandler,
-	txTypeHandler process.TxTypeHandler,
-	scheduledTxsExecutionHandler process.ScheduledTxsExecutionHandler,
-	processedMiniBlocksTracker process.ProcessedMiniBlocksTracker,
-	txExecutionOrderHandler common.TxExecutionOrderHandler,
-	txCacheSelectionConfig config.TxCacheSelectionConfig,
-) (*preProcessorsContainerFactory, error) {
-=======
 func NewPreProcessorsContainerFactory(args ArgsPreProcessorsContainerFactory) (*preProcessorsContainerFactory, error) {
->>>>>>> 26d11690
 
 	if check.IfNil(args.ShardCoordinator) {
 		return nil, process.ErrNilShardCoordinator
@@ -167,17 +137,10 @@
 	if check.IfNil(args.EnableEpochsHandler) {
 		return nil, process.ErrNilEnableEpochsHandler
 	}
-<<<<<<< HEAD
-	if check.IfNil(enableRoundsHandler) {
-		return nil, process.ErrNilEnableRoundsHandler
-	}
-	if check.IfNil(txTypeHandler) {
-=======
 	if check.IfNil(args.EnableRoundsHandler) {
 		return nil, process.ErrNilEnableRoundsHandler
 	}
 	if check.IfNil(args.TxTypeHandler) {
->>>>>>> 26d11690
 		return nil, process.ErrNilTxTypeHandler
 	}
 	if check.IfNil(args.ScheduledTxsExecutionHandler) {
@@ -191,32 +154,6 @@
 	}
 
 	return &preProcessorsContainerFactory{
-<<<<<<< HEAD
-		shardCoordinator:             shardCoordinator,
-		store:                        store,
-		marshalizer:                  marshalizer,
-		hasher:                       hasher,
-		dataPool:                     dataPool,
-		pubkeyConverter:              pubkeyConverter,
-		txProcessor:                  txProcessor,
-		accounts:                     accounts,
-		scProcessor:                  scProcessor,
-		scResultProcessor:            scResultProcessor,
-		rewardsTxProcessor:           rewardsTxProcessor,
-		requestHandler:               requestHandler,
-		economicsFee:                 economicsFee,
-		gasHandler:                   gasHandler,
-		blockTracker:                 blockTracker,
-		blockSizeComputation:         blockSizeComputation,
-		balanceComputation:           balanceComputation,
-		enableEpochsHandler:          enableEpochsHandler,
-		enableRoundsHandler:          enableRoundsHandler,
-		txTypeHandler:                txTypeHandler,
-		scheduledTxsExecutionHandler: scheduledTxsExecutionHandler,
-		processedMiniBlocksTracker:   processedMiniBlocksTracker,
-		txExecutionOrderHandler:      txExecutionOrderHandler,
-		txCacheSelectionConfig:       txCacheSelectionConfig,
-=======
 		shardCoordinator:             args.ShardCoordinator,
 		store:                        args.Store,
 		marshalizer:                  args.Marshalizer,
@@ -242,7 +179,6 @@
 		processedMiniBlocksTracker:   args.ProcessedMiniBlocksTracker,
 		txExecutionOrderHandler:      args.TxExecutionOrderHandler,
 		txCacheSelectionConfig:       args.TxCacheSelectionConfig,
->>>>>>> 26d11690
 	}, nil
 }
 
@@ -317,14 +253,6 @@
 		TxProcessor:                  ppcm.txProcessor,
 		BlockTracker:                 ppcm.blockTracker,
 		BlockType:                    block.TxBlock,
-<<<<<<< HEAD
-		PubkeyConverter:              ppcm.pubkeyConverter,
-		BlockSizeComputation:         ppcm.blockSizeComputation,
-		BalanceComputation:           ppcm.balanceComputation,
-		EnableEpochsHandler:          ppcm.enableEpochsHandler,
-		EnableRoundsHandler:          ppcm.enableRoundsHandler,
-=======
->>>>>>> 26d11690
 		TxTypeHandler:                ppcm.txTypeHandler,
 		ScheduledTxsExecutionHandler: ppcm.scheduledTxsExecutionHandler,
 		TxCacheSelectionConfig:       ppcm.txCacheSelectionConfig,
@@ -334,29 +262,6 @@
 }
 
 func (ppcm *preProcessorsContainerFactory) createSmartContractResultPreProcessor() (process.PreProcessor, error) {
-<<<<<<< HEAD
-	scrPreprocessor, err := preprocess.NewSmartContractResultPreprocessor(
-		ppcm.dataPool.UnsignedTransactions(),
-		ppcm.store,
-		ppcm.hasher,
-		ppcm.marshalizer,
-		ppcm.scResultProcessor,
-		ppcm.shardCoordinator,
-		ppcm.accounts,
-		ppcm.requestHandler.RequestUnsignedTransactions,
-		ppcm.gasHandler,
-		ppcm.economicsFee,
-		ppcm.pubkeyConverter,
-		ppcm.blockSizeComputation,
-		ppcm.balanceComputation,
-		ppcm.enableEpochsHandler,
-		ppcm.enableRoundsHandler,
-		ppcm.processedMiniBlocksTracker,
-		ppcm.txExecutionOrderHandler,
-	)
-
-	return scrPreprocessor, err
-=======
 	args := preprocess.SmartContractResultsArgs{
 		BasePreProcessorArgs: preprocess.BasePreProcessorArgs{
 			DataPool:                   ppcm.dataPool.UnsignedTransactions(),
@@ -380,7 +285,6 @@
 		ScrProcessor: ppcm.scResultProcessor,
 	}
 	return preprocess.NewSmartContractResultPreprocessor(args)
->>>>>>> 26d11690
 }
 
 func (ppcm *preProcessorsContainerFactory) createRewardsTransactionPreProcessor() (process.PreProcessor, error) {
