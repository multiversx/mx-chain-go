package shard

import (
	"github.com/ElrondNetwork/elrond-go/data/block"
	"github.com/ElrondNetwork/elrond-go/data/state"
	"github.com/ElrondNetwork/elrond-go/dataRetriever"
	"github.com/ElrondNetwork/elrond-go/hashing"
	"github.com/ElrondNetwork/elrond-go/marshal"
	"github.com/ElrondNetwork/elrond-go/process"
	"github.com/ElrondNetwork/elrond-go/process/block/preprocess"
	"github.com/ElrondNetwork/elrond-go/process/factory/containers"
	"github.com/ElrondNetwork/elrond-go/sharding"
)

type preProcessorsContainerFactory struct {
	shardCoordinator   sharding.Coordinator
	store              dataRetriever.StorageService
	marshalizer        marshal.Marshalizer
	hasher             hashing.Hasher
	dataPool           dataRetriever.PoolsHolder
	addrConverter      state.AddressConverter
	txProcessor        process.TransactionProcessor
	scProcessor        process.SmartContractProcessor
	scResultProcessor  process.SmartContractResultProcessor
	rewardsTxProcessor process.RewardTransactionProcessor
	accounts           state.AccountsAdapter
	requestHandler     process.RequestHandler
}

// NewPreProcessorsContainerFactory is responsible for creating a new preProcessors factory object
func NewPreProcessorsContainerFactory(
	shardCoordinator sharding.Coordinator,
	store dataRetriever.StorageService,
	marshalizer marshal.Marshalizer,
	hasher hashing.Hasher,
	dataPool dataRetriever.PoolsHolder,
	addrConverter state.AddressConverter,
	accounts state.AccountsAdapter,
	requestHandler process.RequestHandler,
	txProcessor process.TransactionProcessor,
	scProcessor process.SmartContractProcessor,
	scResultProcessor process.SmartContractResultProcessor,
	rewardsTxProcessor process.RewardTransactionProcessor,
) (*preProcessorsContainerFactory, error) {

	if shardCoordinator == nil || shardCoordinator.IsInterfaceNil() {
		return nil, process.ErrNilShardCoordinator
	}
	if store == nil || store.IsInterfaceNil() {
		return nil, process.ErrNilStore
	}
	if marshalizer == nil || marshalizer.IsInterfaceNil() {
		return nil, process.ErrNilMarshalizer
	}
	if hasher == nil || hasher.IsInterfaceNil() {
		return nil, process.ErrNilHasher
	}
	if dataPool == nil || dataPool.IsInterfaceNil() {
		return nil, process.ErrNilDataPoolHolder
	}
	if addrConverter == nil || addrConverter.IsInterfaceNil() {
		return nil, process.ErrNilAddressConverter
	}
	if txProcessor == nil || txProcessor.IsInterfaceNil() {
		return nil, process.ErrNilTxProcessor
	}
	if accounts == nil || accounts.IsInterfaceNil() {
		return nil, process.ErrNilAccountsAdapter
	}
	if scProcessor == nil || scProcessor.IsInterfaceNil() {
		return nil, process.ErrNilSmartContractProcessor
	}
	if scResultProcessor == nil || scResultProcessor.IsInterfaceNil() {
		return nil, process.ErrNilSmartContractResultProcessor
	}
<<<<<<< HEAD
	if rewardsTxProcessor == nil {
		return nil, process.ErrNilRewardsTxProcessor
	}
	if requestHandler == nil {
=======
	if requestHandler == nil || requestHandler.IsInterfaceNil() {
>>>>>>> 4d56688b
		return nil, process.ErrNilRequestHandler
	}

	return &preProcessorsContainerFactory{
		shardCoordinator:   shardCoordinator,
		store:              store,
		marshalizer:        marshalizer,
		hasher:             hasher,
		dataPool:           dataPool,
		addrConverter:      addrConverter,
		txProcessor:        txProcessor,
		accounts:           accounts,
		scProcessor:        scProcessor,
		scResultProcessor:  scResultProcessor,
		rewardsTxProcessor: rewardsTxProcessor,
		requestHandler:     requestHandler,
	}, nil
}

// Create returns a preprocessor container that will hold all preprocessors in the system
func (ppcm *preProcessorsContainerFactory) Create() (process.PreProcessorsContainer, error) {
	container := containers.NewPreProcessorsContainer()

	preproc, err := ppcm.createTxPreProcessor()
	if err != nil {
		return nil, err
	}

	err = container.Add(block.TxBlock, preproc)
	if err != nil {
		return nil, err
	}

	preproc, err = ppcm.createSmartContractResultPreProcessor()
	if err != nil {
		return nil, err
	}

	err = container.Add(block.SmartContractResultBlock, preproc)
	if err != nil {
		return nil, err
	}

	preproc, err = ppcm.createRewardsTransactionPreProcessor()
	if err != nil {
		return nil, err
	}

	err = container.Add(block.RewardsBlockType, preproc)
	if err != nil {
		return nil, err
	}

	return container, nil
}

func (ppcm *preProcessorsContainerFactory) createTxPreProcessor() (process.PreProcessor, error) {
	txPreprocessor, err := preprocess.NewTransactionPreprocessor(
		ppcm.dataPool.Transactions(),
		ppcm.store,
		ppcm.hasher,
		ppcm.marshalizer,
		ppcm.txProcessor,
		ppcm.shardCoordinator,
		ppcm.accounts,
		ppcm.requestHandler.RequestTransaction,
	)

	return txPreprocessor, err
}

func (ppcm *preProcessorsContainerFactory) createSmartContractResultPreProcessor() (process.PreProcessor, error) {
	scrPreprocessor, err := preprocess.NewSmartContractResultPreprocessor(
		ppcm.dataPool.UnsignedTransactions(),
		ppcm.store,
		ppcm.hasher,
		ppcm.marshalizer,
		ppcm.scResultProcessor,
		ppcm.shardCoordinator,
		ppcm.accounts,
		ppcm.requestHandler.RequestUnsignedTransactions,
	)

	return scrPreprocessor, err
}

<<<<<<< HEAD
func (ppcm *preProcessorsContainerFactory) createRewardsTransactionPreProcessor() (process.PreProcessor, error) {
	rewardTxPreprocessor, err := preprocess.NewRewardTxPreprocessor(
		ppcm.dataPool.RewardTransactions(),
		ppcm.store,
		ppcm.hasher,
		ppcm.marshalizer,
		ppcm.rewardsTxProcessor,
		ppcm.shardCoordinator,
		ppcm.accounts,
		ppcm.requestHandler.RequestRewardTransactions,
	)

	return rewardTxPreprocessor, err
=======
// IsInterfaceNil returns true if there is no value under the interface
func (ppcm *preProcessorsContainerFactory) IsInterfaceNil() bool {
	if ppcm == nil {
		return true
	}
	return false
>>>>>>> 4d56688b
}<|MERGE_RESOLUTION|>--- conflicted
+++ resolved
@@ -73,14 +73,10 @@
 	if scResultProcessor == nil || scResultProcessor.IsInterfaceNil() {
 		return nil, process.ErrNilSmartContractResultProcessor
 	}
-<<<<<<< HEAD
 	if rewardsTxProcessor == nil {
 		return nil, process.ErrNilRewardsTxProcessor
 	}
-	if requestHandler == nil {
-=======
 	if requestHandler == nil || requestHandler.IsInterfaceNil() {
->>>>>>> 4d56688b
 		return nil, process.ErrNilRequestHandler
 	}
 
@@ -167,7 +163,6 @@
 	return scrPreprocessor, err
 }
 
-<<<<<<< HEAD
 func (ppcm *preProcessorsContainerFactory) createRewardsTransactionPreProcessor() (process.PreProcessor, error) {
 	rewardTxPreprocessor, err := preprocess.NewRewardTxPreprocessor(
 		ppcm.dataPool.RewardTransactions(),
@@ -181,12 +176,12 @@
 	)
 
 	return rewardTxPreprocessor, err
-=======
+}
+
 // IsInterfaceNil returns true if there is no value under the interface
 func (ppcm *preProcessorsContainerFactory) IsInterfaceNil() bool {
 	if ppcm == nil {
 		return true
 	}
 	return false
->>>>>>> 4d56688b
 }