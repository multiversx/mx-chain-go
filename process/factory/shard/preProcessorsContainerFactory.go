--- conflicted
+++ resolved
@@ -18,30 +18,6 @@
 var _ process.PreProcessorsContainerFactory = (*preProcessorsContainerFactory)(nil)
 
 type preProcessorsContainerFactory struct {
-<<<<<<< HEAD
-	shardCoordinator                       sharding.Coordinator
-	store                                  dataRetriever.StorageService
-	marshaller                             marshal.Marshalizer
-	hasher                                 hashing.Hasher
-	dataPool                               dataRetriever.PoolsHolder
-	pubkeyConverter                        core.PubkeyConverter
-	txProcessor                            process.TransactionProcessor
-	scProcessor                            process.SmartContractProcessor
-	scResultProcessor                      process.SmartContractResultProcessor
-	rewardsTxProcessor                     process.RewardTransactionProcessor
-	accounts                               state.AccountsAdapter
-	requestHandler                         process.RequestHandler
-	economicsFee                           process.FeeHandler
-	gasHandler                             process.GasHandler
-	blockTracker                           preprocess.BlockTracker
-	blockSizeComputation                   preprocess.BlockSizeComputationHandler
-	balanceComputation                     preprocess.BalanceComputationHandler
-	enableEpochsHandler                    common.EnableEpochsHandler
-	txTypeHandler                          process.TxTypeHandler
-	scheduledTxsExecutionHandler           process.ScheduledTxsExecutionHandler
-	processedMiniBlocksTracker             process.ProcessedMiniBlocksTracker
-	smartContractResultPreProcessorCreator SmartContractResultPreProcessorCreator
-=======
 	shardCoordinator             sharding.Coordinator
 	store                        dataRetriever.StorageService
 	marshaller                   marshal.Marshalizer
@@ -63,38 +39,13 @@
 	txTypeHandler                process.TxTypeHandler
 	scheduledTxsExecutionHandler process.ScheduledTxsExecutionHandler
 	processedMiniBlocksTracker   process.ProcessedMiniBlocksTracker
-	chainRunType                 common.ChainRunType
+	smartContractResultPreProcessorCreator SmartContractResultPreProcessorCreator
 	txExecutionOrderHandler      common.TxExecutionOrderHandler
 	txPreprocessorCreator        preprocess.TxPreProcessorCreator
->>>>>>> 48902c67
 }
 
 // ArgPreProcessorsContainerFactory defines the arguments needed by the pre-processor container factory
 type ArgPreProcessorsContainerFactory struct {
-<<<<<<< HEAD
-	ShardCoordinator                       sharding.Coordinator
-	Store                                  dataRetriever.StorageService
-	Marshaller                             marshal.Marshalizer
-	Hasher                                 hashing.Hasher
-	DataPool                               dataRetriever.PoolsHolder
-	PubkeyConverter                        core.PubkeyConverter
-	Accounts                               state.AccountsAdapter
-	RequestHandler                         process.RequestHandler
-	TxProcessor                            process.TransactionProcessor
-	ScProcessor                            process.SmartContractProcessor
-	ScResultProcessor                      process.SmartContractResultProcessor
-	RewardsTxProcessor                     process.RewardTransactionProcessor
-	EconomicsFee                           process.FeeHandler
-	GasHandler                             process.GasHandler
-	BlockTracker                           preprocess.BlockTracker
-	BlockSizeComputation                   preprocess.BlockSizeComputationHandler
-	BalanceComputation                     preprocess.BalanceComputationHandler
-	EnableEpochsHandler                    common.EnableEpochsHandler
-	TxTypeHandler                          process.TxTypeHandler
-	ScheduledTxsExecutionHandler           process.ScheduledTxsExecutionHandler
-	ProcessedMiniBlocksTracker             process.ProcessedMiniBlocksTracker
-	SmartContractResultPreProcessorCreator SmartContractResultPreProcessorCreator
-=======
 	ShardCoordinator             sharding.Coordinator
 	Store                        dataRetriever.StorageService
 	Marshaller                   marshal.Marshalizer
@@ -116,10 +67,9 @@
 	TxTypeHandler                process.TxTypeHandler
 	ScheduledTxsExecutionHandler process.ScheduledTxsExecutionHandler
 	ProcessedMiniBlocksTracker   process.ProcessedMiniBlocksTracker
-	ChainRunType                 common.ChainRunType
+	SmartContractResultPreProcessorCreator SmartContractResultPreProcessorCreator
 	TxExecutionOrderHandler      common.TxExecutionOrderHandler
 	TxPreProcessorCreator        preprocess.TxPreProcessorCreator
->>>>>>> 48902c67
 }
 
 // NewPreProcessorsContainerFactory is responsible for creating a new preProcessors factory object
@@ -130,7 +80,6 @@
 	}
 
 	return &preProcessorsContainerFactory{
-<<<<<<< HEAD
 		shardCoordinator:                       args.ShardCoordinator,
 		store:                                  args.Store,
 		marshaller:                             args.Marshaller,
@@ -153,32 +102,8 @@
 		scheduledTxsExecutionHandler:           args.ScheduledTxsExecutionHandler,
 		processedMiniBlocksTracker:             args.ProcessedMiniBlocksTracker,
 		smartContractResultPreProcessorCreator: args.SmartContractResultPreProcessorCreator,
-=======
-		shardCoordinator:             args.ShardCoordinator,
-		store:                        args.Store,
-		marshaller:                   args.Marshaller,
-		hasher:                       args.Hasher,
-		dataPool:                     args.DataPool,
-		pubkeyConverter:              args.PubkeyConverter,
-		txProcessor:                  args.TxProcessor,
-		accounts:                     args.Accounts,
-		scProcessor:                  args.ScProcessor,
-		scResultProcessor:            args.ScResultProcessor,
-		rewardsTxProcessor:           args.RewardsTxProcessor,
-		requestHandler:               args.RequestHandler,
-		economicsFee:                 args.EconomicsFee,
-		gasHandler:                   args.GasHandler,
-		blockTracker:                 args.BlockTracker,
-		blockSizeComputation:         args.BlockSizeComputation,
-		balanceComputation:           args.BalanceComputation,
-		enableEpochsHandler:          args.EnableEpochsHandler,
-		txTypeHandler:                args.TxTypeHandler,
-		scheduledTxsExecutionHandler: args.ScheduledTxsExecutionHandler,
-		processedMiniBlocksTracker:   args.ProcessedMiniBlocksTracker,
-		chainRunType:                 args.ChainRunType,
 		txExecutionOrderHandler:      args.TxExecutionOrderHandler,
 		txPreprocessorCreator:        args.TxPreProcessorCreator,
->>>>>>> 48902c67
 	}, nil
 }
 
@@ -257,7 +182,6 @@
 }
 
 func (ppcf *preProcessorsContainerFactory) createSmartContractResultPreProcessor() (process.PreProcessor, error) {
-<<<<<<< HEAD
 	arg := preprocess.SmartContractResultPreProcessorCreatorArgs{
 		ScrDataPool:                  ppcf.dataPool.UnsignedTransactions(),
 		Store:                        ppcf.store,
@@ -274,34 +198,6 @@
 		BalanceComputation:           ppcf.balanceComputation,
 		EnableEpochsHandler:          ppcf.enableEpochsHandler,
 		ProcessedMiniBlocksTracker:   ppcf.processedMiniBlocksTracker,
-=======
-	scrPreprocessor, err := preprocess.NewSmartContractResultPreprocessor(
-		ppcf.dataPool.UnsignedTransactions(),
-		ppcf.store,
-		ppcf.hasher,
-		ppcf.marshaller,
-		ppcf.scResultProcessor,
-		ppcf.shardCoordinator,
-		ppcf.accounts,
-		ppcf.requestHandler.RequestUnsignedTransactions,
-		ppcf.gasHandler,
-		ppcf.economicsFee,
-		ppcf.pubkeyConverter,
-		ppcf.blockSizeComputation,
-		ppcf.balanceComputation,
-		ppcf.enableEpochsHandler,
-		ppcf.processedMiniBlocksTracker,
-		ppcf.txExecutionOrderHandler,
-	)
-
-	switch ppcf.chainRunType {
-	case common.ChainRunTypeRegular:
-		return scrPreprocessor, err
-	case common.ChainRunTypeSovereign:
-		return preprocess.NewSovereignChainIncomingSCR(scrPreprocessor)
-	default:
-		return nil, fmt.Errorf("%w type %v", customErrors.ErrUnimplementedChainRunType, ppcf.chainRunType)
->>>>>>> 48902c67
 	}
 
 	return ppcf.smartContractResultPreProcessorCreator.CreateSmartContractResultPreProcessor(arg)
@@ -410,18 +306,14 @@
 	if check.IfNil(args.ProcessedMiniBlocksTracker) {
 		return process.ErrNilProcessedMiniBlocksTracker
 	}
-<<<<<<< HEAD
+	if check.IfNil(args.TxExecutionOrderHandler) {
+		return process.ErrNilTxExecutionOrderHandler
+	}
+	if check.IfNil(args.TxPreProcessorCreator) {
+		return customErrors.ErrNilTxPreProcessorCreator
+	}
 	if check.IfNil(args.SmartContractResultPreProcessorCreator) {
 		return process.ErrNilSmartContractResultPreProcessorCreator
 	}
-=======
-	if check.IfNil(args.TxExecutionOrderHandler) {
-		return process.ErrNilTxExecutionOrderHandler
-	}
-	if check.IfNil(args.TxPreProcessorCreator) {
-		return customErrors.ErrNilTxPreProcessorCreator
-	}
-
->>>>>>> 48902c67
 	return nil
 }