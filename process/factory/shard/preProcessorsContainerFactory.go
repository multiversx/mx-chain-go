--- conflicted
+++ resolved
@@ -14,30 +14,12 @@
 )
 
 type preProcessorsContainerFactory struct {
-<<<<<<< HEAD
-	shardCoordinator   sharding.Coordinator
-	store              dataRetriever.StorageService
-	marshalizer        marshal.Marshalizer
-	hasher             hashing.Hasher
-	dataPool           dataRetriever.PoolsHolder
-	addressConverter   state.AddressConverter
-	txProcessor        process.TransactionProcessor
-	scProcessor        process.SmartContractProcessor
-	scResultProcessor  process.SmartContractResultProcessor
-	rewardsTxProcessor process.RewardTransactionProcessor
-	accounts           state.AccountsAdapter
-	requestHandler     process.RequestHandler
-	rewardsProducer    process.InternalTransactionProducer
-	economicsFee       process.FeeHandler
-	gasHandler         process.GasHandler
-	blockTracker       preprocess.BlockTracker
-=======
 	shardCoordinator    sharding.Coordinator
 	store               dataRetriever.StorageService
 	marshalizer         marshal.Marshalizer
 	hasher              hashing.Hasher
 	dataPool            dataRetriever.PoolsHolder
-	addrConverter       state.AddressConverter
+	addressConverter       state.AddressConverter
 	txProcessor         process.TransactionProcessor
 	scProcessor         process.SmartContractProcessor
 	scResultProcessor   process.SmartContractResultProcessor
@@ -48,7 +30,6 @@
 	miniBlocksCompacter process.MiniBlocksCompacter
 	gasHandler          process.GasHandler
 	blockTracker        preprocess.BlockTracker
->>>>>>> 53c5906b
 }
 
 // NewPreProcessorsContainerFactory is responsible for creating a new preProcessors factory object
@@ -117,30 +98,12 @@
 	}
 
 	return &preProcessorsContainerFactory{
-<<<<<<< HEAD
-		shardCoordinator:   shardCoordinator,
-		store:              store,
-		marshalizer:        marshalizer,
-		hasher:             hasher,
-		dataPool:           dataPool,
-		addressConverter:   addressConverter,
-		txProcessor:        txProcessor,
-		accounts:           accounts,
-		scProcessor:        scProcessor,
-		scResultProcessor:  scResultProcessor,
-		rewardsTxProcessor: rewardsTxProcessor,
-		requestHandler:     requestHandler,
-		rewardsProducer:    rewardsProducer,
-		economicsFee:       economicsFee,
-		gasHandler:         gasHandler,
-		blockTracker:       blockTracker,
-=======
 		shardCoordinator:    shardCoordinator,
 		store:               store,
 		marshalizer:         marshalizer,
 		hasher:              hasher,
 		dataPool:            dataPool,
-		addrConverter:       addrConverter,
+		addressConverter:    addressConverter,
 		txProcessor:         txProcessor,
 		accounts:            accounts,
 		scProcessor:         scProcessor,
@@ -151,7 +114,6 @@
 		miniBlocksCompacter: miniBlocksCompacter,
 		gasHandler:          gasHandler,
 		blockTracker:        blockTracker,
->>>>>>> 53c5906b
 	}, nil
 }
 
