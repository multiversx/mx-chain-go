package metachain

import (
	"fmt"

	"github.com/multiversx/mx-chain-core-go/core"
	"github.com/multiversx/mx-chain-core-go/core/check"
	"github.com/multiversx/mx-chain-core-go/data/block"
	"github.com/multiversx/mx-chain-core-go/hashing"
	"github.com/multiversx/mx-chain-core-go/marshal"

	"github.com/multiversx/mx-chain-go/common"
	"github.com/multiversx/mx-chain-go/config"
	"github.com/multiversx/mx-chain-go/dataRetriever"
	"github.com/multiversx/mx-chain-go/process"
	"github.com/multiversx/mx-chain-go/process/block/preprocess"
	"github.com/multiversx/mx-chain-go/process/factory/containers"
	"github.com/multiversx/mx-chain-go/sharding"
	"github.com/multiversx/mx-chain-go/state"
)

var _ process.PreProcessorsContainerFactory = (*preProcessorsContainerFactory)(nil)

type preProcessorsContainerFactory struct {
	shardCoordinator             sharding.Coordinator
	store                        dataRetriever.StorageService
	marshalizer                  marshal.Marshalizer
	hasher                       hashing.Hasher
	dataPool                     dataRetriever.PoolsHolder
	txProcessor                  process.TransactionProcessor
	scResultProcessor            process.SmartContractResultProcessor
	accounts                     state.AccountsAdapter
	accountsProposal             state.AccountsAdapter
	requestHandler               process.RequestHandler
	economicsFee                 process.FeeHandler
	gasHandler                   process.GasHandler
	blockTracker                 preprocess.BlockTracker
	pubkeyConverter              core.PubkeyConverter
	blockSizeComputation         preprocess.BlockSizeComputationHandler
	balanceComputation           preprocess.BalanceComputationHandler
	enableEpochsHandler          common.EnableEpochsHandler
	txTypeHandler                process.TxTypeHandler
	scheduledTxsExecutionHandler process.ScheduledTxsExecutionHandler
	processedMiniBlocksTracker   process.ProcessedMiniBlocksTracker
	txExecutionOrderHandler      common.TxExecutionOrderHandler
	txCacheSelectionConfig       config.TxCacheSelectionConfig
}

// NewPreProcessorsContainerFactory is responsible for creating a new preProcessors factory object
func NewPreProcessorsContainerFactory(
	shardCoordinator sharding.Coordinator,
	store dataRetriever.StorageService,
	marshalizer marshal.Marshalizer,
	hasher hashing.Hasher,
	dataPool dataRetriever.PoolsHolder,
	accounts state.AccountsAdapter,
	accountsProposal state.AccountsAdapter,
	requestHandler process.RequestHandler,
	txProcessor process.TransactionProcessor,
	scResultProcessor process.SmartContractResultProcessor,
	economicsFee process.FeeHandler,
	gasHandler process.GasHandler,
	blockTracker preprocess.BlockTracker,
	pubkeyConverter core.PubkeyConverter,
	blockSizeComputation preprocess.BlockSizeComputationHandler,
	balanceComputation preprocess.BalanceComputationHandler,
	enableEpochsHandler common.EnableEpochsHandler,
	txTypeHandler process.TxTypeHandler,
	scheduledTxsExecutionHandler process.ScheduledTxsExecutionHandler,
	processedMiniBlocksTracker process.ProcessedMiniBlocksTracker,
	txExecutionOrderHandler common.TxExecutionOrderHandler,
	txCacheSelectionConfig config.TxCacheSelectionConfig,
) (*preProcessorsContainerFactory, error) {

	if check.IfNil(shardCoordinator) {
		return nil, process.ErrNilShardCoordinator
	}
	if check.IfNil(store) {
		return nil, process.ErrNilStore
	}
	if check.IfNil(marshalizer) {
		return nil, process.ErrNilMarshalizer
	}
	if check.IfNil(hasher) {
		return nil, process.ErrNilHasher
	}
	if check.IfNil(dataPool) {
		return nil, process.ErrNilDataPoolHolder
	}
	if check.IfNil(txProcessor) {
		return nil, process.ErrNilTxProcessor
	}
	if check.IfNil(accounts) {
		return nil, process.ErrNilAccountsAdapter
	}
	if check.IfNil(accountsProposal) {
		return nil, fmt.Errorf("%w for proposal", process.ErrNilAccountsAdapter)
	}
	if check.IfNil(requestHandler) {
		return nil, process.ErrNilRequestHandler
	}
	if check.IfNil(economicsFee) {
		return nil, process.ErrNilEconomicsFeeHandler
	}
	if check.IfNil(scResultProcessor) {
		return nil, process.ErrNilSmartContractResultProcessor
	}
	if check.IfNil(gasHandler) {
		return nil, process.ErrNilGasHandler
	}
	if check.IfNil(blockTracker) {
		return nil, process.ErrNilBlockTracker
	}
	if check.IfNil(pubkeyConverter) {
		return nil, process.ErrNilPubkeyConverter
	}
	if check.IfNil(blockSizeComputation) {
		return nil, process.ErrNilBlockSizeComputationHandler
	}
	if check.IfNil(balanceComputation) {
		return nil, process.ErrNilBalanceComputationHandler
	}
	if check.IfNil(enableEpochsHandler) {
		return nil, process.ErrNilEnableEpochsHandler
	}
	if check.IfNil(txTypeHandler) {
		return nil, process.ErrNilTxTypeHandler
	}
	if check.IfNil(scheduledTxsExecutionHandler) {
		return nil, process.ErrNilScheduledTxsExecutionHandler
	}
	if check.IfNil(processedMiniBlocksTracker) {
		return nil, process.ErrNilProcessedMiniBlocksTracker
	}
	if check.IfNil(txExecutionOrderHandler) {
		return nil, process.ErrNilTxExecutionOrderHandler
	}

	return &preProcessorsContainerFactory{
		shardCoordinator:             shardCoordinator,
		store:                        store,
		marshalizer:                  marshalizer,
		hasher:                       hasher,
		dataPool:                     dataPool,
		txProcessor:                  txProcessor,
		accounts:                     accounts,
		accountsProposal:             accountsProposal,
		requestHandler:               requestHandler,
		economicsFee:                 economicsFee,
		scResultProcessor:            scResultProcessor,
		gasHandler:                   gasHandler,
		blockTracker:                 blockTracker,
		pubkeyConverter:              pubkeyConverter,
		blockSizeComputation:         blockSizeComputation,
		balanceComputation:           balanceComputation,
		enableEpochsHandler:          enableEpochsHandler,
		txTypeHandler:                txTypeHandler,
		scheduledTxsExecutionHandler: scheduledTxsExecutionHandler,
		processedMiniBlocksTracker:   processedMiniBlocksTracker,
		txExecutionOrderHandler:      txExecutionOrderHandler,
		txCacheSelectionConfig:       txCacheSelectionConfig,
	}, nil
}

// Create returns a preprocessor container that will hold all preprocessors in the system
func (ppcm *preProcessorsContainerFactory) Create() (process.PreProcessorsContainer, error) {
	container := containers.NewPreProcessorsContainer()

	preproc, err := ppcm.createTxPreProcessor()
	if err != nil {
		return nil, err
	}

	err = container.Add(block.TxBlock, preproc)
	if err != nil {
		return nil, err
	}

	preproc, err = ppcm.createSmartContractResultPreProcessor()
	if err != nil {
		return nil, err
	}

	err = container.Add(block.SmartContractResultBlock, preproc)
	if err != nil {
		return nil, err
	}

	return container, nil
}

func (ppcm *preProcessorsContainerFactory) createTxPreProcessor() (process.PreProcessor, error) {
	args := preprocess.ArgsTransactionPreProcessor{
		BasePreProcessorArgs: preprocess.BasePreProcessorArgs{
			DataPool:                   ppcm.dataPool.Transactions(),
			Store:                      ppcm.store,
			Hasher:                     ppcm.hasher,
			Marshalizer:                ppcm.marshalizer,
			ShardCoordinator:           ppcm.shardCoordinator,
			Accounts:                   ppcm.accounts,
			AccountsProposal:           ppcm.accountsProposal,
			OnRequestTransaction:       ppcm.requestHandler.RequestTransactions,
			GasHandler:                 ppcm.gasHandler,
			PubkeyConverter:            ppcm.pubkeyConverter,
			BlockSizeComputation:       ppcm.blockSizeComputation,
			BalanceComputation:         ppcm.balanceComputation,
			ProcessedMiniBlocksTracker: ppcm.processedMiniBlocksTracker,
			TxExecutionOrderHandler:    ppcm.txExecutionOrderHandler,
			EconomicsFee:               ppcm.economicsFee,
			EnableEpochsHandler:        ppcm.enableEpochsHandler,
		},
		TxProcessor:                  ppcm.txProcessor,
		BlockTracker:                 ppcm.blockTracker,
		BlockType:                    block.TxBlock,
		TxTypeHandler:                ppcm.txTypeHandler,
		ScheduledTxsExecutionHandler: ppcm.scheduledTxsExecutionHandler,
<<<<<<< HEAD
=======
		ProcessedMiniBlocksTracker:   ppcm.processedMiniBlocksTracker,
		TxExecutionOrderHandler:      ppcm.txExecutionOrderHandler,
		TxCacheSelectionConfig:       ppcm.txCacheSelectionConfig,
>>>>>>> 9b82f7b7
	}

	return preprocess.NewTransactionPreprocessor(args)
}

func (ppcm *preProcessorsContainerFactory) createSmartContractResultPreProcessor() (process.PreProcessor, error) {
	args := preprocess.SmartContractResultsArgs{
		BasePreProcessorArgs: preprocess.BasePreProcessorArgs{
			DataPool:                   ppcm.dataPool.UnsignedTransactions(),
			Store:                      ppcm.store,
			Hasher:                     ppcm.hasher,
			Marshalizer:                ppcm.marshalizer,
			ShardCoordinator:           ppcm.shardCoordinator,
			Accounts:                   ppcm.accounts,
			AccountsProposal:           ppcm.accountsProposal,
			OnRequestTransaction:       ppcm.requestHandler.RequestUnsignedTransactions,
			GasHandler:                 ppcm.gasHandler,
			PubkeyConverter:            ppcm.pubkeyConverter,
			BlockSizeComputation:       ppcm.blockSizeComputation,
			BalanceComputation:         ppcm.balanceComputation,
			ProcessedMiniBlocksTracker: ppcm.processedMiniBlocksTracker,
			TxExecutionOrderHandler:    ppcm.txExecutionOrderHandler,
			EconomicsFee:               ppcm.economicsFee,
			EnableEpochsHandler:        ppcm.enableEpochsHandler,
		},
		ScrProcessor: ppcm.scResultProcessor,
	}

	return preprocess.NewSmartContractResultPreprocessor(args)
}

// IsInterfaceNil returns true if there is no value under the interface
func (ppcm *preProcessorsContainerFactory) IsInterfaceNil() bool {
	return ppcm == nil
}<|MERGE_RESOLUTION|>--- conflicted
+++ resolved
@@ -214,17 +214,11 @@
 		BlockType:                    block.TxBlock,
 		TxTypeHandler:                ppcm.txTypeHandler,
 		ScheduledTxsExecutionHandler: ppcm.scheduledTxsExecutionHandler,
-<<<<<<< HEAD
-=======
-		ProcessedMiniBlocksTracker:   ppcm.processedMiniBlocksTracker,
-		TxExecutionOrderHandler:      ppcm.txExecutionOrderHandler,
 		TxCacheSelectionConfig:       ppcm.txCacheSelectionConfig,
->>>>>>> 9b82f7b7
 	}
 
 	return preprocess.NewTransactionPreprocessor(args)
 }
-
 func (ppcm *preProcessorsContainerFactory) createSmartContractResultPreProcessor() (process.PreProcessor, error) {
 	args := preprocess.SmartContractResultsArgs{
 		BasePreProcessorArgs: preprocess.BasePreProcessorArgs{
