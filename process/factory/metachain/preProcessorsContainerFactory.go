--- conflicted
+++ resolved
@@ -8,7 +8,6 @@
 	"github.com/multiversx/mx-chain-core-go/data/block"
 	"github.com/multiversx/mx-chain-core-go/hashing"
 	"github.com/multiversx/mx-chain-core-go/marshal"
-
 	"github.com/multiversx/mx-chain-go/common"
 	"github.com/multiversx/mx-chain-go/config"
 	"github.com/multiversx/mx-chain-go/dataRetriever"
@@ -75,38 +74,9 @@
 }
 
 // NewPreProcessorsContainerFactory is responsible for creating a new preProcessors factory object
-<<<<<<< HEAD
-func NewPreProcessorsContainerFactory(
-	shardCoordinator sharding.Coordinator,
-	store dataRetriever.StorageService,
-	marshalizer marshal.Marshalizer,
-	hasher hashing.Hasher,
-	dataPool dataRetriever.PoolsHolder,
-	accounts state.AccountsAdapter,
-	requestHandler process.RequestHandler,
-	txProcessor process.TransactionProcessor,
-	scResultProcessor process.SmartContractResultProcessor,
-	economicsFee process.FeeHandler,
-	gasHandler process.GasHandler,
-	blockTracker preprocess.BlockTracker,
-	pubkeyConverter core.PubkeyConverter,
-	blockSizeComputation preprocess.BlockSizeComputationHandler,
-	balanceComputation preprocess.BalanceComputationHandler,
-	enableEpochsHandler common.EnableEpochsHandler,
-	enableRoundsHandler common.EnableRoundsHandler,
-	txTypeHandler process.TxTypeHandler,
-	scheduledTxsExecutionHandler process.ScheduledTxsExecutionHandler,
-	processedMiniBlocksTracker process.ProcessedMiniBlocksTracker,
-	txExecutionOrderHandler common.TxExecutionOrderHandler,
-	txCacheSelectionConfig config.TxCacheSelectionConfig,
-) (*preProcessorsContainerFactory, error) {
-
-	if check.IfNil(shardCoordinator) {
-=======
 func NewPreProcessorsContainerFactory(args ArgsPreProcessorsContainerFactory) (*preProcessorsContainerFactory, error) {
 
 	if check.IfNil(args.ShardCoordinator) {
->>>>>>> 26d11690
 		return nil, process.ErrNilShardCoordinator
 	}
 	if check.IfNil(args.Store) {
@@ -157,14 +127,7 @@
 	if check.IfNil(args.EnableEpochsHandler) {
 		return nil, process.ErrNilEnableEpochsHandler
 	}
-<<<<<<< HEAD
-	if check.IfNil(enableRoundsHandler) {
-		return nil, process.ErrNilEnableRoundsHandler
-	}
-	if check.IfNil(txTypeHandler) {
-=======
 	if check.IfNil(args.TxTypeHandler) {
->>>>>>> 26d11690
 		return nil, process.ErrNilTxTypeHandler
 	}
 	if check.IfNil(args.ScheduledTxsExecutionHandler) {
@@ -181,30 +144,6 @@
 	}
 
 	return &preProcessorsContainerFactory{
-<<<<<<< HEAD
-		shardCoordinator:             shardCoordinator,
-		store:                        store,
-		marshalizer:                  marshalizer,
-		hasher:                       hasher,
-		dataPool:                     dataPool,
-		txProcessor:                  txProcessor,
-		accounts:                     accounts,
-		requestHandler:               requestHandler,
-		economicsFee:                 economicsFee,
-		scResultProcessor:            scResultProcessor,
-		gasHandler:                   gasHandler,
-		blockTracker:                 blockTracker,
-		pubkeyConverter:              pubkeyConverter,
-		blockSizeComputation:         blockSizeComputation,
-		balanceComputation:           balanceComputation,
-		enableEpochsHandler:          enableEpochsHandler,
-		enableRoundsHandler:          enableRoundsHandler,
-		txTypeHandler:                txTypeHandler,
-		scheduledTxsExecutionHandler: scheduledTxsExecutionHandler,
-		processedMiniBlocksTracker:   processedMiniBlocksTracker,
-		txExecutionOrderHandler:      txExecutionOrderHandler,
-		txCacheSelectionConfig:       txCacheSelectionConfig,
-=======
 		shardCoordinator:             args.ShardCoordinator,
 		store:                        args.Store,
 		marshalizer:                  args.Marshalizer,
@@ -228,7 +167,6 @@
 		processedMiniBlocksTracker:   args.ProcessedMiniBlocksTracker,
 		txExecutionOrderHandler:      args.TxExecutionOrderHandler,
 		txCacheSelectionConfig:       args.TxCacheSelectionConfig,
->>>>>>> 26d11690
 	}, nil
 }
 
@@ -283,14 +221,6 @@
 		TxProcessor:                  ppcm.txProcessor,
 		BlockTracker:                 ppcm.blockTracker,
 		BlockType:                    block.TxBlock,
-<<<<<<< HEAD
-		PubkeyConverter:              ppcm.pubkeyConverter,
-		BlockSizeComputation:         ppcm.blockSizeComputation,
-		BalanceComputation:           ppcm.balanceComputation,
-		EnableEpochsHandler:          ppcm.enableEpochsHandler,
-		EnableRoundsHandler:          ppcm.enableRoundsHandler,
-=======
->>>>>>> 26d11690
 		TxTypeHandler:                ppcm.txTypeHandler,
 		ScheduledTxsExecutionHandler: ppcm.scheduledTxsExecutionHandler,
 		TxCacheSelectionConfig:       ppcm.txCacheSelectionConfig,
@@ -299,29 +229,6 @@
 	return preprocess.NewTransactionPreprocessor(args)
 }
 func (ppcm *preProcessorsContainerFactory) createSmartContractResultPreProcessor() (process.PreProcessor, error) {
-<<<<<<< HEAD
-	scrPreprocessor, err := preprocess.NewSmartContractResultPreprocessor(
-		ppcm.dataPool.UnsignedTransactions(),
-		ppcm.store,
-		ppcm.hasher,
-		ppcm.marshalizer,
-		ppcm.scResultProcessor,
-		ppcm.shardCoordinator,
-		ppcm.accounts,
-		ppcm.requestHandler.RequestUnsignedTransactions,
-		ppcm.gasHandler,
-		ppcm.economicsFee,
-		ppcm.pubkeyConverter,
-		ppcm.blockSizeComputation,
-		ppcm.balanceComputation,
-		ppcm.enableEpochsHandler,
-		ppcm.enableRoundsHandler,
-		ppcm.processedMiniBlocksTracker,
-		ppcm.txExecutionOrderHandler,
-	)
-
-	return scrPreprocessor, err
-=======
 	args := preprocess.SmartContractResultsArgs{
 		BasePreProcessorArgs: preprocess.BasePreProcessorArgs{
 			DataPool:                   ppcm.dataPool.UnsignedTransactions(),
@@ -346,7 +253,6 @@
 	}
 
 	return preprocess.NewSmartContractResultPreprocessor(args)
->>>>>>> 26d11690
 }
 
 // IsInterfaceNil returns true if there is no value under the interface
