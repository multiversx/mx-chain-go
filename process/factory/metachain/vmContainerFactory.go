--- conflicted
+++ resolved
@@ -42,11 +42,8 @@
 	addressPubKeyConverter core.PubkeyConverter
 	scFactory              vm.SystemSCContainerFactory
 	shardCoordinator       sharding.Coordinator
-<<<<<<< HEAD
+	enableEpochsHandler    common.EnableEpochsHandler
 	nodesCoordinator       vm.NodesCoordinator
-=======
-	enableEpochsHandler    common.EnableEpochsHandler
->>>>>>> 12624dc4
 }
 
 // ArgsNewVMContainerFactory defines the arguments needed to create a new VM container factory
@@ -64,11 +61,8 @@
 	ShardCoordinator    sharding.Coordinator
 	PubkeyConv          core.PubkeyConverter
 	BlockChainHook      process.BlockChainHookHandler
-<<<<<<< HEAD
+	EnableEpochsHandler common.EnableEpochsHandler
 	NodesCoordinator    vm.NodesCoordinator
-=======
-	EnableEpochsHandler common.EnableEpochsHandler
->>>>>>> 12624dc4
 }
 
 // NewVMContainerFactory is responsible for creating a new virtual machine factory object
@@ -109,13 +103,11 @@
 	if check.IfNil(args.BlockChainHook) {
 		return nil, process.ErrNilBlockChainHook
 	}
-<<<<<<< HEAD
+	if check.IfNil(args.EnableEpochsHandler) {
+		return nil, vm.ErrNilEnableEpochsHandler
+	}
 	if check.IfNil(args.NodesCoordinator) {
 		return nil, fmt.Errorf("%w in NewVMContainerFactory", process.ErrNilNodesCoordinator)
-=======
-	if check.IfNil(args.EnableEpochsHandler) {
-		return nil, vm.ErrNilEnableEpochsHandler
->>>>>>> 12624dc4
 	}
 
 	cryptoHook := hooks.NewVMCryptoHook()
@@ -134,11 +126,8 @@
 		chanceComputer:         args.ChanceComputer,
 		addressPubKeyConverter: args.PubkeyConv,
 		shardCoordinator:       args.ShardCoordinator,
-<<<<<<< HEAD
+		enableEpochsHandler:    args.EnableEpochsHandler,
 		nodesCoordinator:       args.NodesCoordinator,
-=======
-		enableEpochsHandler:    args.EnableEpochsHandler,
->>>>>>> 12624dc4
 	}, nil
 }
 
@@ -210,11 +199,8 @@
 		Economics:              vmf.economics,
 		AddressPubKeyConverter: vmf.addressPubKeyConverter,
 		ShardCoordinator:       vmf.shardCoordinator,
-<<<<<<< HEAD
+		EnableEpochsHandler:    vmf.enableEpochsHandler,
 		NodesCoordinator:       vmf.nodesCoordinator,
-=======
-		EnableEpochsHandler:    vmf.enableEpochsHandler,
->>>>>>> 12624dc4
 	}
 	scFactory, err := systemVMFactory.NewSystemSCFactory(argsNewSystemScFactory)
 	if err != nil {
