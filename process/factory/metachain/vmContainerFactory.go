--- conflicted
+++ resolved
@@ -37,11 +37,8 @@
 	systemSCConfig         *config.SystemSmartContractsConfig
 	epochNotifier          process.EpochNotifier
 	addressPubKeyConverter core.PubkeyConverter
-<<<<<<< HEAD
+	scFactory              vm.SystemSCContainerFactory
 	epochConfig            *config.EpochConfig
-=======
-	scFactory              vm.SystemSCContainerFactory
->>>>>>> 9c091a5f
 }
 
 // ArgsNewVMContainerFactory defines the arguments needed to create a new VM container factory
