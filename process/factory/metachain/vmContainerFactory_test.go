--- conflicted
+++ resolved
@@ -72,16 +72,10 @@
 		UserAccountsDB:      &stateMock.AccountsStub{},
 		ChanceComputer:      &mock.RaterMock{},
 		ShardCoordinator:    &mock.ShardCoordinatorStub{},
-<<<<<<< HEAD
-		EnableEpochsHandler: &testscommon.EnableEpochsHandlerStub{
-			IsStakeFlagEnabledField: true,
-		},
+		EnableEpochsHandler: enableEpochsHandlerMock.NewEnableEpochsHandlerStub(common.StakeFlag),
 		NodesCoordinator: &shardingMocks.NodesCoordinatorMock{GetNumTotalEligibleCalled: func() uint64 {
 			return 1000
 		}},
-=======
-		EnableEpochsHandler: enableEpochsHandlerMock.NewEnableEpochsHandlerStub(common.StakeFlag),
->>>>>>> 3773b00b
 	}
 }
 
@@ -385,14 +379,10 @@
 		UserAccountsDB:      &stateMock.AccountsStub{},
 		ChanceComputer:      &mock.RaterMock{},
 		ShardCoordinator:    mock.NewMultiShardsCoordinatorMock(1),
-<<<<<<< HEAD
-		EnableEpochsHandler: &testscommon.EnableEpochsHandlerStub{},
+		EnableEpochsHandler: enableEpochsHandlerMock.NewEnableEpochsHandlerStub(),
 		NodesCoordinator: &shardingMocks.NodesCoordinatorMock{GetNumTotalEligibleCalled: func() uint64 {
 			return 1000
 		}},
-=======
-		EnableEpochsHandler: enableEpochsHandlerMock.NewEnableEpochsHandlerStub(),
->>>>>>> 3773b00b
 	}
 	vmf, err := NewVMContainerFactory(argsNewVMContainerFactory)
 	assert.NotNil(t, vmf)
