package metachain

import (
	"github.com/ElrondNetwork/elrond-go/core/statistics"
	"github.com/ElrondNetwork/elrond-go/crypto"
	"github.com/ElrondNetwork/elrond-go/dataRetriever"
	"github.com/ElrondNetwork/elrond-go/hashing"
	"github.com/ElrondNetwork/elrond-go/marshal"
	"github.com/ElrondNetwork/elrond-go/process"
	"github.com/ElrondNetwork/elrond-go/process/block/interceptors"
	"github.com/ElrondNetwork/elrond-go/process/dataValidators"
	"github.com/ElrondNetwork/elrond-go/process/factory"
	"github.com/ElrondNetwork/elrond-go/process/factory/containers"
	"github.com/ElrondNetwork/elrond-go/sharding"
)

type interceptorsContainerFactory struct {
	marshalizer      marshal.Marshalizer
	hasher           hashing.Hasher
	store            dataRetriever.StorageService
	dataPool         dataRetriever.MetaPoolsHolder
	shardCoordinator sharding.Coordinator
	nodesCoordinator sharding.NodesCoordinator
	messenger        process.TopicHandler
	multiSigner      crypto.MultiSigner
	tpsBenchmark     *statistics.TpsBenchmark
}

// NewInterceptorsContainerFactory is responsible for creating a new interceptors factory object
func NewInterceptorsContainerFactory(
	shardCoordinator sharding.Coordinator,
	nodesCoordinator sharding.NodesCoordinator,
	messenger process.TopicHandler,
	store dataRetriever.StorageService,
	marshalizer marshal.Marshalizer,
	hasher hashing.Hasher,
	multiSigner crypto.MultiSigner,
	dataPool dataRetriever.MetaPoolsHolder,
) (*interceptorsContainerFactory, error) {

	if shardCoordinator == nil || shardCoordinator.IsInterfaceNil() {
		return nil, process.ErrNilShardCoordinator
	}
	if nodesCoordinator == nil {
		return nil, process.ErrNilNodesCoordinator
	}
	if messenger == nil {
		return nil, process.ErrNilMessenger
	}
	if store == nil || store.IsInterfaceNil() {
		return nil, process.ErrNilStore
	}
	if marshalizer == nil || marshalizer.IsInterfaceNil() {
		return nil, process.ErrNilMarshalizer
	}
	if hasher == nil || hasher.IsInterfaceNil() {
		return nil, process.ErrNilHasher
	}
	if multiSigner == nil || multiSigner.IsInterfaceNil() {
		return nil, process.ErrNilMultiSigVerifier
	}
	if dataPool == nil || dataPool.IsInterfaceNil() {
		return nil, process.ErrNilDataPoolHolder
	}
<<<<<<< HEAD
=======
	if chronologyValidator == nil || chronologyValidator.IsInterfaceNil() {
		return nil, process.ErrNilChronologyValidator
	}
>>>>>>> 1f56dff9

	return &interceptorsContainerFactory{
		shardCoordinator: shardCoordinator,
		nodesCoordinator: nodesCoordinator,
		messenger:        messenger,
		store:            store,
		marshalizer:      marshalizer,
		hasher:           hasher,
		multiSigner:      multiSigner,
		dataPool:         dataPool,
	}, nil
}

// Create returns an interceptor container that will hold all interceptors in the system
func (icf *interceptorsContainerFactory) Create() (process.InterceptorsContainer, error) {
	container := containers.NewInterceptorsContainer()

	keys, interceptorSlice, err := icf.generateMetablockInterceptor()
	if err != nil {
		return nil, err
	}
	err = container.AddMultiple(keys, interceptorSlice)
	if err != nil {
		return nil, err
	}

	keys, interceptorSlice, err = icf.generateShardHeaderInterceptors()
	if err != nil {
		return nil, err
	}
	err = container.AddMultiple(keys, interceptorSlice)
	if err != nil {
		return nil, err
	}

	return container, nil
}

func (icf *interceptorsContainerFactory) createTopicAndAssignHandler(
	topic string,
	interceptor process.Interceptor,
	createChannel bool,
) (process.Interceptor, error) {

	err := icf.messenger.CreateTopic(topic, createChannel)
	if err != nil {
		return nil, err
	}

	return interceptor, icf.messenger.RegisterMessageProcessor(topic, interceptor)
}

//------- Metablock interceptor

func (icf *interceptorsContainerFactory) generateMetablockInterceptor() ([]string, []process.Interceptor, error) {
	identifierHdr := factory.MetachainBlocksTopic

	//TODO implement other HeaderHandlerProcessValidator that will check the header's nonce
	// against blockchain's latest nonce - k finality
	hdrValidator, err := dataValidators.NewNilHeaderValidator()
	if err != nil {
		return nil, nil, err
	}

	interceptor, err := interceptors.NewMetachainHeaderInterceptor(
		icf.marshalizer,
		icf.dataPool.MetaChainBlocks(),
		icf.dataPool.HeadersNonces(),
		hdrValidator,
		icf.multiSigner,
		icf.hasher,
		icf.shardCoordinator,
		icf.nodesCoordinator,
	)
	if err != nil {
		return nil, nil, err
	}

	_, err = icf.createTopicAndAssignHandler(identifierHdr, interceptor, true)
	if err != nil {
		return nil, nil, err
	}

	return []string{identifierHdr}, []process.Interceptor{interceptor}, nil
}

//------- Shard header interceptors

func (icf *interceptorsContainerFactory) generateShardHeaderInterceptors() ([]string, []process.Interceptor, error) {
	shardC := icf.shardCoordinator
	noOfShards := shardC.NumberOfShards()
	keys := make([]string, noOfShards)
	interceptorSlice := make([]process.Interceptor, noOfShards)

	//wire up to topics: shardHeadersForMetachain_0_META, shardHeadersForMetachain_1_META ...
	for idx := uint32(0); idx < noOfShards; idx++ {
		identifierHeader := factory.ShardHeadersForMetachainTopic + shardC.CommunicationIdentifier(idx)
		interceptor, err := icf.createOneShardHeaderInterceptor(identifierHeader)
		if err != nil {
			return nil, nil, err
		}

		keys[int(idx)] = identifierHeader
		interceptorSlice[int(idx)] = interceptor
	}

	return keys, interceptorSlice, nil
}

func (icf *interceptorsContainerFactory) createOneShardHeaderInterceptor(identifier string) (process.Interceptor, error) {
	//TODO implement other HeaderHandlerProcessValidator that will check the header's nonce
	// against blockchain's latest nonce - k finality
	hdrValidator, err := dataValidators.NewNilHeaderValidator()
	if err != nil {
		return nil, err
	}

	interceptor, err := interceptors.NewHeaderInterceptor(
		icf.marshalizer,
		icf.dataPool.ShardHeaders(),
		icf.dataPool.HeadersNonces(),
		hdrValidator,
		icf.multiSigner,
		icf.hasher,
		icf.shardCoordinator,
		icf.nodesCoordinator,
	)
	if err != nil {
		return nil, err
	}

	return icf.createTopicAndAssignHandler(identifier, interceptor, true)
}

// IsInterfaceNil returns true if there is no value under the interface
func (icf *interceptorsContainerFactory) IsInterfaceNil() bool {
	if icf == nil {
		return true
	}
	return false
}<|MERGE_RESOLUTION|>--- conflicted
+++ resolved
@@ -41,7 +41,7 @@
 	if shardCoordinator == nil || shardCoordinator.IsInterfaceNil() {
 		return nil, process.ErrNilShardCoordinator
 	}
-	if nodesCoordinator == nil {
+	if nodesCoordinator == nil || nodesCoordinator.IsInterfaceNil(){
 		return nil, process.ErrNilNodesCoordinator
 	}
 	if messenger == nil {
@@ -62,12 +62,6 @@
 	if dataPool == nil || dataPool.IsInterfaceNil() {
 		return nil, process.ErrNilDataPoolHolder
 	}
-<<<<<<< HEAD
-=======
-	if chronologyValidator == nil || chronologyValidator.IsInterfaceNil() {
-		return nil, process.ErrNilChronologyValidator
-	}
->>>>>>> 1f56dff9
 
 	return &interceptorsContainerFactory{
 		shardCoordinator: shardCoordinator,
