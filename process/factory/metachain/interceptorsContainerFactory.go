package metachain

import (
	"github.com/ElrondNetwork/elrond-go/core/check"
	"github.com/ElrondNetwork/elrond-go/core/throttler"
	"github.com/ElrondNetwork/elrond-go/crypto"
	"github.com/ElrondNetwork/elrond-go/data/state"
	"github.com/ElrondNetwork/elrond-go/dataRetriever"
	"github.com/ElrondNetwork/elrond-go/hashing"
	"github.com/ElrondNetwork/elrond-go/marshal"
	"github.com/ElrondNetwork/elrond-go/process"
	"github.com/ElrondNetwork/elrond-go/process/dataValidators"
	"github.com/ElrondNetwork/elrond-go/process/factory"
	"github.com/ElrondNetwork/elrond-go/process/factory/containers"
	"github.com/ElrondNetwork/elrond-go/process/interceptors"
	processInterceptors "github.com/ElrondNetwork/elrond-go/process/interceptors"
	interceptorFactory "github.com/ElrondNetwork/elrond-go/process/interceptors/factory"
	"github.com/ElrondNetwork/elrond-go/process/interceptors/processor"
	"github.com/ElrondNetwork/elrond-go/process/mock"
	"github.com/ElrondNetwork/elrond-go/sharding"
)

const numGoRoutines = 2000

type interceptorsContainerFactory struct {
	accounts               state.AccountsAdapter
	maxTxNonceDeltaAllowed int
	marshalizer            marshal.Marshalizer
	hasher                 hashing.Hasher
	store                  dataRetriever.StorageService
	dataPool               dataRetriever.PoolsHolder
	shardCoordinator       sharding.Coordinator
	messenger              process.TopicHandler
	multiSigner            crypto.MultiSigner
	nodesCoordinator       sharding.NodesCoordinator
	blackList              process.BlackListHandler
	argInterceptorFactory  *interceptorFactory.ArgInterceptedDataFactory
	globalThrottler        process.InterceptorThrottler
	whiteListHandler       process.InterceptedDataWhiteList
}

// NewInterceptorsContainerFactory is responsible for creating a new interceptors factory object
func NewInterceptorsContainerFactory(
	shardCoordinator sharding.Coordinator,
	nodesCoordinator sharding.NodesCoordinator,
	messenger process.TopicHandler,
	store dataRetriever.StorageService,
	marshalizer marshal.Marshalizer,
	hasher hashing.Hasher,
	multiSigner crypto.MultiSigner,
	dataPool dataRetriever.PoolsHolder,
	accounts state.AccountsAdapter,
	addrConverter state.AddressConverter,
	singleSigner crypto.SingleSigner,
	blockSingleSigner crypto.SingleSigner,
	keyGen crypto.KeyGenerator,
	blockKeyGen crypto.KeyGenerator,
	maxTxNonceDeltaAllowed int,
	txFeeHandler process.FeeHandler,
	blackList process.BlackListHandler,
	headerSigVerifier process.InterceptedHeaderSigVerifier,
	chainID []byte,
	sizeCheckDelta uint32,
<<<<<<< HEAD
	whiteListHandler process.InterceptedDataWhiteList,
=======
	validityAttester process.ValidityAttester,
	epochStartTrigger process.EpochStartTriggerHandler,
>>>>>>> 7fe3821b
) (*interceptorsContainerFactory, error) {

	if check.IfNil(shardCoordinator) {
		return nil, process.ErrNilShardCoordinator
	}
	if check.IfNil(messenger) {
		return nil, process.ErrNilMessenger
	}
	if check.IfNil(store) {
		return nil, process.ErrNilStore
	}
	if sizeCheckDelta > 0 {
		marshalizer = marshal.NewSizeCheckUnmarshalizer(marshalizer, sizeCheckDelta)
	}
	if check.IfNil(marshalizer) {
		return nil, process.ErrNilMarshalizer
	}
	if check.IfNil(hasher) {
		return nil, process.ErrNilHasher
	}
	if check.IfNil(multiSigner) {
		return nil, process.ErrNilMultiSigVerifier
	}
	if check.IfNil(dataPool) {
		return nil, process.ErrNilDataPoolHolder
	}
	if check.IfNil(nodesCoordinator) {
		return nil, process.ErrNilNodesCoordinator
	}
	if check.IfNil(accounts) {
		return nil, process.ErrNilAccountsAdapter
	}
	if check.IfNil(addrConverter) {
		return nil, process.ErrNilAddressConverter
	}
	if check.IfNil(singleSigner) {
		return nil, process.ErrNilSingleSigner
	}
	if check.IfNil(keyGen) {
		return nil, process.ErrNilKeyGen
	}
	if check.IfNil(txFeeHandler) {
		return nil, process.ErrNilEconomicsFeeHandler
	}
	if check.IfNil(blackList) {
		return nil, process.ErrNilBlackListHandler
	}
	if check.IfNil(blockKeyGen) {
		return nil, process.ErrNilKeyGen
	}
	if check.IfNil(blockSingleSigner) {
		return nil, process.ErrNilSingleSigner
	}
	if check.IfNil(headerSigVerifier) {
		return nil, process.ErrNilHeaderSigVerifier
	}
	if check.IfNil(epochStartTrigger) {
		return nil, process.ErrNilEpochStartTrigger
	}
	if len(chainID) == 0 {
		return nil, process.ErrInvalidChainID
	}
<<<<<<< HEAD
	if check.IfNil(whiteListHandler) {
		return nil, process.ErrNilWhiteListHandler
=======
	if check.IfNil(validityAttester) {
		return nil, process.ErrNilValidityAttester
>>>>>>> 7fe3821b
	}

	argInterceptorFactory := &interceptorFactory.ArgInterceptedDataFactory{
		Marshalizer:       marshalizer,
		Hasher:            hasher,
		ShardCoordinator:  shardCoordinator,
		NodesCoordinator:  nodesCoordinator,
		MultiSigVerifier:  multiSigner,
		KeyGen:            keyGen,
		BlockKeyGen:       blockKeyGen,
		Signer:            singleSigner,
		BlockSigner:       blockSingleSigner,
		AddrConv:          addrConverter,
		FeeHandler:        txFeeHandler,
		HeaderSigVerifier: headerSigVerifier,
		ChainID:           chainID,
		ValidityAttester:  validityAttester,
		EpochStartTrigger: epochStartTrigger,
	}

	icf := &interceptorsContainerFactory{
		shardCoordinator:       shardCoordinator,
		messenger:              messenger,
		store:                  store,
		marshalizer:            marshalizer,
		hasher:                 hasher,
		multiSigner:            multiSigner,
		dataPool:               dataPool,
		nodesCoordinator:       nodesCoordinator,
		blackList:              blackList,
		argInterceptorFactory:  argInterceptorFactory,
		maxTxNonceDeltaAllowed: maxTxNonceDeltaAllowed,
		accounts:               accounts,
		whiteListHandler:       whiteListHandler,
	}

	var err error
	icf.globalThrottler, err = throttler.NewNumGoRoutineThrottler(numGoRoutines)
	if err != nil {
		return nil, err
	}

	return icf, nil
}

// Create returns an interceptor container that will hold all interceptors in the system
func (icf *interceptorsContainerFactory) Create() (process.InterceptorsContainer, error) {
	container := containers.NewInterceptorsContainer()

	keys, interceptorSlice, err := icf.generateMetablockInterceptor()
	if err != nil {
		return nil, err
	}
	err = container.AddMultiple(keys, interceptorSlice)
	if err != nil {
		return nil, err
	}

	keys, interceptorSlice, err = icf.generateShardHeaderInterceptors()
	if err != nil {
		return nil, err
	}
	err = container.AddMultiple(keys, interceptorSlice)
	if err != nil {
		return nil, err
	}

	keys, interceptorSlice, err = icf.generateTxInterceptors()
	if err != nil {
		return nil, err
	}
	err = container.AddMultiple(keys, interceptorSlice)
	if err != nil {
		return nil, err
	}

	keys, interceptorSlice, err = icf.generateUnsignedTxsInterceptors()
	if err != nil {
		return nil, err
	}

	err = container.AddMultiple(keys, interceptorSlice)
	if err != nil {
		return nil, err
	}

	keys, interceptorSlice, err = icf.generateMiniBlocksInterceptors()
	if err != nil {
		return nil, err
	}
	err = container.AddMultiple(keys, interceptorSlice)
	if err != nil {
		return nil, err
	}

	keys, interceptorSlice, err = icf.generateTrieNodesInterceptors()
	if err != nil {
		return nil, err
	}

	err = container.AddMultiple(keys, interceptorSlice)
	if err != nil {
		return nil, err
	}

	return container, nil
}

func (icf *interceptorsContainerFactory) createTopicAndAssignHandler(
	topic string,
	interceptor process.Interceptor,
	createChannel bool,
) (process.Interceptor, error) {

	err := icf.messenger.CreateTopic(topic, createChannel)
	if err != nil {
		return nil, err
	}

	return interceptor, icf.messenger.RegisterMessageProcessor(topic, interceptor)
}

//------- Metablock interceptor

func (icf *interceptorsContainerFactory) generateMetablockInterceptor() ([]string, []process.Interceptor, error) {
	identifierHdr := factory.MetachainBlocksTopic

	//TODO implement other HeaderHandlerProcessValidator that will check the header's nonce
	// against blockchain's latest nonce - k finality
	hdrValidator, err := dataValidators.NewNilHeaderValidator()
	if err != nil {
		return nil, nil, err
	}

	hdrFactory, err := interceptorFactory.NewInterceptedMetaHeaderDataFactory(icf.argInterceptorFactory)
	if err != nil {
		return nil, nil, err
	}

	argProcessor := &processor.ArgHdrInterceptorProcessor{
		Headers:      icf.dataPool.Headers(),
		HdrValidator: hdrValidator,
		BlackList:    icf.blackList,
	}
	hdrProcessor, err := processor.NewHdrInterceptorProcessor(argProcessor)
	if err != nil {
		return nil, nil, err
	}

	//only one metachain header topic
	interceptor, err := processInterceptors.NewSingleDataInterceptor(
		hdrFactory,
		hdrProcessor,
		icf.globalThrottler,
	)
	if err != nil {
		return nil, nil, err
	}

	_, err = icf.createTopicAndAssignHandler(identifierHdr, interceptor, true)
	if err != nil {
		return nil, nil, err
	}

	return []string{identifierHdr}, []process.Interceptor{interceptor}, nil
}

//------- Shard header interceptors

func (icf *interceptorsContainerFactory) generateShardHeaderInterceptors() ([]string, []process.Interceptor, error) {
	shardC := icf.shardCoordinator
	noOfShards := shardC.NumberOfShards()
	keys := make([]string, noOfShards)
	interceptorSlice := make([]process.Interceptor, noOfShards)

	//wire up to topics: shardBlocks_0_META, shardBlocks_1_META ...
	for idx := uint32(0); idx < noOfShards; idx++ {
		identifierHeader := factory.ShardBlocksTopic + shardC.CommunicationIdentifier(idx)
		interceptor, err := icf.createOneShardHeaderInterceptor(identifierHeader)
		if err != nil {
			return nil, nil, err
		}

		keys[int(idx)] = identifierHeader
		interceptorSlice[int(idx)] = interceptor
	}

	return keys, interceptorSlice, nil
}

func (icf *interceptorsContainerFactory) createOneShardHeaderInterceptor(topic string) (process.Interceptor, error) {
	//TODO implement other HeaderHandlerProcessValidator that will check the header's nonce
	// against blockchain's latest nonce - k finality
	hdrValidator, err := dataValidators.NewNilHeaderValidator()
	if err != nil {
		return nil, err
	}

	hdrFactory, err := interceptorFactory.NewInterceptedShardHeaderDataFactory(icf.argInterceptorFactory)
	if err != nil {
		return nil, err
	}

	argProcessor := &processor.ArgHdrInterceptorProcessor{
		Headers:      icf.dataPool.Headers(),
		HdrValidator: hdrValidator,
		BlackList:    icf.blackList,
	}
	hdrProcessor, err := processor.NewHdrInterceptorProcessor(argProcessor)
	if err != nil {
		return nil, err
	}

	interceptor, err := processInterceptors.NewSingleDataInterceptor(
		hdrFactory,
		hdrProcessor,
		icf.globalThrottler,
	)
	if err != nil {
		return nil, err
	}

	return icf.createTopicAndAssignHandler(topic, interceptor, true)
}

//------- Tx interceptors

func (icf *interceptorsContainerFactory) generateTxInterceptors() ([]string, []process.Interceptor, error) {
	shardC := icf.shardCoordinator

	noOfShards := shardC.NumberOfShards()

	keys := make([]string, noOfShards)
	interceptorSlice := make([]process.Interceptor, noOfShards)

	for idx := uint32(0); idx < noOfShards; idx++ {
		identifierTx := factory.TransactionTopic + shardC.CommunicationIdentifier(idx)

		interceptor, err := icf.createOneTxInterceptor(identifierTx)
		if err != nil {
			return nil, nil, err
		}

		keys[int(idx)] = identifierTx
		interceptorSlice[int(idx)] = interceptor
	}

	//tx interceptor for metachain topic
	identifierTx := factory.TransactionTopic + shardC.CommunicationIdentifier(sharding.MetachainShardId)

	interceptor, err := icf.createOneTxInterceptor(identifierTx)
	if err != nil {
		return nil, nil, err
	}

	keys = append(keys, identifierTx)
	interceptorSlice = append(interceptorSlice, interceptor)
	return keys, interceptorSlice, nil
}

func (icf *interceptorsContainerFactory) createOneTxInterceptor(topic string) (process.Interceptor, error) {
	txValidator, err := dataValidators.NewTxValidator(icf.accounts, icf.shardCoordinator, icf.maxTxNonceDeltaAllowed)
	if err != nil {
		return nil, err
	}

	argProcessor := &processor.ArgTxInterceptorProcessor{
		ShardedDataCache: icf.dataPool.Transactions(),
		TxValidator:      txValidator,
	}
	txProcessor, err := processor.NewTxInterceptorProcessor(argProcessor)
	if err != nil {
		return nil, err
	}

	txFactory, err := interceptorFactory.NewInterceptedTxDataFactory(icf.argInterceptorFactory)
	if err != nil {
		return nil, err
	}

	interceptor, err := interceptors.NewMultiDataInterceptor(
		icf.marshalizer,
		txFactory,
		txProcessor,
		icf.globalThrottler,
	)
	if err != nil {
		return nil, err
	}

	return icf.createTopicAndAssignHandler(topic, interceptor, true)
}

//------- Unsigned transactions interceptors

func (icf *interceptorsContainerFactory) generateUnsignedTxsInterceptors() ([]string, []process.Interceptor, error) {
	shardC := icf.shardCoordinator

	noOfShards := shardC.NumberOfShards()

	keys := make([]string, noOfShards)
	interceptorSlice := make([]process.Interceptor, noOfShards)

	for idx := uint32(0); idx < noOfShards; idx++ {
		identifierScr := factory.UnsignedTransactionTopic + shardC.CommunicationIdentifier(idx)

		interceptor, err := icf.createOneUnsignedTxInterceptor(identifierScr)
		if err != nil {
			return nil, nil, err
		}

		keys[int(idx)] = identifierScr
		interceptorSlice[int(idx)] = interceptor
	}

	return keys, interceptorSlice, nil
}

func (icf *interceptorsContainerFactory) createOneUnsignedTxInterceptor(topic string) (process.Interceptor, error) {
	//TODO replace the nil tx validator with white list validator
	txValidator, err := mock.NewNilTxValidator()
	if err != nil {
		return nil, err
	}

	argProcessor := &processor.ArgTxInterceptorProcessor{
		ShardedDataCache: icf.dataPool.UnsignedTransactions(),
		TxValidator:      txValidator,
	}
	txProcessor, err := processor.NewTxInterceptorProcessor(argProcessor)
	if err != nil {
		return nil, err
	}

	txFactory, err := interceptorFactory.NewInterceptedUnsignedTxDataFactory(icf.argInterceptorFactory)
	if err != nil {
		return nil, err
	}

	interceptor, err := interceptors.NewMultiDataInterceptor(
		icf.marshalizer,
		txFactory,
		txProcessor,
		icf.globalThrottler,
	)
	if err != nil {
		return nil, err
	}

	return icf.createTopicAndAssignHandler(topic, interceptor, true)
}

//------- MiniBlocks interceptors

func (icf *interceptorsContainerFactory) generateMiniBlocksInterceptors() ([]string, []process.Interceptor, error) {
	shardC := icf.shardCoordinator
	noOfShards := shardC.NumberOfShards()
	keys := make([]string, noOfShards+1)
	interceptorSlice := make([]process.Interceptor, noOfShards+1)

	for idx := uint32(0); idx < noOfShards; idx++ {
		identifierMiniBlocks := factory.MiniBlocksTopic + shardC.CommunicationIdentifier(idx)

		interceptor, err := icf.createOneMiniBlocksInterceptor(identifierMiniBlocks)
		if err != nil {
			return nil, nil, err
		}

		keys[int(idx)] = identifierMiniBlocks
		interceptorSlice[int(idx)] = interceptor
	}

	identifierMiniBlocks := factory.MiniBlocksTopic + shardC.CommunicationIdentifier(sharding.MetachainShardId)

	interceptor, err := icf.createOneMiniBlocksInterceptor(identifierMiniBlocks)
	if err != nil {
		return nil, nil, err
	}

	keys[noOfShards] = identifierMiniBlocks
	interceptorSlice[noOfShards] = interceptor

	return keys, interceptorSlice, nil
}

func (icf *interceptorsContainerFactory) createOneMiniBlocksInterceptor(topic string) (process.Interceptor, error) {
	argProcessor := &processor.ArgTxBodyInterceptorProcessor{
		MiniblockCache:   icf.dataPool.MiniBlocks(),
		Marshalizer:      icf.marshalizer,
		Hasher:           icf.hasher,
		ShardCoordinator: icf.shardCoordinator,
	}
	txBlockBodyProcessor, err := processor.NewTxBodyInterceptorProcessor(argProcessor)
	if err != nil {
		return nil, err
	}

	txFactory, err := interceptorFactory.NewInterceptedTxBlockBodyDataFactory(icf.argInterceptorFactory)
	if err != nil {
		return nil, err
	}

	interceptor, err := interceptors.NewSingleDataInterceptor(
		txFactory,
		txBlockBodyProcessor,
		icf.globalThrottler,
	)
	if err != nil {
		return nil, err
	}

	return icf.createTopicAndAssignHandler(topic, interceptor, true)
}

func (icf *interceptorsContainerFactory) generateTrieNodesInterceptors() ([]string, []process.Interceptor, error) {
	shardC := icf.shardCoordinator

	keys := make([]string, 0)
	trieInterceptors := make([]process.Interceptor, 0)

	for i := uint32(0); i < shardC.NumberOfShards(); i++ {
		identifierTrieNodes := factory.ValidatorTrieNodesTopic + shardC.CommunicationIdentifier(i)
		interceptor, err := icf.createOneTrieNodesInterceptor(identifierTrieNodes)
		if err != nil {
			return nil, nil, err
		}

		keys = append(keys, identifierTrieNodes)
		trieInterceptors = append(trieInterceptors, interceptor)

		identifierTrieNodes = factory.AccountTrieNodesTopic + shardC.CommunicationIdentifier(i)
		interceptor, err = icf.createOneTrieNodesInterceptor(identifierTrieNodes)
		if err != nil {
			return nil, nil, err
		}

		keys = append(keys, identifierTrieNodes)
		trieInterceptors = append(trieInterceptors, interceptor)
	}

	identifierTrieNodes := factory.ValidatorTrieNodesTopic + shardC.CommunicationIdentifier(sharding.MetachainShardId)
	interceptor, err := icf.createOneTrieNodesInterceptor(identifierTrieNodes)
	if err != nil {
		return nil, nil, err
	}

	keys = append(keys, identifierTrieNodes)
	trieInterceptors = append(trieInterceptors, interceptor)

	identifierTrieNodes = factory.AccountTrieNodesTopic + shardC.CommunicationIdentifier(sharding.MetachainShardId)
	interceptor, err = icf.createOneTrieNodesInterceptor(identifierTrieNodes)
	if err != nil {
		return nil, nil, err
	}

	keys = append(keys, identifierTrieNodes)
	trieInterceptors = append(trieInterceptors, interceptor)

	return keys, trieInterceptors, nil
}

func (icf *interceptorsContainerFactory) createOneTrieNodesInterceptor(topic string) (process.Interceptor, error) {
	trieNodesProcessor, err := processor.NewTrieNodesInterceptorProcessor(icf.dataPool.TrieNodes())
	if err != nil {
		return nil, err
	}

	trieNodesFactory, err := interceptorFactory.NewInterceptedTrieNodeDataFactory(icf.argInterceptorFactory)
	if err != nil {
		return nil, err
	}

	interceptor, err := interceptors.NewMultiDataInterceptor(
		icf.marshalizer,
		trieNodesFactory,
		trieNodesProcessor,
		icf.globalThrottler,
	)
	if err != nil {
		return nil, err
	}

	return icf.createTopicAndAssignHandler(topic, interceptor, true)
}

// IsInterfaceNil returns true if there is no value under the interface
func (icf *interceptorsContainerFactory) IsInterfaceNil() bool {
	return icf == nil
}<|MERGE_RESOLUTION|>--- conflicted
+++ resolved
@@ -61,12 +61,9 @@
 	headerSigVerifier process.InterceptedHeaderSigVerifier,
 	chainID []byte,
 	sizeCheckDelta uint32,
-<<<<<<< HEAD
-	whiteListHandler process.InterceptedDataWhiteList,
-=======
 	validityAttester process.ValidityAttester,
 	epochStartTrigger process.EpochStartTriggerHandler,
->>>>>>> 7fe3821b
+	whiteListHandler process.InterceptedDataWhiteList,
 ) (*interceptorsContainerFactory, error) {
 
 	if check.IfNil(shardCoordinator) {
@@ -129,13 +126,11 @@
 	if len(chainID) == 0 {
 		return nil, process.ErrInvalidChainID
 	}
-<<<<<<< HEAD
+	if check.IfNil(validityAttester) {
+		return nil, process.ErrNilValidityAttester
+	}
 	if check.IfNil(whiteListHandler) {
 		return nil, process.ErrNilWhiteListHandler
-=======
-	if check.IfNil(validityAttester) {
-		return nil, process.ErrNilValidityAttester
->>>>>>> 7fe3821b
 	}
 
 	argInterceptorFactory := &interceptorFactory.ArgInterceptedDataFactory{
