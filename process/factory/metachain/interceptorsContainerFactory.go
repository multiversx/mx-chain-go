package metachain

import (
	"github.com/ElrondNetwork/elrond-go-sandbox/crypto"
	"github.com/ElrondNetwork/elrond-go-sandbox/dataRetriever"
	"github.com/ElrondNetwork/elrond-go-sandbox/hashing"
	"github.com/ElrondNetwork/elrond-go-sandbox/marshal"
	"github.com/ElrondNetwork/elrond-go-sandbox/process"
	"github.com/ElrondNetwork/elrond-go-sandbox/process/block/interceptors"
	"github.com/ElrondNetwork/elrond-go-sandbox/process/factory"
	"github.com/ElrondNetwork/elrond-go-sandbox/process/factory/containers"
	"github.com/ElrondNetwork/elrond-go-sandbox/process/metablock"
	"github.com/ElrondNetwork/elrond-go-sandbox/sharding"
)

type interceptorsContainerFactory struct {
	marshalizer         marshal.Marshalizer
	hasher              hashing.Hasher
	store               dataRetriever.StorageService
	dataPool            dataRetriever.MetaPoolsHolder
	shardCoordinator    sharding.Coordinator
	messenger           process.TopicHandler
	multiSigner         crypto.MultiSigner
	chronologyValidator process.ChronologyValidator
}

// NewInterceptorsContainerFactory is responsible for creating a new interceptors factory object
func NewInterceptorsContainerFactory(
	shardCoordinator sharding.Coordinator,
	messenger process.TopicHandler,
	store dataRetriever.StorageService,
	marshalizer marshal.Marshalizer,
	hasher hashing.Hasher,
	multiSigner crypto.MultiSigner,
	dataPool dataRetriever.MetaPoolsHolder,
	chronologyValidator process.ChronologyValidator,
) (*interceptorsContainerFactory, error) {

	if shardCoordinator == nil {
		return nil, process.ErrNilShardCoordinator
	}
	if messenger == nil {
		return nil, process.ErrNilMessenger
	}
	if store == nil {
		return nil, process.ErrNilStore
	}
	if marshalizer == nil {
		return nil, process.ErrNilMarshalizer
	}
	if hasher == nil {
		return nil, process.ErrNilHasher
	}
	if multiSigner == nil {
		return nil, process.ErrNilMultiSigVerifier
	}
	if dataPool == nil {
		return nil, process.ErrNilDataPoolHolder
	}
	if chronologyValidator == nil {
		return nil, process.ErrNilChronologyValidator
	}

	return &interceptorsContainerFactory{
		shardCoordinator:    shardCoordinator,
		messenger:           messenger,
		store:               store,
		marshalizer:         marshalizer,
		hasher:              hasher,
		multiSigner:         multiSigner,
		dataPool:            dataPool,
		chronologyValidator: chronologyValidator,
	}, nil
}

// Create returns an interceptor container that will hold all interceptors in the system
func (icf *interceptorsContainerFactory) Create() (process.InterceptorsContainer, error) {
	container := containers.NewInterceptorsContainer()

	keys, interceptorSlice, err := icf.generateMetablockInterceptor()
	if err != nil {
		return nil, err
	}
	err = container.AddMultiple(keys, interceptorSlice)
	if err != nil {
		return nil, err
	}

	keys, interceptorSlice, err = icf.generateShardHeaderInterceptors()
	if err != nil {
		return nil, err
	}
	err = container.AddMultiple(keys, interceptorSlice)
	if err != nil {
		return nil, err
	}

	return container, nil
}

func (icf *interceptorsContainerFactory) createTopicAndAssignHandler(
	topic string,
	interceptor process.Interceptor,
	createChannel bool,
) (process.Interceptor, error) {

	err := icf.messenger.CreateTopic(topic, createChannel)
	if err != nil {
		return nil, err
	}

	return interceptor, icf.messenger.RegisterMessageProcessor(topic, interceptor)
}

//------- Metablock interceptor

func (icf *interceptorsContainerFactory) generateMetablockInterceptor() ([]string, []process.Interceptor, error) {
	identifierHdr := factory.MetachainBlocksTopic
	metachainHeaderStorer := icf.store.GetStorer(dataRetriever.MetaBlockUnit)

	interceptor, err := interceptors.NewMetachainHeaderInterceptor(
		icf.marshalizer,
		icf.dataPool.MetaChainBlocks(),
<<<<<<< HEAD
		nil,
=======
		icf.dataPool.MetaBlockNonces(),
>>>>>>> 9fc7c2f1
		metachainHeaderStorer,
		icf.multiSigner,
		icf.hasher,
		icf.shardCoordinator,
		icf.chronologyValidator,
	)
	if err != nil {
		return nil, nil, err
	}

	_, err = icf.createTopicAndAssignHandler(identifierHdr, interceptor, true)
	if err != nil {
		return nil, nil, err
	}

	return []string{identifierHdr}, []process.Interceptor{interceptor}, nil
}

//------- Shard header interceptors

func (icf *interceptorsContainerFactory) generateShardHeaderInterceptors() ([]string, []process.Interceptor, error) {
	shardC := icf.shardCoordinator
	noOfShards := shardC.NumberOfShards()
	keys := make([]string, noOfShards)
	interceptorSlice := make([]process.Interceptor, noOfShards)

	//wire up to topics: shardHeadersForMetachain_0, shardHeadersForMetachain_1 ...
	for idx := uint32(0); idx < noOfShards; idx++ {
		identifierHeader := factory.ShardHeadersForMetachainTopic + shardC.CommunicationIdentifier(idx)
		interceptor, err := icf.createOneShardHeaderInterceptor(identifierHeader)
		if err != nil {
			return nil, nil, err
		}

		keys[int(idx)] = identifierHeader
		interceptorSlice[int(idx)] = interceptor
	}

	return keys, interceptorSlice, nil
}

func (icf *interceptorsContainerFactory) createOneShardHeaderInterceptor(identifier string) (process.Interceptor, error) {
	hdrStorer := icf.store.GetStorer(dataRetriever.BlockHeaderUnit)
	interceptor, err := metablock.NewShardHeaderInterceptor(
		icf.marshalizer,
		icf.dataPool.ShardHeaders(),
		hdrStorer,
		icf.multiSigner,
		icf.hasher,
		icf.shardCoordinator,
		icf.chronologyValidator,
	)
	if err != nil {
		return nil, err
	}

	return icf.createTopicAndAssignHandler(identifier, interceptor, true)
}<|MERGE_RESOLUTION|>--- conflicted
+++ resolved
@@ -121,11 +121,8 @@
 	interceptor, err := interceptors.NewMetachainHeaderInterceptor(
 		icf.marshalizer,
 		icf.dataPool.MetaChainBlocks(),
-<<<<<<< HEAD
+		icf.dataPool.MetaBlockNonces(),
 		nil,
-=======
-		icf.dataPool.MetaBlockNonces(),
->>>>>>> 9fc7c2f1
 		metachainHeaderStorer,
 		icf.multiSigner,
 		icf.hasher,
