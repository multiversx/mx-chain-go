--- conflicted
+++ resolved
@@ -21,7 +21,6 @@
 const numGoRoutines = 100
 
 type interceptorsContainerFactory struct {
-<<<<<<< HEAD
 	marshalizer           marshal.Marshalizer
 	hasher                hashing.Hasher
 	store                 dataRetriever.StorageService
@@ -29,21 +28,10 @@
 	shardCoordinator      sharding.Coordinator
 	messenger             process.TopicHandler
 	multiSigner           crypto.MultiSigner
-	chronologyValidator   process.ChronologyValidator
+	nodesCoordinator	  sharding.NodesCoordinator
 	tpsBenchmark          *statistics.TpsBenchmark
 	argInterceptorFactory *interceptorFactory.ArgMetaInterceptedDataFactory
 	globalThrottler       process.InterceptorThrottler
-=======
-	marshalizer      marshal.Marshalizer
-	hasher           hashing.Hasher
-	store            dataRetriever.StorageService
-	dataPool         dataRetriever.MetaPoolsHolder
-	shardCoordinator sharding.Coordinator
-	nodesCoordinator sharding.NodesCoordinator
-	messenger        process.TopicHandler
-	multiSigner      crypto.MultiSigner
-	tpsBenchmark     *statistics.TpsBenchmark
->>>>>>> 0bf1c24c
 }
 
 // NewInterceptorsContainerFactory is responsible for creating a new interceptors factory object
@@ -61,14 +49,7 @@
 	if check.IfNil(shardCoordinator) {
 		return nil, process.ErrNilShardCoordinator
 	}
-<<<<<<< HEAD
 	if check.IfNil(messenger) {
-=======
-	if nodesCoordinator == nil || nodesCoordinator.IsInterfaceNil() {
-		return nil, process.ErrNilNodesCoordinator
-	}
-	if messenger == nil {
->>>>>>> 0bf1c24c
 		return nil, process.ErrNilMessenger
 	}
 	if check.IfNil(store) {
@@ -86,16 +67,15 @@
 	if check.IfNil(dataPool) {
 		return nil, process.ErrNilDataPoolHolder
 	}
-<<<<<<< HEAD
-	if check.IfNil(chronologyValidator) {
-		return nil, process.ErrNilChronologyValidator
+	if check.IfNil(nodesCoordinator) {
+		return nil, process.ErrNilNodesCoordinator
 	}
 
 	argInterceptorFactory := &interceptorFactory.ArgMetaInterceptedDataFactory{
 		Marshalizer:         marshalizer,
 		Hasher:              hasher,
 		ShardCoordinator:    shardCoordinator,
-		ChronologyValidator: chronologyValidator,
+		nodesCoordinator: 	 nodesCoordinator,
 		MultiSigVerifier:    multiSigner,
 	}
 
@@ -118,19 +98,6 @@
 	}
 
 	return icf, nil
-=======
-
-	return &interceptorsContainerFactory{
-		shardCoordinator: shardCoordinator,
-		nodesCoordinator: nodesCoordinator,
-		messenger:        messenger,
-		store:            store,
-		marshalizer:      marshalizer,
-		hasher:           hasher,
-		multiSigner:      multiSigner,
-		dataPool:         dataPool,
-	}, nil
->>>>>>> 0bf1c24c
 }
 
 // Create returns an interceptor container that will hold all interceptors in the system
@@ -184,7 +151,6 @@
 		return nil, nil, err
 	}
 
-<<<<<<< HEAD
 	hdrFactory, err := interceptorFactory.NewMetaInterceptedDataFactory(
 		icf.argInterceptorFactory,
 		interceptorFactory.InterceptedMetaHeader,
@@ -205,7 +171,6 @@
 		hdrFactory,
 		hdrProcessor,
 		icf.globalThrottler,
-=======
 	interceptor, err := interceptors.NewMetachainHeaderInterceptor(
 		icf.marshalizer,
 		icf.dataPool.MetaChainBlocks(),
@@ -215,7 +180,6 @@
 		icf.hasher,
 		icf.shardCoordinator,
 		icf.nodesCoordinator,
->>>>>>> 0bf1c24c
 	)
 	if err != nil {
 		return nil, nil, err
@@ -260,28 +224,9 @@
 		return nil, err
 	}
 
-<<<<<<< HEAD
 	hdrFactory, err := interceptorFactory.NewMetaInterceptedDataFactory(
 		icf.argInterceptorFactory,
 		interceptorFactory.InterceptedShardHeader,
-	)
-
-	argProcessor := &processor.ArgHdrInterceptorProcessor{
-		Headers:       icf.dataPool.ShardHeaders(),
-		HeadersNonces: icf.dataPool.HeadersNonces(),
-		HdrValidator:  hdrValidator,
-	}
-	hdrProcessor, err := processor.NewHdrInterceptorProcessor(argProcessor)
-	if err != nil {
-		return nil, err
-	}
-
-	//TODO rename interceptors2 when process/block/interceptors are no longer required
-	interceptor, err := processInterceptors.NewSingleDataInterceptor(
-		hdrFactory,
-		hdrProcessor,
-		icf.globalThrottler,
-=======
 	interceptor, err := interceptors.NewHeaderInterceptor(
 		icf.marshalizer,
 		icf.dataPool.ShardHeaders(),
@@ -291,7 +236,23 @@
 		icf.hasher,
 		icf.shardCoordinator,
 		icf.nodesCoordinator,
->>>>>>> 0bf1c24c
+	)
+
+	argProcessor := &processor.ArgHdrInterceptorProcessor{
+		Headers:       icf.dataPool.ShardHeaders(),
+		HeadersNonces: icf.dataPool.HeadersNonces(),
+		HdrValidator:  hdrValidator,
+	}
+	hdrProcessor, err := processor.NewHdrInterceptorProcessor(argProcessor)
+	if err != nil {
+		return nil, err
+	}
+
+	//TODO rename interceptors2 when process/block/interceptors are no longer required
+	interceptor, err := processInterceptors.NewSingleDataInterceptor(
+		hdrFactory,
+		hdrProcessor,
+		icf.globalThrottler,
 	)
 	if err != nil {
 		return nil, err
