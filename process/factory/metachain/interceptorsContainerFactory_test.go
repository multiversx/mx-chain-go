package metachain_test

import (
	"errors"
	"strings"
	"testing"

	"github.com/ElrondNetwork/elrond-go/dataRetriever"
	"github.com/ElrondNetwork/elrond-go/p2p"
	"github.com/ElrondNetwork/elrond-go/process"
	"github.com/ElrondNetwork/elrond-go/process/factory"
	"github.com/ElrondNetwork/elrond-go/process/factory/metachain"
	"github.com/ElrondNetwork/elrond-go/process/mock"
	"github.com/ElrondNetwork/elrond-go/storage"
	"github.com/stretchr/testify/assert"
)

const maxTxNonceDeltaAllowed = 100

var errExpected = errors.New("expected error")

func createStubTopicHandler(matchStrToErrOnCreate string, matchStrToErrOnRegister string) process.TopicHandler {
	return &mock.TopicHandlerStub{
		CreateTopicCalled: func(name string, createChannelForTopic bool) error {
			if matchStrToErrOnCreate == "" {
				return nil
			}

			if strings.Contains(name, matchStrToErrOnCreate) {
				return errExpected
			}

			return nil
		},
		RegisterMessageProcessorCalled: func(topic string, handler p2p.MessageProcessor) error {
			if matchStrToErrOnRegister == "" {
				return nil
			}

			if strings.Contains(topic, matchStrToErrOnRegister) {
				return errExpected
			}

			return nil
		},
	}
}

func createDataPools() dataRetriever.MetaPoolsHolder {
	pools := &mock.MetaPoolsHolderStub{
		ShardHeadersCalled: func() storage.Cacher {
			return &mock.CacherStub{}
		},
		MiniBlocksCalled: func() storage.Cacher {
			return &mock.CacherStub{}
		},
		MetaBlocksCalled: func() storage.Cacher {
			return &mock.CacherStub{}
		},
		HeadersNoncesCalled: func() dataRetriever.Uint64SyncMapCacher {
			return &mock.Uint64SyncMapCacherStub{}
		},
		TransactionsCalled: func() dataRetriever.ShardedDataCacherNotifier {
			return &mock.ShardedDataStub{}
		},
		UnsignedTransactionsCalled: func() dataRetriever.ShardedDataCacherNotifier {
			return &mock.ShardedDataStub{}
		},
	}

	return pools
}

func createStore() *mock.ChainStorerMock {
	return &mock.ChainStorerMock{
		GetStorerCalled: func(unitType dataRetriever.UnitType) storage.Storer {
			return &mock.StorerStub{}
		},
	}
}

//------- NewInterceptorsContainerFactory

func TestNewInterceptorsContainerFactory_NilShardCoordinatorShouldErr(t *testing.T) {
	t.Parallel()

	icf, err := metachain.NewInterceptorsContainerFactory(
		nil,
		mock.NewNodesCoordinatorMock(),
		&mock.TopicHandlerStub{},
		createStore(),
		&mock.MarshalizerMock{},
		&mock.HasherMock{},
		mock.NewMultiSigner(),
		createDataPools(),
		&mock.AccountsStub{},
		&mock.AddressConverterMock{},
		&mock.SignerMock{},
		&mock.SignerMock{},
		&mock.SingleSignKeyGenMock{},
		&mock.SingleSignKeyGenMock{},
		maxTxNonceDeltaAllowed,
		&mock.FeeHandlerStub{},
		&mock.BlackListHandlerStub{},
<<<<<<< HEAD
		&mock.P2PAntifloodHandlerStub{},
=======
		&mock.HeaderSigVerifierStub{},
>>>>>>> 2ad8457d
	)

	assert.Nil(t, icf)
	assert.Equal(t, process.ErrNilShardCoordinator, err)
}

func TestNewInterceptorsContainerFactory_NilNodesCoordinatorShouldErr(t *testing.T) {
	t.Parallel()

	icf, err := metachain.NewInterceptorsContainerFactory(
		mock.NewOneShardCoordinatorMock(),
		nil,
		&mock.TopicHandlerStub{},
		createStore(),
		&mock.MarshalizerMock{},
		&mock.HasherMock{},
		mock.NewMultiSigner(),
		createDataPools(),
		&mock.AccountsStub{},
		&mock.AddressConverterMock{},
		&mock.SignerMock{},
		&mock.SignerMock{},
		&mock.SingleSignKeyGenMock{},
		&mock.SingleSignKeyGenMock{},
		maxTxNonceDeltaAllowed,
		&mock.FeeHandlerStub{},
		&mock.BlackListHandlerStub{},
<<<<<<< HEAD
		&mock.P2PAntifloodHandlerStub{},
=======
		&mock.HeaderSigVerifierStub{},
>>>>>>> 2ad8457d
	)

	assert.Nil(t, icf)
	assert.Equal(t, process.ErrNilNodesCoordinator, err)
}

func TestNewInterceptorsContainerFactory_NilTopicHandlerShouldErr(t *testing.T) {
	t.Parallel()

	icf, err := metachain.NewInterceptorsContainerFactory(
		mock.NewOneShardCoordinatorMock(),
		mock.NewNodesCoordinatorMock(),
		nil,
		createStore(),
		&mock.MarshalizerMock{},
		&mock.HasherMock{},
		mock.NewMultiSigner(),
		createDataPools(),
		&mock.AccountsStub{},
		&mock.AddressConverterMock{},
		&mock.SignerMock{},
		&mock.SignerMock{},
		&mock.SingleSignKeyGenMock{},
		&mock.SingleSignKeyGenMock{},
		maxTxNonceDeltaAllowed,
		&mock.FeeHandlerStub{},
		&mock.BlackListHandlerStub{},
<<<<<<< HEAD
		&mock.P2PAntifloodHandlerStub{},
=======
		&mock.HeaderSigVerifierStub{},
>>>>>>> 2ad8457d
	)

	assert.Nil(t, icf)
	assert.Equal(t, process.ErrNilMessenger, err)
}

func TestNewInterceptorsContainerFactory_NilBlockchainShouldErr(t *testing.T) {
	t.Parallel()

	icf, err := metachain.NewInterceptorsContainerFactory(
		mock.NewOneShardCoordinatorMock(),
		mock.NewNodesCoordinatorMock(),
		&mock.TopicHandlerStub{},
		nil,
		&mock.MarshalizerMock{},
		&mock.HasherMock{},
		mock.NewMultiSigner(),
		createDataPools(),
		&mock.AccountsStub{},
		&mock.AddressConverterMock{},
		&mock.SignerMock{},
		&mock.SignerMock{},
		&mock.SingleSignKeyGenMock{},
		&mock.SingleSignKeyGenMock{},
		maxTxNonceDeltaAllowed,
		&mock.FeeHandlerStub{},
		&mock.BlackListHandlerStub{},
<<<<<<< HEAD
		&mock.P2PAntifloodHandlerStub{},
=======
		&mock.HeaderSigVerifierStub{},
>>>>>>> 2ad8457d
	)

	assert.Nil(t, icf)
	assert.Equal(t, process.ErrNilStore, err)
}

func TestNewInterceptorsContainerFactory_NilMarshalizerShouldErr(t *testing.T) {
	t.Parallel()

	icf, err := metachain.NewInterceptorsContainerFactory(
		mock.NewOneShardCoordinatorMock(),
		mock.NewNodesCoordinatorMock(),
		&mock.TopicHandlerStub{},
		createStore(),
		nil,
		&mock.HasherMock{},
		mock.NewMultiSigner(),
		createDataPools(),
		&mock.AccountsStub{},
		&mock.AddressConverterMock{},
		&mock.SignerMock{},
		&mock.SignerMock{},
		&mock.SingleSignKeyGenMock{},
		&mock.SingleSignKeyGenMock{},
		maxTxNonceDeltaAllowed,
		&mock.FeeHandlerStub{},
		&mock.BlackListHandlerStub{},
<<<<<<< HEAD
		&mock.P2PAntifloodHandlerStub{},
=======
		&mock.HeaderSigVerifierStub{},
>>>>>>> 2ad8457d
	)

	assert.Nil(t, icf)
	assert.Equal(t, process.ErrNilMarshalizer, err)
}

func TestNewInterceptorsContainerFactory_NilHasherShouldErr(t *testing.T) {
	t.Parallel()

	icf, err := metachain.NewInterceptorsContainerFactory(
		mock.NewOneShardCoordinatorMock(),
		mock.NewNodesCoordinatorMock(),
		&mock.TopicHandlerStub{},
		createStore(),
		&mock.MarshalizerMock{},
		nil,
		mock.NewMultiSigner(),
		createDataPools(),
		&mock.AccountsStub{},
		&mock.AddressConverterMock{},
		&mock.SignerMock{},
		&mock.SignerMock{},
		&mock.SingleSignKeyGenMock{},
		&mock.SingleSignKeyGenMock{},
		maxTxNonceDeltaAllowed,
		&mock.FeeHandlerStub{},
		&mock.BlackListHandlerStub{},
<<<<<<< HEAD
		&mock.P2PAntifloodHandlerStub{},
=======
		&mock.HeaderSigVerifierStub{},
>>>>>>> 2ad8457d
	)

	assert.Nil(t, icf)
	assert.Equal(t, process.ErrNilHasher, err)
}

func TestNewInterceptorsContainerFactory_NilMultiSignerShouldErr(t *testing.T) {
	t.Parallel()

	icf, err := metachain.NewInterceptorsContainerFactory(
		mock.NewOneShardCoordinatorMock(),
		mock.NewNodesCoordinatorMock(),
		&mock.TopicHandlerStub{},
		createStore(),
		&mock.MarshalizerMock{},
		&mock.HasherMock{},
		nil,
		createDataPools(),
		&mock.AccountsStub{},
		&mock.AddressConverterMock{},
		&mock.SignerMock{},
		&mock.SignerMock{},
		&mock.SingleSignKeyGenMock{},
		&mock.SingleSignKeyGenMock{},
		maxTxNonceDeltaAllowed,
		&mock.FeeHandlerStub{},
		&mock.BlackListHandlerStub{},
<<<<<<< HEAD
		&mock.P2PAntifloodHandlerStub{},
=======
		&mock.HeaderSigVerifierStub{},
>>>>>>> 2ad8457d
	)

	assert.Nil(t, icf)
	assert.Equal(t, process.ErrNilMultiSigVerifier, err)
}

func TestNewInterceptorsContainerFactory_NilDataPoolShouldErr(t *testing.T) {
	t.Parallel()

	icf, err := metachain.NewInterceptorsContainerFactory(
		mock.NewOneShardCoordinatorMock(),
		mock.NewNodesCoordinatorMock(),
		&mock.TopicHandlerStub{},
		createStore(),
		&mock.MarshalizerMock{},
		&mock.HasherMock{},
		mock.NewMultiSigner(),
		nil,
		&mock.AccountsStub{},
		&mock.AddressConverterMock{},
		&mock.SignerMock{},
		&mock.SignerMock{},
		&mock.SingleSignKeyGenMock{},
		&mock.SingleSignKeyGenMock{},
		maxTxNonceDeltaAllowed,
		&mock.FeeHandlerStub{},
		&mock.BlackListHandlerStub{},
<<<<<<< HEAD
		&mock.P2PAntifloodHandlerStub{},
=======
		&mock.HeaderSigVerifierStub{},
>>>>>>> 2ad8457d
	)

	assert.Nil(t, icf)
	assert.Equal(t, process.ErrNilDataPoolHolder, err)
}

func TestNewInterceptorsContainerFactory_NilAccountsShouldErr(t *testing.T) {
	t.Parallel()

	icf, err := metachain.NewInterceptorsContainerFactory(
		mock.NewOneShardCoordinatorMock(),
		mock.NewNodesCoordinatorMock(),
		&mock.TopicHandlerStub{},
		createStore(),
		&mock.MarshalizerMock{},
		&mock.HasherMock{},
		mock.NewMultiSigner(),
		createDataPools(),
		nil,
		&mock.AddressConverterMock{},
		&mock.SignerMock{},
		&mock.SignerMock{},
		&mock.SingleSignKeyGenMock{},
		&mock.SingleSignKeyGenMock{},
		maxTxNonceDeltaAllowed,
		&mock.FeeHandlerStub{},
		&mock.BlackListHandlerStub{},
<<<<<<< HEAD
		&mock.P2PAntifloodHandlerStub{},
=======
		&mock.HeaderSigVerifierStub{},
>>>>>>> 2ad8457d
	)

	assert.Nil(t, icf)
	assert.Equal(t, process.ErrNilAccountsAdapter, err)
}

func TestNewInterceptorsContainerFactory_NilAddrConvShouldErr(t *testing.T) {
	t.Parallel()

	icf, err := metachain.NewInterceptorsContainerFactory(
		mock.NewOneShardCoordinatorMock(),
		mock.NewNodesCoordinatorMock(),
		&mock.TopicHandlerStub{},
		createStore(),
		&mock.MarshalizerMock{},
		&mock.HasherMock{},
		mock.NewMultiSigner(),
		createDataPools(),
		&mock.AccountsStub{},
		nil,
		&mock.SignerMock{},
		&mock.SignerMock{},
		&mock.SingleSignKeyGenMock{},
		&mock.SingleSignKeyGenMock{},
		maxTxNonceDeltaAllowed,
		&mock.FeeHandlerStub{},
		&mock.BlackListHandlerStub{},
<<<<<<< HEAD
		&mock.P2PAntifloodHandlerStub{},
=======
		&mock.HeaderSigVerifierStub{},
>>>>>>> 2ad8457d
	)

	assert.Nil(t, icf)
	assert.Equal(t, process.ErrNilAddressConverter, err)
}

func TestNewInterceptorsContainerFactory_NilSingleSignerShouldErr(t *testing.T) {
	t.Parallel()

	icf, err := metachain.NewInterceptorsContainerFactory(
		mock.NewOneShardCoordinatorMock(),
		mock.NewNodesCoordinatorMock(),
		&mock.TopicHandlerStub{},
		createStore(),
		&mock.MarshalizerMock{},
		&mock.HasherMock{},
		mock.NewMultiSigner(),
		createDataPools(),
		&mock.AccountsStub{},
		&mock.AddressConverterMock{},
		nil,
		&mock.SignerMock{},
		&mock.SingleSignKeyGenMock{},
		&mock.SingleSignKeyGenMock{},
		maxTxNonceDeltaAllowed,
		&mock.FeeHandlerStub{},
		&mock.BlackListHandlerStub{},
<<<<<<< HEAD
		&mock.P2PAntifloodHandlerStub{},
=======
		&mock.HeaderSigVerifierStub{},
>>>>>>> 2ad8457d
	)

	assert.Nil(t, icf)
	assert.Equal(t, process.ErrNilSingleSigner, err)
}

func TestNewInterceptorsContainerFactory_NilKeyGenShouldErr(t *testing.T) {
	t.Parallel()

	icf, err := metachain.NewInterceptorsContainerFactory(
		mock.NewOneShardCoordinatorMock(),
		mock.NewNodesCoordinatorMock(),
		&mock.TopicHandlerStub{},
		createStore(),
		&mock.MarshalizerMock{},
		&mock.HasherMock{},
		mock.NewMultiSigner(),
		createDataPools(),
		&mock.AccountsStub{},
		&mock.AddressConverterMock{},
		&mock.SignerMock{},
		&mock.SignerMock{},
		nil,
		&mock.SingleSignKeyGenMock{},
		maxTxNonceDeltaAllowed,
		&mock.FeeHandlerStub{},
		&mock.BlackListHandlerStub{},
<<<<<<< HEAD
		&mock.P2PAntifloodHandlerStub{},
=======
		&mock.HeaderSigVerifierStub{},
>>>>>>> 2ad8457d
	)

	assert.Nil(t, icf)
	assert.Equal(t, process.ErrNilKeyGen, err)
}

func TestNewInterceptorsContainerFactory_NilFeeHandlerShouldErr(t *testing.T) {
	t.Parallel()

	icf, err := metachain.NewInterceptorsContainerFactory(
		mock.NewOneShardCoordinatorMock(),
		mock.NewNodesCoordinatorMock(),
		&mock.TopicHandlerStub{},
		createStore(),
		&mock.MarshalizerMock{},
		&mock.HasherMock{},
		mock.NewMultiSigner(),
		createDataPools(),
		&mock.AccountsStub{},
		&mock.AddressConverterMock{},
		&mock.SignerMock{},
		&mock.SignerMock{},
		&mock.SingleSignKeyGenMock{},
		&mock.SingleSignKeyGenMock{},
		maxTxNonceDeltaAllowed,
		nil,
		&mock.BlackListHandlerStub{},
<<<<<<< HEAD
		&mock.P2PAntifloodHandlerStub{},
=======
		&mock.HeaderSigVerifierStub{},
>>>>>>> 2ad8457d
	)

	assert.Nil(t, icf)
	assert.Equal(t, process.ErrNilEconomicsFeeHandler, err)
}

func TestNewInterceptorsContainerFactory_NilBlackListHandlerShouldErr(t *testing.T) {
	t.Parallel()

	icf, err := metachain.NewInterceptorsContainerFactory(
		mock.NewOneShardCoordinatorMock(),
		mock.NewNodesCoordinatorMock(),
		&mock.TopicHandlerStub{},
		createStore(),
		&mock.MarshalizerMock{},
		&mock.HasherMock{},
		mock.NewMultiSigner(),
		createDataPools(),
		&mock.AccountsStub{},
		&mock.AddressConverterMock{},
		&mock.SignerMock{},
		&mock.SignerMock{},
		&mock.SingleSignKeyGenMock{},
		&mock.SingleSignKeyGenMock{},
		maxTxNonceDeltaAllowed,
		&mock.FeeHandlerStub{},
		nil,
<<<<<<< HEAD
		&mock.P2PAntifloodHandlerStub{},
=======
		&mock.HeaderSigVerifierStub{},
>>>>>>> 2ad8457d
	)

	assert.Nil(t, icf)
	assert.Equal(t, process.ErrNilBlackListHandler, err)
}

func TestNewInterceptorsContainerFactory_NilAntifloodHandlerShouldErr(t *testing.T) {
	t.Parallel()

	icf, err := metachain.NewInterceptorsContainerFactory(
		mock.NewOneShardCoordinatorMock(),
		mock.NewNodesCoordinatorMock(),
		&mock.TopicHandlerStub{},
		createStore(),
		&mock.MarshalizerMock{},
		&mock.HasherMock{},
		mock.NewMultiSigner(),
		createDataPools(),
		&mock.AccountsStub{},
		&mock.AddressConverterMock{},
		&mock.SignerMock{},
		&mock.SignerMock{},
		&mock.SingleSignKeyGenMock{},
		&mock.SingleSignKeyGenMock{},
		maxTxNonceDeltaAllowed,
		&mock.FeeHandlerStub{},
		&mock.BlackListHandlerStub{},
		nil,
	)

	assert.Nil(t, icf)
	assert.Equal(t, process.ErrNilAntifloodHandler, err)
}

func TestNewInterceptorsContainerFactory_ShouldWork(t *testing.T) {
	t.Parallel()

	icf, err := metachain.NewInterceptorsContainerFactory(
		mock.NewOneShardCoordinatorMock(),
		mock.NewNodesCoordinatorMock(),
		&mock.TopicHandlerStub{},
		createStore(),
		&mock.MarshalizerMock{},
		&mock.HasherMock{},
		mock.NewMultiSigner(),
		createDataPools(),
		&mock.AccountsStub{},
		&mock.AddressConverterMock{},
		&mock.SignerMock{},
		&mock.SignerMock{},
		&mock.SingleSignKeyGenMock{},
		&mock.SingleSignKeyGenMock{},
		maxTxNonceDeltaAllowed,
		&mock.FeeHandlerStub{},
		&mock.BlackListHandlerStub{},
<<<<<<< HEAD
		&mock.P2PAntifloodHandlerStub{},
=======
		&mock.HeaderSigVerifierStub{},
>>>>>>> 2ad8457d
	)

	assert.NotNil(t, icf)
	assert.Nil(t, err)
}

//------- Create

func TestInterceptorsContainerFactory_CreateTopicMetablocksFailsShouldErr(t *testing.T) {
	t.Parallel()

	icf, _ := metachain.NewInterceptorsContainerFactory(
		mock.NewOneShardCoordinatorMock(),
		mock.NewNodesCoordinatorMock(),
		createStubTopicHandler(factory.MetachainBlocksTopic, ""),
		createStore(),
		&mock.MarshalizerMock{},
		&mock.HasherMock{},
		mock.NewMultiSigner(),
		createDataPools(),
		&mock.AccountsStub{},
		&mock.AddressConverterMock{},
		&mock.SignerMock{},
		&mock.SignerMock{},
		&mock.SingleSignKeyGenMock{},
		&mock.SingleSignKeyGenMock{},
		maxTxNonceDeltaAllowed,
		&mock.FeeHandlerStub{},
		&mock.BlackListHandlerStub{},
<<<<<<< HEAD
		&mock.P2PAntifloodHandlerStub{},
=======
		&mock.HeaderSigVerifierStub{},
>>>>>>> 2ad8457d
	)

	container, err := icf.Create()

	assert.Nil(t, container)
	assert.Equal(t, errExpected, err)
}

func TestInterceptorsContainerFactory_CreateTopicShardHeadersForMetachainFailsShouldErr(t *testing.T) {
	t.Parallel()

	icf, _ := metachain.NewInterceptorsContainerFactory(
		mock.NewOneShardCoordinatorMock(),
		mock.NewNodesCoordinatorMock(),
		createStubTopicHandler(factory.ShardHeadersForMetachainTopic, ""),
		createStore(),
		&mock.MarshalizerMock{},
		&mock.HasherMock{},
		mock.NewMultiSigner(),
		createDataPools(),
		&mock.AccountsStub{},
		&mock.AddressConverterMock{},
		&mock.SignerMock{},
		&mock.SignerMock{},
		&mock.SingleSignKeyGenMock{},
		&mock.SingleSignKeyGenMock{},
		maxTxNonceDeltaAllowed,
		&mock.FeeHandlerStub{},
		&mock.BlackListHandlerStub{},
<<<<<<< HEAD
		&mock.P2PAntifloodHandlerStub{},
=======
		&mock.HeaderSigVerifierStub{},
>>>>>>> 2ad8457d
	)

	container, err := icf.Create()

	assert.Nil(t, container)
	assert.Equal(t, errExpected, err)
}

func TestInterceptorsContainerFactory_CreateRegisterForMetablocksFailsShouldErr(t *testing.T) {
	t.Parallel()

	icf, _ := metachain.NewInterceptorsContainerFactory(
		mock.NewOneShardCoordinatorMock(),
		mock.NewNodesCoordinatorMock(),
		createStubTopicHandler("", factory.MetachainBlocksTopic),
		createStore(),
		&mock.MarshalizerMock{},
		&mock.HasherMock{},
		mock.NewMultiSigner(),
		createDataPools(),
		&mock.AccountsStub{},
		&mock.AddressConverterMock{},
		&mock.SignerMock{},
		&mock.SignerMock{},
		&mock.SingleSignKeyGenMock{},
		&mock.SingleSignKeyGenMock{},
		maxTxNonceDeltaAllowed,
		&mock.FeeHandlerStub{},
		&mock.BlackListHandlerStub{},
<<<<<<< HEAD
		&mock.P2PAntifloodHandlerStub{},
=======
		&mock.HeaderSigVerifierStub{},
>>>>>>> 2ad8457d
	)

	container, err := icf.Create()

	assert.Nil(t, container)
	assert.Equal(t, errExpected, err)
}

func TestInterceptorsContainerFactory_CreateRegisterShardHeadersForMetachainFailsShouldErr(t *testing.T) {
	t.Parallel()

	icf, _ := metachain.NewInterceptorsContainerFactory(
		mock.NewOneShardCoordinatorMock(),
		mock.NewNodesCoordinatorMock(),
		createStubTopicHandler("", factory.ShardHeadersForMetachainTopic),
		createStore(),
		&mock.MarshalizerMock{},
		&mock.HasherMock{},
		mock.NewMultiSigner(),
		createDataPools(),
		&mock.AccountsStub{},
		&mock.AddressConverterMock{},
		&mock.SignerMock{},
		&mock.SignerMock{},
		&mock.SingleSignKeyGenMock{},
		&mock.SingleSignKeyGenMock{},
		maxTxNonceDeltaAllowed,
		&mock.FeeHandlerStub{},
		&mock.BlackListHandlerStub{},
<<<<<<< HEAD
		&mock.P2PAntifloodHandlerStub{},
=======
		&mock.HeaderSigVerifierStub{},
>>>>>>> 2ad8457d
	)

	container, err := icf.Create()

	assert.Nil(t, container)
	assert.Equal(t, errExpected, err)
}

func TestInterceptorsContainerFactory_CreateShouldWork(t *testing.T) {
	t.Parallel()

	icf, _ := metachain.NewInterceptorsContainerFactory(
		mock.NewOneShardCoordinatorMock(),
		mock.NewNodesCoordinatorMock(),
		&mock.TopicHandlerStub{
			CreateTopicCalled: func(name string, createChannelForTopic bool) error {
				return nil
			},
			RegisterMessageProcessorCalled: func(topic string, handler p2p.MessageProcessor) error {
				return nil
			},
		},
		createStore(),
		&mock.MarshalizerMock{},
		&mock.HasherMock{},
		mock.NewMultiSigner(),
		createDataPools(),
		&mock.AccountsStub{},
		&mock.AddressConverterMock{},
		&mock.SignerMock{},
		&mock.SignerMock{},
		&mock.SingleSignKeyGenMock{},
		&mock.SingleSignKeyGenMock{},
		maxTxNonceDeltaAllowed,
		&mock.FeeHandlerStub{},
		&mock.BlackListHandlerStub{},
<<<<<<< HEAD
		&mock.P2PAntifloodHandlerStub{},
=======
		&mock.HeaderSigVerifierStub{},
>>>>>>> 2ad8457d
	)

	container, err := icf.Create()

	assert.NotNil(t, container)
	assert.Nil(t, err)
}

func TestInterceptorsContainerFactory_With4ShardsShouldWork(t *testing.T) {
	t.Parallel()

	noOfShards := 4

	shardCoordinator := mock.NewMultipleShardsCoordinatorMock()
	shardCoordinator.SetNoShards(uint32(noOfShards))
	shardCoordinator.CurrentShard = 1

	nodesCoordinator := &mock.NodesCoordinatorMock{
		ShardConsensusSize: 1,
		MetaConsensusSize:  1,
		NbShards:           uint32(noOfShards),
		ShardId:            1,
	}

	icf, _ := metachain.NewInterceptorsContainerFactory(
		shardCoordinator,
		nodesCoordinator,
		&mock.TopicHandlerStub{
			CreateTopicCalled: func(name string, createChannelForTopic bool) error {
				return nil
			},
			RegisterMessageProcessorCalled: func(topic string, handler p2p.MessageProcessor) error {
				return nil
			},
		},
		createStore(),
		&mock.MarshalizerMock{},
		&mock.HasherMock{},
		mock.NewMultiSigner(),
		createDataPools(),
		&mock.AccountsStub{},
		&mock.AddressConverterMock{},
		&mock.SignerMock{},
		&mock.SignerMock{},
		&mock.SingleSignKeyGenMock{},
		&mock.SingleSignKeyGenMock{},
		maxTxNonceDeltaAllowed,
		&mock.FeeHandlerStub{},
		&mock.BlackListHandlerStub{},
<<<<<<< HEAD
		&mock.P2PAntifloodHandlerStub{},
=======
		&mock.HeaderSigVerifierStub{},
>>>>>>> 2ad8457d
	)

	container, err := icf.Create()

	numInterceptorsMetablock := 1
	numInterceptorsShardHeadersForMetachain := noOfShards
	numInterceptorsTransactionsForMetachain := noOfShards + 1
	numInterceptorsMiniBlocksForMetachain := noOfShards + 1
	numInterceptorsUnsignedTxsForMetachain := noOfShards
	totalInterceptors := numInterceptorsMetablock + numInterceptorsShardHeadersForMetachain +
		numInterceptorsTransactionsForMetachain + numInterceptorsUnsignedTxsForMetachain + numInterceptorsMiniBlocksForMetachain

	assert.Nil(t, err)
	assert.Equal(t, totalInterceptors, container.Len())
}<|MERGE_RESOLUTION|>--- conflicted
+++ resolved
@@ -102,11 +102,8 @@
 		maxTxNonceDeltaAllowed,
 		&mock.FeeHandlerStub{},
 		&mock.BlackListHandlerStub{},
-<<<<<<< HEAD
-		&mock.P2PAntifloodHandlerStub{},
-=======
-		&mock.HeaderSigVerifierStub{},
->>>>>>> 2ad8457d
+		&mock.HeaderSigVerifierStub{},
+		&mock.P2PAntifloodHandlerStub{},
 	)
 
 	assert.Nil(t, icf)
@@ -134,11 +131,8 @@
 		maxTxNonceDeltaAllowed,
 		&mock.FeeHandlerStub{},
 		&mock.BlackListHandlerStub{},
-<<<<<<< HEAD
-		&mock.P2PAntifloodHandlerStub{},
-=======
-		&mock.HeaderSigVerifierStub{},
->>>>>>> 2ad8457d
+		&mock.HeaderSigVerifierStub{},
+		&mock.P2PAntifloodHandlerStub{},
 	)
 
 	assert.Nil(t, icf)
@@ -166,11 +160,8 @@
 		maxTxNonceDeltaAllowed,
 		&mock.FeeHandlerStub{},
 		&mock.BlackListHandlerStub{},
-<<<<<<< HEAD
-		&mock.P2PAntifloodHandlerStub{},
-=======
-		&mock.HeaderSigVerifierStub{},
->>>>>>> 2ad8457d
+		&mock.HeaderSigVerifierStub{},
+		&mock.P2PAntifloodHandlerStub{},
 	)
 
 	assert.Nil(t, icf)
@@ -198,11 +189,8 @@
 		maxTxNonceDeltaAllowed,
 		&mock.FeeHandlerStub{},
 		&mock.BlackListHandlerStub{},
-<<<<<<< HEAD
-		&mock.P2PAntifloodHandlerStub{},
-=======
-		&mock.HeaderSigVerifierStub{},
->>>>>>> 2ad8457d
+		&mock.HeaderSigVerifierStub{},
+		&mock.P2PAntifloodHandlerStub{},
 	)
 
 	assert.Nil(t, icf)
@@ -230,11 +218,8 @@
 		maxTxNonceDeltaAllowed,
 		&mock.FeeHandlerStub{},
 		&mock.BlackListHandlerStub{},
-<<<<<<< HEAD
-		&mock.P2PAntifloodHandlerStub{},
-=======
-		&mock.HeaderSigVerifierStub{},
->>>>>>> 2ad8457d
+		&mock.HeaderSigVerifierStub{},
+		&mock.P2PAntifloodHandlerStub{},
 	)
 
 	assert.Nil(t, icf)
@@ -262,11 +247,8 @@
 		maxTxNonceDeltaAllowed,
 		&mock.FeeHandlerStub{},
 		&mock.BlackListHandlerStub{},
-<<<<<<< HEAD
-		&mock.P2PAntifloodHandlerStub{},
-=======
-		&mock.HeaderSigVerifierStub{},
->>>>>>> 2ad8457d
+		&mock.HeaderSigVerifierStub{},
+		&mock.P2PAntifloodHandlerStub{},
 	)
 
 	assert.Nil(t, icf)
@@ -294,11 +276,8 @@
 		maxTxNonceDeltaAllowed,
 		&mock.FeeHandlerStub{},
 		&mock.BlackListHandlerStub{},
-<<<<<<< HEAD
-		&mock.P2PAntifloodHandlerStub{},
-=======
-		&mock.HeaderSigVerifierStub{},
->>>>>>> 2ad8457d
+		&mock.HeaderSigVerifierStub{},
+		&mock.P2PAntifloodHandlerStub{},
 	)
 
 	assert.Nil(t, icf)
@@ -326,11 +305,8 @@
 		maxTxNonceDeltaAllowed,
 		&mock.FeeHandlerStub{},
 		&mock.BlackListHandlerStub{},
-<<<<<<< HEAD
-		&mock.P2PAntifloodHandlerStub{},
-=======
-		&mock.HeaderSigVerifierStub{},
->>>>>>> 2ad8457d
+		&mock.HeaderSigVerifierStub{},
+		&mock.P2PAntifloodHandlerStub{},
 	)
 
 	assert.Nil(t, icf)
@@ -358,11 +334,8 @@
 		maxTxNonceDeltaAllowed,
 		&mock.FeeHandlerStub{},
 		&mock.BlackListHandlerStub{},
-<<<<<<< HEAD
-		&mock.P2PAntifloodHandlerStub{},
-=======
-		&mock.HeaderSigVerifierStub{},
->>>>>>> 2ad8457d
+		&mock.HeaderSigVerifierStub{},
+		&mock.P2PAntifloodHandlerStub{},
 	)
 
 	assert.Nil(t, icf)
@@ -390,11 +363,8 @@
 		maxTxNonceDeltaAllowed,
 		&mock.FeeHandlerStub{},
 		&mock.BlackListHandlerStub{},
-<<<<<<< HEAD
-		&mock.P2PAntifloodHandlerStub{},
-=======
-		&mock.HeaderSigVerifierStub{},
->>>>>>> 2ad8457d
+		&mock.HeaderSigVerifierStub{},
+		&mock.P2PAntifloodHandlerStub{},
 	)
 
 	assert.Nil(t, icf)
@@ -422,11 +392,8 @@
 		maxTxNonceDeltaAllowed,
 		&mock.FeeHandlerStub{},
 		&mock.BlackListHandlerStub{},
-<<<<<<< HEAD
-		&mock.P2PAntifloodHandlerStub{},
-=======
-		&mock.HeaderSigVerifierStub{},
->>>>>>> 2ad8457d
+		&mock.HeaderSigVerifierStub{},
+		&mock.P2PAntifloodHandlerStub{},
 	)
 
 	assert.Nil(t, icf)
@@ -454,11 +421,8 @@
 		maxTxNonceDeltaAllowed,
 		&mock.FeeHandlerStub{},
 		&mock.BlackListHandlerStub{},
-<<<<<<< HEAD
-		&mock.P2PAntifloodHandlerStub{},
-=======
-		&mock.HeaderSigVerifierStub{},
->>>>>>> 2ad8457d
+		&mock.HeaderSigVerifierStub{},
+		&mock.P2PAntifloodHandlerStub{},
 	)
 
 	assert.Nil(t, icf)
@@ -486,11 +450,8 @@
 		maxTxNonceDeltaAllowed,
 		nil,
 		&mock.BlackListHandlerStub{},
-<<<<<<< HEAD
-		&mock.P2PAntifloodHandlerStub{},
-=======
-		&mock.HeaderSigVerifierStub{},
->>>>>>> 2ad8457d
+		&mock.HeaderSigVerifierStub{},
+		&mock.P2PAntifloodHandlerStub{},
 	)
 
 	assert.Nil(t, icf)
@@ -518,11 +479,8 @@
 		maxTxNonceDeltaAllowed,
 		&mock.FeeHandlerStub{},
 		nil,
-<<<<<<< HEAD
-		&mock.P2PAntifloodHandlerStub{},
-=======
-		&mock.HeaderSigVerifierStub{},
->>>>>>> 2ad8457d
+		&mock.HeaderSigVerifierStub{},
+		&mock.P2PAntifloodHandlerStub{},
 	)
 
 	assert.Nil(t, icf)
@@ -578,11 +536,8 @@
 		maxTxNonceDeltaAllowed,
 		&mock.FeeHandlerStub{},
 		&mock.BlackListHandlerStub{},
-<<<<<<< HEAD
-		&mock.P2PAntifloodHandlerStub{},
-=======
-		&mock.HeaderSigVerifierStub{},
->>>>>>> 2ad8457d
+		&mock.HeaderSigVerifierStub{},
+		&mock.P2PAntifloodHandlerStub{},
 	)
 
 	assert.NotNil(t, icf)
@@ -612,11 +567,8 @@
 		maxTxNonceDeltaAllowed,
 		&mock.FeeHandlerStub{},
 		&mock.BlackListHandlerStub{},
-<<<<<<< HEAD
-		&mock.P2PAntifloodHandlerStub{},
-=======
-		&mock.HeaderSigVerifierStub{},
->>>>>>> 2ad8457d
+		&mock.HeaderSigVerifierStub{},
+		&mock.P2PAntifloodHandlerStub{},
 	)
 
 	container, err := icf.Create()
@@ -646,11 +598,8 @@
 		maxTxNonceDeltaAllowed,
 		&mock.FeeHandlerStub{},
 		&mock.BlackListHandlerStub{},
-<<<<<<< HEAD
-		&mock.P2PAntifloodHandlerStub{},
-=======
-		&mock.HeaderSigVerifierStub{},
->>>>>>> 2ad8457d
+		&mock.HeaderSigVerifierStub{},
+		&mock.P2PAntifloodHandlerStub{},
 	)
 
 	container, err := icf.Create()
@@ -680,11 +629,8 @@
 		maxTxNonceDeltaAllowed,
 		&mock.FeeHandlerStub{},
 		&mock.BlackListHandlerStub{},
-<<<<<<< HEAD
-		&mock.P2PAntifloodHandlerStub{},
-=======
-		&mock.HeaderSigVerifierStub{},
->>>>>>> 2ad8457d
+		&mock.HeaderSigVerifierStub{},
+		&mock.P2PAntifloodHandlerStub{},
 	)
 
 	container, err := icf.Create()
@@ -714,11 +660,8 @@
 		maxTxNonceDeltaAllowed,
 		&mock.FeeHandlerStub{},
 		&mock.BlackListHandlerStub{},
-<<<<<<< HEAD
-		&mock.P2PAntifloodHandlerStub{},
-=======
-		&mock.HeaderSigVerifierStub{},
->>>>>>> 2ad8457d
+		&mock.HeaderSigVerifierStub{},
+		&mock.P2PAntifloodHandlerStub{},
 	)
 
 	container, err := icf.Create()
@@ -755,11 +698,8 @@
 		maxTxNonceDeltaAllowed,
 		&mock.FeeHandlerStub{},
 		&mock.BlackListHandlerStub{},
-<<<<<<< HEAD
-		&mock.P2PAntifloodHandlerStub{},
-=======
-		&mock.HeaderSigVerifierStub{},
->>>>>>> 2ad8457d
+		&mock.HeaderSigVerifierStub{},
+		&mock.P2PAntifloodHandlerStub{},
 	)
 
 	container, err := icf.Create()
@@ -809,11 +749,8 @@
 		maxTxNonceDeltaAllowed,
 		&mock.FeeHandlerStub{},
 		&mock.BlackListHandlerStub{},
-<<<<<<< HEAD
-		&mock.P2PAntifloodHandlerStub{},
-=======
-		&mock.HeaderSigVerifierStub{},
->>>>>>> 2ad8457d
+		&mock.HeaderSigVerifierStub{},
+		&mock.P2PAntifloodHandlerStub{},
 	)
 
 	container, err := icf.Create()
