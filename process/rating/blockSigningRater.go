--- conflicted
+++ resolved
@@ -1,10 +1,7 @@
 package rating
 
 import (
-<<<<<<< HEAD
 	"math"
-=======
->>>>>>> b66577eb
 	"fmt"
 	"sort"
 
@@ -18,10 +15,7 @@
 type BlockSigningRater struct {
 	sharding.RatingReader
 	startRating             uint32
-<<<<<<< HEAD
 	signedBlocksThreshold   float32
-=======
->>>>>>> b66577eb
 	maxRating               uint32
 	minRating               uint32
 	shardRatingsStepHandler process.RatingsStepHandler
@@ -85,10 +79,7 @@
 		startRating:             ratingsData.StartRating(),
 		minRating:               ratingsData.MinRating(),
 		maxRating:               ratingsData.MaxRating(),
-<<<<<<< HEAD
 		signedBlocksThreshold:   ratingsData.SignedBlocksThreshold(),
-=======
->>>>>>> b66577eb
 		shardRatingsStepHandler: ratingsData.ShardChainRatingsStepHandler(),
 		metaRatingsStepHandler:  ratingsData.MetaChainRatingsStepHandler(),
 		RatingReader:            NewNilRatingReader(ratingsData.StartRating()),
@@ -148,7 +139,6 @@
 }
 
 // ComputeDecreaseProposer computes the new rating for the decreaseLeader
-<<<<<<< HEAD
 func (bsr *BlockSigningRater) ComputeDecreaseProposer(shardId uint32, currentRating uint32, consecutiveMisses uint32) uint32 {
 	var ratingStep int32
 	var consecutiveMissesIncrease int32
@@ -162,16 +152,6 @@
 	}
 	consecutiveMissesIncrease = int32(math.Pow(float64(consecutiveBlocksPenalty), float64(consecutiveMisses)))
 	return bsr.computeRating(ratingStep*consecutiveMissesIncrease, currentRating)
-=======
-func (bsr *BlockSigningRater) ComputeDecreaseProposer(shardId uint32, currentRating uint32) uint32 {
-	var ratingStep int32
-	if shardId == core.MetachainShardId {
-		ratingStep = bsr.metaRatingsStepHandler.ProposerDecreaseRatingStep()
-	} else {
-		ratingStep = bsr.shardRatingsStepHandler.ProposerDecreaseRatingStep()
-	}
-	return bsr.computeRating(ratingStep, currentRating)
->>>>>>> b66577eb
 }
 
 // ComputeIncreaseValidator computes the new rating for the increaseValidator
@@ -196,7 +176,7 @@
 	return bsr.computeRating(ratingStep, currentRating)
 }
 
-// GetChance returns the RatingChanceHandler for the pk
+// GetChance returns the chances modifier for the pk
 func (bsr *BlockSigningRater) GetChance(currentRating uint32) uint32 {
 	chance := bsr.ratingChances[0].GetChancePercentage()
 	for i := 0; i < len(bsr.ratingChances); i++ {
