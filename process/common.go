--- conflicted
+++ resolved
@@ -720,8 +720,7 @@
 
 // IsAllowedToSaveUnderKey returns if saving key-value in data tries under given key is allowed
 func IsAllowedToSaveUnderKey(key []byte) bool {
-<<<<<<< HEAD
-	vmStoragePrefix := core.ElrondProtectedKeyPrefix + VMStoragePrefix
+	vmStoragePrefix := core.ProtectedKeyPrefix + VMStoragePrefix
 	vmPrefixLen := len(vmStoragePrefix)
 	if len(key) > vmPrefixLen {
 		trimmedKey := key[:len(vmStoragePrefix)]
@@ -730,10 +729,7 @@
 		}
 	}
 
-	prefixLen := len(core.ElrondProtectedKeyPrefix)
-=======
 	prefixLen := len(core.ProtectedKeyPrefix)
->>>>>>> d0d05e77
 	if len(key) < prefixLen {
 		return true
 	}
