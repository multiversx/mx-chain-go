--- conflicted
+++ resolved
@@ -72,13 +72,9 @@
 	txValidator, err := dataValidators.NewTxValidator(
 		nil,
 		shardCoordinator,
-<<<<<<< HEAD
-		maxNonceDeltaAllowed,
-		mock.NewPubkeyConverterMock(32),
-=======
-		&mock.WhiteListHandlerStub{},
-		maxNonceDeltaAllowed,
->>>>>>> 6f4ba986
+		&mock.WhiteListHandlerStub{},
+		mock.NewPubkeyConverterMock(32),
+		maxNonceDeltaAllowed,
 	)
 
 	assert.Nil(t, txValidator)
@@ -93,33 +89,42 @@
 	txValidator, err := dataValidators.NewTxValidator(
 		adb,
 		nil,
-<<<<<<< HEAD
-		maxNonceDeltaAllowed,
-		mock.NewPubkeyConverterMock(32),
-=======
-		&mock.WhiteListHandlerStub{},
-		maxNonceDeltaAllowed,
->>>>>>> 6f4ba986
+		&mock.WhiteListHandlerStub{},
+		mock.NewPubkeyConverterMock(32),
+		maxNonceDeltaAllowed,
 	)
 
 	assert.Nil(t, txValidator)
 	assert.Equal(t, process.ErrNilShardCoordinator, err)
 }
 
-<<<<<<< HEAD
+func TestTxValidator_NewValidatorNilWhiteListHandlerShouldErr(t *testing.T) {
+	t.Parallel()
+
+	adb := getAccAdapter(0, big.NewInt(0))
+	maxNonceDeltaAllowed := 100
+	shardCoordinator := createMockCoordinator("_", 0)
+	txValidator, err := dataValidators.NewTxValidator(
+		adb,
+		shardCoordinator,
+		nil,
+		maxNonceDeltaAllowed,
+	)
+
+	assert.Nil(t, txValidator)
+	assert.Equal(t, process.ErrNilWhiteListHandler, err)
+}
+
+func TestTxValidator_NewValidatorShouldWork(t *testing.T) {
 func TestNewTxValidator_NilPubkeyConverterShouldErr(t *testing.T) {
-=======
-func TestTxValidator_NewValidatorNilWhiteListHandlerShouldErr(t *testing.T) {
->>>>>>> 6f4ba986
-	t.Parallel()
-
-	adb := getAccAdapter(0, big.NewInt(0))
-	maxNonceDeltaAllowed := 100
-	shardCoordinator := createMockCoordinator("_", 0)
-	txValidator, err := dataValidators.NewTxValidator(
-		adb,
-		shardCoordinator,
-<<<<<<< HEAD
+	t.Parallel()
+
+	adb := getAccAdapter(0, big.NewInt(0))
+	maxNonceDeltaAllowed := 100
+	shardCoordinator := createMockCoordinator("_", 0)
+	txValidator, err := dataValidators.NewTxValidator(
+		adb,
+		shardCoordinator,
 		maxNonceDeltaAllowed,
 		nil,
 	)
@@ -129,32 +134,17 @@
 }
 
 func TestNewTxValidator_ShouldWork(t *testing.T) {
-=======
-		nil,
-		maxNonceDeltaAllowed,
-	)
-
-	assert.Nil(t, txValidator)
-	assert.Equal(t, process.ErrNilWhiteListHandler, err)
-}
-
-func TestTxValidator_NewValidatorShouldWork(t *testing.T) {
->>>>>>> 6f4ba986
-	t.Parallel()
-
-	adb := getAccAdapter(0, big.NewInt(0))
-	shardCoordinator := createMockCoordinator("_", 0)
-	maxNonceDeltaAllowed := 100
-	txValidator, err := dataValidators.NewTxValidator(
-		adb,
-		shardCoordinator,
-<<<<<<< HEAD
-		maxNonceDeltaAllowed,
-		mock.NewPubkeyConverterMock(32),
-=======
-		&mock.WhiteListHandlerStub{},
-		maxNonceDeltaAllowed,
->>>>>>> 6f4ba986
+	t.Parallel()
+
+	adb := getAccAdapter(0, big.NewInt(0))
+	shardCoordinator := createMockCoordinator("_", 0)
+	maxNonceDeltaAllowed := 100
+	txValidator, err := dataValidators.NewTxValidator(
+		adb,
+		shardCoordinator,
+		&mock.WhiteListHandlerStub{},
+		mock.NewPubkeyConverterMock(32),
+		maxNonceDeltaAllowed,
 	)
 
 	assert.Nil(t, err)
@@ -174,13 +164,9 @@
 	txValidator, err := dataValidators.NewTxValidator(
 		adb,
 		shardCoordinator,
-<<<<<<< HEAD
-		maxNonceDeltaAllowed,
-		mock.NewPubkeyConverterMock(32),
-=======
-		&mock.WhiteListHandlerStub{},
-		maxNonceDeltaAllowed,
->>>>>>> 6f4ba986
+		&mock.WhiteListHandlerStub{},
+		mock.NewPubkeyConverterMock(32),
+		maxNonceDeltaAllowed,
 	)
 	assert.Nil(t, err)
 
@@ -203,13 +189,9 @@
 	txValidator, err := dataValidators.NewTxValidator(
 		adb,
 		shardCoordinator,
-<<<<<<< HEAD
-		maxNonceDeltaAllowed,
-		mock.NewPubkeyConverterMock(32),
-=======
-		&mock.WhiteListHandlerStub{},
-		maxNonceDeltaAllowed,
->>>>>>> 6f4ba986
+		&mock.WhiteListHandlerStub{},
+		mock.NewPubkeyConverterMock(32),
+		maxNonceDeltaAllowed,
 	)
 	assert.Nil(t, err)
 
@@ -233,13 +215,9 @@
 	txValidator, err := dataValidators.NewTxValidator(
 		adb,
 		shardCoordinator,
-<<<<<<< HEAD
-		maxNonceDeltaAllowed,
-		mock.NewPubkeyConverterMock(32),
-=======
-		&mock.WhiteListHandlerStub{},
-		maxNonceDeltaAllowed,
->>>>>>> 6f4ba986
+		&mock.WhiteListHandlerStub{},
+		mock.NewPubkeyConverterMock(32),
+		maxNonceDeltaAllowed,
 	)
 	assert.Nil(t, err)
 
@@ -265,13 +243,9 @@
 	txValidator, err := dataValidators.NewTxValidator(
 		adb,
 		shardCoordinator,
-<<<<<<< HEAD
-		maxNonceDeltaAllowed,
-		mock.NewPubkeyConverterMock(32),
-=======
-		&mock.WhiteListHandlerStub{},
-		maxNonceDeltaAllowed,
->>>>>>> 6f4ba986
+		&mock.WhiteListHandlerStub{},
+		mock.NewPubkeyConverterMock(32),
+		maxNonceDeltaAllowed,
 	)
 	assert.Nil(t, err)
 
@@ -296,13 +270,9 @@
 	txValidator, _ := dataValidators.NewTxValidator(
 		accDB,
 		shardCoordinator,
-<<<<<<< HEAD
-		maxNonceDeltaAllowed,
-		mock.NewPubkeyConverterMock(32),
-=======
-		&mock.WhiteListHandlerStub{},
-		maxNonceDeltaAllowed,
->>>>>>> 6f4ba986
+		&mock.WhiteListHandlerStub{},
+		mock.NewPubkeyConverterMock(32),
+		maxNonceDeltaAllowed,
 	)
 
 	addressMock := mock.NewAddressMock([]byte("address"))
@@ -362,13 +332,9 @@
 	txValidator, _ := dataValidators.NewTxValidator(
 		accDB,
 		shardCoordinator,
-<<<<<<< HEAD
-		maxNonceDeltaAllowed,
-		mock.NewPubkeyConverterMock(32),
-=======
-		&mock.WhiteListHandlerStub{},
-		maxNonceDeltaAllowed,
->>>>>>> 6f4ba986
+		&mock.WhiteListHandlerStub{},
+		maxNonceDeltaAllowed,
+		mock.NewPubkeyConverterMock(32),
 	)
 
 	addressMock := mock.NewAddressMock([]byte("address"))
@@ -390,13 +356,9 @@
 	txValidator, _ := dataValidators.NewTxValidator(
 		adb,
 		shardCoordinator,
-<<<<<<< HEAD
-		maxNonceDeltaAllowed,
-		mock.NewPubkeyConverterMock(32),
-=======
-		&mock.WhiteListHandlerStub{},
-		maxNonceDeltaAllowed,
->>>>>>> 6f4ba986
+		&mock.WhiteListHandlerStub{},
+		mock.NewPubkeyConverterMock(32),
+		maxNonceDeltaAllowed,
 	)
 
 	addressMock := mock.NewAddressMock([]byte("address"))
@@ -417,13 +379,9 @@
 	txValidator, _ := dataValidators.NewTxValidator(
 		adb,
 		shardCoordinator,
-<<<<<<< HEAD
+		&mock.WhiteListHandlerStub{},
+		mock.NewPubkeyConverterMock(32),
 		100,
-		mock.NewPubkeyConverterMock(32),
-=======
-		&mock.WhiteListHandlerStub{},
-		100,
->>>>>>> 6f4ba986
 	)
 	_ = txValidator
 	txValidator = nil
