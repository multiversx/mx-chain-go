package unsigned

import (
	"fmt"
	"math/big"

	logger "github.com/ElrondNetwork/elrond-go-logger"
	"github.com/ElrondNetwork/elrond-go/core/check"
	"github.com/ElrondNetwork/elrond-go/data"
	"github.com/ElrondNetwork/elrond-go/data/smartContractResult"
	"github.com/ElrondNetwork/elrond-go/data/state"
	"github.com/ElrondNetwork/elrond-go/hashing"
	"github.com/ElrondNetwork/elrond-go/marshal"
	"github.com/ElrondNetwork/elrond-go/process"
	"github.com/ElrondNetwork/elrond-go/sharding"
)

// InterceptedUnsignedTransaction holds and manages a transaction based struct with extended functionality
type InterceptedUnsignedTransaction struct {
	uTx               *smartContractResult.SmartContractResult
	marshalizer       marshal.Marshalizer
	hasher            hashing.Hasher
	addrConv          state.AddressConverter
	coordinator       sharding.Coordinator
	hash              []byte
	rcvShard          uint32
	sndShard          uint32
	isForCurrentShard bool
	sndAddr           state.AddressContainer
}

// NewInterceptedUnsignedTransaction returns a new instance of InterceptedUnsignedTransaction
func NewInterceptedUnsignedTransaction(
	uTxBuff []byte,
	marshalizer marshal.Marshalizer,
	hasher hashing.Hasher,
	addrConv state.AddressConverter,
	coordinator sharding.Coordinator,
) (*InterceptedUnsignedTransaction, error) {
	if uTxBuff == nil {
		return nil, process.ErrNilBuffer
	}
	if check.IfNil(marshalizer) {
		return nil, process.ErrNilMarshalizer
	}
	if check.IfNil(hasher) {
		return nil, process.ErrNilHasher
	}
	if check.IfNil(addrConv) {
		return nil, process.ErrNilAddressConverter
	}
	if check.IfNil(coordinator) {
		return nil, process.ErrNilShardCoordinator
	}

	uTx, err := createUtx(marshalizer, uTxBuff)
	if err != nil {
		return nil, err
	}

	inUTx := &InterceptedUnsignedTransaction{
		uTx:         uTx,
		marshalizer: marshalizer,
		hasher:      hasher,
		addrConv:    addrConv,
		coordinator: coordinator,
	}

	err = inUTx.processFields(uTxBuff)
	if err != nil {
		return nil, err
	}

	return inUTx, nil
}

func createUtx(marshalizer marshal.Marshalizer, uTxBuff []byte) (*smartContractResult.SmartContractResult, error) {
	uTx := &smartContractResult.SmartContractResult{}
	err := marshalizer.Unmarshal(uTx, uTxBuff)
	if err != nil {
		return nil, err
	}

	return uTx, nil
}

// CheckValidity checks if the received transaction is valid (not nil fields, valid sig and so on)
func (inUTx *InterceptedUnsignedTransaction) CheckValidity() error {
	err := inUTx.integrity()
	if err != nil {
		return err
	}

	return nil
}

func (inUTx *InterceptedUnsignedTransaction) processFields(uTxBuffWithSig []byte) error {
	inUTx.hash = inUTx.hasher.Compute(string(uTxBuffWithSig))

	var err error
	inUTx.sndAddr, err = inUTx.addrConv.CreateAddressFromPublicKeyBytes(inUTx.uTx.SndAddr)
	if err != nil {
		return process.ErrInvalidSndAddr
	}

	rcvAddr, err := inUTx.addrConv.CreateAddressFromPublicKeyBytes(inUTx.uTx.RcvAddr)
	if err != nil {
		return process.ErrInvalidRcvAddr
	}

	inUTx.rcvShard = inUTx.coordinator.ComputeId(rcvAddr)
	inUTx.sndShard = inUTx.coordinator.ComputeId(inUTx.sndAddr)

	isForCurrentShardRecv := inUTx.rcvShard == inUTx.coordinator.SelfId()
	isForCurrentShardSender := inUTx.sndShard == inUTx.coordinator.SelfId()
	inUTx.isForCurrentShard = isForCurrentShardRecv || isForCurrentShardSender

	return nil
}

// integrity checks for not nil fields and negative value
func (inUTx *InterceptedUnsignedTransaction) integrity() error {
	if len(inUTx.uTx.RcvAddr) == 0 {
		return process.ErrNilRcvAddr
	}
	if len(inUTx.uTx.SndAddr) == 0 {
		return process.ErrNilSndAddr
	}
	if inUTx.uTx.Value == nil {
		return process.ErrNilValue
	}
	if inUTx.uTx.Value.Sign() < 0 {
		return process.ErrNegativeValue
	}
	if len(inUTx.uTx.TxHash) == 0 {
		return process.ErrNilTxHash
	}

	return nil
}

// Nonce returns the transaction nonce
func (inUTx *InterceptedUnsignedTransaction) Nonce() uint64 {
	return inUTx.uTx.Nonce
}

// SenderAddress returns the transaction sender address
func (inUTx *InterceptedUnsignedTransaction) SenderAddress() state.AddressContainer {
	return inUTx.sndAddr
}

// ReceiverShardId returns the receiver shard
func (inUTx *InterceptedUnsignedTransaction) ReceiverShardId() uint32 {
	return inUTx.rcvShard
}

// SenderShardId returns the sender shard
func (inUTx *InterceptedUnsignedTransaction) SenderShardId() uint32 {
	return inUTx.sndShard
}

// IsForCurrentShard returns true if this transaction is meant to be processed by the node from this shard
func (inUTx *InterceptedUnsignedTransaction) IsForCurrentShard() bool {
	return inUTx.isForCurrentShard
}

// Transaction returns the transaction pointer that actually holds the data
func (inUTx *InterceptedUnsignedTransaction) Transaction() data.TransactionHandler {
	return inUTx.uTx
}

// Fee represents the unsigned transaction fee. It is always 0
func (inUTx *InterceptedUnsignedTransaction) Fee() *big.Int {
	return big.NewInt(0)
}

// Hash gets the hash of this transaction
func (inUTx *InterceptedUnsignedTransaction) Hash() []byte {
	return inUTx.hash
}

// Type returns the type of this intercepted data
func (inUTx *InterceptedUnsignedTransaction) Type() string {
	return "intercepted unsigned tx"
}

<<<<<<< HEAD
// Identifiers returns the identifiers used in requests
func (inUTx *InterceptedUnsignedTransaction) Identifiers() [][]byte {
	return [][]byte{inUTx.hash}
=======
// String returns the unsigned transaction's most important fields as string
func (inUTx *InterceptedUnsignedTransaction) String() string {
	return fmt.Sprintf("sender=%s, nonce=%d, value=%s, recv=%s",
		logger.DisplayByteSlice(inUTx.uTx.SndAddr),
		inUTx.uTx.Nonce,
		inUTx.uTx.Value.String(),
		logger.DisplayByteSlice(inUTx.uTx.RcvAddr),
	)
>>>>>>> 663d85c3
}

// IsInterfaceNil returns true if there is no value under the interface
func (inUTx *InterceptedUnsignedTransaction) IsInterfaceNil() bool {
	return inUTx == nil
}<|MERGE_RESOLUTION|>--- conflicted
+++ resolved
@@ -184,11 +184,6 @@
 	return "intercepted unsigned tx"
 }
 
-<<<<<<< HEAD
-// Identifiers returns the identifiers used in requests
-func (inUTx *InterceptedUnsignedTransaction) Identifiers() [][]byte {
-	return [][]byte{inUTx.hash}
-=======
 // String returns the unsigned transaction's most important fields as string
 func (inUTx *InterceptedUnsignedTransaction) String() string {
 	return fmt.Sprintf("sender=%s, nonce=%d, value=%s, recv=%s",
@@ -197,7 +192,11 @@
 		inUTx.uTx.Value.String(),
 		logger.DisplayByteSlice(inUTx.uTx.RcvAddr),
 	)
->>>>>>> 663d85c3
+}
+
+// Identifiers returns the identifiers used in requests
+func (inUTx *InterceptedUnsignedTransaction) Identifiers() [][]byte {
+	return [][]byte{inUTx.hash}
 }
 
 // IsInterfaceNil returns true if there is no value under the interface
