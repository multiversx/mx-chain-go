package process

import (
<<<<<<< HEAD
	"github.com/ElrondNetwork/elrond-go/data/rewardTx"
	"math/big"
	"time"

	"github.com/ElrondNetwork/elrond-go/data"
	"github.com/ElrondNetwork/elrond-go/data/block"
	"github.com/ElrondNetwork/elrond-go/data/smartContractResult"
	"github.com/ElrondNetwork/elrond-go/data/state"
	"github.com/ElrondNetwork/elrond-go/data/transaction"
	"github.com/ElrondNetwork/elrond-go/p2p"
	"github.com/ElrondNetwork/elrond-go/process/smartContract/hooks"
	"github.com/ElrondNetwork/elrond-go/sharding"
	"github.com/ElrondNetwork/elrond-go/storage"
	"github.com/ElrondNetwork/elrond-vm-common"
=======
    "math/big"
    "time"

    "github.com/ElrondNetwork/elrond-go/data"
    "github.com/ElrondNetwork/elrond-go/data/block"
    "github.com/ElrondNetwork/elrond-go/data/rewardTx"
    "github.com/ElrondNetwork/elrond-go/data/smartContractResult"
    "github.com/ElrondNetwork/elrond-go/data/state"
    "github.com/ElrondNetwork/elrond-go/data/transaction"
    "github.com/ElrondNetwork/elrond-go/p2p"
    "github.com/ElrondNetwork/elrond-go/process/smartContract/hooks"
    "github.com/ElrondNetwork/elrond-go/sharding"
    "github.com/ElrondNetwork/elrond-go/storage"
    vmcommon "github.com/ElrondNetwork/elrond-vm-common"
>>>>>>> de822135
)

// TransactionProcessor is the main interface for transaction execution engine
type TransactionProcessor interface {
    ProcessTransaction(transaction *transaction.Transaction, round uint64) error
    IsInterfaceNil() bool
}

// RewardTransactionProcessor is the interface for reward transaction execution engine
type RewardTransactionProcessor interface {
    ProcessRewardTransaction(rewardTx *rewardTx.RewardTx) error
    IsInterfaceNil() bool
}

// RewardTransactionProcessor is the interface for reward transaction execution engine
type RewardTransactionProcessor interface {
	ProcessRewardTransaction(rewardTx *rewardTx.RewardTx) error
}

// RewardTransactionPreProcessor prepares the processing of reward transactions
type RewardTransactionPreProcessor interface {
	AddComputedRewardMiniBlocks(computedRewardMiniblocks block.MiniBlockSlice)
}

// SmartContractResultProcessor is the main interface for smart contract result execution engine
type SmartContractResultProcessor interface {
    ProcessSmartContractResult(scr *smartContractResult.SmartContractResult) error
    IsInterfaceNil() bool
}

// TxTypeHandler is an interface to calculate the transaction type
type TxTypeHandler interface {
    ComputeTransactionType(tx data.TransactionHandler) (TransactionType, error)
    IsInterfaceNil() bool
}

// TxValidator can determine if a provided transaction handler is valid or not from the process point of view
type TxValidator interface {
    IsTxValidForProcessing(txHandler data.TransactionHandler) bool
    IsInterfaceNil() bool
}

// HeaderValidator can determine if a provided header handler is valid or not from the process point of view
type HeaderValidator interface {
    IsHeaderValidForProcessing(headerHandler data.HeaderHandler) bool
    IsInterfaceNil() bool
}

// TransactionCoordinator is an interface to coordinate transaction processing using multiple processors
type TransactionCoordinator interface {
    RequestMiniBlocks(header data.HeaderHandler)
    RequestBlockTransactions(body block.Body)
    IsDataPreparedForProcessing(haveTime func() time.Duration) error

    SaveBlockDataToStorage(body block.Body) error
    RestoreBlockDataFromStorage(body block.Body) (int, map[int][][]byte, error)
    RemoveBlockDataFromPool(body block.Body) error

    ProcessBlockTransaction(body block.Body, round uint64, haveTime func() time.Duration) error

    CreateBlockStarted()
    CreateMbsAndProcessCrossShardTransactionsDstMe(header data.HeaderHandler, maxTxSpaceRemained uint32, maxMbSpaceRemained uint32, round uint64, haveTime func() bool) (block.MiniBlockSlice, uint32, bool)
    CreateMbsAndProcessTransactionsFromMe(maxTxSpaceRemained uint32, maxMbSpaceRemained uint32, round uint64, haveTime func() bool) block.MiniBlockSlice

    CreateMarshalizedData(body block.Body) (map[uint32]block.MiniBlockSlice, map[string][][]byte)

    GetAllCurrentUsedTxs(blockType block.Type) map[string]data.TransactionHandler

    VerifyCreatedBlockTransactions(body block.Body) error
    IsInterfaceNil() bool
}

// SmartContractProcessor is the main interface for the smart contract caller engine
type SmartContractProcessor interface {
    ComputeTransactionType(tx *transaction.Transaction) (TransactionType, error)
    ExecuteSmartContractTransaction(tx *transaction.Transaction, acntSrc, acntDst state.AccountHandler, round uint64) error
    DeploySmartContract(tx *transaction.Transaction, acntSrc state.AccountHandler, round uint64) error
    IsInterfaceNil() bool
}

// IntermediateTransactionHandler handles transactions which are not resolved in only one step
type IntermediateTransactionHandler interface {
    AddIntermediateTransactions(txs []data.TransactionHandler) error
    CreateAllInterMiniBlocks() map[uint32]*block.MiniBlock
    VerifyInterMiniBlocks(body block.Body) error
    CreateMarshalizedData(txHashes [][]byte) ([][]byte, error)
    SaveCurrentIntermediateTxToStorage() error
    GetAllCurrentFinishedTxs() map[string]data.TransactionHandler
    CreateBlockStarted()
    IsInterfaceNil() bool
}

// TransactionVerifier interface validates if the transaction is good and if it should be processed
type TransactionVerifier interface {
    IsTransactionValid(tx data.TransactionHandler) error
}

// UnsignedTxHandler creates and verifies unsigned transactions for current round
<<<<<<< HEAD
type TransactionFeeHandler interface {
	ProcessTransactionFee(cost *big.Int)
=======
type UnsignedTxHandler interface {
    CleanProcessedUTxs()
    ProcessTransactionFee(cost *big.Int)
    CreateAllUTxs() []data.TransactionHandler
    VerifyCreatedUTxs() error
    AddRewardTxFromBlock(tx data.TransactionHandler)
    IsInterfaceNil() bool
>>>>>>> de822135
}

// SpecialAddressHandler responds with needed special addresses
type SpecialAddressHandler interface {
<<<<<<< HEAD
	SetElrondCommunityAddress(elrond []byte)
	ElrondCommunityAddress() []byte
	SetConsensusData(consensusRewardAddresses []string, round uint64, epoch uint32)
	ConsensusRewardAddresses() []string
	LeaderAddress() []byte
	BurnAddress() []byte
	ShardIdForAddress([]byte) (uint32, error)
	Round() uint64
	Epoch() uint32
	IsInterfaceNil() bool
=======
    SetElrondCommunityAddress(elrond []byte)
    ElrondCommunityAddress() []byte
    SetConsensusRewardAddresses(consensusRewardAddresses []string)
    ConsensusRewardAddresses() []string
    LeaderAddress() []byte
    BurnAddress() []byte
    ShardIdForAddress([]byte) (uint32, error)
    IsInterfaceNil() bool
>>>>>>> de822135
}

// PreProcessor is an interface used to prepare and process transaction data
type PreProcessor interface {
    CreateBlockStarted()
    IsDataPrepared(requestedTxs int, haveTime func() time.Duration) error

    RemoveTxBlockFromPools(body block.Body, miniBlockPool storage.Cacher) error
    RestoreTxBlockIntoPools(body block.Body, miniBlockPool storage.Cacher) (int, map[int][]byte, error)
    SaveTxBlockToStorage(body block.Body) error

    ProcessBlockTransactions(body block.Body, round uint64, haveTime func() time.Duration) error
    RequestBlockTransactions(body block.Body) int

    CreateMarshalizedData(txHashes [][]byte) ([][]byte, error)

    RequestTransactionsForMiniBlock(mb block.MiniBlock) int
    ProcessMiniBlock(miniBlock *block.MiniBlock, haveTime func() bool, round uint64) error
    CreateAndProcessMiniBlock(sndShardId, dstShardId uint32, spaceRemained int, haveTime func() bool, round uint64) (*block.MiniBlock, error)

    GetAllCurrentUsedTxs() map[string]data.TransactionHandler
    IsInterfaceNil() bool
}

// BlockProcessor is the main interface for block execution engine
type BlockProcessor interface {
<<<<<<< HEAD
	ProcessBlock(blockChain data.ChainHandler, header data.HeaderHandler, body data.BodyHandler, haveTime func() time.Duration) error
	CommitBlock(blockChain data.ChainHandler, header data.HeaderHandler, body data.BodyHandler) error
	RevertAccountState()
	CreateBlockBody(round uint64, haveTime func() bool) (data.BodyHandler, error)
	RestoreBlockIntoPools(header data.HeaderHandler, body data.BodyHandler) error
	CreateBlockHeader(body data.BodyHandler, round uint64, haveTime func() bool) (data.HeaderHandler, error)
	MarshalizedDataToBroadcast(header data.HeaderHandler, body data.BodyHandler) (map[uint32][]byte, map[string][][]byte, error)
	DecodeBlockBody(dta []byte) data.BodyHandler
	DecodeBlockHeader(dta []byte) data.HeaderHandler
	AddLastNotarizedHdr(shardId uint32, processedHdr data.HeaderHandler)
	SetConsensusRewardAddresses(consensusRewardAddresses []string, round uint64)
	IsInterfaceNil() bool
=======
    ProcessBlock(blockChain data.ChainHandler, header data.HeaderHandler, body data.BodyHandler, haveTime func() time.Duration) error
    CommitBlock(blockChain data.ChainHandler, header data.HeaderHandler, body data.BodyHandler) error
    RevertAccountState()
    CreateBlockBody(round uint64, haveTime func() bool) (data.BodyHandler, error)
    RestoreBlockIntoPools(header data.HeaderHandler, body data.BodyHandler) error
    CreateBlockHeader(body data.BodyHandler, round uint64, haveTime func() bool) (data.HeaderHandler, error)
    MarshalizedDataToBroadcast(header data.HeaderHandler, body data.BodyHandler) (map[uint32][]byte, map[string][][]byte, error)
    DecodeBlockBody(dta []byte) data.BodyHandler
    DecodeBlockHeader(dta []byte) data.HeaderHandler
    AddLastNotarizedHdr(shardId uint32, processedHdr data.HeaderHandler)
    SetConsensusRewardAddresses(consensusRewardAddresses []string)
    IsInterfaceNil() bool
>>>>>>> de822135
}

// Checker provides functionality to checks the integrity and validity of a data structure
type Checker interface {
    // IntegrityAndValidity does both validity and integrity checks on the data structure
    IntegrityAndValidity(coordinator sharding.Coordinator) error
    // Integrity checks only the integrity of the data
    Integrity(coordinator sharding.Coordinator) error
    // IsInterfaceNil returns true if there is no value under the interface
    IsInterfaceNil() bool
}

// SigVerifier provides functionality to verify a signature of a signed data structure that holds also the verifying parameters
type SigVerifier interface {
    VerifySig() error
}

// SignedDataValidator provides functionality to check the validity and signature of a data structure
type SignedDataValidator interface {
    SigVerifier
    Checker
}

// HashAccesser interface provides functionality over hashable objects
type HashAccesser interface {
    SetHash([]byte)
    Hash() []byte
}

// InterceptedBlockBody interface provides functionality over intercepted blocks
type InterceptedBlockBody interface {
    Checker
    HashAccesser
    GetUnderlyingObject() interface{}
}

// Bootstrapper is an interface that defines the behaviour of a struct that is able
// to synchronize the node
type Bootstrapper interface {
    AddSyncStateListener(func(isSyncing bool))
    ShouldSync() bool
    StopSync()
    StartSync()
    IsInterfaceNil() bool
}

// ForkDetector is an interface that defines the behaviour of a struct that is able
// to detect forks
type ForkDetector interface {
    AddHeader(header data.HeaderHandler, headerHash []byte, state BlockHeaderState, finalHeader data.HeaderHandler, finalHeaderHash []byte) error
    RemoveHeaders(nonce uint64, hash []byte)
    CheckFork() (forkDetected bool, nonce uint64, hash []byte)
    GetHighestFinalBlockNonce() uint64
    ProbableHighestNonce() uint64
    ResetProbableHighestNonceIfNeeded()
    IsInterfaceNil() bool
}

// InterceptorsContainer defines an interceptors holder data type with basic functionality
type InterceptorsContainer interface {
    Get(key string) (Interceptor, error)
    Add(key string, val Interceptor) error
    AddMultiple(keys []string, interceptors []Interceptor) error
    Replace(key string, val Interceptor) error
    Remove(key string)
    Len() int
    IsInterfaceNil() bool
}

// InterceptorsContainerFactory defines the functionality to create an interceptors container
type InterceptorsContainerFactory interface {
    Create() (InterceptorsContainer, error)
    IsInterfaceNil() bool
}

// PreProcessorsContainer defines an PreProcessors holder data type with basic functionality
type PreProcessorsContainer interface {
    Get(key block.Type) (PreProcessor, error)
    Add(key block.Type, val PreProcessor) error
    AddMultiple(keys []block.Type, preprocessors []PreProcessor) error
    Replace(key block.Type, val PreProcessor) error
    Remove(key block.Type)
    Len() int
    Keys() []block.Type
    IsInterfaceNil() bool
}

// PreProcessorsContainerFactory defines the functionality to create an PreProcessors container
type PreProcessorsContainerFactory interface {
    Create() (PreProcessorsContainer, error)
    IsInterfaceNil() bool
}

// IntermediateProcessorContainer defines an IntermediateProcessor holder data type with basic functionality
type IntermediateProcessorContainer interface {
    Get(key block.Type) (IntermediateTransactionHandler, error)
    Add(key block.Type, val IntermediateTransactionHandler) error
    AddMultiple(keys []block.Type, preprocessors []IntermediateTransactionHandler) error
    Replace(key block.Type, val IntermediateTransactionHandler) error
    Remove(key block.Type)
    Len() int
    Keys() []block.Type
    IsInterfaceNil() bool
}

// IntermediateProcessorsContainerFactory defines the functionality to create an IntermediateProcessors container
type IntermediateProcessorsContainerFactory interface {
    Create() (IntermediateProcessorContainer, error)
    IsInterfaceNil() bool
}

// VirtualMachinesContainer defines a virtual machine holder data type with basic functionality
type VirtualMachinesContainer interface {
    Get(key []byte) (vmcommon.VMExecutionHandler, error)
    Add(key []byte, val vmcommon.VMExecutionHandler) error
    AddMultiple(keys [][]byte, vms []vmcommon.VMExecutionHandler) error
    Replace(key []byte, val vmcommon.VMExecutionHandler) error
    Remove(key []byte)
    Len() int
    Keys() [][]byte
    IsInterfaceNil() bool
}

// VirtualMachinesContainerFactory defines the functionality to create a virtual machine container
type VirtualMachinesContainerFactory interface {
    Create() (VirtualMachinesContainer, error)
    VMAccountsDB() *hooks.VMAccountsDB
    IsInterfaceNil() bool
}

// Interceptor defines what a data interceptor should do
// It should also adhere to the p2p.MessageProcessor interface so it can wire to a p2p.Messenger
type Interceptor interface {
    ProcessReceivedMessage(message p2p.MessageP2P) error
    IsInterfaceNil() bool
}

// MessageHandler defines the functionality needed by structs to send data to other peers
type MessageHandler interface {
    ConnectedPeersOnTopic(topic string) []p2p.PeerID
    SendToConnectedPeer(topic string, buff []byte, peerID p2p.PeerID) error
    IsInterfaceNil() bool
}

// TopicHandler defines the functionality needed by structs to manage topics and message processors
type TopicHandler interface {
    HasTopic(name string) bool
    CreateTopic(name string, createChannelForTopic bool) error
    RegisterMessageProcessor(topic string, handler p2p.MessageProcessor) error
}

// TopicMessageHandler defines the functionality needed by structs to manage topics, message processors and to send data
// to other peers
type TopicMessageHandler interface {
    MessageHandler
    TopicHandler
}

// DataPacker can split a large slice of byte slices in smaller packets
type DataPacker interface {
    PackDataInChunks(data [][]byte, limit int) ([][]byte, error)
    IsInterfaceNil() bool
}

// BlocksTracker defines the functionality to track all the notarised blocks
type BlocksTracker interface {
    UnnotarisedBlocks() []data.HeaderHandler
    RemoveNotarisedBlocks(headerHandler data.HeaderHandler) error
    AddBlock(headerHandler data.HeaderHandler)
    SetBlockBroadcastRound(nonce uint64, round int64)
    BlockBroadcastRound(nonce uint64) int64
    IsInterfaceNil() bool
}

// RequestHandler defines the methods through which request to data can be made
type RequestHandler interface {
<<<<<<< HEAD
	RequestHeaderByNonce(shardId uint32, nonce uint64)
	RequestTransaction(shardId uint32, txHashes [][]byte)
	RequestUnsignedTransactions(destShardID uint32, scrHashes [][]byte)
	RequestRewardTransactions(destShardID uint32, txHashes [][]byte)
	RequestMiniBlock(shardId uint32, miniblockHash []byte)
	RequestHeader(shardId uint32, hash []byte)
	IsInterfaceNil() bool
=======
    RequestHeaderByNonce(shardId uint32, nonce uint64)
    RequestTransaction(shardId uint32, txHashes [][]byte)
    RequestUnsignedTransactions(destShardID uint32, scrHashes [][]byte)
    RequestRewardTransactions(destShardID uint32, txHashes [][]byte)
    RequestMiniBlock(shardId uint32, miniblockHash []byte)
    RequestHeader(shardId uint32, hash []byte)
    IsInterfaceNil() bool
>>>>>>> de822135
}

// ArgumentsParser defines the functionality to parse transaction data into arguments and code for smart contracts
type ArgumentsParser interface {
    GetArguments() ([]*big.Int, error)
    GetCode() ([]byte, error)
    GetFunction() (string, error)
    ParseData(data string) error

    CreateDataFromStorageUpdate(storageUpdates []*vmcommon.StorageUpdate) string
    GetStorageUpdates(data string) ([]*vmcommon.StorageUpdate, error)
    IsInterfaceNil() bool
}

// TemporaryAccountsHandler defines the functionality to create temporary accounts and pass to VM.
// This holder will contain usually one account from shard X that calls a SC in shard Y
// so when executing the code in shard Y, this impl will hold an ephemeral copy of the sender account from shard X
type TemporaryAccountsHandler interface {
    AddTempAccount(address []byte, balance *big.Int, nonce uint64)
    CleanTempAccounts()
    TempAccount(address []byte) state.AccountHandler
    IsInterfaceNil() bool
}

// BlockSizeThrottler defines the functionality of adapting the node to the network speed/latency when it should send a
// block to its peers which should be received in a limited time frame
type BlockSizeThrottler interface {
    MaxItemsToAdd() uint32
    Add(round uint64, items uint32)
    Succeed(round uint64)
    ComputeMaxItems()
    IsInterfaceNil() bool
}<|MERGE_RESOLUTION|>--- conflicted
+++ resolved
@@ -1,22 +1,6 @@
 package process
 
 import (
-<<<<<<< HEAD
-	"github.com/ElrondNetwork/elrond-go/data/rewardTx"
-	"math/big"
-	"time"
-
-	"github.com/ElrondNetwork/elrond-go/data"
-	"github.com/ElrondNetwork/elrond-go/data/block"
-	"github.com/ElrondNetwork/elrond-go/data/smartContractResult"
-	"github.com/ElrondNetwork/elrond-go/data/state"
-	"github.com/ElrondNetwork/elrond-go/data/transaction"
-	"github.com/ElrondNetwork/elrond-go/p2p"
-	"github.com/ElrondNetwork/elrond-go/process/smartContract/hooks"
-	"github.com/ElrondNetwork/elrond-go/sharding"
-	"github.com/ElrondNetwork/elrond-go/storage"
-	"github.com/ElrondNetwork/elrond-vm-common"
-=======
     "math/big"
     "time"
 
@@ -31,7 +15,6 @@
     "github.com/ElrondNetwork/elrond-go/sharding"
     "github.com/ElrondNetwork/elrond-go/storage"
     vmcommon "github.com/ElrondNetwork/elrond-vm-common"
->>>>>>> de822135
 )
 
 // TransactionProcessor is the main interface for transaction execution engine
@@ -46,14 +29,10 @@
     IsInterfaceNil() bool
 }
 
-// RewardTransactionProcessor is the interface for reward transaction execution engine
-type RewardTransactionProcessor interface {
-	ProcessRewardTransaction(rewardTx *rewardTx.RewardTx) error
-}
-
 // RewardTransactionPreProcessor prepares the processing of reward transactions
 type RewardTransactionPreProcessor interface {
 	AddComputedRewardMiniBlocks(computedRewardMiniblocks block.MiniBlockSlice)
+    IsInterfaceNil() bool
 }
 
 // SmartContractResultProcessor is the main interface for smart contract result execution engine
@@ -130,43 +109,22 @@
 }
 
 // UnsignedTxHandler creates and verifies unsigned transactions for current round
-<<<<<<< HEAD
 type TransactionFeeHandler interface {
-	ProcessTransactionFee(cost *big.Int)
-=======
-type UnsignedTxHandler interface {
-    CleanProcessedUTxs()
     ProcessTransactionFee(cost *big.Int)
-    CreateAllUTxs() []data.TransactionHandler
-    VerifyCreatedUTxs() error
-    AddRewardTxFromBlock(tx data.TransactionHandler)
-    IsInterfaceNil() bool
->>>>>>> de822135
+    IsInterfaceNil() bool
 }
 
 // SpecialAddressHandler responds with needed special addresses
 type SpecialAddressHandler interface {
-<<<<<<< HEAD
-	SetElrondCommunityAddress(elrond []byte)
-	ElrondCommunityAddress() []byte
-	SetConsensusData(consensusRewardAddresses []string, round uint64, epoch uint32)
-	ConsensusRewardAddresses() []string
+    SetElrondCommunityAddress(elrond []byte)
+    ElrondCommunityAddress() []byte
+    SetConsensusData(consensusRewardAddresses []string, round uint64, epoch uint32)
 	LeaderAddress() []byte
 	BurnAddress() []byte
 	ShardIdForAddress([]byte) (uint32, error)
 	Round() uint64
 	Epoch() uint32
-	IsInterfaceNil() bool
-=======
-    SetElrondCommunityAddress(elrond []byte)
-    ElrondCommunityAddress() []byte
-    SetConsensusRewardAddresses(consensusRewardAddresses []string)
-    ConsensusRewardAddresses() []string
-    LeaderAddress() []byte
-    BurnAddress() []byte
-    ShardIdForAddress([]byte) (uint32, error)
-    IsInterfaceNil() bool
->>>>>>> de822135
+    IsInterfaceNil() bool
 }
 
 // PreProcessor is an interface used to prepare and process transaction data
@@ -193,7 +151,6 @@
 
 // BlockProcessor is the main interface for block execution engine
 type BlockProcessor interface {
-<<<<<<< HEAD
 	ProcessBlock(blockChain data.ChainHandler, header data.HeaderHandler, body data.BodyHandler, haveTime func() time.Duration) error
 	CommitBlock(blockChain data.ChainHandler, header data.HeaderHandler, body data.BodyHandler) error
 	RevertAccountState()
@@ -206,20 +163,6 @@
 	AddLastNotarizedHdr(shardId uint32, processedHdr data.HeaderHandler)
 	SetConsensusRewardAddresses(consensusRewardAddresses []string, round uint64)
 	IsInterfaceNil() bool
-=======
-    ProcessBlock(blockChain data.ChainHandler, header data.HeaderHandler, body data.BodyHandler, haveTime func() time.Duration) error
-    CommitBlock(blockChain data.ChainHandler, header data.HeaderHandler, body data.BodyHandler) error
-    RevertAccountState()
-    CreateBlockBody(round uint64, haveTime func() bool) (data.BodyHandler, error)
-    RestoreBlockIntoPools(header data.HeaderHandler, body data.BodyHandler) error
-    CreateBlockHeader(body data.BodyHandler, round uint64, haveTime func() bool) (data.HeaderHandler, error)
-    MarshalizedDataToBroadcast(header data.HeaderHandler, body data.BodyHandler) (map[uint32][]byte, map[string][][]byte, error)
-    DecodeBlockBody(dta []byte) data.BodyHandler
-    DecodeBlockHeader(dta []byte) data.HeaderHandler
-    AddLastNotarizedHdr(shardId uint32, processedHdr data.HeaderHandler)
-    SetConsensusRewardAddresses(consensusRewardAddresses []string)
-    IsInterfaceNil() bool
->>>>>>> de822135
 }
 
 // Checker provides functionality to checks the integrity and validity of a data structure
@@ -396,15 +339,6 @@
 
 // RequestHandler defines the methods through which request to data can be made
 type RequestHandler interface {
-<<<<<<< HEAD
-	RequestHeaderByNonce(shardId uint32, nonce uint64)
-	RequestTransaction(shardId uint32, txHashes [][]byte)
-	RequestUnsignedTransactions(destShardID uint32, scrHashes [][]byte)
-	RequestRewardTransactions(destShardID uint32, txHashes [][]byte)
-	RequestMiniBlock(shardId uint32, miniblockHash []byte)
-	RequestHeader(shardId uint32, hash []byte)
-	IsInterfaceNil() bool
-=======
     RequestHeaderByNonce(shardId uint32, nonce uint64)
     RequestTransaction(shardId uint32, txHashes [][]byte)
     RequestUnsignedTransactions(destShardID uint32, scrHashes [][]byte)
@@ -412,7 +346,6 @@
     RequestMiniBlock(shardId uint32, miniblockHash []byte)
     RequestHeader(shardId uint32, hash []byte)
     IsInterfaceNil() bool
->>>>>>> de822135
 }
 
 // ArgumentsParser defines the functionality to parse transaction data into arguments and code for smart contracts
