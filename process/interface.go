--- conflicted
+++ resolved
@@ -334,17 +334,17 @@
 	IsInterfaceNil() bool
 }
 
-<<<<<<< HEAD
 // EndOfEpochHandler defines that actions which are needed by processor for end of epoch
 type EndOfEpochTriggerHandler interface {
 	IsEndOfEpoch() bool
 	Epoch() uint32
 	IsInterfaceNil() bool
-=======
+}
+
+// BlockChainHookHandler defines the actions which should be performed by implementation
 type BlockChainHookHandler interface {
 	TemporaryAccountsHandler
 	SetCurrentHeader(hdr data.HeaderHandler)
->>>>>>> a9ec89ce
 }
 
 // Interceptor defines what a data interceptor should do
