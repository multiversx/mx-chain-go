--- conflicted
+++ resolved
@@ -1127,12 +1127,6 @@
 	IsInterfaceNil() bool
 }
 
-<<<<<<< HEAD
-// TxsSenderHandler handles transactions sending
-type TxsSenderHandler interface {
-	SendBulkTransactions(txs []*transaction.Transaction) (uint64, error)
-	Close() error
-=======
 // ScheduledTxsExecutionHandler defines the functionality for execution of scheduled transactions
 type ScheduledTxsExecutionHandler interface {
 	Init()
@@ -1152,6 +1146,12 @@
 	SetTransactionProcessor(txProcessor TransactionProcessor)
 	SetTransactionCoordinator(txCoordinator TransactionCoordinator)
 	IsScheduledTx(txHash []byte) bool
->>>>>>> 671f2937
+	IsInterfaceNil() bool
+}
+
+// TxsSenderHandler handles transactions sending
+type TxsSenderHandler interface {
+	SendBulkTransactions(txs []*transaction.Transaction) (uint64, error)
+	Close() error
 	IsInterfaceNil() bool
 }