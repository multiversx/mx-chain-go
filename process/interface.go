--- conflicted
+++ resolved
@@ -34,17 +34,10 @@
 
 // Checker provides functionality to checks the integrity and validity of a data structure
 type Checker interface {
-<<<<<<< HEAD
 	// IntegrityAndValidity does both validity and integrity checks on the data structure
 	IntegrityAndValidity(coordinator sharding.ShardCoordinator) error
 	// Integrity checks only the integrity of the data
 	Integrity(coordinator sharding.ShardCoordinator) error
-=======
-	//Check does both validity and integrity checks on the data structure
-	Check(processor BlockProcessor) error
-	// Integrity checks only the integrity of the data
-	Integrity(processor BlockProcessor) error
->>>>>>> dc2615d9
 }
 
 // SigVerifier provides functionality to verify a signature of a signed data structure that holds also the verifying parameters
