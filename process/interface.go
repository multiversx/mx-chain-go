--- conflicted
+++ resolved
@@ -148,19 +148,18 @@
 	BlockBroadcastRound(nonce uint64) int32
 }
 
-<<<<<<< HEAD
+// RequestHandler defines the methods through which request to data can be made
+type RequestHandler interface {
+	RequestHeaderByNonce(shardId uint32, nonce uint64)
+	RequestTransaction(shardId uint32, txHashes [][]byte)
+	RequestMiniBlock(shardId uint32, miniblockHash []byte)
+	RequestHeader(shardId uint32, hash []byte)
+}
+
 // ArgumentsParser defines the functionality to parse transaction data into arguments and code for smart contracts
 type ArgumentsParser interface {
 	GetArguments() ([]*big.Int, error)
 	GetCode() ([]byte, error)
 	GetFunction() (string, error)
 	ParseData(data []byte) error
-=======
-// RequestHandler defines the methods through which request to data can be made
-type RequestHandler interface {
-	RequestHeaderByNonce(shardId uint32, nonce uint64)
-	RequestTransaction(shardId uint32, txHashes [][]byte)
-	RequestMiniBlock(shardId uint32, miniblockHash []byte)
-	RequestHeader(shardId uint32, hash []byte)
->>>>>>> 05645f42
 }