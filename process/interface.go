package process

import (
	"math/big"
	"time"

	"github.com/ElrondNetwork/elrond-go/core"
	"github.com/ElrondNetwork/elrond-go/data"
	"github.com/ElrondNetwork/elrond-go/data/block"
	"github.com/ElrondNetwork/elrond-go/data/rewardTx"
	"github.com/ElrondNetwork/elrond-go/data/smartContractResult"
	"github.com/ElrondNetwork/elrond-go/data/state"
	"github.com/ElrondNetwork/elrond-go/data/transaction"
	"github.com/ElrondNetwork/elrond-go/p2p"
	"github.com/ElrondNetwork/elrond-go/process/smartContract/hooks"
	"github.com/ElrondNetwork/elrond-go/sharding"
	"github.com/ElrondNetwork/elrond-go/storage"
	vmcommon "github.com/ElrondNetwork/elrond-vm-common"
)

// TransactionProcessor is the main interface for transaction execution engine
type TransactionProcessor interface {
	ProcessTransaction(transaction *transaction.Transaction, round uint64) error
	IsInterfaceNil() bool
}

// RewardTransactionProcessor is the interface for reward transaction execution engine
type RewardTransactionProcessor interface {
	ProcessRewardTransaction(rewardTx *rewardTx.RewardTx) error
	IsInterfaceNil() bool
}

// RewardTransactionPreProcessor prepares the processing of reward transactions
type RewardTransactionPreProcessor interface {
	AddComputedRewardMiniBlocks(computedRewardMiniblocks block.MiniBlockSlice)
	IsInterfaceNil() bool
}

// SmartContractResultProcessor is the main interface for smart contract result execution engine
type SmartContractResultProcessor interface {
	ProcessSmartContractResult(scr *smartContractResult.SmartContractResult) error
	IsInterfaceNil() bool
}

// TxTypeHandler is an interface to calculate the transaction type
type TxTypeHandler interface {
	ComputeTransactionType(tx data.TransactionHandler) (TransactionType, error)
	IsInterfaceNil() bool
}

// TxValidator can determine if a provided transaction handler is valid or not from the process point of view
type TxValidator interface {
	IsTxValidForProcessing(txHandler TxValidatorHandler) bool
	NumRejectedTxs() uint64
	IsInterfaceNil() bool
}

// HeaderValidator can determine if a provided header handler is valid or not from the process point of view
type HeaderValidator interface {
	IsHeaderValidForProcessing(headerHandler data.HeaderHandler) bool
	IsInterfaceNil() bool
}

// TransactionCoordinator is an interface to coordinate transaction processing using multiple processors
type TransactionCoordinator interface {
	RequestMiniBlocks(header data.HeaderHandler)
	RequestBlockTransactions(body block.Body)
	IsDataPreparedForProcessing(haveTime func() time.Duration) error

	SaveBlockDataToStorage(body block.Body) error
	RestoreBlockDataFromStorage(body block.Body) (int, error)
	RemoveBlockDataFromPool(body block.Body) error

	ProcessBlockTransaction(body block.Body, round uint64, haveTime func() time.Duration) error

	CreateBlockStarted()
	CreateMbsAndProcessCrossShardTransactionsDstMe(header data.HeaderHandler, processedMiniBlocksHashes map[string]struct{}, maxTxSpaceRemained uint32, maxMbSpaceRemained uint32, round uint64, haveTime func() bool) (block.MiniBlockSlice, uint32, bool)
	CreateMbsAndProcessTransactionsFromMe(maxTxSpaceRemained uint32, maxMbSpaceRemained uint32, round uint64, haveTime func() bool) block.MiniBlockSlice

	CreateMarshalizedData(body block.Body) (map[uint32]block.MiniBlockSlice, map[string][][]byte)

	GetAllCurrentUsedTxs(blockType block.Type) map[string]data.TransactionHandler

	VerifyCreatedBlockTransactions(body block.Body) error
	IsInterfaceNil() bool
}

// SmartContractProcessor is the main interface for the smart contract caller engine
type SmartContractProcessor interface {
	ComputeTransactionType(tx *transaction.Transaction) (TransactionType, error)
	ExecuteSmartContractTransaction(tx *transaction.Transaction, acntSrc, acntDst state.AccountHandler, round uint64) error
	DeploySmartContract(tx *transaction.Transaction, acntSrc state.AccountHandler, round uint64) error
	IsInterfaceNil() bool
}

// IntermediateTransactionHandler handles transactions which are not resolved in only one step
type IntermediateTransactionHandler interface {
	AddIntermediateTransactions(txs []data.TransactionHandler) error
	CreateAllInterMiniBlocks() map[uint32]*block.MiniBlock
	VerifyInterMiniBlocks(body block.Body) error
	CreateMarshalizedData(txHashes [][]byte) ([][]byte, error)
	SaveCurrentIntermediateTxToStorage() error
	GetAllCurrentFinishedTxs() map[string]data.TransactionHandler
	CreateBlockStarted()
	IsInterfaceNil() bool
}

// InternalTransactionProducer creates system transactions (e.g. rewards)
type InternalTransactionProducer interface {
	CreateAllInterMiniBlocks() map[uint32]*block.MiniBlock
	IsInterfaceNil() bool
}

// TransactionVerifier interface validates if the transaction is good and if it should be processed
type TransactionVerifier interface {
	IsTransactionValid(tx data.TransactionHandler) error
}

// TransactionFeeHandler processes the transaction fee
type TransactionFeeHandler interface {
	ProcessTransactionFee(cost *big.Int)
	IsInterfaceNil() bool
}

// SpecialAddressHandler responds with needed special addresses
type SpecialAddressHandler interface {
	SetShardConsensusData(randomness []byte, round uint64, epoch uint32, shardID uint32) error
	SetMetaConsensusData(randomness []byte, round uint64, epoch uint32) error
	ConsensusShardRewardData() *data.ConsensusRewardData
	ConsensusMetaRewardData() []*data.ConsensusRewardData
	ClearMetaConsensusData()
	ElrondCommunityAddress() []byte
	LeaderAddress() []byte
	BurnAddress() []byte
	SetElrondCommunityAddress(elrond []byte)
	ShardIdForAddress([]byte) (uint32, error)
	Epoch() uint32
	Round() uint64
	IsInterfaceNil() bool
}

// PreProcessor is an interface used to prepare and process transaction data
type PreProcessor interface {
	CreateBlockStarted()
	IsDataPrepared(requestedTxs int, haveTime func() time.Duration) error

	RemoveTxBlockFromPools(body block.Body, miniBlockPool storage.Cacher) error
	RestoreTxBlockIntoPools(body block.Body, miniBlockPool storage.Cacher) (int, error)
	SaveTxBlockToStorage(body block.Body) error

	ProcessBlockTransactions(body block.Body, round uint64, haveTime func() bool) error
	RequestBlockTransactions(body block.Body) int

	CreateMarshalizedData(txHashes [][]byte) ([][]byte, error)

	RequestTransactionsForMiniBlock(mb block.MiniBlock) int
	ProcessMiniBlock(miniBlock *block.MiniBlock, haveTime func() bool, round uint64) error
	CreateAndProcessMiniBlock(sndShardId, dstShardId uint32, spaceRemained int, haveTime func() bool, round uint64) (*block.MiniBlock, error)
	CreateAndProcessMiniBlocks(maxTxSpaceRemained uint32, maxMbSpaceRemained uint32, round uint64, haveTime func() bool) (block.MiniBlockSlice, error)

	GetAllCurrentUsedTxs() map[string]data.TransactionHandler
	IsInterfaceNil() bool
}

// BlockProcessor is the main interface for block execution engine
type BlockProcessor interface {
	ProcessBlock(blockChain data.ChainHandler, header data.HeaderHandler, body data.BodyHandler, haveTime func() time.Duration) error
	CommitBlock(blockChain data.ChainHandler, header data.HeaderHandler, body data.BodyHandler) error
	RevertAccountState()
	CreateBlockBody(round uint64, haveTime func() bool) (data.BodyHandler, error)
	RestoreBlockIntoPools(header data.HeaderHandler, body data.BodyHandler) error
	CreateBlockHeader(body data.BodyHandler, round uint64, haveTime func() bool) (data.HeaderHandler, error)
	MarshalizedDataToBroadcast(header data.HeaderHandler, body data.BodyHandler) (map[uint32][]byte, map[string][][]byte, error)
	DecodeBlockBody(dta []byte) data.BodyHandler
	DecodeBlockHeader(dta []byte) data.HeaderHandler
	AddLastNotarizedHdr(shardId uint32, processedHdr data.HeaderHandler)
	SetConsensusData(randomness []byte, round uint64, epoch uint32, shardId uint32)
	IsInterfaceNil() bool
}

// Checker provides functionality to checks the integrity and validity of a data structure
type Checker interface {
	// IntegrityAndValidity does both validity and integrity checks on the data structure
	IntegrityAndValidity(coordinator sharding.Coordinator) error
	// Integrity checks only the integrity of the data
	Integrity(coordinator sharding.Coordinator) error
	// IsInterfaceNil returns true if there is no value under the interface
	IsInterfaceNil() bool
}

// SigVerifier provides functionality to verify a signature of a signed data structure that holds also the verifying parameters
type SigVerifier interface {
	VerifySig() error
}

// SignedDataValidator provides functionality to check the validity and signature of a data structure
type SignedDataValidator interface {
	SigVerifier
	Checker
}

// HashAccesser interface provides functionality over hashable objects
type HashAccesser interface {
	SetHash([]byte)
	Hash() []byte
}

// InterceptedBlockBody interface provides functionality over intercepted blocks
type InterceptedBlockBody interface {
	Checker
	HashAccesser
	GetUnderlyingObject() interface{}
}

// Bootstrapper is an interface that defines the behaviour of a struct that is able
// to synchronize the node
type Bootstrapper interface {
	AddSyncStateListener(func(isSyncing bool))
	ShouldSync() bool
	StopSync()
	StartSync()
	SetStatusHandler(handler core.AppStatusHandler) error
	IsInterfaceNil() bool
}

// ForkDetector is an interface that defines the behaviour of a struct that is able
// to detect forks
type ForkDetector interface {
	AddHeader(header data.HeaderHandler, headerHash []byte, state BlockHeaderState, finalHeaders []data.HeaderHandler, finalHeadersHashes [][]byte) error
	RemoveHeaders(nonce uint64, hash []byte)
	CheckFork() (forkDetected bool, nonce uint64, hash []byte)
	GetHighestFinalBlockNonce() uint64
	ProbableHighestNonce() uint64
	ResetProbableHighestNonceIfNeeded()
	IsInterfaceNil() bool
}

// InterceptorsContainer defines an interceptors holder data type with basic functionality
type InterceptorsContainer interface {
	Get(key string) (Interceptor, error)
	Add(key string, val Interceptor) error
	AddMultiple(keys []string, interceptors []Interceptor) error
	Replace(key string, val Interceptor) error
	Remove(key string)
	Len() int
	IsInterfaceNil() bool
}

// InterceptorsContainerFactory defines the functionality to create an interceptors container
type InterceptorsContainerFactory interface {
	Create() (InterceptorsContainer, error)
	IsInterfaceNil() bool
}

// PreProcessorsContainer defines an PreProcessors holder data type with basic functionality
type PreProcessorsContainer interface {
	Get(key block.Type) (PreProcessor, error)
	Add(key block.Type, val PreProcessor) error
	AddMultiple(keys []block.Type, preprocessors []PreProcessor) error
	Replace(key block.Type, val PreProcessor) error
	Remove(key block.Type)
	Len() int
	Keys() []block.Type
	IsInterfaceNil() bool
}

// PreProcessorsContainerFactory defines the functionality to create an PreProcessors container
type PreProcessorsContainerFactory interface {
	Create() (PreProcessorsContainer, error)
	IsInterfaceNil() bool
}

// IntermediateProcessorContainer defines an IntermediateProcessor holder data type with basic functionality
type IntermediateProcessorContainer interface {
	Get(key block.Type) (IntermediateTransactionHandler, error)
	Add(key block.Type, val IntermediateTransactionHandler) error
	AddMultiple(keys []block.Type, preprocessors []IntermediateTransactionHandler) error
	Replace(key block.Type, val IntermediateTransactionHandler) error
	Remove(key block.Type)
	Len() int
	Keys() []block.Type
	IsInterfaceNil() bool
}

// IntermediateProcessorsContainerFactory defines the functionality to create an IntermediateProcessors container
type IntermediateProcessorsContainerFactory interface {
	Create() (IntermediateProcessorContainer, error)
	IsInterfaceNil() bool
}

// VirtualMachinesContainer defines a virtual machine holder data type with basic functionality
type VirtualMachinesContainer interface {
	Get(key []byte) (vmcommon.VMExecutionHandler, error)
	Add(key []byte, val vmcommon.VMExecutionHandler) error
	AddMultiple(keys [][]byte, vms []vmcommon.VMExecutionHandler) error
	Replace(key []byte, val vmcommon.VMExecutionHandler) error
	Remove(key []byte)
	Len() int
	Keys() [][]byte
	IsInterfaceNil() bool
}

// VirtualMachinesContainerFactory defines the functionality to create a virtual machine container
type VirtualMachinesContainerFactory interface {
	Create() (VirtualMachinesContainer, error)
	VMAccountsDB() *hooks.VMAccountsDB
	IsInterfaceNil() bool
}

// Interceptor defines what a data interceptor should do
// It should also adhere to the p2p.MessageProcessor interface so it can wire to a p2p.Messenger
type Interceptor interface {
	ProcessReceivedMessage(message p2p.MessageP2P) error
	IsInterfaceNil() bool
}

// MessageHandler defines the functionality needed by structs to send data to other peers
type MessageHandler interface {
	ConnectedPeersOnTopic(topic string) []p2p.PeerID
	SendToConnectedPeer(topic string, buff []byte, peerID p2p.PeerID) error
	IsInterfaceNil() bool
}

// TopicHandler defines the functionality needed by structs to manage topics and message processors
type TopicHandler interface {
	HasTopic(name string) bool
	CreateTopic(name string, createChannelForTopic bool) error
	RegisterMessageProcessor(topic string, handler p2p.MessageProcessor) error
}

// TopicMessageHandler defines the functionality needed by structs to manage topics, message processors and to send data
// to other peers
type TopicMessageHandler interface {
	MessageHandler
	TopicHandler
}

// DataPacker can split a large slice of byte slices in smaller packets
type DataPacker interface {
	PackDataInChunks(data [][]byte, limit int) ([][]byte, error)
	IsInterfaceNil() bool
}

// BlocksTracker defines the functionality to track all the notarised blocks
type BlocksTracker interface {
	UnnotarisedBlocks() []data.HeaderHandler
	RemoveNotarisedBlocks(headerHandler data.HeaderHandler) error
	AddBlock(headerHandler data.HeaderHandler)
	SetBlockBroadcastRound(nonce uint64, round int64)
	BlockBroadcastRound(nonce uint64) int64
	IsInterfaceNil() bool
}

// RequestHandler defines the methods through which request to data can be made
type RequestHandler interface {
	RequestHeaderByNonce(shardId uint32, nonce uint64)
	RequestTransaction(shardId uint32, txHashes [][]byte)
	RequestUnsignedTransactions(destShardID uint32, scrHashes [][]byte)
	RequestRewardTransactions(destShardID uint32, txHashes [][]byte)
	RequestMiniBlock(shardId uint32, miniblockHash []byte)
	RequestHeader(shardId uint32, hash []byte)
	IsInterfaceNil() bool
}

// ArgumentsParser defines the functionality to parse transaction data into arguments and code for smart contracts
type ArgumentsParser interface {
	GetArguments() ([]*big.Int, error)
	GetCode() ([]byte, error)
	GetFunction() (string, error)
	ParseData(data string) error

	CreateDataFromStorageUpdate(storageUpdates []*vmcommon.StorageUpdate) string
	GetStorageUpdates(data string) ([]*vmcommon.StorageUpdate, error)
	IsInterfaceNil() bool
}

// TemporaryAccountsHandler defines the functionality to create temporary accounts and pass to VM.
// This holder will contain usually one account from shard X that calls a SC in shard Y
// so when executing the code in shard Y, this impl will hold an ephemeral copy of the sender account from shard X
type TemporaryAccountsHandler interface {
	AddTempAccount(address []byte, balance *big.Int, nonce uint64)
	CleanTempAccounts()
	TempAccount(address []byte) state.AccountHandler
	IsInterfaceNil() bool
}

// BlockSizeThrottler defines the functionality of adapting the node to the network speed/latency when it should send a
// block to its peers which should be received in a limited time frame
type BlockSizeThrottler interface {
	MaxItemsToAdd() uint32
	Add(round uint64, items uint32)
	Succeed(round uint64)
	ComputeMaxItems()
	IsInterfaceNil() bool
}

// TxValidatorHandler defines the functionality that is needed for a TxValidator to validate a transaction
type TxValidatorHandler interface {
	SenderShardId() uint32
	Nonce() uint64
	SenderAddress() state.AddressContainer
	TotalValue() *big.Int
}

<<<<<<< HEAD
// RewardsHandler will return information about rewards
type RewardsHandler interface {
	RewardsValue() uint64
	CommunityPercentage() float64
	LeaderPercentage() float64
	BurnPercentage() float64
}

// FeeHandler will return information about fees
type FeeHandler interface {
	MinGasPrice() uint64
	MinGasLimitForTx() uint64
	MinTxFee() uint64
}

// EconomicsAddressesHandler will return information about economics addresses
type EconomicsAddressesHandler interface {
	CommunityAddress() string
	BurnAddress() string
=======
// PoolsCleaner define the functionality that is needed for a pools cleaner
type PoolsCleaner interface {
	Clean(duration time.Duration) (bool, error)
	NumRemovedTxs() uint64
	IsInterfaceNil() bool
>>>>>>> 56802145
}<|MERGE_RESOLUTION|>--- conflicted
+++ resolved
@@ -402,7 +402,13 @@
 	TotalValue() *big.Int
 }
 
-<<<<<<< HEAD
+// PoolsCleaner define the functionality that is needed for a pools cleaner
+type PoolsCleaner interface {
+	Clean(duration time.Duration) (bool, error)
+	NumRemovedTxs() uint64
+	IsInterfaceNil() bool
+}
+
 // RewardsHandler will return information about rewards
 type RewardsHandler interface {
 	RewardsValue() uint64
@@ -421,12 +427,4 @@
 // EconomicsAddressesHandler will return information about economics addresses
 type EconomicsAddressesHandler interface {
 	CommunityAddress() string
-	BurnAddress() string
-=======
-// PoolsCleaner define the functionality that is needed for a pools cleaner
-type PoolsCleaner interface {
-	Clean(duration time.Duration) (bool, error)
-	NumRemovedTxs() uint64
-	IsInterfaceNil() bool
->>>>>>> 56802145
-}+	BurnAddress() string