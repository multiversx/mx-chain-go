--- conflicted
+++ resolved
@@ -400,12 +400,8 @@
 // Interceptor defines what a data interceptor should do
 // It should also adhere to the p2p.MessageProcessor interface so it can wire to a p2p.Messenger
 type Interceptor interface {
-<<<<<<< HEAD
 	SetIsDataForCurrentShardVerifier(verifier InterceptedDataVerifier) error
-	ProcessReceivedMessage(message p2p.MessageP2P, broadcastHandler func(buffToSend []byte)) error
-=======
 	ProcessReceivedMessage(message p2p.MessageP2P, fromConnectedPeer p2p.PeerID) error
->>>>>>> 929c7f3b
 	IsInterfaceNil() bool
 }
 
