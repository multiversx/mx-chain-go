--- conflicted
+++ resolved
@@ -19,13 +19,8 @@
 // SmartContractProcessor is the main interface for the smart contract caller engine
 type SmartContractProcessor interface {
 	ComputeTransactionType(tx *transaction.Transaction, acntSrc, acntDst state.AccountHandler) (TransactionType, error)
-<<<<<<< HEAD
 	ExecuteSmartContractTransaction(tx *transaction.Transaction, acntSrc, acntDst state.AccountHandler, round uint32) error
 	DeploySmartContract(tx *transaction.Transaction, acntSrc, acntDst state.AccountHandler, round uint32) error
-=======
-	ExecuteSmartContractTransaction(tx *transaction.Transaction, acntSrc, acntDst state.AccountHandler) error
-	DeploySmartContract(tx *transaction.Transaction, acntSrc, acntDst state.AccountHandler) error
->>>>>>> 5102fed8
 }
 
 // BlockProcessor is the main interface for block execution engine
@@ -153,8 +148,6 @@
 	BlockBroadcastRound(nonce uint64) int32
 }
 
-<<<<<<< HEAD
-=======
 // RequestHandler defines the methods through which request to data can be made
 type RequestHandler interface {
 	RequestHeaderByNonce(shardId uint32, nonce uint64)
@@ -163,7 +156,6 @@
 	RequestHeader(shardId uint32, hash []byte)
 }
 
->>>>>>> 5102fed8
 // ArgumentsParser defines the functionality to parse transaction data into arguments and code for smart contracts
 type ArgumentsParser interface {
 	GetArguments() ([]*big.Int, error)
