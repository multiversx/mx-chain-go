--- conflicted
+++ resolved
@@ -1355,37 +1355,6 @@
 	IsInterfaceNil() bool
 }
 
-<<<<<<< HEAD
-// ProcessDebuggerSetter allows setting a debugger on the process component
-type ProcessDebuggerSetter interface {
-	SetProcessDebugger(debugger Debugger) error
-}
-
-// DebuggerBlockProcessor is the interface for block execution engine with debugger
-type DebuggerBlockProcessor interface {
-	BlockProcessor
-	ProcessDebuggerSetter
-}
-
-// AdditionalStorageServiceCreator defines the actions needed for a component that can create additional storage services
-type AdditionalStorageServiceCreator interface {
-	CreateAdditionalStorageUnits(func(store dataRetriever.StorageService, shardID string) error, dataRetriever.StorageService, string) error
-	IsInterfaceNil() bool
-}
-
-// ScrProcessingDataHandler is an interface for scr data to be processed after validation checks
-type ScrProcessingDataHandler interface {
-	GetHash() []byte
-	GetSnapshot() int
-	GetSender() state.UserAccountHandler
-	GetDestination() state.UserAccountHandler
-}
-
-// SCProcessorHelperHandler is an interface for smart contract processor helper
-type SCProcessorHelperHandler interface {
-	GetAccountFromAddress(address []byte) (state.UserAccountHandler, error)
-	CheckSCRBeforeProcessing(scr *smartContractResult.SmartContractResult) (ScrProcessingDataHandler, error)
-=======
 // IncomingHeaderSubscriber defines a subscriber to incoming headers
 type IncomingHeaderSubscriber interface {
 	AddHeader(headerHash []byte, header sovereign.IncomingHeaderHandler) error
@@ -1400,6 +1369,37 @@
 	RemoveLeaderSignature(header data.HeaderHandler) error
 	RemoveAllSignatures(header data.HeaderHandler) error
 	Identifier() string
->>>>>>> 5c25b88f
+	IsInterfaceNil() bool
+}
+
+// ProcessDebuggerSetter allows setting a debugger on the process component
+type ProcessDebuggerSetter interface {
+	SetProcessDebugger(debugger Debugger) error
+}
+
+// DebuggerBlockProcessor is the interface for block execution engine with debugger
+type DebuggerBlockProcessor interface {
+	BlockProcessor
+	ProcessDebuggerSetter
+}
+
+// AdditionalStorageServiceCreator defines the actions needed for a component that can create additional storage services
+type AdditionalStorageServiceCreator interface {
+	CreateAdditionalStorageUnits(func(store dataRetriever.StorageService, shardID string) error, dataRetriever.StorageService, string) error
+	IsInterfaceNil() bool
+}
+
+// ScrProcessingDataHandler is an interface for scr data to be processed after validation checks
+type ScrProcessingDataHandler interface {
+	GetHash() []byte
+	GetSnapshot() int
+	GetSender() state.UserAccountHandler
+	GetDestination() state.UserAccountHandler
+}
+
+// SCProcessorHelperHandler is an interface for smart contract processor helper
+type SCProcessorHelperHandler interface {
+	GetAccountFromAddress(address []byte) (state.UserAccountHandler, error)
+	CheckSCRBeforeProcessing(scr *smartContractResult.SmartContractResult) (ScrProcessingDataHandler, error)
 	IsInterfaceNil() bool
 }