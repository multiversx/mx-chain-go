--- conflicted
+++ resolved
@@ -539,13 +539,11 @@
 // ErrNilPeersRatingMonitor signals that a nil peers rating monitor implementation has been provided
 var ErrNilPeersRatingMonitor = errors.New("nil peers rating monitor")
 
-<<<<<<< HEAD
-// ErrNilHistoryRepository signals that history processor is nil
-var ErrNilHistoryRepository = errors.New("history repository is nil")
-=======
 // ErrNilLogger signals that a nil logger instance has been provided
 var ErrNilLogger = errors.New("nil logger")
 
 // ErrNilShuffleOutCloser signals that a nil shuffle out closer has been provided
 var ErrNilShuffleOutCloser = errors.New("nil shuffle out closer")
->>>>>>> 1d70bae2
+
+// ErrNilHistoryRepository signals that history processor is nil
+var ErrNilHistoryRepository = errors.New("history repository is nil")