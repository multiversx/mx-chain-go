package errors

import (
	"errors"
)

// ErrAccountsAdapterCreation signals that the accounts adapter cannot be created based on provided data
var ErrAccountsAdapterCreation = errors.New("error creating accounts adapter")

// ErrBlockchainCreation signals that the blockchain cannot be created
var ErrBlockchainCreation = errors.New("can not create blockchain")

// ErrDataPoolCreation signals that the data pool cannot be created
var ErrDataPoolCreation = errors.New("can not create data pool")

// ErrDataStoreCreation signals that the data store cannot be created
var ErrDataStoreCreation = errors.New("can not create data store")

// ErrGenesisBlockNotInitialized signals that genesis block is not initialized
var ErrGenesisBlockNotInitialized = errors.New("genesis block is not initialized")

// ErrHasherCreation signals that the hasher cannot be created based on provided data
var ErrHasherCreation = errors.New("error creating hasher")

// ErrInvalidChainID signals that an invalid chain ID has been provided
var ErrInvalidChainID = errors.New("invalid chain ID in consensus")

// ErrInvalidConsensusConfig signals that an invalid consensus type is specified in the configuration file
var ErrInvalidConsensusConfig = errors.New("invalid consensus type provided in config file")

// ErrInvalidRoundDuration signals that an invalid round duration has been provided
var ErrInvalidRoundDuration = errors.New("invalid round duration provided")

// ErrInvalidTransactionVersion signals  that an invalid transaction version has been provided
var ErrInvalidTransactionVersion = errors.New("invalid transaction version")

// ErrInvalidWorkingDir signals that an invalid working directory has been provided
var ErrInvalidWorkingDir = errors.New("invalid working directory")

// ErrMarshalizerCreation signals that the marshalizer cannot be created based on provided data
var ErrMarshalizerCreation = errors.New("error creating marshalizer")

// ErrMissingMultiHasherConfig signals that the multihasher type isn't specified in the configuration file
var ErrMissingMultiHasherConfig = errors.New("no multisig hasher provided in config file")

// ErrMultiSigHasherMissmatch signals that an invalid multisig hasher was provided
var ErrMultiSigHasherMissmatch = errors.New("wrong multisig hasher provided for bls consensus type")

// ErrNilAccountsAdapter signals that a nil accounts adapter has been provided
var ErrNilAccountsAdapter = errors.New("nil accounts adapter")

// ErrNilAccountsParser signals that a nil accounts parser has been provided
var ErrNilAccountsParser = errors.New("nil accounts parser")

// ErrNilAddressPublicKeyConverter signals that an operation has been attempted to or with a nil public key converter implementation
var ErrNilAddressPublicKeyConverter = errors.New("nil address pubkey converter")

// ErrNilAlarmScheduler is raised when a valid alarm scheduler is expected but nil is used
var ErrNilAlarmScheduler = errors.New("nil alarm scheduler")

// ErrNilBlackListHandler signals that a nil black list handler was provided
var ErrNilBlackListHandler = errors.New("nil black list handler")

// ErrNilBlockChainHandler is raised when a valid blockchain handler is expected but nil used
var ErrNilBlockChainHandler = errors.New("blockchain handler is nil")

// ErrNilBlockProcessor is raised when a valid block processor is expected but nil used
var ErrNilBlockProcessor = errors.New("block processor is nil")

// ErrNilBlockSigner signals the nil block signer was provided
var ErrNilBlockSigner = errors.New("nil block signer")

// ErrNilP2pSigner signals the nil p2p signer was provided
var ErrNilP2pSigner = errors.New("nil p2p single signer")

// ErrNilBlockSignKeyGen is raised when a valid block sign key generator is expected but nil used
var ErrNilBlockSignKeyGen = errors.New("block sign key generator is nil")

// ErrNilBlockTracker signals that a nil block tracker has been provided
var ErrNilBlockTracker = errors.New("trying to set nil block tracker")

// ErrNilBootStorer signals that the provided boot storer is nil
var ErrNilBootStorer = errors.New("nil boot storer")

// ErrNilBootstrapComponents signals that the provided instance of bootstrap components is nil
var ErrNilBootstrapComponents = errors.New("nil bootstrap components")

// ErrNilBootstrapComponentsHolder signals that the provided bootstrap components holder is nil
var ErrNilBootstrapComponentsHolder = errors.New("nil bootstrap components holder")

// ErrNilBootstrapComponentsFactory signals that the provided bootstrap components factory is nil
var ErrNilBootstrapComponentsFactory = errors.New("nil bootstrap components factory")

// ErrNilConsensusComponentsFactory signals that the provided consensus components factory is nil
var ErrNilConsensusComponentsFactory = errors.New("nil consensus components factory")

// ErrNilCryptoComponentsFactory signals that the provided crypto components factory is nil
var ErrNilCryptoComponentsFactory = errors.New("nil crypto components factory")

// ErrNilCoreComponentsFactory signals that the provided core components factory is nil
var ErrNilCoreComponentsFactory = errors.New("nil core components factory")

// ErrNilDataComponentsFactory signals that the provided data components factory is nil
var ErrNilDataComponentsFactory = errors.New("nil data components factory")

// ErrNilHeartbeatV2ComponentsFactory signals that the provided heartbeatV2 components factory is nil
var ErrNilHeartbeatV2ComponentsFactory = errors.New("nil heartbeatV2 components factory")

// ErrNilNetworkComponentsFactory signals that the provided network components factory is nil
var ErrNilNetworkComponentsFactory = errors.New("nil network components factory")

// ErrNilProcessComponentsFactory signals that the provided process components factory is nil
var ErrNilProcessComponentsFactory = errors.New("nil process components factory")

// ErrNilStateComponentsFactory signals that the provided state components factory is nil
var ErrNilStateComponentsFactory = errors.New("nil state components factory")

// ErrNilStatusComponentsFactory signals that the provided status components factory is nil
var ErrNilStatusComponentsFactory = errors.New("nil status components factory")

// ErrNilStatusCoreComponentsFactory signals that an operation has been attempted with nil status core components factory
var ErrNilStatusCoreComponentsFactory = errors.New("nil status core components factory provided")

// ErrNilBootstrapParamsHandler signals that the provided bootstrap parameters handler is nil
var ErrNilBootstrapParamsHandler = errors.New("nil bootstrap parameters handler")

// ErrNilBroadcastMessenger is raised when a valid broadcast messenger is expected but nil used
var ErrNilBroadcastMessenger = errors.New("broadcast messenger is nil")

// ErrNilChronologyHandler is raised when a valid chronology handler is expected but nil used
var ErrNilChronologyHandler = errors.New("chronology handler is nil")

// ErrNilConsensusComponentsHolder signals that a nil consensus components holder was provided
var ErrNilConsensusComponentsHolder = errors.New("nil consensus components holder")

// ErrNilConsensusWorker signals that a nil consensus worker was provided
var ErrNilConsensusWorker = errors.New("nil consensus worker")

// ErrNilCoreComponents signals that an operation has been attempted with nil core components
var ErrNilCoreComponents = errors.New("nil core components provided")

// ErrNilStatusCoreComponents signals that an operation has been attempted with nil status core components
var ErrNilStatusCoreComponents = errors.New("nil status core components provided")

// ErrNilCoreComponentsHolder signals that a nil core components holder was provided
var ErrNilCoreComponentsHolder = errors.New("nil core components holder")

// ErrNilCryptoComponents signals that a nil crypto components has been provided
var ErrNilCryptoComponents = errors.New("nil crypto components provided")

// ErrNilCryptoComponentsHolder signals that a nil crypto components holder was provided
var ErrNilCryptoComponentsHolder = errors.New("nil crypto components holder")

// ErrNilDataComponents signals that a nil data components instance was provided
var ErrNilDataComponents = errors.New("nil data components provided")

// ErrNilDataComponentsHolder signals that a nil data components holder has been provided
var ErrNilDataComponentsHolder = errors.New("nil data components holder")

// ErrNilEconomicsData signals that a nil economics data handler has been provided
var ErrNilEconomicsData = errors.New("nil economics data provided")

// ErrNilEconomicsHandler signals that a nil economics handler has been provided
var ErrNilEconomicsHandler = errors.New("nil economics handler")

// ErrNilOutportHandler signals that a nil outport handler has been provided
var ErrNilOutportHandler = errors.New("nil outport handler")

// ErrNilEpochNotifier signals that a nil epoch notifier has been provided
var ErrNilEpochNotifier = errors.New("nil epoch notifier")

// ErrNilEpochStartBootstrapper signals that a nil epoch start bootstrapper was provided
var ErrNilEpochStartBootstrapper = errors.New("nil epoch start bootstrapper")

// ErrNilEpochStartNotifier signals that a nil epoch start notifier was provided
var ErrNilEpochStartNotifier = errors.New("nil epoch start notifier provided")

// ErrNilEpochStartTrigger signals that a nil start of epoch trigger has been provided
var ErrNilEpochStartTrigger = errors.New("nil start of epoch trigger")

// ErrNilFallbackHeaderValidator signals that a nil fallback header validator has been provided
var ErrNilFallbackHeaderValidator = errors.New("nil fallback header validator")

// ErrNilForkDetector is raised when a valid fork detector is expected but nil used
var ErrNilForkDetector = errors.New("fork detector is nil")

// ErrNilGasSchedule signals that an operation has been attempted with a nil gas schedule
var ErrNilGasSchedule = errors.New("nil gas schedule")

// ErrNilHasher is raised when a valid hasher is expected but nil used
var ErrNilHasher = errors.New("nil hasher provided")

// ErrNilTxSignHasher is raised when a nil tx sign hasher is provided
var ErrNilTxSignHasher = errors.New("nil tx signing hasher")

// ErrNilHeaderConstructionValidator signals that a nil header construction validator was provided
var ErrNilHeaderConstructionValidator = errors.New("nil header construction validator")

// ErrNilHeaderIntegrityVerifier signals that a nil header integrity verifier has been provided
var ErrNilHeaderIntegrityVerifier = errors.New("nil header integrity verifier")

// ErrNilHeaderSigVerifier signals that a nil header sig verifier has been provided
var ErrNilHeaderSigVerifier = errors.New("")

// ErrNilHeartbeatV2Components signals that a nil heartbeatV2 components instance was provided
var ErrNilHeartbeatV2Components = errors.New("nil heartbeatV2 component")

// ErrNilHeartbeatV2Sender signals that a nil heartbeatV2 sender was provided
var ErrNilHeartbeatV2Sender = errors.New("nil heartbeatV2 sender")

// ErrNilInputAntiFloodHandler signals that a nil input antiflood handler was provided
var ErrNilInputAntiFloodHandler = errors.New("nil input antiflood handler")

// ErrNilInterceptorsContainer signals that a nil interceptors container was provided
var ErrNilInterceptorsContainer = errors.New("nil interceptors container")

// ErrNilInternalMarshalizer signals that a nil internal marshalizer was provided
var ErrNilInternalMarshalizer = errors.New("nil internal marshalizer")

// ErrNilKeyLoader signals that a nil key loader was provided
var ErrNilKeyLoader = errors.New("nil key loader")

// ErrNilMarshalizer signals that a nil marshalizer was provided
var ErrNilMarshalizer = errors.New("nil marshalizer provided")

// ErrNilMessageSignVerifier signals that a nil message signiature verifier was provided
var ErrNilMessageSignVerifier = errors.New("nil message sign verifier")

// ErrNilMessenger signals that a nil messenger was provided
var ErrNilMessenger = errors.New("nil messenger")

// ErrNilMiniBlocksProvider signals a nil miniBlocks provider
var ErrNilMiniBlocksProvider = errors.New("nil miniBlocks provider")

// ErrNilMultiSigner signals that a nil multi-signer was provided
var ErrNilMultiSigner = errors.New("nil multi signer")

// ErrNilNetworkComponents signals that a nil network components instance was provided
var ErrNilNetworkComponents = errors.New("nil network components")

// ErrNilNetworkComponentsHolder signals that a nil network components holder was provided
var ErrNilNetworkComponentsHolder = errors.New("nil network components holder")

// ErrNilNodesConfig signals that a nil nodes configuration was provided
var ErrNilNodesConfig = errors.New("nil nodes config")

// ErrNilNodesCoordinator signals that a nil nodes coordinator was provided
var ErrNilNodesCoordinator = errors.New("nil nodes coordinator")

// ErrNilOutputAntiFloodHandler signals that a nil output antiflood handler was provided
var ErrNilOutputAntiFloodHandler = errors.New("nil output antiflood handler")

// ErrNilPath signals that a nil path was provided
var ErrNilPath = errors.New("nil path provided")

// ErrNilPathHandler signals that a nil path handler was provided
var ErrNilPathHandler = errors.New("nil path handler")

// ErrNilPeerAccounts signals that a nil peer accounts instance was provided
var ErrNilPeerAccounts = errors.New("nil peer accounts")

// ErrNilPeerBlackListHandler signals that a nil peer black list handler was provided
var ErrNilPeerBlackListHandler = errors.New("nil peer black list handler")

// ErrNilPeerHonestyHandler signals that a nil peer honesty handler was provided
var ErrNilPeerHonestyHandler = errors.New("nil peer honesty handler")

// ErrNilPeerShardMapper signals that a nil peer shard mapper was provided
var ErrNilPeerShardMapper = errors.New("nil peer shard mapper")

// ErrNilPeerSignHandler signals that a nil peer sign handler was provided
var ErrNilPeerSignHandler = errors.New("nil peer signature handler")

// ErrNilPendingMiniBlocksHandler signals that a nil pending miniBlocks handler
var ErrNilPendingMiniBlocksHandler = errors.New("nil pending miniBlocks handler")

// ErrNilPoolsHolder signals that a nil pools holder was provided
var ErrNilPoolsHolder = errors.New("nil pools holder")

// ErrNilPrivateKey signals that a nil private key was provided
var ErrNilPrivateKey = errors.New("nil private key")

// ErrNilP2pPrivateKey signals that a nil p2p private key was provided
var ErrNilP2pPrivateKey = errors.New("nil p2p private key")

// ErrNilProcessComponents signals that a nil process components instance was provided
var ErrNilProcessComponents = errors.New("nil process components")

// ErrNilProcessComponentsHolder signals that a nil procss components holder was provided
var ErrNilProcessComponentsHolder = errors.New("nil process components holder")

// ErrNilPubKeyConverter signals that a nil public key converter was provided
var ErrNilPubKeyConverter = errors.New("nil public key converter")

// ErrNilPublicKey signals that a nil public key was provided
var ErrNilPublicKey = errors.New("nil public key")

// ErrNilP2pPublicKey signals that a nil p2p public key was provided
var ErrNilP2pPublicKey = errors.New("nil p2p public key")

// ErrNilRater signals that a nil rater was provided
var ErrNilRater = errors.New("nil rater")

// ErrNilRatingsInfoHandler signals that nil ratings data information was provided
var ErrNilRatingsInfoHandler = errors.New("nil ratings info handler")

// ErrNilRequestHandler signals that a nil request handler was provided
var ErrNilRequestHandler = errors.New("nil request handler")

// ErrNilRequestersFinder signals that a nil requesters finder was provided
var ErrNilRequestersFinder = errors.New("nil requesters finder")

// ErrNilResolversContainer signals that a nil resolvers container was provided
var ErrNilResolversContainer = errors.New("nil resolvers container")

// ErrNilRoundHandler signals that a nil roundHandler was provided
var ErrNilRoundHandler = errors.New("nil roundHandler")

// ErrNilShardCoordinator signals that a nil shard coordinator was provided
var ErrNilShardCoordinator = errors.New("nil shard coordinator provided")

// ErrNilSoftwareVersion signals that a nil software version was provided
var ErrNilSoftwareVersion = errors.New("nil software version")

// ErrNilStateComponents signals that a nil state components was provided
var ErrNilStateComponents = errors.New("nil state components")

// ErrNilStateComponentsHolder signals that a nil state components holder was provided
var ErrNilStateComponentsHolder = errors.New("nil state components holder")

// ErrNilStatusComponents signals that a nil status components instance was provided
var ErrNilStatusComponents = errors.New("nil status components")

// ErrNilStatusComponentsHolder signals that a nil status components holder was provided
var ErrNilStatusComponentsHolder = errors.New("nil status components holder")

// ErrNilStatusHandler signals that a nil status handler was provided
var ErrNilStatusHandler = errors.New("nil status handler provided")

// ErrNilHardforkTrigger signals that a nil hardfork trigger was provided
var ErrNilHardforkTrigger = errors.New("nil hardfork trigger")

// ErrNilStorageManagers signals that a nil storage managers instance was provided
var ErrNilStorageManagers = errors.New("nil storage managers")

// ErrNilStorageService signals that a nil storage service was provided
var ErrNilStorageService = errors.New("nil storage service")

// ErrNilSyncTimer signals that a nil ntp synchronized timer was provided
var ErrNilSyncTimer = errors.New("nil sync timer provided")

// ErrNilSystemSCConfig signals that a nil system smart contracts cofiguration was provided
var ErrNilSystemSCConfig = errors.New("nil system smart contract configuration")

// ErrNilTriesContainer signals that a nil tries container was provided
var ErrNilTriesContainer = errors.New("nil tries container provided")

// ErrNilTriesStorageManagers signals that nil tries storage managers were provided
var ErrNilTriesStorageManagers = errors.New("nil tries storage managers provided")

// ErrNilTrieStorageManager signals that a nil trie storage manager was provided
var ErrNilTrieStorageManager = errors.New("nil trie storage manager")

// ErrNilTxLogsProcessor signals that a nil transaction logs processor was provided
var ErrNilTxLogsProcessor = errors.New("nil transaction logs processor")

// ErrNilTxSigner signals that a nil transaction signer was provided
var ErrNilTxSigner = errors.New("nil transaction signer")

// ErrNilTxSignKeyGen signals that a nil transaction signer key generator was provided
var ErrNilTxSignKeyGen = errors.New("nil transaction signing key generator")

// ErrNilP2pKeyGen signals that a nil p2p key generator was provided
var ErrNilP2pKeyGen = errors.New("nil p2p key generator")

// ErrNilTxSignMarshalizer signals that a nil transaction sign marshalizer was provided
var ErrNilTxSignMarshalizer = errors.New("nil transaction marshalizer")

// ErrNilUint64ByteSliceConverter signals that a nil byte slice converter was provided
var ErrNilUint64ByteSliceConverter = errors.New("nil byte slice converter")

// ErrNilValidatorPublicKeyConverter signals that a nil validator public key converter was provided
var ErrNilValidatorPublicKeyConverter = errors.New("validator public key converter")

// ErrNilValidatorsProvider signals a nil validators provider
var ErrNilValidatorsProvider = errors.New("nil validator provider")

// ErrNilValidatorsStatistics signals a that nil validators statistics was handler was provided
var ErrNilValidatorsStatistics = errors.New("nil validator statistics")

// ErrNilVmMarshalizer signals that a nil vm marshalizer was provided
var ErrNilVmMarshalizer = errors.New("nil vm marshalizer")

// ErrNilWatchdog signals that a nil watchdog was provided
var ErrNilWatchdog = errors.New("nil watchdog")

// ErrPollingFunctionRegistration signals an error while registering the polling function registration
var ErrPollingFunctionRegistration = errors.New("cannot register handler func for num of connected peers")

// ErrPublicKeyMismatch signals a mismatch between two public keys that should have matched
var ErrPublicKeyMismatch = errors.New("public key mismatch between the computed and the one read from the file")

// ErrStatusPollingInit signals an error while initializing the application status polling
var ErrStatusPollingInit = errors.New("cannot init AppStatusPolling")

// ErrWrongTypeAssertion signals a wrong type assertion
var ErrWrongTypeAssertion = errors.New("wrong type assertion")

// ErrNewBootstrapDataProvider signals a new bootstrapDataProvider creation has failed
var ErrNewBootstrapDataProvider = errors.New("bootstrapDataProvider creation has failed")

// ErrBootstrapDataComponentsFactoryCreate signals that an error occured on bootstrapDataComponentsFactory create
var ErrBootstrapDataComponentsFactoryCreate = errors.New("bootstrapDataComponentsFactory create() failed")

// ErrConsensusComponentsFactoryCreate signals that an error occured on consensusComponentsFactory create
var ErrConsensusComponentsFactoryCreate = errors.New("consensusComponentsFactory create failed")

// ErrCoreComponentsFactoryCreate signals that an error occured on coreComponentsFactory create
var ErrCoreComponentsFactoryCreate = errors.New("coreComponentsFactory create failed")

// ErrStatusCoreComponentsFactoryCreate signals that an error occured on statusCoreComponentsFactory create
var ErrStatusCoreComponentsFactoryCreate = errors.New("statusCoreComponentsFactory create failed")

// ErrCryptoComponentsFactoryCreate signals that an error occured on cryptoComponentsFactory create
var ErrCryptoComponentsFactoryCreate = errors.New("cryptoComponentsFactory create failed")

// ErrDataComponentsFactoryCreate signals that an error occured on dataComponentsFactory create
var ErrDataComponentsFactoryCreate = errors.New("dataComponentsFactory create failed")

// ErrNetworkComponentsFactoryCreate signals that an error occured on networkComponentsFactory create
var ErrNetworkComponentsFactoryCreate = errors.New("networkComponentsFactory create failed")

// ErrStateComponentsFactoryCreate signals that an error occured on stateComponentsFactory create
var ErrStateComponentsFactoryCreate = errors.New("stateComponentsFactory create failed")

// ErrStatusComponentsFactoryCreate signals that an error occured on statusComponentsFactory create
var ErrStatusComponentsFactoryCreate = errors.New("statusComponentsFactory create failed")

// ErrNewEpochStartBootstrap signals a new epochStartBootstrap creation has failed
var ErrNewEpochStartBootstrap = errors.New("epochStartBootstrap creation has failed")

// ErrNewStorageEpochStartBootstrap signals that a new storageEpochStartBootstrap creation has failed
var ErrNewStorageEpochStartBootstrap = errors.New("storageEpochStartBootstrap creation has failed")

// ErrBootstrap signals the bootstrapping process has failed
var ErrBootstrap = errors.New("bootstrap process has failed")

// ErrNilDataPoolsHolder signals that a nil data pools holder was provided
var ErrNilDataPoolsHolder = errors.New("nil data pools holder")

// ErrNilNodeRedundancyHandler signals that a nil node redundancy handler was provided
var ErrNilNodeRedundancyHandler = errors.New("nil node redundancy handler")

// ErrNilCurrentEpochProvider signals that a nil current epoch provider was provided
var ErrNilCurrentEpochProvider = errors.New("nil current epoch provider")

// ErrNilScheduledTxsExecutionHandler signals that a nil scheduled transactions execution handler was provided
var ErrNilScheduledTxsExecutionHandler = errors.New("nil scheduled transactions execution handler")

// ErrNilScheduledProcessor signals that a nil scheduled processor was provided
var ErrNilScheduledProcessor = errors.New("nil scheduled processor")

// ErrNilTxsSender signals that a nil transactions sender has been provided
var ErrNilTxsSender = errors.New("nil transactions sender has been provided")

// ErrNilProcessStatusHandler signals that a nil process status handler was provided
var ErrNilProcessStatusHandler = errors.New("nil process status handler")

// ErrNilESDTDataStorage signals that a nil esdt data storage has been provided
var ErrNilESDTDataStorage = errors.New("nil esdt data storage")

// ErrNilEnableEpochsHandler signals that a nil enable epochs handler was provided
var ErrNilEnableEpochsHandler = errors.New("nil enable epochs handler")

// ErrSignerNotSupported signals that a not supported signer was provided
var ErrSignerNotSupported = errors.New("signer not supported")

// ErrMissingMultiSignerConfig signals that the multisigner config is missing
var ErrMissingMultiSignerConfig = errors.New("multisigner configuration missing")

// ErrMissingMultiSigner signals that there is no multisigner instance available
var ErrMissingMultiSigner = errors.New("multisigner instance missing")

// ErrMissingEpochZeroMultiSignerConfig signals that the multisigner config for epoch zero is missing
var ErrMissingEpochZeroMultiSignerConfig = errors.New("multisigner configuration missing for epoch zero")

// ErrNilMultiSignerContainer signals that the multisigner container is nil
var ErrNilMultiSignerContainer = errors.New("multisigner container is nil")

// ErrNilCacher signals that a nil cacher has been provided
var ErrNilCacher = errors.New("nil cacher")

// ErrNilSingleSigner is raised when a valid singleSigner is expected but nil used
var ErrNilSingleSigner = errors.New("singleSigner is nil")

// ErrPIDMismatch signals that the pid from the message is different from the cached pid associated to a certain pk
var ErrPIDMismatch = errors.New("pid mismatch")

// ErrSignatureMismatch signals that the signature from the message is different from the cached signature associated to a certain pk
var ErrSignatureMismatch = errors.New("signature mismatch")

// ErrInvalidPID signals that given PID is invalid
var ErrInvalidPID = errors.New("invalid PID")

// ErrInvalidSignature signals that the given signature is invalid
var ErrInvalidSignature = errors.New("invalid signature")

// ErrInvalidHeartbeatV2Config signals that an invalid heartbeat v2 configuration has been provided
var ErrInvalidHeartbeatV2Config = errors.New("invalid heartbeat v2 configuration")

// ErrNilNetworkStatistics signals that a nil network statistics was provided
var ErrNilNetworkStatistics = errors.New("nil network statistics")

// ErrNilResourceMonitor signals that a nil resource monitor was provided
var ErrNilResourceMonitor = errors.New("nil resource monitor")

// ErrNilTrieSyncStatistics signals that a nil trie sync statistics was provided
var ErrNilTrieSyncStatistics = errors.New("nil trie sync statistics")

// ErrNilAppStatusHandler signals that a nil app status handler was provided
var ErrNilAppStatusHandler = errors.New("nil app status handler")

// ErrNilStatusMetrics signals that a nil status metrics was provided
var ErrNilStatusMetrics = errors.New("nil status metrics")

// ErrNilPersistentHandler signals that a nil persistent handler was provided
var ErrNilPersistentHandler = errors.New("nil persistent handler")

// ErrNilGenesisNodesSetupHandler signals that a nil genesis nodes setup handler has been provided
var ErrNilGenesisNodesSetupHandler = errors.New("nil genesis nodes setup handler")

// ErrNilManagedPeersHolder signals that a nil managed peers holder has been provided
var ErrNilManagedPeersHolder = errors.New("nil managed peers holder")

// ErrEmptyPeerID signals that an empty peer ID has been provided
var ErrEmptyPeerID = errors.New("empty peer ID")

// ErrNilPeersRatingHandler signals that a nil peers rating handler implementation has been provided
var ErrNilPeersRatingHandler = errors.New("nil peers rating handler")

// ErrNilPeersRatingMonitor signals that a nil peers rating monitor implementation has been provided
var ErrNilPeersRatingMonitor = errors.New("nil peers rating monitor")

// ErrNilLogger signals that a nil logger instance has been provided
var ErrNilLogger = errors.New("nil logger")

// ErrNilShuffleOutCloser signals that a nil shuffle out closer has been provided
var ErrNilShuffleOutCloser = errors.New("nil shuffle out closer")

// ErrNilHistoryRepository signals that history processor is nil
var ErrNilHistoryRepository = errors.New("history repository is nil")

<<<<<<< HEAD
// ErrInvalidTrieNodeVersion signals that an invalid trie node version has been provided
var ErrInvalidTrieNodeVersion = errors.New("invalid trie node version")

// ErrNilTrieMigrator signals that a nil trie migrator has been provided
var ErrNilTrieMigrator = errors.New("nil trie migrator")
=======
// ErrNilMissingTrieNodesNotifier signals that a nil missing trie nodes notifier was provided
var ErrNilMissingTrieNodesNotifier = errors.New("nil missing trie nodes notifier")
>>>>>>> d3ebeb7f
<|MERGE_RESOLUTION|>--- conflicted
+++ resolved
@@ -550,13 +550,11 @@
 // ErrNilHistoryRepository signals that history processor is nil
 var ErrNilHistoryRepository = errors.New("history repository is nil")
 
-<<<<<<< HEAD
+// ErrNilMissingTrieNodesNotifier signals that a nil missing trie nodes notifier was provided
+var ErrNilMissingTrieNodesNotifier = errors.New("nil missing trie nodes notifier")
+
 // ErrInvalidTrieNodeVersion signals that an invalid trie node version has been provided
 var ErrInvalidTrieNodeVersion = errors.New("invalid trie node version")
 
 // ErrNilTrieMigrator signals that a nil trie migrator has been provided
-var ErrNilTrieMigrator = errors.New("nil trie migrator")
-=======
-// ErrNilMissingTrieNodesNotifier signals that a nil missing trie nodes notifier was provided
-var ErrNilMissingTrieNodesNotifier = errors.New("nil missing trie nodes notifier")
->>>>>>> d3ebeb7f
+var ErrNilTrieMigrator = errors.New("nil trie migrator")