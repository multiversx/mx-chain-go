--- conflicted
+++ resolved
@@ -542,19 +542,17 @@
 // ErrNilPeersRatingMonitor signals that a nil peers rating monitor implementation has been provided
 var ErrNilPeersRatingMonitor = errors.New("nil peers rating monitor")
 
-<<<<<<< HEAD
+// ErrNilLogger signals that a nil logger instance has been provided
+var ErrNilLogger = errors.New("nil logger")
+
+// ErrNilShuffleOutCloser signals that a nil shuffle out closer has been provided
+var ErrNilShuffleOutCloser = errors.New("nil shuffle out closer")
+
+// ErrNilHistoryRepository signals that history processor is nil
+var ErrNilHistoryRepository = errors.New("history repository is nil")
+
 // ErrInvalidTrieNodeVersion signals that an invalid trie node version has been provided
 var ErrInvalidTrieNodeVersion = errors.New("invalid trie node version")
 
 // ErrNilTrieMigrator signals that a nil trie migrator has been provided
-var ErrNilTrieMigrator = errors.New("nil trie migrator")
-=======
-// ErrNilLogger signals that a nil logger instance has been provided
-var ErrNilLogger = errors.New("nil logger")
-
-// ErrNilShuffleOutCloser signals that a nil shuffle out closer has been provided
-var ErrNilShuffleOutCloser = errors.New("nil shuffle out closer")
-
-// ErrNilHistoryRepository signals that history processor is nil
-var ErrNilHistoryRepository = errors.New("history repository is nil")
->>>>>>> 1bae65d8
+var ErrNilTrieMigrator = errors.New("nil trie migrator")