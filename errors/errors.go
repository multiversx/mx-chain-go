package errors

import "errors"

// ErrAccountsAdapterCreation signals that the accounts adapter cannot be created based on provided data
var ErrAccountsAdapterCreation = errors.New("error creating accounts adapter")

// ErrBlockchainCreation signals that the blockchain cannot be created
var ErrBlockchainCreation = errors.New("can not create blockchain")

// ErrDataPoolCreation signals that the data pool cannot be created
var ErrDataPoolCreation = errors.New("can not create data pool")

// ErrDataStoreCreation signals that the data store cannot be created
var ErrDataStoreCreation = errors.New("can not create data store")

// ErrGenesisBlockNotInitialized signals that genesis block is not initialized
var ErrGenesisBlockNotInitialized = errors.New("genesis block is not initialized")

// ErrHasherCreation signals that the hasher cannot be created based on provided data
var ErrHasherCreation = errors.New("error creating hasher")

// ErrInvalidChainID signals that an invalid chain ID has been provided
var ErrInvalidChainID = errors.New("invalid chain ID in consensus")

// ErrInvalidConsensusConfig signals that an invalid consensus type is specified in the configuration file
var ErrInvalidConsensusConfig = errors.New("invalid consensus type provided in config file")

// ErrInvalidRoundDuration signals that an invalid round duration has been provided
var ErrInvalidRoundDuration = errors.New("invalid round duration provided")

// ErrInvalidTransactionVersion signals  that an invalid transaction version has been provided
var ErrInvalidTransactionVersion = errors.New("invalid transaction version")

// ErrInvalidWorkingDir signals that an invalid working directory has been provided
var ErrInvalidWorkingDir = errors.New("invalid working directory")

// ErrMarshalizerCreation signals that the marshalizer cannot be created based on provided data
var ErrMarshalizerCreation = errors.New("error creating marshalizer")

// ErrMissingMultiHasherConfig signals that the multihasher type isn't specified in the configuration file
var ErrMissingMultiHasherConfig = errors.New("no multisig hasher provided in config file")

// ErrMultiSigHasherMissmatch signals that an invalid multisig hasher was provided
var ErrMultiSigHasherMissmatch = errors.New("wrong multisig hasher provided for bls consensus type")

// ErrNilAccountsAdapter signals that a nil accounts adapter has been provided
var ErrNilAccountsAdapter = errors.New("nil accounts adapter")

// ErrNilAccountsParser signals that a nil accounts parser has been provided
var ErrNilAccountsParser = errors.New("nil accounts parser")

// ErrNilAddressPublicKeyConverter signals that an operation has been attempted to or with a nil public key converter implementation
var ErrNilAddressPublicKeyConverter = errors.New("nil address pubkey converter")

// ErrNilAlarmScheduler is raised when a valid alarm scheduler is expected but nil is used
var ErrNilAlarmScheduler = errors.New("nil alarm scheduler")

// ErrNilBlackListHandler signals that a nil black list handler was provided
var ErrNilBlackListHandler = errors.New("nil black list handler")

// ErrNilBlockChainHandler is raised when a valid blockchain handler is expected but nil used
var ErrNilBlockChainHandler = errors.New("blockchain handler is nil")

// ErrNilBlockProcessor is raised when a valid block processor is expected but nil used
var ErrNilBlockProcessor = errors.New("block processor is nil")

// ErrNilBlockSigner signals the nil block signer was provided
var ErrNilBlockSigner = errors.New("nil block signer")

// ErrNilBlockSignKeyGen is raised when a valid block sign key generator is expected but nil used
var ErrNilBlockSignKeyGen = errors.New("block sign key generator is nil")

// ErrNilBlockTracker signals that a nil block tracker has been provided
var ErrNilBlockTracker = errors.New("trying to set nil block tracker")

// ErrNilBootStorer signals that the provided boot storer is nil
var ErrNilBootStorer = errors.New("nil boot storer")

// ErrNilBootstrapComponentsHolder signals that the provided bootstrap components holder is nil
var ErrNilBootstrapComponentsHolder = errors.New("nil bootstrap components holder")

// ErrNilBootstrapComponentsFactory signals that the provided bootstrap components factory is nil
var ErrNilBootstrapComponentsFactory = errors.New("nil bootstrap components factory")

// ErrNilConsensusComponentsFactory signals that the provided consensus components factory is nil
var ErrNilConsensusComponentsFactory = errors.New("nil consensus components factory")

// ErrNilCryptoComponentsFactory signals that the provided crypto components factory is nil
var ErrNilCryptoComponentsFactory = errors.New("nil crypto components factory")

// ErrNilCoreComponentsFactory signals that the provided core components factory is nil
var ErrNilCoreComponentsFactory = errors.New("nil core components factory")

// ErrNilDataComponentsFactory signals that the provided data components factory is nil
var ErrNilDataComponentsFactory = errors.New("nil data components factory")

// ErrNilHeartbeatComponentsFactory signals that the provided heartbeat components factory is nil
var ErrNilHeartbeatComponentsFactory = errors.New("nil heartbeat components factory")

// ErrNilHeartbeatV2ComponentsFactory signals that the provided heartbeatV2 components factory is nil
var ErrNilHeartbeatV2ComponentsFactory = errors.New("nil heartbeatV2 components factory")

// ErrNilNetworkComponentsFactory signals that the provided network components factory is nil
var ErrNilNetworkComponentsFactory = errors.New("nil network components factory")

// ErrNilProcessComponentsFactory signals that the provided process components factory is nil
var ErrNilProcessComponentsFactory = errors.New("nil process components factory")

// ErrNilStateComponentsFactory signals that the provided state components factory is nil
var ErrNilStateComponentsFactory = errors.New("nil state components factory")

// ErrNilStatusComponentsFactory signals that the provided status components factory is nil
var ErrNilStatusComponentsFactory = errors.New("nil status components factory")

// ErrNilBootstrapParamsHandler signals that the provided bootstrap parameters handler is nil
var ErrNilBootstrapParamsHandler = errors.New("nil bootstrap parameters handler")

// ErrNilBroadcastMessenger is raised when a valid broadcast messenger is expected but nil used
var ErrNilBroadcastMessenger = errors.New("broadcast messenger is nil")

// ErrNilChronologyHandler is raised when a valid chronology handler is expected but nil used
var ErrNilChronologyHandler = errors.New("chronology handler is nil")

// ErrNilConsensusComponentsHolder signals that a nil consensus components holder was provided
var ErrNilConsensusComponentsHolder = errors.New("nil consensus components holder")

// ErrNilConsensusWorker signals that a nil consensus worker was provided
var ErrNilConsensusWorker = errors.New("nil consensus worker")

// ErrNilCoreComponents signals that an operation has been attempted with nil core components
var ErrNilCoreComponents = errors.New("nil core components provided")

// ErrNilCoreComponentsHolder signals that a nil core components holder was provided
var ErrNilCoreComponentsHolder = errors.New("nil core components holder")

// ErrNilCryptoComponents signals that a nil crypto components has been provided
var ErrNilCryptoComponents = errors.New("nil crypto components provided")

// ErrNilCryptoComponentsHolder signals that a nil crypto components holder was provided
var ErrNilCryptoComponentsHolder = errors.New("nil crypto components holder")

// ErrNilDataComponents signals that a nil data components instance was provided
var ErrNilDataComponents = errors.New("nil data components provided")

// ErrNilDataComponentsHolder signals that a nil data components holder has been provided
var ErrNilDataComponentsHolder = errors.New("nil data components holder")

// ErrNilEconomicsData signals that a nil economics data handler has been provided
var ErrNilEconomicsData = errors.New("nil economics data provided")

// ErrNilEconomicsHandler signals that a nil economics handler has been provided
var ErrNilEconomicsHandler = errors.New("nil economics handler")

// ErrNilOutportHandler signals that a nil outport handler has been provided
var ErrNilOutportHandler = errors.New("nil outport handler")

// ErrNilEpochNotifier signals that a nil epoch notifier has been provided
var ErrNilEpochNotifier = errors.New("nil epoch notifier")

// ErrNilEpochStartBootstrapper signals that a nil epoch start bootstrapper was provided
var ErrNilEpochStartBootstrapper = errors.New("nil epoch start bootstrapper")

// ErrNilEpochStartNotifier signals that a nil epoch start notifier was provided
var ErrNilEpochStartNotifier = errors.New("nil epoch start notifier provided")

// ErrNilEpochStartTrigger signals that a nil start of epoch trigger has been provided
var ErrNilEpochStartTrigger = errors.New("nil start of epoch trigger")

// ErrNilFallbackHeaderValidator signals that a nil fallback header validator has been provided
var ErrNilFallbackHeaderValidator = errors.New("nil fallback header validator")

// ErrNilForkDetector is raised when a valid fork detector is expected but nil used
var ErrNilForkDetector = errors.New("fork detector is nil")

// ErrNilGasSchedule signals that an operation has been attempted with a nil gas schedule
var ErrNilGasSchedule = errors.New("nil gas schedule")

// ErrNilHasher is raised when a valid hasher is expected but nil used
var ErrNilHasher = errors.New("nil hasher provided")

// ErrNilTxSignHasher is raised when a nil tx sign hasher is provided
var ErrNilTxSignHasher = errors.New("nil tx signing hasher")

// ErrNilHeaderConstructionValidator signals that a nil header construction validator was provided
var ErrNilHeaderConstructionValidator = errors.New("nil header construction validator")

// ErrNilHeaderIntegrityVerifier signals that a nil header integrity verifier has been provided
var ErrNilHeaderIntegrityVerifier = errors.New("nil header integrity verifier")

// ErrNilHeaderSigVerifier signals that a nil header sig verifier has been provided
var ErrNilHeaderSigVerifier = errors.New("")

// ErrNilHeartbeatComponents signals that a nil heartbeat components instance was provided
var ErrNilHeartbeatComponents = errors.New("nil heartbeat component")

// ErrNilHeartbeatV2Components signals that a nil heartbeatV2 components instance was provided
var ErrNilHeartbeatV2Components = errors.New("nil heartbeatV2 component")

// ErrNilHeartbeatMessageHandler signals that a nil heartbeat message handler was provided
var ErrNilHeartbeatMessageHandler = errors.New("nil heartbeat message handler")

// ErrNilHeartbeatMonitor signals that a nil heartbeat monitor was provided
var ErrNilHeartbeatMonitor = errors.New("nil heartbeat monitor")

// ErrNilHeartbeatSender signals that a nil heartbeat sender was provided
var ErrNilHeartbeatSender = errors.New("nil heartbeat sender")

// ErrNilHeartbeatV2Sender signals that a nil heartbeatV2 sender was provided
var ErrNilHeartbeatV2Sender = errors.New("nil heartbeatV2 sender")

// ErrNilHeartbeatStorer signals that a nil heartbeat storer was provided
var ErrNilHeartbeatStorer = errors.New("nil heartbeat storer")

// ErrNilInputAntiFloodHandler signals that a nil input antiflood handler was provided
var ErrNilInputAntiFloodHandler = errors.New("nil input antiflood handler")

// ErrNilInterceptorsContainer signals that a nil interceptors container was provided
var ErrNilInterceptorsContainer = errors.New("nil interceptors container")

// ErrNilInternalMarshalizer signals that a nil internal marshalizer was provided
var ErrNilInternalMarshalizer = errors.New("nil internal marshalizer")

// ErrNilKeyLoader signals that a nil key loader was provided
var ErrNilKeyLoader = errors.New("nil key loader")

// ErrNilMarshalizer signals that a nil marshalizer was provided
var ErrNilMarshalizer = errors.New("nil marshalizer provided")

// ErrNilMessageSignVerifier signals that a nil message signiature verifier was provided
var ErrNilMessageSignVerifier = errors.New("nil message sign verifier")

// ErrNilMessenger signals that a nil messenger was provided
var ErrNilMessenger = errors.New("nil messenger")

// ErrNilMiniBlocksProvider signals a nil miniBlocks provider
var ErrNilMiniBlocksProvider = errors.New("nil miniBlocks provider")

// ErrNilMultiSigner signals that a nil multi-signer was provided
var ErrNilMultiSigner = errors.New("nil multi signer")

// ErrNilNetworkComponents signals that a nil network components instance was provided
var ErrNilNetworkComponents = errors.New("nil network components")

// ErrNilNetworkComponentsHolder signals that a nil network components holder was provided
var ErrNilNetworkComponentsHolder = errors.New("nil network components holder")

// ErrNilNodesConfig signals that a nil nodes configuration was provided
var ErrNilNodesConfig = errors.New("nil nodes config")

// ErrNilNodesCoordinator signals that a nil nodes coordinator was provided
var ErrNilNodesCoordinator = errors.New("nil nodes coordinator")

// ErrNilOutputAntiFloodHandler signals that a nil output antiflood handler was provided
var ErrNilOutputAntiFloodHandler = errors.New("nil output antiflood handler")

// ErrNilPath signals that a nil path was provided
var ErrNilPath = errors.New("nil path provided")

// ErrNilPathHandler signals that a nil path handler was provided
var ErrNilPathHandler = errors.New("nil path handler")

// ErrNilPeerAccounts signals that a nil peer accounts instance was provided
var ErrNilPeerAccounts = errors.New("nil peer accounts")

// ErrNilPeerBlackListHandler signals that a nil peer black list handler was provided
var ErrNilPeerBlackListHandler = errors.New("nil peer black list handler")

// ErrNilPeerHonestyHandler signals that a nil peer honesty handler was provided
var ErrNilPeerHonestyHandler = errors.New("nil peer honesty handler")

// ErrNilPeerShardMapper signals that a nil peer shard mapper was provided
var ErrNilPeerShardMapper = errors.New("nil peer shard mapper")

// ErrNilPeerSignHandler signals that a nil peer sign handler was provided
var ErrNilPeerSignHandler = errors.New("nil peer signature handler")

// ErrNilPendingMiniBlocksHandler signals that a nil pending miniBlocks handler
var ErrNilPendingMiniBlocksHandler = errors.New("nil pending miniBlocks handler")

// ErrNilPoolsHolder signals that a nil pools holder was provided
var ErrNilPoolsHolder = errors.New("nil pools holder")

// ErrNilPrivateKey signals that a nil provate key was provided
var ErrNilPrivateKey = errors.New("nil private key")

// ErrNilProcessComponents signals that a nil process components instance was provided
var ErrNilProcessComponents = errors.New("nil process components")

// ErrNilProcessComponentsHolder signals that a nil procss components holder was provided
var ErrNilProcessComponentsHolder = errors.New("nil process components holder")

// ErrNilPubKeyConverter signals that a nil public key converter was provided
var ErrNilPubKeyConverter = errors.New("nil public key converter")

// ErrNilPublicKey signals that a nil public key was provided
var ErrNilPublicKey = errors.New("nil public key")

// ErrNilRater signals that a nil rater was provided
var ErrNilRater = errors.New("nil rater")

// ErrNilRatingData signals that nil rating data were provided
var ErrNilRatingData = errors.New("nil rating data")

// ErrNilRatingsInfoHandler signals that nil ratings data information was provided
var ErrNilRatingsInfoHandler = errors.New("nil ratings info handler")

// ErrNilRequestedItemHandler signals that a nil requested items handler was provided
var ErrNilRequestedItemHandler = errors.New("nil requested item handler")

// ErrNilRequestHandler signals that a nil request handler was provided
var ErrNilRequestHandler = errors.New("nil request handler")

// ErrNilResolversFinder signals that a nil resolver finder was provided
var ErrNilResolversFinder = errors.New("nil resolvers finder")

// ErrNilRoundHandler signals that a nil roundHandler was provided
var ErrNilRoundHandler = errors.New("nil roundHandler")

// ErrNilShardCoordinator signals that a nil shard coordinator was provided
var ErrNilShardCoordinator = errors.New("nil shard coordinator provided")

// ErrNilSmartContractParser signals that a nil smart contract parser was provided
var ErrNilSmartContractParser = errors.New("nil smart contract parser")

// ErrNilSoftwareVersion signals that a nil software version was provided
var ErrNilSoftwareVersion = errors.New("nil software version")

// ErrNilStateComponents signals that a nil state components was provided
var ErrNilStateComponents = errors.New("nil state components")

// ErrNilStateComponentsHolder signals that a nil state components holder was provided
var ErrNilStateComponentsHolder = errors.New("nil state components holder")

// ErrNilStatusComponents signals that a nil status components instance was provided
var ErrNilStatusComponents = errors.New("nil status components")

// ErrNilStatusComponentsHolder signals that a nil status components holder was provided
var ErrNilStatusComponentsHolder = errors.New("nil status components holder")

// ErrNilStatusHandler signals that a nil status handler was provided
var ErrNilStatusHandler = errors.New("nil status handler provided")

// ErrNilHardforkTrigger signals that a nil hardfork trigger was provided
var ErrNilHardforkTrigger = errors.New("nil hardfork trigger")

// ErrNilStorageManagers signals that a nil storage managers instance was provided
var ErrNilStorageManagers = errors.New("nil storage managers")

// ErrNilStorageService signals that a nil storage service was provided
var ErrNilStorageService = errors.New("nil storage service")

// ErrNilSyncTimer signals that a nil ntp synchronized timer was provided
var ErrNilSyncTimer = errors.New("nil sync timer provided")

// ErrNilSystemSCConfig signals that a nil system smart contracts cofiguration was provided
var ErrNilSystemSCConfig = errors.New("nil system smart contract configuration")

// ErrNilTriesContainer signals that a nil tries container was provided
var ErrNilTriesContainer = errors.New("nil tries container provided")

// ErrNilTriesStorageManagers signals that nil tries storage managers were provided
var ErrNilTriesStorageManagers = errors.New("nil tries storage managers provided")

// ErrNilTrieStorageManager signals that a nil trie storage manager was provided
var ErrNilTrieStorageManager = errors.New("nil trie storage manager")

// ErrNilTxLogsProcessor signals that a nil transaction logs processor was provided
var ErrNilTxLogsProcessor = errors.New("nil transaction logs processor")

// ErrNilTxSigner signals that a nil transaction signer was provided
var ErrNilTxSigner = errors.New("nil transaction signer")

// ErrNilTxSignKeyGen signals that a nil transaction signer key generator was provided
var ErrNilTxSignKeyGen = errors.New("nil transaction signing key generator")

// ErrNilTxSignMarshalizer signals that a nil transaction sign marshalizer was provided
var ErrNilTxSignMarshalizer = errors.New("nil transaction marshalizer")

// ErrNilUint64ByteSliceConverter signals that a nil byte slice converter was provided
var ErrNilUint64ByteSliceConverter = errors.New("nil byte slice converter")

// ErrNilValidatorPublicKeyConverter signals that a nil validator public key converter was provided
var ErrNilValidatorPublicKeyConverter = errors.New("validator public key converter")

// ErrNilValidatorsProvider signals a nil validators provider
var ErrNilValidatorsProvider = errors.New("nil validator provider")

// ErrNilValidatorsStatistics signals a that nil validators statistics was handler was provided
var ErrNilValidatorsStatistics = errors.New("nil validator statistics")

// ErrNilVmMarshalizer signals that a nil vm marshalizer was provided
var ErrNilVmMarshalizer = errors.New("nil vm marshalizer")

// ErrNilWatchdog signals that a nil watchdog was provided
var ErrNilWatchdog = errors.New("nil watchdog")

// ErrNilWhiteListHandler signals that a nil whitelist handler was provided
var ErrNilWhiteListHandler = errors.New("nil white list handler")

// ErrNilWhiteListVerifiedTxs signals that a nil whitelist for verified transactions was prvovided
var ErrNilWhiteListVerifiedTxs = errors.New("nil white list verified txs")

// ErrPollingFunctionRegistration signals an error while registering the polling function registration
var ErrPollingFunctionRegistration = errors.New("cannot register handler func for num of connected peers")

// ErrPublicKeyMismatch signals a mismatch between two public keys that should have matched
var ErrPublicKeyMismatch = errors.New("public key mismatch between the computed and the one read from the file")

// ErrStatusPollingInit signals an error while initializing the application status polling
var ErrStatusPollingInit = errors.New("cannot init AppStatusPolling")

// ErrWrongTypeAssertion signals a wrong type assertion
var ErrWrongTypeAssertion = errors.New("wrong type assertion")

// ErrNewBootstrapDataProvider signals a new bootstrapDataProvider creation has failed
var ErrNewBootstrapDataProvider = errors.New("bootstrapDataProvider creation has failed")

// ErrBootstrapDataComponentsFactoryCreate signals that an error occured on bootstrapDataComponentsFactory create
var ErrBootstrapDataComponentsFactoryCreate = errors.New("bootstrapDataComponentsFactory create() failed")

// ErrConsensusComponentsFactoryCreate signals that an error occured on consensusComponentsFactory create
var ErrConsensusComponentsFactoryCreate = errors.New("consensusComponentsFactory create failed")

// ErrCoreComponentsFactoryCreate signals that an error occured on coreComponentsFactory create
var ErrCoreComponentsFactoryCreate = errors.New("coreComponentsFactory create failed")

// ErrCryptoComponentsFactoryCreate signals that an error occured on cryptoComponentsFactory create
var ErrCryptoComponentsFactoryCreate = errors.New("cryptoComponentsFactory create failed")

// ErrDataComponentsFactoryCreate signals that an error occured on dataComponentsFactory create
var ErrDataComponentsFactoryCreate = errors.New("dataComponentsFactory create failed")

// ErrHeartbeatComponentsFactoryCreate signals that an error occured on heartbeatComponentsFactory create
var ErrHeartbeatComponentsFactoryCreate = errors.New("heartbeatComponentsFactory create failed")

// ErrNetworkComponentsFactoryCreate signals that an error occured on networkComponentsFactory create
var ErrNetworkComponentsFactoryCreate = errors.New("networkComponentsFactory create failed")

// ErrStateComponentsFactoryCreate signals that an error occured on stateComponentsFactory create
var ErrStateComponentsFactoryCreate = errors.New("stateComponentsFactory create failed")

// ErrStatusComponentsFactoryCreate signals that an error occured on statusComponentsFactory create
var ErrStatusComponentsFactoryCreate = errors.New("statusComponentsFactory create failed")

// ErrNewEpochStartBootstrap signals a new epochStartBootstrap creation has failed
var ErrNewEpochStartBootstrap = errors.New("epochStartBootstrap creation has failed")

// ErrNewStorageEpochStartBootstrap signals that a new storageEpochStartBootstrap creation has failed
var ErrNewStorageEpochStartBootstrap = errors.New("storageEpochStartBootstrap creation has failed")

// ErrBootstrap signals the bootstrapping process has failed
var ErrBootstrap = errors.New("bootstrap process has failed")

// ErrNilDataPoolsHolder signals that a nil data pools holder was provided
var ErrNilDataPoolsHolder = errors.New("nil data pools holder")

// ErrNilNodeRedundancyHandler signals that a nil node redundancy handler was provided
var ErrNilNodeRedundancyHandler = errors.New("nil node redundancy handler")

// ErrNilCurrentEpochProvider signals that a nil current epoch provider was provided
var ErrNilCurrentEpochProvider = errors.New("nil current epoch provider")

// ErrNilScheduledTxsExecutionHandler signals that a nil scheduled transactions execution handler was provided
var ErrNilScheduledTxsExecutionHandler = errors.New("nil scheduled transactions execution handler")

// ErrNilScheduledProcessor signals that a nil scheduled processor was provided
var ErrNilScheduledProcessor = errors.New("nil scheduled processor")

// ErrContextClosing signals that the parent context requested the closing of its children
var ErrContextClosing = errors.New("context closing")

// ErrNilTxsSender signals that a nil transactions sender has been provided
var ErrNilTxsSender = errors.New("nil transactions sender has been provided")

// ErrNilProcessStatusHandler signals that a nil process status handler was provided
var ErrNilProcessStatusHandler = errors.New("nil process status handler")

<<<<<<< HEAD
// ErrNilESDTDataStorage signals that a nil esdt data storage has been provided
var ErrNilESDTDataStorage = errors.New("nil esdt data storage")
=======
// ErrDBIsClosed is raised when the DB is closed
var ErrDBIsClosed = errors.New("DB is closed")
>>>>>>> 86cfe8ca
<|MERGE_RESOLUTION|>--- conflicted
+++ resolved
@@ -476,10 +476,8 @@
 // ErrNilProcessStatusHandler signals that a nil process status handler was provided
 var ErrNilProcessStatusHandler = errors.New("nil process status handler")
 
-<<<<<<< HEAD
 // ErrNilESDTDataStorage signals that a nil esdt data storage has been provided
 var ErrNilESDTDataStorage = errors.New("nil esdt data storage")
-=======
+
 // ErrDBIsClosed is raised when the DB is closed
-var ErrDBIsClosed = errors.New("DB is closed")
->>>>>>> 86cfe8ca
+var ErrDBIsClosed = errors.New("DB is closed")