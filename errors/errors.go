package errors

import "errors"

// ErrAccountsAdapterCreation signals that the accounts adapter cannot be created based on provided data
var ErrAccountsAdapterCreation = errors.New("error creating accounts adapter")

// ErrBlockchainCreation signals that the blockchain cannot be created
var ErrBlockchainCreation = errors.New("can not create blockchain")

// ErrDataPoolCreation signals that the data pool cannot be created
var ErrDataPoolCreation = errors.New("can not create data pool")

// ErrDataStoreCreation signals that the data store cannot be created
var ErrDataStoreCreation = errors.New("can not create data store")

// ErrGenesisBlockNotInitialized signals that genesis block is not initialized
var ErrGenesisBlockNotInitialized = errors.New("genesis block is not initialized")

// ErrHasherCreation signals that the hasher cannot be created based on provided data
var ErrHasherCreation = errors.New("error creating hasher")

// ErrInvalidChainID signals that an invalid chain ID has been provided
var ErrInvalidChainID = errors.New("invalid chain ID in consensus")

// ErrInvalidConsensusConfig signals that an invalid consensus type is specified in the configuration file
var ErrInvalidConsensusConfig = errors.New("invalid consensus type provided in config file")

// ErrInvalidRoundDuration signals that an invalid round duration has been provided
var ErrInvalidRoundDuration = errors.New("invalid round duration provided")

// ErrInvalidTransactionVersion signals  that an invalid transaction version has been provided
var ErrInvalidTransactionVersion = errors.New("invalid transaction version")

// ErrInvalidWorkingDir signals that an invalid working directory has been provided
var ErrInvalidWorkingDir = errors.New("invalid working directory")

// ErrMarshalizerCreation signals that the marshalizer cannot be created based on provided data
var ErrMarshalizerCreation = errors.New("error creating marshalizer")

// ErrMissingMultiHasherConfig signals that the multihasher type isn't specified in the configuration file
var ErrMissingMultiHasherConfig = errors.New("no multisig hasher provided in config file")

// ErrMultiSigHasherMissmatch signals that an invalid multisig hasher was provided
var ErrMultiSigHasherMissmatch = errors.New("wrong multisig hasher provided for bls consensus type")

// ErrNilAccountsAdapter signals that a nil accounts adapter has been provided
var ErrNilAccountsAdapter = errors.New("nil accounts adapter")

// ErrNilAccountsParser signals that a nil accounts parser has been provided
var ErrNilAccountsParser = errors.New("nil accounts parser")

// ErrNilAddressPublicKeyConverter signals that an operation has been attempted to or with a nil public key converter implementation
var ErrNilAddressPublicKeyConverter = errors.New("nil address pubkey converter")

// ErrNilAlarmScheduler is raised when a valid alarm scheduler is expected but nil is used
var ErrNilAlarmScheduler = errors.New("nil alarm scheduler")

// ErrNilBlackListHandler signals that a nil black list handler was provided
var ErrNilBlackListHandler = errors.New("nil black list handler")

// ErrNilBlockChainHandler is raised when a valid blockchain handler is expected but nil used
var ErrNilBlockChainHandler = errors.New("blockchain handler is nil")

// ErrNilBlockProcessor is raised when a valid block processor is expected but nil used
var ErrNilBlockProcessor = errors.New("block processor is nil")

// ErrNilBlockSigner signals the nil block signer was provided
var ErrNilBlockSigner = errors.New("nil block signer")

// ErrNilBlockSignKeyGen is raised when a valid block sign key generator is expected but nil used
var ErrNilBlockSignKeyGen = errors.New("block sign key generator is nil")

// ErrNilBlockTracker signals that a nil block tracker has been provided
var ErrNilBlockTracker = errors.New("trying to set nil block tracker")

// ErrNilBootStorer signals that the provided boot storer is nil
var ErrNilBootStorer = errors.New("nil boot storer")

// ErrNilBootstrapComponents signals that the provided instance of bootstrap components is nil
var ErrNilBootstrapComponents = errors.New("nil bootstrap components")

// ErrNilBootstrapComponentsHolder signals that the provided bootstrap components holder is nil
var ErrNilBootstrapComponentsHolder = errors.New("nil bootstrap components holder")

// ErrNilBootstrapComponentsFactory signals that the provided bootstrap components factory is nil
var ErrNilBootstrapComponentsFactory = errors.New("nil bootstrap components factory")

// ErrNilConsensusComponentsFactory signals that the provided consensus components factory is nil
var ErrNilConsensusComponentsFactory = errors.New("nil consensus components factory")

// ErrNilCryptoComponentsFactory signals that the provided crypto components factory is nil
var ErrNilCryptoComponentsFactory = errors.New("nil crypto components factory")

// ErrNilCoreComponentsFactory signals that the provided core components factory is nil
var ErrNilCoreComponentsFactory = errors.New("nil core components factory")

// ErrNilDataComponentsFactory signals that the provided data components factory is nil
var ErrNilDataComponentsFactory = errors.New("nil data components factory")

// ErrNilHeartbeatComponentsFactory signals that the provided heartbeat components factory is nil
var ErrNilHeartbeatComponentsFactory = errors.New("nil heartbeat components factory")

// ErrNilHeartbeatV2ComponentsFactory signals that the provided heartbeatV2 components factory is nil
var ErrNilHeartbeatV2ComponentsFactory = errors.New("nil heartbeatV2 components factory")

// ErrNilNetworkComponentsFactory signals that the provided network components factory is nil
var ErrNilNetworkComponentsFactory = errors.New("nil network components factory")

// ErrNilProcessComponentsFactory signals that the provided process components factory is nil
var ErrNilProcessComponentsFactory = errors.New("nil process components factory")

// ErrNilStateComponentsFactory signals that the provided state components factory is nil
var ErrNilStateComponentsFactory = errors.New("nil state components factory")

// ErrNilStatusComponentsFactory signals that the provided status components factory is nil
var ErrNilStatusComponentsFactory = errors.New("nil status components factory")

// ErrNilBootstrapParamsHandler signals that the provided bootstrap parameters handler is nil
var ErrNilBootstrapParamsHandler = errors.New("nil bootstrap parameters handler")

// ErrNilBroadcastMessenger is raised when a valid broadcast messenger is expected but nil used
var ErrNilBroadcastMessenger = errors.New("broadcast messenger is nil")

// ErrNilChronologyHandler is raised when a valid chronology handler is expected but nil used
var ErrNilChronologyHandler = errors.New("chronology handler is nil")

// ErrNilConsensusComponentsHolder signals that a nil consensus components holder was provided
var ErrNilConsensusComponentsHolder = errors.New("nil consensus components holder")

// ErrNilConsensusWorker signals that a nil consensus worker was provided
var ErrNilConsensusWorker = errors.New("nil consensus worker")

// ErrNilCoreComponents signals that an operation has been attempted with nil core components
var ErrNilCoreComponents = errors.New("nil core components provided")

// ErrNilCoreComponentsHolder signals that a nil core components holder was provided
var ErrNilCoreComponentsHolder = errors.New("nil core components holder")

// ErrNilCryptoComponents signals that a nil crypto components has been provided
var ErrNilCryptoComponents = errors.New("nil crypto components provided")

// ErrNilCryptoComponentsHolder signals that a nil crypto components holder was provided
var ErrNilCryptoComponentsHolder = errors.New("nil crypto components holder")

// ErrNilDataComponents signals that a nil data components instance was provided
var ErrNilDataComponents = errors.New("nil data components provided")

// ErrNilDataComponentsHolder signals that a nil data components holder has been provided
var ErrNilDataComponentsHolder = errors.New("nil data components holder")

// ErrNilEconomicsData signals that a nil economics data handler has been provided
var ErrNilEconomicsData = errors.New("nil economics data provided")

// ErrNilEconomicsHandler signals that a nil economics handler has been provided
var ErrNilEconomicsHandler = errors.New("nil economics handler")

// ErrNilOutportHandler signals that a nil outport handler has been provided
var ErrNilOutportHandler = errors.New("nil outport handler")

// ErrNilEpochNotifier signals that a nil epoch notifier has been provided
var ErrNilEpochNotifier = errors.New("nil epoch notifier")

// ErrNilEpochStartBootstrapper signals that a nil epoch start bootstrapper was provided
var ErrNilEpochStartBootstrapper = errors.New("nil epoch start bootstrapper")

// ErrNilEpochStartNotifier signals that a nil epoch start notifier was provided
var ErrNilEpochStartNotifier = errors.New("nil epoch start notifier provided")

// ErrNilEpochStartTrigger signals that a nil start of epoch trigger has been provided
var ErrNilEpochStartTrigger = errors.New("nil start of epoch trigger")

// ErrNilFallbackHeaderValidator signals that a nil fallback header validator has been provided
var ErrNilFallbackHeaderValidator = errors.New("nil fallback header validator")

// ErrNilForkDetector is raised when a valid fork detector is expected but nil used
var ErrNilForkDetector = errors.New("fork detector is nil")

// ErrNilGasSchedule signals that an operation has been attempted with a nil gas schedule
var ErrNilGasSchedule = errors.New("nil gas schedule")

// ErrNilHasher is raised when a valid hasher is expected but nil used
var ErrNilHasher = errors.New("nil hasher provided")

// ErrNilTxSignHasher is raised when a nil tx sign hasher is provided
var ErrNilTxSignHasher = errors.New("nil tx signing hasher")

// ErrNilHeaderConstructionValidator signals that a nil header construction validator was provided
var ErrNilHeaderConstructionValidator = errors.New("nil header construction validator")

// ErrNilHeaderIntegrityVerifier signals that a nil header integrity verifier has been provided
var ErrNilHeaderIntegrityVerifier = errors.New("nil header integrity verifier")

// ErrNilHeaderSigVerifier signals that a nil header sig verifier has been provided
var ErrNilHeaderSigVerifier = errors.New("")

// ErrNilHeartbeatComponents signals that a nil heartbeat components instance was provided
var ErrNilHeartbeatComponents = errors.New("nil heartbeat component")

// ErrNilHeartbeatV2Components signals that a nil heartbeatV2 components instance was provided
var ErrNilHeartbeatV2Components = errors.New("nil heartbeatV2 component")

// ErrNilHeartbeatMessageHandler signals that a nil heartbeat message handler was provided
var ErrNilHeartbeatMessageHandler = errors.New("nil heartbeat message handler")

// ErrNilHeartbeatMonitor signals that a nil heartbeat monitor was provided
var ErrNilHeartbeatMonitor = errors.New("nil heartbeat monitor")

// ErrNilHeartbeatSender signals that a nil heartbeat sender was provided
var ErrNilHeartbeatSender = errors.New("nil heartbeat sender")

// ErrNilHeartbeatV2Sender signals that a nil heartbeatV2 sender was provided
var ErrNilHeartbeatV2Sender = errors.New("nil heartbeatV2 sender")

// ErrNilHeartbeatStorer signals that a nil heartbeat storer was provided
var ErrNilHeartbeatStorer = errors.New("nil heartbeat storer")

// ErrNilInputAntiFloodHandler signals that a nil input antiflood handler was provided
var ErrNilInputAntiFloodHandler = errors.New("nil input antiflood handler")

// ErrNilInterceptorsContainer signals that a nil interceptors container was provided
var ErrNilInterceptorsContainer = errors.New("nil interceptors container")

// ErrNilInternalMarshalizer signals that a nil internal marshalizer was provided
var ErrNilInternalMarshalizer = errors.New("nil internal marshalizer")

// ErrNilKeyLoader signals that a nil key loader was provided
var ErrNilKeyLoader = errors.New("nil key loader")

// ErrNilMarshalizer signals that a nil marshalizer was provided
var ErrNilMarshalizer = errors.New("nil marshalizer provided")

// ErrNilMessageSignVerifier signals that a nil message signiature verifier was provided
var ErrNilMessageSignVerifier = errors.New("nil message sign verifier")

// ErrNilMessenger signals that a nil messenger was provided
var ErrNilMessenger = errors.New("nil messenger")

// ErrNilMiniBlocksProvider signals a nil miniBlocks provider
var ErrNilMiniBlocksProvider = errors.New("nil miniBlocks provider")

// ErrNilMultiSigner signals that a nil multi-signer was provided
var ErrNilMultiSigner = errors.New("nil multi signer")

// ErrNilNetworkComponents signals that a nil network components instance was provided
var ErrNilNetworkComponents = errors.New("nil network components")

// ErrNilNetworkComponentsHolder signals that a nil network components holder was provided
var ErrNilNetworkComponentsHolder = errors.New("nil network components holder")

// ErrNilNodesConfig signals that a nil nodes configuration was provided
var ErrNilNodesConfig = errors.New("nil nodes config")

// ErrNilNodesCoordinator signals that a nil nodes coordinator was provided
var ErrNilNodesCoordinator = errors.New("nil nodes coordinator")

// ErrNilOutputAntiFloodHandler signals that a nil output antiflood handler was provided
var ErrNilOutputAntiFloodHandler = errors.New("nil output antiflood handler")

// ErrNilPath signals that a nil path was provided
var ErrNilPath = errors.New("nil path provided")

// ErrNilPathHandler signals that a nil path handler was provided
var ErrNilPathHandler = errors.New("nil path handler")

// ErrNilPeerAccounts signals that a nil peer accounts instance was provided
var ErrNilPeerAccounts = errors.New("nil peer accounts")

// ErrNilPeerBlackListHandler signals that a nil peer black list handler was provided
var ErrNilPeerBlackListHandler = errors.New("nil peer black list handler")

// ErrNilPeerHonestyHandler signals that a nil peer honesty handler was provided
var ErrNilPeerHonestyHandler = errors.New("nil peer honesty handler")

// ErrNilPeerShardMapper signals that a nil peer shard mapper was provided
var ErrNilPeerShardMapper = errors.New("nil peer shard mapper")

// ErrNilPeerSignHandler signals that a nil peer sign handler was provided
var ErrNilPeerSignHandler = errors.New("nil peer signature handler")

// ErrNilPendingMiniBlocksHandler signals that a nil pending miniBlocks handler
var ErrNilPendingMiniBlocksHandler = errors.New("nil pending miniBlocks handler")

// ErrNilPoolsHolder signals that a nil pools holder was provided
var ErrNilPoolsHolder = errors.New("nil pools holder")

// ErrNilPrivateKey signals that a nil provate key was provided
var ErrNilPrivateKey = errors.New("nil private key")

// ErrNilProcessComponents signals that a nil process components instance was provided
var ErrNilProcessComponents = errors.New("nil process components")

// ErrNilProcessComponentsHolder signals that a nil procss components holder was provided
var ErrNilProcessComponentsHolder = errors.New("nil process components holder")

// ErrNilPubKeyConverter signals that a nil public key converter was provided
var ErrNilPubKeyConverter = errors.New("nil public key converter")

// ErrNilPublicKey signals that a nil public key was provided
var ErrNilPublicKey = errors.New("nil public key")

// ErrNilRater signals that a nil rater was provided
var ErrNilRater = errors.New("nil rater")

// ErrNilRatingData signals that nil rating data were provided
var ErrNilRatingData = errors.New("nil rating data")

// ErrNilRatingsInfoHandler signals that nil ratings data information was provided
var ErrNilRatingsInfoHandler = errors.New("nil ratings info handler")

// ErrNilRequestedItemHandler signals that a nil requested items handler was provided
var ErrNilRequestedItemHandler = errors.New("nil requested item handler")

// ErrNilRequestHandler signals that a nil request handler was provided
var ErrNilRequestHandler = errors.New("nil request handler")

// ErrNilResolversFinder signals that a nil resolver finder was provided
var ErrNilResolversFinder = errors.New("nil resolvers finder")

// ErrNilRoundHandler signals that a nil roundHandler was provided
var ErrNilRoundHandler = errors.New("nil roundHandler")

// ErrNilShardCoordinator signals that a nil shard coordinator was provided
var ErrNilShardCoordinator = errors.New("nil shard coordinator provided")

// ErrNilSmartContractParser signals that a nil smart contract parser was provided
var ErrNilSmartContractParser = errors.New("nil smart contract parser")

// ErrNilSoftwareVersion signals that a nil software version was provided
var ErrNilSoftwareVersion = errors.New("nil software version")

// ErrNilStateComponents signals that a nil state components was provided
var ErrNilStateComponents = errors.New("nil state components")

// ErrNilStateComponentsHolder signals that a nil state components holder was provided
var ErrNilStateComponentsHolder = errors.New("nil state components holder")

// ErrNilStatusComponents signals that a nil status components instance was provided
var ErrNilStatusComponents = errors.New("nil status components")

// ErrNilStatusComponentsHolder signals that a nil status components holder was provided
var ErrNilStatusComponentsHolder = errors.New("nil status components holder")

// ErrNilStatusHandler signals that a nil status handler was provided
var ErrNilStatusHandler = errors.New("nil status handler provided")

// ErrNilHardforkTrigger signals that a nil hardfork trigger was provided
var ErrNilHardforkTrigger = errors.New("nil hardfork trigger")

// ErrNilStorageManagers signals that a nil storage managers instance was provided
var ErrNilStorageManagers = errors.New("nil storage managers")

// ErrNilStorageService signals that a nil storage service was provided
var ErrNilStorageService = errors.New("nil storage service")

// ErrNilSyncTimer signals that a nil ntp synchronized timer was provided
var ErrNilSyncTimer = errors.New("nil sync timer provided")

// ErrNilSystemSCConfig signals that a nil system smart contracts cofiguration was provided
var ErrNilSystemSCConfig = errors.New("nil system smart contract configuration")

// ErrNilTriesContainer signals that a nil tries container was provided
var ErrNilTriesContainer = errors.New("nil tries container provided")

// ErrNilTriesStorageManagers signals that nil tries storage managers were provided
var ErrNilTriesStorageManagers = errors.New("nil tries storage managers provided")

// ErrNilTrieStorageManager signals that a nil trie storage manager was provided
var ErrNilTrieStorageManager = errors.New("nil trie storage manager")

// ErrNilTxLogsProcessor signals that a nil transaction logs processor was provided
var ErrNilTxLogsProcessor = errors.New("nil transaction logs processor")

// ErrNilTxSigner signals that a nil transaction signer was provided
var ErrNilTxSigner = errors.New("nil transaction signer")

// ErrNilTxSignKeyGen signals that a nil transaction signer key generator was provided
var ErrNilTxSignKeyGen = errors.New("nil transaction signing key generator")

// ErrNilTxSignMarshalizer signals that a nil transaction sign marshalizer was provided
var ErrNilTxSignMarshalizer = errors.New("nil transaction marshalizer")

// ErrNilUint64ByteSliceConverter signals that a nil byte slice converter was provided
var ErrNilUint64ByteSliceConverter = errors.New("nil byte slice converter")

// ErrNilValidatorPublicKeyConverter signals that a nil validator public key converter was provided
var ErrNilValidatorPublicKeyConverter = errors.New("validator public key converter")

// ErrNilValidatorsProvider signals a nil validators provider
var ErrNilValidatorsProvider = errors.New("nil validator provider")

// ErrNilValidatorsStatistics signals a that nil validators statistics was handler was provided
var ErrNilValidatorsStatistics = errors.New("nil validator statistics")

// ErrNilVmMarshalizer signals that a nil vm marshalizer was provided
var ErrNilVmMarshalizer = errors.New("nil vm marshalizer")

// ErrNilWatchdog signals that a nil watchdog was provided
var ErrNilWatchdog = errors.New("nil watchdog")

// ErrNilWhiteListHandler signals that a nil whitelist handler was provided
var ErrNilWhiteListHandler = errors.New("nil white list handler")

// ErrNilWhiteListVerifiedTxs signals that a nil whitelist for verified transactions was prvovided
var ErrNilWhiteListVerifiedTxs = errors.New("nil white list verified txs")

// ErrPollingFunctionRegistration signals an error while registering the polling function registration
var ErrPollingFunctionRegistration = errors.New("cannot register handler func for num of connected peers")

// ErrPublicKeyMismatch signals a mismatch between two public keys that should have matched
var ErrPublicKeyMismatch = errors.New("public key mismatch between the computed and the one read from the file")

// ErrStatusPollingInit signals an error while initializing the application status polling
var ErrStatusPollingInit = errors.New("cannot init AppStatusPolling")

// ErrWrongTypeAssertion signals a wrong type assertion
var ErrWrongTypeAssertion = errors.New("wrong type assertion")

// ErrNewBootstrapDataProvider signals a new bootstrapDataProvider creation has failed
var ErrNewBootstrapDataProvider = errors.New("bootstrapDataProvider creation has failed")

// ErrBootstrapDataComponentsFactoryCreate signals that an error occured on bootstrapDataComponentsFactory create
var ErrBootstrapDataComponentsFactoryCreate = errors.New("bootstrapDataComponentsFactory create() failed")

// ErrConsensusComponentsFactoryCreate signals that an error occured on consensusComponentsFactory create
var ErrConsensusComponentsFactoryCreate = errors.New("consensusComponentsFactory create failed")

// ErrCoreComponentsFactoryCreate signals that an error occured on coreComponentsFactory create
var ErrCoreComponentsFactoryCreate = errors.New("coreComponentsFactory create failed")

// ErrCryptoComponentsFactoryCreate signals that an error occured on cryptoComponentsFactory create
var ErrCryptoComponentsFactoryCreate = errors.New("cryptoComponentsFactory create failed")

// ErrDataComponentsFactoryCreate signals that an error occured on dataComponentsFactory create
var ErrDataComponentsFactoryCreate = errors.New("dataComponentsFactory create failed")

// ErrHeartbeatComponentsFactoryCreate signals that an error occured on heartbeatComponentsFactory create
var ErrHeartbeatComponentsFactoryCreate = errors.New("heartbeatComponentsFactory create failed")

// ErrNetworkComponentsFactoryCreate signals that an error occured on networkComponentsFactory create
var ErrNetworkComponentsFactoryCreate = errors.New("networkComponentsFactory create failed")

// ErrStateComponentsFactoryCreate signals that an error occured on stateComponentsFactory create
var ErrStateComponentsFactoryCreate = errors.New("stateComponentsFactory create failed")

// ErrStatusComponentsFactoryCreate signals that an error occured on statusComponentsFactory create
var ErrStatusComponentsFactoryCreate = errors.New("statusComponentsFactory create failed")

// ErrNewEpochStartBootstrap signals a new epochStartBootstrap creation has failed
var ErrNewEpochStartBootstrap = errors.New("epochStartBootstrap creation has failed")

// ErrNewStorageEpochStartBootstrap signals that a new storageEpochStartBootstrap creation has failed
var ErrNewStorageEpochStartBootstrap = errors.New("storageEpochStartBootstrap creation has failed")

// ErrBootstrap signals the bootstrapping process has failed
var ErrBootstrap = errors.New("bootstrap process has failed")

// ErrNilDataPoolsHolder signals that a nil data pools holder was provided
var ErrNilDataPoolsHolder = errors.New("nil data pools holder")

// ErrNilNodeRedundancyHandler signals that a nil node redundancy handler was provided
var ErrNilNodeRedundancyHandler = errors.New("nil node redundancy handler")

// ErrNilCurrentEpochProvider signals that a nil current epoch provider was provided
var ErrNilCurrentEpochProvider = errors.New("nil current epoch provider")

// ErrNilScheduledTxsExecutionHandler signals that a nil scheduled transactions execution handler was provided
var ErrNilScheduledTxsExecutionHandler = errors.New("nil scheduled transactions execution handler")

// ErrNilScheduledProcessor signals that a nil scheduled processor was provided
var ErrNilScheduledProcessor = errors.New("nil scheduled processor")

// ErrContextClosing signals that the parent context requested the closing of its children
var ErrContextClosing = errors.New("context closing")

// ErrNilTxsSender signals that a nil transactions sender has been provided
var ErrNilTxsSender = errors.New("nil transactions sender has been provided")

// ErrNilProcessStatusHandler signals that a nil process status handler was provided
var ErrNilProcessStatusHandler = errors.New("nil process status handler")

<<<<<<< HEAD
// ErrNilESDTDataStorage signals that a nil esdt data storage has been provided
var ErrNilESDTDataStorage = errors.New("nil esdt data storage")

// ErrDBIsClosed is raised when the DB is closed
var ErrDBIsClosed = errors.New("DB is closed")

=======
>>>>>>> 5b8eb89c
// ErrNilEnableEpochsHandler signals that a nil enable epochs handler was provided
var ErrNilEnableEpochsHandler = errors.New("nil enable epochs handler")

// ErrSignerNotSupported signals that a not supported signer was provided
var ErrSignerNotSupported = errors.New("signer not supported")

// ErrMissingMultiSignerConfig signals that the multisigner config is missing
var ErrMissingMultiSignerConfig = errors.New("multisigner configuration missing")

// ErrMissingMultiSigner signals that there is no multisigner instance available
var ErrMissingMultiSigner = errors.New("multisigner instance missing")

// ErrMissingEpochZeroMultiSignerConfig signals that the multisigner config for epoch zero is missing
var ErrMissingEpochZeroMultiSignerConfig = errors.New("multisigner configuration missing for epoch zero")

// ErrNilMultiSignerContainer signals that the multisigner container is nil
var ErrNilMultiSignerContainer = errors.New("multisigner container is nil")

// ErrNilCacher signals that a nil cacher has been provided
var ErrNilCacher = errors.New("nil cacher")

// ErrNilSingleSigner is raised when a valid singleSigner is expected but nil used
var ErrNilSingleSigner = errors.New("singleSigner is nil")

// ErrPIDMismatch signals that the pid from the message is different from the cached pid associated to a certain pk
var ErrPIDMismatch = errors.New("pid mismatch")

// ErrSignatureMismatch signals that the signature from the message is different from the cached signature associated to a certain pk
var ErrSignatureMismatch = errors.New("signature mismatch")

// ErrInvalidPID signals that given PID is invalid
var ErrInvalidPID = errors.New("invalid PID")

// ErrInvalidSignature signals that the given signature is invalid
var ErrInvalidSignature = errors.New("invalid signature")

// ErrInvalidHeartbeatV2Config signals that an invalid heartbeat v2 configuration has been provided
var ErrInvalidHeartbeatV2Config = errors.New("invalid heartbeat v2 configuration")<|MERGE_RESOLUTION|>--- conflicted
+++ resolved
@@ -479,15 +479,12 @@
 // ErrNilProcessStatusHandler signals that a nil process status handler was provided
 var ErrNilProcessStatusHandler = errors.New("nil process status handler")
 
-<<<<<<< HEAD
 // ErrNilESDTDataStorage signals that a nil esdt data storage has been provided
 var ErrNilESDTDataStorage = errors.New("nil esdt data storage")
 
 // ErrDBIsClosed is raised when the DB is closed
 var ErrDBIsClosed = errors.New("DB is closed")
 
-=======
->>>>>>> 5b8eb89c
 // ErrNilEnableEpochsHandler signals that a nil enable epochs handler was provided
 var ErrNilEnableEpochsHandler = errors.New("nil enable epochs handler")
 
