--- conflicted
+++ resolved
@@ -611,7 +611,60 @@
 // ErrInvalidNodeOperationMode signals that an invalid node operation mode has been provided
 var ErrInvalidNodeOperationMode = errors.New("invalid node operation mode")
 
-<<<<<<< HEAD
+// ErrNilNodesCoordinatorFactory signals that a nil nodes coordinator factory has been provided
+var ErrNilNodesCoordinatorFactory = errors.New("nil nodes coordinator factory provided")
+
+// ErrNilShardCoordinatorFactory signals that a nil shard coordinator factory has been provided
+var ErrNilShardCoordinatorFactory = errors.New("nil shard coordinator factory provided")
+
+// ErrNilGenesisBlockFactory signals that a nil genesis block factory has been provided
+var ErrNilGenesisBlockFactory = errors.New("nil genesis block factory has been provided")
+
+// ErrNilNodesSetupFactory signals that a nil nodes setup factory has been provided
+var ErrNilNodesSetupFactory = errors.New("nil nodes setup factory provided")
+
+// ErrNilRatingsDataFactory signals that a nil ratings data factory has been provided
+var ErrNilRatingsDataFactory = errors.New("nil ratings data factory provided")
+
+// ErrNilGenesisMetaBlockChecker signals that a nil genesis meta block checker has been provided
+var ErrNilGenesisMetaBlockChecker = errors.New("nil genesis meta block checker has been provided")
+
+// ErrGenesisMetaBlockDoesNotExist signals that genesis meta block does not exist
+var ErrGenesisMetaBlockDoesNotExist = errors.New("genesis meta block does not exist")
+
+// ErrInvalidGenesisMetaBlock signals that genesis meta block should be of type meta header handler
+var ErrInvalidGenesisMetaBlock = errors.New("genesis meta block invalid, should be of type meta header handler")
+
+// ErrGenesisMetaBlockOnSovereign signals that genesis meta block was found on sovereign chain
+var ErrGenesisMetaBlockOnSovereign = errors.New("genesis meta block was found on sovereign chain")
+
+// ErrNilShardRequesterContainerFactory signals that a nil shard requester container factory has been provided
+var ErrNilShardRequesterContainerFactory = errors.New("nil shard shard requester container factory provided")
+
+// ErrNilRequesterContainerFactoryCreator signals that a nil requester container factory creator has been provided
+var ErrNilRequesterContainerFactoryCreator = errors.New("nil requester container factory creator provided")
+
+// ErrNilInterceptorsContainerFactoryCreator signals that a nil interceptors container factory creator has been provided
+var ErrNilInterceptorsContainerFactoryCreator = errors.New("nil interceptors container factory creator has been provided")
+
+// ErrNilShardInterceptorsContainerFactory signals that a nil shard interceptors container factory has been provided
+var ErrNilShardInterceptorsContainerFactory = errors.New("nil shard interceptors container factory has been provided")
+
+// ErrNilIncomingHeaderSubscriber signals that a nil incoming header subscriber has been provided
+var ErrNilIncomingHeaderSubscriber = errors.New("nil incoming header subscriber has been provided")
+
+// ErrNilShardResolversContainerFactory signals that a nil shard resolvers container factory has been provided
+var ErrNilShardResolversContainerFactory = errors.New("nil shard resolvers container factory has been provided")
+
+// ErrNilShardResolversContainerFactoryCreator signals that a nil shard resolvers container factory creator has been provided
+var ErrNilShardResolversContainerFactoryCreator = errors.New("nil shard resolvers container factory creator has been provided")
+
+// ErrInvalidReceivedExtendedShardHeader signals that an invalid extended shard header has been intercepted when requested
+var ErrInvalidReceivedExtendedShardHeader = errors.New("invalid extended shard header has been intercepted")
+
+// ErrNilTxPreProcessorCreator signals that a nil tx pre-processor creator has been provided
+var ErrNilTxPreProcessorCreator = errors.New("nil tx pre-processor creator has been provided")
+
 // ErrInvalidTypeConversion signals that a type conversion has failed
 var ErrInvalidTypeConversion = errors.New("invalid type conversion")
 
@@ -679,59 +732,4 @@
 var ErrNilSCResultsPreProcessorCreator = errors.New("nil sc results pre processor creator")
 
 // ErrNilFunction signals that a nil function has been provided
-var ErrNilFunction = errors.New("nil function")
-=======
-// ErrNilNodesCoordinatorFactory signals that a nil nodes coordinator factory has been provided
-var ErrNilNodesCoordinatorFactory = errors.New("nil nodes coordinator factory provided")
-
-// ErrNilShardCoordinatorFactory signals that a nil shard coordinator factory has been provided
-var ErrNilShardCoordinatorFactory = errors.New("nil shard coordinator factory provided")
-
-// ErrNilGenesisBlockFactory signals that a nil genesis block factory has been provided
-var ErrNilGenesisBlockFactory = errors.New("nil genesis block factory has been provided")
-
-// ErrNilNodesSetupFactory signals that a nil nodes setup factory has been provided
-var ErrNilNodesSetupFactory = errors.New("nil nodes setup factory provided")
-
-// ErrNilRatingsDataFactory signals that a nil ratings data factory has been provided
-var ErrNilRatingsDataFactory = errors.New("nil ratings data factory provided")
-
-// ErrNilGenesisMetaBlockChecker signals that a nil genesis meta block checker has been provided
-var ErrNilGenesisMetaBlockChecker = errors.New("nil genesis meta block checker has been provided")
-
-// ErrGenesisMetaBlockDoesNotExist signals that genesis meta block does not exist
-var ErrGenesisMetaBlockDoesNotExist = errors.New("genesis meta block does not exist")
-
-// ErrInvalidGenesisMetaBlock signals that genesis meta block should be of type meta header handler
-var ErrInvalidGenesisMetaBlock = errors.New("genesis meta block invalid, should be of type meta header handler")
-
-// ErrGenesisMetaBlockOnSovereign signals that genesis meta block was found on sovereign chain
-var ErrGenesisMetaBlockOnSovereign = errors.New("genesis meta block was found on sovereign chain")
-
-// ErrNilShardRequesterContainerFactory signals that a nil shard requester container factory has been provided
-var ErrNilShardRequesterContainerFactory = errors.New("nil shard shard requester container factory provided")
-
-// ErrNilRequesterContainerFactoryCreator signals that a nil requester container factory creator has been provided
-var ErrNilRequesterContainerFactoryCreator = errors.New("nil requester container factory creator provided")
-
-// ErrNilInterceptorsContainerFactoryCreator signals that a nil interceptors container factory creator has been provided
-var ErrNilInterceptorsContainerFactoryCreator = errors.New("nil interceptors container factory creator has been provided")
-
-// ErrNilShardInterceptorsContainerFactory signals that a nil shard interceptors container factory has been provided
-var ErrNilShardInterceptorsContainerFactory = errors.New("nil shard interceptors container factory has been provided")
-
-// ErrNilIncomingHeaderSubscriber signals that a nil incoming header subscriber has been provided
-var ErrNilIncomingHeaderSubscriber = errors.New("nil incoming header subscriber has been provided")
-
-// ErrNilShardResolversContainerFactory signals that a nil shard resolvers container factory has been provided
-var ErrNilShardResolversContainerFactory = errors.New("nil shard resolvers container factory has been provided")
-
-// ErrNilShardResolversContainerFactoryCreator signals that a nil shard resolvers container factory creator has been provided
-var ErrNilShardResolversContainerFactoryCreator = errors.New("nil shard resolvers container factory creator has been provided")
-
-// ErrInvalidReceivedExtendedShardHeader signals that an invalid extended shard header has been intercepted when requested
-var ErrInvalidReceivedExtendedShardHeader = errors.New("invalid extended shard header has been intercepted")
-
-// ErrNilTxPreProcessorCreator signals that a nil tx pre-processor creator has been provided
-var ErrNilTxPreProcessorCreator = errors.New("nil tx pre-processor creator has been provided")
->>>>>>> 48902c67
+var ErrNilFunction = errors.New("nil function")