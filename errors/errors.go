--- conflicted
+++ resolved
@@ -791,7 +791,15 @@
 // ErrNilOperationsHasher signals that a nil outgoing operations hasher has been provided
 var ErrNilOperationsHasher = errors.New("nil outgoing operations hasher")
 
-<<<<<<< HEAD
+// ErrNilEpochSystemSCProcessor defines the error for setting a nil EpochSystemSCProcessor
+var ErrNilEpochSystemSCProcessor = errors.New("nil epoch system SC processor")
+
+// ErrNilBlockChainHookCreator signals that a nil blockchain hook creator has been provided
+var ErrNilBlockChainHookCreator = errors.New("nil blockchain hook creator has been provided")
+
+// ErrNilVMContextCreator signals that a nil vm context creator has been provided
+var ErrNilVMContextCreator = errors.New("nil vm context creator has been provided")
+
 // ErrInvalidConsensusModel signals that an invalid consensus model has been provided
 var ErrInvalidConsensusModel = errors.New("invalid consensus model")
 
@@ -805,14 +813,4 @@
 var ErrNilAccountsCreator = errors.New("nil accounts creator")
 
 // ErrNilInitialAccounts signals that a nil initial accounts has been provided
-var ErrNilInitialAccounts = errors.New("nil initial accounts")
-=======
-// ErrNilEpochSystemSCProcessor defines the error for setting a nil EpochSystemSCProcessor
-var ErrNilEpochSystemSCProcessor = errors.New("nil epoch system SC processor")
-
-// ErrNilBlockChainHookCreator signals that a nil blockchain hook creator has been provided
-var ErrNilBlockChainHookCreator = errors.New("nil blockchain hook creator has been provided")
-
-// ErrNilVMContextCreator signals that a nil vm context creator has been provided
-var ErrNilVMContextCreator = errors.New("nil vm context creator has been provided")
->>>>>>> 539ff944
+var ErrNilInitialAccounts = errors.New("nil initial accounts")