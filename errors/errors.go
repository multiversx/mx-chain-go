--- conflicted
+++ resolved
@@ -602,10 +602,8 @@
 // ErrNilEpochSystemSCProcessor defines the error for setting a nil EpochSystemSCProcessor
 var ErrNilEpochSystemSCProcessor = errors.New("nil epoch system SC processor")
 
-<<<<<<< HEAD
-// ErrNilTrieLeavesRetriever defines the error for setting a nil TrieLeavesRetriever
-var ErrNilTrieLeavesRetriever = errors.New("nil trie leaves retriever")
-=======
 // ErrNilFieldsSizeChecker signals tat a nil fields size checker has been provided
 var ErrNilFieldsSizeChecker = errors.New("nil fields size checker")
->>>>>>> 9f2444e9
+
+// ErrNilTrieLeavesRetriever defines the error for setting a nil TrieLeavesRetriever
+var ErrNilTrieLeavesRetriever = errors.New("nil trie leaves retriever")