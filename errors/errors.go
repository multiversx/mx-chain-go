--- conflicted
+++ resolved
@@ -479,7 +479,9 @@
 // ErrNilProcessStatusHandler signals that a nil process status handler was provided
 var ErrNilProcessStatusHandler = errors.New("nil process status handler")
 
-<<<<<<< HEAD
+// ErrNilEnableEpochsHandler signals that a nil enable epochs handler was provided
+var ErrNilEnableEpochsHandler = errors.New("nil enable epochs handler")
+
 // ErrSignerNotSupported signals that a not supported signer was provided
 var ErrSignerNotSupported = errors.New("signer not supported")
 
@@ -511,11 +513,4 @@
 var ErrInvalidPID = errors.New("invalid PID")
 
 // ErrInvalidSignature signals that the given signature is invalid
-var ErrInvalidSignature = errors.New("invalid signature")
-
-// ErrDBIsClosed is raised when the DB is closed
-var ErrDBIsClosed = errors.New("DB is closed")
-=======
-// ErrNilEnableEpochsHandler signals that a nil enable epochs handler was provided
-var ErrNilEnableEpochsHandler = errors.New("nil enable epochs handler")
->>>>>>> ceabff30
+var ErrInvalidSignature = errors.New("invalid signature")