package errors

import (
	"errors"
)

// ErrAccountsAdapterCreation signals that the accounts adapter cannot be created based on provided data
var ErrAccountsAdapterCreation = errors.New("error creating accounts adapter")

// ErrBlockchainCreation signals that the blockchain cannot be created
var ErrBlockchainCreation = errors.New("can not create blockchain")

// ErrDataPoolCreation signals that the data pool cannot be created
var ErrDataPoolCreation = errors.New("can not create data pool")

// ErrDataStoreCreation signals that the data store cannot be created
var ErrDataStoreCreation = errors.New("can not create data store")

// ErrGenesisBlockNotInitialized signals that genesis block is not initialized
var ErrGenesisBlockNotInitialized = errors.New("genesis block is not initialized")

// ErrHasherCreation signals that the hasher cannot be created based on provided data
var ErrHasherCreation = errors.New("error creating hasher")

// ErrInvalidChainID signals that an invalid chain ID has been provided
var ErrInvalidChainID = errors.New("invalid chain ID in consensus")

// ErrInvalidConsensusConfig signals that an invalid consensus type is specified in the configuration file
var ErrInvalidConsensusConfig = errors.New("invalid consensus type provided in config file")

// ErrInvalidRoundDuration signals that an invalid round duration has been provided
var ErrInvalidRoundDuration = errors.New("invalid round duration provided")

// ErrInvalidTransactionVersion signals  that an invalid transaction version has been provided
var ErrInvalidTransactionVersion = errors.New("invalid transaction version")

// ErrInvalidWorkingDir signals that an invalid working directory has been provided
var ErrInvalidWorkingDir = errors.New("invalid working directory")

// ErrMarshalizerCreation signals that the marshalizer cannot be created based on provided data
var ErrMarshalizerCreation = errors.New("error creating marshalizer")

// ErrMissingMultiHasherConfig signals that the multihasher type isn't specified in the configuration file
var ErrMissingMultiHasherConfig = errors.New("no multisig hasher provided in config file")

// ErrMultiSigHasherMissmatch signals that an invalid multisig hasher was provided
var ErrMultiSigHasherMissmatch = errors.New("wrong multisig hasher provided for bls consensus type")

// ErrNilAccountsAdapter signals that a nil accounts adapter has been provided
var ErrNilAccountsAdapter = errors.New("nil accounts adapter")

// ErrNilAccountsParser signals that a nil accounts parser has been provided
var ErrNilAccountsParser = errors.New("nil accounts parser")

// ErrNilAddressPublicKeyConverter signals that an operation has been attempted to or with a nil public key converter implementation
var ErrNilAddressPublicKeyConverter = errors.New("nil address pubkey converter")

// ErrNilAlarmScheduler is raised when a valid alarm scheduler is expected but nil is used
var ErrNilAlarmScheduler = errors.New("nil alarm scheduler")

// ErrNilBlackListHandler signals that a nil black list handler was provided
var ErrNilBlackListHandler = errors.New("nil black list handler")

// ErrNilBlockChainHandler is raised when a valid blockchain handler is expected but nil used
var ErrNilBlockChainHandler = errors.New("blockchain handler is nil")

// ErrNilBlockProcessor is raised when a valid block processor is expected but nil used
var ErrNilBlockProcessor = errors.New("block processor is nil")

// ErrNilBlockSigner signals the nil block signer was provided
var ErrNilBlockSigner = errors.New("nil block signer")

// ErrNilP2pSigner signals the nil p2p signer was provided
var ErrNilP2pSigner = errors.New("nil p2p single signer")

// ErrNilBlockSignKeyGen is raised when a valid block sign key generator is expected but nil used
var ErrNilBlockSignKeyGen = errors.New("block sign key generator is nil")

// ErrNilBlockTracker signals that a nil block tracker has been provided
var ErrNilBlockTracker = errors.New("trying to set nil block tracker")

// ErrNilBootStorer signals that the provided boot storer is nil
var ErrNilBootStorer = errors.New("nil boot storer")

// ErrNilBootstrapComponents signals that the provided instance of bootstrap components is nil
var ErrNilBootstrapComponents = errors.New("nil bootstrap components")

// ErrNilBootstrapComponentsHolder signals that the provided bootstrap components holder is nil
var ErrNilBootstrapComponentsHolder = errors.New("nil bootstrap components holder")

// ErrNilBootstrapComponentsFactory signals that the provided bootstrap components factory is nil
var ErrNilBootstrapComponentsFactory = errors.New("nil bootstrap components factory")

// ErrNilConsensusComponentsFactory signals that the provided consensus components factory is nil
var ErrNilConsensusComponentsFactory = errors.New("nil consensus components factory")

// ErrNilCryptoComponentsFactory signals that the provided crypto components factory is nil
var ErrNilCryptoComponentsFactory = errors.New("nil crypto components factory")

// ErrNilCoreComponentsFactory signals that the provided core components factory is nil
var ErrNilCoreComponentsFactory = errors.New("nil core components factory")

// ErrNilDataComponentsFactory signals that the provided data components factory is nil
var ErrNilDataComponentsFactory = errors.New("nil data components factory")

// ErrNilHeartbeatV2ComponentsFactory signals that the provided heartbeatV2 components factory is nil
var ErrNilHeartbeatV2ComponentsFactory = errors.New("nil heartbeatV2 components factory")

// ErrNilNetworkComponentsFactory signals that the provided network components factory is nil
var ErrNilNetworkComponentsFactory = errors.New("nil network components factory")

// ErrNilProcessComponentsFactory signals that the provided process components factory is nil
var ErrNilProcessComponentsFactory = errors.New("nil process components factory")

// ErrNilStateComponentsFactory signals that the provided state components factory is nil
var ErrNilStateComponentsFactory = errors.New("nil state components factory")

// ErrNilStatusComponentsFactory signals that the provided status components factory is nil
var ErrNilStatusComponentsFactory = errors.New("nil status components factory")

// ErrNilStatusCoreComponentsFactory signals that an operation has been attempted with nil status core components factory
var ErrNilStatusCoreComponentsFactory = errors.New("nil status core components factory provided")

// ErrNilRunTypeComponentsFactory signals that the provided runType components factory is nil
var ErrNilRunTypeComponentsFactory = errors.New("nil runType components factory")

// ErrNilBootstrapParamsHandler signals that the provided bootstrap parameters handler is nil
var ErrNilBootstrapParamsHandler = errors.New("nil bootstrap parameters handler")

// ErrNilBroadcastMessenger is raised when a valid broadcast messenger is expected but nil used
var ErrNilBroadcastMessenger = errors.New("broadcast messenger is nil")

// ErrNilChronologyHandler is raised when a valid chronology handler is expected but nil used
var ErrNilChronologyHandler = errors.New("chronology handler is nil")

// ErrNilConsensusComponentsHolder signals that a nil consensus components holder was provided
var ErrNilConsensusComponentsHolder = errors.New("nil consensus components holder")

// ErrNilConsensusWorker signals that a nil consensus worker was provided
var ErrNilConsensusWorker = errors.New("nil consensus worker")

// ErrNilCoreComponents signals that an operation has been attempted with nil core components
var ErrNilCoreComponents = errors.New("nil core components provided")

// ErrNilStatusCoreComponents signals that an operation has been attempted with nil status core components
var ErrNilStatusCoreComponents = errors.New("nil status core components provided")

// ErrNilCoreComponentsHolder signals that a nil core components holder was provided
var ErrNilCoreComponentsHolder = errors.New("nil core components holder")

// ErrNilCryptoComponents signals that a nil crypto components has been provided
var ErrNilCryptoComponents = errors.New("nil crypto components provided")

// ErrNilCryptoComponentsHolder signals that a nil crypto components holder was provided
var ErrNilCryptoComponentsHolder = errors.New("nil crypto components holder")

// ErrNilDataComponents signals that a nil data components instance was provided
var ErrNilDataComponents = errors.New("nil data components provided")

// ErrNilDataComponentsHolder signals that a nil data components holder has been provided
var ErrNilDataComponentsHolder = errors.New("nil data components holder")

// ErrNilEconomicsData signals that a nil economics data handler has been provided
var ErrNilEconomicsData = errors.New("nil economics data provided")

// ErrNilEconomicsHandler signals that a nil economics handler has been provided
var ErrNilEconomicsHandler = errors.New("nil economics handler")

// ErrNilOutportHandler signals that a nil outport handler has been provided
var ErrNilOutportHandler = errors.New("nil outport handler")

// ErrNilEpochNotifier signals that a nil epoch notifier has been provided
var ErrNilEpochNotifier = errors.New("nil epoch notifier")

// ErrNilEpochStartBootstrapper signals that a nil epoch start bootstrapper was provided
var ErrNilEpochStartBootstrapper = errors.New("nil epoch start bootstrapper")

// ErrNilEpochStartNotifier signals that a nil epoch start notifier was provided
var ErrNilEpochStartNotifier = errors.New("nil epoch start notifier provided")

// ErrNilEpochStartTrigger signals that a nil start of epoch trigger has been provided
var ErrNilEpochStartTrigger = errors.New("nil start of epoch trigger")

// ErrNilFallbackHeaderValidator signals that a nil fallback header validator has been provided
var ErrNilFallbackHeaderValidator = errors.New("nil fallback header validator")

// ErrNilForkDetector is raised when a valid fork detector is expected but nil used
var ErrNilForkDetector = errors.New("fork detector is nil")

// ErrNilGasSchedule signals that an operation has been attempted with a nil gas schedule
var ErrNilGasSchedule = errors.New("nil gas schedule")

// ErrNilHasher is raised when a valid hasher is expected but nil used
var ErrNilHasher = errors.New("nil hasher provided")

// ErrNilTxSignHasher is raised when a nil tx sign hasher is provided
var ErrNilTxSignHasher = errors.New("nil tx signing hasher")

// ErrNilHeaderConstructionValidator signals that a nil header construction validator was provided
var ErrNilHeaderConstructionValidator = errors.New("nil header construction validator")

// ErrNilHeaderIntegrityVerifier signals that a nil header integrity verifier has been provided
var ErrNilHeaderIntegrityVerifier = errors.New("nil header integrity verifier")

// ErrNilHeaderSigVerifier signals that a nil header sig verifier has been provided
var ErrNilHeaderSigVerifier = errors.New("")

// ErrNilHeartbeatV2Components signals that a nil heartbeatV2 components instance was provided
var ErrNilHeartbeatV2Components = errors.New("nil heartbeatV2 component")

// ErrNilHeartbeatV2Sender signals that a nil heartbeatV2 sender was provided
var ErrNilHeartbeatV2Sender = errors.New("nil heartbeatV2 sender")

// ErrNilInputAntiFloodHandler signals that a nil input antiflood handler was provided
var ErrNilInputAntiFloodHandler = errors.New("nil input antiflood handler")

// ErrNilInterceptorsContainer signals that a nil interceptors container was provided
var ErrNilInterceptorsContainer = errors.New("nil interceptors container")

// ErrNilInternalMarshalizer signals that a nil internal marshalizer was provided
var ErrNilInternalMarshalizer = errors.New("nil internal marshalizer")

// ErrNilKeyLoader signals that a nil key loader was provided
var ErrNilKeyLoader = errors.New("nil key loader")

// ErrNilMarshalizer signals that a nil marshalizer was provided
var ErrNilMarshalizer = errors.New("nil marshalizer provided")

// ErrNilMessageSignVerifier signals that a nil message signiature verifier was provided
var ErrNilMessageSignVerifier = errors.New("nil message sign verifier")

// ErrNilMessenger signals that a nil messenger was provided
var ErrNilMessenger = errors.New("nil messenger")

// ErrNilMiniBlocksProvider signals a nil miniBlocks provider
var ErrNilMiniBlocksProvider = errors.New("nil miniBlocks provider")

// ErrNilMultiSigner signals that a nil multi-signer was provided
var ErrNilMultiSigner = errors.New("nil multi signer")

// ErrNilNetworkComponents signals that a nil network components instance was provided
var ErrNilNetworkComponents = errors.New("nil network components")

// ErrNilNetworkComponentsHolder signals that a nil network components holder was provided
var ErrNilNetworkComponentsHolder = errors.New("nil network components holder")

// ErrNilNodesConfig signals that a nil nodes configuration was provided
var ErrNilNodesConfig = errors.New("nil nodes config")

// ErrNilNodesCoordinator signals that a nil nodes coordinator was provided
var ErrNilNodesCoordinator = errors.New("nil nodes coordinator")

// ErrNilOutputAntiFloodHandler signals that a nil output antiflood handler was provided
var ErrNilOutputAntiFloodHandler = errors.New("nil output antiflood handler")

// ErrNilPath signals that a nil path was provided
var ErrNilPath = errors.New("nil path provided")

// ErrNilPathHandler signals that a nil path handler was provided
var ErrNilPathHandler = errors.New("nil path handler")

// ErrNilPeerAccounts signals that a nil peer accounts instance was provided
var ErrNilPeerAccounts = errors.New("nil peer accounts")

// ErrNilPeerBlackListHandler signals that a nil peer black list handler was provided
var ErrNilPeerBlackListHandler = errors.New("nil peer black list handler")

// ErrNilPeerHonestyHandler signals that a nil peer honesty handler was provided
var ErrNilPeerHonestyHandler = errors.New("nil peer honesty handler")

// ErrNilPeerShardMapper signals that a nil peer shard mapper was provided
var ErrNilPeerShardMapper = errors.New("nil peer shard mapper")

// ErrNilPeerSignHandler signals that a nil peer sign handler was provided
var ErrNilPeerSignHandler = errors.New("nil peer signature handler")

// ErrNilPendingMiniBlocksHandler signals that a nil pending miniBlocks handler
var ErrNilPendingMiniBlocksHandler = errors.New("nil pending miniBlocks handler")

// ErrNilPoolsHolder signals that a nil pools holder was provided
var ErrNilPoolsHolder = errors.New("nil pools holder")

// ErrNilPrivateKey signals that a nil private key was provided
var ErrNilPrivateKey = errors.New("nil private key")

// ErrNilP2pPrivateKey signals that a nil p2p private key was provided
var ErrNilP2pPrivateKey = errors.New("nil p2p private key")

// ErrNilProcessComponents signals that a nil process components instance was provided
var ErrNilProcessComponents = errors.New("nil process components")

// ErrNilProcessComponentsHolder signals that a nil procss components holder was provided
var ErrNilProcessComponentsHolder = errors.New("nil process components holder")

// ErrNilPubKeyConverter signals that a nil public key converter was provided
var ErrNilPubKeyConverter = errors.New("nil public key converter")

// ErrNilPublicKey signals that a nil public key was provided
var ErrNilPublicKey = errors.New("nil public key")

// ErrNilP2pPublicKey signals that a nil p2p public key was provided
var ErrNilP2pPublicKey = errors.New("nil p2p public key")

// ErrNilRater signals that a nil rater was provided
var ErrNilRater = errors.New("nil rater")

// ErrNilRatingsInfoHandler signals that nil ratings data information was provided
var ErrNilRatingsInfoHandler = errors.New("nil ratings info handler")

// ErrNilRequestHandler signals that a nil request handler was provided
var ErrNilRequestHandler = errors.New("nil request handler")

// ErrNilRequestersFinder signals that a nil requesters finder was provided
var ErrNilRequestersFinder = errors.New("nil requesters finder")

// ErrNilResolversContainer signals that a nil resolvers container was provided
var ErrNilResolversContainer = errors.New("nil resolvers container")

// ErrNilRoundNotifier signals that a nil round notifier has been provided
var ErrNilRoundNotifier = errors.New("nil round notifier")

// ErrNilRoundHandler signals that a nil roundHandler was provided
var ErrNilRoundHandler = errors.New("nil roundHandler")

// ErrNilShardCoordinator signals that a nil shard coordinator was provided
var ErrNilShardCoordinator = errors.New("nil shard coordinator provided")

// ErrNilSoftwareVersion signals that a nil software version was provided
var ErrNilSoftwareVersion = errors.New("nil software version")

// ErrNilStateComponents signals that a nil state components was provided
var ErrNilStateComponents = errors.New("nil state components")

// ErrNilRunTypeComponents signals that a nil runType components was provided
var ErrNilRunTypeComponents = errors.New("nil runType components")

// ErrNilStateComponentsHolder signals that a nil state components holder was provided
var ErrNilStateComponentsHolder = errors.New("nil state components holder")

// ErrNilStatusComponents signals that a nil status components instance was provided
var ErrNilStatusComponents = errors.New("nil status components")

// ErrNilStatusComponentsHolder signals that a nil status components holder was provided
var ErrNilStatusComponentsHolder = errors.New("nil status components holder")

// ErrNilStatusHandler signals that a nil status handler was provided
var ErrNilStatusHandler = errors.New("nil status handler provided")

// ErrNilHardforkTrigger signals that a nil hardfork trigger was provided
var ErrNilHardforkTrigger = errors.New("nil hardfork trigger")

// ErrNilStorageManagers signals that a nil storage managers instance was provided
var ErrNilStorageManagers = errors.New("nil storage managers")

// ErrNilStorageService signals that a nil storage service was provided
var ErrNilStorageService = errors.New("nil storage service")

// ErrNilSyncTimer signals that a nil ntp synchronized timer was provided
var ErrNilSyncTimer = errors.New("nil sync timer provided")

// ErrNilSystemSCConfig signals that a nil system smart contracts cofiguration was provided
var ErrNilSystemSCConfig = errors.New("nil system smart contract configuration")

// ErrNilTriesContainer signals that a nil tries container was provided
var ErrNilTriesContainer = errors.New("nil tries container provided")

// ErrNilTriesStorageManagers signals that nil tries storage managers were provided
var ErrNilTriesStorageManagers = errors.New("nil tries storage managers provided")

// ErrNilTrieStorageManager signals that a nil trie storage manager was provided
var ErrNilTrieStorageManager = errors.New("nil trie storage manager")

// ErrNilTxLogsProcessor signals that a nil transaction logs processor was provided
var ErrNilTxLogsProcessor = errors.New("nil transaction logs processor")

// ErrNilTxSigner signals that a nil transaction signer was provided
var ErrNilTxSigner = errors.New("nil transaction signer")

// ErrNilTxSignKeyGen signals that a nil transaction signer key generator was provided
var ErrNilTxSignKeyGen = errors.New("nil transaction signing key generator")

// ErrNilP2pKeyGen signals that a nil p2p key generator was provided
var ErrNilP2pKeyGen = errors.New("nil p2p key generator")

// ErrNilTxSignMarshalizer signals that a nil transaction sign marshalizer was provided
var ErrNilTxSignMarshalizer = errors.New("nil transaction marshalizer")

// ErrNilUint64ByteSliceConverter signals that a nil byte slice converter was provided
var ErrNilUint64ByteSliceConverter = errors.New("nil byte slice converter")

// ErrNilValidatorPublicKeyConverter signals that a nil validator public key converter was provided
var ErrNilValidatorPublicKeyConverter = errors.New("validator public key converter")

// ErrNilValidatorsProvider signals a nil validators provider
var ErrNilValidatorsProvider = errors.New("nil validator provider")

// ErrNilValidatorsStatistics signals a that nil validators statistics was handler was provided
var ErrNilValidatorsStatistics = errors.New("nil validator statistics")

// ErrNilVmMarshalizer signals that a nil vm marshalizer was provided
var ErrNilVmMarshalizer = errors.New("nil vm marshalizer")

// ErrNilWatchdog signals that a nil watchdog was provided
var ErrNilWatchdog = errors.New("nil watchdog")

// ErrPollingFunctionRegistration signals an error while registering the polling function registration
var ErrPollingFunctionRegistration = errors.New("cannot register handler func for num of connected peers")

// ErrPublicKeyMismatch signals a mismatch between two public keys that should have matched
var ErrPublicKeyMismatch = errors.New("public key mismatch between the computed and the one read from the file")

// ErrStatusPollingInit signals an error while initializing the application status polling
var ErrStatusPollingInit = errors.New("cannot init AppStatusPolling")

// ErrWrongTypeAssertion signals a wrong type assertion
var ErrWrongTypeAssertion = errors.New("wrong type assertion")

// ErrNewBootstrapDataProvider signals a new bootstrapDataProvider creation has failed
var ErrNewBootstrapDataProvider = errors.New("bootstrapDataProvider creation has failed")

// ErrBootstrapDataComponentsFactoryCreate signals that an error occured on bootstrapDataComponentsFactory create
var ErrBootstrapDataComponentsFactoryCreate = errors.New("bootstrapDataComponentsFactory create() failed")

// ErrConsensusComponentsFactoryCreate signals that an error occured on consensusComponentsFactory create
var ErrConsensusComponentsFactoryCreate = errors.New("consensusComponentsFactory create failed")

// ErrCoreComponentsFactoryCreate signals that an error occured on coreComponentsFactory create
var ErrCoreComponentsFactoryCreate = errors.New("coreComponentsFactory create failed")

// ErrStatusCoreComponentsFactoryCreate signals that an error occured on statusCoreComponentsFactory create
var ErrStatusCoreComponentsFactoryCreate = errors.New("statusCoreComponentsFactory create failed")

// ErrCryptoComponentsFactoryCreate signals that an error occured on cryptoComponentsFactory create
var ErrCryptoComponentsFactoryCreate = errors.New("cryptoComponentsFactory create failed")

// ErrDataComponentsFactoryCreate signals that an error occured on dataComponentsFactory create
var ErrDataComponentsFactoryCreate = errors.New("dataComponentsFactory create failed")

// ErrNetworkComponentsFactoryCreate signals that an error occured on networkComponentsFactory create
var ErrNetworkComponentsFactoryCreate = errors.New("networkComponentsFactory create failed")

// ErrStateComponentsFactoryCreate signals that an error occured on stateComponentsFactory create
var ErrStateComponentsFactoryCreate = errors.New("stateComponentsFactory create failed")

// ErrRunTypeComponentsFactoryCreate signals that an error occured on runTypeComponentsFactory create
var ErrRunTypeComponentsFactoryCreate = errors.New("runTypeComponentsFactory create failed")

// ErrStatusComponentsFactoryCreate signals that an error occured on statusComponentsFactory create
var ErrStatusComponentsFactoryCreate = errors.New("statusComponentsFactory create failed")

// ErrNewEpochStartBootstrap signals a new epochStartBootstrap creation has failed
var ErrNewEpochStartBootstrap = errors.New("epochStartBootstrap creation has failed")

// ErrNewStorageEpochStartBootstrap signals that a new storageEpochStartBootstrap creation has failed
var ErrNewStorageEpochStartBootstrap = errors.New("storageEpochStartBootstrap creation has failed")

// ErrBootstrap signals the bootstrapping process has failed
var ErrBootstrap = errors.New("bootstrap process has failed")

// ErrNilDataPoolsHolder signals that a nil data pools holder was provided
var ErrNilDataPoolsHolder = errors.New("nil data pools holder")

// ErrNilNodeRedundancyHandler signals that a nil node redundancy handler was provided
var ErrNilNodeRedundancyHandler = errors.New("nil node redundancy handler")

// ErrNilCurrentEpochProvider signals that a nil current epoch provider was provided
var ErrNilCurrentEpochProvider = errors.New("nil current epoch provider")

// ErrNilScheduledTxsExecutionHandler signals that a nil scheduled transactions execution handler was provided
var ErrNilScheduledTxsExecutionHandler = errors.New("nil scheduled transactions execution handler")

// ErrNilScheduledProcessor signals that a nil scheduled processor was provided
var ErrNilScheduledProcessor = errors.New("nil scheduled processor")

// ErrNilTxsSender signals that a nil transactions sender has been provided
var ErrNilTxsSender = errors.New("nil transactions sender has been provided")

// ErrNilProcessStatusHandler signals that a nil process status handler was provided
var ErrNilProcessStatusHandler = errors.New("nil process status handler")

// ErrNilESDTDataStorage signals that a nil esdt data storage has been provided
var ErrNilESDTDataStorage = errors.New("nil esdt data storage")

// ErrNilEnableEpochsHandler signals that a nil enable epochs handler was provided
var ErrNilEnableEpochsHandler = errors.New("nil enable epochs handler")

// ErrSignerNotSupported signals that a not supported signer was provided
var ErrSignerNotSupported = errors.New("signer not supported")

// ErrMissingMultiSignerConfig signals that the multisigner config is missing
var ErrMissingMultiSignerConfig = errors.New("multisigner configuration missing")

// ErrMissingMultiSigner signals that there is no multisigner instance available
var ErrMissingMultiSigner = errors.New("multisigner instance missing")

// ErrMissingEpochZeroMultiSignerConfig signals that the multisigner config for epoch zero is missing
var ErrMissingEpochZeroMultiSignerConfig = errors.New("multisigner configuration missing for epoch zero")

// ErrNilMultiSignerContainer signals that the multisigner container is nil
var ErrNilMultiSignerContainer = errors.New("multisigner container is nil")

// ErrNilCacher signals that a nil cacher has been provided
var ErrNilCacher = errors.New("nil cacher")

// ErrNilSingleSigner is raised when a valid singleSigner is expected but nil used
var ErrNilSingleSigner = errors.New("singleSigner is nil")

// ErrPIDMismatch signals that the pid from the message is different from the cached pid associated to a certain pk
var ErrPIDMismatch = errors.New("pid mismatch")

// ErrSignatureMismatch signals that the signature from the message is different from the cached signature associated to a certain pk
var ErrSignatureMismatch = errors.New("signature mismatch")

// ErrInvalidPID signals that given PID is invalid
var ErrInvalidPID = errors.New("invalid PID")

// ErrInvalidSignature signals that the given signature is invalid
var ErrInvalidSignature = errors.New("invalid signature")

// ErrInvalidHeartbeatV2Config signals that an invalid heartbeat v2 configuration has been provided
var ErrInvalidHeartbeatV2Config = errors.New("invalid heartbeat v2 configuration")

// ErrNilNetworkStatistics signals that a nil network statistics was provided
var ErrNilNetworkStatistics = errors.New("nil network statistics")

// ErrNilResourceMonitor signals that a nil resource monitor was provided
var ErrNilResourceMonitor = errors.New("nil resource monitor")

// ErrNilTrieSyncStatistics signals that a nil trie sync statistics was provided
var ErrNilTrieSyncStatistics = errors.New("nil trie sync statistics")

// ErrNilAppStatusHandler signals that a nil app status handler was provided
var ErrNilAppStatusHandler = errors.New("nil app status handler")

// ErrNilStatusMetrics signals that a nil status metrics was provided
var ErrNilStatusMetrics = errors.New("nil status metrics")

// ErrNilPersistentHandler signals that a nil persistent handler was provided
var ErrNilPersistentHandler = errors.New("nil persistent handler")

// ErrNilGenesisNodesSetupHandler signals that a nil genesis nodes setup handler has been provided
var ErrNilGenesisNodesSetupHandler = errors.New("nil genesis nodes setup handler")

// ErrNilManagedPeersHolder signals that a nil managed peers holder has been provided
var ErrNilManagedPeersHolder = errors.New("nil managed peers holder")

// ErrNilManagedPeersMonitor signals that a nil managed peers monitor has been provided
var ErrNilManagedPeersMonitor = errors.New("nil managed peers monitor")

// ErrUnimplementedConsensusModel signals an unimplemented consensus model
var ErrUnimplementedConsensusModel = errors.New("unimplemented consensus model")

// ErrNilPeersRatingHandler signals that a nil peers rating handler implementation has been provided
var ErrNilPeersRatingHandler = errors.New("nil peers rating handler")

// ErrNilPeersRatingMonitor signals that a nil peers rating monitor implementation has been provided
var ErrNilPeersRatingMonitor = errors.New("nil peers rating monitor")

// ErrNilLogger signals that a nil logger instance has been provided
var ErrNilLogger = errors.New("nil logger")

// ErrNilShuffleOutCloser signals that a nil shuffle out closer has been provided
var ErrNilShuffleOutCloser = errors.New("nil shuffle out closer")

// ErrNilHistoryRepository signals that history processor is nil
var ErrNilHistoryRepository = errors.New("history repository is nil")

// ErrNilMissingTrieNodesNotifier signals that a nil missing trie nodes notifier was provided
var ErrNilMissingTrieNodesNotifier = errors.New("nil missing trie nodes notifier")

// ErrInvalidTrieNodeVersion signals that an invalid trie node version has been provided
var ErrInvalidTrieNodeVersion = errors.New("invalid trie node version")

// ErrNilTrieMigrator signals that a nil trie migrator has been provided
var ErrNilTrieMigrator = errors.New("nil trie migrator")

// ErrNilAddress defines the error when trying to work with a nil address
var ErrNilAddress = errors.New("nil address")

// ErrInsufficientFunds signals the funds are insufficient for the move balance operation but the
// transaction fee is covered by the current balance
var ErrInsufficientFunds = errors.New("insufficient funds")

// ErrOperationNotPermitted signals that operation is not permitted
var ErrOperationNotPermitted = errors.New("operation in account not permitted")

// ErrInvalidAddressLength signals that address length is invalid
var ErrInvalidAddressLength = errors.New("invalid address length")

// ErrNilTrackableDataTrie signals that a nil trackable data trie has been provided
var ErrNilTrackableDataTrie = errors.New("nil trackable data trie")

// ErrNilTrieLeafParser signals that a nil trie leaf parser has been provided
var ErrNilTrieLeafParser = errors.New("nil trie leaf parser")

// ErrNilTrie signals that a trie is nil and no operation can be made
var ErrNilTrie = errors.New("trie is nil")

// ErrNilBLSPublicKey signals that the provided BLS public key is nil
var ErrNilBLSPublicKey = errors.New("bls public key is nil")

// ErrEmptyAddress defines the error when trying to work with an empty address
var ErrEmptyAddress = errors.New("empty Address")

// ErrInvalidNodeOperationMode signals that an invalid node operation mode has been provided
var ErrInvalidNodeOperationMode = errors.New("invalid node operation mode")

// ErrNilNodesCoordinatorFactory signals that a nil nodes coordinator factory has been provided
var ErrNilNodesCoordinatorFactory = errors.New("nil nodes coordinator factory provided")

// ErrNilShardCoordinatorFactory signals that a nil shard coordinator factory has been provided
var ErrNilShardCoordinatorFactory = errors.New("nil shard coordinator factory provided")

// ErrNilGenesisBlockFactory signals that a nil genesis block factory has been provided
var ErrNilGenesisBlockFactory = errors.New("nil genesis block factory has been provided")

// ErrNilNodesSetupFactory signals that a nil nodes setup factory has been provided
var ErrNilNodesSetupFactory = errors.New("nil nodes setup factory provided")

// ErrNilRatingsDataFactory signals that a nil ratings data factory has been provided
var ErrNilRatingsDataFactory = errors.New("nil ratings data factory provided")

// ErrNilGenesisMetaBlockChecker signals that a nil genesis meta block checker has been provided
var ErrNilGenesisMetaBlockChecker = errors.New("nil genesis meta block checker has been provided")

// ErrGenesisMetaBlockDoesNotExist signals that genesis meta block does not exist
var ErrGenesisMetaBlockDoesNotExist = errors.New("genesis meta block does not exist")

// ErrInvalidGenesisMetaBlock signals that genesis meta block should be of type meta header handler
var ErrInvalidGenesisMetaBlock = errors.New("genesis meta block invalid, should be of type meta header handler")

// ErrGenesisMetaBlockOnSovereign signals that genesis meta block was found on sovereign chain
var ErrGenesisMetaBlockOnSovereign = errors.New("genesis meta block was found on sovereign chain")

// ErrNilShardRequesterContainerFactory signals that a nil shard requester container factory has been provided
var ErrNilShardRequesterContainerFactory = errors.New("nil shard shard requester container factory provided")

// ErrNilRequesterContainerFactoryCreator signals that a nil requester container factory creator has been provided
var ErrNilRequesterContainerFactoryCreator = errors.New("nil requester container factory creator provided")

// ErrNilInterceptorsContainerFactoryCreator signals that a nil interceptors container factory creator has been provided
var ErrNilInterceptorsContainerFactoryCreator = errors.New("nil interceptors container factory creator has been provided")

// ErrNilShardInterceptorsContainerFactory signals that a nil shard interceptors container factory has been provided
var ErrNilShardInterceptorsContainerFactory = errors.New("nil shard interceptors container factory has been provided")

// ErrNilIncomingHeaderSubscriber signals that a nil incoming header subscriber has been provided
var ErrNilIncomingHeaderSubscriber = errors.New("nil incoming header subscriber has been provided")

// ErrNilShardResolversContainerFactory signals that a nil shard resolvers container factory has been provided
var ErrNilShardResolversContainerFactory = errors.New("nil shard resolvers container factory has been provided")

// ErrNilShardResolversContainerFactoryCreator signals that a nil shard resolvers container factory creator has been provided
var ErrNilShardResolversContainerFactoryCreator = errors.New("nil shard resolvers container factory creator has been provided")

// ErrInvalidReceivedExtendedShardHeader signals that an invalid extended shard header has been intercepted when requested
var ErrInvalidReceivedExtendedShardHeader = errors.New("invalid extended shard header has been intercepted")

// ErrNilTxPreProcessorCreator signals that a nil tx pre-processor creator has been provided
var ErrNilTxPreProcessorCreator = errors.New("nil tx pre-processor creator has been provided")

// ErrNilNode signals that a nil node was provided
var ErrNilNode = errors.New("nil node")

// ErrNilOutgoingOperationsFormatter signals that a nil outgoing operations formatter has been provided
var ErrNilOutgoingOperationsFormatter = errors.New("nil outgoing operations formatter has been provided")

// ErrNilOutGoingOperationsPool signals that a nil outgoing operations pool has been provided
var ErrNilOutGoingOperationsPool = errors.New("nil outgoing operations pool has been provided")

// ErrNilDataCodec signals that a nil outgoing operations pool has been provided
var ErrNilDataCodec = errors.New("nil data codec has been provided")

// ErrNilExtraSubRoundSigner signals that a nil extra subround signer has been provided
var ErrNilExtraSubRoundSigner = errors.New("nil extra subround signer has been provided")

// ErrNilStartRoundExtraSignersHolder signals that a nil start round extra signers holder has been provided
var ErrNilStartRoundExtraSignersHolder = errors.New("nil start round extra signers holder has been provided")

// ErrNilSignatureRoundExtraSignersHolder signals that a nil signature round extra signers holder has been provided
var ErrNilSignatureRoundExtraSignersHolder = errors.New("nil signature round extra signers holder has been provided")

// ErrNilEndRoundExtraSignersHolder signals that a nil end round extra signers holder has been provided
var ErrNilEndRoundExtraSignersHolder = errors.New("nil end round extra signers holder has been provided")

// ErrExtraSignerIdAlreadyExists signals that an extra signer with the same id has been already registered
var ErrExtraSignerIdAlreadyExists = errors.New("an extra signer with the same id has been already registered")

// ErrNilExtraHeaderSigVerifierHolder signals that a nil extra sig verifier holder has been provided
var ErrNilExtraHeaderSigVerifierHolder = errors.New("nil extra sig verifier holder has been provided")

// ErrNilConsensusMessage signals that a nil consensus message has been provided
var ErrNilConsensusMessage = errors.New("nil consensus message has been provided")

// ErrNilExtraSignersHolder signals that a nil extra signers holder has been provided
var ErrNilExtraSignersHolder = errors.New("nil extra signer holder has been provided")

// ErrNilSubRoundEndV2Creator signals that a nil sub round end v2 creator has been provided
var ErrNilSubRoundEndV2Creator = errors.New("nil sub round end v2 creator has been provided")

// ErrNilBridgeOpHandler signals that a nil bridge operation handler has been provided
var ErrNilBridgeOpHandler = errors.New("nil bridge operation handler has been provided")

// ErrOutGoingOperationsNotFound signals that an outgoing operation could not be found
var ErrOutGoingOperationsNotFound = errors.New("outgoing operation could not be found")

// ErrInvalidTypeConversion signals that a type conversion has failed
var ErrInvalidTypeConversion = errors.New("invalid type conversion")

// ErrNilShardBootstrapFactory signals that a nil shard bootstrap factory has been provided
var ErrNilShardBootstrapFactory = errors.New("nil shard bootstrap factory")

// ErrNilShardStorageBootstrapperFactory signals that a nil shard storage bootstrapper factory has been provided
var ErrNilShardStorageBootstrapperFactory = errors.New("nil shard storage bootstrapper factory")

// ErrNilResolverRequestFactoryHandler signals that a nil resolver request factory handler has been provided
var ErrNilResolverRequestFactoryHandler = errors.New("nil resolver request factory handler")

// ErrNilBlockChainHookFactory signals that a nil blockchain hook factory has been provided
var ErrNilBlockChainHookFactory = errors.New("nil blockchain hook factory")

// ErrNilEpochStartBootstrapperFactory signals that a nil epoch start bootstrapper factory has been provided
var ErrNilEpochStartBootstrapperFactory = errors.New("nil epoch start bootstrapper factory")

// ErrNilBlockProcessorFactory signals that a nil block processor factory has been provided
var ErrNilBlockProcessorFactory = errors.New("nil block processor factory")

// ErrNilBlockChainHookHandlerCreator signals that a nil blockchain hook handler creator has been provided
var ErrNilBlockChainHookHandlerCreator = errors.New("nil blockchain hook handler creator")

// ErrNilEpochStartBootstrapperCreator signals that a nil epoch start bootstrapper creator has been provided
var ErrNilEpochStartBootstrapperCreator = errors.New("nil epoch start bootstrapper creator")

// ErrNilBootstrapperFromStorageCreator signals that a nil bootstrapper from storage creator has been provided
var ErrNilBootstrapperFromStorageCreator = errors.New("nil bootstrapper from storage creator")

// ErrNilBootstrapperCreator signals that a nil bootstrapper creator has been provided
var ErrNilBootstrapperCreator = errors.New("nil bootstrapper creator")

// ErrNilBlockProcessorCreator signals that a nil block processor creator has been provided
var ErrNilBlockProcessorCreator = errors.New("nil block processor creator")

// ErrNilForkDetectorCreator signals that a nil fork detector creator has been provided
var ErrNilForkDetectorCreator = errors.New("nil fork detector creator")

// ErrNilBlockTrackerCreator signals that a nil block tracker creator has been provided
var ErrNilBlockTrackerCreator = errors.New("nil block tracker creator")

// ErrNilRequestHandlerCreator signals that a nil request handler creator has been provided
var ErrNilRequestHandlerCreator = errors.New("nil request handler creator")

// ErrNilHeaderValidatorCreator signals that a nil header validator creator has been provided
var ErrNilHeaderValidatorCreator = errors.New("nil header validator creator")

// ErrNilScheduledTxsExecutionCreator signals that a nil scheduled txs execution creator has been provided
var ErrNilScheduledTxsExecutionCreator = errors.New("nil scheduled txs execution creator")

// ErrNilTransactionCoordinatorCreator signals that a nil transaction coordinator creator has been provided
var ErrNilTransactionCoordinatorCreator = errors.New("nil transaction coordinator creator")

// ErrNilValidatorStatisticsProcessorCreator signals that a nil validator statistics processor creator has been provided
var ErrNilValidatorStatisticsProcessorCreator = errors.New("nil validator statistics processor creator")

// ErrNilAdditionalStorageServiceCreator signals that a nil additional storage service creator has been provided
var ErrNilAdditionalStorageServiceCreator = errors.New("nil additional storage service creator")

// ErrNilSCProcessorCreator signals that a nil sc processor creator has been provided
var ErrNilSCProcessorCreator = errors.New("nil sc processor creator")

// ErrNilSCResultsPreProcessorCreator signals that a nil sc results pre processor creator has been provided
var ErrNilSCResultsPreProcessorCreator = errors.New("nil sc results pre processor creator")

// ErrNilFunction signals that a nil function has been provided
var ErrNilFunction = errors.New("nil function")

// ErrNilSerializer signals that a nil codec serializer has been provided
<<<<<<< HEAD
var ErrNilSerializer = errors.New("nil serializer")

// ErrNilOperationsHasher signals that a nil outgoing operations hasher has been provided
var ErrNilOperationsHasher = errors.New("nil outgoing operations hasher")
=======
var ErrNilSerializer = errors.New("nil codec serializer")
>>>>>>> 5e2962d1
<|MERGE_RESOLUTION|>--- conflicted
+++ resolved
@@ -774,11 +774,7 @@
 var ErrNilFunction = errors.New("nil function")
 
 // ErrNilSerializer signals that a nil codec serializer has been provided
-<<<<<<< HEAD
-var ErrNilSerializer = errors.New("nil serializer")
+var ErrNilSerializer = errors.New("nil codec serializer")
 
 // ErrNilOperationsHasher signals that a nil outgoing operations hasher has been provided
-var ErrNilOperationsHasher = errors.New("nil outgoing operations hasher")
-=======
-var ErrNilSerializer = errors.New("nil codec serializer")
->>>>>>> 5e2962d1
+var ErrNilOperationsHasher = errors.New("nil outgoing operations hasher")