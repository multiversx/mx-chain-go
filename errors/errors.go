package errors

import "errors"

// ErrAccountsAdapterCreation signals that the accounts adapter cannot be created based on provided data
var ErrAccountsAdapterCreation = errors.New("error creating accounts adapter")

// ErrBlockchainCreation signals that the blockchain cannot be created
var ErrBlockchainCreation = errors.New("can not create blockchain")

// ErrDataPoolCreation signals that the data pool cannot be created
var ErrDataPoolCreation = errors.New("can not create data pool")

// ErrDataStoreCreation signals that the data store cannot be created
var ErrDataStoreCreation = errors.New("can not create data store")

// ErrGenesisBlockNotInitialized signals that genesis block is not initialized
var ErrGenesisBlockNotInitialized = errors.New("genesis block is not initialized")

// ErrHasherCreation signals that the hasher cannot be created based on provided data
var ErrHasherCreation = errors.New("error creating hasher")

// ErrInvalidChainID signals that an invalid chain ID has been provided
var ErrInvalidChainID = errors.New("invalid chain ID in consensus")

// ErrInvalidConsensusConfig signals that an invalid consensus type is specified in the configuration file
var ErrInvalidConsensusConfig = errors.New("invalid consensus type provided in config file")

// ErrInvalidRoundDuration signals that an invalid round duration has been provided
var ErrInvalidRoundDuration = errors.New("invalid round duration provided")

// ErrInvalidTransactionVersion signals  that an invalid transaction version has been provided
var ErrInvalidTransactionVersion = errors.New("invalid transaction version")

// ErrInvalidWorkingDir signals that an invalid working directory has been provided
var ErrInvalidWorkingDir = errors.New("invalid working directory")

// ErrMarshalizerCreation signals that the marshalizer cannot be created based on provided data
var ErrMarshalizerCreation = errors.New("error creating marshalizer")

// ErrMissingMultiHasherConfig signals that the multihasher type isn't specified in the configuration file
var ErrMissingMultiHasherConfig = errors.New("no multisig hasher provided in config file")

// ErrMultiSigHasherMissmatch signals that an invalid multisig hasher was provided
var ErrMultiSigHasherMissmatch = errors.New("wrong multisig hasher provided for bls consensus type")

// ErrNilAccountsAdapter signals that a nil accounts adapter has been provided
var ErrNilAccountsAdapter = errors.New("nil accounts adapter")

// ErrNilAccountsParser signals that a nil accounts parser has been provided
var ErrNilAccountsParser = errors.New("nil accounts parser")

// ErrNilAddressPublicKeyConverter signals that an operation has been attempted to or with a nil public key converter implementation
var ErrNilAddressPublicKeyConverter = errors.New("nil address pubkey converter")

// ErrNilAlarmScheduler is raised when a valid alarm scheduler is expected but nil is used
var ErrNilAlarmScheduler = errors.New("nil alarm scheduler")

// ErrNilBlackListHandler signals that a nil black list handler was provided
var ErrNilBlackListHandler = errors.New("nil black list handler")

// ErrNilBlockChainHandler is raised when a valid blockchain handler is expected but nil used
var ErrNilBlockChainHandler = errors.New("blockchain handler is nil")

// ErrNilBlockProcessor is raised when a valid block processor is expected but nil used
var ErrNilBlockProcessor = errors.New("block processor is nil")

// ErrNilBlockSigner signals the nil block signer was provided
var ErrNilBlockSigner = errors.New("nil block signer")

// ErrNilBlockSignKeyGen is raised when a valid block sign key generator is expected but nil used
var ErrNilBlockSignKeyGen = errors.New("block sign key generator is nil")

// ErrNilBlockTracker signals that a nil block tracker has been provided
var ErrNilBlockTracker = errors.New("trying to set nil block tracker")

// ErrNilBootStorer signals that the provided boot storer is nil
var ErrNilBootStorer = errors.New("nil boot storer")

// ErrNilBootstrapComponents signals that the provided instance of bootstrap components is nil
var ErrNilBootstrapComponents = errors.New("nil bootstrap components")

// ErrNilBootstrapComponentsHolder signals that the provided bootstrap components holder is nil
var ErrNilBootstrapComponentsHolder = errors.New("nil bootstrap components holder")

// ErrNilBootstrapComponentsFactory signals that the provided bootstrap components factory is nil
var ErrNilBootstrapComponentsFactory = errors.New("nil bootstrap components factory")

// ErrNilConsensusComponentsFactory signals that the provided consensus components factory is nil
var ErrNilConsensusComponentsFactory = errors.New("nil consensus components factory")

// ErrNilCryptoComponentsFactory signals that the provided crypto components factory is nil
var ErrNilCryptoComponentsFactory = errors.New("nil crypto components factory")

// ErrNilCoreComponentsFactory signals that the provided core components factory is nil
var ErrNilCoreComponentsFactory = errors.New("nil core components factory")

// ErrNilDataComponentsFactory signals that the provided data components factory is nil
var ErrNilDataComponentsFactory = errors.New("nil data components factory")

// ErrNilHeartbeatV2ComponentsFactory signals that the provided heartbeatV2 components factory is nil
var ErrNilHeartbeatV2ComponentsFactory = errors.New("nil heartbeatV2 components factory")

// ErrNilNetworkComponentsFactory signals that the provided network components factory is nil
var ErrNilNetworkComponentsFactory = errors.New("nil network components factory")

// ErrNilProcessComponentsFactory signals that the provided process components factory is nil
var ErrNilProcessComponentsFactory = errors.New("nil process components factory")

// ErrNilStateComponentsFactory signals that the provided state components factory is nil
var ErrNilStateComponentsFactory = errors.New("nil state components factory")

// ErrNilStatusComponentsFactory signals that the provided status components factory is nil
var ErrNilStatusComponentsFactory = errors.New("nil status components factory")

// ErrNilBootstrapParamsHandler signals that the provided bootstrap parameters handler is nil
var ErrNilBootstrapParamsHandler = errors.New("nil bootstrap parameters handler")

// ErrNilBroadcastMessenger is raised when a valid broadcast messenger is expected but nil used
var ErrNilBroadcastMessenger = errors.New("broadcast messenger is nil")

// ErrNilChronologyHandler is raised when a valid chronology handler is expected but nil used
var ErrNilChronologyHandler = errors.New("chronology handler is nil")

// ErrNilConsensusComponentsHolder signals that a nil consensus components holder was provided
var ErrNilConsensusComponentsHolder = errors.New("nil consensus components holder")

// ErrNilConsensusWorker signals that a nil consensus worker was provided
var ErrNilConsensusWorker = errors.New("nil consensus worker")

// ErrNilCoreComponents signals that an operation has been attempted with nil core components
var ErrNilCoreComponents = errors.New("nil core components provided")

// ErrNilStatusCoreComponents signals that an operation has been attempted with nil status core components
var ErrNilStatusCoreComponents = errors.New("nil status core components provided")

// ErrNilCoreComponentsHolder signals that a nil core components holder was provided
var ErrNilCoreComponentsHolder = errors.New("nil core components holder")

// ErrNilCryptoComponents signals that a nil crypto components has been provided
var ErrNilCryptoComponents = errors.New("nil crypto components provided")

// ErrNilCryptoComponentsHolder signals that a nil crypto components holder was provided
var ErrNilCryptoComponentsHolder = errors.New("nil crypto components holder")

// ErrNilDataComponents signals that a nil data components instance was provided
var ErrNilDataComponents = errors.New("nil data components provided")

// ErrNilDataComponentsHolder signals that a nil data components holder has been provided
var ErrNilDataComponentsHolder = errors.New("nil data components holder")

// ErrNilEconomicsData signals that a nil economics data handler has been provided
var ErrNilEconomicsData = errors.New("nil economics data provided")

// ErrNilEconomicsHandler signals that a nil economics handler has been provided
var ErrNilEconomicsHandler = errors.New("nil economics handler")

// ErrNilOutportHandler signals that a nil outport handler has been provided
var ErrNilOutportHandler = errors.New("nil outport handler")

// ErrNilEpochNotifier signals that a nil epoch notifier has been provided
var ErrNilEpochNotifier = errors.New("nil epoch notifier")

// ErrNilEpochStartBootstrapper signals that a nil epoch start bootstrapper was provided
var ErrNilEpochStartBootstrapper = errors.New("nil epoch start bootstrapper")

// ErrNilEpochStartNotifier signals that a nil epoch start notifier was provided
var ErrNilEpochStartNotifier = errors.New("nil epoch start notifier provided")

// ErrNilEpochStartTrigger signals that a nil start of epoch trigger has been provided
var ErrNilEpochStartTrigger = errors.New("nil start of epoch trigger")

// ErrNilFallbackHeaderValidator signals that a nil fallback header validator has been provided
var ErrNilFallbackHeaderValidator = errors.New("nil fallback header validator")

// ErrNilForkDetector is raised when a valid fork detector is expected but nil used
var ErrNilForkDetector = errors.New("fork detector is nil")

// ErrNilGasSchedule signals that an operation has been attempted with a nil gas schedule
var ErrNilGasSchedule = errors.New("nil gas schedule")

// ErrNilHasher is raised when a valid hasher is expected but nil used
var ErrNilHasher = errors.New("nil hasher provided")

// ErrNilTxSignHasher is raised when a nil tx sign hasher is provided
var ErrNilTxSignHasher = errors.New("nil tx signing hasher")

// ErrNilHeaderConstructionValidator signals that a nil header construction validator was provided
var ErrNilHeaderConstructionValidator = errors.New("nil header construction validator")

// ErrNilHeaderIntegrityVerifier signals that a nil header integrity verifier has been provided
var ErrNilHeaderIntegrityVerifier = errors.New("nil header integrity verifier")

// ErrNilHeaderSigVerifier signals that a nil header sig verifier has been provided
var ErrNilHeaderSigVerifier = errors.New("")

// ErrNilHeartbeatV2Components signals that a nil heartbeatV2 components instance was provided
var ErrNilHeartbeatV2Components = errors.New("nil heartbeatV2 component")

// ErrNilHeartbeatV2Sender signals that a nil heartbeatV2 sender was provided
var ErrNilHeartbeatV2Sender = errors.New("nil heartbeatV2 sender")

// ErrNilInputAntiFloodHandler signals that a nil input antiflood handler was provided
var ErrNilInputAntiFloodHandler = errors.New("nil input antiflood handler")

// ErrNilInterceptorsContainer signals that a nil interceptors container was provided
var ErrNilInterceptorsContainer = errors.New("nil interceptors container")

// ErrNilInternalMarshalizer signals that a nil internal marshalizer was provided
var ErrNilInternalMarshalizer = errors.New("nil internal marshalizer")

// ErrNilKeyLoader signals that a nil key loader was provided
var ErrNilKeyLoader = errors.New("nil key loader")

// ErrNilMarshalizer signals that a nil marshalizer was provided
var ErrNilMarshalizer = errors.New("nil marshalizer provided")

// ErrNilMessageSignVerifier signals that a nil message signiature verifier was provided
var ErrNilMessageSignVerifier = errors.New("nil message sign verifier")

// ErrNilMessenger signals that a nil messenger was provided
var ErrNilMessenger = errors.New("nil messenger")

// ErrNilMiniBlocksProvider signals a nil miniBlocks provider
var ErrNilMiniBlocksProvider = errors.New("nil miniBlocks provider")

// ErrNilMultiSigner signals that a nil multi-signer was provided
var ErrNilMultiSigner = errors.New("nil multi signer")

// ErrNilNetworkComponents signals that a nil network components instance was provided
var ErrNilNetworkComponents = errors.New("nil network components")

// ErrNilNetworkComponentsHolder signals that a nil network components holder was provided
var ErrNilNetworkComponentsHolder = errors.New("nil network components holder")

// ErrNilNodesConfig signals that a nil nodes configuration was provided
var ErrNilNodesConfig = errors.New("nil nodes config")

// ErrNilNodesCoordinator signals that a nil nodes coordinator was provided
var ErrNilNodesCoordinator = errors.New("nil nodes coordinator")

// ErrNilOutputAntiFloodHandler signals that a nil output antiflood handler was provided
var ErrNilOutputAntiFloodHandler = errors.New("nil output antiflood handler")

// ErrNilPath signals that a nil path was provided
var ErrNilPath = errors.New("nil path provided")

// ErrNilPathHandler signals that a nil path handler was provided
var ErrNilPathHandler = errors.New("nil path handler")

// ErrNilPeerAccounts signals that a nil peer accounts instance was provided
var ErrNilPeerAccounts = errors.New("nil peer accounts")

// ErrNilPeerBlackListHandler signals that a nil peer black list handler was provided
var ErrNilPeerBlackListHandler = errors.New("nil peer black list handler")

// ErrNilPeerHonestyHandler signals that a nil peer honesty handler was provided
var ErrNilPeerHonestyHandler = errors.New("nil peer honesty handler")

// ErrNilPeerShardMapper signals that a nil peer shard mapper was provided
var ErrNilPeerShardMapper = errors.New("nil peer shard mapper")

// ErrNilPeerSignHandler signals that a nil peer sign handler was provided
var ErrNilPeerSignHandler = errors.New("nil peer signature handler")

// ErrNilPendingMiniBlocksHandler signals that a nil pending miniBlocks handler
var ErrNilPendingMiniBlocksHandler = errors.New("nil pending miniBlocks handler")

// ErrNilPoolsHolder signals that a nil pools holder was provided
var ErrNilPoolsHolder = errors.New("nil pools holder")

// ErrNilPrivateKey signals that a nil provate key was provided
var ErrNilPrivateKey = errors.New("nil private key")

// ErrNilProcessComponents signals that a nil process components instance was provided
var ErrNilProcessComponents = errors.New("nil process components")

// ErrNilProcessComponentsHolder signals that a nil procss components holder was provided
var ErrNilProcessComponentsHolder = errors.New("nil process components holder")

// ErrNilPubKeyConverter signals that a nil public key converter was provided
var ErrNilPubKeyConverter = errors.New("nil public key converter")

// ErrNilPublicKey signals that a nil public key was provided
var ErrNilPublicKey = errors.New("nil public key")

// ErrNilRater signals that a nil rater was provided
var ErrNilRater = errors.New("nil rater")

// ErrNilRatingData signals that nil rating data were provided
var ErrNilRatingData = errors.New("nil rating data")

// ErrNilRatingsInfoHandler signals that nil ratings data information was provided
var ErrNilRatingsInfoHandler = errors.New("nil ratings info handler")

// ErrNilRequestedItemHandler signals that a nil requested items handler was provided
var ErrNilRequestedItemHandler = errors.New("nil requested item handler")

// ErrNilRequestHandler signals that a nil request handler was provided
var ErrNilRequestHandler = errors.New("nil request handler")

// ErrNilResolversFinder signals that a nil resolver finder was provided
var ErrNilResolversFinder = errors.New("nil resolvers finder")

// ErrNilRoundHandler signals that a nil roundHandler was provided
var ErrNilRoundHandler = errors.New("nil roundHandler")

// ErrNilShardCoordinator signals that a nil shard coordinator was provided
var ErrNilShardCoordinator = errors.New("nil shard coordinator provided")

// ErrNilSmartContractParser signals that a nil smart contract parser was provided
var ErrNilSmartContractParser = errors.New("nil smart contract parser")

// ErrNilSoftwareVersion signals that a nil software version was provided
var ErrNilSoftwareVersion = errors.New("nil software version")

// ErrNilStateComponents signals that a nil state components was provided
var ErrNilStateComponents = errors.New("nil state components")

// ErrNilStateComponentsHolder signals that a nil state components holder was provided
var ErrNilStateComponentsHolder = errors.New("nil state components holder")

// ErrNilStatusComponents signals that a nil status components instance was provided
var ErrNilStatusComponents = errors.New("nil status components")

// ErrNilStatusComponentsHolder signals that a nil status components holder was provided
var ErrNilStatusComponentsHolder = errors.New("nil status components holder")

// ErrNilStatusHandler signals that a nil status handler was provided
var ErrNilStatusHandler = errors.New("nil status handler provided")

// ErrNilHardforkTrigger signals that a nil hardfork trigger was provided
var ErrNilHardforkTrigger = errors.New("nil hardfork trigger")

// ErrNilStorageManagers signals that a nil storage managers instance was provided
var ErrNilStorageManagers = errors.New("nil storage managers")

// ErrNilStorageService signals that a nil storage service was provided
var ErrNilStorageService = errors.New("nil storage service")

// ErrNilSyncTimer signals that a nil ntp synchronized timer was provided
var ErrNilSyncTimer = errors.New("nil sync timer provided")

// ErrNilSystemSCConfig signals that a nil system smart contracts cofiguration was provided
var ErrNilSystemSCConfig = errors.New("nil system smart contract configuration")

// ErrNilTriesContainer signals that a nil tries container was provided
var ErrNilTriesContainer = errors.New("nil tries container provided")

// ErrNilTriesStorageManagers signals that nil tries storage managers were provided
var ErrNilTriesStorageManagers = errors.New("nil tries storage managers provided")

// ErrNilTrieStorageManager signals that a nil trie storage manager was provided
var ErrNilTrieStorageManager = errors.New("nil trie storage manager")

// ErrNilTxLogsProcessor signals that a nil transaction logs processor was provided
var ErrNilTxLogsProcessor = errors.New("nil transaction logs processor")

// ErrNilTxSigner signals that a nil transaction signer was provided
var ErrNilTxSigner = errors.New("nil transaction signer")

// ErrNilTxSignKeyGen signals that a nil transaction signer key generator was provided
var ErrNilTxSignKeyGen = errors.New("nil transaction signing key generator")

// ErrNilTxSignMarshalizer signals that a nil transaction sign marshalizer was provided
var ErrNilTxSignMarshalizer = errors.New("nil transaction marshalizer")

// ErrNilUint64ByteSliceConverter signals that a nil byte slice converter was provided
var ErrNilUint64ByteSliceConverter = errors.New("nil byte slice converter")

// ErrNilValidatorPublicKeyConverter signals that a nil validator public key converter was provided
var ErrNilValidatorPublicKeyConverter = errors.New("validator public key converter")

// ErrNilValidatorsProvider signals a nil validators provider
var ErrNilValidatorsProvider = errors.New("nil validator provider")

// ErrNilValidatorsStatistics signals a that nil validators statistics was handler was provided
var ErrNilValidatorsStatistics = errors.New("nil validator statistics")

// ErrNilVmMarshalizer signals that a nil vm marshalizer was provided
var ErrNilVmMarshalizer = errors.New("nil vm marshalizer")

// ErrNilWatchdog signals that a nil watchdog was provided
var ErrNilWatchdog = errors.New("nil watchdog")

// ErrNilWhiteListHandler signals that a nil whitelist handler was provided
var ErrNilWhiteListHandler = errors.New("nil white list handler")

// ErrNilWhiteListVerifiedTxs signals that a nil whitelist for verified transactions was prvovided
var ErrNilWhiteListVerifiedTxs = errors.New("nil white list verified txs")

// ErrPollingFunctionRegistration signals an error while registering the polling function registration
var ErrPollingFunctionRegistration = errors.New("cannot register handler func for num of connected peers")

// ErrPublicKeyMismatch signals a mismatch between two public keys that should have matched
var ErrPublicKeyMismatch = errors.New("public key mismatch between the computed and the one read from the file")

// ErrStatusPollingInit signals an error while initializing the application status polling
var ErrStatusPollingInit = errors.New("cannot init AppStatusPolling")

// ErrWrongTypeAssertion signals a wrong type assertion
var ErrWrongTypeAssertion = errors.New("wrong type assertion")

// ErrNewBootstrapDataProvider signals a new bootstrapDataProvider creation has failed
var ErrNewBootstrapDataProvider = errors.New("bootstrapDataProvider creation has failed")

// ErrBootstrapDataComponentsFactoryCreate signals that an error occured on bootstrapDataComponentsFactory create
var ErrBootstrapDataComponentsFactoryCreate = errors.New("bootstrapDataComponentsFactory create() failed")

// ErrConsensusComponentsFactoryCreate signals that an error occured on consensusComponentsFactory create
var ErrConsensusComponentsFactoryCreate = errors.New("consensusComponentsFactory create failed")

// ErrCoreComponentsFactoryCreate signals that an error occured on coreComponentsFactory create
var ErrCoreComponentsFactoryCreate = errors.New("coreComponentsFactory create failed")

// ErrStatusCoreComponentsFactoryCreate signals that an error occured on statusCoreComponentsFactory create
var ErrStatusCoreComponentsFactoryCreate = errors.New("statusCoreComponentsFactory create failed")

// ErrCryptoComponentsFactoryCreate signals that an error occured on cryptoComponentsFactory create
var ErrCryptoComponentsFactoryCreate = errors.New("cryptoComponentsFactory create failed")

// ErrDataComponentsFactoryCreate signals that an error occured on dataComponentsFactory create
var ErrDataComponentsFactoryCreate = errors.New("dataComponentsFactory create failed")

// ErrNetworkComponentsFactoryCreate signals that an error occured on networkComponentsFactory create
var ErrNetworkComponentsFactoryCreate = errors.New("networkComponentsFactory create failed")

// ErrStateComponentsFactoryCreate signals that an error occured on stateComponentsFactory create
var ErrStateComponentsFactoryCreate = errors.New("stateComponentsFactory create failed")

// ErrStatusComponentsFactoryCreate signals that an error occured on statusComponentsFactory create
var ErrStatusComponentsFactoryCreate = errors.New("statusComponentsFactory create failed")

// ErrNewEpochStartBootstrap signals a new epochStartBootstrap creation has failed
var ErrNewEpochStartBootstrap = errors.New("epochStartBootstrap creation has failed")

// ErrNewStorageEpochStartBootstrap signals that a new storageEpochStartBootstrap creation has failed
var ErrNewStorageEpochStartBootstrap = errors.New("storageEpochStartBootstrap creation has failed")

// ErrBootstrap signals the bootstrapping process has failed
var ErrBootstrap = errors.New("bootstrap process has failed")

// ErrNilDataPoolsHolder signals that a nil data pools holder was provided
var ErrNilDataPoolsHolder = errors.New("nil data pools holder")

// ErrNilNodeRedundancyHandler signals that a nil node redundancy handler was provided
var ErrNilNodeRedundancyHandler = errors.New("nil node redundancy handler")

// ErrNilCurrentEpochProvider signals that a nil current epoch provider was provided
var ErrNilCurrentEpochProvider = errors.New("nil current epoch provider")

// ErrNilScheduledTxsExecutionHandler signals that a nil scheduled transactions execution handler was provided
var ErrNilScheduledTxsExecutionHandler = errors.New("nil scheduled transactions execution handler")

// ErrNilScheduledProcessor signals that a nil scheduled processor was provided
var ErrNilScheduledProcessor = errors.New("nil scheduled processor")

// ErrContextClosing signals that the parent context requested the closing of its children
var ErrContextClosing = errors.New("context closing")

// ErrNilTxsSender signals that a nil transactions sender has been provided
var ErrNilTxsSender = errors.New("nil transactions sender has been provided")

// ErrNilProcessStatusHandler signals that a nil process status handler was provided
var ErrNilProcessStatusHandler = errors.New("nil process status handler")

// ErrNilESDTDataStorage signals that a nil esdt data storage has been provided
var ErrNilESDTDataStorage = errors.New("nil esdt data storage")

// ErrDBIsClosed is raised when the DB is closed
var ErrDBIsClosed = errors.New("DB is closed")

// ErrNilEnableEpochsHandler signals that a nil enable epochs handler was provided
var ErrNilEnableEpochsHandler = errors.New("nil enable epochs handler")

// ErrSignerNotSupported signals that a not supported signer was provided
var ErrSignerNotSupported = errors.New("signer not supported")

// ErrMissingMultiSignerConfig signals that the multisigner config is missing
var ErrMissingMultiSignerConfig = errors.New("multisigner configuration missing")

// ErrMissingMultiSigner signals that there is no multisigner instance available
var ErrMissingMultiSigner = errors.New("multisigner instance missing")

// ErrMissingEpochZeroMultiSignerConfig signals that the multisigner config for epoch zero is missing
var ErrMissingEpochZeroMultiSignerConfig = errors.New("multisigner configuration missing for epoch zero")

// ErrNilMultiSignerContainer signals that the multisigner container is nil
var ErrNilMultiSignerContainer = errors.New("multisigner container is nil")

// ErrNilCacher signals that a nil cacher has been provided
var ErrNilCacher = errors.New("nil cacher")

// ErrNilSingleSigner is raised when a valid singleSigner is expected but nil used
var ErrNilSingleSigner = errors.New("singleSigner is nil")

// ErrPIDMismatch signals that the pid from the message is different from the cached pid associated to a certain pk
var ErrPIDMismatch = errors.New("pid mismatch")

// ErrSignatureMismatch signals that the signature from the message is different from the cached signature associated to a certain pk
var ErrSignatureMismatch = errors.New("signature mismatch")

// ErrInvalidPID signals that given PID is invalid
var ErrInvalidPID = errors.New("invalid PID")

// ErrInvalidSignature signals that the given signature is invalid
var ErrInvalidSignature = errors.New("invalid signature")

// ErrInvalidHeartbeatV2Config signals that an invalid heartbeat v2 configuration has been provided
var ErrInvalidHeartbeatV2Config = errors.New("invalid heartbeat v2 configuration")

<<<<<<< HEAD
// ErrUnimplementedSubroundType signals an unimplemented subround type
var ErrUnimplementedSubroundType = errors.New("unimplemented subround type")

// ErrUnimplementedChainRunType signals an unimplemented chain run type
var ErrUnimplementedChainRunType = errors.New("unimplemented chain run type")

// ErrIncompatibleArgumentsProvided signals that incompatible arguments were provided
var ErrIncompatibleArgumentsProvided = errors.New("incompatible arguments provided")
=======
// ErrNilNetworkStatistics signals that a nil network statistics was provided
var ErrNilNetworkStatistics = errors.New("nil network statistics")

// ErrNilResourceMonitor signals that a nil resource monitor was provided
var ErrNilResourceMonitor = errors.New("nil resource monitor")

// ErrNilTrieSyncStatistics signals that a nil trie sync statistics was provided
var ErrNilTrieSyncStatistics = errors.New("nil trie sync statistics")

// ErrNilAppStatusHandler signals that a nil app status handler was provided
var ErrNilAppStatusHandler = errors.New("nil app status handler")

// ErrNilStatusMetrics signals that a nil status metrics was provided
var ErrNilStatusMetrics = errors.New("nil status metrics")

// ErrNilPersistentHandler signals that a nil persistent handler was provided
var ErrNilPersistentHandler = errors.New("nil persistent handler")

// ErrNilGenesisNodesSetupHandler signals that a nil genesis nodes setup handler has been provided
var ErrNilGenesisNodesSetupHandler = errors.New("nil genesis nodes setup handler")
>>>>>>> 1f2be9b9
<|MERGE_RESOLUTION|>--- conflicted
+++ resolved
@@ -509,7 +509,27 @@
 // ErrInvalidHeartbeatV2Config signals that an invalid heartbeat v2 configuration has been provided
 var ErrInvalidHeartbeatV2Config = errors.New("invalid heartbeat v2 configuration")
 
-<<<<<<< HEAD
+// ErrNilNetworkStatistics signals that a nil network statistics was provided
+var ErrNilNetworkStatistics = errors.New("nil network statistics")
+
+// ErrNilResourceMonitor signals that a nil resource monitor was provided
+var ErrNilResourceMonitor = errors.New("nil resource monitor")
+
+// ErrNilTrieSyncStatistics signals that a nil trie sync statistics was provided
+var ErrNilTrieSyncStatistics = errors.New("nil trie sync statistics")
+
+// ErrNilAppStatusHandler signals that a nil app status handler was provided
+var ErrNilAppStatusHandler = errors.New("nil app status handler")
+
+// ErrNilStatusMetrics signals that a nil status metrics was provided
+var ErrNilStatusMetrics = errors.New("nil status metrics")
+
+// ErrNilPersistentHandler signals that a nil persistent handler was provided
+var ErrNilPersistentHandler = errors.New("nil persistent handler")
+
+// ErrNilGenesisNodesSetupHandler signals that a nil genesis nodes setup handler has been provided
+var ErrNilGenesisNodesSetupHandler = errors.New("nil genesis nodes setup handler")
+
 // ErrUnimplementedSubroundType signals an unimplemented subround type
 var ErrUnimplementedSubroundType = errors.New("unimplemented subround type")
 
@@ -517,26 +537,4 @@
 var ErrUnimplementedChainRunType = errors.New("unimplemented chain run type")
 
 // ErrIncompatibleArgumentsProvided signals that incompatible arguments were provided
-var ErrIncompatibleArgumentsProvided = errors.New("incompatible arguments provided")
-=======
-// ErrNilNetworkStatistics signals that a nil network statistics was provided
-var ErrNilNetworkStatistics = errors.New("nil network statistics")
-
-// ErrNilResourceMonitor signals that a nil resource monitor was provided
-var ErrNilResourceMonitor = errors.New("nil resource monitor")
-
-// ErrNilTrieSyncStatistics signals that a nil trie sync statistics was provided
-var ErrNilTrieSyncStatistics = errors.New("nil trie sync statistics")
-
-// ErrNilAppStatusHandler signals that a nil app status handler was provided
-var ErrNilAppStatusHandler = errors.New("nil app status handler")
-
-// ErrNilStatusMetrics signals that a nil status metrics was provided
-var ErrNilStatusMetrics = errors.New("nil status metrics")
-
-// ErrNilPersistentHandler signals that a nil persistent handler was provided
-var ErrNilPersistentHandler = errors.New("nil persistent handler")
-
-// ErrNilGenesisNodesSetupHandler signals that a nil genesis nodes setup handler has been provided
-var ErrNilGenesisNodesSetupHandler = errors.New("nil genesis nodes setup handler")
->>>>>>> 1f2be9b9
+var ErrIncompatibleArgumentsProvided = errors.New("incompatible arguments provided")