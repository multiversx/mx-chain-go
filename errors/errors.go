package errors

import "errors"

// ErrAccountsAdapterCreation signals that the accounts adapter cannot be created based on provided data
var ErrAccountsAdapterCreation = errors.New("error creating accounts adapter")

// ErrBlockchainCreation signals that the blockchain cannot be created
var ErrBlockchainCreation = errors.New("can not create blockchain")

// ErrDataPoolCreation signals that the data pool cannot be created
var ErrDataPoolCreation = errors.New("can not create data pool")

// ErrDataStoreCreation signals that the data store cannot be created
var ErrDataStoreCreation = errors.New("can not create data store")

// ErrGenesisBlockNotInitialized signals that genesis block is not initialized
var ErrGenesisBlockNotInitialized = errors.New("genesis block is not initialized")

// ErrHasherCreation signals that the hasher cannot be created based on provided data
var ErrHasherCreation = errors.New("error creating hasher")

// ErrInvalidChainID signals that an invalid chain ID has been provided
var ErrInvalidChainID = errors.New("invalid chain ID in consensus")

// ErrInvalidConsensusConfig signals that an invalid consensus type is specified in the configuration file
var ErrInvalidConsensusConfig = errors.New("invalid consensus type provided in config file")

// ErrInvalidRoundDuration signals that an invalid round duration has been provided
var ErrInvalidRoundDuration = errors.New("invalid round duration provided")

// ErrInvalidTransactionVersion signals  that an invalid transaction version has been provided
var ErrInvalidTransactionVersion = errors.New("invalid transaction version")

// ErrInvalidWorkingDir signals that an invalid working directory has been provided
var ErrInvalidWorkingDir = errors.New("invalid working directory")

// ErrMarshalizerCreation signals that the marshalizer cannot be created based on provided data
var ErrMarshalizerCreation = errors.New("error creating marshalizer")

// ErrMissingMultiHasherConfig signals that the multihasher type isn't specified in the configuration file
var ErrMissingMultiHasherConfig = errors.New("no multisig hasher provided in config file")

// ErrMultiSigHasherMissmatch signals that an invalid multisig hasher was provided
var ErrMultiSigHasherMissmatch = errors.New("wrong multisig hasher provided for bls consensus type")

// ErrNilAccountsAdapter signals that a nil accounts adapter has been provided
var ErrNilAccountsAdapter = errors.New("nil accounts adapter")

// ErrNilAccountsParser signals that a nil accounts parser has been provided
var ErrNilAccountsParser = errors.New("nil accounts parser")

// ErrNilAddressPublicKeyConverter signals that an operation has been attempted to or with a nil public key converter implementation
var ErrNilAddressPublicKeyConverter = errors.New("nil address pubkey converter")

// ErrNilAlarmScheduler is raised when a valid alarm scheduler is expected but nil is used
var ErrNilAlarmScheduler = errors.New("nil alarm scheduler")

// ErrNilBlackListHandler signals that a nil black list handler was provided
var ErrNilBlackListHandler = errors.New("nil black list handler")

// ErrNilBlockChainHandler is raised when a valid blockchain handler is expected but nil used
var ErrNilBlockChainHandler = errors.New("blockchain handler is nil")

// ErrNilBlockProcessor is raised when a valid block processor is expected but nil used
var ErrNilBlockProcessor = errors.New("block processor is nil")

// ErrNilBlockSigner signals the nil block signer was provided
var ErrNilBlockSigner = errors.New("nil block signer")

// ErrNilP2pSigner signals the nil p2p signer was provided
var ErrNilP2pSigner = errors.New("nil p2p single signer")

// ErrNilBlockSignKeyGen is raised when a valid block sign key generator is expected but nil used
var ErrNilBlockSignKeyGen = errors.New("block sign key generator is nil")

// ErrNilBlockTracker signals that a nil block tracker has been provided
var ErrNilBlockTracker = errors.New("trying to set nil block tracker")

// ErrNilBootStorer signals that the provided boot storer is nil
var ErrNilBootStorer = errors.New("nil boot storer")

// ErrNilBootstrapComponents signals that the provided instance of bootstrap components is nil
var ErrNilBootstrapComponents = errors.New("nil bootstrap components")

// ErrNilBootstrapComponentsHolder signals that the provided bootstrap components holder is nil
var ErrNilBootstrapComponentsHolder = errors.New("nil bootstrap components holder")

// ErrNilBootstrapComponentsFactory signals that the provided bootstrap components factory is nil
var ErrNilBootstrapComponentsFactory = errors.New("nil bootstrap components factory")

// ErrNilConsensusComponentsFactory signals that the provided consensus components factory is nil
var ErrNilConsensusComponentsFactory = errors.New("nil consensus components factory")

// ErrNilCryptoComponentsFactory signals that the provided crypto components factory is nil
var ErrNilCryptoComponentsFactory = errors.New("nil crypto components factory")

// ErrNilCoreComponentsFactory signals that the provided core components factory is nil
var ErrNilCoreComponentsFactory = errors.New("nil core components factory")

// ErrNilDataComponentsFactory signals that the provided data components factory is nil
var ErrNilDataComponentsFactory = errors.New("nil data components factory")

// ErrNilHeartbeatV2ComponentsFactory signals that the provided heartbeatV2 components factory is nil
var ErrNilHeartbeatV2ComponentsFactory = errors.New("nil heartbeatV2 components factory")

// ErrNilNetworkComponentsFactory signals that the provided network components factory is nil
var ErrNilNetworkComponentsFactory = errors.New("nil network components factory")

// ErrNilProcessComponentsFactory signals that the provided process components factory is nil
var ErrNilProcessComponentsFactory = errors.New("nil process components factory")

// ErrNilStateComponentsFactory signals that the provided state components factory is nil
var ErrNilStateComponentsFactory = errors.New("nil state components factory")

// ErrNilStatusComponentsFactory signals that the provided status components factory is nil
var ErrNilStatusComponentsFactory = errors.New("nil status components factory")

// ErrNilBootstrapParamsHandler signals that the provided bootstrap parameters handler is nil
var ErrNilBootstrapParamsHandler = errors.New("nil bootstrap parameters handler")

// ErrNilBroadcastMessenger is raised when a valid broadcast messenger is expected but nil used
var ErrNilBroadcastMessenger = errors.New("broadcast messenger is nil")

// ErrNilChronologyHandler is raised when a valid chronology handler is expected but nil used
var ErrNilChronologyHandler = errors.New("chronology handler is nil")

// ErrNilConsensusComponentsHolder signals that a nil consensus components holder was provided
var ErrNilConsensusComponentsHolder = errors.New("nil consensus components holder")

// ErrNilConsensusWorker signals that a nil consensus worker was provided
var ErrNilConsensusWorker = errors.New("nil consensus worker")

// ErrNilCoreComponents signals that an operation has been attempted with nil core components
var ErrNilCoreComponents = errors.New("nil core components provided")

// ErrNilStatusCoreComponents signals that an operation has been attempted with nil status core components
var ErrNilStatusCoreComponents = errors.New("nil status core components provided")

// ErrNilCoreComponentsHolder signals that a nil core components holder was provided
var ErrNilCoreComponentsHolder = errors.New("nil core components holder")

// ErrNilCryptoComponents signals that a nil crypto components has been provided
var ErrNilCryptoComponents = errors.New("nil crypto components provided")

// ErrNilCryptoComponentsHolder signals that a nil crypto components holder was provided
var ErrNilCryptoComponentsHolder = errors.New("nil crypto components holder")

// ErrNilDataComponents signals that a nil data components instance was provided
var ErrNilDataComponents = errors.New("nil data components provided")

// ErrNilDataComponentsHolder signals that a nil data components holder has been provided
var ErrNilDataComponentsHolder = errors.New("nil data components holder")

// ErrNilEconomicsData signals that a nil economics data handler has been provided
var ErrNilEconomicsData = errors.New("nil economics data provided")

// ErrNilEconomicsHandler signals that a nil economics handler has been provided
var ErrNilEconomicsHandler = errors.New("nil economics handler")

// ErrNilOutportHandler signals that a nil outport handler has been provided
var ErrNilOutportHandler = errors.New("nil outport handler")

// ErrNilEpochNotifier signals that a nil epoch notifier has been provided
var ErrNilEpochNotifier = errors.New("nil epoch notifier")

// ErrNilEpochStartBootstrapper signals that a nil epoch start bootstrapper was provided
var ErrNilEpochStartBootstrapper = errors.New("nil epoch start bootstrapper")

// ErrNilEpochStartNotifier signals that a nil epoch start notifier was provided
var ErrNilEpochStartNotifier = errors.New("nil epoch start notifier provided")

// ErrNilEpochStartTrigger signals that a nil start of epoch trigger has been provided
var ErrNilEpochStartTrigger = errors.New("nil start of epoch trigger")

// ErrNilFallbackHeaderValidator signals that a nil fallback header validator has been provided
var ErrNilFallbackHeaderValidator = errors.New("nil fallback header validator")

// ErrNilForkDetector is raised when a valid fork detector is expected but nil used
var ErrNilForkDetector = errors.New("fork detector is nil")

// ErrNilGasSchedule signals that an operation has been attempted with a nil gas schedule
var ErrNilGasSchedule = errors.New("nil gas schedule")

// ErrNilHasher is raised when a valid hasher is expected but nil used
var ErrNilHasher = errors.New("nil hasher provided")

// ErrNilTxSignHasher is raised when a nil tx sign hasher is provided
var ErrNilTxSignHasher = errors.New("nil tx signing hasher")

// ErrNilHeaderConstructionValidator signals that a nil header construction validator was provided
var ErrNilHeaderConstructionValidator = errors.New("nil header construction validator")

// ErrNilHeaderIntegrityVerifier signals that a nil header integrity verifier has been provided
var ErrNilHeaderIntegrityVerifier = errors.New("nil header integrity verifier")

// ErrNilHeaderSigVerifier signals that a nil header sig verifier has been provided
var ErrNilHeaderSigVerifier = errors.New("")

// ErrNilHeartbeatV2Components signals that a nil heartbeatV2 components instance was provided
var ErrNilHeartbeatV2Components = errors.New("nil heartbeatV2 component")

// ErrNilHeartbeatV2Sender signals that a nil heartbeatV2 sender was provided
var ErrNilHeartbeatV2Sender = errors.New("nil heartbeatV2 sender")

// ErrNilInputAntiFloodHandler signals that a nil input antiflood handler was provided
var ErrNilInputAntiFloodHandler = errors.New("nil input antiflood handler")

// ErrNilInterceptorsContainer signals that a nil interceptors container was provided
var ErrNilInterceptorsContainer = errors.New("nil interceptors container")

// ErrNilInternalMarshalizer signals that a nil internal marshalizer was provided
var ErrNilInternalMarshalizer = errors.New("nil internal marshalizer")

// ErrNilKeyLoader signals that a nil key loader was provided
var ErrNilKeyLoader = errors.New("nil key loader")

// ErrNilMarshalizer signals that a nil marshalizer was provided
var ErrNilMarshalizer = errors.New("nil marshalizer provided")

// ErrNilMessageSignVerifier signals that a nil message signiature verifier was provided
var ErrNilMessageSignVerifier = errors.New("nil message sign verifier")

// ErrNilMessenger signals that a nil messenger was provided
var ErrNilMessenger = errors.New("nil messenger")

// ErrNilMiniBlocksProvider signals a nil miniBlocks provider
var ErrNilMiniBlocksProvider = errors.New("nil miniBlocks provider")

// ErrNilMultiSigner signals that a nil multi-signer was provided
var ErrNilMultiSigner = errors.New("nil multi signer")

// ErrNilNetworkComponents signals that a nil network components instance was provided
var ErrNilNetworkComponents = errors.New("nil network components")

// ErrNilNetworkComponentsHolder signals that a nil network components holder was provided
var ErrNilNetworkComponentsHolder = errors.New("nil network components holder")

// ErrNilNodesConfig signals that a nil nodes configuration was provided
var ErrNilNodesConfig = errors.New("nil nodes config")

// ErrNilNodesCoordinator signals that a nil nodes coordinator was provided
var ErrNilNodesCoordinator = errors.New("nil nodes coordinator")

// ErrNilOutputAntiFloodHandler signals that a nil output antiflood handler was provided
var ErrNilOutputAntiFloodHandler = errors.New("nil output antiflood handler")

// ErrNilPath signals that a nil path was provided
var ErrNilPath = errors.New("nil path provided")

// ErrNilPathHandler signals that a nil path handler was provided
var ErrNilPathHandler = errors.New("nil path handler")

// ErrNilPeerAccounts signals that a nil peer accounts instance was provided
var ErrNilPeerAccounts = errors.New("nil peer accounts")

// ErrNilPeerBlackListHandler signals that a nil peer black list handler was provided
var ErrNilPeerBlackListHandler = errors.New("nil peer black list handler")

// ErrNilPeerHonestyHandler signals that a nil peer honesty handler was provided
var ErrNilPeerHonestyHandler = errors.New("nil peer honesty handler")

// ErrNilPeerShardMapper signals that a nil peer shard mapper was provided
var ErrNilPeerShardMapper = errors.New("nil peer shard mapper")

// ErrNilPeerSignHandler signals that a nil peer sign handler was provided
var ErrNilPeerSignHandler = errors.New("nil peer signature handler")

// ErrNilPendingMiniBlocksHandler signals that a nil pending miniBlocks handler
var ErrNilPendingMiniBlocksHandler = errors.New("nil pending miniBlocks handler")

// ErrNilPoolsHolder signals that a nil pools holder was provided
var ErrNilPoolsHolder = errors.New("nil pools holder")

// ErrNilPrivateKey signals that a nil private key was provided
var ErrNilPrivateKey = errors.New("nil private key")

// ErrNilP2pPrivateKey signals that a nil p2p private key was provided
var ErrNilP2pPrivateKey = errors.New("nil p2p private key")

// ErrNilProcessComponents signals that a nil process components instance was provided
var ErrNilProcessComponents = errors.New("nil process components")

// ErrNilProcessComponentsHolder signals that a nil procss components holder was provided
var ErrNilProcessComponentsHolder = errors.New("nil process components holder")

// ErrNilPubKeyConverter signals that a nil public key converter was provided
var ErrNilPubKeyConverter = errors.New("nil public key converter")

// ErrNilPublicKey signals that a nil public key was provided
var ErrNilPublicKey = errors.New("nil public key")

// ErrNilP2pPublicKey signals that a nil p2p public key was provided
var ErrNilP2pPublicKey = errors.New("nil p2p public key")

// ErrNilRater signals that a nil rater was provided
var ErrNilRater = errors.New("nil rater")

// ErrNilRatingData signals that nil rating data were provided
var ErrNilRatingData = errors.New("nil rating data")

// ErrNilRatingsInfoHandler signals that nil ratings data information was provided
var ErrNilRatingsInfoHandler = errors.New("nil ratings info handler")

// ErrNilRequestedItemHandler signals that a nil requested items handler was provided
var ErrNilRequestedItemHandler = errors.New("nil requested item handler")

// ErrNilRequestHandler signals that a nil request handler was provided
var ErrNilRequestHandler = errors.New("nil request handler")

// ErrNilRequestersFinder signals that a nil requesters finder was provided
var ErrNilRequestersFinder = errors.New("nil requesters finder")

// ErrNilResolversContainer signals that a nil resolvers container was provided
var ErrNilResolversContainer = errors.New("nil resolvers container")

// ErrNilRoundHandler signals that a nil roundHandler was provided
var ErrNilRoundHandler = errors.New("nil roundHandler")

// ErrNilShardCoordinator signals that a nil shard coordinator was provided
var ErrNilShardCoordinator = errors.New("nil shard coordinator provided")

// ErrNilSmartContractParser signals that a nil smart contract parser was provided
var ErrNilSmartContractParser = errors.New("nil smart contract parser")

// ErrNilSoftwareVersion signals that a nil software version was provided
var ErrNilSoftwareVersion = errors.New("nil software version")

// ErrNilStateComponents signals that a nil state components was provided
var ErrNilStateComponents = errors.New("nil state components")

// ErrNilStateComponentsHolder signals that a nil state components holder was provided
var ErrNilStateComponentsHolder = errors.New("nil state components holder")

// ErrNilStatusComponents signals that a nil status components instance was provided
var ErrNilStatusComponents = errors.New("nil status components")

// ErrNilStatusComponentsHolder signals that a nil status components holder was provided
var ErrNilStatusComponentsHolder = errors.New("nil status components holder")

// ErrNilStatusHandler signals that a nil status handler was provided
var ErrNilStatusHandler = errors.New("nil status handler provided")

// ErrNilHardforkTrigger signals that a nil hardfork trigger was provided
var ErrNilHardforkTrigger = errors.New("nil hardfork trigger")

// ErrNilStorageManagers signals that a nil storage managers instance was provided
var ErrNilStorageManagers = errors.New("nil storage managers")

// ErrNilStorageService signals that a nil storage service was provided
var ErrNilStorageService = errors.New("nil storage service")

// ErrNilSyncTimer signals that a nil ntp synchronized timer was provided
var ErrNilSyncTimer = errors.New("nil sync timer provided")

// ErrNilSystemSCConfig signals that a nil system smart contracts cofiguration was provided
var ErrNilSystemSCConfig = errors.New("nil system smart contract configuration")

// ErrNilTriesContainer signals that a nil tries container was provided
var ErrNilTriesContainer = errors.New("nil tries container provided")

// ErrNilTriesStorageManagers signals that nil tries storage managers were provided
var ErrNilTriesStorageManagers = errors.New("nil tries storage managers provided")

// ErrNilTrieStorageManager signals that a nil trie storage manager was provided
var ErrNilTrieStorageManager = errors.New("nil trie storage manager")

// ErrNilTxLogsProcessor signals that a nil transaction logs processor was provided
var ErrNilTxLogsProcessor = errors.New("nil transaction logs processor")

// ErrNilTxSigner signals that a nil transaction signer was provided
var ErrNilTxSigner = errors.New("nil transaction signer")

// ErrNilTxSignKeyGen signals that a nil transaction signer key generator was provided
var ErrNilTxSignKeyGen = errors.New("nil transaction signing key generator")

// ErrNilP2pKeyGen signals that a nil p2p key generator was provided
var ErrNilP2pKeyGen = errors.New("nil p2p key generator")

// ErrNilTxSignMarshalizer signals that a nil transaction sign marshalizer was provided
var ErrNilTxSignMarshalizer = errors.New("nil transaction marshalizer")

// ErrNilUint64ByteSliceConverter signals that a nil byte slice converter was provided
var ErrNilUint64ByteSliceConverter = errors.New("nil byte slice converter")

// ErrNilValidatorPublicKeyConverter signals that a nil validator public key converter was provided
var ErrNilValidatorPublicKeyConverter = errors.New("validator public key converter")

// ErrNilValidatorsProvider signals a nil validators provider
var ErrNilValidatorsProvider = errors.New("nil validator provider")

// ErrNilValidatorsStatistics signals a that nil validators statistics was handler was provided
var ErrNilValidatorsStatistics = errors.New("nil validator statistics")

// ErrNilVmMarshalizer signals that a nil vm marshalizer was provided
var ErrNilVmMarshalizer = errors.New("nil vm marshalizer")

// ErrNilWatchdog signals that a nil watchdog was provided
var ErrNilWatchdog = errors.New("nil watchdog")

// ErrNilWhiteListHandler signals that a nil whitelist handler was provided
var ErrNilWhiteListHandler = errors.New("nil white list handler")

// ErrNilWhiteListVerifiedTxs signals that a nil whitelist for verified transactions was prvovided
var ErrNilWhiteListVerifiedTxs = errors.New("nil white list verified txs")

// ErrPollingFunctionRegistration signals an error while registering the polling function registration
var ErrPollingFunctionRegistration = errors.New("cannot register handler func for num of connected peers")

// ErrPublicKeyMismatch signals a mismatch between two public keys that should have matched
var ErrPublicKeyMismatch = errors.New("public key mismatch between the computed and the one read from the file")

// ErrStatusPollingInit signals an error while initializing the application status polling
var ErrStatusPollingInit = errors.New("cannot init AppStatusPolling")

// ErrWrongTypeAssertion signals a wrong type assertion
var ErrWrongTypeAssertion = errors.New("wrong type assertion")

// ErrNewBootstrapDataProvider signals a new bootstrapDataProvider creation has failed
var ErrNewBootstrapDataProvider = errors.New("bootstrapDataProvider creation has failed")

// ErrBootstrapDataComponentsFactoryCreate signals that an error occured on bootstrapDataComponentsFactory create
var ErrBootstrapDataComponentsFactoryCreate = errors.New("bootstrapDataComponentsFactory create() failed")

// ErrConsensusComponentsFactoryCreate signals that an error occured on consensusComponentsFactory create
var ErrConsensusComponentsFactoryCreate = errors.New("consensusComponentsFactory create failed")

// ErrCoreComponentsFactoryCreate signals that an error occured on coreComponentsFactory create
var ErrCoreComponentsFactoryCreate = errors.New("coreComponentsFactory create failed")

// ErrStatusCoreComponentsFactoryCreate signals that an error occured on statusCoreComponentsFactory create
var ErrStatusCoreComponentsFactoryCreate = errors.New("statusCoreComponentsFactory create failed")

// ErrCryptoComponentsFactoryCreate signals that an error occured on cryptoComponentsFactory create
var ErrCryptoComponentsFactoryCreate = errors.New("cryptoComponentsFactory create failed")

// ErrDataComponentsFactoryCreate signals that an error occured on dataComponentsFactory create
var ErrDataComponentsFactoryCreate = errors.New("dataComponentsFactory create failed")

// ErrNetworkComponentsFactoryCreate signals that an error occured on networkComponentsFactory create
var ErrNetworkComponentsFactoryCreate = errors.New("networkComponentsFactory create failed")

// ErrStateComponentsFactoryCreate signals that an error occured on stateComponentsFactory create
var ErrStateComponentsFactoryCreate = errors.New("stateComponentsFactory create failed")

// ErrStatusComponentsFactoryCreate signals that an error occured on statusComponentsFactory create
var ErrStatusComponentsFactoryCreate = errors.New("statusComponentsFactory create failed")

// ErrNewEpochStartBootstrap signals a new epochStartBootstrap creation has failed
var ErrNewEpochStartBootstrap = errors.New("epochStartBootstrap creation has failed")

// ErrNewStorageEpochStartBootstrap signals that a new storageEpochStartBootstrap creation has failed
var ErrNewStorageEpochStartBootstrap = errors.New("storageEpochStartBootstrap creation has failed")

// ErrBootstrap signals the bootstrapping process has failed
var ErrBootstrap = errors.New("bootstrap process has failed")

// ErrNilDataPoolsHolder signals that a nil data pools holder was provided
var ErrNilDataPoolsHolder = errors.New("nil data pools holder")

// ErrNilNodeRedundancyHandler signals that a nil node redundancy handler was provided
var ErrNilNodeRedundancyHandler = errors.New("nil node redundancy handler")

// ErrNilCurrentEpochProvider signals that a nil current epoch provider was provided
var ErrNilCurrentEpochProvider = errors.New("nil current epoch provider")

// ErrNilScheduledTxsExecutionHandler signals that a nil scheduled transactions execution handler was provided
var ErrNilScheduledTxsExecutionHandler = errors.New("nil scheduled transactions execution handler")

// ErrNilScheduledProcessor signals that a nil scheduled processor was provided
var ErrNilScheduledProcessor = errors.New("nil scheduled processor")

// ErrContextClosing signals that the parent context requested the closing of its children
var ErrContextClosing = errors.New("context closing")

// ErrNilTxsSender signals that a nil transactions sender has been provided
var ErrNilTxsSender = errors.New("nil transactions sender has been provided")

// ErrNilProcessStatusHandler signals that a nil process status handler was provided
var ErrNilProcessStatusHandler = errors.New("nil process status handler")

// ErrNilESDTDataStorage signals that a nil esdt data storage has been provided
var ErrNilESDTDataStorage = errors.New("nil esdt data storage")

// ErrNilEnableEpochsHandler signals that a nil enable epochs handler was provided
var ErrNilEnableEpochsHandler = errors.New("nil enable epochs handler")

// ErrSignerNotSupported signals that a not supported signer was provided
var ErrSignerNotSupported = errors.New("signer not supported")

// ErrMissingMultiSignerConfig signals that the multisigner config is missing
var ErrMissingMultiSignerConfig = errors.New("multisigner configuration missing")

// ErrMissingMultiSigner signals that there is no multisigner instance available
var ErrMissingMultiSigner = errors.New("multisigner instance missing")

// ErrMissingEpochZeroMultiSignerConfig signals that the multisigner config for epoch zero is missing
var ErrMissingEpochZeroMultiSignerConfig = errors.New("multisigner configuration missing for epoch zero")

// ErrNilMultiSignerContainer signals that the multisigner container is nil
var ErrNilMultiSignerContainer = errors.New("multisigner container is nil")

// ErrNilCacher signals that a nil cacher has been provided
var ErrNilCacher = errors.New("nil cacher")

// ErrNilSingleSigner is raised when a valid singleSigner is expected but nil used
var ErrNilSingleSigner = errors.New("singleSigner is nil")

// ErrPIDMismatch signals that the pid from the message is different from the cached pid associated to a certain pk
var ErrPIDMismatch = errors.New("pid mismatch")

// ErrSignatureMismatch signals that the signature from the message is different from the cached signature associated to a certain pk
var ErrSignatureMismatch = errors.New("signature mismatch")

// ErrInvalidPID signals that given PID is invalid
var ErrInvalidPID = errors.New("invalid PID")

// ErrInvalidSignature signals that the given signature is invalid
var ErrInvalidSignature = errors.New("invalid signature")

// ErrInvalidHeartbeatV2Config signals that an invalid heartbeat v2 configuration has been provided
var ErrInvalidHeartbeatV2Config = errors.New("invalid heartbeat v2 configuration")

// ErrNilNetworkStatistics signals that a nil network statistics was provided
var ErrNilNetworkStatistics = errors.New("nil network statistics")

// ErrNilResourceMonitor signals that a nil resource monitor was provided
var ErrNilResourceMonitor = errors.New("nil resource monitor")

// ErrNilTrieSyncStatistics signals that a nil trie sync statistics was provided
var ErrNilTrieSyncStatistics = errors.New("nil trie sync statistics")

// ErrNilAppStatusHandler signals that a nil app status handler was provided
var ErrNilAppStatusHandler = errors.New("nil app status handler")

// ErrNilStatusMetrics signals that a nil status metrics was provided
var ErrNilStatusMetrics = errors.New("nil status metrics")

// ErrNilPersistentHandler signals that a nil persistent handler was provided
var ErrNilPersistentHandler = errors.New("nil persistent handler")

// ErrNilGenesisNodesSetupHandler signals that a nil genesis nodes setup handler has been provided
var ErrNilGenesisNodesSetupHandler = errors.New("nil genesis nodes setup handler")

<<<<<<< HEAD
// ErrUnimplementedConsensusModel signals an unimplemented consensus model
var ErrUnimplementedConsensusModel = errors.New("unimplemented consensus model")

// ErrUnimplementedChainRunType signals an unimplemented chain run type
var ErrUnimplementedChainRunType = errors.New("unimplemented chain run type")

// ErrIncompatibleArgumentsProvided signals that incompatible arguments were provided
var ErrIncompatibleArgumentsProvided = errors.New("incompatible arguments provided")
=======
// ErrNilManagedPeersHolder signals that a nil managed peers holder has been provided
var ErrNilManagedPeersHolder = errors.New("nil managed peers holder")

// ErrEmptyPeerID signals that an empty peer ID has been provided
var ErrEmptyPeerID = errors.New("empty peer ID")
>>>>>>> 7cf7751b
<|MERGE_RESOLUTION|>--- conflicted
+++ resolved
@@ -542,7 +542,12 @@
 // ErrNilGenesisNodesSetupHandler signals that a nil genesis nodes setup handler has been provided
 var ErrNilGenesisNodesSetupHandler = errors.New("nil genesis nodes setup handler")
 
-<<<<<<< HEAD
+// ErrNilManagedPeersHolder signals that a nil managed peers holder has been provided
+var ErrNilManagedPeersHolder = errors.New("nil managed peers holder")
+
+// ErrEmptyPeerID signals that an empty peer ID has been provided
+var ErrEmptyPeerID = errors.New("empty peer ID")
+
 // ErrUnimplementedConsensusModel signals an unimplemented consensus model
 var ErrUnimplementedConsensusModel = errors.New("unimplemented consensus model")
 
@@ -550,11 +555,4 @@
 var ErrUnimplementedChainRunType = errors.New("unimplemented chain run type")
 
 // ErrIncompatibleArgumentsProvided signals that incompatible arguments were provided
-var ErrIncompatibleArgumentsProvided = errors.New("incompatible arguments provided")
-=======
-// ErrNilManagedPeersHolder signals that a nil managed peers holder has been provided
-var ErrNilManagedPeersHolder = errors.New("nil managed peers holder")
-
-// ErrEmptyPeerID signals that an empty peer ID has been provided
-var ErrEmptyPeerID = errors.New("empty peer ID")
->>>>>>> 7cf7751b
+var ErrIncompatibleArgumentsProvided = errors.New("incompatible arguments provided")