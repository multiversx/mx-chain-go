--- conflicted
+++ resolved
@@ -136,16 +136,6 @@
 // ErrNilAddressConverter signals that a nil address converter was provided
 var ErrNilAddressConverter = errors.New("nil address converter")
 
-<<<<<<< HEAD
-// ErrNilValidatorInfo signals that a nil value for the validator info has been provided
-var ErrNilValidatorInfo = errors.New("validator info is nil")
-
-// ErrValidatorsDifferentShards signals that validators are not in the same shard
-var ErrValidatorsDifferentShards = errors.New("validators are not in the same shard")
-
-// ErrValidatorNotFound signals that a validator was not found
-var ErrValidatorNotFound = errors.New("validator not found")
-=======
 // ErrNilEnableEpochsHandler signals that a nil enable epochs handler has been provided
 var ErrNilEnableEpochsHandler = errors.New("nil enable epochs handler")
 
@@ -163,4 +153,12 @@
 
 // ErrNilSnapshotsManager signals that a nil snapshots manager has been given
 var ErrNilSnapshotsManager = errors.New("nil snapshots manager")
->>>>>>> 3773b00b
+
+// ErrNilValidatorInfo signals that a nil value for the validator info has been provided
+var ErrNilValidatorInfo = errors.New("validator info is nil")
+
+// ErrValidatorsDifferentShards signals that validators are not in the same shard
+var ErrValidatorsDifferentShards = errors.New("validators are not in the same shard")
+
+// ErrValidatorNotFound signals that a validator was not found
+var ErrValidatorNotFound = errors.New("validator not found")