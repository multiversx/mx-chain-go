package factory

import (
	"strings"
	"testing"

	"github.com/multiversx/mx-chain-core-go/core/check"
	"github.com/multiversx/mx-chain-go/common"
	"github.com/multiversx/mx-chain-go/state"
	"github.com/multiversx/mx-chain-go/testscommon"
	"github.com/multiversx/mx-chain-go/testscommon/marshallerMock"
	mockState "github.com/multiversx/mx-chain-go/testscommon/state"
	"github.com/multiversx/mx-chain-go/testscommon/storageManager"
	mockTrie "github.com/multiversx/mx-chain-go/testscommon/trie"
	"github.com/stretchr/testify/assert"
)

func createMockAccountsArgs() state.ArgsAccountsDB {
	return state.ArgsAccountsDB{
		Trie: &mockTrie.TrieStub{
			GetStorageManagerCalled: func() common.StorageManager {
				return &storageManager.StorageManagerStub{}
			},
		},
		Hasher:                &testscommon.HasherStub{},
		Marshaller:            &marshallerMock.MarshalizerMock{},
		AccountFactory:        &mockState.AccountsFactoryStub{},
		StoragePruningManager: &mockState.StoragePruningManagerStub{},
		AddressConverter:      &testscommon.PubkeyConverterMock{},
<<<<<<< HEAD
		StateChangesCollector: state.NewStateChangesCollector(),
=======
		SnapshotsManager:      &mockState.SnapshotsManagerStub{},
>>>>>>> d49fcca7
	}
}

func TestCreateAccountsAdapterAPIOnFinal(t *testing.T) {
	t.Parallel()

	t.Run("error while creating provider", func(t *testing.T) {
		t.Parallel()

		accountsAdapterApi, err := CreateAccountsAdapterAPIOnFinal(createMockAccountsArgs(), nil)

		assert.NotNil(t, err)
		assert.True(t, strings.Contains(err.Error(), "CreateAccountsAdapterAPIOnFinal"))
		assert.True(t, check.IfNil(accountsAdapterApi))
	})
	t.Run("error while creating accounts adapter", func(t *testing.T) {
		t.Parallel()

		args := createMockAccountsArgs()
		args.AccountFactory = nil
		accountsAdapterApi, err := CreateAccountsAdapterAPIOnFinal(args, &testscommon.ChainHandlerStub{})

		assert.NotNil(t, err)
		assert.True(t, strings.Contains(err.Error(), "CreateAccountsAdapterAPIOnFinal"))
		assert.True(t, check.IfNil(accountsAdapterApi))
	})
	t.Run("should work", func(t *testing.T) {
		t.Parallel()

		args := createMockAccountsArgs()
		accountsAdapterApi, err := CreateAccountsAdapterAPIOnFinal(args, &testscommon.ChainHandlerStub{})

		assert.Nil(t, err)
		assert.False(t, check.IfNil(accountsAdapterApi))
	})
}

func TestCreateAccountsAdapterAPIOnCurrent(t *testing.T) {
	t.Parallel()

	t.Run("error while creating provider", func(t *testing.T) {
		t.Parallel()

		accountsAdapterApi, err := CreateAccountsAdapterAPIOnCurrent(createMockAccountsArgs(), nil)

		assert.NotNil(t, err)
		assert.True(t, strings.Contains(err.Error(), "CreateAccountsAdapterAPIOnCurrent"))
		assert.True(t, check.IfNil(accountsAdapterApi))
	})
	t.Run("error while creating accounts adapter", func(t *testing.T) {
		t.Parallel()

		args := createMockAccountsArgs()
		args.AccountFactory = nil
		accountsAdapterApi, err := CreateAccountsAdapterAPIOnCurrent(args, &testscommon.ChainHandlerStub{})

		assert.NotNil(t, err)
		assert.True(t, strings.Contains(err.Error(), "CreateAccountsAdapterAPIOnCurrent"))
		assert.True(t, check.IfNil(accountsAdapterApi))
	})
	t.Run("should work", func(t *testing.T) {
		t.Parallel()

		args := createMockAccountsArgs()
		accountsAdapterApi, err := CreateAccountsAdapterAPIOnCurrent(args, &testscommon.ChainHandlerStub{})

		assert.Nil(t, err)
		assert.False(t, check.IfNil(accountsAdapterApi))
	})
}

func TestCreateAccountsAdapterAPIOnHistorical(t *testing.T) {
	t.Parallel()

	t.Run("error while creating accounts adapter", func(t *testing.T) {
		t.Parallel()

		args := createMockAccountsArgs()
		args.AccountFactory = nil
		accountsAdapterApi, err := CreateAccountsAdapterAPIOnHistorical(args)

		assert.NotNil(t, err)
		assert.True(t, strings.Contains(err.Error(), "CreateAccountsAdapterAPIOnHistorical"))
		assert.True(t, check.IfNil(accountsAdapterApi))
	})
	t.Run("should work", func(t *testing.T) {
		t.Parallel()

		args := createMockAccountsArgs()
		accountsAdapterApi, err := CreateAccountsAdapterAPIOnHistorical(args)

		assert.Nil(t, err)
		assert.False(t, check.IfNil(accountsAdapterApi))
	})
}<|MERGE_RESOLUTION|>--- conflicted
+++ resolved
@@ -27,11 +27,8 @@
 		AccountFactory:        &mockState.AccountsFactoryStub{},
 		StoragePruningManager: &mockState.StoragePruningManagerStub{},
 		AddressConverter:      &testscommon.PubkeyConverterMock{},
-<<<<<<< HEAD
+		SnapshotsManager:      &mockState.SnapshotsManagerStub{},
 		StateChangesCollector: state.NewStateChangesCollector(),
-=======
-		SnapshotsManager:      &mockState.SnapshotsManagerStub{},
->>>>>>> d49fcca7
 	}
 }
 
