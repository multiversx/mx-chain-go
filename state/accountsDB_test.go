--- conflicted
+++ resolved
@@ -42,11 +42,8 @@
 	"github.com/multiversx/mx-chain-go/testscommon/storageManager"
 	trieMock "github.com/multiversx/mx-chain-go/testscommon/trie"
 	"github.com/multiversx/mx-chain-go/trie"
-<<<<<<< HEAD
 	"github.com/multiversx/mx-chain-go/trie/hashesHolder"
 	disabledHashesHolder "github.com/multiversx/mx-chain-go/trie/hashesHolder/disabled"
-=======
->>>>>>> d49fcca7
 	vmcommon "github.com/multiversx/mx-chain-vm-common-go"
 	"github.com/stretchr/testify/assert"
 	"github.com/stretchr/testify/require"
@@ -84,11 +81,8 @@
 		AccountFactory:        accCreator,
 		StoragePruningManager: disabled.NewDisabledStoragePruningManager(),
 		AddressConverter:      &testscommon.PubkeyConverterMock{},
-<<<<<<< HEAD
+		SnapshotsManager:      snapshotsManager,
 		StateChangesCollector: state.NewStateChangesCollector(),
-=======
-		SnapshotsManager:      snapshotsManager,
->>>>>>> d49fcca7
 	}
 }
 
@@ -119,27 +113,17 @@
 }
 
 func getDefaultTrieAndAccountsDb() (common.Trie, *state.AccountsDB) {
-<<<<<<< HEAD
-	checkpointHashesHolder := hashesHolder.NewCheckpointHashesHolder(10000000, testscommon.HashSize)
-	adb, tr, _ := getDefaultStateComponents(checkpointHashesHolder, testscommon.NewSnapshotPruningStorerMock(), &enableEpochsHandlerMock.EnableEpochsHandlerStub{})
-=======
-	adb, tr, _ := getDefaultStateComponents(testscommon.NewSnapshotPruningStorerMock())
->>>>>>> d49fcca7
+	adb, tr, _ := getDefaultStateComponents(testscommon.NewSnapshotPruningStorerMock(), &enableEpochsHandlerMock.EnableEpochsHandlerStub{})
 	return tr, adb
 }
 
 func getDefaultTrieAndAccountsDbWithCustomDB(db common.BaseStorer) (common.Trie, *state.AccountsDB) {
-<<<<<<< HEAD
-	checkpointHashesHolder := hashesHolder.NewCheckpointHashesHolder(10000000, testscommon.HashSize)
-	adb, tr, _ := getDefaultStateComponents(checkpointHashesHolder, db, &enableEpochsHandlerMock.EnableEpochsHandlerStub{})
+	adb, tr, _ := getDefaultStateComponents(db, &enableEpochsHandlerMock.EnableEpochsHandlerStub{})
 	return tr, adb
 }
 
 func getDefaultStateComponentsWithCustomEnableEpochs(enableEpochs common.EnableEpochsHandler) (common.Trie, *state.AccountsDB) {
-	adb, tr, _ := getDefaultStateComponents(disabledHashesHolder.NewDisabledCheckpointHashesHolder(), testscommon.NewSnapshotPruningStorerMock(), enableEpochs)
-=======
-	adb, tr, _ := getDefaultStateComponents(db)
->>>>>>> d49fcca7
+	adb, tr, _ := getDefaultStateComponents(testscommon.NewSnapshotPruningStorerMock(), enableEpochs)
 	return tr, adb
 }
 
@@ -191,11 +175,8 @@
 		AccountFactory:        accCreator,
 		StoragePruningManager: spm,
 		AddressConverter:      &testscommon.PubkeyConverterMock{},
-<<<<<<< HEAD
+		SnapshotsManager:      snapshotsManager,
 		StateChangesCollector: state.NewStateChangesCollector(),
-=======
-		SnapshotsManager:      snapshotsManager,
->>>>>>> d49fcca7
 	}
 	adb, _ := state.NewAccountsDB(argsAccountsDB)
 
@@ -2149,243 +2130,12 @@
 	assert.Equal(t, trie.ErrKeyNotFound, err)
 }
 
-<<<<<<< HEAD
-func TestAccountsDB_CommitAddsDirtyHashesToCheckpointHashesHolder(t *testing.T) {
-	t.Parallel()
-
-	newHashes := make(common.ModifiedHashes)
-	var rootHash []byte
-	checkpointHashesHolder := &trieMock.CheckpointHashesHolderStub{
-		PutCalled: func(rH []byte, hashes common.ModifiedHashes) bool {
-			assert.True(t, len(rH) != 0)
-			assert.True(t, len(hashes) != 0)
-			assert.Equal(t, rootHash, rH)
-			assert.Equal(t, len(newHashes), len(hashes))
-
-			for key := range hashes {
-				_, ok := newHashes[key]
-				assert.True(t, ok)
-			}
-
-			return false
-		},
-	}
-
-	adb, tr, _ := getDefaultStateComponents(checkpointHashesHolder, testscommon.NewSnapshotPruningStorerMock(), &enableEpochsHandlerMock.EnableEpochsHandlerStub{})
-
-	accountsAddresses := generateAccounts(t, 3, adb)
-	newHashes, _ = tr.GetDirtyHashes()
-	rootHash, _ = tr.RootHash()
-	_, err := adb.Commit()
-	assert.Nil(t, err)
-
-	newHashes = modifyDataTries(t, accountsAddresses, adb)
-	_ = generateAccounts(t, 2, adb)
-	newHashesMainTrie, _ := tr.GetDirtyHashes()
-	mergeMaps(newHashes, newHashesMainTrie)
-	rootHash, _ = tr.RootHash()
-
-	_, err = adb.Commit()
-	assert.Nil(t, err)
-}
-
-=======
->>>>>>> d49fcca7
 func mergeMaps(map1 common.ModifiedHashes, map2 common.ModifiedHashes) {
 	for key, val := range map2 {
 		map1[key] = val
 	}
 }
 
-<<<<<<< HEAD
-func TestAccountsDB_CommitSetsStateCheckpointIfCheckpointHashesHolderIsFull(t *testing.T) {
-	t.Parallel()
-
-	mutex := &sync.Mutex{}
-	newHashes := make(common.ModifiedHashes)
-	numRemoveCalls := 0
-	checkpointHashesHolder := &trieMock.CheckpointHashesHolderStub{
-		PutCalled: func(_ []byte, _ common.ModifiedHashes) bool {
-			return true
-		},
-		RemoveCalled: func(hash []byte) {
-			mutex.Lock()
-			_, ok := newHashes[string(hash)]
-			assert.True(t, ok)
-			numRemoveCalls++
-			mutex.Unlock()
-		},
-	}
-
-	adb, tr, trieStorage := getDefaultStateComponents(checkpointHashesHolder, testscommon.NewSnapshotPruningStorerMock(), &enableEpochsHandlerMock.EnableEpochsHandlerStub{})
-
-	accountsAddresses := generateAccounts(t, 3, adb)
-	newHashes = modifyDataTries(t, accountsAddresses, adb)
-	newHashesMainTrie, _ := tr.GetDirtyHashes()
-	mergeMaps(newHashes, newHashesMainTrie)
-
-	_, err := adb.Commit()
-	for trieStorage.IsPruningBlocked() {
-		time.Sleep(10 * time.Millisecond)
-	}
-	assert.Nil(t, err)
-	assert.Equal(t, len(newHashes), numRemoveCalls)
-}
-
-func TestAccountsDB_SnapshotStateCleansCheckpointHashesHolder(t *testing.T) {
-	t.Parallel()
-
-	removeCommitedCalled := false
-	checkpointHashesHolder := &trieMock.CheckpointHashesHolderStub{
-		PutCalled: func(_ []byte, _ common.ModifiedHashes) bool {
-			return false
-		},
-		RemoveCommittedCalled: func(_ []byte) {
-			removeCommitedCalled = true
-		},
-		ShouldCommitCalled: func(_ []byte) bool {
-			return false
-		},
-	}
-	adb, tr, trieStorage := getDefaultStateComponents(checkpointHashesHolder, testscommon.NewSnapshotPruningStorerMock(), &enableEpochsHandlerMock.EnableEpochsHandlerStub{})
-	_ = trieStorage.Put([]byte(common.ActiveDBKey), []byte(common.ActiveDBVal))
-
-	accountsAddresses := generateAccounts(t, 3, adb)
-	newHashes := modifyDataTries(t, accountsAddresses, adb)
-	newHashesMainTrie, _ := tr.GetDirtyHashes()
-	mergeMaps(newHashes, newHashesMainTrie)
-
-	rootHash, _ := adb.Commit()
-	adb.SnapshotState(rootHash, 0)
-	for adb.IsSnapshotInProgress() {
-		time.Sleep(10 * time.Millisecond)
-	}
-
-	assert.True(t, removeCommitedCalled)
-}
-
-func TestAccountsDB_SetStateCheckpointCommitsOnlyMissingData(t *testing.T) {
-	t.Parallel()
-
-	checkpointHashesHolder := hashesHolder.NewCheckpointHashesHolder(100000, testscommon.HashSize)
-	adb, tr, trieStorage := getDefaultStateComponents(checkpointHashesHolder, testscommon.NewSnapshotPruningStorerMock(), &enableEpochsHandlerMock.EnableEpochsHandlerStub{})
-
-	accountsAddresses := generateAccounts(t, 3, adb)
-	rootHash, _ := tr.RootHash()
-
-	_, err := adb.Commit()
-	assert.Nil(t, err)
-	checkpointHashesHolder.RemoveCommitted(rootHash)
-
-	newHashes := modifyDataTries(t, accountsAddresses, adb)
-
-	_ = generateAccounts(t, 2, adb)
-
-	newHashesMainTrie, _ := tr.GetDirtyHashes()
-	mergeMaps(newHashes, newHashesMainTrie)
-	rootHash, _ = adb.Commit()
-
-	adb.SetStateCheckpoint(rootHash)
-	for trieStorage.IsPruningBlocked() {
-		time.Sleep(10 * time.Millisecond)
-	}
-
-	allStateHashes := make([][]byte, 0)
-	mainTrieHashes, _ := tr.GetAllHashes()
-	allStateHashes = append(allStateHashes, mainTrieHashes...)
-
-	acc, _ := adb.LoadAccount(accountsAddresses[0])
-	dataTrie1Hashes, _ := acc.(state.UserAccountHandler).DataTrie().(common.Trie).GetAllHashes()
-	allStateHashes = append(allStateHashes, dataTrie1Hashes...)
-
-	acc, _ = adb.LoadAccount(accountsAddresses[1])
-	dataTrie2Hashes, _ := acc.(state.UserAccountHandler).DataTrie().(common.Trie).GetAllHashes()
-	allStateHashes = append(allStateHashes, dataTrie2Hashes...)
-
-	for _, hash := range allStateHashes {
-		err = trieStorage.Remove(hash)
-		assert.Nil(t, err)
-	}
-
-	numPresent := 0
-	numAbsent := 0
-	for _, hash := range allStateHashes {
-		_, ok := newHashes[string(hash)]
-		if ok {
-			val, errGet := trieStorage.Get(hash)
-			assert.Nil(t, errGet)
-			assert.NotNil(t, val)
-			numPresent++
-			continue
-		}
-
-		val, errGet := trieStorage.Get(hash)
-		assert.Nil(t, val)
-		assert.NotNil(t, errGet)
-		numAbsent++
-	}
-
-	assert.Equal(t, len(newHashes), numPresent)
-	if len(allStateHashes) > len(newHashes) {
-		assert.True(t, numAbsent > 0)
-	}
-}
-
-func TestAccountsDB_CheckpointHashesHolderReceivesOnly32BytesData(t *testing.T) {
-	t.Parallel()
-
-	putCalled := false
-	checkpointHashesHolder := &trieMock.CheckpointHashesHolderStub{
-		PutCalled: func(rootHash []byte, hashes common.ModifiedHashes) bool {
-			putCalled = true
-			assert.Equal(t, 32, len(rootHash))
-			for key := range hashes {
-				assert.Equal(t, 32, len(key))
-			}
-			return false
-		},
-	}
-	adb, _, _ := getDefaultStateComponents(checkpointHashesHolder, testscommon.NewSnapshotPruningStorerMock(), &enableEpochsHandlerMock.EnableEpochsHandlerStub{})
-
-	accountsAddresses := generateAccounts(t, 3, adb)
-	_ = modifyDataTries(t, accountsAddresses, adb)
-
-	_, _ = adb.Commit()
-	assert.True(t, putCalled)
-}
-
-func TestAccountsDB_PruneRemovesDataFromCheckpointHashesHolder(t *testing.T) {
-	t.Parallel()
-
-	newHashes := make(common.ModifiedHashes)
-	removeCalled := 0
-	checkpointHashesHolder := &trieMock.CheckpointHashesHolderStub{
-		RemoveCalled: func(hash []byte) {
-			_, ok := newHashes[string(hash)]
-			assert.True(t, ok)
-			removeCalled++
-		},
-	}
-	adb, tr, _ := getDefaultStateComponents(checkpointHashesHolder, testscommon.NewSnapshotPruningStorerMock(), &enableEpochsHandlerMock.EnableEpochsHandlerStub{})
-
-	accountsAddresses := generateAccounts(t, 3, adb)
-	newHashes, _ = tr.GetDirtyHashes()
-	rootHash, _ := tr.RootHash()
-	_, err := adb.Commit()
-	assert.Nil(t, err)
-
-	_ = modifyDataTries(t, accountsAddresses, adb)
-	_ = generateAccounts(t, 2, adb)
-	_, err = adb.Commit()
-	assert.Nil(t, err)
-
-	adb.CancelPrune(rootHash, state.NewRoot)
-	adb.PruneTrie(rootHash, state.OldRoot, state.NewPruningHandler(state.EnableDataRemoval))
-	assert.True(t, removeCalled > 0)
-}
-
-=======
->>>>>>> d49fcca7
 func generateAccounts(t testing.TB, numAccounts int, adb state.AccountsAdapter) [][]byte {
 	accountsAddresses := make([][]byte, numAccounts)
 	for i := 0; i < numAccounts; i++ {
