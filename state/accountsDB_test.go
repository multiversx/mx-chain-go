--- conflicted
+++ resolved
@@ -50,16 +50,10 @@
 				return stateMock.NewAccountWrapMock(address), nil
 			},
 		},
-<<<<<<< HEAD
-		disabled.NewDisabledStoragePruningManager(),
-		common.Normal,
-		common.TestPriority,
-	)
-	return accnt
-=======
 		StoragePruningManager: disabled.NewDisabledStoragePruningManager(),
 		ProcessingMode:        common.Normal,
 		ProcessStatusHandler:  &testscommon.ProcessStatusHandlerStub{},
+		common.TestPriority,
 	}
 }
 
@@ -69,7 +63,6 @@
 
 	accounts, _ := state.NewAccountsDB(args)
 	return accounts
->>>>>>> 668938b0
 }
 
 func generateAccount() *stateMock.AccountWrapMock {
@@ -118,13 +111,7 @@
 		IdleProvider:           &testscommon.ProcessStatusHandlerStub{},
 	}
 	trieStorage, _ := trie.NewTrieStorageManager(args)
-<<<<<<< HEAD
-	tr, _ := trie.NewTrie(trieStorage, marshalizer, hsh, 5, common.TestPriority)
-	ewl, _ := evictionWaitingList.NewEvictionWaitingList(100, testscommon.NewMemDbMock(), marshalizer)
-	spm, _ := storagePruningManager.NewStoragePruningManager(ewl, generalCfg.PruningBufferLen)
-	adb, _ := state.NewAccountsDB(tr, hsh, marshalizer, factory.NewAccountCreator(), spm, common.Normal, common.TestPriority)
-=======
-	tr, _ := trie.NewTrie(trieStorage, marshaller, hasher, 5)
+	tr, _ := trie.NewTrie(trieStorage, marshaller, hasher, 5, common.TestPriority)
 	ewl, _ := evictionWaitingList.NewEvictionWaitingList(100, testscommon.NewMemDbMock(), marshaller)
 	spm, _ := storagePruningManager.NewStoragePruningManager(ewl, generalCfg.PruningBufferLen)
 
@@ -138,84 +125,35 @@
 		ProcessStatusHandler:  &testscommon.ProcessStatusHandlerStub{},
 	}
 	adb, _ := state.NewAccountsDB(argsAccountsDB)
->>>>>>> 668938b0
 
 	return adb, tr, trieStorage
 }
 
-<<<<<<< HEAD
-// ------- NewAccountsDB
-
-func TestNewAccountsDB_WithNilTrieShouldErr(t *testing.T) {
-	t.Parallel()
-
-	adb, err := state.NewAccountsDB(
-		nil,
-		&hashingMocks.HasherMock{},
-		&testscommon.MarshalizerMock{},
-		&stateMock.AccountsFactoryStub{},
-		disabled.NewDisabledStoragePruningManager(),
-		common.Normal,
-		common.TestPriority,
-	)
-=======
 func TestNewAccountsDB(t *testing.T) {
 	t.Parallel()
 
 	t.Run("nil trie should error", func(t *testing.T) {
 		t.Parallel()
->>>>>>> 668938b0
 
 		args := createMockAccountsDBArgs()
 		args.Trie = nil
 
-<<<<<<< HEAD
-func TestNewAccountsDB_WithNilHasherShouldErr(t *testing.T) {
-	t.Parallel()
-
-	adb, err := state.NewAccountsDB(
-		&trieMock.TrieStub{},
-		nil,
-		&testscommon.MarshalizerMock{},
-		&stateMock.AccountsFactoryStub{},
-		disabled.NewDisabledStoragePruningManager(),
-		common.Normal,
-		common.TestPriority,
-	)
-
-	assert.True(t, check.IfNil(adb))
-	assert.Equal(t, state.ErrNilHasher, err)
-}
-=======
 		adb, err := state.NewAccountsDB(args)
 		assert.True(t, check.IfNil(adb))
 		assert.Equal(t, state.ErrNilTrie, err)
 	})
 	t.Run("nil hasher should error", func(t *testing.T) {
 		t.Parallel()
->>>>>>> 668938b0
 
 		args := createMockAccountsDBArgs()
 		args.Hasher = nil
 
-<<<<<<< HEAD
-	adb, err := state.NewAccountsDB(
-		&trieMock.TrieStub{},
-		&hashingMocks.HasherMock{},
-		nil,
-		&stateMock.AccountsFactoryStub{},
-		disabled.NewDisabledStoragePruningManager(),
-		common.Normal,
-		common.TestPriority,
-	)
-=======
 		adb, err := state.NewAccountsDB(args)
 		assert.True(t, check.IfNil(adb))
 		assert.Equal(t, state.ErrNilHasher, err)
 	})
 	t.Run("nil marshaller should error", func(t *testing.T) {
 		t.Parallel()
->>>>>>> 668938b0
 
 		args := createMockAccountsDBArgs()
 		args.Marshaller = nil
@@ -227,20 +165,8 @@
 	t.Run("nil account factory should error", func(t *testing.T) {
 		t.Parallel()
 
-<<<<<<< HEAD
-	adb, err := state.NewAccountsDB(
-		&trieMock.TrieStub{},
-		&hashingMocks.HasherMock{},
-		&testscommon.MarshalizerMock{},
-		nil,
-		disabled.NewDisabledStoragePruningManager(),
-		common.Normal,
-		common.TestPriority,
-	)
-=======
 		args := createMockAccountsDBArgs()
 		args.AccountFactory = nil
->>>>>>> 668938b0
 
 		adb, err := state.NewAccountsDB(args)
 		assert.True(t, check.IfNil(adb))
@@ -252,63 +178,16 @@
 		args := createMockAccountsDBArgs()
 		args.StoragePruningManager = nil
 
-<<<<<<< HEAD
-	adb, err := state.NewAccountsDB(
-		&trieMock.TrieStub{},
-		&hashingMocks.HasherMock{},
-		&testscommon.MarshalizerMock{},
-		&stateMock.AccountsFactoryStub{},
-		nil,
-		common.Normal,
-		common.TestPriority,
-	)
-=======
 		adb, err := state.NewAccountsDB(args)
 		assert.True(t, check.IfNil(adb))
 		assert.Equal(t, state.ErrNilStoragePruningManager, err)
 	})
 	t.Run("nil process status handler should error", func(t *testing.T) {
 		t.Parallel()
->>>>>>> 668938b0
 
 		args := createMockAccountsDBArgs()
 		args.ProcessStatusHandler = nil
 
-<<<<<<< HEAD
-func TestNewAccountsDB_InvalidPriorityShouldErr(t *testing.T) {
-	t.Parallel()
-
-	adb, err := state.NewAccountsDB(
-		&trieMock.TrieStub{},
-		&hashingMocks.HasherMock{},
-		&testscommon.MarshalizerMock{},
-		&stateMock.AccountsFactoryStub{},
-		disabled.NewDisabledStoragePruningManager(),
-		common.Normal,
-		"invalid",
-	)
-
-	assert.True(t, check.IfNil(adb))
-	assert.True(t, errors.Is(err, state.ErrInvalidPriorityType))
-}
-
-func TestNewAccountsDB_OkValsShouldWork(t *testing.T) {
-	t.Parallel()
-
-	adb, err := state.NewAccountsDB(
-		&trieMock.TrieStub{
-			GetStorageManagerCalled: func() common.StorageManager {
-				return &testscommon.StorageManagerStub{}
-			},
-		},
-		&hashingMocks.HasherMock{},
-		&testscommon.MarshalizerMock{},
-		&stateMock.AccountsFactoryStub{},
-		disabled.NewDisabledStoragePruningManager(),
-		common.Normal,
-		common.TestPriority,
-	)
-=======
 		adb, err := state.NewAccountsDB(args)
 		assert.True(t, check.IfNil(adb))
 		assert.Equal(t, state.ErrNilProcessStatusHandler, err)
@@ -317,7 +196,6 @@
 		t.Parallel()
 
 		args := createMockAccountsDBArgs()
->>>>>>> 668938b0
 
 		adb, err := state.NewAccountsDB(args)
 		assert.False(t, check.IfNil(adb))
@@ -336,38 +214,18 @@
 	binary.BigEndian.PutUint32(numCheckpointsVal, numCheckpoints)
 	_ = db.Put(numCheckpointsKey, numCheckpointsVal, common.TestPriority)
 
-<<<<<<< HEAD
-	adb, _ := state.NewAccountsDB(
-		&trieMock.TrieStub{
-			GetStorageManagerCalled: func() common.StorageManager {
-				return &testscommon.StorageManagerStub{
-					GetCalled: func(key []byte, priority common.StorageAccessType) ([]byte, error) {
-						return db.Get(key, priority)
-					},
-				}
-			},
-		},
-		&hashingMocks.HasherMock{},
-		&testscommon.MarshalizerMock{},
-		&stateMock.AccountsFactoryStub{},
-		disabled.NewDisabledStoragePruningManager(),
-		common.Normal,
-		common.TestPriority,
-	)
-=======
 	args := createMockAccountsDBArgs()
 	args.Trie = &trieMock.TrieStub{
 		GetStorageManagerCalled: func() common.StorageManager {
 			return &testscommon.StorageManagerStub{
-				GetCalled: func(key []byte) ([]byte, error) {
-					return db.Get(key)
+				GetCalled: func(key []byte, priority common.StorageAccessType) ([]byte, error) {
+					return db.Get(key, priority)
 				},
 			}
 		},
 	}
 
 	adb, _ := state.NewAccountsDB(args)
->>>>>>> 668938b0
 
 	assert.Equal(t, numCheckpoints, adb.GetNumCheckpoints())
 }
@@ -500,35 +358,15 @@
 			return &testscommon.StorageManagerStub{}
 		},
 	}
-<<<<<<< HEAD
-	marshalizer := &testscommon.MarshalizerMock{}
-	adb, _ := state.NewAccountsDB(
-		mockTrie,
-		&hashingMocks.HasherMock{},
-		marshalizer,
-		&stateMock.AccountsFactoryStub{
-			CreateAccountCalled: func(address []byte) (vmcommon.AccountHandler, error) {
-				return stateMock.NewAccountWrapMock(address), nil
-			},
-		},
-		disabled.NewDisabledStoragePruningManager(),
-		common.Normal,
-		common.TestPriority,
-	)
-=======
 	marshaller := &testscommon.MarshalizerMock{}
 	args := createMockAccountsDBArgs()
 	args.Marshaller = marshaller
 	args.Trie = mockTrie
->>>>>>> 668938b0
 
 	adb, _ := state.NewAccountsDB(args)
 
-<<<<<<< HEAD
-=======
 	marshaller.Fail = true
 
->>>>>>> 668938b0
 	// should return error
 	err := adb.SaveAccount(account)
 
@@ -757,13 +595,8 @@
 	testAccount.MockValue = 45
 
 	// Step 2. marshalize the DbAccount
-<<<<<<< HEAD
-	marshalizer := testscommon.MarshalizerMock{}
-	buff, err := marshalizer.Marshal(testAccount)
-=======
 	marshaller := &testscommon.MarshalizerMock{}
 	buff, err := marshaller.Marshal(testAccount)
->>>>>>> 668938b0
 	assert.Nil(t, err)
 
 	tr.GetCalled = func(key []byte) (bytes []byte, e error) {
@@ -771,29 +604,12 @@
 		return buff, nil
 	}
 
-<<<<<<< HEAD
-	adb, _ := state.NewAccountsDB(
-		tr,
-		&hashingMocks.HasherMock{},
-		&marshalizer,
-		&stateMock.AccountsFactoryStub{
-			CreateAccountCalled: func(address []byte) (vmcommon.AccountHandler, error) {
-				return stateMock.NewAccountWrapMock(address), nil
-			},
-		},
-		disabled.NewDisabledStoragePruningManager(),
-		common.Normal,
-		common.TestPriority,
-	)
-
-=======
 	args := createMockAccountsDBArgs()
 	args.Trie = tr
 	args.Marshaller = marshaller
 
 	adb, _ := state.NewAccountsDB(args)
 
->>>>>>> 668938b0
 	// Step 3. call get, should return a copy of DbAccount, recover an Account object
 	recoveredAccount, err := adb.GetAccount(adr)
 	assert.Nil(t, err)
@@ -853,38 +669,18 @@
 	trieStub := &trieMock.TrieStub{
 		GetCalled: func(key []byte) (bytes []byte, e error) {
 			// will return adr.Bytes() so its hash will correspond to adr.Hash()
-<<<<<<< HEAD
-			return marshalizer.Marshal(&state.CodeEntry{Code: adr})
-=======
 			return marshaller.Marshal(&state.CodeEntry{Code: adr})
->>>>>>> 668938b0
-		},
-		GetStorageManagerCalled: func() common.StorageManager {
-			return &testscommon.StorageManagerStub{}
-		},
-	}
-
-<<<<<<< HEAD
-	adb, _ := state.NewAccountsDB(
-		&trieStub,
-		&hashingMocks.HasherMock{},
-		&marshalizer,
-		&stateMock.AccountsFactoryStub{
-			CreateAccountCalled: func(address []byte) (vmcommon.AccountHandler, error) {
-				return stateMock.NewAccountWrapMock(address), nil
-			},
-		},
-		disabled.NewDisabledStoragePruningManager(),
-		common.Normal,
-		common.TestPriority,
-	)
-=======
+		},
+		GetStorageManagerCalled: func() common.StorageManager {
+			return &testscommon.StorageManagerStub{}
+		},
+	}
+
 	args := createMockAccountsDBArgs()
 	args.Trie = trieStub
 	args.Marshaller = marshaller
 
 	adb, _ := state.NewAccountsDB(args)
->>>>>>> 668938b0
 
 	// just search a hash. Any hash will do
 	account.SetCodeHash(adr)
@@ -1795,12 +1591,7 @@
 	}
 	storageManager, _ := trie.NewTrieStorageManager(args)
 	maxTrieLevelInMemory := uint(5)
-<<<<<<< HEAD
-	tr, _ := trie.NewTrie(storageManager, marshalizer, hsh, maxTrieLevelInMemory, common.TestPriority)
-	spm, _ := storagePruningManager.NewStoragePruningManager(ewl, 5)
-	adb, _ := state.NewAccountsDB(tr, hsh, marshalizer, factory.NewAccountCreator(), spm, common.Normal, common.TestPriority)
-=======
-	tr, _ := trie.NewTrie(storageManager, marshaller, hasher, maxTrieLevelInMemory)
+	tr, _ := trie.NewTrie(storageManager, marshaller, hasher, maxTrieLevelInMemory, common.TestPriority)
 	spm, _ := storagePruningManager.NewStoragePruningManager(ewl, 5)
 
 	argsAccountsDB := createMockAccountsDBArgs()
@@ -1811,7 +1602,6 @@
 	argsAccountsDB.StoragePruningManager = spm
 
 	adb, _ := state.NewAccountsDB(argsAccountsDB)
->>>>>>> 668938b0
 
 	addr := make([]byte, 32)
 	acc, _ := adb.LoadAccount(addr)
@@ -1888,12 +1678,7 @@
 		IdleProvider:           &testscommon.ProcessStatusHandlerStub{},
 	}
 	storageManager, _ := trie.NewTrieStorageManager(args)
-<<<<<<< HEAD
-	tr, _ := trie.NewTrie(storageManager, marshalizer, hsh, maxTrieLevelInMemory, common.TestPriority)
-	spm, _ := storagePruningManager.NewStoragePruningManager(ewl, 5)
-	adb, _ := state.NewAccountsDB(tr, hsh, marshalizer, factory.NewAccountCreator(), spm, common.Normal, common.TestPriority)
-=======
-	tr, _ := trie.NewTrie(storageManager, marshaller, hasher, maxTrieLevelInMemory)
+	tr, _ := trie.NewTrie(storageManager, marshaller, hasher, maxTrieLevelInMemory, common.TestPriority)
 	spm, _ := storagePruningManager.NewStoragePruningManager(ewl, 5)
 
 	argsAccountsDB := createMockAccountsDBArgs()
@@ -1904,7 +1689,6 @@
 	argsAccountsDB.StoragePruningManager = spm
 
 	adb, _ := state.NewAccountsDB(argsAccountsDB)
->>>>>>> 668938b0
 
 	addr := make([]byte, 32)
 	acc, _ := adb.LoadAccount(addr)
@@ -2325,12 +2109,7 @@
 		IdleProvider:           &testscommon.ProcessStatusHandlerStub{},
 	}
 	storageManager, _ := trie.NewTrieStorageManager(args)
-<<<<<<< HEAD
-	tr, _ := trie.NewTrie(storageManager, marshalizer, hasher, maxTrieLevelInMemory, common.TestPriority)
-	spm := disabled.NewDisabledStoragePruningManager()
-	adb, _ := state.NewAccountsDB(tr, hasher, marshalizer, factory.NewAccountCreator(), spm, common.Normal, common.TestPriority)
-=======
-	tr, _ := trie.NewTrie(storageManager, marshaller, hasher, maxTrieLevelInMemory)
+	tr, _ := trie.NewTrie(storageManager, marshaller, hasher, maxTrieLevelInMemory, common.TestPriority)
 	spm := disabled.NewDisabledStoragePruningManager()
 	argsAccountsDB := createMockAccountsDBArgs()
 	argsAccountsDB.Trie = tr
@@ -2340,7 +2119,6 @@
 	argsAccountsDB.StoragePruningManager = spm
 
 	adb, _ := state.NewAccountsDB(argsAccountsDB)
->>>>>>> 668938b0
 
 	address := make([]byte, 32)
 	acc, err := adb.LoadAccount(address)
@@ -2448,9 +2226,6 @@
 	hasher := &hashingMocks.HasherMock{}
 	ewl, _ := evictionWaitingList.NewEvictionWaitingList(100, testscommon.NewMemDbMock(), marshaller)
 	spm, _ := storagePruningManager.NewStoragePruningManager(ewl, 10)
-<<<<<<< HEAD
-	adb, _ := state.NewAccountsDB(tr, hsh, marshalizer, factory.NewAccountCreator(), spm, common.Normal, common.TestPriority)
-=======
 
 	argsAccountsDB := createMockAccountsDBArgs()
 	argsAccountsDB.Trie = tr
@@ -2460,7 +2235,6 @@
 	argsAccountsDB.StoragePruningManager = spm
 
 	adb, _ := state.NewAccountsDB(argsAccountsDB)
->>>>>>> 668938b0
 
 	err := adb.Close()
 	assert.Nil(t, err)
@@ -2573,12 +2347,7 @@
 		IdleProvider:           &testscommon.ProcessStatusHandlerStub{},
 	}
 	storageManager, _ := trie.NewTrieStorageManager(args)
-<<<<<<< HEAD
-	tr, _ := trie.NewTrie(storageManager, marshalizer, hasher, maxTrieLevelInMemory, common.TestPriority)
-	spm := disabled.NewDisabledStoragePruningManager()
-	adb, _ := state.NewAccountsDB(tr, hasher, marshalizer, factory.NewAccountCreator(), spm, common.Normal, common.TestPriority)
-=======
-	tr, _ := trie.NewTrie(storageManager, marshaller, hasher, maxTrieLevelInMemory)
+	tr, _ := trie.NewTrie(storageManager, marshaller, hasher, maxTrieLevelInMemory, common.TestPriority)
 	spm := disabled.NewDisabledStoragePruningManager()
 
 	argsAccountsDB := createMockAccountsDBArgs()
@@ -2589,7 +2358,6 @@
 	argsAccountsDB.StoragePruningManager = spm
 
 	adb, _ := state.NewAccountsDB(argsAccountsDB)
->>>>>>> 668938b0
 
 	address := make([]byte, 32)
 	acc, err := adb.LoadAccount(address)
