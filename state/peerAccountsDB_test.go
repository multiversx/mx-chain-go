package state_test

import (
	"testing"

	"github.com/ElrondNetwork/elrond-go-core/core"
	"github.com/ElrondNetwork/elrond-go-core/core/check"
	"github.com/ElrondNetwork/elrond-go/common"
	"github.com/ElrondNetwork/elrond-go/state"
	"github.com/ElrondNetwork/elrond-go/state/storagePruningManager/disabled"
	"github.com/ElrondNetwork/elrond-go/testscommon"
<<<<<<< HEAD
	"github.com/ElrondNetwork/elrond-go/testscommon/hashingMocks"
=======
	stateMock "github.com/ElrondNetwork/elrond-go/testscommon/state"
	trieMock "github.com/ElrondNetwork/elrond-go/testscommon/trie"
>>>>>>> 35ec4ca5
	"github.com/stretchr/testify/assert"
)

func TestNewPeerAccountsDB_WithNilTrieShouldErr(t *testing.T) {
	t.Parallel()

	adb, err := state.NewPeerAccountsDB(
		nil,
<<<<<<< HEAD
		&hashingMocks.HasherMock{},
		&mock.MarshalizerMock{},
		&mock.AccountsFactoryStub{},
=======
		&testscommon.HasherMock{},
		&testscommon.MarshalizerMock{},
		&stateMock.AccountsFactoryStub{},
>>>>>>> 35ec4ca5
		disabled.NewDisabledStoragePruningManager(),
	)

	assert.True(t, check.IfNil(adb))
	assert.Equal(t, state.ErrNilTrie, err)
}

func TestNewPeerAccountsDB_WithNilHasherShouldErr(t *testing.T) {
	t.Parallel()

	adb, err := state.NewPeerAccountsDB(
		&trieMock.TrieStub{},
		nil,
		&testscommon.MarshalizerMock{},
		&stateMock.AccountsFactoryStub{},
		disabled.NewDisabledStoragePruningManager(),
	)

	assert.True(t, check.IfNil(adb))
	assert.Equal(t, state.ErrNilHasher, err)
}

func TestNewPeerAccountsDB_WithNilMarshalizerShouldErr(t *testing.T) {
	t.Parallel()

	adb, err := state.NewPeerAccountsDB(
<<<<<<< HEAD
		&testscommon.TrieStub{},
		&hashingMocks.HasherMock{},
=======
		&trieMock.TrieStub{},
		&testscommon.HasherMock{},
>>>>>>> 35ec4ca5
		nil,
		&stateMock.AccountsFactoryStub{},
		disabled.NewDisabledStoragePruningManager(),
	)

	assert.True(t, check.IfNil(adb))
	assert.Equal(t, state.ErrNilMarshalizer, err)
}

func TestNewPeerAccountsDB_WithNilAddressFactoryShouldErr(t *testing.T) {
	t.Parallel()

	adb, err := state.NewPeerAccountsDB(
<<<<<<< HEAD
		&testscommon.TrieStub{},
		&hashingMocks.HasherMock{},
		&mock.MarshalizerMock{},
=======
		&trieMock.TrieStub{},
		&testscommon.HasherMock{},
		&testscommon.MarshalizerMock{},
>>>>>>> 35ec4ca5
		nil,
		disabled.NewDisabledStoragePruningManager(),
	)

	assert.True(t, check.IfNil(adb))
	assert.Equal(t, state.ErrNilAccountFactory, err)
}

func TestNewPeerAccountsDB_WithNilStoragePruningManagerShouldErr(t *testing.T) {
	t.Parallel()

	adb, err := state.NewPeerAccountsDB(
<<<<<<< HEAD
		&testscommon.TrieStub{},
		&hashingMocks.HasherMock{},
		&mock.MarshalizerMock{},
		&mock.AccountsFactoryStub{},
=======
		&trieMock.TrieStub{},
		&testscommon.HasherMock{},
		&testscommon.MarshalizerMock{},
		&stateMock.AccountsFactoryStub{},
>>>>>>> 35ec4ca5
		nil,
	)

	assert.True(t, check.IfNil(adb))
	assert.Equal(t, state.ErrNilStoragePruningManager, err)
}

func TestNewPeerAccountsDB_OkValsShouldWork(t *testing.T) {
	t.Parallel()

	adb, err := state.NewPeerAccountsDB(
		&trieMock.TrieStub{
			GetStorageManagerCalled: func() common.StorageManager {
				return &testscommon.StorageManagerStub{
					DatabaseCalled: func() common.DBWriteCacher {
						return testscommon.NewMemDbMock()
					},
				}
			},
		},
<<<<<<< HEAD
		&hashingMocks.HasherMock{},
		&mock.MarshalizerMock{},
		&mock.AccountsFactoryStub{},
=======
		&testscommon.HasherMock{},
		&testscommon.MarshalizerMock{},
		&stateMock.AccountsFactoryStub{},
>>>>>>> 35ec4ca5
		disabled.NewDisabledStoragePruningManager(),
	)

	assert.Nil(t, err)
	assert.False(t, check.IfNil(adb))
}

func TestNewPeerAccountsDB_SnapshotState(t *testing.T) {
	t.Parallel()

	snapshotCalled := false
	adb, err := state.NewPeerAccountsDB(
		&trieMock.TrieStub{
			GetStorageManagerCalled: func() common.StorageManager {
				return &testscommon.StorageManagerStub{
					TakeSnapshotCalled: func(_ []byte, _ bool, _ chan core.KeyValueHolder) {
						snapshotCalled = true
					},
					DatabaseCalled: func() common.DBWriteCacher {
						return testscommon.NewMemDbMock()
					},
				}
			},
		},
<<<<<<< HEAD
		&hashingMocks.HasherMock{},
		&mock.MarshalizerMock{},
		&mock.AccountsFactoryStub{},
=======
		&testscommon.HasherMock{},
		&testscommon.MarshalizerMock{},
		&stateMock.AccountsFactoryStub{},
>>>>>>> 35ec4ca5
		disabled.NewDisabledStoragePruningManager(),
	)

	assert.Nil(t, err)
	assert.False(t, check.IfNil(adb))

	adb.SnapshotState([]byte("rootHash"))
	assert.True(t, snapshotCalled)
}

func TestNewPeerAccountsDB_SetStateCheckpoint(t *testing.T) {
	t.Parallel()

	checkpointCalled := false
	adb, err := state.NewPeerAccountsDB(
		&trieMock.TrieStub{
			GetStorageManagerCalled: func() common.StorageManager {
				return &testscommon.StorageManagerStub{
					SetCheckpointCalled: func(_ []byte, _ chan core.KeyValueHolder) {
						checkpointCalled = true
					},
					DatabaseCalled: func() common.DBWriteCacher {
						return testscommon.NewMemDbMock()
					},
				}
			},
		},
<<<<<<< HEAD
		&hashingMocks.HasherMock{},
		&mock.MarshalizerMock{},
		&mock.AccountsFactoryStub{},
=======
		&testscommon.HasherMock{},
		&testscommon.MarshalizerMock{},
		&stateMock.AccountsFactoryStub{},
>>>>>>> 35ec4ca5
		disabled.NewDisabledStoragePruningManager(),
	)

	assert.Nil(t, err)
	assert.False(t, check.IfNil(adb))

	adb.SetStateCheckpoint([]byte("rootHash"))
	assert.True(t, checkpointCalled)
}

func TestNewPeerAccountsDB_RecreateAllTries(t *testing.T) {
	t.Parallel()

	recreateCalled := false
	adb, err := state.NewPeerAccountsDB(
		&trieMock.TrieStub{
			GetStorageManagerCalled: func() common.StorageManager {
				return &testscommon.StorageManagerStub{
					DatabaseCalled: func() common.DBWriteCacher {
						return testscommon.NewMemDbMock()
					},
				}
			},
			RecreateCalled: func(_ []byte) (common.Trie, error) {
				recreateCalled = true
				return nil, nil
			},
		},
<<<<<<< HEAD
		&hashingMocks.HasherMock{},
		&mock.MarshalizerMock{},
		&mock.AccountsFactoryStub{},
=======
		&testscommon.HasherMock{},
		&testscommon.MarshalizerMock{},
		&stateMock.AccountsFactoryStub{},
>>>>>>> 35ec4ca5
		disabled.NewDisabledStoragePruningManager(),
	)

	assert.Nil(t, err)
	assert.False(t, check.IfNil(adb))

	tries, err := adb.RecreateAllTries([]byte("rootHash"))
	assert.Nil(t, err)
	assert.Equal(t, 1, len(tries))
	assert.True(t, recreateCalled)
}<|MERGE_RESOLUTION|>--- conflicted
+++ resolved
@@ -9,12 +9,9 @@
 	"github.com/ElrondNetwork/elrond-go/state"
 	"github.com/ElrondNetwork/elrond-go/state/storagePruningManager/disabled"
 	"github.com/ElrondNetwork/elrond-go/testscommon"
-<<<<<<< HEAD
-	"github.com/ElrondNetwork/elrond-go/testscommon/hashingMocks"
-=======
 	stateMock "github.com/ElrondNetwork/elrond-go/testscommon/state"
 	trieMock "github.com/ElrondNetwork/elrond-go/testscommon/trie"
->>>>>>> 35ec4ca5
+	"github.com/ElrondNetwork/elrond-go/testscommon/hashingMocks"
 	"github.com/stretchr/testify/assert"
 )
 
@@ -23,15 +20,9 @@
 
 	adb, err := state.NewPeerAccountsDB(
 		nil,
-<<<<<<< HEAD
-		&hashingMocks.HasherMock{},
-		&mock.MarshalizerMock{},
-		&mock.AccountsFactoryStub{},
-=======
-		&testscommon.HasherMock{},
-		&testscommon.MarshalizerMock{},
-		&stateMock.AccountsFactoryStub{},
->>>>>>> 35ec4ca5
+		&hashingMocks.HasherMock{},
+		&testscommon.MarshalizerMock{},
+		&stateMock.AccountsFactoryStub{},
 		disabled.NewDisabledStoragePruningManager(),
 	)
 
@@ -58,13 +49,8 @@
 	t.Parallel()
 
 	adb, err := state.NewPeerAccountsDB(
-<<<<<<< HEAD
-		&testscommon.TrieStub{},
-		&hashingMocks.HasherMock{},
-=======
-		&trieMock.TrieStub{},
-		&testscommon.HasherMock{},
->>>>>>> 35ec4ca5
+		&trieMock.TrieStub{},
+		&hashingMocks.HasherMock{},
 		nil,
 		&stateMock.AccountsFactoryStub{},
 		disabled.NewDisabledStoragePruningManager(),
@@ -78,15 +64,9 @@
 	t.Parallel()
 
 	adb, err := state.NewPeerAccountsDB(
-<<<<<<< HEAD
-		&testscommon.TrieStub{},
-		&hashingMocks.HasherMock{},
-		&mock.MarshalizerMock{},
-=======
-		&trieMock.TrieStub{},
-		&testscommon.HasherMock{},
-		&testscommon.MarshalizerMock{},
->>>>>>> 35ec4ca5
+		&trieMock.TrieStub{},
+		&hashingMocks.HasherMock{},
+		&testscommon.MarshalizerMock{},
 		nil,
 		disabled.NewDisabledStoragePruningManager(),
 	)
@@ -99,17 +79,10 @@
 	t.Parallel()
 
 	adb, err := state.NewPeerAccountsDB(
-<<<<<<< HEAD
-		&testscommon.TrieStub{},
-		&hashingMocks.HasherMock{},
-		&mock.MarshalizerMock{},
-		&mock.AccountsFactoryStub{},
-=======
-		&trieMock.TrieStub{},
-		&testscommon.HasherMock{},
-		&testscommon.MarshalizerMock{},
-		&stateMock.AccountsFactoryStub{},
->>>>>>> 35ec4ca5
+		&trieMock.TrieStub{},
+		&hashingMocks.HasherMock{},
+		&testscommon.MarshalizerMock{},
+		&stateMock.AccountsFactoryStub{},
 		nil,
 	)
 
@@ -130,15 +103,9 @@
 				}
 			},
 		},
-<<<<<<< HEAD
-		&hashingMocks.HasherMock{},
-		&mock.MarshalizerMock{},
-		&mock.AccountsFactoryStub{},
-=======
-		&testscommon.HasherMock{},
-		&testscommon.MarshalizerMock{},
-		&stateMock.AccountsFactoryStub{},
->>>>>>> 35ec4ca5
+		&hashingMocks.HasherMock{},
+		&testscommon.MarshalizerMock{},
+		&stateMock.AccountsFactoryStub{},
 		disabled.NewDisabledStoragePruningManager(),
 	)
 
@@ -163,15 +130,9 @@
 				}
 			},
 		},
-<<<<<<< HEAD
-		&hashingMocks.HasherMock{},
-		&mock.MarshalizerMock{},
-		&mock.AccountsFactoryStub{},
-=======
-		&testscommon.HasherMock{},
-		&testscommon.MarshalizerMock{},
-		&stateMock.AccountsFactoryStub{},
->>>>>>> 35ec4ca5
+		&hashingMocks.HasherMock{},
+		&testscommon.MarshalizerMock{},
+		&stateMock.AccountsFactoryStub{},
 		disabled.NewDisabledStoragePruningManager(),
 	)
 
@@ -199,15 +160,9 @@
 				}
 			},
 		},
-<<<<<<< HEAD
-		&hashingMocks.HasherMock{},
-		&mock.MarshalizerMock{},
-		&mock.AccountsFactoryStub{},
-=======
-		&testscommon.HasherMock{},
-		&testscommon.MarshalizerMock{},
-		&stateMock.AccountsFactoryStub{},
->>>>>>> 35ec4ca5
+		&hashingMocks.HasherMock{},
+		&testscommon.MarshalizerMock{},
+		&stateMock.AccountsFactoryStub{},
 		disabled.NewDisabledStoragePruningManager(),
 	)
 
@@ -236,15 +191,9 @@
 				return nil, nil
 			},
 		},
-<<<<<<< HEAD
-		&hashingMocks.HasherMock{},
-		&mock.MarshalizerMock{},
-		&mock.AccountsFactoryStub{},
-=======
-		&testscommon.HasherMock{},
-		&testscommon.MarshalizerMock{},
-		&stateMock.AccountsFactoryStub{},
->>>>>>> 35ec4ca5
+		&hashingMocks.HasherMock{},
+		&testscommon.MarshalizerMock{},
+		&stateMock.AccountsFactoryStub{},
 		disabled.NewDisabledStoragePruningManager(),
 	)
 
