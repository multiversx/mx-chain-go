package state

import (
	"bytes"
	"context"
	"encoding/hex"
	"fmt"
	"runtime/debug"
	"sync"
	"time"

	"github.com/ElrondNetwork/elrond-go-core/core"
	"github.com/ElrondNetwork/elrond-go-core/core/check"
	"github.com/ElrondNetwork/elrond-go-core/hashing"
	"github.com/ElrondNetwork/elrond-go-core/marshal"
	logger "github.com/ElrondNetwork/elrond-go-logger"
	"github.com/ElrondNetwork/elrond-go/common"
	"github.com/ElrondNetwork/elrond-go/errors"
	vmcommon "github.com/ElrondNetwork/elrond-vm-common"
)

const (
	leavesChannelSize   = 100
	lastSnapshotStarted = "lastSnapshot"
)

type loadingMeasurements struct {
	sync.Mutex
	numCalls   uint64
	size       uint64
	duration   time.Duration
	identifier string
}

func (lm *loadingMeasurements) addMeasurement(size int, duration time.Duration) {
	lm.Lock()
	lm.numCalls++
	lm.size += uint64(size)
	lm.duration += duration
	lm.Unlock()
}

func (lm *loadingMeasurements) resetAndPrint() {
	lm.Lock()
	numCalls := lm.numCalls
	lm.numCalls = 0

	size := lm.size
	lm.size = 0

	duration := lm.duration
	lm.duration = 0
	lm.Unlock()

	log.Debug(lm.identifier+" time measurements",
		"num calls", numCalls,
		"total size in bytes", size,
		"total cumulated duration", duration,
	)
}

type snapshotInfo struct {
	rootHash []byte
	epoch    uint32
}

// AccountsDB is the struct used for accessing accounts. This struct is concurrent safe.
type AccountsDB struct {
	mainTrie               common.Trie
	hasher                 hashing.Hasher
	marshaller             marshal.Marshalizer
	accountFactory         AccountFactory
	storagePruningManager  StoragePruningManager
	obsoleteDataTrieHashes map[string][][]byte

	lastSnapshot *snapshotInfo
	lastRootHash []byte
	dataTries    common.TriesHolder
	entries      []JournalEntry
	// TODO use mutOp only for critical sections, and refactor to parallelize as much as possible
	mutOp                sync.RWMutex
	processingMode       common.NodeProcessingMode
	loadCodeMeasurements *loadingMeasurements
	processStatusHandler common.ProcessStatusHandler

	stackDebug []byte
}

var log = logger.GetOrCreate("state")

// ArgsAccountsDB is the arguments DTO for the AccountsDB instance
type ArgsAccountsDB struct {
	Trie                  common.Trie
	Hasher                hashing.Hasher
	Marshaller            marshal.Marshalizer
	AccountFactory        AccountFactory
	StoragePruningManager StoragePruningManager
	ProcessingMode        common.NodeProcessingMode
	ProcessStatusHandler  common.ProcessStatusHandler
}

// NewAccountsDB creates a new account manager
func NewAccountsDB(args ArgsAccountsDB) (*AccountsDB, error) {
	err := checkArgsAccountsDB(args)
	if err != nil {
		return nil, err
	}

	adb := &AccountsDB{
		mainTrie:               args.Trie,
		hasher:                 args.Hasher,
		marshaller:             args.Marshaller,
		accountFactory:         args.AccountFactory,
		storagePruningManager:  args.StoragePruningManager,
		entries:                make([]JournalEntry, 0),
		mutOp:                  sync.RWMutex{},
		dataTries:              NewDataTriesHolder(),
		obsoleteDataTrieHashes: make(map[string][][]byte),
		loadCodeMeasurements: &loadingMeasurements{
			identifier: "load code",
		},
		processingMode:       args.ProcessingMode,
		lastSnapshot:         &snapshotInfo{},
		processStatusHandler: args.ProcessStatusHandler,
	}

	trieStorageManager := adb.mainTrie.GetStorageManager()
	val, err := trieStorageManager.GetFromCurrentEpoch([]byte(common.ActiveDBKey))
	if err != nil || !bytes.Equal(val, []byte(common.ActiveDBVal)) {
		startSnapshotAfterRestart(adb, trieStorageManager)
	}

	return adb, nil
}

func checkArgsAccountsDB(args ArgsAccountsDB) error {
	if check.IfNil(args.Trie) {
		return ErrNilTrie
	}
	if check.IfNil(args.Hasher) {
		return ErrNilHasher
	}
	if check.IfNil(args.Marshaller) {
		return ErrNilMarshalizer
	}
	if check.IfNil(args.AccountFactory) {
		return ErrNilAccountFactory
	}
	if check.IfNil(args.StoragePruningManager) {
		return ErrNilStoragePruningManager
	}
	if check.IfNil(args.ProcessStatusHandler) {
		return ErrNilProcessStatusHandler
	}

	return nil
}

func startSnapshotAfterRestart(adb AccountsAdapter, tsm common.StorageManager) {
	epoch, err := tsm.GetLatestStorageEpoch()
	if err != nil {
		log.Error("could not get latest storage epoch")
	}
	if epoch == 0 && err == nil {
		err = tsm.Put([]byte(common.ActiveDBKey), []byte(common.ActiveDBVal))
		handleLoggingWhenError("error while putting active DB value into main storer", err)
		return
	}

	rootHash, err := tsm.Get([]byte(lastSnapshotStarted))
	if err != nil {
		log.Debug("startSnapshotAfterRestart root hash", "error", err)
		return
	}
	log.Debug("snapshot hash after restart", "hash", rootHash)

	if tsm.ShouldTakeSnapshot() {
		log.Debug("startSnapshotAfterRestart")
		adb.SnapshotState(rootHash)
		return
	}
}

func handleLoggingWhenError(message string, err error, extraArguments ...interface{}) {
	if err == nil {
		return
	}
	if errors.IsClosingError(err) {
		args := []interface{}{"reason", err}
		log.Debug(message, append(args, extraArguments...)...)
		return
	}

	args := []interface{}{"error", err}
	log.Warn(message, append(args, extraArguments...)...)
}

// GetCode returns the code for the given account
func (adb *AccountsDB) GetCode(codeHash []byte) []byte {
	if len(codeHash) == 0 {
		return nil
	}

	var codeEntry CodeEntry

	startTime := time.Now()
	defer func() {
		duration := time.Since(startTime)
		adb.loadCodeMeasurements.addMeasurement(len(codeEntry.Code), duration)
	}()

	val, err := adb.mainTrie.Get(codeHash)
	if err != nil {
		return nil
	}

	err = adb.marshaller.Unmarshal(&codeEntry, val)
	if err != nil {
		return nil
	}

	return codeEntry.Code
}

// ImportAccount saves the account in the trie. It does not modify
func (adb *AccountsDB) ImportAccount(account vmcommon.AccountHandler) error {
	adb.mutOp.Lock()
	defer adb.mutOp.Unlock()

	if check.IfNil(account) {
		return fmt.Errorf("%w in accountsDB ImportAccount", ErrNilAccountHandler)
	}

	return adb.saveAccountToTrie(account)
}

// SaveAccount saves in the trie all changes made to the account.
func (adb *AccountsDB) SaveAccount(account vmcommon.AccountHandler) error {
	adb.mutOp.Lock()
	defer adb.mutOp.Unlock()

	if check.IfNil(account) {
		return fmt.Errorf("%w in accountsDB SaveAccount", ErrNilAccountHandler)
	}

	oldAccount, err := adb.getAccount(account.AddressBytes())
	if err != nil {
		return err
	}

	var entry JournalEntry
	if check.IfNil(oldAccount) {
		entry, err = NewJournalEntryAccountCreation(account.AddressBytes(), adb.mainTrie)
		if err != nil {
			return err
		}
		adb.journalize(entry)
	} else {
		entry, err = NewJournalEntryAccount(oldAccount)
		if err != nil {
			return err
		}
		adb.journalize(entry)
	}

	err = adb.saveCodeAndDataTrie(oldAccount, account)
	if err != nil {
		return err
	}

	return adb.saveAccountToTrie(account)
}

func (adb *AccountsDB) saveCodeAndDataTrie(oldAcc, newAcc vmcommon.AccountHandler) error {
	baseNewAcc, newAccOk := newAcc.(baseAccountHandler)
	baseOldAccount, _ := oldAcc.(baseAccountHandler)

	if !newAccOk {
		return nil
	}

	err := adb.saveDataTrie(baseNewAcc)
	if err != nil {
		return err
	}

	return adb.saveCode(baseNewAcc, baseOldAccount)
}

func (adb *AccountsDB) saveCode(newAcc, oldAcc baseAccountHandler) error {
	// TODO when state splitting is implemented, check how the code should be copied in different shards

	if !newAcc.HasNewCode() {
		return nil
	}

	var oldCodeHash []byte
	if !check.IfNil(oldAcc) {
		oldCodeHash = oldAcc.GetCodeHash()
	}

	userAcc, ok := newAcc.(*userAccount)
	if !ok {
		return ErrWrongTypeAssertion
	}

	newCode := userAcc.code
	var newCodeHash []byte
	if len(newCode) != 0 {
		newCodeHash = adb.hasher.Compute(string(newCode))
	}

	if bytes.Equal(oldCodeHash, newCodeHash) {
		newAcc.SetCodeHash(newCodeHash)
		return nil
	}

	unmodifiedOldCodeEntry, err := adb.updateOldCodeEntry(oldCodeHash)
	if err != nil {
		return err
	}

	err = adb.updateNewCodeEntry(newCodeHash, newCode)
	if err != nil {
		return err
	}

	entry, err := NewJournalEntryCode(unmodifiedOldCodeEntry, oldCodeHash, newCodeHash, adb.mainTrie, adb.marshaller)
	if err != nil {
		return err
	}
	adb.journalize(entry)

	newAcc.SetCodeHash(newCodeHash)
	return nil
}

func (adb *AccountsDB) updateOldCodeEntry(oldCodeHash []byte) (*CodeEntry, error) {
	oldCodeEntry, err := getCodeEntry(oldCodeHash, adb.mainTrie, adb.marshaller)
	if err != nil {
		return nil, err
	}

	if oldCodeEntry == nil {
		return nil, nil
	}

	unmodifiedOldCodeEntry := &CodeEntry{
		Code:          oldCodeEntry.Code,
		NumReferences: oldCodeEntry.NumReferences,
	}

	if oldCodeEntry.NumReferences <= 1 {
		err = adb.mainTrie.Update(oldCodeHash, nil)
		if err != nil {
			return nil, err
		}

		return unmodifiedOldCodeEntry, nil
	}

	oldCodeEntry.NumReferences--
	err = saveCodeEntry(oldCodeHash, oldCodeEntry, adb.mainTrie, adb.marshaller)
	if err != nil {
		return nil, err
	}

	return unmodifiedOldCodeEntry, nil
}

func (adb *AccountsDB) updateNewCodeEntry(newCodeHash []byte, newCode []byte) error {
	if len(newCode) == 0 {
		return nil
	}

	newCodeEntry, err := getCodeEntry(newCodeHash, adb.mainTrie, adb.marshaller)
	if err != nil {
		return err
	}

	if newCodeEntry == nil {
		newCodeEntry = &CodeEntry{
			Code: newCode,
		}
	}
	newCodeEntry.NumReferences++

	err = saveCodeEntry(newCodeHash, newCodeEntry, adb.mainTrie, adb.marshaller)
	if err != nil {
		return err
	}

	return nil
}

func getCodeEntry(codeHash []byte, trie Updater, marshalizer marshal.Marshalizer) (*CodeEntry, error) {
	val, err := trie.Get(codeHash)
	if err != nil {
		return nil, err
	}

	if len(val) == 0 {
		return nil, nil
	}

	var codeEntry CodeEntry
	err = marshalizer.Unmarshal(&codeEntry, val)
	if err != nil {
		return nil, err
	}

	return &codeEntry, nil
}

func saveCodeEntry(codeHash []byte, entry *CodeEntry, trie Updater, marshalizer marshal.Marshalizer) error {
	codeEntry, err := marshalizer.Marshal(entry)
	if err != nil {
		return err
	}

	err = trie.Update(codeHash, codeEntry)
	if err != nil {
		return err
	}

	return nil
}

// LoadDataTrie retrieves and saves the SC data inside accountHandler object.
// Errors if something went wrong
func (adb *AccountsDB) loadDataTrie(accountHandler baseAccountHandler) error {
	if len(accountHandler.GetRootHash()) == 0 {
		return nil
	}

	dataTrie := adb.dataTries.Get(accountHandler.AddressBytes())
	if dataTrie != nil {
		accountHandler.SetDataTrie(dataTrie)
		return nil
	}

	dataTrie, err := adb.mainTrie.Recreate(accountHandler.GetRootHash())
	if err != nil {
		return NewErrMissingTrie(accountHandler.GetRootHash())
	}

	accountHandler.SetDataTrie(dataTrie)
	adb.dataTries.Put(accountHandler.AddressBytes(), dataTrie)
	return nil
}

// SaveDataTrie is used to save the data trie (not committing it) and to recompute the new Root value
// If data is not dirtied, method will not create its JournalEntries to keep track of data modification
func (adb *AccountsDB) saveDataTrie(accountHandler baseAccountHandler) error {
	if check.IfNil(accountHandler.DataTrieTracker()) {
		return ErrNilTrackableDataTrie
	}
	if len(accountHandler.DataTrieTracker().DirtyData()) == 0 {
		return nil
	}

	log.Trace("accountsDB.SaveDataTrie",
		"address", hex.EncodeToString(accountHandler.AddressBytes()),
		"nonce", accountHandler.GetNonce(),
	)

	if check.IfNil(accountHandler.DataTrie()) {
		newDataTrie, err := adb.mainTrie.Recreate(make([]byte, 0))
		if err != nil {
			return err
		}

		accountHandler.SetDataTrie(newDataTrie)
		adb.dataTries.Put(accountHandler.AddressBytes(), newDataTrie)
	}

	trackableDataTrie := accountHandler.DataTrieTracker()
	dataTrie := trackableDataTrie.DataTrie()
	oldValues := make(map[string][]byte)

	for k, v := range trackableDataTrie.DirtyData() {
		val, err := dataTrie.Get([]byte(k))
		if err != nil {
			return err
		}

		oldValues[k] = val

		err = dataTrie.Update([]byte(k), v)
		if err != nil {
			return err
		}
	}

	entry, err := NewJournalEntryDataTrieUpdates(oldValues, accountHandler)
	if err != nil {
		return err
	}
	adb.journalize(entry)

	rootHash, err := trackableDataTrie.DataTrie().RootHash()
	if err != nil {
		return err
	}

	accountHandler.SetRootHash(rootHash)
	trackableDataTrie.ClearDataCaches()

	log.Trace("accountsDB.SaveDataTrie",
		"address", hex.EncodeToString(accountHandler.AddressBytes()),
		"new root hash", accountHandler.GetRootHash(),
	)

	if check.IfNil(adb.dataTries.Get(accountHandler.AddressBytes())) {
		adb.dataTries.Put(accountHandler.AddressBytes(), accountHandler.DataTrie())
	}

	return nil
}

func (adb *AccountsDB) saveAccountToTrie(accountHandler vmcommon.AccountHandler) error {
	log.Trace("accountsDB.saveAccountToTrie",
		"address", hex.EncodeToString(accountHandler.AddressBytes()),
	)

	// pass the reference to marshaller, otherwise it will fail marshalling balance
	buff, err := adb.marshaller.Marshal(accountHandler)
	if err != nil {
		return err
	}

	return adb.mainTrie.Update(accountHandler.AddressBytes(), buff)
}

// RemoveAccount removes the account data from underlying trie.
// It basically calls Update with empty slice
func (adb *AccountsDB) RemoveAccount(address []byte) error {
	adb.mutOp.Lock()
	defer adb.mutOp.Unlock()

	if len(address) == 0 {
		return fmt.Errorf("%w in RemoveAccount", ErrNilAddress)
	}

	acnt, err := adb.getAccount(address)
	if err != nil {
		return err
	}
	if check.IfNil(acnt) {
		return fmt.Errorf("%w in RemoveAccount for address %s", ErrAccNotFound, address)
	}

	entry, err := NewJournalEntryAccount(acnt)
	if err != nil {
		return err
	}
	adb.journalize(entry)

	err = adb.removeCodeAndDataTrie(acnt)
	if err != nil {
		return err
	}

	log.Trace("accountsDB.RemoveAccount",
		"address", hex.EncodeToString(address),
	)

	return adb.mainTrie.Update(address, make([]byte, 0))
}

func (adb *AccountsDB) removeCodeAndDataTrie(acnt vmcommon.AccountHandler) error {
	baseAcc, ok := acnt.(baseAccountHandler)
	if !ok {
		return nil
	}

	err := adb.removeCode(baseAcc)
	if err != nil {
		return err
	}

	err = adb.removeDataTrie(baseAcc)
	if err != nil {
		return err
	}

	return nil
}

func (adb *AccountsDB) removeDataTrie(baseAcc baseAccountHandler) error {
	rootHash := baseAcc.GetRootHash()
	if len(rootHash) == 0 {
		return nil
	}

	dataTrie, err := adb.mainTrie.Recreate(rootHash)
	if err != nil {
		return err
	}

	hashes, err := dataTrie.GetAllHashes()
	if err != nil {
		return err
	}

	adb.obsoleteDataTrieHashes[string(rootHash)] = hashes

	entry, err := NewJournalEntryDataTrieRemove(rootHash, adb.obsoleteDataTrieHashes)
	if err != nil {
		return err
	}
	adb.journalize(entry)

	return nil
}

func (adb *AccountsDB) removeCode(baseAcc baseAccountHandler) error {
	oldCodeHash := baseAcc.GetCodeHash()
	unmodifiedOldCodeEntry, err := adb.updateOldCodeEntry(oldCodeHash)
	if err != nil {
		return err
	}

	codeChangeEntry, err := NewJournalEntryCode(unmodifiedOldCodeEntry, oldCodeHash, nil, adb.mainTrie, adb.marshaller)
	if err != nil {
		return err
	}
	adb.journalize(codeChangeEntry)

	return nil
}

// LoadAccount fetches the account based on the address. Creates an empty account if the account is missing.
func (adb *AccountsDB) LoadAccount(address []byte) (vmcommon.AccountHandler, error) {
	adb.mutOp.Lock()
	defer adb.mutOp.Unlock()

	if len(address) == 0 {
		return nil, fmt.Errorf("%w in LoadAccount", ErrNilAddress)
	}

	log.Trace("accountsDB.LoadAccount",
		"address", hex.EncodeToString(address),
	)

	acnt, err := adb.getAccount(address)
	if err != nil {
		return nil, err
	}
	if check.IfNil(acnt) {
		return adb.accountFactory.CreateAccount(address)
	}

	baseAcc, ok := acnt.(baseAccountHandler)
	if ok {
		err = adb.loadDataTrie(baseAcc)
		if err != nil {
			return nil, err
		}
	}

	return acnt, nil
}

func (adb *AccountsDB) getAccount(address []byte) (vmcommon.AccountHandler, error) {
	val, err := adb.mainTrie.Get(address)
	if err != nil {
		return nil, err
	}
	if val == nil {
		return nil, nil
	}

	acnt, err := adb.accountFactory.CreateAccount(address)
	if err != nil {
		return nil, err
	}

	err = adb.marshaller.Unmarshal(acnt, val)
	if err != nil {
		return nil, err
	}

	return acnt, nil
}

// GetExistingAccount returns an existing account if exists or nil if missing
func (adb *AccountsDB) GetExistingAccount(address []byte) (vmcommon.AccountHandler, error) {
	adb.mutOp.Lock()
	defer adb.mutOp.Unlock()

	if len(address) == 0 {
		return nil, fmt.Errorf("%w in GetExistingAccount", ErrNilAddress)
	}

	log.Trace("accountsDB.GetExistingAccount",
		"address", hex.EncodeToString(address),
	)

	acnt, err := adb.getAccount(address)
	if err != nil {
		return nil, err
	}
	if check.IfNil(acnt) {
		return nil, ErrAccNotFound
	}

	baseAcc, ok := acnt.(baseAccountHandler)
	if ok {
		err = adb.loadDataTrie(baseAcc)
		if err != nil {
			return nil, err
		}
	}

	return acnt, nil
}

// GetAccountFromBytes returns an account from the given bytes
func (adb *AccountsDB) GetAccountFromBytes(address []byte, accountBytes []byte) (vmcommon.AccountHandler, error) {
	adb.mutOp.Lock()
	defer adb.mutOp.Unlock()

	if len(address) == 0 {
		return nil, fmt.Errorf("%w in GetAccountFromBytes", ErrNilAddress)
	}

	acnt, err := adb.accountFactory.CreateAccount(address)
	if err != nil {
		return nil, err
	}

	err = adb.marshaller.Unmarshal(acnt, accountBytes)
	if err != nil {
		return nil, err
	}

	baseAcc, ok := acnt.(baseAccountHandler)
	if !ok {
		return acnt, nil
	}

	err = adb.loadDataTrie(baseAcc)
	if err != nil {
		return nil, err
	}

	return acnt, nil
}

// loadCode retrieves and saves the SC code inside AccountState object. Errors if something went wrong
func (adb *AccountsDB) loadCode(accountHandler baseAccountHandler) error {
	if len(accountHandler.GetCodeHash()) == 0 {
		return nil
	}

	val, err := adb.mainTrie.Get(accountHandler.GetCodeHash())
	if err != nil {
		return err
	}

	var codeEntry CodeEntry
	err = adb.marshaller.Unmarshal(&codeEntry, val)
	if err != nil {
		return err
	}

	accountHandler.SetCode(codeEntry.Code)
	return nil
}

// RevertToSnapshot apply Revert method over accounts object and removes entries from the list
// Calling with 0 will revert everything. If the snapshot value is out of bounds, an err will be returned
func (adb *AccountsDB) RevertToSnapshot(snapshot int) error {
	log.Trace("accountsDB.RevertToSnapshot started",
		"snapshot", snapshot,
	)

	adb.mutOp.Lock()

	defer func() {
		log.Trace("accountsDB.RevertToSnapshot ended")
		adb.mutOp.Unlock()
	}()

	if snapshot > len(adb.entries) || snapshot < 0 {
		return ErrSnapshotValueOutOfBounds
	}

	if snapshot == 0 {
		log.Trace("revert snapshot to adb.lastRootHash", "hash", adb.lastRootHash)
		return adb.recreateTrie(adb.lastRootHash)
	}

	for i := len(adb.entries) - 1; i >= snapshot; i-- {
		account, err := adb.entries[i].Revert()
		if err != nil {
			return err
		}

		if !check.IfNil(account) {
			err = adb.saveAccountToTrie(account)
			if err != nil {
				return err
			}
		}
	}

	adb.entries = adb.entries[:snapshot]

	return nil
}

// JournalLen will return the number of entries
func (adb *AccountsDB) JournalLen() int {
	adb.mutOp.Lock()
	defer adb.mutOp.Unlock()

	length := len(adb.entries)
	log.Trace("accountsDB.JournalLen",
		"length", length,
	)

	return length
}

// CommitInEpoch will commit the current trie state in the given epoch
func (adb *AccountsDB) CommitInEpoch(currentEpoch uint32, epochToCommit uint32) ([]byte, error) {
	adb.mutOp.Lock()
	defer func() {
		adb.mainTrie.GetStorageManager().SetEpochForPutOperation(currentEpoch)
		adb.mutOp.Unlock()
		adb.loadCodeMeasurements.resetAndPrint()
	}()

	adb.mainTrie.GetStorageManager().SetEpochForPutOperation(epochToCommit)

	return adb.commit()
}

// Commit will persist all data inside the trie
func (adb *AccountsDB) Commit() ([]byte, error) {
	adb.mutOp.Lock()
	defer func() {
		adb.mutOp.Unlock()
		adb.loadCodeMeasurements.resetAndPrint()
	}()

	return adb.commit()
}

func (adb *AccountsDB) commit() ([]byte, error) {
	log.Trace("accountsDB.Commit started")
	adb.entries = make([]JournalEntry, 0)

	oldHashes := make(common.ModifiedHashes)
	newHashes := make(common.ModifiedHashes)
	// Step 1. commit all data tries
	dataTries := adb.dataTries.GetAll()
	for i := 0; i < len(dataTries); i++ {
		err := adb.commitTrie(dataTries[i], oldHashes, newHashes)
		if err != nil {
			return nil, err
		}
	}
	adb.dataTries.Reset()

	oldRoot := adb.mainTrie.GetOldRoot()

	// Step 2. commit main trie
	err := adb.commitTrie(adb.mainTrie, oldHashes, newHashes)
	if err != nil {
		return nil, err
	}

	newRoot, err := adb.mainTrie.RootHash()
	if err != nil {
		log.Trace("accountsDB.Commit ended", "error", err.Error())
		return nil, err
	}

	err = adb.markForEviction(oldRoot, newRoot, oldHashes, newHashes)
	if err != nil {
		return nil, err
	}

	adb.lastRootHash = newRoot
	adb.obsoleteDataTrieHashes = make(map[string][][]byte)
	shouldCreateCheckpoint := adb.mainTrie.GetStorageManager().AddDirtyCheckpointHashes(newRoot, newHashes.Clone())

	if shouldCreateCheckpoint {
		log.Debug("checkpoint hashes holder is full - force state checkpoint")
		adb.setStateCheckpoint(newRoot)
	}

	log.Trace("accountsDB.Commit ended", "root hash", newRoot)

	return newRoot, nil
}

func (adb *AccountsDB) markForEviction(
	oldRoot []byte,
	newRoot []byte,
	oldHashes common.ModifiedHashes,
	newHashes common.ModifiedHashes,
) error {
	if !adb.mainTrie.GetStorageManager().IsPruningEnabled() {
		return nil
	}

	for _, hashes := range adb.obsoleteDataTrieHashes {
		for _, hash := range hashes {
			oldHashes[string(hash)] = struct{}{}
		}
	}

	return adb.storagePruningManager.MarkForEviction(oldRoot, newRoot, oldHashes, newHashes)
}

func (adb *AccountsDB) commitTrie(tr common.Trie, oldHashes common.ModifiedHashes, newHashes common.ModifiedHashes) error {
	if adb.mainTrie.GetStorageManager().IsPruningEnabled() {
		oldTrieHashes := tr.GetObsoleteHashes()
		newTrieHashes, err := tr.GetDirtyHashes()
		if err != nil {
			return err
		}

		for _, hash := range oldTrieHashes {
			oldHashes[string(hash)] = struct{}{}
		}

		for hash := range newTrieHashes {
			newHashes[hash] = struct{}{}
		}
	}

	return tr.Commit()
}

// RootHash returns the main trie's root hash
func (adb *AccountsDB) RootHash() ([]byte, error) {
	adb.mutOp.Lock()
	defer adb.mutOp.Unlock()

	rootHash, err := adb.mainTrie.RootHash()
	log.Trace("accountsDB.RootHash",
		"root hash", rootHash,
		"err", err,
	)

	return rootHash, err
}

// RecreateTrie is used to reload the trie based on an existing rootHash
func (adb *AccountsDB) RecreateTrie(rootHash []byte) error {
	adb.mutOp.Lock()
	defer adb.mutOp.Unlock()

	err := adb.recreateTrie(rootHash)
	if err != nil {
		return err
	}
	adb.lastRootHash = rootHash

	return nil
}

func (adb *AccountsDB) recreateTrie(rootHash []byte) error {
	log.Trace("accountsDB.RecreateTrie", "root hash", rootHash)
	defer func() {
		log.Trace("accountsDB.RecreateTrie ended")
	}()

	adb.obsoleteDataTrieHashes = make(map[string][][]byte)
	adb.dataTries.Reset()
	adb.entries = make([]JournalEntry, 0)
	newTrie, err := adb.mainTrie.Recreate(rootHash)
	if err != nil {
		return err
	}
	if check.IfNil(newTrie) {
		return ErrNilTrie
	}

	adb.mainTrie = newTrie
	return nil
}

// RecreateAllTries recreates all the tries from the accounts DB
func (adb *AccountsDB) RecreateAllTries(rootHash []byte) (map[string]common.Trie, error) {
	leavesChannel := make(chan core.KeyValueHolder, leavesChannelSize)
	err := adb.mainTrie.GetAllLeavesOnChannel(leavesChannel, context.Background(), rootHash)
	if err != nil {
		return nil, err
	}

	recreatedTrie, err := adb.mainTrie.Recreate(rootHash)
	if err != nil {
		return nil, err
	}

	allTries := make(map[string]common.Trie)
	allTries[string(rootHash)] = recreatedTrie

	for leaf := range leavesChannel {
		account := &userAccount{}
		err = adb.marshaller.Unmarshal(account, leaf.Value())
		if err != nil {
			log.Trace("this must be a leaf with code", "err", err)
			continue
		}

		if len(account.RootHash) > 0 {
			dataTrie, errRecreate := adb.mainTrie.Recreate(account.RootHash)
			if errRecreate != nil {
				return nil, errRecreate
			}

			allTries[string(account.RootHash)] = dataTrie
		}
	}

	return allTries, nil
}

// GetTrie returns the trie that has the given rootHash
func (adb *AccountsDB) GetTrie(rootHash []byte) (common.Trie, error) {
	adb.mutOp.Lock()
	defer adb.mutOp.Unlock()

	return adb.mainTrie.Recreate(rootHash)
}

// Journalize adds a new object to entries list.
func (adb *AccountsDB) journalize(entry JournalEntry) {
	if check.IfNil(entry) {
		return
	}

	adb.entries = append(adb.entries, entry)
	log.Trace("accountsDB.Journalize", "new length", len(adb.entries))

	if len(adb.entries) == 1 {
		adb.stackDebug = debug.Stack()
	}
}

// GetStackDebugFirstEntry will return the debug.Stack for the first entry from the adb.entries
func (adb *AccountsDB) GetStackDebugFirstEntry() []byte {
	adb.mutOp.RLock()
	defer adb.mutOp.RUnlock()

	return adb.stackDebug
}

// PruneTrie removes old values from the trie database
func (adb *AccountsDB) PruneTrie(rootHash []byte, identifier TriePruningIdentifier, handler PruningHandler) {
	adb.mutOp.Lock()
	defer adb.mutOp.Unlock()

	log.Trace("accountsDB.PruneTrie", "root hash", rootHash)

	adb.storagePruningManager.PruneTrie(rootHash, identifier, adb.mainTrie.GetStorageManager(), handler)
}

// CancelPrune clears the trie's evictionWaitingList
func (adb *AccountsDB) CancelPrune(rootHash []byte, identifier TriePruningIdentifier) {
	adb.mutOp.Lock()
	defer adb.mutOp.Unlock()

	log.Trace("accountsDB.CancelPrune", "root hash", rootHash)

	adb.storagePruningManager.CancelPrune(rootHash, identifier, adb.mainTrie.GetStorageManager())
}

// SnapshotState triggers the snapshotting process of the state trie
func (adb *AccountsDB) SnapshotState(rootHash []byte) {
	adb.mutOp.Lock()
	defer adb.mutOp.Unlock()

	trieStorageManager := adb.mainTrie.GetStorageManager()
	epoch, err := trieStorageManager.GetLatestStorageEpoch()
	if err != nil {
		log.Error("snapshotState error", "err", err.Error())
		return
	}

	snapshotAlreadyTaken := bytes.Equal(adb.lastSnapshot.rootHash, rootHash) && adb.lastSnapshot.epoch == epoch
	if !trieStorageManager.ShouldTakeSnapshot() || snapshotAlreadyTaken {
		log.Debug("skipping snapshot",
			"last snapshot rootHash", adb.lastSnapshot.rootHash,
			"rootHash", rootHash,
			"last snapshot epoch", adb.lastSnapshot.epoch,
			"epoch", epoch,
		)
		return
	}

	log.Info("starting snapshot", "rootHash", rootHash, "epoch", epoch)

	adb.lastSnapshot.rootHash = rootHash
	adb.lastSnapshot.epoch = epoch
	err = trieStorageManager.Put([]byte(lastSnapshotStarted), rootHash)
	handleLoggingWhenError("could not set lastSnapshotStarted", err, "rootHash", rootHash)

	trieStorageManager.EnterPruningBufferingMode()

	errChan := make(chan error, 1)
	stats := newSnapshotStatistics(1)
	go func() {
		leavesChannel := make(chan core.KeyValueHolder, leavesChannelSize)
		stats.NewSnapshotStarted()
		trieStorageManager.TakeSnapshot(rootHash, rootHash, leavesChannel, errChan, stats, epoch)
		adb.snapshotUserAccountDataTrie(true, rootHash, leavesChannel, errChan, stats, epoch)
		trieStorageManager.ExitPruningBufferingMode()

		stats.wg.Done()
	}()

	go adb.markActiveDBAfterSnapshot(stats, errChan, rootHash, "snapshotState user trie", epoch)

	adb.waitForCompletionIfRunningInImportDB(stats)
}

func (adb *AccountsDB) markActiveDBAfterSnapshot(stats *snapshotStatistics, errChan chan error, rootHash []byte, message string, epoch uint32) {
<<<<<<< HEAD
	stats.PrintStats(message, rootHash)
=======
	printStats(stats, message, rootHash)

	trieStorageManager := adb.mainTrie.GetStorageManager()
	containsErrorDuringSnapshot := emptyErrChanReturningHadContained(errChan)
	shouldNotMarkActive := trieStorageManager.IsClosed() || containsErrorDuringSnapshot
	if shouldNotMarkActive {
		log.Debug("will not set activeDB in epoch as the snapshot might be incomplete",
			"epoch", epoch, "trie storage manager closed", trieStorageManager.IsClosed(),
			"errors during snapshot found", containsErrorDuringSnapshot)
		return
	}

	log.Debug("set activeDB in epoch", "epoch", epoch)
	errPut := trieStorageManager.PutInEpoch([]byte(common.ActiveDBKey), []byte(common.ActiveDBVal), epoch)
	handleLoggingWhenError("error while putting active DB value into main storer", errPut)
}

func printStats(stats *snapshotStatistics, identifier string, rootHash []byte) {
	stats.wg.Wait()
>>>>>>> 3ec53be4

	trieStorageManager := adb.mainTrie.GetStorageManager()
	containsErrorDuringSnapshot := emptyErrChanReturningHadContained(errChan)
	shouldNotMarkActive := trieStorageManager.IsClosed() || containsErrorDuringSnapshot
	if shouldNotMarkActive {
		log.Debug("will not set activeDB in epoch as the snapshot might be incomplete",
			"epoch", epoch, "trie storage manager closed", trieStorageManager.IsClosed(),
			"errors during snapshot found", containsErrorDuringSnapshot)
		return
	}

	err := trieStorageManager.Remove([]byte(lastSnapshotStarted))
	handleLoggingWhenError("could not set lastSnapshotStarted", err, "rootHash", rootHash)

	log.Debug("set activeDB in epoch", "epoch", epoch)
	errPut := trieStorageManager.PutInEpochWithoutCache([]byte(common.ActiveDBKey), []byte(common.ActiveDBVal), epoch)
	handleLoggingWhenError("error while putting active DB value into main storer", errPut)
}

func emptyErrChanReturningHadContained(errChan chan error) bool {
	contained := false
	for {
		select {
		case <-errChan:
			contained = true
		default:
			return contained
		}
	}
}

func emptyErrChanReturningHadContained(errChan chan error) bool {
	contained := false
	for {
		select {
		case <-errChan:
			contained = true
		default:
			return contained
		}
	}
}

func (adb *AccountsDB) snapshotUserAccountDataTrie(
	isSnapshot bool,
	mainTrieRootHash []byte,
	leavesChannel chan core.KeyValueHolder,
	errChan chan error,
	stats common.SnapshotStatisticsHandler,
	epoch uint32,
) {
	for leaf := range leavesChannel {
		account := &userAccount{}
		err := adb.marshaller.Unmarshal(account, leaf.Value())
		if err != nil {
			log.Trace("this must be a leaf with code", "err", err)
			continue
		}

		if len(account.RootHash) == 0 {
			continue
		}

		stats.NewSnapshotStarted()
		stats.NewDataTrie()

		if isSnapshot {
			adb.mainTrie.GetStorageManager().TakeSnapshot(account.RootHash, mainTrieRootHash, nil, errChan, stats, epoch)
			continue
		}

		adb.mainTrie.GetStorageManager().SetCheckpoint(account.RootHash, mainTrieRootHash, nil, errChan, stats)
	}
}

// SetStateCheckpoint sets a checkpoint for the state trie
func (adb *AccountsDB) SetStateCheckpoint(rootHash []byte) {
	adb.mutOp.Lock()
	defer adb.mutOp.Unlock()

	adb.setStateCheckpoint(rootHash)
}

func (adb *AccountsDB) setStateCheckpoint(rootHash []byte) {
	trieStorageManager := adb.mainTrie.GetStorageManager()
	log.Trace("accountsDB.SetStateCheckpoint", "root hash", rootHash)
	trieStorageManager.EnterPruningBufferingMode()

	stats := newSnapshotStatistics(1)
	errChan := make(chan error, 1)
	go func() {
		leavesChannel := make(chan core.KeyValueHolder, leavesChannelSize)
		stats.NewSnapshotStarted()
		trieStorageManager.SetCheckpoint(rootHash, rootHash, leavesChannel, errChan, stats)
		adb.snapshotUserAccountDataTrie(false, rootHash, leavesChannel, errChan, stats, 0)
		trieStorageManager.ExitPruningBufferingMode()

		stats.wg.Done()
	}()

	// TODO decide if we need to take some actions whenever we hit an error that occurred in the checkpoint process
	//  that will be present in the errChan var
<<<<<<< HEAD
	go stats.PrintStats("setStateCheckpoint user trie", rootHash)
=======
	go printStats(stats, "setStateCheckpoint user trie", rootHash)
>>>>>>> 3ec53be4

	adb.waitForCompletionIfRunningInImportDB(stats)
}

func (adb *AccountsDB) waitForCompletionIfRunningInImportDB(stats common.SnapshotStatisticsHandler) {
	if adb.processingMode != common.ImportDb {
		return
	}

	log.Debug("manually setting idle on the process status handler in order to be able to start & complete the snapshotting/checkpointing process")
	adb.processStatusHandler.SetIdle()

	stats.WaitForSnapshotsToFinish()
}

// IsPruningEnabled returns true if state pruning is enabled
func (adb *AccountsDB) IsPruningEnabled() bool {
	return adb.mainTrie.GetStorageManager().IsPruningEnabled()
}

// GetAllLeaves returns all the leaves from a given rootHash
func (adb *AccountsDB) GetAllLeaves(leavesChannel chan core.KeyValueHolder, ctx context.Context, rootHash []byte) error {
	adb.mutOp.Lock()
	defer adb.mutOp.Unlock()

	return adb.mainTrie.GetAllLeavesOnChannel(leavesChannel, ctx, rootHash)
}

// Close will handle the closing of the underlying components
func (adb *AccountsDB) Close() error {
	adb.mutOp.Lock()
	defer adb.mutOp.Unlock()

	_ = adb.mainTrie.Close()
	return adb.storagePruningManager.Close()
}

// IsInterfaceNil returns true if there is no value under the interface
func (adb *AccountsDB) IsInterfaceNil() bool {
	return adb == nil
}<|MERGE_RESOLUTION|>--- conflicted
+++ resolved
@@ -1123,29 +1123,7 @@
 }
 
 func (adb *AccountsDB) markActiveDBAfterSnapshot(stats *snapshotStatistics, errChan chan error, rootHash []byte, message string, epoch uint32) {
-<<<<<<< HEAD
 	stats.PrintStats(message, rootHash)
-=======
-	printStats(stats, message, rootHash)
-
-	trieStorageManager := adb.mainTrie.GetStorageManager()
-	containsErrorDuringSnapshot := emptyErrChanReturningHadContained(errChan)
-	shouldNotMarkActive := trieStorageManager.IsClosed() || containsErrorDuringSnapshot
-	if shouldNotMarkActive {
-		log.Debug("will not set activeDB in epoch as the snapshot might be incomplete",
-			"epoch", epoch, "trie storage manager closed", trieStorageManager.IsClosed(),
-			"errors during snapshot found", containsErrorDuringSnapshot)
-		return
-	}
-
-	log.Debug("set activeDB in epoch", "epoch", epoch)
-	errPut := trieStorageManager.PutInEpoch([]byte(common.ActiveDBKey), []byte(common.ActiveDBVal), epoch)
-	handleLoggingWhenError("error while putting active DB value into main storer", errPut)
-}
-
-func printStats(stats *snapshotStatistics, identifier string, rootHash []byte) {
-	stats.wg.Wait()
->>>>>>> 3ec53be4
 
 	trieStorageManager := adb.mainTrie.GetStorageManager()
 	containsErrorDuringSnapshot := emptyErrChanReturningHadContained(errChan)
@@ -1248,11 +1226,7 @@
 
 	// TODO decide if we need to take some actions whenever we hit an error that occurred in the checkpoint process
 	//  that will be present in the errChan var
-<<<<<<< HEAD
 	go stats.PrintStats("setStateCheckpoint user trie", rootHash)
-=======
-	go printStats(stats, "setStateCheckpoint user trie", rootHash)
->>>>>>> 3ec53be4
 
 	adb.waitForCompletionIfRunningInImportDB(stats)
 }
