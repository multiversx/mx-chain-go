package syncer

import "errors"

// ErrNilPubkeyConverter signals that a nil public key converter was provided
var ErrNilPubkeyConverter = errors.New("nil pubkey converter")

<<<<<<< HEAD
// ErrNilEnableEpochsHandler signals that a nil enable epochs handler was provided
var ErrNilEnableEpochsHandler = errors.New("nil enable epochs handler")
=======
// ErrNilStorageMarker signals that a nil storage marker was provided
var ErrNilStorageMarker = errors.New("nil storage marker")
>>>>>>> d3ebeb7f
<|MERGE_RESOLUTION|>--- conflicted
+++ resolved
@@ -5,10 +5,8 @@
 // ErrNilPubkeyConverter signals that a nil public key converter was provided
 var ErrNilPubkeyConverter = errors.New("nil pubkey converter")
 
-<<<<<<< HEAD
-// ErrNilEnableEpochsHandler signals that a nil enable epochs handler was provided
-var ErrNilEnableEpochsHandler = errors.New("nil enable epochs handler")
-=======
 // ErrNilStorageMarker signals that a nil storage marker was provided
 var ErrNilStorageMarker = errors.New("nil storage marker")
->>>>>>> d3ebeb7f
+
+// ErrNilEnableEpochsHandler signals that a nil enable epochs handler was provided
+var ErrNilEnableEpochsHandler = errors.New("nil enable epochs handler")