--- conflicted
+++ resolved
@@ -32,18 +32,12 @@
 	maxTrieLevelInMemory      uint
 	name                      string
 	maxHardCapForMissingNodes int
-<<<<<<< HEAD
-	trieSyncerVersion         int
-	numTriesSynced            int32
-	numMaxTries               int32
-	trieExporter              update.TrieExporter
-=======
 	checkNodesOnDisk          bool
 
 	trieSyncerVersion int
 	numTriesSynced    int32
 	numMaxTries       int32
->>>>>>> c6101b4c
+	trieExporter              update.TrieExporter
 }
 
 const timeBetweenStatisticsPrints = time.Second * 2
@@ -59,11 +53,8 @@
 	MaxTrieLevelInMemory      uint
 	MaxHardCapForMissingNodes int
 	TrieSyncerVersion         int
-<<<<<<< HEAD
+	CheckNodesOnDisk          bool
 	TrieExporter              update.TrieExporter
-=======
-	CheckNodesOnDisk          bool
->>>>>>> c6101b4c
 }
 
 func checkArgs(args ArgsNewBaseAccountsSyncer) error {
