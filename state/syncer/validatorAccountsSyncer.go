--- conflicted
+++ resolved
@@ -50,11 +50,8 @@
 		checkNodesOnDisk:                  args.CheckNodesOnDisk,
 		storageMarker:                     args.StorageMarker,
 		userAccountsSyncStatisticsHandler: statistics.NewTrieSyncStatistics(),
-<<<<<<< HEAD
+		appStatusHandler:                  args.AppStatusHandler,
 		enableEpochsHandler:               args.EnableEpochsHandler,
-=======
-		appStatusHandler:                  args.AppStatusHandler,
->>>>>>> 189470c7
 	}
 
 	u := &validatorAccountsSyncer{
