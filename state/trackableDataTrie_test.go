package state_test

import (
	"bytes"
	"testing"

	"github.com/multiversx/mx-chain-core-go/core"
	"github.com/multiversx/mx-chain-core-go/core/check"
	"github.com/multiversx/mx-chain-core-go/data"
	"github.com/multiversx/mx-chain-go/common"
	errorsCommon "github.com/multiversx/mx-chain-go/errors"
	"github.com/multiversx/mx-chain-go/state"
	"github.com/multiversx/mx-chain-go/state/dataTrieValue"
	"github.com/multiversx/mx-chain-go/testscommon/enableEpochsHandlerMock"
	"github.com/multiversx/mx-chain-go/testscommon/hashingMocks"
	"github.com/multiversx/mx-chain-go/testscommon/marshallerMock"
	trieMock "github.com/multiversx/mx-chain-go/testscommon/trie"
	vmcommon "github.com/multiversx/mx-chain-vm-common-go"
	"github.com/pkg/errors"
	"github.com/stretchr/testify/assert"
)

func TestNewTrackableDataTrie(t *testing.T) {
	t.Parallel()

	t.Run("create with nil hasher", func(t *testing.T) {
		t.Parallel()

		tdt, err := state.NewTrackableDataTrie(
			[]byte("identifier"),
			&trieMock.TrieStub{},
			nil,
			&marshallerMock.MarshalizerMock{},
			&enableEpochsHandlerMock.EnableEpochsHandlerStub{},
		)
		assert.Equal(t, state.ErrNilHasher, err)
		assert.True(t, check.IfNil(tdt))
	})

	t.Run("create with nil marshaller", func(t *testing.T) {
		t.Parallel()

		tdt, err := state.NewTrackableDataTrie(
			[]byte("identifier"),
			&trieMock.TrieStub{},
			&hashingMocks.HasherMock{},
			nil,
			&enableEpochsHandlerMock.EnableEpochsHandlerStub{},
		)
		assert.Equal(t, state.ErrNilMarshalizer, err)
		assert.True(t, check.IfNil(tdt))
	})

	t.Run("create with nil enableEpochsHandler", func(t *testing.T) {
		t.Parallel()

		tdt, err := state.NewTrackableDataTrie(
			[]byte("identifier"),
			&trieMock.TrieStub{},
			&hashingMocks.HasherMock{},
			&marshallerMock.MarshalizerMock{},
			nil,
		)
		assert.Equal(t, state.ErrNilEnableEpochsHandler, err)
		assert.True(t, check.IfNil(tdt))
	})

	t.Run("should work", func(t *testing.T) {
		t.Parallel()

		tdt, err := state.NewTrackableDataTrie(
			[]byte("identifier"),
			&trieMock.TrieStub{},
			&hashingMocks.HasherMock{},
			&marshallerMock.MarshalizerMock{},
			&enableEpochsHandlerMock.EnableEpochsHandlerStub{},
		)
		assert.Nil(t, err)
		assert.False(t, check.IfNil(tdt))
	})
}

func TestTrackableDataTrie_SaveKeyValue(t *testing.T) {
	t.Parallel()

	t.Run("data too large", func(t *testing.T) {
		t.Parallel()

		tdt, _ := state.NewTrackableDataTrie(
			[]byte("identifier"),
			&trieMock.TrieStub{},
			&hashingMocks.HasherMock{},
			&marshallerMock.MarshalizerMock{},
			&enableEpochsHandlerMock.EnableEpochsHandlerStub{},
		)

		err := tdt.SaveKeyValue([]byte("key"), make([]byte, core.MaxLeafSize+1))
		assert.Equal(t, err, data.ErrLeafSizeTooBig)
	})

	t.Run("should save given val only in dirty data", func(t *testing.T) {
		t.Parallel()

		keyExpected := []byte("key")
		value := []byte("value")
		trie := &trieMock.TrieStub{
			UpdateCalled: func(key, value []byte) error {
				assert.Fail(t, "should not have saved directly in the trie")
				return nil
			},
			GetCalled: func(key []byte) ([]byte, uint32, error) {
				assert.Fail(t, "should not have saved directly in the trie")
				return nil, 0, nil
			},
		}
		tdt, _ := state.NewTrackableDataTrie(
			[]byte("identifier"),
			trie,
			&hashingMocks.HasherMock{},
			&marshallerMock.MarshalizerMock{},
			&enableEpochsHandlerMock.EnableEpochsHandlerStub{},
		)
		assert.NotNil(t, tdt)

		_ = tdt.SaveKeyValue(keyExpected, value)

		dirtyData := tdt.DirtyData()
		assert.Equal(t, 1, len(dirtyData))
		assert.Equal(t, value, dirtyData[string(keyExpected)].Value)
	})
}

func TestTrackableDataTrie_RetrieveValue(t *testing.T) {
	t.Parallel()

	t.Run("should check dirty data first", func(t *testing.T) {
		t.Parallel()

		identifier := []byte("id")
		key := []byte("key")
		tail := append(key, identifier...)
		retrievedTrieVal := []byte("value")
		trieValue := append(retrievedTrieVal, tail...)
		newTrieValue := []byte("new trie value")

		trie := &trieMock.TrieStub{
			GetCalled: func(trieKey []byte) ([]byte, uint32, error) {
				if bytes.Equal(trieKey, key) {
					return trieValue, 0, nil
				}
				return nil, 0, nil
			},
		}
		tdt, _ := state.NewTrackableDataTrie(
			identifier,
			trie,
			&hashingMocks.HasherMock{},
			&marshallerMock.MarshalizerMock{},
			&enableEpochsHandlerMock.EnableEpochsHandlerStub{},
		)
		assert.NotNil(t, tdt)

		valRecovered, _, err := tdt.RetrieveValue(key)
		assert.Equal(t, retrievedTrieVal, valRecovered)
		assert.Nil(t, err)

		_ = tdt.SaveKeyValue(key, newTrieValue)
		valRecovered, _, err = tdt.RetrieveValue(key)
		assert.Equal(t, newTrieValue, valRecovered)
		assert.Nil(t, err)
	})

	t.Run("nil data trie should err", func(t *testing.T) {
		t.Parallel()

		tdt, err := state.NewTrackableDataTrie(
			[]byte("identifier"),
			nil,
			&hashingMocks.HasherMock{},
			&marshallerMock.MarshalizerMock{},
			&enableEpochsHandlerMock.EnableEpochsHandlerStub{},
		)
		assert.Nil(t, err)
		assert.NotNil(t, tdt)

		_, _, err = tdt.RetrieveValue([]byte("ABC"))
		assert.Equal(t, state.ErrNilTrie, err)
	})

	t.Run("val with appended data found in trie", func(t *testing.T) {
		t.Parallel()

		identifier := []byte("identifier")
		expectedKey := []byte("key")
		expectedVal := []byte("value")
		valueWithMetadata := append(expectedVal, expectedKey...)
		valueWithMetadata = append(valueWithMetadata, identifier...)

		trie := &trieMock.TrieStub{
			GetCalled: func(key []byte) ([]byte, uint32, error) {
				if bytes.Equal(key, expectedKey) {
					return valueWithMetadata, 0, nil
				}
				return nil, 0, nil
			},
		}
		enableEpochsHandler := &enableEpochsHandlerMock.EnableEpochsHandlerStub{
			IsAutoBalanceDataTriesEnabledField: true,
		}
		tdt, _ := state.NewTrackableDataTrie(
			identifier,
			trie,
			&hashingMocks.HasherMock{},
			&marshallerMock.MarshalizerMock{},
			enableEpochsHandler,
		)
		assert.NotNil(t, tdt)

		valRecovered, _, err := tdt.RetrieveValue(expectedKey)
		assert.Nil(t, err)
		assert.Equal(t, expectedVal, valRecovered)
	})

	t.Run("autoBalance data tries disabled", func(t *testing.T) {
		t.Parallel()

		identifier := []byte("identifier")
		expectedKey := []byte("key")
		expectedVal := []byte("value")
		valueWithMetadata := append(expectedVal, expectedKey...)
		valueWithMetadata = append(valueWithMetadata, identifier...)
		hasher := &hashingMocks.HasherMock{}

		trie := &trieMock.TrieStub{
			GetCalled: func(key []byte) ([]byte, uint32, error) {
				if bytes.Equal(key, expectedKey) {
					return valueWithMetadata, 0, nil
				}
				if bytes.Equal(key, hasher.Compute(string(expectedKey))) {
					assert.Fail(t, "this should not have been called")
				}
				return nil, 0, nil
			},
		}
		enableEpochsHandler := &enableEpochsHandlerMock.EnableEpochsHandlerStub{
			IsAutoBalanceDataTriesEnabledField: false,
		}
		tdt, _ := state.NewTrackableDataTrie(
			identifier,
			trie,
			&hashingMocks.HasherMock{},
			&marshallerMock.MarshalizerMock{},
			enableEpochsHandler,
		)
		assert.NotNil(t, tdt)

		valRecovered, _, err := tdt.RetrieveValue(expectedKey)
		assert.Nil(t, err)
		assert.Equal(t, expectedVal, valRecovered)
	})

	t.Run("val as struct found in trie", func(t *testing.T) {
		t.Parallel()

		identifier := []byte("identifier")
		expectedKey := []byte("key")
		expectedVal := []byte("value")
		hasher := &hashingMocks.HasherMock{}
		marshaller := &marshallerMock.MarshalizerMock{}
		leafData := &dataTrieValue.TrieLeafData{
			Value:   expectedVal,
			Key:     expectedKey,
			Address: identifier,
		}
		valueWithMetadata, _ := marshaller.Marshal(leafData)

		trie := &trieMock.TrieStub{
			UpdateCalled: func(key, value []byte) error {
				return nil
			},
			GetCalled: func(key []byte) ([]byte, uint32, error) {
				if bytes.Equal(key, hasher.Compute(string(expectedKey))) {
					return valueWithMetadata, 0, nil
				}
				return nil, 0, nil
			},
		}
		enableEpochsHandler := &enableEpochsHandlerMock.EnableEpochsHandlerStub{
			IsAutoBalanceDataTriesEnabledField: true,
		}
		tdt, _ := state.NewTrackableDataTrie(
			identifier,
			trie,
			hasher,
			marshaller,
			enableEpochsHandler,
		)
		assert.NotNil(t, tdt)

		valRecovered, _, err := tdt.RetrieveValue(expectedKey)
		assert.Nil(t, err)
		assert.Equal(t, expectedVal, valRecovered)
	})

	t.Run("trie malfunction should err", func(t *testing.T) {
		t.Parallel()

		errExpected := errors.New("expected err")
		keyExpected := []byte("key")
		trie := &trieMock.TrieStub{
			GetCalled: func(key []byte) ([]byte, uint32, error) {
				return nil, 0, errExpected
			},
		}
		tdt, _ := state.NewTrackableDataTrie(
			[]byte("identifier"),
			trie,
			&hashingMocks.HasherMock{},
			&marshallerMock.MarshalizerMock{},
			&enableEpochsHandlerMock.EnableEpochsHandlerStub{},
		)
		assert.NotNil(t, tdt)

		valRecovered, _, err := tdt.RetrieveValue(keyExpected)
		assert.Equal(t, errExpected, err)
		assert.Nil(t, valRecovered)
	})

	t.Run("val not found in trie - auto balance enabled", func(t *testing.T) {
		t.Parallel()

		identifier := []byte("identifier")
		expectedKey := []byte("key")
		hasher := &hashingMocks.HasherMock{}
		marshaller := &marshallerMock.MarshalizerMock{}

		trie := &trieMock.TrieStub{
			UpdateCalled: func(key, value []byte) error {
				return nil
			},
			GetCalled: func(key []byte) ([]byte, uint32, error) {
				return nil, 0, nil
			},
		}
		enableEpochsHandler := &enableEpochsHandlerMock.EnableEpochsHandlerStub{
			IsAutoBalanceDataTriesEnabledField: true,
		}
		tdt, _ := state.NewTrackableDataTrie(
			identifier,
			trie,
			hasher,
			marshaller,
			enableEpochsHandler,
		)
		assert.NotNil(t, tdt)

		valRecovered, _, err := tdt.RetrieveValue(expectedKey)
		assert.Nil(t, err)
		assert.Equal(t, []byte(nil), valRecovered)
	})

	t.Run("val not found in trie - auto balance disabled", func(t *testing.T) {
		t.Parallel()

		identifier := []byte("identifier")
		expectedKey := []byte("key")
		hasher := &hashingMocks.HasherMock{}
		marshaller := &marshallerMock.MarshalizerMock{}

		trie := &trieMock.TrieStub{
			UpdateCalled: func(key, value []byte) error {
				return nil
			},
			GetCalled: func(key []byte) ([]byte, uint32, error) {
				return nil, 0, nil
			},
		}
		enableEpochsHandler := &enableEpochsHandlerMock.EnableEpochsHandlerStub{
			IsAutoBalanceDataTriesEnabledField: false,
		}
		tdt, _ := state.NewTrackableDataTrie(
			identifier,
			trie,
			hasher,
			marshaller,
			enableEpochsHandler,
		)
		assert.NotNil(t, tdt)

		valRecovered, _, err := tdt.RetrieveValue(expectedKey)
		assert.Nil(t, err)
		assert.Equal(t, []byte(nil), valRecovered)
	})
}

func TestTrackableDataTrie_SaveDirtyData(t *testing.T) {
	t.Parallel()

	t.Run("nil trie creates a new trie", func(t *testing.T) {
		t.Parallel()

		recreateCalled := false
		trie := &trieMock.TrieStub{
			RecreateCalled: func(root []byte) (common.Trie, error) {
				recreateCalled = true
				return &trieMock.TrieStub{
					GetCalled: func(_ []byte) ([]byte, uint32, error) {
						return nil, 0, nil
					},
					UpdateWithVersionCalled: func(_, _ []byte, _ core.TrieNodeVersion) error {
						return nil
					},
				}, nil
			},
		}
		tdt, _ := state.NewTrackableDataTrie(
			[]byte("identifier"),
			nil,
			&hashingMocks.HasherMock{},
			&marshallerMock.MarshalizerMock{},
			&enableEpochsHandlerMock.EnableEpochsHandlerStub{},
		)

		key := []byte("key")
		_ = tdt.SaveKeyValue(key, []byte("val"))
		oldValues, err := tdt.SaveDirtyData(trie)
		assert.Nil(t, err)
		assert.Equal(t, 1, len(oldValues))
		assert.Equal(t, key, oldValues[0].Key)
		assert.Equal(t, []byte(nil), oldValues[0].Value)
		assert.True(t, recreateCalled)
	})

	t.Run("present in trie as valWithAppendedData", func(t *testing.T) {
		t.Parallel()

		identifier := []byte("identifier")
		expectedKey := []byte("key")
		expectedVal := []byte("value")
		valueWithMetadata := append(expectedVal, expectedKey...)
		valueWithMetadata = append(valueWithMetadata, identifier...)
		hasher := &hashingMocks.HasherMock{}
		marshaller := &marshallerMock.MarshalizerMock{}
		deleteCalled := false
		updateCalled := false

		trieVal := &dataTrieValue.TrieLeafData{
			Value:   expectedVal,
			Key:     expectedKey,
			Address: identifier,
		}
		serializedTrieVal, _ := marshaller.Marshal(trieVal)

		trie := &trieMock.TrieStub{
			GetCalled: func(key []byte) ([]byte, uint32, error) {
				if bytes.Equal(key, expectedKey) {
					return valueWithMetadata, 0, nil
				}
				return nil, 0, nil
			},
			UpdateWithVersionCalled: func(key, value []byte, version core.TrieNodeVersion) error {
				assert.Equal(t, hasher.Compute(string(expectedKey)), key)
				assert.Equal(t, serializedTrieVal, value)
				updateCalled = true
				return nil
			},
			DeleteCalled: func(key []byte) error {
				assert.Equal(t, expectedKey, key)
				deleteCalled = true
				return nil
			},
		}

		enableEpochsHandler := &enableEpochsHandlerMock.EnableEpochsHandlerStub{
			IsAutoBalanceDataTriesEnabledField: true,
		}
		tdt, _ := state.NewTrackableDataTrie(
			identifier,
			trie,
			hasher,
			marshaller,
			enableEpochsHandler,
		)

		_ = tdt.SaveKeyValue(expectedKey, expectedVal)
		oldValues, err := tdt.SaveDirtyData(trie)
		assert.Nil(t, err)
		assert.Equal(t, 1, len(oldValues))
		assert.Equal(t, expectedKey, oldValues[0].Key)
		assert.Equal(t, valueWithMetadata, oldValues[0].Value)
		assert.True(t, deleteCalled)
		assert.True(t, updateCalled)
	})

	t.Run("present in trie as valWithAppendedData and auto balancing disabled", func(t *testing.T) {
		t.Parallel()

		identifier := []byte("identifier")
		expectedKey := []byte("key")
		val := []byte("value")
		expectedVal := append(val, expectedKey...)
		expectedVal = append(expectedVal, identifier...)
		hasher := &hashingMocks.HasherMock{}
		marshaller := &marshallerMock.MarshalizerMock{}
		updateCalled := false

		trie := &trieMock.TrieStub{
			GetCalled: func(key []byte) ([]byte, uint32, error) {
				if bytes.Equal(key, expectedKey) {
					return expectedVal, 0, nil
				}
				return nil, 0, nil
			},
			UpdateWithVersionCalled: func(key, value []byte, version core.TrieNodeVersion) error {
				assert.Equal(t, expectedKey, key)
				assert.Equal(t, expectedVal, value)
				updateCalled = true
				return nil
			},
			DeleteCalled: func(key []byte) error {
				assert.Fail(t, "this should not have been called")
				return nil
			},
		}

		enableEpochsHandler := &enableEpochsHandlerMock.EnableEpochsHandlerStub{
			IsAutoBalanceDataTriesEnabledField: false,
		}
		tdt, _ := state.NewTrackableDataTrie(
			identifier,
			trie,
			hasher,
			marshaller,
			enableEpochsHandler,
		)

		_ = tdt.SaveKeyValue(expectedKey, val)
		oldValues, err := tdt.SaveDirtyData(trie)
		assert.Nil(t, err)
		assert.Equal(t, 1, len(oldValues))
		assert.Equal(t, expectedKey, oldValues[0].Key)
		assert.Equal(t, expectedVal, oldValues[0].Value)
		assert.True(t, updateCalled)
	})

	t.Run("present in trie as valAsStruct", func(t *testing.T) {
		t.Parallel()

		identifier := []byte("identifier")
		expectedKey := []byte("key")
		newVal := []byte("value")
		oldVal := []byte("old val")
		hasher := &hashingMocks.HasherMock{}
		marshaller := &marshallerMock.MarshalizerMock{}
		updateCalled := false

		oldTrieVal := &dataTrieValue.TrieLeafData{
			Value:   oldVal,
			Key:     expectedKey,
			Address: identifier,
		}
		serializedOldTrieVal, _ := marshaller.Marshal(oldTrieVal)

		newTrieVal := &dataTrieValue.TrieLeafData{
			Value:   newVal,
			Key:     expectedKey,
			Address: identifier,
		}
		serializedNewTrieVal, _ := marshaller.Marshal(newTrieVal)

		trie := &trieMock.TrieStub{
			GetCalled: func(key []byte) ([]byte, uint32, error) {
				if bytes.Equal(key, hasher.Compute(string(expectedKey))) {
					return serializedOldTrieVal, 0, nil
				}
				return nil, 0, nil
			},
			UpdateWithVersionCalled: func(key, value []byte, version core.TrieNodeVersion) error {
				assert.Equal(t, hasher.Compute(string(expectedKey)), key)
				assert.Equal(t, serializedNewTrieVal, value)
				updateCalled = true
				return nil
			},
			DeleteCalled: func(key []byte) error {
				assert.Fail(t, "this delete should not have been called")
				return nil
			},
		}

		enableEpochsHandler := &enableEpochsHandlerMock.EnableEpochsHandlerStub{
			IsAutoBalanceDataTriesEnabledField: true,
		}
		tdt, _ := state.NewTrackableDataTrie(
			identifier,
			trie,
			hasher,
			marshaller,
			enableEpochsHandler,
		)

		_ = tdt.SaveKeyValue(expectedKey, newVal)
		oldValues, err := tdt.SaveDirtyData(trie)
		assert.Nil(t, err)
		assert.Equal(t, 1, len(oldValues))
		assert.Equal(t, hasher.Compute(string(expectedKey)), oldValues[0].Key)
		assert.Equal(t, serializedOldTrieVal, oldValues[0].Value)
		assert.True(t, updateCalled)
	})

	t.Run("not present in trie - autobalance enabled", func(t *testing.T) {
		t.Parallel()

		identifier := []byte("identifier")
		expectedKey := []byte("key")
		newVal := []byte("value")
		hasher := &hashingMocks.HasherMock{}
		marshaller := &marshallerMock.MarshalizerMock{}
		updateCalled := false

		newTrieVal := &dataTrieValue.TrieLeafData{
			Value:   newVal,
			Key:     expectedKey,
			Address: identifier,
		}
		serializedNewTrieVal, _ := marshaller.Marshal(newTrieVal)

		trie := &trieMock.TrieStub{
			GetCalled: func(key []byte) ([]byte, uint32, error) {
				return nil, 0, nil
			},
			UpdateWithVersionCalled: func(key, value []byte, version core.TrieNodeVersion) error {
				assert.Equal(t, hasher.Compute(string(expectedKey)), key)
				assert.Equal(t, serializedNewTrieVal, value)
				updateCalled = true
				return nil
			},
			DeleteCalled: func(key []byte) error {
				assert.Fail(t, "this delete should not have been called")
				return nil
			},
		}

		enableEpochsHandler := &enableEpochsHandlerMock.EnableEpochsHandlerStub{
			IsAutoBalanceDataTriesEnabledField: true,
		}
		tdt, _ := state.NewTrackableDataTrie(
			identifier,
			trie,
			hasher,
			marshaller,
			enableEpochsHandler,
		)

		_ = tdt.SaveKeyValue(expectedKey, newVal)
		oldValues, err := tdt.SaveDirtyData(trie)
		assert.Nil(t, err)
		assert.Equal(t, 1, len(oldValues))
		assert.Equal(t, hasher.Compute(string(expectedKey)), oldValues[0].Key)
		assert.Equal(t, []byte(nil), oldValues[0].Value)
		assert.True(t, updateCalled)
	})

	t.Run("not present in trie - autobalance disabled", func(t *testing.T) {
		t.Parallel()

		identifier := []byte("identifier")
		expectedKey := []byte("key")
		newVal := []byte("value")
		valueWithMetadata := append(newVal, expectedKey...)
		valueWithMetadata = append(valueWithMetadata, identifier...)
		hasher := &hashingMocks.HasherMock{}
		marshaller := &marshallerMock.MarshalizerMock{}
		updateCalled := false

		trie := &trieMock.TrieStub{
			GetCalled: func(key []byte) ([]byte, uint32, error) {
				return nil, 0, nil
			},
			UpdateWithVersionCalled: func(key, value []byte, version core.TrieNodeVersion) error {
				assert.Equal(t, expectedKey, key)
				assert.Equal(t, valueWithMetadata, value)
				updateCalled = true
				return nil
			},
			DeleteCalled: func(key []byte) error {
				assert.Fail(t, "this delete should not have been called")
				return nil
			},
		}

		enableEpochsHandler := &enableEpochsHandlerMock.EnableEpochsHandlerStub{
			IsAutoBalanceDataTriesEnabledField: false,
		}
		tdt, _ := state.NewTrackableDataTrie(
			identifier,
			trie,
			hasher,
			marshaller,
			enableEpochsHandler,
		)

		_ = tdt.SaveKeyValue(expectedKey, newVal)
		oldValues, err := tdt.SaveDirtyData(trie)
		assert.Nil(t, err)
		assert.Equal(t, 1, len(oldValues))
		assert.Equal(t, expectedKey, oldValues[0].Key)
		assert.Equal(t, []byte(nil), oldValues[0].Value)
		assert.True(t, updateCalled)
	})

	t.Run("dirty data is reset", func(t *testing.T) {
		t.Parallel()

		expectedKey := []byte("key")
		val := []byte("value")

		trie := &trieMock.TrieStub{
			GetCalled: func(key []byte) ([]byte, uint32, error) {
				return nil, 0, nil
			},
			UpdateWithVersionCalled: func(key, value []byte, version core.TrieNodeVersion) error {
				return nil
			},
		}

		tdt, _ := state.NewTrackableDataTrie(
			[]byte("identifier"),
			trie,
			&hashingMocks.HasherMock{},
			&marshallerMock.MarshalizerMock{},
			&enableEpochsHandlerMock.EnableEpochsHandlerStub{},
		)

		_ = tdt.SaveKeyValue(expectedKey, val)
		_, err := tdt.SaveDirtyData(trie)
		assert.Nil(t, err)
		assert.Equal(t, 0, len(tdt.DirtyData()))
	})

	t.Run("nil val autobalance disabled", func(t *testing.T) {
		t.Parallel()

		expectedKey := []byte("key")
		retrievedVal := []byte("value")
		updateCalled := false
		trie := &trieMock.TrieStub{
			GetCalled: func(key []byte) ([]byte, uint32, error) {
				return retrievedVal, 0, nil
			},
			DeleteCalled: func(key []byte) error {
				assert.Equal(t, expectedKey, key)
				updateCalled = true
				return nil
			},
		}

		tdt, _ := state.NewTrackableDataTrie(
			[]byte("identifier"),
			trie,
			&hashingMocks.HasherMock{},
			&marshallerMock.MarshalizerMock{},
			&enableEpochsHandlerMock.EnableEpochsHandlerStub{},
		)

		_ = tdt.SaveKeyValue(expectedKey, nil)
		_, err := tdt.SaveDirtyData(trie)
		assert.Nil(t, err)
		assert.Equal(t, 0, len(tdt.DirtyData()))
		assert.True(t, updateCalled)
	})

	t.Run("nil val and nil old val", func(t *testing.T) {
		t.Parallel()

		expectedKey := []byte("key")
		deleteCalled := false
		trie := &trieMock.TrieStub{
			GetCalled: func(key []byte) ([]byte, uint32, error) {
				return nil, 0, nil
			},
			DeleteCalled: func(key []byte) error {
				assert.Equal(t, expectedKey, key)
				deleteCalled = true
				return nil
			},
		}

		tdt, _ := state.NewTrackableDataTrie(
			[]byte("identifier"),
			trie,
			&hashingMocks.HasherMock{},
			&marshallerMock.MarshalizerMock{},
			&enableEpochsHandlerMock.EnableEpochsHandlerStub{},
		)

		_ = tdt.SaveKeyValue(expectedKey, nil)
		_, err := tdt.SaveDirtyData(trie)
		assert.Nil(t, err)
		assert.Equal(t, 0, len(tdt.DirtyData()))
		assert.False(t, deleteCalled)
	})

	t.Run("nil val autobalance enabled, old val saved at hashedKey", func(t *testing.T) {
		t.Parallel()

		hasher := &hashingMocks.HasherMock{}
		expectedKey := []byte("key")
		retrievedVal := []byte("value")
		deleteCalled := false
		trie := &trieMock.TrieStub{
			GetCalled: func(key []byte) ([]byte, uint32, error) {
				if bytes.Equal(hasher.Compute(string(expectedKey)), key) {
					return retrievedVal, 0, nil
				}

				return nil, 0, nil
			},
			DeleteCalled: func(key []byte) error {
				assert.Equal(t, hasher.Compute(string(expectedKey)), key)
				deleteCalled = true
				return nil
			},
		}

		enableEpchs := &enableEpochsHandlerMock.EnableEpochsHandlerStub{
			IsAutoBalanceDataTriesEnabledField: true,
		}
		tdt, _ := state.NewTrackableDataTrie(
			[]byte("identifier"),
			trie,
			&hashingMocks.HasherMock{},
			&marshallerMock.MarshalizerMock{},
			enableEpchs,
		)

		_ = tdt.SaveKeyValue(expectedKey, nil)
		_, err := tdt.SaveDirtyData(trie)
		assert.Nil(t, err)
		assert.Equal(t, 0, len(tdt.DirtyData()))
		assert.True(t, deleteCalled)
	})

	t.Run("nil val autobalance enabled, old val saved at key", func(t *testing.T) {
		t.Parallel()

		expectedKey := []byte("key")
		deleteCalled := 0
		retrievedVal := []byte("value")
		trie := &trieMock.TrieStub{
			GetCalled: func(key []byte) ([]byte, uint32, error) {
				if bytes.Equal(expectedKey, key) {
					return retrievedVal, 0, nil
				}

				return nil, 0, nil
			},
			DeleteCalled: func(key []byte) error {
				assert.Equal(t, expectedKey, key)
				deleteCalled++
				return nil
			},
		}

		enableEpchs := &enableEpochsHandlerMock.EnableEpochsHandlerStub{
			IsAutoBalanceDataTriesEnabledField: true,
		}
		tdt, _ := state.NewTrackableDataTrie(
			[]byte("identifier"),
			trie,
			&hashingMocks.HasherMock{},
			&marshallerMock.MarshalizerMock{},
			enableEpchs,
		)

		_ = tdt.SaveKeyValue(expectedKey, nil)
		_, err := tdt.SaveDirtyData(trie)
		assert.Nil(t, err)
		assert.Equal(t, 0, len(tdt.DirtyData()))
		assert.Equal(t, 1, deleteCalled)
	})
}

func TestTrackableDataTrie_MigrateDataTrieLeaves(t *testing.T) {
	t.Parallel()

	t.Run("nil trie", func(t *testing.T) {
		t.Parallel()

<<<<<<< HEAD
		tdt, _ := state.NewTrackableDataTrie(
			[]byte("identifier"),
			nil,
			&hashingMocks.HasherMock{},
			&marshallerMock.MarshalizerMock{},
			&enableEpochsHandlerMock.EnableEpochsHandlerStub{},
		)
		err := tdt.MigrateDataTrieLeaves(core.NotSpecified, core.AutoBalanceEnabled, &trieMock.DataTrieMigratorStub{})
=======
		tdt, _ := state.NewTrackableDataTrie([]byte("identifier"), nil, &hashingMocks.HasherMock{}, &marshallerMock.MarshalizerMock{}, &enableEpochsHandlerMock.EnableEpochsHandlerStub{})
		args := vmcommon.ArgsMigrateDataTrieLeaves{
			OldVersion:   core.NotSpecified,
			NewVersion:   core.AutoBalanceEnabled,
			TrieMigrator: &trieMock.DataTrieMigratorStub{},
		}
		err := tdt.MigrateDataTrieLeaves(args)
>>>>>>> 42a2e672
		assert.Equal(t, state.ErrNilTrie, err)
	})

	t.Run("nil trie migrator", func(t *testing.T) {
		t.Parallel()

<<<<<<< HEAD
		tdt, _ := state.NewTrackableDataTrie(
			[]byte("identifier"),
			&trieMock.TrieStub{},
			&hashingMocks.HasherMock{},
			&marshallerMock.MarshalizerMock{},
			&enableEpochsHandlerMock.EnableEpochsHandlerStub{},
		)
		err := tdt.MigrateDataTrieLeaves(core.NotSpecified, core.AutoBalanceEnabled, nil)
=======
		tdt, _ := state.NewTrackableDataTrie([]byte("identifier"), &trieMock.TrieStub{}, &hashingMocks.HasherMock{}, &marshallerMock.MarshalizerMock{}, &enableEpochsHandlerMock.EnableEpochsHandlerStub{})
		args := vmcommon.ArgsMigrateDataTrieLeaves{
			OldVersion:   core.NotSpecified,
			NewVersion:   core.AutoBalanceEnabled,
			TrieMigrator: nil,
		}
		err := tdt.MigrateDataTrieLeaves(args)
>>>>>>> 42a2e672
		assert.Equal(t, errorsCommon.ErrNilTrieMigrator, err)
	})

	t.Run("CollectLeavesForMigrationFails", func(t *testing.T) {
		t.Parallel()

		expectedErr := errors.New("expected error")
		tr := &trieMock.TrieStub{
			CollectLeavesForMigrationCalled: func(_ vmcommon.ArgsMigrateDataTrieLeaves) error {
				return expectedErr
			},
		}

<<<<<<< HEAD
		tdt, _ := state.NewTrackableDataTrie(
			[]byte("identifier"),
			tr,
			&hashingMocks.HasherMock{},
			&marshallerMock.MarshalizerMock{},
			&enableEpochsHandlerMock.EnableEpochsHandlerStub{},
		)
		err := tdt.MigrateDataTrieLeaves(core.NotSpecified, core.AutoBalanceEnabled, &trieMock.DataTrieMigratorStub{})
=======
		tdt, _ := state.NewTrackableDataTrie([]byte("identifier"), tr, &hashingMocks.HasherMock{}, &marshallerMock.MarshalizerMock{}, &enableEpochsHandlerMock.EnableEpochsHandlerStub{})
		args := vmcommon.ArgsMigrateDataTrieLeaves{
			OldVersion:   core.NotSpecified,
			NewVersion:   core.AutoBalanceEnabled,
			TrieMigrator: &trieMock.DataTrieMigratorStub{},
		}
		err := tdt.MigrateDataTrieLeaves(args)
>>>>>>> 42a2e672
		assert.Equal(t, expectedErr, err)
	})

	t.Run("leaves that need to be migrated are added to dirty data", func(t *testing.T) {
		t.Parallel()

		leavesToBeMigrated := []core.TrieData{
			{
				Key:     []byte("key1"),
				Value:   []byte("value1"),
				Version: core.NotSpecified,
			},
			{
				Key:     []byte("key2"),
				Value:   []byte("value2"),
				Version: core.NotSpecified,
			},
			{
				Key:     []byte("key3"),
				Value:   []byte("value3"),
				Version: core.NotSpecified,
			},
		}
		tr := &trieMock.TrieStub{
			CollectLeavesForMigrationCalled: func(_ vmcommon.ArgsMigrateDataTrieLeaves) error {
				return nil
			},
		}
		dtm := &trieMock.DataTrieMigratorStub{
			GetLeavesToBeMigratedCalled: func() []core.TrieData {
				return leavesToBeMigrated
			},
		}
		enableEpchs := &enableEpochsHandlerMock.EnableEpochsHandlerStub{
			IsAutoBalanceDataTriesEnabledField: true,
		}

<<<<<<< HEAD
		tdt, _ := state.NewTrackableDataTrie(
			[]byte("identifier"),
			tr,
			&hashingMocks.HasherMock{},
			&marshallerMock.MarshalizerMock{},
			enableEpchs,
		)
		err := tdt.MigrateDataTrieLeaves(core.NotSpecified, 100, dtm)
=======
		tdt, _ := state.NewTrackableDataTrie([]byte("identifier"), tr, &hashingMocks.HasherMock{}, &marshallerMock.MarshalizerMock{}, enableEpchs)
		args := vmcommon.ArgsMigrateDataTrieLeaves{
			OldVersion:   core.NotSpecified,
			NewVersion:   100,
			TrieMigrator: dtm,
		}
		err := tdt.MigrateDataTrieLeaves(args)
>>>>>>> 42a2e672
		assert.Nil(t, err)

		dirtyData := tdt.DirtyData()
		assert.Equal(t, len(leavesToBeMigrated), len(dirtyData))
		for i := range leavesToBeMigrated {
			d := dirtyData[string(leavesToBeMigrated[i].Key)]
			assert.Equal(t, leavesToBeMigrated[i].Value, d.Value)
			assert.Equal(t, core.TrieNodeVersion(100), d.Version)
		}
	})
}

func TestTrackableDataTrie_SetAndGetDataTrie(t *testing.T) {
	t.Parallel()

	trie := &trieMock.TrieStub{}

	tdt, _ := state.NewTrackableDataTrie(
		[]byte("identifier"),
		trie,
		&hashingMocks.HasherMock{},
		&marshallerMock.MarshalizerMock{},
		&enableEpochsHandlerMock.EnableEpochsHandlerStub{},
	)

	newTrie := &trieMock.TrieStub{}
	tdt.SetDataTrie(newTrie)
	assert.Equal(t, newTrie, tdt.DataTrie())
}<|MERGE_RESOLUTION|>--- conflicted
+++ resolved
@@ -886,7 +886,6 @@
 	t.Run("nil trie", func(t *testing.T) {
 		t.Parallel()
 
-<<<<<<< HEAD
 		tdt, _ := state.NewTrackableDataTrie(
 			[]byte("identifier"),
 			nil,
@@ -894,23 +893,18 @@
 			&marshallerMock.MarshalizerMock{},
 			&enableEpochsHandlerMock.EnableEpochsHandlerStub{},
 		)
-		err := tdt.MigrateDataTrieLeaves(core.NotSpecified, core.AutoBalanceEnabled, &trieMock.DataTrieMigratorStub{})
-=======
-		tdt, _ := state.NewTrackableDataTrie([]byte("identifier"), nil, &hashingMocks.HasherMock{}, &marshallerMock.MarshalizerMock{}, &enableEpochsHandlerMock.EnableEpochsHandlerStub{})
 		args := vmcommon.ArgsMigrateDataTrieLeaves{
 			OldVersion:   core.NotSpecified,
 			NewVersion:   core.AutoBalanceEnabled,
 			TrieMigrator: &trieMock.DataTrieMigratorStub{},
 		}
 		err := tdt.MigrateDataTrieLeaves(args)
->>>>>>> 42a2e672
 		assert.Equal(t, state.ErrNilTrie, err)
 	})
 
 	t.Run("nil trie migrator", func(t *testing.T) {
 		t.Parallel()
 
-<<<<<<< HEAD
 		tdt, _ := state.NewTrackableDataTrie(
 			[]byte("identifier"),
 			&trieMock.TrieStub{},
@@ -918,16 +912,12 @@
 			&marshallerMock.MarshalizerMock{},
 			&enableEpochsHandlerMock.EnableEpochsHandlerStub{},
 		)
-		err := tdt.MigrateDataTrieLeaves(core.NotSpecified, core.AutoBalanceEnabled, nil)
-=======
-		tdt, _ := state.NewTrackableDataTrie([]byte("identifier"), &trieMock.TrieStub{}, &hashingMocks.HasherMock{}, &marshallerMock.MarshalizerMock{}, &enableEpochsHandlerMock.EnableEpochsHandlerStub{})
 		args := vmcommon.ArgsMigrateDataTrieLeaves{
 			OldVersion:   core.NotSpecified,
 			NewVersion:   core.AutoBalanceEnabled,
 			TrieMigrator: nil,
 		}
 		err := tdt.MigrateDataTrieLeaves(args)
->>>>>>> 42a2e672
 		assert.Equal(t, errorsCommon.ErrNilTrieMigrator, err)
 	})
 
@@ -941,7 +931,6 @@
 			},
 		}
 
-<<<<<<< HEAD
 		tdt, _ := state.NewTrackableDataTrie(
 			[]byte("identifier"),
 			tr,
@@ -949,16 +938,12 @@
 			&marshallerMock.MarshalizerMock{},
 			&enableEpochsHandlerMock.EnableEpochsHandlerStub{},
 		)
-		err := tdt.MigrateDataTrieLeaves(core.NotSpecified, core.AutoBalanceEnabled, &trieMock.DataTrieMigratorStub{})
-=======
-		tdt, _ := state.NewTrackableDataTrie([]byte("identifier"), tr, &hashingMocks.HasherMock{}, &marshallerMock.MarshalizerMock{}, &enableEpochsHandlerMock.EnableEpochsHandlerStub{})
 		args := vmcommon.ArgsMigrateDataTrieLeaves{
 			OldVersion:   core.NotSpecified,
 			NewVersion:   core.AutoBalanceEnabled,
 			TrieMigrator: &trieMock.DataTrieMigratorStub{},
 		}
 		err := tdt.MigrateDataTrieLeaves(args)
->>>>>>> 42a2e672
 		assert.Equal(t, expectedErr, err)
 	})
 
@@ -996,7 +981,6 @@
 			IsAutoBalanceDataTriesEnabledField: true,
 		}
 
-<<<<<<< HEAD
 		tdt, _ := state.NewTrackableDataTrie(
 			[]byte("identifier"),
 			tr,
@@ -1004,16 +988,12 @@
 			&marshallerMock.MarshalizerMock{},
 			enableEpchs,
 		)
-		err := tdt.MigrateDataTrieLeaves(core.NotSpecified, 100, dtm)
-=======
-		tdt, _ := state.NewTrackableDataTrie([]byte("identifier"), tr, &hashingMocks.HasherMock{}, &marshallerMock.MarshalizerMock{}, enableEpchs)
 		args := vmcommon.ArgsMigrateDataTrieLeaves{
 			OldVersion:   core.NotSpecified,
 			NewVersion:   100,
 			TrieMigrator: dtm,
 		}
 		err := tdt.MigrateDataTrieLeaves(args)
->>>>>>> 42a2e672
 		assert.Nil(t, err)
 
 		dirtyData := tdt.DirtyData()
