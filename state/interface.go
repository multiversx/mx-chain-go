--- conflicted
+++ resolved
@@ -266,17 +266,17 @@
 	GetNumFailure() uint32
 }
 
-<<<<<<< HEAD
 // StateStatsHandler defines the behaviour needed to handler state statistics
 type StateStatsHandler interface {
 	ResetSnapshot()
 	SnapshotStats() string
-=======
+	IsInterfaceNil() bool
+}
+
 // LastSnapshotMarker manages the lastSnapshot marker operations
 type LastSnapshotMarker interface {
 	AddMarker(trieStorageManager common.StorageManager, epoch uint32, rootHash []byte)
 	RemoveMarker(trieStorageManager common.StorageManager, epoch uint32, rootHash []byte)
 	GetMarkerInfo(trieStorageManager common.StorageManager) ([]byte, error)
->>>>>>> 9d81e926
 	IsInterfaceNil() bool
 }