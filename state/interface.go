--- conflicted
+++ resolved
@@ -205,7 +205,19 @@
 	IsPruningEnabled() bool
 }
 
-<<<<<<< HEAD
+// BlockInfoProvider defines the behavior of a struct able to provide the block information used in state tries
+type BlockInfoProvider interface {
+	GetBlockInfo() common.BlockInfo
+	IsInterfaceNil() bool
+}
+
+// AccountsAdapterAPI defines the extension of the AccountsAdapter that should be used in API calls
+type AccountsAdapterAPI interface {
+	AccountsAdapter
+	GetAccountWithBlockInfo(address []byte, options common.RootHashHolder) (vmcommon.AccountHandler, common.BlockInfo, error)
+	GetCodeWithBlockInfo(codeHash []byte, options common.RootHashHolder) ([]byte, common.BlockInfo, error)
+}
+
 // ShardValidatorsInfoMapHandler shall be used to manage operations inside
 // a <shardID, []ValidatorInfoHandler> map in a concurrent-safe way.
 type ShardValidatorsInfoMapHandler interface {
@@ -267,17 +279,4 @@
 
 	ShallowClone() ValidatorInfoHandler
 	String() string
-=======
-// BlockInfoProvider defines the behavior of a struct able to provide the block information used in state tries
-type BlockInfoProvider interface {
-	GetBlockInfo() common.BlockInfo
-	IsInterfaceNil() bool
-}
-
-// AccountsAdapterAPI defines the extension of the AccountsAdapter that should be used in API calls
-type AccountsAdapterAPI interface {
-	AccountsAdapter
-	GetAccountWithBlockInfo(address []byte, options common.RootHashHolder) (vmcommon.AccountHandler, common.BlockInfo, error)
-	GetCodeWithBlockInfo(codeHash []byte, options common.RootHashHolder) ([]byte, common.BlockInfo, error)
->>>>>>> 12624dc4
 }