package storagePruningManager

import (
	"bytes"
	"encoding/hex"
	"strings"

	"github.com/ElrondNetwork/elrond-go-core/core"
	"github.com/ElrondNetwork/elrond-go-core/core/check"
	logger "github.com/ElrondNetwork/elrond-go-logger"
	"github.com/ElrondNetwork/elrond-go/common"
	"github.com/ElrondNetwork/elrond-go/state"
	"github.com/ElrondNetwork/elrond-go/state/storagePruningManager/pruningBuffer"
	"github.com/ElrondNetwork/elrond-go/storage"
)

type pruningOperation byte

const (
	cancelPrune pruningOperation = 0
	prune       pruningOperation = 1
)

var log = logger.GetOrCreate("state/storagePruningManager")

type storagePruningManager struct {
	dbEvictionWaitingList state.DBRemoveCacher
	pruningBuffer         state.AtomicBuffer
}

// NewStoragePruningManager creates a new instance of storagePruningManager
func NewStoragePruningManager(
	evictionWaitingList state.DBRemoveCacher,
	pruningBufferLen uint32,
) (*storagePruningManager, error) {
	if check.IfNil(evictionWaitingList) {
		return nil, state.ErrNilEvictionWaitingList
	}

	return &storagePruningManager{
		dbEvictionWaitingList: evictionWaitingList,
		pruningBuffer:         pruningBuffer.NewPruningBuffer(pruningBufferLen),
	}, nil
}

// MarkForEviction adds the given hashes to the underlying evictionWaitingList
func (spm *storagePruningManager) MarkForEviction(
	oldRoot []byte,
	newRoot []byte,
	oldHashes common.ModifiedHashes,
	newHashes common.ModifiedHashes,
) error {
	if bytes.Equal(newRoot, oldRoot) {
		log.Trace("old root and new root are identical", "rootHash", newRoot)
		return nil
	}

	log.Trace("trie hashes sizes", "newHashes", len(newHashes), "oldHashes", len(oldHashes))
	removeDuplicatedKeys(oldHashes, newHashes)

	if len(newHashes) > 0 && len(newRoot) > 0 {
		newRoot = append(newRoot, byte(state.NewRoot))
		err := spm.dbEvictionWaitingList.Put(newRoot, newHashes)
		if err != nil {
			return err
		}

		logMapWithTrace("MarkForEviction newHashes", "hash", newHashes)
	}

	if len(oldHashes) > 0 && len(oldRoot) > 0 {
		oldRoot = append(oldRoot, byte(state.OldRoot))
		err := spm.dbEvictionWaitingList.Put(oldRoot, oldHashes)
		if err != nil {
			return err
		}

		logMapWithTrace("MarkForEviction oldHashes", "hash", oldHashes)
	}
	return nil
}

func removeDuplicatedKeys(oldHashes map[string]struct{}, newHashes map[string]struct{}) {
	for key := range oldHashes {
		_, ok := newHashes[key]
		if ok {
			delete(oldHashes, key)
			delete(newHashes, key)
			log.Trace("found in newHashes and oldHashes", "hash", []byte(key))
		}
	}
}

func logMapWithTrace(message string, paramName string, hashes common.ModifiedHashes) {
	if log.GetLevel() == logger.LogTrace {
		for key := range hashes {
			log.Trace(message, paramName, []byte(key))
		}
	}
}

// PruneTrie removes old values from the trie database
func (spm *storagePruningManager) PruneTrie(
	rootHash []byte,
	identifier state.TriePruningIdentifier,
	tsm common.StorageManager,
	handler state.PruningHandler,
) {
	rootHash = append(rootHash, byte(identifier))

	if tsm.IsPruningBlocked() {
		if identifier == state.NewRoot {
			spm.cancelPrune(rootHash)
			return
		}

		rootHash = append(rootHash, byte(prune))
		spm.pruningBuffer.Add(rootHash)

		return
	}

	oldHashes := spm.pruningBuffer.RemoveAll()
	spm.resolveBufferedHashes(oldHashes, tsm, handler)
	spm.prune(rootHash, tsm, handler)
}

// CancelPrune clears the evictionWaitingList at the given hash
func (spm *storagePruningManager) CancelPrune(rootHash []byte, identifier state.TriePruningIdentifier, tsm common.StorageManager) {
	rootHash = append(rootHash, byte(identifier))

	if tsm.IsPruningBlocked() || spm.pruningBuffer.Len() != 0 {
		rootHash = append(rootHash, byte(cancelPrune))
		spm.pruningBuffer.Add(rootHash)

		return
	}

	spm.cancelPrune(rootHash)
}

func (spm *storagePruningManager) cancelPrune(rootHash []byte) {
	log.Trace("trie storage manager cancel prune", "root", rootHash)
	_, _ = spm.dbEvictionWaitingList.Evict(rootHash)
}

func (spm *storagePruningManager) resolveBufferedHashes(oldHashes [][]byte, tsm common.StorageManager, handler state.PruningHandler) {
	for _, rootHash := range oldHashes {
		lastBytePos := len(rootHash) - 1
		if lastBytePos < 0 {
			continue
		}

		pruneOperation := pruningOperation(rootHash[lastBytePos])
		rootHash = rootHash[:lastBytePos]

		switch pruneOperation {
		case prune:
			spm.prune(rootHash, tsm, handler)
		case cancelPrune:
			spm.cancelPrune(rootHash)
		default:
			log.Error("invalid pruning operation", "operation id", pruneOperation)
		}
	}
}

func (spm *storagePruningManager) prune(rootHash []byte, tsm common.StorageManager, handler state.PruningHandler) {
	log.Trace("trie storage manager prune", "root", rootHash)

<<<<<<< HEAD
	err := spm.pruneDb(rootHash, tsm)
=======
	err := spm.removeFromDb(rootHash, tsm, handler)
>>>>>>> de0e7e88
	if err != nil {
		if err == storage.ErrDBIsClosed || strings.Contains(err.Error(), storage.ErrDBIsClosed.Error()) {
			log.Debug("did not remove hash", "rootHash", rootHash, "error", err)
			return
		}

		log.Error("trie storage manager remove from db", "error", err, "rootHash", hex.EncodeToString(rootHash))
	}
}

func (spm *storagePruningManager) pruneDb(
	rootHash []byte,
	tsm common.StorageManager,
	handler state.PruningHandler,
) error {
	hashes, err := spm.dbEvictionWaitingList.Evict(rootHash)
	if err != nil {
		return err
	}

	if !handler.IsPruningEnabled() {
		log.Debug("trie removeFromDb", "skipping remove for rootHash", rootHash)
		return nil
	}

	log.Debug("trie removeFromDb", "rootHash", rootHash)

	lastBytePos := len(rootHash) - 1
	if lastBytePos < 0 {
		return state.ErrInvalidIdentifier
	}
	identifier := state.TriePruningIdentifier(rootHash[lastBytePos])

	sw := core.NewStopWatch()
	sw.Start("removeFromDb")
	defer func() {
		sw.Stop("removeFromDb")
		log.Debug("trieStorageManager.removeFromDb", sw.GetMeasurements()...)
	}()

	for key := range hashes {
		shouldKeepHash, errShouldKeep := spm.dbEvictionWaitingList.ShouldKeepHash(key, identifier)
		if errShouldKeep != nil {
			return errShouldKeep
		}
		if shouldKeepHash {
			continue
		}

		hash := []byte(key)
		log.Trace("remove hash from trie db", "hash", hash)
		errRemove := tsm.Remove(hash, common.TriePruningPriority)
		if errRemove != nil {
			return errRemove
		}
	}

	return nil
}

// Close will handle the closing of the underlying components
func (spm *storagePruningManager) Close() error {
	return spm.dbEvictionWaitingList.Close()
}

// IsInterfaceNil returns true if there is no value under the interface
func (spm *storagePruningManager) IsInterfaceNil() bool {
	return spm == nil
}<|MERGE_RESOLUTION|>--- conflicted
+++ resolved
@@ -168,11 +168,7 @@
 func (spm *storagePruningManager) prune(rootHash []byte, tsm common.StorageManager, handler state.PruningHandler) {
 	log.Trace("trie storage manager prune", "root", rootHash)
 
-<<<<<<< HEAD
-	err := spm.pruneDb(rootHash, tsm)
-=======
-	err := spm.removeFromDb(rootHash, tsm, handler)
->>>>>>> de0e7e88
+	err := spm.pruneDb(rootHash, tsm, handler)
 	if err != nil {
 		if err == storage.ErrDBIsClosed || strings.Contains(err.Error(), storage.ErrDBIsClosed.Error()) {
 			log.Debug("did not remove hash", "rootHash", rootHash, "error", err)
