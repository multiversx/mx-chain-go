--- conflicted
+++ resolved
@@ -64,11 +64,8 @@
 		AccountFactory:        accCreator,
 		StoragePruningManager: spm,
 		AddressConverter:      &testscommon.PubkeyConverterMock{},
-<<<<<<< HEAD
+		SnapshotsManager:      snapshotsManager,
 		StateChangesCollector: state.NewStateChangesCollector(),
-=======
-		SnapshotsManager:      snapshotsManager,
->>>>>>> d49fcca7
 	}
 	adb, _ := state.NewAccountsDB(argsAccountsDB)
 
