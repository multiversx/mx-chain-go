package storagePruningManager

import (
	"testing"

	"github.com/ElrondNetwork/elrond-go/common"
	"github.com/ElrondNetwork/elrond-go/config"
	"github.com/ElrondNetwork/elrond-go/state"
	"github.com/ElrondNetwork/elrond-go/state/factory"
	"github.com/ElrondNetwork/elrond-go/state/storagePruningManager/evictionWaitingList"
	"github.com/ElrondNetwork/elrond-go/testscommon"
	"github.com/ElrondNetwork/elrond-go/testscommon/epochNotifier"
	"github.com/ElrondNetwork/elrond-go/testscommon/hashingMocks"
	"github.com/ElrondNetwork/elrond-go/trie"
	"github.com/ElrondNetwork/elrond-go/trie/hashesHolder"
	"github.com/stretchr/testify/assert"
)

func getDefaultTrieAndAccountsDbAndStoragePruningManager() (common.Trie, *state.AccountsDB, *storagePruningManager) {
	generalCfg := config.TrieStorageManagerConfig{
		PruningBufferLen:      1000,
		SnapshotsBufferLen:    10,
		MaxSnapshots:          2,
		SnapshotsGoroutineNum: 1,
	}
	marshaller := &testscommon.MarshalizerMock{}
	hasher := &hashingMocks.HasherMock{}
	args := trie.NewTrieStorageManagerArgs{
		DB:                testscommon.NewMemDbMock(),
		MainStorer:        testscommon.CreateMemUnit(),
		CheckpointsStorer: testscommon.CreateMemUnit(),
		Marshalizer:       marshaller,
		Hasher:            hasher,
		SnapshotDbConfig: config.DBConfig{
			Type: "MemoryDB",
		},
		GeneralConfig:          generalCfg,
		CheckpointHashesHolder: hashesHolder.NewCheckpointHashesHolder(10000000, testscommon.HashSize),
		EpochNotifier:          &epochNotifier.EpochNotifierStub{},
		IdleProvider:           &testscommon.ProcessStatusHandlerStub{},
	}
	trieStorage, _ := trie.NewTrieStorageManager(args)
<<<<<<< HEAD
	tr, _ := trie.NewTrie(trieStorage, marshalizer, hsh, 5, common.TestPriority)
	ewl, _ := evictionWaitingList.NewEvictionWaitingList(100, testscommon.NewMemDbMock(), marshalizer)
	spm, _ := NewStoragePruningManager(ewl, generalCfg.PruningBufferLen)
	adb, _ := state.NewAccountsDB(tr, hsh, marshalizer, factory.NewAccountCreator(), spm, common.Normal, common.TestPriority)
=======
	tr, _ := trie.NewTrie(trieStorage, marshaller, hasher, 5)
	ewl, _ := evictionWaitingList.NewEvictionWaitingList(100, testscommon.NewMemDbMock(), marshaller)
	spm, _ := NewStoragePruningManager(ewl, generalCfg.PruningBufferLen)

	argsAccountsDB := state.ArgsAccountsDB{
		Trie:                  tr,
		Hasher:                hasher,
		Marshaller:            marshaller,
		AccountFactory:        factory.NewAccountCreator(),
		StoragePruningManager: spm,
		ProcessingMode:        common.Normal,
		ProcessStatusHandler:  &testscommon.ProcessStatusHandlerStub{},
	}
	adb, _ := state.NewAccountsDB(argsAccountsDB)
>>>>>>> 668938b0

	return tr, adb, spm
}

func TestAccountsDB_TriePruneAndCancelPruneWhileSnapshotInProgressAddsToPruningBuffer(t *testing.T) {
	t.Parallel()

	tr, adb, spm := getDefaultTrieAndAccountsDbAndStoragePruningManager()
	trieStorage := tr.GetStorageManager()

	_ = tr.Update([]byte("doe"), []byte("reindeer"))
	_ = tr.Update([]byte("dog"), []byte("puppy"))
	_ = tr.Update([]byte("dogglesworth"), []byte("cat"))
	_, _ = adb.Commit()
	oldRootHash, _ := tr.RootHash()

	_ = tr.Update([]byte("dogglesworth"), []byte("catnip"))
	_, _ = adb.Commit()
	newRootHash, _ := tr.RootHash()

	trieStorage.EnterPruningBufferingMode()
	spm.PruneTrie(oldRootHash, state.OldRoot, trieStorage)
	spm.CancelPrune(newRootHash, state.NewRoot, trieStorage)
	trieStorage.ExitPruningBufferingMode()

	assert.Equal(t, 2, spm.pruningBuffer.Len())
}

func TestAccountsDB_TriePruneOnRollbackWhileSnapshotInProgressCancelsPrune(t *testing.T) {
	t.Parallel()

	tr, adb, spm := getDefaultTrieAndAccountsDbAndStoragePruningManager()
	trieStorage := tr.GetStorageManager()
	_ = tr.Update([]byte("doe"), []byte("reindeer"))
	_ = tr.Update([]byte("dog"), []byte("puppy"))
	_ = tr.Update([]byte("dogglesworth"), []byte("cat"))
	_, _ = adb.Commit()
	oldRootHash, _ := tr.RootHash()

	_ = tr.Update([]byte("dogglesworth"), []byte("catnip"))
	_, _ = adb.Commit()
	newRootHash, _ := tr.RootHash()

	trieStorage.EnterPruningBufferingMode()
	spm.CancelPrune(oldRootHash, state.OldRoot, trieStorage)
	spm.PruneTrie(newRootHash, state.NewRoot, trieStorage)
	trieStorage.ExitPruningBufferingMode()

	assert.Equal(t, 1, spm.pruningBuffer.Len())
}

func TestAccountsDB_TriePruneAfterSnapshotIsDonePrunesBufferedHashes(t *testing.T) {
	t.Parallel()

	tr, adb, spm := getDefaultTrieAndAccountsDbAndStoragePruningManager()
	trieStorage := tr.GetStorageManager()
	_ = tr.Update([]byte("doe"), []byte("reindeer"))
	_ = tr.Update([]byte("dog"), []byte("puppy"))
	_ = tr.Update([]byte("dogglesworth"), []byte("cat"))
	_, _ = adb.Commit()
	oldRootHash, _ := tr.RootHash()

	_ = tr.Update([]byte("dogglesworth"), []byte("catnip"))
	_, _ = adb.Commit()
	newRootHash, _ := tr.RootHash()

	trieStorage.EnterPruningBufferingMode()
	spm.PruneTrie(oldRootHash, state.OldRoot, trieStorage)
	spm.CancelPrune(newRootHash, state.NewRoot, trieStorage)
	trieStorage.ExitPruningBufferingMode()
	assert.Equal(t, 2, spm.pruningBuffer.Len())

	adb.PruneTrie(oldRootHash, state.NewRoot)
	assert.Equal(t, 0, spm.pruningBuffer.Len())
}

func TestAccountsDB_TrieCancelPruneAndPruningBufferNotEmptyAddsToPruningBuffer(t *testing.T) {
	t.Parallel()

	tr, adb, spm := getDefaultTrieAndAccountsDbAndStoragePruningManager()
	trieStorage := tr.GetStorageManager()

	_ = tr.Update([]byte("doe"), []byte("reindeer"))
	_ = tr.Update([]byte("dog"), []byte("puppy"))
	_ = tr.Update([]byte("dogglesworth"), []byte("cat"))
	_, _ = adb.Commit()
	oldRootHash, _ := tr.RootHash()

	_ = tr.Update([]byte("dogglesworth"), []byte("catnip"))
	_, _ = adb.Commit()
	newRootHash, _ := tr.RootHash()

	trieStorage.EnterPruningBufferingMode()
	spm.PruneTrie(oldRootHash, state.OldRoot, trieStorage)
	spm.CancelPrune(newRootHash, state.NewRoot, trieStorage)
	trieStorage.ExitPruningBufferingMode()
	assert.Equal(t, 2, spm.pruningBuffer.Len())

	adb.CancelPrune(oldRootHash, state.NewRoot)
	assert.Equal(t, 3, spm.pruningBuffer.Len())
}

func TestAccountsDB_TriePruneAndCancelPruneAddedToBufferInOrder(t *testing.T) {
	t.Parallel()

	tr, adb, spm := getDefaultTrieAndAccountsDbAndStoragePruningManager()
	trieStorage := tr.GetStorageManager()

	_ = tr.Update([]byte("doe"), []byte("reindeer"))
	_ = tr.Update([]byte("dog"), []byte("puppy"))
	_ = tr.Update([]byte("dogglesworth"), []byte("cat"))
	_, _ = adb.Commit()
	oldRootHash, _ := tr.RootHash()

	_ = tr.Update([]byte("dogglesworth"), []byte("catnip"))
	_, _ = adb.Commit()
	newRootHash, _ := tr.RootHash()

	trieStorage.EnterPruningBufferingMode()
	spm.PruneTrie(oldRootHash, state.OldRoot, trieStorage)
	spm.CancelPrune(newRootHash, state.NewRoot, trieStorage)
	trieStorage.ExitPruningBufferingMode()

	spm.CancelPrune(oldRootHash, state.NewRoot, trieStorage)

	bufferedHashes := spm.pruningBuffer.RemoveAll()

	expectedHash := append(oldRootHash, byte(state.OldRoot))
	assert.Equal(t, append(expectedHash, byte(prune)), bufferedHashes[0])

	expectedHash = append(newRootHash, byte(state.NewRoot))
	assert.Equal(t, append(expectedHash, byte(cancelPrune)), bufferedHashes[1])

	expectedHash = append(oldRootHash, byte(state.NewRoot))
	assert.Equal(t, append(expectedHash, byte(cancelPrune)), bufferedHashes[2])
}

func TestAccountsDB_PruneAfterCancelPruneShouldFail(t *testing.T) {
	t.Parallel()

	tr, adb, spm := getDefaultTrieAndAccountsDbAndStoragePruningManager()
	trieStorage := tr.GetStorageManager()

	_ = tr.Update([]byte("doe"), []byte("reindeer"))
	_ = tr.Update([]byte("dog"), []byte("puppy"))
	_ = tr.Update([]byte("ddog"), []byte("cat"))
	_, _ = adb.Commit()
	rootHash, _ := tr.RootHash()

	_ = tr.Update([]byte("dog"), []byte("value of dog"))
	_, _ = adb.Commit()
	spm.CancelPrune(rootHash, state.NewRoot, trieStorage)

	spm.CancelPrune(rootHash, state.OldRoot, trieStorage)
	spm.PruneTrie(rootHash, state.OldRoot, trieStorage)

	newTr, err := tr.Recreate(rootHash, common.TestPriority)
	assert.Nil(t, err)
	assert.NotNil(t, newTr)
}

func TestStoragePruningManager_MarkForEviction_removeDuplicatedKeys(t *testing.T) {
	map1 := map[string]struct{}{
		"hash1": {},
		"hash2": {},
		"hash3": {},
		"hash4": {},
	}

	map2 := map[string]struct{}{
		"hash1": {},
		"hash4": {},
		"hash5": {},
		"hash6": {},
	}

	removeDuplicatedKeys(map1, map2)

	_, ok := map1["hash1"]
	assert.False(t, ok)
	_, ok = map1["hash4"]
	assert.False(t, ok)

	_, ok = map2["hash1"]
	assert.False(t, ok)
	_, ok = map2["hash4"]
	assert.False(t, ok)
}<|MERGE_RESOLUTION|>--- conflicted
+++ resolved
@@ -40,13 +40,7 @@
 		IdleProvider:           &testscommon.ProcessStatusHandlerStub{},
 	}
 	trieStorage, _ := trie.NewTrieStorageManager(args)
-<<<<<<< HEAD
-	tr, _ := trie.NewTrie(trieStorage, marshalizer, hsh, 5, common.TestPriority)
-	ewl, _ := evictionWaitingList.NewEvictionWaitingList(100, testscommon.NewMemDbMock(), marshalizer)
-	spm, _ := NewStoragePruningManager(ewl, generalCfg.PruningBufferLen)
-	adb, _ := state.NewAccountsDB(tr, hsh, marshalizer, factory.NewAccountCreator(), spm, common.Normal, common.TestPriority)
-=======
-	tr, _ := trie.NewTrie(trieStorage, marshaller, hasher, 5)
+	tr, _ := trie.NewTrie(trieStorage, marshaller, hasher, 5, common.TestPriority)
 	ewl, _ := evictionWaitingList.NewEvictionWaitingList(100, testscommon.NewMemDbMock(), marshaller)
 	spm, _ := NewStoragePruningManager(ewl, generalCfg.PruningBufferLen)
 
@@ -58,9 +52,9 @@
 		StoragePruningManager: spm,
 		ProcessingMode:        common.Normal,
 		ProcessStatusHandler:  &testscommon.ProcessStatusHandlerStub{},
+		common.TestPriority
 	}
 	adb, _ := state.NewAccountsDB(argsAccountsDB)
->>>>>>> 668938b0
 
 	return tr, adb, spm
 }
