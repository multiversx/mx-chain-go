--- conflicted
+++ resolved
@@ -22,11 +22,7 @@
 	headersPool         dataRetriever.HeadersPool
 	marshalizer         marshal.Marshalizer
 	storageService      dataRetriever.StorageService
-<<<<<<< HEAD
-	enableEpochsHandler common.EnableEpochsHandler
-=======
 	enableRoundsHandler common.EnableRoundsHandler
->>>>>>> f2b2786b
 }
 
 // NewFallbackHeaderValidator creates a new fallbackHeaderValidator object
@@ -34,11 +30,7 @@
 	headersPool dataRetriever.HeadersPool,
 	marshalizer marshal.Marshalizer,
 	storageService dataRetriever.StorageService,
-<<<<<<< HEAD
-	enableEpochsHandler common.EnableEpochsHandler,
-=======
 	enableRoundsHandler common.EnableRoundsHandler,
->>>>>>> f2b2786b
 ) (*fallbackHeaderValidator, error) {
 
 	if check.IfNil(headersPool) {
@@ -50,24 +42,15 @@
 	if check.IfNil(storageService) {
 		return nil, process.ErrNilStorage
 	}
-<<<<<<< HEAD
-	if check.IfNil(enableEpochsHandler) {
-		return nil, errors.ErrNilEnableEpochsHandler
-=======
 	if check.IfNil(enableRoundsHandler) {
 		return nil, errors.ErrNilEnableRoundsHandler
->>>>>>> f2b2786b
 	}
 
 	hv := &fallbackHeaderValidator{
 		headersPool:         headersPool,
 		marshalizer:         marshalizer,
 		storageService:      storageService,
-<<<<<<< HEAD
-		enableEpochsHandler: enableEpochsHandler,
-=======
 		enableRoundsHandler: enableRoundsHandler,
->>>>>>> f2b2786b
 	}
 
 	return hv, nil
@@ -88,21 +71,12 @@
 		return false
 	}
 
-<<<<<<< HEAD
-	isRoundTooOld := int64(round)-int64(previousHeader.GetRound()) >= fhv.getMaxRoundsWithoutCommitedStartInEpochBlock()
-	return isRoundTooOld
-}
-
-func (fhv *fallbackHeaderValidator) getMaxRoundsWithoutCommitedStartInEpochBlock() int64 {
-	if fhv.enableEpochsHandler.IsFlagEnabled(common.SupernovaFlag) {
-=======
 	isRoundTooOld := int64(round)-int64(previousHeader.GetRound()) >= fhv.getMaxRoundsWithoutCommittedStartInEpochBlock(previousHeader.GetRound())
 	return isRoundTooOld
 }
 
 func (fhv *fallbackHeaderValidator) getMaxRoundsWithoutCommittedStartInEpochBlock(round uint64) int64 {
 	if fhv.enableRoundsHandler.IsFlagEnabledInRound(common.SupernovaRoundFlag, round) {
->>>>>>> f2b2786b
 		return SupernovaMaxRoundsWithoutCommittedStartInEpochBlock
 	}
 
