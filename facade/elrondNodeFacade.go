package facade

import (
	"math/big"

	"github.com/ElrondNetwork/elrond-go/api"
	"github.com/ElrondNetwork/elrond-go/config"
	"github.com/ElrondNetwork/elrond-go/core/statistics"
	"github.com/ElrondNetwork/elrond-go/data/state"
	"github.com/ElrondNetwork/elrond-go/data/transaction"
	"github.com/ElrondNetwork/elrond-go/logger"
	"github.com/ElrondNetwork/elrond-go/node/external"
	"github.com/ElrondNetwork/elrond-go/node/heartbeat"
	"github.com/ElrondNetwork/elrond-go/ntp"
	"github.com/ElrondNetwork/elrond-go/process"
	vmcommon "github.com/ElrondNetwork/elrond-vm-common"
)

// DefaultRestInterface is the default interface the rest API will start on if not specified
const DefaultRestInterface = "localhost:8080"

// DefaultRestPortOff is the default value that should be passed if it is desired
//  to start the node without a REST endpoint available
const DefaultRestPortOff = "off"

var log = logger.GetOrCreate("facade")

// ElrondNodeFacade represents a facade for grouping the functionality for node, transaction and address
type ElrondNodeFacade struct {
	node                   NodeWrapper
	apiResolver            ApiResolver
	syncer                 ntp.SyncTimer
	tpsBenchmark           *statistics.TpsBenchmark
	config                 *config.FacadeConfig
	restAPIServerDebugMode bool
}

// NewElrondNodeFacade creates a new Facade with a NodeWrapper
func NewElrondNodeFacade(node NodeWrapper, apiResolver ApiResolver, restAPIServerDebugMode bool) *ElrondNodeFacade {
	if node == nil || node.IsInterfaceNil() {
		return nil
	}
	if apiResolver == nil || apiResolver.IsInterfaceNil() {
		return nil
	}

	return &ElrondNodeFacade{
		node:                   node,
		apiResolver:            apiResolver,
		restAPIServerDebugMode: restAPIServerDebugMode,
	}
}

// SetSyncer sets the current syncer
func (ef *ElrondNodeFacade) SetSyncer(syncer ntp.SyncTimer) {
	ef.syncer = syncer
}

// SetTpsBenchmark sets the tps benchmark handler
func (ef *ElrondNodeFacade) SetTpsBenchmark(tpsBenchmark *statistics.TpsBenchmark) {
	ef.tpsBenchmark = tpsBenchmark
}

// TpsBenchmark returns the tps benchmark handler
func (ef *ElrondNodeFacade) TpsBenchmark() *statistics.TpsBenchmark {
	return ef.tpsBenchmark
}

// SetConfig sets the configuration options for the facade
func (ef *ElrondNodeFacade) SetConfig(facadeConfig *config.FacadeConfig) {
	ef.config = facadeConfig
}

// StartNode starts the underlying node
func (ef *ElrondNodeFacade) StartNode() error {
	err := ef.node.Start()
	if err != nil {
		return err
	}

	err = ef.node.StartConsensus()
	return err
}

// StartBackgroundServices starts all background services needed for the correct functionality of the node
func (ef *ElrondNodeFacade) StartBackgroundServices() {
	go ef.startRest()
}

// IsNodeRunning gets if the underlying node is running
func (ef *ElrondNodeFacade) IsNodeRunning() bool {
	return ef.node.IsRunning()
}

// RestAPIServerDebugMode return true is debug mode for Rest API is enabled
func (ef *ElrondNodeFacade) RestAPIServerDebugMode() bool {
	return ef.restAPIServerDebugMode
}

// RestApiInterface returns the interface on which the rest API should start on, based on the config file provided.
// The API will start on the DefaultRestInterface value unless a correct value is passed or
//  the value is explicitly set to off, in which case it will not start at all
func (ef *ElrondNodeFacade) RestApiInterface() string {
	if ef.config == nil {
		return DefaultRestInterface
	}
	if ef.config.RestApiInterface == "" {
		return DefaultRestInterface
	}

	return ef.config.RestApiInterface
}

func (ef *ElrondNodeFacade) startRest() {
	log.Trace("starting REST api server")

	switch ef.RestApiInterface() {
	case DefaultRestPortOff:
		log.Debug("web server is off")
	default:
		log.Debug("starting web server")
		err := api.Start(ef)
		if err != nil {
			log.Debug("could not start webserver",
				"error", err.Error(),
			)
		}
	}
}

// GetBalance gets the current balance for a specified address
func (ef *ElrondNodeFacade) GetBalance(address string) (*big.Int, error) {
	return ef.node.GetBalance(address)
}

// CreateTransaction creates a transaction from all needed fields
func (ef *ElrondNodeFacade) CreateTransaction(
	nonce uint64,
	value string,
	receiverHex string,
	senderHex string,
	gasPrice uint64,
	gasLimit uint64,
	txData []byte,
	signatureHex string,
) (*transaction.Transaction, error) {

<<<<<<< HEAD
	return ef.node.CreateTransaction(nonce, value, receiverHex, senderHex, gasPrice, gasLimit, data, signatureHex)
=======
	return ef.node.CreateTransaction(nonce, value, receiverHex, senderHex, gasPrice, gasLimit, txData, signatureHex)
}

// ValidatorStatisticsApi will return the statistics for all validators
func (ef *ElrondNodeFacade) ValidatorStatisticsApi() (map[string]*state.ValidatorApiResponse, error) {
	return ef.node.ValidatorStatisticsApi()
>>>>>>> 6ccf18ca
}

// SendTransaction will send a new transaction on the topic channel
func (ef *ElrondNodeFacade) SendTransaction(
	nonce uint64,
	senderHex string,
	receiverHex string,
	value string,
	gasPrice uint64,
	gasLimit uint64,
	txData []byte,
	signature []byte,
) (string, error) {

	return ef.node.SendTransaction(nonce, senderHex, receiverHex, value, gasPrice, gasLimit, txData, signature)
}

// SendBulkTransactions will send a bulk of transactions on the topic channel
func (ef *ElrondNodeFacade) SendBulkTransactions(txs []*transaction.Transaction) (uint64, error) {
	return ef.node.SendBulkTransactions(txs)
}

// GetTransaction gets the transaction with a specified hash
func (ef *ElrondNodeFacade) GetTransaction(hash string) (*transaction.Transaction, error) {
	return ef.node.GetTransaction(hash)
}

// GetAccount returns an accountResponse containing information
// about the account correlated with provided address
func (ef *ElrondNodeFacade) GetAccount(address string) (*state.Account, error) {
	return ef.node.GetAccount(address)
}

// GetHeartbeats returns the heartbeat status for each public key from initial list or later joined to the network
func (ef *ElrondNodeFacade) GetHeartbeats() ([]heartbeat.PubKeyHeartbeat, error) {
	hbStatus := ef.node.GetHeartbeats()
	if hbStatus == nil {
		return nil, ErrHeartbeatsNotActive
	}

	return hbStatus, nil
}

// StatusMetrics will return the node's status metrics
func (ef *ElrondNodeFacade) StatusMetrics() external.StatusMetricsHandler {
	return ef.apiResolver.StatusMetrics()
}

// ExecuteSCQuery retrieves data from existing SC trie
func (ef *ElrondNodeFacade) ExecuteSCQuery(query *process.SCQuery) (*vmcommon.VMOutput, error) {
	return ef.apiResolver.ExecuteSCQuery(query)
}

// PprofEnabled returns if profiling mode should be active or not on the application
func (ef *ElrondNodeFacade) PprofEnabled() bool {
	return ef.config.PprofEnabled
}

// IsInterfaceNil returns true if there is no value under the interface
func (ef *ElrondNodeFacade) IsInterfaceNil() bool {
	return ef == nil
}<|MERGE_RESOLUTION|>--- conflicted
+++ resolved
@@ -144,17 +144,12 @@
 	txData []byte,
 	signatureHex string,
 ) (*transaction.Transaction, error) {
-
-<<<<<<< HEAD
 	return ef.node.CreateTransaction(nonce, value, receiverHex, senderHex, gasPrice, gasLimit, data, signatureHex)
-=======
-	return ef.node.CreateTransaction(nonce, value, receiverHex, senderHex, gasPrice, gasLimit, txData, signatureHex)
 }
 
 // ValidatorStatisticsApi will return the statistics for all validators
 func (ef *ElrondNodeFacade) ValidatorStatisticsApi() (map[string]*state.ValidatorApiResponse, error) {
 	return ef.node.ValidatorStatisticsApi()
->>>>>>> 6ccf18ca
 }
 
 // SendTransaction will send a new transaction on the topic channel
