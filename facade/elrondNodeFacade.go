--- conflicted
+++ resolved
@@ -161,11 +161,7 @@
 	signatureHex string,
 ) (*transaction.Transaction, error) {
 
-<<<<<<< HEAD
-	return ef.node.CreateTransaction(nonce, value, receiverHex, senderHex, gasPrice, gasLimit, txData, signatureHex, challenge)
-=======
-	return ef.node.CreateTransaction(nonce, value, receiverHex, senderHex, gasPrice, gasLimit, data, signatureHex)
->>>>>>> 56c1ef5b
+	return ef.node.CreateTransaction(nonce, value, receiverHex, senderHex, gasPrice, gasLimit, txData, signatureHex)
 }
 
 // ValidatorStatisticsApi will return the statistics for all validators
