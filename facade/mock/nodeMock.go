package mock

import (
	"math/big"

	"github.com/ElrondNetwork/elrond-go/data/state"
	"github.com/ElrondNetwork/elrond-go/data/transaction"
	"github.com/ElrondNetwork/elrond-go/node/heartbeat"
)

type NodeMock struct {
	AddressHandler             func() (string, error)
	StartHandler               func() error
	StopHandler                func() error
	P2PBootstrapHandler        func() error
	IsRunningHandler           func() bool
	ConnectToAddressesHandler  func([]string) error
	StartConsensusHandler      func() error
	GetBalanceHandler          func(address string) (*big.Int, error)
	GenerateTransactionHandler func(sender string, receiver string, amount string, code string) (*transaction.Transaction, error)
	CreateTransactionHandler   func(nonce uint64, value string, receiverHex string, senderHex string, gasPrice uint64,
<<<<<<< HEAD
		gasLimit uint64, data []byte, signatureHex string, challenge string) (*transaction.Transaction, error)
=======
		gasLimit uint64, data string, signatureHex string) (*transaction.Transaction, error)
>>>>>>> 56c1ef5b
	GetTransactionHandler                          func(hash string) (*transaction.Transaction, error)
	SendTransactionHandler                         func(nonce uint64, sender string, receiver string, amount string, txData []byte, signature []byte) (string, error)
	SendBulkTransactionsHandler                    func(txs []*transaction.Transaction) (uint64, error)
	GetAccountHandler                              func(address string) (*state.Account, error)
	GetCurrentPublicKeyHandler                     func() string
	GenerateAndSendBulkTransactionsHandler         func(destination string, value *big.Int, nrTransactions uint64) error
	GenerateAndSendBulkTransactionsOneByOneHandler func(destination string, value *big.Int, nrTransactions uint64) error
	GetHeartbeatsHandler                           func() []heartbeat.PubKeyHeartbeat
	ValidatorStatisticsApiCalled                   func() (map[string]*state.ValidatorApiResponse, error)
}

func (nm *NodeMock) Address() (string, error) {
	return nm.AddressHandler()
}

func (nm *NodeMock) Start() error {
	return nm.StartHandler()
}

func (nm *NodeMock) P2PBootstrap() error {
	return nm.P2PBootstrapHandler()
}

func (nm *NodeMock) IsRunning() bool {
	return nm.IsRunningHandler()
}

func (nm *NodeMock) ConnectToAddresses(addresses []string) error {
	return nm.ConnectToAddressesHandler(addresses)
}

func (nm *NodeMock) StartConsensus() error {
	return nm.StartConsensusHandler()
}

func (nm *NodeMock) GetBalance(address string) (*big.Int, error) {
	return nm.GetBalanceHandler(address)
}

func (nm *NodeMock) GenerateTransaction(sender string, receiver string, amount string, code string) (*transaction.Transaction, error) {
	return nm.GenerateTransactionHandler(sender, receiver, amount, code)
}

func (nm *NodeMock) CreateTransaction(nonce uint64, value string, receiverHex string, senderHex string, gasPrice uint64,
<<<<<<< HEAD
	gasLimit uint64, data []byte, signatureHex string, challenge string) (*transaction.Transaction, error) {
=======
	gasLimit uint64, data string, signatureHex string) (*transaction.Transaction, error) {
>>>>>>> 56c1ef5b

	return nm.CreateTransactionHandler(nonce, value, receiverHex, senderHex, gasPrice, gasLimit, data, signatureHex)
}

func (nm *NodeMock) GetTransaction(hash string) (*transaction.Transaction, error) {
	return nm.GetTransactionHandler(hash)
}

func (nm *NodeMock) SendTransaction(nonce uint64, sender string, receiver string, value string, gasPrice uint64, gasLimit uint64, transactionData []byte, signature []byte) (string, error) {
	return nm.SendTransactionHandler(nonce, sender, receiver, value, transactionData, signature)
}

func (nm *NodeMock) SendBulkTransactions(txs []*transaction.Transaction) (uint64, error) {
	return nm.SendBulkTransactionsHandler(txs)
}

func (nm *NodeMock) GetCurrentPublicKey() string {
	return nm.GetCurrentPublicKeyHandler()
}

func (nm *NodeMock) GenerateAndSendBulkTransactions(receiverHex string, value *big.Int, noOfTx uint64) error {
	return nm.GenerateAndSendBulkTransactionsHandler(receiverHex, value, noOfTx)
}

func (nm *NodeMock) GenerateAndSendBulkTransactionsOneByOne(receiverHex string, value *big.Int, noOfTx uint64) error {
	return nm.GenerateAndSendBulkTransactionsOneByOneHandler(receiverHex, value, noOfTx)
}

func (nm *NodeMock) GetAccount(address string) (*state.Account, error) {
	return nm.GetAccountHandler(address)
}

func (nm *NodeMock) GetHeartbeats() []heartbeat.PubKeyHeartbeat {
	return nm.GetHeartbeatsHandler()
}

func (nm *NodeMock) ValidatorStatisticsApi() (map[string]*state.ValidatorApiResponse, error) {
	return nm.ValidatorStatisticsApiCalled()
}

// IsInterfaceNil returns true if there is no value under the interface
func (nm *NodeMock) IsInterfaceNil() bool {
	if nm == nil {
		return true
	}
	return false
}<|MERGE_RESOLUTION|>--- conflicted
+++ resolved
@@ -19,11 +19,7 @@
 	GetBalanceHandler          func(address string) (*big.Int, error)
 	GenerateTransactionHandler func(sender string, receiver string, amount string, code string) (*transaction.Transaction, error)
 	CreateTransactionHandler   func(nonce uint64, value string, receiverHex string, senderHex string, gasPrice uint64,
-<<<<<<< HEAD
-		gasLimit uint64, data []byte, signatureHex string, challenge string) (*transaction.Transaction, error)
-=======
-		gasLimit uint64, data string, signatureHex string) (*transaction.Transaction, error)
->>>>>>> 56c1ef5b
+		gasLimit uint64, data []byte, signatureHex string) (*transaction.Transaction, error)
 	GetTransactionHandler                          func(hash string) (*transaction.Transaction, error)
 	SendTransactionHandler                         func(nonce uint64, sender string, receiver string, amount string, txData []byte, signature []byte) (string, error)
 	SendBulkTransactionsHandler                    func(txs []*transaction.Transaction) (uint64, error)
@@ -68,11 +64,7 @@
 }
 
 func (nm *NodeMock) CreateTransaction(nonce uint64, value string, receiverHex string, senderHex string, gasPrice uint64,
-<<<<<<< HEAD
-	gasLimit uint64, data []byte, signatureHex string, challenge string) (*transaction.Transaction, error) {
-=======
-	gasLimit uint64, data string, signatureHex string) (*transaction.Transaction, error) {
->>>>>>> 56c1ef5b
+	gasLimit uint64, data []byte, signatureHex string) (*transaction.Transaction, error) {
 
 	return nm.CreateTransactionHandler(nonce, value, receiverHex, senderHex, gasPrice, gasLimit, data, signatureHex)
 }
