package mock

import (
	"math/big"

	"github.com/ElrondNetwork/elrond-go/core/vmcommon"
	"github.com/ElrondNetwork/elrond-go/data/transaction"
	"github.com/ElrondNetwork/elrond-go/node/external"
	"github.com/ElrondNetwork/elrond-go/process"
)

// ApiResolverStub -
type ApiResolverStub struct {
	ExecuteSCQueryHandler             func(query *process.SCQuery) (*vmcommon.VMOutput, error)
	StatusMetricsHandler              func() external.StatusMetricsHandler
	ComputeTransactionGasLimitHandler func(tx *transaction.Transaction) (uint64, error)
	GetTotalStakedValueHandler        func() (*big.Int, error)
}

// ExecuteSCQuery -
func (ars *ApiResolverStub) ExecuteSCQuery(query *process.SCQuery) (*vmcommon.VMOutput, error) {
	return ars.ExecuteSCQueryHandler(query)
}

// StatusMetrics -
func (ars *ApiResolverStub) StatusMetrics() external.StatusMetricsHandler {
	return ars.StatusMetricsHandler()
}

// ComputeTransactionGasLimit -
func (ars *ApiResolverStub) ComputeTransactionGasLimit(tx *transaction.Transaction) (uint64, error) {
	return ars.ComputeTransactionGasLimitHandler(tx)
}

<<<<<<< HEAD
// Close -
func (ars *ApiResolverStub) Close() error {
	return nil
=======
// GetTotalStakedValue -
func (ars *ApiResolverStub) GetTotalStakedValue() (*big.Int, error) {
	return ars.GetTotalStakedValueHandler()
>>>>>>> 94717e3d
}

// IsInterfaceNil returns true if there is no value under the interface
func (ars *ApiResolverStub) IsInterfaceNil() bool {
	return ars == nil
}<|MERGE_RESOLUTION|>--- conflicted
+++ resolved
@@ -32,15 +32,14 @@
 	return ars.ComputeTransactionGasLimitHandler(tx)
 }
 
-<<<<<<< HEAD
+// GetTotalStakedValue -
+func (ars *ApiResolverStub) GetTotalStakedValue() (*big.Int, error) {
+	return ars.GetTotalStakedValueHandler()
+}
+
 // Close -
 func (ars *ApiResolverStub) Close() error {
 	return nil
-=======
-// GetTotalStakedValue -
-func (ars *ApiResolverStub) GetTotalStakedValue() (*big.Int, error) {
-	return ars.GetTotalStakedValueHandler()
->>>>>>> 94717e3d
 }
 
 // IsInterfaceNil returns true if there is no value under the interface
