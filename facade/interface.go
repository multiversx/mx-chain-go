--- conflicted
+++ resolved
@@ -30,11 +30,7 @@
 
 	//CreateTransaction will return a transaction from all needed fields
 	CreateTransaction(nonce uint64, value string, receiverHex string, senderHex string, gasPrice uint64,
-<<<<<<< HEAD
-		gasLimit uint64, data string, signatureHex string) (*transaction.Transaction, error)
-=======
 		gasLimit uint64, data []byte, signatureHex string) (*transaction.Transaction, error)
->>>>>>> 6ccf18ca
 
 	//SendTransaction will send a new transaction on the 'send transactions pipe' channel
 	SendTransaction(nonce uint64, senderHex string, receiverHex string, value string, gasPrice uint64, gasLimit uint64, transactionData []byte, signature []byte) (string, error)
