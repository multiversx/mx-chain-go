--- conflicted
+++ resolved
@@ -110,13 +110,8 @@
   version = "1.0.0"
 
 [[constraint]]
-<<<<<<< HEAD
-  name = "github.com/libp2p/go-libp2p-pubsub"
-  branch = "master"
-=======
   branch = "master"
   name = "github.com/libp2p/go-libp2p-pubsub"
->>>>>>> 8921c862
 
 [[constraint]]
   name = "github.com/libp2p/go-libp2p-secio"
@@ -185,13 +180,6 @@
 [[constraint]]
   name = "gotest.tools"
   version = "2.2.0"
-<<<<<<< HEAD
-
-[[constraint]]
-  name = "zombiezen.com/go/capnproto2"
-  version = "2.17.2"
-=======
->>>>>>> 8921c862
 
 [prune]
   go-tests = true
