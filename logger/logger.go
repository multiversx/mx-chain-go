package logger

import (
	"io"
	"os"
	"path/filepath"
	"runtime"
	"time"

	log "github.com/sirupsen/logrus"
)

// These constants are the string representation of the package logging levels.
const (
	LogDebug   = "DEBUG"
	LogInfo    = "INFO"
	LogWarning = "WARNING"
	LogError   = "ERROR"
	LogPanic   = "PANIC"
)

const (
	defaultLogPath         = "logs"
	defaultStackTraceDepth = 2
)

// Logger represents the application logger.
type Logger struct {
	logger          *log.Logger
	file            io.Writer
	stackTraceDepth int
}

// Option represents a functional configuration parameter that can operate
//  over the Logger struct
type Option func(*Logger) error

// NewElrondLogger will setup the defaults of the application logger.
// If the requested log file is writable it will setup a MultiWriter on both the file
//  and the standard output. Also sets up the level and the format for the logger.
func NewElrondLogger(opts ...Option) *Logger {
	el := &Logger{
		logger:          log.New(),
		stackTraceDepth: defaultStackTraceDepth,
	}

	for _, opt := range opts {
		err := opt(el)
		if err != nil {
			el.logger.Error("Could not set opt for logger", err)
		}
	}

	if el.file != nil {
		el.logger.SetOutput(el.file)
		el.logger.AddHook(&printerHook{Writer: os.Stdout})
	} else {
		el.logger.SetOutput(os.Stdout)
	}

	el.logger.SetFormatter(&log.JSONFormatter{})
<<<<<<< HEAD
	el.logger.SetLevel(log.InfoLevel)
=======
	el.logger.SetLevel(log.DebugLevel)
>>>>>>> b7cc4ace

	return el
}

// NewDefaultLogger is a shorthand for instantiating a new logger with default settings.
// If it fails to open the default log file it will return a logger with os.Stdout output.
func NewDefaultLogger() *Logger {
	file, err := DefaultLogFile()
	if err != nil {
		return NewElrondLogger()
	}
	return NewElrondLogger(WithFile(file))
}

// File returns the current Logger file
func (el *Logger) File() io.Writer {
	return el.file
}

// StackTraceDepth returns the current Logger stackTraceDepth
func (el *Logger) StackTraceDepth() int {
	return el.stackTraceDepth
}

// SetLevel sets the log level according to this package's defined levels.
func (el *Logger) SetLevel(level string) {
	switch level {
	case LogDebug:
		el.logger.SetLevel(log.DebugLevel)
	case LogInfo:
		el.logger.SetLevel(log.InfoLevel)
	case LogWarning:
		el.logger.SetLevel(log.WarnLevel)
	case LogError:
		el.logger.SetLevel(log.ErrorLevel)
	case LogPanic:
		el.logger.SetLevel(log.PanicLevel)
	default:
		el.logger.SetLevel(log.ErrorLevel)
	}
}

// SetOutput enables the possibility to change the output of the logger on demand.
func (el *Logger) SetOutput(out io.Writer) {
	el.logger.SetOutput(out)
}

// Debug is an alias for Logrus.Debug, adding some default useful fields.
func (el *Logger) Debug(message string, extra ...interface{}) {
	cl := el.defaultFields()
	cl.WithFields(log.Fields{
		"extra": extra,
	}).Debug(message)
}

// Info is an alias for Logrus.Info, adding some default useful fields.
func (el *Logger) Info(message string, extra ...interface{}) {
	cl := el.defaultFields()
	cl.WithFields(log.Fields{
		"extra": extra,
	}).Info(message)
}

// Warn is an alias for Logrus.Warn, adding some default useful fields.
func (el *Logger) Warn(message string, extra ...interface{}) {
	cl := el.defaultFields()
	cl.WithFields(log.Fields{
		"extra": extra,
	}).Warn(message)
}

// Error is an alias for Logrus.Error, adding some default useful fields.
func (el *Logger) Error(message string, extra ...interface{}) {
	cl := el.defaultFields()
	cl.WithFields(log.Fields{
		"extra": extra,
	}).Error(message)
}

// Panic is an alias for Logrus.Panic, adding some default useful fields.
func (el *Logger) Panic(message string, extra ...interface{}) {
	cl := el.defaultFields()
	cl.WithFields(log.Fields{
		"extra": extra,
	}).Panic(message)
}

// LogIfError will log if the provided error different than nil
func (el *Logger) LogIfError(err error) {
	if err == nil {
		return
	}
	cl := el.defaultFields()
	cl.Error(err.Error())
}

func (el *Logger) defaultFields() *log.Entry {
	_, file, line, ok := runtime.Caller(el.stackTraceDepth)
	return el.logger.WithFields(log.Fields{
		"file":        file,
		"line_number": line,
		"caller_ok":   ok,
	})
}

// WithFile sets up the file option for the Logger
func WithFile(file io.Writer) Option {
	return func(el *Logger) error {
		el.file = file
		return nil
	}
}

// WithStackTraceDepth sets up the stackTraceDepth option for the Logger
func WithStackTraceDepth(depth int) Option {
	return func(el *Logger) error {
		el.stackTraceDepth = depth
		return nil
	}
}

// DefaultLogFile returns the default output for the application logger.
// The client package can always use another output and provide it in the logger constructor.
func DefaultLogFile() (*os.File, error) {
	absPath, err := filepath.Abs(defaultLogPath)
	if err != nil {
		return nil, err
	}
	err = os.MkdirAll(absPath, os.ModePerm)
	if err != nil {
		return nil, err
	}
	return os.OpenFile(
		filepath.Join(absPath, time.Now().Format("2006-02-01")+".log"),
		os.O_CREATE|os.O_APPEND|os.O_WRONLY,
		0666)
}<|MERGE_RESOLUTION|>--- conflicted
+++ resolved
@@ -59,11 +59,7 @@
 	}
 
 	el.logger.SetFormatter(&log.JSONFormatter{})
-<<<<<<< HEAD
-	el.logger.SetLevel(log.InfoLevel)
-=======
 	el.logger.SetLevel(log.DebugLevel)
->>>>>>> b7cc4ace
 
 	return el
 }
