{
  "startTime": 0,
  "roundDuration": 4000,
  "consensusGroupSize": 1,
  "elasticSubrounds": false,
  "initialNodes": [
    {
<<<<<<< HEAD
      "pubkey": "199866d09b8385023c25f261460d4d20ae0d5bc72ddf1fa5c1b32768167a8fb0",
=======
      "pubkey": "5126b6505a73e59a994caa8f556f8c335d4399229de42102bb4814ca261c7419",
>>>>>>> 47d7ef02
      "balance": "10000000"
    },
    {
      "pubkey": "0098f7634d7327139848a0f6ad926051596e5a0f692adfb671ab02092b77181d",
      "balance": "10000000"
    },
    {
      "pubkey": "e6ec171959063bd0d61f95a52de73d6a16e649ba5fa8b12663b092b48cc99434",
      "balance": "10000000"
    },
    {
      "pubkey": "20ccf92c80065a0f9ce1f1b8e3dee1e0b9774f4eebf2af7e8fa3ac503923360d",
      "balance": "10000000"
    },
    {
      "pubkey": "9a3b8e67f42aef9544e0888ea9daee77af90292c86336203d224691d55306d08",
      "balance": "10000000"
    },
    {
      "pubkey": "0740bccedc28084ab811065cb618fec4ee623384b4b3d5466190d11ff6d77007",
      "balance": "10000000"
    },
    {
      "pubkey": "0ccba0f98829ea9f337035a1f7b13cbd8e9ffb94f2c538e2cafb34ca7f2bcd24",
      "balance": "10000000"
    },
    {
      "pubkey": "d9e9596c28a3945253d46bc1b9418963c0672a26a0b40ee7372cb9ec34d1ee07",
      "balance": "10000000"
    },
    {
      "pubkey": "86fbd8606e73b7a4f45a51b443270f3050aff571a29b9804d2444c081560d1dd",
      "balance": "10000000"
    },
    {
      "pubkey": "2084f2493e68443a5b156ec42a8cd9072c47aa453df4acd20524792a4fd9f474",
      "balance": "10000000"
    },
    {
      "pubkey": "f91d24256d918144aaacfa641cd113af05d56cfb7a5b8ba5885ebd8edd43fe1e",
      "balance": "10000000"
    },
    {
      "pubkey": "e8d4bcfe91c3c7788d8ab3704b192229900ec3fe3f1eb6f841c440e223d401a0",
      "balance": "10000000"
    },
    {
      "pubkey": "4bf7ee0e17a0b76d3837494d3950113d3e77db055b2c07c9cb443f529d73c8e3",
      "balance": "10000000"
    },
    {
      "pubkey": "20f12f7bdd4ab65321eb58ce8f90eec733e3e9a4cc9d6d5d7e57d2e86c6c2c76",
      "balance": "10000000"
    },
    {
      "pubkey": "34cf226f4d62a22e4993a1a2835f05a4bb2fb48304e16f2dc18f99b39c496f7d",
      "balance": "10000000"
    },
    {
      "pubkey": "b9f0fc3e1baa49c027205946af7d6c79b749481e5ab766356db3b878c0929558",
      "balance": "10000000"
    },
    {
      "pubkey": "6670b048a3f9d93fdacb4d60ff7c2f3bd7440d5175ca8b9d2475a444cd7a129b",
      "balance": "10000000"
    },
    {
      "pubkey": "d82b3f4490ccb2ffbba5695c1b7c345a5709584737a263999c77cc1a09136de1",
      "balance": "10000000"
    },
    {
      "pubkey": "29ba49f47e2b86b143418db31c696791215236925802ea1f219780e360a8209e",
      "balance": "10000000"
    },
    {
      "pubkey": "5126b6505a73e59a994caa8f556f8c335d4399229de42102bb4814ca261c7419",
      "balance": "10000000"
    },
    {
      "pubkey": "8e0b815be8026a6732eea132e113913c12e2f5b19f25e86a8403afffbaf02088",
      "balance": "10000000"
    }
  ]
}<|MERGE_RESOLUTION|>--- conflicted
+++ resolved
@@ -5,15 +5,11 @@
   "elasticSubrounds": false,
   "initialNodes": [
     {
-<<<<<<< HEAD
-      "pubkey": "199866d09b8385023c25f261460d4d20ae0d5bc72ddf1fa5c1b32768167a8fb0",
-=======
       "pubkey": "5126b6505a73e59a994caa8f556f8c335d4399229de42102bb4814ca261c7419",
->>>>>>> 47d7ef02
       "balance": "10000000"
     },
     {
-      "pubkey": "0098f7634d7327139848a0f6ad926051596e5a0f692adfb671ab02092b77181d",
+      "pubkey": "8e0b815be8026a6732eea132e113913c12e2f5b19f25e86a8403afffbaf02088",
       "balance": "10000000"
     },
     {
@@ -85,11 +81,11 @@
       "balance": "10000000"
     },
     {
-      "pubkey": "5126b6505a73e59a994caa8f556f8c335d4399229de42102bb4814ca261c7419",
+      "pubkey": "199866d09b8385023c25f261460d4d20ae0d5bc72ddf1fa5c1b32768167a8fb0",
       "balance": "10000000"
     },
     {
-      "pubkey": "8e0b815be8026a6732eea132e113913c12e2f5b19f25e86a8403afffbaf02088",
+      "pubkey": "0098f7634d7327139848a0f6ad926051596e5a0f692adfb671ab02092b77181d",
       "balance": "10000000"
     }
   ]
