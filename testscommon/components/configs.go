--- conflicted
+++ resolved
@@ -174,7 +174,7 @@
 			ChainID:                  "undefined",
 			MinTransactionVersion:    1,
 			GenesisMaxNumberOfShards: 3,
-<<<<<<< HEAD
+			SetGuardianEpochsDelay:   20,
 			ChainParametersByEpoch: []config.ChainParametersByEpochConfig{
 				{
 					EnableEpoch:                 0,
@@ -187,9 +187,6 @@
 					Adaptivity:                  false,
 				},
 			},
-=======
-			SetGuardianEpochsDelay:   20,
->>>>>>> 1bae65d8
 		},
 		Marshalizer: config.MarshalizerConfig{
 			Type:           TestMarshalizer,
