--- conflicted
+++ resolved
@@ -568,15 +568,10 @@
 				MaxServiceFee: 100,
 			},
 		},
-<<<<<<< HEAD
-		Version:                  "v1.0.0",
-		HistoryRepo:              &dblookupext.HistoryRepositoryStub{},
-		HardforkExclusionHandler: &testscommon.HardforkExclusionHandlerStub{},
-=======
 		Version:          "v1.0.0",
 		HistoryRepo:      &dblookupext.HistoryRepositoryStub{},
 		SnapshotsEnabled: false,
->>>>>>> 1375708e
+		HardforkExclusionHandler: &testscommon.HardforkExclusionHandlerStub{},
 	}
 }
 
