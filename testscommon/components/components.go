--- conflicted
+++ resolved
@@ -109,12 +109,8 @@
 }
 
 // GetCoreArgs -
-<<<<<<< HEAD
 func GetCoreArgs(cfg config.Config) coreComp.CoreComponentsFactoryArgs {
-=======
-func GetCoreArgs() coreComp.CoreComponentsFactoryArgs {
 	runTypeCoreComponents := GetRunTypeCoreComponents()
->>>>>>> a55cf338
 	return coreComp.CoreComponentsFactoryArgs{
 		Config: cfg,
 		ConfigPathsHolder: config.ConfigurationPathsHolder{
@@ -390,7 +386,6 @@
 	return []genesis.InitialAccountHandler{&acc1, &acc2, &acc3}
 }
 
-<<<<<<< HEAD
 func createArgsRunTypeComponents(coreComponents factory.CoreComponentsHolder, cryptoComponents factory.CryptoComponentsHolder) runType.ArgsRunTypeComponents {
 	return runType.ArgsRunTypeComponents{
 		CoreComponents:   coreComponents,
@@ -405,17 +400,17 @@
 		},
 		InitialAccounts: createAccounts(),
 	}
-=======
-// GetSovereignCoreComponents -
-func GetSovereignCoreComponents() factory.CoreComponentsHolder {
-	sovRunTypeCoreComponents := GetSovereignRunTypeCoreComponents()
-	coreArgs := GetCoreArgs()
-	coreArgs.NodesFilename = "../mock/testdata/sovereignNodesSetupMock.json"
-	coreArgs.GenesisNodesSetupFactory = sovRunTypeCoreComponents.GenesisNodesSetupFactoryCreator()
-	coreArgs.RatingsDataFactory = sovRunTypeCoreComponents.RatingsDataFactoryCreator()
-	return createCoreComponents(coreArgs)
->>>>>>> a55cf338
-}
+}
+
+//// GetSovereignCoreComponents -
+//func GetSovereignCoreComponents() factory.CoreComponentsHolder {
+//	sovRunTypeCoreComponents := GetSovereignRunTypeCoreComponents()
+//	coreArgs := GetCoreArgs()
+//	coreArgs.NodesFilename = "../mock/testdata/sovereignNodesSetupMock.json"
+//	coreArgs.GenesisNodesSetupFactory = sovRunTypeCoreComponents.GenesisNodesSetupFactoryCreator()
+//	coreArgs.RatingsDataFactory = sovRunTypeCoreComponents.RatingsDataFactoryCreator()
+//	return createCoreComponents(coreArgs)
+//}
 
 // GetRunTypeComponents -
 func GetRunTypeComponents(coreComponents factory.CoreComponentsHolder, cryptoComponents factory.CryptoComponentsHolder) factory.RunTypeComponentsHolder {
@@ -465,932 +460,6 @@
 }
 
 // GetRunTypeComponentsStub -
-func GetRunTypeComponentsStub(rt factory.RunTypeComponentsHandler) *mainFactoryMocks.RunTypeComponentsStub {
-	return &mainFactoryMocks.RunTypeComponentsStub{
-		BlockChainHookHandlerFactory:        rt.BlockChainHookHandlerCreator(),
-		BlockProcessorFactory:               rt.BlockProcessorCreator(),
-		BlockTrackerFactory:                 rt.BlockTrackerCreator(),
-		BootstrapperFromStorageFactory:      rt.BootstrapperFromStorageCreator(),
-		EpochStartBootstrapperFactory:       rt.EpochStartBootstrapperCreator(),
-		ForkDetectorFactory:                 rt.ForkDetectorCreator(),
-		HeaderValidatorFactory:              rt.HeaderValidatorCreator(),
-		RequestHandlerFactory:               rt.RequestHandlerCreator(),
-		ScheduledTxsExecutionFactory:        rt.ScheduledTxsExecutionCreator(),
-		TransactionCoordinatorFactory:       rt.TransactionCoordinatorCreator(),
-		ValidatorStatisticsProcessorFactory: rt.ValidatorStatisticsProcessorCreator(),
-		AdditionalStorageServiceFactory:     rt.AdditionalStorageServiceCreator(),
-		SCProcessorFactory:                  rt.SCProcessorCreator(),
-		BootstrapperFactory:                 rt.BootstrapperCreator(),
-		SCResultsPreProcessorFactory:        rt.SCResultsPreProcessorCreator(),
-		AccountParser:                       rt.AccountsParser(),
-		AccountCreator:                      rt.AccountsCreator(),
-		ConsensusModelType:                  rt.ConsensusModel(),
-		VmContainerMetaFactory:              rt.VmContainerMetaFactoryCreator(),
-		VmContainerShardFactory:             rt.VmContainerShardFactoryCreator(),
-		VMContextCreatorHandler:             rt.VMContextCreator(),
-		OutGoingOperationsPool:              rt.OutGoingOperationsPoolHandler(),
-		DataCodec:                           rt.DataCodecHandler(),
-		TopicsChecker:                       rt.TopicsCheckerHandler(),
-		ShardCoordinatorFactory:             rt.ShardCoordinatorCreator(),
-		NodesCoordinatorWithRaterFactory:    rt.NodesCoordinatorWithRaterCreator(),
-		RequestersContainerFactory:          rt.RequestersContainerFactoryCreator(),
-		InterceptorsContainerFactory:        rt.InterceptorsContainerFactoryCreator(),
-		ShardResolversContainerFactory:      rt.ShardResolversContainerFactoryCreator(),
-		TxPreProcessorFactory:               rt.TxPreProcessorCreator(),
-		ExtraHeaderSigVerifier:              rt.ExtraHeaderSigVerifierHolder(),
-		GenesisBlockFactory:                 rt.GenesisBlockCreatorFactory(),
-		GenesisMetaBlockChecker:             rt.GenesisMetaBlockCheckerCreator(),
-	}
-}
-
-// GetNetworkFactoryArgs -
-func GetNetworkFactoryArgs(cryptoComponents factory.CryptoComponentsHolder) networkComp.NetworkComponentsFactoryArgs {
-	return networkComp.NetworkComponentsFactoryArgs{
-		MainP2pConfig: p2pConfig.P2PConfig{
-			Node: p2pConfig.NodeConfig{
-				Port: "0",
-				Transports: p2pConfig.P2PTransportConfig{
-					TCP: p2pConfig.P2PTCPTransport{
-						ListenAddress: p2p.LocalHostListenAddrWithIp4AndTcp,
-					},
-				},
-				ResourceLimiter: p2pConfig.P2PResourceLimiterConfig{
-					Type: p2p.DefaultWithScaleResourceLimiter,
-				},
-			},
-			KadDhtPeerDiscovery: p2pConfig.KadDhtPeerDiscoveryConfig{
-				Enabled:                          false,
-				Type:                             "optimized",
-				RefreshIntervalInSec:             10,
-				ProtocolIDs:                      []string{"erd/kad/1.0.0"},
-				InitialPeerList:                  []string{"peer0", "peer1"},
-				BucketSize:                       10,
-				RoutingTableRefreshIntervalInSec: 5,
-			},
-			Sharding: p2pConfig.ShardingConfig{
-				TargetPeerCount:         10,
-				MaxIntraShardValidators: 10,
-				MaxCrossShardValidators: 10,
-				MaxIntraShardObservers:  10,
-				MaxCrossShardObservers:  10,
-				MaxSeeders:              2,
-				Type:                    "NilListSharder",
-			},
-		},
-		NodeOperationMode: common.NormalOperation,
-		MainConfig: config.Config{
-			PeerHonesty: config.CacheConfig{
-				Type:     "LRU",
-				Capacity: 5000,
-				Shards:   16,
-			},
-			Debug: config.DebugConfig{
-				Antiflood: config.AntifloodDebugConfig{
-					Enabled:                    true,
-					CacheSize:                  100,
-					IntervalAutoPrintInSeconds: 1,
-				},
-			},
-			PeersRatingConfig: config.PeersRatingConfig{
-				TopRatedCacheCapacity: 1000,
-				BadRatedCacheCapacity: 1000,
-			},
-			PoolsCleanersConfig: config.PoolsCleanersConfig{
-				MaxRoundsToKeepUnprocessedMiniBlocks:   50,
-				MaxRoundsToKeepUnprocessedTransactions: 50,
-			},
-		},
-		StatusHandler: statusHandlerMock.NewAppStatusHandlerMock(),
-		Marshalizer:   &mock.MarshalizerMock{},
-		RatingsConfig: config.RatingsConfig{
-			General:    config.General{},
-			ShardChain: config.ShardChain{},
-			MetaChain:  config.MetaChain{},
-			PeerHonesty: config.PeerHonestyConfig{
-				DecayCoefficient:             0.9779,
-				DecayUpdateIntervalInSeconds: 10,
-				MaxScore:                     100,
-				MinScore:                     -100,
-				BadPeerThreshold:             -80,
-				UnitValue:                    1.0,
-			},
-		},
-		Syncer:           &p2pFactory.LocalSyncTimer{},
-		CryptoComponents: cryptoComponents,
-	}
-}
-
-// GetNetworkComponents -
-func GetNetworkComponents(cryptoComponents factory.CryptoComponentsHolder) factory.NetworkComponentsHolder {
-	networkArgs := GetNetworkFactoryArgs(cryptoComponents)
-	networkComponentsFactory, _ := networkComp.NewNetworkComponentsFactory(networkArgs)
-	networkComponents, err := networkComp.NewManagedNetworkComponents(networkComponentsFactory)
-	if err != nil {
-		log.Error("GetNetworkComponents NewManagedNetworkComponents", "error", err.Error())
-		return nil
-	}
-
-	err = networkComponents.Create()
-	if err != nil {
-		log.Error("GetNetworkComponents Create", "error", err.Error())
-		return nil
-	}
-
-	return networkComponents
-}
-
-// GetBootStrapFactoryArgs -
-func GetBootStrapFactoryArgs(
-	cfg config.Config,
-	statusCoreComponents factory.StatusCoreComponentsHolder,
-	coreComponents factory.CoreComponentsHolder,
-	cryptoComponents factory.CryptoComponentsHolder,
-	networkComponents factory.NetworkComponentsHolder,
-	runTypeComponents factory.RunTypeComponentsHolder,
-) bootstrapComp.BootstrapComponentsFactoryArgs {
-	return bootstrapComp.BootstrapComponentsFactoryArgs{
-		Config:               cfg,
-		WorkingDir:           "home",
-		CoreComponents:       coreComponents,
-		CryptoComponents:     cryptoComponents,
-		NetworkComponents:    networkComponents,
-		StatusCoreComponents: statusCoreComponents,
-		PrefConfig: config.Preferences{
-			Preferences: config.PreferencesConfig{
-				DestinationShardAsObserver: "0",
-				ConnectionWatcherType:      "print",
-			},
-		},
-		ImportDbConfig: config.ImportDbConfig{
-			IsImportDBMode: false,
-		},
-		RoundConfig: config.RoundConfig{},
-		FlagsConfig: config.ContextFlagsConfig{
-			ForceStartFromNetwork: false,
-		},
-		RunTypeComponents: runTypeComponents,
-	}
-}
-
-// GetBootstrapComponents -
-func GetBootstrapComponents(
-	cfg config.Config,
-	statusCoreComponents factory.StatusCoreComponentsHolder,
-	coreComponents factory.CoreComponentsHolder,
-	cryptoComponents factory.CryptoComponentsHolder,
-	networkComponents factory.NetworkComponentsHolder,
-	runTypeComponents factory.RunTypeComponentsHolder,
-) factory.BootstrapComponentsHolder {
-	bootstrapComponentsFactoryArgs := GetBootStrapFactoryArgs(cfg, statusCoreComponents, coreComponents, cryptoComponents, networkComponents, runTypeComponents)
-	bootstrapComponentsFactory, _ := bootstrapComp.NewBootstrapComponentsFactory(bootstrapComponentsFactoryArgs)
-
-	bootstrapComponents, err := bootstrapComp.NewTestManagedBootstrapComponents(bootstrapComponentsFactory)
-	if err != nil {
-		log.Error("GetBootstrapComponents NewTestManagedBootstrapComponents", "error", err.Error())
-		return nil
-	}
-
-	err = bootstrapComponents.Create()
-	if err != nil {
-		log.Error("GetBootstrapComponents Create", "error", err.Error())
-		return nil
-	}
-
-	return bootstrapComponents
-}
-
-// GetDataArgs -
-func GetDataArgs(
-	cfg config.Config,
-	statusCoreComponents factory.StatusCoreComponentsHolder,
-	coreComponents factory.CoreComponentsHolder,
-	bootstrapComponents factory.BootstrapComponentsHolder,
-	cryptoComponents factory.CryptoComponentsHolder,
-	runTypeComponents factory.RunTypeComponentsHolder,
-) dataComp.DataComponentsFactoryArgs {
-	return dataComp.DataComponentsFactoryArgs{
-		Config: cfg,
-		PrefsConfig: config.PreferencesConfig{
-			FullArchive: false,
-		},
-		ShardCoordinator:                bootstrapComponents.ShardCoordinator(),
-		Core:                            coreComponents,
-		StatusCore:                      statusCoreComponents,
-		Crypto:                          cryptoComponents,
-		CurrentEpoch:                    0,
-		CreateTrieEpochRootHashStorer:   false,
-		NodeProcessingMode:              common.Normal,
-		FlagsConfigs:                    config.ContextFlagsConfig{},
-		AdditionalStorageServiceCreator: runTypeComponents.AdditionalStorageServiceCreator(),
-	}
-}
-
-// GetDataComponents -
-func GetDataComponents(
-	cfg config.Config,
-	statusCoreComponents factory.StatusCoreComponentsHolder,
-	coreComponents factory.CoreComponentsHolder,
-	bootstrapComponents factory.BootstrapComponentsHolder,
-	cryptoComponents factory.CryptoComponentsHolder,
-	runTypeComponents factory.RunTypeComponentsHolder,
-) factory.DataComponentsHolder {
-	dataArgs := GetDataArgs(cfg, statusCoreComponents, coreComponents, bootstrapComponents, cryptoComponents, runTypeComponents)
-	dataComponentsFactory, _ := dataComp.NewDataComponentsFactory(dataArgs)
-
-	dataComponents, err := dataComp.NewManagedDataComponents(dataComponentsFactory)
-	if err != nil {
-		log.Error("GetDataComponents NewManagedDataComponents", "error", err.Error())
-		return nil
-	}
-
-	err = dataComponents.Create()
-	if err != nil {
-		log.Error("GetDataComponents Create", "error", err.Error())
-		return nil
-	}
-	return dataComponents
-}
-
-// GetStateFactoryArgs -
-func GetStateFactoryArgs(
-	cfg config.Config,
-	coreComponents factory.CoreComponentsHolder,
-	dataComponents factory.DataComponentsHolder,
-	statusCoreComponents factory.StatusCoreComponentsHolder,
-	runTypeComponents factory.RunTypeComponentsHolder,
-) stateComp.StateComponentsFactoryArgs {
-	tsm, _ := trie.NewTrieStorageManager(storage.GetStorageManagerArgs())
-	storageManagerUser, _ := trie.NewTrieStorageManagerWithoutPruning(tsm)
-	tsm, _ = trie.NewTrieStorageManager(storage.GetStorageManagerArgs())
-	storageManagerPeer, _ := trie.NewTrieStorageManagerWithoutPruning(tsm)
-
-	trieStorageManagers := make(map[string]common.StorageManager)
-	trieStorageManagers[dataRetriever.UserAccountsUnit.String()] = storageManagerUser
-	trieStorageManagers[dataRetriever.PeerAccountsUnit.String()] = storageManagerPeer
-
-	triesHolder := state.NewDataTriesHolder()
-	trieUsers, _ := trie.NewTrie(storageManagerUser, coreComponents.InternalMarshalizer(), coreComponents.Hasher(), coreComponents.EnableEpochsHandler(), 5)
-	triePeers, _ := trie.NewTrie(storageManagerPeer, coreComponents.InternalMarshalizer(), coreComponents.Hasher(), coreComponents.EnableEpochsHandler(), 5)
-	triesHolder.Put([]byte(dataRetriever.UserAccountsUnit.String()), trieUsers)
-	triesHolder.Put([]byte(dataRetriever.PeerAccountsUnit.String()), triePeers)
-
-	stateComponentsFactoryArgs := stateComp.StateComponentsFactoryArgs{
-		Config:          cfg,
-		Core:            coreComponents,
-		StatusCore:      statusCoreComponents,
-		StorageService:  disabled.NewChainStorer(),
-		ProcessingMode:  common.Normal,
-		ChainHandler:    dataComponents.Blockchain(),
-		AccountsCreator: runTypeComponents.AccountsCreator(),
-	}
-
-	return stateComponentsFactoryArgs
-}
-
-// GetStateComponents -
-func GetStateComponents(
-	cfg config.Config,
-	coreComponents factory.CoreComponentsHolder,
-	dataComponents factory.DataComponentsHolder,
-	statusCoreComponents factory.StatusCoreComponentsHolder,
-	runTypeComponents factory.RunTypeComponentsHolder,
-) factory.StateComponentsHolder {
-	stateArgs := GetStateFactoryArgs(cfg, coreComponents, dataComponents, statusCoreComponents, runTypeComponents)
-	stateComponentsFactory, err := stateComp.NewStateComponentsFactory(stateArgs)
-	if err != nil {
-		log.Error("GetStateComponents NewStateComponentsFactory", "error", err.Error())
-		return nil
-	}
-
-	stateComponents, err := stateComp.NewManagedStateComponents(stateComponentsFactory)
-	if err != nil {
-		log.Error("GetStateComponents NewManagedStateComponents", "error", err.Error())
-		return nil
-	}
-	err = stateComponents.Create()
-	if err != nil {
-		log.Error("GetStateComponents Create", "error", err.Error())
-		return nil
-	}
-	return stateComponents
-}
-
-// GetStatusFactoryArgs -
-func GetStatusFactoryArgs(
-	cfg config.Config,
-	statusCoreComponents factory.StatusCoreComponentsHolder,
-	coreComponents factory.CoreComponentsHolder,
-	networkComponents factory.NetworkComponentsHolder,
-	bootstrapComponents factory.BootstrapComponentsHolder,
-	stateComponents factory.StateComponentsHolder,
-	nodesCoordinator nodesCoordinator.NodesCoordinator,
-	cryptoComponents factory.CryptoComponentsHolder,
-) statusComp.StatusComponentsFactoryArgs {
-	indexerURL := "url"
-	elasticUsername := "user"
-	elasticPassword := "pass"
-	return statusComp.StatusComponentsFactoryArgs{
-		Config: cfg,
-		ExternalConfig: config.ExternalConfig{
-			ElasticSearchConnector: config.ElasticSearchConfig{
-				Enabled:        false,
-				URL:            indexerURL,
-				Username:       elasticUsername,
-				Password:       elasticPassword,
-				EnabledIndexes: []string{"transactions", "blocks"},
-			},
-			EventNotifierConnector: config.EventNotifierConfig{
-				Enabled:           false,
-				ProxyUrl:          "http://localhost:5000",
-				RequestTimeoutSec: 30,
-				MarshallerType:    "json",
-			},
-			HostDriversConfig: []config.HostDriversConfig{
-				{
-					MarshallerType:     "json",
-					Mode:               "client",
-					URL:                "localhost:12345",
-					RetryDurationInSec: 1,
-				},
-			},
-		},
-		EconomicsConfig:      config.EconomicsConfig{},
-		ShardCoordinator:     bootstrapComponents.ShardCoordinator(),
-		NodesCoordinator:     nodesCoordinator,
-		EpochStartNotifier:   coreComponents.EpochStartNotifierWithConfirm(),
-		CoreComponents:       coreComponents,
-		NetworkComponents:    networkComponents,
-		StateComponents:      stateComponents,
-		IsInImportMode:       false,
-		StatusCoreComponents: statusCoreComponents,
-		CryptoComponents:     cryptoComponents,
-	}
-}
-
-// GetStatusComponents -
-func GetStatusComponents(
-	cfg config.Config,
-	statusCoreComponents factory.StatusCoreComponentsHolder,
-	coreComponents factory.CoreComponentsHolder,
-	networkComponents factory.NetworkComponentsHolder,
-	bootstrapComponents factory.BootstrapComponentsHolder,
-	stateComponents factory.StateComponentsHolder,
-	nodesCoordinator nodesCoordinator.NodesCoordinator,
-	cryptoComponents factory.CryptoComponentsHolder,
-) factory.StatusComponentsHandler {
-	statusArgs := GetStatusFactoryArgs(cfg, statusCoreComponents, coreComponents, networkComponents, bootstrapComponents, stateComponents, nodesCoordinator, cryptoComponents)
-	statusComponentsFactory, _ := statusComp.NewStatusComponentsFactory(statusArgs)
-
-	managedStatusComponents, err := statusComp.NewManagedStatusComponents(statusComponentsFactory)
-	if err != nil {
-		log.Error("getStatusComponents NewManagedStatusComponents", "error", err.Error())
-		return nil
-	}
-
-	err = managedStatusComponents.Create()
-	if err != nil {
-		log.Error("getStatusComponents Create", "error", err.Error())
-		return nil
-	}
-	return managedStatusComponents
-}
-
-// GetProcessFactoryArgs -
-func GetProcessFactoryArgs(
-	cfg config.Config,
-	runTypeComponents factory.RunTypeComponentsHolder,
-	coreComponents factory.CoreComponentsHolder,
-	cryptoComponents factory.CryptoComponentsHolder,
-	networkComponents factory.NetworkComponentsHolder,
-	bootstrapComponents factory.BootstrapComponentsHolder,
-	stateComponents factory.StateComponentsHolder,
-	dataComponents factory.DataComponentsHolder,
-	statusComponents factory.StatusComponentsHolder,
-	statusCoreComponents factory.StatusCoreComponentsHolder,
-) processComp.ProcessComponentsFactoryArgs {
-	gasSchedule := wasmConfig.MakeGasMapForTests()
-	// TODO: check if these could be initialized by MakeGasMapForTests()
-	gasSchedule["BuiltInCost"]["SaveUserName"] = 1
-	gasSchedule["BuiltInCost"]["SaveKeyValue"] = 1
-	gasSchedule["BuiltInCost"]["ESDTTransfer"] = 1
-	gasSchedule["BuiltInCost"]["ESDTBurn"] = 1
-	gasSchedule[common.MetaChainSystemSCsCost] = FillGasMapMetaChainSystemSCsCosts(1)
-
-	gasScheduleNotifier := &testscommon.GasScheduleNotifierMock{
-		GasSchedule: gasSchedule,
-	}
-
-	args := processComp.ProcessComponentsFactoryArgs{
-		Config:                 cfg,
-		SmartContractParser:    &mock.SmartContractParserStub{},
-		GasSchedule:            gasScheduleNotifier,
-		NodesCoordinator:       &shardingMocks.NodesCoordinatorMock{},
-		Data:                   dataComponents,
-		CoreData:               coreComponents,
-		Crypto:                 cryptoComponents,
-		State:                  stateComponents,
-		Network:                networkComponents,
-		StatusComponents:       statusComponents,
-		BootstrapComponents:    bootstrapComponents,
-		StatusCoreComponents:   statusCoreComponents,
-		RequestedItemsHandler:  &testscommon.RequestedItemsHandlerStub{},
-		WhiteListHandler:       &testscommon.WhiteListHandlerStub{},
-		WhiteListerVerifiedTxs: &testscommon.WhiteListHandlerStub{},
-		MaxRating:              100,
-		ImportStartHandler:     &testscommon.ImportStartHandlerStub{},
-		SystemSCConfig: &config.SystemSmartContractsConfig{
-			ESDTSystemSCConfig: config.ESDTSystemSCConfig{
-				BaseIssuingCost: "1000",
-				OwnerAddress:    "erd1fpkcgel4gcmh8zqqdt043yfcn5tyx8373kg6q2qmkxzu4dqamc0swts65c",
-			},
-			GovernanceSystemSCConfig: config.GovernanceSystemSCConfig{
-				V1: config.GovernanceSystemSCConfigV1{
-					ProposalCost:     "500",
-					NumNodes:         100,
-					MinQuorum:        50,
-					MinPassThreshold: 50,
-					MinVetoThreshold: 50,
-				},
-				Active: config.GovernanceSystemSCConfigActive{
-					ProposalCost:     "500",
-					MinQuorum:        0.5,
-					MinPassThreshold: 0.5,
-					MinVetoThreshold: 0.5,
-					LostProposalFee:  "1",
-				},
-				OwnerAddress: "erd1vxy22x0fj4zv6hktmydg8vpfh6euv02cz4yg0aaws6rrad5a5awqgqky80",
-			},
-			StakingSystemSCConfig: config.StakingSystemSCConfig{
-				GenesisNodePrice:                     "2500000000000000000000",
-				MinStakeValue:                        "1",
-				UnJailValue:                          "1",
-				MinStepValue:                         "1",
-				UnBondPeriod:                         0,
-				NumRoundsWithoutBleed:                0,
-				MaximumPercentageToBleed:             0,
-				BleedPercentagePerRound:              0,
-				MaxNumberOfNodesForStake:             10,
-				ActivateBLSPubKeyMessageVerification: false,
-				MinUnstakeTokensValue:                "1",
-				StakeLimitPercentage:                 100,
-				NodeLimitPercentage:                  100,
-			},
-			DelegationManagerSystemSCConfig: config.DelegationManagerSystemSCConfig{
-				MinCreationDeposit:  "100",
-				MinStakeAmount:      "100",
-				ConfigChangeAddress: "erd1vxy22x0fj4zv6hktmydg8vpfh6euv02cz4yg0aaws6rrad5a5awqgqky80",
-			},
-			DelegationSystemSCConfig: config.DelegationSystemSCConfig{
-				MinServiceFee: 0,
-				MaxServiceFee: 100,
-			},
-			SoftAuctionConfig: config.SoftAuctionConfig{
-				TopUpStep:             "10",
-				MinTopUp:              "1",
-				MaxTopUp:              "32000000",
-				MaxNumberOfIterations: 100000,
-			},
-		},
-		HistoryRepo: &dblookupext.HistoryRepositoryStub{},
-		FlagsConfig: config.ContextFlagsConfig{
-			Version: "v1.0.0",
-		},
-		RoundConfig:             testscommon.GetDefaultRoundsConfig(),
-		TxExecutionOrderHandler: &commonMocks.TxExecutionOrderHandlerStub{},
-		EpochConfig: config.EpochConfig{
-			EnableEpochs: config.EnableEpochs{
-				MaxNodesChangeEnableEpoch: []config.MaxNodesChangeConfig{
-					{
-						EpochEnable:            0,
-						MaxNumNodes:            100,
-						NodesToShufflePerShard: 2,
-					},
-				},
-			},
-		},
-		IncomingHeaderSubscriber: &sovereign.IncomingHeaderSubscriberStub{},
-	}
-
-	initialAccounts := createAccounts()
-	runTypeComp := GetRunTypeComponentsStub(runTypeComponents)
-	runTypeComp.AccountParser = &mock.AccountsParserStub{
-		InitialAccountsCalled: func() []genesis.InitialAccountHandler {
-			return initialAccounts
-		},
-		GenerateInitialTransactionsCalled: func(shardCoordinator sharding.Coordinator, initialIndexingData map[uint32]*genesis.IndexingData) ([]*block.MiniBlock, map[uint32]*outport.TransactionPool, error) {
-			txsPool := make(map[uint32]*outport.TransactionPool)
-			for i := uint32(0); i < shardCoordinator.NumberOfShards(); i++ {
-				txsPool[i] = &outport.TransactionPool{}
-			}
-
-			return make([]*block.MiniBlock, 4), txsPool, nil
-		},
-		InitialAccountsSplitOnAddressesShardsCalled: func(shardCoordinator sharding.Coordinator) (map[uint32][]genesis.InitialAccountHandler, error) {
-			return map[uint32][]genesis.InitialAccountHandler{
-				0: initialAccounts,
-			}, nil
-		},
-	}
-
-	args.RunTypeComponents = runTypeComp
-	return args
-}
-
-// GetProcessComponents -
-func GetProcessComponents(
-	cfg config.Config,
-	runTypeComponents factory.RunTypeComponentsHolder,
-	coreComponents factory.CoreComponentsHolder,
-	cryptoComponents factory.CryptoComponentsHolder,
-	networkComponents factory.NetworkComponentsHolder,
-	bootstrapComponents factory.BootstrapComponentsHolder,
-	stateComponents factory.StateComponentsHolder,
-	dataComponents factory.DataComponentsHolder,
-	statusComponents factory.StatusComponentsHolder,
-	statusCoreComponents factory.StatusCoreComponentsHolder,
-) factory.ProcessComponentsHolder {
-	processArgs := GetProcessFactoryArgs(cfg, runTypeComponents, coreComponents, cryptoComponents, networkComponents, bootstrapComponents, stateComponents, dataComponents, statusComponents, statusCoreComponents)
-	processComponentsFactory, _ := processComp.NewProcessComponentsFactory(processArgs)
-	managedProcessComponents, err := processComp.NewManagedProcessComponents(processComponentsFactory)
-	if err != nil {
-		log.Error("getProcessComponents NewManagedProcessComponents", "error", err.Error())
-		return nil
-	}
-	err = managedProcessComponents.Create()
-	if err != nil {
-		log.Error("getProcessComponents Create", "error", err.Error())
-		return nil
-	}
-	return managedProcessComponents
-}
-
-// GetConsensusFactoryArgs -
-func GetConsensusFactoryArgs(
-	cfg config.Config,
-	runTypeComponents factory.RunTypeComponentsHolder,
-	coreComponents factory.CoreComponentsHolder,
-	cryptoComponents factory.CryptoComponentsHolder,
-	networkComponents factory.NetworkComponentsHolder,
-	stateComponents factory.StateComponentsHolder,
-	dataComponents factory.DataComponentsHolder,
-	statusComponents factory.StatusComponentsHolder,
-	statusCoreComponents factory.StatusCoreComponentsHolder,
-	processComponents factory.ProcessComponentsHolder,
-) consensusComp.ConsensusComponentsFactoryArgs {
-	args := spos.ScheduledProcessorWrapperArgs{
-		SyncTimer:                coreComponents.SyncTimer(),
-		Processor:                processComponents.BlockProcessor(),
-		RoundTimeDurationHandler: coreComponents.RoundHandler(),
-	}
-	scheduledProcessor, _ := spos.NewScheduledProcessorWrapper(args)
-
-<<<<<<< HEAD
-	return consensusComp.ConsensusComponentsFactoryArgs{
-		Config:               cfg,
-		FlagsConfig:          config.ContextFlagsConfig{},
-		BootstrapRoundIndex:  0,
-=======
-	indexerURL := "url"
-	elasticUsername := "user"
-	elasticPassword := "pass"
-	return statusComp.StatusComponentsFactoryArgs{
-		Config: testscommon.GetGeneralConfig(),
-		ExternalConfig: config.ExternalConfig{
-			ElasticSearchConnector: config.ElasticSearchConfig{
-				Enabled:        false,
-				URL:            indexerURL,
-				Username:       elasticUsername,
-				Password:       elasticPassword,
-				EnabledIndexes: []string{"transactions", "blocks"},
-			},
-			EventNotifierConnector: config.EventNotifierConfig{
-				Enabled:           false,
-				ProxyUrl:          "http://localhost:5000",
-				RequestTimeoutSec: 30,
-				MarshallerType:    "json",
-			},
-			HostDriversConfig: []config.HostDriversConfig{
-				{
-					MarshallerType:     "json",
-					Mode:               "client",
-					URL:                "ws://localhost:12345",
-					RetryDurationInSec: 1,
-				},
-			},
-		},
-		EconomicsConfig:      config.EconomicsConfig{},
-		ShardCoordinator:     mock.NewMultiShardsCoordinatorMock(2),
-		NodesCoordinator:     &shardingMocks.NodesCoordinatorMock{},
-		EpochStartNotifier:   &mock.EpochStartNotifierStub{},
->>>>>>> a55cf338
-		CoreComponents:       coreComponents,
-		NetworkComponents:    networkComponents,
-		CryptoComponents:     cryptoComponents,
-		DataComponents:       dataComponents,
-		ProcessComponents:    processComponents,
-		StateComponents:      stateComponents,
-		StatusComponents:     statusComponents,
-		StatusCoreComponents: statusCoreComponents,
-<<<<<<< HEAD
-		ScheduledProcessor:   scheduledProcessor,
-		RunTypeComponents:    runTypeComponents,
-		ExtraSignersHolder:   &subRoundsHolder.ExtraSignersHolderMock{},
-		SubRoundEndV2Creator: bls.NewSubRoundEndV2Creator(),
-=======
-		IsInImportMode:       false,
-		CryptoComponents:     cryptoComponents,
-	}, processComponents
-}
-
-// GetNetworkComponents -
-func GetNetworkComponents(cryptoComp factory.CryptoComponentsHolder) factory.NetworkComponentsHolder {
-	networkArgs := GetNetworkFactoryArgs()
-	networkArgs.CryptoComponents = cryptoComp
-	networkComponentsFactory, _ := networkComp.NewNetworkComponentsFactory(networkArgs)
-	networkComponents, _ := networkComp.NewManagedNetworkComponents(networkComponentsFactory)
-
-	_ = networkComponents.Create()
-
-	return networkComponents
-}
-
-// GetDataComponents -
-func GetDataComponents(coreComponents factory.CoreComponentsHolder, shardCoordinator sharding.Coordinator) factory.DataComponentsHolder {
-	dataArgs := GetDataArgs(coreComponents, shardCoordinator)
-	return createDataComponents(dataArgs)
-}
-
-// GetSovereignDataComponents -
-func GetSovereignDataComponents(coreComponents factory.CoreComponentsHolder, shardCoordinator sharding.Coordinator) factory.DataComponentsHolder {
-	dataArgs := GetDataArgs(coreComponents, shardCoordinator)
-	dataArgs.Crypto = GetCryptoComponents(coreComponents)
-	dataArgs.StatusCore = GetSovereignStatusCoreComponents()
-	dataArgs.AdditionalStorageServiceCreator = GetSovereignRunTypeComponents().AdditionalStorageServiceCreator()
-	return createDataComponents(dataArgs)
-}
-
-func createDataComponents(dataArgs dataComp.DataComponentsFactoryArgs) factory.DataComponentsHolder {
-	dataComponentsFactory, _ := dataComp.NewDataComponentsFactory(dataArgs)
-	dataComponents, _ := dataComp.NewManagedDataComponents(dataComponentsFactory)
-	_ = dataComponents.Create()
-	return dataComponents
-}
-
-// GetCryptoComponents -
-func GetCryptoComponents(coreComponents factory.CoreComponentsHolder) factory.CryptoComponentsHolder {
-	cryptoArgs := GetCryptoArgs(coreComponents)
-	cryptoComponentsFactory, _ := cryptoComp.NewCryptoComponentsFactory(cryptoArgs)
-	cryptoComponents, err := cryptoComp.NewManagedCryptoComponents(cryptoComponentsFactory)
-	if err != nil {
-		log.Error("getCryptoComponents NewManagedCryptoComponents", "error", err.Error())
-		return nil
-	}
-
-	err = cryptoComponents.Create()
-	if err != nil {
-		log.Error("getCryptoComponents Create", "error", err.Error())
-		return nil
-	}
-	return cryptoComponents
-}
-
-// GetStateComponents -
-func GetStateComponents(coreComponents factory.CoreComponentsHolder, statusCoreComponents factory.StatusCoreComponentsHolder) factory.StateComponentsHolder {
-	stateArgs := GetStateFactoryArgs(coreComponents, statusCoreComponents)
-	return createStateComponents(stateArgs)
-}
-
-// GetSovereignStateComponents -
-func GetSovereignStateComponents(coreComponents factory.CoreComponentsHolder, statusCoreComponents factory.StatusCoreComponentsHolder) factory.StateComponentsHolder {
-	stateArgs := GetStateFactoryArgs(coreComponents, statusCoreComponents)
-	stateArgs.AccountsCreator = GetSovereignRunTypeComponents().AccountsCreator()
-	return createStateComponents(stateArgs)
-}
-
-func createStateComponents(stateArgs stateComp.StateComponentsFactoryArgs) factory.StateComponentsHolder {
-	stateComponentsFactory, err := stateComp.NewStateComponentsFactory(stateArgs)
-	if err != nil {
-		log.Error("GetStateComponents NewStateComponentsFactory", "error", err.Error())
-		return nil
-	}
-
-	stateComponents, err := stateComp.NewManagedStateComponents(stateComponentsFactory)
-	if err != nil {
-		log.Error("GetStateComponents NewManagedStateComponents", "error", err.Error())
-		return nil
-	}
-	err = stateComponents.Create()
-	if err != nil {
-		log.Error("GetStateComponents Create", "error", err.Error())
-		return nil
-	}
-	return stateComponents
-}
-
-// GetStatusCoreComponents -
-func GetStatusCoreComponents() factory.StatusCoreComponentsHolder {
-	args := GetStatusCoreArgs(GetCoreComponents())
-	return createStatusCoreComponents(args)
-}
-
-// GetSovereignStatusCoreComponents -
-func GetSovereignStatusCoreComponents() factory.StatusCoreComponentsHolder {
-	args := GetStatusCoreArgs(GetSovereignCoreComponents())
-	return createStatusCoreComponents(args)
-}
-
-func createStatusCoreComponents(args statusCore.StatusCoreComponentsFactoryArgs) factory.StatusCoreComponentsHolder {
-	statusCoreFactory, err := statusCore.NewStatusCoreComponentsFactory(args)
-	if err != nil {
-		log.Error("GetStatusCoreComponents NewStatusCoreComponentsFactory", "error", err.Error())
-		return nil
-	}
-
-	statusCoreComponents, err := statusCore.NewManagedStatusCoreComponents(statusCoreFactory)
-	if err != nil {
-		log.Error("GetStatusCoreComponents NewManagedStatusCoreComponents", "error", err.Error())
-		return nil
-	}
-
-	err = statusCoreComponents.Create()
-	if err != nil {
-		log.Error("GetStatusCoreComponents Create", "error", err.Error())
-		return nil
-	}
-
-	return statusCoreComponents
-}
-
-// GetProcessComponents -
-func GetProcessComponents(
-	shardCoordinator sharding.Coordinator,
-	coreComponents factory.CoreComponentsHolder,
-	networkComponents factory.NetworkComponentsHolder,
-	dataComponents factory.DataComponentsHolder,
-	cryptoComponents factory.CryptoComponentsHolder,
-	stateComponents factory.StateComponentsHolder,
-) factory.ProcessComponentsHolder {
-	processArgs := GetProcessArgs(
-		shardCoordinator,
-		coreComponents,
-		dataComponents,
-		cryptoComponents,
-		stateComponents,
-		networkComponents,
-	)
-	processComponentsFactory, _ := processComp.NewProcessComponentsFactory(processArgs)
-	managedProcessComponents, err := processComp.NewManagedProcessComponents(processComponentsFactory)
-	if err != nil {
-		log.Error("getProcessComponents NewManagedProcessComponents", "error", err.Error())
-		return nil
-	}
-	err = managedProcessComponents.Create()
-	if err != nil {
-		log.Error("getProcessComponents Create", "error", err.Error())
-		return nil
-	}
-	return managedProcessComponents
-}
-
-// GetSovereignProcessComponents -
-func GetSovereignProcessComponents(
-	shardCoordinator sharding.Coordinator,
-	coreComponents factory.CoreComponentsHolder,
-	networkComponents factory.NetworkComponentsHolder,
-	dataComponents factory.DataComponentsHolder,
-	cryptoComponents factory.CryptoComponentsHolder,
-	stateComponents factory.StateComponentsHolder,
-) factory.ProcessComponentsHolder {
-	processArgs := GetSovereignProcessArgs(
-		shardCoordinator,
-		coreComponents,
-		dataComponents,
-		cryptoComponents,
-		stateComponents,
-		networkComponents,
-	)
-	processComponentsFactory, _ := processComp.NewProcessComponentsFactory(processArgs)
-	managedProcessComponents, err := processComp.NewManagedProcessComponents(processComponentsFactory)
-	if err != nil {
-		log.Error("GetSovereignProcessComponents NewManagedProcessComponents", "error", err.Error())
-		return nil
-	}
-	err = managedProcessComponents.Create()
-	if err != nil {
-		log.Error("GetSovereignProcessComponents Create", "error", err.Error())
-		return nil
-	}
-	return managedProcessComponents
-}
-
-func createAccounts() []genesis.InitialAccountHandler {
-	addrConverter, _ := commonFactory.NewPubkeyConverter(config.PubkeyConfig{
-		Length:          32,
-		Type:            "bech32",
-		SignatureLength: 0,
-		Hrp:             "erd",
-	})
-	acc1 := data.InitialAccount{
-		Address:      "erd1ulhw20j7jvgfgak5p05kv667k5k9f320sgef5ayxkt9784ql0zssrzyhjp",
-		Supply:       big.NewInt(0).Mul(big.NewInt(5000000), big.NewInt(1000000000000000000)),
-		Balance:      big.NewInt(0).Mul(big.NewInt(4997500), big.NewInt(1000000000000000000)),
-		StakingValue: big.NewInt(0).Mul(big.NewInt(2500), big.NewInt(1000000000000000000)),
-		Delegation: &data.DelegationData{
-			Address: "",
-			Value:   big.NewInt(0),
-		},
-	}
-	acc2 := data.InitialAccount{
-		Address:      "erd17c4fs6mz2aa2hcvva2jfxdsrdknu4220496jmswer9njznt22eds0rxlr4",
-		Supply:       big.NewInt(0).Mul(big.NewInt(5000000), big.NewInt(1000000000000000000)),
-		Balance:      big.NewInt(0).Mul(big.NewInt(4997500), big.NewInt(1000000000000000000)),
-		StakingValue: big.NewInt(0).Mul(big.NewInt(2500), big.NewInt(1000000000000000000)),
-		Delegation: &data.DelegationData{
-			Address: "",
-			Value:   big.NewInt(0),
-		},
-	}
-	acc3 := data.InitialAccount{
-		Address:      "erd10d2gufxesrp8g409tzxljlaefhs0rsgjle3l7nq38de59txxt8csj54cd3",
-		Supply:       big.NewInt(0).Mul(big.NewInt(10000000), big.NewInt(1000000000000000000)),
-		Balance:      big.NewInt(0).Mul(big.NewInt(9997500), big.NewInt(1000000000000000000)),
-		StakingValue: big.NewInt(0).Mul(big.NewInt(2500), big.NewInt(1000000000000000000)),
-		Delegation: &data.DelegationData{
-			Address: "",
-			Value:   big.NewInt(0),
-		},
-	}
-
-	acc1Bytes, _ := addrConverter.Decode(acc1.Address)
-	acc1.SetAddressBytes(acc1Bytes)
-	acc2Bytes, _ := addrConverter.Decode(acc2.Address)
-	acc2.SetAddressBytes(acc2Bytes)
-	acc3Bytes, _ := addrConverter.Decode(acc3.Address)
-	acc3.SetAddressBytes(acc3Bytes)
-
-	return []genesis.InitialAccountHandler{&acc1, &acc2, &acc3}
-}
-
-func createSovereignAccounts() []genesis.InitialAccountHandler {
-	addrConverter, _ := commonFactory.NewPubkeyConverter(config.PubkeyConfig{
-		Length:          32,
-		Type:            "bech32",
-		SignatureLength: 0,
-		Hrp:             "erd",
-	})
-	acc1 := data.InitialAccount{
-		Address:      "erd1whq0zspt6ktnv37gqj303da0vygyqwf5q52m7erftd0rl7laygfs6rhpct",
-		Supply:       big.NewInt(0).Mul(big.NewInt(10000000), big.NewInt(1000000000000000000)),
-		Balance:      big.NewInt(0).Mul(big.NewInt(9997500), big.NewInt(1000000000000000000)),
-		StakingValue: big.NewInt(0).Mul(big.NewInt(2500), big.NewInt(1000000000000000000)),
-		Delegation: &data.DelegationData{
-			Address: "",
-			Value:   big.NewInt(0),
-		},
-	}
-	acc2 := data.InitialAccount{
-		Address:      "erd129ppuuvtylghsx7muf29xnzw5lm9v2v8h4942ynymjpu2ftycgtq0rgq3h",
-		Supply:       big.NewInt(0).Mul(big.NewInt(10000000), big.NewInt(1000000000000000000)),
-		Balance:      big.NewInt(0).Mul(big.NewInt(9997500), big.NewInt(1000000000000000000)),
-		StakingValue: big.NewInt(0).Mul(big.NewInt(2500), big.NewInt(1000000000000000000)),
-		Delegation: &data.DelegationData{
-			Address: "",
-			Value:   big.NewInt(0),
-		},
-	}
-
-	acc1Bytes, _ := addrConverter.Decode(acc1.Address)
-	acc1.SetAddressBytes(acc1Bytes)
-
-	acc2Bytes, _ := addrConverter.Decode(acc2.Address)
-	acc2.SetAddressBytes(acc2Bytes)
-	return []genesis.InitialAccountHandler{&acc1, &acc2}
-}
-
-func createArgsRunTypeComponents() runType.ArgsRunTypeComponents {
-	return runType.ArgsRunTypeComponents{
-		CoreComponents: &mockCoreComp.CoreComponentsStub{
-			HasherField:                 &hashingMocks.HasherMock{},
-			InternalMarshalizerField:    &marshallerMock.MarshalizerMock{},
-			EnableEpochsHandlerField:    &enableEpochsHandlerMock.EnableEpochsHandlerStub{},
-			AddressPubKeyConverterField: &testscommon.PubkeyConverterStub{},
-		},
-		CryptoComponents: &mockCoreComp.CryptoComponentsStub{
-			TxKeyGen: &mockCoreComp.KeyGenMock{},
-			BlockSig: &mockConsensus.SingleSignerMock{},
-		},
-		Configs: config.Configs{
-			EconomicsConfig: &config.EconomicsConfig{
-				GlobalSettings: config.GlobalSettings{
-					GenesisTotalSupply:          "20000000000000000000000000",
-					GenesisMintingSenderAddress: "erd17rc0pu8s7rc0pu8s7rc0pu8s7rc0pu8s7rc0pu8s7rc0pu8s7rcqqkhty3",
-				},
-			},
-		},
-		InitialAccounts: createAccounts(),
-	}
-}
-
 func GetRunTypeComponentsStub(rt factory.RunTypeComponentsHandler) *mainFactoryMocks.RunTypeComponentsStub {
 	return &mainFactoryMocks.RunTypeComponentsStub{
 		BlockChainHookHandlerFactory:                rt.BlockChainHookHandlerCreator(),
@@ -1449,83 +518,594 @@
 	}
 }
 
-// GetRunTypeComponents -
-func GetRunTypeComponents() factory.RunTypeComponentsHolder {
-	runTypeComponentsFactory, _ := runType.NewRunTypeComponentsFactory(createArgsRunTypeComponents())
-	managedRunTypeComponents, err := runType.NewManagedRunTypeComponents(runTypeComponentsFactory)
-	if err != nil {
-		log.Error("getRunTypeComponents NewManagedRunTypeComponents", "error", err.Error())
-		return nil
-	}
-	err = managedRunTypeComponents.Create()
-	if err != nil {
-		log.Error("getRunTypeComponents Create", "error", err.Error())
-		return nil
-	}
-	return managedRunTypeComponents
-}
-
-// GetRunTypeComponentsWithCoreComp -
-func GetRunTypeComponentsWithCoreComp(coreComponents factory.CoreComponentsHolder) factory.RunTypeComponentsHolder {
-	args := runType.ArgsRunTypeComponents{
-		CoreComponents: coreComponents,
-		CryptoComponents: &mockCoreComp.CryptoComponentsStub{
-			TxKeyGen: &mockCoreComp.KeyGenMock{},
-		},
-		Configs: config.Configs{
-			EconomicsConfig: &config.EconomicsConfig{
-				GlobalSettings: config.GlobalSettings{
-					GenesisTotalSupply:          "20000000000000000000000000",
-					GenesisMintingSenderAddress: "erd17rc0pu8s7rc0pu8s7rc0pu8s7rc0pu8s7rc0pu8s7rc0pu8s7rcqqkhty3",
-				},
-			},
-		},
-		InitialAccounts: createAccounts(),
-	}
-
-	runTypeComponentsFactory, _ := runType.NewRunTypeComponentsFactory(args)
-	managedRunTypeComponents, err := runType.NewManagedRunTypeComponents(runTypeComponentsFactory)
-	if err != nil {
-		log.Error("getRunTypeComponents NewManagedRunTypeComponents", "error", err.Error())
-		return nil
-	}
-	err = managedRunTypeComponents.Create()
-	if err != nil {
-		log.Error("getRunTypeComponents Create", "error", err.Error())
-		return nil
-	}
-	return managedRunTypeComponents
-}
-
-// GetSovereignRunTypeComponents -
-func GetSovereignRunTypeComponents() factory.RunTypeComponentsHolder {
-	sovereignComponentsFactory, _ := runType.NewSovereignRunTypeComponentsFactory(createSovRunTypeArgs())
-	managedRunTypeComponents, err := runType.NewManagedRunTypeComponents(sovereignComponentsFactory)
-	if err != nil {
-		log.Error("getRunTypeComponents NewManagedRunTypeComponents", "error", err.Error())
-		return nil
-	}
-	err = managedRunTypeComponents.Create()
-	if err != nil {
-		log.Error("getRunTypeComponents Create", "error", err.Error())
-		return nil
-	}
-	return managedRunTypeComponents
-}
-
-func createSovRunTypeArgs() runType.ArgsSovereignRunTypeComponents {
-	runTypeComponentsFactory, _ := runType.NewRunTypeComponentsFactory(createArgsRunTypeComponents())
-
-	return runType.ArgsSovereignRunTypeComponents{
-		RunTypeComponentsFactory: runTypeComponentsFactory,
-		Config: config.SovereignConfig{
-			GenesisConfig: config.GenesisConfig{
-				NativeESDT: "WEGLD-ab47da",
-			},
-		},
-		DataCodec:     &sovereign.DataCodecMock{},
-		TopicsChecker: &sovereign.TopicsCheckerMock{},
->>>>>>> a55cf338
+// GetNetworkFactoryArgs -
+func GetNetworkFactoryArgs(cryptoComponents factory.CryptoComponentsHolder) networkComp.NetworkComponentsFactoryArgs {
+	return networkComp.NetworkComponentsFactoryArgs{
+		MainP2pConfig: p2pConfig.P2PConfig{
+			Node: p2pConfig.NodeConfig{
+				Port: "0",
+				Transports: p2pConfig.P2PTransportConfig{
+					TCP: p2pConfig.P2PTCPTransport{
+						ListenAddress: p2p.LocalHostListenAddrWithIp4AndTcp,
+					},
+				},
+				ResourceLimiter: p2pConfig.P2PResourceLimiterConfig{
+					Type: p2p.DefaultWithScaleResourceLimiter,
+				},
+			},
+			KadDhtPeerDiscovery: p2pConfig.KadDhtPeerDiscoveryConfig{
+				Enabled:                          false,
+				Type:                             "optimized",
+				RefreshIntervalInSec:             10,
+				ProtocolIDs:                      []string{"erd/kad/1.0.0"},
+				InitialPeerList:                  []string{"peer0", "peer1"},
+				BucketSize:                       10,
+				RoutingTableRefreshIntervalInSec: 5,
+			},
+			Sharding: p2pConfig.ShardingConfig{
+				TargetPeerCount:         10,
+				MaxIntraShardValidators: 10,
+				MaxCrossShardValidators: 10,
+				MaxIntraShardObservers:  10,
+				MaxCrossShardObservers:  10,
+				MaxSeeders:              2,
+				Type:                    "NilListSharder",
+			},
+		},
+		NodeOperationMode: common.NormalOperation,
+		MainConfig: config.Config{
+			PeerHonesty: config.CacheConfig{
+				Type:     "LRU",
+				Capacity: 5000,
+				Shards:   16,
+			},
+			Debug: config.DebugConfig{
+				Antiflood: config.AntifloodDebugConfig{
+					Enabled:                    true,
+					CacheSize:                  100,
+					IntervalAutoPrintInSeconds: 1,
+				},
+			},
+			PeersRatingConfig: config.PeersRatingConfig{
+				TopRatedCacheCapacity: 1000,
+				BadRatedCacheCapacity: 1000,
+			},
+			PoolsCleanersConfig: config.PoolsCleanersConfig{
+				MaxRoundsToKeepUnprocessedMiniBlocks:   50,
+				MaxRoundsToKeepUnprocessedTransactions: 50,
+			},
+		},
+		StatusHandler: statusHandlerMock.NewAppStatusHandlerMock(),
+		Marshalizer:   &mock.MarshalizerMock{},
+		RatingsConfig: config.RatingsConfig{
+			General:    config.General{},
+			ShardChain: config.ShardChain{},
+			MetaChain:  config.MetaChain{},
+			PeerHonesty: config.PeerHonestyConfig{
+				DecayCoefficient:             0.9779,
+				DecayUpdateIntervalInSeconds: 10,
+				MaxScore:                     100,
+				MinScore:                     -100,
+				BadPeerThreshold:             -80,
+				UnitValue:                    1.0,
+			},
+		},
+		Syncer:           &p2pFactory.LocalSyncTimer{},
+		CryptoComponents: cryptoComponents,
+	}
+}
+
+// GetNetworkComponents -
+func GetNetworkComponents(cryptoComponents factory.CryptoComponentsHolder) factory.NetworkComponentsHolder {
+	networkArgs := GetNetworkFactoryArgs(cryptoComponents)
+	networkComponentsFactory, _ := networkComp.NewNetworkComponentsFactory(networkArgs)
+	networkComponents, err := networkComp.NewManagedNetworkComponents(networkComponentsFactory)
+	if err != nil {
+		log.Error("GetNetworkComponents NewManagedNetworkComponents", "error", err.Error())
+		return nil
+	}
+
+	err = networkComponents.Create()
+	if err != nil {
+		log.Error("GetNetworkComponents Create", "error", err.Error())
+		return nil
+	}
+
+	return networkComponents
+}
+
+// GetBootStrapFactoryArgs -
+func GetBootStrapFactoryArgs(
+	cfg config.Config,
+	statusCoreComponents factory.StatusCoreComponentsHolder,
+	coreComponents factory.CoreComponentsHolder,
+	cryptoComponents factory.CryptoComponentsHolder,
+	networkComponents factory.NetworkComponentsHolder,
+	runTypeComponents factory.RunTypeComponentsHolder,
+) bootstrapComp.BootstrapComponentsFactoryArgs {
+	return bootstrapComp.BootstrapComponentsFactoryArgs{
+		Config:               cfg,
+		WorkingDir:           "home",
+		CoreComponents:       coreComponents,
+		CryptoComponents:     cryptoComponents,
+		NetworkComponents:    networkComponents,
+		StatusCoreComponents: statusCoreComponents,
+		PrefConfig: config.Preferences{
+			Preferences: config.PreferencesConfig{
+				DestinationShardAsObserver: "0",
+				ConnectionWatcherType:      "print",
+			},
+		},
+		ImportDbConfig: config.ImportDbConfig{
+			IsImportDBMode: false,
+		},
+		RoundConfig: config.RoundConfig{},
+		FlagsConfig: config.ContextFlagsConfig{
+			ForceStartFromNetwork: false,
+		},
+		RunTypeComponents: runTypeComponents,
+	}
+}
+
+// GetBootstrapComponents -
+func GetBootstrapComponents(
+	cfg config.Config,
+	statusCoreComponents factory.StatusCoreComponentsHolder,
+	coreComponents factory.CoreComponentsHolder,
+	cryptoComponents factory.CryptoComponentsHolder,
+	networkComponents factory.NetworkComponentsHolder,
+	runTypeComponents factory.RunTypeComponentsHolder,
+) factory.BootstrapComponentsHolder {
+	bootstrapComponentsFactoryArgs := GetBootStrapFactoryArgs(cfg, statusCoreComponents, coreComponents, cryptoComponents, networkComponents, runTypeComponents)
+	bootstrapComponentsFactory, _ := bootstrapComp.NewBootstrapComponentsFactory(bootstrapComponentsFactoryArgs)
+
+	bootstrapComponents, err := bootstrapComp.NewTestManagedBootstrapComponents(bootstrapComponentsFactory)
+	if err != nil {
+		log.Error("GetBootstrapComponents NewTestManagedBootstrapComponents", "error", err.Error())
+		return nil
+	}
+
+	err = bootstrapComponents.Create()
+	if err != nil {
+		log.Error("GetBootstrapComponents Create", "error", err.Error())
+		return nil
+	}
+
+	return bootstrapComponents
+}
+
+// GetDataArgs -
+func GetDataArgs(
+	cfg config.Config,
+	statusCoreComponents factory.StatusCoreComponentsHolder,
+	coreComponents factory.CoreComponentsHolder,
+	bootstrapComponents factory.BootstrapComponentsHolder,
+	cryptoComponents factory.CryptoComponentsHolder,
+	runTypeComponents factory.RunTypeComponentsHolder,
+) dataComp.DataComponentsFactoryArgs {
+	return dataComp.DataComponentsFactoryArgs{
+		Config: cfg,
+		PrefsConfig: config.PreferencesConfig{
+			FullArchive: false,
+		},
+		ShardCoordinator:                bootstrapComponents.ShardCoordinator(),
+		Core:                            coreComponents,
+		StatusCore:                      statusCoreComponents,
+		Crypto:                          cryptoComponents,
+		CurrentEpoch:                    0,
+		CreateTrieEpochRootHashStorer:   false,
+		NodeProcessingMode:              common.Normal,
+		FlagsConfigs:                    config.ContextFlagsConfig{},
+		AdditionalStorageServiceCreator: runTypeComponents.AdditionalStorageServiceCreator(),
+	}
+}
+
+// GetDataComponents -
+func GetDataComponents(
+	cfg config.Config,
+	statusCoreComponents factory.StatusCoreComponentsHolder,
+	coreComponents factory.CoreComponentsHolder,
+	bootstrapComponents factory.BootstrapComponentsHolder,
+	cryptoComponents factory.CryptoComponentsHolder,
+	runTypeComponents factory.RunTypeComponentsHolder,
+) factory.DataComponentsHolder {
+	dataArgs := GetDataArgs(cfg, statusCoreComponents, coreComponents, bootstrapComponents, cryptoComponents, runTypeComponents)
+	dataComponentsFactory, _ := dataComp.NewDataComponentsFactory(dataArgs)
+
+	dataComponents, err := dataComp.NewManagedDataComponents(dataComponentsFactory)
+	if err != nil {
+		log.Error("GetDataComponents NewManagedDataComponents", "error", err.Error())
+		return nil
+	}
+
+	err = dataComponents.Create()
+	if err != nil {
+		log.Error("GetDataComponents Create", "error", err.Error())
+		return nil
+	}
+	return dataComponents
+}
+
+// GetStateFactoryArgs -
+func GetStateFactoryArgs(
+	cfg config.Config,
+	coreComponents factory.CoreComponentsHolder,
+	dataComponents factory.DataComponentsHolder,
+	statusCoreComponents factory.StatusCoreComponentsHolder,
+	runTypeComponents factory.RunTypeComponentsHolder,
+) stateComp.StateComponentsFactoryArgs {
+	tsm, _ := trie.NewTrieStorageManager(storage.GetStorageManagerArgs())
+	storageManagerUser, _ := trie.NewTrieStorageManagerWithoutPruning(tsm)
+	tsm, _ = trie.NewTrieStorageManager(storage.GetStorageManagerArgs())
+	storageManagerPeer, _ := trie.NewTrieStorageManagerWithoutPruning(tsm)
+
+	trieStorageManagers := make(map[string]common.StorageManager)
+	trieStorageManagers[dataRetriever.UserAccountsUnit.String()] = storageManagerUser
+	trieStorageManagers[dataRetriever.PeerAccountsUnit.String()] = storageManagerPeer
+
+	triesHolder := state.NewDataTriesHolder()
+	trieUsers, _ := trie.NewTrie(storageManagerUser, coreComponents.InternalMarshalizer(), coreComponents.Hasher(), coreComponents.EnableEpochsHandler(), 5)
+	triePeers, _ := trie.NewTrie(storageManagerPeer, coreComponents.InternalMarshalizer(), coreComponents.Hasher(), coreComponents.EnableEpochsHandler(), 5)
+	triesHolder.Put([]byte(dataRetriever.UserAccountsUnit.String()), trieUsers)
+	triesHolder.Put([]byte(dataRetriever.PeerAccountsUnit.String()), triePeers)
+
+	stateComponentsFactoryArgs := stateComp.StateComponentsFactoryArgs{
+		Config:          cfg,
+		Core:            coreComponents,
+		StatusCore:      statusCoreComponents,
+		StorageService:  disabled.NewChainStorer(),
+		ProcessingMode:  common.Normal,
+		ChainHandler:    dataComponents.Blockchain(),
+		AccountsCreator: runTypeComponents.AccountsCreator(),
+	}
+
+	return stateComponentsFactoryArgs
+}
+
+// GetStateComponents -
+func GetStateComponents(
+	cfg config.Config,
+	coreComponents factory.CoreComponentsHolder,
+	dataComponents factory.DataComponentsHolder,
+	statusCoreComponents factory.StatusCoreComponentsHolder,
+	runTypeComponents factory.RunTypeComponentsHolder,
+) factory.StateComponentsHolder {
+	stateArgs := GetStateFactoryArgs(cfg, coreComponents, dataComponents, statusCoreComponents, runTypeComponents)
+	stateComponentsFactory, err := stateComp.NewStateComponentsFactory(stateArgs)
+	if err != nil {
+		log.Error("GetStateComponents NewStateComponentsFactory", "error", err.Error())
+		return nil
+	}
+
+	stateComponents, err := stateComp.NewManagedStateComponents(stateComponentsFactory)
+	if err != nil {
+		log.Error("GetStateComponents NewManagedStateComponents", "error", err.Error())
+		return nil
+	}
+	err = stateComponents.Create()
+	if err != nil {
+		log.Error("GetStateComponents Create", "error", err.Error())
+		return nil
+	}
+	return stateComponents
+}
+
+// GetStatusFactoryArgs -
+func GetStatusFactoryArgs(
+	cfg config.Config,
+	statusCoreComponents factory.StatusCoreComponentsHolder,
+	coreComponents factory.CoreComponentsHolder,
+	networkComponents factory.NetworkComponentsHolder,
+	bootstrapComponents factory.BootstrapComponentsHolder,
+	stateComponents factory.StateComponentsHolder,
+	nodesCoordinator nodesCoordinator.NodesCoordinator,
+	cryptoComponents factory.CryptoComponentsHolder,
+) statusComp.StatusComponentsFactoryArgs {
+	indexerURL := "url"
+	elasticUsername := "user"
+	elasticPassword := "pass"
+	return statusComp.StatusComponentsFactoryArgs{
+		Config: cfg,
+		ExternalConfig: config.ExternalConfig{
+			ElasticSearchConnector: config.ElasticSearchConfig{
+				Enabled:        false,
+				URL:            indexerURL,
+				Username:       elasticUsername,
+				Password:       elasticPassword,
+				EnabledIndexes: []string{"transactions", "blocks"},
+			},
+			EventNotifierConnector: config.EventNotifierConfig{
+				Enabled:           false,
+				ProxyUrl:          "http://localhost:5000",
+				RequestTimeoutSec: 30,
+				MarshallerType:    "json",
+			},
+			HostDriversConfig: []config.HostDriversConfig{
+				{
+					MarshallerType:     "json",
+					Mode:               "client",
+					URL:                "localhost:12345",
+					RetryDurationInSec: 1,
+				},
+			},
+		},
+		EconomicsConfig:      config.EconomicsConfig{},
+		ShardCoordinator:     bootstrapComponents.ShardCoordinator(),
+		NodesCoordinator:     nodesCoordinator,
+		EpochStartNotifier:   coreComponents.EpochStartNotifierWithConfirm(),
+		CoreComponents:       coreComponents,
+		NetworkComponents:    networkComponents,
+		StateComponents:      stateComponents,
+		IsInImportMode:       false,
+		StatusCoreComponents: statusCoreComponents,
+		CryptoComponents:     cryptoComponents,
+	}
+}
+
+// GetStatusComponents -
+func GetStatusComponents(
+	cfg config.Config,
+	statusCoreComponents factory.StatusCoreComponentsHolder,
+	coreComponents factory.CoreComponentsHolder,
+	networkComponents factory.NetworkComponentsHolder,
+	bootstrapComponents factory.BootstrapComponentsHolder,
+	stateComponents factory.StateComponentsHolder,
+	nodesCoordinator nodesCoordinator.NodesCoordinator,
+	cryptoComponents factory.CryptoComponentsHolder,
+) factory.StatusComponentsHandler {
+	statusArgs := GetStatusFactoryArgs(cfg, statusCoreComponents, coreComponents, networkComponents, bootstrapComponents, stateComponents, nodesCoordinator, cryptoComponents)
+	statusComponentsFactory, _ := statusComp.NewStatusComponentsFactory(statusArgs)
+
+	managedStatusComponents, err := statusComp.NewManagedStatusComponents(statusComponentsFactory)
+	if err != nil {
+		log.Error("getStatusComponents NewManagedStatusComponents", "error", err.Error())
+		return nil
+	}
+
+	err = managedStatusComponents.Create()
+	if err != nil {
+		log.Error("getStatusComponents Create", "error", err.Error())
+		return nil
+	}
+	return managedStatusComponents
+}
+
+// GetProcessFactoryArgs -
+func GetProcessFactoryArgs(
+	cfg config.Config,
+	runTypeComponents factory.RunTypeComponentsHolder,
+	coreComponents factory.CoreComponentsHolder,
+	cryptoComponents factory.CryptoComponentsHolder,
+	networkComponents factory.NetworkComponentsHolder,
+	bootstrapComponents factory.BootstrapComponentsHolder,
+	stateComponents factory.StateComponentsHolder,
+	dataComponents factory.DataComponentsHolder,
+	statusComponents factory.StatusComponentsHolder,
+	statusCoreComponents factory.StatusCoreComponentsHolder,
+) processComp.ProcessComponentsFactoryArgs {
+	gasSchedule := wasmConfig.MakeGasMapForTests()
+	// TODO: check if these could be initialized by MakeGasMapForTests()
+	gasSchedule["BuiltInCost"]["SaveUserName"] = 1
+	gasSchedule["BuiltInCost"]["SaveKeyValue"] = 1
+	gasSchedule["BuiltInCost"]["ESDTTransfer"] = 1
+	gasSchedule["BuiltInCost"]["ESDTBurn"] = 1
+	gasSchedule[common.MetaChainSystemSCsCost] = FillGasMapMetaChainSystemSCsCosts(1)
+
+	gasScheduleNotifier := &testscommon.GasScheduleNotifierMock{
+		GasSchedule: gasSchedule,
+	}
+
+	args := processComp.ProcessComponentsFactoryArgs{
+		Config:                 cfg,
+		SmartContractParser:    &mock.SmartContractParserStub{},
+		GasSchedule:            gasScheduleNotifier,
+		NodesCoordinator:       &shardingMocks.NodesCoordinatorMock{},
+		Data:                   dataComponents,
+		CoreData:               coreComponents,
+		Crypto:                 cryptoComponents,
+		State:                  stateComponents,
+		Network:                networkComponents,
+		StatusComponents:       statusComponents,
+		BootstrapComponents:    bootstrapComponents,
+		StatusCoreComponents:   statusCoreComponents,
+		RequestedItemsHandler:  &testscommon.RequestedItemsHandlerStub{},
+		WhiteListHandler:       &testscommon.WhiteListHandlerStub{},
+		WhiteListerVerifiedTxs: &testscommon.WhiteListHandlerStub{},
+		MaxRating:              100,
+		ImportStartHandler:     &testscommon.ImportStartHandlerStub{},
+		SystemSCConfig: &config.SystemSmartContractsConfig{
+			ESDTSystemSCConfig: config.ESDTSystemSCConfig{
+				BaseIssuingCost: "1000",
+				OwnerAddress:    "erd1fpkcgel4gcmh8zqqdt043yfcn5tyx8373kg6q2qmkxzu4dqamc0swts65c",
+			},
+			GovernanceSystemSCConfig: config.GovernanceSystemSCConfig{
+				V1: config.GovernanceSystemSCConfigV1{
+					ProposalCost:     "500",
+					NumNodes:         100,
+					MinQuorum:        50,
+					MinPassThreshold: 50,
+					MinVetoThreshold: 50,
+				},
+				Active: config.GovernanceSystemSCConfigActive{
+					ProposalCost:     "500",
+					MinQuorum:        0.5,
+					MinPassThreshold: 0.5,
+					MinVetoThreshold: 0.5,
+					LostProposalFee:  "1",
+				},
+				OwnerAddress: "erd1vxy22x0fj4zv6hktmydg8vpfh6euv02cz4yg0aaws6rrad5a5awqgqky80",
+			},
+			StakingSystemSCConfig: config.StakingSystemSCConfig{
+				GenesisNodePrice:                     "2500000000000000000000",
+				MinStakeValue:                        "1",
+				UnJailValue:                          "1",
+				MinStepValue:                         "1",
+				UnBondPeriod:                         0,
+				NumRoundsWithoutBleed:                0,
+				MaximumPercentageToBleed:             0,
+				BleedPercentagePerRound:              0,
+				MaxNumberOfNodesForStake:             10,
+				ActivateBLSPubKeyMessageVerification: false,
+				MinUnstakeTokensValue:                "1",
+				StakeLimitPercentage:                 100,
+				NodeLimitPercentage:                  100,
+			},
+			DelegationManagerSystemSCConfig: config.DelegationManagerSystemSCConfig{
+				MinCreationDeposit:  "100",
+				MinStakeAmount:      "100",
+				ConfigChangeAddress: "erd1vxy22x0fj4zv6hktmydg8vpfh6euv02cz4yg0aaws6rrad5a5awqgqky80",
+			},
+			DelegationSystemSCConfig: config.DelegationSystemSCConfig{
+				MinServiceFee: 0,
+				MaxServiceFee: 100,
+			},
+			SoftAuctionConfig: config.SoftAuctionConfig{
+				TopUpStep:             "10",
+				MinTopUp:              "1",
+				MaxTopUp:              "32000000",
+				MaxNumberOfIterations: 100000,
+			},
+		},
+		HistoryRepo: &dblookupext.HistoryRepositoryStub{},
+		FlagsConfig: config.ContextFlagsConfig{
+			Version: "v1.0.0",
+		},
+		RoundConfig:             testscommon.GetDefaultRoundsConfig(),
+		TxExecutionOrderHandler: &commonMocks.TxExecutionOrderHandlerStub{},
+		EpochConfig: config.EpochConfig{
+			EnableEpochs: config.EnableEpochs{
+				MaxNodesChangeEnableEpoch: []config.MaxNodesChangeConfig{
+					{
+						EpochEnable:            0,
+						MaxNumNodes:            100,
+						NodesToShufflePerShard: 2,
+					},
+				},
+			},
+		},
+		IncomingHeaderSubscriber: &sovereign.IncomingHeaderSubscriberStub{},
+	}
+
+	initialAccounts := createAccounts()
+	runTypeComp := GetRunTypeComponentsStub(runTypeComponents)
+	runTypeComp.AccountParser = &mock.AccountsParserStub{
+		InitialAccountsCalled: func() []genesis.InitialAccountHandler {
+			return initialAccounts
+		},
+		GenerateInitialTransactionsCalled: func(shardCoordinator sharding.Coordinator, initialIndexingData map[uint32]*genesis.IndexingData) ([]*block.MiniBlock, map[uint32]*outport.TransactionPool, error) {
+			txsPool := make(map[uint32]*outport.TransactionPool)
+			for i := uint32(0); i < shardCoordinator.NumberOfShards(); i++ {
+				txsPool[i] = &outport.TransactionPool{}
+			}
+
+			return make([]*block.MiniBlock, 4), txsPool, nil
+		},
+		InitialAccountsSplitOnAddressesShardsCalled: func(shardCoordinator sharding.Coordinator) (map[uint32][]genesis.InitialAccountHandler, error) {
+			return map[uint32][]genesis.InitialAccountHandler{
+				0: initialAccounts,
+			}, nil
+		},
+	}
+
+	args.RunTypeComponents = runTypeComp
+	return args
+}
+
+// GetProcessComponents -
+func GetProcessComponents(
+	cfg config.Config,
+	runTypeComponents factory.RunTypeComponentsHolder,
+	coreComponents factory.CoreComponentsHolder,
+	cryptoComponents factory.CryptoComponentsHolder,
+	networkComponents factory.NetworkComponentsHolder,
+	bootstrapComponents factory.BootstrapComponentsHolder,
+	stateComponents factory.StateComponentsHolder,
+	dataComponents factory.DataComponentsHolder,
+	statusComponents factory.StatusComponentsHolder,
+	statusCoreComponents factory.StatusCoreComponentsHolder,
+) factory.ProcessComponentsHolder {
+	processArgs := GetProcessFactoryArgs(cfg, runTypeComponents, coreComponents, cryptoComponents, networkComponents, bootstrapComponents, stateComponents, dataComponents, statusComponents, statusCoreComponents)
+	processComponentsFactory, _ := processComp.NewProcessComponentsFactory(processArgs)
+	managedProcessComponents, err := processComp.NewManagedProcessComponents(processComponentsFactory)
+	if err != nil {
+		log.Error("getProcessComponents NewManagedProcessComponents", "error", err.Error())
+		return nil
+	}
+	err = managedProcessComponents.Create()
+	if err != nil {
+		log.Error("getProcessComponents Create", "error", err.Error())
+		return nil
+	}
+	return managedProcessComponents
+}
+
+// GetSovereignProcessComponents -
+func GetSovereignProcessComponents(
+	shardCoordinator sharding.Coordinator,
+	coreComponents factory.CoreComponentsHolder,
+	networkComponents factory.NetworkComponentsHolder,
+	dataComponents factory.DataComponentsHolder,
+	cryptoComponents factory.CryptoComponentsHolder,
+	stateComponents factory.StateComponentsHolder,
+) factory.ProcessComponentsHolder {
+	processArgs := GetSovereignProcessArgs(
+		shardCoordinator,
+		coreComponents,
+		dataComponents,
+		cryptoComponents,
+		stateComponents,
+		networkComponents,
+	)
+	processComponentsFactory, _ := processComp.NewProcessComponentsFactory(processArgs)
+	managedProcessComponents, err := processComp.NewManagedProcessComponents(processComponentsFactory)
+	if err != nil {
+		log.Error("GetSovereignProcessComponents NewManagedProcessComponents", "error", err.Error())
+		return nil
+	}
+	err = managedProcessComponents.Create()
+	if err != nil {
+		log.Error("GetSovereignProcessComponents Create", "error", err.Error())
+		return nil
+	}
+	return managedProcessComponents
+}
+
+// GetConsensusFactoryArgs -
+func GetConsensusFactoryArgs(
+	cfg config.Config,
+	runTypeComponents factory.RunTypeComponentsHolder,
+	coreComponents factory.CoreComponentsHolder,
+	cryptoComponents factory.CryptoComponentsHolder,
+	networkComponents factory.NetworkComponentsHolder,
+	stateComponents factory.StateComponentsHolder,
+	dataComponents factory.DataComponentsHolder,
+	statusComponents factory.StatusComponentsHolder,
+	statusCoreComponents factory.StatusCoreComponentsHolder,
+	processComponents factory.ProcessComponentsHolder,
+) consensusComp.ConsensusComponentsFactoryArgs {
+	args := spos.ScheduledProcessorWrapperArgs{
+		SyncTimer:                coreComponents.SyncTimer(),
+		Processor:                processComponents.BlockProcessor(),
+		RoundTimeDurationHandler: coreComponents.RoundHandler(),
+	}
+	scheduledProcessor, _ := spos.NewScheduledProcessorWrapper(args)
+
+	return consensusComp.ConsensusComponentsFactoryArgs{
+		Config:               cfg,
+		FlagsConfig:          config.ContextFlagsConfig{},
+		BootstrapRoundIndex:  0,
+		CoreComponents:       coreComponents,
+		NetworkComponents:    networkComponents,
+		CryptoComponents:     cryptoComponents,
+		DataComponents:       dataComponents,
+		ProcessComponents:    processComponents,
+		StateComponents:      stateComponents,
+		StatusComponents:     statusComponents,
+		StatusCoreComponents: statusCoreComponents,
+		ScheduledProcessor:   scheduledProcessor,
+		RunTypeComponents:    runTypeComponents,
+		ExtraSignersHolder:   &subRoundsHolder.ExtraSignersHolderMock{},
+		SubRoundEndV2Creator: bls.NewSubRoundEndV2Creator(),
 	}
 }
 
