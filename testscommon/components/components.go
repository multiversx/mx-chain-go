package components

import (
	"fmt"
	"math/big"
	"testing"

	"github.com/multiversx/mx-chain-core-go/data/block"
	"github.com/multiversx/mx-chain-core-go/data/endProcess"
	"github.com/multiversx/mx-chain-core-go/data/outport"
	logger "github.com/multiversx/mx-chain-logger-go"
	wasmConfig "github.com/multiversx/mx-chain-vm-go/config"
	"github.com/stretchr/testify/require"

	"github.com/multiversx/mx-chain-go/common"
	commonFactory "github.com/multiversx/mx-chain-go/common/factory"
	"github.com/multiversx/mx-chain-go/config"
	mockConsensus "github.com/multiversx/mx-chain-go/consensus/mock"
	"github.com/multiversx/mx-chain-go/consensus/spos"
	"github.com/multiversx/mx-chain-go/consensus/spos/bls"
	"github.com/multiversx/mx-chain-go/dataRetriever"
	"github.com/multiversx/mx-chain-go/epochStart/bootstrap/disabled"
	"github.com/multiversx/mx-chain-go/factory"
	bootstrapComp "github.com/multiversx/mx-chain-go/factory/bootstrap"
	consensusComp "github.com/multiversx/mx-chain-go/factory/consensus"
	coreComp "github.com/multiversx/mx-chain-go/factory/core"
	cryptoComp "github.com/multiversx/mx-chain-go/factory/crypto"
	dataComp "github.com/multiversx/mx-chain-go/factory/data"
	"github.com/multiversx/mx-chain-go/factory/mock"
	networkComp "github.com/multiversx/mx-chain-go/factory/network"
	processComp "github.com/multiversx/mx-chain-go/factory/processing"
	"github.com/multiversx/mx-chain-go/factory/runType"
	stateComp "github.com/multiversx/mx-chain-go/factory/state"
	statusComp "github.com/multiversx/mx-chain-go/factory/status"
	"github.com/multiversx/mx-chain-go/factory/statusCore"
	"github.com/multiversx/mx-chain-go/genesis"
	"github.com/multiversx/mx-chain-go/genesis/data"
	mockCoreComp "github.com/multiversx/mx-chain-go/integrationTests/mock"
	"github.com/multiversx/mx-chain-go/p2p"
	p2pConfig "github.com/multiversx/mx-chain-go/p2p/config"
	p2pFactory "github.com/multiversx/mx-chain-go/p2p/factory"
	"github.com/multiversx/mx-chain-go/sharding"
	"github.com/multiversx/mx-chain-go/sharding/nodesCoordinator"
	"github.com/multiversx/mx-chain-go/state"
	"github.com/multiversx/mx-chain-go/testscommon"
	commonMocks "github.com/multiversx/mx-chain-go/testscommon/common"
	"github.com/multiversx/mx-chain-go/testscommon/dblookupext"
	"github.com/multiversx/mx-chain-go/testscommon/enableEpochsHandlerMock"
	"github.com/multiversx/mx-chain-go/testscommon/hashingMocks"
	"github.com/multiversx/mx-chain-go/testscommon/mainFactoryMocks"
	"github.com/multiversx/mx-chain-go/testscommon/marshallerMock"
	"github.com/multiversx/mx-chain-go/testscommon/shardingMocks"
	"github.com/multiversx/mx-chain-go/testscommon/sovereign"
	statusHandlerMock "github.com/multiversx/mx-chain-go/testscommon/statusHandler"
	"github.com/multiversx/mx-chain-go/testscommon/storage"
	"github.com/multiversx/mx-chain-go/testscommon/subRoundsHolder"
	"github.com/multiversx/mx-chain-go/trie"
)

var log = logger.GetOrCreate("componentsMock")

// TestHasher -
const TestHasher = "blake2b"

// TestMarshalizer -
const TestMarshalizer = "json"

// SignedBlocksThreshold -
const SignedBlocksThreshold = 0.025

// ConsecutiveMissedBlocksPenalty -
const ConsecutiveMissedBlocksPenalty = 1.1

// DummyPk -
const DummyPk = "629e1245577afb7717ccb46b6ff3649bdd6a1311514ad4a7695da13f801cc277ee24e730a7fa8aa6c612159b4328db17" +
	"35692d0bded3a2264ba621d6bda47a981d60e17dd306d608e0875a0ba19639fb0844661f519472a175ca9ed2f33fbe16"

// DummySk -
const DummySk = "cea01c0bf060187d90394802ff223078e47527dc8aa33a922744fb1d06029c4b"

// LoadKeysFunc -
type LoadKeysFunc func(string, int) ([]byte, string, error)

// GetRunTypeCoreComponents -
func GetRunTypeCoreComponents() factory.RunTypeCoreComponentsHolder {
	runTypeCoreComponentsFactory := runType.NewRunTypeCoreComponentsFactory()
	managedRunTypeCoreComponents, err := runType.NewManagedRunTypeCoreComponents(runTypeCoreComponentsFactory)
	if err != nil {
		log.Error("getRunTypeCoreComponents NewManagedRunTypeCoreComponents", "error", err.Error())
		return nil
	}
	err = managedRunTypeCoreComponents.Create()
	if err != nil {
		log.Error("getRunTypeCoreComponents Create", "error", err.Error())
		return nil
	}
	return managedRunTypeCoreComponents
}

// GetSovereignRunTypeCoreComponents -
func GetSovereignRunTypeCoreComponents() factory.RunTypeCoreComponentsHolder {
	sovRunTypeCoreComponentsFactory := runType.NewSovereignRunTypeCoreComponentsFactory(config.SovereignEpochConfig{})
	managedRunTypeCoreComponents, err := runType.NewManagedRunTypeCoreComponents(sovRunTypeCoreComponentsFactory)
	if err != nil {
		log.Error("GetSovereignRunTypeCoreComponents.NewManagedRunTypeCoreComponents", "error", err.Error())
		return nil
	}
	err = managedRunTypeCoreComponents.Create()
	if err != nil {
		log.Error("GetSovereignRunTypeCoreComponents.Create", "error", err.Error())
		return nil
	}
	return managedRunTypeCoreComponents
}

// GetCoreArgs -
func GetCoreArgs() coreComp.CoreComponentsFactoryArgs {
	runTypeCoreComponents := GetRunTypeCoreComponents()
	return coreComp.CoreComponentsFactoryArgs{
		Config: GetGeneralConfig(),
		ConfigPathsHolder: config.ConfigurationPathsHolder{
			GasScheduleDirectoryName: "../../cmd/node/config/gasSchedules",
		},
		RatingsConfig:       CreateDummyRatingsConfig(),
		EconomicsConfig:     CreateDummyEconomicsConfig(),
		NodesFilename:       "../mock/testdata/nodesSetupMock.json",
		WorkingDirectory:    "home",
		ChanStopNodeProcess: make(chan endProcess.ArgEndProcess),
		EpochConfig: config.EpochConfig{
			GasSchedule: config.GasScheduleConfig{
				GasScheduleByEpochs: []config.GasScheduleByEpochs{
					{
						StartEpoch: 0,
						FileName:   "gasScheduleV1.toml",
					},
				},
			},
		},
		RoundConfig: config.RoundConfig{
			RoundActivations: map[string]config.ActivationRoundByName{
				"DisableAsyncCallV1": {
					Round: "18446744073709551615",
				},
			},
		},
		RunTypeCoreComponents: runTypeCoreComponents,
	}
}

// GetStatusCoreArgs -
func GetStatusCoreArgs(coreComponents factory.CoreComponentsHolder) statusCore.StatusCoreComponentsFactoryArgs {
	return statusCore.StatusCoreComponentsFactoryArgs{
		Config: GetGeneralConfig(),
		EpochConfig: config.EpochConfig{
			GasSchedule: config.GasScheduleConfig{
				GasScheduleByEpochs: []config.GasScheduleByEpochs{
					{
						StartEpoch: 0,
						FileName:   "gasScheduleV1.toml",
					},
				},
			},
		},
		RoundConfig: config.RoundConfig{
			RoundActivations: map[string]config.ActivationRoundByName{
				"Example": {
					Round: "18446744073709551615",
				},
			},
		},
		RatingsConfig:   CreateDummyRatingsConfig(),
		EconomicsConfig: CreateDummyEconomicsConfig(),
		CoreComp:        coreComponents,
	}
}

// GetConsensusArgs -
func GetConsensusArgs(shardCoordinator sharding.Coordinator) consensusComp.ConsensusComponentsFactoryArgs {
	coreComponents := GetCoreComponents()
	cryptoComponents := GetCryptoComponents(coreComponents)
	networkComponents := GetNetworkComponents(cryptoComponents)
	stateComponents := GetStateComponents(coreComponents, GetStatusCoreComponents())
	dataComponents := GetDataComponents(coreComponents, shardCoordinator)
	processComponents := GetProcessComponents(
		shardCoordinator,
		coreComponents,
		networkComponents,
		dataComponents,
		cryptoComponents,
		stateComponents,
	)
	statusComponents := GetStatusComponents(
		coreComponents,
		networkComponents,
		stateComponents,
		shardCoordinator,
		processComponents.NodesCoordinator(),
	)

	args := spos.ScheduledProcessorWrapperArgs{
		SyncTimer:                coreComponents.SyncTimer(),
		Processor:                processComponents.BlockProcessor(),
		RoundTimeDurationHandler: coreComponents.RoundHandler(),
	}
	scheduledProcessor, _ := spos.NewScheduledProcessorWrapper(args)

	return consensusComp.ConsensusComponentsFactoryArgs{
		Config:               testscommon.GetGeneralConfig(),
		FlagsConfig:          config.ContextFlagsConfig{},
		BootstrapRoundIndex:  0,
		CoreComponents:       coreComponents,
		NetworkComponents:    networkComponents,
		CryptoComponents:     cryptoComponents,
		DataComponents:       dataComponents,
		ProcessComponents:    processComponents,
		StateComponents:      stateComponents,
		StatusComponents:     statusComponents,
		StatusCoreComponents: GetStatusCoreComponents(),
		ScheduledProcessor:   scheduledProcessor,
		RunTypeComponents:    GetRunTypeComponents(),
		ExtraSignersHolder:   &subRoundsHolder.ExtraSignersHolderMock{},
		SubRoundEndV2Creator: bls.NewSubRoundEndV2Creator(),
	}
}

// GetSovereignConsensusArgs -
func GetSovereignConsensusArgs(shardCoordinator sharding.Coordinator) consensusComp.ConsensusComponentsFactoryArgs {
	coreComponents := GetSovereignCoreComponents()
	cryptoComponents := GetCryptoComponents(coreComponents)
	networkComponents := GetNetworkComponents(cryptoComponents)
	stateComponents := GetSovereignStateComponents(coreComponents, GetStatusCoreComponents())
	dataComponents := GetSovereignDataComponents(coreComponents, shardCoordinator)
	processComponents := GetSovereignProcessComponents(
		shardCoordinator,
		coreComponents,
		networkComponents,
		dataComponents,
		cryptoComponents,
		stateComponents,
	)
	statusComponents := GetStatusComponents(
		coreComponents,
		networkComponents,
		stateComponents,
		shardCoordinator,
		processComponents.NodesCoordinator(),
	)

	args := spos.ScheduledProcessorWrapperArgs{
		SyncTimer:                coreComponents.SyncTimer(),
		Processor:                processComponents.BlockProcessor(),
		RoundTimeDurationHandler: coreComponents.RoundHandler(),
	}
	scheduledProcessor, _ := spos.NewScheduledProcessorWrapper(args)

	return consensusComp.ConsensusComponentsFactoryArgs{
		Config:               testscommon.GetGeneralConfig(),
		FlagsConfig:          config.ContextFlagsConfig{},
		BootstrapRoundIndex:  0,
		CoreComponents:       coreComponents,
		NetworkComponents:    networkComponents,
		CryptoComponents:     cryptoComponents,
		DataComponents:       dataComponents,
		ProcessComponents:    processComponents,
		StateComponents:      stateComponents,
		StatusComponents:     statusComponents,
		StatusCoreComponents: GetStatusCoreComponents(),
		ScheduledProcessor:   scheduledProcessor,
		RunTypeComponents:    GetSovereignRunTypeComponents(),
		ExtraSignersHolder:   &subRoundsHolder.ExtraSignersHolderMock{},
		SubRoundEndV2Creator: bls.NewSubRoundEndV2Creator(),
	}
}

// GetCryptoArgs -
func GetCryptoArgs(coreComponents factory.CoreComponentsHolder) cryptoComp.CryptoComponentsFactoryArgs {
	args := cryptoComp.CryptoComponentsFactoryArgs{
		Config: config.Config{
			GeneralSettings: config.GeneralSettingsConfig{ChainID: "undefined"},
			Consensus: config.ConsensusConfig{
				Type: "bls",
			},
			MultisigHasher: config.TypeConfig{Type: "blake2b"},
			PublicKeyPIDSignature: config.CacheConfig{
				Capacity: 1000,
				Type:     "LRU",
			},
			Hasher: config.TypeConfig{Type: "blake2b"},
		},
		SkIndex:                              0,
		ValidatorKeyPemFileName:              "validatorKey.pem",
		CoreComponentsHolder:                 coreComponents,
		ActivateBLSPubKeyMessageVerification: false,
		KeyLoader: &mock.KeyLoaderStub{
			LoadKeyCalled: DummyLoadSkPkFromPemFile([]byte(DummySk), DummyPk, nil),
		},
		EnableEpochs: config.EnableEpochs{
			BLSMultiSignerEnableEpoch: []config.MultiSignerConfig{{EnableEpoch: 0, Type: "no-KOSK"}},
			MaxNodesChangeEnableEpoch: []config.MaxNodesChangeConfig{
				{
					EpochEnable:            0,
					MaxNumNodes:            100,
					NodesToShufflePerShard: 2,
				},
			},
		},
	}

	return args
}

// GetDataArgs -
func GetDataArgs(coreComponents factory.CoreComponentsHolder, shardCoordinator sharding.Coordinator) dataComp.DataComponentsFactoryArgs {
	runTypeComponents := GetRunTypeComponents()

	return dataComp.DataComponentsFactoryArgs{
		Config: testscommon.GetGeneralConfig(),
		PrefsConfig: config.PreferencesConfig{
			FullArchive: false,
		},
		ShardCoordinator:                shardCoordinator,
		Core:                            coreComponents,
		StatusCore:                      GetStatusCoreComponents(),
		Crypto:                          GetCryptoComponents(coreComponents),
		CurrentEpoch:                    0,
		CreateTrieEpochRootHashStorer:   false,
		NodeProcessingMode:              common.Normal,
		FlagsConfigs:                    config.ContextFlagsConfig{},
		AdditionalStorageServiceCreator: runTypeComponents.AdditionalStorageServiceCreator(),
	}
}

// GetCoreComponents -
func GetCoreComponents() factory.CoreComponentsHolder {
	coreArgs := GetCoreArgs()
	return createCoreComponents(coreArgs)
}

// GetSovereignCoreComponents -
func GetSovereignCoreComponents() factory.CoreComponentsHolder {
	sovRunTypeCoreComponents := GetSovereignRunTypeCoreComponents()
	coreArgs := GetCoreArgs()
	coreArgs.NodesFilename = "../mock/testdata/sovereignNodesSetupMock.json"
	coreArgs.RunTypeCoreComponents = sovRunTypeCoreComponents
	return createCoreComponents(coreArgs)
}

func createCoreComponents(coreArgs coreComp.CoreComponentsFactoryArgs) factory.CoreComponentsHolder {
	coreComponentsFactory, _ := coreComp.NewCoreComponentsFactory(coreArgs)
	coreComponents, err := coreComp.NewManagedCoreComponents(coreComponentsFactory)
	if err != nil {
		fmt.Println("getCoreComponents NewManagedCoreComponents", "error", err.Error())
		return nil
	}
	err = coreComponents.Create()
	if err != nil {
		fmt.Println("getCoreComponents Create", "error", err.Error())
	}
	return coreComponents
}

// GetNetworkFactoryArgs -
func GetNetworkFactoryArgs() networkComp.NetworkComponentsFactoryArgs {
	p2pCfg := p2pConfig.P2PConfig{
		Node: p2pConfig.NodeConfig{
			Port: "0",
			Transports: p2pConfig.P2PTransportConfig{
				TCP: p2pConfig.P2PTCPTransport{
					ListenAddress: p2p.LocalHostListenAddrWithIp4AndTcp,
				},
			},
			ResourceLimiter: p2pConfig.P2PResourceLimiterConfig{
				Type: p2p.DefaultWithScaleResourceLimiter,
			},
		},
		KadDhtPeerDiscovery: p2pConfig.KadDhtPeerDiscoveryConfig{
			Enabled:                          false,
			Type:                             "optimized",
			RefreshIntervalInSec:             10,
			ProtocolIDs:                      []string{"erd/kad/1.0.0"},
			InitialPeerList:                  []string{"peer0", "peer1"},
			BucketSize:                       10,
			RoutingTableRefreshIntervalInSec: 5,
		},
		Sharding: p2pConfig.ShardingConfig{
			TargetPeerCount:         10,
			MaxIntraShardValidators: 10,
			MaxCrossShardValidators: 10,
			MaxIntraShardObservers:  10,
			MaxCrossShardObservers:  10,
			MaxSeeders:              2,
			Type:                    "NilListSharder",
		},
	}

	mainConfig := config.Config{
		PeerHonesty: config.CacheConfig{
			Type:     "LRU",
			Capacity: 5000,
			Shards:   16,
		},
		Debug: config.DebugConfig{
			Antiflood: config.AntifloodDebugConfig{
				Enabled:                    true,
				CacheSize:                  100,
				IntervalAutoPrintInSeconds: 1,
			},
		},
		PeersRatingConfig: config.PeersRatingConfig{
			TopRatedCacheCapacity: 1000,
			BadRatedCacheCapacity: 1000,
		},
		PoolsCleanersConfig: config.PoolsCleanersConfig{
			MaxRoundsToKeepUnprocessedMiniBlocks:   50,
			MaxRoundsToKeepUnprocessedTransactions: 50,
		},
	}

	appStatusHandler := statusHandlerMock.NewAppStatusHandlerMock()

	cryptoCompMock := GetDefaultCryptoComponents()

	return networkComp.NetworkComponentsFactoryArgs{
		MainP2pConfig:     p2pCfg,
		NodeOperationMode: common.NormalOperation,
		MainConfig:        mainConfig,
		StatusHandler:     appStatusHandler,
		Marshalizer:       &mock.MarshalizerMock{},
		RatingsConfig: config.RatingsConfig{
			General:    config.General{},
			ShardChain: config.ShardChain{},
			MetaChain:  config.MetaChain{},
			PeerHonesty: config.PeerHonestyConfig{
				DecayCoefficient:             0.9779,
				DecayUpdateIntervalInSeconds: 10,
				MaxScore:                     100,
				MinScore:                     -100,
				BadPeerThreshold:             -80,
				UnitValue:                    1.0,
			},
		},
		Syncer:           &p2pFactory.LocalSyncTimer{},
		CryptoComponents: cryptoCompMock,
	}
}

// GetStateFactoryArgs -
func GetStateFactoryArgs(coreComponents factory.CoreComponentsHolder, statusCoreComp factory.StatusCoreComponentsHolder) stateComp.StateComponentsFactoryArgs {
	tsm, _ := trie.NewTrieStorageManager(storage.GetStorageManagerArgs())
	storageManagerUser, _ := trie.NewTrieStorageManagerWithoutPruning(tsm)
	tsm, _ = trie.NewTrieStorageManager(storage.GetStorageManagerArgs())
	storageManagerPeer, _ := trie.NewTrieStorageManagerWithoutPruning(tsm)

	trieStorageManagers := make(map[string]common.StorageManager)
	trieStorageManagers[dataRetriever.UserAccountsUnit.String()] = storageManagerUser
	trieStorageManagers[dataRetriever.PeerAccountsUnit.String()] = storageManagerPeer

	triesHolder := state.NewDataTriesHolder()
	trieUsers, _ := trie.NewTrie(storageManagerUser, coreComponents.InternalMarshalizer(), coreComponents.Hasher(), coreComponents.EnableEpochsHandler(), 5)
	triePeers, _ := trie.NewTrie(storageManagerPeer, coreComponents.InternalMarshalizer(), coreComponents.Hasher(), coreComponents.EnableEpochsHandler(), 5)
	triesHolder.Put([]byte(dataRetriever.UserAccountsUnit.String()), trieUsers)
	triesHolder.Put([]byte(dataRetriever.PeerAccountsUnit.String()), triePeers)

	stateComponentsFactoryArgs := stateComp.StateComponentsFactoryArgs{
		Config:          GetGeneralConfig(),
		Core:            coreComponents,
		StatusCore:      statusCoreComp,
		StorageService:  disabled.NewChainStorer(),
		ProcessingMode:  common.Normal,
		ChainHandler:    &testscommon.ChainHandlerStub{},
		AccountsCreator: GetRunTypeComponents().AccountsCreator(),
	}

	return stateComponentsFactoryArgs
}

// GetProcessComponentsFactoryArgs -
func GetProcessComponentsFactoryArgs(shardCoordinator sharding.Coordinator) processComp.ProcessComponentsFactoryArgs {
	coreComponents := GetCoreComponents()
	cryptoComponents := GetCryptoComponents(coreComponents)
	networkComponents := GetNetworkComponents(cryptoComponents)
	dataComponents := GetDataComponents(coreComponents, shardCoordinator)
	stateComponents := GetStateComponents(coreComponents, GetStatusCoreComponents())
	processArgs := GetProcessArgs(
		shardCoordinator,
		coreComponents,
		dataComponents,
		cryptoComponents,
		stateComponents,
		networkComponents,
	)
	return processArgs
}

// GetSovereignProcessComponentsFactoryArgs -
func GetSovereignProcessComponentsFactoryArgs(shardCoordinator sharding.Coordinator) processComp.ProcessComponentsFactoryArgs {
	coreComponents := GetSovereignCoreComponents()
	cryptoComponents := GetCryptoComponents(coreComponents)
	networkComponents := GetNetworkComponents(cryptoComponents)
	dataComponents := GetSovereignDataComponents(coreComponents, shardCoordinator)
	stateComponents := GetSovereignStateComponents(coreComponents, GetSovereignStatusCoreComponents())
	processArgs := GetSovereignProcessArgs(
		shardCoordinator,
		coreComponents,
		dataComponents,
		cryptoComponents,
		stateComponents,
		networkComponents,
	)

	return processArgs
}

// GetBootStrapFactoryArgs -
func GetBootStrapFactoryArgs() bootstrapComp.BootstrapComponentsFactoryArgs {
	coreComponents := GetCoreComponents()
	cryptoComponents := GetCryptoComponents(coreComponents)
	networkComponents := GetNetworkComponents(cryptoComponents)
	statusCoreComponents := GetStatusCoreComponents()
	return bootstrapComp.BootstrapComponentsFactoryArgs{
		Config:               testscommon.GetGeneralConfig(),
		WorkingDir:           "home",
		CoreComponents:       coreComponents,
		CryptoComponents:     cryptoComponents,
		NetworkComponents:    networkComponents,
		StatusCoreComponents: statusCoreComponents,
		PrefConfig: config.Preferences{
			Preferences: config.PreferencesConfig{
				DestinationShardAsObserver: "0",
				ConnectionWatcherType:      "print",
			},
		},
		ImportDbConfig: config.ImportDbConfig{
			IsImportDBMode: false,
		},
		RoundConfig: config.RoundConfig{},
		FlagsConfig: config.ContextFlagsConfig{
			ForceStartFromNetwork: false,
		},
		RunTypeComponents: GetRunTypeComponents(),
	}
}

// GetProcessArgs -
func GetProcessArgs(
	shardCoordinator sharding.Coordinator,
	coreComponents factory.CoreComponentsHolder,
	dataComponents factory.DataComponentsHolder,
	cryptoComponents factory.CryptoComponentsHolder,
	stateComponents factory.StateComponentsHolder,
	networkComponents factory.NetworkComponentsHolder,
) processComp.ProcessComponentsFactoryArgs {
	gasSchedule := wasmConfig.MakeGasMapForTests()
	// TODO: check if these could be initialized by MakeGasMapForTests()
	gasSchedule["BuiltInCost"]["SaveUserName"] = 1
	gasSchedule["BuiltInCost"]["SaveKeyValue"] = 1
	gasSchedule["BuiltInCost"]["ESDTTransfer"] = 1
	gasSchedule["BuiltInCost"]["ESDTBurn"] = 1
	gasSchedule[common.MetaChainSystemSCsCost] = FillGasMapMetaChainSystemSCsCosts(1)

	gasScheduleNotifier := &testscommon.GasScheduleNotifierMock{
		GasSchedule: gasSchedule,
	}

	nc := &shardingMocks.NodesCoordinatorMock{}
	statusComponents := GetStatusComponents(
		coreComponents,
		networkComponents,
		stateComponents,
		shardCoordinator,
		nc,
	)

	bootstrapComponentsFactoryArgs := GetBootStrapFactoryArgs()
	bootstrapComponentsFactory, err := bootstrapComp.NewBootstrapComponentsFactory(bootstrapComponentsFactoryArgs)
	if err != nil {
		panic(err)
	}

	bootstrapComponents, err := bootstrapComp.NewTestManagedBootstrapComponents(bootstrapComponentsFactory)
	if err != nil {
		panic(err)
	}

	err = bootstrapComponents.Create()
	if err != nil {
		panic(err)
	}

	err = bootstrapComponents.SetShardCoordinator(shardCoordinator)
	if err != nil {
		panic(err)
	}

	args := processComp.ProcessComponentsFactoryArgs{
		Config:                 testscommon.GetGeneralConfig(),
		SmartContractParser:    &mock.SmartContractParserStub{},
		GasSchedule:            gasScheduleNotifier,
		NodesCoordinator:       nc,
		Data:                   dataComponents,
		CoreData:               coreComponents,
		Crypto:                 cryptoComponents,
		State:                  stateComponents,
		Network:                networkComponents,
		StatusComponents:       statusComponents,
		BootstrapComponents:    bootstrapComponents,
		StatusCoreComponents:   GetStatusCoreComponents(),
		RequestedItemsHandler:  &testscommon.RequestedItemsHandlerStub{},
		WhiteListHandler:       &testscommon.WhiteListHandlerStub{},
		WhiteListerVerifiedTxs: &testscommon.WhiteListHandlerStub{},
		MaxRating:              100,
		ImportStartHandler:     &testscommon.ImportStartHandlerStub{},
		SystemSCConfig: &config.SystemSmartContractsConfig{
			ESDTSystemSCConfig: config.ESDTSystemSCConfig{
				BaseIssuingCost: "1000",
				OwnerAddress:    "erd1fpkcgel4gcmh8zqqdt043yfcn5tyx8373kg6q2qmkxzu4dqamc0swts65c",
			},
			GovernanceSystemSCConfig: config.GovernanceSystemSCConfig{
				V1: config.GovernanceSystemSCConfigV1{
					ProposalCost:     "500",
					NumNodes:         100,
					MinQuorum:        50,
					MinPassThreshold: 50,
					MinVetoThreshold: 50,
				},
				Active: config.GovernanceSystemSCConfigActive{
					ProposalCost:     "500",
					MinQuorum:        0.5,
					MinPassThreshold: 0.5,
					MinVetoThreshold: 0.5,
					LostProposalFee:  "1",
				},
				OwnerAddress: "erd1vxy22x0fj4zv6hktmydg8vpfh6euv02cz4yg0aaws6rrad5a5awqgqky80",
			},
			StakingSystemSCConfig: config.StakingSystemSCConfig{
				GenesisNodePrice:                     "2500000000000000000000",
				MinStakeValue:                        "1",
				UnJailValue:                          "1",
				MinStepValue:                         "1",
				UnBondPeriod:                         0,
				NumRoundsWithoutBleed:                0,
				MaximumPercentageToBleed:             0,
				BleedPercentagePerRound:              0,
				MaxNumberOfNodesForStake:             10,
				ActivateBLSPubKeyMessageVerification: false,
				MinUnstakeTokensValue:                "1",
				StakeLimitPercentage:                 100,
				NodeLimitPercentage:                  100,
			},
			DelegationManagerSystemSCConfig: config.DelegationManagerSystemSCConfig{
				MinCreationDeposit:  "100",
				MinStakeAmount:      "100",
				ConfigChangeAddress: "erd1vxy22x0fj4zv6hktmydg8vpfh6euv02cz4yg0aaws6rrad5a5awqgqky80",
			},
			DelegationSystemSCConfig: config.DelegationSystemSCConfig{
				MinServiceFee: 0,
				MaxServiceFee: 100,
			},
			SoftAuctionConfig: config.SoftAuctionConfig{
				TopUpStep:             "10",
				MinTopUp:              "1",
				MaxTopUp:              "32000000",
				MaxNumberOfIterations: 100000,
			},
		},
		HistoryRepo: &dblookupext.HistoryRepositoryStub{},
		FlagsConfig: config.ContextFlagsConfig{
			Version: "v1.0.0",
		},
		RoundConfig:             testscommon.GetDefaultRoundsConfig(),
		TxExecutionOrderHandler: &commonMocks.TxExecutionOrderHandlerStub{},
		EpochConfig: config.EpochConfig{
			EnableEpochs: config.EnableEpochs{
				MaxNodesChangeEnableEpoch: []config.MaxNodesChangeConfig{
					{
						EpochEnable:            0,
						MaxNumNodes:            100,
						NodesToShufflePerShard: 2,
					},
				},
			},
		},
		IncomingHeaderSubscriber: &sovereign.IncomingHeaderSubscriberStub{},
	}

	initialAccounts := createAccounts()
	runTypeComponents := GetRunTypeComponentsStub(GetRunTypeComponents())
	runTypeComponents.AccountParser = &mock.AccountsParserStub{
		InitialAccountsCalled: func() []genesis.InitialAccountHandler {
			return initialAccounts
		},
		GenerateInitialTransactionsCalled: func(shardCoordinator sharding.Coordinator, initialIndexingData map[uint32]*genesis.IndexingData) ([]*block.MiniBlock, map[uint32]*outport.TransactionPool, error) {
			txsPool := make(map[uint32]*outport.TransactionPool)
			for i := uint32(0); i < shardCoordinator.NumberOfShards(); i++ {
				txsPool[i] = &outport.TransactionPool{}
			}

			return make([]*block.MiniBlock, 4), txsPool, nil
		},
		InitialAccountsSplitOnAddressesShardsCalled: func(shardCoordinator sharding.Coordinator) (map[uint32][]genesis.InitialAccountHandler, error) {
			return map[uint32][]genesis.InitialAccountHandler{
				0: initialAccounts,
			}, nil
		},
	}
	args.RunTypeComponents = runTypeComponents
	args.EnableEpochsFactory = GetRunTypeCoreComponents().EnableEpochsFactoryCreator()
	return args
}

func GetSovereignProcessArgs(
	shardCoordinator sharding.Coordinator,
	coreComponents factory.CoreComponentsHolder,
	dataComponents factory.DataComponentsHolder,
	cryptoComponents factory.CryptoComponentsHolder,
	stateComponents factory.StateComponentsHolder,
	networkComponents factory.NetworkComponentsHolder,
) processComp.ProcessComponentsFactoryArgs {
	processArgs := GetProcessArgs(
		shardCoordinator,
		coreComponents,
		dataComponents,
		cryptoComponents,
		stateComponents,
		networkComponents,
	)

	initialAccounts := createSovereignAccounts()
	runTypeComponents := GetRunTypeComponentsStub(GetSovereignRunTypeComponents())
	runTypeComponents.AccountParser = &mock.AccountsParserStub{
		InitialAccountsCalled: func() []genesis.InitialAccountHandler {
			return initialAccounts
		},
		GenerateInitialTransactionsCalled: func(shardCoordinator sharding.Coordinator, initialIndexingData map[uint32]*genesis.IndexingData) ([]*block.MiniBlock, map[uint32]*outport.TransactionPool, error) {
			txsPool := make(map[uint32]*outport.TransactionPool)
			for i := uint32(0); i < shardCoordinator.NumberOfShards(); i++ {
				txsPool[i] = &outport.TransactionPool{}
			}

			return make([]*block.MiniBlock, 4), txsPool, nil
		},
		InitialAccountsSplitOnAddressesShardsCalled: func(shardCoordinator sharding.Coordinator) (map[uint32][]genesis.InitialAccountHandler, error) {
			return map[uint32][]genesis.InitialAccountHandler{
				0: initialAccounts,
			}, nil
		},
	}

	bootstrapComponentsFactoryArgs := GetBootStrapFactoryArgs()
	bootstrapComponentsFactoryArgs.RunTypeComponents = runTypeComponents
	bootstrapComponentsFactory, _ := bootstrapComp.NewBootstrapComponentsFactory(bootstrapComponentsFactoryArgs)
	bootstrapComponents, _ := bootstrapComp.NewTestManagedBootstrapComponents(bootstrapComponentsFactory)
	_ = bootstrapComponents.Create()
	_ = bootstrapComponents.SetShardCoordinator(shardCoordinator)

	statusCoreComponents := GetSovereignStatusCoreComponents()

	processArgs.BootstrapComponents = bootstrapComponents
	processArgs.StatusCoreComponents = statusCoreComponents
	processArgs.IncomingHeaderSubscriber = &sovereign.IncomingHeaderSubscriberStub{}
	processArgs.RunTypeComponents = runTypeComponents
	processArgs.EnableEpochsFactory = GetSovereignRunTypeCoreComponents().EnableEpochsFactoryCreator()

	return processArgs
}

// GetStatusComponents -
func GetStatusComponents(
	coreComponents factory.CoreComponentsHolder,
	networkComponents factory.NetworkComponentsHolder,
	stateComponents factory.StateComponentsHolder,
	shardCoordinator sharding.Coordinator,
	nodesCoordinator nodesCoordinator.NodesCoordinator,
) factory.StatusComponentsHandler {
	indexerURL := "url"
	elasticUsername := "user"
	elasticPassword := "pass"
	statusArgs := statusComp.StatusComponentsFactoryArgs{
		Config: testscommon.GetGeneralConfig(),
		ExternalConfig: config.ExternalConfig{
			ElasticSearchConnector: config.ElasticSearchConfig{
				Enabled:        false,
				URL:            indexerURL,
				Username:       elasticUsername,
				Password:       elasticPassword,
				EnabledIndexes: []string{"transactions", "blocks"},
			},
			EventNotifierConnector: config.EventNotifierConfig{
				Enabled:        false,
				ProxyUrl:       "https://localhost:5000",
				MarshallerType: "json",
			},
		},
		EconomicsConfig:      config.EconomicsConfig{},
		ShardCoordinator:     shardCoordinator,
		NodesCoordinator:     nodesCoordinator,
		EpochStartNotifier:   coreComponents.EpochStartNotifierWithConfirm(),
		CoreComponents:       coreComponents,
		NetworkComponents:    networkComponents,
		StateComponents:      stateComponents,
		IsInImportMode:       false,
		StatusCoreComponents: GetStatusCoreComponents(),
		CryptoComponents:     GetDefaultCryptoComponents(),
	}

	statusComponentsFactory, _ := statusComp.NewStatusComponentsFactory(statusArgs)
	managedStatusComponents, err := statusComp.NewManagedStatusComponents(statusComponentsFactory)
	if err != nil {
		log.Error("getStatusComponents NewManagedStatusComponents", "error", err.Error())
		return nil
	}
	err = managedStatusComponents.Create()
	if err != nil {
		log.Error("getStatusComponents Create", "error", err.Error())
		return nil
	}
	return managedStatusComponents
}

// GetStatusComponentsFactoryArgsAndProcessComponents -
func GetStatusComponentsFactoryArgsAndProcessComponents(shardCoordinator sharding.Coordinator) (statusComp.StatusComponentsFactoryArgs, factory.ProcessComponentsHolder) {
	coreComponents := GetCoreComponents()
	cryptoComponents := GetCryptoComponents(coreComponents)
	networkComponents := GetNetworkComponents(cryptoComponents)
	dataComponents := GetDataComponents(coreComponents, shardCoordinator)
	stateComponents := GetStateComponents(coreComponents, GetStatusCoreComponents())
	processComponents := GetProcessComponents(
		shardCoordinator,
		coreComponents,
		networkComponents,
		dataComponents,
		cryptoComponents,
		stateComponents,
	)
	statusCoreComponents := GetStatusCoreComponents()

	indexerURL := "url"
	elasticUsername := "user"
	elasticPassword := "pass"
	return statusComp.StatusComponentsFactoryArgs{
		Config: testscommon.GetGeneralConfig(),
		ExternalConfig: config.ExternalConfig{
			ElasticSearchConnector: config.ElasticSearchConfig{
				Enabled:        false,
				URL:            indexerURL,
				Username:       elasticUsername,
				Password:       elasticPassword,
				EnabledIndexes: []string{"transactions", "blocks"},
			},
			EventNotifierConnector: config.EventNotifierConfig{
				Enabled:           false,
				ProxyUrl:          "http://localhost:5000",
				RequestTimeoutSec: 30,
				MarshallerType:    "json",
			},
			HostDriversConfig: []config.HostDriversConfig{
				{
					MarshallerType:     "json",
					Mode:               "client",
					URL:                "ws://localhost:12345",
					RetryDurationInSec: 1,
				},
			},
		},
		EconomicsConfig:      config.EconomicsConfig{},
		ShardCoordinator:     mock.NewMultiShardsCoordinatorMock(2),
		NodesCoordinator:     &shardingMocks.NodesCoordinatorMock{},
		EpochStartNotifier:   &mock.EpochStartNotifierStub{},
		CoreComponents:       coreComponents,
		NetworkComponents:    networkComponents,
		StateComponents:      stateComponents,
		StatusCoreComponents: statusCoreComponents,
		IsInImportMode:       false,
		CryptoComponents:     cryptoComponents,
	}, processComponents
}

// GetNetworkComponents -
func GetNetworkComponents(cryptoComp factory.CryptoComponentsHolder) factory.NetworkComponentsHolder {
	networkArgs := GetNetworkFactoryArgs()
	networkArgs.CryptoComponents = cryptoComp
	networkComponentsFactory, _ := networkComp.NewNetworkComponentsFactory(networkArgs)
	networkComponents, _ := networkComp.NewManagedNetworkComponents(networkComponentsFactory)

	_ = networkComponents.Create()

	return networkComponents
}

// GetDataComponents -
func GetDataComponents(coreComponents factory.CoreComponentsHolder, shardCoordinator sharding.Coordinator) factory.DataComponentsHolder {
	dataArgs := GetDataArgs(coreComponents, shardCoordinator)
<<<<<<< HEAD
	return createDataComponents(dataArgs)
}

// GetSovereignDataComponents -
func GetSovereignDataComponents(coreComponents factory.CoreComponentsHolder, shardCoordinator sharding.Coordinator) factory.DataComponentsHolder {
	dataArgs := GetDataArgs(coreComponents, shardCoordinator)
	dataArgs.Crypto = GetCryptoComponents(coreComponents)
	dataArgs.StatusCore = GetSovereignStatusCoreComponents()
	dataArgs.AdditionalStorageServiceCreator = GetSovereignRunTypeComponents().AdditionalStorageServiceCreator()
	return createDataComponents(dataArgs)
}

func createDataComponents(dataArgs dataComp.DataComponentsFactoryArgs) factory.DataComponentsHolder {
	dataComponentsFactory, _ := dataComp.NewDataComponentsFactory(dataArgs)
	dataComponents, _ := dataComp.NewManagedDataComponents(dataComponentsFactory)
	_ = dataComponents.Create()
=======
	dataComponentsFactory, err := dataComp.NewDataComponentsFactory(dataArgs)
	if err != nil {
		panic(err)
	}

	dataComponents, err := dataComp.NewManagedDataComponents(dataComponentsFactory)
	if err != nil {
		panic(err)
	}

	err = dataComponents.Create()
	if err != nil {
		panic(err)
	}

>>>>>>> 6b32fabe
	return dataComponents
}

// GetCryptoComponents -
func GetCryptoComponents(coreComponents factory.CoreComponentsHolder) factory.CryptoComponentsHolder {
	cryptoArgs := GetCryptoArgs(coreComponents)
	cryptoComponentsFactory, _ := cryptoComp.NewCryptoComponentsFactory(cryptoArgs)
	cryptoComponents, err := cryptoComp.NewManagedCryptoComponents(cryptoComponentsFactory)
	if err != nil {
		log.Error("getCryptoComponents NewManagedCryptoComponents", "error", err.Error())
		return nil
	}

	err = cryptoComponents.Create()
	if err != nil {
		log.Error("getCryptoComponents Create", "error", err.Error())
		return nil
	}
	return cryptoComponents
}

// GetStateComponents -
func GetStateComponents(coreComponents factory.CoreComponentsHolder, statusCoreComponents factory.StatusCoreComponentsHolder) factory.StateComponentsHolder {
	stateArgs := GetStateFactoryArgs(coreComponents, statusCoreComponents)
	return createStateComponents(stateArgs)
}

// GetSovereignStateComponents -
func GetSovereignStateComponents(coreComponents factory.CoreComponentsHolder, statusCoreComponents factory.StatusCoreComponentsHolder) factory.StateComponentsHolder {
	stateArgs := GetStateFactoryArgs(coreComponents, statusCoreComponents)
	stateArgs.AccountsCreator = GetSovereignRunTypeComponents().AccountsCreator()
	return createStateComponents(stateArgs)
}

func createStateComponents(stateArgs stateComp.StateComponentsFactoryArgs) factory.StateComponentsHolder {
	stateComponentsFactory, err := stateComp.NewStateComponentsFactory(stateArgs)
	if err != nil {
		log.Error("GetStateComponents NewStateComponentsFactory", "error", err.Error())
		return nil
	}

	stateComponents, err := stateComp.NewManagedStateComponents(stateComponentsFactory)
	if err != nil {
		log.Error("GetStateComponents NewManagedStateComponents", "error", err.Error())
		return nil
	}
	err = stateComponents.Create()
	if err != nil {
		log.Error("GetStateComponents Create", "error", err.Error())
		return nil
	}
	return stateComponents
}

// GetStatusCoreComponents -
func GetStatusCoreComponents() factory.StatusCoreComponentsHolder {
	args := GetStatusCoreArgs(GetCoreComponents())
	return createStatusCoreComponents(args)
}

// GetSovereignStatusCoreComponents -
func GetSovereignStatusCoreComponents() factory.StatusCoreComponentsHolder {
	args := GetStatusCoreArgs(GetSovereignCoreComponents())
	return createStatusCoreComponents(args)
}

func createStatusCoreComponents(args statusCore.StatusCoreComponentsFactoryArgs) factory.StatusCoreComponentsHolder {
	statusCoreFactory, err := statusCore.NewStatusCoreComponentsFactory(args)
	if err != nil {
		log.Error("GetStatusCoreComponents NewStatusCoreComponentsFactory", "error", err.Error())
		return nil
	}

	statusCoreComponents, err := statusCore.NewManagedStatusCoreComponents(statusCoreFactory)
	if err != nil {
		log.Error("GetStatusCoreComponents NewManagedStatusCoreComponents", "error", err.Error())
		return nil
	}

	err = statusCoreComponents.Create()
	if err != nil {
		log.Error("GetStatusCoreComponents Create", "error", err.Error())
		return nil
	}

	return statusCoreComponents
}

// GetProcessComponents -
func GetProcessComponents(
	shardCoordinator sharding.Coordinator,
	coreComponents factory.CoreComponentsHolder,
	networkComponents factory.NetworkComponentsHolder,
	dataComponents factory.DataComponentsHolder,
	cryptoComponents factory.CryptoComponentsHolder,
	stateComponents factory.StateComponentsHolder,
) factory.ProcessComponentsHolder {
	processArgs := GetProcessArgs(
		shardCoordinator,
		coreComponents,
		dataComponents,
		cryptoComponents,
		stateComponents,
		networkComponents,
	)
	processComponentsFactory, _ := processComp.NewProcessComponentsFactory(processArgs)
	managedProcessComponents, err := processComp.NewManagedProcessComponents(processComponentsFactory)
	if err != nil {
		log.Error("getProcessComponents NewManagedProcessComponents", "error", err.Error())
		return nil
	}
	err = managedProcessComponents.Create()
	if err != nil {
		log.Error("getProcessComponents Create", "error", err.Error())
		return nil
	}
	return managedProcessComponents
}

// GetSovereignProcessComponents -
func GetSovereignProcessComponents(
	shardCoordinator sharding.Coordinator,
	coreComponents factory.CoreComponentsHolder,
	networkComponents factory.NetworkComponentsHolder,
	dataComponents factory.DataComponentsHolder,
	cryptoComponents factory.CryptoComponentsHolder,
	stateComponents factory.StateComponentsHolder,
) factory.ProcessComponentsHolder {
	processArgs := GetSovereignProcessArgs(
		shardCoordinator,
		coreComponents,
		dataComponents,
		cryptoComponents,
		stateComponents,
		networkComponents,
	)
	processComponentsFactory, _ := processComp.NewProcessComponentsFactory(processArgs)
	managedProcessComponents, err := processComp.NewManagedProcessComponents(processComponentsFactory)
	if err != nil {
		log.Error("GetSovereignProcessComponents NewManagedProcessComponents", "error", err.Error())
		return nil
	}
	err = managedProcessComponents.Create()
	if err != nil {
		log.Error("GetSovereignProcessComponents Create", "error", err.Error())
		return nil
	}
	return managedProcessComponents
}

func createAccounts() []genesis.InitialAccountHandler {
	addrConverter, _ := commonFactory.NewPubkeyConverter(config.PubkeyConfig{
		Length:          32,
		Type:            "bech32",
		SignatureLength: 0,
		Hrp:             "erd",
	})
	acc1 := data.InitialAccount{
		Address:      "erd1ulhw20j7jvgfgak5p05kv667k5k9f320sgef5ayxkt9784ql0zssrzyhjp",
		Supply:       big.NewInt(0).Mul(big.NewInt(5000000), big.NewInt(1000000000000000000)),
		Balance:      big.NewInt(0).Mul(big.NewInt(4997500), big.NewInt(1000000000000000000)),
		StakingValue: big.NewInt(0).Mul(big.NewInt(2500), big.NewInt(1000000000000000000)),
		Delegation: &data.DelegationData{
			Address: "",
			Value:   big.NewInt(0),
		},
	}
	acc2 := data.InitialAccount{
		Address:      "erd17c4fs6mz2aa2hcvva2jfxdsrdknu4220496jmswer9njznt22eds0rxlr4",
		Supply:       big.NewInt(0).Mul(big.NewInt(5000000), big.NewInt(1000000000000000000)),
		Balance:      big.NewInt(0).Mul(big.NewInt(4997500), big.NewInt(1000000000000000000)),
		StakingValue: big.NewInt(0).Mul(big.NewInt(2500), big.NewInt(1000000000000000000)),
		Delegation: &data.DelegationData{
			Address: "",
			Value:   big.NewInt(0),
		},
	}
	acc3 := data.InitialAccount{
		Address:      "erd10d2gufxesrp8g409tzxljlaefhs0rsgjle3l7nq38de59txxt8csj54cd3",
		Supply:       big.NewInt(0).Mul(big.NewInt(10000000), big.NewInt(1000000000000000000)),
		Balance:      big.NewInt(0).Mul(big.NewInt(9997500), big.NewInt(1000000000000000000)),
		StakingValue: big.NewInt(0).Mul(big.NewInt(2500), big.NewInt(1000000000000000000)),
		Delegation: &data.DelegationData{
			Address: "",
			Value:   big.NewInt(0),
		},
	}

	acc1Bytes, _ := addrConverter.Decode(acc1.Address)
	acc1.SetAddressBytes(acc1Bytes)
	acc2Bytes, _ := addrConverter.Decode(acc2.Address)
	acc2.SetAddressBytes(acc2Bytes)
	acc3Bytes, _ := addrConverter.Decode(acc3.Address)
	acc3.SetAddressBytes(acc3Bytes)

	return []genesis.InitialAccountHandler{&acc1, &acc2, &acc3}
}

func createSovereignAccounts() []genesis.InitialAccountHandler {
	addrConverter, _ := commonFactory.NewPubkeyConverter(config.PubkeyConfig{
		Length:          32,
		Type:            "bech32",
		SignatureLength: 0,
		Hrp:             "erd",
	})
	acc1 := data.InitialAccount{
		Address:      "erd1whq0zspt6ktnv37gqj303da0vygyqwf5q52m7erftd0rl7laygfs6rhpct",
		Supply:       big.NewInt(0).Mul(big.NewInt(10000000), big.NewInt(1000000000000000000)),
		Balance:      big.NewInt(0).Mul(big.NewInt(9997500), big.NewInt(1000000000000000000)),
		StakingValue: big.NewInt(0).Mul(big.NewInt(2500), big.NewInt(1000000000000000000)),
		Delegation: &data.DelegationData{
			Address: "",
			Value:   big.NewInt(0),
		},
	}
	acc2 := data.InitialAccount{
		Address:      "erd129ppuuvtylghsx7muf29xnzw5lm9v2v8h4942ynymjpu2ftycgtq0rgq3h",
		Supply:       big.NewInt(0).Mul(big.NewInt(10000000), big.NewInt(1000000000000000000)),
		Balance:      big.NewInt(0).Mul(big.NewInt(9997500), big.NewInt(1000000000000000000)),
		StakingValue: big.NewInt(0).Mul(big.NewInt(2500), big.NewInt(1000000000000000000)),
		Delegation: &data.DelegationData{
			Address: "",
			Value:   big.NewInt(0),
		},
	}

	acc1Bytes, _ := addrConverter.Decode(acc1.Address)
	acc1.SetAddressBytes(acc1Bytes)

	acc2Bytes, _ := addrConverter.Decode(acc2.Address)
	acc2.SetAddressBytes(acc2Bytes)
	return []genesis.InitialAccountHandler{&acc1, &acc2}
}

func createArgsRunTypeComponents() runType.ArgsRunTypeComponents {
	generalCfg := GetGeneralConfig()
	return runType.ArgsRunTypeComponents{
		CoreComponents: &mockCoreComp.CoreComponentsStub{
			HasherField:                 &hashingMocks.HasherMock{},
			InternalMarshalizerField:    &marshallerMock.MarshalizerMock{},
			EnableEpochsHandlerField:    &enableEpochsHandlerMock.EnableEpochsHandlerStub{},
			AddressPubKeyConverterField: &testscommon.PubkeyConverterStub{},
		},
		CryptoComponents: &mockCoreComp.CryptoComponentsStub{
			TxKeyGen: &mockCoreComp.KeyGenMock{},
			BlockSig: &mockConsensus.SingleSignerMock{},
		},
		Configs: config.Configs{
			EconomicsConfig: &config.EconomicsConfig{
				GlobalSettings: config.GlobalSettings{
					GenesisTotalSupply:          "20000000000000000000000000",
					GenesisMintingSenderAddress: "erd17rc0pu8s7rc0pu8s7rc0pu8s7rc0pu8s7rc0pu8s7rc0pu8s7rcqqkhty3",
				},
			},
			GeneralConfig: &generalCfg,
		},
		InitialAccounts: createAccounts(),
	}
}

func GetRunTypeComponentsStub(rt factory.RunTypeComponentsHandler) *mainFactoryMocks.RunTypeComponentsStub {
	return &mainFactoryMocks.RunTypeComponentsStub{
		BlockChainHookHandlerFactory:                rt.BlockChainHookHandlerCreator(),
		BlockProcessorFactory:                       rt.BlockProcessorCreator(),
		BlockTrackerFactory:                         rt.BlockTrackerCreator(),
		BootstrapperFromStorageFactory:              rt.BootstrapperFromStorageCreator(),
		BootstrapperFactory:                         rt.BootstrapperCreator(),
		EpochStartBootstrapperFactory:               rt.EpochStartBootstrapperCreator(),
		ForkDetectorFactory:                         rt.ForkDetectorCreator(),
		HeaderValidatorFactory:                      rt.HeaderValidatorCreator(),
		RequestHandlerFactory:                       rt.RequestHandlerCreator(),
		ScheduledTxsExecutionFactory:                rt.ScheduledTxsExecutionCreator(),
		TransactionCoordinatorFactory:               rt.TransactionCoordinatorCreator(),
		ValidatorStatisticsProcessorFactory:         rt.ValidatorStatisticsProcessorCreator(),
		AdditionalStorageServiceFactory:             rt.AdditionalStorageServiceCreator(),
		SCResultsPreProcessorFactory:                rt.SCResultsPreProcessorCreator(),
		SCProcessorFactory:                          rt.SCProcessorCreator(),
		ConsensusModelType:                          rt.ConsensusModel(),
		VmContainerMetaFactory:                      rt.VmContainerMetaFactoryCreator(),
		VmContainerShardFactory:                     rt.VmContainerShardFactoryCreator(),
		AccountParser:                               rt.AccountsParser(),
		AccountCreator:                              rt.AccountsCreator(),
		VMContextCreatorHandler:                     rt.VMContextCreator(),
		OutGoingOperationsPool:                      rt.OutGoingOperationsPoolHandler(),
		DataCodec:                                   rt.DataCodecHandler(),
		TopicsChecker:                               rt.TopicsCheckerHandler(),
		ShardCoordinatorFactory:                     rt.ShardCoordinatorCreator(),
		NodesCoordinatorWithRaterFactory:            rt.NodesCoordinatorWithRaterCreator(),
		RequestersContainerFactory:                  rt.RequestersContainerFactoryCreator(),
		InterceptorsContainerFactory:                rt.InterceptorsContainerFactoryCreator(),
		ShardResolversContainerFactory:              rt.ShardResolversContainerFactoryCreator(),
		TxPreProcessorFactory:                       rt.TxPreProcessorCreator(),
		ExtraHeaderSigVerifier:                      rt.ExtraHeaderSigVerifierHolder(),
		GenesisBlockFactory:                         rt.GenesisBlockCreatorFactory(),
		GenesisMetaBlockChecker:                     rt.GenesisMetaBlockCheckerCreator(),
		NodesSetupCheckerFactoryField:               rt.NodesSetupCheckerFactory(),
		EpochStartTriggerFactoryField:               rt.EpochStartTriggerFactory(),
		LatestDataProviderFactoryField:              rt.LatestDataProviderFactory(),
		StakingToPeerFactoryField:                   rt.StakingToPeerFactory(),
		ValidatorInfoCreatorFactoryField:            rt.ValidatorInfoCreatorFactory(),
		APIProcessorCompsCreatorHandlerField:        rt.ApiProcessorCompsCreatorHandler(),
		EndOfEpochEconomicsFactoryHandlerField:      rt.EndOfEpochEconomicsFactoryHandler(),
		RewardsCreatorFactoryField:                  rt.RewardsCreatorFactory(),
		SystemSCProcessorFactoryField:               rt.SystemSCProcessorFactory(),
		PreProcessorsContainerFactoryCreatorField:   rt.PreProcessorsContainerFactoryCreator(),
		DataRetrieverContainersSetterField:          rt.DataRetrieverContainersSetter(),
		ShardMessengerFactoryField:                  rt.BroadCastShardMessengerFactoryHandler(),
		ExportHandlerFactoryCreatorField:            rt.ExportHandlerFactoryCreator(),
		ValidatorAccountsSyncerFactoryHandlerField:  rt.ValidatorAccountsSyncerFactoryHandler(),
		ShardRequestersContainerCreatorHandlerField: rt.ShardRequestersContainerCreatorHandler(),
		APIRewardsTxHandlerField:                    rt.APIRewardsTxHandler(),
		OutportDataProviderFactoryField:             rt.OutportDataProviderFactory(),
		DelegatedListFactoryField:                   rt.DelegatedListFactoryHandler(),
		DirectStakedListFactoryField:                rt.DirectStakedListFactoryHandler(),
		TotalStakedValueFactoryField:                rt.TotalStakedValueFactoryHandler(),
		VersionedHeaderFactoryField:                 rt.VersionedHeaderFactory(),
	}
}

// GetRunTypeComponents -
func GetRunTypeComponents() factory.RunTypeComponentsHolder {
	runTypeComponentsFactory, _ := runType.NewRunTypeComponentsFactory(createArgsRunTypeComponents())
	managedRunTypeComponents, err := runType.NewManagedRunTypeComponents(runTypeComponentsFactory)
	if err != nil {
		log.Error("getRunTypeComponents NewManagedRunTypeComponents", "error", err.Error())
		return nil
	}
	err = managedRunTypeComponents.Create()
	if err != nil {
		log.Error("getRunTypeComponents Create", "error", err.Error())
		return nil
	}
	return managedRunTypeComponents
}

// GetRunTypeComponentsWithCoreComp -
func GetRunTypeComponentsWithCoreComp(coreComponents factory.CoreComponentsHolder) factory.RunTypeComponentsHolder {
	generalCfg := GetGeneralConfig()
	args := runType.ArgsRunTypeComponents{
		CoreComponents: coreComponents,
		CryptoComponents: &mockCoreComp.CryptoComponentsStub{
			TxKeyGen: &mockCoreComp.KeyGenMock{},
		},
		Configs: config.Configs{
			EconomicsConfig: &config.EconomicsConfig{
				GlobalSettings: config.GlobalSettings{
					GenesisTotalSupply:          "20000000000000000000000000",
					GenesisMintingSenderAddress: "erd17rc0pu8s7rc0pu8s7rc0pu8s7rc0pu8s7rc0pu8s7rc0pu8s7rcqqkhty3",
				},
			},
			GeneralConfig: &generalCfg,
		},
		InitialAccounts: createAccounts(),
	}

	runTypeComponentsFactory, _ := runType.NewRunTypeComponentsFactory(args)
	managedRunTypeComponents, err := runType.NewManagedRunTypeComponents(runTypeComponentsFactory)
	if err != nil {
		log.Error("getRunTypeComponents NewManagedRunTypeComponents", "error", err.Error())
		return nil
	}
	err = managedRunTypeComponents.Create()
	if err != nil {
		log.Error("getRunTypeComponents Create", "error", err.Error())
		return nil
	}
	return managedRunTypeComponents
}

// GetSovereignRunTypeComponents -
func GetSovereignRunTypeComponents() factory.RunTypeComponentsHolder {
	sovereignComponentsFactory, _ := runType.NewSovereignRunTypeComponentsFactory(createSovRunTypeArgs())
	managedRunTypeComponents, err := runType.NewManagedRunTypeComponents(sovereignComponentsFactory)
	if err != nil {
		log.Error("getRunTypeComponents NewManagedRunTypeComponents", "error", err.Error())
		return nil
	}
	err = managedRunTypeComponents.Create()
	if err != nil {
		log.Error("getRunTypeComponents Create", "error", err.Error())
		return nil
	}
	return managedRunTypeComponents
}

func createSovRunTypeArgs() runType.ArgsSovereignRunTypeComponents {
	runTypeComponentsFactory, _ := runType.NewRunTypeComponentsFactory(createArgsRunTypeComponents())
	return runType.ArgsSovereignRunTypeComponents{
		RunTypeComponentsFactory: runTypeComponentsFactory,
		Config: config.SovereignConfig{
			GenesisConfig: config.GenesisConfig{
				NativeESDT: "WEGLD-ab47da",
			},
		},
		DataCodec:     &sovereign.DataCodecMock{},
		TopicsChecker: &sovereign.TopicsCheckerMock{},
	}
}

// DummyLoadSkPkFromPemFile -
func DummyLoadSkPkFromPemFile(sk []byte, pk string, err error) LoadKeysFunc {
	return func(_ string, _ int) ([]byte, string, error) {
		return sk, pk, err
	}
}

// FillGasMapMetaChainSystemSCsCosts -
func FillGasMapMetaChainSystemSCsCosts(value uint64) map[string]uint64 {
	gasMap := make(map[string]uint64)
	gasMap["Stake"] = value
	gasMap["UnStake"] = value
	gasMap["UnBond"] = value
	gasMap["Claim"] = value
	gasMap["Get"] = value
	gasMap["ChangeRewardAddress"] = value
	gasMap["ChangeValidatorKeys"] = value
	gasMap["UnJail"] = value
	gasMap["ESDTIssue"] = value
	gasMap["ESDTOperations"] = value
	gasMap["Proposal"] = value
	gasMap["Vote"] = value
	gasMap["DelegateVote"] = value
	gasMap["RevokeVote"] = value
	gasMap["CloseProposal"] = value
	gasMap["DelegationOps"] = value
	gasMap["UnStakeTokens"] = value
	gasMap["UnBondTokens"] = value
	gasMap["DelegationMgrOps"] = value
	gasMap["GetAllNodeStates"] = value
	gasMap["ValidatorToDelegation"] = value
	gasMap["GetActiveFund"] = value
	gasMap["FixWaitingListSize"] = value

	return gasMap
}

// SetShardCoordinator -
func SetShardCoordinator(t *testing.T, bootstrapComponents factory.BootstrapComponentsHolder, coordinator sharding.Coordinator) {
	type testBootstrapComponents interface {
		SetShardCoordinator(shardCoordinator sharding.Coordinator) error
	}

	testBootstrap, ok := bootstrapComponents.(testBootstrapComponents)
	require.True(t, ok)

	_ = testBootstrap.SetShardCoordinator(coordinator)
}<|MERGE_RESOLUTION|>--- conflicted
+++ resolved
@@ -890,7 +890,6 @@
 // GetDataComponents -
 func GetDataComponents(coreComponents factory.CoreComponentsHolder, shardCoordinator sharding.Coordinator) factory.DataComponentsHolder {
 	dataArgs := GetDataArgs(coreComponents, shardCoordinator)
-<<<<<<< HEAD
 	return createDataComponents(dataArgs)
 }
 
@@ -904,10 +903,6 @@
 }
 
 func createDataComponents(dataArgs dataComp.DataComponentsFactoryArgs) factory.DataComponentsHolder {
-	dataComponentsFactory, _ := dataComp.NewDataComponentsFactory(dataArgs)
-	dataComponents, _ := dataComp.NewManagedDataComponents(dataComponentsFactory)
-	_ = dataComponents.Create()
-=======
 	dataComponentsFactory, err := dataComp.NewDataComponentsFactory(dataArgs)
 	if err != nil {
 		panic(err)
@@ -922,8 +917,6 @@
 	if err != nil {
 		panic(err)
 	}
-
->>>>>>> 6b32fabe
 	return dataComponents
 }
 
