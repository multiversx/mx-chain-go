--- conflicted
+++ resolved
@@ -1071,11 +1071,8 @@
 		ExtraHeaderSigVerifier:              rt.ExtraHeaderSigVerifierHolder(),
 		GenesisBlockFactory:                 rt.GenesisBlockCreatorFactory(),
 		GenesisMetaBlockChecker:             rt.GenesisMetaBlockCheckerCreator(),
-<<<<<<< HEAD
+		NodesSetupCheckerFactoryField:       rt.NodesSetupCheckerFactory(),
 		EpochStartTriggerFactoryField:       rt.EpochStartTriggerFactory(),
-=======
-		NodesSetupCheckerFactoryField:       rt.NodesSetupCheckerFactory(),
->>>>>>> 90fda8a5
 	}
 }
 
