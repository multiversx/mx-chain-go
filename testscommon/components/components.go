package components

import (
	"fmt"
	"math/big"
	"testing"

	"github.com/multiversx/mx-chain-core-go/data/block"
	"github.com/multiversx/mx-chain-core-go/data/endProcess"
	"github.com/multiversx/mx-chain-core-go/data/outport"
	"github.com/multiversx/mx-chain-go/common"
	commonFactory "github.com/multiversx/mx-chain-go/common/factory"
	"github.com/multiversx/mx-chain-go/config"
	"github.com/multiversx/mx-chain-go/consensus"
	"github.com/multiversx/mx-chain-go/consensus/spos"
	"github.com/multiversx/mx-chain-go/dataRetriever"
	"github.com/multiversx/mx-chain-go/epochStart/bootstrap/disabled"
	"github.com/multiversx/mx-chain-go/factory"
	bootstrapComp "github.com/multiversx/mx-chain-go/factory/bootstrap"
	consensusComp "github.com/multiversx/mx-chain-go/factory/consensus"
	coreComp "github.com/multiversx/mx-chain-go/factory/core"
	cryptoComp "github.com/multiversx/mx-chain-go/factory/crypto"
	dataComp "github.com/multiversx/mx-chain-go/factory/data"
	"github.com/multiversx/mx-chain-go/factory/mock"
	networkComp "github.com/multiversx/mx-chain-go/factory/network"
	processComp "github.com/multiversx/mx-chain-go/factory/processing"
	stateComp "github.com/multiversx/mx-chain-go/factory/state"
	statusComp "github.com/multiversx/mx-chain-go/factory/status"
	"github.com/multiversx/mx-chain-go/factory/statusCore"
	"github.com/multiversx/mx-chain-go/genesis"
	"github.com/multiversx/mx-chain-go/genesis/data"
	"github.com/multiversx/mx-chain-go/genesis/process"
	"github.com/multiversx/mx-chain-go/p2p"
	p2pConfig "github.com/multiversx/mx-chain-go/p2p/config"
	p2pFactory "github.com/multiversx/mx-chain-go/p2p/factory"
	"github.com/multiversx/mx-chain-go/process/rating"
	"github.com/multiversx/mx-chain-go/sharding"
	"github.com/multiversx/mx-chain-go/sharding/nodesCoordinator"
	"github.com/multiversx/mx-chain-go/state"
	"github.com/multiversx/mx-chain-go/testscommon"
	commonMocks "github.com/multiversx/mx-chain-go/testscommon/common"
	"github.com/multiversx/mx-chain-go/testscommon/dblookupext"
	"github.com/multiversx/mx-chain-go/testscommon/shardingMocks"
	statusHandlerMock "github.com/multiversx/mx-chain-go/testscommon/statusHandler"
	"github.com/multiversx/mx-chain-go/testscommon/storage"
	"github.com/multiversx/mx-chain-go/trie"
	logger "github.com/multiversx/mx-chain-logger-go"
	wasmConfig "github.com/multiversx/mx-chain-vm-go/config"
	"github.com/stretchr/testify/require"
)

var log = logger.GetOrCreate("componentsMock")

// TestHasher -
const TestHasher = "blake2b"

// TestMarshalizer -
const TestMarshalizer = "json"

// SignedBlocksThreshold -
const SignedBlocksThreshold = 0.025

// ConsecutiveMissedBlocksPenalty -
const ConsecutiveMissedBlocksPenalty = 1.1

// DummyPk -
const DummyPk = "629e1245577afb7717ccb46b6ff3649bdd6a1311514ad4a7695da13f801cc277ee24e730a7fa8aa6c612159b4328db17" +
	"35692d0bded3a2264ba621d6bda47a981d60e17dd306d608e0875a0ba19639fb0844661f519472a175ca9ed2f33fbe16"

// DummySk -
const DummySk = "cea01c0bf060187d90394802ff223078e47527dc8aa33a922744fb1d06029c4b"

// LoadKeysFunc -
type LoadKeysFunc func(string, int) ([]byte, string, error)

// GetCoreArgs -
func GetCoreArgs() coreComp.CoreComponentsFactoryArgs {
	return coreComp.CoreComponentsFactoryArgs{
		Config: GetGeneralConfig(),
		ConfigPathsHolder: config.ConfigurationPathsHolder{
			GasScheduleDirectoryName: "../../cmd/node/config/gasSchedules",
		},
		RatingsConfig:       CreateDummyRatingsConfig(),
		EconomicsConfig:     CreateDummyEconomicsConfig(),
		NodesFilename:       "../mock/testdata/nodesSetupMock.json",
		WorkingDirectory:    "home",
		ChanStopNodeProcess: make(chan endProcess.ArgEndProcess),
		EpochConfig: config.EpochConfig{
			GasSchedule: config.GasScheduleConfig{
				GasScheduleByEpochs: []config.GasScheduleByEpochs{
					{
						StartEpoch: 0,
						FileName:   "gasScheduleV1.toml",
					},
				},
			},
		},
		RoundConfig: config.RoundConfig{
			RoundActivations: map[string]config.ActivationRoundByName{
				"DisableAsyncCallV1": {
					Round: "18446744073709551615",
				},
			},
		},
		GenesisNodesSetupFactory: sharding.NewGenesisNodesSetupFactory(),
		RatingsDataFactory:       rating.NewRatingsDataFactory(),
	}
}

// GetStatusCoreArgs -
func GetStatusCoreArgs(coreComponents factory.CoreComponentsHolder) statusCore.StatusCoreComponentsFactoryArgs {
	return statusCore.StatusCoreComponentsFactoryArgs{
		Config: GetGeneralConfig(),
		EpochConfig: config.EpochConfig{
			GasSchedule: config.GasScheduleConfig{
				GasScheduleByEpochs: []config.GasScheduleByEpochs{
					{
						StartEpoch: 0,
						FileName:   "gasScheduleV1.toml",
					},
				},
			},
		},
		RoundConfig: config.RoundConfig{
			RoundActivations: map[string]config.ActivationRoundByName{
				"Example": {
					Round: "18446744073709551615",
				},
			},
		},
		RatingsConfig:   CreateDummyRatingsConfig(),
		EconomicsConfig: CreateDummyEconomicsConfig(),
		CoreComp:        coreComponents,
	}
}

// GetConsensusArgs -
func GetConsensusArgs(shardCoordinator sharding.Coordinator) consensusComp.ConsensusComponentsFactoryArgs {
	coreComponents := GetCoreComponents()
	cryptoComponents := GetCryptoComponents(coreComponents)
	networkComponents := GetNetworkComponents(cryptoComponents)
	stateComponents := GetStateComponents(coreComponents)
	dataComponents := GetDataComponents(coreComponents, shardCoordinator)
	processComponents := GetProcessComponents(
		shardCoordinator,
		coreComponents,
		networkComponents,
		dataComponents,
		cryptoComponents,
		stateComponents,
	)
	statusComponents := GetStatusComponents(
		coreComponents,
		networkComponents,
		stateComponents,
		shardCoordinator,
		processComponents.NodesCoordinator(),
	)

	args := spos.ScheduledProcessorWrapperArgs{
		SyncTimer:                coreComponents.SyncTimer(),
		Processor:                processComponents.BlockProcessor(),
		RoundTimeDurationHandler: coreComponents.RoundHandler(),
	}
	scheduledProcessor, _ := spos.NewScheduledProcessorWrapper(args)

	return consensusComp.ConsensusComponentsFactoryArgs{
		Config:               testscommon.GetGeneralConfig(),
		FlagsConfig:          config.ContextFlagsConfig{},
		BootstrapRoundIndex:  0,
		CoreComponents:       coreComponents,
		NetworkComponents:    networkComponents,
		CryptoComponents:     cryptoComponents,
		DataComponents:       dataComponents,
		ProcessComponents:    processComponents,
		StateComponents:      stateComponents,
		StatusComponents:     statusComponents,
		StatusCoreComponents: GetStatusCoreComponents(),
		ScheduledProcessor:   scheduledProcessor,
		ConsensusModel:       consensus.ConsensusModelV1,
		ChainRunType:         common.ChainRunTypeRegular,
	}
}

// GetCryptoArgs -
func GetCryptoArgs(coreComponents factory.CoreComponentsHolder) cryptoComp.CryptoComponentsFactoryArgs {
	args := cryptoComp.CryptoComponentsFactoryArgs{
		Config: config.Config{
			GeneralSettings: config.GeneralSettingsConfig{ChainID: "undefined"},
			Consensus: config.ConsensusConfig{
				Type: "bls",
			},
			MultisigHasher: config.TypeConfig{Type: "blake2b"},
			PublicKeyPIDSignature: config.CacheConfig{
				Capacity: 1000,
				Type:     "LRU",
			},
			Hasher: config.TypeConfig{Type: "blake2b"},
		},
		SkIndex:                              0,
		ValidatorKeyPemFileName:              "validatorKey.pem",
		CoreComponentsHolder:                 coreComponents,
		ActivateBLSPubKeyMessageVerification: false,
		KeyLoader: &mock.KeyLoaderStub{
			LoadKeyCalled: DummyLoadSkPkFromPemFile([]byte(DummySk), DummyPk, nil),
		},
		EnableEpochs: config.EnableEpochs{
			BLSMultiSignerEnableEpoch: []config.MultiSignerConfig{{EnableEpoch: 0, Type: "no-KOSK"}},
		},
	}

	return args
}

// GetDataArgs -
func GetDataArgs(coreComponents factory.CoreComponentsHolder, shardCoordinator sharding.Coordinator) dataComp.DataComponentsFactoryArgs {
	return dataComp.DataComponentsFactoryArgs{
		Config: testscommon.GetGeneralConfig(),
		PrefsConfig: config.PreferencesConfig{
			FullArchive: false,
		},
		ShardCoordinator:              shardCoordinator,
		Core:                          coreComponents,
		StatusCore:                    GetStatusCoreComponents(),
		Crypto:                        GetCryptoComponents(coreComponents),
		CurrentEpoch:                  0,
		CreateTrieEpochRootHashStorer: false,
		NodeProcessingMode:            common.Normal,
		FlagsConfigs:                  config.ContextFlagsConfig{},
	}
}

// GetCoreComponents -
func GetCoreComponents() factory.CoreComponentsHolder {
	coreArgs := GetCoreArgs()
	coreComponentsFactory, _ := coreComp.NewCoreComponentsFactory(coreArgs)
	coreComponents, err := coreComp.NewManagedCoreComponents(coreComponentsFactory)
	if err != nil {
		fmt.Println("getCoreComponents NewManagedCoreComponents", "error", err.Error())
		return nil
	}
	err = coreComponents.Create()
	if err != nil {
		fmt.Println("getCoreComponents Create", "error", err.Error())
	}
	return coreComponents
}

// GetNetworkFactoryArgs -
func GetNetworkFactoryArgs() networkComp.NetworkComponentsFactoryArgs {
	p2pCfg := p2pConfig.P2PConfig{
		Node: p2pConfig.NodeConfig{
			Port: "0",
			Transports: p2pConfig.P2PTransportConfig{
				TCP: p2pConfig.P2PTCPTransport{
					ListenAddress: p2p.LocalHostListenAddrWithIp4AndTcp,
				},
			},
		},
		KadDhtPeerDiscovery: p2pConfig.KadDhtPeerDiscoveryConfig{
			Enabled:                          false,
			Type:                             "optimized",
			RefreshIntervalInSec:             10,
			ProtocolID:                       "erd/kad/1.0.0",
			InitialPeerList:                  []string{"peer0", "peer1"},
			BucketSize:                       10,
			RoutingTableRefreshIntervalInSec: 5,
		},
		Sharding: p2pConfig.ShardingConfig{
			TargetPeerCount:         10,
			MaxIntraShardValidators: 10,
			MaxCrossShardValidators: 10,
			MaxIntraShardObservers:  10,
			MaxCrossShardObservers:  10,
			MaxSeeders:              2,
			Type:                    "NilListSharder",
		},
	}

	mainConfig := config.Config{
		PeerHonesty: config.CacheConfig{
			Type:     "LRU",
			Capacity: 5000,
			Shards:   16,
		},
		Debug: config.DebugConfig{
			Antiflood: config.AntifloodDebugConfig{
				Enabled:                    true,
				CacheSize:                  100,
				IntervalAutoPrintInSeconds: 1,
			},
		},
		PeersRatingConfig: config.PeersRatingConfig{
			TopRatedCacheCapacity: 1000,
			BadRatedCacheCapacity: 1000,
		},
		PoolsCleanersConfig: config.PoolsCleanersConfig{
			MaxRoundsToKeepUnprocessedMiniBlocks:   50,
			MaxRoundsToKeepUnprocessedTransactions: 50,
		},
	}

	appStatusHandler := statusHandlerMock.NewAppStatusHandlerMock()

	cryptoCompMock := GetDefaultCryptoComponents()

	return networkComp.NetworkComponentsFactoryArgs{
		MainP2pConfig:     p2pCfg,
		NodeOperationMode: common.NormalOperation,
		MainConfig:        mainConfig,
		StatusHandler:     appStatusHandler,
		Marshalizer:       &mock.MarshalizerMock{},
		RatingsConfig: config.RatingsConfig{
			General:    config.General{},
			ShardChain: config.ShardChain{},
			MetaChain:  config.MetaChain{},
			PeerHonesty: config.PeerHonestyConfig{
				DecayCoefficient:             0.9779,
				DecayUpdateIntervalInSeconds: 10,
				MaxScore:                     100,
				MinScore:                     -100,
				BadPeerThreshold:             -80,
				UnitValue:                    1.0,
			},
		},
		Syncer:           &p2pFactory.LocalSyncTimer{},
		CryptoComponents: cryptoCompMock,
	}
}

// GetStateFactoryArgs -
func GetStateFactoryArgs(coreComponents factory.CoreComponentsHolder) stateComp.StateComponentsFactoryArgs {
	tsm, _ := trie.NewTrieStorageManager(storage.GetStorageManagerArgs())
	storageManagerUser, _ := trie.NewTrieStorageManagerWithoutPruning(tsm)
	tsm, _ = trie.NewTrieStorageManager(storage.GetStorageManagerArgs())
	storageManagerPeer, _ := trie.NewTrieStorageManagerWithoutPruning(tsm)

	trieStorageManagers := make(map[string]common.StorageManager)
	trieStorageManagers[dataRetriever.UserAccountsUnit.String()] = storageManagerUser
	trieStorageManagers[dataRetriever.PeerAccountsUnit.String()] = storageManagerPeer

	triesHolder := state.NewDataTriesHolder()
	trieUsers, _ := trie.NewTrie(storageManagerUser, coreComponents.InternalMarshalizer(), coreComponents.Hasher(), coreComponents.EnableEpochsHandler(), 5)
	triePeers, _ := trie.NewTrie(storageManagerPeer, coreComponents.InternalMarshalizer(), coreComponents.Hasher(), coreComponents.EnableEpochsHandler(), 5)
	triesHolder.Put([]byte(dataRetriever.UserAccountsUnit.String()), trieUsers)
	triesHolder.Put([]byte(dataRetriever.PeerAccountsUnit.String()), triePeers)

	stateComponentsFactoryArgs := stateComp.StateComponentsFactoryArgs{
		Config:         GetGeneralConfig(),
		Core:           coreComponents,
		StatusCore:     GetStatusCoreComponents(),
		StorageService: disabled.NewChainStorer(),
		ProcessingMode: common.Normal,
		ChainHandler:   &testscommon.ChainHandlerStub{},
	}

	return stateComponentsFactoryArgs
}

// GetProcessComponentsFactoryArgs -
func GetProcessComponentsFactoryArgs(shardCoordinator sharding.Coordinator) processComp.ProcessComponentsFactoryArgs {
	coreComponents := GetCoreComponents()
	cryptoComponents := GetCryptoComponents(coreComponents)
	networkComponents := GetNetworkComponents(cryptoComponents)
	dataComponents := GetDataComponents(coreComponents, shardCoordinator)
	stateComponents := GetStateComponents(coreComponents)
	processArgs := GetProcessArgs(
		shardCoordinator,
		coreComponents,
		dataComponents,
		cryptoComponents,
		stateComponents,
		networkComponents,
	)
	return processArgs
}

// GetBootStrapFactoryArgs -
func GetBootStrapFactoryArgs() bootstrapComp.BootstrapComponentsFactoryArgs {
	coreComponents := GetCoreComponents()
	cryptoComponents := GetCryptoComponents(coreComponents)
	networkComponents := GetNetworkComponents(cryptoComponents)
	statusCoreComponents := GetStatusCoreComponents()
	return bootstrapComp.BootstrapComponentsFactoryArgs{
		Config:               testscommon.GetGeneralConfig(),
		WorkingDir:           "home",
		CoreComponents:       coreComponents,
		CryptoComponents:     cryptoComponents,
		NetworkComponents:    networkComponents,
		StatusCoreComponents: statusCoreComponents,
		PrefConfig: config.Preferences{
			Preferences: config.PreferencesConfig{
				DestinationShardAsObserver: "0",
				ConnectionWatcherType:      "print",
			},
		},
		ImportDbConfig: config.ImportDbConfig{
			IsImportDBMode: false,
		},
		RoundConfig: config.RoundConfig{},
		FlagsConfig: config.ContextFlagsConfig{
			ForceStartFromNetwork: false,
		},
		ChainRunType:                     common.ChainRunTypeRegular,
		NodesCoordinatorWithRaterFactory: nodesCoordinator.NewIndexHashedNodesCoordinatorWithRaterFactory(),
		ShardCoordinatorFactory:          sharding.NewMultiShardCoordinatorFactory(),
	}
}

// GetProcessArgs -
func GetProcessArgs(
	shardCoordinator sharding.Coordinator,
	coreComponents factory.CoreComponentsHolder,
	dataComponents factory.DataComponentsHolder,
	cryptoComponents factory.CryptoComponentsHolder,
	stateComponents factory.StateComponentsHolder,
	networkComponents factory.NetworkComponentsHolder,
) processComp.ProcessComponentsFactoryArgs {

	gasSchedule := wasmConfig.MakeGasMapForTests()
	// TODO: check if these could be initialized by MakeGasMapForTests()
	gasSchedule["BuiltInCost"]["SaveUserName"] = 1
	gasSchedule["BuiltInCost"]["SaveKeyValue"] = 1
	gasSchedule["BuiltInCost"]["ESDTTransfer"] = 1
	gasSchedule["BuiltInCost"]["ESDTBurn"] = 1
	gasSchedule[common.MetaChainSystemSCsCost] = FillGasMapMetaChainSystemSCsCosts(1)

	gasScheduleNotifier := &testscommon.GasScheduleNotifierMock{
		GasSchedule: gasSchedule,
	}

	nc := &shardingMocks.NodesCoordinatorMock{}
	statusComponents := GetStatusComponents(
		coreComponents,
		networkComponents,
		stateComponents,
		shardCoordinator,
		nc,
	)

	bootstrapComponentsFactoryArgs := GetBootStrapFactoryArgs()
	bootstrapComponentsFactory, _ := bootstrapComp.NewBootstrapComponentsFactory(bootstrapComponentsFactoryArgs)
	bootstrapComponents, _ := bootstrapComp.NewTestManagedBootstrapComponents(bootstrapComponentsFactory)
	_ = bootstrapComponents.Create()
	_ = bootstrapComponents.SetShardCoordinator(shardCoordinator)

	return processComp.ProcessComponentsFactoryArgs{
		Config: testscommon.GetGeneralConfig(),
		AccountsParser: &mock.AccountsParserStub{
			InitialAccountsCalled: func() []genesis.InitialAccountHandler {
				addrConverter, _ := commonFactory.NewPubkeyConverter(config.PubkeyConfig{
					Length:          32,
					Type:            "bech32",
					SignatureLength: 0,
					Hrp:             "erd",
				})
				balance := big.NewInt(0)
				acc1 := data.InitialAccount{
					Address:      "erd1ulhw20j7jvgfgak5p05kv667k5k9f320sgef5ayxkt9784ql0zssrzyhjp",
					Supply:       big.NewInt(0).Mul(big.NewInt(2500000000), big.NewInt(1000000000000)),
					Balance:      balance,
					StakingValue: big.NewInt(0).Mul(big.NewInt(2500000000), big.NewInt(1000000000000)),
					Delegation: &data.DelegationData{
						Address: "",
						Value:   big.NewInt(0),
					},
				}
				acc2 := data.InitialAccount{
					Address:      "erd17c4fs6mz2aa2hcvva2jfxdsrdknu4220496jmswer9njznt22eds0rxlr4",
					Supply:       big.NewInt(0).Mul(big.NewInt(2500000000), big.NewInt(1000000000000)),
					Balance:      balance,
					StakingValue: big.NewInt(0).Mul(big.NewInt(2500000000), big.NewInt(1000000000000)),
					Delegation: &data.DelegationData{
						Address: "",
						Value:   big.NewInt(0),
					},
				}
				acc3 := data.InitialAccount{
					Address:      "erd10d2gufxesrp8g409tzxljlaefhs0rsgjle3l7nq38de59txxt8csj54cd3",
					Supply:       big.NewInt(0).Mul(big.NewInt(2500000000), big.NewInt(1000000000000)),
					Balance:      balance,
					StakingValue: big.NewInt(0).Mul(big.NewInt(2500000000), big.NewInt(1000000000000)),
					Delegation: &data.DelegationData{
						Address: "",
						Value:   big.NewInt(0),
					},
				}

				acc1Bytes, _ := addrConverter.Decode(acc1.Address)
				acc1.SetAddressBytes(acc1Bytes)
				acc2Bytes, _ := addrConverter.Decode(acc2.Address)
				acc2.SetAddressBytes(acc2Bytes)
				acc3Bytes, _ := addrConverter.Decode(acc3.Address)
				acc3.SetAddressBytes(acc3Bytes)
				initialAccounts := []genesis.InitialAccountHandler{&acc1, &acc2, &acc3}

				return initialAccounts
			},
			GenerateInitialTransactionsCalled: func(shardCoordinator sharding.Coordinator, initialIndexingData map[uint32]*genesis.IndexingData) ([]*block.MiniBlock, map[uint32]*outport.TransactionPool, error) {
				txsPool := make(map[uint32]*outport.TransactionPool)
				for i := uint32(0); i < shardCoordinator.NumberOfShards(); i++ {
					txsPool[i] = &outport.TransactionPool{}
				}

				return make([]*block.MiniBlock, 4), txsPool, nil
			},
		},
		SmartContractParser:    &mock.SmartContractParserStub{},
		GasSchedule:            gasScheduleNotifier,
		NodesCoordinator:       nc,
		Data:                   dataComponents,
		CoreData:               coreComponents,
		Crypto:                 cryptoComponents,
		State:                  stateComponents,
		Network:                networkComponents,
		StatusComponents:       statusComponents,
		BootstrapComponents:    bootstrapComponents,
		StatusCoreComponents:   GetStatusCoreComponents(),
		RequestedItemsHandler:  &testscommon.RequestedItemsHandlerStub{},
		WhiteListHandler:       &testscommon.WhiteListHandlerStub{},
		WhiteListerVerifiedTxs: &testscommon.WhiteListHandlerStub{},
		MaxRating:              100,
		ImportStartHandler:     &testscommon.ImportStartHandlerStub{},
		SystemSCConfig: &config.SystemSmartContractsConfig{
			ESDTSystemSCConfig: config.ESDTSystemSCConfig{
				BaseIssuingCost: "1000",
				OwnerAddress:    "erd1fpkcgel4gcmh8zqqdt043yfcn5tyx8373kg6q2qmkxzu4dqamc0swts65c",
			},
			GovernanceSystemSCConfig: config.GovernanceSystemSCConfig{
				V1: config.GovernanceSystemSCConfigV1{
					ProposalCost:     "500",
					NumNodes:         100,
					MinQuorum:        50,
					MinPassThreshold: 50,
					MinVetoThreshold: 50,
				},
				Active: config.GovernanceSystemSCConfigActive{
					ProposalCost:     "500",
					MinQuorum:        0.5,
					MinPassThreshold: 0.5,
					MinVetoThreshold: 0.5,
					LostProposalFee:  "1",
				},
				OwnerAddress: "erd1vxy22x0fj4zv6hktmydg8vpfh6euv02cz4yg0aaws6rrad5a5awqgqky80",
			},
			StakingSystemSCConfig: config.StakingSystemSCConfig{
				GenesisNodePrice:                     "2500000000000000000000",
				MinStakeValue:                        "1",
				UnJailValue:                          "1",
				MinStepValue:                         "1",
				UnBondPeriod:                         0,
				NumRoundsWithoutBleed:                0,
				MaximumPercentageToBleed:             0,
				BleedPercentagePerRound:              0,
				MaxNumberOfNodesForStake:             10,
				ActivateBLSPubKeyMessageVerification: false,
				MinUnstakeTokensValue:                "1",
			},
			DelegationManagerSystemSCConfig: config.DelegationManagerSystemSCConfig{
				MinCreationDeposit:  "100",
				MinStakeAmount:      "100",
				ConfigChangeAddress: "erd1vxy22x0fj4zv6hktmydg8vpfh6euv02cz4yg0aaws6rrad5a5awqgqky80",
			},
			DelegationSystemSCConfig: config.DelegationSystemSCConfig{
				MinServiceFee: 0,
				MaxServiceFee: 100,
			},
		},
		HistoryRepo: &dblookupext.HistoryRepositoryStub{},
		FlagsConfig: config.ContextFlagsConfig{
			Version: "v1.0.0",
		},
<<<<<<< HEAD
		ChainRunType:               common.ChainRunTypeRegular,
		ShardCoordinatorFactory:    sharding.NewMultiShardCoordinatorFactory(),
		GenesisBlockCreatorFactory: process.NewGenesisBlockCreatorFactory(),
		GenesisMetaBlockChecker:    processComp.NewGenesisMetaBlockChecker(),
=======
		TxExecutionOrderHandler: &commonMocks.TxExecutionOrderHandlerStub{},
>>>>>>> 58c66cc7
	}
}

// GetStatusComponents -
func GetStatusComponents(
	coreComponents factory.CoreComponentsHolder,
	networkComponents factory.NetworkComponentsHolder,
	stateComponents factory.StateComponentsHolder,
	shardCoordinator sharding.Coordinator,
	nodesCoordinator nodesCoordinator.NodesCoordinator,
) factory.StatusComponentsHandler {
	indexerURL := "url"
	elasticUsername := "user"
	elasticPassword := "pass"
	statusArgs := statusComp.StatusComponentsFactoryArgs{
		Config: testscommon.GetGeneralConfig(),
		ExternalConfig: config.ExternalConfig{
			ElasticSearchConnector: config.ElasticSearchConfig{
				Enabled:        false,
				URL:            indexerURL,
				Username:       elasticUsername,
				Password:       elasticPassword,
				EnabledIndexes: []string{"transactions", "blocks"},
			},
			EventNotifierConnector: config.EventNotifierConfig{
				Enabled:        false,
				ProxyUrl:       "https://localhost:5000",
				MarshallerType: "json",
			},
		},
		EconomicsConfig:      config.EconomicsConfig{},
		ShardCoordinator:     shardCoordinator,
		NodesCoordinator:     nodesCoordinator,
		EpochStartNotifier:   coreComponents.EpochStartNotifierWithConfirm(),
		CoreComponents:       coreComponents,
		NetworkComponents:    networkComponents,
		StateComponents:      stateComponents,
		IsInImportMode:       false,
		StatusCoreComponents: GetStatusCoreComponents(),
		CryptoComponents:     GetDefaultCryptoComponents(),
	}

	statusComponentsFactory, _ := statusComp.NewStatusComponentsFactory(statusArgs)
	managedStatusComponents, err := statusComp.NewManagedStatusComponents(statusComponentsFactory)
	if err != nil {
		log.Error("getStatusComponents NewManagedStatusComponents", "error", err.Error())
		return nil
	}
	err = managedStatusComponents.Create()
	if err != nil {
		log.Error("getStatusComponents Create", "error", err.Error())
		return nil
	}
	return managedStatusComponents
}

// GetStatusComponentsFactoryArgsAndProcessComponents -
func GetStatusComponentsFactoryArgsAndProcessComponents(shardCoordinator sharding.Coordinator) (statusComp.StatusComponentsFactoryArgs, factory.ProcessComponentsHolder) {
	coreComponents := GetCoreComponents()
	cryptoComponents := GetCryptoComponents(coreComponents)
	networkComponents := GetNetworkComponents(cryptoComponents)
	dataComponents := GetDataComponents(coreComponents, shardCoordinator)
	stateComponents := GetStateComponents(coreComponents)
	processComponents := GetProcessComponents(
		shardCoordinator,
		coreComponents,
		networkComponents,
		dataComponents,
		cryptoComponents,
		stateComponents,
	)
	statusCoreComponents := GetStatusCoreComponents()

	indexerURL := "url"
	elasticUsername := "user"
	elasticPassword := "pass"
	return statusComp.StatusComponentsFactoryArgs{
		Config: testscommon.GetGeneralConfig(),
		ExternalConfig: config.ExternalConfig{
			ElasticSearchConnector: config.ElasticSearchConfig{
				Enabled:        false,
				URL:            indexerURL,
				Username:       elasticUsername,
				Password:       elasticPassword,
				EnabledIndexes: []string{"transactions", "blocks"},
			},
			EventNotifierConnector: config.EventNotifierConfig{
				Enabled:           false,
				ProxyUrl:          "http://localhost:5000",
				RequestTimeoutSec: 30,
				MarshallerType:    "json",
			},
			HostDriversConfig: []config.HostDriversConfig{
				{
					MarshallerType:     "json",
					Mode:               "client",
					URL:                "localhost:12345",
					RetryDurationInSec: 1,
				},
			},
		},
		EconomicsConfig:      config.EconomicsConfig{},
		ShardCoordinator:     mock.NewMultiShardsCoordinatorMock(2),
		NodesCoordinator:     &shardingMocks.NodesCoordinatorMock{},
		EpochStartNotifier:   &mock.EpochStartNotifierStub{},
		CoreComponents:       coreComponents,
		NetworkComponents:    networkComponents,
		StateComponents:      stateComponents,
		StatusCoreComponents: statusCoreComponents,
		IsInImportMode:       false,
		CryptoComponents:     cryptoComponents,
	}, processComponents
}

// GetNetworkComponents -
func GetNetworkComponents(cryptoComp factory.CryptoComponentsHolder) factory.NetworkComponentsHolder {
	networkArgs := GetNetworkFactoryArgs()
	networkArgs.CryptoComponents = cryptoComp
	networkComponentsFactory, _ := networkComp.NewNetworkComponentsFactory(networkArgs)
	networkComponents, _ := networkComp.NewManagedNetworkComponents(networkComponentsFactory)

	_ = networkComponents.Create()

	return networkComponents
}

// GetDataComponents -
func GetDataComponents(coreComponents factory.CoreComponentsHolder, shardCoordinator sharding.Coordinator) factory.DataComponentsHolder {
	dataArgs := GetDataArgs(coreComponents, shardCoordinator)
	dataComponentsFactory, _ := dataComp.NewDataComponentsFactory(dataArgs)
	dataComponents, _ := dataComp.NewManagedDataComponents(dataComponentsFactory)
	_ = dataComponents.Create()
	return dataComponents
}

// GetCryptoComponents -
func GetCryptoComponents(coreComponents factory.CoreComponentsHolder) factory.CryptoComponentsHolder {
	cryptoArgs := GetCryptoArgs(coreComponents)
	cryptoComponentsFactory, _ := cryptoComp.NewCryptoComponentsFactory(cryptoArgs)
	cryptoComponents, err := cryptoComp.NewManagedCryptoComponents(cryptoComponentsFactory)
	if err != nil {
		log.Error("getCryptoComponents NewManagedCryptoComponents", "error", err.Error())
		return nil
	}

	err = cryptoComponents.Create()
	if err != nil {
		log.Error("getCryptoComponents Create", "error", err.Error())
		return nil
	}
	return cryptoComponents
}

// GetStateComponents -
func GetStateComponents(coreComponents factory.CoreComponentsHolder) factory.StateComponentsHolder {
	stateArgs := GetStateFactoryArgs(coreComponents)
	stateComponentsFactory, err := stateComp.NewStateComponentsFactory(stateArgs)
	if err != nil {
		log.Error("getStateComponents NewStateComponentsFactory", "error", err.Error())
		return nil
	}

	stateComponents, err := stateComp.NewManagedStateComponents(stateComponentsFactory)
	if err != nil {
		log.Error("getStateComponents NewManagedStateComponents", "error", err.Error())
		return nil
	}
	err = stateComponents.Create()
	if err != nil {
		log.Error("getStateComponents Create", "error", err.Error())
		return nil
	}
	return stateComponents
}

// GetStatusCoreComponents -
func GetStatusCoreComponents() factory.StatusCoreComponentsHolder {
	args := GetStatusCoreArgs(GetCoreComponents())
	statusCoreFactory, err := statusCore.NewStatusCoreComponentsFactory(args)
	if err != nil {
		log.Error("GetStatusCoreComponents NewStatusCoreComponentsFactory", "error", err.Error())
		return nil
	}

	statusCoreComponents, err := statusCore.NewManagedStatusCoreComponents(statusCoreFactory)
	if err != nil {
		log.Error("GetStatusCoreComponents NewManagedStatusCoreComponents", "error", err.Error())
		return nil
	}

	err = statusCoreComponents.Create()
	if err != nil {
		log.Error("statusCoreComponents Create", "error", err.Error())
		return nil
	}

	return statusCoreComponents
}

// GetProcessComponents -
func GetProcessComponents(
	shardCoordinator sharding.Coordinator,
	coreComponents factory.CoreComponentsHolder,
	networkComponents factory.NetworkComponentsHolder,
	dataComponents factory.DataComponentsHolder,
	cryptoComponents factory.CryptoComponentsHolder,
	stateComponents factory.StateComponentsHolder,
) factory.ProcessComponentsHolder {
	processArgs := GetProcessArgs(
		shardCoordinator,
		coreComponents,
		dataComponents,
		cryptoComponents,
		stateComponents,
		networkComponents,
	)
	processComponentsFactory, _ := processComp.NewProcessComponentsFactory(processArgs)
	managedProcessComponents, err := processComp.NewManagedProcessComponents(processComponentsFactory)
	if err != nil {
		log.Error("getProcessComponents NewManagedProcessComponents", "error", err.Error())
		return nil
	}
	err = managedProcessComponents.Create()
	if err != nil {
		log.Error("getProcessComponents Create", "error", err.Error())
		return nil
	}
	return managedProcessComponents
}

// DummyLoadSkPkFromPemFile -
func DummyLoadSkPkFromPemFile(sk []byte, pk string, err error) LoadKeysFunc {
	return func(_ string, _ int) ([]byte, string, error) {
		return sk, pk, err
	}
}

// FillGasMapMetaChainSystemSCsCosts -
func FillGasMapMetaChainSystemSCsCosts(value uint64) map[string]uint64 {
	gasMap := make(map[string]uint64)
	gasMap["Stake"] = value
	gasMap["UnStake"] = value
	gasMap["UnBond"] = value
	gasMap["Claim"] = value
	gasMap["Get"] = value
	gasMap["ChangeRewardAddress"] = value
	gasMap["ChangeValidatorKeys"] = value
	gasMap["UnJail"] = value
	gasMap["ESDTIssue"] = value
	gasMap["ESDTOperations"] = value
	gasMap["Proposal"] = value
	gasMap["Vote"] = value
	gasMap["DelegateVote"] = value
	gasMap["RevokeVote"] = value
	gasMap["CloseProposal"] = value
	gasMap["DelegationOps"] = value
	gasMap["UnStakeTokens"] = value
	gasMap["UnBondTokens"] = value
	gasMap["DelegationMgrOps"] = value
	gasMap["GetAllNodeStates"] = value
	gasMap["ValidatorToDelegation"] = value
	gasMap["GetActiveFund"] = value
	gasMap["FixWaitingListSize"] = value

	return gasMap
}

// SetShardCoordinator -
func SetShardCoordinator(t *testing.T, bootstrapComponents factory.BootstrapComponentsHolder, coordinator sharding.Coordinator) {
	type testBootstrapComponents interface {
		SetShardCoordinator(shardCoordinator sharding.Coordinator) error
	}

	testBootstrap, ok := bootstrapComponents.(testBootstrapComponents)
	require.True(t, ok)

	_ = testBootstrap.SetShardCoordinator(coordinator)
}<|MERGE_RESOLUTION|>--- conflicted
+++ resolved
@@ -570,14 +570,11 @@
 		FlagsConfig: config.ContextFlagsConfig{
 			Version: "v1.0.0",
 		},
-<<<<<<< HEAD
+		TxExecutionOrderHandler: &commonMocks.TxExecutionOrderHandlerStub{},
 		ChainRunType:               common.ChainRunTypeRegular,
 		ShardCoordinatorFactory:    sharding.NewMultiShardCoordinatorFactory(),
 		GenesisBlockCreatorFactory: process.NewGenesisBlockCreatorFactory(),
 		GenesisMetaBlockChecker:    processComp.NewGenesisMetaBlockChecker(),
-=======
-		TxExecutionOrderHandler: &commonMocks.TxExecutionOrderHandlerStub{},
->>>>>>> 58c66cc7
 	}
 }
 
