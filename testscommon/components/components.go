--- conflicted
+++ resolved
@@ -162,20 +162,6 @@
 	scheduledProcessor, _ := spos.NewScheduledProcessorWrapper(args)
 
 	return consensusComp.ConsensusComponentsFactoryArgs{
-<<<<<<< HEAD
-		Config:              testscommon.GetGeneralConfig(),
-		BootstrapRoundIndex: 0,
-		CoreComponents:      coreComponents,
-		NetworkComponents:   networkComponents,
-		CryptoComponents:    cryptoComponents,
-		DataComponents:      dataComponents,
-		ProcessComponents:   processComponents,
-		StateComponents:     stateComponents,
-		StatusComponents:    statusComponents,
-		ScheduledProcessor:  scheduledProcessor,
-		SubroundBlockType:   consensus.SubroundBlockTypeV1,
-		ChainRunType:        common.ChainRunTypeRegular,
-=======
 		Config:               testscommon.GetGeneralConfig(),
 		BootstrapRoundIndex:  0,
 		CoreComponents:       coreComponents,
@@ -187,7 +173,8 @@
 		StatusComponents:     statusComponents,
 		StatusCoreComponents: GetStatusCoreComponents(),
 		ScheduledProcessor:   scheduledProcessor,
->>>>>>> 1f2be9b9
+		SubroundBlockType:    consensus.SubroundBlockTypeV1,
+		ChainRunType:         common.ChainRunTypeRegular,
 	}
 }
 
