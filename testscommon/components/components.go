--- conflicted
+++ resolved
@@ -820,12 +820,9 @@
 	gasMap["DelegateVote"] = value
 	gasMap["RevokeVote"] = value
 	gasMap["CloseProposal"] = value
-<<<<<<< HEAD
 	gasMap["ClearProposal"] = value
-=======
 	gasMap["ClaimAccumulatedFees"] = value
 	gasMap["ChangeConfig"] = value
->>>>>>> fc997c41
 	gasMap["DelegationOps"] = value
 	gasMap["UnStakeTokens"] = value
 	gasMap["UnBondTokens"] = value
