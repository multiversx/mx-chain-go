--- conflicted
+++ resolved
@@ -13,13 +13,10 @@
 	"github.com/multiversx/mx-chain-go/testscommon/cryptoMocks"
 	dataRetrieverTests "github.com/multiversx/mx-chain-go/testscommon/dataRetriever"
 	"github.com/multiversx/mx-chain-go/testscommon/economicsmocks"
-<<<<<<< HEAD
-	"github.com/multiversx/mx-chain-go/testscommon/genesisMocks"
-=======
 	epochNotifierMock "github.com/multiversx/mx-chain-go/testscommon/epochNotifier"
 	"github.com/multiversx/mx-chain-go/testscommon/factory"
+	"github.com/multiversx/mx-chain-go/testscommon/genesisMocks"
 	"github.com/multiversx/mx-chain-go/testscommon/marshallerMock"
->>>>>>> 3773b00b
 	"github.com/multiversx/mx-chain-go/testscommon/nodeTypeProviderMock"
 	"github.com/multiversx/mx-chain-go/testscommon/p2pmocks"
 	"github.com/multiversx/mx-chain-go/testscommon/shardingMocks"
@@ -47,19 +44,6 @@
 		MinTransactionVersionCalled: func() uint32 {
 			return 1
 		},
-<<<<<<< HEAD
-		WatchdogTimer:            &testscommon.WatchdogMock{},
-		AlarmSch:                 &testscommon.AlarmSchedulerStub{},
-		NtpSyncTimer:             &testscommon.SyncTimerStub{},
-		RoundHandlerField:        &testscommon.RoundHandlerMock{},
-		EconomicsHandler:         &economicsmocks.EconomicsHandlerStub{},
-		RatingsConfig:            &testscommon.RatingsInfoMock{},
-		RatingHandler:            &testscommon.RaterMock{},
-		NodesConfig:              &genesisMocks.NodesSetupStub{},
-		StartTime:                time.Time{},
-		NodeTypeProviderField:    &nodeTypeProviderMock.NodeTypeProviderStub{},
-		EnableEpochsHandlerField: &testscommon.EnableEpochsHandlerStub{},
-=======
 		WatchdogTimer:         &testscommon.WatchdogMock{},
 		AlarmSch:              &testscommon.AlarmSchedulerStub{},
 		NtpSyncTimer:          &testscommon.SyncTimerStub{},
@@ -71,7 +55,6 @@
 		StartTime:             time.Time{},
 		NodeTypeProviderField: &nodeTypeProviderMock.NodeTypeProviderStub{},
 		EpochChangeNotifier:   &epochNotifierMock.EpochNotifierStub{},
->>>>>>> 3773b00b
 	}
 }
 
