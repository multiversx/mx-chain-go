--- conflicted
+++ resolved
@@ -156,12 +156,7 @@
 				return &mock.PrivateKeyStub{}
 			},
 		},
-<<<<<<< HEAD
-		HardforkTriggerField:      &testscommon.HardforkTriggerStub{},
-		RelayedTxV3ProcessorField: &processMocks.RelayedTxV3ProcessorMock{},
-		BlockchainHookField:       &testscommon.BlockChainHookStub{},
-=======
 		HardforkTriggerField: &testscommon.HardforkTriggerStub{},
->>>>>>> 8e999de1
+		BlockchainHookField:  &testscommon.BlockChainHookStub{},
 	}
 }