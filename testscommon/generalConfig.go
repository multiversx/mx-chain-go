package testscommon

import (
	"github.com/multiversx/mx-chain-go/config"
	"github.com/multiversx/mx-chain-go/storage/storageunit"
)

// GetGeneralConfig returns the common configuration used for testing
func GetGeneralConfig() config.Config {
	return config.Config{
		Hardfork: config.HardforkConfig{
			PublicKeyToListenFrom:     "153dae6cb3963260f309959bf285537b77ae16d82e9933147be7827f7394de8dc97d9d9af41e970bc72aecb44b77e819621081658c37f7000d21e2d0e8963df83233407bde9f46369ba4fcd03b57f40b80b06c191a428cfb5c447ec510e79307",
			CloseAfterExportInMinutes: 2,
		},
		PublicKeyPeerId: config.CacheConfig{
			Type:     "LRU",
			Capacity: 5000,
			Shards:   16,
		},
		PublicKeyShardId: config.CacheConfig{
			Type:     "LRU",
			Capacity: 5000,
			Shards:   16,
		},
		PeerIdShardId: config.CacheConfig{
			Type:     "LRU",
			Capacity: 5000,
			Shards:   16,
		},
		PeerHonesty: config.CacheConfig{
			Type:     "LRU",
			Capacity: 5000,
			Shards:   16,
		},
		AddressPubkeyConverter: config.PubkeyConfig{
			Length:          32,
			Type:            "bech32",
			SignatureLength: 0,
			Hrp:             "erd",
		},
		ValidatorPubkeyConverter: config.PubkeyConfig{
			Length:          96,
			Type:            "hex",
			SignatureLength: 48,
		},
		Consensus: config.ConsensusConfig{
			Type: "bls",
		},
		ValidatorStatistics: config.ValidatorStatisticsConfig{
			CacheRefreshIntervalInSec: uint32(100),
		},
		GeneralSettings: config.GeneralSettingsConfig{
			StartInEpochEnabled:                  true,
			GenesisMaxNumberOfShards:             100,
			MaxComputableRounds:                  1000,
			MaxConsecutiveRoundsOfRatingDecrease: 2000,
			SyncProcessTimeInMillis:              6000,
			SetGuardianEpochsDelay:               20,
			StatusPollingIntervalSec:             10,
			ChainParametersByEpoch: []config.ChainParametersByEpochConfig{
				{
					EnableEpoch:                 0,
					RoundDuration:               6000,
					ShardConsensusGroupSize:     1,
					ShardMinNumNodes:            1,
					MetachainConsensusGroupSize: 1,
					MetachainMinNumNodes:        1,
					Hysteresis:                  0,
					Adaptivity:                  false,
				},
			},
			EpochChangeGracePeriodByEpoch: []config.EpochChangeGracePeriodByEpoch{{EnableEpoch: 0, GracePeriodInRounds: 1}},
		},
		EpochStartConfig: config.EpochStartConfig{
			MinRoundsBetweenEpochs:            5,
			RoundsPerEpoch:                    10,
			MinNumConnectedPeersToStart:       2,
			MinNumOfPeersToConsiderBlockValid: 2,
		},
		WhiteListPool:          getLRUCacheConfig(),
		WhiteListerVerifiedTxs: getLRUCacheConfig(),
		StoragePruning: config.StoragePruningConfig{
			Enabled:                     false,
			ValidatorCleanOldEpochsData: false,
			ObserverCleanOldEpochsData:  false,
			NumEpochsToKeep:             3,
			NumActivePersisters:         3,
		},
		EvictionWaitingList: config.EvictionWaitingListConfig{
			HashesSize:     100,
			RootHashesSize: 100,
			DB: config.DBConfig{
				FilePath:          AddTimestampSuffix("EvictionWaitingList"),
				Type:              string(storageunit.MemoryDB),
				BatchDelaySeconds: 30,
				MaxBatchSize:      6,
				MaxOpenFiles:      10,
			},
		},
		AccountsTrieStorage: config.StorageConfig{
			Cache: getLRUCacheConfig(),
			DB: config.DBConfig{
				FilePath:          AddTimestampSuffix("AccountsTrie"),
				Type:              string(storageunit.MemoryDB),
				BatchDelaySeconds: 30,
				MaxBatchSize:      6,
				MaxOpenFiles:      10,
			},
		},
		PeerAccountsTrieStorage: config.StorageConfig{
			Cache: getLRUCacheConfig(),
			DB: config.DBConfig{
				FilePath:          AddTimestampSuffix("PeerAccountsTrie"),
				Type:              string(storageunit.MemoryDB),
				BatchDelaySeconds: 30,
				MaxBatchSize:      6,
				MaxOpenFiles:      10,
			},
		},
		StateTriesConfig: config.StateTriesConfig{
			SnapshotsEnabled:            true,
			AccountsStatePruningEnabled: false,
			PeerStatePruningEnabled:     false,
			MaxStateTrieLevelInMemory:   5,
			MaxPeerTrieLevelInMemory:    5,
		},
		TrieStorageManagerConfig: config.TrieStorageManagerConfig{
			PruningBufferLen:      1000,
			SnapshotsBufferLen:    10,
			SnapshotsGoroutineNum: 2,
		},
		TxDataPool: config.CacheConfig{
			Capacity:             10000,
			SizePerSender:        1000,
			SizeInBytes:          1000000000,
			SizeInBytesPerSender: 10000000,
			Shards:               1,
		},
		MempoolSelection: config.MempoolSelectionConfig{
			SelectionMaxNumTxs:                            30000,
			SelectionLoopMaximumDuration:                  250,
			SelectionGasRequested:                         10_000_000_000,
			SelectionGasBandwidthIncreasePercent:          400,
			SelectionGasBandwidthIncreaseScheduledPercent: 260,
		},
<<<<<<< HEAD
		SortedTransactions: config.SortedTransactionsConfig{
			TxCacheSelectionGasRequested:        10_000_000_000,
			TxCacheSelectionMaxNumTxs:           30000,
			TxCacheSelectionLoopMaximumDuration: 250,
			SelectionLoopDurationCheckInterval:  10,
		},
=======
>>>>>>> f5b61b2b
		UnsignedTransactionDataPool: config.CacheConfig{
			Capacity:    10000,
			SizeInBytes: 1000000000,
			Shards:      1,
		},
		RewardTransactionDataPool: config.CacheConfig{
			Capacity:    10000,
			SizeInBytes: 1000000000,
			Shards:      1,
		},
		ValidatorInfoPool: config.CacheConfig{
			Capacity:    10000,
			SizeInBytes: 1000000000,
			Shards:      1,
		},
		HeadersPoolConfig: config.HeadersPoolConfig{
			MaxHeadersPerShard:            100,
			NumElementsToRemoveOnEviction: 1,
		},
		TxBlockBodyDataPool:   getLRUCacheConfig(),
		PeerBlockBodyDataPool: getLRUCacheConfig(),
		TrieSyncStorage: config.TrieSyncStorageConfig{
			DB: config.DBConfig{
				FilePath:          AddTimestampSuffix("TrieSync"),
				Type:              string(storageunit.MemoryDB),
				BatchDelaySeconds: 2,
				MaxBatchSize:      1000,
				MaxOpenFiles:      10,
				UseTmpAsFilePath:  true,
			},
			Capacity:    10,
			SizeInBytes: 10000,
		},
		TrieNodesChunksDataPool: getLRUCacheConfig(),
		SmartContractDataPool:   getLRUCacheConfig(),
		TxStorage: config.StorageConfig{
			Cache: getLRUCacheConfig(),
			DB: config.DBConfig{
				FilePath:          AddTimestampSuffix("Transactions"),
				Type:              string(storageunit.MemoryDB),
				BatchDelaySeconds: 30,
				MaxBatchSize:      6,
				MaxOpenFiles:      10,
			},
		},
		MiniBlocksStorage: config.StorageConfig{
			Cache: getLRUCacheConfig(),
			DB: config.DBConfig{
				FilePath:          AddTimestampSuffix("MiniBlocks"),
				Type:              string(storageunit.MemoryDB),
				BatchDelaySeconds: 30,
				MaxBatchSize:      6,
				MaxOpenFiles:      10,
			},
		},
		ShardHdrNonceHashStorage: config.StorageConfig{
			Cache: getLRUCacheConfig(),
			DB: config.DBConfig{
				FilePath:          AddTimestampSuffix("ShardHdrHashNonce"),
				Type:              string(storageunit.MemoryDB),
				BatchDelaySeconds: 30,
				MaxBatchSize:      6,
				MaxOpenFiles:      10,
			},
		},
		MetaBlockStorage: config.StorageConfig{
			Cache: getLRUCacheConfig(),
			DB: config.DBConfig{
				FilePath:          AddTimestampSuffix("MetaBlock"),
				Type:              string(storageunit.MemoryDB),
				BatchDelaySeconds: 30,
				MaxBatchSize:      6,
				MaxOpenFiles:      10,
			},
		},
		ProofsStorage: config.StorageConfig{
			Cache: getLRUCacheConfig(),
			DB: config.DBConfig{
				FilePath:          AddTimestampSuffix("Proofs"),
				Type:              string(storageunit.MemoryDB),
				BatchDelaySeconds: 30,
				MaxBatchSize:      6,
				MaxOpenFiles:      10,
			},
		},
		MetaHdrNonceHashStorage: config.StorageConfig{
			Cache: getLRUCacheConfig(),
			DB: config.DBConfig{
				FilePath:          AddTimestampSuffix("MetaHdrHashNonce"),
				Type:              string(storageunit.MemoryDB),
				BatchDelaySeconds: 30,
				MaxBatchSize:      6,
				MaxOpenFiles:      10,
			},
		},
		UnsignedTransactionStorage: config.StorageConfig{
			Cache: getLRUCacheConfig(),
			DB: config.DBConfig{
				FilePath:          AddTimestampSuffix("UnsignedTransactions"),
				Type:              string(storageunit.MemoryDB),
				BatchDelaySeconds: 30,
				MaxBatchSize:      6,
				MaxOpenFiles:      10,
			},
		},
		RewardTxStorage: config.StorageConfig{
			Cache: getLRUCacheConfig(),
			DB: config.DBConfig{
				FilePath:          AddTimestampSuffix("RewardTransactions"),
				Type:              string(storageunit.MemoryDB),
				BatchDelaySeconds: 30,
				MaxBatchSize:      6,
				MaxOpenFiles:      10,
			},
		},
		BlockHeaderStorage: config.StorageConfig{
			Cache: getLRUCacheConfig(),
			DB: config.DBConfig{
				FilePath:          AddTimestampSuffix("BlockHeaders"),
				Type:              string(storageunit.MemoryDB),
				BatchDelaySeconds: 30,
				MaxBatchSize:      6,
				MaxOpenFiles:      10,
			},
		},
		HeartbeatV2: config.HeartbeatV2Config{
			PeerAuthenticationTimeBetweenSendsInSec:          1,
			PeerAuthenticationTimeBetweenSendsWhenErrorInSec: 1,
			PeerAuthenticationTimeThresholdBetweenSends:      0.1,
			HeartbeatTimeBetweenSendsInSec:                   1,
			HeartbeatTimeBetweenSendsDuringBootstrapInSec:    1,
			HeartbeatTimeBetweenSendsWhenErrorInSec:          1,
			HeartbeatTimeThresholdBetweenSends:               0.1,
			PeerShardTimeBetweenSendsInSec:                   5,
			PeerShardTimeThresholdBetweenSends:               0.1,
			HeartbeatExpiryTimespanInSec:                     30,
			MaxDurationPeerUnresponsiveInSec:                 10,
			HideInactiveValidatorIntervalInSec:               60,
			HardforkTimeBetweenSendsInSec:                    5,
			TimeBetweenConnectionsMetricsUpdateInSec:         10,
			PeerAuthenticationTimeBetweenChecksInSec:         1,
			HeartbeatPool:                                    getLRUCacheConfig(),
		},
		StatusMetricsStorage: config.StorageConfig{
			Cache: getLRUCacheConfig(),
			DB: config.DBConfig{
				FilePath:          AddTimestampSuffix("StatusMetricsStorageDB"),
				Type:              string(storageunit.MemoryDB),
				BatchDelaySeconds: 30,
				MaxBatchSize:      6,
				MaxOpenFiles:      10,
			},
		},
		SmartContractsStorage: config.StorageConfig{
			Cache: getLRUCacheConfig(),
			DB: config.DBConfig{
				FilePath:          AddTimestampSuffix("SmartContractsStorage"),
				Type:              string(storageunit.MemoryDB),
				BatchDelaySeconds: 30,
				MaxBatchSize:      6,
				MaxOpenFiles:      10,
			},
		},
		SmartContractsStorageSimulate: config.StorageConfig{
			Cache: getLRUCacheConfig(),
			DB: config.DBConfig{
				FilePath:          AddTimestampSuffix("SmartContractsStorageSimulate"),
				Type:              string(storageunit.MemoryDB),
				BatchDelaySeconds: 30,
				MaxBatchSize:      6,
				MaxOpenFiles:      10,
			},
		},
		PeerBlockBodyStorage: config.StorageConfig{
			Cache: getLRUCacheConfig(),
			DB: config.DBConfig{
				FilePath:          AddTimestampSuffix("PeerBlocks"),
				Type:              string(storageunit.MemoryDB),
				BatchDelaySeconds: 30,
				MaxBatchSize:      6,
				MaxOpenFiles:      10,
			},
		},
		BootstrapStorage: config.StorageConfig{
			Cache: getLRUCacheConfig(),
			DB: config.DBConfig{
				FilePath:          AddTimestampSuffix("BootstrapData"),
				Type:              string(storageunit.MemoryDB),
				BatchDelaySeconds: 1,
				MaxBatchSize:      6,
				MaxOpenFiles:      10,
			},
		},
		LogsAndEvents: config.LogsAndEventsConfig{
			SaveInStorageEnabled: false,
			TxLogsStorage: config.StorageConfig{
				Cache: getLRUCacheConfig(),
				DB: config.DBConfig{
					FilePath:          AddTimestampSuffix("Logs"),
					Type:              string(storageunit.MemoryDB),
					BatchDelaySeconds: 2,
					MaxBatchSize:      100,
					MaxOpenFiles:      10,
				},
			},
		},
		ReceiptsStorage: config.StorageConfig{
			Cache: getLRUCacheConfig(),
			DB: config.DBConfig{
				FilePath:          AddTimestampSuffix("Receipts"),
				Type:              string(storageunit.MemoryDB),
				BatchDelaySeconds: 30,
				MaxBatchSize:      6,
				MaxOpenFiles:      10,
			},
		},
		ScheduledSCRsStorage: config.StorageConfig{
			Cache: getLRUCacheConfig(),
			DB: config.DBConfig{
				FilePath:          AddTimestampSuffix("ScheduledSCRs"),
				Type:              string(storageunit.MemoryDB),
				BatchDelaySeconds: 30,
				MaxBatchSize:      6,
				MaxOpenFiles:      10,
			},
		},
		Versions: config.VersionsConfig{
			Cache: config.CacheConfig{
				Type:     "LRU",
				Capacity: 1000,
				Shards:   1,
			},
			DefaultVersion: "default",
			VersionsByEpochs: []config.VersionByEpochs{
				{
					StartEpoch: 0,
					Version:    "*",
				},
			},
		},
		SoftwareVersionConfig: config.SoftwareVersionConfig{
			PollingIntervalInMinutes: 30,
		},
		TrieSync: config.TrieSyncConfig{
			NumConcurrentTrieSyncers:  50,
			MaxHardCapForMissingNodes: 500,
			TrieSyncerVersion:         2,
			CheckNodesOnDisk:          false,
		},
		Antiflood: config.AntifloodConfig{
			NumConcurrentResolverJobs:           2,
			NumConcurrentResolvingTrieNodesJobs: 1,
			TxAccumulator: config.TxAccumulatorConfig{
				MaxAllowedTimeInMilliseconds:   10,
				MaxDeviationTimeInMilliseconds: 1,
			},
		},
		Requesters: config.RequesterConfig{
			NumCrossShardPeers:  2,
			NumTotalPeers:       3,
			NumFullHistoryPeers: 4,
		},
		VirtualMachine: config.VirtualMachineServicesConfig{
			Execution: config.VirtualMachineConfig{
				WasmVMVersions: []config.WasmVMVersionByEpoch{
					{StartEpoch: 0, Version: "*"},
				},
				TransferAndExecuteByUserAddresses: []string{
					"erd1he8wwxn4az3j82p7wwqsdk794dm7hcrwny6f8dfegkfla34udx7qrf7xje", // shard 0
					"erd1fpkcgel4gcmh8zqqdt043yfcn5tyx8373kg6q2qmkxzu4dqamc0swts65c", // shard 1
					"erd1najnxxweyw6plhg8efql330nttrj6l5cf87wqsuym85s9ha0hmdqnqgenp", // shard 2
				},
			},
			Querying: config.QueryVirtualMachineConfig{
				NumConcurrentVMs: 1,
				VirtualMachineConfig: config.VirtualMachineConfig{
					WasmVMVersions: []config.WasmVMVersionByEpoch{
						{StartEpoch: 0, Version: "*"},
					},
					TransferAndExecuteByUserAddresses: []string{
						"erd1he8wwxn4az3j82p7wwqsdk794dm7hcrwny6f8dfegkfla34udx7qrf7xje", // shard 0
						"erd1fpkcgel4gcmh8zqqdt043yfcn5tyx8373kg6q2qmkxzu4dqamc0swts65c", // shard 1
						"erd1najnxxweyw6plhg8efql330nttrj6l5cf87wqsuym85s9ha0hmdqnqgenp", // shard 2
					},
				},
			},
		},
		VMOutputCacher: config.CacheConfig{
			Type:     "LRU",
			Capacity: 10000,
			Name:     "VMOutputCacher",
		},
		PeersRatingConfig: config.PeersRatingConfig{
			TopRatedCacheCapacity: 1000,
			BadRatedCacheCapacity: 1000,
		},
		PoolsCleanersConfig: config.PoolsCleanersConfig{
			MaxRoundsToKeepUnprocessedMiniBlocks:   50,
			MaxRoundsToKeepUnprocessedTransactions: 50,
		},
		BuiltInFunctions: config.BuiltInFunctionsConfig{
			AutomaticCrawlerAddresses: []string{
				"erd1he8wwxn4az3j82p7wwqsdk794dm7hcrwny6f8dfegkfla34udx7qrf7xje", // shard 0
				"erd1fpkcgel4gcmh8zqqdt043yfcn5tyx8373kg6q2qmkxzu4dqamc0swts65c", // shard 1
				"erd1najnxxweyw6plhg8efql330nttrj6l5cf87wqsuym85s9ha0hmdqnqgenp", // shard 2
			},
			MaxNumAddressesInTransferRole: 100,
			DNSV2Addresses: []string{
				"erd1he8wwxn4az3j82p7wwqsdk794dm7hcrwny6f8dfegkfla34udx7qrf7xje", // shard 0
				"erd1fpkcgel4gcmh8zqqdt043yfcn5tyx8373kg6q2qmkxzu4dqamc0swts65c", // shard 1
				"erd1najnxxweyw6plhg8efql330nttrj6l5cf87wqsuym85s9ha0hmdqnqgenp", // shard 2
			},
		},
		ResourceStats: config.ResourceStatsConfig{
			RefreshIntervalInSec: 1,
		},
		InterceptedDataVerifier: config.InterceptedDataVerifierConfig{
			CacheSpanInSec:   1,
			CacheExpiryInSec: 1,
		},
	}
}

func getLRUCacheConfig() config.CacheConfig {
	return config.CacheConfig{
		Type:     "LRU",
		Capacity: 1000,
		Shards:   1,
	}
}<|MERGE_RESOLUTION|>--- conflicted
+++ resolved
@@ -143,15 +143,6 @@
 			SelectionGasBandwidthIncreasePercent:          400,
 			SelectionGasBandwidthIncreaseScheduledPercent: 260,
 		},
-<<<<<<< HEAD
-		SortedTransactions: config.SortedTransactionsConfig{
-			TxCacheSelectionGasRequested:        10_000_000_000,
-			TxCacheSelectionMaxNumTxs:           30000,
-			TxCacheSelectionLoopMaximumDuration: 250,
-			SelectionLoopDurationCheckInterval:  10,
-		},
-=======
->>>>>>> f5b61b2b
 		UnsignedTransactionDataPool: config.CacheConfig{
 			Capacity:    10000,
 			SizeInBytes: 1000000000,
