--- conflicted
+++ resolved
@@ -429,7 +429,9 @@
 		ResourceStats: config.ResourceStatsConfig{
 			RefreshIntervalInSec: 1,
 		},
-<<<<<<< HEAD
+		RelayedTransactionConfig: config.RelayedTransactionConfig{
+			MaxTransactionsAllowed: 10,
+		},
 		SovereignConfig: config.SovereignConfig{
 			NotifierConfig: config.NotifierConfig{
 				SubscribedEvents: []config.SubscribedEvent{
@@ -479,10 +481,6 @@
 					MaxOpenFiles:      10,
 				},
 			},
-=======
-		RelayedTransactionConfig: config.RelayedTransactionConfig{
-			MaxTransactionsAllowed: 10,
->>>>>>> 6dc2dda5
 		},
 	}
 }
