--- conflicted
+++ resolved
@@ -281,17 +281,9 @@
 			MaxDurationPeerUnresponsiveInSec:                 10,
 			HideInactiveValidatorIntervalInSec:               60,
 			HardforkTimeBetweenSendsInSec:                    5,
-<<<<<<< HEAD
+			TimeBetweenConnectionsMetricsUpdateInSec:         10,
 			PeerAuthenticationTimeBetweenChecksInSec:         1,
-			PeerAuthenticationPool: config.PeerAuthenticationPoolConfig{
-				DefaultSpanInSec: 30,
-				CacheExpiryInSec: 30,
-			},
-			HeartbeatPool: getLRUCacheConfig(),
-=======
-			TimeBetweenConnectionsMetricsUpdateInSec:         10,
 			HeartbeatPool:                                    getLRUCacheConfig(),
->>>>>>> ff936b22
 		},
 		StatusMetricsStorage: config.StorageConfig{
 			Cache: getLRUCacheConfig(),
