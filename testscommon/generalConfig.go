package testscommon

import (
	"github.com/ElrondNetwork/elrond-go/config"
	"github.com/ElrondNetwork/elrond-go/storage/storageUnit"
)

// GetGeneralConfig returns the common configuration used for testing
func GetGeneralConfig() config.Config {
	return config.Config{
		PublicKeyPeerId: config.CacheConfig{
			Type:     "LRU",
			Capacity: 5000,
			Shards:   16,
		},
		PublicKeyShardId: config.CacheConfig{
			Type:     "LRU",
			Capacity: 5000,
			Shards:   16,
		},
		PeerIdShardId: config.CacheConfig{
			Type:     "LRU",
			Capacity: 5000,
			Shards:   16,
		},
		PeerHonesty: config.CacheConfig{
			Type:     "LRU",
			Capacity: 5000,
			Shards:   16,
		},
		AddressPubkeyConverter: config.PubkeyConfig{
			Length:          32,
			Type:            "bech32",
			SignatureLength: 0,
		},
		ValidatorPubkeyConverter: config.PubkeyConfig{
			Length:          96,
			Type:            "hex",
			SignatureLength: 48,
		},
		Consensus: config.ConsensusConfig{
			Type: "bls",
		},
		ValidatorStatistics: config.ValidatorStatisticsConfig{
			CacheRefreshIntervalInSec: uint32(100),
		},
		GeneralSettings: config.GeneralSettingsConfig{
			StartInEpochEnabled:      true,
			GenesisMaxNumberOfShards: 100,
		},
		EpochStartConfig: config.EpochStartConfig{
			MinRoundsBetweenEpochs:            5,
			RoundsPerEpoch:                    10,
			MinNumConnectedPeersToStart:       2,
			MinNumOfPeersToConsiderBlockValid: 2,
		},
		WhiteListPool:          getLRUCacheConfig(),
		WhiteListerVerifiedTxs: getLRUCacheConfig(),
		StoragePruning: config.StoragePruningConfig{
			Enabled:             false,
			CleanOldEpochsData:  false,
			NumEpochsToKeep:     3,
			NumActivePersisters: 3,
		},
		EvictionWaitingList: config.EvictionWaitingListConfig{
			Size: 100,
			DB: config.DBConfig{
				FilePath:          AddTimestampSuffix("EvictionWaitingList"),
				Type:              string(storageUnit.MemoryDB),
				BatchDelaySeconds: 30,
				MaxBatchSize:      6,
				MaxOpenFiles:      10,
			},
		},
		TrieSnapshotDB: config.DBConfig{
			FilePath:          AddTimestampSuffix("TrieSnapshot"),
			Type:              string(storageUnit.MemoryDB),
			BatchDelaySeconds: 30,
			MaxBatchSize:      6,
			MaxOpenFiles:      10,
		},
		AccountsTrieStorage: config.StorageConfig{
			Cache: getLRUCacheConfig(),
			DB: config.DBConfig{
				FilePath:          AddTimestampSuffix("AccountsTrie/MainDB"),
				Type:              string(storageUnit.MemoryDB),
				BatchDelaySeconds: 30,
				MaxBatchSize:      6,
				MaxOpenFiles:      10,
			},
		},
		PeerAccountsTrieStorage: config.StorageConfig{
			Cache: getLRUCacheConfig(),
			DB: config.DBConfig{
				FilePath:          AddTimestampSuffix("PeerAccountsTrie/MainDB"),
				Type:              string(storageUnit.MemoryDB),
				BatchDelaySeconds: 30,
				MaxBatchSize:      6,
				MaxOpenFiles:      10,
			},
		},
		StateTriesConfig: config.StateTriesConfig{
			CheckpointRoundsModulus:     100,
			AccountsStatePruningEnabled: false,
			PeerStatePruningEnabled:     false,
			MaxStateTrieLevelInMemory:   5,
			MaxPeerTrieLevelInMemory:    5,
		},
		TrieStorageManagerConfig: config.TrieStorageManagerConfig{
			PruningBufferLen:   1000,
			SnapshotsBufferLen: 10,
			MaxSnapshots:       2,
		},
		TxDataPool: config.CacheConfig{
			Capacity:             10000,
			SizePerSender:        1000,
			SizeInBytes:          1000000000,
			SizeInBytesPerSender: 10000000,
			Shards:               1,
		},
		UnsignedTransactionDataPool: config.CacheConfig{
			Capacity:    10000,
			SizeInBytes: 1000000000,
			Shards:      1,
		},
		RewardTransactionDataPool: config.CacheConfig{
			Capacity:    10000,
			SizeInBytes: 1000000000,
			Shards:      1,
		},
		HeadersPoolConfig: config.HeadersPoolConfig{
			MaxHeadersPerShard:            100,
			NumElementsToRemoveOnEviction: 1,
		},
		TxBlockBodyDataPool:   getLRUCacheConfig(),
		PeerBlockBodyDataPool: getLRUCacheConfig(),
		TrieNodesDataPool:     getLRUCacheConfig(),
		SmartContractDataPool: getLRUCacheConfig(),
		TxStorage: config.StorageConfig{
			Cache: getLRUCacheConfig(),
			DB: config.DBConfig{
				FilePath:          AddTimestampSuffix("Transactions"),
				Type:              string(storageUnit.MemoryDB),
				BatchDelaySeconds: 30,
				MaxBatchSize:      6,
				MaxOpenFiles:      10,
			},
		},
		MiniBlocksStorage: config.StorageConfig{
			Cache: getLRUCacheConfig(),
			DB: config.DBConfig{
				FilePath:          AddTimestampSuffix("MiniBlocks"),
				Type:              string(storageUnit.MemoryDB),
				BatchDelaySeconds: 30,
				MaxBatchSize:      6,
				MaxOpenFiles:      10,
			},
		},
		ShardHdrNonceHashStorage: config.StorageConfig{
			Cache: getLRUCacheConfig(),
			DB: config.DBConfig{
				FilePath:          AddTimestampSuffix("ShardHdrHashNonce"),
				Type:              string(storageUnit.MemoryDB),
				BatchDelaySeconds: 30,
				MaxBatchSize:      6,
				MaxOpenFiles:      10,
			},
		},
		MetaBlockStorage: config.StorageConfig{
			Cache: getLRUCacheConfig(),
			DB: config.DBConfig{
				FilePath:          AddTimestampSuffix("MetaBlock"),
				Type:              string(storageUnit.MemoryDB),
				BatchDelaySeconds: 30,
				MaxBatchSize:      6,
				MaxOpenFiles:      10,
			},
		},
		MetaHdrNonceHashStorage: config.StorageConfig{
			Cache: getLRUCacheConfig(),
			DB: config.DBConfig{
				FilePath:          AddTimestampSuffix("MetaHdrHashNonce"),
				Type:              string(storageUnit.MemoryDB),
				BatchDelaySeconds: 30,
				MaxBatchSize:      6,
				MaxOpenFiles:      10,
			},
		},
		UnsignedTransactionStorage: config.StorageConfig{
			Cache: getLRUCacheConfig(),
			DB: config.DBConfig{
				FilePath:          AddTimestampSuffix("UnsignedTransactions"),
				Type:              string(storageUnit.MemoryDB),
				BatchDelaySeconds: 30,
				MaxBatchSize:      6,
				MaxOpenFiles:      10,
			},
		},
		RewardTxStorage: config.StorageConfig{
			Cache: getLRUCacheConfig(),
			DB: config.DBConfig{
				FilePath:          AddTimestampSuffix("RewardTransactions"),
				Type:              string(storageUnit.MemoryDB),
				BatchDelaySeconds: 30,
				MaxBatchSize:      6,
				MaxOpenFiles:      10,
			},
		},
		BlockHeaderStorage: config.StorageConfig{
			Cache: getLRUCacheConfig(),
			DB: config.DBConfig{
				FilePath:          AddTimestampSuffix("BlockHeaders"),
				Type:              string(storageUnit.MemoryDB),
				BatchDelaySeconds: 30,
				MaxBatchSize:      6,
				MaxOpenFiles:      10,
			},
		},
		Heartbeat: config.HeartbeatConfig{
			HeartbeatStorage: config.StorageConfig{
				Cache: getLRUCacheConfig(),
				DB: config.DBConfig{
					FilePath:          AddTimestampSuffix("HeartbeatStorage"),
					Type:              string(storageUnit.MemoryDB),
					BatchDelaySeconds: 30,
					MaxBatchSize:      6,
					MaxOpenFiles:      10,
				},
			},
		},
		StatusMetricsStorage: config.StorageConfig{
			Cache: getLRUCacheConfig(),
			DB: config.DBConfig{
				FilePath:          AddTimestampSuffix("StatusMetricsStorageDB"),
				Type:              string(storageUnit.MemoryDB),
				BatchDelaySeconds: 30,
				MaxBatchSize:      6,
				MaxOpenFiles:      10,
			},
		},
		SmartContractsStorage: config.StorageConfig{
			Cache: getLRUCacheConfig(),
			DB: config.DBConfig{
				FilePath:          AddTimestampSuffix("SmartContractsStorage"),
				Type:              string(storageUnit.MemoryDB),
				BatchDelaySeconds: 30,
				MaxBatchSize:      6,
				MaxOpenFiles:      10,
			},
		},
		PeerBlockBodyStorage: config.StorageConfig{
			Cache: getLRUCacheConfig(),
			DB: config.DBConfig{
				FilePath:          AddTimestampSuffix("PeerBlocks"),
				Type:              string(storageUnit.MemoryDB),
				BatchDelaySeconds: 30,
				MaxBatchSize:      6,
				MaxOpenFiles:      10,
			},
		},
		BootstrapStorage: config.StorageConfig{
			Cache: getLRUCacheConfig(),
			DB: config.DBConfig{
				FilePath:          AddTimestampSuffix("BootstrapData"),
				Type:              string(storageUnit.MemoryDB),
				BatchDelaySeconds: 1,
				MaxBatchSize:      6,
				MaxOpenFiles:      10,
			},
		},
		TxLogsStorage: config.StorageConfig{
			Cache: getLRUCacheConfig(),
			DB: config.DBConfig{
				FilePath:          AddTimestampSuffix("Logs"),
				Type:              string(storageUnit.MemoryDB),
				BatchDelaySeconds: 2,
				MaxBatchSize:      100,
				MaxOpenFiles:      10,
			},
		},
		ReceiptsStorage: config.StorageConfig{
			Cache: getLRUCacheConfig(),
			DB: config.DBConfig{
				FilePath:          AddTimestampSuffix("Receipts"),
				Type:              string(storageUnit.MemoryDB),
				BatchDelaySeconds: 30,
				MaxBatchSize:      6,
				MaxOpenFiles:      10,
			},
		},
		Versions: config.VersionsConfig{
			Cache: config.CacheConfig{
				Type:     "LRU",
				Capacity: 1000,
				Shards:   1,
			},
			DefaultVersion: "default",
			VersionsByEpochs: []config.VersionByEpochs{
				{
					StartEpoch: 0,
					Version:    "*",
				},
			},
		},
<<<<<<< HEAD
		SoftwareVersionConfig: config.SoftwareVersionConfig{
			PollingIntervalInMinutes: 30,
=======
		TrieSync: config.TrieSyncConfig{
			NumConcurrentTrieSyncers:  50,
			MaxHardCapForMissingNodes: 500,
>>>>>>> 825b32fd
		},
	}
}

func getLRUCacheConfig() config.CacheConfig {
	return config.CacheConfig{
		Type:     "LRU",
		Capacity: 1000,
		Shards:   1,
	}
}<|MERGE_RESOLUTION|>--- conflicted
+++ resolved
@@ -302,14 +302,12 @@
 				},
 			},
 		},
-<<<<<<< HEAD
 		SoftwareVersionConfig: config.SoftwareVersionConfig{
 			PollingIntervalInMinutes: 30,
-=======
+		},
 		TrieSync: config.TrieSyncConfig{
 			NumConcurrentTrieSyncers:  50,
 			MaxHardCapForMissingNodes: 500,
->>>>>>> 825b32fd
 		},
 	}
 }
