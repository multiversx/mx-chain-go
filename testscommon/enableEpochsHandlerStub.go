package testscommon

import "sync"

// EnableEpochsHandlerStub -
type EnableEpochsHandlerStub struct {
	sync.RWMutex
	ResetPenalizedTooMuchGasFlagCalled                           func()
	BlockGasAndFeesReCheckEnableEpochField                       uint32
	StakingV2EnableEpochField                                    uint32
	ScheduledMiniBlocksEnableEpochField                          uint32
	SwitchJailWaitingEnableEpochField                            uint32
	BalanceWaitingListsEnableEpochField                          uint32
	WaitingListFixEnableEpochField                               uint32
	MultiESDTTransferAsyncCallBackEnableEpochField               uint32
	FixOOGReturnCodeEnableEpochField                             uint32
	RemoveNonUpdatedStorageEnableEpochField                      uint32
	CreateNFTThroughExecByCallerEnableEpochField                 uint32
	FixFailExecutionOnErrorEnableEpochField                      uint32
	ManagedCryptoAPIEnableEpochField                             uint32
	DisableExecByCallerEnableEpochField                          uint32
	RefactorContextEnableEpochField                              uint32
	CheckExecuteReadOnlyEnableEpochField                         uint32
	StorageAPICostOptimizationEnableEpochField                   uint32
	MiniBlockPartialExecutionEnableEpochField                    uint32
	RefactorPeersMiniBlocksEnableEpochField                      uint32
	IsSCDeployFlagEnabledField                                   bool
	IsBuiltInFunctionsFlagEnabledField                           bool
	IsRelayedTransactionsFlagEnabledField                        bool
	IsPenalizedTooMuchGasFlagEnabledField                        bool
	IsSwitchJailWaitingFlagEnabledField                          bool
	IsBelowSignedThresholdFlagEnabledField                       bool
	IsSwitchHysteresisForMinNodesFlagEnabledField                bool
	IsSwitchHysteresisForMinNodesFlagEnabledForCurrentEpochField bool
	IsTransactionSignedWithTxHashFlagEnabledField                bool
	IsMetaProtectionFlagEnabledField                             bool
	IsAheadOfTimeGasUsageFlagEnabledField                        bool
	IsGasPriceModifierFlagEnabledField                           bool
	IsRepairCallbackFlagEnabledField                             bool
	IsBalanceWaitingListsFlagEnabledField                        bool
	IsReturnDataToLastTransferFlagEnabledField                   bool
	IsSenderInOutTransferFlagEnabledField                        bool
	IsStakeFlagEnabledField                                      bool
	IsStakingV2FlagEnabledField                                  bool
	IsStakingV2OwnerFlagEnabledField                             bool
	IsStakingV2FlagEnabledForActivationEpochCompletedField       bool
	IsDoubleKeyProtectionFlagEnabledField                        bool
	IsESDTFlagEnabledField                                       bool
	IsESDTFlagEnabledForCurrentEpochField                        bool
	IsGovernanceFlagEnabledField                                 bool
	IsGovernanceFlagEnabledForCurrentEpochField                  bool
	IsDelegationManagerFlagEnabledField                          bool
	IsDelegationSmartContractFlagEnabledField                    bool
	IsDelegationSmartContractFlagForCurrentEpochEnabledField     bool
	IsCorrectLastUnJailedFlagEnabledField                        bool
	IsCorrectLastUnJailedFlagEnabledForCurrentEpochField         bool
	IsRelayedTransactionsV2FlagEnabledField                      bool
	IsUnBondTokensV2FlagEnabledField                             bool
	IsSaveJailedAlwaysFlagEnabledField                           bool
	IsReDelegateBelowMinCheckFlagEnabledField                    bool
	IsValidatorToDelegationFlagEnabledField                      bool
	IsWaitingListFixFlagEnabledField                             bool
	IsIncrementSCRNonceInMultiTransferFlagEnabledField           bool
	IsESDTMultiTransferFlagEnabledField                          bool
	IsGlobalMintBurnFlagEnabledField                             bool
	IsESDTTransferRoleFlagEnabledField                           bool
	IsBuiltInFunctionOnMetaFlagEnabledField                      bool
	IsComputeRewardCheckpointFlagEnabledField                    bool
	IsSCRSizeInvariantCheckFlagEnabledField                      bool
	IsBackwardCompSaveKeyValueFlagEnabledField                   bool
	IsESDTNFTCreateOnMultiShardFlagEnabledField                  bool
	IsMetaESDTSetFlagEnabledField                                bool
	IsAddTokensToDelegationFlagEnabledField                      bool
	IsMultiESDTTransferFixOnCallBackFlagEnabledField             bool
	IsOptimizeGasUsedInCrossMiniBlocksFlagEnabledField           bool
	IsCorrectFirstQueuedFlagEnabledField                         bool
	IsDeleteDelegatorAfterClaimRewardsFlagEnabledField           bool
	IsFixOOGReturnCodeFlagEnabledField                           bool
	IsRemoveNonUpdatedStorageFlagEnabledField                    bool
	IsOptimizeNFTStoreFlagEnabledField                           bool
	IsCreateNFTThroughExecByCallerFlagEnabledField               bool
	IsStopDecreasingValidatorRatingWhenStuckFlagEnabledField     bool
	IsFrontRunningProtectionFlagEnabledField                     bool
	IsPayableBySCFlagEnabledField                                bool
	IsCleanUpInformativeSCRsFlagEnabledField                     bool
	IsStorageAPICostOptimizationFlagEnabledField                 bool
	IsESDTRegisterAndSetAllRolesFlagEnabledField                 bool
	IsScheduledMiniBlocksFlagEnabledField                        bool
	IsCorrectJailedNotUnStakedEmptyQueueFlagEnabledField         bool
	IsDoNotReturnOldBlockInBlockchainHookFlagEnabledField        bool
	IsAddFailedRelayedTxToInvalidMBsFlagField                    bool
	IsSCRSizeInvariantOnBuiltInResultFlagEnabledField            bool
	IsCheckCorrectTokenIDForTransferRoleFlagEnabledField         bool
	IsFailExecutionOnEveryAPIErrorFlagEnabledField               bool
	IsMiniBlockPartialExecutionFlagEnabledField                  bool
	IsManagedCryptoAPIsFlagEnabledField                          bool
	IsESDTMetadataContinuousCleanupFlagEnabledField              bool
	IsDisableExecByCallerFlagEnabledField                        bool
	IsRefactorContextFlagEnabledField                            bool
	IsCheckFunctionArgumentFlagEnabledField                      bool
	IsCheckExecuteOnReadOnlyFlagEnabledField                     bool
	IsFixAsyncCallbackCheckFlagEnabledField                      bool
	IsSaveToSystemAccountFlagEnabledField                        bool
	IsCheckFrozenCollectionFlagEnabledField                      bool
	IsSendAlwaysFlagEnabledField                                 bool
	IsValueLengthCheckFlagEnabledField                           bool
	IsCheckTransferFlagEnabledField                              bool
	IsTransferToMetaFlagEnabledField                             bool
	IsESDTNFTImprovementV1FlagEnabledField                       bool
	IsSetSenderInEeiOutputTransferFlagEnabledField               bool
	IsChangeDelegationOwnerFlagEnabledField                      bool
	IsRefactorPeersMiniBlocksFlagEnabledField                    bool
	IsFixAsyncCallBackArgsListFlagEnabledField                   bool
	IsFixOldTokenLiquidityEnabledField                           bool
	IsRuntimeMemStoreLimitEnabledField                           bool
<<<<<<< HEAD
	IsGuardAccountEnabledField                                   bool
	IsSetGuardianEnabledField                                    bool
=======
	IsMaxBlockchainHookCountersFlagEnabledField                  bool
	IsWipeSingleNFTLiquidityDecreaseEnabledField                 bool
>>>>>>> a3ca9d09
}

// ResetPenalizedTooMuchGasFlag -
func (stub *EnableEpochsHandlerStub) ResetPenalizedTooMuchGasFlag() {
	if stub.ResetPenalizedTooMuchGasFlagCalled != nil {
		stub.ResetPenalizedTooMuchGasFlagCalled()
	}
}

// BlockGasAndFeesReCheckEnableEpoch -
func (stub *EnableEpochsHandlerStub) BlockGasAndFeesReCheckEnableEpoch() uint32 {
	stub.RLock()
	defer stub.RUnlock()

	return stub.BlockGasAndFeesReCheckEnableEpochField
}

// StakingV2EnableEpoch -
func (stub *EnableEpochsHandlerStub) StakingV2EnableEpoch() uint32 {
	stub.RLock()
	defer stub.RUnlock()

	return stub.StakingV2EnableEpochField
}

// ScheduledMiniBlocksEnableEpoch -
func (stub *EnableEpochsHandlerStub) ScheduledMiniBlocksEnableEpoch() uint32 {
	stub.RLock()
	defer stub.RUnlock()

	return stub.ScheduledMiniBlocksEnableEpochField
}

// SwitchJailWaitingEnableEpoch -
func (stub *EnableEpochsHandlerStub) SwitchJailWaitingEnableEpoch() uint32 {
	stub.RLock()
	defer stub.RUnlock()

	return stub.SwitchJailWaitingEnableEpochField
}

// BalanceWaitingListsEnableEpoch -
func (stub *EnableEpochsHandlerStub) BalanceWaitingListsEnableEpoch() uint32 {
	stub.RLock()
	defer stub.RUnlock()

	return stub.BalanceWaitingListsEnableEpochField
}

// WaitingListFixEnableEpoch -
func (stub *EnableEpochsHandlerStub) WaitingListFixEnableEpoch() uint32 {
	stub.RLock()
	defer stub.RUnlock()

	return stub.WaitingListFixEnableEpochField
}

// MultiESDTTransferAsyncCallBackEnableEpoch -
func (stub *EnableEpochsHandlerStub) MultiESDTTransferAsyncCallBackEnableEpoch() uint32 {
	stub.RLock()
	defer stub.RUnlock()

	return stub.MultiESDTTransferAsyncCallBackEnableEpochField
}

// FixOOGReturnCodeEnableEpoch -
func (stub *EnableEpochsHandlerStub) FixOOGReturnCodeEnableEpoch() uint32 {
	stub.RLock()
	defer stub.RUnlock()

	return stub.FixOOGReturnCodeEnableEpochField
}

// RemoveNonUpdatedStorageEnableEpoch -
func (stub *EnableEpochsHandlerStub) RemoveNonUpdatedStorageEnableEpoch() uint32 {
	stub.RLock()
	defer stub.RUnlock()

	return stub.RemoveNonUpdatedStorageEnableEpochField
}

// CreateNFTThroughExecByCallerEnableEpoch -
func (stub *EnableEpochsHandlerStub) CreateNFTThroughExecByCallerEnableEpoch() uint32 {
	stub.RLock()
	defer stub.RUnlock()

	return stub.CreateNFTThroughExecByCallerEnableEpochField
}

// FixFailExecutionOnErrorEnableEpoch -
func (stub *EnableEpochsHandlerStub) FixFailExecutionOnErrorEnableEpoch() uint32 {
	stub.RLock()
	defer stub.RUnlock()

	return stub.FixFailExecutionOnErrorEnableEpochField
}

// ManagedCryptoAPIEnableEpoch -
func (stub *EnableEpochsHandlerStub) ManagedCryptoAPIEnableEpoch() uint32 {
	stub.RLock()
	defer stub.RUnlock()

	return stub.ManagedCryptoAPIEnableEpochField
}

// DisableExecByCallerEnableEpoch -
func (stub *EnableEpochsHandlerStub) DisableExecByCallerEnableEpoch() uint32 {
	stub.RLock()
	defer stub.RUnlock()

	return stub.DisableExecByCallerEnableEpochField
}

// RefactorContextEnableEpoch -
func (stub *EnableEpochsHandlerStub) RefactorContextEnableEpoch() uint32 {
	stub.RLock()
	defer stub.RUnlock()

	return stub.RefactorContextEnableEpochField
}

// CheckExecuteReadOnlyEnableEpoch -
func (stub *EnableEpochsHandlerStub) CheckExecuteReadOnlyEnableEpoch() uint32 {
	stub.RLock()
	defer stub.RUnlock()

	return stub.CheckExecuteReadOnlyEnableEpochField
}

// StorageAPICostOptimizationEnableEpoch -
func (stub *EnableEpochsHandlerStub) StorageAPICostOptimizationEnableEpoch() uint32 {
	stub.RLock()
	defer stub.RUnlock()

	return stub.StorageAPICostOptimizationEnableEpochField
}

// MiniBlockPartialExecutionEnableEpoch -
func (stub *EnableEpochsHandlerStub) MiniBlockPartialExecutionEnableEpoch() uint32 {
	stub.RLock()
	defer stub.RUnlock()

	return stub.MiniBlockPartialExecutionEnableEpochField
}

// RefactorPeersMiniBlocksEnableEpoch -
func (stub *EnableEpochsHandlerStub) RefactorPeersMiniBlocksEnableEpoch() uint32 {
	stub.RLock()
	defer stub.RUnlock()

	return stub.RefactorPeersMiniBlocksEnableEpochField
}

// IsSCDeployFlagEnabled -
func (stub *EnableEpochsHandlerStub) IsSCDeployFlagEnabled() bool {
	stub.RLock()
	defer stub.RUnlock()

	return stub.IsSCDeployFlagEnabledField
}

// IsBuiltInFunctionsFlagEnabled -
func (stub *EnableEpochsHandlerStub) IsBuiltInFunctionsFlagEnabled() bool {
	stub.RLock()
	defer stub.RUnlock()

	return stub.IsBuiltInFunctionsFlagEnabledField
}

// IsRelayedTransactionsFlagEnabled -
func (stub *EnableEpochsHandlerStub) IsRelayedTransactionsFlagEnabled() bool {
	stub.RLock()
	defer stub.RUnlock()

	return stub.IsRelayedTransactionsFlagEnabledField
}

// IsPenalizedTooMuchGasFlagEnabled -
func (stub *EnableEpochsHandlerStub) IsPenalizedTooMuchGasFlagEnabled() bool {
	stub.RLock()
	defer stub.RUnlock()

	return stub.IsPenalizedTooMuchGasFlagEnabledField
}

// IsSwitchJailWaitingFlagEnabled -
func (stub *EnableEpochsHandlerStub) IsSwitchJailWaitingFlagEnabled() bool {
	stub.RLock()
	defer stub.RUnlock()

	return stub.IsSwitchJailWaitingFlagEnabledField
}

// IsBelowSignedThresholdFlagEnabled -
func (stub *EnableEpochsHandlerStub) IsBelowSignedThresholdFlagEnabled() bool {
	stub.RLock()
	defer stub.RUnlock()

	return stub.IsBelowSignedThresholdFlagEnabledField
}

// IsSwitchHysteresisForMinNodesFlagEnabled -
func (stub *EnableEpochsHandlerStub) IsSwitchHysteresisForMinNodesFlagEnabled() bool {
	stub.RLock()
	defer stub.RUnlock()

	return stub.IsSwitchHysteresisForMinNodesFlagEnabledField
}

// IsSwitchHysteresisForMinNodesFlagEnabledForCurrentEpoch -
func (stub *EnableEpochsHandlerStub) IsSwitchHysteresisForMinNodesFlagEnabledForCurrentEpoch() bool {
	stub.RLock()
	defer stub.RUnlock()

	return stub.IsSwitchHysteresisForMinNodesFlagEnabledForCurrentEpochField
}

// IsTransactionSignedWithTxHashFlagEnabled -
func (stub *EnableEpochsHandlerStub) IsTransactionSignedWithTxHashFlagEnabled() bool {
	stub.RLock()
	defer stub.RUnlock()

	return stub.IsTransactionSignedWithTxHashFlagEnabledField
}

// IsMetaProtectionFlagEnabled -
func (stub *EnableEpochsHandlerStub) IsMetaProtectionFlagEnabled() bool {
	stub.RLock()
	defer stub.RUnlock()

	return stub.IsMetaProtectionFlagEnabledField
}

// IsAheadOfTimeGasUsageFlagEnabled -
func (stub *EnableEpochsHandlerStub) IsAheadOfTimeGasUsageFlagEnabled() bool {
	stub.RLock()
	defer stub.RUnlock()

	return stub.IsAheadOfTimeGasUsageFlagEnabledField
}

// IsGasPriceModifierFlagEnabled -
func (stub *EnableEpochsHandlerStub) IsGasPriceModifierFlagEnabled() bool {
	stub.RLock()
	defer stub.RUnlock()

	return stub.IsGasPriceModifierFlagEnabledField
}

// IsRepairCallbackFlagEnabled -
func (stub *EnableEpochsHandlerStub) IsRepairCallbackFlagEnabled() bool {
	stub.RLock()
	defer stub.RUnlock()

	return stub.IsRepairCallbackFlagEnabledField
}

// IsBalanceWaitingListsFlagEnabled -
func (stub *EnableEpochsHandlerStub) IsBalanceWaitingListsFlagEnabled() bool {
	stub.RLock()
	defer stub.RUnlock()

	return stub.IsBalanceWaitingListsFlagEnabledField
}

// IsReturnDataToLastTransferFlagEnabled -
func (stub *EnableEpochsHandlerStub) IsReturnDataToLastTransferFlagEnabled() bool {
	stub.RLock()
	defer stub.RUnlock()

	return stub.IsReturnDataToLastTransferFlagEnabledField
}

// IsSenderInOutTransferFlagEnabled -
func (stub *EnableEpochsHandlerStub) IsSenderInOutTransferFlagEnabled() bool {
	stub.RLock()
	defer stub.RUnlock()

	return stub.IsSenderInOutTransferFlagEnabledField
}

// IsStakeFlagEnabled -
func (stub *EnableEpochsHandlerStub) IsStakeFlagEnabled() bool {
	stub.RLock()
	defer stub.RUnlock()

	return stub.IsStakeFlagEnabledField
}

// IsStakingV2FlagEnabled -
func (stub *EnableEpochsHandlerStub) IsStakingV2FlagEnabled() bool {
	stub.RLock()
	defer stub.RUnlock()

	return stub.IsStakingV2FlagEnabledField
}

// IsStakingV2OwnerFlagEnabled -
func (stub *EnableEpochsHandlerStub) IsStakingV2OwnerFlagEnabled() bool {
	stub.RLock()
	defer stub.RUnlock()

	return stub.IsStakingV2OwnerFlagEnabledField
}

// IsStakingV2FlagEnabledForActivationEpochCompleted -
func (stub *EnableEpochsHandlerStub) IsStakingV2FlagEnabledForActivationEpochCompleted() bool {
	stub.RLock()
	defer stub.RUnlock()

	return stub.IsStakingV2FlagEnabledForActivationEpochCompletedField
}

// IsDoubleKeyProtectionFlagEnabled -
func (stub *EnableEpochsHandlerStub) IsDoubleKeyProtectionFlagEnabled() bool {
	stub.RLock()
	defer stub.RUnlock()

	return stub.IsDoubleKeyProtectionFlagEnabledField
}

// IsESDTFlagEnabled -
func (stub *EnableEpochsHandlerStub) IsESDTFlagEnabled() bool {
	stub.RLock()
	defer stub.RUnlock()

	return stub.IsESDTFlagEnabledField
}

// IsESDTFlagEnabledForCurrentEpoch -
func (stub *EnableEpochsHandlerStub) IsESDTFlagEnabledForCurrentEpoch() bool {
	stub.RLock()
	defer stub.RUnlock()

	return stub.IsESDTFlagEnabledForCurrentEpochField
}

// IsGovernanceFlagEnabled -
func (stub *EnableEpochsHandlerStub) IsGovernanceFlagEnabled() bool {
	stub.RLock()
	defer stub.RUnlock()

	return stub.IsGovernanceFlagEnabledField
}

// IsGovernanceFlagEnabledForCurrentEpoch -
func (stub *EnableEpochsHandlerStub) IsGovernanceFlagEnabledForCurrentEpoch() bool {
	stub.RLock()
	defer stub.RUnlock()

	return stub.IsGovernanceFlagEnabledForCurrentEpochField
}

// IsDelegationManagerFlagEnabled -
func (stub *EnableEpochsHandlerStub) IsDelegationManagerFlagEnabled() bool {
	stub.RLock()
	defer stub.RUnlock()

	return stub.IsDelegationManagerFlagEnabledField
}

// IsDelegationSmartContractFlagEnabled -
func (stub *EnableEpochsHandlerStub) IsDelegationSmartContractFlagEnabled() bool {
	stub.RLock()
	defer stub.RUnlock()

	return stub.IsDelegationSmartContractFlagEnabledField
}

// IsDelegationSmartContractFlagEnabledForCurrentEpoch -
func (stub *EnableEpochsHandlerStub) IsDelegationSmartContractFlagEnabledForCurrentEpoch() bool {
	stub.RLock()
	defer stub.RUnlock()

	return stub.IsDelegationSmartContractFlagForCurrentEpochEnabledField
}

// IsCorrectLastUnJailedFlagEnabled -
func (stub *EnableEpochsHandlerStub) IsCorrectLastUnJailedFlagEnabled() bool {
	stub.RLock()
	defer stub.RUnlock()

	return stub.IsCorrectLastUnJailedFlagEnabledField
}

// IsCorrectLastUnJailedFlagEnabledForCurrentEpoch -
func (stub *EnableEpochsHandlerStub) IsCorrectLastUnJailedFlagEnabledForCurrentEpoch() bool {
	stub.RLock()
	defer stub.RUnlock()

	return stub.IsCorrectLastUnJailedFlagEnabledForCurrentEpochField
}

// IsRelayedTransactionsV2FlagEnabled -
func (stub *EnableEpochsHandlerStub) IsRelayedTransactionsV2FlagEnabled() bool {
	stub.RLock()
	defer stub.RUnlock()

	return stub.IsRelayedTransactionsV2FlagEnabledField
}

// IsUnBondTokensV2FlagEnabled -
func (stub *EnableEpochsHandlerStub) IsUnBondTokensV2FlagEnabled() bool {
	stub.RLock()
	defer stub.RUnlock()

	return stub.IsUnBondTokensV2FlagEnabledField
}

// IsSaveJailedAlwaysFlagEnabled -
func (stub *EnableEpochsHandlerStub) IsSaveJailedAlwaysFlagEnabled() bool {
	stub.RLock()
	defer stub.RUnlock()

	return stub.IsSaveJailedAlwaysFlagEnabledField
}

// IsReDelegateBelowMinCheckFlagEnabled -
func (stub *EnableEpochsHandlerStub) IsReDelegateBelowMinCheckFlagEnabled() bool {
	stub.RLock()
	defer stub.RUnlock()

	return stub.IsReDelegateBelowMinCheckFlagEnabledField
}

// IsValidatorToDelegationFlagEnabled -
func (stub *EnableEpochsHandlerStub) IsValidatorToDelegationFlagEnabled() bool {
	stub.RLock()
	defer stub.RUnlock()

	return stub.IsValidatorToDelegationFlagEnabledField
}

// IsWaitingListFixFlagEnabled -
func (stub *EnableEpochsHandlerStub) IsWaitingListFixFlagEnabled() bool {
	stub.RLock()
	defer stub.RUnlock()

	return stub.IsWaitingListFixFlagEnabledField
}

// IsIncrementSCRNonceInMultiTransferFlagEnabled -
func (stub *EnableEpochsHandlerStub) IsIncrementSCRNonceInMultiTransferFlagEnabled() bool {
	stub.RLock()
	defer stub.RUnlock()

	return stub.IsIncrementSCRNonceInMultiTransferFlagEnabledField
}

// IsESDTMultiTransferFlagEnabled -
func (stub *EnableEpochsHandlerStub) IsESDTMultiTransferFlagEnabled() bool {
	stub.RLock()
	defer stub.RUnlock()

	return stub.IsESDTMultiTransferFlagEnabledField
}

// IsGlobalMintBurnFlagEnabled -
func (stub *EnableEpochsHandlerStub) IsGlobalMintBurnFlagEnabled() bool {
	stub.RLock()
	defer stub.RUnlock()

	return stub.IsGlobalMintBurnFlagEnabledField
}

// IsESDTTransferRoleFlagEnabled -
func (stub *EnableEpochsHandlerStub) IsESDTTransferRoleFlagEnabled() bool {
	stub.RLock()
	defer stub.RUnlock()

	return stub.IsESDTTransferRoleFlagEnabledField
}

// IsBuiltInFunctionOnMetaFlagEnabled -
func (stub *EnableEpochsHandlerStub) IsBuiltInFunctionOnMetaFlagEnabled() bool {
	stub.RLock()
	defer stub.RUnlock()

	return stub.IsBuiltInFunctionOnMetaFlagEnabledField
}

// IsComputeRewardCheckpointFlagEnabled -
func (stub *EnableEpochsHandlerStub) IsComputeRewardCheckpointFlagEnabled() bool {
	stub.RLock()
	defer stub.RUnlock()

	return stub.IsComputeRewardCheckpointFlagEnabledField
}

// IsSCRSizeInvariantCheckFlagEnabled -
func (stub *EnableEpochsHandlerStub) IsSCRSizeInvariantCheckFlagEnabled() bool {
	stub.RLock()
	defer stub.RUnlock()

	return stub.IsSCRSizeInvariantCheckFlagEnabledField
}

// IsBackwardCompSaveKeyValueFlagEnabled -
func (stub *EnableEpochsHandlerStub) IsBackwardCompSaveKeyValueFlagEnabled() bool {
	stub.RLock()
	defer stub.RUnlock()

	return stub.IsBackwardCompSaveKeyValueFlagEnabledField
}

// IsESDTNFTCreateOnMultiShardFlagEnabled -
func (stub *EnableEpochsHandlerStub) IsESDTNFTCreateOnMultiShardFlagEnabled() bool {
	stub.RLock()
	defer stub.RUnlock()

	return stub.IsESDTNFTCreateOnMultiShardFlagEnabledField
}

// IsMetaESDTSetFlagEnabled -
func (stub *EnableEpochsHandlerStub) IsMetaESDTSetFlagEnabled() bool {
	stub.RLock()
	defer stub.RUnlock()

	return stub.IsMetaESDTSetFlagEnabledField
}

// IsAddTokensToDelegationFlagEnabled -
func (stub *EnableEpochsHandlerStub) IsAddTokensToDelegationFlagEnabled() bool {
	stub.RLock()
	defer stub.RUnlock()

	return stub.IsAddTokensToDelegationFlagEnabledField
}

// IsMultiESDTTransferFixOnCallBackFlagEnabled -
func (stub *EnableEpochsHandlerStub) IsMultiESDTTransferFixOnCallBackFlagEnabled() bool {
	stub.RLock()
	defer stub.RUnlock()

	return stub.IsMultiESDTTransferFixOnCallBackFlagEnabledField
}

// IsOptimizeGasUsedInCrossMiniBlocksFlagEnabled -
func (stub *EnableEpochsHandlerStub) IsOptimizeGasUsedInCrossMiniBlocksFlagEnabled() bool {
	stub.RLock()
	defer stub.RUnlock()

	return stub.IsOptimizeGasUsedInCrossMiniBlocksFlagEnabledField
}

// IsCorrectFirstQueuedFlagEnabled -
func (stub *EnableEpochsHandlerStub) IsCorrectFirstQueuedFlagEnabled() bool {
	stub.RLock()
	defer stub.RUnlock()

	return stub.IsCorrectFirstQueuedFlagEnabledField
}

// IsDeleteDelegatorAfterClaimRewardsFlagEnabled -
func (stub *EnableEpochsHandlerStub) IsDeleteDelegatorAfterClaimRewardsFlagEnabled() bool {
	stub.RLock()
	defer stub.RUnlock()

	return stub.IsDeleteDelegatorAfterClaimRewardsFlagEnabledField
}

// IsFixOOGReturnCodeFlagEnabled -
func (stub *EnableEpochsHandlerStub) IsFixOOGReturnCodeFlagEnabled() bool {
	stub.RLock()
	defer stub.RUnlock()

	return stub.IsFixOOGReturnCodeFlagEnabledField
}

// IsRemoveNonUpdatedStorageFlagEnabled -
func (stub *EnableEpochsHandlerStub) IsRemoveNonUpdatedStorageFlagEnabled() bool {
	stub.RLock()
	defer stub.RUnlock()

	return stub.IsRemoveNonUpdatedStorageFlagEnabledField
}

// IsOptimizeNFTStoreFlagEnabled -
func (stub *EnableEpochsHandlerStub) IsOptimizeNFTStoreFlagEnabled() bool {
	stub.RLock()
	defer stub.RUnlock()

	return stub.IsOptimizeNFTStoreFlagEnabledField
}

// IsCreateNFTThroughExecByCallerFlagEnabled -
func (stub *EnableEpochsHandlerStub) IsCreateNFTThroughExecByCallerFlagEnabled() bool {
	stub.RLock()
	defer stub.RUnlock()

	return stub.IsCreateNFTThroughExecByCallerFlagEnabledField
}

// IsStopDecreasingValidatorRatingWhenStuckFlagEnabled -
func (stub *EnableEpochsHandlerStub) IsStopDecreasingValidatorRatingWhenStuckFlagEnabled() bool {
	stub.RLock()
	defer stub.RUnlock()

	return stub.IsStopDecreasingValidatorRatingWhenStuckFlagEnabledField
}

// IsFrontRunningProtectionFlagEnabled -
func (stub *EnableEpochsHandlerStub) IsFrontRunningProtectionFlagEnabled() bool {
	stub.RLock()
	defer stub.RUnlock()

	return stub.IsFrontRunningProtectionFlagEnabledField
}

// IsPayableBySCFlagEnabled -
func (stub *EnableEpochsHandlerStub) IsPayableBySCFlagEnabled() bool {
	stub.RLock()
	defer stub.RUnlock()

	return stub.IsPayableBySCFlagEnabledField
}

// IsCleanUpInformativeSCRsFlagEnabled -
func (stub *EnableEpochsHandlerStub) IsCleanUpInformativeSCRsFlagEnabled() bool {
	stub.RLock()
	defer stub.RUnlock()

	return stub.IsCleanUpInformativeSCRsFlagEnabledField
}

// IsStorageAPICostOptimizationFlagEnabled -
func (stub *EnableEpochsHandlerStub) IsStorageAPICostOptimizationFlagEnabled() bool {
	stub.RLock()
	defer stub.RUnlock()

	return stub.IsStorageAPICostOptimizationFlagEnabledField
}

// IsESDTRegisterAndSetAllRolesFlagEnabled -
func (stub *EnableEpochsHandlerStub) IsESDTRegisterAndSetAllRolesFlagEnabled() bool {
	stub.RLock()
	defer stub.RUnlock()

	return stub.IsESDTRegisterAndSetAllRolesFlagEnabledField
}

// IsScheduledMiniBlocksFlagEnabled -
func (stub *EnableEpochsHandlerStub) IsScheduledMiniBlocksFlagEnabled() bool {
	stub.RLock()
	defer stub.RUnlock()

	return stub.IsScheduledMiniBlocksFlagEnabledField
}

// IsCorrectJailedNotUnStakedEmptyQueueFlagEnabled -
func (stub *EnableEpochsHandlerStub) IsCorrectJailedNotUnStakedEmptyQueueFlagEnabled() bool {
	stub.RLock()
	defer stub.RUnlock()

	return stub.IsCorrectJailedNotUnStakedEmptyQueueFlagEnabledField
}

// IsDoNotReturnOldBlockInBlockchainHookFlagEnabled -
func (stub *EnableEpochsHandlerStub) IsDoNotReturnOldBlockInBlockchainHookFlagEnabled() bool {
	stub.RLock()
	defer stub.RUnlock()

	return stub.IsDoNotReturnOldBlockInBlockchainHookFlagEnabledField
}

// IsAddFailedRelayedTxToInvalidMBsFlag -
func (stub *EnableEpochsHandlerStub) IsAddFailedRelayedTxToInvalidMBsFlag() bool {
	stub.RLock()
	defer stub.RUnlock()

	return stub.IsAddFailedRelayedTxToInvalidMBsFlagField
}

// IsSCRSizeInvariantOnBuiltInResultFlagEnabled -
func (stub *EnableEpochsHandlerStub) IsSCRSizeInvariantOnBuiltInResultFlagEnabled() bool {
	stub.RLock()
	defer stub.RUnlock()

	return stub.IsSCRSizeInvariantOnBuiltInResultFlagEnabledField
}

// IsCheckCorrectTokenIDForTransferRoleFlagEnabled -
func (stub *EnableEpochsHandlerStub) IsCheckCorrectTokenIDForTransferRoleFlagEnabled() bool {
	stub.RLock()
	defer stub.RUnlock()

	return stub.IsCheckCorrectTokenIDForTransferRoleFlagEnabledField
}

// IsFailExecutionOnEveryAPIErrorFlagEnabled -
func (stub *EnableEpochsHandlerStub) IsFailExecutionOnEveryAPIErrorFlagEnabled() bool {
	stub.RLock()
	defer stub.RUnlock()

	return stub.IsFailExecutionOnEveryAPIErrorFlagEnabledField
}

// IsMiniBlockPartialExecutionFlagEnabled -
func (stub *EnableEpochsHandlerStub) IsMiniBlockPartialExecutionFlagEnabled() bool {
	stub.RLock()
	defer stub.RUnlock()

	return stub.IsMiniBlockPartialExecutionFlagEnabledField
}

// IsManagedCryptoAPIsFlagEnabled -
func (stub *EnableEpochsHandlerStub) IsManagedCryptoAPIsFlagEnabled() bool {
	stub.RLock()
	defer stub.RUnlock()

	return stub.IsManagedCryptoAPIsFlagEnabledField
}

// IsESDTMetadataContinuousCleanupFlagEnabled -
func (stub *EnableEpochsHandlerStub) IsESDTMetadataContinuousCleanupFlagEnabled() bool {
	stub.RLock()
	defer stub.RUnlock()

	return stub.IsESDTMetadataContinuousCleanupFlagEnabledField
}

// IsDisableExecByCallerFlagEnabled -
func (stub *EnableEpochsHandlerStub) IsDisableExecByCallerFlagEnabled() bool {
	stub.RLock()
	defer stub.RUnlock()

	return stub.IsDisableExecByCallerFlagEnabledField
}

// IsRefactorContextFlagEnabled -
func (stub *EnableEpochsHandlerStub) IsRefactorContextFlagEnabled() bool {
	stub.RLock()
	defer stub.RUnlock()

	return stub.IsRefactorContextFlagEnabledField
}

// IsCheckFunctionArgumentFlagEnabled -
func (stub *EnableEpochsHandlerStub) IsCheckFunctionArgumentFlagEnabled() bool {
	stub.RLock()
	defer stub.RUnlock()

	return stub.IsCheckFunctionArgumentFlagEnabledField
}

// IsCheckExecuteOnReadOnlyFlagEnabled -
func (stub *EnableEpochsHandlerStub) IsCheckExecuteOnReadOnlyFlagEnabled() bool {
	stub.RLock()
	defer stub.RUnlock()

	return stub.IsCheckExecuteOnReadOnlyFlagEnabledField
}

// IsFixAsyncCallbackCheckFlagEnabled -
func (stub *EnableEpochsHandlerStub) IsFixAsyncCallbackCheckFlagEnabled() bool {
	stub.RLock()
	defer stub.RUnlock()

	return stub.IsFixAsyncCallbackCheckFlagEnabledField
}

// IsSaveToSystemAccountFlagEnabled -
func (stub *EnableEpochsHandlerStub) IsSaveToSystemAccountFlagEnabled() bool {
	stub.RLock()
	defer stub.RUnlock()

	return stub.IsSaveToSystemAccountFlagEnabledField
}

// IsCheckFrozenCollectionFlagEnabled -
func (stub *EnableEpochsHandlerStub) IsCheckFrozenCollectionFlagEnabled() bool {
	stub.RLock()
	defer stub.RUnlock()

	return stub.IsCheckFrozenCollectionFlagEnabledField
}

// IsSendAlwaysFlagEnabled -
func (stub *EnableEpochsHandlerStub) IsSendAlwaysFlagEnabled() bool {
	stub.RLock()
	defer stub.RUnlock()

	return stub.IsSendAlwaysFlagEnabledField
}

// IsValueLengthCheckFlagEnabled -
func (stub *EnableEpochsHandlerStub) IsValueLengthCheckFlagEnabled() bool {
	stub.RLock()
	defer stub.RUnlock()

	return stub.IsValueLengthCheckFlagEnabledField
}

// IsCheckTransferFlagEnabled -
func (stub *EnableEpochsHandlerStub) IsCheckTransferFlagEnabled() bool {
	stub.RLock()
	defer stub.RUnlock()

	return stub.IsCheckTransferFlagEnabledField
}

// IsTransferToMetaFlagEnabled -
func (stub *EnableEpochsHandlerStub) IsTransferToMetaFlagEnabled() bool {
	stub.RLock()
	defer stub.RUnlock()

	return stub.IsTransferToMetaFlagEnabledField
}

// IsESDTNFTImprovementV1FlagEnabled -
func (stub *EnableEpochsHandlerStub) IsESDTNFTImprovementV1FlagEnabled() bool {
	stub.RLock()
	defer stub.RUnlock()

	return stub.IsESDTNFTImprovementV1FlagEnabledField
}

// IsSetSenderInEeiOutputTransferFlagEnabled -
func (stub *EnableEpochsHandlerStub) IsSetSenderInEeiOutputTransferFlagEnabled() bool {
	stub.RLock()
	defer stub.RUnlock()

	return stub.IsSetSenderInEeiOutputTransferFlagEnabledField
}

// IsChangeDelegationOwnerFlagEnabled -
func (stub *EnableEpochsHandlerStub) IsChangeDelegationOwnerFlagEnabled() bool {
	stub.RLock()
	defer stub.RUnlock()

	return stub.IsChangeDelegationOwnerFlagEnabledField
}

// IsRefactorPeersMiniBlocksFlagEnabled -
func (stub *EnableEpochsHandlerStub) IsRefactorPeersMiniBlocksFlagEnabled() bool {
	stub.RLock()
	defer stub.RUnlock()

	return stub.IsRefactorPeersMiniBlocksFlagEnabledField
}

// IsFixAsyncCallBackArgsListFlagEnabled -
func (stub *EnableEpochsHandlerStub) IsFixAsyncCallBackArgsListFlagEnabled() bool {
	stub.RLock()
	defer stub.RUnlock()

	return stub.IsFixAsyncCallBackArgsListFlagEnabledField
}

// IsFixOldTokenLiquidityEnabled -
func (stub *EnableEpochsHandlerStub) IsFixOldTokenLiquidityEnabled() bool {
	stub.RLock()
	defer stub.RUnlock()

	return stub.IsFixOldTokenLiquidityEnabledField
}

<<<<<<< HEAD
// IsGuardAccountEnabled -
func (stub *EnableEpochsHandlerStub) IsGuardAccountEnabled() bool {
	stub.RLock()
	defer stub.RUnlock()

	return stub.IsGuardAccountEnabledField
}

// IsRuntimeMemStoreLimitEnabled -
func (stub *EnableEpochsHandlerStub) IsRuntimeMemStoreLimitEnabled() bool {
	stub.RLock()
	defer stub.RUnlock()

	return stub.IsRuntimeMemStoreLimitEnabledField
}

// IsSetGuardianEnabled -
func (stub *EnableEpochsHandlerStub) IsSetGuardianEnabled() bool {
	stub.RLock()
	defer stub.RUnlock()

	return stub.IsSetGuardianEnabledField
=======
// IsRuntimeMemStoreLimitEnabled -
func (stub *EnableEpochsHandlerStub) IsRuntimeMemStoreLimitEnabled() bool {
	stub.RLock()
	defer stub.RUnlock()

	return stub.IsRuntimeMemStoreLimitEnabledField
}

// IsMaxBlockchainHookCountersFlagEnabled -
func (stub *EnableEpochsHandlerStub) IsMaxBlockchainHookCountersFlagEnabled() bool {
	stub.RLock()
	defer stub.RUnlock()

	return stub.IsMaxBlockchainHookCountersFlagEnabledField
}

// IsWipeSingleNFTLiquidityDecreaseEnabled -
func (stub *EnableEpochsHandlerStub) IsWipeSingleNFTLiquidityDecreaseEnabled() bool {
	stub.RLock()
	defer stub.RUnlock()

	return stub.IsWipeSingleNFTLiquidityDecreaseEnabledField
>>>>>>> a3ca9d09
}

// IsInterfaceNil -
func (stub *EnableEpochsHandlerStub) IsInterfaceNil() bool {
	return stub == nil
}<|MERGE_RESOLUTION|>--- conflicted
+++ resolved
@@ -113,13 +113,10 @@
 	IsFixAsyncCallBackArgsListFlagEnabledField                   bool
 	IsFixOldTokenLiquidityEnabledField                           bool
 	IsRuntimeMemStoreLimitEnabledField                           bool
-<<<<<<< HEAD
+	IsMaxBlockchainHookCountersFlagEnabledField                  bool
+	IsWipeSingleNFTLiquidityDecreaseEnabledField                 bool
 	IsGuardAccountEnabledField                                   bool
 	IsSetGuardianEnabledField                                    bool
-=======
-	IsMaxBlockchainHookCountersFlagEnabledField                  bool
-	IsWipeSingleNFTLiquidityDecreaseEnabledField                 bool
->>>>>>> a3ca9d09
 }
 
 // ResetPenalizedTooMuchGasFlag -
@@ -977,7 +974,30 @@
 	return stub.IsFixOldTokenLiquidityEnabledField
 }
 
-<<<<<<< HEAD
+// IsRuntimeMemStoreLimitEnabled -
+func (stub *EnableEpochsHandlerStub) IsRuntimeMemStoreLimitEnabled() bool {
+	stub.RLock()
+	defer stub.RUnlock()
+
+	return stub.IsRuntimeMemStoreLimitEnabledField
+}
+
+// IsMaxBlockchainHookCountersFlagEnabled -
+func (stub *EnableEpochsHandlerStub) IsMaxBlockchainHookCountersFlagEnabled() bool {
+	stub.RLock()
+	defer stub.RUnlock()
+
+	return stub.IsMaxBlockchainHookCountersFlagEnabledField
+}
+
+// IsWipeSingleNFTLiquidityDecreaseEnabled -
+func (stub *EnableEpochsHandlerStub) IsWipeSingleNFTLiquidityDecreaseEnabled() bool {
+	stub.RLock()
+	defer stub.RUnlock()
+
+	return stub.IsWipeSingleNFTLiquidityDecreaseEnabledField
+}
+
 // IsGuardAccountEnabled -
 func (stub *EnableEpochsHandlerStub) IsGuardAccountEnabled() bool {
 	stub.RLock()
@@ -986,44 +1006,12 @@
 	return stub.IsGuardAccountEnabledField
 }
 
-// IsRuntimeMemStoreLimitEnabled -
-func (stub *EnableEpochsHandlerStub) IsRuntimeMemStoreLimitEnabled() bool {
-	stub.RLock()
-	defer stub.RUnlock()
-
-	return stub.IsRuntimeMemStoreLimitEnabledField
-}
-
 // IsSetGuardianEnabled -
 func (stub *EnableEpochsHandlerStub) IsSetGuardianEnabled() bool {
 	stub.RLock()
 	defer stub.RUnlock()
 
 	return stub.IsSetGuardianEnabledField
-=======
-// IsRuntimeMemStoreLimitEnabled -
-func (stub *EnableEpochsHandlerStub) IsRuntimeMemStoreLimitEnabled() bool {
-	stub.RLock()
-	defer stub.RUnlock()
-
-	return stub.IsRuntimeMemStoreLimitEnabledField
-}
-
-// IsMaxBlockchainHookCountersFlagEnabled -
-func (stub *EnableEpochsHandlerStub) IsMaxBlockchainHookCountersFlagEnabled() bool {
-	stub.RLock()
-	defer stub.RUnlock()
-
-	return stub.IsMaxBlockchainHookCountersFlagEnabledField
-}
-
-// IsWipeSingleNFTLiquidityDecreaseEnabled -
-func (stub *EnableEpochsHandlerStub) IsWipeSingleNFTLiquidityDecreaseEnabled() bool {
-	stub.RLock()
-	defer stub.RUnlock()
-
-	return stub.IsWipeSingleNFTLiquidityDecreaseEnabledField
->>>>>>> a3ca9d09
 }
 
 // IsInterfaceNil -
