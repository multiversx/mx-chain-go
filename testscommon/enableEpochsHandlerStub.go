--- conflicted
+++ resolved
@@ -118,7 +118,7 @@
 	IsRuntimeMemStoreLimitEnabledField                           bool
 	IsMaxBlockchainHookCountersFlagEnabledField                  bool
 	IsWipeSingleNFTLiquidityDecreaseEnabledField                 bool
-<<<<<<< HEAD
+	IsAlwaysSaveTokenMetaDataEnabledField                        bool
 	IsStakeLimitsFlagEnabledField                                bool
 	IsStakingV4InitFlagEnabledField                              bool
 	IsStakingV4FlagEnabledField                                  bool
@@ -128,9 +128,6 @@
 	IsLiquidStakingEnabledField                                  bool
 	IsStakingV4StartedField                                      bool
 	IsStakingV4EnabledCalled                                     func() bool
-=======
-	IsAlwaysSaveTokenMetaDataEnabledField                        bool
->>>>>>> d0d05e77
 }
 
 // ResetPenalizedTooMuchGasFlag -
@@ -1012,7 +1009,14 @@
 	return stub.IsWipeSingleNFTLiquidityDecreaseEnabledField
 }
 
-<<<<<<< HEAD
+// IsAlwaysSaveTokenMetaDataEnabled -
+func (stub *EnableEpochsHandlerStub) IsAlwaysSaveTokenMetaDataEnabled() bool {
+	stub.RLock()
+	defer stub.RUnlock()
+
+	return stub.IsAlwaysSaveTokenMetaDataEnabledField
+}
+
 // IsStakeLimitsFlagEnabled -
 func (stub *EnableEpochsHandlerStub) IsStakeLimitsFlagEnabled() bool {
 	stub.RLock()
@@ -1087,14 +1091,6 @@
 	defer stub.RUnlock()
 
 	return stub.StakingV4EnableEpochField
-=======
-// IsAlwaysSaveTokenMetaDataEnabled -
-func (stub *EnableEpochsHandlerStub) IsAlwaysSaveTokenMetaDataEnabled() bool {
-	stub.RLock()
-	defer stub.RUnlock()
-
-	return stub.IsAlwaysSaveTokenMetaDataEnabledField
->>>>>>> d0d05e77
 }
 
 // IsInterfaceNil -
