--- conflicted
+++ resolved
@@ -117,15 +117,12 @@
 	IsMaxBlockchainHookCountersFlagEnabledField                  bool
 	IsWipeSingleNFTLiquidityDecreaseEnabledField                 bool
 	IsAlwaysSaveTokenMetaDataEnabledField                        bool
-<<<<<<< HEAD
-	IsConsensusModelV2EnabledField                               bool
-=======
 	IsSetGuardianEnabledField                                    bool
 	IsKeepExecOrderOnCreatedSCRsEnabledField                     bool
 	IsMultiClaimOnDelegationEnabledField                         bool
 	IsChangeUsernameEnabledField                                 bool
 	IsConsistentTokensValuesLengthCheckEnabledField              bool
->>>>>>> 488ded72
+	IsConsensusModelV2EnabledField                               bool
 }
 
 // ResetPenalizedTooMuchGasFlag -
@@ -1023,53 +1020,52 @@
 	return stub.IsAlwaysSaveTokenMetaDataEnabledField
 }
 
-<<<<<<< HEAD
+// IsSetGuardianEnabled -
+func (stub *EnableEpochsHandlerStub) IsSetGuardianEnabled() bool {
+	stub.RLock()
+	defer stub.RUnlock()
+
+	return stub.IsSetGuardianEnabledField
+}
+
+// IsKeepExecOrderOnCreatedSCRsEnabled -
+func (stub *EnableEpochsHandlerStub) IsKeepExecOrderOnCreatedSCRsEnabled() bool {
+	stub.RLock()
+	defer stub.RUnlock()
+
+	return stub.IsKeepExecOrderOnCreatedSCRsEnabledField
+}
+
+// IsMultiClaimOnDelegationEnabled -
+func (stub *EnableEpochsHandlerStub) IsMultiClaimOnDelegationEnabled() bool {
+	stub.RLock()
+	defer stub.RUnlock()
+
+	return stub.IsMultiClaimOnDelegationEnabledField
+}
+
+// IsChangeUsernameEnabled -
+func (stub *EnableEpochsHandlerStub) IsChangeUsernameEnabled() bool {
+	stub.RLock()
+	defer stub.RUnlock()
+
+	return stub.IsChangeUsernameEnabledField
+}
+
+// IsConsistentTokensValuesLengthCheckEnabled -
+func (stub *EnableEpochsHandlerStub) IsConsistentTokensValuesLengthCheckEnabled() bool {
+	stub.RLock()
+	defer stub.RUnlock()
+
+	return stub.IsConsistentTokensValuesLengthCheckEnabledField
+}
+
 // IsConsensusModelV2Enabled -
 func (stub *EnableEpochsHandlerStub) IsConsensusModelV2Enabled() bool {
 	stub.RLock()
 	defer stub.RUnlock()
 
 	return stub.IsConsensusModelV2EnabledField
-=======
-// IsSetGuardianEnabled -
-func (stub *EnableEpochsHandlerStub) IsSetGuardianEnabled() bool {
-	stub.RLock()
-	defer stub.RUnlock()
-
-	return stub.IsSetGuardianEnabledField
-}
-
-// IsKeepExecOrderOnCreatedSCRsEnabled -
-func (stub *EnableEpochsHandlerStub) IsKeepExecOrderOnCreatedSCRsEnabled() bool {
-	stub.RLock()
-	defer stub.RUnlock()
-
-	return stub.IsKeepExecOrderOnCreatedSCRsEnabledField
-}
-
-// IsMultiClaimOnDelegationEnabled -
-func (stub *EnableEpochsHandlerStub) IsMultiClaimOnDelegationEnabled() bool {
-	stub.RLock()
-	defer stub.RUnlock()
-
-	return stub.IsMultiClaimOnDelegationEnabledField
-}
-
-// IsChangeUsernameEnabled -
-func (stub *EnableEpochsHandlerStub) IsChangeUsernameEnabled() bool {
-	stub.RLock()
-	defer stub.RUnlock()
-
-	return stub.IsChangeUsernameEnabledField
-}
-
-// IsConsistentTokensValuesLengthCheckEnabled -
-func (stub *EnableEpochsHandlerStub) IsConsistentTokensValuesLengthCheckEnabled() bool {
-	stub.RLock()
-	defer stub.RUnlock()
-
-	return stub.IsConsistentTokensValuesLengthCheckEnabledField
->>>>>>> 488ded72
 }
 
 // IsInterfaceNil -
