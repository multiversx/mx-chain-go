package enableEpochsHandlerMock

import (
	"sync"

	"github.com/multiversx/mx-chain-core-go/core"
)

// EnableEpochsHandlerStub -
type EnableEpochsHandlerStub struct {
	sync.RWMutex
<<<<<<< HEAD
	GetCurrentEpochCalled func() uint32

	IsFlagDefinedCalled        func(flag core.EnableEpochFlag) bool
	IsFlagEnabledCalled        func(flag core.EnableEpochFlag) bool
	IsFlagEnabledInEpochCalled func(flag core.EnableEpochFlag, epoch uint32) bool
	GetActivationEpochCalled   func(flag core.EnableEpochFlag) uint32
}

// NewEnableEpochsHandlerStubWithNoFlagsDefined -
func NewEnableEpochsHandlerStubWithNoFlagsDefined() *EnableEpochsHandlerStub {
	return &EnableEpochsHandlerStub{
		IsFlagDefinedCalled: func(flag core.EnableEpochFlag) bool {
			return false
		},
	}
=======
	activeFlags                                                       map[core.EnableEpochFlag]struct{}
	GetCurrentEpochCalled                                             func() uint32
	BlockGasAndFeesReCheckEnableEpochField                            uint32
	StakingV2EnableEpochField                                         uint32
	ScheduledMiniBlocksEnableEpochField                               uint32
	SwitchJailWaitingEnableEpochField                                 uint32
	BalanceWaitingListsEnableEpochField                               uint32
	WaitingListFixEnableEpochField                                    uint32
	MultiESDTTransferAsyncCallBackEnableEpochField                    uint32
	FixOOGReturnCodeEnableEpochField                                  uint32
	RemoveNonUpdatedStorageEnableEpochField                           uint32
	CreateNFTThroughExecByCallerEnableEpochField                      uint32
	FixFailExecutionOnErrorEnableEpochField                           uint32
	ManagedCryptoAPIEnableEpochField                                  uint32
	DisableExecByCallerEnableEpochField                               uint32
	RefactorContextEnableEpochField                                   uint32
	CheckExecuteReadOnlyEnableEpochField                              uint32
	StorageAPICostOptimizationEnableEpochField                        uint32
	MiniBlockPartialExecutionEnableEpochField                         uint32
	RefactorPeersMiniBlocksEnableEpochField                           uint32
	IsSCDeployFlagEnabledInEpochCalled                                func(epoch uint32) bool
	IsBuiltInFunctionsFlagEnabledInEpochCalled                        func(epoch uint32) bool
	IsRelayedTransactionsFlagEnabledInEpochCalled                     func(epoch uint32) bool
	IsPenalizedTooMuchGasFlagEnabledInEpochCalled                     func(epoch uint32) bool
	IsSwitchJailWaitingFlagEnabledInEpochCalled                       func(epoch uint32) bool
	IsBelowSignedThresholdFlagEnabledInEpochCalled                    func(epoch uint32) bool
	IsSwitchHysteresisForMinNodesFlagEnabledInSpecificEpochOnlyCalled func(epoch uint32) bool
	IsTransactionSignedWithTxHashFlagEnabledInEpochCalled             func(epoch uint32) bool
	IsMetaProtectionFlagEnabledInEpochCalled                          func(epoch uint32) bool
	IsAheadOfTimeGasUsageFlagEnabledInEpochCalled                     func(epoch uint32) bool
	IsGasPriceModifierFlagEnabledInEpochCalled                        func(epoch uint32) bool
	IsRepairCallbackFlagEnabledInEpochCalled                          func(epoch uint32) bool
	IsReturnDataToLastTransferFlagEnabledAfterEpochCalled             func(epoch uint32) bool
	IsSenderInOutTransferFlagEnabledInEpochCalled                     func(epoch uint32) bool
	IsStakeFlagEnabledInEpochCalled                                   func(epoch uint32) bool
	IsStakingV2FlagEnabledInEpochCalled                               func(epoch uint32) bool
	IsStakingV2OwnerFlagEnabledInSpecificEpochOnlyCalled              func(epoch uint32) bool
	IsStakingV2FlagEnabledAfterEpochCalled                            func(epoch uint32) bool
	IsDoubleKeyProtectionFlagEnabledInEpochCalled                     func(epoch uint32) bool
	IsESDTFlagEnabledInEpochCalled                                    func(epoch uint32) bool
	IsESDTFlagEnabledInSpecificEpochOnlyCalled                        func(epoch uint32) bool
	IsGovernanceFlagEnabledInEpochCalled                              func(epoch uint32) bool
	IsGovernanceFlagEnabledInSpecificEpochOnlyCalled                  func(epoch uint32) bool
	IsDelegationManagerFlagEnabledInEpochCalled                       func(epoch uint32) bool
	IsDelegationSmartContractFlagEnabledInEpochCalled                 func(epoch uint32) bool
	IsDelegationSmartContractFlagEnabledInSpecificEpochOnlyCalled     func(epoch uint32) bool
	IsCorrectLastUnJailedFlagEnabledInEpochCalled                     func(epoch uint32) bool
	IsCorrectLastUnJailedFlagEnabledInSpecificEpochOnlyCalled         func(epoch uint32) bool
	IsRelayedTransactionsV2FlagEnabledInEpochCalled                   func(epoch uint32) bool
	IsUnBondTokensV2FlagEnabledInEpochCalled                          func(epoch uint32) bool
	IsSaveJailedAlwaysFlagEnabledInEpochCalled                        func(epoch uint32) bool
	IsReDelegateBelowMinCheckFlagEnabledInEpochCalled                 func(epoch uint32) bool
	IsValidatorToDelegationFlagEnabledInEpochCalled                   func(epoch uint32) bool
	IsIncrementSCRNonceInMultiTransferFlagEnabledInEpochCalled        func(epoch uint32) bool
	IsESDTMultiTransferFlagEnabledInEpochCalled                       func(epoch uint32) bool
	IsGlobalMintBurnFlagEnabledInEpochCalled                          func(epoch uint32) bool
	IsESDTTransferRoleFlagEnabledInEpochCalled                        func(epoch uint32) bool
	IsBuiltInFunctionOnMetaFlagEnabledInEpochCalled                   func(epoch uint32) bool
	IsComputeRewardCheckpointFlagEnabledInEpochCalled                 func(epoch uint32) bool
	IsSCRSizeInvariantCheckFlagEnabledInEpochCalled                   func(epoch uint32) bool
	IsBackwardCompSaveKeyValueFlagEnabledInEpochCalled                func(epoch uint32) bool
	IsESDTNFTCreateOnMultiShardFlagEnabledInEpochCalled               func(epoch uint32) bool
	IsMetaESDTSetFlagEnabledInEpochCalled                             func(epoch uint32) bool
	IsAddTokensToDelegationFlagEnabledInEpochCalled                   func(epoch uint32) bool
	IsMultiESDTTransferFixOnCallBackFlagEnabledInEpochCalled          func(epoch uint32) bool
	IsOptimizeGasUsedInCrossMiniBlocksFlagEnabledInEpochCalled        func(epoch uint32) bool
	IsCorrectFirstQueuedFlagEnabledInEpochCalled                      func(epoch uint32) bool
	IsDeleteDelegatorAfterClaimRewardsFlagEnabledInEpochCalled        func(epoch uint32) bool
	IsRemoveNonUpdatedStorageFlagEnabledInEpochCalled                 func(epoch uint32) bool
	IsOptimizeNFTStoreFlagEnabledInEpochCalled                        func(epoch uint32) bool
	IsCreateNFTThroughExecByCallerFlagEnabledInEpochCalled            func(epoch uint32) bool
	IsStopDecreasingValidatorRatingWhenStuckFlagEnabledInEpochCalled  func(epoch uint32) bool
	IsFrontRunningProtectionFlagEnabledInEpochCalled                  func(epoch uint32) bool
	IsPayableBySCFlagEnabledInEpochCalled                             func(epoch uint32) bool
	IsCleanUpInformativeSCRsFlagEnabledInEpochCalled                  func(epoch uint32) bool
	IsStorageAPICostOptimizationFlagEnabledInEpochCalled              func(epoch uint32) bool
	IsESDTRegisterAndSetAllRolesFlagEnabledInEpochCalled              func(epoch uint32) bool
	IsScheduledMiniBlocksFlagEnabledInEpochCalled                     func(epoch uint32) bool
	IsCorrectJailedNotUnStakedEmptyQueueFlagEnabledInEpochCalled      func(epoch uint32) bool
	IsDoNotReturnOldBlockInBlockchainHookFlagEnabledInEpochCalled     func(epoch uint32) bool
	IsAddFailedRelayedTxToInvalidMBsFlagEnabledInEpochCalled          func(epoch uint32) bool
	IsSCRSizeInvariantOnBuiltInResultFlagEnabledInEpochCalled         func(epoch uint32) bool
	IsCheckCorrectTokenIDForTransferRoleFlagEnabledInEpochCalled      func(epoch uint32) bool
	IsFailExecutionOnEveryAPIErrorFlagEnabledInEpochCalled            func(epoch uint32) bool
	IsMiniBlockPartialExecutionFlagEnabledInEpochCalled               func(epoch uint32) bool
	IsManagedCryptoAPIsFlagEnabledInEpochCalled                       func(epoch uint32) bool
	IsESDTMetadataContinuousCleanupFlagEnabledInEpochCalled           func(epoch uint32) bool
	IsDisableExecByCallerFlagEnabledInEpochCalled                     func(epoch uint32) bool
	IsRefactorContextFlagEnabledInEpochCalled                         func(epoch uint32) bool
	IsCheckFunctionArgumentFlagEnabledInEpochCalled                   func(epoch uint32) bool
	IsCheckExecuteOnReadOnlyFlagEnabledInEpochCalled                  func(epoch uint32) bool
	IsSetSenderInEeiOutputTransferFlagEnabledInEpochCalled            func(epoch uint32) bool
	IsFixAsyncCallbackCheckFlagEnabledInEpochCalled                   func(epoch uint32) bool
	IsSaveToSystemAccountFlagEnabledInEpochCalled                     func(epoch uint32) bool
	IsCheckFrozenCollectionFlagEnabledInEpochCalled                   func(epoch uint32) bool
	IsSendAlwaysFlagEnabledInEpochCalled                              func(epoch uint32) bool
	IsValueLengthCheckFlagEnabledInEpochCalled                        func(epoch uint32) bool
	IsCheckTransferFlagEnabledInEpochCalled                           func(epoch uint32) bool
	IsTransferToMetaFlagEnabledInEpochCalled                          func(epoch uint32) bool
	IsESDTNFTImprovementV1FlagEnabledInEpochCalled                    func(epoch uint32) bool
	IsChangeDelegationOwnerFlagEnabledInEpochCalled                   func(epoch uint32) bool
	IsRefactorPeersMiniBlocksFlagEnabledInEpochCalled                 func(epoch uint32) bool
	IsSCProcessorV2FlagEnabledInEpochCalled                           func(epoch uint32) bool
	IsFixAsyncCallBackArgsListFlagEnabledInEpochCalled                func(epoch uint32) bool
	IsFixOldTokenLiquidityEnabledInEpochCalled                        func(epoch uint32) bool
	IsRuntimeMemStoreLimitEnabledInEpochCalled                        func(epoch uint32) bool
	IsRuntimeCodeSizeFixEnabledInEpochCalled                          func(epoch uint32) bool
	IsMaxBlockchainHookCountersFlagEnabledInEpochCalled               func(epoch uint32) bool
	IsWipeSingleNFTLiquidityDecreaseEnabledInEpochCalled              func(epoch uint32) bool
	IsAlwaysSaveTokenMetaDataEnabledInEpochCalled                     func(epoch uint32) bool
	IsSetGuardianEnabledInEpochCalled                                 func(epoch uint32) bool
	IsRelayedNonceFixEnabledInEpochCalled                             func(epoch uint32) bool
	IsConsistentTokensValuesLengthCheckEnabledInEpochCalled           func(epoch uint32) bool
	IsKeepExecOrderOnCreatedSCRsEnabledInEpochCalled                  func(epoch uint32) bool
	IsMultiClaimOnDelegationEnabledInEpochCalled                      func(epoch uint32) bool
	IsChangeUsernameEnabledInEpochCalled                              func(epoch uint32) bool
	IsAutoBalanceDataTriesEnabledInEpochCalled                        func(epoch uint32) bool
	FixDelegationChangeOwnerOnAccountEnabledInEpochCalled             func(epoch uint32) bool
	IsFixOOGReturnCodeFlagEnabledInEpochCalled                        func(epoch uint32) bool
	IsDeterministicSortOnValidatorsInfoFixEnabledInEpochCalled        func(epoch uint32) bool
	IsFlagDefinedCalled                                               func(flag core.EnableEpochFlag) bool
	IsFlagEnabledCalled                                               func(flag core.EnableEpochFlag) bool
	IsFlagEnabledInEpochCalled                                        func(flag core.EnableEpochFlag, epoch uint32) bool
	GetActivationEpochCalled                                          func(flag core.EnableEpochFlag) uint32
>>>>>>> 66335505
}

// NewEnableEpochsHandlerStub -
func NewEnableEpochsHandlerStub(flags ...core.EnableEpochFlag) *EnableEpochsHandlerStub {
	stub := &EnableEpochsHandlerStub{
		activeFlags: make(map[core.EnableEpochFlag]struct{}),
	}
	for _, flag := range flags {
		stub.activeFlags[flag] = struct{}{}
	}

	return stub
}

// AddActiveFlags -
func (stub *EnableEpochsHandlerStub) AddActiveFlags(flags ...core.EnableEpochFlag) {
	stub.Lock()
	defer stub.Unlock()

	for _, flag := range flags {
		stub.activeFlags[flag] = struct{}{}
	}
}

// RemoveActiveFlags -
func (stub *EnableEpochsHandlerStub) RemoveActiveFlags(flags ...core.EnableEpochFlag) {
	stub.Lock()
	defer stub.Unlock()

	for _, flag := range flags {
		delete(stub.activeFlags, flag)
	}
}

// GetActivationEpoch -
func (stub *EnableEpochsHandlerStub) GetActivationEpoch(flag core.EnableEpochFlag) uint32 {
	if stub.GetActivationEpochCalled != nil {
		return stub.GetActivationEpochCalled(flag)
	}
	return 0
}

// IsFlagDefined -
func (stub *EnableEpochsHandlerStub) IsFlagDefined(flag core.EnableEpochFlag) bool {
	if stub.IsFlagDefinedCalled != nil {
		return stub.IsFlagDefinedCalled(flag)
	}
	return true
}

// IsFlagEnabled -
func (stub *EnableEpochsHandlerStub) IsFlagEnabled(flag core.EnableEpochFlag) bool {
	if stub.IsFlagEnabledCalled != nil {
		return stub.IsFlagEnabledCalled(flag)
	}

	stub.RLock()
	defer stub.RUnlock()
	_, found := stub.activeFlags[flag]
	return found
}

// IsFlagEnabledInEpoch -
func (stub *EnableEpochsHandlerStub) IsFlagEnabledInEpoch(flag core.EnableEpochFlag, epoch uint32) bool {
	if stub.IsFlagEnabledInEpochCalled != nil {
		return stub.IsFlagEnabledInEpochCalled(flag, epoch)
	}
	return false
}

// GetCurrentEpoch -
func (stub *EnableEpochsHandlerStub) GetCurrentEpoch() uint32 {
	if stub.GetCurrentEpochCalled != nil {
		return stub.GetCurrentEpochCalled()
	}
	return 0
}

// IsInterfaceNil -
func (stub *EnableEpochsHandlerStub) IsInterfaceNil() bool {
	return stub == nil
}<|MERGE_RESOLUTION|>--- conflicted
+++ resolved
@@ -9,9 +9,8 @@
 // EnableEpochsHandlerStub -
 type EnableEpochsHandlerStub struct {
 	sync.RWMutex
-<<<<<<< HEAD
-	GetCurrentEpochCalled func() uint32
-
+	activeFlags                map[core.EnableEpochFlag]struct{}
+	GetCurrentEpochCalled      func() uint32
 	IsFlagDefinedCalled        func(flag core.EnableEpochFlag) bool
 	IsFlagEnabledCalled        func(flag core.EnableEpochFlag) bool
 	IsFlagEnabledInEpochCalled func(flag core.EnableEpochFlag, epoch uint32) bool
@@ -21,136 +20,11 @@
 // NewEnableEpochsHandlerStubWithNoFlagsDefined -
 func NewEnableEpochsHandlerStubWithNoFlagsDefined() *EnableEpochsHandlerStub {
 	return &EnableEpochsHandlerStub{
+		activeFlags: 		 make(map[core.EnableEpochFlag]struct{}),
 		IsFlagDefinedCalled: func(flag core.EnableEpochFlag) bool {
 			return false
 		},
 	}
-=======
-	activeFlags                                                       map[core.EnableEpochFlag]struct{}
-	GetCurrentEpochCalled                                             func() uint32
-	BlockGasAndFeesReCheckEnableEpochField                            uint32
-	StakingV2EnableEpochField                                         uint32
-	ScheduledMiniBlocksEnableEpochField                               uint32
-	SwitchJailWaitingEnableEpochField                                 uint32
-	BalanceWaitingListsEnableEpochField                               uint32
-	WaitingListFixEnableEpochField                                    uint32
-	MultiESDTTransferAsyncCallBackEnableEpochField                    uint32
-	FixOOGReturnCodeEnableEpochField                                  uint32
-	RemoveNonUpdatedStorageEnableEpochField                           uint32
-	CreateNFTThroughExecByCallerEnableEpochField                      uint32
-	FixFailExecutionOnErrorEnableEpochField                           uint32
-	ManagedCryptoAPIEnableEpochField                                  uint32
-	DisableExecByCallerEnableEpochField                               uint32
-	RefactorContextEnableEpochField                                   uint32
-	CheckExecuteReadOnlyEnableEpochField                              uint32
-	StorageAPICostOptimizationEnableEpochField                        uint32
-	MiniBlockPartialExecutionEnableEpochField                         uint32
-	RefactorPeersMiniBlocksEnableEpochField                           uint32
-	IsSCDeployFlagEnabledInEpochCalled                                func(epoch uint32) bool
-	IsBuiltInFunctionsFlagEnabledInEpochCalled                        func(epoch uint32) bool
-	IsRelayedTransactionsFlagEnabledInEpochCalled                     func(epoch uint32) bool
-	IsPenalizedTooMuchGasFlagEnabledInEpochCalled                     func(epoch uint32) bool
-	IsSwitchJailWaitingFlagEnabledInEpochCalled                       func(epoch uint32) bool
-	IsBelowSignedThresholdFlagEnabledInEpochCalled                    func(epoch uint32) bool
-	IsSwitchHysteresisForMinNodesFlagEnabledInSpecificEpochOnlyCalled func(epoch uint32) bool
-	IsTransactionSignedWithTxHashFlagEnabledInEpochCalled             func(epoch uint32) bool
-	IsMetaProtectionFlagEnabledInEpochCalled                          func(epoch uint32) bool
-	IsAheadOfTimeGasUsageFlagEnabledInEpochCalled                     func(epoch uint32) bool
-	IsGasPriceModifierFlagEnabledInEpochCalled                        func(epoch uint32) bool
-	IsRepairCallbackFlagEnabledInEpochCalled                          func(epoch uint32) bool
-	IsReturnDataToLastTransferFlagEnabledAfterEpochCalled             func(epoch uint32) bool
-	IsSenderInOutTransferFlagEnabledInEpochCalled                     func(epoch uint32) bool
-	IsStakeFlagEnabledInEpochCalled                                   func(epoch uint32) bool
-	IsStakingV2FlagEnabledInEpochCalled                               func(epoch uint32) bool
-	IsStakingV2OwnerFlagEnabledInSpecificEpochOnlyCalled              func(epoch uint32) bool
-	IsStakingV2FlagEnabledAfterEpochCalled                            func(epoch uint32) bool
-	IsDoubleKeyProtectionFlagEnabledInEpochCalled                     func(epoch uint32) bool
-	IsESDTFlagEnabledInEpochCalled                                    func(epoch uint32) bool
-	IsESDTFlagEnabledInSpecificEpochOnlyCalled                        func(epoch uint32) bool
-	IsGovernanceFlagEnabledInEpochCalled                              func(epoch uint32) bool
-	IsGovernanceFlagEnabledInSpecificEpochOnlyCalled                  func(epoch uint32) bool
-	IsDelegationManagerFlagEnabledInEpochCalled                       func(epoch uint32) bool
-	IsDelegationSmartContractFlagEnabledInEpochCalled                 func(epoch uint32) bool
-	IsDelegationSmartContractFlagEnabledInSpecificEpochOnlyCalled     func(epoch uint32) bool
-	IsCorrectLastUnJailedFlagEnabledInEpochCalled                     func(epoch uint32) bool
-	IsCorrectLastUnJailedFlagEnabledInSpecificEpochOnlyCalled         func(epoch uint32) bool
-	IsRelayedTransactionsV2FlagEnabledInEpochCalled                   func(epoch uint32) bool
-	IsUnBondTokensV2FlagEnabledInEpochCalled                          func(epoch uint32) bool
-	IsSaveJailedAlwaysFlagEnabledInEpochCalled                        func(epoch uint32) bool
-	IsReDelegateBelowMinCheckFlagEnabledInEpochCalled                 func(epoch uint32) bool
-	IsValidatorToDelegationFlagEnabledInEpochCalled                   func(epoch uint32) bool
-	IsIncrementSCRNonceInMultiTransferFlagEnabledInEpochCalled        func(epoch uint32) bool
-	IsESDTMultiTransferFlagEnabledInEpochCalled                       func(epoch uint32) bool
-	IsGlobalMintBurnFlagEnabledInEpochCalled                          func(epoch uint32) bool
-	IsESDTTransferRoleFlagEnabledInEpochCalled                        func(epoch uint32) bool
-	IsBuiltInFunctionOnMetaFlagEnabledInEpochCalled                   func(epoch uint32) bool
-	IsComputeRewardCheckpointFlagEnabledInEpochCalled                 func(epoch uint32) bool
-	IsSCRSizeInvariantCheckFlagEnabledInEpochCalled                   func(epoch uint32) bool
-	IsBackwardCompSaveKeyValueFlagEnabledInEpochCalled                func(epoch uint32) bool
-	IsESDTNFTCreateOnMultiShardFlagEnabledInEpochCalled               func(epoch uint32) bool
-	IsMetaESDTSetFlagEnabledInEpochCalled                             func(epoch uint32) bool
-	IsAddTokensToDelegationFlagEnabledInEpochCalled                   func(epoch uint32) bool
-	IsMultiESDTTransferFixOnCallBackFlagEnabledInEpochCalled          func(epoch uint32) bool
-	IsOptimizeGasUsedInCrossMiniBlocksFlagEnabledInEpochCalled        func(epoch uint32) bool
-	IsCorrectFirstQueuedFlagEnabledInEpochCalled                      func(epoch uint32) bool
-	IsDeleteDelegatorAfterClaimRewardsFlagEnabledInEpochCalled        func(epoch uint32) bool
-	IsRemoveNonUpdatedStorageFlagEnabledInEpochCalled                 func(epoch uint32) bool
-	IsOptimizeNFTStoreFlagEnabledInEpochCalled                        func(epoch uint32) bool
-	IsCreateNFTThroughExecByCallerFlagEnabledInEpochCalled            func(epoch uint32) bool
-	IsStopDecreasingValidatorRatingWhenStuckFlagEnabledInEpochCalled  func(epoch uint32) bool
-	IsFrontRunningProtectionFlagEnabledInEpochCalled                  func(epoch uint32) bool
-	IsPayableBySCFlagEnabledInEpochCalled                             func(epoch uint32) bool
-	IsCleanUpInformativeSCRsFlagEnabledInEpochCalled                  func(epoch uint32) bool
-	IsStorageAPICostOptimizationFlagEnabledInEpochCalled              func(epoch uint32) bool
-	IsESDTRegisterAndSetAllRolesFlagEnabledInEpochCalled              func(epoch uint32) bool
-	IsScheduledMiniBlocksFlagEnabledInEpochCalled                     func(epoch uint32) bool
-	IsCorrectJailedNotUnStakedEmptyQueueFlagEnabledInEpochCalled      func(epoch uint32) bool
-	IsDoNotReturnOldBlockInBlockchainHookFlagEnabledInEpochCalled     func(epoch uint32) bool
-	IsAddFailedRelayedTxToInvalidMBsFlagEnabledInEpochCalled          func(epoch uint32) bool
-	IsSCRSizeInvariantOnBuiltInResultFlagEnabledInEpochCalled         func(epoch uint32) bool
-	IsCheckCorrectTokenIDForTransferRoleFlagEnabledInEpochCalled      func(epoch uint32) bool
-	IsFailExecutionOnEveryAPIErrorFlagEnabledInEpochCalled            func(epoch uint32) bool
-	IsMiniBlockPartialExecutionFlagEnabledInEpochCalled               func(epoch uint32) bool
-	IsManagedCryptoAPIsFlagEnabledInEpochCalled                       func(epoch uint32) bool
-	IsESDTMetadataContinuousCleanupFlagEnabledInEpochCalled           func(epoch uint32) bool
-	IsDisableExecByCallerFlagEnabledInEpochCalled                     func(epoch uint32) bool
-	IsRefactorContextFlagEnabledInEpochCalled                         func(epoch uint32) bool
-	IsCheckFunctionArgumentFlagEnabledInEpochCalled                   func(epoch uint32) bool
-	IsCheckExecuteOnReadOnlyFlagEnabledInEpochCalled                  func(epoch uint32) bool
-	IsSetSenderInEeiOutputTransferFlagEnabledInEpochCalled            func(epoch uint32) bool
-	IsFixAsyncCallbackCheckFlagEnabledInEpochCalled                   func(epoch uint32) bool
-	IsSaveToSystemAccountFlagEnabledInEpochCalled                     func(epoch uint32) bool
-	IsCheckFrozenCollectionFlagEnabledInEpochCalled                   func(epoch uint32) bool
-	IsSendAlwaysFlagEnabledInEpochCalled                              func(epoch uint32) bool
-	IsValueLengthCheckFlagEnabledInEpochCalled                        func(epoch uint32) bool
-	IsCheckTransferFlagEnabledInEpochCalled                           func(epoch uint32) bool
-	IsTransferToMetaFlagEnabledInEpochCalled                          func(epoch uint32) bool
-	IsESDTNFTImprovementV1FlagEnabledInEpochCalled                    func(epoch uint32) bool
-	IsChangeDelegationOwnerFlagEnabledInEpochCalled                   func(epoch uint32) bool
-	IsRefactorPeersMiniBlocksFlagEnabledInEpochCalled                 func(epoch uint32) bool
-	IsSCProcessorV2FlagEnabledInEpochCalled                           func(epoch uint32) bool
-	IsFixAsyncCallBackArgsListFlagEnabledInEpochCalled                func(epoch uint32) bool
-	IsFixOldTokenLiquidityEnabledInEpochCalled                        func(epoch uint32) bool
-	IsRuntimeMemStoreLimitEnabledInEpochCalled                        func(epoch uint32) bool
-	IsRuntimeCodeSizeFixEnabledInEpochCalled                          func(epoch uint32) bool
-	IsMaxBlockchainHookCountersFlagEnabledInEpochCalled               func(epoch uint32) bool
-	IsWipeSingleNFTLiquidityDecreaseEnabledInEpochCalled              func(epoch uint32) bool
-	IsAlwaysSaveTokenMetaDataEnabledInEpochCalled                     func(epoch uint32) bool
-	IsSetGuardianEnabledInEpochCalled                                 func(epoch uint32) bool
-	IsRelayedNonceFixEnabledInEpochCalled                             func(epoch uint32) bool
-	IsConsistentTokensValuesLengthCheckEnabledInEpochCalled           func(epoch uint32) bool
-	IsKeepExecOrderOnCreatedSCRsEnabledInEpochCalled                  func(epoch uint32) bool
-	IsMultiClaimOnDelegationEnabledInEpochCalled                      func(epoch uint32) bool
-	IsChangeUsernameEnabledInEpochCalled                              func(epoch uint32) bool
-	IsAutoBalanceDataTriesEnabledInEpochCalled                        func(epoch uint32) bool
-	FixDelegationChangeOwnerOnAccountEnabledInEpochCalled             func(epoch uint32) bool
-	IsFixOOGReturnCodeFlagEnabledInEpochCalled                        func(epoch uint32) bool
-	IsDeterministicSortOnValidatorsInfoFixEnabledInEpochCalled        func(epoch uint32) bool
-	IsFlagDefinedCalled                                               func(flag core.EnableEpochFlag) bool
-	IsFlagEnabledCalled                                               func(flag core.EnableEpochFlag) bool
-	IsFlagEnabledInEpochCalled                                        func(flag core.EnableEpochFlag, epoch uint32) bool
-	GetActivationEpochCalled                                          func(flag core.EnableEpochFlag) uint32
->>>>>>> 66335505
 }
 
 // NewEnableEpochsHandlerStub -
