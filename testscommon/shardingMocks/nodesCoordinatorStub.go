--- conflicted
+++ resolved
@@ -18,13 +18,10 @@
 	ConsensusGroupSizeCalled                 func(shardID uint32) int
 	ComputeConsensusGroupCalled              func(randomness []byte, round uint64, shardId uint32, epoch uint32) (validatorsGroup []nodesCoordinator.Validator, err error)
 	EpochStartPrepareCalled                  func(metaHdr data.HeaderHandler, body data.BodyHandler)
-<<<<<<< HEAD
-	GetNumTotalEligibleCalled                func() uint64
-=======
 	GetConsensusWhitelistedNodesCalled       func(epoch uint32) (map[string]struct{}, error)
 	GetOwnPublicKeyCalled                    func() []byte
 	GetWaitingEpochsLeftForPublicKeyCalled   func(publicKey []byte) (uint32, error)
->>>>>>> 3773b00b
+	GetNumTotalEligibleCalled                func() uint64
 }
 
 // NodesCoordinatorToRegistry -
