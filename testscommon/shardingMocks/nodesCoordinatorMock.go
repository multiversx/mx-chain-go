package shardingMocks

import (
	"bytes"
	"fmt"

	"github.com/multiversx/mx-chain-core-go/core"
	"github.com/multiversx/mx-chain-go/sharding/nodesCoordinator"
	"github.com/multiversx/mx-chain-go/state"
)

// NodesCoordinatorMock defines the behaviour of a struct able to do validator group selection
type NodesCoordinatorMock struct {
<<<<<<< HEAD
	Validators                               map[uint32][]nodesCoordinator.Validator
	ShardConsensusSize                       uint32
	MetaConsensusSize                        uint32
	ShardId                                  uint32
	NbShards                                 uint32
	GetSelectedPublicKeysCalled              func(selection []byte, shardId uint32, epoch uint32) (publicKeys []string, err error)
	GetValidatorsPublicKeysCalled            func(randomness []byte, round uint64, shardId uint32, epoch uint32) ([]string, error)
	GetValidatorsRewardsAddressesCalled      func(randomness []byte, round uint64, shardId uint32, epoch uint32) ([]string, error)
	SetNodesPerShardsCalled                  func(nodes map[uint32][]nodesCoordinator.Validator, epoch uint32) error
	ComputeValidatorsGroupCalled             func(randomness []byte, round uint64, shardId uint32, epoch uint32) (validatorsGroup []nodesCoordinator.Validator, err error)
	GetValidatorWithPublicKeyCalled          func(publicKey []byte) (validator nodesCoordinator.Validator, shardId uint32, err error)
	GetAllEligibleValidatorsPublicKeysCalled func(epoch uint32) (map[uint32][][]byte, error)
	GetAllWaitingValidatorsPublicKeysCalled  func() (map[uint32][][]byte, error)
	ConsensusGroupSizeCalled                 func(uint32, uint32) int
	GetValidatorsIndexesCalled               func(publicKeys []string, epoch uint32) ([]uint64, error)
	GetConsensusWhitelistedNodesCalled       func(epoch uint32) (map[string]struct{}, error)
=======
	Validators                                  map[uint32][]nodesCoordinator.Validator
	ShardConsensusSize                          uint32
	MetaConsensusSize                           uint32
	ShardId                                     uint32
	NbShards                                    uint32
	GetSelectedPublicKeysCalled                 func(selection []byte, shardId uint32, epoch uint32) (publicKeys []string, err error)
	GetValidatorsPublicKeysCalled               func(randomness []byte, round uint64, shardId uint32, epoch uint32) ([]string, error)
	GetValidatorsRewardsAddressesCalled         func(randomness []byte, round uint64, shardId uint32, epoch uint32) ([]string, error)
	SetNodesPerShardsCalled                     func(nodes map[uint32][]nodesCoordinator.Validator, epoch uint32) error
	ComputeValidatorsGroupCalled                func(randomness []byte, round uint64, shardId uint32, epoch uint32) (validatorsGroup []nodesCoordinator.Validator, err error)
	GetValidatorWithPublicKeyCalled             func(publicKey []byte) (validator nodesCoordinator.Validator, shardId uint32, err error)
	GetAllEligibleValidatorsPublicKeysCalled    func(epoch uint32) (map[uint32][][]byte, error)
	GetAllWaitingValidatorsPublicKeysCalled     func() (map[uint32][][]byte, error)
	ConsensusGroupSizeCalled                    func(uint32) int
	GetValidatorsIndexesCalled                  func(publicKeys []string, epoch uint32) ([]uint64, error)
	GetAllShuffledOutValidatorsPublicKeysCalled func(epoch uint32) (map[uint32][][]byte, error)
	GetNumTotalEligibleCalled                   func() uint64
>>>>>>> ad05efde
}

// NewNodesCoordinatorMock -
func NewNodesCoordinatorMock() *NodesCoordinatorMock {
	nbShards := uint32(1)
	nodesPerShard := 2
	validatorsMap := make(map[uint32][]nodesCoordinator.Validator)

	for sh := uint32(0); sh < nbShards; sh++ {
		validatorsList := make([]nodesCoordinator.Validator, nodesPerShard)
		for v := 0; v < nodesPerShard; v++ {
			validatorsList[v], _ = nodesCoordinator.NewValidator(
				[]byte(fmt.Sprintf("pubKey%d%d", sh, v)),
				1,
				uint32(v),
			)
		}
		validatorsMap[sh] = validatorsList
	}

	validatorsList := make([]nodesCoordinator.Validator, nodesPerShard)
	for v := 0; v < nodesPerShard; v++ {
		validatorsList[v], _ = nodesCoordinator.NewValidator(
			[]byte(fmt.Sprintf("pubKey%d%d", core.MetachainShardId, v)),
			1,
			uint32(v),
		)
	}

	validatorsMap[core.MetachainShardId] = validatorsList

	return &NodesCoordinatorMock{
		ShardConsensusSize: 1,
		MetaConsensusSize:  1,
		ShardId:            0,
		NbShards:           nbShards,
		Validators:         validatorsMap,
	}
}

// GetChance -
func (ncm *NodesCoordinatorMock) GetChance(uint32) uint32 {
	return 1
}

// GetAllLeavingValidatorsPublicKeys -
func (ncm *NodesCoordinatorMock) GetAllLeavingValidatorsPublicKeys(_ uint32) (map[uint32][][]byte, error) {
	return nil, nil
}

// GetNumTotalEligible -
func (ncm *NodesCoordinatorMock) GetNumTotalEligible() uint64 {
	if ncm.GetNumTotalEligibleCalled != nil {
		return ncm.GetNumTotalEligibleCalled()
	}
	return 1
}

// GetAllEligibleValidatorsPublicKeys -
func (ncm *NodesCoordinatorMock) GetAllEligibleValidatorsPublicKeys(epoch uint32) (map[uint32][][]byte, error) {
	if ncm.GetAllEligibleValidatorsPublicKeysCalled != nil {
		return ncm.GetAllEligibleValidatorsPublicKeysCalled(epoch)
	}
	return nil, nil
}

// GetAllWaitingValidatorsPublicKeys -
func (ncm *NodesCoordinatorMock) GetAllWaitingValidatorsPublicKeys(_ uint32) (map[uint32][][]byte, error) {
	if ncm.GetAllWaitingValidatorsPublicKeysCalled != nil {
		return ncm.GetAllWaitingValidatorsPublicKeysCalled()
	}
	return nil, nil
}

// GetAllShuffledOutValidatorsPublicKeys -
func (ncm *NodesCoordinatorMock) GetAllShuffledOutValidatorsPublicKeys(epoch uint32) (map[uint32][][]byte, error) {
	if ncm.GetAllShuffledOutValidatorsPublicKeysCalled != nil {
		return ncm.GetAllShuffledOutValidatorsPublicKeysCalled(epoch)
	}
	return nil, nil
}

// GetValidatorsIndexes -
func (ncm *NodesCoordinatorMock) GetValidatorsIndexes(publicKeys []string, epoch uint32) ([]uint64, error) {
	if ncm.GetValidatorsIndexesCalled != nil {
		return ncm.GetValidatorsIndexesCalled(publicKeys, epoch)
	}

	return nil, nil
}

// GetSelectedPublicKeys -
func (ncm *NodesCoordinatorMock) GetSelectedPublicKeys(selection []byte, shardId uint32, epoch uint32) (publicKeys []string, err error) {
	if ncm.GetSelectedPublicKeysCalled != nil {
		return ncm.GetSelectedPublicKeysCalled(selection, shardId, epoch)
	}

	if len(ncm.Validators) == 0 {
		return nil, nodesCoordinator.ErrNilInputNodesMap
	}

	pubKeys := make([]string, 0)

	for _, v := range ncm.Validators[shardId] {
		pubKeys = append(pubKeys, string(v.PubKey()))
	}

	return pubKeys, nil
}

// GetConsensusValidatorsPublicKeys -
func (ncm *NodesCoordinatorMock) GetConsensusValidatorsPublicKeys(
	randomness []byte,
	round uint64,
	shardId uint32,
	epoch uint32,
) ([]string, error) {
	if ncm.GetValidatorsPublicKeysCalled != nil {
		return ncm.GetValidatorsPublicKeysCalled(randomness, round, shardId, epoch)
	}

	validators, err := ncm.ComputeConsensusGroup(randomness, round, shardId, epoch)
	if err != nil {
		return nil, err
	}

	valGrStr := make([]string, 0)

	for _, v := range validators {
		valGrStr = append(valGrStr, string(v.PubKey()))
	}

	return valGrStr, nil
}

// SetNodesPerShards -
func (ncm *NodesCoordinatorMock) SetNodesPerShards(
	eligible map[uint32][]nodesCoordinator.Validator,
	_ map[uint32][]nodesCoordinator.Validator,
	epoch uint32,
) error {
	if ncm.SetNodesPerShardsCalled != nil {
		return ncm.SetNodesPerShardsCalled(eligible, epoch)
	}

	if eligible == nil {
		return nodesCoordinator.ErrNilInputNodesMap
	}

	ncm.Validators = eligible

	return nil
}

// ComputeAdditionalLeaving -
func (ncm *NodesCoordinatorMock) ComputeAdditionalLeaving(_ []*state.ShardValidatorInfo) (map[uint32][]nodesCoordinator.Validator, error) {
	return make(map[uint32][]nodesCoordinator.Validator), nil
}

// ComputeConsensusGroup -
func (ncm *NodesCoordinatorMock) ComputeConsensusGroup(
	randomess []byte,
	round uint64,
	shardId uint32,
	epoch uint32,
) ([]nodesCoordinator.Validator, error) {
	var consensusSize uint32

	if ncm.ComputeValidatorsGroupCalled != nil {
		return ncm.ComputeValidatorsGroupCalled(randomess, round, shardId, epoch)
	}

	if ncm.ShardId == core.MetachainShardId {
		consensusSize = ncm.MetaConsensusSize
	} else {
		consensusSize = ncm.ShardConsensusSize
	}

	if randomess == nil {
		return nil, nodesCoordinator.ErrNilRandomness
	}

	validatorsGroup := make([]nodesCoordinator.Validator, 0)

	for i := uint32(0); i < consensusSize; i++ {
		validatorsGroup = append(validatorsGroup, ncm.Validators[shardId][i])
	}

	return validatorsGroup, nil
}

// ConsensusGroupSizeForShardAndEpoch -
func (ncm *NodesCoordinatorMock) ConsensusGroupSizeForShardAndEpoch(shardId uint32, epoch uint32) int {
	if ncm.ConsensusGroupSizeCalled != nil {
		return ncm.ConsensusGroupSizeCalled(shardId, epoch)
	}
	return 1
}

// GetValidatorWithPublicKey -
func (ncm *NodesCoordinatorMock) GetValidatorWithPublicKey(publicKey []byte) (nodesCoordinator.Validator, uint32, error) {
	if ncm.GetValidatorWithPublicKeyCalled != nil {
		return ncm.GetValidatorWithPublicKeyCalled(publicKey)
	}

	if publicKey == nil {
		return nil, 0, nodesCoordinator.ErrNilPubKey
	}

	for shardId, shardEligible := range ncm.Validators {
		for i := 0; i < len(shardEligible); i++ {
			if bytes.Equal(publicKey, shardEligible[i].PubKey()) {
				return shardEligible[i], shardId, nil
			}
		}
	}

	return nil, 0, nodesCoordinator.ErrValidatorNotFound
}

// GetOwnPublicKey -
func (ncm *NodesCoordinatorMock) GetOwnPublicKey() []byte {
	return []byte("key")
}

// LoadState -
func (ncm *NodesCoordinatorMock) LoadState(_ []byte) error {
	return nil
}

// GetSavedStateKey -
func (ncm *NodesCoordinatorMock) GetSavedStateKey() []byte {
	return []byte("key")
}

// ShardIdForEpoch returns the nodesCoordinator configured ShardId for specified epoch if epoch configuration exists,
// otherwise error
func (ncm *NodesCoordinatorMock) ShardIdForEpoch(_ uint32) (uint32, error) {
	return 0, nil
}

// ShuffleOutForEpoch verifies if the shards changed in the new epoch and calls the shuffleOutHandler
func (ncm *NodesCoordinatorMock) ShuffleOutForEpoch(_ uint32) {
}

// GetConsensusWhitelistedNodes return the whitelisted nodes allowed to send consensus messages, for each of the shards
func (ncm *NodesCoordinatorMock) GetConsensusWhitelistedNodes(epoch uint32) (map[string]struct{}, error) {
	if ncm.GetConsensusWhitelistedNodesCalled != nil {
		return ncm.GetConsensusWhitelistedNodesCalled(epoch)
	}
	return make(map[string]struct{}), nil
}

// ValidatorsWeights -
func (ncm *NodesCoordinatorMock) ValidatorsWeights(validators []nodesCoordinator.Validator) ([]uint32, error) {
	weights := make([]uint32, len(validators))
	for i := range validators {
		weights[i] = 1
	}

	return weights, nil
}

// GetWaitingEpochsLeftForPublicKey always returns 0
func (ncm *NodesCoordinatorMock) GetWaitingEpochsLeftForPublicKey(_ []byte) (uint32, error) {
	return 0, nil
}

// IsInterfaceNil -
func (ncm *NodesCoordinatorMock) IsInterfaceNil() bool {
	return ncm == nil
}<|MERGE_RESOLUTION|>--- conflicted
+++ resolved
@@ -11,7 +11,6 @@
 
 // NodesCoordinatorMock defines the behaviour of a struct able to do validator group selection
 type NodesCoordinatorMock struct {
-<<<<<<< HEAD
 	Validators                               map[uint32][]nodesCoordinator.Validator
 	ShardConsensusSize                       uint32
 	MetaConsensusSize                        uint32
@@ -28,25 +27,8 @@
 	ConsensusGroupSizeCalled                 func(uint32, uint32) int
 	GetValidatorsIndexesCalled               func(publicKeys []string, epoch uint32) ([]uint64, error)
 	GetConsensusWhitelistedNodesCalled       func(epoch uint32) (map[string]struct{}, error)
-=======
-	Validators                                  map[uint32][]nodesCoordinator.Validator
-	ShardConsensusSize                          uint32
-	MetaConsensusSize                           uint32
-	ShardId                                     uint32
-	NbShards                                    uint32
-	GetSelectedPublicKeysCalled                 func(selection []byte, shardId uint32, epoch uint32) (publicKeys []string, err error)
-	GetValidatorsPublicKeysCalled               func(randomness []byte, round uint64, shardId uint32, epoch uint32) ([]string, error)
-	GetValidatorsRewardsAddressesCalled         func(randomness []byte, round uint64, shardId uint32, epoch uint32) ([]string, error)
-	SetNodesPerShardsCalled                     func(nodes map[uint32][]nodesCoordinator.Validator, epoch uint32) error
-	ComputeValidatorsGroupCalled                func(randomness []byte, round uint64, shardId uint32, epoch uint32) (validatorsGroup []nodesCoordinator.Validator, err error)
-	GetValidatorWithPublicKeyCalled             func(publicKey []byte) (validator nodesCoordinator.Validator, shardId uint32, err error)
-	GetAllEligibleValidatorsPublicKeysCalled    func(epoch uint32) (map[uint32][][]byte, error)
-	GetAllWaitingValidatorsPublicKeysCalled     func() (map[uint32][][]byte, error)
-	ConsensusGroupSizeCalled                    func(uint32) int
-	GetValidatorsIndexesCalled                  func(publicKeys []string, epoch uint32) ([]uint64, error)
 	GetAllShuffledOutValidatorsPublicKeysCalled func(epoch uint32) (map[uint32][][]byte, error)
 	GetNumTotalEligibleCalled                   func() uint64
->>>>>>> ad05efde
 }
 
 // NewNodesCoordinatorMock -
