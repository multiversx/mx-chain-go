package testscommon

import "time"

// RequestHandlerStub -
type RequestHandlerStub struct {
<<<<<<< HEAD
	RequestShardHeaderCalled           func(shardID uint32, hash []byte)
	RequestMetaHeaderCalled            func(hash []byte)
	RequestMetaHeaderByNonceCalled     func(nonce uint64)
	RequestShardHeaderByNonceCalled    func(shardID uint32, nonce uint64)
	RequestTransactionHandlerCalled    func(destShardID uint32, txHashes [][]byte)
	RequestScrHandlerCalled            func(destShardID uint32, txHashes [][]byte)
	RequestRewardTxHandlerCalled       func(destShardID uint32, txHashes [][]byte)
	RequestMiniBlockHandlerCalled      func(destShardID uint32, miniblockHash []byte)
	RequestMiniBlocksHandlerCalled     func(destShardID uint32, miniblocksHashes [][]byte)
	RequestTrieNodesCalled             func(destShardID uint32, hashes [][]byte, topic string)
	RequestStartOfEpochMetaBlockCalled func(epoch uint32)
	SetNumPeersToQueryCalled           func(key string, intra int, cross int) error
	GetNumPeersToQueryCalled           func(key string) (int, int, error)
	RequestTrieNodeCalled              func(requestHash []byte, topic string, chunkIndex uint32)
	CreateTrieNodeIdentifierCalled     func(requestHash []byte, chunkIndex uint32) []byte
	RequestValidatorInfoCalled         func(hash []byte)
	RequestValidatorsInfoCalled        func(hashes [][]byte)
=======
	RequestShardHeaderCalled                 func(shardID uint32, hash []byte)
	RequestMetaHeaderCalled                  func(hash []byte)
	RequestMetaHeaderByNonceCalled           func(nonce uint64)
	RequestShardHeaderByNonceCalled          func(shardID uint32, nonce uint64)
	RequestTransactionHandlerCalled          func(destShardID uint32, txHashes [][]byte)
	RequestScrHandlerCalled                  func(destShardID uint32, txHashes [][]byte)
	RequestRewardTxHandlerCalled             func(destShardID uint32, txHashes [][]byte)
	RequestMiniBlockHandlerCalled            func(destShardID uint32, miniblockHash []byte)
	RequestMiniBlocksHandlerCalled           func(destShardID uint32, miniblocksHashes [][]byte)
	RequestTrieNodesCalled                   func(destShardID uint32, hashes [][]byte, topic string)
	RequestStartOfEpochMetaBlockCalled       func(epoch uint32)
	SetNumPeersToQueryCalled                 func(key string, intra int, cross int) error
	GetNumPeersToQueryCalled                 func(key string) (int, int, error)
	RequestTrieNodeCalled                    func(requestHash []byte, topic string, chunkIndex uint32)
	CreateTrieNodeIdentifierCalled           func(requestHash []byte, chunkIndex uint32) []byte
	RequestPeerAuthenticationsChunkCalled    func(destShardID uint32, chunkIndex uint32)
	RequestPeerAuthenticationsByHashesCalled func(destShardID uint32, hashes [][]byte)
>>>>>>> 5831290e
}

// SetNumPeersToQuery -
func (rhs *RequestHandlerStub) SetNumPeersToQuery(key string, intra int, cross int) error {
	if rhs.SetNumPeersToQueryCalled != nil {
		return rhs.SetNumPeersToQueryCalled(key, intra, cross)
	}

	return nil
}

// GetNumPeersToQuery -
func (rhs *RequestHandlerStub) GetNumPeersToQuery(key string) (int, int, error) {
	if rhs.GetNumPeersToQueryCalled != nil {
		return rhs.GetNumPeersToQueryCalled(key)
	}

	return 2, 2, nil
}

// RequestInterval -
func (rhs *RequestHandlerStub) RequestInterval() time.Duration {
	return time.Second
}

// RequestStartOfEpochMetaBlock -
func (rhs *RequestHandlerStub) RequestStartOfEpochMetaBlock(epoch uint32) {
	if rhs.RequestStartOfEpochMetaBlockCalled == nil {
		return
	}
	rhs.RequestStartOfEpochMetaBlockCalled(epoch)
}

// SetEpoch -
func (rhs *RequestHandlerStub) SetEpoch(_ uint32) {
}

// RequestShardHeader -
func (rhs *RequestHandlerStub) RequestShardHeader(shardID uint32, hash []byte) {
	if rhs.RequestShardHeaderCalled == nil {
		return
	}
	rhs.RequestShardHeaderCalled(shardID, hash)
}

// RequestMetaHeader -
func (rhs *RequestHandlerStub) RequestMetaHeader(hash []byte) {
	if rhs.RequestMetaHeaderCalled == nil {
		return
	}
	rhs.RequestMetaHeaderCalled(hash)
}

// RequestMetaHeaderByNonce -
func (rhs *RequestHandlerStub) RequestMetaHeaderByNonce(nonce uint64) {
	if rhs.RequestMetaHeaderByNonceCalled == nil {
		return
	}
	rhs.RequestMetaHeaderByNonceCalled(nonce)
}

// RequestShardHeaderByNonce -
func (rhs *RequestHandlerStub) RequestShardHeaderByNonce(shardID uint32, nonce uint64) {
	if rhs.RequestShardHeaderByNonceCalled == nil {
		return
	}
	rhs.RequestShardHeaderByNonceCalled(shardID, nonce)
}

// RequestTransaction -
func (rhs *RequestHandlerStub) RequestTransaction(destShardID uint32, txHashes [][]byte) {
	if rhs.RequestTransactionHandlerCalled == nil {
		return
	}
	rhs.RequestTransactionHandlerCalled(destShardID, txHashes)
}

// RequestUnsignedTransactions -
func (rhs *RequestHandlerStub) RequestUnsignedTransactions(destShardID uint32, txHashes [][]byte) {
	if rhs.RequestScrHandlerCalled == nil {
		return
	}
	rhs.RequestScrHandlerCalled(destShardID, txHashes)
}

// RequestRewardTransactions -
func (rhs *RequestHandlerStub) RequestRewardTransactions(destShardID uint32, txHashes [][]byte) {
	if rhs.RequestRewardTxHandlerCalled == nil {
		return
	}
	rhs.RequestRewardTxHandlerCalled(destShardID, txHashes)
}

// RequestMiniBlock -
func (rhs *RequestHandlerStub) RequestMiniBlock(destShardID uint32, miniblockHash []byte) {
	if rhs.RequestMiniBlockHandlerCalled == nil {
		return
	}
	rhs.RequestMiniBlockHandlerCalled(destShardID, miniblockHash)
}

// RequestMiniBlocks -
func (rhs *RequestHandlerStub) RequestMiniBlocks(destShardID uint32, miniblocksHashes [][]byte) {
	if rhs.RequestMiniBlocksHandlerCalled == nil {
		return
	}
	rhs.RequestMiniBlocksHandlerCalled(destShardID, miniblocksHashes)
}

// RequestTrieNodes -
func (rhs *RequestHandlerStub) RequestTrieNodes(destShardID uint32, hashes [][]byte, topic string) {
	if rhs.RequestTrieNodesCalled == nil {
		return
	}
	rhs.RequestTrieNodesCalled(destShardID, hashes, topic)
}

// CreateTrieNodeIdentifier -
func (rhs *RequestHandlerStub) CreateTrieNodeIdentifier(requestHash []byte, chunkIndex uint32) []byte {
	if rhs.CreateTrieNodeIdentifierCalled != nil {
		return rhs.CreateTrieNodeIdentifierCalled(requestHash, chunkIndex)
	}

	return nil
}

// RequestTrieNode -
func (rhs *RequestHandlerStub) RequestTrieNode(requestHash []byte, topic string, chunkIndex uint32) {
	if rhs.RequestTrieNodeCalled != nil {
		rhs.RequestTrieNodeCalled(requestHash, topic, chunkIndex)
	}
}

<<<<<<< HEAD
// RequestValidatorInfo -
func (rhs *RequestHandlerStub) RequestValidatorInfo(hash []byte) {
	if rhs.RequestValidatorInfoCalled != nil {
		rhs.RequestValidatorInfoCalled(hash)
	}
}

// RequestValidatorsInfo -
func (rhs *RequestHandlerStub) RequestValidatorsInfo(hashes [][]byte) {
	if rhs.RequestValidatorsInfoCalled != nil {
		rhs.RequestValidatorsInfoCalled(hashes)
=======
// RequestPeerAuthenticationsChunk -
func (rhs *RequestHandlerStub) RequestPeerAuthenticationsChunk(destShardID uint32, chunkIndex uint32) {
	if rhs.RequestPeerAuthenticationsChunkCalled != nil {
		rhs.RequestPeerAuthenticationsChunkCalled(destShardID, chunkIndex)
	}
}

// RequestPeerAuthenticationsByHashes -
func (rhs *RequestHandlerStub) RequestPeerAuthenticationsByHashes(destShardID uint32, hashes [][]byte) {
	if rhs.RequestPeerAuthenticationsByHashesCalled != nil {
		rhs.RequestPeerAuthenticationsByHashesCalled(destShardID, hashes)
>>>>>>> 5831290e
	}
}

// IsInterfaceNil returns true if there is no value under the interface
func (rhs *RequestHandlerStub) IsInterfaceNil() bool {
	return rhs == nil
}<|MERGE_RESOLUTION|>--- conflicted
+++ resolved
@@ -4,25 +4,6 @@
 
 // RequestHandlerStub -
 type RequestHandlerStub struct {
-<<<<<<< HEAD
-	RequestShardHeaderCalled           func(shardID uint32, hash []byte)
-	RequestMetaHeaderCalled            func(hash []byte)
-	RequestMetaHeaderByNonceCalled     func(nonce uint64)
-	RequestShardHeaderByNonceCalled    func(shardID uint32, nonce uint64)
-	RequestTransactionHandlerCalled    func(destShardID uint32, txHashes [][]byte)
-	RequestScrHandlerCalled            func(destShardID uint32, txHashes [][]byte)
-	RequestRewardTxHandlerCalled       func(destShardID uint32, txHashes [][]byte)
-	RequestMiniBlockHandlerCalled      func(destShardID uint32, miniblockHash []byte)
-	RequestMiniBlocksHandlerCalled     func(destShardID uint32, miniblocksHashes [][]byte)
-	RequestTrieNodesCalled             func(destShardID uint32, hashes [][]byte, topic string)
-	RequestStartOfEpochMetaBlockCalled func(epoch uint32)
-	SetNumPeersToQueryCalled           func(key string, intra int, cross int) error
-	GetNumPeersToQueryCalled           func(key string) (int, int, error)
-	RequestTrieNodeCalled              func(requestHash []byte, topic string, chunkIndex uint32)
-	CreateTrieNodeIdentifierCalled     func(requestHash []byte, chunkIndex uint32) []byte
-	RequestValidatorInfoCalled         func(hash []byte)
-	RequestValidatorsInfoCalled        func(hashes [][]byte)
-=======
 	RequestShardHeaderCalled                 func(shardID uint32, hash []byte)
 	RequestMetaHeaderCalled                  func(hash []byte)
 	RequestMetaHeaderByNonceCalled           func(nonce uint64)
@@ -40,7 +21,8 @@
 	CreateTrieNodeIdentifierCalled           func(requestHash []byte, chunkIndex uint32) []byte
 	RequestPeerAuthenticationsChunkCalled    func(destShardID uint32, chunkIndex uint32)
 	RequestPeerAuthenticationsByHashesCalled func(destShardID uint32, hashes [][]byte)
->>>>>>> 5831290e
+	RequestValidatorInfoCalled               func(hash []byte)
+	RequestValidatorsInfoCalled              func(hashes [][]byte)
 }
 
 // SetNumPeersToQuery -
@@ -174,7 +156,20 @@
 	}
 }
 
-<<<<<<< HEAD
+// RequestPeerAuthenticationsChunk -
+func (rhs *RequestHandlerStub) RequestPeerAuthenticationsChunk(destShardID uint32, chunkIndex uint32) {
+	if rhs.RequestPeerAuthenticationsChunkCalled != nil {
+		rhs.RequestPeerAuthenticationsChunkCalled(destShardID, chunkIndex)
+	}
+}
+
+// RequestPeerAuthenticationsByHashes -
+func (rhs *RequestHandlerStub) RequestPeerAuthenticationsByHashes(destShardID uint32, hashes [][]byte) {
+	if rhs.RequestPeerAuthenticationsByHashesCalled != nil {
+		rhs.RequestPeerAuthenticationsByHashesCalled(destShardID, hashes)
+	}
+}
+
 // RequestValidatorInfo -
 func (rhs *RequestHandlerStub) RequestValidatorInfo(hash []byte) {
 	if rhs.RequestValidatorInfoCalled != nil {
@@ -186,19 +181,6 @@
 func (rhs *RequestHandlerStub) RequestValidatorsInfo(hashes [][]byte) {
 	if rhs.RequestValidatorsInfoCalled != nil {
 		rhs.RequestValidatorsInfoCalled(hashes)
-=======
-// RequestPeerAuthenticationsChunk -
-func (rhs *RequestHandlerStub) RequestPeerAuthenticationsChunk(destShardID uint32, chunkIndex uint32) {
-	if rhs.RequestPeerAuthenticationsChunkCalled != nil {
-		rhs.RequestPeerAuthenticationsChunkCalled(destShardID, chunkIndex)
-	}
-}
-
-// RequestPeerAuthenticationsByHashes -
-func (rhs *RequestHandlerStub) RequestPeerAuthenticationsByHashes(destShardID uint32, hashes [][]byte) {
-	if rhs.RequestPeerAuthenticationsByHashesCalled != nil {
-		rhs.RequestPeerAuthenticationsByHashesCalled(destShardID, hashes)
->>>>>>> 5831290e
 	}
 }
 
