--- conflicted
+++ resolved
@@ -11,12 +11,7 @@
 	if ms.MarshalCalled != nil {
 		return ms.MarshalCalled(obj)
 	}
-<<<<<<< HEAD
-
 	return make([]byte, 0), nil
-=======
-	return nil, nil
->>>>>>> 5831290e
 }
 
 // Unmarshal -
@@ -24,10 +19,6 @@
 	if ms.UnmarshalCalled != nil {
 		return ms.UnmarshalCalled(obj, buff)
 	}
-<<<<<<< HEAD
-
-=======
->>>>>>> 5831290e
 	return nil
 }
 
