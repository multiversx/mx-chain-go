--- conflicted
+++ resolved
@@ -108,19 +108,6 @@
 	currentTx, err := dataPool.NewCurrentBlockPool()
 	panicIfError("CreatePoolsHolder", err)
 
-<<<<<<< HEAD
-	holder, err := dataPool.NewDataPool(
-		txPool,
-		unsignedTxPool,
-		rewardsTxPool,
-		headersPool,
-		txBlockBody,
-		peerChangeBlockBody,
-		adaptedTrieNodesStorage,
-		currentTx,
-		smartContracts,
-	)
-=======
 	dataPoolArgs := dataPool.DataPoolArgs{
 		Transactions:             txPool,
 		UnsignedTransactions:     unsignedTxPool,
@@ -134,7 +121,6 @@
 		SmartContracts:           smartContracts,
 	}
 	holder, err := dataPool.NewDataPool(dataPoolArgs)
->>>>>>> 1f4324f3
 	panicIfError("CreatePoolsHolder", err)
 
 	return holder
