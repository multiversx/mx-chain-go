package mainFactoryMocks

import (
	"github.com/multiversx/mx-chain-go/consensus"
	sovereignBlock "github.com/multiversx/mx-chain-go/dataRetriever/dataPool/sovereign"
	requesterscontainer "github.com/multiversx/mx-chain-go/dataRetriever/factory/requestersContainer"
	"github.com/multiversx/mx-chain-go/dataRetriever/factory/resolverscontainer"
	"github.com/multiversx/mx-chain-go/dataRetriever/requestHandlers"
	"github.com/multiversx/mx-chain-go/epochStart/bootstrap"
	factoryVm "github.com/multiversx/mx-chain-go/factory/vm"
	"github.com/multiversx/mx-chain-go/process"
	"github.com/multiversx/mx-chain-go/process/block"
	"github.com/multiversx/mx-chain-go/process/block/preprocess"
	"github.com/multiversx/mx-chain-go/process/block/sovereign"
	"github.com/multiversx/mx-chain-go/process/coordinator"
	"github.com/multiversx/mx-chain-go/process/factory/interceptorscontainer"
	"github.com/multiversx/mx-chain-go/process/headerCheck"
	"github.com/multiversx/mx-chain-go/process/peer"
	"github.com/multiversx/mx-chain-go/process/smartContract/hooks"
	"github.com/multiversx/mx-chain-go/process/smartContract/scrCommon"
	"github.com/multiversx/mx-chain-go/process/sync"
	"github.com/multiversx/mx-chain-go/process/sync/storageBootstrap"
	"github.com/multiversx/mx-chain-go/process/track"
	"github.com/multiversx/mx-chain-go/sharding"
	nodesCoord "github.com/multiversx/mx-chain-go/sharding/nodesCoordinator"
	"github.com/multiversx/mx-chain-go/state"
	"github.com/multiversx/mx-chain-go/testscommon"
	testFactory "github.com/multiversx/mx-chain-go/testscommon/factory"
	sovereignMocks "github.com/multiversx/mx-chain-go/testscommon/sovereign"
	stateMock "github.com/multiversx/mx-chain-go/testscommon/state"
)

// RunTypeComponentsStub -
type RunTypeComponentsStub struct {
	BlockChainHookHandlerFactory        hooks.BlockChainHookHandlerCreator
	BlockProcessorFactory               block.BlockProcessorCreator
	BlockTrackerFactory                 track.BlockTrackerCreator
	BootstrapperFromStorageFactory      storageBootstrap.BootstrapperFromStorageCreator
	BootstrapperFactory                 storageBootstrap.BootstrapperCreator
	EpochStartBootstrapperFactory       bootstrap.EpochStartBootstrapperCreator
	ForkDetectorFactory                 sync.ForkDetectorCreator
	HeaderValidatorFactory              block.HeaderValidatorCreator
	RequestHandlerFactory               requestHandlers.RequestHandlerCreator
	ScheduledTxsExecutionFactory        preprocess.ScheduledTxsExecutionCreator
	TransactionCoordinatorFactory       coordinator.TransactionCoordinatorCreator
	ValidatorStatisticsProcessorFactory peer.ValidatorStatisticsProcessorCreator
	AdditionalStorageServiceFactory     process.AdditionalStorageServiceCreator
	SCResultsPreProcessorFactory        preprocess.SmartContractResultPreProcessorCreator
	SCProcessorFactory                  scrCommon.SCProcessorCreator
	ConsensusModelType                  consensus.ConsensusModel
	VmContainerMetaFactory              factoryVm.VmContainerCreator
	VmContainerShardFactory             factoryVm.VmContainerCreator
	AccountCreator                      state.AccountFactory
	OutGoingOperationsPool              sovereignBlock.OutGoingOperationsPool
	DataCodec                           sovereign.DataCodecHandler
	TopicsChecker                       sovereign.TopicsCheckerHandler
	ShardCoordinatorFactory             sharding.ShardCoordinatorFactory
	NodesCoordinatorWithRaterFactory    nodesCoord.NodesCoordinatorWithRaterFactory
	RequestersContainerFactory          requesterscontainer.RequesterContainerFactoryCreator
	InterceptorsContainerFactory        interceptorscontainer.InterceptorsContainerFactoryCreator
	ShardResolversContainerFactory      resolverscontainer.ShardResolversContainerFactoryCreator
	TxPreProcessorFactory               preprocess.TxPreProcessorCreator
	ExtraHeaderSigVerifier              headerCheck.ExtraHeaderSigVerifierHolder
}

// NewRunTypeComponentsStub -
func NewRunTypeComponentsStub() *RunTypeComponentsStub {
	return &RunTypeComponentsStub{
		BlockChainHookHandlerFactory:        &testFactory.BlockChainHookHandlerFactoryMock{},
		BlockProcessorFactory:               &testFactory.BlockProcessorFactoryMock{},
		BlockTrackerFactory:                 &testFactory.BlockTrackerFactoryMock{},
		BootstrapperFromStorageFactory:      &testFactory.BootstrapperFromStorageFactoryMock{},
		BootstrapperFactory:                 &testFactory.BootstrapperFactoryMock{},
		EpochStartBootstrapperFactory:       &testFactory.EpochStartBootstrapperFactoryMock{},
		ForkDetectorFactory:                 &testFactory.ForkDetectorFactoryMock{},
		HeaderValidatorFactory:              &testFactory.HeaderValidatorFactoryMock{},
		RequestHandlerFactory:               &testFactory.RequestHandlerFactoryMock{},
		ScheduledTxsExecutionFactory:        &testFactory.ScheduledTxsExecutionFactoryMock{},
		TransactionCoordinatorFactory:       &testFactory.TransactionCoordinatorFactoryMock{},
		ValidatorStatisticsProcessorFactory: &testFactory.ValidatorStatisticsProcessorFactoryMock{},
		AdditionalStorageServiceFactory:     &testFactory.AdditionalStorageServiceFactoryMock{},
		SCResultsPreProcessorFactory:        &testFactory.SmartContractResultPreProcessorFactoryMock{},
		SCProcessorFactory:                  &testFactory.SCProcessorFactoryMock{},
		ConsensusModelType:                  consensus.ConsensusModelV1,
		VmContainerMetaFactory:              &testFactory.VMContainerMetaFactoryMock{},
		VmContainerShardFactory:             &testFactory.VMContainerShardFactoryMock{},
		AccountCreator:                      &stateMock.AccountsFactoryStub{},
		OutGoingOperationsPool:              &sovereignMocks.OutGoingOperationsPoolMock{},
		DataCodec:                           &sovereignMocks.DataCodecMock{},
		TopicsChecker:                       &sovereignMocks.TopicsCheckerMock{},
<<<<<<< HEAD
		ShardCoordinatorFactory:             sharding.NewMultiShardCoordinatorFactory(),
		RequestersContainerFactory:          requesterscontainer.NewShardRequestersContainerFactoryCreator(),
		InterceptorsContainerFactory:        interceptorscontainer.NewShardInterceptorsContainerFactoryCreator(),
		ShardResolversContainerFactory:      resolverscontainer.NewShardResolversContainerFactoryCreator(),
		TxPreProcessorFactory:               preprocess.NewTxPreProcessorCreator(),
		ExtraHeaderSigVerifier:              headerCheck.NewExtraHeaderSigVerifierHolder(),
=======
		ShardCoordinatorFactory:             &testscommon.MultiShardCoordinatorFactoryMock{},
		NodesCoordinatorWithRaterFactory:    &testscommon.NodesCoordinatorFactoryMock{},
		RequestersContainerFactory:          &testFactory.RequestersContainerFactoryMock{},
		InterceptorsContainerFactory:        &testFactory.InterceptorsContainerFactoryMock{},
		ShardResolversContainerFactory:      &testFactory.ResolversContainerFactoryMock{},
		TxPreProcessorFactory:               &testFactory.TxPreProcessorFactoryMock{},
>>>>>>> 570e1a4b
	}
}

// Create -
func (r *RunTypeComponentsStub) Create() error {
	return nil
}

// Close -
func (r *RunTypeComponentsStub) Close() error {
	return nil
}

// CheckSubcomponents -
func (r *RunTypeComponentsStub) CheckSubcomponents() error {
	return nil
}

// BlockChainHookHandlerCreator -
func (r *RunTypeComponentsStub) String() string {
	return ""
}

// BlockChainHookHandlerCreator -
func (r *RunTypeComponentsStub) BlockChainHookHandlerCreator() hooks.BlockChainHookHandlerCreator {
	return r.BlockChainHookHandlerFactory
}

// BlockProcessorCreator -
func (r *RunTypeComponentsStub) BlockProcessorCreator() block.BlockProcessorCreator {
	return r.BlockProcessorFactory
}

// BlockTrackerCreator -
func (r *RunTypeComponentsStub) BlockTrackerCreator() track.BlockTrackerCreator {
	return r.BlockTrackerFactory
}

// BootstrapperFromStorageCreator -
func (r *RunTypeComponentsStub) BootstrapperFromStorageCreator() storageBootstrap.BootstrapperFromStorageCreator {
	return r.BootstrapperFromStorageFactory
}

// BootstrapperCreator -
func (r *RunTypeComponentsStub) BootstrapperCreator() storageBootstrap.BootstrapperCreator {
	return r.BootstrapperFactory
}

// EpochStartBootstrapperCreator -
func (r *RunTypeComponentsStub) EpochStartBootstrapperCreator() bootstrap.EpochStartBootstrapperCreator {
	return r.EpochStartBootstrapperFactory
}

// ForkDetectorCreator -
func (r *RunTypeComponentsStub) ForkDetectorCreator() sync.ForkDetectorCreator {
	return r.ForkDetectorFactory
}

// HeaderValidatorCreator -
func (r *RunTypeComponentsStub) HeaderValidatorCreator() block.HeaderValidatorCreator {
	return r.HeaderValidatorFactory
}

// RequestHandlerCreator -
func (r *RunTypeComponentsStub) RequestHandlerCreator() requestHandlers.RequestHandlerCreator {
	return r.RequestHandlerFactory
}

// ScheduledTxsExecutionCreator -
func (r *RunTypeComponentsStub) ScheduledTxsExecutionCreator() preprocess.ScheduledTxsExecutionCreator {
	return r.ScheduledTxsExecutionFactory
}

// TransactionCoordinatorCreator -
func (r *RunTypeComponentsStub) TransactionCoordinatorCreator() coordinator.TransactionCoordinatorCreator {
	return r.TransactionCoordinatorFactory
}

// ValidatorStatisticsProcessorCreator -
func (r *RunTypeComponentsStub) ValidatorStatisticsProcessorCreator() peer.ValidatorStatisticsProcessorCreator {
	return r.ValidatorStatisticsProcessorFactory
}

// AdditionalStorageServiceCreator -
func (r *RunTypeComponentsStub) AdditionalStorageServiceCreator() process.AdditionalStorageServiceCreator {
	return r.AdditionalStorageServiceFactory
}

// SCProcessorCreator -
func (r *RunTypeComponentsStub) SCProcessorCreator() scrCommon.SCProcessorCreator {
	return r.SCProcessorFactory
}

// SCResultsPreProcessorCreator -
func (r *RunTypeComponentsStub) SCResultsPreProcessorCreator() preprocess.SmartContractResultPreProcessorCreator {
	return r.SCResultsPreProcessorFactory
}

// ConsensusModel -
func (r *RunTypeComponentsStub) ConsensusModel() consensus.ConsensusModel {
	return r.ConsensusModelType
}

// VmContainerMetaFactoryCreator -
func (r *RunTypeComponentsStub) VmContainerMetaFactoryCreator() factoryVm.VmContainerCreator {
	return r.VmContainerMetaFactory
}

// VmContainerShardFactoryCreator -
func (r *RunTypeComponentsStub) VmContainerShardFactoryCreator() factoryVm.VmContainerCreator {
	return r.VmContainerShardFactory
}

// AccountsCreator -
func (r *RunTypeComponentsStub) AccountsCreator() state.AccountFactory {
	return r.AccountCreator
}

// OutGoingOperationsPoolHandler -
func (r *RunTypeComponentsStub) OutGoingOperationsPoolHandler() sovereignBlock.OutGoingOperationsPool {
	return r.OutGoingOperationsPool
}

// DataCodecHandler -
func (r *RunTypeComponentsStub) DataCodecHandler() sovereign.DataCodecHandler {
	return r.DataCodec
}

// TopicsCheckerHandler -
func (r *RunTypeComponentsStub) TopicsCheckerHandler() sovereign.TopicsCheckerHandler {
	return r.TopicsChecker
}

// ShardCoordinatorCreator -
func (r *RunTypeComponentsStub) ShardCoordinatorCreator() sharding.ShardCoordinatorFactory {
	return r.ShardCoordinatorFactory
}

// NodesCoordinatorWithRaterCreator -
func (r *RunTypeComponentsStub) NodesCoordinatorWithRaterCreator() nodesCoord.NodesCoordinatorWithRaterFactory {
	return r.NodesCoordinatorWithRaterFactory
}

// RequestersContainerFactoryCreator -
func (r *RunTypeComponentsStub) RequestersContainerFactoryCreator() requesterscontainer.RequesterContainerFactoryCreator {
	return r.RequestersContainerFactory
}

// InterceptorsContainerFactoryCreator -
func (r *RunTypeComponentsStub) InterceptorsContainerFactoryCreator() interceptorscontainer.InterceptorsContainerFactoryCreator {
	return r.InterceptorsContainerFactory
}

// ShardResolversContainerFactoryCreator -
func (r *RunTypeComponentsStub) ShardResolversContainerFactoryCreator() resolverscontainer.ShardResolversContainerFactoryCreator {
	return r.ShardResolversContainerFactory
}

// TxPreProcessorCreator -
func (r *RunTypeComponentsStub) TxPreProcessorCreator() preprocess.TxPreProcessorCreator {
	return r.TxPreProcessorFactory
}

// ExtraHeaderSigVerifierHandler -
func (r *RunTypeComponentsStub) ExtraHeaderSigVerifierHandler() headerCheck.ExtraHeaderSigVerifierHolder {
	return r.ExtraHeaderSigVerifier
}

// IsInterfaceNil -
func (r *RunTypeComponentsStub) IsInterfaceNil() bool {
	return r == nil
}<|MERGE_RESOLUTION|>--- conflicted
+++ resolved
@@ -88,21 +88,13 @@
 		OutGoingOperationsPool:              &sovereignMocks.OutGoingOperationsPoolMock{},
 		DataCodec:                           &sovereignMocks.DataCodecMock{},
 		TopicsChecker:                       &sovereignMocks.TopicsCheckerMock{},
-<<<<<<< HEAD
-		ShardCoordinatorFactory:             sharding.NewMultiShardCoordinatorFactory(),
-		RequestersContainerFactory:          requesterscontainer.NewShardRequestersContainerFactoryCreator(),
-		InterceptorsContainerFactory:        interceptorscontainer.NewShardInterceptorsContainerFactoryCreator(),
-		ShardResolversContainerFactory:      resolverscontainer.NewShardResolversContainerFactoryCreator(),
-		TxPreProcessorFactory:               preprocess.NewTxPreProcessorCreator(),
-		ExtraHeaderSigVerifier:              headerCheck.NewExtraHeaderSigVerifierHolder(),
-=======
 		ShardCoordinatorFactory:             &testscommon.MultiShardCoordinatorFactoryMock{},
 		NodesCoordinatorWithRaterFactory:    &testscommon.NodesCoordinatorFactoryMock{},
 		RequestersContainerFactory:          &testFactory.RequestersContainerFactoryMock{},
 		InterceptorsContainerFactory:        &testFactory.InterceptorsContainerFactoryMock{},
 		ShardResolversContainerFactory:      &testFactory.ResolversContainerFactoryMock{},
 		TxPreProcessorFactory:               &testFactory.TxPreProcessorFactoryMock{},
->>>>>>> 570e1a4b
+		ExtraHeaderSigVerifier:              headerCheck.NewExtraHeaderSigVerifierHolder(),
 	}
 }
 
