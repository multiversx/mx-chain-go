package mainFactoryMocks

import (
	"github.com/multiversx/mx-chain-go/consensus"
	sovereignBlock "github.com/multiversx/mx-chain-go/dataRetriever/dataPool/sovereign"
	requesterscontainer "github.com/multiversx/mx-chain-go/dataRetriever/factory/requestersContainer"
	"github.com/multiversx/mx-chain-go/dataRetriever/factory/resolverscontainer"
	"github.com/multiversx/mx-chain-go/dataRetriever/requestHandlers"
	"github.com/multiversx/mx-chain-go/epochStart/bootstrap"
	"github.com/multiversx/mx-chain-go/factory"
	factoryVm "github.com/multiversx/mx-chain-go/factory/vm"
	"github.com/multiversx/mx-chain-go/genesis"
	"github.com/multiversx/mx-chain-go/genesis/checking"
	processGenesis "github.com/multiversx/mx-chain-go/genesis/process"
	"github.com/multiversx/mx-chain-go/process"
	"github.com/multiversx/mx-chain-go/process/block"
	"github.com/multiversx/mx-chain-go/process/block/preprocess"
	"github.com/multiversx/mx-chain-go/process/block/sovereign"
	"github.com/multiversx/mx-chain-go/process/coordinator"
	"github.com/multiversx/mx-chain-go/process/factory/interceptorscontainer"
	"github.com/multiversx/mx-chain-go/process/headerCheck"
	"github.com/multiversx/mx-chain-go/process/peer"
	"github.com/multiversx/mx-chain-go/process/smartContract/hooks"
	"github.com/multiversx/mx-chain-go/process/smartContract/scrCommon"
	"github.com/multiversx/mx-chain-go/process/sync"
	"github.com/multiversx/mx-chain-go/process/sync/storageBootstrap"
	"github.com/multiversx/mx-chain-go/process/track"
	"github.com/multiversx/mx-chain-go/sharding"
	nodesCoord "github.com/multiversx/mx-chain-go/sharding/nodesCoordinator"
	"github.com/multiversx/mx-chain-go/state"
	"github.com/multiversx/mx-chain-go/testscommon"
	testFactory "github.com/multiversx/mx-chain-go/testscommon/factory"
	"github.com/multiversx/mx-chain-go/testscommon/genesisMocks"
	"github.com/multiversx/mx-chain-go/testscommon/headerSigVerifier"
	sovereignMocks "github.com/multiversx/mx-chain-go/testscommon/sovereign"
	stateMock "github.com/multiversx/mx-chain-go/testscommon/state"
	"github.com/multiversx/mx-chain-go/testscommon/vmContext"
	"github.com/multiversx/mx-chain-go/vm/systemSmartContracts"
)

// RunTypeComponentsStub -
type RunTypeComponentsStub struct {
	BlockChainHookHandlerFactory        hooks.BlockChainHookHandlerCreator
	BlockProcessorFactory               block.BlockProcessorCreator
	BlockTrackerFactory                 track.BlockTrackerCreator
	BootstrapperFromStorageFactory      storageBootstrap.BootstrapperFromStorageCreator
	BootstrapperFactory                 storageBootstrap.BootstrapperCreator
	EpochStartBootstrapperFactory       bootstrap.EpochStartBootstrapperCreator
	ForkDetectorFactory                 sync.ForkDetectorCreator
	HeaderValidatorFactory              block.HeaderValidatorCreator
	RequestHandlerFactory               requestHandlers.RequestHandlerCreator
	ScheduledTxsExecutionFactory        preprocess.ScheduledTxsExecutionCreator
	TransactionCoordinatorFactory       coordinator.TransactionCoordinatorCreator
	ValidatorStatisticsProcessorFactory peer.ValidatorStatisticsProcessorCreator
	AdditionalStorageServiceFactory     process.AdditionalStorageServiceCreator
	SCResultsPreProcessorFactory        preprocess.SmartContractResultPreProcessorCreator
	SCProcessorFactory                  scrCommon.SCProcessorCreator
	ConsensusModelType                  consensus.ConsensusModel
	VmContainerMetaFactory              factoryVm.VmContainerCreator
	VmContainerShardFactory             factoryVm.VmContainerCreator
	AccountParser                       genesis.AccountsParser
	AccountCreator                      state.AccountFactory
	VMContextCreatorHandler             systemSmartContracts.VMContextCreatorHandler
	OutGoingOperationsPool              sovereignBlock.OutGoingOperationsPool
	DataCodec                           sovereign.DataCodecHandler
	TopicsChecker                       sovereign.TopicsCheckerHandler
	ShardCoordinatorFactory             sharding.ShardCoordinatorFactory
	NodesCoordinatorWithRaterFactory    nodesCoord.NodesCoordinatorWithRaterFactory
	RequestersContainerFactory          requesterscontainer.RequesterContainerFactoryCreator
	InterceptorsContainerFactory        interceptorscontainer.InterceptorsContainerFactoryCreator
	ShardResolversContainerFactory      resolverscontainer.ShardResolversContainerFactoryCreator
	TxPreProcessorFactory               preprocess.TxPreProcessorCreator
	ExtraHeaderSigVerifier              headerCheck.ExtraHeaderSigVerifierHolder
	GenesisBlockFactory                 processGenesis.GenesisBlockCreatorFactory
	GenesisMetaBlockChecker             processGenesis.GenesisMetaBlockChecker
<<<<<<< HEAD
	EpochStartTriggerFactoryField       factory.EpochStartTriggerFactoryHandler
=======
	NodesSetupCheckerFactoryField       checking.NodesSetupCheckerFactory
>>>>>>> 90fda8a5
}

// NewRunTypeComponentsStub -
func NewRunTypeComponentsStub() *RunTypeComponentsStub {
	return &RunTypeComponentsStub{
		BlockChainHookHandlerFactory:        &testFactory.BlockChainHookHandlerFactoryMock{},
		BlockProcessorFactory:               &testFactory.BlockProcessorFactoryMock{},
		BlockTrackerFactory:                 &testFactory.BlockTrackerFactoryMock{},
		BootstrapperFromStorageFactory:      &testFactory.BootstrapperFromStorageFactoryMock{},
		BootstrapperFactory:                 &testFactory.BootstrapperFactoryMock{},
		EpochStartBootstrapperFactory:       &testFactory.EpochStartBootstrapperFactoryMock{},
		ForkDetectorFactory:                 &testFactory.ForkDetectorFactoryMock{},
		HeaderValidatorFactory:              &testFactory.HeaderValidatorFactoryMock{},
		RequestHandlerFactory:               &testFactory.RequestHandlerFactoryMock{},
		ScheduledTxsExecutionFactory:        &testFactory.ScheduledTxsExecutionFactoryMock{},
		TransactionCoordinatorFactory:       &testFactory.TransactionCoordinatorFactoryMock{},
		ValidatorStatisticsProcessorFactory: &testFactory.ValidatorStatisticsProcessorFactoryMock{},
		AdditionalStorageServiceFactory:     &testFactory.AdditionalStorageServiceFactoryMock{},
		SCResultsPreProcessorFactory:        &testFactory.SmartContractResultPreProcessorFactoryMock{},
		SCProcessorFactory:                  &testFactory.SCProcessorFactoryMock{},
		ConsensusModelType:                  consensus.ConsensusModelV1,
		VmContainerMetaFactory:              &testFactory.VMContainerMetaFactoryMock{},
		VmContainerShardFactory:             &testFactory.VMContainerShardFactoryMock{},
		AccountParser:                       &genesisMocks.AccountsParserStub{},
		AccountCreator:                      &stateMock.AccountsFactoryStub{},
		VMContextCreatorHandler:             &vmContext.VMContextCreatorStub{},
		OutGoingOperationsPool:              &sovereignMocks.OutGoingOperationsPoolMock{},
		DataCodec:                           &sovereignMocks.DataCodecMock{},
		TopicsChecker:                       &sovereignMocks.TopicsCheckerMock{},
		ShardCoordinatorFactory:             &testscommon.MultiShardCoordinatorFactoryMock{},
		NodesCoordinatorWithRaterFactory:    &testscommon.NodesCoordinatorFactoryMock{},
		RequestersContainerFactory:          &testFactory.RequestersContainerFactoryMock{},
		InterceptorsContainerFactory:        &testFactory.InterceptorsContainerFactoryMock{},
		ShardResolversContainerFactory:      &testFactory.ResolversContainerFactoryMock{},
		TxPreProcessorFactory:               &testFactory.TxPreProcessorFactoryMock{},
		ExtraHeaderSigVerifier:              &headerSigVerifier.ExtraHeaderSigVerifierHolderMock{},
		GenesisBlockFactory:                 &testFactory.GenesisBlockCreatorFactoryMock{},
		GenesisMetaBlockChecker:             &testFactory.GenesisMetaBlockCheckerMock{},
<<<<<<< HEAD
		EpochStartTriggerFactoryField:       &testFactory.EpochStartTriggerFactoryMock{},
=======
		NodesSetupCheckerFactoryField:       checking.NewNodesSetupCheckerFactory(),
>>>>>>> 90fda8a5
	}
}

// Create -
func (r *RunTypeComponentsStub) Create() error {
	return nil
}

// Close -
func (r *RunTypeComponentsStub) Close() error {
	return nil
}

// CheckSubcomponents -
func (r *RunTypeComponentsStub) CheckSubcomponents() error {
	return nil
}

// BlockChainHookHandlerCreator -
func (r *RunTypeComponentsStub) String() string {
	return ""
}

// BlockChainHookHandlerCreator -
func (r *RunTypeComponentsStub) BlockChainHookHandlerCreator() hooks.BlockChainHookHandlerCreator {
	return r.BlockChainHookHandlerFactory
}

// BlockProcessorCreator -
func (r *RunTypeComponentsStub) BlockProcessorCreator() block.BlockProcessorCreator {
	return r.BlockProcessorFactory
}

// BlockTrackerCreator -
func (r *RunTypeComponentsStub) BlockTrackerCreator() track.BlockTrackerCreator {
	return r.BlockTrackerFactory
}

// BootstrapperFromStorageCreator -
func (r *RunTypeComponentsStub) BootstrapperFromStorageCreator() storageBootstrap.BootstrapperFromStorageCreator {
	return r.BootstrapperFromStorageFactory
}

// BootstrapperCreator -
func (r *RunTypeComponentsStub) BootstrapperCreator() storageBootstrap.BootstrapperCreator {
	return r.BootstrapperFactory
}

// EpochStartBootstrapperCreator -
func (r *RunTypeComponentsStub) EpochStartBootstrapperCreator() bootstrap.EpochStartBootstrapperCreator {
	return r.EpochStartBootstrapperFactory
}

// ForkDetectorCreator -
func (r *RunTypeComponentsStub) ForkDetectorCreator() sync.ForkDetectorCreator {
	return r.ForkDetectorFactory
}

// HeaderValidatorCreator -
func (r *RunTypeComponentsStub) HeaderValidatorCreator() block.HeaderValidatorCreator {
	return r.HeaderValidatorFactory
}

// RequestHandlerCreator -
func (r *RunTypeComponentsStub) RequestHandlerCreator() requestHandlers.RequestHandlerCreator {
	return r.RequestHandlerFactory
}

// ScheduledTxsExecutionCreator -
func (r *RunTypeComponentsStub) ScheduledTxsExecutionCreator() preprocess.ScheduledTxsExecutionCreator {
	return r.ScheduledTxsExecutionFactory
}

// TransactionCoordinatorCreator -
func (r *RunTypeComponentsStub) TransactionCoordinatorCreator() coordinator.TransactionCoordinatorCreator {
	return r.TransactionCoordinatorFactory
}

// ValidatorStatisticsProcessorCreator -
func (r *RunTypeComponentsStub) ValidatorStatisticsProcessorCreator() peer.ValidatorStatisticsProcessorCreator {
	return r.ValidatorStatisticsProcessorFactory
}

// AdditionalStorageServiceCreator -
func (r *RunTypeComponentsStub) AdditionalStorageServiceCreator() process.AdditionalStorageServiceCreator {
	return r.AdditionalStorageServiceFactory
}

// SCProcessorCreator -
func (r *RunTypeComponentsStub) SCProcessorCreator() scrCommon.SCProcessorCreator {
	return r.SCProcessorFactory
}

// SCResultsPreProcessorCreator -
func (r *RunTypeComponentsStub) SCResultsPreProcessorCreator() preprocess.SmartContractResultPreProcessorCreator {
	return r.SCResultsPreProcessorFactory
}

// ConsensusModel -
func (r *RunTypeComponentsStub) ConsensusModel() consensus.ConsensusModel {
	return r.ConsensusModelType
}

// VmContainerMetaFactoryCreator -
func (r *RunTypeComponentsStub) VmContainerMetaFactoryCreator() factoryVm.VmContainerCreator {
	return r.VmContainerMetaFactory
}

// VmContainerShardFactoryCreator -
func (r *RunTypeComponentsStub) VmContainerShardFactoryCreator() factoryVm.VmContainerCreator {
	return r.VmContainerShardFactory
}

// AccountsParser -
func (r *RunTypeComponentsStub) AccountsParser() genesis.AccountsParser {
	return r.AccountParser
}

// AccountsCreator -
func (r *RunTypeComponentsStub) AccountsCreator() state.AccountFactory {
	return r.AccountCreator
}

// VMContextCreator -
func (r *RunTypeComponentsStub) VMContextCreator() systemSmartContracts.VMContextCreatorHandler {
	return r.VMContextCreatorHandler
}

// OutGoingOperationsPoolHandler -
func (r *RunTypeComponentsStub) OutGoingOperationsPoolHandler() sovereignBlock.OutGoingOperationsPool {
	return r.OutGoingOperationsPool
}

// DataCodecHandler -
func (r *RunTypeComponentsStub) DataCodecHandler() sovereign.DataCodecHandler {
	return r.DataCodec
}

// TopicsCheckerHandler -
func (r *RunTypeComponentsStub) TopicsCheckerHandler() sovereign.TopicsCheckerHandler {
	return r.TopicsChecker
}

// ShardCoordinatorCreator -
func (r *RunTypeComponentsStub) ShardCoordinatorCreator() sharding.ShardCoordinatorFactory {
	return r.ShardCoordinatorFactory
}

// NodesCoordinatorWithRaterCreator -
func (r *RunTypeComponentsStub) NodesCoordinatorWithRaterCreator() nodesCoord.NodesCoordinatorWithRaterFactory {
	return r.NodesCoordinatorWithRaterFactory
}

// RequestersContainerFactoryCreator -
func (r *RunTypeComponentsStub) RequestersContainerFactoryCreator() requesterscontainer.RequesterContainerFactoryCreator {
	return r.RequestersContainerFactory
}

// InterceptorsContainerFactoryCreator -
func (r *RunTypeComponentsStub) InterceptorsContainerFactoryCreator() interceptorscontainer.InterceptorsContainerFactoryCreator {
	return r.InterceptorsContainerFactory
}

// ShardResolversContainerFactoryCreator -
func (r *RunTypeComponentsStub) ShardResolversContainerFactoryCreator() resolverscontainer.ShardResolversContainerFactoryCreator {
	return r.ShardResolversContainerFactory
}

// TxPreProcessorCreator -
func (r *RunTypeComponentsStub) TxPreProcessorCreator() preprocess.TxPreProcessorCreator {
	return r.TxPreProcessorFactory
}

// ExtraHeaderSigVerifierHolder -
func (r *RunTypeComponentsStub) ExtraHeaderSigVerifierHolder() headerCheck.ExtraHeaderSigVerifierHolder {
	return r.ExtraHeaderSigVerifier
}

// GenesisBlockCreatorFactory -
func (r *RunTypeComponentsStub) GenesisBlockCreatorFactory() processGenesis.GenesisBlockCreatorFactory {
	return r.GenesisBlockFactory
}

// GenesisMetaBlockCheckerCreator -
func (r *RunTypeComponentsStub) GenesisMetaBlockCheckerCreator() processGenesis.GenesisMetaBlockChecker {
	return r.GenesisMetaBlockChecker
}

<<<<<<< HEAD
// EpochStartTriggerFactory -
func (r *RunTypeComponentsStub) EpochStartTriggerFactory() factory.EpochStartTriggerFactoryHandler {
	return r.EpochStartTriggerFactoryField
=======
// NodesSetupCheckerFactory -
func (r *RunTypeComponentsStub) NodesSetupCheckerFactory() checking.NodesSetupCheckerFactory {
	return r.NodesSetupCheckerFactoryField
>>>>>>> 90fda8a5
}

// IsInterfaceNil -
func (r *RunTypeComponentsStub) IsInterfaceNil() bool {
	return r == nil
}<|MERGE_RESOLUTION|>--- conflicted
+++ resolved
@@ -73,11 +73,8 @@
 	ExtraHeaderSigVerifier              headerCheck.ExtraHeaderSigVerifierHolder
 	GenesisBlockFactory                 processGenesis.GenesisBlockCreatorFactory
 	GenesisMetaBlockChecker             processGenesis.GenesisMetaBlockChecker
-<<<<<<< HEAD
+	NodesSetupCheckerFactoryField       checking.NodesSetupCheckerFactory
 	EpochStartTriggerFactoryField       factory.EpochStartTriggerFactoryHandler
-=======
-	NodesSetupCheckerFactoryField       checking.NodesSetupCheckerFactory
->>>>>>> 90fda8a5
 }
 
 // NewRunTypeComponentsStub -
@@ -116,11 +113,8 @@
 		ExtraHeaderSigVerifier:              &headerSigVerifier.ExtraHeaderSigVerifierHolderMock{},
 		GenesisBlockFactory:                 &testFactory.GenesisBlockCreatorFactoryMock{},
 		GenesisMetaBlockChecker:             &testFactory.GenesisMetaBlockCheckerMock{},
-<<<<<<< HEAD
+		NodesSetupCheckerFactoryField:       checking.NewNodesSetupCheckerFactory(),
 		EpochStartTriggerFactoryField:       &testFactory.EpochStartTriggerFactoryMock{},
-=======
-		NodesSetupCheckerFactoryField:       checking.NewNodesSetupCheckerFactory(),
->>>>>>> 90fda8a5
 	}
 }
 
@@ -309,15 +303,14 @@
 	return r.GenesisMetaBlockChecker
 }
 
-<<<<<<< HEAD
+// NodesSetupCheckerFactory -
+func (r *RunTypeComponentsStub) NodesSetupCheckerFactory() checking.NodesSetupCheckerFactory {
+	return r.NodesSetupCheckerFactoryField
+}
+
 // EpochStartTriggerFactory -
 func (r *RunTypeComponentsStub) EpochStartTriggerFactory() factory.EpochStartTriggerFactoryHandler {
 	return r.EpochStartTriggerFactoryField
-=======
-// NodesSetupCheckerFactory -
-func (r *RunTypeComponentsStub) NodesSetupCheckerFactory() checking.NodesSetupCheckerFactory {
-	return r.NodesSetupCheckerFactoryField
->>>>>>> 90fda8a5
 }
 
 // IsInterfaceNil -
