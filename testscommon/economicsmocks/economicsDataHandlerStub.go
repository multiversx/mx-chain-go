--- conflicted
+++ resolved
@@ -8,35 +8,7 @@
 
 // EconomicsHandlerStub -
 type EconomicsHandlerStub struct {
-<<<<<<< HEAD
-	MaxGasLimitPerBlockCalled                    func(shardID uint32) uint64
-	ComputeGasLimitCalled                        func(tx data.TransactionWithFeeHandler) uint64
-	ComputeMoveBalanceFeeCalled                  func(tx data.TransactionWithFeeHandler) *big.Int
-	ComputeTxFeeCalled                           func(tx data.TransactionWithFeeHandler) *big.Int
-	CheckValidityTxValuesCalled                  func(tx data.TransactionWithFeeHandler) error
-	DeveloperPercentageCalled                    func() float64
-	MinGasPriceCalled                            func() uint64
-	GasPriceModifierCalled                       func() float64
-	LeaderPercentageCalled                       func() float64
-	ProtocolSustainabilityPercentageCalled       func() float64
-	ProtocolSustainabilityAddressCalled          func() string
-	MinInflationRateCalled                       func() float64
-	MaxInflationRateCalled                       func(year uint32) float64
-	GasPerDataByteCalled                         func() uint64
-	MinGasLimitCalled                            func() uint64
-	GenesisTotalSupplyCalled                     func() *big.Int
-	ComputeFeeForProcessingCalled                func(tx data.TransactionWithFeeHandler, gasToUse uint64) *big.Int
-	RewardsTopUpGradientPointCalled              func() *big.Int
-	RewardsTopUpFactorCalled                     func() float64
-	SplitTxGasInCategoriesCalled                 func(tx data.TransactionWithFeeHandler) (uint64, uint64)
-	GasPriceForProcessingCalled                  func(tx data.TransactionWithFeeHandler) uint64
-	GasPriceForMoveCalled                        func(tx data.TransactionWithFeeHandler) uint64
-	MinGasPriceProcessingCalled                  func() uint64
-	ComputeGasUsedAndFeeBasedOnRefundValueCalled func(tx data.TransactionWithFeeHandler, refundValue *big.Int) (uint64, *big.Int)
-	ComputeTxFeeBasedOnGasUsedCalled             func(tx data.TransactionWithFeeHandler, gasUsed uint64) *big.Int
-	ComputeGasLimitBasedOnBalanceCalled          func(tx data.TransactionWithFeeHandler, balance *big.Int) (uint64, error)
-=======
-	MaxGasLimitPerBlockCalled                      func() uint64
+	MaxGasLimitPerBlockCalled                      func(shardID uint32) uint64
 	MaxGasLimitPerMiniBlockCalled                  func() uint64
 	MaxGasLimitPerBlockForSafeCrossShardCalled     func() uint64
 	MaxGasLimitPerMiniBlockForSafeCrossShardCalled func() uint64
@@ -65,7 +37,6 @@
 	ComputeGasUsedAndFeeBasedOnRefundValueCalled   func(tx data.TransactionWithFeeHandler, refundValue *big.Int) (uint64, *big.Int)
 	ComputeTxFeeBasedOnGasUsedCalled               func(tx data.TransactionWithFeeHandler, gasUsed uint64) *big.Int
 	ComputeGasLimitBasedOnBalanceCalled            func(tx data.TransactionWithFeeHandler, balance *big.Int) (uint64, error)
->>>>>>> 1229c24f
 }
 
 // ComputeFeeForProcessing -
