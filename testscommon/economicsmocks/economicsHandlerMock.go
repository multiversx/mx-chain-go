package economicsmocks

import (
	"math/big"

	"github.com/ElrondNetwork/elrond-go-core/data"
)

// EconomicsHandlerMock -
type EconomicsHandlerMock struct {
<<<<<<< HEAD
	MaxInflationRateCalled                       func(year uint32) float64
	MinInflationRateCalled                       func() float64
	LeaderPercentageCalled                       func() float64
	ProtocolSustainabilityPercentageCalled       func() float64
	ProtocolSustainabilityAddressCalled          func() string
	SetMaxGasLimitPerBlockCalled                 func(maxGasLimitPerBlock uint64)
	SetMinGasPriceCalled                         func(minGasPrice uint64)
	SetMinGasLimitCalled                         func(minGasLimit uint64)
	MaxGasLimitPerBlockCalled                    func(shardID uint32) uint64
	ComputeGasLimitCalled                        func(tx data.TransactionWithFeeHandler) uint64
	ComputeFeeCalled                             func(tx data.TransactionWithFeeHandler) *big.Int
	CheckValidityTxValuesCalled                  func(tx data.TransactionWithFeeHandler) error
	ComputeMoveBalanceFeeCalled                  func(tx data.TransactionWithFeeHandler) *big.Int
	ComputeTxFeeCalled                           func(tx data.TransactionWithFeeHandler) *big.Int
	DeveloperPercentageCalled                    func() float64
	MinGasPriceCalled                            func() uint64
	GasPerDataByteCalled                         func() uint64
	RewardsTopUpGradientPointCalled              func() *big.Int
	RewardsTopUpFactorCalled                     func() float64
	ComputeFeeForProcessingCalled                func(tx data.TransactionWithFeeHandler, gasToUse uint64) *big.Int
	GasPriceModifierCalled                       func() float64
	SplitTxGasInCategoriesCalled                 func(tx data.TransactionWithFeeHandler) (uint64, uint64)
	GasPriceForProcessingCalled                  func(tx data.TransactionWithFeeHandler) uint64
	GasPriceForMoveCalled                        func(tx data.TransactionWithFeeHandler) uint64
	MinGasPriceForProcessingCalled               func() uint64
	ComputeGasUsedAndFeeBasedOnRefundValueCalled func(tx data.TransactionWithFeeHandler, refundValue *big.Int) (uint64, *big.Int)
	ComputeTxFeeBasedOnGasUsedCalled             func(tx data.TransactionWithFeeHandler, gasUsed uint64) *big.Int
	ComputeGasLimitBasedOnBalanceCalled          func(tx data.TransactionWithFeeHandler, balance *big.Int) (uint64, error)
=======
	MaxInflationRateCalled                         func(year uint32) float64
	MinInflationRateCalled                         func() float64
	LeaderPercentageCalled                         func() float64
	ProtocolSustainabilityPercentageCalled         func() float64
	ProtocolSustainabilityAddressCalled            func() string
	SetMaxGasLimitPerBlockCalled                   func(maxGasLimitPerBlock uint64)
	SetMinGasPriceCalled                           func(minGasPrice uint64)
	SetMinGasLimitCalled                           func(minGasLimit uint64)
	MaxGasLimitPerBlockCalled                      func(shard uint32) uint64
	MaxGasLimitPerMiniBlockCalled                  func(shard uint32) uint64
	MaxGasLimitPerBlockForSafeCrossShardCalled     func() uint64
	MaxGasLimitPerMiniBlockForSafeCrossShardCalled func() uint64
	ComputeGasLimitCalled                          func(tx data.TransactionWithFeeHandler) uint64
	ComputeFeeCalled                               func(tx data.TransactionWithFeeHandler) *big.Int
	CheckValidityTxValuesCalled                    func(tx data.TransactionWithFeeHandler) error
	ComputeMoveBalanceFeeCalled                    func(tx data.TransactionWithFeeHandler) *big.Int
	ComputeTxFeeCalled                             func(tx data.TransactionWithFeeHandler) *big.Int
	DeveloperPercentageCalled                      func() float64
	MinGasPriceCalled                              func() uint64
	GasPerDataByteCalled                           func() uint64
	RewardsTopUpGradientPointCalled                func() *big.Int
	RewardsTopUpFactorCalled                       func() float64
	ComputeFeeForProcessingCalled                  func(tx data.TransactionWithFeeHandler, gasToUse uint64) *big.Int
	GasPriceModifierCalled                         func() float64
	SplitTxGasInCategoriesCalled                   func(tx data.TransactionWithFeeHandler) (uint64, uint64)
	GasPriceForProcessingCalled                    func(tx data.TransactionWithFeeHandler) uint64
	GasPriceForMoveCalled                          func(tx data.TransactionWithFeeHandler) uint64
	MinGasPriceForProcessingCalled                 func() uint64
	ComputeGasUsedAndFeeBasedOnRefundValueCalled   func(tx data.TransactionWithFeeHandler, refundValue *big.Int) (uint64, *big.Int)
	ComputeTxFeeBasedOnGasUsedCalled               func(tx data.TransactionWithFeeHandler, gasUsed uint64) *big.Int
	ComputeGasLimitBasedOnBalanceCalled            func(tx data.TransactionWithFeeHandler, balance *big.Int) (uint64, error)
>>>>>>> 1229c24f
}

// LeaderPercentage -
func (ehm *EconomicsHandlerMock) LeaderPercentage() float64 {
	return ehm.LeaderPercentageCalled()
}

// ProtocolSustainabilityPercentage will return the protocol sustainability percentage value
func (ehm *EconomicsHandlerMock) ProtocolSustainabilityPercentage() float64 {
	return ehm.ProtocolSustainabilityPercentageCalled()
}

// ProtocolSustainabilityAddress will return the protocol sustainability address
func (ehm *EconomicsHandlerMock) ProtocolSustainabilityAddress() string {
	return ehm.ProtocolSustainabilityAddressCalled()
}

// MinInflationRate -
func (ehm *EconomicsHandlerMock) MinInflationRate() float64 {
	return ehm.MinInflationRateCalled()
}

// MaxInflationRate -
func (ehm *EconomicsHandlerMock) MaxInflationRate(year uint32) float64 {
	return ehm.MaxInflationRateCalled(year)
}

// MinGasPrice -
func (ehm *EconomicsHandlerMock) MinGasPrice() uint64 {
	if ehm.MinGasPriceCalled != nil {
		return ehm.MinGasPriceCalled()
	}
	return 0
}

// MinGasLimit will return min gas limit
func (ehm *EconomicsHandlerMock) MinGasLimit() uint64 {
	return 0
}

// GasPerDataByte -
func (ehm *EconomicsHandlerMock) GasPerDataByte() uint64 {
	return 0
}

// DeveloperPercentage -
func (ehm *EconomicsHandlerMock) DeveloperPercentage() float64 {
	return ehm.DeveloperPercentageCalled()
}

// GenesisTotalSupply -
func (ehm *EconomicsHandlerMock) GenesisTotalSupply() *big.Int {
	return big.NewInt(0)
}

// SetMaxGasLimitPerBlock -
func (ehm *EconomicsHandlerMock) SetMaxGasLimitPerBlock(maxGasLimitPerBlock uint64) {
	ehm.SetMaxGasLimitPerBlockCalled(maxGasLimitPerBlock)
}

// SetMinGasPrice -
func (ehm *EconomicsHandlerMock) SetMinGasPrice(minGasPrice uint64) {
	ehm.SetMinGasPriceCalled(minGasPrice)
}

// SetMinGasLimit -
func (ehm *EconomicsHandlerMock) SetMinGasLimit(minGasLimit uint64) {
	ehm.SetMinGasLimitCalled(minGasLimit)
}

// MaxGasLimitPerBlock -
<<<<<<< HEAD
func (ehm *EconomicsHandlerMock) MaxGasLimitPerBlock(shardID uint32) uint64 {
	return ehm.MaxGasLimitPerBlockCalled(shardID)
=======
func (ehm *EconomicsHandlerMock) MaxGasLimitPerBlock(shard uint32) uint64 {
	if ehm.MaxGasLimitPerBlockCalled != nil {
		return ehm.MaxGasLimitPerBlockCalled(shard)
	}
	return 0
}

// MaxGasLimitPerMiniBlock -
func (ehm *EconomicsHandlerMock) MaxGasLimitPerMiniBlock(shard uint32) uint64 {
	if ehm.MaxGasLimitPerMiniBlockCalled != nil {
		return ehm.MaxGasLimitPerMiniBlockCalled(shard)
	}
	return 0
}

// MaxGasLimitPerBlockForSafeCrossShard -
func (ehm *EconomicsHandlerMock) MaxGasLimitPerBlockForSafeCrossShard() uint64 {
	if ehm.MaxGasLimitPerBlockForSafeCrossShardCalled != nil {
		return ehm.MaxGasLimitPerBlockForSafeCrossShardCalled()
	}
	return 0
}

// MaxGasLimitPerMiniBlockForSafeCrossShard -
func (ehm *EconomicsHandlerMock) MaxGasLimitPerMiniBlockForSafeCrossShard() uint64 {
	if ehm.MaxGasLimitPerMiniBlockForSafeCrossShardCalled != nil {
		return ehm.MaxGasLimitPerMiniBlockForSafeCrossShardCalled()
	}
	return 0
>>>>>>> 1229c24f
}

// ComputeGasLimit -
func (ehm *EconomicsHandlerMock) ComputeGasLimit(tx data.TransactionWithFeeHandler) uint64 {
	if ehm.ComputeGasLimitCalled != nil {
		return ehm.ComputeGasLimitCalled(tx)
	}
	return 0
}

// ComputeFee -
func (ehm *EconomicsHandlerMock) ComputeFee(tx data.TransactionWithFeeHandler) *big.Int {
	if ehm.ComputeFeeCalled != nil {
		return ehm.ComputeFeeCalled(tx)
	}
	return big.NewInt(0)
}

// CheckValidityTxValues -
func (ehm *EconomicsHandlerMock) CheckValidityTxValues(tx data.TransactionWithFeeHandler) error {
	if ehm.CheckValidityTxValuesCalled != nil {
		return ehm.CheckValidityTxValuesCalled(tx)
	}
	return nil
}

// ComputeMoveBalanceFee -
func (ehm *EconomicsHandlerMock) ComputeMoveBalanceFee(tx data.TransactionWithFeeHandler) *big.Int {
	if ehm.ComputeMoveBalanceFeeCalled != nil {
		return ehm.ComputeMoveBalanceFeeCalled(tx)
	}
	return big.NewInt(0)

}

// ComputeGasLimitBasedOnBalance -
func (ehm *EconomicsHandlerMock) ComputeGasLimitBasedOnBalance(tx data.TransactionWithFeeHandler, balance *big.Int) (uint64, error) {
	if ehm.ComputeGasLimitBasedOnBalanceCalled != nil {
		return ehm.ComputeGasLimitBasedOnBalanceCalled(tx, balance)
	}
	return 0, nil
}

// ComputeTxFee -
func (ehm *EconomicsHandlerMock) ComputeTxFee(tx data.TransactionWithFeeHandler) *big.Int {
	if ehm.ComputeTxFeeCalled != nil {
		return ehm.ComputeTxFeeCalled(tx)
	}
	return big.NewInt(0)
}

// RewardsTopUpGradientPoint -
func (ehm *EconomicsHandlerMock) RewardsTopUpGradientPoint() *big.Int {
	if ehm.RewardsTopUpGradientPointCalled != nil {
		return ehm.RewardsTopUpGradientPointCalled()
	}
	return big.NewInt(0)
}

// RewardsTopUpFactor -
func (ehm *EconomicsHandlerMock) RewardsTopUpFactor() float64 {
	if ehm.RewardsTopUpFactorCalled != nil {
		return ehm.RewardsTopUpFactorCalled()
	}
	return 0
}

// ComputeFeeForProcessing -
func (ehm *EconomicsHandlerMock) ComputeFeeForProcessing(tx data.TransactionWithFeeHandler, gasToUse uint64) *big.Int {
	if ehm.ComputeFeeForProcessingCalled != nil {
		return ehm.ComputeFeeForProcessingCalled(tx, gasToUse)
	}
	return big.NewInt(0)
}

// GasPriceModifier -
func (ehm *EconomicsHandlerMock) GasPriceModifier() float64 {
	if ehm.GasPriceModifierCalled != nil {
		return ehm.GasPriceModifierCalled()
	}
	return 0
}

// SplitTxGasInCategories -
func (ehm *EconomicsHandlerMock) SplitTxGasInCategories(tx data.TransactionWithFeeHandler) (uint64, uint64) {
	if ehm.SplitTxGasInCategoriesCalled != nil {
		return ehm.SplitTxGasInCategoriesCalled(tx)
	}
	return 0, 0
}

// GasPriceForProcessing -
func (ehm *EconomicsHandlerMock) GasPriceForProcessing(tx data.TransactionWithFeeHandler) uint64 {
	if ehm.GasPriceForProcessingCalled != nil {
		return ehm.GasPriceForProcessingCalled(tx)
	}
	return 0
}

// GasPriceForMove -
func (ehm *EconomicsHandlerMock) GasPriceForMove(tx data.TransactionWithFeeHandler) uint64 {
	if ehm.GasPriceForMoveCalled != nil {
		return ehm.GasPriceForMoveCalled(tx)
	}
	return 0
}

// MinGasPriceForProcessing -
func (ehm *EconomicsHandlerMock) MinGasPriceForProcessing() uint64 {
	if ehm.MinGasPriceForProcessingCalled != nil {
		return ehm.MinGasPriceForProcessingCalled()
	}
	return 0
}

// ComputeGasUsedAndFeeBasedOnRefundValue -
func (ehm *EconomicsHandlerMock) ComputeGasUsedAndFeeBasedOnRefundValue(tx data.TransactionWithFeeHandler, refundValue *big.Int) (uint64, *big.Int) {
	if ehm.ComputeGasUsedAndFeeBasedOnRefundValueCalled != nil {
		return ehm.ComputeGasUsedAndFeeBasedOnRefundValueCalled(tx, refundValue)
	}
	return 0, big.NewInt(0)
}

// ComputeTxFeeBasedOnGasUsed -
func (ehm *EconomicsHandlerMock) ComputeTxFeeBasedOnGasUsed(tx data.TransactionWithFeeHandler, gasUsed uint64) *big.Int {
	if ehm.ComputeTxFeeBasedOnGasUsedCalled != nil {
		return ehm.ComputeTxFeeBasedOnGasUsedCalled(tx, gasUsed)
	}
	return big.NewInt(0)
}

// IsInterfaceNil returns true if there is no value under the interface
func (ehm *EconomicsHandlerMock) IsInterfaceNil() bool {
	return ehm == nil
}<|MERGE_RESOLUTION|>--- conflicted
+++ resolved
@@ -8,36 +8,6 @@
 
 // EconomicsHandlerMock -
 type EconomicsHandlerMock struct {
-<<<<<<< HEAD
-	MaxInflationRateCalled                       func(year uint32) float64
-	MinInflationRateCalled                       func() float64
-	LeaderPercentageCalled                       func() float64
-	ProtocolSustainabilityPercentageCalled       func() float64
-	ProtocolSustainabilityAddressCalled          func() string
-	SetMaxGasLimitPerBlockCalled                 func(maxGasLimitPerBlock uint64)
-	SetMinGasPriceCalled                         func(minGasPrice uint64)
-	SetMinGasLimitCalled                         func(minGasLimit uint64)
-	MaxGasLimitPerBlockCalled                    func(shardID uint32) uint64
-	ComputeGasLimitCalled                        func(tx data.TransactionWithFeeHandler) uint64
-	ComputeFeeCalled                             func(tx data.TransactionWithFeeHandler) *big.Int
-	CheckValidityTxValuesCalled                  func(tx data.TransactionWithFeeHandler) error
-	ComputeMoveBalanceFeeCalled                  func(tx data.TransactionWithFeeHandler) *big.Int
-	ComputeTxFeeCalled                           func(tx data.TransactionWithFeeHandler) *big.Int
-	DeveloperPercentageCalled                    func() float64
-	MinGasPriceCalled                            func() uint64
-	GasPerDataByteCalled                         func() uint64
-	RewardsTopUpGradientPointCalled              func() *big.Int
-	RewardsTopUpFactorCalled                     func() float64
-	ComputeFeeForProcessingCalled                func(tx data.TransactionWithFeeHandler, gasToUse uint64) *big.Int
-	GasPriceModifierCalled                       func() float64
-	SplitTxGasInCategoriesCalled                 func(tx data.TransactionWithFeeHandler) (uint64, uint64)
-	GasPriceForProcessingCalled                  func(tx data.TransactionWithFeeHandler) uint64
-	GasPriceForMoveCalled                        func(tx data.TransactionWithFeeHandler) uint64
-	MinGasPriceForProcessingCalled               func() uint64
-	ComputeGasUsedAndFeeBasedOnRefundValueCalled func(tx data.TransactionWithFeeHandler, refundValue *big.Int) (uint64, *big.Int)
-	ComputeTxFeeBasedOnGasUsedCalled             func(tx data.TransactionWithFeeHandler, gasUsed uint64) *big.Int
-	ComputeGasLimitBasedOnBalanceCalled          func(tx data.TransactionWithFeeHandler, balance *big.Int) (uint64, error)
-=======
 	MaxInflationRateCalled                         func(year uint32) float64
 	MinInflationRateCalled                         func() float64
 	LeaderPercentageCalled                         func() float64
@@ -46,8 +16,8 @@
 	SetMaxGasLimitPerBlockCalled                   func(maxGasLimitPerBlock uint64)
 	SetMinGasPriceCalled                           func(minGasPrice uint64)
 	SetMinGasLimitCalled                           func(minGasLimit uint64)
-	MaxGasLimitPerBlockCalled                      func(shard uint32) uint64
-	MaxGasLimitPerMiniBlockCalled                  func(shard uint32) uint64
+	MaxGasLimitPerBlockCalled                      func(shardID uint32) uint64
+	MaxGasLimitPerMiniBlockCalled                  func(shardID uint32) uint64
 	MaxGasLimitPerBlockForSafeCrossShardCalled     func() uint64
 	MaxGasLimitPerMiniBlockForSafeCrossShardCalled func() uint64
 	ComputeGasLimitCalled                          func(tx data.TransactionWithFeeHandler) uint64
@@ -69,7 +39,6 @@
 	ComputeGasUsedAndFeeBasedOnRefundValueCalled   func(tx data.TransactionWithFeeHandler, refundValue *big.Int) (uint64, *big.Int)
 	ComputeTxFeeBasedOnGasUsedCalled               func(tx data.TransactionWithFeeHandler, gasUsed uint64) *big.Int
 	ComputeGasLimitBasedOnBalanceCalled            func(tx data.TransactionWithFeeHandler, balance *big.Int) (uint64, error)
->>>>>>> 1229c24f
 }
 
 // LeaderPercentage -
@@ -141,21 +110,17 @@
 }
 
 // MaxGasLimitPerBlock -
-<<<<<<< HEAD
 func (ehm *EconomicsHandlerMock) MaxGasLimitPerBlock(shardID uint32) uint64 {
-	return ehm.MaxGasLimitPerBlockCalled(shardID)
-=======
-func (ehm *EconomicsHandlerMock) MaxGasLimitPerBlock(shard uint32) uint64 {
 	if ehm.MaxGasLimitPerBlockCalled != nil {
-		return ehm.MaxGasLimitPerBlockCalled(shard)
+		return ehm.MaxGasLimitPerBlockCalled(shardID)
 	}
 	return 0
 }
 
 // MaxGasLimitPerMiniBlock -
-func (ehm *EconomicsHandlerMock) MaxGasLimitPerMiniBlock(shard uint32) uint64 {
+func (ehm *EconomicsHandlerMock) MaxGasLimitPerMiniBlock(shardID uint32) uint64 {
 	if ehm.MaxGasLimitPerMiniBlockCalled != nil {
-		return ehm.MaxGasLimitPerMiniBlockCalled(shard)
+		return ehm.MaxGasLimitPerMiniBlockCalled(shardID)
 	}
 	return 0
 }
@@ -174,7 +139,6 @@
 		return ehm.MaxGasLimitPerMiniBlockForSafeCrossShardCalled()
 	}
 	return 0
->>>>>>> 1229c24f
 }
 
 // ComputeGasLimit -
