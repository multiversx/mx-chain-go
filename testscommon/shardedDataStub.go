--- conflicted
+++ resolved
@@ -28,7 +28,8 @@
 	GetCountsCalled                        func() counting.CountsWithSize
 	KeysCalled                             func() [][]byte
 	CleanupSelfShardTxCacheCalled          func(session interface{}, randomness uint64, maxNum int, cleanupLoopMaximumDuration time.Duration)
-<<<<<<< HEAD
+	GetNumTrackedBlocksCalled              func() uint64
+	GetNumTrackedAccountsCalled            func() uint64
 	OnExecutedBlockCalled                  func(blockHeader data.HeaderHandler, rootHash []byte) error
 	OnProposedBlockCalled                  func(
 		blockHash []byte,
@@ -38,11 +39,6 @@
 		latestExecutedHash []byte,
 	) error
 	ResetTrackerCalled func()
-=======
-	GetNumTrackedBlocksCalled              func() uint64
-	GetNumTrackedAccountsCalled            func() uint64
-	OnExecutedBlockCalled                  func(blockHeader data.HeaderHandler) error
->>>>>>> ffd06b79
 }
 
 // NewShardedDataStub -
