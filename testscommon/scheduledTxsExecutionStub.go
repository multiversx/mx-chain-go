package testscommon

import (
	"errors"
	"time"

	"github.com/ElrondNetwork/elrond-go-core/data"
	"github.com/ElrondNetwork/elrond-go-core/data/block"
	"github.com/ElrondNetwork/elrond-go/process"
)

// ScheduledTxsExecutionStub -
type ScheduledTxsExecutionStub struct {
<<<<<<< HEAD
	InitCalled                      func()
	AddCalled                       func([]byte, data.TransactionHandler) bool
	ExecuteCalled                   func([]byte) error
	ExecuteAllCalled                func(func() time.Duration) error
	GetScheduledSCRsCalled          func() map[block.Type][]data.TransactionHandler
	SetScheduledSCRsCalled          func(map[block.Type][]data.TransactionHandler)
	GetScheduledRootHashCalled      func() []byte
	SetScheduledRootHashCalled      func([]byte)
	SetTransactionProcessorCalled   func(process.TransactionProcessor)
	SetTransactionCoordinatorCalled func(process.TransactionCoordinator)
	HaveScheduledTxsCalled          func() bool
	IsScheduledTxCalled             func([]byte) bool
=======
	InitCalled                          func()
	AddCalled                           func([]byte, data.TransactionHandler) bool
	ExecuteCalled                       func([]byte) error
	ExecuteAllCalled                    func(func() time.Duration) error
	GetScheduledSCRsCalled              func() map[block.Type][]data.TransactionHandler
	SetScheduledRootHashAndSCRsCalled   func(rootHash []byte, mapSCRs map[block.Type][]data.TransactionHandler)
	GetScheduledRootHashForHeaderCalled func(headerHash []byte) ([]byte, error)
	RollBackToBlockCalled               func(headerHash []byte) error
	GetScheduledRootHashCalled          func() []byte
	SetScheduledRootHashCalled          func([]byte)
	SetTransactionProcessorCalled       func(process.TransactionProcessor)
	SetTransactionCoordinatorCalled     func(process.TransactionCoordinator)
	HaveScheduledTxsCalled              func() bool
	SaveStateCalled                     func(headerHash []byte)
	LoadStateCalled                     func(headerHash []byte)
>>>>>>> b759829b
}

// Init -
func (stes *ScheduledTxsExecutionStub) Init() {
	if stes.InitCalled != nil {
		stes.InitCalled()
	}
}

// Add -
func (stes *ScheduledTxsExecutionStub) Add(txHash []byte, tx data.TransactionHandler) bool {
	if stes.AddCalled != nil {
		return stes.AddCalled(txHash, tx)
	}
	return true
}

// Execute -
func (stes *ScheduledTxsExecutionStub) Execute(txHash []byte) error {
	if stes.ExecuteCalled != nil {
		return stes.ExecuteCalled(txHash)
	}
	return nil
}

// ExecuteAll -
func (stes *ScheduledTxsExecutionStub) ExecuteAll(haveTime func() time.Duration) error {
	if stes.ExecuteAllCalled != nil {
		return stes.ExecuteAllCalled(haveTime)
	}
	return nil
}

// GetScheduledSCRs -
func (stes *ScheduledTxsExecutionStub) GetScheduledSCRs() map[block.Type][]data.TransactionHandler {
	if stes.GetScheduledSCRsCalled != nil {
		return stes.GetScheduledSCRsCalled()
	}
	return nil
}

// SetScheduledRootHashAndSCRs -
func (stes *ScheduledTxsExecutionStub) SetScheduledRootHashAndSCRs(rootHash []byte, mapSCRs map[block.Type][]data.TransactionHandler) {
	if stes.SetScheduledRootHashAndSCRsCalled != nil {
		stes.SetScheduledRootHashAndSCRsCalled(rootHash, mapSCRs)
	}
}

// GetScheduledRootHashForHeader -
func (stes *ScheduledTxsExecutionStub) GetScheduledRootHashForHeader(headerHash []byte) ([]byte, error) {
	if stes.GetScheduledRootHashForHeaderCalled != nil {
		return stes.GetScheduledRootHashForHeaderCalled(headerHash)
	}
	return nil, errors.New("scheduled root hash for header not found")
}

// RollBackToBlock -
func (stes *ScheduledTxsExecutionStub) RollBackToBlock(headerHash []byte) error {
	if stes.RollBackToBlockCalled != nil {
		return stes.RollBackToBlockCalled(headerHash)
	}
	return nil
}

// SaveState -
func (stes *ScheduledTxsExecutionStub) SaveState(headerHash []byte) {
	if stes.SaveStateCalled != nil {
		stes.SaveStateCalled(headerHash)
	}
}

// GetScheduledRootHash -
func (stes *ScheduledTxsExecutionStub) GetScheduledRootHash() []byte {
	if stes.GetScheduledRootHashCalled != nil {
		return stes.GetScheduledRootHashCalled()
	}

	return nil
}

// SetScheduledRootHash -
func (stes *ScheduledTxsExecutionStub) SetScheduledRootHash(rootHash []byte) {
	if stes.SetScheduledRootHashCalled != nil {
		stes.SetScheduledRootHashCalled(rootHash)
	}
}

// SetTransactionProcessor -
func (stes *ScheduledTxsExecutionStub) SetTransactionProcessor(txProcessor process.TransactionProcessor) {
	if stes.SetTransactionProcessorCalled != nil {
		stes.SetTransactionProcessorCalled(txProcessor)
	}
}

// SetTransactionCoordinator -
func (stes *ScheduledTxsExecutionStub) SetTransactionCoordinator(txCoordinator process.TransactionCoordinator) {
	if stes.SetTransactionCoordinatorCalled != nil {
		stes.SetTransactionCoordinatorCalled(txCoordinator)
	}
}

<<<<<<< HEAD
// HaveScheduledTxs -
func (stes *ScheduledTxsExecutionStub) HaveScheduledTxs() bool {
	if stes.HaveScheduledTxsCalled != nil {
		return stes.HaveScheduledTxsCalled()
	}

	return false
}

// IsScheduledTx -
func (stes *ScheduledTxsExecutionStub) IsScheduledTx(txHash []byte) bool {
	if stes.IsScheduledTxCalled != nil {
		return stes.IsScheduledTxCalled(txHash)
	}
	return false
}

=======
>>>>>>> b759829b
// IsInterfaceNil -
func (stes *ScheduledTxsExecutionStub) IsInterfaceNil() bool {
	return stes == nil
}<|MERGE_RESOLUTION|>--- conflicted
+++ resolved
@@ -11,20 +11,6 @@
 
 // ScheduledTxsExecutionStub -
 type ScheduledTxsExecutionStub struct {
-<<<<<<< HEAD
-	InitCalled                      func()
-	AddCalled                       func([]byte, data.TransactionHandler) bool
-	ExecuteCalled                   func([]byte) error
-	ExecuteAllCalled                func(func() time.Duration) error
-	GetScheduledSCRsCalled          func() map[block.Type][]data.TransactionHandler
-	SetScheduledSCRsCalled          func(map[block.Type][]data.TransactionHandler)
-	GetScheduledRootHashCalled      func() []byte
-	SetScheduledRootHashCalled      func([]byte)
-	SetTransactionProcessorCalled   func(process.TransactionProcessor)
-	SetTransactionCoordinatorCalled func(process.TransactionCoordinator)
-	HaveScheduledTxsCalled          func() bool
-	IsScheduledTxCalled             func([]byte) bool
-=======
 	InitCalled                          func()
 	AddCalled                           func([]byte, data.TransactionHandler) bool
 	ExecuteCalled                       func([]byte) error
@@ -40,7 +26,7 @@
 	HaveScheduledTxsCalled              func() bool
 	SaveStateCalled                     func(headerHash []byte)
 	LoadStateCalled                     func(headerHash []byte)
->>>>>>> b759829b
+	IsScheduledTxCalled                 func([]byte) bool
 }
 
 // Init -
@@ -142,16 +128,6 @@
 	}
 }
 
-<<<<<<< HEAD
-// HaveScheduledTxs -
-func (stes *ScheduledTxsExecutionStub) HaveScheduledTxs() bool {
-	if stes.HaveScheduledTxsCalled != nil {
-		return stes.HaveScheduledTxsCalled()
-	}
-
-	return false
-}
-
 // IsScheduledTx -
 func (stes *ScheduledTxsExecutionStub) IsScheduledTx(txHash []byte) bool {
 	if stes.IsScheduledTxCalled != nil {
@@ -160,8 +136,6 @@
 	return false
 }
 
-=======
->>>>>>> b759829b
 // IsInterfaceNil -
 func (stes *ScheduledTxsExecutionStub) IsInterfaceNil() bool {
 	return stes == nil
