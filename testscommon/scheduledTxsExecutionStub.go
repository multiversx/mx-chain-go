package testscommon

import (
	"errors"
	"time"

	"github.com/ElrondNetwork/elrond-go-core/data"
	"github.com/ElrondNetwork/elrond-go-core/data/block"
	"github.com/ElrondNetwork/elrond-go/process"
)

// ScheduledTxsExecutionStub -
type ScheduledTxsExecutionStub struct {
<<<<<<< HEAD
	InitCalled                            func()
	AddCalled                             func([]byte, data.TransactionHandler) bool
	ExecuteCalled                         func([]byte) error
	ExecuteAllCalled                      func(func() time.Duration) error
	GetScheduledSCRsCalled                func() map[block.Type][]data.TransactionHandler
	SetScheduledRootHashAndSCRsCalled     func(rootHash []byte, mapSCRs map[block.Type][]data.TransactionHandler)
	GetScheduledRootHashForHeaderCalled   func(headerHash []byte) ([]byte, error)
	RollBackToBlockCalled                 func(headerHash []byte) error
	GetScheduledRootHashCalled            func() []byte
	SetScheduledRootHashCalled            func([]byte)
	SetTransactionProcessorCalled         func(process.TransactionProcessor)
	SetSmartContractResultProcessorCalled func(process.SmartContractResultProcessor)
	SetTransactionCoordinatorCalled       func(process.TransactionCoordinator)
	HaveScheduledTxsCalled                func() bool
	SaveStateCalled                       func(headerHash []byte)
	LoadStateCalled                       func(headerHash []byte)
	IsScheduledTxCalled                   func([]byte) bool
=======
	InitCalled                          func()
	AddCalled                           func([]byte, data.TransactionHandler) bool
	ExecuteCalled                       func([]byte) error
	ExecuteAllCalled                    func(func() time.Duration) error
	GetScheduledSCRsCalled              func() map[block.Type][]data.TransactionHandler
	SetScheduledRootHashAndSCRsCalled   func(rootHash []byte, mapSCRs map[block.Type][]data.TransactionHandler)
	GetScheduledRootHashForHeaderCalled func(headerHash []byte) ([]byte, error)
	RollBackToBlockCalled               func(headerHash []byte) error
	GetScheduledRootHashCalled          func() []byte
	SetScheduledRootHashCalled          func([]byte)
	SetTransactionProcessorCalled       func(process.TransactionProcessor)
	SetTransactionCoordinatorCalled     func(process.TransactionCoordinator)
	HaveScheduledTxsCalled              func() bool
	SaveStateIfNeededCalled             func(headerHash []byte)
	SaveStateCalled                     func(headerHash []byte, scheduledRootHash []byte, mapScheduledSCRs map[block.Type][]data.TransactionHandler)
	LoadStateCalled                     func(headerHash []byte)
	IsScheduledTxCalled                 func([]byte) bool
>>>>>>> 0768cae7
}

// Init -
func (stes *ScheduledTxsExecutionStub) Init() {
	if stes.InitCalled != nil {
		stes.InitCalled()
	}
}

// Add -
func (stes *ScheduledTxsExecutionStub) Add(txHash []byte, tx data.TransactionHandler) bool {
	if stes.AddCalled != nil {
		return stes.AddCalled(txHash, tx)
	}
	return true
}

// Execute -
func (stes *ScheduledTxsExecutionStub) Execute(txHash []byte) error {
	if stes.ExecuteCalled != nil {
		return stes.ExecuteCalled(txHash)
	}
	return nil
}

// ExecuteAll -
func (stes *ScheduledTxsExecutionStub) ExecuteAll(haveTime func() time.Duration) error {
	if stes.ExecuteAllCalled != nil {
		return stes.ExecuteAllCalled(haveTime)
	}
	return nil
}

// GetScheduledSCRs -
func (stes *ScheduledTxsExecutionStub) GetScheduledSCRs() map[block.Type][]data.TransactionHandler {
	if stes.GetScheduledSCRsCalled != nil {
		return stes.GetScheduledSCRsCalled()
	}
	return nil
}

// SetScheduledRootHashAndSCRs -
func (stes *ScheduledTxsExecutionStub) SetScheduledRootHashAndSCRs(rootHash []byte, mapSCRs map[block.Type][]data.TransactionHandler) {
	if stes.SetScheduledRootHashAndSCRsCalled != nil {
		stes.SetScheduledRootHashAndSCRsCalled(rootHash, mapSCRs)
	}
}

// GetScheduledRootHashForHeader -
func (stes *ScheduledTxsExecutionStub) GetScheduledRootHashForHeader(headerHash []byte) ([]byte, error) {
	if stes.GetScheduledRootHashForHeaderCalled != nil {
		return stes.GetScheduledRootHashForHeaderCalled(headerHash)
	}
	return nil, errors.New("scheduled root hash for header not found")
}

// RollBackToBlock -
func (stes *ScheduledTxsExecutionStub) RollBackToBlock(headerHash []byte) error {
	if stes.RollBackToBlockCalled != nil {
		return stes.RollBackToBlockCalled(headerHash)
	}
	return nil
}

// SaveStateIfNeeded -
func (stes *ScheduledTxsExecutionStub) SaveStateIfNeeded(headerHash []byte) {
	if stes.SaveStateIfNeededCalled != nil {
		stes.SaveStateIfNeededCalled(headerHash)
	}
}

// SaveState -
func (stes *ScheduledTxsExecutionStub) SaveState(
	headerHash []byte,
	scheduledRootHash []byte,
	mapScheduledSCRs map[block.Type][]data.TransactionHandler,
) {
	if stes.SaveStateCalled != nil {
		stes.SaveStateCalled(headerHash, scheduledRootHash, mapScheduledSCRs)
	}
}

// GetScheduledRootHash -
func (stes *ScheduledTxsExecutionStub) GetScheduledRootHash() []byte {
	if stes.GetScheduledRootHashCalled != nil {
		return stes.GetScheduledRootHashCalled()
	}

	return nil
}

// SetScheduledRootHash -
func (stes *ScheduledTxsExecutionStub) SetScheduledRootHash(rootHash []byte) {
	if stes.SetScheduledRootHashCalled != nil {
		stes.SetScheduledRootHashCalled(rootHash)
	}
}

// SetTransactionProcessor -
func (stes *ScheduledTxsExecutionStub) SetTransactionProcessor(txProcessor process.TransactionProcessor) {
	if stes.SetTransactionProcessorCalled != nil {
		stes.SetTransactionProcessorCalled(txProcessor)
	}
}

// SetSmartContractResultProcessor -
func (stes *ScheduledTxsExecutionStub) SetSmartContractResultProcessor(scrProcessor process.SmartContractResultProcessor) {
	if stes.SetSmartContractResultProcessorCalled != nil {
		stes.SetSmartContractResultProcessorCalled(scrProcessor)
	}
}

// SetTransactionCoordinator -
func (stes *ScheduledTxsExecutionStub) SetTransactionCoordinator(txCoordinator process.TransactionCoordinator) {
	if stes.SetTransactionCoordinatorCalled != nil {
		stes.SetTransactionCoordinatorCalled(txCoordinator)
	}
}

// IsScheduledTx -
func (stes *ScheduledTxsExecutionStub) IsScheduledTx(txHash []byte) bool {
	if stes.IsScheduledTxCalled != nil {
		return stes.IsScheduledTxCalled(txHash)
	}
	return false
}

// IsInterfaceNil -
func (stes *ScheduledTxsExecutionStub) IsInterfaceNil() bool {
	return stes == nil
}<|MERGE_RESOLUTION|>--- conflicted
+++ resolved
@@ -11,7 +11,6 @@
 
 // ScheduledTxsExecutionStub -
 type ScheduledTxsExecutionStub struct {
-<<<<<<< HEAD
 	InitCalled                            func()
 	AddCalled                             func([]byte, data.TransactionHandler) bool
 	ExecuteCalled                         func([]byte) error
@@ -26,28 +25,10 @@
 	SetSmartContractResultProcessorCalled func(process.SmartContractResultProcessor)
 	SetTransactionCoordinatorCalled       func(process.TransactionCoordinator)
 	HaveScheduledTxsCalled                func() bool
-	SaveStateCalled                       func(headerHash []byte)
+	SaveStateIfNeededCalled               func(headerHash []byte)
+	SaveStateCalled                       func(headerHash []byte, scheduledRootHash []byte, mapScheduledSCRs map[block.Type][]data.TransactionHandler)
 	LoadStateCalled                       func(headerHash []byte)
 	IsScheduledTxCalled                   func([]byte) bool
-=======
-	InitCalled                          func()
-	AddCalled                           func([]byte, data.TransactionHandler) bool
-	ExecuteCalled                       func([]byte) error
-	ExecuteAllCalled                    func(func() time.Duration) error
-	GetScheduledSCRsCalled              func() map[block.Type][]data.TransactionHandler
-	SetScheduledRootHashAndSCRsCalled   func(rootHash []byte, mapSCRs map[block.Type][]data.TransactionHandler)
-	GetScheduledRootHashForHeaderCalled func(headerHash []byte) ([]byte, error)
-	RollBackToBlockCalled               func(headerHash []byte) error
-	GetScheduledRootHashCalled          func() []byte
-	SetScheduledRootHashCalled          func([]byte)
-	SetTransactionProcessorCalled       func(process.TransactionProcessor)
-	SetTransactionCoordinatorCalled     func(process.TransactionCoordinator)
-	HaveScheduledTxsCalled              func() bool
-	SaveStateIfNeededCalled             func(headerHash []byte)
-	SaveStateCalled                     func(headerHash []byte, scheduledRootHash []byte, mapScheduledSCRs map[block.Type][]data.TransactionHandler)
-	LoadStateCalled                     func(headerHash []byte)
-	IsScheduledTxCalled                 func([]byte) bool
->>>>>>> 0768cae7
 }
 
 // Init -
