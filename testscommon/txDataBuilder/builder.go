--- conflicted
+++ resolved
@@ -147,11 +147,7 @@
 	return builder.Func(core.BuiltInFunctionESDTTransfer).Str(token).Int64(value)
 }
 
-<<<<<<< HEAD
-//TransferNFTESDT appends to the data string all the elements required to request an ESDT NFT transfer.
-=======
 //TransferESDTNFT appends to the data string all the elements required to request an ESDT NFT transfer.
->>>>>>> 9f10cf44
 func (builder *txDataBuilder) TransferESDTNFT(token string, nonce int, value int64) *txDataBuilder {
 	return builder.Func(core.BuiltInFunctionESDTNFTTransfer).Str(token).Int(nonce).Int64(value)
 }
