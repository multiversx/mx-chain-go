--- conflicted
+++ resolved
@@ -24,13 +24,8 @@
 	JournalLenCalled              func() int
 	RevertToSnapshotCalled        func(snapshot int) error
 	RootHashCalled                func() ([]byte, error)
-<<<<<<< HEAD
 	RecreateTrieCalled            func(rootHash []byte, priority common.StorageAccessType) error
-	PruneTrieCalled               func(rootHash []byte, identifier state.TriePruningIdentifier)
-=======
-	RecreateTrieCalled            func(rootHash []byte) error
 	PruneTrieCalled               func(rootHash []byte, identifier state.TriePruningIdentifier, handler state.PruningHandler)
->>>>>>> de0e7e88
 	CancelPruneCalled             func(rootHash []byte, identifier state.TriePruningIdentifier)
 	SnapshotStateCalled           func(rootHash []byte)
 	SetStateCheckpointCalled      func(rootHash []byte)
