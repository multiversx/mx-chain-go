package storageManager

import (
	"github.com/multiversx/mx-chain-go/common"
	"github.com/multiversx/mx-chain-go/common/statistics/disabled"
)

// StorageManagerStub -
type StorageManagerStub struct {
<<<<<<< HEAD
	PutCalled                              func([]byte, []byte) error
	PutInEpochCalled                       func([]byte, []byte, uint32) error
	PutInEpochWithoutCacheCalled           func([]byte, []byte, uint32) error
	GetCalled                              func([]byte) ([]byte, error)
	GetFromCurrentEpochCalled              func([]byte) ([]byte, error)
	TakeSnapshotCalled                     func(string, []byte, []byte, *common.TrieIteratorChannels, chan []byte, common.SnapshotStatisticsHandler, uint32)
	SetCheckpointCalled                    func([]byte, []byte, *common.TrieIteratorChannels, chan []byte, common.SnapshotStatisticsHandler)
	GetDbThatContainsHashCalled            func([]byte) common.BaseStorer
	IsPruningEnabledCalled                 func() bool
	IsPruningBlockedCalled                 func() bool
	EnterPruningBufferingModeCalled        func()
	ExitPruningBufferingModeCalled         func()
	AddDirtyCheckpointHashesCalled         func([]byte, common.ModifiedHashes) bool
	RemoveFromCurrentEpochCalled           func([]byte) error
	RemoveCalled                           func([]byte) error
	IsInterfaceNilCalled                   func() bool
	SetEpochForPutOperationCalled          func(uint32)
	ShouldTakeSnapshotCalled               func() bool
	GetLatestStorageEpochCalled            func() (uint32, error)
	IsClosedCalled                         func() bool
	RemoveFromCheckpointHashesHolderCalled func([]byte)
	GetBaseTrieStorageManagerCalled        func() common.StorageManager
	GetIdentifierCalled                    func() string
	CloseCalled                            func() error
	RemoveFromAllActiveEpochsCalled        func(hash []byte) error
	GetStateStatsHandlerCalled             func() common.StateStatisticsHandler
=======
	PutCalled                       func([]byte, []byte) error
	PutInEpochCalled                func([]byte, []byte, uint32) error
	PutInEpochWithoutCacheCalled    func([]byte, []byte, uint32) error
	GetCalled                       func([]byte) ([]byte, error)
	GetFromCurrentEpochCalled       func([]byte) ([]byte, error)
	TakeSnapshotCalled              func(string, []byte, []byte, *common.TrieIteratorChannels, chan []byte, common.SnapshotStatisticsHandler, uint32)
	GetDbThatContainsHashCalled     func([]byte) common.BaseStorer
	IsPruningEnabledCalled          func() bool
	IsPruningBlockedCalled          func() bool
	EnterPruningBufferingModeCalled func()
	ExitPruningBufferingModeCalled  func()
	RemoveFromCurrentEpochCalled    func([]byte) error
	RemoveCalled                    func([]byte) error
	IsInterfaceNilCalled            func() bool
	SetEpochForPutOperationCalled   func(uint32)
	ShouldTakeSnapshotCalled        func() bool
	GetLatestStorageEpochCalled     func() (uint32, error)
	IsClosedCalled                  func() bool
	GetBaseTrieStorageManagerCalled func() common.StorageManager
	GetIdentifierCalled             func() string
	CloseCalled                     func() error
	RemoveFromAllActiveEpochsCalled func(hash []byte) error
>>>>>>> 8a01c078
}

// Put -
func (sms *StorageManagerStub) Put(key []byte, val []byte) error {
	if sms.PutCalled != nil {
		return sms.PutCalled(key, val)
	}

	return nil
}

// PutInEpoch -
func (sms *StorageManagerStub) PutInEpoch(key []byte, val []byte, epoch uint32) error {
	if sms.PutInEpochCalled != nil {
		return sms.PutInEpochCalled(key, val, epoch)
	}

	return nil
}

// PutInEpochWithoutCache -
func (sms *StorageManagerStub) PutInEpochWithoutCache(key []byte, val []byte, epoch uint32) error {
	if sms.PutInEpochWithoutCacheCalled != nil {
		return sms.PutInEpochWithoutCacheCalled(key, val, epoch)
	}

	return nil
}

// Get -
func (sms *StorageManagerStub) Get(key []byte) ([]byte, error) {
	if sms.GetCalled != nil {
		return sms.GetCalled(key)
	}

	return nil, nil
}

// GetFromCurrentEpoch -
func (sms *StorageManagerStub) GetFromCurrentEpoch(key []byte) ([]byte, error) {
	if sms.GetFromCurrentEpochCalled != nil {
		return sms.GetFromCurrentEpochCalled(key)
	}

	return nil, nil
}

// TakeSnapshot -
func (sms *StorageManagerStub) TakeSnapshot(
	address string,
	rootHash []byte,
	mainTrieRootHash []byte,
	iteratorChannels *common.TrieIteratorChannels,
	missingNodesChan chan []byte,
	stats common.SnapshotStatisticsHandler,
	epoch uint32,
) {
	if sms.TakeSnapshotCalled != nil {
		sms.TakeSnapshotCalled(address, rootHash, mainTrieRootHash, iteratorChannels, missingNodesChan, stats, epoch)
	}
}

// IsPruningEnabled -
func (sms *StorageManagerStub) IsPruningEnabled() bool {
	if sms.IsPruningEnabledCalled != nil {
		return sms.IsPruningEnabledCalled()
	}
	return false
}

// IsPruningBlocked -
func (sms *StorageManagerStub) IsPruningBlocked() bool {
	if sms.IsPruningBlockedCalled != nil {
		return sms.IsPruningBlockedCalled()
	}
	return false
}

// EnterPruningBufferingMode -
func (sms *StorageManagerStub) EnterPruningBufferingMode() {
	if sms.EnterPruningBufferingModeCalled != nil {
		sms.EnterPruningBufferingModeCalled()
	}
}

// ExitPruningBufferingMode -
func (sms *StorageManagerStub) ExitPruningBufferingMode() {
	if sms.ExitPruningBufferingModeCalled != nil {
		sms.ExitPruningBufferingModeCalled()
	}
}

// RemoveFromCurrentEpoch -
func (sms *StorageManagerStub) RemoveFromCurrentEpoch(hash []byte) error {
	if sms.RemoveFromCurrentEpochCalled != nil {
		return sms.RemoveFromCurrentEpochCalled(hash)
	}
	return nil
}

// Remove -
func (sms *StorageManagerStub) Remove(hash []byte) error {
	if sms.RemoveCalled != nil {
		return sms.RemoveCalled(hash)
	}

	return nil
}

// SetEpochForPutOperation -
func (sms *StorageManagerStub) SetEpochForPutOperation(epoch uint32) {
	if sms.SetEpochForPutOperationCalled != nil {
		sms.SetEpochForPutOperationCalled(epoch)
	}
}

// ShouldTakeSnapshot -
func (sms *StorageManagerStub) ShouldTakeSnapshot() bool {
	if sms.ShouldTakeSnapshotCalled != nil {
		return sms.ShouldTakeSnapshotCalled()
	}

	return true
}

// GetLatestStorageEpoch -
func (sms *StorageManagerStub) GetLatestStorageEpoch() (uint32, error) {
	if sms.GetLatestStorageEpochCalled != nil {
		return sms.GetLatestStorageEpochCalled()
	}

	return 0, nil
}

// Close -
func (sms *StorageManagerStub) Close() error {
	if sms.CloseCalled != nil {
		return sms.CloseCalled()
	}
	return nil
}

// IsClosed -
func (sms *StorageManagerStub) IsClosed() bool {
	if sms.IsClosedCalled != nil {
		return sms.IsClosedCalled()
	}

	return false
}

// GetBaseTrieStorageManager -
func (sms *StorageManagerStub) GetBaseTrieStorageManager() common.StorageManager {
	if sms.GetBaseTrieStorageManagerCalled != nil {
		return sms.GetBaseTrieStorageManagerCalled()
	}

	return nil
}

// RemoveFromAllActiveEpochs -
func (sms *StorageManagerStub) RemoveFromAllActiveEpochs(hash []byte) error {
	if sms.RemoveFromAllActiveEpochsCalled != nil {
		return sms.RemoveFromAllActiveEpochsCalled(hash)
	}

	return nil
}

// GetIdentifier -
func (sms *StorageManagerStub) GetIdentifier() string {
	if sms.GetIdentifierCalled != nil {
		return sms.GetIdentifierCalled()
	}

	return ""
}

// GetStateStatsHandler -
func (sms *StorageManagerStub) GetStateStatsHandler() common.StateStatisticsHandler {
	if sms.GetStateStatsHandlerCalled != nil {
		return sms.GetStateStatsHandlerCalled()
	}

	return disabled.NewStateStatistics()
}

// IsInterfaceNil -
func (sms *StorageManagerStub) IsInterfaceNil() bool {
	return sms == nil
}<|MERGE_RESOLUTION|>--- conflicted
+++ resolved
@@ -7,34 +7,6 @@
 
 // StorageManagerStub -
 type StorageManagerStub struct {
-<<<<<<< HEAD
-	PutCalled                              func([]byte, []byte) error
-	PutInEpochCalled                       func([]byte, []byte, uint32) error
-	PutInEpochWithoutCacheCalled           func([]byte, []byte, uint32) error
-	GetCalled                              func([]byte) ([]byte, error)
-	GetFromCurrentEpochCalled              func([]byte) ([]byte, error)
-	TakeSnapshotCalled                     func(string, []byte, []byte, *common.TrieIteratorChannels, chan []byte, common.SnapshotStatisticsHandler, uint32)
-	SetCheckpointCalled                    func([]byte, []byte, *common.TrieIteratorChannels, chan []byte, common.SnapshotStatisticsHandler)
-	GetDbThatContainsHashCalled            func([]byte) common.BaseStorer
-	IsPruningEnabledCalled                 func() bool
-	IsPruningBlockedCalled                 func() bool
-	EnterPruningBufferingModeCalled        func()
-	ExitPruningBufferingModeCalled         func()
-	AddDirtyCheckpointHashesCalled         func([]byte, common.ModifiedHashes) bool
-	RemoveFromCurrentEpochCalled           func([]byte) error
-	RemoveCalled                           func([]byte) error
-	IsInterfaceNilCalled                   func() bool
-	SetEpochForPutOperationCalled          func(uint32)
-	ShouldTakeSnapshotCalled               func() bool
-	GetLatestStorageEpochCalled            func() (uint32, error)
-	IsClosedCalled                         func() bool
-	RemoveFromCheckpointHashesHolderCalled func([]byte)
-	GetBaseTrieStorageManagerCalled        func() common.StorageManager
-	GetIdentifierCalled                    func() string
-	CloseCalled                            func() error
-	RemoveFromAllActiveEpochsCalled        func(hash []byte) error
-	GetStateStatsHandlerCalled             func() common.StateStatisticsHandler
-=======
 	PutCalled                       func([]byte, []byte) error
 	PutInEpochCalled                func([]byte, []byte, uint32) error
 	PutInEpochWithoutCacheCalled    func([]byte, []byte, uint32) error
@@ -57,7 +29,7 @@
 	GetIdentifierCalled             func() string
 	CloseCalled                     func() error
 	RemoveFromAllActiveEpochsCalled func(hash []byte) error
->>>>>>> 8a01c078
+	GetStateStatsHandlerCalled      func() common.StateStatisticsHandler
 }
 
 // Put -
