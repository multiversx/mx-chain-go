package factory

import (
	"github.com/multiversx/mx-chain-go/common"
	"github.com/multiversx/mx-chain-go/factory"
	"github.com/multiversx/mx-chain-go/state"
)

// StateComponentsMock -
type StateComponentsMock struct {
	PeersAcc                 state.AccountsAdapter
	Accounts                 state.AccountsAdapter
	AccountsAPI              state.AccountsAdapter
	AccountsAdapterAPICalled func() state.AccountsAdapter
	AccountsRepo             state.AccountsRepository
	Tries                    common.TriesHolder
	StorageManagers          map[string]common.StorageManager
	MissingNodesNotifier     common.MissingTrieNodesNotifier
<<<<<<< HEAD
	ChangesCollector         state.StateAccessesCollector
=======
	LeavesRetriever          common.TrieLeavesRetriever
>>>>>>> de2627d2
}

// NewStateComponentsMockFromRealComponent -
func NewStateComponentsMockFromRealComponent(stateComponents factory.StateComponentsHolder) *StateComponentsMock {
	return &StateComponentsMock{
		PeersAcc:             stateComponents.PeerAccounts(),
		Accounts:             stateComponents.AccountsAdapter(),
		AccountsAPI:          stateComponents.AccountsAdapterAPI(),
		AccountsRepo:         stateComponents.AccountsRepository(),
		Tries:                stateComponents.TriesContainer(),
		StorageManagers:      stateComponents.TrieStorageManagers(),
		MissingNodesNotifier: stateComponents.MissingTrieNodesNotifier(),
		LeavesRetriever:      stateComponents.TrieLeavesRetriever(),
	}
}

// Create -
func (scm *StateComponentsMock) Create() error {
	return nil
}

// Close -
func (scm *StateComponentsMock) Close() error {
	return nil
}

// CheckSubcomponents -
func (scm *StateComponentsMock) CheckSubcomponents() error {
	return nil
}

// PeerAccounts -
func (scm *StateComponentsMock) PeerAccounts() state.AccountsAdapter {
	return scm.PeersAcc
}

// AccountsAdapter -
func (scm *StateComponentsMock) AccountsAdapter() state.AccountsAdapter {
	return scm.Accounts
}

// AccountsAdapterAPI -
func (scm *StateComponentsMock) AccountsAdapterAPI() state.AccountsAdapter {
	if scm.AccountsAdapterAPICalled != nil {
		return scm.AccountsAdapterAPICalled()
	}
	return scm.AccountsAPI
}

// AccountsRepository -
func (scm *StateComponentsMock) AccountsRepository() state.AccountsRepository {
	return scm.AccountsRepo
}

// TriesContainer -
func (scm *StateComponentsMock) TriesContainer() common.TriesHolder {
	return scm.Tries
}

// TrieStorageManagers -
func (scm *StateComponentsMock) TrieStorageManagers() map[string]common.StorageManager {
	return scm.StorageManagers
}

// String -
func (scm *StateComponentsMock) String() string {
	return "StateComponentsMock"
}

// MissingTrieNodesNotifier -
func (scm *StateComponentsMock) MissingTrieNodesNotifier() common.MissingTrieNodesNotifier {
	return scm.MissingNodesNotifier
}

<<<<<<< HEAD
// StateAccessesCollector -
func (scm *StateComponentsMock) StateAccessesCollector() state.StateAccessesCollector {
	return scm.ChangesCollector
=======
// TrieLeavesRetriever -
func (scm *StateComponentsMock) TrieLeavesRetriever() common.TrieLeavesRetriever {
	return scm.LeavesRetriever
>>>>>>> de2627d2
}

// IsInterfaceNil -
func (scm *StateComponentsMock) IsInterfaceNil() bool {
	return scm == nil
}<|MERGE_RESOLUTION|>--- conflicted
+++ resolved
@@ -16,11 +16,8 @@
 	Tries                    common.TriesHolder
 	StorageManagers          map[string]common.StorageManager
 	MissingNodesNotifier     common.MissingTrieNodesNotifier
-<<<<<<< HEAD
+	LeavesRetriever          common.TrieLeavesRetriever
 	ChangesCollector         state.StateAccessesCollector
-=======
-	LeavesRetriever          common.TrieLeavesRetriever
->>>>>>> de2627d2
 }
 
 // NewStateComponentsMockFromRealComponent -
@@ -95,15 +92,14 @@
 	return scm.MissingNodesNotifier
 }
 
-<<<<<<< HEAD
+// TrieLeavesRetriever -
+func (scm *StateComponentsMock) TrieLeavesRetriever() common.TrieLeavesRetriever {
+	return scm.LeavesRetriever
+}
+
 // StateAccessesCollector -
 func (scm *StateComponentsMock) StateAccessesCollector() state.StateAccessesCollector {
 	return scm.ChangesCollector
-=======
-// TrieLeavesRetriever -
-func (scm *StateComponentsMock) TrieLeavesRetriever() common.TrieLeavesRetriever {
-	return scm.LeavesRetriever
->>>>>>> de2627d2
 }
 
 // IsInterfaceNil -
