package cryptoMocks

import (
<<<<<<< HEAD
	crypto "github.com/ElrondNetwork/elrond-go-crypto"
	"github.com/ElrondNetwork/elrond-go/consensus/signing"
=======
	"bytes"
>>>>>>> 1e949677
)

const signatureSize = 48

// MultisignerMock is used to mock the multisignature scheme
type MultisignerMock struct {
<<<<<<< HEAD
	aggSig  []byte
	sigs    [][]byte
	pubkeys []string
	selfId  uint16

	VerifyCalled                           func(msg []byte, bitmap []byte) error
	CommitmentHashCalled                   func(index uint16) ([]byte, error)
	CreateSignatureShareCalled             func(msg []byte, bitmap []byte) ([]byte, error)
	VerifySignatureShareCalled             func(index uint16, sig []byte, msg []byte, bitmap []byte) error
	AggregateSigsCalled                    func(bitmap []byte) ([]byte, error)
	SignatureShareCalled                   func(index uint16) ([]byte, error)
	CreateCalled                           func(pubKeys []string, index uint16) (*MultisignerMock, error)
	SetAggregatedSigCalled                 func(sig []byte) error
	ResetCalled                            func(pubKeys []string, index uint16) error
	CreateAndAddSignatureShareForKeyCalled func(message []byte, privateKey crypto.PrivateKey, pubKeyBytes []byte) ([]byte, error)
	StoreSignatureShareCalled              func(index uint16, sig []byte) error
}

// NewMultiSigner -
func NewMultiSigner(consensusSize uint32) *MultisignerMock {
	multisigner := &MultisignerMock{}
	multisigner.sigs = make([][]byte, consensusSize)
	multisigner.pubkeys = make([]string, consensusSize)

	multisigner.aggSig = make([]byte, signatureSize)
	copy(multisigner.aggSig, "aggregated signature")

	return multisigner
}

// Create -
func (mm *MultisignerMock) Create(pubKeys []string, index uint16) (*MultisignerMock, error) {
	if mm.CreateCalled != nil {
		return mm.CreateCalled(pubKeys, index)
	}

	multiSig := NewMultiSigner(uint32(len(pubKeys)))

	multiSig.selfId = index
	multiSig.pubkeys = pubKeys

	return multiSig, nil
}

// Reset -
func (mm *MultisignerMock) Reset(pubKeys []string, index uint16) error {
	if mm.ResetCalled != nil {
		return mm.ResetCalled(pubKeys, index)
	}

	mm.sigs = make([][]byte, len(pubKeys))
	mm.pubkeys = make([]string, len(pubKeys))
	mm.selfId = index
	mm.pubkeys = pubKeys

	for i := 0; i < len(pubKeys); i++ {
		mm.sigs[i] = mm.aggSig
	}

	mm.selfId = index
	mm.pubkeys = pubKeys

	return nil
}

// SetAggregatedSig -
func (mm *MultisignerMock) SetAggregatedSig(aggSig []byte) error {
	mm.aggSig = aggSig

	return nil
=======
	CreateSignatureShareCalled func(privateKeyBytes []byte, message []byte) ([]byte, error)
	VerifySignatureShareCalled func(publicKey []byte, message []byte, sig []byte) error
	AggregateSigsCalled        func(pubKeysSigners [][]byte, signatures [][]byte) ([]byte, error)
	VerifyAggregatedSigCalled  func(pubKeysSigners [][]byte, message []byte, aggSig []byte) error
}

// NewMultiSigner -
func NewMultiSigner() *MultisignerMock {
	return &MultisignerMock{}
>>>>>>> 1e949677
}

// CreateSignatureShare -
func (mm *MultisignerMock) CreateSignatureShare(privateKeyBytes []byte, message []byte) ([]byte, error) {
	if mm.CreateSignatureShareCalled != nil {
		return mm.CreateSignatureShareCalled(privateKeyBytes, message)
	}

<<<<<<< HEAD
	return mm.aggSig, nil
}

// StoreSignatureShare -
func (mm *MultisignerMock) StoreSignatureShare(index uint16, sig []byte) error {
	if mm.StoreSignatureShareCalled != nil {
		return mm.StoreSignatureShareCalled(index, sig)
	}

	if index >= uint16(len(mm.pubkeys)) {
		return signing.ErrIndexOutOfBounds
	}

	mm.sigs[index] = sig
	return nil
=======
	return bytes.Repeat([]byte("0xAA"), signatureSize), nil
>>>>>>> 1e949677
}

// VerifySignatureShare -
func (mm *MultisignerMock) VerifySignatureShare(publicKey []byte, message []byte, sig []byte) error {
	if mm.VerifySignatureShareCalled != nil {
		return mm.VerifySignatureShareCalled(publicKey, message, sig)
	}
	return nil
}

// AggregateSigs -
func (mm *MultisignerMock) AggregateSigs(pubKeysSigners [][]byte, signatures [][]byte) ([]byte, error) {
	if mm.AggregateSigsCalled != nil {
<<<<<<< HEAD
		return mm.AggregateSigsCalled(bitmap)
	}

	return mm.aggSig, nil
}

// SignatureShare -
func (mm *MultisignerMock) SignatureShare(index uint16) ([]byte, error) {
	if mm.SignatureShareCalled != nil {
		return mm.SignatureShareCalled(index)
	}

	if index >= uint16(len(mm.sigs)) {
		return nil, signing.ErrIndexOutOfBounds
=======
		return mm.AggregateSigsCalled(pubKeysSigners, signatures)
>>>>>>> 1e949677
	}

	return bytes.Repeat([]byte("0xAA"), signatureSize), nil
}

// VerifyAggregatedSig -
func (mm *MultisignerMock) VerifyAggregatedSig(pubKeysSigners [][]byte, message []byte, aggSig []byte) error {
	if mm.VerifyAggregatedSigCalled != nil {
		return mm.VerifyAggregatedSigCalled(pubKeysSigners, message, aggSig)
	}
	return nil
}

// IsInterfaceNil -
func (mm *MultisignerMock) IsInterfaceNil() bool {
	return mm == nil
}<|MERGE_RESOLUTION|>--- conflicted
+++ resolved
@@ -1,90 +1,13 @@
 package cryptoMocks
 
 import (
-<<<<<<< HEAD
-	crypto "github.com/ElrondNetwork/elrond-go-crypto"
-	"github.com/ElrondNetwork/elrond-go/consensus/signing"
-=======
 	"bytes"
->>>>>>> 1e949677
 )
 
 const signatureSize = 48
 
 // MultisignerMock is used to mock the multisignature scheme
 type MultisignerMock struct {
-<<<<<<< HEAD
-	aggSig  []byte
-	sigs    [][]byte
-	pubkeys []string
-	selfId  uint16
-
-	VerifyCalled                           func(msg []byte, bitmap []byte) error
-	CommitmentHashCalled                   func(index uint16) ([]byte, error)
-	CreateSignatureShareCalled             func(msg []byte, bitmap []byte) ([]byte, error)
-	VerifySignatureShareCalled             func(index uint16, sig []byte, msg []byte, bitmap []byte) error
-	AggregateSigsCalled                    func(bitmap []byte) ([]byte, error)
-	SignatureShareCalled                   func(index uint16) ([]byte, error)
-	CreateCalled                           func(pubKeys []string, index uint16) (*MultisignerMock, error)
-	SetAggregatedSigCalled                 func(sig []byte) error
-	ResetCalled                            func(pubKeys []string, index uint16) error
-	CreateAndAddSignatureShareForKeyCalled func(message []byte, privateKey crypto.PrivateKey, pubKeyBytes []byte) ([]byte, error)
-	StoreSignatureShareCalled              func(index uint16, sig []byte) error
-}
-
-// NewMultiSigner -
-func NewMultiSigner(consensusSize uint32) *MultisignerMock {
-	multisigner := &MultisignerMock{}
-	multisigner.sigs = make([][]byte, consensusSize)
-	multisigner.pubkeys = make([]string, consensusSize)
-
-	multisigner.aggSig = make([]byte, signatureSize)
-	copy(multisigner.aggSig, "aggregated signature")
-
-	return multisigner
-}
-
-// Create -
-func (mm *MultisignerMock) Create(pubKeys []string, index uint16) (*MultisignerMock, error) {
-	if mm.CreateCalled != nil {
-		return mm.CreateCalled(pubKeys, index)
-	}
-
-	multiSig := NewMultiSigner(uint32(len(pubKeys)))
-
-	multiSig.selfId = index
-	multiSig.pubkeys = pubKeys
-
-	return multiSig, nil
-}
-
-// Reset -
-func (mm *MultisignerMock) Reset(pubKeys []string, index uint16) error {
-	if mm.ResetCalled != nil {
-		return mm.ResetCalled(pubKeys, index)
-	}
-
-	mm.sigs = make([][]byte, len(pubKeys))
-	mm.pubkeys = make([]string, len(pubKeys))
-	mm.selfId = index
-	mm.pubkeys = pubKeys
-
-	for i := 0; i < len(pubKeys); i++ {
-		mm.sigs[i] = mm.aggSig
-	}
-
-	mm.selfId = index
-	mm.pubkeys = pubKeys
-
-	return nil
-}
-
-// SetAggregatedSig -
-func (mm *MultisignerMock) SetAggregatedSig(aggSig []byte) error {
-	mm.aggSig = aggSig
-
-	return nil
-=======
 	CreateSignatureShareCalled func(privateKeyBytes []byte, message []byte) ([]byte, error)
 	VerifySignatureShareCalled func(publicKey []byte, message []byte, sig []byte) error
 	AggregateSigsCalled        func(pubKeysSigners [][]byte, signatures [][]byte) ([]byte, error)
@@ -94,7 +17,6 @@
 // NewMultiSigner -
 func NewMultiSigner() *MultisignerMock {
 	return &MultisignerMock{}
->>>>>>> 1e949677
 }
 
 // CreateSignatureShare -
@@ -103,25 +25,7 @@
 		return mm.CreateSignatureShareCalled(privateKeyBytes, message)
 	}
 
-<<<<<<< HEAD
-	return mm.aggSig, nil
-}
-
-// StoreSignatureShare -
-func (mm *MultisignerMock) StoreSignatureShare(index uint16, sig []byte) error {
-	if mm.StoreSignatureShareCalled != nil {
-		return mm.StoreSignatureShareCalled(index, sig)
-	}
-
-	if index >= uint16(len(mm.pubkeys)) {
-		return signing.ErrIndexOutOfBounds
-	}
-
-	mm.sigs[index] = sig
-	return nil
-=======
 	return bytes.Repeat([]byte("0xAA"), signatureSize), nil
->>>>>>> 1e949677
 }
 
 // VerifySignatureShare -
@@ -135,24 +39,7 @@
 // AggregateSigs -
 func (mm *MultisignerMock) AggregateSigs(pubKeysSigners [][]byte, signatures [][]byte) ([]byte, error) {
 	if mm.AggregateSigsCalled != nil {
-<<<<<<< HEAD
-		return mm.AggregateSigsCalled(bitmap)
-	}
-
-	return mm.aggSig, nil
-}
-
-// SignatureShare -
-func (mm *MultisignerMock) SignatureShare(index uint16) ([]byte, error) {
-	if mm.SignatureShareCalled != nil {
-		return mm.SignatureShareCalled(index)
-	}
-
-	if index >= uint16(len(mm.sigs)) {
-		return nil, signing.ErrIndexOutOfBounds
-=======
 		return mm.AggregateSigsCalled(pubKeysSigners, signatures)
->>>>>>> 1e949677
 	}
 
 	return bytes.Repeat([]byte("0xAA"), signatureSize), nil
