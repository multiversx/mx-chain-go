--- conflicted
+++ resolved
@@ -46,25 +46,6 @@
 	GetGasLimitCalled                      func() uint32
 	SetLastExecutionResultHandlerCalled    func(resultHandler data.LastExecutionResultHandler) error
 	SetExecutionResultsHandlersCalled      func(resultHandlers []data.BaseExecutionResultHandler) error
-<<<<<<< HEAD
-}
-
-// SetLastExecutionResultHandler -
-func (hhs *HeaderHandlerStub) SetLastExecutionResultHandler(resultHandler data.LastExecutionResultHandler) error {
-	if hhs.GetLastExecutionResultHandlerCalled() == nil {
-		return hhs.SetLastExecutionResultHandlerCalled(resultHandler)
-	}
-	return nil
-}
-
-// SetExecutionResultsHandlers -
-func (hhs *HeaderHandlerStub) SetExecutionResultsHandlers(resultHandlers []data.BaseExecutionResultHandler) error {
-	if hhs.GetExecutionResultsHandlersCalled() == nil {
-		return hhs.SetExecutionResultsHandlersCalled(resultHandlers)
-	}
-	return nil
-=======
->>>>>>> 49ddefdf
 }
 
 // GetAccumulatedFees -
