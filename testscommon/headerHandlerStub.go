--- conflicted
+++ resolved
@@ -59,7 +59,6 @@
 	GetLastExecutionResultHandlerCalled    func() data.LastExecutionResultHandler
 	GetExecutionResultsHandlersCalled      func() []data.BaseExecutionResultHandler
 	IsHeaderV3Called                       func() bool
-<<<<<<< HEAD
 	GetMiniBlockHeaderHandlersCalled       func() []data.MiniBlockHeaderHandler
 	SetEpochStartMetaHashCalled            func(hash []byte) error
 	SetLastExecutionResultHandlerCalled    func(resultHandler data.LastExecutionResultHandler) error
@@ -68,6 +67,9 @@
 	SetMiniBlockHeaderHandlersCalled       func(mbsHandlers []data.MiniBlockHeaderHandler) error
 	SetTxCountCalled                       func(count uint32) error
 	SetMetaBlockHashesCalled               func(hashes [][]byte) error
+	GetGasLimitCalled                      func() uint32
+	SetLastExecutionResultHandlerCalled    func(resultHandler data.LastExecutionResultHandler) error
+	SetExecutionResultsHandlersCalled      func(resultHandlers []data.BaseExecutionResultHandler) error
 }
 
 // SetLastExecutionResultHandler -
@@ -92,11 +94,6 @@
 		return hhs.IsHeaderV3Called()
 	}
 	return false
-=======
-	GetGasLimitCalled                      func() uint32
-	SetLastExecutionResultHandlerCalled    func(resultHandler data.LastExecutionResultHandler) error
-	SetExecutionResultsHandlersCalled      func(resultHandlers []data.BaseExecutionResultHandler) error
->>>>>>> 49ddefdf
 }
 
 // GetAccumulatedFees -
@@ -524,6 +521,7 @@
 	if hhs.GetLastExecutionResultHandlerCalled != nil {
 		return hhs.GetLastExecutionResultHandlerCalled()
 	}
+
 	return nil
 }
 
@@ -532,14 +530,10 @@
 	if hhs.GetExecutionResultsHandlersCalled != nil {
 		return hhs.GetExecutionResultsHandlersCalled()
 	}
-	return nil
-}
-
-<<<<<<< HEAD
-// GetAccumulatedFeesInEpoch -
-func (hhs *HeaderHandlerStub) GetAccumulatedFeesInEpoch() *big.Int {
-	return nil
-=======
+
+	return nil
+}
+
 // SetLastExecutionResultHandler -
 func (hhs *HeaderHandlerStub) SetLastExecutionResultHandler(resultHandler data.LastExecutionResultHandler) error {
 	if hhs.SetLastExecutionResultHandlerCalled != nil {
@@ -557,14 +551,9 @@
 	return nil
 }
 
-// IsHeaderV3 -
-func (hhs *HeaderHandlerStub) IsHeaderV3() bool {
-	if hhs.IsHeaderV3Called != nil {
-		return hhs.IsHeaderV3Called()
-	}
-
-	return false
->>>>>>> 49ddefdf
+// GetAccumulatedFeesInEpoch -
+func (hhs *HeaderHandlerStub) GetAccumulatedFeesInEpoch() *big.Int {
+	return nil
 }
 
 // SetEpochChangeProposed -
@@ -573,4 +562,13 @@
 // IsEpochChangeProposed -
 func (hhs *HeaderHandlerStub) IsEpochChangeProposed() bool {
 	return false
+}
+
+// GetGasLimit -
+func (hhs *HeaderHandlerStub) GetGasLimit() uint32 {
+	if hhs.GetGasLimitCalled != nil {
+		return hhs.GetGasLimitCalled()
+	}
+
+	return 0
 }