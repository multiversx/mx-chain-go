--- conflicted
+++ resolved
@@ -68,7 +68,6 @@
 	SetTxCountCalled                       func(count uint32) error
 	SetMetaBlockHashesCalled               func(hashes [][]byte) error
 	SetEpochStartHandlerCalled             func(epochStartHandler data.EpochStartHandler) error
-<<<<<<< HEAD
 	SetRoundCalled                         func(round uint64) error
 	SetNonceCalled                         func(nonce uint64) error
 	SetShardInfoHandlersCalled             func(shardInfo []data.ShardDataHandler) error
@@ -80,16 +79,6 @@
 		return hhs.SetEpochStartHandlerCalled(epochStartHandler)
 	}
 	return nil
-=======
->>>>>>> dffd3313
-}
-
-// SetEpochStartHandler -
-func (hhs *HeaderHandlerStub) SetEpochStartHandler(epochStartHandler data.EpochStartHandler) error {
-	if hhs.SetEpochStartHandlerCalled != nil {
-		return hhs.SetEpochStartHandlerCalled(epochStartHandler)
-	}
-	return nil
 }
 
 // IsHeaderV3 - checks if the header is a V3 header
