--- conflicted
+++ resolved
@@ -1,8 +1,6 @@
 package testscommon
 
-import (
-	logger "github.com/ElrondNetwork/elrond-go-logger"
-)
+import logger "github.com/ElrondNetwork/elrond-go-logger"
 
 // LoggerStub -
 type LoggerStub struct {
@@ -11,12 +9,8 @@
 	InfoCalled       func(message string, args ...interface{})
 	WarnCalled       func(message string, args ...interface{})
 	ErrorCalled      func(message string, args ...interface{})
+	LogIfErrorCalled func(err error, args ...interface{})
 	LogCalled        func(logLevel logger.LogLevel, message string, args ...interface{})
-	LogIfErrorCalled func(err error, args ...interface{})
-<<<<<<< HEAD
-	LogCalled        func(logLevel logger.LogLevel, message string, args ...interface{})
-=======
->>>>>>> a77633e6
 	LogLineCalled    func(line *logger.LogLine)
 	SetLevelCalled   func(logLevel logger.LogLevel)
 	GetLevelCalled   func() logger.LogLevel
@@ -78,23 +72,6 @@
 	}
 }
 
-<<<<<<< HEAD
-// Log -
-func (stub *LoggerStub) Log(logLevel logger.LogLevel, message string, args ...interface{}) {
-	if stub.LogCalled != nil {
-		stub.LogCalled(logLevel, message, args...)
-	}
-}
-
-// LogLine -
-func (stub *LoggerStub) LogLine(line *logger.LogLine) {
-	if stub.LogLineCalled != nil {
-		stub.LogLineCalled(line)
-	}
-}
-
-=======
->>>>>>> a77633e6
 // SetLevel -
 func (stub *LoggerStub) SetLevel(logLevel logger.LogLevel) {
 	if stub.SetLevelCalled != nil {
