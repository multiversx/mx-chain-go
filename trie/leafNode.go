--- conflicted
+++ resolved
@@ -435,11 +435,8 @@
 	_ common.DBWriteCacher,
 	_ marshal.Marshalizer,
 	chanClose chan struct{},
-<<<<<<< HEAD
+	ctx context.Context,
 	_ common.StorageAccessType,
-=======
-	ctx context.Context,
->>>>>>> de0e7e88
 ) error {
 	err := ln.isEmptyOrNil()
 	if err != nil {
