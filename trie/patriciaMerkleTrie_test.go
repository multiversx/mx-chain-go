--- conflicted
+++ resolved
@@ -19,14 +19,9 @@
 	"github.com/multiversx/mx-chain-go/common"
 	"github.com/multiversx/mx-chain-go/common/errChan"
 	"github.com/multiversx/mx-chain-go/common/holders"
-<<<<<<< HEAD
-	"github.com/multiversx/mx-chain-go/config"
 	errorsCommon "github.com/multiversx/mx-chain-go/errors"
 	"github.com/multiversx/mx-chain-go/state/parsers"
-	"github.com/multiversx/mx-chain-go/testscommon"
 	"github.com/multiversx/mx-chain-go/testscommon/enableEpochsHandlerMock"
-=======
->>>>>>> d3ebeb7f
 	"github.com/multiversx/mx-chain-go/testscommon/storage"
 	trieMock "github.com/multiversx/mx-chain-go/testscommon/trie"
 	"github.com/multiversx/mx-chain-go/trie"
@@ -45,7 +40,6 @@
 	return tr
 }
 
-<<<<<<< HEAD
 func emptyTrieWithCustomEnableEpochsHandler(handler common.EnableEpochsHandler) common.Trie {
 	storage, marshaller, hasher, _, maxTrieLevelInMem := getDefaultTrieParameters()
 
@@ -53,33 +47,8 @@
 	return tr
 }
 
-func getDefaultTrieStorageManagerParameters() trie.NewTrieStorageManagerArgs {
-	marshalizer := &testscommon.ProtobufMarshalizerMock{}
-	hasher := &testscommon.KeccakMock{}
-
-	generalCfg := config.TrieStorageManagerConfig{
-		PruningBufferLen:      1000,
-		SnapshotsBufferLen:    10,
-		SnapshotsGoroutineNum: 1,
-	}
-
-	return trie.NewTrieStorageManagerArgs{
-		MainStorer:             testscommon.NewSnapshotPruningStorerMock(),
-		CheckpointsStorer:      testscommon.NewSnapshotPruningStorerMock(),
-		Marshalizer:            marshalizer,
-		Hasher:                 hasher,
-		GeneralConfig:          generalCfg,
-		CheckpointHashesHolder: hashesHolder.NewCheckpointHashesHolder(10000000, testscommon.HashSize),
-		IdleProvider:           &testscommon.ProcessStatusHandlerStub{},
-	}
-}
-
 func getDefaultTrieParameters() (common.StorageManager, marshal.Marshalizer, hashing.Hasher, common.EnableEpochsHandler, uint) {
-	args := getDefaultTrieStorageManagerParameters()
-=======
-func getDefaultTrieParameters() (common.StorageManager, marshal.Marshalizer, hashing.Hasher, uint) {
 	args := trie.GetDefaultTrieStorageManagerParameters()
->>>>>>> d3ebeb7f
 	trieStorageManager, _ := trie.NewTrieStorageManager(args)
 	maxTrieLevelInMemory := uint(1)
 
