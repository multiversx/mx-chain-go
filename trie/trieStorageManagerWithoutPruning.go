package trie

import (
	"github.com/ElrondNetwork/elrond-go-core/core"
	"github.com/ElrondNetwork/elrond-go-core/core/check"
	"github.com/ElrondNetwork/elrond-go/common"
)

// trieStorageManagerWithoutPruning manages the storage operations of the trie, but does not prune old values
type trieStorageManagerWithoutPruning struct {
	*trieStorageManager
}

// NewTrieStorageManagerWithoutPruning creates a new instance of trieStorageManagerWithoutPruning
func NewTrieStorageManagerWithoutPruning(db common.DBWriteCacher) (*trieStorageManagerWithoutPruning, error) {
	if check.IfNil(db) {
		return nil, ErrNilDatabase
	}

	return &trieStorageManagerWithoutPruning{&trieStorageManager{mainStorer: db}}, nil
}

// Put adds only to the db
<<<<<<< HEAD
func (tsm *trieStorageManagerWithoutPruning) Put(key []byte, val []byte, priority common.StorageAccessType) error {
	return tsm.db.Put(key, val, priority)
}

// PutInEpoch adds only to the db
func (tsm *trieStorageManagerWithoutPruning) PutInEpoch(key []byte, val []byte, _ uint32, priority common.StorageAccessType) error {
	return tsm.db.Put(key, val, priority)
}

// Get checks only the db
func (tsm *trieStorageManagerWithoutPruning) Get(key []byte, priority common.StorageAccessType) ([]byte, error) {
	return tsm.db.Get(key, priority)
}

// GetFromCurrentEpoch checks only the db
func (tsm *trieStorageManagerWithoutPruning) GetFromCurrentEpoch(key []byte, priority common.StorageAccessType) ([]byte, error) {
	return tsm.db.Get(key, priority)
=======
func (tsm *trieStorageManagerWithoutPruning) Put(key []byte, val []byte) error {
	return tsm.mainStorer.Put(key, val)
}

// PutInEpoch adds only to the db
func (tsm *trieStorageManagerWithoutPruning) PutInEpoch(key []byte, val []byte, _ uint32) error {
	return tsm.mainStorer.Put(key, val)
}

// Get checks only the db
func (tsm *trieStorageManagerWithoutPruning) Get(key []byte) ([]byte, error) {
	return tsm.mainStorer.Get(key)
}

// GetFromCurrentEpoch checks only the db
func (tsm *trieStorageManagerWithoutPruning) GetFromCurrentEpoch(key []byte) ([]byte, error) {
	return tsm.mainStorer.Get(key)
>>>>>>> de0e7e88
}

// TakeSnapshot does nothing if pruning is disabled
func (tsm *trieStorageManagerWithoutPruning) TakeSnapshot(_ []byte, _ []byte, chLeaves chan core.KeyValueHolder, stats common.SnapshotStatisticsHandler, _ uint32) {
	if chLeaves != nil {
		close(chLeaves)
	}
	stats.SnapshotFinished()

	log.Trace("trieStorageManagerWithoutPruning - TakeSnapshot:trie storage pruning is disabled")
}

// SetCheckpoint does nothing if pruning is disabled
func (tsm *trieStorageManagerWithoutPruning) SetCheckpoint(_ []byte, _ []byte, chLeaves chan core.KeyValueHolder, stats common.SnapshotStatisticsHandler) {
	if chLeaves != nil {
		close(chLeaves)
	}
	stats.SnapshotFinished()

	log.Trace("trieStorageManagerWithoutPruning - SetCheckpoint:trie storage pruning is disabled")
}

// Close - closes all underlying components
func (tsm *trieStorageManagerWithoutPruning) Close() error {
	log.Trace("trieStorageManagerWithoutPruning - Close:trie storage pruning is disabled")
	return tsm.mainStorer.Close()
}

// IsPruningEnabled returns false if the trie pruning is disabled
func (tsm *trieStorageManagerWithoutPruning) IsPruningEnabled() bool {
	return false
}

// AddDirtyCheckpointHashes does nothing for this implementation
func (tsm *trieStorageManagerWithoutPruning) AddDirtyCheckpointHashes(_ []byte, _ common.ModifiedHashes) bool {
	return false
}

// ShouldTakeSnapshot returns false
func (tsm *trieStorageManagerWithoutPruning) ShouldTakeSnapshot() bool {
	return false
}

// GetLatestStorageEpoch returns 0
func (tsm *trieStorageManagerWithoutPruning) GetLatestStorageEpoch() (uint32, error) {
	return 0, nil
}

// Remove does nothing for this implementation
func (tsm *trieStorageManagerWithoutPruning) Remove(_ []byte, _ common.StorageAccessType) error {
	return nil
}<|MERGE_RESOLUTION|>--- conflicted
+++ resolved
@@ -21,43 +21,23 @@
 }
 
 // Put adds only to the db
-<<<<<<< HEAD
 func (tsm *trieStorageManagerWithoutPruning) Put(key []byte, val []byte, priority common.StorageAccessType) error {
-	return tsm.db.Put(key, val, priority)
+	return tsm.mainStorer.Put(key, val, priority)
 }
 
 // PutInEpoch adds only to the db
 func (tsm *trieStorageManagerWithoutPruning) PutInEpoch(key []byte, val []byte, _ uint32, priority common.StorageAccessType) error {
-	return tsm.db.Put(key, val, priority)
+	return tsm.mainStorer.Put(key, val, priority)
 }
 
 // Get checks only the db
 func (tsm *trieStorageManagerWithoutPruning) Get(key []byte, priority common.StorageAccessType) ([]byte, error) {
-	return tsm.db.Get(key, priority)
+	return tsm.mainStorer.Get(key, priority)
 }
 
 // GetFromCurrentEpoch checks only the db
 func (tsm *trieStorageManagerWithoutPruning) GetFromCurrentEpoch(key []byte, priority common.StorageAccessType) ([]byte, error) {
-	return tsm.db.Get(key, priority)
-=======
-func (tsm *trieStorageManagerWithoutPruning) Put(key []byte, val []byte) error {
-	return tsm.mainStorer.Put(key, val)
-}
-
-// PutInEpoch adds only to the db
-func (tsm *trieStorageManagerWithoutPruning) PutInEpoch(key []byte, val []byte, _ uint32) error {
-	return tsm.mainStorer.Put(key, val)
-}
-
-// Get checks only the db
-func (tsm *trieStorageManagerWithoutPruning) Get(key []byte) ([]byte, error) {
-	return tsm.mainStorer.Get(key)
-}
-
-// GetFromCurrentEpoch checks only the db
-func (tsm *trieStorageManagerWithoutPruning) GetFromCurrentEpoch(key []byte) ([]byte, error) {
-	return tsm.mainStorer.Get(key)
->>>>>>> de0e7e88
+	return tsm.mainStorer.Get(key, priority)
 }
 
 // TakeSnapshot does nothing if pruning is disabled
