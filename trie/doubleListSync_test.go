--- conflicted
+++ resolved
@@ -59,13 +59,8 @@
 
 func createInMemoryTrie() (common.Trie, storage.Storer) {
 	memUnit := createMemUnit()
-<<<<<<< HEAD
-	tsm, _ := createTrieStorageManager(t, memUnit)
+	tsm, _ := createTrieStorageManager(memUnit)
 	tr, _ := NewTrie(tsm, marshalizer, hasherMock, 6, common.TestPriority)
-=======
-	tsm, _ := createTrieStorageManager(memUnit)
-	tr, _ := NewTrie(tsm, marshalizer, hasherMock, 6)
->>>>>>> de0e7e88
 
 	return tr, memUnit
 }
@@ -77,13 +72,8 @@
 	cache, _ := storageUnit.NewCache(storageUnit.CacheConfig{Type: storageUnit.LRUCache, Capacity: capacity, Shards: shards, SizeInBytes: sizeInBytes})
 	unit, _ := storageUnit.NewStorageUnit(cache, db)
 
-<<<<<<< HEAD
-	tsm, _ := createTrieStorageManager(t, unit)
+	tsm, _ := createTrieStorageManager(unit)
 	tr, _ := NewTrie(tsm, marshalizer, hasherMock, 6, common.TestPriority)
-=======
-	tsm, _ := createTrieStorageManager(unit)
-	tr, _ := NewTrie(tsm, marshalizer, hasherMock, 6)
->>>>>>> de0e7e88
 
 	return tr, unit
 }
@@ -232,13 +222,8 @@
 	err := d.StartSyncing(roothash, ctx)
 	require.Nil(t, err)
 
-<<<<<<< HEAD
-	trie, _ := createInMemoryTrieFromDB(t, arg.DB.(*testscommon.MemDbMock))
+	trie, _ := createInMemoryTrieFromDB(arg.DB.(*testscommon.MemDbMock))
 	trie, _ = trie.Recreate(roothash, common.TestPriority)
-=======
-	trie, _ := createInMemoryTrieFromDB(arg.DB.(*testscommon.MemDbMock))
-	trie, _ = trie.Recreate(roothash)
->>>>>>> de0e7e88
 	require.False(t, check.IfNil(trie))
 
 	var val []byte
@@ -294,13 +279,8 @@
 	err := d.StartSyncing(roothash, ctx)
 	require.Nil(t, err)
 
-<<<<<<< HEAD
-	trie, _ := createInMemoryTrieFromDB(t, arg.DB.(*testscommon.MemDbMock))
+	trie, _ := createInMemoryTrieFromDB(arg.DB.(*testscommon.MemDbMock))
 	trie, _ = trie.Recreate(roothash, common.TestPriority)
-=======
-	trie, _ := createInMemoryTrieFromDB(arg.DB.(*testscommon.MemDbMock))
-	trie, _ = trie.Recreate(roothash)
->>>>>>> de0e7e88
 	require.False(t, check.IfNil(trie))
 
 	var val []byte
