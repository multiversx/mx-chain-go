--- conflicted
+++ resolved
@@ -50,11 +50,7 @@
 		Hasher:                 hasherMock,
 		GeneralConfig:          generalCfg,
 		CheckpointHashesHolder: hashesHolder.NewCheckpointHashesHolder(10000000, uint64(hasherMock.Size())),
-<<<<<<< HEAD
-=======
-		EpochNotifier:          &epochNotifier.EpochNotifierStub{},
 		IdleProvider:           &testscommon.ProcessStatusHandlerStub{},
->>>>>>> 49f85285
 	}
 	tsm, _ := NewTrieStorageManager(args)
 
