--- conflicted
+++ resolved
@@ -1253,18 +1253,11 @@
 		goRoutinesManager, err := NewGoroutinesManager(th, errChan.NewErrChanWrapper(), make(chan struct{}))
 		assert.Nil(t, err)
 
-<<<<<<< HEAD
-		newEn, _ := en.insert(data, goRoutinesManager, nil)
+		newEn := en.insert(data, goRoutinesManager, common.NewModifiedHashesSlice(), nil)
 		newEn.setHash(manager)
 		assert.Nil(t, manager.GetError())
 		newEn.commitDirty(0, 5, manager, hashesCollector.NewDisabledHashesCollector(), testscommon.NewMemDbMock(), testscommon.NewMemDbMock())
 		assert.Nil(t, manager.GetError())
-=======
-		newEn := en.insert(data, goRoutinesManager, common.NewModifiedHashesSlice(), nil)
-		newEn.setHash(getTestGoroutinesManager())
-		err = newEn.commitDirty(0, 5, testscommon.NewMemDbMock(), testscommon.NewMemDbMock())
-		assert.Nil(t, err)
->>>>>>> 98869ad5
 
 		dataForRemoval := []core.TrieData{
 			getTrieDataWithDefaultVersion(string([]byte{1, 2, 7, 7, 8, 9}), "dog"),
