--- conflicted
+++ resolved
@@ -6,14 +6,8 @@
 	"github.com/ElrondNetwork/elrond-go-core/core"
 	"github.com/ElrondNetwork/elrond-go/common"
 	"github.com/ElrondNetwork/elrond-go/config"
-<<<<<<< HEAD
-	"github.com/ElrondNetwork/elrond-go/mock"
-	"github.com/ElrondNetwork/elrond-go/state/temporary"
 	"github.com/ElrondNetwork/elrond-go/testscommon"
 	"github.com/ElrondNetwork/elrond-go/testscommon/hashingMocks"
-=======
-	"github.com/ElrondNetwork/elrond-go/testscommon"
->>>>>>> 35ec4ca5
 	"github.com/ElrondNetwork/elrond-go/trie"
 	"github.com/ElrondNetwork/elrond-go/trie/hashesHolder"
 	"github.com/stretchr/testify/assert"
@@ -21,15 +15,9 @@
 
 func getNewTrieStorageManagerArgs() trie.NewTrieStorageManagerArgs {
 	return trie.NewTrieStorageManagerArgs{
-<<<<<<< HEAD
-		DB:                     mock.NewMemDbMock(),
+		DB:                     testscommon.NewMemDbMock(),
 		Marshalizer:            &testscommon.MarshalizerMock{},
 		Hasher:                 &hashingMocks.HasherMock{},
-=======
-		DB:                     testscommon.NewMemDbMock(),
-		Marshalizer:            &testscommon.MarshalizerMock{},
-		Hasher:                 &testscommon.HasherMock{},
->>>>>>> 35ec4ca5
 		SnapshotDbConfig:       config.DBConfig{},
 		GeneralConfig:          config.TrieStorageManagerConfig{},
 		CheckpointHashesHolder: hashesHolder.NewCheckpointHashesHolder(10, 32),
