package trie

import (
	"bytes"
	"context"
	"fmt"
	"strings"
	"sync"
	"time"

	"github.com/ElrondNetwork/elrond-go-core/core"
	"github.com/ElrondNetwork/elrond-go-core/core/check"
	"github.com/ElrondNetwork/elrond-go-core/core/closing"
	"github.com/ElrondNetwork/elrond-go-core/core/throttler"
	"github.com/ElrondNetwork/elrond-go-core/hashing"
	"github.com/ElrondNetwork/elrond-go-core/marshal"
	"github.com/ElrondNetwork/elrond-go/common"
	"github.com/ElrondNetwork/elrond-go/config"
	"github.com/ElrondNetwork/elrond-go/errors"
	"github.com/ElrondNetwork/elrond-go/storage"
)

// trieStorageManager manages all the storage operations of the trie (commit, snapshot, checkpoint, pruning)
type trieStorageManager struct {
	mainStorer             common.DBWriteCacher
	pruningBlockingOps     uint32
	snapshotReq            chan *snapshotsQueueEntry
	checkpointReq          chan *snapshotsQueueEntry
	checkpointsStorer      common.DBWriteCacher
	checkpointHashesHolder CheckpointHashesHolder
	storageOperationMutex  sync.RWMutex
	cancelFunc             context.CancelFunc
	closer                 core.SafeCloser
	closed                 bool
	idleProvider           IdleNodeProvider
}

type snapshotsQueueEntry struct {
	rootHash         []byte
	mainTrieRootHash []byte
	leavesChan       chan core.KeyValueHolder
	stats            common.SnapshotStatisticsHandler
	epoch            uint32
}

// NewTrieStorageManagerArgs holds the arguments needed for creating a new trieStorageManager
type NewTrieStorageManagerArgs struct {
	MainStorer             common.DBWriteCacher
	CheckpointsStorer      common.DBWriteCacher
	Marshalizer            marshal.Marshalizer
	Hasher                 hashing.Hasher
	GeneralConfig          config.TrieStorageManagerConfig
	CheckpointHashesHolder CheckpointHashesHolder
	IdleProvider           IdleNodeProvider
}

// NewTrieStorageManager creates a new instance of trieStorageManager
func NewTrieStorageManager(args NewTrieStorageManagerArgs) (*trieStorageManager, error) {
	if check.IfNil(args.MainStorer) {
		return nil, fmt.Errorf("%w for main storer", ErrNilStorer)
	}
	if check.IfNil(args.CheckpointsStorer) {
		return nil, fmt.Errorf("%w for checkpoints storer", ErrNilStorer)
	}
	if check.IfNil(args.Marshalizer) {
		return nil, ErrNilMarshalizer
	}
	if check.IfNil(args.Hasher) {
		return nil, ErrNilHasher
	}
	if check.IfNil(args.CheckpointHashesHolder) {
		return nil, ErrNilCheckpointHashesHolder
	}
	if check.IfNil(args.IdleProvider) {
		return nil, ErrNilIdleNodeProvider
	}

	ctx, cancelFunc := context.WithCancel(context.Background())

	tsm := &trieStorageManager{
		mainStorer:             args.MainStorer,
		checkpointsStorer:      args.CheckpointsStorer,
		snapshotReq:            make(chan *snapshotsQueueEntry, args.GeneralConfig.SnapshotsBufferLen),
		checkpointReq:          make(chan *snapshotsQueueEntry, args.GeneralConfig.SnapshotsBufferLen),
		pruningBlockingOps:     0,
		cancelFunc:             cancelFunc,
		checkpointHashesHolder: args.CheckpointHashesHolder,
		closer:                 closing.NewSafeChanCloser(),
		idleProvider:           args.IdleProvider,
	}
	goRoutinesThrottler, err := throttler.NewNumGoRoutinesThrottler(int32(args.GeneralConfig.SnapshotsGoroutineNum))
	if err != nil {
		return nil, err
	}

	go tsm.doCheckpointsAndSnapshots(ctx, args.Marshalizer, args.Hasher, goRoutinesThrottler)
	return tsm, nil
}

func (tsm *trieStorageManager) doCheckpointsAndSnapshots(ctx context.Context, msh marshal.Marshalizer, hsh hashing.Hasher, goRoutinesThrottler core.Throttler) {
	tsm.doProcessLoop(ctx, msh, hsh, goRoutinesThrottler)
	tsm.cleanupChans()
}

func (tsm *trieStorageManager) doProcessLoop(ctx context.Context, msh marshal.Marshalizer, hsh hashing.Hasher, goRoutinesThrottler core.Throttler) {
	defer log.Debug("trieStorageManager.storageProcessLoop go routine is closing...")

	for {
		select {
		case snapshotRequest := <-tsm.snapshotReq:
			err := tsm.checkGoRoutinesThrottler(ctx, goRoutinesThrottler, snapshotRequest)
			if err != nil {
				return
			}

			goRoutinesThrottler.StartProcessing()
			go tsm.takeSnapshot(snapshotRequest, msh, hsh, ctx, goRoutinesThrottler)
		case snapshotRequest := <-tsm.checkpointReq:
			err := tsm.checkGoRoutinesThrottler(ctx, goRoutinesThrottler, snapshotRequest)
			if err != nil {
				return
			}

			goRoutinesThrottler.StartProcessing()
			go tsm.takeCheckpoint(snapshotRequest, msh, hsh, ctx, goRoutinesThrottler)
		case <-ctx.Done():
			return
		}
	}
}

func (tsm *trieStorageManager) checkGoRoutinesThrottler(
	ctx context.Context,
	goRoutinesThrottler core.Throttler,
	snapshotRequest *snapshotsQueueEntry,
) error {
	for {
		if goRoutinesThrottler.CanProcess() {
			break
		}

		select {
		case <-time.After(time.Millisecond * 100):
			continue
		case <-ctx.Done():
			tsm.finishOperation(snapshotRequest, "did not start snapshot, goroutione is closing")
			return ErrTimeIsOut
		}
	}

	return nil
}

func (tsm *trieStorageManager) cleanupChans() {
	<-tsm.closer.ChanClose()
	// at this point we can not add new entries in the snapshot/checkpoint chans
	for {
		select {
		case entry := <-tsm.snapshotReq:
			tsm.finishOperation(entry, "trie snapshot finished on cleanup")
		case entry := <-tsm.checkpointReq:
			tsm.finishOperation(entry, "trie checkpoint finished on cleanup")
		default:
			log.Debug("finished trieStorageManager.cleanupChans")
			return
		}
	}
}

// Get checks all the storers for the given key, and returns it if it is found
func (tsm *trieStorageManager) Get(key []byte, priority common.StorageAccessType) ([]byte, error) {
	tsm.storageOperationMutex.Lock()
	defer tsm.storageOperationMutex.Unlock()

	if tsm.closed {
		log.Trace("trieStorageManager get context closing", "key", key)
		return nil, errors.ErrContextClosing
	}

	val, err := tsm.mainStorer.Get(key, priority)
	if isClosingError(err) {
		return nil, err
	}
	if len(val) != 0 {
		return val, nil
	}

	return tsm.getFromOtherStorers(key, priority)
}

// GetFromCurrentEpoch checks only the current storer for the given key, and returns it if it is found
func (tsm *trieStorageManager) GetFromCurrentEpoch(key []byte, priority common.StorageAccessType) ([]byte, error) {
	tsm.storageOperationMutex.Lock()

	if tsm.closed {
		log.Trace("trieStorageManager get context closing", "key", key)
		tsm.storageOperationMutex.Unlock()
		return nil, errors.ErrContextClosing
	}

	storer, ok := tsm.mainStorer.(snapshotPruningStorer)
	if !ok {
		storerType := fmt.Sprintf("%T", tsm.mainStorer)
		tsm.storageOperationMutex.Unlock()
		return nil, fmt.Errorf("invalid storer, type is %s", storerType)
	}

	tsm.storageOperationMutex.Unlock()

	return storer.GetFromCurrentEpoch(key, priority)
}

func (tsm *trieStorageManager) getFromOtherStorers(key []byte, priority common.StorageAccessType) ([]byte, error) {
	val, err := tsm.checkpointsStorer.Get(key, priority)
	if isClosingError(err) {
		return nil, err
	}
	if len(val) != 0 {
		return val, nil
	}

<<<<<<< HEAD
	if tsm.flagDisableOldStorage.IsSet() {
		return nil, ErrKeyNotFound
	}

	val, err = tsm.db.Get(key, priority)
	if isClosingError(err) {
		return nil, err
	}
	if len(val) != 0 {
		return val, nil
	}

	for i := len(tsm.snapshots) - 1; i >= 0; i-- {
		val, _ = tsm.snapshots[i].Get(key, priority)
		if len(val) != 0 {
			return val, nil
		}
	}

=======
>>>>>>> de0e7e88
	return nil, ErrKeyNotFound
}

func isClosingError(err error) bool {
	if err == nil {
		return false
	}

	isClosingErr := err == errors.ErrContextClosing ||
		err == storage.ErrDBIsClosed ||
		strings.Contains(err.Error(), storage.ErrDBIsClosed.Error()) ||
		strings.Contains(err.Error(), errors.ErrContextClosing.Error())
	return isClosingErr
}

// Put adds the given value to the main storer
func (tsm *trieStorageManager) Put(key []byte, val []byte, priority common.StorageAccessType) error {
	tsm.storageOperationMutex.Lock()
	defer tsm.storageOperationMutex.Unlock()
	log.Trace("put hash in tsm", "hash", key)

	if tsm.closed {
		log.Trace("trieStorageManager put context closing", "key", key, "value", val)
		return errors.ErrContextClosing
	}

	return tsm.mainStorer.Put(key, val, priority)
}

// PutInEpoch adds the given value to the main storer in the specified epoch
func (tsm *trieStorageManager) PutInEpoch(key []byte, val []byte, epoch uint32, priority common.StorageAccessType) error {
	tsm.storageOperationMutex.Lock()
	defer tsm.storageOperationMutex.Unlock()
	log.Trace("put hash in tsm in epoch", "hash", key, "epoch", epoch)

	if tsm.closed {
		log.Trace("trieStorageManager put context closing", "key", key, "value", val, "epoch", epoch)
		return errors.ErrContextClosing
	}

	storer, ok := tsm.mainStorer.(snapshotPruningStorer)
	if !ok {
		return fmt.Errorf("invalid storer type for PutInEpoch")
	}

	return storer.PutInEpochWithoutCache(key, val, epoch, priority)
}

// EnterPruningBufferingMode increases the counter that tracks how many operations
// that block the pruning process are in progress
func (tsm *trieStorageManager) EnterPruningBufferingMode() {
	tsm.storageOperationMutex.Lock()
	defer tsm.storageOperationMutex.Unlock()

	tsm.pruningBlockingOps++

	log.Trace("enter pruning buffering state", "operations in progress that block pruning", tsm.pruningBlockingOps)
}

// ExitPruningBufferingMode decreases the counter that tracks how many operations
// that block the pruning process are in progress
func (tsm *trieStorageManager) ExitPruningBufferingMode() {
	tsm.storageOperationMutex.Lock()
	defer tsm.storageOperationMutex.Unlock()

	if tsm.pruningBlockingOps < 1 {
		log.Error("ExitPruningBufferingMode called too many times")
		return
	}

	tsm.pruningBlockingOps--

	log.Trace("exit pruning buffering state", "operations in progress that block pruning", tsm.pruningBlockingOps)
}

// GetLatestStorageEpoch returns the epoch for the latest opened persister
func (tsm *trieStorageManager) GetLatestStorageEpoch() (uint32, error) {
	tsm.storageOperationMutex.Lock()
	defer tsm.storageOperationMutex.Unlock()

	storer, ok := tsm.mainStorer.(snapshotPruningStorer)
	if !ok {
		log.Debug("GetLatestStorageEpoch", "error", fmt.Sprintf("%T", tsm.mainStorer))
		return 0, fmt.Errorf("invalid storer type for GetLatestStorageEpoch")
	}

	return storer.GetLatestStorageEpoch()
}

// TakeSnapshot creates a new snapshot, or if there is another snapshot or checkpoint in progress,
// it adds this snapshot in the queue.
func (tsm *trieStorageManager) TakeSnapshot(
	rootHash []byte,
	mainTrieRootHash []byte,
	leavesChan chan core.KeyValueHolder,
	stats common.SnapshotStatisticsHandler,
	epoch uint32,
) {
	if tsm.isClosed() {
		tsm.safelyCloseChan(leavesChan)
		stats.SnapshotFinished()
		return
	}

	if bytes.Equal(rootHash, EmptyTrieHash) {
		log.Trace("should not snapshot an empty trie")
		tsm.safelyCloseChan(leavesChan)
		stats.SnapshotFinished()
		return
	}

	tsm.EnterPruningBufferingMode()
	tsm.checkpointHashesHolder.RemoveCommitted(rootHash)

	snapshotEntry := &snapshotsQueueEntry{
		rootHash:         rootHash,
		mainTrieRootHash: mainTrieRootHash,
		leavesChan:       leavesChan,
		stats:            stats,
		epoch:            epoch,
	}
	select {
	case tsm.snapshotReq <- snapshotEntry:
	case <-tsm.closer.ChanClose():
		tsm.ExitPruningBufferingMode()
		tsm.safelyCloseChan(leavesChan)
		stats.SnapshotFinished()
	}
}

// SetCheckpoint creates a new checkpoint, or if there is another snapshot or checkpoint in progress,
// it adds this checkpoint in the queue. The checkpoint operation creates a new snapshot file
// only if there was no snapshot done prior to this
func (tsm *trieStorageManager) SetCheckpoint(rootHash []byte, mainTrieRootHash []byte, leavesChan chan core.KeyValueHolder, stats common.SnapshotStatisticsHandler) {
	if tsm.isClosed() {
		tsm.safelyCloseChan(leavesChan)
		stats.SnapshotFinished()
		return
	}

	if bytes.Equal(rootHash, EmptyTrieHash) {
		log.Trace("should not set checkpoint for empty trie")
		tsm.safelyCloseChan(leavesChan)
		stats.SnapshotFinished()
		return
	}

	tsm.EnterPruningBufferingMode()

	checkpointEntry := &snapshotsQueueEntry{
		rootHash:         rootHash,
		mainTrieRootHash: mainTrieRootHash,
		leavesChan:       leavesChan,
		stats:            stats,
	}
	select {
	case tsm.checkpointReq <- checkpointEntry:
	case <-tsm.closer.ChanClose():
		tsm.ExitPruningBufferingMode()
		tsm.safelyCloseChan(leavesChan)
		stats.SnapshotFinished()
	}
}

func (tsm *trieStorageManager) safelyCloseChan(ch chan core.KeyValueHolder) {
	if ch != nil {
		close(ch)
	}
}

func (tsm *trieStorageManager) finishOperation(snapshotEntry *snapshotsQueueEntry, message string) {
	tsm.ExitPruningBufferingMode()
	log.Trace(message, "rootHash", snapshotEntry.rootHash)
	tsm.safelyCloseChan(snapshotEntry.leavesChan)
	snapshotEntry.stats.SnapshotFinished()
}

func (tsm *trieStorageManager) takeSnapshot(snapshotEntry *snapshotsQueueEntry, msh marshal.Marshalizer, hsh hashing.Hasher, ctx context.Context, goRoutinesThrottler core.Throttler) {
	defer func() {
		tsm.finishOperation(snapshotEntry, "trie snapshot finished")
		goRoutinesThrottler.EndProcessing()
	}()

	log.Trace("trie snapshot started", "rootHash", snapshotEntry.rootHash)

	newRoot, err := newSnapshotNode(tsm, msh, hsh, snapshotEntry.rootHash, common.SnapshotPriority)
	if err != nil {
		treatSnapshotError(err,
			"trie storage manager: newSnapshotNode takeSnapshot",
			snapshotEntry.rootHash,
			snapshotEntry.mainTrieRootHash,
		)
		return
	}

	stsm, err := newSnapshotTrieStorageManager(tsm, snapshotEntry.epoch)
	if err != nil {
		log.Error("takeSnapshot: trie storage manager: newSnapshotTrieStorageManager",
			"rootHash", snapshotEntry.rootHash,
			"main trie rootHash", snapshotEntry.mainTrieRootHash,
			"err", err.Error())
		return
	}

	err = newRoot.commitSnapshot(stsm, snapshotEntry.leavesChan, ctx, snapshotEntry.stats, tsm.idleProvider)
	if err != nil {
		treatSnapshotError(err,
			"trie storage manager: takeSnapshot commit",
			snapshotEntry.rootHash,
			snapshotEntry.mainTrieRootHash,
		)
		return
	}
}

func (tsm *trieStorageManager) takeCheckpoint(checkpointEntry *snapshotsQueueEntry, msh marshal.Marshalizer, hsh hashing.Hasher, ctx context.Context, goRoutinesThrottler core.Throttler) {
	defer func() {
		tsm.finishOperation(checkpointEntry, "trie checkpoint finished")
		goRoutinesThrottler.EndProcessing()
	}()

	log.Trace("trie checkpoint started", "rootHash", checkpointEntry.rootHash)

	newRoot, err := newSnapshotNode(tsm, msh, hsh, checkpointEntry.rootHash, common.SnapshotPriority)
	if err != nil {
		treatSnapshotError(err,
			"trie storage manager: newSnapshotNode takeCheckpoint",
			checkpointEntry.rootHash,
			checkpointEntry.mainTrieRootHash,
		)
		return
	}

	err = newRoot.commitCheckpoint(tsm, tsm.checkpointsStorer, tsm.checkpointHashesHolder, checkpointEntry.leavesChan, ctx, checkpointEntry.stats, tsm.idleProvider)
	if err != nil {
		treatSnapshotError(err,
			"trie storage manager: takeCheckpoint commit",
			checkpointEntry.rootHash,
			checkpointEntry.mainTrieRootHash,
		)
		return
	}
}

func treatSnapshotError(err error, message string, rootHash []byte, mainTrieRootHash []byte) {
	if isClosingError(err) {
		log.Debug("context closing", "message", message, "rootHash", rootHash, "mainTrieRootHash", mainTrieRootHash)
		return
	}

	log.Error(message, "rootHash", rootHash, "mainTrieRootHash", mainTrieRootHash, "err", err.Error())
}

func newSnapshotNode(
	db common.DBWriteCacher,
	msh marshal.Marshalizer,
	hsh hashing.Hasher,
	rootHash []byte,
	priority common.StorageAccessType,
) (snapshotNode, error) {
	newRoot, err := getNodeFromDBAndDecode(rootHash, db, msh, hsh, priority)
	if err != nil {
		return nil, err
	}

	return newRoot, nil
}

// IsPruningEnabled returns true if the trie pruning is enabled
func (tsm *trieStorageManager) IsPruningEnabled() bool {
	return true
}

// IsPruningBlocked returns true if there is any pruningBlockingOperation in progress
func (tsm *trieStorageManager) IsPruningBlocked() bool {
	tsm.storageOperationMutex.RLock()
	defer tsm.storageOperationMutex.RUnlock()

	return tsm.pruningBlockingOps != 0
}

// AddDirtyCheckpointHashes adds the given hashes to the checkpoint hashes holder
func (tsm *trieStorageManager) AddDirtyCheckpointHashes(rootHash []byte, hashes common.ModifiedHashes) bool {
	return tsm.checkpointHashesHolder.Put(rootHash, hashes)
}

// Remove removes the given hash form the storage and from the checkpoint hashes holder
func (tsm *trieStorageManager) Remove(hash []byte, priority common.StorageAccessType) error {
	tsm.storageOperationMutex.Lock()
	defer tsm.storageOperationMutex.Unlock()

	tsm.checkpointHashesHolder.Remove(hash)
	storer, ok := tsm.mainStorer.(snapshotPruningStorer)
	if !ok {
		return fmt.Errorf("%w, storer type is %s", ErrWrongTypeAssertion, fmt.Sprintf("%T", tsm.mainStorer))
	}

	return storer.RemoveFromCurrentEpoch(hash, priority)
}

func (tsm *trieStorageManager) isClosed() bool {
	tsm.storageOperationMutex.RLock()
	defer tsm.storageOperationMutex.RUnlock()

	return tsm.closed
}

// Close - closes all underlying components
func (tsm *trieStorageManager) Close() error {
	tsm.storageOperationMutex.Lock()
	defer tsm.storageOperationMutex.Unlock()

	tsm.cancelFunc()
	tsm.closed = true

	// calling close on the SafeCloser instance should be the last instruction called
	// (just to close some go routines started as edge cases that would otherwise hang)
	defer tsm.closer.Close()

	var err error

	errMainStorerClose := tsm.mainStorer.Close()
	if errMainStorerClose != nil {
		log.Error("trieStorageManager.Close mainStorerClose", "error", errMainStorerClose)
		err = errMainStorerClose
	}

	errCheckpointsStorerClose := tsm.checkpointsStorer.Close()
	if errCheckpointsStorerClose != nil {
		log.Error("trieStorageManager.Close checkpointsStorerClose", "error", errCheckpointsStorerClose)
		err = errCheckpointsStorerClose
	}

	if err != nil {
		return fmt.Errorf("trieStorageManager close failed: %w", err)
	}

	return nil
}

// SetEpochForPutOperation will set the storer for the given epoch as the current storer
func (tsm *trieStorageManager) SetEpochForPutOperation(epoch uint32) {
	storer, ok := tsm.mainStorer.(epochStorer)
	if !ok {
		log.Error("invalid storer for ChangeEpochForPutOperations", "epoch", epoch)
		return
	}

	storer.SetEpochForPutOperation(epoch)
}

// ShouldTakeSnapshot returns true if the conditions for a new snapshot are met
func (tsm *trieStorageManager) ShouldTakeSnapshot() bool {
	stsm, err := newSnapshotTrieStorageManager(tsm, 0)
	if err != nil {
		log.Error("shouldTakeSnapshot error", "err", err.Error())
		return false
	}

	if isTrieSynced(stsm) {
		return false
	}

	return isActiveDB(stsm)
}

func isActiveDB(stsm *snapshotTrieStorageManager) bool {
	val, err := stsm.Get([]byte(common.ActiveDBKey), common.SnapshotPriority)
	if err != nil {
		log.Debug("isActiveDB get error", "err", err.Error())
		return false
	}

	if bytes.Equal(val, []byte(common.ActiveDBVal)) {
		log.Debug("isActiveDB true")
		return true
	}

	log.Debug("isActiveDB invalid value", "value", val)
	return false
}

func isTrieSynced(stsm *snapshotTrieStorageManager) bool {
	val, err := stsm.GetFromCurrentEpoch([]byte(common.TrieSyncedKey), common.ProcessPriority)
	if err != nil {
		log.Debug("isTrieSynced get error", "err", err.Error())
		return false
	}

	if bytes.Equal(val, []byte(common.TrieSyncedVal)) {
		log.Debug("isTrieSynced true")
		return true
	}

	log.Debug("isTrieSynced invalid value", "value", val)
	return false
}

// IsInterfaceNil returns true if there is no value under the interface
func (tsm *trieStorageManager) IsInterfaceNil() bool {
	return tsm == nil
}<|MERGE_RESOLUTION|>--- conflicted
+++ resolved
@@ -219,28 +219,6 @@
 		return val, nil
 	}
 
-<<<<<<< HEAD
-	if tsm.flagDisableOldStorage.IsSet() {
-		return nil, ErrKeyNotFound
-	}
-
-	val, err = tsm.db.Get(key, priority)
-	if isClosingError(err) {
-		return nil, err
-	}
-	if len(val) != 0 {
-		return val, nil
-	}
-
-	for i := len(tsm.snapshots) - 1; i >= 0; i-- {
-		val, _ = tsm.snapshots[i].Get(key, priority)
-		if len(val) != 0 {
-			return val, nil
-		}
-	}
-
-=======
->>>>>>> de0e7e88
 	return nil, ErrKeyNotFound
 }
 
