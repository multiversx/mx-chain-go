package trie

import (
	"bytes"
	"context"
	"fmt"
	"strings"
	"sync"
	"time"

	"github.com/ElrondNetwork/elrond-go-core/core"
	"github.com/ElrondNetwork/elrond-go-core/core/check"
	"github.com/ElrondNetwork/elrond-go-core/core/closing"
	"github.com/ElrondNetwork/elrond-go-core/core/throttler"
	"github.com/ElrondNetwork/elrond-go-core/hashing"
	"github.com/ElrondNetwork/elrond-go-core/marshal"
	"github.com/ElrondNetwork/elrond-go/common"
	"github.com/ElrondNetwork/elrond-go/config"
	"github.com/ElrondNetwork/elrond-go/errors"
	"github.com/ElrondNetwork/elrond-go/storage"
)

// trieStorageManager manages all the storage operations of the trie (commit, snapshot, checkpoint, pruning)
type trieStorageManager struct {
	mainStorer             common.DBWriteCacher
	pruningBlockingOps     uint32
	snapshotReq            chan *snapshotsQueueEntry
	checkpointReq          chan *snapshotsQueueEntry
	checkpointsStorer      common.DBWriteCacher
	checkpointHashesHolder CheckpointHashesHolder
	storageOperationMutex  sync.RWMutex
	cancelFunc             context.CancelFunc
	closer                 core.SafeCloser
	closed                 bool
	idleProvider           IdleNodeProvider
}

type snapshotsQueueEntry struct {
	rootHash         []byte
	mainTrieRootHash []byte
	leavesChan       chan core.KeyValueHolder
	stats            common.SnapshotStatisticsHandler
	epoch            uint32
}

// NewTrieStorageManagerArgs holds the arguments needed for creating a new trieStorageManager
type NewTrieStorageManagerArgs struct {
	MainStorer             common.DBWriteCacher
	CheckpointsStorer      common.DBWriteCacher
	Marshalizer            marshal.Marshalizer
	Hasher                 hashing.Hasher
	GeneralConfig          config.TrieStorageManagerConfig
	CheckpointHashesHolder CheckpointHashesHolder
<<<<<<< HEAD
	IdleProvider               IdleNodeProvider
=======
	IdleProvider           IdleNodeProvider
>>>>>>> c8588495
}

// NewTrieStorageManager creates a new instance of trieStorageManager
func NewTrieStorageManager(args NewTrieStorageManagerArgs) (*trieStorageManager, error) {
	if check.IfNil(args.MainStorer) {
		return nil, fmt.Errorf("%w for main storer", ErrNilStorer)
	}
	if check.IfNil(args.CheckpointsStorer) {
		return nil, fmt.Errorf("%w for checkpoints storer", ErrNilStorer)
	}
	if check.IfNil(args.Marshalizer) {
		return nil, ErrNilMarshalizer
	}
	if check.IfNil(args.Hasher) {
		return nil, ErrNilHasher
	}
	if check.IfNil(args.CheckpointHashesHolder) {
		return nil, ErrNilCheckpointHashesHolder
	}
	if check.IfNil(args.IdleProvider) {
		return nil, ErrNilIdleNodeProvider
	}

	ctx, cancelFunc := context.WithCancel(context.Background())

	tsm := &trieStorageManager{
		mainStorer:             args.MainStorer,
		checkpointsStorer:      args.CheckpointsStorer,
		snapshotReq:            make(chan *snapshotsQueueEntry, args.GeneralConfig.SnapshotsBufferLen),
		checkpointReq:          make(chan *snapshotsQueueEntry, args.GeneralConfig.SnapshotsBufferLen),
		pruningBlockingOps:     0,
		cancelFunc:             cancelFunc,
		checkpointHashesHolder: args.CheckpointHashesHolder,
		closer:                 closing.NewSafeChanCloser(),
		idleProvider:           args.IdleProvider,
	}
	goRoutinesThrottler, err := throttler.NewNumGoRoutinesThrottler(int32(args.GeneralConfig.SnapshotsGoroutineNum))
	if err != nil {
		return nil, err
	}

	go tsm.doCheckpointsAndSnapshots(ctx, args.Marshalizer, args.Hasher, goRoutinesThrottler)
	return tsm, nil
}

func (tsm *trieStorageManager) doCheckpointsAndSnapshots(ctx context.Context, msh marshal.Marshalizer, hsh hashing.Hasher, goRoutinesThrottler core.Throttler) {
	tsm.doProcessLoop(ctx, msh, hsh, goRoutinesThrottler)
	tsm.cleanupChans()
}

func (tsm *trieStorageManager) doProcessLoop(ctx context.Context, msh marshal.Marshalizer, hsh hashing.Hasher, goRoutinesThrottler core.Throttler) {
	defer log.Debug("trieStorageManager.storageProcessLoop go routine is closing...")

	for {
		select {
		case snapshotRequest := <-tsm.snapshotReq:
			err := tsm.checkGoRoutinesThrottler(ctx, goRoutinesThrottler, snapshotRequest)
			if err != nil {
				return
			}

			goRoutinesThrottler.StartProcessing()
			go tsm.takeSnapshot(snapshotRequest, msh, hsh, ctx, goRoutinesThrottler)
		case snapshotRequest := <-tsm.checkpointReq:
			err := tsm.checkGoRoutinesThrottler(ctx, goRoutinesThrottler, snapshotRequest)
			if err != nil {
				return
			}

			goRoutinesThrottler.StartProcessing()
			go tsm.takeCheckpoint(snapshotRequest, msh, hsh, ctx, goRoutinesThrottler)
		case <-ctx.Done():
			return
		}
	}
}

func (tsm *trieStorageManager) checkGoRoutinesThrottler(
	ctx context.Context,
	goRoutinesThrottler core.Throttler,
	snapshotRequest *snapshotsQueueEntry,
) error {
	for {
		if goRoutinesThrottler.CanProcess() {
			break
		}

		select {
		case <-time.After(time.Millisecond * 100):
			continue
		case <-ctx.Done():
			tsm.finishOperation(snapshotRequest, "did not start snapshot, goroutione is closing")
			return ErrTimeIsOut
		}
	}

	return nil
}

func (tsm *trieStorageManager) cleanupChans() {
	<-tsm.closer.ChanClose()
	// at this point we can not add new entries in the snapshot/checkpoint chans
	for {
		select {
		case entry := <-tsm.snapshotReq:
			tsm.finishOperation(entry, "trie snapshot finished on cleanup")
		case entry := <-tsm.checkpointReq:
			tsm.finishOperation(entry, "trie checkpoint finished on cleanup")
		default:
			log.Debug("finished trieStorageManager.cleanupChans")
			return
		}
	}
}

// Get checks all the storers for the given key, and returns it if it is found
func (tsm *trieStorageManager) Get(key []byte) ([]byte, error) {
	tsm.storageOperationMutex.Lock()
	defer tsm.storageOperationMutex.Unlock()

	if tsm.closed {
		log.Trace("trieStorageManager get context closing", "key", key)
		return nil, errors.ErrContextClosing
	}

	val, err := tsm.mainStorer.Get(key)
	if isClosingError(err) {
		return nil, err
	}
	if len(val) != 0 {
		return val, nil
	}

	return tsm.getFromOtherStorers(key)
}

// GetFromCurrentEpoch checks only the current storer for the given key, and returns it if it is found
func (tsm *trieStorageManager) GetFromCurrentEpoch(key []byte) ([]byte, error) {
	tsm.storageOperationMutex.Lock()

	if tsm.closed {
		log.Trace("trieStorageManager get context closing", "key", key)
		tsm.storageOperationMutex.Unlock()
		return nil, errors.ErrContextClosing
	}

	storer, ok := tsm.mainStorer.(snapshotPruningStorer)
	if !ok {
		storerType := fmt.Sprintf("%T", tsm.mainStorer)
		tsm.storageOperationMutex.Unlock()
		return nil, fmt.Errorf("invalid storer, type is %s", storerType)
	}

	tsm.storageOperationMutex.Unlock()

	return storer.GetFromCurrentEpoch(key)
}

func (tsm *trieStorageManager) getFromOtherStorers(key []byte) ([]byte, error) {
	val, err := tsm.checkpointsStorer.Get(key)
	if isClosingError(err) {
		return nil, err
	}
	if len(val) != 0 {
		return val, nil
	}

	return nil, ErrKeyNotFound
}

func isClosingError(err error) bool {
	if err == nil {
		return false
	}

	isClosingErr := err == errors.ErrContextClosing ||
		err == storage.ErrDBIsClosed ||
		strings.Contains(err.Error(), storage.ErrDBIsClosed.Error()) ||
		strings.Contains(err.Error(), errors.ErrContextClosing.Error())
	return isClosingErr
}

// Put adds the given value to the main storer
func (tsm *trieStorageManager) Put(key []byte, val []byte) error {
	tsm.storageOperationMutex.Lock()
	defer tsm.storageOperationMutex.Unlock()
	log.Trace("put hash in tsm", "hash", key)

	if tsm.closed {
		log.Trace("trieStorageManager put context closing", "key", key, "value", val)
		return errors.ErrContextClosing
	}

	return tsm.mainStorer.Put(key, val)
}

// PutInEpoch adds the given value to the main storer in the specified epoch
func (tsm *trieStorageManager) PutInEpoch(key []byte, val []byte, epoch uint32) error {
	tsm.storageOperationMutex.Lock()
	defer tsm.storageOperationMutex.Unlock()
	log.Trace("put hash in tsm in epoch", "hash", key, "epoch", epoch)

	if tsm.closed {
		log.Trace("trieStorageManager put context closing", "key", key, "value", val, "epoch", epoch)
		return errors.ErrContextClosing
	}

	storer, ok := tsm.mainStorer.(snapshotPruningStorer)
	if !ok {
		return fmt.Errorf("invalid storer type for PutInEpoch")
	}

	return storer.PutInEpochWithoutCache(key, val, epoch)
}

// EnterPruningBufferingMode increases the counter that tracks how many operations
// that block the pruning process are in progress
func (tsm *trieStorageManager) EnterPruningBufferingMode() {
	tsm.storageOperationMutex.Lock()
	defer tsm.storageOperationMutex.Unlock()

	tsm.pruningBlockingOps++

	log.Trace("enter pruning buffering state", "operations in progress that block pruning", tsm.pruningBlockingOps)
}

// ExitPruningBufferingMode decreases the counter that tracks how many operations
// that block the pruning process are in progress
func (tsm *trieStorageManager) ExitPruningBufferingMode() {
	tsm.storageOperationMutex.Lock()
	defer tsm.storageOperationMutex.Unlock()

	if tsm.pruningBlockingOps < 1 {
		log.Error("ExitPruningBufferingMode called too many times")
		return
	}

	tsm.pruningBlockingOps--

	log.Trace("exit pruning buffering state", "operations in progress that block pruning", tsm.pruningBlockingOps)
}

// GetLatestStorageEpoch returns the epoch for the latest opened persister
func (tsm *trieStorageManager) GetLatestStorageEpoch() (uint32, error) {
	tsm.storageOperationMutex.Lock()
	defer tsm.storageOperationMutex.Unlock()

	storer, ok := tsm.mainStorer.(snapshotPruningStorer)
	if !ok {
		log.Debug("GetLatestStorageEpoch", "error", fmt.Sprintf("%T", tsm.mainStorer))
		return 0, fmt.Errorf("invalid storer type for GetLatestStorageEpoch")
	}

	return storer.GetLatestStorageEpoch()
}

// TakeSnapshot creates a new snapshot, or if there is another snapshot or checkpoint in progress,
// it adds this snapshot in the queue.
func (tsm *trieStorageManager) TakeSnapshot(
	rootHash []byte,
	mainTrieRootHash []byte,
	leavesChan chan core.KeyValueHolder,
	stats common.SnapshotStatisticsHandler,
	epoch uint32,
) {
	if tsm.isClosed() {
		tsm.safelyCloseChan(leavesChan)
		stats.SnapshotFinished()
		return
	}

	if bytes.Equal(rootHash, EmptyTrieHash) {
		log.Trace("should not snapshot an empty trie")
		tsm.safelyCloseChan(leavesChan)
		stats.SnapshotFinished()
		return
	}

	tsm.EnterPruningBufferingMode()
	tsm.checkpointHashesHolder.RemoveCommitted(rootHash)

	snapshotEntry := &snapshotsQueueEntry{
		rootHash:         rootHash,
		mainTrieRootHash: mainTrieRootHash,
		leavesChan:       leavesChan,
		stats:            stats,
		epoch:            epoch,
	}
	select {
	case tsm.snapshotReq <- snapshotEntry:
	case <-tsm.closer.ChanClose():
		tsm.ExitPruningBufferingMode()
		tsm.safelyCloseChan(leavesChan)
		stats.SnapshotFinished()
	}
}

// SetCheckpoint creates a new checkpoint, or if there is another snapshot or checkpoint in progress,
// it adds this checkpoint in the queue. The checkpoint operation creates a new snapshot file
// only if there was no snapshot done prior to this
func (tsm *trieStorageManager) SetCheckpoint(rootHash []byte, mainTrieRootHash []byte, leavesChan chan core.KeyValueHolder, stats common.SnapshotStatisticsHandler) {
	if tsm.isClosed() {
		tsm.safelyCloseChan(leavesChan)
		stats.SnapshotFinished()
		return
	}

	if bytes.Equal(rootHash, EmptyTrieHash) {
		log.Trace("should not set checkpoint for empty trie")
		tsm.safelyCloseChan(leavesChan)
		stats.SnapshotFinished()
		return
	}

	tsm.EnterPruningBufferingMode()

	checkpointEntry := &snapshotsQueueEntry{
		rootHash:         rootHash,
		mainTrieRootHash: mainTrieRootHash,
		leavesChan:       leavesChan,
		stats:            stats,
	}
	select {
	case tsm.checkpointReq <- checkpointEntry:
	case <-tsm.closer.ChanClose():
		tsm.ExitPruningBufferingMode()
		tsm.safelyCloseChan(leavesChan)
		stats.SnapshotFinished()
	}
}

func (tsm *trieStorageManager) safelyCloseChan(ch chan core.KeyValueHolder) {
	if ch != nil {
		close(ch)
	}
}

func (tsm *trieStorageManager) finishOperation(snapshotEntry *snapshotsQueueEntry, message string) {
	tsm.ExitPruningBufferingMode()
	log.Trace(message, "rootHash", snapshotEntry.rootHash)
	tsm.safelyCloseChan(snapshotEntry.leavesChan)
	snapshotEntry.stats.SnapshotFinished()
}

func (tsm *trieStorageManager) takeSnapshot(snapshotEntry *snapshotsQueueEntry, msh marshal.Marshalizer, hsh hashing.Hasher, ctx context.Context, goRoutinesThrottler core.Throttler) {
	defer func() {
		tsm.finishOperation(snapshotEntry, "trie snapshot finished")
		goRoutinesThrottler.EndProcessing()
	}()

	log.Trace("trie snapshot started", "rootHash", snapshotEntry.rootHash)

	newRoot, err := newSnapshotNode(tsm, msh, hsh, snapshotEntry.rootHash)
	if err != nil {
		treatSnapshotError(err,
			"trie storage manager: newSnapshotNode takeSnapshot",
			snapshotEntry.rootHash,
			snapshotEntry.mainTrieRootHash,
		)
		return
	}

	stsm, err := newSnapshotTrieStorageManager(tsm, snapshotEntry.epoch)
	if err != nil {
		log.Error("takeSnapshot: trie storage manager: newSnapshotTrieStorageManager",
			"rootHash", snapshotEntry.rootHash,
			"main trie rootHash", snapshotEntry.mainTrieRootHash,
			"err", err.Error())
		return
	}

	err = newRoot.commitSnapshot(stsm, snapshotEntry.leavesChan, ctx, snapshotEntry.stats, tsm.idleProvider)
	if err != nil {
		treatSnapshotError(err,
			"trie storage manager: takeSnapshot commit",
			snapshotEntry.rootHash,
			snapshotEntry.mainTrieRootHash,
		)
		return
	}
}

func (tsm *trieStorageManager) takeCheckpoint(checkpointEntry *snapshotsQueueEntry, msh marshal.Marshalizer, hsh hashing.Hasher, ctx context.Context, goRoutinesThrottler core.Throttler) {
	defer func() {
		tsm.finishOperation(checkpointEntry, "trie checkpoint finished")
		goRoutinesThrottler.EndProcessing()
	}()

	log.Trace("trie checkpoint started", "rootHash", checkpointEntry.rootHash)

	newRoot, err := newSnapshotNode(tsm, msh, hsh, checkpointEntry.rootHash)
	if err != nil {
		treatSnapshotError(err,
			"trie storage manager: newSnapshotNode takeCheckpoint",
			checkpointEntry.rootHash,
			checkpointEntry.mainTrieRootHash,
		)
		return
	}

	err = newRoot.commitCheckpoint(tsm, tsm.checkpointsStorer, tsm.checkpointHashesHolder, checkpointEntry.leavesChan, ctx, checkpointEntry.stats, tsm.idleProvider)
	if err != nil {
		treatSnapshotError(err,
			"trie storage manager: takeCheckpoint commit",
			checkpointEntry.rootHash,
			checkpointEntry.mainTrieRootHash,
		)
		return
	}
}

func treatSnapshotError(err error, message string, rootHash []byte, mainTrieRootHash []byte) {
	if isClosingError(err) {
		log.Debug("context closing", "message", message, "rootHash", rootHash, "mainTrieRootHash", mainTrieRootHash)
		return
	}

	log.Error(message, "rootHash", rootHash, "mainTrieRootHash", mainTrieRootHash, "err", err.Error())
}

func newSnapshotNode(
	db common.DBWriteCacher,
	msh marshal.Marshalizer,
	hsh hashing.Hasher,
	rootHash []byte,
) (snapshotNode, error) {
	newRoot, err := getNodeFromDBAndDecode(rootHash, db, msh, hsh)
	if err != nil {
		return nil, err
	}

	return newRoot, nil
}

// IsPruningEnabled returns true if the trie pruning is enabled
func (tsm *trieStorageManager) IsPruningEnabled() bool {
	return true
}

// IsPruningBlocked returns true if there is any pruningBlockingOperation in progress
func (tsm *trieStorageManager) IsPruningBlocked() bool {
	tsm.storageOperationMutex.RLock()
	defer tsm.storageOperationMutex.RUnlock()

	return tsm.pruningBlockingOps != 0
}

// AddDirtyCheckpointHashes adds the given hashes to the checkpoint hashes holder
func (tsm *trieStorageManager) AddDirtyCheckpointHashes(rootHash []byte, hashes common.ModifiedHashes) bool {
	return tsm.checkpointHashesHolder.Put(rootHash, hashes)
}

// Remove removes the given hash form the storage and from the checkpoint hashes holder
func (tsm *trieStorageManager) Remove(hash []byte) error {
	tsm.storageOperationMutex.Lock()
	defer tsm.storageOperationMutex.Unlock()

	tsm.checkpointHashesHolder.Remove(hash)
	storer, ok := tsm.mainStorer.(snapshotPruningStorer)
	if !ok {
		return fmt.Errorf("%w, storer type is %s", ErrWrongTypeAssertion, fmt.Sprintf("%T", tsm.mainStorer))
	}

	return storer.RemoveFromCurrentEpoch(hash)
}

func (tsm *trieStorageManager) isClosed() bool {
	tsm.storageOperationMutex.RLock()
	defer tsm.storageOperationMutex.RUnlock()

	return tsm.closed
}

// Close - closes all underlying components
func (tsm *trieStorageManager) Close() error {
	tsm.storageOperationMutex.Lock()
	defer tsm.storageOperationMutex.Unlock()

	tsm.cancelFunc()
	tsm.closed = true

	// calling close on the SafeCloser instance should be the last instruction called
	// (just to close some go routines started as edge cases that would otherwise hang)
	defer tsm.closer.Close()

	var err error

	errMainStorerClose := tsm.mainStorer.Close()
	if errMainStorerClose != nil {
		log.Error("trieStorageManager.Close mainStorerClose", "error", errMainStorerClose)
		err = errMainStorerClose
	}

	errCheckpointsStorerClose := tsm.checkpointsStorer.Close()
	if errCheckpointsStorerClose != nil {
		log.Error("trieStorageManager.Close checkpointsStorerClose", "error", errCheckpointsStorerClose)
		err = errCheckpointsStorerClose
	}

	if err != nil {
		return fmt.Errorf("trieStorageManager close failed: %w", err)
	}

	return nil
}

// SetEpochForPutOperation will set the storer for the given epoch as the current storer
func (tsm *trieStorageManager) SetEpochForPutOperation(epoch uint32) {
	storer, ok := tsm.mainStorer.(epochStorer)
	if !ok {
		log.Error("invalid storer for ChangeEpochForPutOperations", "epoch", epoch)
		return
	}

	storer.SetEpochForPutOperation(epoch)
}

// ShouldTakeSnapshot returns true if the conditions for a new snapshot are met
func (tsm *trieStorageManager) ShouldTakeSnapshot() bool {
	stsm, err := newSnapshotTrieStorageManager(tsm, 0)
	if err != nil {
		log.Error("shouldTakeSnapshot error", "err", err.Error())
		return false
	}

	if isTrieSynced(stsm) {
		return false
	}

	return isActiveDB(stsm)
}

func isActiveDB(stsm *snapshotTrieStorageManager) bool {
	val, err := stsm.Get([]byte(common.ActiveDBKey))
	if err != nil {
		log.Debug("isActiveDB get error", "err", err.Error())
		return false
	}

	if bytes.Equal(val, []byte(common.ActiveDBVal)) {
		log.Debug("isActiveDB true")
		return true
	}

	log.Debug("isActiveDB invalid value", "value", val)
	return false
}

func isTrieSynced(stsm *snapshotTrieStorageManager) bool {
	val, err := stsm.GetFromCurrentEpoch([]byte(common.TrieSyncedKey))
	if err != nil {
		log.Debug("isTrieSynced get error", "err", err.Error())
		return false
	}

	if bytes.Equal(val, []byte(common.TrieSyncedVal)) {
		log.Debug("isTrieSynced true")
		return true
	}

	log.Debug("isTrieSynced invalid value", "value", val)
	return false
}

// IsInterfaceNil returns true if there is no value under the interface
func (tsm *trieStorageManager) IsInterfaceNil() bool {
	return tsm == nil
}<|MERGE_RESOLUTION|>--- conflicted
+++ resolved
@@ -51,11 +51,7 @@
 	Hasher                 hashing.Hasher
 	GeneralConfig          config.TrieStorageManagerConfig
 	CheckpointHashesHolder CheckpointHashesHolder
-<<<<<<< HEAD
-	IdleProvider               IdleNodeProvider
-=======
 	IdleProvider           IdleNodeProvider
->>>>>>> c8588495
 }
 
 // NewTrieStorageManager creates a new instance of trieStorageManager
