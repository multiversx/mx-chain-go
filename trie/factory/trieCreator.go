package factory

import (
	"fmt"
	"path"
	"path/filepath"

	"github.com/ElrondNetwork/elrond-go-core/core"
	"github.com/ElrondNetwork/elrond-go-core/core/check"
	"github.com/ElrondNetwork/elrond-go-core/hashing"
	"github.com/ElrondNetwork/elrond-go-core/marshal"
	logger "github.com/ElrondNetwork/elrond-go-logger"
	"github.com/ElrondNetwork/elrond-go/common"
	"github.com/ElrondNetwork/elrond-go/config"
	"github.com/ElrondNetwork/elrond-go/dataRetriever"
	"github.com/ElrondNetwork/elrond-go/state"
	"github.com/ElrondNetwork/elrond-go/storage"
	"github.com/ElrondNetwork/elrond-go/storage/factory"
	"github.com/ElrondNetwork/elrond-go/storage/storageUnit"
	"github.com/ElrondNetwork/elrond-go/trie"
	"github.com/ElrondNetwork/elrond-go/trie/hashesHolder"
)

// TrieCreateArgs holds arguments for calling the Create method on the TrieFactory
type TrieCreateArgs struct {
	TrieStorageConfig          config.StorageConfig
	MainStorer                 storage.Storer
	CheckpointsStorer          storage.Storer
	ShardID                    string
	PruningEnabled             bool
	CheckpointsEnabled         bool
	MaxTrieLevelInMem          uint
	DisableOldTrieStorageEpoch uint32
	EpochStartNotifier         trie.EpochNotifier
<<<<<<< HEAD
	Priority                   common.StorageAccessType
=======
	IdleProvider               trie.IdleNodeProvider
>>>>>>> 668938b0
}

type trieCreator struct {
	snapshotDbCfg            config.DBConfig
	marshalizer              marshal.Marshalizer
	hasher                   hashing.Hasher
	pathManager              storage.PathManagerHandler
	trieStorageManagerConfig config.TrieStorageManagerConfig
}

var log = logger.GetOrCreate("trie")

// NewTrieFactory creates a new trie factory
func NewTrieFactory(
	args TrieFactoryArgs,
) (*trieCreator, error) {
	if check.IfNil(args.Marshalizer) {
		return nil, trie.ErrNilMarshalizer
	}
	if check.IfNil(args.Hasher) {
		return nil, trie.ErrNilHasher
	}
	if check.IfNil(args.PathManager) {
		return nil, trie.ErrNilPathManager
	}

	return &trieCreator{
		snapshotDbCfg:            args.SnapshotDbCfg,
		marshalizer:              args.Marshalizer,
		hasher:                   args.Hasher,
		pathManager:              args.PathManager,
		trieStorageManagerConfig: args.TrieStorageManagerConfig,
	}, nil
}

// Create creates a new trie
func (tc *trieCreator) Create(args TrieCreateArgs) (common.StorageManager, common.Trie, error) {
	if !common.IsStorageAccessValid(args.Priority) {
		return nil, nil, fmt.Errorf("%w: %s in trieCreator.Create", trie.ErrInvalidPriorityType, args.Priority)
	}

	trieStoragePath, mainDb := path.Split(tc.pathManager.PathForStatic(args.ShardID, args.TrieStorageConfig.DB.FilePath))

	dbConfig := factory.GetDBFromConfig(args.TrieStorageConfig.DB)
	dbConfig.FilePath = path.Join(trieStoragePath, mainDb)
	accountsTrieStorage, err := storageUnit.NewStorageUnitFromConf(
		factory.GetCacherFromConfig(args.TrieStorageConfig.Cache),
		dbConfig,
	)
	if err != nil {
		return nil, nil, err
	}

	log.Debug("trie pruning status", "enabled", args.PruningEnabled)
	if !args.PruningEnabled {
		return tc.newTrieAndTrieStorageWithoutPruning(accountsTrieStorage, args.MaxTrieLevelInMem, args.Priority)
	}

	snapshotDbCfg := config.DBConfig{
		FilePath:          filepath.Join(trieStoragePath, tc.snapshotDbCfg.FilePath),
		Type:              tc.snapshotDbCfg.Type,
		BatchDelaySeconds: tc.snapshotDbCfg.BatchDelaySeconds,
		MaxBatchSize:      tc.snapshotDbCfg.MaxBatchSize,
		MaxOpenFiles:      tc.snapshotDbCfg.MaxOpenFiles,
	}

	checkpointHashesHolder := hashesHolder.NewCheckpointHashesHolder(
		tc.trieStorageManagerConfig.CheckpointHashesHolderMaxSize,
		uint64(tc.hasher.Size()),
	)
	storageManagerArgs := trie.NewTrieStorageManagerArgs{
		EpochNotifier:              args.EpochStartNotifier,
		DisableOldTrieStorageEpoch: args.DisableOldTrieStorageEpoch,
		DB:                         accountsTrieStorage,
		MainStorer:                 args.MainStorer,
		CheckpointsStorer:          args.CheckpointsStorer,
		Marshalizer:                tc.marshalizer,
		Hasher:                     tc.hasher,
		SnapshotDbConfig:           snapshotDbCfg,
		GeneralConfig:              tc.trieStorageManagerConfig,
		CheckpointHashesHolder:     checkpointHashesHolder,
		IdleProvider:               args.IdleProvider,
	}

	log.Debug("trie checkpoints status", "enabled", args.CheckpointsEnabled)
	if !args.CheckpointsEnabled {
		return tc.newTrieAndTrieStorageWithoutCheckpoints(storageManagerArgs, args.MaxTrieLevelInMem, args.Priority)
	}

	return tc.newTrieAndTrieStorage(storageManagerArgs, args.MaxTrieLevelInMem, args.Priority)
}

func (tc *trieCreator) newTrieAndTrieStorage(
	args trie.NewTrieStorageManagerArgs,
	maxTrieLevelInMem uint,
	priority common.StorageAccessType,
) (common.StorageManager, common.Trie, error) {
	trieStorage, err := trie.NewTrieStorageManager(args)
	if err != nil {
		return nil, nil, err
	}

	newTrie, err := trie.NewTrie(trieStorage, tc.marshalizer, tc.hasher, maxTrieLevelInMem, priority)
	if err != nil {
		return nil, nil, err
	}

	return trieStorage, newTrie, nil
}

func (tc *trieCreator) newTrieAndTrieStorageWithoutCheckpoints(
	args trie.NewTrieStorageManagerArgs,
	maxTrieLevelInMem uint,
	priority common.StorageAccessType,
) (common.StorageManager, common.Trie, error) {
	trieStorage, err := trie.NewTrieStorageManagerWithoutCheckpoints(args)
	if err != nil {
		return nil, nil, err
	}

	newTrie, err := trie.NewTrie(trieStorage, tc.marshalizer, tc.hasher, maxTrieLevelInMem, priority)
	if err != nil {
		return nil, nil, err
	}

	return trieStorage, newTrie, nil
}

func (tc *trieCreator) newTrieAndTrieStorageWithoutPruning(
	accountsTrieStorage common.DBWriteCacher,
	maxTrieLevelInMem uint,
	priority common.StorageAccessType,
) (common.StorageManager, common.Trie, error) {
	trieStorage, err := trie.NewTrieStorageManagerWithoutPruning(accountsTrieStorage)
	if err != nil {
		return nil, nil, err
	}

	newTrie, err := trie.NewTrie(trieStorage, tc.marshalizer, tc.hasher, maxTrieLevelInMem, priority)
	if err != nil {
		return nil, nil, err
	}

	return trieStorage, newTrie, nil
}

// IsInterfaceNil returns true if there is no value under the interface
func (tc *trieCreator) IsInterfaceNil() bool {
	return tc == nil
}

// CreateTriesComponentsForShardId creates the user and peer tries and trieStorageManagers
func CreateTriesComponentsForShardId(
	generalConfig config.Config,
	coreComponentsHolder coreComponentsHandler,
	shardId uint32,
	storageService dataRetriever.StorageService,
	disableoOldTrieStorageEpoch uint32,
	notifier trie.EpochNotifier,
	priority common.StorageAccessType,
) (common.TriesHolder, map[string]common.StorageManager, error) {
	trieFactoryArgs := TrieFactoryArgs{
		SnapshotDbCfg:            generalConfig.TrieSnapshotDB,
		Marshalizer:              coreComponentsHolder.InternalMarshalizer(),
		Hasher:                   coreComponentsHolder.Hasher(),
		PathManager:              coreComponentsHolder.PathHandler(),
		TrieStorageManagerConfig: generalConfig.TrieStorageManagerConfig,
	}
	trFactory, err := NewTrieFactory(trieFactoryArgs)
	if err != nil {
		return nil, nil, err
	}

	args := TrieCreateArgs{
		TrieStorageConfig:          generalConfig.AccountsTrieStorageOld,
		MainStorer:                 storageService.GetStorer(dataRetriever.UserAccountsUnit),
		CheckpointsStorer:          storageService.GetStorer(dataRetriever.UserAccountsCheckpointsUnit),
		ShardID:                    core.GetShardIDString(shardId),
		PruningEnabled:             generalConfig.StateTriesConfig.AccountsStatePruningEnabled,
		CheckpointsEnabled:         generalConfig.StateTriesConfig.CheckpointsEnabled,
		MaxTrieLevelInMem:          generalConfig.StateTriesConfig.MaxStateTrieLevelInMemory,
		DisableOldTrieStorageEpoch: disableoOldTrieStorageEpoch,
		EpochStartNotifier:         notifier,
<<<<<<< HEAD
		Priority:                   priority,
=======
		IdleProvider:               coreComponentsHolder.ProcessStatusHandler(),
>>>>>>> 668938b0
	}
	userStorageManager, userAccountTrie, err := trFactory.Create(args)
	if err != nil {
		return nil, nil, err
	}

	trieContainer := state.NewDataTriesHolder()
	trieStorageManagers := make(map[string]common.StorageManager)

	trieContainer.Put([]byte(UserAccountTrie), userAccountTrie)
	trieStorageManagers[UserAccountTrie] = userStorageManager

	args = TrieCreateArgs{
		TrieStorageConfig:          generalConfig.PeerAccountsTrieStorageOld,
		MainStorer:                 storageService.GetStorer(dataRetriever.PeerAccountsUnit),
		CheckpointsStorer:          storageService.GetStorer(dataRetriever.PeerAccountsCheckpointsUnit),
		ShardID:                    core.GetShardIDString(shardId),
		PruningEnabled:             generalConfig.StateTriesConfig.PeerStatePruningEnabled,
		CheckpointsEnabled:         generalConfig.StateTriesConfig.CheckpointsEnabled,
		MaxTrieLevelInMem:          generalConfig.StateTriesConfig.MaxPeerTrieLevelInMemory,
		DisableOldTrieStorageEpoch: disableoOldTrieStorageEpoch,
		EpochStartNotifier:         notifier,
<<<<<<< HEAD
		Priority:                   priority,
=======
		IdleProvider:               coreComponentsHolder.ProcessStatusHandler(),
>>>>>>> 668938b0
	}
	peerStorageManager, peerAccountsTrie, err := trFactory.Create(args)
	if err != nil {
		return nil, nil, err
	}

	trieContainer.Put([]byte(PeerAccountTrie), peerAccountsTrie)
	trieStorageManagers[PeerAccountTrie] = peerStorageManager

	return trieContainer, trieStorageManagers, nil
}<|MERGE_RESOLUTION|>--- conflicted
+++ resolved
@@ -32,11 +32,8 @@
 	MaxTrieLevelInMem          uint
 	DisableOldTrieStorageEpoch uint32
 	EpochStartNotifier         trie.EpochNotifier
-<<<<<<< HEAD
+	IdleProvider               trie.IdleNodeProvider
 	Priority                   common.StorageAccessType
-=======
-	IdleProvider               trie.IdleNodeProvider
->>>>>>> 668938b0
 }
 
 type trieCreator struct {
@@ -220,11 +217,8 @@
 		MaxTrieLevelInMem:          generalConfig.StateTriesConfig.MaxStateTrieLevelInMemory,
 		DisableOldTrieStorageEpoch: disableoOldTrieStorageEpoch,
 		EpochStartNotifier:         notifier,
-<<<<<<< HEAD
+		IdleProvider:               coreComponentsHolder.ProcessStatusHandler(),
 		Priority:                   priority,
-=======
-		IdleProvider:               coreComponentsHolder.ProcessStatusHandler(),
->>>>>>> 668938b0
 	}
 	userStorageManager, userAccountTrie, err := trFactory.Create(args)
 	if err != nil {
@@ -247,11 +241,8 @@
 		MaxTrieLevelInMem:          generalConfig.StateTriesConfig.MaxPeerTrieLevelInMemory,
 		DisableOldTrieStorageEpoch: disableoOldTrieStorageEpoch,
 		EpochStartNotifier:         notifier,
-<<<<<<< HEAD
+		IdleProvider:               coreComponentsHolder.ProcessStatusHandler(),
 		Priority:                   priority,
-=======
-		IdleProvider:               coreComponentsHolder.ProcessStatusHandler(),
->>>>>>> 668938b0
 	}
 	peerStorageManager, peerAccountsTrie, err := trFactory.Create(args)
 	if err != nil {
