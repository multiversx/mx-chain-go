--- conflicted
+++ resolved
@@ -73,11 +73,7 @@
 		Hasher:                 tc.hasher,
 		GeneralConfig:          tc.trieStorageManagerConfig,
 		CheckpointHashesHolder: checkpointHashesHolder,
-<<<<<<< HEAD
-		IdleProvider:               args.IdleProvider,
-=======
 		IdleProvider:           args.IdleProvider,
->>>>>>> c8588495
 	}
 
 	log.Debug("trie checkpoints status", "enabled", args.CheckpointsEnabled)
