--- conflicted
+++ resolved
@@ -16,16 +16,6 @@
 
 // TrieCreateArgs holds arguments for calling the Create method on the TrieFactory
 type TrieCreateArgs struct {
-<<<<<<< HEAD
-	MainStorer          storage.Storer
-	CheckpointsStorer   storage.Storer
-	PruningEnabled      bool
-	CheckpointsEnabled  bool
-	SnapshotsEnabled    bool
-	MaxTrieLevelInMem   uint
-	IdleProvider        trie.IdleNodeProvider
-	EnableEpochsHandler common.EnableEpochsHandler
-=======
 	MainStorer         storage.Storer
 	CheckpointsStorer  storage.Storer
 	PruningEnabled     bool
@@ -34,7 +24,7 @@
 	MaxTrieLevelInMem  uint
 	IdleProvider       trie.IdleNodeProvider
 	Identifier         string
->>>>>>> d3ebeb7f
+	EnableEpochsHandler common.EnableEpochsHandler
 }
 
 type trieCreator struct {
@@ -146,16 +136,6 @@
 	}
 
 	args := TrieCreateArgs{
-<<<<<<< HEAD
-		MainStorer:          mainStorer,
-		CheckpointsStorer:   checkpointsStorer,
-		PruningEnabled:      generalConfig.StateTriesConfig.AccountsStatePruningEnabled,
-		CheckpointsEnabled:  generalConfig.StateTriesConfig.CheckpointsEnabled,
-		MaxTrieLevelInMem:   generalConfig.StateTriesConfig.MaxStateTrieLevelInMemory,
-		SnapshotsEnabled:    snapshotsEnabled,
-		IdleProvider:        coreComponentsHolder.ProcessStatusHandler(),
-		EnableEpochsHandler: coreComponentsHolder.EnableEpochsHandler(),
-=======
 		MainStorer:         mainStorer,
 		CheckpointsStorer:  checkpointsStorer,
 		PruningEnabled:     generalConfig.StateTriesConfig.AccountsStatePruningEnabled,
@@ -164,7 +144,7 @@
 		SnapshotsEnabled:   snapshotsEnabled,
 		IdleProvider:       coreComponentsHolder.ProcessStatusHandler(),
 		Identifier:         dataRetriever.UserAccountsUnit.String(),
->>>>>>> d3ebeb7f
+		EnableEpochsHandler: coreComponentsHolder.EnableEpochsHandler(),
 	}
 	userStorageManager, userAccountTrie, err := trFactory.Create(args)
 	if err != nil {
@@ -188,16 +168,6 @@
 	}
 
 	args = TrieCreateArgs{
-<<<<<<< HEAD
-		MainStorer:          mainStorer,
-		CheckpointsStorer:   checkpointsStorer,
-		PruningEnabled:      generalConfig.StateTriesConfig.PeerStatePruningEnabled,
-		CheckpointsEnabled:  generalConfig.StateTriesConfig.CheckpointsEnabled,
-		MaxTrieLevelInMem:   generalConfig.StateTriesConfig.MaxPeerTrieLevelInMemory,
-		SnapshotsEnabled:    snapshotsEnabled,
-		IdleProvider:        coreComponentsHolder.ProcessStatusHandler(),
-		EnableEpochsHandler: coreComponentsHolder.EnableEpochsHandler(),
-=======
 		MainStorer:         mainStorer,
 		CheckpointsStorer:  checkpointsStorer,
 		PruningEnabled:     generalConfig.StateTriesConfig.PeerStatePruningEnabled,
@@ -206,7 +176,7 @@
 		SnapshotsEnabled:   snapshotsEnabled,
 		IdleProvider:       coreComponentsHolder.ProcessStatusHandler(),
 		Identifier:         dataRetriever.PeerAccountsUnit.String(),
->>>>>>> d3ebeb7f
+		EnableEpochsHandler: coreComponentsHolder.EnableEpochsHandler(),
 	}
 	peerStorageManager, peerAccountsTrie, err := trFactory.Create(args)
 	if err != nil {
