--- conflicted
+++ resolved
@@ -56,24 +56,13 @@
 // Create creates a new trie
 func (tc *trieCreator) Create(args TrieCreateArgs) (common.StorageManager, common.Trie, error) {
 	storageManagerArgs := trie.NewTrieStorageManagerArgs{
-<<<<<<< HEAD
-		MainStorer:             args.MainStorer,
-		CheckpointsStorer:      args.CheckpointsStorer,
-		Marshalizer:            tc.marshalizer,
-		Hasher:                 tc.hasher,
-		GeneralConfig:          tc.trieStorageManagerConfig,
-		CheckpointHashesHolder: tc.getCheckpointHashesHolder(args.CheckpointsEnabled),
-		IdleProvider:           args.IdleProvider,
-		Identifier:             args.Identifier,
-		StatsCollector:         args.StatsCollector,
-=======
-		MainStorer:    args.MainStorer,
-		Marshalizer:   tc.marshalizer,
-		Hasher:        tc.hasher,
-		GeneralConfig: tc.trieStorageManagerConfig,
-		IdleProvider:  args.IdleProvider,
-		Identifier:    args.Identifier,
->>>>>>> 8a01c078
+		MainStorer:     args.MainStorer,
+		Marshalizer:    tc.marshalizer,
+		Hasher:         tc.hasher,
+		GeneralConfig:  tc.trieStorageManagerConfig,
+		IdleProvider:   args.IdleProvider,
+		Identifier:     args.Identifier,
+		StatsCollector: args.StatsCollector,
 	}
 
 	options := trie.StorageManagerOptions{
