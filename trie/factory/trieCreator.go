--- conflicted
+++ resolved
@@ -1,14 +1,6 @@
 package factory
 
 import (
-<<<<<<< HEAD
-	"fmt"
-	"path"
-	"path/filepath"
-
-	"github.com/ElrondNetwork/elrond-go-core/core"
-=======
->>>>>>> de0e7e88
 	"github.com/ElrondNetwork/elrond-go-core/core/check"
 	"github.com/ElrondNetwork/elrond-go-core/hashing"
 	"github.com/ElrondNetwork/elrond-go-core/marshal"
@@ -24,26 +16,13 @@
 
 // TrieCreateArgs holds arguments for calling the Create method on the TrieFactory
 type TrieCreateArgs struct {
-<<<<<<< HEAD
-	TrieStorageConfig          config.StorageConfig
-	MainStorer                 storage.Storer
-	CheckpointsStorer          storage.Storer
-	ShardID                    string
-	PruningEnabled             bool
-	CheckpointsEnabled         bool
-	MaxTrieLevelInMem          uint
-	DisableOldTrieStorageEpoch uint32
-	EpochStartNotifier         trie.EpochNotifier
-	IdleProvider               trie.IdleNodeProvider
-	Priority                   common.StorageAccessType
-=======
 	MainStorer         storage.Storer
 	CheckpointsStorer  storage.Storer
 	PruningEnabled     bool
 	CheckpointsEnabled bool
 	MaxTrieLevelInMem  uint
 	IdleProvider       trie.IdleNodeProvider
->>>>>>> de0e7e88
+	Priority                   common.StorageAccessType
 }
 
 type trieCreator struct {
@@ -79,39 +58,13 @@
 
 // Create creates a new trie
 func (tc *trieCreator) Create(args TrieCreateArgs) (common.StorageManager, common.Trie, error) {
-<<<<<<< HEAD
 	if !common.IsStorageAccessValid(args.Priority) {
 		return nil, nil, fmt.Errorf("%w: %s in trieCreator.Create", trie.ErrInvalidPriorityType, args.Priority)
 	}
 
-	trieStoragePath, mainDb := path.Split(tc.pathManager.PathForStatic(args.ShardID, args.TrieStorageConfig.DB.FilePath))
-
-	dbConfig := factory.GetDBFromConfig(args.TrieStorageConfig.DB)
-	dbConfig.FilePath = path.Join(trieStoragePath, mainDb)
-	accountsTrieStorage, err := storageUnit.NewStorageUnitFromConf(
-		factory.GetCacherFromConfig(args.TrieStorageConfig.Cache),
-		dbConfig,
-	)
-	if err != nil {
-		return nil, nil, err
-	}
-
 	log.Debug("trie pruning status", "enabled", args.PruningEnabled)
 	if !args.PruningEnabled {
-		return tc.newTrieAndTrieStorageWithoutPruning(accountsTrieStorage, args.MaxTrieLevelInMem, args.Priority)
-	}
-
-	snapshotDbCfg := config.DBConfig{
-		FilePath:          filepath.Join(trieStoragePath, tc.snapshotDbCfg.FilePath),
-		Type:              tc.snapshotDbCfg.Type,
-		BatchDelaySeconds: tc.snapshotDbCfg.BatchDelaySeconds,
-		MaxBatchSize:      tc.snapshotDbCfg.MaxBatchSize,
-		MaxOpenFiles:      tc.snapshotDbCfg.MaxOpenFiles,
-=======
-	log.Debug("trie pruning status", "enabled", args.PruningEnabled)
-	if !args.PruningEnabled {
-		return tc.newTrieAndTrieStorageWithoutPruning(args.MainStorer, args.MaxTrieLevelInMem)
->>>>>>> de0e7e88
+		return tc.newTrieAndTrieStorageWithoutPruning(args.MainStorer, args.MaxTrieLevelInMem, args.Priority)
 	}
 
 	checkpointHashesHolder := hashesHolder.NewCheckpointHashesHolder(
@@ -200,12 +153,7 @@
 	generalConfig config.Config,
 	coreComponentsHolder coreComponentsHandler,
 	storageService dataRetriever.StorageService,
-<<<<<<< HEAD
-	disableoOldTrieStorageEpoch uint32,
-	notifier trie.EpochNotifier,
-	priority common.StorageAccessType,
-=======
->>>>>>> de0e7e88
+	priority common.StorageAccessType,
 ) (common.TriesHolder, map[string]common.StorageManager, error) {
 	trieFactoryArgs := TrieFactoryArgs{
 		Marshalizer:              coreComponentsHolder.InternalMarshalizer(),
@@ -219,26 +167,13 @@
 	}
 
 	args := TrieCreateArgs{
-<<<<<<< HEAD
-		TrieStorageConfig:          generalConfig.AccountsTrieStorageOld,
-		MainStorer:                 storageService.GetStorer(dataRetriever.UserAccountsUnit),
-		CheckpointsStorer:          storageService.GetStorer(dataRetriever.UserAccountsCheckpointsUnit),
-		ShardID:                    core.GetShardIDString(shardId),
-		PruningEnabled:             generalConfig.StateTriesConfig.AccountsStatePruningEnabled,
-		CheckpointsEnabled:         generalConfig.StateTriesConfig.CheckpointsEnabled,
-		MaxTrieLevelInMem:          generalConfig.StateTriesConfig.MaxStateTrieLevelInMemory,
-		DisableOldTrieStorageEpoch: disableoOldTrieStorageEpoch,
-		EpochStartNotifier:         notifier,
-		IdleProvider:               coreComponentsHolder.ProcessStatusHandler(),
-		Priority:                   priority,
-=======
 		MainStorer:         storageService.GetStorer(dataRetriever.UserAccountsUnit),
 		CheckpointsStorer:  storageService.GetStorer(dataRetriever.UserAccountsCheckpointsUnit),
 		PruningEnabled:     generalConfig.StateTriesConfig.AccountsStatePruningEnabled,
 		CheckpointsEnabled: generalConfig.StateTriesConfig.CheckpointsEnabled,
 		MaxTrieLevelInMem:  generalConfig.StateTriesConfig.MaxStateTrieLevelInMemory,
 		IdleProvider:       coreComponentsHolder.ProcessStatusHandler(),
->>>>>>> de0e7e88
+		Priority:                   priority,
 	}
 	userStorageManager, userAccountTrie, err := trFactory.Create(args)
 	if err != nil {
@@ -252,26 +187,13 @@
 	trieStorageManagers[UserAccountTrie] = userStorageManager
 
 	args = TrieCreateArgs{
-<<<<<<< HEAD
-		TrieStorageConfig:          generalConfig.PeerAccountsTrieStorageOld,
-		MainStorer:                 storageService.GetStorer(dataRetriever.PeerAccountsUnit),
-		CheckpointsStorer:          storageService.GetStorer(dataRetriever.PeerAccountsCheckpointsUnit),
-		ShardID:                    core.GetShardIDString(shardId),
-		PruningEnabled:             generalConfig.StateTriesConfig.PeerStatePruningEnabled,
-		CheckpointsEnabled:         generalConfig.StateTriesConfig.CheckpointsEnabled,
-		MaxTrieLevelInMem:          generalConfig.StateTriesConfig.MaxPeerTrieLevelInMemory,
-		DisableOldTrieStorageEpoch: disableoOldTrieStorageEpoch,
-		EpochStartNotifier:         notifier,
-		IdleProvider:               coreComponentsHolder.ProcessStatusHandler(),
-		Priority:                   priority,
-=======
 		MainStorer:         storageService.GetStorer(dataRetriever.PeerAccountsUnit),
 		CheckpointsStorer:  storageService.GetStorer(dataRetriever.PeerAccountsCheckpointsUnit),
 		PruningEnabled:     generalConfig.StateTriesConfig.PeerStatePruningEnabled,
 		CheckpointsEnabled: generalConfig.StateTriesConfig.CheckpointsEnabled,
 		MaxTrieLevelInMem:  generalConfig.StateTriesConfig.MaxPeerTrieLevelInMemory,
 		IdleProvider:       coreComponentsHolder.ProcessStatusHandler(),
->>>>>>> de0e7e88
+		Priority:                   priority,
 	}
 	peerStorageManager, peerAccountsTrie, err := trFactory.Create(args)
 	if err != nil {
