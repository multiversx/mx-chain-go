package factory_test

import (
	"testing"

	"github.com/ElrondNetwork/elrond-go-core/core/check"
	"github.com/ElrondNetwork/elrond-go/config"
	"github.com/ElrondNetwork/elrond-go/storage"
	"github.com/ElrondNetwork/elrond-go/storage/storageUnit"
	"github.com/ElrondNetwork/elrond-go/testscommon"
	"github.com/ElrondNetwork/elrond-go/testscommon/hashingMocks"
	"github.com/ElrondNetwork/elrond-go/trie"
	"github.com/ElrondNetwork/elrond-go/trie/factory"
	"github.com/stretchr/testify/assert"
	"github.com/stretchr/testify/require"
)

func getArgs() factory.TrieFactoryArgs {
	return factory.TrieFactoryArgs{
<<<<<<< HEAD
		Marshalizer: &mock.MarshalizerMock{},
		Hasher:      &hashingMocks.HasherMock{},
=======
		Marshalizer: &testscommon.MarshalizerMock{},
		Hasher:      &testscommon.HasherMock{},
>>>>>>> 35ec4ca5
		PathManager: &testscommon.PathManagerStub{},
	}
}

func getCreateArgs() factory.TrieCreateArgs {
	return factory.TrieCreateArgs{
		TrieStorageConfig:  createTrieStorageCfg(),
		ShardID:            "0",
		PruningEnabled:     false,
		CheckpointsEnabled: false,
		MaxTrieLevelInMem:  5,
	}
}

func createTrieStorageCfg() config.StorageConfig {
	return config.StorageConfig{
		Cache: config.CacheConfig{Type: "LRU", Capacity: 1000},
		DB:    config.DBConfig{Type: string(storageUnit.MemoryDB)},
		Bloom: config.BloomFilterConfig{},
	}
}

func TestNewTrieFactory_NilMarshalizerShouldErr(t *testing.T) {
	t.Parallel()

	args := getArgs()
	args.Marshalizer = nil
	tf, err := factory.NewTrieFactory(args)

	assert.Nil(t, tf)
	assert.Equal(t, trie.ErrNilMarshalizer, err)
}

func TestNewTrieFactory_NilHasherShouldErr(t *testing.T) {
	t.Parallel()

	args := getArgs()
	args.Hasher = nil
	tf, err := factory.NewTrieFactory(args)

	assert.Nil(t, tf)
	assert.Equal(t, trie.ErrNilHasher, err)
}

func TestNewTrieFactory_NilPathManagerShouldErr(t *testing.T) {
	t.Parallel()

	args := getArgs()
	args.PathManager = nil
	tf, err := factory.NewTrieFactory(args)

	assert.Nil(t, tf)
	assert.Equal(t, trie.ErrNilPathManager, err)
}

func TestNewTrieFactory_ShouldWork(t *testing.T) {
	t.Parallel()

	args := getArgs()

	tf, err := factory.NewTrieFactory(args)
	require.Nil(t, err)
	require.False(t, check.IfNil(tf))
}

func TestTrieFactory_CreateNotSupportedCacheType(t *testing.T) {
	t.Parallel()

	args := getArgs()
	tf, _ := factory.NewTrieFactory(args)

	createArgs := getCreateArgs()
	createArgs.TrieStorageConfig = config.StorageConfig{}
	_, tr, err := tf.Create(createArgs)
	require.Nil(t, tr)
	require.Equal(t, storage.ErrNotSupportedCacheType, err)
}

func TestTrieFactory_CreateWithoutPruningShouldWork(t *testing.T) {
	t.Parallel()

	args := getArgs()
	tf, _ := factory.NewTrieFactory(args)

	_, tr, err := tf.Create(getCreateArgs())
	require.NotNil(t, tr)
	require.Nil(t, err)
}

func TestTrieCreator_CreateWithPruningShouldWork(t *testing.T) {
	t.Parallel()

	args := getArgs()
	tf, _ := factory.NewTrieFactory(args)

	createArgs := getCreateArgs()
	createArgs.PruningEnabled = true
	_, tr, err := tf.Create(createArgs)
	require.NotNil(t, tr)
	require.Nil(t, err)
}

func TestTrieCreator_CreateWithoutCheckpointShouldWork(t *testing.T) {
	t.Parallel()

	args := getArgs()
	tf, _ := factory.NewTrieFactory(args)

	createArgs := getCreateArgs()
	createArgs.PruningEnabled = true
	createArgs.CheckpointsEnabled = true
	_, tr, err := tf.Create(createArgs)
	require.NotNil(t, tr)
	require.Nil(t, err)
}<|MERGE_RESOLUTION|>--- conflicted
+++ resolved
@@ -17,13 +17,8 @@
 
 func getArgs() factory.TrieFactoryArgs {
 	return factory.TrieFactoryArgs{
-<<<<<<< HEAD
-		Marshalizer: &mock.MarshalizerMock{},
+		Marshalizer: &testscommon.MarshalizerMock{},
 		Hasher:      &hashingMocks.HasherMock{},
-=======
-		Marshalizer: &testscommon.MarshalizerMock{},
-		Hasher:      &testscommon.HasherMock{},
->>>>>>> 35ec4ca5
 		PathManager: &testscommon.PathManagerStub{},
 	}
 }
