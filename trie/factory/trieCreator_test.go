package factory_test

import (
	"fmt"
	"strings"
	"testing"

	"github.com/multiversx/mx-chain-core-go/core/check"
	"github.com/multiversx/mx-chain-go/config"
	"github.com/multiversx/mx-chain-go/dataRetriever"
	"github.com/multiversx/mx-chain-go/integrationTests/mock"
	"github.com/multiversx/mx-chain-go/storage"
	"github.com/multiversx/mx-chain-go/testscommon"
	"github.com/multiversx/mx-chain-go/testscommon/enableEpochsHandlerMock"
	"github.com/multiversx/mx-chain-go/testscommon/hashingMocks"
	"github.com/multiversx/mx-chain-go/testscommon/marshallerMock"
	storageStubs "github.com/multiversx/mx-chain-go/testscommon/storage"
	"github.com/multiversx/mx-chain-go/trie"
	"github.com/multiversx/mx-chain-go/trie/factory"
	"github.com/stretchr/testify/assert"
	"github.com/stretchr/testify/require"
)

func getArgs() factory.TrieFactoryArgs {
	return factory.TrieFactoryArgs{
		Marshalizer:              &marshallerMock.MarshalizerMock{},
		Hasher:                   &hashingMocks.HasherMock{},
		PathManager:              &testscommon.PathManagerStub{},
		TrieStorageManagerConfig: config.TrieStorageManagerConfig{SnapshotsGoroutineNum: 1},
	}
}

func getCreateArgs() factory.TrieCreateArgs {
	return factory.TrieCreateArgs{
<<<<<<< HEAD
		MainStorer:          testscommon.CreateMemUnit(),
		CheckpointsStorer:   testscommon.CreateMemUnit(),
		PruningEnabled:      false,
		CheckpointsEnabled:  false,
		SnapshotsEnabled:    true,
		MaxTrieLevelInMem:   5,
		IdleProvider:        &testscommon.ProcessStatusHandlerStub{},
		EnableEpochsHandler: &enableEpochsHandlerMock.EnableEpochsHandlerStub{},
=======
		MainStorer:         testscommon.CreateMemUnit(),
		CheckpointsStorer:  testscommon.CreateMemUnit(),
		PruningEnabled:     false,
		CheckpointsEnabled: false,
		SnapshotsEnabled:   true,
		MaxTrieLevelInMem:  5,
		IdleProvider:       &testscommon.ProcessStatusHandlerStub{},
		Identifier:         dataRetriever.UserAccountsUnit.String(),
>>>>>>> d3ebeb7f
	}
}

func TestNewTrieFactory_NilMarshalizerShouldErr(t *testing.T) {
	t.Parallel()

	args := getArgs()
	args.Marshalizer = nil
	tf, err := factory.NewTrieFactory(args)

	assert.Nil(t, tf)
	assert.Equal(t, trie.ErrNilMarshalizer, err)
}

func TestNewTrieFactory_NilHasherShouldErr(t *testing.T) {
	t.Parallel()

	args := getArgs()
	args.Hasher = nil
	tf, err := factory.NewTrieFactory(args)

	assert.Nil(t, tf)
	assert.Equal(t, trie.ErrNilHasher, err)
}

func TestNewTrieFactory_NilPathManagerShouldErr(t *testing.T) {
	t.Parallel()

	args := getArgs()
	args.PathManager = nil
	tf, err := factory.NewTrieFactory(args)

	assert.Nil(t, tf)
	assert.Equal(t, trie.ErrNilPathManager, err)
}

func TestNewTrieFactory_ShouldWork(t *testing.T) {
	t.Parallel()

	args := getArgs()

	tf, err := factory.NewTrieFactory(args)
	require.Nil(t, err)
	require.False(t, check.IfNil(tf))
}

func TestTrieFactory_CreateWithoutPruningShouldWork(t *testing.T) {
	t.Parallel()

	args := getArgs()
	tf, _ := factory.NewTrieFactory(args)

	_, tr, err := tf.Create(getCreateArgs())
	require.NotNil(t, tr)
	require.Nil(t, err)
}

func TestTrieCreator_CreateWithPruningShouldWork(t *testing.T) {
	t.Parallel()

	args := getArgs()
	tf, _ := factory.NewTrieFactory(args)

	createArgs := getCreateArgs()
	createArgs.PruningEnabled = true
	_, tr, err := tf.Create(createArgs)
	require.Nil(t, err)
	require.NotNil(t, tr)
}

func TestTrieCreator_CreateWithoutSnapshotsShouldWork(t *testing.T) {
	t.Parallel()

	args := getArgs()
	tf, _ := factory.NewTrieFactory(args)

	createArgs := getCreateArgs()
	createArgs.PruningEnabled = true
	createArgs.SnapshotsEnabled = false
	_, tr, err := tf.Create(createArgs)
	require.Nil(t, err)
	require.NotNil(t, tr)
}

func TestTrieCreator_CreateWithoutCheckpointShouldWork(t *testing.T) {
	t.Parallel()

	args := getArgs()
	tf, _ := factory.NewTrieFactory(args)

	createArgs := getCreateArgs()
	createArgs.PruningEnabled = true
	createArgs.CheckpointsEnabled = true
	_, tr, err := tf.Create(createArgs)
	require.NotNil(t, tr)
	require.Nil(t, err)
}

func TestTrieCreator_CreateWithNilMainStorerShouldErr(t *testing.T) {
	t.Parallel()

	args := getArgs()
	tf, _ := factory.NewTrieFactory(args)

	createArgs := getCreateArgs()
	createArgs.PruningEnabled = true
	createArgs.MainStorer = nil
	_, tr, err := tf.Create(createArgs)
	require.Nil(t, tr)
	require.NotNil(t, err)
	require.True(t, strings.Contains(err.Error(), trie.ErrNilStorer.Error()))
}

func TestTrieCreator_CreateWithNilCheckpointsStorerShouldErr(t *testing.T) {
	t.Parallel()

	args := getArgs()
	tf, _ := factory.NewTrieFactory(args)

	createArgs := getCreateArgs()
	createArgs.PruningEnabled = true
	createArgs.CheckpointsStorer = nil
	_, tr, err := tf.Create(createArgs)
	require.Nil(t, tr)
	require.NotNil(t, err)
	require.True(t, strings.Contains(err.Error(), trie.ErrNilStorer.Error()))
}

func TestTrieCreator_CreateWithInvalidMaxTrieLevelInMemShouldErr(t *testing.T) {
	t.Parallel()

	args := getArgs()
	tf, _ := factory.NewTrieFactory(args)

	createArgs := getCreateArgs()
	createArgs.MaxTrieLevelInMem = 0
	_, tr, err := tf.Create(createArgs)
	require.Nil(t, tr)
	require.NotNil(t, err)
	require.Contains(t, err.Error(), trie.ErrInvalidLevelValue.Error())
}

func TestTrieCreator_CreateTriesComponentsForShardId(t *testing.T) {
	t.Parallel()

	t.Run("missing UserAccountsUnit", testWithMissingStorer(dataRetriever.UserAccountsUnit))
	t.Run("missing UserAccountsCheckpointsUnit", testWithMissingStorer(dataRetriever.UserAccountsCheckpointsUnit))
	t.Run("missing PeerAccountsUnit", testWithMissingStorer(dataRetriever.PeerAccountsUnit))
	t.Run("missing PeerAccountsCheckpointsUnit", testWithMissingStorer(dataRetriever.PeerAccountsCheckpointsUnit))
	t.Run("should work", func(t *testing.T) {
		t.Parallel()

		holder, storageManager, err := factory.CreateTriesComponentsForShardId(
			false,
			testscommon.GetGeneralConfig(),
			&mock.CoreComponentsStub{
				InternalMarshalizerField:     &marshallerMock.MarshalizerMock{},
				HasherField:                  &hashingMocks.HasherMock{},
				PathHandlerField:             &testscommon.PathManagerStub{},
				ProcessStatusHandlerInternal: &testscommon.ProcessStatusHandlerStub{},
				EnableEpochsHandlerField:     &enableEpochsHandlerMock.EnableEpochsHandlerStub{},
			},
			&storageStubs.ChainStorerStub{
				GetStorerCalled: func(unitType dataRetriever.UnitType) (storage.Storer, error) {
					return &storageStubs.StorerStub{}, nil
				},
			},
		)
		require.NotNil(t, holder)
		require.NotNil(t, storageManager)
		require.Nil(t, err)
	})
}

func testWithMissingStorer(missingUnit dataRetriever.UnitType) func(t *testing.T) {
	return func(t *testing.T) {
		t.Parallel()

		holder, storageManager, err := factory.CreateTriesComponentsForShardId(
			false,
			testscommon.GetGeneralConfig(),
			&mock.CoreComponentsStub{
				InternalMarshalizerField:     &marshallerMock.MarshalizerMock{},
				HasherField:                  &hashingMocks.HasherMock{},
				PathHandlerField:             &testscommon.PathManagerStub{},
				ProcessStatusHandlerInternal: &testscommon.ProcessStatusHandlerStub{},
				EnableEpochsHandlerField:     &enableEpochsHandlerMock.EnableEpochsHandlerStub{},
			},
			&storageStubs.ChainStorerStub{
				GetStorerCalled: func(unitType dataRetriever.UnitType) (storage.Storer, error) {
					if unitType == missingUnit {
						return nil, fmt.Errorf("%w for %s", storage.ErrKeyNotFound, missingUnit.String())
					}
					return &storageStubs.StorerStub{}, nil
				},
			})
		require.True(t, check.IfNil(holder))
		require.Nil(t, storageManager)
		require.NotNil(t, err)
		require.True(t, strings.Contains(err.Error(), storage.ErrKeyNotFound.Error()))
		require.True(t, strings.Contains(err.Error(), missingUnit.String()))
	}
}<|MERGE_RESOLUTION|>--- conflicted
+++ resolved
@@ -32,16 +32,6 @@
 
 func getCreateArgs() factory.TrieCreateArgs {
 	return factory.TrieCreateArgs{
-<<<<<<< HEAD
-		MainStorer:          testscommon.CreateMemUnit(),
-		CheckpointsStorer:   testscommon.CreateMemUnit(),
-		PruningEnabled:      false,
-		CheckpointsEnabled:  false,
-		SnapshotsEnabled:    true,
-		MaxTrieLevelInMem:   5,
-		IdleProvider:        &testscommon.ProcessStatusHandlerStub{},
-		EnableEpochsHandler: &enableEpochsHandlerMock.EnableEpochsHandlerStub{},
-=======
 		MainStorer:         testscommon.CreateMemUnit(),
 		CheckpointsStorer:  testscommon.CreateMemUnit(),
 		PruningEnabled:     false,
@@ -50,7 +40,7 @@
 		MaxTrieLevelInMem:  5,
 		IdleProvider:       &testscommon.ProcessStatusHandlerStub{},
 		Identifier:         dataRetriever.UserAccountsUnit.String(),
->>>>>>> d3ebeb7f
+		EnableEpochsHandler: &enableEpochsHandlerMock.EnableEpochsHandlerStub{},
 	}
 }
 
