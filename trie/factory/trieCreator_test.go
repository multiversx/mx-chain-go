package factory_test

import (
	"errors"
	"strings"
	"testing"

	"github.com/ElrondNetwork/elrond-go-core/core/check"
	"github.com/ElrondNetwork/elrond-go/common"
	"github.com/ElrondNetwork/elrond-go/config"
	"github.com/ElrondNetwork/elrond-go/testscommon"
	"github.com/ElrondNetwork/elrond-go/testscommon/hashingMocks"
	"github.com/ElrondNetwork/elrond-go/trie"
	"github.com/ElrondNetwork/elrond-go/trie/factory"
	"github.com/stretchr/testify/assert"
	"github.com/stretchr/testify/require"
)

func getArgs() factory.TrieFactoryArgs {
	return factory.TrieFactoryArgs{
		Marshalizer:              &testscommon.MarshalizerMock{},
		Hasher:                   &hashingMocks.HasherMock{},
		PathManager:              &testscommon.PathManagerStub{},
		TrieStorageManagerConfig: config.TrieStorageManagerConfig{SnapshotsGoroutineNum: 1},
	}
}

func getCreateArgs() factory.TrieCreateArgs {
	return factory.TrieCreateArgs{
		MainStorer:         testscommon.CreateMemUnit(),
		CheckpointsStorer:  testscommon.CreateMemUnit(),
		PruningEnabled:     false,
		CheckpointsEnabled: false,
		MaxTrieLevelInMem:  5,
		IdleProvider:       &testscommon.ProcessStatusHandlerStub{},
		Priority:           common.TestPriority,
	}
}

func TestNewTrieFactory_NilMarshalizerShouldErr(t *testing.T) {
	t.Parallel()

	args := getArgs()
	args.Marshalizer = nil
	tf, err := factory.NewTrieFactory(args)

	assert.Nil(t, tf)
	assert.Equal(t, trie.ErrNilMarshalizer, err)
}

func TestNewTrieFactory_NilHasherShouldErr(t *testing.T) {
	t.Parallel()

	args := getArgs()
	args.Hasher = nil
	tf, err := factory.NewTrieFactory(args)

	assert.Nil(t, tf)
	assert.Equal(t, trie.ErrNilHasher, err)
}

func TestNewTrieFactory_NilPathManagerShouldErr(t *testing.T) {
	t.Parallel()

	args := getArgs()
	args.PathManager = nil
	tf, err := factory.NewTrieFactory(args)

	assert.Nil(t, tf)
	assert.Equal(t, trie.ErrNilPathManager, err)
}

func TestNewTrieFactory_ShouldWork(t *testing.T) {
	t.Parallel()

	args := getArgs()

	tf, err := factory.NewTrieFactory(args)
	require.Nil(t, err)
	require.False(t, check.IfNil(tf))
}

<<<<<<< HEAD
func TestTrieFactory_CreateInvalidPriorityValue(t *testing.T) {
	t.Parallel()

	args := getArgs()
	tf, _ := factory.NewTrieFactory(args)

	createArgs := getCreateArgs()
	createArgs.Priority = "invalid"
	sm, tr, err := tf.Create(createArgs)
	require.True(t, check.IfNil(sm))
	require.True(t, check.IfNil(tr))
	require.True(t, errors.Is(err, trie.ErrInvalidPriorityType))
}

func TestTrieFactory_CreateNotSupportedCacheType(t *testing.T) {
	t.Parallel()

	args := getArgs()
	tf, _ := factory.NewTrieFactory(args)

	createArgs := getCreateArgs()
	createArgs.TrieStorageConfig = config.StorageConfig{}
	_, tr, err := tf.Create(createArgs)
	require.Nil(t, tr)
	require.Equal(t, storage.ErrNotSupportedCacheType, err)
}

=======
>>>>>>> de0e7e88
func TestTrieFactory_CreateWithoutPruningShouldWork(t *testing.T) {
	t.Parallel()

	args := getArgs()
	tf, _ := factory.NewTrieFactory(args)

	_, tr, err := tf.Create(getCreateArgs())
	require.NotNil(t, tr)
	require.Nil(t, err)
}

func TestTrieCreator_CreateWithPruningShouldWork(t *testing.T) {
	t.Parallel()

	args := getArgs()
	tf, _ := factory.NewTrieFactory(args)

	createArgs := getCreateArgs()
	createArgs.PruningEnabled = true
	_, tr, err := tf.Create(createArgs)
	require.Nil(t, err)
	require.NotNil(t, tr)
}

func TestTrieCreator_CreateWithoutCheckpointShouldWork(t *testing.T) {
	t.Parallel()

	args := getArgs()
	tf, _ := factory.NewTrieFactory(args)

	createArgs := getCreateArgs()
	createArgs.PruningEnabled = true
	createArgs.CheckpointsEnabled = true
	_, tr, err := tf.Create(createArgs)
	require.NotNil(t, tr)
	require.Nil(t, err)
}

func TestTrieCreator_CreateWithNilMainStorerShouldErr(t *testing.T) {
	t.Parallel()

	args := getArgs()
	tf, _ := factory.NewTrieFactory(args)

	createArgs := getCreateArgs()
	createArgs.PruningEnabled = true
	createArgs.MainStorer = nil
	_, tr, err := tf.Create(createArgs)
	require.Nil(t, tr)
	require.True(t, strings.Contains(err.Error(), trie.ErrNilStorer.Error()))
}

func TestTrieCreator_CreateWithNilCheckpointsStorerShouldErr(t *testing.T) {
	t.Parallel()

	args := getArgs()
	tf, _ := factory.NewTrieFactory(args)

	createArgs := getCreateArgs()
	createArgs.PruningEnabled = true
	createArgs.CheckpointsStorer = nil
	_, tr, err := tf.Create(createArgs)
	require.Nil(t, tr)
	require.True(t, strings.Contains(err.Error(), trie.ErrNilStorer.Error()))
}<|MERGE_RESOLUTION|>--- conflicted
+++ resolved
@@ -80,36 +80,6 @@
 	require.False(t, check.IfNil(tf))
 }
 
-<<<<<<< HEAD
-func TestTrieFactory_CreateInvalidPriorityValue(t *testing.T) {
-	t.Parallel()
-
-	args := getArgs()
-	tf, _ := factory.NewTrieFactory(args)
-
-	createArgs := getCreateArgs()
-	createArgs.Priority = "invalid"
-	sm, tr, err := tf.Create(createArgs)
-	require.True(t, check.IfNil(sm))
-	require.True(t, check.IfNil(tr))
-	require.True(t, errors.Is(err, trie.ErrInvalidPriorityType))
-}
-
-func TestTrieFactory_CreateNotSupportedCacheType(t *testing.T) {
-	t.Parallel()
-
-	args := getArgs()
-	tf, _ := factory.NewTrieFactory(args)
-
-	createArgs := getCreateArgs()
-	createArgs.TrieStorageConfig = config.StorageConfig{}
-	_, tr, err := tf.Create(createArgs)
-	require.Nil(t, tr)
-	require.Equal(t, storage.ErrNotSupportedCacheType, err)
-}
-
-=======
->>>>>>> de0e7e88
 func TestTrieFactory_CreateWithoutPruningShouldWork(t *testing.T) {
 	t.Parallel()
 
