--- conflicted
+++ resolved
@@ -333,13 +333,8 @@
 		return err
 	}
 
-<<<<<<< HEAD
-	tr.trieMutex.Lock()
-	defer tr.trieMutex.Unlock()
-=======
 	tr.updateTrieMutex.Lock()
 	defer tr.updateTrieMutex.Unlock()
->>>>>>> 98869ad5
 
 	rootNode := tr.GetRootNode()
 	if check.IfNil(rootNode) {
@@ -432,12 +427,9 @@
 	tr.trieOperationInProgress.SetValue(true)
 	defer tr.trieOperationInProgress.Reset()
 
-<<<<<<< HEAD
-=======
 	tr.updateTrieMutex.Lock()
 	defer tr.updateTrieMutex.Unlock()
 
->>>>>>> 98869ad5
 	writer := bytes.NewBuffer(make([]byte, 0))
 
 	rootNode := tr.GetRootNode()
@@ -455,68 +447,6 @@
 	return tr == nil
 }
 
-<<<<<<< HEAD
-=======
-// GetObsoleteHashes resets the oldHashes and oldRoot variables and returns the old hashes
-func (tr *patriciaMerkleTrie) GetObsoleteHashes() [][]byte {
-	tr.trieOperationInProgress.SetValue(true)
-	defer tr.trieOperationInProgress.Reset()
-
-	err := tr.updateTrie()
-	if err != nil {
-		log.Warn("get obsolete hashes - could not save batched changes", "error", err)
-	}
-
-	tr.updateTrieMutex.Lock()
-	defer tr.updateTrieMutex.Unlock()
-
-	oldHashes := tr.GetOldHashes()
-	logArrayWithTrace("old trie hash", "hash", oldHashes)
-
-	return oldHashes
-}
-
-// GetDirtyHashes returns all the dirty hashes from the trie
-func (tr *patriciaMerkleTrie) GetDirtyHashes() (common.ModifiedHashes, error) {
-	tr.trieOperationInProgress.SetValue(true)
-	defer tr.trieOperationInProgress.Reset()
-
-	err := tr.updateTrie()
-	if err != nil {
-		return nil, err
-	}
-
-	tr.updateTrieMutex.Lock()
-	defer tr.updateTrieMutex.Unlock()
-
-	rootNode := tr.GetRootNode()
-	if rootNode == nil {
-		return nil, nil
-	}
-
-	manager, err := NewGoroutinesManager(tr.goroutinesThrottler, errChan.NewErrChanWrapper(), tr.chanClose)
-	if err != nil {
-		return nil, err
-	}
-
-	rootNode.setHash(manager)
-	err = manager.GetError()
-	if err != nil {
-		return nil, err
-	}
-
-	dirtyHashes := make(common.ModifiedHashes)
-	err = rootNode.getDirtyHashes(dirtyHashes)
-	if err != nil {
-		return nil, err
-	}
-
-	logMapWithTrace("new trie hash", "hash", dirtyHashes)
-
-	return dirtyHashes, nil
-}
-
->>>>>>> 98869ad5
 func (tr *patriciaMerkleTrie) recreateFromDb(rootHash []byte, tsm common.StorageManager) (*patriciaMerkleTrie, snapshotNode, error) {
 	newTr, err := NewTrie(
 		tsm,
