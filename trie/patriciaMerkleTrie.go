--- conflicted
+++ resolved
@@ -680,19 +680,12 @@
 		return nil, nil, err
 	}
 
-<<<<<<< HEAD
 	pmt, ok := trie.(*patriciaMerkleTrie)
 	if !ok {
 		return nil, nil, ErrWrongTypeAssertion
 	}
 
 	rootNode := pmt.GetRootNode()
-=======
-	tr.updateTrieMutex.Lock()
-	defer tr.updateTrieMutex.Unlock()
-
-	rootNode := tr.GetRootNode()
->>>>>>> 9bba06eb
 	if rootNode == nil {
 		return nil, nil, ErrNilNode
 	}
