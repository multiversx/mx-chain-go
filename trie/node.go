--- conflicted
+++ resolved
@@ -120,7 +120,6 @@
 func getNodeFromDBAndDecode(n []byte, db common.DBWriteCacher, marshalizer marshal.Marshalizer, hasher hashing.Hasher) (node, error) {
 	encChild, err := db.Get(n)
 	if err != nil {
-<<<<<<< HEAD
 		log.Trace(core.GetNodeFromDBErrorString, "error", err, "key", n, "stack trace", string(debug.Stack()))
 
 		dbWithID, ok := db.(dbWriteCacherWithIdentifier)
@@ -130,22 +129,9 @@
 		}
 
 		return nil, core.NewGetNodeFromDBErrWithKey(n, err, dbWithID.GetIdentifier())
-=======
-		treatLogError(log, err, n)
-
-		return nil, fmt.Errorf(common.GetNodeFromDBErrorString+" %w for key %v", err, hex.EncodeToString(n))
->>>>>>> 77689fa0
 	}
 
 	return decodeNode(encChild, marshalizer, hasher)
-}
-
-func treatLogError(logInstance logger.Logger, err error, key []byte) {
-	if logInstance.GetLevel() != logger.LogTrace {
-		return
-	}
-
-	logInstance.Trace(common.GetNodeFromDBErrorString, "error", err, "key", key, "stack trace", string(debug.Stack()))
 }
 
 func resolveIfCollapsed(n node, pos byte, db common.DBWriteCacher) error {
