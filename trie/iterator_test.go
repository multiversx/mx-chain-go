package trie_test

import (
	"errors"
	"testing"

	"github.com/ElrondNetwork/elrond-go/common"
	"github.com/ElrondNetwork/elrond-go/trie"
	"github.com/stretchr/testify/assert"
)

func TestNewIterator(t *testing.T) {
	t.Parallel()

	tr := initTrie()

	it, err := trie.NewIterator(tr, common.TestPriority)
	assert.Nil(t, err)
	assert.NotNil(t, it)
}

func TestNewIterator_NilTrieShouldErr(t *testing.T) {
	t.Parallel()

	var tr common.Trie

	it, err := trie.NewIterator(tr, common.TestPriority)
	assert.Nil(t, it)
	assert.Equal(t, trie.ErrNilTrie, err)
}

func TestNewIterator_InvalidPriorityShouldErr(t *testing.T) {
	t.Parallel()

	tr := initTrie(t)

	it, err := trie.NewIterator(tr, "invalid")
	assert.Nil(t, it)
	assert.True(t, errors.Is(err, trie.ErrInvalidPriorityType))
}

func TestIterator_HasNext(t *testing.T) {
	t.Parallel()

	tr := emptyTrie()
	_ = tr.Update([]byte("dog"), []byte("dog"))
	it, _ := trie.NewIterator(tr, common.TestPriority)
	assert.False(t, it.HasNext())

	_ = tr.Update([]byte("doe"), []byte("doe"))
	it, _ = trie.NewIterator(tr, common.TestPriority)
	assert.True(t, it.HasNext())
}

func TestIterator_Next(t *testing.T) {
	t.Parallel()

	tr := initTrie()

	it, _ := trie.NewIterator(tr, common.TestPriority)
	for it.HasNext() {
		err := it.Next()
		assert.Nil(t, err)
	}
}

func TestIterator_GetMarshalizedNode(t *testing.T) {
	t.Parallel()

<<<<<<< HEAD
	tr := initTrie(t)
	it, _ := trie.NewIterator(tr, common.TestPriority)
=======
	tr := initTrie()
	it, _ := trie.NewIterator(tr)
>>>>>>> de0e7e88

	encNode, err := it.MarshalizedNode()
	assert.Nil(t, err)
	assert.NotEqual(t, 0, len(encNode))

	branchNodeIdentifier := uint8(2)
	lastByte := len(encNode) - 1
	assert.Equal(t, branchNodeIdentifier, encNode[lastByte])
}

func TestIterator_GetHash(t *testing.T) {
	t.Parallel()

	tr := initTrie()
	rootHash, _ := tr.RootHash()
	it, _ := trie.NewIterator(tr, common.TestPriority)

	hash, err := it.GetHash()
	assert.Nil(t, err)
	assert.Equal(t, rootHash, hash)
}<|MERGE_RESOLUTION|>--- conflicted
+++ resolved
@@ -67,13 +67,8 @@
 func TestIterator_GetMarshalizedNode(t *testing.T) {
 	t.Parallel()
 
-<<<<<<< HEAD
-	tr := initTrie(t)
+	tr := initTrie()
 	it, _ := trie.NewIterator(tr, common.TestPriority)
-=======
-	tr := initTrie()
-	it, _ := trie.NewIterator(tr)
->>>>>>> de0e7e88
 
 	encNode, err := it.MarshalizedNode()
 	assert.Nil(t, err)
