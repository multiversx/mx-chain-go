package trie_test

import (
	"strings"
	"testing"

	"github.com/ElrondNetwork/elrond-go-core/core"
	"github.com/ElrondNetwork/elrond-go/common"
	"github.com/ElrondNetwork/elrond-go/config"
	"github.com/ElrondNetwork/elrond-go/errors"
	"github.com/ElrondNetwork/elrond-go/storage/memorydb"
	"github.com/ElrondNetwork/elrond-go/testscommon"
	"github.com/ElrondNetwork/elrond-go/testscommon/hashingMocks"
	trieMock "github.com/ElrondNetwork/elrond-go/testscommon/trie"
	"github.com/ElrondNetwork/elrond-go/trie"
	"github.com/ElrondNetwork/elrond-go/trie/hashesHolder"
	"github.com/ElrondNetwork/elrond-go/vm/mock"
	"github.com/stretchr/testify/assert"
)

const (
	hashSize = 32
)

func getNewTrieStorageManagerArgs() trie.NewTrieStorageManagerArgs {
	return trie.NewTrieStorageManagerArgs{
		MainStorer:             testscommon.CreateMemUnit(),
		CheckpointsStorer:      testscommon.CreateMemUnit(),
		Marshalizer:            &mock.MarshalizerMock{},
		Hasher:                 &hashingMocks.HasherMock{},
		GeneralConfig:          config.TrieStorageManagerConfig{SnapshotsGoroutineNum: 1},
		CheckpointHashesHolder: hashesHolder.NewCheckpointHashesHolder(10, hashSize),
<<<<<<< HEAD
	}
}

func TestNewTrieStorageManagerNilMarshalizer(t *testing.T) {
	t.Parallel()

	args := getNewTrieStorageManagerArgs()
	args.Marshalizer = nil
	ts, err := trie.NewTrieStorageManager(args)
	assert.Nil(t, ts)
	assert.Equal(t, trie.ErrNilMarshalizer, err)
}

func TestNewTrieStorageManagerNilHasher(t *testing.T) {
	t.Parallel()

	args := getNewTrieStorageManagerArgs()
	args.Hasher = nil
	ts, err := trie.NewTrieStorageManager(args)
	assert.Nil(t, ts)
	assert.Equal(t, trie.ErrNilHasher, err)
}

func TestNewTrieStorageManagerNilCheckpointHashesHolder(t *testing.T) {
	t.Parallel()

	args := getNewTrieStorageManagerArgs()
	args.CheckpointHashesHolder = nil
	ts, err := trie.NewTrieStorageManager(args)
	assert.Nil(t, ts)
	assert.Equal(t, trie.ErrNilCheckpointHashesHolder, err)
}

func TestNewTrieStorageManagerOkVals(t *testing.T) {
	t.Parallel()

	args := getNewTrieStorageManagerArgs()
	ts, err := trie.NewTrieStorageManager(args)
	assert.Nil(t, err)
	assert.NotNil(t, ts)
=======
		EpochNotifier:          &mock.EpochNotifierStub{},
		IdleProvider:           &testscommon.ProcessStatusHandlerStub{},
	}
}

func TestNewTrieStorageManager(t *testing.T) {
	t.Parallel()

	t.Run("nil DB", func(t *testing.T) {
		t.Parallel()

		args := getNewTrieStorageManagerArgs()
		args.DB = nil
		ts, err := trie.NewTrieStorageManager(args)
		assert.Nil(t, ts)
		assert.Equal(t, trie.ErrNilDatabase, err)
	})
	t.Run("nil marshaller", func(t *testing.T) {
		t.Parallel()

		args := getNewTrieStorageManagerArgs()
		args.Marshalizer = nil
		ts, err := trie.NewTrieStorageManager(args)
		assert.Nil(t, ts)
		assert.Equal(t, trie.ErrNilMarshalizer, err)
	})
	t.Run("nil hasher", func(t *testing.T) {
		t.Parallel()

		args := getNewTrieStorageManagerArgs()
		args.Hasher = nil
		ts, err := trie.NewTrieStorageManager(args)
		assert.Nil(t, ts)
		assert.Equal(t, trie.ErrNilHasher, err)
	})
	t.Run("nil checkpoint hashes holder", func(t *testing.T) {
		t.Parallel()

		args := getNewTrieStorageManagerArgs()
		args.CheckpointHashesHolder = nil
		ts, err := trie.NewTrieStorageManager(args)
		assert.Nil(t, ts)
		assert.Equal(t, trie.ErrNilCheckpointHashesHolder, err)
	})
	t.Run("should work", func(t *testing.T) {
		t.Parallel()

		args := getNewTrieStorageManagerArgs()
		ts, err := trie.NewTrieStorageManager(args)
		assert.Nil(t, err)
		assert.NotNil(t, ts)
	})
>>>>>>> 49f85285
}

func TestTrieCheckpoint(t *testing.T) {
	t.Parallel()

	tr, trieStorage := trie.CreateSmallTestTrieAndStorageManager()
	rootHash, _ := tr.RootHash()

	val, err := trieStorage.GetFromCheckpoint(rootHash)
	assert.NotNil(t, err)
	assert.Nil(t, val)

	dirtyHashes := trie.GetDirtyHashes(tr)

	trieStorage.AddDirtyCheckpointHashes(rootHash, dirtyHashes)
	trieStorage.SetCheckpoint(rootHash, []byte{}, nil, &trieMock.MockStatistics{})
	trie.WaitForOperationToComplete(trieStorage)

	val, err = trieStorage.GetFromCheckpoint(rootHash)
	assert.Nil(t, err)
	assert.NotNil(t, val)
}

func TestTrieCheckpoint_DoesNotSaveToCheckpointStorageIfNotDirty(t *testing.T) {
	t.Parallel()

	tr, trieStorage := trie.CreateSmallTestTrieAndStorageManager()
	rootHash, _ := tr.RootHash()

	val, err := trieStorage.GetFromCheckpoint(rootHash)
	assert.NotNil(t, err)
	assert.Nil(t, val)

	trieStorage.SetCheckpoint(rootHash, []byte{}, nil, &trieMock.MockStatistics{})
	trie.WaitForOperationToComplete(trieStorage)

	val, err = trieStorage.GetFromCheckpoint(rootHash)
	assert.NotNil(t, err)
	assert.Nil(t, val)
}

func TestTrieStorageManager_IsPruningEnabled(t *testing.T) {
	t.Parallel()

	args := getNewTrieStorageManagerArgs()
	ts, _ := trie.NewTrieStorageManager(args)

	assert.True(t, ts.IsPruningEnabled())
}

func TestTrieStorageManager_IsPruningBlocked(t *testing.T) {
	t.Parallel()

	args := getNewTrieStorageManagerArgs()
	ts, _ := trie.NewTrieStorageManager(args)

	assert.False(t, ts.IsPruningBlocked())

	ts.EnterPruningBufferingMode()
	assert.True(t, ts.IsPruningBlocked())
	ts.ExitPruningBufferingMode()

	assert.False(t, ts.IsPruningBlocked())
}

func TestTrieStorageManager_Remove(t *testing.T) {
	t.Parallel()

	args := getNewTrieStorageManagerArgs()
	args.MainStorer = testscommon.NewSnapshotPruningStorerMock()
	args.CheckpointsStorer = testscommon.NewSnapshotPruningStorerMock()
	ts, _ := trie.NewTrieStorageManager(args)

	key := []byte("key")
	value := []byte("value")

	_ = args.MainStorer.Put(key, value)
	hashes := make(common.ModifiedHashes)
	hashes[string(value)] = struct{}{}
	hashes[string(key)] = struct{}{}
	_ = args.CheckpointHashesHolder.Put(key, hashes)

	val, err := args.MainStorer.Get(key)
	assert.Nil(t, err)
	assert.NotNil(t, val)
	ok := args.CheckpointHashesHolder.ShouldCommit(key)
	assert.True(t, ok)

	err = ts.Remove(key)
	assert.Nil(t, err)

	val, err = args.MainStorer.Get(key)
	assert.Nil(t, val)
	assert.NotNil(t, err)
	ok = args.CheckpointHashesHolder.ShouldCommit(key)
	assert.False(t, ok)
}

func TestTrieStorageManager_PutInEpochClosedDb(t *testing.T) {
	t.Parallel()

	args := getNewTrieStorageManagerArgs()
	ts, _ := trie.NewTrieStorageManager(args)
	_ = ts.Close()

	key := []byte("key")
	value := []byte("value")
	err := ts.PutInEpoch(key, value, 0)
	assert.Equal(t, errors.ErrContextClosing, err)
}

func TestTrieStorageManager_PutInEpochInvalidStorer(t *testing.T) {
	t.Parallel()

	args := getNewTrieStorageManagerArgs()
	ts, _ := trie.NewTrieStorageManager(args)

	key := []byte("key")
	value := []byte("value")
	err := ts.PutInEpoch(key, value, 0)
	assert.True(t, strings.Contains(err.Error(), "invalid storer type"))
}

func TestTrieStorageManager_PutInEpoch(t *testing.T) {
	t.Parallel()

	putInEpochCalled := false
	args := getNewTrieStorageManagerArgs()
	args.MainStorer = &trieMock.SnapshotPruningStorerStub{
		DB: memorydb.New(),
		PutInEpochWithoutCacheCalled: func(key []byte, data []byte, epoch uint32) error {
			putInEpochCalled = true
			return nil
		},
	}
	ts, _ := trie.NewTrieStorageManager(args)

	key := []byte("key")
	value := []byte("value")
	err := ts.PutInEpoch(key, value, 0)
	assert.Nil(t, err)
	assert.True(t, putInEpochCalled)
}

func TestTrieStorageManager_GetLatestStorageEpochInvalidStorer(t *testing.T) {
	t.Parallel()

	args := getNewTrieStorageManagerArgs()
	ts, _ := trie.NewTrieStorageManager(args)

	val, err := ts.GetLatestStorageEpoch()
	assert.Equal(t, uint32(0), val)
	assert.True(t, strings.Contains(err.Error(), "invalid storer type"))
}

func TestTrieStorageManager_GetLatestStorageEpoch(t *testing.T) {
	t.Parallel()

	getLatestSorageCalled := false
	args := getNewTrieStorageManagerArgs()
	args.MainStorer = &trieMock.SnapshotPruningStorerStub{
		DB: memorydb.New(),
		GetLatestStorageEpochCalled: func() (uint32, error) {
			getLatestSorageCalled = true
			return 4, nil
		},
	}
	ts, _ := trie.NewTrieStorageManager(args)

	val, err := ts.GetLatestStorageEpoch()
	assert.Equal(t, uint32(4), val)
	assert.Nil(t, err)
	assert.True(t, getLatestSorageCalled)
}

func TestTrieStorageManager_TakeSnapshotClosedDb(t *testing.T) {
	t.Parallel()

	args := getNewTrieStorageManagerArgs()
	ts, _ := trie.NewTrieStorageManager(args)
	_ = ts.Close()

	rootHash := []byte("rootHash")
	leavesChan := make(chan core.KeyValueHolder)
	ts.TakeSnapshot(rootHash, rootHash, leavesChan, &trieMock.MockStatistics{}, 0)

	_, ok := <-leavesChan
	assert.False(t, ok)
}

func TestTrieStorageManager_TakeSnapshotEmptyTrieRootHash(t *testing.T) {
	t.Parallel()

	args := getNewTrieStorageManagerArgs()
	ts, _ := trie.NewTrieStorageManager(args)

	rootHash := make([]byte, 32)
	leavesChan := make(chan core.KeyValueHolder)
	ts.TakeSnapshot(rootHash, rootHash, leavesChan, &trieMock.MockStatistics{}, 0)

	_, ok := <-leavesChan
	assert.False(t, ok)
}

func TestTrieStorageManager_TakeSnapshot(t *testing.T) {
	t.Parallel()

	args := getNewTrieStorageManagerArgs()
	ts, _ := trie.NewTrieStorageManager(args)

	rootHash := []byte("rootHash")
	leavesChan := make(chan core.KeyValueHolder)
	ts.TakeSnapshot(rootHash, rootHash, leavesChan, &trieMock.MockStatistics{}, 0)
	_, ok := <-leavesChan
	assert.False(t, ok)
}

func TestTrieStorageManager_ShouldTakeSnapshotInvalidStorer(t *testing.T) {
	t.Parallel()

	args := getNewTrieStorageManagerArgs()
	ts, _ := trie.NewTrieStorageManager(args)

	assert.False(t, ts.ShouldTakeSnapshot())
}

func TestNewSnapshotTrieStorageManager_GetFromCurrentEpoch(t *testing.T) {
	t.Parallel()

	getFromCurrentEpochCalled := false
	args := getNewTrieStorageManagerArgs()
	args.MainStorer = &trieMock.SnapshotPruningStorerStub{
		DB: memorydb.New(),
		GetFromCurrentEpochCalled: func(_ []byte) ([]byte, error) {
			getFromCurrentEpochCalled = true
			return nil, nil
		},
	}
	ts, _ := trie.NewTrieStorageManager(args)

	_, err := ts.GetFromCurrentEpoch([]byte("key"))
	assert.Nil(t, err)
	assert.True(t, getFromCurrentEpochCalled)
}<|MERGE_RESOLUTION|>--- conflicted
+++ resolved
@@ -30,49 +30,6 @@
 		Hasher:                 &hashingMocks.HasherMock{},
 		GeneralConfig:          config.TrieStorageManagerConfig{SnapshotsGoroutineNum: 1},
 		CheckpointHashesHolder: hashesHolder.NewCheckpointHashesHolder(10, hashSize),
-<<<<<<< HEAD
-	}
-}
-
-func TestNewTrieStorageManagerNilMarshalizer(t *testing.T) {
-	t.Parallel()
-
-	args := getNewTrieStorageManagerArgs()
-	args.Marshalizer = nil
-	ts, err := trie.NewTrieStorageManager(args)
-	assert.Nil(t, ts)
-	assert.Equal(t, trie.ErrNilMarshalizer, err)
-}
-
-func TestNewTrieStorageManagerNilHasher(t *testing.T) {
-	t.Parallel()
-
-	args := getNewTrieStorageManagerArgs()
-	args.Hasher = nil
-	ts, err := trie.NewTrieStorageManager(args)
-	assert.Nil(t, ts)
-	assert.Equal(t, trie.ErrNilHasher, err)
-}
-
-func TestNewTrieStorageManagerNilCheckpointHashesHolder(t *testing.T) {
-	t.Parallel()
-
-	args := getNewTrieStorageManagerArgs()
-	args.CheckpointHashesHolder = nil
-	ts, err := trie.NewTrieStorageManager(args)
-	assert.Nil(t, ts)
-	assert.Equal(t, trie.ErrNilCheckpointHashesHolder, err)
-}
-
-func TestNewTrieStorageManagerOkVals(t *testing.T) {
-	t.Parallel()
-
-	args := getNewTrieStorageManagerArgs()
-	ts, err := trie.NewTrieStorageManager(args)
-	assert.Nil(t, err)
-	assert.NotNil(t, ts)
-=======
-		EpochNotifier:          &mock.EpochNotifierStub{},
 		IdleProvider:           &testscommon.ProcessStatusHandlerStub{},
 	}
 }
@@ -80,15 +37,6 @@
 func TestNewTrieStorageManager(t *testing.T) {
 	t.Parallel()
 
-	t.Run("nil DB", func(t *testing.T) {
-		t.Parallel()
-
-		args := getNewTrieStorageManagerArgs()
-		args.DB = nil
-		ts, err := trie.NewTrieStorageManager(args)
-		assert.Nil(t, ts)
-		assert.Equal(t, trie.ErrNilDatabase, err)
-	})
 	t.Run("nil marshaller", func(t *testing.T) {
 		t.Parallel()
 
@@ -124,7 +72,6 @@
 		assert.Nil(t, err)
 		assert.NotNil(t, ts)
 	})
->>>>>>> 49f85285
 }
 
 func TestTrieCheckpoint(t *testing.T) {
