package trie

import (
	"encoding/binary"
	"fmt"
	"math"
	"math/rand"
	"time"

	"github.com/multiversx/mx-chain-core-go/core"
)

const faultyChance = 1000000

func shouldTestNode(n node, key []byte) bool {
	hasher := n.getHasher()
	randomness := string(key) + core.GetAnonymizedMachineID("") + fmt.Sprintf("%d", time.Now().UnixNano())
	buff := hasher.Compute(randomness)
	checkVal := binary.BigEndian.Uint32(buff)
	if checkVal%faultyChance == 0 {
		log.Debug("deliberately not saving hash", "hash", key)
		return true
	}

	return false
}

func snapshotGetTestPoint(key []byte, faultyChance int) error {
<<<<<<< HEAD
	rand.NewSource(time.Now().UnixNano())
	checkVal := rand.Intn(math.MaxInt)
=======
	rnd := rand.New(rand.NewSource(time.Now().UnixNano()))
	checkVal := rnd.Intn(math.MaxInt)
>>>>>>> ad05efde
	if checkVal%faultyChance == 0 {
		log.Debug("deliberately not returning hash", "hash", key)
		return fmt.Errorf("snapshot get error")
	}

	return nil
}<|MERGE_RESOLUTION|>--- conflicted
+++ resolved
@@ -26,13 +26,8 @@
 }
 
 func snapshotGetTestPoint(key []byte, faultyChance int) error {
-<<<<<<< HEAD
-	rand.NewSource(time.Now().UnixNano())
-	checkVal := rand.Intn(math.MaxInt)
-=======
 	rnd := rand.New(rand.NewSource(time.Now().UnixNano()))
 	checkVal := rnd.Intn(math.MaxInt)
->>>>>>> ad05efde
 	if checkVal%faultyChance == 0 {
 		log.Debug("deliberately not returning hash", "hash", key)
 		return fmt.Errorf("snapshot get error")
