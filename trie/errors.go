--- conflicted
+++ resolved
@@ -124,7 +124,12 @@
 // ErrInvalidNodeVersion signals that an invalid node version has been provided
 var ErrInvalidNodeVersion = errors.New("invalid node version provided")
 
-<<<<<<< HEAD
+// ErrEmptyInitialIteratorState signals that an empty initial iterator state was provided
+var ErrEmptyInitialIteratorState = errors.New("empty initial iterator state")
+
+// ErrInvalidIteratorState signals that an invalid iterator state was provided
+var ErrInvalidIteratorState = errors.New("invalid iterator state")
+
 // ErrNilThrottler signals that a nil throttler has been provided
 var ErrNilThrottler = errors.New("nil throttler")
 
@@ -138,11 +143,4 @@
 var ErrInvalidTypeConversion = errors.New("invalid type conversion")
 
 // ErrNodeHashIsNotSet signals that the node hash is not set
-var ErrNodeHashIsNotSet = errors.New("node hash is not set")
-=======
-// ErrEmptyInitialIteratorState signals that an empty initial iterator state was provided
-var ErrEmptyInitialIteratorState = errors.New("empty initial iterator state")
-
-// ErrInvalidIteratorState signals that an invalid iterator state was provided
-var ErrInvalidIteratorState = errors.New("invalid iterator state")
->>>>>>> 70ef1803
+var ErrNodeHashIsNotSet = errors.New("node hash is not set")