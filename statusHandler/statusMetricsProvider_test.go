--- conflicted
+++ resolved
@@ -405,12 +405,9 @@
 	sm.SetUInt64Value(common.MetricMultiESDTNFTTransferAndExecuteByUserEnableEpoch, uint64(4))
 	sm.SetUInt64Value(common.MetricFixRelayedMoveBalanceToNonPayableSCEnableEpoch, uint64(4))
 	sm.SetUInt64Value(common.MetricRelayedTransactionsV3EnableEpoch, uint64(4))
-<<<<<<< HEAD
+	sm.SetUInt64Value(common.MetricRelayedTransactionsV3FixESDTTransferEnableEpoch, uint64(4))
 	sm.SetUInt64Value(common.MetricMaskVMInternalDependenciesErrorsEnableEpoch, uint64(4))
 	sm.SetUInt64Value(common.MetricFixBackTransferOPCODEEnableEpoch, uint64(4))
-=======
-	sm.SetUInt64Value(common.MetricRelayedTransactionsV3FixESDTTransferEnableEpoch, uint64(4))
->>>>>>> 37ab7adf
 
 	maxNodesChangeConfig := []map[string]uint64{
 		{
@@ -543,12 +540,9 @@
 		common.MetricMultiESDTNFTTransferAndExecuteByUserEnableEpoch:          uint64(4),
 		common.MetricFixRelayedMoveBalanceToNonPayableSCEnableEpoch:           uint64(4),
 		common.MetricRelayedTransactionsV3EnableEpoch:                         uint64(4),
-<<<<<<< HEAD
+		common.MetricRelayedTransactionsV3FixESDTTransferEnableEpoch:          uint64(4),
 		common.MetricMaskVMInternalDependenciesErrorsEnableEpoch:              uint64(4),
 		common.MetricFixBackTransferOPCODEEnableEpoch:                         uint64(4),
-=======
-		common.MetricRelayedTransactionsV3FixESDTTransferEnableEpoch:          uint64(4),
->>>>>>> 37ab7adf
 
 		common.MetricMaxNodesChangeEnableEpoch: []map[string]interface{}{
 			{
