package statusHandler_test

import (
	"fmt"
	"strings"
	"sync"
	"testing"
	"time"

	"github.com/multiversx/mx-chain-go/common"
	"github.com/multiversx/mx-chain-go/statusHandler"
	"github.com/stretchr/testify/assert"
	"github.com/stretchr/testify/require"
)

func TestNewStatusMetricsProvider(t *testing.T) {
	t.Parallel()

	sm := statusHandler.NewStatusMetrics()
	assert.NotNil(t, sm)
	assert.False(t, sm.IsInterfaceNil())
}

func TestStatusMetricsProvider_IncrementCallNonExistingKey(t *testing.T) {
	t.Parallel()

	sm := statusHandler.NewStatusMetrics()
	key1 := "test-key1"
	sm.Increment(key1)

	retMap := sm.StatusMetricsMap()

	assert.Nil(t, retMap[key1])
}

func TestStatusMetricsProvider_IncrementNonUint64ValueShouldNotWork(t *testing.T) {
	t.Parallel()

	sm := statusHandler.NewStatusMetrics()
	key1 := "test-key2"
	value1 := "value2"
	// set a key which is initialized with a string and the Increment method won't affect the key
	sm.SetStringValue(key1, value1)
	sm.Increment(key1)

	retMap := sm.StatusMetricsMap()
	assert.Equal(t, value1, retMap[key1])
}

func TestStatusMetricsProvider_IncrementShouldWork(t *testing.T) {
	t.Parallel()

	sm := statusHandler.NewStatusMetrics()
	key1 := "test-key3"
	sm.SetUInt64Value(key1, 0)
	sm.Increment(key1)

	retMap := sm.StatusMetricsMap()

	assert.Equal(t, uint64(1), retMap[key1])
}

func TestStatusMetricsProvider_Decrement(t *testing.T) {
	t.Parallel()

	sm := statusHandler.NewStatusMetrics()
	key := "test-key4"
	sm.SetUInt64Value(key, 2)
	sm.Decrement(key)

	retMap := sm.StatusMetricsMap()

	assert.Equal(t, uint64(1), retMap[key])
}

func TestStatusMetricsProvider_SetInt64Value(t *testing.T) {
	t.Parallel()

	sm := statusHandler.NewStatusMetrics()
	key := "test-key5"
	value := int64(5)
	sm.SetInt64Value(key, value)
	sm.Decrement(key)

	retMap := sm.StatusMetricsMap()

	assert.Equal(t, value, retMap[key])
}

func TestStatusMetricsProvider_SetStringValue(t *testing.T) {
	t.Parallel()

	sm := statusHandler.NewStatusMetrics()
	key := "test-key6"
	value := "value"
	sm.SetStringValue(key, value)
	sm.Decrement(key)

	retMap := sm.StatusMetricsMap()

	assert.Equal(t, value, retMap[key])
}

func TestStatusMetricsProvider_AddUint64Value(t *testing.T) {
	t.Parallel()

	sm := statusHandler.NewStatusMetrics()
	key := "test-key6"
	value := uint64(100)
	sm.SetUInt64Value(key, value)
	sm.AddUint64(key, value)

	retMap := sm.StatusMetricsMap()
	assert.Equal(t, value+value, retMap[key])
}

func TestStatusMetrics_StatusMetricsWithoutP2PPrometheusStringShouldPutDefaultShardIDLabel(t *testing.T) {
	t.Parallel()

	sm := statusHandler.NewStatusMetrics()
	key1, value1 := "test-key7", uint64(100)
	key2, value2 := "test-key8", "value8"
	sm.SetUInt64Value(key1, value1)
	sm.SetStringValue(key2, value2)

	strRes, _ := sm.StatusMetricsWithoutP2PPrometheusString()

	expectedMetricOutput := fmt.Sprintf("%s{%s=\"%d\"} %v", key1, common.MetricShardId, 0, value1)
	assert.True(t, strings.Contains(strRes, expectedMetricOutput))
}

func TestStatusMetrics_StatusMetricsWithoutP2PPrometheusStringShouldPutCorrectShardIDLabel(t *testing.T) {
	t.Parallel()

	shardID := uint32(37)
	sm := statusHandler.NewStatusMetrics()
	key1, value1 := "test-key7", uint64(100)
	key2, value2 := "test-key8", "value8"
	key3, value3 := common.MetricShardId, shardID
	sm.SetUInt64Value(key1, value1)
	sm.SetStringValue(key2, value2)
	sm.SetUInt64Value(key3, uint64(value3))

	strRes, _ := sm.StatusMetricsWithoutP2PPrometheusString()

	expectedMetricOutput := fmt.Sprintf("%s{%s=\"%d\"} %v", key1, common.MetricShardId, shardID, value1)
	assert.True(t, strings.Contains(strRes, expectedMetricOutput))
}

func TestStatusMetrics_StatusMetricsWithoutP2PPrometheusStringShouldComputeRoundsAndNoncesPassedInEpoch(t *testing.T) {
	t.Parallel()

	shardID := uint32(2)
	sm := statusHandler.NewStatusMetrics()
	sm.SetUInt64Value(common.MetricRoundsPassedInCurrentEpoch, 0)
	sm.SetUInt64Value(common.MetricNoncesPassedInCurrentEpoch, 0)
	sm.SetUInt64Value(common.MetricShardId, uint64(shardID))
	sm.SetUInt64Value(common.MetricRoundAtEpochStart, 100)
	sm.SetUInt64Value(common.MetricCurrentRound, 137)
	sm.SetUInt64Value(common.MetricNonceAtEpochStart, 100)
	sm.SetUInt64Value(common.MetricNonce, 138)

	strRes, _ := sm.StatusMetricsWithoutP2PPrometheusString()

	assert.Contains(t, strRes, `erd_rounds_passed_in_current_epoch{erd_shard_id="2"} 37`)
	assert.Contains(t, strRes, `erd_nonces_passed_in_current_epoch{erd_shard_id="2"} 38`)
}

func TestStatusMetrics_NetworkConfig(t *testing.T) {
	t.Parallel()

	sm := statusHandler.NewStatusMetrics()

	sm.SetUInt64Value(common.MetricNumShardsWithoutMetachain, 1)
	sm.SetUInt64Value(common.MetricNumNodesPerShard, 100)
	sm.SetUInt64Value(common.MetricNumMetachainNodes, 50)
	sm.SetUInt64Value(common.MetricShardConsensusGroupSize, 20)
	sm.SetUInt64Value(common.MetricMetaConsensusGroupSize, 25)
	sm.SetUInt64Value(common.MetricMinGasPrice, 1000)
	sm.SetUInt64Value(common.MetricMinGasLimit, 50000)
	sm.SetUInt64Value(common.MetricExtraGasLimitGuardedTx, 50000)
	sm.SetUInt64Value(common.MetricExtraGasLimitRelayedTx, 50000)
	sm.SetStringValue(common.MetricRewardsTopUpGradientPoint, "12345")
	sm.SetUInt64Value(common.MetricGasPerDataByte, 1500)
	sm.SetStringValue(common.MetricChainId, "local-id")
	sm.SetUInt64Value(common.MetricMaxGasPerTransaction, 15000)
	sm.SetUInt64Value(common.MetricRoundDuration, 5000)
	sm.SetUInt64Value(common.MetricStartTime, 9999)
	sm.SetStringValue(common.MetricLatestTagSoftwareVersion, "version1.0")
	sm.SetUInt64Value(common.MetricDenomination, 18)
	sm.SetUInt64Value(common.MetricMinTransactionVersion, 2)
	sm.SetStringValue(common.MetricTopUpFactor, fmt.Sprintf("%g", 12.134))
	sm.SetStringValue(common.MetricGasPriceModifier, fmt.Sprintf("%g", 0.5))
	sm.SetUInt64Value(common.MetricRoundsPerEpoch, uint64(144))
	sm.SetStringValue(common.MetricAdaptivity, fmt.Sprintf("%t", true))
	sm.SetStringValue(common.MetricHysteresis, fmt.Sprintf("%f", 0.0))

	expectedConfig := map[string]interface{}{
		"erd_chain_id":                      "local-id",
		"erd_denomination":                  uint64(18),
		"erd_gas_per_data_byte":             uint64(1500),
		"erd_latest_tag_software_version":   "version1.0",
		"erd_meta_consensus_group_size":     uint64(25),
		"erd_min_gas_limit":                 uint64(50000),
		"erd_extra_gas_limit_guarded_tx":    uint64(50000),
		"erd_extra_gas_limit_relayed_tx":    uint64(50000),
		"erd_min_gas_price":                 uint64(1000),
		"erd_min_transaction_version":       uint64(2),
		"erd_num_metachain_nodes":           uint64(50),
		"erd_num_nodes_in_shard":            uint64(100),
		"erd_num_shards_without_meta":       uint64(1),
		"erd_rewards_top_up_gradient_point": "12345",
		"erd_round_duration":                uint64(5000),
		"erd_shard_consensus_group_size":    uint64(20),
		"erd_start_time":                    uint64(9999),
		"erd_top_up_factor":                 "12.134",
		"erd_gas_price_modifier":            "0.5",
		"erd_rounds_per_epoch":              uint64(144),
		"erd_max_gas_per_transaction":       uint64(15000),
		"erd_adaptivity":                    "true",
		"erd_hysteresis":                    "0.000000",
	}

	configMetrics, _ := sm.ConfigMetrics()
	assert.Equal(t, expectedConfig, configMetrics)
}

func TestStatusMetrics_NetworkMetrics(t *testing.T) {
	t.Parallel()

	sm := statusHandler.NewStatusMetrics()

	sm.SetUInt64Value(common.MetricCurrentRound, 200)
	sm.SetUInt64Value(common.MetricRoundAtEpochStart, 100)
	sm.SetUInt64Value(common.MetricNonce, 180)
	sm.SetUInt64Value(common.MetricBlockTimestamp, 18000)
	sm.SetUInt64Value(common.MetricHighestFinalBlock, 181)
	sm.SetUInt64Value(common.MetricNonceAtEpochStart, 95)
	sm.SetUInt64Value(common.MetricEpochNumber, 1)
	sm.SetUInt64Value(common.MetricRoundsPerEpoch, 50)

	expectedConfig := map[string]interface{}{
		"erd_current_round":                  uint64(200),
		"erd_round_at_epoch_start":           uint64(100),
		"erd_nonce":                          uint64(180),
		"erd_block_timestamp":                uint64(18000),
		"erd_highest_final_nonce":            uint64(181),
		"erd_nonce_at_epoch_start":           uint64(95),
		"erd_epoch_number":                   uint64(1),
		"erd_rounds_per_epoch":               uint64(50),
		"erd_rounds_passed_in_current_epoch": uint64(100),
		"erd_nonces_passed_in_current_epoch": uint64(85),
	}

	t.Run("no cross check value", func(t *testing.T) {
		configMetrics, _ := sm.NetworkMetrics()
		assert.Equal(t, expectedConfig, configMetrics)
	})
	t.Run("with cross check value", func(t *testing.T) {
		crossCheckValue := "0: 9169897, 1: 9166353, 2: 9170524, "
		sm.SetStringValue(common.MetricCrossCheckBlockHeight, crossCheckValue)

		configMetrics, _ := sm.NetworkMetrics()
		expectedConfig[common.MetricCrossCheckBlockHeight] = crossCheckValue
		assert.Equal(t, expectedConfig, configMetrics)
	})
}

func TestStatusMetrics_StatusMetricsMapWithoutP2P(t *testing.T) {
	t.Parallel()

	sm := statusHandler.NewStatusMetrics()

	sm.SetUInt64Value(common.MetricCurrentRound, 100)
	sm.SetUInt64Value(common.MetricRoundAtEpochStart, 200)
	sm.SetUInt64Value(common.MetricNonce, 300)
	sm.SetUInt64Value(common.MetricBlockTimestamp, 30000)
	sm.SetStringValue(common.MetricAppVersion, "400")
	sm.SetUInt64Value(common.MetricRoundsPassedInCurrentEpoch, 95)
	sm.SetUInt64Value(common.MetricNoncesPassedInCurrentEpoch, 1)
	sm.SetUInt64Value(common.MetricTrieSyncNumReceivedBytes, 100)
	sm.SetUInt64Value(common.MetricTrieSyncNumProcessedNodes, 101)

	res, _ := sm.StatusMetricsMapWithoutP2P()

	require.Equal(t, uint64(100), res[common.MetricCurrentRound])
	require.Equal(t, uint64(200), res[common.MetricRoundAtEpochStart])
	require.Equal(t, uint64(300), res[common.MetricNonce])
	require.Equal(t, uint64(30000), res[common.MetricBlockTimestamp])
	require.Equal(t, "400", res[common.MetricAppVersion])
	require.NotContains(t, res, common.MetricRoundsPassedInCurrentEpoch)
	require.NotContains(t, res, common.MetricNoncesPassedInCurrentEpoch)
	require.NotContains(t, res, common.MetricTrieSyncNumReceivedBytes)
	require.NotContains(t, res, common.MetricTrieSyncNumProcessedNodes)
}

func TestStatusMetrics_EnableEpochMetrics(t *testing.T) {
	t.Parallel()

	sm := statusHandler.NewStatusMetrics()

	sm.SetUInt64Value(common.MetricScDeployEnableEpoch, uint64(4))
	sm.SetUInt64Value(common.MetricBuiltInFunctionsEnableEpoch, uint64(4))
	sm.SetUInt64Value(common.MetricRelayedTransactionsEnableEpoch, uint64(4))
	sm.SetUInt64Value(common.MetricPenalizedTooMuchGasEnableEpoch, uint64(4))
	sm.SetUInt64Value(common.MetricSwitchJailWaitingEnableEpoch, uint64(4))
	sm.SetUInt64Value(common.MetricSwitchHysteresisForMinNodesEnableEpoch, uint64(4))
	sm.SetUInt64Value(common.MetricBelowSignedThresholdEnableEpoch, uint64(4))
	sm.SetUInt64Value(common.MetricTransactionSignedWithTxHashEnableEpoch, uint64(4))
	sm.SetUInt64Value(common.MetricMetaProtectionEnableEpoch, uint64(4))
	sm.SetUInt64Value(common.MetricAheadOfTimeGasUsageEnableEpoch, uint64(4))
	sm.SetUInt64Value(common.MetricGasPriceModifierEnableEpoch, uint64(4))
	sm.SetUInt64Value(common.MetricRepairCallbackEnableEpoch, uint64(4))
	sm.SetUInt64Value(common.MetricBlockGasAndFreeRecheckEnableEpoch, uint64(4))
	sm.SetUInt64Value(common.MetricStakingV2EnableEpoch, uint64(4))
	sm.SetUInt64Value(common.MetricStakeEnableEpoch, uint64(4))
	sm.SetUInt64Value(common.MetricDoubleKeyProtectionEnableEpoch, uint64(4))
	sm.SetUInt64Value(common.MetricEsdtEnableEpoch, uint64(4))
	sm.SetUInt64Value(common.MetricGovernanceEnableEpoch, uint64(4))
	sm.SetUInt64Value(common.MetricDelegationManagerEnableEpoch, uint64(4))
	sm.SetUInt64Value(common.MetricDelegationSmartContractEnableEpoch, uint64(4))
	sm.SetUInt64Value(common.MetricCorrectLastUnjailedEnableEpoch, uint64(4))
	sm.SetUInt64Value(common.MetricBalanceWaitingListsEnableEpoch, uint64(4))
	sm.SetUInt64Value(common.MetricReturnDataToLastTransferEnableEpoch, uint64(4))
	sm.SetUInt64Value(common.MetricSenderInOutTransferEnableEpoch, uint64(4))
	sm.SetUInt64Value(common.MetricRelayedTransactionsV2EnableEpoch, uint64(4))
	sm.SetUInt64Value(common.MetricUnbondTokensV2EnableEpoch, uint64(4))
	sm.SetUInt64Value(common.MetricSaveJailedAlwaysEnableEpoch, uint64(4))
	sm.SetUInt64Value(common.MetricValidatorToDelegationEnableEpoch, uint64(4))
	sm.SetUInt64Value(common.MetricReDelegateBelowMinCheckEnableEpoch, uint64(4))
	sm.SetUInt64Value(common.MetricIncrementSCRNonceInMultiTransferEnableEpoch, uint64(4))
	sm.SetUInt64Value(common.MetricScheduledMiniBlocksEnableEpoch, uint64(4))
	sm.SetUInt64Value(common.MetricESDTMultiTransferEnableEpoch, uint64(4))
	sm.SetUInt64Value(common.MetricGlobalMintBurnDisableEpoch, uint64(4))
	sm.SetUInt64Value(common.MetricESDTTransferRoleEnableEpoch, uint64(4))
	sm.SetUInt64Value(common.MetricComputeRewardCheckpointEnableEpoch, uint64(4))
	sm.SetUInt64Value(common.MetricSCRSizeInvariantCheckEnableEpoch, uint64(4))
	sm.SetUInt64Value(common.MetricBackwardCompSaveKeyValueEnableEpoch, uint64(4))
	sm.SetUInt64Value(common.MetricESDTNFTCreateOnMultiShardEnableEpoch, uint64(4))
	sm.SetUInt64Value(common.MetricMetaESDTSetEnableEpoch, uint64(4))
	sm.SetUInt64Value(common.MetricAddTokensToDelegationEnableEpoch, uint64(4))
	sm.SetUInt64Value(common.MetricMultiESDTTransferFixOnCallBackOnEnableEpoch, uint64(4))
	sm.SetUInt64Value(common.MetricOptimizeGasUsedInCrossMiniBlocksEnableEpoch, uint64(4))
	sm.SetUInt64Value(common.MetricCorrectFirstQueuedEpoch, uint64(4))
	sm.SetUInt64Value(common.MetricCorrectJailedNotUnstakedEmptyQueueEpoch, uint64(4))
	sm.SetUInt64Value(common.MetricFixOOGReturnCodeEnableEpoch, uint64(4))
	sm.SetUInt64Value(common.MetricRemoveNonUpdatedStorageEnableEpoch, uint64(4))
	sm.SetUInt64Value(common.MetricDeleteDelegatorAfterClaimRewardsEnableEpoch, uint64(4))
	sm.SetUInt64Value(common.MetricOptimizeNFTStoreEnableEpoch, uint64(4))
	sm.SetUInt64Value(common.MetricCreateNFTThroughExecByCallerEnableEpoch, uint64(4))
	sm.SetUInt64Value(common.MetricStopDecreasingValidatorRatingWhenStuckEnableEpoch, uint64(4))
	sm.SetUInt64Value(common.MetricFrontRunningProtectionEnableEpoch, uint64(4))
	sm.SetUInt64Value(common.MetricIsPayableBySCEnableEpoch, uint64(4))
	sm.SetUInt64Value(common.MetricStorageAPICostOptimizationEnableEpoch, uint64(4))
	sm.SetUInt64Value(common.MetricTransformToMultiShardCreateEnableEpoch, uint64(4))
	sm.SetUInt64Value(common.MetricESDTRegisterAndSetAllRolesEnableEpoch, uint64(4))
	sm.SetUInt64Value(common.MetricDoNotReturnOldBlockInBlockchainHookEnableEpoch, uint64(4))
	sm.SetUInt64Value(common.MetricAddFailedRelayedTxToInvalidMBsDisableEpoch, uint64(4))
	sm.SetUInt64Value(common.MetricSCRSizeInvariantOnBuiltInResultEnableEpoch, uint64(4))
	sm.SetUInt64Value(common.MetricCheckCorrectTokenIDForTransferRoleEnableEpoch, uint64(4))
	sm.SetUInt64Value(common.MetricDisableExecByCallerEnableEpoch, uint64(4))
	sm.SetUInt64Value(common.MetricFailExecutionOnEveryAPIErrorEnableEpoch, uint64(4))
	sm.SetUInt64Value(common.MetricManagedCryptoAPIsEnableEpoch, uint64(4))
	sm.SetUInt64Value(common.MetricRefactorContextEnableEpoch, uint64(4))
	sm.SetUInt64Value(common.MetricCheckFunctionArgumentEnableEpoch, uint64(4))
	sm.SetUInt64Value(common.MetricCheckExecuteOnReadOnlyEnableEpoch, uint64(4))
	sm.SetUInt64Value(common.MetricMiniBlockPartialExecutionEnableEpoch, uint64(4))
	sm.SetUInt64Value(common.MetricESDTMetadataContinuousCleanupEnableEpoch, uint64(4))
	sm.SetUInt64Value(common.MetricFixAsyncCallBackArgsListEnableEpoch, uint64(4))
	sm.SetUInt64Value(common.MetricFixOldTokenLiquidityEnableEpoch, uint64(4))
	sm.SetUInt64Value(common.MetricRuntimeMemStoreLimitEnableEpoch, uint64(4))
	sm.SetUInt64Value(common.MetricRuntimeCodeSizeFixEnableEpoch, uint64(4))
	sm.SetUInt64Value(common.MetricSetSenderInEeiOutputTransferEnableEpoch, uint64(4))
	sm.SetUInt64Value(common.MetricRefactorPeersMiniBlocksEnableEpoch, uint64(4))
	sm.SetUInt64Value(common.MetricSCProcessorV2EnableEpoch, uint64(4))
	sm.SetUInt64Value(common.MetricMaxBlockchainHookCountersEnableEpoch, uint64(4))
	sm.SetUInt64Value(common.MetricWipeSingleNFTLiquidityDecreaseEnableEpoch, uint64(4))
	sm.SetUInt64Value(common.MetricAlwaysSaveTokenMetaDataEnableEpoch, uint64(4))
	sm.SetUInt64Value(common.MetricCleanUpInformativeSCRsEnableEpoch, uint64(4))
	sm.SetUInt64Value(common.MetricSetGuardianEnableEpoch, uint64(4))
	sm.SetUInt64Value(common.MetricSetScToScLogEventEnableEpoch, uint64(4))
	sm.SetUInt64Value(common.MetricRelayedNonceFixEnableEpoch, uint64(4))
	sm.SetUInt64Value(common.MetricDeterministicSortOnValidatorsInfoEnableEpoch, uint64(4))
	sm.SetUInt64Value(common.MetricKeepExecOrderOnCreatedSCRsEnableEpoch, uint64(4))
	sm.SetUInt64Value(common.MetricMultiClaimOnDelegationEnableEpoch, uint64(4))
	sm.SetUInt64Value(common.MetricChangeUsernameEnableEpoch, uint64(4))
	sm.SetUInt64Value(common.MetricAutoBalanceDataTriesEnableEpoch, uint64(4))
	sm.SetUInt64Value(common.MetricMigrateDataTrieEnableEpoch, uint64(4))
	sm.SetUInt64Value(common.MetricConsistentTokensValuesLengthCheckEnableEpoch, uint64(4))
	sm.SetUInt64Value(common.MetricFixDelegationChangeOwnerOnAccountEnableEpoch, uint64(4))
	sm.SetUInt64Value(common.MetricDynamicGasCostForDataTrieStorageLoadEnableEpoch, uint64(4))
	sm.SetUInt64Value(common.MetricNFTStopCreateEnableEpoch, uint64(4))
	sm.SetUInt64Value(common.MetricChangeOwnerAddressCrossShardThroughSCEnableEpoch, uint64(4))
	sm.SetUInt64Value(common.MetricFixGasRemainingForSaveKeyValueBuiltinFunctionEnableEpoch, uint64(4))
	sm.SetUInt64Value(common.MetricCurrentRandomnessOnSortingEnableEpoch, uint64(4))
	sm.SetUInt64Value(common.MetricStakeLimitsEnableEpoch, uint64(4))
	sm.SetUInt64Value(common.MetricStakingV4Step1EnableEpoch, uint64(4))
	sm.SetUInt64Value(common.MetricStakingV4Step2EnableEpoch, uint64(4))
	sm.SetUInt64Value(common.MetricStakingV4Step3EnableEpoch, uint64(4))
	sm.SetUInt64Value(common.MetricCleanupAuctionOnLowWaitingListEnableEpoch, uint64(4))
	sm.SetUInt64Value(common.MetricAlwaysMergeContextsInEEIEnableEpoch, uint64(4))
	sm.SetUInt64Value(common.MetricDynamicESDTEnableEpoch, uint64(4))
	sm.SetUInt64Value(common.MetricEGLDInMultiTransferEnableEpoch, uint64(4))
	sm.SetUInt64Value(common.MetricCryptoOpcodesV2EnableEpoch, uint64(4))
	sm.SetUInt64Value(common.MetricMultiESDTNFTTransferAndExecuteByUserEnableEpoch, uint64(4))
	sm.SetUInt64Value(common.MetricFixRelayedMoveBalanceToNonPayableSCEnableEpoch, uint64(4))
	sm.SetUInt64Value(common.MetricRelayedTransactionsV3EnableEpoch, uint64(4))
	sm.SetUInt64Value(common.MetricRelayedTransactionsV3FixESDTTransferEnableEpoch, uint64(4))
<<<<<<< HEAD
	sm.SetUInt64Value(common.MetricMaskVMInternalDependenciesErrorsEnableEpoch, uint64(4))
	sm.SetUInt64Value(common.MetricFixBackTransferOPCODEEnableEpoch, uint64(4))
	sm.SetUInt64Value(common.MetricValidationOnGobDecodeEnableEpoch, uint64(4))
	sm.SetUInt64Value(common.MetricBarnardOpcodesEnableEpoch, uint64(4))
	sm.SetUInt64Value(common.MetricAutomaticActivationOfNodesDisableEpoch, uint64(4))
=======
	sm.SetUInt64Value(common.MetricCheckBuiltInCallOnTransferValueAndFailEnableRound, uint64(4))
>>>>>>> 9f2444e9

	maxNodesChangeConfig := []map[string]uint64{
		{
			"EpochEnable":            0,
			"MaxNumNodes":            1,
			"NodesToShufflePerShard": 2,
		},
		{
			"EpochEnable":            3,
			"MaxNumNodes":            4,
			"NodesToShufflePerShard": 5,
		},
	}
	for i, nodesChangeConfig := range maxNodesChangeConfig {
		epochEnable := fmt.Sprintf("%s%d%s", common.MetricMaxNodesChangeEnableEpoch, i, common.EpochEnableSuffix)
		sm.SetUInt64Value(epochEnable, nodesChangeConfig["EpochEnable"])

		maxNumNodes := fmt.Sprintf("%s%d%s", common.MetricMaxNodesChangeEnableEpoch, i, common.MaxNumNodesSuffix)
		sm.SetUInt64Value(maxNumNodes, nodesChangeConfig["MaxNumNodes"])

		nodesToShufflePerShard := fmt.Sprintf("%s%d%s", common.MetricMaxNodesChangeEnableEpoch, i, common.NodesToShufflePerShardSuffix)
		sm.SetUInt64Value(nodesToShufflePerShard, nodesChangeConfig["NodesToShufflePerShard"])
	}
	sm.SetUInt64Value(common.MetricMaxNodesChangeEnableEpoch+"_count", uint64(len(maxNodesChangeConfig)))

	expectedMetrics := map[string]interface{}{
		common.MetricScDeployEnableEpoch:                                      uint64(4),
		common.MetricBuiltInFunctionsEnableEpoch:                              uint64(4),
		common.MetricRelayedTransactionsEnableEpoch:                           uint64(4),
		common.MetricPenalizedTooMuchGasEnableEpoch:                           uint64(4),
		common.MetricSwitchJailWaitingEnableEpoch:                             uint64(4),
		common.MetricSwitchHysteresisForMinNodesEnableEpoch:                   uint64(4),
		common.MetricBelowSignedThresholdEnableEpoch:                          uint64(4),
		common.MetricTransactionSignedWithTxHashEnableEpoch:                   uint64(4),
		common.MetricMetaProtectionEnableEpoch:                                uint64(4),
		common.MetricAheadOfTimeGasUsageEnableEpoch:                           uint64(4),
		common.MetricGasPriceModifierEnableEpoch:                              uint64(4),
		common.MetricRepairCallbackEnableEpoch:                                uint64(4),
		common.MetricBlockGasAndFreeRecheckEnableEpoch:                        uint64(4),
		common.MetricStakingV2EnableEpoch:                                     uint64(4),
		common.MetricStakeEnableEpoch:                                         uint64(4),
		common.MetricDoubleKeyProtectionEnableEpoch:                           uint64(4),
		common.MetricEsdtEnableEpoch:                                          uint64(4),
		common.MetricGovernanceEnableEpoch:                                    uint64(4),
		common.MetricDelegationManagerEnableEpoch:                             uint64(4),
		common.MetricDelegationSmartContractEnableEpoch:                       uint64(4),
		common.MetricCorrectLastUnjailedEnableEpoch:                           uint64(4),
		common.MetricBalanceWaitingListsEnableEpoch:                           uint64(4),
		common.MetricReturnDataToLastTransferEnableEpoch:                      uint64(4),
		common.MetricSenderInOutTransferEnableEpoch:                           uint64(4),
		common.MetricRelayedTransactionsV2EnableEpoch:                         uint64(4),
		common.MetricUnbondTokensV2EnableEpoch:                                uint64(4),
		common.MetricSaveJailedAlwaysEnableEpoch:                              uint64(4),
		common.MetricValidatorToDelegationEnableEpoch:                         uint64(4),
		common.MetricReDelegateBelowMinCheckEnableEpoch:                       uint64(4),
		common.MetricIncrementSCRNonceInMultiTransferEnableEpoch:              uint64(4),
		common.MetricScheduledMiniBlocksEnableEpoch:                           uint64(4),
		common.MetricESDTMultiTransferEnableEpoch:                             uint64(4),
		common.MetricGlobalMintBurnDisableEpoch:                               uint64(4),
		common.MetricESDTTransferRoleEnableEpoch:                              uint64(4),
		common.MetricComputeRewardCheckpointEnableEpoch:                       uint64(4),
		common.MetricSCRSizeInvariantCheckEnableEpoch:                         uint64(4),
		common.MetricBackwardCompSaveKeyValueEnableEpoch:                      uint64(4),
		common.MetricESDTNFTCreateOnMultiShardEnableEpoch:                     uint64(4),
		common.MetricMetaESDTSetEnableEpoch:                                   uint64(4),
		common.MetricAddTokensToDelegationEnableEpoch:                         uint64(4),
		common.MetricMultiESDTTransferFixOnCallBackOnEnableEpoch:              uint64(4),
		common.MetricOptimizeGasUsedInCrossMiniBlocksEnableEpoch:              uint64(4),
		common.MetricCorrectFirstQueuedEpoch:                                  uint64(4),
		common.MetricCorrectJailedNotUnstakedEmptyQueueEpoch:                  uint64(4),
		common.MetricFixOOGReturnCodeEnableEpoch:                              uint64(4),
		common.MetricRemoveNonUpdatedStorageEnableEpoch:                       uint64(4),
		common.MetricDeleteDelegatorAfterClaimRewardsEnableEpoch:              uint64(4),
		common.MetricOptimizeNFTStoreEnableEpoch:                              uint64(4),
		common.MetricCreateNFTThroughExecByCallerEnableEpoch:                  uint64(4),
		common.MetricStopDecreasingValidatorRatingWhenStuckEnableEpoch:        uint64(4),
		common.MetricFrontRunningProtectionEnableEpoch:                        uint64(4),
		common.MetricIsPayableBySCEnableEpoch:                                 uint64(4),
		common.MetricStorageAPICostOptimizationEnableEpoch:                    uint64(4),
		common.MetricTransformToMultiShardCreateEnableEpoch:                   uint64(4),
		common.MetricESDTRegisterAndSetAllRolesEnableEpoch:                    uint64(4),
		common.MetricDoNotReturnOldBlockInBlockchainHookEnableEpoch:           uint64(4),
		common.MetricAddFailedRelayedTxToInvalidMBsDisableEpoch:               uint64(4),
		common.MetricSCRSizeInvariantOnBuiltInResultEnableEpoch:               uint64(4),
		common.MetricCheckCorrectTokenIDForTransferRoleEnableEpoch:            uint64(4),
		common.MetricDisableExecByCallerEnableEpoch:                           uint64(4),
		common.MetricFailExecutionOnEveryAPIErrorEnableEpoch:                  uint64(4),
		common.MetricManagedCryptoAPIsEnableEpoch:                             uint64(4),
		common.MetricRefactorContextEnableEpoch:                               uint64(4),
		common.MetricCheckFunctionArgumentEnableEpoch:                         uint64(4),
		common.MetricCheckExecuteOnReadOnlyEnableEpoch:                        uint64(4),
		common.MetricMiniBlockPartialExecutionEnableEpoch:                     uint64(4),
		common.MetricESDTMetadataContinuousCleanupEnableEpoch:                 uint64(4),
		common.MetricFixAsyncCallBackArgsListEnableEpoch:                      uint64(4),
		common.MetricFixOldTokenLiquidityEnableEpoch:                          uint64(4),
		common.MetricRuntimeMemStoreLimitEnableEpoch:                          uint64(4),
		common.MetricRuntimeCodeSizeFixEnableEpoch:                            uint64(4),
		common.MetricSetSenderInEeiOutputTransferEnableEpoch:                  uint64(4),
		common.MetricRefactorPeersMiniBlocksEnableEpoch:                       uint64(4),
		common.MetricSCProcessorV2EnableEpoch:                                 uint64(4),
		common.MetricMaxBlockchainHookCountersEnableEpoch:                     uint64(4),
		common.MetricWipeSingleNFTLiquidityDecreaseEnableEpoch:                uint64(4),
		common.MetricAlwaysSaveTokenMetaDataEnableEpoch:                       uint64(4),
		common.MetricCleanUpInformativeSCRsEnableEpoch:                        uint64(4),
		common.MetricSetGuardianEnableEpoch:                                   uint64(4),
		common.MetricSetScToScLogEventEnableEpoch:                             uint64(4),
		common.MetricRelayedNonceFixEnableEpoch:                               uint64(4),
		common.MetricDeterministicSortOnValidatorsInfoEnableEpoch:             uint64(4),
		common.MetricKeepExecOrderOnCreatedSCRsEnableEpoch:                    uint64(4),
		common.MetricMultiClaimOnDelegationEnableEpoch:                        uint64(4),
		common.MetricChangeUsernameEnableEpoch:                                uint64(4),
		common.MetricAutoBalanceDataTriesEnableEpoch:                          uint64(4),
		common.MetricMigrateDataTrieEnableEpoch:                               uint64(4),
		common.MetricConsistentTokensValuesLengthCheckEnableEpoch:             uint64(4),
		common.MetricFixDelegationChangeOwnerOnAccountEnableEpoch:             uint64(4),
		common.MetricDynamicGasCostForDataTrieStorageLoadEnableEpoch:          uint64(4),
		common.MetricNFTStopCreateEnableEpoch:                                 uint64(4),
		common.MetricChangeOwnerAddressCrossShardThroughSCEnableEpoch:         uint64(4),
		common.MetricFixGasRemainingForSaveKeyValueBuiltinFunctionEnableEpoch: uint64(4),
		common.MetricCurrentRandomnessOnSortingEnableEpoch:                    uint64(4),
		common.MetricStakeLimitsEnableEpoch:                                   uint64(4),
		common.MetricStakingV4Step1EnableEpoch:                                uint64(4),
		common.MetricStakingV4Step2EnableEpoch:                                uint64(4),
		common.MetricStakingV4Step3EnableEpoch:                                uint64(4),
		common.MetricCleanupAuctionOnLowWaitingListEnableEpoch:                uint64(4),
		common.MetricAlwaysMergeContextsInEEIEnableEpoch:                      uint64(4),
		common.MetricDynamicESDTEnableEpoch:                                   uint64(4),
		common.MetricEGLDInMultiTransferEnableEpoch:                           uint64(4),
		common.MetricCryptoOpcodesV2EnableEpoch:                               uint64(4),
		common.MetricMultiESDTNFTTransferAndExecuteByUserEnableEpoch:          uint64(4),
		common.MetricFixRelayedMoveBalanceToNonPayableSCEnableEpoch:           uint64(4),
		common.MetricRelayedTransactionsV3EnableEpoch:                         uint64(4),
		common.MetricRelayedTransactionsV3FixESDTTransferEnableEpoch:          uint64(4),
<<<<<<< HEAD
		common.MetricMaskVMInternalDependenciesErrorsEnableEpoch:              uint64(4),
		common.MetricFixBackTransferOPCODEEnableEpoch:                         uint64(4),
		common.MetricValidationOnGobDecodeEnableEpoch:                         uint64(4),
		common.MetricBarnardOpcodesEnableEpoch:                                uint64(4),
		common.MetricAutomaticActivationOfNodesDisableEpoch:                   uint64(4),
=======
		common.MetricCheckBuiltInCallOnTransferValueAndFailEnableRound:        uint64(4),

>>>>>>> 9f2444e9
		common.MetricMaxNodesChangeEnableEpoch: []map[string]interface{}{
			{
				common.MetricEpochEnable:            uint64(0),
				common.MetricMaxNumNodes:            uint64(1),
				common.MetricNodesToShufflePerShard: uint64(2),
			},
			{
				common.MetricEpochEnable:            uint64(3),
				common.MetricMaxNumNodes:            uint64(4),
				common.MetricNodesToShufflePerShard: uint64(5),
			},
		},
	}

	epochsMetrics, _ := sm.EnableEpochsMetrics()
	assert.Equal(t, expectedMetrics, epochsMetrics)
}

func TestStatusMetrics_RatingsConfig(t *testing.T) {
	t.Parallel()

	sm := statusHandler.NewStatusMetrics()

	sm.SetUInt64Value(common.MetricRatingsGeneralStartRating, uint64(5001))
	sm.SetUInt64Value(common.MetricRatingsGeneralMaxRating, uint64(10000))
	sm.SetUInt64Value(common.MetricRatingsGeneralMinRating, uint64(1))
	sm.SetStringValue(common.MetricRatingsGeneralSignedBlocksThreshold, "0.01")

	selectionChances := []map[string]uint64{
		{
			"MaxThreshold":  0,
			"ChancePercent": 5,
		},
		{
			"MaxThreshold":  1000,
			"ChancePercent": 10,
		},
	}

	for i, selectionChance := range selectionChances {
		maxThresholdStr := fmt.Sprintf("%s%d%s", common.MetricRatingsGeneralSelectionChances, i, common.SelectionChancesMaxThresholdSuffix)
		sm.SetUInt64Value(maxThresholdStr, selectionChance["MaxThreshold"])
		chancePercentStr := fmt.Sprintf("%s%d%s", common.MetricRatingsGeneralSelectionChances, i, common.SelectionChancesChancePercentSuffix)
		sm.SetUInt64Value(chancePercentStr, selectionChance["ChancePercent"])
	}
	sm.SetUInt64Value(common.MetricRatingsGeneralSelectionChances+"_count", uint64(len(selectionChances)))

	sm.SetUInt64Value(common.MetricRatingsShardChainHoursToMaxRatingFromStartRating, uint64(72))
	sm.SetStringValue(common.MetricRatingsShardChainProposerValidatorImportance, "1.0")
	sm.SetStringValue(common.MetricRatingsShardChainProposerDecreaseFactor, "-4.0")
	sm.SetStringValue(common.MetricRatingsShardChainValidatorDecreaseFactor, "-4.0")
	sm.SetStringValue(common.MetricRatingsShardChainConsecutiveMissedBlocksPenalty, "1.50")

	sm.SetUInt64Value(common.MetricRatingsMetaChainHoursToMaxRatingFromStartRating, uint64(55))
	sm.SetStringValue(common.MetricRatingsMetaChainProposerValidatorImportance, "1.0")
	sm.SetStringValue(common.MetricRatingsMetaChainProposerDecreaseFactor, "-4.0")
	sm.SetStringValue(common.MetricRatingsMetaChainValidatorDecreaseFactor, "-4.0")
	sm.SetStringValue(common.MetricRatingsMetaChainConsecutiveMissedBlocksPenalty, "1.50")

	sm.SetStringValue(common.MetricRatingsPeerHonestyDecayCoefficient, "0.97")
	sm.SetUInt64Value(common.MetricRatingsPeerHonestyDecayUpdateIntervalInSeconds, uint64(10))
	sm.SetStringValue(common.MetricRatingsPeerHonestyMaxScore, "100.0")
	sm.SetStringValue(common.MetricRatingsPeerHonestyMinScore, "-100.0")
	sm.SetStringValue(common.MetricRatingsPeerHonestyBadPeerThreshold, "-80.0")
	sm.SetStringValue(common.MetricRatingsPeerHonestyUnitValue, "1.0")

	expectedConfig := map[string]interface{}{
		common.MetricRatingsGeneralStartRating:           uint64(5001),
		common.MetricRatingsGeneralMaxRating:             uint64(10000),
		common.MetricRatingsGeneralMinRating:             uint64(1),
		common.MetricRatingsGeneralSignedBlocksThreshold: "0.01",

		common.MetricRatingsGeneralSelectionChances: []map[string]uint64{
			{
				common.MetricSelectionChancesMaxThreshold:  uint64(0),
				common.MetricSelectionChancesChancePercent: uint64(5),
			},
			{
				common.MetricSelectionChancesMaxThreshold:  uint64(1000),
				common.MetricSelectionChancesChancePercent: uint64(10),
			},
		},

		common.MetricRatingsShardChainHoursToMaxRatingFromStartRating: uint64(72),
		common.MetricRatingsShardChainProposerValidatorImportance:     "1.0",
		common.MetricRatingsShardChainProposerDecreaseFactor:          "-4.0",
		common.MetricRatingsShardChainValidatorDecreaseFactor:         "-4.0",
		common.MetricRatingsShardChainConsecutiveMissedBlocksPenalty:  "1.50",

		common.MetricRatingsMetaChainHoursToMaxRatingFromStartRating: uint64(55),
		common.MetricRatingsMetaChainProposerValidatorImportance:     "1.0",
		common.MetricRatingsMetaChainProposerDecreaseFactor:          "-4.0",
		common.MetricRatingsMetaChainValidatorDecreaseFactor:         "-4.0",
		common.MetricRatingsMetaChainConsecutiveMissedBlocksPenalty:  "1.50",

		common.MetricRatingsPeerHonestyDecayCoefficient:             "0.97",
		common.MetricRatingsPeerHonestyDecayUpdateIntervalInSeconds: uint64(10),
		common.MetricRatingsPeerHonestyMaxScore:                     "100.0",
		common.MetricRatingsPeerHonestyMinScore:                     "-100.0",
		common.MetricRatingsPeerHonestyBadPeerThreshold:             "-80.0",
		common.MetricRatingsPeerHonestyUnitValue:                    "1.0",
	}

	configMetrics, err := sm.RatingsMetrics()
	assert.NoError(t, err)
	assert.Equal(t, expectedConfig, configMetrics)
}

func TestStatusMetrics_BootstrapMetrics(t *testing.T) {
	t.Parallel()

	sm := statusHandler.NewStatusMetrics()

	sm.SetUInt64Value(common.MetricTrieSyncNumReceivedBytes, uint64(5001))
	sm.SetUInt64Value(common.MetricTrieSyncNumProcessedNodes, uint64(10000))
	sm.SetUInt64Value(common.MetricShardId, uint64(2))
	sm.SetStringValue(common.MetricGatewayMetricsEndpoint, "http://localhost:8080")

	expectedMetrics := map[string]interface{}{
		common.MetricTrieSyncNumReceivedBytes:  uint64(5001),
		common.MetricTrieSyncNumProcessedNodes: uint64(10000),
		common.MetricShardId:                   uint64(2),
		common.MetricGatewayMetricsEndpoint:    "http://localhost:8080",
	}

	bootstrapMetrics, err := sm.BootstrapMetrics()
	assert.NoError(t, err)
	assert.Equal(t, expectedMetrics, bootstrapMetrics)
}

func TestStatusMetrics_IncrementConcurrentOperations(t *testing.T) {
	t.Parallel()

	sm := statusHandler.NewStatusMetrics()

	testKey := "test key"
	sm.SetUInt64Value(testKey, 0)

	numIterations := 1000
	wg := sync.WaitGroup{}
	wg.Add(numIterations)

	for i := 0; i < numIterations; i++ {
		go func() {
			sm.Increment(testKey)
			wg.Done()
		}()
	}
	wg.Wait()

	val := sm.StatusMetricsMap()[testKey]
	require.Equal(t, uint64(numIterations), val.(uint64))
}

func TestStatusMetrics_ConcurrentIncrementAndDecrement(t *testing.T) {
	t.Parallel()

	sm := statusHandler.NewStatusMetrics()

	initialValue := uint64(5000)

	testKey := "test key"
	sm.SetUInt64Value(testKey, initialValue)

	numIterations := 1001
	wg := sync.WaitGroup{}
	wg.Add(numIterations)

	for i := 0; i < numIterations; i++ {
		go func(idx int) {
			if idx%2 == 0 {
				sm.Increment(testKey)
			} else {
				sm.Decrement(testKey)
			}

			wg.Done()
		}(i)
	}
	wg.Wait()

	val := sm.StatusMetricsMap()[testKey]
	// we started with a value of initialValue (5000). after X + 1 increments and X decrements, the final
	// value should be the original value, plus one (5001)

	require.Equal(t, initialValue+1, val.(uint64))
}

func TestStatusMetrics_ConcurrentOperations(t *testing.T) {
	t.Parallel()

	sm := statusHandler.NewStatusMetrics()

	startTime := time.Now()

	defer func() {
		r := recover()
		require.Nil(t, r)
	}()
	numIterations := 1000
	wg := sync.WaitGroup{}
	wg.Add(numIterations)

	for i := 0; i < numIterations; i++ {
		go func(idx int) {
			switch idx % 14 {
			case 0:
				sm.AddUint64("test", uint64(idx))
			case 1:
				sm.SetUInt64Value("test", uint64(idx))
			case 2:
				sm.Increment("test")
			case 3:
				sm.Decrement("test")
			case 4:
				sm.SetInt64Value("test i64", int64(idx))
			case 5:
				sm.SetStringValue("test str", "test val")
			case 6:
				_, _ = sm.NetworkMetrics()
			case 7:
				_, _ = sm.ConfigMetrics()
			case 8:
				_, _ = sm.EconomicsMetrics()
			case 9:
				_ = sm.StatusMetricsMap()
			case 10:
				_, _ = sm.StatusMetricsMapWithoutP2P()
			case 11:
				_, _ = sm.StatusMetricsWithoutP2PPrometheusString()
			case 12:
				_, _ = sm.StatusP2pMetricsMap()
			case 13:
				_, _ = sm.BootstrapMetrics()
			}
			wg.Done()
		}(i)
	}

	wg.Wait()

	elapsedTime := time.Since(startTime)
	require.True(t, elapsedTime < 10*time.Second, "if the test isn't finished within 10 seconds, there might be a deadlock somewhere")
}<|MERGE_RESOLUTION|>--- conflicted
+++ resolved
@@ -406,15 +406,12 @@
 	sm.SetUInt64Value(common.MetricFixRelayedMoveBalanceToNonPayableSCEnableEpoch, uint64(4))
 	sm.SetUInt64Value(common.MetricRelayedTransactionsV3EnableEpoch, uint64(4))
 	sm.SetUInt64Value(common.MetricRelayedTransactionsV3FixESDTTransferEnableEpoch, uint64(4))
-<<<<<<< HEAD
+	sm.SetUInt64Value(common.MetricCheckBuiltInCallOnTransferValueAndFailEnableRound, uint64(4))
 	sm.SetUInt64Value(common.MetricMaskVMInternalDependenciesErrorsEnableEpoch, uint64(4))
 	sm.SetUInt64Value(common.MetricFixBackTransferOPCODEEnableEpoch, uint64(4))
 	sm.SetUInt64Value(common.MetricValidationOnGobDecodeEnableEpoch, uint64(4))
 	sm.SetUInt64Value(common.MetricBarnardOpcodesEnableEpoch, uint64(4))
 	sm.SetUInt64Value(common.MetricAutomaticActivationOfNodesDisableEpoch, uint64(4))
-=======
-	sm.SetUInt64Value(common.MetricCheckBuiltInCallOnTransferValueAndFailEnableRound, uint64(4))
->>>>>>> 9f2444e9
 
 	maxNodesChangeConfig := []map[string]uint64{
 		{
@@ -548,16 +545,12 @@
 		common.MetricFixRelayedMoveBalanceToNonPayableSCEnableEpoch:           uint64(4),
 		common.MetricRelayedTransactionsV3EnableEpoch:                         uint64(4),
 		common.MetricRelayedTransactionsV3FixESDTTransferEnableEpoch:          uint64(4),
-<<<<<<< HEAD
+		common.MetricCheckBuiltInCallOnTransferValueAndFailEnableRound:        uint64(4),
 		common.MetricMaskVMInternalDependenciesErrorsEnableEpoch:              uint64(4),
 		common.MetricFixBackTransferOPCODEEnableEpoch:                         uint64(4),
 		common.MetricValidationOnGobDecodeEnableEpoch:                         uint64(4),
 		common.MetricBarnardOpcodesEnableEpoch:                                uint64(4),
 		common.MetricAutomaticActivationOfNodesDisableEpoch:                   uint64(4),
-=======
-		common.MetricCheckBuiltInCallOnTransferValueAndFailEnableRound:        uint64(4),
-
->>>>>>> 9f2444e9
 		common.MetricMaxNodesChangeEnableEpoch: []map[string]interface{}{
 			{
 				common.MetricEpochEnable:            uint64(0),
