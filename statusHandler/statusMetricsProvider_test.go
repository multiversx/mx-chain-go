package statusHandler_test

import (
	"fmt"
	"strings"
	"sync"
	"testing"
	"time"

	"github.com/ElrondNetwork/elrond-go/common"
	"github.com/ElrondNetwork/elrond-go/statusHandler"
	"github.com/stretchr/testify/assert"
	"github.com/stretchr/testify/require"
)

func TestNewStatusMetricsProvider(t *testing.T) {
	t.Parallel()

	sm := statusHandler.NewStatusMetrics()
	assert.NotNil(t, sm)
	assert.False(t, sm.IsInterfaceNil())
}

func TestStatusMetricsProvider_IncrementCallNonExistingKey(t *testing.T) {
	t.Parallel()

	sm := statusHandler.NewStatusMetrics()
	key1 := "test-key1"
	sm.Increment(key1)

	retMap := sm.StatusMetricsMap()

	assert.Nil(t, retMap[key1])
}

func TestStatusMetricsProvider_IncrementNonUint64ValueShouldNotWork(t *testing.T) {
	t.Parallel()

	sm := statusHandler.NewStatusMetrics()
	key1 := "test-key2"
	value1 := "value2"
	// set a key which is initialized with a string and the Increment method won't affect the key
	sm.SetStringValue(key1, value1)
	sm.Increment(key1)

	retMap := sm.StatusMetricsMap()
	assert.Equal(t, value1, retMap[key1])
}

func TestStatusMetricsProvider_IncrementShouldWork(t *testing.T) {
	t.Parallel()

	sm := statusHandler.NewStatusMetrics()
	key1 := "test-key3"
	sm.SetUInt64Value(key1, 0)
	sm.Increment(key1)

	retMap := sm.StatusMetricsMap()

	assert.Equal(t, uint64(1), retMap[key1])
}

func TestStatusMetricsProvider_Decrement(t *testing.T) {
	t.Parallel()

	sm := statusHandler.NewStatusMetrics()
	key := "test-key4"
	sm.SetUInt64Value(key, 2)
	sm.Decrement(key)

	retMap := sm.StatusMetricsMap()

	assert.Equal(t, uint64(1), retMap[key])
}

func TestStatusMetricsProvider_SetInt64Value(t *testing.T) {
	t.Parallel()

	sm := statusHandler.NewStatusMetrics()
	key := "test-key5"
	value := int64(5)
	sm.SetInt64Value(key, value)
	sm.Decrement(key)

	retMap := sm.StatusMetricsMap()

	assert.Equal(t, value, retMap[key])
}

func TestStatusMetricsProvider_SetStringValue(t *testing.T) {
	t.Parallel()

	sm := statusHandler.NewStatusMetrics()
	key := "test-key6"
	value := "value"
	sm.SetStringValue(key, value)
	sm.Decrement(key)

	retMap := sm.StatusMetricsMap()

	assert.Equal(t, value, retMap[key])
}

func TestStatusMetricsProvider_AddUint64Value(t *testing.T) {
	t.Parallel()

	sm := statusHandler.NewStatusMetrics()
	key := "test-key6"
	value := uint64(100)
	sm.SetUInt64Value(key, value)
	sm.AddUint64(key, value)

	retMap := sm.StatusMetricsMap()
	assert.Equal(t, value+value, retMap[key])
}

func TestStatusMetrics_StatusMetricsWithoutP2PPrometheusStringShouldPutDefaultShardIDLabel(t *testing.T) {
	t.Parallel()

	sm := statusHandler.NewStatusMetrics()
	key1, value1 := "test-key7", uint64(100)
	key2, value2 := "test-key8", "value8"
	sm.SetUInt64Value(key1, value1)
	sm.SetStringValue(key2, value2)

	strRes, _ := sm.StatusMetricsWithoutP2PPrometheusString()

	expectedMetricOutput := fmt.Sprintf("%s{%s=\"%d\"} %v", key1, common.MetricShardId, 0, value1)
	assert.True(t, strings.Contains(strRes, expectedMetricOutput))
}

func TestStatusMetrics_StatusMetricsWithoutP2PPrometheusStringShouldPutCorrectShardIDLabel(t *testing.T) {
	t.Parallel()

	shardID := uint32(37)
	sm := statusHandler.NewStatusMetrics()
	key1, value1 := "test-key7", uint64(100)
	key2, value2 := "test-key8", "value8"
	key3, value3 := common.MetricShardId, shardID
	sm.SetUInt64Value(key1, value1)
	sm.SetStringValue(key2, value2)
	sm.SetUInt64Value(key3, uint64(value3))

	strRes, _ := sm.StatusMetricsWithoutP2PPrometheusString()

	expectedMetricOutput := fmt.Sprintf("%s{%s=\"%d\"} %v", key1, common.MetricShardId, shardID, value1)
	assert.True(t, strings.Contains(strRes, expectedMetricOutput))
}

func TestStatusMetrics_NetworkConfig(t *testing.T) {
	t.Parallel()

	sm := statusHandler.NewStatusMetrics()

	sm.SetUInt64Value(common.MetricNumShardsWithoutMetachain, 1)
	sm.SetUInt64Value(common.MetricNumNodesPerShard, 100)
	sm.SetUInt64Value(common.MetricNumMetachainNodes, 50)
	sm.SetUInt64Value(common.MetricShardConsensusGroupSize, 20)
	sm.SetUInt64Value(common.MetricMetaConsensusGroupSize, 25)
	sm.SetUInt64Value(common.MetricMinGasPrice, 1000)
	sm.SetUInt64Value(common.MetricMinGasLimit, 50000)
	sm.SetStringValue(common.MetricRewardsTopUpGradientPoint, "12345")
	sm.SetUInt64Value(common.MetricGasPerDataByte, 1500)
	sm.SetStringValue(common.MetricChainId, "local-id")
	sm.SetUInt64Value(common.MetricMaxGasPerTransaction, 15000)
	sm.SetUInt64Value(common.MetricRoundDuration, 5000)
	sm.SetUInt64Value(common.MetricStartTime, 9999)
	sm.SetStringValue(common.MetricLatestTagSoftwareVersion, "version1.0")
	sm.SetUInt64Value(common.MetricDenomination, 18)
	sm.SetUInt64Value(common.MetricMinTransactionVersion, 2)
	sm.SetStringValue(common.MetricTopUpFactor, fmt.Sprintf("%g", 12.134))
	sm.SetStringValue(common.MetricGasPriceModifier, fmt.Sprintf("%g", 0.5))
	sm.SetUInt64Value(common.MetricRoundsPerEpoch, uint64(144))
	sm.SetStringValue(common.MetricAdaptivity, fmt.Sprintf("%t", true))
	sm.SetStringValue(common.MetricHysteresis, fmt.Sprintf("%f", 0.0))

	expectedConfig := map[string]interface{}{
		"erd_chain_id":                      "local-id",
		"erd_denomination":                  uint64(18),
		"erd_gas_per_data_byte":             uint64(1500),
		"erd_latest_tag_software_version":   "version1.0",
		"erd_meta_consensus_group_size":     uint64(25),
		"erd_min_gas_limit":                 uint64(50000),
		"erd_min_gas_price":                 uint64(1000),
		"erd_min_transaction_version":       uint64(2),
		"erd_num_metachain_nodes":           uint64(50),
		"erd_num_nodes_in_shard":            uint64(100),
		"erd_num_shards_without_meta":       uint64(1),
		"erd_rewards_top_up_gradient_point": "12345",
		"erd_round_duration":                uint64(5000),
		"erd_shard_consensus_group_size":    uint64(20),
		"erd_start_time":                    uint64(9999),
		"erd_top_up_factor":                 "12.134",
		"erd_gas_price_modifier":            "0.5",
		"erd_rounds_per_epoch":              uint64(144),
		"erd_max_gas_per_transaction":       uint64(15000),
		"erd_adaptivity":                    "true",
		"erd_hysteresis":                    "0.000000",
	}

	configMetrics, _ := sm.ConfigMetrics()
	assert.Equal(t, expectedConfig, configMetrics)
}

func TestStatusMetrics_NetworkMetrics(t *testing.T) {
	t.Parallel()

	sm := statusHandler.NewStatusMetrics()

	sm.SetUInt64Value(common.MetricCurrentRound, 200)
	sm.SetUInt64Value(common.MetricRoundAtEpochStart, 100)
	sm.SetUInt64Value(common.MetricNonce, 180)
	sm.SetUInt64Value(common.MetricHighestFinalBlock, 181)
	sm.SetUInt64Value(common.MetricNonceAtEpochStart, 95)
	sm.SetUInt64Value(common.MetricEpochNumber, 1)
	sm.SetUInt64Value(common.MetricRoundsPerEpoch, 50)

	expectedConfig := map[string]interface{}{
		"erd_current_round":                  uint64(200),
		"erd_round_at_epoch_start":           uint64(100),
		"erd_nonce":                          uint64(180),
		"erd_highest_final_nonce":            uint64(181),
		"erd_nonce_at_epoch_start":           uint64(95),
		"erd_epoch_number":                   uint64(1),
		"erd_rounds_per_epoch":               uint64(50),
		"erd_rounds_passed_in_current_epoch": uint64(100),
		"erd_nonces_passed_in_current_epoch": uint64(85),
	}

	t.Run("no cross check value", func(t *testing.T) {
		configMetrics, _ := sm.NetworkMetrics()
		assert.Equal(t, expectedConfig, configMetrics)
	})
	t.Run("with cross check value", func(t *testing.T) {
		crossCheckValue := "0: 9169897, 1: 9166353, 2: 9170524, "
		sm.SetStringValue(common.MetricCrossCheckBlockHeight, crossCheckValue)

		configMetrics, _ := sm.NetworkMetrics()
		expectedConfig[common.MetricCrossCheckBlockHeight] = crossCheckValue
		assert.Equal(t, expectedConfig, configMetrics)
	})
}

func TestStatusMetrics_EnableEpochMetrics(t *testing.T) {
	t.Parallel()

	sm := statusHandler.NewStatusMetrics()

	sm.SetUInt64Value(common.MetricScDeployEnableEpoch, 4)
	sm.SetUInt64Value(common.MetricBuiltInFunctionsEnableEpoch, 2)
	sm.SetUInt64Value(common.MetricRelayedTransactionsEnableEpoch, 4)
	sm.SetUInt64Value(common.MetricPenalizedTooMuchGasEnableEpoch, 2)
	sm.SetUInt64Value(common.MetricSwitchJailWaitingEnableEpoch, 2)
	sm.SetUInt64Value(common.MetricSwitchHysteresisForMinNodesEnableEpoch, 4)
	sm.SetUInt64Value(common.MetricBelowSignedThresholdEnableEpoch, 2)
	sm.SetUInt64Value(common.MetricTransactionSignedWithTxHashEnableEpoch, 4)
	sm.SetUInt64Value(common.MetricMetaProtectionEnableEpoch, 6)
	sm.SetUInt64Value(common.MetricAheadOfTimeGasUsageEnableEpoch, 2)
	sm.SetUInt64Value(common.MetricGasPriceModifierEnableEpoch, 2)
	sm.SetUInt64Value(common.MetricRepairCallbackEnableEpoch, 2)
	sm.SetUInt64Value(common.MetricBlockGasAndFreeRecheckEnableEpoch, 2)
	sm.SetUInt64Value(common.MetricStakingV2EnableEpoch, 2)
	sm.SetUInt64Value(common.MetricStakeEnableEpoch, 2)
	sm.SetUInt64Value(common.MetricDoubleKeyProtectionEnableEpoch, 2)
	sm.SetUInt64Value(common.MetricEsdtEnableEpoch, 4)
	sm.SetUInt64Value(common.MetricGovernanceEnableEpoch, 3)
	sm.SetUInt64Value(common.MetricDelegationManagerEnableEpoch, 1)
	sm.SetUInt64Value(common.MetricDelegationSmartContractEnableEpoch, 2)
	sm.SetUInt64Value(common.MetricIncrementSCRNonceInMultiTransferEnableEpoch, 3)
	sm.SetUInt64Value(common.MetricBalanceWaitingListsEnableEpoch, 4)
	sm.SetUInt64Value(common.MetricWaitingListFixEnableEpoch, 1)
<<<<<<< HEAD
=======
	sm.SetUInt64Value(common.MetricHeartbeatDisableEpoch, 5)
>>>>>>> c8588495

	maxNodesChangeConfig := []map[string]uint64{
		{
			"EpochEnable":            0,
			"MaxNumNodes":            1,
			"NodesToShufflePerShard": 2,
		},
		{
			"EpochEnable":            3,
			"MaxNumNodes":            4,
			"NodesToShufflePerShard": 5,
		},
	}
	for i, nodesChangeConfig := range maxNodesChangeConfig {
		epochEnable := fmt.Sprintf("%s%d%s", common.MetricMaxNodesChangeEnableEpoch, i, common.EpochEnableSuffix)
		sm.SetUInt64Value(epochEnable, uint64(nodesChangeConfig["EpochEnable"]))

		maxNumNodes := fmt.Sprintf("%s%d%s", common.MetricMaxNodesChangeEnableEpoch, i, common.MaxNumNodesSuffix)
		sm.SetUInt64Value(maxNumNodes, uint64(nodesChangeConfig["MaxNumNodes"]))

		nodesToShufflePerShard := fmt.Sprintf("%s%d%s", common.MetricMaxNodesChangeEnableEpoch, i, common.NodesToShufflePerShardSuffix)
		sm.SetUInt64Value(nodesToShufflePerShard, uint64(nodesChangeConfig["NodesToShufflePerShard"]))
	}
	sm.SetUInt64Value(common.MetricMaxNodesChangeEnableEpoch+"_count", uint64(len(maxNodesChangeConfig)))

	expectedMetrics := map[string]interface{}{
		common.MetricScDeployEnableEpoch:                         uint64(4),
		common.MetricBuiltInFunctionsEnableEpoch:                 uint64(2),
		common.MetricRelayedTransactionsEnableEpoch:              uint64(4),
		common.MetricPenalizedTooMuchGasEnableEpoch:              uint64(2),
		common.MetricSwitchJailWaitingEnableEpoch:                uint64(2),
		common.MetricSwitchHysteresisForMinNodesEnableEpoch:      uint64(4),
		common.MetricBelowSignedThresholdEnableEpoch:             uint64(2),
		common.MetricTransactionSignedWithTxHashEnableEpoch:      uint64(4),
		common.MetricMetaProtectionEnableEpoch:                   uint64(6),
		common.MetricAheadOfTimeGasUsageEnableEpoch:              uint64(2),
		common.MetricGasPriceModifierEnableEpoch:                 uint64(2),
		common.MetricRepairCallbackEnableEpoch:                   uint64(2),
		common.MetricBlockGasAndFreeRecheckEnableEpoch:           uint64(2),
		common.MetricStakingV2EnableEpoch:                        uint64(2),
		common.MetricStakeEnableEpoch:                            uint64(2),
		common.MetricDoubleKeyProtectionEnableEpoch:              uint64(2),
		common.MetricEsdtEnableEpoch:                             uint64(4),
		common.MetricGovernanceEnableEpoch:                       uint64(3),
		common.MetricDelegationManagerEnableEpoch:                uint64(1),
		common.MetricDelegationSmartContractEnableEpoch:          uint64(2),
		common.MetricIncrementSCRNonceInMultiTransferEnableEpoch: uint64(3),
		common.MetricBalanceWaitingListsEnableEpoch:              uint64(4),
		common.MetricWaitingListFixEnableEpoch:                   uint64(1),

		common.MetricMaxNodesChangeEnableEpoch: []map[string]interface{}{
			{
				common.MetricEpochEnable:            uint64(0),
				common.MetricMaxNumNodes:            uint64(1),
				common.MetricNodesToShufflePerShard: uint64(2),
			},
			{
				common.MetricEpochEnable:            uint64(3),
				common.MetricMaxNumNodes:            uint64(4),
				common.MetricNodesToShufflePerShard: uint64(5),
			},
		},
<<<<<<< HEAD
=======
		common.MetricHeartbeatDisableEpoch:                       uint64(5),
>>>>>>> c8588495
	}

	epochsMetrics, _ := sm.EnableEpochsMetrics()
	assert.Equal(t, expectedMetrics, epochsMetrics)
}

func TestStatusMetrics_RatingsConfig(t *testing.T) {
	t.Parallel()

	sm := statusHandler.NewStatusMetrics()

	sm.SetUInt64Value(common.MetricRatingsGeneralStartRating, uint64(5001))
	sm.SetUInt64Value(common.MetricRatingsGeneralMaxRating, uint64(10000))
	sm.SetUInt64Value(common.MetricRatingsGeneralMinRating, uint64(1))
	sm.SetStringValue(common.MetricRatingsGeneralSignedBlocksThreshold, "0.01")

	selectionChances := []map[string]uint64{
		{
			"MaxThreshold":  0,
			"ChancePercent": 5,
		},
		{
			"MaxThreshold":  1000,
			"ChancePercent": 10,
		},
	}

	for i, selectionChance := range selectionChances {
		maxThresholdStr := fmt.Sprintf("%s%d%s", common.MetricRatingsGeneralSelectionChances, i, common.SelectionChancesMaxThresholdSuffix)
		sm.SetUInt64Value(maxThresholdStr, selectionChance["MaxThreshold"])
		chancePercentStr := fmt.Sprintf("%s%d%s", common.MetricRatingsGeneralSelectionChances, i, common.SelectionChancesChancePercentSuffix)
		sm.SetUInt64Value(chancePercentStr, selectionChance["ChancePercent"])
	}
	sm.SetUInt64Value(common.MetricRatingsGeneralSelectionChances+"_count", uint64(len(selectionChances)))

	sm.SetUInt64Value(common.MetricRatingsShardChainHoursToMaxRatingFromStartRating, uint64(72))
	sm.SetStringValue(common.MetricRatingsShardChainProposerValidatorImportance, "1.0")
	sm.SetStringValue(common.MetricRatingsShardChainProposerDecreaseFactor, "-4.0")
	sm.SetStringValue(common.MetricRatingsShardChainValidatorDecreaseFactor, "-4.0")
	sm.SetStringValue(common.MetricRatingsShardChainConsecutiveMissedBlocksPenalty, "1.50")

	sm.SetUInt64Value(common.MetricRatingsMetaChainHoursToMaxRatingFromStartRating, uint64(55))
	sm.SetStringValue(common.MetricRatingsMetaChainProposerValidatorImportance, "1.0")
	sm.SetStringValue(common.MetricRatingsMetaChainProposerDecreaseFactor, "-4.0")
	sm.SetStringValue(common.MetricRatingsMetaChainValidatorDecreaseFactor, "-4.0")
	sm.SetStringValue(common.MetricRatingsMetaChainConsecutiveMissedBlocksPenalty, "1.50")

	sm.SetStringValue(common.MetricRatingsPeerHonestyDecayCoefficient, "0.97")
	sm.SetUInt64Value(common.MetricRatingsPeerHonestyDecayUpdateIntervalInSeconds, uint64(10))
	sm.SetStringValue(common.MetricRatingsPeerHonestyMaxScore, "100.0")
	sm.SetStringValue(common.MetricRatingsPeerHonestyMinScore, "-100.0")
	sm.SetStringValue(common.MetricRatingsPeerHonestyBadPeerThreshold, "-80.0")
	sm.SetStringValue(common.MetricRatingsPeerHonestyUnitValue, "1.0")

	expectedConfig := map[string]interface{}{
		common.MetricRatingsGeneralStartRating:           uint64(5001),
		common.MetricRatingsGeneralMaxRating:             uint64(10000),
		common.MetricRatingsGeneralMinRating:             uint64(1),
		common.MetricRatingsGeneralSignedBlocksThreshold: "0.01",

		common.MetricRatingsGeneralSelectionChances: []map[string]uint64{
			{
				common.MetricSelectionChancesMaxThreshold:  uint64(0),
				common.MetricSelectionChancesChancePercent: uint64(5),
			},
			{
				common.MetricSelectionChancesMaxThreshold:  uint64(1000),
				common.MetricSelectionChancesChancePercent: uint64(10),
			},
		},

		common.MetricRatingsShardChainHoursToMaxRatingFromStartRating: uint64(72),
		common.MetricRatingsShardChainProposerValidatorImportance:     "1.0",
		common.MetricRatingsShardChainProposerDecreaseFactor:          "-4.0",
		common.MetricRatingsShardChainValidatorDecreaseFactor:         "-4.0",
		common.MetricRatingsShardChainConsecutiveMissedBlocksPenalty:  "1.50",

		common.MetricRatingsMetaChainHoursToMaxRatingFromStartRating: uint64(55),
		common.MetricRatingsMetaChainProposerValidatorImportance:     "1.0",
		common.MetricRatingsMetaChainProposerDecreaseFactor:          "-4.0",
		common.MetricRatingsMetaChainValidatorDecreaseFactor:         "-4.0",
		common.MetricRatingsMetaChainConsecutiveMissedBlocksPenalty:  "1.50",

		common.MetricRatingsPeerHonestyDecayCoefficient:             "0.97",
		common.MetricRatingsPeerHonestyDecayUpdateIntervalInSeconds: uint64(10),
		common.MetricRatingsPeerHonestyMaxScore:                     "100.0",
		common.MetricRatingsPeerHonestyMinScore:                     "-100.0",
		common.MetricRatingsPeerHonestyBadPeerThreshold:             "-80.0",
		common.MetricRatingsPeerHonestyUnitValue:                    "1.0",
	}

	configMetrics, err := sm.RatingsMetrics()
	assert.NoError(t, err)
	assert.Equal(t, expectedConfig, configMetrics)
}

func TestStatusMetrics_IncrementConcurrentOperations(t *testing.T) {
	t.Parallel()

	sm := statusHandler.NewStatusMetrics()

	testKey := "test key"
	sm.SetUInt64Value(testKey, 0)

	numIterations := 1000
	wg := sync.WaitGroup{}
	wg.Add(numIterations)

	for i := 0; i < numIterations; i++ {
		go func() {
			sm.Increment(testKey)
			wg.Done()
		}()
	}
	wg.Wait()

	val := sm.StatusMetricsMap()[testKey]
	require.Equal(t, uint64(numIterations), val.(uint64))
}

func TestStatusMetrics_ConcurrentIncrementAndDecrement(t *testing.T) {
	t.Parallel()

	sm := statusHandler.NewStatusMetrics()

	initialValue := uint64(5000)

	testKey := "test key"
	sm.SetUInt64Value(testKey, initialValue)

	numIterations := 1001
	wg := sync.WaitGroup{}
	wg.Add(numIterations)

	for i := 0; i < numIterations; i++ {
		go func(idx int) {
			if idx%2 == 0 {
				sm.Increment(testKey)
			} else {
				sm.Decrement(testKey)
			}

			wg.Done()
		}(i)
	}
	wg.Wait()

	val := sm.StatusMetricsMap()[testKey]
	// we started with a value of initialValue (5000). after X + 1 increments and X decrements, the final
	// value should be the original value, plus one (5001)

	require.Equal(t, initialValue+1, val.(uint64))
}

func TestStatusMetrics_ConcurrentOperations(t *testing.T) {
	t.Parallel()

	sm := statusHandler.NewStatusMetrics()

	startTime := time.Now()

	defer func() {
		r := recover()
		require.Nil(t, r)
	}()
	numIterations := 1000
	wg := sync.WaitGroup{}
	wg.Add(numIterations)

	for i := 0; i < numIterations; i++ {
		go func(idx int) {
			switch idx % 13 {
			case 0:
				sm.AddUint64("test", uint64(idx))
			case 1:
				sm.SetUInt64Value("test", uint64(idx))
			case 2:
				sm.Increment("test")
			case 3:
				sm.Decrement("test")
			case 4:
				sm.SetInt64Value("test i64", int64(idx))
			case 5:
				sm.SetStringValue("test str", "test val")
			case 6:
				_, _ = sm.NetworkMetrics()
			case 7:
				_, _ = sm.ConfigMetrics()
			case 8:
				_, _ = sm.EconomicsMetrics()
			case 9:
				_ = sm.StatusMetricsMap()
			case 10:
				_, _ = sm.StatusMetricsMapWithoutP2P()
			case 11:
				_, _ = sm.StatusMetricsWithoutP2PPrometheusString()
			case 12:
				_, _ = sm.StatusP2pMetricsMap()
			}
			wg.Done()
		}(i)
	}

	wg.Wait()

	elapsedTime := time.Since(startTime)
	require.True(t, elapsedTime < 10*time.Second, "if the test isn't finished within 10 seconds, there might be a deadlock somewhere")
}<|MERGE_RESOLUTION|>--- conflicted
+++ resolved
@@ -269,10 +269,7 @@
 	sm.SetUInt64Value(common.MetricIncrementSCRNonceInMultiTransferEnableEpoch, 3)
 	sm.SetUInt64Value(common.MetricBalanceWaitingListsEnableEpoch, 4)
 	sm.SetUInt64Value(common.MetricWaitingListFixEnableEpoch, 1)
-<<<<<<< HEAD
-=======
 	sm.SetUInt64Value(common.MetricHeartbeatDisableEpoch, 5)
->>>>>>> c8588495
 
 	maxNodesChangeConfig := []map[string]uint64{
 		{
@@ -335,10 +332,7 @@
 				common.MetricNodesToShufflePerShard: uint64(5),
 			},
 		},
-<<<<<<< HEAD
-=======
 		common.MetricHeartbeatDisableEpoch:                       uint64(5),
->>>>>>> c8588495
 	}
 
 	epochsMetrics, _ := sm.EnableEpochsMetrics()
