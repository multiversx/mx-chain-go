package statusHandler_test

import (
	"fmt"
	"strings"
	"sync"
	"testing"
	"time"

	"github.com/multiversx/mx-chain-go/common"
	"github.com/multiversx/mx-chain-go/statusHandler"
	"github.com/stretchr/testify/assert"
	"github.com/stretchr/testify/require"
)

func TestNewStatusMetricsProvider(t *testing.T) {
	t.Parallel()

	sm := statusHandler.NewStatusMetrics()
	assert.NotNil(t, sm)
	assert.False(t, sm.IsInterfaceNil())
}

func TestStatusMetricsProvider_IncrementCallNonExistingKey(t *testing.T) {
	t.Parallel()

	sm := statusHandler.NewStatusMetrics()
	key1 := "test-key1"
	sm.Increment(key1)

	retMap := sm.StatusMetricsMap()

	assert.Nil(t, retMap[key1])
}

func TestStatusMetricsProvider_IncrementNonUint64ValueShouldNotWork(t *testing.T) {
	t.Parallel()

	sm := statusHandler.NewStatusMetrics()
	key1 := "test-key2"
	value1 := "value2"
	// set a key which is initialized with a string and the Increment method won't affect the key
	sm.SetStringValue(key1, value1)
	sm.Increment(key1)

	retMap := sm.StatusMetricsMap()
	assert.Equal(t, value1, retMap[key1])
}

func TestStatusMetricsProvider_IncrementShouldWork(t *testing.T) {
	t.Parallel()

	sm := statusHandler.NewStatusMetrics()
	key1 := "test-key3"
	sm.SetUInt64Value(key1, 0)
	sm.Increment(key1)

	retMap := sm.StatusMetricsMap()

	assert.Equal(t, uint64(1), retMap[key1])
}

func TestStatusMetricsProvider_Decrement(t *testing.T) {
	t.Parallel()

	sm := statusHandler.NewStatusMetrics()
	key := "test-key4"
	sm.SetUInt64Value(key, 2)
	sm.Decrement(key)

	retMap := sm.StatusMetricsMap()

	assert.Equal(t, uint64(1), retMap[key])
}

func TestStatusMetricsProvider_SetInt64Value(t *testing.T) {
	t.Parallel()

	sm := statusHandler.NewStatusMetrics()
	key := "test-key5"
	value := int64(5)
	sm.SetInt64Value(key, value)
	sm.Decrement(key)

	retMap := sm.StatusMetricsMap()

	assert.Equal(t, value, retMap[key])
}

func TestStatusMetricsProvider_SetStringValue(t *testing.T) {
	t.Parallel()

	sm := statusHandler.NewStatusMetrics()
	key := "test-key6"
	value := "value"
	sm.SetStringValue(key, value)
	sm.Decrement(key)

	retMap := sm.StatusMetricsMap()

	assert.Equal(t, value, retMap[key])
}

func TestStatusMetricsProvider_AddUint64Value(t *testing.T) {
	t.Parallel()

	sm := statusHandler.NewStatusMetrics()
	key := "test-key6"
	value := uint64(100)
	sm.SetUInt64Value(key, value)
	sm.AddUint64(key, value)

	retMap := sm.StatusMetricsMap()
	assert.Equal(t, value+value, retMap[key])
}

func TestStatusMetrics_StatusMetricsWithoutP2PPrometheusStringShouldPutDefaultShardIDLabel(t *testing.T) {
	t.Parallel()

	sm := statusHandler.NewStatusMetrics()
	key1, value1 := "test-key7", uint64(100)
	key2, value2 := "test-key8", "value8"
	sm.SetUInt64Value(key1, value1)
	sm.SetStringValue(key2, value2)

	strRes, _ := sm.StatusMetricsWithoutP2PPrometheusString()

	expectedMetricOutput := fmt.Sprintf("%s{%s=\"%d\"} %v", key1, common.MetricShardId, 0, value1)
	assert.True(t, strings.Contains(strRes, expectedMetricOutput))
}

func TestStatusMetrics_StatusMetricsWithoutP2PPrometheusStringShouldPutCorrectShardIDLabel(t *testing.T) {
	t.Parallel()

	shardID := uint32(37)
	sm := statusHandler.NewStatusMetrics()
	key1, value1 := "test-key7", uint64(100)
	key2, value2 := "test-key8", "value8"
	key3, value3 := common.MetricShardId, shardID
	sm.SetUInt64Value(key1, value1)
	sm.SetStringValue(key2, value2)
	sm.SetUInt64Value(key3, uint64(value3))

	strRes, _ := sm.StatusMetricsWithoutP2PPrometheusString()

	expectedMetricOutput := fmt.Sprintf("%s{%s=\"%d\"} %v", key1, common.MetricShardId, shardID, value1)
	assert.True(t, strings.Contains(strRes, expectedMetricOutput))
}

func TestStatusMetrics_StatusMetricsWithoutP2PPrometheusStringShouldComputeRoundsAndNoncesPassedInEpoch(t *testing.T) {
	t.Parallel()

	shardID := uint32(2)
	sm := statusHandler.NewStatusMetrics()
	sm.SetUInt64Value(common.MetricRoundsPassedInCurrentEpoch, 0)
	sm.SetUInt64Value(common.MetricNoncesPassedInCurrentEpoch, 0)
	sm.SetUInt64Value(common.MetricShardId, uint64(shardID))
	sm.SetUInt64Value(common.MetricRoundAtEpochStart, 100)
	sm.SetUInt64Value(common.MetricCurrentRound, 137)
	sm.SetUInt64Value(common.MetricNonceAtEpochStart, 100)
	sm.SetUInt64Value(common.MetricNonce, 138)

	strRes, _ := sm.StatusMetricsWithoutP2PPrometheusString()

	assert.Contains(t, strRes, `erd_rounds_passed_in_current_epoch{erd_shard_id="2"} 37`)
	assert.Contains(t, strRes, `erd_nonces_passed_in_current_epoch{erd_shard_id="2"} 38`)
}

func TestStatusMetrics_NetworkConfig(t *testing.T) {
	t.Parallel()

	sm := statusHandler.NewStatusMetrics()

	sm.SetUInt64Value(common.MetricNumShardsWithoutMetachain, 1)
	sm.SetUInt64Value(common.MetricNumNodesPerShard, 100)
	sm.SetUInt64Value(common.MetricNumMetachainNodes, 50)
	sm.SetUInt64Value(common.MetricShardConsensusGroupSize, 20)
	sm.SetUInt64Value(common.MetricMetaConsensusGroupSize, 25)
	sm.SetUInt64Value(common.MetricMinGasPrice, 1000)
	sm.SetUInt64Value(common.MetricMinGasLimit, 50000)
	sm.SetUInt64Value(common.MetricExtraGasLimitGuardedTx, 50000)
	sm.SetUInt64Value(common.MetricExtraGasLimitRelayedTx, 50000)
	sm.SetStringValue(common.MetricRewardsTopUpGradientPoint, "12345")
	sm.SetUInt64Value(common.MetricGasPerDataByte, 1500)
	sm.SetStringValue(common.MetricChainId, "local-id")
	sm.SetUInt64Value(common.MetricMaxGasPerTransaction, 15000)
	sm.SetUInt64Value(common.MetricRoundDuration, 5000)
	sm.SetUInt64Value(common.MetricStartTime, 9999)
	sm.SetStringValue(common.MetricLatestTagSoftwareVersion, "version1.0")
	sm.SetUInt64Value(common.MetricDenomination, 18)
	sm.SetUInt64Value(common.MetricMinTransactionVersion, 2)
	sm.SetStringValue(common.MetricTopUpFactor, fmt.Sprintf("%g", 12.134))
	sm.SetStringValue(common.MetricGasPriceModifier, fmt.Sprintf("%g", 0.5))
	sm.SetUInt64Value(common.MetricRoundsPerEpoch, uint64(144))
	sm.SetStringValue(common.MetricAdaptivity, fmt.Sprintf("%t", true))
	sm.SetStringValue(common.MetricHysteresis, fmt.Sprintf("%f", 0.0))

	expectedConfig := map[string]interface{}{
		"erd_chain_id":                      "local-id",
		"erd_denomination":                  uint64(18),
		"erd_gas_per_data_byte":             uint64(1500),
		"erd_latest_tag_software_version":   "version1.0",
		"erd_meta_consensus_group_size":     uint64(25),
		"erd_min_gas_limit":                 uint64(50000),
		"erd_extra_gas_limit_guarded_tx":    uint64(50000),
		"erd_extra_gas_limit_relayed_tx":    uint64(50000),
		"erd_min_gas_price":                 uint64(1000),
		"erd_min_transaction_version":       uint64(2),
		"erd_num_metachain_nodes":           uint64(50),
		"erd_num_nodes_in_shard":            uint64(100),
		"erd_num_shards_without_meta":       uint64(1),
		"erd_rewards_top_up_gradient_point": "12345",
		"erd_round_duration":                uint64(5000),
		"erd_shard_consensus_group_size":    uint64(20),
		"erd_start_time":                    uint64(9999),
		"erd_top_up_factor":                 "12.134",
		"erd_gas_price_modifier":            "0.5",
		"erd_rounds_per_epoch":              uint64(144),
		"erd_max_gas_per_transaction":       uint64(15000),
		"erd_adaptivity":                    "true",
		"erd_hysteresis":                    "0.000000",
	}

	configMetrics, _ := sm.ConfigMetrics()
	assert.Equal(t, expectedConfig, configMetrics)
}

func TestStatusMetrics_NetworkMetrics(t *testing.T) {
	t.Parallel()

	sm := statusHandler.NewStatusMetrics()

	sm.SetUInt64Value(common.MetricCurrentRound, 200)
	sm.SetUInt64Value(common.MetricRoundAtEpochStart, 100)
	sm.SetUInt64Value(common.MetricNonce, 180)
	sm.SetUInt64Value(common.MetricBlockTimestamp, 18000)
	sm.SetUInt64Value(common.MetricHighestFinalBlock, 181)
	sm.SetUInt64Value(common.MetricNonceAtEpochStart, 95)
	sm.SetUInt64Value(common.MetricEpochNumber, 1)
	sm.SetUInt64Value(common.MetricRoundsPerEpoch, 50)

	expectedConfig := map[string]interface{}{
		"erd_current_round":                  uint64(200),
		"erd_round_at_epoch_start":           uint64(100),
		"erd_nonce":                          uint64(180),
		"erd_block_timestamp":                uint64(18000),
		"erd_highest_final_nonce":            uint64(181),
		"erd_nonce_at_epoch_start":           uint64(95),
		"erd_epoch_number":                   uint64(1),
		"erd_rounds_per_epoch":               uint64(50),
		"erd_rounds_passed_in_current_epoch": uint64(100),
		"erd_nonces_passed_in_current_epoch": uint64(85),
	}

	t.Run("no cross check value", func(t *testing.T) {
		configMetrics, _ := sm.NetworkMetrics()
		assert.Equal(t, expectedConfig, configMetrics)
	})
	t.Run("with cross check value", func(t *testing.T) {
		crossCheckValue := "0: 9169897, 1: 9166353, 2: 9170524, "
		sm.SetStringValue(common.MetricCrossCheckBlockHeight, crossCheckValue)

		configMetrics, _ := sm.NetworkMetrics()
		expectedConfig[common.MetricCrossCheckBlockHeight] = crossCheckValue
		assert.Equal(t, expectedConfig, configMetrics)
	})
}

func TestStatusMetrics_StatusMetricsMapWithoutP2P(t *testing.T) {
	t.Parallel()

	sm := statusHandler.NewStatusMetrics()

	sm.SetUInt64Value(common.MetricCurrentRound, 100)
	sm.SetUInt64Value(common.MetricRoundAtEpochStart, 200)
	sm.SetUInt64Value(common.MetricNonce, 300)
	sm.SetUInt64Value(common.MetricBlockTimestamp, 30000)
	sm.SetStringValue(common.MetricAppVersion, "400")
	sm.SetUInt64Value(common.MetricRoundsPassedInCurrentEpoch, 95)
	sm.SetUInt64Value(common.MetricNoncesPassedInCurrentEpoch, 1)
	sm.SetUInt64Value(common.MetricTrieSyncNumReceivedBytes, 100)
	sm.SetUInt64Value(common.MetricTrieSyncNumProcessedNodes, 101)

	res, _ := sm.StatusMetricsMapWithoutP2P()

	require.Equal(t, uint64(100), res[common.MetricCurrentRound])
	require.Equal(t, uint64(200), res[common.MetricRoundAtEpochStart])
	require.Equal(t, uint64(300), res[common.MetricNonce])
	require.Equal(t, uint64(30000), res[common.MetricBlockTimestamp])
	require.Equal(t, "400", res[common.MetricAppVersion])
	require.NotContains(t, res, common.MetricRoundsPassedInCurrentEpoch)
	require.NotContains(t, res, common.MetricNoncesPassedInCurrentEpoch)
	require.NotContains(t, res, common.MetricTrieSyncNumReceivedBytes)
	require.NotContains(t, res, common.MetricTrieSyncNumProcessedNodes)
}

func TestStatusMetrics_EnableEpochMetrics(t *testing.T) {
	t.Parallel()

	sm := statusHandler.NewStatusMetrics()

	sm.SetUInt64Value(common.MetricScDeployEnableEpoch, uint64(4))
	sm.SetUInt64Value(common.MetricBuiltInFunctionsEnableEpoch, uint64(4))
	sm.SetUInt64Value(common.MetricRelayedTransactionsEnableEpoch, uint64(4))
	sm.SetUInt64Value(common.MetricPenalizedTooMuchGasEnableEpoch, uint64(4))
	sm.SetUInt64Value(common.MetricSwitchJailWaitingEnableEpoch, uint64(4))
	sm.SetUInt64Value(common.MetricSwitchHysteresisForMinNodesEnableEpoch, uint64(4))
	sm.SetUInt64Value(common.MetricBelowSignedThresholdEnableEpoch, uint64(4))
	sm.SetUInt64Value(common.MetricTransactionSignedWithTxHashEnableEpoch, uint64(4))
	sm.SetUInt64Value(common.MetricMetaProtectionEnableEpoch, uint64(4))
	sm.SetUInt64Value(common.MetricAheadOfTimeGasUsageEnableEpoch, uint64(4))
	sm.SetUInt64Value(common.MetricGasPriceModifierEnableEpoch, uint64(4))
	sm.SetUInt64Value(common.MetricRepairCallbackEnableEpoch, uint64(4))
	sm.SetUInt64Value(common.MetricBlockGasAndFreeRecheckEnableEpoch, uint64(4))
	sm.SetUInt64Value(common.MetricStakingV2EnableEpoch, uint64(4))
	sm.SetUInt64Value(common.MetricStakeEnableEpoch, uint64(4))
	sm.SetUInt64Value(common.MetricDoubleKeyProtectionEnableEpoch, uint64(4))
	sm.SetUInt64Value(common.MetricEsdtEnableEpoch, uint64(4))
	sm.SetUInt64Value(common.MetricGovernanceEnableEpoch, uint64(4))
	sm.SetUInt64Value(common.MetricDelegationManagerEnableEpoch, uint64(4))
	sm.SetUInt64Value(common.MetricDelegationSmartContractEnableEpoch, uint64(4))
	sm.SetUInt64Value(common.MetricCorrectLastUnjailedEnableEpoch, uint64(4))
	sm.SetUInt64Value(common.MetricBalanceWaitingListsEnableEpoch, uint64(4))
	sm.SetUInt64Value(common.MetricReturnDataToLastTransferEnableEpoch, uint64(4))
	sm.SetUInt64Value(common.MetricSenderInOutTransferEnableEpoch, uint64(4))
	sm.SetUInt64Value(common.MetricRelayedTransactionsV2EnableEpoch, uint64(4))
	sm.SetUInt64Value(common.MetricUnbondTokensV2EnableEpoch, uint64(4))
	sm.SetUInt64Value(common.MetricSaveJailedAlwaysEnableEpoch, uint64(4))
	sm.SetUInt64Value(common.MetricValidatorToDelegationEnableEpoch, uint64(4))
	sm.SetUInt64Value(common.MetricReDelegateBelowMinCheckEnableEpoch, uint64(4))
	sm.SetUInt64Value(common.MetricIncrementSCRNonceInMultiTransferEnableEpoch, uint64(4))
	sm.SetUInt64Value(common.MetricScheduledMiniBlocksEnableEpoch, uint64(4))
	sm.SetUInt64Value(common.MetricESDTMultiTransferEnableEpoch, uint64(4))
	sm.SetUInt64Value(common.MetricGlobalMintBurnDisableEpoch, uint64(4))
	sm.SetUInt64Value(common.MetricESDTTransferRoleEnableEpoch, uint64(4))
	sm.SetUInt64Value(common.MetricComputeRewardCheckpointEnableEpoch, uint64(4))
	sm.SetUInt64Value(common.MetricSCRSizeInvariantCheckEnableEpoch, uint64(4))
	sm.SetUInt64Value(common.MetricBackwardCompSaveKeyValueEnableEpoch, uint64(4))
	sm.SetUInt64Value(common.MetricESDTNFTCreateOnMultiShardEnableEpoch, uint64(4))
	sm.SetUInt64Value(common.MetricMetaESDTSetEnableEpoch, uint64(4))
	sm.SetUInt64Value(common.MetricAddTokensToDelegationEnableEpoch, uint64(4))
	sm.SetUInt64Value(common.MetricMultiESDTTransferFixOnCallBackOnEnableEpoch, uint64(4))
	sm.SetUInt64Value(common.MetricOptimizeGasUsedInCrossMiniBlocksEnableEpoch, uint64(4))
	sm.SetUInt64Value(common.MetricCorrectFirstQueuedEpoch, uint64(4))
	sm.SetUInt64Value(common.MetricCorrectJailedNotUnstakedEmptyQueueEpoch, uint64(4))
	sm.SetUInt64Value(common.MetricFixOOGReturnCodeEnableEpoch, uint64(4))
	sm.SetUInt64Value(common.MetricRemoveNonUpdatedStorageEnableEpoch, uint64(4))
	sm.SetUInt64Value(common.MetricDeleteDelegatorAfterClaimRewardsEnableEpoch, uint64(4))
	sm.SetUInt64Value(common.MetricOptimizeNFTStoreEnableEpoch, uint64(4))
	sm.SetUInt64Value(common.MetricCreateNFTThroughExecByCallerEnableEpoch, uint64(4))
	sm.SetUInt64Value(common.MetricStopDecreasingValidatorRatingWhenStuckEnableEpoch, uint64(4))
	sm.SetUInt64Value(common.MetricFrontRunningProtectionEnableEpoch, uint64(4))
	sm.SetUInt64Value(common.MetricIsPayableBySCEnableEpoch, uint64(4))
	sm.SetUInt64Value(common.MetricStorageAPICostOptimizationEnableEpoch, uint64(4))
	sm.SetUInt64Value(common.MetricTransformToMultiShardCreateEnableEpoch, uint64(4))
	sm.SetUInt64Value(common.MetricESDTRegisterAndSetAllRolesEnableEpoch, uint64(4))
	sm.SetUInt64Value(common.MetricDoNotReturnOldBlockInBlockchainHookEnableEpoch, uint64(4))
	sm.SetUInt64Value(common.MetricAddFailedRelayedTxToInvalidMBsDisableEpoch, uint64(4))
	sm.SetUInt64Value(common.MetricSCRSizeInvariantOnBuiltInResultEnableEpoch, uint64(4))
	sm.SetUInt64Value(common.MetricCheckCorrectTokenIDForTransferRoleEnableEpoch, uint64(4))
	sm.SetUInt64Value(common.MetricDisableExecByCallerEnableEpoch, uint64(4))
	sm.SetUInt64Value(common.MetricFailExecutionOnEveryAPIErrorEnableEpoch, uint64(4))
	sm.SetUInt64Value(common.MetricManagedCryptoAPIsEnableEpoch, uint64(4))
	sm.SetUInt64Value(common.MetricRefactorContextEnableEpoch, uint64(4))
	sm.SetUInt64Value(common.MetricCheckFunctionArgumentEnableEpoch, uint64(4))
	sm.SetUInt64Value(common.MetricCheckExecuteOnReadOnlyEnableEpoch, uint64(4))
	sm.SetUInt64Value(common.MetricMiniBlockPartialExecutionEnableEpoch, uint64(4))
	sm.SetUInt64Value(common.MetricESDTMetadataContinuousCleanupEnableEpoch, uint64(4))
	sm.SetUInt64Value(common.MetricFixAsyncCallBackArgsListEnableEpoch, uint64(4))
	sm.SetUInt64Value(common.MetricFixOldTokenLiquidityEnableEpoch, uint64(4))
	sm.SetUInt64Value(common.MetricRuntimeMemStoreLimitEnableEpoch, uint64(4))
	sm.SetUInt64Value(common.MetricRuntimeCodeSizeFixEnableEpoch, uint64(4))
	sm.SetUInt64Value(common.MetricSetSenderInEeiOutputTransferEnableEpoch, uint64(4))
	sm.SetUInt64Value(common.MetricRefactorPeersMiniBlocksEnableEpoch, uint64(4))
	sm.SetUInt64Value(common.MetricSCProcessorV2EnableEpoch, uint64(4))
	sm.SetUInt64Value(common.MetricMaxBlockchainHookCountersEnableEpoch, uint64(4))
	sm.SetUInt64Value(common.MetricWipeSingleNFTLiquidityDecreaseEnableEpoch, uint64(4))
	sm.SetUInt64Value(common.MetricAlwaysSaveTokenMetaDataEnableEpoch, uint64(4))
	sm.SetUInt64Value(common.MetricCleanUpInformativeSCRsEnableEpoch, uint64(4))
	sm.SetUInt64Value(common.MetricSetGuardianEnableEpoch, uint64(4))
	sm.SetUInt64Value(common.MetricSetScToScLogEventEnableEpoch, uint64(4))
	sm.SetUInt64Value(common.MetricRelayedNonceFixEnableEpoch, uint64(4))
	sm.SetUInt64Value(common.MetricDeterministicSortOnValidatorsInfoEnableEpoch, uint64(4))
	sm.SetUInt64Value(common.MetricKeepExecOrderOnCreatedSCRsEnableEpoch, uint64(4))
	sm.SetUInt64Value(common.MetricMultiClaimOnDelegationEnableEpoch, uint64(4))
	sm.SetUInt64Value(common.MetricChangeUsernameEnableEpoch, uint64(4))
	sm.SetUInt64Value(common.MetricAutoBalanceDataTriesEnableEpoch, uint64(4))
	sm.SetUInt64Value(common.MetricMigrateDataTrieEnableEpoch, uint64(4))
	sm.SetUInt64Value(common.MetricConsistentTokensValuesLengthCheckEnableEpoch, uint64(4))
	sm.SetUInt64Value(common.MetricFixDelegationChangeOwnerOnAccountEnableEpoch, uint64(4))
	sm.SetUInt64Value(common.MetricDynamicGasCostForDataTrieStorageLoadEnableEpoch, uint64(4))
	sm.SetUInt64Value(common.MetricNFTStopCreateEnableEpoch, uint64(4))
	sm.SetUInt64Value(common.MetricChangeOwnerAddressCrossShardThroughSCEnableEpoch, uint64(4))
	sm.SetUInt64Value(common.MetricFixGasRemainingForSaveKeyValueBuiltinFunctionEnableEpoch, uint64(4))
	sm.SetUInt64Value(common.MetricCurrentRandomnessOnSortingEnableEpoch, uint64(4))
	sm.SetUInt64Value(common.MetricStakeLimitsEnableEpoch, uint64(4))
	sm.SetUInt64Value(common.MetricStakingV4Step1EnableEpoch, uint64(4))
	sm.SetUInt64Value(common.MetricStakingV4Step2EnableEpoch, uint64(4))
	sm.SetUInt64Value(common.MetricStakingV4Step3EnableEpoch, uint64(4))
	sm.SetUInt64Value(common.MetricCleanupAuctionOnLowWaitingListEnableEpoch, uint64(4))
	sm.SetUInt64Value(common.MetricAlwaysMergeContextsInEEIEnableEpoch, uint64(4))
	sm.SetUInt64Value(common.MetricDynamicESDTEnableEpoch, uint64(4))
	sm.SetUInt64Value(common.MetricEGLDInMultiTransferEnableEpoch, uint64(4))
	sm.SetUInt64Value(common.MetricCryptoOpcodesV2EnableEpoch, uint64(4))
<<<<<<< HEAD
	sm.SetUInt64Value(common.MetricValidationOnGobDecodeEnableEpoch, uint64(5))
=======
	sm.SetUInt64Value(common.MetricMultiESDTNFTTransferAndExecuteByUserEnableEpoch, uint64(4))
	sm.SetUInt64Value(common.MetricFixRelayedMoveBalanceToNonPayableSCEnableEpoch, uint64(4))
	sm.SetUInt64Value(common.MetricRelayedTransactionsV3EnableEpoch, uint64(4))
	sm.SetUInt64Value(common.MetricRelayedTransactionsV3FixESDTTransferEnableEpoch, uint64(4))
	sm.SetUInt64Value(common.MetricMaskVMInternalDependenciesErrorsEnableEpoch, uint64(4))
	sm.SetUInt64Value(common.MetricFixBackTransferOPCODEEnableEpoch, uint64(4))
>>>>>>> d41a6c26

	maxNodesChangeConfig := []map[string]uint64{
		{
			"EpochEnable":            0,
			"MaxNumNodes":            1,
			"NodesToShufflePerShard": 2,
		},
		{
			"EpochEnable":            3,
			"MaxNumNodes":            4,
			"NodesToShufflePerShard": 5,
		},
	}
	for i, nodesChangeConfig := range maxNodesChangeConfig {
		epochEnable := fmt.Sprintf("%s%d%s", common.MetricMaxNodesChangeEnableEpoch, i, common.EpochEnableSuffix)
		sm.SetUInt64Value(epochEnable, nodesChangeConfig["EpochEnable"])

		maxNumNodes := fmt.Sprintf("%s%d%s", common.MetricMaxNodesChangeEnableEpoch, i, common.MaxNumNodesSuffix)
		sm.SetUInt64Value(maxNumNodes, nodesChangeConfig["MaxNumNodes"])

		nodesToShufflePerShard := fmt.Sprintf("%s%d%s", common.MetricMaxNodesChangeEnableEpoch, i, common.NodesToShufflePerShardSuffix)
		sm.SetUInt64Value(nodesToShufflePerShard, nodesChangeConfig["NodesToShufflePerShard"])
	}
	sm.SetUInt64Value(common.MetricMaxNodesChangeEnableEpoch+"_count", uint64(len(maxNodesChangeConfig)))

	expectedMetrics := map[string]interface{}{
		common.MetricScDeployEnableEpoch:                                      uint64(4),
		common.MetricBuiltInFunctionsEnableEpoch:                              uint64(4),
		common.MetricRelayedTransactionsEnableEpoch:                           uint64(4),
		common.MetricPenalizedTooMuchGasEnableEpoch:                           uint64(4),
		common.MetricSwitchJailWaitingEnableEpoch:                             uint64(4),
		common.MetricSwitchHysteresisForMinNodesEnableEpoch:                   uint64(4),
		common.MetricBelowSignedThresholdEnableEpoch:                          uint64(4),
		common.MetricTransactionSignedWithTxHashEnableEpoch:                   uint64(4),
		common.MetricMetaProtectionEnableEpoch:                                uint64(4),
		common.MetricAheadOfTimeGasUsageEnableEpoch:                           uint64(4),
		common.MetricGasPriceModifierEnableEpoch:                              uint64(4),
		common.MetricRepairCallbackEnableEpoch:                                uint64(4),
		common.MetricBlockGasAndFreeRecheckEnableEpoch:                        uint64(4),
		common.MetricStakingV2EnableEpoch:                                     uint64(4),
		common.MetricStakeEnableEpoch:                                         uint64(4),
		common.MetricDoubleKeyProtectionEnableEpoch:                           uint64(4),
		common.MetricEsdtEnableEpoch:                                          uint64(4),
		common.MetricGovernanceEnableEpoch:                                    uint64(4),
		common.MetricDelegationManagerEnableEpoch:                             uint64(4),
		common.MetricDelegationSmartContractEnableEpoch:                       uint64(4),
		common.MetricCorrectLastUnjailedEnableEpoch:                           uint64(4),
		common.MetricBalanceWaitingListsEnableEpoch:                           uint64(4),
		common.MetricReturnDataToLastTransferEnableEpoch:                      uint64(4),
		common.MetricSenderInOutTransferEnableEpoch:                           uint64(4),
		common.MetricRelayedTransactionsV2EnableEpoch:                         uint64(4),
		common.MetricUnbondTokensV2EnableEpoch:                                uint64(4),
		common.MetricSaveJailedAlwaysEnableEpoch:                              uint64(4),
		common.MetricValidatorToDelegationEnableEpoch:                         uint64(4),
		common.MetricReDelegateBelowMinCheckEnableEpoch:                       uint64(4),
		common.MetricIncrementSCRNonceInMultiTransferEnableEpoch:              uint64(4),
		common.MetricScheduledMiniBlocksEnableEpoch:                           uint64(4),
		common.MetricESDTMultiTransferEnableEpoch:                             uint64(4),
		common.MetricGlobalMintBurnDisableEpoch:                               uint64(4),
		common.MetricESDTTransferRoleEnableEpoch:                              uint64(4),
		common.MetricComputeRewardCheckpointEnableEpoch:                       uint64(4),
		common.MetricSCRSizeInvariantCheckEnableEpoch:                         uint64(4),
		common.MetricBackwardCompSaveKeyValueEnableEpoch:                      uint64(4),
		common.MetricESDTNFTCreateOnMultiShardEnableEpoch:                     uint64(4),
		common.MetricMetaESDTSetEnableEpoch:                                   uint64(4),
		common.MetricAddTokensToDelegationEnableEpoch:                         uint64(4),
		common.MetricMultiESDTTransferFixOnCallBackOnEnableEpoch:              uint64(4),
		common.MetricOptimizeGasUsedInCrossMiniBlocksEnableEpoch:              uint64(4),
		common.MetricCorrectFirstQueuedEpoch:                                  uint64(4),
		common.MetricCorrectJailedNotUnstakedEmptyQueueEpoch:                  uint64(4),
		common.MetricFixOOGReturnCodeEnableEpoch:                              uint64(4),
		common.MetricRemoveNonUpdatedStorageEnableEpoch:                       uint64(4),
		common.MetricDeleteDelegatorAfterClaimRewardsEnableEpoch:              uint64(4),
		common.MetricOptimizeNFTStoreEnableEpoch:                              uint64(4),
		common.MetricCreateNFTThroughExecByCallerEnableEpoch:                  uint64(4),
		common.MetricStopDecreasingValidatorRatingWhenStuckEnableEpoch:        uint64(4),
		common.MetricFrontRunningProtectionEnableEpoch:                        uint64(4),
		common.MetricIsPayableBySCEnableEpoch:                                 uint64(4),
		common.MetricStorageAPICostOptimizationEnableEpoch:                    uint64(4),
		common.MetricTransformToMultiShardCreateEnableEpoch:                   uint64(4),
		common.MetricESDTRegisterAndSetAllRolesEnableEpoch:                    uint64(4),
		common.MetricDoNotReturnOldBlockInBlockchainHookEnableEpoch:           uint64(4),
		common.MetricAddFailedRelayedTxToInvalidMBsDisableEpoch:               uint64(4),
		common.MetricSCRSizeInvariantOnBuiltInResultEnableEpoch:               uint64(4),
		common.MetricCheckCorrectTokenIDForTransferRoleEnableEpoch:            uint64(4),
		common.MetricDisableExecByCallerEnableEpoch:                           uint64(4),
		common.MetricFailExecutionOnEveryAPIErrorEnableEpoch:                  uint64(4),
		common.MetricManagedCryptoAPIsEnableEpoch:                             uint64(4),
		common.MetricRefactorContextEnableEpoch:                               uint64(4),
		common.MetricCheckFunctionArgumentEnableEpoch:                         uint64(4),
		common.MetricCheckExecuteOnReadOnlyEnableEpoch:                        uint64(4),
		common.MetricMiniBlockPartialExecutionEnableEpoch:                     uint64(4),
		common.MetricESDTMetadataContinuousCleanupEnableEpoch:                 uint64(4),
		common.MetricFixAsyncCallBackArgsListEnableEpoch:                      uint64(4),
		common.MetricFixOldTokenLiquidityEnableEpoch:                          uint64(4),
		common.MetricRuntimeMemStoreLimitEnableEpoch:                          uint64(4),
		common.MetricRuntimeCodeSizeFixEnableEpoch:                            uint64(4),
		common.MetricSetSenderInEeiOutputTransferEnableEpoch:                  uint64(4),
		common.MetricRefactorPeersMiniBlocksEnableEpoch:                       uint64(4),
		common.MetricSCProcessorV2EnableEpoch:                                 uint64(4),
		common.MetricMaxBlockchainHookCountersEnableEpoch:                     uint64(4),
		common.MetricWipeSingleNFTLiquidityDecreaseEnableEpoch:                uint64(4),
		common.MetricAlwaysSaveTokenMetaDataEnableEpoch:                       uint64(4),
		common.MetricCleanUpInformativeSCRsEnableEpoch:                        uint64(4),
		common.MetricSetGuardianEnableEpoch:                                   uint64(4),
		common.MetricSetScToScLogEventEnableEpoch:                             uint64(4),
		common.MetricRelayedNonceFixEnableEpoch:                               uint64(4),
		common.MetricDeterministicSortOnValidatorsInfoEnableEpoch:             uint64(4),
		common.MetricKeepExecOrderOnCreatedSCRsEnableEpoch:                    uint64(4),
		common.MetricMultiClaimOnDelegationEnableEpoch:                        uint64(4),
		common.MetricChangeUsernameEnableEpoch:                                uint64(4),
		common.MetricAutoBalanceDataTriesEnableEpoch:                          uint64(4),
		common.MetricMigrateDataTrieEnableEpoch:                               uint64(4),
		common.MetricConsistentTokensValuesLengthCheckEnableEpoch:             uint64(4),
		common.MetricFixDelegationChangeOwnerOnAccountEnableEpoch:             uint64(4),
		common.MetricDynamicGasCostForDataTrieStorageLoadEnableEpoch:          uint64(4),
		common.MetricNFTStopCreateEnableEpoch:                                 uint64(4),
		common.MetricChangeOwnerAddressCrossShardThroughSCEnableEpoch:         uint64(4),
		common.MetricFixGasRemainingForSaveKeyValueBuiltinFunctionEnableEpoch: uint64(4),
		common.MetricCurrentRandomnessOnSortingEnableEpoch:                    uint64(4),
		common.MetricStakeLimitsEnableEpoch:                                   uint64(4),
		common.MetricStakingV4Step1EnableEpoch:                                uint64(4),
		common.MetricStakingV4Step2EnableEpoch:                                uint64(4),
		common.MetricStakingV4Step3EnableEpoch:                                uint64(4),
		common.MetricCleanupAuctionOnLowWaitingListEnableEpoch:                uint64(4),
		common.MetricAlwaysMergeContextsInEEIEnableEpoch:                      uint64(4),
		common.MetricDynamicESDTEnableEpoch:                                   uint64(4),
		common.MetricEGLDInMultiTransferEnableEpoch:                           uint64(4),
		common.MetricCryptoOpcodesV2EnableEpoch:                               uint64(4),
<<<<<<< HEAD
		common.MetricValidationOnGobDecodeEnableEpoch:                         uint64(5),
=======
		common.MetricMultiESDTNFTTransferAndExecuteByUserEnableEpoch:          uint64(4),
		common.MetricFixRelayedMoveBalanceToNonPayableSCEnableEpoch:           uint64(4),
		common.MetricRelayedTransactionsV3EnableEpoch:                         uint64(4),
		common.MetricRelayedTransactionsV3FixESDTTransferEnableEpoch:          uint64(4),
		common.MetricMaskVMInternalDependenciesErrorsEnableEpoch:              uint64(4),
		common.MetricFixBackTransferOPCODEEnableEpoch:                         uint64(4),
>>>>>>> d41a6c26

		common.MetricMaxNodesChangeEnableEpoch: []map[string]interface{}{
			{
				common.MetricEpochEnable:            uint64(0),
				common.MetricMaxNumNodes:            uint64(1),
				common.MetricNodesToShufflePerShard: uint64(2),
			},
			{
				common.MetricEpochEnable:            uint64(3),
				common.MetricMaxNumNodes:            uint64(4),
				common.MetricNodesToShufflePerShard: uint64(5),
			},
		},
	}

	epochsMetrics, _ := sm.EnableEpochsMetrics()
	assert.Equal(t, expectedMetrics, epochsMetrics)
}

func TestStatusMetrics_RatingsConfig(t *testing.T) {
	t.Parallel()

	sm := statusHandler.NewStatusMetrics()

	sm.SetUInt64Value(common.MetricRatingsGeneralStartRating, uint64(5001))
	sm.SetUInt64Value(common.MetricRatingsGeneralMaxRating, uint64(10000))
	sm.SetUInt64Value(common.MetricRatingsGeneralMinRating, uint64(1))
	sm.SetStringValue(common.MetricRatingsGeneralSignedBlocksThreshold, "0.01")

	selectionChances := []map[string]uint64{
		{
			"MaxThreshold":  0,
			"ChancePercent": 5,
		},
		{
			"MaxThreshold":  1000,
			"ChancePercent": 10,
		},
	}

	for i, selectionChance := range selectionChances {
		maxThresholdStr := fmt.Sprintf("%s%d%s", common.MetricRatingsGeneralSelectionChances, i, common.SelectionChancesMaxThresholdSuffix)
		sm.SetUInt64Value(maxThresholdStr, selectionChance["MaxThreshold"])
		chancePercentStr := fmt.Sprintf("%s%d%s", common.MetricRatingsGeneralSelectionChances, i, common.SelectionChancesChancePercentSuffix)
		sm.SetUInt64Value(chancePercentStr, selectionChance["ChancePercent"])
	}
	sm.SetUInt64Value(common.MetricRatingsGeneralSelectionChances+"_count", uint64(len(selectionChances)))

	sm.SetUInt64Value(common.MetricRatingsShardChainHoursToMaxRatingFromStartRating, uint64(72))
	sm.SetStringValue(common.MetricRatingsShardChainProposerValidatorImportance, "1.0")
	sm.SetStringValue(common.MetricRatingsShardChainProposerDecreaseFactor, "-4.0")
	sm.SetStringValue(common.MetricRatingsShardChainValidatorDecreaseFactor, "-4.0")
	sm.SetStringValue(common.MetricRatingsShardChainConsecutiveMissedBlocksPenalty, "1.50")

	sm.SetUInt64Value(common.MetricRatingsMetaChainHoursToMaxRatingFromStartRating, uint64(55))
	sm.SetStringValue(common.MetricRatingsMetaChainProposerValidatorImportance, "1.0")
	sm.SetStringValue(common.MetricRatingsMetaChainProposerDecreaseFactor, "-4.0")
	sm.SetStringValue(common.MetricRatingsMetaChainValidatorDecreaseFactor, "-4.0")
	sm.SetStringValue(common.MetricRatingsMetaChainConsecutiveMissedBlocksPenalty, "1.50")

	sm.SetStringValue(common.MetricRatingsPeerHonestyDecayCoefficient, "0.97")
	sm.SetUInt64Value(common.MetricRatingsPeerHonestyDecayUpdateIntervalInSeconds, uint64(10))
	sm.SetStringValue(common.MetricRatingsPeerHonestyMaxScore, "100.0")
	sm.SetStringValue(common.MetricRatingsPeerHonestyMinScore, "-100.0")
	sm.SetStringValue(common.MetricRatingsPeerHonestyBadPeerThreshold, "-80.0")
	sm.SetStringValue(common.MetricRatingsPeerHonestyUnitValue, "1.0")

	expectedConfig := map[string]interface{}{
		common.MetricRatingsGeneralStartRating:           uint64(5001),
		common.MetricRatingsGeneralMaxRating:             uint64(10000),
		common.MetricRatingsGeneralMinRating:             uint64(1),
		common.MetricRatingsGeneralSignedBlocksThreshold: "0.01",

		common.MetricRatingsGeneralSelectionChances: []map[string]uint64{
			{
				common.MetricSelectionChancesMaxThreshold:  uint64(0),
				common.MetricSelectionChancesChancePercent: uint64(5),
			},
			{
				common.MetricSelectionChancesMaxThreshold:  uint64(1000),
				common.MetricSelectionChancesChancePercent: uint64(10),
			},
		},

		common.MetricRatingsShardChainHoursToMaxRatingFromStartRating: uint64(72),
		common.MetricRatingsShardChainProposerValidatorImportance:     "1.0",
		common.MetricRatingsShardChainProposerDecreaseFactor:          "-4.0",
		common.MetricRatingsShardChainValidatorDecreaseFactor:         "-4.0",
		common.MetricRatingsShardChainConsecutiveMissedBlocksPenalty:  "1.50",

		common.MetricRatingsMetaChainHoursToMaxRatingFromStartRating: uint64(55),
		common.MetricRatingsMetaChainProposerValidatorImportance:     "1.0",
		common.MetricRatingsMetaChainProposerDecreaseFactor:          "-4.0",
		common.MetricRatingsMetaChainValidatorDecreaseFactor:         "-4.0",
		common.MetricRatingsMetaChainConsecutiveMissedBlocksPenalty:  "1.50",

		common.MetricRatingsPeerHonestyDecayCoefficient:             "0.97",
		common.MetricRatingsPeerHonestyDecayUpdateIntervalInSeconds: uint64(10),
		common.MetricRatingsPeerHonestyMaxScore:                     "100.0",
		common.MetricRatingsPeerHonestyMinScore:                     "-100.0",
		common.MetricRatingsPeerHonestyBadPeerThreshold:             "-80.0",
		common.MetricRatingsPeerHonestyUnitValue:                    "1.0",
	}

	configMetrics, err := sm.RatingsMetrics()
	assert.NoError(t, err)
	assert.Equal(t, expectedConfig, configMetrics)
}

func TestStatusMetrics_BootstrapMetrics(t *testing.T) {
	t.Parallel()

	sm := statusHandler.NewStatusMetrics()

	sm.SetUInt64Value(common.MetricTrieSyncNumReceivedBytes, uint64(5001))
	sm.SetUInt64Value(common.MetricTrieSyncNumProcessedNodes, uint64(10000))
	sm.SetUInt64Value(common.MetricShardId, uint64(2))
	sm.SetStringValue(common.MetricGatewayMetricsEndpoint, "http://localhost:8080")

	expectedMetrics := map[string]interface{}{
		common.MetricTrieSyncNumReceivedBytes:  uint64(5001),
		common.MetricTrieSyncNumProcessedNodes: uint64(10000),
		common.MetricShardId:                   uint64(2),
		common.MetricGatewayMetricsEndpoint:    "http://localhost:8080",
	}

	bootstrapMetrics, err := sm.BootstrapMetrics()
	assert.NoError(t, err)
	assert.Equal(t, expectedMetrics, bootstrapMetrics)
}

func TestStatusMetrics_IncrementConcurrentOperations(t *testing.T) {
	t.Parallel()

	sm := statusHandler.NewStatusMetrics()

	testKey := "test key"
	sm.SetUInt64Value(testKey, 0)

	numIterations := 1000
	wg := sync.WaitGroup{}
	wg.Add(numIterations)

	for i := 0; i < numIterations; i++ {
		go func() {
			sm.Increment(testKey)
			wg.Done()
		}()
	}
	wg.Wait()

	val := sm.StatusMetricsMap()[testKey]
	require.Equal(t, uint64(numIterations), val.(uint64))
}

func TestStatusMetrics_ConcurrentIncrementAndDecrement(t *testing.T) {
	t.Parallel()

	sm := statusHandler.NewStatusMetrics()

	initialValue := uint64(5000)

	testKey := "test key"
	sm.SetUInt64Value(testKey, initialValue)

	numIterations := 1001
	wg := sync.WaitGroup{}
	wg.Add(numIterations)

	for i := 0; i < numIterations; i++ {
		go func(idx int) {
			if idx%2 == 0 {
				sm.Increment(testKey)
			} else {
				sm.Decrement(testKey)
			}

			wg.Done()
		}(i)
	}
	wg.Wait()

	val := sm.StatusMetricsMap()[testKey]
	// we started with a value of initialValue (5000). after X + 1 increments and X decrements, the final
	// value should be the original value, plus one (5001)

	require.Equal(t, initialValue+1, val.(uint64))
}

func TestStatusMetrics_ConcurrentOperations(t *testing.T) {
	t.Parallel()

	sm := statusHandler.NewStatusMetrics()

	startTime := time.Now()

	defer func() {
		r := recover()
		require.Nil(t, r)
	}()
	numIterations := 1000
	wg := sync.WaitGroup{}
	wg.Add(numIterations)

	for i := 0; i < numIterations; i++ {
		go func(idx int) {
			switch idx % 14 {
			case 0:
				sm.AddUint64("test", uint64(idx))
			case 1:
				sm.SetUInt64Value("test", uint64(idx))
			case 2:
				sm.Increment("test")
			case 3:
				sm.Decrement("test")
			case 4:
				sm.SetInt64Value("test i64", int64(idx))
			case 5:
				sm.SetStringValue("test str", "test val")
			case 6:
				_, _ = sm.NetworkMetrics()
			case 7:
				_, _ = sm.ConfigMetrics()
			case 8:
				_, _ = sm.EconomicsMetrics()
			case 9:
				_ = sm.StatusMetricsMap()
			case 10:
				_, _ = sm.StatusMetricsMapWithoutP2P()
			case 11:
				_, _ = sm.StatusMetricsWithoutP2PPrometheusString()
			case 12:
				_, _ = sm.StatusP2pMetricsMap()
			case 13:
				_, _ = sm.BootstrapMetrics()
			}
			wg.Done()
		}(i)
	}

	wg.Wait()

	elapsedTime := time.Since(startTime)
	require.True(t, elapsedTime < 10*time.Second, "if the test isn't finished within 10 seconds, there might be a deadlock somewhere")
}<|MERGE_RESOLUTION|>--- conflicted
+++ resolved
@@ -402,16 +402,13 @@
 	sm.SetUInt64Value(common.MetricDynamicESDTEnableEpoch, uint64(4))
 	sm.SetUInt64Value(common.MetricEGLDInMultiTransferEnableEpoch, uint64(4))
 	sm.SetUInt64Value(common.MetricCryptoOpcodesV2EnableEpoch, uint64(4))
-<<<<<<< HEAD
-	sm.SetUInt64Value(common.MetricValidationOnGobDecodeEnableEpoch, uint64(5))
-=======
 	sm.SetUInt64Value(common.MetricMultiESDTNFTTransferAndExecuteByUserEnableEpoch, uint64(4))
 	sm.SetUInt64Value(common.MetricFixRelayedMoveBalanceToNonPayableSCEnableEpoch, uint64(4))
 	sm.SetUInt64Value(common.MetricRelayedTransactionsV3EnableEpoch, uint64(4))
 	sm.SetUInt64Value(common.MetricRelayedTransactionsV3FixESDTTransferEnableEpoch, uint64(4))
 	sm.SetUInt64Value(common.MetricMaskVMInternalDependenciesErrorsEnableEpoch, uint64(4))
 	sm.SetUInt64Value(common.MetricFixBackTransferOPCODEEnableEpoch, uint64(4))
->>>>>>> d41a6c26
+	sm.SetUInt64Value(common.MetricValidationOnGobDecodeEnableEpoch, uint64(4))
 
 	maxNodesChangeConfig := []map[string]uint64{
 		{
@@ -541,16 +538,13 @@
 		common.MetricDynamicESDTEnableEpoch:                                   uint64(4),
 		common.MetricEGLDInMultiTransferEnableEpoch:                           uint64(4),
 		common.MetricCryptoOpcodesV2EnableEpoch:                               uint64(4),
-<<<<<<< HEAD
-		common.MetricValidationOnGobDecodeEnableEpoch:                         uint64(5),
-=======
 		common.MetricMultiESDTNFTTransferAndExecuteByUserEnableEpoch:          uint64(4),
 		common.MetricFixRelayedMoveBalanceToNonPayableSCEnableEpoch:           uint64(4),
 		common.MetricRelayedTransactionsV3EnableEpoch:                         uint64(4),
 		common.MetricRelayedTransactionsV3FixESDTTransferEnableEpoch:          uint64(4),
 		common.MetricMaskVMInternalDependenciesErrorsEnableEpoch:              uint64(4),
 		common.MetricFixBackTransferOPCODEEnableEpoch:                         uint64(4),
->>>>>>> d41a6c26
+		common.MetricValidationOnGobDecodeEnableEpoch:                         uint64(4),
 
 		common.MetricMaxNodesChangeEnableEpoch: []map[string]interface{}{
 			{
