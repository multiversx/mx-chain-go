package termuiRenders

import (
	"fmt"
	"strings"

	"github.com/ElrondNetwork/elrond-go/core"
	"github.com/ElrondNetwork/elrond-go/sharding"
	"github.com/ElrondNetwork/elrond-go/statusHandler"
	"github.com/ElrondNetwork/elrond-go/statusHandler/view"
	ui "github.com/gizak/termui/v3"
	"github.com/gizak/termui/v3/widgets"
)

const statusSyncing = "currently syncing"
const statusSynchronized = "synchronized"

//WidgetsRender will define termui widgets that need to display a termui console
type WidgetsRender struct {
	container    *DrawableContainer
	lLog         *widgets.List
	instanceInfo *widgets.Table
	chainInfo    *widgets.Table
	blockInfo    *widgets.Table

	cpuLoad     *widgets.Gauge
	memoryLoad  *widgets.Gauge
	networkRecv *widgets.Gauge
	networkSent *widgets.Gauge

	presenter view.Presenter
}

//NewWidgetsRender method will create new WidgetsRender that display termui console
func NewWidgetsRender(presenter view.Presenter, grid *DrawableContainer) (*WidgetsRender, error) {
	if presenter == nil || presenter.IsInterfaceNil() {
		return nil, statusHandler.ErrorNilPresenterInterface
	}
	if grid == nil {
		return nil, statusHandler.ErrorNilGrid
	}

	self := &WidgetsRender{
		presenter: presenter,
		container: grid,
	}
	self.initWidgets()
	self.setGrid()

	return self, nil
}

func (wr *WidgetsRender) initWidgets() {
	wr.instanceInfo = widgets.NewTable()
	wr.instanceInfo.Rows = [][]string{{""}}

	wr.chainInfo = widgets.NewTable()
	wr.chainInfo.Rows = [][]string{{"", "", "", ""}}

	wr.blockInfo = widgets.NewTable()
	wr.blockInfo.Rows = [][]string{{"", "", ""}}

	wr.cpuLoad = widgets.NewGauge()
	wr.memoryLoad = widgets.NewGauge()
	wr.networkRecv = widgets.NewGauge()
	wr.networkSent = widgets.NewGauge()

	wr.lLog = widgets.NewList()
}

func (wr *WidgetsRender) setGrid() {
	gridLeft := ui.NewGrid()

	gridLeft.Set(
		ui.NewRow(10.0/22, wr.instanceInfo),
		ui.NewRow(12.0/22, wr.chainInfo))

	gridRight := ui.NewGrid()
	gridRight.Set(
		ui.NewRow(10.0/22, wr.blockInfo),
		ui.NewRow(3.0/22, wr.cpuLoad),
		ui.NewRow(3.0/22, wr.memoryLoad),
		ui.NewRow(3.0/22, wr.networkRecv),
		ui.NewRow(3.0/22, wr.networkSent))

	gridBottom := ui.NewGrid()
	gridBottom.Set(ui.NewRow(1.0, wr.lLog))

	wr.container.SetTopLeft(gridLeft)
	wr.container.SetTopRight(gridRight)
	wr.container.SetBottom(gridBottom)
}

//RefreshData method is used to prepare data that are displayed on container
func (wr *WidgetsRender) RefreshData() {
	wr.prepareInstanceInfo()
	wr.prepareChainInfo()
	wr.prepareBlockInfo()
	wr.prepareListWithLogsForDisplay()
	wr.prepareLoads()
}

func (wr *WidgetsRender) prepareInstanceInfo() {
	//8 rows and one column
	numRows := 8
	rows := make([][]string, numRows)

	nodeName := wr.presenter.GetNodeName()
	shardId := wr.presenter.GetShardId()
	instanceType := wr.presenter.GetNodeType()
	shardIdStr := fmt.Sprintf("%d", shardId)
	if shardId == uint64(sharding.MetachainShardId) {
		shardIdStr = "meta"
	}
	wr.instanceInfo.RowStyles[0] = ui.NewStyle(ui.ColorYellow)
	rows[0] = []string{fmt.Sprintf("Node name: %s (Shard %s - %s)", nodeName, shardIdStr, strings.Title(instanceType))}

	appVersion := wr.presenter.GetAppVersion()
<<<<<<< HEAD
	needUpdate, latestStableVersion := wr.presenter.CheckSoftwareVersion()
	rows[0] = []string{fmt.Sprintf("App version: %s", appVersion)}

	if needUpdate {
		wr.instanceInfo.RowStyles[0] = ui.NewStyle(ui.ColorRed, ui.ColorWhite, ui.ModifierBold)
		rows[0][0] += fmt.Sprintf(" (version %s is available)", latestStableVersion)
=======
	rows[1] = []string{fmt.Sprintf("App version: %s", appVersion)}
	if strings.Contains(appVersion, core.UnVersionedAppString) {
		wr.instanceInfo.RowStyles[1] = ui.NewStyle(ui.ColorRed)
>>>>>>> 6762ddfe
	} else {
		wr.instanceInfo.RowStyles[1] = ui.NewStyle(ui.ColorGreen)
	}

	pkTxSign := wr.presenter.GetPublicKeyTxSign()
	rows[2] = []string{fmt.Sprintf("Public key TxSign: %s", pkTxSign)}

	pkBlockSign := wr.presenter.GetPublicKeyBlockSign()
	rows[3] = []string{fmt.Sprintf("Public key BlockSign: %s", pkBlockSign)}

	var consensusInfo string
	countConsensus := wr.presenter.GetCountConsensus()
	countConsensusAcceptedBlocks := wr.presenter.GetCountConsensusAcceptedBlocks()

	if shardId == uint64(sharding.MetachainShardId) {
		consensusInfo = fmt.Sprintf("Count consensus participant: %d | Signed blocks headers: %d", countConsensus, countConsensusAcceptedBlocks)

	} else {
		consensusInfo = fmt.Sprintf("Consensus accepted / signed blocks: %d / %d", countConsensusAcceptedBlocks, countConsensus)
	}

	rows[4] = []string{consensusInfo}

	countLeader := wr.presenter.GetCountLeader()
	countAcceptedBlocks := wr.presenter.GetCountAcceptedBlocks()
	rows[5] = []string{fmt.Sprintf("Consensus leader accepted / proposed blocks : %d / %d", countAcceptedBlocks, countLeader)}

	switch instanceType {
	case string(core.NodeTypeValidator):
		rewardsPerHour := wr.presenter.CalculateRewardsPerHour()
		rows[6] = []string{fmt.Sprintf("Rewards estimation: %s ERD/h (without fees)", rewardsPerHour)}

		var rewardsInfo []string
		totalRewardsValue, diffRewards := wr.presenter.GetTotalRewardsValue()
		if diffRewards != "0" {
			wr.instanceInfo.RowStyles[7] = ui.NewStyle(ui.ColorGreen)
			rewardsInfo = []string{fmt.Sprintf("Total rewards %s ERD + %s", totalRewardsValue, diffRewards)}
		} else {
			wr.instanceInfo.RowStyles[7] = ui.NewStyle(ui.ColorWhite)
			rewardsInfo = []string{fmt.Sprintf("Total rewards %s ERD", totalRewardsValue)}
		}
		rows[7] = rewardsInfo

	default:
		rows[6] = []string{""}
		rows[7] = []string{""}

	}

	wr.instanceInfo.Title = "Elrond instance info"
	wr.instanceInfo.RowSeparator = false
	wr.instanceInfo.Rows = rows
}

func (wr *WidgetsRender) prepareChainInfo() {
	//10 rows and one column
	numRows := 10
	rows := make([][]string, numRows)

	syncStatus := wr.presenter.GetIsSyncing()
	syncingStr := fmt.Sprintf("undefined %d", syncStatus)

	remainingTimeMessage := ""
	blocksPerSecondMessage := ""
	switch syncStatus {
	case 1:
		syncingStr = statusSyncing

		remainingTime := wr.presenter.CalculateTimeToSynchronize()
		remainingTimeMessage = fmt.Sprintf("Synchronization time remaining: ~%s", remainingTime)

		blocksPerSecond := wr.presenter.CalculateSynchronizationSpeed()
		blocksPerSecondMessage = fmt.Sprintf("%d blocks/sec", blocksPerSecond)
	case 0:
		syncingStr = statusSynchronized
	}
	rows[0] = []string{fmt.Sprintf("Status: %s %s", syncingStr, blocksPerSecondMessage)}

	if strings.Contains(syncingStr, statusSynchronized) {
		wr.chainInfo.RowStyles[0] = ui.NewStyle(ui.ColorGreen)
	} else {
		wr.chainInfo.RowStyles[0] = ui.NewStyle(ui.ColorYellow)
	}

	rows[1] = []string{fmt.Sprintf("%s", remainingTimeMessage)}

	shardId := wr.presenter.GetShardId()
	if shardId == uint64(sharding.MetachainShardId) {
		numShardHeadersInPool := wr.presenter.GetNumShardHeadersInPool()
		rows[2] = []string{fmt.Sprintf("Number of shard headers in pool: %d", numShardHeadersInPool)}
		numShardHeaderProcessed := wr.presenter.GetNumShardHeadersProcessed()
		rows[3] = []string{fmt.Sprintf("Number of shard headers processed: %d", numShardHeaderProcessed)}
	} else {
		memTxPoolSize := wr.presenter.GetTxPoolLoad()
		rows[2] = []string{fmt.Sprintf("Number of transactions in pool: %d", memTxPoolSize)}

		numTxProcessed := wr.presenter.GetNumTxProcessed()
		rows[3] = []string{fmt.Sprintf("Number of transactions processed: %d", numTxProcessed)}
	}

	nonce := wr.presenter.GetNonce()
	probableHighestNonce := wr.presenter.GetProbableHighestNonce()
	rows[4] = []string{fmt.Sprintf("Current synchronized block nonce: %d / %d",
		nonce, probableHighestNonce)}

	synchronizedRound := wr.presenter.GetSynchronizedRound()
	currentRound := wr.presenter.GetCurrentRound()
	rows[5] = []string{fmt.Sprintf("Current consensus round: %d / %d",
		synchronizedRound, currentRound)}

	consensusRoundTime := wr.presenter.GetRoundTime()
	rows[6] = []string{fmt.Sprintf("Consensus round time: %ds", consensusRoundTime)}

	numLiveValidators := wr.presenter.GetLiveValidatorNodes()
	rows[7] = []string{fmt.Sprintf("Live validator nodes: %d", numLiveValidators)}

	numConnectedNodes := wr.presenter.GetConnectedNodes()
	rows[8] = []string{fmt.Sprintf("Network connected nodes: %d", numConnectedNodes)}

	numConnectedPeers := wr.presenter.GetNumConnectedPeers()
	rows[9] = []string{fmt.Sprintf("This node is connected to %d peers", numConnectedPeers)}

	wr.chainInfo.Title = "Chain info"
	wr.chainInfo.RowSeparator = false
	wr.chainInfo.Rows = rows
}

func (wr *WidgetsRender) prepareBlockInfo() {
	//7 rows and one column
	numRows := 8
	rows := make([][]string, numRows)

	currentBlockHeight := wr.presenter.GetNonce()
	blockSize := wr.presenter.GetBlockSize()
	rows[0] = []string{fmt.Sprintf("Current block height: %d, size: %s", currentBlockHeight, core.ConvertBytes(blockSize))}

	numTransactionInBlock := wr.presenter.GetNumTxInBlock()
	rows[1] = []string{fmt.Sprintf("Num transactions in block: %d", numTransactionInBlock)}

	numMiniBlocks := wr.presenter.GetNumMiniBlocks()
	rows[2] = []string{fmt.Sprintf("Num miniblocks in block: %d", numMiniBlocks)}

	currentBlockHash := wr.presenter.GetCurrentBlockHash()
	rows[3] = []string{fmt.Sprintf("Current block hash : %s", currentBlockHash)}

	crossCheckBlockHeight := wr.presenter.GetCrossCheckBlockHeight()
	rows[4] = []string{fmt.Sprintf("Cross check block height: %s", crossCheckBlockHeight)}

	shardId := wr.presenter.GetShardId()
	if shardId != uint64(sharding.MetachainShardId) {
		highestFinalBlockInShard := wr.presenter.GetHighestFinalBlockInShard()
		rows[4][0] += fmt.Sprintf(", highest final block nonce in shard: %d", highestFinalBlockInShard)
	}

	consensusState := wr.presenter.GetConsensusState()
	rows[5] = []string{fmt.Sprintf("Consensus state: %s", consensusState)}

	syncStatus := wr.presenter.GetIsSyncing()
	switch syncStatus {
	case 1:
		rows[6] = []string{fmt.Sprintf("Consensus round state: N/A (syncing)")}
	case 0:
		instanceType := wr.presenter.GetNodeType()
		if instanceType == string(core.NodeTypeObserver) {
			rows[6] = []string{fmt.Sprintf("Consensus round state: N/A (%s)", string(core.NodeTypeObserver))}
		} else {
			consensusRoundState := wr.presenter.GetConsensusRoundState()
			rows[6] = []string{fmt.Sprintf("Consensus round state: %s", consensusRoundState)}
		}
	}

	currentRoundTimestamp := wr.presenter.GetCurrentRoundTimestamp()
	rows[7] = []string{fmt.Sprintf("Current round timestamp : %d", currentRoundTimestamp)}

	wr.blockInfo.Title = "Block info"
	wr.blockInfo.RowSeparator = false
	wr.blockInfo.Rows = rows
}

func (wr *WidgetsRender) prepareListWithLogsForDisplay() {
	wr.lLog.Title = "Log info"
	wr.lLog.TextStyle = ui.NewStyle(ui.ColorWhite)

	logData := wr.presenter.GetLogLines()
	wr.lLog.Rows = wr.prepareLogLines(logData, wr.lLog.Size().Y)
	wr.lLog.WrapText = true
}

func (wr *WidgetsRender) prepareLogLines(logData []string, size int) []string {
	logDataLen := len(logData)
	maxSize := size - 2 // decrease 2 units as the total size of the log list includes also the header and the footer
	if maxSize <= 0 {
		return []string{} // there isn't place for any log line
	}

	if logDataLen > maxSize {
		return logData[(logDataLen - maxSize):]
	}

	return logData
}

func (wr *WidgetsRender) prepareLoads() {
	cpuLoadPercent := wr.presenter.GetCpuLoadPercent()
	wr.cpuLoad.Title = "CPU load"
	wr.cpuLoad.Percent = int(cpuLoadPercent)

	memLoadPercent := wr.presenter.GetMemLoadPercent()
	memTotalMemoryBytes := wr.presenter.GetTotalMem()
	memUsed := wr.presenter.GetMemUsedByNode()
	wr.memoryLoad.Title = "Memory load"
	wr.memoryLoad.Percent = int(memLoadPercent)
	wr.memoryLoad.Label = fmt.Sprintf("%d%% / used: %s / total: %s", memLoadPercent, core.ConvertBytes(memUsed), core.ConvertBytes(memTotalMemoryBytes))

	recvLoad := wr.presenter.GetNetworkRecvPercent()
	recvBps := wr.presenter.GetNetworkRecvBps()
	recvBpsPeak := wr.presenter.GetNetworkRecvBpsPeak()
	wr.networkRecv.Title = "Network - recv:"
	wr.networkRecv.Percent = int(recvLoad)
	wr.networkRecv.Label = fmt.Sprintf("%d%% / rate: %s/s / peak rate: %s/s",
		recvLoad, core.ConvertBytes(recvBps), core.ConvertBytes(recvBpsPeak))

	sentLoad := wr.presenter.GetNetworkSentPercent()
	sentBps := wr.presenter.GetNetworkSentBps()
	sentBpsPeak := wr.presenter.GetNetworkSentBpsPeak()
	wr.networkSent.Title = "Network - sent:"
	wr.networkSent.Percent = int(sentLoad)
	wr.networkSent.Label = fmt.Sprintf("%d%% / rate: %s/s / peak rate: %s/s",
		sentLoad, core.ConvertBytes(sentBps), core.ConvertBytes(sentBpsPeak))
}

func (wr *WidgetsRender) getNetworkRecvStats() {
}

// IsInterfaceNil returns true if there is no value under the interface
func (wr *WidgetsRender) IsInterfaceNil() bool {
	if wr == nil {
		return true
	}
	return false
}<|MERGE_RESOLUTION|>--- conflicted
+++ resolved
@@ -116,18 +116,12 @@
 	rows[0] = []string{fmt.Sprintf("Node name: %s (Shard %s - %s)", nodeName, shardIdStr, strings.Title(instanceType))}
 
 	appVersion := wr.presenter.GetAppVersion()
-<<<<<<< HEAD
 	needUpdate, latestStableVersion := wr.presenter.CheckSoftwareVersion()
-	rows[0] = []string{fmt.Sprintf("App version: %s", appVersion)}
+	rows[1] = []string{fmt.Sprintf("App version: %s", appVersion)}
 
 	if needUpdate {
 		wr.instanceInfo.RowStyles[0] = ui.NewStyle(ui.ColorRed, ui.ColorWhite, ui.ModifierBold)
-		rows[0][0] += fmt.Sprintf(" (version %s is available)", latestStableVersion)
-=======
-	rows[1] = []string{fmt.Sprintf("App version: %s", appVersion)}
-	if strings.Contains(appVersion, core.UnVersionedAppString) {
-		wr.instanceInfo.RowStyles[1] = ui.NewStyle(ui.ColorRed)
->>>>>>> 6762ddfe
+		rows[1][1] += fmt.Sprintf(" (version %s is available)", latestStableVersion)
 	} else {
 		wr.instanceInfo.RowStyles[1] = ui.NewStyle(ui.ColorGreen)
 	}
