package sender

import (
	"time"

	"github.com/multiversx/mx-chain-core-go/core"
	"github.com/multiversx/mx-chain-core-go/marshal"
	crypto "github.com/multiversx/mx-chain-crypto-go"
	"github.com/multiversx/mx-chain-go/heartbeat"
	"github.com/multiversx/mx-chain-go/heartbeat/sender/disabled"
)

// ArgSender represents the arguments for the sender
type ArgSender struct {
	Messenger                                   heartbeat.P2PMessenger
	Marshaller                                  marshal.Marshalizer
	PeerAuthenticationTopic                     string
	HeartbeatTopic                              string
	PeerAuthenticationTimeBetweenSends          time.Duration
	PeerAuthenticationTimeBetweenSendsWhenError time.Duration
	PeerAuthenticationTimeThresholdBetweenSends float64
	HeartbeatTimeBetweenSends                   time.Duration
	HeartbeatTimeBetweenSendsWhenError          time.Duration
	HeartbeatTimeThresholdBetweenSends          float64
<<<<<<< HEAD
=======
	BaseVersionNumber                           string
>>>>>>> 079e8c00
	VersionNumber                               string
	NodeDisplayName                             string
	Identity                                    string
	PeerSubType                                 core.P2PPeerSubType
	CurrentBlockProvider                        heartbeat.CurrentBlockProvider
	PeerSignatureHandler                        crypto.PeerSignatureHandler
	PrivateKey                                  crypto.PrivateKey
	RedundancyHandler                           heartbeat.NodeRedundancyHandler
	NodesCoordinator                            heartbeat.NodesCoordinator
	HardforkTrigger                             heartbeat.HardforkTrigger
	HardforkTimeBetweenSends                    time.Duration
	HardforkTriggerPubKey                       []byte
	PeerTypeProvider                            heartbeat.PeerTypeProviderHandler
	ManagedPeersHolder                          heartbeat.ManagedPeersHolder
	PeerAuthenticationTimeBetweenChecks         time.Duration
	ShardCoordinator                            heartbeat.ShardCoordinator
}

// sender defines the component which sends authentication and heartbeat messages
type sender struct {
	heartbeatSender heartbeatSenderHandler
	routineHandler  *routineHandler
}

// NewSender creates a new instance of sender
func NewSender(args ArgSender) (*sender, error) {
	err := checkSenderArgs(args)
	if err != nil {
		return nil, err
	}

	pas, err := createPeerAuthenticationSender(argPeerAuthenticationSenderFactory{
		argBaseSender: argBaseSender{
			messenger:                 args.Messenger,
			marshaller:                args.Marshaller,
			topic:                     args.PeerAuthenticationTopic,
			timeBetweenSends:          args.PeerAuthenticationTimeBetweenSends,
			timeBetweenSendsWhenError: args.PeerAuthenticationTimeBetweenSendsWhenError,
			thresholdBetweenSends:     args.PeerAuthenticationTimeThresholdBetweenSends,
			privKey:                   args.PrivateKey,
			redundancyHandler:         args.RedundancyHandler,
		},
		nodesCoordinator:         args.NodesCoordinator,
		peerSignatureHandler:     args.PeerSignatureHandler,
		hardforkTrigger:          args.HardforkTrigger,
		hardforkTimeBetweenSends: args.HardforkTimeBetweenSends,
		hardforkTriggerPubKey:    args.HardforkTriggerPubKey,
		managedPeersHolder:       args.ManagedPeersHolder,
		timeBetweenChecks:        args.PeerAuthenticationTimeBetweenChecks,
		shardCoordinator:         args.ShardCoordinator,
	})
	if err != nil {
		return nil, err
	}

	hbs, err := createHeartbeatSender(argHeartbeatSenderFactory{
		argBaseSender: argBaseSender{
			messenger:                 args.Messenger,
			marshaller:                args.Marshaller,
			topic:                     args.HeartbeatTopic,
			timeBetweenSends:          args.HeartbeatTimeBetweenSends,
			timeBetweenSendsWhenError: args.HeartbeatTimeBetweenSendsWhenError,
			thresholdBetweenSends:     args.HeartbeatTimeThresholdBetweenSends,
			privKey:                   args.PrivateKey,
			redundancyHandler:         args.RedundancyHandler,
		},
		baseVersionNumber:          args.BaseVersionNumber,
		versionNumber:              args.VersionNumber,
		nodeDisplayName:            args.NodeDisplayName,
		identity:                   args.Identity,
		peerSubType:                args.PeerSubType,
		currentBlockProvider:       args.CurrentBlockProvider,
		peerTypeProvider:           args.PeerTypeProvider,
		managedPeersHolder:         args.ManagedPeersHolder,
		shardCoordinator:           args.ShardCoordinator,
		nodesCoordinator:           args.NodesCoordinator,
		trieSyncStatisticsProvider: disabled.NewTrieSyncStatisticsProvider(),
	})
	if err != nil {
		return nil, err
	}

	return &sender{
		heartbeatSender: hbs,
		routineHandler:  newRoutineHandler(pas, hbs, pas),
	}, nil
}

func checkSenderArgs(args ArgSender) error {
<<<<<<< HEAD
	pasArg := argPeerAuthenticationSender{
		argBaseSender: argBaseSender{
			messenger:                 args.Messenger,
			marshaller:                args.Marshaller,
			topic:                     args.PeerAuthenticationTopic,
			timeBetweenSends:          args.PeerAuthenticationTimeBetweenSends,
			timeBetweenSendsWhenError: args.PeerAuthenticationTimeBetweenSendsWhenError,
			thresholdBetweenSends:     args.PeerAuthenticationTimeThresholdBetweenSends,
			privKey:                   args.PrivateKey,
			redundancyHandler:         args.RedundancyHandler,
		},
=======
	basePeerAuthSenderArgs := argBaseSender{
		messenger:                 args.Messenger,
		marshaller:                args.Marshaller,
		topic:                     args.PeerAuthenticationTopic,
		timeBetweenSends:          args.PeerAuthenticationTimeBetweenSends,
		timeBetweenSendsWhenError: args.PeerAuthenticationTimeBetweenSendsWhenError,
		thresholdBetweenSends:     args.PeerAuthenticationTimeThresholdBetweenSends,
		privKey:                   args.PrivateKey,
		redundancyHandler:         args.RedundancyHandler,
	}
	pasArgs := argPeerAuthenticationSender{
		argBaseSender:            basePeerAuthSenderArgs,
>>>>>>> 079e8c00
		nodesCoordinator:         args.NodesCoordinator,
		peerSignatureHandler:     args.PeerSignatureHandler,
		hardforkTrigger:          args.HardforkTrigger,
		hardforkTimeBetweenSends: args.HardforkTimeBetweenSends,
		hardforkTriggerPubKey:    args.HardforkTriggerPubKey,
	}
	err := checkPeerAuthenticationSenderArgs(pasArgs)
	if err != nil {
		return err
	}

	mpasArgs := argMultikeyPeerAuthenticationSender{
		argBaseSender:            basePeerAuthSenderArgs,
		nodesCoordinator:         args.NodesCoordinator,
		peerSignatureHandler:     args.PeerSignatureHandler,
		hardforkTrigger:          args.HardforkTrigger,
		hardforkTimeBetweenSends: args.HardforkTimeBetweenSends,
		hardforkTriggerPubKey:    args.HardforkTriggerPubKey,
		managedPeersHolder:       args.ManagedPeersHolder,
		timeBetweenChecks:        args.PeerAuthenticationTimeBetweenChecks,
		shardCoordinator:         args.ShardCoordinator,
	}
	err = checkMultikeyPeerAuthenticationSenderArgs(mpasArgs)
	if err != nil {
		return err
	}

	hbsArgs := argHeartbeatSender{
		argBaseSender: argBaseSender{
			messenger:                 args.Messenger,
			marshaller:                args.Marshaller,
			topic:                     args.HeartbeatTopic,
			timeBetweenSends:          args.HeartbeatTimeBetweenSends,
			timeBetweenSendsWhenError: args.HeartbeatTimeBetweenSendsWhenError,
			thresholdBetweenSends:     args.HeartbeatTimeThresholdBetweenSends,
			privKey:                   args.PrivateKey,
			redundancyHandler:         args.RedundancyHandler,
		},
		versionNumber:              args.VersionNumber,
		nodeDisplayName:            args.NodeDisplayName,
		identity:                   args.Identity,
		peerSubType:                args.PeerSubType,
		currentBlockProvider:       args.CurrentBlockProvider,
		peerTypeProvider:           args.PeerTypeProvider,
		trieSyncStatisticsProvider: disabled.NewTrieSyncStatisticsProvider(),
	}
	err = checkHeartbeatSenderArgs(hbsArgs)
	if err != nil {
		return err
	}

	mhbsArgs := argMultikeyHeartbeatSender{
		argBaseSender: argBaseSender{
			messenger:                 args.Messenger,
			marshaller:                args.Marshaller,
			topic:                     args.HeartbeatTopic,
			timeBetweenSends:          args.HeartbeatTimeBetweenSends,
			timeBetweenSendsWhenError: args.HeartbeatTimeBetweenSendsWhenError,
			thresholdBetweenSends:     args.HeartbeatTimeThresholdBetweenSends,
			privKey:                   args.PrivateKey,
			redundancyHandler:         args.RedundancyHandler,
		},
		peerTypeProvider:           args.PeerTypeProvider,
		versionNumber:              args.VersionNumber,
		baseVersionNumber:          args.BaseVersionNumber,
		nodeDisplayName:            args.NodeDisplayName,
		identity:                   args.Identity,
		peerSubType:                args.PeerSubType,
		currentBlockProvider:       args.CurrentBlockProvider,
		managedPeersHolder:         args.ManagedPeersHolder,
		shardCoordinator:           args.ShardCoordinator,
		trieSyncStatisticsProvider: disabled.NewTrieSyncStatisticsProvider(),
	}

	return checkMultikeyHeartbeatSenderArgs(mhbsArgs)
}

// Close closes the internal components
func (sender *sender) Close() error {
	sender.routineHandler.closeProcessLoop()

	return nil
}

// GetCurrentNodeType will return the current peer details
func (sender *sender) GetCurrentNodeType() (string, core.P2PPeerSubType, error) {
	return sender.heartbeatSender.GetCurrentNodeType()
}

// IsInterfaceNil returns true if there is no value under the interface
func (sender *sender) IsInterfaceNil() bool {
	return sender == nil
}<|MERGE_RESOLUTION|>--- conflicted
+++ resolved
@@ -22,10 +22,7 @@
 	HeartbeatTimeBetweenSends                   time.Duration
 	HeartbeatTimeBetweenSendsWhenError          time.Duration
 	HeartbeatTimeThresholdBetweenSends          float64
-<<<<<<< HEAD
-=======
 	BaseVersionNumber                           string
->>>>>>> 079e8c00
 	VersionNumber                               string
 	NodeDisplayName                             string
 	Identity                                    string
@@ -115,19 +112,6 @@
 }
 
 func checkSenderArgs(args ArgSender) error {
-<<<<<<< HEAD
-	pasArg := argPeerAuthenticationSender{
-		argBaseSender: argBaseSender{
-			messenger:                 args.Messenger,
-			marshaller:                args.Marshaller,
-			topic:                     args.PeerAuthenticationTopic,
-			timeBetweenSends:          args.PeerAuthenticationTimeBetweenSends,
-			timeBetweenSendsWhenError: args.PeerAuthenticationTimeBetweenSendsWhenError,
-			thresholdBetweenSends:     args.PeerAuthenticationTimeThresholdBetweenSends,
-			privKey:                   args.PrivateKey,
-			redundancyHandler:         args.RedundancyHandler,
-		},
-=======
 	basePeerAuthSenderArgs := argBaseSender{
 		messenger:                 args.Messenger,
 		marshaller:                args.Marshaller,
@@ -140,7 +124,6 @@
 	}
 	pasArgs := argPeerAuthenticationSender{
 		argBaseSender:            basePeerAuthSenderArgs,
->>>>>>> 079e8c00
 		nodesCoordinator:         args.NodesCoordinator,
 		peerSignatureHandler:     args.PeerSignatureHandler,
 		hardforkTrigger:          args.HardforkTrigger,
