package heartbeat

import "errors"

// ErrNilPublicKeysMap signals that a nil public keys map has been provided
var ErrNilPublicKeysMap = errors.New("nil public keys map")

// ErrNilMessenger signals that a nil p2p messenger has been provided
var ErrNilMessenger = errors.New("nil P2P Messenger")

// ErrNilPrivateKey signals that a nil private key has been provided
var ErrNilPrivateKey = errors.New("nil private key")

// ErrNilMarshaller signals that a nil marshaller has been provided
var ErrNilMarshaller = errors.New("nil marshaller")

// ErrNilMessage signals that a nil message has been received
var ErrNilMessage = errors.New("nil message")

// ErrNilDataToProcess signals that nil data was provided
var ErrNilDataToProcess = errors.New("nil data to process")

// ErrInvalidMaxDurationPeerUnresponsive signals that the duration provided is invalid
var ErrInvalidMaxDurationPeerUnresponsive = errors.New("invalid max duration to declare the peer unresponsive")

// ErrNilAppStatusHandler defines the error for setting a nil AppStatusHandler
var ErrNilAppStatusHandler = errors.New("nil AppStatusHandler")

// ErrNilShardCoordinator signals that an operation has been attempted to or with a nil shard coordinator
var ErrNilShardCoordinator = errors.New("nil shard coordinator")

// ErrNilTimer signals that a nil time getter handler has been provided
var ErrNilTimer = errors.New("nil time getter handler")

// ErrNilPeerTypeProvider signals that a nil peer type provider has been given
var ErrNilPeerTypeProvider = errors.New("nil peer type provider")

// ErrNilMonitorDb signals that a nil monitor db was provided
var ErrNilMonitorDb = errors.New("nil monitor db")

// ErrNilMessageHandler signals that the provided message handler is nil
var ErrNilMessageHandler = errors.New("nil message handler")

// ErrNilHeartbeatStorer signals that the provided heartbeat storer is nil
var ErrNilHeartbeatStorer = errors.New("nil heartbeat storer")

// ErrFetchGenesisTimeFromDb signals that the genesis time cannot be fetched from db
var ErrFetchGenesisTimeFromDb = errors.New("monitor: can't get genesis time from db")

// ErrStoreGenesisTimeToDb signals that the genesis time cannot be store to db
var ErrStoreGenesisTimeToDb = errors.New("monitor: can't store genesis time")

// ErrUnmarshalGenesisTime signals that the unmarshaling of the genesis time didn't work
var ErrUnmarshalGenesisTime = errors.New("monitor: can't unmarshal genesis time")

// ErrMarshalGenesisTime signals that the marshaling of the genesis time didn't work
var ErrMarshalGenesisTime = errors.New("monitor: can't marshal genesis time")

// ErrPropertyTooLong signals that one of the properties is too long
var ErrPropertyTooLong = errors.New("property too long in Heartbeat")

// ErrNilNetworkShardingCollector defines the error for setting a nil network sharding collector
var ErrNilNetworkShardingCollector = errors.New("nil network sharding collector")

// ErrNilAntifloodHandler signals that a nil antiflood handler has been provided
var ErrNilAntifloodHandler = errors.New("nil antiflood handler")

// ErrNilHardforkTrigger signals that a nil hardfork trigger has been provided
var ErrNilHardforkTrigger = errors.New("nil hardfork trigger")

// ErrHeartbeatPidMismatch signals that a received hearbeat did not come from the correct originator
var ErrHeartbeatPidMismatch = errors.New("heartbeat peer id mismatch")

// ErrNilPubkeyConverter signals that a nil public key converter has been provided
var ErrNilPubkeyConverter = errors.New("trying to use a nil pubkey converter")

// ErrZeroHeartbeatRefreshIntervalInSec signals that a zero value was provided for the HeartbeatRefreshIntervalInSec
var ErrZeroHeartbeatRefreshIntervalInSec = errors.New("zero heartbeatRefreshInterval")

// ErrZeroHideInactiveValidatorIntervalInSec signals that a zero value
// was provided for the ErrZeroHideInactiveValidatorIntervalInSec
var ErrZeroHideInactiveValidatorIntervalInSec = errors.New("zero hideInactiveValidatorIntervalInSec")

// ErrInvalidDurationToConsiderUnresponsiveInSec is raised when a value less than 1 has been provided
var ErrInvalidDurationToConsiderUnresponsiveInSec = errors.New("value DurationToConsiderUnresponsiveInSec is less than 1")

// ErrNegativeMaxTimeToWaitBetweenBroadcastsInSec is raised when a value less than 1 has been provided
var ErrNegativeMaxTimeToWaitBetweenBroadcastsInSec = errors.New("value MaxTimeToWaitBetweenBroadcastsInSec is less than 1")

// ErrNegativeMinTimeToWaitBetweenBroadcastsInSec is raised when a value less than 1 has been provided
var ErrNegativeMinTimeToWaitBetweenBroadcastsInSec = errors.New("value MinTimeToWaitBetweenBroadcastsInSec is less than 1")

// ErrWrongValues signals that wrong values were provided
var ErrWrongValues = errors.New("wrong values for heartbeat parameters")

// ErrNilPeerSignatureHandler signals that a nil peerSignatureHandler object has been provided
var ErrNilPeerSignatureHandler = errors.New("trying to set nil peerSignatureHandler")

// ErrNilCurrentBlockProvider signals that a nil current block provider
var ErrNilCurrentBlockProvider = errors.New("nil current block provider")

// ErrNilRedundancyHandler signals that a nil redundancy handler was provided
var ErrNilRedundancyHandler = errors.New("nil redundancy handler")

// ErrEmptySendTopic signals that an empty topic string was provided
var ErrEmptySendTopic = errors.New("empty topic for sending messages")

// ErrInvalidTimeDuration signals that an invalid time duration was provided
var ErrInvalidTimeDuration = errors.New("invalid time duration")

// ErrInvalidThreshold signals that an invalid threshold was provided
var ErrInvalidThreshold = errors.New("invalid threshold")

// ErrNilRequestHandler signals that a nil request handler interface was provided
var ErrNilRequestHandler = errors.New("nil request handler")

// ErrNilNodesCoordinator signals that an operation has been attempted to or with a nil nodes coordinator
var ErrNilNodesCoordinator = errors.New("nil nodes coordinator")

// ErrNilPeerAuthenticationPool signals that a nil peer authentication pool has been provided
var ErrNilPeerAuthenticationPool = errors.New("nil peer authentication pool")

// ErrInvalidValue signals that an invalid value has been provided
var ErrInvalidValue = errors.New("invalid value")

// ErrNilRandomizer signals that a nil randomizer has been provided
var ErrNilRandomizer = errors.New("nil randomizer")

// ErrNilCacher signals that a nil cache has been provided
var ErrNilCacher = errors.New("nil cacher")

// ErrNilPeerShardMapper signals that a nil peer shard mapper has been provided
var ErrNilPeerShardMapper = errors.New("nil peer shard mapper")

// ErrNilEnableEpochsHandler signals that a nil enable epochs handler has been provided
var ErrNilEnableEpochsHandler = errors.New("nil enable epochs handler")

// ErrShouldSkipValidator signals that the validator should be skipped
var ErrShouldSkipValidator = errors.New("validator should be skipped")

<<<<<<< HEAD
// ErrNilKeysHolder signals that a nil keys holder has been provided
var ErrNilKeysHolder = errors.New("nil keys holder")

// ErrInvalidConfiguration signals that an invalid configuration has been provided
var ErrInvalidConfiguration = errors.New("invalid configuration")
=======
// ErrNilHeartbeatMonitor signals that a nil heartbeat monitor was provided
var ErrNilHeartbeatMonitor = errors.New("nil heartbeat monitor")

// ErrNilHeartbeatSenderInfoProvider signals that a nil heartbeat sender info provider was provided
var ErrNilHeartbeatSenderInfoProvider = errors.New("nil heartbeat sender info provider")
>>>>>>> ff936b22
<|MERGE_RESOLUTION|>--- conflicted
+++ resolved
@@ -138,16 +138,14 @@
 // ErrShouldSkipValidator signals that the validator should be skipped
 var ErrShouldSkipValidator = errors.New("validator should be skipped")
 
-<<<<<<< HEAD
-// ErrNilKeysHolder signals that a nil keys holder has been provided
-var ErrNilKeysHolder = errors.New("nil keys holder")
-
-// ErrInvalidConfiguration signals that an invalid configuration has been provided
-var ErrInvalidConfiguration = errors.New("invalid configuration")
-=======
 // ErrNilHeartbeatMonitor signals that a nil heartbeat monitor was provided
 var ErrNilHeartbeatMonitor = errors.New("nil heartbeat monitor")
 
 // ErrNilHeartbeatSenderInfoProvider signals that a nil heartbeat sender info provider was provided
 var ErrNilHeartbeatSenderInfoProvider = errors.New("nil heartbeat sender info provider")
->>>>>>> ff936b22
+
+// ErrNilKeysHolder signals that a nil keys holder has been provided
+var ErrNilKeysHolder = errors.New("nil keys holder")
+
+// ErrInvalidConfiguration signals that an invalid configuration has been provided
+var ErrInvalidConfiguration = errors.New("invalid configuration")