--- conflicted
+++ resolved
@@ -67,7 +67,12 @@
 	IsInterfaceNil() bool
 }
 
-<<<<<<< HEAD
+// TrieSyncStatisticsProvider is able to provide trie sync statistics
+type TrieSyncStatisticsProvider interface {
+	NumProcessed() int
+	IsInterfaceNil() bool
+}
+
 // ManagedPeersHolder defines the operations of an entity that holds managed identities for a node
 type ManagedPeersHolder interface {
 	AddManagedPeer(privateKeyBytes []byte) error
@@ -92,10 +97,5 @@
 type ShardCoordinator interface {
 	SelfId() uint32
 	ComputeId(address []byte) uint32
-=======
-// TrieSyncStatisticsProvider is able to provide trie sync statistics
-type TrieSyncStatisticsProvider interface {
-	NumProcessed() int
->>>>>>> 85a3c101
 	IsInterfaceNil() bool
 }