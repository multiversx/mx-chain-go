--- conflicted
+++ resolved
@@ -1,8 +1,4 @@
-<<<<<<< HEAD
-FROM golang:1.22.4 as builder
-=======
-FROM golang:1.20.7 AS builder
->>>>>>> d41a6c26
+FROM golang:1.23.6 AS builder
 
 RUN apt-get update && apt-get upgrade -y
 WORKDIR /go/mx-chain-go
