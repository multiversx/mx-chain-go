package epochStartTrigger

import (
	"github.com/multiversx/mx-chain-go/epochStart"
	"github.com/multiversx/mx-chain-go/epochStart/metachain"
	"github.com/multiversx/mx-chain-go/epochStart/shardchain"
	"github.com/multiversx/mx-chain-go/factory"
)

// TODO: MX-15632 Unit tests + fix import cycle

type sovereignEpochStartTriggerFactory struct {
}

// NewSovereignEpochStartTriggerFactory creates a sovereign epoch start trigger. This will be a metachain one, since
// nodes inside sovereign chain will not need to receive meta information, but they will actually execute the meta code.
func NewSovereignEpochStartTriggerFactory() *sovereignEpochStartTriggerFactory {
	return &sovereignEpochStartTriggerFactory{}
}

// CreateEpochStartTrigger creates a meta epoch start trigger for sovereign run type
func (f *sovereignEpochStartTriggerFactory) CreateEpochStartTrigger(args factory.ArgsEpochStartTrigger) (epochStart.TriggerHandler, error) {
	metaTriggerArgs, err := createMetaEpochStartTriggerArgs(args)
	if err != nil {
		return nil, err
	}

	argsPeerMiniBlockSyncer := shardchain.ArgPeerMiniBlockSyncer{
		MiniBlocksPool:     args.DataComps.Datapool().MiniBlocks(),
		ValidatorsInfoPool: args.DataComps.Datapool().ValidatorsInfo(),
		RequestHandler:     args.RequestHandler,
	}
	peerMiniBlockSyncer, err := shardchain.NewPeerMiniBlockSyncer(argsPeerMiniBlockSyncer)
	if err != nil {
		return nil, err
	}

<<<<<<< HEAD
	return metachain.NewSovereignTrigger(metaTriggerArgs, peerMiniBlockSyncer)
=======
	argsSovTrigger := metachain.ArgsSovereignTrigger{
		ArgsNewMetaEpochStartTrigger: metaTriggerArgs,
		PeerMiniBlocksSyncer:         peerMiniBlockSyncer,
	}

	return metachain.NewSovereignTrigger(argsSovTrigger)
>>>>>>> f73bc06f
}

// IsInterfaceNil checks if the underlying pointer is nil
func (f *sovereignEpochStartTriggerFactory) IsInterfaceNil() bool {
	return f == nil
}<|MERGE_RESOLUTION|>--- conflicted
+++ resolved
@@ -35,16 +35,12 @@
 		return nil, err
 	}
 
-<<<<<<< HEAD
-	return metachain.NewSovereignTrigger(metaTriggerArgs, peerMiniBlockSyncer)
-=======
 	argsSovTrigger := metachain.ArgsSovereignTrigger{
 		ArgsNewMetaEpochStartTrigger: metaTriggerArgs,
 		PeerMiniBlocksSyncer:         peerMiniBlockSyncer,
 	}
 
 	return metachain.NewSovereignTrigger(argsSovTrigger)
->>>>>>> f73bc06f
 }
 
 // IsInterfaceNil checks if the underlying pointer is nil
