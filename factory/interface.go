package factory

import (
	"context"
	"math/big"
	"time"

	"github.com/ElrondNetwork/elrond-go-core/core"
	"github.com/ElrondNetwork/elrond-go-core/data"
	"github.com/ElrondNetwork/elrond-go-core/data/block"
	"github.com/ElrondNetwork/elrond-go-core/data/endProcess"
	"github.com/ElrondNetwork/elrond-go-core/data/transaction"
	"github.com/ElrondNetwork/elrond-go-core/data/typeConverters"
	"github.com/ElrondNetwork/elrond-go-core/hashing"
	"github.com/ElrondNetwork/elrond-go-core/marshal"
	crypto "github.com/ElrondNetwork/elrond-go-crypto"
	"github.com/ElrondNetwork/elrond-go/cmd/node/factory"
	"github.com/ElrondNetwork/elrond-go/common"
	"github.com/ElrondNetwork/elrond-go/common/statistics"
	"github.com/ElrondNetwork/elrond-go/consensus"
	"github.com/ElrondNetwork/elrond-go/dataRetriever"
	"github.com/ElrondNetwork/elrond-go/dblookupext"
	"github.com/ElrondNetwork/elrond-go/epochStart"
	"github.com/ElrondNetwork/elrond-go/epochStart/bootstrap"
	"github.com/ElrondNetwork/elrond-go/heartbeat"
	heartbeatData "github.com/ElrondNetwork/elrond-go/heartbeat/data"
	"github.com/ElrondNetwork/elrond-go/ntp"
	"github.com/ElrondNetwork/elrond-go/outport"
	"github.com/ElrondNetwork/elrond-go/p2p"
	"github.com/ElrondNetwork/elrond-go/process"
	txSimData "github.com/ElrondNetwork/elrond-go/process/txsimulator/data"
	"github.com/ElrondNetwork/elrond-go/sharding"
	"github.com/ElrondNetwork/elrond-go/sharding/nodesCoordinator"
	"github.com/ElrondNetwork/elrond-go/state"
	"github.com/ElrondNetwork/elrond-go/storage"
	"github.com/ElrondNetwork/elrond-go/update"
	"github.com/ElrondNetwork/elrond-go/vm"
)

// EpochStartNotifier defines which actions should be done for handling new epoch's events
type EpochStartNotifier interface {
	RegisterHandler(handler epochStart.ActionHandler)
	UnregisterHandler(handler epochStart.ActionHandler)
	NotifyAll(hdr data.HeaderHandler)
	NotifyAllPrepare(metaHdr data.HeaderHandler, body data.BodyHandler)
	NotifyEpochChangeConfirmed(epoch uint32)
	IsInterfaceNil() bool
}

// EpochStartNotifierWithConfirm defines which actions should be done for handling new epoch's events and confirmation
type EpochStartNotifierWithConfirm interface {
	EpochStartNotifier
	RegisterForEpochChangeConfirmed(handler func(epoch uint32))
}

// P2PAntifloodHandler defines the behavior of a component able to signal that the system is too busy (or flooded) processing
// p2p messages
type P2PAntifloodHandler interface {
	CanProcessMessage(message p2p.MessageP2P, fromConnectedPeer core.PeerID) error
	CanProcessMessagesOnTopic(peer core.PeerID, topic string, numMessages uint32, totalSize uint64, sequence []byte) error
	ResetForTopic(topic string)
	SetMaxMessagesForTopic(topic string, maxNum uint32)
	SetDebugger(debugger process.AntifloodDebugger) error
	SetPeerValidatorMapper(validatorMapper process.PeerValidatorMapper) error
	SetTopicsForAll(topics ...string)
	ApplyConsensusSize(size int)
	BlacklistPeer(peer core.PeerID, reason string, duration time.Duration)
	IsOriginatorEligibleForTopic(pid core.PeerID, topic string) error
	Close() error
	IsInterfaceNil() bool
}

// PreferredPeersHolderHandler defines the behavior of a component able to handle preferred peers operations
type PreferredPeersHolderHandler interface {
	Put(publicKey []byte, peerID core.PeerID, shardID uint32)
	Get() map[uint32][]core.PeerID
	Contains(peerID core.PeerID) bool
	Remove(peerID core.PeerID)
	Clear()
	IsInterfaceNil() bool
}

// Closer defines the Close behavior
type Closer interface {
	Close() error
}

// ComponentHandler defines the actions common to all component handlers
type ComponentHandler interface {
	Create() error
	Close() error
	CheckSubcomponents() error
	String() string
}

// CoreComponentsHolder holds the core components
type CoreComponentsHolder interface {
	InternalMarshalizer() marshal.Marshalizer
	SetInternalMarshalizer(marshalizer marshal.Marshalizer) error
	TxMarshalizer() marshal.Marshalizer
	VmMarshalizer() marshal.Marshalizer
	Hasher() hashing.Hasher
	TxSignHasher() hashing.Hasher
	Uint64ByteSliceConverter() typeConverters.Uint64ByteSliceConverter
	AddressPubKeyConverter() core.PubkeyConverter
	ValidatorPubKeyConverter() core.PubkeyConverter
	StatusHandlerUtils() factory.StatusHandlersUtils
	StatusHandler() core.AppStatusHandler
	PathHandler() storage.PathManagerHandler
	Watchdog() core.WatchdogTimer
	AlarmScheduler() core.TimersScheduler
	SyncTimer() ntp.SyncTimer
	RoundHandler() consensus.RoundHandler
	EconomicsData() process.EconomicsDataHandler
	APIEconomicsData() process.EconomicsDataHandler
	RatingsData() process.RatingsInfoHandler
	Rater() sharding.PeerAccountListAndRatingHandler
	GenesisNodesSetup() sharding.GenesisNodesSetupHandler
	NodesShuffler() nodesCoordinator.NodesShuffler
	EpochNotifier() process.EpochNotifier
	RoundNotifier() process.RoundNotifier
	EpochStartNotifierWithConfirm() EpochStartNotifierWithConfirm
	ChanStopNodeProcess() chan endProcess.ArgEndProcess
	GenesisTime() time.Time
	ChainID() string
	MinTransactionVersion() uint32
	TxVersionChecker() process.TxVersionCheckerHandler
	EncodedAddressLen() uint32
	NodeTypeProvider() core.NodeTypeProviderHandler
	ArwenChangeLocker() common.Locker
	IsInterfaceNil() bool
}

// CoreComponentsHandler defines the core components handler actions
type CoreComponentsHandler interface {
	ComponentHandler
	CoreComponentsHolder
}

// CryptoParamsHolder permits access to crypto parameters such as the private and public keys
type CryptoParamsHolder interface {
	PublicKey() crypto.PublicKey
	PrivateKey() crypto.PrivateKey
	PublicKeyString() string
	PublicKeyBytes() []byte
	PrivateKeyBytes() []byte
}

// CryptoComponentsHolder holds the crypto components
type CryptoComponentsHolder interface {
	CryptoParamsHolder
	TxSingleSigner() crypto.SingleSigner
	BlockSigner() crypto.SingleSigner
	MultiSigner() crypto.MultiSigner
	PeerSignatureHandler() crypto.PeerSignatureHandler
	SetMultiSigner(ms crypto.MultiSigner) error
	BlockSignKeyGen() crypto.KeyGenerator
	TxSignKeyGen() crypto.KeyGenerator
	MessageSignVerifier() vm.MessageSignVerifier
	Clone() interface{}
	IsInterfaceNil() bool
}

// KeyLoaderHandler defines the loading of a key from a pem file and index
type KeyLoaderHandler interface {
	LoadKey(string, int) ([]byte, string, error)
}

// CryptoComponentsHandler defines the crypto components handler actions
type CryptoComponentsHandler interface {
	ComponentHandler
	CryptoComponentsHolder
}

// MiniBlockProvider defines what a miniblock data provider should do
type MiniBlockProvider interface {
	GetMiniBlocks(hashes [][]byte) ([]*block.MiniblockAndHash, [][]byte)
	GetMiniBlocksFromPool(hashes [][]byte) ([]*block.MiniblockAndHash, [][]byte)
	GetMiniBlocksFromStorer(hashes [][]byte) ([]*block.MiniblockAndHash, [][]byte)
	IsInterfaceNil() bool
}

// DataComponentsHolder holds the data components
type DataComponentsHolder interface {
	Blockchain() data.ChainHandler
	SetBlockchain(chain data.ChainHandler)
	StorageService() dataRetriever.StorageService
	Datapool() dataRetriever.PoolsHolder
	MiniBlocksProvider() MiniBlockProvider
	Clone() interface{}
	IsInterfaceNil() bool
}

// DataComponentsHandler defines the data components handler actions
type DataComponentsHandler interface {
	ComponentHandler
	DataComponentsHolder
}

// PeerHonestyHandler defines the behaivour of a component able to handle/monitor the peer honesty of nodes which are
// participating in consensus
type PeerHonestyHandler interface {
	ChangeScore(pk string, topic string, units int)
	IsInterfaceNil() bool
	Close() error
}

// NetworkComponentsHolder holds the network components
type NetworkComponentsHolder interface {
	NetworkMessenger() p2p.Messenger
	InputAntiFloodHandler() P2PAntifloodHandler
	OutputAntiFloodHandler() P2PAntifloodHandler
	PubKeyCacher() process.TimeCacher
	PeerBlackListHandler() process.PeerBlackListCacher
	PeerHonestyHandler() PeerHonestyHandler
	PreferredPeersHolderHandler() PreferredPeersHolderHandler
	IsInterfaceNil() bool
}

// NetworkComponentsHandler defines the network components handler actions
type NetworkComponentsHandler interface {
	ComponentHandler
	NetworkComponentsHolder
}

// TransactionSimulatorProcessor defines the actions which a transaction simulator processor has to implement
type TransactionSimulatorProcessor interface {
	ProcessTx(tx *transaction.Transaction) (*txSimData.SimulationResults, error)
	IsInterfaceNil() bool
}

// ProcessComponentsHolder holds the process components
type ProcessComponentsHolder interface {
	NodesCoordinator() nodesCoordinator.NodesCoordinator
	ShardCoordinator() sharding.Coordinator
	InterceptorsContainer() process.InterceptorsContainer
	ResolversFinder() dataRetriever.ResolversFinder
	RoundHandler() consensus.RoundHandler
	EpochStartTrigger() epochStart.TriggerHandler
	EpochStartNotifier() EpochStartNotifier
	ForkDetector() process.ForkDetector
	BlockProcessor() process.BlockProcessor
	BlackListHandler() process.TimeCacher
	BootStorer() process.BootStorer
	HeaderSigVerifier() process.InterceptedHeaderSigVerifier
	HeaderIntegrityVerifier() process.HeaderIntegrityVerifier
	ValidatorsStatistics() process.ValidatorStatisticsProcessor
	ValidatorsProvider() process.ValidatorsProvider
	BlockTracker() process.BlockTracker
	PendingMiniBlocksHandler() process.PendingMiniBlocksHandler
	RequestHandler() process.RequestHandler
	TxLogsProcessor() process.TransactionLogProcessorDatabase
	HeaderConstructionValidator() process.HeaderConstructionValidator
	PeerShardMapper() process.NetworkShardingCollector
	FallbackHeaderValidator() process.FallbackHeaderValidator
	TransactionSimulatorProcessor() TransactionSimulatorProcessor
	WhiteListHandler() process.WhiteListHandler
	WhiteListerVerifiedTxs() process.WhiteListHandler
	HistoryRepository() dblookupext.HistoryRepository
	ImportStartHandler() update.ImportStartHandler
	RequestedItemsHandler() dataRetriever.RequestedItemsHandler
	NodeRedundancyHandler() consensus.NodeRedundancyHandler
	CurrentEpochProvider() process.CurrentNetworkEpochProviderHandler
	ScheduledTxsExecutionHandler() process.ScheduledTxsExecutionHandler
	TxsSenderHandler() process.TxsSenderHandler
	IsInterfaceNil() bool
}

// ProcessComponentsHandler defines the process components handler actions
type ProcessComponentsHandler interface {
	ComponentHandler
	ProcessComponentsHolder
}

// StateComponentsHandler defines the state components handler actions
type StateComponentsHandler interface {
	ComponentHandler
	StateComponentsHolder
}

// StateComponentsHolder holds the
type StateComponentsHolder interface {
	PeerAccounts() state.AccountsAdapter
	AccountsAdapter() state.AccountsAdapter
	AccountsAdapterAPI() state.AccountsAdapter
	TriesContainer() common.TriesHolder
	TrieStorageManagers() map[string]common.StorageManager
	IsInterfaceNil() bool
}

// StatusComponentsHolder holds the status components
type StatusComponentsHolder interface {
	OutportHandler() outport.OutportHandler
	SoftwareVersionChecker() statistics.SoftwareVersionChecker
	IsInterfaceNil() bool
}

// StatusComponentsHandler defines the status components handler actions
type StatusComponentsHandler interface {
	ComponentHandler
	StatusComponentsHolder
	// SetForkDetector should be set before starting Polling for updates
	SetForkDetector(forkDetector process.ForkDetector)
	StartPolling() error
}

// HeartbeatSender sends heartbeat messages
type HeartbeatSender interface {
	SendHeartbeat() error
	IsInterfaceNil() bool
}

// HeartbeatMonitor monitors the received heartbeat messages
type HeartbeatMonitor interface {
	ProcessReceivedMessage(message p2p.MessageP2P, fromConnectedPeer core.PeerID) error
	GetHeartbeats() []heartbeatData.PubKeyHeartbeat
	IsInterfaceNil() bool
	Cleanup()
	Close() error
}

// HeartbeatStorer provides storage functionality for the heartbeat component
type HeartbeatStorer interface {
	UpdateGenesisTime(genesisTime time.Time) error
	LoadGenesisTime() (time.Time, error)
	SaveKeys(peersSlice [][]byte) error
	LoadKeys() ([][]byte, error)
	IsInterfaceNil() bool
}

// HeartbeatComponentsHolder holds the heartbeat components
type HeartbeatComponentsHolder interface {
	MessageHandler() heartbeat.MessageHandler
	Monitor() HeartbeatMonitor
	Sender() HeartbeatSender
	Storer() HeartbeatStorer
	IsInterfaceNil() bool
}

// HeartbeatComponentsHandler defines the heartbeat components handler actions
type HeartbeatComponentsHandler interface {
	ComponentHandler
	HeartbeatComponentsHolder
}

<<<<<<< HEAD
=======
// PeerAuthenticationRequestsProcessor sends peer atuhentication requests
type PeerAuthenticationRequestsProcessor interface {
	Close() error
	IsInterfaceNil() bool
}

// HeartbeatV2Monitor monitors the cache of heartbeatV2 messages
type HeartbeatV2Monitor interface {
	GetHeartbeats() []heartbeatData.PubKeyHeartbeat
	IsInterfaceNil() bool
}

// HeartbeatV2Sender sends heartbeatV2 messages
type HeartbeatV2Sender interface {
	Close() error
	IsInterfaceNil() bool
}

>>>>>>> d1f3cc07
// HeartbeatV2ComponentsHolder holds the heartbeatV2 components
type HeartbeatV2ComponentsHolder interface {
	Monitor() HeartbeatV2Monitor
	IsInterfaceNil() bool
}

// HeartbeatV2ComponentsHandler defines the heartbeatV2 components handler actions
type HeartbeatV2ComponentsHandler interface {
	ComponentHandler
	HeartbeatV2ComponentsHolder
}

// ConsensusWorker is the consensus worker handle for the exported functionality
type ConsensusWorker interface {
	Close() error
	StartWorking()
	// AddReceivedMessageCall adds a new handler function for a received message type
	AddReceivedMessageCall(messageType consensus.MessageType, receivedMessageCall func(ctx context.Context, cnsDta *consensus.Message) bool)
	// AddReceivedHeaderHandler adds a new handler function for a received header
	AddReceivedHeaderHandler(handler func(data.HeaderHandler))
	// RemoveAllReceivedMessagesCalls removes all the functions handlers
	RemoveAllReceivedMessagesCalls()
	// ProcessReceivedMessage method redirects the received message to the channel which should handle it
	ProcessReceivedMessage(message p2p.MessageP2P, fromConnectedPeer core.PeerID) error
	// Extend does an extension for the subround with subroundId
	Extend(subroundId int)
	// GetConsensusStateChangedChannel gets the channel for the consensusStateChanged
	GetConsensusStateChangedChannel() chan bool
	// ExecuteStoredMessages tries to execute all the messages received which are valid for execution
	ExecuteStoredMessages()
	// DisplayStatistics method displays statistics of worker at the end of the round
	DisplayStatistics()
	// ResetConsensusMessages resets at the start of each round all the previous consensus messages received
	ResetConsensusMessages()
	// ReceivedHeader method is a wired method through which worker will receive headers from network
	ReceivedHeader(headerHandler data.HeaderHandler, headerHash []byte)
	// IsInterfaceNil returns true if there is no value under the interface
	IsInterfaceNil() bool
}

// HardforkTrigger defines the hard-fork trigger functionality
type HardforkTrigger interface {
	TriggerReceived(payload []byte, data []byte, pkBytes []byte) (bool, error)
	RecordedTriggerMessage() ([]byte, bool)
	Trigger(epoch uint32, withEarlyEndOfEpoch bool) error
	CreateData() []byte
	AddCloser(closer update.Closer) error
	NotifyTriggerReceived() <-chan struct{}
	IsSelfTrigger() bool
	IsInterfaceNil() bool
}

// ConsensusComponentsHolder holds the consensus components
type ConsensusComponentsHolder interface {
	Chronology() consensus.ChronologyHandler
	ConsensusWorker() ConsensusWorker
	BroadcastMessenger() consensus.BroadcastMessenger
	ConsensusGroupSize() (int, error)
	HardforkTrigger() HardforkTrigger
	Bootstrapper() process.Bootstrapper
	IsInterfaceNil() bool
}

// ConsensusComponentsHandler defines the consensus components handler actions
type ConsensusComponentsHandler interface {
	ComponentHandler
	ConsensusComponentsHolder
}

// BootstrapParamsHolder gives read access to parameters after bootstrap
type BootstrapParamsHolder interface {
	Epoch() uint32
	SelfShardID() uint32
	NumOfShards() uint32
	NodesConfig() *nodesCoordinator.NodesCoordinatorRegistry
	IsInterfaceNil() bool
}

// EpochStartBootstrapper defines the epoch start bootstrap functionality
type EpochStartBootstrapper interface {
	Bootstrap() (bootstrap.Parameters, error)
	IsInterfaceNil() bool
	Close() error
}

// BootstrapComponentsHolder holds the bootstrap components
type BootstrapComponentsHolder interface {
	RoundActivationHandler() process.RoundActivationHandler
	EpochStartBootstrapper() EpochStartBootstrapper
	EpochBootstrapParams() BootstrapParamsHolder
	NodeType() core.NodeType
	ShardCoordinator() sharding.Coordinator
	VersionedHeaderFactory() factory.VersionedHeaderFactory
	HeaderVersionHandler() factory.HeaderVersionHandler
	HeaderIntegrityVerifier() factory.HeaderIntegrityVerifierHandler
	IsInterfaceNil() bool
}

// BootstrapComponentsHandler defines the bootstrap components handler actions
type BootstrapComponentsHandler interface {
	ComponentHandler
	BootstrapComponentsHolder
}

// ShuffleOutCloser defines the action for end of processing
type ShuffleOutCloser interface {
	EndOfProcessingHandler(event endProcess.ArgEndProcess) error
	IsInterfaceNil() bool
	Close() error
}

// EconomicsHandler provides some economics related computation and read access to economics data
type EconomicsHandler interface {
	LeaderPercentage() float64
	ProtocolSustainabilityPercentage() float64
	ProtocolSustainabilityAddress() string
	MinInflationRate() float64
	MaxInflationRate(year uint32) float64
	DeveloperPercentage() float64
	GenesisTotalSupply() *big.Int
	MaxGasLimitPerBlock(shardID uint32) uint64
	ComputeGasLimit(tx data.TransactionWithFeeHandler) uint64
	ComputeMoveBalanceFee(tx data.TransactionWithFeeHandler) *big.Int
	CheckValidityTxValues(tx data.TransactionWithFeeHandler) error
	MinGasPrice() uint64
	MinGasLimit() uint64
	GasPerDataByte() uint64
	GasPriceModifier() float64
	ComputeFeeForProcessing(tx data.TransactionWithFeeHandler, gasToUse uint64) *big.Int
	IsInterfaceNil() bool
}<|MERGE_RESOLUTION|>--- conflicted
+++ resolved
@@ -343,27 +343,6 @@
 	HeartbeatComponentsHolder
 }
 
-<<<<<<< HEAD
-=======
-// PeerAuthenticationRequestsProcessor sends peer atuhentication requests
-type PeerAuthenticationRequestsProcessor interface {
-	Close() error
-	IsInterfaceNil() bool
-}
-
-// HeartbeatV2Monitor monitors the cache of heartbeatV2 messages
-type HeartbeatV2Monitor interface {
-	GetHeartbeats() []heartbeatData.PubKeyHeartbeat
-	IsInterfaceNil() bool
-}
-
-// HeartbeatV2Sender sends heartbeatV2 messages
-type HeartbeatV2Sender interface {
-	Close() error
-	IsInterfaceNil() bool
-}
-
->>>>>>> d1f3cc07
 // HeartbeatV2ComponentsHolder holds the heartbeatV2 components
 type HeartbeatV2ComponentsHolder interface {
 	Monitor() HeartbeatV2Monitor
