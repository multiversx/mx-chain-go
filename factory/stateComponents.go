--- conflicted
+++ resolved
@@ -90,12 +90,7 @@
 		scf.config,
 		scf.core,
 		scf.storageService,
-<<<<<<< HEAD
-		scf.enableEpochs.DisableOldTrieStorageEpoch,
-		scf.core.EpochNotifier(),
 		common.ProcessPriority,
-=======
->>>>>>> de0e7e88
 	)
 	if err != nil {
 		return nil, err
