--- conflicted
+++ resolved
@@ -126,17 +126,6 @@
 		return nil, nil, err
 	}
 
-<<<<<<< HEAD
-	accountsAdapter, err := state.NewAccountsDB(
-		merkleTrie,
-		scf.core.Hasher(),
-		scf.core.InternalMarshalizer(),
-		accountFactory,
-		storagePruning,
-		scf.processingMode,
-		common.ProcessPriority,
-	)
-=======
 	argsProcessingAccountsDB := state.ArgsAccountsDB{
 		Trie:                  merkleTrie,
 		Hasher:                scf.core.Hasher(),
@@ -145,24 +134,13 @@
 		StoragePruningManager: storagePruning,
 		ProcessingMode:        scf.processingMode,
 		ProcessStatusHandler:  scf.core.ProcessStatusHandler(),
+		common.ProcessPriority,
 	}
 	accountsAdapter, err := state.NewAccountsDB(argsProcessingAccountsDB)
->>>>>>> 668938b0
 	if err != nil {
 		return nil, nil, fmt.Errorf("%w: %s", errors.ErrAccountsAdapterCreation, err.Error())
 	}
 
-<<<<<<< HEAD
-	accountsAdapterAPI, err := state.NewAccountsDB(
-		merkleTrie,
-		scf.core.Hasher(),
-		scf.core.InternalMarshalizer(),
-		accountFactory,
-		storagePruning,
-		scf.processingMode,
-		common.APIPriority,
-	)
-=======
 	argsAPIAccountsDB := state.ArgsAccountsDB{
 		Trie:                  merkleTrie,
 		Hasher:                scf.core.Hasher(),
@@ -171,9 +149,9 @@
 		StoragePruningManager: storagePruning,
 		ProcessingMode:        scf.processingMode,
 		ProcessStatusHandler:  scf.core.ProcessStatusHandler(),
+		common.APIPriority,
 	}
 	accountsAdapterAPI, err := state.NewAccountsDB(argsAPIAccountsDB)
->>>>>>> 668938b0
 	if err != nil {
 		return nil, nil, fmt.Errorf("accounts adapter API: %w: %s", errors.ErrAccountsAdapterCreation, err.Error())
 	}
@@ -194,16 +172,6 @@
 		return nil, err
 	}
 
-<<<<<<< HEAD
-	peerAdapter, err := state.NewPeerAccountsDB(
-		merkleTrie,
-		scf.core.Hasher(),
-		scf.core.InternalMarshalizer(),
-		accountFactory,
-		storagePruning,
-		common.ProcessPriority,
-	)
-=======
 	argsProcessingPeerAccountsDB := state.ArgsAccountsDB{
 		Trie:                  merkleTrie,
 		Hasher:                scf.core.Hasher(),
@@ -212,9 +180,9 @@
 		StoragePruningManager: storagePruning,
 		ProcessingMode:        scf.processingMode,
 		ProcessStatusHandler:  scf.core.ProcessStatusHandler(),
+		common.ProcessPriority,
 	}
 	peerAdapter, err := state.NewPeerAccountsDB(argsProcessingPeerAccountsDB)
->>>>>>> 668938b0
 	if err != nil {
 		return nil, err
 	}
