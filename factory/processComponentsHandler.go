package factory

import (
	"sync"

	"github.com/ElrondNetwork/elrond-go-core/core/check"
	"github.com/ElrondNetwork/elrond-go/consensus"
	"github.com/ElrondNetwork/elrond-go/dataRetriever"
	"github.com/ElrondNetwork/elrond-go/dblookupext"
	"github.com/ElrondNetwork/elrond-go/epochStart"
	"github.com/ElrondNetwork/elrond-go/errors"
	"github.com/ElrondNetwork/elrond-go/genesis"
	"github.com/ElrondNetwork/elrond-go/process"
	"github.com/ElrondNetwork/elrond-go/sharding"
	"github.com/ElrondNetwork/elrond-go/sharding/nodesCoordinator"
	"github.com/ElrondNetwork/elrond-go/update"
	vmcommon "github.com/ElrondNetwork/elrond-vm-common"
)

var _ ComponentHandler = (*managedProcessComponents)(nil)
var _ ProcessComponentsHolder = (*managedProcessComponents)(nil)
var _ ProcessComponentsHandler = (*managedProcessComponents)(nil)

type managedProcessComponents struct {
	*processComponents
	factory              *processComponentsFactory
	mutProcessComponents sync.RWMutex
}

// NewManagedProcessComponents returns a news instance of managedProcessComponents
func NewManagedProcessComponents(pcf *processComponentsFactory) (*managedProcessComponents, error) {
	if pcf == nil {
		return nil, errors.ErrNilProcessComponentsFactory
	}

	return &managedProcessComponents{
		processComponents: nil,
		factory:           pcf,
	}, nil
}

// Create will create the managed components
func (m *managedProcessComponents) Create() error {
	pc, err := m.factory.Create()
	if err != nil {
		return err
	}

	m.mutProcessComponents.Lock()
	m.processComponents = pc
	m.mutProcessComponents.Unlock()

	return nil
}

// Close will close all underlying sub-components
func (m *managedProcessComponents) Close() error {
	m.mutProcessComponents.Lock()
	defer m.mutProcessComponents.Unlock()

	if m.processComponents == nil {
		return nil
	}

	err := m.processComponents.Close()
	if err != nil {
		return err
	}
	m.processComponents = nil

	return nil
}

// CheckSubcomponents verifies all subcomponents
func (m *managedProcessComponents) CheckSubcomponents() error {
	m.mutProcessComponents.Lock()
	defer m.mutProcessComponents.Unlock()

	if m.processComponents == nil {
		return errors.ErrNilProcessComponents
	}
	if check.IfNil(m.processComponents.nodesCoordinator) {
		return errors.ErrNilNodesCoordinator
	}
	if check.IfNil(m.processComponents.shardCoordinator) {
		return errors.ErrNilShardCoordinator
	}
	if check.IfNil(m.processComponents.interceptorsContainer) {
		return errors.ErrNilInterceptorsContainer
	}
	if check.IfNil(m.processComponents.resolversFinder) {
		return errors.ErrNilResolversFinder
	}
	if check.IfNil(m.processComponents.roundHandler) {
		return errors.ErrNilRoundHandler
	}
	if check.IfNil(m.processComponents.epochStartTrigger) {
		return errors.ErrNilEpochStartTrigger
	}
	if check.IfNil(m.processComponents.epochStartNotifier) {
		return errors.ErrNilEpochStartNotifier
	}
	if check.IfNil(m.processComponents.forkDetector) {
		return errors.ErrNilForkDetector
	}
	if check.IfNil(m.processComponents.blockProcessor) {
		return errors.ErrNilBlockProcessor
	}
	if check.IfNil(m.processComponents.blackListHandler) {
		return errors.ErrNilBlackListHandler
	}
	if check.IfNil(m.processComponents.bootStorer) {
		return errors.ErrNilBootStorer
	}
	if check.IfNil(m.processComponents.headerSigVerifier) {
		return errors.ErrNilHeaderSigVerifier
	}
	if check.IfNil(m.processComponents.headerIntegrityVerifier) {
		return errors.ErrNilHeaderIntegrityVerifier
	}
	if check.IfNil(m.processComponents.validatorsStatistics) {
		return errors.ErrNilValidatorsStatistics
	}
	if check.IfNil(m.processComponents.validatorsProvider) {
		return errors.ErrNilValidatorsProvider
	}
	if check.IfNil(m.processComponents.blockTracker) {
		return errors.ErrNilBlockTracker
	}
	if check.IfNil(m.processComponents.pendingMiniBlocksHandler) {
		return errors.ErrNilPendingMiniBlocksHandler
	}
	if check.IfNil(m.processComponents.requestHandler) {
		return errors.ErrNilRequestHandler
	}
	if check.IfNil(m.processComponents.txLogsProcessor) {
		return errors.ErrNilTxLogsProcessor
	}
	if check.IfNil(m.processComponents.headerConstructionValidator) {
		return errors.ErrNilHeaderConstructionValidator
	}
	if check.IfNil(m.processComponents.peerShardMapper) {
		return errors.ErrNilPeerShardMapper
	}
	if check.IfNil(m.processComponents.fallbackHeaderValidator) {
		return errors.ErrNilFallbackHeaderValidator
	}
	if check.IfNil(m.processComponents.nodeRedundancyHandler) {
		return errors.ErrNilNodeRedundancyHandler
	}
	if check.IfNil(m.processComponents.currentEpochProvider) {
		return errors.ErrNilCurrentEpochProvider
	}
	if check.IfNil(m.processComponents.scheduledTxsExecutionHandler) {
		return errors.ErrNilScheduledTxsExecutionHandler
	}
	if check.IfNil(m.processComponents.txsSender) {
		return errors.ErrNilTxsSender
	}
	if check.IfNil(m.processComponents.processedMiniBlocksTracker) {
		return process.ErrNilProcessedMiniBlocksTracker
	}
	if check.IfNil(m.processComponents.esdtDataStorageForApi) {
		return errors.ErrNilESDTDataStorage
	}

	return nil
}

// NodesCoordinator returns the nodes coordinator
func (m *managedProcessComponents) NodesCoordinator() nodesCoordinator.NodesCoordinator {
	m.mutProcessComponents.RLock()
	defer m.mutProcessComponents.RUnlock()

	if m.processComponents == nil {
		return nil
	}

	return m.processComponents.nodesCoordinator
}

// ShardCoordinator returns the shard coordinator
func (m *managedProcessComponents) ShardCoordinator() sharding.Coordinator {
	m.mutProcessComponents.RLock()
	defer m.mutProcessComponents.RUnlock()

	if m.processComponents == nil {
		return nil
	}

	return m.processComponents.shardCoordinator
}

// InterceptorsContainer returns the interceptors container
func (m *managedProcessComponents) InterceptorsContainer() process.InterceptorsContainer {
	m.mutProcessComponents.RLock()
	defer m.mutProcessComponents.RUnlock()

	if m.processComponents == nil {
		return nil
	}

	return m.processComponents.interceptorsContainer
}

// ResolversFinder returns the resolvers finder
func (m *managedProcessComponents) ResolversFinder() dataRetriever.ResolversFinder {
	m.mutProcessComponents.RLock()
	defer m.mutProcessComponents.RUnlock()

	if m.processComponents == nil {
		return nil
	}

	return m.processComponents.resolversFinder
}

// RoundHandler returns the roundHandler
func (m *managedProcessComponents) RoundHandler() consensus.RoundHandler {
	m.mutProcessComponents.RLock()
	defer m.mutProcessComponents.RUnlock()

	if m.processComponents == nil {
		return nil
	}

	return m.processComponents.roundHandler
}

// EpochStartTrigger returns the epoch start trigger handler
func (m *managedProcessComponents) EpochStartTrigger() epochStart.TriggerHandler {
	m.mutProcessComponents.RLock()
	defer m.mutProcessComponents.RUnlock()

	if m.processComponents == nil {
		return nil
	}

	return m.processComponents.epochStartTrigger
}

// EpochStartNotifier returns the epoch start notifier
func (m *managedProcessComponents) EpochStartNotifier() EpochStartNotifier {
	m.mutProcessComponents.RLock()
	defer m.mutProcessComponents.RUnlock()

	if m.processComponents == nil {
		return nil
	}

	return m.processComponents.epochStartNotifier
}

// ForkDetector returns the fork detector
func (m *managedProcessComponents) ForkDetector() process.ForkDetector {
	m.mutProcessComponents.RLock()
	defer m.mutProcessComponents.RUnlock()

	if m.processComponents == nil {
		return nil
	}

	return m.processComponents.forkDetector
}

// BlockProcessor returns the block processor
func (m *managedProcessComponents) BlockProcessor() process.BlockProcessor {
	m.mutProcessComponents.RLock()
	defer m.mutProcessComponents.RUnlock()

	if m.processComponents == nil {
		return nil
	}

	return m.processComponents.blockProcessor
}

// BlackListHandler returns the black list handler
func (m *managedProcessComponents) BlackListHandler() process.TimeCacher {
	m.mutProcessComponents.RLock()
	defer m.mutProcessComponents.RUnlock()

	if m.processComponents == nil {
		return nil
	}

	return m.processComponents.blackListHandler
}

// BootStorer returns the boot storer
func (m *managedProcessComponents) BootStorer() process.BootStorer {
	m.mutProcessComponents.RLock()
	defer m.mutProcessComponents.RUnlock()

	if m.processComponents == nil {
		return nil
	}

	return m.processComponents.bootStorer
}

// HeaderSigVerifier returns the header signature verification
func (m *managedProcessComponents) HeaderSigVerifier() process.InterceptedHeaderSigVerifier {
	m.mutProcessComponents.RLock()
	defer m.mutProcessComponents.RUnlock()

	if m.processComponents == nil {
		return nil
	}

	return m.processComponents.headerSigVerifier
}

// HeaderIntegrityVerifier returns the header integrity verifier
func (m *managedProcessComponents) HeaderIntegrityVerifier() process.HeaderIntegrityVerifier {
	m.mutProcessComponents.RLock()
	defer m.mutProcessComponents.RUnlock()

	if m.processComponents == nil {
		return nil
	}

	return m.processComponents.headerIntegrityVerifier
}

// ValidatorsStatistics returns the validator statistics processor
func (m *managedProcessComponents) ValidatorsStatistics() process.ValidatorStatisticsProcessor {
	m.mutProcessComponents.RLock()
	defer m.mutProcessComponents.RUnlock()

	if m.processComponents == nil {
		return nil
	}

	return m.processComponents.validatorsStatistics
}

// ValidatorsProvider returns the validator provider
func (m *managedProcessComponents) ValidatorsProvider() process.ValidatorsProvider {
	m.mutProcessComponents.RLock()
	defer m.mutProcessComponents.RUnlock()

	if m.processComponents == nil {
		return nil
	}

	return m.processComponents.validatorsProvider
}

// BlockTracker returns the block tracker
func (m *managedProcessComponents) BlockTracker() process.BlockTracker {
	m.mutProcessComponents.RLock()
	defer m.mutProcessComponents.RUnlock()

	if m.processComponents == nil {
		return nil
	}

	return m.processComponents.blockTracker
}

// PendingMiniBlocksHandler returns the pending mini blocks handler
func (m *managedProcessComponents) PendingMiniBlocksHandler() process.PendingMiniBlocksHandler {
	m.mutProcessComponents.RLock()
	defer m.mutProcessComponents.RUnlock()

	if m.processComponents == nil {
		return nil
	}

	return m.processComponents.pendingMiniBlocksHandler
}

// RequestHandler returns the request handler
func (m *managedProcessComponents) RequestHandler() process.RequestHandler {
	m.mutProcessComponents.RLock()
	defer m.mutProcessComponents.RUnlock()

	if m.processComponents == nil {
		return nil
	}

	return m.processComponents.requestHandler
}

// TxLogsProcessor returns the tx logs processor
func (m *managedProcessComponents) TxLogsProcessor() process.TransactionLogProcessorDatabase {
	m.mutProcessComponents.RLock()
	defer m.mutProcessComponents.RUnlock()

	if m.processComponents == nil {
		return nil
	}

	return m.processComponents.txLogsProcessor
}

// HeaderConstructionValidator returns the validator for header construction
func (m *managedProcessComponents) HeaderConstructionValidator() process.HeaderConstructionValidator {
	m.mutProcessComponents.RLock()
	defer m.mutProcessComponents.RUnlock()

	if m.processComponents == nil {
		return nil
	}

	return m.processComponents.headerConstructionValidator
}

// PeerShardMapper returns the peer to shard mapper
func (m *managedProcessComponents) PeerShardMapper() process.NetworkShardingCollector {
	m.mutProcessComponents.RLock()
	defer m.mutProcessComponents.RUnlock()

	if m.processComponents == nil {
		return nil
	}

	return m.processComponents.peerShardMapper
}

// FallbackHeaderValidator returns the fallback header validator
func (m *managedProcessComponents) FallbackHeaderValidator() process.FallbackHeaderValidator {
	m.mutProcessComponents.RLock()
	defer m.mutProcessComponents.RUnlock()

	if m.processComponents == nil {
		return nil
	}

	return m.processComponents.fallbackHeaderValidator
}

// TransactionSimulatorProcessor returns the transaction simulator processor
func (m *managedProcessComponents) TransactionSimulatorProcessor() TransactionSimulatorProcessor {
	m.mutProcessComponents.RLock()
	defer m.mutProcessComponents.RUnlock()

	if m.processComponents == nil {
		return nil
	}

	return m.processComponents.txSimulatorProcessor
}

// WhiteListHandler returns the white list handler
func (m *managedProcessComponents) WhiteListHandler() process.WhiteListHandler {
	m.mutProcessComponents.RLock()
	defer m.mutProcessComponents.RUnlock()

	if m.processComponents == nil {
		return nil
	}

	return m.processComponents.whiteListHandler
}

// WhiteListerVerifiedTxs returns the white lister verified txs
func (m *managedProcessComponents) WhiteListerVerifiedTxs() process.WhiteListHandler {
	m.mutProcessComponents.RLock()
	defer m.mutProcessComponents.RUnlock()

	if m.processComponents == nil {
		return nil
	}

	return m.processComponents.whiteListerVerifiedTxs
}

// HistoryRepository returns the history repository
func (m *managedProcessComponents) HistoryRepository() dblookupext.HistoryRepository {
	m.mutProcessComponents.RLock()
	defer m.mutProcessComponents.RUnlock()

	if m.processComponents == nil {
		return nil
	}

	return m.processComponents.historyRepository
}

// ImportStartHandler returns the import status handler
func (m *managedProcessComponents) ImportStartHandler() update.ImportStartHandler {
	m.mutProcessComponents.RLock()
	defer m.mutProcessComponents.RUnlock()

	if m.processComponents == nil {
		return nil
	}

	return m.processComponents.importStartHandler
}

// RequestedItemsHandler returns the items handler for the requests
func (m *managedProcessComponents) RequestedItemsHandler() dataRetriever.RequestedItemsHandler {
	m.mutProcessComponents.RLock()
	defer m.mutProcessComponents.RUnlock()

	if m.processComponents == nil {
		return nil
	}

	return m.processComponents.requestedItemsHandler
}

// NodeRedundancyHandler returns the node redundancy handler
func (m *managedProcessComponents) NodeRedundancyHandler() consensus.NodeRedundancyHandler {
	m.mutProcessComponents.RLock()
	defer m.mutProcessComponents.RUnlock()

	if m.processComponents == nil {
		return nil
	}

	return m.processComponents.nodeRedundancyHandler
}

// AccountsParser returns the genesis accounts parser
func (m *managedProcessComponents) AccountsParser() genesis.AccountsParser {
	m.mutProcessComponents.RLock()
	defer m.mutProcessComponents.RUnlock()

	if m.processComponents == nil {
		return nil
	}

	return m.processComponents.accountsParser
}

// CurrentEpochProvider returns the current epoch provider that can decide if an epoch is active or not on the network
func (m *managedProcessComponents) CurrentEpochProvider() process.CurrentNetworkEpochProviderHandler {
	m.mutProcessComponents.RLock()
	defer m.mutProcessComponents.RUnlock()

	if m.processComponents == nil {
		return nil
	}

	return m.processComponents.currentEpochProvider
}

// ScheduledTxsExecutionHandler returns the scheduled transactions execution handler
func (m *managedProcessComponents) ScheduledTxsExecutionHandler() process.ScheduledTxsExecutionHandler {
	m.mutProcessComponents.RLock()
	defer m.mutProcessComponents.RUnlock()

	if m.processComponents == nil {
		return nil
	}

	return m.processComponents.scheduledTxsExecutionHandler
}

// TxsSenderHandler returns the transactions sender handler
func (m *managedProcessComponents) TxsSenderHandler() process.TxsSenderHandler {
	m.mutProcessComponents.RLock()
	defer m.mutProcessComponents.RUnlock()

	if m.processComponents == nil {
		return nil
	}

	return m.processComponents.txsSender
}

// HardforkTrigger returns the hardfork trigger
func (m *managedProcessComponents) HardforkTrigger() HardforkTrigger {
	m.mutProcessComponents.RLock()
	defer m.mutProcessComponents.RUnlock()

	if m.processComponents == nil {
		return nil
	}

	return m.processComponents.hardforkTrigger
}

// ProcessedMiniBlocksTracker returns the processed mini blocks tracker
func (m *managedProcessComponents) ProcessedMiniBlocksTracker() process.ProcessedMiniBlocksTracker {
	m.mutProcessComponents.RLock()
	defer m.mutProcessComponents.RUnlock()

	if m.processComponents == nil {
		return nil
	}

	return m.processComponents.processedMiniBlocksTracker
}

<<<<<<< HEAD
// ESDTDataStorageHandlerForAPI returns the esdt data storage handler to be used for API calls
func (m *managedProcessComponents) ESDTDataStorageHandlerForAPI() vmcommon.ESDTNFTStorageHandler {
	m.mutProcessComponents.RLock()
	defer m.mutProcessComponents.RUnlock()

	if m.esdtDataStorageForApi == nil {
		return nil
	}

	return m.processComponents.esdtDataStorageForApi
=======
// ReceiptsRepository returns the receipts repository
func (m *managedProcessComponents) ReceiptsRepository() ReceiptsRepository {
	m.mutProcessComponents.RLock()
	defer m.mutProcessComponents.RUnlock()

	if m.receiptsRepository == nil {
		return nil
	}

	return m.processComponents.receiptsRepository
>>>>>>> 86cfe8ca
}

// IsInterfaceNil returns true if the interface is nil
func (m *managedProcessComponents) IsInterfaceNil() bool {
	return m == nil
}

// String returns the name of the component
func (m *managedProcessComponents) String() string {
	return processComponentsName
}<|MERGE_RESOLUTION|>--- conflicted
+++ resolved
@@ -587,7 +587,6 @@
 	return m.processComponents.processedMiniBlocksTracker
 }
 
-<<<<<<< HEAD
 // ESDTDataStorageHandlerForAPI returns the esdt data storage handler to be used for API calls
 func (m *managedProcessComponents) ESDTDataStorageHandlerForAPI() vmcommon.ESDTNFTStorageHandler {
 	m.mutProcessComponents.RLock()
@@ -598,7 +597,8 @@
 	}
 
 	return m.processComponents.esdtDataStorageForApi
-=======
+}
+
 // ReceiptsRepository returns the receipts repository
 func (m *managedProcessComponents) ReceiptsRepository() ReceiptsRepository {
 	m.mutProcessComponents.RLock()
@@ -609,7 +609,6 @@
 	}
 
 	return m.processComponents.receiptsRepository
->>>>>>> 86cfe8ca
 }
 
 // IsInterfaceNil returns true if the interface is nil
