--- conflicted
+++ resolved
@@ -148,13 +148,11 @@
 	if check.IfNilReflect(m.processComponents.arwenChangeLocker) {
 		return errors.ErrNilLocker
 	}
-<<<<<<< HEAD
+	if check.IfNil(m.processComponents.currentEpochProvider) {
+		return errors.ErrNilCurrentEpochProvider
+	}
 	if check.IfNil(m.processComponents.scheduledTxsExecutionHandler) {
 		return errors.ErrNilScheduledTxsExecutionHandler
-=======
-	if check.IfNil(m.processComponents.currentEpochProvider) {
-		return errors.ErrNilCurrentEpochProvider
->>>>>>> fbb2186b
 	}
 
 	return nil
@@ -520,25 +518,28 @@
 	return m.processComponents.arwenChangeLocker
 }
 
-<<<<<<< HEAD
+// CurrentEpochProvider returns the current epoch provider that can decide if an epoch is active or not on the network
+func (m *managedProcessComponents) CurrentEpochProvider() process.CurrentNetworkEpochProviderHandler {
+	m.mutProcessComponents.RLock()
+	defer m.mutProcessComponents.RUnlock()
+
+	if m.processComponents == nil {
+		return nil
+	}
+
+	return m.processComponents.currentEpochProvider
+}
+
 // ScheduledTxsExecutionHandler returns the scheduled transactions execution handler
 func (m *managedProcessComponents) ScheduledTxsExecutionHandler() process.ScheduledTxsExecutionHandler {
-=======
-// CurrentEpochProvider returns the current epoch provider that can decide if an epoch is active or not on the network
-func (m *managedProcessComponents) CurrentEpochProvider() process.CurrentNetworkEpochProviderHandler {
->>>>>>> fbb2186b
-	m.mutProcessComponents.RLock()
-	defer m.mutProcessComponents.RUnlock()
-
-	if m.processComponents == nil {
-		return nil
-	}
-
-<<<<<<< HEAD
+	m.mutProcessComponents.RLock()
+	defer m.mutProcessComponents.RUnlock()
+
+	if m.processComponents == nil {
+		return nil
+	}
+
 	return m.processComponents.scheduledTxsExecutionHandler
-=======
-	return m.processComponents.currentEpochProvider
->>>>>>> fbb2186b
 }
 
 // IsInterfaceNil returns true if the interface is nil
