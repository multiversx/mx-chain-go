package bootstrap

import (
	"fmt"
	"path/filepath"

	"github.com/multiversx/mx-chain-core-go/core"
	"github.com/multiversx/mx-chain-core-go/core/check"
	nodeFactory "github.com/multiversx/mx-chain-go/cmd/node/factory"
	"github.com/multiversx/mx-chain-go/common"
	"github.com/multiversx/mx-chain-go/config"
	"github.com/multiversx/mx-chain-go/epochStart/bootstrap"
	"github.com/multiversx/mx-chain-go/errors"
	"github.com/multiversx/mx-chain-go/factory"
	"github.com/multiversx/mx-chain-go/factory/block"
	"github.com/multiversx/mx-chain-go/process"
	"github.com/multiversx/mx-chain-go/process/guardian"
	"github.com/multiversx/mx-chain-go/process/headerCheck"
	"github.com/multiversx/mx-chain-go/process/smartContract"
	"github.com/multiversx/mx-chain-go/sharding"
	"github.com/multiversx/mx-chain-go/storage"
	"github.com/multiversx/mx-chain-go/storage/directoryhandler"
	storageFactory "github.com/multiversx/mx-chain-go/storage/factory"
	"github.com/multiversx/mx-chain-go/storage/latestData"
	"github.com/multiversx/mx-chain-go/storage/storageunit"
	logger "github.com/multiversx/mx-chain-logger-go"
)

var log = logger.GetOrCreate("factory")

// BootstrapComponentsFactoryArgs holds the arguments needed to create a bootstrap components factory
type BootstrapComponentsFactoryArgs struct {
	Config                   config.Config
	RoundConfig              config.RoundConfig
	PrefConfig               config.Preferences
	ImportDbConfig           config.ImportDbConfig
	FlagsConfig              config.ContextFlagsConfig
	WorkingDir               string
	CoreComponents           factory.CoreComponentsHolder
	CryptoComponents         factory.CryptoComponentsHolder
	NetworkComponents        factory.NetworkComponentsHolder
	StatusCoreComponents     factory.StatusCoreComponentsHolder
	HardforkExclusionHandler common.HardforkExclusionHandler
}

type bootstrapComponentsFactory struct {
	config                   config.Config
	prefConfig               config.Preferences
	importDbConfig           config.ImportDbConfig
	flagsConfig              config.ContextFlagsConfig
	workingDir               string
	coreComponents           factory.CoreComponentsHolder
	cryptoComponents         factory.CryptoComponentsHolder
	networkComponents        factory.NetworkComponentsHolder
	statusCoreComponents     factory.StatusCoreComponentsHolder
	hardforkExclusionHandler common.HardforkExclusionHandler
}

type bootstrapComponents struct {
	epochStartBootstrapper  factory.EpochStartBootstrapper
	bootstrapParamsHolder   factory.BootstrapParamsHolder
	nodeType                core.NodeType
	shardCoordinator        sharding.Coordinator
	headerVersionHandler    nodeFactory.HeaderVersionHandler
	versionedHeaderFactory  nodeFactory.VersionedHeaderFactory
	headerIntegrityVerifier nodeFactory.HeaderIntegrityVerifierHandler
	guardedAccountHandler   process.GuardedAccountHandler
}

// NewBootstrapComponentsFactory creates an instance of bootstrapComponentsFactory
func NewBootstrapComponentsFactory(args BootstrapComponentsFactoryArgs) (*bootstrapComponentsFactory, error) {
	if check.IfNil(args.CoreComponents) {
		return nil, errors.ErrNilCoreComponentsHolder
	}
	if check.IfNil(args.CryptoComponents) {
		return nil, errors.ErrNilCryptoComponentsHolder
	}
	if check.IfNil(args.NetworkComponents) {
		return nil, errors.ErrNilNetworkComponentsHolder
	}
	if check.IfNil(args.StatusCoreComponents) {
		return nil, errors.ErrNilStatusCoreComponents
	}
	if check.IfNil(args.StatusCoreComponents.TrieSyncStatistics()) {
		return nil, errors.ErrNilTrieSyncStatistics
	}
	if args.WorkingDir == "" {
		return nil, errors.ErrInvalidWorkingDir
	}
	if check.IfNil(args.StatusCoreComponents.AppStatusHandler()) {
		return nil, errors.ErrNilAppStatusHandler
	}
	if check.IfNil(args.HardforkExclusionHandler) {
		return nil, errors.ErrNilHardforkExclusionHandler
	}

	return &bootstrapComponentsFactory{
		config:                   args.Config,
		prefConfig:               args.PrefConfig,
		importDbConfig:           args.ImportDbConfig,
		flagsConfig:              args.FlagsConfig,
		workingDir:               args.WorkingDir,
		coreComponents:           args.CoreComponents,
		cryptoComponents:         args.CryptoComponents,
		networkComponents:        args.NetworkComponents,
		statusCoreComponents:     args.StatusCoreComponents,
		hardforkExclusionHandler: args.HardforkExclusionHandler,
	}, nil
}

// Create creates the bootstrap components
func (bcf *bootstrapComponentsFactory) Create() (*bootstrapComponents, error) {
	destShardIdAsObserver, err := common.ProcessDestinationShardAsObserver(bcf.prefConfig.Preferences.DestinationShardAsObserver)
	if err != nil {
		return nil, err
	}

	versionsCache, err := storageunit.NewCache(storageFactory.GetCacherFromConfig(bcf.config.Versions.Cache))
	if err != nil {
		return nil, err
	}

	headerVersionHandler, err := block.NewHeaderVersionHandler(
		bcf.config.Versions.VersionsByEpochs,
		bcf.config.Versions.DefaultVersion,
		versionsCache,
	)
	if err != nil {
		return nil, err
	}

	headerIntegrityVerifier, err := headerCheck.NewHeaderIntegrityVerifier(
		[]byte(bcf.coreComponents.ChainID()),
		headerVersionHandler,
	)
	if err != nil {
		return nil, err
	}

	genesisShardCoordinator, nodeType, err := CreateShardCoordinator(
		bcf.coreComponents.GenesisNodesSetup(),
		bcf.cryptoComponents.PublicKey(),
		bcf.prefConfig.Preferences,
		log,
	)
	if err != nil {
		return nil, err
	}

	bootstrapDataProvider, err := storageFactory.NewBootstrapDataProvider(bcf.coreComponents.InternalMarshalizer())
	if err != nil {
		return nil, fmt.Errorf("%w: %v", errors.ErrNewBootstrapDataProvider, err)
	}

	parentDir := filepath.Join(
		bcf.workingDir,
		common.DefaultDBPath,
		bcf.coreComponents.ChainID())

	latestStorageDataProvider, err := createLatestStorageDataProvider(
		bootstrapDataProvider,
		bcf.config,
		parentDir,
		storage.DefaultEpochString,
		storage.DefaultShardString,
	)
	if err != nil {
		return nil, err
	}

	unitOpener, err := createUnitOpener(
		bootstrapDataProvider,
		latestStorageDataProvider,
		storage.DefaultEpochString,
		storage.DefaultShardString,
	)
	if err != nil {
		return nil, err
	}

	dataSyncerFactory := bootstrap.NewScheduledDataSyncerFactory()

	// increment num received to make sure that first heartbeat message
	// will have value 1, thus explorer will display status in progress
	tss := bcf.statusCoreComponents.TrieSyncStatistics()
	tss.AddNumProcessed(1)

	setGuardianEpochsDelay := bcf.config.GeneralSettings.SetGuardianEpochsDelay
	guardedAccountHandler, err := guardian.NewGuardedAccount(bcf.coreComponents.InternalMarshalizer(), bcf.coreComponents.EpochNotifier(), setGuardianEpochsDelay)
	if err != nil {
		return nil, err
	}

	epochStartBootstrapArgs := bootstrap.ArgsEpochStartBootstrap{
		CoreComponentsHolder:       bcf.coreComponents,
		CryptoComponentsHolder:     bcf.cryptoComponents,
		Messenger:                  bcf.networkComponents.NetworkMessenger(),
		GeneralConfig:              bcf.config,
		PrefsConfig:                bcf.prefConfig.Preferences,
		FlagsConfig:                bcf.flagsConfig,
		EconomicsData:              bcf.coreComponents.EconomicsData(),
		GenesisNodesConfig:         bcf.coreComponents.GenesisNodesSetup(),
		GenesisShardCoordinator:    genesisShardCoordinator,
		StorageUnitOpener:          unitOpener,
		Rater:                      bcf.coreComponents.Rater(),
		DestinationShardAsObserver: destShardIdAsObserver,
		NodeShuffler:               bcf.coreComponents.NodesShuffler(),
		RoundHandler:               bcf.coreComponents.RoundHandler(),
		LatestStorageDataProvider:  latestStorageDataProvider,
		ArgumentsParser:            smartContract.NewArgumentParser(),
		StatusHandler:              bcf.statusCoreComponents.AppStatusHandler(),
		HeaderIntegrityVerifier:    headerIntegrityVerifier,
		DataSyncerCreator:          dataSyncerFactory,
		ScheduledSCRsStorer:        nil, // will be updated after sync from network
		TrieSyncStatisticsProvider: tss,
<<<<<<< HEAD
		HardforkExclusionHandler:   bcf.hardforkExclusionHandler,
=======
		NodeProcessingMode:         common.GetNodeProcessingMode(&bcf.importDbConfig),
>>>>>>> 398d3664
	}

	var epochStartBootstrapper factory.EpochStartBootstrapper
	if bcf.importDbConfig.IsImportDBMode {
		storageArg := bootstrap.ArgsStorageEpochStartBootstrap{
			ArgsEpochStartBootstrap:    epochStartBootstrapArgs,
			ImportDbConfig:             bcf.importDbConfig,
			ChanGracefullyClose:        bcf.coreComponents.ChanStopNodeProcess(),
			TimeToWaitForRequestedData: bootstrap.DefaultTimeToWaitForRequestedData,
		}

		epochStartBootstrapper, err = bootstrap.NewStorageEpochStartBootstrap(storageArg)
		if err != nil {
			return nil, fmt.Errorf("%w: %v", errors.ErrNewStorageEpochStartBootstrap, err)
		}
	} else {
		epochStartBootstrapper, err = bootstrap.NewEpochStartBootstrap(epochStartBootstrapArgs)
		if err != nil {
			return nil, fmt.Errorf("%w: %v", errors.ErrNewEpochStartBootstrap, err)
		}
	}

	bootstrapParameters, err := epochStartBootstrapper.Bootstrap()
	if err != nil {
		return nil, fmt.Errorf("%w: %v", errors.ErrBootstrap, err)
	}

	log.Info("bootstrap parameters",
		"shardId", bootstrapParameters.SelfShardId,
		"epoch", bootstrapParameters.Epoch,
		"numShards", bootstrapParameters.NumOfShards,
	)

	shardCoordinator, err := sharding.NewMultiShardCoordinator(
		bootstrapParameters.NumOfShards,
		bootstrapParameters.SelfShardId)
	if err != nil {
		return nil, err
	}

	versionedHeaderFactory, err := bcf.createHeaderFactory(headerVersionHandler, bootstrapParameters.SelfShardId)
	if err != nil {
		return nil, err
	}

	return &bootstrapComponents{
		epochStartBootstrapper: epochStartBootstrapper,
		bootstrapParamsHolder: &bootstrapParams{
			bootstrapParams: bootstrapParameters,
		},
		nodeType:                nodeType,
		shardCoordinator:        shardCoordinator,
		headerVersionHandler:    headerVersionHandler,
		headerIntegrityVerifier: headerIntegrityVerifier,
		versionedHeaderFactory:  versionedHeaderFactory,
		guardedAccountHandler:   guardedAccountHandler,
	}, nil
}

func (bcf *bootstrapComponentsFactory) createHeaderFactory(handler nodeFactory.HeaderVersionHandler, shardID uint32) (nodeFactory.VersionedHeaderFactory, error) {
	if shardID == core.MetachainShardId {
		return block.NewMetaHeaderFactory(handler)
	}
	return block.NewShardHeaderFactory(handler)
}

// Close closes the bootstrap components, closing at the same time any running goroutines
func (bc *bootstrapComponents) Close() error {
	// TODO: close all components
	if !check.IfNil(bc.epochStartBootstrapper) {
		return bc.epochStartBootstrapper.Close()
	}

	return nil
}

// NodeType returns the node type
func (bc *bootstrapComponents) NodeType() core.NodeType {
	return bc.nodeType
}

// ShardCoordinator returns the shard coordinator
func (bc *bootstrapComponents) ShardCoordinator() sharding.Coordinator {
	return bc.shardCoordinator
}

// HeaderVersionHandler returns the header version handler
func (bc *bootstrapComponents) HeaderVersionHandler() nodeFactory.HeaderVersionHandler {
	return bc.headerVersionHandler
}

// VersionedHeaderFactory returns the versioned header factory
func (bc *bootstrapComponents) VersionedHeaderFactory() nodeFactory.VersionedHeaderFactory {
	return bc.versionedHeaderFactory
}

// HeaderIntegrityVerifier returns the header integrity verifier
func (bc *bootstrapComponents) HeaderIntegrityVerifier() nodeFactory.HeaderIntegrityVerifierHandler {
	return bc.headerIntegrityVerifier
}

// createLatestStorageDataProvider will create the latest storage data provider handler
func createLatestStorageDataProvider(
	bootstrapDataProvider storageFactory.BootstrapDataProviderHandler,
	generalConfig config.Config,
	parentDir string,
	defaultEpochString string,
	defaultShardString string,
) (storage.LatestStorageDataProviderHandler, error) {
	directoryReader := directoryhandler.NewDirectoryReader()

	latestStorageDataArgs := latestData.ArgsLatestDataProvider{
		GeneralConfig:         generalConfig,
		BootstrapDataProvider: bootstrapDataProvider,
		DirectoryReader:       directoryReader,
		ParentDir:             parentDir,
		DefaultEpochString:    defaultEpochString,
		DefaultShardString:    defaultShardString,
	}

	return latestData.NewLatestDataProvider(latestStorageDataArgs)
}

// createUnitOpener will create a new unit opener handler
func createUnitOpener(
	bootstrapDataProvider storageFactory.BootstrapDataProviderHandler,
	latestDataFromStorageProvider storage.LatestStorageDataProviderHandler,
	defaultEpochString string,
	defaultShardString string,
) (storage.UnitOpenerHandler, error) {
	argsStorageUnitOpener := storageFactory.ArgsNewOpenStorageUnits{
		BootstrapDataProvider:     bootstrapDataProvider,
		LatestStorageDataProvider: latestDataFromStorageProvider,
		DefaultEpochString:        defaultEpochString,
		DefaultShardString:        defaultShardString,
	}

	return storageFactory.NewStorageUnitOpenHandler(argsStorageUnitOpener)
}<|MERGE_RESOLUTION|>--- conflicted
+++ resolved
@@ -89,9 +89,6 @@
 	}
 	if check.IfNil(args.StatusCoreComponents.AppStatusHandler()) {
 		return nil, errors.ErrNilAppStatusHandler
-	}
-	if check.IfNil(args.HardforkExclusionHandler) {
-		return nil, errors.ErrNilHardforkExclusionHandler
 	}
 
 	return &bootstrapComponentsFactory{
@@ -213,11 +210,8 @@
 		DataSyncerCreator:          dataSyncerFactory,
 		ScheduledSCRsStorer:        nil, // will be updated after sync from network
 		TrieSyncStatisticsProvider: tss,
-<<<<<<< HEAD
+		NodeProcessingMode:         common.GetNodeProcessingMode(&bcf.importDbConfig),
 		HardforkExclusionHandler:   bcf.hardforkExclusionHandler,
-=======
-		NodeProcessingMode:         common.GetNodeProcessingMode(&bcf.importDbConfig),
->>>>>>> 398d3664
 	}
 
 	var epochStartBootstrapper factory.EpochStartBootstrapper
