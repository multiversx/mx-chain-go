package factory_test

import (
	"errors"
	"testing"

	"github.com/ElrondNetwork/elrond-go-core/data/endProcess"
	"github.com/ElrondNetwork/elrond-go/config"
	errorsErd "github.com/ElrondNetwork/elrond-go/errors"
	"github.com/ElrondNetwork/elrond-go/factory"
	"github.com/ElrondNetwork/elrond-go/state"
	"github.com/ElrondNetwork/elrond-go/testscommon/statusHandler"
	"github.com/stretchr/testify/require"
)

const testHasher = "blake2b"
const testMarshalizer = "json"
const signedBlocksThreshold = 0.025
const consecutiveMissedBlocksPenalty = 1.1

func TestNewCoreComponentsFactory_OkValuesShouldWork(t *testing.T) {
	t.Parallel()

	args := getCoreArgs()
	ccf, _ := factory.NewCoreComponentsFactory(args)

	require.NotNil(t, ccf)
}

func TestCoreComponentsFactory_CreateCoreComponents_NoHasherConfigShouldErr(t *testing.T) {
	t.Parallel()

	args := getCoreArgs()
	args.Config = config.Config{
		Marshalizer: config.MarshalizerConfig{
			Type:           testMarshalizer,
			SizeCheckDelta: 0,
		},
	}
	ccf, _ := factory.NewCoreComponentsFactory(args)

	cc, err := ccf.Create()
	require.Nil(t, cc)
	require.True(t, errors.Is(err, errorsErd.ErrHasherCreation))
}

func TestCoreComponentsFactory_CreateCoreComponents_InvalidHasherConfigShouldErr(t *testing.T) {
	t.Parallel()

	args := getCoreArgs()
	args.Config = config.Config{
		Marshalizer: config.MarshalizerConfig{
			Type:           testMarshalizer,
			SizeCheckDelta: 0,
		},
		Hasher: config.TypeConfig{
			Type: "invalid_type",
		},
	}
	ccf, _ := factory.NewCoreComponentsFactory(args)

	cc, err := ccf.Create()
	require.Nil(t, cc)
	require.True(t, errors.Is(err, errorsErd.ErrHasherCreation))
}

func TestCoreComponentsFactory_CreateCoreComponents_NoInternalMarshalizerConfigShouldErr(t *testing.T) {
	t.Parallel()

	args := getCoreArgs()
	args.Config = config.Config{
		Hasher: config.TypeConfig{
			Type: testHasher,
		},
	}
	ccf, _ := factory.NewCoreComponentsFactory(args)

	cc, err := ccf.Create()
	require.Nil(t, cc)
	require.True(t, errors.Is(err, errorsErd.ErrMarshalizerCreation))
}

func TestCoreComponentsFactory_CreateCoreComponents_InvalidInternalMarshalizerConfigShouldErr(t *testing.T) {
	t.Parallel()

	args := getCoreArgs()
	args.Config = config.Config{
		Marshalizer: config.MarshalizerConfig{
			Type:           "invalid_marshalizer_type",
			SizeCheckDelta: 0,
		},
		Hasher: config.TypeConfig{
			Type: testHasher,
		},
	}
	ccf, _ := factory.NewCoreComponentsFactory(args)

	cc, err := ccf.Create()
	require.Nil(t, cc)
	require.True(t, errors.Is(err, errorsErd.ErrMarshalizerCreation))
}

func TestCoreComponentsFactory_CreateCoreComponents_NoVmMarshalizerConfigShouldErr(t *testing.T) {
	t.Parallel()

	args := getCoreArgs()
	args.Config = config.Config{
		Hasher: config.TypeConfig{
			Type: testHasher,
		},
		Marshalizer: config.MarshalizerConfig{
			Type:           testMarshalizer,
			SizeCheckDelta: 0,
		},
	}
	ccf, _ := factory.NewCoreComponentsFactory(args)

	cc, err := ccf.Create()
	require.Nil(t, cc)
	require.True(t, errors.Is(err, errorsErd.ErrMarshalizerCreation))
}

func TestCoreComponentsFactory_CreateCoreComponents_InvalidVmMarshalizerConfigShouldErr(t *testing.T) {
	t.Parallel()

	args := getCoreArgs()
	args.Config = config.Config{
		Marshalizer: config.MarshalizerConfig{
			Type:           testMarshalizer,
			SizeCheckDelta: 0,
		},
		Hasher: config.TypeConfig{
			Type: testHasher,
		},
		VmMarshalizer: config.TypeConfig{
			Type: "invalid",
		},
	}
	ccf, _ := factory.NewCoreComponentsFactory(args)

	cc, err := ccf.Create()
	require.Nil(t, cc)
	require.True(t, errors.Is(err, errorsErd.ErrMarshalizerCreation))
}

func TestCoreComponentsFactory_CreateCoreComponents_NoTxSignMarshalizerConfigShouldErr(t *testing.T) {
	t.Parallel()

	args := getCoreArgs()
	args.Config = config.Config{
		Hasher: config.TypeConfig{
			Type: testHasher,
		},
		Marshalizer: config.MarshalizerConfig{
			Type:           testMarshalizer,
			SizeCheckDelta: 0,
		},
		VmMarshalizer: config.TypeConfig{
			Type: testMarshalizer,
		},
	}
	ccf, _ := factory.NewCoreComponentsFactory(args)

	cc, err := ccf.Create()
	require.Nil(t, cc)
	require.True(t, errors.Is(err, errorsErd.ErrMarshalizerCreation))
}

func TestCoreComponentsFactory_CreateCoreComponents_InvalidTxSignMarshalizerConfigShouldErr(t *testing.T) {
	t.Parallel()

	args := getCoreArgs()
	args.Config = config.Config{
		Marshalizer: config.MarshalizerConfig{
			Type:           testMarshalizer,
			SizeCheckDelta: 0,
		},
		Hasher: config.TypeConfig{
			Type: testHasher,
		},
		VmMarshalizer: config.TypeConfig{
			Type: testMarshalizer,
		},
		TxSignMarshalizer: config.TypeConfig{
			Type: "invalid",
		},
	}
	ccf, _ := factory.NewCoreComponentsFactory(args)

	cc, err := ccf.Create()
	require.Nil(t, cc)
	require.True(t, errors.Is(err, errorsErd.ErrMarshalizerCreation))
}

func TestCoreComponentsFactory_CreateCoreComponentsInvalidValPubKeyConverterShouldErr(t *testing.T) {
	t.Parallel()

	args := getCoreArgs()
	args.Config.ValidatorPubkeyConverter.Type = "invalid"
	ccf, _ := factory.NewCoreComponentsFactory(args)

	cc, err := ccf.Create()
	require.Nil(t, cc)
	require.True(t, errors.Is(err, state.ErrInvalidPubkeyConverterType))
}

func TestCoreComponentsFactory_CreateCoreComponentsInvalidAddrPubKeyConverterShouldErr(t *testing.T) {
	t.Parallel()

	args := getCoreArgs()
	args.Config.AddressPubkeyConverter.Type = "invalid"
	ccf, _ := factory.NewCoreComponentsFactory(args)

	cc, err := ccf.Create()
	require.Nil(t, cc)
	require.True(t, errors.Is(err, state.ErrInvalidPubkeyConverterType))
}

func TestCoreComponentsFactory_CreateCoreComponents_ShouldWork(t *testing.T) {
	t.Parallel()

	args := getCoreArgs()
	ccf, _ := factory.NewCoreComponentsFactory(args)

	cc, err := ccf.Create()
	require.NoError(t, err)
	require.NotNil(t, cc)
}

// ------------ Test CoreComponents --------------------
func TestCoreComponents_Close_ShouldWork(t *testing.T) {
	t.Parallel()

	args := getCoreArgs()
	ccf, _ := factory.NewCoreComponentsFactory(args)
	cc, _ := ccf.Create()
	err := cc.Close()

	require.NoError(t, err)
}

func getEpochStartConfig() config.EpochStartConfig {
	return config.EpochStartConfig{
		MinRoundsBetweenEpochs:            20,
		RoundsPerEpoch:                    20,
		MaxShuffledOutRestartThreshold:    0.2,
		MinShuffledOutRestartThreshold:    0.1,
		MinNumConnectedPeersToStart:       2,
		MinNumOfPeersToConsiderBlockValid: 2,
	}
}

func getCoreArgs() factory.CoreComponentsFactoryArgs {
	return factory.CoreComponentsFactoryArgs{
		Config: config.Config{
			EpochStartConfig: getEpochStartConfig(),
			PublicKeyPeerId: config.CacheConfig{
				Type:     "LRU",
				Capacity: 5000,
				Shards:   16,
			},
			PublicKeyShardId: config.CacheConfig{
				Type:     "LRU",
				Capacity: 5000,
				Shards:   16,
			},
			PeerIdShardId: config.CacheConfig{
				Type:     "LRU",
				Capacity: 5000,
				Shards:   16,
			},
			PeerHonesty: config.CacheConfig{
				Type:     "LRU",
				Capacity: 5000,
				Shards:   16,
			},
			GeneralSettings: config.GeneralSettingsConfig{
				ChainID:                  "undefined",
				MinTransactionVersion:    1,
				GenesisMaxNumberOfShards: 3,
			},
			Marshalizer: config.MarshalizerConfig{
				Type:           testMarshalizer,
				SizeCheckDelta: 0,
			},
			Hasher: config.TypeConfig{
				Type: testHasher,
			},
			VmMarshalizer: config.TypeConfig{
				Type: testMarshalizer,
			},
			TxSignMarshalizer: config.TypeConfig{
				Type: testMarshalizer,
			},
			TxSignHasher: config.TypeConfig{
				Type: testHasher,
			},
			AddressPubkeyConverter: config.PubkeyConfig{
				Length:          32,
				Type:            "bech32",
				SignatureLength: 0,
			},
			ValidatorPubkeyConverter: config.PubkeyConfig{
				Length:          96,
				Type:            "hex",
				SignatureLength: 48,
			},
			Consensus: config.ConsensusConfig{
				Type: "bls",
			},
			ValidatorStatistics: config.ValidatorStatisticsConfig{
				CacheRefreshIntervalInSec: uint32(100),
			},
			SoftwareVersionConfig: config.SoftwareVersionConfig{
				PollingIntervalInMinutes: 30,
			},
			Versions: config.VersionsConfig{
				DefaultVersion:   "1",
				VersionsByEpochs: nil,
				Cache: config.CacheConfig{
					Type:     "LRU",
					Capacity: 1000,
					Shards:   1,
				},
			},
<<<<<<< HEAD
			Hardfork: config.HardforkConfig{
				PublicKeyToListenFrom: dummyPk,
=======
			PeersRatingConfig: config.PeersRatingConfig{
				TopRatedCacheCapacity: 1000,
				BadRatedCacheCapacity: 1000,
>>>>>>> 6662d85d
			},
		},
		ConfigPathsHolder: config.ConfigurationPathsHolder{
			GasScheduleDirectoryName: "../cmd/node/config/gasSchedules",
		},
		RatingsConfig:         createDummyRatingsConfig(),
		EconomicsConfig:       createDummyEconomicsConfig(),
		NodesFilename:         "mock/testdata/nodesSetupMock.json",
		WorkingDirectory:      "home",
		ChanStopNodeProcess:   make(chan endProcess.ArgEndProcess),
		StatusHandlersFactory: &statusHandler.StatusHandlersFactoryMock{},
		EpochConfig: config.EpochConfig{
			GasSchedule: config.GasScheduleConfig{
				GasScheduleByEpochs: []config.GasScheduleByEpochs{
					{
						StartEpoch: 0,
						FileName:   "gasScheduleV1.toml",
					},
				},
			},
		},
	}
}

func createDummyEconomicsConfig() config.EconomicsConfig {
	return config.EconomicsConfig{
		GlobalSettings: config.GlobalSettings{
			GenesisTotalSupply: "20000000000000000000000000",
			MinimumInflation:   0,
			YearSettings: []*config.YearSetting{
				{
					Year:             0,
					MaximumInflation: 0.01,
				},
			},
		},
		RewardsSettings: config.RewardsSettings{
			RewardsConfigByEpoch: []config.EpochRewardSettings{
				{
					LeaderPercentage:                 0.1,
					ProtocolSustainabilityPercentage: 0.1,
					ProtocolSustainabilityAddress:    "erd1932eft30w753xyvme8d49qejgkjc09n5e49w4mwdjtm0neld797su0dlxp",
					TopUpFactor:                      0.25,
					TopUpGradientPoint:               "3000000000000000000000000",
				},
			},
		},
		FeeSettings: config.FeeSettings{
			GasLimitSettings: []config.GasLimitSetting{
				{
					MaxGasLimitPerBlock:         "1500000000",
					MaxGasLimitPerMiniBlock:     "1500000000",
					MaxGasLimitPerMetaBlock:     "15000000000",
					MaxGasLimitPerMetaMiniBlock: "15000000000",
					MaxGasLimitPerTx:            "1500000000",
					MinGasLimit:                 "50000",
				},
			},
			MinGasPrice:      "1000000000",
			GasPerDataByte:   "1500",
			GasPriceModifier: 1,
		},
	}
}

func createDummyRatingsConfig() config.RatingsConfig {
	return config.RatingsConfig{
		General: config.General{
			StartRating:           5000001,
			MaxRating:             10000000,
			MinRating:             1,
			SignedBlocksThreshold: signedBlocksThreshold,
			SelectionChances: []*config.SelectionChance{
				{MaxThreshold: 0, ChancePercent: 5},
				{MaxThreshold: 2500000, ChancePercent: 19},
				{MaxThreshold: 7500000, ChancePercent: 20},
				{MaxThreshold: 10000000, ChancePercent: 21},
			},
		},
		ShardChain: config.ShardChain{
			RatingSteps: config.RatingSteps{
				HoursToMaxRatingFromStartRating: 2,
				ProposerValidatorImportance:     1,
				ProposerDecreaseFactor:          -4,
				ValidatorDecreaseFactor:         -4,
				ConsecutiveMissedBlocksPenalty:  consecutiveMissedBlocksPenalty,
			},
		},
		MetaChain: config.MetaChain{
			RatingSteps: config.RatingSteps{
				HoursToMaxRatingFromStartRating: 2,
				ProposerValidatorImportance:     1,
				ProposerDecreaseFactor:          -4,
				ValidatorDecreaseFactor:         -4,
				ConsecutiveMissedBlocksPenalty:  consecutiveMissedBlocksPenalty,
			},
		},
	}
}<|MERGE_RESOLUTION|>--- conflicted
+++ resolved
@@ -323,14 +323,12 @@
 					Shards:   1,
 				},
 			},
-<<<<<<< HEAD
-			Hardfork: config.HardforkConfig{
-				PublicKeyToListenFrom: dummyPk,
-=======
 			PeersRatingConfig: config.PeersRatingConfig{
 				TopRatedCacheCapacity: 1000,
 				BadRatedCacheCapacity: 1000,
->>>>>>> 6662d85d
+			},
+			Hardfork: config.HardforkConfig{
+				PublicKeyToListenFrom: dummyPk,
 			},
 		},
 		ConfigPathsHolder: config.ConfigurationPathsHolder{
