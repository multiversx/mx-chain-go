--- conflicted
+++ resolved
@@ -327,12 +327,9 @@
 				TopRatedCacheCapacity: 1000,
 				BadRatedCacheCapacity: 1000,
 			},
-<<<<<<< HEAD
-=======
 			Hardfork: config.HardforkConfig{
 				PublicKeyToListenFrom: dummyPk,
 			},
->>>>>>> c8588495
 		},
 		ConfigPathsHolder: config.ConfigurationPathsHolder{
 			GasScheduleDirectoryName: "../cmd/node/config/gasSchedules",
