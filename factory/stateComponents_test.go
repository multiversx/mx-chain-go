--- conflicted
+++ resolved
@@ -107,6 +107,7 @@
 		Core:             coreComponents,
 		StorageService:   disabled.NewChainStorer(),
 		ProcessingMode:   common.Normal,
+		ChainHandler:     &testscommon.ChainHandlerStub{},
 	}
 
 	return stateComponentsFactoryArgs
@@ -261,19 +262,11 @@
 				Shards:   1,
 			},
 		},
-<<<<<<< HEAD
 		SmartContractDataPool: config.CacheConfig{
 			Capacity: 10000,
 			Type:     "LRU",
 			Shards:   1,
 		},
-=======
-		ShardCoordinator: shardCoordinator,
-		Core:             coreComponents,
-		StorageService:   disabled.NewChainStorer(),
-		ProcessingMode:   common.Normal,
-		ChainHandler:     &testscommon.ChainHandlerStub{},
->>>>>>> ef1f1a59
 	}
 }
 
