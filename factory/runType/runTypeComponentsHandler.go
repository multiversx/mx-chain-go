package runType

import (
	"fmt"
	"sync"

	"github.com/multiversx/mx-chain-go/consensus"
	sovereignBlock "github.com/multiversx/mx-chain-go/dataRetriever/dataPool/sovereign"
	requesterscontainer "github.com/multiversx/mx-chain-go/dataRetriever/factory/requestersContainer"
	"github.com/multiversx/mx-chain-go/dataRetriever/factory/resolverscontainer"
	"github.com/multiversx/mx-chain-go/dataRetriever/requestHandlers"
	"github.com/multiversx/mx-chain-go/epochStart/bootstrap"
	"github.com/multiversx/mx-chain-go/errors"
	"github.com/multiversx/mx-chain-go/factory"
	factoryVm "github.com/multiversx/mx-chain-go/factory/vm"
	"github.com/multiversx/mx-chain-go/process"
	processBlock "github.com/multiversx/mx-chain-go/process/block"
	"github.com/multiversx/mx-chain-go/process/block/preprocess"
	"github.com/multiversx/mx-chain-go/process/block/sovereign"
	"github.com/multiversx/mx-chain-go/process/coordinator"
	"github.com/multiversx/mx-chain-go/process/factory/interceptorscontainer"
	"github.com/multiversx/mx-chain-go/process/peer"
	"github.com/multiversx/mx-chain-go/process/smartContract/hooks"
	"github.com/multiversx/mx-chain-go/process/smartContract/scrCommon"
	processSync "github.com/multiversx/mx-chain-go/process/sync"
	"github.com/multiversx/mx-chain-go/process/sync/storageBootstrap"
	"github.com/multiversx/mx-chain-go/process/track"
	"github.com/multiversx/mx-chain-go/sharding"
	"github.com/multiversx/mx-chain-go/state"

	"github.com/multiversx/mx-chain-core-go/core/check"
)

var _ factory.ComponentHandler = (*managedRunTypeComponents)(nil)
var _ factory.RunTypeComponentsHandler = (*managedRunTypeComponents)(nil)
var _ factory.RunTypeComponentsHolder = (*managedRunTypeComponents)(nil)

type managedRunTypeComponents struct {
	*runTypeComponents
	factory            runTypeComponentsCreator
	mutStateComponents sync.RWMutex
}

// NewManagedRunTypeComponents returns a news instance of managedRunTypeComponents
func NewManagedRunTypeComponents(rcf runTypeComponentsCreator) (*managedRunTypeComponents, error) {
	if rcf == nil {
		return nil, errors.ErrNilRunTypeComponentsFactory
	}

	return &managedRunTypeComponents{
		runTypeComponents: nil,
		factory:           rcf,
	}, nil
}

// Create will create the managed components
func (mrc *managedRunTypeComponents) Create() error {
	rtc, err := mrc.factory.Create()
	if err != nil {
		return fmt.Errorf("%w: %v", errors.ErrRunTypeComponentsFactoryCreate, err)
	}

	mrc.mutStateComponents.Lock()
	mrc.runTypeComponents = rtc
	mrc.mutStateComponents.Unlock()

	return nil
}

// Close will close all underlying subcomponents
func (mrc *managedRunTypeComponents) Close() error {
	mrc.mutStateComponents.Lock()
	defer mrc.mutStateComponents.Unlock()

	if check.IfNil(mrc.runTypeComponents) {
		return nil
	}

	err := mrc.runTypeComponents.Close()
	if err != nil {
		return err
	}
	mrc.runTypeComponents = nil

	return nil
}

// CheckSubcomponents verifies all subcomponents
func (mrc *managedRunTypeComponents) CheckSubcomponents() error {
	mrc.mutStateComponents.RLock()
	defer mrc.mutStateComponents.RUnlock()

	if check.IfNil(mrc.runTypeComponents) {
		return errors.ErrNilRunTypeComponents
	}
	if check.IfNil(mrc.blockProcessorCreator) {
		return errors.ErrNilBlockProcessorCreator
	}
	if check.IfNil(mrc.blockChainHookHandlerCreator) {
		return errors.ErrNilBlockChainHookHandlerCreator
	}
	if check.IfNil(mrc.bootstrapperFromStorageCreator) {
		return errors.ErrNilBootstrapperFromStorageCreator
	}
	if check.IfNil(mrc.bootstrapperCreator) {
		return errors.ErrNilBootstrapperCreator
	}
	if check.IfNil(mrc.blockTrackerCreator) {
		return errors.ErrNilBlockTrackerCreator
	}
	if check.IfNil(mrc.epochStartBootstrapperCreator) {
		return errors.ErrNilEpochStartBootstrapperCreator
	}
	if check.IfNil(mrc.forkDetectorCreator) {
		return errors.ErrNilForkDetectorCreator
	}
	if check.IfNil(mrc.headerValidatorCreator) {
		return errors.ErrNilHeaderValidatorCreator
	}
	if check.IfNil(mrc.requestHandlerCreator) {
		return errors.ErrNilRequestHandlerCreator
	}
	if check.IfNil(mrc.scheduledTxsExecutionCreator) {
		return errors.ErrNilScheduledTxsExecutionCreator
	}
	if check.IfNil(mrc.transactionCoordinatorCreator) {
		return errors.ErrNilTransactionCoordinatorCreator
	}
	if check.IfNil(mrc.validatorStatisticsProcessorCreator) {
		return errors.ErrNilValidatorStatisticsProcessorCreator
	}
	if check.IfNil(mrc.additionalStorageServiceCreator) {
		return errors.ErrNilAdditionalStorageServiceCreator
	}
	if check.IfNil(mrc.scProcessorCreator) {
		return errors.ErrNilSCProcessorCreator
	}
	if check.IfNil(mrc.scResultPreProcessorCreator) {
		return errors.ErrNilSCResultsPreProcessorCreator
	}
	if mrc.consensusModel == consensus.ConsensusModelInvalid {
		return errors.ErrInvalidConsensusModel
	}
	if check.IfNil(mrc.vmContainerMetaFactory) {
		return errors.ErrNilVmContainerMetaFactoryCreator
	}
	if check.IfNil(mrc.vmContainerShardFactory) {
		return errors.ErrNilVmContainerShardFactoryCreator
	}
	if check.IfNil(mrc.accountsCreator) {
		return errors.ErrNilAccountsCreator
	}
	if check.IfNil(mrc.outGoingOperationsPoolHandler) {
		return errors.ErrNilOutGoingOperationsPool
	}
	if check.IfNil(mrc.dataCodecHandler) {
		return errors.ErrNilDataCodec
	}
	if check.IfNil(mrc.topicsCheckerHandler) {
		return errors.ErrNilTopicsChecker
	}
	if check.IfNil(mrc.shardCoordinatorCreator) {
		return errors.ErrNilShardCoordinatorFactory
	}
<<<<<<< HEAD
	if check.IfNil(mrc.txPreProcessorCreator) {
		return errors.ErrNilTxPreProcessorCreator
=======
	if check.IfNil(mrc.RequestersContainerFactoryCreator()) {
		return errors.ErrNilRequesterContainerFactoryCreator
	}
	if check.IfNil(mrc.InterceptorsContainerFactoryCreator()) {
		return errors.ErrNilInterceptorsContainerFactoryCreator
	}
	if check.IfNil(mrc.ShardResolversContainerFactoryCreator()) {
		return errors.ErrNilShardResolversContainerFactoryCreator
>>>>>>> af59b12f
	}
	return nil
}

// AdditionalStorageServiceCreator returns the additional storage service creator
func (mrc *managedRunTypeComponents) AdditionalStorageServiceCreator() process.AdditionalStorageServiceCreator {
	mrc.mutStateComponents.RLock()
	defer mrc.mutStateComponents.RUnlock()

	if check.IfNil(mrc.runTypeComponents) {
		return nil
	}

	return mrc.runTypeComponents.additionalStorageServiceCreator
}

// BlockProcessorCreator returns the block processor creator
func (mrc *managedRunTypeComponents) BlockProcessorCreator() processBlock.BlockProcessorCreator {
	mrc.mutStateComponents.RLock()
	defer mrc.mutStateComponents.RUnlock()

	if check.IfNil(mrc.runTypeComponents) {
		return nil
	}

	return mrc.runTypeComponents.blockProcessorCreator
}

// BlockChainHookHandlerCreator returns the blockchain hook handler creator
func (mrc *managedRunTypeComponents) BlockChainHookHandlerCreator() hooks.BlockChainHookHandlerCreator {
	mrc.mutStateComponents.RLock()
	defer mrc.mutStateComponents.RUnlock()

	if check.IfNil(mrc.runTypeComponents) {
		return nil
	}

	return mrc.runTypeComponents.blockChainHookHandlerCreator
}

// BootstrapperFromStorageCreator returns the bootstrapper from storage creator
func (mrc *managedRunTypeComponents) BootstrapperFromStorageCreator() storageBootstrap.BootstrapperFromStorageCreator {
	mrc.mutStateComponents.RLock()
	defer mrc.mutStateComponents.RUnlock()

	if check.IfNil(mrc.runTypeComponents) {
		return nil
	}

	return mrc.runTypeComponents.bootstrapperFromStorageCreator
}

// BootstrapperCreator returns the bootstrapper creator
func (mrc *managedRunTypeComponents) BootstrapperCreator() storageBootstrap.BootstrapperCreator {
	mrc.mutStateComponents.RLock()
	defer mrc.mutStateComponents.RUnlock()

	if check.IfNil(mrc.runTypeComponents) {
		return nil
	}

	return mrc.runTypeComponents.bootstrapperCreator
}

// BlockTrackerCreator returns the block tracker creator
func (mrc *managedRunTypeComponents) BlockTrackerCreator() track.BlockTrackerCreator {
	mrc.mutStateComponents.RLock()
	defer mrc.mutStateComponents.RUnlock()

	if check.IfNil(mrc.runTypeComponents) {
		return nil
	}

	return mrc.runTypeComponents.blockTrackerCreator
}

// EpochStartBootstrapperCreator returns the epoch start bootstrapper creator
func (mrc *managedRunTypeComponents) EpochStartBootstrapperCreator() bootstrap.EpochStartBootstrapperCreator {
	mrc.mutStateComponents.RLock()
	defer mrc.mutStateComponents.RUnlock()

	if check.IfNil(mrc.runTypeComponents) {
		return nil
	}

	return mrc.runTypeComponents.epochStartBootstrapperCreator
}

// ForkDetectorCreator returns the fork detector creator
func (mrc *managedRunTypeComponents) ForkDetectorCreator() processSync.ForkDetectorCreator {
	mrc.mutStateComponents.RLock()
	defer mrc.mutStateComponents.RUnlock()

	if check.IfNil(mrc.runTypeComponents) {
		return nil
	}

	return mrc.runTypeComponents.forkDetectorCreator
}

// HeaderValidatorCreator returns the header validator creator
func (mrc *managedRunTypeComponents) HeaderValidatorCreator() processBlock.HeaderValidatorCreator {
	mrc.mutStateComponents.RLock()
	defer mrc.mutStateComponents.RUnlock()

	if check.IfNil(mrc.runTypeComponents) {
		return nil
	}

	return mrc.runTypeComponents.headerValidatorCreator
}

// RequestHandlerCreator returns the request handler creator
func (mrc *managedRunTypeComponents) RequestHandlerCreator() requestHandlers.RequestHandlerCreator {
	mrc.mutStateComponents.RLock()
	defer mrc.mutStateComponents.RUnlock()

	if check.IfNil(mrc.runTypeComponents) {
		return nil
	}

	return mrc.runTypeComponents.requestHandlerCreator
}

// ScheduledTxsExecutionCreator returns the scheduled transactions execution creator
func (mrc *managedRunTypeComponents) ScheduledTxsExecutionCreator() preprocess.ScheduledTxsExecutionCreator {
	mrc.mutStateComponents.RLock()
	defer mrc.mutStateComponents.RUnlock()

	if check.IfNil(mrc.runTypeComponents) {
		return nil
	}

	return mrc.runTypeComponents.scheduledTxsExecutionCreator
}

// TransactionCoordinatorCreator returns the transaction coordinator creator
func (mrc *managedRunTypeComponents) TransactionCoordinatorCreator() coordinator.TransactionCoordinatorCreator {
	mrc.mutStateComponents.RLock()
	defer mrc.mutStateComponents.RUnlock()

	if check.IfNil(mrc.runTypeComponents) {
		return nil
	}

	return mrc.runTypeComponents.transactionCoordinatorCreator
}

// ValidatorStatisticsProcessorCreator returns the validator statistics processor creator
func (mrc *managedRunTypeComponents) ValidatorStatisticsProcessorCreator() peer.ValidatorStatisticsProcessorCreator {
	mrc.mutStateComponents.RLock()
	defer mrc.mutStateComponents.RUnlock()

	if check.IfNil(mrc.runTypeComponents) {
		return nil
	}

	return mrc.runTypeComponents.validatorStatisticsProcessorCreator
}

// SCProcessorCreator returns the smart contract processor creator
func (mrc *managedRunTypeComponents) SCProcessorCreator() scrCommon.SCProcessorCreator {
	mrc.mutStateComponents.RLock()
	defer mrc.mutStateComponents.RUnlock()

	if check.IfNil(mrc.runTypeComponents) {
		return nil
	}

	return mrc.runTypeComponents.scProcessorCreator
}

// SCResultsPreProcessorCreator returns the smart contract result pre-processor creator
func (mrc *managedRunTypeComponents) SCResultsPreProcessorCreator() preprocess.SmartContractResultPreProcessorCreator {
	mrc.mutStateComponents.RLock()
	defer mrc.mutStateComponents.RUnlock()

	if check.IfNil(mrc.runTypeComponents) {
		return nil
	}

	return mrc.runTypeComponents.scResultPreProcessorCreator
}

// ConsensusModel returns the consensus model
func (mrc *managedRunTypeComponents) ConsensusModel() consensus.ConsensusModel {
	mrc.mutStateComponents.RLock()
	defer mrc.mutStateComponents.RUnlock()

	if check.IfNil(mrc.runTypeComponents) {
		return consensus.ConsensusModelInvalid
	}

	return mrc.runTypeComponents.consensusModel
}

// VmContainerMetaFactoryCreator returns the vm container meta factory creator
func (mrc *managedRunTypeComponents) VmContainerMetaFactoryCreator() factoryVm.VmContainerCreator {
	mrc.mutStateComponents.RLock()
	defer mrc.mutStateComponents.RUnlock()

	if check.IfNil(mrc.runTypeComponents) {
		return nil
	}

	return mrc.runTypeComponents.vmContainerMetaFactory
}

// VmContainerShardFactoryCreator returns the vm container shard factory creator
func (mrc *managedRunTypeComponents) VmContainerShardFactoryCreator() factoryVm.VmContainerCreator {
	mrc.mutStateComponents.RLock()
	defer mrc.mutStateComponents.RUnlock()

	if check.IfNil(mrc.runTypeComponents) {
		return nil
	}

	return mrc.runTypeComponents.vmContainerShardFactory
}

// AccountsCreator returns the accounts factory
func (mrc *managedRunTypeComponents) AccountsCreator() state.AccountFactory {
	mrc.mutStateComponents.RLock()
	defer mrc.mutStateComponents.RUnlock()

	if check.IfNil(mrc.runTypeComponents) {
		return nil
	}

	return mrc.runTypeComponents.accountsCreator
}

// OutGoingOperationsPoolHandler return the outgoing operations pool factory
func (mrc *managedRunTypeComponents) OutGoingOperationsPoolHandler() sovereignBlock.OutGoingOperationsPool {
	mrc.mutStateComponents.RLock()
	defer mrc.mutStateComponents.RUnlock()

	if check.IfNil(mrc.runTypeComponents) {
		return nil
	}

	return mrc.runTypeComponents.outGoingOperationsPoolHandler
}

// DataCodecHandler returns the data codec factory
func (mrc *managedRunTypeComponents) DataCodecHandler() sovereign.DataDecoderHandler {
	mrc.mutStateComponents.RLock()
	defer mrc.mutStateComponents.RUnlock()

	if check.IfNil(mrc.runTypeComponents) {
		return nil
	}

	return mrc.runTypeComponents.dataCodecHandler
}

// TopicsCheckerHandler returns the topics checker factory
func (mrc *managedRunTypeComponents) TopicsCheckerHandler() sovereign.TopicsCheckerHandler {
	mrc.mutStateComponents.RLock()
	defer mrc.mutStateComponents.RUnlock()

	if check.IfNil(mrc.runTypeComponents) {
		return nil
	}

	return mrc.runTypeComponents.topicsCheckerHandler
}

// ShardCoordinatorCreator returns the shard coordinator factory
func (mrc *managedRunTypeComponents) ShardCoordinatorCreator() sharding.ShardCoordinatorFactory {
	mrc.mutStateComponents.RLock()
	defer mrc.mutStateComponents.RUnlock()

	if check.IfNil(mrc.runTypeComponents) {
		return nil
	}

	return mrc.runTypeComponents.shardCoordinatorCreator
}

// RequestersContainerFactoryCreator returns the shard coordinator factory
func (mrc *managedRunTypeComponents) RequestersContainerFactoryCreator() requesterscontainer.RequesterContainerFactoryCreator {
	mrc.mutStateComponents.RLock()
	defer mrc.mutStateComponents.RUnlock()

	if check.IfNil(mrc.runTypeComponents) {
		return nil
	}

	return mrc.runTypeComponents.requestersContainerFactoryCreator
}

// InterceptorsContainerFactoryCreator returns the shard interceptors container factory
func (mrc *managedRunTypeComponents) InterceptorsContainerFactoryCreator() interceptorscontainer.InterceptorsContainerFactoryCreator {
	mrc.mutStateComponents.RLock()
	defer mrc.mutStateComponents.RUnlock()

	if check.IfNil(mrc.runTypeComponents) {
		return nil
	}

	return mrc.runTypeComponents.interceptorsContainerFactoryCreator
}

// ShardResolversContainerFactoryCreator returns the shard resolvers container factory
func (mrc *managedRunTypeComponents) ShardResolversContainerFactoryCreator() resolverscontainer.ShardResolversContainerFactoryCreator {
	mrc.mutStateComponents.RLock()
	defer mrc.mutStateComponents.RUnlock()

	if check.IfNil(mrc.runTypeComponents) {
		return nil
	}

	return mrc.runTypeComponents.shardResolversContainerFactoryCreator
}

// TxPreProcessorCreator returns the tx pre processor factory
func (mrc *managedRunTypeComponents) TxPreProcessorCreator() preprocess.TxPreProcessorCreator {
	mrc.mutStateComponents.RLock()
	defer mrc.mutStateComponents.RUnlock()

	if check.IfNil(mrc.runTypeComponents) {
		return nil
	}

	return mrc.runTypeComponents.txPreProcessorCreator
}

// IsInterfaceNil returns true if the interface is nil
func (mrc *managedRunTypeComponents) IsInterfaceNil() bool {
	return mrc == nil
}

// String returns the name of the component
func (mrc *managedRunTypeComponents) String() string {
	return factory.RunTypeComponentsName
}<|MERGE_RESOLUTION|>--- conflicted
+++ resolved
@@ -162,10 +162,6 @@
 	if check.IfNil(mrc.shardCoordinatorCreator) {
 		return errors.ErrNilShardCoordinatorFactory
 	}
-<<<<<<< HEAD
-	if check.IfNil(mrc.txPreProcessorCreator) {
-		return errors.ErrNilTxPreProcessorCreator
-=======
 	if check.IfNil(mrc.RequestersContainerFactoryCreator()) {
 		return errors.ErrNilRequesterContainerFactoryCreator
 	}
@@ -174,7 +170,9 @@
 	}
 	if check.IfNil(mrc.ShardResolversContainerFactoryCreator()) {
 		return errors.ErrNilShardResolversContainerFactoryCreator
->>>>>>> af59b12f
+	}
+	if check.IfNil(mrc.TxPreProcessorCreator()) {
+		return errors.ErrNilTxPreProcessorCreator
 	}
 	return nil
 }
