package runType

import (
	"fmt"

	"github.com/multiversx/mx-chain-go/common/disabled"
	"github.com/multiversx/mx-chain-go/consensus"
	sovereignBlock "github.com/multiversx/mx-chain-go/dataRetriever/dataPool/sovereign"
	"github.com/multiversx/mx-chain-go/dataRetriever/requestHandlers"
	"github.com/multiversx/mx-chain-go/epochStart/bootstrap"
	"github.com/multiversx/mx-chain-go/errors"
	factoryVm "github.com/multiversx/mx-chain-go/factory/vm"
	"github.com/multiversx/mx-chain-go/process"
	"github.com/multiversx/mx-chain-go/process/block"
	processBlock "github.com/multiversx/mx-chain-go/process/block"
	"github.com/multiversx/mx-chain-go/process/block/preprocess"
	"github.com/multiversx/mx-chain-go/process/block/sovereign"
	"github.com/multiversx/mx-chain-go/process/coordinator"
	"github.com/multiversx/mx-chain-go/process/peer"
	"github.com/multiversx/mx-chain-go/process/smartContract/hooks"
	"github.com/multiversx/mx-chain-go/process/smartContract/processProxy"
	"github.com/multiversx/mx-chain-go/process/smartContract/scrCommon"
	"github.com/multiversx/mx-chain-go/process/sync"
	"github.com/multiversx/mx-chain-go/process/sync/storageBootstrap"
	"github.com/multiversx/mx-chain-go/process/track"
	"github.com/multiversx/mx-chain-go/state"
	"github.com/multiversx/mx-chain-go/state/factory"
	storageFactory "github.com/multiversx/mx-chain-go/storage/factory"

	"github.com/multiversx/mx-chain-core-go/core/check"
)

type runTypeComponentsFactory struct {
	coreComponents process.CoreComponentsHolder
}

// runTypeComponents struct holds the components needed for a run type
type runTypeComponents struct {
	blockChainHookHandlerCreator        hooks.BlockChainHookHandlerCreator
	epochStartBootstrapperCreator       bootstrap.EpochStartBootstrapperCreator
	bootstrapperFromStorageCreator      storageBootstrap.BootstrapperFromStorageCreator
	bootstrapperCreator                 storageBootstrap.BootstrapperCreator
	blockProcessorCreator               processBlock.BlockProcessorCreator
	forkDetectorCreator                 sync.ForkDetectorCreator
	blockTrackerCreator                 track.BlockTrackerCreator
	requestHandlerCreator               requestHandlers.RequestHandlerCreator
	headerValidatorCreator              processBlock.HeaderValidatorCreator
	scheduledTxsExecutionCreator        preprocess.ScheduledTxsExecutionCreator
	transactionCoordinatorCreator       coordinator.TransactionCoordinatorCreator
	validatorStatisticsProcessorCreator peer.ValidatorStatisticsProcessorCreator
	additionalStorageServiceCreator     process.AdditionalStorageServiceCreator
	scProcessorCreator                  scrCommon.SCProcessorCreator
	scResultPreProcessorCreator         preprocess.SmartContractResultPreProcessorCreator
	consensusModel                      consensus.ConsensusModel
	vmContainerMetaFactory              factoryVm.VmContainerCreator
	vmContainerShardFactory             factoryVm.VmContainerCreator
	accountsCreator                     state.AccountFactory
	outGoingOperationsPoolHandler       sovereignBlock.OutGoingOperationsPool
	dataCodecHandler                    sovereign.DataDecoderHandler
	topicsCheckerHandler                sovereign.TopicsCheckerHandler
}

// NewRunTypeComponentsFactory will return a new instance of runTypeComponentsFactory
func NewRunTypeComponentsFactory(coreComponents process.CoreComponentsHolder) (*runTypeComponentsFactory, error) {
	if check.IfNil(coreComponents) {
		return nil, errors.ErrNilCoreComponents
	}

	return &runTypeComponentsFactory{
		coreComponents: coreComponents,
	}, nil
}

// Create creates the runType components
func (rcf *runTypeComponentsFactory) Create() (*runTypeComponents, error) {
	blockChainHookHandlerFactory, err := hooks.NewBlockChainHookFactory()
	if err != nil {
		return nil, fmt.Errorf("runTypeComponentsFactory - NewBlockChainHookFactory failed: %w", err)
	}

	epochStartBootstrapperFactory := bootstrap.NewEpochStartBootstrapperFactory()

	bootstrapperFromStorageFactory, err := storageBootstrap.NewShardStorageBootstrapperFactory()
	if err != nil {
		return nil, fmt.Errorf("runTypeComponentsFactory - NewShardStorageBootstrapperFactory failed: %w", err)
	}

	shardBootstrapFactory, err := storageBootstrap.NewShardBootstrapFactory()
	if err != nil {
		return nil, fmt.Errorf("runTypeComponentsFactory - NewShardBootstrapFactory failed: %w", err)
	}

	blockProcessorFactory, err := block.NewShardBlockProcessorFactory()
	if err != nil {
		return nil, fmt.Errorf("runTypeComponentsFactory - NewShardBlockProcessorFactory failed: %w", err)
	}

	forkDetectorFactory, err := sync.NewShardForkDetectorFactory()
	if err != nil {
		return nil, fmt.Errorf("runTypeComponentsFactory - NewShardForkDetectorFactory failed: %w", err)
	}

	blockTrackerFactory, err := track.NewShardBlockTrackerFactory()
	if err != nil {
		return nil, fmt.Errorf("runTypeComponentsFactory - NewShardBlockTrackerFactory failed: %w", err)
	}

	requestHandlerFactory := requestHandlers.NewResolverRequestHandlerFactory()

	headerValidatorFactory, err := block.NewShardHeaderValidatorFactory()
	if err != nil {
		return nil, fmt.Errorf("runTypeComponentsFactory - NewShardHeaderValidatorFactory failed: %w", err)
	}

	scheduledTxsExecutionFactory, err := preprocess.NewShardScheduledTxsExecutionFactory()
	if err != nil {
		return nil, fmt.Errorf("runTypeComponentsFactory - NewSovereignScheduledTxsExecutionFactory failed: %w", err)
	}

	scResultsPreProcessorCreator, err := preprocess.NewSmartContractResultPreProcessorFactory()
	if err != nil {
		return nil, fmt.Errorf("runTypeComponentsFactory - NewSmartContractResultPreProcessorFactory failed: %w", err)
	}

	transactionCoordinatorFactory, err := coordinator.NewShardTransactionCoordinatorFactory()
	if err != nil {
		return nil, fmt.Errorf("runTypeComponentsFactory - NewShardTransactionCoordinatorFactory failed: %w", err)
	}

	validatorStatisticsProcessorFactory, err := peer.NewValidatorStatisticsProcessorFactory()
	if err != nil {
		return nil, fmt.Errorf("runTypeComponentsFactory - NewShardBlockProcessorFactory failed: %w", err)
	}

	additionalStorageServiceCreator, err := storageFactory.NewShardAdditionalStorageServiceFactory()
	if err != nil {
		return nil, fmt.Errorf("runTypeComponentsFactory - NewShardAdditionalStorageServiceFactory failed: %w", err)
	}

	scProcessorCreator := processProxy.NewSCProcessProxyFactory()

	vmContainerMetaCreator, err := factoryVm.NewVmContainerMetaFactory(blockChainHookHandlerFactory)
	if err != nil {
		return nil, fmt.Errorf("runTypeComponentsFactory - NewVmContainerMetaFactory failed: %w", err)
	}

	vmContainerShardCreator, err := factoryVm.NewVmContainerShardFactory(blockChainHookHandlerFactory)
	if err != nil {
		return nil, fmt.Errorf("runTypeComponentsFactory - NewVmContainerShardFactory failed: %w", err)
	}

	accountsCreator, err := factory.NewAccountCreator(factory.ArgsAccountCreator{
		Hasher:              rcf.coreComponents.Hasher(),
		Marshaller:          rcf.coreComponents.InternalMarshalizer(),
		EnableEpochsHandler: rcf.coreComponents.EnableEpochsHandler(),
	})
	if err != nil {
		return nil, fmt.Errorf("runTypeComponentsFactory - NewAccountCreator failed: %w", err)
	}

<<<<<<< HEAD
	outGoingOperationsPool := disabled.NewDisabledOutGoingOperationPool()

	dataCodec := disabled.NewDisabledDataCodec()

	topicsChecker := disabled.NewDisabledTopicsChecker()

=======
>>>>>>> 00a92935
	return &runTypeComponents{
		blockChainHookHandlerCreator:        blockChainHookHandlerFactory,
		epochStartBootstrapperCreator:       epochStartBootstrapperFactory,
		bootstrapperFromStorageCreator:      bootstrapperFromStorageFactory,
		bootstrapperCreator:                 shardBootstrapFactory,
		blockProcessorCreator:               blockProcessorFactory,
		forkDetectorCreator:                 forkDetectorFactory,
		blockTrackerCreator:                 blockTrackerFactory,
		requestHandlerCreator:               requestHandlerFactory,
		headerValidatorCreator:              headerValidatorFactory,
		scheduledTxsExecutionCreator:        scheduledTxsExecutionFactory,
		transactionCoordinatorCreator:       transactionCoordinatorFactory,
		validatorStatisticsProcessorCreator: validatorStatisticsProcessorFactory,
		additionalStorageServiceCreator:     additionalStorageServiceCreator,
		scProcessorCreator:                  scProcessorCreator,
		scResultPreProcessorCreator:         scResultsPreProcessorCreator,
		consensusModel:                      consensus.ConsensusModelV1,
		vmContainerMetaFactory:              vmContainerMetaCreator,
		vmContainerShardFactory:             vmContainerShardCreator,
		accountsCreator:                     accountsCreator,
<<<<<<< HEAD
		outGoingOperationsPoolHandler:       outGoingOperationsPool,
		dataCodecHandler:                    dataCodec,
		topicsCheckerHandler:                topicsChecker,
=======
		dataCodecHandler:                    disabled.NewDisabledDataCodec(),
		topicsCheckerHandler:                disabled.NewDisabledTopicsChecker(),
>>>>>>> 00a92935
	}, nil
}

// IsInterfaceNil returns true if there is no value under the interface
func (rc *runTypeComponentsFactory) IsInterfaceNil() bool {
	return rc == nil
}

// Close does nothing
func (rc *runTypeComponents) Close() error {
	return nil
}

// IsInterfaceNil returns true if there is no value under the interface
func (rc *runTypeComponents) IsInterfaceNil() bool {
	return rc == nil
}<|MERGE_RESOLUTION|>--- conflicted
+++ resolved
@@ -158,15 +158,6 @@
 		return nil, fmt.Errorf("runTypeComponentsFactory - NewAccountCreator failed: %w", err)
 	}
 
-<<<<<<< HEAD
-	outGoingOperationsPool := disabled.NewDisabledOutGoingOperationPool()
-
-	dataCodec := disabled.NewDisabledDataCodec()
-
-	topicsChecker := disabled.NewDisabledTopicsChecker()
-
-=======
->>>>>>> 00a92935
 	return &runTypeComponents{
 		blockChainHookHandlerCreator:        blockChainHookHandlerFactory,
 		epochStartBootstrapperCreator:       epochStartBootstrapperFactory,
@@ -187,14 +178,9 @@
 		vmContainerMetaFactory:              vmContainerMetaCreator,
 		vmContainerShardFactory:             vmContainerShardCreator,
 		accountsCreator:                     accountsCreator,
-<<<<<<< HEAD
-		outGoingOperationsPoolHandler:       outGoingOperationsPool,
-		dataCodecHandler:                    dataCodec,
-		topicsCheckerHandler:                topicsChecker,
-=======
+		outGoingOperationsPoolHandler:       disabled.NewDisabledOutGoingOperationPool(),
 		dataCodecHandler:                    disabled.NewDisabledDataCodec(),
 		topicsCheckerHandler:                disabled.NewDisabledTopicsChecker(),
->>>>>>> 00a92935
 	}, nil
 }
 
