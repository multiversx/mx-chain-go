package runType

import (
	"fmt"

	"github.com/multiversx/mx-chain-go/common/disabled"
	"github.com/multiversx/mx-chain-go/consensus"
	"github.com/multiversx/mx-chain-go/dataRetriever/dataPool/sovereign"
	"github.com/multiversx/mx-chain-go/dataRetriever/requestHandlers"
	"github.com/multiversx/mx-chain-go/epochStart/bootstrap"
	"github.com/multiversx/mx-chain-go/errors"
	factoryVm "github.com/multiversx/mx-chain-go/factory/vm"
	"github.com/multiversx/mx-chain-go/process"
	"github.com/multiversx/mx-chain-go/process/block"
	processBlock "github.com/multiversx/mx-chain-go/process/block"
	"github.com/multiversx/mx-chain-go/process/block/preprocess"
	"github.com/multiversx/mx-chain-go/process/block/sovereign"
	"github.com/multiversx/mx-chain-go/process/coordinator"
	"github.com/multiversx/mx-chain-go/process/peer"
	"github.com/multiversx/mx-chain-go/process/smartContract/hooks"
	"github.com/multiversx/mx-chain-go/process/smartContract/processProxy"
	"github.com/multiversx/mx-chain-go/process/smartContract/scrCommon"
	"github.com/multiversx/mx-chain-go/process/sync"
	"github.com/multiversx/mx-chain-go/process/sync/storageBootstrap"
	"github.com/multiversx/mx-chain-go/process/track"
	"github.com/multiversx/mx-chain-go/state"
	"github.com/multiversx/mx-chain-go/state/factory"
	storageFactory "github.com/multiversx/mx-chain-go/storage/factory"

	"github.com/multiversx/mx-chain-core-go/core/check"
)

type runTypeComponentsFactory struct {
	coreComponents process.CoreComponentsHolder
}

// runTypeComponents struct holds the components needed for a run type
type runTypeComponents struct {
	blockChainHookHandlerCreator        hooks.BlockChainHookHandlerCreator
	epochStartBootstrapperCreator       bootstrap.EpochStartBootstrapperCreator
	bootstrapperFromStorageCreator      storageBootstrap.BootstrapperFromStorageCreator
	bootstrapperCreator                 storageBootstrap.BootstrapperCreator
	blockProcessorCreator               processBlock.BlockProcessorCreator
	forkDetectorCreator                 sync.ForkDetectorCreator
	blockTrackerCreator                 track.BlockTrackerCreator
	requestHandlerCreator               requestHandlers.RequestHandlerCreator
	headerValidatorCreator              processBlock.HeaderValidatorCreator
	scheduledTxsExecutionCreator        preprocess.ScheduledTxsExecutionCreator
	transactionCoordinatorCreator       coordinator.TransactionCoordinatorCreator
	validatorStatisticsProcessorCreator peer.ValidatorStatisticsProcessorCreator
	additionalStorageServiceCreator     process.AdditionalStorageServiceCreator
	scProcessorCreator                  scrCommon.SCProcessorCreator
	scResultPreProcessorCreator         preprocess.SmartContractResultPreProcessorCreator
	consensusModel                      consensus.ConsensusModel
	vmContainerMetaFactory              factoryVm.VmContainerCreator
	vmContainerShardFactory             factoryVm.VmContainerCreator
	accountsCreator                     state.AccountFactory
<<<<<<< HEAD
	outGoingOperationsPoolCreator       processBlock.OutGoingOperationsPoolCreator
	dataCodecCreator                    factorySovereign.DataDecoderCreator
	topicsCheckerCreator                factorySovereign.TopicsCheckerCreator
=======
	dataCodecHandler                    sovereign.DataDecoderHandler
	topicsCheckerHandler                sovereign.TopicsCheckerHandler
>>>>>>> 0ebba8a3
}

// NewRunTypeComponentsFactory will return a new instance of runTypeComponentsFactory
func NewRunTypeComponentsFactory(coreComponents process.CoreComponentsHolder) (*runTypeComponentsFactory, error) {
	if check.IfNil(coreComponents) {
		return nil, errors.ErrNilCoreComponents
	}

	return &runTypeComponentsFactory{
		coreComponents: coreComponents,
	}, nil
}

// Create creates the runType components
func (rcf *runTypeComponentsFactory) Create() (*runTypeComponents, error) {
	blockChainHookHandlerFactory, err := hooks.NewBlockChainHookFactory()
	if err != nil {
		return nil, fmt.Errorf("runTypeComponentsFactory - NewBlockChainHookFactory failed: %w", err)
	}

	epochStartBootstrapperFactory := bootstrap.NewEpochStartBootstrapperFactory()

	bootstrapperFromStorageFactory, err := storageBootstrap.NewShardStorageBootstrapperFactory()
	if err != nil {
		return nil, fmt.Errorf("runTypeComponentsFactory - NewShardStorageBootstrapperFactory failed: %w", err)
	}

	shardBootstrapFactory, err := storageBootstrap.NewShardBootstrapFactory()
	if err != nil {
		return nil, fmt.Errorf("runTypeComponentsFactory - NewShardBootstrapFactory failed: %w", err)
	}

	blockProcessorFactory, err := block.NewShardBlockProcessorFactory()
	if err != nil {
		return nil, fmt.Errorf("runTypeComponentsFactory - NewShardBlockProcessorFactory failed: %w", err)
	}

	forkDetectorFactory, err := sync.NewShardForkDetectorFactory()
	if err != nil {
		return nil, fmt.Errorf("runTypeComponentsFactory - NewShardForkDetectorFactory failed: %w", err)
	}

	blockTrackerFactory, err := track.NewShardBlockTrackerFactory()
	if err != nil {
		return nil, fmt.Errorf("runTypeComponentsFactory - NewShardBlockTrackerFactory failed: %w", err)
	}

	requestHandlerFactory := requestHandlers.NewResolverRequestHandlerFactory()

	headerValidatorFactory, err := block.NewShardHeaderValidatorFactory()
	if err != nil {
		return nil, fmt.Errorf("runTypeComponentsFactory - NewShardHeaderValidatorFactory failed: %w", err)
	}

	scheduledTxsExecutionFactory, err := preprocess.NewShardScheduledTxsExecutionFactory()
	if err != nil {
		return nil, fmt.Errorf("runTypeComponentsFactory - NewSovereignScheduledTxsExecutionFactory failed: %w", err)
	}

	scResultsPreProcessorCreator, err := preprocess.NewSmartContractResultPreProcessorFactory()
	if err != nil {
		return nil, fmt.Errorf("runTypeComponentsFactory - NewSmartContractResultPreProcessorFactory failed: %w", err)
	}

	transactionCoordinatorFactory, err := coordinator.NewShardTransactionCoordinatorFactory()
	if err != nil {
		return nil, fmt.Errorf("runTypeComponentsFactory - NewShardTransactionCoordinatorFactory failed: %w", err)
	}

	validatorStatisticsProcessorFactory, err := peer.NewValidatorStatisticsProcessorFactory()
	if err != nil {
		return nil, fmt.Errorf("runTypeComponentsFactory - NewShardBlockProcessorFactory failed: %w", err)
	}

	additionalStorageServiceCreator, err := storageFactory.NewShardAdditionalStorageServiceFactory()
	if err != nil {
		return nil, fmt.Errorf("runTypeComponentsFactory - NewShardAdditionalStorageServiceFactory failed: %w", err)
	}

	scProcessorCreator := processProxy.NewSCProcessProxyFactory()

	vmContainerMetaCreator, err := factoryVm.NewVmContainerMetaFactory(blockChainHookHandlerFactory)
	if err != nil {
		return nil, fmt.Errorf("runTypeComponentsFactory - NewVmContainerMetaFactory failed: %w", err)
	}

	vmContainerShardCreator, err := factoryVm.NewVmContainerShardFactory(blockChainHookHandlerFactory)
	if err != nil {
		return nil, fmt.Errorf("runTypeComponentsFactory - NewVmContainerShardFactory failed: %w", err)
	}

	accountsCreator, err := factory.NewAccountCreator(factory.ArgsAccountCreator{
		Hasher:              rcf.coreComponents.Hasher(),
		Marshaller:          rcf.coreComponents.InternalMarshalizer(),
		EnableEpochsHandler: rcf.coreComponents.EnableEpochsHandler(),
	})
	if err != nil {
		return nil, fmt.Errorf("runTypeComponentsFactory - NewAccountCreator failed: %w", err)
	}

<<<<<<< HEAD
	outGoingOperationsPoolCreator := sovereign.NewOutGoingOperationPoolFactory()

	dataCodecCreator := factorySovereign.NewDataCodecFactory()
=======
	dataCodec := disabled.NewDisabledDataCodec()
>>>>>>> 0ebba8a3

	topicsChecker := disabled.NewDisabledTopicsChecker()

	return &runTypeComponents{
		blockChainHookHandlerCreator:        blockChainHookHandlerFactory,
		epochStartBootstrapperCreator:       epochStartBootstrapperFactory,
		bootstrapperFromStorageCreator:      bootstrapperFromStorageFactory,
		bootstrapperCreator:                 shardBootstrapFactory,
		blockProcessorCreator:               blockProcessorFactory,
		forkDetectorCreator:                 forkDetectorFactory,
		blockTrackerCreator:                 blockTrackerFactory,
		requestHandlerCreator:               requestHandlerFactory,
		headerValidatorCreator:              headerValidatorFactory,
		scheduledTxsExecutionCreator:        scheduledTxsExecutionFactory,
		transactionCoordinatorCreator:       transactionCoordinatorFactory,
		validatorStatisticsProcessorCreator: validatorStatisticsProcessorFactory,
		additionalStorageServiceCreator:     additionalStorageServiceCreator,
		scProcessorCreator:                  scProcessorCreator,
		scResultPreProcessorCreator:         scResultsPreProcessorCreator,
		consensusModel:                      consensus.ConsensusModelV1,
		vmContainerMetaFactory:              vmContainerMetaCreator,
		vmContainerShardFactory:             vmContainerShardCreator,
		accountsCreator:                     accountsCreator,
<<<<<<< HEAD
		outGoingOperationsPoolCreator:       outGoingOperationsPoolCreator,
		dataCodecCreator:                    dataCodecCreator,
		topicsCheckerCreator:                topicsCheckerCreator,
=======
		dataCodecHandler:                    dataCodec,
		topicsCheckerHandler:                topicsChecker,
>>>>>>> 0ebba8a3
	}, nil
}

// IsInterfaceNil returns true if there is no value under the interface
func (rc *runTypeComponentsFactory) IsInterfaceNil() bool {
	return rc == nil
}

// Close does nothing
func (rc *runTypeComponents) Close() error {
	return nil
}

// IsInterfaceNil returns true if there is no value under the interface
func (rc *runTypeComponents) IsInterfaceNil() bool {
	return rc == nil
}<|MERGE_RESOLUTION|>--- conflicted
+++ resolved
@@ -55,14 +55,9 @@
 	vmContainerMetaFactory              factoryVm.VmContainerCreator
 	vmContainerShardFactory             factoryVm.VmContainerCreator
 	accountsCreator                     state.AccountFactory
-<<<<<<< HEAD
 	outGoingOperationsPoolCreator       processBlock.OutGoingOperationsPoolCreator
-	dataCodecCreator                    factorySovereign.DataDecoderCreator
-	topicsCheckerCreator                factorySovereign.TopicsCheckerCreator
-=======
 	dataCodecHandler                    sovereign.DataDecoderHandler
 	topicsCheckerHandler                sovereign.TopicsCheckerHandler
->>>>>>> 0ebba8a3
 }
 
 // NewRunTypeComponentsFactory will return a new instance of runTypeComponentsFactory
@@ -163,13 +158,9 @@
 		return nil, fmt.Errorf("runTypeComponentsFactory - NewAccountCreator failed: %w", err)
 	}
 
-<<<<<<< HEAD
 	outGoingOperationsPoolCreator := sovereign.NewOutGoingOperationPoolFactory()
 
-	dataCodecCreator := factorySovereign.NewDataCodecFactory()
-=======
 	dataCodec := disabled.NewDisabledDataCodec()
->>>>>>> 0ebba8a3
 
 	topicsChecker := disabled.NewDisabledTopicsChecker()
 
@@ -193,14 +184,9 @@
 		vmContainerMetaFactory:              vmContainerMetaCreator,
 		vmContainerShardFactory:             vmContainerShardCreator,
 		accountsCreator:                     accountsCreator,
-<<<<<<< HEAD
 		outGoingOperationsPoolCreator:       outGoingOperationsPoolCreator,
-		dataCodecCreator:                    dataCodecCreator,
-		topicsCheckerCreator:                topicsCheckerCreator,
-=======
 		dataCodecHandler:                    dataCodec,
 		topicsCheckerHandler:                topicsChecker,
->>>>>>> 0ebba8a3
 	}, nil
 }
 
