--- conflicted
+++ resolved
@@ -55,12 +55,8 @@
 	vmContainerMetaFactory              factoryVm.VmContainerCreator
 	vmContainerShardFactory             factoryVm.VmContainerCreator
 	accountsCreator                     state.AccountFactory
-<<<<<<< HEAD
 	outGoingOperationsPoolHandler       sovereignBlock.OutGoingOperationsPool
-	dataDecoderHandler                  sovereign.DataDecoderHandler
-=======
 	dataCodecHandler                    sovereign.DataCodecHandler
->>>>>>> 2f96d57d
 	topicsCheckerHandler                sovereign.TopicsCheckerHandler
 }
 
@@ -182,12 +178,8 @@
 		vmContainerMetaFactory:              vmContainerMetaCreator,
 		vmContainerShardFactory:             vmContainerShardCreator,
 		accountsCreator:                     accountsCreator,
-<<<<<<< HEAD
 		outGoingOperationsPoolHandler:       disabled.NewDisabledOutGoingOperationPool(),
-		dataDecoderHandler:                  disabled.NewDisabledDataCodec(),
-=======
 		dataCodecHandler:                    disabled.NewDisabledDataCodec(),
->>>>>>> 2f96d57d
 		topicsCheckerHandler:                disabled.NewDisabledTopicsChecker(),
 	}, nil
 }
