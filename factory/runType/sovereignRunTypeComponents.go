package runType

import (
	"fmt"
	"time"

	"github.com/multiversx/mx-chain-go/config"
	"github.com/multiversx/mx-chain-go/consensus"
	sovereignFactory "github.com/multiversx/mx-chain-go/dataRetriever/dataPool/sovereign"
	requesterscontainer "github.com/multiversx/mx-chain-go/dataRetriever/factory/requestersContainer"
	"github.com/multiversx/mx-chain-go/dataRetriever/factory/resolverscontainer"
	"github.com/multiversx/mx-chain-go/dataRetriever/requestHandlers"
	"github.com/multiversx/mx-chain-go/epochStart/bootstrap"
	"github.com/multiversx/mx-chain-go/errors"
	factoryVm "github.com/multiversx/mx-chain-go/factory/vm"
	processComp "github.com/multiversx/mx-chain-go/genesis/process"
	"github.com/multiversx/mx-chain-go/process"
	"github.com/multiversx/mx-chain-go/process/block"
	"github.com/multiversx/mx-chain-go/process/block/preprocess"
	"github.com/multiversx/mx-chain-go/process/block/sovereign"
	"github.com/multiversx/mx-chain-go/process/coordinator"
	"github.com/multiversx/mx-chain-go/process/factory/interceptorscontainer"
	"github.com/multiversx/mx-chain-go/process/peer"
	"github.com/multiversx/mx-chain-go/process/smartContract/hooks"
	"github.com/multiversx/mx-chain-go/process/smartContract/processorV2"
	"github.com/multiversx/mx-chain-go/process/sync"
	"github.com/multiversx/mx-chain-go/process/sync/storageBootstrap"
	"github.com/multiversx/mx-chain-go/process/track"
	"github.com/multiversx/mx-chain-go/sharding"
	nodesCoord "github.com/multiversx/mx-chain-go/sharding/nodesCoordinator"
	"github.com/multiversx/mx-chain-go/state/factory"
	storageFactory "github.com/multiversx/mx-chain-go/storage/factory"

	"github.com/multiversx/mx-chain-core-go/core/check"
)

type ArgsSovereignRunTypeComponents struct {
	Config        config.SovereignConfig
	DataCodec     sovereign.DataDecoderHandler
	TopicsChecker sovereign.TopicsCheckerHandler
	ExtraVerifier process.ExtraHeaderSigVerifierHandler
}

type sovereignRunTypeComponentsFactory struct {
	*runTypeComponentsFactory
	cfg           config.SovereignConfig
	dataCodec     sovereign.DataDecoderHandler
	topicsChecker sovereign.TopicsCheckerHandler
	extraVerifier process.ExtraHeaderSigVerifierHandler
}

// NewSovereignRunTypeComponentsFactory will return a new instance of runTypeComponentsFactory
func NewSovereignRunTypeComponentsFactory(fact *runTypeComponentsFactory, args ArgsSovereignRunTypeComponents) (*sovereignRunTypeComponentsFactory, error) {
	if check.IfNil(fact) {
		return nil, errors.ErrNilRunTypeComponentsFactory
	}
	if check.IfNil(args.DataCodec) {
		return nil, errors.ErrNilDataCodec
	}
	if check.IfNil(args.TopicsChecker) {
		return nil, errors.ErrNilTopicsChecker
	}
	if check.IfNil(args.ExtraVerifier) {
		return nil, errors.ErrNilExtraSubRoundSigner
	}

	return &sovereignRunTypeComponentsFactory{
		runTypeComponentsFactory: fact,
		cfg:                      args.Config,
		dataCodec:                args.DataCodec,
		topicsChecker:            args.TopicsChecker,
		extraVerifier:            args.ExtraVerifier,
	}, nil
}

// Create creates the runType components
func (rcf *sovereignRunTypeComponentsFactory) Create() (*runTypeComponents, error) {
	rtc, err := rcf.runTypeComponentsFactory.Create()
	if err != nil {
		return nil, err
	}

	blockChainHookHandlerFactory, err := hooks.NewSovereignBlockChainHookFactory(rtc.blockChainHookHandlerCreator)
	if err != nil {
		return nil, fmt.Errorf("sovereignRunTypeComponentsFactory - NewSovereignBlockChainHookFactory failed: %w", err)
	}

	epochStartBootstrapperFactory, err := bootstrap.NewSovereignEpochStartBootstrapperFactory(rtc.epochStartBootstrapperCreator)
	if err != nil {
		return nil, fmt.Errorf("sovereignRunTypeComponentsFactory - NewSovereignEpochStartBootstrapperFactory failed: %w", err)
	}

	bootstrapperFromStorageFactory, err := storageBootstrap.NewSovereignShardStorageBootstrapperFactory(rtc.bootstrapperFromStorageCreator)
	if err != nil {
		return nil, fmt.Errorf("sovereignRunTypeComponentsFactory - NewSovereignShardStorageBootstrapperFactory failed: %w", err)
	}

	bootstrapperFactory, err := storageBootstrap.NewSovereignShardBootstrapFactory(rtc.bootstrapperCreator)
	if err != nil {
		return nil, fmt.Errorf("sovereignRunTypeComponentsFactory - NewSovereignShardBootstrapFactory failed: %w", err)
	}

	blockProcessorFactory, err := block.NewSovereignBlockProcessorFactory(rtc.blockProcessorCreator)
	if err != nil {
		return nil, fmt.Errorf("sovereignRunTypeComponentsFactory - NewSovereignBlockProcessorFactory failed: %w", err)
	}

	forkDetectorFactory, err := sync.NewSovereignForkDetectorFactory(rtc.forkDetectorCreator)
	if err != nil {
		return nil, fmt.Errorf("sovereignRunTypeComponentsFactory - NewSovereignForkDetectorFactory failed: %w", err)
	}

	blockTrackerFactory, err := track.NewSovereignBlockTrackerFactory(rtc.blockTrackerCreator)
	if err != nil {
		return nil, fmt.Errorf("sovereignRunTypeComponentsFactory - NewSovereignBlockTrackerFactory failed: %w", err)
	}

	requestHandlerFactory, err := requestHandlers.NewSovereignResolverRequestHandlerFactory(rtc.requestHandlerCreator)
	if err != nil {
		return nil, fmt.Errorf("sovereignRunTypeComponentsFactory - NewSovereignResolverRequestHandlerFactory failed: %w", err)
	}

	headerValidatorFactory, err := block.NewSovereignHeaderValidatorFactory(rtc.headerValidatorCreator)
	if err != nil {
		return nil, fmt.Errorf("sovereignRunTypeComponentsFactory - NewSovereignHeaderValidatorFactory failed: %w", err)
	}

	scheduledTxsExecutionFactory, err := preprocess.NewSovereignScheduledTxsExecutionFactory()
	if err != nil {
		return nil, fmt.Errorf("sovereignRunTypeComponentsFactory - NewSovereignScheduledTxsExecutionFactory failed: %w", err)
	}

	transactionCoordinatorFactory, err := coordinator.NewSovereignTransactionCoordinatorFactory(rtc.transactionCoordinatorCreator)
	if err != nil {
		return nil, fmt.Errorf("sovereignRunTypeComponentsFactory - NewSovereignTransactionCoordinatorFactory failed: %w", err)
	}

	validatorStatisticsProcessorFactory, err := peer.NewSovereignValidatorStatisticsProcessorFactory(rtc.validatorStatisticsProcessorCreator)
	if err != nil {
		return nil, fmt.Errorf("sovereignRunTypeComponentsFactory - NewSovereignValidatorStatisticsProcessorFactory failed: %w", err)
	}

	additionalStorageServiceCreator, err := storageFactory.NewSovereignAdditionalStorageServiceFactory()
	if err != nil {
		return nil, fmt.Errorf("sovereignRunTypeComponentsFactory - NewSovereignAdditionalStorageServiceFactory failed: %w", err)
	}

	scProcessorCreator, err := processorV2.NewSovereignSCProcessFactory(rtc.scProcessorCreator)
	if err != nil {
		return nil, fmt.Errorf("sovereignRunTypeComponentsFactory - NewSovereignSCProcessFactory failed: %w", err)
	}

	scResultPreProcessorCreator, err := preprocess.NewSovereignSmartContractResultPreProcessorFactory(rtc.scResultPreProcessorCreator)
	if err != nil {
		return nil, fmt.Errorf("sovereignRunTypeComponentsFactory - NewSovereignSmartContractResultPreProcessorFactory failed: %w", err)
	}

	vmContainerShardCreator, err := factoryVm.NewSovereignVmContainerShardFactory(blockChainHookHandlerFactory, rtc.vmContainerMetaFactory, rtc.vmContainerShardFactory)
	if err != nil {
		return nil, fmt.Errorf("sovereignRunTypeComponentsFactory - NewSovereignVmContainerShardFactory failed: %w", err)
	}

	accountsCreator, err := factory.NewSovereignAccountCreator(factory.ArgsSovereignAccountCreator{
		ArgsAccountCreator: factory.ArgsAccountCreator{
			Hasher:              rcf.coreComponents.Hasher(),
			Marshaller:          rcf.coreComponents.InternalMarshalizer(),
			EnableEpochsHandler: rcf.coreComponents.EnableEpochsHandler(),
		},
		BaseTokenID: rcf.cfg.GenesisConfig.NativeESDT,
	})
	if err != nil {
		return nil, fmt.Errorf("sovereignRunTypeComponentsFactory - NewSovereignAccountCreator failed: %w", err)
	}

	expiryTime := time.Second * time.Duration(rcf.cfg.OutgoingSubscribedEvents.TimeToWaitForUnconfirmedOutGoingOperationInSeconds)
	outGoingOperationsPoolCreator := sovereignFactory.NewOutGoingOperationPool(expiryTime)

	dataCodec := rcf.dataCodec

	topicsChecker := rcf.topicsChecker

	shardCoordinatorCreator := sharding.NewSovereignShardCoordinatorFactory()

<<<<<<< HEAD
	nodesCoordinatorWithRaterFactoryCreator := nodesCoord.NewSovereignIndexHashedNodesCoordinatorWithRaterFactory()

	return &runTypeComponents{
		blockChainHookHandlerCreator:            blockChainHookHandlerFactory,
		epochStartBootstrapperCreator:           epochStartBootstrapperFactory,
		bootstrapperFromStorageCreator:          bootstrapperFromStorageFactory,
		bootstrapperCreator:                     bootstrapperFactory,
		blockProcessorCreator:                   blockProcessorFactory,
		forkDetectorCreator:                     forkDetectorFactory,
		blockTrackerCreator:                     blockTrackerFactory,
		requestHandlerCreator:                   requestHandlerFactory,
		headerValidatorCreator:                  headerValidatorFactory,
		scheduledTxsExecutionCreator:            scheduledTxsExecutionFactory,
		transactionCoordinatorCreator:           transactionCoordinatorFactory,
		validatorStatisticsProcessorCreator:     validatorStatisticsProcessorFactory,
		additionalStorageServiceCreator:         additionalStorageServiceCreator,
		scProcessorCreator:                      scProcessorCreator,
		scResultPreProcessorCreator:             scResultPreProcessorCreator,
		consensusModel:                          consensus.ConsensusModelV2,
		vmContainerMetaFactory:                  rtc.vmContainerMetaFactory,
		vmContainerShardFactory:                 vmContainerShardCreator,
		accountsCreator:                         accountsCreator,
		outGoingOperationsPoolHandler:           outGoingOperationsPoolCreator,
		dataCodecHandler:                        dataCodec,
		topicsCheckerHandler:                    topicsChecker,
		shardCoordinatorCreator:                 shardCoordinatorCreator,
		nodesCoordinatorWithRaterFactoryCreator: nodesCoordinatorWithRaterFactoryCreator,
=======
	requestersContainerFactoryCreator := requesterscontainer.NewSovereignShardRequestersContainerFactoryCreator()

	interceptorsContainerFactoryCreator := interceptorscontainer.NewSovereignShardInterceptorsContainerFactoryCreator()

	shardResolversContainerFactoryCreator := resolverscontainer.NewSovereignShardResolversContainerFactoryCreator()

	txPreProcessorCreator := preprocess.NewSovereignTxPreProcessorCreator()

	err = rtc.extraHeaderSigVerifierHandler.RegisterExtraHeaderSigVerifier(rcf.extraVerifier)
	if err != nil {
		return nil, fmt.Errorf("sovereignRunTypeComponentsFactory - RegisterExtraHeaderSigVerifier failed: %w", err)
	}

	genesisBlockCreator := processComp.NewSovereignGenesisBlockCreatorFactory()

	genesisMetaBlockCheckerCreator := processComp.NewSovereignGenesisMetaBlockChecker()

	return &runTypeComponents{
		blockChainHookHandlerCreator:          blockChainHookHandlerFactory,
		epochStartBootstrapperCreator:         epochStartBootstrapperFactory,
		bootstrapperFromStorageCreator:        bootstrapperFromStorageFactory,
		bootstrapperCreator:                   bootstrapperFactory,
		blockProcessorCreator:                 blockProcessorFactory,
		forkDetectorCreator:                   forkDetectorFactory,
		blockTrackerCreator:                   blockTrackerFactory,
		requestHandlerCreator:                 requestHandlerFactory,
		headerValidatorCreator:                headerValidatorFactory,
		scheduledTxsExecutionCreator:          scheduledTxsExecutionFactory,
		transactionCoordinatorCreator:         transactionCoordinatorFactory,
		validatorStatisticsProcessorCreator:   validatorStatisticsProcessorFactory,
		additionalStorageServiceCreator:       additionalStorageServiceCreator,
		scProcessorCreator:                    scProcessorCreator,
		scResultPreProcessorCreator:           scResultPreProcessorCreator,
		consensusModel:                        consensus.ConsensusModelV2,
		vmContainerMetaFactory:                rtc.vmContainerMetaFactory,
		vmContainerShardFactory:               vmContainerShardCreator,
		accountsCreator:                       accountsCreator,
		outGoingOperationsPoolHandler:         outGoingOperationsPoolCreator,
		dataCodecHandler:                      dataCodec,
		topicsCheckerHandler:                  topicsChecker,
		shardCoordinatorCreator:               shardCoordinatorCreator,
		requestersContainerFactoryCreator:     requestersContainerFactoryCreator,
		interceptorsContainerFactoryCreator:   interceptorsContainerFactoryCreator,
		shardResolversContainerFactoryCreator: shardResolversContainerFactoryCreator,
		txPreProcessorCreator:                 txPreProcessorCreator,
		extraHeaderSigVerifierHandler:         rtc.extraHeaderSigVerifierHandler,
		genesisBlockCreatorFactory:            genesisBlockCreator,
		genesisMetaBlockCheckerCreator:        genesisMetaBlockCheckerCreator,
>>>>>>> 28eeeb1d
	}, nil
}<|MERGE_RESOLUTION|>--- conflicted
+++ resolved
@@ -181,76 +181,50 @@
 
 	shardCoordinatorCreator := sharding.NewSovereignShardCoordinatorFactory()
 
-<<<<<<< HEAD
 	nodesCoordinatorWithRaterFactoryCreator := nodesCoord.NewSovereignIndexHashedNodesCoordinatorWithRaterFactory()
 
+	requestersContainerFactoryCreator := requesterscontainer.NewSovereignShardRequestersContainerFactoryCreator()
+
+	interceptorsContainerFactoryCreator := interceptorscontainer.NewSovereignShardInterceptorsContainerFactoryCreator()
+
+	shardResolversContainerFactoryCreator := resolverscontainer.NewSovereignShardResolversContainerFactoryCreator()
+
+	txPreProcessorCreator := preprocess.NewSovereignTxPreProcessorCreator()
+
+	err = rtc.extraHeaderSigVerifierHandler.RegisterExtraHeaderSigVerifier(rcf.extraVerifier)
+	if err != nil {
+		return nil, fmt.Errorf("sovereignRunTypeComponentsFactory - RegisterExtraHeaderSigVerifier failed: %w", err)
+	}
+
+	genesisBlockCreator := processComp.NewSovereignGenesisBlockCreatorFactory()
+
+	genesisMetaBlockCheckerCreator := processComp.NewSovereignGenesisMetaBlockChecker()
+
 	return &runTypeComponents{
-		blockChainHookHandlerCreator:            blockChainHookHandlerFactory,
-		epochStartBootstrapperCreator:           epochStartBootstrapperFactory,
-		bootstrapperFromStorageCreator:          bootstrapperFromStorageFactory,
-		bootstrapperCreator:                     bootstrapperFactory,
-		blockProcessorCreator:                   blockProcessorFactory,
-		forkDetectorCreator:                     forkDetectorFactory,
-		blockTrackerCreator:                     blockTrackerFactory,
-		requestHandlerCreator:                   requestHandlerFactory,
-		headerValidatorCreator:                  headerValidatorFactory,
-		scheduledTxsExecutionCreator:            scheduledTxsExecutionFactory,
-		transactionCoordinatorCreator:           transactionCoordinatorFactory,
-		validatorStatisticsProcessorCreator:     validatorStatisticsProcessorFactory,
-		additionalStorageServiceCreator:         additionalStorageServiceCreator,
-		scProcessorCreator:                      scProcessorCreator,
-		scResultPreProcessorCreator:             scResultPreProcessorCreator,
-		consensusModel:                          consensus.ConsensusModelV2,
-		vmContainerMetaFactory:                  rtc.vmContainerMetaFactory,
-		vmContainerShardFactory:                 vmContainerShardCreator,
-		accountsCreator:                         accountsCreator,
-		outGoingOperationsPoolHandler:           outGoingOperationsPoolCreator,
-		dataCodecHandler:                        dataCodec,
-		topicsCheckerHandler:                    topicsChecker,
-		shardCoordinatorCreator:                 shardCoordinatorCreator,
+		blockChainHookHandlerCreator:        blockChainHookHandlerFactory,
+		epochStartBootstrapperCreator:       epochStartBootstrapperFactory,
+		bootstrapperFromStorageCreator:      bootstrapperFromStorageFactory,
+		bootstrapperCreator:                 bootstrapperFactory,
+		blockProcessorCreator:               blockProcessorFactory,
+		forkDetectorCreator:                 forkDetectorFactory,
+		blockTrackerCreator:                 blockTrackerFactory,
+		requestHandlerCreator:               requestHandlerFactory,
+		headerValidatorCreator:              headerValidatorFactory,
+		scheduledTxsExecutionCreator:        scheduledTxsExecutionFactory,
+		transactionCoordinatorCreator:       transactionCoordinatorFactory,
+		validatorStatisticsProcessorCreator: validatorStatisticsProcessorFactory,
+		additionalStorageServiceCreator:     additionalStorageServiceCreator,
+		scProcessorCreator:                  scProcessorCreator,
+		scResultPreProcessorCreator:         scResultPreProcessorCreator,
+		consensusModel:                      consensus.ConsensusModelV2,
+		vmContainerMetaFactory:              rtc.vmContainerMetaFactory,
+		vmContainerShardFactory:             vmContainerShardCreator,
+		accountsCreator:                     accountsCreator,
+		outGoingOperationsPoolHandler:       outGoingOperationsPoolCreator,
+		dataCodecHandler:                    dataCodec,
+		topicsCheckerHandler:                topicsChecker,
+		shardCoordinatorCreator:             shardCoordinatorCreator,
 		nodesCoordinatorWithRaterFactoryCreator: nodesCoordinatorWithRaterFactoryCreator,
-=======
-	requestersContainerFactoryCreator := requesterscontainer.NewSovereignShardRequestersContainerFactoryCreator()
-
-	interceptorsContainerFactoryCreator := interceptorscontainer.NewSovereignShardInterceptorsContainerFactoryCreator()
-
-	shardResolversContainerFactoryCreator := resolverscontainer.NewSovereignShardResolversContainerFactoryCreator()
-
-	txPreProcessorCreator := preprocess.NewSovereignTxPreProcessorCreator()
-
-	err = rtc.extraHeaderSigVerifierHandler.RegisterExtraHeaderSigVerifier(rcf.extraVerifier)
-	if err != nil {
-		return nil, fmt.Errorf("sovereignRunTypeComponentsFactory - RegisterExtraHeaderSigVerifier failed: %w", err)
-	}
-
-	genesisBlockCreator := processComp.NewSovereignGenesisBlockCreatorFactory()
-
-	genesisMetaBlockCheckerCreator := processComp.NewSovereignGenesisMetaBlockChecker()
-
-	return &runTypeComponents{
-		blockChainHookHandlerCreator:          blockChainHookHandlerFactory,
-		epochStartBootstrapperCreator:         epochStartBootstrapperFactory,
-		bootstrapperFromStorageCreator:        bootstrapperFromStorageFactory,
-		bootstrapperCreator:                   bootstrapperFactory,
-		blockProcessorCreator:                 blockProcessorFactory,
-		forkDetectorCreator:                   forkDetectorFactory,
-		blockTrackerCreator:                   blockTrackerFactory,
-		requestHandlerCreator:                 requestHandlerFactory,
-		headerValidatorCreator:                headerValidatorFactory,
-		scheduledTxsExecutionCreator:          scheduledTxsExecutionFactory,
-		transactionCoordinatorCreator:         transactionCoordinatorFactory,
-		validatorStatisticsProcessorCreator:   validatorStatisticsProcessorFactory,
-		additionalStorageServiceCreator:       additionalStorageServiceCreator,
-		scProcessorCreator:                    scProcessorCreator,
-		scResultPreProcessorCreator:           scResultPreProcessorCreator,
-		consensusModel:                        consensus.ConsensusModelV2,
-		vmContainerMetaFactory:                rtc.vmContainerMetaFactory,
-		vmContainerShardFactory:               vmContainerShardCreator,
-		accountsCreator:                       accountsCreator,
-		outGoingOperationsPoolHandler:         outGoingOperationsPoolCreator,
-		dataCodecHandler:                      dataCodec,
-		topicsCheckerHandler:                  topicsChecker,
-		shardCoordinatorCreator:               shardCoordinatorCreator,
 		requestersContainerFactoryCreator:     requestersContainerFactoryCreator,
 		interceptorsContainerFactoryCreator:   interceptorsContainerFactoryCreator,
 		shardResolversContainerFactoryCreator: shardResolversContainerFactoryCreator,
@@ -258,6 +232,5 @@
 		extraHeaderSigVerifierHandler:         rtc.extraHeaderSigVerifierHandler,
 		genesisBlockCreatorFactory:            genesisBlockCreator,
 		genesisMetaBlockCheckerCreator:        genesisMetaBlockCheckerCreator,
->>>>>>> 28eeeb1d
 	}, nil
 }