package runType

import (
	"fmt"
	"math/big"
	"time"

	"github.com/multiversx/mx-chain-go/config"
	"github.com/multiversx/mx-chain-go/consensus"
	sovereignFactory "github.com/multiversx/mx-chain-go/dataRetriever/dataPool/sovereign"
	requesterscontainer "github.com/multiversx/mx-chain-go/dataRetriever/factory/requestersContainer"
	"github.com/multiversx/mx-chain-go/dataRetriever/factory/resolverscontainer"
	"github.com/multiversx/mx-chain-go/dataRetriever/requestHandlers"
	"github.com/multiversx/mx-chain-go/epochStart/bootstrap"
	"github.com/multiversx/mx-chain-go/errors"
	"github.com/multiversx/mx-chain-go/factory/epochStartTrigger"
	factoryVm "github.com/multiversx/mx-chain-go/factory/vm"
	"github.com/multiversx/mx-chain-go/genesis"
	"github.com/multiversx/mx-chain-go/genesis/parsing"
	processComp "github.com/multiversx/mx-chain-go/genesis/process"
	"github.com/multiversx/mx-chain-go/process/block"
	"github.com/multiversx/mx-chain-go/process/block/preprocess"
	"github.com/multiversx/mx-chain-go/process/block/sovereign"
	"github.com/multiversx/mx-chain-go/process/coordinator"
	"github.com/multiversx/mx-chain-go/process/factory/interceptorscontainer"
	"github.com/multiversx/mx-chain-go/process/headerCheck"
	"github.com/multiversx/mx-chain-go/process/peer"
	"github.com/multiversx/mx-chain-go/process/smartContract/hooks"
	"github.com/multiversx/mx-chain-go/process/smartContract/processorV2"
	"github.com/multiversx/mx-chain-go/process/sync"
	"github.com/multiversx/mx-chain-go/process/sync/storageBootstrap"
	"github.com/multiversx/mx-chain-go/process/track"
	"github.com/multiversx/mx-chain-go/sharding"
	nodesCoord "github.com/multiversx/mx-chain-go/sharding/nodesCoordinator"
	"github.com/multiversx/mx-chain-go/state/factory"
	storageFactory "github.com/multiversx/mx-chain-go/storage/factory"
	"github.com/multiversx/mx-chain-go/vm/systemSmartContracts"

	"github.com/multiversx/mx-chain-core-go/core/check"
)

type ArgsSovereignRunTypeComponents struct {
	RunTypeComponentsFactory *runTypeComponentsFactory
	Config                   config.SovereignConfig
	DataCodec                sovereign.DataCodecHandler
	TopicsChecker            sovereign.TopicsCheckerHandler
}

type sovereignRunTypeComponentsFactory struct {
	*runTypeComponentsFactory
	sovConfig     config.SovereignConfig
	dataCodec     sovereign.DataCodecHandler
	topicsChecker sovereign.TopicsCheckerHandler
}

// NewSovereignRunTypeComponentsFactory will return a new instance of runTypeComponentsFactory
func NewSovereignRunTypeComponentsFactory(args ArgsSovereignRunTypeComponents) (*sovereignRunTypeComponentsFactory, error) {
	if check.IfNil(args.RunTypeComponentsFactory) {
		return nil, errors.ErrNilRunTypeComponentsFactory
	}
	if check.IfNil(args.DataCodec) {
		return nil, errors.ErrNilDataCodec
	}
	if check.IfNil(args.TopicsChecker) {
		return nil, errors.ErrNilTopicsChecker
	}

	return &sovereignRunTypeComponentsFactory{
		runTypeComponentsFactory: args.RunTypeComponentsFactory,
		sovConfig:                args.Config,
		dataCodec:                args.DataCodec,
		topicsChecker:            args.TopicsChecker,
	}, nil
}

// Create creates the runType components
func (rcf *sovereignRunTypeComponentsFactory) Create() (*runTypeComponents, error) {
	rtc, err := rcf.runTypeComponentsFactory.Create()
	if err != nil {
		return nil, err
	}

	sovBlockChainHookHandlerFactory, err := hooks.NewSovereignBlockChainHookFactory(rtc.blockChainHookHandlerCreator)
	if err != nil {
		return nil, fmt.Errorf("sovereignRunTypeComponentsFactory - NewSovereignBlockChainHookFactory failed: %w", err)
	}

	epochStartBootstrapperFactory, err := bootstrap.NewSovereignEpochStartBootstrapperFactory(rtc.epochStartBootstrapperCreator)
	if err != nil {
		return nil, fmt.Errorf("sovereignRunTypeComponentsFactory - NewSovereignEpochStartBootstrapperFactory failed: %w", err)
	}

	bootstrapperFromStorageFactory, err := storageBootstrap.NewSovereignShardStorageBootstrapperFactory(rtc.bootstrapperFromStorageCreator)
	if err != nil {
		return nil, fmt.Errorf("sovereignRunTypeComponentsFactory - NewSovereignShardStorageBootstrapperFactory failed: %w", err)
	}

	bootstrapperFactory, err := storageBootstrap.NewSovereignShardBootstrapFactory(rtc.bootstrapperCreator)
	if err != nil {
		return nil, fmt.Errorf("sovereignRunTypeComponentsFactory - NewSovereignShardBootstrapFactory failed: %w", err)
	}

	blockProcessorFactory, err := block.NewSovereignBlockProcessorFactory(rtc.blockProcessorCreator)
	if err != nil {
		return nil, fmt.Errorf("sovereignRunTypeComponentsFactory - NewSovereignBlockProcessorFactory failed: %w", err)
	}

	forkDetectorFactory, err := sync.NewSovereignForkDetectorFactory(rtc.forkDetectorCreator)
	if err != nil {
		return nil, fmt.Errorf("sovereignRunTypeComponentsFactory - NewSovereignForkDetectorFactory failed: %w", err)
	}

	blockTrackerFactory, err := track.NewSovereignBlockTrackerFactory(rtc.blockTrackerCreator)
	if err != nil {
		return nil, fmt.Errorf("sovereignRunTypeComponentsFactory - NewSovereignBlockTrackerFactory failed: %w", err)
	}

	requestHandlerFactory, err := requestHandlers.NewSovereignResolverRequestHandlerFactory(rtc.requestHandlerCreator)
	if err != nil {
		return nil, fmt.Errorf("sovereignRunTypeComponentsFactory - NewSovereignResolverRequestHandlerFactory failed: %w", err)
	}

	headerValidatorFactory, err := block.NewSovereignHeaderValidatorFactory(rtc.headerValidatorCreator)
	if err != nil {
		return nil, fmt.Errorf("sovereignRunTypeComponentsFactory - NewSovereignHeaderValidatorFactory failed: %w", err)
	}

	scheduledTxsExecutionFactory, err := preprocess.NewSovereignScheduledTxsExecutionFactory()
	if err != nil {
		return nil, fmt.Errorf("sovereignRunTypeComponentsFactory - NewSovereignScheduledTxsExecutionFactory failed: %w", err)
	}

	transactionCoordinatorFactory, err := coordinator.NewSovereignTransactionCoordinatorFactory(rtc.transactionCoordinatorCreator)
	if err != nil {
		return nil, fmt.Errorf("sovereignRunTypeComponentsFactory - NewSovereignTransactionCoordinatorFactory failed: %w", err)
	}

	validatorStatisticsProcessorFactory, err := peer.NewSovereignValidatorStatisticsProcessorFactory(rtc.validatorStatisticsProcessorCreator)
	if err != nil {
		return nil, fmt.Errorf("sovereignRunTypeComponentsFactory - NewSovereignValidatorStatisticsProcessorFactory failed: %w", err)
	}

	additionalStorageServiceCreator, err := storageFactory.NewSovereignAdditionalStorageServiceFactory()
	if err != nil {
		return nil, fmt.Errorf("sovereignRunTypeComponentsFactory - NewSovereignAdditionalStorageServiceFactory failed: %w", err)
	}

	scProcessorCreator, err := processorV2.NewSovereignSCProcessFactory(rtc.scProcessorCreator)
	if err != nil {
		return nil, fmt.Errorf("sovereignRunTypeComponentsFactory - NewSovereignSCProcessFactory failed: %w", err)
	}

	scResultPreProcessorCreator, err := preprocess.NewSovereignSmartContractResultPreProcessorFactory(rtc.scResultPreProcessorCreator)
	if err != nil {
		return nil, fmt.Errorf("sovereignRunTypeComponentsFactory - NewSovereignSmartContractResultPreProcessorFactory failed: %w", err)
	}

	sovVMContextCreator := systemSmartContracts.NewOneShardSystemVMEEICreator()
	rtc.vmContainerMetaFactory, err = factoryVm.NewVmContainerMetaFactory(sovBlockChainHookHandlerFactory, sovVMContextCreator)
	if err != nil {
		return nil, fmt.Errorf("sovereignRunTypeComponentsFactory - NewVmContainerMetaFactory failed: %w", err)
	}

	rtc.vmContainerShardFactory, err = factoryVm.NewVmContainerShardFactory(sovBlockChainHookHandlerFactory)
	if err != nil {
		return nil, fmt.Errorf("sovereignRunTypeComponentsFactory - NewVmContainerShardFactory failed: %w", err)
	}

	sovereignVmContainerShardCreator, err := factoryVm.NewSovereignVmContainerShardFactory(sovBlockChainHookHandlerFactory, rtc.vmContainerMetaFactory, rtc.vmContainerShardFactory)
	if err != nil {
		return nil, fmt.Errorf("sovereignRunTypeComponentsFactory - NewSovereignVmContainerShardFactory failed: %w", err)
	}

	totalSupply, ok := big.NewInt(0).SetString(rcf.configs.EconomicsConfig.GlobalSettings.GenesisTotalSupply, 10)
	if !ok {
		return nil, fmt.Errorf("can not parse total suply from economics.toml, %s is not a valid value",
			rcf.configs.EconomicsConfig.GlobalSettings.GenesisTotalSupply)
	}

	accountsParserArgs := genesis.AccountsParserArgs{
		InitialAccounts: rcf.initialAccounts,
		EntireSupply:    totalSupply,
		MinterAddress:   rcf.configs.EconomicsConfig.GlobalSettings.GenesisMintingSenderAddress,
		PubkeyConverter: rcf.coreComponents.AddressPubKeyConverter(),
		KeyGenerator:    rcf.cryptoComponents.TxSignKeyGen(),
		Hasher:          rcf.coreComponents.Hasher(),
		Marshalizer:     rcf.coreComponents.InternalMarshalizer(),
	}
	accountsParser, err := parsing.NewAccountsParser(accountsParserArgs)
	if err != nil {
		return nil, fmt.Errorf("runTypeComponentsFactory - NewAccountsParser failed: %w", err)
	}
	sovereignAccountsParser, err := parsing.NewSovereignAccountsParser(accountsParser)
	if err != nil {
		return nil, fmt.Errorf("sovereignRunTypeComponentsFactory - NewSovereignAccountsParser failed: %w", err)
	}

	accountsCreator, err := factory.NewSovereignAccountCreator(factory.ArgsSovereignAccountCreator{
		ArgsAccountCreator: factory.ArgsAccountCreator{
			Hasher:              rcf.coreComponents.Hasher(),
			Marshaller:          rcf.coreComponents.InternalMarshalizer(),
			EnableEpochsHandler: rcf.coreComponents.EnableEpochsHandler(),
		},
		BaseTokenID: rcf.sovConfig.GenesisConfig.NativeESDT,
	})
	if err != nil {
		return nil, fmt.Errorf("sovereignRunTypeComponentsFactory - NewSovereignAccountCreator failed: %w", err)
	}

	expiryTime := time.Second * time.Duration(rcf.sovConfig.OutgoingSubscribedEvents.TimeToWaitForUnconfirmedOutGoingOperationInSeconds)

	sovHeaderSigVerifier, err := headerCheck.NewSovereignHeaderSigVerifier(rcf.cryptoComponents.BlockSigner())
	if err != nil {
		return nil, fmt.Errorf("sovereignRunTypeComponentsFactory - NewSovereignHeaderSigVerifier failed: %w", err)
	}
	err = rtc.extraHeaderSigVerifierHolder.RegisterExtraHeaderSigVerifier(sovHeaderSigVerifier)
	if err != nil {
		return nil, fmt.Errorf("sovereignRunTypeComponentsFactory - RegisterExtraHeaderSigVerifier failed: %w", err)
	}

	return &runTypeComponents{
		blockChainHookHandlerCreator:            sovBlockChainHookHandlerFactory,
		epochStartBootstrapperCreator:           epochStartBootstrapperFactory,
		bootstrapperFromStorageCreator:          bootstrapperFromStorageFactory,
		bootstrapperCreator:                     bootstrapperFactory,
		blockProcessorCreator:                   blockProcessorFactory,
		forkDetectorCreator:                     forkDetectorFactory,
		blockTrackerCreator:                     blockTrackerFactory,
		requestHandlerCreator:                   requestHandlerFactory,
		headerValidatorCreator:                  headerValidatorFactory,
		scheduledTxsExecutionCreator:            scheduledTxsExecutionFactory,
		transactionCoordinatorCreator:           transactionCoordinatorFactory,
		validatorStatisticsProcessorCreator:     validatorStatisticsProcessorFactory,
		additionalStorageServiceCreator:         additionalStorageServiceCreator,
		scProcessorCreator:                      scProcessorCreator,
		scResultPreProcessorCreator:             scResultPreProcessorCreator,
		consensusModel:                          consensus.ConsensusModelV2,
		vmContainerMetaFactory:                  rtc.vmContainerMetaFactory,
		vmContainerShardFactory:                 sovereignVmContainerShardCreator,
		accountsParser:                          sovereignAccountsParser,
		accountsCreator:                         accountsCreator,
		vmContextCreator:                        sovVMContextCreator,
		outGoingOperationsPoolHandler:           sovereignFactory.NewOutGoingOperationPool(expiryTime),
		dataCodecHandler:                        rcf.dataCodec,
		topicsCheckerHandler:                    rcf.topicsChecker,
		shardCoordinatorCreator:                 sharding.NewSovereignShardCoordinatorFactory(),
		nodesCoordinatorWithRaterFactoryCreator: nodesCoord.NewSovereignIndexHashedNodesCoordinatorWithRaterFactory(),
		requestersContainerFactoryCreator:       requesterscontainer.NewSovereignShardRequestersContainerFactoryCreator(),
		interceptorsContainerFactoryCreator:     interceptorscontainer.NewSovereignShardInterceptorsContainerFactoryCreator(),
		shardResolversContainerFactoryCreator:   resolverscontainer.NewSovereignShardResolversContainerFactoryCreator(),
		txPreProcessorCreator:                   preprocess.NewSovereignTxPreProcessorCreator(),
		extraHeaderSigVerifierHolder:            rtc.extraHeaderSigVerifierHolder,
		genesisBlockCreatorFactory:              processComp.NewSovereignGenesisBlockCreatorFactory(),
		genesisMetaBlockCheckerCreator:          processComp.NewSovereignGenesisMetaBlockChecker(),
<<<<<<< HEAD
		epochStartTriggerFactory:                epochStartTrigger.NewSovereignEpochStartTriggerFactory(),
=======
		nodesSetupCheckerFactory:                rtc.nodesSetupCheckerFactory,
>>>>>>> 90fda8a5
	}, nil
}<|MERGE_RESOLUTION|>--- conflicted
+++ resolved
@@ -252,10 +252,7 @@
 		extraHeaderSigVerifierHolder:            rtc.extraHeaderSigVerifierHolder,
 		genesisBlockCreatorFactory:              processComp.NewSovereignGenesisBlockCreatorFactory(),
 		genesisMetaBlockCheckerCreator:          processComp.NewSovereignGenesisMetaBlockChecker(),
-<<<<<<< HEAD
+		nodesSetupCheckerFactory:                rtc.nodesSetupCheckerFactory,
 		epochStartTriggerFactory:                epochStartTrigger.NewSovereignEpochStartTriggerFactory(),
-=======
-		nodesSetupCheckerFactory:                rtc.nodesSetupCheckerFactory,
->>>>>>> 90fda8a5
 	}, nil
 }