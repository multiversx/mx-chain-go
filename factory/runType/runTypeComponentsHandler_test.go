--- conflicted
+++ resolved
@@ -73,11 +73,7 @@
 
 	managedRunTypeComponents, _ := createComponents()
 	require.NoError(t, managedRunTypeComponents.Close())
-<<<<<<< HEAD
 
-=======
-	
->>>>>>> 5a025d28
 	err := managedRunTypeComponents.Create()
 	require.NoError(t, err)
 
