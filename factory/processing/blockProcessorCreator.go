--- conflicted
+++ resolved
@@ -10,13 +10,10 @@
 	vmcommon "github.com/multiversx/mx-chain-vm-common-go"
 	"github.com/multiversx/mx-chain-vm-common-go/parsers"
 
-<<<<<<< HEAD
 	"github.com/multiversx/mx-chain-go/process/asyncExecution/executionTrack"
 	"github.com/multiversx/mx-chain-go/process/estimator"
 	"github.com/multiversx/mx-chain-go/process/missingData"
 
-=======
->>>>>>> 49ddefdf
 	"github.com/multiversx/mx-chain-go/common"
 	"github.com/multiversx/mx-chain-go/config"
 	"github.com/multiversx/mx-chain-go/dataRetriever"
@@ -524,7 +521,6 @@
 	}
 
 	argumentsBaseProcessor := block.ArgBaseProcessor{
-<<<<<<< HEAD
 		CoreComponents:                     pcf.coreData,
 		DataComponents:                     pcf.data,
 		BootstrapComponents:                pcf.bootstrapComponents,
@@ -557,6 +553,7 @@
 		BlockProcessingCutoffHandler:       blockProcessingCutoffHandler,
 		ManagedPeersHolder:                 pcf.crypto.ManagedPeersHolder(),
 		SentSignaturesTracker:              sentSignaturesTracker,
+		StateAccessesCollector:             pcf.state.StateAccessesCollector(),
 		HeadersForBlock:                    hdrsForBlock,
 		MiniBlocksSelectionSession:         mbSelectionSession,
 		ExecutionResultsVerifier:           execResultsVerifier,
@@ -564,40 +561,6 @@
 		ExecutionResultsInclusionEstimator: inclusionEstimator,
 		ExecutionResultsTracker:            executionResultsTracker,
 		GasComputation:                     gasConsumption,
-=======
-		CoreComponents:               pcf.coreData,
-		DataComponents:               pcf.data,
-		BootstrapComponents:          pcf.bootstrapComponents,
-		StatusComponents:             pcf.statusComponents,
-		StatusCoreComponents:         pcf.statusCoreComponents,
-		Config:                       pcf.config,
-		PrefsConfig:                  pcf.prefConfigs,
-		Version:                      pcf.flagsConfig.Version,
-		AccountsDB:                   accountsDb,
-		ForkDetector:                 forkDetector,
-		NodesCoordinator:             pcf.nodesCoordinator,
-		RequestHandler:               requestHandler,
-		BlockChainHook:               vmFactory.BlockChainHookImpl(),
-		TxCoordinator:                txCoordinator,
-		EpochStartTrigger:            epochStartTrigger,
-		HeaderValidator:              headerValidator,
-		BootStorer:                   bootStorer,
-		BlockTracker:                 blockTracker,
-		FeeHandler:                   txFeeHandler,
-		BlockSizeThrottler:           blockSizeThrottler,
-		HistoryRepository:            pcf.historyRepo,
-		VMContainersFactory:          vmFactory,
-		VmContainer:                  vmContainer,
-		GasHandler:                   gasHandler,
-		ScheduledTxsExecutionHandler: scheduledTxsExecutionHandler,
-		ProcessedMiniBlocksTracker:   processedMiniBlocksTracker,
-		ReceiptsRepository:           receiptsRepository,
-		OutportDataProvider:          outportDataProvider,
-		BlockProcessingCutoffHandler: blockProcessingCutoffHandler,
-		ManagedPeersHolder:           pcf.crypto.ManagedPeersHolder(),
-		SentSignaturesTracker:        sentSignaturesTracker,
-		StateAccessesCollector:       pcf.state.StateAccessesCollector(),
->>>>>>> 49ddefdf
 	}
 	arguments := block.ArgShardProcessor{
 		ArgBaseProcessor: argumentsBaseProcessor,
@@ -1107,7 +1070,6 @@
 	}
 
 	argumentsBaseProcessor := block.ArgBaseProcessor{
-<<<<<<< HEAD
 		CoreComponents:                     pcf.coreData,
 		DataComponents:                     pcf.data,
 		BootstrapComponents:                pcf.bootstrapComponents,
@@ -1140,6 +1102,7 @@
 		BlockProcessingCutoffHandler:       blockProcessingCutoffhandler,
 		ManagedPeersHolder:                 pcf.crypto.ManagedPeersHolder(),
 		SentSignaturesTracker:              sentSignaturesTracker,
+		StateAccessesCollector:             pcf.state.StateAccessesCollector(),
 		HeadersForBlock:                    hdrsForBlock,
 		MiniBlocksSelectionSession:         mbSelectionSession,
 		ExecutionResultsVerifier:           execResultsVerifier,
@@ -1147,40 +1110,6 @@
 		ExecutionResultsInclusionEstimator: inclusionEstimator,
 		ExecutionResultsTracker:            executionResultsTracker,
 		GasComputation:                     gasConsumption,
-=======
-		CoreComponents:               pcf.coreData,
-		DataComponents:               pcf.data,
-		BootstrapComponents:          pcf.bootstrapComponents,
-		StatusComponents:             pcf.statusComponents,
-		StatusCoreComponents:         pcf.statusCoreComponents,
-		Config:                       pcf.config,
-		PrefsConfig:                  pcf.prefConfigs,
-		Version:                      pcf.flagsConfig.Version,
-		AccountsDB:                   accountsDb,
-		ForkDetector:                 forkDetector,
-		NodesCoordinator:             pcf.nodesCoordinator,
-		RequestHandler:               requestHandler,
-		BlockChainHook:               vmFactory.BlockChainHookImpl(),
-		TxCoordinator:                txCoordinator,
-		EpochStartTrigger:            epochStartTrigger,
-		HeaderValidator:              headerValidator,
-		BootStorer:                   bootStorer,
-		BlockTracker:                 blockTracker,
-		FeeHandler:                   txFeeHandler,
-		BlockSizeThrottler:           blockSizeThrottler,
-		HistoryRepository:            pcf.historyRepo,
-		VMContainersFactory:          vmFactory,
-		VmContainer:                  vmContainer,
-		GasHandler:                   gasHandler,
-		ScheduledTxsExecutionHandler: scheduledTxsExecutionHandler,
-		ProcessedMiniBlocksTracker:   processedMiniBlocksTracker,
-		ReceiptsRepository:           receiptsRepository,
-		OutportDataProvider:          outportDataProvider,
-		BlockProcessingCutoffHandler: blockProcessingCutoffhandler,
-		ManagedPeersHolder:           pcf.crypto.ManagedPeersHolder(),
-		SentSignaturesTracker:        sentSignaturesTracker,
-		StateAccessesCollector:       pcf.state.StateAccessesCollector(),
->>>>>>> 49ddefdf
 	}
 
 	esdtOwnerAddress, err := pcf.coreData.AddressPubKeyConverter().Decode(pcf.systemSCConfig.ESDTSystemSCConfig.OwnerAddress)
