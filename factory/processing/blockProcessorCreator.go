--- conflicted
+++ resolved
@@ -14,11 +14,8 @@
 	metachainEpochStart "github.com/multiversx/mx-chain-go/epochStart/metachain"
 	"github.com/multiversx/mx-chain-go/epochStart/notifier"
 	mainFactory "github.com/multiversx/mx-chain-go/factory"
-<<<<<<< HEAD
+	factoryDisabled "github.com/multiversx/mx-chain-go/factory/disabled"
 	factoryVm "github.com/multiversx/mx-chain-go/factory/vm"
-=======
-	factoryDisabled "github.com/multiversx/mx-chain-go/factory/disabled"
->>>>>>> c3a1bf94
 	"github.com/multiversx/mx-chain-go/genesis"
 	"github.com/multiversx/mx-chain-go/outport"
 	processOutport "github.com/multiversx/mx-chain-go/outport/process"
@@ -480,14 +477,14 @@
 		OutportDataProvider:          outportDataProvider,
 		BlockProcessingCutoffHandler: blockProcessingCutoffHandler,
 		ManagedPeersHolder:           pcf.crypto.ManagedPeersHolder(),
-<<<<<<< HEAD
+		SentSignaturesTracker:        sentSignaturesTracker,
 		ValidatorStatisticsProcessor: validatorStatisticsProcessor,
 		OutGoingOperationsPool:       pcf.outGoingOperationsPool,
 		DataCodec:                    pcf.dataCodec,
 		TopicsChecker:                pcf.topicsChecker,
-=======
-		SentSignaturesTracker:        sentSignaturesTracker,
->>>>>>> c3a1bf94
+	}
+	arguments := block.ArgShardProcessor{
+		ArgBaseProcessor: argumentsBaseProcessor,
 	}
 
 	blockProcessor, err := pcf.createBlockProcessor(argumentsBaseProcessor)
@@ -495,10 +492,15 @@
 		return nil, err
 	}
 
-	return &blockProcessorAndVmFactories{
+	blockProcessorComponents := &blockProcessorAndVmFactories{
 		blockProcessor:         blockProcessor,
 		vmFactoryForProcessing: vmFactory,
-	}, nil
+	}
+
+	pcf.stakingDataProviderAPI = factoryDisabled.NewDisabledStakingDataProvider()
+	pcf.auctionListSelectorAPI = factoryDisabled.NewDisabledAuctionListSelector()
+
+	return blockProcessorComponents, nil
 }
 
 func (pcf *processComponentsFactory) createBlockProcessor(
@@ -514,19 +516,7 @@
 		return nil, err
 	}
 
-<<<<<<< HEAD
 	return blockProcessor, nil
-=======
-	blockProcessorComponents := &blockProcessorAndVmFactories{
-		blockProcessor:         blockProcessor,
-		vmFactoryForProcessing: vmFactory,
-	}
-
-	pcf.stakingDataProviderAPI = factoryDisabled.NewDisabledStakingDataProvider()
-	pcf.auctionListSelectorAPI = factoryDisabled.NewDisabledAuctionListSelector()
-
-	return blockProcessorComponents, nil
->>>>>>> c3a1bf94
 }
 
 func (pcf *processComponentsFactory) newMetaBlockProcessor(
@@ -1132,123 +1122,6 @@
 	})
 }
 
-<<<<<<< HEAD
-=======
-func (pcf *processComponentsFactory) createVMFactoryShard(
-	accounts state.AccountsAdapter,
-	notifier common.MissingTrieNodesNotifier,
-	builtInFuncs vmcommon.BuiltInFunctionContainer,
-	esdtTransferParser vmcommon.ESDTTransferParser,
-	wasmVMChangeLocker common.Locker,
-	configSCStorage config.StorageConfig,
-	nftStorageHandler vmcommon.SimpleESDTNFTStorageHandler,
-	globalSettingsHandler vmcommon.ESDTGlobalSettingsHandler,
-) (process.VirtualMachinesContainerFactory, error) {
-	counter, err := counters.NewUsageCounter(esdtTransferParser)
-	if err != nil {
-		return nil, err
-	}
-
-	argsHook := hooks.ArgBlockChainHook{
-		Accounts:                 accounts,
-		PubkeyConv:               pcf.coreData.AddressPubKeyConverter(),
-		StorageService:           pcf.data.StorageService(),
-		BlockChain:               pcf.data.Blockchain(),
-		ShardCoordinator:         pcf.bootstrapComponents.ShardCoordinator(),
-		Marshalizer:              pcf.coreData.InternalMarshalizer(),
-		Uint64Converter:          pcf.coreData.Uint64ByteSliceConverter(),
-		BuiltInFunctions:         builtInFuncs,
-		DataPool:                 pcf.data.Datapool(),
-		CompiledSCPool:           pcf.data.Datapool().SmartContracts(),
-		WorkingDir:               pcf.flagsConfig.WorkingDir,
-		NFTStorageHandler:        nftStorageHandler,
-		GlobalSettingsHandler:    globalSettingsHandler,
-		EpochNotifier:            pcf.coreData.EpochNotifier(),
-		EnableEpochsHandler:      pcf.coreData.EnableEpochsHandler(),
-		NilCompiledSCStore:       false,
-		ConfigSCStorage:          configSCStorage,
-		GasSchedule:              pcf.gasSchedule,
-		Counter:                  counter,
-		MissingTrieNodesNotifier: notifier,
-	}
-
-	blockChainHookImpl, err := hooks.NewBlockChainHookImpl(argsHook)
-	if err != nil {
-		return nil, err
-	}
-
-	argsNewVMFactory := shard.ArgVMContainerFactory{
-		BlockChainHook:      blockChainHookImpl,
-		BuiltInFunctions:    argsHook.BuiltInFunctions,
-		Config:              pcf.config.VirtualMachine.Execution,
-		BlockGasLimit:       pcf.coreData.EconomicsData().MaxGasLimitPerBlock(pcf.bootstrapComponents.ShardCoordinator().SelfId()),
-		GasSchedule:         pcf.gasSchedule,
-		EpochNotifier:       pcf.coreData.EpochNotifier(),
-		EnableEpochsHandler: pcf.coreData.EnableEpochsHandler(),
-		WasmVMChangeLocker:  wasmVMChangeLocker,
-		ESDTTransferParser:  esdtTransferParser,
-		Hasher:              pcf.coreData.Hasher(),
-	}
-
-	return shard.NewVMContainerFactory(argsNewVMFactory)
-}
-
-func (pcf *processComponentsFactory) createVMFactoryMeta(
-	accounts state.AccountsAdapter,
-	builtInFuncs vmcommon.BuiltInFunctionContainer,
-	configSCStorage config.StorageConfig,
-	nftStorageHandler vmcommon.SimpleESDTNFTStorageHandler,
-	globalSettingsHandler vmcommon.ESDTGlobalSettingsHandler,
-) (process.VirtualMachinesContainerFactory, error) {
-	argsHook := hooks.ArgBlockChainHook{
-		Accounts:                 accounts,
-		PubkeyConv:               pcf.coreData.AddressPubKeyConverter(),
-		StorageService:           pcf.data.StorageService(),
-		BlockChain:               pcf.data.Blockchain(),
-		ShardCoordinator:         pcf.bootstrapComponents.ShardCoordinator(),
-		Marshalizer:              pcf.coreData.InternalMarshalizer(),
-		Uint64Converter:          pcf.coreData.Uint64ByteSliceConverter(),
-		BuiltInFunctions:         builtInFuncs,
-		DataPool:                 pcf.data.Datapool(),
-		CompiledSCPool:           pcf.data.Datapool().SmartContracts(),
-		ConfigSCStorage:          configSCStorage,
-		WorkingDir:               pcf.flagsConfig.WorkingDir,
-		NFTStorageHandler:        nftStorageHandler,
-		GlobalSettingsHandler:    globalSettingsHandler,
-		EpochNotifier:            pcf.coreData.EpochNotifier(),
-		EnableEpochsHandler:      pcf.coreData.EnableEpochsHandler(),
-		NilCompiledSCStore:       false,
-		GasSchedule:              pcf.gasSchedule,
-		Counter:                  counters.NewDisabledCounter(),
-		MissingTrieNodesNotifier: syncer.NewMissingTrieNodesNotifier(),
-	}
-
-	blockChainHookImpl, err := hooks.NewBlockChainHookImpl(argsHook)
-	if err != nil {
-		return nil, err
-	}
-
-	argsNewVMContainer := metachain.ArgsNewVMContainerFactory{
-		BlockChainHook:      blockChainHookImpl,
-		PubkeyConv:          argsHook.PubkeyConv,
-		Economics:           pcf.coreData.EconomicsData(),
-		MessageSignVerifier: pcf.crypto.MessageSignVerifier(),
-		GasSchedule:         pcf.gasSchedule,
-		NodesConfigProvider: pcf.coreData.GenesisNodesSetup(),
-		Hasher:              pcf.coreData.Hasher(),
-		Marshalizer:         pcf.coreData.InternalMarshalizer(),
-		SystemSCConfig:      pcf.systemSCConfig,
-		ValidatorAccountsDB: pcf.state.PeerAccounts(),
-		UserAccountsDB:      pcf.state.AccountsAdapter(),
-		ChanceComputer:      pcf.coreData.Rater(),
-		ShardCoordinator:    pcf.bootstrapComponents.ShardCoordinator(),
-		EnableEpochsHandler: pcf.coreData.EnableEpochsHandler(),
-		NodesCoordinator:    pcf.nodesCoordinator,
-	}
-	return metachain.NewVMContainerFactory(argsNewVMContainer)
-}
-
->>>>>>> c3a1bf94
 func (pcf *processComponentsFactory) createBuiltInFunctionContainer(
 	accounts state.AccountsAdapter,
 	mapDNSAddresses map[string]struct{},
