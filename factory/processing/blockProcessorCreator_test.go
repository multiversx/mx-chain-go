package processing_test

import (
	"fmt"
	"sync"
	"testing"

	"github.com/multiversx/mx-chain-core-go/core"
	"github.com/multiversx/mx-chain-core-go/hashing"
	"github.com/multiversx/mx-chain-core-go/marshal"
	"github.com/multiversx/mx-chain-go/common"
	"github.com/multiversx/mx-chain-go/dataRetriever"
	dataComp "github.com/multiversx/mx-chain-go/factory/data"
	"github.com/multiversx/mx-chain-go/factory/mock"
	processComp "github.com/multiversx/mx-chain-go/factory/processing"
	"github.com/multiversx/mx-chain-go/state"
	"github.com/multiversx/mx-chain-go/state/accounts"
	disabledState "github.com/multiversx/mx-chain-go/state/disabled"
	factoryState "github.com/multiversx/mx-chain-go/state/factory"
	"github.com/multiversx/mx-chain-go/state/storagePruningManager/disabled"
	"github.com/multiversx/mx-chain-go/testscommon"
	componentsMock "github.com/multiversx/mx-chain-go/testscommon/components"
	"github.com/multiversx/mx-chain-go/testscommon/hashingMocks"
	"github.com/multiversx/mx-chain-go/testscommon/processMocks"
	stateMock "github.com/multiversx/mx-chain-go/testscommon/state"
	storageManager "github.com/multiversx/mx-chain-go/testscommon/storage"
	trieMock "github.com/multiversx/mx-chain-go/testscommon/trie"
	"github.com/multiversx/mx-chain-go/trie"
	vmcommon "github.com/multiversx/mx-chain-vm-common-go"
	"github.com/stretchr/testify/require"
)

func Test_newBlockProcessorCreatorForShard(t *testing.T) {
	t.Parallel()

<<<<<<< HEAD
	t.Run("new block processor creator for shard in regular chain should work", func(t *testing.T) {
		t.Parallel()

		shardCoordinator := mock.NewMultiShardsCoordinatorMock(2)
		processArgs := componentsMock.GetProcessComponentsFactoryArgs(shardCoordinator)
		pcf, err := processComp.NewProcessComponentsFactory(processArgs)
		require.NoError(t, err)
		require.NotNil(t, pcf)

		_, err = pcf.Create()
		require.NoError(t, err)

		bp, err := pcf.NewBlockProcessor(
			&testscommon.RequestHandlerStub{},
			&mock.ForkDetectorStub{},
			&mock.EpochStartTriggerStub{},
			&mock.BoostrapStorerStub{},
			&mock.ValidatorStatisticsProcessorStub{},
			&mock.HeaderValidatorStub{},
			&mock.BlockTrackerStub{},
			&mock.PendingMiniBlocksHandlerStub{},
			&sync.RWMutex{},
			&testscommon.ScheduledTxsExecutionStub{},
			&testscommon.ProcessedMiniBlocksTrackerStub{},
			&testscommon.ReceiptsRepositoryStub{},
			&testscommon.BlockProcessingCutoffStub{},
			&testscommon.MissingTrieNodesNotifierStub{},
		)

		require.NoError(t, err)
		require.Equal(t, "*block.shardProcessor", fmt.Sprintf("%T", bp))
	})

	t.Run("new block processor creator for shard in sovereign chain should work", func(t *testing.T) {
		t.Parallel()

		shardCoordinator := mock.NewMultiShardsCoordinatorMock(2)
		args := componentsMock.GetProcessComponentsFactoryArgs(shardCoordinator)
		args.RunTypeComponents = componentsMock.GetSovereignRunTypeComponents()
		pcf, err := processComp.NewProcessComponentsFactory(args)
		require.NoError(t, err)
		require.NotNil(t, pcf)

		_, err = pcf.Create()
		require.NoError(t, err)

		bp, err := pcf.NewBlockProcessor(
			&testscommon.ExtendedShardHeaderRequestHandlerStub{},
			&mock.ForkDetectorStub{},
			&mock.EpochStartTriggerStub{},
			&mock.BoostrapStorerStub{},
			&mock.ValidatorStatisticsProcessorStub{},
			&mock.HeaderValidatorStub{},
			&mock.ExtendedShardHeaderTrackerStub{},
			&mock.PendingMiniBlocksHandlerStub{},
			&sync.RWMutex{},
			&testscommon.ScheduledTxsExecutionStub{},
			&testscommon.ProcessedMiniBlocksTrackerStub{},
			&testscommon.ReceiptsRepositoryStub{},
			&testscommon.BlockProcessingCutoffStub{},
			&testscommon.MissingTrieNodesNotifierStub{})

		require.NoError(t, err)
		require.Equal(t, "*block.sovereignChainBlockProcessor", fmt.Sprintf("%T", bp))
	})
=======
	shardCoordinator := mock.NewMultiShardsCoordinatorMock(2)
	pcf, err := processComp.NewProcessComponentsFactory(componentsMock.GetProcessComponentsFactoryArgs(shardCoordinator))
	require.NoError(t, err)
	require.NotNil(t, pcf)

	_, err = pcf.Create()
	require.NoError(t, err)

	bp, err := pcf.NewBlockProcessor(
		&testscommon.RequestHandlerStub{},
		&processMocks.ForkDetectorStub{},
		&mock.EpochStartTriggerStub{},
		&mock.BoostrapStorerStub{},
		&testscommon.ValidatorStatisticsProcessorStub{},
		&mock.HeaderValidatorStub{},
		&mock.BlockTrackerStub{},
		&mock.PendingMiniBlocksHandlerStub{},
		&sync.RWMutex{},
		&testscommon.ScheduledTxsExecutionStub{},
		&testscommon.ProcessedMiniBlocksTrackerStub{},
		&testscommon.ReceiptsRepositoryStub{},
		&testscommon.BlockProcessingCutoffStub{},
		&testscommon.MissingTrieNodesNotifierStub{},
		&testscommon.SentSignatureTrackerStub{},
	)

	require.NoError(t, err)
	require.NotNil(t, bp)
>>>>>>> c3a1bf94
}

func Test_newBlockProcessorCreatorForMeta(t *testing.T) {
	t.Parallel()

	coreComponents := componentsMock.GetCoreComponents()
	shardC := mock.NewMultiShardsCoordinatorMock(1)
	shardC.SelfIDCalled = func() uint32 {
		return core.MetachainShardId
	}
	shardC.ComputeIdCalled = func(address []byte) uint32 {
		if core.IsSmartContractOnMetachain(address[len(address)-1:], address) {
			return core.MetachainShardId
		}

		return 0
	}
	shardC.CurrentShard = core.MetachainShardId

	dataArgs := componentsMock.GetDataArgs(coreComponents, shardC)
	dataComponentsFactory, _ := dataComp.NewDataComponentsFactory(dataArgs)
	dataComponents, _ := dataComp.NewManagedDataComponents(dataComponentsFactory)
	_ = dataComponents.Create()

	cryptoComponents := componentsMock.GetCryptoComponents(coreComponents)
	networkComponents := componentsMock.GetNetworkComponents(cryptoComponents)

	storageManagerArgs := storageManager.GetStorageManagerArgs()
	storageManagerArgs.Marshalizer = coreComponents.InternalMarshalizer()
	storageManagerArgs.Hasher = coreComponents.Hasher()
	storageManagerUser, _ := trie.CreateTrieStorageManager(storageManagerArgs, storageManager.GetStorageManagerOptions())

	storageManagerArgs.MainStorer = mock.NewMemDbMock()
	storageManagerPeer, _ := trie.CreateTrieStorageManager(storageManagerArgs, storageManager.GetStorageManagerOptions())

	trieStorageManagers := make(map[string]common.StorageManager)
	trieStorageManagers[dataRetriever.UserAccountsUnit.String()] = storageManagerUser
	trieStorageManagers[dataRetriever.PeerAccountsUnit.String()] = storageManagerPeer

	argsAccCreator := factoryState.ArgsAccountCreator{
		Hasher:              coreComponents.Hasher(),
		Marshaller:          coreComponents.InternalMarshalizer(),
		EnableEpochsHandler: coreComponents.EnableEpochsHandler(),
	}
	accCreator, _ := factoryState.NewAccountCreator(argsAccCreator)

	adb, err := createAccountAdapter(
		&mock.MarshalizerMock{},
		&hashingMocks.HasherMock{},
		accCreator,
		trieStorageManagers[dataRetriever.UserAccountsUnit.String()],
		coreComponents.EnableEpochsHandler(),
	)
	require.Nil(t, err)

	stateComp := &mock.StateComponentsHolderStub{
		PeerAccountsCalled: func() state.AccountsAdapter {
			return &stateMock.AccountsStub{
				RootHashCalled: func() ([]byte, error) {
					return make([]byte, 0), nil
				},
				CommitCalled: func() ([]byte, error) {
					return make([]byte, 0), nil
				},
				SaveAccountCalled: func(account vmcommon.AccountHandler) error {
					return nil
				},
				LoadAccountCalled: func(address []byte) (vmcommon.AccountHandler, error) {
					return accounts.NewPeerAccount(address)
				},
			}
		},
		AccountsAdapterCalled: func() state.AccountsAdapter {
			return adb
		},
		AccountsAdapterAPICalled: func() state.AccountsAdapter {
			return adb
		},
		TriesContainerCalled: func() common.TriesHolder {
			return &trieMock.TriesHolderStub{
				GetCalled: func(bytes []byte) common.Trie {
					return &trieMock.TrieStub{}
				},
			}
		},
		TrieStorageManagersCalled: func() map[string]common.StorageManager {
			return trieStorageManagers
		},
	}
	args := componentsMock.GetProcessArgs(
		shardC,
		coreComponents,
		dataComponents,
		cryptoComponents,
		stateComp,
		networkComponents,
	)

	componentsMock.SetShardCoordinator(t, args.BootstrapComponents, shardC)

	pcf, _ := processComp.NewProcessComponentsFactory(args)
	require.NotNil(t, pcf)

	_, err = pcf.Create()
	require.NoError(t, err)

	bp, err := pcf.NewBlockProcessor(
		&testscommon.RequestHandlerStub{},
		&processMocks.ForkDetectorStub{},
		&mock.EpochStartTriggerStub{},
		&mock.BoostrapStorerStub{},
		&testscommon.ValidatorStatisticsProcessorStub{},
		&mock.HeaderValidatorStub{},
		&mock.BlockTrackerStub{},
		&mock.PendingMiniBlocksHandlerStub{},
		&sync.RWMutex{},
		&testscommon.ScheduledTxsExecutionStub{},
		&testscommon.ProcessedMiniBlocksTrackerStub{},
		&testscommon.ReceiptsRepositoryStub{},
		&testscommon.BlockProcessingCutoffStub{},
		&testscommon.MissingTrieNodesNotifierStub{},
		&testscommon.SentSignatureTrackerStub{},
	)

	require.NoError(t, err)
	require.NotNil(t, bp)
}

func createAccountAdapter(
	marshaller marshal.Marshalizer,
	hasher hashing.Hasher,
	accountFactory state.AccountFactory,
	trieStorage common.StorageManager,
	handler common.EnableEpochsHandler,
) (state.AccountsAdapter, error) {
	tr, err := trie.NewTrie(trieStorage, marshaller, hasher, handler, 5)
	if err != nil {
		return nil, err
	}

	args := state.ArgsAccountsDB{
		Trie:                  tr,
		Hasher:                hasher,
		Marshaller:            marshaller,
		AccountFactory:        accountFactory,
		StoragePruningManager: disabled.NewDisabledStoragePruningManager(),
		AddressConverter:      &testscommon.PubkeyConverterMock{},
		SnapshotsManager:      disabledState.NewDisabledSnapshotsManager(),
	}
	adb, err := state.NewAccountsDB(args)
	if err != nil {
		return nil, err
	}

	return adb, nil
}<|MERGE_RESOLUTION|>--- conflicted
+++ resolved
@@ -33,7 +33,6 @@
 func Test_newBlockProcessorCreatorForShard(t *testing.T) {
 	t.Parallel()
 
-<<<<<<< HEAD
 	t.Run("new block processor creator for shard in regular chain should work", func(t *testing.T) {
 		t.Parallel()
 
@@ -48,10 +47,10 @@
 
 		bp, err := pcf.NewBlockProcessor(
 			&testscommon.RequestHandlerStub{},
-			&mock.ForkDetectorStub{},
+			&processMocks.ForkDetectorStub{},
 			&mock.EpochStartTriggerStub{},
 			&mock.BoostrapStorerStub{},
-			&mock.ValidatorStatisticsProcessorStub{},
+			&testscommon.ValidatorStatisticsProcessorStub{},
 			&mock.HeaderValidatorStub{},
 			&mock.BlockTrackerStub{},
 			&mock.PendingMiniBlocksHandlerStub{},
@@ -61,6 +60,7 @@
 			&testscommon.ReceiptsRepositoryStub{},
 			&testscommon.BlockProcessingCutoffStub{},
 			&testscommon.MissingTrieNodesNotifierStub{},
+			&testscommon.SentSignatureTrackerStub{},
 		)
 
 		require.NoError(t, err)
@@ -99,10 +99,107 @@
 		require.NoError(t, err)
 		require.Equal(t, "*block.sovereignChainBlockProcessor", fmt.Sprintf("%T", bp))
 	})
-=======
-	shardCoordinator := mock.NewMultiShardsCoordinatorMock(2)
-	pcf, err := processComp.NewProcessComponentsFactory(componentsMock.GetProcessComponentsFactoryArgs(shardCoordinator))
-	require.NoError(t, err)
+}
+
+func Test_newBlockProcessorCreatorForMeta(t *testing.T) {
+	t.Parallel()
+
+	coreComponents := componentsMock.GetCoreComponents()
+	shardC := mock.NewMultiShardsCoordinatorMock(1)
+	shardC.SelfIDCalled = func() uint32 {
+		return core.MetachainShardId
+	}
+	shardC.ComputeIdCalled = func(address []byte) uint32 {
+		if core.IsSmartContractOnMetachain(address[len(address)-1:], address) {
+			return core.MetachainShardId
+		}
+
+		return 0
+	}
+	shardC.CurrentShard = core.MetachainShardId
+
+	dataArgs := componentsMock.GetDataArgs(coreComponents, shardC)
+	dataComponentsFactory, _ := dataComp.NewDataComponentsFactory(dataArgs)
+	dataComponents, _ := dataComp.NewManagedDataComponents(dataComponentsFactory)
+	_ = dataComponents.Create()
+
+	cryptoComponents := componentsMock.GetCryptoComponents(coreComponents)
+	networkComponents := componentsMock.GetNetworkComponents(cryptoComponents)
+
+	storageManagerArgs := storageManager.GetStorageManagerArgs()
+	storageManagerArgs.Marshalizer = coreComponents.InternalMarshalizer()
+	storageManagerArgs.Hasher = coreComponents.Hasher()
+	storageManagerUser, _ := trie.CreateTrieStorageManager(storageManagerArgs, storageManager.GetStorageManagerOptions())
+
+	storageManagerArgs.MainStorer = mock.NewMemDbMock()
+	storageManagerPeer, _ := trie.CreateTrieStorageManager(storageManagerArgs, storageManager.GetStorageManagerOptions())
+
+	trieStorageManagers := make(map[string]common.StorageManager)
+	trieStorageManagers[dataRetriever.UserAccountsUnit.String()] = storageManagerUser
+	trieStorageManagers[dataRetriever.PeerAccountsUnit.String()] = storageManagerPeer
+
+	argsAccCreator := factoryState.ArgsAccountCreator{
+		Hasher:              coreComponents.Hasher(),
+		Marshaller:          coreComponents.InternalMarshalizer(),
+		EnableEpochsHandler: coreComponents.EnableEpochsHandler(),
+	}
+	accCreator, _ := factoryState.NewAccountCreator(argsAccCreator)
+
+	adb, err := createAccountAdapter(
+		&mock.MarshalizerMock{},
+		&hashingMocks.HasherMock{},
+		accCreator,
+		trieStorageManagers[dataRetriever.UserAccountsUnit.String()],
+		coreComponents.EnableEpochsHandler(),
+	)
+	require.Nil(t, err)
+
+	stateComp := &mock.StateComponentsHolderStub{
+		PeerAccountsCalled: func() state.AccountsAdapter {
+			return &stateMock.AccountsStub{
+				RootHashCalled: func() ([]byte, error) {
+					return make([]byte, 0), nil
+				},
+				CommitCalled: func() ([]byte, error) {
+					return make([]byte, 0), nil
+				},
+				SaveAccountCalled: func(account vmcommon.AccountHandler) error {
+					return nil
+				},
+				LoadAccountCalled: func(address []byte) (vmcommon.AccountHandler, error) {
+					return accounts.NewPeerAccount(address)
+				},
+			}
+		},
+		AccountsAdapterCalled: func() state.AccountsAdapter {
+			return adb
+		},
+		AccountsAdapterAPICalled: func() state.AccountsAdapter {
+			return adb
+		},
+		TriesContainerCalled: func() common.TriesHolder {
+			return &trieMock.TriesHolderStub{
+				GetCalled: func(bytes []byte) common.Trie {
+					return &trieMock.TrieStub{}
+				},
+			}
+		},
+		TrieStorageManagersCalled: func() map[string]common.StorageManager {
+			return trieStorageManagers
+		},
+	}
+	args := componentsMock.GetProcessArgs(
+		shardC,
+		coreComponents,
+		dataComponents,
+		cryptoComponents,
+		stateComp,
+		networkComponents,
+	)
+
+	componentsMock.SetShardCoordinator(t, args.BootstrapComponents, shardC)
+
+	pcf, _ := processComp.NewProcessComponentsFactory(args)
 	require.NotNil(t, pcf)
 
 	_, err = pcf.Create()
@@ -128,133 +225,6 @@
 
 	require.NoError(t, err)
 	require.NotNil(t, bp)
->>>>>>> c3a1bf94
-}
-
-func Test_newBlockProcessorCreatorForMeta(t *testing.T) {
-	t.Parallel()
-
-	coreComponents := componentsMock.GetCoreComponents()
-	shardC := mock.NewMultiShardsCoordinatorMock(1)
-	shardC.SelfIDCalled = func() uint32 {
-		return core.MetachainShardId
-	}
-	shardC.ComputeIdCalled = func(address []byte) uint32 {
-		if core.IsSmartContractOnMetachain(address[len(address)-1:], address) {
-			return core.MetachainShardId
-		}
-
-		return 0
-	}
-	shardC.CurrentShard = core.MetachainShardId
-
-	dataArgs := componentsMock.GetDataArgs(coreComponents, shardC)
-	dataComponentsFactory, _ := dataComp.NewDataComponentsFactory(dataArgs)
-	dataComponents, _ := dataComp.NewManagedDataComponents(dataComponentsFactory)
-	_ = dataComponents.Create()
-
-	cryptoComponents := componentsMock.GetCryptoComponents(coreComponents)
-	networkComponents := componentsMock.GetNetworkComponents(cryptoComponents)
-
-	storageManagerArgs := storageManager.GetStorageManagerArgs()
-	storageManagerArgs.Marshalizer = coreComponents.InternalMarshalizer()
-	storageManagerArgs.Hasher = coreComponents.Hasher()
-	storageManagerUser, _ := trie.CreateTrieStorageManager(storageManagerArgs, storageManager.GetStorageManagerOptions())
-
-	storageManagerArgs.MainStorer = mock.NewMemDbMock()
-	storageManagerPeer, _ := trie.CreateTrieStorageManager(storageManagerArgs, storageManager.GetStorageManagerOptions())
-
-	trieStorageManagers := make(map[string]common.StorageManager)
-	trieStorageManagers[dataRetriever.UserAccountsUnit.String()] = storageManagerUser
-	trieStorageManagers[dataRetriever.PeerAccountsUnit.String()] = storageManagerPeer
-
-	argsAccCreator := factoryState.ArgsAccountCreator{
-		Hasher:              coreComponents.Hasher(),
-		Marshaller:          coreComponents.InternalMarshalizer(),
-		EnableEpochsHandler: coreComponents.EnableEpochsHandler(),
-	}
-	accCreator, _ := factoryState.NewAccountCreator(argsAccCreator)
-
-	adb, err := createAccountAdapter(
-		&mock.MarshalizerMock{},
-		&hashingMocks.HasherMock{},
-		accCreator,
-		trieStorageManagers[dataRetriever.UserAccountsUnit.String()],
-		coreComponents.EnableEpochsHandler(),
-	)
-	require.Nil(t, err)
-
-	stateComp := &mock.StateComponentsHolderStub{
-		PeerAccountsCalled: func() state.AccountsAdapter {
-			return &stateMock.AccountsStub{
-				RootHashCalled: func() ([]byte, error) {
-					return make([]byte, 0), nil
-				},
-				CommitCalled: func() ([]byte, error) {
-					return make([]byte, 0), nil
-				},
-				SaveAccountCalled: func(account vmcommon.AccountHandler) error {
-					return nil
-				},
-				LoadAccountCalled: func(address []byte) (vmcommon.AccountHandler, error) {
-					return accounts.NewPeerAccount(address)
-				},
-			}
-		},
-		AccountsAdapterCalled: func() state.AccountsAdapter {
-			return adb
-		},
-		AccountsAdapterAPICalled: func() state.AccountsAdapter {
-			return adb
-		},
-		TriesContainerCalled: func() common.TriesHolder {
-			return &trieMock.TriesHolderStub{
-				GetCalled: func(bytes []byte) common.Trie {
-					return &trieMock.TrieStub{}
-				},
-			}
-		},
-		TrieStorageManagersCalled: func() map[string]common.StorageManager {
-			return trieStorageManagers
-		},
-	}
-	args := componentsMock.GetProcessArgs(
-		shardC,
-		coreComponents,
-		dataComponents,
-		cryptoComponents,
-		stateComp,
-		networkComponents,
-	)
-
-	componentsMock.SetShardCoordinator(t, args.BootstrapComponents, shardC)
-
-	pcf, _ := processComp.NewProcessComponentsFactory(args)
-	require.NotNil(t, pcf)
-
-	_, err = pcf.Create()
-	require.NoError(t, err)
-
-	bp, err := pcf.NewBlockProcessor(
-		&testscommon.RequestHandlerStub{},
-		&processMocks.ForkDetectorStub{},
-		&mock.EpochStartTriggerStub{},
-		&mock.BoostrapStorerStub{},
-		&testscommon.ValidatorStatisticsProcessorStub{},
-		&mock.HeaderValidatorStub{},
-		&mock.BlockTrackerStub{},
-		&mock.PendingMiniBlocksHandlerStub{},
-		&sync.RWMutex{},
-		&testscommon.ScheduledTxsExecutionStub{},
-		&testscommon.ProcessedMiniBlocksTrackerStub{},
-		&testscommon.ReceiptsRepositoryStub{},
-		&testscommon.BlockProcessingCutoffStub{},
-		&testscommon.MissingTrieNodesNotifierStub{},
-		&testscommon.SentSignatureTrackerStub{},
-	)
-
-	require.NoError(t, err)
-	require.NotNil(t, bp)
 }
 
 func createAccountAdapter(
