--- conflicted
+++ resolved
@@ -598,11 +598,8 @@
 		scheduledTxsExecutionHandler,
 		processedMiniBlocksTracker,
 		receiptsRepository,
-<<<<<<< HEAD
+		blockCutoffProcessingHandler,
 		pcf.state.MissingTrieNodesNotifier(),
-=======
-		blockCutoffProcessingHandler,
->>>>>>> 6a693ced
 	)
 	if err != nil {
 		return nil, err
