package processing

import (
	"context"
	"errors"
	"fmt"
	"math/big"
	"path/filepath"
	"time"

	"github.com/multiversx/mx-chain-core-go/core"
	"github.com/multiversx/mx-chain-core-go/core/check"
	"github.com/multiversx/mx-chain-core-go/core/partitioning"
	"github.com/multiversx/mx-chain-core-go/data"
	"github.com/multiversx/mx-chain-core-go/data/alteredAccount"
	dataBlock "github.com/multiversx/mx-chain-core-go/data/block"
	"github.com/multiversx/mx-chain-core-go/data/outport"
	"github.com/multiversx/mx-chain-core-go/data/receipt"
	"github.com/multiversx/mx-chain-core-go/data/sovereign"
	nodeFactory "github.com/multiversx/mx-chain-go/cmd/node/factory"
	"github.com/multiversx/mx-chain-go/common"
	"github.com/multiversx/mx-chain-go/common/errChan"
	"github.com/multiversx/mx-chain-go/config"
	"github.com/multiversx/mx-chain-go/consensus"
	"github.com/multiversx/mx-chain-go/dataRetriever"
	"github.com/multiversx/mx-chain-go/dataRetriever/factory/containers"
	"github.com/multiversx/mx-chain-go/dataRetriever/factory/epochProviders"
	requesterscontainer "github.com/multiversx/mx-chain-go/dataRetriever/factory/requestersContainer"
	"github.com/multiversx/mx-chain-go/dataRetriever/factory/resolverscontainer"
	disabledResolversContainer "github.com/multiversx/mx-chain-go/dataRetriever/factory/resolverscontainer/disabled"
	storagerequesterscontainer "github.com/multiversx/mx-chain-go/dataRetriever/factory/storageRequestersContainer"
	"github.com/multiversx/mx-chain-go/dataRetriever/requestHandlers"
	"github.com/multiversx/mx-chain-go/dblookupext"
	"github.com/multiversx/mx-chain-go/epochStart"
	"github.com/multiversx/mx-chain-go/epochStart/metachain"
	"github.com/multiversx/mx-chain-go/epochStart/notifier"
	"github.com/multiversx/mx-chain-go/epochStart/shardchain"
	errorsMx "github.com/multiversx/mx-chain-go/errors"
	"github.com/multiversx/mx-chain-go/factory"
	mainFactory "github.com/multiversx/mx-chain-go/factory"
	"github.com/multiversx/mx-chain-go/factory/disabled"
	"github.com/multiversx/mx-chain-go/fallback"
	"github.com/multiversx/mx-chain-go/genesis"
	"github.com/multiversx/mx-chain-go/genesis/checking"
	processGenesis "github.com/multiversx/mx-chain-go/genesis/process"
	processDisabled "github.com/multiversx/mx-chain-go/genesis/process/disabled"
	"github.com/multiversx/mx-chain-go/p2p"
	"github.com/multiversx/mx-chain-go/process"
	"github.com/multiversx/mx-chain-go/process/block"
	"github.com/multiversx/mx-chain-go/process/block/bootstrapStorage"
	"github.com/multiversx/mx-chain-go/process/block/cutoff"
	"github.com/multiversx/mx-chain-go/process/block/pendingMb"
	"github.com/multiversx/mx-chain-go/process/block/poolsCleaner"
	"github.com/multiversx/mx-chain-go/process/block/preprocess"
	"github.com/multiversx/mx-chain-go/process/block/processedMb"
	"github.com/multiversx/mx-chain-go/process/factory/interceptorscontainer"
	"github.com/multiversx/mx-chain-go/process/headerCheck"
	"github.com/multiversx/mx-chain-go/process/heartbeat/validator"
	"github.com/multiversx/mx-chain-go/process/peer"
	"github.com/multiversx/mx-chain-go/process/receipts"
	"github.com/multiversx/mx-chain-go/process/smartContract"
	"github.com/multiversx/mx-chain-go/process/sync"
	"github.com/multiversx/mx-chain-go/process/track"
	"github.com/multiversx/mx-chain-go/process/transactionLog"
	"github.com/multiversx/mx-chain-go/process/txsSender"
	"github.com/multiversx/mx-chain-go/redundancy"
	"github.com/multiversx/mx-chain-go/sharding"
	"github.com/multiversx/mx-chain-go/sharding/networksharding"
	"github.com/multiversx/mx-chain-go/sharding/nodesCoordinator"
	"github.com/multiversx/mx-chain-go/state"
	"github.com/multiversx/mx-chain-go/state/accounts"
	"github.com/multiversx/mx-chain-go/state/parsers"
	"github.com/multiversx/mx-chain-go/storage"
	"github.com/multiversx/mx-chain-go/storage/cache"
	storageFactory "github.com/multiversx/mx-chain-go/storage/factory"
	"github.com/multiversx/mx-chain-go/storage/storageunit"
	"github.com/multiversx/mx-chain-go/update"
	updateDisabled "github.com/multiversx/mx-chain-go/update/disabled"
	updateFactory "github.com/multiversx/mx-chain-go/update/factory"
	"github.com/multiversx/mx-chain-go/update/trigger"
	vmcommon "github.com/multiversx/mx-chain-vm-common-go"
	vmcommonBuiltInFunctions "github.com/multiversx/mx-chain-vm-common-go/builtInFunctions"
)

// timeSpanForBadHeaders is the expiry time for an added block header hash
var timeSpanForBadHeaders = time.Minute * 2

// IncomingHeaderSubscriber defines a subscriber to incoming headers
type IncomingHeaderSubscriber interface {
	AddHeader(headerHash []byte, header sovereign.IncomingHeaderHandler) error
	IsInterfaceNil() bool
}

// processComponents struct holds the process components
type processComponents struct {
	nodesCoordinator                 nodesCoordinator.NodesCoordinator
	shardCoordinator                 sharding.Coordinator
	mainInterceptorsContainer        process.InterceptorsContainer
	fullArchiveInterceptorsContainer process.InterceptorsContainer
	resolversContainer               dataRetriever.ResolversContainer
	requestersFinder                 dataRetriever.RequestersFinder
	roundHandler                     consensus.RoundHandler
	epochStartTrigger                epochStart.TriggerHandler
	epochStartNotifier               factory.EpochStartNotifier
	forkDetector                     process.ForkDetector
	blockProcessor                   process.BlockProcessor
	blackListHandler                 process.TimeCacher
	bootStorer                       process.BootStorer
	headerSigVerifier                process.InterceptedHeaderSigVerifier
	headerIntegrityVerifier          nodeFactory.HeaderIntegrityVerifierHandler
	validatorsStatistics             process.ValidatorStatisticsProcessor
	validatorsProvider               process.ValidatorsProvider
	blockTracker                     process.BlockTracker
	pendingMiniBlocksHandler         process.PendingMiniBlocksHandler
	requestHandler                   process.RequestHandler
	txLogsProcessor                  process.TransactionLogProcessorDatabase
	headerConstructionValidator      process.HeaderConstructionValidator
	mainPeerShardMapper              process.NetworkShardingCollector
	fullArchivePeerShardMapper       process.NetworkShardingCollector
	apiTransactionEvaluator          factory.TransactionEvaluator
	miniBlocksPoolCleaner            process.PoolsCleaner
	txsPoolCleaner                   process.PoolsCleaner
	fallbackHeaderValidator          process.FallbackHeaderValidator
	whiteListHandler                 process.WhiteListHandler
	whiteListerVerifiedTxs           process.WhiteListHandler
	historyRepository                dblookupext.HistoryRepository
	importStartHandler               update.ImportStartHandler
	requestedItemsHandler            dataRetriever.RequestedItemsHandler
	importHandler                    update.ImportHandler
	nodeRedundancyHandler            consensus.NodeRedundancyHandler
	currentEpochProvider             dataRetriever.CurrentNetworkEpochProviderHandler
	vmFactoryForTxSimulator          process.VirtualMachinesContainerFactory
	vmFactoryForProcessing           process.VirtualMachinesContainerFactory
	scheduledTxsExecutionHandler     process.ScheduledTxsExecutionHandler
	txsSender                        process.TxsSenderHandler
	hardforkTrigger                  factory.HardforkTrigger
	processedMiniBlocksTracker       process.ProcessedMiniBlocksTracker
	esdtDataStorageForApi            vmcommon.ESDTNFTStorageHandler
	accountsParser                   genesis.AccountsParser
	receiptsRepository               mainFactory.ReceiptsRepository
}

// ProcessComponentsFactoryArgs holds the arguments needed to create a process components factory
type ProcessComponentsFactoryArgs struct {
	Config                 config.Config
	RoundConfig            config.RoundConfig
	EpochConfig            config.EpochConfig
	PrefConfigs            config.Preferences
	ImportDBConfig         config.ImportDbConfig
	AccountsParser         genesis.AccountsParser
	SmartContractParser    genesis.InitialSmartContractParser
	GasSchedule            core.GasScheduleNotifier
	NodesCoordinator       nodesCoordinator.NodesCoordinator
	RequestedItemsHandler  dataRetriever.RequestedItemsHandler
	WhiteListHandler       process.WhiteListHandler
	WhiteListerVerifiedTxs process.WhiteListHandler
	MaxRating              uint32
	SystemSCConfig         *config.SystemSmartContractsConfig
	ImportStartHandler     update.ImportStartHandler
	HistoryRepo            dblookupext.HistoryRepository
	FlagsConfig            config.ContextFlagsConfig

	Data                 factory.DataComponentsHolder
	CoreData             factory.CoreComponentsHolder
	Crypto               factory.CryptoComponentsHolder
	State                factory.StateComponentsHolder
	Network              factory.NetworkComponentsHolder
	BootstrapComponents  factory.BootstrapComponentsHolder
	StatusComponents     factory.StatusComponentsHolder
	StatusCoreComponents factory.StatusCoreComponentsHolder
	ChainRunType         common.ChainRunType

<<<<<<< HEAD
	ShardCoordinatorFactory    sharding.ShardCoordinatorFactory
	GenesisBlockCreatorFactory processGenesis.GenesisBlockCreatorFactory
	GenesisMetaBlockChecker    GenesisMetaBlockChecker
	IncomingHeaderSubscriber   IncomingHeaderSubscriber
=======
	ShardCoordinatorFactory          sharding.ShardCoordinatorFactory
	GenesisBlockCreatorFactory       processGenesis.GenesisBlockCreatorFactory
	GenesisMetaBlockChecker          GenesisMetaBlockChecker
	RequesterContainerFactoryCreator requesterscontainer.RequesterContainerFactoryCreator
>>>>>>> f201c6b9
}

type processComponentsFactory struct {
	config                 config.Config
	roundConfig            config.RoundConfig
	epochConfig            config.EpochConfig
	prefConfigs            config.Preferences
	importDBConfig         config.ImportDbConfig
	accountsParser         genesis.AccountsParser
	smartContractParser    genesis.InitialSmartContractParser
	gasSchedule            core.GasScheduleNotifier
	nodesCoordinator       nodesCoordinator.NodesCoordinator
	requestedItemsHandler  dataRetriever.RequestedItemsHandler
	whiteListHandler       process.WhiteListHandler
	whiteListerVerifiedTxs process.WhiteListHandler
	maxRating              uint32
	systemSCConfig         *config.SystemSmartContractsConfig
	txLogsProcessor        process.TransactionLogProcessor
	importStartHandler     update.ImportStartHandler
	historyRepo            dblookupext.HistoryRepository
	epochNotifier          process.EpochNotifier
	importHandler          update.ImportHandler
	flagsConfig            config.ContextFlagsConfig
	esdtNftStorage         vmcommon.ESDTNFTStorageHandler

	data                 factory.DataComponentsHolder
	coreData             factory.CoreComponentsHolder
	crypto               factory.CryptoComponentsHolder
	state                factory.StateComponentsHolder
	network              factory.NetworkComponentsHolder
	bootstrapComponents  factory.BootstrapComponentsHolder
	statusComponents     factory.StatusComponentsHolder
	statusCoreComponents factory.StatusCoreComponentsHolder
	chainRunType         common.ChainRunType

<<<<<<< HEAD
	shardCoordinatorFactory    sharding.ShardCoordinatorFactory
	genesisBlockCreatorFactory processGenesis.GenesisBlockCreatorFactory
	genesisMetaBlockChecker    GenesisMetaBlockChecker
	IncomingHeaderSubscriber   IncomingHeaderSubscriber
=======
	shardCoordinatorFactory          sharding.ShardCoordinatorFactory
	genesisBlockCreatorFactory       processGenesis.GenesisBlockCreatorFactory
	genesisMetaBlockChecker          GenesisMetaBlockChecker
	requesterContainerFactoryCreator requesterscontainer.RequesterContainerFactoryCreator
>>>>>>> f201c6b9
}

// NewProcessComponentsFactory will return a new instance of processComponentsFactory
func NewProcessComponentsFactory(args ProcessComponentsFactoryArgs) (*processComponentsFactory, error) {
	err := checkProcessComponentsArgs(args)
	if err != nil {
		return nil, err
	}

	return &processComponentsFactory{
<<<<<<< HEAD
		config:                     args.Config,
		epochConfig:                args.EpochConfig,
		prefConfigs:                args.PrefConfigs,
		importDBConfig:             args.ImportDBConfig,
		accountsParser:             args.AccountsParser,
		smartContractParser:        args.SmartContractParser,
		gasSchedule:                args.GasSchedule,
		nodesCoordinator:           args.NodesCoordinator,
		data:                       args.Data,
		coreData:                   args.CoreData,
		crypto:                     args.Crypto,
		state:                      args.State,
		network:                    args.Network,
		bootstrapComponents:        args.BootstrapComponents,
		statusComponents:           args.StatusComponents,
		requestedItemsHandler:      args.RequestedItemsHandler,
		whiteListHandler:           args.WhiteListHandler,
		whiteListerVerifiedTxs:     args.WhiteListerVerifiedTxs,
		maxRating:                  args.MaxRating,
		systemSCConfig:             args.SystemSCConfig,
		importStartHandler:         args.ImportStartHandler,
		historyRepo:                args.HistoryRepo,
		epochNotifier:              args.CoreData.EpochNotifier(),
		statusCoreComponents:       args.StatusCoreComponents,
		flagsConfig:                args.FlagsConfig,
		chainRunType:               args.ChainRunType,
		shardCoordinatorFactory:    args.ShardCoordinatorFactory,
		genesisBlockCreatorFactory: args.GenesisBlockCreatorFactory,
		genesisMetaBlockChecker:    args.GenesisMetaBlockChecker,
		IncomingHeaderSubscriber:   args.IncomingHeaderSubscriber,
=======
		config:                           args.Config,
		epochConfig:                      args.EpochConfig,
		prefConfigs:                      args.PrefConfigs,
		importDBConfig:                   args.ImportDBConfig,
		accountsParser:                   args.AccountsParser,
		smartContractParser:              args.SmartContractParser,
		gasSchedule:                      args.GasSchedule,
		nodesCoordinator:                 args.NodesCoordinator,
		data:                             args.Data,
		coreData:                         args.CoreData,
		crypto:                           args.Crypto,
		state:                            args.State,
		network:                          args.Network,
		bootstrapComponents:              args.BootstrapComponents,
		statusComponents:                 args.StatusComponents,
		requestedItemsHandler:            args.RequestedItemsHandler,
		whiteListHandler:                 args.WhiteListHandler,
		whiteListerVerifiedTxs:           args.WhiteListerVerifiedTxs,
		maxRating:                        args.MaxRating,
		systemSCConfig:                   args.SystemSCConfig,
		importStartHandler:               args.ImportStartHandler,
		historyRepo:                      args.HistoryRepo,
		epochNotifier:                    args.CoreData.EpochNotifier(),
		statusCoreComponents:             args.StatusCoreComponents,
		flagsConfig:                      args.FlagsConfig,
		chainRunType:                     args.ChainRunType,
		shardCoordinatorFactory:          args.ShardCoordinatorFactory,
		genesisBlockCreatorFactory:       args.GenesisBlockCreatorFactory,
		genesisMetaBlockChecker:          args.GenesisMetaBlockChecker,
		requesterContainerFactoryCreator: args.RequesterContainerFactoryCreator,
>>>>>>> f201c6b9
	}, nil
}

// TODO: Think if it would make sense here to create an array of closable interfaces

// Create will create and return a struct containing process components
func (pcf *processComponentsFactory) Create() (*processComponents, error) {
	currentEpochProvider, err := epochProviders.CreateCurrentEpochProvider(
		pcf.config,
		pcf.coreData.GenesisNodesSetup().GetRoundDuration(),
		pcf.coreData.GenesisTime().Unix(),
		pcf.prefConfigs.Preferences.FullArchive,
	)
	if err != nil {
		return nil, err
	}

	pcf.epochNotifier.RegisterNotifyHandler(currentEpochProvider)

	fallbackHeaderValidator, err := fallback.NewFallbackHeaderValidator(
		pcf.data.Datapool().Headers(),
		pcf.coreData.InternalMarshalizer(),
		pcf.data.StorageService(),
	)
	if err != nil {
		return nil, err
	}

	argsHeaderSig := &headerCheck.ArgsHeaderSigVerifier{
		Marshalizer:             pcf.coreData.InternalMarshalizer(),
		Hasher:                  pcf.coreData.Hasher(),
		NodesCoordinator:        pcf.nodesCoordinator,
		MultiSigContainer:       pcf.crypto.MultiSignerContainer(),
		SingleSigVerifier:       pcf.crypto.BlockSigner(),
		KeyGen:                  pcf.crypto.BlockSignKeyGen(),
		FallbackHeaderValidator: fallbackHeaderValidator,
	}
	headerSigVerifier, err := headerCheck.NewHeaderSigVerifier(argsHeaderSig)
	if err != nil {
		return nil, err
	}

	mainPeerShardMapper, err := pcf.prepareNetworkShardingCollectorForMessenger(pcf.network.NetworkMessenger())
	if err != nil {
		return nil, err
	}
	fullArchivePeerShardMapper, err := pcf.prepareNetworkShardingCollectorForMessenger(pcf.network.FullArchiveNetworkMessenger())
	if err != nil {
		return nil, err
	}

	err = pcf.network.InputAntiFloodHandler().SetPeerValidatorMapper(mainPeerShardMapper)
	if err != nil {
		return nil, err
	}

	resolversContainerFactory, err := pcf.newResolverContainerFactory()
	if err != nil {
		return nil, err
	}

	resolversContainer, err := resolversContainerFactory.Create()
	if err != nil {
		return nil, err
	}

	requestersContainerFactory, err := pcf.newRequestersContainerFactory(currentEpochProvider)
	if err != nil {
		return nil, err
	}

	requestersContainer, err := requestersContainerFactory.Create()
	if err != nil {
		return nil, err
	}

	requestersFinder, err := containers.NewRequestersFinder(requestersContainer, pcf.bootstrapComponents.ShardCoordinator())
	if err != nil {
		return nil, err
	}

	requestHandler, err := pcf.createResolverRequestHandler(requestersFinder)
	if err != nil {
		return nil, err
	}

	txLogsStorage, err := pcf.data.StorageService().GetStorer(dataRetriever.TxLogsUnit)
	if err != nil {
		return nil, err
	}

	if !pcf.config.LogsAndEvents.SaveInStorageEnabled && pcf.config.DbLookupExtensions.Enabled {
		log.Warn("processComponentsFactory.Create() node will save logs in storage because DbLookupExtensions is enabled")
	}

	saveLogsInStorage := pcf.config.LogsAndEvents.SaveInStorageEnabled || pcf.config.DbLookupExtensions.Enabled
	txLogsProcessor, err := transactionLog.NewTxLogProcessor(transactionLog.ArgTxLogProcessor{
		Storer:               txLogsStorage,
		Marshalizer:          pcf.coreData.InternalMarshalizer(),
		SaveInStorageEnabled: saveLogsInStorage,
	})
	if err != nil {
		return nil, err
	}

	pcf.txLogsProcessor = txLogsProcessor
	genesisBlocks, initialTxs, err := pcf.generateGenesisHeadersAndApplyInitialBalances()
	if err != nil {
		return nil, err
	}

	genesisAccounts, err := pcf.indexAndReturnGenesisAccounts()
	if err != nil {
		log.Warn("cannot index genesis accounts", "error", err)
	}

	err = pcf.setGenesisHeader(genesisBlocks)
	if err != nil {
		return nil, err
	}

	validatorStatisticsProcessor, err := pcf.newValidatorStatisticsProcessor()
	if err != nil {
		return nil, err
	}

	validatorStatsRootHash, err := validatorStatisticsProcessor.RootHash()
	if err != nil {
		return nil, err
	}

	err = pcf.genesisMetaBlockChecker.SetValidatorRootHashOnGenesisMetaBlock(genesisBlocks[core.MetachainShardId], validatorStatsRootHash)
	if err != nil {
		return nil, err
	}

	startEpochNum := pcf.bootstrapComponents.EpochBootstrapParams().Epoch()
	if startEpochNum == 0 {
		err = pcf.indexGenesisBlocks(genesisBlocks, initialTxs, genesisAccounts)
		if err != nil {
			return nil, err
		}
	}

	cacheRefreshDuration := time.Duration(pcf.config.ValidatorStatistics.CacheRefreshIntervalInSec) * time.Second
	argVSP := peer.ArgValidatorsProvider{
		NodesCoordinator:                  pcf.nodesCoordinator,
		StartEpoch:                        startEpochNum,
		EpochStartEventNotifier:           pcf.coreData.EpochStartNotifierWithConfirm(),
		CacheRefreshIntervalDurationInSec: cacheRefreshDuration,
		ValidatorStatistics:               validatorStatisticsProcessor,
		MaxRating:                         pcf.maxRating,
		PubKeyConverter:                   pcf.coreData.ValidatorPubKeyConverter(),
	}

	validatorsProvider, err := peer.NewValidatorsProvider(argVSP)
	if err != nil {
		return nil, err
	}

	epochStartTrigger, err := pcf.newEpochStartTrigger(requestHandler)
	if err != nil {
		return nil, err
	}

	requestHandler.SetEpoch(epochStartTrigger.Epoch())

	err = dataRetriever.SetEpochHandlerToHdrResolver(resolversContainer, epochStartTrigger)
	if err != nil {
		return nil, err
	}
	err = dataRetriever.SetEpochHandlerToHdrRequester(requestersContainer, epochStartTrigger)
	if err != nil {
		return nil, err
	}

	log.Debug("Validator stats created", "validatorStatsRootHash", validatorStatsRootHash)

	err = pcf.prepareGenesisBlock(genesisBlocks)
	if err != nil {
		return nil, err
	}

	bootStr, err := pcf.data.StorageService().GetStorer(dataRetriever.BootstrapUnit)
	if err != nil {
		return nil, err
	}

	bootStorer, err := bootstrapStorage.NewBootstrapStorer(pcf.coreData.InternalMarshalizer(), bootStr)
	if err != nil {
		return nil, err
	}

	argsHeaderValidator := block.ArgsHeaderValidator{
		Hasher:      pcf.coreData.Hasher(),
		Marshalizer: pcf.coreData.InternalMarshalizer(),
	}
	headerValidator, err := pcf.createHeaderValidator(argsHeaderValidator)
	if err != nil {
		return nil, err
	}

	blockTracker, err := pcf.newBlockTracker(
		headerValidator,
		requestHandler,
		genesisBlocks,
	)
	if err != nil {
		return nil, err
	}

	argsMiniBlocksPoolsCleaner := poolsCleaner.ArgMiniBlocksPoolsCleaner{
		ArgBasePoolsCleaner: poolsCleaner.ArgBasePoolsCleaner{
			RoundHandler:                   pcf.coreData.RoundHandler(),
			ShardCoordinator:               pcf.bootstrapComponents.ShardCoordinator(),
			MaxRoundsToKeepUnprocessedData: pcf.config.PoolsCleanersConfig.MaxRoundsToKeepUnprocessedMiniBlocks,
		},
		MiniblocksPool: pcf.data.Datapool().MiniBlocks(),
	}
	mbsPoolsCleaner, err := poolsCleaner.NewMiniBlocksPoolsCleaner(argsMiniBlocksPoolsCleaner)
	if err != nil {
		return nil, err
	}

	mbsPoolsCleaner.StartCleaning()

	argsBasePoolsCleaner := poolsCleaner.ArgTxsPoolsCleaner{
		ArgBasePoolsCleaner: poolsCleaner.ArgBasePoolsCleaner{
			RoundHandler:                   pcf.coreData.RoundHandler(),
			ShardCoordinator:               pcf.bootstrapComponents.ShardCoordinator(),
			MaxRoundsToKeepUnprocessedData: pcf.config.PoolsCleanersConfig.MaxRoundsToKeepUnprocessedTransactions,
		},
		AddressPubkeyConverter: pcf.coreData.AddressPubKeyConverter(),
		DataPool:               pcf.data.Datapool(),
	}
	txsPoolsCleaner, err := poolsCleaner.NewTxsPoolsCleaner(argsBasePoolsCleaner)
	if err != nil {
		return nil, err
	}

	txsPoolsCleaner.StartCleaning()

	_, err = track.NewMiniBlockTrack(
		pcf.data.Datapool(),
		pcf.bootstrapComponents.ShardCoordinator(),
		pcf.whiteListHandler,
	)
	if err != nil {
		return nil, err
	}

	hardforkTrigger, err := pcf.createHardforkTrigger(epochStartTrigger)
	if err != nil {
		return nil, err
	}

	interceptorContainerFactory, blackListHandler, err := pcf.newInterceptorContainerFactory(
		headerSigVerifier,
		pcf.bootstrapComponents.HeaderIntegrityVerifier(),
		blockTracker,
		epochStartTrigger,
		requestHandler,
		mainPeerShardMapper,
		fullArchivePeerShardMapper,
		hardforkTrigger,
	)
	if err != nil {
		return nil, err
	}

	// TODO refactor all these factory calls
	mainInterceptorsContainer, fullArchiveInterceptorsContainer, err := interceptorContainerFactory.Create()
	if err != nil {
		return nil, err
	}

	exportFactoryHandler, err := pcf.createExportFactoryHandler(
		headerValidator,
		requestHandler,
		resolversContainer,
		requestersContainer,
		mainInterceptorsContainer,
		fullArchiveInterceptorsContainer,
		headerSigVerifier,
		blockTracker,
	)
	if err != nil {
		return nil, err
	}

	err = hardforkTrigger.SetExportFactoryHandler(exportFactoryHandler)
	if err != nil {
		return nil, err
	}

	var pendingMiniBlocksHandler process.PendingMiniBlocksHandler
	pendingMiniBlocksHandler, err = pendingMb.NewNilPendingMiniBlocks()
	if err != nil {
		return nil, err
	}
	if pcf.bootstrapComponents.ShardCoordinator().SelfId() == core.MetachainShardId {
		pendingMiniBlocksHandler, err = pendingMb.NewPendingMiniBlocks()
		if err != nil {
			return nil, err
		}
	}

	forkDetector, err := pcf.newForkDetector(blackListHandler, blockTracker)
	if err != nil {
		return nil, err
	}

	scheduledTxsExecutionHandler, err := pcf.createScheduledTxsExecutionHandler()
	if err != nil {
		return nil, err
	}

	esdtDataStorageArgs := vmcommonBuiltInFunctions.ArgsNewESDTDataStorage{
		Accounts:              pcf.state.AccountsAdapterAPI(),
		GlobalSettingsHandler: disabled.NewDisabledGlobalSettingHandler(),
		Marshalizer:           pcf.coreData.InternalMarshalizer(),
		ShardCoordinator:      pcf.bootstrapComponents.ShardCoordinator(),
		EnableEpochsHandler:   pcf.coreData.EnableEpochsHandler(),
	}
	pcf.esdtNftStorage, err = vmcommonBuiltInFunctions.NewESDTDataStorage(esdtDataStorageArgs)
	if err != nil {
		return nil, err
	}

	processedMiniBlocksTracker := processedMb.NewProcessedMiniBlocksTracker()

	receiptsRepository, err := receipts.NewReceiptsRepository(receipts.ArgsNewReceiptsRepository{
		Store:      pcf.data.StorageService(),
		Marshaller: pcf.coreData.InternalMarshalizer(),
		Hasher:     pcf.coreData.Hasher(),
	})
	if err != nil {
		return nil, err
	}

	blockCutoffProcessingHandler, err := cutoff.CreateBlockProcessingCutoffHandler(pcf.prefConfigs.BlockProcessingCutoff)
	if err != nil {
		return nil, err
	}

	blockProcessorComponents, err := pcf.newBlockProcessor(
		requestHandler,
		forkDetector,
		epochStartTrigger,
		bootStorer,
		validatorStatisticsProcessor,
		headerValidator,
		blockTracker,
		pendingMiniBlocksHandler,
		pcf.coreData.WasmVMChangeLocker(),
		scheduledTxsExecutionHandler,
		processedMiniBlocksTracker,
		receiptsRepository,
		blockCutoffProcessingHandler,
		pcf.state.MissingTrieNodesNotifier(),
	)
	if err != nil {
		return nil, err
	}

	conversionBase := 10
	genesisNodePrice, ok := big.NewInt(0).SetString(pcf.systemSCConfig.StakingSystemSCConfig.GenesisNodePrice, conversionBase)
	if !ok {
		return nil, errors.New("invalid genesis node price")
	}

	nodesSetupChecker, err := checking.NewNodesSetupChecker(
		pcf.accountsParser,
		genesisNodePrice,
		pcf.coreData.ValidatorPubKeyConverter(),
		pcf.crypto.BlockSignKeyGen(),
	)
	if err != nil {
		return nil, err
	}

	err = nodesSetupChecker.Check(pcf.coreData.GenesisNodesSetup().AllInitialNodes())
	if err != nil {
		return nil, err
	}

	observerBLSPrivateKey, observerBLSPublicKey := pcf.crypto.BlockSignKeyGen().GeneratePair()
	observerBLSPublicKeyBuff, err := observerBLSPublicKey.ToByteArray()
	if err != nil {
		return nil, fmt.Errorf("error generating observerBLSPublicKeyBuff, %w", err)
	} else {
		log.Debug("generated BLS private key for redundancy handler. This key will be used on heartbeat messages "+
			"if the node is in backup mode and the main node is active", "hex public key", observerBLSPublicKeyBuff)
	}

	nodeRedundancyArg := redundancy.ArgNodeRedundancy{
		RedundancyLevel:    pcf.prefConfigs.Preferences.RedundancyLevel,
		Messenger:          pcf.network.NetworkMessenger(),
		ObserverPrivateKey: observerBLSPrivateKey,
	}
	nodeRedundancyHandler, err := redundancy.NewNodeRedundancy(nodeRedundancyArg)
	if err != nil {
		return nil, err
	}

	dataPacker, err := partitioning.NewSimpleDataPacker(pcf.coreData.InternalMarshalizer())
	if err != nil {
		return nil, err
	}
	args := txsSender.ArgsTxsSenderWithAccumulator{
		Marshaller:        pcf.coreData.InternalMarshalizer(),
		ShardCoordinator:  pcf.bootstrapComponents.ShardCoordinator(),
		NetworkMessenger:  pcf.network.NetworkMessenger(),
		AccumulatorConfig: pcf.config.Antiflood.TxAccumulator,
		DataPacker:        dataPacker,
	}
	txsSenderWithAccumulator, err := txsSender.NewTxsSenderWithAccumulator(args)
	if err != nil {
		return nil, err
	}

	apiTransactionEvaluator, vmFactoryForTxSimulate, err := pcf.createAPITransactionEvaluator()
	if err != nil {
		return nil, fmt.Errorf("%w when assembling components for the transactions simulator processor", err)
	}

	return &processComponents{
		nodesCoordinator:                 pcf.nodesCoordinator,
		shardCoordinator:                 pcf.bootstrapComponents.ShardCoordinator(),
		mainInterceptorsContainer:        mainInterceptorsContainer,
		fullArchiveInterceptorsContainer: fullArchiveInterceptorsContainer,
		resolversContainer:               resolversContainer,
		requestersFinder:                 requestersFinder,
		roundHandler:                     pcf.coreData.RoundHandler(),
		forkDetector:                     forkDetector,
		blockProcessor:                   blockProcessorComponents.blockProcessor,
		epochStartTrigger:                epochStartTrigger,
		epochStartNotifier:               pcf.coreData.EpochStartNotifierWithConfirm(),
		blackListHandler:                 blackListHandler,
		bootStorer:                       bootStorer,
		headerSigVerifier:                headerSigVerifier,
		validatorsStatistics:             validatorStatisticsProcessor,
		validatorsProvider:               validatorsProvider,
		blockTracker:                     blockTracker,
		pendingMiniBlocksHandler:         pendingMiniBlocksHandler,
		requestHandler:                   requestHandler,
		txLogsProcessor:                  txLogsProcessor,
		headerConstructionValidator:      headerValidator,
		headerIntegrityVerifier:          pcf.bootstrapComponents.HeaderIntegrityVerifier(),
		mainPeerShardMapper:              mainPeerShardMapper,
		fullArchivePeerShardMapper:       fullArchivePeerShardMapper,
		apiTransactionEvaluator:          apiTransactionEvaluator,
		miniBlocksPoolCleaner:            mbsPoolsCleaner,
		txsPoolCleaner:                   txsPoolsCleaner,
		fallbackHeaderValidator:          fallbackHeaderValidator,
		whiteListHandler:                 pcf.whiteListHandler,
		whiteListerVerifiedTxs:           pcf.whiteListerVerifiedTxs,
		historyRepository:                pcf.historyRepo,
		importStartHandler:               pcf.importStartHandler,
		requestedItemsHandler:            pcf.requestedItemsHandler,
		importHandler:                    pcf.importHandler,
		nodeRedundancyHandler:            nodeRedundancyHandler,
		currentEpochProvider:             currentEpochProvider,
		vmFactoryForTxSimulator:          vmFactoryForTxSimulate,
		vmFactoryForProcessing:           blockProcessorComponents.vmFactoryForProcessing,
		scheduledTxsExecutionHandler:     scheduledTxsExecutionHandler,
		txsSender:                        txsSenderWithAccumulator,
		hardforkTrigger:                  hardforkTrigger,
		processedMiniBlocksTracker:       processedMiniBlocksTracker,
		esdtDataStorageForApi:            pcf.esdtNftStorage,
		accountsParser:                   pcf.accountsParser,
		receiptsRepository:               receiptsRepository,
	}, nil
}

func (pcf *processComponentsFactory) createResolverRequestHandler(
	requestersFinder dataRetriever.RequestersFinder,
) (process.RequestHandler, error) {
	requestHandler, err := requestHandlers.NewResolverRequestHandler(
		requestersFinder,
		pcf.requestedItemsHandler,
		pcf.whiteListHandler,
		common.MaxTxsToRequest,
		pcf.bootstrapComponents.ShardCoordinator().SelfId(),
		time.Second,
	)
	if err != nil {
		return nil, err
	}

	switch pcf.chainRunType {
	case common.ChainRunTypeRegular:
		return requestHandler, nil
	case common.ChainRunTypeSovereign:
		return requestHandlers.NewSovereignResolverRequestHandler(requestHandler)
	default:
		return nil, fmt.Errorf("%w type %v", errorsMx.ErrUnimplementedChainRunType, pcf.chainRunType)
	}
}

func (pcf *processComponentsFactory) createScheduledTxsExecutionHandler() (process.ScheduledTxsExecutionHandler, error) {
	switch pcf.chainRunType {
	case common.ChainRunTypeRegular:
		scheduledSCRSStorer, err := pcf.data.StorageService().GetStorer(dataRetriever.ScheduledSCRsUnit)
		if err != nil {
			return nil, err
		}

		return preprocess.NewScheduledTxsExecution(
			&disabled.TxProcessor{},
			&disabled.TxCoordinator{},
			scheduledSCRSStorer,
			pcf.coreData.InternalMarshalizer(),
			pcf.coreData.Hasher(),
			pcf.bootstrapComponents.ShardCoordinator(),
		)
	case common.ChainRunTypeSovereign:
		return &processDisabled.ScheduledTxsExecutionHandler{}, nil
	default:
		return nil, fmt.Errorf("%w type %v", errorsMx.ErrUnimplementedChainRunType, pcf.chainRunType)
	}
}

func (pcf *processComponentsFactory) newValidatorStatisticsProcessor() (process.ValidatorStatisticsProcessor, error) {

	storageService := pcf.data.StorageService()

	var peerDataPool peer.DataPool = pcf.data.Datapool()
	if pcf.bootstrapComponents.ShardCoordinator().SelfId() < pcf.bootstrapComponents.ShardCoordinator().NumberOfShards() {
		peerDataPool = pcf.data.Datapool()
	}

	hardforkConfig := pcf.config.Hardfork
	ratingEnabledEpoch := uint32(0)
	if hardforkConfig.AfterHardFork {
		ratingEnabledEpoch = hardforkConfig.StartEpoch + hardforkConfig.ValidatorGracePeriodInEpochs
	}

	genesisHeader := pcf.data.Blockchain().GetGenesisHeader()
	if check.IfNil(genesisHeader) {
		return nil, errorsMx.ErrGenesisBlockNotInitialized
	}

	arguments := peer.ArgValidatorStatisticsProcessor{
		PeerAdapter:                          pcf.state.PeerAccounts(),
		PubkeyConv:                           pcf.coreData.ValidatorPubKeyConverter(),
		NodesCoordinator:                     pcf.nodesCoordinator,
		ShardCoordinator:                     pcf.bootstrapComponents.ShardCoordinator(),
		DataPool:                             peerDataPool,
		StorageService:                       storageService,
		Marshalizer:                          pcf.coreData.InternalMarshalizer(),
		Rater:                                pcf.coreData.Rater(),
		MaxComputableRounds:                  pcf.config.GeneralSettings.MaxComputableRounds,
		MaxConsecutiveRoundsOfRatingDecrease: pcf.config.GeneralSettings.MaxConsecutiveRoundsOfRatingDecrease,
		RewardsHandler:                       pcf.coreData.EconomicsData(),
		NodesSetup:                           pcf.coreData.GenesisNodesSetup(),
		RatingEnableEpoch:                    ratingEnabledEpoch,
		GenesisNonce:                         genesisHeader.GetNonce(),
		EnableEpochsHandler:                  pcf.coreData.EnableEpochsHandler(),
	}

	return pcf.createValidatorStatisticsProcessor(arguments)
}

func (pcf *processComponentsFactory) createValidatorStatisticsProcessor(args peer.ArgValidatorStatisticsProcessor) (process.ValidatorStatisticsProcessor, error) {
	validatorStatisticsProcessor, err := peer.NewValidatorStatisticsProcessor(args)
	if err != nil {
		return nil, err
	}

	switch pcf.chainRunType {
	case common.ChainRunTypeRegular:
		return validatorStatisticsProcessor, nil
	case common.ChainRunTypeSovereign:
		return peer.NewSovereignChainValidatorStatisticsProcessor(validatorStatisticsProcessor)
	default:
		return nil, fmt.Errorf("%w type %v", errorsMx.ErrUnimplementedChainRunType, pcf.chainRunType)
	}
}

func (pcf *processComponentsFactory) newEpochStartTrigger(requestHandler epochStart.RequestHandler) (epochStart.TriggerHandler, error) {
	shardCoordinator := pcf.bootstrapComponents.ShardCoordinator()
	if shardCoordinator.SelfId() < shardCoordinator.NumberOfShards() {
		argsHeaderValidator := block.ArgsHeaderValidator{
			Hasher:      pcf.coreData.Hasher(),
			Marshalizer: pcf.coreData.InternalMarshalizer(),
		}
		headerValidator, err := pcf.createHeaderValidator(argsHeaderValidator)
		if err != nil {
			return nil, err
		}

		argsPeerMiniBlockSyncer := shardchain.ArgPeerMiniBlockSyncer{
			MiniBlocksPool:     pcf.data.Datapool().MiniBlocks(),
			ValidatorsInfoPool: pcf.data.Datapool().ValidatorsInfo(),
			RequestHandler:     requestHandler,
		}

		peerMiniBlockSyncer, err := shardchain.NewPeerMiniBlockSyncer(argsPeerMiniBlockSyncer)
		if err != nil {
			return nil, err
		}

		argEpochStart := &shardchain.ArgsShardEpochStartTrigger{
			Marshalizer:          pcf.coreData.InternalMarshalizer(),
			Hasher:               pcf.coreData.Hasher(),
			HeaderValidator:      headerValidator,
			Uint64Converter:      pcf.coreData.Uint64ByteSliceConverter(),
			DataPool:             pcf.data.Datapool(),
			Storage:              pcf.data.StorageService(),
			RequestHandler:       requestHandler,
			Epoch:                pcf.bootstrapComponents.EpochBootstrapParams().Epoch(),
			EpochStartNotifier:   pcf.coreData.EpochStartNotifierWithConfirm(),
			Validity:             process.MetaBlockValidity,
			Finality:             process.BlockFinality,
			PeerMiniBlocksSyncer: peerMiniBlockSyncer,
			RoundHandler:         pcf.coreData.RoundHandler(),
			AppStatusHandler:     pcf.statusCoreComponents.AppStatusHandler(),
			EnableEpochsHandler:  pcf.coreData.EnableEpochsHandler(),
		}
		return shardchain.NewEpochStartTrigger(argEpochStart)
	}

	if shardCoordinator.SelfId() == core.MetachainShardId {
		genesisHeader := pcf.data.Blockchain().GetGenesisHeader()
		if check.IfNil(genesisHeader) {
			return nil, errorsMx.ErrGenesisBlockNotInitialized
		}

		argEpochStart := &metachain.ArgsNewMetaEpochStartTrigger{
			GenesisTime:        time.Unix(pcf.coreData.GenesisNodesSetup().GetStartTime(), 0),
			Settings:           &pcf.config.EpochStartConfig,
			Epoch:              pcf.bootstrapComponents.EpochBootstrapParams().Epoch(),
			EpochStartRound:    genesisHeader.GetRound(),
			EpochStartNotifier: pcf.coreData.EpochStartNotifierWithConfirm(),
			Storage:            pcf.data.StorageService(),
			Marshalizer:        pcf.coreData.InternalMarshalizer(),
			Hasher:             pcf.coreData.Hasher(),
			AppStatusHandler:   pcf.statusCoreComponents.AppStatusHandler(),
			DataPool:           pcf.data.Datapool(),
		}

		return metachain.NewEpochStartTrigger(argEpochStart)
	}

	return nil, errors.New("error creating new start of epoch trigger because of invalid shard id")
}

func (pcf *processComponentsFactory) createHeaderValidator(argsHeaderValidator block.ArgsHeaderValidator) (process.HeaderConstructionValidator, error) {
	headerValidator, err := block.NewHeaderValidator(argsHeaderValidator)
	if err != nil {
		return nil, err
	}

	switch pcf.chainRunType {
	case common.ChainRunTypeRegular:
		return headerValidator, nil
	case common.ChainRunTypeSovereign:
		return block.NewSovereignChainHeaderValidator(headerValidator)
	default:
		return nil, fmt.Errorf("%w type %v", errorsMx.ErrUnimplementedChainRunType, pcf.chainRunType)
	}
}

func (pcf *processComponentsFactory) generateGenesisHeadersAndApplyInitialBalances() (map[uint32]data.HeaderHandler, map[uint32]*genesis.IndexingData, error) {
	genesisVmConfig := pcf.config.VirtualMachine.Execution
	conversionBase := 10
	genesisNodePrice, ok := big.NewInt(0).SetString(pcf.systemSCConfig.StakingSystemSCConfig.GenesisNodePrice, conversionBase)
	if !ok {
		return nil, nil, errors.New("invalid genesis node price")
	}

	arg := processGenesis.ArgsGenesisBlockCreator{
		Core:                    pcf.coreData,
		Data:                    pcf.data,
		GenesisTime:             uint64(pcf.coreData.GenesisNodesSetup().GetStartTime()),
		StartEpochNum:           pcf.bootstrapComponents.EpochBootstrapParams().Epoch(),
		Accounts:                pcf.state.AccountsAdapter(),
		InitialNodesSetup:       pcf.coreData.GenesisNodesSetup(),
		Economics:               pcf.coreData.EconomicsData(),
		ShardCoordinator:        pcf.bootstrapComponents.ShardCoordinator(),
		AccountsParser:          pcf.accountsParser,
		SmartContractParser:     pcf.smartContractParser,
		ValidatorAccounts:       pcf.state.PeerAccounts(),
		GasSchedule:             pcf.gasSchedule,
		VirtualMachineConfig:    genesisVmConfig,
		TxLogsProcessor:         pcf.txLogsProcessor,
		HardForkConfig:          pcf.config.Hardfork,
		TrieStorageManagers:     pcf.state.TrieStorageManagers(),
		SystemSCConfig:          *pcf.systemSCConfig,
		BlockSignKeyGen:         pcf.crypto.BlockSignKeyGen(),
		GenesisString:           pcf.config.GeneralSettings.GenesisString,
		GenesisNodePrice:        genesisNodePrice,
		RoundConfig:             &pcf.roundConfig,
		EpochConfig:             &pcf.epochConfig,
		ChainRunType:            pcf.chainRunType,
		ShardCoordinatorFactory: pcf.shardCoordinatorFactory,
		DNSV2Addresses:          pcf.config.BuiltInFunctions.DNSV2Addresses,
	}

	gbc, err := pcf.genesisBlockCreatorFactory.CreateGenesisBlockCreator(arg)
	if err != nil {
		return nil, nil, err
	}
	pcf.importHandler = gbc.ImportHandler()

	genesisBlocks, err := gbc.CreateGenesisBlocks()
	if err != nil {
		return nil, nil, err
	}
	indexingData := gbc.GetIndexingData()

	return genesisBlocks, indexingData, nil
}

func (pcf *processComponentsFactory) indexAndReturnGenesisAccounts() (map[string]*alteredAccount.AlteredAccount, error) {
	if !pcf.statusComponents.OutportHandler().HasDrivers() {
		return map[string]*alteredAccount.AlteredAccount{}, nil
	}

	rootHash, err := pcf.state.AccountsAdapter().RootHash()
	if err != nil {
		return map[string]*alteredAccount.AlteredAccount{}, err
	}

	leavesChannels := &common.TrieIteratorChannels{
		LeavesChan: make(chan core.KeyValueHolder, common.TrieLeavesChannelDefaultCapacity),
		ErrChan:    errChan.NewErrChanWrapper(),
	}
	err = pcf.state.AccountsAdapter().GetAllLeaves(leavesChannels, context.Background(), rootHash, parsers.NewMainTrieLeafParser())
	if err != nil {
		return map[string]*alteredAccount.AlteredAccount{}, err
	}

	genesisAccounts := make(map[string]*alteredAccount.AlteredAccount, 0)
	for leaf := range leavesChannels.LeavesChan {
		userAccount, errUnmarshal := pcf.unmarshalUserAccount(leaf.Value())
		if errUnmarshal != nil {
			log.Debug("cannot unmarshal genesis user account. it may be a code leaf", "error", errUnmarshal)
			continue
		}

		encodedAddress, errEncode := pcf.coreData.AddressPubKeyConverter().Encode(userAccount.GetAddress())
		if errEncode != nil {
			return map[string]*alteredAccount.AlteredAccount{}, errEncode
		}

		genesisAccounts[encodedAddress] = &alteredAccount.AlteredAccount{
			AdditionalData: &alteredAccount.AdditionalAccountData{
				BalanceChanged: true,
			},
			Address: encodedAddress,
			Balance: userAccount.GetBalance().String(),
			Nonce:   userAccount.GetNonce(),
			Tokens:  nil,
		}
	}

	err = leavesChannels.ErrChan.ReadFromChanNonBlocking()
	if err != nil {
		return map[string]*alteredAccount.AlteredAccount{}, err
	}

	shardID := pcf.bootstrapComponents.ShardCoordinator().SelfId()
	pcf.statusComponents.OutportHandler().SaveAccounts(&outport.Accounts{
		ShardID:         shardID,
		BlockTimestamp:  uint64(pcf.coreData.GenesisNodesSetup().GetStartTime()),
		AlteredAccounts: genesisAccounts,
	})
	return genesisAccounts, nil
}

func (pcf *processComponentsFactory) unmarshalUserAccount(userAccountsBytes []byte) (*accounts.UserAccountData, error) {
	userAccount := &accounts.UserAccountData{}
	err := pcf.coreData.InternalMarshalizer().Unmarshal(userAccount, userAccountsBytes)
	if err != nil {
		return nil, err
	}

	return userAccount, nil
}

func (pcf *processComponentsFactory) setGenesisHeader(genesisBlocks map[uint32]data.HeaderHandler) error {
	genesisBlock, ok := genesisBlocks[pcf.bootstrapComponents.ShardCoordinator().SelfId()]
	if !ok {
		return errors.New("genesis block does not exist")
	}

	return pcf.data.Blockchain().SetGenesisHeader(genesisBlock)
}

func (pcf *processComponentsFactory) prepareGenesisBlock(
	genesisBlocks map[uint32]data.HeaderHandler,
) error {
	genesisBlock, ok := genesisBlocks[pcf.bootstrapComponents.ShardCoordinator().SelfId()]
	if !ok {
		return errors.New("genesis block does not exist")
	}

	genesisBlockHash, err := core.CalculateHash(pcf.coreData.InternalMarshalizer(), pcf.coreData.Hasher(), genesisBlock)
	if err != nil {
		return err
	}

	err = pcf.data.Blockchain().SetGenesisHeader(genesisBlock)
	if err != nil {
		return err
	}

	pcf.data.Blockchain().SetGenesisHeaderHash(genesisBlockHash)
	nonceToByteSlice := pcf.coreData.Uint64ByteSliceConverter().ToByteSlice(genesisBlock.GetNonce())

	return pcf.saveGenesisHeaderToStorage(genesisBlock, genesisBlockHash, nonceToByteSlice)
}

func (pcf *processComponentsFactory) saveGenesisHeaderToStorage(
	genesisBlock data.HeaderHandler,
	genesisBlockHash []byte,
	nonceToByteSlice []byte,
) error {
	marshalledBlock, err := pcf.coreData.InternalMarshalizer().Marshal(genesisBlock)
	if err != nil {
		return err
	}

	if pcf.bootstrapComponents.ShardCoordinator().SelfId() == core.MetachainShardId {
		pcf.saveMetaBlock(genesisBlockHash, marshalledBlock, nonceToByteSlice)
	} else {
		pcf.saveShardBlock(genesisBlockHash, marshalledBlock, nonceToByteSlice, genesisBlock.GetShardID())
	}

	return nil
}

func (pcf *processComponentsFactory) saveMetaBlock(genesisBlockHash []byte, marshalledBlock []byte, nonceToByteSlice []byte) {
	errNotCritical := pcf.data.StorageService().Put(dataRetriever.MetaBlockUnit, genesisBlockHash, marshalledBlock)
	if errNotCritical != nil {
		log.Error("error storing genesis metablock", "error", errNotCritical.Error())
	}
	errNotCritical = pcf.data.StorageService().Put(dataRetriever.MetaHdrNonceHashDataUnit, nonceToByteSlice, genesisBlockHash)
	if errNotCritical != nil {
		log.Error("error storing genesis metablock (nonce-hash)", "error", errNotCritical.Error())
	}
}

func (pcf *processComponentsFactory) saveShardBlock(genesisBlockHash []byte, marshalledBlock []byte, nonceToByteSlice []byte, shardID uint32) {
	errNotCritical := pcf.data.StorageService().Put(dataRetriever.BlockHeaderUnit, genesisBlockHash, marshalledBlock)
	if errNotCritical != nil {
		log.Error("error storing genesis shardblock", "error", errNotCritical.Error())
	}

	hdrNonceHashDataUnit := dataRetriever.ShardHdrNonceHashDataUnit + dataRetriever.UnitType(shardID)
	errNotCritical = pcf.data.StorageService().Put(hdrNonceHashDataUnit, nonceToByteSlice, genesisBlockHash)
	if errNotCritical != nil {
		log.Error("error storing genesis shard header (nonce-hash)", "error", errNotCritical.Error())
	}
}

func getGenesisBlockForShard(miniBlocks []*dataBlock.MiniBlock, shardId uint32) *dataBlock.Body {
	var indexMiniBlocks = make([]*dataBlock.MiniBlock, 0)

	for _, miniBlock := range miniBlocks {
		if miniBlock.GetSenderShardID() == shardId ||
			miniBlock.GetReceiverShardID() == shardId {
			indexMiniBlocks = append(indexMiniBlocks, miniBlock)
		}
	}

	genesisMiniBlocks := &dataBlock.Body{
		MiniBlocks: indexMiniBlocks,
	}

	return genesisMiniBlocks
}

func getGenesisIntraShardMiniblocks(miniBlocks []*dataBlock.MiniBlock) []*dataBlock.MiniBlock {
	intraShardMiniBlocks := make([]*dataBlock.MiniBlock, 0)

	for _, miniBlock := range miniBlocks {
		if miniBlock.GetReceiverShardID() == miniBlock.GetSenderShardID() {
			intraShardMiniBlocks = append(intraShardMiniBlocks, miniBlock)
		}
	}

	return intraShardMiniBlocks
}

func (pcf *processComponentsFactory) createGenesisMiniBlockHandlers(miniBlocks []*dataBlock.MiniBlock) ([]data.MiniBlockHeaderHandler, error) {
	miniBlockHeaderHandlers := make([]data.MiniBlockHeaderHandler, len(miniBlocks))

	for i := 0; i < len(miniBlocks); i++ {
		txCount := len(miniBlocks[i].GetTxHashes())

		miniBlockHash, err := core.CalculateHash(pcf.coreData.InternalMarshalizer(), pcf.coreData.Hasher(), miniBlocks[i])
		if err != nil {
			return nil, err
		}

		miniBlockHeader := &dataBlock.MiniBlockHeader{
			Hash:            miniBlockHash,
			SenderShardID:   miniBlocks[i].GetSenderShardID(),
			ReceiverShardID: miniBlocks[i].GetReceiverShardID(),
			TxCount:         uint32(txCount),
			Type:            miniBlocks[i].GetType(),
		}

		err = miniBlockHeader.SetProcessingType(int32(dataBlock.Normal))
		if err != nil {
			return nil, err
		}
		err = miniBlockHeader.SetConstructionState(int32(dataBlock.Final))
		if err != nil {
			return nil, err
		}

		miniBlockHeaderHandlers[i] = miniBlockHeader
	}

	return miniBlockHeaderHandlers, nil
}

func (pcf *processComponentsFactory) indexGenesisBlocks(
	genesisBlocks map[uint32]data.HeaderHandler,
	initialIndexingData map[uint32]*genesis.IndexingData,
	alteredAccounts map[string]*alteredAccount.AlteredAccount,
) error {
	currentShardID := pcf.bootstrapComponents.ShardCoordinator().SelfId()
	originalGenesisBlockHeader := genesisBlocks[currentShardID]
	genesisBlockHeader := originalGenesisBlockHeader.ShallowClone()

	genesisBlockHash, err := core.CalculateHash(pcf.coreData.InternalMarshalizer(), pcf.coreData.Hasher(), genesisBlockHeader)
	if err != nil {
		return err
	}

	miniBlocks, txsPoolPerShard, errGenerate := pcf.accountsParser.GenerateInitialTransactions(pcf.bootstrapComponents.ShardCoordinator(), initialIndexingData)
	if errGenerate != nil {
		return errGenerate
	}

	intraShardMiniBlocks := getGenesisIntraShardMiniblocks(miniBlocks)
	genesisBody := getGenesisBlockForShard(miniBlocks, currentShardID)

	if pcf.statusComponents.OutportHandler().HasDrivers() {
		log.Info("indexGenesisBlocks(): indexer.SaveBlock", "hash", genesisBlockHash)

		// manually add the genesis minting address as it is not exist in the trie
		genesisAddress := pcf.accountsParser.GenesisMintingAddress()

		alteredAccounts[genesisAddress] = &alteredAccount.AlteredAccount{
			Address: genesisAddress,
			Balance: "0",
		}

		_ = genesisBlockHeader.SetTxCount(uint32(len(txsPoolPerShard[currentShardID].Transactions)))

		arg := &outport.OutportBlockWithHeaderAndBody{
			OutportBlock: &outport.OutportBlock{
				ShardID:   currentShardID,
				BlockData: nil, // this will be filled by outport handler
				HeaderGasConsumption: &outport.HeaderGasConsumption{
					GasProvided:    0,
					GasRefunded:    0,
					GasPenalized:   0,
					MaxGasPerBlock: pcf.coreData.EconomicsData().MaxGasLimitPerBlock(currentShardID),
				},
				TransactionPool: txsPoolPerShard[currentShardID],
				AlteredAccounts: alteredAccounts,
			},
			HeaderDataWithBody: &outport.HeaderDataWithBody{
				Body:       genesisBody,
				Header:     genesisBlockHeader,
				HeaderHash: genesisBlockHash,
			},
		}
		errOutport := pcf.statusComponents.OutportHandler().SaveBlock(arg)
		if errOutport != nil {
			log.Error("indexGenesisBlocks.outportHandler.SaveBlock cannot save block", "error", errOutport)
		}
	}

	log.Info("indexGenesisBlocks(): historyRepo.RecordBlock", "shardID", currentShardID, "hash", genesisBlockHash)
	if txsPoolPerShard[currentShardID] != nil {
		err = pcf.historyRepo.RecordBlock(
			genesisBlockHash,
			originalGenesisBlockHeader,
			genesisBody,
			wrapSCRsInfo(txsPoolPerShard[currentShardID].SmartContractResults),
			wrapReceipts(txsPoolPerShard[currentShardID].Receipts),
			intraShardMiniBlocks,
			wrapLogs(txsPoolPerShard[currentShardID].Logs))
		if err != nil {
			return err
		}
	}

	err = pcf.saveGenesisMiniBlocksToStorage(miniBlocks)
	if err != nil {
		return err
	}

	if txsPoolPerShard[currentShardID] != nil {
		err = pcf.saveGenesisTxsToStorage(wrapTxsInfo(txsPoolPerShard[currentShardID].Transactions))
		if err != nil {
			return err
		}
	}

	nonceByHashDataUnit := dataRetriever.GetHdrNonceHashDataUnit(currentShardID)
	nonceAsBytes := pcf.coreData.Uint64ByteSliceConverter().ToByteSlice(genesisBlockHeader.GetNonce())
	err = pcf.data.StorageService().Put(nonceByHashDataUnit, nonceAsBytes, genesisBlockHash)
	if err != nil {
		return err
	}

	return pcf.saveAlteredGenesisHeaderToStorage(
		genesisBlockHeader,
		genesisBlockHash,
		genesisBody,
		intraShardMiniBlocks,
		txsPoolPerShard)
}

func (pcf *processComponentsFactory) saveAlteredGenesisHeaderToStorage(
	genesisBlockHeader data.HeaderHandler,
	genesisBlockHash []byte,
	genesisBody *dataBlock.Body,
	intraShardMiniBlocks []*dataBlock.MiniBlock,
	txsPoolPerShard map[uint32]*outport.TransactionPool,
) error {
	currentShardId := pcf.bootstrapComponents.ShardCoordinator().SelfId()

	genesisMiniBlockHeaderHandlers, err := pcf.createGenesisMiniBlockHandlers(genesisBody.GetMiniBlocks())
	if err != nil {
		return err
	}

	nonceAsBytes := pcf.coreData.Uint64ByteSliceConverter().ToByteSlice(genesisBlockHeader.GetNonce())
	nonceAsBytes = append(nonceAsBytes, []byte(common.GenesisStorageSuffix)...)
	err = genesisBlockHeader.SetMiniBlockHeaderHandlers(genesisMiniBlockHeaderHandlers)
	if err != nil {
		return err
	}

	genesisBlockHash = append(genesisBlockHash, []byte(common.GenesisStorageSuffix)...)
	err = pcf.saveGenesisHeaderToStorage(genesisBlockHeader, genesisBlockHash, nonceAsBytes)
	if err != nil {
		return err
	}

	if txsPoolPerShard[currentShardId] != nil {
		err = pcf.historyRepo.RecordBlock(
			genesisBlockHash,
			genesisBlockHeader,
			genesisBody,
			wrapSCRsInfo(txsPoolPerShard[currentShardId].SmartContractResults),
			wrapReceipts(txsPoolPerShard[currentShardId].Receipts),
			intraShardMiniBlocks,
			wrapLogs(txsPoolPerShard[currentShardId].Logs))
		if err != nil {
			return err
		}
	}

	return nil
}

func (pcf *processComponentsFactory) saveGenesisTxsToStorage(txs map[string]data.TransactionHandler) error {
	for txHash, tx := range txs {
		marshalledTx, err := pcf.coreData.InternalMarshalizer().Marshal(tx)
		if err != nil {
			return err
		}

		err = pcf.data.StorageService().Put(dataRetriever.TransactionUnit, []byte(txHash), marshalledTx)
		if err != nil {
			return err
		}
	}

	return nil
}

func (pcf *processComponentsFactory) saveGenesisMiniBlocksToStorage(miniBlocks []*dataBlock.MiniBlock) error {
	for _, miniBlock := range miniBlocks {
		marshalizedMiniBlock, err := pcf.coreData.InternalMarshalizer().Marshal(miniBlock)
		if err != nil {
			return err
		}

		miniBlockHash, err := core.CalculateHash(pcf.coreData.InternalMarshalizer(), pcf.coreData.Hasher(), miniBlock)
		if err != nil {
			return err
		}

		err = pcf.data.StorageService().Put(dataRetriever.MiniBlockUnit, miniBlockHash, marshalizedMiniBlock)
		if err != nil {
			return err
		}
	}

	return nil
}

func (pcf *processComponentsFactory) newBlockTracker(
	headerValidator process.HeaderConstructionValidator,
	requestHandler process.RequestHandler,
	genesisBlocks map[uint32]data.HeaderHandler,
) (process.BlockTracker, error) {
	shardCoordinator := pcf.bootstrapComponents.ShardCoordinator()
	argBaseTracker := track.ArgBaseTracker{
		Hasher:           pcf.coreData.Hasher(),
		HeaderValidator:  headerValidator,
		Marshalizer:      pcf.coreData.InternalMarshalizer(),
		RequestHandler:   requestHandler,
		RoundHandler:     pcf.coreData.RoundHandler(),
		ShardCoordinator: shardCoordinator,
		Store:            pcf.data.StorageService(),
		StartHeaders:     genesisBlocks,
		PoolsHolder:      pcf.data.Datapool(),
		WhitelistHandler: pcf.whiteListHandler,
		FeeHandler:       pcf.coreData.EconomicsData(),
	}

	if shardCoordinator.SelfId() < shardCoordinator.NumberOfShards() {
		return pcf.createShardBlockTracker(argBaseTracker)
	}

	if shardCoordinator.SelfId() == core.MetachainShardId {
		arguments := track.ArgMetaTracker{
			ArgBaseTracker: argBaseTracker,
		}

		return track.NewMetaBlockTrack(arguments)
	}

	return nil, errors.New("could not create block tracker")
}

func (pcf *processComponentsFactory) createShardBlockTracker(argBaseTracker track.ArgBaseTracker) (process.BlockTracker, error) {
	arguments := track.ArgShardTracker{
		ArgBaseTracker: argBaseTracker,
	}

	blockTracker, err := track.NewShardBlockTrack(arguments)
	if err != nil {
		return nil, err
	}

	switch pcf.chainRunType {
	case common.ChainRunTypeRegular:
		return blockTracker, nil
	case common.ChainRunTypeSovereign:
		return track.NewSovereignChainShardBlockTrack(blockTracker)
	default:
		return nil, fmt.Errorf("%w type %v", errorsMx.ErrUnimplementedChainRunType, pcf.chainRunType)
	}
}

// -- Resolvers container Factory begin
func (pcf *processComponentsFactory) newResolverContainerFactory() (dataRetriever.ResolversContainerFactory, error) {

	if pcf.importDBConfig.IsImportDBMode {
		log.Debug("starting with disabled resolvers", "path", pcf.importDBConfig.ImportDBWorkingDir)
		return disabledResolversContainer.NewDisabledResolversContainerFactory(), nil
	}

	payloadValidator, err := validator.NewPeerAuthenticationPayloadValidator(pcf.config.HeartbeatV2.HeartbeatExpiryTimespanInSec)
	if err != nil {
		return nil, err
	}

	if pcf.bootstrapComponents.ShardCoordinator().SelfId() < pcf.bootstrapComponents.ShardCoordinator().NumberOfShards() {
		return pcf.newShardResolverContainerFactory(payloadValidator)
	}
	if pcf.bootstrapComponents.ShardCoordinator().SelfId() == core.MetachainShardId {
		return pcf.newMetaResolverContainerFactory(payloadValidator)
	}

	return nil, errors.New("could not create interceptor and resolver container factory")
}

func (pcf *processComponentsFactory) newShardResolverContainerFactory(
	payloadValidator process.PeerAuthenticationPayloadValidator,
) (dataRetriever.ResolversContainerFactory, error) {

	dataPacker, err := partitioning.NewSimpleDataPacker(pcf.coreData.InternalMarshalizer())
	if err != nil {
		return nil, err
	}

	resolversContainerFactoryArgs := resolverscontainer.FactoryArgs{
		ShardCoordinator:                pcf.bootstrapComponents.ShardCoordinator(),
		MainMessenger:                   pcf.network.NetworkMessenger(),
		FullArchiveMessenger:            pcf.network.FullArchiveNetworkMessenger(),
		Store:                           pcf.data.StorageService(),
		Marshalizer:                     pcf.coreData.InternalMarshalizer(),
		DataPools:                       pcf.data.Datapool(),
		Uint64ByteSliceConverter:        pcf.coreData.Uint64ByteSliceConverter(),
		DataPacker:                      dataPacker,
		TriesContainer:                  pcf.state.TriesContainer(),
		SizeCheckDelta:                  pcf.config.Marshalizer.SizeCheckDelta,
		InputAntifloodHandler:           pcf.network.InputAntiFloodHandler(),
		OutputAntifloodHandler:          pcf.network.OutputAntiFloodHandler(),
		NumConcurrentResolvingJobs:      pcf.config.Antiflood.NumConcurrentResolverJobs,
		IsFullHistoryNode:               pcf.prefConfigs.Preferences.FullArchive,
		MainPreferredPeersHolder:        pcf.network.PreferredPeersHolderHandler(),
		FullArchivePreferredPeersHolder: pcf.network.FullArchivePreferredPeersHolderHandler(),
		PayloadValidator:                payloadValidator,
	}
	resolversContainerFactory, err := resolverscontainer.NewShardResolversContainerFactory(resolversContainerFactoryArgs)
	if err != nil {
		return nil, err
	}

	return resolversContainerFactory, nil
}

func (pcf *processComponentsFactory) newMetaResolverContainerFactory(
	payloadValidator process.PeerAuthenticationPayloadValidator,
) (dataRetriever.ResolversContainerFactory, error) {

	dataPacker, err := partitioning.NewSimpleDataPacker(pcf.coreData.InternalMarshalizer())
	if err != nil {
		return nil, err
	}

	resolversContainerFactoryArgs := resolverscontainer.FactoryArgs{
		ShardCoordinator:                pcf.bootstrapComponents.ShardCoordinator(),
		MainMessenger:                   pcf.network.NetworkMessenger(),
		FullArchiveMessenger:            pcf.network.FullArchiveNetworkMessenger(),
		Store:                           pcf.data.StorageService(),
		Marshalizer:                     pcf.coreData.InternalMarshalizer(),
		DataPools:                       pcf.data.Datapool(),
		Uint64ByteSliceConverter:        pcf.coreData.Uint64ByteSliceConverter(),
		DataPacker:                      dataPacker,
		TriesContainer:                  pcf.state.TriesContainer(),
		SizeCheckDelta:                  pcf.config.Marshalizer.SizeCheckDelta,
		InputAntifloodHandler:           pcf.network.InputAntiFloodHandler(),
		OutputAntifloodHandler:          pcf.network.OutputAntiFloodHandler(),
		NumConcurrentResolvingJobs:      pcf.config.Antiflood.NumConcurrentResolverJobs,
		IsFullHistoryNode:               pcf.prefConfigs.Preferences.FullArchive,
		MainPreferredPeersHolder:        pcf.network.PreferredPeersHolderHandler(),
		FullArchivePreferredPeersHolder: pcf.network.FullArchivePreferredPeersHolderHandler(),
		PayloadValidator:                payloadValidator,
	}

	return resolverscontainer.NewMetaResolversContainerFactory(resolversContainerFactoryArgs)
}

func (pcf *processComponentsFactory) newRequestersContainerFactory(
	currentEpochProvider dataRetriever.CurrentNetworkEpochProviderHandler,
) (dataRetriever.RequestersContainerFactory, error) {

	if pcf.importDBConfig.IsImportDBMode {
		log.Debug("starting with storage requesters", "path", pcf.importDBConfig.ImportDBWorkingDir)
		return pcf.newStorageRequesters()
	}

	shardCoordinator := pcf.bootstrapComponents.ShardCoordinator()
	requestersContainerFactoryArgs := requesterscontainer.FactoryArgs{
		RequesterConfig:                 pcf.config.Requesters,
		ShardCoordinator:                shardCoordinator,
		MainMessenger:                   pcf.network.NetworkMessenger(),
		FullArchiveMessenger:            pcf.network.FullArchiveNetworkMessenger(),
		Marshaller:                      pcf.coreData.InternalMarshalizer(),
		Uint64ByteSliceConverter:        pcf.coreData.Uint64ByteSliceConverter(),
		OutputAntifloodHandler:          pcf.network.OutputAntiFloodHandler(),
		CurrentNetworkEpochProvider:     currentEpochProvider,
		MainPreferredPeersHolder:        pcf.network.PreferredPeersHolderHandler(),
		FullArchivePreferredPeersHolder: pcf.network.FullArchivePreferredPeersHolderHandler(),
		PeersRatingHandler:              pcf.network.PeersRatingHandler(),
		SizeCheckDelta:                  pcf.config.Marshalizer.SizeCheckDelta,
	}

	if shardCoordinator.SelfId() < shardCoordinator.NumberOfShards() {
		return pcf.requesterContainerFactoryCreator.CreateRequesterContainerFactory(requestersContainerFactoryArgs)
	}
	if shardCoordinator.SelfId() == core.MetachainShardId {
		return requesterscontainer.NewMetaRequestersContainerFactory(requestersContainerFactoryArgs)
	}

	return nil, errors.New("could not create requester container factory")
}

func (pcf *processComponentsFactory) newInterceptorContainerFactory(
	headerSigVerifier process.InterceptedHeaderSigVerifier,
	headerIntegrityVerifier nodeFactory.HeaderIntegrityVerifierHandler,
	validityAttester process.ValidityAttester,
	epochStartTrigger process.EpochStartTriggerHandler,
	requestHandler process.RequestHandler,
	mainPeerShardMapper *networksharding.PeerShardMapper,
	fullArchivePeerShardMapper *networksharding.PeerShardMapper,
	hardforkTrigger factory.HardforkTrigger,
) (process.InterceptorsContainerFactory, process.TimeCacher, error) {
	nodeOperationMode := common.NormalOperation
	if pcf.prefConfigs.Preferences.FullArchive {
		nodeOperationMode = common.FullArchiveMode
	}

	shardCoordinator := pcf.bootstrapComponents.ShardCoordinator()
	if shardCoordinator.SelfId() < shardCoordinator.NumberOfShards() {
		return pcf.newShardInterceptorContainerFactory(
			headerSigVerifier,
			headerIntegrityVerifier,
			validityAttester,
			epochStartTrigger,
			requestHandler,
			mainPeerShardMapper,
			fullArchivePeerShardMapper,
			hardforkTrigger,
			nodeOperationMode,
		)
	}
	if shardCoordinator.SelfId() == core.MetachainShardId {
		return pcf.newMetaInterceptorContainerFactory(
			headerSigVerifier,
			headerIntegrityVerifier,
			validityAttester,
			epochStartTrigger,
			requestHandler,
			mainPeerShardMapper,
			fullArchivePeerShardMapper,
			hardforkTrigger,
			nodeOperationMode,
		)
	}

	return nil, nil, errors.New("could not create interceptor container factory")
}

func (pcf *processComponentsFactory) newStorageRequesters() (dataRetriever.RequestersContainerFactory, error) {
	pathManager, err := storageFactory.CreatePathManager(
		storageFactory.ArgCreatePathManager{
			WorkingDir: pcf.importDBConfig.ImportDBWorkingDir,
			ChainID:    pcf.coreData.ChainID(),
		},
	)
	if err != nil {
		return nil, err
	}

	manualEpochStartNotifier := notifier.NewManualEpochStartNotifier()
	defer func() {
		// we need to call this after we wired all the notified components
		if pcf.importDBConfig.IsImportDBMode {
			manualEpochStartNotifier.NewEpoch(pcf.bootstrapComponents.EpochBootstrapParams().Epoch() + 1)
		}
	}()

	storageServiceCreator, err := storageFactory.NewStorageServiceFactory(
		storageFactory.StorageServiceFactoryArgs{
			Config:                        pcf.config,
			PrefsConfig:                   pcf.prefConfigs.Preferences,
			ShardCoordinator:              pcf.bootstrapComponents.ShardCoordinator(),
			PathManager:                   pathManager,
			EpochStartNotifier:            manualEpochStartNotifier,
			NodeTypeProvider:              pcf.coreData.NodeTypeProvider(),
			CurrentEpoch:                  pcf.bootstrapComponents.EpochBootstrapParams().Epoch(),
			StorageType:                   storageFactory.ProcessStorageService,
			CreateTrieEpochRootHashStorer: false,
			NodeProcessingMode:            common.GetNodeProcessingMode(&pcf.importDBConfig),
			RepopulateTokensSupplies:      pcf.flagsConfig.RepopulateTokensSupplies,
			ManagedPeersHolder:            pcf.crypto.ManagedPeersHolder(),
			ChainRunType:                  pcf.chainRunType,
		},
	)
	if err != nil {
		return nil, err
	}

	if pcf.bootstrapComponents.ShardCoordinator().SelfId() == core.MetachainShardId {
		store, errStore := storageServiceCreator.CreateForMeta()
		if errStore != nil {
			return nil, errStore
		}

		return pcf.createStorageRequestersForMeta(
			store,
			manualEpochStartNotifier,
		)
	}

	store, err := storageServiceCreator.CreateForShard()
	if err != nil {
		return nil, err
	}

	return pcf.createStorageRequestersForShard(
		store,
		manualEpochStartNotifier,
	)
}

func (pcf *processComponentsFactory) createStorageRequestersForMeta(
	store dataRetriever.StorageService,
	manualEpochStartNotifier dataRetriever.ManualEpochStartNotifier,
) (dataRetriever.RequestersContainerFactory, error) {
	dataPacker, err := partitioning.NewSimpleDataPacker(pcf.coreData.InternalMarshalizer())
	if err != nil {
		return nil, err
	}

	requestersContainerFactoryArgs := storagerequesterscontainer.FactoryArgs{
		GeneralConfig:            pcf.config,
		ShardIDForTries:          pcf.importDBConfig.ImportDBTargetShardID,
		ChainID:                  pcf.coreData.ChainID(),
		WorkingDirectory:         pcf.importDBConfig.ImportDBWorkingDir,
		Hasher:                   pcf.coreData.Hasher(),
		ShardCoordinator:         pcf.bootstrapComponents.ShardCoordinator(),
		Messenger:                pcf.network.NetworkMessenger(),
		Store:                    store,
		Marshalizer:              pcf.coreData.InternalMarshalizer(),
		Uint64ByteSliceConverter: pcf.coreData.Uint64ByteSliceConverter(),
		DataPacker:               dataPacker,
		ManualEpochStartNotifier: manualEpochStartNotifier,
		ChanGracefullyClose:      pcf.coreData.ChanStopNodeProcess(),
		EnableEpochsHandler:      pcf.coreData.EnableEpochsHandler(),
	}

	return storagerequesterscontainer.NewMetaRequestersContainerFactory(requestersContainerFactoryArgs)
}

func (pcf *processComponentsFactory) createStorageRequestersForShard(
	store dataRetriever.StorageService,
	manualEpochStartNotifier dataRetriever.ManualEpochStartNotifier,
) (dataRetriever.RequestersContainerFactory, error) {
	dataPacker, err := partitioning.NewSimpleDataPacker(pcf.coreData.InternalMarshalizer())
	if err != nil {
		return nil, err
	}

	requestersContainerFactoryArgs := storagerequesterscontainer.FactoryArgs{
		GeneralConfig:            pcf.config,
		ShardIDForTries:          pcf.importDBConfig.ImportDBTargetShardID,
		ChainID:                  pcf.coreData.ChainID(),
		WorkingDirectory:         pcf.importDBConfig.ImportDBWorkingDir,
		Hasher:                   pcf.coreData.Hasher(),
		ShardCoordinator:         pcf.bootstrapComponents.ShardCoordinator(),
		Messenger:                pcf.network.NetworkMessenger(),
		Store:                    store,
		Marshalizer:              pcf.coreData.InternalMarshalizer(),
		Uint64ByteSliceConverter: pcf.coreData.Uint64ByteSliceConverter(),
		DataPacker:               dataPacker,
		ManualEpochStartNotifier: manualEpochStartNotifier,
		ChanGracefullyClose:      pcf.coreData.ChanStopNodeProcess(),
		EnableEpochsHandler:      pcf.coreData.EnableEpochsHandler(),
	}

	return storagerequesterscontainer.NewShardRequestersContainerFactory(requestersContainerFactoryArgs)
}

func (pcf *processComponentsFactory) newShardInterceptorContainerFactory(
	headerSigVerifier process.InterceptedHeaderSigVerifier,
	headerIntegrityVerifier nodeFactory.HeaderIntegrityVerifierHandler,
	validityAttester process.ValidityAttester,
	epochStartTrigger process.EpochStartTriggerHandler,
	requestHandler process.RequestHandler,
	mainPeerShardMapper *networksharding.PeerShardMapper,
	fullArchivePeerShardMapper *networksharding.PeerShardMapper,
	hardforkTrigger factory.HardforkTrigger,
	nodeOperationMode common.NodeOperation,
) (process.InterceptorsContainerFactory, process.TimeCacher, error) {
	headerBlackList := cache.NewTimeCache(timeSpanForBadHeaders)
	shardInterceptorsContainerFactoryArgs := interceptorscontainer.CommonInterceptorsContainerFactoryArgs{
		CoreComponents:               pcf.coreData,
		CryptoComponents:             pcf.crypto,
		Accounts:                     pcf.state.AccountsAdapter(),
		ShardCoordinator:             pcf.bootstrapComponents.ShardCoordinator(),
		NodesCoordinator:             pcf.nodesCoordinator,
		MainMessenger:                pcf.network.NetworkMessenger(),
		FullArchiveMessenger:         pcf.network.FullArchiveNetworkMessenger(),
		Store:                        pcf.data.StorageService(),
		DataPool:                     pcf.data.Datapool(),
		MaxTxNonceDeltaAllowed:       common.MaxTxNonceDeltaAllowed,
		TxFeeHandler:                 pcf.coreData.EconomicsData(),
		BlockBlackList:               headerBlackList,
		HeaderSigVerifier:            headerSigVerifier,
		HeaderIntegrityVerifier:      headerIntegrityVerifier,
		ValidityAttester:             validityAttester,
		EpochStartTrigger:            epochStartTrigger,
		WhiteListHandler:             pcf.whiteListHandler,
		WhiteListerVerifiedTxs:       pcf.whiteListerVerifiedTxs,
		AntifloodHandler:             pcf.network.InputAntiFloodHandler(),
		ArgumentsParser:              smartContract.NewArgumentParser(),
		PreferredPeersHolder:         pcf.network.PreferredPeersHolderHandler(),
		SizeCheckDelta:               pcf.config.Marshalizer.SizeCheckDelta,
		RequestHandler:               requestHandler,
		PeerSignatureHandler:         pcf.crypto.PeerSignatureHandler(),
		SignaturesHandler:            pcf.network.NetworkMessenger(),
		HeartbeatExpiryTimespanInSec: pcf.config.HeartbeatV2.HeartbeatExpiryTimespanInSec,
		MainPeerShardMapper:          mainPeerShardMapper,
		FullArchivePeerShardMapper:   fullArchivePeerShardMapper,
		HardforkTrigger:              hardforkTrigger,
		NodeOperationMode:            nodeOperationMode,
		IncomingHeaderSubscriber:     pcf.IncomingHeaderSubscriber,
	}

	interceptorContainerFactory, err := interceptorscontainer.NewSovereignShardInterceptorsContainerFactory(shardInterceptorsContainerFactoryArgs)
	if err != nil {
		return nil, nil, err
	}

	return interceptorContainerFactory, headerBlackList, nil
}

func (pcf *processComponentsFactory) newMetaInterceptorContainerFactory(
	headerSigVerifier process.InterceptedHeaderSigVerifier,
	headerIntegrityVerifier nodeFactory.HeaderIntegrityVerifierHandler,
	validityAttester process.ValidityAttester,
	epochStartTrigger process.EpochStartTriggerHandler,
	requestHandler process.RequestHandler,
	mainPeerShardMapper *networksharding.PeerShardMapper,
	fullArchivePeerShardMapper *networksharding.PeerShardMapper,
	hardforkTrigger factory.HardforkTrigger,
	nodeOperationMode common.NodeOperation,
) (process.InterceptorsContainerFactory, process.TimeCacher, error) {
	headerBlackList := cache.NewTimeCache(timeSpanForBadHeaders)
	metaInterceptorsContainerFactoryArgs := interceptorscontainer.CommonInterceptorsContainerFactoryArgs{
		CoreComponents:               pcf.coreData,
		CryptoComponents:             pcf.crypto,
		ShardCoordinator:             pcf.bootstrapComponents.ShardCoordinator(),
		NodesCoordinator:             pcf.nodesCoordinator,
		MainMessenger:                pcf.network.NetworkMessenger(),
		FullArchiveMessenger:         pcf.network.FullArchiveNetworkMessenger(),
		Store:                        pcf.data.StorageService(),
		DataPool:                     pcf.data.Datapool(),
		Accounts:                     pcf.state.AccountsAdapter(),
		MaxTxNonceDeltaAllowed:       common.MaxTxNonceDeltaAllowed,
		TxFeeHandler:                 pcf.coreData.EconomicsData(),
		BlockBlackList:               headerBlackList,
		HeaderSigVerifier:            headerSigVerifier,
		HeaderIntegrityVerifier:      headerIntegrityVerifier,
		ValidityAttester:             validityAttester,
		EpochStartTrigger:            epochStartTrigger,
		WhiteListHandler:             pcf.whiteListHandler,
		WhiteListerVerifiedTxs:       pcf.whiteListerVerifiedTxs,
		AntifloodHandler:             pcf.network.InputAntiFloodHandler(),
		ArgumentsParser:              smartContract.NewArgumentParser(),
		SizeCheckDelta:               pcf.config.Marshalizer.SizeCheckDelta,
		PreferredPeersHolder:         pcf.network.PreferredPeersHolderHandler(),
		RequestHandler:               requestHandler,
		PeerSignatureHandler:         pcf.crypto.PeerSignatureHandler(),
		SignaturesHandler:            pcf.network.NetworkMessenger(),
		HeartbeatExpiryTimespanInSec: pcf.config.HeartbeatV2.HeartbeatExpiryTimespanInSec,
		MainPeerShardMapper:          mainPeerShardMapper,
		FullArchivePeerShardMapper:   fullArchivePeerShardMapper,
		HardforkTrigger:              hardforkTrigger,
		NodeOperationMode:            nodeOperationMode,
	}

	interceptorContainerFactory, err := interceptorscontainer.NewMetaInterceptorsContainerFactory(metaInterceptorsContainerFactoryArgs)
	if err != nil {
		return nil, nil, err
	}

	return interceptorContainerFactory, headerBlackList, nil
}

func (pcf *processComponentsFactory) newForkDetector(
	headerBlackList process.TimeCacher,
	blockTracker process.BlockTracker,
) (process.ForkDetector, error) {
	shardCoordinator := pcf.bootstrapComponents.ShardCoordinator()
	if shardCoordinator.SelfId() < shardCoordinator.NumberOfShards() {
		return pcf.createShardForkDetector(headerBlackList, blockTracker)
	}
	if shardCoordinator.SelfId() == core.MetachainShardId {
		return sync.NewMetaForkDetector(pcf.coreData.RoundHandler(), headerBlackList, blockTracker, pcf.coreData.GenesisNodesSetup().GetStartTime())
	}

	return nil, errors.New("could not create fork detector")
}

func (pcf *processComponentsFactory) createShardForkDetector(headerBlackList process.TimeCacher, blockTracker process.BlockTracker) (process.ForkDetector, error) {
	forkDetector, err := sync.NewShardForkDetector(pcf.coreData.RoundHandler(), headerBlackList, blockTracker, pcf.coreData.GenesisNodesSetup().GetStartTime())
	if err != nil {
		return nil, err
	}

	switch pcf.chainRunType {
	case common.ChainRunTypeRegular:
		return forkDetector, nil
	case common.ChainRunTypeSovereign:
		return sync.NewSovereignChainShardForkDetector(forkDetector)
	default:
		return nil, fmt.Errorf("%w type %v", errorsMx.ErrUnimplementedChainRunType, pcf.chainRunType)
	}
}

// prepareNetworkShardingCollectorForMessenger will create the network sharding collector and apply it to the provided network messenger
func (pcf *processComponentsFactory) prepareNetworkShardingCollectorForMessenger(messenger p2p.Messenger) (*networksharding.PeerShardMapper, error) {
	networkShardingCollector, err := createNetworkShardingCollector(
		&pcf.config,
		pcf.nodesCoordinator,
		pcf.network.PreferredPeersHolderHandler(),
	)
	if err != nil {
		return nil, err
	}

	localID := pcf.network.NetworkMessenger().ID()
	networkShardingCollector.UpdatePeerIDInfo(localID, pcf.crypto.PublicKeyBytes(), pcf.bootstrapComponents.ShardCoordinator().SelfId())

	err = messenger.SetPeerShardResolver(networkShardingCollector)
	if err != nil {
		return nil, err
	}

	return networkShardingCollector, nil
}

func (pcf *processComponentsFactory) createExportFactoryHandler(
	headerValidator epochStart.HeaderValidator,
	requestHandler process.RequestHandler,
	resolversContainer dataRetriever.ResolversContainer,
	requestersContainer dataRetriever.RequestersContainer,
	mainInterceptorsContainer process.InterceptorsContainer,
	fullArchiveInterceptorsContainer process.InterceptorsContainer,
	headerSigVerifier process.InterceptedHeaderSigVerifier,
	blockTracker process.ValidityAttester,
) (update.ExportFactoryHandler, error) {

	hardforkConfig := pcf.config.Hardfork
	accountsDBs := make(map[state.AccountsDbIdentifier]state.AccountsAdapter)
	accountsDBs[state.UserAccountsState] = pcf.state.AccountsAdapter()
	accountsDBs[state.PeerAccountsState] = pcf.state.PeerAccounts()
	exportFolder := filepath.Join(pcf.flagsConfig.WorkingDir, hardforkConfig.ImportFolder)
	nodeOperationMode := common.NormalOperation
	if pcf.prefConfigs.Preferences.FullArchive {
		nodeOperationMode = common.FullArchiveMode
	}
	argsExporter := updateFactory.ArgsExporter{
		CoreComponents:                   pcf.coreData,
		CryptoComponents:                 pcf.crypto,
		StatusCoreComponents:             pcf.statusCoreComponents,
		NetworkComponents:                pcf.network,
		HeaderValidator:                  headerValidator,
		DataPool:                         pcf.data.Datapool(),
		StorageService:                   pcf.data.StorageService(),
		RequestHandler:                   requestHandler,
		ShardCoordinator:                 pcf.bootstrapComponents.ShardCoordinator(),
		ActiveAccountsDBs:                accountsDBs,
		ExistingResolvers:                resolversContainer,
		ExistingRequesters:               requestersContainer,
		ExportFolder:                     exportFolder,
		ExportTriesStorageConfig:         hardforkConfig.ExportTriesStorageConfig,
		ExportStateStorageConfig:         hardforkConfig.ExportStateStorageConfig,
		ExportStateKeysConfig:            hardforkConfig.ExportKeysStorageConfig,
		MaxTrieLevelInMemory:             pcf.config.StateTriesConfig.MaxStateTrieLevelInMemory,
		WhiteListHandler:                 pcf.whiteListHandler,
		WhiteListerVerifiedTxs:           pcf.whiteListerVerifiedTxs,
		MainInterceptorsContainer:        mainInterceptorsContainer,
		FullArchiveInterceptorsContainer: fullArchiveInterceptorsContainer,
		NodesCoordinator:                 pcf.nodesCoordinator,
		HeaderSigVerifier:                headerSigVerifier,
		HeaderIntegrityVerifier:          pcf.bootstrapComponents.HeaderIntegrityVerifier(),
		ValidityAttester:                 blockTracker,
		RoundHandler:                     pcf.coreData.RoundHandler(),
		InterceptorDebugConfig:           pcf.config.Debug.InterceptorResolver,
		MaxHardCapForMissingNodes:        pcf.config.TrieSync.MaxHardCapForMissingNodes,
		NumConcurrentTrieSyncers:         pcf.config.TrieSync.NumConcurrentTrieSyncers,
		TrieSyncerVersion:                pcf.config.TrieSync.TrieSyncerVersion,
		NodeOperationMode:                nodeOperationMode,
		ShardCoordinatorFactory:          pcf.shardCoordinatorFactory,
	}
	return updateFactory.NewExportHandlerFactory(argsExporter)
}

func (pcf *processComponentsFactory) createHardforkTrigger(epochStartTrigger update.EpochHandler) (factory.HardforkTrigger, error) {
	hardforkConfig := pcf.config.Hardfork
	selfPubKeyBytes := pcf.crypto.PublicKeyBytes()
	triggerPubKeyBytes, err := pcf.coreData.ValidatorPubKeyConverter().Decode(hardforkConfig.PublicKeyToListenFrom)
	if err != nil {
		return nil, fmt.Errorf("%w while decoding HardforkConfig.PublicKeyToListenFrom", err)
	}

	argTrigger := trigger.ArgHardforkTrigger{
		TriggerPubKeyBytes:        triggerPubKeyBytes,
		SelfPubKeyBytes:           selfPubKeyBytes,
		Enabled:                   hardforkConfig.EnableTrigger,
		EnabledAuthenticated:      hardforkConfig.EnableTriggerFromP2P,
		ArgumentParser:            smartContract.NewArgumentParser(),
		EpochProvider:             epochStartTrigger,
		ExportFactoryHandler:      &updateDisabled.ExportFactoryHandler{},
		ChanStopNodeProcess:       pcf.coreData.ChanStopNodeProcess(),
		EpochConfirmedNotifier:    pcf.coreData.EpochStartNotifierWithConfirm(),
		CloseAfterExportInMinutes: hardforkConfig.CloseAfterExportInMinutes,
		ImportStartHandler:        pcf.importStartHandler,
		RoundHandler:              pcf.coreData.RoundHandler(),
	}

	return trigger.NewTrigger(argTrigger)
}

func createNetworkShardingCollector(
	config *config.Config,
	nodesCoordinator nodesCoordinator.NodesCoordinator,
	preferredPeersHolder factory.PreferredPeersHolderHandler,
) (*networksharding.PeerShardMapper, error) {

	cacheConfig := config.PublicKeyPeerId
	cachePkPid, err := createCache(cacheConfig)
	if err != nil {
		return nil, err
	}

	cacheConfig = config.PublicKeyShardId
	cachePkShardID, err := createCache(cacheConfig)
	if err != nil {
		return nil, err
	}

	cacheConfig = config.PeerIdShardId
	cachePidShardID, err := createCache(cacheConfig)
	if err != nil {
		return nil, err
	}

	arg := networksharding.ArgPeerShardMapper{
		PeerIdPkCache:         cachePkPid,
		FallbackPkShardCache:  cachePkShardID,
		FallbackPidShardCache: cachePidShardID,
		NodesCoordinator:      nodesCoordinator,
		PreferredPeersHolder:  preferredPeersHolder,
	}
	return networksharding.NewPeerShardMapper(arg)
}

func createCache(cacheConfig config.CacheConfig) (storage.Cacher, error) {
	return storageunit.NewCache(storageFactory.GetCacherFromConfig(cacheConfig))
}

func checkProcessComponentsArgs(args ProcessComponentsFactoryArgs) error {
	baseErrMessage := "error creating process components"
	if check.IfNil(args.AccountsParser) {
		return fmt.Errorf("%s: %w", baseErrMessage, errorsMx.ErrNilAccountsParser)
	}
	if check.IfNil(args.GasSchedule) {
		return fmt.Errorf("%s: %w", baseErrMessage, errorsMx.ErrNilGasSchedule)
	}
	if check.IfNil(args.Data) {
		return fmt.Errorf("%s: %w", baseErrMessage, errorsMx.ErrNilDataComponentsHolder)
	}
	if check.IfNil(args.Data.Blockchain()) {
		return fmt.Errorf("%s: %w", baseErrMessage, errorsMx.ErrNilBlockChainHandler)
	}
	if check.IfNil(args.Data.Datapool()) {
		return fmt.Errorf("%s: %w", baseErrMessage, errorsMx.ErrNilDataPoolsHolder)
	}
	if check.IfNil(args.Data.StorageService()) {
		return fmt.Errorf("%s: %w", baseErrMessage, errorsMx.ErrNilStorageService)
	}
	if check.IfNil(args.CoreData) {
		return fmt.Errorf("%s: %w", baseErrMessage, errorsMx.ErrNilCoreComponentsHolder)
	}
	if check.IfNil(args.CoreData.EconomicsData()) {
		return fmt.Errorf("%s: %w", baseErrMessage, errorsMx.ErrNilEconomicsData)
	}
	if check.IfNil(args.CoreData.GenesisNodesSetup()) {
		return fmt.Errorf("%s: %w", baseErrMessage, errorsMx.ErrNilGenesisNodesSetupHandler)
	}
	if check.IfNil(args.CoreData.AddressPubKeyConverter()) {
		return fmt.Errorf("%s: %w", baseErrMessage, errorsMx.ErrNilAddressPublicKeyConverter)
	}
	if check.IfNil(args.CoreData.EpochNotifier()) {
		return fmt.Errorf("%s: %w", baseErrMessage, errorsMx.ErrNilEpochNotifier)
	}
	if check.IfNil(args.CoreData.ValidatorPubKeyConverter()) {
		return fmt.Errorf("%s: %w", baseErrMessage, errorsMx.ErrNilPubKeyConverter)
	}
	if check.IfNil(args.CoreData.InternalMarshalizer()) {
		return fmt.Errorf("%s: %w", baseErrMessage, errorsMx.ErrNilInternalMarshalizer)
	}
	if check.IfNil(args.CoreData.Uint64ByteSliceConverter()) {
		return fmt.Errorf("%s: %w", baseErrMessage, errorsMx.ErrNilUint64ByteSliceConverter)
	}
	if check.IfNil(args.Crypto) {
		return fmt.Errorf("%s: %w", baseErrMessage, errorsMx.ErrNilCryptoComponentsHolder)
	}
	if check.IfNil(args.Crypto.BlockSignKeyGen()) {
		return fmt.Errorf("%s: %w", baseErrMessage, errorsMx.ErrNilBlockSignKeyGen)
	}
	if check.IfNil(args.State) {
		return fmt.Errorf("%s: %w", baseErrMessage, errorsMx.ErrNilStateComponentsHolder)
	}
	if check.IfNil(args.State.AccountsAdapter()) {
		return fmt.Errorf("%s: %w", baseErrMessage, errorsMx.ErrNilAccountsAdapter)
	}
	if check.IfNil(args.Network) {
		return fmt.Errorf("%s: %w", baseErrMessage, errorsMx.ErrNilNetworkComponentsHolder)
	}
	if check.IfNil(args.Network.NetworkMessenger()) {
		return fmt.Errorf("%s: %w", baseErrMessage, errorsMx.ErrNilMessenger)
	}
	if check.IfNil(args.Network.InputAntiFloodHandler()) {
		return fmt.Errorf("%s: %w", baseErrMessage, errorsMx.ErrNilInputAntiFloodHandler)
	}
	if args.SystemSCConfig == nil {
		return fmt.Errorf("%s: %w", baseErrMessage, errorsMx.ErrNilSystemSCConfig)
	}
	if check.IfNil(args.BootstrapComponents) {
		return fmt.Errorf("%s: %w", baseErrMessage, errorsMx.ErrNilBootstrapComponentsHolder)
	}
	if check.IfNil(args.BootstrapComponents.ShardCoordinator()) {
		return fmt.Errorf("%s: %w", baseErrMessage, errorsMx.ErrNilShardCoordinator)
	}
	if check.IfNil(args.BootstrapComponents.EpochBootstrapParams()) {
		return fmt.Errorf("%s: %w", baseErrMessage, errorsMx.ErrNilBootstrapParamsHandler)
	}
	if check.IfNil(args.StatusComponents) {
		return fmt.Errorf("%s: %w", baseErrMessage, errorsMx.ErrNilStatusComponentsHolder)
	}
	if check.IfNil(args.StatusComponents.OutportHandler()) {
		return fmt.Errorf("%s: %w", baseErrMessage, errorsMx.ErrNilOutportHandler)
	}
	if check.IfNil(args.HistoryRepo) {
		return fmt.Errorf("%s: %w", baseErrMessage, errorsMx.ErrNilHistoryRepository)
	}
	if check.IfNil(args.StatusCoreComponents) {
		return fmt.Errorf("%s: %w", baseErrMessage, errorsMx.ErrNilStatusCoreComponents)
	}
	if check.IfNil(args.ShardCoordinatorFactory) {
		return fmt.Errorf("%s: %w", baseErrMessage, errorsMx.ErrNilShardCoordinatorFactory)
	}
	if check.IfNil(args.GenesisBlockCreatorFactory) {
		return fmt.Errorf("%s: %w", baseErrMessage, errorsMx.ErrNilGenesisBlockFactory)
	}
	if check.IfNil(args.GenesisMetaBlockChecker) {
		return fmt.Errorf("%s: %w", baseErrMessage, errorsMx.ErrNilGenesisMetaBlockChecker)
	}
	if check.IfNil(args.RequesterContainerFactoryCreator) {
		return fmt.Errorf("%s: %w", baseErrMessage, errorsMx.ErrNilRequesterContainerFactoryCreator)
	}

	return nil
}

// Close closes all underlying components that need closing
func (pc *processComponents) Close() error {
	if !check.IfNil(pc.blockProcessor) {
		log.LogIfError(pc.blockProcessor.Close())
	}
	if !check.IfNil(pc.validatorsProvider) {
		log.LogIfError(pc.validatorsProvider.Close())
	}
	if !check.IfNil(pc.miniBlocksPoolCleaner) {
		log.LogIfError(pc.miniBlocksPoolCleaner.Close())
	}
	if !check.IfNil(pc.txsPoolCleaner) {
		log.LogIfError(pc.txsPoolCleaner.Close())
	}
	if !check.IfNil(pc.epochStartTrigger) {
		log.LogIfError(pc.epochStartTrigger.Close())
	}
	if !check.IfNil(pc.importHandler) {
		log.LogIfError(pc.importHandler.Close())
	}
	// only calling close on the mainInterceptorsContainer as it should be the same interceptors on full archive
	if !check.IfNil(pc.mainInterceptorsContainer) {
		log.LogIfError(pc.mainInterceptorsContainer.Close())
	}
	if !check.IfNil(pc.vmFactoryForTxSimulator) {
		log.LogIfError(pc.vmFactoryForTxSimulator.Close())
	}
	if !check.IfNil(pc.vmFactoryForProcessing) {
		log.LogIfError(pc.vmFactoryForProcessing.Close())
	}
	if !check.IfNil(pc.txsSender) {
		log.LogIfError(pc.txsSender.Close())
	}

	return nil
}

func wrapTxsInfo(txs map[string]*outport.TxInfo) map[string]data.TransactionHandler {
	ret := make(map[string]data.TransactionHandler, len(txs))
	for hash, tx := range txs {
		ret[hash] = tx.Transaction
	}

	return ret
}

func wrapSCRsInfo(scrs map[string]*outport.SCRInfo) map[string]data.TransactionHandler {
	ret := make(map[string]data.TransactionHandler, len(scrs))
	for hash, scr := range scrs {
		ret[hash] = scr.SmartContractResult
	}

	return ret
}

func wrapReceipts(receipts map[string]*receipt.Receipt) map[string]data.TransactionHandler {
	ret := make(map[string]data.TransactionHandler, len(receipts))
	for hash, r := range receipts {
		ret[hash] = r
	}

	return ret
}

func wrapLogs(logs []*outport.LogData) []*data.LogData {
	ret := make([]*data.LogData, len(logs))

	for idx, logData := range logs {
		ret[idx] = &data.LogData{
			LogHandler: logData.Log,
			TxHash:     logData.TxHash,
		}
	}

	return ret
}<|MERGE_RESOLUTION|>--- conflicted
+++ resolved
@@ -170,17 +170,11 @@
 	StatusCoreComponents factory.StatusCoreComponentsHolder
 	ChainRunType         common.ChainRunType
 
-<<<<<<< HEAD
-	ShardCoordinatorFactory    sharding.ShardCoordinatorFactory
-	GenesisBlockCreatorFactory processGenesis.GenesisBlockCreatorFactory
-	GenesisMetaBlockChecker    GenesisMetaBlockChecker
-	IncomingHeaderSubscriber   IncomingHeaderSubscriber
-=======
 	ShardCoordinatorFactory          sharding.ShardCoordinatorFactory
 	GenesisBlockCreatorFactory       processGenesis.GenesisBlockCreatorFactory
 	GenesisMetaBlockChecker          GenesisMetaBlockChecker
 	RequesterContainerFactoryCreator requesterscontainer.RequesterContainerFactoryCreator
->>>>>>> f201c6b9
+	IncomingHeaderSubscriber         IncomingHeaderSubscriber
 }
 
 type processComponentsFactory struct {
@@ -216,17 +210,11 @@
 	statusCoreComponents factory.StatusCoreComponentsHolder
 	chainRunType         common.ChainRunType
 
-<<<<<<< HEAD
-	shardCoordinatorFactory    sharding.ShardCoordinatorFactory
-	genesisBlockCreatorFactory processGenesis.GenesisBlockCreatorFactory
-	genesisMetaBlockChecker    GenesisMetaBlockChecker
-	IncomingHeaderSubscriber   IncomingHeaderSubscriber
-=======
 	shardCoordinatorFactory          sharding.ShardCoordinatorFactory
 	genesisBlockCreatorFactory       processGenesis.GenesisBlockCreatorFactory
 	genesisMetaBlockChecker          GenesisMetaBlockChecker
 	requesterContainerFactoryCreator requesterscontainer.RequesterContainerFactoryCreator
->>>>>>> f201c6b9
+	IncomingHeaderSubscriber         IncomingHeaderSubscriber
 }
 
 // NewProcessComponentsFactory will return a new instance of processComponentsFactory
@@ -237,38 +225,6 @@
 	}
 
 	return &processComponentsFactory{
-<<<<<<< HEAD
-		config:                     args.Config,
-		epochConfig:                args.EpochConfig,
-		prefConfigs:                args.PrefConfigs,
-		importDBConfig:             args.ImportDBConfig,
-		accountsParser:             args.AccountsParser,
-		smartContractParser:        args.SmartContractParser,
-		gasSchedule:                args.GasSchedule,
-		nodesCoordinator:           args.NodesCoordinator,
-		data:                       args.Data,
-		coreData:                   args.CoreData,
-		crypto:                     args.Crypto,
-		state:                      args.State,
-		network:                    args.Network,
-		bootstrapComponents:        args.BootstrapComponents,
-		statusComponents:           args.StatusComponents,
-		requestedItemsHandler:      args.RequestedItemsHandler,
-		whiteListHandler:           args.WhiteListHandler,
-		whiteListerVerifiedTxs:     args.WhiteListerVerifiedTxs,
-		maxRating:                  args.MaxRating,
-		systemSCConfig:             args.SystemSCConfig,
-		importStartHandler:         args.ImportStartHandler,
-		historyRepo:                args.HistoryRepo,
-		epochNotifier:              args.CoreData.EpochNotifier(),
-		statusCoreComponents:       args.StatusCoreComponents,
-		flagsConfig:                args.FlagsConfig,
-		chainRunType:               args.ChainRunType,
-		shardCoordinatorFactory:    args.ShardCoordinatorFactory,
-		genesisBlockCreatorFactory: args.GenesisBlockCreatorFactory,
-		genesisMetaBlockChecker:    args.GenesisMetaBlockChecker,
-		IncomingHeaderSubscriber:   args.IncomingHeaderSubscriber,
-=======
 		config:                           args.Config,
 		epochConfig:                      args.EpochConfig,
 		prefConfigs:                      args.PrefConfigs,
@@ -299,7 +255,7 @@
 		genesisBlockCreatorFactory:       args.GenesisBlockCreatorFactory,
 		genesisMetaBlockChecker:          args.GenesisMetaBlockChecker,
 		requesterContainerFactoryCreator: args.RequesterContainerFactoryCreator,
->>>>>>> f201c6b9
+		IncomingHeaderSubscriber:         args.IncomingHeaderSubscriber,
 	}, nil
 }
 
