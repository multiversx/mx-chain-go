package processing

import (
	"context"
	"errors"
	"fmt"
	"math/big"
	"path/filepath"
	"time"

	"github.com/multiversx/mx-chain-core-go/core"
	"github.com/multiversx/mx-chain-core-go/core/check"
	"github.com/multiversx/mx-chain-core-go/core/partitioning"
	"github.com/multiversx/mx-chain-core-go/data"
	"github.com/multiversx/mx-chain-core-go/data/alteredAccount"
	dataBlock "github.com/multiversx/mx-chain-core-go/data/block"
	"github.com/multiversx/mx-chain-core-go/data/outport"
	"github.com/multiversx/mx-chain-core-go/data/receipt"
	nodeFactory "github.com/multiversx/mx-chain-go/cmd/node/factory"
	"github.com/multiversx/mx-chain-go/common"
	"github.com/multiversx/mx-chain-go/common/errChan"
	"github.com/multiversx/mx-chain-go/config"
	"github.com/multiversx/mx-chain-go/consensus"
	"github.com/multiversx/mx-chain-go/dataRetriever"
	"github.com/multiversx/mx-chain-go/dataRetriever/factory/containers"
	"github.com/multiversx/mx-chain-go/dataRetriever/factory/epochProviders"
	requesterscontainer "github.com/multiversx/mx-chain-go/dataRetriever/factory/requestersContainer"
	"github.com/multiversx/mx-chain-go/dataRetriever/factory/resolverscontainer"
	disabledResolversContainer "github.com/multiversx/mx-chain-go/dataRetriever/factory/resolverscontainer/disabled"
	storagerequesterscontainer "github.com/multiversx/mx-chain-go/dataRetriever/factory/storageRequestersContainer"
	"github.com/multiversx/mx-chain-go/dataRetriever/requestHandlers"
	"github.com/multiversx/mx-chain-go/dblookupext"
	"github.com/multiversx/mx-chain-go/epochStart"
	"github.com/multiversx/mx-chain-go/epochStart/metachain"
	"github.com/multiversx/mx-chain-go/epochStart/notifier"
	"github.com/multiversx/mx-chain-go/epochStart/shardchain"
	errorsMx "github.com/multiversx/mx-chain-go/errors"
	"github.com/multiversx/mx-chain-go/factory"
	mainFactory "github.com/multiversx/mx-chain-go/factory"
	"github.com/multiversx/mx-chain-go/factory/disabled"
	"github.com/multiversx/mx-chain-go/fallback"
	"github.com/multiversx/mx-chain-go/genesis"
	"github.com/multiversx/mx-chain-go/genesis/checking"
	processGenesis "github.com/multiversx/mx-chain-go/genesis/process"
	"github.com/multiversx/mx-chain-go/p2p"
	"github.com/multiversx/mx-chain-go/process"
	"github.com/multiversx/mx-chain-go/process/block"
	"github.com/multiversx/mx-chain-go/process/block/bootstrapStorage"
	"github.com/multiversx/mx-chain-go/process/block/cutoff"
	"github.com/multiversx/mx-chain-go/process/block/pendingMb"
	"github.com/multiversx/mx-chain-go/process/block/poolsCleaner"
	"github.com/multiversx/mx-chain-go/process/block/preprocess"
	"github.com/multiversx/mx-chain-go/process/block/processedMb"
	"github.com/multiversx/mx-chain-go/process/factory/interceptorscontainer"
	"github.com/multiversx/mx-chain-go/process/headerCheck"
	"github.com/multiversx/mx-chain-go/process/heartbeat/validator"
	"github.com/multiversx/mx-chain-go/process/peer"
	"github.com/multiversx/mx-chain-go/process/receipts"
	"github.com/multiversx/mx-chain-go/process/smartContract"
	"github.com/multiversx/mx-chain-go/process/sync"
	"github.com/multiversx/mx-chain-go/process/track"
	"github.com/multiversx/mx-chain-go/process/transactionLog"
	"github.com/multiversx/mx-chain-go/process/txsSender"
	"github.com/multiversx/mx-chain-go/redundancy"
	"github.com/multiversx/mx-chain-go/sharding"
	"github.com/multiversx/mx-chain-go/sharding/networksharding"
	"github.com/multiversx/mx-chain-go/sharding/nodesCoordinator"
	"github.com/multiversx/mx-chain-go/state"
	"github.com/multiversx/mx-chain-go/state/accounts"
	"github.com/multiversx/mx-chain-go/state/parsers"
	"github.com/multiversx/mx-chain-go/storage"
	"github.com/multiversx/mx-chain-go/storage/cache"
	storageFactory "github.com/multiversx/mx-chain-go/storage/factory"
	"github.com/multiversx/mx-chain-go/storage/storageunit"
	"github.com/multiversx/mx-chain-go/update"
	updateDisabled "github.com/multiversx/mx-chain-go/update/disabled"
	updateFactory "github.com/multiversx/mx-chain-go/update/factory"
	"github.com/multiversx/mx-chain-go/update/trigger"
	vmcommon "github.com/multiversx/mx-chain-vm-common-go"
	vmcommonBuiltInFunctions "github.com/multiversx/mx-chain-vm-common-go/builtInFunctions"
)

// timeSpanForBadHeaders is the expiry time for an added block header hash
var timeSpanForBadHeaders = time.Minute * 2

// processComponents struct holds the process components
type processComponents struct {
<<<<<<< HEAD
	nodesCoordinator                 nodesCoordinator.NodesCoordinator
	shardCoordinator                 sharding.Coordinator
	mainInterceptorsContainer        process.InterceptorsContainer
	fullArchiveInterceptorsContainer process.InterceptorsContainer
	resolversContainer               dataRetriever.ResolversContainer
	requestersFinder                 dataRetriever.RequestersFinder
	roundHandler                     consensus.RoundHandler
	epochStartTrigger                epochStart.TriggerHandler
	epochStartNotifier               factory.EpochStartNotifier
	forkDetector                     process.ForkDetector
	blockProcessor                   process.BlockProcessor
	blackListHandler                 process.TimeCacher
	bootStorer                       process.BootStorer
	headerSigVerifier                process.InterceptedHeaderSigVerifier
	headerIntegrityVerifier          nodeFactory.HeaderIntegrityVerifierHandler
	validatorsStatistics             process.ValidatorStatisticsProcessor
	validatorsProvider               process.ValidatorsProvider
	blockTracker                     process.BlockTracker
	pendingMiniBlocksHandler         process.PendingMiniBlocksHandler
	requestHandler                   process.RequestHandler
	txLogsProcessor                  process.TransactionLogProcessorDatabase
	headerConstructionValidator      process.HeaderConstructionValidator
	mainPeerShardMapper              process.NetworkShardingCollector
	fullArchivePeerShardMapper       process.NetworkShardingCollector
	txSimulatorProcessor             factory.TransactionSimulatorProcessor
	miniBlocksPoolCleaner            process.PoolsCleaner
	txsPoolCleaner                   process.PoolsCleaner
	fallbackHeaderValidator          process.FallbackHeaderValidator
	whiteListHandler                 process.WhiteListHandler
	whiteListerVerifiedTxs           process.WhiteListHandler
	historyRepository                dblookupext.HistoryRepository
	importStartHandler               update.ImportStartHandler
	requestedItemsHandler            dataRetriever.RequestedItemsHandler
	importHandler                    update.ImportHandler
	nodeRedundancyHandler            consensus.NodeRedundancyHandler
	currentEpochProvider             dataRetriever.CurrentNetworkEpochProviderHandler
	vmFactoryForTxSimulator          process.VirtualMachinesContainerFactory
	vmFactoryForProcessing           process.VirtualMachinesContainerFactory
	scheduledTxsExecutionHandler     process.ScheduledTxsExecutionHandler
	txsSender                        process.TxsSenderHandler
	hardforkTrigger                  factory.HardforkTrigger
	processedMiniBlocksTracker       process.ProcessedMiniBlocksTracker
	esdtDataStorageForApi            vmcommon.ESDTNFTStorageHandler
	accountsParser                   genesis.AccountsParser
	receiptsRepository               mainFactory.ReceiptsRepository
=======
	nodesCoordinator             nodesCoordinator.NodesCoordinator
	shardCoordinator             sharding.Coordinator
	interceptorsContainer        process.InterceptorsContainer
	resolversContainer           dataRetriever.ResolversContainer
	requestersFinder             dataRetriever.RequestersFinder
	roundHandler                 consensus.RoundHandler
	epochStartTrigger            epochStart.TriggerHandler
	epochStartNotifier           factory.EpochStartNotifier
	forkDetector                 process.ForkDetector
	blockProcessor               process.BlockProcessor
	blackListHandler             process.TimeCacher
	bootStorer                   process.BootStorer
	headerSigVerifier            process.InterceptedHeaderSigVerifier
	headerIntegrityVerifier      nodeFactory.HeaderIntegrityVerifierHandler
	validatorsStatistics         process.ValidatorStatisticsProcessor
	validatorsProvider           process.ValidatorsProvider
	blockTracker                 process.BlockTracker
	pendingMiniBlocksHandler     process.PendingMiniBlocksHandler
	requestHandler               process.RequestHandler
	txLogsProcessor              process.TransactionLogProcessorDatabase
	headerConstructionValidator  process.HeaderConstructionValidator
	peerShardMapper              process.NetworkShardingCollector
	apiTransactionEvaluator      factory.TransactionEvaluator
	miniBlocksPoolCleaner        process.PoolsCleaner
	txsPoolCleaner               process.PoolsCleaner
	fallbackHeaderValidator      process.FallbackHeaderValidator
	whiteListHandler             process.WhiteListHandler
	whiteListerVerifiedTxs       process.WhiteListHandler
	historyRepository            dblookupext.HistoryRepository
	importStartHandler           update.ImportStartHandler
	requestedItemsHandler        dataRetriever.RequestedItemsHandler
	importHandler                update.ImportHandler
	nodeRedundancyHandler        consensus.NodeRedundancyHandler
	currentEpochProvider         dataRetriever.CurrentNetworkEpochProviderHandler
	vmFactoryForTxSimulator      process.VirtualMachinesContainerFactory
	vmFactoryForProcessing       process.VirtualMachinesContainerFactory
	scheduledTxsExecutionHandler process.ScheduledTxsExecutionHandler
	txsSender                    process.TxsSenderHandler
	hardforkTrigger              factory.HardforkTrigger
	processedMiniBlocksTracker   process.ProcessedMiniBlocksTracker
	esdtDataStorageForApi        vmcommon.ESDTNFTStorageHandler
	accountsParser               genesis.AccountsParser
	receiptsRepository           mainFactory.ReceiptsRepository
>>>>>>> a8ba8c61
}

// ProcessComponentsFactoryArgs holds the arguments needed to create a process components factory
type ProcessComponentsFactoryArgs struct {
	Config                 config.Config
	RoundConfig            config.RoundConfig
	EpochConfig            config.EpochConfig
	PrefConfigs            config.Preferences
	ImportDBConfig         config.ImportDbConfig
	AccountsParser         genesis.AccountsParser
	SmartContractParser    genesis.InitialSmartContractParser
	GasSchedule            core.GasScheduleNotifier
	NodesCoordinator       nodesCoordinator.NodesCoordinator
	RequestedItemsHandler  dataRetriever.RequestedItemsHandler
	WhiteListHandler       process.WhiteListHandler
	WhiteListerVerifiedTxs process.WhiteListHandler
	MaxRating              uint32
	SystemSCConfig         *config.SystemSmartContractsConfig
	ImportStartHandler     update.ImportStartHandler
	HistoryRepo            dblookupext.HistoryRepository
	FlagsConfig            config.ContextFlagsConfig

	Data                 factory.DataComponentsHolder
	CoreData             factory.CoreComponentsHolder
	Crypto               factory.CryptoComponentsHolder
	State                factory.StateComponentsHolder
	Network              factory.NetworkComponentsHolder
	BootstrapComponents  factory.BootstrapComponentsHolder
	StatusComponents     factory.StatusComponentsHolder
	StatusCoreComponents factory.StatusCoreComponentsHolder
}

type processComponentsFactory struct {
	config                 config.Config
	roundConfig            config.RoundConfig
	epochConfig            config.EpochConfig
	prefConfigs            config.Preferences
	importDBConfig         config.ImportDbConfig
	accountsParser         genesis.AccountsParser
	smartContractParser    genesis.InitialSmartContractParser
	gasSchedule            core.GasScheduleNotifier
	nodesCoordinator       nodesCoordinator.NodesCoordinator
	requestedItemsHandler  dataRetriever.RequestedItemsHandler
	whiteListHandler       process.WhiteListHandler
	whiteListerVerifiedTxs process.WhiteListHandler
	maxRating              uint32
	systemSCConfig         *config.SystemSmartContractsConfig
	txLogsProcessor        process.TransactionLogProcessor
	importStartHandler     update.ImportStartHandler
	historyRepo            dblookupext.HistoryRepository
	epochNotifier          process.EpochNotifier
	importHandler          update.ImportHandler
	flagsConfig            config.ContextFlagsConfig
	esdtNftStorage         vmcommon.ESDTNFTStorageHandler

	data                 factory.DataComponentsHolder
	coreData             factory.CoreComponentsHolder
	crypto               factory.CryptoComponentsHolder
	state                factory.StateComponentsHolder
	network              factory.NetworkComponentsHolder
	bootstrapComponents  factory.BootstrapComponentsHolder
	statusComponents     factory.StatusComponentsHolder
	statusCoreComponents factory.StatusCoreComponentsHolder
}

// NewProcessComponentsFactory will return a new instance of processComponentsFactory
func NewProcessComponentsFactory(args ProcessComponentsFactoryArgs) (*processComponentsFactory, error) {
	err := checkProcessComponentsArgs(args)
	if err != nil {
		return nil, err
	}

	return &processComponentsFactory{
		config:                 args.Config,
		epochConfig:            args.EpochConfig,
		prefConfigs:            args.PrefConfigs,
		importDBConfig:         args.ImportDBConfig,
		accountsParser:         args.AccountsParser,
		smartContractParser:    args.SmartContractParser,
		gasSchedule:            args.GasSchedule,
		nodesCoordinator:       args.NodesCoordinator,
		data:                   args.Data,
		coreData:               args.CoreData,
		crypto:                 args.Crypto,
		state:                  args.State,
		network:                args.Network,
		bootstrapComponents:    args.BootstrapComponents,
		statusComponents:       args.StatusComponents,
		requestedItemsHandler:  args.RequestedItemsHandler,
		whiteListHandler:       args.WhiteListHandler,
		whiteListerVerifiedTxs: args.WhiteListerVerifiedTxs,
		maxRating:              args.MaxRating,
		systemSCConfig:         args.SystemSCConfig,
		importStartHandler:     args.ImportStartHandler,
		historyRepo:            args.HistoryRepo,
		epochNotifier:          args.CoreData.EpochNotifier(),
		statusCoreComponents:   args.StatusCoreComponents,
		flagsConfig:            args.FlagsConfig,
	}, nil
}

// TODO: Think if it would make sense here to create an array of closable interfaces

// Create will create and return a struct containing process components
func (pcf *processComponentsFactory) Create() (*processComponents, error) {
	currentEpochProvider, err := epochProviders.CreateCurrentEpochProvider(
		pcf.config,
		pcf.coreData.GenesisNodesSetup().GetRoundDuration(),
		pcf.coreData.GenesisTime().Unix(),
		pcf.prefConfigs.Preferences.FullArchive,
	)
	if err != nil {
		return nil, err
	}

	pcf.epochNotifier.RegisterNotifyHandler(currentEpochProvider)

	fallbackHeaderValidator, err := fallback.NewFallbackHeaderValidator(
		pcf.data.Datapool().Headers(),
		pcf.coreData.InternalMarshalizer(),
		pcf.data.StorageService(),
	)
	if err != nil {
		return nil, err
	}

	argsHeaderSig := &headerCheck.ArgsHeaderSigVerifier{
		Marshalizer:             pcf.coreData.InternalMarshalizer(),
		Hasher:                  pcf.coreData.Hasher(),
		NodesCoordinator:        pcf.nodesCoordinator,
		MultiSigContainer:       pcf.crypto.MultiSignerContainer(),
		SingleSigVerifier:       pcf.crypto.BlockSigner(),
		KeyGen:                  pcf.crypto.BlockSignKeyGen(),
		FallbackHeaderValidator: fallbackHeaderValidator,
	}
	headerSigVerifier, err := headerCheck.NewHeaderSigVerifier(argsHeaderSig)
	if err != nil {
		return nil, err
	}

	mainPeerShardMapper, err := pcf.prepareNetworkShardingCollectorForMessenger(pcf.network.NetworkMessenger())
	if err != nil {
		return nil, err
	}
	fullArchivePeerShardMapper, err := pcf.prepareNetworkShardingCollectorForMessenger(pcf.network.FullArchiveNetworkMessenger())
	if err != nil {
		return nil, err
	}

	err = pcf.network.InputAntiFloodHandler().SetPeerValidatorMapper(mainPeerShardMapper)
	if err != nil {
		return nil, err
	}

	resolversContainerFactory, err := pcf.newResolverContainerFactory()
	if err != nil {
		return nil, err
	}

	resolversContainer, err := resolversContainerFactory.Create()
	if err != nil {
		return nil, err
	}

	requestersContainerFactory, err := pcf.newRequestersContainerFactory(currentEpochProvider)
	if err != nil {
		return nil, err
	}

	requestersContainer, err := requestersContainerFactory.Create()
	if err != nil {
		return nil, err
	}

	requestersFinder, err := containers.NewRequestersFinder(requestersContainer, pcf.bootstrapComponents.ShardCoordinator())
	if err != nil {
		return nil, err
	}

	requestHandler, err := requestHandlers.NewResolverRequestHandler(
		requestersFinder,
		pcf.requestedItemsHandler,
		pcf.whiteListHandler,
		common.MaxTxsToRequest,
		pcf.bootstrapComponents.ShardCoordinator().SelfId(),
		time.Second,
	)
	if err != nil {
		return nil, err
	}

	txLogsStorage, err := pcf.data.StorageService().GetStorer(dataRetriever.TxLogsUnit)
	if err != nil {
		return nil, err
	}

	if !pcf.config.LogsAndEvents.SaveInStorageEnabled && pcf.config.DbLookupExtensions.Enabled {
		log.Warn("processComponentsFactory.Create() node will save logs in storage because DbLookupExtensions is enabled")
	}

	saveLogsInStorage := pcf.config.LogsAndEvents.SaveInStorageEnabled || pcf.config.DbLookupExtensions.Enabled
	txLogsProcessor, err := transactionLog.NewTxLogProcessor(transactionLog.ArgTxLogProcessor{
		Storer:               txLogsStorage,
		Marshalizer:          pcf.coreData.InternalMarshalizer(),
		SaveInStorageEnabled: saveLogsInStorage,
	})
	if err != nil {
		return nil, err
	}

	pcf.txLogsProcessor = txLogsProcessor
	genesisBlocks, initialTxs, err := pcf.generateGenesisHeadersAndApplyInitialBalances()
	if err != nil {
		return nil, err
	}

	genesisAccounts, err := pcf.indexAndReturnGenesisAccounts()
	if err != nil {
		log.Warn("cannot index genesis accounts", "error", err)
	}

	genesisBlock, ok := genesisBlocks[core.MetachainShardId]
	if !ok {
		return nil, errors.New("genesis meta block does not exist")
	}

	genesisMetaBlock, ok := genesisBlock.(data.MetaHeaderHandler)
	if !ok {
		return nil, errors.New("genesis meta block invalid")
	}

	err = pcf.setGenesisHeader(genesisBlocks)
	if err != nil {
		return nil, err
	}

	validatorStatisticsProcessor, err := pcf.newValidatorStatisticsProcessor()
	if err != nil {
		return nil, err
	}

	validatorStatsRootHash, err := validatorStatisticsProcessor.RootHash()
	if err != nil {
		return nil, err
	}

	err = genesisMetaBlock.SetValidatorStatsRootHash(validatorStatsRootHash)
	if err != nil {
		return nil, err
	}

	startEpochNum := pcf.bootstrapComponents.EpochBootstrapParams().Epoch()
	if startEpochNum == 0 {
		err = pcf.indexGenesisBlocks(genesisBlocks, initialTxs, genesisAccounts)
		if err != nil {
			return nil, err
		}
	}

	cacheRefreshDuration := time.Duration(pcf.config.ValidatorStatistics.CacheRefreshIntervalInSec) * time.Second
	argVSP := peer.ArgValidatorsProvider{
		NodesCoordinator:                  pcf.nodesCoordinator,
		StartEpoch:                        startEpochNum,
		EpochStartEventNotifier:           pcf.coreData.EpochStartNotifierWithConfirm(),
		CacheRefreshIntervalDurationInSec: cacheRefreshDuration,
		ValidatorStatistics:               validatorStatisticsProcessor,
		MaxRating:                         pcf.maxRating,
		PubKeyConverter:                   pcf.coreData.ValidatorPubKeyConverter(),
	}

	validatorsProvider, err := peer.NewValidatorsProvider(argVSP)
	if err != nil {
		return nil, err
	}

	epochStartTrigger, err := pcf.newEpochStartTrigger(requestHandler)
	if err != nil {
		return nil, err
	}

	requestHandler.SetEpoch(epochStartTrigger.Epoch())

	err = dataRetriever.SetEpochHandlerToHdrResolver(resolversContainer, epochStartTrigger)
	if err != nil {
		return nil, err
	}
	err = dataRetriever.SetEpochHandlerToHdrRequester(requestersContainer, epochStartTrigger)
	if err != nil {
		return nil, err
	}

	log.Debug("Validator stats created", "validatorStatsRootHash", validatorStatsRootHash)

	err = pcf.prepareGenesisBlock(genesisBlocks)
	if err != nil {
		return nil, err
	}

	bootStr, err := pcf.data.StorageService().GetStorer(dataRetriever.BootstrapUnit)
	if err != nil {
		return nil, err
	}

	bootStorer, err := bootstrapStorage.NewBootstrapStorer(pcf.coreData.InternalMarshalizer(), bootStr)
	if err != nil {
		return nil, err
	}

	argsHeaderValidator := block.ArgsHeaderValidator{
		Hasher:      pcf.coreData.Hasher(),
		Marshalizer: pcf.coreData.InternalMarshalizer(),
	}
	headerValidator, err := block.NewHeaderValidator(argsHeaderValidator)
	if err != nil {
		return nil, err
	}

	blockTracker, err := pcf.newBlockTracker(
		headerValidator,
		requestHandler,
		genesisBlocks,
	)
	if err != nil {
		return nil, err
	}

	argsMiniBlocksPoolsCleaner := poolsCleaner.ArgMiniBlocksPoolsCleaner{
		ArgBasePoolsCleaner: poolsCleaner.ArgBasePoolsCleaner{
			RoundHandler:                   pcf.coreData.RoundHandler(),
			ShardCoordinator:               pcf.bootstrapComponents.ShardCoordinator(),
			MaxRoundsToKeepUnprocessedData: pcf.config.PoolsCleanersConfig.MaxRoundsToKeepUnprocessedMiniBlocks,
		},
		MiniblocksPool: pcf.data.Datapool().MiniBlocks(),
	}
	mbsPoolsCleaner, err := poolsCleaner.NewMiniBlocksPoolsCleaner(argsMiniBlocksPoolsCleaner)
	if err != nil {
		return nil, err
	}

	mbsPoolsCleaner.StartCleaning()

	argsBasePoolsCleaner := poolsCleaner.ArgTxsPoolsCleaner{
		ArgBasePoolsCleaner: poolsCleaner.ArgBasePoolsCleaner{
			RoundHandler:                   pcf.coreData.RoundHandler(),
			ShardCoordinator:               pcf.bootstrapComponents.ShardCoordinator(),
			MaxRoundsToKeepUnprocessedData: pcf.config.PoolsCleanersConfig.MaxRoundsToKeepUnprocessedTransactions,
		},
		AddressPubkeyConverter: pcf.coreData.AddressPubKeyConverter(),
		DataPool:               pcf.data.Datapool(),
	}
	txsPoolsCleaner, err := poolsCleaner.NewTxsPoolsCleaner(argsBasePoolsCleaner)
	if err != nil {
		return nil, err
	}

	txsPoolsCleaner.StartCleaning()

	_, err = track.NewMiniBlockTrack(
		pcf.data.Datapool(),
		pcf.bootstrapComponents.ShardCoordinator(),
		pcf.whiteListHandler,
	)
	if err != nil {
		return nil, err
	}

	hardforkTrigger, err := pcf.createHardforkTrigger(epochStartTrigger)
	if err != nil {
		return nil, err
	}

	interceptorContainerFactory, blackListHandler, err := pcf.newInterceptorContainerFactory(
		headerSigVerifier,
		pcf.bootstrapComponents.HeaderIntegrityVerifier(),
		blockTracker,
		epochStartTrigger,
		requestHandler,
		mainPeerShardMapper,
		fullArchivePeerShardMapper,
		hardforkTrigger,
	)
	if err != nil {
		return nil, err
	}

	// TODO refactor all these factory calls
	mainInterceptorsContainer, fullArchiveInterceptorsContainer, err := interceptorContainerFactory.Create()
	if err != nil {
		return nil, err
	}

	exportFactoryHandler, err := pcf.createExportFactoryHandler(
		headerValidator,
		requestHandler,
		resolversContainer,
		requestersContainer,
		mainInterceptorsContainer,
		fullArchiveInterceptorsContainer,
		headerSigVerifier,
		blockTracker,
	)
	if err != nil {
		return nil, err
	}

	err = hardforkTrigger.SetExportFactoryHandler(exportFactoryHandler)
	if err != nil {
		return nil, err
	}

	var pendingMiniBlocksHandler process.PendingMiniBlocksHandler
	pendingMiniBlocksHandler, err = pendingMb.NewNilPendingMiniBlocks()
	if err != nil {
		return nil, err
	}
	if pcf.bootstrapComponents.ShardCoordinator().SelfId() == core.MetachainShardId {
		pendingMiniBlocksHandler, err = pendingMb.NewPendingMiniBlocks()
		if err != nil {
			return nil, err
		}
	}

	forkDetector, err := pcf.newForkDetector(blackListHandler, blockTracker)
	if err != nil {
		return nil, err
	}

	scheduledSCRSStorer, err := pcf.data.StorageService().GetStorer(dataRetriever.ScheduledSCRsUnit)
	if err != nil {
		return nil, err
	}

	scheduledTxsExecutionHandler, err := preprocess.NewScheduledTxsExecution(
		&disabled.TxProcessor{},
		&disabled.TxCoordinator{},
		scheduledSCRSStorer,
		pcf.coreData.InternalMarshalizer(),
		pcf.coreData.Hasher(),
		pcf.bootstrapComponents.ShardCoordinator(),
	)
	if err != nil {
		return nil, err
	}

	esdtDataStorageArgs := vmcommonBuiltInFunctions.ArgsNewESDTDataStorage{
		Accounts:              pcf.state.AccountsAdapterAPI(),
		GlobalSettingsHandler: disabled.NewDisabledGlobalSettingHandler(),
		Marshalizer:           pcf.coreData.InternalMarshalizer(),
		ShardCoordinator:      pcf.bootstrapComponents.ShardCoordinator(),
		EnableEpochsHandler:   pcf.coreData.EnableEpochsHandler(),
	}
	pcf.esdtNftStorage, err = vmcommonBuiltInFunctions.NewESDTDataStorage(esdtDataStorageArgs)
	if err != nil {
		return nil, err
	}

	processedMiniBlocksTracker := processedMb.NewProcessedMiniBlocksTracker()

	receiptsRepository, err := receipts.NewReceiptsRepository(receipts.ArgsNewReceiptsRepository{
		Store:      pcf.data.StorageService(),
		Marshaller: pcf.coreData.InternalMarshalizer(),
		Hasher:     pcf.coreData.Hasher(),
	})
	if err != nil {
		return nil, err
	}

	blockCutoffProcessingHandler, err := cutoff.CreateBlockProcessingCutoffHandler(pcf.prefConfigs.BlockProcessingCutoff)
	if err != nil {
		return nil, err
	}

	blockProcessorComponents, err := pcf.newBlockProcessor(
		requestHandler,
		forkDetector,
		epochStartTrigger,
		bootStorer,
		validatorStatisticsProcessor,
		headerValidator,
		blockTracker,
		pendingMiniBlocksHandler,
		pcf.coreData.WasmVMChangeLocker(),
		scheduledTxsExecutionHandler,
		processedMiniBlocksTracker,
		receiptsRepository,
		blockCutoffProcessingHandler,
		pcf.state.MissingTrieNodesNotifier(),
	)
	if err != nil {
		return nil, err
	}

	conversionBase := 10
	genesisNodePrice, ok := big.NewInt(0).SetString(pcf.systemSCConfig.StakingSystemSCConfig.GenesisNodePrice, conversionBase)
	if !ok {
		return nil, errors.New("invalid genesis node price")
	}

	nodesSetupChecker, err := checking.NewNodesSetupChecker(
		pcf.accountsParser,
		genesisNodePrice,
		pcf.coreData.ValidatorPubKeyConverter(),
		pcf.crypto.BlockSignKeyGen(),
	)
	if err != nil {
		return nil, err
	}

	err = nodesSetupChecker.Check(pcf.coreData.GenesisNodesSetup().AllInitialNodes())
	if err != nil {
		return nil, err
	}

	observerBLSPrivateKey, observerBLSPublicKey := pcf.crypto.BlockSignKeyGen().GeneratePair()
	observerBLSPublicKeyBuff, err := observerBLSPublicKey.ToByteArray()
	if err != nil {
		return nil, fmt.Errorf("error generating observerBLSPublicKeyBuff, %w", err)
	} else {
		log.Debug("generated BLS private key for redundancy handler. This key will be used on heartbeat messages "+
			"if the node is in backup mode and the main node is active", "hex public key", observerBLSPublicKeyBuff)
	}

	nodeRedundancyArg := redundancy.ArgNodeRedundancy{
		RedundancyLevel:    pcf.prefConfigs.Preferences.RedundancyLevel,
		Messenger:          pcf.network.NetworkMessenger(),
		ObserverPrivateKey: observerBLSPrivateKey,
	}
	nodeRedundancyHandler, err := redundancy.NewNodeRedundancy(nodeRedundancyArg)
	if err != nil {
		return nil, err
	}

	dataPacker, err := partitioning.NewSimpleDataPacker(pcf.coreData.InternalMarshalizer())
	if err != nil {
		return nil, err
	}
	args := txsSender.ArgsTxsSenderWithAccumulator{
		Marshaller:        pcf.coreData.InternalMarshalizer(),
		ShardCoordinator:  pcf.bootstrapComponents.ShardCoordinator(),
		NetworkMessenger:  pcf.network.NetworkMessenger(),
		AccumulatorConfig: pcf.config.Antiflood.TxAccumulator,
		DataPacker:        dataPacker,
	}
	txsSenderWithAccumulator, err := txsSender.NewTxsSenderWithAccumulator(args)
	if err != nil {
		return nil, err
	}

	apiTransactionEvaluator, vmFactoryForTxSimulate, err := pcf.createAPITransactionEvaluator()
	if err != nil {
		return nil, fmt.Errorf("%w when assembling components for the transactions simulator processor", err)
	}

	return &processComponents{
<<<<<<< HEAD
		nodesCoordinator:                 pcf.nodesCoordinator,
		shardCoordinator:                 pcf.bootstrapComponents.ShardCoordinator(),
		mainInterceptorsContainer:        mainInterceptorsContainer,
		fullArchiveInterceptorsContainer: fullArchiveInterceptorsContainer,
		resolversContainer:               resolversContainer,
		requestersFinder:                 requestersFinder,
		roundHandler:                     pcf.coreData.RoundHandler(),
		forkDetector:                     forkDetector,
		blockProcessor:                   blockProcessorComponents.blockProcessor,
		epochStartTrigger:                epochStartTrigger,
		epochStartNotifier:               pcf.coreData.EpochStartNotifierWithConfirm(),
		blackListHandler:                 blackListHandler,
		bootStorer:                       bootStorer,
		headerSigVerifier:                headerSigVerifier,
		validatorsStatistics:             validatorStatisticsProcessor,
		validatorsProvider:               validatorsProvider,
		blockTracker:                     blockTracker,
		pendingMiniBlocksHandler:         pendingMiniBlocksHandler,
		requestHandler:                   requestHandler,
		txLogsProcessor:                  txLogsProcessor,
		headerConstructionValidator:      headerValidator,
		headerIntegrityVerifier:          pcf.bootstrapComponents.HeaderIntegrityVerifier(),
		mainPeerShardMapper:              mainPeerShardMapper,
		fullArchivePeerShardMapper:       fullArchivePeerShardMapper,
		txSimulatorProcessor:             txSimulatorProcessor,
		miniBlocksPoolCleaner:            mbsPoolsCleaner,
		txsPoolCleaner:                   txsPoolsCleaner,
		fallbackHeaderValidator:          fallbackHeaderValidator,
		whiteListHandler:                 pcf.whiteListHandler,
		whiteListerVerifiedTxs:           pcf.whiteListerVerifiedTxs,
		historyRepository:                pcf.historyRepo,
		importStartHandler:               pcf.importStartHandler,
		requestedItemsHandler:            pcf.requestedItemsHandler,
		importHandler:                    pcf.importHandler,
		nodeRedundancyHandler:            nodeRedundancyHandler,
		currentEpochProvider:             currentEpochProvider,
		vmFactoryForTxSimulator:          vmFactoryForTxSimulate,
		vmFactoryForProcessing:           blockProcessorComponents.vmFactoryForProcessing,
		scheduledTxsExecutionHandler:     scheduledTxsExecutionHandler,
		txsSender:                        txsSenderWithAccumulator,
		hardforkTrigger:                  hardforkTrigger,
		processedMiniBlocksTracker:       processedMiniBlocksTracker,
		esdtDataStorageForApi:            pcf.esdtNftStorage,
		accountsParser:                   pcf.accountsParser,
		receiptsRepository:               receiptsRepository,
=======
		nodesCoordinator:             pcf.nodesCoordinator,
		shardCoordinator:             pcf.bootstrapComponents.ShardCoordinator(),
		interceptorsContainer:        interceptorsContainer,
		resolversContainer:           resolversContainer,
		requestersFinder:             requestersFinder,
		roundHandler:                 pcf.coreData.RoundHandler(),
		forkDetector:                 forkDetector,
		blockProcessor:               blockProcessorComponents.blockProcessor,
		epochStartTrigger:            epochStartTrigger,
		epochStartNotifier:           pcf.coreData.EpochStartNotifierWithConfirm(),
		blackListHandler:             blackListHandler,
		bootStorer:                   bootStorer,
		headerSigVerifier:            headerSigVerifier,
		validatorsStatistics:         validatorStatisticsProcessor,
		validatorsProvider:           validatorsProvider,
		blockTracker:                 blockTracker,
		pendingMiniBlocksHandler:     pendingMiniBlocksHandler,
		requestHandler:               requestHandler,
		txLogsProcessor:              txLogsProcessor,
		headerConstructionValidator:  headerValidator,
		headerIntegrityVerifier:      pcf.bootstrapComponents.HeaderIntegrityVerifier(),
		peerShardMapper:              peerShardMapper,
		apiTransactionEvaluator:      apiTransactionEvaluator,
		miniBlocksPoolCleaner:        mbsPoolsCleaner,
		txsPoolCleaner:               txsPoolsCleaner,
		fallbackHeaderValidator:      fallbackHeaderValidator,
		whiteListHandler:             pcf.whiteListHandler,
		whiteListerVerifiedTxs:       pcf.whiteListerVerifiedTxs,
		historyRepository:            pcf.historyRepo,
		importStartHandler:           pcf.importStartHandler,
		requestedItemsHandler:        pcf.requestedItemsHandler,
		importHandler:                pcf.importHandler,
		nodeRedundancyHandler:        nodeRedundancyHandler,
		currentEpochProvider:         currentEpochProvider,
		vmFactoryForTxSimulator:      vmFactoryForTxSimulate,
		vmFactoryForProcessing:       blockProcessorComponents.vmFactoryForProcessing,
		scheduledTxsExecutionHandler: scheduledTxsExecutionHandler,
		txsSender:                    txsSenderWithAccumulator,
		hardforkTrigger:              hardforkTrigger,
		processedMiniBlocksTracker:   processedMiniBlocksTracker,
		esdtDataStorageForApi:        pcf.esdtNftStorage,
		accountsParser:               pcf.accountsParser,
		receiptsRepository:           receiptsRepository,
>>>>>>> a8ba8c61
	}, nil
}

func (pcf *processComponentsFactory) newValidatorStatisticsProcessor() (process.ValidatorStatisticsProcessor, error) {

	storageService := pcf.data.StorageService()

	var peerDataPool peer.DataPool = pcf.data.Datapool()
	if pcf.bootstrapComponents.ShardCoordinator().SelfId() < pcf.bootstrapComponents.ShardCoordinator().NumberOfShards() {
		peerDataPool = pcf.data.Datapool()
	}

	hardforkConfig := pcf.config.Hardfork
	ratingEnabledEpoch := uint32(0)
	if hardforkConfig.AfterHardFork {
		ratingEnabledEpoch = hardforkConfig.StartEpoch + hardforkConfig.ValidatorGracePeriodInEpochs
	}

	genesisHeader := pcf.data.Blockchain().GetGenesisHeader()
	if check.IfNil(genesisHeader) {
		return nil, errorsMx.ErrGenesisBlockNotInitialized
	}

	arguments := peer.ArgValidatorStatisticsProcessor{
		PeerAdapter:                          pcf.state.PeerAccounts(),
		PubkeyConv:                           pcf.coreData.ValidatorPubKeyConverter(),
		NodesCoordinator:                     pcf.nodesCoordinator,
		ShardCoordinator:                     pcf.bootstrapComponents.ShardCoordinator(),
		DataPool:                             peerDataPool,
		StorageService:                       storageService,
		Marshalizer:                          pcf.coreData.InternalMarshalizer(),
		Rater:                                pcf.coreData.Rater(),
		MaxComputableRounds:                  pcf.config.GeneralSettings.MaxComputableRounds,
		MaxConsecutiveRoundsOfRatingDecrease: pcf.config.GeneralSettings.MaxConsecutiveRoundsOfRatingDecrease,
		RewardsHandler:                       pcf.coreData.EconomicsData(),
		NodesSetup:                           pcf.coreData.GenesisNodesSetup(),
		RatingEnableEpoch:                    ratingEnabledEpoch,
		GenesisNonce:                         genesisHeader.GetNonce(),
		EnableEpochsHandler:                  pcf.coreData.EnableEpochsHandler(),
	}

	return peer.NewValidatorStatisticsProcessor(arguments)
}

func (pcf *processComponentsFactory) newEpochStartTrigger(requestHandler epochStart.RequestHandler) (epochStart.TriggerHandler, error) {
	shardCoordinator := pcf.bootstrapComponents.ShardCoordinator()
	if shardCoordinator.SelfId() < shardCoordinator.NumberOfShards() {
		argsHeaderValidator := block.ArgsHeaderValidator{
			Hasher:      pcf.coreData.Hasher(),
			Marshalizer: pcf.coreData.InternalMarshalizer(),
		}
		headerValidator, err := block.NewHeaderValidator(argsHeaderValidator)
		if err != nil {
			return nil, err
		}

		argsPeerMiniBlockSyncer := shardchain.ArgPeerMiniBlockSyncer{
			MiniBlocksPool:     pcf.data.Datapool().MiniBlocks(),
			ValidatorsInfoPool: pcf.data.Datapool().ValidatorsInfo(),
			RequestHandler:     requestHandler,
		}

		peerMiniBlockSyncer, err := shardchain.NewPeerMiniBlockSyncer(argsPeerMiniBlockSyncer)
		if err != nil {
			return nil, err
		}

		argEpochStart := &shardchain.ArgsShardEpochStartTrigger{
			Marshalizer:          pcf.coreData.InternalMarshalizer(),
			Hasher:               pcf.coreData.Hasher(),
			HeaderValidator:      headerValidator,
			Uint64Converter:      pcf.coreData.Uint64ByteSliceConverter(),
			DataPool:             pcf.data.Datapool(),
			Storage:              pcf.data.StorageService(),
			RequestHandler:       requestHandler,
			Epoch:                pcf.bootstrapComponents.EpochBootstrapParams().Epoch(),
			EpochStartNotifier:   pcf.coreData.EpochStartNotifierWithConfirm(),
			Validity:             process.MetaBlockValidity,
			Finality:             process.BlockFinality,
			PeerMiniBlocksSyncer: peerMiniBlockSyncer,
			RoundHandler:         pcf.coreData.RoundHandler(),
			AppStatusHandler:     pcf.statusCoreComponents.AppStatusHandler(),
			EnableEpochsHandler:  pcf.coreData.EnableEpochsHandler(),
		}
		return shardchain.NewEpochStartTrigger(argEpochStart)
	}

	if shardCoordinator.SelfId() == core.MetachainShardId {
		genesisHeader := pcf.data.Blockchain().GetGenesisHeader()
		if check.IfNil(genesisHeader) {
			return nil, errorsMx.ErrGenesisBlockNotInitialized
		}

		argEpochStart := &metachain.ArgsNewMetaEpochStartTrigger{
			GenesisTime:        time.Unix(pcf.coreData.GenesisNodesSetup().GetStartTime(), 0),
			Settings:           &pcf.config.EpochStartConfig,
			Epoch:              pcf.bootstrapComponents.EpochBootstrapParams().Epoch(),
			EpochStartRound:    genesisHeader.GetRound(),
			EpochStartNotifier: pcf.coreData.EpochStartNotifierWithConfirm(),
			Storage:            pcf.data.StorageService(),
			Marshalizer:        pcf.coreData.InternalMarshalizer(),
			Hasher:             pcf.coreData.Hasher(),
			AppStatusHandler:   pcf.statusCoreComponents.AppStatusHandler(),
			DataPool:           pcf.data.Datapool(),
		}

		return metachain.NewEpochStartTrigger(argEpochStart)
	}

	return nil, errors.New("error creating new start of epoch trigger because of invalid shard id")
}

func (pcf *processComponentsFactory) generateGenesisHeadersAndApplyInitialBalances() (map[uint32]data.HeaderHandler, map[uint32]*genesis.IndexingData, error) {
	genesisVmConfig := pcf.config.VirtualMachine.Execution
	conversionBase := 10
	genesisNodePrice, ok := big.NewInt(0).SetString(pcf.systemSCConfig.StakingSystemSCConfig.GenesisNodePrice, conversionBase)
	if !ok {
		return nil, nil, errors.New("invalid genesis node price")
	}

	arg := processGenesis.ArgsGenesisBlockCreator{
		Core:                 pcf.coreData,
		Data:                 pcf.data,
		GenesisTime:          uint64(pcf.coreData.GenesisNodesSetup().GetStartTime()),
		StartEpochNum:        pcf.bootstrapComponents.EpochBootstrapParams().Epoch(),
		Accounts:             pcf.state.AccountsAdapter(),
		InitialNodesSetup:    pcf.coreData.GenesisNodesSetup(),
		Economics:            pcf.coreData.EconomicsData(),
		ShardCoordinator:     pcf.bootstrapComponents.ShardCoordinator(),
		AccountsParser:       pcf.accountsParser,
		SmartContractParser:  pcf.smartContractParser,
		ValidatorAccounts:    pcf.state.PeerAccounts(),
		GasSchedule:          pcf.gasSchedule,
		VirtualMachineConfig: genesisVmConfig,
		TxLogsProcessor:      pcf.txLogsProcessor,
		HardForkConfig:       pcf.config.Hardfork,
		TrieStorageManagers:  pcf.state.TrieStorageManagers(),
		SystemSCConfig:       *pcf.systemSCConfig,
		BlockSignKeyGen:      pcf.crypto.BlockSignKeyGen(),
		GenesisString:        pcf.config.GeneralSettings.GenesisString,
		GenesisNodePrice:     genesisNodePrice,
		RoundConfig:          &pcf.roundConfig,
		EpochConfig:          &pcf.epochConfig,
	}

	gbc, err := processGenesis.NewGenesisBlockCreator(arg)
	if err != nil {
		return nil, nil, err
	}
	pcf.importHandler = gbc.ImportHandler()

	genesisBlocks, err := gbc.CreateGenesisBlocks()
	if err != nil {
		return nil, nil, err
	}
	indexingData := gbc.GetIndexingData()

	return genesisBlocks, indexingData, nil
}

func (pcf *processComponentsFactory) indexAndReturnGenesisAccounts() (map[string]*alteredAccount.AlteredAccount, error) {
	if !pcf.statusComponents.OutportHandler().HasDrivers() {
		return map[string]*alteredAccount.AlteredAccount{}, nil
	}

	rootHash, err := pcf.state.AccountsAdapter().RootHash()
	if err != nil {
		return map[string]*alteredAccount.AlteredAccount{}, err
	}

	leavesChannels := &common.TrieIteratorChannels{
		LeavesChan: make(chan core.KeyValueHolder, common.TrieLeavesChannelDefaultCapacity),
		ErrChan:    errChan.NewErrChanWrapper(),
	}
	err = pcf.state.AccountsAdapter().GetAllLeaves(leavesChannels, context.Background(), rootHash, parsers.NewMainTrieLeafParser())
	if err != nil {
		return map[string]*alteredAccount.AlteredAccount{}, err
	}

	genesisAccounts := make(map[string]*alteredAccount.AlteredAccount, 0)
	for leaf := range leavesChannels.LeavesChan {
		userAccount, errUnmarshal := pcf.unmarshalUserAccount(leaf.Value())
		if errUnmarshal != nil {
			log.Debug("cannot unmarshal genesis user account. it may be a code leaf", "error", errUnmarshal)
			continue
		}

		encodedAddress, errEncode := pcf.coreData.AddressPubKeyConverter().Encode(userAccount.GetAddress())
		if errEncode != nil {
			return map[string]*alteredAccount.AlteredAccount{}, errEncode
		}

		genesisAccounts[encodedAddress] = &alteredAccount.AlteredAccount{
			AdditionalData: &alteredAccount.AdditionalAccountData{
				BalanceChanged: true,
			},
			Address: encodedAddress,
			Balance: userAccount.GetBalance().String(),
			Nonce:   userAccount.GetNonce(),
			Tokens:  nil,
		}
	}

	err = leavesChannels.ErrChan.ReadFromChanNonBlocking()
	if err != nil {
		return map[string]*alteredAccount.AlteredAccount{}, err
	}

	shardID := pcf.bootstrapComponents.ShardCoordinator().SelfId()
	pcf.statusComponents.OutportHandler().SaveAccounts(&outport.Accounts{
		ShardID:         shardID,
		BlockTimestamp:  uint64(pcf.coreData.GenesisNodesSetup().GetStartTime()),
		AlteredAccounts: genesisAccounts,
	})
	return genesisAccounts, nil
}

func (pcf *processComponentsFactory) unmarshalUserAccount(userAccountsBytes []byte) (*accounts.UserAccountData, error) {
	userAccount := &accounts.UserAccountData{}
	err := pcf.coreData.InternalMarshalizer().Unmarshal(userAccount, userAccountsBytes)
	if err != nil {
		return nil, err
	}

	return userAccount, nil
}

func (pcf *processComponentsFactory) setGenesisHeader(genesisBlocks map[uint32]data.HeaderHandler) error {
	genesisBlock, ok := genesisBlocks[pcf.bootstrapComponents.ShardCoordinator().SelfId()]
	if !ok {
		return errors.New("genesis block does not exist")
	}

	return pcf.data.Blockchain().SetGenesisHeader(genesisBlock)
}

func (pcf *processComponentsFactory) prepareGenesisBlock(
	genesisBlocks map[uint32]data.HeaderHandler,
) error {
	genesisBlock, ok := genesisBlocks[pcf.bootstrapComponents.ShardCoordinator().SelfId()]
	if !ok {
		return errors.New("genesis block does not exist")
	}

	genesisBlockHash, err := core.CalculateHash(pcf.coreData.InternalMarshalizer(), pcf.coreData.Hasher(), genesisBlock)
	if err != nil {
		return err
	}

	err = pcf.data.Blockchain().SetGenesisHeader(genesisBlock)
	if err != nil {
		return err
	}

	pcf.data.Blockchain().SetGenesisHeaderHash(genesisBlockHash)
	nonceToByteSlice := pcf.coreData.Uint64ByteSliceConverter().ToByteSlice(genesisBlock.GetNonce())

	return pcf.saveGenesisHeaderToStorage(genesisBlock, genesisBlockHash, nonceToByteSlice)
}

func (pcf *processComponentsFactory) saveGenesisHeaderToStorage(
	genesisBlock data.HeaderHandler,
	genesisBlockHash []byte,
	nonceToByteSlice []byte,
) error {
	marshalledBlock, err := pcf.coreData.InternalMarshalizer().Marshal(genesisBlock)
	if err != nil {
		return err
	}

	if pcf.bootstrapComponents.ShardCoordinator().SelfId() == core.MetachainShardId {
		pcf.saveMetaBlock(genesisBlockHash, marshalledBlock, nonceToByteSlice)
	} else {
		pcf.saveShardBlock(genesisBlockHash, marshalledBlock, nonceToByteSlice, genesisBlock.GetShardID())
	}

	return nil
}

func (pcf *processComponentsFactory) saveMetaBlock(genesisBlockHash []byte, marshalledBlock []byte, nonceToByteSlice []byte) {
	errNotCritical := pcf.data.StorageService().Put(dataRetriever.MetaBlockUnit, genesisBlockHash, marshalledBlock)
	if errNotCritical != nil {
		log.Error("error storing genesis metablock", "error", errNotCritical.Error())
	}
	errNotCritical = pcf.data.StorageService().Put(dataRetriever.MetaHdrNonceHashDataUnit, nonceToByteSlice, genesisBlockHash)
	if errNotCritical != nil {
		log.Error("error storing genesis metablock (nonce-hash)", "error", errNotCritical.Error())
	}
}

func (pcf *processComponentsFactory) saveShardBlock(genesisBlockHash []byte, marshalledBlock []byte, nonceToByteSlice []byte, shardID uint32) {
	errNotCritical := pcf.data.StorageService().Put(dataRetriever.BlockHeaderUnit, genesisBlockHash, marshalledBlock)
	if errNotCritical != nil {
		log.Error("error storing genesis shardblock", "error", errNotCritical.Error())
	}

	hdrNonceHashDataUnit := dataRetriever.ShardHdrNonceHashDataUnit + dataRetriever.UnitType(shardID)
	errNotCritical = pcf.data.StorageService().Put(hdrNonceHashDataUnit, nonceToByteSlice, genesisBlockHash)
	if errNotCritical != nil {
		log.Error("error storing genesis shard header (nonce-hash)", "error", errNotCritical.Error())
	}
}

func getGenesisBlockForShard(miniBlocks []*dataBlock.MiniBlock, shardId uint32) *dataBlock.Body {
	var indexMiniBlocks = make([]*dataBlock.MiniBlock, 0)

	for _, miniBlock := range miniBlocks {
		if miniBlock.GetSenderShardID() == shardId ||
			miniBlock.GetReceiverShardID() == shardId {
			indexMiniBlocks = append(indexMiniBlocks, miniBlock)
		}
	}

	genesisMiniBlocks := &dataBlock.Body{
		MiniBlocks: indexMiniBlocks,
	}

	return genesisMiniBlocks
}

func getGenesisIntraShardMiniblocks(miniBlocks []*dataBlock.MiniBlock) []*dataBlock.MiniBlock {
	intraShardMiniBlocks := make([]*dataBlock.MiniBlock, 0)

	for _, miniBlock := range miniBlocks {
		if miniBlock.GetReceiverShardID() == miniBlock.GetSenderShardID() {
			intraShardMiniBlocks = append(intraShardMiniBlocks, miniBlock)
		}
	}

	return intraShardMiniBlocks
}

func (pcf *processComponentsFactory) createGenesisMiniBlockHandlers(miniBlocks []*dataBlock.MiniBlock) ([]data.MiniBlockHeaderHandler, error) {
	miniBlockHeaderHandlers := make([]data.MiniBlockHeaderHandler, len(miniBlocks))

	for i := 0; i < len(miniBlocks); i++ {
		txCount := len(miniBlocks[i].GetTxHashes())

		miniBlockHash, err := core.CalculateHash(pcf.coreData.InternalMarshalizer(), pcf.coreData.Hasher(), miniBlocks[i])
		if err != nil {
			return nil, err
		}

		miniBlockHeader := &dataBlock.MiniBlockHeader{
			Hash:            miniBlockHash,
			SenderShardID:   miniBlocks[i].GetSenderShardID(),
			ReceiverShardID: miniBlocks[i].GetReceiverShardID(),
			TxCount:         uint32(txCount),
			Type:            miniBlocks[i].GetType(),
		}

		err = miniBlockHeader.SetProcessingType(int32(dataBlock.Normal))
		if err != nil {
			return nil, err
		}
		err = miniBlockHeader.SetConstructionState(int32(dataBlock.Final))
		if err != nil {
			return nil, err
		}

		miniBlockHeaderHandlers[i] = miniBlockHeader
	}

	return miniBlockHeaderHandlers, nil
}

func (pcf *processComponentsFactory) indexGenesisBlocks(
	genesisBlocks map[uint32]data.HeaderHandler,
	initialIndexingData map[uint32]*genesis.IndexingData,
	alteredAccounts map[string]*alteredAccount.AlteredAccount,
) error {
	currentShardID := pcf.bootstrapComponents.ShardCoordinator().SelfId()
	originalGenesisBlockHeader := genesisBlocks[currentShardID]
	genesisBlockHeader := originalGenesisBlockHeader.ShallowClone()

	genesisBlockHash, err := core.CalculateHash(pcf.coreData.InternalMarshalizer(), pcf.coreData.Hasher(), genesisBlockHeader)
	if err != nil {
		return err
	}

	miniBlocks, txsPoolPerShard, errGenerate := pcf.accountsParser.GenerateInitialTransactions(pcf.bootstrapComponents.ShardCoordinator(), initialIndexingData)
	if errGenerate != nil {
		return errGenerate
	}

	intraShardMiniBlocks := getGenesisIntraShardMiniblocks(miniBlocks)
	genesisBody := getGenesisBlockForShard(miniBlocks, currentShardID)

	if pcf.statusComponents.OutportHandler().HasDrivers() {
		log.Info("indexGenesisBlocks(): indexer.SaveBlock", "hash", genesisBlockHash)

		// manually add the genesis minting address as it is not exist in the trie
		genesisAddress := pcf.accountsParser.GenesisMintingAddress()

		alteredAccounts[genesisAddress] = &alteredAccount.AlteredAccount{
			Address: genesisAddress,
			Balance: "0",
		}

		_ = genesisBlockHeader.SetTxCount(uint32(len(txsPoolPerShard[currentShardID].Transactions)))

		arg := &outport.OutportBlockWithHeaderAndBody{
			OutportBlock: &outport.OutportBlock{
				BlockData: nil, // this will be filled by outport handler
				HeaderGasConsumption: &outport.HeaderGasConsumption{
					GasProvided:    0,
					GasRefunded:    0,
					GasPenalized:   0,
					MaxGasPerBlock: pcf.coreData.EconomicsData().MaxGasLimitPerBlock(currentShardID),
				},
				TransactionPool: txsPoolPerShard[currentShardID],
				AlteredAccounts: alteredAccounts,
			},
			HeaderDataWithBody: &outport.HeaderDataWithBody{
				Body:       genesisBody,
				Header:     genesisBlockHeader,
				HeaderHash: genesisBlockHash,
			},
		}
		errOutport := pcf.statusComponents.OutportHandler().SaveBlock(arg)
		if errOutport != nil {
			log.Error("indexGenesisBlocks.outportHandler.SaveBlock cannot save block", "error", errOutport)
		}
	}

	log.Info("indexGenesisBlocks(): historyRepo.RecordBlock", "shardID", currentShardID, "hash", genesisBlockHash)
	if txsPoolPerShard[currentShardID] != nil {
		err = pcf.historyRepo.RecordBlock(
			genesisBlockHash,
			originalGenesisBlockHeader,
			genesisBody,
			wrapSCRsInfo(txsPoolPerShard[currentShardID].SmartContractResults),
			wrapReceipts(txsPoolPerShard[currentShardID].Receipts),
			intraShardMiniBlocks,
			wrapLogs(txsPoolPerShard[currentShardID].Logs))
		if err != nil {
			return err
		}
	}

	err = pcf.saveGenesisMiniBlocksToStorage(miniBlocks)
	if err != nil {
		return err
	}

	if txsPoolPerShard[currentShardID] != nil {
		err = pcf.saveGenesisTxsToStorage(wrapTxsInfo(txsPoolPerShard[currentShardID].Transactions))
		if err != nil {
			return err
		}
	}

	nonceByHashDataUnit := dataRetriever.GetHdrNonceHashDataUnit(currentShardID)
	nonceAsBytes := pcf.coreData.Uint64ByteSliceConverter().ToByteSlice(genesisBlockHeader.GetNonce())
	err = pcf.data.StorageService().Put(nonceByHashDataUnit, nonceAsBytes, genesisBlockHash)
	if err != nil {
		return err
	}

	return pcf.saveAlteredGenesisHeaderToStorage(
		genesisBlockHeader,
		genesisBlockHash,
		genesisBody,
		intraShardMiniBlocks,
		txsPoolPerShard)
}

func (pcf *processComponentsFactory) saveAlteredGenesisHeaderToStorage(
	genesisBlockHeader data.HeaderHandler,
	genesisBlockHash []byte,
	genesisBody *dataBlock.Body,
	intraShardMiniBlocks []*dataBlock.MiniBlock,
	txsPoolPerShard map[uint32]*outport.TransactionPool,
) error {
	currentShardId := pcf.bootstrapComponents.ShardCoordinator().SelfId()

	genesisMiniBlockHeaderHandlers, err := pcf.createGenesisMiniBlockHandlers(genesisBody.GetMiniBlocks())
	if err != nil {
		return err
	}

	nonceAsBytes := pcf.coreData.Uint64ByteSliceConverter().ToByteSlice(genesisBlockHeader.GetNonce())
	nonceAsBytes = append(nonceAsBytes, []byte(common.GenesisStorageSuffix)...)
	err = genesisBlockHeader.SetMiniBlockHeaderHandlers(genesisMiniBlockHeaderHandlers)
	if err != nil {
		return err
	}

	genesisBlockHash = append(genesisBlockHash, []byte(common.GenesisStorageSuffix)...)
	err = pcf.saveGenesisHeaderToStorage(genesisBlockHeader, genesisBlockHash, nonceAsBytes)
	if err != nil {
		return err
	}

	if txsPoolPerShard[currentShardId] != nil {
		err = pcf.historyRepo.RecordBlock(
			genesisBlockHash,
			genesisBlockHeader,
			genesisBody,
			wrapSCRsInfo(txsPoolPerShard[currentShardId].SmartContractResults),
			wrapReceipts(txsPoolPerShard[currentShardId].Receipts),
			intraShardMiniBlocks,
			wrapLogs(txsPoolPerShard[currentShardId].Logs))
		if err != nil {
			return err
		}
	}

	return nil
}

func (pcf *processComponentsFactory) saveGenesisTxsToStorage(txs map[string]data.TransactionHandler) error {
	for txHash, tx := range txs {
		marshalledTx, err := pcf.coreData.InternalMarshalizer().Marshal(tx)
		if err != nil {
			return err
		}

		err = pcf.data.StorageService().Put(dataRetriever.TransactionUnit, []byte(txHash), marshalledTx)
		if err != nil {
			return err
		}
	}

	return nil
}

func (pcf *processComponentsFactory) saveGenesisMiniBlocksToStorage(miniBlocks []*dataBlock.MiniBlock) error {
	for _, miniBlock := range miniBlocks {
		marshalizedMiniBlock, err := pcf.coreData.InternalMarshalizer().Marshal(miniBlock)
		if err != nil {
			return err
		}

		miniBlockHash, err := core.CalculateHash(pcf.coreData.InternalMarshalizer(), pcf.coreData.Hasher(), miniBlock)
		if err != nil {
			return err
		}

		err = pcf.data.StorageService().Put(dataRetriever.MiniBlockUnit, miniBlockHash, marshalizedMiniBlock)
		if err != nil {
			return err
		}
	}

	return nil
}

func (pcf *processComponentsFactory) newBlockTracker(
	headerValidator process.HeaderConstructionValidator,
	requestHandler process.RequestHandler,
	genesisBlocks map[uint32]data.HeaderHandler,
) (process.BlockTracker, error) {
	shardCoordinator := pcf.bootstrapComponents.ShardCoordinator()
	argBaseTracker := track.ArgBaseTracker{
		Hasher:           pcf.coreData.Hasher(),
		HeaderValidator:  headerValidator,
		Marshalizer:      pcf.coreData.InternalMarshalizer(),
		RequestHandler:   requestHandler,
		RoundHandler:     pcf.coreData.RoundHandler(),
		ShardCoordinator: shardCoordinator,
		Store:            pcf.data.StorageService(),
		StartHeaders:     genesisBlocks,
		PoolsHolder:      pcf.data.Datapool(),
		WhitelistHandler: pcf.whiteListHandler,
		FeeHandler:       pcf.coreData.EconomicsData(),
	}

	if shardCoordinator.SelfId() < shardCoordinator.NumberOfShards() {
		arguments := track.ArgShardTracker{
			ArgBaseTracker: argBaseTracker,
		}

		return track.NewShardBlockTrack(arguments)
	}

	if shardCoordinator.SelfId() == core.MetachainShardId {
		arguments := track.ArgMetaTracker{
			ArgBaseTracker: argBaseTracker,
		}

		return track.NewMetaBlockTrack(arguments)
	}

	return nil, errors.New("could not create block tracker")
}

// -- Resolvers container Factory begin
func (pcf *processComponentsFactory) newResolverContainerFactory() (dataRetriever.ResolversContainerFactory, error) {

	if pcf.importDBConfig.IsImportDBMode {
		log.Debug("starting with disabled resolvers", "path", pcf.importDBConfig.ImportDBWorkingDir)
		return disabledResolversContainer.NewDisabledResolversContainerFactory(), nil
	}

	payloadValidator, err := validator.NewPeerAuthenticationPayloadValidator(pcf.config.HeartbeatV2.HeartbeatExpiryTimespanInSec)
	if err != nil {
		return nil, err
	}

	if pcf.bootstrapComponents.ShardCoordinator().SelfId() < pcf.bootstrapComponents.ShardCoordinator().NumberOfShards() {
		return pcf.newShardResolverContainerFactory(payloadValidator)
	}
	if pcf.bootstrapComponents.ShardCoordinator().SelfId() == core.MetachainShardId {
		return pcf.newMetaResolverContainerFactory(payloadValidator)
	}

	return nil, errors.New("could not create interceptor and resolver container factory")
}

func (pcf *processComponentsFactory) newShardResolverContainerFactory(
	payloadValidator process.PeerAuthenticationPayloadValidator,
) (dataRetriever.ResolversContainerFactory, error) {

	dataPacker, err := partitioning.NewSimpleDataPacker(pcf.coreData.InternalMarshalizer())
	if err != nil {
		return nil, err
	}

	resolversContainerFactoryArgs := resolverscontainer.FactoryArgs{
		ShardCoordinator:                pcf.bootstrapComponents.ShardCoordinator(),
		MainMessenger:                   pcf.network.NetworkMessenger(),
		FullArchiveMessenger:            pcf.network.FullArchiveNetworkMessenger(),
		Store:                           pcf.data.StorageService(),
		Marshalizer:                     pcf.coreData.InternalMarshalizer(),
		DataPools:                       pcf.data.Datapool(),
		Uint64ByteSliceConverter:        pcf.coreData.Uint64ByteSliceConverter(),
		DataPacker:                      dataPacker,
		TriesContainer:                  pcf.state.TriesContainer(),
		SizeCheckDelta:                  pcf.config.Marshalizer.SizeCheckDelta,
		InputAntifloodHandler:           pcf.network.InputAntiFloodHandler(),
		OutputAntifloodHandler:          pcf.network.OutputAntiFloodHandler(),
		NumConcurrentResolvingJobs:      pcf.config.Antiflood.NumConcurrentResolverJobs,
		IsFullHistoryNode:               pcf.prefConfigs.Preferences.FullArchive,
		MainPreferredPeersHolder:        pcf.network.PreferredPeersHolderHandler(),
		FullArchivePreferredPeersHolder: pcf.network.FullArchivePreferredPeersHolderHandler(),
		PayloadValidator:                payloadValidator,
	}
	resolversContainerFactory, err := resolverscontainer.NewShardResolversContainerFactory(resolversContainerFactoryArgs)
	if err != nil {
		return nil, err
	}

	return resolversContainerFactory, nil
}

func (pcf *processComponentsFactory) newMetaResolverContainerFactory(
	payloadValidator process.PeerAuthenticationPayloadValidator,
) (dataRetriever.ResolversContainerFactory, error) {

	dataPacker, err := partitioning.NewSimpleDataPacker(pcf.coreData.InternalMarshalizer())
	if err != nil {
		return nil, err
	}

	resolversContainerFactoryArgs := resolverscontainer.FactoryArgs{
		ShardCoordinator:                pcf.bootstrapComponents.ShardCoordinator(),
		MainMessenger:                   pcf.network.NetworkMessenger(),
		FullArchiveMessenger:            pcf.network.FullArchiveNetworkMessenger(),
		Store:                           pcf.data.StorageService(),
		Marshalizer:                     pcf.coreData.InternalMarshalizer(),
		DataPools:                       pcf.data.Datapool(),
		Uint64ByteSliceConverter:        pcf.coreData.Uint64ByteSliceConverter(),
		DataPacker:                      dataPacker,
		TriesContainer:                  pcf.state.TriesContainer(),
		SizeCheckDelta:                  pcf.config.Marshalizer.SizeCheckDelta,
		InputAntifloodHandler:           pcf.network.InputAntiFloodHandler(),
		OutputAntifloodHandler:          pcf.network.OutputAntiFloodHandler(),
		NumConcurrentResolvingJobs:      pcf.config.Antiflood.NumConcurrentResolverJobs,
		IsFullHistoryNode:               pcf.prefConfigs.Preferences.FullArchive,
		MainPreferredPeersHolder:        pcf.network.PreferredPeersHolderHandler(),
		FullArchivePreferredPeersHolder: pcf.network.FullArchivePreferredPeersHolderHandler(),
		PayloadValidator:                payloadValidator,
	}

	return resolverscontainer.NewMetaResolversContainerFactory(resolversContainerFactoryArgs)
}

func (pcf *processComponentsFactory) newRequestersContainerFactory(
	currentEpochProvider dataRetriever.CurrentNetworkEpochProviderHandler,
) (dataRetriever.RequestersContainerFactory, error) {

	if pcf.importDBConfig.IsImportDBMode {
		log.Debug("starting with storage requesters", "path", pcf.importDBConfig.ImportDBWorkingDir)
		return pcf.newStorageRequesters()
	}

	shardCoordinator := pcf.bootstrapComponents.ShardCoordinator()
	requestersContainerFactoryArgs := requesterscontainer.FactoryArgs{
		RequesterConfig:                 pcf.config.Requesters,
		ShardCoordinator:                shardCoordinator,
		MainMessenger:                   pcf.network.NetworkMessenger(),
		FullArchiveMessenger:            pcf.network.FullArchiveNetworkMessenger(),
		Marshaller:                      pcf.coreData.InternalMarshalizer(),
		Uint64ByteSliceConverter:        pcf.coreData.Uint64ByteSliceConverter(),
		OutputAntifloodHandler:          pcf.network.OutputAntiFloodHandler(),
		CurrentNetworkEpochProvider:     currentEpochProvider,
		MainPreferredPeersHolder:        pcf.network.PreferredPeersHolderHandler(),
		FullArchivePreferredPeersHolder: pcf.network.FullArchivePreferredPeersHolderHandler(),
		PeersRatingHandler:              pcf.network.PeersRatingHandler(),
		SizeCheckDelta:                  pcf.config.Marshalizer.SizeCheckDelta,
	}

	if shardCoordinator.SelfId() < shardCoordinator.NumberOfShards() {
		return requesterscontainer.NewShardRequestersContainerFactory(requestersContainerFactoryArgs)
	}
	if shardCoordinator.SelfId() == core.MetachainShardId {
		return requesterscontainer.NewMetaRequestersContainerFactory(requestersContainerFactoryArgs)
	}

	return nil, errors.New("could not create requester container factory")
}

func (pcf *processComponentsFactory) newInterceptorContainerFactory(
	headerSigVerifier process.InterceptedHeaderSigVerifier,
	headerIntegrityVerifier nodeFactory.HeaderIntegrityVerifierHandler,
	validityAttester process.ValidityAttester,
	epochStartTrigger process.EpochStartTriggerHandler,
	requestHandler process.RequestHandler,
	mainPeerShardMapper *networksharding.PeerShardMapper,
	fullArchivePeerShardMapper *networksharding.PeerShardMapper,
	hardforkTrigger factory.HardforkTrigger,
) (process.InterceptorsContainerFactory, process.TimeCacher, error) {
	nodeOperationMode := p2p.NormalOperation
	if pcf.prefConfigs.Preferences.FullArchive {
		nodeOperationMode = p2p.FullArchiveMode
	}

	shardCoordinator := pcf.bootstrapComponents.ShardCoordinator()
	if shardCoordinator.SelfId() < shardCoordinator.NumberOfShards() {
		return pcf.newShardInterceptorContainerFactory(
			headerSigVerifier,
			headerIntegrityVerifier,
			validityAttester,
			epochStartTrigger,
			requestHandler,
			mainPeerShardMapper,
			fullArchivePeerShardMapper,
			hardforkTrigger,
			nodeOperationMode,
		)
	}
	if shardCoordinator.SelfId() == core.MetachainShardId {
		return pcf.newMetaInterceptorContainerFactory(
			headerSigVerifier,
			headerIntegrityVerifier,
			validityAttester,
			epochStartTrigger,
			requestHandler,
			mainPeerShardMapper,
			fullArchivePeerShardMapper,
			hardforkTrigger,
			nodeOperationMode,
		)
	}

	return nil, nil, errors.New("could not create interceptor container factory")
}

func (pcf *processComponentsFactory) newStorageRequesters() (dataRetriever.RequestersContainerFactory, error) {
	pathManager, err := storageFactory.CreatePathManager(
		storageFactory.ArgCreatePathManager{
			WorkingDir: pcf.importDBConfig.ImportDBWorkingDir,
			ChainID:    pcf.coreData.ChainID(),
		},
	)
	if err != nil {
		return nil, err
	}

	manualEpochStartNotifier := notifier.NewManualEpochStartNotifier()
	defer func() {
		// we need to call this after we wired all the notified components
		if pcf.importDBConfig.IsImportDBMode {
			manualEpochStartNotifier.NewEpoch(pcf.bootstrapComponents.EpochBootstrapParams().Epoch() + 1)
		}
	}()

	storageServiceCreator, err := storageFactory.NewStorageServiceFactory(
		storageFactory.StorageServiceFactoryArgs{
			Config:                        pcf.config,
			PrefsConfig:                   pcf.prefConfigs.Preferences,
			ShardCoordinator:              pcf.bootstrapComponents.ShardCoordinator(),
			PathManager:                   pathManager,
			EpochStartNotifier:            manualEpochStartNotifier,
			NodeTypeProvider:              pcf.coreData.NodeTypeProvider(),
			CurrentEpoch:                  pcf.bootstrapComponents.EpochBootstrapParams().Epoch(),
			StorageType:                   storageFactory.ProcessStorageService,
			CreateTrieEpochRootHashStorer: false,
			NodeProcessingMode:            common.GetNodeProcessingMode(&pcf.importDBConfig),
			SnapshotsEnabled:              pcf.flagsConfig.SnapshotsEnabled,
			RepopulateTokensSupplies:      pcf.flagsConfig.RepopulateTokensSupplies,
			ManagedPeersHolder:            pcf.crypto.ManagedPeersHolder(),
		},
	)
	if err != nil {
		return nil, err
	}

	if pcf.bootstrapComponents.ShardCoordinator().SelfId() == core.MetachainShardId {
		store, errStore := storageServiceCreator.CreateForMeta()
		if errStore != nil {
			return nil, errStore
		}

		return pcf.createStorageRequestersForMeta(
			store,
			manualEpochStartNotifier,
		)
	}

	store, err := storageServiceCreator.CreateForShard()
	if err != nil {
		return nil, err
	}

	return pcf.createStorageRequestersForShard(
		store,
		manualEpochStartNotifier,
	)
}

func (pcf *processComponentsFactory) createStorageRequestersForMeta(
	store dataRetriever.StorageService,
	manualEpochStartNotifier dataRetriever.ManualEpochStartNotifier,
) (dataRetriever.RequestersContainerFactory, error) {
	dataPacker, err := partitioning.NewSimpleDataPacker(pcf.coreData.InternalMarshalizer())
	if err != nil {
		return nil, err
	}

	requestersContainerFactoryArgs := storagerequesterscontainer.FactoryArgs{
		GeneralConfig:            pcf.config,
		ShardIDForTries:          pcf.importDBConfig.ImportDBTargetShardID,
		ChainID:                  pcf.coreData.ChainID(),
		WorkingDirectory:         pcf.importDBConfig.ImportDBWorkingDir,
		Hasher:                   pcf.coreData.Hasher(),
		ShardCoordinator:         pcf.bootstrapComponents.ShardCoordinator(),
		Messenger:                pcf.network.NetworkMessenger(),
		Store:                    store,
		Marshalizer:              pcf.coreData.InternalMarshalizer(),
		Uint64ByteSliceConverter: pcf.coreData.Uint64ByteSliceConverter(),
		DataPacker:               dataPacker,
		ManualEpochStartNotifier: manualEpochStartNotifier,
		ChanGracefullyClose:      pcf.coreData.ChanStopNodeProcess(),
		SnapshotsEnabled:         pcf.flagsConfig.SnapshotsEnabled,
		EnableEpochsHandler:      pcf.coreData.EnableEpochsHandler(),
	}

	return storagerequesterscontainer.NewMetaRequestersContainerFactory(requestersContainerFactoryArgs)
}

func (pcf *processComponentsFactory) createStorageRequestersForShard(
	store dataRetriever.StorageService,
	manualEpochStartNotifier dataRetriever.ManualEpochStartNotifier,
) (dataRetriever.RequestersContainerFactory, error) {
	dataPacker, err := partitioning.NewSimpleDataPacker(pcf.coreData.InternalMarshalizer())
	if err != nil {
		return nil, err
	}

	requestersContainerFactoryArgs := storagerequesterscontainer.FactoryArgs{
		GeneralConfig:            pcf.config,
		ShardIDForTries:          pcf.importDBConfig.ImportDBTargetShardID,
		ChainID:                  pcf.coreData.ChainID(),
		WorkingDirectory:         pcf.importDBConfig.ImportDBWorkingDir,
		Hasher:                   pcf.coreData.Hasher(),
		ShardCoordinator:         pcf.bootstrapComponents.ShardCoordinator(),
		Messenger:                pcf.network.NetworkMessenger(),
		Store:                    store,
		Marshalizer:              pcf.coreData.InternalMarshalizer(),
		Uint64ByteSliceConverter: pcf.coreData.Uint64ByteSliceConverter(),
		DataPacker:               dataPacker,
		ManualEpochStartNotifier: manualEpochStartNotifier,
		ChanGracefullyClose:      pcf.coreData.ChanStopNodeProcess(),
		SnapshotsEnabled:         pcf.flagsConfig.SnapshotsEnabled,
		EnableEpochsHandler:      pcf.coreData.EnableEpochsHandler(),
	}

	return storagerequesterscontainer.NewShardRequestersContainerFactory(requestersContainerFactoryArgs)
}

func (pcf *processComponentsFactory) newShardInterceptorContainerFactory(
	headerSigVerifier process.InterceptedHeaderSigVerifier,
	headerIntegrityVerifier nodeFactory.HeaderIntegrityVerifierHandler,
	validityAttester process.ValidityAttester,
	epochStartTrigger process.EpochStartTriggerHandler,
	requestHandler process.RequestHandler,
	mainPeerShardMapper *networksharding.PeerShardMapper,
	fullArchivePeerShardMapper *networksharding.PeerShardMapper,
	hardforkTrigger factory.HardforkTrigger,
	nodeOperationMode p2p.NodeOperation,
) (process.InterceptorsContainerFactory, process.TimeCacher, error) {
	headerBlackList := cache.NewTimeCache(timeSpanForBadHeaders)
	shardInterceptorsContainerFactoryArgs := interceptorscontainer.CommonInterceptorsContainerFactoryArgs{
		CoreComponents:               pcf.coreData,
		CryptoComponents:             pcf.crypto,
		Accounts:                     pcf.state.AccountsAdapter(),
		ShardCoordinator:             pcf.bootstrapComponents.ShardCoordinator(),
		NodesCoordinator:             pcf.nodesCoordinator,
		MainMessenger:                pcf.network.NetworkMessenger(),
		FullArchiveMessenger:         pcf.network.FullArchiveNetworkMessenger(),
		Store:                        pcf.data.StorageService(),
		DataPool:                     pcf.data.Datapool(),
		MaxTxNonceDeltaAllowed:       common.MaxTxNonceDeltaAllowed,
		TxFeeHandler:                 pcf.coreData.EconomicsData(),
		BlockBlackList:               headerBlackList,
		HeaderSigVerifier:            headerSigVerifier,
		HeaderIntegrityVerifier:      headerIntegrityVerifier,
		ValidityAttester:             validityAttester,
		EpochStartTrigger:            epochStartTrigger,
		WhiteListHandler:             pcf.whiteListHandler,
		WhiteListerVerifiedTxs:       pcf.whiteListerVerifiedTxs,
		AntifloodHandler:             pcf.network.InputAntiFloodHandler(),
		ArgumentsParser:              smartContract.NewArgumentParser(),
		PreferredPeersHolder:         pcf.network.PreferredPeersHolderHandler(),
		SizeCheckDelta:               pcf.config.Marshalizer.SizeCheckDelta,
		RequestHandler:               requestHandler,
		PeerSignatureHandler:         pcf.crypto.PeerSignatureHandler(),
		SignaturesHandler:            pcf.network.NetworkMessenger(),
		HeartbeatExpiryTimespanInSec: pcf.config.HeartbeatV2.HeartbeatExpiryTimespanInSec,
		MainPeerShardMapper:          mainPeerShardMapper,
		FullArchivePeerShardMapper:   fullArchivePeerShardMapper,
		HardforkTrigger:              hardforkTrigger,
		NodeOperationMode:            nodeOperationMode,
	}

	interceptorContainerFactory, err := interceptorscontainer.NewShardInterceptorsContainerFactory(shardInterceptorsContainerFactoryArgs)
	if err != nil {
		return nil, nil, err
	}

	return interceptorContainerFactory, headerBlackList, nil
}

func (pcf *processComponentsFactory) newMetaInterceptorContainerFactory(
	headerSigVerifier process.InterceptedHeaderSigVerifier,
	headerIntegrityVerifier nodeFactory.HeaderIntegrityVerifierHandler,
	validityAttester process.ValidityAttester,
	epochStartTrigger process.EpochStartTriggerHandler,
	requestHandler process.RequestHandler,
	mainPeerShardMapper *networksharding.PeerShardMapper,
	fullArchivePeerShardMapper *networksharding.PeerShardMapper,
	hardforkTrigger factory.HardforkTrigger,
	nodeOperationMode p2p.NodeOperation,
) (process.InterceptorsContainerFactory, process.TimeCacher, error) {
	headerBlackList := cache.NewTimeCache(timeSpanForBadHeaders)
	metaInterceptorsContainerFactoryArgs := interceptorscontainer.CommonInterceptorsContainerFactoryArgs{
		CoreComponents:               pcf.coreData,
		CryptoComponents:             pcf.crypto,
		ShardCoordinator:             pcf.bootstrapComponents.ShardCoordinator(),
		NodesCoordinator:             pcf.nodesCoordinator,
		MainMessenger:                pcf.network.NetworkMessenger(),
		FullArchiveMessenger:         pcf.network.FullArchiveNetworkMessenger(),
		Store:                        pcf.data.StorageService(),
		DataPool:                     pcf.data.Datapool(),
		Accounts:                     pcf.state.AccountsAdapter(),
		MaxTxNonceDeltaAllowed:       common.MaxTxNonceDeltaAllowed,
		TxFeeHandler:                 pcf.coreData.EconomicsData(),
		BlockBlackList:               headerBlackList,
		HeaderSigVerifier:            headerSigVerifier,
		HeaderIntegrityVerifier:      headerIntegrityVerifier,
		ValidityAttester:             validityAttester,
		EpochStartTrigger:            epochStartTrigger,
		WhiteListHandler:             pcf.whiteListHandler,
		WhiteListerVerifiedTxs:       pcf.whiteListerVerifiedTxs,
		AntifloodHandler:             pcf.network.InputAntiFloodHandler(),
		ArgumentsParser:              smartContract.NewArgumentParser(),
		SizeCheckDelta:               pcf.config.Marshalizer.SizeCheckDelta,
		PreferredPeersHolder:         pcf.network.PreferredPeersHolderHandler(),
		RequestHandler:               requestHandler,
		PeerSignatureHandler:         pcf.crypto.PeerSignatureHandler(),
		SignaturesHandler:            pcf.network.NetworkMessenger(),
		HeartbeatExpiryTimespanInSec: pcf.config.HeartbeatV2.HeartbeatExpiryTimespanInSec,
		MainPeerShardMapper:          mainPeerShardMapper,
		FullArchivePeerShardMapper:   fullArchivePeerShardMapper,
		HardforkTrigger:              hardforkTrigger,
		NodeOperationMode:            nodeOperationMode,
	}

	interceptorContainerFactory, err := interceptorscontainer.NewMetaInterceptorsContainerFactory(metaInterceptorsContainerFactoryArgs)
	if err != nil {
		return nil, nil, err
	}

	return interceptorContainerFactory, headerBlackList, nil
}

func (pcf *processComponentsFactory) newForkDetector(
	headerBlackList process.TimeCacher,
	blockTracker process.BlockTracker,
) (process.ForkDetector, error) {
	shardCoordinator := pcf.bootstrapComponents.ShardCoordinator()
	if shardCoordinator.SelfId() < shardCoordinator.NumberOfShards() {
		return sync.NewShardForkDetector(pcf.coreData.RoundHandler(), headerBlackList, blockTracker, pcf.coreData.GenesisNodesSetup().GetStartTime())
	}
	if shardCoordinator.SelfId() == core.MetachainShardId {
		return sync.NewMetaForkDetector(pcf.coreData.RoundHandler(), headerBlackList, blockTracker, pcf.coreData.GenesisNodesSetup().GetStartTime())
	}

	return nil, errors.New("could not create fork detector")
}

// prepareNetworkShardingCollectorForMessenger will create the network sharding collector and apply it to the provided network messenger
func (pcf *processComponentsFactory) prepareNetworkShardingCollectorForMessenger(messenger p2p.Messenger) (*networksharding.PeerShardMapper, error) {
	networkShardingCollector, err := createNetworkShardingCollector(
		&pcf.config,
		pcf.nodesCoordinator,
		pcf.network.PreferredPeersHolderHandler(),
	)
	if err != nil {
		return nil, err
	}

	localID := pcf.network.NetworkMessenger().ID()
	networkShardingCollector.UpdatePeerIDInfo(localID, pcf.crypto.PublicKeyBytes(), pcf.bootstrapComponents.ShardCoordinator().SelfId())

	err = messenger.SetPeerShardResolver(networkShardingCollector)
	if err != nil {
		return nil, err
	}

	return networkShardingCollector, nil
}

func (pcf *processComponentsFactory) createExportFactoryHandler(
	headerValidator epochStart.HeaderValidator,
	requestHandler process.RequestHandler,
	resolversContainer dataRetriever.ResolversContainer,
	requestersContainer dataRetriever.RequestersContainer,
	mainInterceptorsContainer process.InterceptorsContainer,
	fullArchiveInterceptorsContainer process.InterceptorsContainer,
	headerSigVerifier process.InterceptedHeaderSigVerifier,
	blockTracker process.ValidityAttester,
) (update.ExportFactoryHandler, error) {

	hardforkConfig := pcf.config.Hardfork
	accountsDBs := make(map[state.AccountsDbIdentifier]state.AccountsAdapter)
	accountsDBs[state.UserAccountsState] = pcf.state.AccountsAdapter()
	accountsDBs[state.PeerAccountsState] = pcf.state.PeerAccounts()
	exportFolder := filepath.Join(pcf.flagsConfig.WorkingDir, hardforkConfig.ImportFolder)
	nodeOperationMode := p2p.NormalOperation
	if pcf.prefConfigs.Preferences.FullArchive {
		nodeOperationMode = p2p.FullArchiveMode
	}
	argsExporter := updateFactory.ArgsExporter{
		CoreComponents:                   pcf.coreData,
		CryptoComponents:                 pcf.crypto,
		StatusCoreComponents:             pcf.statusCoreComponents,
		NetworkComponents:                pcf.network,
		HeaderValidator:                  headerValidator,
		DataPool:                         pcf.data.Datapool(),
		StorageService:                   pcf.data.StorageService(),
		RequestHandler:                   requestHandler,
		ShardCoordinator:                 pcf.bootstrapComponents.ShardCoordinator(),
		ActiveAccountsDBs:                accountsDBs,
		ExistingResolvers:                resolversContainer,
		ExistingRequesters:               requestersContainer,
		ExportFolder:                     exportFolder,
		ExportTriesStorageConfig:         hardforkConfig.ExportTriesStorageConfig,
		ExportStateStorageConfig:         hardforkConfig.ExportStateStorageConfig,
		ExportStateKeysConfig:            hardforkConfig.ExportKeysStorageConfig,
		MaxTrieLevelInMemory:             pcf.config.StateTriesConfig.MaxStateTrieLevelInMemory,
		WhiteListHandler:                 pcf.whiteListHandler,
		WhiteListerVerifiedTxs:           pcf.whiteListerVerifiedTxs,
		MainInterceptorsContainer:        mainInterceptorsContainer,
		FullArchiveInterceptorsContainer: fullArchiveInterceptorsContainer,
		NodesCoordinator:                 pcf.nodesCoordinator,
		HeaderSigVerifier:                headerSigVerifier,
		HeaderIntegrityVerifier:          pcf.bootstrapComponents.HeaderIntegrityVerifier(),
		ValidityAttester:                 blockTracker,
		RoundHandler:                     pcf.coreData.RoundHandler(),
		InterceptorDebugConfig:           pcf.config.Debug.InterceptorResolver,
		MaxHardCapForMissingNodes:        pcf.config.TrieSync.MaxHardCapForMissingNodes,
		NumConcurrentTrieSyncers:         pcf.config.TrieSync.NumConcurrentTrieSyncers,
		TrieSyncerVersion:                pcf.config.TrieSync.TrieSyncerVersion,
		NodeOperationMode:                nodeOperationMode,
	}
	return updateFactory.NewExportHandlerFactory(argsExporter)
}

func (pcf *processComponentsFactory) createHardforkTrigger(epochStartTrigger update.EpochHandler) (factory.HardforkTrigger, error) {
	hardforkConfig := pcf.config.Hardfork
	selfPubKeyBytes := pcf.crypto.PublicKeyBytes()
	triggerPubKeyBytes, err := pcf.coreData.ValidatorPubKeyConverter().Decode(hardforkConfig.PublicKeyToListenFrom)
	if err != nil {
		return nil, fmt.Errorf("%w while decoding HardforkConfig.PublicKeyToListenFrom", err)
	}

	argTrigger := trigger.ArgHardforkTrigger{
		TriggerPubKeyBytes:        triggerPubKeyBytes,
		SelfPubKeyBytes:           selfPubKeyBytes,
		Enabled:                   hardforkConfig.EnableTrigger,
		EnabledAuthenticated:      hardforkConfig.EnableTriggerFromP2P,
		ArgumentParser:            smartContract.NewArgumentParser(),
		EpochProvider:             epochStartTrigger,
		ExportFactoryHandler:      &updateDisabled.ExportFactoryHandler{},
		ChanStopNodeProcess:       pcf.coreData.ChanStopNodeProcess(),
		EpochConfirmedNotifier:    pcf.coreData.EpochStartNotifierWithConfirm(),
		CloseAfterExportInMinutes: hardforkConfig.CloseAfterExportInMinutes,
		ImportStartHandler:        pcf.importStartHandler,
		RoundHandler:              pcf.coreData.RoundHandler(),
	}

	return trigger.NewTrigger(argTrigger)
}

func createNetworkShardingCollector(
	config *config.Config,
	nodesCoordinator nodesCoordinator.NodesCoordinator,
	preferredPeersHolder factory.PreferredPeersHolderHandler,
) (*networksharding.PeerShardMapper, error) {

	cacheConfig := config.PublicKeyPeerId
	cachePkPid, err := createCache(cacheConfig)
	if err != nil {
		return nil, err
	}

	cacheConfig = config.PublicKeyShardId
	cachePkShardID, err := createCache(cacheConfig)
	if err != nil {
		return nil, err
	}

	cacheConfig = config.PeerIdShardId
	cachePidShardID, err := createCache(cacheConfig)
	if err != nil {
		return nil, err
	}

	arg := networksharding.ArgPeerShardMapper{
		PeerIdPkCache:         cachePkPid,
		FallbackPkShardCache:  cachePkShardID,
		FallbackPidShardCache: cachePidShardID,
		NodesCoordinator:      nodesCoordinator,
		PreferredPeersHolder:  preferredPeersHolder,
	}
	return networksharding.NewPeerShardMapper(arg)
}

func createCache(cacheConfig config.CacheConfig) (storage.Cacher, error) {
	return storageunit.NewCache(storageFactory.GetCacherFromConfig(cacheConfig))
}

func checkProcessComponentsArgs(args ProcessComponentsFactoryArgs) error {
	baseErrMessage := "error creating process components"
	if check.IfNil(args.AccountsParser) {
		return fmt.Errorf("%s: %w", baseErrMessage, errorsMx.ErrNilAccountsParser)
	}
	if check.IfNil(args.GasSchedule) {
		return fmt.Errorf("%s: %w", baseErrMessage, errorsMx.ErrNilGasSchedule)
	}
	if check.IfNil(args.Data) {
		return fmt.Errorf("%s: %w", baseErrMessage, errorsMx.ErrNilDataComponentsHolder)
	}
	if check.IfNil(args.Data.Blockchain()) {
		return fmt.Errorf("%s: %w", baseErrMessage, errorsMx.ErrNilBlockChainHandler)
	}
	if check.IfNil(args.Data.Datapool()) {
		return fmt.Errorf("%s: %w", baseErrMessage, errorsMx.ErrNilDataPoolsHolder)
	}
	if check.IfNil(args.Data.StorageService()) {
		return fmt.Errorf("%s: %w", baseErrMessage, errorsMx.ErrNilStorageService)
	}
	if check.IfNil(args.CoreData) {
		return fmt.Errorf("%s: %w", baseErrMessage, errorsMx.ErrNilCoreComponentsHolder)
	}
	if check.IfNil(args.CoreData.EconomicsData()) {
		return fmt.Errorf("%s: %w", baseErrMessage, errorsMx.ErrNilEconomicsData)
	}
	if check.IfNil(args.CoreData.GenesisNodesSetup()) {
		return fmt.Errorf("%s: %w", baseErrMessage, errorsMx.ErrNilGenesisNodesSetupHandler)
	}
	if check.IfNil(args.CoreData.AddressPubKeyConverter()) {
		return fmt.Errorf("%s: %w", baseErrMessage, errorsMx.ErrNilAddressPublicKeyConverter)
	}
	if check.IfNil(args.CoreData.EpochNotifier()) {
		return fmt.Errorf("%s: %w", baseErrMessage, errorsMx.ErrNilEpochNotifier)
	}
	if check.IfNil(args.CoreData.ValidatorPubKeyConverter()) {
		return fmt.Errorf("%s: %w", baseErrMessage, errorsMx.ErrNilPubKeyConverter)
	}
	if check.IfNil(args.CoreData.InternalMarshalizer()) {
		return fmt.Errorf("%s: %w", baseErrMessage, errorsMx.ErrNilInternalMarshalizer)
	}
	if check.IfNil(args.CoreData.Uint64ByteSliceConverter()) {
		return fmt.Errorf("%s: %w", baseErrMessage, errorsMx.ErrNilUint64ByteSliceConverter)
	}
	if check.IfNil(args.Crypto) {
		return fmt.Errorf("%s: %w", baseErrMessage, errorsMx.ErrNilCryptoComponentsHolder)
	}
	if check.IfNil(args.Crypto.BlockSignKeyGen()) {
		return fmt.Errorf("%s: %w", baseErrMessage, errorsMx.ErrNilBlockSignKeyGen)
	}
	if check.IfNil(args.State) {
		return fmt.Errorf("%s: %w", baseErrMessage, errorsMx.ErrNilStateComponentsHolder)
	}
	if check.IfNil(args.State.AccountsAdapter()) {
		return fmt.Errorf("%s: %w", baseErrMessage, errorsMx.ErrNilAccountsAdapter)
	}
	if check.IfNil(args.Network) {
		return fmt.Errorf("%s: %w", baseErrMessage, errorsMx.ErrNilNetworkComponentsHolder)
	}
	if check.IfNil(args.Network.NetworkMessenger()) {
		return fmt.Errorf("%s: %w", baseErrMessage, errorsMx.ErrNilMessenger)
	}
	if check.IfNil(args.Network.InputAntiFloodHandler()) {
		return fmt.Errorf("%s: %w", baseErrMessage, errorsMx.ErrNilInputAntiFloodHandler)
	}
	if args.SystemSCConfig == nil {
		return fmt.Errorf("%s: %w", baseErrMessage, errorsMx.ErrNilSystemSCConfig)
	}
	if check.IfNil(args.BootstrapComponents) {
		return fmt.Errorf("%s: %w", baseErrMessage, errorsMx.ErrNilBootstrapComponentsHolder)
	}
	if check.IfNil(args.BootstrapComponents.ShardCoordinator()) {
		return fmt.Errorf("%s: %w", baseErrMessage, errorsMx.ErrNilShardCoordinator)
	}
	if check.IfNil(args.BootstrapComponents.EpochBootstrapParams()) {
		return fmt.Errorf("%s: %w", baseErrMessage, errorsMx.ErrNilBootstrapParamsHandler)
	}
	if check.IfNil(args.StatusComponents) {
		return fmt.Errorf("%s: %w", baseErrMessage, errorsMx.ErrNilStatusComponentsHolder)
	}
	if check.IfNil(args.StatusComponents.OutportHandler()) {
		return fmt.Errorf("%s: %w", baseErrMessage, errorsMx.ErrNilOutportHandler)
	}
	if check.IfNil(args.HistoryRepo) {
		return fmt.Errorf("%s: %w", baseErrMessage, errorsMx.ErrNilHistoryRepository)
	}
	if check.IfNil(args.StatusCoreComponents) {
		return fmt.Errorf("%s: %w", baseErrMessage, errorsMx.ErrNilStatusCoreComponents)
	}

	return nil
}

// Close closes all underlying components that need closing
func (pc *processComponents) Close() error {
	if !check.IfNil(pc.blockProcessor) {
		log.LogIfError(pc.blockProcessor.Close())
	}
	if !check.IfNil(pc.validatorsProvider) {
		log.LogIfError(pc.validatorsProvider.Close())
	}
	if !check.IfNil(pc.miniBlocksPoolCleaner) {
		log.LogIfError(pc.miniBlocksPoolCleaner.Close())
	}
	if !check.IfNil(pc.txsPoolCleaner) {
		log.LogIfError(pc.txsPoolCleaner.Close())
	}
	if !check.IfNil(pc.epochStartTrigger) {
		log.LogIfError(pc.epochStartTrigger.Close())
	}
	if !check.IfNil(pc.importHandler) {
		log.LogIfError(pc.importHandler.Close())
	}
	// only calling close on the mainInterceptorsContainer as it should be the same interceptors on full archive
	if !check.IfNil(pc.mainInterceptorsContainer) {
		log.LogIfError(pc.mainInterceptorsContainer.Close())
	}
	if !check.IfNil(pc.vmFactoryForTxSimulator) {
		log.LogIfError(pc.vmFactoryForTxSimulator.Close())
	}
	if !check.IfNil(pc.vmFactoryForProcessing) {
		log.LogIfError(pc.vmFactoryForProcessing.Close())
	}
	if !check.IfNil(pc.txsSender) {
		log.LogIfError(pc.txsSender.Close())
	}

	return nil
}

func wrapTxsInfo(txs map[string]*outport.TxInfo) map[string]data.TransactionHandler {
	ret := make(map[string]data.TransactionHandler, len(txs))
	for hash, tx := range txs {
		ret[hash] = tx.Transaction
	}

	return ret
}

func wrapSCRsInfo(scrs map[string]*outport.SCRInfo) map[string]data.TransactionHandler {
	ret := make(map[string]data.TransactionHandler, len(scrs))
	for hash, scr := range scrs {
		ret[hash] = scr.SmartContractResult
	}

	return ret
}

func wrapReceipts(receipts map[string]*receipt.Receipt) map[string]data.TransactionHandler {
	ret := make(map[string]data.TransactionHandler, len(receipts))
	for hash, r := range receipts {
		ret[hash] = r
	}

	return ret
}

func wrapLogs(logs []*outport.LogData) []*data.LogData {
	ret := make([]*data.LogData, len(logs))

	for idx, logData := range logs {
		ret[idx] = &data.LogData{
			LogHandler: logData.Log,
			TxHash:     logData.TxHash,
		}
	}

	return ret
}<|MERGE_RESOLUTION|>--- conflicted
+++ resolved
@@ -85,56 +85,10 @@
 
 // processComponents struct holds the process components
 type processComponents struct {
-<<<<<<< HEAD
-	nodesCoordinator                 nodesCoordinator.NodesCoordinator
-	shardCoordinator                 sharding.Coordinator
+	nodesCoordinator             nodesCoordinator.NodesCoordinator
+	shardCoordinator             sharding.Coordinator
 	mainInterceptorsContainer        process.InterceptorsContainer
 	fullArchiveInterceptorsContainer process.InterceptorsContainer
-	resolversContainer               dataRetriever.ResolversContainer
-	requestersFinder                 dataRetriever.RequestersFinder
-	roundHandler                     consensus.RoundHandler
-	epochStartTrigger                epochStart.TriggerHandler
-	epochStartNotifier               factory.EpochStartNotifier
-	forkDetector                     process.ForkDetector
-	blockProcessor                   process.BlockProcessor
-	blackListHandler                 process.TimeCacher
-	bootStorer                       process.BootStorer
-	headerSigVerifier                process.InterceptedHeaderSigVerifier
-	headerIntegrityVerifier          nodeFactory.HeaderIntegrityVerifierHandler
-	validatorsStatistics             process.ValidatorStatisticsProcessor
-	validatorsProvider               process.ValidatorsProvider
-	blockTracker                     process.BlockTracker
-	pendingMiniBlocksHandler         process.PendingMiniBlocksHandler
-	requestHandler                   process.RequestHandler
-	txLogsProcessor                  process.TransactionLogProcessorDatabase
-	headerConstructionValidator      process.HeaderConstructionValidator
-	mainPeerShardMapper              process.NetworkShardingCollector
-	fullArchivePeerShardMapper       process.NetworkShardingCollector
-	txSimulatorProcessor             factory.TransactionSimulatorProcessor
-	miniBlocksPoolCleaner            process.PoolsCleaner
-	txsPoolCleaner                   process.PoolsCleaner
-	fallbackHeaderValidator          process.FallbackHeaderValidator
-	whiteListHandler                 process.WhiteListHandler
-	whiteListerVerifiedTxs           process.WhiteListHandler
-	historyRepository                dblookupext.HistoryRepository
-	importStartHandler               update.ImportStartHandler
-	requestedItemsHandler            dataRetriever.RequestedItemsHandler
-	importHandler                    update.ImportHandler
-	nodeRedundancyHandler            consensus.NodeRedundancyHandler
-	currentEpochProvider             dataRetriever.CurrentNetworkEpochProviderHandler
-	vmFactoryForTxSimulator          process.VirtualMachinesContainerFactory
-	vmFactoryForProcessing           process.VirtualMachinesContainerFactory
-	scheduledTxsExecutionHandler     process.ScheduledTxsExecutionHandler
-	txsSender                        process.TxsSenderHandler
-	hardforkTrigger                  factory.HardforkTrigger
-	processedMiniBlocksTracker       process.ProcessedMiniBlocksTracker
-	esdtDataStorageForApi            vmcommon.ESDTNFTStorageHandler
-	accountsParser                   genesis.AccountsParser
-	receiptsRepository               mainFactory.ReceiptsRepository
-=======
-	nodesCoordinator             nodesCoordinator.NodesCoordinator
-	shardCoordinator             sharding.Coordinator
-	interceptorsContainer        process.InterceptorsContainer
 	resolversContainer           dataRetriever.ResolversContainer
 	requestersFinder             dataRetriever.RequestersFinder
 	roundHandler                 consensus.RoundHandler
@@ -153,7 +107,8 @@
 	requestHandler               process.RequestHandler
 	txLogsProcessor              process.TransactionLogProcessorDatabase
 	headerConstructionValidator  process.HeaderConstructionValidator
-	peerShardMapper              process.NetworkShardingCollector
+	mainPeerShardMapper              process.NetworkShardingCollector
+	fullArchivePeerShardMapper       process.NetworkShardingCollector
 	apiTransactionEvaluator      factory.TransactionEvaluator
 	miniBlocksPoolCleaner        process.PoolsCleaner
 	txsPoolCleaner               process.PoolsCleaner
@@ -175,7 +130,6 @@
 	esdtDataStorageForApi        vmcommon.ESDTNFTStorageHandler
 	accountsParser               genesis.AccountsParser
 	receiptsRepository           mainFactory.ReceiptsRepository
->>>>>>> a8ba8c61
 }
 
 // ProcessComponentsFactoryArgs holds the arguments needed to create a process components factory
@@ -730,56 +684,10 @@
 	}
 
 	return &processComponents{
-<<<<<<< HEAD
-		nodesCoordinator:                 pcf.nodesCoordinator,
-		shardCoordinator:                 pcf.bootstrapComponents.ShardCoordinator(),
+		nodesCoordinator:             pcf.nodesCoordinator,
+		shardCoordinator:             pcf.bootstrapComponents.ShardCoordinator(),
 		mainInterceptorsContainer:        mainInterceptorsContainer,
 		fullArchiveInterceptorsContainer: fullArchiveInterceptorsContainer,
-		resolversContainer:               resolversContainer,
-		requestersFinder:                 requestersFinder,
-		roundHandler:                     pcf.coreData.RoundHandler(),
-		forkDetector:                     forkDetector,
-		blockProcessor:                   blockProcessorComponents.blockProcessor,
-		epochStartTrigger:                epochStartTrigger,
-		epochStartNotifier:               pcf.coreData.EpochStartNotifierWithConfirm(),
-		blackListHandler:                 blackListHandler,
-		bootStorer:                       bootStorer,
-		headerSigVerifier:                headerSigVerifier,
-		validatorsStatistics:             validatorStatisticsProcessor,
-		validatorsProvider:               validatorsProvider,
-		blockTracker:                     blockTracker,
-		pendingMiniBlocksHandler:         pendingMiniBlocksHandler,
-		requestHandler:                   requestHandler,
-		txLogsProcessor:                  txLogsProcessor,
-		headerConstructionValidator:      headerValidator,
-		headerIntegrityVerifier:          pcf.bootstrapComponents.HeaderIntegrityVerifier(),
-		mainPeerShardMapper:              mainPeerShardMapper,
-		fullArchivePeerShardMapper:       fullArchivePeerShardMapper,
-		txSimulatorProcessor:             txSimulatorProcessor,
-		miniBlocksPoolCleaner:            mbsPoolsCleaner,
-		txsPoolCleaner:                   txsPoolsCleaner,
-		fallbackHeaderValidator:          fallbackHeaderValidator,
-		whiteListHandler:                 pcf.whiteListHandler,
-		whiteListerVerifiedTxs:           pcf.whiteListerVerifiedTxs,
-		historyRepository:                pcf.historyRepo,
-		importStartHandler:               pcf.importStartHandler,
-		requestedItemsHandler:            pcf.requestedItemsHandler,
-		importHandler:                    pcf.importHandler,
-		nodeRedundancyHandler:            nodeRedundancyHandler,
-		currentEpochProvider:             currentEpochProvider,
-		vmFactoryForTxSimulator:          vmFactoryForTxSimulate,
-		vmFactoryForProcessing:           blockProcessorComponents.vmFactoryForProcessing,
-		scheduledTxsExecutionHandler:     scheduledTxsExecutionHandler,
-		txsSender:                        txsSenderWithAccumulator,
-		hardforkTrigger:                  hardforkTrigger,
-		processedMiniBlocksTracker:       processedMiniBlocksTracker,
-		esdtDataStorageForApi:            pcf.esdtNftStorage,
-		accountsParser:                   pcf.accountsParser,
-		receiptsRepository:               receiptsRepository,
-=======
-		nodesCoordinator:             pcf.nodesCoordinator,
-		shardCoordinator:             pcf.bootstrapComponents.ShardCoordinator(),
-		interceptorsContainer:        interceptorsContainer,
 		resolversContainer:           resolversContainer,
 		requestersFinder:             requestersFinder,
 		roundHandler:                 pcf.coreData.RoundHandler(),
@@ -798,7 +706,8 @@
 		txLogsProcessor:              txLogsProcessor,
 		headerConstructionValidator:  headerValidator,
 		headerIntegrityVerifier:      pcf.bootstrapComponents.HeaderIntegrityVerifier(),
-		peerShardMapper:              peerShardMapper,
+		mainPeerShardMapper:              mainPeerShardMapper,
+		fullArchivePeerShardMapper:       fullArchivePeerShardMapper,
 		apiTransactionEvaluator:      apiTransactionEvaluator,
 		miniBlocksPoolCleaner:        mbsPoolsCleaner,
 		txsPoolCleaner:               txsPoolsCleaner,
@@ -820,7 +729,6 @@
 		esdtDataStorageForApi:        pcf.esdtNftStorage,
 		accountsParser:               pcf.accountsParser,
 		receiptsRepository:           receiptsRepository,
->>>>>>> a8ba8c61
 	}, nil
 }
 
