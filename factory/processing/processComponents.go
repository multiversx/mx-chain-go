--- conflicted
+++ resolved
@@ -2103,13 +2103,11 @@
 	if check.IfNil(args.DataCodec) {
 		return fmt.Errorf("%s: %w", baseErrMessage, errorsMx.ErrNilDataCodec)
 	}
-<<<<<<< HEAD
+	if check.IfNil(args.TopicsChecker) {
+		return fmt.Errorf("%s: %w", baseErrMessage, errorsMx.ErrNilTopicsChecker)
+	}
 	if check.IfNil(args.OperationsHasher) {
 		return fmt.Errorf("%s: %w", baseErrMessage, errorsMx.ErrNilOperationsHasher)
-=======
-	if check.IfNil(args.TopicsChecker) {
-		return fmt.Errorf("%s: %w", baseErrMessage, errorsMx.ErrNilTopicsChecker)
->>>>>>> bf033813
 	}
 
 	return nil
