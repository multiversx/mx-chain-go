--- conflicted
+++ resolved
@@ -1498,11 +1498,8 @@
 			CurrentEpoch:                  pcf.bootstrapComponents.EpochBootstrapParams().Epoch(),
 			StorageType:                   storageFactory.ProcessStorageService,
 			CreateTrieEpochRootHashStorer: false,
-<<<<<<< HEAD
+			SnapshotsEnabled:              pcf.snapshotsEnabled,
 			ManagedPeersHolder:            pcf.crypto.ManagedPeersHolder(),
-=======
-			SnapshotsEnabled:              pcf.snapshotsEnabled,
->>>>>>> 765ef594
 		},
 	)
 	if err != nil {
