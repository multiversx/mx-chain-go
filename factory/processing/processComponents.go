--- conflicted
+++ resolved
@@ -379,20 +379,6 @@
 		return nil, err
 	}
 
-<<<<<<< HEAD
-	argsRelayedTxV3Processor := transaction.ArgRelayedTxV3Processor{
-		EconomicsFee:           pcf.coreData.EconomicsData(),
-		ShardCoordinator:       pcf.bootstrapComponents.ShardCoordinator(),
-		ArgsParser:             smartContract.NewArgumentParser(),
-		MaxTransactionsAllowed: pcf.config.RelayedTransactionConfig.MaxTransactionsAllowed,
-	}
-	relayedTxV3Processor, err := transaction.NewRelayedTxV3Processor(argsRelayedTxV3Processor)
-	if err != nil {
-		return nil, err
-	}
-
-=======
->>>>>>> 78831c6a
 	pcf.txLogsProcessor = txLogsProcessor
 	genesisBlocks, initialTxs, err := pcf.generateGenesisHeadersAndApplyInitialBalances()
 	if err != nil {
