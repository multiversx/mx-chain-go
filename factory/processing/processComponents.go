--- conflicted
+++ resolved
@@ -142,16 +142,6 @@
 	WorkingDir             string
 	HistoryRepo            dblookupext.HistoryRepository
 
-<<<<<<< HEAD
-	Data                factory.DataComponentsHolder
-	CoreData            factory.CoreComponentsHolder
-	Crypto              factory.CryptoComponentsHolder
-	State               factory.StateComponentsHolder
-	Network             factory.NetworkComponentsHolder
-	BootstrapComponents factory.BootstrapComponentsHolder
-	StatusComponents    factory.StatusComponentsHolder
-	ChainRunType        common.ChainRunType
-=======
 	Data                 factory.DataComponentsHolder
 	CoreData             factory.CoreComponentsHolder
 	Crypto               factory.CryptoComponentsHolder
@@ -160,7 +150,7 @@
 	BootstrapComponents  factory.BootstrapComponentsHolder
 	StatusComponents     factory.StatusComponentsHolder
 	StatusCoreComponents factory.StatusCoreComponentsHolder
->>>>>>> 1f2be9b9
+	ChainRunType         common.ChainRunType
 }
 
 type processComponentsFactory struct {
@@ -184,17 +174,6 @@
 	historyRepo            dblookupext.HistoryRepository
 	epochNotifier          process.EpochNotifier
 	importHandler          update.ImportHandler
-<<<<<<< HEAD
-
-	data                factory.DataComponentsHolder
-	coreData            factory.CoreComponentsHolder
-	crypto              factory.CryptoComponentsHolder
-	state               factory.StateComponentsHolder
-	network             factory.NetworkComponentsHolder
-	bootstrapComponents factory.BootstrapComponentsHolder
-	statusComponents    factory.StatusComponentsHolder
-	chainRunType        common.ChainRunType
-=======
 	esdtNftStorage         vmcommon.ESDTNFTStorageHandler
 
 	data                 factory.DataComponentsHolder
@@ -205,7 +184,7 @@
 	bootstrapComponents  factory.BootstrapComponentsHolder
 	statusComponents     factory.StatusComponentsHolder
 	statusCoreComponents factory.StatusCoreComponentsHolder
->>>>>>> 1f2be9b9
+	chainRunType         common.ChainRunType
 }
 
 // NewProcessComponentsFactory will return a new instance of processComponentsFactory
@@ -241,11 +220,8 @@
 		workingDir:             args.WorkingDir,
 		historyRepo:            args.HistoryRepo,
 		epochNotifier:          args.CoreData.EpochNotifier(),
-<<<<<<< HEAD
+		statusCoreComponents:   args.StatusCoreComponents,
 		chainRunType:           args.ChainRunType,
-=======
-		statusCoreComponents:   args.StatusCoreComponents,
->>>>>>> 1f2be9b9
 	}, nil
 }
 
