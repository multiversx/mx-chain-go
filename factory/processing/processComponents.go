--- conflicted
+++ resolved
@@ -41,10 +41,7 @@
 	"github.com/multiversx/mx-chain-go/genesis"
 	"github.com/multiversx/mx-chain-go/genesis/checking"
 	processGenesis "github.com/multiversx/mx-chain-go/genesis/process"
-<<<<<<< HEAD
-=======
 	processDisabled "github.com/multiversx/mx-chain-go/genesis/process/disabled"
->>>>>>> 48902c67
 	"github.com/multiversx/mx-chain-go/p2p"
 	"github.com/multiversx/mx-chain-go/process"
 	"github.com/multiversx/mx-chain-go/process/block"
@@ -155,17 +152,6 @@
 	HistoryRepo            dblookupext.HistoryRepository
 	FlagsConfig            config.ContextFlagsConfig
 
-<<<<<<< HEAD
-	Data                 factory.DataComponentsHolder
-	CoreData             factory.CoreComponentsHolder
-	Crypto               factory.CryptoComponentsHolder
-	State                factory.StateComponentsHolder
-	Network              factory.NetworkComponentsHolder
-	BootstrapComponents  factory.BootstrapComponentsHolder
-	StatusComponents     factory.StatusComponentsHolder
-	StatusCoreComponents factory.StatusCoreComponentsHolder
-	RunTypeComponents    factory.RunTypeComponentsHolder
-=======
 	Data                    factory.DataComponentsHolder
 	CoreData                factory.CoreComponentsHolder
 	Crypto                  factory.CryptoComponentsHolder
@@ -176,7 +162,7 @@
 	StatusCoreComponents    factory.StatusCoreComponentsHolder
 	TxExecutionOrderHandler common.TxExecutionOrderHandler
 
-	ChainRunType                          common.ChainRunType
+	RunTypeComponents    factory.RunTypeComponentsHolder
 	ShardCoordinatorFactory               sharding.ShardCoordinatorFactory
 	GenesisBlockCreatorFactory            processGenesis.GenesisBlockCreatorFactory
 	GenesisMetaBlockChecker               GenesisMetaBlockChecker
@@ -185,7 +171,6 @@
 	InterceptorsContainerFactoryCreator   interceptorscontainer.InterceptorsContainerFactoryCreator
 	ShardResolversContainerFactoryCreator resolverscontainer.ShardResolversContainerFactoryCreator
 	TxPreProcessorCreator                 preprocess.TxPreProcessorCreator
->>>>>>> 48902c67
 }
 
 type processComponentsFactory struct {
@@ -211,17 +196,6 @@
 	flagsConfig            config.ContextFlagsConfig
 	esdtNftStorage         vmcommon.ESDTNFTStorageHandler
 
-<<<<<<< HEAD
-	data                 factory.DataComponentsHolder
-	coreData             factory.CoreComponentsHolder
-	crypto               factory.CryptoComponentsHolder
-	state                factory.StateComponentsHolder
-	network              factory.NetworkComponentsHolder
-	bootstrapComponents  factory.BootstrapComponentsHolder
-	statusComponents     factory.StatusComponentsHolder
-	statusCoreComponents factory.StatusCoreComponentsHolder
-	runTypeComponents    factory.RunTypeComponentsHolder
-=======
 	data                    factory.DataComponentsHolder
 	coreData                factory.CoreComponentsHolder
 	crypto                  factory.CryptoComponentsHolder
@@ -232,7 +206,7 @@
 	statusCoreComponents    factory.StatusCoreComponentsHolder
 	txExecutionOrderHandler common.TxExecutionOrderHandler
 
-	chainRunType                          common.ChainRunType
+	runTypeComponents    factory.RunTypeComponentsHolder
 	shardCoordinatorFactory               sharding.ShardCoordinatorFactory
 	genesisBlockCreatorFactory            processGenesis.GenesisBlockCreatorFactory
 	genesisMetaBlockChecker               GenesisMetaBlockChecker
@@ -241,7 +215,6 @@
 	interceptorsContainerFactoryCreator   interceptorscontainer.InterceptorsContainerFactoryCreator
 	shardResolversContainerFactoryCreator resolverscontainer.ShardResolversContainerFactoryCreator
 	txPreprocessorCreator                 preprocess.TxPreProcessorCreator
->>>>>>> 48902c67
 }
 
 // NewProcessComponentsFactory will return a new instance of processComponentsFactory
@@ -252,34 +225,6 @@
 	}
 
 	return &processComponentsFactory{
-<<<<<<< HEAD
-		config:                 args.Config,
-		epochConfig:            args.EpochConfig,
-		prefConfigs:            args.PrefConfigs,
-		importDBConfig:         args.ImportDBConfig,
-		accountsParser:         args.AccountsParser,
-		smartContractParser:    args.SmartContractParser,
-		gasSchedule:            args.GasSchedule,
-		nodesCoordinator:       args.NodesCoordinator,
-		data:                   args.Data,
-		coreData:               args.CoreData,
-		crypto:                 args.Crypto,
-		state:                  args.State,
-		network:                args.Network,
-		bootstrapComponents:    args.BootstrapComponents,
-		statusComponents:       args.StatusComponents,
-		requestedItemsHandler:  args.RequestedItemsHandler,
-		whiteListHandler:       args.WhiteListHandler,
-		whiteListerVerifiedTxs: args.WhiteListerVerifiedTxs,
-		maxRating:              args.MaxRating,
-		systemSCConfig:         args.SystemSCConfig,
-		importStartHandler:     args.ImportStartHandler,
-		historyRepo:            args.HistoryRepo,
-		epochNotifier:          args.CoreData.EpochNotifier(),
-		statusCoreComponents:   args.StatusCoreComponents,
-		flagsConfig:            args.FlagsConfig,
-		runTypeComponents:      args.RunTypeComponents,
-=======
 		config:                                args.Config,
 		epochConfig:                           args.EpochConfig,
 		prefConfigs:                           args.PrefConfigs,
@@ -305,7 +250,7 @@
 		epochNotifier:                         args.CoreData.EpochNotifier(),
 		statusCoreComponents:                  args.StatusCoreComponents,
 		flagsConfig:                           args.FlagsConfig,
-		chainRunType:                          args.ChainRunType,
+		runTypeComponents:      args.RunTypeComponents,
 		shardCoordinatorFactory:               args.ShardCoordinatorFactory,
 		genesisBlockCreatorFactory:            args.GenesisBlockCreatorFactory,
 		genesisMetaBlockChecker:               args.GenesisMetaBlockChecker,
@@ -315,7 +260,6 @@
 		interceptorsContainerFactoryCreator:   args.InterceptorsContainerFactoryCreator,
 		shardResolversContainerFactoryCreator: args.ShardResolversContainerFactoryCreator,
 		txPreprocessorCreator:                 args.TxPreProcessorCreator,
->>>>>>> 48902c67
 	}, nil
 }
 
@@ -812,7 +756,6 @@
 		return nil, err
 	}
 
-<<<<<<< HEAD
 	args := preprocess.ScheduledTxsExecutionFactoryArgs{
 		TxProcessor:      &disabled.TxProcessor{},
 		TxCoordinator:    &disabled.TxCoordinator{},
@@ -820,21 +763,7 @@
 		Marshalizer:      pcf.coreData.InternalMarshalizer(),
 		Hasher:           pcf.coreData.Hasher(),
 		ShardCoordinator: pcf.bootstrapComponents.ShardCoordinator(),
-=======
-		return preprocess.NewScheduledTxsExecution(
-			&disabled.TxProcessor{},
-			&disabled.TxCoordinator{},
-			scheduledSCRSStorer,
-			pcf.coreData.InternalMarshalizer(),
-			pcf.coreData.Hasher(),
-			pcf.bootstrapComponents.ShardCoordinator(),
-			pcf.txExecutionOrderHandler,
-		)
-	case common.ChainRunTypeSovereign:
-		return &processDisabled.ScheduledTxsExecutionHandler{}, nil
-	default:
-		return nil, fmt.Errorf("%w type %v", errorsMx.ErrUnimplementedChainRunType, pcf.chainRunType)
->>>>>>> 48902c67
+		TxExecutionOrderHandler: pcf.txExecutionOrderHandler,
 	}
 
 	return pcf.runTypeComponents.ScheduledTxsExecutionCreator().CreateScheduledTxsExecutionHandler(args)
@@ -958,33 +887,6 @@
 	}
 
 	arg := processGenesis.ArgsGenesisBlockCreator{
-<<<<<<< HEAD
-		Core:                 pcf.coreData,
-		Data:                 pcf.data,
-		GenesisTime:          uint64(pcf.coreData.GenesisNodesSetup().GetStartTime()),
-		StartEpochNum:        pcf.bootstrapComponents.EpochBootstrapParams().Epoch(),
-		Accounts:             pcf.state.AccountsAdapter(),
-		InitialNodesSetup:    pcf.coreData.GenesisNodesSetup(),
-		Economics:            pcf.coreData.EconomicsData(),
-		ShardCoordinator:     pcf.bootstrapComponents.ShardCoordinator(),
-		AccountsParser:       pcf.accountsParser,
-		SmartContractParser:  pcf.smartContractParser,
-		ValidatorAccounts:    pcf.state.PeerAccounts(),
-		GasSchedule:          pcf.gasSchedule,
-		VirtualMachineConfig: genesisVmConfig,
-		TxLogsProcessor:      pcf.txLogsProcessor,
-		HardForkConfig:       pcf.config.Hardfork,
-		TrieStorageManagers:  pcf.state.TrieStorageManagers(),
-		SystemSCConfig:       *pcf.systemSCConfig,
-		BlockSignKeyGen:      pcf.crypto.BlockSignKeyGen(),
-		GenesisString:        pcf.config.GeneralSettings.GenesisString,
-		GenesisNodePrice:     genesisNodePrice,
-		RoundConfig:          &pcf.roundConfig,
-		EpochConfig:          &pcf.epochConfig,
-		RunTypeComponents:    pcf.runTypeComponents,
-	}
-=======
->>>>>>> 48902c67
 
 		GenesisTime:   uint64(pcf.coreData.GenesisNodesSetup().GetStartTime()),
 		StartEpochNum: pcf.bootstrapComponents.EpochBootstrapParams().Epoch(), Data: pcf.data,
@@ -1008,7 +910,7 @@
 		GenesisNodePrice:        genesisNodePrice,
 		GenesisString:           pcf.config.GeneralSettings.GenesisString,
 		TxExecutionOrderHandler: pcf.txExecutionOrderHandler,
-		ChainRunType:            pcf.chainRunType,
+		RunTypeComponents:    pcf.runTypeComponents,
 		ShardCoordinatorFactory: pcf.shardCoordinatorFactory,
 		TxPreprocessorCreator:   pcf.txPreprocessorCreator,
 		DNSV2Addresses:          pcf.config.BuiltInFunctions.DNSV2Addresses,
@@ -2115,7 +2017,30 @@
 	if check.IfNil(args.StatusCoreComponents) {
 		return fmt.Errorf("%s: %w", baseErrMessage, errorsMx.ErrNilStatusCoreComponents)
 	}
-<<<<<<< HEAD
+	if check.IfNil(args.TxExecutionOrderHandler) {
+		return fmt.Errorf("%s: %w", baseErrMessage, process.ErrNilTxExecutionOrderHandler)
+	}
+	if check.IfNil(args.ShardCoordinatorFactory) {
+		return fmt.Errorf("%s: %w", baseErrMessage, errorsMx.ErrNilShardCoordinatorFactory)
+	}
+	if check.IfNil(args.GenesisBlockCreatorFactory) {
+		return fmt.Errorf("%s: %w", baseErrMessage, errorsMx.ErrNilGenesisBlockFactory)
+	}
+	if check.IfNil(args.GenesisMetaBlockChecker) {
+		return fmt.Errorf("%s: %w", baseErrMessage, errorsMx.ErrNilGenesisMetaBlockChecker)
+	}
+	if check.IfNil(args.RequesterContainerFactoryCreator) {
+		return fmt.Errorf("%s: %w", baseErrMessage, errorsMx.ErrNilRequesterContainerFactoryCreator)
+	}
+	if check.IfNil(args.InterceptorsContainerFactoryCreator) {
+		return fmt.Errorf("%s: %w", baseErrMessage, errorsMx.ErrNilInterceptorsContainerFactoryCreator)
+	}
+	if check.IfNil(args.ShardResolversContainerFactoryCreator) {
+		return fmt.Errorf("%s: %w", baseErrMessage, errorsMx.ErrNilShardResolversContainerFactoryCreator)
+	}
+	if check.IfNil(args.TxPreProcessorCreator) {
+		return fmt.Errorf("%s: %w", baseErrMessage, errorsMx.ErrNilTxPreProcessorCreator)
+	}
 	if check.IfNil(args.RunTypeComponents) {
 		return fmt.Errorf("%s: %w", baseErrMessage, errorsMx.ErrNilRunTypeComponents)
 	}
@@ -2149,33 +2074,6 @@
 	if check.IfNil(args.RunTypeComponents.SCResultsPreProcessorCreator()) {
 		return fmt.Errorf("%s: %w", baseErrMessage, errorsMx.ErrNilSCResultsPreProcessorCreator)
 	}
-=======
-	if check.IfNil(args.TxExecutionOrderHandler) {
-		return fmt.Errorf("%s: %w", baseErrMessage, process.ErrNilTxExecutionOrderHandler)
-	}
-	if check.IfNil(args.ShardCoordinatorFactory) {
-		return fmt.Errorf("%s: %w", baseErrMessage, errorsMx.ErrNilShardCoordinatorFactory)
-	}
-	if check.IfNil(args.GenesisBlockCreatorFactory) {
-		return fmt.Errorf("%s: %w", baseErrMessage, errorsMx.ErrNilGenesisBlockFactory)
-	}
-	if check.IfNil(args.GenesisMetaBlockChecker) {
-		return fmt.Errorf("%s: %w", baseErrMessage, errorsMx.ErrNilGenesisMetaBlockChecker)
-	}
-	if check.IfNil(args.RequesterContainerFactoryCreator) {
-		return fmt.Errorf("%s: %w", baseErrMessage, errorsMx.ErrNilRequesterContainerFactoryCreator)
-	}
-	if check.IfNil(args.InterceptorsContainerFactoryCreator) {
-		return fmt.Errorf("%s: %w", baseErrMessage, errorsMx.ErrNilInterceptorsContainerFactoryCreator)
-	}
-	if check.IfNil(args.ShardResolversContainerFactoryCreator) {
-		return fmt.Errorf("%s: %w", baseErrMessage, errorsMx.ErrNilShardResolversContainerFactoryCreator)
-	}
-	if check.IfNil(args.TxPreProcessorCreator) {
-		return fmt.Errorf("%s: %w", baseErrMessage, errorsMx.ErrNilTxPreProcessorCreator)
-	}
-
->>>>>>> 48902c67
 	return nil
 }
 
