--- conflicted
+++ resolved
@@ -133,11 +133,7 @@
 	receiptsRepository               mainFactory.ReceiptsRepository
 	sentSignaturesTracker            process.SentSignaturesTracker
 	epochSystemSCProcessor           process.EpochStartSystemSCProcessor
-<<<<<<< HEAD
-	relayedTxV3Processor             process.RelayedTxV3Processor
 	epochStartTriggerHanlder         epochStart.TriggerHandler
-=======
->>>>>>> 8e999de1
 }
 
 // ProcessComponentsFactoryArgs holds the arguments needed to create a process components factory
@@ -714,11 +710,7 @@
 		return nil, err
 	}
 
-<<<<<<< HEAD
-	apiTransactionEvaluator, vmFactoryForTxSimulate, err := pcf.createAPITransactionEvaluator(relayedTxV3Processor, epochStartTrigger)
-=======
-	apiTransactionEvaluator, vmFactoryForTxSimulate, err := pcf.createAPITransactionEvaluator()
->>>>>>> 8e999de1
+	apiTransactionEvaluator, vmFactoryForTxSimulate, err := pcf.createAPITransactionEvaluator(epochStartTrigger)
 	if err != nil {
 		return nil, fmt.Errorf("%w when assembling components for the transactions simulator processor", err)
 	}
@@ -771,11 +763,7 @@
 		accountsParser:                   pcf.accountsParser,
 		receiptsRepository:               receiptsRepository,
 		sentSignaturesTracker:            sentSignaturesTracker,
-<<<<<<< HEAD
-		relayedTxV3Processor:             relayedTxV3Processor,
 		epochStartTriggerHanlder:         epochStartTrigger,
-=======
->>>>>>> 8e999de1
 	}, nil
 }
 
