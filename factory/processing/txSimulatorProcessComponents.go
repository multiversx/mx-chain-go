--- conflicted
+++ resolved
@@ -173,13 +173,9 @@
 		EnableEpochsHandler: pcf.coreData.EnableEpochsHandler(),
 	}
 
-<<<<<<< HEAD
+	args.BlockChainHook = vmContainerFactory.BlockChainHookImpl()
+
 	vmContainer, vmFactory, err := pcf.runTypeComponents.VmContainerMetaFactoryCreator().CreateVmContainerFactory(argsHook, argsNewVmContainerFactory)
-=======
-	args.BlockChainHook = vmContainerFactory.BlockChainHookImpl()
-
-	vmContainer, err := vmContainerFactory.Create()
->>>>>>> c3a1bf94
 	if err != nil {
 		return args, nil, nil, err
 	}
@@ -330,7 +326,6 @@
 		return args, nil, nil, err
 	}
 
-<<<<<<< HEAD
 	argsHook := hooks.ArgBlockChainHook{
 		Accounts:                 accountsAdapter,
 		PubkeyConv:               pcf.coreData.AddressPubKeyConverter(),
@@ -377,11 +372,6 @@
 	}
 
 	vmContainer, vmFactory, err := pcf.runTypeComponents.VmContainerShardFactoryCreator().CreateVmContainerFactory(argsHook, argsNewVmContainerFactory)
-=======
-	args.BlockChainHook = vmContainerFactory.BlockChainHookImpl()
-
-	err = builtInFuncFactory.SetPayableHandler(vmContainerFactory.BlockChainHookImpl())
->>>>>>> c3a1bf94
 	if err != nil {
 		return args, nil, nil, err
 	}
