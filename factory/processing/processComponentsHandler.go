--- conflicted
+++ resolved
@@ -73,15 +73,9 @@
 }
 
 // CheckSubcomponents verifies all subcomponents
-<<<<<<< HEAD
 func (mpc *managedProcessComponents) CheckSubcomponents() error {
-	mpc.mutProcessComponents.Lock()
-	defer mpc.mutProcessComponents.Unlock()
-=======
-func (m *managedProcessComponents) CheckSubcomponents() error {
-	m.mutProcessComponents.RLock()
-	defer m.mutProcessComponents.RUnlock()
->>>>>>> 1f2be9b9
+	mpc.mutProcessComponents.RLock()
+	defer mpc.mutProcessComponents.RUnlock()
 
 	if mpc.processComponents == nil {
 		return errors.ErrNilProcessComponents
@@ -611,11 +605,7 @@
 	mpc.mutProcessComponents.RLock()
 	defer mpc.mutProcessComponents.RUnlock()
 
-<<<<<<< HEAD
-	if mpc.receiptsRepository == nil {
-=======
-	if m.processComponents == nil {
->>>>>>> 1f2be9b9
+	if mpc.processComponents == nil {
 		return nil
 	}
 
