--- conflicted
+++ resolved
@@ -243,7 +243,7 @@
 		StatusCoreComponents: &factoryMocks.StatusCoreComponentsStub{
 			AppStatusHandlerField: &statusHandler.AppStatusHandlerStub{},
 		},
-<<<<<<< HEAD
+		TxExecutionOrderHandler: &txExecOrderStub.TxExecutionOrderHandlerStub{},
 		ChainRunType:                          common.ChainRunTypeRegular,
 		ShardCoordinatorFactory:               sharding.NewMultiShardCoordinatorFactory(),
 		GenesisBlockCreatorFactory:            genesisProcess.NewGenesisBlockCreatorFactory(),
@@ -251,13 +251,6 @@
 		RequesterContainerFactoryCreator:      requesterscontainer.NewShardRequestersContainerFactoryCreator(),
 		InterceptorsContainerFactoryCreator:   interceptorscontainer.NewShardInterceptorsContainerFactoryCreator(),
 		ShardResolversContainerFactoryCreator: resolverscontainer.NewShardResolversContainerFactoryCreator(),
-=======
-		TxExecutionOrderHandler: &txExecOrderStub.TxExecutionOrderHandlerStub{},
-		ChainRunType:               common.ChainRunTypeRegular,
-		ShardCoordinatorFactory:    sharding.NewMultiShardCoordinatorFactory(),
-		GenesisBlockCreatorFactory: genesisProcess.NewGenesisBlockCreatorFactory(),
-		GenesisMetaBlockChecker:    processComp.NewGenesisMetaBlockChecker(),
->>>>>>> d7b7f466
 	}
 
 	args.State = components.GetStateComponents(args.CoreData)
