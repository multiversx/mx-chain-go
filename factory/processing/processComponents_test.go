--- conflicted
+++ resolved
@@ -80,7 +80,6 @@
 func createMockProcessComponentsFactoryArgs() processComp.ProcessComponentsFactoryArgs {
 
 	args := processComp.ProcessComponentsFactoryArgs{
-<<<<<<< HEAD
 		Config: testscommon.GetGeneralConfig(),
 		EpochConfig: config.EpochConfig{
 			EnableEpochs: config.EnableEpochs{
@@ -93,11 +92,7 @@
 				},
 			},
 		},
-=======
-		Config:         testscommon.GetGeneralConfig(),
-		EpochConfig:    config.EpochConfig{},
 		RoundConfig:    testscommon.GetDefaultRoundsConfig(),
->>>>>>> 0a6277c5
 		PrefConfigs:    config.Preferences{},
 		ImportDBConfig: config.ImportDbConfig{},
 		FlagsConfig: config.ContextFlagsConfig{
