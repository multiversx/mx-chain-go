package processing_test

import (
	"bytes"
	"context"
	"errors"
	"math/big"
	"strings"
	"sync"
	"testing"

	"github.com/multiversx/mx-chain-go/common"
	"github.com/multiversx/mx-chain-go/common/factory"
	disabledStatistics "github.com/multiversx/mx-chain-go/common/statistics/disabled"
	"github.com/multiversx/mx-chain-go/config"
	"github.com/multiversx/mx-chain-go/consensus"
	errorsMx "github.com/multiversx/mx-chain-go/errors"
	runType "github.com/multiversx/mx-chain-go/factory"
	"github.com/multiversx/mx-chain-go/factory/mock"
	processComp "github.com/multiversx/mx-chain-go/factory/processing"
	"github.com/multiversx/mx-chain-go/genesis"
	genesisMocks "github.com/multiversx/mx-chain-go/genesis/mock"
	testsMocks "github.com/multiversx/mx-chain-go/integrationTests/mock"
	"github.com/multiversx/mx-chain-go/p2p"
	"github.com/multiversx/mx-chain-go/process"
	"github.com/multiversx/mx-chain-go/sharding"
	"github.com/multiversx/mx-chain-go/sharding/nodesCoordinator"
	"github.com/multiversx/mx-chain-go/state"
	"github.com/multiversx/mx-chain-go/testscommon"
	"github.com/multiversx/mx-chain-go/testscommon/bootstrapMocks"
	txExecOrderStub "github.com/multiversx/mx-chain-go/testscommon/common"
	"github.com/multiversx/mx-chain-go/testscommon/components"
	"github.com/multiversx/mx-chain-go/testscommon/cryptoMocks"
	"github.com/multiversx/mx-chain-go/testscommon/dataRetriever"
	"github.com/multiversx/mx-chain-go/testscommon/dblookupext"
	"github.com/multiversx/mx-chain-go/testscommon/economicsmocks"
	"github.com/multiversx/mx-chain-go/testscommon/enableEpochsHandlerMock"
	"github.com/multiversx/mx-chain-go/testscommon/epochNotifier"
	factoryMocks "github.com/multiversx/mx-chain-go/testscommon/factory"
	"github.com/multiversx/mx-chain-go/testscommon/genericMocks"
	nodesSetupMock "github.com/multiversx/mx-chain-go/testscommon/genesisMocks"
	"github.com/multiversx/mx-chain-go/testscommon/guardianMocks"
	"github.com/multiversx/mx-chain-go/testscommon/mainFactoryMocks"
	"github.com/multiversx/mx-chain-go/testscommon/marshallerMock"
	"github.com/multiversx/mx-chain-go/testscommon/nodeTypeProviderMock"
	"github.com/multiversx/mx-chain-go/testscommon/outport"
	"github.com/multiversx/mx-chain-go/testscommon/p2pmocks"
	"github.com/multiversx/mx-chain-go/testscommon/shardingMocks"
	"github.com/multiversx/mx-chain-go/testscommon/sovereign"
	testState "github.com/multiversx/mx-chain-go/testscommon/state"
	"github.com/multiversx/mx-chain-go/testscommon/statusHandler"
	updateMocks "github.com/multiversx/mx-chain-go/update/mock"

	"github.com/multiversx/mx-chain-core-go/core/keyValStorage"
	coreData "github.com/multiversx/mx-chain-core-go/data"
	dataBlock "github.com/multiversx/mx-chain-core-go/data/block"
	"github.com/multiversx/mx-chain-core-go/data/endProcess"
	outportCore "github.com/multiversx/mx-chain-core-go/data/outport"
	"github.com/multiversx/mx-chain-core-go/hashing/blake2b"
	"github.com/multiversx/mx-chain-core-go/hashing/keccak"
	"github.com/multiversx/mx-chain-core-go/marshal"
	"github.com/stretchr/testify/assert"
	"github.com/stretchr/testify/require"
)

const (
	testingProtocolSustainabilityAddress = "erd1932eft30w753xyvme8d49qejgkjc09n5e49w4mwdjtm0neld797su0dlxp"
)

var (
	gasSchedule, _    = common.LoadGasScheduleConfig("../../cmd/node/config/gasSchedules/gasScheduleV1.toml")
	addrPubKeyConv, _ = factory.NewPubkeyConverter(config.PubkeyConfig{
		Length:          32,
		Type:            "bech32",
		SignatureLength: 0,
		Hrp:             "erd",
	})
	valPubKeyConv, _ = factory.NewPubkeyConverter(config.PubkeyConfig{
		Length:          96,
		Type:            "hex",
		SignatureLength: 48,
	})
)

func createMockProcessComponentsFactoryArgs() processComp.ProcessComponentsFactoryArgs {
	return createProcessComponentsFactoryArgs(getRunTypeComponentsMock())
}

func createMockSovereignProcessComponentsFactoryArgs() processComp.ProcessComponentsFactoryArgs {
	return createProcessComponentsFactoryArgs(getSovereignRunTypeComponentsMock())
}

func createProcessComponentsFactoryArgs(runTypeComponents *mainFactoryMocks.RunTypeComponentsStub) processComp.ProcessComponentsFactoryArgs {
	args := processComp.ProcessComponentsFactoryArgs{
		Config: testscommon.GetGeneralConfig(),
		EpochConfig: config.EpochConfig{
			EnableEpochs: config.EnableEpochs{
				MaxNodesChangeEnableEpoch: []config.MaxNodesChangeConfig{
					{
						EpochEnable:            0,
						MaxNumNodes:            100,
						NodesToShufflePerShard: 2,
					},
				},
			},
		},
		RoundConfig:    testscommon.GetDefaultRoundsConfig(),
		PrefConfigs:    config.Preferences{},
		ImportDBConfig: config.ImportDbConfig{},
		FlagsConfig: config.ContextFlagsConfig{
			Version: "v1.0.0",
		},
		SmartContractParser: &mock.SmartContractParserStub{},
		GasSchedule: &testscommon.GasScheduleNotifierMock{
			GasSchedule: gasSchedule,
		},
		NodesCoordinator:       &shardingMocks.NodesCoordinatorStub{},
		RequestedItemsHandler:  &testscommon.RequestedItemsHandlerStub{},
		WhiteListHandler:       &testscommon.WhiteListHandlerStub{},
		WhiteListerVerifiedTxs: &testscommon.WhiteListHandlerStub{},
		MaxRating:              100,
		SystemSCConfig: &config.SystemSmartContractsConfig{
			ESDTSystemSCConfig: config.ESDTSystemSCConfig{
				BaseIssuingCost: "1000",
				OwnerAddress:    "erd1fpkcgel4gcmh8zqqdt043yfcn5tyx8373kg6q2qmkxzu4dqamc0swts65c",
			},
			GovernanceSystemSCConfig: config.GovernanceSystemSCConfig{
				V1: config.GovernanceSystemSCConfigV1{
					ProposalCost:     "500",
					NumNodes:         100,
					MinQuorum:        50,
					MinPassThreshold: 50,
					MinVetoThreshold: 50,
				},
				Active: config.GovernanceSystemSCConfigActive{
					ProposalCost:     "500",
					LostProposalFee:  "100",
					MinQuorum:        0.5,
					MinPassThreshold: 0.5,
					MinVetoThreshold: 0.5,
				},
				OwnerAddress: "erd1vxy22x0fj4zv6hktmydg8vpfh6euv02cz4yg0aaws6rrad5a5awqgqky80",
			},
			StakingSystemSCConfig: config.StakingSystemSCConfig{
				GenesisNodePrice:                     "2500",
				MinStakeValue:                        "1",
				UnJailValue:                          "1",
				MinStepValue:                         "1",
				UnBondPeriod:                         0,
				NumRoundsWithoutBleed:                0,
				MaximumPercentageToBleed:             0,
				BleedPercentagePerRound:              0,
				MaxNumberOfNodesForStake:             10,
				ActivateBLSPubKeyMessageVerification: false,
				MinUnstakeTokensValue:                "1",
				NodeLimitPercentage:                  100.0,
				StakeLimitPercentage:                 100.0,
			},
			DelegationManagerSystemSCConfig: config.DelegationManagerSystemSCConfig{
				MinCreationDeposit:  "100",
				MinStakeAmount:      "100",
				ConfigChangeAddress: "erd1vxy22x0fj4zv6hktmydg8vpfh6euv02cz4yg0aaws6rrad5a5awqgqky80",
			},
			DelegationSystemSCConfig: config.DelegationSystemSCConfig{
				MinServiceFee: 0,
				MaxServiceFee: 100,
			},
			SoftAuctionConfig: config.SoftAuctionConfig{
				TopUpStep:             "10",
				MinTopUp:              "1",
				MaxTopUp:              "32000000",
				MaxNumberOfIterations: 100000,
			},
		},
		ImportStartHandler: &testscommon.ImportStartHandlerStub{},
		HistoryRepo:        &dblookupext.HistoryRepositoryStub{},
		Data: &testsMocks.DataComponentsStub{
			DataPool: dataRetriever.NewPoolsHolderMock(),
			BlockChain: &testscommon.ChainHandlerStub{
				GetGenesisHeaderHashCalled: func() []byte {
					return []byte("genesis hash")
				},
				GetGenesisHeaderCalled: func() coreData.HeaderHandler {
					return &testscommon.HeaderHandlerStub{}
				},
			},
			MbProvider: &testsMocks.MiniBlocksProviderStub{},
			Store:      genericMocks.NewChainStorerMock(0),
		},
		CoreData: &mock.CoreComponentsMock{
			IntMarsh:            &marshallerMock.MarshalizerMock{},
			TxMarsh:             &marshal.JsonMarshalizer{},
			UInt64ByteSliceConv: &testsMocks.Uint64ByteSliceConverterMock{},
			AddrPubKeyConv:      addrPubKeyConv,
			ValPubKeyConv:       valPubKeyConv,
			NodesConfig: &nodesSetupMock.NodesSetupStub{
				GetShardConsensusGroupSizeCalled: func() uint32 {
					return 2
				},
				GetMetaConsensusGroupSizeCalled: func() uint32 {
					return 2
				},
			},
			EpochChangeNotifier: &epochNotifier.EpochNotifierStub{},
			EconomicsHandler: &economicsmocks.EconomicsHandlerStub{
				ProtocolSustainabilityAddressCalled: func() string {
					return testingProtocolSustainabilityAddress
				},
			},
			Hash:                         blake2b.NewBlake2b(),
			TxVersionCheckHandler:        &testscommon.TxVersionCheckerStub{},
			RatingHandler:                &testscommon.RaterMock{},
			EnableEpochsHandlerField:     &enableEpochsHandlerMock.EnableEpochsHandlerStub{},
			EnableRoundsHandlerField:     &testscommon.EnableRoundsHandlerStub{},
			EpochNotifierWithConfirm:     &updateMocks.EpochStartNotifierStub{},
			RoundHandlerField:            &testscommon.RoundHandlerMock{},
			RoundChangeNotifier:          &epochNotifier.RoundNotifierStub{},
			ChanStopProcess:              make(chan endProcess.ArgEndProcess, 1),
			TxSignHasherField:            keccak.NewKeccak(),
			HardforkTriggerPubKeyField:   []byte("hardfork pub key"),
			WasmVMChangeLockerInternal:   &sync.RWMutex{},
			NodeTypeProviderField:        &nodeTypeProviderMock.NodeTypeProviderStub{},
			RatingsConfig:                &testscommon.RatingsInfoMock{},
			PathHdl:                      &testscommon.PathManagerStub{},
			ProcessStatusHandlerInternal: &testscommon.ProcessStatusHandlerStub{},
		},
		Crypto: &testsMocks.CryptoComponentsStub{
			BlKeyGen: &cryptoMocks.KeyGenStub{},
			BlockSig: &cryptoMocks.SingleSignerStub{},
			MultiSigContainer: &cryptoMocks.MultiSignerContainerMock{
				MultiSigner: &cryptoMocks.MultisignerMock{},
			},
			PrivKey:                 &cryptoMocks.PrivateKeyStub{},
			PubKey:                  &cryptoMocks.PublicKeyStub{},
			PubKeyString:            "pub key string",
			PubKeyBytes:             []byte("pub key bytes"),
			TxKeyGen:                &cryptoMocks.KeyGenStub{},
			TxSig:                   &cryptoMocks.SingleSignerStub{},
			PeerSignHandler:         &cryptoMocks.PeerSignatureHandlerStub{},
			MsgSigVerifier:          &testscommon.MessageSignVerifierMock{},
			ManagedPeersHolderField: &testscommon.ManagedPeersHolderStub{},
			KeysHandlerField:        &testscommon.KeysHandlerStub{},
		},
		Network: &testsMocks.NetworkComponentsStub{
			Messenger:                        &p2pmocks.MessengerStub{},
			FullArchiveNetworkMessengerField: &p2pmocks.MessengerStub{},
			InputAntiFlood:                   &testsMocks.P2PAntifloodHandlerStub{},
			OutputAntiFlood:                  &testsMocks.P2PAntifloodHandlerStub{},
			PreferredPeersHolder:             &p2pmocks.PeersHolderStub{},
			PeersRatingHandlerField:          &p2pmocks.PeersRatingHandlerStub{},
			FullArchivePreferredPeersHolder:  &p2pmocks.PeersHolderStub{},
		},
		BootstrapComponents: &mainFactoryMocks.BootstrapComponentsStub{
			ShCoordinator:              mock.NewMultiShardsCoordinatorMock(2),
			BootstrapParams:            &bootstrapMocks.BootstrapParamsHandlerMock{},
			HdrIntegrityVerifier:       &mock.HeaderIntegrityVerifierStub{},
			GuardedAccountHandlerField: &guardianMocks.GuardedAccountHandlerStub{},
			VersionedHdrFactory:        &testscommon.VersionedHeaderFactoryStub{},
		},
		StatusComponents: &testsMocks.StatusComponentsStub{
			Outport: &outport.OutportStub{},
		},
		StatusCoreComponents: &factoryMocks.StatusCoreComponentsStub{
			AppStatusHandlerField:  &statusHandler.AppStatusHandlerStub{},
			StateStatsHandlerField: disabledStatistics.NewStateStatistics(),
		},
		TxExecutionOrderHandler:  &txExecOrderStub.TxExecutionOrderHandlerStub{},
		IncomingHeaderSubscriber: &sovereign.IncomingHeaderSubscriberStub{},
	}

	args.State = components.GetStateComponents(args.CoreData, args.StatusCoreComponents)
	runTypeComponents.AccountParser = &mock.AccountsParserStub{
		GenerateInitialTransactionsCalled: func(shardCoordinator sharding.Coordinator, initialIndexingData map[uint32]*genesis.IndexingData) ([]*dataBlock.MiniBlock, map[uint32]*outportCore.TransactionPool, error) {
			return []*dataBlock.MiniBlock{
					{},
				},
				map[uint32]*outportCore.TransactionPool{
					0: {},
				}, nil
		},
	}
	args.RunTypeComponents = runTypeComponents
	return args
}

func TestNewProcessComponentsFactory(t *testing.T) {
	t.Parallel()

	t.Run("nil GasSchedule should error", func(t *testing.T) {
		t.Parallel()

		args := createMockProcessComponentsFactoryArgs()
		args.GasSchedule = nil
		pcf, err := processComp.NewProcessComponentsFactory(args)
		require.True(t, errors.Is(err, errorsMx.ErrNilGasSchedule))
		require.Nil(t, pcf)
	})
	t.Run("nil Data should error", func(t *testing.T) {
		t.Parallel()

		args := createMockProcessComponentsFactoryArgs()
		args.Data = nil
		pcf, err := processComp.NewProcessComponentsFactory(args)
		require.True(t, errors.Is(err, errorsMx.ErrNilDataComponentsHolder))
		require.Nil(t, pcf)
	})
	t.Run("nil BlockChain should error", func(t *testing.T) {
		t.Parallel()

		args := createMockProcessComponentsFactoryArgs()
		args.Data = &testsMocks.DataComponentsStub{
			BlockChain: nil,
		}
		pcf, err := processComp.NewProcessComponentsFactory(args)
		require.True(t, errors.Is(err, errorsMx.ErrNilBlockChainHandler))
		require.Nil(t, pcf)
	})
	t.Run("nil DataPool should error", func(t *testing.T) {
		t.Parallel()

		args := createMockProcessComponentsFactoryArgs()
		args.Data = &testsMocks.DataComponentsStub{
			BlockChain: &testscommon.ChainHandlerStub{},
			DataPool:   nil,
		}
		pcf, err := processComp.NewProcessComponentsFactory(args)
		require.True(t, errors.Is(err, errorsMx.ErrNilDataPoolsHolder))
		require.Nil(t, pcf)
	})
	t.Run("nil StorageService should error", func(t *testing.T) {
		t.Parallel()

		args := createMockProcessComponentsFactoryArgs()
		args.Data = &testsMocks.DataComponentsStub{
			BlockChain: &testscommon.ChainHandlerStub{},
			DataPool:   &dataRetriever.PoolsHolderStub{},
			Store:      nil,
		}
		pcf, err := processComp.NewProcessComponentsFactory(args)
		require.True(t, errors.Is(err, errorsMx.ErrNilStorageService))
		require.Nil(t, pcf)
	})
	t.Run("nil CoreData should error", func(t *testing.T) {
		t.Parallel()

		args := createMockProcessComponentsFactoryArgs()
		args.CoreData = nil
		pcf, err := processComp.NewProcessComponentsFactory(args)
		require.True(t, errors.Is(err, errorsMx.ErrNilCoreComponentsHolder))
		require.Nil(t, pcf)
	})
	t.Run("nil EconomicsData should error", func(t *testing.T) {
		t.Parallel()

		args := createMockProcessComponentsFactoryArgs()
		args.CoreData = &mock.CoreComponentsMock{
			EconomicsHandler: nil,
		}
		pcf, err := processComp.NewProcessComponentsFactory(args)
		require.True(t, errors.Is(err, errorsMx.ErrNilEconomicsData))
		require.Nil(t, pcf)
	})
	t.Run("nil GenesisNodesSetup should error", func(t *testing.T) {
		t.Parallel()

		args := createMockProcessComponentsFactoryArgs()
		args.CoreData = &mock.CoreComponentsMock{
			EconomicsHandler: &economicsmocks.EconomicsHandlerStub{},
			NodesConfig:      nil,
		}
		pcf, err := processComp.NewProcessComponentsFactory(args)
		require.True(t, errors.Is(err, errorsMx.ErrNilGenesisNodesSetupHandler))
		require.Nil(t, pcf)
	})
	t.Run("nil AddressPubKeyConverter should error", func(t *testing.T) {
		t.Parallel()

		args := createMockProcessComponentsFactoryArgs()
		args.CoreData = &mock.CoreComponentsMock{
			EconomicsHandler: &economicsmocks.EconomicsHandlerStub{},
			NodesConfig:      &nodesSetupMock.NodesSetupStub{},
			AddrPubKeyConv:   nil,
		}
		pcf, err := processComp.NewProcessComponentsFactory(args)
		require.True(t, errors.Is(err, errorsMx.ErrNilAddressPublicKeyConverter))
		require.Nil(t, pcf)
	})
	t.Run("nil EpochNotifier should error", func(t *testing.T) {
		t.Parallel()

		args := createMockProcessComponentsFactoryArgs()
		args.CoreData = &mock.CoreComponentsMock{
			EconomicsHandler:    &economicsmocks.EconomicsHandlerStub{},
			NodesConfig:         &nodesSetupMock.NodesSetupStub{},
			AddrPubKeyConv:      &testscommon.PubkeyConverterStub{},
			EpochChangeNotifier: nil,
		}
		pcf, err := processComp.NewProcessComponentsFactory(args)
		require.True(t, errors.Is(err, errorsMx.ErrNilEpochNotifier))
		require.Nil(t, pcf)
	})
	t.Run("nil ValidatorPubKeyConverter should error", func(t *testing.T) {
		t.Parallel()

		args := createMockProcessComponentsFactoryArgs()
		args.CoreData = &mock.CoreComponentsMock{
			EconomicsHandler:    &economicsmocks.EconomicsHandlerStub{},
			NodesConfig:         &nodesSetupMock.NodesSetupStub{},
			AddrPubKeyConv:      &testscommon.PubkeyConverterStub{},
			EpochChangeNotifier: &epochNotifier.EpochNotifierStub{},
			ValPubKeyConv:       nil,
		}
		pcf, err := processComp.NewProcessComponentsFactory(args)
		require.True(t, errors.Is(err, errorsMx.ErrNilPubKeyConverter))
		require.Nil(t, pcf)
	})
	t.Run("nil InternalMarshalizer should error", func(t *testing.T) {
		t.Parallel()

		args := createMockProcessComponentsFactoryArgs()
		args.CoreData = &mock.CoreComponentsMock{
			EconomicsHandler:    &economicsmocks.EconomicsHandlerStub{},
			NodesConfig:         &nodesSetupMock.NodesSetupStub{},
			AddrPubKeyConv:      &testscommon.PubkeyConverterStub{},
			EpochChangeNotifier: &epochNotifier.EpochNotifierStub{},
			ValPubKeyConv:       &testscommon.PubkeyConverterStub{},
			IntMarsh:            nil,
		}
		pcf, err := processComp.NewProcessComponentsFactory(args)
		require.True(t, errors.Is(err, errorsMx.ErrNilInternalMarshalizer))
		require.Nil(t, pcf)
	})
	t.Run("nil Uint64ByteSliceConverter should error", func(t *testing.T) {
		t.Parallel()

		args := createMockProcessComponentsFactoryArgs()
		args.CoreData = &mock.CoreComponentsMock{
			EconomicsHandler:    &economicsmocks.EconomicsHandlerStub{},
			NodesConfig:         &nodesSetupMock.NodesSetupStub{},
			AddrPubKeyConv:      &testscommon.PubkeyConverterStub{},
			EpochChangeNotifier: &epochNotifier.EpochNotifierStub{},
			ValPubKeyConv:       &testscommon.PubkeyConverterStub{},
			IntMarsh:            &marshallerMock.MarshalizerStub{},
			UInt64ByteSliceConv: nil,
		}
		pcf, err := processComp.NewProcessComponentsFactory(args)
		require.True(t, errors.Is(err, errorsMx.ErrNilUint64ByteSliceConverter))
		require.Nil(t, pcf)
	})
	t.Run("nil Crypto should error", func(t *testing.T) {
		t.Parallel()

		args := createMockProcessComponentsFactoryArgs()
		args.Crypto = nil
		pcf, err := processComp.NewProcessComponentsFactory(args)
		require.True(t, errors.Is(err, errorsMx.ErrNilCryptoComponentsHolder))
		require.Nil(t, pcf)
	})
	t.Run("nil BlockSignKeyGen should error", func(t *testing.T) {
		t.Parallel()

		args := createMockProcessComponentsFactoryArgs()
		args.Crypto = &testsMocks.CryptoComponentsStub{
			BlKeyGen: nil,
		}
		pcf, err := processComp.NewProcessComponentsFactory(args)
		require.True(t, errors.Is(err, errorsMx.ErrNilBlockSignKeyGen))
		require.Nil(t, pcf)
	})
	t.Run("nil State should error", func(t *testing.T) {
		t.Parallel()

		args := createMockProcessComponentsFactoryArgs()
		args.State = nil
		pcf, err := processComp.NewProcessComponentsFactory(args)
		require.True(t, errors.Is(err, errorsMx.ErrNilStateComponentsHolder))
		require.Nil(t, pcf)
	})
	t.Run("nil AccountsAdapter should error", func(t *testing.T) {
		t.Parallel()

		args := createMockProcessComponentsFactoryArgs()
		args.State = &factoryMocks.StateComponentsMock{
			Accounts: nil,
		}
		pcf, err := processComp.NewProcessComponentsFactory(args)
		require.True(t, errors.Is(err, errorsMx.ErrNilAccountsAdapter))
		require.Nil(t, pcf)
	})
	t.Run("nil Network should error", func(t *testing.T) {
		t.Parallel()

		args := createMockProcessComponentsFactoryArgs()
		args.Network = nil
		pcf, err := processComp.NewProcessComponentsFactory(args)
		require.True(t, errors.Is(err, errorsMx.ErrNilNetworkComponentsHolder))
		require.Nil(t, pcf)
	})
	t.Run("nil NetworkMessenger should error", func(t *testing.T) {
		t.Parallel()

		args := createMockProcessComponentsFactoryArgs()
		args.Network = &testsMocks.NetworkComponentsStub{
			Messenger: nil,
		}
		pcf, err := processComp.NewProcessComponentsFactory(args)
		require.True(t, errors.Is(err, errorsMx.ErrNilMessenger))
		require.Nil(t, pcf)
	})
	t.Run("nil InputAntiFloodHandler should error", func(t *testing.T) {
		t.Parallel()

		args := createMockProcessComponentsFactoryArgs()
		args.Network = &testsMocks.NetworkComponentsStub{
			Messenger:      &p2pmocks.MessengerStub{},
			InputAntiFlood: nil,
		}
		pcf, err := processComp.NewProcessComponentsFactory(args)
		require.True(t, errors.Is(err, errorsMx.ErrNilInputAntiFloodHandler))
		require.Nil(t, pcf)
	})
	t.Run("nil SystemSCConfig should error", func(t *testing.T) {
		t.Parallel()

		args := createMockProcessComponentsFactoryArgs()
		args.SystemSCConfig = nil
		pcf, err := processComp.NewProcessComponentsFactory(args)
		require.True(t, errors.Is(err, errorsMx.ErrNilSystemSCConfig))
		require.Nil(t, pcf)
	})
	t.Run("nil BootstrapComponents should error", func(t *testing.T) {
		t.Parallel()

		args := createMockProcessComponentsFactoryArgs()
		args.BootstrapComponents = nil
		pcf, err := processComp.NewProcessComponentsFactory(args)
		require.True(t, errors.Is(err, errorsMx.ErrNilBootstrapComponentsHolder))
		require.Nil(t, pcf)
	})
	t.Run("nil ShardCoordinator should error", func(t *testing.T) {
		t.Parallel()

		args := createMockProcessComponentsFactoryArgs()
		args.BootstrapComponents = &mainFactoryMocks.BootstrapComponentsStub{
			ShCoordinator: nil,
		}
		pcf, err := processComp.NewProcessComponentsFactory(args)
		require.True(t, errors.Is(err, errorsMx.ErrNilShardCoordinator))
		require.Nil(t, pcf)
	})
	t.Run("nil EpochBootstrapParams should error", func(t *testing.T) {
		t.Parallel()

		args := createMockProcessComponentsFactoryArgs()
		args.BootstrapComponents = &mainFactoryMocks.BootstrapComponentsStub{
			ShCoordinator:   &testscommon.ShardsCoordinatorMock{},
			BootstrapParams: nil,
		}
		pcf, err := processComp.NewProcessComponentsFactory(args)
		require.True(t, errors.Is(err, errorsMx.ErrNilBootstrapParamsHandler))
		require.Nil(t, pcf)
	})
	t.Run("nil StatusComponents should error", func(t *testing.T) {
		t.Parallel()

		args := createMockProcessComponentsFactoryArgs()
		args.StatusComponents = nil
		pcf, err := processComp.NewProcessComponentsFactory(args)
		require.True(t, errors.Is(err, errorsMx.ErrNilStatusComponentsHolder))
		require.Nil(t, pcf)
	})
	t.Run("nil OutportHandler should error", func(t *testing.T) {
		t.Parallel()

		args := createMockProcessComponentsFactoryArgs()
		args.StatusComponents = &testsMocks.StatusComponentsStub{
			Outport: nil,
		}
		pcf, err := processComp.NewProcessComponentsFactory(args)
		require.True(t, errors.Is(err, errorsMx.ErrNilOutportHandler))
		require.Nil(t, pcf)
	})
	t.Run("nil HistoryRepo should error", func(t *testing.T) {
		t.Parallel()

		args := createMockProcessComponentsFactoryArgs()
		args.HistoryRepo = nil
		pcf, err := processComp.NewProcessComponentsFactory(args)
		require.True(t, errors.Is(err, errorsMx.ErrNilHistoryRepository))
		require.Nil(t, pcf)
	})
	t.Run("nil StatusCoreComponents should error", func(t *testing.T) {
		t.Parallel()

		args := createMockProcessComponentsFactoryArgs()
		args.StatusCoreComponents = nil
		pcf, err := processComp.NewProcessComponentsFactory(args)
		require.True(t, errors.Is(err, errorsMx.ErrNilStatusCoreComponents))
		require.Nil(t, pcf)
	})
	t.Run("nil RunTypeComponents should error", func(t *testing.T) {
		t.Parallel()

		args := createMockProcessComponentsFactoryArgs()
		args.RunTypeComponents = nil
		pcf, err := processComp.NewProcessComponentsFactory(args)
		require.True(t, errors.Is(err, errorsMx.ErrNilRunTypeComponents))
		require.Nil(t, pcf)
	})
	t.Run("nil BlockProcessorCreator should error", func(t *testing.T) {
		t.Parallel()

		args := createMockProcessComponentsFactoryArgs()
		rtMock := getRunTypeComponentsMock()
		rtMock.BlockProcessorFactory = nil
		args.RunTypeComponents = rtMock
		pcf, err := processComp.NewProcessComponentsFactory(args)
		require.True(t, errors.Is(err, errorsMx.ErrNilBlockProcessorCreator))
		require.Nil(t, pcf)
	})
	t.Run("nil RequestHandlerCreator should error", func(t *testing.T) {
		t.Parallel()

		args := createMockProcessComponentsFactoryArgs()
		rtMock := getRunTypeComponentsMock()
		rtMock.RequestHandlerFactory = nil
		args.RunTypeComponents = rtMock
		pcf, err := processComp.NewProcessComponentsFactory(args)
		require.True(t, errors.Is(err, errorsMx.ErrNilRequestHandlerCreator))
		require.Nil(t, pcf)
	})
	t.Run("nil ScheduledTxsExecutionCreator should error", func(t *testing.T) {
		t.Parallel()

		args := createMockProcessComponentsFactoryArgs()
		rtMock := getRunTypeComponentsMock()
		rtMock.ScheduledTxsExecutionFactory = nil
		args.RunTypeComponents = rtMock
		pcf, err := processComp.NewProcessComponentsFactory(args)
		require.True(t, errors.Is(err, errorsMx.ErrNilScheduledTxsExecutionCreator))
		require.Nil(t, pcf)
	})
	t.Run("nil BlockTrackerCreator should error", func(t *testing.T) {
		t.Parallel()

		args := createMockProcessComponentsFactoryArgs()
		rtMock := getRunTypeComponentsMock()
		rtMock.BlockTrackerFactory = nil
		args.RunTypeComponents = rtMock
		pcf, err := processComp.NewProcessComponentsFactory(args)
		require.True(t, errors.Is(err, errorsMx.ErrNilBlockTrackerCreator))
		require.Nil(t, pcf)
	})
	t.Run("nil TransactionCoordinatorCreator should error", func(t *testing.T) {
		t.Parallel()

		args := createMockProcessComponentsFactoryArgs()
		rtMock := getRunTypeComponentsMock()
		rtMock.TransactionCoordinatorFactory = nil
		args.RunTypeComponents = rtMock
		pcf, err := processComp.NewProcessComponentsFactory(args)
		require.True(t, errors.Is(err, errorsMx.ErrNilTransactionCoordinatorCreator))
		require.Nil(t, pcf)
	})
	t.Run("nil HeaderValidatorCreator should error", func(t *testing.T) {
		t.Parallel()

		args := createMockProcessComponentsFactoryArgs()
		rtMock := getRunTypeComponentsMock()
		rtMock.HeaderValidatorFactory = nil
		args.RunTypeComponents = rtMock
		pcf, err := processComp.NewProcessComponentsFactory(args)
		require.True(t, errors.Is(err, errorsMx.ErrNilHeaderValidatorCreator))
		require.Nil(t, pcf)
	})
	t.Run("nil ForkDetectorCreator should error", func(t *testing.T) {
		t.Parallel()

		args := createMockProcessComponentsFactoryArgs()
		rtMock := getRunTypeComponentsMock()
		rtMock.ForkDetectorFactory = nil
		args.RunTypeComponents = rtMock
		pcf, err := processComp.NewProcessComponentsFactory(args)
		require.True(t, errors.Is(err, errorsMx.ErrNilForkDetectorCreator))
		require.Nil(t, pcf)
	})
	t.Run("nil ValidatorStatisticsProcessorCreator should error", func(t *testing.T) {
		t.Parallel()

		args := createMockProcessComponentsFactoryArgs()
		rtMock := getRunTypeComponentsMock()
		rtMock.ValidatorStatisticsProcessorFactory = nil
		args.RunTypeComponents = rtMock
		pcf, err := processComp.NewProcessComponentsFactory(args)
		require.True(t, errors.Is(err, errorsMx.ErrNilValidatorStatisticsProcessorCreator))
		require.Nil(t, pcf)
	})
	t.Run("nil SCProcessorCreator should error", func(t *testing.T) {
		t.Parallel()

		args := createMockProcessComponentsFactoryArgs()
		rtMock := getRunTypeComponentsMock()
		rtMock.SCProcessorFactory = nil
		args.RunTypeComponents = rtMock
		pcf, err := processComp.NewProcessComponentsFactory(args)
		require.True(t, errors.Is(err, errorsMx.ErrNilSCProcessorCreator))
		require.Nil(t, pcf)
	})
	t.Run("nil BlockChainHookHandlerCreator should error", func(t *testing.T) {
		t.Parallel()

		args := createMockProcessComponentsFactoryArgs()
		rtMock := getRunTypeComponentsMock()
		rtMock.BlockChainHookHandlerFactory = nil
		args.RunTypeComponents = rtMock
		pcf, err := processComp.NewProcessComponentsFactory(args)
		require.True(t, errors.Is(err, errorsMx.ErrNilBlockChainHookHandlerCreator))
		require.Nil(t, pcf)
	})
	t.Run("nil BootstrapperFromStorageCreator should error", func(t *testing.T) {
		t.Parallel()

		args := createMockProcessComponentsFactoryArgs()
		rtMock := getRunTypeComponentsMock()
		rtMock.BootstrapperFromStorageFactory = nil
		args.RunTypeComponents = rtMock
		pcf, err := processComp.NewProcessComponentsFactory(args)
		require.True(t, errors.Is(err, errorsMx.ErrNilBootstrapperFromStorageCreator))
		require.Nil(t, pcf)
	})
	t.Run("nil BootstrapperCreator should error", func(t *testing.T) {
		t.Parallel()

		args := createMockProcessComponentsFactoryArgs()
		rtMock := getRunTypeComponentsMock()
		rtMock.BootstrapperFactory = nil
		args.RunTypeComponents = rtMock
		pcf, err := processComp.NewProcessComponentsFactory(args)
		require.True(t, errors.Is(err, errorsMx.ErrNilBootstrapperCreator))
		require.Nil(t, pcf)
	})
	t.Run("nil EpochStartBootstrapperCreator should error", func(t *testing.T) {
		t.Parallel()

		args := createMockProcessComponentsFactoryArgs()
		rtMock := getRunTypeComponentsMock()
		rtMock.EpochStartBootstrapperFactory = nil
		args.RunTypeComponents = rtMock
		pcf, err := processComp.NewProcessComponentsFactory(args)
		require.True(t, errors.Is(err, errorsMx.ErrNilEpochStartBootstrapperCreator))
		require.Nil(t, pcf)
	})
	t.Run("nil AdditionalStorageServiceCreator should error", func(t *testing.T) {
		t.Parallel()

		args := createMockProcessComponentsFactoryArgs()
		rtMock := getRunTypeComponentsMock()
		rtMock.AdditionalStorageServiceFactory = nil
		args.RunTypeComponents = rtMock
		pcf, err := processComp.NewProcessComponentsFactory(args)
		require.True(t, errors.Is(err, errorsMx.ErrNilAdditionalStorageServiceCreator))
		require.Nil(t, pcf)
	})
	t.Run("nil SmartContractResultPreProcessorCreator should error", func(t *testing.T) {
		t.Parallel()

		args := createMockProcessComponentsFactoryArgs()
		rtMock := getRunTypeComponentsMock()
		rtMock.SCResultsPreProcessorFactory = nil
		args.RunTypeComponents = rtMock
		pcf, err := processComp.NewProcessComponentsFactory(args)
		require.True(t, errors.Is(err, errorsMx.ErrNilSCResultsPreProcessorCreator))
		require.Nil(t, pcf)
	})
	t.Run("invalid ConsensusModel should error", func(t *testing.T) {
		t.Parallel()

		args := createMockProcessComponentsFactoryArgs()
		rtMock := getRunTypeComponentsMock()
		rtMock.ConsensusModelType = consensus.ConsensusModelInvalid
		args.RunTypeComponents = rtMock
		pcf, err := processComp.NewProcessComponentsFactory(args)
		require.True(t, errors.Is(err, errorsMx.ErrInvalidConsensusModel))
		require.Nil(t, pcf)
	})
	t.Run("nil VmContainerMetaCreator should error", func(t *testing.T) {
		t.Parallel()

		args := createMockProcessComponentsFactoryArgs()
		rtMock := getRunTypeComponentsMock()
		rtMock.VmContainerMetaFactory = nil
		args.RunTypeComponents = rtMock
		pcf, err := processComp.NewProcessComponentsFactory(args)
		require.True(t, errors.Is(err, errorsMx.ErrNilVmContainerMetaFactoryCreator))
		require.Nil(t, pcf)
	})
	t.Run("nil VmContainerShardCreator should error", func(t *testing.T) {
		t.Parallel()

		args := createMockProcessComponentsFactoryArgs()
		rtMock := getRunTypeComponentsMock()
		rtMock.VmContainerShardFactory = nil
		args.RunTypeComponents = rtMock
		pcf, err := processComp.NewProcessComponentsFactory(args)
		require.True(t, errors.Is(err, errorsMx.ErrNilVmContainerShardFactoryCreator))
		require.Nil(t, pcf)
	})
	t.Run("nil AccountsParser should error", func(t *testing.T) {
		t.Parallel()

		args := createMockProcessComponentsFactoryArgs()
		rtMock := getRunTypeComponentsMock()
		rtMock.AccountParser = nil
		args.RunTypeComponents = rtMock
		pcf, err := processComp.NewProcessComponentsFactory(args)
		require.True(t, errors.Is(err, errorsMx.ErrNilAccountsParser))
		require.Nil(t, pcf)
	})
	t.Run("nil AccountCreator should error", func(t *testing.T) {
		t.Parallel()

		args := createMockProcessComponentsFactoryArgs()
		rtMock := getRunTypeComponentsMock()
		rtMock.AccountCreator = nil
		args.RunTypeComponents = rtMock
		pcf, err := processComp.NewProcessComponentsFactory(args)
		require.True(t, errors.Is(err, errorsMx.ErrNilAccountsCreator))
		require.Nil(t, pcf)
	})
	t.Run("nil OutGoingOperationsPool should error", func(t *testing.T) {
		t.Parallel()

		args := createMockProcessComponentsFactoryArgs()
		rtMock := getRunTypeComponentsMock()
		rtMock.OutGoingOperationsPool = nil
		args.RunTypeComponents = rtMock
		pcf, err := processComp.NewProcessComponentsFactory(args)
		require.True(t, errors.Is(err, errorsMx.ErrNilOutGoingOperationsPool))
		require.Nil(t, pcf)
	})
	t.Run("nil DataCodecHandler should error", func(t *testing.T) {
		t.Parallel()

		args := createMockProcessComponentsFactoryArgs()
		rtMock := getRunTypeComponentsMock()
		rtMock.DataCodec = nil
		args.RunTypeComponents = rtMock
		pcf, err := processComp.NewProcessComponentsFactory(args)
		require.True(t, errors.Is(err, errorsMx.ErrNilDataCodec))
		require.Nil(t, pcf)
	})
	t.Run("nil TopicsCheckerHandler should error", func(t *testing.T) {
		t.Parallel()

		args := createMockProcessComponentsFactoryArgs()
		rtMock := getRunTypeComponentsMock()
		rtMock.TopicsChecker = nil
		args.RunTypeComponents = rtMock
		pcf, err := processComp.NewProcessComponentsFactory(args)
		require.True(t, errors.Is(err, errorsMx.ErrNilTopicsChecker))
		require.Nil(t, pcf)
	})
	t.Run("nil ShardCoordinatorFactory should error", func(t *testing.T) {
		t.Parallel()

		args := createMockProcessComponentsFactoryArgs()
		rtMock := getRunTypeComponentsMock()
		rtMock.ShardCoordinatorFactory = nil
		args.RunTypeComponents = rtMock
		pcf, err := processComp.NewProcessComponentsFactory(args)
		require.True(t, errors.Is(err, errorsMx.ErrNilShardCoordinatorFactory))
		require.Nil(t, pcf)
	})
	t.Run("nil RequestersContainerFactory should error", func(t *testing.T) {
		t.Parallel()

		args := createMockProcessComponentsFactoryArgs()
		rtMock := getRunTypeComponentsMock()
		rtMock.RequestersContainerFactory = nil
		args.RunTypeComponents = rtMock
		pcf, err := processComp.NewProcessComponentsFactory(args)
		require.True(t, errors.Is(err, errorsMx.ErrNilRequesterContainerFactoryCreator))
		require.Nil(t, pcf)
	})
	t.Run("nil InterceptorsContainerFactory should error", func(t *testing.T) {
		t.Parallel()

		args := createMockProcessComponentsFactoryArgs()
		rtMock := getRunTypeComponentsMock()
		rtMock.InterceptorsContainerFactory = nil
		args.RunTypeComponents = rtMock
		pcf, err := processComp.NewProcessComponentsFactory(args)
		require.True(t, errors.Is(err, errorsMx.ErrNilInterceptorsContainerFactoryCreator))
		require.Nil(t, pcf)
	})
	t.Run("nil ShardResolversContainerFactory should error", func(t *testing.T) {
		t.Parallel()

		args := createMockProcessComponentsFactoryArgs()
		rtMock := getRunTypeComponentsMock()
		rtMock.ShardResolversContainerFactory = nil
		args.RunTypeComponents = rtMock
		pcf, err := processComp.NewProcessComponentsFactory(args)
		require.True(t, errors.Is(err, errorsMx.ErrNilShardResolversContainerFactoryCreator))
		require.Nil(t, pcf)
	})
	t.Run("nil TxPreProcessorFactory should error", func(t *testing.T) {
		t.Parallel()

		args := createMockProcessComponentsFactoryArgs()
		rtMock := getRunTypeComponentsMock()
		rtMock.TxPreProcessorFactory = nil
		args.RunTypeComponents = rtMock
		pcf, err := processComp.NewProcessComponentsFactory(args)
		require.True(t, errors.Is(err, errorsMx.ErrNilTxPreProcessorCreator))
		require.Nil(t, pcf)
	})
	t.Run("nil ExtraHeaderSigVerifier should error", func(t *testing.T) {
		t.Parallel()

		args := createMockProcessComponentsFactoryArgs()
		rtMock := getRunTypeComponentsMock()
		rtMock.ExtraHeaderSigVerifier = nil
		args.RunTypeComponents = rtMock
		pcf, err := processComp.NewProcessComponentsFactory(args)
		require.True(t, errors.Is(err, errorsMx.ErrNilExtraHeaderSigVerifierHolder))
		require.Nil(t, pcf)
	})
	t.Run("nil GenesisBlockFactory should error", func(t *testing.T) {
		t.Parallel()

		args := createMockProcessComponentsFactoryArgs()
		rtMock := getRunTypeComponentsMock()
		rtMock.GenesisBlockFactory = nil
		args.RunTypeComponents = rtMock
		pcf, err := processComp.NewProcessComponentsFactory(args)
		require.True(t, errors.Is(err, errorsMx.ErrNilGenesisBlockFactory))
		require.Nil(t, pcf)
	})
	t.Run("nil GenesisMetaBlockChecker should error", func(t *testing.T) {
		t.Parallel()

		args := createMockProcessComponentsFactoryArgs()
		rtMock := getRunTypeComponentsMock()
		rtMock.GenesisMetaBlockChecker = nil
		args.RunTypeComponents = rtMock
		pcf, err := processComp.NewProcessComponentsFactory(args)
		require.True(t, errors.Is(err, errorsMx.ErrNilGenesisMetaBlockChecker))
		require.Nil(t, pcf)
	})
	t.Run("nil EpochStartTrigger should error", func(t *testing.T) {
		t.Parallel()

		args := createMockProcessComponentsFactoryArgs()
		rtMock := getRunTypeComponentsMock()
		rtMock.EpochStartTriggerFactoryField = nil
		args.RunTypeComponents = rtMock
		pcf, err := processComp.NewProcessComponentsFactory(args)
		require.True(t, errors.Is(err, errorsMx.ErrNilEpochStartTriggerFactory))
		require.Nil(t, pcf)
	})
	t.Run("should work", func(t *testing.T) {
		t.Parallel()

		pcf, err := processComp.NewProcessComponentsFactory(createMockProcessComponentsFactoryArgs())
		require.NoError(t, err)
		require.NotNil(t, pcf)
	})
}

func getRunTypeComponentsMock() *mainFactoryMocks.RunTypeComponentsStub {
	return getRunTypeComponents(components.GetRunTypeComponents())
}

func getSovereignRunTypeComponentsMock() *mainFactoryMocks.RunTypeComponentsStub {
	return getRunTypeComponents(components.GetSovereignRunTypeComponents())
}

func getRunTypeComponents(rt runType.RunTypeComponentsHolder) *mainFactoryMocks.RunTypeComponentsStub {
	return &mainFactoryMocks.RunTypeComponentsStub{
		BlockChainHookHandlerFactory:        rt.BlockChainHookHandlerCreator(),
		BlockProcessorFactory:               rt.BlockProcessorCreator(),
		BlockTrackerFactory:                 rt.BlockTrackerCreator(),
		BootstrapperFromStorageFactory:      rt.BootstrapperFromStorageCreator(),
		EpochStartBootstrapperFactory:       rt.EpochStartBootstrapperCreator(),
		ForkDetectorFactory:                 rt.ForkDetectorCreator(),
		HeaderValidatorFactory:              rt.HeaderValidatorCreator(),
		RequestHandlerFactory:               rt.RequestHandlerCreator(),
		ScheduledTxsExecutionFactory:        rt.ScheduledTxsExecutionCreator(),
		TransactionCoordinatorFactory:       rt.TransactionCoordinatorCreator(),
		ValidatorStatisticsProcessorFactory: rt.ValidatorStatisticsProcessorCreator(),
		AdditionalStorageServiceFactory:     rt.AdditionalStorageServiceCreator(),
		SCProcessorFactory:                  rt.SCProcessorCreator(),
		ConsensusModelType:                  rt.ConsensusModel(),
		BootstrapperFactory:                 rt.BootstrapperCreator(),
		SCResultsPreProcessorFactory:        rt.SCResultsPreProcessorCreator(),
		VmContainerMetaFactory:              rt.VmContainerMetaFactoryCreator(),
		VmContainerShardFactory:             rt.VmContainerShardFactoryCreator(),
		AccountParser:                       rt.AccountsParser(),
		AccountCreator:                      rt.AccountsCreator(),
		VMContextCreatorHandler:             rt.VMContextCreator(),
		OutGoingOperationsPool:              rt.OutGoingOperationsPoolHandler(),
		DataCodec:                           rt.DataCodecHandler(),
		TopicsChecker:                       rt.TopicsCheckerHandler(),
		ShardCoordinatorFactory:             rt.ShardCoordinatorCreator(),
		RequestersContainerFactory:          rt.RequestersContainerFactoryCreator(),
		InterceptorsContainerFactory:        rt.InterceptorsContainerFactoryCreator(),
		ShardResolversContainerFactory:      rt.ShardResolversContainerFactoryCreator(),
		TxPreProcessorFactory:               rt.TxPreProcessorCreator(),
		ExtraHeaderSigVerifier:              rt.ExtraHeaderSigVerifierHolder(),
		GenesisBlockFactory:                 rt.GenesisBlockCreatorFactory(),
		GenesisMetaBlockChecker:             rt.GenesisMetaBlockCheckerCreator(),
<<<<<<< HEAD
		EpochStartTriggerFactoryField:       rt.EpochStartTriggerFactory(),
=======
		NodesSetupCheckerFactoryField:       rt.NodesSetupCheckerFactory(),
>>>>>>> 90fda8a5
	}
}

func TestProcessComponentsFactory_Create(t *testing.T) {
	t.Parallel()

	expectedErr := errors.New("expected error")
	t.Run("CreateCurrentEpochProvider fails should error", func(t *testing.T) {
		t.Parallel()

		args := createMockProcessComponentsFactoryArgs()
		args.Config.EpochStartConfig.RoundsPerEpoch = 0
		args.PrefConfigs.Preferences.FullArchive = true
		testCreateWithArgs(t, args, "rounds per epoch")
	})
	t.Run("createNetworkShardingCollector fails due to invalid PublicKeyPeerId config should error", func(t *testing.T) {
		t.Parallel()

		args := createMockProcessComponentsFactoryArgs()
		args.Config.PublicKeyPeerId.Type = "invalid"
		testCreateWithArgs(t, args, "cache type")
	})
	t.Run("createNetworkShardingCollector fails due to invalid PublicKeyShardId config should error", func(t *testing.T) {
		t.Parallel()

		args := createMockProcessComponentsFactoryArgs()
		args.Config.PublicKeyShardId.Type = "invalid"
		testCreateWithArgs(t, args, "cache type")
	})
	t.Run("createNetworkShardingCollector fails due to invalid PeerIdShardId config should error", func(t *testing.T) {
		t.Parallel()

		args := createMockProcessComponentsFactoryArgs()
		args.Config.PeerIdShardId.Type = "invalid"
		testCreateWithArgs(t, args, "cache type")
	})
	t.Run("prepareNetworkShardingCollector fails due to SetPeerShardResolver failure should error", func(t *testing.T) {
		t.Parallel()

		args := createMockProcessComponentsFactoryArgs()
		netwCompStub, ok := args.Network.(*testsMocks.NetworkComponentsStub)
		require.True(t, ok)
		netwCompStub.Messenger = &p2pmocks.MessengerStub{
			SetPeerShardResolverCalled: func(peerShardResolver p2p.PeerShardResolver) error {
				return expectedErr
			},
		}
		testCreateWithArgs(t, args, expectedErr.Error())
	})
	t.Run("prepareNetworkShardingCollector fails due to SetPeerValidatorMapper failure should error", func(t *testing.T) {
		t.Parallel()

		args := createMockProcessComponentsFactoryArgs()
		netwCompStub, ok := args.Network.(*testsMocks.NetworkComponentsStub)
		require.True(t, ok)
		netwCompStub.InputAntiFlood = &testsMocks.P2PAntifloodHandlerStub{
			SetPeerValidatorMapperCalled: func(validatorMapper process.PeerValidatorMapper) error {
				return expectedErr
			},
		}
		testCreateWithArgs(t, args, expectedErr.Error())
	})
	t.Run("newStorageRequester fails due to NewStorageServiceFactory failure should error", func(t *testing.T) {
		t.Parallel()

		args := createMockProcessComponentsFactoryArgs()
		args.ImportDBConfig.IsImportDBMode = true
		args.Config.StoragePruning.NumActivePersisters = 0
		testCreateWithArgs(t, args, "active persisters")
	})
	t.Run("newResolverContainerFactory fails due to NewPeerAuthenticationPayloadValidator failure should error", func(t *testing.T) {
		t.Parallel()

		args := createMockProcessComponentsFactoryArgs()
		args.Config.HeartbeatV2.HeartbeatExpiryTimespanInSec = 0
		testCreateWithArgs(t, args, "expiry timespan")
	})
	t.Run("generateGenesisHeadersAndApplyInitialBalances fails due to invalid GenesisNodePrice should error", func(t *testing.T) {
		t.Parallel()

		args := createMockProcessComponentsFactoryArgs()
		args.Config.LogsAndEvents.SaveInStorageEnabled = false // coverage
		args.Config.DbLookupExtensions.Enabled = true          // coverage
		args.SystemSCConfig.StakingSystemSCConfig.GenesisNodePrice = "invalid"
		testCreateWithArgs(t, args, "invalid genesis node price")
	})
	t.Run("newValidatorStatisticsProcessor fails due to nil genesis header should error", func(t *testing.T) {
		t.Parallel()

		args := createMockProcessComponentsFactoryArgs()
		args.ImportDBConfig.IsImportDBMode = true // coverage
		dataCompStub, ok := args.Data.(*testsMocks.DataComponentsStub)
		require.True(t, ok)
		blockChainStub, ok := dataCompStub.BlockChain.(*testscommon.ChainHandlerStub)
		require.True(t, ok)
		blockChainStub.GetGenesisHeaderCalled = func() coreData.HeaderHandler {
			return nil
		}
		testCreateWithArgs(t, args, errorsMx.ErrGenesisBlockNotInitialized.Error())
	})
	t.Run("indexGenesisBlocks fails due to GenerateInitialTransactions failure should error", func(t *testing.T) {
		t.Parallel()

		args := createMockProcessComponentsFactoryArgs()
		rtMock := getRunTypeComponentsMock()
		rtMock.AccountParser = &mock.AccountsParserStub{
			GenerateInitialTransactionsCalled: func(shardCoordinator sharding.Coordinator, initialIndexingData map[uint32]*genesis.IndexingData) ([]*dataBlock.MiniBlock, map[uint32]*outportCore.TransactionPool, error) {
				return nil, nil, expectedErr
			},
		}
		args.RunTypeComponents = rtMock
		testCreateWithArgs(t, args, expectedErr.Error())
	})
	t.Run("NewMiniBlocksPoolsCleaner fails should error", func(t *testing.T) {
		t.Parallel()

		args := createMockProcessComponentsFactoryArgs()
		args.Config.PoolsCleanersConfig.MaxRoundsToKeepUnprocessedMiniBlocks = 0
		testCreateWithArgs(t, args, "MaxRoundsToKeepUnprocessedData")
	})
	t.Run("NewTxsPoolsCleaner fails should error", func(t *testing.T) {
		t.Parallel()

		args := createMockProcessComponentsFactoryArgs()
		args.Config.PoolsCleanersConfig.MaxRoundsToKeepUnprocessedTransactions = 0
		testCreateWithArgs(t, args, "MaxRoundsToKeepUnprocessedData")
	})
	t.Run("createHardforkTrigger fails due to Decode failure should error", func(t *testing.T) {
		t.Parallel()

		args := createMockProcessComponentsFactoryArgs()
		args.Config.Hardfork.PublicKeyToListenFrom = "invalid key"
		testCreateWithArgs(t, args, "PublicKeyToListenFrom")
	})
	t.Run("NewCache fails for vmOutput should error", func(t *testing.T) {
		t.Parallel()

		args := createMockProcessComponentsFactoryArgs()
		args.Config.VMOutputCacher.Type = "invalid"
		testCreateWithArgs(t, args, "cache type")
	})
	t.Run("newShardBlockProcessor: attachProcessDebugger fails should error", func(t *testing.T) {
		t.Parallel()

		args := createMockProcessComponentsFactoryArgs()
		args.Config.Debug.Process.Enabled = true
		args.Config.Debug.Process.PollingTimeInSeconds = 0
		testCreateWithArgs(t, args, "PollingTimeInSeconds")
	})
	t.Run("nodesSetupChecker.Check fails should error", func(t *testing.T) {
		t.Parallel()

		args := createMockProcessComponentsFactoryArgs()
		coreCompStub := factoryMocks.NewCoreComponentsHolderStubFromRealComponent(args.CoreData)
		coreCompStub.GenesisNodesSetupCalled = func() sharding.GenesisNodesSetupHandler {
			return &nodesSetupMock.NodesSetupStub{
				AllInitialNodesCalled: func() []nodesCoordinator.GenesisNodeInfoHandler {
					return []nodesCoordinator.GenesisNodeInfoHandler{
						&genesisMocks.GenesisNodeInfoHandlerMock{
							PubKeyBytesValue: []byte("no stake"),
						},
					}
				},
				GetShardConsensusGroupSizeCalled: func() uint32 {
					return 2
				},
				GetMetaConsensusGroupSizeCalled: func() uint32 {
					return 2
				},
			}
		}
		args.CoreData = coreCompStub
		testCreateWithArgs(t, args, "no one staked")
	})
	t.Run("should work with indexAndReturnGenesisAccounts failing due to RootHash failure", func(t *testing.T) {
		t.Parallel()

		args := createMockProcessComponentsFactoryArgs()
		statusCompStub, ok := args.StatusComponents.(*testsMocks.StatusComponentsStub)
		require.True(t, ok)
		statusCompStub.Outport = &outport.OutportStub{
			HasDriversCalled: func() bool {
				return true
			},
		}
		stateCompMock := factoryMocks.NewStateComponentsMockFromRealComponent(args.State)
		realAccounts := stateCompMock.AccountsAdapter()
		stateCompMock.Accounts = &testState.AccountsStub{
			GetAllLeavesCalled: realAccounts.GetAllLeaves,
			RootHashCalled: func() ([]byte, error) {
				return nil, expectedErr
			},
			CommitCalled: realAccounts.Commit,
		}
		args.State = stateCompMock

		pcf, _ := processComp.NewProcessComponentsFactory(args)
		require.NotNil(t, pcf)

		instance, err := pcf.Create()
		require.Nil(t, err)
		require.NotNil(t, instance)

		err = instance.Close()
		require.NoError(t, err)
		_ = args.State.Close()
	})
	t.Run("should work with indexAndReturnGenesisAccounts failing due to GetAllLeaves failure", func(t *testing.T) {
		t.Parallel()

		args := createMockProcessComponentsFactoryArgs()
		statusCompStub, ok := args.StatusComponents.(*testsMocks.StatusComponentsStub)
		require.True(t, ok)
		statusCompStub.Outport = &outport.OutportStub{
			HasDriversCalled: func() bool {
				return true
			},
		}
		stateCompMock := factoryMocks.NewStateComponentsMockFromRealComponent(args.State)
		realAccounts := stateCompMock.AccountsAdapter()
		stateCompMock.Accounts = &testState.AccountsStub{
			GetAllLeavesCalled: func(leavesChannels *common.TrieIteratorChannels, ctx context.Context, rootHash []byte, trieLeavesParser common.TrieLeafParser) error {
				close(leavesChannels.LeavesChan)
				leavesChannels.ErrChan.Close()
				return expectedErr
			},
			RootHashCalled: realAccounts.RootHash,
			CommitCalled:   realAccounts.Commit,
		}
		args.State = stateCompMock

		pcf, _ := processComp.NewProcessComponentsFactory(args)
		require.NotNil(t, pcf)

		instance, err := pcf.Create()
		require.Nil(t, err)
		require.NotNil(t, instance)

		err = instance.Close()
		require.NoError(t, err)
		_ = args.State.Close()
	})
	t.Run("should work with indexAndReturnGenesisAccounts failing due to Unmarshal failure", func(t *testing.T) {
		t.Parallel()

		args := createMockProcessComponentsFactoryArgs()
		statusCompStub, ok := args.StatusComponents.(*testsMocks.StatusComponentsStub)
		require.True(t, ok)
		statusCompStub.Outport = &outport.OutportStub{
			HasDriversCalled: func() bool {
				return true
			},
		}
		stateCompMock := factoryMocks.NewStateComponentsMockFromRealComponent(args.State)
		realAccounts := stateCompMock.AccountsAdapter()
		stateCompMock.Accounts = &testState.AccountsStub{
			GetAllLeavesCalled: func(leavesChannels *common.TrieIteratorChannels, ctx context.Context, rootHash []byte, trieLeavesParser common.TrieLeafParser) error {
				addrOk, _ := addrPubKeyConv.Decode("erd17c4fs6mz2aa2hcvva2jfxdsrdknu4220496jmswer9njznt22eds0rxlr4")
				addrNOK, _ := addrPubKeyConv.Decode("erd1ulhw20j7jvgfgak5p05kv667k5k9f320sgef5ayxkt9784ql0zssrzyhjp")
				leavesChannels.LeavesChan <- keyValStorage.NewKeyValStorage(addrOk, []byte("value")) // coverage
				leavesChannels.LeavesChan <- keyValStorage.NewKeyValStorage(addrNOK, []byte("value"))
				close(leavesChannels.LeavesChan)
				leavesChannels.ErrChan.Close()
				return nil
			},
			RootHashCalled: realAccounts.RootHash,
			CommitCalled:   realAccounts.Commit,
		}
		args.State = stateCompMock

		coreCompStub := factoryMocks.NewCoreComponentsHolderStubFromRealComponent(args.CoreData)
		cnt := 0
		coreCompStub.InternalMarshalizerCalled = func() marshal.Marshalizer {
			return &marshallerMock.MarshalizerStub{
				UnmarshalCalled: func(obj interface{}, buff []byte) error {
					cnt++
					if cnt == 1 {
						return nil // coverage, key_ok
					}
					return expectedErr
				},
			}
		}
		args.CoreData = coreCompStub
		pcf, _ := processComp.NewProcessComponentsFactory(args)
		require.NotNil(t, pcf)

		instance, err := pcf.Create()
		require.Nil(t, err)
		require.NotNil(t, instance)

		err = instance.Close()
		require.NoError(t, err)
		_ = args.State.Close()
	})
	t.Run("should work with indexAndReturnGenesisAccounts failing due to error on GetAllLeaves", func(t *testing.T) {
		t.Parallel()

		args := createMockProcessComponentsFactoryArgs()
		statusCompStub, ok := args.StatusComponents.(*testsMocks.StatusComponentsStub)
		require.True(t, ok)
		statusCompStub.Outport = &outport.OutportStub{
			HasDriversCalled: func() bool {
				return true
			},
		}
		realStateComp := args.State
		args.State = &factoryMocks.StateComponentsMock{
			Accounts: &testState.AccountsStub{
				GetAllLeavesCalled: func(leavesChannels *common.TrieIteratorChannels, ctx context.Context, rootHash []byte, trieLeavesParser common.TrieLeafParser) error {
					close(leavesChannels.LeavesChan)
					leavesChannels.ErrChan.WriteInChanNonBlocking(expectedErr)
					leavesChannels.ErrChan.Close()
					return nil
				},
				CommitCalled:   realStateComp.AccountsAdapter().Commit,
				RootHashCalled: realStateComp.AccountsAdapter().RootHash,
			},
			PeersAcc:             realStateComp.PeerAccounts(),
			Tries:                realStateComp.TriesContainer(),
			AccountsAPI:          realStateComp.AccountsAdapterAPI(),
			StorageManagers:      realStateComp.TrieStorageManagers(),
			MissingNodesNotifier: realStateComp.MissingTrieNodesNotifier(),
		}

		pcf, _ := processComp.NewProcessComponentsFactory(args)
		require.NotNil(t, pcf)

		instance, err := pcf.Create()
		require.Nil(t, err)
		require.NotNil(t, instance)

		err = instance.Close()
		require.NoError(t, err)
		_ = args.State.Close()
	})
	t.Run("should work with indexAndReturnGenesisAccounts failing due to error on Encode", func(t *testing.T) {
		t.Parallel()

		args := createMockProcessComponentsFactoryArgs()
		statusCompStub, ok := args.StatusComponents.(*testsMocks.StatusComponentsStub)
		require.True(t, ok)
		statusCompStub.Outport = &outport.OutportStub{
			HasDriversCalled: func() bool {
				return true
			},
		}
		realStateComp := args.State
		args.State = &factoryMocks.StateComponentsMock{
			Accounts: &testState.AccountsStub{
				GetAllLeavesCalled: func(leavesChannels *common.TrieIteratorChannels, ctx context.Context, rootHash []byte, trieLeavesParser common.TrieLeafParser) error {
					leavesChannels.LeavesChan <- keyValStorage.NewKeyValStorage([]byte("invalid addr"), []byte("value"))
					close(leavesChannels.LeavesChan)
					leavesChannels.ErrChan.Close()
					return nil
				},
				CommitCalled:   realStateComp.AccountsAdapter().Commit,
				RootHashCalled: realStateComp.AccountsAdapter().RootHash,
			},
			PeersAcc:             realStateComp.PeerAccounts(),
			Tries:                realStateComp.TriesContainer(),
			AccountsAPI:          realStateComp.AccountsAdapterAPI(),
			StorageManagers:      realStateComp.TrieStorageManagers(),
			MissingNodesNotifier: realStateComp.MissingTrieNodesNotifier(),
		}
		coreCompStub := factoryMocks.NewCoreComponentsHolderStubFromRealComponent(args.CoreData)
		coreCompStub.InternalMarshalizerCalled = func() marshal.Marshalizer {
			return &marshallerMock.MarshalizerStub{
				UnmarshalCalled: func(obj interface{}, buff []byte) error {
					return nil
				},
			}
		}
		args.CoreData = coreCompStub

		pcf, _ := processComp.NewProcessComponentsFactory(args)
		require.NotNil(t, pcf)

		instance, err := pcf.Create()
		require.Nil(t, err)
		require.NotNil(t, instance)

		err = instance.Close()
		require.NoError(t, err)
		_ = args.State.Close()
	})
	t.Run("should work - shard", func(t *testing.T) {
		shardCoordinator := mock.NewMultiShardsCoordinatorMock(2)
		processArgs := components.GetProcessComponentsFactoryArgs(shardCoordinator)
		pcf, _ := processComp.NewProcessComponentsFactory(processArgs)
		require.NotNil(t, pcf)

		instance, err := pcf.Create()
		require.NoError(t, err)
		require.NotNil(t, instance)

		err = instance.Close()
		require.NoError(t, err)
		_ = processArgs.State.Close()
	})
	t.Run("should work - meta", func(t *testing.T) {
		shardCoordinator := mock.NewMultiShardsCoordinatorMock(2)
		shardCoordinator.CurrentShard = common.MetachainShardId
		processArgs := components.GetProcessComponentsFactoryArgs(shardCoordinator)

		shardCoordinator.ComputeIdCalled = func(address []byte) uint32 {
			protocolSustainabilityAddr, err := processArgs.CoreData.AddressPubKeyConverter().Decode(testingProtocolSustainabilityAddress)
			require.NoError(t, err)
			if bytes.Equal(protocolSustainabilityAddr, address) {
				return 0
			}
			return shardCoordinator.CurrentShard
		}
		fundGenesisWallets(t, processArgs)

		pcf, _ := processComp.NewProcessComponentsFactory(processArgs)
		require.NotNil(t, pcf)

		instance, err := pcf.Create()
		require.NoError(t, err)
		require.NotNil(t, instance)

		err = instance.Close()
		require.NoError(t, err)
		_ = processArgs.State.Close()
	})
}

func fundGenesisWallets(t *testing.T, args processComp.ProcessComponentsFactoryArgs) {
	accounts := args.State.AccountsAdapter()
	initialNodes := args.CoreData.GenesisNodesSetup().AllInitialNodes()
	nodePrice, ok := big.NewInt(0).SetString(args.SystemSCConfig.StakingSystemSCConfig.GenesisNodePrice, 10)
	require.True(t, ok)
	for _, node := range initialNodes {
		account, err := accounts.LoadAccount(node.AddressBytes())
		require.NoError(t, err)

		userAccount := account.(state.UserAccountHandler)
		err = userAccount.AddToBalance(nodePrice)
		require.NoError(t, err)

		require.NoError(t, accounts.SaveAccount(userAccount))
		_, err = accounts.Commit()
		require.NoError(t, err)
	}
}

func testCreateWithArgs(t *testing.T, args processComp.ProcessComponentsFactoryArgs, expectedErrSubstr string) {
	pcf, _ := processComp.NewProcessComponentsFactory(args)
	require.NotNil(t, pcf)

	instance, err := pcf.Create()
	require.Error(t, err)
	require.True(t, strings.Contains(err.Error(), expectedErrSubstr))
	require.Nil(t, instance)

	_ = args.State.Close()
}

func TestProcessComponentsFactory_CreateShouldWork(t *testing.T) {
	t.Parallel()
	if testing.Short() {
		t.Skip("this is not a short test")
	}

	t.Run("creating process components factory in regular chain should work", func(t *testing.T) {
		t.Parallel()

		shardCoordinator := mock.NewMultiShardsCoordinatorMock(2)
		processArgs := components.GetProcessComponentsFactoryArgs(shardCoordinator)
		pcf, _ := processComp.NewProcessComponentsFactory(processArgs)

		require.NotNil(t, pcf)

		pc, err := pcf.Create()

		assert.NotNil(t, pc)
		assert.Nil(t, err)
	})

	t.Run("creating process components factory in sovereign chain should work", func(t *testing.T) {
		t.Parallel()

		shardCoordinator := sharding.NewSovereignShardCoordinator()
		processArgs := components.GetSovereignProcessComponentsFactoryArgs(shardCoordinator)
		pcf, _ := processComp.NewProcessComponentsFactory(processArgs)

		require.NotNil(t, pcf)

		pc, err := pcf.Create()

		assert.NotNil(t, pc)
		assert.Nil(t, err)
	})
}<|MERGE_RESOLUTION|>--- conflicted
+++ resolved
@@ -1010,11 +1010,8 @@
 		ExtraHeaderSigVerifier:              rt.ExtraHeaderSigVerifierHolder(),
 		GenesisBlockFactory:                 rt.GenesisBlockCreatorFactory(),
 		GenesisMetaBlockChecker:             rt.GenesisMetaBlockCheckerCreator(),
-<<<<<<< HEAD
+		NodesSetupCheckerFactoryField:       rt.NodesSetupCheckerFactory(),
 		EpochStartTriggerFactoryField:       rt.EpochStartTriggerFactory(),
-=======
-		NodesSetupCheckerFactoryField:       rt.NodesSetupCheckerFactory(),
->>>>>>> 90fda8a5
 	}
 }
 
