package factory_test

import (
	"math/big"
	"strings"
	"sync"
	"testing"

	arwenConfig "github.com/ElrondNetwork/arwen-wasm-vm/v1_4/config"
	coreData "github.com/ElrondNetwork/elrond-go-core/data"
	"github.com/ElrondNetwork/elrond-go-core/data/block"
	dataBlock "github.com/ElrondNetwork/elrond-go-core/data/block"
	"github.com/ElrondNetwork/elrond-go-core/data/indexer"
	"github.com/ElrondNetwork/elrond-go/common"
	commonFactory "github.com/ElrondNetwork/elrond-go/common/factory"
	"github.com/ElrondNetwork/elrond-go/config"
	"github.com/ElrondNetwork/elrond-go/factory"
	"github.com/ElrondNetwork/elrond-go/factory/mock"
	"github.com/ElrondNetwork/elrond-go/genesis"
	"github.com/ElrondNetwork/elrond-go/genesis/data"
	"github.com/ElrondNetwork/elrond-go/process"
	"github.com/ElrondNetwork/elrond-go/sharding"
	"github.com/ElrondNetwork/elrond-go/testscommon"
	"github.com/ElrondNetwork/elrond-go/testscommon/dblookupext"
	"github.com/ElrondNetwork/elrond-go/testscommon/mainFactoryMocks"
	"github.com/stretchr/testify/assert"
	"github.com/stretchr/testify/require"
)

// ------------ Test TestProcessComponents --------------------
func TestProcessComponents_Close_ShouldWork(t *testing.T) {
	t.Parallel()

	shardCoordinator := mock.NewMultiShardsCoordinatorMock(2)
	processArgs := getProcessComponentsArgs(shardCoordinator)
	pcf, err := factory.NewProcessComponentsFactory(processArgs)
	require.Nil(t, err)

	pc, err := pcf.Create()
	require.Nil(t, err)

	err = pc.Close()
	require.NoError(t, err)
}

func TestProcessComponentsFactory_CreateWithInvalidTxAccumulatorTimeExpectError(t *testing.T) {
	t.Parallel()

	shardCoordinator := mock.NewMultiShardsCoordinatorMock(2)
	processArgs := getProcessComponentsArgs(shardCoordinator)
	processArgs.Config.Antiflood.TxAccumulator.MaxAllowedTimeInMilliseconds = 0
	pcf, err := factory.NewProcessComponentsFactory(processArgs)
	require.Nil(t, err)

	instance, err := pcf.Create()
	require.Nil(t, instance)
	require.Error(t, err)
	require.True(t, strings.Contains(err.Error(), process.ErrInvalidValue.Error()))
}

func getProcessComponentsArgs(shardCoordinator sharding.Coordinator) factory.ProcessComponentsFactoryArgs {
	coreComponents := getCoreComponents()
	networkComponents := getNetworkComponents()
	dataComponents := getDataComponents(coreComponents, shardCoordinator)
	cryptoComponents := getCryptoComponents(coreComponents)
	stateComponents := getStateComponents(coreComponents, shardCoordinator)
	processArgs := getProcessArgs(
		shardCoordinator,
		coreComponents,
		dataComponents,
		cryptoComponents,
		stateComponents,
		networkComponents,
	)
	return processArgs
}

func getProcessArgs(
	shardCoordinator sharding.Coordinator,
	coreComponents factory.CoreComponentsHolder,
	dataComponents factory.DataComponentsHolder,
	cryptoComponents factory.CryptoComponentsHolder,
	stateComponents factory.StateComponentsHolder,
	networkComponents factory.NetworkComponentsHolder,
) factory.ProcessComponentsFactoryArgs {

	gasSchedule := arwenConfig.MakeGasMapForTests()
	// TODO: check if these could be initialized by MakeGasMapForTests()
	gasSchedule["BuiltInCost"]["SaveUserName"] = 1
	gasSchedule["BuiltInCost"]["SaveKeyValue"] = 1
	gasSchedule["BuiltInCost"]["ESDTTransfer"] = 1
	gasSchedule["BuiltInCost"]["ESDTBurn"] = 1
	gasSchedule[common.MetaChainSystemSCsCost] = FillGasMapMetaChainSystemSCsCosts(1)

	gasScheduleNotifier := &mock.GasScheduleNotifierMock{
		GasSchedule: gasSchedule,
	}

	nodesCoordinator := &mock.NodesCoordinatorMock{}
	statusComponents := getStatusComponents(
		coreComponents,
		networkComponents,
		dataComponents,
		stateComponents,
		shardCoordinator,
		nodesCoordinator,
	)

	bootstrapComponentsFactoryArgs := getBootStrapArgs()

	bootstrapComponentsFactory, _ := factory.NewBootstrapComponentsFactory(bootstrapComponentsFactoryArgs)
	bootstrapComponents, _ := factory.NewManagedBootstrapComponents(bootstrapComponentsFactory)
	_ = bootstrapComponents.Create()
	factory.SetShardCoordinator(shardCoordinator, bootstrapComponents)

	return factory.ProcessComponentsFactoryArgs{
		Config: testscommon.GetGeneralConfig(),
		AccountsParser: &mock.AccountsParserStub{
			InitialAccountsCalled: func() []genesis.InitialAccountHandler {
				addrConverter, _ := commonFactory.NewPubkeyConverter(config.PubkeyConfig{
					Length:          32,
					Type:            "bech32",
					SignatureLength: 0,
				})
				balance := big.NewInt(0)
				acc1 := data.InitialAccount{
					Address:      "erd1ulhw20j7jvgfgak5p05kv667k5k9f320sgef5ayxkt9784ql0zssrzyhjp",
					Supply:       big.NewInt(0).Mul(big.NewInt(2500000000), big.NewInt(1000000000000)),
					Balance:      balance,
					StakingValue: big.NewInt(0).Mul(big.NewInt(2500000000), big.NewInt(1000000000000)),
					Delegation: &data.DelegationData{
						Address: "",
						Value:   big.NewInt(0),
					},
				}
				acc2 := data.InitialAccount{
					Address:      "erd17c4fs6mz2aa2hcvva2jfxdsrdknu4220496jmswer9njznt22eds0rxlr4",
					Supply:       big.NewInt(0).Mul(big.NewInt(2500000000), big.NewInt(1000000000000)),
					Balance:      balance,
					StakingValue: big.NewInt(0).Mul(big.NewInt(2500000000), big.NewInt(1000000000000)),
					Delegation: &data.DelegationData{
						Address: "",
						Value:   big.NewInt(0),
					},
				}
				acc3 := data.InitialAccount{
					Address:      "erd10d2gufxesrp8g409tzxljlaefhs0rsgjle3l7nq38de59txxt8csj54cd3",
					Supply:       big.NewInt(0).Mul(big.NewInt(2500000000), big.NewInt(1000000000000)),
					Balance:      balance,
					StakingValue: big.NewInt(0).Mul(big.NewInt(2500000000), big.NewInt(1000000000000)),
					Delegation: &data.DelegationData{
						Address: "",
						Value:   big.NewInt(0),
					},
				}

				acc1Bytes, _ := addrConverter.Decode(acc1.Address)
				acc1.SetAddressBytes(acc1Bytes)
				acc2Bytes, _ := addrConverter.Decode(acc2.Address)
				acc2.SetAddressBytes(acc2Bytes)
				acc3Bytes, _ := addrConverter.Decode(acc3.Address)
				acc3.SetAddressBytes(acc3Bytes)
				initialAccounts := []genesis.InitialAccountHandler{&acc1, &acc2, &acc3}

				return initialAccounts
			},
			GenerateInitialTransactionsCalled: func(shardCoordinator sharding.Coordinator, initialIndexingData map[uint32]*genesis.IndexingData) ([]*block.MiniBlock, map[uint32]*indexer.Pool, error) {
				txsPool := make(map[uint32]*indexer.Pool)
				for i := uint32(0); i < shardCoordinator.NumberOfShards(); i++ {
					txsPool[i] = &indexer.Pool{}
				}

				return make([]*block.MiniBlock, 4), txsPool, nil
			},
		},
		SmartContractParser:    &mock.SmartContractParserStub{},
		GasSchedule:            gasScheduleNotifier,
		NodesCoordinator:       nodesCoordinator,
		Data:                   dataComponents,
		CoreData:               coreComponents,
		Crypto:                 cryptoComponents,
		State:                  stateComponents,
		Network:                networkComponents,
		StatusComponents:       statusComponents,
		BootstrapComponents:    bootstrapComponents,
		RequestedItemsHandler:  &testscommon.RequestedItemsHandlerStub{},
		WhiteListHandler:       &testscommon.WhiteListHandlerStub{},
		WhiteListerVerifiedTxs: &testscommon.WhiteListHandlerStub{},
		MaxRating:              100,
		ImportStartHandler:     &testscommon.ImportStartHandlerStub{},
		SystemSCConfig: &config.SystemSmartContractsConfig{
			ESDTSystemSCConfig: config.ESDTSystemSCConfig{
				BaseIssuingCost:  "1000",
				OwnerAddress:     "erd1fpkcgel4gcmh8zqqdt043yfcn5tyx8373kg6q2qmkxzu4dqamc0swts65c",
				DelegationTicker: "DEL",
			},
			GovernanceSystemSCConfig: config.GovernanceSystemSCConfig{
				V1: config.GovernanceSystemSCConfigV1{
					ProposalCost:     "500",
					NumNodes:         100,
					MinQuorum:        50,
					MinPassThreshold: 50,
					MinVetoThreshold: 50,
				},
				Active: config.GovernanceSystemSCConfigActive{
					ProposalCost:     "500",
					MinQuorum:        "50",
					MinPassThreshold: "50",
					MinVetoThreshold: "50",
				},
				FirstWhitelistedAddress: "erd1vxy22x0fj4zv6hktmydg8vpfh6euv02cz4yg0aaws6rrad5a5awqgqky80",
			},
			StakingSystemSCConfig: config.StakingSystemSCConfig{
				GenesisNodePrice:                     "2500000000000000000000",
				MinStakeValue:                        "1",
				UnJailValue:                          "1",
				MinStepValue:                         "1",
				UnBondPeriod:                         0,
				NumRoundsWithoutBleed:                0,
				MaximumPercentageToBleed:             0,
				BleedPercentagePerRound:              0,
				MaxNumberOfNodesForStake:             10,
				ActivateBLSPubKeyMessageVerification: false,
				MinUnstakeTokensValue:                "1",
				StakeLimitPercentage:                 100.0,
				NodeLimitPercentage:                  100.0,
			},
			DelegationManagerSystemSCConfig: config.DelegationManagerSystemSCConfig{
				MinCreationDeposit:  "100",
				MinStakeAmount:      "100",
				ConfigChangeAddress: "erd1vxy22x0fj4zv6hktmydg8vpfh6euv02cz4yg0aaws6rrad5a5awqgqky80",
			},
			DelegationSystemSCConfig: config.DelegationSystemSCConfig{
				MinServiceFee: 0,
				MaxServiceFee: 100,
			},
		},
		Version:     "v1.0.0",
		HistoryRepo: &dblookupext.HistoryRepositoryStub{},
	}
}

// FillGasMapMetaChainSystemSCsCosts -
func FillGasMapMetaChainSystemSCsCosts(value uint64) map[string]uint64 {
	gasMap := make(map[string]uint64)
	gasMap["Stake"] = value
	gasMap["UnStake"] = value
	gasMap["UnBond"] = value
	gasMap["Claim"] = value
	gasMap["Get"] = value
	gasMap["ChangeRewardAddress"] = value
	gasMap["ChangeValidatorKeys"] = value
	gasMap["UnJail"] = value
	gasMap["ESDTIssue"] = value
	gasMap["ESDTOperations"] = value
	gasMap["Proposal"] = value
	gasMap["Vote"] = value
	gasMap["DelegateVote"] = value
	gasMap["RevokeVote"] = value
	gasMap["CloseProposal"] = value
	gasMap["DelegationOps"] = value
	gasMap["UnStakeTokens"] = value
	gasMap["UnBondTokens"] = value
	gasMap["DelegationMgrOps"] = value
	gasMap["GetAllNodeStates"] = value
	gasMap["ValidatorToDelegation"] = value
<<<<<<< HEAD
	gasMap["LiquidStakingOps"] = value
=======
	gasMap["FixWaitingListSize"] = value
>>>>>>> cfe00fa3

	return gasMap
}

func TestProcessComponents_IndexGenesisBlocks(t *testing.T) {
	t.Parallel()

	shardCoordinator := mock.NewMultiShardsCoordinatorMock(1)
	processArgs := getProcessComponentsArgs(shardCoordinator)
	processArgs.Data = &mock.DataComponentsMock{
		Storage: &mock.ChainStorerMock{},
	}

	saveBlockCalledMutex := sync.Mutex{}

	outportHandler := &testscommon.OutportStub{
		HasDriversCalled: func() bool {
			return true
		},
		SaveBlockCalled: func(args *indexer.ArgsSaveBlockData) {
			saveBlockCalledMutex.Lock()
			require.NotNil(t, args)

			bodyRequired := &dataBlock.Body{
				MiniBlocks: make([]*block.MiniBlock, 4),
			}

			txsPoolRequired := &indexer.Pool{}

			assert.Equal(t, txsPoolRequired, args.TransactionsPool)
			assert.Equal(t, bodyRequired, args.Body)
			saveBlockCalledMutex.Unlock()
		},
	}

	processArgs.StatusComponents = &mainFactoryMocks.StatusComponentsStub{
		Outport: outportHandler,
	}

	pcf, err := factory.NewProcessComponentsFactory(processArgs)
	require.Nil(t, err)

	genesisBlocks := make(map[uint32]coreData.HeaderHandler)
	indexingData := make(map[uint32]*genesis.IndexingData)

	for i := uint32(0); i < shardCoordinator.NumberOfShards(); i++ {
		genesisBlocks[i] = &block.Header{}
	}

	err = pcf.IndexGenesisBlocks(genesisBlocks, indexingData)
	require.Nil(t, err)
}<|MERGE_RESOLUTION|>--- conflicted
+++ resolved
@@ -264,11 +264,8 @@
 	gasMap["DelegationMgrOps"] = value
 	gasMap["GetAllNodeStates"] = value
 	gasMap["ValidatorToDelegation"] = value
-<<<<<<< HEAD
+	gasMap["FixWaitingListSize"] = value
 	gasMap["LiquidStakingOps"] = value
-=======
-	gasMap["FixWaitingListSize"] = value
->>>>>>> cfe00fa3
 
 	return gasMap
 }
