package factory

import (
	"errors"
	"fmt"
	"path/filepath"
	"sync"

	"github.com/ElrondNetwork/elrond-go-core/core"
	"github.com/ElrondNetwork/elrond-go-core/marshal"
	"github.com/ElrondNetwork/elrond-go/common"
	"github.com/ElrondNetwork/elrond-go/config"
	"github.com/ElrondNetwork/elrond-go/facade"
	"github.com/ElrondNetwork/elrond-go/node/external"
	"github.com/ElrondNetwork/elrond-go/node/external/blockAPI"
	"github.com/ElrondNetwork/elrond-go/node/external/logs"
	"github.com/ElrondNetwork/elrond-go/node/external/timemachine/fee"
	"github.com/ElrondNetwork/elrond-go/node/external/transactionAPI"
	"github.com/ElrondNetwork/elrond-go/node/trieIterators"
	trieIteratorsFactory "github.com/ElrondNetwork/elrond-go/node/trieIterators/factory"
	"github.com/ElrondNetwork/elrond-go/process"
	"github.com/ElrondNetwork/elrond-go/process/coordinator"
	"github.com/ElrondNetwork/elrond-go/process/economics"
	"github.com/ElrondNetwork/elrond-go/process/factory/metachain"
	"github.com/ElrondNetwork/elrond-go/process/factory/shard"
	"github.com/ElrondNetwork/elrond-go/process/smartContract"
	"github.com/ElrondNetwork/elrond-go/process/smartContract/builtInFunctions"
	"github.com/ElrondNetwork/elrond-go/process/smartContract/hooks"
	"github.com/ElrondNetwork/elrond-go/process/transaction"
	"github.com/ElrondNetwork/elrond-go/process/txstatus"
	"github.com/ElrondNetwork/elrond-go/sharding"
	"github.com/ElrondNetwork/elrond-go/state"
	storageFactory "github.com/ElrondNetwork/elrond-go/storage/factory"
	"github.com/ElrondNetwork/elrond-go/storage/storageUnit"
	"github.com/ElrondNetwork/elrond-go/vm"
	vmcommon "github.com/ElrondNetwork/elrond-vm-common"
	"github.com/ElrondNetwork/elrond-vm-common/parsers"
	datafield "github.com/ElrondNetwork/elrond-vm-common/parsers/dataField"
)

// ApiResolverArgs holds the argument needed to create an API resolver
type ApiResolverArgs struct {
	Configs             *config.Configs
	CoreComponents      CoreComponentsHolder
	DataComponents      DataComponentsHolder
	StateComponents     StateComponentsHolder
	BootstrapComponents BootstrapComponentsHolder
	CryptoComponents    CryptoComponentsHolder
	ProcessComponents   ProcessComponentsHolder
	GasScheduleNotifier common.GasScheduleNotifierAPI
	Bootstrapper        process.Bootstrapper
	AllowVMQueriesChan  chan struct{}
}

type scQueryServiceArgs struct {
	generalConfig         *config.Config
	epochConfig           *config.EpochConfig
	coreComponents        CoreComponentsHolder
	stateComponents       StateComponentsHolder
	dataComponents        DataComponentsHolder
	processComponents     ProcessComponentsHolder
	gasScheduleNotifier   core.GasScheduleNotifier
	messageSigVerifier    vm.MessageSignVerifier
	systemSCConfig        *config.SystemSmartContractsConfig
	bootstrapper          process.Bootstrapper
	guardedAccountHandler process.GuardedAccountHandler
	allowVMQueriesChan    chan struct{}
	workingDir            string
}

type scQueryElementArgs struct {
	generalConfig         *config.Config
	epochConfig           *config.EpochConfig
	coreComponents        CoreComponentsHolder
	stateComponents       StateComponentsHolder
	dataComponents        DataComponentsHolder
	processComponents     ProcessComponentsHolder
	gasScheduleNotifier   core.GasScheduleNotifier
	messageSigVerifier    vm.MessageSignVerifier
	systemSCConfig        *config.SystemSmartContractsConfig
	bootstrapper          process.Bootstrapper
	guardedAccountHandler process.GuardedAccountHandler
	allowVMQueriesChan    chan struct{}
	workingDir            string
	index                 int
}

// CreateApiResolver is able to create an ApiResolver instance that will solve the REST API requests through the node facade
// TODO: refactor to further decrease node's codebase
func CreateApiResolver(args *ApiResolverArgs) (facade.ApiResolver, error) {
	apiWorkingDir := filepath.Join(args.Configs.FlagsConfig.WorkingDir, common.TemporaryPath)
	argsSCQuery := &scQueryServiceArgs{
		generalConfig:         args.Configs.GeneralConfig,
		epochConfig:           args.Configs.EpochConfig,
		coreComponents:        args.CoreComponents,
		dataComponents:        args.DataComponents,
		stateComponents:       args.StateComponents,
		processComponents:     args.ProcessComponents,
		gasScheduleNotifier:   args.GasScheduleNotifier,
		messageSigVerifier:    args.CryptoComponents.MessageSignVerifier(),
		systemSCConfig:        args.Configs.SystemSCConfig,
		bootstrapper:          args.Bootstrapper,
		guardedAccountHandler: args.BootstrapComponents.GuardedAccountHandler(),
		allowVMQueriesChan:    args.AllowVMQueriesChan,
		workingDir:            apiWorkingDir,
	}

	scQueryService, err := createScQueryService(argsSCQuery)
	if err != nil {
		return nil, err
	}

	pkConverter := args.CoreComponents.AddressPubKeyConverter()
	automaticCrawlerAddressesStrings := args.Configs.GeneralConfig.BuiltInFunctions.AutomaticCrawlerAddresses
	convertedAddresses, errDecode := decodeAddresses(pkConverter, automaticCrawlerAddressesStrings)
	if errDecode != nil {
		return nil, errDecode
	}

	builtInFuncFactory, err := createBuiltinFuncs(
		args.GasScheduleNotifier,
		args.CoreComponents.InternalMarshalizer(),
		args.StateComponents.AccountsAdapterAPI(),
		args.BootstrapComponents.ShardCoordinator(),
		args.CoreComponents.EpochNotifier(),
		args.BootstrapComponents.GuardedAccountHandler(),
		args.Configs.EpochConfig.EnableEpochs.ESDTMultiTransferEnableEpoch,
		args.Configs.EpochConfig.EnableEpochs.GlobalMintBurnDisableEpoch,
		args.Configs.EpochConfig.EnableEpochs.ESDTTransferRoleEnableEpoch,
		args.Configs.EpochConfig.EnableEpochs.BuiltInFunctionOnMetaEnableEpoch,
		args.Configs.EpochConfig.EnableEpochs.OptimizeNFTStoreEnableEpoch,
		args.Configs.EpochConfig.EnableEpochs.CheckCorrectTokenIDForTransferRoleEnableEpoch,
		args.Configs.EpochConfig.EnableEpochs.CheckFunctionArgumentEnableEpoch,
		args.Configs.EpochConfig.EnableEpochs.ESDTMetadataContinuousCleanupEnableEpoch,
		convertedAddresses,
		args.Configs.GeneralConfig.BuiltInFunctions.MaxNumAddressesInTransferRole,
	)
	if err != nil {
		return nil, err
	}

	esdtTransferParser, err := parsers.NewESDTTransferParser(args.CoreComponents.InternalMarshalizer())
	if err != nil {
		return nil, err
	}

	argsTxTypeHandler := coordinator.ArgNewTxTypeHandler{
		PubkeyConverter:                        args.CoreComponents.AddressPubKeyConverter(),
		ShardCoordinator:                       args.ProcessComponents.ShardCoordinator(),
		BuiltInFunctions:                       builtInFuncFactory.BuiltInFunctionContainer(),
		ArgumentParser:                         parsers.NewCallArgsParser(),
		ESDTTransferParser:                     esdtTransferParser,
		EpochNotifier:                          args.CoreComponents.EpochNotifier(),
		TransferAndAsyncCallbackFixEnableEpoch: args.Configs.EpochConfig.EnableEpochs.ESDTMetadataContinuousCleanupEnableEpoch,
	}
	txTypeHandler, err := coordinator.NewTxTypeHandler(argsTxTypeHandler)
	if err != nil {
		return nil, err
	}

	txCostHandler, err := transaction.NewTransactionCostEstimator(
		txTypeHandler,
		args.CoreComponents.EconomicsData(),
		args.ProcessComponents.TransactionSimulatorProcessor(),
		args.StateComponents.AccountsAdapterAPI(),
		args.ProcessComponents.ShardCoordinator(),
		args.CoreComponents.EpochNotifier(),
		args.Configs.EpochConfig.EnableEpochs.CleanUpInformativeSCRsEnableEpoch,
	)
	if err != nil {
		return nil, err
	}

	accountsWrapper := &trieIterators.AccountsWrapper{
		Mutex:           &sync.Mutex{},
		AccountsAdapter: args.StateComponents.AccountsAdapterAPI(),
	}

	argsProcessors := trieIterators.ArgTrieIteratorProcessor{
		ShardID:            args.BootstrapComponents.ShardCoordinator().SelfId(),
		Accounts:           accountsWrapper,
		PublicKeyConverter: args.CoreComponents.AddressPubKeyConverter(),
		QueryService:       scQueryService,
	}
	totalStakedValueHandler, err := trieIteratorsFactory.CreateTotalStakedValueHandler(argsProcessors)
	if err != nil {
		return nil, err
	}

	directStakedListHandler, err := trieIteratorsFactory.CreateDirectStakedListHandler(argsProcessors)
	if err != nil {
		return nil, err
	}

	delegatedListHandler, err := trieIteratorsFactory.CreateDelegatedListHandler(argsProcessors)
	if err != nil {
		return nil, err
	}

	builtInCostHandler, err := economics.NewBuiltInFunctionsCost(&economics.ArgsBuiltInFunctionCost{
		ArgsParser:  smartContract.NewArgumentParser(),
		GasSchedule: args.GasScheduleNotifier,
	})
	if err != nil {
		return nil, err
	}

	feeComputer, err := fee.NewFeeComputer(fee.ArgsNewFeeComputer{
		BuiltInFunctionsCostHandler:    builtInCostHandler,
		EconomicsConfig:                *args.Configs.EconomicsConfig,
		PenalizedTooMuchGasEnableEpoch: args.Configs.EpochConfig.EnableEpochs.PenalizedTooMuchGasEnableEpoch,
		GasPriceModifierEnableEpoch:    args.Configs.EpochConfig.EnableEpochs.GasPriceModifierEnableEpoch,
		TxVersionChecker:               args.CoreComponents.TxVersionChecker(),
	})
	if err != nil {
		return nil, err
	}

	logsFacade, err := createLogsFacade(args)
	if err != nil {
		return nil, err
	}

	argsDataFieldParser := &datafield.ArgsOperationDataFieldParser{
		AddressLength:    args.CoreComponents.AddressPubKeyConverter().Len(),
		Marshalizer:      args.CoreComponents.InternalMarshalizer(),
		ShardCoordinator: args.ProcessComponents.ShardCoordinator(),
	}
	dataFieldParser, err := datafield.NewOperationDataFieldParser(argsDataFieldParser)
	if err != nil {
		return nil, err
	}

	argsAPITransactionProc := &transactionAPI.ArgAPITransactionProcessor{
		RoundDuration:            args.CoreComponents.GenesisNodesSetup().GetRoundDuration(),
		GenesisTime:              args.CoreComponents.GenesisTime(),
		Marshalizer:              args.CoreComponents.InternalMarshalizer(),
		AddressPubKeyConverter:   args.CoreComponents.AddressPubKeyConverter(),
		ShardCoordinator:         args.ProcessComponents.ShardCoordinator(),
		HistoryRepository:        args.ProcessComponents.HistoryRepository(),
		StorageService:           args.DataComponents.StorageService(),
		DataPool:                 args.DataComponents.Datapool(),
		Uint64ByteSliceConverter: args.CoreComponents.Uint64ByteSliceConverter(),
		FeeComputer:              feeComputer,
		TxTypeHandler:            txTypeHandler,
		LogsFacade:               logsFacade,
		DataFieldParser:          dataFieldParser,
	}
	apiTransactionProcessor, err := transactionAPI.NewAPITransactionProcessor(argsAPITransactionProc)
	if err != nil {
		return nil, err
	}

	apiBlockProcessor, err := createAPIBlockProcessor(args, apiTransactionProcessor)
	if err != nil {
		return nil, err
	}

	apiInternalBlockProcessor, err := createAPIInternalBlockProcessor(args, apiTransactionProcessor)
	if err != nil {
		return nil, err
	}

	argsApiResolver := external.ArgNodeApiResolver{
		SCQueryService:           scQueryService,
		StatusMetricsHandler:     args.CoreComponents.StatusHandlerUtils().Metrics(),
		TxCostHandler:            txCostHandler,
		TotalStakedValueHandler:  totalStakedValueHandler,
		DirectStakedListHandler:  directStakedListHandler,
		DelegatedListHandler:     delegatedListHandler,
		APITransactionHandler:    apiTransactionProcessor,
		APIBlockHandler:          apiBlockProcessor,
		APIInternalBlockHandler:  apiInternalBlockProcessor,
		GenesisNodesSetupHandler: args.CoreComponents.GenesisNodesSetup(),
		ValidatorPubKeyConverter: args.CoreComponents.ValidatorPubKeyConverter(),
		AccountsParser:           args.ProcessComponents.AccountsParser(),
		GasScheduleNotifier:      args.GasScheduleNotifier,
	}

	return external.NewNodeApiResolver(argsApiResolver)
}

func createScQueryService(
	args *scQueryServiceArgs,
) (process.SCQueryService, error) {
	numConcurrentVms := args.generalConfig.VirtualMachine.Querying.NumConcurrentVMs
	if numConcurrentVms < 1 {
		return nil, fmt.Errorf("VirtualMachine.Querying.NumConcurrentVms should be a positive number more than 1")
	}

	argsQueryElem := &scQueryElementArgs{
		generalConfig:         args.generalConfig,
		epochConfig:           args.epochConfig,
		coreComponents:        args.coreComponents,
		dataComponents:        args.dataComponents,
		stateComponents:       args.stateComponents,
		processComponents:     args.processComponents,
		gasScheduleNotifier:   args.gasScheduleNotifier,
		messageSigVerifier:    args.messageSigVerifier,
		systemSCConfig:        args.systemSCConfig,
		workingDir:            args.workingDir,
		bootstrapper:          args.bootstrapper,
		guardedAccountHandler: args.guardedAccountHandler,
		allowVMQueriesChan:    args.allowVMQueriesChan,
		index:                 0,
	}

	var err error
	var scQueryService process.SCQueryService

	list := make([]process.SCQueryService, 0, numConcurrentVms)
	for i := 0; i < numConcurrentVms; i++ {
		argsQueryElem.index = i
		scQueryService, err = createScQueryElement(argsQueryElem)
		if err != nil {
			return nil, err
		}

		list = append(list, scQueryService)
	}

	sqQueryDispatcher, err := smartContract.NewScQueryServiceDispatcher(list)
	if err != nil {
		return nil, err
	}

	return sqQueryDispatcher, nil
}

func createScQueryElement(
	args *scQueryElementArgs,
) (process.SCQueryService, error) {
	var vmFactory process.VirtualMachinesContainerFactory
	var err error

	pkConverter := args.coreComponents.AddressPubKeyConverter()
	automaticCrawlerAddressesStrings := args.generalConfig.BuiltInFunctions.AutomaticCrawlerAddresses
	convertedAddresses, errDecode := decodeAddresses(pkConverter, automaticCrawlerAddressesStrings)
	if errDecode != nil {
		return nil, errDecode
	}

	builtInFuncFactory, err := createBuiltinFuncs(
		args.gasScheduleNotifier,
		args.coreComponents.InternalMarshalizer(),
		args.stateComponents.AccountsAdapterAPI(),
		args.processComponents.ShardCoordinator(),
		args.coreComponents.EpochNotifier(),
		args.guardedAccountHandler,
		args.epochConfig.EnableEpochs.ESDTMultiTransferEnableEpoch,
		args.epochConfig.EnableEpochs.GlobalMintBurnDisableEpoch,
		args.epochConfig.EnableEpochs.ESDTTransferRoleEnableEpoch,
		args.epochConfig.EnableEpochs.BuiltInFunctionOnMetaEnableEpoch,
		args.epochConfig.EnableEpochs.OptimizeNFTStoreEnableEpoch,
		args.epochConfig.EnableEpochs.CheckCorrectTokenIDForTransferRoleEnableEpoch,
		args.epochConfig.EnableEpochs.CheckFunctionArgumentEnableEpoch,
		args.epochConfig.EnableEpochs.ESDTMetadataContinuousCleanupEnableEpoch,
		convertedAddresses,
		args.generalConfig.BuiltInFunctions.MaxNumAddressesInTransferRole,
	)
	if err != nil {
		return nil, err
	}

	cacherCfg := storageFactory.GetCacherFromConfig(args.generalConfig.SmartContractDataPool)
	smartContractsCache, err := storageUnit.NewCache(cacherCfg)
	if err != nil {
		return nil, err
	}

	scStorage := args.generalConfig.SmartContractsStorageForSCQuery
	scStorage.DB.FilePath += fmt.Sprintf("%d", args.index)
	argsHook := hooks.ArgBlockChainHook{
		Accounts:              args.stateComponents.AccountsAdapterAPI(),
		PubkeyConv:            args.coreComponents.AddressPubKeyConverter(),
		StorageService:        args.dataComponents.StorageService(),
		BlockChain:            args.dataComponents.Blockchain(),
		ShardCoordinator:      args.processComponents.ShardCoordinator(),
		Marshalizer:           args.coreComponents.InternalMarshalizer(),
		Uint64Converter:       args.coreComponents.Uint64ByteSliceConverter(),
		BuiltInFunctions:      builtInFuncFactory.BuiltInFunctionContainer(),
		NFTStorageHandler:     builtInFuncFactory.NFTStorageHandler(),
		GlobalSettingsHandler: builtInFuncFactory.ESDTGlobalSettingsHandler(),
		DataPool:              args.dataComponents.Datapool(),
		ConfigSCStorage:       scStorage,
		CompiledSCPool:        smartContractsCache,
		WorkingDir:            args.workingDir,
		EpochNotifier:         args.coreComponents.EpochNotifier(),
		EnableEpochs:          args.epochConfig.EnableEpochs,
		NilCompiledSCStore:    true,
	}

	maxGasForVmQueries := args.generalConfig.VirtualMachine.GasConfig.ShardMaxGasPerVmQuery
	if args.processComponents.ShardCoordinator().SelfId() == core.MetachainShardId {
		maxGasForVmQueries = args.generalConfig.VirtualMachine.GasConfig.MetaMaxGasPerVmQuery

		blockChainHookImpl, errBlockChainHook := hooks.NewBlockChainHookImpl(argsHook)
		if errBlockChainHook != nil {
			return nil, errBlockChainHook
		}

		argsNewVmFactory := metachain.ArgsNewVMContainerFactory{
			BlockChainHook:      blockChainHookImpl,
			PubkeyConv:          argsHook.PubkeyConv,
			Economics:           args.coreComponents.EconomicsData(),
			MessageSignVerifier: args.messageSigVerifier,
			GasSchedule:         args.gasScheduleNotifier,
			NodesConfigProvider: args.coreComponents.GenesisNodesSetup(),
			Hasher:              args.coreComponents.Hasher(),
			Marshalizer:         args.coreComponents.InternalMarshalizer(),
			SystemSCConfig:      args.systemSCConfig,
			ValidatorAccountsDB: args.stateComponents.PeerAccounts(),
			ChanceComputer:      args.coreComponents.Rater(),
			EpochNotifier:       args.coreComponents.EpochNotifier(),
			EpochConfig:         args.epochConfig,
			ShardCoordinator:    args.processComponents.ShardCoordinator(),
		}
		vmFactory, err = metachain.NewVMContainerFactory(argsNewVmFactory)
		if err != nil {
			return nil, err
		}
	} else {
		queryVirtualMachineConfig := args.generalConfig.VirtualMachine.Querying.VirtualMachineConfig
		esdtTransferParser, errParser := parsers.NewESDTTransferParser(args.coreComponents.InternalMarshalizer())
		if errParser != nil {
			return nil, err
		}

		blockChainHookImpl, errBlockChainHook := hooks.NewBlockChainHookImpl(argsHook)
		if errBlockChainHook != nil {
			return nil, errBlockChainHook
		}

		argsNewVMFactory := shard.ArgVMContainerFactory{
			BlockChainHook:     blockChainHookImpl,
			BuiltInFunctions:   argsHook.BuiltInFunctions,
			Config:             queryVirtualMachineConfig,
			BlockGasLimit:      args.coreComponents.EconomicsData().MaxGasLimitPerBlock(args.processComponents.ShardCoordinator().SelfId()),
			GasSchedule:        args.gasScheduleNotifier,
			EpochNotifier:      args.coreComponents.EpochNotifier(),
			EpochConfig:        args.epochConfig.EnableEpochs,
			ArwenChangeLocker:  args.coreComponents.ArwenChangeLocker(),
			ESDTTransferParser: esdtTransferParser,
		}

		log.Debug("apiResolver: enable epoch for sc deploy", "epoch", args.epochConfig.EnableEpochs.SCDeployEnableEpoch)
		log.Debug("apiResolver: enable epoch for ahead of time gas usage", "epoch", args.epochConfig.EnableEpochs.AheadOfTimeGasUsageEnableEpoch)
		log.Debug("apiResolver: enable epoch for repair callback", "epoch", args.epochConfig.EnableEpochs.RepairCallbackEnableEpoch)

		vmFactory, err = shard.NewVMContainerFactory(argsNewVMFactory)
		if err != nil {
			return nil, err
		}
	}

	log.Debug("maximum gas per VM Query", "value", maxGasForVmQueries)

	vmContainer, err := vmFactory.Create()
	if err != nil {
		return nil, err
	}

	err = builtInFuncFactory.SetPayableHandler(vmFactory.BlockChainHookImpl())
	if err != nil {
		return nil, err
	}

	argsNewSCQueryService := smartContract.ArgsNewSCQueryService{
		VmContainer:              vmContainer,
		EconomicsFee:             args.coreComponents.EconomicsData(),
		BlockChainHook:           vmFactory.BlockChainHookImpl(),
		BlockChain:               args.dataComponents.Blockchain(),
		ArwenChangeLocker:        args.coreComponents.ArwenChangeLocker(),
		Bootstrapper:             args.bootstrapper,
		AllowExternalQueriesChan: args.allowVMQueriesChan,
		MaxGasLimitPerQuery:      maxGasForVmQueries,
	}

	return smartContract.NewSCQueryService(argsNewSCQueryService)
}

func createBuiltinFuncs(
	gasScheduleNotifier core.GasScheduleNotifier,
	marshalizer marshal.Marshalizer,
	accnts state.AccountsAdapter,
	shardCoordinator sharding.Coordinator,
	epochNotifier vmcommon.EpochNotifier,
	guardedAccountHandler vmcommon.GuardedAccountHandler,
	esdtMultiTransferEnableEpoch uint32,
	esdtGlobalMintBurnDisableEpoch uint32,
	esdtTransferRoleEnableEpoch uint32,
	transferToMetaEnableEpoch uint32,
	optimizeNFTStoreEnableEpoch uint32,
	checkCorrectTokenIDEnableEpoch uint32,
	checkFunctionArgumentEnableEpoch uint32,
	esdtMetadataContinuousCleanupEnableEpoch uint32,
	automaticCrawlerAddresses [][]byte,
	maxNumAddressesInTransferRole uint32,
) (vmcommon.BuiltInFunctionFactory, error) {
	argsBuiltIn := builtInFunctions.ArgsCreateBuiltInFunctionContainer{
<<<<<<< HEAD
		GasSchedule:                      gasScheduleNotifier,
		MapDNSAddresses:                  make(map[string]struct{}),
		Marshalizer:                      marshalizer,
		Accounts:                         accnts,
		ShardCoordinator:                 shardCoordinator,
		EpochNotifier:                    epochNotifier,
		ESDTMultiTransferEnableEpoch:     esdtMultiTransferEnableEpoch,
		ESDTTransferRoleEnableEpoch:      esdtTransferRoleEnableEpoch,
		GlobalMintBurnDisableEpoch:       esdtGlobalMintBurnDisableEpoch,
		ESDTTransferMetaEnableEpoch:      transferToMetaEnableEpoch,
		OptimizeNFTStoreEnableEpoch:      optimizeNFTStoreEnableEpoch,
		GuardedAccountHandler:            guardedAccountHandler,
		CheckCorrectTokenIDEnableEpoch:   checkCorrectTokenIDEnableEpoch,
		CheckFunctionArgumentEnableEpoch: checkFunctionArgumentEnableEpoch, ESDTMetadataContinuousCleanupEnableEpoch: esdtMetadataContinuousCleanupEnableEpoch,
		AutomaticCrawlerAddress:   automaticCrawlerAddress,
		MaxNumNodesInTransferRole: maxNumAddressesInTransferRole,
=======
		GasSchedule:                              gasScheduleNotifier,
		MapDNSAddresses:                          make(map[string]struct{}),
		Marshalizer:                              marshalizer,
		Accounts:                                 accnts,
		ShardCoordinator:                         shardCoordinator,
		EpochNotifier:                            epochNotifier,
		ESDTMultiTransferEnableEpoch:             esdtMultiTransferEnableEpoch,
		ESDTTransferRoleEnableEpoch:              esdtTransferRoleEnableEpoch,
		GlobalMintBurnDisableEpoch:               esdtGlobalMintBurnDisableEpoch,
		ESDTTransferMetaEnableEpoch:              transferToMetaEnableEpoch,
		OptimizeNFTStoreEnableEpoch:              optimizeNFTStoreEnableEpoch,
		CheckCorrectTokenIDEnableEpoch:           checkCorrectTokenIDEnableEpoch,
		CheckFunctionArgumentEnableEpoch:         checkFunctionArgumentEnableEpoch,
		ESDTMetadataContinuousCleanupEnableEpoch: esdtMetadataContinuousCleanupEnableEpoch,
		AutomaticCrawlerAddresses:                automaticCrawlerAddresses,
		MaxNumNodesInTransferRole:                maxNumAddressesInTransferRole,
>>>>>>> 7d3761c2
	}
	return builtInFunctions.CreateBuiltInFunctionsFactory(argsBuiltIn)
}

func createAPIBlockProcessor(args *ApiResolverArgs, apiTransactionHandler external.APITransactionHandler) (blockAPI.APIBlockHandler, error) {
	blockApiArgs, err := createAPIBlockProcessorArgs(args, apiTransactionHandler)
	if err != nil {
		return nil, err
	}

	return blockAPI.CreateAPIBlockProcessor(blockApiArgs)
}

func createAPIInternalBlockProcessor(args *ApiResolverArgs, apiTransactionHandler external.APITransactionHandler) (blockAPI.APIInternalBlockHandler, error) {
	blockApiArgs, err := createAPIBlockProcessorArgs(args, apiTransactionHandler)
	if err != nil {
		return nil, err
	}

	return blockAPI.CreateAPIInternalBlockProcessor(blockApiArgs)
}

func createAPIBlockProcessorArgs(args *ApiResolverArgs, apiTransactionHandler external.APITransactionHandler) (*blockAPI.ArgAPIBlockProcessor, error) {
	statusComputer, err := txstatus.NewStatusComputer(
		args.ProcessComponents.ShardCoordinator().SelfId(),
		args.CoreComponents.Uint64ByteSliceConverter(),
		args.DataComponents.StorageService(),
	)
	if err != nil {
		return nil, errors.New("error creating transaction status computer " + err.Error())
	}

	logsFacade, err := createLogsFacade(args)
	if err != nil {
		return nil, err
	}

	blockApiArgs := &blockAPI.ArgAPIBlockProcessor{
		SelfShardID:              args.ProcessComponents.ShardCoordinator().SelfId(),
		Store:                    args.DataComponents.StorageService(),
		Marshalizer:              args.CoreComponents.InternalMarshalizer(),
		Uint64ByteSliceConverter: args.CoreComponents.Uint64ByteSliceConverter(),
		HistoryRepo:              args.ProcessComponents.HistoryRepository(),
		APITransactionHandler:    apiTransactionHandler,
		StatusComputer:           statusComputer,
		AddressPubkeyConverter:   args.CoreComponents.AddressPubKeyConverter(),
		Hasher:                   args.CoreComponents.Hasher(),
		LogsFacade:               logsFacade,
		ReceiptsRepository:       args.ProcessComponents.ReceiptsRepository(),
	}

	return blockApiArgs, nil
}

func createLogsFacade(args *ApiResolverArgs) (LogsFacade, error) {
	return logs.NewLogsFacade(logs.ArgsNewLogsFacade{
		StorageService:  args.DataComponents.StorageService(),
		Marshaller:      args.CoreComponents.InternalMarshalizer(),
		PubKeyConverter: args.CoreComponents.AddressPubKeyConverter(),
	})
}<|MERGE_RESOLUTION|>--- conflicted
+++ resolved
@@ -498,7 +498,6 @@
 	maxNumAddressesInTransferRole uint32,
 ) (vmcommon.BuiltInFunctionFactory, error) {
 	argsBuiltIn := builtInFunctions.ArgsCreateBuiltInFunctionContainer{
-<<<<<<< HEAD
 		GasSchedule:                      gasScheduleNotifier,
 		MapDNSAddresses:                  make(map[string]struct{}),
 		Marshalizer:                      marshalizer,
@@ -513,26 +512,8 @@
 		GuardedAccountHandler:            guardedAccountHandler,
 		CheckCorrectTokenIDEnableEpoch:   checkCorrectTokenIDEnableEpoch,
 		CheckFunctionArgumentEnableEpoch: checkFunctionArgumentEnableEpoch, ESDTMetadataContinuousCleanupEnableEpoch: esdtMetadataContinuousCleanupEnableEpoch,
-		AutomaticCrawlerAddress:   automaticCrawlerAddress,
+		AutomaticCrawlerAddresses:                automaticCrawlerAddresses,
 		MaxNumNodesInTransferRole: maxNumAddressesInTransferRole,
-=======
-		GasSchedule:                              gasScheduleNotifier,
-		MapDNSAddresses:                          make(map[string]struct{}),
-		Marshalizer:                              marshalizer,
-		Accounts:                                 accnts,
-		ShardCoordinator:                         shardCoordinator,
-		EpochNotifier:                            epochNotifier,
-		ESDTMultiTransferEnableEpoch:             esdtMultiTransferEnableEpoch,
-		ESDTTransferRoleEnableEpoch:              esdtTransferRoleEnableEpoch,
-		GlobalMintBurnDisableEpoch:               esdtGlobalMintBurnDisableEpoch,
-		ESDTTransferMetaEnableEpoch:              transferToMetaEnableEpoch,
-		OptimizeNFTStoreEnableEpoch:              optimizeNFTStoreEnableEpoch,
-		CheckCorrectTokenIDEnableEpoch:           checkCorrectTokenIDEnableEpoch,
-		CheckFunctionArgumentEnableEpoch:         checkFunctionArgumentEnableEpoch,
-		ESDTMetadataContinuousCleanupEnableEpoch: esdtMetadataContinuousCleanupEnableEpoch,
-		AutomaticCrawlerAddresses:                automaticCrawlerAddresses,
-		MaxNumNodesInTransferRole:                maxNumAddressesInTransferRole,
->>>>>>> 7d3761c2
 	}
 	return builtInFunctions.CreateBuiltInFunctionsFactory(argsBuiltIn)
 }
