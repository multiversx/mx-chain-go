package factory

import (
	"errors"
	"fmt"
	"time"

	"github.com/ElrondNetwork/elrond-go-core/core"
	"github.com/ElrondNetwork/elrond-go-core/core/closing"
	"github.com/ElrondNetwork/elrond-go-core/data/endProcess"
	"github.com/ElrondNetwork/elrond-go-core/hashing"
	"github.com/ElrondNetwork/elrond-go-core/marshal"
	crypto "github.com/ElrondNetwork/elrond-go-crypto"
	logger "github.com/ElrondNetwork/elrond-go-logger"
	"github.com/ElrondNetwork/elrond-go/common"
	"github.com/ElrondNetwork/elrond-go/config"
	"github.com/ElrondNetwork/elrond-go/epochStart"
	"github.com/ElrondNetwork/elrond-go/sharding"
	"github.com/ElrondNetwork/elrond-go/sharding/nodesCoordinator"
	"github.com/ElrondNetwork/elrond-go/storage"
	"github.com/ElrondNetwork/elrond-go/storage/lrucache"
)

// CreateShardCoordinator is the shard coordinator factory
func CreateShardCoordinator(
	nodesConfig sharding.GenesisNodesSetupHandler,
	pubKey crypto.PublicKey,
	prefsConfig config.PreferencesConfig,
	log logger.Logger,
) (sharding.Coordinator, core.NodeType, error) {

	selfShardId, err := getShardIdFromNodePubKey(pubKey, nodesConfig)
	nodeType := core.NodeTypeValidator
	if err == sharding.ErrPublicKeyNotFoundInGenesis {
		nodeType = core.NodeTypeObserver
		log.Info("starting as observer node")

		selfShardId, err = common.ProcessDestinationShardAsObserver(prefsConfig.DestinationShardAsObserver)
		if err != nil {
			return nil, "", err
		}
		var pubKeyBytes []byte
		if selfShardId == common.DisabledShardIDAsObserver {
			pubKeyBytes, err = pubKey.ToByteArray()
			if err != nil {
				return nil, core.NodeTypeObserver, fmt.Errorf("%w while assigning random shard ID for observer", err)
			}

			selfShardId = common.AssignShardForPubKeyWhenNotSpecified(pubKeyBytes, nodesConfig.NumberOfShards())
		}
	}
	if err != nil {
		return nil, "", err
	}

	var shardName string
	if selfShardId == core.MetachainShardId {
		shardName = common.MetachainShardName
	} else {
		shardName = fmt.Sprintf("%d", selfShardId)
	}
	log.Info("shard info", "started in shard", shardName)

	shardCoordinator, err := sharding.NewMultiShardCoordinator(nodesConfig.NumberOfShards(), selfShardId)
	if err != nil {
		return nil, "", err
	}

	return shardCoordinator, nodeType, nil
}

func getShardIdFromNodePubKey(pubKey crypto.PublicKey, nodesConfig sharding.GenesisNodesSetupHandler) (uint32, error) {
	if pubKey == nil {
		return 0, errors.New("nil public key")
	}

	publicKey, err := pubKey.ToByteArray()
	if err != nil {
		return 0, err
	}

	selfShardId, err := nodesConfig.GetShardIDForPubKey(publicKey)
	if err != nil {
		return 0, err
	}

	return selfShardId, err
}

// CreateNodesCoordinator is the nodes coordinator factory
func CreateNodesCoordinator(
	nodeShufflerOut ShuffleOutCloser,
	nodesConfig sharding.GenesisNodesSetupHandler,
	prefsConfig config.PreferencesConfig,
	epochStartNotifier epochStart.RegistrationHandler,
	pubKey crypto.PublicKey,
	marshalizer marshal.Marshalizer,
	hasher hashing.Hasher,
	ratingAndListIndexHandler nodesCoordinator.ChanceComputer,
	bootStorer storage.Storer,
	nodeShuffler nodesCoordinator.NodesShuffler,
	currentShardID uint32,
	bootstrapParameters BootstrapParamsHolder,
	startEpoch uint32,
	chanNodeStop chan endProcess.ArgEndProcess,
	nodeTypeProvider core.NodeTypeProviderHandler,
<<<<<<< HEAD
	refactorPeersMiniBlocksEnableEpoch uint32,
=======
	enableEpochsHandler common.EnableEpochsHandler,
>>>>>>> 63289653
) (nodesCoordinator.NodesCoordinator, error) {
	if chanNodeStop == nil {
		return nil, nodesCoordinator.ErrNilNodeStopChannel
	}
	shardIDAsObserver, err := common.ProcessDestinationShardAsObserver(prefsConfig.DestinationShardAsObserver)
	if err != nil {
		return nil, err
	}
	var pubKeyBytes []byte
	if shardIDAsObserver == common.DisabledShardIDAsObserver {
		pubKeyBytes, err = pubKey.ToByteArray()
		if err != nil {
			return nil, fmt.Errorf("%w while assigning random shard ID for observer", err)
		}

		shardIDAsObserver = common.AssignShardForPubKeyWhenNotSpecified(pubKeyBytes, nodesConfig.NumberOfShards())
	}

	nbShards := nodesConfig.NumberOfShards()
	shardConsensusGroupSize := int(nodesConfig.GetShardConsensusGroupSize())
	metaConsensusGroupSize := int(nodesConfig.GetMetaConsensusGroupSize())
	eligibleNodesInfo, waitingNodesInfo := nodesConfig.InitialNodesInfo()

	eligibleValidators, errEligibleValidators := nodesCoordinator.NodesInfoToValidators(eligibleNodesInfo)
	if errEligibleValidators != nil {
		return nil, errEligibleValidators
	}

	waitingValidators, errWaitingValidators := nodesCoordinator.NodesInfoToValidators(waitingNodesInfo)
	if errWaitingValidators != nil {
		return nil, errWaitingValidators
	}

	currentEpoch := startEpoch
	if bootstrapParameters.NodesConfig() != nil {
		nodeRegistry := bootstrapParameters.NodesConfig()
		currentEpoch = bootstrapParameters.Epoch()
		epochsConfig, ok := nodeRegistry.EpochsConfig[fmt.Sprintf("%d", currentEpoch)]
		if ok {
			eligibles := epochsConfig.EligibleValidators
			eligibleValidators, err = nodesCoordinator.SerializableValidatorsToValidators(eligibles)
			if err != nil {
				return nil, err
			}

			waitings := epochsConfig.WaitingValidators
			waitingValidators, err = nodesCoordinator.SerializableValidatorsToValidators(waitings)
			if err != nil {
				return nil, err
			}
		}
	}

	pubKeyBytes, err = pubKey.ToByteArray()
	if err != nil {
		return nil, err
	}

	consensusGroupCache, err := lrucache.NewCache(25000)
	if err != nil {
		return nil, err
	}

	shuffledOutHandler, err := sharding.NewShuffledOutTrigger(pubKeyBytes, currentShardID, nodeShufflerOut.EndOfProcessingHandler)
	if err != nil {
		return nil, err
	}

	argumentsNodesCoordinator := nodesCoordinator.ArgNodesCoordinator{
<<<<<<< HEAD
		ShardConsensusGroupSize:            shardConsensusGroupSize,
		MetaConsensusGroupSize:             metaConsensusGroupSize,
		Marshalizer:                        marshalizer,
		Hasher:                             hasher,
		Shuffler:                           nodeShuffler,
		EpochStartNotifier:                 epochStartNotifier,
		BootStorer:                         bootStorer,
		ShardIDAsObserver:                  shardIDAsObserver,
		NbShards:                           nbShards,
		EligibleNodes:                      eligibleValidators,
		WaitingNodes:                       waitingValidators,
		SelfPublicKey:                      pubKeyBytes,
		ConsensusGroupCache:                consensusGroupCache,
		ShuffledOutHandler:                 shuffledOutHandler,
		Epoch:                              currentEpoch,
		StartEpoch:                         startEpoch,
		WaitingListFixEnabledEpoch:         waitingListFixEnabledEpoch,
		ChanStopNode:                       chanNodeStop,
		NodeTypeProvider:                   nodeTypeProvider,
		IsFullArchive:                      prefsConfig.FullArchive,
		RefactorPeersMiniBlocksEnableEpoch: refactorPeersMiniBlocksEnableEpoch,
=======
		ShardConsensusGroupSize: shardConsensusGroupSize,
		MetaConsensusGroupSize:  metaConsensusGroupSize,
		Marshalizer:             marshalizer,
		Hasher:                  hasher,
		Shuffler:                nodeShuffler,
		EpochStartNotifier:      epochStartNotifier,
		BootStorer:              bootStorer,
		ShardIDAsObserver:       shardIDAsObserver,
		NbShards:                nbShards,
		EligibleNodes:           eligibleValidators,
		WaitingNodes:            waitingValidators,
		SelfPublicKey:           pubKeyBytes,
		ConsensusGroupCache:     consensusGroupCache,
		ShuffledOutHandler:      shuffledOutHandler,
		Epoch:                   currentEpoch,
		StartEpoch:              startEpoch,
		ChanStopNode:            chanNodeStop,
		NodeTypeProvider:        nodeTypeProvider,
		IsFullArchive:           prefsConfig.FullArchive,
		EnableEpochsHandler:     enableEpochsHandler,
>>>>>>> 63289653
	}

	baseNodesCoordinator, err := nodesCoordinator.NewIndexHashedNodesCoordinator(argumentsNodesCoordinator)
	if err != nil {
		return nil, err
	}

	nodesCoord, err := nodesCoordinator.NewIndexHashedNodesCoordinatorWithRater(baseNodesCoordinator, ratingAndListIndexHandler)
	if err != nil {
		return nil, err
	}

	return nodesCoord, nil
}

// CreateNodesShuffleOut is the nodes shuffler closer factory
func CreateNodesShuffleOut(
	nodesConfig sharding.GenesisNodesSetupHandler,
	epochConfig config.EpochStartConfig,
	chanStopNodeProcess chan endProcess.ArgEndProcess,
) (ShuffleOutCloser, error) {

	maxThresholdEpochDuration := epochConfig.MaxShuffledOutRestartThreshold
	if !(maxThresholdEpochDuration >= 0.0 && maxThresholdEpochDuration <= 1.0) {
		return nil, fmt.Errorf("invalid max threshold for shuffled out handler")
	}
	minThresholdEpochDuration := epochConfig.MinShuffledOutRestartThreshold
	if !(minThresholdEpochDuration >= 0.0 && minThresholdEpochDuration <= 1.0) {
		return nil, fmt.Errorf("invalid min threshold for shuffled out handler")
	}

	epochDuration := int64(nodesConfig.GetRoundDuration()) * epochConfig.RoundsPerEpoch
	minDurationBeforeStopProcess := int64(minThresholdEpochDuration * float64(epochDuration))
	maxDurationBeforeStopProcess := int64(maxThresholdEpochDuration * float64(epochDuration))

	minDurationInterval := time.Millisecond * time.Duration(minDurationBeforeStopProcess)
	maxDurationInterval := time.Millisecond * time.Duration(maxDurationBeforeStopProcess)

	log.Debug("closing.NewShuffleOutCloser",
		"minDurationInterval", minDurationInterval,
		"maxDurationInterval", maxDurationInterval,
	)

	nodeShufflerOut, err := closing.NewShuffleOutCloser(
		minDurationInterval,
		maxDurationInterval,
		chanStopNodeProcess,
		log,
	)
	if err != nil {
		return nil, err
	}

	return nodeShufflerOut, nil
}<|MERGE_RESOLUTION|>--- conflicted
+++ resolved
@@ -104,11 +104,7 @@
 	startEpoch uint32,
 	chanNodeStop chan endProcess.ArgEndProcess,
 	nodeTypeProvider core.NodeTypeProviderHandler,
-<<<<<<< HEAD
-	refactorPeersMiniBlocksEnableEpoch uint32,
-=======
 	enableEpochsHandler common.EnableEpochsHandler,
->>>>>>> 63289653
 ) (nodesCoordinator.NodesCoordinator, error) {
 	if chanNodeStop == nil {
 		return nil, nodesCoordinator.ErrNilNodeStopChannel
@@ -178,29 +174,6 @@
 	}
 
 	argumentsNodesCoordinator := nodesCoordinator.ArgNodesCoordinator{
-<<<<<<< HEAD
-		ShardConsensusGroupSize:            shardConsensusGroupSize,
-		MetaConsensusGroupSize:             metaConsensusGroupSize,
-		Marshalizer:                        marshalizer,
-		Hasher:                             hasher,
-		Shuffler:                           nodeShuffler,
-		EpochStartNotifier:                 epochStartNotifier,
-		BootStorer:                         bootStorer,
-		ShardIDAsObserver:                  shardIDAsObserver,
-		NbShards:                           nbShards,
-		EligibleNodes:                      eligibleValidators,
-		WaitingNodes:                       waitingValidators,
-		SelfPublicKey:                      pubKeyBytes,
-		ConsensusGroupCache:                consensusGroupCache,
-		ShuffledOutHandler:                 shuffledOutHandler,
-		Epoch:                              currentEpoch,
-		StartEpoch:                         startEpoch,
-		WaitingListFixEnabledEpoch:         waitingListFixEnabledEpoch,
-		ChanStopNode:                       chanNodeStop,
-		NodeTypeProvider:                   nodeTypeProvider,
-		IsFullArchive:                      prefsConfig.FullArchive,
-		RefactorPeersMiniBlocksEnableEpoch: refactorPeersMiniBlocksEnableEpoch,
-=======
 		ShardConsensusGroupSize: shardConsensusGroupSize,
 		MetaConsensusGroupSize:  metaConsensusGroupSize,
 		Marshalizer:             marshalizer,
@@ -221,7 +194,6 @@
 		NodeTypeProvider:        nodeTypeProvider,
 		IsFullArchive:           prefsConfig.FullArchive,
 		EnableEpochsHandler:     enableEpochsHandler,
->>>>>>> 63289653
 	}
 
 	baseNodesCoordinator, err := nodesCoordinator.NewIndexHashedNodesCoordinator(argumentsNodesCoordinator)
