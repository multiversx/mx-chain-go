--- conflicted
+++ resolved
@@ -70,17 +70,17 @@
 	return nil
 }
 
-<<<<<<< HEAD
 // MissingTrieNodesNotifier -
 func (s *StateComponentsHolderStub) MissingTrieNodesNotifier() common.MissingTrieNodesNotifier {
 	if s.MissingTrieNodesNotifierCalled != nil {
 		return s.MissingTrieNodesNotifierCalled()
 	}
 
-=======
+	return nil
+}
+
 // Close -
 func (s *StateComponentsHolderStub) Close() error {
->>>>>>> 77689fa0
 	return nil
 }
 
