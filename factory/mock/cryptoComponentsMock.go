package mock

import (
	"errors"
	"sync"

	crypto "github.com/multiversx/mx-chain-crypto-go"
	"github.com/multiversx/mx-chain-go/common"
	cryptoCommon "github.com/multiversx/mx-chain-go/common/crypto"
	"github.com/multiversx/mx-chain-go/consensus"
	"github.com/multiversx/mx-chain-go/vm"
)

// CryptoComponentsMock -
type CryptoComponentsMock struct {
<<<<<<< HEAD
	PubKey            crypto.PublicKey
	PrivKey           crypto.PrivateKey
	P2pPubKey         crypto.PublicKey
	P2pPrivKey        crypto.PrivateKey
	P2pSig            crypto.SingleSigner
	PubKeyString      string
	PrivKeyBytes      []byte
	PubKeyBytes       []byte
	BlockSig          crypto.SingleSigner
	TxSig             crypto.SingleSigner
	MultiSigContainer cryptoCommon.MultiSignerContainer
	PeerSignHandler   crypto.PeerSignatureHandler
	BlKeyGen          crypto.KeyGenerator
	TxKeyGen          crypto.KeyGenerator
	P2PKeyGen         crypto.KeyGenerator
	MsgSigVerifier    vm.MessageSignVerifier
	SigHandler        consensus.SignatureHandler
	mutMultiSig       sync.RWMutex
=======
	PubKey                  crypto.PublicKey
	PrivKey                 crypto.PrivateKey
	P2pPubKey               crypto.PublicKey
	P2pPrivKey              crypto.PrivateKey
	P2pSig                  crypto.SingleSigner
	PubKeyString            string
	PrivKeyBytes            []byte
	PubKeyBytes             []byte
	BlockSig                crypto.SingleSigner
	TxSig                   crypto.SingleSigner
	MultiSigContainer       cryptoCommon.MultiSignerContainer
	PeerSignHandler         crypto.PeerSignatureHandler
	BlKeyGen                crypto.KeyGenerator
	TxKeyGen                crypto.KeyGenerator
	P2PKeyGen               crypto.KeyGenerator
	MsgSigVerifier          vm.MessageSignVerifier
	SigHandler              consensus.SigningHandler
	ManagedPeersHolderField common.ManagedPeersHolder
	KeysHandlerField        consensus.KeysHandler
	mutMultiSig             sync.RWMutex
>>>>>>> 079e8c00
}

// PublicKey -
func (ccm *CryptoComponentsMock) PublicKey() crypto.PublicKey {
	return ccm.PubKey
}

// PrivateKey -
func (ccm *CryptoComponentsMock) PrivateKey() crypto.PrivateKey {
	return ccm.PrivKey
}

// P2pPrivateKey -
func (ccm *CryptoComponentsMock) P2pPrivateKey() crypto.PrivateKey {
	return ccm.P2pPrivKey
}

// P2pPublicKey -
func (ccm *CryptoComponentsMock) P2pPublicKey() crypto.PublicKey {
	return ccm.P2pPubKey
}

// P2pSingleSigner -
func (ccm *CryptoComponentsMock) P2pSingleSigner() crypto.SingleSigner {
	return ccm.P2pSig
}

// PublicKeyString -
func (ccm *CryptoComponentsMock) PublicKeyString() string {
	return ccm.PubKeyString
}

// PublicKeyBytes -
func (ccm *CryptoComponentsMock) PublicKeyBytes() []byte {
	return ccm.PubKeyBytes
}

// PrivateKeyBytes -
func (ccm *CryptoComponentsMock) PrivateKeyBytes() []byte {
	return ccm.PrivKeyBytes
}

// BlockSigner -
func (ccm *CryptoComponentsMock) BlockSigner() crypto.SingleSigner {
	return ccm.BlockSig
}

// TxSingleSigner -
func (ccm *CryptoComponentsMock) TxSingleSigner() crypto.SingleSigner {
	return ccm.TxSig
}

// MultiSignerContainer -
func (ccm *CryptoComponentsMock) MultiSignerContainer() cryptoCommon.MultiSignerContainer {
	ccm.mutMultiSig.RLock()
	defer ccm.mutMultiSig.RUnlock()

	return ccm.MultiSigContainer
}

// SetMultiSignerContainer -
func (ccm *CryptoComponentsMock) SetMultiSignerContainer(ms cryptoCommon.MultiSignerContainer) error {
	ccm.mutMultiSig.Lock()
	ccm.MultiSigContainer = ms
	ccm.mutMultiSig.Unlock()

	return nil
}

// GetMultiSigner -
func (ccm *CryptoComponentsMock) GetMultiSigner(epoch uint32) (crypto.MultiSigner, error) {
	ccm.mutMultiSig.RLock()
	defer ccm.mutMultiSig.RUnlock()

	if ccm.MultiSigContainer == nil {
		return nil, errors.New("nil multi sig container")
	}

	return ccm.MultiSigContainer.GetMultiSigner(epoch)
}

// PeerSignatureHandler -
func (ccm *CryptoComponentsMock) PeerSignatureHandler() crypto.PeerSignatureHandler {
	ccm.mutMultiSig.RLock()
	defer ccm.mutMultiSig.RUnlock()

	return ccm.PeerSignHandler
}

// BlockSignKeyGen -
func (ccm *CryptoComponentsMock) BlockSignKeyGen() crypto.KeyGenerator {
	return ccm.BlKeyGen
}

// TxSignKeyGen -
func (ccm *CryptoComponentsMock) TxSignKeyGen() crypto.KeyGenerator {
	return ccm.TxKeyGen
}

// P2pKeyGen -
func (ccm *CryptoComponentsMock) P2pKeyGen() crypto.KeyGenerator {
	return ccm.P2PKeyGen
}

// MessageSignVerifier -
func (ccm *CryptoComponentsMock) MessageSignVerifier() vm.MessageSignVerifier {
	return ccm.MsgSigVerifier
}

<<<<<<< HEAD
// ConsensusSigHandler -
func (ccm *CryptoComponentsMock) ConsensusSigHandler() consensus.SignatureHandler {
	return ccm.SigHandler
}

=======
// ConsensusSigningHandler -
func (ccm *CryptoComponentsMock) ConsensusSigningHandler() consensus.SigningHandler {
	return ccm.SigHandler
}

// ManagedPeersHolder -
func (ccm *CryptoComponentsMock) ManagedPeersHolder() common.ManagedPeersHolder {
	return ccm.ManagedPeersHolderField
}

// KeysHandler -
func (ccm *CryptoComponentsMock) KeysHandler() consensus.KeysHandler {
	return ccm.KeysHandlerField
}

>>>>>>> 079e8c00
// Clone -
func (ccm *CryptoComponentsMock) Clone() interface{} {
	return &CryptoComponentsMock{
		PubKey:                  ccm.PubKey,
		PrivKey:                 ccm.PrivKey,
		PubKeyString:            ccm.PubKeyString,
		PrivKeyBytes:            ccm.PrivKeyBytes,
		PubKeyBytes:             ccm.PubKeyBytes,
		BlockSig:                ccm.BlockSig,
		TxSig:                   ccm.TxSig,
		MultiSigContainer:       ccm.MultiSigContainer,
		PeerSignHandler:         ccm.PeerSignHandler,
		BlKeyGen:                ccm.BlKeyGen,
		TxKeyGen:                ccm.TxKeyGen,
		P2PKeyGen:               ccm.P2PKeyGen,
		MsgSigVerifier:          ccm.MsgSigVerifier,
		ManagedPeersHolderField: ccm.ManagedPeersHolderField,
		KeysHandlerField:        ccm.KeysHandlerField,
		mutMultiSig:             sync.RWMutex{},
	}
}

// IsInterfaceNil -
func (ccm *CryptoComponentsMock) IsInterfaceNil() bool {
	return ccm == nil
}<|MERGE_RESOLUTION|>--- conflicted
+++ resolved
@@ -13,26 +13,6 @@
 
 // CryptoComponentsMock -
 type CryptoComponentsMock struct {
-<<<<<<< HEAD
-	PubKey            crypto.PublicKey
-	PrivKey           crypto.PrivateKey
-	P2pPubKey         crypto.PublicKey
-	P2pPrivKey        crypto.PrivateKey
-	P2pSig            crypto.SingleSigner
-	PubKeyString      string
-	PrivKeyBytes      []byte
-	PubKeyBytes       []byte
-	BlockSig          crypto.SingleSigner
-	TxSig             crypto.SingleSigner
-	MultiSigContainer cryptoCommon.MultiSignerContainer
-	PeerSignHandler   crypto.PeerSignatureHandler
-	BlKeyGen          crypto.KeyGenerator
-	TxKeyGen          crypto.KeyGenerator
-	P2PKeyGen         crypto.KeyGenerator
-	MsgSigVerifier    vm.MessageSignVerifier
-	SigHandler        consensus.SignatureHandler
-	mutMultiSig       sync.RWMutex
-=======
 	PubKey                  crypto.PublicKey
 	PrivKey                 crypto.PrivateKey
 	P2pPubKey               crypto.PublicKey
@@ -53,7 +33,6 @@
 	ManagedPeersHolderField common.ManagedPeersHolder
 	KeysHandlerField        consensus.KeysHandler
 	mutMultiSig             sync.RWMutex
->>>>>>> 079e8c00
 }
 
 // PublicKey -
@@ -163,13 +142,6 @@
 	return ccm.MsgSigVerifier
 }
 
-<<<<<<< HEAD
-// ConsensusSigHandler -
-func (ccm *CryptoComponentsMock) ConsensusSigHandler() consensus.SignatureHandler {
-	return ccm.SigHandler
-}
-
-=======
 // ConsensusSigningHandler -
 func (ccm *CryptoComponentsMock) ConsensusSigningHandler() consensus.SigningHandler {
 	return ccm.SigHandler
@@ -185,7 +157,6 @@
 	return ccm.KeysHandlerField
 }
 
->>>>>>> 079e8c00
 // Clone -
 func (ccm *CryptoComponentsMock) Clone() interface{} {
 	return &CryptoComponentsMock{
