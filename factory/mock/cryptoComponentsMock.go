package mock

import (
	"errors"
	"sync"

	"github.com/ElrondNetwork/elrond-go-crypto"
<<<<<<< HEAD
	"github.com/ElrondNetwork/elrond-go/consensus"
	"github.com/ElrondNetwork/elrond-go/heartbeat"
=======
	cryptoCommon "github.com/ElrondNetwork/elrond-go/common/crypto"
>>>>>>> fca85b6c
	"github.com/ElrondNetwork/elrond-go/vm"
)

// CryptoComponentsMock -
type CryptoComponentsMock struct {
<<<<<<< HEAD
	PubKey                  crypto.PublicKey
	PrivKey                 crypto.PrivateKey
	PubKeyString            string
	PrivKeyBytes            []byte
	PubKeyBytes             []byte
	BlockSig                crypto.SingleSigner
	TxSig                   crypto.SingleSigner
	MultiSig                crypto.MultiSigner
	PeerSignHandler         crypto.PeerSignatureHandler
	BlKeyGen                crypto.KeyGenerator
	TxKeyGen                crypto.KeyGenerator
	MsgSigVerifier          vm.MessageSignVerifier
	ManagedPeersHolderField heartbeat.ManagedPeersHolder
	KeysHandlerField        consensus.KeysHandler
	mutMultiSig             sync.RWMutex
=======
	PubKey            crypto.PublicKey
	PrivKey           crypto.PrivateKey
	PubKeyString      string
	PrivKeyBytes      []byte
	PubKeyBytes       []byte
	BlockSig          crypto.SingleSigner
	TxSig             crypto.SingleSigner
	MultiSigContainer cryptoCommon.MultiSignerContainer
	PeerSignHandler   crypto.PeerSignatureHandler
	BlKeyGen          crypto.KeyGenerator
	TxKeyGen          crypto.KeyGenerator
	MsgSigVerifier    vm.MessageSignVerifier
	mutMultiSig       sync.RWMutex
>>>>>>> fca85b6c
}

// PublicKey -
func (ccm *CryptoComponentsMock) PublicKey() crypto.PublicKey {
	return ccm.PubKey
}

// PrivateKey -
func (ccm *CryptoComponentsMock) PrivateKey() crypto.PrivateKey {
	return ccm.PrivKey
}

// PublicKeyString -
func (ccm *CryptoComponentsMock) PublicKeyString() string {
	return ccm.PubKeyString
}

// PublicKeyBytes -
func (ccm *CryptoComponentsMock) PublicKeyBytes() []byte {
	return ccm.PubKeyBytes
}

// PrivateKeyBytes -
func (ccm *CryptoComponentsMock) PrivateKeyBytes() []byte {
	return ccm.PrivKeyBytes
}

// BlockSigner -
func (ccm *CryptoComponentsMock) BlockSigner() crypto.SingleSigner {
	return ccm.BlockSig
}

// TxSingleSigner -
func (ccm *CryptoComponentsMock) TxSingleSigner() crypto.SingleSigner {
	return ccm.TxSig
}

// MultiSignerContainer -
func (ccm *CryptoComponentsMock) MultiSignerContainer() cryptoCommon.MultiSignerContainer {
	ccm.mutMultiSig.RLock()
	defer ccm.mutMultiSig.RUnlock()

	return ccm.MultiSigContainer
}

// SetMultiSignerContainer -
func (ccm *CryptoComponentsMock) SetMultiSignerContainer(ms cryptoCommon.MultiSignerContainer) error {
	ccm.mutMultiSig.Lock()
	ccm.MultiSigContainer = ms
	ccm.mutMultiSig.Unlock()

	return nil
}

// GetMultiSigner -
func (ccm *CryptoComponentsMock) GetMultiSigner(epoch uint32) (crypto.MultiSigner, error) {
	ccm.mutMultiSig.RLock()
	defer ccm.mutMultiSig.RUnlock()

	if ccm.MultiSigContainer == nil {
		return nil, errors.New("nil multi sig container")
	}

	return ccm.MultiSigContainer.GetMultiSigner(epoch)
}

// PeerSignatureHandler -
func (ccm *CryptoComponentsMock) PeerSignatureHandler() crypto.PeerSignatureHandler {
	ccm.mutMultiSig.RLock()
	defer ccm.mutMultiSig.RUnlock()

	return ccm.PeerSignHandler
}

// BlockSignKeyGen -
func (ccm *CryptoComponentsMock) BlockSignKeyGen() crypto.KeyGenerator {
	return ccm.BlKeyGen
}

// TxSignKeyGen -
func (ccm *CryptoComponentsMock) TxSignKeyGen() crypto.KeyGenerator {
	return ccm.TxKeyGen
}

// MessageSignVerifier -
func (ccm *CryptoComponentsMock) MessageSignVerifier() vm.MessageSignVerifier {
	return ccm.MsgSigVerifier
}

// ManagedPeersHolder -
func (ccm *CryptoComponentsMock) ManagedPeersHolder() heartbeat.ManagedPeersHolder {
	return ccm.ManagedPeersHolderField
}

// KeysHandler -
func (ccm *CryptoComponentsMock) KeysHandler() consensus.KeysHandler {
	return ccm.KeysHandlerField
}

// Clone -
func (ccm *CryptoComponentsMock) Clone() interface{} {
	return &CryptoComponentsMock{
<<<<<<< HEAD
		PubKey:                  ccm.PubKey,
		PrivKey:                 ccm.PrivKey,
		PubKeyString:            ccm.PubKeyString,
		PrivKeyBytes:            ccm.PrivKeyBytes,
		PubKeyBytes:             ccm.PubKeyBytes,
		BlockSig:                ccm.BlockSig,
		TxSig:                   ccm.TxSig,
		MultiSig:                ccm.MultiSig,
		PeerSignHandler:         ccm.PeerSignHandler,
		BlKeyGen:                ccm.BlKeyGen,
		TxKeyGen:                ccm.TxKeyGen,
		MsgSigVerifier:          ccm.MsgSigVerifier,
		ManagedPeersHolderField: ccm.ManagedPeersHolderField,
		KeysHandlerField:        ccm.KeysHandlerField,
		mutMultiSig:             sync.RWMutex{},
=======
		PubKey:            ccm.PubKey,
		PrivKey:           ccm.PrivKey,
		PubKeyString:      ccm.PubKeyString,
		PrivKeyBytes:      ccm.PrivKeyBytes,
		PubKeyBytes:       ccm.PubKeyBytes,
		BlockSig:          ccm.BlockSig,
		TxSig:             ccm.TxSig,
		MultiSigContainer: ccm.MultiSigContainer,
		PeerSignHandler:   ccm.PeerSignHandler,
		BlKeyGen:          ccm.BlKeyGen,
		TxKeyGen:          ccm.TxKeyGen,
		MsgSigVerifier:    ccm.MsgSigVerifier,
		mutMultiSig:       sync.RWMutex{},
>>>>>>> fca85b6c
	}
}

// IsInterfaceNil -
func (ccm *CryptoComponentsMock) IsInterfaceNil() bool {
	return ccm == nil
}<|MERGE_RESOLUTION|>--- conflicted
+++ resolved
@@ -5,18 +5,12 @@
 	"sync"
 
 	"github.com/ElrondNetwork/elrond-go-crypto"
-<<<<<<< HEAD
-	"github.com/ElrondNetwork/elrond-go/consensus"
-	"github.com/ElrondNetwork/elrond-go/heartbeat"
-=======
 	cryptoCommon "github.com/ElrondNetwork/elrond-go/common/crypto"
->>>>>>> fca85b6c
 	"github.com/ElrondNetwork/elrond-go/vm"
 )
 
 // CryptoComponentsMock -
 type CryptoComponentsMock struct {
-<<<<<<< HEAD
 	PubKey                  crypto.PublicKey
 	PrivKey                 crypto.PrivateKey
 	PubKeyString            string
@@ -24,7 +18,7 @@
 	PubKeyBytes             []byte
 	BlockSig                crypto.SingleSigner
 	TxSig                   crypto.SingleSigner
-	MultiSig                crypto.MultiSigner
+	MultiSigContainer cryptoCommon.MultiSignerContainer
 	PeerSignHandler         crypto.PeerSignatureHandler
 	BlKeyGen                crypto.KeyGenerator
 	TxKeyGen                crypto.KeyGenerator
@@ -32,21 +26,6 @@
 	ManagedPeersHolderField heartbeat.ManagedPeersHolder
 	KeysHandlerField        consensus.KeysHandler
 	mutMultiSig             sync.RWMutex
-=======
-	PubKey            crypto.PublicKey
-	PrivKey           crypto.PrivateKey
-	PubKeyString      string
-	PrivKeyBytes      []byte
-	PubKeyBytes       []byte
-	BlockSig          crypto.SingleSigner
-	TxSig             crypto.SingleSigner
-	MultiSigContainer cryptoCommon.MultiSignerContainer
-	PeerSignHandler   crypto.PeerSignatureHandler
-	BlKeyGen          crypto.KeyGenerator
-	TxKeyGen          crypto.KeyGenerator
-	MsgSigVerifier    vm.MessageSignVerifier
-	mutMultiSig       sync.RWMutex
->>>>>>> fca85b6c
 }
 
 // PublicKey -
@@ -149,7 +128,6 @@
 // Clone -
 func (ccm *CryptoComponentsMock) Clone() interface{} {
 	return &CryptoComponentsMock{
-<<<<<<< HEAD
 		PubKey:                  ccm.PubKey,
 		PrivKey:                 ccm.PrivKey,
 		PubKeyString:            ccm.PubKeyString,
@@ -157,7 +135,7 @@
 		PubKeyBytes:             ccm.PubKeyBytes,
 		BlockSig:                ccm.BlockSig,
 		TxSig:                   ccm.TxSig,
-		MultiSig:                ccm.MultiSig,
+		MultiSigContainer:                ccm.MultiSigContainer,
 		PeerSignHandler:         ccm.PeerSignHandler,
 		BlKeyGen:                ccm.BlKeyGen,
 		TxKeyGen:                ccm.TxKeyGen,
@@ -165,21 +143,6 @@
 		ManagedPeersHolderField: ccm.ManagedPeersHolderField,
 		KeysHandlerField:        ccm.KeysHandlerField,
 		mutMultiSig:             sync.RWMutex{},
-=======
-		PubKey:            ccm.PubKey,
-		PrivKey:           ccm.PrivKey,
-		PubKeyString:      ccm.PubKeyString,
-		PrivKeyBytes:      ccm.PrivKeyBytes,
-		PubKeyBytes:       ccm.PubKeyBytes,
-		BlockSig:          ccm.BlockSig,
-		TxSig:             ccm.TxSig,
-		MultiSigContainer: ccm.MultiSigContainer,
-		PeerSignHandler:   ccm.PeerSignHandler,
-		BlKeyGen:          ccm.BlKeyGen,
-		TxKeyGen:          ccm.TxKeyGen,
-		MsgSigVerifier:    ccm.MsgSigVerifier,
-		mutMultiSig:       sync.RWMutex{},
->>>>>>> fca85b6c
 	}
 }
 
