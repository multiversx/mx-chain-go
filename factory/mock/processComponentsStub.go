package mock

import (
	"github.com/ElrondNetwork/elrond-go/consensus"
	"github.com/ElrondNetwork/elrond-go/dataRetriever"
	"github.com/ElrondNetwork/elrond-go/dblookupext"
	"github.com/ElrondNetwork/elrond-go/epochStart"
	"github.com/ElrondNetwork/elrond-go/factory"
	"github.com/ElrondNetwork/elrond-go/process"
	"github.com/ElrondNetwork/elrond-go/sharding"
	"github.com/ElrondNetwork/elrond-go/update"
)

// ProcessComponentsMock -
type ProcessComponentsMock struct {
	NodesCoord                     sharding.NodesCoordinator
	ShardCoord                     sharding.Coordinator
	IntContainer                   process.InterceptorsContainer
	ResFinder                      dataRetriever.ResolversFinder
	RoundHandlerField              consensus.RoundHandler
	EpochTrigger                   epochStart.TriggerHandler
	EpochNotifier                  factory.EpochStartNotifier
	ForkDetect                     process.ForkDetector
	BlockProcess                   process.BlockProcessor
	BlackListHdl                   process.TimeCacher
	BootSore                       process.BootStorer
	HeaderSigVerif                 process.InterceptedHeaderSigVerifier
	HeaderIntegrVerif              process.HeaderIntegrityVerifier
	ValidatorStatistics            process.ValidatorStatisticsProcessor
	ValidatorProvider              process.ValidatorsProvider
	BlockTrack                     process.BlockTracker
	PendingMiniBlocksHdl           process.PendingMiniBlocksHandler
	ReqHandler                     process.RequestHandler
	TxLogsProcess                  process.TransactionLogProcessorDatabase
	HeaderConstructValidator       process.HeaderConstructionValidator
	PeerMapper                     process.NetworkShardingCollector
	TxSimulatorProcessor           factory.TransactionSimulatorProcessor
	FallbackHdrValidator           process.FallbackHeaderValidator
	WhiteListHandlerInternal       process.WhiteListHandler
	WhiteListerVerifiedTxsInternal process.WhiteListHandler
	HistoryRepositoryInternal      dblookupext.HistoryRepository
	ImportStartHandlerInternal     update.ImportStartHandler
	RequestedItemsHandlerInternal  dataRetriever.RequestedItemsHandler
	NodeRedundancyHandlerInternal  consensus.NodeRedundancyHandler
	ArwenChangeLockerInternal      process.Locker
	CurrentEpochProviderInternal   process.CurrentNetworkEpochProviderHandler
	ScheduledTxsExecutionHandlerInternal process.ScheduledTxsExecutionHandler
}

// Create -
func (pcm *ProcessComponentsMock) Create() error {
	return nil
}

// Close -
func (pcm *ProcessComponentsMock) Close() error {
	return nil
}

// CheckSubcomponents -
func (pcm *ProcessComponentsMock) CheckSubcomponents() error {
	return nil
}

// NodesCoordinator -
func (pcm *ProcessComponentsMock) NodesCoordinator() sharding.NodesCoordinator {
	return pcm.NodesCoord
}

// ShardCoordinator -
func (pcm *ProcessComponentsMock) ShardCoordinator() sharding.Coordinator {
	return pcm.ShardCoord
}

// InterceptorsContainer -
func (pcm *ProcessComponentsMock) InterceptorsContainer() process.InterceptorsContainer {
	return pcm.IntContainer
}

// ResolversFinder -
func (pcm *ProcessComponentsMock) ResolversFinder() dataRetriever.ResolversFinder {
	return pcm.ResFinder
}

// RoundHandler -
func (pcm *ProcessComponentsMock) RoundHandler() consensus.RoundHandler {
	return pcm.RoundHandlerField
}

// EpochStartTrigger -
func (pcm *ProcessComponentsMock) EpochStartTrigger() epochStart.TriggerHandler {
	return pcm.EpochTrigger
}

// EpochStartNotifier -
func (pcm *ProcessComponentsMock) EpochStartNotifier() factory.EpochStartNotifier {
	return pcm.EpochNotifier
}

// ForkDetector -
func (pcm *ProcessComponentsMock) ForkDetector() process.ForkDetector {
	return pcm.ForkDetect
}

// BlockProcessor -
func (pcm *ProcessComponentsMock) BlockProcessor() process.BlockProcessor {
	return pcm.BlockProcess
}

// BlackListHandler -
func (pcm *ProcessComponentsMock) BlackListHandler() process.TimeCacher {
	return pcm.BlackListHdl
}

// BootStorer -
func (pcm *ProcessComponentsMock) BootStorer() process.BootStorer {
	return pcm.BootSore
}

// HeaderSigVerifier -
func (pcm *ProcessComponentsMock) HeaderSigVerifier() process.InterceptedHeaderSigVerifier {
	return pcm.HeaderSigVerif
}

// HeaderIntegrityVerifier -
func (pcm *ProcessComponentsMock) HeaderIntegrityVerifier() process.HeaderIntegrityVerifier {
	return pcm.HeaderIntegrVerif
}

// ValidatorsStatistics -
func (pcm *ProcessComponentsMock) ValidatorsStatistics() process.ValidatorStatisticsProcessor {
	return pcm.ValidatorStatistics
}

// ValidatorsProvider -
func (pcm *ProcessComponentsMock) ValidatorsProvider() process.ValidatorsProvider {
	return pcm.ValidatorProvider
}

// BlockTracker -
func (pcm *ProcessComponentsMock) BlockTracker() process.BlockTracker {
	return pcm.BlockTrack
}

// PendingMiniBlocksHandler -
func (pcm *ProcessComponentsMock) PendingMiniBlocksHandler() process.PendingMiniBlocksHandler {
	return pcm.PendingMiniBlocksHdl
}

// RequestHandler -
func (pcm *ProcessComponentsMock) RequestHandler() process.RequestHandler {
	return pcm.ReqHandler
}

// TxLogsProcessor -
func (pcm *ProcessComponentsMock) TxLogsProcessor() process.TransactionLogProcessorDatabase {
	return pcm.TxLogsProcess
}

// HeaderConstructionValidator -
func (pcm *ProcessComponentsMock) HeaderConstructionValidator() process.HeaderConstructionValidator {
	return pcm.HeaderConstructValidator
}

// PeerShardMapper -
func (pcm *ProcessComponentsMock) PeerShardMapper() process.NetworkShardingCollector {
	return pcm.PeerMapper
}

// FallbackHeaderValidator -
func (pcm *ProcessComponentsMock) FallbackHeaderValidator() process.FallbackHeaderValidator {
	return pcm.FallbackHdrValidator
}

// TransactionSimulatorProcessor -
func (pcm *ProcessComponentsMock) TransactionSimulatorProcessor() factory.TransactionSimulatorProcessor {
	return pcm.TxSimulatorProcessor
}

// WhiteListHandler -
func (pcm *ProcessComponentsMock) WhiteListHandler() process.WhiteListHandler {
	return pcm.WhiteListHandlerInternal
}

// WhiteListerVerifiedTxs -
func (pcm *ProcessComponentsMock) WhiteListerVerifiedTxs() process.WhiteListHandler {
	return pcm.WhiteListerVerifiedTxsInternal
}

// HistoryRepository -
func (pcm *ProcessComponentsMock) HistoryRepository() dblookupext.HistoryRepository {
	return pcm.HistoryRepositoryInternal
}

// ImportStartHandler -
func (pcm *ProcessComponentsMock) ImportStartHandler() update.ImportStartHandler {
	return pcm.ImportStartHandlerInternal
}

// RequestedItemsHandler -
func (pcm *ProcessComponentsMock) RequestedItemsHandler() dataRetriever.RequestedItemsHandler {
	return pcm.RequestedItemsHandlerInternal
}

// NodeRedundancyHandler -
func (pcm *ProcessComponentsMock) NodeRedundancyHandler() consensus.NodeRedundancyHandler {
	return pcm.NodeRedundancyHandlerInternal
}

// ArwenChangeLocker -
func (pcm *ProcessComponentsMock) ArwenChangeLocker() process.Locker {
	return pcm.ArwenChangeLockerInternal
}

// CurrentEpochProvider -
func (pcm *ProcessComponentsMock) CurrentEpochProvider() process.CurrentNetworkEpochProviderHandler {
	return pcm.CurrentEpochProviderInternal
}

<<<<<<< HEAD
// ScheduledTxsExecutionHandler -
func (pcm *ProcessComponentsMock) ScheduledTxsExecutionHandler() process.ScheduledTxsExecutionHandler {
	return pcm.ScheduledTxsExecutionHandlerInternal
=======
// String -
func (pcm *ProcessComponentsMock) String() string {
	return "ProcessComponentsMock"
>>>>>>> 8a1531bc
}

// IsInterfaceNil -
func (pcm *ProcessComponentsMock) IsInterfaceNil() bool {
	return pcm == nil
}<|MERGE_RESOLUTION|>--- conflicted
+++ resolved
@@ -13,37 +13,37 @@
 
 // ProcessComponentsMock -
 type ProcessComponentsMock struct {
-	NodesCoord                     sharding.NodesCoordinator
-	ShardCoord                     sharding.Coordinator
-	IntContainer                   process.InterceptorsContainer
-	ResFinder                      dataRetriever.ResolversFinder
-	RoundHandlerField              consensus.RoundHandler
-	EpochTrigger                   epochStart.TriggerHandler
-	EpochNotifier                  factory.EpochStartNotifier
-	ForkDetect                     process.ForkDetector
-	BlockProcess                   process.BlockProcessor
-	BlackListHdl                   process.TimeCacher
-	BootSore                       process.BootStorer
-	HeaderSigVerif                 process.InterceptedHeaderSigVerifier
-	HeaderIntegrVerif              process.HeaderIntegrityVerifier
-	ValidatorStatistics            process.ValidatorStatisticsProcessor
-	ValidatorProvider              process.ValidatorsProvider
-	BlockTrack                     process.BlockTracker
-	PendingMiniBlocksHdl           process.PendingMiniBlocksHandler
-	ReqHandler                     process.RequestHandler
-	TxLogsProcess                  process.TransactionLogProcessorDatabase
-	HeaderConstructValidator       process.HeaderConstructionValidator
-	PeerMapper                     process.NetworkShardingCollector
-	TxSimulatorProcessor           factory.TransactionSimulatorProcessor
-	FallbackHdrValidator           process.FallbackHeaderValidator
-	WhiteListHandlerInternal       process.WhiteListHandler
-	WhiteListerVerifiedTxsInternal process.WhiteListHandler
-	HistoryRepositoryInternal      dblookupext.HistoryRepository
-	ImportStartHandlerInternal     update.ImportStartHandler
-	RequestedItemsHandlerInternal  dataRetriever.RequestedItemsHandler
-	NodeRedundancyHandlerInternal  consensus.NodeRedundancyHandler
-	ArwenChangeLockerInternal      process.Locker
-	CurrentEpochProviderInternal   process.CurrentNetworkEpochProviderHandler
+	NodesCoord                           sharding.NodesCoordinator
+	ShardCoord                           sharding.Coordinator
+	IntContainer                         process.InterceptorsContainer
+	ResFinder                            dataRetriever.ResolversFinder
+	RoundHandlerField                    consensus.RoundHandler
+	EpochTrigger                         epochStart.TriggerHandler
+	EpochNotifier                        factory.EpochStartNotifier
+	ForkDetect                           process.ForkDetector
+	BlockProcess                         process.BlockProcessor
+	BlackListHdl                         process.TimeCacher
+	BootSore                             process.BootStorer
+	HeaderSigVerif                       process.InterceptedHeaderSigVerifier
+	HeaderIntegrVerif                    process.HeaderIntegrityVerifier
+	ValidatorStatistics                  process.ValidatorStatisticsProcessor
+	ValidatorProvider                    process.ValidatorsProvider
+	BlockTrack                           process.BlockTracker
+	PendingMiniBlocksHdl                 process.PendingMiniBlocksHandler
+	ReqHandler                           process.RequestHandler
+	TxLogsProcess                        process.TransactionLogProcessorDatabase
+	HeaderConstructValidator             process.HeaderConstructionValidator
+	PeerMapper                           process.NetworkShardingCollector
+	TxSimulatorProcessor                 factory.TransactionSimulatorProcessor
+	FallbackHdrValidator                 process.FallbackHeaderValidator
+	WhiteListHandlerInternal             process.WhiteListHandler
+	WhiteListerVerifiedTxsInternal       process.WhiteListHandler
+	HistoryRepositoryInternal            dblookupext.HistoryRepository
+	ImportStartHandlerInternal           update.ImportStartHandler
+	RequestedItemsHandlerInternal        dataRetriever.RequestedItemsHandler
+	NodeRedundancyHandlerInternal        consensus.NodeRedundancyHandler
+	ArwenChangeLockerInternal            process.Locker
+	CurrentEpochProviderInternal         process.CurrentNetworkEpochProviderHandler
 	ScheduledTxsExecutionHandlerInternal process.ScheduledTxsExecutionHandler
 }
 
@@ -217,15 +217,14 @@
 	return pcm.CurrentEpochProviderInternal
 }
 
-<<<<<<< HEAD
+// String -
+func (pcm *ProcessComponentsMock) String() string {
+	return "ProcessComponentsMock"
+}
+
 // ScheduledTxsExecutionHandler -
 func (pcm *ProcessComponentsMock) ScheduledTxsExecutionHandler() process.ScheduledTxsExecutionHandler {
 	return pcm.ScheduledTxsExecutionHandlerInternal
-=======
-// String -
-func (pcm *ProcessComponentsMock) String() string {
-	return "ProcessComponentsMock"
->>>>>>> 8a1531bc
 }
 
 // IsInterfaceNil -
