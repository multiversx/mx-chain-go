--- conflicted
+++ resolved
@@ -58,11 +58,7 @@
 	ReceiptsRepositoryInternal           factory.ReceiptsRepository
 	SentSignaturesTrackerInternal        process.SentSignaturesTracker
 	EpochSystemSCProcessorInternal       process.EpochStartSystemSCProcessor
-<<<<<<< HEAD
-	RelayedTxV3ProcessorField            process.RelayedTxV3Processor
 	BlockchainHookField                  process.BlockChainHookWithAccountsAdapter
-=======
->>>>>>> 8e999de1
 }
 
 // Create -
@@ -295,19 +291,11 @@
 	return pcm.EpochSystemSCProcessorInternal
 }
 
-<<<<<<< HEAD
-// RelayedTxV3Processor -
-func (pcm *ProcessComponentsMock) RelayedTxV3Processor() process.RelayedTxV3Processor {
-	return pcm.RelayedTxV3ProcessorField
-}
-
 // BlockchainHook -
 func (pcm *ProcessComponentsMock) BlockchainHook() process.BlockChainHookWithAccountsAdapter {
 	return pcm.BlockchainHookField
 }
 
-=======
->>>>>>> 8e999de1
 // IsInterfaceNil -
 func (pcm *ProcessComponentsMock) IsInterfaceNil() bool {
 	return pcm == nil
