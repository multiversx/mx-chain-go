package mock

import (
	"github.com/ElrondNetwork/elrond-go/factory"
	"github.com/ElrondNetwork/elrond-go/p2p"
	"github.com/ElrondNetwork/elrond-go/process"
)

// NetworkComponentsMock -
type NetworkComponentsMock struct {
	Messenger       p2p.Messenger
	InputAntiFlood  factory.P2PAntifloodHandler
	OutputAntiFlood factory.P2PAntifloodHandler
	PeerBlackList   process.PeerBlackListCacher
	PeerHonesty     factory.PeerHonestyHandler
}

// PubKeyCacher -
func (ncm *NetworkComponentsMock) PubKeyCacher() process.TimeCacher {
	panic("implement me")
}

// PeerHonestyHandler -
func (ncm *NetworkComponentsMock) PeerHonestyHandler() factory.PeerHonestyHandler {
<<<<<<< HEAD
	return ncm.PeerHonesty
=======
	return nil
>>>>>>> d38d7bcc
}

// Create -
func (ncm *NetworkComponentsMock) Create() error {
	return nil
}

// Close -
func (ncm *NetworkComponentsMock) Close() error {
	return nil
}

// CheckSubcomponents -
func (ncm *NetworkComponentsMock) CheckSubcomponents() error {
	return nil
}

// NetworkMessenger -
func (ncm *NetworkComponentsMock) NetworkMessenger() p2p.Messenger {
	return ncm.Messenger
}

// InputAntiFloodHandler -
func (ncm *NetworkComponentsMock) InputAntiFloodHandler() factory.P2PAntifloodHandler {
	return ncm.InputAntiFlood
}

// OutputAntiFloodHandler -
func (ncm *NetworkComponentsMock) OutputAntiFloodHandler() factory.P2PAntifloodHandler {
	return ncm.OutputAntiFlood
}

// PeerBlackListHandler -
func (ncm *NetworkComponentsMock) PeerBlackListHandler() process.PeerBlackListCacher {
	return ncm.PeerBlackList
}

// IsInterfaceNil -
func (ncm *NetworkComponentsMock) IsInterfaceNil() bool {
	return ncm == nil
}<|MERGE_RESOLUTION|>--- conflicted
+++ resolved
@@ -22,11 +22,7 @@
 
 // PeerHonestyHandler -
 func (ncm *NetworkComponentsMock) PeerHonestyHandler() factory.PeerHonestyHandler {
-<<<<<<< HEAD
 	return ncm.PeerHonesty
-=======
-	return nil
->>>>>>> d38d7bcc
 }
 
 // Create -
