--- conflicted
+++ resolved
@@ -11,11 +11,7 @@
 	RoundIndex        int64
 	RoundTimeStamp    time.Time
 	RoundTimeDuration time.Duration
-<<<<<<< HEAD
-	mutRounder        sync.RWMutex
-=======
 	mutRoundHandler   sync.RWMutex
->>>>>>> 55aa2d37
 }
 
 // BeforeGenesis -
