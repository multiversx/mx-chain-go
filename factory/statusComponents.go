--- conflicted
+++ resolved
@@ -4,7 +4,6 @@
 	"context"
 	"fmt"
 
-	indexerFactory "github.com/ElrondNetwork/elastic-indexer-go/factory"
 	"github.com/ElrondNetwork/elrond-go/config"
 	"github.com/ElrondNetwork/elrond-go/core"
 	"github.com/ElrondNetwork/elrond-go/core/check"
@@ -26,11 +25,7 @@
 type statusComponents struct {
 	statusHandler   core.AppStatusHandler
 	tpsBenchmark    statistics.TPSBenchmark
-<<<<<<< HEAD
 	outportHandler  outport.OutportHandler
-=======
-	elasticIndexer  process.Indexer
->>>>>>> 55aa2d37
 	softwareVersion statistics.SoftwareVersionChecker
 	resourceMonitor statistics.ResourceMonitorHandler
 	cancelFunc      func()
@@ -199,13 +194,9 @@
 
 // createElasticIndexer creates a new elasticIndexer where the server listens on the url,
 // authentication for the server is using the username and password
-<<<<<<< HEAD
 func (scf *statusComponentsFactory) createOutportDriver() (outport.OutportHandler, error) {
-=======
-func (scf *statusComponentsFactory) createElasticIndexer() (process.Indexer, error) {
->>>>>>> 55aa2d37
 	elasticSearchConfig := scf.externalConfig.ElasticSearchConnector
-	indexerFactoryArgs := &driversFactory.ArgsElasticDriverFactory{
+	indexerFactoryArgs := &indexerFactory.ArgsIndexerFactory{
 		Enabled:                  elasticSearchConfig.Enabled,
 		IndexerCacheSize:         elasticSearchConfig.IndexerCacheSize,
 		ShardCoordinator:         scf.shardCoordinator,
@@ -214,22 +205,16 @@
 		Password:                 elasticSearchConfig.Password,
 		Marshalizer:              scf.coreComponents.InternalMarshalizer(),
 		Hasher:                   scf.coreComponents.Hasher(),
+		EpochStartNotifier:       scf.epochStartNotifier,
+		NodesCoordinator:         scf.nodesCoordinator,
 		AddressPubkeyConverter:   scf.coreComponents.AddressPubKeyConverter(),
 		ValidatorPubkeyConverter: scf.coreComponents.ValidatorPubKeyConverter(),
 		EnabledIndexes:           elasticSearchConfig.EnabledIndexes,
 		AccountsDB:               scf.stateComponents.AccountsAdapter(),
 		Denomination:             scf.economicsConfig.GlobalSettings.Denomination,
-<<<<<<< HEAD
-		FeeConfig:                &scf.economicsConfig.FeeSettings,
-		Options: &elastic.Options{
-			UseKibana: elasticSearchConfig.UseKibana,
-		},
-		IsInImportDBMode: scf.isInImportMode,
-=======
 		TransactionFeeCalculator: scf.coreComponents.EconomicsData(),
 		UseKibana:                elasticSearchConfig.UseKibana,
 		IsInImportDBMode:         scf.isInImportMode,
->>>>>>> 55aa2d37
 	}
 
 	args := &outportDriverFactory.ArgsOutportFactory{
