package crypto

import (
	"bytes"
	"encoding/hex"
	"fmt"

	"github.com/multiversx/mx-chain-core-go/core"
	"github.com/multiversx/mx-chain-core-go/core/check"
	crypto "github.com/multiversx/mx-chain-crypto-go"
	"github.com/multiversx/mx-chain-crypto-go/signing"
	disabledCrypto "github.com/multiversx/mx-chain-crypto-go/signing/disabled"
	disabledSig "github.com/multiversx/mx-chain-crypto-go/signing/disabled/singlesig"
	"github.com/multiversx/mx-chain-crypto-go/signing/ed25519"
	"github.com/multiversx/mx-chain-crypto-go/signing/ed25519/singlesig"
	"github.com/multiversx/mx-chain-crypto-go/signing/mcl"
	mclSig "github.com/multiversx/mx-chain-crypto-go/signing/mcl/singlesig"
	"github.com/multiversx/mx-chain-crypto-go/signing/secp256k1"
	secp256k1SinglerSig "github.com/multiversx/mx-chain-crypto-go/signing/secp256k1/singlesig"
	"github.com/multiversx/mx-chain-go/common"
	cryptoCommon "github.com/multiversx/mx-chain-go/common/crypto"
	"github.com/multiversx/mx-chain-go/config"
	"github.com/multiversx/mx-chain-go/consensus"
	"github.com/multiversx/mx-chain-go/errors"
	"github.com/multiversx/mx-chain-go/factory"
	"github.com/multiversx/mx-chain-go/factory/peerSignatureHandler"
	"github.com/multiversx/mx-chain-go/genesis/process/disabled"
	"github.com/multiversx/mx-chain-go/keysManagement"
	p2pFactory "github.com/multiversx/mx-chain-go/p2p/factory"
	storageFactory "github.com/multiversx/mx-chain-go/storage/factory"
	"github.com/multiversx/mx-chain-go/storage/storageunit"
	"github.com/multiversx/mx-chain-go/vm"
	systemVM "github.com/multiversx/mx-chain-go/vm/process"
	logger "github.com/multiversx/mx-chain-logger-go"
)

const (
	disabledSigChecking        = "disabled"
	mainMachineRedundancyLevel = 0
)

// CryptoComponentsFactoryArgs holds the arguments needed for creating crypto components
type CryptoComponentsFactoryArgs struct {
	ValidatorKeyPemFileName              string
	AllValidatorKeysPemFileName          string
	SkIndex                              int
	Config                               config.Config
	EnableEpochs                         config.EnableEpochs
	PrefsConfig                          config.Preferences
	CoreComponentsHolder                 factory.CoreComponentsHolder
	KeyLoader                            factory.KeyLoaderHandler
	ActivateBLSPubKeyMessageVerification bool
	IsInImportMode                       bool
	ImportModeNoSigCheck                 bool
	NoKeyProvided                        bool
	P2pKeyPemFileName                    string
}

type cryptoComponentsFactory struct {
	consensusType                        string
	validatorKeyPemFileName              string
	allValidatorKeysPemFileName          string
	skIndex                              int
	config                               config.Config
	enableEpochs                         config.EnableEpochs
	prefsConfig                          config.Preferences
	validatorPubKeyConverter             core.PubkeyConverter
	activateBLSPubKeyMessageVerification bool
	keyLoader                            factory.KeyLoaderHandler
	isInImportMode                       bool
	importModeNoSigCheck                 bool
	noKeyProvided                        bool
	p2pKeyPemFileName                    string
}

// cryptoParams holds the node public/private key data
type cryptoParams struct {
<<<<<<< HEAD
	publicKey       crypto.PublicKey
	privateKey      crypto.PrivateKey
	publicKeyString string
	publicKeyBytes  []byte
=======
	publicKey          crypto.PublicKey
	privateKey         crypto.PrivateKey
	publicKeyString    string
	publicKeyBytes     []byte
	privateKeyBytes    []byte
	handledPrivateKeys [][]byte
>>>>>>> 336b92df
}

// p2pCryptoParams holds the p2p public/private key data
type p2pCryptoParams struct {
	p2pPublicKey  crypto.PublicKey
	p2pPrivateKey crypto.PrivateKey
}

// cryptoComponents struct holds the crypto components
type cryptoComponents struct {
	txSingleSigner          crypto.SingleSigner
	blockSingleSigner       crypto.SingleSigner
	p2pSingleSigner         crypto.SingleSigner
	multiSignerContainer    cryptoCommon.MultiSignerContainer
	peerSignHandler         crypto.PeerSignatureHandler
	blockSignKeyGen         crypto.KeyGenerator
	txSignKeyGen            crypto.KeyGenerator
	p2pKeyGen               crypto.KeyGenerator
	messageSignVerifier     vm.MessageSignVerifier
	consensusSigningHandler consensus.SigningHandler
	managedPeersHolder      common.ManagedPeersHolder
	keysHandler             consensus.KeysHandler
	cryptoParams
	p2pCryptoParams
}

var log = logger.GetOrCreate("factory")

// NewCryptoComponentsFactory returns a new crypto components factory
func NewCryptoComponentsFactory(args CryptoComponentsFactoryArgs) (*cryptoComponentsFactory, error) {
	if check.IfNil(args.CoreComponentsHolder) {
		return nil, errors.ErrNilCoreComponents
	}
	if check.IfNil(args.CoreComponentsHolder.ValidatorPubKeyConverter()) {
		return nil, errors.ErrNilPubKeyConverter
	}
	if len(args.ValidatorKeyPemFileName) == 0 {
		return nil, errors.ErrNilPath
	}
	if args.KeyLoader == nil {
		return nil, errors.ErrNilKeyLoader
	}

	ccf := &cryptoComponentsFactory{
		consensusType:                        args.Config.Consensus.Type,
		validatorKeyPemFileName:              args.ValidatorKeyPemFileName,
		skIndex:                              args.SkIndex,
		config:                               args.Config,
		prefsConfig:                          args.PrefsConfig,
		validatorPubKeyConverter:             args.CoreComponentsHolder.ValidatorPubKeyConverter(),
		activateBLSPubKeyMessageVerification: args.ActivateBLSPubKeyMessageVerification,
		keyLoader:                            args.KeyLoader,
		isInImportMode:                       args.IsInImportMode,
		importModeNoSigCheck:                 args.ImportModeNoSigCheck,
		enableEpochs:                         args.EnableEpochs,
		noKeyProvided:                        args.NoKeyProvided,
		p2pKeyPemFileName:                    args.P2pKeyPemFileName,
		allValidatorKeysPemFileName:          args.AllValidatorKeysPemFileName,
	}

	return ccf, nil
}

// Create will create and return crypto components
func (ccf *cryptoComponentsFactory) Create() (*cryptoComponents, error) {
	suite, err := ccf.getSuite()
	if err != nil {
		return nil, err
	}

	blockSignKeyGen := signing.NewKeyGenerator(suite)
	cp, err := ccf.createCryptoParams(blockSignKeyGen)
	if err != nil {
		return nil, err
	}

	txSignKeyGen := signing.NewKeyGenerator(ed25519.NewEd25519())
	txSingleSigner := &singlesig.Ed25519Signer{}
	processingSingleSigner, err := ccf.createSingleSigner(false)
	if err != nil {
		return nil, err
	}

	interceptSingleSigner, err := ccf.createSingleSigner(ccf.importModeNoSigCheck)
	if err != nil {
		return nil, err
	}

	p2pSingleSigner := &secp256k1SinglerSig.Secp256k1Signer{}

	multiSigner, err := ccf.createMultiSignerContainer(blockSignKeyGen, ccf.importModeNoSigCheck)
	if err != nil {
		return nil, err
	}

	var messageSignVerifier vm.MessageSignVerifier
	if ccf.activateBLSPubKeyMessageVerification {
		messageSignVerifier, err = systemVM.NewMessageSigVerifier(blockSignKeyGen, processingSingleSigner)
		if err != nil {
			return nil, err
		}
	} else {
		messageSignVerifier, err = disabled.NewMessageSignVerifier(blockSignKeyGen)
		if err != nil {
			return nil, err
		}
	}

	cacheConfig := ccf.config.PublicKeyPIDSignature
	cachePkPIDSignature, err := storageunit.NewCache(storageFactory.GetCacherFromConfig(cacheConfig))
	if err != nil {
		return nil, err
	}

	peerSigHandler, err := peerSignatureHandler.NewPeerSignatureHandler(cachePkPIDSignature, interceptSingleSigner, blockSignKeyGen)
	if err != nil {
		return nil, err
	}

	p2pKeyGenerator := signing.NewKeyGenerator(secp256k1.NewSecp256k1())
	p2pCryptoParamsInstance, err := ccf.createP2pCryptoParams(p2pKeyGenerator)
	if err != nil {
		return nil, err
	}

	// TODO: refactor the logic for isMainMachine
	redundancyLevel := int(ccf.prefsConfig.Preferences.RedundancyLevel)
	isMainMachine := redundancyLevel == mainMachineRedundancyLevel
	argsManagedPeersHolder := keysManagement.ArgsManagedPeersHolder{
		KeyGenerator:                     blockSignKeyGen,
		P2PKeyGenerator:                  p2pKeyGenerator,
		IsMainMachine:                    isMainMachine,
		MaxRoundsWithoutReceivedMessages: redundancyLevel,
		PrefsConfig:                      ccf.prefsConfig,
		P2PKeyConverter:                  p2pFactory.NewP2PKeyConverter(),
	}
	managedPeersHolder, err := keysManagement.NewManagedPeersHolder(argsManagedPeersHolder)
	if err != nil {
		return nil, err
	}

	for _, skBytes := range cp.handledPrivateKeys {
		errAddManagedPeer := managedPeersHolder.AddManagedPeer(skBytes)
		if errAddManagedPeer != nil {
			return nil, errAddManagedPeer
		}
	}

	log.Debug("block sign pubkey", "value", cp.publicKeyString)

	currentPid, err := argsManagedPeersHolder.P2PKeyConverter.ConvertPublicKeyToPeerID(p2pCryptoParamsInstance.p2pPublicKey)
	if err != nil {
		return nil, err
	}

	argsKeysHandler := keysManagement.ArgsKeysHandler{
		ManagedPeersHolder: managedPeersHolder,
		PrivateKey:         cp.privateKey,
		Pid:                currentPid,
	}
	keysHandler, err := keysManagement.NewKeysHandler(argsKeysHandler)
	if err != nil {
		return nil, err
	}

	signingHandlerArgs := ArgsSigningHandler{
		PubKeys:              []string{cp.publicKeyString},
		MultiSignerContainer: multiSigner,
		KeyGenerator:         blockSignKeyGen,
		SingleSigner:         interceptSingleSigner,
		KeysHandler:          keysHandler,
	}
	consensusSigningHandler, err := NewSigningHandler(signingHandlerArgs)
	if err != nil {
		return nil, err
	}

	return &cryptoComponents{
		txSingleSigner:          txSingleSigner,
		blockSingleSigner:       interceptSingleSigner,
		multiSignerContainer:    multiSigner,
		peerSignHandler:         peerSigHandler,
		blockSignKeyGen:         blockSignKeyGen,
		txSignKeyGen:            txSignKeyGen,
		p2pKeyGen:               p2pKeyGenerator,
		messageSignVerifier:     messageSignVerifier,
		consensusSigningHandler: consensusSigningHandler,
		managedPeersHolder:      managedPeersHolder,
		keysHandler:             keysHandler,
		cryptoParams:            *cp,
		p2pCryptoParams:         *p2pCryptoParamsInstance,
		p2pSingleSigner:         p2pSingleSigner,
	}, nil
}

func (ccf *cryptoComponentsFactory) createSingleSigner(importModeNoSigCheck bool) (crypto.SingleSigner, error) {
	if importModeNoSigCheck {
		log.Warn("using disabled single signer because the node is running in import-db 'turbo mode'")
		return &disabledSig.DisabledSingleSig{}, nil
	}

	switch ccf.consensusType {
	case consensus.BlsConsensusType:
		return &mclSig.BlsSingleSigner{}, nil
	case disabledSigChecking:
		log.Warn("using disabled single signer")
		return &disabledSig.DisabledSingleSig{}, nil
	default:
		return nil, errors.ErrInvalidConsensusConfig
	}
}

func (ccf *cryptoComponentsFactory) createMultiSignerContainer(
	blSignKeyGen crypto.KeyGenerator,
	importModeNoSigCheck bool,
) (cryptoCommon.MultiSignerContainer, error) {

	args := MultiSigArgs{
		MultiSigHasherType:   ccf.config.MultisigHasher.Type,
		BlSignKeyGen:         blSignKeyGen,
		ConsensusType:        ccf.consensusType,
		ImportModeNoSigCheck: importModeNoSigCheck,
	}
	return NewMultiSignerContainer(args, ccf.enableEpochs.BLSMultiSignerEnableEpoch)
}

func (ccf *cryptoComponentsFactory) getSuite() (crypto.Suite, error) {
	switch ccf.config.Consensus.Type {
	case consensus.BlsConsensusType:
		return mcl.NewSuiteBLS12(), nil
	case disabledSigChecking:
		log.Warn("using disabled multi signer")
		return disabledCrypto.NewDisabledSuite(), nil
	default:
		return nil, errors.ErrInvalidConsensusConfig
	}
}

func (ccf *cryptoComponentsFactory) createCryptoParams(
	keygen crypto.KeyGenerator,
) (*cryptoParams, error) {

	handledPrivateKeys, err := ccf.processAllHandledKeys(keygen)
	if err != nil {
		return nil, err
	}

	if ccf.isInImportMode {
		if len(handledPrivateKeys) > 0 {
			return nil, fmt.Errorf("invalid node configuration: import-db mode and allValidatorsKeys.pem file provided")
		}

		return ccf.generateCryptoParams(keygen, "in import mode", handledPrivateKeys)
	}
	if ccf.noKeyProvided {
		return ccf.generateCryptoParams(keygen, "with no-key flag enabled", make([][]byte, 0))
	}
	if len(handledPrivateKeys) > 0 {
		return ccf.generateCryptoParams(keygen, "running with a provided allValidatorsKeys.pem", handledPrivateKeys)
	}

	return ccf.readCryptoParams(keygen)
}

func (ccf *cryptoComponentsFactory) readCryptoParams(keygen crypto.KeyGenerator) (*cryptoParams, error) {
	cp := &cryptoParams{}
	sk, readPk, err := ccf.getSkPk()
	if err != nil {
		return nil, err
	}

	cp.privateKey, err = keygen.PrivateKeyFromByteArray(sk)
	if err != nil {
		return nil, err
	}

	cp.privateKeyBytes, err = cp.privateKey.ToByteArray()
	if err != nil {
		return nil, err
	}

	cp.publicKey = cp.privateKey.GeneratePublic()
	if len(readPk) > 0 {
		cp.publicKeyBytes, err = cp.publicKey.ToByteArray()
		if err != nil {
			return nil, err
		}

		if !bytes.Equal(cp.publicKeyBytes, readPk) {
			return nil, errors.ErrPublicKeyMismatch
		}
	}

	cp.publicKeyString, err = ccf.validatorPubKeyConverter.Encode(cp.publicKeyBytes)
	if err != nil {
		return nil, err
	}

	return cp, nil
}

func (ccf *cryptoComponentsFactory) generateCryptoParams(
	keygen crypto.KeyGenerator,
	reason string,
	handledPrivateKeys [][]byte,
) (*cryptoParams, error) {
	log.Warn(fmt.Sprintf("the node is %s! Will generate a fresh new BLS key", reason))
	cp := &cryptoParams{}
	cp.privateKey, cp.publicKey = keygen.GeneratePair()

	var err error
	cp.publicKeyBytes, err = cp.publicKey.ToByteArray()
	if err != nil {
		return nil, err
	}

	cp.privateKeyBytes, err = cp.privateKey.ToByteArray()
	if err != nil {
		return nil, err
	}

	cp.publicKeyString, err = ccf.validatorPubKeyConverter.Encode(cp.publicKeyBytes)
	if err != nil {
		return nil, err
	}
	cp.handledPrivateKeys = handledPrivateKeys

	return cp, nil
}

func (ccf *cryptoComponentsFactory) getSkPk() ([]byte, []byte, error) {
	encodedSk, pkString, err := ccf.keyLoader.LoadKey(ccf.validatorKeyPemFileName, ccf.skIndex)
	if err != nil {
		return nil, nil, err
	}

	skBytes, err := hex.DecodeString(string(encodedSk))
	if err != nil {
		return nil, nil, fmt.Errorf("%w for encoded secret key", err)
	}

	pkBytes, err := ccf.validatorPubKeyConverter.Decode(pkString)
	if err != nil {
		return nil, nil, fmt.Errorf("%w for encoded public key %s", err, pkString)
	}

	return skBytes, pkBytes, nil
}

func (ccf *cryptoComponentsFactory) createP2pCryptoParams(
	keygen crypto.KeyGenerator,
) (*p2pCryptoParams, error) {
	privKey, pubKey, err := CreateP2pKeyPair(ccf.p2pKeyPemFileName, keygen, log)
	if err != nil {
		return nil, err
	}

	return &p2pCryptoParams{
		p2pPrivateKey: privKey,
		p2pPublicKey:  pubKey,
	}, nil
}

// CreateP2pKeyPair will create a set of key pair for p2p based on provided pem file. If
// the provided key is empty it will generate a new one
func CreateP2pKeyPair(
	keyFileName string,
	keyGen crypto.KeyGenerator,
	log logger.Logger,
) (crypto.PrivateKey, crypto.PublicKey, error) {
	privKeyBytes, err := common.GetSkBytesFromP2pKey(keyFileName)
	if err != nil {
		return nil, nil, err
	}

	if len(privKeyBytes) == 0 {
		privKey, pubKey := keyGen.GeneratePair()

		log.Info("p2p private key: generated a new private key for p2p signing")

		return privKey, pubKey, nil
	}

	privKey, err := keyGen.PrivateKeyFromByteArray(privKeyBytes)
	if err != nil {
		return nil, nil, err
	}

	log.Info("p2p private key: using the provided private key for p2p signing")

	return privKey, privKey.GeneratePublic(), nil
}

func (ccf *cryptoComponentsFactory) processAllHandledKeys(keygen crypto.KeyGenerator) ([][]byte, error) {
	privateKeys, publicKeys, err := ccf.keyLoader.LoadAllKeys(ccf.allValidatorKeysPemFileName)
	if err != nil {
		log.Debug("allValidatorsKeys could not be loaded", "reason", err)
		return make([][]byte, 0), nil
	}

	if len(privateKeys) != len(publicKeys) {
		return nil, fmt.Errorf("key loading error for the allValidatorsKeys file: mismatch number of private and public keys")
	}

	handledPrivateKeys := make([][]byte, 0, len(privateKeys))
	for i, pkString := range publicKeys {
		sk := privateKeys[i]
		processedSkBytes, errCheck := ccf.processPrivatePublicKey(keygen, sk, pkString, i)
		if errCheck != nil {
			return nil, errCheck
		}

		log.Debug("loaded handled node key", "public key", pkString)
		handledPrivateKeys = append(handledPrivateKeys, processedSkBytes)
	}

	return handledPrivateKeys, nil
}

func (ccf *cryptoComponentsFactory) processPrivatePublicKey(keygen crypto.KeyGenerator, encodedSk []byte, pkString string, index int) ([]byte, error) {
	skBytes, err := hex.DecodeString(string(encodedSk))
	if err != nil {
		return nil, fmt.Errorf("%w for encoded secret key, key index %d", err, index)
	}

	pkBytes, err := ccf.validatorPubKeyConverter.Decode(pkString)
	if err != nil {
		return nil, fmt.Errorf("%w for encoded public key %s, key index %d", err, pkString, index)
	}

	sk, err := keygen.PrivateKeyFromByteArray(skBytes)
	if err != nil {
		return nil, fmt.Errorf("%w secret key, key index %d", err, index)
	}

	pk := sk.GeneratePublic()
	pkGeneratedBytes, err := pk.ToByteArray()
	if err != nil {
		return nil, fmt.Errorf("%w while generating public key bytes, key index %d", err, index)
	}

	if !bytes.Equal(pkGeneratedBytes, pkBytes) {
		return nil, fmt.Errorf("public keys mismatch, read %s, generated %s, key index %d",
			pkString,
			ccf.validatorPubKeyConverter.SilentEncode(pkBytes, log),
			index,
		)
	}

	return skBytes, nil
}

// Close closes all underlying components that need closing
func (cc *cryptoComponents) Close() error {
	return nil
}<|MERGE_RESOLUTION|>--- conflicted
+++ resolved
@@ -75,19 +75,11 @@
 
 // cryptoParams holds the node public/private key data
 type cryptoParams struct {
-<<<<<<< HEAD
-	publicKey       crypto.PublicKey
-	privateKey      crypto.PrivateKey
-	publicKeyString string
-	publicKeyBytes  []byte
-=======
 	publicKey          crypto.PublicKey
 	privateKey         crypto.PrivateKey
 	publicKeyString    string
 	publicKeyBytes     []byte
-	privateKeyBytes    []byte
 	handledPrivateKeys [][]byte
->>>>>>> 336b92df
 }
 
 // p2pCryptoParams holds the p2p public/private key data
