package crypto

import (
	"fmt"
	"sync"

	"github.com/multiversx/mx-chain-core-go/core/check"
	crypto "github.com/multiversx/mx-chain-crypto-go"
	"github.com/multiversx/mx-chain-go/common"
	cryptoCommon "github.com/multiversx/mx-chain-go/common/crypto"
	"github.com/multiversx/mx-chain-go/consensus"
	"github.com/multiversx/mx-chain-go/errors"
	"github.com/multiversx/mx-chain-go/factory"
	"github.com/multiversx/mx-chain-go/vm"
)

var _ factory.ComponentHandler = (*managedCryptoComponents)(nil)
var _ factory.CryptoParamsHolder = (*managedCryptoComponents)(nil)
var _ factory.CryptoComponentsHolder = (*managedCryptoComponents)(nil)
var _ factory.CryptoComponentsHandler = (*managedCryptoComponents)(nil)

// CryptoComponentsHandlerArgs holds the arguments required to create a crypto components handler
type CryptoComponentsHandlerArgs CryptoComponentsFactoryArgs

// managedCryptoComponents creates the crypto components handler that can create, close and access the crypto components
type managedCryptoComponents struct {
	*cryptoComponents
	cryptoComponentsFactory *cryptoComponentsFactory
	mutCryptoComponents     sync.RWMutex
}

// NewManagedCryptoComponents creates a new Crypto components handler
func NewManagedCryptoComponents(ccf *cryptoComponentsFactory) (*managedCryptoComponents, error) {
	if ccf == nil {
		return nil, errors.ErrNilCryptoComponentsFactory
	}

	return &managedCryptoComponents{
		cryptoComponents:        nil,
		cryptoComponentsFactory: ccf,
	}, nil
}

// Create creates the crypto components
func (mcc *managedCryptoComponents) Create() error {
	cc, err := mcc.cryptoComponentsFactory.Create()
	if err != nil {
		return fmt.Errorf("%w: %v", errors.ErrCryptoComponentsFactoryCreate, err)
	}

	mcc.mutCryptoComponents.Lock()
	mcc.cryptoComponents = cc
	mcc.mutCryptoComponents.Unlock()

	return nil
}

// Close closes the managed crypto components
func (mcc *managedCryptoComponents) Close() error {
	mcc.mutCryptoComponents.Lock()
	defer mcc.mutCryptoComponents.Unlock()

	if mcc.cryptoComponents == nil {
		return nil
	}

	err := mcc.cryptoComponents.Close()
	if err != nil {
		return err
	}
	mcc.cryptoComponents = nil

	return nil
}

// CheckSubcomponents verifies all subcomponents
func (mcc *managedCryptoComponents) CheckSubcomponents() error {
	mcc.mutCryptoComponents.RLock()
	defer mcc.mutCryptoComponents.RUnlock()

	if mcc.cryptoComponents == nil {
		return errors.ErrNilCryptoComponents
	}
	if check.IfNil(mcc.cryptoComponents.publicKey) {
		return errors.ErrNilPublicKey
	}
	if check.IfNil(mcc.cryptoComponents.p2pPublicKey) {
		return errors.ErrNilP2pPublicKey
	}
	if check.IfNil(mcc.cryptoComponents.privateKey) {
		return errors.ErrNilPrivateKey
	}
	if check.IfNil(mcc.cryptoComponents.p2pPrivateKey) {
		return errors.ErrNilP2pPrivateKey
	}
	if check.IfNil(mcc.cryptoComponents.txSingleSigner) {
		return errors.ErrNilTxSigner
	}
	if check.IfNil(mcc.cryptoComponents.blockSingleSigner) {
		return errors.ErrNilBlockSigner
	}
	if check.IfNil(mcc.cryptoComponents.p2pSingleSigner) {
		return errors.ErrNilP2pSigner
	}
	if check.IfNil(mcc.cryptoComponents.multiSignerContainer) {
		return errors.ErrNilMultiSigner
	}
	if check.IfNil(mcc.cryptoComponents.peerSignHandler) {
		return errors.ErrNilPeerSignHandler
	}
	if check.IfNil(mcc.cryptoComponents.blockSignKeyGen) {
		return errors.ErrNilBlockSignKeyGen
	}
	if check.IfNil(mcc.cryptoComponents.txSignKeyGen) {
		return errors.ErrNilTxSignKeyGen
	}
	if check.IfNil(mcc.cryptoComponents.p2pKeyGen) {
		return errors.ErrNilP2pKeyGen
	}
	if check.IfNil(mcc.cryptoComponents.messageSignVerifier) {
		return errors.ErrNilMessageSignVerifier
	}
	if check.IfNil(mcc.cryptoComponents.managedPeersHolder) {
		return errors.ErrNilManagedPeersHolder
	}

	return nil
}

// PublicKey returns the configured validator public key
func (mcc *managedCryptoComponents) PublicKey() crypto.PublicKey {
	mcc.mutCryptoComponents.RLock()
	defer mcc.mutCryptoComponents.RUnlock()

	if mcc.cryptoComponents == nil {
		return nil
	}

	return mcc.cryptoParams.publicKey
}

// PrivateKey returns the configured validator private key
func (mcc *managedCryptoComponents) PrivateKey() crypto.PrivateKey {
	mcc.mutCryptoComponents.RLock()
	defer mcc.mutCryptoComponents.RUnlock()

	if mcc.cryptoComponents == nil {
		return nil
	}

	return mcc.cryptoParams.privateKey
}

// P2pPrivateKey returns the configured p2p private key
func (mcc *managedCryptoComponents) P2pPrivateKey() crypto.PrivateKey {
	mcc.mutCryptoComponents.RLock()
	defer mcc.mutCryptoComponents.RUnlock()

	if mcc.cryptoComponents == nil {
		return nil
	}

	return mcc.p2pCryptoParams.p2pPrivateKey
}

// P2pPublicKey returns the configured p2p public key
func (mcc *managedCryptoComponents) P2pPublicKey() crypto.PublicKey {
	mcc.mutCryptoComponents.RLock()
	defer mcc.mutCryptoComponents.RUnlock()

	if mcc.cryptoComponents == nil {
		return nil
	}

	return mcc.p2pCryptoParams.p2pPublicKey
}

// PublicKeyString returns the configured validator public key as string
func (mcc *managedCryptoComponents) PublicKeyString() string {
	mcc.mutCryptoComponents.RLock()
	defer mcc.mutCryptoComponents.RUnlock()

	if mcc.cryptoComponents == nil {
		return ""
	}

	return mcc.cryptoParams.publicKeyString
}

// PublicKeyBytes returns the configured validator public key bytes
func (mcc *managedCryptoComponents) PublicKeyBytes() []byte {
	mcc.mutCryptoComponents.RLock()
	defer mcc.mutCryptoComponents.RUnlock()

	if mcc.cryptoComponents == nil {
		return nil
	}

	return mcc.cryptoParams.publicKeyBytes
}

// PrivateKeyBytes returns the configured validator private key bytes
func (mcc *managedCryptoComponents) PrivateKeyBytes() []byte {
	mcc.mutCryptoComponents.RLock()
	defer mcc.mutCryptoComponents.RUnlock()

	if mcc.cryptoComponents == nil {
		return nil
	}

	return mcc.cryptoParams.privateKeyBytes
}

// TxSingleSigner returns the transaction signer
func (mcc *managedCryptoComponents) TxSingleSigner() crypto.SingleSigner {
	mcc.mutCryptoComponents.RLock()
	defer mcc.mutCryptoComponents.RUnlock()

	if mcc.cryptoComponents == nil {
		return nil
	}

	return mcc.cryptoComponents.txSingleSigner
}

// BlockSigner returns block single signer
func (mcc *managedCryptoComponents) BlockSigner() crypto.SingleSigner {
	mcc.mutCryptoComponents.RLock()
	defer mcc.mutCryptoComponents.RUnlock()

	if mcc.cryptoComponents == nil {
		return nil
	}

	return mcc.cryptoComponents.blockSingleSigner
}

// P2pSingleSigner returns p2p single signer
func (mcc *managedCryptoComponents) P2pSingleSigner() crypto.SingleSigner {
	mcc.mutCryptoComponents.RLock()
	defer mcc.mutCryptoComponents.RUnlock()

	if mcc.cryptoComponents == nil {
		return nil
	}

	return mcc.cryptoComponents.p2pSingleSigner
}

// MultiSignerContainer returns the multiSigner container holding the multiSigner versions
func (mcc *managedCryptoComponents) MultiSignerContainer() cryptoCommon.MultiSignerContainer {
	mcc.mutCryptoComponents.RLock()
	defer mcc.mutCryptoComponents.RUnlock()
	if mcc.cryptoComponents == nil {
		return nil
	}

	return mcc.cryptoComponents.multiSignerContainer
}

// SetMultiSignerContainer sets the multiSigner container in the crypto components
func (mcc *managedCryptoComponents) SetMultiSignerContainer(ms cryptoCommon.MultiSignerContainer) error {
	mcc.mutCryptoComponents.Lock()
	mcc.multiSignerContainer = ms
	mcc.mutCryptoComponents.Unlock()

	return nil
}

// GetMultiSigner returns the multiSigner configured in the multiSigner container for the given epoch
func (mcc *managedCryptoComponents) GetMultiSigner(epoch uint32) (crypto.MultiSigner, error) {
	mcc.mutCryptoComponents.RLock()
	defer mcc.mutCryptoComponents.RUnlock()

	if mcc.cryptoComponents == nil {
		return nil, errors.ErrNilCryptoComponentsHolder
	}

	if mcc.multiSignerContainer == nil {
		return nil, errors.ErrNilMultiSignerContainer
	}

	return mcc.MultiSignerContainer().GetMultiSigner(epoch)
}

// PeerSignatureHandler returns the peer signature handler
func (mcc *managedCryptoComponents) PeerSignatureHandler() crypto.PeerSignatureHandler {
	mcc.mutCryptoComponents.RLock()
	defer mcc.mutCryptoComponents.RUnlock()

	if mcc.cryptoComponents == nil {
		return nil
	}

	return mcc.cryptoComponents.peerSignHandler
}

// BlockSignKeyGen returns the block signer key generator
func (mcc *managedCryptoComponents) BlockSignKeyGen() crypto.KeyGenerator {
	mcc.mutCryptoComponents.RLock()
	defer mcc.mutCryptoComponents.RUnlock()

	if mcc.cryptoComponents == nil {
		return nil
	}

	return mcc.cryptoComponents.blockSignKeyGen
}

// TxSignKeyGen returns the transaction signer key generator
func (mcc *managedCryptoComponents) TxSignKeyGen() crypto.KeyGenerator {
	mcc.mutCryptoComponents.RLock()
	defer mcc.mutCryptoComponents.RUnlock()

	if mcc.cryptoComponents == nil {
		return nil
	}

	return mcc.cryptoComponents.txSignKeyGen
}

// P2pKeyGen returns the p2p key generator
func (mcc *managedCryptoComponents) P2pKeyGen() crypto.KeyGenerator {
	mcc.mutCryptoComponents.RLock()
	defer mcc.mutCryptoComponents.RUnlock()

	if mcc.cryptoComponents == nil {
		return nil
	}

	return mcc.cryptoComponents.p2pKeyGen
}

// MessageSignVerifier returns the message signature verifier
func (mcc *managedCryptoComponents) MessageSignVerifier() vm.MessageSignVerifier {
	mcc.mutCryptoComponents.RLock()
	defer mcc.mutCryptoComponents.RUnlock()

	if mcc.cryptoComponents == nil {
		return nil
	}

	return mcc.cryptoComponents.messageSignVerifier
}

<<<<<<< HEAD
// ConsensusSigHandler returns the consensus signature handler
func (mcc *managedCryptoComponents) ConsensusSigHandler() consensus.SignatureHandler {
=======
// ConsensusSigningHandler returns the consensus signing handler
func (mcc *managedCryptoComponents) ConsensusSigningHandler() consensus.SigningHandler {
>>>>>>> 079e8c00
	mcc.mutCryptoComponents.RLock()
	defer mcc.mutCryptoComponents.RUnlock()

	if mcc.cryptoComponents == nil {
		return nil
	}

<<<<<<< HEAD
	return mcc.cryptoComponents.consensusSigHandler
=======
	return mcc.cryptoComponents.consensusSigningHandler
}

// ManagedPeersHolder returns the managed peers holder
func (mcc *managedCryptoComponents) ManagedPeersHolder() common.ManagedPeersHolder {
	mcc.mutCryptoComponents.RLock()
	defer mcc.mutCryptoComponents.RUnlock()

	if mcc.cryptoComponents == nil {
		return nil
	}

	return mcc.cryptoComponents.managedPeersHolder
}

// KeysHandler returns the handler that manages keys either in single sign mode or multi key mode
func (mcc *managedCryptoComponents) KeysHandler() consensus.KeysHandler {
	mcc.mutCryptoComponents.RLock()
	defer mcc.mutCryptoComponents.RUnlock()

	if mcc.cryptoComponents == nil {
		return nil
	}

	return mcc.cryptoComponents.keysHandler
>>>>>>> 079e8c00
}

// Clone creates a shallow clone of a managedCryptoComponents
func (mcc *managedCryptoComponents) Clone() interface{} {
	cryptoComp := (*cryptoComponents)(nil)
	if mcc.cryptoComponents != nil {
		cryptoComp = &cryptoComponents{
<<<<<<< HEAD
			txSingleSigner:       mcc.TxSingleSigner(),
			blockSingleSigner:    mcc.BlockSigner(),
			p2pSingleSigner:      mcc.P2pSingleSigner(),
			multiSignerContainer: mcc.MultiSignerContainer(),
			peerSignHandler:      mcc.PeerSignatureHandler(),
			blockSignKeyGen:      mcc.BlockSignKeyGen(),
			txSignKeyGen:         mcc.TxSignKeyGen(),
			p2pKeyGen:            mcc.P2pKeyGen(),
			messageSignVerifier:  mcc.MessageSignVerifier(),
			consensusSigHandler:  mcc.ConsensusSigHandler(),
			cryptoParams:         mcc.cryptoParams,
			p2pCryptoParams:      mcc.p2pCryptoParams,
=======
			txSingleSigner:          mcc.TxSingleSigner(),
			blockSingleSigner:       mcc.BlockSigner(),
			p2pSingleSigner:         mcc.P2pSingleSigner(),
			multiSignerContainer:    mcc.MultiSignerContainer(),
			peerSignHandler:         mcc.PeerSignatureHandler(),
			blockSignKeyGen:         mcc.BlockSignKeyGen(),
			txSignKeyGen:            mcc.TxSignKeyGen(),
			p2pKeyGen:               mcc.P2pKeyGen(),
			messageSignVerifier:     mcc.MessageSignVerifier(),
			consensusSigningHandler: mcc.ConsensusSigningHandler(),
			managedPeersHolder:      mcc.ManagedPeersHolder(),
			keysHandler:             mcc.KeysHandler(),
			cryptoParams:            mcc.cryptoParams,
			p2pCryptoParams:         mcc.p2pCryptoParams,
>>>>>>> 079e8c00
		}
	}

	return &managedCryptoComponents{
		cryptoComponents:        cryptoComp,
		cryptoComponentsFactory: mcc.cryptoComponentsFactory,
		mutCryptoComponents:     sync.RWMutex{},
	}
}

// IsInterfaceNil returns true if there is no value under the interface
func (mcc *managedCryptoComponents) IsInterfaceNil() bool {
	return mcc == nil
}

// String returns the name of the component
func (mcc *managedCryptoComponents) String() string {
	return factory.CryptoComponentsName
}<|MERGE_RESOLUTION|>--- conflicted
+++ resolved
@@ -343,23 +343,15 @@
 	return mcc.cryptoComponents.messageSignVerifier
 }
 
-<<<<<<< HEAD
-// ConsensusSigHandler returns the consensus signature handler
-func (mcc *managedCryptoComponents) ConsensusSigHandler() consensus.SignatureHandler {
-=======
 // ConsensusSigningHandler returns the consensus signing handler
 func (mcc *managedCryptoComponents) ConsensusSigningHandler() consensus.SigningHandler {
->>>>>>> 079e8c00
-	mcc.mutCryptoComponents.RLock()
-	defer mcc.mutCryptoComponents.RUnlock()
-
-	if mcc.cryptoComponents == nil {
-		return nil
-	}
-
-<<<<<<< HEAD
-	return mcc.cryptoComponents.consensusSigHandler
-=======
+	mcc.mutCryptoComponents.RLock()
+	defer mcc.mutCryptoComponents.RUnlock()
+
+	if mcc.cryptoComponents == nil {
+		return nil
+	}
+
 	return mcc.cryptoComponents.consensusSigningHandler
 }
 
@@ -385,7 +377,6 @@
 	}
 
 	return mcc.cryptoComponents.keysHandler
->>>>>>> 079e8c00
 }
 
 // Clone creates a shallow clone of a managedCryptoComponents
@@ -393,20 +384,6 @@
 	cryptoComp := (*cryptoComponents)(nil)
 	if mcc.cryptoComponents != nil {
 		cryptoComp = &cryptoComponents{
-<<<<<<< HEAD
-			txSingleSigner:       mcc.TxSingleSigner(),
-			blockSingleSigner:    mcc.BlockSigner(),
-			p2pSingleSigner:      mcc.P2pSingleSigner(),
-			multiSignerContainer: mcc.MultiSignerContainer(),
-			peerSignHandler:      mcc.PeerSignatureHandler(),
-			blockSignKeyGen:      mcc.BlockSignKeyGen(),
-			txSignKeyGen:         mcc.TxSignKeyGen(),
-			p2pKeyGen:            mcc.P2pKeyGen(),
-			messageSignVerifier:  mcc.MessageSignVerifier(),
-			consensusSigHandler:  mcc.ConsensusSigHandler(),
-			cryptoParams:         mcc.cryptoParams,
-			p2pCryptoParams:      mcc.p2pCryptoParams,
-=======
 			txSingleSigner:          mcc.TxSingleSigner(),
 			blockSingleSigner:       mcc.BlockSigner(),
 			p2pSingleSigner:         mcc.P2pSingleSigner(),
@@ -421,7 +398,6 @@
 			keysHandler:             mcc.KeysHandler(),
 			cryptoParams:            mcc.cryptoParams,
 			p2pCryptoParams:         mcc.p2pCryptoParams,
->>>>>>> 079e8c00
 		}
 	}
 
