--- conflicted
+++ resolved
@@ -1155,11 +1155,8 @@
 		ArgumentsParser:           smartContract.NewArgumentParser(),
 		SizeCheckDelta:            pcf.config.Marshalizer.SizeCheckDelta,
 		EnableSignTxWithHashEpoch: pcf.epochConfig.EnableEpochs.TransactionSignedWithTxHashEnableEpoch,
-<<<<<<< HEAD
+		PreferredPeersHolder:      pcf.network.PreferredPeersHolderHandler(),
 		RequestHandler:            requestHandler,
-=======
-		PreferredPeersHolder:      pcf.network.PreferredPeersHolderHandler(),
->>>>>>> a3779a19
 	}
 	log.Debug("shardInterceptor: enable epoch for transaction signed with tx hash", "epoch", shardInterceptorsContainerFactoryArgs.EnableSignTxWithHashEpoch)
 
@@ -1201,11 +1198,8 @@
 		ArgumentsParser:           smartContract.NewArgumentParser(),
 		SizeCheckDelta:            pcf.config.Marshalizer.SizeCheckDelta,
 		EnableSignTxWithHashEpoch: pcf.epochConfig.EnableEpochs.TransactionSignedWithTxHashEnableEpoch,
-<<<<<<< HEAD
+		PreferredPeersHolder:      pcf.network.PreferredPeersHolderHandler(),
 		RequestHandler:            requestHandler,
-=======
-		PreferredPeersHolder:      pcf.network.PreferredPeersHolderHandler(),
->>>>>>> a3779a19
 	}
 	log.Debug("metaInterceptor: enable epoch for transaction signed with tx hash", "epoch", metaInterceptorsContainerFactoryArgs.EnableSignTxWithHashEpoch)
 
