package factory

import (
	"context"
	"errors"
	"fmt"
	"math/big"
	"path/filepath"
	"time"

	"github.com/ElrondNetwork/elrond-go-core/core"
	"github.com/ElrondNetwork/elrond-go-core/core/check"
	"github.com/ElrondNetwork/elrond-go-core/core/partitioning"
	"github.com/ElrondNetwork/elrond-go-core/data"
	dataBlock "github.com/ElrondNetwork/elrond-go-core/data/block"
	"github.com/ElrondNetwork/elrond-go-core/data/indexer"
	logger "github.com/ElrondNetwork/elrond-go-logger"
	"github.com/ElrondNetwork/elrond-go/cmd/node/factory"
	"github.com/ElrondNetwork/elrond-go/common"
	"github.com/ElrondNetwork/elrond-go/config"
	"github.com/ElrondNetwork/elrond-go/consensus"
	"github.com/ElrondNetwork/elrond-go/dataRetriever"
	"github.com/ElrondNetwork/elrond-go/dataRetriever/factory/containers"
	"github.com/ElrondNetwork/elrond-go/dataRetriever/factory/epochProviders"
	"github.com/ElrondNetwork/elrond-go/dataRetriever/factory/resolverscontainer"
	storageResolversContainers "github.com/ElrondNetwork/elrond-go/dataRetriever/factory/storageResolversContainer"
	"github.com/ElrondNetwork/elrond-go/dataRetriever/requestHandlers"
	"github.com/ElrondNetwork/elrond-go/dblookupext"
	"github.com/ElrondNetwork/elrond-go/epochStart"
	"github.com/ElrondNetwork/elrond-go/epochStart/metachain"
	"github.com/ElrondNetwork/elrond-go/epochStart/notifier"
	"github.com/ElrondNetwork/elrond-go/epochStart/shardchain"
	errErd "github.com/ElrondNetwork/elrond-go/errors"
	"github.com/ElrondNetwork/elrond-go/factory/disabled"
	"github.com/ElrondNetwork/elrond-go/fallback"
	"github.com/ElrondNetwork/elrond-go/genesis"
	"github.com/ElrondNetwork/elrond-go/genesis/checking"
	processGenesis "github.com/ElrondNetwork/elrond-go/genesis/process"
	"github.com/ElrondNetwork/elrond-go/process"
	"github.com/ElrondNetwork/elrond-go/process/block"
	"github.com/ElrondNetwork/elrond-go/process/block/bootstrapStorage"
	"github.com/ElrondNetwork/elrond-go/process/block/pendingMb"
	"github.com/ElrondNetwork/elrond-go/process/block/poolsCleaner"
	"github.com/ElrondNetwork/elrond-go/process/block/preprocess"
	"github.com/ElrondNetwork/elrond-go/process/factory/interceptorscontainer"
	"github.com/ElrondNetwork/elrond-go/process/headerCheck"
	"github.com/ElrondNetwork/elrond-go/process/peer"
	"github.com/ElrondNetwork/elrond-go/process/smartContract"
	"github.com/ElrondNetwork/elrond-go/process/sync"
	"github.com/ElrondNetwork/elrond-go/process/track"
	"github.com/ElrondNetwork/elrond-go/process/transactionLog"
	"github.com/ElrondNetwork/elrond-go/process/txsSender"
	"github.com/ElrondNetwork/elrond-go/process/txsimulator"
	"github.com/ElrondNetwork/elrond-go/redundancy"
	"github.com/ElrondNetwork/elrond-go/sharding"
	"github.com/ElrondNetwork/elrond-go/sharding/networksharding"
	"github.com/ElrondNetwork/elrond-go/sharding/nodesCoordinator"
	"github.com/ElrondNetwork/elrond-go/state"
	"github.com/ElrondNetwork/elrond-go/storage"
	storageFactory "github.com/ElrondNetwork/elrond-go/storage/factory"
	"github.com/ElrondNetwork/elrond-go/storage/storageUnit"
	"github.com/ElrondNetwork/elrond-go/storage/timecache"
	"github.com/ElrondNetwork/elrond-go/update"
	updateDisabled "github.com/ElrondNetwork/elrond-go/update/disabled"
	updateFactory "github.com/ElrondNetwork/elrond-go/update/factory"
	"github.com/ElrondNetwork/elrond-go/update/trigger"
)

var log = logger.GetOrCreate("factory")

// timeSpanForBadHeaders is the expiry time for an added block header hash
var timeSpanForBadHeaders = time.Minute * 2

// processComponents struct holds the process components
type processComponents struct {
	nodesCoordinator             nodesCoordinator.NodesCoordinator
	shardCoordinator             sharding.Coordinator
	interceptorsContainer        process.InterceptorsContainer
	resolversFinder              dataRetriever.ResolversFinder
	roundHandler                 consensus.RoundHandler
	epochStartTrigger            epochStart.TriggerHandler
	epochStartNotifier           EpochStartNotifier
	forkDetector                 process.ForkDetector
	blockProcessor               process.BlockProcessor
	blackListHandler             process.TimeCacher
	bootStorer                   process.BootStorer
	headerSigVerifier            process.InterceptedHeaderSigVerifier
	headerIntegrityVerifier      factory.HeaderIntegrityVerifierHandler
	validatorsStatistics         process.ValidatorStatisticsProcessor
	validatorsProvider           process.ValidatorsProvider
	blockTracker                 process.BlockTracker
	pendingMiniBlocksHandler     process.PendingMiniBlocksHandler
	requestHandler               process.RequestHandler
	txLogsProcessor              process.TransactionLogProcessorDatabase
	headerConstructionValidator  process.HeaderConstructionValidator
	peerShardMapper              process.NetworkShardingCollector
	txSimulatorProcessor         TransactionSimulatorProcessor
	miniBlocksPoolCleaner        process.PoolsCleaner
	txsPoolCleaner               process.PoolsCleaner
	fallbackHeaderValidator      process.FallbackHeaderValidator
	whiteListHandler             process.WhiteListHandler
	whiteListerVerifiedTxs       process.WhiteListHandler
	historyRepository            dblookupext.HistoryRepository
	importStartHandler           update.ImportStartHandler
	requestedItemsHandler        dataRetriever.RequestedItemsHandler
	importHandler                update.ImportHandler
	nodeRedundancyHandler        consensus.NodeRedundancyHandler
	currentEpochProvider         dataRetriever.CurrentNetworkEpochProviderHandler
	vmFactoryForTxSimulator      process.VirtualMachinesContainerFactory
	vmFactoryForProcessing       process.VirtualMachinesContainerFactory
	scheduledTxsExecutionHandler process.ScheduledTxsExecutionHandler
	txsSender                    process.TxsSenderHandler
	hardforkTrigger              HardforkTrigger
}

// ProcessComponentsFactoryArgs holds the arguments needed to create a process components factory
type ProcessComponentsFactoryArgs struct {
	Config                 config.Config
	EpochConfig            config.EpochConfig
	PrefConfigs            config.PreferencesConfig
	ImportDBConfig         config.ImportDbConfig
	AccountsParser         genesis.AccountsParser
	SmartContractParser    genesis.InitialSmartContractParser
	GasSchedule            core.GasScheduleNotifier
	NodesCoordinator       nodesCoordinator.NodesCoordinator
	RequestedItemsHandler  dataRetriever.RequestedItemsHandler
	WhiteListHandler       process.WhiteListHandler
	WhiteListerVerifiedTxs process.WhiteListHandler
	MaxRating              uint32
	SystemSCConfig         *config.SystemSmartContractsConfig
	Version                string
	ImportStartHandler     update.ImportStartHandler
	WorkingDir             string
	HistoryRepo            dblookupext.HistoryRepository

	Data                DataComponentsHolder
	CoreData            CoreComponentsHolder
	Crypto              CryptoComponentsHolder
	State               StateComponentsHolder
	Network             NetworkComponentsHolder
	BootstrapComponents BootstrapComponentsHolder
	StatusComponents    StatusComponentsHolder
}

type processComponentsFactory struct {
	config                 config.Config
	epochConfig            config.EpochConfig
	prefConfigs            config.PreferencesConfig
	importDBConfig         config.ImportDbConfig
	accountsParser         genesis.AccountsParser
	smartContractParser    genesis.InitialSmartContractParser
	gasSchedule            core.GasScheduleNotifier
	nodesCoordinator       nodesCoordinator.NodesCoordinator
	requestedItemsHandler  dataRetriever.RequestedItemsHandler
	whiteListHandler       process.WhiteListHandler
	whiteListerVerifiedTxs process.WhiteListHandler
	maxRating              uint32
	systemSCConfig         *config.SystemSmartContractsConfig
	txLogsProcessor        process.TransactionLogProcessor
	version                string
	importStartHandler     update.ImportStartHandler
	workingDir             string
	historyRepo            dblookupext.HistoryRepository
	epochNotifier          process.EpochNotifier
	importHandler          update.ImportHandler

	data                DataComponentsHolder
	coreData            CoreComponentsHolder
	crypto              CryptoComponentsHolder
	state               StateComponentsHolder
	network             NetworkComponentsHolder
	bootstrapComponents BootstrapComponentsHolder
	statusComponents    StatusComponentsHolder
}

// NewProcessComponentsFactory will return a new instance of processComponentsFactory
func NewProcessComponentsFactory(args ProcessComponentsFactoryArgs) (*processComponentsFactory, error) {
	err := checkProcessComponentsArgs(args)
	if err != nil {
		return nil, err
	}

	return &processComponentsFactory{
		config:                 args.Config,
		epochConfig:            args.EpochConfig,
		prefConfigs:            args.PrefConfigs,
		importDBConfig:         args.ImportDBConfig,
		accountsParser:         args.AccountsParser,
		smartContractParser:    args.SmartContractParser,
		gasSchedule:            args.GasSchedule,
		nodesCoordinator:       args.NodesCoordinator,
		data:                   args.Data,
		coreData:               args.CoreData,
		crypto:                 args.Crypto,
		state:                  args.State,
		network:                args.Network,
		bootstrapComponents:    args.BootstrapComponents,
		statusComponents:       args.StatusComponents,
		requestedItemsHandler:  args.RequestedItemsHandler,
		whiteListHandler:       args.WhiteListHandler,
		whiteListerVerifiedTxs: args.WhiteListerVerifiedTxs,
		maxRating:              args.MaxRating,
		systemSCConfig:         args.SystemSCConfig,
		version:                args.Version,
		importStartHandler:     args.ImportStartHandler,
		workingDir:             args.WorkingDir,
		historyRepo:            args.HistoryRepo,
		epochNotifier:          args.CoreData.EpochNotifier(),
	}, nil
}

//TODO: Think if it would make sense here to create an array of closable interfaces

// Create will create and return a struct containing process components
func (pcf *processComponentsFactory) Create() (*processComponents, error) {
	currentEpochProvider, err := epochProviders.CreateCurrentEpochProvider(
		pcf.config,
		pcf.coreData.GenesisNodesSetup().GetRoundDuration(),
		pcf.coreData.GenesisTime().Unix(),
		pcf.prefConfigs.FullArchive,
	)
	if err != nil {
		return nil, err
	}

	pcf.epochNotifier.RegisterNotifyHandler(currentEpochProvider)

	fallbackHeaderValidator, err := fallback.NewFallbackHeaderValidator(
		pcf.data.Datapool().Headers(),
		pcf.coreData.InternalMarshalizer(),
		pcf.data.StorageService(),
	)
	if err != nil {
		return nil, err
	}

	argsHeaderSig := &headerCheck.ArgsHeaderSigVerifier{
		Marshalizer:             pcf.coreData.InternalMarshalizer(),
		Hasher:                  pcf.coreData.Hasher(),
		NodesCoordinator:        pcf.nodesCoordinator,
		MultiSigVerifier:        pcf.crypto.MultiSigner(),
		SingleSigVerifier:       pcf.crypto.BlockSigner(),
		KeyGen:                  pcf.crypto.BlockSignKeyGen(),
		FallbackHeaderValidator: fallbackHeaderValidator,
	}
	headerSigVerifier, err := headerCheck.NewHeaderSigVerifier(argsHeaderSig)
	if err != nil {
		return nil, err
	}

	// TODO: maybe move PeerShardMapper to network components
	peerShardMapper, err := pcf.prepareNetworkShardingCollector()
	if err != nil {
		return nil, err
	}

	resolversContainerFactory, err := pcf.newResolverContainerFactory(currentEpochProvider, peerShardMapper)
	if err != nil {
		return nil, err
	}

	resolversContainer, err := resolversContainerFactory.Create()
	if err != nil {
		return nil, err
	}

	resolversFinder, err := containers.NewResolversFinder(resolversContainer, pcf.bootstrapComponents.ShardCoordinator())
	if err != nil {
		return nil, err
	}

	requestHandler, err := requestHandlers.NewResolverRequestHandler(
		resolversFinder,
		pcf.requestedItemsHandler,
		pcf.whiteListHandler,
		common.MaxTxsToRequest,
		pcf.bootstrapComponents.ShardCoordinator().SelfId(),
		time.Second,
	)
	if err != nil {
		return nil, err
	}

	txLogsStorage := pcf.data.StorageService().GetStorer(dataRetriever.TxLogsUnit)

	if !pcf.config.LogsAndEvents.SaveInStorageEnabled && pcf.config.DbLookupExtensions.Enabled {
		log.Warn("processComponentsFactory.Create() node will save logs in storage because DbLookupExtensions is enabled")
	}

	saveLogsInStorage := pcf.config.LogsAndEvents.SaveInStorageEnabled || pcf.config.DbLookupExtensions.Enabled
	txLogsProcessor, err := transactionLog.NewTxLogProcessor(transactionLog.ArgTxLogProcessor{
		Storer:               txLogsStorage,
		Marshalizer:          pcf.coreData.InternalMarshalizer(),
		SaveInStorageEnabled: saveLogsInStorage,
	})
	if err != nil {
		return nil, err
	}

	pcf.txLogsProcessor = txLogsProcessor
	genesisBlocks, initialTxs, err := pcf.generateGenesisHeadersAndApplyInitialBalances()
	if err != nil {
		return nil, err
	}

	err = pcf.indexGenesisAccounts()
	if err != nil {
		log.Warn("cannot index genesis accounts", "error", err)
	}

	startEpochNum := pcf.bootstrapComponents.EpochBootstrapParams().Epoch()
	if startEpochNum == 0 {
		err = pcf.indexGenesisBlocks(genesisBlocks, initialTxs)
		if err != nil {
			return nil, err
		}
	}

	err = pcf.setGenesisHeader(genesisBlocks)
	if err != nil {
		return nil, err
	}

	validatorStatisticsProcessor, err := pcf.newValidatorStatisticsProcessor()
	if err != nil {
		return nil, err
	}

	cacheRefreshDuration := time.Duration(pcf.config.ValidatorStatistics.CacheRefreshIntervalInSec) * time.Second
	argVSP := peer.ArgValidatorsProvider{
		NodesCoordinator:                  pcf.nodesCoordinator,
		StartEpoch:                        startEpochNum,
		EpochStartEventNotifier:           pcf.coreData.EpochStartNotifierWithConfirm(),
		CacheRefreshIntervalDurationInSec: cacheRefreshDuration,
		ValidatorStatistics:               validatorStatisticsProcessor,
		MaxRating:                         pcf.maxRating,
		PubKeyConverter:                   pcf.coreData.ValidatorPubKeyConverter(),
	}

	validatorsProvider, err := peer.NewValidatorsProvider(argVSP)
	if err != nil {
		return nil, err
	}

	epochStartTrigger, err := pcf.newEpochStartTrigger(requestHandler)
	if err != nil {
		return nil, err
	}

	requestHandler.SetEpoch(epochStartTrigger.Epoch())

	err = dataRetriever.SetEpochHandlerToHdrResolver(resolversContainer, epochStartTrigger)
	if err != nil {
		return nil, err
	}

	validatorStatsRootHash, err := validatorStatisticsProcessor.RootHash()
	if err != nil {
		return nil, err
	}

	log.Debug("Validator stats created", "validatorStatsRootHash", validatorStatsRootHash)

	genesisBlock, ok := genesisBlocks[core.MetachainShardId]
	if !ok {
		return nil, errors.New("genesis meta block does not exist")
	}

	genesisMetaBlock, ok := genesisBlock.(data.MetaHeaderHandler)
	if !ok {
		return nil, errors.New("genesis meta block invalid")
	}

	err = genesisMetaBlock.SetValidatorStatsRootHash(validatorStatsRootHash)
	if err != nil {
		return nil, err
	}

	err = pcf.prepareGenesisBlock(genesisBlocks)
	if err != nil {
		return nil, err
	}

	bootStr := pcf.data.StorageService().GetStorer(dataRetriever.BootstrapUnit)
	bootStorer, err := bootstrapStorage.NewBootstrapStorer(pcf.coreData.InternalMarshalizer(), bootStr)
	if err != nil {
		return nil, err
	}

	argsHeaderValidator := block.ArgsHeaderValidator{
		Hasher:      pcf.coreData.Hasher(),
		Marshalizer: pcf.coreData.InternalMarshalizer(),
	}
	headerValidator, err := block.NewHeaderValidator(argsHeaderValidator)
	if err != nil {
		return nil, err
	}

	blockTracker, err := pcf.newBlockTracker(
		headerValidator,
		requestHandler,
		genesisBlocks,
	)
	if err != nil {
		return nil, err
	}

	mbsPoolsCleaner, err := poolsCleaner.NewMiniBlocksPoolsCleaner(
		pcf.data.Datapool().MiniBlocks(),
		pcf.coreData.RoundHandler(),
		pcf.bootstrapComponents.ShardCoordinator(),
	)
	if err != nil {
		return nil, err
	}

	mbsPoolsCleaner.StartCleaning()

	txsPoolsCleaner, err := poolsCleaner.NewTxsPoolsCleaner(
		pcf.coreData.AddressPubKeyConverter(),
		pcf.data.Datapool(),
		pcf.coreData.RoundHandler(),
		pcf.bootstrapComponents.ShardCoordinator(),
	)
	if err != nil {
		return nil, err
	}

	txsPoolsCleaner.StartCleaning()

	_, err = track.NewMiniBlockTrack(
		pcf.data.Datapool(),
		pcf.bootstrapComponents.ShardCoordinator(),
		pcf.whiteListHandler,
	)
	if err != nil {
		return nil, err
	}

	hardforkTrigger, err := pcf.createHardforkTrigger(epochStartTrigger)
	if err != nil {
		return nil, err
	}

	interceptorContainerFactory, blackListHandler, err := pcf.newInterceptorContainerFactory(
		headerSigVerifier,
		pcf.bootstrapComponents.HeaderIntegrityVerifier(),
		blockTracker,
		epochStartTrigger,
		requestHandler,
		peerShardMapper,
		hardforkTrigger,
	)
	if err != nil {
		return nil, err
	}

	// TODO refactor all these factory calls
	interceptorsContainer, err := interceptorContainerFactory.Create()
	if err != nil {
		return nil, err
	}

	exportFactoryHandler, err := pcf.createExportFactoryHandler(
		headerValidator,
		requestHandler,
		resolversFinder,
		interceptorsContainer,
		headerSigVerifier,
		blockTracker,
	)
	if err != nil {
		return nil, err
	}

	err = hardforkTrigger.SetExportFactoryHandler(exportFactoryHandler)
	if err != nil {
		return nil, err
	}

	var pendingMiniBlocksHandler process.PendingMiniBlocksHandler
	pendingMiniBlocksHandler, err = pendingMb.NewNilPendingMiniBlocks()
	if err != nil {
		return nil, err
	}
	if pcf.bootstrapComponents.ShardCoordinator().SelfId() == core.MetachainShardId {
		pendingMiniBlocksHandler, err = pendingMb.NewPendingMiniBlocks()
		if err != nil {
			return nil, err
		}
	}

	forkDetector, err := pcf.newForkDetector(blackListHandler, blockTracker)
	if err != nil {
		return nil, err
	}

	vmOutputCacherConfig := storageFactory.GetCacherFromConfig(pcf.config.VMOutputCacher)
	vmOutputCacher, err := storageUnit.NewCache(vmOutputCacherConfig)
	if err != nil {
		return nil, err
	}

	txSimulatorProcessorArgs := &txsimulator.ArgsTxSimulator{
		AddressPubKeyConverter: pcf.coreData.AddressPubKeyConverter(),
		ShardCoordinator:       pcf.bootstrapComponents.ShardCoordinator(),
		VMOutputCacher:         vmOutputCacher,
		Hasher:                 pcf.coreData.Hasher(),
		Marshalizer:            pcf.coreData.InternalMarshalizer(),
	}

	scheduledTxsExecutionHandler, err := preprocess.NewScheduledTxsExecution(
		&disabled.TxProcessor{},
		&disabled.TxCoordinator{},
		pcf.data.StorageService().GetStorer(dataRetriever.ScheduledSCRsUnit),
		pcf.coreData.InternalMarshalizer(),
		pcf.coreData.Hasher(),
		pcf.bootstrapComponents.ShardCoordinator(),
	)
	if err != nil {
		return nil, err
	}

	blockProcessorComponents, err := pcf.newBlockProcessor(
		requestHandler,
		forkDetector,
		epochStartTrigger,
		bootStorer,
		validatorStatisticsProcessor,
		headerValidator,
		blockTracker,
		pendingMiniBlocksHandler,
		txSimulatorProcessorArgs,
		pcf.coreData.ArwenChangeLocker(),
		scheduledTxsExecutionHandler,
	)
	if err != nil {
		return nil, err
	}

	conversionBase := 10
	genesisNodePrice, ok := big.NewInt(0).SetString(pcf.systemSCConfig.StakingSystemSCConfig.GenesisNodePrice, conversionBase)
	if !ok {
		return nil, errors.New("invalid genesis node price")
	}

	nodesSetupChecker, err := checking.NewNodesSetupChecker(
		pcf.accountsParser,
		genesisNodePrice,
		pcf.coreData.ValidatorPubKeyConverter(),
		pcf.crypto.BlockSignKeyGen(),
	)
	if err != nil {
		return nil, err
	}

	err = nodesSetupChecker.Check(pcf.coreData.GenesisNodesSetup().AllInitialNodes())
	if err != nil {
		return nil, err
	}

	txSimulator, err := txsimulator.NewTransactionSimulator(*txSimulatorProcessorArgs)
	if err != nil {
		return nil, err
	}

	observerBLSPrivateKey, observerBLSPublicKey := pcf.crypto.BlockSignKeyGen().GeneratePair()
	observerBLSPublicKeyBuff, err := observerBLSPublicKey.ToByteArray()
	if err != nil {
		return nil, fmt.Errorf("error generating observerBLSPublicKeyBuff, %w", err)
	} else {
		log.Debug("generated BLS private key for redundancy handler. This key will be used on heartbeat messages "+
			"if the node is in backup mode and the main node is active", "hex public key", observerBLSPublicKeyBuff)
	}

	nodeRedundancyArg := redundancy.ArgNodeRedundancy{
		RedundancyLevel:    pcf.prefConfigs.RedundancyLevel,
		Messenger:          pcf.network.NetworkMessenger(),
		ObserverPrivateKey: observerBLSPrivateKey,
	}
	nodeRedundancyHandler, err := redundancy.NewNodeRedundancy(nodeRedundancyArg)
	if err != nil {
		return nil, err
	}

	dataPacker, err := partitioning.NewSimpleDataPacker(pcf.coreData.InternalMarshalizer())
	if err != nil {
		return nil, err
	}
	args := txsSender.ArgsTxsSenderWithAccumulator{
		Marshaller:        pcf.coreData.InternalMarshalizer(),
		ShardCoordinator:  pcf.bootstrapComponents.ShardCoordinator(),
		NetworkMessenger:  pcf.network.NetworkMessenger(),
		AccumulatorConfig: pcf.config.Antiflood.TxAccumulator,
		DataPacker:        dataPacker,
	}
	txsSenderWithAccumulator, err := txsSender.NewTxsSenderWithAccumulator(args)
	if err != nil {
		return nil, err
	}

	return &processComponents{
		nodesCoordinator:             pcf.nodesCoordinator,
		shardCoordinator:             pcf.bootstrapComponents.ShardCoordinator(),
		interceptorsContainer:        interceptorsContainer,
		resolversFinder:              resolversFinder,
		roundHandler:                 pcf.coreData.RoundHandler(),
		forkDetector:                 forkDetector,
		blockProcessor:               blockProcessorComponents.blockProcessor,
		epochStartTrigger:            epochStartTrigger,
		epochStartNotifier:           pcf.coreData.EpochStartNotifierWithConfirm(),
		blackListHandler:             blackListHandler,
		bootStorer:                   bootStorer,
		headerSigVerifier:            headerSigVerifier,
		validatorsStatistics:         validatorStatisticsProcessor,
		validatorsProvider:           validatorsProvider,
		blockTracker:                 blockTracker,
		pendingMiniBlocksHandler:     pendingMiniBlocksHandler,
		requestHandler:               requestHandler,
		txLogsProcessor:              txLogsProcessor,
		headerConstructionValidator:  headerValidator,
		headerIntegrityVerifier:      pcf.bootstrapComponents.HeaderIntegrityVerifier(),
		peerShardMapper:              peerShardMapper,
		txSimulatorProcessor:         txSimulator,
		miniBlocksPoolCleaner:        mbsPoolsCleaner,
		txsPoolCleaner:               txsPoolsCleaner,
		fallbackHeaderValidator:      fallbackHeaderValidator,
		whiteListHandler:             pcf.whiteListHandler,
		whiteListerVerifiedTxs:       pcf.whiteListerVerifiedTxs,
		historyRepository:            pcf.historyRepo,
		importStartHandler:           pcf.importStartHandler,
		requestedItemsHandler:        pcf.requestedItemsHandler,
		importHandler:                pcf.importHandler,
		nodeRedundancyHandler:        nodeRedundancyHandler,
		currentEpochProvider:         currentEpochProvider,
		vmFactoryForTxSimulator:      blockProcessorComponents.vmFactoryForTxSimulate,
		vmFactoryForProcessing:       blockProcessorComponents.vmFactoryForProcessing,
		scheduledTxsExecutionHandler: scheduledTxsExecutionHandler,
		txsSender:                    txsSenderWithAccumulator,
		hardforkTrigger:              hardforkTrigger,
	}, nil
}

func (pcf *processComponentsFactory) newValidatorStatisticsProcessor() (process.ValidatorStatisticsProcessor, error) {

	storageService := pcf.data.StorageService()

	var peerDataPool peer.DataPool = pcf.data.Datapool()
	if pcf.bootstrapComponents.ShardCoordinator().SelfId() < pcf.bootstrapComponents.ShardCoordinator().NumberOfShards() {
		peerDataPool = pcf.data.Datapool()
	}

	hardforkConfig := pcf.config.Hardfork
	ratingEnabledEpoch := uint32(0)
	if hardforkConfig.AfterHardFork {
		ratingEnabledEpoch = hardforkConfig.StartEpoch + hardforkConfig.ValidatorGracePeriodInEpochs
	}
	arguments := peer.ArgValidatorStatisticsProcessor{
		PeerAdapter:                          pcf.state.PeerAccounts(),
		PubkeyConv:                           pcf.coreData.ValidatorPubKeyConverter(),
		NodesCoordinator:                     pcf.nodesCoordinator,
		ShardCoordinator:                     pcf.bootstrapComponents.ShardCoordinator(),
		DataPool:                             peerDataPool,
		StorageService:                       storageService,
		Marshalizer:                          pcf.coreData.InternalMarshalizer(),
		Rater:                                pcf.coreData.Rater(),
		MaxComputableRounds:                  pcf.config.GeneralSettings.MaxComputableRounds,
		MaxConsecutiveRoundsOfRatingDecrease: pcf.config.GeneralSettings.MaxConsecutiveRoundsOfRatingDecrease,
		RewardsHandler:                       pcf.coreData.EconomicsData(),
		NodesSetup:                           pcf.coreData.GenesisNodesSetup(),
		RatingEnableEpoch:                    ratingEnabledEpoch,
		GenesisNonce:                         pcf.data.Blockchain().GetGenesisHeader().GetNonce(),
		EpochNotifier:                        pcf.coreData.EpochNotifier(),
		SwitchJailWaitingEnableEpoch:         pcf.epochConfig.EnableEpochs.SwitchJailWaitingEnableEpoch,
		BelowSignedThresholdEnableEpoch:      pcf.epochConfig.EnableEpochs.BelowSignedThresholdEnableEpoch,
		StakingV2EnableEpoch:                 pcf.epochConfig.EnableEpochs.StakingV2EnableEpoch,
		StopDecreasingValidatorRatingWhenStuckEnableEpoch: pcf.epochConfig.EnableEpochs.StopDecreasingValidatorRatingWhenStuckEnableEpoch,
	}

	validatorStatisticsProcessor, err := peer.NewValidatorStatisticsProcessor(arguments)
	if err != nil {
		return nil, err
	}

	return validatorStatisticsProcessor, nil
}

func (pcf *processComponentsFactory) newEpochStartTrigger(requestHandler epochStart.RequestHandler) (epochStart.TriggerHandler, error) {
	if pcf.bootstrapComponents.ShardCoordinator().SelfId() < pcf.bootstrapComponents.ShardCoordinator().NumberOfShards() {
		argsHeaderValidator := block.ArgsHeaderValidator{
			Hasher:      pcf.coreData.Hasher(),
			Marshalizer: pcf.coreData.InternalMarshalizer(),
		}
		headerValidator, err := block.NewHeaderValidator(argsHeaderValidator)
		if err != nil {
			return nil, err
		}

		argsPeerMiniBlockSyncer := shardchain.ArgPeerMiniBlockSyncer{
			MiniBlocksPool: pcf.data.Datapool().MiniBlocks(),
			Requesthandler: requestHandler,
		}

		peerMiniBlockSyncer, err := shardchain.NewPeerMiniBlockSyncer(argsPeerMiniBlockSyncer)
		if err != nil {
			return nil, err
		}

		argEpochStart := &shardchain.ArgsShardEpochStartTrigger{
			Marshalizer:          pcf.coreData.InternalMarshalizer(),
			Hasher:               pcf.coreData.Hasher(),
			HeaderValidator:      headerValidator,
			Uint64Converter:      pcf.coreData.Uint64ByteSliceConverter(),
			DataPool:             pcf.data.Datapool(),
			Storage:              pcf.data.StorageService(),
			RequestHandler:       requestHandler,
			Epoch:                pcf.bootstrapComponents.EpochBootstrapParams().Epoch(),
			EpochStartNotifier:   pcf.coreData.EpochStartNotifierWithConfirm(),
			Validity:             process.MetaBlockValidity,
			Finality:             process.BlockFinality,
			PeerMiniBlocksSyncer: peerMiniBlockSyncer,
			RoundHandler:         pcf.coreData.RoundHandler(),
			AppStatusHandler:     pcf.coreData.StatusHandler(),
		}
		epochStartTrigger, err := shardchain.NewEpochStartTrigger(argEpochStart)
		if err != nil {
			return nil, errors.New("error creating new start of epoch trigger" + err.Error())
		}

		return epochStartTrigger, nil
	}

	if pcf.bootstrapComponents.ShardCoordinator().SelfId() == core.MetachainShardId {
		argEpochStart := &metachain.ArgsNewMetaEpochStartTrigger{
			GenesisTime:        time.Unix(pcf.coreData.GenesisNodesSetup().GetStartTime(), 0),
			Settings:           &pcf.config.EpochStartConfig,
			Epoch:              pcf.bootstrapComponents.EpochBootstrapParams().Epoch(),
			EpochStartRound:    pcf.data.Blockchain().GetGenesisHeader().GetRound(),
			EpochStartNotifier: pcf.coreData.EpochStartNotifierWithConfirm(),
			Storage:            pcf.data.StorageService(),
			Marshalizer:        pcf.coreData.InternalMarshalizer(),
			Hasher:             pcf.coreData.Hasher(),
			AppStatusHandler:   pcf.coreData.StatusHandler(),
		}
		epochStartTrigger, err := metachain.NewEpochStartTrigger(argEpochStart)
		if err != nil {
			return nil, errors.New("error creating new start of epoch trigger" + err.Error())
		}

		return epochStartTrigger, nil
	}

	return nil, errors.New("error creating new start of epoch trigger because of invalid shard id")
}

func (pcf *processComponentsFactory) generateGenesisHeadersAndApplyInitialBalances() (map[uint32]data.HeaderHandler, map[uint32]*genesis.IndexingData, error) {
	genesisVmConfig := pcf.config.VirtualMachine.Execution
	conversionBase := 10
	genesisNodePrice, ok := big.NewInt(0).SetString(pcf.systemSCConfig.StakingSystemSCConfig.GenesisNodePrice, conversionBase)
	if !ok {
		return nil, nil, errors.New("invalid genesis node price")
	}

	arg := processGenesis.ArgsGenesisBlockCreator{
		Core:                 pcf.coreData,
		Data:                 pcf.data,
		GenesisTime:          uint64(pcf.coreData.GenesisNodesSetup().GetStartTime()),
		StartEpochNum:        pcf.bootstrapComponents.EpochBootstrapParams().Epoch(),
		Accounts:             pcf.state.AccountsAdapter(),
		InitialNodesSetup:    pcf.coreData.GenesisNodesSetup(),
		Economics:            pcf.coreData.EconomicsData(),
		ShardCoordinator:     pcf.bootstrapComponents.ShardCoordinator(),
		AccountsParser:       pcf.accountsParser,
		SmartContractParser:  pcf.smartContractParser,
		ValidatorAccounts:    pcf.state.PeerAccounts(),
		GasSchedule:          pcf.gasSchedule,
		VirtualMachineConfig: genesisVmConfig,
		TxLogsProcessor:      pcf.txLogsProcessor,
		HardForkConfig:       pcf.config.Hardfork,
		TrieStorageManagers:  pcf.state.TrieStorageManagers(),
		SystemSCConfig:       *pcf.systemSCConfig,
		ImportStartHandler:   pcf.importStartHandler,
		WorkingDir:           pcf.workingDir,
		BlockSignKeyGen:      pcf.crypto.BlockSignKeyGen(),
		GenesisString:        pcf.config.GeneralSettings.GenesisString,
		GenesisNodePrice:     genesisNodePrice,
		EpochConfig:          &pcf.epochConfig,
	}

	gbc, err := processGenesis.NewGenesisBlockCreator(arg)
	if err != nil {
		return nil, nil, err
	}
	pcf.importHandler = gbc.ImportHandler()

	genesisBlocks, err := gbc.CreateGenesisBlocks()
	if err != nil {
		return nil, nil, err
	}
	indexingData := gbc.GetIndexingData()

	return genesisBlocks, indexingData, nil
}

func (pcf *processComponentsFactory) indexGenesisAccounts() error {
	if !pcf.statusComponents.OutportHandler().HasDrivers() {
		return nil
	}

	rootHash, err := pcf.state.AccountsAdapter().RootHash()
	if err != nil {
		return err
	}

	leavesChannel := make(chan core.KeyValueHolder, common.TrieLeavesChannelDefaultCapacity)
	err = pcf.state.AccountsAdapter().GetAllLeaves(leavesChannel, context.Background(), rootHash)
	if err != nil {
		return err
	}

	genesisAccounts := make([]data.UserAccountHandler, 0)
	for leaf := range leavesChannel {
		userAccount, errUnmarshal := pcf.unmarshalUserAccount(leaf.Key(), leaf.Value())
		if errUnmarshal != nil {
			log.Debug("cannot unmarshal genesis user account. it may be a code leaf", "error", errUnmarshal)
			continue
		}

		genesisAccounts = append(genesisAccounts, userAccount)
	}

	pcf.statusComponents.OutportHandler().SaveAccounts(uint64(pcf.coreData.GenesisNodesSetup().GetStartTime()), genesisAccounts)
	return nil
}

func (pcf *processComponentsFactory) unmarshalUserAccount(address []byte, userAccountsBytes []byte) (state.UserAccountHandler, error) {
	userAccount, err := state.NewUserAccount(address)
	if err != nil {
		return nil, err
	}
	err = pcf.coreData.InternalMarshalizer().Unmarshal(userAccount, userAccountsBytes)
	if err != nil {
		return nil, err
	}

	return userAccount, nil
}

func (pcf *processComponentsFactory) setGenesisHeader(genesisBlocks map[uint32]data.HeaderHandler) error {
	genesisBlock, ok := genesisBlocks[pcf.bootstrapComponents.ShardCoordinator().SelfId()]
	if !ok {
		return errors.New("genesis block does not exist")
	}

	err := pcf.data.Blockchain().SetGenesisHeader(genesisBlock)
	if err != nil {
		return err
	}

	return nil
}

func (pcf *processComponentsFactory) prepareGenesisBlock(genesisBlocks map[uint32]data.HeaderHandler) error {
	genesisBlock, ok := genesisBlocks[pcf.bootstrapComponents.ShardCoordinator().SelfId()]
	if !ok {
		return errors.New("genesis block does not exist")
	}

	genesisBlockHash, err := core.CalculateHash(pcf.coreData.InternalMarshalizer(), pcf.coreData.Hasher(), genesisBlock)
	if err != nil {
		return err
	}

	err = pcf.data.Blockchain().SetGenesisHeader(genesisBlock)
	if err != nil {
		return err
	}

	pcf.data.Blockchain().SetGenesisHeaderHash(genesisBlockHash)

	marshalledBlock, err := pcf.coreData.InternalMarshalizer().Marshal(genesisBlock)
	if err != nil {
		return err
	}

	nonceToByteSlice := pcf.coreData.Uint64ByteSliceConverter().ToByteSlice(genesisBlock.GetNonce())
	if pcf.bootstrapComponents.ShardCoordinator().SelfId() == core.MetachainShardId {
		pcf.saveMetaBlock(genesisBlockHash, marshalledBlock, nonceToByteSlice)
	} else {
		pcf.saveShardBlock(genesisBlockHash, marshalledBlock, nonceToByteSlice, genesisBlock.GetShardID())
	}

	return nil
}

func (pcf *processComponentsFactory) saveMetaBlock(genesisBlockHash []byte, marshalledBlock []byte, nonceToByteSlice []byte) {
	errNotCritical := pcf.data.StorageService().Put(dataRetriever.MetaBlockUnit, genesisBlockHash, marshalledBlock)
	if errNotCritical != nil {
		log.Error("error storing genesis metablock", "error", errNotCritical.Error())
	}
	errNotCritical = pcf.data.StorageService().Put(dataRetriever.MetaHdrNonceHashDataUnit, nonceToByteSlice, genesisBlockHash)
	if errNotCritical != nil {
		log.Error("error storing genesis metablock (nonce-hash)", "error", errNotCritical.Error())
	}
}

func (pcf *processComponentsFactory) saveShardBlock(genesisBlockHash []byte, marshalledBlock []byte, nonceToByteSlice []byte, shardID uint32) {
	errNotCritical := pcf.data.StorageService().Put(dataRetriever.BlockHeaderUnit, genesisBlockHash, marshalledBlock)
	if errNotCritical != nil {
		log.Error("error storing genesis shardblock", "error", errNotCritical.Error())
	}

	hdrNonceHashDataUnit := dataRetriever.ShardHdrNonceHashDataUnit + dataRetriever.UnitType(shardID)
	errNotCritical = pcf.data.StorageService().Put(hdrNonceHashDataUnit, nonceToByteSlice, genesisBlockHash)
	if errNotCritical != nil {
		log.Error("error storing genesis shard header (nonce-hash)", "error", errNotCritical.Error())
	}
}

func getGenesisBlockForShard(miniBlocks []*dataBlock.MiniBlock, shardId uint32) *dataBlock.Body {
	var indexMiniBlocks = make([]*dataBlock.MiniBlock, 0)

	for _, miniBlock := range miniBlocks {
		if miniBlock.GetSenderShardID() == shardId ||
			miniBlock.GetReceiverShardID() == shardId {
			indexMiniBlocks = append(indexMiniBlocks, miniBlock)
		}
	}

	genesisMiniBlocks := &dataBlock.Body{
		MiniBlocks: indexMiniBlocks,
	}

	return genesisMiniBlocks
}

func (pcf *processComponentsFactory) indexGenesisBlocks(genesisBlocks map[uint32]data.HeaderHandler, initialIndexingData map[uint32]*genesis.IndexingData) error {
	currentShardId := pcf.bootstrapComponents.ShardCoordinator().SelfId()
	originalGenesisBlockHeader := genesisBlocks[currentShardId]
	genesisBlockHeader := originalGenesisBlockHeader.ShallowClone()

	genesisBlockHash, err := core.CalculateHash(pcf.coreData.InternalMarshalizer(), pcf.coreData.Hasher(), genesisBlockHeader)
	if err != nil {
		return err
	}

	if pcf.statusComponents.OutportHandler().HasDrivers() {
		log.Info("indexGenesisBlocks(): indexer.SaveBlock", "hash", genesisBlockHash)

		miniBlocks, txsPoolPerShard, errGenerate := pcf.accountsParser.GenerateInitialTransactions(pcf.bootstrapComponents.ShardCoordinator(), initialIndexingData)
		if errGenerate != nil {
			return errGenerate
		}

		_ = genesisBlockHeader.SetTxCount(uint32(len(txsPoolPerShard[currentShardId].Txs)))

		genesisBody := getGenesisBlockForShard(miniBlocks, currentShardId)

		arg := &indexer.ArgsSaveBlockData{
			HeaderHash: genesisBlockHash,
			Body:       genesisBody,
			Header:     genesisBlockHeader,
			HeaderGasConsumption: indexer.HeaderGasConsumption{
				GasProvided:    0,
				GasRefunded:    0,
				GasPenalized:   0,
				MaxGasPerBlock: pcf.coreData.EconomicsData().MaxGasLimitPerBlock(currentShardId),
			},
			TransactionsPool: txsPoolPerShard[currentShardId],
		}
		pcf.statusComponents.OutportHandler().SaveBlock(arg)
	}

	log.Info("indexGenesisBlocks(): historyRepo.RecordBlock", "shardID", currentShardId, "hash", genesisBlockHash)
	// TODO: save also genesis body transactions into node storage
	err = pcf.historyRepo.RecordBlock(genesisBlockHash, genesisBlockHeader, &dataBlock.Body{}, nil, nil, nil)
	if err != nil {
		return err
	}

	nonceByHashDataUnit := dataRetriever.GetHdrNonceHashDataUnit(currentShardId)
	nonceAsBytes := pcf.coreData.Uint64ByteSliceConverter().ToByteSlice(genesisBlockHeader.GetNonce())
	err = pcf.data.StorageService().Put(nonceByHashDataUnit, nonceAsBytes, genesisBlockHash)
	if err != nil {
		return err
	}

	return nil
}

func (pcf *processComponentsFactory) newBlockTracker(
	headerValidator process.HeaderConstructionValidator,
	requestHandler process.RequestHandler,
	genesisBlocks map[uint32]data.HeaderHandler,
) (process.BlockTracker, error) {
	argBaseTracker := track.ArgBaseTracker{
		Hasher:           pcf.coreData.Hasher(),
		HeaderValidator:  headerValidator,
		Marshalizer:      pcf.coreData.InternalMarshalizer(),
		RequestHandler:   requestHandler,
		RoundHandler:     pcf.coreData.RoundHandler(),
		ShardCoordinator: pcf.bootstrapComponents.ShardCoordinator(),
		Store:            pcf.data.StorageService(),
		StartHeaders:     genesisBlocks,
		PoolsHolder:      pcf.data.Datapool(),
		WhitelistHandler: pcf.whiteListHandler,
		FeeHandler:       pcf.coreData.EconomicsData(),
	}

	if pcf.bootstrapComponents.ShardCoordinator().SelfId() < pcf.bootstrapComponents.ShardCoordinator().NumberOfShards() {
		arguments := track.ArgShardTracker{
			ArgBaseTracker: argBaseTracker,
		}

		return track.NewShardBlockTrack(arguments)
	}

	if pcf.bootstrapComponents.ShardCoordinator().SelfId() == core.MetachainShardId {
		arguments := track.ArgMetaTracker{
			ArgBaseTracker: argBaseTracker,
		}

		return track.NewMetaBlockTrack(arguments)
	}

	return nil, errors.New("could not create block tracker")
}

// -- Resolvers container Factory begin
func (pcf *processComponentsFactory) newResolverContainerFactory(
	currentEpochProvider dataRetriever.CurrentNetworkEpochProviderHandler,
	peerShardMapper *networksharding.PeerShardMapper,
) (dataRetriever.ResolversContainerFactory, error) {

	if pcf.importDBConfig.IsImportDBMode {
		log.Debug("starting with storage resolvers", "path", pcf.importDBConfig.ImportDBWorkingDir)
		return pcf.newStorageResolver()
	}
	if pcf.bootstrapComponents.ShardCoordinator().SelfId() < pcf.bootstrapComponents.ShardCoordinator().NumberOfShards() {
		return pcf.newShardResolverContainerFactory(currentEpochProvider, peerShardMapper)
	}
	if pcf.bootstrapComponents.ShardCoordinator().SelfId() == core.MetachainShardId {
		return pcf.newMetaResolverContainerFactory(currentEpochProvider, peerShardMapper)
	}

	return nil, errors.New("could not create interceptor and resolver container factory")
}

func (pcf *processComponentsFactory) newShardResolverContainerFactory(
	currentEpochProvider dataRetriever.CurrentNetworkEpochProviderHandler,
	peerShardMapper *networksharding.PeerShardMapper,
) (dataRetriever.ResolversContainerFactory, error) {

	dataPacker, err := partitioning.NewSimpleDataPacker(pcf.coreData.InternalMarshalizer())
	if err != nil {
		return nil, err
	}

	resolversContainerFactoryArgs := resolverscontainer.FactoryArgs{
<<<<<<< HEAD
		ShardCoordinator:                     pcf.bootstrapComponents.ShardCoordinator(),
		Messenger:                            pcf.network.NetworkMessenger(),
		Store:                                pcf.data.StorageService(),
		Marshalizer:                          pcf.coreData.InternalMarshalizer(),
		DataPools:                            pcf.data.Datapool(),
		Uint64ByteSliceConverter:             pcf.coreData.Uint64ByteSliceConverter(),
		DataPacker:                           dataPacker,
		TriesContainer:                       pcf.state.TriesContainer(),
		SizeCheckDelta:                       pcf.config.Marshalizer.SizeCheckDelta,
		InputAntifloodHandler:                pcf.network.InputAntiFloodHandler(),
		OutputAntifloodHandler:               pcf.network.OutputAntiFloodHandler(),
		NumConcurrentResolvingJobs:           pcf.config.Antiflood.NumConcurrentResolverJobs,
		IsFullHistoryNode:                    pcf.prefConfigs.FullArchive,
		CurrentNetworkEpochProvider:          currentEpochProvider,
		ResolverConfig:                       pcf.config.Resolvers,
		PreferredPeersHolder:                 pcf.network.PreferredPeersHolderHandler(),
		NodesCoordinator:                     pcf.nodesCoordinator,
		MaxNumOfPeerAuthenticationInResponse: pcf.config.HeartbeatV2.MaxNumOfPeerAuthenticationInResponse,
		PeerShardMapper:                      peerShardMapper,
=======
		ShardCoordinator:            pcf.bootstrapComponents.ShardCoordinator(),
		Messenger:                   pcf.network.NetworkMessenger(),
		Store:                       pcf.data.StorageService(),
		Marshalizer:                 pcf.coreData.InternalMarshalizer(),
		DataPools:                   pcf.data.Datapool(),
		Uint64ByteSliceConverter:    pcf.coreData.Uint64ByteSliceConverter(),
		DataPacker:                  dataPacker,
		TriesContainer:              pcf.state.TriesContainer(),
		SizeCheckDelta:              pcf.config.Marshalizer.SizeCheckDelta,
		InputAntifloodHandler:       pcf.network.InputAntiFloodHandler(),
		OutputAntifloodHandler:      pcf.network.OutputAntiFloodHandler(),
		NumConcurrentResolvingJobs:  pcf.config.Antiflood.NumConcurrentResolverJobs,
		IsFullHistoryNode:           pcf.prefConfigs.FullArchive,
		CurrentNetworkEpochProvider: currentEpochProvider,
		ResolverConfig:              pcf.config.Resolvers,
		PreferredPeersHolder:        pcf.network.PreferredPeersHolderHandler(),
		PeersRatingHandler:          pcf.network.PeersRatingHandler(),
>>>>>>> 6662d85d
	}
	resolversContainerFactory, err := resolverscontainer.NewShardResolversContainerFactory(resolversContainerFactoryArgs)
	if err != nil {
		return nil, err
	}

	return resolversContainerFactory, nil
}

func (pcf *processComponentsFactory) newMetaResolverContainerFactory(
	currentEpochProvider dataRetriever.CurrentNetworkEpochProviderHandler,
	peerShardMapper *networksharding.PeerShardMapper,
) (dataRetriever.ResolversContainerFactory, error) {

	dataPacker, err := partitioning.NewSimpleDataPacker(pcf.coreData.InternalMarshalizer())
	if err != nil {
		return nil, err
	}

	resolversContainerFactoryArgs := resolverscontainer.FactoryArgs{
<<<<<<< HEAD
		ShardCoordinator:                     pcf.bootstrapComponents.ShardCoordinator(),
		Messenger:                            pcf.network.NetworkMessenger(),
		Store:                                pcf.data.StorageService(),
		Marshalizer:                          pcf.coreData.InternalMarshalizer(),
		DataPools:                            pcf.data.Datapool(),
		Uint64ByteSliceConverter:             pcf.coreData.Uint64ByteSliceConverter(),
		DataPacker:                           dataPacker,
		TriesContainer:                       pcf.state.TriesContainer(),
		SizeCheckDelta:                       pcf.config.Marshalizer.SizeCheckDelta,
		InputAntifloodHandler:                pcf.network.InputAntiFloodHandler(),
		OutputAntifloodHandler:               pcf.network.OutputAntiFloodHandler(),
		NumConcurrentResolvingJobs:           pcf.config.Antiflood.NumConcurrentResolverJobs,
		IsFullHistoryNode:                    pcf.prefConfigs.FullArchive,
		CurrentNetworkEpochProvider:          currentEpochProvider,
		ResolverConfig:                       pcf.config.Resolvers,
		PreferredPeersHolder:                 pcf.network.PreferredPeersHolderHandler(),
		NodesCoordinator:                     pcf.nodesCoordinator,
		MaxNumOfPeerAuthenticationInResponse: pcf.config.HeartbeatV2.MaxNumOfPeerAuthenticationInResponse,
		PeerShardMapper:                      peerShardMapper,
=======
		ShardCoordinator:            pcf.bootstrapComponents.ShardCoordinator(),
		Messenger:                   pcf.network.NetworkMessenger(),
		Store:                       pcf.data.StorageService(),
		Marshalizer:                 pcf.coreData.InternalMarshalizer(),
		DataPools:                   pcf.data.Datapool(),
		Uint64ByteSliceConverter:    pcf.coreData.Uint64ByteSliceConverter(),
		DataPacker:                  dataPacker,
		TriesContainer:              pcf.state.TriesContainer(),
		SizeCheckDelta:              pcf.config.Marshalizer.SizeCheckDelta,
		InputAntifloodHandler:       pcf.network.InputAntiFloodHandler(),
		OutputAntifloodHandler:      pcf.network.OutputAntiFloodHandler(),
		NumConcurrentResolvingJobs:  pcf.config.Antiflood.NumConcurrentResolverJobs,
		IsFullHistoryNode:           pcf.prefConfigs.FullArchive,
		CurrentNetworkEpochProvider: currentEpochProvider,
		ResolverConfig:              pcf.config.Resolvers,
		PreferredPeersHolder:        pcf.network.PreferredPeersHolderHandler(),
		PeersRatingHandler:          pcf.network.PeersRatingHandler(),
>>>>>>> 6662d85d
	}
	resolversContainerFactory, err := resolverscontainer.NewMetaResolversContainerFactory(resolversContainerFactoryArgs)
	if err != nil {
		return nil, err
	}
	return resolversContainerFactory, nil
}

func (pcf *processComponentsFactory) newInterceptorContainerFactory(
	headerSigVerifier process.InterceptedHeaderSigVerifier,
	headerIntegrityVerifier factory.HeaderIntegrityVerifierHandler,
	validityAttester process.ValidityAttester,
	epochStartTrigger process.EpochStartTriggerHandler,
	requestHandler process.RequestHandler,
	peerShardMapper *networksharding.PeerShardMapper,
	hardforkTrigger HardforkTrigger,
) (process.InterceptorsContainerFactory, process.TimeCacher, error) {
	if pcf.bootstrapComponents.ShardCoordinator().SelfId() < pcf.bootstrapComponents.ShardCoordinator().NumberOfShards() {
		return pcf.newShardInterceptorContainerFactory(
			headerSigVerifier,
			headerIntegrityVerifier,
			validityAttester,
			epochStartTrigger,
			requestHandler,
			peerShardMapper,
			hardforkTrigger,
		)
	}
	if pcf.bootstrapComponents.ShardCoordinator().SelfId() == core.MetachainShardId {
		return pcf.newMetaInterceptorContainerFactory(
			headerSigVerifier,
			headerIntegrityVerifier,
			validityAttester,
			epochStartTrigger,
			requestHandler,
			peerShardMapper,
			hardforkTrigger,
		)
	}

	return nil, nil, errors.New("could not create interceptor container factory")
}

func (pcf *processComponentsFactory) newStorageResolver() (dataRetriever.ResolversContainerFactory, error) {
	pathManager, err := storageFactory.CreatePathManager(
		storageFactory.ArgCreatePathManager{
			WorkingDir: pcf.importDBConfig.ImportDBWorkingDir,
			ChainID:    pcf.coreData.ChainID(),
		},
	)
	if err != nil {
		return nil, err
	}

	manualEpochStartNotifier := notifier.NewManualEpochStartNotifier()
	defer func() {
		// we need to call this after we wired all the notified components
		if pcf.importDBConfig.IsImportDBMode {
			manualEpochStartNotifier.NewEpoch(pcf.bootstrapComponents.EpochBootstrapParams().Epoch() + 1)
		}
	}()

	storageServiceCreator, err := storageFactory.NewStorageServiceFactory(
		&pcf.config,
		&pcf.prefConfigs,
		pcf.bootstrapComponents.ShardCoordinator(),
		pathManager,
		manualEpochStartNotifier,
		pcf.coreData.NodeTypeProvider(),
		pcf.bootstrapComponents.EpochBootstrapParams().Epoch(),
		false,
	)
	if err != nil {
		return nil, err
	}

	if pcf.bootstrapComponents.ShardCoordinator().SelfId() == core.MetachainShardId {
		store, errStore := storageServiceCreator.CreateForMeta()
		if errStore != nil {
			return nil, errStore
		}

		return pcf.createStorageResolversForMeta(
			store,
			manualEpochStartNotifier,
		)
	}

	store, err := storageServiceCreator.CreateForShard()
	if err != nil {
		return nil, err
	}

	return pcf.createStorageResolversForShard(
		store,
		manualEpochStartNotifier,
	)
}

func (pcf *processComponentsFactory) createStorageResolversForMeta(
	store dataRetriever.StorageService,
	manualEpochStartNotifier dataRetriever.ManualEpochStartNotifier,
) (dataRetriever.ResolversContainerFactory, error) {
	dataPacker, err := partitioning.NewSimpleDataPacker(pcf.coreData.InternalMarshalizer())
	if err != nil {
		return nil, err
	}

	resolversContainerFactoryArgs := storageResolversContainers.FactoryArgs{
		GeneralConfig:            pcf.config,
		ShardIDForTries:          pcf.importDBConfig.ImportDBTargetShardID,
		ChainID:                  pcf.coreData.ChainID(),
		WorkingDirectory:         pcf.importDBConfig.ImportDBWorkingDir,
		Hasher:                   pcf.coreData.Hasher(),
		ShardCoordinator:         pcf.bootstrapComponents.ShardCoordinator(),
		Messenger:                pcf.network.NetworkMessenger(),
		Store:                    store,
		Marshalizer:              pcf.coreData.InternalMarshalizer(),
		Uint64ByteSliceConverter: pcf.coreData.Uint64ByteSliceConverter(),
		DataPacker:               dataPacker,
		ManualEpochStartNotifier: manualEpochStartNotifier,
		ChanGracefullyClose:      pcf.coreData.ChanStopNodeProcess(),
	}
	resolversContainerFactory, err := storageResolversContainers.NewMetaResolversContainerFactory(resolversContainerFactoryArgs)
	if err != nil {
		return nil, err
	}

	return resolversContainerFactory, nil
}

func (pcf *processComponentsFactory) createStorageResolversForShard(
	store dataRetriever.StorageService,
	manualEpochStartNotifier dataRetriever.ManualEpochStartNotifier,
) (dataRetriever.ResolversContainerFactory, error) {
	dataPacker, err := partitioning.NewSimpleDataPacker(pcf.coreData.InternalMarshalizer())
	if err != nil {
		return nil, err
	}

	resolversContainerFactoryArgs := storageResolversContainers.FactoryArgs{
		GeneralConfig:            pcf.config,
		ShardIDForTries:          pcf.importDBConfig.ImportDBTargetShardID,
		ChainID:                  pcf.coreData.ChainID(),
		WorkingDirectory:         pcf.importDBConfig.ImportDBWorkingDir,
		Hasher:                   pcf.coreData.Hasher(),
		ShardCoordinator:         pcf.bootstrapComponents.ShardCoordinator(),
		Messenger:                pcf.network.NetworkMessenger(),
		Store:                    store,
		Marshalizer:              pcf.coreData.InternalMarshalizer(),
		Uint64ByteSliceConverter: pcf.coreData.Uint64ByteSliceConverter(),
		DataPacker:               dataPacker,
		ManualEpochStartNotifier: manualEpochStartNotifier,
		ChanGracefullyClose:      pcf.coreData.ChanStopNodeProcess(),
	}
	resolversContainerFactory, err := storageResolversContainers.NewShardResolversContainerFactory(resolversContainerFactoryArgs)
	if err != nil {
		return nil, err
	}

	return resolversContainerFactory, nil
}

func (pcf *processComponentsFactory) newShardInterceptorContainerFactory(
	headerSigVerifier process.InterceptedHeaderSigVerifier,
	headerIntegrityVerifier factory.HeaderIntegrityVerifierHandler,
	validityAttester process.ValidityAttester,
	epochStartTrigger process.EpochStartTriggerHandler,
	requestHandler process.RequestHandler,
	peerShardMapper *networksharding.PeerShardMapper,
	hardforkTrigger HardforkTrigger,
) (process.InterceptorsContainerFactory, process.TimeCacher, error) {
	headerBlackList := timecache.NewTimeCache(timeSpanForBadHeaders)
	shardInterceptorsContainerFactoryArgs := interceptorscontainer.CommonInterceptorsContainerFactoryArgs{
		CoreComponents:               pcf.coreData,
		CryptoComponents:             pcf.crypto,
		Accounts:                     pcf.state.AccountsAdapter(),
		ShardCoordinator:             pcf.bootstrapComponents.ShardCoordinator(),
		NodesCoordinator:             pcf.nodesCoordinator,
		Messenger:                    pcf.network.NetworkMessenger(),
		Store:                        pcf.data.StorageService(),
		DataPool:                     pcf.data.Datapool(),
		MaxTxNonceDeltaAllowed:       common.MaxTxNonceDeltaAllowed,
		TxFeeHandler:                 pcf.coreData.EconomicsData(),
		BlockBlackList:               headerBlackList,
		HeaderSigVerifier:            headerSigVerifier,
		HeaderIntegrityVerifier:      headerIntegrityVerifier,
		ValidityAttester:             validityAttester,
		EpochStartTrigger:            epochStartTrigger,
		WhiteListHandler:             pcf.whiteListHandler,
		WhiteListerVerifiedTxs:       pcf.whiteListerVerifiedTxs,
		AntifloodHandler:             pcf.network.InputAntiFloodHandler(),
		ArgumentsParser:              smartContract.NewArgumentParser(),
		PreferredPeersHolder:         pcf.network.PreferredPeersHolderHandler(),
		SizeCheckDelta:               pcf.config.Marshalizer.SizeCheckDelta,
		EnableSignTxWithHashEpoch:    pcf.epochConfig.EnableEpochs.TransactionSignedWithTxHashEnableEpoch,
		RequestHandler:               requestHandler,
		PeerSignatureHandler:         pcf.crypto.PeerSignatureHandler(),
		SignaturesHandler:            pcf.network.NetworkMessenger(),
		HeartbeatExpiryTimespanInSec: pcf.config.HeartbeatV2.HeartbeatExpiryTimespanInSec,
		PeerShardMapper:              peerShardMapper,
		HardforkTrigger:              hardforkTrigger,
	}
	log.Debug("shardInterceptor: enable epoch for transaction signed with tx hash", "epoch", shardInterceptorsContainerFactoryArgs.EnableSignTxWithHashEpoch)

	interceptorContainerFactory, err := interceptorscontainer.NewShardInterceptorsContainerFactory(shardInterceptorsContainerFactoryArgs)
	if err != nil {
		return nil, nil, err
	}

	return interceptorContainerFactory, headerBlackList, nil
}

func (pcf *processComponentsFactory) newMetaInterceptorContainerFactory(
	headerSigVerifier process.InterceptedHeaderSigVerifier,
	headerIntegrityVerifier factory.HeaderIntegrityVerifierHandler,
	validityAttester process.ValidityAttester,
	epochStartTrigger process.EpochStartTriggerHandler,
	requestHandler process.RequestHandler,
	peerShardMapper *networksharding.PeerShardMapper,
	hardforkTrigger HardforkTrigger,
) (process.InterceptorsContainerFactory, process.TimeCacher, error) {
	headerBlackList := timecache.NewTimeCache(timeSpanForBadHeaders)
	metaInterceptorsContainerFactoryArgs := interceptorscontainer.CommonInterceptorsContainerFactoryArgs{
		CoreComponents:               pcf.coreData,
		CryptoComponents:             pcf.crypto,
		ShardCoordinator:             pcf.bootstrapComponents.ShardCoordinator(),
		NodesCoordinator:             pcf.nodesCoordinator,
		Messenger:                    pcf.network.NetworkMessenger(),
		Store:                        pcf.data.StorageService(),
		DataPool:                     pcf.data.Datapool(),
		Accounts:                     pcf.state.AccountsAdapter(),
		MaxTxNonceDeltaAllowed:       common.MaxTxNonceDeltaAllowed,
		TxFeeHandler:                 pcf.coreData.EconomicsData(),
		BlockBlackList:               headerBlackList,
		HeaderSigVerifier:            headerSigVerifier,
		HeaderIntegrityVerifier:      headerIntegrityVerifier,
		ValidityAttester:             validityAttester,
		EpochStartTrigger:            epochStartTrigger,
		WhiteListHandler:             pcf.whiteListHandler,
		WhiteListerVerifiedTxs:       pcf.whiteListerVerifiedTxs,
		AntifloodHandler:             pcf.network.InputAntiFloodHandler(),
		ArgumentsParser:              smartContract.NewArgumentParser(),
		SizeCheckDelta:               pcf.config.Marshalizer.SizeCheckDelta,
		EnableSignTxWithHashEpoch:    pcf.epochConfig.EnableEpochs.TransactionSignedWithTxHashEnableEpoch,
		PreferredPeersHolder:         pcf.network.PreferredPeersHolderHandler(),
		RequestHandler:               requestHandler,
		PeerSignatureHandler:         pcf.crypto.PeerSignatureHandler(),
		SignaturesHandler:            pcf.network.NetworkMessenger(),
		HeartbeatExpiryTimespanInSec: pcf.config.HeartbeatV2.HeartbeatExpiryTimespanInSec,
		PeerShardMapper:              peerShardMapper,
		HardforkTrigger:              hardforkTrigger,
	}
	log.Debug("metaInterceptor: enable epoch for transaction signed with tx hash", "epoch", metaInterceptorsContainerFactoryArgs.EnableSignTxWithHashEpoch)

	interceptorContainerFactory, err := interceptorscontainer.NewMetaInterceptorsContainerFactory(metaInterceptorsContainerFactoryArgs)
	if err != nil {
		return nil, nil, err
	}

	return interceptorContainerFactory, headerBlackList, nil
}

func (pcf *processComponentsFactory) newForkDetector(
	headerBlackList process.TimeCacher,
	blockTracker process.BlockTracker,
) (process.ForkDetector, error) {
	if pcf.bootstrapComponents.ShardCoordinator().SelfId() < pcf.bootstrapComponents.ShardCoordinator().NumberOfShards() {
		return sync.NewShardForkDetector(pcf.coreData.RoundHandler(), headerBlackList, blockTracker, pcf.coreData.GenesisNodesSetup().GetStartTime())
	}
	if pcf.bootstrapComponents.ShardCoordinator().SelfId() == core.MetachainShardId {
		return sync.NewMetaForkDetector(pcf.coreData.RoundHandler(), headerBlackList, blockTracker, pcf.coreData.GenesisNodesSetup().GetStartTime())
	}

	return nil, errors.New("could not create fork detector")
}

// PrepareNetworkShardingCollector will create the network sharding collector and apply it to the network messenger
func (pcf *processComponentsFactory) prepareNetworkShardingCollector() (*networksharding.PeerShardMapper, error) {
	networkShardingCollector, err := createNetworkShardingCollector(
		&pcf.config,
		pcf.nodesCoordinator,
		pcf.coreData.EpochStartNotifierWithConfirm(),
		pcf.network.PreferredPeersHolderHandler(),
		pcf.bootstrapComponents.EpochBootstrapParams().Epoch(),
	)
	if err != nil {
		return nil, err
	}

	localID := pcf.network.NetworkMessenger().ID()
	networkShardingCollector.UpdatePeerIDInfo(localID, pcf.crypto.PublicKeyBytes(), pcf.bootstrapComponents.ShardCoordinator().SelfId())

	err = pcf.network.NetworkMessenger().SetPeerShardResolver(networkShardingCollector)
	if err != nil {
		return nil, err
	}

	err = pcf.network.InputAntiFloodHandler().SetPeerValidatorMapper(networkShardingCollector)
	if err != nil {
		return nil, err
	}

	return networkShardingCollector, nil
}

func (pcf *processComponentsFactory) createExportFactoryHandler(
	headerValidator epochStart.HeaderValidator,
	requestHandler process.RequestHandler,
	resolversFinder dataRetriever.ResolversFinder,
	interceptorsContainer process.InterceptorsContainer,
	headerSigVerifier process.InterceptedHeaderSigVerifier,
	blockTracker process.ValidityAttester,
) (update.ExportFactoryHandler, error) {

	hardforkConfig := pcf.config.Hardfork
	accountsDBs := make(map[state.AccountsDbIdentifier]state.AccountsAdapter)
	accountsDBs[state.UserAccountsState] = pcf.state.AccountsAdapter()
	accountsDBs[state.PeerAccountsState] = pcf.state.PeerAccounts()
	exportFolder := filepath.Join(pcf.workingDir, hardforkConfig.ImportFolder)
	argsExporter := updateFactory.ArgsExporter{
		CoreComponents:            pcf.coreData,
		CryptoComponents:          pcf.crypto,
		HeaderValidator:           headerValidator,
		DataPool:                  pcf.data.Datapool(),
		StorageService:            pcf.data.StorageService(),
		RequestHandler:            requestHandler,
		ShardCoordinator:          pcf.bootstrapComponents.ShardCoordinator(),
		Messenger:                 pcf.network.NetworkMessenger(),
		ActiveAccountsDBs:         accountsDBs,
		ExistingResolvers:         resolversFinder,
		ExportFolder:              exportFolder,
		ExportTriesStorageConfig:  hardforkConfig.ExportTriesStorageConfig,
		ExportStateStorageConfig:  hardforkConfig.ExportStateStorageConfig,
		ExportStateKeysConfig:     hardforkConfig.ExportKeysStorageConfig,
		MaxTrieLevelInMemory:      pcf.config.StateTriesConfig.MaxStateTrieLevelInMemory,
		WhiteListHandler:          pcf.whiteListHandler,
		WhiteListerVerifiedTxs:    pcf.whiteListerVerifiedTxs,
		InterceptorsContainer:     interceptorsContainer,
		NodesCoordinator:          pcf.nodesCoordinator,
		HeaderSigVerifier:         headerSigVerifier,
		HeaderIntegrityVerifier:   pcf.bootstrapComponents.HeaderIntegrityVerifier(),
		ValidityAttester:          blockTracker,
		InputAntifloodHandler:     pcf.network.InputAntiFloodHandler(),
		OutputAntifloodHandler:    pcf.network.OutputAntiFloodHandler(),
		RoundHandler:              pcf.coreData.RoundHandler(),
		InterceptorDebugConfig:    pcf.config.Debug.InterceptorResolver,
		EnableSignTxWithHashEpoch: pcf.epochConfig.EnableEpochs.TransactionSignedWithTxHashEnableEpoch,
		MaxHardCapForMissingNodes: pcf.config.TrieSync.MaxHardCapForMissingNodes,
		NumConcurrentTrieSyncers:  pcf.config.TrieSync.NumConcurrentTrieSyncers,
		TrieSyncerVersion:         pcf.config.TrieSync.TrieSyncerVersion,
	}
	return updateFactory.NewExportHandlerFactory(argsExporter)
}

func (pcf *processComponentsFactory) createHardforkTrigger(epochStartTrigger update.EpochHandler) (HardforkTrigger, error) {
	hardforkConfig := pcf.config.Hardfork
	selfPubKeyBytes := pcf.crypto.PublicKeyBytes()
	triggerPubKeyBytes, err := pcf.coreData.ValidatorPubKeyConverter().Decode(hardforkConfig.PublicKeyToListenFrom)
	if err != nil {
		return nil, fmt.Errorf("%w while decoding HardforkConfig.PublicKeyToListenFrom", err)
	}

	argTrigger := trigger.ArgHardforkTrigger{
		TriggerPubKeyBytes:        triggerPubKeyBytes,
		SelfPubKeyBytes:           selfPubKeyBytes,
		Enabled:                   hardforkConfig.EnableTrigger,
		EnabledAuthenticated:      hardforkConfig.EnableTriggerFromP2P,
		ArgumentParser:            smartContract.NewArgumentParser(),
		EpochProvider:             epochStartTrigger,
		ExportFactoryHandler:      &updateDisabled.ExportFactoryHandler{},
		ChanStopNodeProcess:       pcf.coreData.ChanStopNodeProcess(),
		EpochConfirmedNotifier:    pcf.coreData.EpochStartNotifierWithConfirm(),
		CloseAfterExportInMinutes: hardforkConfig.CloseAfterExportInMinutes,
		ImportStartHandler:        pcf.importStartHandler,
		RoundHandler:              pcf.coreData.RoundHandler(),
	}

	return trigger.NewTrigger(argTrigger)
}

func createNetworkShardingCollector(
	config *config.Config,
	nodesCoordinator nodesCoordinator.NodesCoordinator,
	epochStartRegistrationHandler epochStart.RegistrationHandler,
	preferredPeersHolder PreferredPeersHolderHandler,
	epochStart uint32,
) (*networksharding.PeerShardMapper, error) {

	cacheConfig := config.PublicKeyPeerId
	cachePkPid, err := createCache(cacheConfig)
	if err != nil {
		return nil, err
	}

	cacheConfig = config.PublicKeyShardId
	cachePkShardID, err := createCache(cacheConfig)
	if err != nil {
		return nil, err
	}

	cacheConfig = config.PeerIdShardId
	cachePidShardID, err := createCache(cacheConfig)
	if err != nil {
		return nil, err
	}

	arg := networksharding.ArgPeerShardMapper{
		PeerIdPkCache:         cachePkPid,
		FallbackPkShardCache:  cachePkShardID,
		FallbackPidShardCache: cachePidShardID,
		NodesCoordinator:      nodesCoordinator,
		PreferredPeersHolder:  preferredPeersHolder,
		StartEpoch:            epochStart,
	}
	psm, err := networksharding.NewPeerShardMapper(arg)
	if err != nil {
		return nil, err
	}

	epochStartRegistrationHandler.RegisterHandler(psm)

	return psm, nil
}

func createCache(cacheConfig config.CacheConfig) (storage.Cacher, error) {
	return storageUnit.NewCache(storageFactory.GetCacherFromConfig(cacheConfig))
}

func checkProcessComponentsArgs(args ProcessComponentsFactoryArgs) error {
	baseErrMessage := "error creating process components"
	if check.IfNil(args.AccountsParser) {
		return fmt.Errorf("%s: %w", baseErrMessage, errErd.ErrNilAccountsParser)
	}
	if check.IfNil(args.SmartContractParser) {
		return fmt.Errorf("%s: %w", baseErrMessage, errErd.ErrNilSmartContractParser)
	}
	if args.GasSchedule == nil {
		return fmt.Errorf("%s: %w", baseErrMessage, errErd.ErrNilGasSchedule)
	}
	if check.IfNil(args.NodesCoordinator) {
		return fmt.Errorf("%s: %w", baseErrMessage, errErd.ErrNilNodesCoordinator)
	}
	if check.IfNil(args.Data) {
		return fmt.Errorf("%s: %w", baseErrMessage, errErd.ErrNilDataComponentsHolder)
	}
	if check.IfNil(args.CoreData) {
		return fmt.Errorf("%s: %w", baseErrMessage, errErd.ErrNilCoreComponentsHolder)
	}
	if args.CoreData.EconomicsData() == nil {
		return fmt.Errorf("%s: %w", baseErrMessage, errErd.ErrNilEconomicsData)
	}
	if check.IfNil(args.CoreData.RoundHandler()) {
		return fmt.Errorf("%s: %w", baseErrMessage, errErd.ErrNilRoundHandler)
	}
	if check.IfNil(args.Crypto) {
		return fmt.Errorf("%s: %w", baseErrMessage, errErd.ErrNilCryptoComponentsHolder)
	}
	if check.IfNil(args.State) {
		return fmt.Errorf("%s: %w", baseErrMessage, errErd.ErrNilStateComponentsHolder)
	}
	if check.IfNil(args.Network) {
		return fmt.Errorf("%s: %w", baseErrMessage, errErd.ErrNilNetworkComponentsHolder)
	}
	if check.IfNil(args.RequestedItemsHandler) {
		return fmt.Errorf("%s: %w", baseErrMessage, errErd.ErrNilRequestedItemHandler)
	}
	if check.IfNil(args.WhiteListHandler) {
		return fmt.Errorf("%s: %w", baseErrMessage, errErd.ErrNilWhiteListHandler)
	}
	if check.IfNil(args.WhiteListerVerifiedTxs) {
		return fmt.Errorf("%s: %w", baseErrMessage, errErd.ErrNilWhiteListVerifiedTxs)
	}
	if check.IfNil(args.CoreData.EpochStartNotifierWithConfirm()) {
		return fmt.Errorf("%s: %w", baseErrMessage, errErd.ErrNilEpochStartNotifier)
	}
	if check.IfNil(args.CoreData.Rater()) {
		return fmt.Errorf("%s: %w", baseErrMessage, errErd.ErrNilRater)
	}
	if check.IfNil(args.CoreData.RatingsData()) {
		return fmt.Errorf("%s: %w", baseErrMessage, errErd.ErrNilRatingData)
	}
	if check.IfNil(args.CoreData.ValidatorPubKeyConverter()) {
		return fmt.Errorf("%s: %w", baseErrMessage, errErd.ErrNilPubKeyConverter)
	}
	if args.SystemSCConfig == nil {
		return fmt.Errorf("%s: %w", baseErrMessage, errErd.ErrNilSystemSCConfig)
	}
	if check.IfNil(args.CoreData.EpochNotifier()) {
		return fmt.Errorf("%s: %w", baseErrMessage, errErd.ErrNilEpochNotifier)
	}
	if check.IfNil(args.BootstrapComponents) {
		return fmt.Errorf("%s: %w", baseErrMessage, errErd.ErrNilBootstrapComponentsHolder)
	}
	if check.IfNil(args.BootstrapComponents.ShardCoordinator()) {
		return fmt.Errorf("%s: %w", baseErrMessage, errErd.ErrNilShardCoordinator)
	}
	if check.IfNil(args.StatusComponents) {
		return fmt.Errorf("%s: %w", baseErrMessage, errErd.ErrNilStatusComponentsHolder)
	}

	return nil
}

// Close closes all underlying components that need closing
func (pc *processComponents) Close() error {
	if !check.IfNil(pc.blockProcessor) {
		log.LogIfError(pc.blockProcessor.Close())
	}
	if !check.IfNil(pc.validatorsProvider) {
		log.LogIfError(pc.validatorsProvider.Close())
	}
	if !check.IfNil(pc.miniBlocksPoolCleaner) {
		log.LogIfError(pc.miniBlocksPoolCleaner.Close())
	}
	if !check.IfNil(pc.txsPoolCleaner) {
		log.LogIfError(pc.txsPoolCleaner.Close())
	}
	if !check.IfNil(pc.epochStartTrigger) {
		log.LogIfError(pc.epochStartTrigger.Close())
	}
	if !check.IfNil(pc.importHandler) {
		log.LogIfError(pc.importHandler.Close())
	}
	if !check.IfNil(pc.interceptorsContainer) {
		log.LogIfError(pc.interceptorsContainer.Close())
	}
	if !check.IfNil(pc.vmFactoryForTxSimulator) {
		log.LogIfError(pc.vmFactoryForTxSimulator.Close())
	}
	if !check.IfNil(pc.vmFactoryForProcessing) {
		log.LogIfError(pc.vmFactoryForProcessing.Close())
	}
	if !check.IfNil(pc.txsSender) {
		log.LogIfError(pc.txsSender.Close())
	}

	return nil
}<|MERGE_RESOLUTION|>--- conflicted
+++ resolved
@@ -1057,27 +1057,6 @@
 	}
 
 	resolversContainerFactoryArgs := resolverscontainer.FactoryArgs{
-<<<<<<< HEAD
-		ShardCoordinator:                     pcf.bootstrapComponents.ShardCoordinator(),
-		Messenger:                            pcf.network.NetworkMessenger(),
-		Store:                                pcf.data.StorageService(),
-		Marshalizer:                          pcf.coreData.InternalMarshalizer(),
-		DataPools:                            pcf.data.Datapool(),
-		Uint64ByteSliceConverter:             pcf.coreData.Uint64ByteSliceConverter(),
-		DataPacker:                           dataPacker,
-		TriesContainer:                       pcf.state.TriesContainer(),
-		SizeCheckDelta:                       pcf.config.Marshalizer.SizeCheckDelta,
-		InputAntifloodHandler:                pcf.network.InputAntiFloodHandler(),
-		OutputAntifloodHandler:               pcf.network.OutputAntiFloodHandler(),
-		NumConcurrentResolvingJobs:           pcf.config.Antiflood.NumConcurrentResolverJobs,
-		IsFullHistoryNode:                    pcf.prefConfigs.FullArchive,
-		CurrentNetworkEpochProvider:          currentEpochProvider,
-		ResolverConfig:                       pcf.config.Resolvers,
-		PreferredPeersHolder:                 pcf.network.PreferredPeersHolderHandler(),
-		NodesCoordinator:                     pcf.nodesCoordinator,
-		MaxNumOfPeerAuthenticationInResponse: pcf.config.HeartbeatV2.MaxNumOfPeerAuthenticationInResponse,
-		PeerShardMapper:                      peerShardMapper,
-=======
 		ShardCoordinator:            pcf.bootstrapComponents.ShardCoordinator(),
 		Messenger:                   pcf.network.NetworkMessenger(),
 		Store:                       pcf.data.StorageService(),
@@ -1095,7 +1074,9 @@
 		ResolverConfig:              pcf.config.Resolvers,
 		PreferredPeersHolder:        pcf.network.PreferredPeersHolderHandler(),
 		PeersRatingHandler:          pcf.network.PeersRatingHandler(),
->>>>>>> 6662d85d
+		NodesCoordinator:                     pcf.nodesCoordinator,
+		MaxNumOfPeerAuthenticationInResponse: pcf.config.HeartbeatV2.MaxNumOfPeerAuthenticationInResponse,
+		PeerShardMapper:                      peerShardMapper,
 	}
 	resolversContainerFactory, err := resolverscontainer.NewShardResolversContainerFactory(resolversContainerFactoryArgs)
 	if err != nil {
@@ -1116,27 +1097,6 @@
 	}
 
 	resolversContainerFactoryArgs := resolverscontainer.FactoryArgs{
-<<<<<<< HEAD
-		ShardCoordinator:                     pcf.bootstrapComponents.ShardCoordinator(),
-		Messenger:                            pcf.network.NetworkMessenger(),
-		Store:                                pcf.data.StorageService(),
-		Marshalizer:                          pcf.coreData.InternalMarshalizer(),
-		DataPools:                            pcf.data.Datapool(),
-		Uint64ByteSliceConverter:             pcf.coreData.Uint64ByteSliceConverter(),
-		DataPacker:                           dataPacker,
-		TriesContainer:                       pcf.state.TriesContainer(),
-		SizeCheckDelta:                       pcf.config.Marshalizer.SizeCheckDelta,
-		InputAntifloodHandler:                pcf.network.InputAntiFloodHandler(),
-		OutputAntifloodHandler:               pcf.network.OutputAntiFloodHandler(),
-		NumConcurrentResolvingJobs:           pcf.config.Antiflood.NumConcurrentResolverJobs,
-		IsFullHistoryNode:                    pcf.prefConfigs.FullArchive,
-		CurrentNetworkEpochProvider:          currentEpochProvider,
-		ResolverConfig:                       pcf.config.Resolvers,
-		PreferredPeersHolder:                 pcf.network.PreferredPeersHolderHandler(),
-		NodesCoordinator:                     pcf.nodesCoordinator,
-		MaxNumOfPeerAuthenticationInResponse: pcf.config.HeartbeatV2.MaxNumOfPeerAuthenticationInResponse,
-		PeerShardMapper:                      peerShardMapper,
-=======
 		ShardCoordinator:            pcf.bootstrapComponents.ShardCoordinator(),
 		Messenger:                   pcf.network.NetworkMessenger(),
 		Store:                       pcf.data.StorageService(),
@@ -1154,7 +1114,9 @@
 		ResolverConfig:              pcf.config.Resolvers,
 		PreferredPeersHolder:        pcf.network.PreferredPeersHolderHandler(),
 		PeersRatingHandler:          pcf.network.PeersRatingHandler(),
->>>>>>> 6662d85d
+		NodesCoordinator:                     pcf.nodesCoordinator,
+		MaxNumOfPeerAuthenticationInResponse: pcf.config.HeartbeatV2.MaxNumOfPeerAuthenticationInResponse,
+		PeerShardMapper:                      peerShardMapper,
 	}
 	resolversContainerFactory, err := resolverscontainer.NewMetaResolversContainerFactory(resolversContainerFactoryArgs)
 	if err != nil {
