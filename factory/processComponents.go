package factory

import (
	"context"
	"errors"
	"fmt"
	"math/big"
	"time"

	logger "github.com/ElrondNetwork/elrond-go-logger"
	"github.com/ElrondNetwork/elrond-go/cmd/node/factory"
	"github.com/ElrondNetwork/elrond-go/config"
	"github.com/ElrondNetwork/elrond-go/consensus"
	"github.com/ElrondNetwork/elrond-go/core"
	"github.com/ElrondNetwork/elrond-go/core/check"
	"github.com/ElrondNetwork/elrond-go/core/dblookupext"
	"github.com/ElrondNetwork/elrond-go/core/partitioning"
	"github.com/ElrondNetwork/elrond-go/data"
	dataBlock "github.com/ElrondNetwork/elrond-go/data/block"
	"github.com/ElrondNetwork/elrond-go/data/state"
	"github.com/ElrondNetwork/elrond-go/dataRetriever"
	"github.com/ElrondNetwork/elrond-go/dataRetriever/factory/containers"
	"github.com/ElrondNetwork/elrond-go/dataRetriever/factory/resolverscontainer"
	storageResolversContainers "github.com/ElrondNetwork/elrond-go/dataRetriever/factory/storageResolversContainer"
	"github.com/ElrondNetwork/elrond-go/dataRetriever/requestHandlers"
	"github.com/ElrondNetwork/elrond-go/epochStart"
	"github.com/ElrondNetwork/elrond-go/epochStart/metachain"
	"github.com/ElrondNetwork/elrond-go/epochStart/notifier"
	"github.com/ElrondNetwork/elrond-go/epochStart/shardchain"
	errErd "github.com/ElrondNetwork/elrond-go/errors"
	"github.com/ElrondNetwork/elrond-go/fallback"
	"github.com/ElrondNetwork/elrond-go/genesis"
	"github.com/ElrondNetwork/elrond-go/genesis/checking"
	processGenesis "github.com/ElrondNetwork/elrond-go/genesis/process"
	"github.com/ElrondNetwork/elrond-go/process"
	"github.com/ElrondNetwork/elrond-go/process/block"
	"github.com/ElrondNetwork/elrond-go/process/block/bootstrapStorage"
	"github.com/ElrondNetwork/elrond-go/process/block/pendingMb"
	"github.com/ElrondNetwork/elrond-go/process/block/poolsCleaner"
	"github.com/ElrondNetwork/elrond-go/process/factory/interceptorscontainer"
	"github.com/ElrondNetwork/elrond-go/process/headerCheck"
	"github.com/ElrondNetwork/elrond-go/process/peer"
	"github.com/ElrondNetwork/elrond-go/process/smartContract"
	"github.com/ElrondNetwork/elrond-go/process/sync"
	"github.com/ElrondNetwork/elrond-go/process/track"
	"github.com/ElrondNetwork/elrond-go/process/transactionLog"
	"github.com/ElrondNetwork/elrond-go/process/txsimulator"
	"github.com/ElrondNetwork/elrond-go/redundancy"
	"github.com/ElrondNetwork/elrond-go/sharding"
	"github.com/ElrondNetwork/elrond-go/sharding/networksharding"
	"github.com/ElrondNetwork/elrond-go/storage"
	storageFactory "github.com/ElrondNetwork/elrond-go/storage/factory"
	"github.com/ElrondNetwork/elrond-go/storage/storageUnit"
	"github.com/ElrondNetwork/elrond-go/storage/timecache"
	"github.com/ElrondNetwork/elrond-go/update"
)

var log = logger.GetOrCreate("factory")

// timeSpanForBadHeaders is the expiry time for an added block header hash
var timeSpanForBadHeaders = time.Minute * 2

// processComponents struct holds the process components
type processComponents struct {
	nodesCoordinator            sharding.NodesCoordinator
	shardCoordinator            sharding.Coordinator
	interceptorsContainer       process.InterceptorsContainer
	resolversFinder             dataRetriever.ResolversFinder
	roundHandler                consensus.RoundHandler
	epochStartTrigger           epochStart.TriggerHandler
	epochStartNotifier          EpochStartNotifier
	forkDetector                process.ForkDetector
	blockProcessor              process.BlockProcessor
	blackListHandler            process.TimeCacher
	bootStorer                  process.BootStorer
	headerSigVerifier           process.InterceptedHeaderSigVerifier
	headerIntegrityVerifier     factory.HeaderIntegrityVerifierHandler
	validatorsStatistics        process.ValidatorStatisticsProcessor
	validatorsProvider          process.ValidatorsProvider
	blockTracker                process.BlockTracker
	pendingMiniBlocksHandler    process.PendingMiniBlocksHandler
	requestHandler              process.RequestHandler
	txLogsProcessor             process.TransactionLogProcessorDatabase
	headerConstructionValidator process.HeaderConstructionValidator
	peerShardMapper             process.NetworkShardingCollector
	txSimulatorProcessor        TransactionSimulatorProcessor
	miniBlocksPoolCleaner       process.PoolsCleaner
	txsPoolCleaner              process.PoolsCleaner
	fallbackHeaderValidator     process.FallbackHeaderValidator
	whiteListHandler            process.WhiteListHandler
	whiteListerVerifiedTxs      process.WhiteListHandler
	historyRepository           dblookupext.HistoryRepository
	importStartHandler          update.ImportStartHandler
	requestedItemsHandler       dataRetriever.RequestedItemsHandler
	importHandler               update.ImportHandler
	nodeRedundancyHandler       consensus.NodeRedundancyHandler
}

// ProcessComponentsFactoryArgs holds the arguments needed to create a process components factory
type ProcessComponentsFactoryArgs struct {
<<<<<<< HEAD
	Config                 config.Config
	PrefConfigs            config.PreferencesConfig
	ImportDBConfig         config.ImportDbConfig
	AccountsParser         genesis.AccountsParser
	SmartContractParser    genesis.InitialSmartContractParser
	GasSchedule            core.GasScheduleNotifier
	NodesCoordinator       sharding.NodesCoordinator
	RequestedItemsHandler  dataRetriever.RequestedItemsHandler
	WhiteListHandler       process.WhiteListHandler
	WhiteListerVerifiedTxs process.WhiteListHandler
	MaxRating              uint32
	SystemSCConfig         *config.SystemSmartContractsConfig
	Version                string
	ImportStartHandler     update.ImportStartHandler
	WorkingDir             string
	HistoryRepo            dblookupext.HistoryRepository

	Data                DataComponentsHolder
	CoreData            CoreComponentsHolder
	Crypto              CryptoComponentsHolder
	State               StateComponentsHolder
	Network             NetworkComponentsHolder
	BootstrapComponents BootstrapComponentsHolder
	StatusComponents    StatusComponentsHolder
}

type processComponentsFactory struct {
	config                 config.Config
	prefConfigs            config.PreferencesConfig
	importDBConfig         config.ImportDbConfig
	accountsParser         genesis.AccountsParser
	smartContractParser    genesis.InitialSmartContractParser
	gasSchedule            core.GasScheduleNotifier
	nodesCoordinator       sharding.NodesCoordinator
	requestedItemsHandler  dataRetriever.RequestedItemsHandler
	whiteListHandler       process.WhiteListHandler
	whiteListerVerifiedTxs process.WhiteListHandler
	maxRating              uint32
	systemSCConfig         *config.SystemSmartContractsConfig
	txLogsProcessor        process.TransactionLogProcessor
	version                string
	importStartHandler     update.ImportStartHandler
	workingDir             string
	historyRepo            dblookupext.HistoryRepository
	epochNotifier          process.EpochNotifier
	importHandler          update.ImportHandler

	data                DataComponentsHolder
	coreData            CoreComponentsHolder
	crypto              CryptoComponentsHolder
	state               StateComponentsHolder
	network             NetworkComponentsHolder
	bootstrapComponents BootstrapComponentsHolder
	statusComponents    StatusComponentsHolder
=======
	Config                    config.Config
	EpochConfig               config.EpochConfig
	PrefConfigs               config.PreferencesConfig
	ImportDBConfig            config.ImportDbConfig
	AccountsParser            genesis.AccountsParser
	SmartContractParser       genesis.InitialSmartContractParser
	EconomicsData             process.EconomicsDataHandler
	GasSchedule               core.GasScheduleNotifier
	RoundHandler              consensus.RoundHandler
	ShardCoordinator          sharding.Coordinator
	NodesCoordinator          sharding.NodesCoordinator
	Data                      DataComponentsHolder
	CoreData                  CoreComponentsHolder
	Crypto                    CryptoComponentsHolder
	State                     StateComponentsHolder
	Network                   NetworkComponentsHolder
	RequestedItemsHandler     dataRetriever.RequestedItemsHandler
	WhiteListHandler          process.WhiteListHandler
	WhiteListerVerifiedTxs    process.WhiteListHandler
	EpochStartNotifier        EpochStartNotifier
	EpochStart                *config.EpochStartConfig
	Rater                     sharding.PeerAccountListAndRatingHandler
	RatingsData               process.RatingsInfoHandler
	StartEpochNum             uint32
	SizeCheckDelta            uint32
	StateCheckpointModulus    uint
	MaxComputableRounds       uint64
	NumConcurrentResolverJobs int32
	MinSizeInBytes            uint32
	MaxSizeInBytes            uint32
	MaxRating                 uint32
	ValidatorPubkeyConverter  core.PubkeyConverter
	SystemSCConfig            *config.SystemSmartContractsConfig
	Version                   string
	ImportStartHandler        update.ImportStartHandler
	WorkingDir                string
	Indexer                   process.Indexer
	TpsBenchmark              statistics.TPSBenchmark
	HistoryRepo               dblookupext.HistoryRepository
	HeaderIntegrityVerifier   HeaderIntegrityVerifierHandler
}

type processComponentsFactory struct {
	config                    config.Config
	epochConfig               config.EpochConfig
	prefConfigs               config.PreferencesConfig
	importDBConfig            config.ImportDbConfig
	accountsParser            genesis.AccountsParser
	smartContractParser       genesis.InitialSmartContractParser
	economicsData             process.EconomicsDataHandler
	gasSchedule               core.GasScheduleNotifier
	roundHandler              consensus.RoundHandler
	shardCoordinator          sharding.Coordinator
	nodesCoordinator          sharding.NodesCoordinator
	data                      DataComponentsHolder
	coreData                  CoreComponentsHolder
	crypto                    CryptoComponentsHolder
	state                     StateComponentsHolder
	network                   NetworkComponentsHolder
	requestedItemsHandler     dataRetriever.RequestedItemsHandler
	whiteListHandler          process.WhiteListHandler
	whiteListerVerifiedTxs    process.WhiteListHandler
	epochStartNotifier        EpochStartNotifier
	startEpochNum             uint32
	rater                     sharding.PeerAccountListAndRatingHandler
	sizeCheckDelta            uint32
	stateCheckpointModulus    uint
	maxComputableRounds       uint64
	numConcurrentResolverJobs int32
	minSizeInBytes            uint32
	maxSizeInBytes            uint32
	maxRating                 uint32
	validatorPubkeyConverter  core.PubkeyConverter
	ratingsData               process.RatingsInfoHandler
	systemSCConfig            *config.SystemSmartContractsConfig
	txLogsProcessor           process.TransactionLogProcessor
	version                   string
	importStartHandler        update.ImportStartHandler
	workingDir                string
	indexer                   process.Indexer
	tpsBenchmark              statistics.TPSBenchmark
	historyRepo               dblookupext.HistoryRepository
	epochNotifier             process.EpochNotifier
	headerIntegrityVerifier   HeaderIntegrityVerifierHandler
	importHandler             update.ImportHandler
>>>>>>> b8e38ece
}

// NewProcessComponentsFactory will return a new instance of processComponentsFactory
func NewProcessComponentsFactory(args ProcessComponentsFactoryArgs) (*processComponentsFactory, error) {
	err := checkProcessComponentsArgs(args)
	if err != nil {
		return nil, err
	}

	return &processComponentsFactory{
<<<<<<< HEAD
		config:                 args.Config,
		prefConfigs:            args.PrefConfigs,
		importDBConfig:         args.ImportDBConfig,
		accountsParser:         args.AccountsParser,
		smartContractParser:    args.SmartContractParser,
		gasSchedule:            args.GasSchedule,
		nodesCoordinator:       args.NodesCoordinator,
		data:                   args.Data,
		coreData:               args.CoreData,
		crypto:                 args.Crypto,
		state:                  args.State,
		network:                args.Network,
		bootstrapComponents:    args.BootstrapComponents,
		statusComponents:       args.StatusComponents,
		requestedItemsHandler:  args.RequestedItemsHandler,
		whiteListHandler:       args.WhiteListHandler,
		whiteListerVerifiedTxs: args.WhiteListerVerifiedTxs,
		maxRating:              args.MaxRating,
		systemSCConfig:         args.SystemSCConfig,
		version:                args.Version,
		importStartHandler:     args.ImportStartHandler,
		workingDir:             args.WorkingDir,
		historyRepo:            args.HistoryRepo,
		epochNotifier:          args.CoreData.EpochNotifier(),
=======
		config:                    args.Config,
		epochConfig:               args.EpochConfig,
		prefConfigs:               args.PrefConfigs,
		importDBConfig:            args.ImportDBConfig,
		accountsParser:            args.AccountsParser,
		smartContractParser:       args.SmartContractParser,
		economicsData:             args.EconomicsData,
		gasSchedule:               args.GasSchedule,
		roundHandler:              args.RoundHandler,
		shardCoordinator:          args.ShardCoordinator,
		nodesCoordinator:          args.NodesCoordinator,
		data:                      args.Data,
		coreData:                  args.CoreData,
		crypto:                    args.Crypto,
		state:                     args.State,
		network:                   args.Network,
		requestedItemsHandler:     args.RequestedItemsHandler,
		whiteListHandler:          args.WhiteListHandler,
		whiteListerVerifiedTxs:    args.WhiteListerVerifiedTxs,
		epochStartNotifier:        args.EpochStartNotifier,
		rater:                     args.Rater,
		ratingsData:               args.RatingsData,
		sizeCheckDelta:            args.SizeCheckDelta,
		stateCheckpointModulus:    args.StateCheckpointModulus,
		startEpochNum:             args.StartEpochNum,
		maxComputableRounds:       args.MaxComputableRounds,
		numConcurrentResolverJobs: args.NumConcurrentResolverJobs,
		minSizeInBytes:            args.MinSizeInBytes,
		maxSizeInBytes:            args.MaxSizeInBytes,
		maxRating:                 args.MaxRating,
		validatorPubkeyConverter:  args.ValidatorPubkeyConverter,
		systemSCConfig:            args.SystemSCConfig,
		version:                   args.Version,
		importStartHandler:        args.ImportStartHandler,
		workingDir:                args.WorkingDir,
		indexer:                   args.Indexer,
		tpsBenchmark:              args.TpsBenchmark,
		historyRepo:               args.HistoryRepo,
		headerIntegrityVerifier:   args.HeaderIntegrityVerifier,
		epochNotifier:             args.CoreData.EpochNotifier(),
>>>>>>> b8e38ece
	}, nil
}

// Create will create and return a struct containing process components
func (pcf *processComponentsFactory) Create() (*processComponents, error) {
	fallbackHeaderValidator, err := fallback.NewFallbackHeaderValidator(
		pcf.data.Datapool().Headers(),
		pcf.coreData.InternalMarshalizer(),
		pcf.data.StorageService(),
	)
	if err != nil {
		return nil, err
	}

	argsHeaderSig := &headerCheck.ArgsHeaderSigVerifier{
		Marshalizer:             pcf.coreData.InternalMarshalizer(),
		Hasher:                  pcf.coreData.Hasher(),
		NodesCoordinator:        pcf.nodesCoordinator,
		MultiSigVerifier:        pcf.crypto.MultiSigner(),
		SingleSigVerifier:       pcf.crypto.BlockSigner(),
		KeyGen:                  pcf.crypto.BlockSignKeyGen(),
		FallbackHeaderValidator: fallbackHeaderValidator,
	}
	headerSigVerifier, err := headerCheck.NewHeaderSigVerifier(argsHeaderSig)
	if err != nil {
		return nil, err
	}

	resolversContainerFactory, err := pcf.newResolverContainerFactory()
	if err != nil {
		return nil, err
	}

	resolversContainer, err := resolversContainerFactory.Create()
	if err != nil {
		return nil, err
	}

	resolversFinder, err := containers.NewResolversFinder(resolversContainer, pcf.bootstrapComponents.ShardCoordinator())
	if err != nil {
		return nil, err
	}

	requestHandler, err := requestHandlers.NewResolverRequestHandler(
		resolversFinder,
		pcf.requestedItemsHandler,
		pcf.whiteListHandler,
		core.MaxTxsToRequest,
		pcf.bootstrapComponents.ShardCoordinator().SelfId(),
		time.Second,
	)
	if err != nil {
		return nil, err
	}

	txLogsStorage := pcf.data.StorageService().GetStorer(dataRetriever.TxLogsUnit)
	txLogsProcessor, err := transactionLog.NewTxLogProcessor(transactionLog.ArgTxLogProcessor{
		Storer:      txLogsStorage,
		Marshalizer: pcf.coreData.InternalMarshalizer(),
	})
	if err != nil {
		return nil, err
	}

	pcf.txLogsProcessor = txLogsProcessor
	genesisBlocks, err := pcf.generateGenesisHeadersAndApplyInitialBalances()
	if err != nil {
		return nil, err
	}

	err = pcf.indexGenesisAccounts()
	if err != nil {
		log.Warn("cannot index genesis accounts", "error", err)
	}

	startEpochNum := pcf.bootstrapComponents.EpochBootstrapParams().Epoch()
	if startEpochNum == 0 {
		err = pcf.indexGenesisBlocks(genesisBlocks)
		if err != nil {
			return nil, err
		}
	}

	err = pcf.setGenesisHeader(genesisBlocks)
	if err != nil {
		return nil, err
	}

	validatorStatisticsProcessor, err := pcf.newValidatorStatisticsProcessor()
	if err != nil {
		return nil, err
	}

	cacheRefreshDuration := time.Duration(pcf.config.ValidatorStatistics.CacheRefreshIntervalInSec) * time.Second
	argVSP := peer.ArgValidatorsProvider{
		NodesCoordinator:                  pcf.nodesCoordinator,
		StartEpoch:                        startEpochNum,
		EpochStartEventNotifier:           pcf.coreData.EpochStartNotifierWithConfirm(),
		CacheRefreshIntervalDurationInSec: cacheRefreshDuration,
		ValidatorStatistics:               validatorStatisticsProcessor,
		MaxRating:                         pcf.maxRating,
		PubKeyConverter:                   pcf.coreData.ValidatorPubKeyConverter(),
	}

	validatorsProvider, err := peer.NewValidatorsProvider(argVSP)
	if err != nil {
		return nil, err
	}

	epochStartTrigger, err := pcf.newEpochStartTrigger(requestHandler)
	if err != nil {
		return nil, err
	}

	requestHandler.SetEpoch(epochStartTrigger.Epoch())

	err = dataRetriever.SetEpochHandlerToHdrResolver(resolversContainer, epochStartTrigger)
	if err != nil {
		return nil, err
	}

	validatorStatsRootHash, err := validatorStatisticsProcessor.RootHash()
	if err != nil {
		return nil, err
	}

	log.Debug("Validator stats created", "validatorStatsRootHash", validatorStatsRootHash)

	genesisMetaBlock, ok := genesisBlocks[core.MetachainShardId]
	if !ok {
		return nil, errors.New("genesis meta block does not exist")
	}

	genesisMetaBlock.SetValidatorStatsRootHash(validatorStatsRootHash)
	err = pcf.prepareGenesisBlock(genesisBlocks)
	if err != nil {
		return nil, err
	}

	bootStr := pcf.data.StorageService().GetStorer(dataRetriever.BootstrapUnit)
	bootStorer, err := bootstrapStorage.NewBootstrapStorer(pcf.coreData.InternalMarshalizer(), bootStr)
	if err != nil {
		return nil, err
	}

	argsHeaderValidator := block.ArgsHeaderValidator{
		Hasher:      pcf.coreData.Hasher(),
		Marshalizer: pcf.coreData.InternalMarshalizer(),
	}
	headerValidator, err := block.NewHeaderValidator(argsHeaderValidator)
	if err != nil {
		return nil, err
	}

	blockTracker, err := pcf.newBlockTracker(
		headerValidator,
		requestHandler,
		genesisBlocks,
	)
	if err != nil {
		return nil, err
	}

	mbsPoolsCleaner, err := poolsCleaner.NewMiniBlocksPoolsCleaner(
		pcf.data.Datapool().MiniBlocks(),
		pcf.coreData.RoundHandler(),
		pcf.bootstrapComponents.ShardCoordinator(),
	)
	if err != nil {
		return nil, err
	}

	mbsPoolsCleaner.StartCleaning()

	txsPoolsCleaner, err := poolsCleaner.NewTxsPoolsCleaner(
		pcf.coreData.AddressPubKeyConverter(),
		pcf.data.Datapool(),
		pcf.coreData.RoundHandler(),
		pcf.bootstrapComponents.ShardCoordinator(),
	)
	if err != nil {
		return nil, err
	}

	txsPoolsCleaner.StartCleaning()

	_, err = track.NewMiniBlockTrack(
		pcf.data.Datapool(),
		pcf.bootstrapComponents.ShardCoordinator(),
		pcf.whiteListHandler,
	)
	if err != nil {
		return nil, err
	}

	interceptorContainerFactory, blackListHandler, err := pcf.newInterceptorContainerFactory(
		headerSigVerifier,
		pcf.bootstrapComponents.HeaderIntegrityVerifier(),
		blockTracker,
		epochStartTrigger,
	)
	if err != nil {
		return nil, err
	}

	//TODO refactor all these factory calls
	interceptorsContainer, err := interceptorContainerFactory.Create()
	if err != nil {
		return nil, err
	}

	var pendingMiniBlocksHandler process.PendingMiniBlocksHandler
	pendingMiniBlocksHandler, err = pendingMb.NewNilPendingMiniBlocks()
	if err != nil {
		return nil, err
	}
	if pcf.bootstrapComponents.ShardCoordinator().SelfId() == core.MetachainShardId {
		pendingMiniBlocksHandler, err = pendingMb.NewPendingMiniBlocks()
		if err != nil {
			return nil, err
		}
	}

	forkDetector, err := pcf.newForkDetector(blackListHandler, blockTracker)
	if err != nil {
		return nil, err
	}

	txSimulatorProcessorArgs := &txsimulator.ArgsTxSimulator{
		AddressPubKeyConverter: pcf.coreData.AddressPubKeyConverter(),
		ShardCoordinator:       pcf.bootstrapComponents.ShardCoordinator(),
	}

	blockProcessor, err := pcf.newBlockProcessor(
		requestHandler,
		forkDetector,
		epochStartTrigger,
		bootStorer,
		validatorStatisticsProcessor,
		headerValidator,
		blockTracker,
		pendingMiniBlocksHandler,
		txSimulatorProcessorArgs,
	)
	if err != nil {
		return nil, err
	}

	conversionBase := 10
	genesisNodePrice, ok := big.NewInt(0).SetString(pcf.systemSCConfig.StakingSystemSCConfig.GenesisNodePrice, conversionBase)
	if !ok {
		return nil, errors.New("invalid genesis node price")
	}

	nodesSetupChecker, err := checking.NewNodesSetupChecker(
		pcf.accountsParser,
		genesisNodePrice,
		pcf.coreData.ValidatorPubKeyConverter(),
		pcf.crypto.BlockSignKeyGen(),
	)
	if err != nil {
		return nil, err
	}

	err = nodesSetupChecker.Check(pcf.coreData.GenesisNodesSetup().AllInitialNodes())
	if err != nil {
		return nil, err
	}

	// TODO: maybe move PeerShardMapper to network components
	peerShardMapper, err := pcf.prepareNetworkShardingCollector()
	if err != nil {
		return nil, err
	}

	txSimulator, err := txsimulator.NewTransactionSimulator(*txSimulatorProcessorArgs)
	if err != nil {
		return nil, err
	}

	nodeRedundancyArg := redundancy.ArgNodeRedundancy{
		RedundancyLevel:    pcf.prefConfigs.RedundancyLevel,
		Messenger:          pcf.network.NetworkMessenger(),
		ObserverPrivateKey: pcf.crypto.PrivateKey(),
	}
	nodeRedundancyHandler, err := redundancy.NewNodeRedundancy(nodeRedundancyArg)
	if err != nil {
		return nil, err
	}

	return &processComponents{
		nodesCoordinator:            pcf.nodesCoordinator,
		shardCoordinator:            pcf.bootstrapComponents.ShardCoordinator(),
		interceptorsContainer:       interceptorsContainer,
		resolversFinder:             resolversFinder,
		roundHandler:                pcf.coreData.RoundHandler(),
		forkDetector:                forkDetector,
		blockProcessor:              blockProcessor,
		epochStartTrigger:           epochStartTrigger,
		epochStartNotifier:          pcf.coreData.EpochStartNotifierWithConfirm(),
		blackListHandler:            blackListHandler,
		bootStorer:                  bootStorer,
		headerSigVerifier:           headerSigVerifier,
		validatorsStatistics:        validatorStatisticsProcessor,
		validatorsProvider:          validatorsProvider,
		blockTracker:                blockTracker,
		pendingMiniBlocksHandler:    pendingMiniBlocksHandler,
		requestHandler:              requestHandler,
		txLogsProcessor:             txLogsProcessor,
		headerConstructionValidator: headerValidator,
		headerIntegrityVerifier:     pcf.bootstrapComponents.HeaderIntegrityVerifier(),
		peerShardMapper:             peerShardMapper,
		txSimulatorProcessor:        txSimulator,
		miniBlocksPoolCleaner:       mbsPoolsCleaner,
		txsPoolCleaner:              txsPoolsCleaner,
		fallbackHeaderValidator:     fallbackHeaderValidator,
		whiteListHandler:            pcf.whiteListHandler,
		whiteListerVerifiedTxs:      pcf.whiteListerVerifiedTxs,
		historyRepository:           pcf.historyRepo,
		importStartHandler:          pcf.importStartHandler,
		requestedItemsHandler:       pcf.requestedItemsHandler,
		importHandler:               pcf.importHandler,
		nodeRedundancyHandler:       nodeRedundancyHandler,
	}, nil
}

func (pcf *processComponentsFactory) newValidatorStatisticsProcessor() (process.ValidatorStatisticsProcessor, error) {

	storageService := pcf.data.StorageService()

	var peerDataPool peer.DataPool = pcf.data.Datapool()
	if pcf.bootstrapComponents.ShardCoordinator().SelfId() < pcf.bootstrapComponents.ShardCoordinator().NumberOfShards() {
		peerDataPool = pcf.data.Datapool()
	}

	hardForkConfig := pcf.config.Hardfork
	ratingEnabledEpoch := uint32(0)
	if hardForkConfig.AfterHardFork {
		ratingEnabledEpoch = hardForkConfig.StartEpoch + hardForkConfig.ValidatorGracePeriodInEpochs
	}
	arguments := peer.ArgValidatorStatisticsProcessor{
		PeerAdapter:                     pcf.state.PeerAccounts(),
		PubkeyConv:                      pcf.coreData.ValidatorPubKeyConverter(),
		NodesCoordinator:                pcf.nodesCoordinator,
		ShardCoordinator:                pcf.bootstrapComponents.ShardCoordinator(),
		DataPool:                        peerDataPool,
		StorageService:                  storageService,
		Marshalizer:                     pcf.coreData.InternalMarshalizer(),
		Rater:                           pcf.coreData.Rater(),
		MaxComputableRounds:             pcf.config.GeneralSettings.MaxComputableRounds,
		RewardsHandler:                  pcf.coreData.EconomicsData(),
		NodesSetup:                      pcf.coreData.GenesisNodesSetup(),
		RatingEnableEpoch:               ratingEnabledEpoch,
		GenesisNonce:                    pcf.data.Blockchain().GetGenesisHeader().GetNonce(),
		EpochNotifier:                   pcf.coreData.EpochNotifier(),
		SwitchJailWaitingEnableEpoch:    pcf.epochConfig.EnableEpochs.SwitchJailWaitingEnableEpoch,
		BelowSignedThresholdEnableEpoch: pcf.epochConfig.EnableEpochs.BelowSignedThresholdEnableEpoch,
		StakingV2EnableEpoch:            pcf.epochConfig.EnableEpochs.StakingV2Epoch,
	}

	validatorStatisticsProcessor, err := peer.NewValidatorStatisticsProcessor(arguments)
	if err != nil {
		return nil, err
	}

	return validatorStatisticsProcessor, nil
}

func (pcf *processComponentsFactory) newEpochStartTrigger(requestHandler process.RequestHandler) (epochStart.TriggerHandler, error) {
	if pcf.bootstrapComponents.ShardCoordinator().SelfId() < pcf.bootstrapComponents.ShardCoordinator().NumberOfShards() {
		argsHeaderValidator := block.ArgsHeaderValidator{
			Hasher:      pcf.coreData.Hasher(),
			Marshalizer: pcf.coreData.InternalMarshalizer(),
		}
		headerValidator, err := block.NewHeaderValidator(argsHeaderValidator)
		if err != nil {
			return nil, err
		}

		argsPeerMiniBlockSyncer := shardchain.ArgPeerMiniBlockSyncer{
			MiniBlocksPool: pcf.data.Datapool().MiniBlocks(),
			Requesthandler: requestHandler,
		}

		peerMiniBlockSyncer, err := shardchain.NewPeerMiniBlockSyncer(argsPeerMiniBlockSyncer)
		if err != nil {
			return nil, err
		}

		argEpochStart := &shardchain.ArgsShardEpochStartTrigger{
			Marshalizer:          pcf.coreData.InternalMarshalizer(),
			Hasher:               pcf.coreData.Hasher(),
			HeaderValidator:      headerValidator,
			Uint64Converter:      pcf.coreData.Uint64ByteSliceConverter(),
			DataPool:             pcf.data.Datapool(),
			Storage:              pcf.data.StorageService(),
			RequestHandler:       requestHandler,
			Epoch:                pcf.bootstrapComponents.EpochBootstrapParams().Epoch(),
			EpochStartNotifier:   pcf.coreData.EpochStartNotifierWithConfirm(),
			Validity:             process.MetaBlockValidity,
			Finality:             process.BlockFinality,
			PeerMiniBlocksSyncer: peerMiniBlockSyncer,
			RoundHandler:         pcf.coreData.RoundHandler(),
			AppStatusHandler:     pcf.coreData.StatusHandler(),
		}
		epochStartTrigger, err := shardchain.NewEpochStartTrigger(argEpochStart)
		if err != nil {
			return nil, errors.New("error creating new start of epoch trigger" + err.Error())
		}

		return epochStartTrigger, nil
	}

	if pcf.bootstrapComponents.ShardCoordinator().SelfId() == core.MetachainShardId {
		argEpochStart := &metachain.ArgsNewMetaEpochStartTrigger{
			GenesisTime:        time.Unix(pcf.coreData.GenesisNodesSetup().GetStartTime(), 0),
			Settings:           &pcf.config.EpochStartConfig,
			Epoch:              pcf.bootstrapComponents.EpochBootstrapParams().Epoch(),
			EpochStartRound:    pcf.data.Blockchain().GetGenesisHeader().GetRound(),
			EpochStartNotifier: pcf.coreData.EpochStartNotifierWithConfirm(),
			Storage:            pcf.data.StorageService(),
			Marshalizer:        pcf.coreData.InternalMarshalizer(),
			Hasher:             pcf.coreData.Hasher(),
			AppStatusHandler:   pcf.coreData.StatusHandler(),
		}
		epochStartTrigger, err := metachain.NewEpochStartTrigger(argEpochStart)
		if err != nil {
			return nil, errors.New("error creating new start of epoch trigger" + err.Error())
		}

		return epochStartTrigger, nil
	}

	return nil, errors.New("error creating new start of epoch trigger because of invalid shard id")
}

func (pcf *processComponentsFactory) generateGenesisHeadersAndApplyInitialBalances() (map[uint32]data.HeaderHandler, error) {
	genesisVmConfig := pcf.config.VirtualMachine.Execution
	genesisVmConfig.OutOfProcessConfig.MaxLoopTime = 5000 // 5 seconds
	conversionBase := 10
	genesisNodePrice, ok := big.NewInt(0).SetString(pcf.systemSCConfig.StakingSystemSCConfig.GenesisNodePrice, conversionBase)
	if !ok {
		return nil, errors.New("invalid genesis node price")
	}

	arg := processGenesis.ArgsGenesisBlockCreator{
		Core:                 pcf.coreData,
		Data:                 pcf.data,
		GenesisTime:          uint64(pcf.coreData.GenesisNodesSetup().GetStartTime()),
		StartEpochNum:        pcf.bootstrapComponents.EpochBootstrapParams().Epoch(),
		Accounts:             pcf.state.AccountsAdapter(),
		InitialNodesSetup:    pcf.coreData.GenesisNodesSetup(),
		Economics:            pcf.coreData.EconomicsData(),
		ShardCoordinator:     pcf.bootstrapComponents.ShardCoordinator(),
		AccountsParser:       pcf.accountsParser,
		SmartContractParser:  pcf.smartContractParser,
		ValidatorAccounts:    pcf.state.PeerAccounts(),
		GasSchedule:          pcf.gasSchedule,
		VirtualMachineConfig: genesisVmConfig,
		TxLogsProcessor:      pcf.txLogsProcessor,
		HardForkConfig:       pcf.config.Hardfork,
		TrieStorageManagers:  pcf.state.TrieStorageManagers(),
		SystemSCConfig:       *pcf.systemSCConfig,
		ImportStartHandler:   pcf.importStartHandler,
		WorkingDir:           pcf.workingDir,
		BlockSignKeyGen:      pcf.crypto.BlockSignKeyGen(),
		GenesisString:        pcf.config.GeneralSettings.GenesisString,
		GenesisNodePrice:     genesisNodePrice,
		EpochConfig:          &pcf.epochConfig,
	}

	gbc, err := processGenesis.NewGenesisBlockCreator(arg)
	if err != nil {
		return nil, err
	}
	pcf.importHandler = gbc.ImportHandler()

	return gbc.CreateGenesisBlocks()
}

func (pcf *processComponentsFactory) indexGenesisAccounts() error {
	if pcf.statusComponents.ElasticIndexer().IsNilIndexer() {
		return nil
	}

	rootHash, err := pcf.state.AccountsAdapter().RootHash()
	if err != nil {
		return err
	}

	ctx := context.Background()
	leavesChannel, err := pcf.state.AccountsAdapter().GetAllLeaves(rootHash, ctx)
	if err != nil {
		return err
	}

	genesisAccounts := make([]state.UserAccountHandler, 0)
	for leaf := range leavesChannel {
		userAccount, errUnmarshal := pcf.unmarshalUserAccount(leaf.Key(), leaf.Value())
		if errUnmarshal != nil {
			log.Debug("cannot unmarshal genesis user account. it may be a code leaf", "error", errUnmarshal)
			continue
		}

		genesisAccounts = append(genesisAccounts, userAccount)
	}

	pcf.statusComponents.ElasticIndexer().SaveAccounts(uint64(pcf.coreData.GenesisNodesSetup().GetStartTime()), genesisAccounts)
	return nil
}

func (pcf *processComponentsFactory) unmarshalUserAccount(address []byte, userAccountsBytes []byte) (state.UserAccountHandler, error) {
	userAccount, err := state.NewUserAccount(address)
	if err != nil {
		return nil, err
	}
	err = pcf.coreData.InternalMarshalizer().Unmarshal(userAccount, userAccountsBytes)
	if err != nil {
		return nil, err
	}

	return userAccount, nil
}

func (pcf *processComponentsFactory) setGenesisHeader(genesisBlocks map[uint32]data.HeaderHandler) error {
	genesisBlock, ok := genesisBlocks[pcf.bootstrapComponents.ShardCoordinator().SelfId()]
	if !ok {
		return errors.New("genesis block does not exist")
	}

	err := pcf.data.Blockchain().SetGenesisHeader(genesisBlock)
	if err != nil {
		return err
	}

	return nil
}

func (pcf *processComponentsFactory) prepareGenesisBlock(genesisBlocks map[uint32]data.HeaderHandler) error {
	genesisBlock, ok := genesisBlocks[pcf.bootstrapComponents.ShardCoordinator().SelfId()]
	if !ok {
		return errors.New("genesis block does not exist")
	}

	genesisBlockHash, err := core.CalculateHash(pcf.coreData.InternalMarshalizer(), pcf.coreData.Hasher(), genesisBlock)
	if err != nil {
		return err
	}

	err = pcf.data.Blockchain().SetGenesisHeader(genesisBlock)
	if err != nil {
		return err
	}

	pcf.data.Blockchain().SetGenesisHeaderHash(genesisBlockHash)

	marshalizedBlock, err := pcf.coreData.InternalMarshalizer().Marshal(genesisBlock)
	if err != nil {
		return err
	}

	nonceToByteSlice := pcf.coreData.Uint64ByteSliceConverter().ToByteSlice(genesisBlock.GetNonce())
	if pcf.bootstrapComponents.ShardCoordinator().SelfId() == core.MetachainShardId {
		errNotCritical := pcf.data.StorageService().Put(dataRetriever.MetaBlockUnit, genesisBlockHash, marshalizedBlock)
		if errNotCritical != nil {
			log.Error("error storing genesis metablock", "error", errNotCritical.Error())
		}
		errNotCritical = pcf.data.StorageService().Put(dataRetriever.MetaHdrNonceHashDataUnit, nonceToByteSlice, genesisBlockHash)
		if errNotCritical != nil {
			log.Error("error storing genesis metablock (nonce-hash)", "error", errNotCritical.Error())
		}
	} else {
		errNotCritical := pcf.data.StorageService().Put(dataRetriever.BlockHeaderUnit, genesisBlockHash, marshalizedBlock)
		if errNotCritical != nil {
			log.Error("error storing genesis shardblock", "error", errNotCritical.Error())
		}
		hdrNonceHashDataUnit := dataRetriever.ShardHdrNonceHashDataUnit + dataRetriever.UnitType(genesisBlock.GetShardID())
		errNotCritical = pcf.data.StorageService().Put(hdrNonceHashDataUnit, nonceToByteSlice, genesisBlockHash)
		if errNotCritical != nil {
			log.Error("error storing genesis shard header (nonce-hash)", "error", errNotCritical.Error())
		}
	}

	return nil
}

func (pcf *processComponentsFactory) indexGenesisBlocks(genesisBlocks map[uint32]data.HeaderHandler) error {
	// In Elastic Indexer, only index the metachain block
	genesisBlockHeader := genesisBlocks[core.MetachainShardId]
	genesisBlockHash, err := core.CalculateHash(pcf.coreData.InternalMarshalizer(), pcf.coreData.Hasher(), genesisBlockHeader)
	if err != nil {
		return err
	}

	if !pcf.statusComponents.ElasticIndexer().IsNilIndexer() {
		log.Info("indexGenesisBlocks(): indexer.SaveBlock", "hash", genesisBlockHash)
		pcf.statusComponents.ElasticIndexer().SaveBlock(&dataBlock.Body{}, genesisBlockHeader, nil, nil, nil, genesisBlockHash)
	}

	// In "dblookupext" index, record both the metachain and the shardID blocks
	var shardID uint32
	for shardID, genesisBlockHeader = range genesisBlocks {
		if pcf.bootstrapComponents.ShardCoordinator().SelfId() != shardID {
			continue
		}

		genesisBlockHash, err = core.CalculateHash(pcf.coreData.InternalMarshalizer(), pcf.coreData.Hasher(), genesisBlockHeader)
		if err != nil {
			return err
		}

		log.Info("indexGenesisBlocks(): historyRepo.RecordBlock", "shardID", shardID, "hash", genesisBlockHash)
		err = pcf.historyRepo.RecordBlock(genesisBlockHash, genesisBlockHeader, &dataBlock.Body{}, nil, nil)
		if err != nil {
			return err
		}

		nonceByHashDataUnit := dataRetriever.GetHdrNonceHashDataUnit(shardID)
		nonceAsBytes := pcf.coreData.Uint64ByteSliceConverter().ToByteSlice(genesisBlockHeader.GetNonce())
		err = pcf.data.StorageService().Put(nonceByHashDataUnit, nonceAsBytes, genesisBlockHash)
		if err != nil {
			return err
		}
	}

	return nil
}

func (pcf *processComponentsFactory) newBlockTracker(
	headerValidator process.HeaderConstructionValidator,
	requestHandler process.RequestHandler,
	genesisBlocks map[uint32]data.HeaderHandler,
) (process.BlockTracker, error) {
	argBaseTracker := track.ArgBaseTracker{
		Hasher:           pcf.coreData.Hasher(),
		HeaderValidator:  headerValidator,
		Marshalizer:      pcf.coreData.InternalMarshalizer(),
		RequestHandler:   requestHandler,
		RoundHandler:     pcf.coreData.RoundHandler(),
		ShardCoordinator: pcf.bootstrapComponents.ShardCoordinator(),
		Store:            pcf.data.StorageService(),
		StartHeaders:     genesisBlocks,
		PoolsHolder:      pcf.data.Datapool(),
		WhitelistHandler: pcf.whiteListHandler,
	}

	if pcf.bootstrapComponents.ShardCoordinator().SelfId() < pcf.bootstrapComponents.ShardCoordinator().NumberOfShards() {
		arguments := track.ArgShardTracker{
			ArgBaseTracker: argBaseTracker,
		}

		return track.NewShardBlockTrack(arguments)
	}

	if pcf.bootstrapComponents.ShardCoordinator().SelfId() == core.MetachainShardId {
		arguments := track.ArgMetaTracker{
			ArgBaseTracker: argBaseTracker,
		}

		return track.NewMetaBlockTrack(arguments)
	}

	return nil, errors.New("could not create block tracker")
}

// -- Resolvers container Factory begin
func (pcf *processComponentsFactory) newResolverContainerFactory() (dataRetriever.ResolversContainerFactory, error) {
	if pcf.importDBConfig.IsImportDBMode {
		log.Debug("starting with storage resolvers", "path", pcf.importDBConfig.ImportDBWorkingDir)
		return pcf.newStorageResolver()
	}
	if pcf.bootstrapComponents.ShardCoordinator().SelfId() < pcf.bootstrapComponents.ShardCoordinator().NumberOfShards() {
		return pcf.newShardResolverContainerFactory()
	}
	if pcf.bootstrapComponents.ShardCoordinator().SelfId() == core.MetachainShardId {
		return pcf.newMetaResolverContainerFactory()
	}

	return nil, errors.New("could not create interceptor and resolver container factory")
}

func (pcf *processComponentsFactory) newShardResolverContainerFactory() (dataRetriever.ResolversContainerFactory, error) {

	dataPacker, err := partitioning.NewSimpleDataPacker(pcf.coreData.InternalMarshalizer())
	if err != nil {
		return nil, err
	}

	resolversContainerFactoryArgs := resolverscontainer.FactoryArgs{
		ShardCoordinator:           pcf.bootstrapComponents.ShardCoordinator(),
		Messenger:                  pcf.network.NetworkMessenger(),
		Store:                      pcf.data.StorageService(),
		Marshalizer:                pcf.coreData.InternalMarshalizer(),
		DataPools:                  pcf.data.Datapool(),
		Uint64ByteSliceConverter:   pcf.coreData.Uint64ByteSliceConverter(),
		DataPacker:                 dataPacker,
		TriesContainer:             pcf.state.TriesContainer(),
		SizeCheckDelta:             pcf.config.Marshalizer.SizeCheckDelta,
		InputAntifloodHandler:      pcf.network.InputAntiFloodHandler(),
		OutputAntifloodHandler:     pcf.network.OutputAntiFloodHandler(),
		NumConcurrentResolvingJobs: pcf.config.Antiflood.NumConcurrentResolverJobs,
	}
	resolversContainerFactory, err := resolverscontainer.NewShardResolversContainerFactory(resolversContainerFactoryArgs)
	if err != nil {
		return nil, err
	}

	return resolversContainerFactory, nil
}

func (pcf *processComponentsFactory) newMetaResolverContainerFactory() (dataRetriever.ResolversContainerFactory, error) {
	dataPacker, err := partitioning.NewSimpleDataPacker(pcf.coreData.InternalMarshalizer())
	if err != nil {
		return nil, err
	}

	resolversContainerFactoryArgs := resolverscontainer.FactoryArgs{
		ShardCoordinator:           pcf.bootstrapComponents.ShardCoordinator(),
		Messenger:                  pcf.network.NetworkMessenger(),
		Store:                      pcf.data.StorageService(),
		Marshalizer:                pcf.coreData.InternalMarshalizer(),
		DataPools:                  pcf.data.Datapool(),
		Uint64ByteSliceConverter:   pcf.coreData.Uint64ByteSliceConverter(),
		DataPacker:                 dataPacker,
		TriesContainer:             pcf.state.TriesContainer(),
		SizeCheckDelta:             pcf.config.Marshalizer.SizeCheckDelta,
		InputAntifloodHandler:      pcf.network.InputAntiFloodHandler(),
		OutputAntifloodHandler:     pcf.network.OutputAntiFloodHandler(),
		NumConcurrentResolvingJobs: pcf.config.Antiflood.NumConcurrentResolverJobs,
	}
	resolversContainerFactory, err := resolverscontainer.NewMetaResolversContainerFactory(resolversContainerFactoryArgs)
	if err != nil {
		return nil, err
	}
	return resolversContainerFactory, nil
}

func (pcf *processComponentsFactory) newInterceptorContainerFactory(
	headerSigVerifier process.InterceptedHeaderSigVerifier,
	headerIntegrityVerifier factory.HeaderIntegrityVerifierHandler,
	validityAttester process.ValidityAttester,
	epochStartTrigger process.EpochStartTriggerHandler,
) (process.InterceptorsContainerFactory, process.TimeCacher, error) {
	if pcf.bootstrapComponents.ShardCoordinator().SelfId() < pcf.bootstrapComponents.ShardCoordinator().NumberOfShards() {
		return pcf.newShardInterceptorContainerFactory(
			headerSigVerifier,
			headerIntegrityVerifier,
			validityAttester,
			epochStartTrigger,
		)
	}
	if pcf.bootstrapComponents.ShardCoordinator().SelfId() == core.MetachainShardId {
		return pcf.newMetaInterceptorContainerFactory(
			headerSigVerifier,
			headerIntegrityVerifier,
			validityAttester,
			epochStartTrigger,
		)
	}

	return nil, nil, errors.New("could not create interceptor container factory")
}

func (pcf *processComponentsFactory) newStorageResolver() (dataRetriever.ResolversContainerFactory, error) {
	pathManager, err := storageFactory.CreatePathManager(
		storageFactory.ArgCreatePathManager{
			WorkingDir: pcf.importDBConfig.ImportDBWorkingDir,
			ChainID:    pcf.coreData.ChainID(),
		},
	)
	if err != nil {
		return nil, err
	}

	manualEpochStartNotifier := notifier.NewManualEpochStartNotifier()
	defer func() {
		//we need to call this after we wired all the notified components
		if pcf.importDBConfig.IsImportDBMode {
			manualEpochStartNotifier.NewEpoch(pcf.bootstrapComponents.EpochBootstrapParams().Epoch() + 1)
		}
	}()

	storageServiceCreator, err := storageFactory.NewStorageServiceFactory(
		&pcf.config,
		pcf.bootstrapComponents.ShardCoordinator(),
		pathManager,
		manualEpochStartNotifier,
		pcf.bootstrapComponents.EpochBootstrapParams().Epoch(),
		false,
	)
	if err != nil {
		return nil, err
	}

	if pcf.bootstrapComponents.ShardCoordinator().SelfId() == core.MetachainShardId {
		store, errStore := storageServiceCreator.CreateForMeta()
		if errStore != nil {
			return nil, errStore
		}

		return pcf.createStorageResolversForMeta(
			store,
			manualEpochStartNotifier,
		)
	}

	store, err := storageServiceCreator.CreateForShard()
	if err != nil {
		return nil, err
	}

	return pcf.createStorageResolversForShard(
		store,
		manualEpochStartNotifier,
	)
}

func (pcf *processComponentsFactory) createStorageResolversForMeta(
	store dataRetriever.StorageService,
	manualEpochStartNotifier dataRetriever.ManualEpochStartNotifier,
) (dataRetriever.ResolversContainerFactory, error) {
	dataPacker, err := partitioning.NewSimpleDataPacker(pcf.coreData.InternalMarshalizer())
	if err != nil {
		return nil, err
	}

	resolversContainerFactoryArgs := storageResolversContainers.FactoryArgs{
		ShardCoordinator:         pcf.bootstrapComponents.ShardCoordinator(),
		Messenger:                pcf.network.NetworkMessenger(),
		Store:                    store,
		Marshalizer:              pcf.coreData.InternalMarshalizer(),
		Uint64ByteSliceConverter: pcf.coreData.Uint64ByteSliceConverter(),
		DataPacker:               dataPacker,
		ManualEpochStartNotifier: manualEpochStartNotifier,
		ChanGracefullyClose:      pcf.coreData.ChanStopNodeProcess(),
		Hasher:                   pcf.coreData.Hasher(),
		GeneralConfig:            pcf.config,
		ShardIDForTries:          pcf.importDBConfig.ImportDBTargetShardID,
		WorkingDirectory:         pcf.importDBConfig.ImportDBWorkingDir,
		ChainID:                  pcf.coreData.ChainID(),
	}
	resolversContainerFactory, err := storageResolversContainers.NewMetaResolversContainerFactory(resolversContainerFactoryArgs)
	if err != nil {
		return nil, err
	}

	return resolversContainerFactory, nil
}

func (pcf *processComponentsFactory) createStorageResolversForShard(
	store dataRetriever.StorageService,
	manualEpochStartNotifier dataRetriever.ManualEpochStartNotifier,
) (dataRetriever.ResolversContainerFactory, error) {
	dataPacker, err := partitioning.NewSimpleDataPacker(pcf.coreData.InternalMarshalizer())
	if err != nil {
		return nil, err
	}

	resolversContainerFactoryArgs := storageResolversContainers.FactoryArgs{
		ShardCoordinator:         pcf.bootstrapComponents.ShardCoordinator(),
		Messenger:                pcf.network.NetworkMessenger(),
		Store:                    store,
		Marshalizer:              pcf.coreData.InternalMarshalizer(),
		Uint64ByteSliceConverter: pcf.coreData.Uint64ByteSliceConverter(),
		DataPacker:               dataPacker,
		ManualEpochStartNotifier: manualEpochStartNotifier,
		ChanGracefullyClose:      pcf.coreData.ChanStopNodeProcess(),
		Hasher:                   pcf.coreData.Hasher(),
		GeneralConfig:            pcf.config,
		ShardIDForTries:          pcf.importDBConfig.ImportDBTargetShardID,
		WorkingDirectory:         pcf.importDBConfig.ImportDBWorkingDir,
		ChainID:                  pcf.coreData.ChainID(),
	}
	resolversContainerFactory, err := storageResolversContainers.NewShardResolversContainerFactory(resolversContainerFactoryArgs)
	if err != nil {
		return nil, err
	}

	return resolversContainerFactory, nil
}

func (pcf *processComponentsFactory) newShardInterceptorContainerFactory(
	headerSigVerifier process.InterceptedHeaderSigVerifier,
	headerIntegrityVerifier factory.HeaderIntegrityVerifierHandler,
	validityAttester process.ValidityAttester,
	epochStartTrigger process.EpochStartTriggerHandler,
) (process.InterceptorsContainerFactory, process.TimeCacher, error) {
	headerBlackList := timecache.NewTimeCache(timeSpanForBadHeaders)
	shardInterceptorsContainerFactoryArgs := interceptorscontainer.ShardInterceptorsContainerFactoryArgs{
		CoreComponents:            pcf.coreData,
		CryptoComponents:          pcf.crypto,
		Accounts:                  pcf.state.AccountsAdapter(),
		ShardCoordinator:          pcf.bootstrapComponents.ShardCoordinator(),
		NodesCoordinator:          pcf.nodesCoordinator,
		Messenger:                 pcf.network.NetworkMessenger(),
		Store:                     pcf.data.StorageService(),
		DataPool:                  pcf.data.Datapool(),
		MaxTxNonceDeltaAllowed:    core.MaxTxNonceDeltaAllowed,
		TxFeeHandler:              pcf.coreData.EconomicsData(),
		BlockBlackList:            headerBlackList,
		HeaderSigVerifier:         headerSigVerifier,
		HeaderIntegrityVerifier:   headerIntegrityVerifier,
		ValidityAttester:          validityAttester,
		EpochStartTrigger:         epochStartTrigger,
		WhiteListHandler:          pcf.whiteListHandler,
		WhiteListerVerifiedTxs:    pcf.whiteListerVerifiedTxs,
		AntifloodHandler:          pcf.network.InputAntiFloodHandler(),
		ArgumentsParser:           smartContract.NewArgumentParser(),
<<<<<<< HEAD
		SizeCheckDelta:            pcf.config.Marshalizer.SizeCheckDelta,
		EnableSignTxWithHashEpoch: pcf.config.GeneralSettings.TransactionSignedWithTxHashEnableEpoch,
=======
		SizeCheckDelta:            pcf.sizeCheckDelta,
		EnableSignTxWithHashEpoch: pcf.epochConfig.EnableEpochs.TransactionSignedWithTxHashEnableEpoch,
>>>>>>> b8e38ece
	}
	log.Debug("shardInterceptor: enable epoch for transaction signed with tx hash", "epoch", shardInterceptorsContainerFactoryArgs.EnableSignTxWithHashEpoch)

	interceptorContainerFactory, err := interceptorscontainer.NewShardInterceptorsContainerFactory(shardInterceptorsContainerFactoryArgs)
	if err != nil {
		return nil, nil, err
	}

	return interceptorContainerFactory, headerBlackList, nil
}

func (pcf *processComponentsFactory) newMetaInterceptorContainerFactory(
	headerSigVerifier process.InterceptedHeaderSigVerifier,
	headerIntegrityVerifier factory.HeaderIntegrityVerifierHandler,
	validityAttester process.ValidityAttester,
	epochStartTrigger process.EpochStartTriggerHandler,
) (process.InterceptorsContainerFactory, process.TimeCacher, error) {
	headerBlackList := timecache.NewTimeCache(timeSpanForBadHeaders)
	metaInterceptorsContainerFactoryArgs := interceptorscontainer.MetaInterceptorsContainerFactoryArgs{
		CoreComponents:            pcf.coreData,
		CryptoComponents:          pcf.crypto,
		ShardCoordinator:          pcf.bootstrapComponents.ShardCoordinator(),
		NodesCoordinator:          pcf.nodesCoordinator,
		Messenger:                 pcf.network.NetworkMessenger(),
		Store:                     pcf.data.StorageService(),
		DataPool:                  pcf.data.Datapool(),
		Accounts:                  pcf.state.AccountsAdapter(),
		MaxTxNonceDeltaAllowed:    core.MaxTxNonceDeltaAllowed,
		TxFeeHandler:              pcf.coreData.EconomicsData(),
		BlackList:                 headerBlackList,
		HeaderSigVerifier:         headerSigVerifier,
		HeaderIntegrityVerifier:   headerIntegrityVerifier,
		ValidityAttester:          validityAttester,
		EpochStartTrigger:         epochStartTrigger,
		WhiteListHandler:          pcf.whiteListHandler,
		WhiteListerVerifiedTxs:    pcf.whiteListerVerifiedTxs,
		AntifloodHandler:          pcf.network.InputAntiFloodHandler(),
		ArgumentsParser:           smartContract.NewArgumentParser(),
<<<<<<< HEAD
		SizeCheckDelta:            pcf.config.Marshalizer.SizeCheckDelta,
		EnableSignTxWithHashEpoch: pcf.config.GeneralSettings.TransactionSignedWithTxHashEnableEpoch,
=======
		SizeCheckDelta:            pcf.sizeCheckDelta,
		EnableSignTxWithHashEpoch: pcf.epochConfig.EnableEpochs.TransactionSignedWithTxHashEnableEpoch,
>>>>>>> b8e38ece
	}
	log.Debug("metaInterceptor: enable epoch for transaction signed with tx hash", "epoch", metaInterceptorsContainerFactoryArgs.EnableSignTxWithHashEpoch)

	interceptorContainerFactory, err := interceptorscontainer.NewMetaInterceptorsContainerFactory(metaInterceptorsContainerFactoryArgs)
	if err != nil {
		return nil, nil, err
	}

	return interceptorContainerFactory, headerBlackList, nil
}

func (pcf *processComponentsFactory) newForkDetector(
	headerBlackList process.TimeCacher,
	blockTracker process.BlockTracker,
) (process.ForkDetector, error) {
	if pcf.bootstrapComponents.ShardCoordinator().SelfId() < pcf.bootstrapComponents.ShardCoordinator().NumberOfShards() {
		return sync.NewShardForkDetector(pcf.coreData.RoundHandler(), headerBlackList, blockTracker, pcf.coreData.GenesisNodesSetup().GetStartTime())
	}
	if pcf.bootstrapComponents.ShardCoordinator().SelfId() == core.MetachainShardId {
		return sync.NewMetaForkDetector(pcf.coreData.RoundHandler(), headerBlackList, blockTracker, pcf.coreData.GenesisNodesSetup().GetStartTime())
	}

	return nil, errors.New("could not create fork detector")
}

// PrepareNetworkShardingCollector will create the network sharding collector and apply it to the network messenger
func (pcf *processComponentsFactory) prepareNetworkShardingCollector() (*networksharding.PeerShardMapper, error) {

	networkShardingCollector, err := createNetworkShardingCollector(
		&pcf.config,
		pcf.nodesCoordinator,
		pcf.coreData.EpochStartNotifierWithConfirm(),
		pcf.bootstrapComponents.EpochBootstrapParams().Epoch(),
	)
	if err != nil {
		return nil, err
	}

	localID := pcf.network.NetworkMessenger().ID()
	networkShardingCollector.UpdatePeerIdShardId(localID, pcf.bootstrapComponents.ShardCoordinator().SelfId())

	err = pcf.network.NetworkMessenger().SetPeerShardResolver(networkShardingCollector)
	if err != nil {
		return nil, err
	}

	err = pcf.network.InputAntiFloodHandler().SetPeerValidatorMapper(networkShardingCollector)
	if err != nil {
		return nil, err
	}

	return networkShardingCollector, nil
}

func createNetworkShardingCollector(
	config *config.Config,
	nodesCoordinator sharding.NodesCoordinator,
	epochStartRegistrationHandler epochStart.RegistrationHandler,
	epochStart uint32,
) (*networksharding.PeerShardMapper, error) {

	cacheConfig := config.PublicKeyPeerId
	cachePkPid, err := createCache(cacheConfig)
	if err != nil {
		return nil, err
	}

	cacheConfig = config.PublicKeyShardId
	cachePkShardID, err := createCache(cacheConfig)
	if err != nil {
		return nil, err
	}

	cacheConfig = config.PeerIdShardId
	cachePidShardID, err := createCache(cacheConfig)
	if err != nil {
		return nil, err
	}

	arg := networksharding.ArgPeerShardMapper{
		PeerIdPkCache:         cachePkPid,
		FallbackPkShardCache:  cachePkShardID,
		FallbackPidShardCache: cachePidShardID,
		NodesCoordinator:      nodesCoordinator,
		StartEpoch:            epochStart,
	}
	psm, err := networksharding.NewPeerShardMapper(arg)
	if err != nil {
		return nil, err
	}

	epochStartRegistrationHandler.RegisterHandler(psm)

	return psm, nil
}

func createCache(cacheConfig config.CacheConfig) (storage.Cacher, error) {
	return storageUnit.NewCache(storageFactory.GetCacherFromConfig(cacheConfig))
}

func checkProcessComponentsArgs(args ProcessComponentsFactoryArgs) error {
	baseErrMessage := "error creating process components"
	if check.IfNil(args.AccountsParser) {
		return fmt.Errorf("%s: %w", baseErrMessage, errErd.ErrNilAccountsParser)
	}
	if check.IfNil(args.SmartContractParser) {
		return fmt.Errorf("%s: %w", baseErrMessage, errErd.ErrNilSmartContractParser)
	}
	if args.GasSchedule == nil {
		return fmt.Errorf("%s: %w", baseErrMessage, errErd.ErrNilGasSchedule)
	}
	if check.IfNil(args.NodesCoordinator) {
		return fmt.Errorf("%s: %w", baseErrMessage, errErd.ErrNilNodesCoordinator)
	}
	if check.IfNil(args.Data) {
		return fmt.Errorf("%s: %w", baseErrMessage, errErd.ErrNilDataComponentsHolder)
	}
	if check.IfNil(args.CoreData) {
		return fmt.Errorf("%s: %w", baseErrMessage, errErd.ErrNilCoreComponentsHolder)
	}
	if args.CoreData.EconomicsData() == nil {
		return fmt.Errorf("%s: %w", baseErrMessage, errErd.ErrNilEconomicsData)
	}
	if check.IfNil(args.CoreData.RoundHandler()) {
		return fmt.Errorf("%s: %w", baseErrMessage, errErd.ErrNilRoundHandler)
	}
	if check.IfNil(args.Crypto) {
		return fmt.Errorf("%s: %w", baseErrMessage, errErd.ErrNilCryptoComponentsHolder)
	}
	if check.IfNil(args.State) {
		return fmt.Errorf("%s: %w", baseErrMessage, errErd.ErrNilStateComponentsHolder)
	}
	if check.IfNil(args.Network) {
		return fmt.Errorf("%s: %w", baseErrMessage, errErd.ErrNilNetworkComponentsHolder)
	}
	if check.IfNil(args.RequestedItemsHandler) {
		return fmt.Errorf("%s: %w", baseErrMessage, errErd.ErrNilRequestedItemHandler)
	}
	if check.IfNil(args.WhiteListHandler) {
		return fmt.Errorf("%s: %w", baseErrMessage, errErd.ErrNilWhiteListHandler)
	}
	if check.IfNil(args.WhiteListerVerifiedTxs) {
		return fmt.Errorf("%s: %w", baseErrMessage, errErd.ErrNilWhiteListVerifiedTxs)
	}
	if check.IfNil(args.CoreData.EpochStartNotifierWithConfirm()) {
		return fmt.Errorf("%s: %w", baseErrMessage, errErd.ErrNilEpochStartNotifier)
	}
	if check.IfNil(args.CoreData.Rater()) {
		return fmt.Errorf("%s: %w", baseErrMessage, errErd.ErrNilRater)
	}
	if check.IfNil(args.CoreData.RatingsData()) {
		return fmt.Errorf("%s: %w", baseErrMessage, errErd.ErrNilRatingData)
	}
	if check.IfNil(args.CoreData.ValidatorPubKeyConverter()) {
		return fmt.Errorf("%s: %w", baseErrMessage, errErd.ErrNilPubKeyConverter)
	}
	if args.SystemSCConfig == nil {
		return fmt.Errorf("%s: %w", baseErrMessage, errErd.ErrNilSystemSCConfig)
	}
	if check.IfNil(args.CoreData.EpochNotifier()) {
		return fmt.Errorf("%s: %w", baseErrMessage, errErd.ErrNilEpochNotifier)
	}
	if check.IfNil(args.BootstrapComponents) {
		return fmt.Errorf("%s: %w", baseErrMessage, errErd.ErrNilBootstrapComponentsHolder)
	}
	if check.IfNil(args.BootstrapComponents.ShardCoordinator()) {
		return fmt.Errorf("%s: %w", baseErrMessage, errErd.ErrNilShardCoordinator)
	}
	if check.IfNil(args.StatusComponents) {
		return fmt.Errorf("%s: %w", baseErrMessage, errErd.ErrNilStatusComponentsHolder)
	}

	return nil
}

// Close closes all underlying components that need closing
func (pc *processComponents) Close() error {
	if !check.IfNil(pc.blockProcessor) {
		log.LogIfError(pc.blockProcessor.Close())
	}
	if !check.IfNil(pc.validatorsProvider) {
		log.LogIfError(pc.validatorsProvider.Close())
	}
	if !check.IfNil(pc.miniBlocksPoolCleaner) {
		log.LogIfError(pc.miniBlocksPoolCleaner.Close())
	}
	if !check.IfNil(pc.txsPoolCleaner) {
		log.LogIfError(pc.txsPoolCleaner.Close())
	}
	if !check.IfNil(pc.epochStartTrigger) {
		log.LogIfError(pc.epochStartTrigger.Close())
	}
	if !check.IfNil(pc.importHandler) {
		log.LogIfError(pc.importHandler.Close())
	}
	return nil
}<|MERGE_RESOLUTION|>--- conflicted
+++ resolved
@@ -98,8 +98,8 @@
 
 // ProcessComponentsFactoryArgs holds the arguments needed to create a process components factory
 type ProcessComponentsFactoryArgs struct {
-<<<<<<< HEAD
 	Config                 config.Config
+	EpochConfig            config.EpochConfig
 	PrefConfigs            config.PreferencesConfig
 	ImportDBConfig         config.ImportDbConfig
 	AccountsParser         genesis.AccountsParser
@@ -127,6 +127,7 @@
 
 type processComponentsFactory struct {
 	config                 config.Config
+	epochConfig            config.EpochConfig
 	prefConfigs            config.PreferencesConfig
 	importDBConfig         config.ImportDbConfig
 	accountsParser         genesis.AccountsParser
@@ -153,93 +154,6 @@
 	network             NetworkComponentsHolder
 	bootstrapComponents BootstrapComponentsHolder
 	statusComponents    StatusComponentsHolder
-=======
-	Config                    config.Config
-	EpochConfig               config.EpochConfig
-	PrefConfigs               config.PreferencesConfig
-	ImportDBConfig            config.ImportDbConfig
-	AccountsParser            genesis.AccountsParser
-	SmartContractParser       genesis.InitialSmartContractParser
-	EconomicsData             process.EconomicsDataHandler
-	GasSchedule               core.GasScheduleNotifier
-	RoundHandler              consensus.RoundHandler
-	ShardCoordinator          sharding.Coordinator
-	NodesCoordinator          sharding.NodesCoordinator
-	Data                      DataComponentsHolder
-	CoreData                  CoreComponentsHolder
-	Crypto                    CryptoComponentsHolder
-	State                     StateComponentsHolder
-	Network                   NetworkComponentsHolder
-	RequestedItemsHandler     dataRetriever.RequestedItemsHandler
-	WhiteListHandler          process.WhiteListHandler
-	WhiteListerVerifiedTxs    process.WhiteListHandler
-	EpochStartNotifier        EpochStartNotifier
-	EpochStart                *config.EpochStartConfig
-	Rater                     sharding.PeerAccountListAndRatingHandler
-	RatingsData               process.RatingsInfoHandler
-	StartEpochNum             uint32
-	SizeCheckDelta            uint32
-	StateCheckpointModulus    uint
-	MaxComputableRounds       uint64
-	NumConcurrentResolverJobs int32
-	MinSizeInBytes            uint32
-	MaxSizeInBytes            uint32
-	MaxRating                 uint32
-	ValidatorPubkeyConverter  core.PubkeyConverter
-	SystemSCConfig            *config.SystemSmartContractsConfig
-	Version                   string
-	ImportStartHandler        update.ImportStartHandler
-	WorkingDir                string
-	Indexer                   process.Indexer
-	TpsBenchmark              statistics.TPSBenchmark
-	HistoryRepo               dblookupext.HistoryRepository
-	HeaderIntegrityVerifier   HeaderIntegrityVerifierHandler
-}
-
-type processComponentsFactory struct {
-	config                    config.Config
-	epochConfig               config.EpochConfig
-	prefConfigs               config.PreferencesConfig
-	importDBConfig            config.ImportDbConfig
-	accountsParser            genesis.AccountsParser
-	smartContractParser       genesis.InitialSmartContractParser
-	economicsData             process.EconomicsDataHandler
-	gasSchedule               core.GasScheduleNotifier
-	roundHandler              consensus.RoundHandler
-	shardCoordinator          sharding.Coordinator
-	nodesCoordinator          sharding.NodesCoordinator
-	data                      DataComponentsHolder
-	coreData                  CoreComponentsHolder
-	crypto                    CryptoComponentsHolder
-	state                     StateComponentsHolder
-	network                   NetworkComponentsHolder
-	requestedItemsHandler     dataRetriever.RequestedItemsHandler
-	whiteListHandler          process.WhiteListHandler
-	whiteListerVerifiedTxs    process.WhiteListHandler
-	epochStartNotifier        EpochStartNotifier
-	startEpochNum             uint32
-	rater                     sharding.PeerAccountListAndRatingHandler
-	sizeCheckDelta            uint32
-	stateCheckpointModulus    uint
-	maxComputableRounds       uint64
-	numConcurrentResolverJobs int32
-	minSizeInBytes            uint32
-	maxSizeInBytes            uint32
-	maxRating                 uint32
-	validatorPubkeyConverter  core.PubkeyConverter
-	ratingsData               process.RatingsInfoHandler
-	systemSCConfig            *config.SystemSmartContractsConfig
-	txLogsProcessor           process.TransactionLogProcessor
-	version                   string
-	importStartHandler        update.ImportStartHandler
-	workingDir                string
-	indexer                   process.Indexer
-	tpsBenchmark              statistics.TPSBenchmark
-	historyRepo               dblookupext.HistoryRepository
-	epochNotifier             process.EpochNotifier
-	headerIntegrityVerifier   HeaderIntegrityVerifierHandler
-	importHandler             update.ImportHandler
->>>>>>> b8e38ece
 }
 
 // NewProcessComponentsFactory will return a new instance of processComponentsFactory
@@ -250,8 +164,8 @@
 	}
 
 	return &processComponentsFactory{
-<<<<<<< HEAD
 		config:                 args.Config,
+		epochConfig:            args.EpochConfig,
 		prefConfigs:            args.PrefConfigs,
 		importDBConfig:         args.ImportDBConfig,
 		accountsParser:         args.AccountsParser,
@@ -275,48 +189,6 @@
 		workingDir:             args.WorkingDir,
 		historyRepo:            args.HistoryRepo,
 		epochNotifier:          args.CoreData.EpochNotifier(),
-=======
-		config:                    args.Config,
-		epochConfig:               args.EpochConfig,
-		prefConfigs:               args.PrefConfigs,
-		importDBConfig:            args.ImportDBConfig,
-		accountsParser:            args.AccountsParser,
-		smartContractParser:       args.SmartContractParser,
-		economicsData:             args.EconomicsData,
-		gasSchedule:               args.GasSchedule,
-		roundHandler:              args.RoundHandler,
-		shardCoordinator:          args.ShardCoordinator,
-		nodesCoordinator:          args.NodesCoordinator,
-		data:                      args.Data,
-		coreData:                  args.CoreData,
-		crypto:                    args.Crypto,
-		state:                     args.State,
-		network:                   args.Network,
-		requestedItemsHandler:     args.RequestedItemsHandler,
-		whiteListHandler:          args.WhiteListHandler,
-		whiteListerVerifiedTxs:    args.WhiteListerVerifiedTxs,
-		epochStartNotifier:        args.EpochStartNotifier,
-		rater:                     args.Rater,
-		ratingsData:               args.RatingsData,
-		sizeCheckDelta:            args.SizeCheckDelta,
-		stateCheckpointModulus:    args.StateCheckpointModulus,
-		startEpochNum:             args.StartEpochNum,
-		maxComputableRounds:       args.MaxComputableRounds,
-		numConcurrentResolverJobs: args.NumConcurrentResolverJobs,
-		minSizeInBytes:            args.MinSizeInBytes,
-		maxSizeInBytes:            args.MaxSizeInBytes,
-		maxRating:                 args.MaxRating,
-		validatorPubkeyConverter:  args.ValidatorPubkeyConverter,
-		systemSCConfig:            args.SystemSCConfig,
-		version:                   args.Version,
-		importStartHandler:        args.ImportStartHandler,
-		workingDir:                args.WorkingDir,
-		indexer:                   args.Indexer,
-		tpsBenchmark:              args.TpsBenchmark,
-		historyRepo:               args.HistoryRepo,
-		headerIntegrityVerifier:   args.HeaderIntegrityVerifier,
-		epochNotifier:             args.CoreData.EpochNotifier(),
->>>>>>> b8e38ece
 	}, nil
 }
 
@@ -1225,13 +1097,8 @@
 		WhiteListerVerifiedTxs:    pcf.whiteListerVerifiedTxs,
 		AntifloodHandler:          pcf.network.InputAntiFloodHandler(),
 		ArgumentsParser:           smartContract.NewArgumentParser(),
-<<<<<<< HEAD
 		SizeCheckDelta:            pcf.config.Marshalizer.SizeCheckDelta,
-		EnableSignTxWithHashEpoch: pcf.config.GeneralSettings.TransactionSignedWithTxHashEnableEpoch,
-=======
-		SizeCheckDelta:            pcf.sizeCheckDelta,
 		EnableSignTxWithHashEpoch: pcf.epochConfig.EnableEpochs.TransactionSignedWithTxHashEnableEpoch,
->>>>>>> b8e38ece
 	}
 	log.Debug("shardInterceptor: enable epoch for transaction signed with tx hash", "epoch", shardInterceptorsContainerFactoryArgs.EnableSignTxWithHashEpoch)
 
@@ -1270,13 +1137,8 @@
 		WhiteListerVerifiedTxs:    pcf.whiteListerVerifiedTxs,
 		AntifloodHandler:          pcf.network.InputAntiFloodHandler(),
 		ArgumentsParser:           smartContract.NewArgumentParser(),
-<<<<<<< HEAD
 		SizeCheckDelta:            pcf.config.Marshalizer.SizeCheckDelta,
-		EnableSignTxWithHashEpoch: pcf.config.GeneralSettings.TransactionSignedWithTxHashEnableEpoch,
-=======
-		SizeCheckDelta:            pcf.sizeCheckDelta,
 		EnableSignTxWithHashEpoch: pcf.epochConfig.EnableEpochs.TransactionSignedWithTxHashEnableEpoch,
->>>>>>> b8e38ece
 	}
 	log.Debug("metaInterceptor: enable epoch for transaction signed with tx hash", "epoch", metaInterceptorsContainerFactoryArgs.EnableSignTxWithHashEpoch)
 
