package factory

import (
	"errors"
	"fmt"
	"math/big"
	"time"

	"github.com/ElrondNetwork/elrond-go-core/core"
	"github.com/ElrondNetwork/elrond-go-core/core/check"
	"github.com/ElrondNetwork/elrond-go-core/core/partitioning"
	"github.com/ElrondNetwork/elrond-go-core/data"
	dataBlock "github.com/ElrondNetwork/elrond-go-core/data/block"
	"github.com/ElrondNetwork/elrond-go-core/data/indexer"
	logger "github.com/ElrondNetwork/elrond-go-logger"
	"github.com/ElrondNetwork/elrond-go/cmd/node/factory"
	"github.com/ElrondNetwork/elrond-go/common"
	"github.com/ElrondNetwork/elrond-go/config"
	"github.com/ElrondNetwork/elrond-go/consensus"
	"github.com/ElrondNetwork/elrond-go/dataRetriever"
	"github.com/ElrondNetwork/elrond-go/dataRetriever/factory/containers"
	"github.com/ElrondNetwork/elrond-go/dataRetriever/factory/epochProviders"
	"github.com/ElrondNetwork/elrond-go/dataRetriever/factory/resolverscontainer"
	storageResolversContainers "github.com/ElrondNetwork/elrond-go/dataRetriever/factory/storageResolversContainer"
	"github.com/ElrondNetwork/elrond-go/dataRetriever/requestHandlers"
	"github.com/ElrondNetwork/elrond-go/dblookupext"
	"github.com/ElrondNetwork/elrond-go/epochStart"
	"github.com/ElrondNetwork/elrond-go/epochStart/metachain"
	"github.com/ElrondNetwork/elrond-go/epochStart/notifier"
	"github.com/ElrondNetwork/elrond-go/epochStart/shardchain"
	errErd "github.com/ElrondNetwork/elrond-go/errors"
	"github.com/ElrondNetwork/elrond-go/factory/disabled"
	"github.com/ElrondNetwork/elrond-go/fallback"
	"github.com/ElrondNetwork/elrond-go/genesis"
	"github.com/ElrondNetwork/elrond-go/genesis/checking"
	processGenesis "github.com/ElrondNetwork/elrond-go/genesis/process"
	"github.com/ElrondNetwork/elrond-go/process"
	"github.com/ElrondNetwork/elrond-go/process/block"
	"github.com/ElrondNetwork/elrond-go/process/block/bootstrapStorage"
	"github.com/ElrondNetwork/elrond-go/process/block/pendingMb"
	"github.com/ElrondNetwork/elrond-go/process/block/poolsCleaner"
	"github.com/ElrondNetwork/elrond-go/process/block/preprocess"
	"github.com/ElrondNetwork/elrond-go/process/factory/interceptorscontainer"
	"github.com/ElrondNetwork/elrond-go/process/headerCheck"
	"github.com/ElrondNetwork/elrond-go/process/peer"
	"github.com/ElrondNetwork/elrond-go/process/smartContract"
	"github.com/ElrondNetwork/elrond-go/process/sync"
	"github.com/ElrondNetwork/elrond-go/process/track"
	"github.com/ElrondNetwork/elrond-go/process/transactionLog"
	"github.com/ElrondNetwork/elrond-go/process/txsSender"
	"github.com/ElrondNetwork/elrond-go/process/txsimulator"
	"github.com/ElrondNetwork/elrond-go/redundancy"
	"github.com/ElrondNetwork/elrond-go/sharding"
	"github.com/ElrondNetwork/elrond-go/sharding/networksharding"
	"github.com/ElrondNetwork/elrond-go/sharding/nodesCoordinator"
	"github.com/ElrondNetwork/elrond-go/state"
	"github.com/ElrondNetwork/elrond-go/storage"
	storageFactory "github.com/ElrondNetwork/elrond-go/storage/factory"
	"github.com/ElrondNetwork/elrond-go/storage/storageUnit"
	"github.com/ElrondNetwork/elrond-go/storage/timecache"
	"github.com/ElrondNetwork/elrond-go/update"
	vmcommon "github.com/ElrondNetwork/elrond-vm-common"
	vmcommonBuiltInFunctions "github.com/ElrondNetwork/elrond-vm-common/builtInFunctions"
)

var log = logger.GetOrCreate("factory")

// timeSpanForBadHeaders is the expiry time for an added block header hash
var timeSpanForBadHeaders = time.Minute * 2

// processComponents struct holds the process components
type processComponents struct {
	nodesCoordinator             nodesCoordinator.NodesCoordinator
	shardCoordinator             sharding.Coordinator
	interceptorsContainer        process.InterceptorsContainer
	resolversFinder              dataRetriever.ResolversFinder
	roundHandler                 consensus.RoundHandler
	epochStartTrigger            epochStart.TriggerHandler
	epochStartNotifier           EpochStartNotifier
	forkDetector                 process.ForkDetector
	blockProcessor               process.BlockProcessor
	blackListHandler             process.TimeCacher
	bootStorer                   process.BootStorer
	headerSigVerifier            process.InterceptedHeaderSigVerifier
	headerIntegrityVerifier      factory.HeaderIntegrityVerifierHandler
	validatorsStatistics         process.ValidatorStatisticsProcessor
	validatorsProvider           process.ValidatorsProvider
	blockTracker                 process.BlockTracker
	pendingMiniBlocksHandler     process.PendingMiniBlocksHandler
	requestHandler               process.RequestHandler
	txLogsProcessor              process.TransactionLogProcessorDatabase
	headerConstructionValidator  process.HeaderConstructionValidator
	peerShardMapper              process.NetworkShardingCollector
	txSimulatorProcessor         TransactionSimulatorProcessor
	miniBlocksPoolCleaner        process.PoolsCleaner
	txsPoolCleaner               process.PoolsCleaner
	fallbackHeaderValidator      process.FallbackHeaderValidator
	whiteListHandler             process.WhiteListHandler
	whiteListerVerifiedTxs       process.WhiteListHandler
	historyRepository            dblookupext.HistoryRepository
	importStartHandler           update.ImportStartHandler
	requestedItemsHandler        dataRetriever.RequestedItemsHandler
	importHandler                update.ImportHandler
	nodeRedundancyHandler        consensus.NodeRedundancyHandler
	currentEpochProvider         dataRetriever.CurrentNetworkEpochProviderHandler
	vmFactoryForTxSimulator      process.VirtualMachinesContainerFactory
	vmFactoryForProcessing       process.VirtualMachinesContainerFactory
	scheduledTxsExecutionHandler process.ScheduledTxsExecutionHandler
<<<<<<< HEAD
	esdtDataStorageForApi        vmcommon.ESDTNFTStorageHandler
=======
	txsSender                    process.TxsSenderHandler
>>>>>>> 607aa428
}

// ProcessComponentsFactoryArgs holds the arguments needed to create a process components factory
type ProcessComponentsFactoryArgs struct {
	Config                 config.Config
	EpochConfig            config.EpochConfig
	PrefConfigs            config.PreferencesConfig
	ImportDBConfig         config.ImportDbConfig
	AccountsParser         genesis.AccountsParser
	SmartContractParser    genesis.InitialSmartContractParser
	GasSchedule            core.GasScheduleNotifier
	NodesCoordinator       nodesCoordinator.NodesCoordinator
	RequestedItemsHandler  dataRetriever.RequestedItemsHandler
	WhiteListHandler       process.WhiteListHandler
	WhiteListerVerifiedTxs process.WhiteListHandler
	MaxRating              uint32
	SystemSCConfig         *config.SystemSmartContractsConfig
	Version                string
	ImportStartHandler     update.ImportStartHandler
	WorkingDir             string
	HistoryRepo            dblookupext.HistoryRepository

	Data                DataComponentsHolder
	CoreData            CoreComponentsHolder
	Crypto              CryptoComponentsHolder
	State               StateComponentsHolder
	Network             NetworkComponentsHolder
	BootstrapComponents BootstrapComponentsHolder
	StatusComponents    StatusComponentsHolder
}

type processComponentsFactory struct {
	config                 config.Config
	epochConfig            config.EpochConfig
	prefConfigs            config.PreferencesConfig
	importDBConfig         config.ImportDbConfig
	accountsParser         genesis.AccountsParser
	smartContractParser    genesis.InitialSmartContractParser
	gasSchedule            core.GasScheduleNotifier
	nodesCoordinator       nodesCoordinator.NodesCoordinator
	requestedItemsHandler  dataRetriever.RequestedItemsHandler
	whiteListHandler       process.WhiteListHandler
	whiteListerVerifiedTxs process.WhiteListHandler
	maxRating              uint32
	systemSCConfig         *config.SystemSmartContractsConfig
	txLogsProcessor        process.TransactionLogProcessor
	version                string
	importStartHandler     update.ImportStartHandler
	workingDir             string
	historyRepo            dblookupext.HistoryRepository
	epochNotifier          process.EpochNotifier
	importHandler          update.ImportHandler
	esdtNftStorage         vmcommon.ESDTNFTStorageHandler

	data                DataComponentsHolder
	coreData            CoreComponentsHolder
	crypto              CryptoComponentsHolder
	state               StateComponentsHolder
	network             NetworkComponentsHolder
	bootstrapComponents BootstrapComponentsHolder
	statusComponents    StatusComponentsHolder
}

// NewProcessComponentsFactory will return a new instance of processComponentsFactory
func NewProcessComponentsFactory(args ProcessComponentsFactoryArgs) (*processComponentsFactory, error) {
	err := checkProcessComponentsArgs(args)
	if err != nil {
		return nil, err
	}

	return &processComponentsFactory{
		config:                 args.Config,
		epochConfig:            args.EpochConfig,
		prefConfigs:            args.PrefConfigs,
		importDBConfig:         args.ImportDBConfig,
		accountsParser:         args.AccountsParser,
		smartContractParser:    args.SmartContractParser,
		gasSchedule:            args.GasSchedule,
		nodesCoordinator:       args.NodesCoordinator,
		data:                   args.Data,
		coreData:               args.CoreData,
		crypto:                 args.Crypto,
		state:                  args.State,
		network:                args.Network,
		bootstrapComponents:    args.BootstrapComponents,
		statusComponents:       args.StatusComponents,
		requestedItemsHandler:  args.RequestedItemsHandler,
		whiteListHandler:       args.WhiteListHandler,
		whiteListerVerifiedTxs: args.WhiteListerVerifiedTxs,
		maxRating:              args.MaxRating,
		systemSCConfig:         args.SystemSCConfig,
		version:                args.Version,
		importStartHandler:     args.ImportStartHandler,
		workingDir:             args.WorkingDir,
		historyRepo:            args.HistoryRepo,
		epochNotifier:          args.CoreData.EpochNotifier(),
	}, nil
}

//TODO: Think if it would make sense here to create an array of closable interfaces

// Create will create and return a struct containing process components
func (pcf *processComponentsFactory) Create() (*processComponents, error) {
	currentEpochProvider, err := epochProviders.CreateCurrentEpochProvider(
		pcf.config,
		pcf.coreData.GenesisNodesSetup().GetRoundDuration(),
		pcf.coreData.GenesisTime().Unix(),
		pcf.prefConfigs.FullArchive,
	)
	if err != nil {
		return nil, err
	}

	pcf.epochNotifier.RegisterNotifyHandler(currentEpochProvider)

	fallbackHeaderValidator, err := fallback.NewFallbackHeaderValidator(
		pcf.data.Datapool().Headers(),
		pcf.coreData.InternalMarshalizer(),
		pcf.data.StorageService(),
	)
	if err != nil {
		return nil, err
	}

	argsHeaderSig := &headerCheck.ArgsHeaderSigVerifier{
		Marshalizer:             pcf.coreData.InternalMarshalizer(),
		Hasher:                  pcf.coreData.Hasher(),
		NodesCoordinator:        pcf.nodesCoordinator,
		MultiSigVerifier:        pcf.crypto.MultiSigner(),
		SingleSigVerifier:       pcf.crypto.BlockSigner(),
		KeyGen:                  pcf.crypto.BlockSignKeyGen(),
		FallbackHeaderValidator: fallbackHeaderValidator,
	}
	headerSigVerifier, err := headerCheck.NewHeaderSigVerifier(argsHeaderSig)
	if err != nil {
		return nil, err
	}

	resolversContainerFactory, err := pcf.newResolverContainerFactory(currentEpochProvider)
	if err != nil {
		return nil, err
	}

	resolversContainer, err := resolversContainerFactory.Create()
	if err != nil {
		return nil, err
	}

	resolversFinder, err := containers.NewResolversFinder(resolversContainer, pcf.bootstrapComponents.ShardCoordinator())
	if err != nil {
		return nil, err
	}

	requestHandler, err := requestHandlers.NewResolverRequestHandler(
		resolversFinder,
		pcf.requestedItemsHandler,
		pcf.whiteListHandler,
		common.MaxTxsToRequest,
		pcf.bootstrapComponents.ShardCoordinator().SelfId(),
		time.Second,
	)
	if err != nil {
		return nil, err
	}

	txLogsStorage := pcf.data.StorageService().GetStorer(dataRetriever.TxLogsUnit)

	if !pcf.config.LogsAndEvents.SaveInStorageEnabled && pcf.config.DbLookupExtensions.Enabled {
		log.Warn("processComponentsFactory.Create() node will save logs in storage because DbLookupExtensions is enabled")
	}

	saveLogsInStorage := pcf.config.LogsAndEvents.SaveInStorageEnabled || pcf.config.DbLookupExtensions.Enabled
	txLogsProcessor, err := transactionLog.NewTxLogProcessor(transactionLog.ArgTxLogProcessor{
		Storer:               txLogsStorage,
		Marshalizer:          pcf.coreData.InternalMarshalizer(),
		SaveInStorageEnabled: saveLogsInStorage,
	})
	if err != nil {
		return nil, err
	}

	pcf.txLogsProcessor = txLogsProcessor
	genesisBlocks, initialTxs, err := pcf.generateGenesisHeadersAndApplyInitialBalances()
	if err != nil {
		return nil, err
	}

	err = pcf.indexGenesisAccounts()
	if err != nil {
		log.Warn("cannot index genesis accounts", "error", err)
	}

	startEpochNum := pcf.bootstrapComponents.EpochBootstrapParams().Epoch()
	if startEpochNum == 0 {
		err = pcf.indexGenesisBlocks(genesisBlocks, initialTxs)
		if err != nil {
			return nil, err
		}
	}

	err = pcf.setGenesisHeader(genesisBlocks)
	if err != nil {
		return nil, err
	}

	validatorStatisticsProcessor, err := pcf.newValidatorStatisticsProcessor()
	if err != nil {
		return nil, err
	}

	cacheRefreshDuration := time.Duration(pcf.config.ValidatorStatistics.CacheRefreshIntervalInSec) * time.Second
	argVSP := peer.ArgValidatorsProvider{
		NodesCoordinator:                  pcf.nodesCoordinator,
		StartEpoch:                        startEpochNum,
		EpochStartEventNotifier:           pcf.coreData.EpochStartNotifierWithConfirm(),
		CacheRefreshIntervalDurationInSec: cacheRefreshDuration,
		ValidatorStatistics:               validatorStatisticsProcessor,
		MaxRating:                         pcf.maxRating,
		PubKeyConverter:                   pcf.coreData.ValidatorPubKeyConverter(),
	}

	validatorsProvider, err := peer.NewValidatorsProvider(argVSP)
	if err != nil {
		return nil, err
	}

	epochStartTrigger, err := pcf.newEpochStartTrigger(requestHandler)
	if err != nil {
		return nil, err
	}

	requestHandler.SetEpoch(epochStartTrigger.Epoch())

	err = dataRetriever.SetEpochHandlerToHdrResolver(resolversContainer, epochStartTrigger)
	if err != nil {
		return nil, err
	}

	validatorStatsRootHash, err := validatorStatisticsProcessor.RootHash()
	if err != nil {
		return nil, err
	}

	log.Debug("Validator stats created", "validatorStatsRootHash", validatorStatsRootHash)

	genesisBlock, ok := genesisBlocks[core.MetachainShardId]
	if !ok {
		return nil, errors.New("genesis meta block does not exist")
	}

	genesisMetaBlock, ok := genesisBlock.(data.MetaHeaderHandler)
	if !ok {
		return nil, errors.New("genesis meta block invalid")
	}

	err = genesisMetaBlock.SetValidatorStatsRootHash(validatorStatsRootHash)
	if err != nil {
		return nil, err
	}

	err = pcf.prepareGenesisBlock(genesisBlocks)
	if err != nil {
		return nil, err
	}

	bootStr := pcf.data.StorageService().GetStorer(dataRetriever.BootstrapUnit)
	bootStorer, err := bootstrapStorage.NewBootstrapStorer(pcf.coreData.InternalMarshalizer(), bootStr)
	if err != nil {
		return nil, err
	}

	argsHeaderValidator := block.ArgsHeaderValidator{
		Hasher:      pcf.coreData.Hasher(),
		Marshalizer: pcf.coreData.InternalMarshalizer(),
	}
	headerValidator, err := block.NewHeaderValidator(argsHeaderValidator)
	if err != nil {
		return nil, err
	}

	blockTracker, err := pcf.newBlockTracker(
		headerValidator,
		requestHandler,
		genesisBlocks,
	)
	if err != nil {
		return nil, err
	}

	mbsPoolsCleaner, err := poolsCleaner.NewMiniBlocksPoolsCleaner(
		pcf.data.Datapool().MiniBlocks(),
		pcf.coreData.RoundHandler(),
		pcf.bootstrapComponents.ShardCoordinator(),
	)
	if err != nil {
		return nil, err
	}

	mbsPoolsCleaner.StartCleaning()

	txsPoolsCleaner, err := poolsCleaner.NewTxsPoolsCleaner(
		pcf.coreData.AddressPubKeyConverter(),
		pcf.data.Datapool(),
		pcf.coreData.RoundHandler(),
		pcf.bootstrapComponents.ShardCoordinator(),
	)
	if err != nil {
		return nil, err
	}

	txsPoolsCleaner.StartCleaning()

	_, err = track.NewMiniBlockTrack(
		pcf.data.Datapool(),
		pcf.bootstrapComponents.ShardCoordinator(),
		pcf.whiteListHandler,
	)
	if err != nil {
		return nil, err
	}

	interceptorContainerFactory, blackListHandler, err := pcf.newInterceptorContainerFactory(
		headerSigVerifier,
		pcf.bootstrapComponents.HeaderIntegrityVerifier(),
		blockTracker,
		epochStartTrigger,
		requestHandler,
	)
	if err != nil {
		return nil, err
	}

	// TODO refactor all these factory calls
	interceptorsContainer, err := interceptorContainerFactory.Create()
	if err != nil {
		return nil, err
	}

	var pendingMiniBlocksHandler process.PendingMiniBlocksHandler
	pendingMiniBlocksHandler, err = pendingMb.NewNilPendingMiniBlocks()
	if err != nil {
		return nil, err
	}
	if pcf.bootstrapComponents.ShardCoordinator().SelfId() == core.MetachainShardId {
		pendingMiniBlocksHandler, err = pendingMb.NewPendingMiniBlocks()
		if err != nil {
			return nil, err
		}
	}

	forkDetector, err := pcf.newForkDetector(blackListHandler, blockTracker)
	if err != nil {
		return nil, err
	}

	vmOutputCacherConfig := storageFactory.GetCacherFromConfig(pcf.config.VMOutputCacher)
	vmOutputCacher, err := storageUnit.NewCache(vmOutputCacherConfig)
	if err != nil {
		return nil, err
	}

	txSimulatorProcessorArgs := &txsimulator.ArgsTxSimulator{
		AddressPubKeyConverter: pcf.coreData.AddressPubKeyConverter(),
		ShardCoordinator:       pcf.bootstrapComponents.ShardCoordinator(),
		VMOutputCacher:         vmOutputCacher,
		Hasher:                 pcf.coreData.Hasher(),
		Marshalizer:            pcf.coreData.InternalMarshalizer(),
	}

	scheduledTxsExecutionHandler, err := preprocess.NewScheduledTxsExecution(
		&disabled.TxProcessor{},
		&disabled.TxCoordinator{},
		pcf.data.StorageService().GetStorer(dataRetriever.ScheduledSCRsUnit),
		pcf.coreData.InternalMarshalizer(),
		pcf.coreData.Hasher(),
		pcf.bootstrapComponents.ShardCoordinator(),
	)
	if err != nil {
		return nil, err
	}

<<<<<<< HEAD
	esdtDataStorageArgs := vmcommonBuiltInFunctions.ArgsNewESDTDataStorage{
		Accounts:                pcf.state.AccountsAdapterAPI(),
		GlobalSettingsHandler:   disabled.NewDisabledGlobalSettingHandler(),
		Marshalizer:             pcf.coreData.InternalMarshalizer(),
		SaveToSystemEnableEpoch: pcf.epochConfig.EnableEpochs.OptimizeNFTStoreEnableEpoch,
		EpochNotifier:           pcf.coreData.EpochNotifier(),
		ShardCoordinator:        pcf.bootstrapComponents.ShardCoordinator(),
	}
	pcf.esdtNftStorage, err = vmcommonBuiltInFunctions.NewESDTDataStorage(esdtDataStorageArgs)
	if err != nil {
		return nil, err
	}

	blockProcessor, vmFactoryTxSimulator, err := pcf.newBlockProcessor(
=======
	blockProcessorComponents, err := pcf.newBlockProcessor(
>>>>>>> 607aa428
		requestHandler,
		forkDetector,
		epochStartTrigger,
		bootStorer,
		validatorStatisticsProcessor,
		headerValidator,
		blockTracker,
		pendingMiniBlocksHandler,
		txSimulatorProcessorArgs,
		pcf.coreData.ArwenChangeLocker(),
		scheduledTxsExecutionHandler,
	)
	if err != nil {
		return nil, err
	}

	conversionBase := 10
	genesisNodePrice, ok := big.NewInt(0).SetString(pcf.systemSCConfig.StakingSystemSCConfig.GenesisNodePrice, conversionBase)
	if !ok {
		return nil, errors.New("invalid genesis node price")
	}

	nodesSetupChecker, err := checking.NewNodesSetupChecker(
		pcf.accountsParser,
		genesisNodePrice,
		pcf.coreData.ValidatorPubKeyConverter(),
		pcf.crypto.BlockSignKeyGen(),
	)
	if err != nil {
		return nil, err
	}

	err = nodesSetupChecker.Check(pcf.coreData.GenesisNodesSetup().AllInitialNodes())
	if err != nil {
		return nil, err
	}

	// TODO: maybe move PeerShardMapper to network components
	peerShardMapper, err := pcf.prepareNetworkShardingCollector()
	if err != nil {
		return nil, err
	}

	txSimulator, err := txsimulator.NewTransactionSimulator(*txSimulatorProcessorArgs)
	if err != nil {
		return nil, err
	}

	observerBLSPrivateKey, observerBLSPublicKey := pcf.crypto.BlockSignKeyGen().GeneratePair()
	observerBLSPublicKeyBuff, err := observerBLSPublicKey.ToByteArray()
	if err != nil {
		return nil, fmt.Errorf("error generating observerBLSPublicKeyBuff, %w", err)
	} else {
		log.Debug("generated BLS private key for redundancy handler. This key will be used on heartbeat messages "+
			"if the node is in backup mode and the main node is active", "hex public key", observerBLSPublicKeyBuff)
	}

	nodeRedundancyArg := redundancy.ArgNodeRedundancy{
		RedundancyLevel:    pcf.prefConfigs.RedundancyLevel,
		Messenger:          pcf.network.NetworkMessenger(),
		ObserverPrivateKey: observerBLSPrivateKey,
	}
	nodeRedundancyHandler, err := redundancy.NewNodeRedundancy(nodeRedundancyArg)
	if err != nil {
		return nil, err
	}

	dataPacker, err := partitioning.NewSimpleDataPacker(pcf.coreData.InternalMarshalizer())
	if err != nil {
		return nil, err
	}
	args := txsSender.ArgsTxsSenderWithAccumulator{
		Marshaller:        pcf.coreData.InternalMarshalizer(),
		ShardCoordinator:  pcf.bootstrapComponents.ShardCoordinator(),
		NetworkMessenger:  pcf.network.NetworkMessenger(),
		AccumulatorConfig: pcf.config.Antiflood.TxAccumulator,
		DataPacker:        dataPacker,
	}
	txsSenderWithAccumulator, err := txsSender.NewTxsSenderWithAccumulator(args)
	if err != nil {
		return nil, err
	}

	return &processComponents{
		nodesCoordinator:             pcf.nodesCoordinator,
		shardCoordinator:             pcf.bootstrapComponents.ShardCoordinator(),
		interceptorsContainer:        interceptorsContainer,
		resolversFinder:              resolversFinder,
		roundHandler:                 pcf.coreData.RoundHandler(),
		forkDetector:                 forkDetector,
		blockProcessor:               blockProcessorComponents.blockProcessor,
		epochStartTrigger:            epochStartTrigger,
		epochStartNotifier:           pcf.coreData.EpochStartNotifierWithConfirm(),
		blackListHandler:             blackListHandler,
		bootStorer:                   bootStorer,
		headerSigVerifier:            headerSigVerifier,
		validatorsStatistics:         validatorStatisticsProcessor,
		validatorsProvider:           validatorsProvider,
		blockTracker:                 blockTracker,
		pendingMiniBlocksHandler:     pendingMiniBlocksHandler,
		requestHandler:               requestHandler,
		txLogsProcessor:              txLogsProcessor,
		headerConstructionValidator:  headerValidator,
		headerIntegrityVerifier:      pcf.bootstrapComponents.HeaderIntegrityVerifier(),
		peerShardMapper:              peerShardMapper,
		txSimulatorProcessor:         txSimulator,
		miniBlocksPoolCleaner:        mbsPoolsCleaner,
		txsPoolCleaner:               txsPoolsCleaner,
		fallbackHeaderValidator:      fallbackHeaderValidator,
		whiteListHandler:             pcf.whiteListHandler,
		whiteListerVerifiedTxs:       pcf.whiteListerVerifiedTxs,
		historyRepository:            pcf.historyRepo,
		importStartHandler:           pcf.importStartHandler,
		requestedItemsHandler:        pcf.requestedItemsHandler,
		importHandler:                pcf.importHandler,
		nodeRedundancyHandler:        nodeRedundancyHandler,
		currentEpochProvider:         currentEpochProvider,
		vmFactoryForTxSimulator:      blockProcessorComponents.vmFactoryForTxSimulate,
		vmFactoryForProcessing:       blockProcessorComponents.vmFactoryForProcessing,
		scheduledTxsExecutionHandler: scheduledTxsExecutionHandler,
<<<<<<< HEAD
		esdtDataStorageForApi:        pcf.esdtNftStorage,
=======
		txsSender:                    txsSenderWithAccumulator,
>>>>>>> 607aa428
	}, nil
}

func (pcf *processComponentsFactory) newValidatorStatisticsProcessor() (process.ValidatorStatisticsProcessor, error) {

	storageService := pcf.data.StorageService()

	var peerDataPool peer.DataPool = pcf.data.Datapool()
	if pcf.bootstrapComponents.ShardCoordinator().SelfId() < pcf.bootstrapComponents.ShardCoordinator().NumberOfShards() {
		peerDataPool = pcf.data.Datapool()
	}

	hardForkConfig := pcf.config.Hardfork
	ratingEnabledEpoch := uint32(0)
	if hardForkConfig.AfterHardFork {
		ratingEnabledEpoch = hardForkConfig.StartEpoch + hardForkConfig.ValidatorGracePeriodInEpochs
	}
	arguments := peer.ArgValidatorStatisticsProcessor{
		PeerAdapter:                          pcf.state.PeerAccounts(),
		PubkeyConv:                           pcf.coreData.ValidatorPubKeyConverter(),
		NodesCoordinator:                     pcf.nodesCoordinator,
		ShardCoordinator:                     pcf.bootstrapComponents.ShardCoordinator(),
		DataPool:                             peerDataPool,
		StorageService:                       storageService,
		Marshalizer:                          pcf.coreData.InternalMarshalizer(),
		Rater:                                pcf.coreData.Rater(),
		MaxComputableRounds:                  pcf.config.GeneralSettings.MaxComputableRounds,
		MaxConsecutiveRoundsOfRatingDecrease: pcf.config.GeneralSettings.MaxConsecutiveRoundsOfRatingDecrease,
		RewardsHandler:                       pcf.coreData.EconomicsData(),
		NodesSetup:                           pcf.coreData.GenesisNodesSetup(),
		RatingEnableEpoch:                    ratingEnabledEpoch,
		GenesisNonce:                         pcf.data.Blockchain().GetGenesisHeader().GetNonce(),
		EpochNotifier:                        pcf.coreData.EpochNotifier(),
		SwitchJailWaitingEnableEpoch:         pcf.epochConfig.EnableEpochs.SwitchJailWaitingEnableEpoch,
		BelowSignedThresholdEnableEpoch:      pcf.epochConfig.EnableEpochs.BelowSignedThresholdEnableEpoch,
		StakingV2EnableEpoch:                 pcf.epochConfig.EnableEpochs.StakingV2EnableEpoch,
		StopDecreasingValidatorRatingWhenStuckEnableEpoch: pcf.epochConfig.EnableEpochs.StopDecreasingValidatorRatingWhenStuckEnableEpoch,
	}

	validatorStatisticsProcessor, err := peer.NewValidatorStatisticsProcessor(arguments)
	if err != nil {
		return nil, err
	}

	return validatorStatisticsProcessor, nil
}

func (pcf *processComponentsFactory) newEpochStartTrigger(requestHandler epochStart.RequestHandler) (epochStart.TriggerHandler, error) {
	if pcf.bootstrapComponents.ShardCoordinator().SelfId() < pcf.bootstrapComponents.ShardCoordinator().NumberOfShards() {
		argsHeaderValidator := block.ArgsHeaderValidator{
			Hasher:      pcf.coreData.Hasher(),
			Marshalizer: pcf.coreData.InternalMarshalizer(),
		}
		headerValidator, err := block.NewHeaderValidator(argsHeaderValidator)
		if err != nil {
			return nil, err
		}

		argsPeerMiniBlockSyncer := shardchain.ArgPeerMiniBlockSyncer{
			MiniBlocksPool: pcf.data.Datapool().MiniBlocks(),
			Requesthandler: requestHandler,
		}

		peerMiniBlockSyncer, err := shardchain.NewPeerMiniBlockSyncer(argsPeerMiniBlockSyncer)
		if err != nil {
			return nil, err
		}

		argEpochStart := &shardchain.ArgsShardEpochStartTrigger{
			Marshalizer:          pcf.coreData.InternalMarshalizer(),
			Hasher:               pcf.coreData.Hasher(),
			HeaderValidator:      headerValidator,
			Uint64Converter:      pcf.coreData.Uint64ByteSliceConverter(),
			DataPool:             pcf.data.Datapool(),
			Storage:              pcf.data.StorageService(),
			RequestHandler:       requestHandler,
			Epoch:                pcf.bootstrapComponents.EpochBootstrapParams().Epoch(),
			EpochStartNotifier:   pcf.coreData.EpochStartNotifierWithConfirm(),
			Validity:             process.MetaBlockValidity,
			Finality:             process.BlockFinality,
			PeerMiniBlocksSyncer: peerMiniBlockSyncer,
			RoundHandler:         pcf.coreData.RoundHandler(),
			AppStatusHandler:     pcf.coreData.StatusHandler(),
		}
		epochStartTrigger, err := shardchain.NewEpochStartTrigger(argEpochStart)
		if err != nil {
			return nil, errors.New("error creating new start of epoch trigger" + err.Error())
		}

		return epochStartTrigger, nil
	}

	if pcf.bootstrapComponents.ShardCoordinator().SelfId() == core.MetachainShardId {
		argEpochStart := &metachain.ArgsNewMetaEpochStartTrigger{
			GenesisTime:        time.Unix(pcf.coreData.GenesisNodesSetup().GetStartTime(), 0),
			Settings:           &pcf.config.EpochStartConfig,
			Epoch:              pcf.bootstrapComponents.EpochBootstrapParams().Epoch(),
			EpochStartRound:    pcf.data.Blockchain().GetGenesisHeader().GetRound(),
			EpochStartNotifier: pcf.coreData.EpochStartNotifierWithConfirm(),
			Storage:            pcf.data.StorageService(),
			Marshalizer:        pcf.coreData.InternalMarshalizer(),
			Hasher:             pcf.coreData.Hasher(),
			AppStatusHandler:   pcf.coreData.StatusHandler(),
		}
		epochStartTrigger, err := metachain.NewEpochStartTrigger(argEpochStart)
		if err != nil {
			return nil, errors.New("error creating new start of epoch trigger" + err.Error())
		}

		return epochStartTrigger, nil
	}

	return nil, errors.New("error creating new start of epoch trigger because of invalid shard id")
}

func (pcf *processComponentsFactory) generateGenesisHeadersAndApplyInitialBalances() (map[uint32]data.HeaderHandler, map[uint32]*genesis.IndexingData, error) {
	genesisVmConfig := pcf.config.VirtualMachine.Execution
	conversionBase := 10
	genesisNodePrice, ok := big.NewInt(0).SetString(pcf.systemSCConfig.StakingSystemSCConfig.GenesisNodePrice, conversionBase)
	if !ok {
		return nil, nil, errors.New("invalid genesis node price")
	}

	arg := processGenesis.ArgsGenesisBlockCreator{
		Core:                 pcf.coreData,
		Data:                 pcf.data,
		GenesisTime:          uint64(pcf.coreData.GenesisNodesSetup().GetStartTime()),
		StartEpochNum:        pcf.bootstrapComponents.EpochBootstrapParams().Epoch(),
		Accounts:             pcf.state.AccountsAdapter(),
		InitialNodesSetup:    pcf.coreData.GenesisNodesSetup(),
		Economics:            pcf.coreData.EconomicsData(),
		ShardCoordinator:     pcf.bootstrapComponents.ShardCoordinator(),
		AccountsParser:       pcf.accountsParser,
		SmartContractParser:  pcf.smartContractParser,
		ValidatorAccounts:    pcf.state.PeerAccounts(),
		GasSchedule:          pcf.gasSchedule,
		VirtualMachineConfig: genesisVmConfig,
		TxLogsProcessor:      pcf.txLogsProcessor,
		HardForkConfig:       pcf.config.Hardfork,
		TrieStorageManagers:  pcf.state.TrieStorageManagers(),
		SystemSCConfig:       *pcf.systemSCConfig,
		ImportStartHandler:   pcf.importStartHandler,
		WorkingDir:           pcf.workingDir,
		BlockSignKeyGen:      pcf.crypto.BlockSignKeyGen(),
		GenesisString:        pcf.config.GeneralSettings.GenesisString,
		GenesisNodePrice:     genesisNodePrice,
		EpochConfig:          &pcf.epochConfig,
	}

	gbc, err := processGenesis.NewGenesisBlockCreator(arg)
	if err != nil {
		return nil, nil, err
	}
	pcf.importHandler = gbc.ImportHandler()

	genesisBlocks, err := gbc.CreateGenesisBlocks()
	if err != nil {
		return nil, nil, err
	}
	indexingData := gbc.GetIndexingData()

	return genesisBlocks, indexingData, nil
}

func (pcf *processComponentsFactory) indexGenesisAccounts() error {
	if !pcf.statusComponents.OutportHandler().HasDrivers() {
		return nil
	}

	rootHash, err := pcf.state.AccountsAdapter().RootHash()
	if err != nil {
		return err
	}

	leavesChannel, err := pcf.state.AccountsAdapter().GetAllLeaves(rootHash)
	if err != nil {
		return err
	}

	genesisAccounts := make(map[string]*indexer.AlteredAccount, 0)
	for leaf := range leavesChannel {
		userAccount, errUnmarshal := pcf.unmarshalUserAccount(leaf.Key(), leaf.Value())
		if errUnmarshal != nil {
			log.Debug("cannot unmarshal genesis user account. it may be a code leaf", "error", errUnmarshal)
			continue
		}

		encodedAddress := pcf.coreData.AddressPubKeyConverter().Encode(userAccount.AddressBytes())
		genesisAccounts[encodedAddress] = &indexer.AlteredAccount{
			Address: encodedAddress,
			Balance: userAccount.GetBalance().String(),
			Nonce:   userAccount.GetNonce(),
			Tokens:  nil,
		}
	}

	pcf.statusComponents.OutportHandler().SaveAccounts(uint64(pcf.coreData.GenesisNodesSetup().GetStartTime()), genesisAccounts)
	return nil
}

func (pcf *processComponentsFactory) unmarshalUserAccount(address []byte, userAccountsBytes []byte) (state.UserAccountHandler, error) {
	userAccount, err := state.NewUserAccount(address)
	if err != nil {
		return nil, err
	}
	err = pcf.coreData.InternalMarshalizer().Unmarshal(userAccount, userAccountsBytes)
	if err != nil {
		return nil, err
	}

	return userAccount, nil
}

func (pcf *processComponentsFactory) setGenesisHeader(genesisBlocks map[uint32]data.HeaderHandler) error {
	genesisBlock, ok := genesisBlocks[pcf.bootstrapComponents.ShardCoordinator().SelfId()]
	if !ok {
		return errors.New("genesis block does not exist")
	}

	err := pcf.data.Blockchain().SetGenesisHeader(genesisBlock)
	if err != nil {
		return err
	}

	return nil
}

func (pcf *processComponentsFactory) prepareGenesisBlock(genesisBlocks map[uint32]data.HeaderHandler) error {
	genesisBlock, ok := genesisBlocks[pcf.bootstrapComponents.ShardCoordinator().SelfId()]
	if !ok {
		return errors.New("genesis block does not exist")
	}

	genesisBlockHash, err := core.CalculateHash(pcf.coreData.InternalMarshalizer(), pcf.coreData.Hasher(), genesisBlock)
	if err != nil {
		return err
	}

	err = pcf.data.Blockchain().SetGenesisHeader(genesisBlock)
	if err != nil {
		return err
	}

	pcf.data.Blockchain().SetGenesisHeaderHash(genesisBlockHash)

	marshalledBlock, err := pcf.coreData.InternalMarshalizer().Marshal(genesisBlock)
	if err != nil {
		return err
	}

	nonceToByteSlice := pcf.coreData.Uint64ByteSliceConverter().ToByteSlice(genesisBlock.GetNonce())
	if pcf.bootstrapComponents.ShardCoordinator().SelfId() == core.MetachainShardId {
		pcf.saveMetaBlock(genesisBlockHash, marshalledBlock, nonceToByteSlice)
	} else {
		pcf.saveShardBlock(genesisBlockHash, marshalledBlock, nonceToByteSlice, genesisBlock.GetShardID())
	}

	return nil
}

func (pcf *processComponentsFactory) saveMetaBlock(genesisBlockHash []byte, marshalledBlock []byte, nonceToByteSlice []byte) {
	errNotCritical := pcf.data.StorageService().Put(dataRetriever.MetaBlockUnit, genesisBlockHash, marshalledBlock)
	if errNotCritical != nil {
		log.Error("error storing genesis metablock", "error", errNotCritical.Error())
	}
	errNotCritical = pcf.data.StorageService().Put(dataRetriever.MetaHdrNonceHashDataUnit, nonceToByteSlice, genesisBlockHash)
	if errNotCritical != nil {
		log.Error("error storing genesis metablock (nonce-hash)", "error", errNotCritical.Error())
	}
}

func (pcf *processComponentsFactory) saveShardBlock(genesisBlockHash []byte, marshalledBlock []byte, nonceToByteSlice []byte, shardID uint32) {
	errNotCritical := pcf.data.StorageService().Put(dataRetriever.BlockHeaderUnit, genesisBlockHash, marshalledBlock)
	if errNotCritical != nil {
		log.Error("error storing genesis shardblock", "error", errNotCritical.Error())
	}

	hdrNonceHashDataUnit := dataRetriever.ShardHdrNonceHashDataUnit + dataRetriever.UnitType(shardID)
	errNotCritical = pcf.data.StorageService().Put(hdrNonceHashDataUnit, nonceToByteSlice, genesisBlockHash)
	if errNotCritical != nil {
		log.Error("error storing genesis shard header (nonce-hash)", "error", errNotCritical.Error())
	}
}

func getGenesisBlockForShard(miniBlocks []*dataBlock.MiniBlock, shardId uint32) *dataBlock.Body {
	var indexMiniBlocks = make([]*dataBlock.MiniBlock, 0)

	for _, miniBlock := range miniBlocks {
		if miniBlock.GetSenderShardID() == shardId ||
			miniBlock.GetReceiverShardID() == shardId {
			indexMiniBlocks = append(indexMiniBlocks, miniBlock)
		}
	}

	genesisMiniBlocks := &dataBlock.Body{
		MiniBlocks: indexMiniBlocks,
	}

	return genesisMiniBlocks
}

func (pcf *processComponentsFactory) indexGenesisBlocks(genesisBlocks map[uint32]data.HeaderHandler, initialIndexingData map[uint32]*genesis.IndexingData) error {
	currentShardId := pcf.bootstrapComponents.ShardCoordinator().SelfId()
	originalGenesisBlockHeader := genesisBlocks[currentShardId]
	genesisBlockHeader := originalGenesisBlockHeader.ShallowClone()

	genesisBlockHash, err := core.CalculateHash(pcf.coreData.InternalMarshalizer(), pcf.coreData.Hasher(), genesisBlockHeader)
	if err != nil {
		return err
	}

	if pcf.statusComponents.OutportHandler().HasDrivers() {
		log.Info("indexGenesisBlocks(): indexer.SaveBlock", "hash", genesisBlockHash)

		miniBlocks, txsPoolPerShard, errGenerate := pcf.accountsParser.GenerateInitialTransactions(pcf.bootstrapComponents.ShardCoordinator(), initialIndexingData)
		if errGenerate != nil {
			return errGenerate
		}

		_ = genesisBlockHeader.SetTxCount(uint32(len(txsPoolPerShard[currentShardId].Txs)))

		genesisBody := getGenesisBlockForShard(miniBlocks, currentShardId)

		arg := &indexer.ArgsSaveBlockData{
			HeaderHash: genesisBlockHash,
			Body:       genesisBody,
			Header:     genesisBlockHeader,
			HeaderGasConsumption: indexer.HeaderGasConsumption{
				GasProvided:    0,
				GasRefunded:    0,
				GasPenalized:   0,
				MaxGasPerBlock: pcf.coreData.EconomicsData().MaxGasLimitPerBlock(currentShardId),
			},
			TransactionsPool: txsPoolPerShard[currentShardId],
		}
		pcf.statusComponents.OutportHandler().SaveBlock(arg)
	}

	log.Info("indexGenesisBlocks(): historyRepo.RecordBlock", "shardID", currentShardId, "hash", genesisBlockHash)
	// TODO: save also genesis body transactions into node storage
	err = pcf.historyRepo.RecordBlock(genesisBlockHash, genesisBlockHeader, &dataBlock.Body{}, nil, nil, nil)
	if err != nil {
		return err
	}

	nonceByHashDataUnit := dataRetriever.GetHdrNonceHashDataUnit(currentShardId)
	nonceAsBytes := pcf.coreData.Uint64ByteSliceConverter().ToByteSlice(genesisBlockHeader.GetNonce())
	err = pcf.data.StorageService().Put(nonceByHashDataUnit, nonceAsBytes, genesisBlockHash)
	if err != nil {
		return err
	}

	return nil
}

func (pcf *processComponentsFactory) newBlockTracker(
	headerValidator process.HeaderConstructionValidator,
	requestHandler process.RequestHandler,
	genesisBlocks map[uint32]data.HeaderHandler,
) (process.BlockTracker, error) {
	argBaseTracker := track.ArgBaseTracker{
		Hasher:           pcf.coreData.Hasher(),
		HeaderValidator:  headerValidator,
		Marshalizer:      pcf.coreData.InternalMarshalizer(),
		RequestHandler:   requestHandler,
		RoundHandler:     pcf.coreData.RoundHandler(),
		ShardCoordinator: pcf.bootstrapComponents.ShardCoordinator(),
		Store:            pcf.data.StorageService(),
		StartHeaders:     genesisBlocks,
		PoolsHolder:      pcf.data.Datapool(),
		WhitelistHandler: pcf.whiteListHandler,
		FeeHandler:       pcf.coreData.EconomicsData(),
	}

	if pcf.bootstrapComponents.ShardCoordinator().SelfId() < pcf.bootstrapComponents.ShardCoordinator().NumberOfShards() {
		arguments := track.ArgShardTracker{
			ArgBaseTracker: argBaseTracker,
		}

		return track.NewShardBlockTrack(arguments)
	}

	if pcf.bootstrapComponents.ShardCoordinator().SelfId() == core.MetachainShardId {
		arguments := track.ArgMetaTracker{
			ArgBaseTracker: argBaseTracker,
		}

		return track.NewMetaBlockTrack(arguments)
	}

	return nil, errors.New("could not create block tracker")
}

// -- Resolvers container Factory begin
func (pcf *processComponentsFactory) newResolverContainerFactory(
	currentEpochProvider dataRetriever.CurrentNetworkEpochProviderHandler,
) (dataRetriever.ResolversContainerFactory, error) {

	if pcf.importDBConfig.IsImportDBMode {
		log.Debug("starting with storage resolvers", "path", pcf.importDBConfig.ImportDBWorkingDir)
		return pcf.newStorageResolver()
	}
	if pcf.bootstrapComponents.ShardCoordinator().SelfId() < pcf.bootstrapComponents.ShardCoordinator().NumberOfShards() {
		return pcf.newShardResolverContainerFactory(currentEpochProvider)
	}
	if pcf.bootstrapComponents.ShardCoordinator().SelfId() == core.MetachainShardId {
		return pcf.newMetaResolverContainerFactory(currentEpochProvider)
	}

	return nil, errors.New("could not create interceptor and resolver container factory")
}

func (pcf *processComponentsFactory) newShardResolverContainerFactory(
	currentEpochProvider dataRetriever.CurrentNetworkEpochProviderHandler,
) (dataRetriever.ResolversContainerFactory, error) {

	dataPacker, err := partitioning.NewSimpleDataPacker(pcf.coreData.InternalMarshalizer())
	if err != nil {
		return nil, err
	}

	resolversContainerFactoryArgs := resolverscontainer.FactoryArgs{
		ShardCoordinator:            pcf.bootstrapComponents.ShardCoordinator(),
		Messenger:                   pcf.network.NetworkMessenger(),
		Store:                       pcf.data.StorageService(),
		Marshalizer:                 pcf.coreData.InternalMarshalizer(),
		DataPools:                   pcf.data.Datapool(),
		Uint64ByteSliceConverter:    pcf.coreData.Uint64ByteSliceConverter(),
		DataPacker:                  dataPacker,
		TriesContainer:              pcf.state.TriesContainer(),
		SizeCheckDelta:              pcf.config.Marshalizer.SizeCheckDelta,
		InputAntifloodHandler:       pcf.network.InputAntiFloodHandler(),
		OutputAntifloodHandler:      pcf.network.OutputAntiFloodHandler(),
		NumConcurrentResolvingJobs:  pcf.config.Antiflood.NumConcurrentResolverJobs,
		IsFullHistoryNode:           pcf.prefConfigs.FullArchive,
		CurrentNetworkEpochProvider: currentEpochProvider,
		ResolverConfig:              pcf.config.Resolvers,
		PreferredPeersHolder:        pcf.network.PreferredPeersHolderHandler(),
	}
	resolversContainerFactory, err := resolverscontainer.NewShardResolversContainerFactory(resolversContainerFactoryArgs)
	if err != nil {
		return nil, err
	}

	return resolversContainerFactory, nil
}

func (pcf *processComponentsFactory) newMetaResolverContainerFactory(
	currentEpochProvider dataRetriever.CurrentNetworkEpochProviderHandler,
) (dataRetriever.ResolversContainerFactory, error) {

	dataPacker, err := partitioning.NewSimpleDataPacker(pcf.coreData.InternalMarshalizer())
	if err != nil {
		return nil, err
	}

	resolversContainerFactoryArgs := resolverscontainer.FactoryArgs{
		ShardCoordinator:            pcf.bootstrapComponents.ShardCoordinator(),
		Messenger:                   pcf.network.NetworkMessenger(),
		Store:                       pcf.data.StorageService(),
		Marshalizer:                 pcf.coreData.InternalMarshalizer(),
		DataPools:                   pcf.data.Datapool(),
		Uint64ByteSliceConverter:    pcf.coreData.Uint64ByteSliceConverter(),
		DataPacker:                  dataPacker,
		TriesContainer:              pcf.state.TriesContainer(),
		SizeCheckDelta:              pcf.config.Marshalizer.SizeCheckDelta,
		InputAntifloodHandler:       pcf.network.InputAntiFloodHandler(),
		OutputAntifloodHandler:      pcf.network.OutputAntiFloodHandler(),
		NumConcurrentResolvingJobs:  pcf.config.Antiflood.NumConcurrentResolverJobs,
		IsFullHistoryNode:           pcf.prefConfigs.FullArchive,
		CurrentNetworkEpochProvider: currentEpochProvider,
		ResolverConfig:              pcf.config.Resolvers,
		PreferredPeersHolder:        pcf.network.PreferredPeersHolderHandler(),
	}
	resolversContainerFactory, err := resolverscontainer.NewMetaResolversContainerFactory(resolversContainerFactoryArgs)
	if err != nil {
		return nil, err
	}
	return resolversContainerFactory, nil
}

func (pcf *processComponentsFactory) newInterceptorContainerFactory(
	headerSigVerifier process.InterceptedHeaderSigVerifier,
	headerIntegrityVerifier factory.HeaderIntegrityVerifierHandler,
	validityAttester process.ValidityAttester,
	epochStartTrigger process.EpochStartTriggerHandler,
	requestHandler process.RequestHandler,
) (process.InterceptorsContainerFactory, process.TimeCacher, error) {
	if pcf.bootstrapComponents.ShardCoordinator().SelfId() < pcf.bootstrapComponents.ShardCoordinator().NumberOfShards() {
		return pcf.newShardInterceptorContainerFactory(
			headerSigVerifier,
			headerIntegrityVerifier,
			validityAttester,
			epochStartTrigger,
			requestHandler,
		)
	}
	if pcf.bootstrapComponents.ShardCoordinator().SelfId() == core.MetachainShardId {
		return pcf.newMetaInterceptorContainerFactory(
			headerSigVerifier,
			headerIntegrityVerifier,
			validityAttester,
			epochStartTrigger,
			requestHandler,
		)
	}

	return nil, nil, errors.New("could not create interceptor container factory")
}

func (pcf *processComponentsFactory) newStorageResolver() (dataRetriever.ResolversContainerFactory, error) {
	pathManager, err := storageFactory.CreatePathManager(
		storageFactory.ArgCreatePathManager{
			WorkingDir: pcf.importDBConfig.ImportDBWorkingDir,
			ChainID:    pcf.coreData.ChainID(),
		},
	)
	if err != nil {
		return nil, err
	}

	manualEpochStartNotifier := notifier.NewManualEpochStartNotifier()
	defer func() {
		// we need to call this after we wired all the notified components
		if pcf.importDBConfig.IsImportDBMode {
			manualEpochStartNotifier.NewEpoch(pcf.bootstrapComponents.EpochBootstrapParams().Epoch() + 1)
		}
	}()

	storageServiceCreator, err := storageFactory.NewStorageServiceFactory(
		&pcf.config,
		&pcf.prefConfigs,
		pcf.bootstrapComponents.ShardCoordinator(),
		pathManager,
		manualEpochStartNotifier,
		pcf.coreData.NodeTypeProvider(),
		pcf.bootstrapComponents.EpochBootstrapParams().Epoch(),
		false,
	)
	if err != nil {
		return nil, err
	}

	if pcf.bootstrapComponents.ShardCoordinator().SelfId() == core.MetachainShardId {
		store, errStore := storageServiceCreator.CreateForMeta()
		if errStore != nil {
			return nil, errStore
		}

		return pcf.createStorageResolversForMeta(
			store,
			manualEpochStartNotifier,
		)
	}

	store, err := storageServiceCreator.CreateForShard()
	if err != nil {
		return nil, err
	}

	return pcf.createStorageResolversForShard(
		store,
		manualEpochStartNotifier,
	)
}

func (pcf *processComponentsFactory) createStorageResolversForMeta(
	store dataRetriever.StorageService,
	manualEpochStartNotifier dataRetriever.ManualEpochStartNotifier,
) (dataRetriever.ResolversContainerFactory, error) {
	dataPacker, err := partitioning.NewSimpleDataPacker(pcf.coreData.InternalMarshalizer())
	if err != nil {
		return nil, err
	}

	resolversContainerFactoryArgs := storageResolversContainers.FactoryArgs{
		GeneralConfig:              pcf.config,
		ShardIDForTries:            pcf.importDBConfig.ImportDBTargetShardID,
		ChainID:                    pcf.coreData.ChainID(),
		WorkingDirectory:           pcf.importDBConfig.ImportDBWorkingDir,
		Hasher:                     pcf.coreData.Hasher(),
		ShardCoordinator:           pcf.bootstrapComponents.ShardCoordinator(),
		Messenger:                  pcf.network.NetworkMessenger(),
		Store:                      store,
		Marshalizer:                pcf.coreData.InternalMarshalizer(),
		Uint64ByteSliceConverter:   pcf.coreData.Uint64ByteSliceConverter(),
		DataPacker:                 dataPacker,
		ManualEpochStartNotifier:   manualEpochStartNotifier,
		ChanGracefullyClose:        pcf.coreData.ChanStopNodeProcess(),
		DisableOldTrieStorageEpoch: pcf.epochConfig.EnableEpochs.DisableOldTrieStorageEpoch,
		EpochNotifier:              pcf.epochNotifier,
	}
	resolversContainerFactory, err := storageResolversContainers.NewMetaResolversContainerFactory(resolversContainerFactoryArgs)
	if err != nil {
		return nil, err
	}

	return resolversContainerFactory, nil
}

func (pcf *processComponentsFactory) createStorageResolversForShard(
	store dataRetriever.StorageService,
	manualEpochStartNotifier dataRetriever.ManualEpochStartNotifier,
) (dataRetriever.ResolversContainerFactory, error) {
	dataPacker, err := partitioning.NewSimpleDataPacker(pcf.coreData.InternalMarshalizer())
	if err != nil {
		return nil, err
	}

	resolversContainerFactoryArgs := storageResolversContainers.FactoryArgs{
		GeneralConfig:              pcf.config,
		ShardIDForTries:            pcf.importDBConfig.ImportDBTargetShardID,
		ChainID:                    pcf.coreData.ChainID(),
		WorkingDirectory:           pcf.importDBConfig.ImportDBWorkingDir,
		Hasher:                     pcf.coreData.Hasher(),
		ShardCoordinator:           pcf.bootstrapComponents.ShardCoordinator(),
		Messenger:                  pcf.network.NetworkMessenger(),
		Store:                      store,
		Marshalizer:                pcf.coreData.InternalMarshalizer(),
		Uint64ByteSliceConverter:   pcf.coreData.Uint64ByteSliceConverter(),
		DataPacker:                 dataPacker,
		ManualEpochStartNotifier:   manualEpochStartNotifier,
		ChanGracefullyClose:        pcf.coreData.ChanStopNodeProcess(),
		DisableOldTrieStorageEpoch: pcf.epochConfig.EnableEpochs.DisableOldTrieStorageEpoch,
		EpochNotifier:              pcf.epochNotifier,
	}
	resolversContainerFactory, err := storageResolversContainers.NewShardResolversContainerFactory(resolversContainerFactoryArgs)
	if err != nil {
		return nil, err
	}

	return resolversContainerFactory, nil
}

func (pcf *processComponentsFactory) newShardInterceptorContainerFactory(
	headerSigVerifier process.InterceptedHeaderSigVerifier,
	headerIntegrityVerifier factory.HeaderIntegrityVerifierHandler,
	validityAttester process.ValidityAttester,
	epochStartTrigger process.EpochStartTriggerHandler,
	requestHandler process.RequestHandler,
) (process.InterceptorsContainerFactory, process.TimeCacher, error) {
	headerBlackList := timecache.NewTimeCache(timeSpanForBadHeaders)
	shardInterceptorsContainerFactoryArgs := interceptorscontainer.CommonInterceptorsContainerFactoryArgs{
		CoreComponents:            pcf.coreData,
		CryptoComponents:          pcf.crypto,
		Accounts:                  pcf.state.AccountsAdapter(),
		ShardCoordinator:          pcf.bootstrapComponents.ShardCoordinator(),
		NodesCoordinator:          pcf.nodesCoordinator,
		Messenger:                 pcf.network.NetworkMessenger(),
		Store:                     pcf.data.StorageService(),
		DataPool:                  pcf.data.Datapool(),
		MaxTxNonceDeltaAllowed:    common.MaxTxNonceDeltaAllowed,
		TxFeeHandler:              pcf.coreData.EconomicsData(),
		BlockBlackList:            headerBlackList,
		HeaderSigVerifier:         headerSigVerifier,
		HeaderIntegrityVerifier:   headerIntegrityVerifier,
		ValidityAttester:          validityAttester,
		EpochStartTrigger:         epochStartTrigger,
		WhiteListHandler:          pcf.whiteListHandler,
		WhiteListerVerifiedTxs:    pcf.whiteListerVerifiedTxs,
		AntifloodHandler:          pcf.network.InputAntiFloodHandler(),
		ArgumentsParser:           smartContract.NewArgumentParser(),
		SizeCheckDelta:            pcf.config.Marshalizer.SizeCheckDelta,
		EnableSignTxWithHashEpoch: pcf.epochConfig.EnableEpochs.TransactionSignedWithTxHashEnableEpoch,
		PreferredPeersHolder:      pcf.network.PreferredPeersHolderHandler(),
		RequestHandler:            requestHandler,
	}
	log.Debug("shardInterceptor: enable epoch for transaction signed with tx hash", "epoch", shardInterceptorsContainerFactoryArgs.EnableSignTxWithHashEpoch)

	interceptorContainerFactory, err := interceptorscontainer.NewShardInterceptorsContainerFactory(shardInterceptorsContainerFactoryArgs)
	if err != nil {
		return nil, nil, err
	}

	return interceptorContainerFactory, headerBlackList, nil
}

func (pcf *processComponentsFactory) newMetaInterceptorContainerFactory(
	headerSigVerifier process.InterceptedHeaderSigVerifier,
	headerIntegrityVerifier factory.HeaderIntegrityVerifierHandler,
	validityAttester process.ValidityAttester,
	epochStartTrigger process.EpochStartTriggerHandler,
	requestHandler process.RequestHandler,
) (process.InterceptorsContainerFactory, process.TimeCacher, error) {
	headerBlackList := timecache.NewTimeCache(timeSpanForBadHeaders)
	metaInterceptorsContainerFactoryArgs := interceptorscontainer.CommonInterceptorsContainerFactoryArgs{
		CoreComponents:            pcf.coreData,
		CryptoComponents:          pcf.crypto,
		ShardCoordinator:          pcf.bootstrapComponents.ShardCoordinator(),
		NodesCoordinator:          pcf.nodesCoordinator,
		Messenger:                 pcf.network.NetworkMessenger(),
		Store:                     pcf.data.StorageService(),
		DataPool:                  pcf.data.Datapool(),
		Accounts:                  pcf.state.AccountsAdapter(),
		MaxTxNonceDeltaAllowed:    common.MaxTxNonceDeltaAllowed,
		TxFeeHandler:              pcf.coreData.EconomicsData(),
		BlockBlackList:            headerBlackList,
		HeaderSigVerifier:         headerSigVerifier,
		HeaderIntegrityVerifier:   headerIntegrityVerifier,
		ValidityAttester:          validityAttester,
		EpochStartTrigger:         epochStartTrigger,
		WhiteListHandler:          pcf.whiteListHandler,
		WhiteListerVerifiedTxs:    pcf.whiteListerVerifiedTxs,
		AntifloodHandler:          pcf.network.InputAntiFloodHandler(),
		ArgumentsParser:           smartContract.NewArgumentParser(),
		SizeCheckDelta:            pcf.config.Marshalizer.SizeCheckDelta,
		EnableSignTxWithHashEpoch: pcf.epochConfig.EnableEpochs.TransactionSignedWithTxHashEnableEpoch,
		PreferredPeersHolder:      pcf.network.PreferredPeersHolderHandler(),
		RequestHandler:            requestHandler,
	}
	log.Debug("metaInterceptor: enable epoch for transaction signed with tx hash", "epoch", metaInterceptorsContainerFactoryArgs.EnableSignTxWithHashEpoch)

	interceptorContainerFactory, err := interceptorscontainer.NewMetaInterceptorsContainerFactory(metaInterceptorsContainerFactoryArgs)
	if err != nil {
		return nil, nil, err
	}

	return interceptorContainerFactory, headerBlackList, nil
}

func (pcf *processComponentsFactory) newForkDetector(
	headerBlackList process.TimeCacher,
	blockTracker process.BlockTracker,
) (process.ForkDetector, error) {
	if pcf.bootstrapComponents.ShardCoordinator().SelfId() < pcf.bootstrapComponents.ShardCoordinator().NumberOfShards() {
		return sync.NewShardForkDetector(pcf.coreData.RoundHandler(), headerBlackList, blockTracker, pcf.coreData.GenesisNodesSetup().GetStartTime())
	}
	if pcf.bootstrapComponents.ShardCoordinator().SelfId() == core.MetachainShardId {
		return sync.NewMetaForkDetector(pcf.coreData.RoundHandler(), headerBlackList, blockTracker, pcf.coreData.GenesisNodesSetup().GetStartTime())
	}

	return nil, errors.New("could not create fork detector")
}

// PrepareNetworkShardingCollector will create the network sharding collector and apply it to the network messenger
func (pcf *processComponentsFactory) prepareNetworkShardingCollector() (*networksharding.PeerShardMapper, error) {
	networkShardingCollector, err := createNetworkShardingCollector(
		&pcf.config,
		pcf.nodesCoordinator,
		pcf.coreData.EpochStartNotifierWithConfirm(),
		pcf.network.PreferredPeersHolderHandler(),
		pcf.bootstrapComponents.EpochBootstrapParams().Epoch(),
	)
	if err != nil {
		return nil, err
	}

	localID := pcf.network.NetworkMessenger().ID()
	networkShardingCollector.UpdatePeerIDInfo(localID, pcf.crypto.PublicKeyBytes(), pcf.bootstrapComponents.ShardCoordinator().SelfId())

	err = pcf.network.NetworkMessenger().SetPeerShardResolver(networkShardingCollector)
	if err != nil {
		return nil, err
	}

	err = pcf.network.InputAntiFloodHandler().SetPeerValidatorMapper(networkShardingCollector)
	if err != nil {
		return nil, err
	}

	return networkShardingCollector, nil
}

func createNetworkShardingCollector(
	config *config.Config,
	nodesCoordinator nodesCoordinator.NodesCoordinator,
	epochStartRegistrationHandler epochStart.RegistrationHandler,
	preferredPeersHolder PreferredPeersHolderHandler,
	epochStart uint32,
) (*networksharding.PeerShardMapper, error) {

	cacheConfig := config.PublicKeyPeerId
	cachePkPid, err := createCache(cacheConfig)
	if err != nil {
		return nil, err
	}

	cacheConfig = config.PublicKeyShardId
	cachePkShardID, err := createCache(cacheConfig)
	if err != nil {
		return nil, err
	}

	cacheConfig = config.PeerIdShardId
	cachePidShardID, err := createCache(cacheConfig)
	if err != nil {
		return nil, err
	}

	arg := networksharding.ArgPeerShardMapper{
		PeerIdPkCache:         cachePkPid,
		FallbackPkShardCache:  cachePkShardID,
		FallbackPidShardCache: cachePidShardID,
		NodesCoordinator:      nodesCoordinator,
		PreferredPeersHolder:  preferredPeersHolder,
		StartEpoch:            epochStart,
	}
	psm, err := networksharding.NewPeerShardMapper(arg)
	if err != nil {
		return nil, err
	}

	epochStartRegistrationHandler.RegisterHandler(psm)

	return psm, nil
}

func createCache(cacheConfig config.CacheConfig) (storage.Cacher, error) {
	return storageUnit.NewCache(storageFactory.GetCacherFromConfig(cacheConfig))
}

func checkProcessComponentsArgs(args ProcessComponentsFactoryArgs) error {
	baseErrMessage := "error creating process components"
	if check.IfNil(args.AccountsParser) {
		return fmt.Errorf("%s: %w", baseErrMessage, errErd.ErrNilAccountsParser)
	}
	if check.IfNil(args.SmartContractParser) {
		return fmt.Errorf("%s: %w", baseErrMessage, errErd.ErrNilSmartContractParser)
	}
	if args.GasSchedule == nil {
		return fmt.Errorf("%s: %w", baseErrMessage, errErd.ErrNilGasSchedule)
	}
	if check.IfNil(args.NodesCoordinator) {
		return fmt.Errorf("%s: %w", baseErrMessage, errErd.ErrNilNodesCoordinator)
	}
	if check.IfNil(args.Data) {
		return fmt.Errorf("%s: %w", baseErrMessage, errErd.ErrNilDataComponentsHolder)
	}
	if check.IfNil(args.CoreData) {
		return fmt.Errorf("%s: %w", baseErrMessage, errErd.ErrNilCoreComponentsHolder)
	}
	if args.CoreData.EconomicsData() == nil {
		return fmt.Errorf("%s: %w", baseErrMessage, errErd.ErrNilEconomicsData)
	}
	if check.IfNil(args.CoreData.RoundHandler()) {
		return fmt.Errorf("%s: %w", baseErrMessage, errErd.ErrNilRoundHandler)
	}
	if check.IfNil(args.Crypto) {
		return fmt.Errorf("%s: %w", baseErrMessage, errErd.ErrNilCryptoComponentsHolder)
	}
	if check.IfNil(args.State) {
		return fmt.Errorf("%s: %w", baseErrMessage, errErd.ErrNilStateComponentsHolder)
	}
	if check.IfNil(args.Network) {
		return fmt.Errorf("%s: %w", baseErrMessage, errErd.ErrNilNetworkComponentsHolder)
	}
	if check.IfNil(args.RequestedItemsHandler) {
		return fmt.Errorf("%s: %w", baseErrMessage, errErd.ErrNilRequestedItemHandler)
	}
	if check.IfNil(args.WhiteListHandler) {
		return fmt.Errorf("%s: %w", baseErrMessage, errErd.ErrNilWhiteListHandler)
	}
	if check.IfNil(args.WhiteListerVerifiedTxs) {
		return fmt.Errorf("%s: %w", baseErrMessage, errErd.ErrNilWhiteListVerifiedTxs)
	}
	if check.IfNil(args.CoreData.EpochStartNotifierWithConfirm()) {
		return fmt.Errorf("%s: %w", baseErrMessage, errErd.ErrNilEpochStartNotifier)
	}
	if check.IfNil(args.CoreData.Rater()) {
		return fmt.Errorf("%s: %w", baseErrMessage, errErd.ErrNilRater)
	}
	if check.IfNil(args.CoreData.RatingsData()) {
		return fmt.Errorf("%s: %w", baseErrMessage, errErd.ErrNilRatingData)
	}
	if check.IfNil(args.CoreData.ValidatorPubKeyConverter()) {
		return fmt.Errorf("%s: %w", baseErrMessage, errErd.ErrNilPubKeyConverter)
	}
	if args.SystemSCConfig == nil {
		return fmt.Errorf("%s: %w", baseErrMessage, errErd.ErrNilSystemSCConfig)
	}
	if check.IfNil(args.CoreData.EpochNotifier()) {
		return fmt.Errorf("%s: %w", baseErrMessage, errErd.ErrNilEpochNotifier)
	}
	if check.IfNil(args.BootstrapComponents) {
		return fmt.Errorf("%s: %w", baseErrMessage, errErd.ErrNilBootstrapComponentsHolder)
	}
	if check.IfNil(args.BootstrapComponents.ShardCoordinator()) {
		return fmt.Errorf("%s: %w", baseErrMessage, errErd.ErrNilShardCoordinator)
	}
	if check.IfNil(args.StatusComponents) {
		return fmt.Errorf("%s: %w", baseErrMessage, errErd.ErrNilStatusComponentsHolder)
	}

	return nil
}

// Close closes all underlying components that need closing
func (pc *processComponents) Close() error {
	if !check.IfNil(pc.blockProcessor) {
		log.LogIfError(pc.blockProcessor.Close())
	}
	if !check.IfNil(pc.validatorsProvider) {
		log.LogIfError(pc.validatorsProvider.Close())
	}
	if !check.IfNil(pc.miniBlocksPoolCleaner) {
		log.LogIfError(pc.miniBlocksPoolCleaner.Close())
	}
	if !check.IfNil(pc.txsPoolCleaner) {
		log.LogIfError(pc.txsPoolCleaner.Close())
	}
	if !check.IfNil(pc.epochStartTrigger) {
		log.LogIfError(pc.epochStartTrigger.Close())
	}
	if !check.IfNil(pc.importHandler) {
		log.LogIfError(pc.importHandler.Close())
	}
	if !check.IfNil(pc.interceptorsContainer) {
		log.LogIfError(pc.interceptorsContainer.Close())
	}
	if !check.IfNil(pc.vmFactoryForTxSimulator) {
		log.LogIfError(pc.vmFactoryForTxSimulator.Close())
	}
	if !check.IfNil(pc.vmFactoryForProcessing) {
		log.LogIfError(pc.vmFactoryForProcessing.Close())
	}
	if !check.IfNil(pc.txsSender) {
		log.LogIfError(pc.txsSender.Close())
	}

	return nil
}<|MERGE_RESOLUTION|>--- conflicted
+++ resolved
@@ -106,11 +106,8 @@
 	vmFactoryForTxSimulator      process.VirtualMachinesContainerFactory
 	vmFactoryForProcessing       process.VirtualMachinesContainerFactory
 	scheduledTxsExecutionHandler process.ScheduledTxsExecutionHandler
-<<<<<<< HEAD
+	txsSender                    process.TxsSenderHandler
 	esdtDataStorageForApi        vmcommon.ESDTNFTStorageHandler
-=======
-	txsSender                    process.TxsSenderHandler
->>>>>>> 607aa428
 }
 
 // ProcessComponentsFactoryArgs holds the arguments needed to create a process components factory
@@ -492,7 +489,6 @@
 		return nil, err
 	}
 
-<<<<<<< HEAD
 	esdtDataStorageArgs := vmcommonBuiltInFunctions.ArgsNewESDTDataStorage{
 		Accounts:                pcf.state.AccountsAdapterAPI(),
 		GlobalSettingsHandler:   disabled.NewDisabledGlobalSettingHandler(),
@@ -506,10 +502,7 @@
 		return nil, err
 	}
 
-	blockProcessor, vmFactoryTxSimulator, err := pcf.newBlockProcessor(
-=======
 	blockProcessorComponents, err := pcf.newBlockProcessor(
->>>>>>> 607aa428
 		requestHandler,
 		forkDetector,
 		epochStartTrigger,
@@ -630,11 +623,8 @@
 		vmFactoryForTxSimulator:      blockProcessorComponents.vmFactoryForTxSimulate,
 		vmFactoryForProcessing:       blockProcessorComponents.vmFactoryForProcessing,
 		scheduledTxsExecutionHandler: scheduledTxsExecutionHandler,
-<<<<<<< HEAD
+		txsSender:                    txsSenderWithAccumulator,
 		esdtDataStorageForApi:        pcf.esdtNftStorage,
-=======
-		txsSender:                    txsSenderWithAccumulator,
->>>>>>> 607aa428
 	}, nil
 }
 
