package heartbeat_test

import (
	"errors"
	"testing"

	"github.com/ElrondNetwork/elrond-go-core/core/check"
	"github.com/ElrondNetwork/elrond-go/config"
	errErd "github.com/ElrondNetwork/elrond-go/errors"
	bootstrapComp "github.com/ElrondNetwork/elrond-go/factory/bootstrap"
	heartbeatComp "github.com/ElrondNetwork/elrond-go/factory/heartbeat"
	"github.com/ElrondNetwork/elrond-go/factory/mock"
	componentsMock "github.com/ElrondNetwork/elrond-go/testscommon/components"
	"github.com/stretchr/testify/assert"
)

func createMockHeartbeatV2ComponentsFactoryArgs() heartbeatComp.ArgHeartbeatV2ComponentsFactory {
	shardCoordinator := mock.NewMultiShardsCoordinatorMock(2)
	bootStrapArgs := componentsMock.GetBootStrapFactoryArgs()
	bootstrapComponentsFactory, _ := bootstrapComp.NewBootstrapComponentsFactory(bootStrapArgs)
	bootstrapC, _ := bootstrapComp.NewTestManagedBootstrapComponents(bootstrapComponentsFactory)
	_ = bootstrapC.Create()

	_ = bootstrapC.SetShardCoordinator(shardCoordinator)

	statusCoreC := componentsMock.GetStatusCoreComponents()
	coreC := componentsMock.GetCoreComponents()
	networkC := componentsMock.GetNetworkComponents()
	dataC := componentsMock.GetDataComponents(coreC, shardCoordinator)
	cryptoC := componentsMock.GetCryptoComponents(coreC)
	stateC := componentsMock.GetStateComponents(coreC, shardCoordinator)
	processC := componentsMock.GetProcessComponents(shardCoordinator, coreC, networkC, dataC, cryptoC, stateC)
	return heartbeatComp.ArgHeartbeatV2ComponentsFactory{
		Config: config.Config{
			HeartbeatV2: config.HeartbeatV2Config{
				PeerAuthenticationTimeBetweenSendsInSec:          1,
				PeerAuthenticationTimeBetweenSendsWhenErrorInSec: 1,
				PeerAuthenticationThresholdBetweenSends:          0.1,
				HeartbeatTimeBetweenSendsInSec:                   1,
				HeartbeatTimeBetweenSendsWhenErrorInSec:          1,
				HeartbeatThresholdBetweenSends:                   0.1,
				HeartbeatExpiryTimespanInSec:                     30,
				MinPeersThreshold:                                0.8,
				DelayBetweenRequestsInSec:                        10,
				MaxTimeoutInSec:                                  60,
				PeerShardTimeBetweenSendsInSec:                   5,
				PeerShardThresholdBetweenSends:                   0.1,
				MaxMissingKeysInRequest:                          100,
				MaxDurationPeerUnresponsiveInSec:                 10,
				HideInactiveValidatorIntervalInSec:               60,
				HardforkTimeBetweenSendsInSec:                    5,
				TimeBetweenConnectionsMetricsUpdateInSec:         10,
				TimeToReadDirectConnectionsInSec:                 15,
				PeerAuthenticationTimeBetweenChecksInSec:         6,
				HeartbeatPool: config.CacheConfig{
					Type:     "LRU",
					Capacity: 1000,
					Shards:   1,
				},
			},
			Hardfork: config.HardforkConfig{
				PublicKeyToListenFrom: componentsMock.DummyPk,
			},
		},
		Prefs: config.Preferences{
			Preferences: config.PreferencesConfig{
				NodeDisplayName: "node",
				Identity:        "identity",
			},
		},
<<<<<<< HEAD
		BaseVersion:        "test-base",
		AppVersion:         "test",
		BoostrapComponents: bootstrapC,
		CoreComponents:     coreC,
		DataComponents:     dataC,
		NetworkComponents:  networkC,
		CryptoComponents:   cryptoC,
		ProcessComponents:  processC,
=======
		AppVersion:           "test",
		BootstrapComponents:  bootstrapC,
		CoreComponents:       coreC,
		DataComponents:       dataC,
		NetworkComponents:    networkC,
		CryptoComponents:     cryptoC,
		ProcessComponents:    processC,
		StatusCoreComponents: statusCoreC,
>>>>>>> 85a3c101
	}
}

func Test_heartbeatV2Components_Create(t *testing.T) {
	t.Parallel()

	t.Run("invalid config should error", func(t *testing.T) {
		t.Parallel()

		args := createMockHeartbeatV2ComponentsFactoryArgs()
		args.Config.HeartbeatV2.HeartbeatExpiryTimespanInSec = args.Config.HeartbeatV2.PeerAuthenticationTimeBetweenSendsInSec
		hcf, err := heartbeatComp.NewHeartbeatV2ComponentsFactory(args)
		assert.False(t, check.IfNil(hcf))
		assert.Nil(t, err)

		hc, err := hcf.Create()
		assert.Nil(t, hc)
		assert.True(t, errors.Is(err, errErd.ErrInvalidHeartbeatV2Config))
	})
	t.Run("should work", func(t *testing.T) {
		t.Parallel()

		defer func() {
			r := recover()
			if r != nil {
				assert.Fail(t, "should not panic")
			}
		}()

		args := createMockHeartbeatV2ComponentsFactoryArgs()
		hcf, err := heartbeatComp.NewHeartbeatV2ComponentsFactory(args)
		assert.False(t, check.IfNil(hcf))
		assert.Nil(t, err)

		hc, err := hcf.Create()
		assert.NotNil(t, hc)
		assert.Nil(t, err)

		err = hc.Close()
		assert.Nil(t, err)
	})
}<|MERGE_RESOLUTION|>--- conflicted
+++ resolved
@@ -68,16 +68,7 @@
 				Identity:        "identity",
 			},
 		},
-<<<<<<< HEAD
 		BaseVersion:        "test-base",
-		AppVersion:         "test",
-		BoostrapComponents: bootstrapC,
-		CoreComponents:     coreC,
-		DataComponents:     dataC,
-		NetworkComponents:  networkC,
-		CryptoComponents:   cryptoC,
-		ProcessComponents:  processC,
-=======
 		AppVersion:           "test",
 		BootstrapComponents:  bootstrapC,
 		CoreComponents:       coreC,
@@ -86,7 +77,6 @@
 		CryptoComponents:     cryptoC,
 		ProcessComponents:    processC,
 		StatusCoreComponents: statusCoreC,
->>>>>>> 85a3c101
 	}
 }
 
