package api_test

import (
	"fmt"
	"strings"
	"sync"
	"testing"

	"github.com/multiversx/mx-chain-core-go/core"
	"github.com/multiversx/mx-chain-core-go/core/check"
	"github.com/multiversx/mx-chain-core-go/data/typeConverters"
	"github.com/multiversx/mx-chain-core-go/marshal"
	"github.com/multiversx/mx-chain-go/common"
	"github.com/multiversx/mx-chain-go/config"
	factoryErrors "github.com/multiversx/mx-chain-go/factory"
	"github.com/multiversx/mx-chain-go/factory/api"
	"github.com/multiversx/mx-chain-go/factory/bootstrap"
	"github.com/multiversx/mx-chain-go/factory/mock"
	testsMocks "github.com/multiversx/mx-chain-go/integrationTests/mock"
	trieIteratorsFactory "github.com/multiversx/mx-chain-go/node/trieIterators/factory"
	"github.com/multiversx/mx-chain-go/process"
	vmFactory "github.com/multiversx/mx-chain-go/process/factory"
	"github.com/multiversx/mx-chain-go/process/sync/disabled"
	"github.com/multiversx/mx-chain-go/state"
	"github.com/multiversx/mx-chain-go/testscommon"
	componentsMock "github.com/multiversx/mx-chain-go/testscommon/components"
	"github.com/multiversx/mx-chain-go/testscommon/dataRetriever"
	"github.com/multiversx/mx-chain-go/testscommon/economicsmocks"
	"github.com/multiversx/mx-chain-go/testscommon/enableEpochsHandlerMock"
	epochNotifierMock "github.com/multiversx/mx-chain-go/testscommon/epochNotifier"
	"github.com/multiversx/mx-chain-go/testscommon/factory"
	"github.com/multiversx/mx-chain-go/testscommon/genericMocks"
	"github.com/multiversx/mx-chain-go/testscommon/guardianMocks"
	"github.com/multiversx/mx-chain-go/testscommon/mainFactoryMocks"
	"github.com/multiversx/mx-chain-go/testscommon/marshallerMock"
	stateMocks "github.com/multiversx/mx-chain-go/testscommon/state"
	"github.com/multiversx/mx-chain-go/testscommon/statusHandler"
	"github.com/stretchr/testify/require"
)

const unreachableStep = 10000

type failingSteps struct {
	marshallerStepCounter int
	marshallerFailingStep int

	enableEpochsHandlerStepCounter int
	enableEpochsHandlerFailingStep int

	uint64ByteSliceConvStepCounter int
	uint64ByteSliceConvFailingStep int

	addressPublicKeyConverterStepCounter int
	addressPublicKeyConverterFailingStep int
}

func (fs *failingSteps) reset() {
	fs.marshallerStepCounter = 0
	fs.marshallerFailingStep = unreachableStep

	fs.enableEpochsHandlerStepCounter = 0
	fs.enableEpochsHandlerFailingStep = unreachableStep

	fs.uint64ByteSliceConvStepCounter = 0
	fs.uint64ByteSliceConvFailingStep = unreachableStep

	fs.addressPublicKeyConverterStepCounter = 0
	fs.addressPublicKeyConverterFailingStep = unreachableStep
}

func createMockArgs(t *testing.T) *api.ApiResolverArgs {
	shardCoordinator := mock.NewMultiShardsCoordinatorMock(1)
	coreComponents := componentsMock.GetCoreComponents()
	cryptoComponents := componentsMock.GetCryptoComponents(coreComponents)
	networkComponents := componentsMock.GetNetworkComponents(cryptoComponents)
	dataComponents := componentsMock.GetDataComponents(coreComponents, shardCoordinator)
	stateComponents := componentsMock.GetStateComponents(coreComponents)
	processComponents := componentsMock.GetProcessComponents(shardCoordinator, coreComponents, networkComponents, dataComponents, cryptoComponents, stateComponents)
	argsB := componentsMock.GetBootStrapFactoryArgs()

	bcf, _ := bootstrap.NewBootstrapComponentsFactory(argsB)
	mbc, err := bootstrap.NewManagedBootstrapComponents(bcf)
	require.Nil(t, err)
	err = mbc.Create()
	require.Nil(t, err)

	gasSchedule, _ := common.LoadGasScheduleConfig("../../cmd/node/config/gasSchedules/gasScheduleV1.toml")
	economicsConfig := testscommon.GetEconomicsConfig()
	cfg := componentsMock.GetGeneralConfig()

	return &api.ApiResolverArgs{
		Configs: &config.Configs{
			FlagsConfig: &config.ContextFlagsConfig{
				WorkingDir: "",
			},
			GeneralConfig:   &cfg,
			EpochConfig:     &config.EpochConfig{},
			EconomicsConfig: &economicsConfig,
		},
		CoreComponents:       coreComponents,
		DataComponents:       dataComponents,
		StateComponents:      stateComponents,
		BootstrapComponents:  mbc,
		CryptoComponents:     cryptoComponents,
		ProcessComponents:    processComponents,
		StatusCoreComponents: componentsMock.GetStatusCoreComponents(),
		GasScheduleNotifier: &testscommon.GasScheduleNotifierMock{
			GasSchedule: gasSchedule,
		},
		Bootstrapper:       disabled.NewDisabledBootstrapper(),
		AllowVMQueriesChan: common.GetClosedUnbufferedChannel(),
		StatusComponents: &mainFactoryMocks.StatusComponentsStub{
			ManagedPeersMonitorField: &testscommon.ManagedPeersMonitorStub{},
		},
<<<<<<< HEAD
		ChainRunType:                   common.ChainRunTypeRegular,
		DelegatedListFactoryHandler:    trieIteratorsFactory.NewDelegatedListProcessorFactory(),
		DirectStakedListFactoryHandler: trieIteratorsFactory.NewDirectStakedListProcessorFactory(),
		TotalStakedValueFactoryHandler: trieIteratorsFactory.NewTotalStakedListProcessorFactory(),
=======
		ChainRunType: common.ChainRunTypeRegular,
>>>>>>> db06ba14
	}
}

func createFailingMockArgs(t *testing.T, failingSteps *failingSteps) *api.ApiResolverArgs {
	args := createMockArgs(t)
	coreCompStub := factory.NewCoreComponentsHolderStubFromRealComponent(args.CoreComponents)

	internalMarshaller := args.CoreComponents.InternalMarshalizer()
	coreCompStub.InternalMarshalizerCalled = func() marshal.Marshalizer {
		failingSteps.marshallerStepCounter++
		if failingSteps.marshallerStepCounter > failingSteps.marshallerFailingStep {
			return nil
		}
		return internalMarshaller
	}

	enableEpochsHandler := args.CoreComponents.EnableEpochsHandler()
	coreCompStub.EnableEpochsHandlerCalled = func() common.EnableEpochsHandler {
		failingSteps.enableEpochsHandlerStepCounter++
		if failingSteps.enableEpochsHandlerStepCounter > failingSteps.enableEpochsHandlerFailingStep {
			return nil
		}
		return enableEpochsHandler
	}

	byteSliceConv := args.CoreComponents.Uint64ByteSliceConverter()
	coreCompStub.Uint64ByteSliceConverterCalled = func() typeConverters.Uint64ByteSliceConverter {
		failingSteps.uint64ByteSliceConvStepCounter++
		if failingSteps.uint64ByteSliceConvStepCounter > failingSteps.uint64ByteSliceConvFailingStep {
			return nil
		}
		return byteSliceConv
	}

	pubKeyConv := args.CoreComponents.AddressPubKeyConverter()
	coreCompStub.AddressPubKeyConverterCalled = func() core.PubkeyConverter {
		failingSteps.addressPublicKeyConverterStepCounter++
		if failingSteps.addressPublicKeyConverterStepCounter > failingSteps.addressPublicKeyConverterFailingStep {
			return nil
		}
		return pubKeyConv
	}

	args.CoreComponents = coreCompStub
	return args
}

func TestCreateApiResolver(t *testing.T) {
	t.Parallel()

	t.Run("createScQueryService fails should error", func(t *testing.T) {
		t.Parallel()

		args := createMockArgs(t)
		args.Configs.GeneralConfig.VirtualMachine.Querying.NumConcurrentVMs = 0
		apiResolver, err := api.CreateApiResolver(args)
		require.True(t, strings.Contains(err.Error(), "VirtualMachine.Querying.NumConcurrentVms"))
		require.True(t, check.IfNil(apiResolver))
	})

	failingStepsInstance := &failingSteps{}
	failingArgs := createFailingMockArgs(t, failingStepsInstance)
	// do not run these tests in parallel as they all use the same args
	t.Run("DecodeAddresses fails causing createScQueryElement error should error", func(t *testing.T) {
		failingStepsInstance.reset()
		failingStepsInstance.addressPublicKeyConverterFailingStep = 0
		apiResolver, err := api.CreateApiResolver(failingArgs)
		require.NotNil(t, err)
		require.True(t, strings.Contains(strings.ToLower(err.Error()), "public key converter"))
		require.True(t, check.IfNil(apiResolver))
	})
	t.Run("DecodeAddresses fails should error", func(t *testing.T) {
		failingStepsInstance.reset()
		failingStepsInstance.addressPublicKeyConverterFailingStep = 3
		apiResolver, err := api.CreateApiResolver(failingArgs)
		require.NotNil(t, err)
		require.True(t, strings.Contains(strings.ToLower(err.Error()), "public key converter"))
		require.True(t, check.IfNil(apiResolver))
	})
	t.Run("createBuiltinFuncs fails should error", func(t *testing.T) {
		failingStepsInstance.reset()
		failingStepsInstance.marshallerFailingStep = 3
		apiResolver, err := api.CreateApiResolver(failingArgs)
		require.NotNil(t, err)
		require.True(t, strings.Contains(strings.ToLower(err.Error()), "marshalizer"))
		require.True(t, check.IfNil(apiResolver))
	})
	t.Run("NewESDTTransferParser fails should error", func(t *testing.T) {
		failingStepsInstance.reset()
		failingStepsInstance.marshallerFailingStep = 5
		apiResolver, err := api.CreateApiResolver(failingArgs)
		require.NotNil(t, err)
		println(err.Error())
		require.True(t, strings.Contains(strings.ToLower(err.Error()), "marshaller"))
		require.True(t, check.IfNil(apiResolver))
	})
	t.Run("NewTxTypeHandler fails should error", func(t *testing.T) {
		failingStepsInstance.reset()
		failingStepsInstance.enableEpochsHandlerFailingStep = 4
		apiResolver, err := api.CreateApiResolver(failingArgs)
		require.NotNil(t, err)
		require.True(t, strings.Contains(strings.ToLower(err.Error()), "enable epochs handler"))
		require.True(t, check.IfNil(apiResolver))
	})
	t.Run("NewTransactionCostEstimator fails should error", func(t *testing.T) {
		failingStepsInstance.reset()
		failingStepsInstance.enableEpochsHandlerFailingStep = 5
		apiResolver, err := api.CreateApiResolver(failingArgs)
		require.NotNil(t, err)
		require.True(t, strings.Contains(strings.ToLower(err.Error()), "enable epochs handler"))
		require.True(t, check.IfNil(apiResolver))
	})
	t.Run("createLogsFacade fails should error", func(t *testing.T) {
		failingStepsInstance.reset()
		failingStepsInstance.marshallerFailingStep = 9
		apiResolver, err := api.CreateApiResolver(failingArgs)
		require.NotNil(t, err)
		require.True(t, strings.Contains(strings.ToLower(err.Error()), "marshalizer"))
		require.True(t, check.IfNil(apiResolver))
	})
	t.Run("NewOperationDataFieldParser fails should error", func(t *testing.T) {
		failingStepsInstance.reset()
		failingStepsInstance.marshallerFailingStep = 10
		apiResolver, err := api.CreateApiResolver(failingArgs)
		require.NotNil(t, err)
		require.True(t, strings.Contains(strings.ToLower(err.Error()), "marshalizer"))
		require.True(t, check.IfNil(apiResolver))
	})
	t.Run("NewAPITransactionProcessor fails should error", func(t *testing.T) {
		failingStepsInstance.reset()
		failingStepsInstance.marshallerFailingStep = 11
		apiResolver, err := api.CreateApiResolver(failingArgs)
		require.NotNil(t, err)
		require.True(t, strings.Contains(strings.ToLower(err.Error()), "marshalizer"))
		require.True(t, check.IfNil(apiResolver))
	})
	t.Run("createAPIBlockProcessor fails because createAPIBlockProcessorArgs fails should error", func(t *testing.T) {
		failingStepsInstance.reset()
		failingStepsInstance.uint64ByteSliceConvFailingStep = 2
		apiResolver, err := api.CreateApiResolver(failingArgs)
		require.NotNil(t, err)
		require.True(t, strings.Contains(strings.ToLower(err.Error()), "uint64"))
		require.True(t, check.IfNil(apiResolver))
	})
	t.Run("createAPIInternalBlockProcessor fails because createAPIBlockProcessorArgs fails should error", func(t *testing.T) {
		failingStepsInstance.reset()
		failingStepsInstance.uint64ByteSliceConvFailingStep = 4
		apiResolver, err := api.CreateApiResolver(failingArgs)
		require.NotNil(t, err)
		require.True(t, strings.Contains(strings.ToLower(err.Error()), "uint64"))
		require.True(t, check.IfNil(apiResolver))
	})
	t.Run("createAPIBlockProcessorArgs fails because createLogsFacade fails should error", func(t *testing.T) {
		failingStepsInstance.reset()
		failingStepsInstance.marshallerFailingStep = 12
		apiResolver, err := api.CreateApiResolver(failingArgs)
		require.NotNil(t, err)
		require.True(t, strings.Contains(strings.ToLower(err.Error()), "marshalizer"))
		require.True(t, check.IfNil(apiResolver))
	})
	t.Run("createAPIBlockProcessorArgs fails because NewAlteredAccountsProvider fails should error", func(t *testing.T) {
		failingStepsInstance.reset()
		failingStepsInstance.addressPublicKeyConverterFailingStep = 10
		apiResolver, err := api.CreateApiResolver(failingArgs)
		require.NotNil(t, err)
		require.True(t, strings.Contains(strings.ToLower(err.Error()), "public key converter"))
		require.True(t, check.IfNil(apiResolver))
	})
	t.Run("should work", func(t *testing.T) {
		failingStepsInstance.reset() // no failure
		apiResolver, err := api.CreateApiResolver(failingArgs)
		require.Nil(t, err)
		require.False(t, check.IfNil(apiResolver))
	})

	t.Run("DelegatedListFactoryHandler nil should error", func(t *testing.T) {
		t.Parallel()

		args := createMockArgs(t)
		args.DelegatedListFactoryHandler = nil
		apiResolver, err := api.CreateApiResolver(args)
		require.Equal(t, factoryErrors.ErrNilDelegatedListFactory, err)
		require.True(t, check.IfNil(apiResolver))
	})
	t.Run("DirectStakedListFactoryHandler nil should error", func(t *testing.T) {
		t.Parallel()

		args := createMockArgs(t)
		args.DirectStakedListFactoryHandler = nil
		apiResolver, err := api.CreateApiResolver(args)
		require.Equal(t, factoryErrors.ErrNilDirectStakedListFactory, err)
		require.True(t, check.IfNil(apiResolver))
	})
	t.Run("TotalStakedValueFactoryHandler nil should error", func(t *testing.T) {
		t.Parallel()

		args := createMockArgs(t)
		args.TotalStakedValueFactoryHandler = nil
		apiResolver, err := api.CreateApiResolver(args)
		require.Equal(t, factoryErrors.ErrNilTotalStakedValueFactory, err)
		require.True(t, check.IfNil(apiResolver))
	})
}

func createMockSCQueryElementArgs(shardId uint32) api.SCQueryElementArgs {
	return api.SCQueryElementArgs{
		GeneralConfig: &config.Config{
			BuiltInFunctions: config.BuiltInFunctionsConfig{
				MaxNumAddressesInTransferRole: 1,
				AutomaticCrawlerAddresses:     []string{"addr1"},
			},
			SmartContractDataPool: config.CacheConfig{
				Type:     "LRU",
				Capacity: 100,
			},
			EvictionWaitingList: config.EvictionWaitingListConfig{
				RootHashesSize: 100,
				HashesSize:     10000,
			},
			TrieStorageManagerConfig: config.TrieStorageManagerConfig{
				SnapshotsGoroutineNum: 1,
			},
			StateTriesConfig: config.StateTriesConfig{
				MaxStateTrieLevelInMemory: 5,
			},
			VirtualMachine: config.VirtualMachineServicesConfig{
				Querying: config.QueryVirtualMachineConfig{
					VirtualMachineConfig: config.VirtualMachineConfig{
						WasmVMVersions: []config.WasmVMVersionByEpoch{
							{StartEpoch: 0, Version: "*"},
						},
					},
				},
			},
		},
		EpochConfig: &config.EpochConfig{},
		CoreComponents: &mock.CoreComponentsMock{
			AddrPubKeyConv: &testscommon.PubkeyConverterStub{
				DecodeCalled: func(humanReadable string) ([]byte, error) {
					return []byte(humanReadable), nil
				},
			},
			IntMarsh:                     &marshallerMock.MarshalizerStub{},
			EpochChangeNotifier:          &epochNotifierMock.EpochNotifierStub{},
			EnableEpochsHandlerField:     &enableEpochsHandlerMock.EnableEpochsHandlerStub{},
			UInt64ByteSliceConv:          &testsMocks.Uint64ByteSliceConverterMock{},
			EconomicsHandler:             &economicsmocks.EconomicsHandlerStub{},
			NodesConfig:                  &testscommon.NodesSetupStub{},
			Hash:                         &testscommon.HasherStub{},
			RatingHandler:                &testscommon.RaterMock{},
			WasmVMChangeLockerInternal:   &sync.RWMutex{},
			PathHdl:                      &testscommon.PathManagerStub{},
			ProcessStatusHandlerInternal: &testscommon.ProcessStatusHandlerStub{},
		},
		StateComponents: &mock.StateComponentsHolderStub{
			AccountsAdapterAPICalled: func() state.AccountsAdapter {
				return &stateMocks.AccountsStub{}
			},
			PeerAccountsCalled: func() state.AccountsAdapter {
				return &stateMocks.AccountsStub{}
			},
		},
		StatusCoreComponents: &factory.StatusCoreComponentsStub{
			AppStatusHandlerCalled: func() core.AppStatusHandler {
				return &statusHandler.AppStatusHandlerStub{}
			},
		},
		DataComponents: &mock.DataComponentsMock{
			Storage:  genericMocks.NewChainStorerMock(0),
			Blkc:     &testscommon.ChainHandlerMock{},
			DataPool: &dataRetriever.PoolsHolderMock{},
		},
		ProcessComponents: &mock.ProcessComponentsMock{
			ShardCoord: &testscommon.ShardsCoordinatorMock{
				CurrentShard: shardId,
			},
		},
		GasScheduleNotifier: &testscommon.GasScheduleNotifierMock{
			LatestGasScheduleCalled: func() map[string]map[string]uint64 {
				gasSchedule, _ := common.LoadGasScheduleConfig("../../cmd/node/config/gasSchedules/gasScheduleV1.toml")
				return gasSchedule
			},
		},
		MessageSigVerifier: &testscommon.MessageSignVerifierMock{},
		SystemSCConfig: &config.SystemSmartContractsConfig{
			ESDTSystemSCConfig: config.ESDTSystemSCConfig{
				BaseIssuingCost: "1000",
				OwnerAddress:    "erd1fpkcgel4gcmh8zqqdt043yfcn5tyx8373kg6q2qmkxzu4dqamc0swts65c",
			},
			GovernanceSystemSCConfig: config.GovernanceSystemSCConfig{
				V1: config.GovernanceSystemSCConfigV1{
					ProposalCost:     "500",
					NumNodes:         100,
					MinQuorum:        50,
					MinPassThreshold: 50,
					MinVetoThreshold: 50,
				},
				Active: config.GovernanceSystemSCConfigActive{
					ProposalCost:     "500",
					MinQuorum:        0.5,
					MinPassThreshold: 0.5,
					MinVetoThreshold: 0.5,
				},
				OwnerAddress: "erd1vxy22x0fj4zv6hktmydg8vpfh6euv02cz4yg0aaws6rrad5a5awqgqky80",
			},
			StakingSystemSCConfig: config.StakingSystemSCConfig{
				GenesisNodePrice:                     "2500000000000000000000",
				MinStakeValue:                        "1",
				UnJailValue:                          "1",
				MinStepValue:                         "1",
				UnBondPeriod:                         0,
				NumRoundsWithoutBleed:                0,
				MaximumPercentageToBleed:             0,
				BleedPercentagePerRound:              0,
				MaxNumberOfNodesForStake:             10,
				ActivateBLSPubKeyMessageVerification: false,
				MinUnstakeTokensValue:                "1",
			},
			DelegationManagerSystemSCConfig: config.DelegationManagerSystemSCConfig{
				MinCreationDeposit:  "100",
				MinStakeAmount:      "100",
				ConfigChangeAddress: "erd1vxy22x0fj4zv6hktmydg8vpfh6euv02cz4yg0aaws6rrad5a5awqgqky80",
			},
			DelegationSystemSCConfig: config.DelegationSystemSCConfig{
				MinServiceFee: 0,
				MaxServiceFee: 100,
			},
		},
		Bootstrapper:          testsMocks.NewTestBootstrapperMock(),
		AllowVMQueriesChan:    make(chan struct{}, 1),
		WorkingDir:            "",
		Index:                 0,
		GuardedAccountHandler: &guardianMocks.GuardedAccountHandlerStub{},
		ChainRunType:          common.ChainRunTypeRegular,
	}
}

func TestCreateApiResolver_createScQueryElement(t *testing.T) {
	t.Parallel()

	t.Run("nil guardian handler should error", func(t *testing.T) {
		t.Parallel()

		args := createMockSCQueryElementArgs(0)
		args.GuardedAccountHandler = nil
		scQueryService, err := api.CreateScQueryElement(args)
		require.Equal(t, process.ErrNilGuardedAccountHandler, err)
		require.Nil(t, scQueryService)
	})
	t.Run("DecodeAddresses fails", func(t *testing.T) {
		t.Parallel()

		args := createMockSCQueryElementArgs(0)
		args.CoreComponents = &mock.CoreComponentsMock{
			AddrPubKeyConv: nil,
		}
		scQueryService, err := api.CreateScQueryElement(args)
		require.NotNil(t, err)
		require.True(t, strings.Contains(strings.ToLower(err.Error()), "public key converter"))
		require.Nil(t, scQueryService)
	})
	t.Run("createBuiltinFuncs fails", func(t *testing.T) {
		t.Parallel()

		args := createMockSCQueryElementArgs(0)
		coreCompMock := args.CoreComponents.(*mock.CoreComponentsMock)
		coreCompMock.IntMarsh = nil
		scQueryService, err := api.CreateScQueryElement(args)
		require.NotNil(t, err)
		require.True(t, strings.Contains(strings.ToLower(err.Error()), "marshalizer"))
		require.Nil(t, scQueryService)
	})
	t.Run("NewCache fails", func(t *testing.T) {
		t.Parallel()

		args := createMockSCQueryElementArgs(0)
		args.GeneralConfig.SmartContractDataPool = config.CacheConfig{
			Type:        "LRU",
			SizeInBytes: 1,
		}
		scQueryService, err := api.CreateScQueryElement(args)
		require.NotNil(t, err)
		require.True(t, strings.Contains(strings.ToLower(err.Error()), "lru"))
		require.Nil(t, scQueryService)
	})
	t.Run("metachain - NewVMContainerFactory fails", func(t *testing.T) {
		t.Parallel()

		args := createMockSCQueryElementArgs(0)
		args.ProcessComponents = &mock.ProcessComponentsMock{
			ShardCoord: &testscommon.ShardsCoordinatorMock{
				SelfIDCalled: func() uint32 {
					return common.MetachainShardId
				},
			},
		}
		coreCompMock := args.CoreComponents.(*mock.CoreComponentsMock)
		coreCompMock.Hash = nil
		scQueryService, err := api.CreateScQueryElement(args)
		require.NotNil(t, err)
		require.True(t, strings.Contains(strings.ToLower(err.Error()), "hasher"))
		require.Nil(t, scQueryService)
	})
	t.Run("shard - NewVMContainerFactory fails", func(t *testing.T) {
		t.Parallel()

		args := createMockSCQueryElementArgs(0)
		coreCompMock := args.CoreComponents.(*mock.CoreComponentsMock)
		coreCompMock.Hash = nil
		scQueryService, err := api.CreateScQueryElement(args)
		require.NotNil(t, err)
		require.True(t, strings.Contains(strings.ToLower(err.Error()), "hasher"))
		require.Nil(t, scQueryService)
	})

}

func TestCreateApiResolver_createArgsSCQueryService(t *testing.T) {
	t.Parallel()

	t.Run("sovereign chain should add systemVM", func(t *testing.T) {
		t.Parallel()

		args := createMockSCQueryElementArgs(0)
		args.ChainRunType = common.ChainRunTypeSovereign

		argsScQueryService, err := api.CreateArgsSCQueryService(args)
		require.Nil(t, err)
		require.NotNil(t, argsScQueryService.VmContainer)

		require.Equal(t, 2, argsScQueryService.VmContainer.Len())

		svm, err := argsScQueryService.VmContainer.Get(vmFactory.SystemVirtualMachine)
		require.Nil(t, err)
		require.NotNil(t, svm)
		require.Equal(t, "*process.systemVM", fmt.Sprintf("%T", svm))

		wasmvm, err := argsScQueryService.VmContainer.Get(vmFactory.WasmVirtualMachine)
		require.Nil(t, err)
		require.NotNil(t, wasmvm)
		require.Equal(t, "*hostCore.vmHost", fmt.Sprintf("%T", wasmvm))
	})
	t.Run("regular chain for shards should only add wasm vm", func(t *testing.T) {
		t.Parallel()

		args := createMockSCQueryElementArgs(0)
		args.ChainRunType = common.ChainRunTypeRegular

		argsScQueryService, err := api.CreateArgsSCQueryService(args)
		require.Nil(t, err)
		require.NotNil(t, argsScQueryService.VmContainer)

		require.Equal(t, 1, argsScQueryService.VmContainer.Len())

		svm, err := argsScQueryService.VmContainer.Get(vmFactory.SystemVirtualMachine)
		require.NotNil(t, err)
		require.Nil(t, svm)

		wasmvm, err := argsScQueryService.VmContainer.Get(vmFactory.WasmVirtualMachine)
		require.Nil(t, err)
		require.NotNil(t, wasmvm)
		require.Equal(t, "*hostCore.vmHost", fmt.Sprintf("%T", wasmvm))
	})
	t.Run("regular chain for meta should only add systemVM", func(t *testing.T) {
		t.Parallel()

		args := createMockSCQueryElementArgs(common.MetachainShardId)
		args.ChainRunType = common.MetachainShardName

		argsScQueryService, err := api.CreateArgsSCQueryService(args)
		require.Nil(t, err)
		require.NotNil(t, argsScQueryService.VmContainer)

		require.Equal(t, 1, argsScQueryService.VmContainer.Len())

		svm, err := argsScQueryService.VmContainer.Get(vmFactory.SystemVirtualMachine)
		require.Nil(t, err)
		require.NotNil(t, svm)
	})
}<|MERGE_RESOLUTION|>--- conflicted
+++ resolved
@@ -112,14 +112,10 @@
 		StatusComponents: &mainFactoryMocks.StatusComponentsStub{
 			ManagedPeersMonitorField: &testscommon.ManagedPeersMonitorStub{},
 		},
-<<<<<<< HEAD
 		ChainRunType:                   common.ChainRunTypeRegular,
 		DelegatedListFactoryHandler:    trieIteratorsFactory.NewDelegatedListProcessorFactory(),
 		DirectStakedListFactoryHandler: trieIteratorsFactory.NewDirectStakedListProcessorFactory(),
 		TotalStakedValueFactoryHandler: trieIteratorsFactory.NewTotalStakedListProcessorFactory(),
-=======
-		ChainRunType: common.ChainRunTypeRegular,
->>>>>>> db06ba14
 	}
 }
 
