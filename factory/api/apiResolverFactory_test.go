--- conflicted
+++ resolved
@@ -423,7 +423,6 @@
 		require.True(t, strings.Contains(strings.ToLower(err.Error()), "lru"))
 		require.Nil(t, scQueryService)
 	})
-<<<<<<< HEAD
 	t.Run("metachain - NewBlockChainHookImpl fails", func(t *testing.T) {
 		t.Parallel()
 
@@ -446,8 +445,6 @@
 		require.Equal(t, expectedError, err)
 		require.Nil(t, scQueryService)
 	})
-=======
->>>>>>> 48902c67
 	t.Run("metachain - NewVMContainerFactory fails", func(t *testing.T) {
 		t.Parallel()
 
@@ -470,7 +467,6 @@
 		t.Parallel()
 
 		args := createMockSCQueryElementArgs()
-<<<<<<< HEAD
 		coreCompStub := factory.NewCoreComponentsHolderStubFromRealComponent(args.CoreComponents)
 		internalMarshaller := args.CoreComponents.InternalMarshalizer()
 		counter := 0
@@ -506,8 +502,6 @@
 		t.Parallel()
 
 		args := createMockSCQueryElementArgs()
-=======
->>>>>>> 48902c67
 		coreCompMock := args.CoreComponents.(*mock.CoreComponentsMock)
 		coreCompMock.Hash = nil
 		scQueryService, err := api.CreateScQueryElement(args)
