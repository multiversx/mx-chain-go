--- conflicted
+++ resolved
@@ -75,44 +75,6 @@
 }
 
 type scQueryServiceArgs struct {
-<<<<<<< HEAD
-	generalConfig         *config.Config
-	epochConfig           *config.EpochConfig
-	coreComponents        factory.CoreComponentsHolder
-	stateComponents       factory.StateComponentsHolder
-	dataComponents        factory.DataComponentsHolder
-	processComponents     factory.ProcessComponentsHolder
-	statusCoreComponents  factory.StatusCoreComponentsHolder
-	runTypeComponents     factory.RunTypeComponentsHolder
-	gasScheduleNotifier   core.GasScheduleNotifier
-	messageSigVerifier    vm.MessageSignVerifier
-	systemSCConfig        *config.SystemSmartContractsConfig
-	bootstrapper          process.Bootstrapper
-	guardedAccountHandler process.GuardedAccountHandler
-	allowVMQueriesChan    chan struct{}
-	workingDir            string
-	processingMode        common.NodeProcessingMode
-}
-
-type scQueryElementArgs struct {
-	generalConfig         *config.Config
-	epochConfig           *config.EpochConfig
-	coreComponents        factory.CoreComponentsHolder
-	stateComponents       factory.StateComponentsHolder
-	dataComponents        factory.DataComponentsHolder
-	processComponents     factory.ProcessComponentsHolder
-	statusCoreComponents  factory.StatusCoreComponentsHolder
-	runTypeComponents     factory.RunTypeComponentsHolder
-	gasScheduleNotifier   core.GasScheduleNotifier
-	messageSigVerifier    vm.MessageSignVerifier
-	systemSCConfig        *config.SystemSmartContractsConfig
-	bootstrapper          process.Bootstrapper
-	guardedAccountHandler process.GuardedAccountHandler
-	allowVMQueriesChan    chan struct{}
-	workingDir            string
-	index                 int
-	processingMode        common.NodeProcessingMode
-=======
 	generalConfig              *config.Config
 	epochConfig                *config.EpochConfig
 	coreComponents             factory.CoreComponentsHolder
@@ -120,6 +82,7 @@
 	dataComponents             factory.DataComponentsHolder
 	processComponents          factory.ProcessComponentsHolder
 	statusCoreComponents       factory.StatusCoreComponentsHolder
+	runTypeComponents          factory.RunTypeComponentsHolder
 	gasScheduleNotifier        core.GasScheduleNotifier
 	messageSigVerifier         vm.MessageSignVerifier
 	systemSCConfig             *config.SystemSmartContractsConfig
@@ -139,6 +102,7 @@
 	dataComponents             factory.DataComponentsHolder
 	processComponents          factory.ProcessComponentsHolder
 	statusCoreComponents       factory.StatusCoreComponentsHolder
+	runTypeComponents          factory.RunTypeComponentsHolder
 	gasScheduleNotifier        core.GasScheduleNotifier
 	messageSigVerifier         vm.MessageSignVerifier
 	systemSCConfig             *config.SystemSmartContractsConfig
@@ -149,7 +113,6 @@
 	index                      int
 	processingMode             common.NodeProcessingMode
 	isInHistoricalBalancesMode bool
->>>>>>> c3a1bf94
 }
 
 // CreateApiResolver is able to create an ApiResolver instance that will solve the REST API requests through the node facade
@@ -168,27 +131,6 @@
 	}
 
 	argsSCQuery := &scQueryServiceArgs{
-<<<<<<< HEAD
-		generalConfig:         args.Configs.GeneralConfig,
-		epochConfig:           args.Configs.EpochConfig,
-		coreComponents:        args.CoreComponents,
-		dataComponents:        args.DataComponents,
-		stateComponents:       args.StateComponents,
-		processComponents:     args.ProcessComponents,
-		statusCoreComponents:  args.StatusCoreComponents,
-		gasScheduleNotifier:   args.GasScheduleNotifier,
-		messageSigVerifier:    args.CryptoComponents.MessageSignVerifier(),
-		systemSCConfig:        args.Configs.SystemSCConfig,
-		bootstrapper:          args.Bootstrapper,
-		guardedAccountHandler: args.BootstrapComponents.GuardedAccountHandler(),
-		allowVMQueriesChan:    args.AllowVMQueriesChan,
-		workingDir:            apiWorkingDir,
-		processingMode:        args.ProcessingMode,
-		runTypeComponents:     args.RunTypeComponents,
-	}
-
-	scQueryService, err := createScQueryService(argsSCQuery)
-=======
 		generalConfig:              args.Configs.GeneralConfig,
 		epochConfig:                args.Configs.EpochConfig,
 		coreComponents:             args.CoreComponents,
@@ -205,10 +147,10 @@
 		workingDir:                 apiWorkingDir,
 		processingMode:             args.ProcessingMode,
 		isInHistoricalBalancesMode: operationmodes.IsInHistoricalBalancesMode(args.Configs),
+		runTypeComponents:          args.RunTypeComponents,
 	}
 
 	scQueryService, storageManagers, err := createScQueryService(argsSCQuery)
->>>>>>> c3a1bf94
 	if err != nil {
 		return nil, err
 	}
@@ -367,25 +309,6 @@
 	}
 
 	argsQueryElem := &scQueryElementArgs{
-<<<<<<< HEAD
-		generalConfig:         args.generalConfig,
-		epochConfig:           args.epochConfig,
-		coreComponents:        args.coreComponents,
-		stateComponents:       args.stateComponents,
-		dataComponents:        args.dataComponents,
-		processComponents:     args.processComponents,
-		statusCoreComponents:  args.statusCoreComponents,
-		gasScheduleNotifier:   args.gasScheduleNotifier,
-		messageSigVerifier:    args.messageSigVerifier,
-		systemSCConfig:        args.systemSCConfig,
-		bootstrapper:          args.bootstrapper,
-		guardedAccountHandler: args.guardedAccountHandler,
-		allowVMQueriesChan:    args.allowVMQueriesChan,
-		workingDir:            args.workingDir,
-		index:                 0,
-		processingMode:        args.processingMode,
-		runTypeComponents:     args.runTypeComponents,
-=======
 		generalConfig:              args.generalConfig,
 		epochConfig:                args.epochConfig,
 		coreComponents:             args.coreComponents,
@@ -403,7 +326,7 @@
 		index:                      0,
 		processingMode:             args.processingMode,
 		isInHistoricalBalancesMode: args.isInHistoricalBalancesMode,
->>>>>>> c3a1bf94
+		runTypeComponents:          args.runTypeComponents,
 	}
 
 	var err error
@@ -432,22 +355,17 @@
 }
 
 func createScQueryElement(
-<<<<<<< HEAD
-	args *scQueryElementArgs,
-) (process.SCQueryService, error) {
-	argsNewSCQueryService, err := createArgsSCQueryService(args)
-	if err != nil {
-		return nil, err
-	}
-
-	return smartContract.NewSCQueryService(*argsNewSCQueryService)
-}
-
-func createArgsSCQueryService(args *scQueryElementArgs) (*smartContract.ArgsNewSCQueryService, error) {
-=======
 	args scQueryElementArgs,
 ) (process.SCQueryService, common.StorageManager, error) {
->>>>>>> c3a1bf94
+	argsNewSCQueryService, err := createArgsSCQueryService(args)
+	if err != nil {
+		return nil, err
+	}
+
+	return smartContract.NewSCQueryService(*argsNewSCQueryService)
+}
+
+func createArgsSCQueryService(args *scQueryElementArgs) (*smartContract.ArgsNewSCQueryService, error) {
 	var err error
 
 	selfShardID := args.processComponents.ShardCoordinator().SelfId()
@@ -522,40 +440,37 @@
 		BlockChain:               apiBlockchain,
 	}
 
-<<<<<<< HEAD
 	var vmContainer process.VirtualMachinesContainer
-=======
->>>>>>> c3a1bf94
 	var vmFactory process.VirtualMachinesContainerFactory
 	maxGasForVmQueries := args.generalConfig.VirtualMachine.GasConfig.ShardMaxGasPerVmQuery
 	if selfShardID == core.MetachainShardId {
 		maxGasForVmQueries = args.generalConfig.VirtualMachine.GasConfig.MetaMaxGasPerVmQuery
-<<<<<<< HEAD
 
 		argsHook.BlockChain, err = blockchain.NewMetaChain(disabled.NewAppStatusHandler())
 		if err != nil {
-			return nil, err
+			return nil, nil, err
 		}
 
 		argsHook.Accounts, err = createNewAccountsAdapterApi(args, argsHook.BlockChain)
 		if err != nil {
-			return nil, err
+			return nil, nil, err
 		}
 
 		argsNewVmContainerFactory := factoryVm.ArgsVmContainerFactory{
-			PubkeyConv:          argsHook.PubkeyConv,
-			Economics:           args.coreComponents.EconomicsData(),
-			MessageSignVerifier: args.messageSigVerifier,
-			GasSchedule:         args.gasScheduleNotifier,
-			NodesConfigProvider: args.coreComponents.GenesisNodesSetup(),
-			Hasher:              args.coreComponents.Hasher(),
-			Marshalizer:         args.coreComponents.InternalMarshalizer(),
-			SystemSCConfig:      args.systemSCConfig,
-			ValidatorAccountsDB: args.stateComponents.PeerAccounts(),
-			UserAccountsDB:      args.stateComponents.AccountsAdapterAPI(),
-			ChanceComputer:      args.coreComponents.Rater(),
-			ShardCoordinator:    args.processComponents.ShardCoordinator(),
-			EnableEpochsHandler: args.coreComponents.EnableEpochsHandler(),
+			PubkeyConv:                 argsHook.PubkeyConv,
+			Economics:                  args.coreComponents.EconomicsData(),
+			MessageSignVerifier:        args.messageSigVerifier,
+			GasSchedule:                args.gasScheduleNotifier,
+			NodesConfigProvider:        args.coreComponents.GenesisNodesSetup(),
+			Hasher:                     args.coreComponents.Hasher(),
+			Marshalizer:                args.coreComponents.InternalMarshalizer(),
+			SystemSCConfig:             args.systemSCConfig,
+			ValidatorAccountsDB:        args.stateComponents.PeerAccounts(),
+			UserAccountsDB:             args.stateComponents.AccountsAdapterAPI(),
+			ChanceComputer:             args.coreComponents.Rater(),
+			ShardCoordinator:           args.processComponents.ShardCoordinator(),
+			EnableEpochsHandler:        args.coreComponents.EnableEpochsHandler(),
+			IsInHistoricalBalancesMode: args.isInHistoricalBalancesMode,
 		}
 
 		vmContainer, vmFactory, err = args.runTypeComponents.VmContainerMetaFactoryCreator().CreateVmContainerFactory(argsHook, argsNewVmContainerFactory)
@@ -564,15 +479,6 @@
 		if err != nil {
 			return nil, err
 		}
-=======
-		vmFactory, err = createMetaVmContainerFactory(args, argsHook)
-	} else {
-		vmFactory, err = createShardVmContainerFactory(args, argsHook)
-	}
-	if err != nil {
-		return nil, nil, err
-	}
->>>>>>> c3a1bf94
 
 		argsHook.Accounts, err = createNewAccountsAdapterApi(args, argsHook.BlockChain)
 		if err != nil {
@@ -611,13 +517,13 @@
 	}
 
 	if err != nil {
-		return nil, nil, err
+		return nil, err
 	}
 	log.Debug("maximum gas per VM Query", "value", maxGasForVmQueries)
 
 	err = vmFactory.BlockChainHookImpl().SetVMContainer(vmContainer)
 	if err != nil {
-		return nil, nil, err
+		return nil, err
 	}
 
 	err = builtInFuncFactory.SetPayableHandler(vmFactory.BlockChainHookImpl())
@@ -625,7 +531,6 @@
 		return nil, nil, err
 	}
 
-<<<<<<< HEAD
 	return &smartContract.ArgsNewSCQueryService{
 		VmContainer:              vmContainer,
 		EconomicsFee:             args.coreComponents.EconomicsData(),
@@ -646,120 +551,6 @@
 }
 
 func createNewAccountsAdapterApi(args *scQueryElementArgs, chainHandler data.ChainHandler) (state.AccountsAdapterAPI, error) {
-=======
-	argsNewSCQueryService := smartContract.ArgsNewSCQueryService{
-		VmContainer:                vmContainer,
-		EconomicsFee:               args.coreComponents.EconomicsData(),
-		BlockChainHook:             vmFactory.BlockChainHookImpl(),
-		MainBlockChain:             args.dataComponents.Blockchain(),
-		APIBlockChain:              apiBlockchain,
-		WasmVMChangeLocker:         args.coreComponents.WasmVMChangeLocker(),
-		Bootstrapper:               args.bootstrapper,
-		AllowExternalQueriesChan:   args.allowVMQueriesChan,
-		MaxGasLimitPerQuery:        maxGasForVmQueries,
-		HistoryRepository:          args.processComponents.HistoryRepository(),
-		ShardCoordinator:           args.processComponents.ShardCoordinator(),
-		StorageService:             args.dataComponents.StorageService(),
-		Marshaller:                 args.coreComponents.InternalMarshalizer(),
-		Hasher:                     args.coreComponents.Hasher(),
-		Uint64ByteSliceConverter:   args.coreComponents.Uint64ByteSliceConverter(),
-		IsInHistoricalBalancesMode: args.isInHistoricalBalancesMode,
-	}
-
-	scQueryService, err := smartContract.NewSCQueryService(argsNewSCQueryService)
-
-	return scQueryService, storageManager, err
-}
-
-func createBlockchainForScQuery(selfShardID uint32) (data.ChainHandler, error) {
-	isMetachain := selfShardID == core.MetachainShardId
-	if isMetachain {
-		return blockchain.NewMetaChain(disabled.NewAppStatusHandler())
-	}
-
-	return blockchain.NewBlockChain(disabled.NewAppStatusHandler())
-}
-
-func createMetaVmContainerFactory(args scQueryElementArgs, argsHook hooks.ArgBlockChainHook) (process.VirtualMachinesContainerFactory, error) {
-	blockChainHookImpl, errBlockChainHook := hooks.NewBlockChainHookImpl(argsHook)
-	if errBlockChainHook != nil {
-		return nil, errBlockChainHook
-	}
-
-	argsNewVmFactory := metachain.ArgsNewVMContainerFactory{
-		BlockChainHook:      blockChainHookImpl,
-		PubkeyConv:          argsHook.PubkeyConv,
-		Economics:           args.coreComponents.EconomicsData(),
-		MessageSignVerifier: args.messageSigVerifier,
-		GasSchedule:         args.gasScheduleNotifier,
-		NodesConfigProvider: args.coreComponents.GenesisNodesSetup(),
-		Hasher:              args.coreComponents.Hasher(),
-		Marshalizer:         args.coreComponents.InternalMarshalizer(),
-		SystemSCConfig:      args.systemSCConfig,
-		ValidatorAccountsDB: args.stateComponents.PeerAccounts(),
-		UserAccountsDB:      args.stateComponents.AccountsAdapterAPI(),
-		ChanceComputer:      args.coreComponents.Rater(),
-		ShardCoordinator:    args.processComponents.ShardCoordinator(),
-		EnableEpochsHandler: args.coreComponents.EnableEpochsHandler(),
-		NodesCoordinator:    args.processComponents.NodesCoordinator(),
-	}
-	vmFactory, err := metachain.NewVMContainerFactory(argsNewVmFactory)
-	if err != nil {
-		return nil, err
-	}
-
-	return vmFactory, nil
-}
-
-func createShardVmContainerFactory(args scQueryElementArgs, argsHook hooks.ArgBlockChainHook) (process.VirtualMachinesContainerFactory, error) {
-	queryVirtualMachineConfig := args.generalConfig.VirtualMachine.Querying.VirtualMachineConfig
-	esdtTransferParser, errParser := parsers.NewESDTTransferParser(args.coreComponents.InternalMarshalizer())
-	if errParser != nil {
-		return nil, errParser
-	}
-
-	blockChainHookImpl, errBlockChainHook := hooks.NewBlockChainHookImpl(argsHook)
-	if errBlockChainHook != nil {
-		return nil, errBlockChainHook
-	}
-
-	argsNewVMFactory := shard.ArgVMContainerFactory{
-		BlockChainHook:      blockChainHookImpl,
-		BuiltInFunctions:    argsHook.BuiltInFunctions,
-		Config:              queryVirtualMachineConfig,
-		BlockGasLimit:       args.coreComponents.EconomicsData().MaxGasLimitPerBlock(args.processComponents.ShardCoordinator().SelfId()),
-		GasSchedule:         args.gasScheduleNotifier,
-		EpochNotifier:       args.coreComponents.EpochNotifier(),
-		EnableEpochsHandler: args.coreComponents.EnableEpochsHandler(),
-		WasmVMChangeLocker:  args.coreComponents.WasmVMChangeLocker(),
-		ESDTTransferParser:  esdtTransferParser,
-		Hasher:              args.coreComponents.Hasher(),
-	}
-
-	log.Debug("apiResolver: enable epoch for sc deploy", "epoch", args.epochConfig.EnableEpochs.SCDeployEnableEpoch)
-	log.Debug("apiResolver: enable epoch for ahead of time gas usage", "epoch", args.epochConfig.EnableEpochs.AheadOfTimeGasUsageEnableEpoch)
-	log.Debug("apiResolver: enable epoch for repair callback", "epoch", args.epochConfig.EnableEpochs.RepairCallbackEnableEpoch)
-
-	vmFactory, err := shard.NewVMContainerFactory(argsNewVMFactory)
-	if err != nil {
-		return nil, err
-	}
-
-	return vmFactory, nil
-}
-
-func createNewAccountsAdapterApi(args scQueryElementArgs, chainHandler data.ChainHandler) (state.AccountsAdapterAPI, common.StorageManager, error) {
-	argsAccCreator := factoryState.ArgsAccountCreator{
-		Hasher:              args.coreComponents.Hasher(),
-		Marshaller:          args.coreComponents.InternalMarshalizer(),
-		EnableEpochsHandler: args.coreComponents.EnableEpochsHandler(),
-	}
-	accountFactory, err := factoryState.NewAccountCreator(argsAccCreator)
-	if err != nil {
-		return nil, nil, err
-	}
-
->>>>>>> c3a1bf94
 	storagePruning, err := newStoragePruningManager(args)
 	if err != nil {
 		return nil, nil, err
