package api

import (
	"errors"
	"fmt"
	"path/filepath"
	"sync"

	"github.com/multiversx/mx-chain-core-go/core"
	"github.com/multiversx/mx-chain-core-go/data"
	"github.com/multiversx/mx-chain-core-go/marshal"
	"github.com/multiversx/mx-chain-go/common"
	"github.com/multiversx/mx-chain-go/common/disabled"
	"github.com/multiversx/mx-chain-go/config"
	"github.com/multiversx/mx-chain-go/dataRetriever"
	"github.com/multiversx/mx-chain-go/dataRetriever/blockchain"
	"github.com/multiversx/mx-chain-go/facade"
	"github.com/multiversx/mx-chain-go/factory"
	"github.com/multiversx/mx-chain-go/node/external"
	"github.com/multiversx/mx-chain-go/node/external/blockAPI"
	"github.com/multiversx/mx-chain-go/node/external/logs"
	"github.com/multiversx/mx-chain-go/node/external/timemachine/fee"
	"github.com/multiversx/mx-chain-go/node/external/transactionAPI"
	"github.com/multiversx/mx-chain-go/node/trieIterators"
	trieIteratorsFactory "github.com/multiversx/mx-chain-go/node/trieIterators/factory"
	"github.com/multiversx/mx-chain-go/outport/process/alteredaccounts"
	"github.com/multiversx/mx-chain-go/process"
	"github.com/multiversx/mx-chain-go/process/coordinator"
	"github.com/multiversx/mx-chain-go/process/economics"
	"github.com/multiversx/mx-chain-go/process/factory/metachain"
	"github.com/multiversx/mx-chain-go/process/factory/shard"
	"github.com/multiversx/mx-chain-go/process/smartContract"
	"github.com/multiversx/mx-chain-go/process/smartContract/builtInFunctions"
	"github.com/multiversx/mx-chain-go/process/smartContract/hooks"
	"github.com/multiversx/mx-chain-go/process/smartContract/hooks/counters"
	"github.com/multiversx/mx-chain-go/process/txstatus"
	"github.com/multiversx/mx-chain-go/sharding"
	"github.com/multiversx/mx-chain-go/state"
	"github.com/multiversx/mx-chain-go/state/blockInfoProviders"
	factoryState "github.com/multiversx/mx-chain-go/state/factory"
	"github.com/multiversx/mx-chain-go/state/storagePruningManager"
	"github.com/multiversx/mx-chain-go/state/storagePruningManager/evictionWaitingList"
	"github.com/multiversx/mx-chain-go/state/syncer"
	storageFactory "github.com/multiversx/mx-chain-go/storage/factory"
	"github.com/multiversx/mx-chain-go/storage/storageunit"
	trieFactory "github.com/multiversx/mx-chain-go/trie/factory"
	"github.com/multiversx/mx-chain-go/vm"
	logger "github.com/multiversx/mx-chain-logger-go"
	vmcommon "github.com/multiversx/mx-chain-vm-common-go"
	"github.com/multiversx/mx-chain-vm-common-go/parsers"
	datafield "github.com/multiversx/mx-chain-vm-common-go/parsers/dataField"
)

var log = logger.GetOrCreate("factory")

// ApiResolverArgs holds the argument needed to create an API resolver
type ApiResolverArgs struct {
	Configs              *config.Configs
	CoreComponents       factory.CoreComponentsHolder
	DataComponents       factory.DataComponentsHolder
	StateComponents      factory.StateComponentsHolder
	BootstrapComponents  factory.BootstrapComponentsHolder
	CryptoComponents     factory.CryptoComponentsHolder
	ProcessComponents    factory.ProcessComponentsHolder
	StatusCoreComponents factory.StatusCoreComponentsHolder
	StatusComponents     factory.StatusComponentsHolder
	GasScheduleNotifier  common.GasScheduleNotifierAPI
	Bootstrapper         process.Bootstrapper
	AllowVMQueriesChan   chan struct{}
<<<<<<< HEAD
	ChainRunType         common.ChainRunType
=======
	ProcessingMode       common.NodeProcessingMode
>>>>>>> 58c66cc7
}

type scQueryServiceArgs struct {
	generalConfig         *config.Config
	epochConfig           *config.EpochConfig
	coreComponents        factory.CoreComponentsHolder
	stateComponents       factory.StateComponentsHolder
	dataComponents        factory.DataComponentsHolder
	processComponents     factory.ProcessComponentsHolder
	statusCoreComponents  factory.StatusCoreComponentsHolder
	gasScheduleNotifier   core.GasScheduleNotifier
	messageSigVerifier    vm.MessageSignVerifier
	systemSCConfig        *config.SystemSmartContractsConfig
	bootstrapper          process.Bootstrapper
	guardedAccountHandler process.GuardedAccountHandler
	allowVMQueriesChan    chan struct{}
	workingDir            string
<<<<<<< HEAD
	chainRunType          common.ChainRunType
=======
	processingMode        common.NodeProcessingMode
>>>>>>> 58c66cc7
}

type scQueryElementArgs struct {
	generalConfig         *config.Config
	epochConfig           *config.EpochConfig
	coreComponents        factory.CoreComponentsHolder
	stateComponents       factory.StateComponentsHolder
	dataComponents        factory.DataComponentsHolder
	processComponents     factory.ProcessComponentsHolder
	statusCoreComponents  factory.StatusCoreComponentsHolder
	gasScheduleNotifier   core.GasScheduleNotifier
	messageSigVerifier    vm.MessageSignVerifier
	systemSCConfig        *config.SystemSmartContractsConfig
	bootstrapper          process.Bootstrapper
	guardedAccountHandler process.GuardedAccountHandler
	allowVMQueriesChan    chan struct{}
	workingDir            string
	index                 int
<<<<<<< HEAD
	chainRunType          common.ChainRunType
=======
	processingMode        common.NodeProcessingMode
>>>>>>> 58c66cc7
}

// CreateApiResolver is able to create an ApiResolver instance that will solve the REST API requests through the node facade
// TODO: refactor to further decrease node's codebase
func CreateApiResolver(args *ApiResolverArgs) (facade.ApiResolver, error) {
	apiWorkingDir := filepath.Join(args.Configs.FlagsConfig.WorkingDir, common.TemporaryPath)
	argsSCQuery := &scQueryServiceArgs{
		generalConfig:         args.Configs.GeneralConfig,
		epochConfig:           args.Configs.EpochConfig,
		coreComponents:        args.CoreComponents,
		dataComponents:        args.DataComponents,
		stateComponents:       args.StateComponents,
		processComponents:     args.ProcessComponents,
		statusCoreComponents:  args.StatusCoreComponents,
		gasScheduleNotifier:   args.GasScheduleNotifier,
		messageSigVerifier:    args.CryptoComponents.MessageSignVerifier(),
		systemSCConfig:        args.Configs.SystemSCConfig,
		bootstrapper:          args.Bootstrapper,
		guardedAccountHandler: args.BootstrapComponents.GuardedAccountHandler(),
		allowVMQueriesChan:    args.AllowVMQueriesChan,
		workingDir:            apiWorkingDir,
<<<<<<< HEAD
		chainRunType:          args.ChainRunType,
=======
		processingMode:        args.ProcessingMode,
>>>>>>> 58c66cc7
	}

	scQueryService, err := createScQueryService(argsSCQuery)
	if err != nil {
		return nil, err
	}

	pkConverter := args.CoreComponents.AddressPubKeyConverter()
	automaticCrawlerAddressesStrings := args.Configs.GeneralConfig.BuiltInFunctions.AutomaticCrawlerAddresses
	convertedAddresses, errDecode := factory.DecodeAddresses(pkConverter, automaticCrawlerAddressesStrings)
	if errDecode != nil {
		return nil, errDecode
	}

	dnsV2AddressesStrings := args.Configs.GeneralConfig.BuiltInFunctions.DNSV2Addresses
	convertedDNSV2Addresses, errDecode := factory.DecodeAddresses(pkConverter, dnsV2AddressesStrings)
	if errDecode != nil {
		return nil, errDecode
	}

	builtInFuncFactory, err := createBuiltinFuncs(
		args.GasScheduleNotifier,
		args.CoreComponents.InternalMarshalizer(),
		args.StateComponents.AccountsAdapterAPI(),
		args.BootstrapComponents.ShardCoordinator(),
		args.CoreComponents.EpochNotifier(),
		args.CoreComponents.EnableEpochsHandler(),
		args.BootstrapComponents.GuardedAccountHandler(),
		convertedAddresses,
		args.Configs.GeneralConfig.BuiltInFunctions.MaxNumAddressesInTransferRole,
		convertedDNSV2Addresses,
	)
	if err != nil {
		return nil, err
	}

	esdtTransferParser, err := parsers.NewESDTTransferParser(args.CoreComponents.InternalMarshalizer())
	if err != nil {
		return nil, err
	}

	argsTxTypeHandler := coordinator.ArgNewTxTypeHandler{
		PubkeyConverter:     args.CoreComponents.AddressPubKeyConverter(),
		ShardCoordinator:    args.ProcessComponents.ShardCoordinator(),
		BuiltInFunctions:    builtInFuncFactory.BuiltInFunctionContainer(),
		ArgumentParser:      parsers.NewCallArgsParser(),
		ESDTTransferParser:  esdtTransferParser,
		EnableEpochsHandler: args.CoreComponents.EnableEpochsHandler(),
	}
	txTypeHandler, err := coordinator.NewTxTypeHandler(argsTxTypeHandler)
	if err != nil {
		return nil, err
	}

	accountsWrapper := &trieIterators.AccountsWrapper{
		Mutex:           &sync.Mutex{},
		AccountsAdapter: args.StateComponents.AccountsAdapterAPI(),
	}

	argsProcessors := trieIterators.ArgTrieIteratorProcessor{
		ShardID:            args.BootstrapComponents.ShardCoordinator().SelfId(),
		Accounts:           accountsWrapper,
		PublicKeyConverter: args.CoreComponents.AddressPubKeyConverter(),
		QueryService:       scQueryService,
	}
	totalStakedValueHandler, err := trieIteratorsFactory.CreateTotalStakedValueHandler(argsProcessors)
	if err != nil {
		return nil, err
	}

	directStakedListHandler, err := trieIteratorsFactory.CreateDirectStakedListHandler(argsProcessors)
	if err != nil {
		return nil, err
	}

	delegatedListHandler, err := trieIteratorsFactory.CreateDelegatedListHandler(argsProcessors)
	if err != nil {
		return nil, err
	}

	builtInCostHandler, err := economics.NewBuiltInFunctionsCost(&economics.ArgsBuiltInFunctionCost{
		ArgsParser:  smartContract.NewArgumentParser(),
		GasSchedule: args.GasScheduleNotifier,
	})
	if err != nil {
		return nil, err
	}

	feeComputer, err := fee.NewFeeComputer(fee.ArgsNewFeeComputer{
		BuiltInFunctionsCostHandler: builtInCostHandler,
		EconomicsConfig:             *args.Configs.EconomicsConfig,
		EnableEpochsConfig:          args.Configs.EpochConfig.EnableEpochs,
		TxVersionChecker:            args.CoreComponents.TxVersionChecker(),
	})
	if err != nil {
		return nil, err
	}

	logsFacade, err := createLogsFacade(args)
	if err != nil {
		return nil, err
	}

	argsDataFieldParser := &datafield.ArgsOperationDataFieldParser{
		AddressLength: args.CoreComponents.AddressPubKeyConverter().Len(),
		Marshalizer:   args.CoreComponents.InternalMarshalizer(),
	}
	dataFieldParser, err := datafield.NewOperationDataFieldParser(argsDataFieldParser)
	if err != nil {
		return nil, err
	}

	argsAPITransactionProc := &transactionAPI.ArgAPITransactionProcessor{
		RoundDuration:            args.CoreComponents.GenesisNodesSetup().GetRoundDuration(),
		GenesisTime:              args.CoreComponents.GenesisTime(),
		Marshalizer:              args.CoreComponents.InternalMarshalizer(),
		AddressPubKeyConverter:   args.CoreComponents.AddressPubKeyConverter(),
		ShardCoordinator:         args.ProcessComponents.ShardCoordinator(),
		HistoryRepository:        args.ProcessComponents.HistoryRepository(),
		StorageService:           args.DataComponents.StorageService(),
		DataPool:                 args.DataComponents.Datapool(),
		Uint64ByteSliceConverter: args.CoreComponents.Uint64ByteSliceConverter(),
		FeeComputer:              feeComputer,
		TxTypeHandler:            txTypeHandler,
		LogsFacade:               logsFacade,
		DataFieldParser:          dataFieldParser,
	}
	apiTransactionProcessor, err := transactionAPI.NewAPITransactionProcessor(argsAPITransactionProc)
	if err != nil {
		return nil, err
	}

	apiBlockProcessor, err := createAPIBlockProcessor(args, apiTransactionProcessor)
	if err != nil {
		return nil, err
	}

	apiInternalBlockProcessor, err := createAPIInternalBlockProcessor(args, apiTransactionProcessor)
	if err != nil {
		return nil, err
	}

	argsApiResolver := external.ArgNodeApiResolver{
		SCQueryService:           scQueryService,
		StatusMetricsHandler:     args.StatusCoreComponents.StatusMetrics(),
		APITransactionEvaluator:  args.ProcessComponents.APITransactionEvaluator(),
		TotalStakedValueHandler:  totalStakedValueHandler,
		DirectStakedListHandler:  directStakedListHandler,
		DelegatedListHandler:     delegatedListHandler,
		APITransactionHandler:    apiTransactionProcessor,
		APIBlockHandler:          apiBlockProcessor,
		APIInternalBlockHandler:  apiInternalBlockProcessor,
		GenesisNodesSetupHandler: args.CoreComponents.GenesisNodesSetup(),
		ValidatorPubKeyConverter: args.CoreComponents.ValidatorPubKeyConverter(),
		AccountsParser:           args.ProcessComponents.AccountsParser(),
		GasScheduleNotifier:      args.GasScheduleNotifier,
		ManagedPeersMonitor:      args.StatusComponents.ManagedPeersMonitor(),
	}

	return external.NewNodeApiResolver(argsApiResolver)
}

func createScQueryService(
	args *scQueryServiceArgs,
) (process.SCQueryService, error) {
	numConcurrentVms := args.generalConfig.VirtualMachine.Querying.NumConcurrentVMs
	if numConcurrentVms < 1 {
		return nil, fmt.Errorf("VirtualMachine.Querying.NumConcurrentVms should be a positive number more than 1")
	}

	argsQueryElem := &scQueryElementArgs{
		generalConfig:         args.generalConfig,
		epochConfig:           args.epochConfig,
		coreComponents:        args.coreComponents,
		stateComponents:       args.stateComponents,
		dataComponents:        args.dataComponents,
		processComponents:     args.processComponents,
		statusCoreComponents:  args.statusCoreComponents,
		gasScheduleNotifier:   args.gasScheduleNotifier,
		messageSigVerifier:    args.messageSigVerifier,
		systemSCConfig:        args.systemSCConfig,
		bootstrapper:          args.bootstrapper,
		guardedAccountHandler: args.guardedAccountHandler,
		allowVMQueriesChan:    args.allowVMQueriesChan,
		workingDir:            args.workingDir,
		index:                 0,
<<<<<<< HEAD
		chainRunType:          args.chainRunType,
=======
		processingMode:        args.processingMode,
>>>>>>> 58c66cc7
	}

	var err error
	var scQueryService process.SCQueryService

	list := make([]process.SCQueryService, 0, numConcurrentVms)
	for i := 0; i < numConcurrentVms; i++ {
		argsQueryElem.index = i
		scQueryService, err = createScQueryElement(argsQueryElem)
		if err != nil {
			return nil, err
		}

		list = append(list, scQueryService)
	}

	sqQueryDispatcher, err := smartContract.NewScQueryServiceDispatcher(list)
	if err != nil {
		return nil, err
	}

	return sqQueryDispatcher, nil
}

func createScQueryElement(
	args *scQueryElementArgs,
) (process.SCQueryService, error) {
	var err error

	pkConverter := args.coreComponents.AddressPubKeyConverter()
	automaticCrawlerAddressesStrings := args.generalConfig.BuiltInFunctions.AutomaticCrawlerAddresses
	convertedAddresses, errDecode := factory.DecodeAddresses(pkConverter, automaticCrawlerAddressesStrings)
	if errDecode != nil {
		return nil, errDecode
	}

	dnsV2AddressesStrings := args.generalConfig.BuiltInFunctions.DNSV2Addresses
	convertedDNSV2Addresses, errDecode := factory.DecodeAddresses(pkConverter, dnsV2AddressesStrings)
	if errDecode != nil {
		return nil, errDecode
	}

	builtInFuncFactory, err := createBuiltinFuncs(
		args.gasScheduleNotifier,
		args.coreComponents.InternalMarshalizer(),
		args.stateComponents.AccountsAdapterAPI(),
		args.processComponents.ShardCoordinator(),
		args.coreComponents.EpochNotifier(),
		args.coreComponents.EnableEpochsHandler(),
		args.guardedAccountHandler,
		convertedAddresses,
		args.generalConfig.BuiltInFunctions.MaxNumAddressesInTransferRole,
		convertedDNSV2Addresses,
	)
	if err != nil {
		return nil, err
	}

	cacherCfg := storageFactory.GetCacherFromConfig(args.generalConfig.SmartContractDataPool)
	smartContractsCache, err := storageunit.NewCache(cacherCfg)
	if err != nil {
		return nil, err
	}

	scStorage := args.generalConfig.SmartContractsStorageForSCQuery
	scStorage.DB.FilePath += fmt.Sprintf("%d", args.index)
	argsHook := hooks.ArgBlockChainHook{
		PubkeyConv:               args.coreComponents.AddressPubKeyConverter(),
		StorageService:           args.dataComponents.StorageService(),
		ShardCoordinator:         args.processComponents.ShardCoordinator(),
		Marshalizer:              args.coreComponents.InternalMarshalizer(),
		Uint64Converter:          args.coreComponents.Uint64ByteSliceConverter(),
		BuiltInFunctions:         builtInFuncFactory.BuiltInFunctionContainer(),
		NFTStorageHandler:        builtInFuncFactory.NFTStorageHandler(),
		GlobalSettingsHandler:    builtInFuncFactory.ESDTGlobalSettingsHandler(),
		DataPool:                 args.dataComponents.Datapool(),
		ConfigSCStorage:          scStorage,
		CompiledSCPool:           smartContractsCache,
		WorkingDir:               args.workingDir,
		EpochNotifier:            args.coreComponents.EpochNotifier(),
		EnableEpochsHandler:      args.coreComponents.EnableEpochsHandler(),
		NilCompiledSCStore:       true,
		GasSchedule:              args.gasScheduleNotifier,
		Counter:                  counters.NewDisabledCounter(),
		MissingTrieNodesNotifier: syncer.NewMissingTrieNodesNotifier(),
	}

<<<<<<< HEAD
	blockChainHookImpl, errBlockChainHook := hooks.CreateBlockChainHook(args.chainRunType, argsHook)
	if errBlockChainHook != nil {
		return nil, errBlockChainHook
	}

	maxGasForVmQueries := args.generalConfig.VirtualMachine.GasConfig.ShardMaxGasPerVmQuery
	if args.processComponents.ShardCoordinator().SelfId() == core.MetachainShardId {
		maxGasForVmQueries = args.generalConfig.VirtualMachine.GasConfig.MetaMaxGasPerVmQuery

		argsNewVmFactory := metachain.ArgsNewVMContainerFactory{
			BlockChainHook:      blockChainHookImpl,
			PubkeyConv:          argsHook.PubkeyConv,
			Economics:           args.coreComponents.EconomicsData(),
			MessageSignVerifier: args.messageSigVerifier,
			GasSchedule:         args.gasScheduleNotifier,
			NodesConfigProvider: args.coreComponents.GenesisNodesSetup(),
			Hasher:              args.coreComponents.Hasher(),
			Marshalizer:         args.coreComponents.InternalMarshalizer(),
			SystemSCConfig:      args.systemSCConfig,
			ValidatorAccountsDB: args.stateComponents.PeerAccounts(),
			UserAccountsDB:      args.stateComponents.AccountsAdapterAPI(),
			ChanceComputer:      args.coreComponents.Rater(),
			ShardCoordinator:    args.processComponents.ShardCoordinator(),
			EnableEpochsHandler: args.coreComponents.EnableEpochsHandler(),
		}
		vmFactory, err = metachain.NewVMContainerFactory(argsNewVmFactory)
		if err != nil {
			return nil, err
		}
	} else {
		queryVirtualMachineConfig := args.generalConfig.VirtualMachine.Querying.VirtualMachineConfig
		esdtTransferParser, errParser := parsers.NewESDTTransferParser(args.coreComponents.InternalMarshalizer())
		if errParser != nil {
			return nil, errParser
		}

		argsNewVMFactory := shard.ArgVMContainerFactory{
			BlockChainHook:      blockChainHookImpl,
			BuiltInFunctions:    argsHook.BuiltInFunctions,
			Config:              queryVirtualMachineConfig,
			BlockGasLimit:       args.coreComponents.EconomicsData().MaxGasLimitPerBlock(args.processComponents.ShardCoordinator().SelfId()),
			GasSchedule:         args.gasScheduleNotifier,
			EpochNotifier:       args.coreComponents.EpochNotifier(),
			EnableEpochsHandler: args.coreComponents.EnableEpochsHandler(),
			WasmVMChangeLocker:  args.coreComponents.WasmVMChangeLocker(),
			ESDTTransferParser:  esdtTransferParser,
			Hasher:              args.coreComponents.Hasher(),
		}

		log.Debug("apiResolver: enable epoch for sc deploy", "epoch", args.epochConfig.EnableEpochs.SCDeployEnableEpoch)
		log.Debug("apiResolver: enable epoch for ahead of time gas usage", "epoch", args.epochConfig.EnableEpochs.AheadOfTimeGasUsageEnableEpoch)
		log.Debug("apiResolver: enable epoch for repair callback", "epoch", args.epochConfig.EnableEpochs.RepairCallbackEnableEpoch)

		vmFactory, err = shard.NewVMContainerFactory(argsNewVMFactory)
		if err != nil {
			return nil, err
		}
=======
	var apiBlockchain data.ChainHandler
	var vmFactory process.VirtualMachinesContainerFactory
	maxGasForVmQueries := args.generalConfig.VirtualMachine.GasConfig.ShardMaxGasPerVmQuery
	if args.processComponents.ShardCoordinator().SelfId() == core.MetachainShardId {
		maxGasForVmQueries = args.generalConfig.VirtualMachine.GasConfig.MetaMaxGasPerVmQuery
		apiBlockchain, vmFactory, err = createMetaVmContainerFactory(args, argsHook)
	} else {
		apiBlockchain, vmFactory, err = createShardVmContainerFactory(args, argsHook)
	}
	if err != nil {
		return nil, err
>>>>>>> 58c66cc7
	}

	log.Debug("maximum gas per VM Query", "value", maxGasForVmQueries)

	vmContainer, err := vmFactory.Create()
	if err != nil {
		return nil, err
	}

	err = vmFactory.BlockChainHookImpl().SetVMContainer(vmContainer)
	if err != nil {
		return nil, err
	}

	err = builtInFuncFactory.SetPayableHandler(vmFactory.BlockChainHookImpl())
	if err != nil {
		return nil, err
	}

	argsNewSCQueryService := smartContract.ArgsNewSCQueryService{
		VmContainer:              vmContainer,
		EconomicsFee:             args.coreComponents.EconomicsData(),
		BlockChainHook:           vmFactory.BlockChainHookImpl(),
		MainBlockChain:           args.dataComponents.Blockchain(),
		APIBlockChain:            apiBlockchain,
		WasmVMChangeLocker:       args.coreComponents.WasmVMChangeLocker(),
		Bootstrapper:             args.bootstrapper,
		AllowExternalQueriesChan: args.allowVMQueriesChan,
		MaxGasLimitPerQuery:      maxGasForVmQueries,
		HistoryRepository:        args.processComponents.HistoryRepository(),
		ShardCoordinator:         args.processComponents.ShardCoordinator(),
		StorageService:           args.dataComponents.StorageService(),
		Marshaller:               args.coreComponents.InternalMarshalizer(),
		Hasher:                   args.coreComponents.Hasher(),
		Uint64ByteSliceConverter: args.coreComponents.Uint64ByteSliceConverter(),
	}

	return smartContract.NewSCQueryService(argsNewSCQueryService)
}

func createMetaVmContainerFactory(args *scQueryElementArgs, argsHook hooks.ArgBlockChainHook) (data.ChainHandler, process.VirtualMachinesContainerFactory, error) {
	apiBlockchain, err := blockchain.NewMetaChain(disabled.NewAppStatusHandler())
	if err != nil {
		return nil, nil, err
	}

	accountsAdapterApi, err := createNewAccountsAdapterApi(args, apiBlockchain)
	if err != nil {
		return nil, nil, err
	}

	argsHook.BlockChain = apiBlockchain
	argsHook.Accounts = accountsAdapterApi

	blockChainHookImpl, errBlockChainHook := hooks.NewBlockChainHookImpl(argsHook)
	if errBlockChainHook != nil {
		return nil, nil, errBlockChainHook
	}

	argsNewVmFactory := metachain.ArgsNewVMContainerFactory{
		BlockChainHook:      blockChainHookImpl,
		PubkeyConv:          argsHook.PubkeyConv,
		Economics:           args.coreComponents.EconomicsData(),
		MessageSignVerifier: args.messageSigVerifier,
		GasSchedule:         args.gasScheduleNotifier,
		NodesConfigProvider: args.coreComponents.GenesisNodesSetup(),
		Hasher:              args.coreComponents.Hasher(),
		Marshalizer:         args.coreComponents.InternalMarshalizer(),
		SystemSCConfig:      args.systemSCConfig,
		ValidatorAccountsDB: args.stateComponents.PeerAccounts(),
		UserAccountsDB:      args.stateComponents.AccountsAdapterAPI(),
		ChanceComputer:      args.coreComponents.Rater(),
		ShardCoordinator:    args.processComponents.ShardCoordinator(),
		EnableEpochsHandler: args.coreComponents.EnableEpochsHandler(),
	}
	vmFactory, err := metachain.NewVMContainerFactory(argsNewVmFactory)
	if err != nil {
		return nil, nil, err
	}

	return apiBlockchain, vmFactory, nil
}

func createShardVmContainerFactory(args *scQueryElementArgs, argsHook hooks.ArgBlockChainHook) (data.ChainHandler, process.VirtualMachinesContainerFactory, error) {
	apiBlockchain, err := blockchain.NewBlockChain(disabled.NewAppStatusHandler())
	if err != nil {
		return nil, nil, err
	}

	accountsAdapterApi, err := createNewAccountsAdapterApi(args, apiBlockchain)
	if err != nil {
		return nil, nil, err
	}

	argsHook.BlockChain = apiBlockchain
	argsHook.Accounts = accountsAdapterApi

	queryVirtualMachineConfig := args.generalConfig.VirtualMachine.Querying.VirtualMachineConfig
	esdtTransferParser, errParser := parsers.NewESDTTransferParser(args.coreComponents.InternalMarshalizer())
	if errParser != nil {
		return nil, nil, errParser
	}

	blockChainHookImpl, errBlockChainHook := hooks.NewBlockChainHookImpl(argsHook)
	if errBlockChainHook != nil {
		return nil, nil, errBlockChainHook
	}

	argsNewVMFactory := shard.ArgVMContainerFactory{
		BlockChainHook:      blockChainHookImpl,
		BuiltInFunctions:    argsHook.BuiltInFunctions,
		Config:              queryVirtualMachineConfig,
		BlockGasLimit:       args.coreComponents.EconomicsData().MaxGasLimitPerBlock(args.processComponents.ShardCoordinator().SelfId()),
		GasSchedule:         args.gasScheduleNotifier,
		EpochNotifier:       args.coreComponents.EpochNotifier(),
		EnableEpochsHandler: args.coreComponents.EnableEpochsHandler(),
		WasmVMChangeLocker:  args.coreComponents.WasmVMChangeLocker(),
		ESDTTransferParser:  esdtTransferParser,
		Hasher:              args.coreComponents.Hasher(),
	}

	log.Debug("apiResolver: enable epoch for sc deploy", "epoch", args.epochConfig.EnableEpochs.SCDeployEnableEpoch)
	log.Debug("apiResolver: enable epoch for ahead of time gas usage", "epoch", args.epochConfig.EnableEpochs.AheadOfTimeGasUsageEnableEpoch)
	log.Debug("apiResolver: enable epoch for repair callback", "epoch", args.epochConfig.EnableEpochs.RepairCallbackEnableEpoch)

	vmFactory, err := shard.NewVMContainerFactory(argsNewVMFactory)
	if err != nil {
		return nil, nil, err
	}

	return apiBlockchain, vmFactory, nil
}

func createNewAccountsAdapterApi(args *scQueryElementArgs, chainHandler data.ChainHandler) (state.AccountsAdapterAPI, error) {
	argsAccCreator := factoryState.ArgsAccountCreator{
		Hasher:              args.coreComponents.Hasher(),
		Marshaller:          args.coreComponents.InternalMarshalizer(),
		EnableEpochsHandler: args.coreComponents.EnableEpochsHandler(),
	}
	accountFactory, err := factoryState.NewAccountCreator(argsAccCreator)
	if err != nil {
		return nil, err
	}

	storagePruning, err := newStoragePruningManager(args)
	if err != nil {
		return nil, err
	}
	storageService := args.dataComponents.StorageService()
	trieStorer, err := storageService.GetStorer(dataRetriever.UserAccountsUnit)
	if err != nil {
		return nil, err
	}
	checkpointsStorer, err := storageService.GetStorer(dataRetriever.UserAccountsCheckpointsUnit)
	if err != nil {
		return nil, err
	}

	trieFactoryArgs := trieFactory.TrieFactoryArgs{
		Marshalizer:              args.coreComponents.InternalMarshalizer(),
		Hasher:                   args.coreComponents.Hasher(),
		PathManager:              args.coreComponents.PathHandler(),
		TrieStorageManagerConfig: args.generalConfig.TrieStorageManagerConfig,
	}
	trFactory, err := trieFactory.NewTrieFactory(trieFactoryArgs)
	if err != nil {
		return nil, err
	}

	trieCreatorArgs := trieFactory.TrieCreateArgs{
		MainStorer:          trieStorer,
		CheckpointsStorer:   checkpointsStorer,
		PruningEnabled:      args.generalConfig.StateTriesConfig.AccountsStatePruningEnabled,
		CheckpointsEnabled:  args.generalConfig.StateTriesConfig.CheckpointsEnabled,
		MaxTrieLevelInMem:   args.generalConfig.StateTriesConfig.MaxStateTrieLevelInMemory,
		SnapshotsEnabled:    args.generalConfig.StateTriesConfig.SnapshotsEnabled,
		IdleProvider:        args.coreComponents.ProcessStatusHandler(),
		Identifier:          dataRetriever.UserAccountsUnit.String(),
		EnableEpochsHandler: args.coreComponents.EnableEpochsHandler(),
	}
	_, merkleTrie, err := trFactory.Create(trieCreatorArgs)
	if err != nil {
		return nil, err
	}

	argsAPIAccountsDB := state.ArgsAccountsDB{
		Trie:                  merkleTrie,
		Hasher:                args.coreComponents.Hasher(),
		Marshaller:            args.coreComponents.InternalMarshalizer(),
		AccountFactory:        accountFactory,
		StoragePruningManager: storagePruning,
		ProcessingMode:        args.processingMode,
		ProcessStatusHandler:  args.coreComponents.ProcessStatusHandler(),
		AppStatusHandler:      args.statusCoreComponents.AppStatusHandler(),
		AddressConverter:      args.coreComponents.AddressPubKeyConverter(),
	}

	provider, err := blockInfoProviders.NewCurrentBlockInfo(chainHandler)
	if err != nil {
		return nil, err
	}

	accounts, err := state.NewAccountsDB(argsAPIAccountsDB)
	if err != nil {
		return nil, err
	}

	return state.NewAccountsDBApi(accounts, provider)
}

func newStoragePruningManager(args *scQueryElementArgs) (state.StoragePruningManager, error) {
	argsMemEviction := evictionWaitingList.MemoryEvictionWaitingListArgs{
		RootHashesSize: args.generalConfig.EvictionWaitingList.RootHashesSize,
		HashesSize:     args.generalConfig.EvictionWaitingList.HashesSize,
	}
	trieEvictionWaitingList, err := evictionWaitingList.NewMemoryEvictionWaitingList(argsMemEviction)
	if err != nil {
		return nil, err
	}

	storagePruning, err := storagePruningManager.NewStoragePruningManager(
		trieEvictionWaitingList,
		args.generalConfig.TrieStorageManagerConfig.PruningBufferLen,
	)
	if err != nil {
		return nil, err
	}

	return storagePruning, nil
}

func createBuiltinFuncs(
	gasScheduleNotifier core.GasScheduleNotifier,
	marshalizer marshal.Marshalizer,
	accnts state.AccountsAdapter,
	shardCoordinator sharding.Coordinator,
	epochNotifier vmcommon.EpochNotifier,
	enableEpochsHandler vmcommon.EnableEpochsHandler,
	guardedAccountHandler vmcommon.GuardedAccountHandler,
	automaticCrawlerAddresses [][]byte,
	maxNumAddressesInTransferRole uint32,
	dnsV2Addresses [][]byte,
) (vmcommon.BuiltInFunctionFactory, error) {
	mapDNSV2Addresses := make(map[string]struct{})
	for _, address := range dnsV2Addresses {
		mapDNSV2Addresses[string(address)] = struct{}{}
	}

	argsBuiltIn := builtInFunctions.ArgsCreateBuiltInFunctionContainer{
		GasSchedule:               gasScheduleNotifier,
		MapDNSAddresses:           make(map[string]struct{}),
		MapDNSV2Addresses:         mapDNSV2Addresses,
		Marshalizer:               marshalizer,
		Accounts:                  accnts,
		ShardCoordinator:          shardCoordinator,
		EpochNotifier:             epochNotifier,
		EnableEpochsHandler:       enableEpochsHandler,
		GuardedAccountHandler:     guardedAccountHandler,
		AutomaticCrawlerAddresses: automaticCrawlerAddresses,
		MaxNumNodesInTransferRole: maxNumAddressesInTransferRole,
	}
	return builtInFunctions.CreateBuiltInFunctionsFactory(argsBuiltIn)
}

func createAPIBlockProcessor(args *ApiResolverArgs, apiTransactionHandler external.APITransactionHandler) (blockAPI.APIBlockHandler, error) {
	blockApiArgs, err := createAPIBlockProcessorArgs(args, apiTransactionHandler)
	if err != nil {
		return nil, err
	}

	return blockAPI.CreateAPIBlockProcessor(blockApiArgs)
}

func createAPIInternalBlockProcessor(args *ApiResolverArgs, apiTransactionHandler external.APITransactionHandler) (blockAPI.APIInternalBlockHandler, error) {
	blockApiArgs, err := createAPIBlockProcessorArgs(args, apiTransactionHandler)
	if err != nil {
		return nil, err
	}

	return blockAPI.CreateAPIInternalBlockProcessor(blockApiArgs)
}

func createAPIBlockProcessorArgs(args *ApiResolverArgs, apiTransactionHandler external.APITransactionHandler) (*blockAPI.ArgAPIBlockProcessor, error) {
	statusComputer, err := txstatus.NewStatusComputer(
		args.ProcessComponents.ShardCoordinator().SelfId(),
		args.CoreComponents.Uint64ByteSliceConverter(),
		args.DataComponents.StorageService(),
	)
	if err != nil {
		return nil, errors.New("error creating transaction status computer " + err.Error())
	}

	logsFacade, err := createLogsFacade(args)
	if err != nil {
		return nil, err
	}

	alteredAccountsProvider, err := alteredaccounts.NewAlteredAccountsProvider(alteredaccounts.ArgsAlteredAccountsProvider{
		ShardCoordinator:       args.ProcessComponents.ShardCoordinator(),
		AddressConverter:       args.CoreComponents.AddressPubKeyConverter(),
		AccountsDB:             args.StateComponents.AccountsAdapterAPI(),
		EsdtDataStorageHandler: args.ProcessComponents.ESDTDataStorageHandlerForAPI(),
	})
	if err != nil {
		return nil, err
	}

	blockApiArgs := &blockAPI.ArgAPIBlockProcessor{
		SelfShardID:                  args.ProcessComponents.ShardCoordinator().SelfId(),
		Store:                        args.DataComponents.StorageService(),
		Marshalizer:                  args.CoreComponents.InternalMarshalizer(),
		Uint64ByteSliceConverter:     args.CoreComponents.Uint64ByteSliceConverter(),
		HistoryRepo:                  args.ProcessComponents.HistoryRepository(),
		APITransactionHandler:        apiTransactionHandler,
		StatusComputer:               statusComputer,
		AddressPubkeyConverter:       args.CoreComponents.AddressPubKeyConverter(),
		Hasher:                       args.CoreComponents.Hasher(),
		LogsFacade:                   logsFacade,
		ReceiptsRepository:           args.ProcessComponents.ReceiptsRepository(),
		AlteredAccountsProvider:      alteredAccountsProvider,
		AccountsRepository:           args.StateComponents.AccountsRepository(),
		ScheduledTxsExecutionHandler: args.ProcessComponents.ScheduledTxsExecutionHandler(),
		EnableEpochsHandler:          args.CoreComponents.EnableEpochsHandler(),
	}

	return blockApiArgs, nil
}

func createLogsFacade(args *ApiResolverArgs) (factory.LogsFacade, error) {
	return logs.NewLogsFacade(logs.ArgsNewLogsFacade{
		StorageService:  args.DataComponents.StorageService(),
		Marshaller:      args.CoreComponents.InternalMarshalizer(),
		PubKeyConverter: args.CoreComponents.AddressPubKeyConverter(),
	})
}<|MERGE_RESOLUTION|>--- conflicted
+++ resolved
@@ -67,11 +67,8 @@
 	GasScheduleNotifier  common.GasScheduleNotifierAPI
 	Bootstrapper         process.Bootstrapper
 	AllowVMQueriesChan   chan struct{}
-<<<<<<< HEAD
+	ProcessingMode       common.NodeProcessingMode
 	ChainRunType         common.ChainRunType
-=======
-	ProcessingMode       common.NodeProcessingMode
->>>>>>> 58c66cc7
 }
 
 type scQueryServiceArgs struct {
@@ -89,11 +86,8 @@
 	guardedAccountHandler process.GuardedAccountHandler
 	allowVMQueriesChan    chan struct{}
 	workingDir            string
-<<<<<<< HEAD
+	processingMode        common.NodeProcessingMode
 	chainRunType          common.ChainRunType
-=======
-	processingMode        common.NodeProcessingMode
->>>>>>> 58c66cc7
 }
 
 type scQueryElementArgs struct {
@@ -112,11 +106,8 @@
 	allowVMQueriesChan    chan struct{}
 	workingDir            string
 	index                 int
-<<<<<<< HEAD
+	processingMode        common.NodeProcessingMode
 	chainRunType          common.ChainRunType
-=======
-	processingMode        common.NodeProcessingMode
->>>>>>> 58c66cc7
 }
 
 // CreateApiResolver is able to create an ApiResolver instance that will solve the REST API requests through the node facade
@@ -138,11 +129,8 @@
 		guardedAccountHandler: args.BootstrapComponents.GuardedAccountHandler(),
 		allowVMQueriesChan:    args.AllowVMQueriesChan,
 		workingDir:            apiWorkingDir,
-<<<<<<< HEAD
+		processingMode:        args.ProcessingMode,
 		chainRunType:          args.ChainRunType,
-=======
-		processingMode:        args.ProcessingMode,
->>>>>>> 58c66cc7
 	}
 
 	scQueryService, err := createScQueryService(argsSCQuery)
@@ -329,11 +317,8 @@
 		allowVMQueriesChan:    args.allowVMQueriesChan,
 		workingDir:            args.workingDir,
 		index:                 0,
-<<<<<<< HEAD
+		processingMode:        args.processingMode,
 		chainRunType:          args.chainRunType,
-=======
-		processingMode:        args.processingMode,
->>>>>>> 58c66cc7
 	}
 
 	var err error
@@ -421,65 +406,6 @@
 		MissingTrieNodesNotifier: syncer.NewMissingTrieNodesNotifier(),
 	}
 
-<<<<<<< HEAD
-	blockChainHookImpl, errBlockChainHook := hooks.CreateBlockChainHook(args.chainRunType, argsHook)
-	if errBlockChainHook != nil {
-		return nil, errBlockChainHook
-	}
-
-	maxGasForVmQueries := args.generalConfig.VirtualMachine.GasConfig.ShardMaxGasPerVmQuery
-	if args.processComponents.ShardCoordinator().SelfId() == core.MetachainShardId {
-		maxGasForVmQueries = args.generalConfig.VirtualMachine.GasConfig.MetaMaxGasPerVmQuery
-
-		argsNewVmFactory := metachain.ArgsNewVMContainerFactory{
-			BlockChainHook:      blockChainHookImpl,
-			PubkeyConv:          argsHook.PubkeyConv,
-			Economics:           args.coreComponents.EconomicsData(),
-			MessageSignVerifier: args.messageSigVerifier,
-			GasSchedule:         args.gasScheduleNotifier,
-			NodesConfigProvider: args.coreComponents.GenesisNodesSetup(),
-			Hasher:              args.coreComponents.Hasher(),
-			Marshalizer:         args.coreComponents.InternalMarshalizer(),
-			SystemSCConfig:      args.systemSCConfig,
-			ValidatorAccountsDB: args.stateComponents.PeerAccounts(),
-			UserAccountsDB:      args.stateComponents.AccountsAdapterAPI(),
-			ChanceComputer:      args.coreComponents.Rater(),
-			ShardCoordinator:    args.processComponents.ShardCoordinator(),
-			EnableEpochsHandler: args.coreComponents.EnableEpochsHandler(),
-		}
-		vmFactory, err = metachain.NewVMContainerFactory(argsNewVmFactory)
-		if err != nil {
-			return nil, err
-		}
-	} else {
-		queryVirtualMachineConfig := args.generalConfig.VirtualMachine.Querying.VirtualMachineConfig
-		esdtTransferParser, errParser := parsers.NewESDTTransferParser(args.coreComponents.InternalMarshalizer())
-		if errParser != nil {
-			return nil, errParser
-		}
-
-		argsNewVMFactory := shard.ArgVMContainerFactory{
-			BlockChainHook:      blockChainHookImpl,
-			BuiltInFunctions:    argsHook.BuiltInFunctions,
-			Config:              queryVirtualMachineConfig,
-			BlockGasLimit:       args.coreComponents.EconomicsData().MaxGasLimitPerBlock(args.processComponents.ShardCoordinator().SelfId()),
-			GasSchedule:         args.gasScheduleNotifier,
-			EpochNotifier:       args.coreComponents.EpochNotifier(),
-			EnableEpochsHandler: args.coreComponents.EnableEpochsHandler(),
-			WasmVMChangeLocker:  args.coreComponents.WasmVMChangeLocker(),
-			ESDTTransferParser:  esdtTransferParser,
-			Hasher:              args.coreComponents.Hasher(),
-		}
-
-		log.Debug("apiResolver: enable epoch for sc deploy", "epoch", args.epochConfig.EnableEpochs.SCDeployEnableEpoch)
-		log.Debug("apiResolver: enable epoch for ahead of time gas usage", "epoch", args.epochConfig.EnableEpochs.AheadOfTimeGasUsageEnableEpoch)
-		log.Debug("apiResolver: enable epoch for repair callback", "epoch", args.epochConfig.EnableEpochs.RepairCallbackEnableEpoch)
-
-		vmFactory, err = shard.NewVMContainerFactory(argsNewVMFactory)
-		if err != nil {
-			return nil, err
-		}
-=======
 	var apiBlockchain data.ChainHandler
 	var vmFactory process.VirtualMachinesContainerFactory
 	maxGasForVmQueries := args.generalConfig.VirtualMachine.GasConfig.ShardMaxGasPerVmQuery
@@ -491,7 +417,6 @@
 	}
 	if err != nil {
 		return nil, err
->>>>>>> 58c66cc7
 	}
 
 	log.Debug("maximum gas per VM Query", "value", maxGasForVmQueries)
