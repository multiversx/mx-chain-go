--- conflicted
+++ resolved
@@ -36,20 +36,12 @@
 	currentEpoch       uint32
 }
 
-<<<<<<< HEAD
-// DataComponents struct holds the data components
-type DataComponents struct {
-	Blkc               data.ChainHandler
-	Store              dataRetriever.StorageService
-	Datapool           dataRetriever.PoolsHolder
-	MiniBlocksProvider process.MiniBlockProvider
-=======
 // dataComponents struct holds the data components
 type dataComponents struct {
 	blkc     data.ChainHandler
 	store    dataRetriever.StorageService
 	datapool dataRetriever.PoolsHolder
->>>>>>> dc36d14b
+	miniBlocksProvider process.MiniBlockProvider
 }
 
 // NewDataComponentsFactory will return a new instance of dataComponentsFactory
@@ -103,7 +95,6 @@
 		return nil, fmt.Errorf("%w: %s", ErrDataPoolCreation, err.Error())
 	}
 
-<<<<<<< HEAD
 	arg := provider.ArgMiniBlockProvider{
 		MiniBlockPool:    datapool.MiniBlocks(),
 		MiniBlockStorage: store.GetStorer(dataRetriever.MiniBlockUnit),
@@ -116,16 +107,10 @@
 	}
 
 	return &DataComponents{
-		Blkc:               blkc,
-		Store:              store,
-		Datapool:           datapool,
-		MiniBlocksProvider: miniBlocksProvider,
-=======
-	return &dataComponents{
 		blkc:     blkc,
 		store:    store,
 		datapool: datapool,
->>>>>>> dc36d14b
+		miniBlocksProvider: miniBlocksProvider,
 	}, nil
 }
 
