--- conflicted
+++ resolved
@@ -48,12 +48,8 @@
 		Config:              testscommon.GetGeneralConfig(),
 		BootstrapRoundIndex: 0,
 		CoreComponents: &mock.CoreComponentsMock{
-<<<<<<< HEAD
 			EnableEpochsHandlerField: &testscommon.EnableEpochsHandlerStub{},
-			IntMarsh:                 &testscommon.MarshalizerStub{},
-=======
-			IntMarsh: &marshallerMock.MarshalizerStub{},
->>>>>>> 799e5991
+			IntMarsh:                 &marshallerMock.MarshalizerStub{},
 			Hash: &testscommon.HasherStub{
 				SizeCalled: func() int {
 					return 1
