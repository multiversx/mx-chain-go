--- conflicted
+++ resolved
@@ -153,6 +153,7 @@
 		ScheduledProcessor:    &consensusMocks.ScheduledProcessorStub{},
 		IsInImportMode:        false,
 		ShouldDisableWatchdog: false,
+		HardforkExclusionHandler: &testscommon.HardforkExclusionHandlerStub{},
 	}
 }
 
@@ -300,33 +301,11 @@
 		}
 		ccf, err := consensusComp.NewConsensusComponentsFactory(args)
 
-<<<<<<< HEAD
-func TestNewConsensusComponentsFactory_NilHardforkExclusionHandler(t *testing.T) {
-	t.Parallel()
-	if testing.Short() {
-		t.Skip("this is not a short test")
-	}
-
-	shardCoordinator := mock.NewMultiShardsCoordinatorMock(2)
-	args := componentsMock.GetConsensusArgs(shardCoordinator)
-	args.HardforkExclusionHandler = nil
-
-	bcf, err := consensusComp.NewConsensusComponentsFactory(args)
-
-	require.Nil(t, bcf)
-	require.Equal(t, errorsErd.ErrNilHardforkExclusionHandler, err)
-}
-
-// ------------ Test Old Use Cases --------------------
-func TestConsensusComponentsFactory_CreateGenesisBlockNotInitializedShouldErr(t *testing.T) {
-	t.Parallel()
-=======
 		require.Nil(t, ccf)
 		require.Equal(t, errorsMx.ErrNilNodesCoordinator, err)
 	})
 	t.Run("nil ShardCoordinator should error", func(t *testing.T) {
 		t.Parallel()
->>>>>>> 453eeb0f
 
 		args := createMockConsensusComponentsFactoryArgs()
 		args.ProcessComponents = &testsMocks.ProcessComponentsStub{
