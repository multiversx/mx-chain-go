package state

import (
	"fmt"
	"sync"

	"github.com/multiversx/mx-chain-core-go/core/check"
	"github.com/multiversx/mx-chain-go/common"
	"github.com/multiversx/mx-chain-go/errors"
	"github.com/multiversx/mx-chain-go/factory"
	"github.com/multiversx/mx-chain-go/state"
)

var _ factory.ComponentHandler = (*managedStateComponents)(nil)
var _ factory.StateComponentsHolder = (*managedStateComponents)(nil)
var _ factory.StateComponentsHandler = (*managedStateComponents)(nil)

type managedStateComponents struct {
	*stateComponents
	factory            *stateComponentsFactory
	mutStateComponents sync.RWMutex
}

// NewManagedStateComponents returns a news instance of managedStateComponents
func NewManagedStateComponents(scf *stateComponentsFactory) (*managedStateComponents, error) {
	if scf == nil {
		return nil, errors.ErrNilStateComponentsFactory
	}

	return &managedStateComponents{
		stateComponents: nil,
		factory:         scf,
	}, nil
}

// Create will create the managed components
func (msc *managedStateComponents) Create() error {
	sc, err := msc.factory.Create()
	if err != nil {
		return fmt.Errorf("%w: %v", errors.ErrStateComponentsFactoryCreate, err)
	}

	msc.mutStateComponents.Lock()
	msc.stateComponents = sc
	msc.mutStateComponents.Unlock()

	return nil
}

// Close will close all underlying sub-components
func (msc *managedStateComponents) Close() error {
	msc.mutStateComponents.Lock()
	defer msc.mutStateComponents.Unlock()

	if msc.stateComponents == nil {
		return nil
	}

	err := msc.stateComponents.Close()
	if err != nil {
		return err
	}
	msc.stateComponents = nil

	return nil
}

// CheckSubcomponents verifies all subcomponents
func (msc *managedStateComponents) CheckSubcomponents() error {
	msc.mutStateComponents.RLock()
	defer msc.mutStateComponents.RUnlock()

	if msc.stateComponents == nil {
		return errors.ErrNilStateComponents
	}
	if check.IfNil(msc.peerAccounts) {
		return errors.ErrNilPeerAccounts
	}
	if check.IfNil(msc.accountsAdapter) {
		return errors.ErrNilAccountsAdapter
	}
	if check.IfNil(msc.triesContainer) {
		return errors.ErrNilTriesContainer
	}
	if len(msc.trieStorageManagers) == 0 {
		return errors.ErrNilStorageManagers
	}
	for _, trieStorageManager := range msc.trieStorageManagers {
		if check.IfNil(trieStorageManager) {
			return errors.ErrNilTrieStorageManager
		}
	}
	if check.IfNil(msc.missingTrieNodesNotifier) {
		return errors.ErrNilMissingTrieNodesNotifier
	}
	if check.IfNil(msc.trieLeavesRetriever) {
		return errors.ErrNilTrieLeavesRetriever
	}

	return nil
}

// PeerAccounts returns the accounts adapter for the validators
func (msc *managedStateComponents) PeerAccounts() state.AccountsAdapter {
	msc.mutStateComponents.RLock()
	defer msc.mutStateComponents.RUnlock()

	if msc.stateComponents == nil {
		return nil
	}

	return msc.stateComponents.peerAccounts
}

// AccountsAdapter returns the accounts adapter for the user accounts
func (msc *managedStateComponents) AccountsAdapter() state.AccountsAdapter {
	msc.mutStateComponents.RLock()
	defer msc.mutStateComponents.RUnlock()

	if msc.stateComponents == nil {
		return nil
	}

	return msc.stateComponents.accountsAdapter
}

// AccountsAdapterAPI returns the accounts adapter for the user accounts to be used in REST API
func (msc *managedStateComponents) AccountsAdapterAPI() state.AccountsAdapter {
	msc.mutStateComponents.RLock()
	defer msc.mutStateComponents.RUnlock()

	if msc.stateComponents == nil {
		return nil
	}

	return msc.stateComponents.accountsAdapterAPI
}

// AccountsRepository returns the accounts adapter for the user accounts to be used in REST API
func (msc *managedStateComponents) AccountsRepository() state.AccountsRepository {
	msc.mutStateComponents.RLock()
	defer msc.mutStateComponents.RUnlock()

	if msc.stateComponents == nil {
		return nil
	}

	return msc.stateComponents.accountsRepository
}

// TriesContainer returns the tries container
func (msc *managedStateComponents) TriesContainer() common.TriesHolder {
	msc.mutStateComponents.RLock()
	defer msc.mutStateComponents.RUnlock()

	if msc.stateComponents == nil {
		return nil
	}

	return msc.stateComponents.triesContainer
}

// TrieStorageManagers returns the trie storage manager for the given account type
func (msc *managedStateComponents) TrieStorageManagers() map[string]common.StorageManager {
	msc.mutStateComponents.RLock()
	defer msc.mutStateComponents.RUnlock()

	if msc.stateComponents == nil {
		return nil
	}

	retMap := make(map[string]common.StorageManager)

	// give back a map copy
	for key, val := range msc.stateComponents.trieStorageManagers {
		retMap[key] = val
	}

	return retMap
}

// SetTriesContainer sets the internal tries container to the one given as parameter
func (msc *managedStateComponents) SetTriesContainer(triesContainer common.TriesHolder) error {
	if check.IfNil(triesContainer) {
		return errors.ErrNilTriesContainer
	}

	msc.mutStateComponents.Lock()
	msc.stateComponents.triesContainer = triesContainer
	msc.mutStateComponents.Unlock()

	return nil
}

// SetTriesStorageManagers sets the internal map with the given parameter
func (msc *managedStateComponents) SetTriesStorageManagers(managers map[string]common.StorageManager) error {
	if len(managers) == 0 {
		return errors.ErrNilTriesStorageManagers
	}

	msc.mutStateComponents.Lock()
	msc.stateComponents.trieStorageManagers = managers
	msc.mutStateComponents.Unlock()

	return nil
}

// MissingTrieNodesNotifier returns the missing trie nodes notifier
func (msc *managedStateComponents) MissingTrieNodesNotifier() common.MissingTrieNodesNotifier {
	msc.mutStateComponents.RLock()
	defer msc.mutStateComponents.RUnlock()

	if msc.stateComponents == nil {
		return nil
	}

	return msc.stateComponents.missingTrieNodesNotifier
}

<<<<<<< HEAD
// StateAccessesCollector returns the state accesses collector
func (msc *managedStateComponents) StateAccessesCollector() state.StateAccessesCollector {
=======
// TrieLeavesRetriever returns the trie leaves retriever
func (msc *managedStateComponents) TrieLeavesRetriever() common.TrieLeavesRetriever {
>>>>>>> de2627d2
	msc.mutStateComponents.RLock()
	defer msc.mutStateComponents.RUnlock()

	if msc.stateComponents == nil {
		return nil
	}

<<<<<<< HEAD
	return msc.stateComponents.stateAccessesCollector
=======
	return msc.stateComponents.trieLeavesRetriever
>>>>>>> de2627d2
}

// IsInterfaceNil returns true if the interface is nil
func (msc *managedStateComponents) IsInterfaceNil() bool {
	return msc == nil
}

// String returns the name of the component
func (msc *managedStateComponents) String() string {
	return factory.StateComponentsName
}<|MERGE_RESOLUTION|>--- conflicted
+++ resolved
@@ -217,25 +217,28 @@
 	return msc.stateComponents.missingTrieNodesNotifier
 }
 
-<<<<<<< HEAD
+// TrieLeavesRetriever returns the trie leaves retriever
+func (msc *managedStateComponents) TrieLeavesRetriever() common.TrieLeavesRetriever {
+	msc.mutStateComponents.RLock()
+	defer msc.mutStateComponents.RUnlock()
+
+	if msc.stateComponents == nil {
+		return nil
+	}
+
+	return msc.stateComponents.trieLeavesRetriever
+}
+
 // StateAccessesCollector returns the state accesses collector
 func (msc *managedStateComponents) StateAccessesCollector() state.StateAccessesCollector {
-=======
-// TrieLeavesRetriever returns the trie leaves retriever
-func (msc *managedStateComponents) TrieLeavesRetriever() common.TrieLeavesRetriever {
->>>>>>> de2627d2
-	msc.mutStateComponents.RLock()
-	defer msc.mutStateComponents.RUnlock()
-
-	if msc.stateComponents == nil {
-		return nil
-	}
-
-<<<<<<< HEAD
+	msc.mutStateComponents.RLock()
+	defer msc.mutStateComponents.RUnlock()
+
+	if msc.stateComponents == nil {
+		return nil
+	}
+
 	return msc.stateComponents.stateAccessesCollector
-=======
-	return msc.stateComponents.trieLeavesRetriever
->>>>>>> de2627d2
 }
 
 // IsInterfaceNil returns true if the interface is nil
