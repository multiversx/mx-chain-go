--- conflicted
+++ resolved
@@ -21,10 +21,6 @@
 	"github.com/multiversx/mx-chain-go/state/storagePruningManager/evictionWaitingList"
 	"github.com/multiversx/mx-chain-go/state/syncer"
 	storageFactory "github.com/multiversx/mx-chain-go/storage/factory"
-<<<<<<< HEAD
-	"github.com/multiversx/mx-chain-go/storage/storageunit"
-=======
->>>>>>> d88fa86a
 	trieFactory "github.com/multiversx/mx-chain-go/trie/factory"
 )
 
@@ -134,10 +130,7 @@
 		return stateChanges.NewStateChangesCollector(), nil
 	}
 
-<<<<<<< HEAD
-=======
 	// TODO: move to toml config file
->>>>>>> d88fa86a
 	dbConfig := config.DBConfig{
 		FilePath:          "stateChanges",
 		Type:              "LvlDBSerial",
@@ -146,21 +139,12 @@
 		MaxOpenFiles:      10,
 	}
 
-<<<<<<< HEAD
-	dbConfigHandler := storageFactory.NewDBConfigHandler(dbConfig)
-	persisterFactory, err := storageFactory.NewPersisterFactory(dbConfigHandler)
-=======
 	persisterFactory, err := storageFactory.NewPersisterFactory(dbConfig)
->>>>>>> d88fa86a
-	if err != nil {
-		return nil, err
-	}
-
-<<<<<<< HEAD
-	db, err := storageunit.NewDB(persisterFactory, dbConfig.FilePath)
-=======
+	if err != nil {
+		return nil, err
+	}
+
 	db, err := persisterFactory.CreateWithRetries(dbConfig.FilePath)
->>>>>>> d88fa86a
 	if err != nil {
 		return nil, fmt.Errorf("%w while creating the db for the trie nodes", err)
 	}
