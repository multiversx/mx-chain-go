package network

import (
	"context"
	"fmt"
	"time"

	"github.com/multiversx/mx-chain-core-go/core"
	"github.com/multiversx/mx-chain-core-go/core/check"
	"github.com/multiversx/mx-chain-core-go/marshal"
	"github.com/multiversx/mx-chain-go/config"
	"github.com/multiversx/mx-chain-go/consensus"
	"github.com/multiversx/mx-chain-go/errors"
	"github.com/multiversx/mx-chain-go/factory"
	"github.com/multiversx/mx-chain-go/factory/disabled"
	"github.com/multiversx/mx-chain-go/p2p"
	p2pConfig "github.com/multiversx/mx-chain-go/p2p/config"
	p2pDisabled "github.com/multiversx/mx-chain-go/p2p/disabled"
	p2pFactory "github.com/multiversx/mx-chain-go/p2p/factory"
	"github.com/multiversx/mx-chain-go/process"
	"github.com/multiversx/mx-chain-go/process/rating/peerHonesty"
	antifloodFactory "github.com/multiversx/mx-chain-go/process/throttle/antiflood/factory"
	"github.com/multiversx/mx-chain-go/storage/cache"
	storageFactory "github.com/multiversx/mx-chain-go/storage/factory"
	"github.com/multiversx/mx-chain-go/storage/storageunit"
	logger "github.com/multiversx/mx-chain-logger-go"
)

// NetworkComponentsFactoryArgs holds the arguments to create a network component handler instance
type NetworkComponentsFactoryArgs struct {
	MainP2pConfig         p2pConfig.P2PConfig
	FullArchiveP2pConfig  p2pConfig.P2PConfig
	MainConfig            config.Config
	RatingsConfig         config.RatingsConfig
	StatusHandler         core.AppStatusHandler
	Marshalizer           marshal.Marshalizer
	Syncer                p2p.SyncTimer
	PreferredPeersSlices  []string
	BootstrapWaitTime     time.Duration
	NodeOperationMode     p2p.NodeOperation
	ConnectionWatcherType string
	CryptoComponents      factory.CryptoComponentsHolder
}

type networkComponentsFactory struct {
	mainP2PConfig         p2pConfig.P2PConfig
	fullArchiveP2PConfig  p2pConfig.P2PConfig
	mainConfig            config.Config
	ratingsConfig         config.RatingsConfig
	statusHandler         core.AppStatusHandler
	marshalizer           marshal.Marshalizer
	syncer                p2p.SyncTimer
	preferredPeersSlices  []string
	bootstrapWaitTime     time.Duration
	nodeOperationMode     p2p.NodeOperation
	connectionWatcherType string
	cryptoComponents      factory.CryptoComponentsHolder
}

type networkComponentsHolder struct {
	netMessenger         p2p.Messenger
	preferredPeersHolder p2p.PreferredPeersHolderHandler
}

// networkComponents struct holds the network components
type networkComponents struct {
	mainNetworkHolder        networkComponentsHolder
	fullArchiveNetworkHolder networkComponentsHolder
	peersRatingHandler       p2p.PeersRatingHandler
	peersRatingMonitor       p2p.PeersRatingMonitor
	inputAntifloodHandler    factory.P2PAntifloodHandler
	outputAntifloodHandler   factory.P2PAntifloodHandler
	pubKeyTimeCacher         process.TimeCacher
	topicFloodPreventer      process.TopicFloodPreventer
	floodPreventers          []process.FloodPreventer
	peerBlackListHandler     process.PeerBlackListCacher
	antifloodConfig          config.AntifloodConfig
	peerHonestyHandler       consensus.PeerHonestyHandler
	closeFunc                context.CancelFunc
}

var log = logger.GetOrCreate("factory")

// NewNetworkComponentsFactory returns a new instance of a network components factory
func NewNetworkComponentsFactory(
	args NetworkComponentsFactoryArgs,
) (*networkComponentsFactory, error) {
	if check.IfNil(args.StatusHandler) {
		return nil, errors.ErrNilStatusHandler
	}
	if check.IfNil(args.Marshalizer) {
		return nil, fmt.Errorf("%w in NewNetworkComponentsFactory", errors.ErrNilMarshalizer)
	}
	if check.IfNil(args.Syncer) {
		return nil, errors.ErrNilSyncTimer
	}
	if check.IfNil(args.CryptoComponents) {
		return nil, errors.ErrNilCryptoComponentsHolder
	}
	if args.NodeOperationMode != p2p.NormalOperation && args.NodeOperationMode != p2p.FullArchiveMode {
		return nil, errors.ErrInvalidNodeOperationMode
	}

	return &networkComponentsFactory{
		mainP2PConfig:         args.MainP2pConfig,
		fullArchiveP2PConfig:  args.FullArchiveP2pConfig,
		ratingsConfig:         args.RatingsConfig,
		marshalizer:           args.Marshalizer,
		mainConfig:            args.MainConfig,
		statusHandler:         args.StatusHandler,
		syncer:                args.Syncer,
		bootstrapWaitTime:     args.BootstrapWaitTime,
		preferredPeersSlices:  args.PreferredPeersSlices,
		nodeOperationMode:     args.NodeOperationMode,
		connectionWatcherType: args.ConnectionWatcherType,
		cryptoComponents:      args.CryptoComponents,
	}, nil
}

// Create creates and returns the network components
func (ncf *networkComponentsFactory) Create() (*networkComponents, error) {
	peersRatingHandler, peersRatingMonitor, err := ncf.createPeersRatingComponents()
	if err != nil {
		return nil, err
	}

	mainNetworkComp, err := ncf.createMainNetworkHolder(peersRatingHandler)
	if err != nil {
		return nil, err
	}

<<<<<<< HEAD
	fullArchiveNetworkComp, err := ncf.createFullArchiveNetworkHolder(peersRatingHandler)
=======
	arg := p2pFactory.ArgsNetworkMessenger{
		Marshalizer:           ncf.marshalizer,
		P2pConfig:             ncf.p2pConfig,
		SyncTimer:             ncf.syncer,
		PreferredPeersHolder:  ph,
		NodeOperationMode:     ncf.nodeOperationMode,
		PeersRatingHandler:    peersRatingHandler,
		ConnectionWatcherType: ncf.connectionWatcherType,
		P2pPrivateKey:         ncf.cryptoComponents.P2pPrivateKey(),
		P2pSingleSigner:       ncf.cryptoComponents.P2pSingleSigner(),
		P2pKeyGenerator:       ncf.cryptoComponents.P2pKeyGen(),
	}
	netMessenger, err := p2pFactory.NewNetworkMessenger(arg)
>>>>>>> 0a0bcee9
	if err != nil {
		return nil, err
	}

	ctx, cancelFunc := context.WithCancel(context.Background())
	defer func() {
		if err != nil {
			cancelFunc()
		}
	}()

	antiFloodComponents, inputAntifloodHandler, outputAntifloodHandler, peerHonestyHandler, err := ncf.createAntifloodComponents(ctx, mainNetworkComp.netMessenger.ID())
	if err != nil {
		return nil, err
	}

	err = mainNetworkComp.netMessenger.Bootstrap()
	if err != nil {
		return nil, err
	}

	mainNetworkComp.netMessenger.WaitForConnections(ncf.bootstrapWaitTime, ncf.mainP2PConfig.Node.MinNumPeersToWaitForOnBootstrap)

	err = fullArchiveNetworkComp.netMessenger.Bootstrap()
	if err != nil {
		return nil, err
	}

	return &networkComponents{
		mainNetworkHolder:        mainNetworkComp,
		fullArchiveNetworkHolder: fullArchiveNetworkComp,
		peersRatingHandler:       peersRatingHandler,
		peersRatingMonitor:       peersRatingMonitor,
		inputAntifloodHandler:    inputAntifloodHandler,
		outputAntifloodHandler:   outputAntifloodHandler,
		pubKeyTimeCacher:         antiFloodComponents.PubKeysCacher,
		topicFloodPreventer:      antiFloodComponents.TopicPreventer,
		floodPreventers:          antiFloodComponents.FloodPreventers,
		peerBlackListHandler:     antiFloodComponents.BlacklistHandler,
		antifloodConfig:          ncf.mainConfig.Antiflood,
		peerHonestyHandler:       peerHonestyHandler,
		closeFunc:                cancelFunc,
	}, nil
}

func (ncf *networkComponentsFactory) createAntifloodComponents(
	ctx context.Context,
	currentPid core.PeerID,
) (*antifloodFactory.AntiFloodComponents, factory.P2PAntifloodHandler, factory.P2PAntifloodHandler, consensus.PeerHonestyHandler, error) {
	var antiFloodComponents *antifloodFactory.AntiFloodComponents
	antiFloodComponents, err := antifloodFactory.NewP2PAntiFloodComponents(ctx, ncf.mainConfig, ncf.statusHandler, currentPid)
	if err != nil {
		return nil, nil, nil, nil, err
	}

	inputAntifloodHandler, ok := antiFloodComponents.AntiFloodHandler.(factory.P2PAntifloodHandler)
	if !ok {
		err = errors.ErrWrongTypeAssertion
		return nil, nil, nil, nil, fmt.Errorf("%w when casting input antiflood handler to P2PAntifloodHandler", err)
	}

	var outAntifloodHandler process.P2PAntifloodHandler
	outAntifloodHandler, err = antifloodFactory.NewP2POutputAntiFlood(ctx, ncf.mainConfig)
	if err != nil {
		return nil, nil, nil, nil, err
	}

	outputAntifloodHandler, ok := outAntifloodHandler.(factory.P2PAntifloodHandler)
	if !ok {
		err = errors.ErrWrongTypeAssertion
		return nil, nil, nil, nil, fmt.Errorf("%w when casting output antiflood handler to P2PAntifloodHandler", err)
	}

	var peerHonestyHandler consensus.PeerHonestyHandler
	peerHonestyHandler, err = ncf.createPeerHonestyHandler(
		&ncf.mainConfig,
		ncf.ratingsConfig,
		antiFloodComponents.PubKeysCacher,
	)
	if err != nil {
		return nil, nil, nil, nil, err
	}

	return antiFloodComponents, inputAntifloodHandler, outputAntifloodHandler, peerHonestyHandler, nil
}

func (ncf *networkComponentsFactory) createPeerHonestyHandler(
	config *config.Config,
	ratingConfig config.RatingsConfig,
	pkTimeCache process.TimeCacher,
) (consensus.PeerHonestyHandler, error) {

	suCache, err := storageunit.NewCache(storageFactory.GetCacherFromConfig(config.PeerHonesty))
	if err != nil {
		return nil, err
	}

	return peerHonesty.NewP2pPeerHonesty(ratingConfig.PeerHonesty, pkTimeCache, suCache)
}

func (ncf *networkComponentsFactory) createNetworkHolder(
	p2pConfig p2pConfig.P2PConfig,
	logger p2p.Logger,
	peersRatingHandler p2p.PeersRatingHandler,
	networkType p2p.NetworkType,
) (networkComponentsHolder, error) {

	peersHolder, err := p2pFactory.NewPeersHolder(ncf.preferredPeersSlices)
	if err != nil {
		return networkComponentsHolder{}, err
	}

	argsMessenger := p2pFactory.ArgsNetworkMessenger{
		ListenAddress:         ncf.listenAddress,
		Marshaller:            ncf.marshalizer,
		P2pConfig:             p2pConfig,
		SyncTimer:             ncf.syncer,
		PreferredPeersHolder:  peersHolder,
		PeersRatingHandler:    peersRatingHandler,
		ConnectionWatcherType: ncf.connectionWatcherType,
		P2pPrivateKey:         ncf.cryptoComponents.P2pPrivateKey(),
		P2pSingleSigner:       ncf.cryptoComponents.P2pSingleSigner(),
		P2pKeyGenerator:       ncf.cryptoComponents.P2pKeyGen(),
		NetworkType:           networkType,
		Logger:                logger,
	}
	networkMessenger, err := p2pFactory.NewNetworkMessenger(argsMessenger)
	if err != nil {
		return networkComponentsHolder{}, err
	}

	return networkComponentsHolder{
		netMessenger:         networkMessenger,
		preferredPeersHolder: peersHolder,
	}, nil
}

func (ncf *networkComponentsFactory) createMainNetworkHolder(peersRatingHandler p2p.PeersRatingHandler) (networkComponentsHolder, error) {
	loggerInstance := logger.GetOrCreate("main/p2p")
	return ncf.createNetworkHolder(ncf.mainP2PConfig, loggerInstance, peersRatingHandler, p2p.MainNetwork)
}

func (ncf *networkComponentsFactory) createFullArchiveNetworkHolder(peersRatingHandler p2p.PeersRatingHandler) (networkComponentsHolder, error) {
	if ncf.nodeOperationMode != p2p.FullArchiveMode {
		return networkComponentsHolder{
			netMessenger:         p2pDisabled.NewNetworkMessenger(),
			preferredPeersHolder: disabled.NewPreferredPeersHolder(),
		}, nil
	}

	loggerInstance := logger.GetOrCreate("full-archive/p2p")

	return ncf.createNetworkHolder(ncf.fullArchiveP2PConfig, loggerInstance, peersRatingHandler, p2p.FullArchiveNetwork)
}

func (ncf *networkComponentsFactory) createPeersRatingComponents() (p2p.PeersRatingHandler, p2p.PeersRatingMonitor, error) {
	peersRatingCfg := ncf.mainConfig.PeersRatingConfig
	topRatedCache, err := cache.NewLRUCache(peersRatingCfg.TopRatedCacheCapacity)
	if err != nil {
		return nil, nil, err
	}
	badRatedCache, err := cache.NewLRUCache(peersRatingCfg.BadRatedCacheCapacity)
	if err != nil {
		return nil, nil, err
	}

	peersRatingLogger := logger.GetOrCreate("peersRating")
	argsPeersRatingHandler := p2pFactory.ArgPeersRatingHandler{
		TopRatedCache: topRatedCache,
		BadRatedCache: badRatedCache,
		Logger:        peersRatingLogger,
	}
	peersRatingHandler, err := p2pFactory.NewPeersRatingHandler(argsPeersRatingHandler)
	if err != nil {
		return nil, nil, err
	}

	argsPeersRatingMonitor := p2pFactory.ArgPeersRatingMonitor{
		TopRatedCache: topRatedCache,
		BadRatedCache: badRatedCache,
	}
	peersRatingMonitor, err := p2pFactory.NewPeersRatingMonitor(argsPeersRatingMonitor)
	if err != nil {
		return nil, nil, err
	}

	return peersRatingHandler, peersRatingMonitor, nil
}

// Close closes all underlying components that need closing
func (nc *networkComponents) Close() error {
	nc.closeFunc()

	if !check.IfNil(nc.inputAntifloodHandler) {
		log.LogIfError(nc.inputAntifloodHandler.Close())
	}
	if !check.IfNil(nc.outputAntifloodHandler) {
		log.LogIfError(nc.outputAntifloodHandler.Close())
	}
	if !check.IfNil(nc.peerHonestyHandler) {
		log.LogIfError(nc.peerHonestyHandler.Close())
	}

	mainNetMessenger := nc.mainNetworkHolder.netMessenger
	if !check.IfNil(mainNetMessenger) {
		log.Debug("calling close on the main network messenger instance...")
		log.LogIfError(mainNetMessenger.Close())
	}

	fullArchiveNetMessenger := nc.fullArchiveNetworkHolder.netMessenger
	if !check.IfNil(fullArchiveNetMessenger) {
		log.Debug("calling close on the full archive network messenger instance...")
		log.LogIfError(fullArchiveNetMessenger.Close())
	}

	return nil
}<|MERGE_RESOLUTION|>--- conflicted
+++ resolved
@@ -129,23 +129,7 @@
 		return nil, err
 	}
 
-<<<<<<< HEAD
 	fullArchiveNetworkComp, err := ncf.createFullArchiveNetworkHolder(peersRatingHandler)
-=======
-	arg := p2pFactory.ArgsNetworkMessenger{
-		Marshalizer:           ncf.marshalizer,
-		P2pConfig:             ncf.p2pConfig,
-		SyncTimer:             ncf.syncer,
-		PreferredPeersHolder:  ph,
-		NodeOperationMode:     ncf.nodeOperationMode,
-		PeersRatingHandler:    peersRatingHandler,
-		ConnectionWatcherType: ncf.connectionWatcherType,
-		P2pPrivateKey:         ncf.cryptoComponents.P2pPrivateKey(),
-		P2pSingleSigner:       ncf.cryptoComponents.P2pSingleSigner(),
-		P2pKeyGenerator:       ncf.cryptoComponents.P2pKeyGen(),
-	}
-	netMessenger, err := p2pFactory.NewNetworkMessenger(arg)
->>>>>>> 0a0bcee9
 	if err != nil {
 		return nil, err
 	}
