package data

import (
	"fmt"

	"github.com/multiversx/mx-chain-core-go/core"
	"github.com/multiversx/mx-chain-core-go/core/check"
	"github.com/multiversx/mx-chain-core-go/data"
	"github.com/multiversx/mx-chain-go/common"
	"github.com/multiversx/mx-chain-go/config"
	"github.com/multiversx/mx-chain-go/dataRetriever"
	"github.com/multiversx/mx-chain-go/dataRetriever/blockchain"
	dataRetrieverFactory "github.com/multiversx/mx-chain-go/dataRetriever/factory"
	"github.com/multiversx/mx-chain-go/dataRetriever/provider"
	"github.com/multiversx/mx-chain-go/errors"
	"github.com/multiversx/mx-chain-go/factory"
	"github.com/multiversx/mx-chain-go/sharding"
	storageFactory "github.com/multiversx/mx-chain-go/storage/factory"
	logger "github.com/multiversx/mx-chain-logger-go"
)

// DataComponentsFactoryArgs holds the arguments needed for creating a data components factory
type DataComponentsFactoryArgs struct {
	Config                        config.Config
	PrefsConfig                   config.PreferencesConfig
	ShardCoordinator              sharding.Coordinator
	Core                          factory.CoreComponentsHolder
	StatusCore                    factory.StatusCoreComponentsHolder
	Crypto                        factory.CryptoComponentsHolder
	CurrentEpoch                  uint32
	CreateTrieEpochRootHashStorer bool
<<<<<<< HEAD
	SnapshotsEnabled              bool
=======
	NodeProcessingMode            common.NodeProcessingMode
>>>>>>> f8e73cd5
}

type dataComponentsFactory struct {
	config                        config.Config
	prefsConfig                   config.PreferencesConfig
	shardCoordinator              sharding.Coordinator
	core                          factory.CoreComponentsHolder
	statusCore                    factory.StatusCoreComponentsHolder
	crypto                        factory.CryptoComponentsHolder
	currentEpoch                  uint32
	createTrieEpochRootHashStorer bool
<<<<<<< HEAD
	snapshotsEnabled              bool
=======
	nodeProcessingMode            common.NodeProcessingMode
>>>>>>> f8e73cd5
}

// dataComponents struct holds the data components
type dataComponents struct {
	blkc               data.ChainHandler
	store              dataRetriever.StorageService
	datapool           dataRetriever.PoolsHolder
	miniBlocksProvider factory.MiniBlockProvider
}

var log = logger.GetOrCreate("factory")

// NewDataComponentsFactory will return a new instance of dataComponentsFactory
func NewDataComponentsFactory(args DataComponentsFactoryArgs) (*dataComponentsFactory, error) {
	if check.IfNil(args.ShardCoordinator) {
		return nil, errors.ErrNilShardCoordinator
	}
	if check.IfNil(args.Core) {
		return nil, errors.ErrNilCoreComponents
	}
	if check.IfNil(args.Core.PathHandler()) {
		return nil, errors.ErrNilPathHandler
	}
	if check.IfNil(args.Core.EpochStartNotifierWithConfirm()) {
		return nil, errors.ErrNilEpochStartNotifier
	}
	if check.IfNil(args.Core.EconomicsData()) {
		return nil, errors.ErrNilEconomicsHandler
	}
	if check.IfNil(args.StatusCore) {
		return nil, errors.ErrNilStatusCoreComponents
	}
	if check.IfNil(args.StatusCore.AppStatusHandler()) {
		return nil, errors.ErrNilAppStatusHandler
	}
	if check.IfNil(args.Crypto) {
		return nil, errors.ErrNilCryptoComponents
	}
	if check.IfNil(args.Crypto.ManagedPeersHolder()) {
		return nil, errors.ErrNilManagedPeersHolder
	}

	return &dataComponentsFactory{
		config:                        args.Config,
		prefsConfig:                   args.PrefsConfig,
		shardCoordinator:              args.ShardCoordinator,
		core:                          args.Core,
		statusCore:                    args.StatusCore,
		currentEpoch:                  args.CurrentEpoch,
		createTrieEpochRootHashStorer: args.CreateTrieEpochRootHashStorer,
<<<<<<< HEAD
		snapshotsEnabled:              args.SnapshotsEnabled,
		crypto:                        args.Crypto,
=======
		nodeProcessingMode:            args.NodeProcessingMode,
>>>>>>> f8e73cd5
	}, nil
}

// Create will create and return the data components
func (dcf *dataComponentsFactory) Create() (*dataComponents, error) {
	var datapool dataRetriever.PoolsHolder
	blkc, err := dcf.createBlockChainFromConfig()
	if err != nil {
		return nil, err
	}

	store, err := dcf.createDataStoreFromConfig()
	if err != nil {
		return nil, err
	}

	dataPoolArgs := dataRetrieverFactory.ArgsDataPool{
		Config:           &dcf.config,
		EconomicsData:    dcf.core.EconomicsData(),
		ShardCoordinator: dcf.shardCoordinator,
		Marshalizer:      dcf.core.InternalMarshalizer(),
		PathManager:      dcf.core.PathHandler(),
	}
	datapool, err = dataRetrieverFactory.NewDataPoolFromConfig(dataPoolArgs)
	if err != nil {
		return nil, fmt.Errorf("%w: %s", errors.ErrDataPoolCreation, err.Error())
	}

	log.Debug("closing the datapool trie nodes cacher")
	errNotCritical := datapool.TrieNodes().Close()
	if errNotCritical != nil {
		log.Warn("unable to close the trie nodes cacher...continuing", "error", errNotCritical)
	}

	miniBlockStorer, err := store.GetStorer(dataRetriever.MiniBlockUnit)
	if err != nil {
		return nil, err
	}

	arg := provider.ArgMiniBlockProvider{
		MiniBlockPool:    datapool.MiniBlocks(),
		MiniBlockStorage: miniBlockStorer,
		Marshalizer:      dcf.core.InternalMarshalizer(),
	}

	miniBlocksProvider, err := provider.NewMiniBlockProvider(arg)
	if err != nil {
		return nil, err
	}

	return &dataComponents{
		blkc:               blkc,
		store:              store,
		datapool:           datapool,
		miniBlocksProvider: miniBlocksProvider,
	}, nil
}

func (dcf *dataComponentsFactory) createBlockChainFromConfig() (data.ChainHandler, error) {
	if dcf.shardCoordinator.SelfId() < dcf.shardCoordinator.NumberOfShards() {
		blockChain, err := blockchain.NewBlockChain(dcf.statusCore.AppStatusHandler())
		if err != nil {
			return nil, err
		}
		return blockChain, nil
	}
	if dcf.shardCoordinator.SelfId() == core.MetachainShardId {
		blockChain, err := blockchain.NewMetaChain(dcf.statusCore.AppStatusHandler())
		if err != nil {
			return nil, err
		}
		return blockChain, nil
	}
	return nil, errors.ErrBlockchainCreation
}

func (dcf *dataComponentsFactory) createDataStoreFromConfig() (dataRetriever.StorageService, error) {
	storageServiceFactory, err := storageFactory.NewStorageServiceFactory(
		storageFactory.StorageServiceFactoryArgs{
			Config:                        dcf.config,
			PrefsConfig:                   dcf.prefsConfig,
			ShardCoordinator:              dcf.shardCoordinator,
			PathManager:                   dcf.core.PathHandler(),
			EpochStartNotifier:            dcf.core.EpochStartNotifierWithConfirm(),
			NodeTypeProvider:              dcf.core.NodeTypeProvider(),
			CurrentEpoch:                  dcf.currentEpoch,
			StorageType:                   storageFactory.ProcessStorageService,
			CreateTrieEpochRootHashStorer: dcf.createTrieEpochRootHashStorer,
<<<<<<< HEAD
			SnapshotsEnabled:              dcf.snapshotsEnabled,
			ManagedPeersHolder:            dcf.crypto.ManagedPeersHolder(),
=======
			NodeProcessingMode:            dcf.nodeProcessingMode,
>>>>>>> f8e73cd5
		})
	if err != nil {
		return nil, err
	}
	if dcf.shardCoordinator.SelfId() < dcf.shardCoordinator.NumberOfShards() {
		return storageServiceFactory.CreateForShard()
	}
	if dcf.shardCoordinator.SelfId() == core.MetachainShardId {
		return storageServiceFactory.CreateForMeta()
	}
	return nil, errors.ErrDataStoreCreation
}

// Close closes all underlying components that need closing
func (cc *dataComponents) Close() error {
	var lastError error
	if cc.store != nil {
		log.Debug("closing all store units....")
		err := cc.store.CloseAll()
		if err != nil {
			log.Error("failed to close all store units", "error", err.Error())
			lastError = err
		}
	}

	if !check.IfNil(cc.datapool) {
		lastError = cc.datapool.Close()
	}

	return lastError
}<|MERGE_RESOLUTION|>--- conflicted
+++ resolved
@@ -29,11 +29,8 @@
 	Crypto                        factory.CryptoComponentsHolder
 	CurrentEpoch                  uint32
 	CreateTrieEpochRootHashStorer bool
-<<<<<<< HEAD
+	NodeProcessingMode            common.NodeProcessingMode
 	SnapshotsEnabled              bool
-=======
-	NodeProcessingMode            common.NodeProcessingMode
->>>>>>> f8e73cd5
 }
 
 type dataComponentsFactory struct {
@@ -45,11 +42,8 @@
 	crypto                        factory.CryptoComponentsHolder
 	currentEpoch                  uint32
 	createTrieEpochRootHashStorer bool
-<<<<<<< HEAD
+	nodeProcessingMode            common.NodeProcessingMode
 	snapshotsEnabled              bool
-=======
-	nodeProcessingMode            common.NodeProcessingMode
->>>>>>> f8e73cd5
 }
 
 // dataComponents struct holds the data components
@@ -100,12 +94,9 @@
 		statusCore:                    args.StatusCore,
 		currentEpoch:                  args.CurrentEpoch,
 		createTrieEpochRootHashStorer: args.CreateTrieEpochRootHashStorer,
-<<<<<<< HEAD
+		nodeProcessingMode:            args.NodeProcessingMode,
 		snapshotsEnabled:              args.SnapshotsEnabled,
 		crypto:                        args.Crypto,
-=======
-		nodeProcessingMode:            args.NodeProcessingMode,
->>>>>>> f8e73cd5
 	}, nil
 }
 
@@ -194,12 +185,9 @@
 			CurrentEpoch:                  dcf.currentEpoch,
 			StorageType:                   storageFactory.ProcessStorageService,
 			CreateTrieEpochRootHashStorer: dcf.createTrieEpochRootHashStorer,
-<<<<<<< HEAD
+			NodeProcessingMode:            dcf.nodeProcessingMode,
 			SnapshotsEnabled:              dcf.snapshotsEnabled,
 			ManagedPeersHolder:            dcf.crypto.ManagedPeersHolder(),
-=======
-			NodeProcessingMode:            dcf.nodeProcessingMode,
->>>>>>> f8e73cd5
 		})
 	if err != nil {
 		return nil, err
