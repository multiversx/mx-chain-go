package data_test

import (
	"errors"
	"testing"

	"github.com/multiversx/mx-chain-core-go/core"
	"github.com/multiversx/mx-chain-go/config"
	errorsMx "github.com/multiversx/mx-chain-go/errors"
	dataComp "github.com/multiversx/mx-chain-go/factory/data"
	"github.com/multiversx/mx-chain-go/factory/mock"
	"github.com/multiversx/mx-chain-go/testscommon"
	componentsMock "github.com/multiversx/mx-chain-go/testscommon/components"
	"github.com/multiversx/mx-chain-go/testscommon/factory"
	"github.com/stretchr/testify/require"
)

func TestNewDataComponentsFactory(t *testing.T) {
	t.Parallel()

<<<<<<< HEAD
	t.Run("nil shard coordinator should error", func(t *testing.T) {
		t.Parallel()

		shardCoordinator := mock.NewMultiShardsCoordinatorMock(2)
		coreComponents := componentsMock.GetCoreComponents()
		args := componentsMock.GetDataArgs(coreComponents, shardCoordinator)
		args.ShardCoordinator = nil

		dcf, err := dataComp.NewDataComponentsFactory(args)
		require.Nil(t, dcf)
		require.Equal(t, errorsMx.ErrNilShardCoordinator, err)
	})
	t.Run("nil core components should error", func(t *testing.T) {
		t.Parallel()

		shardCoordinator := mock.NewMultiShardsCoordinatorMock(2)
		args := componentsMock.GetDataArgs(nil, shardCoordinator)
		args.Core = nil

		dcf, err := dataComp.NewDataComponentsFactory(args)
		require.Nil(t, dcf)
		require.Equal(t, errorsMx.ErrNilCoreComponents, err)
	})
	t.Run("nil epoch start notifier should error", func(t *testing.T) {
		t.Parallel()

		shardCoordinator := mock.NewMultiShardsCoordinatorMock(2)
		coreComponents := componentsMock.GetCoreComponents()
		args := componentsMock.GetDataArgs(coreComponents, shardCoordinator)
		args.EpochStartNotifier = nil

		dcf, err := dataComp.NewDataComponentsFactory(args)
		require.Nil(t, dcf)
		require.Equal(t, errorsMx.ErrNilEpochStartNotifier, err)
	})
	t.Run("nil status core components should error", func(t *testing.T) {
		t.Parallel()

		shardCoordinator := mock.NewMultiShardsCoordinatorMock(2)
		coreComponents := componentsMock.GetCoreComponents()
		args := componentsMock.GetDataArgs(coreComponents, shardCoordinator)
		args.StatusCore = nil

		dcf, err := dataComp.NewDataComponentsFactory(args)
		require.Nil(t, dcf)
		require.Equal(t, errorsMx.ErrNilStatusCoreComponents, err)
	})
	t.Run("should work", func(t *testing.T) {
		t.Parallel()

		shardCoordinator := mock.NewMultiShardsCoordinatorMock(2)
		coreComponents := componentsMock.GetCoreComponents()
		args := componentsMock.GetDataArgs(coreComponents, shardCoordinator)
		dcf, err := dataComp.NewDataComponentsFactory(args)
		require.NoError(t, err)
		require.NotNil(t, dcf)
	})
=======
	shardCoordinator := mock.NewMultiShardsCoordinatorMock(2)
	coreComponents := componentsMock.GetCoreComponents()
	args := componentsMock.GetDataArgs(coreComponents, shardCoordinator)
	args.ShardCoordinator = nil

	dcf, err := dataComp.NewDataComponentsFactory(args)
	require.Nil(t, dcf)
	require.Equal(t, errors.ErrNilShardCoordinator, err)
}

func TestNewDataComponentsFactory_NilCoreComponentsShouldErr(t *testing.T) {
	t.Parallel()

	shardCoordinator := mock.NewMultiShardsCoordinatorMock(2)
	args := componentsMock.GetDataArgs(nil, shardCoordinator)
	args.Core = nil

	dcf, err := dataComp.NewDataComponentsFactory(args)
	require.Nil(t, dcf)
	require.Equal(t, errors.ErrNilCoreComponents, err)
}

func TestNewDataComponentsFactory_NilCryptoComponentsShouldErr(t *testing.T) {
	t.Parallel()
	if testing.Short() {
		t.Skip("this is not a short test")
	}

	shardCoordinator := mock.NewMultiShardsCoordinatorMock(2)
	args := componentsMock.GetDataArgs(componentsMock.GetCoreComponents(), shardCoordinator)
	args.Crypto = nil

	dcf, err := dataComp.NewDataComponentsFactory(args)
	require.Nil(t, dcf)
	require.Equal(t, errors.ErrNilCryptoComponents, err)
}

func TestNewDataComponentsFactory_NilManagedPeersHolderShouldErr(t *testing.T) {
	t.Parallel()
	if testing.Short() {
		t.Skip("this is not a short test")
	}

	shardCoordinator := mock.NewMultiShardsCoordinatorMock(2)
	args := componentsMock.GetDataArgs(componentsMock.GetCoreComponents(), shardCoordinator)
	args.Crypto = &mock.CryptoComponentsMock{
		ManagedPeersHolderField: nil,
	}

	dcf, err := dataComp.NewDataComponentsFactory(args)
	require.Nil(t, dcf)
	require.Equal(t, errors.ErrNilManagedPeersHolder, err)
}

func TestNewDataComponentsFactory_NilPathHandlerShouldErr(t *testing.T) {
	t.Parallel()
	if testing.Short() {
		t.Skip("this is not a short test")
	}

	shardCoordinator := mock.NewMultiShardsCoordinatorMock(2)
	coreComponents := &mock.CoreComponentsMock{
		PathHdl: nil,
	}

	args := componentsMock.GetDataArgs(coreComponents, shardCoordinator)

	dcf, err := dataComp.NewDataComponentsFactory(args)
	require.Nil(t, dcf)
	require.Equal(t, errors.ErrNilPathHandler, err)
}

func TestNewDataComponentsFactory_NilEpochStartNotifierShouldErr(t *testing.T) {
	t.Parallel()

	shardCoordinator := mock.NewMultiShardsCoordinatorMock(2)
	coreComponents := &mock.CoreComponentsMock{
		PathHdl:                  &testscommon.PathManagerStub{},
		EpochNotifierWithConfirm: nil,
	}

	args := componentsMock.GetDataArgs(coreComponents, shardCoordinator)

	dcf, err := dataComp.NewDataComponentsFactory(args)
	require.Nil(t, dcf)
	require.Equal(t, errors.ErrNilEpochStartNotifier, err)
}

func TestNewDataComponentsFactory_OkValsShouldWork(t *testing.T) {
	t.Parallel()

	shardCoordinator := mock.NewMultiShardsCoordinatorMock(2)
	coreComponents := componentsMock.GetCoreComponents()
	args := componentsMock.GetDataArgs(coreComponents, shardCoordinator)
	dcf, err := dataComp.NewDataComponentsFactory(args)
	require.NoError(t, err)
	require.NotNil(t, dcf)
>>>>>>> 336b92df
}

func TestDataComponentsFactory_Create(t *testing.T) {
	t.Parallel()

	t.Run("NewBlockChain returns error for shard", func(t *testing.T) {
		t.Parallel()

		shardCoordinator := mock.NewMultiShardsCoordinatorMock(2)
		coreComponents := componentsMock.GetCoreComponents()
		args := componentsMock.GetDataArgs(coreComponents, shardCoordinator)
		args.StatusCore = &factory.StatusCoreComponentsStub{
			AppStatusHandlerField: nil,
		}
		args.Config.ShardHdrNonceHashStorage = config.StorageConfig{}
		dcf, err := dataComp.NewDataComponentsFactory(args)
		require.NoError(t, err)

		dc, err := dcf.Create()
		require.Error(t, err)
		require.Nil(t, dc)
	})
	t.Run("NewBlockChain returns error for meta", func(t *testing.T) {
		t.Parallel()

		shardCoordinator := mock.NewMultiShardsCoordinatorMock(2)
		shardCoordinator.CurrentShard = core.MetachainShardId
		coreComponents := componentsMock.GetCoreComponents()
		args := componentsMock.GetDataArgs(coreComponents, shardCoordinator)
		args.StatusCore = &factory.StatusCoreComponentsStub{
			AppStatusHandlerField: nil,
		}
		args.Config.ShardHdrNonceHashStorage = config.StorageConfig{}
		dcf, err := dataComp.NewDataComponentsFactory(args)
		require.NoError(t, err)

		dc, err := dcf.Create()
		require.Error(t, err)
		require.Nil(t, dc)
	})
	t.Run("createBlockChainFromConfig returns error", func(t *testing.T) {
		t.Parallel()

		shardCoordinator := mock.NewMultiShardsCoordinatorMock(2)
		shardCoordinator.CurrentShard = 12345
		coreComponents := componentsMock.GetCoreComponents()
		args := componentsMock.GetDataArgs(coreComponents, shardCoordinator)
		args.Config.ShardHdrNonceHashStorage = config.StorageConfig{}
		dcf, err := dataComp.NewDataComponentsFactory(args)
		require.NoError(t, err)

		dc, err := dcf.Create()
		require.Equal(t, errorsMx.ErrBlockchainCreation, err)
		require.Nil(t, dc)
	})
	t.Run("NewStorageServiceFactory returns error", func(t *testing.T) {
		t.Parallel()

		shardCoordinator := mock.NewMultiShardsCoordinatorMock(2)
		coreComponents := componentsMock.GetCoreComponents()
		args := componentsMock.GetDataArgs(coreComponents, shardCoordinator)
		args.Config.StoragePruning.NumActivePersisters = 0
		dcf, err := dataComp.NewDataComponentsFactory(args)
		require.NoError(t, err)

		dc, err := dcf.Create()
		require.Error(t, err)
		require.Nil(t, dc)
	})
	t.Run("createDataStoreFromConfig fails for shard due to bad config", func(t *testing.T) {
		t.Parallel()

		shardCoordinator := mock.NewMultiShardsCoordinatorMock(2)
		coreComponents := componentsMock.GetCoreComponents()
		args := componentsMock.GetDataArgs(coreComponents, shardCoordinator)
		args.Config.ShardHdrNonceHashStorage = config.StorageConfig{}
		dcf, err := dataComp.NewDataComponentsFactory(args)
		require.NoError(t, err)

		dc, err := dcf.Create()
		require.Error(t, err)
		require.Nil(t, dc)
	})
	t.Run("createDataStoreFromConfig fails, invalid shard", func(t *testing.T) {
		t.Parallel()

		shardCoordinator := mock.NewMultiShardsCoordinatorMock(2)
		cnt := 0
		shardCoordinator.SelfIDCalled = func() uint32 {
			cnt++
			if cnt > 1 {
				return 12345
			}
			return 0
		}
		coreComponents := componentsMock.GetCoreComponents()
		args := componentsMock.GetDataArgs(coreComponents, shardCoordinator)
		args.Config.ShardHdrNonceHashStorage = config.StorageConfig{}
		dcf, err := dataComp.NewDataComponentsFactory(args)
		require.NoError(t, err)

		dc, err := dcf.Create()
		require.Equal(t, errorsMx.ErrDataStoreCreation, err)
		require.Nil(t, dc)
	})
	t.Run("NewDataPoolFromConfig fails should error", func(t *testing.T) {
		t.Parallel()

		shardCoordinator := mock.NewMultiShardsCoordinatorMock(2)
		coreComponents := componentsMock.GetCoreComponents()
		args := componentsMock.GetDataArgs(coreComponents, shardCoordinator)
		args.Config.TxBlockBodyDataPool.Type = "invalid"
		dcf, err := dataComp.NewDataComponentsFactory(args)
		require.NoError(t, err)

		dc, err := dcf.Create()
		require.True(t, errors.Is(err, errorsMx.ErrDataPoolCreation))
		require.Nil(t, dc)
	})
	t.Run("should work for shard", func(t *testing.T) {
		t.Parallel()

		coreComponents := componentsMock.GetCoreComponents()
		shardCoordinator := mock.NewMultiShardsCoordinatorMock(2)
		args := componentsMock.GetDataArgs(coreComponents, shardCoordinator)
		dcf, err := dataComp.NewDataComponentsFactory(args)

		require.NoError(t, err)
		dc, err := dcf.Create()
		require.NoError(t, err)
		require.NotNil(t, dc)
	})
	t.Run("should work for meta", func(t *testing.T) {
		t.Parallel()

		coreComponents := componentsMock.GetCoreComponents()
		shardCoordinator := mock.NewMultiShardsCoordinatorMock(2)
		shardCoordinator.CurrentShard = core.MetachainShardId
		args := componentsMock.GetDataArgs(coreComponents, shardCoordinator)

		dcf, err := dataComp.NewDataComponentsFactory(args)
		require.NoError(t, err)
		dc, err := dcf.Create()
		require.NoError(t, err)
		require.NotNil(t, dc)
	})
}

func TestManagedDataComponents_CloseShouldWork(t *testing.T) {
	t.Parallel()

	coreComponents := componentsMock.GetCoreComponents()
	shardCoordinator := mock.NewMultiShardsCoordinatorMock(2)
	args := componentsMock.GetDataArgs(coreComponents, shardCoordinator)
	dcf, _ := dataComp.NewDataComponentsFactory(args)

	dc, _ := dcf.Create()

	err := dc.Close()
	require.NoError(t, err)
}<|MERGE_RESOLUTION|>--- conflicted
+++ resolved
@@ -18,7 +18,6 @@
 func TestNewDataComponentsFactory(t *testing.T) {
 	t.Parallel()
 
-<<<<<<< HEAD
 	t.Run("nil shard coordinator should error", func(t *testing.T) {
 		t.Parallel()
 
@@ -76,105 +75,6 @@
 		require.NoError(t, err)
 		require.NotNil(t, dcf)
 	})
-=======
-	shardCoordinator := mock.NewMultiShardsCoordinatorMock(2)
-	coreComponents := componentsMock.GetCoreComponents()
-	args := componentsMock.GetDataArgs(coreComponents, shardCoordinator)
-	args.ShardCoordinator = nil
-
-	dcf, err := dataComp.NewDataComponentsFactory(args)
-	require.Nil(t, dcf)
-	require.Equal(t, errors.ErrNilShardCoordinator, err)
-}
-
-func TestNewDataComponentsFactory_NilCoreComponentsShouldErr(t *testing.T) {
-	t.Parallel()
-
-	shardCoordinator := mock.NewMultiShardsCoordinatorMock(2)
-	args := componentsMock.GetDataArgs(nil, shardCoordinator)
-	args.Core = nil
-
-	dcf, err := dataComp.NewDataComponentsFactory(args)
-	require.Nil(t, dcf)
-	require.Equal(t, errors.ErrNilCoreComponents, err)
-}
-
-func TestNewDataComponentsFactory_NilCryptoComponentsShouldErr(t *testing.T) {
-	t.Parallel()
-	if testing.Short() {
-		t.Skip("this is not a short test")
-	}
-
-	shardCoordinator := mock.NewMultiShardsCoordinatorMock(2)
-	args := componentsMock.GetDataArgs(componentsMock.GetCoreComponents(), shardCoordinator)
-	args.Crypto = nil
-
-	dcf, err := dataComp.NewDataComponentsFactory(args)
-	require.Nil(t, dcf)
-	require.Equal(t, errors.ErrNilCryptoComponents, err)
-}
-
-func TestNewDataComponentsFactory_NilManagedPeersHolderShouldErr(t *testing.T) {
-	t.Parallel()
-	if testing.Short() {
-		t.Skip("this is not a short test")
-	}
-
-	shardCoordinator := mock.NewMultiShardsCoordinatorMock(2)
-	args := componentsMock.GetDataArgs(componentsMock.GetCoreComponents(), shardCoordinator)
-	args.Crypto = &mock.CryptoComponentsMock{
-		ManagedPeersHolderField: nil,
-	}
-
-	dcf, err := dataComp.NewDataComponentsFactory(args)
-	require.Nil(t, dcf)
-	require.Equal(t, errors.ErrNilManagedPeersHolder, err)
-}
-
-func TestNewDataComponentsFactory_NilPathHandlerShouldErr(t *testing.T) {
-	t.Parallel()
-	if testing.Short() {
-		t.Skip("this is not a short test")
-	}
-
-	shardCoordinator := mock.NewMultiShardsCoordinatorMock(2)
-	coreComponents := &mock.CoreComponentsMock{
-		PathHdl: nil,
-	}
-
-	args := componentsMock.GetDataArgs(coreComponents, shardCoordinator)
-
-	dcf, err := dataComp.NewDataComponentsFactory(args)
-	require.Nil(t, dcf)
-	require.Equal(t, errors.ErrNilPathHandler, err)
-}
-
-func TestNewDataComponentsFactory_NilEpochStartNotifierShouldErr(t *testing.T) {
-	t.Parallel()
-
-	shardCoordinator := mock.NewMultiShardsCoordinatorMock(2)
-	coreComponents := &mock.CoreComponentsMock{
-		PathHdl:                  &testscommon.PathManagerStub{},
-		EpochNotifierWithConfirm: nil,
-	}
-
-	args := componentsMock.GetDataArgs(coreComponents, shardCoordinator)
-
-	dcf, err := dataComp.NewDataComponentsFactory(args)
-	require.Nil(t, dcf)
-	require.Equal(t, errors.ErrNilEpochStartNotifier, err)
-}
-
-func TestNewDataComponentsFactory_OkValsShouldWork(t *testing.T) {
-	t.Parallel()
-
-	shardCoordinator := mock.NewMultiShardsCoordinatorMock(2)
-	coreComponents := componentsMock.GetCoreComponents()
-	args := componentsMock.GetDataArgs(coreComponents, shardCoordinator)
-	dcf, err := dataComp.NewDataComponentsFactory(args)
-	require.NoError(t, err)
-	require.NotNil(t, dcf)
->>>>>>> 336b92df
 }
 
 func TestDataComponentsFactory_Create(t *testing.T) {
