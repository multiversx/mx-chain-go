--- conflicted
+++ resolved
@@ -427,27 +427,7 @@
 
 	argsParser := smartContract.NewArgumentParser()
 
-<<<<<<< HEAD
-	argsNewVMContainer := metachain.ArgsNewVMContainerFactory{
-		ArgBlockChainHook:   argsHook,
-		Economics:           pcf.coreData.EconomicsData(),
-		MessageSignVerifier: pcf.crypto.MessageSignVerifier(),
-		GasSchedule:         pcf.gasSchedule,
-		NodesConfigProvider: pcf.coreData.GenesisNodesSetup(),
-		Hasher:              pcf.coreData.Hasher(),
-		Marshalizer:         pcf.coreData.InternalMarshalizer(),
-		SystemSCConfig:      pcf.systemSCConfig,
-		ValidatorAccountsDB: pcf.state.PeerAccounts(),
-		ChanceComputer:      pcf.coreData.Rater(),
-		EpochNotifier:       pcf.coreData.EpochNotifier(),
-		EpochConfig:         &pcf.epochConfig,
-		ShardCoordinator:    pcf.bootstrapComponents.ShardCoordinator(),
-		NodesCoordinator:    pcf.nodesCoordinator,
-	}
-	vmFactory, err := metachain.NewVMContainerFactory(argsNewVMContainer)
-=======
 	vmFactory, err := pcf.createVMFactoryMeta(pcf.state.AccountsAdapter(), builtInFuncs, pcf.config.SmartContractsStorage, nftStorageHandler)
->>>>>>> cfe00fa3
 	if err != nil {
 		return nil, err
 	}
@@ -1111,6 +1091,7 @@
 		EpochNotifier:       pcf.coreData.EpochNotifier(),
 		EpochConfig:         &pcf.epochConfig,
 		ShardCoordinator:    pcf.bootstrapComponents.ShardCoordinator(),
+		NodesCoordinator:    pcf.nodesCoordinator,
 	}
 	return metachain.NewVMContainerFactory(argsNewVMContainer)
 }
