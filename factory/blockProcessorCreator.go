package factory

import (
	"errors"
	"fmt"

	"github.com/ElrondNetwork/elrond-go-core/core"
	dataBlock "github.com/ElrondNetwork/elrond-go-core/data/block"
	"github.com/ElrondNetwork/elrond-go/common"
	"github.com/ElrondNetwork/elrond-go/config"
	"github.com/ElrondNetwork/elrond-go/dataRetriever"
	"github.com/ElrondNetwork/elrond-go/epochStart"
	"github.com/ElrondNetwork/elrond-go/epochStart/bootstrap/disabled"
	metachainEpochStart "github.com/ElrondNetwork/elrond-go/epochStart/metachain"
	"github.com/ElrondNetwork/elrond-go/genesis"
	processDisabled "github.com/ElrondNetwork/elrond-go/genesis/process/disabled"
	"github.com/ElrondNetwork/elrond-go/process"
	"github.com/ElrondNetwork/elrond-go/process/block"
	"github.com/ElrondNetwork/elrond-go/process/block/postprocess"
	"github.com/ElrondNetwork/elrond-go/process/block/preprocess"
	"github.com/ElrondNetwork/elrond-go/process/coordinator"
	"github.com/ElrondNetwork/elrond-go/process/factory"
	"github.com/ElrondNetwork/elrond-go/process/factory/metachain"
	"github.com/ElrondNetwork/elrond-go/process/factory/shard"
	"github.com/ElrondNetwork/elrond-go/process/rewardTransaction"
	"github.com/ElrondNetwork/elrond-go/process/scToProtocol"
	"github.com/ElrondNetwork/elrond-go/process/smartContract"
	"github.com/ElrondNetwork/elrond-go/process/smartContract/builtInFunctions"
	"github.com/ElrondNetwork/elrond-go/process/smartContract/hooks"
	"github.com/ElrondNetwork/elrond-go/process/throttle"
	"github.com/ElrondNetwork/elrond-go/process/transaction"
	"github.com/ElrondNetwork/elrond-go/process/txsimulator"
	"github.com/ElrondNetwork/elrond-go/state"
	"github.com/ElrondNetwork/elrond-go/storage/txcache"
	"github.com/ElrondNetwork/elrond-go/vm"
	vmcommon "github.com/ElrondNetwork/elrond-vm-common"
	vmcommonBuiltInFunctions "github.com/ElrondNetwork/elrond-vm-common/builtInFunctions"
	"github.com/ElrondNetwork/elrond-vm-common/parsers"
)

type blockProcessorAndVmFactories struct {
	blockProcessor         process.BlockProcessor
	vmFactoryForTxSimulate process.VirtualMachinesContainerFactory
	vmFactoryForProcessing process.VirtualMachinesContainerFactory
}

func (pcf *processComponentsFactory) newBlockProcessor(
	requestHandler process.RequestHandler,
	forkDetector process.ForkDetector,
	epochStartTrigger epochStart.TriggerHandler,
	bootStorer process.BootStorer,
	validatorStatisticsProcessor process.ValidatorStatisticsProcessor,
	headerValidator process.HeaderConstructionValidator,
	blockTracker process.BlockTracker,
	pendingMiniBlocksHandler process.PendingMiniBlocksHandler,
	txSimulatorProcessorArgs *txsimulator.ArgsTxSimulator,
	arwenChangeLocker common.Locker,
	scheduledTxsExecutionHandler process.ScheduledTxsExecutionHandler,
) (*blockProcessorAndVmFactories, error) {
	if pcf.bootstrapComponents.ShardCoordinator().SelfId() < pcf.bootstrapComponents.ShardCoordinator().NumberOfShards() {
		return pcf.newShardBlockProcessor(
			requestHandler,
			forkDetector,
			epochStartTrigger,
			bootStorer,
			headerValidator,
			blockTracker,
			pcf.smartContractParser,
			txSimulatorProcessorArgs,
			arwenChangeLocker,
			scheduledTxsExecutionHandler,
		)
	}
	if pcf.bootstrapComponents.ShardCoordinator().SelfId() == core.MetachainShardId {
		return pcf.newMetaBlockProcessor(
			requestHandler,
			forkDetector,
			validatorStatisticsProcessor,
			epochStartTrigger,
			bootStorer,
			headerValidator,
			blockTracker,
			pendingMiniBlocksHandler,
			txSimulatorProcessorArgs,
			arwenChangeLocker,
			scheduledTxsExecutionHandler,
		)
	}

	return nil, errors.New("could not create block processor")
}

func (pcf *processComponentsFactory) newShardBlockProcessor(
	requestHandler process.RequestHandler,
	forkDetector process.ForkDetector,
	epochStartTrigger process.EpochStartTriggerHandler,
	bootStorer process.BootStorer,
	headerValidator process.HeaderConstructionValidator,
	blockTracker process.BlockTracker,
	smartContractParser genesis.InitialSmartContractParser,
	txSimulatorProcessorArgs *txsimulator.ArgsTxSimulator,
	arwenChangeLocker common.Locker,
	scheduledTxsExecutionHandler process.ScheduledTxsExecutionHandler,
) (*blockProcessorAndVmFactories, error) {
	argsParser := smartContract.NewArgumentParser()

	esdtTransferParser, err := parsers.NewESDTTransferParser(pcf.coreData.InternalMarshalizer())
	if err != nil {
		return nil, err
	}

	mapDNSAddresses, err := smartContractParser.GetDeployedSCAddresses(genesis.DNSType)
	if err != nil {
		return nil, err
	}

	builtInFuncs, nftStorageHandler, globalSettingsHandler, err := pcf.createBuiltInFunctionContainer(pcf.state.AccountsAdapter(), mapDNSAddresses)
	if err != nil {
		return nil, err
	}

	log.Debug("blockProcessorCreator: enable epoch for sc deploy", "epoch", pcf.epochConfig.EnableEpochs.SCDeployEnableEpoch)
	log.Debug("blockProcessorCreator: enable epoch for ahead of time gas usage", "epoch", pcf.epochConfig.EnableEpochs.AheadOfTimeGasUsageEnableEpoch)
	log.Debug("blockProcessorCreator: enable epoch for repair callback", "epoch", pcf.epochConfig.EnableEpochs.RepairCallbackEnableEpoch)

	vmFactory, err := pcf.createVMFactoryShard(pcf.state.AccountsAdapter(), builtInFuncs, esdtTransferParser, arwenChangeLocker, pcf.config.SmartContractsStorage, nftStorageHandler, globalSettingsHandler)
	if err != nil {
		return nil, err
	}

	vmContainer, err := vmFactory.Create()
	if err != nil {
		return nil, err
	}

	err = vmcommonBuiltInFunctions.SetPayableHandler(builtInFuncs, vmFactory.BlockChainHookImpl())
	if err != nil {
		return nil, err
	}

	interimProcFactory, err := shard.NewIntermediateProcessorsContainerFactory(
		pcf.bootstrapComponents.ShardCoordinator(),
		pcf.coreData.InternalMarshalizer(),
		pcf.coreData.Hasher(),
		pcf.coreData.AddressPubKeyConverter(),
		pcf.data.StorageService(),
		pcf.data.Datapool(),
		pcf.coreData.EconomicsData(),
	)
	if err != nil {
		return nil, err
	}

	interimProcContainer, err := interimProcFactory.Create()
	if err != nil {
		return nil, err
	}

	scForwarder, err := interimProcContainer.Get(dataBlock.SmartContractResultBlock)
	if err != nil {
		return nil, err
	}

	receiptTxInterim, err := interimProcContainer.Get(dataBlock.ReceiptBlock)
	if err != nil {
		return nil, err
	}

	badTxInterim, err := interimProcContainer.Get(dataBlock.InvalidBlock)
	if err != nil {
		return nil, err
	}

	argsTxTypeHandler := coordinator.ArgNewTxTypeHandler{
		PubkeyConverter:        pcf.coreData.AddressPubKeyConverter(),
		ShardCoordinator:       pcf.bootstrapComponents.ShardCoordinator(),
		BuiltInFunctions:       builtInFuncs,
		ArgumentParser:         parsers.NewCallArgsParser(),
		EpochNotifier:          pcf.coreData.EpochNotifier(),
		RelayedTxV2EnableEpoch: pcf.epochConfig.EnableEpochs.RelayedTransactionsV2EnableEpoch,
		ESDTTransferParser:     esdtTransferParser,
	}
	txTypeHandler, err := coordinator.NewTxTypeHandler(argsTxTypeHandler)
	if err != nil {
		return nil, err
	}

	gasHandler, err := preprocess.NewGasComputation(
		pcf.coreData.EconomicsData(),
		txTypeHandler,
		pcf.coreData.EpochNotifier(),
		pcf.epochConfig.EnableEpochs.SCDeployEnableEpoch,
	)
	if err != nil {
		return nil, err
	}

	txFeeHandler, err := postprocess.NewFeeAccumulator()
	if err != nil {
		return nil, err
	}

	enableEpochs := pcf.epochConfig.EnableEpochs

	argsNewScProcessor := smartContract.ArgsNewSmartContractProcessor{
		VmContainer:         vmContainer,
		ArgsParser:          argsParser,
		Hasher:              pcf.coreData.Hasher(),
		Marshalizer:         pcf.coreData.InternalMarshalizer(),
		AccountsDB:          pcf.state.AccountsAdapter(),
		BlockChainHook:      vmFactory.BlockChainHookImpl(),
		BuiltInFunctions:    builtInFuncs,
		PubkeyConv:          pcf.coreData.AddressPubKeyConverter(),
		ShardCoordinator:    pcf.bootstrapComponents.ShardCoordinator(),
		ScrForwarder:        scForwarder,
		TxFeeHandler:        txFeeHandler,
		EconomicsFee:        pcf.coreData.EconomicsData(),
		GasHandler:          gasHandler,
		GasSchedule:         pcf.gasSchedule,
		TxLogsProcessor:     pcf.txLogsProcessor,
		TxTypeHandler:       txTypeHandler,
		IsGenesisProcessing: false,
		BadTxForwarder:      badTxInterim,
		EpochNotifier:       pcf.epochNotifier,
		VMOutputCacher:      txcache.NewDisabledCache(),
		ArwenChangeLocker:   arwenChangeLocker,
		EnableEpochs:        enableEpochs,
	}
	scProcessor, err := smartContract.NewSmartContractProcessor(argsNewScProcessor)
	if err != nil {
		return nil, err
	}

	rewardsTxProcessor, err := rewardTransaction.NewRewardTxProcessor(
		pcf.state.AccountsAdapter(),
		pcf.coreData.AddressPubKeyConverter(),
		pcf.bootstrapComponents.ShardCoordinator(),
	)
	if err != nil {
		return nil, err
	}

	argsNewTxProcessor := transaction.ArgsNewTxProcessor{
		Accounts:                              pcf.state.AccountsAdapter(),
		Hasher:                                pcf.coreData.Hasher(),
		PubkeyConv:                            pcf.coreData.AddressPubKeyConverter(),
		Marshalizer:                           pcf.coreData.InternalMarshalizer(),
		SignMarshalizer:                       pcf.coreData.TxMarshalizer(),
		ShardCoordinator:                      pcf.bootstrapComponents.ShardCoordinator(),
		ScProcessor:                           scProcessor,
		TxFeeHandler:                          txFeeHandler,
		TxTypeHandler:                         txTypeHandler,
		EconomicsFee:                          pcf.coreData.EconomicsData(),
		ReceiptForwarder:                      receiptTxInterim,
		BadTxForwarder:                        badTxInterim,
		ArgsParser:                            argsParser,
		ScrForwarder:                          scForwarder,
		RelayedTxEnableEpoch:                  enableEpochs.RelayedTransactionsEnableEpoch,
		PenalizedTooMuchGasEnableEpoch:        enableEpochs.PenalizedTooMuchGasEnableEpoch,
		MetaProtectionEnableEpoch:             enableEpochs.MetaProtectionEnableEpoch,
		EpochNotifier:                         pcf.epochNotifier,
		RelayedTxV2EnableEpoch:                enableEpochs.RelayedTransactionsV2EnableEpoch,
		AddFailedRelayedToInvalidDisableEpoch: enableEpochs.AddFailedRelayedTxToInvalidMBsDisableEpoch,
	}
	transactionProcessor, err := transaction.NewTxProcessor(argsNewTxProcessor)
	if err != nil {
		return nil, errors.New("could not create transaction statisticsProcessor: " + err.Error())
	}

	scheduledTxsExecutionHandler.SetTransactionProcessor(transactionProcessor)

	vmFactoryTxSimulator, err := pcf.createShardTxSimulatorProcessor(txSimulatorProcessorArgs, argsNewScProcessor, argsNewTxProcessor, esdtTransferParser, arwenChangeLocker, mapDNSAddresses)
	if err != nil {
		return nil, err
	}

	blockSizeThrottler, err := throttle.NewBlockSizeThrottle(
		pcf.config.BlockSizeThrottleConfig.MinSizeInBytes,
		pcf.config.BlockSizeThrottleConfig.MaxSizeInBytes,
	)
	if err != nil {
		return nil, err
	}

	blockSizeComputationHandler, err := preprocess.NewBlockSizeComputation(
		pcf.coreData.InternalMarshalizer(),
		blockSizeThrottler,
		pcf.config.BlockSizeThrottleConfig.MaxSizeInBytes,
	)
	if err != nil {
		return nil, err
	}

	balanceComputationHandler, err := preprocess.NewBalanceComputation()
	if err != nil {
		return nil, err
	}

	preProcFactory, err := shard.NewPreProcessorsContainerFactory(
		pcf.bootstrapComponents.ShardCoordinator(),
		pcf.data.StorageService(),
		pcf.coreData.InternalMarshalizer(),
		pcf.coreData.Hasher(),
		pcf.data.Datapool(),
		pcf.coreData.AddressPubKeyConverter(),
		pcf.state.AccountsAdapter(),
		requestHandler,
		transactionProcessor,
		scProcessor,
		scProcessor,
		rewardsTxProcessor,
		pcf.coreData.EconomicsData(),
		gasHandler,
		blockTracker,
		blockSizeComputationHandler,
		balanceComputationHandler,
		pcf.epochNotifier,
		enableEpochs.OptimizeGasUsedInCrossMiniBlocksEnableEpoch,
		enableEpochs.FrontRunningProtectionEnableEpoch,
		enableEpochs.ScheduledMiniBlocksEnableEpoch,
		txTypeHandler,
		scheduledTxsExecutionHandler,
	)
	if err != nil {
		return nil, err
	}

	preProcContainer, err := preProcFactory.Create()
	if err != nil {
		return nil, err
	}

	argsDetector := coordinator.ArgsPrintDoubleTransactionsDetector{
		Marshaller:    pcf.coreData.InternalMarshalizer(),
		Hasher:        pcf.coreData.Hasher(),
		EpochNotifier: pcf.epochNotifier,

		AddFailedRelayedTxToInvalidMBsDisableEpoch: pcf.epochConfig.EnableEpochs.AddFailedRelayedTxToInvalidMBsDisableEpoch,
	}
	doubleTransactionsDetector, err := coordinator.NewPrintDoubleTransactionsDetector(argsDetector)
	if err != nil {
		return nil, err
	}

	argsTransactionCoordinator := coordinator.ArgTransactionCoordinator{
		Hasher:                            pcf.coreData.Hasher(),
		Marshalizer:                       pcf.coreData.InternalMarshalizer(),
		ShardCoordinator:                  pcf.bootstrapComponents.ShardCoordinator(),
		Accounts:                          pcf.state.AccountsAdapter(),
		MiniBlockPool:                     pcf.data.Datapool().MiniBlocks(),
		RequestHandler:                    requestHandler,
		PreProcessors:                     preProcContainer,
		InterProcessors:                   interimProcContainer,
		GasHandler:                        gasHandler,
		FeeHandler:                        txFeeHandler,
		BlockSizeComputation:              blockSizeComputationHandler,
		BalanceComputation:                balanceComputationHandler,
		EconomicsFee:                      pcf.coreData.EconomicsData(),
		TxTypeHandler:                     txTypeHandler,
		BlockGasAndFeesReCheckEnableEpoch: pcf.epochConfig.EnableEpochs.BlockGasAndFeesReCheckEnableEpoch,
		TransactionsLogProcessor:          pcf.txLogsProcessor,
		EpochNotifier:                     pcf.epochNotifier,
		ScheduledTxsExecutionHandler:      scheduledTxsExecutionHandler,
		ScheduledMiniBlocksEnableEpoch:    enableEpochs.ScheduledMiniBlocksEnableEpoch,
		DoubleTransactionsDetector:        doubleTransactionsDetector,
	}
	txCoordinator, err := coordinator.NewTransactionCoordinator(argsTransactionCoordinator)
	if err != nil {
		return nil, err
	}

	scheduledTxsExecutionHandler.SetTransactionCoordinator(txCoordinator)

	accountsDb := make(map[state.AccountsDbIdentifier]state.AccountsAdapter)
	accountsDb[state.UserAccountsState] = pcf.state.AccountsAdapter()
	accountsDb[state.PeerAccountsState] = pcf.state.PeerAccounts()

	argumentsBaseProcessor := block.ArgBaseProcessor{
		CoreComponents:                 pcf.coreData,
		DataComponents:                 pcf.data,
		BootstrapComponents:            pcf.bootstrapComponents,
		StatusComponents:               pcf.statusComponents,
		Config:                         pcf.config,
		Version:                        pcf.version,
		AccountsDB:                     accountsDb,
		ForkDetector:                   forkDetector,
		NodesCoordinator:               pcf.nodesCoordinator,
		RequestHandler:                 requestHandler,
		BlockChainHook:                 vmFactory.BlockChainHookImpl(),
		TxCoordinator:                  txCoordinator,
		EpochStartTrigger:              epochStartTrigger,
		HeaderValidator:                headerValidator,
		BootStorer:                     bootStorer,
		BlockTracker:                   blockTracker,
		FeeHandler:                     txFeeHandler,
		BlockSizeThrottler:             blockSizeThrottler,
		HistoryRepository:              pcf.historyRepo,
		EpochNotifier:                  pcf.epochNotifier,
		RoundNotifier:                  pcf.coreData.RoundNotifier(),
		VMContainersFactory:            vmFactory,
		VmContainer:                    vmContainer,
		GasHandler:                     gasHandler,
		ScheduledTxsExecutionHandler:   scheduledTxsExecutionHandler,
		ScheduledMiniBlocksEnableEpoch: enableEpochs.ScheduledMiniBlocksEnableEpoch,
	}
	arguments := block.ArgShardProcessor{
		ArgBaseProcessor: argumentsBaseProcessor,
	}

	blockProcessor, err := block.NewShardProcessor(arguments)
	if err != nil {
		return nil, errors.New("could not create block statisticsProcessor: " + err.Error())
	}

	blockProcessorComponents := &blockProcessorAndVmFactories{
		blockProcessor:         blockProcessor,
		vmFactoryForTxSimulate: vmFactoryTxSimulator,
		vmFactoryForProcessing: vmFactory,
	}

	return blockProcessorComponents, nil
}

func (pcf *processComponentsFactory) newMetaBlockProcessor(
	requestHandler process.RequestHandler,
	forkDetector process.ForkDetector,
	validatorStatisticsProcessor process.ValidatorStatisticsProcessor,
	epochStartTrigger process.EpochStartTriggerHandler,
	bootStorer process.BootStorer,
	headerValidator process.HeaderConstructionValidator,
	blockTracker process.BlockTracker,
	pendingMiniBlocksHandler process.PendingMiniBlocksHandler,
	txSimulatorProcessorArgs *txsimulator.ArgsTxSimulator,
	arwenChangeLocker common.Locker,
	scheduledTxsExecutionHandler process.ScheduledTxsExecutionHandler,
) (*blockProcessorAndVmFactories, error) {
	builtInFuncs, nftStorageHandler, globalSettingsHandler, err := pcf.createBuiltInFunctionContainer(pcf.state.AccountsAdapter(), make(map[string]struct{}))
	if err != nil {
		return nil, err
	}

	argsParser := smartContract.NewArgumentParser()

	vmFactory, err := pcf.createVMFactoryMeta(pcf.state.AccountsAdapter(), builtInFuncs, pcf.config.SmartContractsStorage, nftStorageHandler, globalSettingsHandler)
	if err != nil {
		return nil, err
	}

	vmContainer, err := vmFactory.Create()
	if err != nil {
		return nil, err
	}

	interimProcFactory, err := metachain.NewIntermediateProcessorsContainerFactory(
		pcf.bootstrapComponents.ShardCoordinator(),
		pcf.coreData.InternalMarshalizer(),
		pcf.coreData.Hasher(),
		pcf.coreData.AddressPubKeyConverter(),
		pcf.data.StorageService(),
		pcf.data.Datapool(),
		pcf.coreData.EconomicsData(),
	)
	if err != nil {
		return nil, err
	}

	interimProcContainer, err := interimProcFactory.Create()
	if err != nil {
		return nil, err
	}

	scForwarder, err := interimProcContainer.Get(dataBlock.SmartContractResultBlock)
	if err != nil {
		return nil, err
	}

	badTxForwarder, err := interimProcContainer.Get(dataBlock.InvalidBlock)
	if err != nil {
		return nil, err
	}

	esdtTransferParser, err := parsers.NewESDTTransferParser(pcf.coreData.InternalMarshalizer())
	if err != nil {
		return nil, err
	}

	argsTxTypeHandler := coordinator.ArgNewTxTypeHandler{
		PubkeyConverter:        pcf.coreData.AddressPubKeyConverter(),
		ShardCoordinator:       pcf.bootstrapComponents.ShardCoordinator(),
		BuiltInFunctions:       builtInFuncs,
		ArgumentParser:         parsers.NewCallArgsParser(),
		EpochNotifier:          pcf.coreData.EpochNotifier(),
		RelayedTxV2EnableEpoch: pcf.epochConfig.EnableEpochs.RelayedTransactionsV2EnableEpoch,
		ESDTTransferParser:     esdtTransferParser,
	}
	txTypeHandler, err := coordinator.NewTxTypeHandler(argsTxTypeHandler)
	if err != nil {
		return nil, err
	}

	gasHandler, err := preprocess.NewGasComputation(
		pcf.coreData.EconomicsData(),
		txTypeHandler,
		pcf.epochNotifier,
		pcf.epochConfig.EnableEpochs.SCDeployEnableEpoch,
	)
	if err != nil {
		return nil, err
	}

	txFeeHandler, err := postprocess.NewFeeAccumulator()
	if err != nil {
		return nil, err
	}

	enableEpochs := pcf.epochConfig.EnableEpochs
	argsNewScProcessor := smartContract.ArgsNewSmartContractProcessor{
		VmContainer:         vmContainer,
		ArgsParser:          argsParser,
		Hasher:              pcf.coreData.Hasher(),
		Marshalizer:         pcf.coreData.InternalMarshalizer(),
		AccountsDB:          pcf.state.AccountsAdapter(),
		BlockChainHook:      vmFactory.BlockChainHookImpl(),
		BuiltInFunctions:    builtInFuncs,
		PubkeyConv:          pcf.coreData.AddressPubKeyConverter(),
		ShardCoordinator:    pcf.bootstrapComponents.ShardCoordinator(),
		ScrForwarder:        scForwarder,
		TxFeeHandler:        txFeeHandler,
		EconomicsFee:        pcf.coreData.EconomicsData(),
		TxTypeHandler:       txTypeHandler,
		GasHandler:          gasHandler,
		GasSchedule:         pcf.gasSchedule,
		TxLogsProcessor:     pcf.txLogsProcessor,
		IsGenesisProcessing: false,
		BadTxForwarder:      badTxForwarder,
		EpochNotifier:       pcf.epochNotifier,
		VMOutputCacher:      txcache.NewDisabledCache(),
		ArwenChangeLocker:   arwenChangeLocker,
		EnableEpochs:        enableEpochs,
	}
	scProcessor, err := smartContract.NewSmartContractProcessor(argsNewScProcessor)
	if err != nil {
		return nil, err
	}

	argsNewMetaTxProcessor := transaction.ArgsNewMetaTxProcessor{
		Hasher:                                pcf.coreData.Hasher(),
		Marshalizer:                           pcf.coreData.InternalMarshalizer(),
		Accounts:                              pcf.state.AccountsAdapter(),
		PubkeyConv:                            pcf.coreData.AddressPubKeyConverter(),
		ShardCoordinator:                      pcf.bootstrapComponents.ShardCoordinator(),
		ScProcessor:                           scProcessor,
		TxTypeHandler:                         txTypeHandler,
		EconomicsFee:                          pcf.coreData.EconomicsData(),
		ESDTEnableEpoch:                       pcf.epochConfig.EnableEpochs.ESDTEnableEpoch,
		BuiltInFunctionOnMetachainEnableEpoch: pcf.epochConfig.EnableEpochs.BuiltInFunctionOnMetaEnableEpoch,
		EpochNotifier:                         pcf.epochNotifier,
	}

	transactionProcessor, err := transaction.NewMetaTxProcessor(argsNewMetaTxProcessor)
	if err != nil {
		return nil, errors.New("could not create transaction processor: " + err.Error())
	}

	scheduledTxsExecutionHandler.SetTransactionProcessor(transactionProcessor)

	vmFactoryTxSimulator, err := pcf.createMetaTxSimulatorProcessor(txSimulatorProcessorArgs, argsNewScProcessor, txTypeHandler)
	if err != nil {
		return nil, err
	}

	blockSizeThrottler, err := throttle.NewBlockSizeThrottle(pcf.config.BlockSizeThrottleConfig.MinSizeInBytes, pcf.config.BlockSizeThrottleConfig.MaxSizeInBytes)
	if err != nil {
		return nil, err
	}

	blockSizeComputationHandler, err := preprocess.NewBlockSizeComputation(
		pcf.coreData.InternalMarshalizer(),
		blockSizeThrottler,
		pcf.config.BlockSizeThrottleConfig.MaxSizeInBytes,
	)
	if err != nil {
		return nil, err
	}

	balanceComputationHandler, err := preprocess.NewBalanceComputation()
	if err != nil {
		return nil, err
	}

	preProcFactory, err := metachain.NewPreProcessorsContainerFactory(
		pcf.bootstrapComponents.ShardCoordinator(),
		pcf.data.StorageService(),
		pcf.coreData.InternalMarshalizer(),
		pcf.coreData.Hasher(),
		pcf.data.Datapool(),
		pcf.state.AccountsAdapter(),
		requestHandler,
		transactionProcessor,
		scProcessor,
		pcf.coreData.EconomicsData(),
		gasHandler,
		blockTracker,
		pcf.coreData.AddressPubKeyConverter(),
		blockSizeComputationHandler,
		balanceComputationHandler,
		pcf.epochNotifier,
		enableEpochs.OptimizeGasUsedInCrossMiniBlocksEnableEpoch,
		enableEpochs.FrontRunningProtectionEnableEpoch,
		enableEpochs.ScheduledMiniBlocksEnableEpoch,
		txTypeHandler,
		scheduledTxsExecutionHandler,
	)
	if err != nil {
		return nil, err
	}

	preProcContainer, err := preProcFactory.Create()
	if err != nil {
		return nil, err
	}

	argsDetector := coordinator.ArgsPrintDoubleTransactionsDetector{
		Marshaller:    pcf.coreData.InternalMarshalizer(),
		Hasher:        pcf.coreData.Hasher(),
		EpochNotifier: pcf.epochNotifier,

		AddFailedRelayedTxToInvalidMBsDisableEpoch: pcf.epochConfig.EnableEpochs.AddFailedRelayedTxToInvalidMBsDisableEpoch,
	}
	doubleTransactionsDetector, err := coordinator.NewPrintDoubleTransactionsDetector(argsDetector)
	if err != nil {
		return nil, err
	}

	argsTransactionCoordinator := coordinator.ArgTransactionCoordinator{
		Hasher:                            pcf.coreData.Hasher(),
		Marshalizer:                       pcf.coreData.InternalMarshalizer(),
		ShardCoordinator:                  pcf.bootstrapComponents.ShardCoordinator(),
		Accounts:                          pcf.state.AccountsAdapter(),
		MiniBlockPool:                     pcf.data.Datapool().MiniBlocks(),
		RequestHandler:                    requestHandler,
		PreProcessors:                     preProcContainer,
		InterProcessors:                   interimProcContainer,
		GasHandler:                        gasHandler,
		FeeHandler:                        txFeeHandler,
		BlockSizeComputation:              blockSizeComputationHandler,
		BalanceComputation:                balanceComputationHandler,
		EconomicsFee:                      pcf.coreData.EconomicsData(),
		TxTypeHandler:                     txTypeHandler,
		BlockGasAndFeesReCheckEnableEpoch: enableEpochs.BlockGasAndFeesReCheckEnableEpoch,
		TransactionsLogProcessor:          pcf.txLogsProcessor,
		EpochNotifier:                     pcf.epochNotifier,
		ScheduledTxsExecutionHandler:      scheduledTxsExecutionHandler,
		ScheduledMiniBlocksEnableEpoch:    enableEpochs.ScheduledMiniBlocksEnableEpoch,
		DoubleTransactionsDetector:        doubleTransactionsDetector,
	}
	txCoordinator, err := coordinator.NewTransactionCoordinator(argsTransactionCoordinator)
	if err != nil {
		return nil, err
	}

	scheduledTxsExecutionHandler.SetTransactionCoordinator(txCoordinator)

	argsStaking := scToProtocol.ArgStakingToPeer{
		PubkeyConv:       pcf.coreData.ValidatorPubKeyConverter(),
		Hasher:           pcf.coreData.Hasher(),
		Marshalizer:      pcf.coreData.InternalMarshalizer(),
		PeerState:        pcf.state.PeerAccounts(),
		BaseState:        pcf.state.AccountsAdapter(),
		ArgParser:        argsParser,
		CurrTxs:          pcf.data.Datapool().CurrentBlockTxs(),
		RatingsData:      pcf.coreData.RatingsData(),
		EpochNotifier:    pcf.coreData.EpochNotifier(),
		StakeEnableEpoch: pcf.epochConfig.EnableEpochs.StakeEnableEpoch,
	}
	smartContractToProtocol, err := scToProtocol.NewStakingToPeer(argsStaking)
	if err != nil {
		return nil, err
	}

	genesisHdr := pcf.data.Blockchain().GetGenesisHeader()
	argsEpochStartData := metachainEpochStart.ArgsNewEpochStartData{
		Marshalizer:       pcf.coreData.InternalMarshalizer(),
		Hasher:            pcf.coreData.Hasher(),
		Store:             pcf.data.StorageService(),
		DataPool:          pcf.data.Datapool(),
		BlockTracker:      blockTracker,
		ShardCoordinator:  pcf.bootstrapComponents.ShardCoordinator(),
		EpochStartTrigger: epochStartTrigger,
		RequestHandler:    requestHandler,
		GenesisEpoch:      genesisHdr.GetEpoch(),
	}
	epochStartDataCreator, err := metachainEpochStart.NewEpochStartData(argsEpochStartData)
	if err != nil {
		return nil, err
	}

	economicsDataProvider := metachainEpochStart.NewEpochEconomicsStatistics()
	argsEpochEconomics := metachainEpochStart.ArgsNewEpochEconomics{
		Marshalizer:           pcf.coreData.InternalMarshalizer(),
		Hasher:                pcf.coreData.Hasher(),
		Store:                 pcf.data.StorageService(),
		ShardCoordinator:      pcf.bootstrapComponents.ShardCoordinator(),
		RewardsHandler:        pcf.coreData.EconomicsData(),
		RoundTime:             pcf.coreData.RoundHandler(),
		GenesisNonce:          genesisHdr.GetNonce(),
		GenesisEpoch:          genesisHdr.GetEpoch(),
		GenesisTotalSupply:    pcf.coreData.EconomicsData().GenesisTotalSupply(),
		EconomicsDataNotified: economicsDataProvider,
		StakingV2EnableEpoch:  pcf.epochConfig.EnableEpochs.StakingV2EnableEpoch,
	}
	epochEconomics, err := metachainEpochStart.NewEndOfEpochEconomicsDataCreator(argsEpochEconomics)
	if err != nil {
		return nil, err
	}

	systemVM, err := vmContainer.Get(factory.SystemVirtualMachine)
	if err != nil {
		return nil, err
	}

	// TODO: in case of changing the minimum node price, make sure to update the staking data provider
	stakingDataProvider, err := metachainEpochStart.NewStakingDataProvider(systemVM, pcf.systemSCConfig.StakingSystemSCConfig.GenesisNodePrice)
	if err != nil {
		return nil, err
	}

	rewardsStorage := pcf.data.StorageService().GetStorer(dataRetriever.RewardTransactionUnit)
	miniBlockStorage := pcf.data.StorageService().GetStorer(dataRetriever.MiniBlockUnit)
	argsEpochRewards := metachainEpochStart.RewardsCreatorProxyArgs{
		BaseRewardsCreatorArgs: metachainEpochStart.BaseRewardsCreatorArgs{
			ShardCoordinator:              pcf.bootstrapComponents.ShardCoordinator(),
			PubkeyConverter:               pcf.coreData.AddressPubKeyConverter(),
			RewardsStorage:                rewardsStorage,
			MiniBlockStorage:              miniBlockStorage,
			Hasher:                        pcf.coreData.Hasher(),
			Marshalizer:                   pcf.coreData.InternalMarshalizer(),
			DataPool:                      pcf.data.Datapool(),
			ProtocolSustainabilityAddress: pcf.coreData.EconomicsData().ProtocolSustainabilityAddress(),
			NodesConfigProvider:           pcf.nodesCoordinator,
			UserAccountsDB:                pcf.state.AccountsAdapter(),
			RewardsFix1EpochEnable:        enableEpochs.SwitchJailWaitingEnableEpoch,
			DelegationSystemSCEnableEpoch: pcf.epochConfig.EnableEpochs.StakingV2EnableEpoch,
		},
		StakingDataProvider:   stakingDataProvider,
		RewardsHandler:        pcf.coreData.EconomicsData(),
		EconomicsDataProvider: economicsDataProvider,
		EpochEnableV2:         pcf.epochConfig.EnableEpochs.StakingV2EnableEpoch,
	}
	epochRewards, err := metachainEpochStart.NewRewardsCreatorProxy(argsEpochRewards)
	if err != nil {
		return nil, err
	}

	argsEpochValidatorInfo := metachainEpochStart.ArgsNewValidatorInfoCreator{
		ShardCoordinator: pcf.bootstrapComponents.ShardCoordinator(),
		MiniBlockStorage: miniBlockStorage,
		Hasher:           pcf.coreData.Hasher(),
		Marshalizer:      pcf.coreData.InternalMarshalizer(),
		DataPool:         pcf.data.Datapool(),
	}
	validatorInfoCreator, err := metachainEpochStart.NewValidatorInfoCreator(argsEpochValidatorInfo)
	if err != nil {
		return nil, err
	}

	accountsDb := make(map[state.AccountsDbIdentifier]state.AccountsAdapter)
	accountsDb[state.UserAccountsState] = pcf.state.AccountsAdapter()
	accountsDb[state.PeerAccountsState] = pcf.state.PeerAccounts()

	argumentsBaseProcessor := block.ArgBaseProcessor{
		CoreComponents:                 pcf.coreData,
		DataComponents:                 pcf.data,
		BootstrapComponents:            pcf.bootstrapComponents,
		StatusComponents:               pcf.statusComponents,
		Config:                         pcf.config,
		Version:                        pcf.version,
		AccountsDB:                     accountsDb,
		ForkDetector:                   forkDetector,
		NodesCoordinator:               pcf.nodesCoordinator,
		RequestHandler:                 requestHandler,
		BlockChainHook:                 vmFactory.BlockChainHookImpl(),
		TxCoordinator:                  txCoordinator,
		EpochStartTrigger:              epochStartTrigger,
		HeaderValidator:                headerValidator,
		BootStorer:                     bootStorer,
		BlockTracker:                   blockTracker,
		FeeHandler:                     txFeeHandler,
		BlockSizeThrottler:             blockSizeThrottler,
		HistoryRepository:              pcf.historyRepo,
		EpochNotifier:                  pcf.epochNotifier,
		RoundNotifier:                  pcf.coreData.RoundNotifier(),
		VMContainersFactory:            vmFactory,
		VmContainer:                    vmContainer,
		GasHandler:                     gasHandler,
		ScheduledTxsExecutionHandler:   scheduledTxsExecutionHandler,
		ScheduledMiniBlocksEnableEpoch: enableEpochs.ScheduledMiniBlocksEnableEpoch,
	}

	esdtOwnerAddress, err := pcf.coreData.AddressPubKeyConverter().Decode(pcf.systemSCConfig.ESDTSystemSCConfig.OwnerAddress)
	if err != nil {
		return nil, fmt.Errorf("%w while decoding systemSCConfig.ESDTSystemSCConfig.OwnerAddress "+
			"in processComponentsFactory.newMetaBlockProcessor", err)
	}

	argsEpochSystemSC := metachainEpochStart.ArgsNewEpochStartSystemSCProcessing{
		SystemVM:                systemVM,
		UserAccountsDB:          pcf.state.AccountsAdapter(),
		PeerAccountsDB:          pcf.state.PeerAccounts(),
		Marshalizer:             pcf.coreData.InternalMarshalizer(),
		StartRating:             pcf.coreData.RatingsData().StartRating(),
		ValidatorInfoCreator:    validatorStatisticsProcessor,
		EndOfEpochCallerAddress: vm.EndOfEpochAddress,
		StakingSCAddress:        vm.StakingSCAddress,
		ChanceComputer:          pcf.coreData.Rater(),
		EpochNotifier:           pcf.coreData.EpochNotifier(),
		GenesisNodesConfig:      pcf.coreData.GenesisNodesSetup(),
		MaxNodesEnableConfig:    enableEpochs.MaxNodesChangeEnableEpoch,
		StakingDataProvider:     stakingDataProvider,
		NodesConfigProvider:     pcf.nodesCoordinator,
		ShardCoordinator:        pcf.bootstrapComponents.ShardCoordinator(),
		ESDTOwnerAddressBytes:   esdtOwnerAddress,
		EpochConfig:             pcf.epochConfig,
	}
	epochStartSystemSCProcessor, err := metachainEpochStart.NewSystemSCProcessor(argsEpochSystemSC)
	if err != nil {
		return nil, err
	}

	arguments := block.ArgMetaProcessor{
		ArgBaseProcessor:             argumentsBaseProcessor,
		SCToProtocol:                 smartContractToProtocol,
		PendingMiniBlocksHandler:     pendingMiniBlocksHandler,
		EpochStartDataCreator:        epochStartDataCreator,
		EpochEconomics:               epochEconomics,
		EpochRewardsCreator:          epochRewards,
		EpochValidatorInfoCreator:    validatorInfoCreator,
		ValidatorStatisticsProcessor: validatorStatisticsProcessor,
		EpochSystemSCProcessor:       epochStartSystemSCProcessor,
		RewardsV2EnableEpoch:         pcf.epochConfig.EnableEpochs.StakingV2EnableEpoch,
	}

	metaProcessor, err := block.NewMetaProcessor(arguments)
	if err != nil {
		return nil, errors.New("could not create block processor: " + err.Error())
	}

	blockProcessorComponents := &blockProcessorAndVmFactories{
		blockProcessor:         metaProcessor,
		vmFactoryForTxSimulate: vmFactoryTxSimulator,
		vmFactoryForProcessing: vmFactory,
	}

	return blockProcessorComponents, nil
}

func (pcf *processComponentsFactory) createShardTxSimulatorProcessor(
	txSimulatorProcessorArgs *txsimulator.ArgsTxSimulator,
	scProcArgs smartContract.ArgsNewSmartContractProcessor,
	txProcArgs transaction.ArgsNewTxProcessor,
	esdtTransferParser vmcommon.ESDTTransferParser,
	arwenChangeLocker common.Locker,
	mapDNSAddresses map[string]struct{},
) (process.VirtualMachinesContainerFactory, error) {
	readOnlyAccountsDB, err := txsimulator.NewReadOnlyAccountsDB(pcf.state.AccountsAdapterAPI())
	if err != nil {
		return nil, err
	}

	interimProcFactory, err := shard.NewIntermediateProcessorsContainerFactory(
		pcf.bootstrapComponents.ShardCoordinator(),
		pcf.coreData.InternalMarshalizer(),
		pcf.coreData.Hasher(),
		pcf.coreData.AddressPubKeyConverter(),
		disabled.NewChainStorer(),
		pcf.data.Datapool(),
		&processDisabled.FeeHandler{},
	)
	if err != nil {
		return nil, err
	}

	builtInFuncs, nftStorageHandler, globalSettingsHandler, err := pcf.createBuiltInFunctionContainer(readOnlyAccountsDB, mapDNSAddresses)
	if err != nil {
		return nil, err
	}

	smartContractStorageSimulate := pcf.config.SmartContractsStorageSimulate
	vmFactory, err := pcf.createVMFactoryShard(readOnlyAccountsDB, builtInFuncs, esdtTransferParser, arwenChangeLocker, smartContractStorageSimulate, nftStorageHandler, globalSettingsHandler)
	if err != nil {
		return nil, err
	}

	vmContainer, err := vmFactory.Create()
	if err != nil {
		return nil, err
	}

	scProcArgs.VmContainer = vmContainer

	interimProcContainer, err := interimProcFactory.Create()
	if err != nil {
		return nil, err
	}

	scForwarder, err := interimProcContainer.Get(dataBlock.SmartContractResultBlock)
	if err != nil {
		return nil, err
	}
	scProcArgs.ScrForwarder = scForwarder
	scProcArgs.BlockChainHook = vmFactory.BlockChainHookImpl()

	receiptTxInterim, err := interimProcContainer.Get(dataBlock.ReceiptBlock)
	if err != nil {
		return nil, err
	}
	txProcArgs.ReceiptForwarder = receiptTxInterim

	badTxInterim, err := interimProcContainer.Get(dataBlock.InvalidBlock)
	if err != nil {
		return nil, err
	}
	scProcArgs.BadTxForwarder = badTxInterim
	txProcArgs.BadTxForwarder = badTxInterim

	scProcArgs.TxFeeHandler = &processDisabled.FeeHandler{}
	txProcArgs.TxFeeHandler = &processDisabled.FeeHandler{}

	scProcArgs.AccountsDB = readOnlyAccountsDB
	scProcArgs.VMOutputCacher = txSimulatorProcessorArgs.VMOutputCacher
	scProcessor, err := smartContract.NewSmartContractProcessor(scProcArgs)
	if err != nil {
		return nil, err
	}
	txProcArgs.ScProcessor = scProcessor

	txProcArgs.Accounts = readOnlyAccountsDB

	txSimulatorProcessorArgs.TransactionProcessor, err = transaction.NewTxProcessor(txProcArgs)
	if err != nil {
		return nil, err
	}

	txSimulatorProcessorArgs.IntermediateProcContainer = interimProcContainer

	return vmFactory, nil
}

func (pcf *processComponentsFactory) createMetaTxSimulatorProcessor(
	txSimulatorProcessorArgs *txsimulator.ArgsTxSimulator,
	scProcArgs smartContract.ArgsNewSmartContractProcessor,
	txTypeHandler process.TxTypeHandler,
) (process.VirtualMachinesContainerFactory, error) {
	interimProcFactory, err := shard.NewIntermediateProcessorsContainerFactory(
		pcf.bootstrapComponents.ShardCoordinator(),
		pcf.coreData.InternalMarshalizer(),
		pcf.coreData.Hasher(),
		pcf.coreData.AddressPubKeyConverter(),
		disabled.NewChainStorer(),
		pcf.data.Datapool(),
		&processDisabled.FeeHandler{},
	)
	if err != nil {
		return nil, err
	}

	interimProcContainer, err := interimProcFactory.Create()
	if err != nil {
		return nil, err
	}

	scForwarder, err := interimProcContainer.Get(dataBlock.SmartContractResultBlock)
	if err != nil {
		return nil, err
	}
	scProcArgs.ScrForwarder = scForwarder

	badTxInterim, err := interimProcContainer.Get(dataBlock.InvalidBlock)
	if err != nil {
		return nil, err
	}
	scProcArgs.BadTxForwarder = badTxInterim
	scProcArgs.VMOutputCacher = txSimulatorProcessorArgs.VMOutputCacher

	scProcArgs.TxFeeHandler = &processDisabled.FeeHandler{}

	scProcArgs.VMOutputCacher = txSimulatorProcessorArgs.VMOutputCacher

	readOnlyAccountsDB, err := txsimulator.NewReadOnlyAccountsDB(pcf.state.AccountsAdapterAPI())
	if err != nil {
		return nil, err
	}

	builtInFuncs, nftStorageHandler, globalSettingsHandler, err := pcf.createBuiltInFunctionContainer(readOnlyAccountsDB, make(map[string]struct{}))
	if err != nil {
		return nil, err
	}

	vmFactory, err := pcf.createVMFactoryMeta(readOnlyAccountsDB, builtInFuncs, pcf.config.SmartContractsStorageSimulate, nftStorageHandler, globalSettingsHandler)
	if err != nil {
		return nil, err
	}

	vmContainer, err := vmFactory.Create()
	if err != nil {
		return nil, err
	}

	scProcArgs.VmContainer = vmContainer
	scProcArgs.BlockChainHook = vmFactory.BlockChainHookImpl()

	scProcessor, err := smartContract.NewSmartContractProcessor(scProcArgs)
	if err != nil {
		return nil, err
	}

	argsNewMetaTx := transaction.ArgsNewMetaTxProcessor{
		Hasher:                                pcf.coreData.Hasher(),
		Marshalizer:                           pcf.coreData.InternalMarshalizer(),
		Accounts:                              readOnlyAccountsDB,
		PubkeyConv:                            pcf.coreData.AddressPubKeyConverter(),
		ShardCoordinator:                      pcf.bootstrapComponents.ShardCoordinator(),
		ScProcessor:                           scProcessor,
		TxTypeHandler:                         txTypeHandler,
		EconomicsFee:                          &processDisabled.FeeHandler{},
		ESDTEnableEpoch:                       pcf.epochConfig.EnableEpochs.ESDTEnableEpoch,
		BuiltInFunctionOnMetachainEnableEpoch: pcf.epochConfig.EnableEpochs.BuiltInFunctionOnMetaEnableEpoch,
		EpochNotifier:                         pcf.epochNotifier,
	}

	txSimulatorProcessorArgs.TransactionProcessor, err = transaction.NewMetaTxProcessor(argsNewMetaTx)
	if err != nil {
		return nil, err
	}

	txSimulatorProcessorArgs.IntermediateProcContainer = interimProcContainer

	return vmFactory, nil
}

func (pcf *processComponentsFactory) createVMFactoryShard(
	accounts state.AccountsAdapter,
	builtInFuncs vmcommon.BuiltInFunctionContainer,
	esdtTransferParser vmcommon.ESDTTransferParser,
	arwenChangeLocker common.Locker,
	configSCStorage config.StorageConfig,
	nftStorageHandler vmcommon.SimpleESDTNFTStorageHandler,
	globalSettingsHandler vmcommon.ESDTGlobalSettingsHandler,
) (process.VirtualMachinesContainerFactory, error) {
	argsHook := hooks.ArgBlockChainHook{
<<<<<<< HEAD
		Accounts:           accounts,
		PubkeyConv:         pcf.coreData.AddressPubKeyConverter(),
		StorageService:     pcf.data.StorageService(),
		BlockChain:         pcf.data.Blockchain(),
		ShardCoordinator:   pcf.bootstrapComponents.ShardCoordinator(),
		Marshalizer:        pcf.coreData.InternalMarshalizer(),
		Uint64Converter:    pcf.coreData.Uint64ByteSliceConverter(),
		BuiltInFunctions:   builtInFuncs,
		DataPool:           pcf.data.Datapool(),
		CompiledSCPool:     pcf.data.Datapool().SmartContracts(),
		WorkingDir:         pcf.workingDir,
		NFTStorageHandler:  nftStorageHandler,
		EpochNotifier:      pcf.coreData.EpochNotifier(),
		NilCompiledSCStore: false,
		ConfigSCStorage:    configSCStorage,
		EnableEpochs:       pcf.epochConfig.EnableEpochs,
		Priority:           common.ProcessPriority,
=======
		Accounts:              accounts,
		PubkeyConv:            pcf.coreData.AddressPubKeyConverter(),
		StorageService:        pcf.data.StorageService(),
		BlockChain:            pcf.data.Blockchain(),
		ShardCoordinator:      pcf.bootstrapComponents.ShardCoordinator(),
		Marshalizer:           pcf.coreData.InternalMarshalizer(),
		Uint64Converter:       pcf.coreData.Uint64ByteSliceConverter(),
		BuiltInFunctions:      builtInFuncs,
		DataPool:              pcf.data.Datapool(),
		CompiledSCPool:        pcf.data.Datapool().SmartContracts(),
		WorkingDir:            pcf.workingDir,
		NFTStorageHandler:     nftStorageHandler,
		GlobalSettingsHandler: globalSettingsHandler,
		EpochNotifier:         pcf.coreData.EpochNotifier(),
		NilCompiledSCStore:    false,
		ConfigSCStorage:       configSCStorage,
		EnableEpochs:          pcf.epochConfig.EnableEpochs,
	}

	blockChainHookImpl, err := hooks.NewBlockChainHookImpl(argsHook)
	if err != nil {
		return nil, err
>>>>>>> de0e7e88
	}

	argsNewVMFactory := shard.ArgVMContainerFactory{
		BlockChainHook:     blockChainHookImpl,
		BuiltInFunctions:   argsHook.BuiltInFunctions,
		Config:             pcf.config.VirtualMachine.Execution,
		BlockGasLimit:      pcf.coreData.EconomicsData().MaxGasLimitPerBlock(pcf.bootstrapComponents.ShardCoordinator().SelfId()),
		GasSchedule:        pcf.gasSchedule,
		EpochNotifier:      pcf.coreData.EpochNotifier(),
		EpochConfig:        pcf.epochConfig.EnableEpochs,
		ArwenChangeLocker:  arwenChangeLocker,
		ESDTTransferParser: esdtTransferParser,
	}

	return shard.NewVMContainerFactory(argsNewVMFactory)
}

func (pcf *processComponentsFactory) createVMFactoryMeta(
	accounts state.AccountsAdapter,
	builtInFuncs vmcommon.BuiltInFunctionContainer,
	configSCStorage config.StorageConfig,
	nftStorageHandler vmcommon.SimpleESDTNFTStorageHandler,
	globalSettingsHandler vmcommon.ESDTGlobalSettingsHandler,
) (process.VirtualMachinesContainerFactory, error) {
	argsHook := hooks.ArgBlockChainHook{
<<<<<<< HEAD
		Accounts:           accounts,
		PubkeyConv:         pcf.coreData.AddressPubKeyConverter(),
		StorageService:     pcf.data.StorageService(),
		BlockChain:         pcf.data.Blockchain(),
		ShardCoordinator:   pcf.bootstrapComponents.ShardCoordinator(),
		Marshalizer:        pcf.coreData.InternalMarshalizer(),
		Uint64Converter:    pcf.coreData.Uint64ByteSliceConverter(),
		BuiltInFunctions:   builtInFuncs,
		DataPool:           pcf.data.Datapool(),
		CompiledSCPool:     pcf.data.Datapool().SmartContracts(),
		ConfigSCStorage:    configSCStorage,
		WorkingDir:         pcf.workingDir,
		NFTStorageHandler:  nftStorageHandler,
		EpochNotifier:      pcf.coreData.EpochNotifier(),
		NilCompiledSCStore: false,
		EnableEpochs:       pcf.epochConfig.EnableEpochs,
		Priority:           common.ProcessPriority,
=======
		Accounts:              accounts,
		PubkeyConv:            pcf.coreData.AddressPubKeyConverter(),
		StorageService:        pcf.data.StorageService(),
		BlockChain:            pcf.data.Blockchain(),
		ShardCoordinator:      pcf.bootstrapComponents.ShardCoordinator(),
		Marshalizer:           pcf.coreData.InternalMarshalizer(),
		Uint64Converter:       pcf.coreData.Uint64ByteSliceConverter(),
		BuiltInFunctions:      builtInFuncs,
		DataPool:              pcf.data.Datapool(),
		CompiledSCPool:        pcf.data.Datapool().SmartContracts(),
		ConfigSCStorage:       configSCStorage,
		WorkingDir:            pcf.workingDir,
		NFTStorageHandler:     nftStorageHandler,
		GlobalSettingsHandler: globalSettingsHandler,
		EpochNotifier:         pcf.coreData.EpochNotifier(),
		NilCompiledSCStore:    false,
		EnableEpochs:          pcf.epochConfig.EnableEpochs,
	}

	blockChainHookImpl, err := hooks.NewBlockChainHookImpl(argsHook)
	if err != nil {
		return nil, err
>>>>>>> de0e7e88
	}

	argsNewVMContainer := metachain.ArgsNewVMContainerFactory{
		BlockChainHook:      blockChainHookImpl,
		PubkeyConv:          argsHook.PubkeyConv,
		Economics:           pcf.coreData.EconomicsData(),
		MessageSignVerifier: pcf.crypto.MessageSignVerifier(),
		GasSchedule:         pcf.gasSchedule,
		NodesConfigProvider: pcf.coreData.GenesisNodesSetup(),
		Hasher:              pcf.coreData.Hasher(),
		Marshalizer:         pcf.coreData.InternalMarshalizer(),
		SystemSCConfig:      pcf.systemSCConfig,
		ValidatorAccountsDB: pcf.state.PeerAccounts(),
		ChanceComputer:      pcf.coreData.Rater(),
		EpochNotifier:       pcf.coreData.EpochNotifier(),
		EpochConfig:         &pcf.epochConfig,
		ShardCoordinator:    pcf.bootstrapComponents.ShardCoordinator(),
	}
	return metachain.NewVMContainerFactory(argsNewVMContainer)
}

func (pcf *processComponentsFactory) createBuiltInFunctionContainer(
	accounts state.AccountsAdapter,
	mapDNSAddresses map[string]struct{},
) (vmcommon.BuiltInFunctionContainer, vmcommon.SimpleESDTNFTStorageHandler, vmcommon.ESDTGlobalSettingsHandler, error) {
	argsBuiltIn := builtInFunctions.ArgsCreateBuiltInFunctionContainer{
		GasSchedule:                    pcf.gasSchedule,
		MapDNSAddresses:                mapDNSAddresses,
		Marshalizer:                    pcf.coreData.InternalMarshalizer(),
		Accounts:                       accounts,
		ShardCoordinator:               pcf.bootstrapComponents.ShardCoordinator(),
		EpochNotifier:                  pcf.epochNotifier,
		ESDTMultiTransferEnableEpoch:   pcf.epochConfig.EnableEpochs.ESDTMultiTransferEnableEpoch,
		ESDTTransferRoleEnableEpoch:    pcf.epochConfig.EnableEpochs.ESDTTransferRoleEnableEpoch,
		GlobalMintBurnDisableEpoch:     pcf.epochConfig.EnableEpochs.GlobalMintBurnDisableEpoch,
		ESDTTransferMetaEnableEpoch:    pcf.epochConfig.EnableEpochs.BuiltInFunctionOnMetaEnableEpoch,
		OptimizeNFTStoreEnableEpoch:    pcf.epochConfig.EnableEpochs.OptimizeNFTStoreEnableEpoch,
		CheckCorrectTokenIDEnableEpoch: pcf.epochConfig.EnableEpochs.CheckCorrectTokenIDForTransferRoleEnableEpoch,
	}

	return builtInFunctions.CreateBuiltInFuncContainerAndNFTStorageHandler(argsBuiltIn)
}<|MERGE_RESOLUTION|>--- conflicted
+++ resolved
@@ -1048,25 +1048,6 @@
 	globalSettingsHandler vmcommon.ESDTGlobalSettingsHandler,
 ) (process.VirtualMachinesContainerFactory, error) {
 	argsHook := hooks.ArgBlockChainHook{
-<<<<<<< HEAD
-		Accounts:           accounts,
-		PubkeyConv:         pcf.coreData.AddressPubKeyConverter(),
-		StorageService:     pcf.data.StorageService(),
-		BlockChain:         pcf.data.Blockchain(),
-		ShardCoordinator:   pcf.bootstrapComponents.ShardCoordinator(),
-		Marshalizer:        pcf.coreData.InternalMarshalizer(),
-		Uint64Converter:    pcf.coreData.Uint64ByteSliceConverter(),
-		BuiltInFunctions:   builtInFuncs,
-		DataPool:           pcf.data.Datapool(),
-		CompiledSCPool:     pcf.data.Datapool().SmartContracts(),
-		WorkingDir:         pcf.workingDir,
-		NFTStorageHandler:  nftStorageHandler,
-		EpochNotifier:      pcf.coreData.EpochNotifier(),
-		NilCompiledSCStore: false,
-		ConfigSCStorage:    configSCStorage,
-		EnableEpochs:       pcf.epochConfig.EnableEpochs,
-		Priority:           common.ProcessPriority,
-=======
 		Accounts:              accounts,
 		PubkeyConv:            pcf.coreData.AddressPubKeyConverter(),
 		StorageService:        pcf.data.StorageService(),
@@ -1084,12 +1065,12 @@
 		NilCompiledSCStore:    false,
 		ConfigSCStorage:       configSCStorage,
 		EnableEpochs:          pcf.epochConfig.EnableEpochs,
+		Priority:           common.ProcessPriority,
 	}
 
 	blockChainHookImpl, err := hooks.NewBlockChainHookImpl(argsHook)
 	if err != nil {
 		return nil, err
->>>>>>> de0e7e88
 	}
 
 	argsNewVMFactory := shard.ArgVMContainerFactory{
@@ -1115,25 +1096,6 @@
 	globalSettingsHandler vmcommon.ESDTGlobalSettingsHandler,
 ) (process.VirtualMachinesContainerFactory, error) {
 	argsHook := hooks.ArgBlockChainHook{
-<<<<<<< HEAD
-		Accounts:           accounts,
-		PubkeyConv:         pcf.coreData.AddressPubKeyConverter(),
-		StorageService:     pcf.data.StorageService(),
-		BlockChain:         pcf.data.Blockchain(),
-		ShardCoordinator:   pcf.bootstrapComponents.ShardCoordinator(),
-		Marshalizer:        pcf.coreData.InternalMarshalizer(),
-		Uint64Converter:    pcf.coreData.Uint64ByteSliceConverter(),
-		BuiltInFunctions:   builtInFuncs,
-		DataPool:           pcf.data.Datapool(),
-		CompiledSCPool:     pcf.data.Datapool().SmartContracts(),
-		ConfigSCStorage:    configSCStorage,
-		WorkingDir:         pcf.workingDir,
-		NFTStorageHandler:  nftStorageHandler,
-		EpochNotifier:      pcf.coreData.EpochNotifier(),
-		NilCompiledSCStore: false,
-		EnableEpochs:       pcf.epochConfig.EnableEpochs,
-		Priority:           common.ProcessPriority,
-=======
 		Accounts:              accounts,
 		PubkeyConv:            pcf.coreData.AddressPubKeyConverter(),
 		StorageService:        pcf.data.StorageService(),
@@ -1151,12 +1113,12 @@
 		EpochNotifier:         pcf.coreData.EpochNotifier(),
 		NilCompiledSCStore:    false,
 		EnableEpochs:          pcf.epochConfig.EnableEpochs,
+		Priority:           common.ProcessPriority,
 	}
 
 	blockChainHookImpl, err := hooks.NewBlockChainHookImpl(argsHook)
 	if err != nil {
 		return nil, err
->>>>>>> de0e7e88
 	}
 
 	argsNewVMContainer := metachain.ArgsNewVMContainerFactory{
