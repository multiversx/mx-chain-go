package factory

import (
	"errors"
	"fmt"

	"github.com/ElrondNetwork/elrond-go-core/core"
	dataBlock "github.com/ElrondNetwork/elrond-go-core/data/block"
	"github.com/ElrondNetwork/elrond-go/common"
	"github.com/ElrondNetwork/elrond-go/config"
	"github.com/ElrondNetwork/elrond-go/dataRetriever"
	"github.com/ElrondNetwork/elrond-go/epochStart"
	"github.com/ElrondNetwork/elrond-go/epochStart/bootstrap/disabled"
	metachainEpochStart "github.com/ElrondNetwork/elrond-go/epochStart/metachain"
	"github.com/ElrondNetwork/elrond-go/genesis"
	processDisabled "github.com/ElrondNetwork/elrond-go/genesis/process/disabled"
	"github.com/ElrondNetwork/elrond-go/process"
	"github.com/ElrondNetwork/elrond-go/process/block"
	"github.com/ElrondNetwork/elrond-go/process/block/postprocess"
	"github.com/ElrondNetwork/elrond-go/process/block/preprocess"
	"github.com/ElrondNetwork/elrond-go/process/coordinator"
	"github.com/ElrondNetwork/elrond-go/process/factory"
	"github.com/ElrondNetwork/elrond-go/process/factory/metachain"
	"github.com/ElrondNetwork/elrond-go/process/factory/shard"
	"github.com/ElrondNetwork/elrond-go/process/rewardTransaction"
	"github.com/ElrondNetwork/elrond-go/process/scToProtocol"
	"github.com/ElrondNetwork/elrond-go/process/smartContract"
	"github.com/ElrondNetwork/elrond-go/process/smartContract/builtInFunctions"
	"github.com/ElrondNetwork/elrond-go/process/smartContract/hooks"
	"github.com/ElrondNetwork/elrond-go/process/throttle"
	"github.com/ElrondNetwork/elrond-go/process/transaction"
	"github.com/ElrondNetwork/elrond-go/process/txsimulator"
	"github.com/ElrondNetwork/elrond-go/state"
	"github.com/ElrondNetwork/elrond-go/storage/txcache"
	"github.com/ElrondNetwork/elrond-go/vm"
	vmcommon "github.com/ElrondNetwork/elrond-vm-common"
	vmcommonBuiltInFunctions "github.com/ElrondNetwork/elrond-vm-common/builtInFunctions"
	"github.com/ElrondNetwork/elrond-vm-common/parsers"
)

type blockProcessorAndVmFactories struct {
	blockProcessor         process.BlockProcessor
	vmFactoryForTxSimulate process.VirtualMachinesContainerFactory
	vmFactoryForProcessing process.VirtualMachinesContainerFactory
}

func (pcf *processComponentsFactory) newBlockProcessor(
	requestHandler process.RequestHandler,
	forkDetector process.ForkDetector,
	epochStartTrigger epochStart.TriggerHandler,
	bootStorer process.BootStorer,
	validatorStatisticsProcessor process.ValidatorStatisticsProcessor,
	headerValidator process.HeaderConstructionValidator,
	blockTracker process.BlockTracker,
	pendingMiniBlocksHandler process.PendingMiniBlocksHandler,
	txSimulatorProcessorArgs *txsimulator.ArgsTxSimulator,
	arwenChangeLocker common.Locker,
	scheduledTxsExecutionHandler process.ScheduledTxsExecutionHandler,
	processedMiniBlocksTracker process.ProcessedMiniBlocksTracker,
) (*blockProcessorAndVmFactories, error) {
	if pcf.bootstrapComponents.ShardCoordinator().SelfId() < pcf.bootstrapComponents.ShardCoordinator().NumberOfShards() {
		return pcf.newShardBlockProcessor(
			requestHandler,
			forkDetector,
			epochStartTrigger,
			bootStorer,
			headerValidator,
			blockTracker,
			pcf.smartContractParser,
			txSimulatorProcessorArgs,
			arwenChangeLocker,
			scheduledTxsExecutionHandler,
			processedMiniBlocksTracker,
		)
	}
	if pcf.bootstrapComponents.ShardCoordinator().SelfId() == core.MetachainShardId {
		return pcf.newMetaBlockProcessor(
			requestHandler,
			forkDetector,
			validatorStatisticsProcessor,
			epochStartTrigger,
			bootStorer,
			headerValidator,
			blockTracker,
			pendingMiniBlocksHandler,
			txSimulatorProcessorArgs,
			arwenChangeLocker,
			scheduledTxsExecutionHandler,
			processedMiniBlocksTracker,
		)
	}

	return nil, errors.New("could not create block processor")
}

func (pcf *processComponentsFactory) newShardBlockProcessor(
	requestHandler process.RequestHandler,
	forkDetector process.ForkDetector,
	epochStartTrigger process.EpochStartTriggerHandler,
	bootStorer process.BootStorer,
	headerValidator process.HeaderConstructionValidator,
	blockTracker process.BlockTracker,
	smartContractParser genesis.InitialSmartContractParser,
	txSimulatorProcessorArgs *txsimulator.ArgsTxSimulator,
	arwenChangeLocker common.Locker,
	scheduledTxsExecutionHandler process.ScheduledTxsExecutionHandler,
	processedMiniBlocksTracker process.ProcessedMiniBlocksTracker,
) (*blockProcessorAndVmFactories, error) {
	argsParser := smartContract.NewArgumentParser()

	esdtTransferParser, err := parsers.NewESDTTransferParser(pcf.coreData.InternalMarshalizer())
	if err != nil {
		return nil, err
	}

	mapDNSAddresses, err := smartContractParser.GetDeployedSCAddresses(genesis.DNSType)
	if err != nil {
		return nil, err
	}

	builtInFuncs, nftStorageHandler, globalSettingsHandler, err := pcf.createBuiltInFunctionContainer(pcf.state.AccountsAdapter(), mapDNSAddresses)
	if err != nil {
		return nil, err
	}

	log.Debug("blockProcessorCreator: enable epoch for sc deploy", "epoch", pcf.epochConfig.EnableEpochs.SCDeployEnableEpoch)
	log.Debug("blockProcessorCreator: enable epoch for ahead of time gas usage", "epoch", pcf.epochConfig.EnableEpochs.AheadOfTimeGasUsageEnableEpoch)
	log.Debug("blockProcessorCreator: enable epoch for repair callback", "epoch", pcf.epochConfig.EnableEpochs.RepairCallbackEnableEpoch)

	vmFactory, err := pcf.createVMFactoryShard(pcf.state.AccountsAdapter(), builtInFuncs, esdtTransferParser, arwenChangeLocker, pcf.config.SmartContractsStorage, nftStorageHandler, globalSettingsHandler)
	if err != nil {
		return nil, err
	}

	vmContainer, err := vmFactory.Create()
	if err != nil {
		return nil, err
	}

	err = vmcommonBuiltInFunctions.SetPayableHandler(builtInFuncs, vmFactory.BlockChainHookImpl())
	if err != nil {
		return nil, err
	}

	interimProcFactory, err := shard.NewIntermediateProcessorsContainerFactory(
		pcf.bootstrapComponents.ShardCoordinator(),
		pcf.coreData.InternalMarshalizer(),
		pcf.coreData.Hasher(),
		pcf.coreData.AddressPubKeyConverter(),
		pcf.data.StorageService(),
		pcf.data.Datapool(),
		pcf.coreData.EconomicsData(),
	)
	if err != nil {
		return nil, err
	}

	interimProcContainer, err := interimProcFactory.Create()
	if err != nil {
		return nil, err
	}

	scForwarder, err := interimProcContainer.Get(dataBlock.SmartContractResultBlock)
	if err != nil {
		return nil, err
	}

	receiptTxInterim, err := interimProcContainer.Get(dataBlock.ReceiptBlock)
	if err != nil {
		return nil, err
	}

	badTxInterim, err := interimProcContainer.Get(dataBlock.InvalidBlock)
	if err != nil {
		return nil, err
	}

	argsTxTypeHandler := coordinator.ArgNewTxTypeHandler{
		PubkeyConverter:    pcf.coreData.AddressPubKeyConverter(),
		ShardCoordinator:   pcf.bootstrapComponents.ShardCoordinator(),
		BuiltInFunctions:   builtInFuncs,
		ArgumentParser:     parsers.NewCallArgsParser(),
		ESDTTransferParser: esdtTransferParser,
	}
	txTypeHandler, err := coordinator.NewTxTypeHandler(argsTxTypeHandler)
	if err != nil {
		return nil, err
	}

	gasHandler, err := preprocess.NewGasComputation(
		pcf.coreData.EconomicsData(),
		txTypeHandler,
		pcf.coreData.EnableEpochsHandler(),
	)
	if err != nil {
		return nil, err
	}

	txFeeHandler, err := postprocess.NewFeeAccumulator()
	if err != nil {
		return nil, err
	}

	argsNewScProcessor := smartContract.ArgsNewSmartContractProcessor{
		VmContainer:         vmContainer,
		ArgsParser:          argsParser,
		Hasher:              pcf.coreData.Hasher(),
		Marshalizer:         pcf.coreData.InternalMarshalizer(),
		AccountsDB:          pcf.state.AccountsAdapter(),
		BlockChainHook:      vmFactory.BlockChainHookImpl(),
		BuiltInFunctions:    builtInFuncs,
		PubkeyConv:          pcf.coreData.AddressPubKeyConverter(),
		ShardCoordinator:    pcf.bootstrapComponents.ShardCoordinator(),
		ScrForwarder:        scForwarder,
		TxFeeHandler:        txFeeHandler,
		EconomicsFee:        pcf.coreData.EconomicsData(),
		GasHandler:          gasHandler,
		GasSchedule:         pcf.gasSchedule,
		TxLogsProcessor:     pcf.txLogsProcessor,
		TxTypeHandler:       txTypeHandler,
		IsGenesisProcessing: false,
		BadTxForwarder:      badTxInterim,
		EnableEpochsHandler: pcf.coreData.EnableEpochsHandler(),
		VMOutputCacher:      txcache.NewDisabledCache(),
		ArwenChangeLocker:   arwenChangeLocker,
	}
	scProcessor, err := smartContract.NewSmartContractProcessor(argsNewScProcessor)
	if err != nil {
		return nil, err
	}

	rewardsTxProcessor, err := rewardTransaction.NewRewardTxProcessor(
		pcf.state.AccountsAdapter(),
		pcf.coreData.AddressPubKeyConverter(),
		pcf.bootstrapComponents.ShardCoordinator(),
	)
	if err != nil {
		return nil, err
	}

	argsNewTxProcessor := transaction.ArgsNewTxProcessor{
		Accounts:            pcf.state.AccountsAdapter(),
		Hasher:              pcf.coreData.Hasher(),
		PubkeyConv:          pcf.coreData.AddressPubKeyConverter(),
		Marshalizer:         pcf.coreData.InternalMarshalizer(),
		SignMarshalizer:     pcf.coreData.TxMarshalizer(),
		ShardCoordinator:    pcf.bootstrapComponents.ShardCoordinator(),
		ScProcessor:         scProcessor,
		TxFeeHandler:        txFeeHandler,
		TxTypeHandler:       txTypeHandler,
		EconomicsFee:        pcf.coreData.EconomicsData(),
		ReceiptForwarder:    receiptTxInterim,
		BadTxForwarder:      badTxInterim,
		ArgsParser:          argsParser,
		ScrForwarder:        scForwarder,
		EnableEpochsHandler: pcf.coreData.EnableEpochsHandler(),
	}
	transactionProcessor, err := transaction.NewTxProcessor(argsNewTxProcessor)
	if err != nil {
		return nil, errors.New("could not create transaction statisticsProcessor: " + err.Error())
	}

	scheduledTxsExecutionHandler.SetTransactionProcessor(transactionProcessor)

	vmFactoryTxSimulator, err := pcf.createShardTxSimulatorProcessor(txSimulatorProcessorArgs, argsNewScProcessor, argsNewTxProcessor, esdtTransferParser, arwenChangeLocker, mapDNSAddresses)
	if err != nil {
		return nil, err
	}

	blockSizeThrottler, err := throttle.NewBlockSizeThrottle(
		pcf.config.BlockSizeThrottleConfig.MinSizeInBytes,
		pcf.config.BlockSizeThrottleConfig.MaxSizeInBytes,
	)
	if err != nil {
		return nil, err
	}

	blockSizeComputationHandler, err := preprocess.NewBlockSizeComputation(
		pcf.coreData.InternalMarshalizer(),
		blockSizeThrottler,
		pcf.config.BlockSizeThrottleConfig.MaxSizeInBytes,
	)
	if err != nil {
		return nil, err
	}

	balanceComputationHandler, err := preprocess.NewBalanceComputation()
	if err != nil {
		return nil, err
	}

	preProcFactory, err := shard.NewPreProcessorsContainerFactory(
		pcf.bootstrapComponents.ShardCoordinator(),
		pcf.data.StorageService(),
		pcf.coreData.InternalMarshalizer(),
		pcf.coreData.Hasher(),
		pcf.data.Datapool(),
		pcf.coreData.AddressPubKeyConverter(),
		pcf.state.AccountsAdapter(),
		requestHandler,
		transactionProcessor,
		scProcessor,
		scProcessor,
		rewardsTxProcessor,
		pcf.coreData.EconomicsData(),
		gasHandler,
		blockTracker,
		blockSizeComputationHandler,
		balanceComputationHandler,
		pcf.coreData.EnableEpochsHandler(),
		txTypeHandler,
		scheduledTxsExecutionHandler,
		processedMiniBlocksTracker,
	)
	if err != nil {
		return nil, err
	}

	preProcContainer, err := preProcFactory.Create()
	if err != nil {
		return nil, err
	}

	argsDetector := coordinator.ArgsPrintDoubleTransactionsDetector{
		Marshaller:          pcf.coreData.InternalMarshalizer(),
		Hasher:              pcf.coreData.Hasher(),
		EnableEpochsHandler: pcf.coreData.EnableEpochsHandler(),
	}
	doubleTransactionsDetector, err := coordinator.NewPrintDoubleTransactionsDetector(argsDetector)
	if err != nil {
		return nil, err
	}

	argsTransactionCoordinator := coordinator.ArgTransactionCoordinator{
		Hasher:                       pcf.coreData.Hasher(),
		Marshalizer:                  pcf.coreData.InternalMarshalizer(),
		ShardCoordinator:             pcf.bootstrapComponents.ShardCoordinator(),
		Accounts:                     pcf.state.AccountsAdapter(),
		MiniBlockPool:                pcf.data.Datapool().MiniBlocks(),
		RequestHandler:               requestHandler,
		PreProcessors:                preProcContainer,
		InterProcessors:              interimProcContainer,
		GasHandler:                   gasHandler,
		FeeHandler:                   txFeeHandler,
		BlockSizeComputation:         blockSizeComputationHandler,
		BalanceComputation:           balanceComputationHandler,
		EconomicsFee:                 pcf.coreData.EconomicsData(),
		TxTypeHandler:                txTypeHandler,
		TransactionsLogProcessor:     pcf.txLogsProcessor,
		EnableEpochsHandler:          pcf.coreData.EnableEpochsHandler(),
		ScheduledTxsExecutionHandler: scheduledTxsExecutionHandler,
		DoubleTransactionsDetector:   doubleTransactionsDetector,
		ProcessedMiniBlocksTracker:   processedMiniBlocksTracker,
	}
	txCoordinator, err := coordinator.NewTransactionCoordinator(argsTransactionCoordinator)
	if err != nil {
		return nil, err
	}

	scheduledTxsExecutionHandler.SetTransactionCoordinator(txCoordinator)

	accountsDb := make(map[state.AccountsDbIdentifier]state.AccountsAdapter)
	accountsDb[state.UserAccountsState] = pcf.state.AccountsAdapter()
	accountsDb[state.PeerAccountsState] = pcf.state.PeerAccounts()

	argumentsBaseProcessor := block.ArgBaseProcessor{
		CoreComponents:               pcf.coreData,
		DataComponents:               pcf.data,
		BootstrapComponents:          pcf.bootstrapComponents,
		StatusComponents:             pcf.statusComponents,
		Config:                       pcf.config,
		Version:                      pcf.version,
		AccountsDB:                   accountsDb,
		ForkDetector:                 forkDetector,
		NodesCoordinator:             pcf.nodesCoordinator,
		RequestHandler:               requestHandler,
		BlockChainHook:               vmFactory.BlockChainHookImpl(),
		TxCoordinator:                txCoordinator,
		EpochStartTrigger:            epochStartTrigger,
		HeaderValidator:              headerValidator,
		BootStorer:                   bootStorer,
		BlockTracker:                 blockTracker,
		FeeHandler:                   txFeeHandler,
		BlockSizeThrottler:           blockSizeThrottler,
		HistoryRepository:            pcf.historyRepo,
		RoundNotifier:                pcf.coreData.RoundNotifier(),
		VMContainersFactory:          vmFactory,
		VmContainer:                  vmContainer,
		GasHandler:                   gasHandler,
		ScheduledTxsExecutionHandler: scheduledTxsExecutionHandler,
		ProcessedMiniBlocksTracker:   processedMiniBlocksTracker,
	}
	arguments := block.ArgShardProcessor{
		ArgBaseProcessor: argumentsBaseProcessor,
	}

	blockProcessor, err := block.NewShardProcessor(arguments)
	if err != nil {
		return nil, errors.New("could not create block statisticsProcessor: " + err.Error())
	}

	blockProcessorComponents := &blockProcessorAndVmFactories{
		blockProcessor:         blockProcessor,
		vmFactoryForTxSimulate: vmFactoryTxSimulator,
		vmFactoryForProcessing: vmFactory,
	}

	return blockProcessorComponents, nil
}

func (pcf *processComponentsFactory) newMetaBlockProcessor(
	requestHandler process.RequestHandler,
	forkDetector process.ForkDetector,
	validatorStatisticsProcessor process.ValidatorStatisticsProcessor,
	epochStartTrigger process.EpochStartTriggerHandler,
	bootStorer process.BootStorer,
	headerValidator process.HeaderConstructionValidator,
	blockTracker process.BlockTracker,
	pendingMiniBlocksHandler process.PendingMiniBlocksHandler,
	txSimulatorProcessorArgs *txsimulator.ArgsTxSimulator,
	arwenChangeLocker common.Locker,
	scheduledTxsExecutionHandler process.ScheduledTxsExecutionHandler,
	processedMiniBlocksTracker process.ProcessedMiniBlocksTracker,
) (*blockProcessorAndVmFactories, error) {
	builtInFuncs, nftStorageHandler, globalSettingsHandler, err := pcf.createBuiltInFunctionContainer(pcf.state.AccountsAdapter(), make(map[string]struct{}))
	if err != nil {
		return nil, err
	}

	argsParser := smartContract.NewArgumentParser()

	vmFactory, err := pcf.createVMFactoryMeta(pcf.state.AccountsAdapter(), builtInFuncs, pcf.config.SmartContractsStorage, nftStorageHandler, globalSettingsHandler)
	if err != nil {
		return nil, err
	}

	vmContainer, err := vmFactory.Create()
	if err != nil {
		return nil, err
	}

	interimProcFactory, err := metachain.NewIntermediateProcessorsContainerFactory(
		pcf.bootstrapComponents.ShardCoordinator(),
		pcf.coreData.InternalMarshalizer(),
		pcf.coreData.Hasher(),
		pcf.coreData.AddressPubKeyConverter(),
		pcf.data.StorageService(),
		pcf.data.Datapool(),
		pcf.coreData.EconomicsData(),
	)
	if err != nil {
		return nil, err
	}

	interimProcContainer, err := interimProcFactory.Create()
	if err != nil {
		return nil, err
	}

	scForwarder, err := interimProcContainer.Get(dataBlock.SmartContractResultBlock)
	if err != nil {
		return nil, err
	}

	badTxForwarder, err := interimProcContainer.Get(dataBlock.InvalidBlock)
	if err != nil {
		return nil, err
	}

	esdtTransferParser, err := parsers.NewESDTTransferParser(pcf.coreData.InternalMarshalizer())
	if err != nil {
		return nil, err
	}

	argsTxTypeHandler := coordinator.ArgNewTxTypeHandler{
		PubkeyConverter:    pcf.coreData.AddressPubKeyConverter(),
		ShardCoordinator:   pcf.bootstrapComponents.ShardCoordinator(),
		BuiltInFunctions:   builtInFuncs,
		ArgumentParser:     parsers.NewCallArgsParser(),
		ESDTTransferParser: esdtTransferParser,
	}
	txTypeHandler, err := coordinator.NewTxTypeHandler(argsTxTypeHandler)
	if err != nil {
		return nil, err
	}

	gasHandler, err := preprocess.NewGasComputation(
		pcf.coreData.EconomicsData(),
		txTypeHandler,
		pcf.coreData.EnableEpochsHandler(),
	)
	if err != nil {
		return nil, err
	}

	txFeeHandler, err := postprocess.NewFeeAccumulator()
	if err != nil {
		return nil, err
	}

	enableEpochs := pcf.epochConfig.EnableEpochs
	argsNewScProcessor := smartContract.ArgsNewSmartContractProcessor{
		VmContainer:         vmContainer,
		ArgsParser:          argsParser,
		Hasher:              pcf.coreData.Hasher(),
		Marshalizer:         pcf.coreData.InternalMarshalizer(),
		AccountsDB:          pcf.state.AccountsAdapter(),
		BlockChainHook:      vmFactory.BlockChainHookImpl(),
		BuiltInFunctions:    builtInFuncs,
		PubkeyConv:          pcf.coreData.AddressPubKeyConverter(),
		ShardCoordinator:    pcf.bootstrapComponents.ShardCoordinator(),
		ScrForwarder:        scForwarder,
		TxFeeHandler:        txFeeHandler,
		EconomicsFee:        pcf.coreData.EconomicsData(),
		TxTypeHandler:       txTypeHandler,
		GasHandler:          gasHandler,
		GasSchedule:         pcf.gasSchedule,
		TxLogsProcessor:     pcf.txLogsProcessor,
		IsGenesisProcessing: false,
		BadTxForwarder:      badTxForwarder,
		EnableEpochsHandler: pcf.coreData.EnableEpochsHandler(),
		VMOutputCacher:      txcache.NewDisabledCache(),
		ArwenChangeLocker:   arwenChangeLocker,
	}
	scProcessor, err := smartContract.NewSmartContractProcessor(argsNewScProcessor)
	if err != nil {
		return nil, err
	}

	argsNewMetaTxProcessor := transaction.ArgsNewMetaTxProcessor{
		Hasher:              pcf.coreData.Hasher(),
		Marshalizer:         pcf.coreData.InternalMarshalizer(),
		Accounts:            pcf.state.AccountsAdapter(),
		PubkeyConv:          pcf.coreData.AddressPubKeyConverter(),
		ShardCoordinator:    pcf.bootstrapComponents.ShardCoordinator(),
		ScProcessor:         scProcessor,
		TxTypeHandler:       txTypeHandler,
		EconomicsFee:        pcf.coreData.EconomicsData(),
		EnableEpochsHandler: pcf.coreData.EnableEpochsHandler(),
	}

	transactionProcessor, err := transaction.NewMetaTxProcessor(argsNewMetaTxProcessor)
	if err != nil {
		return nil, errors.New("could not create transaction processor: " + err.Error())
	}

	scheduledTxsExecutionHandler.SetTransactionProcessor(transactionProcessor)

	vmFactoryTxSimulator, err := pcf.createMetaTxSimulatorProcessor(txSimulatorProcessorArgs, argsNewScProcessor, txTypeHandler)
	if err != nil {
		return nil, err
	}

	blockSizeThrottler, err := throttle.NewBlockSizeThrottle(pcf.config.BlockSizeThrottleConfig.MinSizeInBytes, pcf.config.BlockSizeThrottleConfig.MaxSizeInBytes)
	if err != nil {
		return nil, err
	}

	blockSizeComputationHandler, err := preprocess.NewBlockSizeComputation(
		pcf.coreData.InternalMarshalizer(),
		blockSizeThrottler,
		pcf.config.BlockSizeThrottleConfig.MaxSizeInBytes,
	)
	if err != nil {
		return nil, err
	}

	balanceComputationHandler, err := preprocess.NewBalanceComputation()
	if err != nil {
		return nil, err
	}

	preProcFactory, err := metachain.NewPreProcessorsContainerFactory(
		pcf.bootstrapComponents.ShardCoordinator(),
		pcf.data.StorageService(),
		pcf.coreData.InternalMarshalizer(),
		pcf.coreData.Hasher(),
		pcf.data.Datapool(),
		pcf.state.AccountsAdapter(),
		requestHandler,
		transactionProcessor,
		scProcessor,
		pcf.coreData.EconomicsData(),
		gasHandler,
		blockTracker,
		pcf.coreData.AddressPubKeyConverter(),
		blockSizeComputationHandler,
		balanceComputationHandler,
		pcf.coreData.EnableEpochsHandler(),
		txTypeHandler,
		scheduledTxsExecutionHandler,
		processedMiniBlocksTracker,
	)
	if err != nil {
		return nil, err
	}

	preProcContainer, err := preProcFactory.Create()
	if err != nil {
		return nil, err
	}

	argsDetector := coordinator.ArgsPrintDoubleTransactionsDetector{
		Marshaller:          pcf.coreData.InternalMarshalizer(),
		Hasher:              pcf.coreData.Hasher(),
		EnableEpochsHandler: pcf.coreData.EnableEpochsHandler(),
	}
	doubleTransactionsDetector, err := coordinator.NewPrintDoubleTransactionsDetector(argsDetector)
	if err != nil {
		return nil, err
	}

	argsTransactionCoordinator := coordinator.ArgTransactionCoordinator{
		Hasher:                       pcf.coreData.Hasher(),
		Marshalizer:                  pcf.coreData.InternalMarshalizer(),
		ShardCoordinator:             pcf.bootstrapComponents.ShardCoordinator(),
		Accounts:                     pcf.state.AccountsAdapter(),
		MiniBlockPool:                pcf.data.Datapool().MiniBlocks(),
		RequestHandler:               requestHandler,
		PreProcessors:                preProcContainer,
		InterProcessors:              interimProcContainer,
		GasHandler:                   gasHandler,
		FeeHandler:                   txFeeHandler,
		BlockSizeComputation:         blockSizeComputationHandler,
		BalanceComputation:           balanceComputationHandler,
		EconomicsFee:                 pcf.coreData.EconomicsData(),
		TxTypeHandler:                txTypeHandler,
		TransactionsLogProcessor:     pcf.txLogsProcessor,
		EnableEpochsHandler:          pcf.coreData.EnableEpochsHandler(),
		ScheduledTxsExecutionHandler: scheduledTxsExecutionHandler,
		DoubleTransactionsDetector:   doubleTransactionsDetector,
		ProcessedMiniBlocksTracker:   processedMiniBlocksTracker,
	}
	txCoordinator, err := coordinator.NewTransactionCoordinator(argsTransactionCoordinator)
	if err != nil {
		return nil, err
	}

	scheduledTxsExecutionHandler.SetTransactionCoordinator(txCoordinator)

	argsStaking := scToProtocol.ArgStakingToPeer{
		PubkeyConv:          pcf.coreData.ValidatorPubKeyConverter(),
		Hasher:              pcf.coreData.Hasher(),
		Marshalizer:         pcf.coreData.InternalMarshalizer(),
		PeerState:           pcf.state.PeerAccounts(),
		BaseState:           pcf.state.AccountsAdapter(),
		ArgParser:           argsParser,
		CurrTxs:             pcf.data.Datapool().CurrentBlockTxs(),
		RatingsData:         pcf.coreData.RatingsData(),
		EnableEpochsHandler: pcf.coreData.EnableEpochsHandler(),
	}
	smartContractToProtocol, err := scToProtocol.NewStakingToPeer(argsStaking)
	if err != nil {
		return nil, err
	}

	genesisHdr := pcf.data.Blockchain().GetGenesisHeader()
	argsEpochStartData := metachainEpochStart.ArgsNewEpochStartData{
		Marshalizer:       pcf.coreData.InternalMarshalizer(),
		Hasher:            pcf.coreData.Hasher(),
		Store:             pcf.data.StorageService(),
		DataPool:          pcf.data.Datapool(),
		BlockTracker:      blockTracker,
		ShardCoordinator:  pcf.bootstrapComponents.ShardCoordinator(),
		EpochStartTrigger: epochStartTrigger,
		RequestHandler:    requestHandler,
		GenesisEpoch:      genesisHdr.GetEpoch(),
	}
	epochStartDataCreator, err := metachainEpochStart.NewEpochStartData(argsEpochStartData)
	if err != nil {
		return nil, err
	}

	economicsDataProvider := metachainEpochStart.NewEpochEconomicsStatistics()
	argsEpochEconomics := metachainEpochStart.ArgsNewEpochEconomics{
		Marshalizer:           pcf.coreData.InternalMarshalizer(),
		Hasher:                pcf.coreData.Hasher(),
		Store:                 pcf.data.StorageService(),
		ShardCoordinator:      pcf.bootstrapComponents.ShardCoordinator(),
		RewardsHandler:        pcf.coreData.EconomicsData(),
		RoundTime:             pcf.coreData.RoundHandler(),
		GenesisNonce:          genesisHdr.GetNonce(),
		GenesisEpoch:          genesisHdr.GetEpoch(),
		GenesisTotalSupply:    pcf.coreData.EconomicsData().GenesisTotalSupply(),
		EconomicsDataNotified: economicsDataProvider,
		StakingV2EnableEpoch:  pcf.coreData.EnableEpochsHandler().StakingV2EnableEpoch(),
	}
	epochEconomics, err := metachainEpochStart.NewEndOfEpochEconomicsDataCreator(argsEpochEconomics)
	if err != nil {
		return nil, err
	}

	systemVM, err := vmContainer.Get(factory.SystemVirtualMachine)
	if err != nil {
		return nil, err
	}

	// TODO: in case of changing the minimum node price, make sure to update the staking data provider
	stakingDataProvider, err := metachainEpochStart.NewStakingDataProvider(systemVM, pcf.systemSCConfig.StakingSystemSCConfig.GenesisNodePrice)
	if err != nil {
		return nil, err
	}

	rewardsStorage := pcf.data.StorageService().GetStorer(dataRetriever.RewardTransactionUnit)
	miniBlockStorage := pcf.data.StorageService().GetStorer(dataRetriever.MiniBlockUnit)
	argsEpochRewards := metachainEpochStart.RewardsCreatorProxyArgs{
		BaseRewardsCreatorArgs: metachainEpochStart.BaseRewardsCreatorArgs{
			ShardCoordinator:              pcf.bootstrapComponents.ShardCoordinator(),
			PubkeyConverter:               pcf.coreData.AddressPubKeyConverter(),
			RewardsStorage:                rewardsStorage,
			MiniBlockStorage:              miniBlockStorage,
			Hasher:                        pcf.coreData.Hasher(),
			Marshalizer:                   pcf.coreData.InternalMarshalizer(),
			DataPool:                      pcf.data.Datapool(),
			ProtocolSustainabilityAddress: pcf.coreData.EconomicsData().ProtocolSustainabilityAddress(),
			NodesConfigProvider:           pcf.nodesCoordinator,
			UserAccountsDB:                pcf.state.AccountsAdapter(),
			EnableEpochsHandler:           pcf.coreData.EnableEpochsHandler(),
		},
		StakingDataProvider:   stakingDataProvider,
		RewardsHandler:        pcf.coreData.EconomicsData(),
		EconomicsDataProvider: economicsDataProvider,
	}
	epochRewards, err := metachainEpochStart.NewRewardsCreatorProxy(argsEpochRewards)
	if err != nil {
		return nil, err
	}

	argsEpochValidatorInfo := metachainEpochStart.ArgsNewValidatorInfoCreator{
		ShardCoordinator: pcf.bootstrapComponents.ShardCoordinator(),
		MiniBlockStorage: miniBlockStorage,
		Hasher:           pcf.coreData.Hasher(),
		Marshalizer:      pcf.coreData.InternalMarshalizer(),
		DataPool:         pcf.data.Datapool(),
	}
	validatorInfoCreator, err := metachainEpochStart.NewValidatorInfoCreator(argsEpochValidatorInfo)
	if err != nil {
		return nil, err
	}

	accountsDb := make(map[state.AccountsDbIdentifier]state.AccountsAdapter)
	accountsDb[state.UserAccountsState] = pcf.state.AccountsAdapter()
	accountsDb[state.PeerAccountsState] = pcf.state.PeerAccounts()

	argumentsBaseProcessor := block.ArgBaseProcessor{
		CoreComponents:               pcf.coreData,
		DataComponents:               pcf.data,
		BootstrapComponents:          pcf.bootstrapComponents,
		StatusComponents:             pcf.statusComponents,
		Config:                       pcf.config,
		Version:                      pcf.version,
		AccountsDB:                   accountsDb,
		ForkDetector:                 forkDetector,
		NodesCoordinator:             pcf.nodesCoordinator,
		RequestHandler:               requestHandler,
		BlockChainHook:               vmFactory.BlockChainHookImpl(),
		TxCoordinator:                txCoordinator,
		EpochStartTrigger:            epochStartTrigger,
		HeaderValidator:              headerValidator,
		BootStorer:                   bootStorer,
		BlockTracker:                 blockTracker,
		FeeHandler:                   txFeeHandler,
		BlockSizeThrottler:           blockSizeThrottler,
		HistoryRepository:            pcf.historyRepo,
		RoundNotifier:                pcf.coreData.RoundNotifier(),
		VMContainersFactory:          vmFactory,
		VmContainer:                  vmContainer,
		GasHandler:                   gasHandler,
		ScheduledTxsExecutionHandler: scheduledTxsExecutionHandler,
		ProcessedMiniBlocksTracker:   processedMiniBlocksTracker,
	}

	esdtOwnerAddress, err := pcf.coreData.AddressPubKeyConverter().Decode(pcf.systemSCConfig.ESDTSystemSCConfig.OwnerAddress)
	if err != nil {
		return nil, fmt.Errorf("%w while decoding systemSCConfig.ESDTSystemSCConfig.OwnerAddress "+
			"in processComponentsFactory.newMetaBlockProcessor", err)
	}

	argsEpochSystemSC := metachainEpochStart.ArgsNewEpochStartSystemSCProcessing{
		SystemVM:                systemVM,
		UserAccountsDB:          pcf.state.AccountsAdapter(),
		PeerAccountsDB:          pcf.state.PeerAccounts(),
		Marshalizer:             pcf.coreData.InternalMarshalizer(),
		StartRating:             pcf.coreData.RatingsData().StartRating(),
		ValidatorInfoCreator:    validatorStatisticsProcessor,
		EndOfEpochCallerAddress: vm.EndOfEpochAddress,
		StakingSCAddress:        vm.StakingSCAddress,
		ChanceComputer:          pcf.coreData.Rater(),
		EpochNotifier:           pcf.coreData.EpochNotifier(),
		GenesisNodesConfig:      pcf.coreData.GenesisNodesSetup(),
		MaxNodesEnableConfig:    enableEpochs.MaxNodesChangeEnableEpoch,
		StakingDataProvider:     stakingDataProvider,
		NodesConfigProvider:     pcf.nodesCoordinator,
		ShardCoordinator:        pcf.bootstrapComponents.ShardCoordinator(),
		ESDTOwnerAddressBytes:   esdtOwnerAddress,
		EnableEpochsHandler:     pcf.coreData.EnableEpochsHandler(),
	}
	epochStartSystemSCProcessor, err := metachainEpochStart.NewSystemSCProcessor(argsEpochSystemSC)
	if err != nil {
		return nil, err
	}

	arguments := block.ArgMetaProcessor{
		ArgBaseProcessor:             argumentsBaseProcessor,
		SCToProtocol:                 smartContractToProtocol,
		PendingMiniBlocksHandler:     pendingMiniBlocksHandler,
		EpochStartDataCreator:        epochStartDataCreator,
		EpochEconomics:               epochEconomics,
		EpochRewardsCreator:          epochRewards,
		EpochValidatorInfoCreator:    validatorInfoCreator,
		ValidatorStatisticsProcessor: validatorStatisticsProcessor,
		EpochSystemSCProcessor:       epochStartSystemSCProcessor,
	}

	metaProcessor, err := block.NewMetaProcessor(arguments)
	if err != nil {
		return nil, errors.New("could not create block processor: " + err.Error())
	}

	blockProcessorComponents := &blockProcessorAndVmFactories{
		blockProcessor:         metaProcessor,
		vmFactoryForTxSimulate: vmFactoryTxSimulator,
		vmFactoryForProcessing: vmFactory,
	}

	return blockProcessorComponents, nil
}

func (pcf *processComponentsFactory) createShardTxSimulatorProcessor(
	txSimulatorProcessorArgs *txsimulator.ArgsTxSimulator,
	scProcArgs smartContract.ArgsNewSmartContractProcessor,
	txProcArgs transaction.ArgsNewTxProcessor,
	esdtTransferParser vmcommon.ESDTTransferParser,
	arwenChangeLocker common.Locker,
	mapDNSAddresses map[string]struct{},
) (process.VirtualMachinesContainerFactory, error) {
	readOnlyAccountsDB, err := txsimulator.NewReadOnlyAccountsDB(pcf.state.AccountsAdapterAPI())
	if err != nil {
		return nil, err
	}

	interimProcFactory, err := shard.NewIntermediateProcessorsContainerFactory(
		pcf.bootstrapComponents.ShardCoordinator(),
		pcf.coreData.InternalMarshalizer(),
		pcf.coreData.Hasher(),
		pcf.coreData.AddressPubKeyConverter(),
		disabled.NewChainStorer(),
		pcf.data.Datapool(),
		&processDisabled.FeeHandler{},
	)
	if err != nil {
		return nil, err
	}

	builtInFuncs, nftStorageHandler, globalSettingsHandler, err := pcf.createBuiltInFunctionContainer(readOnlyAccountsDB, mapDNSAddresses)
	if err != nil {
		return nil, err
	}

	smartContractStorageSimulate := pcf.config.SmartContractsStorageSimulate
	vmFactory, err := pcf.createVMFactoryShard(readOnlyAccountsDB, builtInFuncs, esdtTransferParser, arwenChangeLocker, smartContractStorageSimulate, nftStorageHandler, globalSettingsHandler)
	if err != nil {
		return nil, err
	}

	vmContainer, err := vmFactory.Create()
	if err != nil {
		return nil, err
	}

	scProcArgs.VmContainer = vmContainer

	interimProcContainer, err := interimProcFactory.Create()
	if err != nil {
		return nil, err
	}

	scForwarder, err := interimProcContainer.Get(dataBlock.SmartContractResultBlock)
	if err != nil {
		return nil, err
	}
	scProcArgs.ScrForwarder = scForwarder
	scProcArgs.BlockChainHook = vmFactory.BlockChainHookImpl()

	receiptTxInterim, err := interimProcContainer.Get(dataBlock.ReceiptBlock)
	if err != nil {
		return nil, err
	}
	txProcArgs.ReceiptForwarder = receiptTxInterim

	badTxInterim, err := interimProcContainer.Get(dataBlock.InvalidBlock)
	if err != nil {
		return nil, err
	}
	scProcArgs.BadTxForwarder = badTxInterim
	txProcArgs.BadTxForwarder = badTxInterim

	scProcArgs.TxFeeHandler = &processDisabled.FeeHandler{}
	txProcArgs.TxFeeHandler = &processDisabled.FeeHandler{}

	scProcArgs.AccountsDB = readOnlyAccountsDB
	scProcArgs.VMOutputCacher = txSimulatorProcessorArgs.VMOutputCacher
	scProcessor, err := smartContract.NewSmartContractProcessor(scProcArgs)
	if err != nil {
		return nil, err
	}
	txProcArgs.ScProcessor = scProcessor

	txProcArgs.Accounts = readOnlyAccountsDB

	txSimulatorProcessorArgs.TransactionProcessor, err = transaction.NewTxProcessor(txProcArgs)
	if err != nil {
		return nil, err
	}

	txSimulatorProcessorArgs.IntermediateProcContainer = interimProcContainer

	return vmFactory, nil
}

func (pcf *processComponentsFactory) createMetaTxSimulatorProcessor(
	txSimulatorProcessorArgs *txsimulator.ArgsTxSimulator,
	scProcArgs smartContract.ArgsNewSmartContractProcessor,
	txTypeHandler process.TxTypeHandler,
) (process.VirtualMachinesContainerFactory, error) {
	interimProcFactory, err := shard.NewIntermediateProcessorsContainerFactory(
		pcf.bootstrapComponents.ShardCoordinator(),
		pcf.coreData.InternalMarshalizer(),
		pcf.coreData.Hasher(),
		pcf.coreData.AddressPubKeyConverter(),
		disabled.NewChainStorer(),
		pcf.data.Datapool(),
		&processDisabled.FeeHandler{},
	)
	if err != nil {
		return nil, err
	}

	interimProcContainer, err := interimProcFactory.Create()
	if err != nil {
		return nil, err
	}

	scForwarder, err := interimProcContainer.Get(dataBlock.SmartContractResultBlock)
	if err != nil {
		return nil, err
	}
	scProcArgs.ScrForwarder = scForwarder

	badTxInterim, err := interimProcContainer.Get(dataBlock.InvalidBlock)
	if err != nil {
		return nil, err
	}
	scProcArgs.BadTxForwarder = badTxInterim
	scProcArgs.VMOutputCacher = txSimulatorProcessorArgs.VMOutputCacher

	scProcArgs.TxFeeHandler = &processDisabled.FeeHandler{}

	scProcArgs.VMOutputCacher = txSimulatorProcessorArgs.VMOutputCacher

	readOnlyAccountsDB, err := txsimulator.NewReadOnlyAccountsDB(pcf.state.AccountsAdapterAPI())
	if err != nil {
		return nil, err
	}

	builtInFuncs, nftStorageHandler, globalSettingsHandler, err := pcf.createBuiltInFunctionContainer(readOnlyAccountsDB, make(map[string]struct{}))
	if err != nil {
		return nil, err
	}

	vmFactory, err := pcf.createVMFactoryMeta(readOnlyAccountsDB, builtInFuncs, pcf.config.SmartContractsStorageSimulate, nftStorageHandler, globalSettingsHandler)
	if err != nil {
		return nil, err
	}

	vmContainer, err := vmFactory.Create()
	if err != nil {
		return nil, err
	}

	scProcArgs.VmContainer = vmContainer
	scProcArgs.BlockChainHook = vmFactory.BlockChainHookImpl()

	scProcessor, err := smartContract.NewSmartContractProcessor(scProcArgs)
	if err != nil {
		return nil, err
	}

	argsNewMetaTx := transaction.ArgsNewMetaTxProcessor{
		Hasher:              pcf.coreData.Hasher(),
		Marshalizer:         pcf.coreData.InternalMarshalizer(),
		Accounts:            readOnlyAccountsDB,
		PubkeyConv:          pcf.coreData.AddressPubKeyConverter(),
		ShardCoordinator:    pcf.bootstrapComponents.ShardCoordinator(),
		ScProcessor:         scProcessor,
		TxTypeHandler:       txTypeHandler,
		EconomicsFee:        &processDisabled.FeeHandler{},
		EnableEpochsHandler: pcf.coreData.EnableEpochsHandler(),
	}

	txSimulatorProcessorArgs.TransactionProcessor, err = transaction.NewMetaTxProcessor(argsNewMetaTx)
	if err != nil {
		return nil, err
	}

	txSimulatorProcessorArgs.IntermediateProcContainer = interimProcContainer

	return vmFactory, nil
}

func (pcf *processComponentsFactory) createVMFactoryShard(
	accounts state.AccountsAdapter,
	builtInFuncs vmcommon.BuiltInFunctionContainer,
	esdtTransferParser vmcommon.ESDTTransferParser,
	arwenChangeLocker common.Locker,
	configSCStorage config.StorageConfig,
	nftStorageHandler vmcommon.SimpleESDTNFTStorageHandler,
	globalSettingsHandler vmcommon.ESDTGlobalSettingsHandler,
) (process.VirtualMachinesContainerFactory, error) {
	argsHook := hooks.ArgBlockChainHook{
<<<<<<< HEAD
		Accounts:            accounts,
		PubkeyConv:          pcf.coreData.AddressPubKeyConverter(),
		StorageService:      pcf.data.StorageService(),
		BlockChain:          pcf.data.Blockchain(),
		ShardCoordinator:    pcf.bootstrapComponents.ShardCoordinator(),
		Marshalizer:         pcf.coreData.InternalMarshalizer(),
		Uint64Converter:     pcf.coreData.Uint64ByteSliceConverter(),
		BuiltInFunctions:    builtInFuncs,
		DataPool:            pcf.data.Datapool(),
		CompiledSCPool:      pcf.data.Datapool().SmartContracts(),
		WorkingDir:          pcf.workingDir,
		NFTStorageHandler:   nftStorageHandler,
		EnableEpochsHandler: pcf.coreData.EnableEpochsHandler(),
		NilCompiledSCStore:  false,
		ConfigSCStorage:     configSCStorage,
=======
		Accounts:              accounts,
		PubkeyConv:            pcf.coreData.AddressPubKeyConverter(),
		StorageService:        pcf.data.StorageService(),
		BlockChain:            pcf.data.Blockchain(),
		ShardCoordinator:      pcf.bootstrapComponents.ShardCoordinator(),
		Marshalizer:           pcf.coreData.InternalMarshalizer(),
		Uint64Converter:       pcf.coreData.Uint64ByteSliceConverter(),
		BuiltInFunctions:      builtInFuncs,
		DataPool:              pcf.data.Datapool(),
		CompiledSCPool:        pcf.data.Datapool().SmartContracts(),
		WorkingDir:            pcf.workingDir,
		NFTStorageHandler:     nftStorageHandler,
		GlobalSettingsHandler: globalSettingsHandler,
		EpochNotifier:         pcf.coreData.EpochNotifier(),
		NilCompiledSCStore:    false,
		ConfigSCStorage:       configSCStorage,
		EnableEpochs:          pcf.epochConfig.EnableEpochs,
>>>>>>> 376dddf1
	}

	blockChainHookImpl, err := hooks.NewBlockChainHookImpl(argsHook)
	if err != nil {
		return nil, err
	}

	argsNewVMFactory := shard.ArgVMContainerFactory{
		BlockChainHook:     blockChainHookImpl,
		BuiltInFunctions:   argsHook.BuiltInFunctions,
		Config:             pcf.config.VirtualMachine.Execution,
		BlockGasLimit:      pcf.coreData.EconomicsData().MaxGasLimitPerBlock(pcf.bootstrapComponents.ShardCoordinator().SelfId()),
		GasSchedule:        pcf.gasSchedule,
		EpochNotifier:      pcf.coreData.EpochNotifier(),
		EpochConfig:        pcf.epochConfig.EnableEpochs,
		ArwenChangeLocker:  arwenChangeLocker,
		ESDTTransferParser: esdtTransferParser,
	}

	return shard.NewVMContainerFactory(argsNewVMFactory)
}

func (pcf *processComponentsFactory) createVMFactoryMeta(
	accounts state.AccountsAdapter,
	builtInFuncs vmcommon.BuiltInFunctionContainer,
	configSCStorage config.StorageConfig,
	nftStorageHandler vmcommon.SimpleESDTNFTStorageHandler,
	globalSettingsHandler vmcommon.ESDTGlobalSettingsHandler,
) (process.VirtualMachinesContainerFactory, error) {
	argsHook := hooks.ArgBlockChainHook{
<<<<<<< HEAD
		Accounts:            accounts,
		PubkeyConv:          pcf.coreData.AddressPubKeyConverter(),
		StorageService:      pcf.data.StorageService(),
		BlockChain:          pcf.data.Blockchain(),
		ShardCoordinator:    pcf.bootstrapComponents.ShardCoordinator(),
		Marshalizer:         pcf.coreData.InternalMarshalizer(),
		Uint64Converter:     pcf.coreData.Uint64ByteSliceConverter(),
		BuiltInFunctions:    builtInFuncs,
		DataPool:            pcf.data.Datapool(),
		CompiledSCPool:      pcf.data.Datapool().SmartContracts(),
		ConfigSCStorage:     configSCStorage,
		WorkingDir:          pcf.workingDir,
		NFTStorageHandler:   nftStorageHandler,
		EnableEpochsHandler: pcf.coreData.EnableEpochsHandler(),
		NilCompiledSCStore:  false,
=======
		Accounts:              accounts,
		PubkeyConv:            pcf.coreData.AddressPubKeyConverter(),
		StorageService:        pcf.data.StorageService(),
		BlockChain:            pcf.data.Blockchain(),
		ShardCoordinator:      pcf.bootstrapComponents.ShardCoordinator(),
		Marshalizer:           pcf.coreData.InternalMarshalizer(),
		Uint64Converter:       pcf.coreData.Uint64ByteSliceConverter(),
		BuiltInFunctions:      builtInFuncs,
		DataPool:              pcf.data.Datapool(),
		CompiledSCPool:        pcf.data.Datapool().SmartContracts(),
		ConfigSCStorage:       configSCStorage,
		WorkingDir:            pcf.workingDir,
		NFTStorageHandler:     nftStorageHandler,
		GlobalSettingsHandler: globalSettingsHandler,
		EpochNotifier:         pcf.coreData.EpochNotifier(),
		NilCompiledSCStore:    false,
		EnableEpochs:          pcf.epochConfig.EnableEpochs,
>>>>>>> 376dddf1
	}

	blockChainHookImpl, err := hooks.NewBlockChainHookImpl(argsHook)
	if err != nil {
		return nil, err
	}

	argsNewVMContainer := metachain.ArgsNewVMContainerFactory{
		BlockChainHook:      blockChainHookImpl,
		PubkeyConv:          argsHook.PubkeyConv,
		Economics:           pcf.coreData.EconomicsData(),
		MessageSignVerifier: pcf.crypto.MessageSignVerifier(),
		GasSchedule:         pcf.gasSchedule,
		NodesConfigProvider: pcf.coreData.GenesisNodesSetup(),
		Hasher:              pcf.coreData.Hasher(),
		Marshalizer:         pcf.coreData.InternalMarshalizer(),
		SystemSCConfig:      pcf.systemSCConfig,
		ValidatorAccountsDB: pcf.state.PeerAccounts(),
		ChanceComputer:      pcf.coreData.Rater(),
		ShardCoordinator:    pcf.bootstrapComponents.ShardCoordinator(),
		EnableEpochsHandler: pcf.coreData.EnableEpochsHandler(),
	}
	return metachain.NewVMContainerFactory(argsNewVMContainer)
}

func (pcf *processComponentsFactory) createBuiltInFunctionContainer(
	accounts state.AccountsAdapter,
	mapDNSAddresses map[string]struct{},
) (vmcommon.BuiltInFunctionContainer, vmcommon.SimpleESDTNFTStorageHandler, vmcommon.ESDTGlobalSettingsHandler, error) {
	pubKeyConverter := pcf.coreData.AddressPubKeyConverter()
	convertedAddress, err := pubKeyConverter.Decode(pcf.config.BuiltInFunctions.AutomaticCrawlerAddress)
	if err != nil {
		return nil, nil, nil, err
	}

	argsBuiltIn := builtInFunctions.ArgsCreateBuiltInFunctionContainer{
		GasSchedule:                              pcf.gasSchedule,
		MapDNSAddresses:                          mapDNSAddresses,
		Marshalizer:                              pcf.coreData.InternalMarshalizer(),
		Accounts:                                 accounts,
		ShardCoordinator:                         pcf.bootstrapComponents.ShardCoordinator(),
		EpochNotifier:                            pcf.epochNotifier,
		ESDTMultiTransferEnableEpoch:             pcf.epochConfig.EnableEpochs.ESDTMultiTransferEnableEpoch,
		ESDTTransferRoleEnableEpoch:              pcf.epochConfig.EnableEpochs.ESDTTransferRoleEnableEpoch,
		GlobalMintBurnDisableEpoch:               pcf.epochConfig.EnableEpochs.GlobalMintBurnDisableEpoch,
		ESDTTransferMetaEnableEpoch:              pcf.epochConfig.EnableEpochs.BuiltInFunctionOnMetaEnableEpoch,
		OptimizeNFTStoreEnableEpoch:              pcf.epochConfig.EnableEpochs.OptimizeNFTStoreEnableEpoch,
		CheckCorrectTokenIDEnableEpoch:           pcf.epochConfig.EnableEpochs.CheckCorrectTokenIDForTransferRoleEnableEpoch,
		ESDTMetadataContinuousCleanupEnableEpoch: pcf.epochConfig.EnableEpochs.ESDTMetadataContinuousCleanupEnableEpoch,
		AutomaticCrawlerAddress:                  convertedAddress,
	}

	return builtInFunctions.CreateBuiltInFuncContainerAndNFTStorageHandler(argsBuiltIn)
}<|MERGE_RESOLUTION|>--- conflicted
+++ resolved
@@ -1018,23 +1018,6 @@
 	globalSettingsHandler vmcommon.ESDTGlobalSettingsHandler,
 ) (process.VirtualMachinesContainerFactory, error) {
 	argsHook := hooks.ArgBlockChainHook{
-<<<<<<< HEAD
-		Accounts:            accounts,
-		PubkeyConv:          pcf.coreData.AddressPubKeyConverter(),
-		StorageService:      pcf.data.StorageService(),
-		BlockChain:          pcf.data.Blockchain(),
-		ShardCoordinator:    pcf.bootstrapComponents.ShardCoordinator(),
-		Marshalizer:         pcf.coreData.InternalMarshalizer(),
-		Uint64Converter:     pcf.coreData.Uint64ByteSliceConverter(),
-		BuiltInFunctions:    builtInFuncs,
-		DataPool:            pcf.data.Datapool(),
-		CompiledSCPool:      pcf.data.Datapool().SmartContracts(),
-		WorkingDir:          pcf.workingDir,
-		NFTStorageHandler:   nftStorageHandler,
-		EnableEpochsHandler: pcf.coreData.EnableEpochsHandler(),
-		NilCompiledSCStore:  false,
-		ConfigSCStorage:     configSCStorage,
-=======
 		Accounts:              accounts,
 		PubkeyConv:            pcf.coreData.AddressPubKeyConverter(),
 		StorageService:        pcf.data.StorageService(),
@@ -1048,11 +1031,9 @@
 		WorkingDir:            pcf.workingDir,
 		NFTStorageHandler:     nftStorageHandler,
 		GlobalSettingsHandler: globalSettingsHandler,
-		EpochNotifier:         pcf.coreData.EpochNotifier(),
+		EnableEpochsHandler: pcf.coreData.EnableEpochsHandler(),
 		NilCompiledSCStore:    false,
 		ConfigSCStorage:       configSCStorage,
-		EnableEpochs:          pcf.epochConfig.EnableEpochs,
->>>>>>> 376dddf1
 	}
 
 	blockChainHookImpl, err := hooks.NewBlockChainHookImpl(argsHook)
@@ -1083,23 +1064,6 @@
 	globalSettingsHandler vmcommon.ESDTGlobalSettingsHandler,
 ) (process.VirtualMachinesContainerFactory, error) {
 	argsHook := hooks.ArgBlockChainHook{
-<<<<<<< HEAD
-		Accounts:            accounts,
-		PubkeyConv:          pcf.coreData.AddressPubKeyConverter(),
-		StorageService:      pcf.data.StorageService(),
-		BlockChain:          pcf.data.Blockchain(),
-		ShardCoordinator:    pcf.bootstrapComponents.ShardCoordinator(),
-		Marshalizer:         pcf.coreData.InternalMarshalizer(),
-		Uint64Converter:     pcf.coreData.Uint64ByteSliceConverter(),
-		BuiltInFunctions:    builtInFuncs,
-		DataPool:            pcf.data.Datapool(),
-		CompiledSCPool:      pcf.data.Datapool().SmartContracts(),
-		ConfigSCStorage:     configSCStorage,
-		WorkingDir:          pcf.workingDir,
-		NFTStorageHandler:   nftStorageHandler,
-		EnableEpochsHandler: pcf.coreData.EnableEpochsHandler(),
-		NilCompiledSCStore:  false,
-=======
 		Accounts:              accounts,
 		PubkeyConv:            pcf.coreData.AddressPubKeyConverter(),
 		StorageService:        pcf.data.StorageService(),
@@ -1114,10 +1078,8 @@
 		WorkingDir:            pcf.workingDir,
 		NFTStorageHandler:     nftStorageHandler,
 		GlobalSettingsHandler: globalSettingsHandler,
-		EpochNotifier:         pcf.coreData.EpochNotifier(),
+		EnableEpochsHandler: pcf.coreData.EnableEpochsHandler(),
 		NilCompiledSCStore:    false,
-		EnableEpochs:          pcf.epochConfig.EnableEpochs,
->>>>>>> 376dddf1
 	}
 
 	blockChainHookImpl, err := hooks.NewBlockChainHookImpl(argsHook)
