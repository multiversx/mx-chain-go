--- conflicted
+++ resolved
@@ -11,11 +11,8 @@
 	"github.com/ElrondNetwork/elrond-go/config"
 	"github.com/ElrondNetwork/elrond-go/epochStart/bootstrap"
 	"github.com/ElrondNetwork/elrond-go/errors"
-<<<<<<< HEAD
 	"github.com/ElrondNetwork/elrond-go/factory/block"
-=======
 	"github.com/ElrondNetwork/elrond-go/process"
->>>>>>> 3df64271
 	"github.com/ElrondNetwork/elrond-go/process/headerCheck"
 	"github.com/ElrondNetwork/elrond-go/process/roundActivation"
 	"github.com/ElrondNetwork/elrond-go/process/smartContract"
@@ -224,21 +221,19 @@
 		return nil, err
 	}
 
-<<<<<<< HEAD
-	versionedHeaderFactory, err := bcf.createHeaderFactory(headerVersionHandler, bootstrapParameters.SelfShardId)
-=======
 	roundActivationHandler, err := roundActivation.NewRoundActivation(bcf.roundConfig)
->>>>>>> 3df64271
-	if err != nil {
-		return nil, err
-	}
-
-<<<<<<< HEAD
-=======
+	if err != nil {
+		return nil, err
+	}
+
 	roundNotifier := bcf.coreComponents.RoundNotifier()
 	roundNotifier.RegisterNotifyHandler(roundActivationHandler)
 
->>>>>>> 3df64271
+	versionedHeaderFactory, err := bcf.createHeaderFactory(headerVersionHandler, bootstrapParameters.SelfShardId)
+	if err != nil {
+		return nil, err
+	}
+
 	return &bootstrapComponents{
 		epochStartBootstrapper: epochStartBootstrapper,
 		bootstrapParamsHolder: &bootstrapParams{
@@ -248,11 +243,8 @@
 		shardCoordinator:        shardCoordinator,
 		headerVersionHandler:    headerVersionHandler,
 		headerIntegrityVerifier: headerIntegrityVerifier,
-<<<<<<< HEAD
 		versionedHeaderFactory:  versionedHeaderFactory,
-=======
 		roundActivationHandler:  roundActivationHandler,
->>>>>>> 3df64271
 	}, nil
 }
 
