package sha256

import (
	"crypto/sha256"
)

var sha256EmptyHash []byte

<<<<<<< HEAD
// Sha256 defines a Sha256 object
type Sha256 struct {
}

// Compute method returns a hash of the given string
=======
// Sha256 is a sha256 implementation of the hasher interface.
type Sha256 struct {
}

// Compute takes a string, and returns the sha256 hash of that string
>>>>>>> f232efdc
func (sha Sha256) Compute(s string) []byte {
	if len(s) == 0 && len(sha256EmptyHash) != 0 {
		return sha.EmptyHash()
	}
	h := sha256.New()
	h.Write([]byte(s))
	return h.Sum(nil)
}

<<<<<<< HEAD
// EmptyHash method returns a hash of the empty string
=======
// EmptyHash returns the sha256 hash of the empty string
>>>>>>> f232efdc
func (sha Sha256) EmptyHash() []byte {
	if len(sha256EmptyHash) == 0 {
		sha256EmptyHash = sha.Compute("")
	}
	return sha256EmptyHash
}

<<<<<<< HEAD
// Size method returns the sha256 hash size
=======
// Size returns the size, in number of bytes, of a sha256 hash
>>>>>>> f232efdc
func (Sha256) Size() int {
	return sha256.Size
}<|MERGE_RESOLUTION|>--- conflicted
+++ resolved
@@ -6,19 +6,11 @@
 
 var sha256EmptyHash []byte
 
-<<<<<<< HEAD
-// Sha256 defines a Sha256 object
-type Sha256 struct {
-}
-
-// Compute method returns a hash of the given string
-=======
 // Sha256 is a sha256 implementation of the hasher interface.
 type Sha256 struct {
 }
 
 // Compute takes a string, and returns the sha256 hash of that string
->>>>>>> f232efdc
 func (sha Sha256) Compute(s string) []byte {
 	if len(s) == 0 && len(sha256EmptyHash) != 0 {
 		return sha.EmptyHash()
@@ -28,11 +20,7 @@
 	return h.Sum(nil)
 }
 
-<<<<<<< HEAD
-// EmptyHash method returns a hash of the empty string
-=======
 // EmptyHash returns the sha256 hash of the empty string
->>>>>>> f232efdc
 func (sha Sha256) EmptyHash() []byte {
 	if len(sha256EmptyHash) == 0 {
 		sha256EmptyHash = sha.Compute("")
@@ -40,11 +28,7 @@
 	return sha256EmptyHash
 }
 
-<<<<<<< HEAD
-// Size method returns the sha256 hash size
-=======
 // Size returns the size, in number of bytes, of a sha256 hash
->>>>>>> f232efdc
 func (Sha256) Size() int {
 	return sha256.Size
 }