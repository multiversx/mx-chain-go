--- conflicted
+++ resolved
@@ -43,22 +43,13 @@
 
 	// Note: for simplicity, we use the same "numChunks" for both internal concurrent maps
 	numChunks := config.NumChunks
-<<<<<<< HEAD
-	vSenderConstraints := config.getSenderConstraints()
+	senderConstraintsObj := config.getSenderConstraints()
 	txFeeHelper := newFeeComputationHelper(txGasHandler.MinGasPrice(), txGasHandler.MinGasLimit(), txGasHandler.MinGasPriceForProcessing())
-	vScoreComputer := newDefaultScoreComputer(txFeeHelper)
-	
+	scoreComputerObj := newDefaultScoreComputer(txFeeHelper)
+
 	txCache := &TxCache{
 		name:            config.Name,
-		txListBySender:  newTxListBySenderMap(numChunks, vSenderConstraints, vScoreComputer, txGasHandler, txFeeHelper),
-=======
-	senderConstraintsObj := config.getSenderConstraints()
-	scoreComputerObj := newDefaultScoreComputer(config.MinGasPriceNanoErd)
-
-	txCache := &TxCache{
-		name:            config.Name,
-		txListBySender:  newTxListBySenderMap(numChunks, senderConstraintsObj, scoreComputerObj),
->>>>>>> 3a2a281e
+		txListBySender:  newTxListBySenderMap(numChunks, senderConstraintsObj, scoreComputerObj, txGasHandler, txFeeHelper),
 		txByHash:        newTxByHashMap(numChunks),
 		config:          config,
 		evictionJournal: evictionJournal{},
