package txcache

import (
	"fmt"
	"sync"
	"testing"

	"github.com/stretchr/testify/require"
)

func Test_AddTx_IncrementsCounter(t *testing.T) {
	myMap := newTxListBySenderMap(4)

	myMap.addTx([]byte("a"), createTx("alice", uint64(1)))
	myMap.addTx([]byte("aa"), createTx("alice", uint64(2)))
	myMap.addTx([]byte("b"), createTx("bob", uint64(1)))

	// There are 2 senders
	require.Equal(t, int64(2), myMap.counter.Get())
}

func Test_RemoveTx_AlsoRemovesSenderWhenNoTransactionLeft(t *testing.T) {
	myMap := newTxListBySenderMap(4)

	txAlice1 := createTx("alice", uint64(1))
	txAlice2 := createTx("alice", uint64(2))
	txBob := createTx("bob", uint64(1))

	myMap.addTx([]byte("a"), txAlice1)
	myMap.addTx([]byte("a"), txAlice2)
	myMap.addTx([]byte("b"), txBob)
	require.Equal(t, int64(2), myMap.counter.Get())

	myMap.removeTx(txAlice1)
	require.Equal(t, int64(2), myMap.counter.Get())

	myMap.removeTx(txAlice2)
	// All alice's transactions have been removed now
	require.Equal(t, int64(1), myMap.counter.Get())

	myMap.removeTx(txBob)
	// Also Bob has no more transactions
	require.Equal(t, int64(0), myMap.counter.Get())
}

func Test_RemoveSender(t *testing.T) {
	myMap := newTxListBySenderMap(1)

	myMap.addTx([]byte("a"), createTx("alice", uint64(1)))
	require.Equal(t, int64(1), myMap.counter.Get())

	// Bob is unknown
	myMap.removeSender("bob")
	require.Equal(t, int64(1), myMap.counter.Get())

	myMap.removeSender("alice")
	require.Equal(t, int64(0), myMap.counter.Get())
}

func Test_GetListsSortedByOrderNumber(t *testing.T) {
	myMap := newTxListBySenderMap(4)

	myMap.addTx([]byte("a"), createTx("alice", uint64(1)))
	myMap.addTx([]byte("aa"), createTx("alice", uint64(2)))
	myMap.addTx([]byte("b"), createTx("bob", uint64(1)))
	myMap.addTx([]byte("aaa"), createTx("alice", uint64(2)))
	myMap.addTx([]byte("c"), createTx("carol", uint64(2)))

	lists := myMap.GetListsSortedByOrderNumber()

	require.ElementsMatch(t, myMap.GetListsSortedByOrderNumber(), myMap.GetListsSortedBy(SortByOrderNumberAsc))
	require.ElementsMatch(t, myMap.GetListsSortedByOrderNumber(), myMap.GetListsSortedBy("foobar"))
	require.Equal(t, "alice", lists[0].sender)
	require.Equal(t, "bob", lists[1].sender)
	require.Equal(t, "carol", lists[2].sender)
}

<<<<<<< HEAD
func Test_GetListsSortedByTotalBytes(t *testing.T) {
	myMap := newTxListBySenderMap(4)

	myMap.addTx([]byte("a"), createTxWithData("alice", uint64(1), 500))
	myMap.addTx([]byte("aa"), createTxWithData("alice", uint64(2), 500))
	myMap.addTx([]byte("b"), createTxWithData("bob", uint64(1), 2000))
	myMap.addTx([]byte("aaa"), createTxWithData("alice", uint64(2), 500))
	myMap.addTx([]byte("c"), createTxWithData("carol", uint64(2), 1499))

	lists := myMap.GetListsSortedByTotalBytes()

	require.ElementsMatch(t, myMap.GetListsSortedByTotalBytes(), myMap.GetListsSortedBy(SortByTotalBytesDesc))
	require.Equal(t, "bob", lists[0].sender)
	require.Equal(t, "alice", lists[1].sender)
	require.Equal(t, "carol", lists[2].sender)
}

func Test_GetListsSortedByTotalGas(t *testing.T) {
	myMap := newTxListBySenderMap(4)

	myMap.addTx([]byte("a"), createTxWithGas("alice", uint64(1), 500, 10))
	myMap.addTx([]byte("aa"), createTxWithGas("alice", uint64(2), 500, 10))
	myMap.addTx([]byte("b"), createTxWithGas("bob", uint64(1), 500, 20))
	myMap.addTx([]byte("bb"), createTxWithGas("bob", uint64(1), 500, 20))
	myMap.addTx([]byte("c"), createTxWithGas("carol", uint64(2), 500, 15))
	myMap.addTx([]byte("cc"), createTxWithGas("carol", uint64(2), 500, 15))

	lists := myMap.GetListsSortedByTotalGas()

	require.ElementsMatch(t, myMap.GetListsSortedByTotalGas(), myMap.GetListsSortedBy(SortByTotalGas))
	require.Equal(t, "alice", lists[0].sender)
	require.Equal(t, "carol", lists[1].sender)
	require.Equal(t, "bob", lists[2].sender)
=======
func Test_GetListsSorted_NoPanic_IfAlsoConcurrentMutation(t *testing.T) {
	myMap := newTxListBySenderMap(4)

	for i := 0; i < 100; i++ {
		sender := fmt.Sprintf("Sender-%d", i)
		hash := createFakeTxHash([]byte(sender), 1)
		myMap.addTx(hash, createTx(sender, uint64(1)))
	}

	var wg sync.WaitGroup

	for i := 0; i < 1000; i++ {
		wg.Add(2)

		go func() {
			for j := 0; j < 100; j++ {
				myMap.GetListsSortedByOrderNumber()
			}

			wg.Done()
		}()

		go func() {
			for j := 0; j < 1000; j++ {
				sender := fmt.Sprintf("Sender-%d", j)
				myMap.removeSender(sender)
			}

			wg.Done()
		}()
	}

	wg.Wait()
>>>>>>> 5bd337ca
}<|MERGE_RESOLUTION|>--- conflicted
+++ resolved
@@ -75,7 +75,6 @@
 	require.Equal(t, "carol", lists[2].sender)
 }
 
-<<<<<<< HEAD
 func Test_GetListsSortedByTotalBytes(t *testing.T) {
 	myMap := newTxListBySenderMap(4)
 
@@ -109,7 +108,8 @@
 	require.Equal(t, "alice", lists[0].sender)
 	require.Equal(t, "carol", lists[1].sender)
 	require.Equal(t, "bob", lists[2].sender)
-=======
+}
+
 func Test_GetListsSorted_NoPanic_IfAlsoConcurrentMutation(t *testing.T) {
 	myMap := newTxListBySenderMap(4)
 
@@ -127,6 +127,8 @@
 		go func() {
 			for j := 0; j < 100; j++ {
 				myMap.GetListsSortedByOrderNumber()
+				myMap.GetListsSortedByTotalBytes()
+				myMap.GetListsSortedByTotalGas()
 			}
 
 			wg.Done()
@@ -143,5 +145,4 @@
 	}
 
 	wg.Wait()
->>>>>>> 5bd337ca
 }