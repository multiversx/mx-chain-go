--- conflicted
+++ resolved
@@ -31,18 +31,8 @@
 }
 
 // RemoveTxByHash does nothing
-<<<<<<< HEAD
-func (cache *DisabledCache) RemoveTxByHash(_ []byte) error {
-	return nil
-}
-
-// CountTx returns zero
-func (cache *DisabledCache) CountTx() uint64 {
-	return 0
-=======
-func (cache *DisabledCache) RemoveTxByHash(txHash []byte) bool {
+func (cache *DisabledCache) RemoveTxByHash(_ []byte) bool {
 	return false
->>>>>>> c1647424
 }
 
 // Len returns zero
@@ -106,7 +96,7 @@
 }
 
 // ImmunizeTxsAgainstEviction does nothing
-func (cache *DisabledCache) ImmunizeTxsAgainstEviction(keys [][]byte) {
+func (cache *DisabledCache) ImmunizeTxsAgainstEviction(_ [][]byte) {
 }
 
 // IsInterfaceNil returns true if there is no value under the interface
