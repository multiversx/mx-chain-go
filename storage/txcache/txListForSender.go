--- conflicted
+++ resolved
@@ -47,29 +47,12 @@
 
 	nonce := tx.Tx.GetNonce()
 	gasPrice := tx.Tx.GetGasPrice()
-<<<<<<< HEAD
-	placeToInsert := listForSender.findTxWithLowerNonce(nonce)
-	hasLowestNonce := placeToInsert == nil
-
-	if hasLowestNonce {
-		listForSender.items.PushFront(tx)
-	} else {
-		sibling := placeToInsert.Value.(*WrappedTransaction)
-		gasPriceOfSibling := sibling.Tx.GetGasPrice()
-
-		if gasPrice > gasPriceOfSibling {
-			listForSender.items.InsertBefore(tx, placeToInsert)
-		} else {
-			listForSender.items.InsertAfter(tx, placeToInsert)
-		}
-=======
 	insertionPlace := listForSender.findInsertionPlace(nonce, gasPrice)
 
 	if insertionPlace == nil {
 		listForSender.items.PushFront(tx)
 	} else {
 		listForSender.items.InsertAfter(tx, insertionPlace)
->>>>>>> 72ea5c42
 	}
 
 	listForSender.onAddedTransaction(tx)
