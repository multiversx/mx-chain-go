--- conflicted
+++ resolved
@@ -40,19 +40,11 @@
 )
 
 const (
-<<<<<<< HEAD
-	// Keccak hasher type
-	Keccak HasherType = "Keccak"
-	// Blake2b hasher type
-	Blake2b HasherType = "Blake2b"
-	// Fnv hasher type
-=======
 	// Keccak is the string representation of the keccak hashing function
 	Keccak HasherType = "Keccak"
 	// Blake2b is the string representation of the blake2b hashing function
 	Blake2b HasherType = "Blake2b"
 	// Fnv is the string representation of the fnv hashing function
->>>>>>> 3d99d6e6
 	Fnv HasherType = "Fnv"
 )
 
