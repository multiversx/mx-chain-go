package storage

import (
<<<<<<< HEAD
	"github.com/ElrondNetwork/elrond-go-sandbox/logger"
	"sync"

=======
	"fmt"
	"sync"

	"github.com/ElrondNetwork/elrond-go-sandbox/config"
	"github.com/ElrondNetwork/elrond-go-sandbox/storage/bloom"
>>>>>>> c14f3ab8
	"github.com/ElrondNetwork/elrond-go-sandbox/storage/leveldb"
	"github.com/ElrondNetwork/elrond-go-sandbox/storage/lrucache"

	"github.com/pkg/errors"
)

var log = logger.NewDefaultLogger()

// CacheType represents the type of the supported caches
type CacheType string

// DBType represents the type of the supported databases
type DBType string

// LRUCache is currently the only supported Cache type
const (
	LRUCache CacheType = "LRU"
)

// LvlDB currently the only supported DBs
// More to be added
const (
	LvlDB DBType = "LvlDB"
)

// UnitConfig holds the configurable elements of the storage unit
type UnitConfig struct {
	CacheConf CacheConfig
	DBConf    DBConfig
}

// CacheConfig holds the configurable elements of a cache
type CacheConfig struct {
	Size uint32
	Type CacheType
}

// DBConfig holds the configurable elements of a database
type DBConfig struct {
	FilePath string
	Type     DBType
}

// Persister provides storage of data services in a database like construct
type Persister interface {
	// Put add the value to the (key, val) persistance medium
	Put(key, val []byte) error

	// Get gets the value associated to the key
	Get(key []byte) ([]byte, error)

	// Has returns true if the given key is present in the persistance medium
	Has(key []byte) (bool, error)

	// Init initializes the persistance medium and prepares it for usage
	Init() error

	// Close closes the files/resources associated to the persistance medium
	Close() error

	// Remove removes the data associated to the given key
	Remove(key []byte) error

	// Destroy removes the persistance medium stored data
	Destroy() error
}

// Cacher provides caching services
type Cacher interface {
	// Clear is used to completely clear the cache.
	Clear()

	// Put adds a value to the cache.  Returns true if an eviction occurred.
	Put(key []byte, value interface{}) (evicted bool)

	// Get looks up a key's value from the cache.
	Get(key []byte) (value interface{}, ok bool)

	// Has checks if a key is in the cache, without updating the
	// recent-ness or deleting it for being stale.
	Has(key []byte) bool

	// Peek returns the key value (or undefined if not found) without updating
	// the "recently used"-ness of the key.
	Peek(key []byte) (value interface{}, ok bool)

	// HasOrAdd checks if a key is in the cache  without updating the
	// recent-ness or deleting it for being stale,  and if not, adds the value.
	// Returns whether found and whether an eviction occurred.
	HasOrAdd(key []byte, value interface{}) (ok, evicted bool)

	// Remove removes the provided key from the cache.
	Remove(key []byte)

	// RemoveOldest removes the oldest item from the cache.
	RemoveOldest()

	// Keys returns a slice of the keys in the cache, from oldest to newest.
	Keys() [][]byte

	// Len returns the number of items in the cache.
	Len() int
}

// BloomFilter provides services for filtering database requests
type BloomFilter interface {

	//Add adds the value to the bloom filter
	Add([]byte)

	//Test checks if the value is in in the set. If it returns 'false',
	//the item is definitely not in the DB
	MayContain([]byte) bool

	//Clear sets all the bits from the filter to 0
	Clear()
}

// Storer provides storage services in a two layered storage construct, where the first layer is
// represented by a cache and second layer by a persitent storage (DB-like)
type Storer interface {
	Put(key, data []byte) error
	Get(key []byte) ([]byte, error)
	Has(key []byte) (bool, error)
	HasOrAdd(key []byte, value []byte) (bool, error)
	Remove(key []byte) error
	ClearCache()
	DestroyUnit() error
}

<<<<<<< HEAD
// Unit represents a storer's data bank
// holding the cache and persistance unit
type Unit struct {
	lock      sync.RWMutex
	persister Persister
	cacher    Cacher
}

// Put adds data to both cache and persistance medium
func (s *Unit) Put(key, data []byte) error {
=======
// StorageUnit represents a storer's data bank
// holding the cache, persistance unit and bloom filter
type StorageUnit struct {
	lock        sync.RWMutex
	persister   Persister
	cacher      Cacher
	bloomFilter BloomFilter
}

// Put adds data to both cache and persistance medium, and updates the bloom filter
func (s *StorageUnit) Put(key, data []byte) error {
>>>>>>> c14f3ab8
	s.lock.Lock()
	defer s.lock.Unlock()

	// no need to add if already present in cache
	has := s.cacher.Has(key)

	if has {
		return nil
	}

	s.cacher.Put(key, data)

	err := s.persister.Put(key, data)

	if err != nil {
		s.cacher.Remove(key)
		return err
	}

	if s.bloomFilter != nil {
		s.bloomFilter.Add(key)
	}

	return err

}

// Get searches the key in the cache. In case it is not found, it searches
// for the key in bloom filter first and if found
// it further searches it in the associated database.
// In case it is found in the database, the cache is updated with the value as well.
func (s *Unit) Get(key []byte) ([]byte, error) {
	s.lock.Lock()
	defer s.lock.Unlock()

	v, ok := s.cacher.Get(key)
	var err error

	if !ok {
		// not found in cache
		// search it in second persistence medium
		if s.bloomFilter == nil || s.bloomFilter.MayContain(key) == true {
			v, err = s.persister.Get(key)

			if err != nil {
				return nil, err
			}

			// if found in persistance unit, add it in cache
			s.cacher.Put(key, v)
		} else {
			return nil, errors.New(fmt.Sprintf("key: %s not found", string(key)))
		}
	}

	return v.([]byte), nil
}

// Has checks if the key is in the storageUnit.
<<<<<<< HEAD
// it first checks the cache and if not present it checks the db
func (s *Unit) Has(key []byte) (bool, error) {
=======
// It first checks the cache. If it is not found, it checks the bloom filter
// and if present it checks the db
func (s *StorageUnit) Has(key []byte) (bool, error) {
>>>>>>> c14f3ab8
	s.lock.RLock()
	defer s.lock.RUnlock()

	has := s.cacher.Has(key)

	if has {
		return has, nil
	}

	if s.bloomFilter == nil || s.bloomFilter.MayContain(key) == true {
		return s.persister.Has(key)
	}
	return false, nil
}

// HasOrAdd checks if the key is present in the storage and if not adds it.
// it updates the cache either way
// it returns if the value was originally found
func (s *Unit) HasOrAdd(key []byte, value []byte) (bool, error) {
	s.lock.Lock()
	defer s.lock.Unlock()

	has := s.cacher.Has(key)

	if has {
		return has, nil
	}

	if s.bloomFilter == nil || s.bloomFilter.MayContain(key) == true {
		has, err := s.persister.Has(key)
		if err != nil {
			return has, err
		}

		//add it to the cache
		s.cacher.Put(key, value)

		if !has {
			// add it also to the persistance unit
			err = s.persister.Put(key, value)
			if err != nil {
				//revert adding to the cache
				s.cacher.Remove(key)
			}
		}
		return has, err
	}

	s.cacher.Put(key, value)
	err := s.persister.Put(key, value)

	if err != nil {
		s.cacher.Remove(key)
		return false, err
	}
	s.bloomFilter.Add(key)

	return false, err

}

// Remove removes the data associated to the given key from both cache and persistance medium
func (s *Unit) Remove(key []byte) error {
	s.lock.Lock()
	defer s.lock.Unlock()

	s.cacher.Remove(key)
	err := s.persister.Remove(key)

	return err
}

// ClearCache cleans up the entire cache
func (s *Unit) ClearCache() {
	s.cacher.Clear()
}

<<<<<<< HEAD
// DestroyUnit cleans up both the cache and db
func (s *Unit) DestroyUnit() error {
=======
// DestroyUnit cleans up the bloom filter, the cache, and the db
func (s *StorageUnit) DestroyUnit() error {
>>>>>>> c14f3ab8
	s.lock.Lock()
	defer s.lock.Unlock()

	if s.bloomFilter != nil {
		s.bloomFilter.Clear()
	}

	s.cacher.Clear()
	err := s.persister.Close()
	log.LogIfError(err)
	return s.persister.Destroy()
}


// NewStorageUnit is the constructor for the storage unit, creating a new storage unit
<<<<<<< HEAD
// from the given cacher and persister.
func NewStorageUnit(c Cacher, p Persister) (*Unit, error) {
=======
// from the given bloom filter, cacher and persister.
func NewStorageUnit(c Cacher, p Persister, b BloomFilter) (*StorageUnit, error) {
>>>>>>> c14f3ab8
	if p == nil {
		return nil, errors.New("expected not nil persister")
	}

	if c == nil {
		return nil, errors.New("expected not nil cacher")
	}

<<<<<<< HEAD
	sUnit := &Unit{
		persister: p,
		cacher:    c,
=======
	sUnit := &StorageUnit{
		persister:   p,
		cacher:      c,
		bloomFilter: b,
>>>>>>> c14f3ab8
	}

	err := sUnit.persister.Init()
	if err != nil {
		return nil, err
	}

	return sUnit, nil
}

// NewStorageUnitFromConf creates a new storage unit from a storage unit config
func NewStorageUnitFromConf(cacheConf CacheConfig, dbConf DBConfig) (*Unit, error) {
	var cache Cacher
	var db Persister
	var bf BloomFilter
	var err error

	cache, err = NewCache(cacheConf.Type, cacheConf.Size)
	if err != nil {
		return nil, err
	}

	db, err = NewDB(dbConf.Type, dbConf.FilePath)
	if err != nil {
		return nil, err
	}

<<<<<<< HEAD
	st, err := NewStorageUnit(cache, db)
=======
	bf, err = CreateBloomFilterFromConf(conf.BloomFilterConf)

	if err != nil {
		return nil, err
	}

	st, err := NewStorageUnit(cache, db, bf)

>>>>>>> c14f3ab8
	if err != nil {
		return nil, err
	}

	return st, err
}

//NewCache creates a new cache from a cache config
func NewCache(cacheType CacheType, size uint32) (Cacher, error) {
	var cacher Cacher
	var err error

	switch cacheType {
	case LRUCache:
		cacher, err = lrucache.NewCache(int(size))
		// add other implementations if required
	default:
		return nil, errors.New("not supported cache type")
	}

	if err != nil {
		return nil, err
	}
	return cacher, nil
}

// NewDB creates a new database from database config
func NewDB(dbType DBType, path string) (Persister, error) {
	var db Persister
	var err error

	switch dbType {
	case LvlDB:
		db, err = leveldb.NewDB(path)
	default:
		return nil, errors.New("nit supported db type")
	}

	if err != nil {
		return nil, err
	}

	return db, nil
}

// CreateBloomFilterFromConf creates a new bloom filter from bloom filter config
func CreateBloomFilterFromConf(conf *config.BloomFilterConfig) (BloomFilter, error) {
	var bf BloomFilter
	var err error

	bf, err = bloom.NewFilter(conf.Size, conf.HashFunc)

	if err != nil {
		return nil, err
	}

	return bf, nil
}<|MERGE_RESOLUTION|>--- conflicted
+++ resolved
@@ -1,17 +1,15 @@
 package storage
 
 import (
-<<<<<<< HEAD
+	"fmt"
+	"github.com/ElrondNetwork/elrond-go-sandbox/hashing"
+	"github.com/ElrondNetwork/elrond-go-sandbox/hashing/blake2b"
+	"github.com/ElrondNetwork/elrond-go-sandbox/hashing/fnv"
+	"github.com/ElrondNetwork/elrond-go-sandbox/hashing/keccak"
+	"sync"
+
 	"github.com/ElrondNetwork/elrond-go-sandbox/logger"
-	"sync"
-
-=======
-	"fmt"
-	"sync"
-
-	"github.com/ElrondNetwork/elrond-go-sandbox/config"
 	"github.com/ElrondNetwork/elrond-go-sandbox/storage/bloom"
->>>>>>> c14f3ab8
 	"github.com/ElrondNetwork/elrond-go-sandbox/storage/leveldb"
 	"github.com/ElrondNetwork/elrond-go-sandbox/storage/lrucache"
 
@@ -25,6 +23,9 @@
 
 // DBType represents the type of the supported databases
 type DBType string
+
+// HasherType represents the type of the supported hash functions
+type HasherType string
 
 // LRUCache is currently the only supported Cache type
 const (
@@ -37,10 +38,17 @@
 	LvlDB DBType = "LvlDB"
 )
 
+const (
+	Keccak HasherType = "Keccak"
+	Blake2b HasherType = "Blake2b"
+	Fnv HasherType = "Fnv"
+)
+
 // UnitConfig holds the configurable elements of the storage unit
 type UnitConfig struct {
 	CacheConf CacheConfig
 	DBConf    DBConfig
+	BloomConf BloomConfig
 }
 
 // CacheConfig holds the configurable elements of a cache
@@ -53,6 +61,12 @@
 type DBConfig struct {
 	FilePath string
 	Type     DBType
+}
+
+// BloobConfig holds the configurable elements of a bloom filter
+type BloomConfig struct {
+	Size uint
+	HashFunc []HasherType
 }
 
 // Persister provides storage of data services in a database like construct
@@ -142,30 +156,17 @@
 	DestroyUnit() error
 }
 
-<<<<<<< HEAD
 // Unit represents a storer's data bank
-// holding the cache and persistance unit
+// holding the cache, persistance unit and bloom filter
 type Unit struct {
 	lock      sync.RWMutex
 	persister Persister
 	cacher    Cacher
-}
-
-// Put adds data to both cache and persistance medium
+	bloomFilter BloomFilter
+}
+
+// Put adds data to both cache and persistance medium and updates the bloom filter
 func (s *Unit) Put(key, data []byte) error {
-=======
-// StorageUnit represents a storer's data bank
-// holding the cache, persistance unit and bloom filter
-type StorageUnit struct {
-	lock        sync.RWMutex
-	persister   Persister
-	cacher      Cacher
-	bloomFilter BloomFilter
-}
-
-// Put adds data to both cache and persistance medium, and updates the bloom filter
-func (s *StorageUnit) Put(key, data []byte) error {
->>>>>>> c14f3ab8
 	s.lock.Lock()
 	defer s.lock.Unlock()
 
@@ -224,15 +225,10 @@
 	return v.([]byte), nil
 }
 
-// Has checks if the key is in the storageUnit.
-<<<<<<< HEAD
-// it first checks the cache and if not present it checks the db
-func (s *Unit) Has(key []byte) (bool, error) {
-=======
+// Has checks if the key is in the Unit.
 // It first checks the cache. If it is not found, it checks the bloom filter
 // and if present it checks the db
-func (s *StorageUnit) Has(key []byte) (bool, error) {
->>>>>>> c14f3ab8
+func (s *Unit) Has(key []byte) (bool, error) {
 	s.lock.RLock()
 	defer s.lock.RUnlock()
 
@@ -310,13 +306,8 @@
 	s.cacher.Clear()
 }
 
-<<<<<<< HEAD
-// DestroyUnit cleans up both the cache and db
+// DestroyUnit cleans up the bloom filter, the cache, and the db
 func (s *Unit) DestroyUnit() error {
-=======
-// DestroyUnit cleans up the bloom filter, the cache, and the db
-func (s *StorageUnit) DestroyUnit() error {
->>>>>>> c14f3ab8
 	s.lock.Lock()
 	defer s.lock.Unlock()
 
@@ -332,13 +323,8 @@
 
 
 // NewStorageUnit is the constructor for the storage unit, creating a new storage unit
-<<<<<<< HEAD
-// from the given cacher and persister.
-func NewStorageUnit(c Cacher, p Persister) (*Unit, error) {
-=======
 // from the given bloom filter, cacher and persister.
-func NewStorageUnit(c Cacher, p Persister, b BloomFilter) (*StorageUnit, error) {
->>>>>>> c14f3ab8
+func NewStorageUnit(c Cacher, p Persister, b BloomFilter) (*Unit, error) {
 	if p == nil {
 		return nil, errors.New("expected not nil persister")
 	}
@@ -347,16 +333,10 @@
 		return nil, errors.New("expected not nil cacher")
 	}
 
-<<<<<<< HEAD
 	sUnit := &Unit{
 		persister: p,
 		cacher:    c,
-=======
-	sUnit := &StorageUnit{
-		persister:   p,
-		cacher:      c,
 		bloomFilter: b,
->>>>>>> c14f3ab8
 	}
 
 	err := sUnit.persister.Init()
@@ -368,7 +348,7 @@
 }
 
 // NewStorageUnitFromConf creates a new storage unit from a storage unit config
-func NewStorageUnitFromConf(cacheConf CacheConfig, dbConf DBConfig) (*Unit, error) {
+func NewStorageUnitFromConf(cacheConf CacheConfig, dbConf DBConfig, bloomFilterConf BloomConfig) (*Unit, error) {
 	var cache Cacher
 	var db Persister
 	var bf BloomFilter
@@ -384,18 +364,11 @@
 		return nil, err
 	}
 
-<<<<<<< HEAD
-	st, err := NewStorageUnit(cache, db)
-=======
-	bf, err = CreateBloomFilterFromConf(conf.BloomFilterConf)
-
-	if err != nil {
-		return nil, err
-	}
-
+	bf, err = NewBloomFilter(bloomFilterConf)
+	if err != nil {
+		return nil, err
+	}
 	st, err := NewStorageUnit(cache, db, bf)
-
->>>>>>> c14f3ab8
 	if err != nil {
 		return nil, err
 	}
@@ -441,16 +414,38 @@
 	return db, nil
 }
 
-// CreateBloomFilterFromConf creates a new bloom filter from bloom filter config
-func CreateBloomFilterFromConf(conf *config.BloomFilterConfig) (BloomFilter, error) {
+// NewBloomFilter creates a new bloom filter from bloom filter config
+func NewBloomFilter(conf BloomConfig) (BloomFilter, error) {
 	var bf BloomFilter
 	var err error
-
-	bf, err = bloom.NewFilter(conf.Size, conf.HashFunc)
+	var hashers []hashing.Hasher
+	for _, hashString := range conf.HashFunc {
+		hasher, err := hashString.NewHasher()
+		if err == nil {
+			hashers = append(hashers, hasher)
+		} else {
+			log.Warn(err.Error())
+		}
+	}
+	bf, err = bloom.NewFilter(conf.Size, hashers)
 
 	if err != nil {
 		return nil, err
 	}
 
 	return bf, nil
+}
+
+// NewHasher will return a hasher implementation form the string HasherType
+func (h HasherType) NewHasher() (hashing.Hasher, error) {
+	switch h {
+	case Keccak:
+		return keccak.Keccak{}, nil
+	case Blake2b:
+		return blake2b.Blake2b{}, nil
+	case Fnv:
+		return fnv.Fnv{}, nil
+	default:
+		return nil, errors.New("hash type not supported")
+	}
 }