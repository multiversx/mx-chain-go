package storage

import (
	"time"

	"github.com/ElrondNetwork/elrond-go-core/storage"
	"github.com/ElrondNetwork/elrond-go-storage/types"
	"github.com/ElrondNetwork/elrond-go/config"
)

// Cacher provides caching services
type Cacher interface {
	// Clear is used to completely clear the cache.
	Clear()
	// Put adds a value to the cache.  Returns true if an eviction occurred.
	Put(key []byte, value interface{}, sizeInBytes int) (evicted bool)
	// Get looks up a key's value from the cache.
	Get(key []byte) (value interface{}, ok bool)
	// Has checks if a key is in the cache, without updating the
	// recent-ness or deleting it for being stale.
	Has(key []byte) bool
	// Peek returns the key value (or undefined if not found) without updating
	// the "recently used"-ness of the key.
	Peek(key []byte) (value interface{}, ok bool)
	// HasOrAdd checks if a key is in the cache without updating the
	// recent-ness or deleting it for being stale, and if not adds the value.
	HasOrAdd(key []byte, value interface{}, sizeInBytes int) (has, added bool)
	// Remove removes the provided key from the cache.
	Remove(key []byte)
	// Keys returns a slice of the keys in the cache, from oldest to newest.
	Keys() [][]byte
	// Len returns the number of items in the cache.
	Len() int
	// SizeInBytesContained returns the size in bytes of all contained elements
	SizeInBytesContained() uint64
	// MaxSize returns the maximum number of items which can be stored in the cache.
	MaxSize() int
	// RegisterHandler registers a new handler to be called when a new data is added
	RegisterHandler(handler func(key []byte, value interface{}), id string)
	// UnRegisterHandler deletes the handler from the list
	UnRegisterHandler(id string)
	// Close closes the underlying temporary db if the cacher implementation has one,
	// otherwise it does nothing
	Close() error
	// IsInterfaceNil returns true if there is no value under the interface
	IsInterfaceNil() bool
}

// Persister provides storage of data services in a database like construct
type Persister interface {
	// Put add the value to the (key, val) persistence medium
	Put(key, val []byte) error
	// Get gets the value associated to the key
	Get(key []byte) ([]byte, error)
	// Has returns true if the given key is present in the persistence medium
	Has(key []byte) error
	// Close closes the files/resources associated to the persistence medium
	Close() error
	// Remove removes the data associated to the given key
	Remove(key []byte) error
	// Destroy removes the persistence medium stored data
	Destroy() error
	// DestroyClosed removes the already closed persistence medium stored data
	DestroyClosed() error
	RangeKeys(handler func(key []byte, val []byte) bool)
	// IsInterfaceNil returns true if there is no value under the interface
	IsInterfaceNil() bool
}

// Batcher allows to batch the data first then write the batch to the persister in one go
type Batcher interface {
	// Put inserts one entry - key, value pair - into the batch
	Put(key []byte, val []byte) error
	// Get returns the value from the batch
	Get(key []byte) []byte
	// Delete deletes the batch
	Delete(key []byte) error
	// Reset clears the contents of the batch
	Reset()
	// IsRemoved returns true if the provided key is marked for deletion
	IsRemoved(key []byte) bool
	// IsInterfaceNil returns true if there is no value under the interface
	IsInterfaceNil() bool
}

// Storer provides storage services in a two layered storage construct, where the first layer is
// represented by a cache and second layer by a persitent storage (DB-like)
type Storer interface {
	Put(key, data []byte) error
	PutInEpoch(key, data []byte, epoch uint32) error
	Get(key []byte) ([]byte, error)
	Has(key []byte) error
	SearchFirst(key []byte) ([]byte, error)
	RemoveFromCurrentEpoch(key []byte) error
	Remove(key []byte) error
	ClearCache()
	DestroyUnit() error
	GetFromEpoch(key []byte, epoch uint32) ([]byte, error)
	GetBulkFromEpoch(keys [][]byte, epoch uint32) ([]storage.KeyValuePair, error)
	GetOldestEpoch() (uint32, error)
	RangeKeys(handler func(key []byte, val []byte) bool)
	Close() error
	IsInterfaceNil() bool
}

// StorerWithPutInEpoch is an extended storer with the ability to set the epoch which will be used for put operations
type StorerWithPutInEpoch interface {
	Storer
	SetEpochForPutOperation(epoch uint32)
}

// PathManagerHandler defines which actions should be done for generating paths for databases directories
type PathManagerHandler interface {
	PathForEpoch(shardId string, epoch uint32, identifier string) string
	PathForStatic(shardId string, identifier string) string
	DatabasePath() string
	IsInterfaceNil() bool
}

// PersisterFactory defines which actions should be done for creating a persister
type PersisterFactory interface {
	Create(path string) (Persister, error)
	IsInterfaceNil() bool
}

// UnitOpenerHandler defines which actions should be done for opening storage units
type UnitOpenerHandler interface {
	OpenDB(dbConfig config.DBConfig, shardID uint32, epoch uint32) (Storer, error)
	GetMostRecentStorageUnit(config config.DBConfig) (Storer, error)
	IsInterfaceNil() bool
}

// DirectoryReaderHandler defines which actions should be done by a directory reader
type DirectoryReaderHandler interface {
	ListFilesAsString(directoryPath string) ([]string, error)
	ListDirectoriesAsString(directoryPath string) ([]string, error)
	ListAllAsString(directoryPath string) ([]string, error)
	IsInterfaceNil() bool
}

// LatestStorageDataProviderHandler defines which actions be done by a component who fetches latest data from storage
type LatestStorageDataProviderHandler interface {
	GetParentDirectory() string
	GetParentDirAndLastEpoch() (string, uint32, error)
	Get() (LatestDataFromStorage, error)
	GetShardsFromDirectory(path string) ([]string, error)
	IsInterfaceNil() bool
}

// LatestDataFromStorage represents the DTO structure to return from storage
type LatestDataFromStorage = types.LatestDataFromStorage

// ShardCoordinator defines what a shard state coordinator should hold
type ShardCoordinator interface {
	NumberOfShards() uint32
	ComputeId(address []byte) uint32
	SelfId() uint32
	SameShard(firstAddress, secondAddress []byte) bool
	CommunicationIdentifier(destShardID uint32) string
	IsInterfaceNil() bool
}

// TimeCacher defines the cache that can keep a record for a bounded time
type TimeCacher interface {
	Add(key string) error
	Upsert(key string, span time.Duration) error
	Has(key string) bool
	Sweep()
	IsInterfaceNil() bool
}

<<<<<<< HEAD
// EvictionHandler defines a component which can be registered on TimeCaher
type EvictionHandler = types.EvictionHandler
=======
// AdaptedSizedLRUCache defines a cache that returns the evicted value
type AdaptedSizedLRUCache interface {
	SizedLRUCacheHandler
	AddSizedAndReturnEvicted(key, value interface{}, sizeInBytes int64) map[interface{}]interface{}
	IsInterfaceNil() bool
}
>>>>>>> 05f6f1d8

// StoredDataFactory creates empty objects of the stored data type
type StoredDataFactory interface {
	CreateEmpty() interface{}
	IsInterfaceNil() bool
}

// CustomDatabaseRemoverHandler defines the behaviour of a component that should tell if a database is removable or not
type CustomDatabaseRemoverHandler interface {
	ShouldRemove(dbIdentifier string, epoch uint32) bool
	IsInterfaceNil() bool
}

// SizedLRUCacheHandler is the interface for size capable LRU cache.
type SizedLRUCacheHandler interface {
	AddSized(key, value interface{}, sizeInBytes int64) bool
	Get(key interface{}) (value interface{}, ok bool)
	Contains(key interface{}) (ok bool)
	AddSizedIfMissing(key, value interface{}, sizeInBytes int64) (ok, evicted bool)
	Peek(key interface{}) (value interface{}, ok bool)
	Remove(key interface{}) bool
	Keys() []interface{}
	Len() int
	SizeInBytesContained() uint64
	Purge()
}

// AdaptedSizedLRUCache defines a cache that returns the evicted value
type AdaptedSizedLRUCache interface {
	SizedLRUCacheHandler
	AddSizedAndReturnEvicted(key, value interface{}, sizeInBytes int64) map[interface{}]interface{}
	IsInterfaceNil() bool
}<|MERGE_RESOLUTION|>--- conflicted
+++ resolved
@@ -169,18 +169,6 @@
 	IsInterfaceNil() bool
 }
 
-<<<<<<< HEAD
-// EvictionHandler defines a component which can be registered on TimeCaher
-type EvictionHandler = types.EvictionHandler
-=======
-// AdaptedSizedLRUCache defines a cache that returns the evicted value
-type AdaptedSizedLRUCache interface {
-	SizedLRUCacheHandler
-	AddSizedAndReturnEvicted(key, value interface{}, sizeInBytes int64) map[interface{}]interface{}
-	IsInterfaceNil() bool
-}
->>>>>>> 05f6f1d8
-
 // StoredDataFactory creates empty objects of the stored data type
 type StoredDataFactory interface {
 	CreateEmpty() interface{}
