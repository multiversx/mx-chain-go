--- conflicted
+++ resolved
@@ -1,28 +1,24 @@
 package storage_test
 
 import (
+	"hash"
+	"hash/fnv"
 	"testing"
 
-<<<<<<< HEAD
+	"github.com/ElrondNetwork/elrond-go-sandbox/config"
 	"github.com/ElrondNetwork/elrond-go-sandbox/storage"
 	"github.com/ElrondNetwork/elrond-go-sandbox/storage/bloom"
-=======
-	"github.com/ElrondNetwork/elrond-go-sandbox/config"
-	"github.com/ElrondNetwork/elrond-go-sandbox/storage"
->>>>>>> b2722c82
 	"github.com/ElrondNetwork/elrond-go-sandbox/storage/lrucache"
 	"github.com/ElrondNetwork/elrond-go-sandbox/storage/memorydb"
+	"github.com/dchest/blake2b"
 	"github.com/stretchr/testify/assert"
+	"golang.org/x/crypto/sha3"
 )
 
 func initStorageUnit(t *testing.T, cSize int) *storage.StorageUnit {
 	mdb, err1 := memorydb.New()
-<<<<<<< HEAD
 	cache, err2 := lrucache.NewCache(10)
 	bf, err3 := bloom.NewDefaultFilter()
-=======
-	cache, err2 := lrucache.NewCache(cSize)
->>>>>>> b2722c82
 
 	assert.Nil(t, err1, "failed creating db: %s", err1)
 	assert.Nil(t, err2, "no error expected but got %s", err2)
@@ -350,6 +346,42 @@
 	assert.NotNil(t, persister, "valid persister expected but got nil")
 
 	persister.Destroy()
+}
+
+func TestCreateBloomFilterFromConfWrongSize(t *testing.T) {
+	bfConfig := &config.BloomFilterConfig{
+		Size:     2,
+		HashFunc: []func() hash.Hash{sha3.NewLegacyKeccak256, blake2b.New256, fnv.New128a},
+	}
+
+	bf, err := storage.CreateBloomFilterFromConf(bfConfig)
+
+	assert.NotNil(t, err, "error expected")
+	assert.Nil(t, bf, "persister expected to be nil, but got %s", bf)
+}
+
+func TestCreateBloomFilterFromConfWrongHashFunc(t *testing.T) {
+	bfConfig := &config.BloomFilterConfig{
+		Size:     2048,
+		HashFunc: []func() hash.Hash{},
+	}
+
+	bf, err := storage.CreateBloomFilterFromConf(bfConfig)
+
+	assert.NotNil(t, err, "error expected")
+	assert.Nil(t, bf, "persister expected to be nil, but got %s", bf)
+}
+
+func TestCreateBloomFilterFromConfOk(t *testing.T) {
+	bfConfig := &config.BloomFilterConfig{
+		Size:     2048,
+		HashFunc: []func() hash.Hash{sha3.NewLegacyKeccak256, blake2b.New256, fnv.New128a},
+	}
+
+	bf, err := storage.CreateBloomFilterFromConf(bfConfig)
+
+	assert.Nil(t, err, "no error expected")
+	assert.NotNil(t, bf, "valid persister expected but got nil")
 }
 
 func TestNewStorageUnitFromConfWrongCacheConfig(t *testing.T) {
@@ -362,6 +394,10 @@
 			FileName: "Blocks",
 			Type:     config.LvlDB,
 		},
+		BloomFilterConf: &config.BloomFilterConfig{
+			Size:     2048,
+			HashFunc: []func() hash.Hash{sha3.NewLegacyKeccak256, blake2b.New256, fnv.New128a},
+		},
 	}
 
 	storer, err := storage.NewStorageUnitFromConf(stUnit)
@@ -380,6 +416,32 @@
 			FileName: "Blocks",
 			Type:     100,
 		},
+		BloomFilterConf: &config.BloomFilterConfig{
+			Size:     2048,
+			HashFunc: []func() hash.Hash{sha3.NewLegacyKeccak256, blake2b.New256, fnv.New128a},
+		},
+	}
+
+	storer, err := storage.NewStorageUnitFromConf(stUnit)
+
+	assert.NotNil(t, err, "error expected")
+	assert.Nil(t, storer, "storer expected to be nil but got %s", storer)
+}
+
+func TestNewStorageUnitFromConfWrongBloomFilterConfig(t *testing.T) {
+	stUnit := &config.StorageUnitConfig{
+		CacheConf: &config.CacheConfig{
+			Size: 10,
+			Type: config.LRUCache,
+		},
+		DBConf: &config.DBConfig{
+			FileName: "Blocks",
+			Type:     100,
+		},
+		BloomFilterConf: &config.BloomFilterConfig{
+			Size:     2,
+			HashFunc: []func() hash.Hash{sha3.NewLegacyKeccak256, blake2b.New256, fnv.New128a},
+		},
 	}
 
 	storer, err := storage.NewStorageUnitFromConf(stUnit)
@@ -398,6 +460,10 @@
 			FileName: "Blocks",
 			Type:     config.LvlDB,
 		},
+		BloomFilterConf: &config.BloomFilterConfig{
+			Size:     2048,
+			HashFunc: []func() hash.Hash{sha3.NewLegacyKeccak256, blake2b.New256, fnv.New128a},
+		},
 	}
 
 	storer, err := storage.NewStorageUnitFromConf(stUnit)
