package storage_test

import (
	"fmt"
	"math/rand"
	"os"
	"path/filepath"
	"strconv"
	"testing"

<<<<<<< HEAD
=======
	"github.com/ElrondNetwork/elrond-go-sandbox/config"
	"github.com/ElrondNetwork/elrond-go-sandbox/hashing"
	"github.com/ElrondNetwork/elrond-go-sandbox/hashing/blake2b"
	"github.com/ElrondNetwork/elrond-go-sandbox/hashing/fnv"
	"github.com/ElrondNetwork/elrond-go-sandbox/hashing/keccak"
>>>>>>> c14f3ab8
	"github.com/ElrondNetwork/elrond-go-sandbox/storage"
	"github.com/ElrondNetwork/elrond-go-sandbox/storage/bloom"
	"github.com/ElrondNetwork/elrond-go-sandbox/storage/leveldb"
	"github.com/ElrondNetwork/elrond-go-sandbox/storage/lrucache"
	"github.com/ElrondNetwork/elrond-go-sandbox/storage/memorydb"

	"github.com/stretchr/testify/assert"
)

<<<<<<< HEAD
func initStorageUnit(t *testing.T, cSize int) *storage.Unit {
=======
func initStorageUnitWithBloomFilter(t *testing.T, cSize int) *storage.StorageUnit {
	mdb, err1 := memorydb.New()
	cache, err2 := lrucache.NewCache(cSize)
	bf := bloom.NewDefaultFilter()

	assert.Nil(t, err1, "failed creating db: %s", err1)
	assert.Nil(t, err2, "no error expected but got %s", err2)

	sUnit, err := storage.NewStorageUnit(cache, mdb, bf)

	assert.Nil(t, err, "failed to create storage unit")

	return sUnit
}

func initStorageUnitWithNilBloomFilter(t *testing.T, cSize int) *storage.StorageUnit {
>>>>>>> c14f3ab8
	mdb, err1 := memorydb.New()
	cache, err2 := lrucache.NewCache(cSize)

	assert.Nil(t, err1, "failed creating db: %s", err1)
	assert.Nil(t, err2, "no error expected but got %s", err2)

	sUnit, err := storage.NewStorageUnit(cache, mdb, nil)

	assert.Nil(t, err, "failed to create storage unit")

	return sUnit
}

func TestStorageUnitNilPersister(t *testing.T) {
	cache, err1 := lrucache.NewCache(10)
	bf := bloom.NewDefaultFilter()

	assert.Nil(t, err1, "no error expected but got %s", err1)

	_, err := storage.NewStorageUnit(cache, nil, bf)

	assert.NotNil(t, err, "expected failure")
}

func TestStorageUnitNilCacher(t *testing.T) {
	mdb, err1 := memorydb.New()
	bf := bloom.NewDefaultFilter()

	assert.Nil(t, err1, "failed creating db")

	_, err1 = storage.NewStorageUnit(nil, mdb, bf)

	assert.NotNil(t, err1, "expected failure")
}

func TestStorageUnitNilBloomFilter(t *testing.T) {
	cache, err1 := lrucache.NewCache(10)
	mdb, err2 := memorydb.New()

	assert.Nil(t, err1, "no error expected but got %s", err1)
	assert.Nil(t, err2, "failed creating db")

	_, err := storage.NewStorageUnit(cache, mdb, nil)

	assert.Nil(t, err, "did not expect failure")
}

func TestPutNotPresent(t *testing.T) {
	key, val := []byte("key0"), []byte("value0")
	s := initStorageUnitWithBloomFilter(t, 10)
	err := s.Put(key, val)

	assert.Nil(t, err, "no error expected but got %s", err)

	has, err := s.Has(key)

	assert.Nil(t, err, "no error expected but got %s", err)
	assert.True(t, has, "expected to find key %s, but not found", key)
}

func TestPutNotPresentWithNilBloomFilter(t *testing.T) {
	key, val := []byte("key0"), []byte("value0")
	s := initStorageUnitWithNilBloomFilter(t, 10)
	err := s.Put(key, val)

	assert.Nil(t, err, "no error expected but got %s", err)

	has, err := s.Has(key)

	assert.Nil(t, err, "no error expected but got %s", err)
	assert.True(t, has, "expected to find key %s, but not found", key)
}

func TestPutNotPresentCache(t *testing.T) {
	key, val := []byte("key1"), []byte("value1")
	s := initStorageUnitWithBloomFilter(t, 10)
	err := s.Put(key, val)

	assert.Nil(t, err, "no error expected but got %s", err)

	s.ClearCache()

	has, err := s.Has(key)

	assert.Nil(t, err, "no error expected but got %s", err)
	assert.True(t, has, "expected to find key %s, but not found", key)
}

func TestPutNotPresentCacheWithNilBloomFilter(t *testing.T) {
	key, val := []byte("key1"), []byte("value1")
	s := initStorageUnitWithNilBloomFilter(t, 10)
	err := s.Put(key, val)

	assert.Nil(t, err, "no error expected but got %s", err)

	s.ClearCache()

	has, err := s.Has(key)

	assert.Nil(t, err, "no error expected but got %s", err)
	assert.True(t, has, "expected to find key %s, but not found", key)
}

func TestPutPresent(t *testing.T) {
	key, val := []byte("key2"), []byte("value2")
	s := initStorageUnitWithBloomFilter(t, 10)
	err := s.Put(key, val)

	assert.Nil(t, err, "no error expected but got %s", err)

	// put again same value, no error expected
	err = s.Put(key, val)

	assert.Nil(t, err, "no error expected but got %s", err)
}

func TestPutPresentWithNilBloomFilter(t *testing.T) {
	key, val := []byte("key2"), []byte("value2")
	s := initStorageUnitWithNilBloomFilter(t, 10)
	err := s.Put(key, val)

	assert.Nil(t, err, "no error expected but got %s", err)

	// put again same value, no error expected
	err = s.Put(key, val)

	assert.Nil(t, err, "no error expected but got %s", err)
}

func TestGetNotPresent(t *testing.T) {
	key := []byte("key3")
	s := initStorageUnitWithBloomFilter(t, 10)
	v, err := s.Get(key)

	assert.NotNil(t, err, "expected to find no value, but found %s", v)
}

func TestGetNotPresentWithNilBloomFilter(t *testing.T) {
	key := []byte("key3")
	s := initStorageUnitWithNilBloomFilter(t, 10)
	v, err := s.Get(key)

	assert.NotNil(t, err, "expected to find no value, but found %s", v)
}

func TestGetNotPresentCache(t *testing.T) {
	key, val := []byte("key4"), []byte("value4")
	s := initStorageUnitWithBloomFilter(t, 10)
	err := s.Put(key, val)

	assert.Nil(t, err, "no error expected but got %s", err)

	s.ClearCache()

	v, err := s.Get(key)

	assert.Nil(t, err, "expected no error, but got %s", err)
	assert.Equal(t, val, v, "expected %s but got %s", val, v)
}

func TestGetNotPresentCacheWithNilBloomFilter(t *testing.T) {
	key, val := []byte("key4"), []byte("value4")
	s := initStorageUnitWithNilBloomFilter(t, 10)
	err := s.Put(key, val)

	assert.Nil(t, err, "no error expected but got %s", err)

	s.ClearCache()

	v, err := s.Get(key)

	assert.Nil(t, err, "expected no error, but got %s", err)
	assert.Equal(t, val, v, "expected %s but got %s", val, v)
}

func TestGetPresent(t *testing.T) {
	key, val := []byte("key5"), []byte("value4")
	s := initStorageUnitWithBloomFilter(t, 10)
	err := s.Put(key, val)

	assert.Nil(t, err, "no error expected but got %s", err)

	v, err := s.Get(key)

	assert.Nil(t, err, "expected no error, but got %s", err)
	assert.Equal(t, val, v, "expected %s but got %s", val, v)
}

func TestGetPresentWithNilBloomFilter(t *testing.T) {
	key, val := []byte("key5"), []byte("value4")
	s := initStorageUnitWithNilBloomFilter(t, 10)
	err := s.Put(key, val)

	assert.Nil(t, err, "no error expected but got %s", err)

	v, err := s.Get(key)

	assert.Nil(t, err, "expected no error, but got %s", err)
	assert.Equal(t, val, v, "expected %s but got %s", val, v)
}

func TestHasNotPresent(t *testing.T) {
	key := []byte("key6")
	s := initStorageUnitWithBloomFilter(t, 10)
	has, err := s.Has(key)

	assert.Nil(t, err, "expected no error, but got %s", err)
	assert.False(t, has, "not expected to find value")
}

func TestHasNotPresentWithNilBloomFilter(t *testing.T) {
	key := []byte("key6")
	s := initStorageUnitWithNilBloomFilter(t, 10)
	has, err := s.Has(key)

	assert.Nil(t, err, "expected no error, but got %s", err)
	assert.False(t, has, "not expected to find value")
}

func TestHasNotPresentCache(t *testing.T) {
	key, val := []byte("key7"), []byte("value7")
	s := initStorageUnitWithBloomFilter(t, 10)
	err := s.Put(key, val)

	assert.Nil(t, err, "no error expected but got %s", err)

	s.ClearCache()

	has, err := s.Has(key)

	assert.Nil(t, err, "expected no error, but got %s", err)
	assert.True(t, has, "expected to find key but not found")
}

func TestHasNotPresentCacheWithNilBloomFilter(t *testing.T) {
	key, val := []byte("key7"), []byte("value7")
	s := initStorageUnitWithNilBloomFilter(t, 10)
	err := s.Put(key, val)

	assert.Nil(t, err, "no error expected but got %s", err)

	s.ClearCache()

	has, err := s.Has(key)

	assert.Nil(t, err, "expected no error, but got %s", err)
	assert.True(t, has, "expected to find key but not found")
}

func TestHasPresent(t *testing.T) {
	key, val := []byte("key8"), []byte("value8")
	s := initStorageUnitWithBloomFilter(t, 10)
	err := s.Put(key, val)

	assert.Nil(t, err, "no error expected but got %s", err)

	has, err := s.Has(key)

	assert.Nil(t, err, "expected no error, but got %s", err)
	assert.True(t, has, "expected to find key but not found")
}

func TestHasPresentWithNilBloomFilter(t *testing.T) {
	key, val := []byte("key8"), []byte("value8")
	s := initStorageUnitWithNilBloomFilter(t, 10)
	err := s.Put(key, val)

	assert.Nil(t, err, "no error expected but got %s", err)

	has, err := s.Has(key)

	assert.Nil(t, err, "expected no error, but got %s", err)
	assert.True(t, has, "expected to find key but not found")
}

func TestHasOrAddNotPresent(t *testing.T) {
	key, val := []byte("key9"), []byte("value9")
	s := initStorageUnitWithBloomFilter(t, 10)
	has, err := s.HasOrAdd(key, val)

	assert.Nil(t, err, "expected no error, but got %s", err)
	assert.False(t, has, "not expected to find value")

	has, err = s.Has(key)

	assert.Nil(t, err, "expected no error, but got %s", err)
	assert.True(t, has, "expected to find key but not found")
}

func TestHasOrAddNotPresentWithNilBloomFilter(t *testing.T) {
	key, val := []byte("key9"), []byte("value9")
	s := initStorageUnitWithNilBloomFilter(t, 10)
	has, err := s.HasOrAdd(key, val)

	assert.Nil(t, err, "expected no error, but got %s", err)
	assert.False(t, has, "not expected to find value")

	has, err = s.Has(key)

	assert.Nil(t, err, "expected no error, but got %s", err)
	assert.True(t, has, "expected to find key but not found")
}

func TestHasOrAddNotPresentCache(t *testing.T) {
	key, val := []byte("key10"), []byte("value10")
	s := initStorageUnitWithBloomFilter(t, 10)
	err := s.Put(key, val)

	s.ClearCache()

	has, err := s.HasOrAdd(key, val)

	assert.Nil(t, err, "expected no error, but got %s", err)
	assert.True(t, has, "expected to find value")
}

func TestHasOrAddNotPresentCacheWithNilBloomFilter(t *testing.T) {
	key, val := []byte("key10"), []byte("value10")
	s := initStorageUnitWithNilBloomFilter(t, 10)
	err := s.Put(key, val)

	s.ClearCache()

	has, err := s.HasOrAdd(key, val)

	assert.Nil(t, err, "expected no error, but got %s", err)
	assert.True(t, has, "expected to find value")
}

func TestHasOrAddPresent(t *testing.T) {
	key, val := []byte("key11"), []byte("value11")
	s := initStorageUnitWithBloomFilter(t, 10)
	err := s.Put(key, val)

	has, err := s.HasOrAdd(key, val)

	assert.Nil(t, err, "expected no error, but got %s", err)
	assert.True(t, has, "expected to find value")
}

func TestHasOrAddPresentWithNilBloomFilter(t *testing.T) {
	key, val := []byte("key11"), []byte("value11")
	s := initStorageUnitWithNilBloomFilter(t, 10)
	err := s.Put(key, val)

	has, err := s.HasOrAdd(key, val)

	assert.Nil(t, err, "expected no error, but got %s", err)
	assert.True(t, has, "expected to find value")
}

func TestDeleteNotPresent(t *testing.T) {
	key := []byte("key12")
	s := initStorageUnitWithBloomFilter(t, 10)
	err := s.Remove(key)

	assert.Nil(t, err, "expected no error, but got %s", err)
}

func TestDeleteNotPresentWithNilBloomFilter(t *testing.T) {
	key := []byte("key12")
	s := initStorageUnitWithNilBloomFilter(t, 10)
	err := s.Remove(key)

	assert.Nil(t, err, "expected no error, but got %s", err)
}

func TestDeleteNotPresentCache(t *testing.T) {
	key, val := []byte("key13"), []byte("value13")
<<<<<<< HEAD
	s := initStorageUnit(t, 10)
	err := s.Put(key, val)
	assert.Nil(t, err, "Could not put value in storage unit")
=======
	s := initStorageUnitWithBloomFilter(t, 10)
	s.Put(key, val)

	has, err := s.Has(key)

	assert.Nil(t, err, "expected no error, but got %s", err)
	assert.True(t, has, "expected to find key")

	s.ClearCache()

	err = s.Remove(key)
	assert.Nil(t, err, "expected no error, but got %s", err)

	has, err = s.Has(key)

	assert.Nil(t, err, "expected no error, but got %s", err)
	assert.False(t, has, "not expected to find value")
}

func TestDeleteNotPresentCacheWithNilBloomFilter(t *testing.T) {
	key, val := []byte("key13"), []byte("value13")
	s := initStorageUnitWithNilBloomFilter(t, 10)
	s.Put(key, val)
>>>>>>> c14f3ab8

	has, err := s.Has(key)

	assert.Nil(t, err, "expected no error, but got %s", err)
	assert.True(t, has, "expected to find key")

	s.ClearCache()

	err = s.Remove(key)
	assert.Nil(t, err, "expected no error, but got %s", err)

	has, err = s.Has(key)

	assert.Nil(t, err, "expected no error, but got %s", err)
	assert.False(t, has, "not expected to find value")
}

func TestDeletePresent(t *testing.T) {
	key, val := []byte("key14"), []byte("value14")
<<<<<<< HEAD
	s := initStorageUnit(t, 10)
	err := s.Put(key, val)
	assert.Nil(t, err, "Could not put value in storage unit")
=======
	s := initStorageUnitWithBloomFilter(t, 10)
	s.Put(key, val)

	has, err := s.Has(key)

	assert.Nil(t, err, "expected no error, but got %s", err)
	assert.True(t, has, "expected to find key")

	err = s.Remove(key)

	assert.Nil(t, err, "expected no error, but got %s", err)

	has, err = s.Has(key)

	assert.Nil(t, err, "expected no error, but got %s", err)
	assert.False(t, has, "not expected to find value")
}

func TestDeletePresentWithNilBloomFilter(t *testing.T) {
	key, val := []byte("key14"), []byte("value14")
	s := initStorageUnitWithNilBloomFilter(t, 10)
	s.Put(key, val)
>>>>>>> c14f3ab8

	has, err := s.Has(key)

	assert.Nil(t, err, "expected no error, but got %s", err)
	assert.True(t, has, "expected to find key")

	err = s.Remove(key)

	assert.Nil(t, err, "expected no error, but got %s", err)

	has, err = s.Has(key)

	assert.Nil(t, err, "expected no error, but got %s", err)
	assert.False(t, has, "not expected to find value")
}

func TestClearCacheNotAffectPersist(t *testing.T) {
	key, val := []byte("key15"), []byte("value15")
<<<<<<< HEAD
	s := initStorageUnit(t, 10)
	err := s.Put(key, val)
	assert.Nil(t, err, "Could not put value in storage unit")
=======
	s := initStorageUnitWithBloomFilter(t, 10)
	s.Put(key, val)
	s.ClearCache()

	has, err := s.Has(key)

	assert.Nil(t, err, "no error expected, but got %s", err)
	assert.True(t, has, "expected to find key")
}

func TestClearCacheNotAffectPersistWithNilBloomFilter(t *testing.T) {
	key, val := []byte("key15"), []byte("value15")
	s := initStorageUnitWithNilBloomFilter(t, 10)
	s.Put(key, val)
>>>>>>> c14f3ab8
	s.ClearCache()

	has, err := s.Has(key)

	assert.Nil(t, err, "no error expected, but got %s", err)
	assert.True(t, has, "expected to find key")
}

func TestDestroyUnitNoError(t *testing.T) {
	s := initStorageUnitWithBloomFilter(t, 10)
	err := s.DestroyUnit()
	assert.Nil(t, err, "no error expected, but got %s", err)
}

func TestDestroyUnitWithNilBloomFilterNoError(t *testing.T) {
	s := initStorageUnitWithNilBloomFilter(t, 10)
	err := s.DestroyUnit()
	assert.Nil(t, err, "no error expected, but got %s", err)
}

func TestCreateCacheFromConfWrongType(t *testing.T) {

	cacher, err := storage.NewCache("NotLRU", 100)

	assert.NotNil(t, err, "error expected")
	assert.Nil(t, cacher, "cacher expected to be nil, but got %s", cacher)
}

func TestCreateCacheFromConfOK(t *testing.T) {

	cacher, err := storage.NewCache(storage.LRUCache, 10)

	assert.Nil(t, err, "no error expected but got %s", err)
	assert.NotNil(t, cacher, "valid cacher expected but got nil")
}

func TestCreateDBFromConfWrongType(t *testing.T) {
	persister, err := storage.NewDB("NotLvlDB", "test")

	assert.NotNil(t, err, "error expected")
	assert.Nil(t, persister, "persister expected to be nil, but got %s", persister)
}

func TestCreateDBFromConfWrongFileName(t *testing.T) {
	persister, err := storage.NewDB(storage.LvlDB, "")
	assert.NotNil(t, err, "error expected")
	assert.Nil(t, persister, "persister expected to be nil, but got %s", persister)
}

func TestCreateDBFromConfOk(t *testing.T) {
	persister, err := storage.NewDB(storage.LvlDB, "tmp")
	assert.Nil(t, err, "no error expected")
	assert.NotNil(t, persister, "valid persister expected but got nil")

	err = persister.Destroy()
	assert.Nil(t, err, "no error expected destroying the persister")
}

func TestCreateBloomFilterFromConfWrongSize(t *testing.T) {
	bfConfig := &config.BloomFilterConfig{
		Size:     2,
		HashFunc: []hashing.Hasher{keccak.Keccak{}, blake2b.Blake2b{}, fnv.Fnv{}},
	}

	bf, err := storage.CreateBloomFilterFromConf(bfConfig)

	assert.NotNil(t, err, "error expected")
	assert.Nil(t, bf, "persister expected to be nil, but got %s", bf)
}

func TestCreateBloomFilterFromConfWrongHashFunc(t *testing.T) {
	bfConfig := &config.BloomFilterConfig{
		Size:     2048,
		HashFunc: []hashing.Hasher{},
	}

	bf, err := storage.CreateBloomFilterFromConf(bfConfig)

	assert.NotNil(t, err, "error expected")
	assert.Nil(t, bf, "persister expected to be nil, but got %s", bf)
}

func TestCreateBloomFilterFromConfOk(t *testing.T) {
	bfConfig := &config.BloomFilterConfig{
		Size:     2048,
		HashFunc: []hashing.Hasher{keccak.Keccak{}, blake2b.Blake2b{}, fnv.Fnv{}},
	}

	bf, err := storage.CreateBloomFilterFromConf(bfConfig)

	assert.Nil(t, err, "no error expected")
	assert.NotNil(t, bf, "valid persister expected but got nil")
}

func TestNewStorageUnitFromConfWrongCacheConfig(t *testing.T) {
<<<<<<< HEAD

	storer, err := storage.NewStorageUnitFromConf(storage.CacheConfig{
		Size: 10,
		Type: "NotLRU",
	}, storage.DBConfig{
		FilePath: "Blocks",
		Type:     storage.LvlDB,
	})
=======
	stUnit := &config.StorageUnitConfig{
		CacheConf: &config.CacheConfig{
			Size: 10,
			Type: 100,
		},
		DBConf: &config.DBConfig{
			FileName: "Blocks",
			Type:     config.LvlDB,
		},
		BloomFilterConf: &config.BloomFilterConfig{
			Size:     2048,
			HashFunc: []hashing.Hasher{keccak.Keccak{}, blake2b.Blake2b{}, fnv.Fnv{}},
		},
	}

	storer, err := storage.NewStorageUnitFromConf(stUnit)
>>>>>>> c14f3ab8

	assert.NotNil(t, err, "error expected")
	assert.Nil(t, storer, "storer expected to be nil but got %s", storer)
}

func TestNewStorageUnitFromConfWrongDBConfig(t *testing.T) {
<<<<<<< HEAD
	storer, err := storage.NewStorageUnitFromConf(storage.CacheConfig{
		Size: 10,
		Type: storage.LRUCache,
	}, storage.DBConfig{
		FilePath: "Blocks",
		Type:     "NotLvlDB",
	})
=======
	stUnit := &config.StorageUnitConfig{
		CacheConf: &config.CacheConfig{
			Size: 10,
			Type: config.LRUCache,
		},
		DBConf: &config.DBConfig{
			FileName: "Blocks",
			Type:     100,
		},
		BloomFilterConf: &config.BloomFilterConfig{
			Size:     2048,
			HashFunc: []hashing.Hasher{keccak.Keccak{}, blake2b.Blake2b{}, fnv.Fnv{}},
		},
	}

	storer, err := storage.NewStorageUnitFromConf(stUnit)

	assert.NotNil(t, err, "error expected")
	assert.Nil(t, storer, "storer expected to be nil but got %s", storer)
}

func TestNewStorageUnitFromConfWrongBloomFilterConfig(t *testing.T) {
	stUnit := &config.StorageUnitConfig{
		CacheConf: &config.CacheConfig{
			Size: 10,
			Type: config.LRUCache,
		},
		DBConf: &config.DBConfig{
			FileName: "Blocks",
			Type:     100,
		},
		BloomFilterConf: &config.BloomFilterConfig{
			Size:     2,
			HashFunc: []hashing.Hasher{keccak.Keccak{}, blake2b.Blake2b{}, fnv.Fnv{}},
		},
	}

	storer, err := storage.NewStorageUnitFromConf(stUnit)
>>>>>>> c14f3ab8

	assert.NotNil(t, err, "error expected")
	assert.Nil(t, storer, "storer expected to be nil but got %s", storer)
}

func TestNewStorageUnitFromConfOk(t *testing.T) {
<<<<<<< HEAD
	storer, err := storage.NewStorageUnitFromConf(storage.CacheConfig{
		Size: 10,
		Type: storage.LRUCache,
	}, storage.DBConfig{
		FilePath: "Blocks",
		Type:     storage.LvlDB,
	})

	assert.Nil(t, err, "no error expected but got %s", err)
	assert.NotNil(t, storer, "valid storer expected but got nil")
	err = storer.DestroyUnit()
	assert.Nil(t, err, "no error expected destroying the persister")
=======
	stUnit := &config.StorageUnitConfig{
		CacheConf: &config.CacheConfig{
			Size: 10,
			Type: config.LRUCache,
		},
		DBConf: &config.DBConfig{
			FileName: "Blocks",
			Type:     config.LvlDB,
		},
		BloomFilterConf: &config.BloomFilterConfig{
			Size:     2048,
			HashFunc: []hashing.Hasher{keccak.Keccak{}, blake2b.Blake2b{}, fnv.Fnv{}},
		},
	}

	storer, err := storage.NewStorageUnitFromConf(stUnit)

	assert.Nil(t, err, "no error expected but got %s", err)
	assert.NotNil(t, storer, "valid storer expected but got nil")
	storer.DestroyUnit()
}

const (
	valuesInDb = 100000
	bfSize     = 100000
)

func initSUWithNilBloomFilter(cSize int) *storage.StorageUnit {
	dir, err := filepath.Abs(filepath.Dir(os.Args[0]))
	if err != nil {
		fmt.Println(err)
	}

	ldb, err1 := leveldb.NewDB(dir + "/levelDB")
	cache, err2 := lrucache.NewCache(cSize)

	if err1 != nil {
		fmt.Println(err1)
	}
	if err2 != nil {
		fmt.Println(err2)
	}

	sUnit, err := storage.NewStorageUnit(cache, ldb, nil)

	if err != nil {
		fmt.Println(err)
	}

	return sUnit

}

func initSUWithBloomFilter(cSize int, bfSize uint) *storage.StorageUnit {
	dir, err := filepath.Abs(filepath.Dir(os.Args[0]))
	if err != nil {
		fmt.Println(err)
	}

	ldb, err1 := leveldb.NewDB(dir + "/levelDB")
	cache, err2 := lrucache.NewCache(cSize)
	bf, err3 := bloom.NewFilter(bfSize, []hashing.Hasher{keccak.Keccak{}, blake2b.Blake2b{}, fnv.Fnv{}})

	if err1 != nil {
		fmt.Println(err1)
	}
	if err2 != nil {
		fmt.Println(err2)
	}
	if err3 != nil {
		fmt.Println(err3)
	}

	sUnit, err := storage.NewStorageUnit(cache, ldb, bf)

	if err != nil {
		fmt.Println(err)
	}

	return sUnit
}

func BenchmarkStorageUnitPutWithNilBloomFilter(b *testing.B) {
	b.StopTimer()
	s := initSUWithNilBloomFilter(1)
	defer s.DestroyUnit()
	b.StartTimer()

	for i := 0; i < b.N; i++ {
		b.StopTimer()
		nr := rand.Intn(valuesInDb)
		b.StartTimer()

		s.Put([]byte(strconv.Itoa(nr)), []byte(strconv.Itoa(nr)))

	}
}

func BenchmarkStorageUnitPutWithBloomFilter(b *testing.B) {
	b.StopTimer()
	s := initSUWithBloomFilter(1, bfSize)
	defer s.DestroyUnit()
	b.StartTimer()

	for i := 0; i < b.N; i++ {
		b.StopTimer()
		nr := rand.Intn(valuesInDb)
		b.StartTimer()

		s.Put([]byte(strconv.Itoa(nr)), []byte(strconv.Itoa(nr)))

	}
}

func BenchmarkStorageUnitGetPresentWithNilBloomFilter(b *testing.B) {
	b.StopTimer()
	s := initSUWithNilBloomFilter(1)
	defer s.DestroyUnit()
	for i := 0; i < valuesInDb; i++ {
		s.Put([]byte(strconv.Itoa(i)), []byte(strconv.Itoa(i)))

	}
	b.StartTimer()

	for i := 0; i < b.N; i++ {
		b.StopTimer()
		nr := rand.Intn(valuesInDb)
		b.StartTimer()

		s.Get([]byte(strconv.Itoa(nr)))

	}
}

func BenchmarkStorageUnitGetPresentWithBloomFilter(b *testing.B) {
	b.StopTimer()
	s := initSUWithBloomFilter(1, bfSize)
	defer s.DestroyUnit()
	for i := 0; i < valuesInDb; i++ {
		s.Put([]byte(strconv.Itoa(i)), []byte(strconv.Itoa(i)))
	}
	b.StartTimer()

	for i := 0; i < b.N; i++ {
		b.StopTimer()
		nr := rand.Intn(valuesInDb)
		b.StartTimer()

		s.Get([]byte(strconv.Itoa(nr)))

	}
}

func BenchmarkStorageUnitGetNotPresentWithNilBloomFilter(b *testing.B) {
	b.StopTimer()
	s := initSUWithNilBloomFilter(1)
	defer s.DestroyUnit()
	for i := 0; i < valuesInDb; i++ {
		s.Put([]byte(strconv.Itoa(i)), []byte(strconv.Itoa(i)))

	}
	b.StartTimer()

	for i := 0; i < b.N; i++ {
		b.StopTimer()
		nr := rand.Intn(valuesInDb) + valuesInDb
		b.StartTimer()

		s.Get([]byte(strconv.Itoa(nr)))

	}
}

func BenchmarkStorageUnitGetNotPresentWithBloomFilter(b *testing.B) {
	b.StopTimer()
	s := initSUWithBloomFilter(1, bfSize)
	defer s.DestroyUnit()
	for i := 0; i < valuesInDb; i++ {
		s.Put([]byte(strconv.Itoa(i)), []byte(strconv.Itoa(i)))

	}
	b.StartTimer()

	for i := 0; i < b.N; i++ {
		b.StopTimer()
		nr := rand.Intn(valuesInDb) + valuesInDb
		b.StartTimer()

		s.Get([]byte(strconv.Itoa(nr)))

	}
>>>>>>> c14f3ab8
}<|MERGE_RESOLUTION|>--- conflicted
+++ resolved
@@ -2,20 +2,16 @@
 
 import (
 	"fmt"
+	"github.com/ElrondNetwork/elrond-go-sandbox/hashing"
+	"github.com/ElrondNetwork/elrond-go-sandbox/hashing/blake2b"
+	"github.com/ElrondNetwork/elrond-go-sandbox/hashing/fnv"
+	"github.com/ElrondNetwork/elrond-go-sandbox/hashing/keccak"
 	"math/rand"
 	"os"
 	"path/filepath"
 	"strconv"
 	"testing"
 
-<<<<<<< HEAD
-=======
-	"github.com/ElrondNetwork/elrond-go-sandbox/config"
-	"github.com/ElrondNetwork/elrond-go-sandbox/hashing"
-	"github.com/ElrondNetwork/elrond-go-sandbox/hashing/blake2b"
-	"github.com/ElrondNetwork/elrond-go-sandbox/hashing/fnv"
-	"github.com/ElrondNetwork/elrond-go-sandbox/hashing/keccak"
->>>>>>> c14f3ab8
 	"github.com/ElrondNetwork/elrond-go-sandbox/storage"
 	"github.com/ElrondNetwork/elrond-go-sandbox/storage/bloom"
 	"github.com/ElrondNetwork/elrond-go-sandbox/storage/leveldb"
@@ -25,10 +21,14 @@
 	"github.com/stretchr/testify/assert"
 )
 
-<<<<<<< HEAD
-func initStorageUnit(t *testing.T, cSize int) *storage.Unit {
-=======
-func initStorageUnitWithBloomFilter(t *testing.T, cSize int) *storage.StorageUnit {
+func logError(err error) {
+	if err != nil {
+		fmt.Println(err.Error())
+	}
+	return
+}
+
+func initStorageUnitWithBloomFilter(t *testing.T, cSize int) *storage.Unit {
 	mdb, err1 := memorydb.New()
 	cache, err2 := lrucache.NewCache(cSize)
 	bf := bloom.NewDefaultFilter()
@@ -43,8 +43,7 @@
 	return sUnit
 }
 
-func initStorageUnitWithNilBloomFilter(t *testing.T, cSize int) *storage.StorageUnit {
->>>>>>> c14f3ab8
+func initStorageUnitWithNilBloomFilter(t *testing.T, cSize int) *storage.Unit {
 	mdb, err1 := memorydb.New()
 	cache, err2 := lrucache.NewCache(cSize)
 
@@ -414,13 +413,9 @@
 
 func TestDeleteNotPresentCache(t *testing.T) {
 	key, val := []byte("key13"), []byte("value13")
-<<<<<<< HEAD
-	s := initStorageUnit(t, 10)
+	s := initStorageUnitWithBloomFilter(t, 10)
 	err := s.Put(key, val)
 	assert.Nil(t, err, "Could not put value in storage unit")
-=======
-	s := initStorageUnitWithBloomFilter(t, 10)
-	s.Put(key, val)
 
 	has, err := s.Has(key)
 
@@ -441,8 +436,8 @@
 func TestDeleteNotPresentCacheWithNilBloomFilter(t *testing.T) {
 	key, val := []byte("key13"), []byte("value13")
 	s := initStorageUnitWithNilBloomFilter(t, 10)
-	s.Put(key, val)
->>>>>>> c14f3ab8
+	err := s.Put(key, val)
+	assert.Nil(t, err, "Could not put value in storage unit")
 
 	has, err := s.Has(key)
 
@@ -462,13 +457,9 @@
 
 func TestDeletePresent(t *testing.T) {
 	key, val := []byte("key14"), []byte("value14")
-<<<<<<< HEAD
-	s := initStorageUnit(t, 10)
+	s := initStorageUnitWithBloomFilter(t, 10)
 	err := s.Put(key, val)
 	assert.Nil(t, err, "Could not put value in storage unit")
-=======
-	s := initStorageUnitWithBloomFilter(t, 10)
-	s.Put(key, val)
 
 	has, err := s.Has(key)
 
@@ -488,8 +479,8 @@
 func TestDeletePresentWithNilBloomFilter(t *testing.T) {
 	key, val := []byte("key14"), []byte("value14")
 	s := initStorageUnitWithNilBloomFilter(t, 10)
-	s.Put(key, val)
->>>>>>> c14f3ab8
+	err := s.Put(key, val)
+	assert.Nil(t, err, "Could not put value in storage unit")
 
 	has, err := s.Has(key)
 
@@ -508,26 +499,9 @@
 
 func TestClearCacheNotAffectPersist(t *testing.T) {
 	key, val := []byte("key15"), []byte("value15")
-<<<<<<< HEAD
-	s := initStorageUnit(t, 10)
+	s := initStorageUnitWithBloomFilter(t, 10)
 	err := s.Put(key, val)
 	assert.Nil(t, err, "Could not put value in storage unit")
-=======
-	s := initStorageUnitWithBloomFilter(t, 10)
-	s.Put(key, val)
-	s.ClearCache()
-
-	has, err := s.Has(key)
-
-	assert.Nil(t, err, "no error expected, but got %s", err)
-	assert.True(t, has, "expected to find key")
-}
-
-func TestClearCacheNotAffectPersistWithNilBloomFilter(t *testing.T) {
-	key, val := []byte("key15"), []byte("value15")
-	s := initStorageUnitWithNilBloomFilter(t, 10)
-	s.Put(key, val)
->>>>>>> c14f3ab8
 	s.ClearCache()
 
 	has, err := s.Has(key)
@@ -587,43 +561,42 @@
 }
 
 func TestCreateBloomFilterFromConfWrongSize(t *testing.T) {
-	bfConfig := &config.BloomFilterConfig{
+	bfConfig := storage.BloomConfig{
 		Size:     2,
-		HashFunc: []hashing.Hasher{keccak.Keccak{}, blake2b.Blake2b{}, fnv.Fnv{}},
-	}
-
-	bf, err := storage.CreateBloomFilterFromConf(bfConfig)
+		HashFunc: []storage.HasherType{storage.Keccak, storage.Blake2b, storage.Fnv},
+	}
+
+	bf, err := storage.NewBloomFilter(bfConfig)
 
 	assert.NotNil(t, err, "error expected")
 	assert.Nil(t, bf, "persister expected to be nil, but got %s", bf)
 }
 
 func TestCreateBloomFilterFromConfWrongHashFunc(t *testing.T) {
-	bfConfig := &config.BloomFilterConfig{
+	bfConfig := storage.BloomConfig{
 		Size:     2048,
-		HashFunc: []hashing.Hasher{},
-	}
-
-	bf, err := storage.CreateBloomFilterFromConf(bfConfig)
+		HashFunc: []storage.HasherType{},
+	}
+
+	bf, err := storage.NewBloomFilter(bfConfig)
 
 	assert.NotNil(t, err, "error expected")
 	assert.Nil(t, bf, "persister expected to be nil, but got %s", bf)
 }
 
 func TestCreateBloomFilterFromConfOk(t *testing.T) {
-	bfConfig := &config.BloomFilterConfig{
+	bfConfig := storage.BloomConfig{
 		Size:     2048,
-		HashFunc: []hashing.Hasher{keccak.Keccak{}, blake2b.Blake2b{}, fnv.Fnv{}},
-	}
-
-	bf, err := storage.CreateBloomFilterFromConf(bfConfig)
+		HashFunc: []storage.HasherType{storage.Keccak, storage.Blake2b, storage.Fnv},
+	}
+
+	bf, err := storage.NewBloomFilter(bfConfig)
 
 	assert.Nil(t, err, "no error expected")
 	assert.NotNil(t, bf, "valid persister expected but got nil")
 }
 
 func TestNewStorageUnitFromConfWrongCacheConfig(t *testing.T) {
-<<<<<<< HEAD
 
 	storer, err := storage.NewStorageUnitFromConf(storage.CacheConfig{
 		Size: 10,
@@ -631,119 +604,47 @@
 	}, storage.DBConfig{
 		FilePath: "Blocks",
 		Type:     storage.LvlDB,
+	}, storage.BloomConfig{
+		Size: 2048,
+		HashFunc: []storage.HasherType{storage.Keccak, storage.Blake2b, storage.Fnv},
 	})
-=======
-	stUnit := &config.StorageUnitConfig{
-		CacheConf: &config.CacheConfig{
-			Size: 10,
-			Type: 100,
-		},
-		DBConf: &config.DBConfig{
-			FileName: "Blocks",
-			Type:     config.LvlDB,
-		},
-		BloomFilterConf: &config.BloomFilterConfig{
-			Size:     2048,
-			HashFunc: []hashing.Hasher{keccak.Keccak{}, blake2b.Blake2b{}, fnv.Fnv{}},
-		},
-	}
-
-	storer, err := storage.NewStorageUnitFromConf(stUnit)
->>>>>>> c14f3ab8
 
 	assert.NotNil(t, err, "error expected")
 	assert.Nil(t, storer, "storer expected to be nil but got %s", storer)
 }
 
 func TestNewStorageUnitFromConfWrongDBConfig(t *testing.T) {
-<<<<<<< HEAD
 	storer, err := storage.NewStorageUnitFromConf(storage.CacheConfig{
 		Size: 10,
 		Type: storage.LRUCache,
 	}, storage.DBConfig{
 		FilePath: "Blocks",
 		Type:     "NotLvlDB",
+	}, storage.BloomConfig{
+		Size: 2048,
+		HashFunc: []storage.HasherType{storage.Keccak, storage.Blake2b, storage.Fnv},
 	})
-=======
-	stUnit := &config.StorageUnitConfig{
-		CacheConf: &config.CacheConfig{
-			Size: 10,
-			Type: config.LRUCache,
-		},
-		DBConf: &config.DBConfig{
-			FileName: "Blocks",
-			Type:     100,
-		},
-		BloomFilterConf: &config.BloomFilterConfig{
-			Size:     2048,
-			HashFunc: []hashing.Hasher{keccak.Keccak{}, blake2b.Blake2b{}, fnv.Fnv{}},
-		},
-	}
-
-	storer, err := storage.NewStorageUnitFromConf(stUnit)
 
 	assert.NotNil(t, err, "error expected")
 	assert.Nil(t, storer, "storer expected to be nil but got %s", storer)
 }
 
-func TestNewStorageUnitFromConfWrongBloomFilterConfig(t *testing.T) {
-	stUnit := &config.StorageUnitConfig{
-		CacheConf: &config.CacheConfig{
-			Size: 10,
-			Type: config.LRUCache,
-		},
-		DBConf: &config.DBConfig{
-			FileName: "Blocks",
-			Type:     100,
-		},
-		BloomFilterConf: &config.BloomFilterConfig{
-			Size:     2,
-			HashFunc: []hashing.Hasher{keccak.Keccak{}, blake2b.Blake2b{}, fnv.Fnv{}},
-		},
-	}
-
-	storer, err := storage.NewStorageUnitFromConf(stUnit)
->>>>>>> c14f3ab8
-
-	assert.NotNil(t, err, "error expected")
-	assert.Nil(t, storer, "storer expected to be nil but got %s", storer)
-}
-
 func TestNewStorageUnitFromConfOk(t *testing.T) {
-<<<<<<< HEAD
 	storer, err := storage.NewStorageUnitFromConf(storage.CacheConfig{
 		Size: 10,
 		Type: storage.LRUCache,
 	}, storage.DBConfig{
 		FilePath: "Blocks",
 		Type:     storage.LvlDB,
+	}, storage.BloomConfig{
+		Size: 2048,
+		HashFunc: []storage.HasherType{storage.Keccak, storage.Blake2b, storage.Fnv},
 	})
 
 	assert.Nil(t, err, "no error expected but got %s", err)
 	assert.NotNil(t, storer, "valid storer expected but got nil")
 	err = storer.DestroyUnit()
 	assert.Nil(t, err, "no error expected destroying the persister")
-=======
-	stUnit := &config.StorageUnitConfig{
-		CacheConf: &config.CacheConfig{
-			Size: 10,
-			Type: config.LRUCache,
-		},
-		DBConf: &config.DBConfig{
-			FileName: "Blocks",
-			Type:     config.LvlDB,
-		},
-		BloomFilterConf: &config.BloomFilterConfig{
-			Size:     2048,
-			HashFunc: []hashing.Hasher{keccak.Keccak{}, blake2b.Blake2b{}, fnv.Fnv{}},
-		},
-	}
-
-	storer, err := storage.NewStorageUnitFromConf(stUnit)
-
-	assert.Nil(t, err, "no error expected but got %s", err)
-	assert.NotNil(t, storer, "valid storer expected but got nil")
-	storer.DestroyUnit()
 }
 
 const (
@@ -751,7 +652,7 @@
 	bfSize     = 100000
 )
 
-func initSUWithNilBloomFilter(cSize int) *storage.StorageUnit {
+func initSUWithNilBloomFilter(cSize int) *storage.Unit {
 	dir, err := filepath.Abs(filepath.Dir(os.Args[0]))
 	if err != nil {
 		fmt.Println(err)
@@ -777,7 +678,7 @@
 
 }
 
-func initSUWithBloomFilter(cSize int, bfSize uint) *storage.StorageUnit {
+func initSUWithBloomFilter(cSize int, bfSize uint) *storage.Unit {
 	dir, err := filepath.Abs(filepath.Dir(os.Args[0]))
 	if err != nil {
 		fmt.Println(err)
@@ -809,7 +710,10 @@
 func BenchmarkStorageUnitPutWithNilBloomFilter(b *testing.B) {
 	b.StopTimer()
 	s := initSUWithNilBloomFilter(1)
-	defer s.DestroyUnit()
+	defer func() {
+		err := s.DestroyUnit()
+		logError(err)
+	}()
 	b.StartTimer()
 
 	for i := 0; i < b.N; i++ {
@@ -817,15 +721,18 @@
 		nr := rand.Intn(valuesInDb)
 		b.StartTimer()
 
-		s.Put([]byte(strconv.Itoa(nr)), []byte(strconv.Itoa(nr)))
-
+		err := s.Put([]byte(strconv.Itoa(nr)), []byte(strconv.Itoa(nr)))
+		logError(err)
 	}
 }
 
 func BenchmarkStorageUnitPutWithBloomFilter(b *testing.B) {
 	b.StopTimer()
 	s := initSUWithBloomFilter(1, bfSize)
-	defer s.DestroyUnit()
+	defer func() {
+		err := s.DestroyUnit()
+		logError(err)
+	}()
 	b.StartTimer()
 
 	for i := 0; i < b.N; i++ {
@@ -833,18 +740,21 @@
 		nr := rand.Intn(valuesInDb)
 		b.StartTimer()
 
-		s.Put([]byte(strconv.Itoa(nr)), []byte(strconv.Itoa(nr)))
-
+		err := s.Put([]byte(strconv.Itoa(nr)), []byte(strconv.Itoa(nr)))
+		logError(err)
 	}
 }
 
 func BenchmarkStorageUnitGetPresentWithNilBloomFilter(b *testing.B) {
 	b.StopTimer()
 	s := initSUWithNilBloomFilter(1)
-	defer s.DestroyUnit()
+	defer func() {
+		err := s.DestroyUnit()
+		logError(err)
+	}()
 	for i := 0; i < valuesInDb; i++ {
-		s.Put([]byte(strconv.Itoa(i)), []byte(strconv.Itoa(i)))
-
+		err := s.Put([]byte(strconv.Itoa(i)), []byte(strconv.Itoa(i)))
+		logError(err)
 	}
 	b.StartTimer()
 
@@ -853,17 +763,21 @@
 		nr := rand.Intn(valuesInDb)
 		b.StartTimer()
 
-		s.Get([]byte(strconv.Itoa(nr)))
-
+		_, err := s.Get([]byte(strconv.Itoa(nr)))
+		logError(err)
 	}
 }
 
 func BenchmarkStorageUnitGetPresentWithBloomFilter(b *testing.B) {
 	b.StopTimer()
 	s := initSUWithBloomFilter(1, bfSize)
-	defer s.DestroyUnit()
+	defer func() {
+		err := s.DestroyUnit()
+		logError(err)
+	}()
 	for i := 0; i < valuesInDb; i++ {
-		s.Put([]byte(strconv.Itoa(i)), []byte(strconv.Itoa(i)))
+		err := s.Put([]byte(strconv.Itoa(i)), []byte(strconv.Itoa(i)))
+		logError(err)
 	}
 	b.StartTimer()
 
@@ -872,18 +786,21 @@
 		nr := rand.Intn(valuesInDb)
 		b.StartTimer()
 
-		s.Get([]byte(strconv.Itoa(nr)))
-
+		_, err := s.Get([]byte(strconv.Itoa(nr)))
+		logError(err)
 	}
 }
 
 func BenchmarkStorageUnitGetNotPresentWithNilBloomFilter(b *testing.B) {
 	b.StopTimer()
 	s := initSUWithNilBloomFilter(1)
-	defer s.DestroyUnit()
+	defer func() {
+		err := s.DestroyUnit()
+		logError(err)
+	}()
 	for i := 0; i < valuesInDb; i++ {
-		s.Put([]byte(strconv.Itoa(i)), []byte(strconv.Itoa(i)))
-
+		err := s.Put([]byte(strconv.Itoa(i)), []byte(strconv.Itoa(i)))
+		logError(err)
 	}
 	b.StartTimer()
 
@@ -892,18 +809,21 @@
 		nr := rand.Intn(valuesInDb) + valuesInDb
 		b.StartTimer()
 
-		s.Get([]byte(strconv.Itoa(nr)))
-
+		_, err := s.Get([]byte(strconv.Itoa(nr)))
+		logError(err)
 	}
 }
 
 func BenchmarkStorageUnitGetNotPresentWithBloomFilter(b *testing.B) {
 	b.StopTimer()
 	s := initSUWithBloomFilter(1, bfSize)
-	defer s.DestroyUnit()
+	defer func() {
+		err := s.DestroyUnit()
+		logError(err)
+	}()
 	for i := 0; i < valuesInDb; i++ {
-		s.Put([]byte(strconv.Itoa(i)), []byte(strconv.Itoa(i)))
-
+		err := s.Put([]byte(strconv.Itoa(i)), []byte(strconv.Itoa(i)))
+		logError(err)
 	}
 	b.StartTimer()
 
@@ -912,8 +832,7 @@
 		nr := rand.Intn(valuesInDb) + valuesInDb
 		b.StartTimer()
 
-		s.Get([]byte(strconv.Itoa(nr)))
-
-	}
->>>>>>> c14f3ab8
+		_, err := s.Get([]byte(strconv.Itoa(nr)))
+		logError(err)
+	}
 }