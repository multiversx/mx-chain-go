package leveldb

import (
	"fmt"
	"time"

	"github.com/ElrondNetwork/elrond-go/core"
	"github.com/ElrondNetwork/elrond-go/core/keyValStorage"
	"github.com/syndtr/goleveldb/leveldb"
	"github.com/syndtr/goleveldb/leveldb/errors"
	"github.com/syndtr/goleveldb/leveldb/opt"
)

const resourceUnavailable = "resource temporarily unavailable"
const maxRetries = 10
const timeBetweenRetries = time.Second

func openLevelDB(path string, options *opt.Options) (*leveldb.DB, error) {
	retries := 0
	for {
		db, err := openOneTime(path, options)
		if err == nil {
			return db, nil
		}
		if err.Error() != resourceUnavailable {
			return nil, err
		}

		log.Debug("error opening DB",
			"error", err,
			"path", path,
			"retry", retries,
		)

		time.Sleep(timeBetweenRetries)
		retries++
		if retries > maxRetries {
			return nil, fmt.Errorf("%w, retried %d number of times", err, maxRetries)
		}
	}
}

func openOneTime(path string, options *opt.Options) (*leveldb.DB, error) {
	db, errOpen := leveldb.OpenFile(path, options)
	if errOpen == nil {
		return db, nil
	}

	if errors.IsCorrupted(errOpen) {
		var errRecover error
		log.Warn("corrupted DB file",
			"path", path,
			"error", errOpen,
		)
		db, errRecover = leveldb.RecoverFile(path, options)
		if errRecover != nil {
			return nil, fmt.Errorf("%w while recovering DB %s, after the initial failure %s",
				errRecover,
				path,
				errOpen.Error(),
			)
		}
		log.Info("DB file recovered",
			"path", path,
		)

		return db, nil
	}

	return nil, errOpen
}

type BaseLevelDb struct {
	DB *leveldb.DB
}

// Iterate will return a channel on which will be put all keys and values.
<<<<<<< HEAD
func (bldb *BaseLevelDb) Iterate() chan core.KeyValHolder {
	ch := make(chan core.KeyValHolder)
=======
func (bldb *baseLevelDb) Iterate() chan core.KeyValueHolder {
	ch := make(chan core.KeyValueHolder)
>>>>>>> 22e5b6b7

	iterator := bldb.DB.NewIterator(nil, nil)
	go func() {
		for {
			if !iterator.Next() {
				break
			}

			key := iterator.Key()
			clonedKey := make([]byte, len(key))
			copy(clonedKey, key)

			val := iterator.Value()
			clonedVal := make([]byte, len(val))
			copy(clonedVal, val)

			ch <- keyValStorage.NewKeyValStorage(clonedKey, clonedVal)
		}

		iterator.Release()
		close(ch)
	}()

	return ch
}<|MERGE_RESOLUTION|>--- conflicted
+++ resolved
@@ -75,13 +75,8 @@
 }
 
 // Iterate will return a channel on which will be put all keys and values.
-<<<<<<< HEAD
-func (bldb *BaseLevelDb) Iterate() chan core.KeyValHolder {
-	ch := make(chan core.KeyValHolder)
-=======
-func (bldb *baseLevelDb) Iterate() chan core.KeyValueHolder {
+func (bldb *BaseLevelDb) Iterate() chan core.KeyValueHolder {
 	ch := make(chan core.KeyValueHolder)
->>>>>>> 22e5b6b7
 
 	iterator := bldb.DB.NewIterator(nil, nil)
 	go func() {
