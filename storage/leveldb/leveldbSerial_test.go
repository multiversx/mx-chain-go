--- conflicted
+++ resolved
@@ -18,12 +18,8 @@
 func createSerialLevelDb(tb testing.TB, batchDelaySeconds int, maxBatchSize int, maxOpenFiles int) (p *leveldb.SerialDB) {
 	lvdb, err := leveldb.NewSerialDB(tb.TempDir(), batchDelaySeconds, maxBatchSize, maxOpenFiles)
 
-<<<<<<< HEAD
-	assert.Nil(t, err, "Failed creating leveldb database file")
+	assert.Nil(tb, err, "Failed creating leveldb database file")
 	assert.False(t, check.IfNil(lvdb))
-=======
-	assert.Nil(tb, err, "Failed creating leveldb database file")
->>>>>>> de0e7e88
 	return lvdb
 }
 
