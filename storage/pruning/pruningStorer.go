package pruning

import (
	"encoding/hex"
	"errors"
	"fmt"
	"math"
	"runtime/debug"
	"sync"

	"github.com/ElrondNetwork/elrond-go-core/core"
	"github.com/ElrondNetwork/elrond-go-core/core/check"
	"github.com/ElrondNetwork/elrond-go-core/data"
	"github.com/ElrondNetwork/elrond-go-core/data/block"
	logger "github.com/ElrondNetwork/elrond-go-logger"
	"github.com/ElrondNetwork/elrond-go/common"
	"github.com/ElrondNetwork/elrond-go/epochStart/notifier"
	"github.com/ElrondNetwork/elrond-go/storage"
	"github.com/ElrondNetwork/elrond-go/storage/clean"
	"github.com/ElrondNetwork/elrond-go/storage/storageUnit"
)

var _ storage.Storer = (*PruningStorer)(nil)

var log = logger.GetOrCreate("storage/pruning")

// maxNumEpochsToKeepIfAShardIsStuck represents the maximum number of epochs to be kept active if a shard remains stuck
// and requires data from older epochs
const maxNumEpochsToKeepIfAShardIsStuck = 5

// epochForDefaultEpochPrepareHdr represents the default epoch number for the meta block which is saved on EpochPrepareAction
// it is useful for checking if any metablock of this kind is received
const epochForDefaultEpochPrepareHdr = math.MaxUint32 - 7

// persisterData structure is used so the persister and its path can be kept in the same place
type persisterData struct {
	persister storage.Persister
	path      string
	epoch     uint32
	isClosed  bool
	sync.RWMutex
}

func (pd *persisterData) getIsClosed() bool {
	pd.RLock()
	defer pd.RUnlock()

	return pd.isClosed
}

func (pd *persisterData) setIsClosed(closed bool) {
	pd.Lock()
	pd.isClosed = closed
	pd.Unlock()
}

// Close closes the underlying persister
func (pd *persisterData) Close() error {
	pd.setIsClosed(true)
	err := pd.persister.Close()
	return err
}

func (pd *persisterData) getPersister() storage.Persister {
	pd.RLock()
	defer pd.RUnlock()

	return pd.persister
}

func (pd *persisterData) setPersisterAndIsClosed(persister storage.Persister, isClosed bool) {
	pd.Lock()
	pd.persister = persister
	pd.isClosed = isClosed
	pd.Unlock()
}

// PruningStorer represents a storer which creates a new persister for each epoch and removes older activePersisters
// TODO unexport PruningStorer
type PruningStorer struct {
	extendPersisterLifeHandler func() bool

	lock             sync.RWMutex
	shardCoordinator storage.ShardCoordinator
	activePersisters []*persisterData
	// it is mandatory to keep map of pointers for persistersMapByEpoch as a loaded pointer might get modified in inner functions
	persistersMapByEpoch   map[uint32]*persisterData
	cacher                 storage.Cacher
	pathManager            storage.PathManagerHandler
	dbPath                 string
	persisterFactory       DbFactoryHandler
	mutEpochPrepareHdr     sync.RWMutex
	epochPrepareHdr        data.HeaderHandler
	oldDataCleanerProvider clean.OldDataCleanerProvider
	identifier             string
	numOfEpochsToKeep      uint32
	numOfActivePersisters  uint32
	epochForPutOperation   uint32
	pruningEnabled         bool
}

// NewPruningStorer will return a new instance of PruningStorer without sharded directories' naming scheme
func NewPruningStorer(args *StorerArgs) (*PruningStorer, error) {
	err := checkArgs(args)
	if err != nil {
		return nil, err
	}

	activePersisters, persistersMapByEpoch, err := initPersistersInEpoch(args, "")
	if err != nil {
		return nil, err
	}

	ps, err := initPruningStorer(args, "", activePersisters, persistersMapByEpoch)
	if err != nil {
		return nil, err
	}

	ps.registerHandler(args.Notifier)

	return ps, nil
}

// initPruningStorer will create a PruningStorer with or without sharded directories' naming scheme
func initPruningStorer(
	args *StorerArgs,
	shardIDStr string,
	activePersisters []*persisterData,
	persistersMapByEpoch map[uint32]*persisterData,
) (*PruningStorer, error) {
	pdb := &PruningStorer{}

	cache, err := storageUnit.NewCache(args.CacheConf)
	if err != nil {
		return nil, err
	}

	identifier := args.Identifier
	if len(shardIDStr) > 0 {
		identifier += shardIDStr
	}

	pdb.pruningEnabled = args.PruningEnabled
	pdb.identifier = identifier
	pdb.persisterFactory = args.PersisterFactory
	pdb.shardCoordinator = args.ShardCoordinator
	pdb.cacher = cache
	pdb.epochPrepareHdr = &block.MetaBlock{Epoch: epochForDefaultEpochPrepareHdr}
	pdb.epochForPutOperation = args.StartingEpoch
	pdb.pathManager = args.PathManager
	pdb.dbPath = args.DbPath
	pdb.numOfEpochsToKeep = args.NumOfEpochsToKeep
	pdb.numOfActivePersisters = args.NumOfActivePersisters
	pdb.oldDataCleanerProvider = args.OldDataCleanerProvider
	pdb.persistersMapByEpoch = persistersMapByEpoch
	pdb.activePersisters = activePersisters

	pdb.extendPersisterLifeHandler = func() bool {
		return false
	}

	return pdb, nil
}

func checkArgs(args *StorerArgs) error {
	if args.NumOfActivePersisters < 1 {
		return storage.ErrInvalidNumberOfPersisters
	}
	if check.IfNil(args.Notifier) {
		return storage.ErrNilEpochStartNotifier
	}
	if check.IfNil(args.PersisterFactory) {
		return storage.ErrNilPersisterFactory
	}
	if check.IfNil(args.ShardCoordinator) {
		return storage.ErrNilShardCoordinator
	}
	if check.IfNil(args.PathManager) {
		return storage.ErrNilPathManager
	}
	if args.MaxBatchSize > int(args.CacheConf.Capacity) {
		return storage.ErrCacheSizeIsLowerThanBatchSize
	}

	return nil
}

func initPersistersInEpoch(
	args *StorerArgs,
	shardIDStr string,
) ([]*persisterData, map[uint32]*persisterData, error) {
	if !args.PruningEnabled {
		return createPersisterIfPruningDisabled(args, shardIDStr)
	}

	if args.NumOfEpochsToKeep < args.NumOfActivePersisters {
		return nil, nil, fmt.Errorf("invalid epochs configuration")
	}

	oldestEpochActive, oldestEpochKeep := computeOldestEpochActiveAndToKeep(args)
	var persisters []*persisterData
	persistersMapByEpoch := make(map[uint32]*persisterData)

	for epoch := int64(args.StartingEpoch); epoch >= oldestEpochKeep; epoch-- {
		log.Debug("initPersistersInEpoch(): createPersisterDataForEpoch", "identifier", args.Identifier, "epoch", epoch, "shardID", shardIDStr)
		p, err := createPersisterDataForEpoch(args, uint32(epoch), shardIDStr)
		if err != nil {
			return nil, nil, err
		}

		persistersMapByEpoch[uint32(epoch)] = p

		if epoch < oldestEpochActive {
			err = p.Close()
			if err != nil {
				log.Debug("persister.Close()", "identifier", args.Identifier, "error", err.Error())
			}
		} else {
			persisters = append(persisters, p)
			log.Debug("appended a pruning active persister", "epoch", epoch, "identifier", args.Identifier)
		}
	}

	return persisters, persistersMapByEpoch, nil
}

func createPersisterIfPruningDisabled(
	args *StorerArgs,
	shardIDStr string,
) ([]*persisterData, map[uint32]*persisterData, error) {
	var persisters []*persisterData
	persistersMapByEpoch := make(map[uint32]*persisterData)

	p, err := createPersisterDataForEpoch(args, 0, shardIDStr)
	if err != nil {
		return nil, nil, err
	}
	persisters = append(persisters, p)

	return persisters, persistersMapByEpoch, nil
}

func computeOldestEpochActiveAndToKeep(args *StorerArgs) (int64, int64) {
	oldestEpochKeep := int64(args.StartingEpoch) - int64(args.NumOfEpochsToKeep) + 1
	if oldestEpochKeep < 0 {
		oldestEpochKeep = 0
	}
	oldestEpochActive := int64(args.StartingEpoch) - int64(args.NumOfActivePersisters) + 1
	if oldestEpochActive < 0 {
		oldestEpochActive = 0
	}

	log.Debug("initPersistersInEpoch",
		"StartingEpoch", args.StartingEpoch,
		"NumOfEpochsToKeep", args.NumOfEpochsToKeep,
		"oldestEpochKeep", oldestEpochKeep,
		"NumOfActivePersisters", args.NumOfActivePersisters,
		"oldestEpochActive", oldestEpochActive,
	)

	return oldestEpochActive, oldestEpochKeep
}

func (ps *PruningStorer) onEvicted(key interface{}, value interface{}) {
	pd, ok := value.(*persisterData)
	if ok {
		// since the put operation on oldEpochsActivePersistersCache is already done under the mutex we shall not lock
		// the same mutex again here. It is safe to proceed without lock.

		for _, active := range ps.activePersisters {
			if active.epoch == pd.epoch {
				return
			}
		}

		if pd.getIsClosed() {
			return
		}

		err := pd.Close()
		if err != nil {
			log.Warn("initFullHistoryPruningStorer - onEvicted", "key", key, "err", err.Error())
		}
	}
}

// Put adds data to both cache and persistence medium
func (ps *PruningStorer) Put(key, data []byte) error {
	ps.cacher.Put(key, data, len(data))

	persisterToUse := ps.getPersisterToUse()
	return ps.doPutInPersister(key, data, persisterToUse.getPersister())
}

func (ps *PruningStorer) getPersisterToUse() *persisterData {
	ps.lock.RLock()
	defer ps.lock.RUnlock()

	persisterToUse := ps.activePersisters[0]
	if !ps.pruningEnabled {
		return persisterToUse
	}

	persisterInSetEpoch, ok := ps.persistersMapByEpoch[ps.epochForPutOperation]
	if ok && !persisterInSetEpoch.getIsClosed() {
		persisterToUse = persisterInSetEpoch
	} else {
		log.Debug("active persister not found",
			"epoch", ps.epochForPutOperation,
			"used", persisterToUse.epoch)
	}

	return persisterToUse
}

func (ps *PruningStorer) doPutInPersister(key, data []byte, persister storage.Persister) error {
	err := persister.Put(key, data)
	if err != nil {
		ps.cacher.Remove(key)
		return err
	}

	return nil
}

// PutInEpoch adds data to specified epoch
func (ps *PruningStorer) PutInEpoch(key, data []byte, epoch uint32) error {
	ps.cacher.Put(key, data, len(data))

	ps.lock.RLock()
	pd, exists := ps.persistersMapByEpoch[epoch]
	ps.lock.RUnlock()
	if !exists {
		return fmt.Errorf("put in epoch: persister for epoch %d not found", epoch)
	}

	persister, closePersister, err := ps.createAndInitPersisterIfClosedProtected(pd)
	if err != nil {
		return err
	}
	defer closePersister()

	return ps.doPutInPersister(key, data, persister)
}

func (ps *PruningStorer) createAndInitPersisterIfClosedProtected(pd *persisterData) (storage.Persister, func(), error) {
	ps.lock.Lock()
	defer ps.lock.Unlock()

	return ps.createAndInitPersisterIfClosedUnprotected(pd)
}

func (ps *PruningStorer) createAndInitPersisterIfClosedUnprotected(pd *persisterData) (storage.Persister, func(), error) {
	isOpen := !pd.getIsClosed()
	if isOpen {
		noopClose := func() {}
		return pd.getPersister(), noopClose, nil
	}

	return ps.createAndInitPersister(pd)
}

func (ps *PruningStorer) createAndInitPersister(pd *persisterData) (storage.Persister, func(), error) {
	isOpen := !pd.getIsClosed()
	if isOpen {
		noopClose := func() {}
		return pd.getPersister(), noopClose, nil
	}

	persister, err := ps.persisterFactory.Create(pd.path)
	if err != nil {
		log.Warn("createAndInitPersister()", "error", err.Error())
		return nil, nil, err
	}

	closeFunc := func() {
		err = pd.Close()
		if err != nil {
			log.Warn("createAndInitPersister(): persister.Close()", "error", err.Error())
		}
	}

	pd.setPersisterAndIsClosed(persister, false)

	return persister, closeFunc, nil
}

// Get searches the key in the cache. In case it is not found, the key may be in the db.
func (ps *PruningStorer) Get(key []byte) ([]byte, error) {
	v, ok := ps.cacher.Get(key)
	if ok {
		return v.([]byte), nil
	}

	// not found in cache
	// search it in active persisters
	ps.lock.RLock()
	defer ps.lock.RUnlock()

	numClosedDbs := 0
	for idx := 0; idx < len(ps.activePersisters); idx++ {
		val, err := ps.activePersisters[idx].persister.Get(key)
		if err != nil {
			if err == storage.ErrDBIsClosed {
				numClosedDbs++
			}

			continue
		}

		// if found in persistence unit, add it to cache and return
		_ = ps.cacher.Put(key, val, len(val))
		return val, nil
	}

<<<<<<< HEAD
	if numClosedDbs == len(ps.activePersisters) && len(ps.activePersisters) > 0 {
		return nil, storage.ErrSerialDBIsClosed
=======
	if numClosedDbs == activePersisters && activePersisters > 0 {
		return nil, storage.ErrDBIsClosed
>>>>>>> 11799f89
	}

	return nil, fmt.Errorf("key %s not found in %s", hex.EncodeToString(key), ps.identifier)
}

// Close will close PruningStorer
func (ps *PruningStorer) Close() error {
	closedSuccessfully := true
	for _, pd := range ps.activePersisters {
		err := pd.Close()

		if err != nil {
			log.Warn("cannot close pd", "error", err)
			closedSuccessfully = false
		}
	}

	ps.cacher.Clear()

	if closedSuccessfully {
		log.Debug("successfully closed pruningStorer", "identifier", ps.identifier)
		return nil
	}

	return storage.ErrClosingPersisters
}

// GetFromEpoch will search a key only in the persister for the given epoch
func (ps *PruningStorer) GetFromEpoch(key []byte, epoch uint32) ([]byte, error) {
	// TODO: this will be used when requesting from resolvers
	v, ok := ps.cacher.Get(key)
	if ok {
		return v.([]byte), nil
	}

	ps.lock.RLock()
	pd, exists := ps.persistersMapByEpoch[epoch]
	ps.lock.RUnlock()
	if !exists {
		return nil, fmt.Errorf("key %s not found in %s",
			hex.EncodeToString(key), ps.identifier)
	}

	persister, closePersister, err := ps.createAndInitPersisterIfClosedProtected(pd)
	if err != nil {
		return nil, err
	}
	defer closePersister()

	res, err := persister.Get(key)
	if err == nil {
		return res, nil
	}

	log.Debug("get from closed persister",
		"id", ps.identifier,
		"epoch", epoch,
		"key", key,
		"error", err.Error())

	return nil, fmt.Errorf("key %s not found in %s",
		hex.EncodeToString(key), ps.identifier)

}

// GetBulkFromEpoch will return a slice of keys only in the persister for the given epoch
func (ps *PruningStorer) GetBulkFromEpoch(keys [][]byte, epoch uint32) (map[string][]byte, error) {
	ps.lock.RLock()
	pd, exists := ps.persistersMapByEpoch[epoch]
	ps.lock.RUnlock()
	if !exists {
		log.Warn("get from removed persister",
			"id", ps.identifier,
			"epoch", epoch)
		return nil, errors.New("persister does not exist")
	}

	persisterToRead, closePersister, err := ps.createAndInitPersisterIfClosedProtected(pd)
	if err != nil {
		return nil, err
	}
	defer closePersister()

	returnMap := make(map[string][]byte)
	for _, key := range keys {
		v, ok := ps.cacher.Get(key)
		if ok {
			returnMap[string(key)] = v.([]byte)
			continue
		}

		res, errGet := persisterToRead.Get(key)
		if errGet != nil {
			log.Warn("cannot get from persister",
				"hash", hex.EncodeToString(key),
				"error", errGet.Error(),
			)
			continue
		}

		returnMap[string(key)] = res
	}

	return returnMap, nil
}

// SearchFirst will search a given key in all the active persisters, from the newest to the oldest
func (ps *PruningStorer) SearchFirst(key []byte) ([]byte, error) {
	v, ok := ps.cacher.Get(key)
	if ok {
		return v.([]byte), nil
	}

	var res []byte
	var err error

	ps.lock.RLock()
	defer ps.lock.RUnlock()
	for _, pd := range ps.activePersisters {
		res, err = pd.getPersister().Get(key)
		if err == nil {
			return res, nil
		}
	}

	return nil, fmt.Errorf("%w - SearchFirst, unit = %s, key = %s, num active persisters = %d",
		storage.ErrKeyNotFound,
		ps.identifier,
		hex.EncodeToString(key),
		len(ps.activePersisters),
	)
}

// Has checks if the key is in the Unit.
// It first checks the cache. If it is not found, it checks the db
func (ps *PruningStorer) Has(key []byte) error {
	has := ps.cacher.Has(key)
	if has {
		return nil
	}

	ps.lock.RLock()
	defer ps.lock.RUnlock()

	for _, persister := range ps.activePersisters {
		if persister.getPersister().Has(key) != nil {
			continue
		}

		return nil
	}

	return storage.ErrKeyNotFound
}

// SetEpochForPutOperation will set the epoch to be used when using the put operation
func (ps *PruningStorer) SetEpochForPutOperation(epoch uint32) {
	ps.lock.Lock()
	ps.epochForPutOperation = epoch
	ps.lock.Unlock()
}

// Remove removes the data associated to the given key from both cache and persistence medium
func (ps *PruningStorer) Remove(key []byte) error {
	var err error
	ps.cacher.Remove(key)

	ps.lock.RLock()
	defer ps.lock.RUnlock()
	for _, pd := range ps.activePersisters {
		err = pd.persister.Remove(key)
		if err == nil {
			return nil
		}
	}

	return err
}

// ClearCache cleans up the entire cache
func (ps *PruningStorer) ClearCache() {
	ps.cacher.Clear()
}

// GetOldestEpoch returns the oldest epoch from current configuration
func (ps *PruningStorer) GetOldestEpoch() (uint32, error) {
	ps.lock.RLock()
	defer ps.lock.RUnlock()

	if len(ps.persistersMapByEpoch) == 0 {
		return 0, fmt.Errorf("no epoch configuration in pruning storer with identifer %s", ps.identifier)
	}

	oldestEpoch := uint32(math.MaxUint32)
	for epoch := range ps.persistersMapByEpoch {
		if epoch < oldestEpoch {
			oldestEpoch = epoch
		}
	}

	log.Debug("pruningStorer.GetOldestEpoch", "identifier", ps.identifier, "epoch", oldestEpoch)

	return oldestEpoch, nil
}

// DestroyUnit cleans up the cache and the dbs
func (ps *PruningStorer) DestroyUnit() error {
	ps.lock.Lock()
	defer ps.lock.Unlock()

	ps.cacher.Clear()

	var err error
	numOfPersistersRemoved := 0
	totalNumOfPersisters := len(ps.persistersMapByEpoch)
	for _, pd := range ps.persistersMapByEpoch {
		if pd.getIsClosed() {
			err = pd.getPersister().DestroyClosed()
		} else {
			err = pd.getPersister().Destroy()
		}

		if err != nil {
			log.Debug("pruning db: destroy",
				"error", err.Error())
			continue
		}
		numOfPersistersRemoved++
	}

	if numOfPersistersRemoved != totalNumOfPersisters {
		log.Debug("error destroying pruning db",
			"identifier", ps.identifier,
			"destroyed", numOfPersistersRemoved,
			"total", totalNumOfPersisters)
		return storage.ErrDestroyingUnit
	}

	return nil
}

// registerHandler will register a new function to the epoch start notifier
func (ps *PruningStorer) registerHandler(handler EpochStartNotifier) {
	subscribeHandler := notifier.NewHandlerForEpochStart(
		func(hdr data.HeaderHandler) {
			err := ps.changeEpoch(hdr)
			if err != nil {
				log.Warn("change epoch in storer", "error", err.Error())
			}
		},
		func(metaHdr data.HeaderHandler) {
			err := ps.saveHeaderForEpochStartPrepare(metaHdr)
			if err != nil {
				log.Warn("prepare epoch change in storer", "error", err.Error())
			}
		},
		common.StorerOrder)

	handler.RegisterHandler(subscribeHandler)
}

func (ps *PruningStorer) saveHeaderForEpochStartPrepare(header data.HeaderHandler) error {
	ps.mutEpochPrepareHdr.Lock()
	defer ps.mutEpochPrepareHdr.Unlock()

	var ok bool
	ps.epochPrepareHdr, ok = header.(*block.MetaBlock)
	if !ok {
		return storage.ErrWrongTypeAssertion
	}

	return nil
}

// changeEpoch will handle creating a new persister and removing of the older ones
func (ps *PruningStorer) changeEpoch(header data.HeaderHandler) error {
	ps.lock.Lock()
	defer ps.lock.Unlock()

	epoch := header.GetEpoch()
	log.Debug("PruningStorer - change epoch", "unit", ps.identifier, "epoch", epoch, "bytes in cache", ps.cacher.SizeInBytesContained())
	// if pruning is not enabled, don't create new persisters, but use the same one instead
	if !ps.pruningEnabled {
		log.Debug("PruningStorer - change epoch - pruning is disabled")
		return nil
	}

	_, ok := ps.persistersMapByEpoch[epoch]
	if ok {
		err := ps.changeEpochWithExisting(epoch)
		if err != nil {
			log.Warn("change epoch", "epoch", epoch, "error", err)
			return err
		}
		log.Debug("change epoch pruning storer success", "persister", ps.identifier, "epoch", epoch)

		return nil
	}

	shardID := core.GetShardIDString(ps.shardCoordinator.SelfId())
	filePath := ps.pathManager.PathForEpoch(shardID, epoch, ps.identifier)
	db, err := ps.persisterFactory.Create(filePath)
	if err != nil {
		log.Warn("change epoch", "persister", ps.identifier, "error", err.Error())
		return err
	}

	newPersister := &persisterData{
		persister: db,
		epoch:     epoch,
		path:      filePath,
		isClosed:  false,
	}

	singleItemPersisters := []*persisterData{newPersister}

	ps.activePersisters = append(singleItemPersisters, ps.activePersisters...)
	ps.persistersMapByEpoch[epoch] = newPersister

	wasExtended := ps.extendSavedEpochsIfNeeded(header)
	if wasExtended {
		if len(ps.activePersisters) > int(ps.numOfActivePersisters) {
			log.Debug("PruningStorer - skip closing and destroying persisters due to a stuck shard -",
				"current epoch", epoch,
				"num active persisters", len(ps.activePersisters),
				"default maximum num active persisters", ps.numOfActivePersisters,
				"oldest epoch in storage", ps.activePersisters[len(ps.activePersisters)-1].epoch)
		}
		return nil
	}

	err = ps.closePersisters(epoch)
	if err != nil {
		log.Warn("closing persisters", "error", err.Error())
		return err
	}
	return nil
}

// should be called under mutex protection
func (ps *PruningStorer) extendSavedEpochsIfNeeded(header data.HeaderHandler) bool {
	if ps.extendPersisterLifeHandler() {
		return true
	}

	epoch := header.GetEpoch()
	metaBlock, mbOk := header.(*block.MetaBlock)
	if !mbOk {
		ps.mutEpochPrepareHdr.RLock()
		epochPrepareHdr := ps.epochPrepareHdr
		ps.mutEpochPrepareHdr.RUnlock()
		if epochPrepareHdr != nil {
			var ok bool
			metaBlock, ok = epochPrepareHdr.(*block.MetaBlock)
			if !ok {
				log.Warn("PruningStorer.extendSavedEpochsIfNeeded", "error", "invalid type assertion")
				return false
			}
		} else {
			return false
		}
	}
	shouldExtend := metaBlock.Epoch != epochForDefaultEpochPrepareHdr
	if !shouldExtend {
		return false
	}

	oldestEpochInCurrentSetting := ps.activePersisters[len(ps.activePersisters)-1].epoch

	oldestEpochToKeep := computeOldestEpoch(metaBlock)
	shouldKeepOlderEpochsIfShardIsStuck := epoch-oldestEpochToKeep < maxNumEpochsToKeepIfAShardIsStuck
	if oldestEpochToKeep <= oldestEpochInCurrentSetting && shouldKeepOlderEpochsIfShardIsStuck {
		err := ps.extendActivePersisters(oldestEpochToKeep, oldestEpochInCurrentSetting)
		if err != nil {
			log.Warn("PruningStorer - extend epochs", "error", err)
			return false
		}

		return true
	}

	return false
}

// should be called under mutex protection
func (ps *PruningStorer) changeEpochWithExisting(epoch uint32) error {
	numActivePersisters := ps.numOfActivePersisters

	activePersisters := make([]*persisterData, 0, numActivePersisters)

	oldestEpochActive := int64(epoch) - int64(numActivePersisters) + 1
	if oldestEpochActive < 0 {
		oldestEpochActive = 0
	}
	log.Trace("PruningStorer.changeEpochWithExisting",
		"oldestEpochActive", oldestEpochActive, "epoch", epoch, "numActivePersisters", numActivePersisters)

	if len(ps.activePersisters) > 0 {
		// this should solve the case when extended persisters are present
		lastActivePersister := ps.activePersisters[len(ps.activePersisters)-1]
		if oldestEpochActive > int64(lastActivePersister.epoch) {
			oldestEpochActive = int64(lastActivePersister.epoch)
		}
	}

	persisters := make([]*persisterData, 0)
	for e := int64(epoch); e >= oldestEpochActive; e-- {
		p, ok := ps.persistersMapByEpoch[uint32(e)]
		if !ok {
			return nil
		}
		persisters = append(persisters, p)
	}

	for _, p := range persisters {
		if p.getIsClosed() {
			db, errCreate := ps.persisterFactory.Create(p.path)
			if errCreate != nil {
				return errCreate
			}

			p.setPersisterAndIsClosed(db, false)
		}

		activePersisters = append(activePersisters, p)
	}

	ps.activePersisters = activePersisters

	return nil
}

// should be called under mutex protection
func (ps *PruningStorer) extendActivePersisters(from uint32, to uint32) error {
	persisters := make([]*persisterData, 0)
	for e := int(to); e >= int(from); e-- {
		p, ok := ps.persistersMapByEpoch[uint32(e)]
		if !ok {
			return nil
		}
		persisters = append(persisters, p)
	}

	reOpenedPersisters := make([]*persisterData, 0)
	for _, p := range persisters {
		if p.getIsClosed() {
			persister, err := ps.persisterFactory.Create(p.path)
			if err != nil {
				return err
			}
			reOpenedPersisters = append(reOpenedPersisters, p)
			p.setPersisterAndIsClosed(persister, false)
		}
	}

	ps.activePersisters = append(ps.activePersisters, reOpenedPersisters...)

	return nil
}

// should be called under mutex protection
func (ps *PruningStorer) closePersisters(epoch uint32) error {
	// activePersisters outside the numOfActivePersisters border have to he closed for both scenarios: full archive or not
	persistersToClose := ps.processPersistersToClose()

	if ps.oldDataCleanerProvider.ShouldClean() && uint32(len(ps.persistersMapByEpoch)) > ps.numOfEpochsToKeep {
		idxToRemove := epoch - ps.numOfEpochsToKeep
		for {
			_, exists := ps.persistersMapByEpoch[idxToRemove]
			if !exists {
				break
			}
			delete(ps.persistersMapByEpoch, idxToRemove)
			idxToRemove--
		}
	}

	for _, pd := range persistersToClose {
		err := pd.Close()
		if err != nil {
			log.Warn("error closing persister", "error", err.Error(), "id", ps.identifier)
		}
	}

	return nil
}

func (ps *PruningStorer) processPersistersToClose() []*persisterData {
	persistersToClose := make([]*persisterData, 0)

	epochsToClose := make([]uint32, 0)
	allEpochsBeforeProcess := make([]uint32, 0)
	for _, p := range ps.activePersisters {
		allEpochsBeforeProcess = append(allEpochsBeforeProcess, p.epoch)
	}

	if ps.numOfActivePersisters < uint32(len(ps.activePersisters)) {
		persistersToClose = ps.activePersisters[ps.numOfActivePersisters:]
		ps.activePersisters = ps.activePersisters[:ps.numOfActivePersisters]

		for _, p := range persistersToClose {
			ps.persistersMapByEpoch[p.epoch] = p
			epochsToClose = append(epochsToClose, p.epoch)
		}
	}

	allEpochsAfterProcess := make([]uint32, 0)
	for _, p := range ps.activePersisters {
		allEpochsAfterProcess = append(allEpochsAfterProcess, p.epoch)
	}

	// TODO remove this
	log.Debug("PruningStorer.processPersistersToClose",
		"epochs to close", epochsToClose,
		"before process", allEpochsBeforeProcess,
		"after process", allEpochsAfterProcess)

	return persistersToClose
}

// RangeKeys does nothing as it is unable to iterate over multiple persisters
// RangeKeys -
func (ps *PruningStorer) RangeKeys(_ func(key []byte, val []byte) bool) {
	log.Error("improper use of PruningStorer.RangeKeys()")
	debug.PrintStack()
}

// IsInterfaceNil returns true if there is no value under the interface
func (ps *PruningStorer) IsInterfaceNil() bool {
	return ps == nil
}

func createPersisterPathForEpoch(args *StorerArgs, epoch uint32, shard string) string {
	filePath := args.PathManager.PathForEpoch(core.GetShardIDString(args.ShardCoordinator.SelfId()), epoch, args.Identifier)
	if len(shard) > 0 {
		filePath += shard
	}

	return filePath
}

func createPersisterDataForEpoch(args *StorerArgs, epoch uint32, shard string) (*persisterData, error) {
	// TODO: if booting from storage in an epoch > 0, shardId needs to be taken from somewhere else
	// e.g. determined from directories in persister path or taken from boot storer
	filePath := createPersisterPathForEpoch(args, epoch, shard)

	db, err := args.PersisterFactory.Create(filePath)
	if err != nil {
		log.Warn("persister create error", "error", err.Error())
		return nil, err
	}

	p := &persisterData{
		persister: db,
		epoch:     epoch,
		path:      filePath,
		isClosed:  false,
	}

	return p, nil
}

func computeOldestEpoch(metaBlock *block.MetaBlock) uint32 {
	oldestEpoch := metaBlock.Epoch
	for _, lastHdr := range metaBlock.EpochStart.LastFinalizedHeaders {
		if lastHdr.Epoch < oldestEpoch {
			oldestEpoch = lastHdr.Epoch
		}
	}

	return oldestEpoch
}<|MERGE_RESOLUTION|>--- conflicted
+++ resolved
@@ -413,13 +413,8 @@
 		return val, nil
 	}
 
-<<<<<<< HEAD
 	if numClosedDbs == len(ps.activePersisters) && len(ps.activePersisters) > 0 {
-		return nil, storage.ErrSerialDBIsClosed
-=======
-	if numClosedDbs == activePersisters && activePersisters > 0 {
 		return nil, storage.ErrDBIsClosed
->>>>>>> 11799f89
 	}
 
 	return nil, fmt.Errorf("key %s not found in %s", hex.EncodeToString(key), ps.identifier)
