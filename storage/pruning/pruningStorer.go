package pruning

import (
	"encoding/hex"
	"errors"
	"fmt"
	"math"
	"runtime/debug"
	"sync"

	logger "github.com/ElrondNetwork/elrond-go-logger"
	"github.com/ElrondNetwork/elrond-go/core"
	"github.com/ElrondNetwork/elrond-go/core/check"
	"github.com/ElrondNetwork/elrond-go/data"
	"github.com/ElrondNetwork/elrond-go/data/block"
	"github.com/ElrondNetwork/elrond-go/epochStart/notifier"
	"github.com/ElrondNetwork/elrond-go/storage"
	"github.com/ElrondNetwork/elrond-go/storage/storageUnit"
)

var _ storage.Storer = (*PruningStorer)(nil)

var log = logger.GetOrCreate("storage/pruning")

// maxNumEpochsToKeepIfAShardIsStuck represents the maximum number of epochs to be kept active if a shard remains stuck
// and requires data from older epochs
const maxNumEpochsToKeepIfAShardIsStuck = 5

// epochForDefaultEpochPrepareHdr represents the default epoch number for the meta block which is saved on EpochPrepareAction
// it is useful for checking if any metablock of this kind is received
const epochForDefaultEpochPrepareHdr = math.MaxUint32 - 7

// persisterData structure is used so the persister and its path can be kept in the same place
type persisterData struct {
	persister   storage.Persister
	path        string
	epoch       uint32
	isClosed    bool
	mutIsClosed sync.RWMutex
}

func (pd *persisterData) getIsClosed() bool {
	pd.mutIsClosed.RLock()
	defer pd.mutIsClosed.RUnlock()

	return pd.isClosed
}

func (pd *persisterData) setIsClosed(closed bool) {
	pd.mutIsClosed.Lock()
	pd.isClosed = closed
	pd.mutIsClosed.Unlock()
}

// PruningStorer represents a storer which creates a new persister for each epoch and removes older activePersisters
type PruningStorer struct {
	lock                  sync.RWMutex
	shardCoordinator      storage.ShardCoordinator
	activePersisters      []*persisterData
	persistersMapByEpoch  map[uint32]*persisterData
	cacher                storage.Cacher
	bloomFilter           storage.BloomFilter
	pathManager           storage.PathManagerHandler
	dbPath                string
	persisterFactory      DbFactoryHandler
	mutEpochPrepareHdr    sync.RWMutex
	epochPrepareHdr       *block.MetaBlock
	identifier            string
	numOfEpochsToKeep     uint32
	numOfActivePersisters uint32
	epochForPutOperation  uint32
	cleanOldEpochsData    bool
	pruningEnabled        bool
}

// NewPruningStorer will return a new instance of PruningStorer without sharded directories' naming scheme
func NewPruningStorer(args *StorerArgs) (*PruningStorer, error) {
	return initPruningStorer(args, "")
}

// NewShardedPruningStorer will return a new instance of PruningStorer with sharded directories' naming scheme
func NewShardedPruningStorer(
	args *StorerArgs,
	shardID uint32,
) (*PruningStorer, error) {
	shardIdStr := fmt.Sprintf("%d", shardID)
	return initPruningStorer(args, shardIdStr)
}

// initPruningStorer will create a PruningStorer with or without sharded directories' naming scheme
func initPruningStorer(
	args *StorerArgs,
	shardIDStr string,
) (*PruningStorer, error) {
	var cache storage.Cacher
	var db storage.Persister
	var bf storage.BloomFilter
	var err error

	defer func() {
		if err != nil && db != nil {
			_ = db.Destroy()
		}
	}()

	if args.NumOfActivePersisters < 1 {
		return nil, storage.ErrInvalidNumberOfPersisters
	}
	if check.IfNil(args.Notifier) {
		return nil, storage.ErrNilEpochStartNotifier
	}
	if check.IfNil(args.PersisterFactory) {
		return nil, storage.ErrNilPersisterFactory
	}
	if check.IfNil(args.ShardCoordinator) {
		return nil, storage.ErrNilShardCoordinator
	}
	if check.IfNil(args.PathManager) {
		return nil, storage.ErrNilPathManager
	}
	if args.MaxBatchSize > int(args.CacheConf.Capacity) {
		return nil, storage.ErrCacheSizeIsLowerThanBatchSize
	}

	cache, err = storageUnit.NewCache(args.CacheConf)
	if err != nil {
		return nil, err
	}

	persisters, persistersMapByEpoch, err := initPersistersInEpoch(args, shardIDStr)
	if err != nil {
		return nil, err
	}

	identifier := args.Identifier
	if len(shardIDStr) > 0 {
		identifier += shardIDStr
	}

	pdb := &PruningStorer{
		pruningEnabled:        args.PruningEnabled,
		identifier:            identifier,
		cleanOldEpochsData:    args.CleanOldEpochsData,
		activePersisters:      persisters,
		persisterFactory:      args.PersisterFactory,
		shardCoordinator:      args.ShardCoordinator,
		persistersMapByEpoch:  persistersMapByEpoch,
		cacher:                cache,
		epochPrepareHdr:       &block.MetaBlock{Epoch: epochForDefaultEpochPrepareHdr},
		bloomFilter:           nil,
		epochForPutOperation:  args.StartingEpoch,
		pathManager:           args.PathManager,
		dbPath:                args.DbPath,
		numOfEpochsToKeep:     args.NumOfEpochsToKeep,
		numOfActivePersisters: args.NumOfActivePersisters,
	}

	if args.BloomFilterConf.Size != 0 { // if size is 0, that means an empty config was used so bloom filter will be nil
		bf, err = storageUnit.NewBloomFilter(args.BloomFilterConf)
		if err != nil {
			return nil, err
		}

		pdb.bloomFilter = bf
	}

	pdb.registerHandler(args.Notifier)

	return pdb, nil
}

func initPersistersInEpoch(
	args *StorerArgs,
	shardIDStr string,
) ([]*persisterData, map[uint32]*persisterData, error) {
	var persisters []*persisterData
	persistersMapByEpoch := make(map[uint32]*persisterData)

	if !args.PruningEnabled {
		p, err := createPersisterDataForEpoch(args, 0, shardIDStr)
		if err != nil {
			return nil, nil, err
		}
		persisters = append(persisters, p)
		return persisters, persistersMapByEpoch, nil
	}

	if args.NumOfEpochsToKeep < args.NumOfActivePersisters {
		return nil, nil, fmt.Errorf("invalid epochs configuration")
	}

	oldestEpochKeep := int64(args.StartingEpoch) - int64(args.NumOfEpochsToKeep) + 1
	if oldestEpochKeep < 0 {
		oldestEpochKeep = 0
	}
	oldestEpochActive := int64(args.StartingEpoch) - int64(args.NumOfActivePersisters) + 1
	if oldestEpochActive < 0 {
		oldestEpochActive = 0
	}

<<<<<<< HEAD
	// If "database lookup extensions" is enabled, we'll create shallow (not initialized) persisters for all epochs
	if args.EnabledDbLookupExtensions {
		for epoch := int64(args.StartingEpoch); epoch >= 0; epoch-- {
			log.Debug("initPersistersInEpoch(): createShallowPersisterDataForEpoch", "identifier", args.Identifier, "epoch", epoch, "shardID", shardIDStr)
			persistersMapByEpoch[uint32(epoch)] = createShallowPersisterDataForEpoch(args, uint32(epoch), shardIDStr)
		}
	}

	// Shallow persister data will be overwritten in case of active persisters
=======
	log.Debug("initPersistersInEpoch",
		"StartingEpoch", args.StartingEpoch,
		"NumOfEpochsToKeep", args.NumOfEpochsToKeep,
		"oldestEpochKeep", oldestEpochKeep,
		"NumOfActivePersisters", args.NumOfActivePersisters,
		"oldestEpochActive", oldestEpochActive,
	)

>>>>>>> 02cda756
	for epoch := int64(args.StartingEpoch); epoch >= oldestEpochKeep; epoch-- {
		log.Debug("initPersistersInEpoch(): createPersisterDataForEpoch", "identifier", args.Identifier, "epoch", epoch, "shardID", shardIDStr)
		p, err := createPersisterDataForEpoch(args, uint32(epoch), shardIDStr)
		if err != nil {
			return nil, nil, err
		}

		persistersMapByEpoch[uint32(epoch)] = p

		if epoch < oldestEpochActive {
			err = p.persister.Close()
			if err != nil {
				log.Debug("persister.Close()", "identifier", args.Identifier, "error", err.Error())
			}
			p.setIsClosed(true)
		} else {
			persisters = append(persisters, p)
			log.Debug("appended a pruning active persister", "epoch", epoch, "identifier", args.Identifier)
		}
	}

	return persisters, persistersMapByEpoch, nil
}

// Put adds data to both cache and persistence medium and updates the bloom filter
func (ps *PruningStorer) Put(key, data []byte) error {
	ps.cacher.Put(key, data, len(data))

	ps.lock.RLock()
	persisterToUse := ps.activePersisters[0]
	if ps.pruningEnabled {
		persisterInSetEpoch, ok := ps.persistersMapByEpoch[ps.epochForPutOperation]
		if ok && !persisterInSetEpoch.getIsClosed() {
			persisterToUse = persisterInSetEpoch
		} else {
			log.Debug("active persister not found",
				"epoch", ps.epochForPutOperation,
				"used", persisterToUse.epoch)
		}
	}
	ps.lock.RUnlock()
	return ps.doPutInPersister(key, data, persisterToUse.persister)
}

func (ps *PruningStorer) doPutInPersister(key, data []byte, persister storage.Persister) error {
	err := persister.Put(key, data)
	if err != nil {
		ps.cacher.Remove(key)
		return err
	}

	if ps.bloomFilter != nil {
		ps.bloomFilter.Add(key)
	}

	return nil
}

// PutInEpoch adds data to specified epoch
func (ps *PruningStorer) PutInEpoch(key, data []byte, epoch uint32) error {
	ps.cacher.Put(key, data, len(data))

	ps.lock.RLock()
	pd, exists := ps.persistersMapByEpoch[epoch]
	ps.lock.RUnlock()
	if !exists {
		return fmt.Errorf("put in epoch: persister for epoch %d not found", epoch)
	}

	persister, closePersister, err := ps.createAndInitPersisterIfClosed(pd)
	if err != nil {
		return err
	}
	defer closePersister()

	return ps.doPutInPersister(key, data, persister)
}

func (ps *PruningStorer) createAndInitPersisterIfClosed(pd *persisterData) (storage.Persister, func(), error) {
	isOpen := !pd.getIsClosed()
	if isOpen {
		noopClose := func() {}
		return pd.persister, noopClose, nil
	}

	return ps.createAndInitPersister(pd)
}

func (ps *PruningStorer) createAndInitPersister(pd *persisterData) (storage.Persister, func(), error) {
	persister, err := ps.persisterFactory.Create(pd.path)
	if err != nil {
		log.Warn("createAndInitPersister()", "error", err.Error())
		return nil, nil, err
	}

	close := func() {
		err = persister.Close()
		if err != nil {
			log.Warn("createAndInitPersister(): persister.Close()", "error", err.Error())
		}
		pd.setIsClosed(true)
	}

	err = persister.Init()
	if err != nil {
		log.Warn("createAndInitPersister(): persister.Init()", "error", err.Error())
		return nil, nil, err
	}

	return persister, close, nil
}

// Get searches the key in the cache. In case it is not found, it verifies with the bloom filter
// if the key may be in the db. If bloom filter confirms then it further searches in the databases.
func (ps *PruningStorer) Get(key []byte) ([]byte, error) {
	v, ok := ps.cacher.Get(key)
	var err error

	if !ok {
		// not found in cache
		// search it in active persisters
		found := false
		ps.lock.RLock()
		for idx := uint32(0); (idx < ps.numOfActivePersisters) && (idx < uint32(len(ps.activePersisters))); idx++ {
			if ps.bloomFilter == nil || ps.bloomFilter.MayContain(key) {
				v, err = ps.activePersisters[idx].persister.Get(key)
				if err != nil {
					continue
				}

				buff, ok := v.([]byte)
				if !ok {
					continue
				}

				found = true
				// if found in persistence unit, add it to cache
				ps.cacher.Put(key, v, len(buff))
				break
			}
		}
		ps.lock.RUnlock()

		if !found {
			return nil, fmt.Errorf("key %s not found in %s",
				hex.EncodeToString(key), ps.identifier)
		}
	}

	return v.([]byte), nil
}

// Close will close PruningStorer
func (ps *PruningStorer) Close() error {
	closedSuccessfully := true
	for _, persister := range ps.activePersisters {
		err := persister.persister.Close()

		if err != nil {
			log.Error("cannot close persister", err)
			closedSuccessfully = false
		}
		persister.setIsClosed(true)
	}

	if closedSuccessfully {
		return nil
	}

	return storage.ErrClosingPersisters
}

// GetFromEpoch will search a key only in the persister for the given epoch
func (ps *PruningStorer) GetFromEpoch(key []byte, epoch uint32) ([]byte, error) {
	// TODO: this will be used when requesting from resolvers
	v, ok := ps.cacher.Get(key)
	if ok {
		return v.([]byte), nil
	}

	ps.lock.RLock()
	pd, exists := ps.persistersMapByEpoch[epoch]
	ps.lock.RUnlock()
	if !exists {
		return nil, fmt.Errorf("key %s not found in %s",
			hex.EncodeToString(key), ps.identifier)
	}

	persister, closePersister, err := ps.createAndInitPersisterIfClosed(pd)
	if err != nil {
		return nil, err
	}
	defer closePersister()

	res, err := persister.Get(key)
	if err == nil {
		return res, nil
	}

	log.Warn("get from closed persister",
		"id", ps.identifier,
		"epoch", epoch,
		"key", key,
		"error", err.Error())

	return nil, fmt.Errorf("key %s not found in %s",
		hex.EncodeToString(key), ps.identifier)

}

// GetBulkFromEpoch will return a slice of keys only in the persister for the given epoch
func (ps *PruningStorer) GetBulkFromEpoch(keys [][]byte, epoch uint32) (map[string][]byte, error) {
	ps.lock.RLock()
	pd, exists := ps.persistersMapByEpoch[epoch]
	ps.lock.RUnlock()
	if !exists {
		log.Warn("get from removed persister",
			"id", ps.identifier,
			"epoch", epoch)
		return nil, errors.New("persister does not exits")
	}

	persisterToRead, closePersister, err := ps.createAndInitPersisterIfClosed(pd)
	if err != nil {
		return nil, err
	}
	defer closePersister()

	returnMap := make(map[string][]byte, 0)
	for _, key := range keys {
		v, ok := ps.cacher.Get(key)
		if ok {
			returnMap[string(key)] = v.([]byte)
			continue
		}

		res, err := persisterToRead.Get(key)
		if err != nil {
			log.Warn("cannot get from persister",
				"hash", hex.EncodeToString(key),
				"error", err.Error(),
			)
			continue
		}

		returnMap[string(key)] = res
	}

	return returnMap, nil
}

// SearchFirst will search a given key in all the active persisters, from the newest to the oldest
func (ps *PruningStorer) SearchFirst(key []byte) ([]byte, error) {
	v, ok := ps.cacher.Get(key)
	if ok {
		return v.([]byte), nil
	}

	var res []byte
	var err error

	ps.lock.RLock()
	defer ps.lock.RUnlock()
	for _, pd := range ps.activePersisters {
		res, err = pd.persister.Get(key)
		if err == nil {
			return res, nil
		}
	}

	return nil, fmt.Errorf("%w - SearchFirst, unit = %s, key = %s, num active persisters = %d",
		storage.ErrKeyNotFound,
		ps.identifier,
		hex.EncodeToString(key),
		len(ps.activePersisters),
	)
}

// Has checks if the key is in the Unit.
// It first checks the cache. If it is not found, it checks the bloom filter
// and if present it checks the db
func (ps *PruningStorer) Has(key []byte) error {
	has := ps.cacher.Has(key)
	if has {
		return nil
	}

	ps.lock.RLock()
	defer ps.lock.RUnlock()
	if ps.bloomFilter == nil || ps.bloomFilter.MayContain(key) {
		for _, persister := range ps.activePersisters {
			if persister.persister.Has(key) != nil {
				continue
			}

			return nil
		}
	}

	return storage.ErrKeyNotFound
}

// HasInEpoch checks if the key is in the Unit in a given epoch.
// It first checks the cache. If it is not found, it checks the bloom filter
// and if present it checks the db
func (ps *PruningStorer) HasInEpoch(key []byte, epoch uint32) error {
	// TODO: this will be used when requesting from resolvers
	has := ps.cacher.Has(key)
	if has {
		return nil
	}

	if ps.bloomFilter == nil || ps.bloomFilter.MayContain(key) {
		ps.lock.RLock()
		pd, ok := ps.persistersMapByEpoch[epoch]
		ps.lock.RUnlock()
		if !ok {
			return storage.ErrKeyNotFound
		}

		persister, closePersister, err := ps.createAndInitPersisterIfClosed(pd)
		if err != nil {
			return err
		}
		defer closePersister()

		return persister.Has(key)
	}

	return storage.ErrKeyNotFound
}

// SetEpochForPutOperation will set the epoch to be used when using the put operation
func (ps *PruningStorer) SetEpochForPutOperation(epoch uint32) {
	ps.lock.Lock()
	ps.epochForPutOperation = epoch
	ps.lock.Unlock()
}

// Remove removes the data associated to the given key from both cache and persistence medium
func (ps *PruningStorer) Remove(key []byte) error {
	var err error
	ps.cacher.Remove(key)

	ps.lock.RLock()
	defer ps.lock.RUnlock()
	for _, pd := range ps.activePersisters {
		err = pd.persister.Remove(key)
		if err == nil {
			return nil
		}
	}

	return err
}

// ClearCache cleans up the entire cache
func (ps *PruningStorer) ClearCache() {
	ps.cacher.Clear()
}

// DestroyUnit cleans up the bloom filter, the cache, and the dbs
func (ps *PruningStorer) DestroyUnit() error {
	ps.lock.Lock()
	defer ps.lock.Unlock()

	if ps.bloomFilter != nil {
		ps.bloomFilter.Clear()
	}

	ps.cacher.Clear()

	var err error
	numOfPersistersRemoved := 0
	totalNumOfPersisters := len(ps.persistersMapByEpoch)
	for _, pd := range ps.persistersMapByEpoch {
		if pd.getIsClosed() {
			err = pd.persister.DestroyClosed()
		} else {
			err = pd.persister.Destroy()
		}

		if err != nil {
			log.Debug("pruning db: destroy",
				"error", err.Error())
			continue
		}
		numOfPersistersRemoved++
	}

	if numOfPersistersRemoved != totalNumOfPersisters {
		log.Debug("error destroying pruning db",
			"identifier", ps.identifier,
			"destroyed", numOfPersistersRemoved,
			"total", totalNumOfPersisters)
		return storage.ErrDestroyingUnit
	}

	return nil
}

// registerHandler will register a new function to the epoch start notifier
func (ps *PruningStorer) registerHandler(handler EpochStartNotifier) {
	subscribeHandler := notifier.NewHandlerForEpochStart(
		func(hdr data.HeaderHandler) {
			err := ps.changeEpoch(hdr)
			if err != nil {
				log.Warn("change epoch in storer", "error", err.Error())
			}
		},
		func(metaHdr data.HeaderHandler) {
			err := ps.saveHeaderForEpochStartPrepare(metaHdr)
			if err != nil {
				log.Warn("prepare epoch change in storer", "error", err.Error())
			}
		},
		core.StorerOrder)

	handler.RegisterHandler(subscribeHandler)
}

func (ps *PruningStorer) saveHeaderForEpochStartPrepare(header data.HeaderHandler) error {
	ps.mutEpochPrepareHdr.Lock()
	defer ps.mutEpochPrepareHdr.Unlock()

	var ok bool
	ps.epochPrepareHdr, ok = header.(*block.MetaBlock)
	if !ok {
		return storage.ErrWrongTypeAssertion
	}

	return nil
}

// changeEpoch will handle creating a new persister and removing of the older ones
func (ps *PruningStorer) changeEpoch(header data.HeaderHandler) error {
	epoch := header.GetEpoch()
	log.Debug("PruningStorer - change epoch", "unit", ps.identifier, "epoch", epoch)
	// if pruning is not enabled, don't create new persisters, but use the same one instead
	if !ps.pruningEnabled {
		log.Debug("PruningStorer - change epoch - pruning is disabled")
		return nil
	}

	ps.lock.RLock()
	_, ok := ps.persistersMapByEpoch[epoch]
	ps.lock.RUnlock()
	if ok {
		err := ps.changeEpochWithExisting(epoch)
		if err != nil {
			log.Warn("change epoch", "epoch", epoch, "error", err)
			return err
		}
		log.Info("change epoch pruning storer success", "persister", ps.identifier, "epoch", epoch)

		return nil
	}

	shardID := core.GetShardIDString(ps.shardCoordinator.SelfId())
	filePath := ps.pathManager.PathForEpoch(shardID, epoch, ps.identifier)
	db, err := ps.persisterFactory.Create(filePath)
	if err != nil {
		log.Warn("change epoch", "persister", ps.identifier, "error", err.Error())
		return err
	}

	newPersister := &persisterData{
		persister: db,
		epoch:     epoch,
		path:      filePath,
		isClosed:  false,
	}

	singleItemPersisters := []*persisterData{newPersister}

	ps.lock.Lock()
	ps.activePersisters = append(singleItemPersisters, ps.activePersisters...)
	ps.persistersMapByEpoch[epoch] = newPersister

	err = ps.activePersisters[0].persister.Init()
	if err != nil {
		ps.lock.Unlock()
		return err
	}
	ps.lock.Unlock()

	wasExtended := ps.extendSavedEpochsIfNeeded(header)
	if wasExtended {
		ps.lock.RLock()
		if len(ps.activePersisters) > int(ps.numOfActivePersisters) {
			log.Debug("PruningStorer - skip closing and destroying persisters due to a stuck shard -",
				"current epoch", epoch,
				"num active persisters", len(ps.activePersisters),
				"default maximum num active persisters", ps.numOfActivePersisters,
				"oldest epoch in storage", ps.activePersisters[len(ps.activePersisters)-1].epoch)
		}
		ps.lock.RUnlock()
		return nil
	}

	err = ps.closeAndDestroyPersisters(epoch)
	if err != nil {
		log.Warn("closing and destroying old persister", "error", err.Error())
		return err
	}
	return nil
}

func (ps *PruningStorer) extendSavedEpochsIfNeeded(header data.HeaderHandler) bool {
	epoch := header.GetEpoch()
	metaBlock, mbOk := header.(*block.MetaBlock)
	if !mbOk {
		ps.mutEpochPrepareHdr.RLock()
		epochPrepareHdr := ps.epochPrepareHdr
		ps.mutEpochPrepareHdr.RUnlock()
		if epochPrepareHdr != nil {
			metaBlock = epochPrepareHdr
		} else {
			return false
		}
	}
	shouldExtend := metaBlock.Epoch != epochForDefaultEpochPrepareHdr
	if !shouldExtend {
		return false
	}

	ps.lock.RLock()
	oldestEpochInCurrentSetting := ps.activePersisters[len(ps.activePersisters)-1].epoch
	ps.lock.RUnlock()

	oldestEpochToKeep := computeOldestEpoch(metaBlock)
	shouldKeepOlderEpochsIfShardIsStuck := epoch-oldestEpochToKeep < maxNumEpochsToKeepIfAShardIsStuck
	if oldestEpochToKeep <= oldestEpochInCurrentSetting && shouldKeepOlderEpochsIfShardIsStuck {
		err := ps.extendActivePersisters(oldestEpochToKeep, oldestEpochInCurrentSetting)
		if err != nil {
			log.Warn("PruningStorer - extend epochs", "error", err)
			return false
		}

		return true
	}

	return false
}

func (ps *PruningStorer) changeEpochWithExisting(epoch uint32) error {
	ps.lock.RLock()
	numActivePersisters := ps.numOfActivePersisters

	var err error
	activePersisters := make([]*persisterData, 0, numActivePersisters)

	oldestEpochActive := int64(epoch) - int64(numActivePersisters) + 1
	if oldestEpochActive < 0 {
		oldestEpochActive = 0
	}

	persisters := make([]*persisterData, 0)
	for e := int64(epoch); e >= oldestEpochActive; e-- {
		p, ok := ps.persistersMapByEpoch[uint32(e)]
		if !ok {
			ps.lock.RUnlock()
			return nil
		}
		persisters = append(persisters, p)
	}
	ps.lock.RUnlock()

	for _, p := range persisters {
		if p.getIsClosed() {
			_, err = ps.persisterFactory.Create(p.path)
			if err != nil {
				return err
			}
		}

		activePersisters = append(activePersisters, p)
	}

	ps.lock.Lock()
	ps.activePersisters = activePersisters
	ps.lock.Unlock()

	return nil
}

func (ps *PruningStorer) extendActivePersisters(from uint32, to uint32) error {
	persisters := make([]*persisterData, 0)
	ps.lock.RLock()
	for e := int(to); e >= int(from); e-- {
		p, ok := ps.persistersMapByEpoch[uint32(e)]
		if !ok {
			ps.lock.RUnlock()
			return nil
		}
		persisters = append(persisters, p)
	}
	ps.lock.RUnlock()

	reOpenedPersisters := make([]*persisterData, 0)
	for _, p := range persisters {
		if p.getIsClosed() {
			_, err := ps.persisterFactory.Create(p.path)
			if err != nil {
				return err
			}
			reOpenedPersisters = append(reOpenedPersisters, p)
			p.setIsClosed(false)
		}
	}

	ps.lock.Lock()
	ps.activePersisters = append(ps.activePersisters, reOpenedPersisters...)
	ps.lock.Unlock()

	return nil
}

func (ps *PruningStorer) closeAndDestroyPersisters(epoch uint32) error {
	// activePersisters outside the numOfActivePersisters border have to he closed for both scenarios: full archive or not
	persistersToClose := make([]*persisterData, 0)
	persistersToDestroy := make([]*persisterData, 0)

	ps.lock.Lock()
	if ps.numOfActivePersisters < uint32(len(ps.activePersisters)) {
		for idx := int(ps.numOfActivePersisters); idx < len(ps.activePersisters); idx++ {
			persisterToClose := ps.activePersisters[idx]
			// remove it from the active persisters slice
			ps.activePersisters = ps.activePersisters[:ps.numOfActivePersisters]
			epochToClose := epoch - ps.numOfActivePersisters
			ps.persistersMapByEpoch[epochToClose] = persisterToClose
			persistersToClose = append(persistersToClose, persisterToClose)
		}
	}

	if ps.cleanOldEpochsData && uint32(len(ps.persistersMapByEpoch)) > ps.numOfEpochsToKeep {
		idxToRemove := epoch - ps.numOfEpochsToKeep
		for {
			//epochToRemove := epoch - ps.numOfEpochsToKeep
			persisterToDestroy, ok := ps.persistersMapByEpoch[idxToRemove]
			if !ok {
				break
			}
			delete(ps.persistersMapByEpoch, idxToRemove)
			idxToRemove--
			persistersToDestroy = append(persistersToDestroy, persisterToDestroy)

		}
	}
	ps.lock.Unlock()

	for _, p := range persistersToClose {
		err := p.persister.Close()
		if err != nil {
			log.Error("error closing persister", "error", err.Error(), "id", ps.identifier)
			return err
		}
		p.setIsClosed(true)
	}

	for _, p := range persistersToDestroy {
		err := p.persister.DestroyClosed()
		if err != nil {
			return err
		}
		removeDirectoryIfEmpty(p.path)
	}

	return nil
}

// RangeKeys does nothing as it is unable to iterate over multiple persisters
// RangeKeys -
func (ps *PruningStorer) RangeKeys(_ func(key []byte, val []byte) bool) {
	log.Error("improper use of PruningStorer.RangeKeys()")
	debug.PrintStack()
}

// IsInterfaceNil returns true if there is no value under the interface
func (ps *PruningStorer) IsInterfaceNil() bool {
	return ps == nil
}

func createShallowPersisterDataForEpoch(args *StorerArgs, epoch uint32, shard string) *persisterData {
	filePath := createPersisterPathForEpoch(args, epoch, shard)

	return &persisterData{
		persister: args.PersisterFactory.CreateDisabled(),
		epoch:     epoch,
		path:      filePath,
		isClosed:  true,
	}
}

func createPersisterPathForEpoch(args *StorerArgs, epoch uint32, shard string) string {
	filePath := args.PathManager.PathForEpoch(core.GetShardIDString(args.ShardCoordinator.SelfId()), epoch, args.Identifier)
	if len(shard) > 0 {
		filePath += shard
	}

	return filePath
}

func createPersisterDataForEpoch(args *StorerArgs, epoch uint32, shard string) (*persisterData, error) {
	// TODO: if booting from storage in an epoch > 0, shardId needs to be taken from somewhere else
	// e.g. determined from directories in persister path or taken from boot storer
	filePath := createPersisterPathForEpoch(args, epoch, shard)

	db, err := args.PersisterFactory.Create(filePath)
	if err != nil {
		log.Warn("persister create error", "error", err.Error())
		return nil, err
	}

	p := &persisterData{
		persister: db,
		epoch:     epoch,
		path:      filePath,
		isClosed:  false,
	}

	err = p.persister.Init()
	if err != nil {
		log.Warn("init old persister", "error", err.Error())
		return nil, err
	}

	return p, nil
}

func computeOldestEpoch(metaBlock *block.MetaBlock) uint32 {
	oldestEpoch := metaBlock.Epoch
	for _, lastHdr := range metaBlock.EpochStart.LastFinalizedHeaders {
		if lastHdr.Epoch < oldestEpoch {
			oldestEpoch = lastHdr.Epoch
		}
	}

	return oldestEpoch
}<|MERGE_RESOLUTION|>--- conflicted
+++ resolved
@@ -198,17 +198,6 @@
 		oldestEpochActive = 0
 	}
 
-<<<<<<< HEAD
-	// If "database lookup extensions" is enabled, we'll create shallow (not initialized) persisters for all epochs
-	if args.EnabledDbLookupExtensions {
-		for epoch := int64(args.StartingEpoch); epoch >= 0; epoch-- {
-			log.Debug("initPersistersInEpoch(): createShallowPersisterDataForEpoch", "identifier", args.Identifier, "epoch", epoch, "shardID", shardIDStr)
-			persistersMapByEpoch[uint32(epoch)] = createShallowPersisterDataForEpoch(args, uint32(epoch), shardIDStr)
-		}
-	}
-
-	// Shallow persister data will be overwritten in case of active persisters
-=======
 	log.Debug("initPersistersInEpoch",
 		"StartingEpoch", args.StartingEpoch,
 		"NumOfEpochsToKeep", args.NumOfEpochsToKeep,
@@ -217,7 +206,15 @@
 		"oldestEpochActive", oldestEpochActive,
 	)
 
->>>>>>> 02cda756
+	// If "database lookup extensions" is enabled, we'll create shallow (not initialized) persisters for all epochs
+	if args.EnabledDbLookupExtensions {
+		for epoch := int64(args.StartingEpoch); epoch >= 0; epoch-- {
+			log.Debug("initPersistersInEpoch(): createShallowPersisterDataForEpoch", "identifier", args.Identifier, "epoch", epoch, "shardID", shardIDStr)
+			persistersMapByEpoch[uint32(epoch)] = createShallowPersisterDataForEpoch(args, uint32(epoch), shardIDStr)
+		}
+	}
+
+	// Shallow persister data will be overwritten in case of active persisters
 	for epoch := int64(args.StartingEpoch); epoch >= oldestEpochKeep; epoch-- {
 		log.Debug("initPersistersInEpoch(): createPersisterDataForEpoch", "identifier", args.Identifier, "epoch", epoch, "shardID", shardIDStr)
 		p, err := createPersisterDataForEpoch(args, uint32(epoch), shardIDStr)
