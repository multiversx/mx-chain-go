package pruning

import (
	"encoding/hex"
	"errors"
	"fmt"
	"math"
	"runtime/debug"
	"sync"

	logger "github.com/ElrondNetwork/elrond-go-logger"
	"github.com/ElrondNetwork/elrond-go/core"
	"github.com/ElrondNetwork/elrond-go/core/check"
	"github.com/ElrondNetwork/elrond-go/data"
	"github.com/ElrondNetwork/elrond-go/data/block"
	"github.com/ElrondNetwork/elrond-go/epochStart/notifier"
	"github.com/ElrondNetwork/elrond-go/storage"
	"github.com/ElrondNetwork/elrond-go/storage/clean"
	"github.com/ElrondNetwork/elrond-go/storage/storageUnit"
)

var _ storage.Storer = (*PruningStorer)(nil)

var log = logger.GetOrCreate("storage/pruning")

// maxNumEpochsToKeepIfAShardIsStuck represents the maximum number of epochs to be kept active if a shard remains stuck
// and requires data from older epochs
const maxNumEpochsToKeepIfAShardIsStuck = 5

// epochForDefaultEpochPrepareHdr represents the default epoch number for the meta block which is saved on EpochPrepareAction
// it is useful for checking if any metablock of this kind is received
const epochForDefaultEpochPrepareHdr = math.MaxUint32 - 7

// persisterData structure is used so the persister and its path can be kept in the same place
type persisterData struct {
	persister storage.Persister
	path      string
	epoch     uint32
	isClosed  bool
	sync.RWMutex
}

func (pd *persisterData) getIsClosed() bool {
	pd.RLock()
	defer pd.RUnlock()

	return pd.isClosed
}

func (pd *persisterData) setIsClosed(closed bool) {
	pd.Lock()
	pd.isClosed = closed
	pd.Unlock()
}

// Close closes the underlying persister
func (pd *persisterData) Close() error {
	pd.setIsClosed(true)
	err := pd.persister.Close()
	return err
}

func (pd *persisterData) getPersister() storage.Persister {
	pd.RLock()
	defer pd.RUnlock()

	return pd.persister
}

func (pd *persisterData) setPersisterAndIsClosed(persister storage.Persister, isClosed bool) {
	pd.Lock()
	pd.persister = persister
	pd.isClosed = isClosed
	pd.Unlock()
}

// PruningStorer represents a storer which creates a new persister for each epoch and removes older activePersisters
type PruningStorer struct {
	lock                       sync.RWMutex
	lockCreateAndInitPersister sync.Mutex
	shardCoordinator           storage.ShardCoordinator
	activePersisters           []*persisterData
	//it is mandatory to keep map of pointers for persistersMapByEpoch as a loaded pointer might get modified in inner functions
<<<<<<< HEAD
	persistersMapByEpoch  map[uint32]*persisterData
	cacher                storage.Cacher
	bloomFilter           storage.BloomFilter
	pathManager           storage.PathManagerHandler
	dbPath                string
	persisterFactory      DbFactoryHandler
	mutEpochPrepareHdr    sync.RWMutex
	epochPrepareHdr       data.HeaderHandler
	identifier            string
	numOfEpochsToKeep     uint32
	numOfActivePersisters uint32
	epochForPutOperation  uint32
	cleanOldEpochsData    bool
	pruningEnabled        bool
=======
	persistersMapByEpoch   map[uint32]*persisterData
	cacher                 storage.Cacher
	bloomFilter            storage.BloomFilter
	pathManager            storage.PathManagerHandler
	dbPath                 string
	persisterFactory       DbFactoryHandler
	mutEpochPrepareHdr     sync.RWMutex
	epochPrepareHdr        *block.MetaBlock
	oldDataCleanerProvider clean.OldDataCleanerProvider
	identifier             string
	numOfEpochsToKeep      uint32
	numOfActivePersisters  uint32
	epochForPutOperation   uint32
	pruningEnabled         bool
>>>>>>> c33aeba3
}

// NewPruningStorer will return a new instance of PruningStorer without sharded directories' naming scheme
func NewPruningStorer(args *StorerArgs) (*PruningStorer, error) {
	return initPruningStorer(args, "")
}

// initPruningStorer will create a PruningStorer with or without sharded directories' naming scheme
func initPruningStorer(
	args *StorerArgs,
	shardIDStr string,
) (*PruningStorer, error) {
	var cache storage.Cacher
	var db storage.Persister
	var bf storage.BloomFilter
	var err error

	defer func() {
		if err != nil && db != nil {
			_ = db.Destroy()
		}
	}()

	if args.NumOfActivePersisters < 1 {
		return nil, storage.ErrInvalidNumberOfPersisters
	}
	if check.IfNil(args.Notifier) {
		return nil, storage.ErrNilEpochStartNotifier
	}
	if check.IfNil(args.PersisterFactory) {
		return nil, storage.ErrNilPersisterFactory
	}
	if check.IfNil(args.ShardCoordinator) {
		return nil, storage.ErrNilShardCoordinator
	}
	if check.IfNil(args.PathManager) {
		return nil, storage.ErrNilPathManager
	}
	if args.MaxBatchSize > int(args.CacheConf.Capacity) {
		return nil, storage.ErrCacheSizeIsLowerThanBatchSize
	}

	cache, err = storageUnit.NewCache(args.CacheConf)
	if err != nil {
		return nil, err
	}

	persisters, persistersMapByEpoch, err := initPersistersInEpoch(args, shardIDStr)
	if err != nil {
		return nil, err
	}

	identifier := args.Identifier
	if len(shardIDStr) > 0 {
		identifier += shardIDStr
	}

	pdb := &PruningStorer{
		pruningEnabled:         args.PruningEnabled,
		identifier:             identifier,
		activePersisters:       persisters,
		persisterFactory:       args.PersisterFactory,
		shardCoordinator:       args.ShardCoordinator,
		persistersMapByEpoch:   persistersMapByEpoch,
		cacher:                 cache,
		epochPrepareHdr:        &block.MetaBlock{Epoch: epochForDefaultEpochPrepareHdr},
		bloomFilter:            nil,
		epochForPutOperation:   args.StartingEpoch,
		pathManager:            args.PathManager,
		dbPath:                 args.DbPath,
		numOfEpochsToKeep:      args.NumOfEpochsToKeep,
		numOfActivePersisters:  args.NumOfActivePersisters,
		oldDataCleanerProvider: args.OldDataCleanerProvider,
	}

	if args.BloomFilterConf.Size != 0 { // if size is 0, that means an empty config was used so bloom filter will be nil
		bf, err = storageUnit.NewBloomFilter(args.BloomFilterConf)
		if err != nil {
			return nil, err
		}

		pdb.bloomFilter = bf
	}

	pdb.registerHandler(args.Notifier)

	return pdb, nil
}

func initPersistersInEpoch(
	args *StorerArgs,
	shardIDStr string,
) ([]*persisterData, map[uint32]*persisterData, error) {
	var persisters []*persisterData
	persistersMapByEpoch := make(map[uint32]*persisterData)

	if !args.PruningEnabled {
		p, err := createPersisterDataForEpoch(args, 0, shardIDStr)
		if err != nil {
			return nil, nil, err
		}
		persisters = append(persisters, p)
		return persisters, persistersMapByEpoch, nil
	}

	if args.NumOfEpochsToKeep < args.NumOfActivePersisters {
		return nil, nil, fmt.Errorf("invalid epochs configuration")
	}

	oldestEpochKeep := int64(args.StartingEpoch) - int64(args.NumOfEpochsToKeep) + 1
	if oldestEpochKeep < 0 {
		oldestEpochKeep = 0
	}
	oldestEpochActive := int64(args.StartingEpoch) - int64(args.NumOfActivePersisters) + 1
	if oldestEpochActive < 0 {
		oldestEpochActive = 0
	}

	log.Debug("initPersistersInEpoch",
		"StartingEpoch", args.StartingEpoch,
		"NumOfEpochsToKeep", args.NumOfEpochsToKeep,
		"oldestEpochKeep", oldestEpochKeep,
		"NumOfActivePersisters", args.NumOfActivePersisters,
		"oldestEpochActive", oldestEpochActive,
	)

	// If "database lookup extensions" is enabled, we'll create shallow (not initialized) persisters for all epochs
	if args.EnabledDbLookupExtensions {
		for epoch := int64(args.StartingEpoch); epoch >= 0; epoch-- {
			log.Debug("initPersistersInEpoch(): createShallowPersisterDataForEpoch", "identifier", args.Identifier, "epoch", epoch, "shardID", shardIDStr)
			persistersMapByEpoch[uint32(epoch)] = createShallowPersisterDataForEpoch(args, uint32(epoch), shardIDStr)
		}
	}

	// Shallow persister data will be overwritten in case of active persisters
	for epoch := int64(args.StartingEpoch); epoch >= oldestEpochKeep; epoch-- {
		log.Debug("initPersistersInEpoch(): createPersisterDataForEpoch", "identifier", args.Identifier, "epoch", epoch, "shardID", shardIDStr)
		p, err := createPersisterDataForEpoch(args, uint32(epoch), shardIDStr)
		if err != nil {
			return nil, nil, err
		}

		persistersMapByEpoch[uint32(epoch)] = p

		if epoch < oldestEpochActive {
			err = p.Close()
			if err != nil {
				log.Debug("persister.Close()", "identifier", args.Identifier, "error", err.Error())
			}
		} else {
			persisters = append(persisters, p)
			log.Debug("appended a pruning active persister", "epoch", epoch, "identifier", args.Identifier)
		}
	}

	return persisters, persistersMapByEpoch, nil
}

// Put adds data to both cache and persistence medium and updates the bloom filter
func (ps *PruningStorer) Put(key, data []byte) error {
	ps.cacher.Put(key, data, len(data))

	ps.lock.RLock()
	persisterToUse := ps.activePersisters[0]
	if ps.pruningEnabled {
		persisterInSetEpoch, ok := ps.persistersMapByEpoch[ps.epochForPutOperation]
		if ok && !persisterInSetEpoch.getIsClosed() {
			persisterToUse = persisterInSetEpoch
		} else {
			log.Debug("active persister not found",
				"epoch", ps.epochForPutOperation,
				"used", persisterToUse.epoch)
		}
	}
	ps.lock.RUnlock()
	return ps.doPutInPersister(key, data, persisterToUse.getPersister())
}

func (ps *PruningStorer) doPutInPersister(key, data []byte, persister storage.Persister) error {
	err := persister.Put(key, data)
	if err != nil {
		ps.cacher.Remove(key)
		return err
	}

	if ps.bloomFilter != nil {
		ps.bloomFilter.Add(key)
	}

	return nil
}

// PutInEpoch adds data to specified epoch
func (ps *PruningStorer) PutInEpoch(key, data []byte, epoch uint32) error {
	ps.cacher.Put(key, data, len(data))

	ps.lock.RLock()
	pd, exists := ps.persistersMapByEpoch[epoch]
	ps.lock.RUnlock()
	if !exists {
		return fmt.Errorf("put in epoch: persister for epoch %d not found", epoch)
	}

	persister, closePersister, err := ps.createAndInitPersisterIfClosed(pd)
	if err != nil {
		return err
	}
	defer closePersister()

	return ps.doPutInPersister(key, data, persister)
}

func (ps *PruningStorer) createAndInitPersisterIfClosed(pd *persisterData) (storage.Persister, func(), error) {
	isOpen := !pd.getIsClosed()
	if isOpen {
		noopClose := func() {}
		return pd.getPersister(), noopClose, nil
	}

	return ps.createAndInitPersister(pd)
}

func (ps *PruningStorer) createAndInitPersister(pd *persisterData) (storage.Persister, func(), error) {
	//this is considered a critical area, do not reuse this mutex somewhere else.
	ps.lockCreateAndInitPersister.Lock()
	defer ps.lockCreateAndInitPersister.Unlock()

	isOpen := !pd.getIsClosed()
	if isOpen {
		noopClose := func() {}
		return pd.getPersister(), noopClose, nil
	}

	persister, err := ps.persisterFactory.Create(pd.path)
	if err != nil {
		log.Warn("createAndInitPersister()", "error", err.Error())
		return nil, nil, err
	}

	closeFunc := func() {
		err = pd.Close()
		if err != nil {
			log.Warn("createAndInitPersister(): persister.Close()", "error", err.Error())
		}
	}

	err = persister.Init()
	if err != nil {
		log.Warn("createAndInitPersister(): persister.Init()", "error", err.Error())
		return nil, nil, err
	}

	pd.setPersisterAndIsClosed(persister, false)

	return persister, closeFunc, nil
}

// Get searches the key in the cache. In case it is not found, it verifies with the bloom filter
// if the key may be in the db. If bloom filter confirms then it further searches in the databases.
func (ps *PruningStorer) Get(key []byte) ([]byte, error) {
	v, ok := ps.cacher.Get(key)
	var err error

	if !ok {
		// not found in cache
		// search it in active persisters
		found := false
		ps.lock.RLock()
		for idx := uint32(0); (idx < ps.numOfActivePersisters) && (idx < uint32(len(ps.activePersisters))); idx++ {
			if ps.bloomFilter == nil || ps.bloomFilter.MayContain(key) {
				v, err = ps.activePersisters[idx].persister.Get(key)
				if err != nil {
					continue
				}

				buff, isByteSlice := v.([]byte)
				if !isByteSlice {
					continue
				}

				found = true
				// if found in persistence unit, add it to cache
				ps.cacher.Put(key, v, len(buff))
				break
			}
		}
		ps.lock.RUnlock()

		if !found {
			return nil, fmt.Errorf("key %s not found in %s",
				hex.EncodeToString(key), ps.identifier)
		}
	}

	return v.([]byte), nil
}

// Close will close PruningStorer
func (ps *PruningStorer) Close() error {
	closedSuccessfully := true
	for _, pd := range ps.activePersisters {
		err := pd.Close()

		if err != nil {
			log.Warn("cannot close pd", "error", err)
			closedSuccessfully = false
		}
	}

	if closedSuccessfully {
		return nil
	}

	return storage.ErrClosingPersisters
}

// GetFromEpoch will search a key only in the persister for the given epoch
func (ps *PruningStorer) GetFromEpoch(key []byte, epoch uint32) ([]byte, error) {
	// TODO: this will be used when requesting from resolvers
	v, ok := ps.cacher.Get(key)
	if ok {
		return v.([]byte), nil
	}

	ps.lock.RLock()
	pd, exists := ps.persistersMapByEpoch[epoch]
	ps.lock.RUnlock()
	if !exists {
		return nil, fmt.Errorf("key %s not found in %s",
			hex.EncodeToString(key), ps.identifier)
	}

	persister, closePersister, err := ps.createAndInitPersisterIfClosed(pd)
	if err != nil {
		return nil, err
	}
	defer closePersister()

	res, err := persister.Get(key)
	if err == nil {
		return res, nil
	}

	log.Debug("get from closed persister",
		"id", ps.identifier,
		"epoch", epoch,
		"key", key,
		"error", err.Error())

	return nil, fmt.Errorf("key %s not found in %s",
		hex.EncodeToString(key), ps.identifier)

}

// GetBulkFromEpoch will return a slice of keys only in the persister for the given epoch
func (ps *PruningStorer) GetBulkFromEpoch(keys [][]byte, epoch uint32) (map[string][]byte, error) {
	ps.lock.RLock()
	pd, exists := ps.persistersMapByEpoch[epoch]
	ps.lock.RUnlock()
	if !exists {
		log.Warn("get from removed persister",
			"id", ps.identifier,
			"epoch", epoch)
		return nil, errors.New("persister does not exits")
	}

	persisterToRead, closePersister, err := ps.createAndInitPersisterIfClosed(pd)
	if err != nil {
		return nil, err
	}
	defer closePersister()

	returnMap := make(map[string][]byte)
	for _, key := range keys {
		v, ok := ps.cacher.Get(key)
		if ok {
			returnMap[string(key)] = v.([]byte)
			continue
		}

		res, errGet := persisterToRead.Get(key)
		if errGet != nil {
			log.Warn("cannot get from persister",
				"hash", hex.EncodeToString(key),
				"error", errGet.Error(),
			)
			continue
		}

		returnMap[string(key)] = res
	}

	return returnMap, nil
}

// SearchFirst will search a given key in all the active persisters, from the newest to the oldest
func (ps *PruningStorer) SearchFirst(key []byte) ([]byte, error) {
	v, ok := ps.cacher.Get(key)
	if ok {
		return v.([]byte), nil
	}

	var res []byte
	var err error

	ps.lock.RLock()
	defer ps.lock.RUnlock()
	for _, pd := range ps.activePersisters {
		res, err = pd.getPersister().Get(key)
		if err == nil {
			return res, nil
		}
	}

	return nil, fmt.Errorf("%w - SearchFirst, unit = %s, key = %s, num active persisters = %d",
		storage.ErrKeyNotFound,
		ps.identifier,
		hex.EncodeToString(key),
		len(ps.activePersisters),
	)
}

// Has checks if the key is in the Unit.
// It first checks the cache. If it is not found, it checks the bloom filter
// and if present it checks the db
func (ps *PruningStorer) Has(key []byte) error {
	has := ps.cacher.Has(key)
	if has {
		return nil
	}

	ps.lock.RLock()
	defer ps.lock.RUnlock()
	if ps.bloomFilter == nil || ps.bloomFilter.MayContain(key) {
		for _, persister := range ps.activePersisters {
			if persister.getPersister().Has(key) != nil {
				continue
			}

			return nil
		}
	}

	return storage.ErrKeyNotFound
}

// SetEpochForPutOperation will set the epoch to be used when using the put operation
func (ps *PruningStorer) SetEpochForPutOperation(epoch uint32) {
	ps.lock.Lock()
	ps.epochForPutOperation = epoch
	ps.lock.Unlock()
}

// Remove removes the data associated to the given key from both cache and persistence medium
func (ps *PruningStorer) Remove(key []byte) error {
	var err error
	ps.cacher.Remove(key)

	ps.lock.RLock()
	defer ps.lock.RUnlock()
	for _, pd := range ps.activePersisters {
		err = pd.persister.Remove(key)
		if err == nil {
			return nil
		}
	}

	return err
}

// ClearCache cleans up the entire cache
func (ps *PruningStorer) ClearCache() {
	ps.cacher.Clear()
}

// GetOldestEpoch returns the oldest epoch from current configuration
func (ps *PruningStorer) GetOldestEpoch() (uint32, error) {
	ps.lock.RLock()
	defer ps.lock.RUnlock()

	if len(ps.persistersMapByEpoch) == 0 {
		return 0, fmt.Errorf("no epoch configuration in pruning storer with identifer %s", ps.identifier)
	}

	oldestEpoch := uint32(math.MaxUint32)
	for epoch := range ps.persistersMapByEpoch {
		if epoch < oldestEpoch {
			oldestEpoch = epoch
		}
	}

	log.Debug("pruningStorer.GetOldestEpoch", "identifier", ps.identifier, "epoch", oldestEpoch)

	return oldestEpoch, nil
}

// DestroyUnit cleans up the bloom filter, the cache, and the dbs
func (ps *PruningStorer) DestroyUnit() error {
	ps.lock.Lock()
	defer ps.lock.Unlock()

	if ps.bloomFilter != nil {
		ps.bloomFilter.Clear()
	}

	ps.cacher.Clear()

	var err error
	numOfPersistersRemoved := 0
	totalNumOfPersisters := len(ps.persistersMapByEpoch)
	for _, pd := range ps.persistersMapByEpoch {
		if pd.getIsClosed() {
			err = pd.getPersister().DestroyClosed()
		} else {
			err = pd.getPersister().Destroy()
		}

		if err != nil {
			log.Debug("pruning db: destroy",
				"error", err.Error())
			continue
		}
		numOfPersistersRemoved++
	}

	if numOfPersistersRemoved != totalNumOfPersisters {
		log.Debug("error destroying pruning db",
			"identifier", ps.identifier,
			"destroyed", numOfPersistersRemoved,
			"total", totalNumOfPersisters)
		return storage.ErrDestroyingUnit
	}

	return nil
}

// registerHandler will register a new function to the epoch start notifier
func (ps *PruningStorer) registerHandler(handler EpochStartNotifier) {
	subscribeHandler := notifier.NewHandlerForEpochStart(
		func(hdr data.HeaderHandler) {
			err := ps.changeEpoch(hdr)
			if err != nil {
				log.Warn("change epoch in storer", "error", err.Error())
			}
		},
		func(metaHdr data.HeaderHandler) {
			err := ps.saveHeaderForEpochStartPrepare(metaHdr)
			if err != nil {
				log.Warn("prepare epoch change in storer", "error", err.Error())
			}
		},
		core.StorerOrder)

	handler.RegisterHandler(subscribeHandler)
}

func (ps *PruningStorer) saveHeaderForEpochStartPrepare(header data.HeaderHandler) error {
	ps.mutEpochPrepareHdr.Lock()
	defer ps.mutEpochPrepareHdr.Unlock()

	var ok bool
	ps.epochPrepareHdr, ok = header.(*block.MetaBlock)
	if !ok {
		return storage.ErrWrongTypeAssertion
	}

	return nil
}

// changeEpoch will handle creating a new persister and removing of the older ones
func (ps *PruningStorer) changeEpoch(header data.HeaderHandler) error {
	epoch := header.GetEpoch()
	log.Debug("PruningStorer - change epoch", "unit", ps.identifier, "epoch", epoch)
	// if pruning is not enabled, don't create new persisters, but use the same one instead
	if !ps.pruningEnabled {
		log.Debug("PruningStorer - change epoch - pruning is disabled")
		return nil
	}

	ps.lock.RLock()
	_, ok := ps.persistersMapByEpoch[epoch]
	ps.lock.RUnlock()
	if ok {
		err := ps.changeEpochWithExisting(epoch)
		if err != nil {
			log.Warn("change epoch", "epoch", epoch, "error", err)
			return err
		}
		log.Info("change epoch pruning storer success", "persister", ps.identifier, "epoch", epoch)

		return nil
	}

	shardID := core.GetShardIDString(ps.shardCoordinator.SelfId())
	filePath := ps.pathManager.PathForEpoch(shardID, epoch, ps.identifier)
	db, err := ps.persisterFactory.Create(filePath)
	if err != nil {
		log.Warn("change epoch", "persister", ps.identifier, "error", err.Error())
		return err
	}

	newPersister := &persisterData{
		persister: db,
		epoch:     epoch,
		path:      filePath,
		isClosed:  false,
	}

	singleItemPersisters := []*persisterData{newPersister}

	ps.lock.Lock()
	ps.activePersisters = append(singleItemPersisters, ps.activePersisters...)
	ps.persistersMapByEpoch[epoch] = newPersister

	err = ps.activePersisters[0].getPersister().Init()
	if err != nil {
		ps.lock.Unlock()
		return err
	}
	ps.lock.Unlock()

	wasExtended := ps.extendSavedEpochsIfNeeded(header)
	if wasExtended {
		ps.lock.RLock()
		if len(ps.activePersisters) > int(ps.numOfActivePersisters) {
			log.Debug("PruningStorer - skip closing and destroying persisters due to a stuck shard -",
				"current epoch", epoch,
				"num active persisters", len(ps.activePersisters),
				"default maximum num active persisters", ps.numOfActivePersisters,
				"oldest epoch in storage", ps.activePersisters[len(ps.activePersisters)-1].epoch)
		}
		ps.lock.RUnlock()
		return nil
	}

	err = ps.closePersisters(epoch)
	if err != nil {
		log.Warn("closing persisters", "error", err.Error())
		return err
	}
	return nil
}

func (ps *PruningStorer) extendSavedEpochsIfNeeded(header data.HeaderHandler) bool {
	epoch := header.GetEpoch()
	metaBlock, mbOk := header.(*block.MetaBlock)
	if !mbOk {
		ps.mutEpochPrepareHdr.RLock()
		epochPrepareHdr := ps.epochPrepareHdr
		ps.mutEpochPrepareHdr.RUnlock()
		if epochPrepareHdr != nil {
			var ok bool
			metaBlock, ok = epochPrepareHdr.(*block.MetaBlock)
			if !ok {
				log.Warn("PruningStorer.extendSavedEpochsIfNeeded", "error", "invalid type assertion")
				return false
			}
		} else {
			return false
		}
	}
	shouldExtend := metaBlock.Epoch != epochForDefaultEpochPrepareHdr
	if !shouldExtend {
		return false
	}

	ps.lock.RLock()
	oldestEpochInCurrentSetting := ps.activePersisters[len(ps.activePersisters)-1].epoch
	ps.lock.RUnlock()

	oldestEpochToKeep := computeOldestEpoch(metaBlock)
	shouldKeepOlderEpochsIfShardIsStuck := epoch-oldestEpochToKeep < maxNumEpochsToKeepIfAShardIsStuck
	if oldestEpochToKeep <= oldestEpochInCurrentSetting && shouldKeepOlderEpochsIfShardIsStuck {
		err := ps.extendActivePersisters(oldestEpochToKeep, oldestEpochInCurrentSetting)
		if err != nil {
			log.Warn("PruningStorer - extend epochs", "error", err)
			return false
		}

		return true
	}

	return false
}

func (ps *PruningStorer) changeEpochWithExisting(epoch uint32) error {
	ps.lock.RLock()
	numActivePersisters := ps.numOfActivePersisters

	var err error
	activePersisters := make([]*persisterData, 0, numActivePersisters)

	oldestEpochActive := int64(epoch) - int64(numActivePersisters) + 1
	if oldestEpochActive < 0 {
		oldestEpochActive = 0
	}

	persisters := make([]*persisterData, 0)
	for e := int64(epoch); e >= oldestEpochActive; e-- {
		p, ok := ps.persistersMapByEpoch[uint32(e)]
		if !ok {
			ps.lock.RUnlock()
			return nil
		}
		persisters = append(persisters, p)
	}
	ps.lock.RUnlock()

	for _, p := range persisters {
		if p.getIsClosed() {
			_, err = ps.persisterFactory.Create(p.path)
			if err != nil {
				return err
			}
		}

		activePersisters = append(activePersisters, p)
	}

	ps.lock.Lock()
	ps.activePersisters = activePersisters
	ps.lock.Unlock()

	return nil
}

func (ps *PruningStorer) extendActivePersisters(from uint32, to uint32) error {
	persisters := make([]*persisterData, 0)
	ps.lock.RLock()
	for e := int(to); e >= int(from); e-- {
		p, ok := ps.persistersMapByEpoch[uint32(e)]
		if !ok {
			ps.lock.RUnlock()
			return nil
		}
		persisters = append(persisters, p)
	}
	ps.lock.RUnlock()

	reOpenedPersisters := make([]*persisterData, 0)
	for _, p := range persisters {
		if p.getIsClosed() {
			persister, err := ps.persisterFactory.Create(p.path)
			if err != nil {
				return err
			}
			reOpenedPersisters = append(reOpenedPersisters, p)
			p.setPersisterAndIsClosed(persister, false)
		}
	}

	ps.lock.Lock()
	ps.activePersisters = append(ps.activePersisters, reOpenedPersisters...)
	ps.lock.Unlock()

	return nil
}

func (ps *PruningStorer) closePersisters(epoch uint32) error {
	// activePersisters outside the numOfActivePersisters border have to he closed for both scenarios: full archive or not
	persistersToClose := make([]*persisterData, 0)

	ps.lock.Lock()
	if ps.numOfActivePersisters < uint32(len(ps.activePersisters)) {
		for idx := int(ps.numOfActivePersisters); idx < len(ps.activePersisters); idx++ {
			persisterToClose := ps.activePersisters[idx]
			// remove it from the active persisters slice
			ps.activePersisters = ps.activePersisters[:ps.numOfActivePersisters]
			epochToClose := epoch - ps.numOfActivePersisters
			ps.persistersMapByEpoch[epochToClose] = persisterToClose
			persistersToClose = append(persistersToClose, persisterToClose)
		}
	}

	if ps.oldDataCleanerProvider.ShouldClean() && uint32(len(ps.persistersMapByEpoch)) > ps.numOfEpochsToKeep {
		idxToRemove := epoch - ps.numOfEpochsToKeep
		for {
			_, exists := ps.persistersMapByEpoch[idxToRemove]
			if !exists {
				break
			}
			delete(ps.persistersMapByEpoch, idxToRemove)
			idxToRemove--
		}
	}
	ps.lock.Unlock()

	for _, pd := range persistersToClose {
		err := pd.Close()
		if err != nil {
			log.Warn("error closing persister", "error", err.Error(), "id", ps.identifier)
		}
	}

	return nil
}

// RangeKeys does nothing as it is unable to iterate over multiple persisters
// RangeKeys -
func (ps *PruningStorer) RangeKeys(_ func(key []byte, val []byte) bool) {
	log.Error("improper use of PruningStorer.RangeKeys()")
	debug.PrintStack()
}

// IsInterfaceNil returns true if there is no value under the interface
func (ps *PruningStorer) IsInterfaceNil() bool {
	return ps == nil
}

func createShallowPersisterDataForEpoch(args *StorerArgs, epoch uint32, shard string) *persisterData {
	filePath := createPersisterPathForEpoch(args, epoch, shard)

	return &persisterData{
		persister: args.PersisterFactory.CreateDisabled(),
		epoch:     epoch,
		path:      filePath,
		isClosed:  true,
	}
}

func createPersisterPathForEpoch(args *StorerArgs, epoch uint32, shard string) string {
	filePath := args.PathManager.PathForEpoch(core.GetShardIDString(args.ShardCoordinator.SelfId()), epoch, args.Identifier)
	if len(shard) > 0 {
		filePath += shard
	}

	return filePath
}

func createPersisterDataForEpoch(args *StorerArgs, epoch uint32, shard string) (*persisterData, error) {
	// TODO: if booting from storage in an epoch > 0, shardId needs to be taken from somewhere else
	// e.g. determined from directories in persister path or taken from boot storer
	filePath := createPersisterPathForEpoch(args, epoch, shard)

	db, err := args.PersisterFactory.Create(filePath)
	if err != nil {
		log.Warn("persister create error", "error", err.Error())
		return nil, err
	}

	p := &persisterData{
		persister: db,
		epoch:     epoch,
		path:      filePath,
		isClosed:  false,
	}

	err = p.getPersister().Init()
	if err != nil {
		log.Warn("init old persister", "error", err.Error())
		return nil, err
	}

	return p, nil
}

func computeOldestEpoch(metaBlock *block.MetaBlock) uint32 {
	oldestEpoch := metaBlock.Epoch
	for _, lastHdr := range metaBlock.EpochStart.LastFinalizedHeaders {
		if lastHdr.Epoch < oldestEpoch {
			oldestEpoch = lastHdr.Epoch
		}
	}

	return oldestEpoch
}<|MERGE_RESOLUTION|>--- conflicted
+++ resolved
@@ -81,22 +81,6 @@
 	shardCoordinator           storage.ShardCoordinator
 	activePersisters           []*persisterData
 	//it is mandatory to keep map of pointers for persistersMapByEpoch as a loaded pointer might get modified in inner functions
-<<<<<<< HEAD
-	persistersMapByEpoch  map[uint32]*persisterData
-	cacher                storage.Cacher
-	bloomFilter           storage.BloomFilter
-	pathManager           storage.PathManagerHandler
-	dbPath                string
-	persisterFactory      DbFactoryHandler
-	mutEpochPrepareHdr    sync.RWMutex
-	epochPrepareHdr       data.HeaderHandler
-	identifier            string
-	numOfEpochsToKeep     uint32
-	numOfActivePersisters uint32
-	epochForPutOperation  uint32
-	cleanOldEpochsData    bool
-	pruningEnabled        bool
-=======
 	persistersMapByEpoch   map[uint32]*persisterData
 	cacher                 storage.Cacher
 	bloomFilter            storage.BloomFilter
@@ -104,14 +88,13 @@
 	dbPath                 string
 	persisterFactory       DbFactoryHandler
 	mutEpochPrepareHdr     sync.RWMutex
-	epochPrepareHdr        *block.MetaBlock
+	epochPrepareHdr        data.HeaderHandler
 	oldDataCleanerProvider clean.OldDataCleanerProvider
 	identifier             string
 	numOfEpochsToKeep      uint32
 	numOfActivePersisters  uint32
 	epochForPutOperation   uint32
 	pruningEnabled         bool
->>>>>>> c33aeba3
 }
 
 // NewPruningStorer will return a new instance of PruningStorer without sharded directories' naming scheme
