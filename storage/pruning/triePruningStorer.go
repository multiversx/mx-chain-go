package pruning

import (
	"bytes"
	"encoding/hex"
	"fmt"

	"github.com/ElrondNetwork/elrond-go-core/core"
	"github.com/ElrondNetwork/elrond-go/common"
	"github.com/ElrondNetwork/elrond-go/storage"
)

const (
	lastEpochIndex    = 1
	currentEpochIndex = 0
	// leave this at 2, because in order to have a complete state at a certain moment, 2 dbs need to be opened
	minNumOfActiveDBsNecessary = 2
)

type triePruningStorer struct {
	*PruningStorer
}

// NewTriePruningStorer will return a new instance of NewTriePruningStorer
func NewTriePruningStorer(args *StorerArgs) (*triePruningStorer, error) {
	err := checkArgs(args)
	if err != nil {
		return nil, err
	}

	activePersisters, persistersMapByEpoch, err := initPersistersInEpoch(args, "")
	if err != nil {
		return nil, err
	}

	ps, err := initPruningStorer(args, "", activePersisters, persistersMapByEpoch)
	if err != nil {
		return nil, err
	}

	tps := &triePruningStorer{ps}
	ps.lastEpochNeededHandler = tps.lastEpochNeeded
	tps.registerHandler(args.Notifier)

	return tps, nil
}

func (ps *triePruningStorer) lastEpochNeeded() uint32 {
	numActiveDBs := 0
	lastEpochNeeded := uint32(0)
	for i := 0; i < len(ps.activePersisters); i++ {
		lastEpochNeeded = ps.activePersisters[i].epoch
		val, err := ps.activePersisters[i].persister.Get([]byte(common.ActiveDBKey))
		if err != nil {
			continue
		}

		if bytes.Equal(val, []byte(common.ActiveDBVal)) {
			numActiveDBs++
		}

		if numActiveDBs == minNumOfActiveDBsNecessary {
			break
		}
	}

	return lastEpochNeeded
}

// PutInEpochWithoutCache adds data to persistence medium related to the specified epoch
func (ps *triePruningStorer) PutInEpochWithoutCache(key []byte, data []byte, epoch uint32) error {
	ps.lock.RLock()
	pd, exists := ps.persistersMapByEpoch[epoch]
	ps.lock.RUnlock()
	if !exists {
		return fmt.Errorf("put in epoch: persister for epoch %d not found", epoch)
	}

	persister, closePersister, err := ps.createAndInitPersisterIfClosedProtected(pd)
	if err != nil {
		return err
	}
	defer closePersister()

	err = persister.Put(key, data)
	if err != nil {
		return err
	}

	return nil
}

// GetFromOldEpochsWithoutAddingToCache searches the old epochs for the given key without adding to the cache
func (ps *triePruningStorer) GetFromOldEpochsWithoutAddingToCache(key []byte) ([]byte, core.OptionalUint32, error) {
	v, ok := ps.cacher.Get(key)
	if ok && !bytes.Equal([]byte(common.ActiveDBKey), key) {
		return v.([]byte), core.OptionalUint32{}, nil
	}

	ps.lock.RLock()
	defer ps.lock.RUnlock()

	numClosedDbs := 0
	for idx := 1; idx < len(ps.activePersisters); idx++ {
		val, err := ps.activePersisters[idx].persister.Get(key)
		if err != nil {
			if err == storage.ErrDBIsClosed {
				numClosedDbs++
			}

			continue
		}

		epoch := core.OptionalUint32{
			Value:    ps.activePersisters[idx].epoch,
			HasValue: true,
		}
		return val, epoch, nil
	}

	if numClosedDbs+1 == len(ps.activePersisters) && len(ps.activePersisters) > 1 {
<<<<<<< HEAD
		return nil, storage.ErrDBIsClosed
=======
		return nil, core.OptionalUint32{}, elrondErrors.ErrDBIsClosed
>>>>>>> 05f6f1d8
	}

	return nil, core.OptionalUint32{}, fmt.Errorf("key %s not found in %s", hex.EncodeToString(key), ps.identifier)
}

// GetFromLastEpoch searches only the last epoch storer for the given key
func (ps *triePruningStorer) GetFromLastEpoch(key []byte) ([]byte, error) {
	ps.lock.RLock()
	defer ps.lock.RUnlock()

	if len(ps.activePersisters) < 2 {
		return nil, fmt.Errorf("key %s not found in %s", hex.EncodeToString(key), ps.identifier)
	}

	return ps.activePersisters[lastEpochIndex].persister.Get(key)
}

// GetFromCurrentEpoch searches only the current epoch storer for the given key
func (ps *triePruningStorer) GetFromCurrentEpoch(key []byte) ([]byte, error) {
	ps.lock.RLock()

	if len(ps.activePersisters) == 0 {
		ps.lock.RUnlock()
		return nil, fmt.Errorf("key %s not found in %s", hex.EncodeToString(key), ps.identifier)
	}

	persister := ps.activePersisters[currentEpochIndex].persister
	ps.lock.RUnlock()

	return persister.Get(key)
}

// GetLatestStorageEpoch returns the epoch for the latest opened persister
func (ps *triePruningStorer) GetLatestStorageEpoch() (uint32, error) {
	ps.lock.RLock()
	defer ps.lock.RUnlock()

	if len(ps.activePersisters) == 0 {
		return 0, fmt.Errorf("there are no active persisters")
	}

	return ps.activePersisters[currentEpochIndex].epoch, nil
}<|MERGE_RESOLUTION|>--- conflicted
+++ resolved
@@ -119,11 +119,7 @@
 	}
 
 	if numClosedDbs+1 == len(ps.activePersisters) && len(ps.activePersisters) > 1 {
-<<<<<<< HEAD
-		return nil, storage.ErrDBIsClosed
-=======
-		return nil, core.OptionalUint32{}, elrondErrors.ErrDBIsClosed
->>>>>>> 05f6f1d8
+		return nil, core.OptionalUint32{}, storage.ErrDBIsClosed
 	}
 
 	return nil, core.OptionalUint32{}, fmt.Errorf("key %s not found in %s", hex.EncodeToString(key), ps.identifier)
