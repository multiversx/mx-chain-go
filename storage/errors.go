package storage

import (
	"errors"
	"strings"

	storageErrors "github.com/ElrondNetwork/elrond-go-storage/common"
)

// ErrInvalidNumberOfPersisters signals that an invalid number of persisters has been provided
var ErrInvalidNumberOfPersisters = errors.New("invalid number of active persisters")

// ErrInvalidNumberOfOldPersisters signals that an invalid number of old persisters has been provided
var ErrInvalidNumberOfOldPersisters = errors.New("invalid number of old active persisters")

// ErrNilEpochStartNotifier signals that a nil epoch start notifier has been provided
var ErrNilEpochStartNotifier = errors.New("nil epoch start notifier")

// ErrNilPersisterFactory signals that a nil persister factory has been provided
var ErrNilPersisterFactory = errors.New("nil persister factory")

// ErrDestroyingUnit signals that the destroy unit method did not manage to destroy all the persisters in a pruning storer
var ErrDestroyingUnit = errors.New("destroy unit didn't remove all the persisters")

<<<<<<< HEAD
// ErrNilConfig signals that a nil configuration has been received
var ErrNilConfig = errors.New("nil config")
=======
// ErrInvalidConfig signals an invalid config
var ErrInvalidConfig = errors.New("invalid config")
>>>>>>> 2898425b

// ErrNilShardCoordinator signals that a nil shard coordinator has been provided
var ErrNilShardCoordinator = errors.New("nil shard coordinator")

// ErrNilPathManager signals that a nil path manager has been provided
var ErrNilPathManager = errors.New("nil path manager")

// ErrNilCustomDatabaseRemover signals that a nil custom database remover has been provided
var ErrNilCustomDatabaseRemover = errors.New("custom database remover")

// ErrNilStorageListProvider signals that a nil storage list provided has been provided
var ErrNilStorageListProvider = errors.New("nil storage list provider")

<<<<<<< HEAD
=======
// ErrNilStatusHandler signals that a nil status handler has been provided
var ErrNilStatusHandler = errors.New("nil status handler")

// ErrEmptyPruningPathTemplate signals that an empty path template for pruning storers has been provided
var ErrEmptyPruningPathTemplate = errors.New("empty path template for pruning storers")

// ErrEmptyStaticPathTemplate signals that an empty path template for static storers has been provided
var ErrEmptyStaticPathTemplate = errors.New("empty path template for static storers")

// ErrInvalidPruningPathTemplate signals that an invalid path template for pruning storers has been provided
var ErrInvalidPruningPathTemplate = errors.New("invalid path template for pruning storers")

// ErrInvalidStaticPathTemplate signals that an invalid path template for static storers has been provided
var ErrInvalidStaticPathTemplate = errors.New("invalid path template for static storers")

// ErrInvalidDatabasePath signals that an invalid database path has been provided
var ErrInvalidDatabasePath = errors.New("invalid database path")

>>>>>>> 2898425b
// ErrOldestEpochNotAvailable signals that fetching the oldest epoch is not available
var ErrOldestEpochNotAvailable = errors.New("oldest epoch not available")

// ErrInvalidNumberOfEpochsToSave signals that an invalid number of epochs to save has been provided
var ErrInvalidNumberOfEpochsToSave = errors.New("invalid number of epochs to save")

// ErrInvalidNumberOfActivePersisters signals that an invalid number of active persisters has been provided
var ErrInvalidNumberOfActivePersisters = errors.New("invalid number of active persisters")

// ErrClosingPersisters signals that not all persisters were closed
var ErrClosingPersisters = errors.New("cannot close all the persisters")

// ErrCacheSizeIsLowerThanBatchSize signals that size of cache is lower than size of batch
var ErrCacheSizeIsLowerThanBatchSize = errors.New("cache size is lower than batch size")

// ErrBootstrapDataNotFoundInStorage signals that no BootstrapData was find in the storage
var ErrBootstrapDataNotFoundInStorage = errors.New("didn't find any bootstrap data in storage")

// ErrNilMarshalizer signals that a nil marshalizer has been provided
var ErrNilMarshalizer = errors.New("nil marshalizer")

// ErrWrongTypeAssertion is thrown when a wrong type assertion is spotted
var ErrWrongTypeAssertion = errors.New("wrong type assertion")

// ErrCannotComputeStorageOldestEpoch signals an issue when computing the oldest epoch for storage
var ErrCannotComputeStorageOldestEpoch = errors.New("could not compute the oldest epoch for storage")

// ErrNilNodeTypeProvider signals that a nil node type provider has been provided
var ErrNilNodeTypeProvider = errors.New("nil node type provider")

// ErrNilOldDataCleanerProvider signals that a nil old data cleaner provider has been provided
var ErrNilOldDataCleanerProvider = errors.New("nil old data cleaner provider")

// ErrKeyNotFound is raised when a key is not found
var ErrKeyNotFound = storageErrors.ErrKeyNotFound

// ErrInvalidConfig signals an invalid config
var ErrInvalidConfig = storageErrors.ErrInvalidConfig

// ErrCacheSizeInvalid signals that size of cache is less than 1
var ErrCacheSizeInvalid = storageErrors.ErrCacheSizeInvalid

// ErrNotSupportedDBType is raised when an unsupported database type is provided
var ErrNotSupportedDBType = storageErrors.ErrNotSupportedDBType

// ErrNotSupportedCacheType is raised when an unsupported cache type is provided
var ErrNotSupportedCacheType = storageErrors.ErrNotSupportedCacheType

// ErrInvalidCacheExpiry signals that an invalid cache expiry was provided
var ErrInvalidCacheExpiry = storageErrors.ErrInvalidCacheExpiry

// ErrDBIsClosed is raised when the DB is closed
var ErrDBIsClosed = storageErrors.ErrDBIsClosed

// ErrEpochKeepIsLowerThanNumActive signals that num epochs to keep is lower than num active epochs
var ErrEpochKeepIsLowerThanNumActive = errors.New("num epochs to keep is lower than num active epochs")

// ErrNilPersistersTracker signals that a nil persisters tracker has been provided
var ErrNilPersistersTracker = errors.New("nil persisters tracker provided")

// IsNotFoundInStorageErr returns whether an error is a "not found in storage" error.
// Currently, "item not found" storage errors are untyped (thus not distinguishable from others). E.g. see "pruningStorer.go".
// As a workaround, we test the error message for a match.
func IsNotFoundInStorageErr(err error) bool {
	if err == nil {
		return false
	}

	return strings.Contains(err.Error(), "not found")
}<|MERGE_RESOLUTION|>--- conflicted
+++ resolved
@@ -22,13 +22,8 @@
 // ErrDestroyingUnit signals that the destroy unit method did not manage to destroy all the persisters in a pruning storer
 var ErrDestroyingUnit = errors.New("destroy unit didn't remove all the persisters")
 
-<<<<<<< HEAD
-// ErrNilConfig signals that a nil configuration has been received
-var ErrNilConfig = errors.New("nil config")
-=======
 // ErrInvalidConfig signals an invalid config
 var ErrInvalidConfig = errors.New("invalid config")
->>>>>>> 2898425b
 
 // ErrNilShardCoordinator signals that a nil shard coordinator has been provided
 var ErrNilShardCoordinator = errors.New("nil shard coordinator")
@@ -42,8 +37,6 @@
 // ErrNilStorageListProvider signals that a nil storage list provided has been provided
 var ErrNilStorageListProvider = errors.New("nil storage list provider")
 
-<<<<<<< HEAD
-=======
 // ErrNilStatusHandler signals that a nil status handler has been provided
 var ErrNilStatusHandler = errors.New("nil status handler")
 
@@ -62,7 +55,6 @@
 // ErrInvalidDatabasePath signals that an invalid database path has been provided
 var ErrInvalidDatabasePath = errors.New("invalid database path")
 
->>>>>>> 2898425b
 // ErrOldestEpochNotAvailable signals that fetching the oldest epoch is not available
 var ErrOldestEpochNotAvailable = errors.New("oldest epoch not available")
 
