source "$MULTIVERSXTESTNETSCRIPTSDIR/include/terminal.sh"

startValidators() {
  setTerminalSession "multiversx-nodes"
  setTerminalLayout "tiled"
  setWorkdirForNextCommands "$TESTNETDIR/node"
  if [[ $MULTI_KEY_NODES -eq 1 ]]; then
    iterateOverValidatorsMultiKey startSingleValidator
  else
    iterateOverValidators startSingleValidator
  fi
}

startSovereignValidators() {
  setTerminalSession "multiversx-nodes"
  setTerminalLayout "tiled"
  setWorkdirForNextCommands "$TESTNETDIR/node"
  iterateOverSovereignValidators startSingleValidator
}

pauseValidators() {
  iterateOverValidators pauseSingleValidator
}

resumeValidators() {
  iterateOverValidators resumeSingleValidator
}

stopValidators() {
  iterateOverValidators stopSingleValidator
}

iterateOverValidators() {
  local callback=$1
  local VALIDATOR_INDEX=0

  # Iterate over Shard Validators
  (( max_shard_id=$SHARDCOUNT - 1 ))
  for SHARD in $(seq 0 1 $max_shard_id); do
    for _ in $(seq $SHARD_VALIDATORCOUNT); do
      if [ $VALIDATOR_INDEX -ne $SKIP_VALIDATOR_IDX ]; then
        $callback $SHARD $VALIDATOR_INDEX
        sleep 0.5
      fi
      (( VALIDATOR_INDEX++ ))
    done
  done

  # Iterate over Metachain Validators
  SHARD="metachain"
  for _ in $(seq $META_VALIDATORCOUNT); do
    if [ $VALIDATOR_INDEX -ne $SKIP_VALIDATOR_IDX ]; then
      $callback $SHARD $VALIDATOR_INDEX
      sleep 0.5
    fi
     (( VALIDATOR_INDEX++ ))
  done
}

<<<<<<< HEAD
iterateOverSovereignValidators() {
  local callback=$1
  local VALIDATOR_INDEX=$META_VALIDATORCOUNT

  # Iterate over Shard Validators
  (( max_shard_id=$SHARDCOUNT - 1 ))
  for SHARD in $(seq 0 1 $max_shard_id); do
    for _ in $(seq $SHARD_VALIDATORCOUNT); do
      if [ $VALIDATOR_INDEX -ne $SKIP_VALIDATOR_IDX ]; then
        $callback $SHARD $VALIDATOR_INDEX
        sleep 0.5
      fi
      (( VALIDATOR_INDEX++ ))
    done
  done
=======
iterateOverValidatorsMultiKey() {
  local callback=$1
  local VALIDATOR_INDEX=0

  # Iterate over shards and start validators
  (( max_shard_id=$SHARDCOUNT - 1 ))
  for SHARD in $(seq 0 1 $max_shard_id); do
    if [ $VALIDATOR_INDEX -ne $SKIP_VALIDATOR_IDX ]; then
      $callback $SHARD $VALIDATOR_INDEX
      sleep 0.5
    fi
    (( VALIDATOR_INDEX++ ))
  done

  # Start Metachain Validator
  SHARD="metachain"
  if [ $VALIDATOR_INDEX -ne $SKIP_VALIDATOR_IDX ]; then
    $callback $SHARD $VALIDATOR_INDEX
    sleep 0.5
  fi
   (( VALIDATOR_INDEX++ ))
>>>>>>> 7cf7751b
}

startSingleValidator() {
  local SHARD=$1
  local VALIDATOR_INDEX=$2

  local DIR_NAME="validator"
  if [[ $MULTI_KEY_NODES -eq 1 ]]; then
    DIR_NAME="multikey"
  fi

  local startCommand=""
  if [ "$NODE_WATCHER" -eq 1 ]; then
    setWorkdirForNextCommands "$TESTNETDIR/node_working_dirs/$DIR_NAME$VALIDATOR_INDEX"
    startCommand="$(assembleCommand_startValidatorNodeWithWatcher $VALIDATOR_INDEX $DIR_NAME)"
  else
    startCommand="$(assembleCommand_startValidatorNode $VALIDATOR_INDEX $DIR_NAME)"
  fi
  runCommandInTerminal "$startCommand"
}

pauseSingleValidator() {
  local SHARD=$1
  local VALIDATOR_INDEX=$2
  (( PORT=$PORT_ORIGIN_VALIDATOR + $VALIDATOR_INDEX ))
  pauseProcessByPort $PORT
}

resumeSingleValidator() {
  local SHARD=$1
  local VALIDATOR_INDEX=$2
  (( PORT=$PORT_ORIGIN_VALIDATOR + $VALIDATOR_INDEX ))
  resumeProcessByPort $PORT
}

stopSingleValidator() {
  local SHARD=$1
  local VALIDATOR_INDEX=$2

  local DIR_NAME="validator"
  if [[ $MULTI_KEY_NODES -eq 1 ]]; then
    DIR_NAME="multikey"
  fi

  if [ "$NODE_WATCHER" == "1" ]; then
    WORKING_DIR=$TESTNETDIR/node_working_dirs/$DIR_NAME$VALIDATOR_INDEX
    mkdir -p $WORKING_DIR
    touch $WORKING_DIR/norestart
  fi

  (( PORT=$PORT_ORIGIN_VALIDATOR + $VALIDATOR_INDEX ))
  stopProcessByPort $PORT
}


assembleCommand_startValidatorNodeWithWatcher() {
  VALIDATOR_INDEX=$1
  DIR_NAME=$2
  (( PORT=$PORT_ORIGIN_VALIDATOR + $VALIDATOR_INDEX ))
  WORKING_DIR=$TESTNETDIR/node_working_dirs/$DIR_NAME$VALIDATOR_INDEX

  local source_command="source $MULTIVERSXTESTNETSCRIPTSDIR/include/watcher.sh"
  local watcher_command="node-start-with-watcher $VALIDATOR_INDEX $PORT &"
  local node_command=$(assembleCommand_startValidatorNode $VALIDATOR_INDEX $DIR_NAME)
  mkdir -p $WORKING_DIR
  echo "$node_command" > $WORKING_DIR/node-command
  echo "$PORT" > $WORKING_DIR/node-port

  echo "$source_command ; $watcher_command"
}

assembleCommand_startValidatorNode() {
  VALIDATOR_INDEX=$1
  DIR_NAME=$2
  (( PORT=$PORT_ORIGIN_VALIDATOR + $VALIDATOR_INDEX ))
  (( RESTAPIPORT=$PORT_ORIGIN_VALIDATOR_REST + $VALIDATOR_INDEX ))
  (( KEY_INDEX=$VALIDATOR_INDEX ))
  WORKING_DIR=$TESTNETDIR/node_working_dirs/$DIR_NAME$VALIDATOR_INDEX

  local node_command="./node \
        -port $PORT --profile-mode -log-save -log-level $LOGLEVEL --log-logger-name --log-correlation --use-health-service -rest-api-interface localhost:$RESTAPIPORT \
        -sk-index $KEY_INDEX \
        -working-directory $WORKING_DIR -config ./config/config_validator.toml"

  if [ -n "$NODE_NICENESS" ]
  then
    node_command="nice -n $NODE_NICENESS $node_command"
  fi

  echo $node_command
}<|MERGE_RESOLUTION|>--- conflicted
+++ resolved
@@ -57,7 +57,6 @@
   done
 }
 
-<<<<<<< HEAD
 iterateOverSovereignValidators() {
   local callback=$1
   local VALIDATOR_INDEX=$META_VALIDATORCOUNT
@@ -73,7 +72,8 @@
       (( VALIDATOR_INDEX++ ))
     done
   done
-=======
+}
+
 iterateOverValidatorsMultiKey() {
   local callback=$1
   local VALIDATOR_INDEX=0
@@ -95,7 +95,6 @@
     sleep 0.5
   fi
    (( VALIDATOR_INDEX++ ))
->>>>>>> 7cf7751b
 }
 
 startSingleValidator() {
