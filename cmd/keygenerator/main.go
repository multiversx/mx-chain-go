package main

import (
	"bytes"
	"encoding/hex"
	"encoding/pem"
	"fmt"
	"io"
	"os"
	"path/filepath"
	"strings"
	"time"

	"github.com/multiversx/mx-chain-core-go/core"
	"github.com/multiversx/mx-chain-core-go/core/check"
	"github.com/multiversx/mx-chain-core-go/core/pubkeyConverter"
	crypto "github.com/multiversx/mx-chain-crypto-go"
	"github.com/multiversx/mx-chain-crypto-go/signing"
	"github.com/multiversx/mx-chain-crypto-go/signing/ed25519"
	"github.com/multiversx/mx-chain-crypto-go/signing/mcl"
	"github.com/multiversx/mx-chain-crypto-go/signing/secp256k1"
	"github.com/multiversx/mx-chain-go/cmd/keygenerator/converter"
	logger "github.com/multiversx/mx-chain-logger-go"
	"github.com/urfave/cli"
)

type cfg struct {
	numKeys       int
	keyType       string
	consoleOut    bool
	noSplit       bool
	prefixPattern string
	shardIDByte   int
}

const validatorType = "validator"
const walletType = "wallet"
const p2pType = "p2p"
const bothType = "both"
const minedWalletPrefixKeys = "mined-wallet"
const nopattern = "nopattern"
const desiredpattern = "[0-f]+"
const noshard = -1
const pubkeyHrp = "erd"

type key struct {
	skBytes []byte
	pkBytes []byte
}

type pubKeyConverter interface {
	Decode(humanReadable string) ([]byte, error)
	Encode(pkBytes []byte) (string, error)
	IsInterfaceNil() bool
}

const keysFolderPattern = "node-%d"
const blsPubkeyLen = 96
const txSignPubkeyLen = 32

var (
	fileGenHelpTemplate = `NAME:
   {{.Name}} - {{.Usage}}
USAGE:
   {{.HelpName}} {{if .VisibleFlags}}[global options]{{end}}
   {{if len .Authors}}
AUTHOR:
   {{range .Authors}}{{ . }}{{end}}
   {{end}}{{if .Commands}}
GLOBAL OPTIONS:
   {{range .VisibleFlags}}{{.}}
   {{end}}
VERSION:
   {{.Version}}
   {{end}}
`

	// numKeys defines a flag for setting how many keys should generate
	numKeys = cli.IntFlag{
		Name:        "num-keys",
		Usage:       "How many keys should generate. Example: 1",
		Value:       1,
		Destination: &argsConfig.numKeys,
	}
	// keyType defines a flag for setting what keys should generate
	keyType = cli.StringFlag{
		Name: "key-type",
		Usage: fmt.Sprintf(
			"What kind of keys should generate. Available options: %s, %s, %s, %s, %s",
			validatorType,
			walletType,
			p2pType,
			bothType,
			minedWalletPrefixKeys),
		Value:       "validator",
		Destination: &argsConfig.keyType,
	}
	// consoleOut is the flag that, if active, will print everything on the console, not on a physical file
	consoleOut = cli.BoolFlag{
		Name:        "console-out",
		Usage:       "Boolean option that will enable printing the generated keys directly on the console",
		Destination: &argsConfig.consoleOut,
	}
	// noSplit is the flag that, if active, will generate the keys in the same file
	noSplit = cli.BoolFlag{
		Name:        "no-split",
		Usage:       "Boolean option that will make each generated key added in the same file",
		Destination: &argsConfig.noSplit,
	}
	keyPrefix = cli.StringFlag{
		Name: "hex-key-prefix",
		Usage: fmt.Sprintf(
			"only used for special patterns in key. Available options: %s, %s",
			nopattern,
			desiredpattern,
		),
		Value:       nopattern,
		Destination: &argsConfig.prefixPattern,
	}
	shardIDByte = cli.IntFlag{
		Name:        "shard",
		Usage:       fmt.Sprintf("integer option that will make each generated wallet key allocated to the desired shard (affects suffix of the key)\navailable patterns: %s, %s", "-1", "[0-2]"),
		Value:       -1,
		Destination: &argsConfig.shardIDByte,
	}
	argsConfig = &cfg{}

	walletKeyFilenameTemplate    = "walletKey%s.pem"
	validatorKeyFilenameTemplate = "validatorKey%s.pem"
	p2pKeyFilenameTemplate       = "p2pKey%s.pem"

	log = logger.GetOrCreate("keygenerator")

	validatorPubKeyConverter, _ = pubkeyConverter.NewHexPubkeyConverter(blsPubkeyLen)
<<<<<<< HEAD
	directPubKeyConverter       = converter.NewDirectStringPubkeyConverter()
	walletPubKeyConverter, _    = pubkeyConverter.NewBech32PubkeyConverter(txSignPubkeyLen, pubkeyHrp)
=======
	pidPubKeyConverter          = converter.NewPidPubkeyConverter()
	walletPubKeyConverter, _    = pubkeyConverter.NewBech32PubkeyConverter(txSignPubkeyLen, log)
>>>>>>> 1e52082e
)

func main() {
	app := cli.NewApp()
	cli.AppHelpTemplate = fileGenHelpTemplate
	app.Name = "Key generation Tool"
	app.Version = "v1.0.0"
	app.Usage = "This binary will generate a validatorKey.pem and walletKey.pem, each containing private key(s)"
	app.Authors = []cli.Author{
		{
			Name:  "The MultiversX Team",
			Email: "contact@multiversx.com",
		},
	}
	app.Flags = []cli.Flag{
		numKeys,
		keyType,
		consoleOut,
		noSplit,
		shardIDByte,
		keyPrefix,
	}

	app.Action = func(_ *cli.Context) error {
		return process()
	}

	err := app.Run(os.Args)
	if err != nil {
		log.Error("error generating files", "error", err)

		os.Exit(1)
	}
}

func process() error {
	validatorKeys, walletKeys, p2pKeys, err := generateKeys(argsConfig.keyType, argsConfig.numKeys, argsConfig.prefixPattern, argsConfig.shardIDByte)
	if err != nil {
		return err
	}

	return outputKeys(validatorKeys, walletKeys, p2pKeys, argsConfig.consoleOut, argsConfig.noSplit)
}

func generateKeys(typeKey string, numKeys int, prefix string, shardID int) ([]key, []key, []key, error) {
	if numKeys < 1 {
		return nil, nil, nil, fmt.Errorf("number of keys should be a number greater or equal to 1")
	}

	validatorKeys := make([]key, 0)
	walletKeys := make([]key, 0)
	p2pKeys := make([]key, 0)
	var err error

	blockSigningGenerator := signing.NewKeyGenerator(mcl.NewSuiteBLS12())
	txSigningGenerator := signing.NewKeyGenerator(ed25519.NewEd25519())
	p2pKeyGenerator := signing.NewKeyGenerator(secp256k1.NewSecp256k1())

	for i := 0; i < numKeys; i++ {
		switch typeKey {
		case validatorType:
			validatorKeys, err = generateKey(blockSigningGenerator, validatorKeys)
			if err != nil {
				return nil, nil, nil, err
			}
		case walletType:
			walletKeys, err = generateKey(txSigningGenerator, walletKeys)
			if err != nil {
				return nil, nil, nil, err
			}
		case p2pType:
			p2pKeys, err = generateKey(p2pKeyGenerator, p2pKeys)
			if err != nil {
				return nil, nil, nil, err
			}
		// TODO: change this behaviour, maybe list of options instead of both type
		case bothType:
			validatorKeys, err = generateKey(blockSigningGenerator, validatorKeys)
			if err != nil {
				return nil, nil, nil, err
			}

			walletKeys, err = generateKey(txSigningGenerator, walletKeys)
			if err != nil {
				return nil, nil, nil, err
			}

		case minedWalletPrefixKeys:
			walletKeys, err = generateMinedWalletKeys(txSigningGenerator, walletKeys, prefix, shardID)
			if err != nil {
				return nil, nil, nil, err
			}
		default:
			return nil, nil, nil, fmt.Errorf("unknown key type %s", argsConfig.keyType)
		}
	}

	return validatorKeys, walletKeys, p2pKeys, nil
}

func generateKey(keyGen crypto.KeyGenerator, list []key) ([]key, error) {
	sk, pk := keyGen.GeneratePair()
	skBytes, err := sk.ToByteArray()
	if err != nil {
		return nil, err
	}

	pkBytes, err := pk.ToByteArray()
	if err != nil {
		return nil, err
	}

	list = append(
		list,
		key{
			skBytes: skBytes,
			pkBytes: pkBytes,
		},
	)

	return list, nil
}

func generateMinedWalletKeys(keyGen crypto.KeyGenerator, list []key, startingHexPattern string, shardID int) ([]key, error) {
	isPatternProvided := nopattern != startingHexPattern
	withPreferredShard := shardID != noshard && shardID >= 0 && shardID <= 255
	var patternHexBytes []byte
	var err error
	if isPatternProvided {
		patternHexBytes, err = hex.DecodeString(startingHexPattern)
		if err != nil {
			return nil, err
		}
	}

	nbTrials := 0
	printDeltaTrials := 1000
	for {
		if nbTrials%printDeltaTrials == 0 {
			log.Info("mining address...", "trials", nbTrials)
		}
		keys, errKey := generateKey(keyGen, list)
		if errKey != nil {
			return nil, errKey
		}
		keyBytes := keys[len(keys)-1].pkBytes

		if isPatternProvided && !keyHasPattern(keyBytes, patternHexBytes) {
			nbTrials++
			continue
		}
		if withPreferredShard && !keyInShard(keyBytes, byte(shardID)) {
			nbTrials++
			continue
		}
		return keys, nil
	}
}

func keyHasPattern(key []byte, pattern []byte) bool {
	return bytes.HasPrefix(key, pattern)
}

func keyInShard(keyBytes []byte, shardID byte) bool {
	lastByte := keyBytes[len(keyBytes)-1]
	return lastByte == shardID
}

func outputKeys(
	validatorKeys []key,
	walletKeys []key,
	p2pKeys []key,
	consoleOut bool,
	noSplit bool,
) error {
	if consoleOut {
		return printKeys(validatorKeys, walletKeys, p2pKeys)
	}

	return saveKeys(validatorKeys, walletKeys, p2pKeys, noSplit)
}

func printKeys(validatorKeys, walletKeys, p2pKeys []key) error {
	if len(validatorKeys)+len(walletKeys)+len(p2pKeys) == 0 {
		return fmt.Errorf("internal error: no keys to print")
	}

	var errFound error
	if len(validatorKeys) > 0 {
		err := printSliceKeys("Validator keys:", validatorKeys, validatorPubKeyConverter)
		if err != nil {
			errFound = err
		}
	}
	if len(walletKeys) > 0 {
		err := printSliceKeys("Wallet keys:", walletKeys, walletPubKeyConverter)
		if err != nil {
			errFound = err
		}
	}
	if len(p2pKeys) > 0 {
		err := printSliceKeys("P2p keys:", p2pKeys, pidPubKeyConverter)
		if err != nil {
			errFound = err
		}
	}

	return errFound
}

func printSliceKeys(message string, sliceKeys []key, converter pubKeyConverter) error {
	data := []string{message + "\n"}

	for _, k := range sliceKeys {
		buf := bytes.NewBuffer(make([]byte, 0))
		err := writeKeyToStream(buf, k, converter)
		if err != nil {
			return err
		}

		data = append(data, buf.String())
	}

	log.Info(strings.Join(data, ""))
	return nil
}

func writeKeyToStream(writer io.Writer, key key, converter pubKeyConverter) error {
	if check.IfNilReflect(writer) {
		return fmt.Errorf("nil writer")
	}

	pkString, err := converter.Encode(key.pkBytes)
	if err != nil {
		return err
	}

	blk := pem.Block{
		Type:  "PRIVATE KEY for " + pkString,
		Bytes: []byte(hex.EncodeToString(key.skBytes)),
	}

	return pem.Encode(writer, &blk)
}

func saveKeys(validatorKeys, walletKeys, p2pKeys []key, noSplit bool) error {
	if len(validatorKeys)+len(walletKeys)+len(p2pKeys) == 0 {
		return fmt.Errorf("internal error: no keys to save")
	}

	var errFound error
	if len(validatorKeys) > 0 {
		err := saveSliceKeys(validatorKeyFilenameTemplate, validatorKeys, validatorPubKeyConverter, noSplit)
		if err != nil {
			errFound = err
		}
	}
	if len(walletKeys) > 0 {
		err := saveSliceKeys(walletKeyFilenameTemplate, walletKeys, walletPubKeyConverter, noSplit)
		if err != nil {
			errFound = err
		}
	}
	if len(p2pKeys) > 0 {
		err := saveSliceKeys(p2pKeyFilenameTemplate, p2pKeys, pidPubKeyConverter, noSplit)
		if err != nil {
			errFound = err
		}
	}

	return errFound
}

func saveSliceKeys(baseFilenameTemplate string, keys []key, converter pubKeyConverter, noSplit bool) error {
	var file *os.File
	var err error
	for i, k := range keys {
		shouldCreateFile := !noSplit || i == 0
		if shouldCreateFile {
			file, err = generateFile(i, len(keys), noSplit, baseFilenameTemplate)
			if err != nil {
				return err
			}
		}

		err = writeKeyToStream(file, k, converter)
		if err != nil {
			return err
		}
		if !noSplit {
			err = file.Close()
			if err != nil {
				return err
			}
		}
	}

	if noSplit {
		return file.Close()
	}

	return nil
}

func generateFile(index int, numKeys int, noSplit bool, baseFilenameTemplate string) (*os.File, error) {
	folder, err := generateFolder(index, numKeys, noSplit)
	if err != nil {
		return nil, err
	}

	filename := filepath.Join(folder, baseFilenameTemplate)
	backupFileIfExists(filename)
	//replace the %s with empty string
	filename = fmt.Sprintf(filename, "")
	err = os.Remove(filename)
	if err != nil && !os.IsNotExist(err) {
		return nil, err
	}

	return os.OpenFile(filename, os.O_CREATE|os.O_WRONLY, core.FileModeReadWrite)
}

func generateFolder(index int, numKeys int, noSplit bool) (string, error) {
	absPath, err := os.Getwd()
	if err != nil {
		return "", err
	}

	shouldCreateDirectory := numKeys > 1 && !noSplit
	if shouldCreateDirectory {
		absPath = filepath.Join(absPath, fmt.Sprintf(keysFolderPattern, index))
	}

	log.Info("generating files in", "folder", absPath)

	err = os.MkdirAll(absPath, os.ModePerm)
	if err != nil {
		return "", err
	}

	return absPath, nil
}

func backupFileIfExists(filenameTemplate string) {
	existingFilename := fmt.Sprintf(filenameTemplate, "")
	if _, err := os.Stat(existingFilename); err != nil {
		if os.IsNotExist(err) {
			return
		}
	}
	//if we reached here the file probably exists, make a timestamped backup
	_ = os.Rename(existingFilename, fmt.Sprintf(filenameTemplate, fmt.Sprintf("_%d", time.Now().Unix())))
}<|MERGE_RESOLUTION|>--- conflicted
+++ resolved
@@ -132,13 +132,8 @@
 	log = logger.GetOrCreate("keygenerator")
 
 	validatorPubKeyConverter, _ = pubkeyConverter.NewHexPubkeyConverter(blsPubkeyLen)
-<<<<<<< HEAD
-	directPubKeyConverter       = converter.NewDirectStringPubkeyConverter()
-	walletPubKeyConverter, _    = pubkeyConverter.NewBech32PubkeyConverter(txSignPubkeyLen, pubkeyHrp)
-=======
 	pidPubKeyConverter          = converter.NewPidPubkeyConverter()
 	walletPubKeyConverter, _    = pubkeyConverter.NewBech32PubkeyConverter(txSignPubkeyLen, log)
->>>>>>> 1e52082e
 )
 
 func main() {
