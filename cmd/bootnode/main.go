package main

import (
	"context"
	"encoding/base64"
	"encoding/json"
	"fmt"
	"io/ioutil"
	"math/big"
	"os"
	"os/signal"
	"path/filepath"
	"sync"
	"syscall"
	"time"

	"github.com/ElrondNetwork/elrond-go-sandbox/chronology/ntp"
	"github.com/ElrondNetwork/elrond-go-sandbox/cmd/facade"
	"github.com/ElrondNetwork/elrond-go-sandbox/cmd/flags"
	"github.com/ElrondNetwork/elrond-go-sandbox/config"
	"github.com/ElrondNetwork/elrond-go-sandbox/crypto/schnorr"
	"github.com/ElrondNetwork/elrond-go-sandbox/data/blockchain"
	"github.com/ElrondNetwork/elrond-go-sandbox/data/shardedData"
	"github.com/ElrondNetwork/elrond-go-sandbox/data/state"
	"github.com/ElrondNetwork/elrond-go-sandbox/data/trie"
	"github.com/ElrondNetwork/elrond-go-sandbox/hashing"
	"github.com/ElrondNetwork/elrond-go-sandbox/hashing/sha256"
	"github.com/ElrondNetwork/elrond-go-sandbox/logger"
	"github.com/ElrondNetwork/elrond-go-sandbox/marshal"
	"github.com/ElrondNetwork/elrond-go-sandbox/node"
	"github.com/ElrondNetwork/elrond-go-sandbox/p2p"
	"github.com/ElrondNetwork/elrond-go-sandbox/process/block"
	"github.com/ElrondNetwork/elrond-go-sandbox/process/transaction"
	"github.com/ElrondNetwork/elrond-go-sandbox/sharding"
	"github.com/ElrondNetwork/elrond-go-sandbox/storage"
	beevikntp "github.com/beevik/ntp"
	"github.com/pkg/errors"
	"github.com/urfave/cli"
)

var bootNodeHelpTemplate = `NAME:
   {{.Name}} - {{.Usage}}
USAGE:
   {{.HelpName}} {{if .VisibleFlags}}[global options]{{end}}
   {{if len .Authors}}
GLOBAL OPTIONS:
   {{range .VisibleFlags}}{{.}}
   {{end}}{{end}}{{if .Copyright }}
VERSION:
   {{.Version}}
   {{end}}
`
var configurationFile = "./config/config.testnet.json"
var uniqueID = ""

type initialNode struct {
	Address string `json:"address"`
	PubKey  string `json:"pubkey"`
	Balance string `json:"balance"`
}

type genesis struct {
	StartTime          int64         `json:"startTime"`
	RoundDuration      int64         `json:"roundDuration"`
	ConsensusGroupSize int           `json:"consensusGroupSize"`
	ElasticSubrounds   bool          `json:"elasticSubrounds"`
	InitialNodes       []initialNode `json:"initialNodes"`
}

func main() {
	log := logger.NewDefaultLogger()
	log.SetLevel(logger.LogInfo)

	app := cli.NewApp()
	cli.AppHelpTemplate = bootNodeHelpTemplate
	app.Name = "BootNode CLI App"
	app.Usage = "This is the entry point for starting a new bootstrap node - the app will start after the genesis timestamp"
	app.Flags = []cli.Flag{flags.GenesisFile, flags.Port, flags.MaxAllowedPeers, flags.PrivateKey}
	app.Action = func(c *cli.Context) error {
		return startNode(c, log)
	}

	err := app.Run(os.Args)
	if err != nil {
		log.Error(err.Error())
		os.Exit(1)
	}
}

func startNode(ctx *cli.Context, log *logger.Logger) error {
	log.Info("Starting node...")

	stop := make(chan bool, 1)
	sigs := make(chan os.Signal, 1)
	signal.Notify(sigs, syscall.SIGINT, syscall.SIGTERM)

	generalConfig, err := loadMainConfig(configurationFile, log)
	if err != nil {
		return err
	}
	log.Info(fmt.Sprintf("Initialized with config from: %s", configurationFile))

	genesisConfig, err := loadGenesisConfiguration(ctx.GlobalString(flags.GenesisFile.Name), log)
	if err != nil {
		return err
	}
	log.Info(fmt.Sprintf("Initialized with genesis config from: %s", ctx.GlobalString(flags.GenesisFile.Name)))

	syncer := ntp.NewSyncTime(time.Millisecond*time.Duration(genesisConfig.RoundDuration), beevikntp.Query)
	go syncer.StartSync()

	startTime := time.Unix(genesisConfig.StartTime, 0)
	log.Info(fmt.Sprintf("Start time in seconds: %d", startTime.Unix()))

	uniqueID = fmt.Sprintf("%d", ctx.GlobalInt(flags.Port.Name))

	currentNode, err := createNode(ctx, generalConfig, genesisConfig, syncer, log)
	if err != nil {
		return err
	}

	ef := facade.NewElrondNodeFacade(currentNode)

	ef.SetLogger(log)
	ef.SetSyncer(syncer)

	wg := sync.WaitGroup{}
	go ef.StartBackgroundServices(&wg)
	wg.Wait()

	if !ctx.Bool(flags.WithUI.Name) {
		log.Info("Bootstrapping node....")
		err = ef.StartNode()
		if err != nil {
			log.Error("Starting node failed", err.Error())
		}
	}

	go func() {
		<-sigs
		log.Info("terminating at user's signal...")
		stop <- true
	}()

	log.Info("Application is now running...")
	<-stop

	return nil
}

func loadFile(dest interface{}, relativePath string, log *logger.Logger) error {
	path, err := filepath.Abs(relativePath)
	fmt.Println(path)
	if err != nil {
		log.Error("Cannot create absolute path for the provided file", err.Error())
		return err
	}
	f, err := os.Open(path)
	defer func() {
		err = f.Close()
		if err != nil {
			log.Error("Cannot close file: ", err.Error())
		}
	}()
	if err != nil {
		return err
	}

	jsonParser := json.NewDecoder(f)
	err = jsonParser.Decode(dest)
	if err != nil {
		return err
	}
	return nil
}

func loadMainConfig(filepath string, log *logger.Logger) (*config.Config, error) {
	cfg := &config.Config{}
	err := loadFile(cfg, filepath, log)
	if err != nil {
		return nil, err
	}
	return cfg, nil
}

func loadGenesisConfiguration(genesisFilePath string, log *logger.Logger) (*genesis, error) {
	cfg := &genesis{}
	err := loadFile(cfg, genesisFilePath, log)
	if err != nil {
		return nil, err
	}
	return cfg, nil
}

func (g *genesis) initialNodesPubkeys() []string {
	var pubKeys []string
	for _, in := range g.InitialNodes {
		pubKeys = append(pubKeys, in.PubKey)
	}
	return pubKeys
}

<<<<<<< HEAD
=======
func (g *genesis) initialNodesBalances(log *logger.Logger) map[string]big.Int {
	var pubKeys = make(map[string]big.Int)
	for _, in := range g.InitialNodes {
		balance, ok := new(big.Int).SetString(in.Balance, 10)
		if ok {
			pubKeys[in.PubKey] = *balance
		} else {
			log.Warn(fmt.Sprintf("Error decoding balance %s for public key %s - setting to 0", in.Balance, in.PubKey))
			pubKeys[in.PubKey] = *big.NewInt(0)
		}

	}
	return pubKeys
}

>>>>>>> 857fea0e
func createNode(ctx *cli.Context, cfg *config.Config, genesisConfig *genesis, syncer ntp.SyncTimer, log *logger.Logger) (*node.Node, error) {
	appContext := context.Background()

	hasher, err := getHasherFromConfig(cfg)
	if err != nil {
		return nil, errors.New("could not create hasher: " + err.Error())
	}

	marshalizer, err := getMarshalizerFromConfig(cfg)
	if err != nil {
		return nil, errors.New("could not create marshalizer: " + err.Error())
	}

	tr, err := getTrie(cfg.AccountsTrieStorage, hasher)
	if err != nil {
		return nil, errors.New("error creating node: " + err.Error())
	}

	addressConverter, err := state.NewHashAddressConverter(hasher, cfg.Address.Length, cfg.Address.Prefix)
	if err != nil {
		return nil, errors.New("could not create address converter: " + err.Error())
	}

	accountsAdapter, err := state.NewAccountsDB(tr, hasher, marshalizer)
	if err != nil {
		return nil, errors.New("could not create accounts adapter: " + err.Error())
	}

	blkc, err := createBlockChainFromConfig(blockChainConfig())
	if err != nil {
		return nil, errors.New("could not create block chain: " + err.Error())
	}

	transactionProcessor, err := transaction.NewTxProcessor(accountsAdapter, hasher, addressConverter, marshalizer)
	if err != nil {
		return nil, errors.New("could not create transaction processor: " + err.Error())
	}

	txPoolCacher := getCacherFromConfig(cfg.TxPoolStorage)
	shrdData, err := shardedData.NewShardedData(txPoolCacher)
	if err != nil {
		return nil, errors.New("could not create sharded data: " + err.Error())
	}

	blockProcessor := block.NewBlockProcessor(shrdData, hasher, marshalizer, transactionProcessor, accountsAdapter, &sharding.OneShardCoordinator{})

	nd, err := node.NewNode(
		node.WithHasher(hasher),
		node.WithContext(appContext),
		node.WithMarshalizer(marshalizer),
		node.WithPubSubStrategy(p2p.GossipSub),
		node.WithMaxAllowedPeers(ctx.GlobalInt(flags.MaxAllowedPeers.Name)),
		node.WithPort(ctx.GlobalInt(flags.Port.Name)),
		node.WithInitialNodesPubKeys(genesisConfig.initialNodesPubkeys()),
<<<<<<< HEAD
=======
		node.WithInitialNodesBalances(genesisConfig.initialNodesBalances(log)),
>>>>>>> 857fea0e
		node.WithAddressConverter(addressConverter),
		node.WithAccountsAdapter(accountsAdapter),
		node.WithBlockChain(blkc),
		node.WithRoundDuration(genesisConfig.RoundDuration),
		node.WithConsensusGroupSize(genesisConfig.ConsensusGroupSize),
		node.WithSyncer(syncer),
		node.WithBlockProcessor(blockProcessor),
		node.WithGenesisTime(time.Unix(genesisConfig.StartTime, 0)),
		node.WithElasticSubrounds(genesisConfig.ElasticSubrounds),
	)

	if err != nil {
		return nil, errors.New("error creating node: " + err.Error())
	}

	sk, err := getSk(ctx)

	if err != nil {
		return nil, err
	}

	loadSkPk(nd, sk, log)

	return nd, nil
}

func getSk(ctx *cli.Context) ([]byte, error) {
	if !ctx.GlobalIsSet(flags.PrivateKey.Name) {
		if ctx.GlobalString(flags.PrivateKey.Name) == "" {
			return nil, errors.New("no private key file provided")
		}
	}

	b64sk, err := ioutil.ReadFile(ctx.GlobalString(flags.PrivateKey.Name))
	if err != nil {
		b64sk = []byte(ctx.GlobalString(flags.PrivateKey.Name))
	}
	decodedSk := make([]byte, base64.StdEncoding.DecodedLen(len(b64sk)))
	l, err := base64.StdEncoding.Decode(decodedSk, b64sk)

	if err != nil {
		return nil, errors.New("could not decode private key: " + err.Error())
	}

	return decodedSk[:l], nil
}

func loadSkPk(nd *node.Node, sk []byte, log *logger.Logger) {
	generator := schnorr.NewKeyGenerator()
	secretKey, err := generator.PrivateKeyFromByteArray(sk)
	if err == nil {
		err = nd.ApplyOptions(node.WithPrivateKey(secretKey))
		if err != nil {
			log.Error("error applying option with private key: " + err.Error())
<<<<<<< HEAD
		}

		publicKey := secretKey.GeneratePublic()

		err = nd.ApplyOptions(node.WithPublicKey(publicKey))
		if err != nil {
			log.Error("error applying option with public key: " + err.Error())
		}

=======
		}

		publicKey := secretKey.GeneratePublic()

		err = nd.ApplyOptions(node.WithPublicKey(publicKey))
		if err != nil {
			log.Error("error applying option with public key: " + err.Error())
		}

>>>>>>> 857fea0e
		base64sk := make([]byte, base64.StdEncoding.EncodedLen(len(sk)))
		base64.StdEncoding.Encode(base64sk, sk)
		log.Info("starting with private key: " + string(base64sk))

		pk, _ := publicKey.ToByteArray()
		base64pk := make([]byte, base64.StdEncoding.EncodedLen(len(pk)))
		base64.StdEncoding.Encode(base64pk, pk)
		log.Info("starting with public key: " + string(base64pk))
	} else {
		log.Error("error unpacking private key: " + err.Error())
	}
}

func getTrie(cfg config.StorageConfig, hasher hashing.Hasher) (*trie.Trie, error) {
	accountsTrieStorage, err := storage.NewStorageUnitFromConf(
		getCacherFromConfig(cfg.Cache),
		getDBFromConfig(cfg.DB),
		getBloomFromConfig(cfg.Bloom),
	)
	if err != nil {
		return nil, errors.New("error creating node: " + err.Error())
	}

	dbWriteCache, err := trie.NewDBWriteCache(accountsTrieStorage)
	if err != nil {
		return nil, errors.New("error creating node: " + err.Error())
	}

	return trie.NewTrie(make([]byte, 32), dbWriteCache, hasher)
}

func getHasherFromConfig(cfg *config.Config) (hashing.Hasher, error) {
	switch cfg.Hasher.Type {
	case "sha256":
		return sha256.Sha256{}, nil
	}

	return nil, errors.New("no hasher provided in config file")
}

func getMarshalizerFromConfig(cfg *config.Config) (marshal.Marshalizer, error) {
	switch cfg.Marshalizer.Type {
	case "json":
		return marshal.JsonMarshalizer{}, nil
	}

	return nil, errors.New("no marshalizer provided in config file")
}

func getCacherFromConfig(cfg config.CacheConfig) storage.CacheConfig {
	return storage.CacheConfig{
		Size: cfg.Size,
		Type: storage.CacheType(cfg.Type),
	}
}

func getDBFromConfig(cfg config.DBConfig) storage.DBConfig {
	return storage.DBConfig{
		FilePath: filepath.Join(config.DefaultPath()+uniqueID, cfg.FilePath),
		Type:     storage.DBType(cfg.Type),
	}
}

func getBloomFromConfig(cfg config.BloomFilterConfig) storage.BloomConfig {
	hashFuncs := make([]storage.HasherType, 0)
	for _, hf := range cfg.HashFunc {
		hashFuncs = append(hashFuncs, storage.HasherType(hf))
	}

	return storage.BloomConfig{
		Size:     cfg.Size,
		HashFunc: hashFuncs,
	}
}

func createBlockChainFromConfig(blConfig *blockchain.Config) (*blockchain.BlockChain, error) {
	var headerUnit, peerBlockUnit, stateBlockUnit, txBlockUnit, txUnit *storage.Unit
	var err error

	defer func() {
		// cleanup
		if err != nil {
			if headerUnit != nil {
				_ = headerUnit.DestroyUnit()
			}
			if peerBlockUnit != nil {
				_ = peerBlockUnit.DestroyUnit()
			}
			if stateBlockUnit != nil {
				_ = stateBlockUnit.DestroyUnit()
			}
			if txBlockUnit != nil {
				_ = txBlockUnit.DestroyUnit()
			}
			if txUnit != nil {
				_ = txUnit.DestroyUnit()
			}
		}
	}()

	txBadBlockCache, err := storage.NewCache(
		blConfig.TxBadBlockBodyCache.Type,
		blConfig.TxBadBlockBodyCache.Size)

	if err != nil {
		return nil, err
	}

	txUnit, err = storage.NewStorageUnitFromConf(
		blConfig.TxStorage.CacheConf,
		blConfig.TxStorage.DBConf,
		blConfig.TxStorage.BloomConf)

	if err != nil {
		return nil, err
	}

	txBlockUnit, err = storage.NewStorageUnitFromConf(
		blConfig.TxBlockBodyStorage.CacheConf,
		blConfig.TxBlockBodyStorage.DBConf,
		blConfig.TxBlockBodyStorage.BloomConf)

	if err != nil {
		return nil, err
	}

	stateBlockUnit, err = storage.NewStorageUnitFromConf(
		blConfig.StateBlockBodyStorage.CacheConf,
		blConfig.StateBlockBodyStorage.DBConf,
		blConfig.StateBlockBodyStorage.BloomConf)

	if err != nil {
		return nil, err
	}

	peerBlockUnit, err = storage.NewStorageUnitFromConf(
		blConfig.PeerBlockBodyStorage.CacheConf,
		blConfig.PeerBlockBodyStorage.DBConf,
		blConfig.PeerBlockBodyStorage.BloomConf)

	if err != nil {
		return nil, err
	}

	headerUnit, err = storage.NewStorageUnitFromConf(
		blConfig.BlockHeaderStorage.CacheConf,
		blConfig.BlockHeaderStorage.DBConf,
		blConfig.BlockHeaderStorage.BloomConf)

	if err != nil {
		return nil, err
	}

	blockChain, err := blockchain.NewBlockChain(
		txBadBlockCache,
		txUnit,
		txBlockUnit,
		stateBlockUnit,
		peerBlockUnit,
		headerUnit)

	if err != nil {
		return nil, err
	}

	return blockChain, err
}

func blockChainConfig() *blockchain.Config {
	cacher := storage.CacheConfig{Type: storage.LRUCache, Size: 100}
	bloom := storage.BloomConfig{Size: 2048, HashFunc: []storage.HasherType{storage.Keccak, storage.Blake2b, storage.Fnv}}
	persisterTxBlockBodyStorage := storage.DBConfig{Type: storage.LvlDB, FilePath: filepath.Join(config.DefaultPath()+uniqueID, "TxBlockBodyStorage")}
	persisterStateBlockBodyStorage := storage.DBConfig{Type: storage.LvlDB, FilePath: filepath.Join(config.DefaultPath()+uniqueID, "StateBlockBodyStorage")}
	persisterPeerBlockBodyStorage := storage.DBConfig{Type: storage.LvlDB, FilePath: filepath.Join(config.DefaultPath()+uniqueID, "PeerBlockBodyStorage")}
	persisterBlockHeaderStorage := storage.DBConfig{Type: storage.LvlDB, FilePath: filepath.Join(config.DefaultPath()+uniqueID, "BlockHeaderStorage")}
	persisterTxStorage := storage.DBConfig{Type: storage.LvlDB, FilePath: filepath.Join(config.DefaultPath()+uniqueID, "TxStorage")}
	return &blockchain.Config{
		TxBlockBodyStorage:    storage.UnitConfig{CacheConf: cacher, DBConf: persisterTxBlockBodyStorage, BloomConf: bloom},
		StateBlockBodyStorage: storage.UnitConfig{CacheConf: cacher, DBConf: persisterStateBlockBodyStorage, BloomConf: bloom},
		PeerBlockBodyStorage:  storage.UnitConfig{CacheConf: cacher, DBConf: persisterPeerBlockBodyStorage, BloomConf: bloom},
		BlockHeaderStorage:    storage.UnitConfig{CacheConf: cacher, DBConf: persisterBlockHeaderStorage, BloomConf: bloom},
		TxStorage:             storage.UnitConfig{CacheConf: cacher, DBConf: persisterTxStorage, BloomConf: bloom},
		TxPoolStorage:         cacher,
		TxBadBlockBodyCache:   cacher,
	}
}<|MERGE_RESOLUTION|>--- conflicted
+++ resolved
@@ -200,8 +200,6 @@
 	return pubKeys
 }
 
-<<<<<<< HEAD
-=======
 func (g *genesis) initialNodesBalances(log *logger.Logger) map[string]big.Int {
 	var pubKeys = make(map[string]big.Int)
 	for _, in := range g.InitialNodes {
@@ -217,7 +215,6 @@
 	return pubKeys
 }
 
->>>>>>> 857fea0e
 func createNode(ctx *cli.Context, cfg *config.Config, genesisConfig *genesis, syncer ntp.SyncTimer, log *logger.Logger) (*node.Node, error) {
 	appContext := context.Background()
 
@@ -272,10 +269,7 @@
 		node.WithMaxAllowedPeers(ctx.GlobalInt(flags.MaxAllowedPeers.Name)),
 		node.WithPort(ctx.GlobalInt(flags.Port.Name)),
 		node.WithInitialNodesPubKeys(genesisConfig.initialNodesPubkeys()),
-<<<<<<< HEAD
-=======
 		node.WithInitialNodesBalances(genesisConfig.initialNodesBalances(log)),
->>>>>>> 857fea0e
 		node.WithAddressConverter(addressConverter),
 		node.WithAccountsAdapter(accountsAdapter),
 		node.WithBlockChain(blkc),
@@ -330,7 +324,6 @@
 		err = nd.ApplyOptions(node.WithPrivateKey(secretKey))
 		if err != nil {
 			log.Error("error applying option with private key: " + err.Error())
-<<<<<<< HEAD
 		}
 
 		publicKey := secretKey.GeneratePublic()
@@ -340,17 +333,6 @@
 			log.Error("error applying option with public key: " + err.Error())
 		}
 
-=======
-		}
-
-		publicKey := secretKey.GeneratePublic()
-
-		err = nd.ApplyOptions(node.WithPublicKey(publicKey))
-		if err != nil {
-			log.Error("error applying option with public key: " + err.Error())
-		}
-
->>>>>>> 857fea0e
 		base64sk := make([]byte, base64.StdEncoding.EncodedLen(len(sk)))
 		base64.StdEncoding.Encode(base64sk, sk)
 		log.Info("starting with private key: " + string(base64sk))
