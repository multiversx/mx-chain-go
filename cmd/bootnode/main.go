--- conflicted
+++ resolved
@@ -8,11 +8,8 @@
 	"io/ioutil"
 	"os"
 	"os/signal"
-<<<<<<< HEAD
-=======
 	"path/filepath"
 	"sync"
->>>>>>> 3d99d6e6
 	"syscall"
 	"time"
 
@@ -69,19 +66,12 @@
 	Balance uint64 `json:"balance"`
 }
 
-<<<<<<< HEAD
-type Genesis struct {
+type genesis struct {
 	StartTime          int64         `json:"startTime"`
 	RoundDuration      int64         `json:"roundDuration"`
 	ConsensusGroupSize int           `json:"consensusGroupSize"`
 	ElasticSubrounds   bool          `json:"elasticSubrounds"`
 	InitialNodes       []InitialNode `json:"initialNodes"`
-=======
-type genesis struct {
-	StartTime       int64         `json:"startTime"`
-	ClockSyncPeriod int           `json:"clockSyncPeriod"`
-	InitialNodes    []initialNode `json:"initialNodes"`
->>>>>>> 3d99d6e6
 }
 
 func main() {
@@ -91,14 +81,9 @@
 	app := cli.NewApp()
 	cli.AppHelpTemplate = bootNodeHelpTemplate
 	app.Name = "BootNode CLI App"
-<<<<<<< HEAD
-	app.Usage = "This is the entrypoint for starting a new bootstrap node - the app will start after the genessis timestamp"
-	//app.Flags = []cli.Flag{flags.GenesisFile, flags.Port, flags.WithUI, flags.MaxAllowedPeers}
+	app.Usage = "This is the entry point for starting a new bootstrap node - the app will start after the genesis timestamp"
+	//app.Flags = []cli.Flag{flags.GenesisFile, flags.Port, flags.WithUI, flags.MaxAllowedPeers, flags.PrivateKey}
 	app.Flags = []cli.Flag{flags.GenesisFile, flags.Port, flags.MaxAllowedPeers, flags.SelfPubKey}
-=======
-	app.Usage = "This is the entry point for starting a new bootstrap node - the app will start after the genesis timestamp"
-	app.Flags = []cli.Flag{flags.GenesisFile, flags.Port, flags.WithUI, flags.MaxAllowedPeers, flags.PrivateKey}
->>>>>>> 3d99d6e6
 	app.Action = func(c *cli.Context) error {
 		return startNode(c, log)
 	}
@@ -123,82 +108,72 @@
 	}
 	log.Info(fmt.Sprintf("Initialized with config from: %s", configurationFile))
 
-<<<<<<< HEAD
-	hasher := sha256.Sha256{}
-	marshalizer := marshal.JsonMarshalizer{}
-	syncer := ntp.NewSyncTime(time.Millisecond*time.Duration(initialConfig.RoundDuration), beevikntp.Query)
-	cacher, err := storage.NewCache(storage.LRUCache, 100)
-	persister, err := leveldb.NewDB("leveldb_temp")
-	bloomFilter, err := bloom.NewFilter(2048, []hashing.Hasher{keccak.Keccak{}, blake2b.Blake2b{}, fnv.Fnv{}})
-	storer, err := storage.NewStorageUnit(cacher, persister, bloomFilter)
-	dBWriteCacher, err := trie.NewDBWriteCache(storer)
-	patriciaMerkelTree, err := trie.NewTrie(nil, dBWriteCacher, hasher)
-	accountAdapter, err := state.NewAccountsDB(patriciaMerkelTree, hasher, marshalizer)
-	addressConverter, err := state.NewHashAddressConverter(hasher, 32, "")
-	transactionProcessor, err := transaction.NewTxProcessor(accountAdapter, hasher, addressConverter, marshalizer)
-	txPoolAccesser := transactionPool.NewTransactionPool(nil)
-	blockProcessor := block.NewBlockProcessor(txPoolAccesser, hasher, marshalizer, transactionProcessor, accountAdapter, 1)
-
-	//genesisTime := time.Date(time.Now().Year(),
-	//	time.Now().Month(),
-	//	time.Now().Day(),
-	//	14,
-	//	0,
-	//	0,
-	//	0,
-	//	time.Local)
+	genesisConfig, err := loadGenesisConfiguration(ctx.GlobalString(flags.GenesisFile.Name), log)
+	if err != nil {
+		return err
+	}
+	log.Info(fmt.Sprintf("Initialized with genesis config from: %s", ctx.GlobalString(flags.GenesisFile.Name)))
+
+	//hasher := sha256.Sha256{}
+	//marshalizer := marshal.JsonMarshalizer{}
+	//syncer := ntp.NewSyncTime(time.Millisecond*time.Duration(initialConfig.RoundDuration), beevikntp.Query)
+	//cacher, err := storage.NewCache(storage.LRUCache, 100)
+	//persister, err := leveldb.NewDB("leveldb_temp")
+	//bloomFilter, err := bloom.NewFilter(2048, []hashing.Hasher{keccak.Keccak{}, blake2b.Blake2b{}, fnv.Fnv{}})
+	//storer, err := storage.NewStorageUnit(cacher, persister, bloomFilter)
+	//dBWriteCacher, err := trie.NewDBWriteCache(storer)
+	//patriciaMerkelTree, err := trie.NewTrie(nil, dBWriteCacher, hasher)
+	//accountAdapter, err := state.NewAccountsDB(patriciaMerkelTree, hasher, marshalizer)
+	//addressConverter, err := state.NewHashAddressConverter(hasher, 32, "")
+	//transactionProcessor, err := transaction.NewTxProcessor(accountAdapter, hasher, addressConverter, marshalizer)
+	//txPoolAccesser := transactionPool.NewTransactionPool(nil)
+	//blockProcessor := block.NewBlockProcessor(txPoolAccesser, hasher, marshalizer, transactionProcessor, accountAdapter, 1)
 	//
-	//log.Info(fmt.Sprintf("Genesis time in seconds: %d", genesisTime.Unix()))
-
-	log.Info(fmt.Sprintf("Current time in seconds: %d", syncer.CurrentTime(syncer.ClockOffset()).Unix()))
-
-	// 1. Start with an empty node
-	currentNode := CreateNode(
-		ctx.GlobalInt(flags.MaxAllowedPeers.Name),
-		ctx.GlobalInt(flags.Port.Name),
-		initialConfig.InitialNodesPubKeys(),
-		ctx.GlobalString(flags.SelfPubKey.Name),
-		initialConfig.RoundDuration,
-		initialConfig.ConsensusGroupSize,
-		hasher,
-		marshalizer,
-		syncer,
-		blockProcessor,
-		time.Unix(initialConfig.StartTime, 0),
-		initialConfig.ElasticSubrounds)
+	////genesisTime := time.Date(time.Now().Year(),
+	////	time.Now().Month(),
+	////	time.Now().Day(),
+	////	14,
+	////	0,
+	////	0,
+	////	0,
+	////	time.Local)
+	////
+	////log.Info(fmt.Sprintf("Genesis time in seconds: %d", genesisTime.Unix()))
+	//
+	//log.Info(fmt.Sprintf("Current time in seconds: %d", syncer.CurrentTime(syncer.ClockOffset()).Unix()))
+	//
+	//// 1. Start with an empty node
+	//currentNode := CreateNode(
+	//	ctx.GlobalInt(flags.MaxAllowedPeers.Name),
+	//	ctx.GlobalInt(flags.Port.Name),
+	//	initialConfig.InitialNodesPubKeys(),
+	//	ctx.GlobalString(flags.SelfPubKey.Name),
+	//	initialConfig.RoundDuration,
+	//	initialConfig.ConsensusGroupSize,
+	//	hasher,
+	//	marshalizer,
+	//	syncer,
+	//	blockProcessor,
+	//	time.Unix(initialConfig.StartTime, 0),
+	//	initialConfig.ElasticSubrounds)
+
+	currentNode, err := createNode(ctx, generalConfig, genesisConfig, log)
+	if err != nil {
+		return err
+	}
 
 	ef := facade.NewElrondNodeFacade(currentNode)
-=======
-	genesisConfig, err := loadGenesisConfiguration(ctx.GlobalString(flags.GenesisFile.Name), log)
-	if err != nil {
-		return err
-	}
-	log.Info(fmt.Sprintf("Initialized with genesis config from: %s", ctx.GlobalString(flags.GenesisFile.Name)))
->>>>>>> 3d99d6e6
-
-	currentNode, err := createNode(ctx, generalConfig, genesisConfig, log)
-	if err != nil {
-		return err
-	}
-	ef := facade.NewElrondNodeFacade(currentNode)
+
 	ef.SetLogger(log)
-<<<<<<< HEAD
 	ef.SetSyncer(syncer)
-=======
-	ef.StartNTP(genesisConfig.ClockSyncPeriod)
->>>>>>> 3d99d6e6
+	//ef.StartNTP(genesisConfig.ClockSyncPeriod)
 
 	wg := sync.WaitGroup{}
 	go ef.StartBackgroundServices(&wg)
 
-<<<<<<< HEAD
-	// 2. Wait until we reach the config genesis time
 	//ef.WaitForStartTime(time.Unix(initialConfig.StartTime, 0))
 	//ef.WaitForStartTime(genesisTime)
 
-=======
-	ef.WaitForStartTime(time.Unix(genesisConfig.StartTime, 0))
->>>>>>> 3d99d6e6
 	wg.Wait()
 
 	if !ctx.Bool(flags.WithUI.Name) {
@@ -256,9 +231,6 @@
 	return cfg, nil
 }
 
-<<<<<<< HEAD
-func (g *Genesis) InitialNodesPubKeys() []string {
-=======
 func loadGenesisConfiguration(genesisFilePath string, log *logger.Logger) (*genesis, error) {
 	cfg := &genesis{}
 	err := loadFile(cfg, genesisFilePath, log)
@@ -269,7 +241,6 @@
 }
 
 func (g *genesis) initialNodesPubkeys() []string {
->>>>>>> 3d99d6e6
 	var pubKeys []string
 	for _, in := range g.InitialNodes {
 		pubKeys = append(pubKeys, in.PubKey)
@@ -277,24 +248,41 @@
 	return pubKeys
 }
 
-<<<<<<< HEAD
-func CreateNode(
-	maxAllowedPeers int,
-	port int,
-	initialNodesPubKeys []string,
-	selfPubKey string,
-	roundDuration int64,
-	consensusGroupSize int,
-	hasher hashing.Hasher,
-	marshalizer marshal.Marshalizer,
-	syncer ntp.SyncTimer,
-	blockProcessor process.BlockProcessor,
-	genesisTime time.Time,
-	elasticSubrounds bool,
-) *node.Node {
-	appContext := context.Background()
-	nd := node.NewNode(
-=======
+//func CreateNode(
+//	maxAllowedPeers int,
+//	port int,
+//	initialNodesPubKeys []string,
+//	selfPubKey string,
+//	roundDuration int64,
+//	consensusGroupSize int,
+//	hasher hashing.Hasher,
+//	marshalizer marshal.Marshalizer,
+//	syncer ntp.SyncTimer,
+//	blockProcessor process.BlockProcessor,
+//	genesisTime time.Time,
+//	elasticSubrounds bool,
+//) *node.Node {
+//	appContext := context.Background()
+//	nd := node.NewNode(
+//		node.WithHasher(hasher),
+//		node.WithContext(appContext),
+//		node.WithMarshalizer(marshalizer),
+//		node.WithPubSubStrategy(p2p.GossipSub),
+//		node.WithMaxAllowedPeers(maxAllowedPeers),
+//		node.WithPort(port),
+//		node.WithInitialNodesPubKeys(initialNodesPubKeys),
+//		node.WithSelfPubKey(selfPubKey),
+//		node.WithRoundDuration(roundDuration),
+//		node.WithConsensusGroupSize(consensusGroupSize),
+//		node.WithSyncer(syncer),
+//		node.WithBlockProcessor(blockProcessor),
+//		node.WithGenesisTime(genesisTime),
+//		node.WithElasticSubrounds(elasticSubrounds),
+//	)
+//
+//	return nd
+//}
+
 func createNode(ctx *cli.Context, cfg *config.Config, genesisConfig *genesis, log *logger.Logger) (*node.Node, error) {
 	appContext := context.Background()
 	hasher := sha256.Sha256{}
@@ -316,29 +304,15 @@
 	}
 
 	nd, err := node.NewNode(
->>>>>>> 3d99d6e6
 		node.WithHasher(hasher),
 		node.WithContext(appContext),
 		node.WithMarshalizer(marshalizer),
 		node.WithPubSubStrategy(p2p.GossipSub),
-<<<<<<< HEAD
-		node.WithMaxAllowedPeers(maxAllowedPeers),
-		node.WithPort(port),
-		node.WithInitialNodesPubKeys(initialNodesPubKeys),
-		node.WithSelfPubKey(selfPubKey),
-		node.WithRoundDuration(roundDuration),
-		node.WithConsensusGroupSize(consensusGroupSize),
-		node.WithSyncer(syncer),
-		node.WithBlockProcessor(blockProcessor),
-		node.WithGenesisTime(genesisTime),
-		node.WithElasticSubrounds(elasticSubrounds),
-=======
 		node.WithMaxAllowedPeers(ctx.GlobalInt(flags.MaxAllowedPeers.Name)),
 		node.WithPort(ctx.GlobalInt(flags.Port.Name)),
 		node.WithInitialNodeAddresses(genesisConfig.initialNodesPubkeys()),
 		node.WithAddressConverter(addressConverter),
 		node.WithAccountsAdapter(accountsAdapter),
->>>>>>> 3d99d6e6
 	)
 
 	if err != nil {
