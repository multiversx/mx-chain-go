--- conflicted
+++ resolved
@@ -70,8 +70,7 @@
 	assert.False(t, isRunning)
 }
 
-<<<<<<< HEAD
-//func TestElrondFacade_StartNode_WithErrorOnConnectToInitialAddresses_ShouldReturnError(t *testing.T) {
+//func TestElrondFacade_StartNodeWithErrorOnConnectToInitialAddressesShouldReturnError(t *testing.T) {
 //	started := false
 //	node := &mock.NodeMock{
 //		StartHandler: func() error {
@@ -95,32 +94,6 @@
 //	isRunning := ef.IsNodeRunning()
 //	assert.False(t, isRunning)
 //}
-=======
-func TestElrondFacade_StartNodeWithErrorOnConnectToInitialAddressesShouldReturnError(t *testing.T) {
-	started := false
-	node := &mock.NodeMock{
-		StartHandler: func() error {
-			started = true
-			return nil
-		},
-		IsRunningHandler: func() bool {
-			return started
-		},
-		ConnectToInitialAddressesHandler: func() error {
-			started = false
-			return fmt.Errorf("error on connecting to initial addresses")
-		},
-	}
-
-	ef := facade.NewElrondNodeFacade(node)
-
-	err := ef.StartNode()
-	assert.NotNil(t, err)
-
-	isRunning := ef.IsNodeRunning()
-	assert.False(t, isRunning)
-}
->>>>>>> 3d99d6e6
 
 func TestElrondFacade_StartNodeWithErrorOnStartConsensusShouldReturnError(t *testing.T) {
 	started := false
