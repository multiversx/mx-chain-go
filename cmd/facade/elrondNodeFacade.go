--- conflicted
+++ resolved
@@ -1,11 +1,7 @@
 package facade
 
 import (
-<<<<<<< HEAD
-	"github.com/ElrondNetwork/elrond-go-sandbox/data/transaction"
-=======
 	"errors"
->>>>>>> 3d99d6e6
 	"math/big"
 	"strconv"
 	"sync"
@@ -42,16 +38,12 @@
 	ef.log = log
 }
 
-<<<<<<< HEAD
 //Sets the current syncer
 func (ef *ElrondNodeFacade) SetSyncer(syncer ntp.SyncTimer) {
 	ef.syncer = syncer
 }
 
-//Starts the underlying node
-=======
 // StartNode starts the underlying node
->>>>>>> 3d99d6e6
 func (ef *ElrondNodeFacade) StartNode() error {
 	err := ef.node.Start()
 	if err != nil {
@@ -70,18 +62,7 @@
 	return ef.node.Stop()
 }
 
-<<<<<<< HEAD
 //Waits for the startTime to arrive and only after proceeds
-=======
-// StartNTP starts the NTP clock with a set sync period
-func (ef *ElrondNodeFacade) StartNTP(clockSyncPeriod int) {
-	ef.syncTime = ntp.NewSyncTime(time.Second*time.Duration(clockSyncPeriod), func(host string) (response *beevikntp.Response, e error) {
-		return nil, errors.New("this should be implemented")
-	})
-}
-
-// WaitForStartTime waits for the startTime to arrive and only after proceeds
->>>>>>> 3d99d6e6
 func (ef *ElrondNodeFacade) WaitForStartTime(t time.Time) {
 	if !ef.syncer.CurrentTime(ef.syncer.ClockOffset()).After(t) {
 		diff := t.Sub(ef.syncer.CurrentTime(ef.syncer.ClockOffset())).Seconds()
