package main

import (
	"fmt"
	"math"
	"os"
	"runtime"

	"github.com/multiversx/mx-chain-go/common"
	"github.com/multiversx/mx-chain-go/common/operationmodes"
	"github.com/multiversx/mx-chain-go/config"
	"github.com/multiversx/mx-chain-go/facade"
	logger "github.com/multiversx/mx-chain-logger-go"
	"github.com/urfave/cli"
)

var (
	filePathPlaceholder = "[path]"
	// genesisFile defines a flag for the path of the bootstrapping file.
	genesisFile = cli.StringFlag{
		Name: "genesis-file",
		Usage: "The `" + filePathPlaceholder + "` for the genesis file. This JSON file contains initial data to " +
			"bootstrap from, such as initial balances for accounts.",
		Value: "./config/genesis.json",
	}
	// smartContractsFile defines a flag for the path of the file containing initial smart contracts.
	smartContractsFile = cli.StringFlag{
		Name: "smart-contracts-file",
		Usage: "The `" + filePathPlaceholder + "` for the initial smart contracts file. This JSON file contains data used " +
			"to deploy initial smart contracts such as delegation smart contracts",
		Value: "./config/genesisSmartContracts.json",
	}
	// nodesFile defines a flag for the path of the initial nodes file.
	nodesFile = cli.StringFlag{
		Name: "nodes-setup-file",
		Usage: "The `" + filePathPlaceholder + "` for the nodes setup. This JSON file contains initial nodes info, " +
			"such as consensus group size, round duration, validators public keys and so on.",
		Value: "./config/nodesSetup.json",
	}
	// configurationFile defines a flag for the path to the main toml configuration file
	configurationFile = cli.StringFlag{
		Name: "config",
		Usage: "The `" + filePathPlaceholder + "` for the main configuration file. This TOML file contain the main " +
			"configurations such as storage setups, epoch duration and so on.",
		Value: "./config/config.toml",
	}
	// configurationEconomicsFile defines a flag for the path to the economics toml configuration file
	configurationEconomicsFile = cli.StringFlag{
		Name: "config-economics",
		Usage: "The `" + filePathPlaceholder + "` for the economics configuration file. This TOML file contains " +
			"economics configurations such as minimum gas price for a transactions and so on.",
		Value: "./config/economics.toml",
	}
	// configurationApiFile defines a flag for the path to the api routes toml configuration file
	configurationApiFile = cli.StringFlag{
		Name: "config-api",
		Usage: "The `" + filePathPlaceholder + "` for the api configuration file. This TOML file contains " +
			"all available routes for Rest API and options to enable or disable them.",
		Value: "./config/api.toml",
	}
	// configurationSystemSCFile defines a flag for the path to the system sc toml configuration file
	configurationSystemSCFile = cli.StringFlag{
		Name:  "config-systemSmartContracts",
		Usage: "The `" + filePathPlaceholder + "` for the system smart contracts configuration file.",
		Value: "./config/systemSmartContractsConfig.toml",
	}
	// configurationRatingsFile defines a flag for the path to the ratings toml configuration file
	configurationRatingsFile = cli.StringFlag{
		Name:  "config-ratings",
		Usage: "The ratings configuration file to load",
		Value: "./config/ratings.toml",
	}
	// configurationPreferencesFile defines a flag for the path to the preferences toml configuration file
	configurationPreferencesFile = cli.StringFlag{
		Name: "config-preferences",
		Usage: "The `" + filePathPlaceholder + "` for the preferences configuration file. This TOML file contains " +
			"preferences configurations, such as the node display name or the shard to start in when starting as observer",
		Value: "./config/prefs.toml",
	}
	// externalConfigFile defines a flag for the path to the external toml configuration file
	externalConfigFile = cli.StringFlag{
		Name: "config-external",
		Usage: "The `" + filePathPlaceholder + "` for the external configuration file. This TOML file contains" +
			" external configurations such as ElasticSearch's URL and login information",
		Value: "./config/external.toml",
	}
	// p2pConfigurationFile defines a flag for the path to the toml file containing P2P configuration
	p2pConfigurationFile = cli.StringFlag{
		Name: "p2p-config",
		Usage: "The `" + filePathPlaceholder + "` for the p2p configuration file. This TOML file contains peer-to-peer " +
			"configurations such as port, target peer count or KadDHT settings",
		Value: "./config/p2p.toml",
	}
	// epochConfigurationFile defines a flag for the path to the toml file containing the epoch configuration
	epochConfigurationFile = cli.StringFlag{
		Name: "epoch-config",
		Usage: "The `" + filePathPlaceholder + "` for the epoch configuration file. This TOML file contains" +
			" activation epochs configurations",
		Value: "./config/enableEpochs.toml",
	}
	// roundConfigurationFile defines a flag for the path to the toml file containing the round configuration
	roundConfigurationFile = cli.StringFlag{
		Name: "round-config",
		Usage: "The `" + filePathPlaceholder + "` for the round configuration file. This TOML file contains" +
			" activation round configurations",
		Value: "./config/enableRounds.toml",
	}
	// gasScheduleConfigurationDirectory defines a flag for the path to the directory containing the gas costs used in execution
	gasScheduleConfigurationDirectory = cli.StringFlag{
		Name:  "gas-costs-config",
		Usage: "The `" + filePathPlaceholder + "` for the gas costs configuration directory.",
		Value: "./config/gasSchedules",
	}
	// port defines a flag for setting the port on which the node will listen for connections
	port = cli.StringFlag{
		Name: "port",
		Usage: "The `[p2p port]` number on which the application will start. Can use single values such as " +
			"`0, 10230, 15670` or range of ports such as `5000-10000`",
		Value: "0",
	}
	// profileMode defines a flag for profiling the binary
	// If enabled, it will open the pprof routes over the default gin rest webserver.
	// There are several routes that will be available for profiling (profiling can be analyzed with: go tool pprof):
	//  /debug/pprof/ (can be accessed in the browser, will list the available options)
	//  /debug/pprof/goroutine
	//  /debug/pprof/heap
	//  /debug/pprof/threadcreate
	//  /debug/pprof/block
	//  /debug/pprof/mutex
	//  /debug/pprof/profile (CPU profile)
	//  /debug/pprof/trace?seconds=5 (CPU trace) -> being a trace, can be analyzed with: go tool trace
	// Usage: go tool pprof http(s)://ip.of.the.server/debug/pprof/xxxxx
	profileMode = cli.BoolFlag{
		Name: "profile-mode",
		Usage: "Boolean option for enabling the profiling mode. If set, the /debug/pprof routes will be available " +
			"on the node for profiling the application.",
	}
	// useHealthService is used to enable the health service
	useHealthService = cli.BoolFlag{
		Name:  "use-health-service",
		Usage: "Boolean option for enabling the health service.",
	}
	// memoryUsageToCreateProfiles is used to set a custom value for the memory usage threshold (in bytes)
	memoryUsageToCreateProfiles = cli.Uint64Flag{
		Name:  "memory-usage-to-create-profiles",
		Usage: "Integer value to be used to set the memory usage thresholds (in bytes)",
		Value: 2415919104, // 2.25GB
	}
	// validatorKeyIndex defines a flag that specifies the 0-th based index of the private key to be used from validatorKey.pem file
	validatorKeyIndex = cli.IntFlag{
		Name:  "sk-index",
		Usage: "The index in the PEM file of the private key to be used by the node.",
		Value: 0,
	}
	// gopsEn used to enable diagnosis of running go processes
	gopsEn = cli.BoolFlag{
		Name:  "gops-enable",
		Usage: "Boolean option for enabling gops over the process. If set, stack can be viewed by calling 'gops stack <pid>'.",
	}
	// storageCleanup defines a flag for choosing the option of starting the node from scratch. If it is not set (false)
	// it starts from the last state stored on disk
	storageCleanup = cli.BoolFlag{
		Name: "storage-cleanup",
		Usage: "Boolean option for starting the node with clean storage. If set, the Node will empty its storage " +
			"before starting, otherwise it will start from the last state stored on disk..",
	}

	// restApiInterface defines a flag for the interface on which the rest API will try to bind with
	restApiInterface = cli.StringFlag{
		Name: "rest-api-interface",
		Usage: "The interface `address and port` to which the REST API will attempt to bind. " +
			"To bind to all available interfaces, set this flag to :8080",
		Value: facade.DefaultRestInterface,
	}

	// restApiDebug defines a flag for starting the rest API engine in debug mode
	restApiDebug = cli.BoolFlag{
		Name:  "rest-api-debug",
		Usage: "Boolean option for starting the Rest API in debug mode.",
	}

	// nodeDisplayName defines the friendly name used by a node in the public monitoring tools. If set, will override
	// the NodeDisplayName from prefs.toml
	nodeDisplayName = cli.StringFlag{
		Name: "display-name",
		Usage: "The user-friendly name for the node, appearing in the public monitoring tools. Will override the " +
			"name set in the preferences TOML file.",
		Value: "",
	}

	// identityFlagName defines the keybase's identity. If set, will override the identity from prefs.toml
	identityFlagName = cli.StringFlag{
		Name:  "keybase-identity",
		Usage: "The keybase's identity. If set, will override the one set in the preferences TOML file.",
		Value: "",
	}

	// useLogView is a deprecated flag, but kept for backwards compatibility
	useLogView = cli.BoolFlag{
		Name: "use-log-view",
		Usage: "Deprecated flag. This flag's value is not used anymore as the only way the node starts now is within " +
			"log view, but because the majority of the nodes starting scripts have this flag, it was not removed.",
	}

	// validatorKeyPemFile defines a flag for the path to the validator key used in block signing
	validatorKeyPemFile = cli.StringFlag{
		Name:  "validator-key-pem-file",
		Usage: "The `filepath` for the PEM file which contains the secret keys for the validator key.",
		Value: "./config/validatorKey.pem",
	}
	// allValidatorKeysPemFile defines a flag for the path to the file that hold all validator keys used in block signing
	// managed by the current node
	allValidatorKeysPemFile = cli.StringFlag{
		Name:  "all-validator-keys-pem-file",
		Usage: "The `filepath` for the PEM file which contains all the secret keys managed by the current node.",
		Value: "./config/allValidatorsKeys.pem",
	}

	// logLevel defines the logger level
	logLevel = cli.StringFlag{
		Name: "log-level",
		Usage: "This flag specifies the logger `level(s)`. It can contain multiple comma-separated value. For example" +
			", if set to *:INFO the logs for all packages will have the INFO level. However, if set to *:INFO,api:DEBUG" +
			" the logs for all packages will have the INFO level, excepting the api package which will receive a DEBUG" +
			" log level.",
		Value: "*:" + logger.LogInfo.String(),
	}
	// logFile is used when the log output needs to be logged in a file
	logSaveFile = cli.BoolFlag{
		Name:  "log-save",
		Usage: "Boolean option for enabling log saving. If set, it will automatically save all the logs into a file.",
	}
	// logWithCorrelation is used to enable log correlation elements
	logWithCorrelation = cli.BoolFlag{
		Name:  "log-correlation",
		Usage: "Boolean option for enabling log correlation elements.",
	}
	// logWithLoggerName is used to enable log correlation elements
	logWithLoggerName = cli.BoolFlag{
		Name:  "log-logger-name",
		Usage: "Boolean option for logger name in the logs.",
	}
	// disableAnsiColor defines if the logger subsystem should prevent displaying ANSI colors
	disableAnsiColor = cli.BoolFlag{
		Name:  "disable-ansi-color",
		Usage: "Boolean option for disabling ANSI colors in the logging system.",
	}
	// bootstrapRoundIndex defines a flag that specifies the round index from which node should bootstrap from storage
	bootstrapRoundIndex = cli.Uint64Flag{
		Name:  "bootstrap-round-index",
		Usage: "This flag specifies the round `index` from which node should bootstrap from storage.",
		Value: math.MaxUint64,
	}
	// workingDirectory defines a flag for the path for the working directory.
	workingDirectory = cli.StringFlag{
		Name:  "working-directory",
		Usage: "This flag specifies the `directory` where the node will store databases, logs and statistics if no other related flags are set.",
		Value: "",
	}
	// dbDirectory defines a flag for the path for the db directory.
	dbDirectory = cli.StringFlag{
		Name:  "db-path",
		Usage: "This flag specifies the `directory` where the node will store databases.",
		Value: "",
	}
	// logsDirectory defines a flag for the path for the logs directory.
	logsDirectory = cli.StringFlag{
		Name:  "logs-path",
		Usage: "This flag specifies the `directory` where the node will store logs.",
		Value: "",
	}

	// destinationShardAsObserver defines a flag for the prefered shard to be assigned to as an observer.
	destinationShardAsObserver = cli.StringFlag{
		Name: "destination-shard-as-observer",
		Usage: "This flag specifies the shard to start in when running as an observer. It will override the configuration " +
			"set in the preferences TOML config file.",
		Value: "",
	}

	numEpochsToSave = cli.Uint64Flag{
		Name: "num-epochs-to-keep",
		Usage: "This flag represents the number of epochs which will kept in the databases. It is relevant only if " +
			"the full archive flag is not set.",
		Value: uint64(2),
	}

	numActivePersisters = cli.Uint64Flag{
		Name: "num-active-persisters",
		Usage: "This flag represents the number of databases (1 database = 1 epoch) which are kept open at a moment. " +
			"It is relevant even if the node is full archive or not.",
		Value: uint64(2),
	}

	startInEpoch = cli.BoolFlag{
		Name: "start-in-epoch",
		Usage: "Boolean option for enabling a node the fast bootstrap mechanism from the network." +
			"Should be enabled if data is not available in local disk.",
	}

	// importDbDirectory defines a flag for the optional import DB directory on which the node will re-check the blockchain against
	importDbDirectory = cli.StringFlag{
		Name: "import-db",
		Usage: "This flag, if set, will make the node start the import process using the provided data path. Will re-check" +
			"and re-process everything",
		Value: "",
	}
	// importDbNoSigCheck defines a flag for the optional import DB no signature check option
	importDbNoSigCheck = cli.BoolFlag{
		Name:  "import-db-no-sig-check",
		Usage: "This flag, if set, will cause the signature checks on headers to be skipped. Can be used only if the import-db was previously set",
	}
	// importDbSaveEpochRootHash defines a flag for optional import DB trie exporting
	importDbSaveEpochRootHash = cli.BoolFlag{
		Name:  "import-db-save-epoch-root-hash",
		Usage: "This flag, if set, will export the trie snapshots at every new epoch",
	}
	// importDbStartInEpoch defines a flag for an optional flag that can specify the start in epoch value when executing the import-db process
	importDbStartInEpoch = cli.Uint64Flag{
		Name:  "import-db-start-epoch",
		Value: 0,
		Usage: "This flag will specify the start in epoch value in import-db process",
	}
	// redundancyLevel defines a flag that specifies the level of redundancy used by the current instance for the node (-1 = disabled, 0 = main instance (default), 1 = first backup, 2 = second backup, etc.)
	redundancyLevel = cli.Int64Flag{
		Name:  "redundancy-level",
		Usage: "This flag specifies the level of redundancy used by the current instance for the node (-1 = disabled, 0 = main instance (default), 1 = first backup, 2 = second backup, etc.)",
		Value: 0,
	}
	// fullArchive defines a flag that, if set, will make the node act like a full history node
	fullArchive = cli.BoolFlag{
		Name:  "full-archive",
		Usage: "Boolean option for settings an observer as full archive, which will sync the entire database of its shard",
	}
	// memBallast defines a flag that specifies the number of MegaBytes to be used as a memory ballast for Garbage Collector optimization
	// if set to 0, the memory ballast won't be used
	memBallast = cli.Uint64Flag{
		Name:  "mem-ballast",
		Value: 0,
		Usage: "Flag that specifies the number of MegaBytes to be used as a memory ballast for Garbage Collector optimization. " +
			"If set to 0 (or not set at all), the feature will be disabled. This flag should be used only for well-monitored nodes " +
			"and by advanced users, as a too high memory ballast could lead to Out Of Memory panics. The memory ballast " +
			"should not be higher than 20-25% of the machine's available RAM",
	}
	// forceStartFromNetwork defines a flag that will force the start from network bootstrap process
	forceStartFromNetwork = cli.BoolFlag{
		Name:  "force-start-from-network",
		Usage: "Flag that will force the start from network bootstrap process",
	}
	// disableConsensusWatchdog defines a flag that will disable the consensus watchdog
	disableConsensusWatchdog = cli.BoolFlag{
		Name:  "disable-consensus-watchdog",
		Usage: "Flag that will disable the consensus watchdog",
	}
	// serializeSnapshots defines a flag that will serialize `state snapshotting` and `processing`
	serializeSnapshots = cli.BoolFlag{
		Name:  "serialize-snapshots",
		Usage: "Flag that will serialize `state snapshotting` and `processing`",
	}

	// noKey defines a flag that, if set, will generate every time when node starts a new signing key
	noKey = cli.BoolFlag{
		Name: "no-key",
		Usage: "Boolean flag for enabling the node to generate a signing key when it starts (if the validatorKey.pem" +
			" file is present, setting this flag to true will overwrite the BLS key used by the node)",
	}

	// p2pKeyPemFile defines the flag for the path to the key pem file used for p2p signing
	p2pKeyPemFile = cli.StringFlag{
		Name:  "p2p-key-pem-file",
		Usage: "The `filepath` for the PEM file which contains the secret keys for the p2p key. If this is not specified a new key will be generated (internally) by default.",
		Value: "./config/p2pKey.pem",
	}

	// snapshotsEnabled is used to enable snapshots, if it is not set it defaults to true, it will be set to false if it is set specifically
	snapshotsEnabled = cli.BoolTFlag{
		Name:  "snapshots-enabled",
		Usage: "Boolean option for enabling state snapshots. If it is not set it defaults to true, it will be set to false if it is set specifically as --snapshots-enabled=false",
	}

	// operationMode defines the flag for specifying how configs should be altered depending on the node's intent
	operationMode = cli.StringFlag{
		Name:  "operation-mode",
		Usage: "String flag for specifying the desired `operation mode`(s) of the node, resulting in altering some configuration values accordingly. Possible values are: snapshotless-observer, full-archive, db-lookup-extension, historical-balances or `\"\"` (empty). Multiple values can be separated via ,",
		Value: "",
	}

<<<<<<< HEAD
	// firehoseEnabled defines a flag that, if set, will enable firehose indexing
	firehoseEnabled = cli.BoolFlag{
		Name:  "firehose-enabled",
		Usage: "Boolean flag for enabling firehose indexing",
=======
	// repopulateTokensSupplies defines a flag that, if set, will repopulate the tokens supplies database by iterating over the trie
	repopulateTokensSupplies = cli.BoolFlag{
		Name:  "repopulate-tokens-supplies",
		Usage: "Boolean flag for repopulating the tokens supplies database. It will delete the current data, iterate over the entire trie and add he new obtained supplies",
>>>>>>> f4460b5e
	}
)

func getFlags() []cli.Flag {
	return []cli.Flag{
		genesisFile,
		smartContractsFile,
		nodesFile,
		configurationFile,
		configurationApiFile,
		configurationEconomicsFile,
		configurationSystemSCFile,
		configurationRatingsFile,
		configurationPreferencesFile,
		externalConfigFile,
		p2pConfigurationFile,
		epochConfigurationFile,
		roundConfigurationFile,
		gasScheduleConfigurationDirectory,
		validatorKeyIndex,
		validatorKeyPemFile,
		allValidatorKeysPemFile,
		port,
		profileMode,
		useHealthService,
		storageCleanup,
		gopsEn,
		nodeDisplayName,
		identityFlagName,
		restApiInterface,
		restApiDebug,
		disableAnsiColor,
		logLevel,
		logSaveFile,
		logWithCorrelation,
		logWithLoggerName,
		useLogView,
		bootstrapRoundIndex,
		workingDirectory,
		destinationShardAsObserver,
		numEpochsToSave,
		numActivePersisters,
		startInEpoch,
		importDbDirectory,
		importDbNoSigCheck,
		importDbSaveEpochRootHash,
		importDbStartInEpoch,
		redundancyLevel,
		fullArchive,
		memBallast,
		memoryUsageToCreateProfiles,
		forceStartFromNetwork,
		disableConsensusWatchdog,
		serializeSnapshots,
		noKey,
		p2pKeyPemFile,
		snapshotsEnabled,
		dbDirectory,
		logsDirectory,
		operationMode,
<<<<<<< HEAD
		firehoseEnabled,
=======
		repopulateTokensSupplies,
>>>>>>> f4460b5e
	}
}

func getFlagsConfig(ctx *cli.Context, log logger.Logger) *config.ContextFlagsConfig {
	flagsConfig := &config.ContextFlagsConfig{}

	flagsConfig.WorkingDir = getWorkingDir(ctx, workingDirectory, log)
	flagsConfig.DbDir = getCustomDirIfSet(ctx, dbDirectory, log)
	flagsConfig.LogsDir = getCustomDirIfSet(ctx, logsDirectory, log)
	flagsConfig.EnableGops = ctx.GlobalBool(gopsEn.Name)
	flagsConfig.SaveLogFile = ctx.GlobalBool(logSaveFile.Name)
	flagsConfig.EnableLogCorrelation = ctx.GlobalBool(logWithCorrelation.Name)
	flagsConfig.EnableLogName = ctx.GlobalBool(logWithLoggerName.Name)
	flagsConfig.LogLevel = ctx.GlobalString(logLevel.Name)
	flagsConfig.DisableAnsiColor = ctx.GlobalBool(disableAnsiColor.Name)
	flagsConfig.CleanupStorage = ctx.GlobalBool(storageCleanup.Name)
	flagsConfig.UseHealthService = ctx.GlobalBool(useHealthService.Name)
	flagsConfig.BootstrapRoundIndex = ctx.GlobalUint64(bootstrapRoundIndex.Name)
	flagsConfig.EnableRestAPIServerDebugMode = ctx.GlobalBool(restApiDebug.Name)
	flagsConfig.RestApiInterface = ctx.GlobalString(restApiInterface.Name)
	flagsConfig.EnablePprof = ctx.GlobalBool(profileMode.Name)
	flagsConfig.UseLogView = ctx.GlobalBool(useLogView.Name)
	flagsConfig.ValidatorKeyIndex = ctx.GlobalInt(validatorKeyIndex.Name)
	flagsConfig.ForceStartFromNetwork = ctx.GlobalBool(forceStartFromNetwork.Name)
	flagsConfig.DisableConsensusWatchdog = ctx.GlobalBool(disableConsensusWatchdog.Name)
	flagsConfig.SerializeSnapshots = ctx.GlobalBool(serializeSnapshots.Name)
	flagsConfig.NoKeyProvided = ctx.GlobalBool(noKey.Name)
	flagsConfig.SnapshotsEnabled = ctx.GlobalBool(snapshotsEnabled.Name)
	flagsConfig.OperationMode = ctx.GlobalString(operationMode.Name)
	flagsConfig.RepopulateTokensSupplies = ctx.GlobalBool(repopulateTokensSupplies.Name)

	return flagsConfig
}

func applyFlags(ctx *cli.Context, cfgs *config.Configs, flagsConfig *config.ContextFlagsConfig, log logger.Logger) error {

	cfgs.ConfigurationPathsHolder.Nodes = ctx.GlobalString(nodesFile.Name)
	cfgs.ConfigurationPathsHolder.Genesis = ctx.GlobalString(genesisFile.Name)
	cfgs.ConfigurationPathsHolder.GasScheduleDirectoryName = ctx.GlobalString(gasScheduleConfigurationDirectory.Name)
	cfgs.ConfigurationPathsHolder.SmartContracts = ctx.GlobalString(smartContractsFile.Name)
	cfgs.ConfigurationPathsHolder.ValidatorKey = ctx.GlobalString(validatorKeyPemFile.Name)
	cfgs.ConfigurationPathsHolder.AllValidatorKeys = ctx.GlobalString(allValidatorKeysPemFile.Name)
	cfgs.ConfigurationPathsHolder.P2pKey = ctx.GlobalString(p2pKeyPemFile.Name)
	cfgs.GeneralConfig.FireHoseConfig.Enabled = ctx.GlobalBool(firehoseEnabled.Name)

	if ctx.IsSet(startInEpoch.Name) {
		log.Debug("start in epoch is enabled")
		cfgs.GeneralConfig.GeneralSettings.StartInEpochEnabled = ctx.GlobalBool(startInEpoch.Name)
	}

	if ctx.IsSet(numEpochsToSave.Name) {
		cfgs.GeneralConfig.StoragePruning.NumEpochsToKeep = ctx.GlobalUint64(numEpochsToSave.Name)
	}
	if ctx.IsSet(numActivePersisters.Name) {
		cfgs.GeneralConfig.StoragePruning.NumActivePersisters = ctx.GlobalUint64(numActivePersisters.Name)
	}
	if ctx.IsSet(redundancyLevel.Name) {
		cfgs.PreferencesConfig.Preferences.RedundancyLevel = ctx.GlobalInt64(redundancyLevel.Name)
	}
	if ctx.IsSet(fullArchive.Name) {
		cfgs.PreferencesConfig.Preferences.FullArchive = ctx.GlobalBool(fullArchive.Name)
	}
	if ctx.IsSet(memoryUsageToCreateProfiles.Name) {
		cfgs.GeneralConfig.Health.MemoryUsageToCreateProfiles = int(ctx.GlobalUint64(memoryUsageToCreateProfiles.Name))
		log.Info("setting a new value for the memoryUsageToCreateProfiles option",
			"new value", cfgs.GeneralConfig.Health.MemoryUsageToCreateProfiles)
	}

	importDbDirectoryValue := ctx.GlobalString(importDbDirectory.Name)
	importDBConfigs := &config.ImportDbConfig{
		IsImportDBMode:                len(importDbDirectoryValue) > 0,
		ImportDBWorkingDir:            importDbDirectoryValue,
		ImportDbNoSigCheckFlag:        ctx.GlobalBool(importDbNoSigCheck.Name),
		ImportDbSaveTrieEpochRootHash: ctx.GlobalBool(importDbSaveEpochRootHash.Name),
		ImportDBStartInEpoch:          uint32(ctx.GlobalUint64(importDbStartInEpoch.Name)),
	}
	cfgs.FlagsConfig = flagsConfig
	cfgs.ImportDbConfig = importDBConfigs
	err := applyCompatibleConfigs(log, cfgs)
	if err != nil {
		return err
	}

	for _, flag := range ctx.App.Flags {
		flagValue := fmt.Sprintf("%v", ctx.GlobalGeneric(flag.GetName()))
		if flagValue != "" {
			flagsConfig.SessionInfoFileOutput += fmt.Sprintf("%s = %v\n", flag.GetName(), flagValue)
		}
	}

	return nil
}

func getWorkingDir(ctx *cli.Context, cliFlag cli.StringFlag, log logger.Logger) string {
	var err error

	workingDir := ctx.GlobalString(cliFlag.Name)
	if len(workingDir) == 0 {
		workingDir, err = os.Getwd()
		if err != nil {
			log.LogIfError(err)
			workingDir = ""
		}
	}
	log.Trace("working directory", "dirName", cliFlag.Name, "path", workingDir)

	return workingDir
}

func getCustomDirIfSet(ctx *cli.Context, cliFlag cli.StringFlag, log logger.Logger) string {
	dirStr := ctx.GlobalString(cliFlag.Name)

	if len(dirStr) == 0 {
		return getWorkingDir(ctx, workingDirectory, log)
	}

	return getWorkingDir(ctx, cliFlag, log)
}

func applyCompatibleConfigs(log logger.Logger, configs *config.Configs) error {
	if configs.FlagsConfig.EnablePprof {
		runtime.SetMutexProfileFraction(5)
	}

	// import-db is not an operation mode because it needs the path to the DB to be imported from. Making it an operation mode
	// would bring confusion
	isInImportDBMode := configs.ImportDbConfig.IsImportDBMode
	if isInImportDBMode {
		err := processConfigImportDBMode(log, configs)
		if err != nil {
			return err
		}
	}
	if !isInImportDBMode && configs.ImportDbConfig.ImportDbNoSigCheckFlag {
		return fmt.Errorf("import-db-no-sig-check can only be used with the import-db flag")
	}

	operationModes, err := operationmodes.ParseOperationModes(configs.FlagsConfig.OperationMode)
	if err != nil {
		return err
	}

	// if FullArchive is enabled, we override the conflicting StoragePruning settings and StartInEpoch as well
	if operationmodes.SliceContainsElement(operationModes, operationmodes.OperationModeFullArchive) {
		configs.PreferencesConfig.Preferences.FullArchive = true
	}
	isInFullArchiveMode := configs.PreferencesConfig.Preferences.FullArchive
	if isInFullArchiveMode {
		processConfigFullArchiveMode(log, configs)
	}

	isInHistoricalBalancesMode := operationmodes.SliceContainsElement(operationModes, operationmodes.OperationModeHistoricalBalances)
	if isInHistoricalBalancesMode {
		processHistoricalBalancesMode(log, configs)
	}

	isInDbLookupExtensionMode := operationmodes.SliceContainsElement(operationModes, operationmodes.OperationModeDbLookupExtension)
	if isInDbLookupExtensionMode {
		processDbLookupExtensionMode(log, configs)
	}

	isInLiteObserverMode := operationmodes.SliceContainsElement(operationModes, operationmodes.OperationModeSnapshotlessObserver)
	if isInLiteObserverMode {
		processLiteObserverMode(log, configs)
	}

	return nil
}

func processHistoricalBalancesMode(log logger.Logger, configs *config.Configs) {
	configs.GeneralConfig.StoragePruning.Enabled = true
	configs.GeneralConfig.StoragePruning.ValidatorCleanOldEpochsData = false
	configs.GeneralConfig.StoragePruning.ObserverCleanOldEpochsData = false
	configs.GeneralConfig.GeneralSettings.StartInEpochEnabled = false
	configs.GeneralConfig.StoragePruning.AccountsTrieCleanOldEpochsData = false
	configs.GeneralConfig.StateTriesConfig.AccountsStatePruningEnabled = false
	configs.GeneralConfig.DbLookupExtensions.Enabled = true
	configs.PreferencesConfig.Preferences.FullArchive = true

	log.Warn("the node is in historical balances mode! Will auto-set some config values",
		"StoragePruning.Enabled", configs.GeneralConfig.StoragePruning.Enabled,
		"StoragePruning.ValidatorCleanOldEpochsData", configs.GeneralConfig.StoragePruning.ValidatorCleanOldEpochsData,
		"StoragePruning.ObserverCleanOldEpochsData", configs.GeneralConfig.StoragePruning.ObserverCleanOldEpochsData,
		"StoragePruning.AccountsTrieCleanOldEpochsData", configs.GeneralConfig.StoragePruning.AccountsTrieCleanOldEpochsData,
		"GeneralSettings.StartInEpochEnabled", configs.GeneralConfig.GeneralSettings.StartInEpochEnabled,
		"StateTriesConfig.AccountsStatePruningEnabled", configs.GeneralConfig.StateTriesConfig.AccountsStatePruningEnabled,
		"DbLookupExtensions.Enabled", configs.GeneralConfig.DbLookupExtensions.Enabled,
		"Preferences.FullArchive", configs.PreferencesConfig.Preferences.FullArchive,
	)
}

func processDbLookupExtensionMode(log logger.Logger, configs *config.Configs) {
	configs.GeneralConfig.DbLookupExtensions.Enabled = true
	configs.GeneralConfig.StoragePruning.Enabled = true

	log.Warn("the node is in DB lookup extension mode! Will auto-set some config values",
		"DbLookupExtensions.Enabled", configs.GeneralConfig.DbLookupExtensions.Enabled,
		"StoragePruning.Enabled", configs.GeneralConfig.StoragePruning.Enabled,
	)
}

func processLiteObserverMode(log logger.Logger, configs *config.Configs) {
	configs.GeneralConfig.StoragePruning.ObserverCleanOldEpochsData = true
	configs.FlagsConfig.SnapshotsEnabled = false
	configs.GeneralConfig.StateTriesConfig.AccountsStatePruningEnabled = true

	log.Warn("the node is in snapshotless observer mode! Will auto-set some config values",
		"StoragePruning.ObserverCleanOldEpochsData", configs.GeneralConfig.StoragePruning.ObserverCleanOldEpochsData,
		"FlagsConfig.SnapshotsEnabled", configs.FlagsConfig.SnapshotsEnabled,
		"StateTriesConfig.AccountsStatePruningEnabled", configs.GeneralConfig.StateTriesConfig.AccountsStatePruningEnabled,
	)
}

func processConfigImportDBMode(log logger.Logger, configs *config.Configs) error {
	importDbFlags := configs.ImportDbConfig
	generalConfigs := configs.GeneralConfig
	p2pConfigs := configs.P2pConfig
	prefsConfig := configs.PreferencesConfig

	var err error

	importDbFlags.ImportDBTargetShardID, err = common.ProcessDestinationShardAsObserver(prefsConfig.Preferences.DestinationShardAsObserver)
	if err != nil {
		return err
	}

	if importDbFlags.ImportDBStartInEpoch == 0 {
		generalConfigs.GeneralSettings.StartInEpochEnabled = false
	}

	// We need to increment "NumActivePersisters" in order to make the storage resolvers work (since they open 2 epochs in advance)
	generalConfigs.StoragePruning.NumActivePersisters++
	generalConfigs.StateTriesConfig.CheckpointsEnabled = false
	generalConfigs.StateTriesConfig.CheckpointRoundsModulus = 100000000
	p2pConfigs.Node.ThresholdMinConnectedPeers = 0
	p2pConfigs.KadDhtPeerDiscovery.Enabled = false

	alterStorageConfigsForDBImport(generalConfigs)

	log.Warn("the node is in import mode! Will auto-set some config values, including storage config values",
		"GeneralSettings.StartInEpochEnabled", generalConfigs.GeneralSettings.StartInEpochEnabled,
		"StateTriesConfig.CheckpointsEnabled", generalConfigs.StateTriesConfig.CheckpointsEnabled,
		"StateTriesConfig.CheckpointRoundsModulus", generalConfigs.StateTriesConfig.CheckpointRoundsModulus,
		"StoragePruning.NumEpochsToKeep", generalConfigs.StoragePruning.NumEpochsToKeep,
		"StoragePruning.NumActivePersisters", generalConfigs.StoragePruning.NumActivePersisters,
		"p2p.ThresholdMinConnectedPeers", p2pConfigs.Node.ThresholdMinConnectedPeers,
		"no sig check", importDbFlags.ImportDbNoSigCheckFlag,
		"import save trie epoch root hash", importDbFlags.ImportDbSaveTrieEpochRootHash,
		"import DB start in epoch", importDbFlags.ImportDBStartInEpoch,
		"import DB shard ID", importDbFlags.ImportDBTargetShardID,
		"kad dht discoverer", "off",
	)
	return nil
}

func processConfigFullArchiveMode(log logger.Logger, configs *config.Configs) {
	generalConfigs := configs.GeneralConfig

	configs.GeneralConfig.GeneralSettings.StartInEpochEnabled = false
	configs.GeneralConfig.StoragePruning.ValidatorCleanOldEpochsData = false
	configs.GeneralConfig.StoragePruning.ObserverCleanOldEpochsData = false
	configs.GeneralConfig.StoragePruning.Enabled = true

	log.Warn("the node is in full archive mode! Will auto-set some config values",
		"GeneralSettings.StartInEpochEnabled", generalConfigs.GeneralSettings.StartInEpochEnabled,
		"StoragePruning.ValidatorCleanOldEpochsData", generalConfigs.StoragePruning.ValidatorCleanOldEpochsData,
		"StoragePruning.ObserverCleanOldEpochsData", generalConfigs.StoragePruning.ObserverCleanOldEpochsData,
		"StoragePruning.Enabled", generalConfigs.StoragePruning.Enabled,
	)
}

func alterStorageConfigsForDBImport(config *config.Config) {
	changeStorageConfigForDBImport(&config.MiniBlocksStorage)
	changeStorageConfigForDBImport(&config.BlockHeaderStorage)
	changeStorageConfigForDBImport(&config.MetaBlockStorage)
	changeStorageConfigForDBImport(&config.ShardHdrNonceHashStorage)
	changeStorageConfigForDBImport(&config.MetaHdrNonceHashStorage)
	changeStorageConfigForDBImport(&config.PeerAccountsTrieStorage)
}

func changeStorageConfigForDBImport(storageConfig *config.StorageConfig) {
	alterCoefficient := uint32(10)

	storageConfig.Cache.Capacity = storageConfig.Cache.Capacity * alterCoefficient
	storageConfig.DB.MaxBatchSize = storageConfig.DB.MaxBatchSize * int(alterCoefficient)
}<|MERGE_RESOLUTION|>--- conflicted
+++ resolved
@@ -385,17 +385,16 @@
 		Value: "",
 	}
 
-<<<<<<< HEAD
+	// repopulateTokensSupplies defines a flag that, if set, will repopulate the tokens supplies database by iterating over the trie
+	repopulateTokensSupplies = cli.BoolFlag{
+		Name:  "repopulate-tokens-supplies",
+		Usage: "Boolean flag for repopulating the tokens supplies database. It will delete the current data, iterate over the entire trie and add he new obtained supplies",
+	}
+
 	// firehoseEnabled defines a flag that, if set, will enable firehose indexing
 	firehoseEnabled = cli.BoolFlag{
 		Name:  "firehose-enabled",
 		Usage: "Boolean flag for enabling firehose indexing",
-=======
-	// repopulateTokensSupplies defines a flag that, if set, will repopulate the tokens supplies database by iterating over the trie
-	repopulateTokensSupplies = cli.BoolFlag{
-		Name:  "repopulate-tokens-supplies",
-		Usage: "Boolean flag for repopulating the tokens supplies database. It will delete the current data, iterate over the entire trie and add he new obtained supplies",
->>>>>>> f4460b5e
 	}
 )
 
@@ -456,11 +455,8 @@
 		dbDirectory,
 		logsDirectory,
 		operationMode,
-<<<<<<< HEAD
+		repopulateTokensSupplies,
 		firehoseEnabled,
-=======
-		repopulateTokensSupplies,
->>>>>>> f4460b5e
 	}
 }
 
