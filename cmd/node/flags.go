package main

import (
	"fmt"
	"math"
	"os"

	logger "github.com/ElrondNetwork/elrond-go-logger"
	"github.com/ElrondNetwork/elrond-go/config"
	"github.com/ElrondNetwork/elrond-go/facade"
	"github.com/urfave/cli"
)

var (
	filePathPlaceholder = "[path]"
	// genesisFile defines a flag for the path of the bootstrapping file.
	genesisFile = cli.StringFlag{
		Name: "genesis-file",
		Usage: "The `" + filePathPlaceholder + "` for the genesis file. This JSON file contains initial data to " +
			"bootstrap from, such as initial balances for accounts.",
		Value: "./config/genesis.json",
	}
	// smartContractsFile defines a flag for the path of the file containing initial smart contracts.
	smartContractsFile = cli.StringFlag{
		Name: "smart-contracts-file",
		Usage: "The `" + filePathPlaceholder + "` for the initial smart contracts file. This JSON file contains data used " +
			"to deploy initial smart contracts such as delegation smart contracts",
		Value: "./config/genesisSmartContracts.json",
	}
	// nodesFile defines a flag for the path of the initial nodes file.
	nodesFile = cli.StringFlag{
		Name: "nodes-setup-file",
		Usage: "The `" + filePathPlaceholder + "` for the nodes setup. This JSON file contains initial nodes info, " +
			"such as consensus group size, round duration, validators public keys and so on.",
		Value: "./config/nodesSetup.json",
	}
	// configurationFile defines a flag for the path to the main toml configuration file
	configurationFile = cli.StringFlag{
		Name: "config",
		Usage: "The `" + filePathPlaceholder + "` for the main configuration file. This TOML file contain the main " +
			"configurations such as storage setups, epoch duration and so on.",
		Value: "./config/config.toml",
	}
	// configurationEconomicsFile defines a flag for the path to the economics toml configuration file
	configurationEconomicsFile = cli.StringFlag{
		Name: "config-economics",
		Usage: "The `" + filePathPlaceholder + "` for the economics configuration file. This TOML file contains " +
			"economics configurations such as minimum gas price for a transactions and so on.",
		Value: "./config/economics.toml",
	}
	// configurationApiFile defines a flag for the path to the api routes toml configuration file
	configurationApiFile = cli.StringFlag{
		Name: "config-api",
		Usage: "The `" + filePathPlaceholder + "` for the api configuration file. This TOML file contains " +
			"all available routes for Rest API and options to enable or disable them.",
		Value: "./config/api.toml",
	}
	// configurationSystemSCFile defines a flag for the path to the system sc toml configuration file
	configurationSystemSCFile = cli.StringFlag{
		Name:  "config-systemSmartContracts",
		Usage: "The `" + filePathPlaceholder + "` for the system smart contracts configuration file.",
		Value: "./config/systemSmartContractsConfig.toml",
	}
	// configurationRatingsFile defines a flag for the path to the ratings toml configuration file
	configurationRatingsFile = cli.StringFlag{
		Name:  "config-ratings",
		Usage: "The ratings configuration file to load",
		Value: "./config/ratings.toml",
	}
	// configurationPreferencesFile defines a flag for the path to the preferences toml configuration file
	configurationPreferencesFile = cli.StringFlag{
		Name: "config-preferences",
		Usage: "The `" + filePathPlaceholder + "` for the preferences configuration file. This TOML file contains " +
			"preferences configurations, such as the node display name or the shard to start in when starting as observer",
		Value: "./config/prefs.toml",
	}
	// externalConfigFile defines a flag for the path to the external toml configuration file
	externalConfigFile = cli.StringFlag{
		Name: "config-external",
		Usage: "The `" + filePathPlaceholder + "` for the external configuration file. This TOML file contains" +
			" external configurations such as ElasticSearch's URL and login information",
		Value: "./config/external.toml",
	}
	// p2pConfigurationFile defines a flag for the path to the toml file containing P2P configuration
	p2pConfigurationFile = cli.StringFlag{
		Name: "p2p-config",
		Usage: "The `" + filePathPlaceholder + "` for the p2p configuration file. This TOML file contains peer-to-peer " +
			"configurations such as port, target peer count or KadDHT settings",
		Value: "./config/p2p.toml",
	}
	// gasScheduleConfigurationFile defines a flag for the path to the toml file containing the gas costs used in SmartContract execution
	gasScheduleConfigurationFile = cli.StringFlag{
		Name: "gas-costs-config",
		Usage: "The `" + filePathPlaceholder + "` for the gas costs configuration file. This TOML file contains " +
			"gas costs used in SmartContract execution",
		Value: "./config/gasSchedule.toml",
	}
	// port defines a flag for setting the port on which the node will listen for connections
	port = cli.StringFlag{
		Name: "port",
		Usage: "The `[p2p port]` number on which the application will start. Can use single values such as " +
			"`0, 10230, 15670` or range of ports such as `5000-10000`",
		Value: "0",
	}
	// profileMode defines a flag for profiling the binary
	// If enabled, it will open the pprof routes over the default gin rest webserver.
	// There are several routes that will be available for profiling (profiling can be analyzed with: go tool pprof):
	//  /debug/pprof/ (can be accessed in the browser, will list the available options)
	//  /debug/pprof/goroutine
	//  /debug/pprof/heap
	//  /debug/pprof/threadcreate
	//  /debug/pprof/block
	//  /debug/pprof/mutex
	//  /debug/pprof/profile (CPU profile)
	//  /debug/pprof/trace?seconds=5 (CPU trace) -> being a trace, can be analyzed with: go tool trace
	// Usage: go tool pprof http(s)://ip.of.the.server/debug/pprof/xxxxx
	profileMode = cli.BoolFlag{
		Name: "profile-mode",
		Usage: "Boolean option for enabling the profiling mode. If set, the /debug/pprof routes will be available " +
			"on the node for profiling the application.",
	}
	// useHealthService is used to enable the health service
	useHealthService = cli.BoolFlag{
		Name:  "use-health-service",
		Usage: "Boolean option for enabling the health service.",
	}
	// validatorKeyIndex defines a flag that specifies the 0-th based index of the private key to be used from validatorKey.pem file
	validatorKeyIndex = cli.IntFlag{
		Name:  "sk-index",
		Usage: "The index in the PEM file of the private key to be used by the node.",
		Value: 0,
	}
	// gopsEn used to enable diagnosis of running go processes
	gopsEn = cli.BoolFlag{
		Name:  "gops-enable",
		Usage: "Boolean option for enabling gops over the process. If set, stack can be viewed by calling 'gops stack <pid>'.",
	}
	// storageCleanup defines a flag for choosing the option of starting the node from scratch. If it is not set (false)
	// it starts from the last state stored on disk
	storageCleanup = cli.BoolFlag{
		Name: "storage-cleanup",
		Usage: "Boolean option for starting the node with clean storage. If set, the Node will empty its storage " +
			"before starting, otherwise it will start from the last state stored on disk..",
	}

	// restApiInterface defines a flag for the interface on which the rest API will try to bind with
	restApiInterface = cli.StringFlag{
		Name: "rest-api-interface",
		Usage: "The interface `address and port` to which the REST API will attempt to bind. " +
			"To bind to all available interfaces, set this flag to :8080",
		Value: facade.DefaultRestInterface,
	}

	// restApiDebug defines a flag for starting the rest API engine in debug mode
	restApiDebug = cli.BoolFlag{
		Name:  "rest-api-debug",
		Usage: "Boolean option for starting the Rest API in debug mode.",
	}

	// nodeDisplayName defines the friendly name used by a node in the public monitoring tools. If set, will override
	// the NodeDisplayName from prefs.toml
	nodeDisplayName = cli.StringFlag{
		Name: "display-name",
		Usage: "The user-friendly name for the node, appearing in the public monitoring tools. Will override the " +
			"name set in the preferences TOML file.",
		Value: "",
	}

	// identityFlagName defines the keybase's identity. If set, will override the identity from prefs.toml
	identityFlagName = cli.StringFlag{
		Name:  "keybase-identity",
		Usage: "The keybase's identity. If set, will override the one set in the preferences TOML file.",
		Value: "",
	}

	//useLogView is used when termui interface is not needed.
	useLogView = cli.BoolFlag{
		Name: "use-log-view",
		Usage: "Boolean option for enabling the simple node's interface. If set, the node will not enable the " +
			"user-friendly terminal view of the node.",
	}

	// validatorKeyPemFile defines a flag for the path to the validator key used in block signing
	validatorKeyPemFile = cli.StringFlag{
		Name:  "validator-key-pem-file",
		Usage: "The `filepath` for the PEM file which contains the secret keys for the validator key.",
		Value: "./config/validatorKey.pem",
	}
	// elasticSearchTemplates defines a flag for the path to the elasticsearch templates
	elasticSearchTemplates = cli.StringFlag{
		Name:  "elasticsearch-templates-path",
		Usage: "The `path` to the elasticsearch templates directory containing the templates in .json format",
		Value: "./config/elasticIndexTemplates",
	}
	// logLevel defines the logger level
	logLevel = cli.StringFlag{
		Name: "log-level",
		Usage: "This flag specifies the logger `level(s)`. It can contain multiple comma-separated value. For example" +
			", if set to *:INFO the logs for all packages will have the INFO level. However, if set to *:INFO,api:DEBUG" +
			" the logs for all packages will have the INFO level, excepting the api package which will receive a DEBUG" +
			" log level.",
		Value: "*:" + logger.LogInfo.String(),
	}
	//logFile is used when the log output needs to be logged in a file
	logSaveFile = cli.BoolFlag{
		Name:  "log-save",
		Usage: "Boolean option for enabling log saving. If set, it will automatically save all the logs into a file.",
	}
	//logWithCorrelation is used to enable log correlation elements
	logWithCorrelation = cli.BoolFlag{
		Name:  "log-correlation",
		Usage: "Boolean option for enabling log correlation elements.",
	}
	//logWithLoggerName is used to enable log correlation elements
	logWithLoggerName = cli.BoolFlag{
		Name:  "log-logger-name",
		Usage: "Boolean option for logger name in the logs.",
	}
	// disableAnsiColor defines if the logger subsystem should prevent displaying ANSI colors
	disableAnsiColor = cli.BoolFlag{
		Name:  "disable-ansi-color",
		Usage: "Boolean option for disabling ANSI colors in the logging system.",
	}
	// bootstrapRoundIndex defines a flag that specifies the round index from which node should bootstrap from storage
	bootstrapRoundIndex = cli.Uint64Flag{
		Name:  "bootstrap-round-index",
		Usage: "This flag specifies the round `index` from which node should bootstrap from storage.",
		Value: math.MaxUint64,
	}
	// workingDirectory defines a flag for the path for the working directory.
	workingDirectory = cli.StringFlag{
		Name:  "working-directory",
		Usage: "This flag specifies the `directory` where the node will store databases, logs and statistics.",
		Value: "",
	}

	// destinationShardAsObserver defines a flag for the prefered shard to be assigned to as an observer.
	destinationShardAsObserver = cli.StringFlag{
		Name: "destination-shard-as-observer",
		Usage: "This flag specifies the shard to start in when running as an observer. It will override the configuration " +
			"set in the preferences TOML config file.",
		Value: "",
	}

	keepOldEpochsData = cli.BoolFlag{
		Name: "keep-old-epochs-data",
		Usage: "Boolean option for enabling a node to keep old epochs data. If set, the node won't remove any database " +
			"and will have a full history over epochs.",
	}

	numEpochsToSave = cli.Uint64Flag{
		Name: "num-epochs-to-keep",
		Usage: "This flag represents the number of epochs which will kept in the databases. It is relevant only if " +
			"the full archive flag is not set.",
		Value: uint64(2),
	}

	numActivePersisters = cli.Uint64Flag{
		Name: "num-active-persisters",
		Usage: "This flag represents the number of databases (1 database = 1 epoch) which are kept open at a moment. " +
			"It is relevant even if the node is full archive or not.",
		Value: uint64(2),
	}

	startInEpoch = cli.BoolFlag{
		Name: "start-in-epoch",
		Usage: "Boolean option for enabling a node the fast bootstrap mechanism from the network." +
			"Should be enabled if data is not available in local disk.",
	}

	// importDbDirectory defines a flag for the optional import DB directory on which the node will re-check the blockchain against
	importDbDirectory = cli.StringFlag{
		Name: "import-db",
		Usage: "This flag, if set, will make the node start the import process using the provided data path. Will re-check" +
			"and re-process everything",
		Value: "",
	}

	// importDbNoSigCheck defines a flag for the optional import DB no signature check option
	importDbNoSigCheck = cli.BoolFlag{
		Name:  "import-db-no-sig-check",
		Usage: "This flag, if set, will cause the signature checks on headers to be skipped. Can be used only if the import-db was previously set",
	}
<<<<<<< HEAD

=======
	// fullArchive defines a flag that, if set, will make the node act like a full history node
>>>>>>> d38d7bcc
	fullArchive = cli.BoolFlag{
		Name:  "full-archive",
		Usage: "Boolean option for settings an observer as full archive, which will sync the entire database of its shard",
	}
)

func getFlags() []cli.Flag {
	return []cli.Flag{
		genesisFile,
		smartContractsFile,
		nodesFile,
		configurationFile,
		configurationApiFile,
		configurationEconomicsFile,
		configurationSystemSCFile,
		configurationRatingsFile,
		configurationPreferencesFile,
		externalConfigFile,
		p2pConfigurationFile,
		gasScheduleConfigurationFile,
		validatorKeyIndex,
		validatorKeyPemFile,
		port,
		profileMode,
		useHealthService,
		storageCleanup,
		gopsEn,
		nodeDisplayName,
		identityFlagName,
		restApiInterface,
		restApiDebug,
		disableAnsiColor,
		elasticSearchTemplates,
		logLevel,
		logSaveFile,
		logWithCorrelation,
		logWithLoggerName,
		useLogView,
		bootstrapRoundIndex,
		workingDirectory,
		destinationShardAsObserver,
		keepOldEpochsData,
		numEpochsToSave,
		numActivePersisters,
		fullArchive,
		startInEpoch,
		importDbDirectory,
		importDbNoSigCheck,
		fullArchive,
	}
}

func applyFlags(ctx *cli.Context, cfgs *config.Configs, log logger.Logger) {
	flagsConfig := &config.ContextFlagsConfig{}

	workingDir := ctx.GlobalString(workingDirectory.Name)
	flagsConfig.WorkingDir = getWorkingDir(workingDir, log)
	flagsConfig.NodesFileName = ctx.GlobalString(nodesFile.Name)
	flagsConfig.EnableGops = ctx.GlobalBool(gopsEn.Name)
	flagsConfig.SaveLogFile = ctx.GlobalBool(logSaveFile.Name)
	flagsConfig.EnableLogCorrelation = ctx.GlobalBool(logWithCorrelation.Name)
	flagsConfig.EnableLogName = ctx.GlobalBool(logWithLoggerName.Name)
	flagsConfig.LogLevel = ctx.GlobalString(logLevel.Name)
	flagsConfig.DisableAnsiColor = ctx.GlobalBool(disableAnsiColor.Name)
	flagsConfig.GenesisFileName = ctx.GlobalString(genesisFile.Name)
	flagsConfig.CleanupStorage = ctx.GlobalBool(storageCleanup.Name)
	flagsConfig.UseHealthService = ctx.GlobalBool(useHealthService.Name)
	flagsConfig.GasScheduleConfigurationFileName = ctx.GlobalString(gasScheduleConfigurationFile.Name)
	flagsConfig.SmartContractsFileName = ctx.GlobalString(smartContractsFile.Name)
	flagsConfig.BootstrapRoundIndex = ctx.GlobalUint64(bootstrapRoundIndex.Name)
	flagsConfig.EnableRestAPIServerDebugMode = ctx.GlobalBool(restApiDebug.Name)
	flagsConfig.RestApiInterface = ctx.GlobalString(restApiInterface.Name)
	flagsConfig.EnablePprof = ctx.GlobalBool(profileMode.Name)
	flagsConfig.UseLogView = ctx.GlobalBool(useLogView.Name)
	flagsConfig.ValidatorKeyPemFileName = ctx.GlobalString(validatorKeyPemFile.Name)
	flagsConfig.ValidatorKeyIndex = ctx.GlobalInt(validatorKeyIndex.Name)
	flagsConfig.ElasticSearchTemplatesPath = ctx.GlobalString(elasticSearchTemplates.Name)

	if ctx.IsSet(startInEpoch.Name) {
		log.Debug("start in epoch is enabled")
		cfgs.GeneralConfig.GeneralSettings.StartInEpochEnabled = ctx.GlobalBool(startInEpoch.Name)
	}

	if ctx.IsSet(keepOldEpochsData.Name) {
		cfgs.GeneralConfig.StoragePruning.CleanOldEpochsData = !ctx.GlobalBool(keepOldEpochsData.Name)
	}
	if ctx.IsSet(numEpochsToSave.Name) {
		cfgs.GeneralConfig.StoragePruning.NumEpochsToKeep = ctx.GlobalUint64(numEpochsToSave.Name)
	}
	if ctx.IsSet(numActivePersisters.Name) {
		cfgs.GeneralConfig.StoragePruning.NumActivePersisters = ctx.GlobalUint64(numActivePersisters.Name)
	}
	if ctx.IsSet(fullArchive.Name) {
		cfgs.GeneralConfig.StoragePruning.FullArchive = ctx.GlobalBool(fullArchive.Name)
	}

	if ctx.IsSet(fullArchive.Name) {
		cfgs.GeneralConfig.StoragePruning.FullArchive = ctx.GlobalBool(fullArchive.Name)
	}
	if ctx.IsSet(startInEpoch.Name) {
		cfgs.GeneralConfig.GeneralSettings.StartInEpochEnabled = ctx.GlobalBool(startInEpoch.Name)
	}
	if ctx.IsSet(keepOldEpochsData.Name) {
		cfgs.GeneralConfig.StoragePruning.CleanOldEpochsData = !ctx.GlobalBool(keepOldEpochsData.Name)
	}
	if ctx.IsSet(numEpochsToSave.Name) {
		cfgs.GeneralConfig.StoragePruning.NumEpochsToKeep = ctx.GlobalUint64(numEpochsToSave.Name)
	}

	importDbDirectoryValue := ctx.GlobalString(importDbDirectory.Name)
	isInImportMode := len(importDbDirectoryValue) > 0
	importDbNoSigCheckFlag := ctx.GlobalBool(importDbNoSigCheck.Name) && isInImportMode
	applyCompatibleConfigs(isInImportMode, importDbNoSigCheckFlag, log, cfgs.GeneralConfig, cfgs.P2pConfig)
	flagsConfig.IsInImportMode = isInImportMode
	flagsConfig.ImportDbNoSigCheckFlag = importDbNoSigCheckFlag
	flagsConfig.ImportDbDirectory = importDbDirectoryValue

	// if FullArchive is enabled, we override the conflicting StoragePruning settings and StartInEpoch as well
	if cfgs.GeneralConfig.StoragePruning.FullArchive {
		log.Debug("full archive node is enabled")
		if cfgs.GeneralConfig.GeneralSettings.StartInEpochEnabled {
			log.Warn("StartInEpoch is overridden by FullArchive and set to false")
			cfgs.GeneralConfig.GeneralSettings.StartInEpochEnabled = false
		}
		if cfgs.GeneralConfig.StoragePruning.CleanOldEpochsData {
			log.Warn("CleanOldEpochsData is overridden by FullArchive and set to false")
			cfgs.GeneralConfig.StoragePruning.CleanOldEpochsData = false
		}
		if !cfgs.GeneralConfig.StoragePruning.Enabled {
			log.Warn("StoragePruning is overridden by FullArchive and set to true")
			cfgs.GeneralConfig.StoragePruning.Enabled = true
		}
		log.Warn("NumEpochsToKeep is overridden by FullArchive")
		cfgs.GeneralConfig.StoragePruning.NumEpochsToKeep = math.MaxUint64
	}

	cfgs.FlagsConfig = flagsConfig

	for _, flag := range ctx.App.Flags {
		flagValue := fmt.Sprintf("%v", ctx.GlobalGeneric(flag.GetName()))
		if flagValue != "" {
			flagsConfig.SessionInfoFileOutput += fmt.Sprintf("%s = %v\n", flag.GetName(), flagValue)
		}
	}
}

func getWorkingDir(workingDir string, log logger.Logger) string {
	var err error
	if len(workingDir) == 0 {
		workingDir, err = os.Getwd()
		if err != nil {
			log.LogIfError(err)
			workingDir = ""
		}
	}
	log.Trace("working directory", "path", workingDir)

	return workingDir
}

func applyCompatibleConfigs(isInImportMode bool, importDbNoSigCheckFlag bool, log logger.Logger, config *config.Config, p2pConfig *config.P2PConfig) {
	if isInImportMode {
		importCheckpointRoundsModulus := uint(config.EpochStartConfig.RoundsPerEpoch)
		log.Warn("the node is in import mode! Will auto-set some config values, including storage config values",
			"GeneralSettings.StartInEpochEnabled", "false",
			"StateTriesConfig.CheckpointRoundsModulus", importCheckpointRoundsModulus,
			"StoragePruning.NumActivePersisters", config.StoragePruning.NumEpochsToKeep,
			"TrieStorageManagerConfig.MaxSnapshots", math.MaxUint32,
			"p2p.ThresholdMinConnectedPeers", 0,
			"no sig check", importDbNoSigCheckFlag,
			"heartbeat sender", "off",
		)
		config.GeneralSettings.StartInEpochEnabled = false
		config.StateTriesConfig.CheckpointRoundsModulus = importCheckpointRoundsModulus
		config.StoragePruning.NumActivePersisters = config.StoragePruning.NumEpochsToKeep
		config.TrieStorageManagerConfig.MaxSnapshots = math.MaxUint32
		p2pConfig.Node.ThresholdMinConnectedPeers = 0
		config.Heartbeat.DurationToConsiderUnresponsiveInSec = math.MaxInt32
		config.Heartbeat.MinTimeToWaitBetweenBroadcastsInSec = math.MaxInt32 - 2
		config.Heartbeat.MaxTimeToWaitBetweenBroadcastsInSec = math.MaxInt32 - 1

		alterStorageConfigsForDBImport(config)
	}

	// if FullArchive is enabled, we override the conflicting StoragePruning settings and StartInEpoch as well
	if config.StoragePruning.FullArchive {
		log.Debug("full archive node is enabled")
		if config.GeneralSettings.StartInEpochEnabled {
			log.Warn("StartInEpoch is overridden by FullArchive and set to false")
			config.GeneralSettings.StartInEpochEnabled = false
		}
		if config.StoragePruning.CleanOldEpochsData {
			log.Warn("CleanOldEpochsData is overridden by FullArchive and set to false")
			config.StoragePruning.CleanOldEpochsData = false
		}
		if !config.StoragePruning.Enabled {
			log.Warn("StoragePruning is overridden by FullArchive and set to true")
			config.StoragePruning.Enabled = true
		}
		log.Warn("NumEpochsToKeep is overridden by FullArchive")
		config.StoragePruning.NumEpochsToKeep = math.MaxUint64
	}
}

func alterStorageConfigsForDBImport(config *config.Config) {
	changeStorageConfigForDBImport(&config.MiniBlocksStorage)
	changeStorageConfigForDBImport(&config.BlockHeaderStorage)
	changeStorageConfigForDBImport(&config.MetaBlockStorage)
	changeStorageConfigForDBImport(&config.ShardHdrNonceHashStorage)
	changeStorageConfigForDBImport(&config.MetaHdrNonceHashStorage)
	changeStorageConfigForDBImport(&config.PeerAccountsTrieStorage)
}

func changeStorageConfigForDBImport(storageConfig *config.StorageConfig) {
	alterCoefficient := uint32(10)

	storageConfig.Cache.Capacity = storageConfig.Cache.Capacity * alterCoefficient
	storageConfig.DB.MaxBatchSize = storageConfig.DB.MaxBatchSize * int(alterCoefficient)
}<|MERGE_RESOLUTION|>--- conflicted
+++ resolved
@@ -281,11 +281,7 @@
 		Name:  "import-db-no-sig-check",
 		Usage: "This flag, if set, will cause the signature checks on headers to be skipped. Can be used only if the import-db was previously set",
 	}
-<<<<<<< HEAD
-
-=======
 	// fullArchive defines a flag that, if set, will make the node act like a full history node
->>>>>>> d38d7bcc
 	fullArchive = cli.BoolFlag{
 		Name:  "full-archive",
 		Usage: "Boolean option for settings an observer as full archive, which will sync the entire database of its shard",
