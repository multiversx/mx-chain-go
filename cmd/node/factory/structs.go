package factory

import (
	"context"
	"crypto/ecdsa"
	"crypto/rand"
	"encoding/hex"
	"errors"
	"io"
	"math/big"
	"time"

	"github.com/ElrondNetwork/elrond-go/config"
	"github.com/ElrondNetwork/elrond-go/consensus"
	"github.com/ElrondNetwork/elrond-go/consensus/round"
	"github.com/ElrondNetwork/elrond-go/core"
	"github.com/ElrondNetwork/elrond-go/core/check"
	"github.com/ElrondNetwork/elrond-go/core/partitioning"
	"github.com/ElrondNetwork/elrond-go/core/serviceContainer"
	"github.com/ElrondNetwork/elrond-go/core/statistics/softwareVersion"
	factorySoftwareVersion "github.com/ElrondNetwork/elrond-go/core/statistics/softwareVersion/factory"
	"github.com/ElrondNetwork/elrond-go/crypto"
	"github.com/ElrondNetwork/elrond-go/crypto/signing"
	"github.com/ElrondNetwork/elrond-go/crypto/signing/kyber"
	blsMultiSig "github.com/ElrondNetwork/elrond-go/crypto/signing/kyber/multisig"
	"github.com/ElrondNetwork/elrond-go/crypto/signing/kyber/singlesig"
	"github.com/ElrondNetwork/elrond-go/crypto/signing/multisig"
	"github.com/ElrondNetwork/elrond-go/data"
	"github.com/ElrondNetwork/elrond-go/data/address"
	dataBlock "github.com/ElrondNetwork/elrond-go/data/block"
	"github.com/ElrondNetwork/elrond-go/data/blockchain"
	"github.com/ElrondNetwork/elrond-go/data/state"
	"github.com/ElrondNetwork/elrond-go/data/state/addressConverters"
	factoryState "github.com/ElrondNetwork/elrond-go/data/state/factory"
	"github.com/ElrondNetwork/elrond-go/data/trie"
	"github.com/ElrondNetwork/elrond-go/data/trie/factory"
	"github.com/ElrondNetwork/elrond-go/data/typeConverters"
	"github.com/ElrondNetwork/elrond-go/data/typeConverters/uint64ByteSlice"
	"github.com/ElrondNetwork/elrond-go/dataRetriever"
	"github.com/ElrondNetwork/elrond-go/dataRetriever/dataPool"
	"github.com/ElrondNetwork/elrond-go/dataRetriever/dataPool/headersCache"
	"github.com/ElrondNetwork/elrond-go/dataRetriever/factory/containers"
	metafactoryDataRetriever "github.com/ElrondNetwork/elrond-go/dataRetriever/factory/metachain"
	shardfactoryDataRetriever "github.com/ElrondNetwork/elrond-go/dataRetriever/factory/shard"
	"github.com/ElrondNetwork/elrond-go/dataRetriever/factory/txpool"
	"github.com/ElrondNetwork/elrond-go/dataRetriever/requestHandlers"
	"github.com/ElrondNetwork/elrond-go/dataRetriever/shardedData"
	"github.com/ElrondNetwork/elrond-go/epochStart"
	"github.com/ElrondNetwork/elrond-go/epochStart/genesis"
	metachainEpochStart "github.com/ElrondNetwork/elrond-go/epochStart/metachain"
	"github.com/ElrondNetwork/elrond-go/epochStart/shardchain"
	"github.com/ElrondNetwork/elrond-go/hashing"
	"github.com/ElrondNetwork/elrond-go/hashing/blake2b"
	"github.com/ElrondNetwork/elrond-go/hashing/sha256"
	"github.com/ElrondNetwork/elrond-go/logger"
	"github.com/ElrondNetwork/elrond-go/marshal"
	"github.com/ElrondNetwork/elrond-go/ntp"
	"github.com/ElrondNetwork/elrond-go/p2p"
	"github.com/ElrondNetwork/elrond-go/p2p/libp2p"
	factoryP2P "github.com/ElrondNetwork/elrond-go/p2p/libp2p/factory"
	"github.com/ElrondNetwork/elrond-go/p2p/loadBalancer"
	"github.com/ElrondNetwork/elrond-go/process"
	"github.com/ElrondNetwork/elrond-go/process/block"
	"github.com/ElrondNetwork/elrond-go/process/block/bootstrapStorage"
	"github.com/ElrondNetwork/elrond-go/process/block/poolsCleaner"
	"github.com/ElrondNetwork/elrond-go/process/block/preprocess"
	"github.com/ElrondNetwork/elrond-go/process/coordinator"
	"github.com/ElrondNetwork/elrond-go/process/economics"
	"github.com/ElrondNetwork/elrond-go/process/factory/metachain"
	"github.com/ElrondNetwork/elrond-go/process/factory/shard"
	"github.com/ElrondNetwork/elrond-go/process/headerCheck"
	"github.com/ElrondNetwork/elrond-go/process/peer"
	"github.com/ElrondNetwork/elrond-go/process/rewardTransaction"
	"github.com/ElrondNetwork/elrond-go/process/scToProtocol"
	"github.com/ElrondNetwork/elrond-go/process/smartContract"
	"github.com/ElrondNetwork/elrond-go/process/smartContract/hooks"
	processSync "github.com/ElrondNetwork/elrond-go/process/sync"
	"github.com/ElrondNetwork/elrond-go/process/track"
	"github.com/ElrondNetwork/elrond-go/process/transaction"
	"github.com/ElrondNetwork/elrond-go/sharding"
	"github.com/ElrondNetwork/elrond-go/statusHandler"
	"github.com/ElrondNetwork/elrond-go/storage"
	storageFactory "github.com/ElrondNetwork/elrond-go/storage/factory"
	"github.com/ElrondNetwork/elrond-go/storage/memorydb"
	"github.com/ElrondNetwork/elrond-go/storage/storageUnit"
	"github.com/ElrondNetwork/elrond-go/storage/timecache"
	"github.com/ElrondNetwork/elrond-go/vm"
	systemVM "github.com/ElrondNetwork/elrond-go/vm/process"
	"github.com/ElrondNetwork/elrond-vm-common"
	"github.com/btcsuite/btcd/btcec"
	libp2pCrypto "github.com/libp2p/go-libp2p-core/crypto"
	"github.com/urfave/cli"
)

const (
	// BlsHashSize specifies the hash size for using bls scheme
	BlsHashSize = 16

	// BlsConsensusType specifies te signature scheme used in the consensus
	BlsConsensusType = "bls"

	// BnConsensusType specifies te signature scheme used in the consensus
	BnConsensusType = "bn"

	// MaxTxsToRequest specifies the maximum number of txs to request
	MaxTxsToRequest = 100
)

//TODO remove this
var log = logger.GetOrCreate("main")

// MaxTxNonceDeltaAllowed specifies the maximum difference between an account's nonce and a received transaction's nonce
// in order to mark the transaction as valid.
const MaxTxNonceDeltaAllowed = 15000

// ErrCreateForkDetector signals that a fork detector could not be created
//TODO: Extract all others error messages from this file in some defined errors
var ErrCreateForkDetector = errors.New("could not create fork detector")

// timeSpanForBadHeaders is the expiry time for an added block header hash
var timeSpanForBadHeaders = time.Minute * 2

// Network struct holds the network components of the Elrond protocol
type Network struct {
	NetMessenger p2p.Messenger
}

// Core struct holds the core components of the Elrond protocol
type Core struct {
	Hasher                   hashing.Hasher
	Marshalizer              marshal.Marshalizer
	TriesContainer           state.TriesHolder
	Uint64ByteSliceConverter typeConverters.Uint64ByteSliceConverter
	StatusHandler            core.AppStatusHandler
	ChainID                  []byte
}

// State struct holds the state components of the Elrond protocol
type State struct {
	AddressConverter    state.AddressConverter
	BLSAddressConverter state.AddressConverter
	PeerAccounts        state.AccountsAdapter
	AccountsAdapter     state.AccountsAdapter
	InBalanceForShard   map[string]*big.Int
}

// Data struct holds the data components of the Elrond protocol
type Data struct {
	Blkc     data.ChainHandler
	Store    dataRetriever.StorageService
	Datapool dataRetriever.PoolsHolder
}

// Crypto struct holds the crypto components of the Elrond protocol
type Crypto struct {
	TxSingleSigner      crypto.SingleSigner
	SingleSigner        crypto.SingleSigner
	MultiSigner         crypto.MultiSigner
	BlockSignKeyGen     crypto.KeyGenerator
	TxSignKeyGen        crypto.KeyGenerator
	TxSignPrivKey       crypto.PrivateKey
	TxSignPubKey        crypto.PublicKey
	InitialPubKeys      map[uint32][]string
	MessageSignVerifier vm.MessageSignVerifier
}

// Process struct holds the process components of the Elrond protocol
type Process struct {
	InterceptorsContainer process.InterceptorsContainer
	ResolversFinder       dataRetriever.ResolversFinder
	Rounder               consensus.Rounder
	EpochStartTrigger     epochStart.TriggerHandler
	ForkDetector          process.ForkDetector
	BlockProcessor        process.BlockProcessor
	BlackListHandler      process.BlackListHandler
	BootStorer            process.BootStorer
	HeaderSigVerifier     HeaderSigVerifierHandler
	ValidatorsStatistics  process.ValidatorStatisticsProcessor
	BlockTracker          process.BlockTracker
	PendingMiniBlocks     process.PendingMiniBlocksHandler
}

type coreComponentsFactoryArgs struct {
	config      *config.Config
	pathManager storage.PathManagerHandler
	shardId     string
	chainID     []byte
}

// NewCoreComponentsFactoryArgs initializes the arguments necessary for creating the core components
func NewCoreComponentsFactoryArgs(config *config.Config, pathManager storage.PathManagerHandler, shardId string, chainID []byte) *coreComponentsFactoryArgs {
	return &coreComponentsFactoryArgs{
		config:      config,
		pathManager: pathManager,
		shardId:     shardId,
		chainID:     chainID,
	}
}

// CoreComponentsFactory creates the core components
func CoreComponentsFactory(args *coreComponentsFactoryArgs) (*Core, error) {
	hasher, err := getHasherFromConfig(args.config)
	if err != nil {
		return nil, errors.New("could not create hasher: " + err.Error())
	}

	marshalizer, err := getMarshalizerFromConfig(args.config)
	if err != nil {
		return nil, errors.New("could not create marshalizer: " + err.Error())
	}

	uint64ByteSliceConverter := uint64ByteSlice.NewBigEndianConverter()

	trieContainer, err := createTries(args, marshalizer, hasher)
	if err != nil {
		return nil, err
	}

	return &Core{
		Hasher:                   hasher,
		Marshalizer:              marshalizer,
		TriesContainer:           trieContainer,
		Uint64ByteSliceConverter: uint64ByteSliceConverter,
		StatusHandler:            statusHandler.NewNilStatusHandler(),
		ChainID:                  args.chainID,
	}, nil
}

func createTries(
	args *coreComponentsFactoryArgs,
	marshalizer marshal.Marshalizer,
	hasher hashing.Hasher,
) (state.TriesHolder, error) {

	trieContainer := state.NewDataTriesHolder()

	trieFactoryArgs := factory.TrieFactoryArgs{
		Cfg:                    args.config.AccountsTrieStorage,
		EvictionWaitingListCfg: args.config.EvictionWaitingList,
		SnapshotDbCfg:          args.config.TrieSnapshotDB,
		Marshalizer:            marshalizer,
		Hasher:                 hasher,
		PathManager:            args.pathManager,
		ShardId:                args.shardId,
		PruningEnabled:         args.config.StateTrieConfig.PruningEnabled,
	}
	trieFactory, err := factory.NewTrieFactory(trieFactoryArgs)
	if err != nil {
		return nil, err
	}

	merkleTrie, err := trieFactory.Create()
	if err != nil {
		return nil, err
	}

	trieContainer.Put([]byte(factory.UserAccountTrie), merkleTrie)

	peerAccountsTrieFactoryArguments := factory.TrieFactoryArgs{
		Cfg:                    args.config.PeerAccountsTrieStorage,
		EvictionWaitingListCfg: args.config.EvictionWaitingList,
		SnapshotDbCfg:          args.config.TrieSnapshotDB,
		Marshalizer:            marshalizer,
		Hasher:                 hasher,
		PathManager:            args.pathManager,
		ShardId:                args.shardId,
		PruningEnabled:         args.config.StateTrieConfig.PruningEnabled,
	}
	peerAccountsTrieFactory, err := factory.NewTrieFactory(peerAccountsTrieFactoryArguments)
	if err != nil {
		return nil, err
	}

	peerAccountsTrie, err := peerAccountsTrieFactory.Create()
	if err != nil {
		return nil, err
	}

	trieContainer.Put([]byte(factory.PeerAccountTrie), peerAccountsTrie)

	return trieContainer, nil
}

type stateComponentsFactoryArgs struct {
	config           *config.Config
	genesisConfig    *sharding.Genesis
	shardCoordinator sharding.Coordinator
	core             *Core
	pathManager      storage.PathManagerHandler
}

// NewStateComponentsFactoryArgs initializes the arguments necessary for creating the state components
func NewStateComponentsFactoryArgs(
	config *config.Config,
	genesisConfig *sharding.Genesis,
	shardCoordinator sharding.Coordinator,
	core *Core,
	pathManager storage.PathManagerHandler,
) *stateComponentsFactoryArgs {
	return &stateComponentsFactoryArgs{
		config:           config,
		genesisConfig:    genesisConfig,
		shardCoordinator: shardCoordinator,
		core:             core,
		pathManager:      pathManager,
	}
}

// StateComponentsFactory creates the state components
func StateComponentsFactory(args *stateComponentsFactoryArgs) (*State, error) {
	addressConverter, err := addressConverters.NewPlainAddressConverter(
		args.config.Address.Length,
		args.config.Address.Prefix,
	)
	if err != nil {
		return nil, errors.New("could not create address converter: " + err.Error())
	}

	blsAddressConverter, err := addressConverters.NewPlainAddressConverter(
		args.config.BLSPublicKey.Length,
		args.config.BLSPublicKey.Prefix,
	)
	if err != nil {
		return nil, errors.New("could not create bls address converter: " + err.Error())
	}

	accountFactory, err := factoryState.NewAccountFactoryCreator(factoryState.UserAccount)
	if err != nil {
		return nil, errors.New("could not create account factory: " + err.Error())
	}

	merkleTrie := args.core.TriesContainer.Get([]byte(factory.UserAccountTrie))
	accountsAdapter, err := state.NewAccountsDB(merkleTrie, args.core.Hasher, args.core.Marshalizer, accountFactory)
	if err != nil {
		return nil, errors.New("could not create accounts adapter: " + err.Error())
	}

	inBalanceForShard, err := args.genesisConfig.InitialNodesBalances(args.shardCoordinator, addressConverter)
	if err != nil {
		return nil, errors.New("initial balances could not be processed " + err.Error())
	}

	accountFactory, err = factoryState.NewAccountFactoryCreator(factoryState.ValidatorAccount)
	if err != nil {
		return nil, errors.New("could not create peer account factory: " + err.Error())
	}

	merkleTrie = args.core.TriesContainer.Get([]byte(factory.PeerAccountTrie))
	peerAdapter, err := state.NewPeerAccountsDB(merkleTrie, args.core.Hasher, args.core.Marshalizer, accountFactory)
	if err != nil {
		return nil, err
	}

	return &State{
		PeerAccounts:        peerAdapter,
		AddressConverter:    addressConverter,
		BLSAddressConverter: blsAddressConverter,
		AccountsAdapter:     accountsAdapter,
		InBalanceForShard:   inBalanceForShard,
	}, nil
}

type dataComponentsFactoryArgs struct {
	config             *config.Config
	shardCoordinator   sharding.Coordinator
	core               *Core
	pathManager        storage.PathManagerHandler
	epochStartNotifier EpochStartNotifier
	currentEpoch       uint32
}

// NewDataComponentsFactoryArgs initializes the arguments necessary for creating the data components
func NewDataComponentsFactoryArgs(
	config *config.Config,
	shardCoordinator sharding.Coordinator,
	core *Core,
	pathManager storage.PathManagerHandler,
	epochStartNotifier EpochStartNotifier,
	currentEpoch uint32,
) *dataComponentsFactoryArgs {
	return &dataComponentsFactoryArgs{
		config:             config,
		shardCoordinator:   shardCoordinator,
		core:               core,
		pathManager:        pathManager,
		epochStartNotifier: epochStartNotifier,
		currentEpoch:       currentEpoch,
	}
}

// DataComponentsFactory creates the data components
func DataComponentsFactory(args *dataComponentsFactoryArgs) (*Data, error) {
	var datapool dataRetriever.PoolsHolder
	blkc, err := createBlockChainFromConfig(args.config, args.shardCoordinator, args.core.StatusHandler)
	if err != nil {
		return nil, errors.New("could not create block chain: " + err.Error())
	}

	store, err := createDataStoreFromConfig(
		args.config,
		args.shardCoordinator,
		args.pathManager,
		args.epochStartNotifier,
		args.currentEpoch,
	)
	if err != nil {
		return nil, errors.New("could not create local data store: " + err.Error())
	}

	datapool, err = createDataPoolFromConfig(args.config)
	if err != nil {
		return nil, errors.New("could not create data pools: ")
	}

	return &Data{
		Blkc:     blkc,
		Store:    store,
		Datapool: datapool,
	}, nil
}

type cryptoComponentsFactoryArgs struct {
	ctx                          *cli.Context
	config                       *config.Config
	nodesConfig                  *sharding.NodesSetup
	shardCoordinator             sharding.Coordinator
	keyGen                       crypto.KeyGenerator
	privKey                      crypto.PrivateKey
	log                          logger.Logger
	initialBalancesSkPemFileName string
	txSignSkName                 string
	txSignSkIndexName            string
}

// NewCryptoComponentsFactoryArgs initializes the arguments necessary for creating the crypto components
func NewCryptoComponentsFactoryArgs(
	ctx *cli.Context,
	config *config.Config,
	nodesConfig *sharding.NodesSetup,
	shardCoordinator sharding.Coordinator,
	keyGen crypto.KeyGenerator,
	privKey crypto.PrivateKey,
	log logger.Logger,
	initialBalancesSkPemFileName string,
	txSignSkName string,
	txSignSkIndexName string,
) *cryptoComponentsFactoryArgs {
	return &cryptoComponentsFactoryArgs{
		ctx:                          ctx,
		config:                       config,
		nodesConfig:                  nodesConfig,
		shardCoordinator:             shardCoordinator,
		keyGen:                       keyGen,
		privKey:                      privKey,
		log:                          log,
		initialBalancesSkPemFileName: initialBalancesSkPemFileName,
		txSignSkName:                 txSignSkName,
		txSignSkIndexName:            txSignSkIndexName,
	}
}

// CryptoComponentsFactory creates the crypto components
func CryptoComponentsFactory(args *cryptoComponentsFactoryArgs) (*Crypto, error) {
	initialPubKeys := args.nodesConfig.InitialNodesPubKeys()
	txSingleSigner := &singlesig.SchnorrSigner{}
	singleSigner, err := createSingleSigner(args.config)
	if err != nil {
		return nil, errors.New("could not create singleSigner: " + err.Error())
	}

	multisigHasher, err := getMultisigHasherFromConfig(args.config)
	if err != nil {
		return nil, errors.New("could not create multisig hasher: " + err.Error())
	}

	currentShardNodesPubKeys, err := args.nodesConfig.InitialNodesPubKeysForShard(args.shardCoordinator.SelfId())
	if err != nil {
		return nil, errors.New("could not start creation of multiSigner: " + err.Error())
	}

	multiSigner, err := createMultiSigner(args.config, multisigHasher, currentShardNodesPubKeys, args.privKey, args.keyGen)
	if err != nil {
		return nil, err
	}

	initialBalancesSkPemFileName := args.ctx.GlobalString(args.initialBalancesSkPemFileName)
	txSignKeyGen, txSignPrivKey, txSignPubKey, err := GetSigningParams(
		args.ctx,
		args.txSignSkName,
		args.txSignSkIndexName,
		initialBalancesSkPemFileName,
		kyber.NewBlakeSHA256Ed25519())
	if err != nil {
		return nil, err
	}
	args.log.Debug("starting with", "tx sign pubkey", GetPkEncoded(txSignPubKey))

	messageSignVerifier, err := systemVM.NewMessageSigVerifier(args.keyGen, singleSigner)
	if err != nil {
		return nil, err
	}

	return &Crypto{
		TxSingleSigner:      txSingleSigner,
		SingleSigner:        singleSigner,
		MultiSigner:         multiSigner,
		BlockSignKeyGen:     args.keyGen,
		TxSignKeyGen:        txSignKeyGen,
		TxSignPrivKey:       txSignPrivKey,
		TxSignPubKey:        txSignPubKey,
		InitialPubKeys:      initialPubKeys,
		MessageSignVerifier: messageSignVerifier,
	}, nil
}

// NetworkComponentsFactory creates the network components
func NetworkComponentsFactory(p2pConfig *config.P2PConfig, log logger.Logger, core *Core) (*Network, error) {
	var randReader io.Reader
	if p2pConfig.Node.Seed != "" {
		randReader = NewSeedRandReader(core.Hasher.Compute(p2pConfig.Node.Seed))
	} else {
		randReader = rand.Reader
	}

	netMessenger, err := createNetMessenger(p2pConfig, log, randReader)
	if err != nil {
		return nil, err
	}

	return &Network{
		NetMessenger: netMessenger,
	}, nil
}

type processComponentsFactoryArgs struct {
	coreComponents         *coreComponentsFactoryArgs
	genesisConfig          *sharding.Genesis
	economicsData          *economics.EconomicsData
	nodesConfig            *sharding.NodesSetup
	gasSchedule            map[string]map[string]uint64
	syncer                 ntp.SyncTimer
	shardCoordinator       sharding.Coordinator
	nodesCoordinator       sharding.NodesCoordinator
	data                   *Data
	core                   *Core
	crypto                 *Crypto
	state                  *State
	network                *Network
	coreServiceContainer   serviceContainer.Core
	requestedItemsHandler  dataRetriever.RequestedItemsHandler
	epochStartNotifier     EpochStartNotifier
	epochStart             *config.EpochStartConfig
	startEpochNum          uint32
	rater                  sharding.RaterHandler
	sizeCheckDelta         uint32
	stateCheckpointModulus uint
}

// NewProcessComponentsFactoryArgs initializes the arguments necessary for creating the process components
func NewProcessComponentsFactoryArgs(
	coreComponents *coreComponentsFactoryArgs,
	genesisConfig *sharding.Genesis,
	economicsData *economics.EconomicsData,
	nodesConfig *sharding.NodesSetup,
	gasSchedule map[string]map[string]uint64,
	syncer ntp.SyncTimer,
	shardCoordinator sharding.Coordinator,
	nodesCoordinator sharding.NodesCoordinator,
	data *Data,
	core *Core,
	crypto *Crypto,
	state *State,
	network *Network,
	coreServiceContainer serviceContainer.Core,
	requestedItemsHandler dataRetriever.RequestedItemsHandler,
	epochStartNotifier EpochStartNotifier,
	epochStart *config.EpochStartConfig,
	startEpochNum uint32,
	rater sharding.RaterHandler,
	sizeCheckDelta uint32,
	stateCheckpointModulus uint,
) *processComponentsFactoryArgs {
	return &processComponentsFactoryArgs{
		coreComponents:         coreComponents,
		genesisConfig:          genesisConfig,
		economicsData:          economicsData,
		nodesConfig:            nodesConfig,
		gasSchedule:            gasSchedule,
		syncer:                 syncer,
		shardCoordinator:       shardCoordinator,
		nodesCoordinator:       nodesCoordinator,
		data:                   data,
		core:                   core,
		crypto:                 crypto,
		state:                  state,
		network:                network,
		coreServiceContainer:   coreServiceContainer,
		requestedItemsHandler:  requestedItemsHandler,
		epochStartNotifier:     epochStartNotifier,
		epochStart:             epochStart,
		startEpochNum:          startEpochNum,
		rater:                  rater,
		sizeCheckDelta:         sizeCheckDelta,
		stateCheckpointModulus: stateCheckpointModulus,
	}
}

// ProcessComponentsFactory creates the process components
func ProcessComponentsFactory(args *processComponentsFactoryArgs) (*Process, error) {
	argsHeaderSig := &headerCheck.ArgsHeaderSigVerifier{
		Marshalizer:       args.core.Marshalizer,
		Hasher:            args.core.Hasher,
		NodesCoordinator:  args.nodesCoordinator,
		MultiSigVerifier:  args.crypto.MultiSigner,
		SingleSigVerifier: args.crypto.SingleSigner,
		KeyGen:            args.crypto.BlockSignKeyGen,
	}
	headerSigVerifier, err := headerCheck.NewHeaderSigVerifier(argsHeaderSig)
	if err != nil {
		return nil, err
	}

	rounder, err := round.NewRound(
		time.Unix(args.nodesConfig.StartTime, 0),
		args.syncer.CurrentTime(),
		time.Millisecond*time.Duration(args.nodesConfig.RoundDuration),
		args.syncer)
	if err != nil {
		return nil, err
	}

	interceptorContainerFactory, resolversContainerFactory, blackListHandler, err := newInterceptorAndResolverContainerFactory(
		args.shardCoordinator,
		args.nodesCoordinator,
		args.data,
		args.core,
		args.crypto,
		args.state,
		args.network,
		args.economicsData,
		headerSigVerifier,
		args.sizeCheckDelta,
	)
	if err != nil {
		return nil, err
	}

	//TODO refactor all these factory calls
	interceptorsContainer, err := interceptorContainerFactory.Create()
	if err != nil {
		return nil, err
	}

	resolversContainer, err := resolversContainerFactory.Create()
	if err != nil {
		return nil, err
	}

	resolversFinder, err := containers.NewResolversFinder(resolversContainer, args.shardCoordinator)
	if err != nil {
		return nil, err
	}

	requestHandler, err := newRequestHandler(resolversFinder, args.shardCoordinator, args.requestedItemsHandler)
	if err != nil {
		return nil, err
	}

	epochStartTrigger, err := newEpochStartTrigger(args, requestHandler)
	if err != nil {
		return nil, err
	}

	requestHandler.SetEpoch(epochStartTrigger.Epoch())

	err = dataRetriever.SetEpochHandlerToHdrResolver(resolversContainer, epochStartTrigger)
	if err != nil {
		return nil, err
	}

	validatorStatisticsProcessor, err := newValidatorStatisticsProcessor(args)
	if err != nil {
		return nil, err
	}

	validatorStatsRootHash, err := validatorStatisticsProcessor.RootHash()
	if err != nil {
		return nil, err
	}

	log.Trace("Validator stats created", "validatorStatsRootHash", validatorStatsRootHash)

	genesisBlocks, err := generateGenesisHeadersAndApplyInitialBalances(
		args.core,
		args.state,
		args.data,
		args.shardCoordinator,
		args.nodesConfig,
		args.genesisConfig,
		args.economicsData,
	)
	if err != nil {
		return nil, err
	}

	err = prepareGenesisBlock(args, genesisBlocks)
	if err != nil {
		return nil, err
	}

	bootStr := args.data.Store.GetStorer(dataRetriever.BootstrapUnit)
	bootStorer, err := bootstrapStorage.NewBootstrapStorer(args.core.Marshalizer, bootStr)
	if err != nil {
		return nil, err
	}

	argsHeaderValidator := block.ArgsHeaderValidator{
		Hasher:      args.core.Hasher,
		Marshalizer: args.core.Marshalizer,
	}
	headerValidator, err := block.NewHeaderValidator(argsHeaderValidator)
	if err != nil {
		return nil, err
	}

	blockTracker, err := newBlockTracker(
		args,
		headerValidator,
		requestHandler,
		rounder,
		genesisBlocks,
	)
	if err != nil {
		return nil, err
	}

	var pendingMiniBlocks process.PendingMiniBlocksHandler
	if args.shardCoordinator.SelfId() == sharding.MetachainShardId {
		pendingMiniBlocks, err = newPendingMiniBlocks(
			args.data.Store,
			args.core.Marshalizer,
			args.data.Datapool,
		)
		if err != nil {
			return nil, err
		}
	}

	forkDetector, err := newForkDetector(
		rounder,
		args.shardCoordinator,
		blackListHandler,
		blockTracker,
		args.nodesConfig.StartTime,
	)
	if err != nil {
		return nil, err
	}

	blockProcessor, err := newBlockProcessor(
		args,
		requestHandler,
		forkDetector,
		rounder,
		epochStartTrigger,
		bootStorer,
		validatorStatisticsProcessor,
		headerValidator,
		blockTracker,
		pendingMiniBlocks,
	)
	if err != nil {
		return nil, err
	}

	return &Process{
		InterceptorsContainer: interceptorsContainer,
		ResolversFinder:       resolversFinder,
		Rounder:               rounder,
		ForkDetector:          forkDetector,
		BlockProcessor:        blockProcessor,
		EpochStartTrigger:     epochStartTrigger,
		BlackListHandler:      blackListHandler,
		BootStorer:            bootStorer,
		HeaderSigVerifier:     headerSigVerifier,
		ValidatorsStatistics:  validatorStatisticsProcessor,
		BlockTracker:          blockTracker,
		PendingMiniBlocks:     pendingMiniBlocks,
	}, nil
}

func prepareGenesisBlock(args *processComponentsFactoryArgs, genesisBlocks map[uint32]data.HeaderHandler) error {
	genesisBlock, ok := genesisBlocks[args.shardCoordinator.SelfId()]
	if !ok {
		return errors.New("genesis block does not exists")
	}

	genesisBlockHash, err := core.CalculateHash(args.core.Marshalizer, args.core.Hasher, genesisBlock)
	if err != nil {
		return err
	}

	err = args.data.Blkc.SetGenesisHeader(genesisBlock)
	if err != nil {
		return err
	}

	args.data.Blkc.SetGenesisHeaderHash(genesisBlockHash)

	marshalizedBlock, err := args.core.Marshalizer.Marshal(genesisBlock)
	if err != nil {
		return err
	}

	if args.shardCoordinator.SelfId() == sharding.MetachainShardId {
		errNotCritical := args.data.Store.Put(dataRetriever.MetaBlockUnit, genesisBlockHash, marshalizedBlock)
		if errNotCritical != nil {
			log.Error("error storing genesis metablock", "error", errNotCritical.Error())
		}
	} else {
		errNotCritical := args.data.Store.Put(dataRetriever.BlockHeaderUnit, genesisBlockHash, marshalizedBlock)
		if errNotCritical != nil {
			log.Error("error storing genesis shardblock", "error", errNotCritical.Error())
		}
	}

	return nil
}

func newRequestHandler(
	resolversFinder dataRetriever.ResolversFinder,
	shardCoordinator sharding.Coordinator,
	requestedItemsHandler dataRetriever.RequestedItemsHandler,
) (process.RequestHandler, error) {
	if shardCoordinator.SelfId() < shardCoordinator.NumberOfShards() {
		requestHandler, err := requestHandlers.NewShardResolverRequestHandler(
			resolversFinder,
			requestedItemsHandler,
			MaxTxsToRequest,
			shardCoordinator.SelfId(),
		)
		if err != nil {
			return nil, err
		}

		return requestHandler, nil
	}

	if shardCoordinator.SelfId() == sharding.MetachainShardId {
		requestHandler, err := requestHandlers.NewMetaResolverRequestHandler(
			resolversFinder,
			requestedItemsHandler,
			MaxTxsToRequest,
		)
		if err != nil {
			return nil, err
		}

		return requestHandler, nil
	}

	return nil, errors.New("could not create new request handler because of wrong shard id")
}

func newEpochStartTrigger(
	args *processComponentsFactoryArgs,
	requestHandler epochStart.RequestHandler,
) (epochStart.TriggerHandler, error) {
	if args.shardCoordinator.SelfId() < args.shardCoordinator.NumberOfShards() {
		argsHeaderValidator := block.ArgsHeaderValidator{
			Hasher:      args.core.Hasher,
			Marshalizer: args.core.Marshalizer,
		}
		headerValidator, err := block.NewHeaderValidator(argsHeaderValidator)
		if err != nil {
			return nil, err
		}

		argEpochStart := &shardchain.ArgsShardEpochStartTrigger{
			Marshalizer:        args.core.Marshalizer,
			Hasher:             args.core.Hasher,
			HeaderValidator:    headerValidator,
			Uint64Converter:    args.core.Uint64ByteSliceConverter,
			DataPool:           args.data.Datapool,
			Storage:            args.data.Store,
			RequestHandler:     requestHandler,
			Epoch:              args.startEpochNum,
			EpochStartNotifier: args.epochStartNotifier,
			Validity:           process.MetaBlockValidity,
			Finality:           process.BlockFinality,
		}
		epochStartTrigger, err := shardchain.NewEpochStartTrigger(argEpochStart)
		if err != nil {
			return nil, errors.New("error creating new start of epoch trigger" + err.Error())
		}

		return epochStartTrigger, nil
	}

	if args.shardCoordinator.SelfId() == sharding.MetachainShardId {
		argEpochStart := &metachainEpochStart.ArgsNewMetaEpochStartTrigger{
			GenesisTime:        time.Unix(args.nodesConfig.StartTime, 0),
			Settings:           args.epochStart,
			Epoch:              args.startEpochNum,
			EpochStartNotifier: args.epochStartNotifier,
			Storage:            args.data.Store,
			Marshalizer:        args.core.Marshalizer,
		}
		epochStartTrigger, err := metachainEpochStart.NewEpochStartTrigger(argEpochStart)
		if err != nil {
			return nil, errors.New("error creating new start of epoch trigger" + err.Error())
		}

		return epochStartTrigger, nil
	}

	return nil, errors.New("error creating new start of epoch trigger because of invalid shard id")
}

type seedRandReader struct {
	index int
	seed  []byte
}

// NewSeedRandReader will return a new instance of a seed-based reader
func NewSeedRandReader(seed []byte) *seedRandReader {
	return &seedRandReader{seed: seed, index: 0}
}

func (srr *seedRandReader) Read(p []byte) (n int, err error) {
	if srr.seed == nil {
		return 0, errors.New("nil seed")
	}
	if len(srr.seed) == 0 {
		return 0, errors.New("empty seed")
	}
	if p == nil {
		return 0, errors.New("nil buffer")
	}
	if len(p) == 0 {
		return 0, errors.New("empty buffer")
	}

	for i := 0; i < len(p); i++ {
		p[i] = srr.seed[srr.index]

		srr.index++
		srr.index = srr.index % len(srr.seed)
	}

	return len(p), nil
}

// CreateSoftwareVersionChecker will create a new software version checker and will start check if a new software version
// is available
func CreateSoftwareVersionChecker(statusHandler core.AppStatusHandler) (*softwareVersion.SoftwareVersionChecker, error) {
	softwareVersionCheckerFactory, err := factorySoftwareVersion.NewSoftwareVersionFactory(statusHandler)
	if err != nil {
		return nil, err
	}

	softwareVersionChecker, err := softwareVersionCheckerFactory.Create()
	if err != nil {
		return nil, err
	}

	return softwareVersionChecker, nil
}

func getHasherFromConfig(cfg *config.Config) (hashing.Hasher, error) {
	switch cfg.Hasher.Type {
	case "sha256":
		return sha256.Sha256{}, nil
	case "blake2b":
		return blake2b.Blake2b{}, nil
	}

	return nil, errors.New("no hasher provided in config file")
}

func getMarshalizerFromConfig(cfg *config.Config) (marshal.Marshalizer, error) {
	switch cfg.Marshalizer.Type {
	case "json":
		return &marshal.JsonMarshalizer{}, nil
	}

	return nil, errors.New("no marshalizer provided in config file")
}

func createBlockChainFromConfig(config *config.Config, coordinator sharding.Coordinator, ash core.AppStatusHandler) (data.ChainHandler, error) {
	badBlockCache, err := storageUnit.NewCache(
		storageUnit.CacheType(config.BadBlocksCache.Type),
		config.BadBlocksCache.Size,
		config.BadBlocksCache.Shards)
	if err != nil {
		return nil, err
	}

	if coordinator == nil {
		return nil, state.ErrNilShardCoordinator
	}

	if coordinator.SelfId() < coordinator.NumberOfShards() {
		var blockChain *blockchain.BlockChain
		blockChain, err = blockchain.NewBlockChain(badBlockCache)
		if err != nil {
			return nil, err
		}

		err = blockChain.SetAppStatusHandler(ash)
		if err != nil {
			return nil, err
		}

		return blockChain, nil
	}
	if coordinator.SelfId() == sharding.MetachainShardId {
		var blockChain *blockchain.MetaChain
		blockChain, err = blockchain.NewMetaChain(badBlockCache)
		if err != nil {
			return nil, err
		}

		err = blockChain.SetAppStatusHandler(ash)
		if err != nil {
			return nil, err
		}

		return blockChain, nil
	}
	return nil, errors.New("can not create blockchain")
}

func createDataStoreFromConfig(
	config *config.Config,
	shardCoordinator sharding.Coordinator,
	pathManager storage.PathManagerHandler,
	epochStartNotifier EpochStartNotifier,
	currentEpoch uint32,
) (dataRetriever.StorageService, error) {
	storageServiceFactory, err := storageFactory.NewStorageServiceFactory(
		config,
		shardCoordinator,
		pathManager,
		epochStartNotifier,
		currentEpoch,
	)
	if err != nil {
		return nil, err
	}
	if shardCoordinator.SelfId() < shardCoordinator.NumberOfShards() {
		return storageServiceFactory.CreateForShard()
	}
	if shardCoordinator.SelfId() == sharding.MetachainShardId {
		return storageServiceFactory.CreateForMeta()
	}
	return nil, errors.New("can not create data store")
}

func createDataPoolFromConfig(
	config *config.Config,
) (dataRetriever.PoolsHolder, error) {

	log.Debug("creatingDataPool from config")

	txPool, err := txpool.CreateTxPool(storageFactory.GetCacherFromConfig(config.TxDataPool))
	if err != nil {
		log.Error("error creating txpool")
		return nil, err
	}

	uTxPool, err := shardedData.NewShardedData(storageFactory.GetCacherFromConfig(config.UnsignedTransactionDataPool))
	if err != nil {
		log.Error("error creating smart contract result pool")
		return nil, err
	}

	rewardTxPool, err := shardedData.NewShardedData(storageFactory.GetCacherFromConfig(config.RewardTransactionDataPool))
	if err != nil {
		log.Error("error creating reward transaction pool")
		return nil, err
	}

	hdrPool, err := headersCache.NewHeadersPool(config.HeadersPoolConfig)
	if err != nil {
		log.Error("error creating headers pool")
		return nil, err
	}

	cacherCfg := storageFactory.GetCacherFromConfig(config.TxBlockBodyDataPool)
	txBlockBody, err := storageUnit.NewCache(cacherCfg.Type, cacherCfg.Size, cacherCfg.Shards)
	if err != nil {
		log.Error("error creating txBlockBody")
		return nil, err
	}

	cacherCfg = storageFactory.GetCacherFromConfig(config.PeerBlockBodyDataPool)
	peerChangeBlockBody, err := storageUnit.NewCache(cacherCfg.Type, cacherCfg.Size, cacherCfg.Shards)
	if err != nil {
		log.Error("error creating peerChangeBlockBody")
		return nil, err
	}

	cacherCfg = storageFactory.GetCacherFromConfig(config.TrieNodesDataPool)
	trieNodes, err := storageUnit.NewCache(cacherCfg.Type, cacherCfg.Size, cacherCfg.Shards)
	if err != nil {
		log.Info("error creating trieNodes")
		return nil, err
	}

	currBlockTxs, err := dataPool.NewCurrentBlockPool()
	if err != nil {
		return nil, err
	}

	return dataPool.NewDataPool(
		txPool,
		uTxPool,
		rewardTxPool,
		hdrPool,
		txBlockBody,
		peerChangeBlockBody,
		trieNodes,
		currBlockTxs,
	)
}

func createSingleSigner(config *config.Config) (crypto.SingleSigner, error) {
	switch config.Consensus.Type {
	case BlsConsensusType:
		return &singlesig.BlsSingleSigner{}, nil
	case BnConsensusType:
		return &singlesig.SchnorrSigner{}, nil
	}

	return nil, errors.New("no consensus type provided in config file")
}

func getMultisigHasherFromConfig(cfg *config.Config) (hashing.Hasher, error) {
	if cfg.Consensus.Type == BlsConsensusType && cfg.MultisigHasher.Type != "blake2b" {
		return nil, errors.New("wrong multisig hasher provided for bls consensus type")
	}

	switch cfg.MultisigHasher.Type {
	case "sha256":
		return sha256.Sha256{}, nil
	case "blake2b":
		if cfg.Consensus.Type == BlsConsensusType {
			return blake2b.Blake2b{HashSize: BlsHashSize}, nil
		}
		return blake2b.Blake2b{}, nil
	}

	return nil, errors.New("no multisig hasher provided in config file")
}

func createMultiSigner(
	config *config.Config,
	hasher hashing.Hasher,
	pubKeys []string,
	privateKey crypto.PrivateKey,
	keyGen crypto.KeyGenerator,
) (crypto.MultiSigner, error) {

	switch config.Consensus.Type {
	case BlsConsensusType:
		blsSigner := &blsMultiSig.KyberMultiSignerBLS{}
		return multisig.NewBLSMultisig(blsSigner, hasher, pubKeys, privateKey, keyGen, uint16(0))
	case BnConsensusType:
		return multisig.NewBelNevMultisig(hasher, pubKeys, privateKey, keyGen, uint16(0))
	}

	return nil, errors.New("no consensus type provided in config file")
}

func createNetMessenger(
	p2pConfig *config.P2PConfig,
	log logger.Logger,
	randReader io.Reader,
) (p2p.Messenger, error) {

	if p2pConfig.Node.Port < 0 {
		return nil, errors.New("cannot start node on port < 0")
	}

	pDiscoveryFactory := factoryP2P.NewPeerDiscovererFactory(*p2pConfig)
	pDiscoverer, err := pDiscoveryFactory.CreatePeerDiscoverer()

	if err != nil {
		return nil, err
	}

	log.Debug("peer discovery", "method", pDiscoverer.Name())

	prvKey, _ := ecdsa.GenerateKey(btcec.S256(), randReader)
	sk := (*libp2pCrypto.Secp256k1PrivateKey)(prvKey)

	nm, err := libp2p.NewNetworkMessenger(
		context.Background(),
		p2pConfig.Node.Port,
		sk,
		nil,
		loadBalancer.NewOutgoingChannelLoadBalancer(),
		pDiscoverer,
		libp2p.ListenAddrWithIp4AndTcp,
		p2pConfig.Node.TargetPeerCount,
	)
	if err != nil {
		return nil, err
	}

	return nm, nil
}

func newInterceptorAndResolverContainerFactory(
	shardCoordinator sharding.Coordinator,
	nodesCoordinator sharding.NodesCoordinator,
	data *Data,
	core *Core,
	crypto *Crypto,
	state *State,
	network *Network,
	economics *economics.EconomicsData,
	headerSigVerifier HeaderSigVerifierHandler,
	sizeCheckDelta uint32,
) (process.InterceptorsContainerFactory, dataRetriever.ResolversContainerFactory, process.BlackListHandler, error) {

	if shardCoordinator.SelfId() < shardCoordinator.NumberOfShards() {
		return newShardInterceptorAndResolverContainerFactory(
			shardCoordinator,
			nodesCoordinator,
			data,
			core,
			crypto,
			state,
			network,
			economics,
			headerSigVerifier,
			sizeCheckDelta,
		)
	}
	if shardCoordinator.SelfId() == sharding.MetachainShardId {
		return newMetaInterceptorAndResolverContainerFactory(
			shardCoordinator,
			nodesCoordinator,
			data,
			core,
			crypto,
			network,
			state,
			economics,
			headerSigVerifier,
			sizeCheckDelta,
		)
	}

	return nil, nil, nil, errors.New("could not create interceptor and resolver container factory")
}

func newShardInterceptorAndResolverContainerFactory(
	shardCoordinator sharding.Coordinator,
	nodesCoordinator sharding.NodesCoordinator,
	data *Data,
	core *Core,
	crypto *Crypto,
	state *State,
	network *Network,
	economics *economics.EconomicsData,
	headerSigVerifier HeaderSigVerifierHandler,
	sizeCheckDelta uint32,
) (process.InterceptorsContainerFactory, dataRetriever.ResolversContainerFactory, process.BlackListHandler, error) {
	headerBlackList := timecache.NewTimeCache(timeSpanForBadHeaders)
	interceptorContainerFactory, err := shard.NewInterceptorsContainerFactory(
		state.AccountsAdapter,
		shardCoordinator,
		nodesCoordinator,
		network.NetMessenger,
		data.Store,
		core.Marshalizer,
		core.Hasher,
		crypto.TxSignKeyGen,
		crypto.BlockSignKeyGen,
		crypto.TxSingleSigner,
		crypto.SingleSigner,
		crypto.MultiSigner,
		data.Datapool,
		state.AddressConverter,
		MaxTxNonceDeltaAllowed,
		economics,
		headerBlackList,
		headerSigVerifier,
		core.ChainID,
		sizeCheckDelta,
	)
	if err != nil {
		return nil, nil, nil, err
	}

	dataPacker, err := partitioning.NewSimpleDataPacker(core.Marshalizer)
	if err != nil {
		return nil, nil, nil, err
	}

	resolversContainerFactory, err := shardfactoryDataRetriever.NewResolversContainerFactory(
		shardCoordinator,
		network.NetMessenger,
		data.Store,
		core.Marshalizer,
		data.Datapool,
		core.Uint64ByteSliceConverter,
		dataPacker,
		core.TriesContainer,
		sizeCheckDelta,
	)
	if err != nil {
		return nil, nil, nil, err
	}

	return interceptorContainerFactory, resolversContainerFactory, headerBlackList, nil
}

func newMetaInterceptorAndResolverContainerFactory(
	shardCoordinator sharding.Coordinator,
	nodesCoordinator sharding.NodesCoordinator,
	data *Data,
	core *Core,
	crypto *Crypto,
	network *Network,
	state *State,
	economics *economics.EconomicsData,
	headerSigVerifier HeaderSigVerifierHandler,
	sizeCheckDelta uint32,
) (process.InterceptorsContainerFactory, dataRetriever.ResolversContainerFactory, process.BlackListHandler, error) {
	headerBlackList := timecache.NewTimeCache(timeSpanForBadHeaders)
	interceptorContainerFactory, err := metachain.NewInterceptorsContainerFactory(
		shardCoordinator,
		nodesCoordinator,
		network.NetMessenger,
		data.Store,
		core.Marshalizer,
		core.Hasher,
		crypto.MultiSigner,
		data.Datapool,
		state.AccountsAdapter,
		state.AddressConverter,
		crypto.TxSingleSigner,
		crypto.SingleSigner,
		crypto.TxSignKeyGen,
		crypto.BlockSignKeyGen,
		MaxTxNonceDeltaAllowed,
		economics,
		headerBlackList,
		headerSigVerifier,
		core.ChainID,
		sizeCheckDelta,
	)
	if err != nil {
		return nil, nil, nil, err
	}

	dataPacker, err := partitioning.NewSimpleDataPacker(core.Marshalizer)
	if err != nil {
		return nil, nil, nil, err
	}

	resolversContainerFactory, err := metafactoryDataRetriever.NewResolversContainerFactory(
		shardCoordinator,
		network.NetMessenger,
		data.Store,
		core.Marshalizer,
		data.Datapool,
		core.Uint64ByteSliceConverter,
		dataPacker,
		core.TriesContainer,
		sizeCheckDelta,
	)
	if err != nil {
		return nil, nil, nil, err
	}
	return interceptorContainerFactory, resolversContainerFactory, headerBlackList, nil
}

func generateGenesisHeadersAndApplyInitialBalances(
	coreComponents *Core,
	stateComponents *State,
	dataComponents *Data,
	shardCoordinator sharding.Coordinator,
	nodesSetup *sharding.NodesSetup,
	genesisConfig *sharding.Genesis,
	economics *economics.EconomicsData,
) (map[uint32]data.HeaderHandler, error) {
	//TODO change this rudimentary startup for metachain nodes
	// Talk between Adrian, Robert and Iulian, did not want it to be discarded:
	// --------------------------------------------------------------------
	// Adrian: "This looks like a workaround as the metchain should not deal with individual accounts, but shards data.
	// What I was thinking was that the genesis on metachain (or pre-genesis block) is the nodes allocation to shards,
	// with 0 state root for every shard, as there is no balance yet.
	// Then the shards start operating as they get the initial node allocation, maybe we can do consensus on the
	// genesis as well, I think this would be actually good as then everything is signed and agreed upon.
	// The genesis shard blocks need to be then just the state root, I think we already have that in genesis,
	// so shard nodes can go ahead with individually creating the block, but then run consensus on this.
	// Then this block is sent to metachain who updates the state root of every shard and creates the metablock for
	// the genesis of each of the shards (this is actually the same thing that would happen at new epoch start)."

	genesisBlocks := make(map[uint32]data.HeaderHandler)

	validatorStatsRootHash, err := stateComponents.PeerAccounts.RootHash()
	if err != nil {
		return nil, err
	}

	for shardId := uint32(0); shardId < shardCoordinator.NumberOfShards(); shardId++ {
		isCurrentShard := shardId == shardCoordinator.SelfId()
		if isCurrentShard {
			continue
		}

		var newShardCoordinator sharding.Coordinator
		var accountsAdapter state.AccountsAdapter
		newShardCoordinator, accountsAdapter, err = createInMemoryShardCoordinatorAndAccount(
			coreComponents,
			shardCoordinator.NumberOfShards(),
			shardId,
		)
		if err != nil {
			return nil, err
		}

		var genesisBlock data.HeaderHandler
		genesisBlock, err = createGenesisBlockAndApplyInitialBalances(
			accountsAdapter,
			newShardCoordinator,
			stateComponents.AddressConverter,
			genesisConfig,
			uint64(nodesSetup.StartTime),
			validatorStatsRootHash,
		)
		if err != nil {
			return nil, err
		}

		genesisBlocks[shardId] = genesisBlock
	}

	if shardCoordinator.SelfId() < shardCoordinator.NumberOfShards() {
		var genesisBlockForCurrentShard data.HeaderHandler
		genesisBlockForCurrentShard, err = createGenesisBlockAndApplyInitialBalances(
			stateComponents.AccountsAdapter,
			shardCoordinator,
			stateComponents.AddressConverter,
			genesisConfig,
			uint64(nodesSetup.StartTime),
			validatorStatsRootHash,
		)
		if err != nil {
			return nil, err
		}

		genesisBlocks[shardCoordinator.SelfId()] = genesisBlockForCurrentShard
	}

	argsMetaGenesis := genesis.ArgsMetaGenesisBlockCreator{
		GenesisTime:              uint64(nodesSetup.StartTime),
		Accounts:                 stateComponents.AccountsAdapter,
		AddrConv:                 stateComponents.AddressConverter,
		NodesSetup:               nodesSetup,
		ShardCoordinator:         shardCoordinator,
		Store:                    dataComponents.Store,
		Blkc:                     dataComponents.Blkc,
		Marshalizer:              coreComponents.Marshalizer,
		Hasher:                   coreComponents.Hasher,
		Uint64ByteSliceConverter: coreComponents.Uint64ByteSliceConverter,
		DataPool:                 dataComponents.Datapool,
		Economics:                economics,
		ValidatorStatsRootHash:   validatorStatsRootHash,
	}

	if shardCoordinator.SelfId() != sharding.MetachainShardId {
		var newShardCoordinator sharding.Coordinator
		var newAccounts state.AccountsAdapter
		newShardCoordinator, newAccounts, err = createInMemoryShardCoordinatorAndAccount(
			coreComponents,
			shardCoordinator.NumberOfShards(),
			sharding.MetachainShardId,
		)
		if err != nil {
			return nil, err
		}

		newStore, newBlkc, errPoolCreation := createInMemoryStoreBlkc(newShardCoordinator)
		if errPoolCreation != nil {
			return nil, errPoolCreation
		}

		argsMetaGenesis.ShardCoordinator = newShardCoordinator
		argsMetaGenesis.Accounts = newAccounts
		argsMetaGenesis.Store = newStore
		argsMetaGenesis.Blkc = newBlkc
	}

	genesisBlock, err := genesis.CreateMetaGenesisBlock(
		argsMetaGenesis,
	)
	if err != nil {
		return nil, err
	}

	log.Debug("MetaGenesisBlock created",
		"roothash", genesisBlock.GetRootHash(),
		"validatorStatsRootHash", genesisBlock.GetValidatorStatsRootHash(),
	)

	genesisBlocks[sharding.MetachainShardId] = genesisBlock

	return genesisBlocks, nil
}

func createInMemoryStoreBlkc(
	shardCoordinator sharding.Coordinator,
) (dataRetriever.StorageService, data.ChainHandler, error) {

	cache, _ := storageUnit.NewCache(storageUnit.LRUCache, 10, 1)
	blkc, err := blockchain.NewMetaChain(cache)
	if err != nil {
		return nil, nil, err
	}

	store := dataRetriever.NewChainStorer()
	store.AddStorer(dataRetriever.MetaBlockUnit, createMemUnit())
	store.AddStorer(dataRetriever.MetaShardDataUnit, createMemUnit())
	store.AddStorer(dataRetriever.MetaPeerDataUnit, createMemUnit())
	store.AddStorer(dataRetriever.BlockHeaderUnit, createMemUnit())
	store.AddStorer(dataRetriever.MetaHdrNonceHashDataUnit, createMemUnit())
	store.AddStorer(dataRetriever.TransactionUnit, createMemUnit())
	store.AddStorer(dataRetriever.UnsignedTransactionUnit, createMemUnit())
	store.AddStorer(dataRetriever.MiniBlockUnit, createMemUnit())
	for i := uint32(0); i < shardCoordinator.NumberOfShards(); i++ {
		hdrNonceHashDataUnit := dataRetriever.ShardHdrNonceHashDataUnit + dataRetriever.UnitType(i)
		store.AddStorer(hdrNonceHashDataUnit, createMemUnit())
	}
	store.AddStorer(dataRetriever.HeartbeatUnit, createMemUnit())

	return store, blkc, nil
}

func createGenesisBlockAndApplyInitialBalances(
	accounts state.AccountsAdapter,
	shardCoordinator sharding.Coordinator,
	addressConverter state.AddressConverter,
	genesisConfig *sharding.Genesis,
	startTime uint64,
	validatorStatsRootHash []byte,
) (data.HeaderHandler, error) {

	initialBalances, err := genesisConfig.InitialNodesBalances(shardCoordinator, addressConverter)
	if err != nil {
		return nil, err
	}

	return genesis.CreateShardGenesisBlockFromInitialBalances(
		accounts,
		shardCoordinator,
		addressConverter,
		initialBalances,
		startTime,
		validatorStatsRootHash,
	)
}

func createInMemoryShardCoordinatorAndAccount(
	coreComponents *Core,
	numOfShards uint32,
	shardId uint32,
) (sharding.Coordinator, state.AccountsAdapter, error) {

	newShardCoordinator, err := sharding.NewMultiShardCoordinator(numOfShards, shardId)
	if err != nil {
		return nil, nil, err
	}

	accountFactory, err := factoryState.NewAccountFactoryCreator(factoryState.UserAccount)
	if err != nil {
		return nil, nil, err
	}

	accounts, err := generateInMemoryAccountsAdapter(
		accountFactory,
		coreComponents.Hasher,
		coreComponents.Marshalizer,
	)
	if err != nil {
		return nil, nil, err
	}

	return newShardCoordinator, accounts, nil
}

func newBlockTracker(
	processArgs *processComponentsFactoryArgs,
	headerValidator process.HeaderConstructionValidator,
	requestHandler process.RequestHandler,
	rounder consensus.Rounder,
	genesisBlocks map[uint32]data.HeaderHandler,
) (process.BlockTracker, error) {

	argBaseTracker := track.ArgBaseTracker{
		Hasher:           processArgs.core.Hasher,
		HeaderValidator:  headerValidator,
		Marshalizer:      processArgs.core.Marshalizer,
		RequestHandler:   requestHandler,
		Rounder:          rounder,
		ShardCoordinator: processArgs.shardCoordinator,
		Store:            processArgs.data.Store,
		StartHeaders:     genesisBlocks,
	}

	if processArgs.shardCoordinator.SelfId() < processArgs.shardCoordinator.NumberOfShards() {
		arguments := track.ArgShardTracker{
			ArgBaseTracker: argBaseTracker,
			PoolsHolder:    processArgs.data.Datapool,
		}

		return track.NewShardBlockTrack(arguments)
	}

	if processArgs.shardCoordinator.SelfId() == sharding.MetachainShardId {
		arguments := track.ArgMetaTracker{
			ArgBaseTracker: argBaseTracker,
			PoolsHolder:    processArgs.data.Datapool,
		}

		return track.NewMetaBlockTrack(arguments)
	}

	return nil, errors.New("could not create block tracker")
}

func newPendingMiniBlocks(
	store dataRetriever.StorageService,
	marshalizer marshal.Marshalizer,
	dataPool dataRetriever.PoolsHolder,
) (process.PendingMiniBlocksHandler, error) {

	miniBlockHeaderStore := store.GetStorer(dataRetriever.MiniBlockHeaderUnit)
	if check.IfNil(miniBlockHeaderStore) {
		return nil, errors.New("could not create pending miniblocks handler because of empty miniblock header store")
	}

	metaBlocksStore := store.GetStorer(dataRetriever.MetaBlockUnit)
	if check.IfNil(metaBlocksStore) {
		return nil, errors.New("could not create pending miniblocks handler because of empty metablock store")
	}

	argsPendingMiniBlocks := &metachainEpochStart.ArgsPendingMiniBlocks{
		Marshalizer:      marshalizer,
		Storage:          miniBlockHeaderStore,
		MetaBlockPool:    dataPool.Headers(),
		MetaBlockStorage: metaBlocksStore,
	}
	pendingMiniBlocks, err := metachainEpochStart.NewPendingMiniBlocks(argsPendingMiniBlocks)
	if err != nil {
		return nil, err
	}

	return pendingMiniBlocks, nil
}

func newForkDetector(
	rounder consensus.Rounder,
	shardCoordinator sharding.Coordinator,
	headerBlackList process.BlackListHandler,
	blockTracker process.BlockTracker,
	genesisTime int64,
) (process.ForkDetector, error) {
	if shardCoordinator.SelfId() < shardCoordinator.NumberOfShards() {
		return processSync.NewShardForkDetector(rounder, headerBlackList, blockTracker, genesisTime)
	}
	if shardCoordinator.SelfId() == sharding.MetachainShardId {
		return processSync.NewMetaForkDetector(rounder, headerBlackList, blockTracker, genesisTime)
	}

	return nil, ErrCreateForkDetector
}

func newBlockProcessor(
	processArgs *processComponentsFactoryArgs,
	requestHandler process.RequestHandler,
	forkDetector process.ForkDetector,
	rounder consensus.Rounder,
	epochStartTrigger epochStart.TriggerHandler,
	bootStorer process.BootStorer,
	validatorStatisticsProcessor process.ValidatorStatisticsProcessor,
	headerValidator process.HeaderConstructionValidator,
	blockTracker process.BlockTracker,
	pendingMiniBlocks process.PendingMiniBlocksHandler,
) (process.BlockProcessor, error) {

	shardCoordinator := processArgs.shardCoordinator
	nodesCoordinator := processArgs.nodesCoordinator

	communityAddr := processArgs.economicsData.CommunityAddress()
	burnAddr := processArgs.economicsData.BurnAddress()
	if communityAddr == "" || burnAddr == "" {
		return nil, errors.New("rewards configuration missing")
	}

	communityAddress, err := hex.DecodeString(communityAddr)
	if err != nil {
		return nil, err
	}

	burnAddress, err := hex.DecodeString(burnAddr)
	if err != nil {
		return nil, err
	}

	specialAddressHolder, err := address.NewSpecialAddressHolder(
		communityAddress,
		burnAddress,
		processArgs.state.AddressConverter,
		shardCoordinator,
		nodesCoordinator,
	)
	if err != nil {
		return nil, err
	}

	if shardCoordinator.SelfId() < shardCoordinator.NumberOfShards() {
		return newShardBlockProcessor(
			requestHandler,
			processArgs.shardCoordinator,
			processArgs.nodesCoordinator,
			specialAddressHolder,
			processArgs.data,
			processArgs.core,
			processArgs.state,
			forkDetector,
			processArgs.coreServiceContainer,
			processArgs.economicsData,
			rounder,
			epochStartTrigger,
			validatorStatisticsProcessor,
			bootStorer,
			processArgs.gasSchedule,
			processArgs.stateCheckpointModulus,
			headerValidator,
			blockTracker,
		)
	}
	if shardCoordinator.SelfId() == sharding.MetachainShardId {
		return newMetaBlockProcessor(
			requestHandler,
			processArgs.shardCoordinator,
			processArgs.nodesCoordinator,
			specialAddressHolder,
			processArgs.data,
			processArgs.core,
			processArgs.state,
			forkDetector,
			processArgs.coreServiceContainer,
			processArgs.economicsData,
			validatorStatisticsProcessor,
			rounder,
			epochStartTrigger,
			bootStorer,
<<<<<<< HEAD
			processArgs.crypto.MessageSignVerifier,
=======
			headerValidator,
			blockTracker,
			pendingMiniBlocks,
>>>>>>> dbfabaab
		)
	}

	return nil, errors.New("could not create block processor")
}

func newShardBlockProcessor(
	requestHandler process.RequestHandler,
	shardCoordinator sharding.Coordinator,
	nodesCoordinator sharding.NodesCoordinator,
	specialAddressHandler process.SpecialAddressHandler,
	data *Data,
	core *Core,
	state *State,
	forkDetector process.ForkDetector,
	coreServiceContainer serviceContainer.Core,
	economics *economics.EconomicsData,
	rounder consensus.Rounder,
	epochStartTrigger epochStart.TriggerHandler,
	statisticsProcessor process.ValidatorStatisticsProcessor,
	bootStorer process.BootStorer,
	gasSchedule map[string]map[string]uint64,
	stateCheckpointModulus uint,
	headerValidator process.HeaderConstructionValidator,
	blockTracker process.BlockTracker,
) (process.BlockProcessor, error) {
	argsParser, err := vmcommon.NewAtArgumentParser()
	if err != nil {
		return nil, err
	}

	argsHook := hooks.ArgBlockChainHook{
		Accounts:         state.AccountsAdapter,
		AddrConv:         state.AddressConverter,
		StorageService:   data.Store,
		BlockChain:       data.Blkc,
		ShardCoordinator: shardCoordinator,
		Marshalizer:      core.Marshalizer,
		Uint64Converter:  core.Uint64ByteSliceConverter,
	}
	vmFactory, err := shard.NewVMContainerFactory(economics.MaxGasLimitPerBlock(), gasSchedule, argsHook)
	if err != nil {
		return nil, err
	}

	vmContainer, err := vmFactory.Create()
	if err != nil {
		return nil, err
	}

	interimProcFactory, err := shard.NewIntermediateProcessorsContainerFactory(
		shardCoordinator,
		core.Marshalizer,
		core.Hasher,
		state.AddressConverter,
		specialAddressHandler,
		data.Store,
		data.Datapool,
		economics,
	)
	if err != nil {
		return nil, err
	}

	interimProcContainer, err := interimProcFactory.Create()
	if err != nil {
		return nil, err
	}

	scForwarder, err := interimProcContainer.Get(dataBlock.SmartContractResultBlock)
	if err != nil {
		return nil, err
	}

	rewardsTxInterim, err := interimProcContainer.Get(dataBlock.RewardsBlock)
	if err != nil {
		return nil, err
	}

	rewardsTxHandler, ok := rewardsTxInterim.(process.TransactionFeeHandler)
	if !ok {
		return nil, process.ErrWrongTypeAssertion
	}

	internalTransactionProducer, ok := rewardsTxInterim.(process.InternalTransactionProducer)
	if !ok {
		return nil, process.ErrWrongTypeAssertion
	}

	receiptTxInterim, err := interimProcContainer.Get(dataBlock.ReceiptBlock)
	if err != nil {
		return nil, err
	}

	badTxInterim, err := interimProcContainer.Get(dataBlock.InvalidBlock)
	if err != nil {
		return nil, err
	}

	txTypeHandler, err := coordinator.NewTxTypeHandler(state.AddressConverter, shardCoordinator, state.AccountsAdapter)
	if err != nil {
		return nil, err
	}

	gasHandler, err := preprocess.NewGasComputation(economics)
	if err != nil {
		return nil, err
	}

	scProcessor, err := smartContract.NewSmartContractProcessor(
		vmContainer,
		argsParser,
		core.Hasher,
		core.Marshalizer,
		state.AccountsAdapter,
		vmFactory.BlockChainHookImpl(),
		state.AddressConverter,
		shardCoordinator,
		scForwarder,
		rewardsTxHandler,
		economics,
		txTypeHandler,
		gasHandler,
	)
	if err != nil {
		return nil, err
	}

	rewardsTxProcessor, err := rewardTransaction.NewRewardTxProcessor(
		state.AccountsAdapter,
		state.AddressConverter,
		shardCoordinator,
		rewardsTxInterim,
	)
	if err != nil {
		return nil, err
	}

	transactionProcessor, err := transaction.NewTxProcessor(
		state.AccountsAdapter,
		core.Hasher,
		state.AddressConverter,
		core.Marshalizer,
		shardCoordinator,
		scProcessor,
		rewardsTxHandler,
		txTypeHandler,
		economics,
		receiptTxInterim,
		badTxInterim,
	)
	if err != nil {
		return nil, errors.New("could not create transaction statisticsProcessor: " + err.Error())
	}

	miniBlocksCompacter, err := preprocess.NewMiniBlocksCompaction(economics, shardCoordinator, gasHandler)
	if err != nil {
		return nil, err
	}

	preProcFactory, err := shard.NewPreProcessorsContainerFactory(
		shardCoordinator,
		data.Store,
		core.Marshalizer,
		core.Hasher,
		data.Datapool,
		state.AddressConverter,
		state.AccountsAdapter,
		requestHandler,
		transactionProcessor,
		scProcessor,
		scProcessor,
		rewardsTxProcessor,
		internalTransactionProducer,
		economics,
		miniBlocksCompacter,
		gasHandler,
		blockTracker,
	)
	if err != nil {
		return nil, err
	}

	preProcContainer, err := preProcFactory.Create()
	if err != nil {
		return nil, err
	}

	txCoordinator, err := coordinator.NewTransactionCoordinator(
		core.Hasher,
		core.Marshalizer,
		shardCoordinator,
		state.AccountsAdapter,
		data.Datapool.MiniBlocks(),
		requestHandler,
		preProcContainer,
		interimProcContainer,
		gasHandler,
	)
	if err != nil {
		return nil, err
	}

	txPoolsCleaner, err := poolsCleaner.NewTxsPoolsCleaner(
		state.AccountsAdapter,
		shardCoordinator,
		data.Datapool,
		state.AddressConverter,
		economics,
	)
	if err != nil {
		return nil, err
	}

	argumentsBaseProcessor := block.ArgBaseProcessor{
		Accounts:                     state.AccountsAdapter,
		ForkDetector:                 forkDetector,
		Hasher:                       core.Hasher,
		Marshalizer:                  core.Marshalizer,
		Store:                        data.Store,
		ShardCoordinator:             shardCoordinator,
		NodesCoordinator:             nodesCoordinator,
		SpecialAddressHandler:        specialAddressHandler,
		Uint64Converter:              core.Uint64ByteSliceConverter,
		RequestHandler:               requestHandler,
		Core:                         coreServiceContainer,
		BlockChainHook:               vmFactory.BlockChainHookImpl(),
		TxCoordinator:                txCoordinator,
		Rounder:                      rounder,
		EpochStartTrigger:            epochStartTrigger,
		HeaderValidator:              headerValidator,
		ValidatorStatisticsProcessor: statisticsProcessor,
		BootStorer:                   bootStorer,
		BlockTracker:                 blockTracker,
		DataPool:                     data.Datapool,
	}
	arguments := block.ArgShardProcessor{
		ArgBaseProcessor:       argumentsBaseProcessor,
		TxsPoolsCleaner:        txPoolsCleaner,
		StateCheckpointModulus: stateCheckpointModulus,
	}

	blockProcessor, err := block.NewShardProcessor(arguments)
	if err != nil {
		return nil, errors.New("could not create block statisticsProcessor: " + err.Error())
	}

	err = blockProcessor.SetAppStatusHandler(core.StatusHandler)
	if err != nil {
		return nil, err
	}

	return blockProcessor, nil
}

func newMetaBlockProcessor(
	requestHandler process.RequestHandler,
	shardCoordinator sharding.Coordinator,
	nodesCoordinator sharding.NodesCoordinator,
	specialAddressHandler process.SpecialAddressHandler,
	data *Data,
	core *Core,
	state *State,
	forkDetector process.ForkDetector,
	coreServiceContainer serviceContainer.Core,
	economics *economics.EconomicsData,
	validatorStatisticsProcessor process.ValidatorStatisticsProcessor,
	rounder consensus.Rounder,
	epochStartTrigger epochStart.TriggerHandler,
	bootStorer process.BootStorer,
<<<<<<< HEAD
	messageSignVerifier vm.MessageSignVerifier,
=======
	headerValidator process.HeaderConstructionValidator,
	blockTracker process.BlockTracker,
	pendingMiniBlocks process.PendingMiniBlocksHandler,
>>>>>>> dbfabaab
) (process.BlockProcessor, error) {

	argsHook := hooks.ArgBlockChainHook{
		Accounts:         state.AccountsAdapter,
		AddrConv:         state.AddressConverter,
		StorageService:   data.Store,
		BlockChain:       data.Blkc,
		ShardCoordinator: shardCoordinator,
		Marshalizer:      core.Marshalizer,
		Uint64Converter:  core.Uint64ByteSliceConverter,
	}
	vmFactory, err := metachain.NewVMContainerFactory(argsHook, economics, messageSignVerifier)
	if err != nil {
		return nil, err
	}

	argsParser, err := vmcommon.NewAtArgumentParser()
	if err != nil {
		return nil, err
	}

	vmContainer, err := vmFactory.Create()
	if err != nil {
		return nil, err
	}

	interimProcFactory, err := metachain.NewIntermediateProcessorsContainerFactory(
		shardCoordinator,
		core.Marshalizer,
		core.Hasher,
		state.AddressConverter,
		data.Store,
		data.Datapool,
	)
	if err != nil {
		return nil, err
	}

	interimProcContainer, err := interimProcFactory.Create()
	if err != nil {
		return nil, err
	}

	scForwarder, err := interimProcContainer.Get(dataBlock.SmartContractResultBlock)
	if err != nil {
		return nil, err
	}

	txTypeHandler, err := coordinator.NewTxTypeHandler(state.AddressConverter, shardCoordinator, state.AccountsAdapter)
	if err != nil {
		return nil, err
	}

	gasHandler, err := preprocess.NewGasComputation(economics)
	if err != nil {
		return nil, err
	}

	scProcessor, err := smartContract.NewSmartContractProcessor(
		vmContainer,
		argsParser,
		core.Hasher,
		core.Marshalizer,
		state.AccountsAdapter,
		vmFactory.BlockChainHookImpl(),
		state.AddressConverter,
		shardCoordinator,
		scForwarder,
		&metachain.TransactionFeeHandler{},
		economics,
		txTypeHandler,
		gasHandler,
	)
	if err != nil {
		return nil, err
	}

	transactionProcessor, err := transaction.NewMetaTxProcessor(
		state.AccountsAdapter,
		state.AddressConverter,
		shardCoordinator,
		scProcessor,
		txTypeHandler,
		economics,
	)
	if err != nil {
		return nil, errors.New("could not create transaction processor: " + err.Error())
	}

	miniBlocksCompacter, err := preprocess.NewMiniBlocksCompaction(economics, shardCoordinator, gasHandler)
	if err != nil {
		return nil, err
	}

	preProcFactory, err := metachain.NewPreProcessorsContainerFactory(
		shardCoordinator,
		data.Store,
		core.Marshalizer,
		core.Hasher,
		data.Datapool,
		state.AccountsAdapter,
		requestHandler,
		transactionProcessor,
		scProcessor,
		economics,
		miniBlocksCompacter,
		gasHandler,
		blockTracker,
	)
	if err != nil {
		return nil, err
	}

	preProcContainer, err := preProcFactory.Create()
	if err != nil {
		return nil, err
	}

	txCoordinator, err := coordinator.NewTransactionCoordinator(
		core.Hasher,
		core.Marshalizer,
		shardCoordinator,
		state.AccountsAdapter,
		data.Datapool.MiniBlocks(),
		requestHandler,
		preProcContainer,
		interimProcContainer,
		gasHandler,
	)
	if err != nil {
		return nil, err
	}

	scDataGetter, err := smartContract.NewSCQueryService(vmContainer, economics.MaxGasLimitPerBlock())
	if err != nil {
		return nil, err
	}

	argsStaking := scToProtocol.ArgStakingToPeer{
		AdrConv:     state.BLSAddressConverter,
		Hasher:      core.Hasher,
		Marshalizer: core.Marshalizer,
		PeerState:   state.PeerAccounts,
		BaseState:   state.AccountsAdapter,
		ArgParser:   argsParser,
		CurrTxs:     data.Datapool.CurrentBlockTxs(),
		ScQuery:     scDataGetter,
	}
	smartContractToProtocol, err := scToProtocol.NewStakingToPeer(argsStaking)
	if err != nil {
		return nil, err
	}

	argumentsBaseProcessor := block.ArgBaseProcessor{
		Accounts:                     state.AccountsAdapter,
		ForkDetector:                 forkDetector,
		Hasher:                       core.Hasher,
		Marshalizer:                  core.Marshalizer,
		Store:                        data.Store,
		ShardCoordinator:             shardCoordinator,
		NodesCoordinator:             nodesCoordinator,
		SpecialAddressHandler:        specialAddressHandler,
		Uint64Converter:              core.Uint64ByteSliceConverter,
		RequestHandler:               requestHandler,
		Core:                         coreServiceContainer,
		BlockChainHook:               vmFactory.BlockChainHookImpl(),
		TxCoordinator:                txCoordinator,
		ValidatorStatisticsProcessor: validatorStatisticsProcessor,
		EpochStartTrigger:            epochStartTrigger,
		Rounder:                      rounder,
		HeaderValidator:              headerValidator,
		BootStorer:                   bootStorer,
		BlockTracker:                 blockTracker,
		DataPool:                     data.Datapool,
	}
	arguments := block.ArgMetaProcessor{
		ArgBaseProcessor:   argumentsBaseProcessor,
		SCDataGetter:       scDataGetter,
		SCToProtocol:       smartContractToProtocol,
		PeerChangesHandler: smartContractToProtocol,
		PendingMiniBlocks:  pendingMiniBlocks,
	}

	metaProcessor, err := block.NewMetaProcessor(arguments)
	if err != nil {
		return nil, errors.New("could not create block processor: " + err.Error())
	}

	err = metaProcessor.SetAppStatusHandler(core.StatusHandler)
	if err != nil {
		return nil, err
	}

	return metaProcessor, nil
}

func newValidatorStatisticsProcessor(
	processComponents *processComponentsFactoryArgs,
) (process.ValidatorStatisticsProcessor, error) {

	initialNodes := processComponents.nodesConfig.InitialNodes
	storageService := processComponents.data.Store

	var peerDataPool peer.DataPool = processComponents.data.Datapool
	if processComponents.shardCoordinator.SelfId() < processComponents.shardCoordinator.NumberOfShards() {
		peerDataPool = processComponents.data.Datapool
	}

	arguments := peer.ArgValidatorStatisticsProcessor{
		InitialNodes:     initialNodes,
		PeerAdapter:      processComponents.state.PeerAccounts,
		AdrConv:          processComponents.state.BLSAddressConverter,
		NodesCoordinator: processComponents.nodesCoordinator,
		ShardCoordinator: processComponents.shardCoordinator,
		DataPool:         peerDataPool,
		StorageService:   storageService,
		Marshalizer:      processComponents.core.Marshalizer,
		StakeValue:       processComponents.economicsData.StakeValue(),
		Rater:            processComponents.rater,
	}

	validatorStatisticsProcessor, err := peer.NewValidatorStatisticsProcessor(arguments)
	if err != nil {
		return nil, err
	}

	return validatorStatisticsProcessor, nil
}

func generateInMemoryAccountsAdapter(
	accountFactory state.AccountFactory,
	hasher hashing.Hasher,
	marshalizer marshal.Marshalizer,
) (state.AccountsAdapter, error) {
	trieStorage, err := trie.NewTrieStorageManagerWithoutPruning(createMemUnit())
	if err != nil {
		return nil, err
	}

	tr, err := trie.NewTrie(trieStorage, marshalizer, hasher)
	if err != nil {
		return nil, err
	}

	adb, err := state.NewAccountsDB(tr, hasher, marshalizer, accountFactory)
	if err != nil {
		return nil, err
	}

	return adb, nil
}

func createMemUnit() storage.Storer {
	cache, err := storageUnit.NewCache(storageUnit.LRUCache, 10, 1)
	if err != nil {
		log.Error("error creating cache for mem unit " + err.Error())
		return nil
	}

	unit, err := storageUnit.NewStorageUnit(cache, memorydb.New())
	if err != nil {
		log.Error("error creating unit " + err.Error())
		return nil
	}

	return unit
}

// GetSigningParams returns a key generator, a private key, and a public key
func GetSigningParams(
	ctx *cli.Context,
	skName string,
	skIndexName string,
	skPemFileName string,
	suite crypto.Suite,
) (keyGen crypto.KeyGenerator, privKey crypto.PrivateKey, pubKey crypto.PublicKey, err error) {

	sk, err := getSk(ctx, skName, skIndexName, skPemFileName)
	if err != nil {
		return nil, nil, nil, err
	}

	keyGen = signing.NewKeyGenerator(suite)

	privKey, err = keyGen.PrivateKeyFromByteArray(sk)
	if err != nil {
		return nil, nil, nil, err
	}

	pubKey = privKey.GeneratePublic()

	return keyGen, privKey, pubKey, err
}

// GetPkEncoded returns the encoded public key
func GetPkEncoded(pubKey crypto.PublicKey) string {
	pk, err := pubKey.ToByteArray()
	if err != nil {
		return err.Error()
	}

	return encodeAddress(pk)
}

func encodeAddress(address []byte) string {
	return hex.EncodeToString(address)
}

func decodeAddress(address string) ([]byte, error) {
	return hex.DecodeString(address)
}

func getSk(
	ctx *cli.Context,
	skName string,
	skIndexName string,
	skPemFileName string,
) ([]byte, error) {

	//if flag is defined, it shall overwrite what was read from pem file
	if ctx.GlobalIsSet(skName) {
		encodedSk := []byte(ctx.GlobalString(skName))
		return decodeAddress(string(encodedSk))
	}

	skIndex := ctx.GlobalInt(skIndexName)
	encodedSk, err := core.LoadSkFromPemFile(skPemFileName, skIndex)
	if err != nil {
		return nil, err
	}

	return decodeAddress(string(encodedSk))
}<|MERGE_RESOLUTION|>--- conflicted
+++ resolved
@@ -1763,13 +1763,10 @@
 			rounder,
 			epochStartTrigger,
 			bootStorer,
-<<<<<<< HEAD
-			processArgs.crypto.MessageSignVerifier,
-=======
 			headerValidator,
 			blockTracker,
 			pendingMiniBlocks,
->>>>>>> dbfabaab
+			processArgs.crypto.MessageSignVerifier,
 		)
 	}
 
@@ -2040,13 +2037,10 @@
 	rounder consensus.Rounder,
 	epochStartTrigger epochStart.TriggerHandler,
 	bootStorer process.BootStorer,
-<<<<<<< HEAD
-	messageSignVerifier vm.MessageSignVerifier,
-=======
 	headerValidator process.HeaderConstructionValidator,
 	blockTracker process.BlockTracker,
 	pendingMiniBlocks process.PendingMiniBlocksHandler,
->>>>>>> dbfabaab
+	messageSignVerifier vm.MessageSignVerifier,
 ) (process.BlockProcessor, error) {
 
 	argsHook := hooks.ArgBlockChainHook{
