package factory

import (
	"context"
	"crypto/ecdsa"
	"crypto/rand"
	"encoding/hex"
	"errors"
	"io"
	"math/big"
	"time"

	"github.com/ElrondNetwork/elrond-go/config"
	"github.com/ElrondNetwork/elrond-go/consensus"
	"github.com/ElrondNetwork/elrond-go/consensus/round"
	"github.com/ElrondNetwork/elrond-go/core"
	"github.com/ElrondNetwork/elrond-go/core/check"
	"github.com/ElrondNetwork/elrond-go/core/partitioning"
	"github.com/ElrondNetwork/elrond-go/core/serviceContainer"
	"github.com/ElrondNetwork/elrond-go/core/statistics/softwareVersion"
	factorySoftwareVersion "github.com/ElrondNetwork/elrond-go/core/statistics/softwareVersion/factory"
	"github.com/ElrondNetwork/elrond-go/crypto"
	"github.com/ElrondNetwork/elrond-go/crypto/signing"
	"github.com/ElrondNetwork/elrond-go/crypto/signing/kyber"
	blsMultiSig "github.com/ElrondNetwork/elrond-go/crypto/signing/kyber/multisig"
	"github.com/ElrondNetwork/elrond-go/crypto/signing/kyber/singlesig"
	"github.com/ElrondNetwork/elrond-go/crypto/signing/multisig"
	"github.com/ElrondNetwork/elrond-go/data"
	"github.com/ElrondNetwork/elrond-go/data/address"
	dataBlock "github.com/ElrondNetwork/elrond-go/data/block"
	"github.com/ElrondNetwork/elrond-go/data/blockchain"
	"github.com/ElrondNetwork/elrond-go/data/state"
	"github.com/ElrondNetwork/elrond-go/data/state/addressConverters"
	factoryState "github.com/ElrondNetwork/elrond-go/data/state/factory"
	"github.com/ElrondNetwork/elrond-go/data/trie"
	"github.com/ElrondNetwork/elrond-go/data/trie/factory"
	"github.com/ElrondNetwork/elrond-go/data/typeConverters"
	"github.com/ElrondNetwork/elrond-go/data/typeConverters/uint64ByteSlice"
	"github.com/ElrondNetwork/elrond-go/dataRetriever"
	"github.com/ElrondNetwork/elrond-go/dataRetriever/dataPool"
	"github.com/ElrondNetwork/elrond-go/dataRetriever/dataPool/headersCache"
	"github.com/ElrondNetwork/elrond-go/dataRetriever/factory/containers"
	metafactoryDataRetriever "github.com/ElrondNetwork/elrond-go/dataRetriever/factory/metachain"
	shardfactoryDataRetriever "github.com/ElrondNetwork/elrond-go/dataRetriever/factory/shard"
	"github.com/ElrondNetwork/elrond-go/dataRetriever/factory/txpool"
	"github.com/ElrondNetwork/elrond-go/dataRetriever/requestHandlers"
	"github.com/ElrondNetwork/elrond-go/dataRetriever/shardedData"
	"github.com/ElrondNetwork/elrond-go/epochStart"
	"github.com/ElrondNetwork/elrond-go/epochStart/genesis"
	metachainEpochStart "github.com/ElrondNetwork/elrond-go/epochStart/metachain"
	"github.com/ElrondNetwork/elrond-go/epochStart/shardchain"
	"github.com/ElrondNetwork/elrond-go/hashing"
	"github.com/ElrondNetwork/elrond-go/hashing/blake2b"
	"github.com/ElrondNetwork/elrond-go/hashing/sha256"
	"github.com/ElrondNetwork/elrond-go/logger"
	"github.com/ElrondNetwork/elrond-go/marshal"
	"github.com/ElrondNetwork/elrond-go/ntp"
	"github.com/ElrondNetwork/elrond-go/p2p"
	"github.com/ElrondNetwork/elrond-go/p2p/libp2p"
	factoryP2P "github.com/ElrondNetwork/elrond-go/p2p/libp2p/factory"
	"github.com/ElrondNetwork/elrond-go/p2p/loadBalancer"
	"github.com/ElrondNetwork/elrond-go/process"
	"github.com/ElrondNetwork/elrond-go/process/block"
	"github.com/ElrondNetwork/elrond-go/process/block/bootstrapStorage"
	"github.com/ElrondNetwork/elrond-go/process/block/poolsCleaner"
	"github.com/ElrondNetwork/elrond-go/process/block/preprocess"
	"github.com/ElrondNetwork/elrond-go/process/coordinator"
	"github.com/ElrondNetwork/elrond-go/process/economics"
	"github.com/ElrondNetwork/elrond-go/process/factory/metachain"
	"github.com/ElrondNetwork/elrond-go/process/factory/shard"
	"github.com/ElrondNetwork/elrond-go/process/headerCheck"
	"github.com/ElrondNetwork/elrond-go/process/peer"
	"github.com/ElrondNetwork/elrond-go/process/rewardTransaction"
	"github.com/ElrondNetwork/elrond-go/process/scToProtocol"
	"github.com/ElrondNetwork/elrond-go/process/smartContract"
	"github.com/ElrondNetwork/elrond-go/process/smartContract/hooks"
	processSync "github.com/ElrondNetwork/elrond-go/process/sync"
	"github.com/ElrondNetwork/elrond-go/process/track"
	"github.com/ElrondNetwork/elrond-go/process/transaction"
	"github.com/ElrondNetwork/elrond-go/sharding"
	"github.com/ElrondNetwork/elrond-go/statusHandler"
	"github.com/ElrondNetwork/elrond-go/storage"
	storageFactory "github.com/ElrondNetwork/elrond-go/storage/factory"
	"github.com/ElrondNetwork/elrond-go/storage/memorydb"
	"github.com/ElrondNetwork/elrond-go/storage/storageUnit"
	"github.com/ElrondNetwork/elrond-go/storage/timecache"
	vmcommon "github.com/ElrondNetwork/elrond-vm-common"
	"github.com/btcsuite/btcd/btcec"
	libp2pCrypto "github.com/libp2p/go-libp2p-core/crypto"
	"github.com/urfave/cli"
)

const (
	// BlsHashSize specifies the hash size for using bls scheme
	BlsHashSize = 16

	// BlsConsensusType specifies the signature scheme used in the consensus
	BlsConsensusType = "bls"

<<<<<<< HEAD
	// BnConsensusType specifies the signature scheme used in the consensus
	BnConsensusType = "bn"

=======
>>>>>>> 755d2b89
	// MaxTxsToRequest specifies the maximum number of txs to request
	MaxTxsToRequest = 100
)

//TODO remove this
var log = logger.GetOrCreate("main")

// MaxTxNonceDeltaAllowed specifies the maximum difference between an account's nonce and a received transaction's nonce
// in order to mark the transaction as valid.
const MaxTxNonceDeltaAllowed = 15000

// timeSpanForBadHeaders is the expiry time for an added block header hash
var timeSpanForBadHeaders = time.Minute * 2

// Network struct holds the network components of the Elrond protocol
type Network struct {
	NetMessenger p2p.Messenger
}

// Core struct holds the core components of the Elrond protocol
type Core struct {
	Hasher                   hashing.Hasher
	Marshalizer              marshal.Marshalizer
	TriesContainer           state.TriesHolder
	Uint64ByteSliceConverter typeConverters.Uint64ByteSliceConverter
	StatusHandler            core.AppStatusHandler
	ChainID                  []byte
}

// State struct holds the state components of the Elrond protocol
type State struct {
	AddressConverter    state.AddressConverter
	BLSAddressConverter state.AddressConverter
	PeerAccounts        state.AccountsAdapter
	AccountsAdapter     state.AccountsAdapter
	InBalanceForShard   map[string]*big.Int
}

// Data struct holds the data components of the Elrond protocol
type Data struct {
	Blkc     data.ChainHandler
	Store    dataRetriever.StorageService
	Datapool dataRetriever.PoolsHolder
}

// Crypto struct holds the crypto components of the Elrond protocol
type Crypto struct {
	TxSingleSigner  crypto.SingleSigner
	SingleSigner    crypto.SingleSigner
	MultiSigner     crypto.MultiSigner
	BlockSignKeyGen crypto.KeyGenerator
	TxSignKeyGen    crypto.KeyGenerator
	TxSignPrivKey   crypto.PrivateKey
	TxSignPubKey    crypto.PublicKey
	InitialPubKeys  map[uint32][]string
}

// Process struct holds the process components of the Elrond protocol
type Process struct {
	InterceptorsContainer    process.InterceptorsContainer
	ResolversFinder          dataRetriever.ResolversFinder
	Rounder                  consensus.Rounder
	EpochStartTrigger        epochStart.TriggerHandler
	ForkDetector             process.ForkDetector
	BlockProcessor           process.BlockProcessor
	BlackListHandler         process.BlackListHandler
	BootStorer               process.BootStorer
	HeaderSigVerifier        HeaderSigVerifierHandler
	ValidatorsStatistics     process.ValidatorStatisticsProcessor
	BlockTracker             process.BlockTracker
	PendingMiniBlocksHandler process.PendingMiniBlocksHandler
	RequestHandler           process.RequestHandler
}

type coreComponentsFactoryArgs struct {
	config      *config.Config
	pathManager storage.PathManagerHandler
	shardId     string
	chainID     []byte
}

// NewCoreComponentsFactoryArgs initializes the arguments necessary for creating the core components
func NewCoreComponentsFactoryArgs(config *config.Config, pathManager storage.PathManagerHandler, shardId string, chainID []byte) *coreComponentsFactoryArgs {
	return &coreComponentsFactoryArgs{
		config:      config,
		pathManager: pathManager,
		shardId:     shardId,
		chainID:     chainID,
	}
}

// CoreComponentsFactory creates the core components
func CoreComponentsFactory(args *coreComponentsFactoryArgs) (*Core, error) {
	hasher, err := getHasherFromConfig(args.config)
	if err != nil {
		return nil, errors.New("could not create hasher: " + err.Error())
	}

	marshalizer, err := getMarshalizerFromConfig(args.config)
	if err != nil {
		return nil, errors.New("could not create marshalizer: " + err.Error())
	}

	uint64ByteSliceConverter := uint64ByteSlice.NewBigEndianConverter()

	trieContainer, err := createTries(args, marshalizer, hasher)
	if err != nil {
		return nil, err
	}

	return &Core{
		Hasher:                   hasher,
		Marshalizer:              marshalizer,
		TriesContainer:           trieContainer,
		Uint64ByteSliceConverter: uint64ByteSliceConverter,
		StatusHandler:            statusHandler.NewNilStatusHandler(),
		ChainID:                  args.chainID,
	}, nil
}

func createTries(
	args *coreComponentsFactoryArgs,
	marshalizer marshal.Marshalizer,
	hasher hashing.Hasher,
) (state.TriesHolder, error) {

	trieContainer := state.NewDataTriesHolder()

	trieFactoryArgs := factory.TrieFactoryArgs{
		EvictionWaitingListCfg: args.config.EvictionWaitingList,
		SnapshotDbCfg:          args.config.TrieSnapshotDB,
		Marshalizer:            marshalizer,
		Hasher:                 hasher,
		PathManager:            args.pathManager,
		ShardId:                args.shardId,
	}
	trieFactory, err := factory.NewTrieFactory(trieFactoryArgs)
	if err != nil {
		return nil, err
	}

	merkleTrie, err := trieFactory.Create(args.config.AccountsTrieStorage, args.config.StateTrieConfig.PruningEnabled)
	if err != nil {
		return nil, err
	}

	trieContainer.Put([]byte(factory.UserAccountTrie), merkleTrie)

	//TODO add pruning on peer accounts trie
	peerAccountsTrie, err := trieFactory.Create(args.config.PeerAccountsTrieStorage, false)
	if err != nil {
		return nil, err
	}

	trieContainer.Put([]byte(factory.PeerAccountTrie), peerAccountsTrie)

	return trieContainer, nil
}

type stateComponentsFactoryArgs struct {
	config           *config.Config
	genesisConfig    *sharding.Genesis
	shardCoordinator sharding.Coordinator
	core             *Core
	pathManager      storage.PathManagerHandler
}

// NewStateComponentsFactoryArgs initializes the arguments necessary for creating the state components
func NewStateComponentsFactoryArgs(
	config *config.Config,
	genesisConfig *sharding.Genesis,
	shardCoordinator sharding.Coordinator,
	core *Core,
	pathManager storage.PathManagerHandler,
) *stateComponentsFactoryArgs {
	return &stateComponentsFactoryArgs{
		config:           config,
		genesisConfig:    genesisConfig,
		shardCoordinator: shardCoordinator,
		core:             core,
		pathManager:      pathManager,
	}
}

// StateComponentsFactory creates the state components
func StateComponentsFactory(args *stateComponentsFactoryArgs) (*State, error) {
	addressConverter, err := addressConverters.NewPlainAddressConverter(
		args.config.Address.Length,
		args.config.Address.Prefix,
	)
	if err != nil {
		return nil, errors.New("could not create address converter: " + err.Error())
	}

	blsAddressConverter, err := addressConverters.NewPlainAddressConverter(
		args.config.BLSPublicKey.Length,
		args.config.BLSPublicKey.Prefix,
	)
	if err != nil {
		return nil, errors.New("could not create bls address converter: " + err.Error())
	}

	accountFactory, err := factoryState.NewAccountFactoryCreator(factoryState.UserAccount)
	if err != nil {
		return nil, errors.New("could not create account factory: " + err.Error())
	}

	merkleTrie := args.core.TriesContainer.Get([]byte(factory.UserAccountTrie))
	accountsAdapter, err := state.NewAccountsDB(merkleTrie, args.core.Hasher, args.core.Marshalizer, accountFactory)
	if err != nil {
		return nil, errors.New("could not create accounts adapter: " + err.Error())
	}

	inBalanceForShard, err := args.genesisConfig.InitialNodesBalances(args.shardCoordinator, addressConverter)
	if err != nil {
		return nil, errors.New("initial balances could not be processed " + err.Error())
	}

	accountFactory, err = factoryState.NewAccountFactoryCreator(factoryState.ValidatorAccount)
	if err != nil {
		return nil, errors.New("could not create peer account factory: " + err.Error())
	}

	merkleTrie = args.core.TriesContainer.Get([]byte(factory.PeerAccountTrie))
	peerAdapter, err := state.NewPeerAccountsDB(merkleTrie, args.core.Hasher, args.core.Marshalizer, accountFactory)
	if err != nil {
		return nil, err
	}

	return &State{
		PeerAccounts:        peerAdapter,
		AddressConverter:    addressConverter,
		BLSAddressConverter: blsAddressConverter,
		AccountsAdapter:     accountsAdapter,
		InBalanceForShard:   inBalanceForShard,
	}, nil
}

type dataComponentsFactoryArgs struct {
	config             *config.Config
	shardCoordinator   sharding.Coordinator
	core               *Core
	pathManager        storage.PathManagerHandler
	epochStartNotifier EpochStartNotifier
	currentEpoch       uint32
}

// NewDataComponentsFactoryArgs initializes the arguments necessary for creating the data components
func NewDataComponentsFactoryArgs(
	config *config.Config,
	shardCoordinator sharding.Coordinator,
	core *Core,
	pathManager storage.PathManagerHandler,
	epochStartNotifier EpochStartNotifier,
	currentEpoch uint32,
) *dataComponentsFactoryArgs {
	return &dataComponentsFactoryArgs{
		config:             config,
		shardCoordinator:   shardCoordinator,
		core:               core,
		pathManager:        pathManager,
		epochStartNotifier: epochStartNotifier,
		currentEpoch:       currentEpoch,
	}
}

// DataComponentsFactory creates the data components
func DataComponentsFactory(args *dataComponentsFactoryArgs) (*Data, error) {
	var datapool dataRetriever.PoolsHolder
	blkc, err := createBlockChainFromConfig(args.config, args.shardCoordinator, args.core.StatusHandler)
	if err != nil {
		return nil, errors.New("could not create block chain: " + err.Error())
	}

	store, err := createDataStoreFromConfig(
		args.config,
		args.shardCoordinator,
		args.pathManager,
		args.epochStartNotifier,
		args.currentEpoch,
	)
	if err != nil {
		return nil, errors.New("could not create local data store: " + err.Error())
	}

	datapool, err = createDataPoolFromConfig(args.config)
	if err != nil {
		return nil, errors.New("could not create data pools: ")
	}

	return &Data{
		Blkc:     blkc,
		Store:    store,
		Datapool: datapool,
	}, nil
}

type cryptoComponentsFactoryArgs struct {
	ctx                          *cli.Context
	config                       *config.Config
	nodesConfig                  *sharding.NodesSetup
	shardCoordinator             sharding.Coordinator
	keyGen                       crypto.KeyGenerator
	privKey                      crypto.PrivateKey
	log                          logger.Logger
	initialBalancesSkPemFileName string
	txSignSkName                 string
	txSignSkIndexName            string
}

// NewCryptoComponentsFactoryArgs initializes the arguments necessary for creating the crypto components
func NewCryptoComponentsFactoryArgs(
	ctx *cli.Context,
	config *config.Config,
	nodesConfig *sharding.NodesSetup,
	shardCoordinator sharding.Coordinator,
	keyGen crypto.KeyGenerator,
	privKey crypto.PrivateKey,
	log logger.Logger,
	initialBalancesSkPemFileName string,
	txSignSkName string,
	txSignSkIndexName string,
) *cryptoComponentsFactoryArgs {
	return &cryptoComponentsFactoryArgs{
		ctx:                          ctx,
		config:                       config,
		nodesConfig:                  nodesConfig,
		shardCoordinator:             shardCoordinator,
		keyGen:                       keyGen,
		privKey:                      privKey,
		log:                          log,
		initialBalancesSkPemFileName: initialBalancesSkPemFileName,
		txSignSkName:                 txSignSkName,
		txSignSkIndexName:            txSignSkIndexName,
	}
}

// CryptoComponentsFactory creates the crypto components
func CryptoComponentsFactory(args *cryptoComponentsFactoryArgs) (*Crypto, error) {
	initialPubKeys := args.nodesConfig.InitialNodesPubKeys()
	txSingleSigner := &singlesig.SchnorrSigner{}
	singleSigner, err := createSingleSigner(args.config)
	if err != nil {
		return nil, errors.New("could not create singleSigner: " + err.Error())
	}

	multisigHasher, err := getMultisigHasherFromConfig(args.config)
	if err != nil {
		return nil, errors.New("could not create multisig hasher: " + err.Error())
	}

	currentShardNodesPubKeys, err := args.nodesConfig.InitialNodesPubKeysForShard(args.shardCoordinator.SelfId())
	if err != nil {
		return nil, errors.New("could not start creation of multiSigner: " + err.Error())
	}

	multiSigner, err := createMultiSigner(args.config, multisigHasher, currentShardNodesPubKeys, args.privKey, args.keyGen)
	if err != nil {
		return nil, err
	}

	initialBalancesSkPemFileName := args.ctx.GlobalString(args.initialBalancesSkPemFileName)
	txSignKeyGen, txSignPrivKey, txSignPubKey, err := GetSigningParams(
		args.ctx,
		args.txSignSkName,
		args.txSignSkIndexName,
		initialBalancesSkPemFileName,
		kyber.NewBlakeSHA256Ed25519())
	if err != nil {
		return nil, err
	}
	args.log.Debug("starting with", "tx sign pubkey", GetPkEncoded(txSignPubKey))

	return &Crypto{
		TxSingleSigner:  txSingleSigner,
		SingleSigner:    singleSigner,
		MultiSigner:     multiSigner,
		BlockSignKeyGen: args.keyGen,
		TxSignKeyGen:    txSignKeyGen,
		TxSignPrivKey:   txSignPrivKey,
		TxSignPubKey:    txSignPubKey,
		InitialPubKeys:  initialPubKeys,
	}, nil
}

// NetworkComponentsFactory creates the network components
func NetworkComponentsFactory(p2pConfig *config.P2PConfig, log logger.Logger, core *Core) (*Network, error) {
	var randReader io.Reader
	if p2pConfig.Node.Seed != "" {
		randReader = NewSeedRandReader(core.Hasher.Compute(p2pConfig.Node.Seed))
	} else {
		randReader = rand.Reader
	}

	netMessenger, err := createNetMessenger(p2pConfig, log, randReader)
	if err != nil {
		return nil, err
	}

	return &Network{
		NetMessenger: netMessenger,
	}, nil
}

type processComponentsFactoryArgs struct {
	coreComponents         *coreComponentsFactoryArgs
	genesisConfig          *sharding.Genesis
	economicsData          *economics.EconomicsData
	nodesConfig            *sharding.NodesSetup
	gasSchedule            map[string]map[string]uint64
	syncer                 ntp.SyncTimer
	shardCoordinator       sharding.Coordinator
	nodesCoordinator       sharding.NodesCoordinator
	data                   *Data
	core                   *Core
	crypto                 *Crypto
	state                  *State
	network                *Network
	coreServiceContainer   serviceContainer.Core
	requestedItemsHandler  dataRetriever.RequestedItemsHandler
	epochStartNotifier     EpochStartNotifier
	epochStart             *config.EpochStartConfig
	rater                  sharding.RaterHandler
	startEpochNum          uint32
	sizeCheckDelta         uint32
	stateCheckpointModulus uint
}

// NewProcessComponentsFactoryArgs initializes the arguments necessary for creating the process components
func NewProcessComponentsFactoryArgs(
	coreComponents *coreComponentsFactoryArgs,
	genesisConfig *sharding.Genesis,
	economicsData *economics.EconomicsData,
	nodesConfig *sharding.NodesSetup,
	gasSchedule map[string]map[string]uint64,
	syncer ntp.SyncTimer,
	shardCoordinator sharding.Coordinator,
	nodesCoordinator sharding.NodesCoordinator,
	data *Data,
	core *Core,
	crypto *Crypto,
	state *State,
	network *Network,
	coreServiceContainer serviceContainer.Core,
	requestedItemsHandler dataRetriever.RequestedItemsHandler,
	epochStartNotifier EpochStartNotifier,
	epochStart *config.EpochStartConfig,
	startEpochNum uint32,
	rater sharding.RaterHandler,
	sizeCheckDelta uint32,
	stateCheckpointModulus uint,
) *processComponentsFactoryArgs {
	return &processComponentsFactoryArgs{
		coreComponents:         coreComponents,
		genesisConfig:          genesisConfig,
		economicsData:          economicsData,
		nodesConfig:            nodesConfig,
		gasSchedule:            gasSchedule,
		syncer:                 syncer,
		shardCoordinator:       shardCoordinator,
		nodesCoordinator:       nodesCoordinator,
		data:                   data,
		core:                   core,
		crypto:                 crypto,
		state:                  state,
		network:                network,
		coreServiceContainer:   coreServiceContainer,
		requestedItemsHandler:  requestedItemsHandler,
		epochStartNotifier:     epochStartNotifier,
		epochStart:             epochStart,
		startEpochNum:          startEpochNum,
		rater:                  rater,
		sizeCheckDelta:         sizeCheckDelta,
		stateCheckpointModulus: stateCheckpointModulus,
	}
}

// ProcessComponentsFactory creates the process components
func ProcessComponentsFactory(args *processComponentsFactoryArgs) (*Process, error) {
	argsHeaderSig := &headerCheck.ArgsHeaderSigVerifier{
		Marshalizer:       args.core.Marshalizer,
		Hasher:            args.core.Hasher,
		NodesCoordinator:  args.nodesCoordinator,
		MultiSigVerifier:  args.crypto.MultiSigner,
		SingleSigVerifier: args.crypto.SingleSigner,
		KeyGen:            args.crypto.BlockSignKeyGen,
	}
	headerSigVerifier, err := headerCheck.NewHeaderSigVerifier(argsHeaderSig)
	if err != nil {
		return nil, err
	}

	rounder, err := round.NewRound(
		time.Unix(args.nodesConfig.StartTime, 0),
		args.syncer.CurrentTime(),
		time.Millisecond*time.Duration(args.nodesConfig.RoundDuration),
		args.syncer)
	if err != nil {
		return nil, err
	}

	resolversContainerFactory, err := newResolverContainerFactory(
		args.shardCoordinator,
		args.data,
		args.core,
		args.network,
		args.sizeCheckDelta,
	)
	if err != nil {
		return nil, err
	}

	resolversContainer, err := resolversContainerFactory.Create()
	if err != nil {
		return nil, err
	}

	resolversFinder, err := containers.NewResolversFinder(resolversContainer, args.shardCoordinator)
	if err != nil {
		return nil, err
	}

	requestHandler, err := newRequestHandler(resolversFinder, args.shardCoordinator, args.requestedItemsHandler)
	if err != nil {
		return nil, err
	}

	epochStartTrigger, err := newEpochStartTrigger(args, requestHandler)
	if err != nil {
		return nil, err
	}

	requestHandler.SetEpoch(epochStartTrigger.Epoch())

	err = dataRetriever.SetEpochHandlerToHdrResolver(resolversContainer, epochStartTrigger)
	if err != nil {
		return nil, err
	}

	validatorStatisticsProcessor, err := newValidatorStatisticsProcessor(args)
	if err != nil {
		return nil, err
	}

	validatorStatsRootHash, err := validatorStatisticsProcessor.RootHash()
	if err != nil {
		return nil, err
	}

	log.Trace("Validator stats created", "validatorStatsRootHash", validatorStatsRootHash)

	genesisBlocks, err := generateGenesisHeadersAndApplyInitialBalances(
		args.core,
		args.state,
		args.data,
		args.shardCoordinator,
		args.nodesConfig,
		args.genesisConfig,
		args.economicsData,
	)
	if err != nil {
		return nil, err
	}

	err = prepareGenesisBlock(args, genesisBlocks)
	if err != nil {
		return nil, err
	}

	bootStr := args.data.Store.GetStorer(dataRetriever.BootstrapUnit)
	bootStorer, err := bootstrapStorage.NewBootstrapStorer(args.core.Marshalizer, bootStr)
	if err != nil {
		return nil, err
	}

	argsHeaderValidator := block.ArgsHeaderValidator{
		Hasher:      args.core.Hasher,
		Marshalizer: args.core.Marshalizer,
	}
	headerValidator, err := block.NewHeaderValidator(argsHeaderValidator)
	if err != nil {
		return nil, err
	}

	blockTracker, err := newBlockTracker(
		args,
		headerValidator,
		requestHandler,
		rounder,
		genesisBlocks,
	)
	if err != nil {
		return nil, err
	}

	interceptorContainerFactory, blackListHandler, err := newInterceptorContainerFactory(
		args.shardCoordinator,
		args.nodesCoordinator,
		args.data,
		args.core,
		args.crypto,
		args.state,
		args.network,
		args.economicsData,
		headerSigVerifier,
		args.sizeCheckDelta,
		blockTracker,
		epochStartTrigger,
	)
	if err != nil {
		return nil, err
	}

	//TODO refactor all these factory calls
	interceptorsContainer, err := interceptorContainerFactory.Create()
	if err != nil {
		return nil, err
	}

	var pendingMiniBlocksHandler process.PendingMiniBlocksHandler
	if args.shardCoordinator.SelfId() == sharding.MetachainShardId {
		pendingMiniBlocksHandler, err = newPendingMiniBlocks(
			args.data.Store,
			args.core.Marshalizer,
			args.data.Datapool,
		)
		if err != nil {
			return nil, err
		}
	}

	forkDetector, err := newForkDetector(
		rounder,
		args.shardCoordinator,
		blackListHandler,
		blockTracker,
		args.nodesConfig.StartTime,
	)
	if err != nil {
		return nil, err
	}

	blockProcessor, err := newBlockProcessor(
		args,
		requestHandler,
		forkDetector,
		rounder,
		epochStartTrigger,
		bootStorer,
		validatorStatisticsProcessor,
		headerValidator,
		blockTracker,
		pendingMiniBlocksHandler,
	)
	if err != nil {
		return nil, err
	}

	return &Process{
		InterceptorsContainer:    interceptorsContainer,
		ResolversFinder:          resolversFinder,
		Rounder:                  rounder,
		ForkDetector:             forkDetector,
		BlockProcessor:           blockProcessor,
		EpochStartTrigger:        epochStartTrigger,
		BlackListHandler:         blackListHandler,
		BootStorer:               bootStorer,
		HeaderSigVerifier:        headerSigVerifier,
		ValidatorsStatistics:     validatorStatisticsProcessor,
		BlockTracker:             blockTracker,
		PendingMiniBlocksHandler: pendingMiniBlocksHandler,
		RequestHandler:           requestHandler,
	}, nil
}

func prepareGenesisBlock(args *processComponentsFactoryArgs, genesisBlocks map[uint32]data.HeaderHandler) error {
	genesisBlock, ok := genesisBlocks[args.shardCoordinator.SelfId()]
	if !ok {
		return errors.New("genesis block does not exists")
	}

	genesisBlockHash, err := core.CalculateHash(args.core.Marshalizer, args.core.Hasher, genesisBlock)
	if err != nil {
		return err
	}

	err = args.data.Blkc.SetGenesisHeader(genesisBlock)
	if err != nil {
		return err
	}

	args.data.Blkc.SetGenesisHeaderHash(genesisBlockHash)

	marshalizedBlock, err := args.core.Marshalizer.Marshal(genesisBlock)
	if err != nil {
		return err
	}

	if args.shardCoordinator.SelfId() == sharding.MetachainShardId {
		errNotCritical := args.data.Store.Put(dataRetriever.MetaBlockUnit, genesisBlockHash, marshalizedBlock)
		if errNotCritical != nil {
			log.Error("error storing genesis metablock", "error", errNotCritical.Error())
		}
	} else {
		errNotCritical := args.data.Store.Put(dataRetriever.BlockHeaderUnit, genesisBlockHash, marshalizedBlock)
		if errNotCritical != nil {
			log.Error("error storing genesis shardblock", "error", errNotCritical.Error())
		}
	}

	return nil
}

func newRequestHandler(
	resolversFinder dataRetriever.ResolversFinder,
	shardCoordinator sharding.Coordinator,
	requestedItemsHandler dataRetriever.RequestedItemsHandler,
) (process.RequestHandler, error) {
	if shardCoordinator.SelfId() < shardCoordinator.NumberOfShards() {
		requestHandler, err := requestHandlers.NewShardResolverRequestHandler(
			resolversFinder,
			requestedItemsHandler,
			MaxTxsToRequest,
			shardCoordinator.SelfId(),
		)
		if err != nil {
			return nil, err
		}

		return requestHandler, nil
	}

	if shardCoordinator.SelfId() == sharding.MetachainShardId {
		requestHandler, err := requestHandlers.NewMetaResolverRequestHandler(
			resolversFinder,
			requestedItemsHandler,
			MaxTxsToRequest,
		)
		if err != nil {
			return nil, err
		}

		return requestHandler, nil
	}

	return nil, errors.New("could not create new request handler because of wrong shard id")
}

func newEpochStartTrigger(
	args *processComponentsFactoryArgs,
	requestHandler epochStart.RequestHandler,
) (epochStart.TriggerHandler, error) {
	if args.shardCoordinator.SelfId() < args.shardCoordinator.NumberOfShards() {
		argsHeaderValidator := block.ArgsHeaderValidator{
			Hasher:      args.core.Hasher,
			Marshalizer: args.core.Marshalizer,
		}
		headerValidator, err := block.NewHeaderValidator(argsHeaderValidator)
		if err != nil {
			return nil, err
		}

		argEpochStart := &shardchain.ArgsShardEpochStartTrigger{
			Marshalizer:        args.core.Marshalizer,
			Hasher:             args.core.Hasher,
			HeaderValidator:    headerValidator,
			Uint64Converter:    args.core.Uint64ByteSliceConverter,
			DataPool:           args.data.Datapool,
			Storage:            args.data.Store,
			RequestHandler:     requestHandler,
			Epoch:              args.startEpochNum,
			EpochStartNotifier: args.epochStartNotifier,
			Validity:           process.MetaBlockValidity,
			Finality:           process.BlockFinality,
		}
		epochStartTrigger, err := shardchain.NewEpochStartTrigger(argEpochStart)
		if err != nil {
			return nil, errors.New("error creating new start of epoch trigger" + err.Error())
		}

		return epochStartTrigger, nil
	}

	if args.shardCoordinator.SelfId() == sharding.MetachainShardId {
		argEpochStart := &metachainEpochStart.ArgsNewMetaEpochStartTrigger{
			GenesisTime:        time.Unix(args.nodesConfig.StartTime, 0),
			Settings:           args.epochStart,
			Epoch:              args.startEpochNum,
			EpochStartNotifier: args.epochStartNotifier,
			Storage:            args.data.Store,
			Marshalizer:        args.core.Marshalizer,
		}
		epochStartTrigger, err := metachainEpochStart.NewEpochStartTrigger(argEpochStart)
		if err != nil {
			return nil, errors.New("error creating new start of epoch trigger" + err.Error())
		}

		return epochStartTrigger, nil
	}

	return nil, errors.New("error creating new start of epoch trigger because of invalid shard id")
}

type seedRandReader struct {
	index int
	seed  []byte
}

// NewSeedRandReader will return a new instance of a seed-based reader
func NewSeedRandReader(seed []byte) *seedRandReader {
	return &seedRandReader{seed: seed, index: 0}
}

func (srr *seedRandReader) Read(p []byte) (n int, err error) {
	if srr.seed == nil {
		return 0, errors.New("nil seed")
	}
	if len(srr.seed) == 0 {
		return 0, errors.New("empty seed")
	}
	if p == nil {
		return 0, errors.New("nil buffer")
	}
	if len(p) == 0 {
		return 0, errors.New("empty buffer")
	}

	for i := 0; i < len(p); i++ {
		p[i] = srr.seed[srr.index]

		srr.index++
		srr.index %= len(srr.seed)
	}

	return len(p), nil
}

// CreateSoftwareVersionChecker will create a new software version checker and will start check if a new software version
// is available
func CreateSoftwareVersionChecker(statusHandler core.AppStatusHandler) (*softwareVersion.SoftwareVersionChecker, error) {
	softwareVersionCheckerFactory, err := factorySoftwareVersion.NewSoftwareVersionFactory(statusHandler)
	if err != nil {
		return nil, err
	}

	softwareVersionChecker, err := softwareVersionCheckerFactory.Create()
	if err != nil {
		return nil, err
	}

	return softwareVersionChecker, nil
}

func getHasherFromConfig(cfg *config.Config) (hashing.Hasher, error) {
	switch cfg.Hasher.Type {
	case "sha256":
		return sha256.Sha256{}, nil
	case "blake2b":
		return blake2b.Blake2b{}, nil
	}

	return nil, errors.New("no hasher provided in config file")
}

func getMarshalizerFromConfig(cfg *config.Config) (marshal.Marshalizer, error) {
	switch cfg.Marshalizer.Type {
	case "json":
		return &marshal.JsonMarshalizer{}, nil
	}

	return nil, errors.New("no marshalizer provided in config file")
}

func createBlockChainFromConfig(config *config.Config, coordinator sharding.Coordinator, ash core.AppStatusHandler) (data.ChainHandler, error) {
	badBlockCache, err := storageUnit.NewCache(
		storageUnit.CacheType(config.BadBlocksCache.Type),
		config.BadBlocksCache.Size,
		config.BadBlocksCache.Shards)
	if err != nil {
		return nil, err
	}

	if coordinator == nil {
		return nil, state.ErrNilShardCoordinator
	}

	if coordinator.SelfId() < coordinator.NumberOfShards() {
		var blockChain *blockchain.BlockChain
		blockChain, err = blockchain.NewBlockChain(badBlockCache)
		if err != nil {
			return nil, err
		}

		err = blockChain.SetAppStatusHandler(ash)
		if err != nil {
			return nil, err
		}

		return blockChain, nil
	}
	if coordinator.SelfId() == sharding.MetachainShardId {
		var blockChain *blockchain.MetaChain
		blockChain, err = blockchain.NewMetaChain(badBlockCache)
		if err != nil {
			return nil, err
		}

		err = blockChain.SetAppStatusHandler(ash)
		if err != nil {
			return nil, err
		}

		return blockChain, nil
	}
	return nil, errors.New("can not create blockchain")
}

func createDataStoreFromConfig(
	config *config.Config,
	shardCoordinator sharding.Coordinator,
	pathManager storage.PathManagerHandler,
	epochStartNotifier EpochStartNotifier,
	currentEpoch uint32,
) (dataRetriever.StorageService, error) {
	storageServiceFactory, err := storageFactory.NewStorageServiceFactory(
		config,
		shardCoordinator,
		pathManager,
		epochStartNotifier,
		currentEpoch,
	)
	if err != nil {
		return nil, err
	}
	if shardCoordinator.SelfId() < shardCoordinator.NumberOfShards() {
		return storageServiceFactory.CreateForShard()
	}
	if shardCoordinator.SelfId() == sharding.MetachainShardId {
		return storageServiceFactory.CreateForMeta()
	}
	return nil, errors.New("can not create data store")
}

func createDataPoolFromConfig(
	config *config.Config,
) (dataRetriever.PoolsHolder, error) {

	log.Debug("creatingDataPool from config")

	txPool, err := txpool.CreateTxPool(storageFactory.GetCacherFromConfig(config.TxDataPool))
	if err != nil {
		log.Error("error creating txpool")
		return nil, err
	}

	uTxPool, err := shardedData.NewShardedData(storageFactory.GetCacherFromConfig(config.UnsignedTransactionDataPool))
	if err != nil {
		log.Error("error creating smart contract result pool")
		return nil, err
	}

	rewardTxPool, err := shardedData.NewShardedData(storageFactory.GetCacherFromConfig(config.RewardTransactionDataPool))
	if err != nil {
		log.Error("error creating reward transaction pool")
		return nil, err
	}

	hdrPool, err := headersCache.NewHeadersPool(config.HeadersPoolConfig)
	if err != nil {
		log.Error("error creating headers pool")
		return nil, err
	}

	cacherCfg := storageFactory.GetCacherFromConfig(config.TxBlockBodyDataPool)
	txBlockBody, err := storageUnit.NewCache(cacherCfg.Type, cacherCfg.Size, cacherCfg.Shards)
	if err != nil {
		log.Error("error creating txBlockBody")
		return nil, err
	}

	cacherCfg = storageFactory.GetCacherFromConfig(config.PeerBlockBodyDataPool)
	peerChangeBlockBody, err := storageUnit.NewCache(cacherCfg.Type, cacherCfg.Size, cacherCfg.Shards)
	if err != nil {
		log.Error("error creating peerChangeBlockBody")
		return nil, err
	}

	cacherCfg = storageFactory.GetCacherFromConfig(config.TrieNodesDataPool)
	trieNodes, err := storageUnit.NewCache(cacherCfg.Type, cacherCfg.Size, cacherCfg.Shards)
	if err != nil {
		log.Info("error creating trieNodes")
		return nil, err
	}

	currBlockTxs, err := dataPool.NewCurrentBlockPool()
	if err != nil {
		return nil, err
	}

	return dataPool.NewDataPool(
		txPool,
		uTxPool,
		rewardTxPool,
		hdrPool,
		txBlockBody,
		peerChangeBlockBody,
		trieNodes,
		currBlockTxs,
	)
}

func createSingleSigner(config *config.Config) (crypto.SingleSigner, error) {
	switch config.Consensus.Type {
	case BlsConsensusType:
		return &singlesig.BlsSingleSigner{}, nil
	default:
		return nil, errors.New("no consensus type provided in config file")
	}
}

func getMultisigHasherFromConfig(cfg *config.Config) (hashing.Hasher, error) {
	if cfg.Consensus.Type == BlsConsensusType && cfg.MultisigHasher.Type != "blake2b" {
		return nil, errors.New("wrong multisig hasher provided for bls consensus type")
	}

	switch cfg.MultisigHasher.Type {
	case "sha256":
		return sha256.Sha256{}, nil
	case "blake2b":
		if cfg.Consensus.Type == BlsConsensusType {
			return blake2b.Blake2b{HashSize: BlsHashSize}, nil
		}
		return blake2b.Blake2b{}, nil
	}

	return nil, errors.New("no multisig hasher provided in config file")
}

func createMultiSigner(
	config *config.Config,
	hasher hashing.Hasher,
	pubKeys []string,
	privateKey crypto.PrivateKey,
	keyGen crypto.KeyGenerator,
) (crypto.MultiSigner, error) {

	switch config.Consensus.Type {
	case BlsConsensusType:
		blsSigner := &blsMultiSig.KyberMultiSignerBLS{}
		return multisig.NewBLSMultisig(blsSigner, hasher, pubKeys, privateKey, keyGen, uint16(0))
	default:
		return nil, errors.New("no consensus type provided in config file")
	}
}

func createNetMessenger(
	p2pConfig *config.P2PConfig,
	log logger.Logger,
	randReader io.Reader,
) (p2p.Messenger, error) {

	if p2pConfig.Node.Port < 0 {
		return nil, errors.New("cannot start node on port < 0")
	}

	pDiscoveryFactory := factoryP2P.NewPeerDiscovererFactory(*p2pConfig)
	pDiscoverer, err := pDiscoveryFactory.CreatePeerDiscoverer()

	if err != nil {
		return nil, err
	}

	log.Debug("peer discovery", "method", pDiscoverer.Name())

	prvKey, _ := ecdsa.GenerateKey(btcec.S256(), randReader)
	sk := (*libp2pCrypto.Secp256k1PrivateKey)(prvKey)

	nm, err := libp2p.NewNetworkMessenger(
		context.Background(),
		p2pConfig.Node.Port,
		sk,
		nil,
		loadBalancer.NewOutgoingChannelLoadBalancer(),
		pDiscoverer,
		libp2p.ListenAddrWithIp4AndTcp,
		p2pConfig.Node.TargetPeerCount,
	)
	if err != nil {
		return nil, err
	}

	return nm, nil
}

func newInterceptorContainerFactory(
	shardCoordinator sharding.Coordinator,
	nodesCoordinator sharding.NodesCoordinator,
	data *Data,
	core *Core,
	crypto *Crypto,
	state *State,
	network *Network,
	economics *economics.EconomicsData,
	headerSigVerifier HeaderSigVerifierHandler,
	sizeCheckDelta uint32,
	validityAttester process.ValidityAttester,
	epochStartTrigger process.EpochStartTriggerHandler,
) (process.InterceptorsContainerFactory, process.BlackListHandler, error) {

	if shardCoordinator.SelfId() < shardCoordinator.NumberOfShards() {
		return newShardInterceptorContainerFactory(
			shardCoordinator,
			nodesCoordinator,
			data,
			core,
			crypto,
			state,
			network,
			economics,
			headerSigVerifier,
			sizeCheckDelta,
			validityAttester,
			epochStartTrigger,
		)
	}
	if shardCoordinator.SelfId() == sharding.MetachainShardId {
		return newMetaInterceptorContainerFactory(
			shardCoordinator,
			nodesCoordinator,
			data,
			core,
			crypto,
			network,
			state,
			economics,
			headerSigVerifier,
			sizeCheckDelta,
			validityAttester,
			epochStartTrigger,
		)
	}

	return nil, nil, errors.New("could not create interceptor container factory")
}

func newResolverContainerFactory(
	shardCoordinator sharding.Coordinator,
	data *Data,
	core *Core,
	network *Network,
	sizeCheckDelta uint32,
) (dataRetriever.ResolversContainerFactory, error) {

	if shardCoordinator.SelfId() < shardCoordinator.NumberOfShards() {
		return newShardResolverContainerFactory(
			shardCoordinator,
			data,
			core,
			network,
			sizeCheckDelta,
		)
	}
	if shardCoordinator.SelfId() == sharding.MetachainShardId {
		return newMetaResolverContainerFactory(
			shardCoordinator,
			data,
			core,
			network,
			sizeCheckDelta,
		)
	}

	return nil, errors.New("could not create interceptor and resolver container factory")
}

func newShardInterceptorContainerFactory(
	shardCoordinator sharding.Coordinator,
	nodesCoordinator sharding.NodesCoordinator,
	data *Data,
	core *Core,
	crypto *Crypto,
	state *State,
	network *Network,
	economics *economics.EconomicsData,
	headerSigVerifier HeaderSigVerifierHandler,
	sizeCheckDelta uint32,
	validityAttester process.ValidityAttester,
	epochStartTrigger process.EpochStartTriggerHandler,
) (process.InterceptorsContainerFactory, process.BlackListHandler, error) {

	headerBlackList := timecache.NewTimeCache(timeSpanForBadHeaders)
	interceptorContainerFactory, err := shard.NewInterceptorsContainerFactory(
		state.AccountsAdapter,
		shardCoordinator,
		nodesCoordinator,
		network.NetMessenger,
		data.Store,
		core.Marshalizer,
		core.Hasher,
		crypto.TxSignKeyGen,
		crypto.BlockSignKeyGen,
		crypto.TxSingleSigner,
		crypto.SingleSigner,
		crypto.MultiSigner,
		data.Datapool,
		state.AddressConverter,
		MaxTxNonceDeltaAllowed,
		economics,
		headerBlackList,
		headerSigVerifier,
		core.ChainID,
		sizeCheckDelta,
		validityAttester,
		epochStartTrigger,
	)
	if err != nil {
		return nil, nil, err
	}

	return interceptorContainerFactory, headerBlackList, nil
}

func newMetaInterceptorContainerFactory(
	shardCoordinator sharding.Coordinator,
	nodesCoordinator sharding.NodesCoordinator,
	data *Data,
	core *Core,
	crypto *Crypto,
	network *Network,
	state *State,
	economics *economics.EconomicsData,
	headerSigVerifier HeaderSigVerifierHandler,
	sizeCheckDelta uint32,
	validityAttester process.ValidityAttester,
	epochStartTrigger process.EpochStartTriggerHandler,
) (process.InterceptorsContainerFactory, process.BlackListHandler, error) {
	headerBlackList := timecache.NewTimeCache(timeSpanForBadHeaders)
	interceptorContainerFactory, err := metachain.NewInterceptorsContainerFactory(
		shardCoordinator,
		nodesCoordinator,
		network.NetMessenger,
		data.Store,
		core.Marshalizer,
		core.Hasher,
		crypto.MultiSigner,
		data.Datapool,
		state.AccountsAdapter,
		state.AddressConverter,
		crypto.TxSingleSigner,
		crypto.SingleSigner,
		crypto.TxSignKeyGen,
		crypto.BlockSignKeyGen,
		MaxTxNonceDeltaAllowed,
		economics,
		headerBlackList,
		headerSigVerifier,
		core.ChainID,
		sizeCheckDelta,
		validityAttester,
		epochStartTrigger,
	)
	if err != nil {
		return nil, nil, err
	}

	return interceptorContainerFactory, headerBlackList, nil
}

func newShardResolverContainerFactory(
	shardCoordinator sharding.Coordinator,
	data *Data,
	core *Core,
	network *Network,
	sizeCheckDelta uint32,
) (dataRetriever.ResolversContainerFactory, error) {

	dataPacker, err := partitioning.NewSimpleDataPacker(core.Marshalizer)
	if err != nil {
		return nil, err
	}

	resolversContainerFactory, err := shardfactoryDataRetriever.NewResolversContainerFactory(
		shardCoordinator,
		network.NetMessenger,
		data.Store,
		core.Marshalizer,
		data.Datapool,
		core.Uint64ByteSliceConverter,
		dataPacker,
		core.TriesContainer,
		sizeCheckDelta,
	)
	if err != nil {
		return nil, err
	}

	return resolversContainerFactory, nil
}

func newMetaResolverContainerFactory(
	shardCoordinator sharding.Coordinator,
	data *Data,
	core *Core,
	network *Network,
	sizeCheckDelta uint32,
) (dataRetriever.ResolversContainerFactory, error) {
	dataPacker, err := partitioning.NewSimpleDataPacker(core.Marshalizer)
	if err != nil {
		return nil, err
	}

	resolversContainerFactory, err := metafactoryDataRetriever.NewResolversContainerFactory(
		shardCoordinator,
		network.NetMessenger,
		data.Store,
		core.Marshalizer,
		data.Datapool,
		core.Uint64ByteSliceConverter,
		dataPacker,
		core.TriesContainer,
		sizeCheckDelta,
	)
	if err != nil {
		return nil, err
	}
	return resolversContainerFactory, nil
}

func generateGenesisHeadersAndApplyInitialBalances(
	coreComponents *Core,
	stateComponents *State,
	dataComponents *Data,
	shardCoordinator sharding.Coordinator,
	nodesSetup *sharding.NodesSetup,
	genesisConfig *sharding.Genesis,
	economics *economics.EconomicsData,
) (map[uint32]data.HeaderHandler, error) {
	//TODO change this rudimentary startup for metachain nodes
	// Talk between Adrian, Robert and Iulian, did not want it to be discarded:
	// --------------------------------------------------------------------
	// Adrian: "This looks like a workaround as the metchain should not deal with individual accounts, but shards data.
	// What I was thinking was that the genesis on metachain (or pre-genesis block) is the nodes allocation to shards,
	// with 0 state root for every shard, as there is no balance yet.
	// Then the shards start operating as they get the initial node allocation, maybe we can do consensus on the
	// genesis as well, I think this would be actually good as then everything is signed and agreed upon.
	// The genesis shard blocks need to be then just the state root, I think we already have that in genesis,
	// so shard nodes can go ahead with individually creating the block, but then run consensus on this.
	// Then this block is sent to metachain who updates the state root of every shard and creates the metablock for
	// the genesis of each of the shards (this is actually the same thing that would happen at new epoch start)."

	genesisBlocks := make(map[uint32]data.HeaderHandler)

	validatorStatsRootHash, err := stateComponents.PeerAccounts.RootHash()
	if err != nil {
		return nil, err
	}

	for shardId := uint32(0); shardId < shardCoordinator.NumberOfShards(); shardId++ {
		isCurrentShard := shardId == shardCoordinator.SelfId()
		if isCurrentShard {
			continue
		}

		var newShardCoordinator sharding.Coordinator
		var accountsAdapter state.AccountsAdapter
		newShardCoordinator, accountsAdapter, err = createInMemoryShardCoordinatorAndAccount(
			coreComponents,
			shardCoordinator.NumberOfShards(),
			shardId,
		)
		if err != nil {
			return nil, err
		}

		var genesisBlock data.HeaderHandler
		genesisBlock, err = createGenesisBlockAndApplyInitialBalances(
			accountsAdapter,
			newShardCoordinator,
			stateComponents.AddressConverter,
			genesisConfig,
			uint64(nodesSetup.StartTime),
			validatorStatsRootHash,
		)
		if err != nil {
			return nil, err
		}

		genesisBlocks[shardId] = genesisBlock
	}

	if shardCoordinator.SelfId() < shardCoordinator.NumberOfShards() {
		var genesisBlockForCurrentShard data.HeaderHandler
		genesisBlockForCurrentShard, err = createGenesisBlockAndApplyInitialBalances(
			stateComponents.AccountsAdapter,
			shardCoordinator,
			stateComponents.AddressConverter,
			genesisConfig,
			uint64(nodesSetup.StartTime),
			validatorStatsRootHash,
		)
		if err != nil {
			return nil, err
		}

		genesisBlocks[shardCoordinator.SelfId()] = genesisBlockForCurrentShard
	}

	argsMetaGenesis := genesis.ArgsMetaGenesisBlockCreator{
		GenesisTime:              uint64(nodesSetup.StartTime),
		Accounts:                 stateComponents.AccountsAdapter,
		AddrConv:                 stateComponents.AddressConverter,
		NodesSetup:               nodesSetup,
		ShardCoordinator:         shardCoordinator,
		Store:                    dataComponents.Store,
		Blkc:                     dataComponents.Blkc,
		Marshalizer:              coreComponents.Marshalizer,
		Hasher:                   coreComponents.Hasher,
		Uint64ByteSliceConverter: coreComponents.Uint64ByteSliceConverter,
		DataPool:                 dataComponents.Datapool,
		Economics:                economics,
		ValidatorStatsRootHash:   validatorStatsRootHash,
	}

	if shardCoordinator.SelfId() != sharding.MetachainShardId {
		var newShardCoordinator sharding.Coordinator
		var newAccounts state.AccountsAdapter
		newShardCoordinator, newAccounts, err = createInMemoryShardCoordinatorAndAccount(
			coreComponents,
			shardCoordinator.NumberOfShards(),
			sharding.MetachainShardId,
		)
		if err != nil {
			return nil, err
		}

		newStore, newBlkc, errPoolCreation := createInMemoryStoreBlkc(newShardCoordinator)
		if errPoolCreation != nil {
			return nil, errPoolCreation
		}

		argsMetaGenesis.ShardCoordinator = newShardCoordinator
		argsMetaGenesis.Accounts = newAccounts
		argsMetaGenesis.Store = newStore
		argsMetaGenesis.Blkc = newBlkc
	}

	genesisBlock, err := genesis.CreateMetaGenesisBlock(
		argsMetaGenesis,
	)
	if err != nil {
		return nil, err
	}

	log.Debug("MetaGenesisBlock created",
		"roothash", genesisBlock.GetRootHash(),
		"validatorStatsRootHash", genesisBlock.GetValidatorStatsRootHash(),
	)

	genesisBlocks[sharding.MetachainShardId] = genesisBlock

	return genesisBlocks, nil
}

func createInMemoryStoreBlkc(
	shardCoordinator sharding.Coordinator,
) (dataRetriever.StorageService, data.ChainHandler, error) {

	cache, _ := storageUnit.NewCache(storageUnit.LRUCache, 10, 1)
	blkc, err := blockchain.NewMetaChain(cache)
	if err != nil {
		return nil, nil, err
	}

	store := dataRetriever.NewChainStorer()
	store.AddStorer(dataRetriever.MetaBlockUnit, createMemUnit())
	store.AddStorer(dataRetriever.BlockHeaderUnit, createMemUnit())
	store.AddStorer(dataRetriever.MetaHdrNonceHashDataUnit, createMemUnit())
	store.AddStorer(dataRetriever.TransactionUnit, createMemUnit())
	store.AddStorer(dataRetriever.UnsignedTransactionUnit, createMemUnit())
	store.AddStorer(dataRetriever.MiniBlockUnit, createMemUnit())
	for i := uint32(0); i < shardCoordinator.NumberOfShards(); i++ {
		hdrNonceHashDataUnit := dataRetriever.ShardHdrNonceHashDataUnit + dataRetriever.UnitType(i)
		store.AddStorer(hdrNonceHashDataUnit, createMemUnit())
	}
	store.AddStorer(dataRetriever.HeartbeatUnit, createMemUnit())

	return store, blkc, nil
}

func createGenesisBlockAndApplyInitialBalances(
	accounts state.AccountsAdapter,
	shardCoordinator sharding.Coordinator,
	addressConverter state.AddressConverter,
	genesisConfig *sharding.Genesis,
	startTime uint64,
	validatorStatsRootHash []byte,
) (data.HeaderHandler, error) {

	initialBalances, err := genesisConfig.InitialNodesBalances(shardCoordinator, addressConverter)
	if err != nil {
		return nil, err
	}

	return genesis.CreateShardGenesisBlockFromInitialBalances(
		accounts,
		shardCoordinator,
		addressConverter,
		initialBalances,
		startTime,
		validatorStatsRootHash,
	)
}

func createInMemoryShardCoordinatorAndAccount(
	coreComponents *Core,
	numOfShards uint32,
	shardId uint32,
) (sharding.Coordinator, state.AccountsAdapter, error) {

	newShardCoordinator, err := sharding.NewMultiShardCoordinator(numOfShards, shardId)
	if err != nil {
		return nil, nil, err
	}

	accountFactory, err := factoryState.NewAccountFactoryCreator(factoryState.UserAccount)
	if err != nil {
		return nil, nil, err
	}

	accounts, err := generateInMemoryAccountsAdapter(
		accountFactory,
		coreComponents.Hasher,
		coreComponents.Marshalizer,
	)
	if err != nil {
		return nil, nil, err
	}

	return newShardCoordinator, accounts, nil
}

func newBlockTracker(
	processArgs *processComponentsFactoryArgs,
	headerValidator process.HeaderConstructionValidator,
	requestHandler process.RequestHandler,
	rounder consensus.Rounder,
	genesisBlocks map[uint32]data.HeaderHandler,
) (process.BlockTracker, error) {

	argBaseTracker := track.ArgBaseTracker{
		Hasher:           processArgs.core.Hasher,
		HeaderValidator:  headerValidator,
		Marshalizer:      processArgs.core.Marshalizer,
		RequestHandler:   requestHandler,
		Rounder:          rounder,
		ShardCoordinator: processArgs.shardCoordinator,
		Store:            processArgs.data.Store,
		StartHeaders:     genesisBlocks,
	}

	if processArgs.shardCoordinator.SelfId() < processArgs.shardCoordinator.NumberOfShards() {
		arguments := track.ArgShardTracker{
			ArgBaseTracker: argBaseTracker,
			PoolsHolder:    processArgs.data.Datapool,
		}

		return track.NewShardBlockTrack(arguments)
	}

	if processArgs.shardCoordinator.SelfId() == sharding.MetachainShardId {
		arguments := track.ArgMetaTracker{
			ArgBaseTracker: argBaseTracker,
			PoolsHolder:    processArgs.data.Datapool,
		}

		return track.NewMetaBlockTrack(arguments)
	}

	return nil, errors.New("could not create block tracker")
}

func newPendingMiniBlocks(
	store dataRetriever.StorageService,
	marshalizer marshal.Marshalizer,
	dataPool dataRetriever.PoolsHolder,
) (process.PendingMiniBlocksHandler, error) {

	miniBlockHeaderStore := store.GetStorer(dataRetriever.MiniBlockHeaderUnit)
	if check.IfNil(miniBlockHeaderStore) {
		return nil, errors.New("could not create pending miniblocks handler because of empty miniblock header store")
	}

	metaBlocksStore := store.GetStorer(dataRetriever.MetaBlockUnit)
	if check.IfNil(metaBlocksStore) {
		return nil, errors.New("could not create pending miniblocks handler because of empty metablock store")
	}

	argsPendingMiniBlocks := &metachainEpochStart.ArgsPendingMiniBlocks{
		Marshalizer:      marshalizer,
		Storage:          miniBlockHeaderStore,
		MetaBlockPool:    dataPool.Headers(),
		MetaBlockStorage: metaBlocksStore,
	}
	pendingMiniBlocks, err := metachainEpochStart.NewPendingMiniBlocks(argsPendingMiniBlocks)
	if err != nil {
		return nil, err
	}

	return pendingMiniBlocks, nil
}

func newForkDetector(
	rounder consensus.Rounder,
	shardCoordinator sharding.Coordinator,
	headerBlackList process.BlackListHandler,
	blockTracker process.BlockTracker,
	genesisTime int64,
) (process.ForkDetector, error) {
	if shardCoordinator.SelfId() < shardCoordinator.NumberOfShards() {
		return processSync.NewShardForkDetector(rounder, headerBlackList, blockTracker, genesisTime)
	}
	if shardCoordinator.SelfId() == sharding.MetachainShardId {
		return processSync.NewMetaForkDetector(rounder, headerBlackList, blockTracker, genesisTime)
	}

	return nil, errors.New("could not create fork detector")
}

func newBlockProcessor(
	processArgs *processComponentsFactoryArgs,
	requestHandler process.RequestHandler,
	forkDetector process.ForkDetector,
	rounder consensus.Rounder,
	epochStartTrigger epochStart.TriggerHandler,
	bootStorer process.BootStorer,
	validatorStatisticsProcessor process.ValidatorStatisticsProcessor,
	headerValidator process.HeaderConstructionValidator,
	blockTracker process.BlockTracker,
	pendingMiniBlocksHandler process.PendingMiniBlocksHandler,
) (process.BlockProcessor, error) {

	shardCoordinator := processArgs.shardCoordinator
	nodesCoordinator := processArgs.nodesCoordinator

	communityAddr := processArgs.economicsData.CommunityAddress()
	burnAddr := processArgs.economicsData.BurnAddress()
	if communityAddr == "" || burnAddr == "" {
		return nil, errors.New("rewards configuration missing")
	}

	communityAddress, err := hex.DecodeString(communityAddr)
	if err != nil {
		return nil, err
	}

	burnAddress, err := hex.DecodeString(burnAddr)
	if err != nil {
		return nil, err
	}

	specialAddressHolder, err := address.NewSpecialAddressHolder(
		communityAddress,
		burnAddress,
		processArgs.state.AddressConverter,
		shardCoordinator,
		nodesCoordinator,
	)
	if err != nil {
		return nil, err
	}

	if shardCoordinator.SelfId() < shardCoordinator.NumberOfShards() {
		return newShardBlockProcessor(
			requestHandler,
			processArgs.shardCoordinator,
			processArgs.nodesCoordinator,
			specialAddressHolder,
			processArgs.data,
			processArgs.core,
			processArgs.state,
			forkDetector,
			processArgs.coreServiceContainer,
			processArgs.economicsData,
			rounder,
			epochStartTrigger,
			bootStorer,
			processArgs.gasSchedule,
			processArgs.stateCheckpointModulus,
			headerValidator,
			blockTracker,
		)
	}
	if shardCoordinator.SelfId() == sharding.MetachainShardId {
		return newMetaBlockProcessor(
			requestHandler,
			processArgs.shardCoordinator,
			processArgs.nodesCoordinator,
			specialAddressHolder,
			processArgs.data,
			processArgs.core,
			processArgs.state,
			forkDetector,
			processArgs.coreServiceContainer,
			processArgs.economicsData,
			validatorStatisticsProcessor,
			rounder,
			epochStartTrigger,
			bootStorer,
			headerValidator,
			blockTracker,
			pendingMiniBlocksHandler,
		)
	}

	return nil, errors.New("could not create block processor")
}

func newShardBlockProcessor(
	requestHandler process.RequestHandler,
	shardCoordinator sharding.Coordinator,
	nodesCoordinator sharding.NodesCoordinator,
	specialAddressHandler process.SpecialAddressHandler,
	data *Data,
	core *Core,
	state *State,
	forkDetector process.ForkDetector,
	coreServiceContainer serviceContainer.Core,
	economics *economics.EconomicsData,
	rounder consensus.Rounder,
	epochStartTrigger epochStart.TriggerHandler,
	bootStorer process.BootStorer,
	gasSchedule map[string]map[string]uint64,
	stateCheckpointModulus uint,
	headerValidator process.HeaderConstructionValidator,
	blockTracker process.BlockTracker,
) (process.BlockProcessor, error) {
	argsParser, err := vmcommon.NewAtArgumentParser()
	if err != nil {
		return nil, err
	}

	argsHook := hooks.ArgBlockChainHook{
		Accounts:         state.AccountsAdapter,
		AddrConv:         state.AddressConverter,
		StorageService:   data.Store,
		BlockChain:       data.Blkc,
		ShardCoordinator: shardCoordinator,
		Marshalizer:      core.Marshalizer,
		Uint64Converter:  core.Uint64ByteSliceConverter,
	}
	vmFactory, err := shard.NewVMContainerFactory(economics.MaxGasLimitPerBlock(), gasSchedule, argsHook)
	if err != nil {
		return nil, err
	}

	vmContainer, err := vmFactory.Create()
	if err != nil {
		return nil, err
	}

	interimProcFactory, err := shard.NewIntermediateProcessorsContainerFactory(
		shardCoordinator,
		core.Marshalizer,
		core.Hasher,
		state.AddressConverter,
		specialAddressHandler,
		data.Store,
		data.Datapool,
		economics,
	)
	if err != nil {
		return nil, err
	}

	interimProcContainer, err := interimProcFactory.Create()
	if err != nil {
		return nil, err
	}

	scForwarder, err := interimProcContainer.Get(dataBlock.SmartContractResultBlock)
	if err != nil {
		return nil, err
	}

	rewardsTxInterim, err := interimProcContainer.Get(dataBlock.RewardsBlock)
	if err != nil {
		return nil, err
	}

	rewardsTxHandler, ok := rewardsTxInterim.(process.TransactionFeeHandler)
	if !ok {
		return nil, process.ErrWrongTypeAssertion
	}

	internalTransactionProducer, ok := rewardsTxInterim.(process.InternalTransactionProducer)
	if !ok {
		return nil, process.ErrWrongTypeAssertion
	}

	receiptTxInterim, err := interimProcContainer.Get(dataBlock.ReceiptBlock)
	if err != nil {
		return nil, err
	}

	badTxInterim, err := interimProcContainer.Get(dataBlock.InvalidBlock)
	if err != nil {
		return nil, err
	}

	txTypeHandler, err := coordinator.NewTxTypeHandler(state.AddressConverter, shardCoordinator, state.AccountsAdapter)
	if err != nil {
		return nil, err
	}

	gasHandler, err := preprocess.NewGasComputation(economics)
	if err != nil {
		return nil, err
	}

	scProcessor, err := smartContract.NewSmartContractProcessor(
		vmContainer,
		argsParser,
		core.Hasher,
		core.Marshalizer,
		state.AccountsAdapter,
		vmFactory.BlockChainHookImpl(),
		state.AddressConverter,
		shardCoordinator,
		scForwarder,
		rewardsTxHandler,
		economics,
		txTypeHandler,
		gasHandler,
	)
	if err != nil {
		return nil, err
	}

	rewardsTxProcessor, err := rewardTransaction.NewRewardTxProcessor(
		state.AccountsAdapter,
		state.AddressConverter,
		shardCoordinator,
		rewardsTxInterim,
	)
	if err != nil {
		return nil, err
	}

	transactionProcessor, err := transaction.NewTxProcessor(
		state.AccountsAdapter,
		core.Hasher,
		state.AddressConverter,
		core.Marshalizer,
		shardCoordinator,
		scProcessor,
		rewardsTxHandler,
		txTypeHandler,
		economics,
		receiptTxInterim,
		badTxInterim,
	)
	if err != nil {
		return nil, errors.New("could not create transaction statisticsProcessor: " + err.Error())
	}

	miniBlocksCompacter, err := preprocess.NewMiniBlocksCompaction(economics, shardCoordinator, gasHandler)
	if err != nil {
		return nil, err
	}

	preProcFactory, err := shard.NewPreProcessorsContainerFactory(
		shardCoordinator,
		data.Store,
		core.Marshalizer,
		core.Hasher,
		data.Datapool,
		state.AddressConverter,
		state.AccountsAdapter,
		requestHandler,
		transactionProcessor,
		scProcessor,
		scProcessor,
		rewardsTxProcessor,
		internalTransactionProducer,
		economics,
		miniBlocksCompacter,
		gasHandler,
		blockTracker,
	)
	if err != nil {
		return nil, err
	}

	preProcContainer, err := preProcFactory.Create()
	if err != nil {
		return nil, err
	}

	txCoordinator, err := coordinator.NewTransactionCoordinator(
		core.Hasher,
		core.Marshalizer,
		shardCoordinator,
		state.AccountsAdapter,
		data.Datapool.MiniBlocks(),
		requestHandler,
		preProcContainer,
		interimProcContainer,
		gasHandler,
	)
	if err != nil {
		return nil, err
	}

	txPoolsCleaner, err := poolsCleaner.NewTxsPoolsCleaner(
		state.AccountsAdapter,
		shardCoordinator,
		data.Datapool,
		state.AddressConverter,
		economics,
	)
	if err != nil {
		return nil, err
	}

	argumentsBaseProcessor := block.ArgBaseProcessor{
		Accounts:              state.AccountsAdapter,
		ForkDetector:          forkDetector,
		Hasher:                core.Hasher,
		Marshalizer:           core.Marshalizer,
		Store:                 data.Store,
		ShardCoordinator:      shardCoordinator,
		NodesCoordinator:      nodesCoordinator,
		SpecialAddressHandler: specialAddressHandler,
		Uint64Converter:       core.Uint64ByteSliceConverter,
		RequestHandler:        requestHandler,
		Core:                  coreServiceContainer,
		BlockChainHook:        vmFactory.BlockChainHookImpl(),
		TxCoordinator:         txCoordinator,
		Rounder:               rounder,
		EpochStartTrigger:     epochStartTrigger,
		HeaderValidator:       headerValidator,
		BootStorer:            bootStorer,
		BlockTracker:          blockTracker,
		DataPool:              data.Datapool,
	}
	arguments := block.ArgShardProcessor{
		ArgBaseProcessor:       argumentsBaseProcessor,
		TxsPoolsCleaner:        txPoolsCleaner,
		StateCheckpointModulus: stateCheckpointModulus,
	}

	blockProcessor, err := block.NewShardProcessor(arguments)
	if err != nil {
		return nil, errors.New("could not create block statisticsProcessor: " + err.Error())
	}

	err = blockProcessor.SetAppStatusHandler(core.StatusHandler)
	if err != nil {
		return nil, err
	}

	return blockProcessor, nil
}

func newMetaBlockProcessor(
	requestHandler process.RequestHandler,
	shardCoordinator sharding.Coordinator,
	nodesCoordinator sharding.NodesCoordinator,
	specialAddressHandler process.SpecialAddressHandler,
	data *Data,
	core *Core,
	state *State,
	forkDetector process.ForkDetector,
	coreServiceContainer serviceContainer.Core,
	economics *economics.EconomicsData,
	validatorStatisticsProcessor process.ValidatorStatisticsProcessor,
	rounder consensus.Rounder,
	epochStartTrigger epochStart.TriggerHandler,
	bootStorer process.BootStorer,
	headerValidator process.HeaderConstructionValidator,
	blockTracker process.BlockTracker,
	pendingMiniBlocksHandler process.PendingMiniBlocksHandler,
) (process.BlockProcessor, error) {

	argsHook := hooks.ArgBlockChainHook{
		Accounts:         state.AccountsAdapter,
		AddrConv:         state.AddressConverter,
		StorageService:   data.Store,
		BlockChain:       data.Blkc,
		ShardCoordinator: shardCoordinator,
		Marshalizer:      core.Marshalizer,
		Uint64Converter:  core.Uint64ByteSliceConverter,
	}
	vmFactory, err := metachain.NewVMContainerFactory(argsHook, economics)
	if err != nil {
		return nil, err
	}

	argsParser, err := vmcommon.NewAtArgumentParser()
	if err != nil {
		return nil, err
	}

	vmContainer, err := vmFactory.Create()
	if err != nil {
		return nil, err
	}

	interimProcFactory, err := metachain.NewIntermediateProcessorsContainerFactory(
		shardCoordinator,
		core.Marshalizer,
		core.Hasher,
		state.AddressConverter,
		data.Store,
		data.Datapool,
	)
	if err != nil {
		return nil, err
	}

	interimProcContainer, err := interimProcFactory.Create()
	if err != nil {
		return nil, err
	}

	scForwarder, err := interimProcContainer.Get(dataBlock.SmartContractResultBlock)
	if err != nil {
		return nil, err
	}

	txTypeHandler, err := coordinator.NewTxTypeHandler(state.AddressConverter, shardCoordinator, state.AccountsAdapter)
	if err != nil {
		return nil, err
	}

	gasHandler, err := preprocess.NewGasComputation(economics)
	if err != nil {
		return nil, err
	}

	scProcessor, err := smartContract.NewSmartContractProcessor(
		vmContainer,
		argsParser,
		core.Hasher,
		core.Marshalizer,
		state.AccountsAdapter,
		vmFactory.BlockChainHookImpl(),
		state.AddressConverter,
		shardCoordinator,
		scForwarder,
		&metachain.TransactionFeeHandler{},
		economics,
		txTypeHandler,
		gasHandler,
	)
	if err != nil {
		return nil, err
	}

	transactionProcessor, err := transaction.NewMetaTxProcessor(
		state.AccountsAdapter,
		state.AddressConverter,
		shardCoordinator,
		scProcessor,
		txTypeHandler,
		economics,
	)
	if err != nil {
		return nil, errors.New("could not create transaction processor: " + err.Error())
	}

	miniBlocksCompacter, err := preprocess.NewMiniBlocksCompaction(economics, shardCoordinator, gasHandler)
	if err != nil {
		return nil, err
	}

	preProcFactory, err := metachain.NewPreProcessorsContainerFactory(
		shardCoordinator,
		data.Store,
		core.Marshalizer,
		core.Hasher,
		data.Datapool,
		state.AccountsAdapter,
		requestHandler,
		transactionProcessor,
		scProcessor,
		economics,
		miniBlocksCompacter,
		gasHandler,
		blockTracker,
	)
	if err != nil {
		return nil, err
	}

	preProcContainer, err := preProcFactory.Create()
	if err != nil {
		return nil, err
	}

	txCoordinator, err := coordinator.NewTransactionCoordinator(
		core.Hasher,
		core.Marshalizer,
		shardCoordinator,
		state.AccountsAdapter,
		data.Datapool.MiniBlocks(),
		requestHandler,
		preProcContainer,
		interimProcContainer,
		gasHandler,
	)
	if err != nil {
		return nil, err
	}

	scDataGetter, err := smartContract.NewSCQueryService(vmContainer, economics.MaxGasLimitPerBlock())
	if err != nil {
		return nil, err
	}

	argsStaking := scToProtocol.ArgStakingToPeer{
		AdrConv:     state.BLSAddressConverter,
		Hasher:      core.Hasher,
		Marshalizer: core.Marshalizer,
		PeerState:   state.PeerAccounts,
		BaseState:   state.AccountsAdapter,
		ArgParser:   argsParser,
		CurrTxs:     data.Datapool.CurrentBlockTxs(),
		ScQuery:     scDataGetter,
	}
	smartContractToProtocol, err := scToProtocol.NewStakingToPeer(argsStaking)
	if err != nil {
		return nil, err
	}

	argumentsBaseProcessor := block.ArgBaseProcessor{
		Accounts:                     state.AccountsAdapter,
		ForkDetector:                 forkDetector,
		Hasher:                       core.Hasher,
		Marshalizer:                  core.Marshalizer,
		Store:                        data.Store,
		ShardCoordinator:             shardCoordinator,
		NodesCoordinator:             nodesCoordinator,
		SpecialAddressHandler:        specialAddressHandler,
		Uint64Converter:              core.Uint64ByteSliceConverter,
		RequestHandler:               requestHandler,
		Core:                         coreServiceContainer,
		BlockChainHook:               vmFactory.BlockChainHookImpl(),
		TxCoordinator:                txCoordinator,
		ValidatorStatisticsProcessor: validatorStatisticsProcessor,
		EpochStartTrigger:            epochStartTrigger,
		Rounder:                      rounder,
		HeaderValidator:              headerValidator,
		BootStorer:                   bootStorer,
		BlockTracker:                 blockTracker,
		DataPool:                     data.Datapool,
	}
	arguments := block.ArgMetaProcessor{
		ArgBaseProcessor:         argumentsBaseProcessor,
		SCDataGetter:             scDataGetter,
		SCToProtocol:             smartContractToProtocol,
		PeerChangesHandler:       smartContractToProtocol,
		PendingMiniBlocksHandler: pendingMiniBlocksHandler,
	}

	metaProcessor, err := block.NewMetaProcessor(arguments)
	if err != nil {
		return nil, errors.New("could not create block processor: " + err.Error())
	}

	err = metaProcessor.SetAppStatusHandler(core.StatusHandler)
	if err != nil {
		return nil, err
	}

	return metaProcessor, nil
}

func newValidatorStatisticsProcessor(
	processComponents *processComponentsFactoryArgs,
) (process.ValidatorStatisticsProcessor, error) {

	initialNodes := processComponents.nodesConfig.InitialNodes
	storageService := processComponents.data.Store

	var peerDataPool peer.DataPool = processComponents.data.Datapool
	if processComponents.shardCoordinator.SelfId() < processComponents.shardCoordinator.NumberOfShards() {
		peerDataPool = processComponents.data.Datapool
	}

	arguments := peer.ArgValidatorStatisticsProcessor{
		InitialNodes:     initialNodes,
		PeerAdapter:      processComponents.state.PeerAccounts,
		AdrConv:          processComponents.state.BLSAddressConverter,
		NodesCoordinator: processComponents.nodesCoordinator,
		ShardCoordinator: processComponents.shardCoordinator,
		DataPool:         peerDataPool,
		StorageService:   storageService,
		Marshalizer:      processComponents.core.Marshalizer,
		StakeValue:       processComponents.economicsData.StakeValue(),
		Rater:            processComponents.rater,
	}

	validatorStatisticsProcessor, err := peer.NewValidatorStatisticsProcessor(arguments)
	if err != nil {
		return nil, err
	}

	return validatorStatisticsProcessor, nil
}

func generateInMemoryAccountsAdapter(
	accountFactory state.AccountFactory,
	hasher hashing.Hasher,
	marshalizer marshal.Marshalizer,
) (state.AccountsAdapter, error) {
	trieStorage, err := trie.NewTrieStorageManagerWithoutPruning(createMemUnit())
	if err != nil {
		return nil, err
	}

	tr, err := trie.NewTrie(trieStorage, marshalizer, hasher)
	if err != nil {
		return nil, err
	}

	adb, err := state.NewAccountsDB(tr, hasher, marshalizer, accountFactory)
	if err != nil {
		return nil, err
	}

	return adb, nil
}

func createMemUnit() storage.Storer {
	cache, err := storageUnit.NewCache(storageUnit.LRUCache, 10, 1)
	if err != nil {
		log.Error("error creating cache for mem unit " + err.Error())
		return nil
	}

	unit, err := storageUnit.NewStorageUnit(cache, memorydb.New())
	if err != nil {
		log.Error("error creating unit " + err.Error())
		return nil
	}

	return unit
}

// GetSigningParams returns a key generator, a private key, and a public key
func GetSigningParams(
	ctx *cli.Context,
	skName string,
	skIndexName string,
	skPemFileName string,
	suite crypto.Suite,
) (keyGen crypto.KeyGenerator, privKey crypto.PrivateKey, pubKey crypto.PublicKey, err error) {

	sk, err := getSk(ctx, skName, skIndexName, skPemFileName)
	if err != nil {
		return nil, nil, nil, err
	}

	keyGen = signing.NewKeyGenerator(suite)

	privKey, err = keyGen.PrivateKeyFromByteArray(sk)
	if err != nil {
		return nil, nil, nil, err
	}

	pubKey = privKey.GeneratePublic()

	return keyGen, privKey, pubKey, err
}

// GetPkEncoded returns the encoded public key
func GetPkEncoded(pubKey crypto.PublicKey) string {
	pk, err := pubKey.ToByteArray()
	if err != nil {
		return err.Error()
	}

	return encodeAddress(pk)
}

func encodeAddress(address []byte) string {
	return hex.EncodeToString(address)
}

func decodeAddress(address string) ([]byte, error) {
	return hex.DecodeString(address)
}

func getSk(
	ctx *cli.Context,
	skName string,
	skIndexName string,
	skPemFileName string,
) ([]byte, error) {

	//if flag is defined, it shall overwrite what was read from pem file
	if ctx.GlobalIsSet(skName) {
		encodedSk := []byte(ctx.GlobalString(skName))
		return decodeAddress(string(encodedSk))
	}

	skIndex := ctx.GlobalInt(skIndexName)
	encodedSk, err := core.LoadSkFromPemFile(skPemFileName, skIndex)
	if err != nil {
		return nil, err
	}

	return decodeAddress(string(encodedSk))
}<|MERGE_RESOLUTION|>--- conflicted
+++ resolved
@@ -97,12 +97,6 @@
 	// BlsConsensusType specifies the signature scheme used in the consensus
 	BlsConsensusType = "bls"
 
-<<<<<<< HEAD
-	// BnConsensusType specifies the signature scheme used in the consensus
-	BnConsensusType = "bn"
-
-=======
->>>>>>> 755d2b89
 	// MaxTxsToRequest specifies the maximum number of txs to request
 	MaxTxsToRequest = 100
 )
