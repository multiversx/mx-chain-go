package factory

import (
	"context"
	"crypto/ecdsa"
	"crypto/rand"
	"encoding/hex"
	"errors"
	"fmt"
	"io"
	"math/big"
	"path/filepath"
	"time"

	"github.com/ElrondNetwork/elrond-go/config"
	"github.com/ElrondNetwork/elrond-go/consensus"
	"github.com/ElrondNetwork/elrond-go/consensus/round"
	"github.com/ElrondNetwork/elrond-go/core"
	"github.com/ElrondNetwork/elrond-go/core/genesis"
	"github.com/ElrondNetwork/elrond-go/core/logger"
	"github.com/ElrondNetwork/elrond-go/core/partitioning"
	"github.com/ElrondNetwork/elrond-go/core/serviceContainer"
	"github.com/ElrondNetwork/elrond-go/core/statistics/softwareVersion"
	factorySoftawareVersion "github.com/ElrondNetwork/elrond-go/core/statistics/softwareVersion/factory"
	"github.com/ElrondNetwork/elrond-go/crypto"
	"github.com/ElrondNetwork/elrond-go/crypto/signing"
	"github.com/ElrondNetwork/elrond-go/crypto/signing/kyber"
	blsMultiSig "github.com/ElrondNetwork/elrond-go/crypto/signing/kyber/multisig"
	"github.com/ElrondNetwork/elrond-go/crypto/signing/kyber/singlesig"
	"github.com/ElrondNetwork/elrond-go/crypto/signing/multisig"
	"github.com/ElrondNetwork/elrond-go/data"
	"github.com/ElrondNetwork/elrond-go/data/address"
	dataBlock "github.com/ElrondNetwork/elrond-go/data/block"
	"github.com/ElrondNetwork/elrond-go/data/blockchain"
	"github.com/ElrondNetwork/elrond-go/data/state"
	"github.com/ElrondNetwork/elrond-go/data/state/addressConverters"
	factoryState "github.com/ElrondNetwork/elrond-go/data/state/factory"
	"github.com/ElrondNetwork/elrond-go/data/trie"
	"github.com/ElrondNetwork/elrond-go/data/typeConverters"
	"github.com/ElrondNetwork/elrond-go/data/typeConverters/uint64ByteSlice"
	"github.com/ElrondNetwork/elrond-go/dataRetriever"
	"github.com/ElrondNetwork/elrond-go/dataRetriever/dataPool"
	"github.com/ElrondNetwork/elrond-go/dataRetriever/factory/containers"
	metafactoryDataRetriever "github.com/ElrondNetwork/elrond-go/dataRetriever/factory/metachain"
	shardfactoryDataRetriever "github.com/ElrondNetwork/elrond-go/dataRetriever/factory/shard"
	"github.com/ElrondNetwork/elrond-go/dataRetriever/requestHandlers"
	"github.com/ElrondNetwork/elrond-go/dataRetriever/shardedData"
	"github.com/ElrondNetwork/elrond-go/hashing"
	"github.com/ElrondNetwork/elrond-go/hashing/blake2b"
	"github.com/ElrondNetwork/elrond-go/hashing/sha256"
	"github.com/ElrondNetwork/elrond-go/marshal"
	"github.com/ElrondNetwork/elrond-go/ntp"
	"github.com/ElrondNetwork/elrond-go/p2p"
	"github.com/ElrondNetwork/elrond-go/p2p/libp2p"
	factoryP2P "github.com/ElrondNetwork/elrond-go/p2p/libp2p/factory"
	"github.com/ElrondNetwork/elrond-go/p2p/loadBalancer"
	"github.com/ElrondNetwork/elrond-go/process"
	"github.com/ElrondNetwork/elrond-go/process/block"
	"github.com/ElrondNetwork/elrond-go/process/block/poolsCleaner"
	"github.com/ElrondNetwork/elrond-go/process/block/preprocess"
	"github.com/ElrondNetwork/elrond-go/process/coordinator"
	"github.com/ElrondNetwork/elrond-go/process/economics"
	"github.com/ElrondNetwork/elrond-go/process/factory"
	"github.com/ElrondNetwork/elrond-go/process/factory/metachain"
	"github.com/ElrondNetwork/elrond-go/process/factory/shard"
	"github.com/ElrondNetwork/elrond-go/process/peer"
	"github.com/ElrondNetwork/elrond-go/process/rewardTransaction"
	"github.com/ElrondNetwork/elrond-go/process/scToProtocol"
	"github.com/ElrondNetwork/elrond-go/process/smartContract"
	"github.com/ElrondNetwork/elrond-go/process/smartContract/hooks"
	processSync "github.com/ElrondNetwork/elrond-go/process/sync"
	"github.com/ElrondNetwork/elrond-go/process/transaction"
	"github.com/ElrondNetwork/elrond-go/sharding"
	"github.com/ElrondNetwork/elrond-go/statusHandler"
	factoryViews "github.com/ElrondNetwork/elrond-go/statusHandler/factory"
	"github.com/ElrondNetwork/elrond-go/statusHandler/view"
	"github.com/ElrondNetwork/elrond-go/storage"
	"github.com/ElrondNetwork/elrond-go/storage/memorydb"
	"github.com/ElrondNetwork/elrond-go/storage/storageUnit"
	"github.com/btcsuite/btcd/btcec"
	libp2pCrypto "github.com/libp2p/go-libp2p-core/crypto"
	"github.com/urfave/cli"
)

const (
	// BlsHashSize specifies the hash size for using bls scheme
	BlsHashSize = 16

	// BlsConsensusType specifies te signature scheme used in the consensus
	BlsConsensusType = "bls"

	// BnConsensusType specifies te signature scheme used in the consensus
	BnConsensusType = "bn"

	// MaxTxsToRequest specifies the maximum number of txs to request
	MaxTxsToRequest = 100
)

var log = logger.DefaultLogger()

const maxTxNonceDeltaAllowed = 15000

// ErrCreateForkDetector signals that a fork detector could not be created
//TODO: Extract all others error messages from this file in some defined errors
var ErrCreateForkDetector = errors.New("could not create fork detector")

// Network struct holds the network components of the Elrond protocol
type Network struct {
	NetMessenger p2p.Messenger
}

// Core struct holds the core components of the Elrond protocol
type Core struct {
	Hasher                   hashing.Hasher
	Marshalizer              marshal.Marshalizer
	Trie                     data.Trie
	Uint64ByteSliceConverter typeConverters.Uint64ByteSliceConverter
	StatusHandler            core.AppStatusHandler
}

// State struct holds the state components of the Elrond protocol
type State struct {
	AddressConverter  state.AddressConverter
	AccountsAdapter   state.AccountsAdapter
	InBalanceForShard map[string]*big.Int
}

// Data struct holds the data components of the Elrond protocol
type Data struct {
	Blkc         data.ChainHandler
	Store        dataRetriever.StorageService
	Datapool     dataRetriever.PoolsHolder
	MetaDatapool dataRetriever.MetaPoolsHolder
}

// Crypto struct holds the crypto components of the Elrond protocol
type Crypto struct {
	TxSingleSigner crypto.SingleSigner
	SingleSigner   crypto.SingleSigner
	MultiSigner    crypto.MultiSigner
	TxSignKeyGen   crypto.KeyGenerator
	TxSignPrivKey  crypto.PrivateKey
	TxSignPubKey   crypto.PublicKey
	InitialPubKeys map[uint32][]string
}

// Process struct holds the process components of the Elrond protocol
type Process struct {
	InterceptorsContainer process.InterceptorsContainer
	ResolversFinder       dataRetriever.ResolversFinder
	Rounder               consensus.Rounder
	ForkDetector          process.ForkDetector
	BlockProcessor        process.BlockProcessor
}

type coreComponentsFactoryArgs struct {
	config   *config.Config
	uniqueID string
}

// NewCoreComponentsFactoryArgs initializes the arguments necessary for creating the core components
func NewCoreComponentsFactoryArgs(config *config.Config, uniqueID string) *coreComponentsFactoryArgs {
	return &coreComponentsFactoryArgs{
		config:   config,
		uniqueID: uniqueID,
	}
}

// CoreComponentsFactory creates the core components
func CoreComponentsFactory(args *coreComponentsFactoryArgs) (*Core, error) {
	hasher, err := getHasherFromConfig(args.config)
	if err != nil {
		return nil, errors.New("could not create hasher: " + err.Error())
	}

	marshalizer, err := getMarshalizerFromConfig(args.config)
	if err != nil {
		return nil, errors.New("could not create marshalizer: " + err.Error())
	}

	merkleTrie, err := getTrie(args.config.AccountsTrieStorage, marshalizer, hasher, args.uniqueID)
	if err != nil {
		return nil, errors.New("error creating trie: " + err.Error())
	}
	uint64ByteSliceConverter := uint64ByteSlice.NewBigEndianConverter()

	return &Core{
		Hasher:                   hasher,
		Marshalizer:              marshalizer,
		Trie:                     merkleTrie,
		Uint64ByteSliceConverter: uint64ByteSliceConverter,
		StatusHandler:            statusHandler.NewNilStatusHandler(),
	}, nil
}

type stateComponentsFactoryArgs struct {
	config           *config.Config
	genesisConfig    *sharding.Genesis
	shardCoordinator sharding.Coordinator
	core             *Core
}

// NewStateComponentsFactoryArgs initializes the arguments necessary for creating the state components
func NewStateComponentsFactoryArgs(
	config *config.Config,
	genesisConfig *sharding.Genesis,
	shardCoordinator sharding.Coordinator,
	core *Core,
) *stateComponentsFactoryArgs {
	return &stateComponentsFactoryArgs{
		config:           config,
		genesisConfig:    genesisConfig,
		shardCoordinator: shardCoordinator,
		core:             core,
	}
}

// StateComponentsFactory creates the state components
func StateComponentsFactory(args *stateComponentsFactoryArgs) (*State, error) {
	addressConverter, err := addressConverters.NewPlainAddressConverter(
		args.config.Address.Length,
		args.config.Address.Prefix,
	)

	if err != nil {
		return nil, errors.New("could not create address converter: " + err.Error())
	}

	accountFactory, err := factoryState.NewAccountFactoryCreator(factoryState.UserAccount)
	if err != nil {
		return nil, errors.New("could not create account factory: " + err.Error())
	}

	accountsAdapter, err := state.NewAccountsDB(args.core.Trie, args.core.Hasher, args.core.Marshalizer, accountFactory)
	if err != nil {
		return nil, errors.New("could not create accounts adapter: " + err.Error())
	}

	inBalanceForShard, err := args.genesisConfig.InitialNodesBalances(args.shardCoordinator, addressConverter)
	if err != nil {
		return nil, errors.New("initial balances could not be processed " + err.Error())
	}

	return &State{
		AddressConverter:  addressConverter,
		AccountsAdapter:   accountsAdapter,
		InBalanceForShard: inBalanceForShard,
	}, nil
}

type dataComponentsFactoryArgs struct {
	config           *config.Config
	shardCoordinator sharding.Coordinator
	core             *Core
	uniqueID         string
}

// NewDataComponentsFactoryArgs initializes the arguments necessary for creating the data components
func NewDataComponentsFactoryArgs(
	config *config.Config,
	shardCoordinator sharding.Coordinator,
	core *Core,
	uniqueID string,
) *dataComponentsFactoryArgs {
	return &dataComponentsFactoryArgs{
		config:           config,
		shardCoordinator: shardCoordinator,
		core:             core,
		uniqueID:         uniqueID,
	}
}

// DataComponentsFactory creates the data components
func DataComponentsFactory(args *dataComponentsFactoryArgs) (*Data, error) {
	var datapool dataRetriever.PoolsHolder
	var metaDatapool dataRetriever.MetaPoolsHolder
	blkc, err := createBlockChainFromConfig(args.config, args.shardCoordinator, args.core.StatusHandler)
	if err != nil {
		return nil, errors.New("could not create block chain: " + err.Error())
	}

	store, err := createDataStoreFromConfig(args.config, args.shardCoordinator, args.uniqueID)
	if err != nil {
		return nil, errors.New("could not create local data store: " + err.Error())
	}

	if args.shardCoordinator.SelfId() < args.shardCoordinator.NumberOfShards() {
		datapool, err = createShardDataPoolFromConfig(args.config, args.core.Uint64ByteSliceConverter)
		if err != nil {
			return nil, errors.New("could not create shard data pools: " + err.Error())
		}
	}
	if args.shardCoordinator.SelfId() == sharding.MetachainShardId {
		metaDatapool, err = createMetaDataPoolFromConfig(args.config, args.core.Uint64ByteSliceConverter)
		if err != nil {
			return nil, errors.New("could not create shard data pools: " + err.Error())
		}
	}
	if datapool == nil && metaDatapool == nil {
		return nil, errors.New("could not create data pools: ")
	}

	return &Data{
		Blkc:         blkc,
		Store:        store,
		Datapool:     datapool,
		MetaDatapool: metaDatapool,
	}, nil
}

type cryptoComponentsFactoryArgs struct {
	ctx                          *cli.Context
	config                       *config.Config
	nodesConfig                  *sharding.NodesSetup
	shardCoordinator             sharding.Coordinator
	keyGen                       crypto.KeyGenerator
	privKey                      crypto.PrivateKey
	log                          *logger.Logger
	initialBalancesSkPemFileName string
	txSignSkName                 string
	txSignSkIndexName            string
}

// NewCryptoComponentsFactoryArgs initializes the arguments necessary for creating the crypto components
func NewCryptoComponentsFactoryArgs(
	ctx *cli.Context,
	config *config.Config,
	nodesConfig *sharding.NodesSetup,
	shardCoordinator sharding.Coordinator,
	keyGen crypto.KeyGenerator,
	privKey crypto.PrivateKey,
	log *logger.Logger,
	initialBalancesSkPemFileName string,
	txSignSkName string,
	txSignSkIndexName string,
) *cryptoComponentsFactoryArgs {
	return &cryptoComponentsFactoryArgs{
		ctx:                          ctx,
		config:                       config,
		nodesConfig:                  nodesConfig,
		shardCoordinator:             shardCoordinator,
		keyGen:                       keyGen,
		privKey:                      privKey,
		log:                          log,
		initialBalancesSkPemFileName: initialBalancesSkPemFileName,
		txSignSkName:                 txSignSkName,
		txSignSkIndexName:            txSignSkIndexName,
	}
}

// CryptoComponentsFactory creates the crypto components
func CryptoComponentsFactory(args *cryptoComponentsFactoryArgs) (*Crypto, error) {
	initialPubKeys := args.nodesConfig.InitialNodesPubKeys()
	txSingleSigner := &singlesig.SchnorrSigner{}
	singleSigner, err := createSingleSigner(args.config)
	if err != nil {
		return nil, errors.New("could not create singleSigner: " + err.Error())
	}

	multisigHasher, err := getMultisigHasherFromConfig(args.config)
	if err != nil {
		return nil, errors.New("could not create multisig hasher: " + err.Error())
	}

	currentShardNodesPubKeys, err := args.nodesConfig.InitialNodesPubKeysForShard(args.shardCoordinator.SelfId())
	if err != nil {
		return nil, errors.New("could not start creation of multiSigner: " + err.Error())
	}

	multiSigner, err := createMultiSigner(args.config, multisigHasher, currentShardNodesPubKeys, args.privKey, args.keyGen)
	if err != nil {
		return nil, err
	}

	initialBalancesSkPemFileName := args.ctx.GlobalString(args.initialBalancesSkPemFileName)
	txSignKeyGen, txSignPrivKey, txSignPubKey, err := GetSigningParams(
		args.ctx,
		args.log,
		args.txSignSkName,
		args.txSignSkIndexName,
		initialBalancesSkPemFileName,
		kyber.NewBlakeSHA256Ed25519())
	if err != nil {
		return nil, err
	}
	args.log.Info("Starting with tx sign public key: " + GetPkEncoded(txSignPubKey))

	return &Crypto{
		TxSingleSigner: txSingleSigner,
		SingleSigner:   singleSigner,
		MultiSigner:    multiSigner,
		TxSignKeyGen:   txSignKeyGen,
		TxSignPrivKey:  txSignPrivKey,
		TxSignPubKey:   txSignPubKey,
		InitialPubKeys: initialPubKeys,
	}, nil
}

// NetworkComponentsFactory creates the network components
func NetworkComponentsFactory(p2pConfig *config.P2PConfig, log *logger.Logger, core *Core) (*Network, error) {
	var randReader io.Reader
	if p2pConfig.Node.Seed != "" {
		randReader = NewSeedRandReader(core.Hasher.Compute(p2pConfig.Node.Seed))
	} else {
		randReader = rand.Reader
	}

	netMessenger, err := createNetMessenger(p2pConfig, log, randReader)
	if err != nil {
		return nil, err
	}

	return &Network{
		NetMessenger: netMessenger,
	}, nil
}

type processComponentsFactoryArgs struct {
	coreComponents       *coreComponentsFactoryArgs
	genesisConfig        *sharding.Genesis
	economicsData        *economics.EconomicsData
	nodesConfig          *sharding.NodesSetup
	syncer               ntp.SyncTimer
	shardCoordinator     sharding.Coordinator
	nodesCoordinator     sharding.NodesCoordinator
	data                 *Data
	core                 *Core
	crypto               *Crypto
	state                *State
	network              *Network
	coreServiceContainer serviceContainer.Core
}

// NewProcessComponentsFactoryArgs initializes the arguments necessary for creating the process components
func NewProcessComponentsFactoryArgs(
	coreComponents *coreComponentsFactoryArgs,
	genesisConfig *sharding.Genesis,
	economicsData *economics.EconomicsData,
	nodesConfig *sharding.NodesSetup,
	syncer ntp.SyncTimer,
	shardCoordinator sharding.Coordinator,
	nodesCoordinator sharding.NodesCoordinator,
	data *Data,
	core *Core,
	crypto *Crypto,
	state *State,
	network *Network,
	coreServiceContainer serviceContainer.Core,
) *processComponentsFactoryArgs {
	return &processComponentsFactoryArgs{
		coreComponents:       coreComponents,
		genesisConfig:        genesisConfig,
		economicsData:        economicsData,
		nodesConfig:          nodesConfig,
		syncer:               syncer,
		shardCoordinator:     shardCoordinator,
		nodesCoordinator:     nodesCoordinator,
		data:                 data,
		core:                 core,
		crypto:               crypto,
		state:                state,
		network:              network,
		coreServiceContainer: coreServiceContainer,
	}
}

// ProcessComponentsFactory creates the process components
func ProcessComponentsFactory(args *processComponentsFactoryArgs) (*Process, error) {
	interceptorContainerFactory, resolversContainerFactory, err := newInterceptorAndResolverContainerFactory(
		args.shardCoordinator,
		args.nodesCoordinator,
		args.data, args.core,
		args.crypto,
		args.state,
		args.network,
		args.economicsData,
	)
	if err != nil {
		return nil, err
	}

	//TODO refactor all these factory calls
	interceptorsContainer, err := interceptorContainerFactory.Create()
	if err != nil {
		return nil, err
	}

	resolversContainer, err := resolversContainerFactory.Create()
	if err != nil {
		return nil, err
	}

	resolversFinder, err := containers.NewResolversFinder(resolversContainer, args.shardCoordinator)
	if err != nil {
		return nil, err
	}

	rounder, err := round.NewRound(
		time.Unix(args.nodesConfig.StartTime, 0),
		args.syncer.CurrentTime(),
		time.Millisecond*time.Duration(args.nodesConfig.RoundDuration),
		args.syncer)
	if err != nil {
		return nil, err
	}

	forkDetector, err := newForkDetector(rounder, args.shardCoordinator)
	if err != nil {
		return nil, err
	}

	genesisBlocks, err := generateGenesisHeadersAndApplyInitialBalances(
		args.core,
		args.state,
		args.data,
		args.shardCoordinator,
		args.nodesConfig,
		args.genesisConfig,
	)
	if err != nil {
		return nil, err
	}

	err = prepareGenesisBlock(args, genesisBlocks)
	if err != nil {
		return nil, err
	}

	blockProcessor, err := newBlockProcessor(
		args,
		resolversFinder,
		forkDetector,
<<<<<<< HEAD
		genesisBlocks,
		args.coreServiceContainer,
		args.nodesConfig,
=======
		shardsGenesisBlocks,
>>>>>>> 619848b8
	)

	if err != nil {
		return nil, err
	}

	return &Process{
		InterceptorsContainer: interceptorsContainer,
		ResolversFinder:       resolversFinder,
		Rounder:               rounder,
		ForkDetector:          forkDetector,
		BlockProcessor:        blockProcessor,
	}, nil
}

func prepareGenesisBlock(args *processComponentsFactoryArgs, genesisBlocks map[uint32]data.HeaderHandler) error {
	genesisBlock, ok := genesisBlocks[args.shardCoordinator.SelfId()]
	if !ok {
		return errors.New("genesis block does not exists")
	}

	genesisBlockHash, err := core.CalculateHash(args.core.Marshalizer, args.core.Hasher, genesisBlock)
	if err != nil {
		return err
	}

	err = args.data.Blkc.SetGenesisHeader(genesisBlock)
	if err != nil {
		return err
	}

	args.data.Blkc.SetGenesisHeaderHash(genesisBlockHash)

	marshalizedBlock, err := args.core.Marshalizer.Marshal(genesisBlock)
	if err != nil {
		return err
	}

	if args.shardCoordinator.SelfId() == sharding.MetachainShardId {
		errNotCritical := args.data.Store.Put(dataRetriever.MetaBlockUnit, genesisBlockHash, marshalizedBlock)
		log.LogIfError(errNotCritical)

	} else {
		errNotCritical := args.data.Store.Put(dataRetriever.BlockHeaderUnit, genesisBlockHash, marshalizedBlock)
		log.LogIfError(errNotCritical)
	}

	return nil
}

type seedRandReader struct {
	index int
	seed  []byte
}

// NewSeedRandReader will return a new instance of a seed-based reader
func NewSeedRandReader(seed []byte) *seedRandReader {
	return &seedRandReader{seed: seed, index: 0}
}

func (srr *seedRandReader) Read(p []byte) (n int, err error) {
	if srr.seed == nil {
		return 0, errors.New("nil seed")
	}
	if len(srr.seed) == 0 {
		return 0, errors.New("empty seed")
	}
	if p == nil {
		return 0, errors.New("nil buffer")
	}
	if len(p) == 0 {
		return 0, errors.New("empty buffer")
	}

	for i := 0; i < len(p); i++ {
		p[i] = srr.seed[srr.index]

		srr.index++
		srr.index = srr.index % len(srr.seed)
	}

	return len(p), nil
}

// CreateStatusHandlerPresenter will return an instance of PresenterStatusHandler
func CreateStatusHandlerPresenter() view.Presenter {
	presenterStatusHandlerFactory := factoryViews.NewPresenterFactory()

	return presenterStatusHandlerFactory.Create()
}

// CreateViews will start an termui console  and will return an object if cannot create and start termuiConsole
func CreateViews(presenter view.Presenter) ([]factoryViews.Viewer, error) {
	viewsFactory, err := factoryViews.NewViewsFactory(presenter)
	if err != nil {
		return nil, err
	}

	views, err := viewsFactory.Create()
	if err != nil {
		return nil, err
	}

	for _, v := range views {
		err = v.Start()
		if err != nil {
			return nil, err
		}
	}

	return views, nil
}

// CreateSoftwareVersionChecker will create a new software version checker and will start check if a new software version
// is available
func CreateSoftwareVersionChecker(statusHandler core.AppStatusHandler) (*softwareVersion.SoftwareVersionChecker, error) {
	softwareVersionCheckerFactory, err := factorySoftawareVersion.NewSoftwareVersionFactory(statusHandler)
	if err != nil {
		return nil, err
	}

	softwareVersionChecker, err := softwareVersionCheckerFactory.Create()
	if err != nil {
		return nil, err
	}

	return softwareVersionChecker, nil
}

func getHasherFromConfig(cfg *config.Config) (hashing.Hasher, error) {
	switch cfg.Hasher.Type {
	case "sha256":
		return sha256.Sha256{}, nil
	case "blake2b":
		return blake2b.Blake2b{}, nil
	}

	return nil, errors.New("no hasher provided in config file")
}

func getMarshalizerFromConfig(cfg *config.Config) (marshal.Marshalizer, error) {
	switch cfg.Marshalizer.Type {
	case "json":
		return &marshal.JsonMarshalizer{}, nil
	}

	return nil, errors.New("no marshalizer provided in config file")
}

func getTrie(
	cfg config.StorageConfig,
	marshalizer marshal.Marshalizer,
	hasher hashing.Hasher,
	uniqueID string,
) (data.Trie, error) {

	accountsTrieStorage, err := storageUnit.NewStorageUnitFromConf(
		getCacherFromConfig(cfg.Cache),
		getDBFromConfig(cfg.DB, uniqueID),
		getBloomFromConfig(cfg.Bloom),
	)
	if err != nil {
		return nil, errors.New("error creating accountsTrieStorage: " + err.Error())
	}

	return trie.NewTrie(accountsTrieStorage, marshalizer, hasher)
}

func createBlockChainFromConfig(config *config.Config, coordinator sharding.Coordinator, ash core.AppStatusHandler) (data.ChainHandler, error) {
	badBlockCache, err := storageUnit.NewCache(
		storageUnit.CacheType(config.BadBlocksCache.Type),
		config.BadBlocksCache.Size,
		config.BadBlocksCache.Shards)
	if err != nil {
		return nil, err
	}

	if coordinator == nil {
		return nil, state.ErrNilShardCoordinator
	}

	if coordinator.SelfId() < coordinator.NumberOfShards() {
		blockChain, err := blockchain.NewBlockChain(badBlockCache)
		if err != nil {
			return nil, err
		}

		err = blockChain.SetAppStatusHandler(ash)
		if err != nil {
			return nil, err
		}

		return blockChain, nil
	}
	if coordinator.SelfId() == sharding.MetachainShardId {
		blockChain, err := blockchain.NewMetaChain(badBlockCache)
		if err != nil {
			return nil, err
		}

		err = blockChain.SetAppStatusHandler(ash)
		if err != nil {
			return nil, err
		}

		return blockChain, nil
	}
	return nil, errors.New("can not create blockchain")
}

func createDataStoreFromConfig(
	config *config.Config,
	shardCoordinator sharding.Coordinator,
	uniqueID string,
) (dataRetriever.StorageService, error) {
	if shardCoordinator.SelfId() < shardCoordinator.NumberOfShards() {
		return createShardDataStoreFromConfig(config, shardCoordinator, uniqueID)
	}
	if shardCoordinator.SelfId() == sharding.MetachainShardId {
		return createMetaChainDataStoreFromConfig(config, shardCoordinator, uniqueID)
	}
	return nil, errors.New("can not create data store")
}

func createShardDataStoreFromConfig(
	config *config.Config,
	shardCoordinator sharding.Coordinator,
	uniqueID string,
) (dataRetriever.StorageService, error) {

	var headerUnit *storageUnit.Unit
	var peerBlockUnit *storageUnit.Unit
	var miniBlockUnit *storageUnit.Unit
	var txUnit *storageUnit.Unit
	var metachainHeaderUnit *storageUnit.Unit
	var unsignedTxUnit *storageUnit.Unit
	var rewardTxUnit *storageUnit.Unit
	var metaHdrHashNonceUnit *storageUnit.Unit
	var shardHdrHashNonceUnit *storageUnit.Unit
	var err error

	defer func() {
		// cleanup
		if err != nil {
			if headerUnit != nil {
				_ = headerUnit.DestroyUnit()
			}
			if peerBlockUnit != nil {
				_ = peerBlockUnit.DestroyUnit()
			}
			if miniBlockUnit != nil {
				_ = miniBlockUnit.DestroyUnit()
			}
			if txUnit != nil {
				_ = txUnit.DestroyUnit()
			}
			if unsignedTxUnit != nil {
				_ = unsignedTxUnit.DestroyUnit()
			}
			if rewardTxUnit != nil {
				_ = rewardTxUnit.DestroyUnit()
			}
			if metachainHeaderUnit != nil {
				_ = metachainHeaderUnit.DestroyUnit()
			}
			if metaHdrHashNonceUnit != nil {
				_ = metaHdrHashNonceUnit.DestroyUnit()
			}
			if shardHdrHashNonceUnit != nil {
				_ = shardHdrHashNonceUnit.DestroyUnit()
			}
		}
	}()

	txUnit, err = storageUnit.NewStorageUnitFromConf(
		getCacherFromConfig(config.TxStorage.Cache),
		getDBFromConfig(config.TxStorage.DB, uniqueID),
		getBloomFromConfig(config.TxStorage.Bloom))
	if err != nil {
		return nil, err
	}

	unsignedTxUnit, err = storageUnit.NewStorageUnitFromConf(
		getCacherFromConfig(config.UnsignedTransactionStorage.Cache),
		getDBFromConfig(config.UnsignedTransactionStorage.DB, uniqueID),
		getBloomFromConfig(config.UnsignedTransactionStorage.Bloom))
	if err != nil {
		return nil, err
	}

	rewardTxUnit, err = storageUnit.NewStorageUnitFromConf(
		getCacherFromConfig(config.RewardTxStorage.Cache),
		getDBFromConfig(config.RewardTxStorage.DB, uniqueID),
		getBloomFromConfig(config.RewardTxStorage.Bloom))
	if err != nil {
		return nil, err
	}

	miniBlockUnit, err = storageUnit.NewStorageUnitFromConf(
		getCacherFromConfig(config.MiniBlocksStorage.Cache),
		getDBFromConfig(config.MiniBlocksStorage.DB, uniqueID),
		getBloomFromConfig(config.MiniBlocksStorage.Bloom))
	if err != nil {
		return nil, err
	}

	peerBlockUnit, err = storageUnit.NewStorageUnitFromConf(
		getCacherFromConfig(config.PeerBlockBodyStorage.Cache),
		getDBFromConfig(config.PeerBlockBodyStorage.DB, uniqueID),
		getBloomFromConfig(config.PeerBlockBodyStorage.Bloom))
	if err != nil {
		return nil, err
	}

	headerUnit, err = storageUnit.NewStorageUnitFromConf(
		getCacherFromConfig(config.BlockHeaderStorage.Cache),
		getDBFromConfig(config.BlockHeaderStorage.DB, uniqueID),
		getBloomFromConfig(config.BlockHeaderStorage.Bloom))
	if err != nil {
		return nil, err
	}

	metachainHeaderUnit, err = storageUnit.NewStorageUnitFromConf(
		getCacherFromConfig(config.MetaBlockStorage.Cache),
		getDBFromConfig(config.MetaBlockStorage.DB, uniqueID),
		getBloomFromConfig(config.MetaBlockStorage.Bloom))
	if err != nil {
		return nil, err
	}

	metaHdrHashNonceUnit, err = storageUnit.NewStorageUnitFromConf(
		getCacherFromConfig(config.MetaHdrNonceHashStorage.Cache),
		getDBFromConfig(config.MetaHdrNonceHashStorage.DB, uniqueID),
		getBloomFromConfig(config.MetaHdrNonceHashStorage.Bloom),
	)
	if err != nil {
		return nil, err
	}

	shardHdrHashNonceUnit, err = storageUnit.NewShardedStorageUnitFromConf(
		getCacherFromConfig(config.ShardHdrNonceHashStorage.Cache),
		getDBFromConfig(config.ShardHdrNonceHashStorage.DB, uniqueID),
		getBloomFromConfig(config.ShardHdrNonceHashStorage.Bloom),
		shardCoordinator.SelfId(),
	)
	if err != nil {
		return nil, err
	}

	heartbeatStorageUnit, err := storageUnit.NewStorageUnitFromConf(
		getCacherFromConfig(config.Heartbeat.HeartbeatStorage.Cache),
		getDBFromConfig(config.Heartbeat.HeartbeatStorage.DB, uniqueID),
		getBloomFromConfig(config.Heartbeat.HeartbeatStorage.Bloom))
	if err != nil {
		return nil, err
	}

	store := dataRetriever.NewChainStorer()
	store.AddStorer(dataRetriever.TransactionUnit, txUnit)
	store.AddStorer(dataRetriever.MiniBlockUnit, miniBlockUnit)
	store.AddStorer(dataRetriever.PeerChangesUnit, peerBlockUnit)
	store.AddStorer(dataRetriever.BlockHeaderUnit, headerUnit)
	store.AddStorer(dataRetriever.MetaBlockUnit, metachainHeaderUnit)
	store.AddStorer(dataRetriever.UnsignedTransactionUnit, unsignedTxUnit)
	store.AddStorer(dataRetriever.RewardTransactionUnit, rewardTxUnit)
	store.AddStorer(dataRetriever.MetaHdrNonceHashDataUnit, metaHdrHashNonceUnit)
	hdrNonceHashDataUnit := dataRetriever.ShardHdrNonceHashDataUnit + dataRetriever.UnitType(shardCoordinator.SelfId())
	store.AddStorer(hdrNonceHashDataUnit, shardHdrHashNonceUnit)
	store.AddStorer(dataRetriever.HeartbeatUnit, heartbeatStorageUnit)

	return store, err
}

func createMetaChainDataStoreFromConfig(
	config *config.Config,
	shardCoordinator sharding.Coordinator,
	uniqueID string,
) (dataRetriever.StorageService, error) {
	var peerDataUnit, shardDataUnit, metaBlockUnit, headerUnit, metaHdrHashNonceUnit *storageUnit.Unit
	var txUnit, miniBlockUnit, unsignedTxUnit *storageUnit.Unit
	var shardHdrHashNonceUnits []*storageUnit.Unit
	var err error

	defer func() {
		// cleanup
		if err != nil {
			if peerDataUnit != nil {
				_ = peerDataUnit.DestroyUnit()
			}
			if shardDataUnit != nil {
				_ = shardDataUnit.DestroyUnit()
			}
			if metaBlockUnit != nil {
				_ = metaBlockUnit.DestroyUnit()
			}
			if headerUnit != nil {
				_ = headerUnit.DestroyUnit()
			}
			if metaHdrHashNonceUnit != nil {
				_ = metaHdrHashNonceUnit.DestroyUnit()
			}
			if shardHdrHashNonceUnits != nil {
				for i := uint32(0); i < shardCoordinator.NumberOfShards(); i++ {
					_ = shardHdrHashNonceUnits[i].DestroyUnit()
				}
			}
			if txUnit != nil {
				_ = txUnit.DestroyUnit()
			}
			if unsignedTxUnit != nil {
				_ = unsignedTxUnit.DestroyUnit()
			}
			if miniBlockUnit != nil {
				_ = miniBlockUnit.DestroyUnit()
			}
		}
	}()

	metaBlockUnit, err = storageUnit.NewStorageUnitFromConf(
		getCacherFromConfig(config.MetaBlockStorage.Cache),
		getDBFromConfig(config.MetaBlockStorage.DB, uniqueID),
		getBloomFromConfig(config.MetaBlockStorage.Bloom))
	if err != nil {
		return nil, err
	}

	shardDataUnit, err = storageUnit.NewStorageUnitFromConf(
		getCacherFromConfig(config.ShardDataStorage.Cache),
		getDBFromConfig(config.ShardDataStorage.DB, uniqueID),
		getBloomFromConfig(config.ShardDataStorage.Bloom))
	if err != nil {
		return nil, err
	}

	peerDataUnit, err = storageUnit.NewStorageUnitFromConf(
		getCacherFromConfig(config.PeerDataStorage.Cache),
		getDBFromConfig(config.PeerDataStorage.DB, uniqueID),
		getBloomFromConfig(config.PeerDataStorage.Bloom))
	if err != nil {
		return nil, err
	}

	headerUnit, err = storageUnit.NewStorageUnitFromConf(
		getCacherFromConfig(config.BlockHeaderStorage.Cache),
		getDBFromConfig(config.BlockHeaderStorage.DB, uniqueID),
		getBloomFromConfig(config.BlockHeaderStorage.Bloom))
	if err != nil {
		return nil, err
	}

	metaHdrHashNonceUnit, err = storageUnit.NewStorageUnitFromConf(
		getCacherFromConfig(config.MetaHdrNonceHashStorage.Cache),
		getDBFromConfig(config.MetaHdrNonceHashStorage.DB, uniqueID),
		getBloomFromConfig(config.MetaHdrNonceHashStorage.Bloom),
	)
	if err != nil {
		return nil, err
	}

	shardHdrHashNonceUnits = make([]*storageUnit.Unit, shardCoordinator.NumberOfShards())
	for i := uint32(0); i < shardCoordinator.NumberOfShards(); i++ {
		shardHdrHashNonceUnits[i], err = storageUnit.NewShardedStorageUnitFromConf(
			getCacherFromConfig(config.ShardHdrNonceHashStorage.Cache),
			getDBFromConfig(config.ShardHdrNonceHashStorage.DB, uniqueID),
			getBloomFromConfig(config.ShardHdrNonceHashStorage.Bloom),
			i,
		)
		if err != nil {
			return nil, err
		}
	}

	heartbeatStorageUnit, err := storageUnit.NewStorageUnitFromConf(
		getCacherFromConfig(config.Heartbeat.HeartbeatStorage.Cache),
		getDBFromConfig(config.Heartbeat.HeartbeatStorage.DB, uniqueID),
		getBloomFromConfig(config.Heartbeat.HeartbeatStorage.Bloom))
	if err != nil {
		return nil, err
	}

	txUnit, err = storageUnit.NewStorageUnitFromConf(
		getCacherFromConfig(config.TxStorage.Cache),
		getDBFromConfig(config.TxStorage.DB, uniqueID),
		getBloomFromConfig(config.TxStorage.Bloom))
	if err != nil {
		return nil, err
	}

	unsignedTxUnit, err = storageUnit.NewStorageUnitFromConf(
		getCacherFromConfig(config.UnsignedTransactionStorage.Cache),
		getDBFromConfig(config.UnsignedTransactionStorage.DB, uniqueID),
		getBloomFromConfig(config.UnsignedTransactionStorage.Bloom))
	if err != nil {
		return nil, err
	}

	miniBlockUnit, err = storageUnit.NewStorageUnitFromConf(
		getCacherFromConfig(config.MiniBlocksStorage.Cache),
		getDBFromConfig(config.MiniBlocksStorage.DB, uniqueID),
		getBloomFromConfig(config.MiniBlocksStorage.Bloom))
	if err != nil {
		return nil, err
	}

	store := dataRetriever.NewChainStorer()
	store.AddStorer(dataRetriever.MetaBlockUnit, metaBlockUnit)
	store.AddStorer(dataRetriever.MetaShardDataUnit, shardDataUnit)
	store.AddStorer(dataRetriever.MetaPeerDataUnit, peerDataUnit)
	store.AddStorer(dataRetriever.BlockHeaderUnit, headerUnit)
	store.AddStorer(dataRetriever.MetaHdrNonceHashDataUnit, metaHdrHashNonceUnit)
	store.AddStorer(dataRetriever.TransactionUnit, txUnit)
	store.AddStorer(dataRetriever.UnsignedTransactionUnit, unsignedTxUnit)
	store.AddStorer(dataRetriever.MiniBlockUnit, unsignedTxUnit)
	for i := uint32(0); i < shardCoordinator.NumberOfShards(); i++ {
		hdrNonceHashDataUnit := dataRetriever.ShardHdrNonceHashDataUnit + dataRetriever.UnitType(i)
		store.AddStorer(hdrNonceHashDataUnit, shardHdrHashNonceUnits[i])
	}
	store.AddStorer(dataRetriever.HeartbeatUnit, heartbeatStorageUnit)

	return store, err
}

func createShardDataPoolFromConfig(
	config *config.Config,
	uint64ByteSliceConverter typeConverters.Uint64ByteSliceConverter,
) (dataRetriever.PoolsHolder, error) {

	log.Info("creatingShardDataPool from config")

	txPool, err := shardedData.NewShardedData(getCacherFromConfig(config.TxDataPool))
	if err != nil {
		log.Info("error creating txpool")
		return nil, err
	}

	uTxPool, err := shardedData.NewShardedData(getCacherFromConfig(config.UnsignedTransactionDataPool))
	if err != nil {
		log.Info("error creating smart contract result pool")
		return nil, err
	}

	rewardTxPool, err := shardedData.NewShardedData(getCacherFromConfig(config.RewardTransactionDataPool))
	if err != nil {
		log.Info("error creating reward transaction pool")
		return nil, err
	}

	cacherCfg := getCacherFromConfig(config.BlockHeaderDataPool)
	hdrPool, err := storageUnit.NewCache(cacherCfg.Type, cacherCfg.Size, cacherCfg.Shards)
	if err != nil {
		log.Info("error creating hdrpool")
		return nil, err
	}

	cacherCfg = getCacherFromConfig(config.MetaBlockBodyDataPool)
	metaBlockBody, err := storageUnit.NewCache(cacherCfg.Type, cacherCfg.Size, cacherCfg.Shards)
	if err != nil {
		log.Info("error creating metaBlockBody")
		return nil, err
	}

	cacherCfg = getCacherFromConfig(config.BlockHeaderNoncesDataPool)
	hdrNoncesCacher, err := storageUnit.NewCache(cacherCfg.Type, cacherCfg.Size, cacherCfg.Shards)
	if err != nil {
		log.Info("error creating hdrNoncesCacher")
		return nil, err
	}
	hdrNonces, err := dataPool.NewNonceSyncMapCacher(hdrNoncesCacher, uint64ByteSliceConverter)
	if err != nil {
		log.Info("error creating hdrNonces")
		return nil, err
	}

	cacherCfg = getCacherFromConfig(config.TxBlockBodyDataPool)
	txBlockBody, err := storageUnit.NewCache(cacherCfg.Type, cacherCfg.Size, cacherCfg.Shards)
	if err != nil {
		log.Info("error creating txBlockBody")
		return nil, err
	}

	cacherCfg = getCacherFromConfig(config.PeerBlockBodyDataPool)
	peerChangeBlockBody, err := storageUnit.NewCache(cacherCfg.Type, cacherCfg.Size, cacherCfg.Shards)
	if err != nil {
		log.Info("error creating peerChangeBlockBody")
		return nil, err
	}

	currBlockTxs, err := dataPool.NewCurrentBlockPool()
	if err != nil {
		return nil, err
	}

	return dataPool.NewShardedDataPool(
		txPool,
		uTxPool,
		rewardTxPool,
		hdrPool,
		hdrNonces,
		txBlockBody,
		peerChangeBlockBody,
		metaBlockBody,
		currBlockTxs,
	)
}

func createMetaDataPoolFromConfig(
	config *config.Config,
	uint64ByteSliceConverter typeConverters.Uint64ByteSliceConverter,
) (dataRetriever.MetaPoolsHolder, error) {
	cacherCfg := getCacherFromConfig(config.MetaBlockBodyDataPool)
	metaBlockBody, err := storageUnit.NewCache(cacherCfg.Type, cacherCfg.Size, cacherCfg.Shards)
	if err != nil {
		log.Info("error creating metaBlockBody")
		return nil, err
	}

	cacherCfg = getCacherFromConfig(config.TxBlockBodyDataPool)
	txBlockBody, err := storageUnit.NewCache(cacherCfg.Type, cacherCfg.Size, cacherCfg.Shards)
	if err != nil {
		log.Info("error creating txBlockBody")
		return nil, err
	}

	cacherCfg = getCacherFromConfig(config.ShardHeadersDataPool)
	shardHeaders, err := storageUnit.NewCache(cacherCfg.Type, cacherCfg.Size, cacherCfg.Shards)
	if err != nil {
		log.Info("error creating shardHeaders")
		return nil, err
	}

	headersNoncesCacher, err := storageUnit.NewCache(cacherCfg.Type, cacherCfg.Size, cacherCfg.Shards)
	if err != nil {
		log.Info("error creating shard headers nonces pool")
		return nil, err
	}
	headersNonces, err := dataPool.NewNonceSyncMapCacher(headersNoncesCacher, uint64ByteSliceConverter)
	if err != nil {
		log.Info("error creating shard headers nonces pool")
		return nil, err
	}

	txPool, err := shardedData.NewShardedData(getCacherFromConfig(config.TxDataPool))
	if err != nil {
		log.Info("error creating txpool")
		return nil, err
	}

	uTxPool, err := shardedData.NewShardedData(getCacherFromConfig(config.UnsignedTransactionDataPool))
	if err != nil {
		log.Info("error creating smart contract result pool")
		return nil, err
	}

	currBlockTxs, err := dataPool.NewCurrentBlockPool()
	if err != nil {
		return nil, err
	}

	return dataPool.NewMetaDataPool(
		metaBlockBody,
		txBlockBody,
		shardHeaders,
		headersNonces,
		txPool,
		uTxPool,
		currBlockTxs,
	)
}

func createSingleSigner(config *config.Config) (crypto.SingleSigner, error) {
	switch config.Consensus.Type {
	case BlsConsensusType:
		return &singlesig.BlsSingleSigner{}, nil
	case BnConsensusType:
		return &singlesig.SchnorrSigner{}, nil
	}

	return nil, errors.New("no consensus type provided in config file")
}

func getMultisigHasherFromConfig(cfg *config.Config) (hashing.Hasher, error) {
	if cfg.Consensus.Type == BlsConsensusType && cfg.MultisigHasher.Type != "blake2b" {
		return nil, errors.New("wrong multisig hasher provided for bls consensus type")
	}

	switch cfg.MultisigHasher.Type {
	case "sha256":
		return sha256.Sha256{}, nil
	case "blake2b":
		if cfg.Consensus.Type == BlsConsensusType {
			return blake2b.Blake2b{HashSize: BlsHashSize}, nil
		}
		return blake2b.Blake2b{}, nil
	}

	return nil, errors.New("no multisig hasher provided in config file")
}

func createMultiSigner(
	config *config.Config,
	hasher hashing.Hasher,
	pubKeys []string,
	privateKey crypto.PrivateKey,
	keyGen crypto.KeyGenerator,
) (crypto.MultiSigner, error) {

	switch config.Consensus.Type {
	case BlsConsensusType:
		blsSigner := &blsMultiSig.KyberMultiSignerBLS{}
		return multisig.NewBLSMultisig(blsSigner, hasher, pubKeys, privateKey, keyGen, uint16(0))
	case BnConsensusType:
		return multisig.NewBelNevMultisig(hasher, pubKeys, privateKey, keyGen, uint16(0))
	}

	return nil, errors.New("no consensus type provided in config file")
}

func createNetMessenger(
	p2pConfig *config.P2PConfig,
	log *logger.Logger,
	randReader io.Reader,
) (p2p.Messenger, error) {

	if p2pConfig.Node.Port < 0 {
		return nil, errors.New("cannot start node on port < 0")
	}

	pDiscoveryFactory := factoryP2P.NewPeerDiscovererCreator(*p2pConfig)
	pDiscoverer, err := pDiscoveryFactory.CreatePeerDiscoverer()

	if err != nil {
		return nil, err
	}

	log.Info(fmt.Sprintf("Starting with peer discovery: %s", pDiscoverer.Name()))

	prvKey, _ := ecdsa.GenerateKey(btcec.S256(), randReader)
	sk := (*libp2pCrypto.Secp256k1PrivateKey)(prvKey)

	nm, err := libp2p.NewNetworkMessenger(
		context.Background(),
		p2pConfig.Node.Port,
		sk,
		nil,
		loadBalancer.NewOutgoingChannelLoadBalancer(),
		pDiscoverer,
		libp2p.ListenAddrWithIp4AndTcp,
	)
	if err != nil {
		return nil, err
	}

	return nm, nil
}

func newInterceptorAndResolverContainerFactory(
	shardCoordinator sharding.Coordinator,
	nodesCoordinator sharding.NodesCoordinator,
	data *Data,
	core *Core,
	crypto *Crypto,
	state *State,
	network *Network,
	economics *economics.EconomicsData,
) (process.InterceptorsContainerFactory, dataRetriever.ResolversContainerFactory, error) {

	if shardCoordinator.SelfId() < shardCoordinator.NumberOfShards() {
		return newShardInterceptorAndResolverContainerFactory(
			shardCoordinator,
			nodesCoordinator,
			data,
			core,
			crypto,
			state,
			network,
			economics,
		)
	}
	if shardCoordinator.SelfId() == sharding.MetachainShardId {
		return newMetaInterceptorAndResolverContainerFactory(
			shardCoordinator,
			nodesCoordinator,
			data,
			core,
			crypto,
			network,
			state,
			economics,
		)
	}

	return nil, nil, errors.New("could not create interceptor and resolver container factory")
}

func newShardInterceptorAndResolverContainerFactory(
	shardCoordinator sharding.Coordinator,
	nodesCoordinator sharding.NodesCoordinator,
	data *Data,
	core *Core,
	crypto *Crypto,
	state *State,
	network *Network,
	economics *economics.EconomicsData,
) (process.InterceptorsContainerFactory, dataRetriever.ResolversContainerFactory, error) {

	interceptorContainerFactory, err := shard.NewInterceptorsContainerFactory(
		state.AccountsAdapter,
		shardCoordinator,
		nodesCoordinator,
		network.NetMessenger,
		data.Store,
		core.Marshalizer,
		core.Hasher,
		crypto.TxSignKeyGen,
		crypto.TxSingleSigner,
		crypto.MultiSigner,
		data.Datapool,
		state.AddressConverter,
		maxTxNonceDeltaAllowed,
		economics,
	)
	if err != nil {
		return nil, nil, err
	}

	dataPacker, err := partitioning.NewSimpleDataPacker(core.Marshalizer)
	if err != nil {
		return nil, nil, err
	}

	resolversContainerFactory, err := shardfactoryDataRetriever.NewResolversContainerFactory(
		shardCoordinator,
		network.NetMessenger,
		data.Store,
		core.Marshalizer,
		data.Datapool,
		core.Uint64ByteSliceConverter,
		dataPacker,
	)
	if err != nil {
		return nil, nil, err
	}

	return interceptorContainerFactory, resolversContainerFactory, nil
}

func newMetaInterceptorAndResolverContainerFactory(
	shardCoordinator sharding.Coordinator,
	nodesCoordinator sharding.NodesCoordinator,
	data *Data,
	core *Core,
	crypto *Crypto,
	network *Network,
	state *State,
	economics *economics.EconomicsData,
) (process.InterceptorsContainerFactory, dataRetriever.ResolversContainerFactory, error) {

	interceptorContainerFactory, err := metachain.NewInterceptorsContainerFactory(
		shardCoordinator,
		nodesCoordinator,
		network.NetMessenger,
		data.Store,
		core.Marshalizer,
		core.Hasher,
		crypto.MultiSigner,
		data.MetaDatapool,
		state.AccountsAdapter,
		state.AddressConverter,
		crypto.SingleSigner,
		crypto.TxSignKeyGen,
		maxTxNonceDeltaAllowed,
		economics,
	)
	if err != nil {
		return nil, nil, err
	}

	dataPacker, err := partitioning.NewSimpleDataPacker(core.Marshalizer)
	if err != nil {
		return nil, nil, err
	}

	resolversContainerFactory, err := metafactoryDataRetriever.NewResolversContainerFactory(
		shardCoordinator,
		network.NetMessenger,
		data.Store,
		core.Marshalizer,
		data.MetaDatapool,
		core.Uint64ByteSliceConverter,
		dataPacker,
	)
	if err != nil {
		return nil, nil, err
	}
	return interceptorContainerFactory, resolversContainerFactory, nil
}

func generateGenesisHeadersAndApplyInitialBalances(
	coreComponents *Core,
	stateComponents *State,
	dataComponents *Data,
	shardCoordinator sharding.Coordinator,
	nodesSetup *sharding.NodesSetup,
	genesisConfig *sharding.Genesis,
) (map[uint32]data.HeaderHandler, error) {
	//TODO change this rudimentary startup for metachain nodes
	// Talk between Adrian, Robert and Iulian, did not want it to be discarded:
	// --------------------------------------------------------------------
	// Adrian: "This looks like a workaround as the metchain should not deal with individual accounts, but shards data.
	// What I was thinking was that the genesis on metachain (or pre-genesis block) is the nodes allocation to shards,
	// with 0 state root for every shard, as there is no balance yet.
	// Then the shards start operating as they get the initial node allocation, maybe we can do consensus on the
	// genesis as well, I think this would be actually good as then everything is signed and agreed upon.
	// The genesis shard blocks need to be then just the state root, I think we already have that in genesis,
	// so shard nodes can go ahead with individually creating the block, but then run consensus on this.
	// Then this block is sent to metachain who updates the state root of every shard and creates the metablock for
	// the genesis of each of the shards (this is actually the same thing that would happen at new epoch start)."

	genesisBlocks := make(map[uint32]data.HeaderHandler)

	for shardId := uint32(0); shardId < shardCoordinator.NumberOfShards(); shardId++ {
		isCurrentShard := shardId == shardCoordinator.SelfId()
		if isCurrentShard {
			continue
		}

		newShardCoordinator, account, err := createInMemoryShardCoordinatorAndAccount(
			coreComponents,
			shardCoordinator.NumberOfShards(),
			shardId,
		)
		if err != nil {
			return nil, err
		}

		genesisBlock, err := createGenesisBlockAndApplyInitialBalances(
			account,
			newShardCoordinator,
			stateComponents.AddressConverter,
			genesisConfig,
			uint64(nodesSetup.StartTime),
		)
		if err != nil {
			return nil, err
		}

		genesisBlocks[shardId] = genesisBlock
	}

	genesisBlockForCurrentShard, err := createGenesisBlockAndApplyInitialBalances(
		stateComponents.AccountsAdapter,
		shardCoordinator,
		stateComponents.AddressConverter,
		genesisConfig,
		uint64(nodesSetup.StartTime),
	)
	if err != nil {
		return nil, err
	}

	genesisBlocks[shardCoordinator.SelfId()] = genesisBlockForCurrentShard

	argsMetaGenesis := genesis.ArgsMetaGenesisBlockCreator{
		GenesisTime:              uint64(nodesSetup.StartTime),
		Accounts:                 stateComponents.AccountsAdapter,
		AddrConv:                 stateComponents.AddressConverter,
		NodesSetup:               nodesSetup,
		ShardCoordinator:         shardCoordinator,
		Store:                    dataComponents.Store,
		Blkc:                     dataComponents.Blkc,
		Marshalizer:              coreComponents.Marshalizer,
		Hasher:                   coreComponents.Hasher,
		Uint64ByteSliceConverter: coreComponents.Uint64ByteSliceConverter,
		MetaDatapool:             dataComponents.MetaDatapool,
	}
	genesisBlock, err := genesis.CreateMetaGenesisBlock(
		argsMetaGenesis,
	)
	if err != nil {
		return nil, err
	}

	genesisBlocks[sharding.MetachainShardId] = genesisBlock

	return genesisBlocks, nil
}

func createGenesisBlockAndApplyInitialBalances(
	accounts state.AccountsAdapter,
	shardCoordinator sharding.Coordinator,
	addressConverter state.AddressConverter,
	genesisConfig *sharding.Genesis,
	startTime uint64,
) (data.HeaderHandler, error) {

	initialBalances, err := genesisConfig.InitialNodesBalances(shardCoordinator, addressConverter)
	if err != nil {
		return nil, err
	}

	return genesis.CreateShardGenesisBlockFromInitialBalances(
		accounts,
		shardCoordinator,
		addressConverter,
		initialBalances,
		startTime,
	)
}

func createInMemoryShardCoordinatorAndAccount(
	coreComponents *Core,
	numOfShards uint32,
	shardId uint32,
) (sharding.Coordinator, state.AccountsAdapter, error) {

	newShardCoordinator, err := sharding.NewMultiShardCoordinator(numOfShards, shardId)
	if err != nil {
		return nil, nil, err
	}

	accountFactory, err := factoryState.NewAccountFactoryCreator(factoryState.UserAccount)
	if err != nil {
		return nil, nil, err
	}

	accounts := generateInMemoryAccountsAdapter(
		accountFactory,
		coreComponents.Hasher,
		coreComponents.Marshalizer,
	)

	return newShardCoordinator, accounts, nil
}

func newForkDetector(
	rounder consensus.Rounder,
	shardCoordinator sharding.Coordinator,
) (process.ForkDetector, error) {
	if shardCoordinator.SelfId() < shardCoordinator.NumberOfShards() {
		return processSync.NewShardForkDetector(rounder)
	}
	if shardCoordinator.SelfId() == sharding.MetachainShardId {
		return processSync.NewMetaForkDetector(rounder)
	}

	return nil, ErrCreateForkDetector
}

func newBlockProcessor(
	processArgs *processComponentsFactoryArgs,
	resolversFinder dataRetriever.ResolversFinder,
	forkDetector process.ForkDetector,
<<<<<<< HEAD
	genesisBlocks map[uint32]data.HeaderHandler,
	coreServiceContainer serviceContainer.Core,
	nodesSetup *sharding.NodesSetup,
=======
	shardsGenesisBlocks map[uint32]data.HeaderHandler,
>>>>>>> 619848b8
) (process.BlockProcessor, error) {

	shardCoordinator := processArgs.shardCoordinator
	nodesCoordinator := processArgs.nodesCoordinator

	communityAddr := processArgs.economicsData.CommunityAddress()
	burnAddr := processArgs.economicsData.BurnAddress()
	if communityAddr == "" || burnAddr == "" {
		return nil, errors.New("rewards configuration missing")
	}

	communityAddress, err := hex.DecodeString(communityAddr)
	if err != nil {
		return nil, err
	}

	burnAddress, err := hex.DecodeString(burnAddr)
	if err != nil {
		return nil, err
	}

	specialAddressHolder, err := address.NewSpecialAddressHolder(
		communityAddress,
		burnAddress,
		processArgs.state.AddressConverter,
		shardCoordinator,
		nodesCoordinator,
	)
	if err != nil {
		return nil, err
	}

	if shardCoordinator.SelfId() < shardCoordinator.NumberOfShards() {
		return newShardBlockProcessor(
			resolversFinder,
			processArgs.shardCoordinator,
			processArgs.nodesCoordinator,
			specialAddressHolder,
			processArgs.data,
			processArgs.core,
			processArgs.state,
			forkDetector,
<<<<<<< HEAD
			genesisBlocks,
			coreServiceContainer,
			economics,
=======
			shardsGenesisBlocks,
			processArgs.coreServiceContainer,
			processArgs.economicsData,
>>>>>>> 619848b8
		)
	}
	if shardCoordinator.SelfId() == sharding.MetachainShardId {
		validatorStatisticsProcessor, err := newValidatorStatisticsProcessor(processArgs)
		if err != nil {
			return nil, err
		}

		return newMetaBlockProcessor(
			resolversFinder,
			processArgs.shardCoordinator,
			processArgs.nodesCoordinator,
			specialAddressHolder,
			processArgs.data,
			processArgs.core,
			processArgs.state,
			forkDetector,
<<<<<<< HEAD
			genesisBlocks,
			coreServiceContainer,
			economics,
			nodesSetup,
=======
			shardsGenesisBlocks,
			processArgs.coreServiceContainer,
			processArgs.economicsData,
			validatorStatisticsProcessor,
>>>>>>> 619848b8
		)
	}

	return nil, errors.New("could not create block processor and tracker")
}

func newShardBlockProcessor(
	resolversFinder dataRetriever.ResolversFinder,
	shardCoordinator sharding.Coordinator,
	nodesCoordinator sharding.NodesCoordinator,
	specialAddressHandler process.SpecialAddressHandler,
	data *Data,
	core *Core,
	state *State,
	forkDetector process.ForkDetector,
	genesisBlocks map[uint32]data.HeaderHandler,
	coreServiceContainer serviceContainer.Core,
	economics *economics.EconomicsData,
) (process.BlockProcessor, error) {
	argsParser, err := smartContract.NewAtArgumentParser()
	if err != nil {
		return nil, err
	}

	argsHook := hooks.ArgBlockChainHook{
		Accounts:         state.AccountsAdapter,
		AddrConv:         state.AddressConverter,
		StorageService:   data.Store,
		BlockChain:       data.Blkc,
		ShardCoordinator: shardCoordinator,
		Marshalizer:      core.Marshalizer,
		Uint64Converter:  core.Uint64ByteSliceConverter,
	}
	vmFactory, err := shard.NewVMContainerFactory(argsHook)
	if err != nil {
		return nil, err
	}

	vmContainer, err := vmFactory.Create()
	if err != nil {
		return nil, err
	}

	interimProcFactory, err := shard.NewIntermediateProcessorsContainerFactory(
		shardCoordinator,
		core.Marshalizer,
		core.Hasher,
		state.AddressConverter,
		specialAddressHandler,
		data.Store,
		data.Datapool,
		economics,
	)
	if err != nil {
		return nil, err
	}

	interimProcContainer, err := interimProcFactory.Create()
	if err != nil {
		return nil, err
	}

	scForwarder, err := interimProcContainer.Get(dataBlock.SmartContractResultBlock)
	if err != nil {
		return nil, err
	}

	rewardsTxInterim, err := interimProcContainer.Get(dataBlock.RewardsBlock)
	if err != nil {
		return nil, err
	}

	rewardsTxHandler, ok := rewardsTxInterim.(process.TransactionFeeHandler)
	if !ok {
		return nil, process.ErrWrongTypeAssertion
	}

	internalTransactionProducer, ok := rewardsTxInterim.(process.InternalTransactionProducer)
	if !ok {
		return nil, process.ErrWrongTypeAssertion
	}

	scProcessor, err := smartContract.NewSmartContractProcessor(
		vmContainer,
		argsParser,
		core.Hasher,
		core.Marshalizer,
		state.AccountsAdapter,
		vmFactory.BlockChainHookImpl(),
		state.AddressConverter,
		shardCoordinator,
		scForwarder,
		rewardsTxHandler,
	)
	if err != nil {
		return nil, err
	}

	requestHandler, err := requestHandlers.NewShardResolverRequestHandler(
		resolversFinder,
		factory.TransactionTopic,
		factory.UnsignedTransactionTopic,
		factory.RewardsTransactionTopic,
		factory.MiniBlocksTopic,
		factory.HeadersTopic,
		factory.MetachainBlocksTopic,
		MaxTxsToRequest,
	)
	if err != nil {
		return nil, err
	}

	rewardsTxProcessor, err := rewardTransaction.NewRewardTxProcessor(
		state.AccountsAdapter,
		state.AddressConverter,
		shardCoordinator,
		rewardsTxInterim,
	)
	if err != nil {
		return nil, err
	}

	txTypeHandler, err := coordinator.NewTxTypeHandler(state.AddressConverter, shardCoordinator, state.AccountsAdapter)
	if err != nil {
		return nil, err
	}

	transactionProcessor, err := transaction.NewTxProcessor(
		state.AccountsAdapter,
		core.Hasher,
		state.AddressConverter,
		core.Marshalizer,
		shardCoordinator,
		scProcessor,
		rewardsTxHandler,
		txTypeHandler,
		economics,
	)
	if err != nil {
		return nil, errors.New("could not create transaction processor: " + err.Error())
	}

	miniBlocksCompacter, err := preprocess.NewMiniBlocksCompaction(economics, shardCoordinator)
	if err != nil {
		return nil, err
	}

	preProcFactory, err := shard.NewPreProcessorsContainerFactory(
		shardCoordinator,
		data.Store,
		core.Marshalizer,
		core.Hasher,
		data.Datapool,
		state.AddressConverter,
		state.AccountsAdapter,
		requestHandler,
		transactionProcessor,
		scProcessor,
		scProcessor,
		rewardsTxProcessor,
		internalTransactionProducer,
		economics,
		miniBlocksCompacter,
	)
	if err != nil {
		return nil, err
	}

	preProcContainer, err := preProcFactory.Create()
	if err != nil {
		return nil, err
	}

	txCoordinator, err := coordinator.NewTransactionCoordinator(
		shardCoordinator,
		state.AccountsAdapter,
		data.Datapool.MiniBlocks(),
		requestHandler,
		preProcContainer,
		interimProcContainer,
	)
	if err != nil {
		return nil, err
	}

	txPoolsCleaner, err := poolsCleaner.NewTxsPoolsCleaner(
		state.AccountsAdapter,
		shardCoordinator,
		data.Datapool,
		state.AddressConverter,
	)
	if err != nil {
		return nil, err
	}

	argumentsBaseProcessor := block.ArgBaseProcessor{
		Accounts:              state.AccountsAdapter,
		ForkDetector:          forkDetector,
		Hasher:                core.Hasher,
		Marshalizer:           core.Marshalizer,
		Store:                 data.Store,
		ShardCoordinator:      shardCoordinator,
		NodesCoordinator:      nodesCoordinator,
		SpecialAddressHandler: specialAddressHandler,
		Uint64Converter:       core.Uint64ByteSliceConverter,
		StartHeaders:          genesisBlocks,
		RequestHandler:        requestHandler,
		Core:                  coreServiceContainer,
		BlockChainHook:        vmFactory.BlockChainHookImpl(),
		TxCoordinator:         txCoordinator,
	}
	arguments := block.ArgShardProcessor{
		ArgBaseProcessor: argumentsBaseProcessor,
		DataPool:         data.Datapool,
		TxsPoolsCleaner:  txPoolsCleaner,
	}

	blockProcessor, err := block.NewShardProcessor(arguments)
	if err != nil {
		return nil, errors.New("could not create block processor: " + err.Error())
	}

	err = blockProcessor.SetAppStatusHandler(core.StatusHandler)
	if err != nil {
		return nil, err
	}

	return blockProcessor, nil
}

func newMetaBlockProcessor(
	resolversFinder dataRetriever.ResolversFinder,
	shardCoordinator sharding.Coordinator,
	nodesCoordinator sharding.NodesCoordinator,
	specialAddressHandler process.SpecialAddressHandler,
	data *Data,
	core *Core,
	state *State,
	forkDetector process.ForkDetector,
	genesisBlocks map[uint32]data.HeaderHandler,
	coreServiceContainer serviceContainer.Core,
	economics *economics.EconomicsData,
<<<<<<< HEAD
	nodesSetup *sharding.NodesSetup,
=======
	validatorStatisticsProcessor process.ValidatorStatisticsProcessor,
>>>>>>> 619848b8
) (process.BlockProcessor, error) {

	argsHook := hooks.ArgBlockChainHook{
		Accounts:         state.AccountsAdapter,
		AddrConv:         state.AddressConverter,
		StorageService:   data.Store,
		BlockChain:       data.Blkc,
		ShardCoordinator: shardCoordinator,
		Marshalizer:      core.Marshalizer,
		Uint64Converter:  core.Uint64ByteSliceConverter,
	}
	vmFactory, err := metachain.NewVMContainerFactory(argsHook, nodesSetup)
	if err != nil {
		return nil, err
	}

	argsParser, err := smartContract.NewAtArgumentParser()
	if err != nil {
		return nil, err
	}

	vmContainer, err := vmFactory.Create()
	if err != nil {
		return nil, err
	}

	interimProcFactory, err := metachain.NewIntermediateProcessorsContainerFactory(
		shardCoordinator,
		core.Marshalizer,
		core.Hasher,
		state.AddressConverter,
		data.Store,
		data.MetaDatapool,
	)
	if err != nil {
		return nil, err
	}

	interimProcContainer, err := interimProcFactory.Create()
	if err != nil {
		return nil, err
	}

	scForwarder, err := interimProcContainer.Get(dataBlock.SmartContractResultBlock)
	if err != nil {
		return nil, err
	}

	scProcessor, err := smartContract.NewSmartContractProcessor(
		vmContainer,
		argsParser,
		core.Hasher,
		core.Marshalizer,
		state.AccountsAdapter,
		vmFactory.BlockChainHookImpl(),
		state.AddressConverter,
		shardCoordinator,
		scForwarder,
		&metachain.TransactionFeeHandler{},
	)
	if err != nil {
		return nil, err
	}

	requestHandler, err := requestHandlers.NewMetaResolverRequestHandler(
		resolversFinder,
		factory.ShardHeadersForMetachainTopic,
		factory.MetachainBlocksTopic,
		factory.TransactionTopic,
		factory.UnsignedTransactionTopic,
		factory.MiniBlocksTopic,
	)
	if err != nil {
		return nil, err
	}

	txTypeHandler, err := coordinator.NewTxTypeHandler(state.AddressConverter, shardCoordinator, state.AccountsAdapter)
	if err != nil {
		return nil, err
	}

	transactionProcessor, err := transaction.NewMetaTxProcessor(
		state.AccountsAdapter,
		state.AddressConverter,
		shardCoordinator,
		scProcessor,
		txTypeHandler,
	)
	if err != nil {
		return nil, errors.New("could not create transaction processor: " + err.Error())
	}

	miniBlocksCompacter, err := preprocess.NewMiniBlocksCompaction(economics, shardCoordinator)
	if err != nil {
		return nil, err
	}

	preProcFactory, err := metachain.NewPreProcessorsContainerFactory(
		shardCoordinator,
		data.Store,
		core.Marshalizer,
		core.Hasher,
		data.MetaDatapool,
		state.AccountsAdapter,
		requestHandler,
		transactionProcessor,
		economics,
		miniBlocksCompacter,
	)
	if err != nil {
		return nil, err
	}

	preProcContainer, err := preProcFactory.Create()
	if err != nil {
		return nil, err
	}

	txCoordinator, err := coordinator.NewTransactionCoordinator(
		shardCoordinator,
		state.AccountsAdapter,
		data.MetaDatapool.MiniBlocks(),
		requestHandler,
		preProcContainer,
		interimProcContainer,
	)
	if err != nil {
		return nil, err
	}

	scDataGetter, err := smartContract.NewSCDataGetter(state.AddressConverter, vmContainer)
	if err != nil {
		return nil, err
	}

	argsStaking := scToProtocol.ArgStakingToPeer{
		AdrConv:     state.AddressConverter,
		Hasher:      core.Hasher,
		Marshalizer: core.Marshalizer,
		//TODO: we need actual peer state here
		PeerState:    state.AccountsAdapter,
		BaseState:    state.AccountsAdapter,
		ArgParser:    argsParser,
		CurrTxs:      data.MetaDatapool.CurrentBlockTxs(),
		ScDataGetter: scDataGetter,
	}
	smartContractToProtocol, err := scToProtocol.NewStakingToPeer(argsStaking)
	if err != nil {
		return nil, err
	}

	argumentsBaseProcessor := block.ArgBaseProcessor{
<<<<<<< HEAD
		Accounts:              state.AccountsAdapter,
		ForkDetector:          forkDetector,
		Hasher:                core.Hasher,
		Marshalizer:           core.Marshalizer,
		Store:                 data.Store,
		ShardCoordinator:      shardCoordinator,
		NodesCoordinator:      nodesCoordinator,
		SpecialAddressHandler: specialAddressHandler,
		Uint64Converter:       core.Uint64ByteSliceConverter,
		StartHeaders:          genesisBlocks,
		RequestHandler:        requestHandler,
		Core:                  coreServiceContainer,
		BlockChainHook:        vmFactory.BlockChainHookImpl(),
		TxCoordinator:         txCoordinator,
=======
		Accounts:                     state.AccountsAdapter,
		ForkDetector:                 forkDetector,
		Hasher:                       core.Hasher,
		Marshalizer:                  core.Marshalizer,
		Store:                        data.Store,
		ShardCoordinator:             shardCoordinator,
		NodesCoordinator:             nodesCoordinator,
		SpecialAddressHandler:        specialAddressHandler,
		Uint64Converter:              core.Uint64ByteSliceConverter,
		StartHeaders:                 shardsGenesisBlocks,
		RequestHandler:               requestHandler,
		Core:                         coreServiceContainer,
		BlockChainHook:               vmFactory.BlockChainHookImpl(),
		TxCoordinator:                txCoordinator,
		ValidatorStatisticsProcessor: validatorStatisticsProcessor,
>>>>>>> 619848b8
	}
	arguments := block.ArgMetaProcessor{
		ArgBaseProcessor:   argumentsBaseProcessor,
		DataPool:           data.MetaDatapool,
		SCDataGetter:       scDataGetter,
		SCToProtocol:       smartContractToProtocol,
		PeerChangesHandler: smartContractToProtocol,
	}

	metaProcessor, err := block.NewMetaProcessor(arguments)
	if err != nil {
		return nil, errors.New("could not create block processor: " + err.Error())
	}

	err = metaProcessor.SetAppStatusHandler(core.StatusHandler)
	if err != nil {
		return nil, err
	}

	return metaProcessor, nil
}

func newValidatorStatisticsProcessor(processComponents *processComponentsFactoryArgs) (process.ValidatorStatisticsProcessor, error) {
	peerAdapter, err := getPeerAdapter(processComponents)
	if err != nil {
		return nil, err
	}

	initialNodes := processComponents.nodesConfig.InitialNodes
	storageService := processComponents.data.Store

	arguments := peer.ArgValidatorStatisticsProcessor{
		InitialNodes:     initialNodes,
		PeerAdapter:      peerAdapter,
		AdrConv:          processComponents.state.AddressConverter,
		NodesCoordinator: processComponents.nodesCoordinator,
		ShardCoordinator: processComponents.shardCoordinator,
		DataPool:         processComponents.data.MetaDatapool,
		StorageService:   storageService,
		Marshalizer:      processComponents.core.Marshalizer,
	}

	validatorStatisticsProcessor, err := peer.NewValidatorStatisticsProcessor(arguments)
	if err != nil {
		return nil, err
	}

	return validatorStatisticsProcessor, nil
}

func getPeerAdapter(processComponents *processComponentsFactoryArgs) (*state.PeerAccountsDB, error) {
	coreComponents := processComponents.coreComponents
	peerAccountsTrie, err := getTrie(
		coreComponents.config.PeerAccountsTrieStorage,
		processComponents.core.Marshalizer,
		processComponents.core.Hasher,
		coreComponents.uniqueID,
	)
	if err != nil {
		return nil, err
	}

	accountFactory, err := factoryState.NewAccountFactoryCreator(factoryState.ValidatorAccount)
	if err != nil {
		return nil, errors.New("could not create peer account factory: " + err.Error())
	}

	peerAdapter, err := state.NewPeerAccountsDB(peerAccountsTrie, processComponents.core.Hasher, processComponents.core.Marshalizer, accountFactory)
	if err != nil {
		return nil, err
	}

	return peerAdapter, nil
}

func getCacherFromConfig(cfg config.CacheConfig) storageUnit.CacheConfig {
	return storageUnit.CacheConfig{
		Size:   cfg.Size,
		Type:   storageUnit.CacheType(cfg.Type),
		Shards: cfg.Shards,
	}
}

func getDBFromConfig(cfg config.DBConfig, uniquePath string) storageUnit.DBConfig {
	return storageUnit.DBConfig{
		FilePath:          filepath.Join(uniquePath, cfg.FilePath),
		Type:              storageUnit.DBType(cfg.Type),
		MaxBatchSize:      cfg.MaxBatchSize,
		BatchDelaySeconds: cfg.BatchDelaySeconds,
		MaxOpenFiles:      cfg.MaxOpenFiles,
	}
}

func getBloomFromConfig(cfg config.BloomFilterConfig) storageUnit.BloomConfig {
	var hashFuncs []storageUnit.HasherType
	if cfg.HashFunc != nil {
		hashFuncs = make([]storageUnit.HasherType, 0)
		for _, hf := range cfg.HashFunc {
			hashFuncs = append(hashFuncs, storageUnit.HasherType(hf))
		}
	}

	return storageUnit.BloomConfig{
		Size:     cfg.Size,
		HashFunc: hashFuncs,
	}
}

func generateInMemoryAccountsAdapter(
	accountFactory state.AccountFactory,
	hasher hashing.Hasher,
	marshalizer marshal.Marshalizer,
) state.AccountsAdapter {

	tr, _ := trie.NewTrie(createMemUnit(), marshalizer, hasher)
	adb, _ := state.NewAccountsDB(tr, sha256.Sha256{}, marshalizer, accountFactory)

	return adb
}

func createMemUnit() storage.Storer {
	cache, _ := storageUnit.NewCache(storageUnit.LRUCache, 10, 1)
	persist, _ := memorydb.New()
	unit, _ := storageUnit.NewStorageUnit(cache, persist)
	return unit
}

// GetSigningParams returns a key generator, a private key, and a public key
func GetSigningParams(
	ctx *cli.Context,
	log *logger.Logger,
	skName string,
	skIndexName string,
	skPemFileName string,
	suite crypto.Suite,
) (keyGen crypto.KeyGenerator, privKey crypto.PrivateKey, pubKey crypto.PublicKey, err error) {

	sk, err := getSk(ctx, log, skName, skIndexName, skPemFileName)
	if err != nil {
		return nil, nil, nil, err
	}

	keyGen = signing.NewKeyGenerator(suite)

	privKey, err = keyGen.PrivateKeyFromByteArray(sk)
	if err != nil {
		return nil, nil, nil, err
	}

	pubKey = privKey.GeneratePublic()

	return keyGen, privKey, pubKey, err
}

// GetPkEncoded returns the encoded public key
func GetPkEncoded(pubKey crypto.PublicKey) string {
	pk, err := pubKey.ToByteArray()
	if err != nil {
		return err.Error()
	}

	return encodeAddress(pk)
}

func encodeAddress(address []byte) string {
	return hex.EncodeToString(address)
}

func decodeAddress(address string) ([]byte, error) {
	return hex.DecodeString(address)
}

func getSk(
	ctx *cli.Context,
	log *logger.Logger,
	skName string,
	skIndexName string,
	skPemFileName string,
) ([]byte, error) {

	//if flag is defined, it shall overwrite what was read from pem file
	if ctx.GlobalIsSet(skName) {
		encodedSk := []byte(ctx.GlobalString(skName))
		return decodeAddress(string(encodedSk))
	}

	skIndex := ctx.GlobalInt(skIndexName)
	encodedSk, err := core.LoadSkFromPemFile(skPemFileName, log, skIndex)
	if err != nil {
		return nil, err
	}

	return decodeAddress(string(encodedSk))
}<|MERGE_RESOLUTION|>--- conflicted
+++ resolved
@@ -530,13 +530,9 @@
 		args,
 		resolversFinder,
 		forkDetector,
-<<<<<<< HEAD
 		genesisBlocks,
 		args.coreServiceContainer,
 		args.nodesConfig,
-=======
-		shardsGenesisBlocks,
->>>>>>> 619848b8
 	)
 
 	if err != nil {
@@ -1589,13 +1585,9 @@
 	processArgs *processComponentsFactoryArgs,
 	resolversFinder dataRetriever.ResolversFinder,
 	forkDetector process.ForkDetector,
-<<<<<<< HEAD
 	genesisBlocks map[uint32]data.HeaderHandler,
 	coreServiceContainer serviceContainer.Core,
 	nodesSetup *sharding.NodesSetup,
-=======
-	shardsGenesisBlocks map[uint32]data.HeaderHandler,
->>>>>>> 619848b8
 ) (process.BlockProcessor, error) {
 
 	shardCoordinator := processArgs.shardCoordinator
@@ -1638,15 +1630,9 @@
 			processArgs.core,
 			processArgs.state,
 			forkDetector,
-<<<<<<< HEAD
 			genesisBlocks,
-			coreServiceContainer,
-			economics,
-=======
-			shardsGenesisBlocks,
 			processArgs.coreServiceContainer,
 			processArgs.economicsData,
->>>>>>> 619848b8
 		)
 	}
 	if shardCoordinator.SelfId() == sharding.MetachainShardId {
@@ -1664,17 +1650,11 @@
 			processArgs.core,
 			processArgs.state,
 			forkDetector,
-<<<<<<< HEAD
 			genesisBlocks,
-			coreServiceContainer,
-			economics,
-			nodesSetup,
-=======
-			shardsGenesisBlocks,
 			processArgs.coreServiceContainer,
 			processArgs.economicsData,
+			nodesSetup,
 			validatorStatisticsProcessor,
->>>>>>> 619848b8
 		)
 	}
 
@@ -1917,11 +1897,8 @@
 	genesisBlocks map[uint32]data.HeaderHandler,
 	coreServiceContainer serviceContainer.Core,
 	economics *economics.EconomicsData,
-<<<<<<< HEAD
+	validatorStatisticsProcessor process.ValidatorStatisticsProcessor,
 	nodesSetup *sharding.NodesSetup,
-=======
-	validatorStatisticsProcessor process.ValidatorStatisticsProcessor,
->>>>>>> 619848b8
 ) (process.BlockProcessor, error) {
 
 	argsHook := hooks.ArgBlockChainHook{
@@ -2074,7 +2051,6 @@
 	}
 
 	argumentsBaseProcessor := block.ArgBaseProcessor{
-<<<<<<< HEAD
 		Accounts:              state.AccountsAdapter,
 		ForkDetector:          forkDetector,
 		Hasher:                core.Hasher,
@@ -2089,23 +2065,7 @@
 		Core:                  coreServiceContainer,
 		BlockChainHook:        vmFactory.BlockChainHookImpl(),
 		TxCoordinator:         txCoordinator,
-=======
-		Accounts:                     state.AccountsAdapter,
-		ForkDetector:                 forkDetector,
-		Hasher:                       core.Hasher,
-		Marshalizer:                  core.Marshalizer,
-		Store:                        data.Store,
-		ShardCoordinator:             shardCoordinator,
-		NodesCoordinator:             nodesCoordinator,
-		SpecialAddressHandler:        specialAddressHandler,
-		Uint64Converter:              core.Uint64ByteSliceConverter,
-		StartHeaders:                 shardsGenesisBlocks,
-		RequestHandler:               requestHandler,
-		Core:                         coreServiceContainer,
-		BlockChainHook:               vmFactory.BlockChainHookImpl(),
-		TxCoordinator:                txCoordinator,
 		ValidatorStatisticsProcessor: validatorStatisticsProcessor,
->>>>>>> 619848b8
 	}
 	arguments := block.ArgMetaProcessor{
 		ArgBaseProcessor:   argumentsBaseProcessor,
