package factory

import (
	"context"
	"crypto/ecdsa"
	"crypto/rand"
	"encoding/hex"
	"errors"
	"io"
	"math/big"
	"time"

	"github.com/ElrondNetwork/elrond-go/config"
	"github.com/ElrondNetwork/elrond-go/consensus"
	"github.com/ElrondNetwork/elrond-go/consensus/round"
	"github.com/ElrondNetwork/elrond-go/core"
	"github.com/ElrondNetwork/elrond-go/core/check"
	"github.com/ElrondNetwork/elrond-go/core/partitioning"
	"github.com/ElrondNetwork/elrond-go/core/serviceContainer"
	"github.com/ElrondNetwork/elrond-go/core/statistics/softwareVersion"
	factorySoftwareVersion "github.com/ElrondNetwork/elrond-go/core/statistics/softwareVersion/factory"
	"github.com/ElrondNetwork/elrond-go/crypto"
	"github.com/ElrondNetwork/elrond-go/crypto/signing"
	"github.com/ElrondNetwork/elrond-go/crypto/signing/kyber"
	blsMultiSig "github.com/ElrondNetwork/elrond-go/crypto/signing/kyber/multisig"
	"github.com/ElrondNetwork/elrond-go/crypto/signing/kyber/singlesig"
	"github.com/ElrondNetwork/elrond-go/crypto/signing/multisig"
	"github.com/ElrondNetwork/elrond-go/data"
	"github.com/ElrondNetwork/elrond-go/data/address"
	dataBlock "github.com/ElrondNetwork/elrond-go/data/block"
	"github.com/ElrondNetwork/elrond-go/data/blockchain"
	"github.com/ElrondNetwork/elrond-go/data/state"
	"github.com/ElrondNetwork/elrond-go/data/state/addressConverters"
	factoryState "github.com/ElrondNetwork/elrond-go/data/state/factory"
	"github.com/ElrondNetwork/elrond-go/data/trie"
	"github.com/ElrondNetwork/elrond-go/data/trie/factory"
	"github.com/ElrondNetwork/elrond-go/data/typeConverters"
	"github.com/ElrondNetwork/elrond-go/data/typeConverters/uint64ByteSlice"
	"github.com/ElrondNetwork/elrond-go/dataRetriever"
	"github.com/ElrondNetwork/elrond-go/dataRetriever/dataPool"
	"github.com/ElrondNetwork/elrond-go/dataRetriever/dataPool/headersCache"
	"github.com/ElrondNetwork/elrond-go/dataRetriever/factory/containers"
	metafactoryDataRetriever "github.com/ElrondNetwork/elrond-go/dataRetriever/factory/metachain"
	shardfactoryDataRetriever "github.com/ElrondNetwork/elrond-go/dataRetriever/factory/shard"
	txpoolFactory "github.com/ElrondNetwork/elrond-go/dataRetriever/factory/txpool"
	"github.com/ElrondNetwork/elrond-go/dataRetriever/requestHandlers"
	"github.com/ElrondNetwork/elrond-go/dataRetriever/shardedData"
	"github.com/ElrondNetwork/elrond-go/dataRetriever/txpool"
	"github.com/ElrondNetwork/elrond-go/epochStart"
	"github.com/ElrondNetwork/elrond-go/epochStart/genesis"
	metachainEpochStart "github.com/ElrondNetwork/elrond-go/epochStart/metachain"
	"github.com/ElrondNetwork/elrond-go/epochStart/shardchain"
	"github.com/ElrondNetwork/elrond-go/hashing"
	"github.com/ElrondNetwork/elrond-go/hashing/blake2b"
	"github.com/ElrondNetwork/elrond-go/hashing/sha256"
	"github.com/ElrondNetwork/elrond-go/logger"
	"github.com/ElrondNetwork/elrond-go/marshal"
	"github.com/ElrondNetwork/elrond-go/ntp"
	"github.com/ElrondNetwork/elrond-go/p2p"
	"github.com/ElrondNetwork/elrond-go/p2p/libp2p"
	factoryP2P "github.com/ElrondNetwork/elrond-go/p2p/libp2p/factory"
	"github.com/ElrondNetwork/elrond-go/p2p/loadBalancer"
	"github.com/ElrondNetwork/elrond-go/process"
	"github.com/ElrondNetwork/elrond-go/process/block"
	"github.com/ElrondNetwork/elrond-go/process/block/bootstrapStorage"
	"github.com/ElrondNetwork/elrond-go/process/block/poolsCleaner"
	"github.com/ElrondNetwork/elrond-go/process/block/preprocess"
	"github.com/ElrondNetwork/elrond-go/process/coordinator"
	"github.com/ElrondNetwork/elrond-go/process/economics"
	"github.com/ElrondNetwork/elrond-go/process/factory/metachain"
	"github.com/ElrondNetwork/elrond-go/process/factory/shard"
	"github.com/ElrondNetwork/elrond-go/process/headerCheck"
	"github.com/ElrondNetwork/elrond-go/process/peer"
	"github.com/ElrondNetwork/elrond-go/process/rewardTransaction"
	"github.com/ElrondNetwork/elrond-go/process/scToProtocol"
	"github.com/ElrondNetwork/elrond-go/process/smartContract"
	"github.com/ElrondNetwork/elrond-go/process/smartContract/hooks"
	processSync "github.com/ElrondNetwork/elrond-go/process/sync"
	"github.com/ElrondNetwork/elrond-go/process/track"
	"github.com/ElrondNetwork/elrond-go/process/transaction"
	"github.com/ElrondNetwork/elrond-go/sharding"
	"github.com/ElrondNetwork/elrond-go/statusHandler"
	"github.com/ElrondNetwork/elrond-go/storage"
	storageFactory "github.com/ElrondNetwork/elrond-go/storage/factory"
	"github.com/ElrondNetwork/elrond-go/storage/memorydb"
	"github.com/ElrondNetwork/elrond-go/storage/storageUnit"
	"github.com/ElrondNetwork/elrond-go/storage/timecache"
	vmcommon "github.com/ElrondNetwork/elrond-vm-common"
	"github.com/btcsuite/btcd/btcec"
	libp2pCrypto "github.com/libp2p/go-libp2p-core/crypto"
	"github.com/urfave/cli"
)

const (
	// BlsHashSize specifies the hash size for using bls scheme
	BlsHashSize = 16

	// BlsConsensusType specifies te signature scheme used in the consensus
	BlsConsensusType = "bls"

	// MaxTxsToRequest specifies the maximum number of txs to request
	MaxTxsToRequest = 100
)

//TODO remove this
var log = logger.GetOrCreate("main")

// ErrCreateForkDetector signals that a fork detector could not be created
//TODO: Extract all others error messages from this file in some defined errors
var ErrCreateForkDetector = errors.New("could not create fork detector")

// timeSpanForBadHeaders is the expiry time for an added block header hash
var timeSpanForBadHeaders = time.Minute * 2

// Network struct holds the network components of the Elrond protocol
type Network struct {
	NetMessenger p2p.Messenger
}

// Core struct holds the core components of the Elrond protocol
type Core struct {
	Hasher                   hashing.Hasher
	Marshalizer              marshal.Marshalizer
	TriesContainer           state.TriesHolder
	Uint64ByteSliceConverter typeConverters.Uint64ByteSliceConverter
	StatusHandler            core.AppStatusHandler
	ChainID                  []byte
}

// State struct holds the state components of the Elrond protocol
type State struct {
	AddressConverter    state.AddressConverter
	BLSAddressConverter state.AddressConverter
	PeerAccounts        state.AccountsAdapter
	AccountsAdapter     state.AccountsAdapter
	InBalanceForShard   map[string]*big.Int
}

// Data struct holds the data components of the Elrond protocol
type Data struct {
	Blkc     data.ChainHandler
	Store    dataRetriever.StorageService
	Datapool dataRetriever.PoolsHolder
}

// Crypto struct holds the crypto components of the Elrond protocol
type Crypto struct {
	TxSingleSigner  crypto.SingleSigner
	SingleSigner    crypto.SingleSigner
	MultiSigner     crypto.MultiSigner
	BlockSignKeyGen crypto.KeyGenerator
	TxSignKeyGen    crypto.KeyGenerator
	InitialPubKeys  map[uint32][]string
}

// Process struct holds the process components of the Elrond protocol
type Process struct {
	InterceptorsContainer    process.InterceptorsContainer
	ResolversFinder          dataRetriever.ResolversFinder
	Rounder                  consensus.Rounder
	EpochStartTrigger        epochStart.TriggerHandler
	ForkDetector             process.ForkDetector
	BlockProcessor           process.BlockProcessor
	BlackListHandler         process.BlackListHandler
	BootStorer               process.BootStorer
	HeaderSigVerifier        HeaderSigVerifierHandler
	ValidatorsStatistics     process.ValidatorStatisticsProcessor
	BlockTracker             process.BlockTracker
	PendingMiniBlocksHandler process.PendingMiniBlocksHandler
	RequestHandler           process.RequestHandler
}

type coreComponentsFactoryArgs struct {
	config      *config.Config
	pathManager storage.PathManagerHandler
	shardId     string
	chainID     []byte
}

// NewCoreComponentsFactoryArgs initializes the arguments necessary for creating the core components
func NewCoreComponentsFactoryArgs(config *config.Config, pathManager storage.PathManagerHandler, shardId string, chainID []byte) *coreComponentsFactoryArgs {
	return &coreComponentsFactoryArgs{
		config:      config,
		pathManager: pathManager,
		shardId:     shardId,
		chainID:     chainID,
	}
}

// CoreComponentsFactory creates the core components
func CoreComponentsFactory(args *coreComponentsFactoryArgs) (*Core, error) {
	hasher, err := getHasherFromConfig(args.config)
	if err != nil {
		return nil, errors.New("could not create hasher: " + err.Error())
	}

	marshalizer, err := getMarshalizerFromConfig(args.config)
	if err != nil {
		return nil, errors.New("could not create marshalizer: " + err.Error())
	}

	uint64ByteSliceConverter := uint64ByteSlice.NewBigEndianConverter()

	trieContainer, err := createTries(args, marshalizer, hasher)
	if err != nil {
		return nil, err
	}

	return &Core{
		Hasher:                   hasher,
		Marshalizer:              marshalizer,
		TriesContainer:           trieContainer,
		Uint64ByteSliceConverter: uint64ByteSliceConverter,
		StatusHandler:            statusHandler.NewNilStatusHandler(),
		ChainID:                  args.chainID,
	}, nil
}

func createTries(
	args *coreComponentsFactoryArgs,
	marshalizer marshal.Marshalizer,
	hasher hashing.Hasher,
) (state.TriesHolder, error) {

	trieContainer := state.NewDataTriesHolder()

	trieFactoryArgs := factory.TrieFactoryArgs{
		EvictionWaitingListCfg: args.config.EvictionWaitingList,
		SnapshotDbCfg:          args.config.TrieSnapshotDB,
		Marshalizer:            marshalizer,
		Hasher:                 hasher,
		PathManager:            args.pathManager,
		ShardId:                args.shardId,
	}
	trieFactory, err := factory.NewTrieFactory(trieFactoryArgs)
	if err != nil {
		return nil, err
	}

	merkleTrie, err := trieFactory.Create(args.config.AccountsTrieStorage, args.config.StateTrieConfig.PruningEnabled)
	if err != nil {
		return nil, err
	}

	trieContainer.Put([]byte(factory.UserAccountTrie), merkleTrie)

	//TODO add pruning on peer accounts trie
	peerAccountsTrie, err := trieFactory.Create(args.config.PeerAccountsTrieStorage, false)
	if err != nil {
		return nil, err
	}

	trieContainer.Put([]byte(factory.PeerAccountTrie), peerAccountsTrie)

	return trieContainer, nil
}

type stateComponentsFactoryArgs struct {
	config           *config.Config
	genesisConfig    *sharding.Genesis
	shardCoordinator sharding.Coordinator
	core             *Core
	pathManager      storage.PathManagerHandler
}

// NewStateComponentsFactoryArgs initializes the arguments necessary for creating the state components
func NewStateComponentsFactoryArgs(
	config *config.Config,
	genesisConfig *sharding.Genesis,
	shardCoordinator sharding.Coordinator,
	core *Core,
	pathManager storage.PathManagerHandler,
) *stateComponentsFactoryArgs {
	return &stateComponentsFactoryArgs{
		config:           config,
		genesisConfig:    genesisConfig,
		shardCoordinator: shardCoordinator,
		core:             core,
		pathManager:      pathManager,
	}
}

// StateComponentsFactory creates the state components
func StateComponentsFactory(args *stateComponentsFactoryArgs) (*State, error) {
	addressConverter, err := addressConverters.NewPlainAddressConverter(
		args.config.Address.Length,
		args.config.Address.Prefix,
	)
	if err != nil {
		return nil, errors.New("could not create address converter: " + err.Error())
	}

	blsAddressConverter, err := addressConverters.NewPlainAddressConverter(
		args.config.BLSPublicKey.Length,
		args.config.BLSPublicKey.Prefix,
	)
	if err != nil {
		return nil, errors.New("could not create bls address converter: " + err.Error())
	}

	accountFactory, err := factoryState.NewAccountFactoryCreator(factoryState.UserAccount)
	if err != nil {
		return nil, errors.New("could not create account factory: " + err.Error())
	}

	merkleTrie := args.core.TriesContainer.Get([]byte(factory.UserAccountTrie))
	accountsAdapter, err := state.NewAccountsDB(merkleTrie, args.core.Hasher, args.core.Marshalizer, accountFactory)
	if err != nil {
		return nil, errors.New("could not create accounts adapter: " + err.Error())
	}

	inBalanceForShard, err := args.genesisConfig.InitialNodesBalances(args.shardCoordinator, addressConverter)
	if err != nil {
		return nil, errors.New("initial balances could not be processed " + err.Error())
	}

	accountFactory, err = factoryState.NewAccountFactoryCreator(factoryState.ValidatorAccount)
	if err != nil {
		return nil, errors.New("could not create peer account factory: " + err.Error())
	}

	merkleTrie = args.core.TriesContainer.Get([]byte(factory.PeerAccountTrie))
	peerAdapter, err := state.NewPeerAccountsDB(merkleTrie, args.core.Hasher, args.core.Marshalizer, accountFactory)
	if err != nil {
		return nil, err
	}

	return &State{
		PeerAccounts:        peerAdapter,
		AddressConverter:    addressConverter,
		BLSAddressConverter: blsAddressConverter,
		AccountsAdapter:     accountsAdapter,
		InBalanceForShard:   inBalanceForShard,
	}, nil
}

type dataComponentsFactoryArgs struct {
	config             *config.Config
	economicsData      *economics.EconomicsData
	shardCoordinator   sharding.Coordinator
	core               *Core
	pathManager        storage.PathManagerHandler
	epochStartNotifier EpochStartNotifier
	currentEpoch       uint32
}

// NewDataComponentsFactoryArgs initializes the arguments necessary for creating the data components
func NewDataComponentsFactoryArgs(
	config *config.Config,
	economicsData *economics.EconomicsData,
	shardCoordinator sharding.Coordinator,
	core *Core,
	pathManager storage.PathManagerHandler,
	epochStartNotifier EpochStartNotifier,
	currentEpoch uint32,
) *dataComponentsFactoryArgs {
	return &dataComponentsFactoryArgs{
		config:             config,
		economicsData:      economicsData,
		shardCoordinator:   shardCoordinator,
		core:               core,
		pathManager:        pathManager,
		epochStartNotifier: epochStartNotifier,
		currentEpoch:       currentEpoch,
	}
}

// DataComponentsFactory creates the data components
func DataComponentsFactory(args *dataComponentsFactoryArgs) (*Data, error) {
	var datapool dataRetriever.PoolsHolder
	blkc, err := createBlockChainFromConfig(args.config, args.shardCoordinator, args.core.StatusHandler)
	if err != nil {
		return nil, errors.New("could not create block chain: " + err.Error())
	}

	store, err := createDataStoreFromConfig(
		args.config,
		args.shardCoordinator,
		args.pathManager,
		args.epochStartNotifier,
		args.currentEpoch,
	)
	if err != nil {
		return nil, errors.New("could not create local data store: " + err.Error())
	}

	datapool, err = createDataPoolFromConfig(args)
	if err != nil {
		return nil, errors.New("could not create data pools: ")
	}

	return &Data{
		Blkc:     blkc,
		Store:    store,
		Datapool: datapool,
	}, nil
}

type cryptoComponentsFactoryArgs struct {
	ctx              *cli.Context
	config           *config.Config
	nodesConfig      *sharding.NodesSetup
	shardCoordinator sharding.Coordinator
	keyGen           crypto.KeyGenerator
	privKey          crypto.PrivateKey
	log              logger.Logger
}

// NewCryptoComponentsFactoryArgs initializes the arguments necessary for creating the crypto components
func NewCryptoComponentsFactoryArgs(
	ctx *cli.Context,
	config *config.Config,
	nodesConfig *sharding.NodesSetup,
	shardCoordinator sharding.Coordinator,
	keyGen crypto.KeyGenerator,
	privKey crypto.PrivateKey,
	log logger.Logger,
) *cryptoComponentsFactoryArgs {
	return &cryptoComponentsFactoryArgs{
		ctx:              ctx,
		config:           config,
		nodesConfig:      nodesConfig,
		shardCoordinator: shardCoordinator,
		keyGen:           keyGen,
		privKey:          privKey,
		log:              log,
	}
}

// CryptoComponentsFactory creates the crypto components
func CryptoComponentsFactory(args *cryptoComponentsFactoryArgs) (*Crypto, error) {
	initialPubKeys := args.nodesConfig.InitialNodesPubKeys()
	txSingleSigner := &singlesig.SchnorrSigner{}
	singleSigner, err := createSingleSigner(args.config)
	if err != nil {
		return nil, errors.New("could not create singleSigner: " + err.Error())
	}

	multisigHasher, err := getMultisigHasherFromConfig(args.config)
	if err != nil {
		return nil, errors.New("could not create multisig hasher: " + err.Error())
	}

	currentShardNodesPubKeys, err := args.nodesConfig.InitialNodesPubKeysForShard(args.shardCoordinator.SelfId())
	if err != nil {
		return nil, errors.New("could not start creation of multiSigner: " + err.Error())
	}

	multiSigner, err := createMultiSigner(args.config, multisigHasher, currentShardNodesPubKeys, args.privKey, args.keyGen)
	if err != nil {
		return nil, err
	}

	txSignKeyGen := signing.NewKeyGenerator(kyber.NewBlakeSHA256Ed25519())

	return &Crypto{
		TxSingleSigner:  txSingleSigner,
		SingleSigner:    singleSigner,
		MultiSigner:     multiSigner,
		BlockSignKeyGen: args.keyGen,
		TxSignKeyGen:    txSignKeyGen,
		InitialPubKeys:  initialPubKeys,
	}, nil
}

// NetworkComponentsFactory creates the network components
func NetworkComponentsFactory(p2pConfig *config.P2PConfig, log logger.Logger, core *Core) (*Network, error) {
	var randReader io.Reader
	if p2pConfig.Node.Seed != "" {
		randReader = NewSeedRandReader(core.Hasher.Compute(p2pConfig.Node.Seed))
	} else {
		randReader = rand.Reader
	}

	netMessenger, err := createNetMessenger(p2pConfig, log, randReader)
	if err != nil {
		return nil, err
	}

	return &Network{
		NetMessenger: netMessenger,
	}, nil
}

type processComponentsFactoryArgs struct {
	coreComponents         *coreComponentsFactoryArgs
	genesisConfig          *sharding.Genesis
	economicsData          *economics.EconomicsData
	nodesConfig            *sharding.NodesSetup
	gasSchedule            map[string]map[string]uint64
	syncer                 ntp.SyncTimer
	shardCoordinator       sharding.Coordinator
	nodesCoordinator       sharding.NodesCoordinator
	data                   *Data
	core                   *Core
	crypto                 *Crypto
	state                  *State
	network                *Network
	coreServiceContainer   serviceContainer.Core
	requestedItemsHandler  dataRetriever.RequestedItemsHandler
	epochStartNotifier     EpochStartNotifier
	epochStart             *config.EpochStartConfig
	rater                  sharding.RaterHandler
	startEpochNum          uint32
	sizeCheckDelta         uint32
	stateCheckpointModulus uint
	maxComputableRounds    uint64
}

// NewProcessComponentsFactoryArgs initializes the arguments necessary for creating the process components
func NewProcessComponentsFactoryArgs(
	coreComponents *coreComponentsFactoryArgs,
	genesisConfig *sharding.Genesis,
	economicsData *economics.EconomicsData,
	nodesConfig *sharding.NodesSetup,
	gasSchedule map[string]map[string]uint64,
	syncer ntp.SyncTimer,
	shardCoordinator sharding.Coordinator,
	nodesCoordinator sharding.NodesCoordinator,
	data *Data,
	core *Core,
	crypto *Crypto,
	state *State,
	network *Network,
	coreServiceContainer serviceContainer.Core,
	requestedItemsHandler dataRetriever.RequestedItemsHandler,
	epochStartNotifier EpochStartNotifier,
	epochStart *config.EpochStartConfig,
	startEpochNum uint32,
	rater sharding.RaterHandler,
	sizeCheckDelta uint32,
	stateCheckpointModulus uint,
	maxComputableRounds uint64,
) *processComponentsFactoryArgs {
	return &processComponentsFactoryArgs{
		coreComponents:         coreComponents,
		genesisConfig:          genesisConfig,
		economicsData:          economicsData,
		nodesConfig:            nodesConfig,
		gasSchedule:            gasSchedule,
		syncer:                 syncer,
		shardCoordinator:       shardCoordinator,
		nodesCoordinator:       nodesCoordinator,
		data:                   data,
		core:                   core,
		crypto:                 crypto,
		state:                  state,
		network:                network,
		coreServiceContainer:   coreServiceContainer,
		requestedItemsHandler:  requestedItemsHandler,
		epochStartNotifier:     epochStartNotifier,
		epochStart:             epochStart,
		startEpochNum:          startEpochNum,
		rater:                  rater,
		sizeCheckDelta:         sizeCheckDelta,
		stateCheckpointModulus: stateCheckpointModulus,
		maxComputableRounds:    maxComputableRounds,
	}
}

// ProcessComponentsFactory creates the process components
func ProcessComponentsFactory(args *processComponentsFactoryArgs) (*Process, error) {
	argsHeaderSig := &headerCheck.ArgsHeaderSigVerifier{
		Marshalizer:       args.core.Marshalizer,
		Hasher:            args.core.Hasher,
		NodesCoordinator:  args.nodesCoordinator,
		MultiSigVerifier:  args.crypto.MultiSigner,
		SingleSigVerifier: args.crypto.SingleSigner,
		KeyGen:            args.crypto.BlockSignKeyGen,
	}
	headerSigVerifier, err := headerCheck.NewHeaderSigVerifier(argsHeaderSig)
	if err != nil {
		return nil, err
	}

	rounder, err := round.NewRound(
		time.Unix(args.nodesConfig.StartTime, 0),
		args.syncer.CurrentTime(),
		time.Millisecond*time.Duration(args.nodesConfig.RoundDuration),
		args.syncer)
	if err != nil {
		return nil, err
	}

	resolversContainerFactory, err := newResolverContainerFactory(
		args.shardCoordinator,
		args.data,
		args.core,
		args.network,
		args.sizeCheckDelta,
	)
	if err != nil {
		return nil, err
	}

	resolversContainer, err := resolversContainerFactory.Create()
	if err != nil {
		return nil, err
	}

	resolversFinder, err := containers.NewResolversFinder(resolversContainer, args.shardCoordinator)
	if err != nil {
		return nil, err
	}

	requestHandler, err := newRequestHandler(resolversFinder, args.shardCoordinator, args.requestedItemsHandler)
	if err != nil {
		return nil, err
	}

	epochStartTrigger, err := newEpochStartTrigger(args, requestHandler)
	if err != nil {
		return nil, err
	}

	requestHandler.SetEpoch(epochStartTrigger.Epoch())

	err = dataRetriever.SetEpochHandlerToHdrResolver(resolversContainer, epochStartTrigger)
	if err != nil {
		return nil, err
	}

	validatorStatisticsProcessor, err := newValidatorStatisticsProcessor(args)
	if err != nil {
		return nil, err
	}

	validatorStatsRootHash, err := validatorStatisticsProcessor.RootHash()
	if err != nil {
		return nil, err
	}

	log.Trace("Validator stats created", "validatorStatsRootHash", validatorStatsRootHash)

	genesisBlocks, err := generateGenesisHeadersAndApplyInitialBalances(args)
	if err != nil {
		return nil, err
	}

	err = prepareGenesisBlock(args, genesisBlocks)
	if err != nil {
		return nil, err
	}

	bootStr := args.data.Store.GetStorer(dataRetriever.BootstrapUnit)
	bootStorer, err := bootstrapStorage.NewBootstrapStorer(args.core.Marshalizer, bootStr)
	if err != nil {
		return nil, err
	}

	argsHeaderValidator := block.ArgsHeaderValidator{
		Hasher:      args.core.Hasher,
		Marshalizer: args.core.Marshalizer,
	}
	headerValidator, err := block.NewHeaderValidator(argsHeaderValidator)
	if err != nil {
		return nil, err
	}

	blockTracker, err := newBlockTracker(
		args,
		headerValidator,
		requestHandler,
		rounder,
		genesisBlocks,
	)
	if err != nil {
		return nil, err
	}

	interceptorContainerFactory, blackListHandler, err := newInterceptorContainerFactory(
		args.shardCoordinator,
		args.nodesCoordinator,
		args.data,
		args.core,
		args.crypto,
		args.state,
		args.network,
		args.economicsData,
		headerSigVerifier,
		args.sizeCheckDelta,
		blockTracker,
		epochStartTrigger,
	)
	if err != nil {
		return nil, err
	}

	//TODO refactor all these factory calls
	interceptorsContainer, err := interceptorContainerFactory.Create()
	if err != nil {
		return nil, err
	}

	var pendingMiniBlocksHandler process.PendingMiniBlocksHandler
	if args.shardCoordinator.SelfId() == sharding.MetachainShardId {
		pendingMiniBlocksHandler, err = newPendingMiniBlocks(
			args.data.Store,
			args.core.Marshalizer,
			args.data.Datapool,
		)
		if err != nil {
			return nil, err
		}
	}

	forkDetector, err := newForkDetector(
		rounder,
		args.shardCoordinator,
		blackListHandler,
		blockTracker,
		args.nodesConfig.StartTime,
	)
	if err != nil {
		return nil, err
	}

	blockProcessor, err := newBlockProcessor(
		args,
		requestHandler,
		forkDetector,
		rounder,
		epochStartTrigger,
		bootStorer,
		validatorStatisticsProcessor,
		headerValidator,
		blockTracker,
		pendingMiniBlocksHandler,
	)
	if err != nil {
		return nil, err
	}

	return &Process{
		InterceptorsContainer:    interceptorsContainer,
		ResolversFinder:          resolversFinder,
		Rounder:                  rounder,
		ForkDetector:             forkDetector,
		BlockProcessor:           blockProcessor,
		EpochStartTrigger:        epochStartTrigger,
		BlackListHandler:         blackListHandler,
		BootStorer:               bootStorer,
		HeaderSigVerifier:        headerSigVerifier,
		ValidatorsStatistics:     validatorStatisticsProcessor,
		BlockTracker:             blockTracker,
		PendingMiniBlocksHandler: pendingMiniBlocksHandler,
		RequestHandler:           requestHandler,
	}, nil
}

func prepareGenesisBlock(args *processComponentsFactoryArgs, genesisBlocks map[uint32]data.HeaderHandler) error {
	genesisBlock, ok := genesisBlocks[args.shardCoordinator.SelfId()]
	if !ok {
		return errors.New("genesis block does not exists")
	}

	genesisBlockHash, err := core.CalculateHash(args.core.Marshalizer, args.core.Hasher, genesisBlock)
	if err != nil {
		return err
	}

	err = args.data.Blkc.SetGenesisHeader(genesisBlock)
	if err != nil {
		return err
	}

	args.data.Blkc.SetGenesisHeaderHash(genesisBlockHash)

	marshalizedBlock, err := args.core.Marshalizer.Marshal(genesisBlock)
	if err != nil {
		return err
	}

	if args.shardCoordinator.SelfId() == sharding.MetachainShardId {
		errNotCritical := args.data.Store.Put(dataRetriever.MetaBlockUnit, genesisBlockHash, marshalizedBlock)
		if errNotCritical != nil {
			log.Error("error storing genesis metablock", "error", errNotCritical.Error())
		}
	} else {
		errNotCritical := args.data.Store.Put(dataRetriever.BlockHeaderUnit, genesisBlockHash, marshalizedBlock)
		if errNotCritical != nil {
			log.Error("error storing genesis shardblock", "error", errNotCritical.Error())
		}
	}

	return nil
}

func newRequestHandler(
	resolversFinder dataRetriever.ResolversFinder,
	shardCoordinator sharding.Coordinator,
	requestedItemsHandler dataRetriever.RequestedItemsHandler,
) (process.RequestHandler, error) {
	if shardCoordinator.SelfId() < shardCoordinator.NumberOfShards() {
		requestHandler, err := requestHandlers.NewShardResolverRequestHandler(
			resolversFinder,
			requestedItemsHandler,
			MaxTxsToRequest,
			shardCoordinator.SelfId(),
		)
		if err != nil {
			return nil, err
		}

		return requestHandler, nil
	}

	if shardCoordinator.SelfId() == sharding.MetachainShardId {
		requestHandler, err := requestHandlers.NewMetaResolverRequestHandler(
			resolversFinder,
			requestedItemsHandler,
			MaxTxsToRequest,
		)
		if err != nil {
			return nil, err
		}

		return requestHandler, nil
	}

	return nil, errors.New("could not create new request handler because of wrong shard id")
}

func newEpochStartTrigger(
	args *processComponentsFactoryArgs,
	requestHandler epochStart.RequestHandler,
) (epochStart.TriggerHandler, error) {
	if args.shardCoordinator.SelfId() < args.shardCoordinator.NumberOfShards() {
		argsHeaderValidator := block.ArgsHeaderValidator{
			Hasher:      args.core.Hasher,
			Marshalizer: args.core.Marshalizer,
		}
		headerValidator, err := block.NewHeaderValidator(argsHeaderValidator)
		if err != nil {
			return nil, err
		}

		argEpochStart := &shardchain.ArgsShardEpochStartTrigger{
			Marshalizer:        args.core.Marshalizer,
			Hasher:             args.core.Hasher,
			HeaderValidator:    headerValidator,
			Uint64Converter:    args.core.Uint64ByteSliceConverter,
			DataPool:           args.data.Datapool,
			Storage:            args.data.Store,
			RequestHandler:     requestHandler,
			Epoch:              args.startEpochNum,
			EpochStartNotifier: args.epochStartNotifier,
			Validity:           process.MetaBlockValidity,
			Finality:           process.BlockFinality,
		}
		epochStartTrigger, err := shardchain.NewEpochStartTrigger(argEpochStart)
		if err != nil {
			return nil, errors.New("error creating new start of epoch trigger" + err.Error())
		}

		return epochStartTrigger, nil
	}

	if args.shardCoordinator.SelfId() == sharding.MetachainShardId {
		argEpochStart := &metachainEpochStart.ArgsNewMetaEpochStartTrigger{
			GenesisTime:        time.Unix(args.nodesConfig.StartTime, 0),
			Settings:           args.epochStart,
			Epoch:              args.startEpochNum,
			EpochStartNotifier: args.epochStartNotifier,
			Storage:            args.data.Store,
			Marshalizer:        args.core.Marshalizer,
		}
		epochStartTrigger, err := metachainEpochStart.NewEpochStartTrigger(argEpochStart)
		if err != nil {
			return nil, errors.New("error creating new start of epoch trigger" + err.Error())
		}

		return epochStartTrigger, nil
	}

	return nil, errors.New("error creating new start of epoch trigger because of invalid shard id")
}

type seedRandReader struct {
	index int
	seed  []byte
}

// NewSeedRandReader will return a new instance of a seed-based reader
func NewSeedRandReader(seed []byte) *seedRandReader {
	return &seedRandReader{seed: seed, index: 0}
}

func (srr *seedRandReader) Read(p []byte) (n int, err error) {
	if srr.seed == nil {
		return 0, errors.New("nil seed")
	}
	if len(srr.seed) == 0 {
		return 0, errors.New("empty seed")
	}
	if p == nil {
		return 0, errors.New("nil buffer")
	}
	if len(p) == 0 {
		return 0, errors.New("empty buffer")
	}

	for i := 0; i < len(p); i++ {
		p[i] = srr.seed[srr.index]

		srr.index++
		srr.index %= len(srr.seed)
	}

	return len(p), nil
}

// CreateSoftwareVersionChecker will create a new software version checker and will start check if a new software version
// is available
func CreateSoftwareVersionChecker(statusHandler core.AppStatusHandler) (*softwareVersion.SoftwareVersionChecker, error) {
	softwareVersionCheckerFactory, err := factorySoftwareVersion.NewSoftwareVersionFactory(statusHandler)
	if err != nil {
		return nil, err
	}

	softwareVersionChecker, err := softwareVersionCheckerFactory.Create()
	if err != nil {
		return nil, err
	}

	return softwareVersionChecker, nil
}

func getHasherFromConfig(cfg *config.Config) (hashing.Hasher, error) {
	switch cfg.Hasher.Type {
	case "sha256":
		return sha256.Sha256{}, nil
	case "blake2b":
		return &blake2b.Blake2b{}, nil
	}

	return nil, errors.New("no hasher provided in config file")
}

func getMarshalizerFromConfig(cfg *config.Config) (marshal.Marshalizer, error) {
	switch cfg.Marshalizer.Type {
	case "json":
		return &marshal.JsonMarshalizer{}, nil
	}

	return nil, errors.New("no marshalizer provided in config file")
}

func createBlockChainFromConfig(config *config.Config, coordinator sharding.Coordinator, ash core.AppStatusHandler) (data.ChainHandler, error) {
	badBlockCache, err := storageUnit.NewCache(
		storageUnit.CacheType(config.BadBlocksCache.Type),
		config.BadBlocksCache.Size,
		config.BadBlocksCache.Shards)
	if err != nil {
		return nil, err
	}

	if coordinator == nil {
		return nil, state.ErrNilShardCoordinator
	}

	if coordinator.SelfId() < coordinator.NumberOfShards() {
		var blockChain *blockchain.BlockChain
		blockChain, err = blockchain.NewBlockChain(badBlockCache)
		if err != nil {
			return nil, err
		}

		err = blockChain.SetAppStatusHandler(ash)
		if err != nil {
			return nil, err
		}

		return blockChain, nil
	}
	if coordinator.SelfId() == sharding.MetachainShardId {
		var blockChain *blockchain.MetaChain
		blockChain, err = blockchain.NewMetaChain(badBlockCache)
		if err != nil {
			return nil, err
		}

		err = blockChain.SetAppStatusHandler(ash)
		if err != nil {
			return nil, err
		}

		return blockChain, nil
	}
	return nil, errors.New("can not create blockchain")
}

func createDataStoreFromConfig(
	config *config.Config,
	shardCoordinator sharding.Coordinator,
	pathManager storage.PathManagerHandler,
	epochStartNotifier EpochStartNotifier,
	currentEpoch uint32,
) (dataRetriever.StorageService, error) {
	storageServiceFactory, err := storageFactory.NewStorageServiceFactory(
		config,
		shardCoordinator,
		pathManager,
		epochStartNotifier,
		currentEpoch,
	)
	if err != nil {
		return nil, err
	}
	if shardCoordinator.SelfId() < shardCoordinator.NumberOfShards() {
		return storageServiceFactory.CreateForShard()
	}
	if shardCoordinator.SelfId() == sharding.MetachainShardId {
		return storageServiceFactory.CreateForMeta()
	}
	return nil, errors.New("can not create data store")
}

func createDataPoolFromConfig(args *dataComponentsFactoryArgs) (dataRetriever.PoolsHolder, error) {
	log.Debug("creatingDataPool from config")

<<<<<<< HEAD
	cfg := args.config

	txPool, err := txpoolFactory.CreateTxPool(txpool.ArgShardedTxPool{
		Config:         storageFactory.GetCacherFromConfig(cfg.TxDataPool),
=======
	configs := args.config

	txPool, err := txpoolFactory.CreateTxPool(txpool.ArgShardedTxPool{
		Config:         storageFactory.GetCacherFromConfig(configs.TxDataPool),
>>>>>>> cc27127e
		MinGasPrice:    args.economicsData.MinGasPrice(),
		NumberOfShards: args.shardCoordinator.NumberOfShards(),
	})
	if err != nil {
		log.Error("error creating txpool")
		return nil, err
	}

<<<<<<< HEAD
	uTxPool, err := shardedData.NewShardedData(storageFactory.GetCacherFromConfig(cfg.UnsignedTransactionDataPool))
=======
	uTxPool, err := shardedData.NewShardedData(storageFactory.GetCacherFromConfig(configs.UnsignedTransactionDataPool))
>>>>>>> cc27127e
	if err != nil {
		log.Error("error creating smart contract result pool")
		return nil, err
	}

<<<<<<< HEAD
	rewardTxPool, err := shardedData.NewShardedData(storageFactory.GetCacherFromConfig(cfg.RewardTransactionDataPool))
=======
	rewardTxPool, err := shardedData.NewShardedData(storageFactory.GetCacherFromConfig(configs.RewardTransactionDataPool))
>>>>>>> cc27127e
	if err != nil {
		log.Error("error creating reward transaction pool")
		return nil, err
	}

<<<<<<< HEAD
	hdrPool, err := headersCache.NewHeadersPool(cfg.HeadersPoolConfig)
=======
	hdrPool, err := headersCache.NewHeadersPool(configs.HeadersPoolConfig)
>>>>>>> cc27127e
	if err != nil {
		log.Error("error creating headers pool")
		return nil, err
	}

<<<<<<< HEAD
	cacherCfg := storageFactory.GetCacherFromConfig(cfg.TxBlockBodyDataPool)
=======
	cacherCfg := storageFactory.GetCacherFromConfig(configs.TxBlockBodyDataPool)
>>>>>>> cc27127e
	txBlockBody, err := storageUnit.NewCache(cacherCfg.Type, cacherCfg.Size, cacherCfg.Shards)
	if err != nil {
		log.Error("error creating txBlockBody")
		return nil, err
	}

<<<<<<< HEAD
	cacherCfg = storageFactory.GetCacherFromConfig(cfg.PeerBlockBodyDataPool)
=======
	cacherCfg = storageFactory.GetCacherFromConfig(configs.PeerBlockBodyDataPool)
>>>>>>> cc27127e
	peerChangeBlockBody, err := storageUnit.NewCache(cacherCfg.Type, cacherCfg.Size, cacherCfg.Shards)
	if err != nil {
		log.Error("error creating peerChangeBlockBody")
		return nil, err
	}

<<<<<<< HEAD
	cacherCfg = storageFactory.GetCacherFromConfig(cfg.TrieNodesDataPool)
=======
	cacherCfg = storageFactory.GetCacherFromConfig(configs.TrieNodesDataPool)
>>>>>>> cc27127e
	trieNodes, err := storageUnit.NewCache(cacherCfg.Type, cacherCfg.Size, cacherCfg.Shards)
	if err != nil {
		log.Info("error creating trieNodes")
		return nil, err
	}

	currBlockTxs, err := dataPool.NewCurrentBlockPool()
	if err != nil {
		return nil, err
	}

	return dataPool.NewDataPool(
		txPool,
		uTxPool,
		rewardTxPool,
		hdrPool,
		txBlockBody,
		peerChangeBlockBody,
		trieNodes,
		currBlockTxs,
	)
}

func createSingleSigner(config *config.Config) (crypto.SingleSigner, error) {
	switch config.Consensus.Type {
	case BlsConsensusType:
		return &singlesig.BlsSingleSigner{}, nil
	default:
		return nil, errors.New("no consensus type provided in config file")
	}
}

func getMultisigHasherFromConfig(cfg *config.Config) (hashing.Hasher, error) {
	if cfg.Consensus.Type == BlsConsensusType && cfg.MultisigHasher.Type != "blake2b" {
		return nil, errors.New("wrong multisig hasher provided for bls consensus type")
	}

	switch cfg.MultisigHasher.Type {
	case "sha256":
		return sha256.Sha256{}, nil
	case "blake2b":
		if cfg.Consensus.Type == BlsConsensusType {
			return &blake2b.Blake2b{HashSize: BlsHashSize}, nil
		}
		return &blake2b.Blake2b{}, nil
	}

	return nil, errors.New("no multisig hasher provided in config file")
}

func createMultiSigner(
	config *config.Config,
	hasher hashing.Hasher,
	pubKeys []string,
	privateKey crypto.PrivateKey,
	keyGen crypto.KeyGenerator,
) (crypto.MultiSigner, error) {

	switch config.Consensus.Type {
	case BlsConsensusType:
		blsSigner := &blsMultiSig.KyberMultiSignerBLS{}
		return multisig.NewBLSMultisig(blsSigner, hasher, pubKeys, privateKey, keyGen, uint16(0))
	default:
		return nil, errors.New("no consensus type provided in config file")
	}
}

func createNetMessenger(
	p2pConfig *config.P2PConfig,
	log logger.Logger,
	randReader io.Reader,
) (p2p.Messenger, error) {

	if p2pConfig.Node.Port < 0 {
		return nil, errors.New("cannot start node on port < 0")
	}

	pDiscoveryFactory := factoryP2P.NewPeerDiscovererFactory(*p2pConfig)
	pDiscoverer, err := pDiscoveryFactory.CreatePeerDiscoverer()

	if err != nil {
		return nil, err
	}

	log.Debug("peer discovery", "method", pDiscoverer.Name())

	prvKey, _ := ecdsa.GenerateKey(btcec.S256(), randReader)
	sk := (*libp2pCrypto.Secp256k1PrivateKey)(prvKey)

	nm, err := libp2p.NewNetworkMessenger(
		context.Background(),
		p2pConfig.Node.Port,
		sk,
		nil,
		loadBalancer.NewOutgoingChannelLoadBalancer(),
		pDiscoverer,
		libp2p.ListenAddrWithIp4AndTcp,
		p2pConfig.Node.TargetPeerCount,
	)
	if err != nil {
		return nil, err
	}

	return nm, nil
}

func newInterceptorContainerFactory(
	shardCoordinator sharding.Coordinator,
	nodesCoordinator sharding.NodesCoordinator,
	data *Data,
	core *Core,
	crypto *Crypto,
	state *State,
	network *Network,
	economics *economics.EconomicsData,
	headerSigVerifier HeaderSigVerifierHandler,
	sizeCheckDelta uint32,
	validityAttester process.ValidityAttester,
	epochStartTrigger process.EpochStartTriggerHandler,
) (process.InterceptorsContainerFactory, process.BlackListHandler, error) {

	if shardCoordinator.SelfId() < shardCoordinator.NumberOfShards() {
		return newShardInterceptorContainerFactory(
			shardCoordinator,
			nodesCoordinator,
			data,
			core,
			crypto,
			state,
			network,
			economics,
			headerSigVerifier,
			sizeCheckDelta,
			validityAttester,
			epochStartTrigger,
		)
	}
	if shardCoordinator.SelfId() == sharding.MetachainShardId {
		return newMetaInterceptorContainerFactory(
			shardCoordinator,
			nodesCoordinator,
			data,
			core,
			crypto,
			network,
			state,
			economics,
			headerSigVerifier,
			sizeCheckDelta,
			validityAttester,
			epochStartTrigger,
		)
	}

	return nil, nil, errors.New("could not create interceptor container factory")
}

func newResolverContainerFactory(
	shardCoordinator sharding.Coordinator,
	data *Data,
	core *Core,
	network *Network,
	sizeCheckDelta uint32,
) (dataRetriever.ResolversContainerFactory, error) {

	if shardCoordinator.SelfId() < shardCoordinator.NumberOfShards() {
		return newShardResolverContainerFactory(
			shardCoordinator,
			data,
			core,
			network,
			sizeCheckDelta,
		)
	}
	if shardCoordinator.SelfId() == sharding.MetachainShardId {
		return newMetaResolverContainerFactory(
			shardCoordinator,
			data,
			core,
			network,
			sizeCheckDelta,
		)
	}

	return nil, errors.New("could not create interceptor and resolver container factory")
}

func newShardInterceptorContainerFactory(
	shardCoordinator sharding.Coordinator,
	nodesCoordinator sharding.NodesCoordinator,
	data *Data,
	dataCore *Core,
	crypto *Crypto,
	state *State,
	network *Network,
	economics *economics.EconomicsData,
	headerSigVerifier HeaderSigVerifierHandler,
	sizeCheckDelta uint32,
	validityAttester process.ValidityAttester,
	epochStartTrigger process.EpochStartTriggerHandler,
) (process.InterceptorsContainerFactory, process.BlackListHandler, error) {

	headerBlackList := timecache.NewTimeCache(timeSpanForBadHeaders)
	interceptorContainerFactory, err := shard.NewInterceptorsContainerFactory(
		state.AccountsAdapter,
		shardCoordinator,
		nodesCoordinator,
		network.NetMessenger,
		data.Store,
		dataCore.Marshalizer,
		dataCore.Hasher,
		crypto.TxSignKeyGen,
		crypto.BlockSignKeyGen,
		crypto.TxSingleSigner,
		crypto.SingleSigner,
		crypto.MultiSigner,
		data.Datapool,
		state.AddressConverter,
		core.MaxTxNonceDeltaAllowed,
		economics,
		headerBlackList,
		headerSigVerifier,
		dataCore.ChainID,
		sizeCheckDelta,
		validityAttester,
		epochStartTrigger,
	)
	if err != nil {
		return nil, nil, err
	}

	return interceptorContainerFactory, headerBlackList, nil
}

func newMetaInterceptorContainerFactory(
	shardCoordinator sharding.Coordinator,
	nodesCoordinator sharding.NodesCoordinator,
	data *Data,
	dataCore *Core,
	crypto *Crypto,
	network *Network,
	state *State,
	economics *economics.EconomicsData,
	headerSigVerifier HeaderSigVerifierHandler,
	sizeCheckDelta uint32,
	validityAttester process.ValidityAttester,
	epochStartTrigger process.EpochStartTriggerHandler,
) (process.InterceptorsContainerFactory, process.BlackListHandler, error) {
	headerBlackList := timecache.NewTimeCache(timeSpanForBadHeaders)
	interceptorContainerFactory, err := metachain.NewInterceptorsContainerFactory(
		shardCoordinator,
		nodesCoordinator,
		network.NetMessenger,
		data.Store,
		dataCore.Marshalizer,
		dataCore.Hasher,
		crypto.MultiSigner,
		data.Datapool,
		state.AccountsAdapter,
		state.AddressConverter,
		crypto.TxSingleSigner,
		crypto.SingleSigner,
		crypto.TxSignKeyGen,
		crypto.BlockSignKeyGen,
		core.MaxTxNonceDeltaAllowed,
		economics,
		headerBlackList,
		headerSigVerifier,
		dataCore.ChainID,
		sizeCheckDelta,
		validityAttester,
		epochStartTrigger,
	)
	if err != nil {
		return nil, nil, err
	}

	return interceptorContainerFactory, headerBlackList, nil
}

func newShardResolverContainerFactory(
	shardCoordinator sharding.Coordinator,
	data *Data,
	core *Core,
	network *Network,
	sizeCheckDelta uint32,
) (dataRetriever.ResolversContainerFactory, error) {

	dataPacker, err := partitioning.NewSimpleDataPacker(core.Marshalizer)
	if err != nil {
		return nil, err
	}

	resolversContainerFactory, err := shardfactoryDataRetriever.NewResolversContainerFactory(
		shardCoordinator,
		network.NetMessenger,
		data.Store,
		core.Marshalizer,
		data.Datapool,
		core.Uint64ByteSliceConverter,
		dataPacker,
		core.TriesContainer,
		sizeCheckDelta,
	)
	if err != nil {
		return nil, err
	}

	return resolversContainerFactory, nil
}

func newMetaResolverContainerFactory(
	shardCoordinator sharding.Coordinator,
	data *Data,
	core *Core,
	network *Network,
	sizeCheckDelta uint32,
) (dataRetriever.ResolversContainerFactory, error) {
	dataPacker, err := partitioning.NewSimpleDataPacker(core.Marshalizer)
	if err != nil {
		return nil, err
	}

	resolversContainerFactory, err := metafactoryDataRetriever.NewResolversContainerFactory(
		shardCoordinator,
		network.NetMessenger,
		data.Store,
		core.Marshalizer,
		data.Datapool,
		core.Uint64ByteSliceConverter,
		dataPacker,
		core.TriesContainer,
		sizeCheckDelta,
	)
	if err != nil {
		return nil, err
	}
	return resolversContainerFactory, nil
}

func generateGenesisHeadersAndApplyInitialBalances(args *processComponentsFactoryArgs) (map[uint32]data.HeaderHandler, error) {
	//TODO change this rudimentary startup for metachain nodes
	// Talk between Adrian, Robert and Iulian, did not want it to be discarded:
	// --------------------------------------------------------------------
	// Adrian: "This looks like a workaround as the metchain should not deal with individual accounts, but shards data.
	// What I was thinking was that the genesis on metachain (or pre-genesis block) is the nodes allocation to shards,
	// with 0 state root for every shard, as there is no balance yet.
	// Then the shards start operating as they get the initial node allocation, maybe we can do consensus on the
	// genesis as well, I think this would be actually good as then everything is signed and agreed upon.
	// The genesis shard blocks need to be then just the state root, I think we already have that in genesis,
	// so shard nodes can go ahead with individually creating the block, but then run consensus on this.
	// Then this block is sent to metachain who updates the state root of every shard and creates the metablock for
	// the genesis of each of the shards (this is actually the same thing that would happen at new epoch start)."

	coreComponents := args.core
	stateComponents := args.state
	dataComponents := args.data
	shardCoordinator := args.shardCoordinator
	nodesSetup := args.nodesConfig
	genesisConfig := args.genesisConfig
<<<<<<< HEAD
	economicsCfg := args.economicsData
=======
	economicsData := args.economicsData
>>>>>>> cc27127e

	genesisBlocks := make(map[uint32]data.HeaderHandler)

	validatorStatsRootHash, err := stateComponents.PeerAccounts.RootHash()
	if err != nil {
		return nil, err
	}

	for shardId := uint32(0); shardId < shardCoordinator.NumberOfShards(); shardId++ {
		isCurrentShard := shardId == shardCoordinator.SelfId()
		if isCurrentShard {
			continue
		}

		var newShardCoordinator sharding.Coordinator
		var accountsAdapter state.AccountsAdapter
		newShardCoordinator, accountsAdapter, err = createInMemoryShardCoordinatorAndAccount(
			coreComponents,
			shardCoordinator.NumberOfShards(),
			shardId,
		)
		if err != nil {
			return nil, err
		}

		var genesisBlock data.HeaderHandler
		genesisBlock, err = createGenesisBlockAndApplyInitialBalances(
			accountsAdapter,
			newShardCoordinator,
			stateComponents.AddressConverter,
			genesisConfig,
			uint64(nodesSetup.StartTime),
			validatorStatsRootHash,
		)
		if err != nil {
			return nil, err
		}

		genesisBlocks[shardId] = genesisBlock
	}

	if shardCoordinator.SelfId() < shardCoordinator.NumberOfShards() {
		var genesisBlockForCurrentShard data.HeaderHandler
		genesisBlockForCurrentShard, err = createGenesisBlockAndApplyInitialBalances(
			stateComponents.AccountsAdapter,
			shardCoordinator,
			stateComponents.AddressConverter,
			genesisConfig,
			uint64(nodesSetup.StartTime),
			validatorStatsRootHash,
		)
		if err != nil {
			return nil, err
		}

		genesisBlocks[shardCoordinator.SelfId()] = genesisBlockForCurrentShard
	}

	argsMetaGenesis := genesis.ArgsMetaGenesisBlockCreator{
		GenesisTime:              uint64(nodesSetup.StartTime),
		Accounts:                 stateComponents.AccountsAdapter,
		AddrConv:                 stateComponents.AddressConverter,
		NodesSetup:               nodesSetup,
		ShardCoordinator:         shardCoordinator,
		Store:                    dataComponents.Store,
		Blkc:                     dataComponents.Blkc,
		Marshalizer:              coreComponents.Marshalizer,
		Hasher:                   coreComponents.Hasher,
		Uint64ByteSliceConverter: coreComponents.Uint64ByteSliceConverter,
		DataPool:                 dataComponents.Datapool,
<<<<<<< HEAD
		Economics:                economicsCfg,
=======
		Economics:                economicsData,
>>>>>>> cc27127e
		ValidatorStatsRootHash:   validatorStatsRootHash,
	}

	if shardCoordinator.SelfId() != sharding.MetachainShardId {
		var newShardCoordinator sharding.Coordinator
		var newAccounts state.AccountsAdapter
		newShardCoordinator, newAccounts, err = createInMemoryShardCoordinatorAndAccount(
			coreComponents,
			shardCoordinator.NumberOfShards(),
			sharding.MetachainShardId,
		)
		if err != nil {
			return nil, err
		}

		newStore, newBlkc, errPoolCreation := createInMemoryStoreBlkc(newShardCoordinator)
		if errPoolCreation != nil {
			return nil, errPoolCreation
		}

		argsMetaGenesis.ShardCoordinator = newShardCoordinator
		argsMetaGenesis.Accounts = newAccounts
		argsMetaGenesis.Store = newStore
		argsMetaGenesis.Blkc = newBlkc
	}

	genesisBlock, err := genesis.CreateMetaGenesisBlock(
		argsMetaGenesis,
	)
	if err != nil {
		return nil, err
	}

	log.Debug("MetaGenesisBlock created",
		"roothash", genesisBlock.GetRootHash(),
		"validatorStatsRootHash", genesisBlock.GetValidatorStatsRootHash(),
	)

	genesisBlocks[sharding.MetachainShardId] = genesisBlock

	return genesisBlocks, nil
}

func createInMemoryStoreBlkc(
	shardCoordinator sharding.Coordinator,
) (dataRetriever.StorageService, data.ChainHandler, error) {

	cache, _ := storageUnit.NewCache(storageUnit.LRUCache, 10, 1)
	blkc, err := blockchain.NewMetaChain(cache)
	if err != nil {
		return nil, nil, err
	}

	store := dataRetriever.NewChainStorer()
	store.AddStorer(dataRetriever.MetaBlockUnit, createMemUnit())
	store.AddStorer(dataRetriever.BlockHeaderUnit, createMemUnit())
	store.AddStorer(dataRetriever.MetaHdrNonceHashDataUnit, createMemUnit())
	store.AddStorer(dataRetriever.TransactionUnit, createMemUnit())
	store.AddStorer(dataRetriever.UnsignedTransactionUnit, createMemUnit())
	store.AddStorer(dataRetriever.MiniBlockUnit, createMemUnit())
	for i := uint32(0); i < shardCoordinator.NumberOfShards(); i++ {
		hdrNonceHashDataUnit := dataRetriever.ShardHdrNonceHashDataUnit + dataRetriever.UnitType(i)
		store.AddStorer(hdrNonceHashDataUnit, createMemUnit())
	}
	store.AddStorer(dataRetriever.HeartbeatUnit, createMemUnit())

	return store, blkc, nil
}

func createGenesisBlockAndApplyInitialBalances(
	accounts state.AccountsAdapter,
	shardCoordinator sharding.Coordinator,
	addressConverter state.AddressConverter,
	genesisConfig *sharding.Genesis,
	startTime uint64,
	validatorStatsRootHash []byte,
) (data.HeaderHandler, error) {

	initialBalances, err := genesisConfig.InitialNodesBalances(shardCoordinator, addressConverter)
	if err != nil {
		return nil, err
	}

	return genesis.CreateShardGenesisBlockFromInitialBalances(
		accounts,
		shardCoordinator,
		addressConverter,
		initialBalances,
		startTime,
		validatorStatsRootHash,
	)
}

func createInMemoryShardCoordinatorAndAccount(
	coreComponents *Core,
	numOfShards uint32,
	shardId uint32,
) (sharding.Coordinator, state.AccountsAdapter, error) {

	newShardCoordinator, err := sharding.NewMultiShardCoordinator(numOfShards, shardId)
	if err != nil {
		return nil, nil, err
	}

	accountFactory, err := factoryState.NewAccountFactoryCreator(factoryState.UserAccount)
	if err != nil {
		return nil, nil, err
	}

	accounts, err := generateInMemoryAccountsAdapter(
		accountFactory,
		coreComponents.Hasher,
		coreComponents.Marshalizer,
	)
	if err != nil {
		return nil, nil, err
	}

	return newShardCoordinator, accounts, nil
}

func newBlockTracker(
	processArgs *processComponentsFactoryArgs,
	headerValidator process.HeaderConstructionValidator,
	requestHandler process.RequestHandler,
	rounder consensus.Rounder,
	genesisBlocks map[uint32]data.HeaderHandler,
) (process.BlockTracker, error) {

	argBaseTracker := track.ArgBaseTracker{
		Hasher:           processArgs.core.Hasher,
		HeaderValidator:  headerValidator,
		Marshalizer:      processArgs.core.Marshalizer,
		RequestHandler:   requestHandler,
		Rounder:          rounder,
		ShardCoordinator: processArgs.shardCoordinator,
		Store:            processArgs.data.Store,
		StartHeaders:     genesisBlocks,
	}

	if processArgs.shardCoordinator.SelfId() < processArgs.shardCoordinator.NumberOfShards() {
		arguments := track.ArgShardTracker{
			ArgBaseTracker: argBaseTracker,
			PoolsHolder:    processArgs.data.Datapool,
		}

		return track.NewShardBlockTrack(arguments)
	}

	if processArgs.shardCoordinator.SelfId() == sharding.MetachainShardId {
		arguments := track.ArgMetaTracker{
			ArgBaseTracker: argBaseTracker,
			PoolsHolder:    processArgs.data.Datapool,
		}

		return track.NewMetaBlockTrack(arguments)
	}

	return nil, errors.New("could not create block tracker")
}

func newPendingMiniBlocks(
	store dataRetriever.StorageService,
	marshalizer marshal.Marshalizer,
	dataPool dataRetriever.PoolsHolder,
) (process.PendingMiniBlocksHandler, error) {

	miniBlockHeaderStore := store.GetStorer(dataRetriever.MiniBlockHeaderUnit)
	if check.IfNil(miniBlockHeaderStore) {
		return nil, errors.New("could not create pending miniblocks handler because of empty miniblock header store")
	}

	metaBlocksStore := store.GetStorer(dataRetriever.MetaBlockUnit)
	if check.IfNil(metaBlocksStore) {
		return nil, errors.New("could not create pending miniblocks handler because of empty metablock store")
	}

	argsPendingMiniBlocks := &metachainEpochStart.ArgsPendingMiniBlocks{
		Marshalizer:      marshalizer,
		Storage:          miniBlockHeaderStore,
		MetaBlockPool:    dataPool.Headers(),
		MetaBlockStorage: metaBlocksStore,
	}
	pendingMiniBlocks, err := metachainEpochStart.NewPendingMiniBlocks(argsPendingMiniBlocks)
	if err != nil {
		return nil, err
	}

	return pendingMiniBlocks, nil
}

func newForkDetector(
	rounder consensus.Rounder,
	shardCoordinator sharding.Coordinator,
	headerBlackList process.BlackListHandler,
	blockTracker process.BlockTracker,
	genesisTime int64,
) (process.ForkDetector, error) {
	if shardCoordinator.SelfId() < shardCoordinator.NumberOfShards() {
		return processSync.NewShardForkDetector(rounder, headerBlackList, blockTracker, genesisTime)
	}
	if shardCoordinator.SelfId() == sharding.MetachainShardId {
		return processSync.NewMetaForkDetector(rounder, headerBlackList, blockTracker, genesisTime)
	}

	return nil, ErrCreateForkDetector
}

func newBlockProcessor(
	processArgs *processComponentsFactoryArgs,
	requestHandler process.RequestHandler,
	forkDetector process.ForkDetector,
	rounder consensus.Rounder,
	epochStartTrigger epochStart.TriggerHandler,
	bootStorer process.BootStorer,
	validatorStatisticsProcessor process.ValidatorStatisticsProcessor,
	headerValidator process.HeaderConstructionValidator,
	blockTracker process.BlockTracker,
	pendingMiniBlocksHandler process.PendingMiniBlocksHandler,
) (process.BlockProcessor, error) {

	shardCoordinator := processArgs.shardCoordinator
	nodesCoordinator := processArgs.nodesCoordinator

	communityAddr := processArgs.economicsData.CommunityAddress()
	burnAddr := processArgs.economicsData.BurnAddress()
	if communityAddr == "" || burnAddr == "" {
		return nil, errors.New("rewards configuration missing")
	}

	communityAddress, err := hex.DecodeString(communityAddr)
	if err != nil {
		return nil, err
	}

	burnAddress, err := hex.DecodeString(burnAddr)
	if err != nil {
		return nil, err
	}

	specialAddressHolder, err := address.NewSpecialAddressHolder(
		communityAddress,
		burnAddress,
		processArgs.state.AddressConverter,
		shardCoordinator,
		nodesCoordinator,
	)
	if err != nil {
		return nil, err
	}

	if shardCoordinator.SelfId() < shardCoordinator.NumberOfShards() {
		return newShardBlockProcessor(
			requestHandler,
			processArgs.shardCoordinator,
			processArgs.nodesCoordinator,
			specialAddressHolder,
			processArgs.data,
			processArgs.core,
			processArgs.state,
			forkDetector,
			processArgs.coreServiceContainer,
			processArgs.economicsData,
			rounder,
			epochStartTrigger,
			bootStorer,
			processArgs.gasSchedule,
			processArgs.stateCheckpointModulus,
			headerValidator,
			blockTracker,
		)
	}
	if shardCoordinator.SelfId() == sharding.MetachainShardId {
		return newMetaBlockProcessor(
			requestHandler,
			processArgs.shardCoordinator,
			processArgs.nodesCoordinator,
			specialAddressHolder,
			processArgs.data,
			processArgs.core,
			processArgs.state,
			forkDetector,
			processArgs.coreServiceContainer,
			processArgs.economicsData,
			validatorStatisticsProcessor,
			rounder,
			epochStartTrigger,
			bootStorer,
			headerValidator,
			blockTracker,
			pendingMiniBlocksHandler,
		)
	}

	return nil, errors.New("could not create block processor")
}

func newShardBlockProcessor(
	requestHandler process.RequestHandler,
	shardCoordinator sharding.Coordinator,
	nodesCoordinator sharding.NodesCoordinator,
	specialAddressHandler process.SpecialAddressHandler,
	data *Data,
	core *Core,
	state *State,
	forkDetector process.ForkDetector,
	coreServiceContainer serviceContainer.Core,
	economics *economics.EconomicsData,
	rounder consensus.Rounder,
	epochStartTrigger epochStart.TriggerHandler,
	bootStorer process.BootStorer,
	gasSchedule map[string]map[string]uint64,
	stateCheckpointModulus uint,
	headerValidator process.HeaderConstructionValidator,
	blockTracker process.BlockTracker,
) (process.BlockProcessor, error) {
	argsParser, err := vmcommon.NewAtArgumentParser()
	if err != nil {
		return nil, err
	}

	argsHook := hooks.ArgBlockChainHook{
		Accounts:         state.AccountsAdapter,
		AddrConv:         state.AddressConverter,
		StorageService:   data.Store,
		BlockChain:       data.Blkc,
		ShardCoordinator: shardCoordinator,
		Marshalizer:      core.Marshalizer,
		Uint64Converter:  core.Uint64ByteSliceConverter,
	}
	vmFactory, err := shard.NewVMContainerFactory(economics.MaxGasLimitPerBlock(), gasSchedule, argsHook)
	if err != nil {
		return nil, err
	}

	vmContainer, err := vmFactory.Create()
	if err != nil {
		return nil, err
	}

	interimProcFactory, err := shard.NewIntermediateProcessorsContainerFactory(
		shardCoordinator,
		core.Marshalizer,
		core.Hasher,
		state.AddressConverter,
		specialAddressHandler,
		data.Store,
		data.Datapool,
		economics,
	)
	if err != nil {
		return nil, err
	}

	interimProcContainer, err := interimProcFactory.Create()
	if err != nil {
		return nil, err
	}

	scForwarder, err := interimProcContainer.Get(dataBlock.SmartContractResultBlock)
	if err != nil {
		return nil, err
	}

	rewardsTxInterim, err := interimProcContainer.Get(dataBlock.RewardsBlock)
	if err != nil {
		return nil, err
	}

	rewardsTxHandler, ok := rewardsTxInterim.(process.TransactionFeeHandler)
	if !ok {
		return nil, process.ErrWrongTypeAssertion
	}

	internalTransactionProducer, ok := rewardsTxInterim.(process.InternalTransactionProducer)
	if !ok {
		return nil, process.ErrWrongTypeAssertion
	}

	receiptTxInterim, err := interimProcContainer.Get(dataBlock.ReceiptBlock)
	if err != nil {
		return nil, err
	}

	badTxInterim, err := interimProcContainer.Get(dataBlock.InvalidBlock)
	if err != nil {
		return nil, err
	}

	txTypeHandler, err := coordinator.NewTxTypeHandler(state.AddressConverter, shardCoordinator, state.AccountsAdapter)
	if err != nil {
		return nil, err
	}

	gasHandler, err := preprocess.NewGasComputation(economics)
	if err != nil {
		return nil, err
	}

	scProcessor, err := smartContract.NewSmartContractProcessor(
		vmContainer,
		argsParser,
		core.Hasher,
		core.Marshalizer,
		state.AccountsAdapter,
		vmFactory.BlockChainHookImpl(),
		state.AddressConverter,
		shardCoordinator,
		scForwarder,
		rewardsTxHandler,
		economics,
		txTypeHandler,
		gasHandler,
	)
	if err != nil {
		return nil, err
	}

	rewardsTxProcessor, err := rewardTransaction.NewRewardTxProcessor(
		state.AccountsAdapter,
		state.AddressConverter,
		shardCoordinator,
		rewardsTxInterim,
	)
	if err != nil {
		return nil, err
	}

	transactionProcessor, err := transaction.NewTxProcessor(
		state.AccountsAdapter,
		core.Hasher,
		state.AddressConverter,
		core.Marshalizer,
		shardCoordinator,
		scProcessor,
		rewardsTxHandler,
		txTypeHandler,
		economics,
		receiptTxInterim,
		badTxInterim,
	)
	if err != nil {
		return nil, errors.New("could not create transaction statisticsProcessor: " + err.Error())
	}

	miniBlocksCompacter, err := preprocess.NewMiniBlocksCompaction(economics, shardCoordinator, gasHandler)
	if err != nil {
		return nil, err
	}

	preProcFactory, err := shard.NewPreProcessorsContainerFactory(
		shardCoordinator,
		data.Store,
		core.Marshalizer,
		core.Hasher,
		data.Datapool,
		state.AddressConverter,
		state.AccountsAdapter,
		requestHandler,
		transactionProcessor,
		scProcessor,
		scProcessor,
		rewardsTxProcessor,
		internalTransactionProducer,
		economics,
		miniBlocksCompacter,
		gasHandler,
		blockTracker,
	)
	if err != nil {
		return nil, err
	}

	preProcContainer, err := preProcFactory.Create()
	if err != nil {
		return nil, err
	}

	txCoordinator, err := coordinator.NewTransactionCoordinator(
		core.Hasher,
		core.Marshalizer,
		shardCoordinator,
		state.AccountsAdapter,
		data.Datapool.MiniBlocks(),
		requestHandler,
		preProcContainer,
		interimProcContainer,
		gasHandler,
	)
	if err != nil {
		return nil, err
	}

	txPoolsCleaner, err := poolsCleaner.NewTxsPoolsCleaner(
		state.AccountsAdapter,
		shardCoordinator,
		data.Datapool,
		state.AddressConverter,
		economics,
	)
	if err != nil {
		return nil, err
	}

	argumentsBaseProcessor := block.ArgBaseProcessor{
		Accounts:              state.AccountsAdapter,
		ForkDetector:          forkDetector,
		Hasher:                core.Hasher,
		Marshalizer:           core.Marshalizer,
		Store:                 data.Store,
		ShardCoordinator:      shardCoordinator,
		NodesCoordinator:      nodesCoordinator,
		SpecialAddressHandler: specialAddressHandler,
		Uint64Converter:       core.Uint64ByteSliceConverter,
		RequestHandler:        requestHandler,
		Core:                  coreServiceContainer,
		BlockChainHook:        vmFactory.BlockChainHookImpl(),
		TxCoordinator:         txCoordinator,
		Rounder:               rounder,
		EpochStartTrigger:     epochStartTrigger,
		HeaderValidator:       headerValidator,
		BootStorer:            bootStorer,
		BlockTracker:          blockTracker,
		DataPool:              data.Datapool,
	}
	arguments := block.ArgShardProcessor{
		ArgBaseProcessor:       argumentsBaseProcessor,
		TxsPoolsCleaner:        txPoolsCleaner,
		StateCheckpointModulus: stateCheckpointModulus,
	}

	blockProcessor, err := block.NewShardProcessor(arguments)
	if err != nil {
		return nil, errors.New("could not create block statisticsProcessor: " + err.Error())
	}

	err = blockProcessor.SetAppStatusHandler(core.StatusHandler)
	if err != nil {
		return nil, err
	}

	return blockProcessor, nil
}

func newMetaBlockProcessor(
	requestHandler process.RequestHandler,
	shardCoordinator sharding.Coordinator,
	nodesCoordinator sharding.NodesCoordinator,
	specialAddressHandler process.SpecialAddressHandler,
	data *Data,
	core *Core,
	state *State,
	forkDetector process.ForkDetector,
	coreServiceContainer serviceContainer.Core,
	economics *economics.EconomicsData,
	validatorStatisticsProcessor process.ValidatorStatisticsProcessor,
	rounder consensus.Rounder,
	epochStartTrigger epochStart.TriggerHandler,
	bootStorer process.BootStorer,
	headerValidator process.HeaderConstructionValidator,
	blockTracker process.BlockTracker,
	pendingMiniBlocksHandler process.PendingMiniBlocksHandler,
) (process.BlockProcessor, error) {

	argsHook := hooks.ArgBlockChainHook{
		Accounts:         state.AccountsAdapter,
		AddrConv:         state.AddressConverter,
		StorageService:   data.Store,
		BlockChain:       data.Blkc,
		ShardCoordinator: shardCoordinator,
		Marshalizer:      core.Marshalizer,
		Uint64Converter:  core.Uint64ByteSliceConverter,
	}
	vmFactory, err := metachain.NewVMContainerFactory(argsHook, economics)
	if err != nil {
		return nil, err
	}

	argsParser, err := vmcommon.NewAtArgumentParser()
	if err != nil {
		return nil, err
	}

	vmContainer, err := vmFactory.Create()
	if err != nil {
		return nil, err
	}

	interimProcFactory, err := metachain.NewIntermediateProcessorsContainerFactory(
		shardCoordinator,
		core.Marshalizer,
		core.Hasher,
		state.AddressConverter,
		data.Store,
		data.Datapool,
	)
	if err != nil {
		return nil, err
	}

	interimProcContainer, err := interimProcFactory.Create()
	if err != nil {
		return nil, err
	}

	scForwarder, err := interimProcContainer.Get(dataBlock.SmartContractResultBlock)
	if err != nil {
		return nil, err
	}

	txTypeHandler, err := coordinator.NewTxTypeHandler(state.AddressConverter, shardCoordinator, state.AccountsAdapter)
	if err != nil {
		return nil, err
	}

	gasHandler, err := preprocess.NewGasComputation(economics)
	if err != nil {
		return nil, err
	}

	scProcessor, err := smartContract.NewSmartContractProcessor(
		vmContainer,
		argsParser,
		core.Hasher,
		core.Marshalizer,
		state.AccountsAdapter,
		vmFactory.BlockChainHookImpl(),
		state.AddressConverter,
		shardCoordinator,
		scForwarder,
		&metachain.TransactionFeeHandler{},
		economics,
		txTypeHandler,
		gasHandler,
	)
	if err != nil {
		return nil, err
	}

	transactionProcessor, err := transaction.NewMetaTxProcessor(
		state.AccountsAdapter,
		state.AddressConverter,
		shardCoordinator,
		scProcessor,
		txTypeHandler,
		economics,
	)
	if err != nil {
		return nil, errors.New("could not create transaction processor: " + err.Error())
	}

	miniBlocksCompacter, err := preprocess.NewMiniBlocksCompaction(economics, shardCoordinator, gasHandler)
	if err != nil {
		return nil, err
	}

	preProcFactory, err := metachain.NewPreProcessorsContainerFactory(
		shardCoordinator,
		data.Store,
		core.Marshalizer,
		core.Hasher,
		data.Datapool,
		state.AccountsAdapter,
		requestHandler,
		transactionProcessor,
		scProcessor,
		economics,
		miniBlocksCompacter,
		gasHandler,
		blockTracker,
	)
	if err != nil {
		return nil, err
	}

	preProcContainer, err := preProcFactory.Create()
	if err != nil {
		return nil, err
	}

	txCoordinator, err := coordinator.NewTransactionCoordinator(
		core.Hasher,
		core.Marshalizer,
		shardCoordinator,
		state.AccountsAdapter,
		data.Datapool.MiniBlocks(),
		requestHandler,
		preProcContainer,
		interimProcContainer,
		gasHandler,
	)
	if err != nil {
		return nil, err
	}

	scDataGetter, err := smartContract.NewSCQueryService(vmContainer, economics.MaxGasLimitPerBlock())
	if err != nil {
		return nil, err
	}

	argsStaking := scToProtocol.ArgStakingToPeer{
		AdrConv:     state.BLSAddressConverter,
		Hasher:      core.Hasher,
		Marshalizer: core.Marshalizer,
		PeerState:   state.PeerAccounts,
		BaseState:   state.AccountsAdapter,
		ArgParser:   argsParser,
		CurrTxs:     data.Datapool.CurrentBlockTxs(),
		ScQuery:     scDataGetter,
	}
	smartContractToProtocol, err := scToProtocol.NewStakingToPeer(argsStaking)
	if err != nil {
		return nil, err
	}

	argumentsBaseProcessor := block.ArgBaseProcessor{
		Accounts:                     state.AccountsAdapter,
		ForkDetector:                 forkDetector,
		Hasher:                       core.Hasher,
		Marshalizer:                  core.Marshalizer,
		Store:                        data.Store,
		ShardCoordinator:             shardCoordinator,
		NodesCoordinator:             nodesCoordinator,
		SpecialAddressHandler:        specialAddressHandler,
		Uint64Converter:              core.Uint64ByteSliceConverter,
		RequestHandler:               requestHandler,
		Core:                         coreServiceContainer,
		BlockChainHook:               vmFactory.BlockChainHookImpl(),
		TxCoordinator:                txCoordinator,
		ValidatorStatisticsProcessor: validatorStatisticsProcessor,
		EpochStartTrigger:            epochStartTrigger,
		Rounder:                      rounder,
		HeaderValidator:              headerValidator,
		BootStorer:                   bootStorer,
		BlockTracker:                 blockTracker,
		DataPool:                     data.Datapool,
	}
	arguments := block.ArgMetaProcessor{
		ArgBaseProcessor:         argumentsBaseProcessor,
		SCDataGetter:             scDataGetter,
		SCToProtocol:             smartContractToProtocol,
		PeerChangesHandler:       smartContractToProtocol,
		PendingMiniBlocksHandler: pendingMiniBlocksHandler,
	}

	metaProcessor, err := block.NewMetaProcessor(arguments)
	if err != nil {
		return nil, errors.New("could not create block processor: " + err.Error())
	}

	err = metaProcessor.SetAppStatusHandler(core.StatusHandler)
	if err != nil {
		return nil, err
	}

	return metaProcessor, nil
}

func newValidatorStatisticsProcessor(
	processComponents *processComponentsFactoryArgs,
) (process.ValidatorStatisticsProcessor, error) {

	initialNodes := processComponents.nodesConfig.InitialNodes
	storageService := processComponents.data.Store

	var peerDataPool peer.DataPool = processComponents.data.Datapool
	if processComponents.shardCoordinator.SelfId() < processComponents.shardCoordinator.NumberOfShards() {
		peerDataPool = processComponents.data.Datapool
	}

	arguments := peer.ArgValidatorStatisticsProcessor{
		InitialNodes:        initialNodes,
		PeerAdapter:         processComponents.state.PeerAccounts,
		AdrConv:             processComponents.state.BLSAddressConverter,
		NodesCoordinator:    processComponents.nodesCoordinator,
		ShardCoordinator:    processComponents.shardCoordinator,
		DataPool:            peerDataPool,
		StorageService:      storageService,
		Marshalizer:         processComponents.core.Marshalizer,
		StakeValue:          processComponents.economicsData.StakeValue(),
		Rater:               processComponents.rater,
		MaxComputableRounds: processComponents.maxComputableRounds,
	}

	validatorStatisticsProcessor, err := peer.NewValidatorStatisticsProcessor(arguments)
	if err != nil {
		return nil, err
	}

	return validatorStatisticsProcessor, nil
}

func generateInMemoryAccountsAdapter(
	accountFactory state.AccountFactory,
	hasher hashing.Hasher,
	marshalizer marshal.Marshalizer,
) (state.AccountsAdapter, error) {
	trieStorage, err := trie.NewTrieStorageManagerWithoutPruning(createMemUnit())
	if err != nil {
		return nil, err
	}

	tr, err := trie.NewTrie(trieStorage, marshalizer, hasher)
	if err != nil {
		return nil, err
	}

	adb, err := state.NewAccountsDB(tr, hasher, marshalizer, accountFactory)
	if err != nil {
		return nil, err
	}

	return adb, nil
}

func createMemUnit() storage.Storer {
	cache, err := storageUnit.NewCache(storageUnit.LRUCache, 10, 1)
	if err != nil {
		log.Error("error creating cache for mem unit " + err.Error())
		return nil
	}

	unit, err := storageUnit.NewStorageUnit(cache, memorydb.New())
	if err != nil {
		log.Error("error creating unit " + err.Error())
		return nil
	}

	return unit
}

// GetSigningParams returns a key generator, a private key, and a public key
func GetSigningParams(ctx *cli.Context, skName string, skIndexName string, skPemFileName string, suite crypto.Suite,
) (keyGen crypto.KeyGenerator, privKey crypto.PrivateKey, pubKey crypto.PublicKey, err error) {

	sk, err := getSk(ctx, skName, skIndexName, skPemFileName)
	if err != nil {
		return nil, nil, nil, err
	}

	keyGen = signing.NewKeyGenerator(suite)

	privKey, err = keyGen.PrivateKeyFromByteArray(sk)
	if err != nil {
		return nil, nil, nil, err
	}

	pubKey = privKey.GeneratePublic()

	return keyGen, privKey, pubKey, err
}

// GetPkEncoded returns the encoded public key
func GetPkEncoded(pubKey crypto.PublicKey) string {
	pk, err := pubKey.ToByteArray()
	if err != nil {
		return err.Error()
	}

	return encodeAddress(pk)
}

func encodeAddress(address []byte) string {
	return hex.EncodeToString(address)
}

func decodeAddress(address string) ([]byte, error) {
	return hex.DecodeString(address)
}

func getSk(
	ctx *cli.Context,
	skName string,
	skIndexName string,
	skPemFileName string,
) ([]byte, error) {

	//if flag is defined, it shall overwrite what was read from pem file
	if ctx.GlobalIsSet(skName) {
		encodedSk := []byte(ctx.GlobalString(skName))
		return decodeAddress(string(encodedSk))
	}

	skIndex := ctx.GlobalInt(skIndexName)
	encodedSk, err := core.LoadSkFromPemFile(skPemFileName, skIndex)
	if err != nil {
		return nil, err
	}

	return decodeAddress(string(encodedSk))
}<|MERGE_RESOLUTION|>--- conflicted
+++ resolved
@@ -1019,17 +1019,10 @@
 func createDataPoolFromConfig(args *dataComponentsFactoryArgs) (dataRetriever.PoolsHolder, error) {
 	log.Debug("creatingDataPool from config")
 
-<<<<<<< HEAD
-	cfg := args.config
-
-	txPool, err := txpoolFactory.CreateTxPool(txpool.ArgShardedTxPool{
-		Config:         storageFactory.GetCacherFromConfig(cfg.TxDataPool),
-=======
 	configs := args.config
 
 	txPool, err := txpoolFactory.CreateTxPool(txpool.ArgShardedTxPool{
 		Config:         storageFactory.GetCacherFromConfig(configs.TxDataPool),
->>>>>>> cc27127e
 		MinGasPrice:    args.economicsData.MinGasPrice(),
 		NumberOfShards: args.shardCoordinator.NumberOfShards(),
 	})
@@ -1038,63 +1031,39 @@
 		return nil, err
 	}
 
-<<<<<<< HEAD
-	uTxPool, err := shardedData.NewShardedData(storageFactory.GetCacherFromConfig(cfg.UnsignedTransactionDataPool))
-=======
 	uTxPool, err := shardedData.NewShardedData(storageFactory.GetCacherFromConfig(configs.UnsignedTransactionDataPool))
->>>>>>> cc27127e
 	if err != nil {
 		log.Error("error creating smart contract result pool")
 		return nil, err
 	}
 
-<<<<<<< HEAD
-	rewardTxPool, err := shardedData.NewShardedData(storageFactory.GetCacherFromConfig(cfg.RewardTransactionDataPool))
-=======
 	rewardTxPool, err := shardedData.NewShardedData(storageFactory.GetCacherFromConfig(configs.RewardTransactionDataPool))
->>>>>>> cc27127e
 	if err != nil {
 		log.Error("error creating reward transaction pool")
 		return nil, err
 	}
 
-<<<<<<< HEAD
-	hdrPool, err := headersCache.NewHeadersPool(cfg.HeadersPoolConfig)
-=======
 	hdrPool, err := headersCache.NewHeadersPool(configs.HeadersPoolConfig)
->>>>>>> cc27127e
 	if err != nil {
 		log.Error("error creating headers pool")
 		return nil, err
 	}
 
-<<<<<<< HEAD
-	cacherCfg := storageFactory.GetCacherFromConfig(cfg.TxBlockBodyDataPool)
-=======
 	cacherCfg := storageFactory.GetCacherFromConfig(configs.TxBlockBodyDataPool)
->>>>>>> cc27127e
 	txBlockBody, err := storageUnit.NewCache(cacherCfg.Type, cacherCfg.Size, cacherCfg.Shards)
 	if err != nil {
 		log.Error("error creating txBlockBody")
 		return nil, err
 	}
 
-<<<<<<< HEAD
-	cacherCfg = storageFactory.GetCacherFromConfig(cfg.PeerBlockBodyDataPool)
-=======
 	cacherCfg = storageFactory.GetCacherFromConfig(configs.PeerBlockBodyDataPool)
->>>>>>> cc27127e
 	peerChangeBlockBody, err := storageUnit.NewCache(cacherCfg.Type, cacherCfg.Size, cacherCfg.Shards)
 	if err != nil {
 		log.Error("error creating peerChangeBlockBody")
 		return nil, err
 	}
 
-<<<<<<< HEAD
-	cacherCfg = storageFactory.GetCacherFromConfig(cfg.TrieNodesDataPool)
-=======
 	cacherCfg = storageFactory.GetCacherFromConfig(configs.TrieNodesDataPool)
->>>>>>> cc27127e
 	trieNodes, err := storageUnit.NewCache(cacherCfg.Type, cacherCfg.Size, cacherCfg.Shards)
 	if err != nil {
 		log.Info("error creating trieNodes")
@@ -1455,11 +1424,7 @@
 	shardCoordinator := args.shardCoordinator
 	nodesSetup := args.nodesConfig
 	genesisConfig := args.genesisConfig
-<<<<<<< HEAD
-	economicsCfg := args.economicsData
-=======
 	economicsData := args.economicsData
->>>>>>> cc27127e
 
 	genesisBlocks := make(map[uint32]data.HeaderHandler)
 
@@ -1530,11 +1495,7 @@
 		Hasher:                   coreComponents.Hasher,
 		Uint64ByteSliceConverter: coreComponents.Uint64ByteSliceConverter,
 		DataPool:                 dataComponents.Datapool,
-<<<<<<< HEAD
-		Economics:                economicsCfg,
-=======
 		Economics:                economicsData,
->>>>>>> cc27127e
 		ValidatorStatsRootHash:   validatorStatsRootHash,
 	}
 
