--- conflicted
+++ resolved
@@ -120,15 +120,10 @@
 // Core struct holds the core components of the Elrond protocol
 type Core struct {
 	Hasher                   hashing.Hasher
-<<<<<<< HEAD
 	ProtoMarshalizer         marshal.Marshalizer
 	VmMarshalizer            marshal.Marshalizer
 	TxSignMarshalizer        marshal.Marshalizer
-	Trie                     data.Trie
-=======
-	Marshalizer              marshal.Marshalizer
 	TriesContainer           state.TriesHolder
->>>>>>> 6ccf18ca
 	Uint64ByteSliceConverter typeConverters.Uint64ByteSliceConverter
 	StatusHandler            core.AppStatusHandler
 	ChainID                  []byte
@@ -207,8 +202,6 @@
 	if err != nil {
 		return nil, errors.New("could not create marshalizer: " + err.Error())
 	}
-
-<<<<<<< HEAD
 	vmMarshalizer, err := getVmMarshalizerFromConfig(args.config)
 	if err != nil {
 		return nil, errors.New("could not create vm marshalizer: " + err.Error())
@@ -219,27 +212,20 @@
 		return nil, errors.New("could not create transaction sign marshalizer: " + err.Error())
 	}
 
-	merkleTrie, err := getTrie(args.config.AccountsTrieStorage, protoMarshalizer, hasher, args.uniqueID)
-=======
 	uint64ByteSliceConverter := uint64ByteSlice.NewBigEndianConverter()
 
 	trieContainer, err := createTries(args, marshalizer, hasher)
->>>>>>> 6ccf18ca
+
 	if err != nil {
 		return nil, err
 	}
 
 	return &Core{
 		Hasher:                   hasher,
-<<<<<<< HEAD
 		ProtoMarshalizer:         protoMarshalizer,
 		VmMarshalizer:            vmMarshalizer,
 		TxSignMarshalizer:        txSignMarshalizer,
-		Trie:                     merkleTrie,
-=======
-		Marshalizer:              marshalizer,
 		TriesContainer:           trieContainer,
->>>>>>> 6ccf18ca
 		Uint64ByteSliceConverter: uint64ByteSliceConverter,
 		StatusHandler:            statusHandler.NewNilStatusHandler(),
 		ChainID:                  args.chainID,
@@ -333,12 +319,8 @@
 		return nil, errors.New("could not create account factory: " + err.Error())
 	}
 
-<<<<<<< HEAD
-	accountsAdapter, err := state.NewAccountsDB(args.core.Trie, args.core.Hasher, args.core.ProtoMarshalizer, accountFactory)
-=======
 	merkleTrie := args.core.TriesContainer.Get([]byte(factory.UserAccountTrie))
-	accountsAdapter, err := state.NewAccountsDB(merkleTrie, args.core.Hasher, args.core.Marshalizer, accountFactory)
->>>>>>> 6ccf18ca
+	accountsAdapter, err := state.NewAccountsDB(merkleTrie, args.core.Hasher, args.core.ProtoMarshalizer, accountFactory)
 	if err != nil {
 		return nil, errors.New("could not create accounts adapter: " + err.Error())
 	}
@@ -348,30 +330,13 @@
 		return nil, errors.New("initial balances could not be processed " + err.Error())
 	}
 
-<<<<<<< HEAD
-	peerAccountsTrie, err := getTrie(
-		args.config.PeerAccountsTrieStorage,
-		args.core.ProtoMarshalizer,
-		args.core.Hasher,
-		args.uniqueID,
-	)
-	if err != nil {
-		return nil, err
-	}
-
-=======
->>>>>>> 6ccf18ca
 	accountFactory, err = factoryState.NewAccountFactoryCreator(factoryState.ValidatorAccount)
 	if err != nil {
 		return nil, errors.New("could not create peer account factory: " + err.Error())
 	}
 
-<<<<<<< HEAD
-	peerAdapter, err := state.NewPeerAccountsDB(peerAccountsTrie, args.core.Hasher, args.core.ProtoMarshalizer, accountFactory)
-=======
 	merkleTrie = args.core.TriesContainer.Get([]byte(factory.PeerAccountTrie))
-	peerAdapter, err := state.NewPeerAccountsDB(merkleTrie, args.core.Hasher, args.core.Marshalizer, accountFactory)
->>>>>>> 6ccf18ca
+	peerAdapter, err := state.NewPeerAccountsDB(merkleTrie, args.core.Hasher, args.core.ProtoMarshalizer, accountFactory)
 	if err != nil {
 		return nil, err
 	}
@@ -764,15 +729,11 @@
 		return nil, err
 	}
 
-<<<<<<< HEAD
-	bootStr := args.data.Store.GetStorer(dataRetriever.BootstrapUnit)
-	bootStorer, err := bootstrapStorage.NewBootstrapStorer(args.core.ProtoMarshalizer, bootStr)
-=======
 	var pendingMiniBlocksHandler process.PendingMiniBlocksHandler
 	if args.shardCoordinator.SelfId() == sharding.MetachainShardId {
 		pendingMiniBlocksHandler, err = newPendingMiniBlocks(
 			args.data.Store,
-			args.core.Marshalizer,
+			args.core.ProtoMarshalizer,
 			args.data.Datapool,
 		)
 		if err != nil {
@@ -787,7 +748,6 @@
 		blockTracker,
 		args.nodesConfig.StartTime,
 	)
->>>>>>> 6ccf18ca
 	if err != nil {
 		return nil, err
 	}
@@ -1025,7 +985,6 @@
 	return nil, errors.New("no marshalizer provided in config file")
 }
 
-<<<<<<< HEAD
 func getProtoMarshalizerFromConfig(cfg *config.Config) (marshal.Marshalizer, error) {
 	return getMarshalizerFromConfig(&cfg.Marshalizer)
 }
@@ -1038,27 +997,6 @@
 	return getMarshalizerFromConfig(&cfg.TxSignMarshalizer)
 }
 
-func getTrie(
-	cfg config.StorageConfig,
-	marshalizer marshal.Marshalizer,
-	hasher hashing.Hasher,
-	uniqueID string,
-) (data.Trie, error) {
-
-	accountsTrieStorage, err := storageUnit.NewStorageUnitFromConf(
-		getCacherFromConfig(cfg.Cache),
-		getDBFromConfig(cfg.DB, uniqueID),
-		getBloomFromConfig(cfg.Bloom),
-	)
-	if err != nil {
-		return nil, errors.New("error creating accountsTrieStorage: " + err.Error())
-	}
-
-	return trie.NewTrie(accountsTrieStorage, marshalizer, hasher)
-}
-
-=======
->>>>>>> 6ccf18ca
 func createBlockChainFromConfig(config *config.Config, coordinator sharding.Coordinator, ash core.AppStatusHandler) (data.ChainHandler, error) {
 	badBlockCache, err := storageUnit.NewCache(
 		storageUnit.CacheType(config.BadBlocksCache.Type),
@@ -1386,14 +1324,9 @@
 		nodesCoordinator,
 		network.NetMessenger,
 		data.Store,
-<<<<<<< HEAD
-		core.ProtoMarshalizer,
-		core.TxSignMarshalizer,
-		core.Hasher,
-=======
-		dataCore.Marshalizer,
+		dataCore.ProtoMarshalizer,
+		dataCore.TxSignMarshalizer,
 		dataCore.Hasher,
->>>>>>> 6ccf18ca
 		crypto.TxSignKeyGen,
 		crypto.BlockSignKeyGen,
 		crypto.TxSingleSigner,
@@ -1411,29 +1344,7 @@
 		epochStartTrigger,
 	)
 	if err != nil {
-<<<<<<< HEAD
-		return nil, nil, nil, err
-	}
-
-	dataPacker, err := partitioning.NewSimpleDataPacker(core.ProtoMarshalizer)
-	if err != nil {
-		return nil, nil, nil, err
-	}
-
-	resolversContainerFactory, err := shardfactoryDataRetriever.NewResolversContainerFactory(
-		shardCoordinator,
-		network.NetMessenger,
-		data.Store,
-		core.ProtoMarshalizer,
-		data.Datapool,
-		core.Uint64ByteSliceConverter,
-		dataPacker,
-	)
-	if err != nil {
-		return nil, nil, nil, err
-=======
 		return nil, nil, err
->>>>>>> 6ccf18ca
 	}
 
 	return interceptorContainerFactory, headerBlackList, nil
@@ -1459,14 +1370,9 @@
 		nodesCoordinator,
 		network.NetMessenger,
 		data.Store,
-<<<<<<< HEAD
-		core.ProtoMarshalizer,
-		core.TxSignMarshalizer,
-		core.Hasher,
-=======
-		dataCore.Marshalizer,
+		dataCore.ProtoMarshalizer,
+		dataCore.TxSignMarshalizer,
 		dataCore.Hasher,
->>>>>>> 6ccf18ca
 		crypto.MultiSigner,
 		data.Datapool,
 		state.AccountsAdapter,
@@ -1499,7 +1405,7 @@
 	sizeCheckDelta uint32,
 ) (dataRetriever.ResolversContainerFactory, error) {
 
-	dataPacker, err := partitioning.NewSimpleDataPacker(core.Marshalizer)
+	dataPacker, err := partitioning.NewSimpleDataPacker(core.ProtoMarshalizer)
 	if err != nil {
 		return nil, err
 	}
@@ -1519,9 +1425,6 @@
 		return nil, err
 	}
 
-<<<<<<< HEAD
-	dataPacker, err := partitioning.NewSimpleDataPacker(core.ProtoMarshalizer)
-=======
 	return resolversContainerFactory, nil
 }
 
@@ -1532,8 +1435,7 @@
 	network *Network,
 	sizeCheckDelta uint32,
 ) (dataRetriever.ResolversContainerFactory, error) {
-	dataPacker, err := partitioning.NewSimpleDataPacker(core.Marshalizer)
->>>>>>> 6ccf18ca
+	dataPacker, err := partitioning.NewSimpleDataPacker(core.ProtoMarshalizer)
 	if err != nil {
 		return nil, err
 	}
@@ -1542,13 +1444,8 @@
 		shardCoordinator,
 		network.NetMessenger,
 		data.Store,
-<<<<<<< HEAD
 		core.ProtoMarshalizer,
-		data.MetaDatapool,
-=======
-		core.Marshalizer,
 		data.Datapool,
->>>>>>> 6ccf18ca
 		core.Uint64ByteSliceConverter,
 		dataPacker,
 		core.TriesContainer,
@@ -2157,29 +2054,10 @@
 	}
 
 	argumentsBaseProcessor := block.ArgBaseProcessor{
-<<<<<<< HEAD
-		Accounts:                     state.AccountsAdapter,
-		ForkDetector:                 forkDetector,
-		Hasher:                       core.Hasher,
-		Marshalizer:                  core.ProtoMarshalizer,
-		Store:                        data.Store,
-		ShardCoordinator:             shardCoordinator,
-		NodesCoordinator:             nodesCoordinator,
-		SpecialAddressHandler:        specialAddressHandler,
-		Uint64Converter:              core.Uint64ByteSliceConverter,
-		StartHeaders:                 genesisBlocks,
-		RequestHandler:               requestHandler,
-		Core:                         coreServiceContainer,
-		BlockChainHook:               vmFactory.BlockChainHookImpl(),
-		TxCoordinator:                txCoordinator,
-		Rounder:                      rounder,
-		ValidatorStatisticsProcessor: statisticsProcessor,
-		BootStorer:                   bootStorer,
-=======
 		Accounts:              state.AccountsAdapter,
 		ForkDetector:          forkDetector,
 		Hasher:                core.Hasher,
-		Marshalizer:           core.Marshalizer,
+		Marshalizer:           core.ProtoMarshalizer,
 		Store:                 data.Store,
 		ShardCoordinator:      shardCoordinator,
 		NodesCoordinator:      nodesCoordinator,
@@ -2195,7 +2073,6 @@
 		BootStorer:            bootStorer,
 		BlockTracker:          blockTracker,
 		DataPool:              data.Datapool,
->>>>>>> 6ccf18ca
 	}
 	arguments := block.ArgShardProcessor{
 		ArgBaseProcessor:       argumentsBaseProcessor,
@@ -2373,26 +2250,15 @@
 	}
 
 	argsStaking := scToProtocol.ArgStakingToPeer{
-<<<<<<< HEAD
-		AdrConv:          state.AddressConverter,
-		Hasher:           core.Hasher,
+		AdrConv:     state.BLSAddressConverter,
+		Hasher:      core.Hasher,
 		ProtoMarshalizer: core.ProtoMarshalizer,
 		VmMarshalizer:    core.VmMarshalizer,
-		PeerState:        state.PeerAccounts,
-		BaseState:        state.AccountsAdapter,
-		ArgParser:        argsParser,
-		CurrTxs:          data.MetaDatapool.CurrentBlockTxs(),
-		ScQuery:          scDataGetter,
-=======
-		AdrConv:     state.BLSAddressConverter,
-		Hasher:      core.Hasher,
-		Marshalizer: core.Marshalizer,
 		PeerState:   state.PeerAccounts,
 		BaseState:   state.AccountsAdapter,
 		ArgParser:   argsParser,
 		CurrTxs:     data.Datapool.CurrentBlockTxs(),
 		ScQuery:     scDataGetter,
->>>>>>> 6ccf18ca
 	}
 	smartContractToProtocol, err := scToProtocol.NewStakingToPeer(argsStaking)
 	if err != nil {
@@ -2455,17 +2321,6 @@
 	}
 
 	arguments := peer.ArgValidatorStatisticsProcessor{
-<<<<<<< HEAD
-		InitialNodes:     initialNodes,
-		PeerAdapter:      processComponents.state.PeerAccounts,
-		AdrConv:          processComponents.state.AddressConverter,
-		NodesCoordinator: processComponents.nodesCoordinator,
-		ShardCoordinator: processComponents.shardCoordinator,
-		DataPool:         peerDataPool,
-		StorageService:   storageService,
-		Marshalizer:      processComponents.core.ProtoMarshalizer,
-		Economics:        processComponents.economicsData,
-=======
 		InitialNodes:        initialNodes,
 		PeerAdapter:         processComponents.state.PeerAccounts,
 		AdrConv:             processComponents.state.BLSAddressConverter,
@@ -2473,11 +2328,10 @@
 		ShardCoordinator:    processComponents.shardCoordinator,
 		DataPool:            peerDataPool,
 		StorageService:      storageService,
-		Marshalizer:         processComponents.core.Marshalizer,
+		Marshalizer:         processComponents.core.ProtoMarshalizer,
 		StakeValue:          processComponents.economicsData.StakeValue(),
 		Rater:               processComponents.rater,
 		MaxComputableRounds: processComponents.maxComputableRounds,
->>>>>>> 6ccf18ca
 	}
 
 	validatorStatisticsProcessor, err := peer.NewValidatorStatisticsProcessor(arguments)
