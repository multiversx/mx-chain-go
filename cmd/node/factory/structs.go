package factory

import (
	"errors"
	"fmt"
	"math/big"
	"path/filepath"
	"time"

	logger "github.com/ElrondNetwork/elrond-go-logger"
	"github.com/ElrondNetwork/elrond-go/config"
	"github.com/ElrondNetwork/elrond-go/consensus"
	"github.com/ElrondNetwork/elrond-go/core"
	"github.com/ElrondNetwork/elrond-go/core/dblookupext"
	"github.com/ElrondNetwork/elrond-go/core/indexer"
	"github.com/ElrondNetwork/elrond-go/core/partitioning"
	"github.com/ElrondNetwork/elrond-go/core/statistics"
	"github.com/ElrondNetwork/elrond-go/core/statistics/softwareVersion"
	factorySoftwareVersion "github.com/ElrondNetwork/elrond-go/core/statistics/softwareVersion/factory"
	"github.com/ElrondNetwork/elrond-go/data"
	dataBlock "github.com/ElrondNetwork/elrond-go/data/block"
	"github.com/ElrondNetwork/elrond-go/data/endProcess"
	"github.com/ElrondNetwork/elrond-go/data/state"
	"github.com/ElrondNetwork/elrond-go/data/typeConverters"
	"github.com/ElrondNetwork/elrond-go/dataRetriever"
	"github.com/ElrondNetwork/elrond-go/dataRetriever/factory/containers"
	"github.com/ElrondNetwork/elrond-go/dataRetriever/factory/resolverscontainer"
	storageResolversContainers "github.com/ElrondNetwork/elrond-go/dataRetriever/factory/storageResolversContainer"
	"github.com/ElrondNetwork/elrond-go/dataRetriever/requestHandlers"
	"github.com/ElrondNetwork/elrond-go/epochStart"
	"github.com/ElrondNetwork/elrond-go/epochStart/bootstrap/disabled"
	metachainEpochStart "github.com/ElrondNetwork/elrond-go/epochStart/metachain"
	"github.com/ElrondNetwork/elrond-go/epochStart/notifier"
	"github.com/ElrondNetwork/elrond-go/epochStart/shardchain"
	mainFactory "github.com/ElrondNetwork/elrond-go/factory"
	"github.com/ElrondNetwork/elrond-go/genesis"
	"github.com/ElrondNetwork/elrond-go/genesis/checking"
	genesisProcess "github.com/ElrondNetwork/elrond-go/genesis/process"
	processDisabled "github.com/ElrondNetwork/elrond-go/genesis/process/disabled"
	"github.com/ElrondNetwork/elrond-go/hashing"
	"github.com/ElrondNetwork/elrond-go/marshal"
	"github.com/ElrondNetwork/elrond-go/node/txsimulator"
	"github.com/ElrondNetwork/elrond-go/process"
	"github.com/ElrondNetwork/elrond-go/process/block"
	"github.com/ElrondNetwork/elrond-go/process/block/bootstrapStorage"
	"github.com/ElrondNetwork/elrond-go/process/block/pendingMb"
	"github.com/ElrondNetwork/elrond-go/process/block/poolsCleaner"
	"github.com/ElrondNetwork/elrond-go/process/block/postprocess"
	"github.com/ElrondNetwork/elrond-go/process/block/preprocess"
	"github.com/ElrondNetwork/elrond-go/process/coordinator"
	"github.com/ElrondNetwork/elrond-go/process/economics"
	"github.com/ElrondNetwork/elrond-go/process/factory"
	"github.com/ElrondNetwork/elrond-go/process/factory/interceptorscontainer"
	"github.com/ElrondNetwork/elrond-go/process/factory/metachain"
	"github.com/ElrondNetwork/elrond-go/process/factory/shard"
	"github.com/ElrondNetwork/elrond-go/process/headerCheck"
	"github.com/ElrondNetwork/elrond-go/process/peer"
	"github.com/ElrondNetwork/elrond-go/process/rewardTransaction"
	"github.com/ElrondNetwork/elrond-go/process/scToProtocol"
	"github.com/ElrondNetwork/elrond-go/process/smartContract"
	"github.com/ElrondNetwork/elrond-go/process/smartContract/builtInFunctions"
	"github.com/ElrondNetwork/elrond-go/process/smartContract/hooks"
	processSync "github.com/ElrondNetwork/elrond-go/process/sync"
	"github.com/ElrondNetwork/elrond-go/process/throttle"
	"github.com/ElrondNetwork/elrond-go/process/track"
	"github.com/ElrondNetwork/elrond-go/process/transaction"
	"github.com/ElrondNetwork/elrond-go/process/transactionLog"
	"github.com/ElrondNetwork/elrond-go/sharding"
	"github.com/ElrondNetwork/elrond-go/sharding/networksharding"
	"github.com/ElrondNetwork/elrond-go/storage"
	storageFactory "github.com/ElrondNetwork/elrond-go/storage/factory"
	"github.com/ElrondNetwork/elrond-go/storage/pathmanager"
	"github.com/ElrondNetwork/elrond-go/storage/storageUnit"
	"github.com/ElrondNetwork/elrond-go/storage/timecache"
	"github.com/ElrondNetwork/elrond-go/update"
	"github.com/ElrondNetwork/elrond-go/vm"
	"github.com/ElrondNetwork/elrond-vm-common/parsers"
)

const (
	// maxTxsToRequest specifies the maximum number of txs to request
	maxTxsToRequest = 1000
	// DefaultDBPath is the default DB path directory
	DefaultDBPath = "db"
	// DefaultEpochString is the default Epoch string when creating DB path
	DefaultEpochString = "Epoch"
	// DefaultStaticDbString is the default Static string when creating DB path
	DefaultStaticDbString = "Static"
	// DefaultShardString is the default Shard string when creating DB path
	DefaultShardString = "Shard"
)

//TODO remove this
var log = logger.GetOrCreate("main")

// timeSpanForBadHeaders is the expiry time for an added block header hash
var timeSpanForBadHeaders = time.Minute * 2

// EpochStartNotifier defines which actions should be done for handling new epoch's events
type EpochStartNotifier interface {
	RegisterHandler(handler epochStart.ActionHandler)
	UnregisterHandler(handler epochStart.ActionHandler)
	NotifyAll(hdr data.HeaderHandler)
	NotifyAllPrepare(metaHdr data.HeaderHandler, body data.BodyHandler)
	RegisterForEpochChangeConfirmed(handler func(epoch uint32))
	NotifyEpochChangeConfirmed(epoch uint32)
	IsInterfaceNil() bool
}

// Process struct holds the process components
type Process struct {
	InterceptorsContainer    process.InterceptorsContainer
	ResolversFinder          dataRetriever.ResolversFinder
	Rounder                  consensus.Rounder
	EpochStartTrigger        epochStart.TriggerHandler
	ForkDetector             process.ForkDetector
	BlockProcessor           process.BlockProcessor
	BlackListHandler         process.TimeCacher
	BootStorer               process.BootStorer
	HeaderSigVerifier        HeaderSigVerifierHandler
	HeaderIntegrityVerifier  HeaderIntegrityVerifierHandler
	ValidatorsStatistics     process.ValidatorStatisticsProcessor
	ValidatorsProvider       process.ValidatorsProvider
	BlockTracker             process.BlockTracker
	PendingMiniBlocksHandler process.PendingMiniBlocksHandler
	RequestHandler           process.RequestHandler
	TxLogsProcessor          process.TransactionLogProcessorDatabase
	HeaderValidator          epochStart.HeaderValidator
}

type processComponentsFactoryArgs struct {
	coreComponents            *mainFactory.CoreComponentsFactoryArgs
	accountsParser            genesis.AccountsParser
	smartContractParser       genesis.InitialSmartContractParser
	economicsData             *economics.EconomicsData
	nodesConfig               *sharding.NodesSetup
	gasSchedule               map[string]map[string]uint64
	rounder                   consensus.Rounder
	shardCoordinator          sharding.Coordinator
	nodesCoordinator          sharding.NodesCoordinator
	data                      *mainFactory.DataComponents
	coreData                  *mainFactory.CoreComponents
	crypto                    *mainFactory.CryptoComponents
	state                     *mainFactory.StateComponents
	network                   *mainFactory.NetworkComponents
	tries                     *mainFactory.TriesComponents
	requestedItemsHandler     dataRetriever.RequestedItemsHandler
	whiteListHandler          process.WhiteListHandler
	whiteListerVerifiedTxs    process.WhiteListHandler
	epochStartNotifier        EpochStartNotifier
	mainConfig                config.Config
	epochStart                *config.EpochStartConfig
	rater                     sharding.PeerAccountListAndRatingHandler
	ratingsData               process.RatingsInfoHandler
	startEpochNum             uint32
	sizeCheckDelta            uint32
	stateCheckpointModulus    uint
	maxComputableRounds       uint64
	numConcurrentResolverJobs int32
	minSizeInBytes            uint32
	maxSizeInBytes            uint32
	maxRating                 uint32
	validatorPubkeyConverter  core.PubkeyConverter
	systemSCConfig            *config.SystemSmartContractsConfig
	txLogsProcessor           process.TransactionLogProcessor
	version                   string
	importStartHandler        update.ImportStartHandler
	workingDir                string
	indexer                   indexer.Indexer
	uint64Converter           typeConverters.Uint64ByteSliceConverter
	tpsBenchmark              statistics.TPSBenchmark
	historyRepo               dblookupext.HistoryRepository
	epochNotifier             process.EpochNotifier
	txSimulatorProcessorArgs  *txsimulator.ArgsTxSimulator
	storageReolverImportPath  string
	chanGracefullyClose       chan endProcess.ArgEndProcess
}

// NewProcessComponentsFactoryArgs initializes the arguments necessary for creating the process components
func NewProcessComponentsFactoryArgs(
	coreComponents *mainFactory.CoreComponentsFactoryArgs,
	accountsParser genesis.AccountsParser,
	smartContractParser genesis.InitialSmartContractParser,
	economicsData *economics.EconomicsData,
	nodesConfig *sharding.NodesSetup,
	gasSchedule map[string]map[string]uint64,
	rounder consensus.Rounder,
	shardCoordinator sharding.Coordinator,
	nodesCoordinator sharding.NodesCoordinator,
	data *mainFactory.DataComponents,
	coreData *mainFactory.CoreComponents,
	crypto *mainFactory.CryptoComponents,
	state *mainFactory.StateComponents,
	network *mainFactory.NetworkComponents,
	tries *mainFactory.TriesComponents,
	requestedItemsHandler dataRetriever.RequestedItemsHandler,
	whiteListHandler process.WhiteListHandler,
	whiteListerVerifiedTxs process.WhiteListHandler,
	epochStartNotifier EpochStartNotifier,
	mainConfig config.Config,
	startEpochNum uint32,
	rater sharding.PeerAccountListAndRatingHandler,
	sizeCheckDelta uint32,
	stateCheckpointModulus uint,
	maxComputableRounds uint64,
	numConcurrentResolverJobs int32,
	minSizeInBytes uint32,
	maxSizeInBytes uint32,
	maxRating uint32,
	validatorPubkeyConverter core.PubkeyConverter,
	ratingsData process.RatingsInfoHandler,
	systemSCConfig *config.SystemSmartContractsConfig,
	version string,
	importStartHandler update.ImportStartHandler,
	uint64Converter typeConverters.Uint64ByteSliceConverter,
	workingDir string,
	indexer indexer.Indexer,
	tpsBenchmark statistics.TPSBenchmark,
	historyRepo dblookupext.HistoryRepository,
	epochNotifier process.EpochNotifier,
	txSimulatorProcessorArgs *txsimulator.ArgsTxSimulator,
	storageReolverImportPath string,
	chanGracefullyClose chan endProcess.ArgEndProcess,
) *processComponentsFactoryArgs {
	return &processComponentsFactoryArgs{
		coreComponents:            coreComponents,
		accountsParser:            accountsParser,
		smartContractParser:       smartContractParser,
		economicsData:             economicsData,
		nodesConfig:               nodesConfig,
		gasSchedule:               gasSchedule,
		rounder:                   rounder,
		shardCoordinator:          shardCoordinator,
		nodesCoordinator:          nodesCoordinator,
		data:                      data,
		coreData:                  coreData,
		crypto:                    crypto,
		state:                     state,
		network:                   network,
		tries:                     tries,
		requestedItemsHandler:     requestedItemsHandler,
		whiteListHandler:          whiteListHandler,
		whiteListerVerifiedTxs:    whiteListerVerifiedTxs,
		epochStartNotifier:        epochStartNotifier,
		mainConfig:                mainConfig,
		epochStart:                &mainConfig.EpochStartConfig,
		startEpochNum:             startEpochNum,
		rater:                     rater,
		ratingsData:               ratingsData,
		sizeCheckDelta:            sizeCheckDelta,
		stateCheckpointModulus:    stateCheckpointModulus,
		maxComputableRounds:       maxComputableRounds,
		numConcurrentResolverJobs: numConcurrentResolverJobs,
		minSizeInBytes:            minSizeInBytes,
		maxSizeInBytes:            maxSizeInBytes,
		maxRating:                 maxRating,
		validatorPubkeyConverter:  validatorPubkeyConverter,
		systemSCConfig:            systemSCConfig,
		version:                   version,
		importStartHandler:        importStartHandler,
		uint64Converter:           uint64Converter,
		workingDir:                workingDir,
		indexer:                   indexer,
		tpsBenchmark:              tpsBenchmark,
		historyRepo:               historyRepo,
		epochNotifier:             epochNotifier,
		txSimulatorProcessorArgs:  txSimulatorProcessorArgs,
		storageReolverImportPath:  storageReolverImportPath,
		chanGracefullyClose:       chanGracefullyClose,
	}
}

// ProcessComponentsFactory creates the process components
func ProcessComponentsFactory(args *processComponentsFactoryArgs) (*Process, error) {
	argsHeaderSig := &headerCheck.ArgsHeaderSigVerifier{
		Marshalizer:       args.coreData.InternalMarshalizer,
		Hasher:            args.coreData.Hasher,
		NodesCoordinator:  args.nodesCoordinator,
		MultiSigVerifier:  args.crypto.MultiSigner,
		SingleSigVerifier: args.crypto.SingleSigner,
		KeyGen:            args.crypto.BlockSignKeyGen,
	}
	headerSigVerifier, err := headerCheck.NewHeaderSigVerifier(argsHeaderSig)
	if err != nil {
		return nil, err
	}

	versionsCache, err := createCache(args.mainConfig.Versions.Cache)
	if err != nil {
		return nil, err
	}
	headerIntegrityVerifier, err := headerCheck.NewHeaderIntegrityVerifier(
		[]byte(args.nodesConfig.ChainID),
		args.mainConfig.Versions.VersionsByEpochs,
		args.mainConfig.Versions.DefaultVersion,
		versionsCache,
	)
	if err != nil {
		return nil, err
	}

	resolversContainerFactory, err := newResolverContainerFactory(
		args.shardCoordinator,
		args.data,
		args.coreData,
		args.network,
		args.tries,
		args.sizeCheckDelta,
		args.numConcurrentResolverJobs,
		args.storageReolverImportPath,
		&args.mainConfig,
		args.startEpochNum,
		args.chanGracefullyClose,
	)
	if err != nil {
		return nil, err
	}

	resolversContainer, err := resolversContainerFactory.Create()
	if err != nil {
		return nil, err
	}

	resolversFinder, err := containers.NewResolversFinder(resolversContainer, args.shardCoordinator)
	if err != nil {
		return nil, err
	}

	requestHandler, err := requestHandlers.NewResolverRequestHandler(
		resolversFinder,
		args.requestedItemsHandler,
		args.whiteListHandler,
		maxTxsToRequest,
		args.shardCoordinator.SelfId(),
		time.Second,
	)
	if err != nil {
		return nil, err
	}

	txLogsStorage := args.data.Store.GetStorer(dataRetriever.TxLogsUnit)
	txLogsProcessor, err := transactionLog.NewTxLogProcessor(transactionLog.ArgTxLogProcessor{
		Storer:      txLogsStorage,
		Marshalizer: args.coreData.InternalMarshalizer,
	})
	if err != nil {
		return nil, err
	}

	args.txLogsProcessor = txLogsProcessor
	genesisBlocks, err := generateGenesisHeadersAndApplyInitialBalances(args, args.workingDir)
	if err != nil {
		return nil, err
	}

	if args.startEpochNum == 0 {
		err = indexGenesisBlocks(args, genesisBlocks)
		if err != nil {
			return nil, err
		}
	}

	err = setGenesisHeader(args, genesisBlocks)
	if err != nil {
		return nil, err
	}

	validatorStatisticsProcessor, err := newValidatorStatisticsProcessor(args)
	if err != nil {
		return nil, err
	}

	cacheRefreshDuration := time.Duration(args.mainConfig.ValidatorStatistics.CacheRefreshIntervalInSec) * time.Second
	argVSP := peer.ArgValidatorsProvider{
		NodesCoordinator:                  args.nodesCoordinator,
		StartEpoch:                        args.startEpochNum,
		EpochStartEventNotifier:           args.epochStartNotifier,
		CacheRefreshIntervalDurationInSec: cacheRefreshDuration,
		ValidatorStatistics:               validatorStatisticsProcessor,
		MaxRating:                         args.maxRating,
		PubKeyConverter:                   args.validatorPubkeyConverter,
	}

	validatorsProvider, err := peer.NewValidatorsProvider(argVSP)
	if err != nil {
		return nil, err
	}

	epochStartTrigger, err := newEpochStartTrigger(args, requestHandler)
	if err != nil {
		return nil, err
	}

	requestHandler.SetEpoch(epochStartTrigger.Epoch())

	err = dataRetriever.SetEpochHandlerToHdrResolver(resolversContainer, epochStartTrigger)
	if err != nil {
		return nil, err
	}

	validatorStatsRootHash, err := validatorStatisticsProcessor.RootHash()
	if err != nil {
		return nil, err
	}

	log.Debug("Validator stats created", "validatorStatsRootHash", validatorStatsRootHash)

	genesisMetaBlock, ok := genesisBlocks[core.MetachainShardId]
	if !ok {
		return nil, errors.New("genesis meta block does not exist")
	}

	genesisMetaBlock.SetValidatorStatsRootHash(validatorStatsRootHash)
	err = prepareGenesisBlock(args, genesisBlocks)
	if err != nil {
		return nil, err
	}

	bootStr := args.data.Store.GetStorer(dataRetriever.BootstrapUnit)
	bootStorer, err := bootstrapStorage.NewBootstrapStorer(args.coreData.InternalMarshalizer, bootStr)
	if err != nil {
		return nil, err
	}

	argsHeaderValidator := block.ArgsHeaderValidator{
		Hasher:      args.coreData.Hasher,
		Marshalizer: args.coreData.InternalMarshalizer,
	}
	headerValidator, err := block.NewHeaderValidator(argsHeaderValidator)
	if err != nil {
		return nil, err
	}

	blockTracker, err := newBlockTracker(
		args,
		headerValidator,
		requestHandler,
		args.rounder,
		genesisBlocks,
	)
	if err != nil {
		return nil, err
	}

	mbsPoolsCleaner, err := poolsCleaner.NewMiniBlocksPoolsCleaner(
		args.data.Datapool.MiniBlocks(),
		args.rounder,
		args.shardCoordinator,
	)
	if err != nil {
		return nil, err
	}

	mbsPoolsCleaner.StartCleaning()

	txsPoolsCleaner, err := poolsCleaner.NewTxsPoolsCleaner(
		args.state.AddressPubkeyConverter,
		args.data.Datapool,
		args.rounder,
		args.shardCoordinator,
	)
	if err != nil {
		return nil, err
	}

	txsPoolsCleaner.StartCleaning()

	_, err = track.NewMiniBlockTrack(args.data.Datapool, args.shardCoordinator, args.whiteListHandler)
	if err != nil {
		return nil, err
	}

	interceptorContainerFactory, blackListHandler, err := newInterceptorContainerFactory(
		args.shardCoordinator,
		args.nodesCoordinator,
		args.data,
		args.coreData,
		args.crypto,
		args.state,
		args.network,
		args.economicsData,
		headerSigVerifier,
		headerIntegrityVerifier,
		args.sizeCheckDelta,
		blockTracker,
		epochStartTrigger,
		args.whiteListHandler,
		args.whiteListerVerifiedTxs,
	)
	if err != nil {
		return nil, err
	}

	//TODO refactor all these factory calls
	interceptorsContainer, err := interceptorContainerFactory.Create()
	if err != nil {
		return nil, err
	}

	var pendingMiniBlocksHandler process.PendingMiniBlocksHandler
	if args.shardCoordinator.SelfId() == core.MetachainShardId {
		pendingMiniBlocksHandler, err = pendingMb.NewPendingMiniBlocks()
		if err != nil {
			return nil, err
		}
	}

	forkDetector, err := newForkDetector(
		args.rounder,
		args.shardCoordinator,
		blackListHandler,
		blockTracker,
		args.nodesConfig.StartTime,
	)
	if err != nil {
		return nil, err
	}

	blockProcessor, err := newBlockProcessor(
		args,
		requestHandler,
		forkDetector,
		epochStartTrigger,
		bootStorer,
		validatorStatisticsProcessor,
		headerValidator,
		blockTracker,
		pendingMiniBlocksHandler,
		args.txSimulatorProcessorArgs,
		headerIntegrityVerifier,
	)
	if err != nil {
		return nil, err
	}

	conversionBase := 10
	genesisNodePrice, ok := big.NewInt(0).SetString(args.systemSCConfig.StakingSystemSCConfig.GenesisNodePrice, conversionBase)
	if !ok {
		return nil, errors.New("invalid genesis node price")
	}

	nodesSetupChecker, err := checking.NewNodesSetupChecker(
		args.accountsParser,
		genesisNodePrice,
		args.validatorPubkeyConverter,
		args.crypto.BlockSignKeyGen,
	)
	if err != nil {
		return nil, err
	}

	err = nodesSetupChecker.Check(args.nodesConfig.AllInitialNodes())
	if err != nil {
		return nil, err
	}

	return &Process{
		InterceptorsContainer:    interceptorsContainer,
		ResolversFinder:          resolversFinder,
		Rounder:                  args.rounder,
		ForkDetector:             forkDetector,
		BlockProcessor:           blockProcessor,
		EpochStartTrigger:        epochStartTrigger,
		BlackListHandler:         blackListHandler,
		BootStorer:               bootStorer,
		HeaderSigVerifier:        headerSigVerifier,
		HeaderIntegrityVerifier:  headerIntegrityVerifier,
		ValidatorsStatistics:     validatorStatisticsProcessor,
		ValidatorsProvider:       validatorsProvider,
		BlockTracker:             blockTracker,
		PendingMiniBlocksHandler: pendingMiniBlocksHandler,
		RequestHandler:           requestHandler,
		TxLogsProcessor:          txLogsProcessor,
		HeaderValidator:          headerValidator,
	}, nil
}

func setGenesisHeader(args *processComponentsFactoryArgs, genesisBlocks map[uint32]data.HeaderHandler) error {
	genesisBlock, ok := genesisBlocks[args.shardCoordinator.SelfId()]
	if !ok {
		return errors.New("genesis block does not exist")
	}

	err := args.data.Blkc.SetGenesisHeader(genesisBlock)
	if err != nil {
		return err
	}

	return nil
}

func prepareGenesisBlock(args *processComponentsFactoryArgs, genesisBlocks map[uint32]data.HeaderHandler) error {
	genesisBlock, ok := genesisBlocks[args.shardCoordinator.SelfId()]
	if !ok {
		return errors.New("genesis block does not exist")
	}

	genesisBlockHash, err := core.CalculateHash(args.coreData.InternalMarshalizer, args.coreData.Hasher, genesisBlock)
	if err != nil {
		return err
	}

	err = args.data.Blkc.SetGenesisHeader(genesisBlock)
	if err != nil {
		return err
	}

	args.data.Blkc.SetGenesisHeaderHash(genesisBlockHash)

	marshalizedBlock, err := args.coreData.InternalMarshalizer.Marshal(genesisBlock)
	if err != nil {
		return err
	}

	if args.shardCoordinator.SelfId() == core.MetachainShardId {
		errNotCritical := args.data.Store.Put(dataRetriever.MetaBlockUnit, genesisBlockHash, marshalizedBlock)
		if errNotCritical != nil {
			log.Error("error storing genesis metablock", "error", errNotCritical.Error())
		}

		nonceToByteSlice := args.uint64Converter.ToByteSlice(genesisBlock.GetNonce())
		errNotCritical = args.data.Store.Put(dataRetriever.MetaHdrNonceHashDataUnit, nonceToByteSlice, genesisBlockHash)
		if errNotCritical != nil {
			log.Error("error storing genesis metablock (nonce-hash)", "error", errNotCritical.Error())
		}
	} else {
		errNotCritical := args.data.Store.Put(dataRetriever.BlockHeaderUnit, genesisBlockHash, marshalizedBlock)
		if errNotCritical != nil {
			log.Error("error storing genesis shardblock", "error", errNotCritical.Error())
		}
	}

	return nil
}

func indexGenesisBlocks(args *processComponentsFactoryArgs, genesisBlocks map[uint32]data.HeaderHandler) error {
	// In Elastic Indexer, only index the metachain block
	genesisBlockHeader := genesisBlocks[core.MetachainShardId]
	genesisBlockHash, err := core.CalculateHash(args.coreData.InternalMarshalizer, args.coreData.Hasher, genesisBlockHeader)
	if err != nil {
		return err
	}

	log.Info("indexGenesisBlocks(): indexer.SaveBlock", "hash", genesisBlockHash)
	args.indexer.SaveBlock(&dataBlock.Body{}, genesisBlockHeader, nil, nil, nil)

	// In "dblookupext" index, record both the metachain and the shardID blocks
	var shardID uint32
	for shardID, genesisBlockHeader = range genesisBlocks {
		if args.shardCoordinator.SelfId() != shardID {
			continue
		}

		genesisBlockHash, err = core.CalculateHash(args.coreData.InternalMarshalizer, args.coreData.Hasher, genesisBlockHeader)
		if err != nil {
			return err
		}

		log.Info("indexGenesisBlocks(): historyRepo.RecordBlock", "shardID", shardID, "hash", genesisBlockHash)
		err = args.historyRepo.RecordBlock(genesisBlockHash, genesisBlockHeader, &dataBlock.Body{})
		if err != nil {
			return err
		}

		nonceByHashDataUnit := dataRetriever.GetHdrNonceHashDataUnit(shardID)
		nonceAsBytes := args.coreData.Uint64ByteSliceConverter.ToByteSlice(genesisBlockHeader.GetNonce())
		err = args.data.Store.Put(nonceByHashDataUnit, nonceAsBytes, genesisBlockHash)
		if err != nil {
			return err
		}
	}

	return nil
}

func newEpochStartTrigger(
	args *processComponentsFactoryArgs,
	requestHandler process.RequestHandler,
) (epochStart.TriggerHandler, error) {
	if args.shardCoordinator.SelfId() < args.shardCoordinator.NumberOfShards() {
		argsHeaderValidator := block.ArgsHeaderValidator{
			Hasher:      args.coreData.Hasher,
			Marshalizer: args.coreData.InternalMarshalizer,
		}
		headerValidator, err := block.NewHeaderValidator(argsHeaderValidator)
		if err != nil {
			return nil, err
		}

		argsPeerMiniBlockSyncer := shardchain.ArgPeerMiniBlockSyncer{
			MiniBlocksPool: args.data.Datapool.MiniBlocks(),
			Requesthandler: requestHandler,
		}

		peerMiniBlockSyncer, err := shardchain.NewPeerMiniBlockSyncer(argsPeerMiniBlockSyncer)
		if err != nil {
			return nil, err
		}

		argEpochStart := &shardchain.ArgsShardEpochStartTrigger{
			Marshalizer:          args.coreData.InternalMarshalizer,
			Hasher:               args.coreData.Hasher,
			HeaderValidator:      headerValidator,
			Uint64Converter:      args.coreData.Uint64ByteSliceConverter,
			DataPool:             args.data.Datapool,
			Storage:              args.data.Store,
			RequestHandler:       requestHandler,
			Epoch:                args.startEpochNum,
			EpochStartNotifier:   args.epochStartNotifier,
			Validity:             process.MetaBlockValidity,
			Finality:             process.BlockFinality,
			PeerMiniBlocksSyncer: peerMiniBlockSyncer,
			Rounder:              args.rounder,
		}
		epochStartTrigger, err := shardchain.NewEpochStartTrigger(argEpochStart)
		if err != nil {
			return nil, errors.New("error creating new start of epoch trigger" + err.Error())
		}
		err = epochStartTrigger.SetAppStatusHandler(args.coreData.StatusHandler)
		if err != nil {
			return nil, err
		}

		return epochStartTrigger, nil
	}

	if args.shardCoordinator.SelfId() == core.MetachainShardId {
		argEpochStart := &metachainEpochStart.ArgsNewMetaEpochStartTrigger{
			GenesisTime:        time.Unix(args.nodesConfig.StartTime, 0),
			Settings:           args.epochStart,
			Epoch:              args.startEpochNum,
			EpochStartRound:    args.data.Blkc.GetGenesisHeader().GetRound(),
			EpochStartNotifier: args.epochStartNotifier,
			Storage:            args.data.Store,
			Marshalizer:        args.coreData.InternalMarshalizer,
			Hasher:             args.coreData.Hasher,
		}
		epochStartTrigger, err := metachainEpochStart.NewEpochStartTrigger(argEpochStart)
		if err != nil {
			return nil, errors.New("error creating new start of epoch trigger" + err.Error())
		}
		err = epochStartTrigger.SetAppStatusHandler(args.coreData.StatusHandler)
		if err != nil {
			return nil, err
		}

		return epochStartTrigger, nil
	}

	return nil, errors.New("error creating new start of epoch trigger because of invalid shard id")
}

// CreateSoftwareVersionChecker will create a new software version checker and will start check if a new software version
// is available
func CreateSoftwareVersionChecker(
	statusHandler core.AppStatusHandler,
	config config.SoftwareVersionConfig,
) (*softwareVersion.SoftwareVersionChecker, error) {
	softwareVersionCheckerFactory, err := factorySoftwareVersion.NewSoftwareVersionFactory(statusHandler, config)
	if err != nil {
		return nil, err
	}

	softwareVersionChecker, err := softwareVersionCheckerFactory.Create()
	if err != nil {
		return nil, err
	}

	return softwareVersionChecker, nil
}

func newInterceptorContainerFactory(
	shardCoordinator sharding.Coordinator,
	nodesCoordinator sharding.NodesCoordinator,
	data *mainFactory.DataComponents,
	coreData *mainFactory.CoreComponents,
	crypto *mainFactory.CryptoComponents,
	state *mainFactory.StateComponents,
	network *mainFactory.NetworkComponents,
	economics *economics.EconomicsData,
	headerSigVerifier HeaderSigVerifierHandler,
	headerIntegrityVerifier HeaderIntegrityVerifierHandler,
	sizeCheckDelta uint32,
	validityAttester process.ValidityAttester,
	epochStartTrigger process.EpochStartTriggerHandler,
	whiteListHandler process.WhiteListHandler,
	whiteListerVerifiedTxs process.WhiteListHandler,
) (process.InterceptorsContainerFactory, process.TimeCacher, error) {
	if shardCoordinator.SelfId() < shardCoordinator.NumberOfShards() {
		return newShardInterceptorContainerFactory(
			shardCoordinator,
			nodesCoordinator,
			data,
			coreData,
			crypto,
			state,
			network,
			economics,
			headerSigVerifier,
			headerIntegrityVerifier,
			sizeCheckDelta,
			validityAttester,
			epochStartTrigger,
			whiteListHandler,
			whiteListerVerifiedTxs,
		)
	}
	if shardCoordinator.SelfId() == core.MetachainShardId {
		return newMetaInterceptorContainerFactory(
			shardCoordinator,
			nodesCoordinator,
			data,
			coreData,
			crypto,
			network,
			state,
			economics,
			headerSigVerifier,
			headerIntegrityVerifier,
			sizeCheckDelta,
			validityAttester,
			epochStartTrigger,
			whiteListHandler,
			whiteListerVerifiedTxs,
		)
	}

	return nil, nil, errors.New("could not create interceptor container factory")
}

func newResolverContainerFactory(
	shardCoordinator sharding.Coordinator,
	data *mainFactory.DataComponents,
	coreData *mainFactory.CoreComponents,
	network *mainFactory.NetworkComponents,
	tries *mainFactory.TriesComponents,
	sizeCheckDelta uint32,
	numConcurrentResolverJobs int32,
	storageResolverImportPath string,
	config *config.Config,
	currentEpoch uint32,
	chanGracefullyClose chan endProcess.ArgEndProcess,
) (dataRetriever.ResolversContainerFactory, error) {

	if len(storageResolverImportPath) > 0 {
		log.Debug("starting with storage resolvers", "path", storageResolverImportPath)
		return newStorageResolver(
			shardCoordinator,
			coreData,
			network,
			storageResolverImportPath,
			config,
			currentEpoch,
			chanGracefullyClose,
		)
	}

	if shardCoordinator.SelfId() < shardCoordinator.NumberOfShards() {
		return newShardResolverContainerFactory(
			shardCoordinator,
			data,
			coreData,
			network,
			tries,
			sizeCheckDelta,
			numConcurrentResolverJobs,
		)
	}
	if shardCoordinator.SelfId() == core.MetachainShardId {
		return newMetaResolverContainerFactory(
			shardCoordinator,
			data,
			coreData,
			network,
			tries,
			sizeCheckDelta,
			numConcurrentResolverJobs,
		)
	}

	return nil, errors.New("could not create interceptor and resolver container factory")
}

func newStorageResolver(
	shardCoordinator sharding.Coordinator,
	coreData *mainFactory.CoreComponents,
	network *mainFactory.NetworkComponents,
	storageResolverImportPath string,
	config *config.Config,
	currentEpoch uint32,
	chanGracefullyClose chan endProcess.ArgEndProcess,
) (dataRetriever.ResolversContainerFactory, error) {
	pathManager, err := createPathManager(storageResolverImportPath, string(coreData.ChainID))
	if err != nil {
		return nil, err
	}

	manualEpochStartNotifier := notifier.NewManualEpochStartNotifier()
	storageServiceCreator, err := storageFactory.NewStorageServiceFactory(
		config,
		shardCoordinator,
		pathManager,
		manualEpochStartNotifier,
		currentEpoch,
	)
	if err != nil {
		return nil, err
	}

	if shardCoordinator.SelfId() == core.MetachainShardId {
		store, errStore := storageServiceCreator.CreateForMeta()
		if errStore != nil {
			return nil, errStore
		}

		manualEpochStartNotifier.NewEpoch(currentEpoch + 1)

		return createStorageResolversForMeta(
			shardCoordinator,
			coreData,
			network,
			store,
			manualEpochStartNotifier,
			chanGracefullyClose,
		)
	}

	store, err := storageServiceCreator.CreateForShard()
	if err != nil {
		return nil, err
	}

	manualEpochStartNotifier.NewEpoch(currentEpoch + 1)

	return createStorageResolversForShard(
		shardCoordinator,
		coreData,
		network,
		store,
		manualEpochStartNotifier,
		chanGracefullyClose,
	)
}

func createPathManager(
	storageResolverImportPath string,
	chainID string,
) (storage.PathManagerHandler, error) {
	pathTemplateForPruningStorer := filepath.Join(
		storageResolverImportPath,
		DefaultDBPath,
		chainID,
		fmt.Sprintf("%s_%s", DefaultEpochString, core.PathEpochPlaceholder),
		fmt.Sprintf("%s_%s", DefaultShardString, core.PathShardPlaceholder),
		core.PathIdentifierPlaceholder)

	pathTemplateForStaticStorer := filepath.Join(
		storageResolverImportPath,
		DefaultDBPath,
		chainID,
		DefaultStaticDbString,
		fmt.Sprintf("%s_%s", DefaultShardString, core.PathShardPlaceholder),
		core.PathIdentifierPlaceholder)

	return pathmanager.NewPathManager(pathTemplateForPruningStorer, pathTemplateForStaticStorer)
}

func createStorageResolversForMeta(
	shardCoordinator sharding.Coordinator,
	coreData *mainFactory.CoreComponents,
	network *mainFactory.NetworkComponents,
	store dataRetriever.StorageService,
	manualEpochStartNotifier dataRetriever.ManualEpochStartNotifier,
	chanGracefullyClose chan endProcess.ArgEndProcess,
) (dataRetriever.ResolversContainerFactory, error) {
	dataPacker, err := partitioning.NewSimpleDataPacker(coreData.InternalMarshalizer)
	if err != nil {
		return nil, err
	}

	resolversContainerFactoryArgs := storageResolversContainers.FactoryArgs{
		ShardCoordinator:         shardCoordinator,
		Messenger:                network.NetMessenger,
		Store:                    store,
		Marshalizer:              coreData.InternalMarshalizer,
		Uint64ByteSliceConverter: coreData.Uint64ByteSliceConverter,
		DataPacker:               dataPacker,
		ManualEpochStartNotifier: manualEpochStartNotifier,
		ChanGracefullyClose:      chanGracefullyClose,
	}
	resolversContainerFactory, err := storageResolversContainers.NewMetaResolversContainerFactory(resolversContainerFactoryArgs)
	if err != nil {
		return nil, err
	}

	return resolversContainerFactory, nil
}

func createStorageResolversForShard(
	shardCoordinator sharding.Coordinator,
	coreData *mainFactory.CoreComponents,
	network *mainFactory.NetworkComponents,
	store dataRetriever.StorageService,
	manualEpochStartNotifier dataRetriever.ManualEpochStartNotifier,
	chanGracefullyClose chan endProcess.ArgEndProcess,
) (dataRetriever.ResolversContainerFactory, error) {
	dataPacker, err := partitioning.NewSimpleDataPacker(coreData.InternalMarshalizer)
	if err != nil {
		return nil, err
	}

	resolversContainerFactoryArgs := storageResolversContainers.FactoryArgs{
		ShardCoordinator:         shardCoordinator,
		Messenger:                network.NetMessenger,
		Store:                    store,
		Marshalizer:              coreData.InternalMarshalizer,
		Uint64ByteSliceConverter: coreData.Uint64ByteSliceConverter,
		DataPacker:               dataPacker,
		ManualEpochStartNotifier: manualEpochStartNotifier,
		ChanGracefullyClose:      chanGracefullyClose,
	}
	resolversContainerFactory, err := storageResolversContainers.NewShardResolversContainerFactory(resolversContainerFactoryArgs)
	if err != nil {
		return nil, err
	}

	return resolversContainerFactory, nil
}

func newShardInterceptorContainerFactory(
	shardCoordinator sharding.Coordinator,
	nodesCoordinator sharding.NodesCoordinator,
	data *mainFactory.DataComponents,
	dataCore *mainFactory.CoreComponents,
	crypto *mainFactory.CryptoComponents,
	state *mainFactory.StateComponents,
	network *mainFactory.NetworkComponents,
	economics *economics.EconomicsData,
	headerSigVerifier HeaderSigVerifierHandler,
	headerIntegrityVerifier HeaderIntegrityVerifierHandler,
	sizeCheckDelta uint32,
	validityAttester process.ValidityAttester,
	epochStartTrigger process.EpochStartTriggerHandler,
	whiteListHandler process.WhiteListHandler,
	whiteListerVerifiedTxs process.WhiteListHandler,
) (process.InterceptorsContainerFactory, process.TimeCacher, error) {
	headerBlackList := timecache.NewTimeCache(timeSpanForBadHeaders)
	shardInterceptorsContainerFactoryArgs := interceptorscontainer.ShardInterceptorsContainerFactoryArgs{
		Accounts:                state.AccountsAdapter,
		ShardCoordinator:        shardCoordinator,
		NodesCoordinator:        nodesCoordinator,
		Messenger:               network.NetMessenger,
		Store:                   data.Store,
		ProtoMarshalizer:        dataCore.InternalMarshalizer,
		TxSignMarshalizer:       dataCore.TxSignMarshalizer,
		Hasher:                  dataCore.Hasher,
		KeyGen:                  crypto.TxSignKeyGen,
		BlockSignKeyGen:         crypto.BlockSignKeyGen,
		SingleSigner:            crypto.TxSingleSigner,
		BlockSingleSigner:       crypto.SingleSigner,
		MultiSigner:             crypto.MultiSigner,
		DataPool:                data.Datapool,
		AddressPubkeyConverter:  state.AddressPubkeyConverter,
		MaxTxNonceDeltaAllowed:  core.MaxTxNonceDeltaAllowed,
		TxFeeHandler:            economics,
		BlockBlackList:          headerBlackList,
		HeaderSigVerifier:       headerSigVerifier,
		HeaderIntegrityVerifier: headerIntegrityVerifier,
		SizeCheckDelta:          sizeCheckDelta,
		ValidityAttester:        validityAttester,
		EpochStartTrigger:       epochStartTrigger,
		WhiteListHandler:        whiteListHandler,
		WhiteListerVerifiedTxs:  whiteListerVerifiedTxs,
		AntifloodHandler:        network.InputAntifloodHandler,
		ArgumentsParser:         smartContract.NewArgumentParser(),
		ChainID:                 dataCore.ChainID,
		MinTransactionVersion:   dataCore.MinTransactionVersion,
	}
	interceptorContainerFactory, err := interceptorscontainer.NewShardInterceptorsContainerFactory(shardInterceptorsContainerFactoryArgs)
	if err != nil {
		return nil, nil, err
	}

	return interceptorContainerFactory, headerBlackList, nil
}

func newMetaInterceptorContainerFactory(
	shardCoordinator sharding.Coordinator,
	nodesCoordinator sharding.NodesCoordinator,
	data *mainFactory.DataComponents,
	dataCore *mainFactory.CoreComponents,
	crypto *mainFactory.CryptoComponents,
	network *mainFactory.NetworkComponents,
	state *mainFactory.StateComponents,
	economics *economics.EconomicsData,
	headerSigVerifier HeaderSigVerifierHandler,
	headerIntegrityVerifier HeaderIntegrityVerifierHandler,
	sizeCheckDelta uint32,
	validityAttester process.ValidityAttester,
	epochStartTrigger process.EpochStartTriggerHandler,
	whiteListHandler process.WhiteListHandler,
	whiteListerVerifiedTxs process.WhiteListHandler,
) (process.InterceptorsContainerFactory, process.TimeCacher, error) {
	headerBlackList := timecache.NewTimeCache(timeSpanForBadHeaders)
	metaInterceptorsContainerFactoryArgs := interceptorscontainer.MetaInterceptorsContainerFactoryArgs{
		ShardCoordinator:        shardCoordinator,
		NodesCoordinator:        nodesCoordinator,
		Messenger:               network.NetMessenger,
		Store:                   data.Store,
		ProtoMarshalizer:        dataCore.InternalMarshalizer,
		TxSignMarshalizer:       dataCore.TxSignMarshalizer,
		Hasher:                  dataCore.Hasher,
		MultiSigner:             crypto.MultiSigner,
		DataPool:                data.Datapool,
		Accounts:                state.AccountsAdapter,
		AddressPubkeyConverter:  state.AddressPubkeyConverter,
		SingleSigner:            crypto.TxSingleSigner,
		BlockSingleSigner:       crypto.SingleSigner,
		KeyGen:                  crypto.TxSignKeyGen,
		BlockKeyGen:             crypto.BlockSignKeyGen,
		MaxTxNonceDeltaAllowed:  core.MaxTxNonceDeltaAllowed,
		TxFeeHandler:            economics,
		BlackList:               headerBlackList,
		HeaderSigVerifier:       headerSigVerifier,
		HeaderIntegrityVerifier: headerIntegrityVerifier,
		SizeCheckDelta:          sizeCheckDelta,
		ValidityAttester:        validityAttester,
		EpochStartTrigger:       epochStartTrigger,
		WhiteListHandler:        whiteListHandler,
		WhiteListerVerifiedTxs:  whiteListerVerifiedTxs,
		AntifloodHandler:        network.InputAntifloodHandler,
		ArgumentsParser:         smartContract.NewArgumentParser(),
		ChainID:                 dataCore.ChainID,
		MinTransactionVersion:   dataCore.MinTransactionVersion,
	}
	interceptorContainerFactory, err := interceptorscontainer.NewMetaInterceptorsContainerFactory(metaInterceptorsContainerFactoryArgs)
	if err != nil {
		return nil, nil, err
	}

	return interceptorContainerFactory, headerBlackList, nil
}

func newShardResolverContainerFactory(
	shardCoordinator sharding.Coordinator,
	data *mainFactory.DataComponents,
	core *mainFactory.CoreComponents,
	network *mainFactory.NetworkComponents,
	tries *mainFactory.TriesComponents,
	sizeCheckDelta uint32,
	numConcurrentResolverJobs int32,
) (dataRetriever.ResolversContainerFactory, error) {

	dataPacker, err := partitioning.NewSimpleDataPacker(core.InternalMarshalizer)
	if err != nil {
		return nil, err
	}

	resolversContainerFactoryArgs := resolverscontainer.FactoryArgs{
		ShardCoordinator:           shardCoordinator,
		Messenger:                  network.NetMessenger,
		Store:                      data.Store,
		Marshalizer:                core.InternalMarshalizer,
		DataPools:                  data.Datapool,
		Uint64ByteSliceConverter:   core.Uint64ByteSliceConverter,
		DataPacker:                 dataPacker,
		TriesContainer:             tries.TriesContainer,
		SizeCheckDelta:             sizeCheckDelta,
		InputAntifloodHandler:      network.InputAntifloodHandler,
		OutputAntifloodHandler:     network.OutputAntifloodHandler,
		NumConcurrentResolvingJobs: numConcurrentResolverJobs,
	}
	resolversContainerFactory, err := resolverscontainer.NewShardResolversContainerFactory(resolversContainerFactoryArgs)
	if err != nil {
		return nil, err
	}

	return resolversContainerFactory, nil
}

func newMetaResolverContainerFactory(
	shardCoordinator sharding.Coordinator,
	data *mainFactory.DataComponents,
	core *mainFactory.CoreComponents,
	network *mainFactory.NetworkComponents,
	tries *mainFactory.TriesComponents,
	sizeCheckDelta uint32,
	numConcurrentResolverJobs int32,
) (dataRetriever.ResolversContainerFactory, error) {
	dataPacker, err := partitioning.NewSimpleDataPacker(core.InternalMarshalizer)
	if err != nil {
		return nil, err
	}

	resolversContainerFactoryArgs := resolverscontainer.FactoryArgs{
		ShardCoordinator:           shardCoordinator,
		Messenger:                  network.NetMessenger,
		Store:                      data.Store,
		Marshalizer:                core.InternalMarshalizer,
		DataPools:                  data.Datapool,
		Uint64ByteSliceConverter:   core.Uint64ByteSliceConverter,
		DataPacker:                 dataPacker,
		TriesContainer:             tries.TriesContainer,
		SizeCheckDelta:             sizeCheckDelta,
		InputAntifloodHandler:      network.InputAntifloodHandler,
		OutputAntifloodHandler:     network.OutputAntifloodHandler,
		NumConcurrentResolvingJobs: numConcurrentResolverJobs,
	}
	resolversContainerFactory, err := resolverscontainer.NewMetaResolversContainerFactory(resolversContainerFactoryArgs)
	if err != nil {
		return nil, err
	}
	return resolversContainerFactory, nil
}

func generateGenesisHeadersAndApplyInitialBalances(args *processComponentsFactoryArgs, workingDir string) (map[uint32]data.HeaderHandler, error) {
	coreComponents := args.coreData
	stateComponents := args.state
	dataComponents := args.data
	shardCoordinator := args.shardCoordinator
	nodesSetup := args.nodesConfig
	accountsParser := args.accountsParser
	smartContractParser := args.smartContractParser
	economicsData := args.economicsData

	genesisVmConfig := args.mainConfig.VirtualMachineConfig
	genesisVmConfig.OutOfProcessConfig.MaxLoopTime = 5000 // 5 seconds

	arg := genesisProcess.ArgsGenesisBlockCreator{
		GenesisTime:              uint64(nodesSetup.StartTime),
		StartEpochNum:            args.startEpochNum,
		Accounts:                 stateComponents.AccountsAdapter,
		PubkeyConv:               stateComponents.AddressPubkeyConverter,
		InitialNodesSetup:        nodesSetup,
		Economics:                economicsData,
		ShardCoordinator:         shardCoordinator,
		Store:                    dataComponents.Store,
		Blkc:                     dataComponents.Blkc,
		Marshalizer:              coreComponents.InternalMarshalizer,
		SignMarshalizer:          coreComponents.TxSignMarshalizer,
		Hasher:                   coreComponents.Hasher,
		Uint64ByteSliceConverter: coreComponents.Uint64ByteSliceConverter,
		DataPool:                 dataComponents.Datapool,
		AccountsParser:           accountsParser,
		SmartContractParser:      smartContractParser,
		ValidatorAccounts:        stateComponents.PeerAccounts,
		GasMap:                   args.gasSchedule,
		VirtualMachineConfig:     genesisVmConfig,
		TxLogsProcessor:          args.txLogsProcessor,
		HardForkConfig:           args.mainConfig.Hardfork,
		TrieStorageManagers:      args.tries.TrieStorageManagers,
		ChainID:                  string(args.coreComponents.ChainID),
		SystemSCConfig:           *args.systemSCConfig,
		BlockSignKeyGen:          args.crypto.BlockSignKeyGen,
		ImportStartHandler:       args.importStartHandler,
		WorkingDir:               workingDir,
		GenesisString:            args.mainConfig.GeneralSettings.GenesisString,
		GeneralConfig:            &args.mainConfig.GeneralSettings,
	}

	gbc, err := genesisProcess.NewGenesisBlockCreator(arg)
	if err != nil {
		return nil, err
	}

	return gbc.CreateGenesisBlocks()
}

func newBlockTracker(
	processArgs *processComponentsFactoryArgs,
	headerValidator process.HeaderConstructionValidator,
	requestHandler process.RequestHandler,
	rounder process.Rounder,
	genesisBlocks map[uint32]data.HeaderHandler,
) (process.BlockTracker, error) {

	argBaseTracker := track.ArgBaseTracker{
		Hasher:           processArgs.coreData.Hasher,
		HeaderValidator:  headerValidator,
		Marshalizer:      processArgs.coreData.InternalMarshalizer,
		RequestHandler:   requestHandler,
		Rounder:          rounder,
		ShardCoordinator: processArgs.shardCoordinator,
		Store:            processArgs.data.Store,
		StartHeaders:     genesisBlocks,
		PoolsHolder:      processArgs.data.Datapool,
		WhitelistHandler: processArgs.whiteListHandler,
	}

	if processArgs.shardCoordinator.SelfId() < processArgs.shardCoordinator.NumberOfShards() {
		arguments := track.ArgShardTracker{
			ArgBaseTracker: argBaseTracker,
		}

		return track.NewShardBlockTrack(arguments)
	}

	if processArgs.shardCoordinator.SelfId() == core.MetachainShardId {
		arguments := track.ArgMetaTracker{
			ArgBaseTracker: argBaseTracker,
		}

		return track.NewMetaBlockTrack(arguments)
	}

	return nil, errors.New("could not create block tracker")
}

func newForkDetector(
	rounder consensus.Rounder,
	shardCoordinator sharding.Coordinator,
	headerBlackList process.TimeCacher,
	blockTracker process.BlockTracker,
	genesisTime int64,
) (process.ForkDetector, error) {
	if shardCoordinator.SelfId() < shardCoordinator.NumberOfShards() {
		return processSync.NewShardForkDetector(rounder, headerBlackList, blockTracker, genesisTime)
	}
	if shardCoordinator.SelfId() == core.MetachainShardId {
		return processSync.NewMetaForkDetector(rounder, headerBlackList, blockTracker, genesisTime)
	}

	return nil, errors.New("could not create fork detector")
}

func newBlockProcessor(
	processArgs *processComponentsFactoryArgs,
	requestHandler process.RequestHandler,
	forkDetector process.ForkDetector,
	epochStartTrigger epochStart.TriggerHandler,
	bootStorer process.BootStorer,
	validatorStatisticsProcessor process.ValidatorStatisticsProcessor,
	headerValidator process.HeaderConstructionValidator,
	blockTracker process.BlockTracker,
	pendingMiniBlocksHandler process.PendingMiniBlocksHandler,
	txSimulatorProcessorArgs *txsimulator.ArgsTxSimulator,
	headerIntegrityVerifier HeaderIntegrityVerifierHandler,
) (process.BlockProcessor, error) {

	shardCoordinator := processArgs.shardCoordinator

	if shardCoordinator.SelfId() < shardCoordinator.NumberOfShards() {
		return newShardBlockProcessor(
			&processArgs.coreComponents.Config,
			requestHandler,
			processArgs.shardCoordinator,
			processArgs.nodesCoordinator,
			processArgs.data,
			processArgs.coreData,
			processArgs.state,
			forkDetector,
			processArgs.economicsData,
			processArgs.rounder,
			epochStartTrigger,
			bootStorer,
			processArgs.gasSchedule,
			processArgs.stateCheckpointModulus,
			headerValidator,
			blockTracker,
			processArgs.minSizeInBytes,
			processArgs.maxSizeInBytes,
			processArgs.txLogsProcessor,
			processArgs.smartContractParser,
			processArgs.indexer,
			processArgs.tpsBenchmark,
			headerIntegrityVerifier,
			processArgs.historyRepo,
			processArgs.epochNotifier,
			txSimulatorProcessorArgs,
		)
	}
	if shardCoordinator.SelfId() == core.MetachainShardId {
		return newMetaBlockProcessor(
			requestHandler,
			processArgs.shardCoordinator,
			processArgs.nodesCoordinator,
			processArgs.data,
			processArgs.coreData,
			processArgs.state,
			forkDetector,
			processArgs.economicsData,
			validatorStatisticsProcessor,
			processArgs.rounder,
			epochStartTrigger,
			bootStorer,
			headerValidator,
			blockTracker,
			pendingMiniBlocksHandler,
			processArgs.stateCheckpointModulus,
			processArgs.crypto.MessageSignVerifier,
			processArgs.gasSchedule,
			processArgs.minSizeInBytes,
			processArgs.maxSizeInBytes,
			processArgs.ratingsData,
			processArgs.nodesConfig,
			processArgs.txLogsProcessor,
			processArgs.systemSCConfig,
			processArgs.indexer,
			processArgs.tpsBenchmark,
			headerIntegrityVerifier,
			processArgs.historyRepo,
			processArgs.epochNotifier,
			txSimulatorProcessorArgs,
			processArgs.mainConfig.GeneralSettings,
			processArgs.rater,
		)
	}

	return nil, errors.New("could not create block processor")
}

func newShardBlockProcessor(
	config *config.Config,
	requestHandler process.RequestHandler,
	shardCoordinator sharding.Coordinator,
	nodesCoordinator sharding.NodesCoordinator,
	data *mainFactory.DataComponents,
	core *mainFactory.CoreComponents,
	stateComponents *mainFactory.StateComponents,
	forkDetector process.ForkDetector,
	economics *economics.EconomicsData,
	rounder consensus.Rounder,
	epochStartTrigger epochStart.TriggerHandler,
	bootStorer process.BootStorer,
	gasSchedule map[string]map[string]uint64,
	stateCheckpointModulus uint,
	headerValidator process.HeaderConstructionValidator,
	blockTracker process.BlockTracker,
	minSizeInBytes uint32,
	maxSizeInBytes uint32,
	txLogsProcessor process.TransactionLogProcessor,
	smartContractParser genesis.InitialSmartContractParser,
	indexer indexer.Indexer,
	tpsBenchmark statistics.TPSBenchmark,
	headerIntegrityVerifier HeaderIntegrityVerifierHandler,
	historyRepository dblookupext.HistoryRepository,
	epochNotifier process.EpochNotifier,
	txSimulatorProcessorArgs *txsimulator.ArgsTxSimulator,
) (process.BlockProcessor, error) {
	argsParser := smartContract.NewArgumentParser()

	mapDNSAddresses, err := smartContractParser.GetDeployedSCAddresses(genesis.DNSType)
	if err != nil {
		return nil, err
	}

	argsBuiltIn := builtInFunctions.ArgsCreateBuiltInFunctionContainer{
		GasMap:          gasSchedule,
		MapDNSAddresses: mapDNSAddresses,
		Marshalizer:     core.InternalMarshalizer,
	}
	builtInFuncs, err := builtInFunctions.CreateBuiltInFunctionContainer(argsBuiltIn)
	if err != nil {
		return nil, err
	}

	argsHook := hooks.ArgBlockChainHook{
		Accounts:         stateComponents.AccountsAdapter,
		PubkeyConv:       stateComponents.AddressPubkeyConverter,
		StorageService:   data.Store,
		BlockChain:       data.Blkc,
		ShardCoordinator: shardCoordinator,
		Marshalizer:      core.InternalMarshalizer,
		Uint64Converter:  core.Uint64ByteSliceConverter,
		BuiltInFunctions: builtInFuncs,
	}
	vmFactory, err := shard.NewVMContainerFactory(
		config.VirtualMachineConfig,
		economics.MaxGasLimitPerBlock(shardCoordinator.SelfId()),
		gasSchedule,
		argsHook)
	if err != nil {
		return nil, err
	}

	vmContainer, err := vmFactory.Create()
	if err != nil {
		return nil, err
	}

	interimProcFactory, err := shard.NewIntermediateProcessorsContainerFactory(
		shardCoordinator,
		core.InternalMarshalizer,
		core.Hasher,
		stateComponents.AddressPubkeyConverter,
		data.Store,
		data.Datapool,
	)
	if err != nil {
		return nil, err
	}

	interimProcContainer, err := interimProcFactory.Create()
	if err != nil {
		return nil, err
	}

	scForwarder, err := interimProcContainer.Get(dataBlock.SmartContractResultBlock)
	if err != nil {
		return nil, err
	}

	receiptTxInterim, err := interimProcContainer.Get(dataBlock.ReceiptBlock)
	if err != nil {
		return nil, err
	}

	badTxInterim, err := interimProcContainer.Get(dataBlock.InvalidBlock)
	if err != nil {
		return nil, err
	}

	argsTxTypeHandler := coordinator.ArgNewTxTypeHandler{
		PubkeyConverter:  stateComponents.AddressPubkeyConverter,
		ShardCoordinator: shardCoordinator,
		BuiltInFuncNames: builtInFuncs.Keys(),
		ArgumentParser:   parsers.NewCallArgsParser(),
	}
	txTypeHandler, err := coordinator.NewTxTypeHandler(argsTxTypeHandler)
	if err != nil {
		return nil, err
	}

	gasHandler, err := preprocess.NewGasComputation(economics, txTypeHandler)
	if err != nil {
		return nil, err
	}

	txFeeHandler, err := postprocess.NewFeeAccumulator()
	if err != nil {
		return nil, err
	}

	argsNewScProcessor := smartContract.ArgsNewSmartContractProcessor{
		VmContainer:                    vmContainer,
		ArgsParser:                     argsParser,
		Hasher:                         core.Hasher,
		Marshalizer:                    core.InternalMarshalizer,
		AccountsDB:                     stateComponents.AccountsAdapter,
		BlockChainHook:                 vmFactory.BlockChainHookImpl(),
		PubkeyConv:                     stateComponents.AddressPubkeyConverter,
		Coordinator:                    shardCoordinator,
		ScrForwarder:                   scForwarder,
		TxFeeHandler:                   txFeeHandler,
		EconomicsFee:                   economics,
		GasHandler:                     gasHandler,
		GasSchedule:                    gasSchedule,
		BuiltInFunctions:               vmFactory.BlockChainHookImpl().GetBuiltInFunctions(),
		TxLogsProcessor:                txLogsProcessor,
		TxTypeHandler:                  txTypeHandler,
		DeployEnableEpoch:              config.GeneralSettings.SCDeployEnableEpoch,
		BuiltinEnableEpoch:             config.GeneralSettings.BuiltInFunctionsEnableEpoch,
		PenalizedTooMuchGasEnableEpoch: config.GeneralSettings.PenalizedTooMuchGasEnableEpoch,
		BadTxForwarder:                 badTxInterim,
		EpochNotifier:                  epochNotifier,
	}
	scProcessor, err := smartContract.NewSmartContractProcessor(argsNewScProcessor)
	if err != nil {
		return nil, err
	}

	rewardsTxProcessor, err := rewardTransaction.NewRewardTxProcessor(
		stateComponents.AccountsAdapter,
		stateComponents.AddressPubkeyConverter,
		shardCoordinator,
	)
	if err != nil {
		return nil, err
	}

	argsNewTxProcessor := transaction.ArgsNewTxProcessor{
		Accounts:                       stateComponents.AccountsAdapter,
		Hasher:                         core.Hasher,
		PubkeyConv:                     stateComponents.AddressPubkeyConverter,
		Marshalizer:                    core.InternalMarshalizer,
		SignMarshalizer:                core.TxSignMarshalizer,
		ShardCoordinator:               shardCoordinator,
		ScProcessor:                    scProcessor,
		TxFeeHandler:                   txFeeHandler,
		TxTypeHandler:                  txTypeHandler,
		EconomicsFee:                   economics,
		ReceiptForwarder:               receiptTxInterim,
		BadTxForwarder:                 badTxInterim,
		ArgsParser:                     argsParser,
		ScrForwarder:                   scForwarder,
		RelayedTxEnableEpoch:           config.GeneralSettings.RelayedTransactionsEnableEpoch,
		PenalizedTooMuchGasEnableEpoch: config.GeneralSettings.PenalizedTooMuchGasEnableEpoch,
		EpochNotifier:                  epochNotifier,
	}
	transactionProcessor, err := transaction.NewTxProcessor(argsNewTxProcessor)
	if err != nil {
		return nil, errors.New("could not create transaction statisticsProcessor: " + err.Error())
	}

	err = createShardTxSimulatorProcessor(argsNewScProcessor, argsNewTxProcessor, shardCoordinator, data, core, stateComponents, txSimulatorProcessorArgs)
	if err != nil {
		return nil, err
	}

	blockSizeThrottler, err := throttle.NewBlockSizeThrottle(minSizeInBytes, maxSizeInBytes)
	if err != nil {
		return nil, err
	}

	blockSizeComputationHandler, err := preprocess.NewBlockSizeComputation(core.InternalMarshalizer, blockSizeThrottler, maxSizeInBytes)
	if err != nil {
		return nil, err
	}

	balanceComputationHandler, err := preprocess.NewBalanceComputation()
	if err != nil {
		return nil, err
	}

	preProcFactory, err := shard.NewPreProcessorsContainerFactory(
		shardCoordinator,
		data.Store,
		core.InternalMarshalizer,
		core.Hasher,
		data.Datapool,
		stateComponents.AddressPubkeyConverter,
		stateComponents.AccountsAdapter,
		requestHandler,
		transactionProcessor,
		scProcessor,
		scProcessor,
		rewardsTxProcessor,
		economics,
		gasHandler,
		blockTracker,
		blockSizeComputationHandler,
		balanceComputationHandler,
	)
	if err != nil {
		return nil, err
	}

	preProcContainer, err := preProcFactory.Create()
	if err != nil {
		return nil, err
	}

	txCoordinator, err := coordinator.NewTransactionCoordinator(
		core.Hasher,
		core.InternalMarshalizer,
		shardCoordinator,
		stateComponents.AccountsAdapter,
		data.Datapool.MiniBlocks(),
		requestHandler,
		preProcContainer,
		interimProcContainer,
		gasHandler,
		txFeeHandler,
		blockSizeComputationHandler,
		balanceComputationHandler,
	)
	if err != nil {
		return nil, err
	}

	accountsDb := make(map[state.AccountsDbIdentifier]state.AccountsAdapter)
	accountsDb[state.UserAccountsState] = stateComponents.AccountsAdapter

	argumentsBaseProcessor := block.ArgBaseProcessor{
		AccountsDB:              accountsDb,
		ForkDetector:            forkDetector,
		Hasher:                  core.Hasher,
		Marshalizer:             core.InternalMarshalizer,
		Store:                   data.Store,
		ShardCoordinator:        shardCoordinator,
		NodesCoordinator:        nodesCoordinator,
		Uint64Converter:         core.Uint64ByteSliceConverter,
		RequestHandler:          requestHandler,
		BlockChainHook:          vmFactory.BlockChainHookImpl(),
		TxCoordinator:           txCoordinator,
		Rounder:                 rounder,
		EpochStartTrigger:       epochStartTrigger,
		HeaderValidator:         headerValidator,
		BootStorer:              bootStorer,
		BlockTracker:            blockTracker,
		DataPool:                data.Datapool,
		FeeHandler:              txFeeHandler,
		BlockChain:              data.Blkc,
		StateCheckpointModulus:  stateCheckpointModulus,
		BlockSizeThrottler:      blockSizeThrottler,
		Indexer:                 indexer,
		TpsBenchmark:            tpsBenchmark,
		HistoryRepository:       historyRepository,
		EpochNotifier:           epochNotifier,
		HeaderIntegrityVerifier: headerIntegrityVerifier,
	}
	arguments := block.ArgShardProcessor{
		ArgBaseProcessor: argumentsBaseProcessor,
	}

	blockProcessor, err := block.NewShardProcessor(arguments)
	if err != nil {
		return nil, errors.New("could not create block statisticsProcessor: " + err.Error())
	}

	err = blockProcessor.SetAppStatusHandler(core.StatusHandler)
	if err != nil {
		return nil, err
	}

	return blockProcessor, nil
}

func newMetaBlockProcessor(
	requestHandler process.RequestHandler,
	shardCoordinator sharding.Coordinator,
	nodesCoordinator sharding.NodesCoordinator,
	data *mainFactory.DataComponents,
	core *mainFactory.CoreComponents,
	stateComponents *mainFactory.StateComponents,
	forkDetector process.ForkDetector,
	economicsData *economics.EconomicsData,
	validatorStatisticsProcessor process.ValidatorStatisticsProcessor,
	rounder consensus.Rounder,
	epochStartTrigger epochStart.TriggerHandler,
	bootStorer process.BootStorer,
	headerValidator process.HeaderConstructionValidator,
	blockTracker process.BlockTracker,
	pendingMiniBlocksHandler process.PendingMiniBlocksHandler,
	stateCheckpointModulus uint,
	messageSignVerifier vm.MessageSignVerifier,
	gasSchedule map[string]map[string]uint64,
	minSizeInBytes uint32,
	maxSizeInBytes uint32,
	ratingsData process.RatingsInfoHandler,
	nodesSetup sharding.GenesisNodesSetupHandler,
	txLogsProcessor process.TransactionLogProcessor,
	systemSCConfig *config.SystemSmartContractsConfig,
	indexer indexer.Indexer,
	tpsBenchmark statistics.TPSBenchmark,
	headerIntegrityVerifier HeaderIntegrityVerifierHandler,
	historyRepository dblookupext.HistoryRepository,
	epochNotifier process.EpochNotifier,
	txSimulatorProcessorArgs *txsimulator.ArgsTxSimulator,
	generalSettingsConfig config.GeneralSettingsConfig,
	rater sharding.PeerAccountListAndRatingHandler,
) (process.BlockProcessor, error) {

	builtInFuncs := builtInFunctions.NewBuiltInFunctionContainer()
	argsHook := hooks.ArgBlockChainHook{
		Accounts:         stateComponents.AccountsAdapter,
		PubkeyConv:       stateComponents.AddressPubkeyConverter,
		StorageService:   data.Store,
		BlockChain:       data.Blkc,
		ShardCoordinator: shardCoordinator,
		Marshalizer:      core.InternalMarshalizer,
		Uint64Converter:  core.Uint64ByteSliceConverter,
		BuiltInFunctions: builtInFuncs, // no built-in functions for meta.
	}
	vmFactory, err := metachain.NewVMContainerFactory(
		argsHook,
		economicsData,
		messageSignVerifier,
		gasSchedule,
		nodesSetup,
		core.Hasher,
		core.InternalMarshalizer,
		systemSCConfig,
		stateComponents.PeerAccounts,
		rater,
		epochNotifier,
	)
	if err != nil {
		return nil, err
	}

	argsParser := smartContract.NewArgumentParser()

	vmContainer, err := vmFactory.Create()
	if err != nil {
		return nil, err
	}

	interimProcFactory, err := metachain.NewIntermediateProcessorsContainerFactory(
		shardCoordinator,
		core.InternalMarshalizer,
		core.Hasher,
		stateComponents.AddressPubkeyConverter,
		data.Store,
		data.Datapool,
	)
	if err != nil {
		return nil, err
	}

	interimProcContainer, err := interimProcFactory.Create()
	if err != nil {
		return nil, err
	}

	scForwarder, err := interimProcContainer.Get(dataBlock.SmartContractResultBlock)
	if err != nil {
		return nil, err
	}

	badTxForwarder, err := interimProcContainer.Get(dataBlock.InvalidBlock)
	if err != nil {
		return nil, err
	}

	argsTxTypeHandler := coordinator.ArgNewTxTypeHandler{
		PubkeyConverter:  stateComponents.AddressPubkeyConverter,
		ShardCoordinator: shardCoordinator,
		BuiltInFuncNames: builtInFuncs.Keys(),
		ArgumentParser:   parsers.NewCallArgsParser(),
	}
	txTypeHandler, err := coordinator.NewTxTypeHandler(argsTxTypeHandler)
	if err != nil {
		return nil, err
	}

	gasHandler, err := preprocess.NewGasComputation(economicsData, txTypeHandler)
	if err != nil {
		return nil, err
	}

	txFeeHandler, err := postprocess.NewFeeAccumulator()
	if err != nil {
		return nil, err
	}

	argsNewScProcessor := smartContract.ArgsNewSmartContractProcessor{
		VmContainer:                    vmContainer,
		ArgsParser:                     argsParser,
		Hasher:                         core.Hasher,
		Marshalizer:                    core.InternalMarshalizer,
		AccountsDB:                     stateComponents.AccountsAdapter,
		BlockChainHook:                 vmFactory.BlockChainHookImpl(),
		PubkeyConv:                     stateComponents.AddressPubkeyConverter,
		Coordinator:                    shardCoordinator,
		ScrForwarder:                   scForwarder,
		TxFeeHandler:                   txFeeHandler,
		EconomicsFee:                   economicsData,
		TxTypeHandler:                  txTypeHandler,
		GasHandler:                     gasHandler,
		GasSchedule:                    gasSchedule,
		BuiltInFunctions:               vmFactory.BlockChainHookImpl().GetBuiltInFunctions(),
		TxLogsProcessor:                txLogsProcessor,
		DeployEnableEpoch:              generalSettingsConfig.SCDeployEnableEpoch,
		BuiltinEnableEpoch:             generalSettingsConfig.BuiltInFunctionsEnableEpoch,
		PenalizedTooMuchGasEnableEpoch: generalSettingsConfig.PenalizedTooMuchGasEnableEpoch,
		BadTxForwarder:                 badTxForwarder,
		EpochNotifier:                  epochNotifier,
	}
	scProcessor, err := smartContract.NewSmartContractProcessor(argsNewScProcessor)
	if err != nil {
		return nil, err
	}

	transactionProcessor, err := transaction.NewMetaTxProcessor(
		core.Hasher,
		core.InternalMarshalizer,
		stateComponents.AccountsAdapter,
		stateComponents.AddressPubkeyConverter,
		shardCoordinator,
		scProcessor,
		txTypeHandler,
		economicsData,
	)
	if err != nil {
		return nil, errors.New("could not create transaction processor: " + err.Error())
	}

	err = createMetaTxSimulatorProcessor(argsNewScProcessor, shardCoordinator, data, core, stateComponents, txTypeHandler, txSimulatorProcessorArgs)
	if err != nil {
		return nil, err
	}

	blockSizeThrottler, err := throttle.NewBlockSizeThrottle(minSizeInBytes, maxSizeInBytes)
	if err != nil {
		return nil, err
	}

	blockSizeComputationHandler, err := preprocess.NewBlockSizeComputation(core.InternalMarshalizer, blockSizeThrottler, maxSizeInBytes)
	if err != nil {
		return nil, err
	}

	balanceComputationHandler, err := preprocess.NewBalanceComputation()
	if err != nil {
		return nil, err
	}

	preProcFactory, err := metachain.NewPreProcessorsContainerFactory(
		shardCoordinator,
		data.Store,
		core.InternalMarshalizer,
		core.Hasher,
		data.Datapool,
		stateComponents.AccountsAdapter,
		requestHandler,
		transactionProcessor,
		scProcessor,
		economicsData,
		gasHandler,
		blockTracker,
		stateComponents.AddressPubkeyConverter,
		blockSizeComputationHandler,
		balanceComputationHandler,
	)
	if err != nil {
		return nil, err
	}

	preProcContainer, err := preProcFactory.Create()
	if err != nil {
		return nil, err
	}

	txCoordinator, err := coordinator.NewTransactionCoordinator(
		core.Hasher,
		core.InternalMarshalizer,
		shardCoordinator,
		stateComponents.AccountsAdapter,
		data.Datapool.MiniBlocks(),
		requestHandler,
		preProcContainer,
		interimProcContainer,
		gasHandler,
		txFeeHandler,
		blockSizeComputationHandler,
		balanceComputationHandler,
	)
	if err != nil {
		return nil, err
	}

	argsStaking := scToProtocol.ArgStakingToPeer{
<<<<<<< HEAD
		PubkeyConv:       stateComponents.ValidatorPubkeyConverter,
		Hasher:           core.Hasher,
		Marshalizer:      core.InternalMarshalizer,
		PeerState:        stateComponents.PeerAccounts,
		BaseState:        stateComponents.AccountsAdapter,
		ArgParser:        argsParser,
		CurrTxs:          data.Datapool.CurrentBlockTxs(),
		ScQuery:          scDataGetter,
		RatingsData:      ratingsData,
		EpochNotifier:    epochNotifier,
		StakeEnableEpoch: systemSCConfig.StakingSystemSCConfig.StakeEnableEpoch,
=======
		PubkeyConv:  stateComponents.ValidatorPubkeyConverter,
		Hasher:      core.Hasher,
		Marshalizer: core.InternalMarshalizer,
		PeerState:   stateComponents.PeerAccounts,
		BaseState:   stateComponents.AccountsAdapter,
		ArgParser:   argsParser,
		CurrTxs:     data.Datapool.CurrentBlockTxs(),
		RatingsData: ratingsData,
>>>>>>> 7e29ed5a
	}
	smartContractToProtocol, err := scToProtocol.NewStakingToPeer(argsStaking)
	if err != nil {
		return nil, err
	}

	genesisHdr := data.Blkc.GetGenesisHeader()
	argsEpochStartData := metachainEpochStart.ArgsNewEpochStartData{
		Marshalizer:       core.InternalMarshalizer,
		Hasher:            core.Hasher,
		Store:             data.Store,
		DataPool:          data.Datapool,
		BlockTracker:      blockTracker,
		ShardCoordinator:  shardCoordinator,
		EpochStartTrigger: epochStartTrigger,
		RequestHandler:    requestHandler,
		GenesisEpoch:      genesisHdr.GetEpoch(),
	}
	epochStartDataCreator, err := metachainEpochStart.NewEpochStartData(argsEpochStartData)
	if err != nil {
		return nil, err
	}

	argsEpochEconomics := metachainEpochStart.ArgsNewEpochEconomics{
		Marshalizer:        core.InternalMarshalizer,
		Hasher:             core.Hasher,
		Store:              data.Store,
		ShardCoordinator:   shardCoordinator,
		RewardsHandler:     economicsData,
		RoundTime:          rounder,
		GenesisNonce:       genesisHdr.GetNonce(),
		GenesisEpoch:       genesisHdr.GetEpoch(),
		GenesisTotalSupply: economicsData.GenesisTotalSupply(),
	}
	epochEconomics, err := metachainEpochStart.NewEndOfEpochEconomicsDataCreator(argsEpochEconomics)
	if err != nil {
		return nil, err
	}

	rewardsStorage := data.Store.GetStorer(dataRetriever.RewardTransactionUnit)
	miniBlockStorage := data.Store.GetStorer(dataRetriever.MiniBlockUnit)
	argsEpochRewards := metachainEpochStart.ArgsNewRewardsCreator{
		ShardCoordinator:              shardCoordinator,
		PubkeyConverter:               stateComponents.AddressPubkeyConverter,
		RewardsStorage:                rewardsStorage,
		MiniBlockStorage:              miniBlockStorage,
		Hasher:                        core.Hasher,
		Marshalizer:                   core.InternalMarshalizer,
		DataPool:                      data.Datapool,
		ProtocolSustainabilityAddress: economicsData.ProtocolSustainabilityAddress(),
		NodesConfigProvider:           nodesCoordinator,
	}
	epochRewards, err := metachainEpochStart.NewEpochStartRewardsCreator(argsEpochRewards)
	if err != nil {
		return nil, err
	}

	argsEpochValidatorInfo := metachainEpochStart.ArgsNewValidatorInfoCreator{
		ShardCoordinator: shardCoordinator,
		MiniBlockStorage: miniBlockStorage,
		Hasher:           core.Hasher,
		Marshalizer:      core.InternalMarshalizer,
		DataPool:         data.Datapool,
	}
	validatorInfoCreator, err := metachainEpochStart.NewValidatorInfoCreator(argsEpochValidatorInfo)
	if err != nil {
		return nil, err
	}

	accountsDb := make(map[state.AccountsDbIdentifier]state.AccountsAdapter)
	accountsDb[state.UserAccountsState] = stateComponents.AccountsAdapter
	accountsDb[state.PeerAccountsState] = stateComponents.PeerAccounts

	argumentsBaseProcessor := block.ArgBaseProcessor{
		HeaderIntegrityVerifier: headerIntegrityVerifier,
		AccountsDB:              accountsDb,
		ForkDetector:            forkDetector,
		Hasher:                  core.Hasher,
		Marshalizer:             core.InternalMarshalizer,
		Store:                   data.Store,
		ShardCoordinator:        shardCoordinator,
		NodesCoordinator:        nodesCoordinator,
		Uint64Converter:         core.Uint64ByteSliceConverter,
		RequestHandler:          requestHandler,
		BlockChainHook:          vmFactory.BlockChainHookImpl(),
		TxCoordinator:           txCoordinator,
		EpochStartTrigger:       epochStartTrigger,
		Rounder:                 rounder,
		HeaderValidator:         headerValidator,
		BootStorer:              bootStorer,
		BlockTracker:            blockTracker,
		DataPool:                data.Datapool,
		FeeHandler:              txFeeHandler,
		BlockChain:              data.Blkc,
		StateCheckpointModulus:  stateCheckpointModulus,
		BlockSizeThrottler:      blockSizeThrottler,
		Indexer:                 indexer,
		TpsBenchmark:            tpsBenchmark,
		HistoryRepository:       historyRepository,
		EpochNotifier:           epochNotifier,
	}

	systemVM, err := vmContainer.Get(factory.SystemVirtualMachine)
	if err != nil {
		return nil, err
	}
	argsEpochSystemSC := metachainEpochStart.ArgsNewEpochStartSystemSCProcessing{
		SystemVM:                     systemVM,
		UserAccountsDB:               stateComponents.AccountsAdapter,
		PeerAccountsDB:               stateComponents.PeerAccounts,
		Marshalizer:                  core.InternalMarshalizer,
		StartRating:                  ratingsData.StartRating(),
		ValidatorInfoCreator:         validatorStatisticsProcessor,
		EndOfEpochCallerAddress:      vm.EndOfEpochAddress,
		StakingSCAddress:             vm.StakingSCAddress,
		ChanceComputer:               nodesCoordinator,
		EpochNotifier:                epochNotifier,
		SwitchJailWaitingEnableEpoch: generalSettingsConfig.SwitchJailWaitingEnableEpoch,
	}
	epochStartSystemSCProcessor, err := metachainEpochStart.NewSystemSCProcessor(argsEpochSystemSC)
	if err != nil {
		return nil, err
	}

	arguments := block.ArgMetaProcessor{
		ArgBaseProcessor:             argumentsBaseProcessor,
		SCToProtocol:                 smartContractToProtocol,
		PendingMiniBlocksHandler:     pendingMiniBlocksHandler,
		EpochStartDataCreator:        epochStartDataCreator,
		EpochEconomics:               epochEconomics,
		EpochRewardsCreator:          epochRewards,
		EpochValidatorInfoCreator:    validatorInfoCreator,
		ValidatorStatisticsProcessor: validatorStatisticsProcessor,
		EpochSystemSCProcessor:       epochStartSystemSCProcessor,
	}

	metaProcessor, err := block.NewMetaProcessor(arguments)
	if err != nil {
		return nil, errors.New("could not create block processor: " + err.Error())
	}

	err = metaProcessor.SetAppStatusHandler(core.StatusHandler)
	if err != nil {
		return nil, err
	}

	return metaProcessor, nil
}

func createShardTxSimulatorProcessor(
	scProcArgs smartContract.ArgsNewSmartContractProcessor,
	txProcArgs transaction.ArgsNewTxProcessor,
	shardCoordinator sharding.Coordinator,
	data *mainFactory.DataComponents,
	core *mainFactory.CoreComponents,
	stateComponents *mainFactory.StateComponents,
	txSimulatorProcessorArgs *txsimulator.ArgsTxSimulator,
) error {
	interimProcFactory, err := shard.NewIntermediateProcessorsContainerFactory(
		shardCoordinator,
		core.InternalMarshalizer,
		core.Hasher,
		stateComponents.AddressPubkeyConverter,
		disabled.NewChainStorer(),
		data.Datapool,
	)
	if err != nil {
		return err
	}

	interimProcContainer, err := interimProcFactory.Create()
	if err != nil {
		return err
	}

	scForwarder, err := interimProcContainer.Get(dataBlock.SmartContractResultBlock)
	if err != nil {
		return err
	}
	scProcArgs.ScrForwarder = scForwarder

	receiptTxInterim, err := interimProcContainer.Get(dataBlock.ReceiptBlock)
	if err != nil {
		return err
	}
	txProcArgs.ReceiptForwarder = receiptTxInterim

	badTxInterim, err := interimProcContainer.Get(dataBlock.InvalidBlock)
	if err != nil {
		return err
	}
	scProcArgs.BadTxForwarder = badTxInterim
	txProcArgs.BadTxForwarder = badTxInterim

	scProcArgs.TxFeeHandler = &processDisabled.FeeHandler{}
	txProcArgs.TxFeeHandler = &processDisabled.FeeHandler{}

	scProcessor, err := smartContract.NewSmartContractProcessor(scProcArgs)
	if err != nil {
		return err
	}
	txProcArgs.ScProcessor = scProcessor

	txProcArgs.Accounts, err = txsimulator.NewReadOnlyAccountsDB(stateComponents.AccountsAdapter)
	if err != nil {
		return err
	}

	txSimulatorProcessorArgs.TransactionProcessor, err = transaction.NewTxProcessor(txProcArgs)
	if err != nil {
		return err
	}

	txSimulatorProcessorArgs.IntermmediateProcContainer = interimProcContainer

	return nil
}

func createMetaTxSimulatorProcessor(
	scProcArgs smartContract.ArgsNewSmartContractProcessor,
	shardCoordinator sharding.Coordinator,
	data *mainFactory.DataComponents,
	core *mainFactory.CoreComponents,
	stateComponents *mainFactory.StateComponents,
	txTypeHandler process.TxTypeHandler,
	txSimulatorProcessorArgs *txsimulator.ArgsTxSimulator,
) error {
	interimProcFactory, err := shard.NewIntermediateProcessorsContainerFactory(
		shardCoordinator,
		core.InternalMarshalizer,
		core.Hasher,
		stateComponents.AddressPubkeyConverter,
		disabled.NewChainStorer(),
		data.Datapool,
	)
	if err != nil {
		return err
	}

	interimProcContainer, err := interimProcFactory.Create()
	if err != nil {
		return err
	}

	scForwarder, err := interimProcContainer.Get(dataBlock.SmartContractResultBlock)
	if err != nil {
		return err
	}
	scProcArgs.ScrForwarder = scForwarder

	badTxInterim, err := interimProcContainer.Get(dataBlock.InvalidBlock)
	if err != nil {
		return err
	}
	scProcArgs.BadTxForwarder = badTxInterim

	scProcArgs.TxFeeHandler = &processDisabled.FeeHandler{}

	scProcessor, err := smartContract.NewSmartContractProcessor(scProcArgs)
	if err != nil {
		return err
	}

	accountsWrapper, err := txsimulator.NewReadOnlyAccountsDB(stateComponents.AccountsAdapter)
	if err != nil {
		return err
	}

	txSimulatorProcessorArgs.TransactionProcessor, err = transaction.NewMetaTxProcessor(
		core.Hasher,
		core.InternalMarshalizer,
		accountsWrapper,
		stateComponents.AddressPubkeyConverter,
		shardCoordinator,
		scProcessor,
		txTypeHandler,
		&processDisabled.FeeHandler{},
	)
	if err != nil {
		return err
	}

	txSimulatorProcessorArgs.IntermmediateProcContainer = interimProcContainer

	return nil
}

func newValidatorStatisticsProcessor(
	processComponents *processComponentsFactoryArgs,
) (process.ValidatorStatisticsProcessor, error) {

	storageService := processComponents.data.Store

	var peerDataPool peer.DataPool = processComponents.data.Datapool
	if processComponents.shardCoordinator.SelfId() < processComponents.shardCoordinator.NumberOfShards() {
		peerDataPool = processComponents.data.Datapool
	}

	hardForkConfig := processComponents.mainConfig.Hardfork
	ratingEnabledEpoch := uint32(0)

	if hardForkConfig.AfterHardFork {
		ratingEnabledEpoch = hardForkConfig.StartEpoch + hardForkConfig.ValidatorGracePeriodInEpochs
	}
	arguments := peer.ArgValidatorStatisticsProcessor{
		PeerAdapter:                  processComponents.state.PeerAccounts,
		PubkeyConv:                   processComponents.state.ValidatorPubkeyConverter,
		NodesCoordinator:             processComponents.nodesCoordinator,
		ShardCoordinator:             processComponents.shardCoordinator,
		DataPool:                     peerDataPool,
		StorageService:               storageService,
		Marshalizer:                  processComponents.coreData.InternalMarshalizer,
		Rater:                        processComponents.rater,
		MaxComputableRounds:          processComponents.maxComputableRounds,
		RewardsHandler:               processComponents.economicsData,
		NodesSetup:                   processComponents.nodesConfig,
		RatingEnableEpoch:            ratingEnabledEpoch,
		GenesisNonce:                 processComponents.data.Blkc.GetGenesisHeader().GetNonce(),
		EpochNotifier:                processComponents.epochNotifier,
		SwitchJailWaitingEnableEpoch: processComponents.mainConfig.GeneralSettings.SwitchJailWaitingEnableEpoch,
	}

	validatorStatisticsProcessor, err := peer.NewValidatorStatisticsProcessor(arguments)
	if err != nil {
		return nil, err
	}

	return validatorStatisticsProcessor, nil
}

// PrepareOpenTopics will set to the anti flood handler the topics for which
// the node can receive messages from others than validators
func PrepareOpenTopics(
	antiflood mainFactory.P2PAntifloodHandler,
	shardCoordinator sharding.Coordinator,
) {
	selfID := shardCoordinator.SelfId()
	if selfID == core.MetachainShardId {
		antiflood.SetTopicsForAll(core.HeartbeatTopic)
		return
	}

	selfShardTxTopic := factory.TransactionTopic + core.CommunicationIdentifierBetweenShards(selfID, selfID)
	antiflood.SetTopicsForAll(core.HeartbeatTopic, selfShardTxTopic)
}

// PrepareNetworkShardingCollector will create the network sharding collector and apply it to
// the network messenger and antiflood handler
func PrepareNetworkShardingCollector(
	network *mainFactory.NetworkComponents,
	config *config.Config,
	nodesCoordinator sharding.NodesCoordinator,
	coordinator sharding.Coordinator,
	epochStartRegistrationHandler epochStart.RegistrationHandler,
	epochStart uint32,
) (*networksharding.PeerShardMapper, error) {

	networkShardingCollector, err := createNetworkShardingCollector(config, nodesCoordinator, epochStartRegistrationHandler, epochStart)
	if err != nil {
		return nil, err
	}

	localID := network.NetMessenger.ID()
	networkShardingCollector.UpdatePeerIdShardId(localID, coordinator.SelfId())

	err = network.NetMessenger.SetPeerShardResolver(networkShardingCollector)
	if err != nil {
		return nil, err
	}

	err = network.InputAntifloodHandler.SetPeerValidatorMapper(networkShardingCollector)
	if err != nil {
		return nil, err
	}

	return networkShardingCollector, nil
}

func createNetworkShardingCollector(
	config *config.Config,
	nodesCoordinator sharding.NodesCoordinator,
	epochStartRegistrationHandler epochStart.RegistrationHandler,
	epochStart uint32,
) (*networksharding.PeerShardMapper, error) {

	cacheConfig := config.PublicKeyPeerId
	cachePkPid, err := createCache(cacheConfig)
	if err != nil {
		return nil, err
	}

	cacheConfig = config.PublicKeyShardId
	cachePkShardID, err := createCache(cacheConfig)
	if err != nil {
		return nil, err
	}

	cacheConfig = config.PeerIdShardId
	cachePidShardID, err := createCache(cacheConfig)
	if err != nil {
		return nil, err
	}

	psm, err := networksharding.NewPeerShardMapper(
		cachePkPid,
		cachePkShardID,
		cachePidShardID,
		nodesCoordinator,
		epochStart,
	)
	if err != nil {
		return nil, err
	}

	epochStartRegistrationHandler.RegisterHandler(psm)

	return psm, nil
}

func createCache(cacheConfig config.CacheConfig) (storage.Cacher, error) {
	return storageUnit.NewCache(storageFactory.GetCacherFromConfig(cacheConfig))
}

// CreateLatestStorageDataProvider will create a latest storage data provider handler
func CreateLatestStorageDataProvider(
	bootstrapDataProvider storageFactory.BootstrapDataProviderHandler,
	marshalizer marshal.Marshalizer,
	hasher hashing.Hasher,
	generalConfig config.Config,
	chainID string,
	workingDir string,
	defaultDBPath string,
	defaultEpochString string,
	defaultShardString string,
) (storage.LatestStorageDataProviderHandler, error) {
	directoryReader := storageFactory.NewDirectoryReader()

	latestStorageDataArgs := storageFactory.ArgsLatestDataProvider{
		GeneralConfig:         generalConfig,
		Marshalizer:           marshalizer,
		Hasher:                hasher,
		BootstrapDataProvider: bootstrapDataProvider,
		DirectoryReader:       directoryReader,
		WorkingDir:            workingDir,
		ChainID:               chainID,
		DefaultDBPath:         defaultDBPath,
		DefaultEpochString:    defaultEpochString,
		DefaultShardString:    defaultShardString,
	}
	return storageFactory.NewLatestDataProvider(latestStorageDataArgs)
}

// CreateUnitOpener will create a new unit opener handler
func CreateUnitOpener(
	bootstrapDataProvider storageFactory.BootstrapDataProviderHandler,
	latestDataFromStorageProvider storage.LatestStorageDataProviderHandler,
	internalMarshalizer marshal.Marshalizer,
	generalConfig config.Config,
	chainID string,
	workingDir string,
	defaultDBPath string,
	defaultEpochString string,
	defaultShardString string,
) (storage.UnitOpenerHandler, error) {
	argsStorageUnitOpener := storageFactory.ArgsNewOpenStorageUnits{
		GeneralConfig:             generalConfig,
		Marshalizer:               internalMarshalizer,
		BootstrapDataProvider:     bootstrapDataProvider,
		LatestStorageDataProvider: latestDataFromStorageProvider,
		WorkingDir:                workingDir,
		ChainID:                   chainID,
		DefaultDBPath:             defaultDBPath,
		DefaultEpochString:        defaultEpochString,
		DefaultShardString:        defaultShardString,
	}

	return storageFactory.NewStorageUnitOpenHandler(argsStorageUnitOpener)
}<|MERGE_RESOLUTION|>--- conflicted
+++ resolved
@@ -1931,7 +1931,6 @@
 	}
 
 	argsStaking := scToProtocol.ArgStakingToPeer{
-<<<<<<< HEAD
 		PubkeyConv:       stateComponents.ValidatorPubkeyConverter,
 		Hasher:           core.Hasher,
 		Marshalizer:      core.InternalMarshalizer,
@@ -1939,20 +1938,9 @@
 		BaseState:        stateComponents.AccountsAdapter,
 		ArgParser:        argsParser,
 		CurrTxs:          data.Datapool.CurrentBlockTxs(),
-		ScQuery:          scDataGetter,
 		RatingsData:      ratingsData,
 		EpochNotifier:    epochNotifier,
 		StakeEnableEpoch: systemSCConfig.StakingSystemSCConfig.StakeEnableEpoch,
-=======
-		PubkeyConv:  stateComponents.ValidatorPubkeyConverter,
-		Hasher:      core.Hasher,
-		Marshalizer: core.InternalMarshalizer,
-		PeerState:   stateComponents.PeerAccounts,
-		BaseState:   stateComponents.AccountsAdapter,
-		ArgParser:   argsParser,
-		CurrTxs:     data.Datapool.CurrentBlockTxs(),
-		RatingsData: ratingsData,
->>>>>>> 7e29ed5a
 	}
 	smartContractToProtocol, err := scToProtocol.NewStakingToPeer(argsStaking)
 	if err != nil {
