package factory

import (
	"errors"
	"fmt"
	"math/big"
	"path/filepath"
	"time"

	logger "github.com/ElrondNetwork/elrond-go-logger"
	"github.com/ElrondNetwork/elrond-go/config"
	"github.com/ElrondNetwork/elrond-go/consensus"
	"github.com/ElrondNetwork/elrond-go/core"
	"github.com/ElrondNetwork/elrond-go/core/dblookupext"
	"github.com/ElrondNetwork/elrond-go/core/indexer"
	"github.com/ElrondNetwork/elrond-go/core/partitioning"
	"github.com/ElrondNetwork/elrond-go/core/statistics"
	"github.com/ElrondNetwork/elrond-go/core/statistics/softwareVersion"
	factorySoftwareVersion "github.com/ElrondNetwork/elrond-go/core/statistics/softwareVersion/factory"
	"github.com/ElrondNetwork/elrond-go/data"
	dataBlock "github.com/ElrondNetwork/elrond-go/data/block"
	"github.com/ElrondNetwork/elrond-go/data/endProcess"
	"github.com/ElrondNetwork/elrond-go/data/state"
	"github.com/ElrondNetwork/elrond-go/data/typeConverters"
	"github.com/ElrondNetwork/elrond-go/dataRetriever"
	"github.com/ElrondNetwork/elrond-go/dataRetriever/factory/containers"
	"github.com/ElrondNetwork/elrond-go/dataRetriever/factory/resolverscontainer"
	storageResolversContainers "github.com/ElrondNetwork/elrond-go/dataRetriever/factory/storageResolversContainer"
	"github.com/ElrondNetwork/elrond-go/dataRetriever/requestHandlers"
	"github.com/ElrondNetwork/elrond-go/epochStart"
	"github.com/ElrondNetwork/elrond-go/epochStart/bootstrap/disabled"
	metachainEpochStart "github.com/ElrondNetwork/elrond-go/epochStart/metachain"
	"github.com/ElrondNetwork/elrond-go/epochStart/notifier"
	"github.com/ElrondNetwork/elrond-go/epochStart/shardchain"
	mainFactory "github.com/ElrondNetwork/elrond-go/factory"
	"github.com/ElrondNetwork/elrond-go/genesis"
	"github.com/ElrondNetwork/elrond-go/genesis/checking"
	genesisProcess "github.com/ElrondNetwork/elrond-go/genesis/process"
	processDisabled "github.com/ElrondNetwork/elrond-go/genesis/process/disabled"
	"github.com/ElrondNetwork/elrond-go/hashing"
	"github.com/ElrondNetwork/elrond-go/marshal"
	"github.com/ElrondNetwork/elrond-go/node/txsimulator"
	"github.com/ElrondNetwork/elrond-go/process"
	"github.com/ElrondNetwork/elrond-go/process/block"
	"github.com/ElrondNetwork/elrond-go/process/block/bootstrapStorage"
	"github.com/ElrondNetwork/elrond-go/process/block/pendingMb"
	"github.com/ElrondNetwork/elrond-go/process/block/poolsCleaner"
	"github.com/ElrondNetwork/elrond-go/process/block/postprocess"
	"github.com/ElrondNetwork/elrond-go/process/block/preprocess"
	"github.com/ElrondNetwork/elrond-go/process/coordinator"
	"github.com/ElrondNetwork/elrond-go/process/economics"
	"github.com/ElrondNetwork/elrond-go/process/factory"
	"github.com/ElrondNetwork/elrond-go/process/factory/interceptorscontainer"
	"github.com/ElrondNetwork/elrond-go/process/factory/metachain"
	"github.com/ElrondNetwork/elrond-go/process/factory/shard"
	"github.com/ElrondNetwork/elrond-go/process/headerCheck"
	"github.com/ElrondNetwork/elrond-go/process/peer"
	"github.com/ElrondNetwork/elrond-go/process/rewardTransaction"
	"github.com/ElrondNetwork/elrond-go/process/scToProtocol"
	"github.com/ElrondNetwork/elrond-go/process/smartContract"
	"github.com/ElrondNetwork/elrond-go/process/smartContract/builtInFunctions"
	"github.com/ElrondNetwork/elrond-go/process/smartContract/hooks"
	processSync "github.com/ElrondNetwork/elrond-go/process/sync"
	"github.com/ElrondNetwork/elrond-go/process/throttle"
	"github.com/ElrondNetwork/elrond-go/process/track"
	"github.com/ElrondNetwork/elrond-go/process/transaction"
	"github.com/ElrondNetwork/elrond-go/process/transactionLog"
	"github.com/ElrondNetwork/elrond-go/sharding"
	"github.com/ElrondNetwork/elrond-go/sharding/networksharding"
	"github.com/ElrondNetwork/elrond-go/storage"
	storageFactory "github.com/ElrondNetwork/elrond-go/storage/factory"
	"github.com/ElrondNetwork/elrond-go/storage/pathmanager"
	"github.com/ElrondNetwork/elrond-go/storage/storageUnit"
	"github.com/ElrondNetwork/elrond-go/storage/timecache"
	"github.com/ElrondNetwork/elrond-go/update"
	"github.com/ElrondNetwork/elrond-go/vm"
	"github.com/ElrondNetwork/elrond-vm-common/parsers"
)

const (
	// maxTxsToRequest specifies the maximum number of txs to request
	maxTxsToRequest = 1000
	// DefaultDBPath is the default DB path directory
	DefaultDBPath = "db"
	// DefaultEpochString is the default Epoch string when creating DB path
	DefaultEpochString = "Epoch"
	// DefaultStaticDbString is the default Static string when creating DB path
	DefaultStaticDbString = "Static"
	// DefaultShardString is the default Shard string when creating DB path
	DefaultShardString = "Shard"
)

//TODO remove this
var log = logger.GetOrCreate("main")

// timeSpanForBadHeaders is the expiry time for an added block header hash
var timeSpanForBadHeaders = time.Minute * 2

// EpochStartNotifier defines which actions should be done for handling new epoch's events
type EpochStartNotifier interface {
	RegisterHandler(handler epochStart.ActionHandler)
	UnregisterHandler(handler epochStart.ActionHandler)
	NotifyAll(hdr data.HeaderHandler)
	NotifyAllPrepare(metaHdr data.HeaderHandler, body data.BodyHandler)
	RegisterForEpochChangeConfirmed(handler func(epoch uint32))
	NotifyEpochChangeConfirmed(epoch uint32)
	IsInterfaceNil() bool
}

// Process struct holds the process components
type Process struct {
	InterceptorsContainer    process.InterceptorsContainer
	ResolversFinder          dataRetriever.ResolversFinder
	Rounder                  consensus.Rounder
	EpochStartTrigger        epochStart.TriggerHandler
	ForkDetector             process.ForkDetector
	BlockProcessor           process.BlockProcessor
	BlackListHandler         process.TimeCacher
	BootStorer               process.BootStorer
	HeaderSigVerifier        HeaderSigVerifierHandler
	HeaderIntegrityVerifier  HeaderIntegrityVerifierHandler
	ValidatorsStatistics     process.ValidatorStatisticsProcessor
	ValidatorsProvider       process.ValidatorsProvider
	BlockTracker             process.BlockTracker
	PendingMiniBlocksHandler process.PendingMiniBlocksHandler
	RequestHandler           process.RequestHandler
	TxLogsProcessor          process.TransactionLogProcessorDatabase
	HeaderValidator          epochStart.HeaderValidator
}

type processComponentsFactoryArgs struct {
	coreComponents            *mainFactory.CoreComponentsFactoryArgs
	accountsParser            genesis.AccountsParser
	smartContractParser       genesis.InitialSmartContractParser
	economicsData             *economics.EconomicsData
	nodesConfig               *sharding.NodesSetup
	gasSchedule               map[string]map[string]uint64
	rounder                   consensus.Rounder
	shardCoordinator          sharding.Coordinator
	nodesCoordinator          sharding.NodesCoordinator
	data                      *mainFactory.DataComponents
	coreData                  *mainFactory.CoreComponents
	crypto                    *mainFactory.CryptoComponents
	state                     *mainFactory.StateComponents
	network                   *mainFactory.NetworkComponents
	tries                     *mainFactory.TriesComponents
	requestedItemsHandler     dataRetriever.RequestedItemsHandler
	whiteListHandler          process.WhiteListHandler
	whiteListerVerifiedTxs    process.WhiteListHandler
	epochStartNotifier        EpochStartNotifier
	mainConfig                config.Config
	epochStart                *config.EpochStartConfig
	rater                     sharding.PeerAccountListAndRatingHandler
	ratingsData               process.RatingsInfoHandler
	startEpochNum             uint32
	sizeCheckDelta            uint32
	stateCheckpointModulus    uint
	maxComputableRounds       uint64
	numConcurrentResolverJobs int32
	minSizeInBytes            uint32
	maxSizeInBytes            uint32
	maxRating                 uint32
	validatorPubkeyConverter  core.PubkeyConverter
	systemSCConfig            *config.SystemSmartContractsConfig
	txLogsProcessor           process.TransactionLogProcessor
	version                   string
	importStartHandler        update.ImportStartHandler
	workingDir                string
	indexer                   indexer.Indexer
	uint64Converter           typeConverters.Uint64ByteSliceConverter
	tpsBenchmark              statistics.TPSBenchmark
	historyRepo               dblookupext.HistoryRepository
	epochNotifier             process.EpochNotifier
	txSimulatorProcessorArgs  *txsimulator.ArgsTxSimulator
	storageReolverImportPath  string
	chanGracefullyClose       chan endProcess.ArgEndProcess
	fallbackHeaderValidator   process.FallbackHeaderValidator
}

// NewProcessComponentsFactoryArgs initializes the arguments necessary for creating the process components
func NewProcessComponentsFactoryArgs(
	coreComponents *mainFactory.CoreComponentsFactoryArgs,
	accountsParser genesis.AccountsParser,
	smartContractParser genesis.InitialSmartContractParser,
	economicsData *economics.EconomicsData,
	nodesConfig *sharding.NodesSetup,
	gasSchedule map[string]map[string]uint64,
	rounder consensus.Rounder,
	shardCoordinator sharding.Coordinator,
	nodesCoordinator sharding.NodesCoordinator,
	data *mainFactory.DataComponents,
	coreData *mainFactory.CoreComponents,
	crypto *mainFactory.CryptoComponents,
	state *mainFactory.StateComponents,
	network *mainFactory.NetworkComponents,
	tries *mainFactory.TriesComponents,
	requestedItemsHandler dataRetriever.RequestedItemsHandler,
	whiteListHandler process.WhiteListHandler,
	whiteListerVerifiedTxs process.WhiteListHandler,
	epochStartNotifier EpochStartNotifier,
	mainConfig config.Config,
	startEpochNum uint32,
	rater sharding.PeerAccountListAndRatingHandler,
	sizeCheckDelta uint32,
	stateCheckpointModulus uint,
	maxComputableRounds uint64,
	numConcurrentResolverJobs int32,
	minSizeInBytes uint32,
	maxSizeInBytes uint32,
	maxRating uint32,
	validatorPubkeyConverter core.PubkeyConverter,
	ratingsData process.RatingsInfoHandler,
	systemSCConfig *config.SystemSmartContractsConfig,
	version string,
	importStartHandler update.ImportStartHandler,
	uint64Converter typeConverters.Uint64ByteSliceConverter,
	workingDir string,
	indexer indexer.Indexer,
	tpsBenchmark statistics.TPSBenchmark,
	historyRepo dblookupext.HistoryRepository,
	epochNotifier process.EpochNotifier,
	txSimulatorProcessorArgs *txsimulator.ArgsTxSimulator,
	storageReolverImportPath string,
	chanGracefullyClose chan endProcess.ArgEndProcess,
	fallbackHeaderValidator process.FallbackHeaderValidator,
) *processComponentsFactoryArgs {
	return &processComponentsFactoryArgs{
		coreComponents:            coreComponents,
		accountsParser:            accountsParser,
		smartContractParser:       smartContractParser,
		economicsData:             economicsData,
		nodesConfig:               nodesConfig,
		gasSchedule:               gasSchedule,
		rounder:                   rounder,
		shardCoordinator:          shardCoordinator,
		nodesCoordinator:          nodesCoordinator,
		data:                      data,
		coreData:                  coreData,
		crypto:                    crypto,
		state:                     state,
		network:                   network,
		tries:                     tries,
		requestedItemsHandler:     requestedItemsHandler,
		whiteListHandler:          whiteListHandler,
		whiteListerVerifiedTxs:    whiteListerVerifiedTxs,
		epochStartNotifier:        epochStartNotifier,
		mainConfig:                mainConfig,
		epochStart:                &mainConfig.EpochStartConfig,
		startEpochNum:             startEpochNum,
		rater:                     rater,
		ratingsData:               ratingsData,
		sizeCheckDelta:            sizeCheckDelta,
		stateCheckpointModulus:    stateCheckpointModulus,
		maxComputableRounds:       maxComputableRounds,
		numConcurrentResolverJobs: numConcurrentResolverJobs,
		minSizeInBytes:            minSizeInBytes,
		maxSizeInBytes:            maxSizeInBytes,
		maxRating:                 maxRating,
		validatorPubkeyConverter:  validatorPubkeyConverter,
		systemSCConfig:            systemSCConfig,
		version:                   version,
		importStartHandler:        importStartHandler,
		uint64Converter:           uint64Converter,
		workingDir:                workingDir,
		indexer:                   indexer,
		tpsBenchmark:              tpsBenchmark,
		historyRepo:               historyRepo,
		epochNotifier:             epochNotifier,
		txSimulatorProcessorArgs:  txSimulatorProcessorArgs,
		storageReolverImportPath:  storageReolverImportPath,
		chanGracefullyClose:       chanGracefullyClose,
		fallbackHeaderValidator:   fallbackHeaderValidator,
	}
}

// ProcessComponentsFactory creates the process components
func ProcessComponentsFactory(args *processComponentsFactoryArgs) (*Process, error) {
	argsHeaderSig := &headerCheck.ArgsHeaderSigVerifier{
		Marshalizer:             args.coreData.InternalMarshalizer,
		Hasher:                  args.coreData.Hasher,
		NodesCoordinator:        args.nodesCoordinator,
		MultiSigVerifier:        args.crypto.MultiSigner,
		SingleSigVerifier:       args.crypto.SingleSigner,
		KeyGen:                  args.crypto.BlockSignKeyGen,
		FallbackHeaderValidator: args.fallbackHeaderValidator,
	}
	headerSigVerifier, err := headerCheck.NewHeaderSigVerifier(argsHeaderSig)
	if err != nil {
		return nil, err
	}

	versionsCache, err := createCache(args.mainConfig.Versions.Cache)
	if err != nil {
		return nil, err
	}
	headerIntegrityVerifier, err := headerCheck.NewHeaderIntegrityVerifier(
		[]byte(args.nodesConfig.ChainID),
		args.mainConfig.Versions.VersionsByEpochs,
		args.mainConfig.Versions.DefaultVersion,
		versionsCache,
	)
	if err != nil {
		return nil, err
	}

	resolversContainerFactory, err := newResolverContainerFactory(
		args.shardCoordinator,
		args.data,
		args.coreData,
		args.network,
		args.tries,
		args.sizeCheckDelta,
		args.numConcurrentResolverJobs,
		args.storageReolverImportPath,
		&args.mainConfig,
		args.startEpochNum,
		args.chanGracefullyClose,
	)
	if err != nil {
		return nil, err
	}

	resolversContainer, err := resolversContainerFactory.Create()
	if err != nil {
		return nil, err
	}

	resolversFinder, err := containers.NewResolversFinder(resolversContainer, args.shardCoordinator)
	if err != nil {
		return nil, err
	}

	requestHandler, err := requestHandlers.NewResolverRequestHandler(
		resolversFinder,
		args.requestedItemsHandler,
		args.whiteListHandler,
		maxTxsToRequest,
		args.shardCoordinator.SelfId(),
		time.Second,
	)
	if err != nil {
		return nil, err
	}

	txLogsStorage := args.data.Store.GetStorer(dataRetriever.TxLogsUnit)
	txLogsProcessor, err := transactionLog.NewTxLogProcessor(transactionLog.ArgTxLogProcessor{
		Storer:      txLogsStorage,
		Marshalizer: args.coreData.InternalMarshalizer,
	})
	if err != nil {
		return nil, err
	}

	args.txLogsProcessor = txLogsProcessor
	genesisBlocks, err := generateGenesisHeadersAndApplyInitialBalances(args, args.workingDir)
	if err != nil {
		return nil, err
	}

	if args.startEpochNum == 0 {
		err = indexGenesisBlocks(args, genesisBlocks)
		if err != nil {
			return nil, err
		}
	}

	err = setGenesisHeader(args, genesisBlocks)
	if err != nil {
		return nil, err
	}

	validatorStatisticsProcessor, err := newValidatorStatisticsProcessor(args)
	if err != nil {
		return nil, err
	}

	cacheRefreshDuration := time.Duration(args.mainConfig.ValidatorStatistics.CacheRefreshIntervalInSec) * time.Second
	argVSP := peer.ArgValidatorsProvider{
		NodesCoordinator:                  args.nodesCoordinator,
		StartEpoch:                        args.startEpochNum,
		EpochStartEventNotifier:           args.epochStartNotifier,
		CacheRefreshIntervalDurationInSec: cacheRefreshDuration,
		ValidatorStatistics:               validatorStatisticsProcessor,
		MaxRating:                         args.maxRating,
		PubKeyConverter:                   args.validatorPubkeyConverter,
	}

	validatorsProvider, err := peer.NewValidatorsProvider(argVSP)
	if err != nil {
		return nil, err
	}

	epochStartTrigger, err := newEpochStartTrigger(args, requestHandler)
	if err != nil {
		return nil, err
	}

	requestHandler.SetEpoch(epochStartTrigger.Epoch())

	err = dataRetriever.SetEpochHandlerToHdrResolver(resolversContainer, epochStartTrigger)
	if err != nil {
		return nil, err
	}

	validatorStatsRootHash, err := validatorStatisticsProcessor.RootHash()
	if err != nil {
		return nil, err
	}

	log.Debug("Validator stats created", "validatorStatsRootHash", validatorStatsRootHash)

	genesisMetaBlock, ok := genesisBlocks[core.MetachainShardId]
	if !ok {
		return nil, errors.New("genesis meta block does not exist")
	}

	genesisMetaBlock.SetValidatorStatsRootHash(validatorStatsRootHash)
	err = prepareGenesisBlock(args, genesisBlocks)
	if err != nil {
		return nil, err
	}

	bootStr := args.data.Store.GetStorer(dataRetriever.BootstrapUnit)
	bootStorer, err := bootstrapStorage.NewBootstrapStorer(args.coreData.InternalMarshalizer, bootStr)
	if err != nil {
		return nil, err
	}

	argsHeaderValidator := block.ArgsHeaderValidator{
		Hasher:      args.coreData.Hasher,
		Marshalizer: args.coreData.InternalMarshalizer,
	}
	headerValidator, err := block.NewHeaderValidator(argsHeaderValidator)
	if err != nil {
		return nil, err
	}

	blockTracker, err := newBlockTracker(
		args,
		headerValidator,
		requestHandler,
		args.rounder,
		genesisBlocks,
	)
	if err != nil {
		return nil, err
	}

	mbsPoolsCleaner, err := poolsCleaner.NewMiniBlocksPoolsCleaner(
		args.data.Datapool.MiniBlocks(),
		args.rounder,
		args.shardCoordinator,
	)
	if err != nil {
		return nil, err
	}

	mbsPoolsCleaner.StartCleaning()

	txsPoolsCleaner, err := poolsCleaner.NewTxsPoolsCleaner(
		args.state.AddressPubkeyConverter,
		args.data.Datapool,
		args.rounder,
		args.shardCoordinator,
	)
	if err != nil {
		return nil, err
	}

	txsPoolsCleaner.StartCleaning()

	_, err = track.NewMiniBlockTrack(args.data.Datapool, args.shardCoordinator, args.whiteListHandler)
	if err != nil {
		return nil, err
	}

	interceptorContainerFactory, blackListHandler, err := newInterceptorContainerFactory(
		args.shardCoordinator,
		args.nodesCoordinator,
		args.data,
		args.coreData,
		args.crypto,
		args.state,
		args.network,
		args.economicsData,
		headerSigVerifier,
		headerIntegrityVerifier,
		args.sizeCheckDelta,
		blockTracker,
		epochStartTrigger,
		args.whiteListHandler,
		args.whiteListerVerifiedTxs,
	)
	if err != nil {
		return nil, err
	}

	//TODO refactor all these factory calls
	interceptorsContainer, err := interceptorContainerFactory.Create()
	if err != nil {
		return nil, err
	}

	var pendingMiniBlocksHandler process.PendingMiniBlocksHandler
	if args.shardCoordinator.SelfId() == core.MetachainShardId {
		pendingMiniBlocksHandler, err = pendingMb.NewPendingMiniBlocks()
		if err != nil {
			return nil, err
		}
	}

	forkDetector, err := newForkDetector(
		args.rounder,
		args.shardCoordinator,
		blackListHandler,
		blockTracker,
		args.nodesConfig.StartTime,
	)
	if err != nil {
		return nil, err
	}

	blockProcessor, err := newBlockProcessor(
		args,
		requestHandler,
		forkDetector,
		epochStartTrigger,
		bootStorer,
		validatorStatisticsProcessor,
		headerValidator,
		blockTracker,
		pendingMiniBlocksHandler,
		args.txSimulatorProcessorArgs,
		headerIntegrityVerifier,
	)
	if err != nil {
		return nil, err
	}

	conversionBase := 10
	genesisNodePrice, ok := big.NewInt(0).SetString(args.systemSCConfig.StakingSystemSCConfig.GenesisNodePrice, conversionBase)
	if !ok {
		return nil, errors.New("invalid genesis node price")
	}

	nodesSetupChecker, err := checking.NewNodesSetupChecker(
		args.accountsParser,
		genesisNodePrice,
		args.validatorPubkeyConverter,
		args.crypto.BlockSignKeyGen,
	)
	if err != nil {
		return nil, err
	}

	err = nodesSetupChecker.Check(args.nodesConfig.AllInitialNodes())
	if err != nil {
		return nil, err
	}

	return &Process{
		InterceptorsContainer:    interceptorsContainer,
		ResolversFinder:          resolversFinder,
		Rounder:                  args.rounder,
		ForkDetector:             forkDetector,
		BlockProcessor:           blockProcessor,
		EpochStartTrigger:        epochStartTrigger,
		BlackListHandler:         blackListHandler,
		BootStorer:               bootStorer,
		HeaderSigVerifier:        headerSigVerifier,
		HeaderIntegrityVerifier:  headerIntegrityVerifier,
		ValidatorsStatistics:     validatorStatisticsProcessor,
		ValidatorsProvider:       validatorsProvider,
		BlockTracker:             blockTracker,
		PendingMiniBlocksHandler: pendingMiniBlocksHandler,
		RequestHandler:           requestHandler,
		TxLogsProcessor:          txLogsProcessor,
		HeaderValidator:          headerValidator,
	}, nil
}

func setGenesisHeader(args *processComponentsFactoryArgs, genesisBlocks map[uint32]data.HeaderHandler) error {
	genesisBlock, ok := genesisBlocks[args.shardCoordinator.SelfId()]
	if !ok {
		return errors.New("genesis block does not exist")
	}

	err := args.data.Blkc.SetGenesisHeader(genesisBlock)
	if err != nil {
		return err
	}

	return nil
}

func prepareGenesisBlock(args *processComponentsFactoryArgs, genesisBlocks map[uint32]data.HeaderHandler) error {
	genesisBlock, ok := genesisBlocks[args.shardCoordinator.SelfId()]
	if !ok {
		return errors.New("genesis block does not exist")
	}

	genesisBlockHash, err := core.CalculateHash(args.coreData.InternalMarshalizer, args.coreData.Hasher, genesisBlock)
	if err != nil {
		return err
	}

	err = args.data.Blkc.SetGenesisHeader(genesisBlock)
	if err != nil {
		return err
	}

	args.data.Blkc.SetGenesisHeaderHash(genesisBlockHash)

	marshalizedBlock, err := args.coreData.InternalMarshalizer.Marshal(genesisBlock)
	if err != nil {
		return err
	}

	if args.shardCoordinator.SelfId() == core.MetachainShardId {
		errNotCritical := args.data.Store.Put(dataRetriever.MetaBlockUnit, genesisBlockHash, marshalizedBlock)
		if errNotCritical != nil {
			log.Error("error storing genesis metablock", "error", errNotCritical.Error())
		}

		nonceToByteSlice := args.uint64Converter.ToByteSlice(genesisBlock.GetNonce())
		errNotCritical = args.data.Store.Put(dataRetriever.MetaHdrNonceHashDataUnit, nonceToByteSlice, genesisBlockHash)
		if errNotCritical != nil {
			log.Error("error storing genesis metablock (nonce-hash)", "error", errNotCritical.Error())
		}
	} else {
		errNotCritical := args.data.Store.Put(dataRetriever.BlockHeaderUnit, genesisBlockHash, marshalizedBlock)
		if errNotCritical != nil {
			log.Error("error storing genesis shardblock", "error", errNotCritical.Error())
		}
	}

	return nil
}

func indexGenesisBlocks(args *processComponentsFactoryArgs, genesisBlocks map[uint32]data.HeaderHandler) error {
	// In Elastic Indexer, only index the metachain block
	genesisBlockHeader := genesisBlocks[core.MetachainShardId]
	genesisBlockHash, err := core.CalculateHash(args.coreData.InternalMarshalizer, args.coreData.Hasher, genesisBlockHeader)
	if err != nil {
		return err
	}

	log.Info("indexGenesisBlocks(): indexer.SaveBlock", "hash", genesisBlockHash)
	args.indexer.SaveBlock(&dataBlock.Body{}, genesisBlockHeader, nil, nil, nil)

	// In "dblookupext" index, record both the metachain and the shardID blocks
	var shardID uint32
	for shardID, genesisBlockHeader = range genesisBlocks {
		if args.shardCoordinator.SelfId() != shardID {
			continue
		}

		genesisBlockHash, err = core.CalculateHash(args.coreData.InternalMarshalizer, args.coreData.Hasher, genesisBlockHeader)
		if err != nil {
			return err
		}

		log.Info("indexGenesisBlocks(): historyRepo.RecordBlock", "shardID", shardID, "hash", genesisBlockHash)
		err = args.historyRepo.RecordBlock(genesisBlockHash, genesisBlockHeader, &dataBlock.Body{})
		if err != nil {
			return err
		}

		nonceByHashDataUnit := dataRetriever.GetHdrNonceHashDataUnit(shardID)
		nonceAsBytes := args.coreData.Uint64ByteSliceConverter.ToByteSlice(genesisBlockHeader.GetNonce())
		err = args.data.Store.Put(nonceByHashDataUnit, nonceAsBytes, genesisBlockHash)
		if err != nil {
			return err
		}
	}

	return nil
}

func newEpochStartTrigger(
	args *processComponentsFactoryArgs,
	requestHandler process.RequestHandler,
) (epochStart.TriggerHandler, error) {
	if args.shardCoordinator.SelfId() < args.shardCoordinator.NumberOfShards() {
		argsHeaderValidator := block.ArgsHeaderValidator{
			Hasher:      args.coreData.Hasher,
			Marshalizer: args.coreData.InternalMarshalizer,
		}
		headerValidator, err := block.NewHeaderValidator(argsHeaderValidator)
		if err != nil {
			return nil, err
		}

		argsPeerMiniBlockSyncer := shardchain.ArgPeerMiniBlockSyncer{
			MiniBlocksPool: args.data.Datapool.MiniBlocks(),
			Requesthandler: requestHandler,
		}

		peerMiniBlockSyncer, err := shardchain.NewPeerMiniBlockSyncer(argsPeerMiniBlockSyncer)
		if err != nil {
			return nil, err
		}

		argEpochStart := &shardchain.ArgsShardEpochStartTrigger{
			Marshalizer:          args.coreData.InternalMarshalizer,
			Hasher:               args.coreData.Hasher,
			HeaderValidator:      headerValidator,
			Uint64Converter:      args.coreData.Uint64ByteSliceConverter,
			DataPool:             args.data.Datapool,
			Storage:              args.data.Store,
			RequestHandler:       requestHandler,
			Epoch:                args.startEpochNum,
			EpochStartNotifier:   args.epochStartNotifier,
			Validity:             process.MetaBlockValidity,
			Finality:             process.BlockFinality,
			PeerMiniBlocksSyncer: peerMiniBlockSyncer,
			Rounder:              args.rounder,
		}
		epochStartTrigger, err := shardchain.NewEpochStartTrigger(argEpochStart)
		if err != nil {
			return nil, errors.New("error creating new start of epoch trigger" + err.Error())
		}
		err = epochStartTrigger.SetAppStatusHandler(args.coreData.StatusHandler)
		if err != nil {
			return nil, err
		}

		return epochStartTrigger, nil
	}

	if args.shardCoordinator.SelfId() == core.MetachainShardId {
		argEpochStart := &metachainEpochStart.ArgsNewMetaEpochStartTrigger{
			GenesisTime:        time.Unix(args.nodesConfig.StartTime, 0),
			Settings:           args.epochStart,
			Epoch:              args.startEpochNum,
			EpochStartRound:    args.data.Blkc.GetGenesisHeader().GetRound(),
			EpochStartNotifier: args.epochStartNotifier,
			Storage:            args.data.Store,
			Marshalizer:        args.coreData.InternalMarshalizer,
			Hasher:             args.coreData.Hasher,
		}
		epochStartTrigger, err := metachainEpochStart.NewEpochStartTrigger(argEpochStart)
		if err != nil {
			return nil, errors.New("error creating new start of epoch trigger" + err.Error())
		}
		err = epochStartTrigger.SetAppStatusHandler(args.coreData.StatusHandler)
		if err != nil {
			return nil, err
		}

		return epochStartTrigger, nil
	}

	return nil, errors.New("error creating new start of epoch trigger because of invalid shard id")
}

// CreateSoftwareVersionChecker will create a new software version checker and will start check if a new software version
// is available
func CreateSoftwareVersionChecker(
	statusHandler core.AppStatusHandler,
	config config.SoftwareVersionConfig,
) (*softwareVersion.SoftwareVersionChecker, error) {
	softwareVersionCheckerFactory, err := factorySoftwareVersion.NewSoftwareVersionFactory(statusHandler, config)
	if err != nil {
		return nil, err
	}

	softwareVersionChecker, err := softwareVersionCheckerFactory.Create()
	if err != nil {
		return nil, err
	}

	return softwareVersionChecker, nil
}

func newInterceptorContainerFactory(
	shardCoordinator sharding.Coordinator,
	nodesCoordinator sharding.NodesCoordinator,
	data *mainFactory.DataComponents,
	coreData *mainFactory.CoreComponents,
	crypto *mainFactory.CryptoComponents,
	state *mainFactory.StateComponents,
	network *mainFactory.NetworkComponents,
	economics *economics.EconomicsData,
	headerSigVerifier HeaderSigVerifierHandler,
	headerIntegrityVerifier HeaderIntegrityVerifierHandler,
	sizeCheckDelta uint32,
	validityAttester process.ValidityAttester,
	epochStartTrigger process.EpochStartTriggerHandler,
	whiteListHandler process.WhiteListHandler,
	whiteListerVerifiedTxs process.WhiteListHandler,
) (process.InterceptorsContainerFactory, process.TimeCacher, error) {
	if shardCoordinator.SelfId() < shardCoordinator.NumberOfShards() {
		return newShardInterceptorContainerFactory(
			shardCoordinator,
			nodesCoordinator,
			data,
			coreData,
			crypto,
			state,
			network,
			economics,
			headerSigVerifier,
			headerIntegrityVerifier,
			sizeCheckDelta,
			validityAttester,
			epochStartTrigger,
			whiteListHandler,
			whiteListerVerifiedTxs,
		)
	}
	if shardCoordinator.SelfId() == core.MetachainShardId {
		return newMetaInterceptorContainerFactory(
			shardCoordinator,
			nodesCoordinator,
			data,
			coreData,
			crypto,
			network,
			state,
			economics,
			headerSigVerifier,
			headerIntegrityVerifier,
			sizeCheckDelta,
			validityAttester,
			epochStartTrigger,
			whiteListHandler,
			whiteListerVerifiedTxs,
		)
	}

	return nil, nil, errors.New("could not create interceptor container factory")
}

func newResolverContainerFactory(
	shardCoordinator sharding.Coordinator,
	data *mainFactory.DataComponents,
	coreData *mainFactory.CoreComponents,
	network *mainFactory.NetworkComponents,
	tries *mainFactory.TriesComponents,
	sizeCheckDelta uint32,
	numConcurrentResolverJobs int32,
	storageResolverImportPath string,
	config *config.Config,
	currentEpoch uint32,
	chanGracefullyClose chan endProcess.ArgEndProcess,
) (dataRetriever.ResolversContainerFactory, error) {

	if len(storageResolverImportPath) > 0 {
		log.Debug("starting with storage resolvers", "path", storageResolverImportPath)
		return newStorageResolver(
			shardCoordinator,
			coreData,
			network,
			storageResolverImportPath,
			config,
			currentEpoch,
			chanGracefullyClose,
		)
	}

	if shardCoordinator.SelfId() < shardCoordinator.NumberOfShards() {
		return newShardResolverContainerFactory(
			shardCoordinator,
			data,
			coreData,
			network,
			tries,
			sizeCheckDelta,
			numConcurrentResolverJobs,
		)
	}
	if shardCoordinator.SelfId() == core.MetachainShardId {
		return newMetaResolverContainerFactory(
			shardCoordinator,
			data,
			coreData,
			network,
			tries,
			sizeCheckDelta,
			numConcurrentResolverJobs,
		)
	}

	return nil, errors.New("could not create interceptor and resolver container factory")
}

func newStorageResolver(
	shardCoordinator sharding.Coordinator,
	coreData *mainFactory.CoreComponents,
	network *mainFactory.NetworkComponents,
	storageResolverImportPath string,
	config *config.Config,
	currentEpoch uint32,
	chanGracefullyClose chan endProcess.ArgEndProcess,
) (dataRetriever.ResolversContainerFactory, error) {
	pathManager, err := createPathManager(storageResolverImportPath, string(coreData.ChainID))
	if err != nil {
		return nil, err
	}

	manualEpochStartNotifier := notifier.NewManualEpochStartNotifier()
	storageServiceCreator, err := storageFactory.NewStorageServiceFactory(
		config,
		shardCoordinator,
		pathManager,
		manualEpochStartNotifier,
		currentEpoch,
	)
	if err != nil {
		return nil, err
	}

	if shardCoordinator.SelfId() == core.MetachainShardId {
		store, errStore := storageServiceCreator.CreateForMeta()
		if errStore != nil {
			return nil, errStore
		}

		manualEpochStartNotifier.NewEpoch(currentEpoch + 1)

		return createStorageResolversForMeta(
			shardCoordinator,
			coreData,
			network,
			store,
			manualEpochStartNotifier,
			chanGracefullyClose,
		)
	}

	store, err := storageServiceCreator.CreateForShard()
	if err != nil {
		return nil, err
	}

	manualEpochStartNotifier.NewEpoch(currentEpoch + 1)

	return createStorageResolversForShard(
		shardCoordinator,
		coreData,
		network,
		store,
		manualEpochStartNotifier,
		chanGracefullyClose,
	)
}

func createPathManager(
	storageResolverImportPath string,
	chainID string,
) (storage.PathManagerHandler, error) {
	pathTemplateForPruningStorer := filepath.Join(
		storageResolverImportPath,
		DefaultDBPath,
		chainID,
		fmt.Sprintf("%s_%s", DefaultEpochString, core.PathEpochPlaceholder),
		fmt.Sprintf("%s_%s", DefaultShardString, core.PathShardPlaceholder),
		core.PathIdentifierPlaceholder)

	pathTemplateForStaticStorer := filepath.Join(
		storageResolverImportPath,
		DefaultDBPath,
		chainID,
		DefaultStaticDbString,
		fmt.Sprintf("%s_%s", DefaultShardString, core.PathShardPlaceholder),
		core.PathIdentifierPlaceholder)

	return pathmanager.NewPathManager(pathTemplateForPruningStorer, pathTemplateForStaticStorer)
}

func createStorageResolversForMeta(
	shardCoordinator sharding.Coordinator,
	coreData *mainFactory.CoreComponents,
	network *mainFactory.NetworkComponents,
	store dataRetriever.StorageService,
	manualEpochStartNotifier dataRetriever.ManualEpochStartNotifier,
	chanGracefullyClose chan endProcess.ArgEndProcess,
) (dataRetriever.ResolversContainerFactory, error) {
	dataPacker, err := partitioning.NewSimpleDataPacker(coreData.InternalMarshalizer)
	if err != nil {
		return nil, err
	}

	resolversContainerFactoryArgs := storageResolversContainers.FactoryArgs{
		ShardCoordinator:         shardCoordinator,
		Messenger:                network.NetMessenger,
		Store:                    store,
		Marshalizer:              coreData.InternalMarshalizer,
		Uint64ByteSliceConverter: coreData.Uint64ByteSliceConverter,
		DataPacker:               dataPacker,
		ManualEpochStartNotifier: manualEpochStartNotifier,
		ChanGracefullyClose:      chanGracefullyClose,
	}
	resolversContainerFactory, err := storageResolversContainers.NewMetaResolversContainerFactory(resolversContainerFactoryArgs)
	if err != nil {
		return nil, err
	}

	return resolversContainerFactory, nil
}

func createStorageResolversForShard(
	shardCoordinator sharding.Coordinator,
	coreData *mainFactory.CoreComponents,
	network *mainFactory.NetworkComponents,
	store dataRetriever.StorageService,
	manualEpochStartNotifier dataRetriever.ManualEpochStartNotifier,
	chanGracefullyClose chan endProcess.ArgEndProcess,
) (dataRetriever.ResolversContainerFactory, error) {
	dataPacker, err := partitioning.NewSimpleDataPacker(coreData.InternalMarshalizer)
	if err != nil {
		return nil, err
	}

	resolversContainerFactoryArgs := storageResolversContainers.FactoryArgs{
		ShardCoordinator:         shardCoordinator,
		Messenger:                network.NetMessenger,
		Store:                    store,
		Marshalizer:              coreData.InternalMarshalizer,
		Uint64ByteSliceConverter: coreData.Uint64ByteSliceConverter,
		DataPacker:               dataPacker,
		ManualEpochStartNotifier: manualEpochStartNotifier,
		ChanGracefullyClose:      chanGracefullyClose,
	}
	resolversContainerFactory, err := storageResolversContainers.NewShardResolversContainerFactory(resolversContainerFactoryArgs)
	if err != nil {
		return nil, err
	}

	return resolversContainerFactory, nil
}

func newShardInterceptorContainerFactory(
	shardCoordinator sharding.Coordinator,
	nodesCoordinator sharding.NodesCoordinator,
	data *mainFactory.DataComponents,
	dataCore *mainFactory.CoreComponents,
	crypto *mainFactory.CryptoComponents,
	state *mainFactory.StateComponents,
	network *mainFactory.NetworkComponents,
	economics *economics.EconomicsData,
	headerSigVerifier HeaderSigVerifierHandler,
	headerIntegrityVerifier HeaderIntegrityVerifierHandler,
	sizeCheckDelta uint32,
	validityAttester process.ValidityAttester,
	epochStartTrigger process.EpochStartTriggerHandler,
	whiteListHandler process.WhiteListHandler,
	whiteListerVerifiedTxs process.WhiteListHandler,
) (process.InterceptorsContainerFactory, process.TimeCacher, error) {
	headerBlackList := timecache.NewTimeCache(timeSpanForBadHeaders)
	shardInterceptorsContainerFactoryArgs := interceptorscontainer.ShardInterceptorsContainerFactoryArgs{
		Accounts:                state.AccountsAdapter,
		ShardCoordinator:        shardCoordinator,
		NodesCoordinator:        nodesCoordinator,
		Messenger:               network.NetMessenger,
		Store:                   data.Store,
		ProtoMarshalizer:        dataCore.InternalMarshalizer,
		TxSignMarshalizer:       dataCore.TxSignMarshalizer,
		Hasher:                  dataCore.Hasher,
		KeyGen:                  crypto.TxSignKeyGen,
		BlockSignKeyGen:         crypto.BlockSignKeyGen,
		SingleSigner:            crypto.TxSingleSigner,
		BlockSingleSigner:       crypto.SingleSigner,
		MultiSigner:             crypto.MultiSigner,
		DataPool:                data.Datapool,
		AddressPubkeyConverter:  state.AddressPubkeyConverter,
		MaxTxNonceDeltaAllowed:  core.MaxTxNonceDeltaAllowed,
		TxFeeHandler:            economics,
		BlockBlackList:          headerBlackList,
		HeaderSigVerifier:       headerSigVerifier,
		HeaderIntegrityVerifier: headerIntegrityVerifier,
		SizeCheckDelta:          sizeCheckDelta,
		ValidityAttester:        validityAttester,
		EpochStartTrigger:       epochStartTrigger,
		WhiteListHandler:        whiteListHandler,
		WhiteListerVerifiedTxs:  whiteListerVerifiedTxs,
		AntifloodHandler:        network.InputAntifloodHandler,
		ArgumentsParser:         smartContract.NewArgumentParser(),
		ChainID:                 dataCore.ChainID,
		MinTransactionVersion:   dataCore.MinTransactionVersion,
	}
	interceptorContainerFactory, err := interceptorscontainer.NewShardInterceptorsContainerFactory(shardInterceptorsContainerFactoryArgs)
	if err != nil {
		return nil, nil, err
	}

	return interceptorContainerFactory, headerBlackList, nil
}

func newMetaInterceptorContainerFactory(
	shardCoordinator sharding.Coordinator,
	nodesCoordinator sharding.NodesCoordinator,
	data *mainFactory.DataComponents,
	dataCore *mainFactory.CoreComponents,
	crypto *mainFactory.CryptoComponents,
	network *mainFactory.NetworkComponents,
	state *mainFactory.StateComponents,
	economics *economics.EconomicsData,
	headerSigVerifier HeaderSigVerifierHandler,
	headerIntegrityVerifier HeaderIntegrityVerifierHandler,
	sizeCheckDelta uint32,
	validityAttester process.ValidityAttester,
	epochStartTrigger process.EpochStartTriggerHandler,
	whiteListHandler process.WhiteListHandler,
	whiteListerVerifiedTxs process.WhiteListHandler,
) (process.InterceptorsContainerFactory, process.TimeCacher, error) {
	headerBlackList := timecache.NewTimeCache(timeSpanForBadHeaders)
	metaInterceptorsContainerFactoryArgs := interceptorscontainer.MetaInterceptorsContainerFactoryArgs{
		ShardCoordinator:        shardCoordinator,
		NodesCoordinator:        nodesCoordinator,
		Messenger:               network.NetMessenger,
		Store:                   data.Store,
		ProtoMarshalizer:        dataCore.InternalMarshalizer,
		TxSignMarshalizer:       dataCore.TxSignMarshalizer,
		Hasher:                  dataCore.Hasher,
		MultiSigner:             crypto.MultiSigner,
		DataPool:                data.Datapool,
		Accounts:                state.AccountsAdapter,
		AddressPubkeyConverter:  state.AddressPubkeyConverter,
		SingleSigner:            crypto.TxSingleSigner,
		BlockSingleSigner:       crypto.SingleSigner,
		KeyGen:                  crypto.TxSignKeyGen,
		BlockKeyGen:             crypto.BlockSignKeyGen,
		MaxTxNonceDeltaAllowed:  core.MaxTxNonceDeltaAllowed,
		TxFeeHandler:            economics,
		BlackList:               headerBlackList,
		HeaderSigVerifier:       headerSigVerifier,
		HeaderIntegrityVerifier: headerIntegrityVerifier,
		SizeCheckDelta:          sizeCheckDelta,
		ValidityAttester:        validityAttester,
		EpochStartTrigger:       epochStartTrigger,
		WhiteListHandler:        whiteListHandler,
		WhiteListerVerifiedTxs:  whiteListerVerifiedTxs,
		AntifloodHandler:        network.InputAntifloodHandler,
		ArgumentsParser:         smartContract.NewArgumentParser(),
		ChainID:                 dataCore.ChainID,
		MinTransactionVersion:   dataCore.MinTransactionVersion,
	}
	interceptorContainerFactory, err := interceptorscontainer.NewMetaInterceptorsContainerFactory(metaInterceptorsContainerFactoryArgs)
	if err != nil {
		return nil, nil, err
	}

	return interceptorContainerFactory, headerBlackList, nil
}

func newShardResolverContainerFactory(
	shardCoordinator sharding.Coordinator,
	data *mainFactory.DataComponents,
	core *mainFactory.CoreComponents,
	network *mainFactory.NetworkComponents,
	tries *mainFactory.TriesComponents,
	sizeCheckDelta uint32,
	numConcurrentResolverJobs int32,
) (dataRetriever.ResolversContainerFactory, error) {

	dataPacker, err := partitioning.NewSimpleDataPacker(core.InternalMarshalizer)
	if err != nil {
		return nil, err
	}

	resolversContainerFactoryArgs := resolverscontainer.FactoryArgs{
		ShardCoordinator:           shardCoordinator,
		Messenger:                  network.NetMessenger,
		Store:                      data.Store,
		Marshalizer:                core.InternalMarshalizer,
		DataPools:                  data.Datapool,
		Uint64ByteSliceConverter:   core.Uint64ByteSliceConverter,
		DataPacker:                 dataPacker,
		TriesContainer:             tries.TriesContainer,
		SizeCheckDelta:             sizeCheckDelta,
		InputAntifloodHandler:      network.InputAntifloodHandler,
		OutputAntifloodHandler:     network.OutputAntifloodHandler,
		NumConcurrentResolvingJobs: numConcurrentResolverJobs,
	}
	resolversContainerFactory, err := resolverscontainer.NewShardResolversContainerFactory(resolversContainerFactoryArgs)
	if err != nil {
		return nil, err
	}

	return resolversContainerFactory, nil
}

func newMetaResolverContainerFactory(
	shardCoordinator sharding.Coordinator,
	data *mainFactory.DataComponents,
	core *mainFactory.CoreComponents,
	network *mainFactory.NetworkComponents,
	tries *mainFactory.TriesComponents,
	sizeCheckDelta uint32,
	numConcurrentResolverJobs int32,
) (dataRetriever.ResolversContainerFactory, error) {
	dataPacker, err := partitioning.NewSimpleDataPacker(core.InternalMarshalizer)
	if err != nil {
		return nil, err
	}

	resolversContainerFactoryArgs := resolverscontainer.FactoryArgs{
		ShardCoordinator:           shardCoordinator,
		Messenger:                  network.NetMessenger,
		Store:                      data.Store,
		Marshalizer:                core.InternalMarshalizer,
		DataPools:                  data.Datapool,
		Uint64ByteSliceConverter:   core.Uint64ByteSliceConverter,
		DataPacker:                 dataPacker,
		TriesContainer:             tries.TriesContainer,
		SizeCheckDelta:             sizeCheckDelta,
		InputAntifloodHandler:      network.InputAntifloodHandler,
		OutputAntifloodHandler:     network.OutputAntifloodHandler,
		NumConcurrentResolvingJobs: numConcurrentResolverJobs,
	}
	resolversContainerFactory, err := resolverscontainer.NewMetaResolversContainerFactory(resolversContainerFactoryArgs)
	if err != nil {
		return nil, err
	}
	return resolversContainerFactory, nil
}

func generateGenesisHeadersAndApplyInitialBalances(args *processComponentsFactoryArgs, workingDir string) (map[uint32]data.HeaderHandler, error) {
	coreComponents := args.coreData
	stateComponents := args.state
	dataComponents := args.data
	shardCoordinator := args.shardCoordinator
	nodesSetup := args.nodesConfig
	accountsParser := args.accountsParser
	smartContractParser := args.smartContractParser
	economicsData := args.economicsData

	genesisVmConfig := args.mainConfig.VirtualMachineConfig
	genesisVmConfig.OutOfProcessConfig.MaxLoopTime = 5000 // 5 seconds

	arg := genesisProcess.ArgsGenesisBlockCreator{
		GenesisTime:              uint64(nodesSetup.StartTime),
		StartEpochNum:            args.startEpochNum,
		Accounts:                 stateComponents.AccountsAdapter,
		PubkeyConv:               stateComponents.AddressPubkeyConverter,
		InitialNodesSetup:        nodesSetup,
		Economics:                economicsData,
		ShardCoordinator:         shardCoordinator,
		Store:                    dataComponents.Store,
		Blkc:                     dataComponents.Blkc,
		Marshalizer:              coreComponents.InternalMarshalizer,
		SignMarshalizer:          coreComponents.TxSignMarshalizer,
		Hasher:                   coreComponents.Hasher,
		Uint64ByteSliceConverter: coreComponents.Uint64ByteSliceConverter,
		DataPool:                 dataComponents.Datapool,
		AccountsParser:           accountsParser,
		SmartContractParser:      smartContractParser,
		ValidatorAccounts:        stateComponents.PeerAccounts,
		GasMap:                   args.gasSchedule,
		VirtualMachineConfig:     genesisVmConfig,
		TxLogsProcessor:          args.txLogsProcessor,
		HardForkConfig:           args.mainConfig.Hardfork,
		TrieStorageManagers:      args.tries.TrieStorageManagers,
		ChainID:                  string(args.coreComponents.ChainID),
		SystemSCConfig:           *args.systemSCConfig,
		BlockSignKeyGen:          args.crypto.BlockSignKeyGen,
		ImportStartHandler:       args.importStartHandler,
		WorkingDir:               workingDir,
		GenesisString:            args.mainConfig.GeneralSettings.GenesisString,
		GeneralConfig:            &args.mainConfig.GeneralSettings,
	}

	gbc, err := genesisProcess.NewGenesisBlockCreator(arg)
	if err != nil {
		return nil, err
	}

	return gbc.CreateGenesisBlocks()
}

func newBlockTracker(
	processArgs *processComponentsFactoryArgs,
	headerValidator process.HeaderConstructionValidator,
	requestHandler process.RequestHandler,
	rounder process.Rounder,
	genesisBlocks map[uint32]data.HeaderHandler,
) (process.BlockTracker, error) {

	argBaseTracker := track.ArgBaseTracker{
		Hasher:           processArgs.coreData.Hasher,
		HeaderValidator:  headerValidator,
		Marshalizer:      processArgs.coreData.InternalMarshalizer,
		RequestHandler:   requestHandler,
		Rounder:          rounder,
		ShardCoordinator: processArgs.shardCoordinator,
		Store:            processArgs.data.Store,
		StartHeaders:     genesisBlocks,
		PoolsHolder:      processArgs.data.Datapool,
		WhitelistHandler: processArgs.whiteListHandler,
	}

	if processArgs.shardCoordinator.SelfId() < processArgs.shardCoordinator.NumberOfShards() {
		arguments := track.ArgShardTracker{
			ArgBaseTracker: argBaseTracker,
		}

		return track.NewShardBlockTrack(arguments)
	}

	if processArgs.shardCoordinator.SelfId() == core.MetachainShardId {
		arguments := track.ArgMetaTracker{
			ArgBaseTracker: argBaseTracker,
		}

		return track.NewMetaBlockTrack(arguments)
	}

	return nil, errors.New("could not create block tracker")
}

func newForkDetector(
	rounder consensus.Rounder,
	shardCoordinator sharding.Coordinator,
	headerBlackList process.TimeCacher,
	blockTracker process.BlockTracker,
	genesisTime int64,
) (process.ForkDetector, error) {
	if shardCoordinator.SelfId() < shardCoordinator.NumberOfShards() {
		return processSync.NewShardForkDetector(rounder, headerBlackList, blockTracker, genesisTime)
	}
	if shardCoordinator.SelfId() == core.MetachainShardId {
		return processSync.NewMetaForkDetector(rounder, headerBlackList, blockTracker, genesisTime)
	}

	return nil, errors.New("could not create fork detector")
}

func newBlockProcessor(
	processArgs *processComponentsFactoryArgs,
	requestHandler process.RequestHandler,
	forkDetector process.ForkDetector,
	epochStartTrigger epochStart.TriggerHandler,
	bootStorer process.BootStorer,
	validatorStatisticsProcessor process.ValidatorStatisticsProcessor,
	headerValidator process.HeaderConstructionValidator,
	blockTracker process.BlockTracker,
	pendingMiniBlocksHandler process.PendingMiniBlocksHandler,
	txSimulatorProcessorArgs *txsimulator.ArgsTxSimulator,
	headerIntegrityVerifier HeaderIntegrityVerifierHandler,
) (process.BlockProcessor, error) {

	shardCoordinator := processArgs.shardCoordinator

	if shardCoordinator.SelfId() < shardCoordinator.NumberOfShards() {
		return newShardBlockProcessor(
			&processArgs.coreComponents.Config,
			requestHandler,
			processArgs.shardCoordinator,
			processArgs.nodesCoordinator,
			processArgs.data,
			processArgs.coreData,
			processArgs.state,
			forkDetector,
			processArgs.economicsData,
			processArgs.rounder,
			epochStartTrigger,
			bootStorer,
			processArgs.gasSchedule,
			processArgs.stateCheckpointModulus,
			headerValidator,
			blockTracker,
			processArgs.minSizeInBytes,
			processArgs.maxSizeInBytes,
			processArgs.txLogsProcessor,
			processArgs.smartContractParser,
			processArgs.indexer,
			processArgs.tpsBenchmark,
			headerIntegrityVerifier,
			processArgs.historyRepo,
			processArgs.epochNotifier,
			txSimulatorProcessorArgs,
		)
	}
	if shardCoordinator.SelfId() == core.MetachainShardId {
		return newMetaBlockProcessor(
			requestHandler,
			processArgs.shardCoordinator,
			processArgs.nodesCoordinator,
			processArgs.data,
			processArgs.coreData,
			processArgs.state,
			forkDetector,
			processArgs.economicsData,
			validatorStatisticsProcessor,
			processArgs.rounder,
			epochStartTrigger,
			bootStorer,
			headerValidator,
			blockTracker,
			pendingMiniBlocksHandler,
			processArgs.stateCheckpointModulus,
			processArgs.crypto.MessageSignVerifier,
			processArgs.gasSchedule,
			processArgs.minSizeInBytes,
			processArgs.maxSizeInBytes,
			processArgs.ratingsData,
			processArgs.nodesConfig,
			processArgs.txLogsProcessor,
			processArgs.systemSCConfig,
			processArgs.indexer,
			processArgs.tpsBenchmark,
			headerIntegrityVerifier,
			processArgs.historyRepo,
			processArgs.epochNotifier,
			txSimulatorProcessorArgs,
			processArgs.mainConfig.GeneralSettings,
			processArgs.rater,
		)
	}

	return nil, errors.New("could not create block processor")
}

func newShardBlockProcessor(
	config *config.Config,
	requestHandler process.RequestHandler,
	shardCoordinator sharding.Coordinator,
	nodesCoordinator sharding.NodesCoordinator,
	data *mainFactory.DataComponents,
	core *mainFactory.CoreComponents,
	stateComponents *mainFactory.StateComponents,
	forkDetector process.ForkDetector,
	economics *economics.EconomicsData,
	rounder consensus.Rounder,
	epochStartTrigger epochStart.TriggerHandler,
	bootStorer process.BootStorer,
	gasSchedule map[string]map[string]uint64,
	stateCheckpointModulus uint,
	headerValidator process.HeaderConstructionValidator,
	blockTracker process.BlockTracker,
	minSizeInBytes uint32,
	maxSizeInBytes uint32,
	txLogsProcessor process.TransactionLogProcessor,
	smartContractParser genesis.InitialSmartContractParser,
	indexer indexer.Indexer,
	tpsBenchmark statistics.TPSBenchmark,
	headerIntegrityVerifier HeaderIntegrityVerifierHandler,
	historyRepository dblookupext.HistoryRepository,
	epochNotifier process.EpochNotifier,
	txSimulatorProcessorArgs *txsimulator.ArgsTxSimulator,
) (process.BlockProcessor, error) {
	argsParser := smartContract.NewArgumentParser()

	mapDNSAddresses, err := smartContractParser.GetDeployedSCAddresses(genesis.DNSType)
	if err != nil {
		return nil, err
	}

	argsBuiltIn := builtInFunctions.ArgsCreateBuiltInFunctionContainer{
		GasMap:          gasSchedule,
		MapDNSAddresses: mapDNSAddresses,
		Marshalizer:     core.InternalMarshalizer,
		Accounts:        stateComponents.AccountsAdapter,
	}
	builtInFuncs, err := builtInFunctions.CreateBuiltInFunctionContainer(argsBuiltIn)
	if err != nil {
		return nil, err
	}

	argsHook := hooks.ArgBlockChainHook{
		Accounts:         stateComponents.AccountsAdapter,
		PubkeyConv:       stateComponents.AddressPubkeyConverter,
		StorageService:   data.Store,
		BlockChain:       data.Blkc,
		ShardCoordinator: shardCoordinator,
		Marshalizer:      core.InternalMarshalizer,
		Uint64Converter:  core.Uint64ByteSliceConverter,
		BuiltInFunctions: builtInFuncs,
	}
	vmFactory, err := shard.NewVMContainerFactory(
		config.VirtualMachineConfig,
		economics.MaxGasLimitPerBlock(shardCoordinator.SelfId()),
		gasSchedule,
		argsHook,
		config.GeneralSettings.SCDeployEnableEpoch,
	)
	if err != nil {
		return nil, err
	}

	vmContainer, err := vmFactory.Create()
	if err != nil {
		return nil, err
	}

	err = builtInFunctions.SetPayableHandler(builtInFuncs, vmFactory.BlockChainHookImpl())
	if err != nil {
		return nil, err
	}

	interimProcFactory, err := shard.NewIntermediateProcessorsContainerFactory(
		shardCoordinator,
		core.InternalMarshalizer,
		core.Hasher,
		stateComponents.AddressPubkeyConverter,
		data.Store,
		data.Datapool,
	)
	if err != nil {
		return nil, err
	}

	interimProcContainer, err := interimProcFactory.Create()
	if err != nil {
		return nil, err
	}

	scForwarder, err := interimProcContainer.Get(dataBlock.SmartContractResultBlock)
	if err != nil {
		return nil, err
	}

	receiptTxInterim, err := interimProcContainer.Get(dataBlock.ReceiptBlock)
	if err != nil {
		return nil, err
	}

	badTxInterim, err := interimProcContainer.Get(dataBlock.InvalidBlock)
	if err != nil {
		return nil, err
	}

	argsTxTypeHandler := coordinator.ArgNewTxTypeHandler{
		PubkeyConverter:  stateComponents.AddressPubkeyConverter,
		ShardCoordinator: shardCoordinator,
		BuiltInFuncNames: builtInFuncs.Keys(),
		ArgumentParser:   parsers.NewCallArgsParser(),
	}
	txTypeHandler, err := coordinator.NewTxTypeHandler(argsTxTypeHandler)
	if err != nil {
		return nil, err
	}

	gasHandler, err := preprocess.NewGasComputation(economics, txTypeHandler)
	if err != nil {
		return nil, err
	}

	txFeeHandler, err := postprocess.NewFeeAccumulator()
	if err != nil {
		return nil, err
	}

	argsNewScProcessor := smartContract.ArgsNewSmartContractProcessor{
		VmContainer:                    vmContainer,
		ArgsParser:                     argsParser,
		Hasher:                         core.Hasher,
		Marshalizer:                    core.InternalMarshalizer,
		AccountsDB:                     stateComponents.AccountsAdapter,
		BlockChainHook:                 vmFactory.BlockChainHookImpl(),
		PubkeyConv:                     stateComponents.AddressPubkeyConverter,
		Coordinator:                    shardCoordinator,
		ScrForwarder:                   scForwarder,
		TxFeeHandler:                   txFeeHandler,
		EconomicsFee:                   economics,
		GasHandler:                     gasHandler,
		GasSchedule:                    gasSchedule,
		BuiltInFunctions:               vmFactory.BlockChainHookImpl().GetBuiltInFunctions(),
		TxLogsProcessor:                txLogsProcessor,
		TxTypeHandler:                  txTypeHandler,
		DeployEnableEpoch:              config.GeneralSettings.SCDeployEnableEpoch,
		BuiltinEnableEpoch:             config.GeneralSettings.BuiltInFunctionsEnableEpoch,
		PenalizedTooMuchGasEnableEpoch: config.GeneralSettings.PenalizedTooMuchGasEnableEpoch,
		BadTxForwarder:                 badTxInterim,
		EpochNotifier:                  epochNotifier,
	}
	scProcessor, err := smartContract.NewSmartContractProcessor(argsNewScProcessor)
	if err != nil {
		return nil, err
	}

	rewardsTxProcessor, err := rewardTransaction.NewRewardTxProcessor(
		stateComponents.AccountsAdapter,
		stateComponents.AddressPubkeyConverter,
		shardCoordinator,
	)
	if err != nil {
		return nil, err
	}

	argsNewTxProcessor := transaction.ArgsNewTxProcessor{
		Accounts:                       stateComponents.AccountsAdapter,
		Hasher:                         core.Hasher,
		PubkeyConv:                     stateComponents.AddressPubkeyConverter,
		Marshalizer:                    core.InternalMarshalizer,
		SignMarshalizer:                core.TxSignMarshalizer,
		ShardCoordinator:               shardCoordinator,
		ScProcessor:                    scProcessor,
		TxFeeHandler:                   txFeeHandler,
		TxTypeHandler:                  txTypeHandler,
		EconomicsFee:                   economics,
		ReceiptForwarder:               receiptTxInterim,
		BadTxForwarder:                 badTxInterim,
		ArgsParser:                     argsParser,
		ScrForwarder:                   scForwarder,
		RelayedTxEnableEpoch:           config.GeneralSettings.RelayedTransactionsEnableEpoch,
		PenalizedTooMuchGasEnableEpoch: config.GeneralSettings.PenalizedTooMuchGasEnableEpoch,
		EpochNotifier:                  epochNotifier,
	}
	transactionProcessor, err := transaction.NewTxProcessor(argsNewTxProcessor)
	if err != nil {
		return nil, errors.New("could not create transaction statisticsProcessor: " + err.Error())
	}

	err = createShardTxSimulatorProcessor(argsNewScProcessor, argsNewTxProcessor, shardCoordinator, data, core, stateComponents, txSimulatorProcessorArgs)
	if err != nil {
		return nil, err
	}

	blockSizeThrottler, err := throttle.NewBlockSizeThrottle(minSizeInBytes, maxSizeInBytes)
	if err != nil {
		return nil, err
	}

	blockSizeComputationHandler, err := preprocess.NewBlockSizeComputation(core.InternalMarshalizer, blockSizeThrottler, maxSizeInBytes)
	if err != nil {
		return nil, err
	}

	balanceComputationHandler, err := preprocess.NewBalanceComputation()
	if err != nil {
		return nil, err
	}

	preProcFactory, err := shard.NewPreProcessorsContainerFactory(
		shardCoordinator,
		data.Store,
		core.InternalMarshalizer,
		core.Hasher,
		data.Datapool,
		stateComponents.AddressPubkeyConverter,
		stateComponents.AccountsAdapter,
		requestHandler,
		transactionProcessor,
		scProcessor,
		scProcessor,
		rewardsTxProcessor,
		economics,
		gasHandler,
		blockTracker,
		blockSizeComputationHandler,
		balanceComputationHandler,
	)
	if err != nil {
		return nil, err
	}

	preProcContainer, err := preProcFactory.Create()
	if err != nil {
		return nil, err
	}

	txCoordinator, err := coordinator.NewTransactionCoordinator(
		core.Hasher,
		core.InternalMarshalizer,
		shardCoordinator,
		stateComponents.AccountsAdapter,
		data.Datapool.MiniBlocks(),
		requestHandler,
		preProcContainer,
		interimProcContainer,
		gasHandler,
		txFeeHandler,
		blockSizeComputationHandler,
		balanceComputationHandler,
	)
	if err != nil {
		return nil, err
	}

	accountsDb := make(map[state.AccountsDbIdentifier]state.AccountsAdapter)
	accountsDb[state.UserAccountsState] = stateComponents.AccountsAdapter

	argumentsBaseProcessor := block.ArgBaseProcessor{
		AccountsDB:              accountsDb,
		ForkDetector:            forkDetector,
		Hasher:                  core.Hasher,
		Marshalizer:             core.InternalMarshalizer,
		Store:                   data.Store,
		ShardCoordinator:        shardCoordinator,
		NodesCoordinator:        nodesCoordinator,
		Uint64Converter:         core.Uint64ByteSliceConverter,
		RequestHandler:          requestHandler,
		BlockChainHook:          vmFactory.BlockChainHookImpl(),
		TxCoordinator:           txCoordinator,
		Rounder:                 rounder,
		EpochStartTrigger:       epochStartTrigger,
		HeaderValidator:         headerValidator,
		BootStorer:              bootStorer,
		BlockTracker:            blockTracker,
		DataPool:                data.Datapool,
		FeeHandler:              txFeeHandler,
		BlockChain:              data.Blkc,
		StateCheckpointModulus:  stateCheckpointModulus,
		BlockSizeThrottler:      blockSizeThrottler,
		Indexer:                 indexer,
		TpsBenchmark:            tpsBenchmark,
		HistoryRepository:       historyRepository,
		EpochNotifier:           epochNotifier,
		HeaderIntegrityVerifier: headerIntegrityVerifier,
	}
	arguments := block.ArgShardProcessor{
		ArgBaseProcessor: argumentsBaseProcessor,
	}

	blockProcessor, err := block.NewShardProcessor(arguments)
	if err != nil {
		return nil, errors.New("could not create block statisticsProcessor: " + err.Error())
	}

	err = blockProcessor.SetAppStatusHandler(core.StatusHandler)
	if err != nil {
		return nil, err
	}

	return blockProcessor, nil
}

func newMetaBlockProcessor(
	requestHandler process.RequestHandler,
	shardCoordinator sharding.Coordinator,
	nodesCoordinator sharding.NodesCoordinator,
	data *mainFactory.DataComponents,
	core *mainFactory.CoreComponents,
	stateComponents *mainFactory.StateComponents,
	forkDetector process.ForkDetector,
	economicsData *economics.EconomicsData,
	validatorStatisticsProcessor process.ValidatorStatisticsProcessor,
	rounder consensus.Rounder,
	epochStartTrigger epochStart.TriggerHandler,
	bootStorer process.BootStorer,
	headerValidator process.HeaderConstructionValidator,
	blockTracker process.BlockTracker,
	pendingMiniBlocksHandler process.PendingMiniBlocksHandler,
	stateCheckpointModulus uint,
	messageSignVerifier vm.MessageSignVerifier,
	gasSchedule map[string]map[string]uint64,
	minSizeInBytes uint32,
	maxSizeInBytes uint32,
	ratingsData process.RatingsInfoHandler,
	nodesSetup sharding.GenesisNodesSetupHandler,
	txLogsProcessor process.TransactionLogProcessor,
	systemSCConfig *config.SystemSmartContractsConfig,
	indexer indexer.Indexer,
	tpsBenchmark statistics.TPSBenchmark,
	headerIntegrityVerifier HeaderIntegrityVerifierHandler,
	historyRepository dblookupext.HistoryRepository,
	epochNotifier process.EpochNotifier,
	txSimulatorProcessorArgs *txsimulator.ArgsTxSimulator,
	generalSettingsConfig config.GeneralSettingsConfig,
	rater sharding.PeerAccountListAndRatingHandler,
) (process.BlockProcessor, error) {

	builtInFuncs := builtInFunctions.NewBuiltInFunctionContainer()
	argsHook := hooks.ArgBlockChainHook{
		Accounts:         stateComponents.AccountsAdapter,
		PubkeyConv:       stateComponents.AddressPubkeyConverter,
		StorageService:   data.Store,
		BlockChain:       data.Blkc,
		ShardCoordinator: shardCoordinator,
		Marshalizer:      core.InternalMarshalizer,
		Uint64Converter:  core.Uint64ByteSliceConverter,
		BuiltInFunctions: builtInFuncs, // no built-in functions for meta.
	}
	vmFactory, err := metachain.NewVMContainerFactory(
		argsHook,
		economicsData,
		messageSignVerifier,
		gasSchedule,
		nodesSetup,
		core.Hasher,
		core.InternalMarshalizer,
		systemSCConfig,
		stateComponents.PeerAccounts,
		rater,
		epochNotifier,
	)
	if err != nil {
		return nil, err
	}

	argsParser := smartContract.NewArgumentParser()

	vmContainer, err := vmFactory.Create()
	if err != nil {
		return nil, err
	}

	interimProcFactory, err := metachain.NewIntermediateProcessorsContainerFactory(
		shardCoordinator,
		core.InternalMarshalizer,
		core.Hasher,
		stateComponents.AddressPubkeyConverter,
		data.Store,
		data.Datapool,
	)
	if err != nil {
		return nil, err
	}

	interimProcContainer, err := interimProcFactory.Create()
	if err != nil {
		return nil, err
	}

	scForwarder, err := interimProcContainer.Get(dataBlock.SmartContractResultBlock)
	if err != nil {
		return nil, err
	}

	badTxForwarder, err := interimProcContainer.Get(dataBlock.InvalidBlock)
	if err != nil {
		return nil, err
	}

	argsTxTypeHandler := coordinator.ArgNewTxTypeHandler{
		PubkeyConverter:  stateComponents.AddressPubkeyConverter,
		ShardCoordinator: shardCoordinator,
		BuiltInFuncNames: builtInFuncs.Keys(),
		ArgumentParser:   parsers.NewCallArgsParser(),
	}
	txTypeHandler, err := coordinator.NewTxTypeHandler(argsTxTypeHandler)
	if err != nil {
		return nil, err
	}

	gasHandler, err := preprocess.NewGasComputation(economicsData, txTypeHandler)
	if err != nil {
		return nil, err
	}

	txFeeHandler, err := postprocess.NewFeeAccumulator()
	if err != nil {
		return nil, err
	}

	argsNewScProcessor := smartContract.ArgsNewSmartContractProcessor{
		VmContainer:                    vmContainer,
		ArgsParser:                     argsParser,
		Hasher:                         core.Hasher,
		Marshalizer:                    core.InternalMarshalizer,
		AccountsDB:                     stateComponents.AccountsAdapter,
		BlockChainHook:                 vmFactory.BlockChainHookImpl(),
		PubkeyConv:                     stateComponents.AddressPubkeyConverter,
		Coordinator:                    shardCoordinator,
		ScrForwarder:                   scForwarder,
		TxFeeHandler:                   txFeeHandler,
		EconomicsFee:                   economicsData,
		TxTypeHandler:                  txTypeHandler,
		GasHandler:                     gasHandler,
		GasSchedule:                    gasSchedule,
		BuiltInFunctions:               vmFactory.BlockChainHookImpl().GetBuiltInFunctions(),
		TxLogsProcessor:                txLogsProcessor,
		DeployEnableEpoch:              generalSettingsConfig.SCDeployEnableEpoch,
		BuiltinEnableEpoch:             generalSettingsConfig.BuiltInFunctionsEnableEpoch,
		PenalizedTooMuchGasEnableEpoch: generalSettingsConfig.PenalizedTooMuchGasEnableEpoch,
		BadTxForwarder:                 badTxForwarder,
		EpochNotifier:                  epochNotifier,
	}
	scProcessor, err := smartContract.NewSmartContractProcessor(argsNewScProcessor)
	if err != nil {
		return nil, err
	}

	transactionProcessor, err := transaction.NewMetaTxProcessor(
		core.Hasher,
		core.InternalMarshalizer,
		stateComponents.AccountsAdapter,
		stateComponents.AddressPubkeyConverter,
		shardCoordinator,
		scProcessor,
		txTypeHandler,
		economicsData,
	)
	if err != nil {
		return nil, errors.New("could not create transaction processor: " + err.Error())
	}

	err = createMetaTxSimulatorProcessor(argsNewScProcessor, shardCoordinator, data, core, stateComponents, txTypeHandler, txSimulatorProcessorArgs)
	if err != nil {
		return nil, err
	}

	blockSizeThrottler, err := throttle.NewBlockSizeThrottle(minSizeInBytes, maxSizeInBytes)
	if err != nil {
		return nil, err
	}

	blockSizeComputationHandler, err := preprocess.NewBlockSizeComputation(core.InternalMarshalizer, blockSizeThrottler, maxSizeInBytes)
	if err != nil {
		return nil, err
	}

	balanceComputationHandler, err := preprocess.NewBalanceComputation()
	if err != nil {
		return nil, err
	}

	preProcFactory, err := metachain.NewPreProcessorsContainerFactory(
		shardCoordinator,
		data.Store,
		core.InternalMarshalizer,
		core.Hasher,
		data.Datapool,
		stateComponents.AccountsAdapter,
		requestHandler,
		transactionProcessor,
		scProcessor,
		economicsData,
		gasHandler,
		blockTracker,
		stateComponents.AddressPubkeyConverter,
		blockSizeComputationHandler,
		balanceComputationHandler,
	)
	if err != nil {
		return nil, err
	}

	preProcContainer, err := preProcFactory.Create()
	if err != nil {
		return nil, err
	}

	txCoordinator, err := coordinator.NewTransactionCoordinator(
		core.Hasher,
		core.InternalMarshalizer,
		shardCoordinator,
		stateComponents.AccountsAdapter,
		data.Datapool.MiniBlocks(),
		requestHandler,
		preProcContainer,
		interimProcContainer,
		gasHandler,
		txFeeHandler,
		blockSizeComputationHandler,
		balanceComputationHandler,
	)
	if err != nil {
		return nil, err
	}

	argsStaking := scToProtocol.ArgStakingToPeer{
		PubkeyConv:       stateComponents.ValidatorPubkeyConverter,
		Hasher:           core.Hasher,
		Marshalizer:      core.InternalMarshalizer,
		PeerState:        stateComponents.PeerAccounts,
		BaseState:        stateComponents.AccountsAdapter,
		ArgParser:        argsParser,
		CurrTxs:          data.Datapool.CurrentBlockTxs(),
		RatingsData:      ratingsData,
		EpochNotifier:    epochNotifier,
		StakeEnableEpoch: systemSCConfig.StakingSystemSCConfig.StakeEnableEpoch,
	}
	smartContractToProtocol, err := scToProtocol.NewStakingToPeer(argsStaking)
	if err != nil {
		return nil, err
	}

	genesisHdr := data.Blkc.GetGenesisHeader()
	argsEpochStartData := metachainEpochStart.ArgsNewEpochStartData{
		Marshalizer:       core.InternalMarshalizer,
		Hasher:            core.Hasher,
		Store:             data.Store,
		DataPool:          data.Datapool,
		BlockTracker:      blockTracker,
		ShardCoordinator:  shardCoordinator,
		EpochStartTrigger: epochStartTrigger,
		RequestHandler:    requestHandler,
		GenesisEpoch:      genesisHdr.GetEpoch(),
	}
	epochStartDataCreator, err := metachainEpochStart.NewEpochStartData(argsEpochStartData)
	if err != nil {
		return nil, err
	}

	argsEpochEconomics := metachainEpochStart.ArgsNewEpochEconomics{
		Marshalizer:        core.InternalMarshalizer,
		Hasher:             core.Hasher,
		Store:              data.Store,
		ShardCoordinator:   shardCoordinator,
		RewardsHandler:     economicsData,
		RoundTime:          rounder,
		GenesisNonce:       genesisHdr.GetNonce(),
		GenesisEpoch:       genesisHdr.GetEpoch(),
		GenesisTotalSupply: economicsData.GenesisTotalSupply(),
	}
	epochEconomics, err := metachainEpochStart.NewEndOfEpochEconomicsDataCreator(argsEpochEconomics)
	if err != nil {
		return nil, err
	}

	systemVM, err := vmContainer.Get(factory.SystemVirtualMachine)
	if err != nil {
		return nil, err
	}
	rewardsStakingProvider, err := metachainEpochStart.NewRewardsStakingProvider(systemVM)
	if err != nil {
		return nil, err
	}

	rewardsStorage := data.Store.GetStorer(dataRetriever.RewardTransactionUnit)
	miniBlockStorage := data.Store.GetStorer(dataRetriever.MiniBlockUnit)
	argsEpochRewards := metachainEpochStart.ArgsNewRewardsCreator{
		ShardCoordinator:              shardCoordinator,
		PubkeyConverter:               stateComponents.AddressPubkeyConverter,
		RewardsStorage:                rewardsStorage,
		MiniBlockStorage:              miniBlockStorage,
		Hasher:                        core.Hasher,
		Marshalizer:                   core.InternalMarshalizer,
		DataPool:                      data.Datapool,
		ProtocolSustainabilityAddress: economicsData.ProtocolSustainabilityAddress(),
		NodesConfigProvider:           nodesCoordinator,
		RewardsStakingProvider:        rewardsStakingProvider,
	}
	epochRewards, err := metachainEpochStart.NewEpochStartRewardsCreator(argsEpochRewards)
	if err != nil {
		return nil, err
	}

	argsEpochValidatorInfo := metachainEpochStart.ArgsNewValidatorInfoCreator{
		ShardCoordinator: shardCoordinator,
		MiniBlockStorage: miniBlockStorage,
		Hasher:           core.Hasher,
		Marshalizer:      core.InternalMarshalizer,
		DataPool:         data.Datapool,
	}
	validatorInfoCreator, err := metachainEpochStart.NewValidatorInfoCreator(argsEpochValidatorInfo)
	if err != nil {
		return nil, err
	}

	accountsDb := make(map[state.AccountsDbIdentifier]state.AccountsAdapter)
	accountsDb[state.UserAccountsState] = stateComponents.AccountsAdapter
	accountsDb[state.PeerAccountsState] = stateComponents.PeerAccounts

	argumentsBaseProcessor := block.ArgBaseProcessor{
		HeaderIntegrityVerifier: headerIntegrityVerifier,
		AccountsDB:              accountsDb,
		ForkDetector:            forkDetector,
		Hasher:                  core.Hasher,
		Marshalizer:             core.InternalMarshalizer,
		Store:                   data.Store,
		ShardCoordinator:        shardCoordinator,
		NodesCoordinator:        nodesCoordinator,
		Uint64Converter:         core.Uint64ByteSliceConverter,
		RequestHandler:          requestHandler,
		BlockChainHook:          vmFactory.BlockChainHookImpl(),
		TxCoordinator:           txCoordinator,
		EpochStartTrigger:       epochStartTrigger,
		Rounder:                 rounder,
		HeaderValidator:         headerValidator,
		BootStorer:              bootStorer,
		BlockTracker:            blockTracker,
		DataPool:                data.Datapool,
		FeeHandler:              txFeeHandler,
		BlockChain:              data.Blkc,
		StateCheckpointModulus:  stateCheckpointModulus,
		BlockSizeThrottler:      blockSizeThrottler,
		Indexer:                 indexer,
		TpsBenchmark:            tpsBenchmark,
		HistoryRepository:       historyRepository,
		EpochNotifier:           epochNotifier,
	}

	argsEpochSystemSC := metachainEpochStart.ArgsNewEpochStartSystemSCProcessing{
		SystemVM:                               systemVM,
		UserAccountsDB:                         stateComponents.AccountsAdapter,
		PeerAccountsDB:                         stateComponents.PeerAccounts,
		Marshalizer:                            core.InternalMarshalizer,
		StartRating:                            ratingsData.StartRating(),
		ValidatorInfoCreator:                   validatorStatisticsProcessor,
		EndOfEpochCallerAddress:                vm.EndOfEpochAddress,
		StakingSCAddress:                       vm.StakingSCAddress,
		ChanceComputer:                         nodesCoordinator,
		EpochNotifier:                          epochNotifier,
		SwitchJailWaitingEnableEpoch:           generalSettingsConfig.SwitchJailWaitingEnableEpoch,
		SwitchHysteresisForMinNodesEnableEpoch: generalSettingsConfig.SwitchHysteresisForMinNodesEnableEpoch,
<<<<<<< HEAD
		StakingV2EnableEpoch:                   systemSCConfig.StakingSystemSCConfig.StakingV2Epoch,
=======
		DelegationEnableEpoch:                  systemSCConfig.DelegationManagerSystemSCConfig.EnabledEpoch,
>>>>>>> 0e2095d1
		GenesisNodesConfig:                     nodesSetup,
	}
	epochStartSystemSCProcessor, err := metachainEpochStart.NewSystemSCProcessor(argsEpochSystemSC)
	if err != nil {
		return nil, err
	}

	arguments := block.ArgMetaProcessor{
		ArgBaseProcessor:             argumentsBaseProcessor,
		SCToProtocol:                 smartContractToProtocol,
		PendingMiniBlocksHandler:     pendingMiniBlocksHandler,
		EpochStartDataCreator:        epochStartDataCreator,
		EpochEconomics:               epochEconomics,
		EpochRewardsCreator:          epochRewards,
		EpochValidatorInfoCreator:    validatorInfoCreator,
		ValidatorStatisticsProcessor: validatorStatisticsProcessor,
		EpochSystemSCProcessor:       epochStartSystemSCProcessor,
	}

	metaProcessor, err := block.NewMetaProcessor(arguments)
	if err != nil {
		return nil, errors.New("could not create block processor: " + err.Error())
	}

	err = metaProcessor.SetAppStatusHandler(core.StatusHandler)
	if err != nil {
		return nil, err
	}

	return metaProcessor, nil
}

func createShardTxSimulatorProcessor(
	scProcArgs smartContract.ArgsNewSmartContractProcessor,
	txProcArgs transaction.ArgsNewTxProcessor,
	shardCoordinator sharding.Coordinator,
	data *mainFactory.DataComponents,
	core *mainFactory.CoreComponents,
	stateComponents *mainFactory.StateComponents,
	txSimulatorProcessorArgs *txsimulator.ArgsTxSimulator,
) error {
	readOnlyAccountsDB, err := txsimulator.NewReadOnlyAccountsDB(stateComponents.AccountsAdapter)
	if err != nil {
		return err
	}

	interimProcFactory, err := shard.NewIntermediateProcessorsContainerFactory(
		shardCoordinator,
		core.InternalMarshalizer,
		core.Hasher,
		stateComponents.AddressPubkeyConverter,
		disabled.NewChainStorer(),
		data.Datapool,
	)
	if err != nil {
		return err
	}

	interimProcContainer, err := interimProcFactory.Create()
	if err != nil {
		return err
	}

	scForwarder, err := interimProcContainer.Get(dataBlock.SmartContractResultBlock)
	if err != nil {
		return err
	}
	scProcArgs.ScrForwarder = scForwarder

	receiptTxInterim, err := interimProcContainer.Get(dataBlock.ReceiptBlock)
	if err != nil {
		return err
	}
	txProcArgs.ReceiptForwarder = receiptTxInterim

	badTxInterim, err := interimProcContainer.Get(dataBlock.InvalidBlock)
	if err != nil {
		return err
	}
	scProcArgs.BadTxForwarder = badTxInterim
	txProcArgs.BadTxForwarder = badTxInterim

	scProcArgs.TxFeeHandler = &processDisabled.FeeHandler{}
	txProcArgs.TxFeeHandler = &processDisabled.FeeHandler{}

	scProcArgs.AccountsDB = readOnlyAccountsDB

	scProcessor, err := smartContract.NewSmartContractProcessor(scProcArgs)
	if err != nil {
		return err
	}
	txProcArgs.ScProcessor = scProcessor

	txProcArgs.Accounts = readOnlyAccountsDB

	txSimulatorProcessorArgs.TransactionProcessor, err = transaction.NewTxProcessor(txProcArgs)
	if err != nil {
		return err
	}

	txSimulatorProcessorArgs.IntermmediateProcContainer = interimProcContainer

	return nil
}

func createMetaTxSimulatorProcessor(
	scProcArgs smartContract.ArgsNewSmartContractProcessor,
	shardCoordinator sharding.Coordinator,
	data *mainFactory.DataComponents,
	core *mainFactory.CoreComponents,
	stateComponents *mainFactory.StateComponents,
	txTypeHandler process.TxTypeHandler,
	txSimulatorProcessorArgs *txsimulator.ArgsTxSimulator,
) error {
	interimProcFactory, err := shard.NewIntermediateProcessorsContainerFactory(
		shardCoordinator,
		core.InternalMarshalizer,
		core.Hasher,
		stateComponents.AddressPubkeyConverter,
		disabled.NewChainStorer(),
		data.Datapool,
	)
	if err != nil {
		return err
	}

	interimProcContainer, err := interimProcFactory.Create()
	if err != nil {
		return err
	}

	scForwarder, err := interimProcContainer.Get(dataBlock.SmartContractResultBlock)
	if err != nil {
		return err
	}
	scProcArgs.ScrForwarder = scForwarder

	badTxInterim, err := interimProcContainer.Get(dataBlock.InvalidBlock)
	if err != nil {
		return err
	}
	scProcArgs.BadTxForwarder = badTxInterim

	scProcArgs.TxFeeHandler = &processDisabled.FeeHandler{}

	scProcessor, err := smartContract.NewSmartContractProcessor(scProcArgs)
	if err != nil {
		return err
	}

	accountsWrapper, err := txsimulator.NewReadOnlyAccountsDB(stateComponents.AccountsAdapter)
	if err != nil {
		return err
	}

	txSimulatorProcessorArgs.TransactionProcessor, err = transaction.NewMetaTxProcessor(
		core.Hasher,
		core.InternalMarshalizer,
		accountsWrapper,
		stateComponents.AddressPubkeyConverter,
		shardCoordinator,
		scProcessor,
		txTypeHandler,
		&processDisabled.FeeHandler{},
	)
	if err != nil {
		return err
	}

	txSimulatorProcessorArgs.IntermmediateProcContainer = interimProcContainer

	return nil
}

func newValidatorStatisticsProcessor(
	processComponents *processComponentsFactoryArgs,
) (process.ValidatorStatisticsProcessor, error) {

	storageService := processComponents.data.Store

	var peerDataPool peer.DataPool = processComponents.data.Datapool
	if processComponents.shardCoordinator.SelfId() < processComponents.shardCoordinator.NumberOfShards() {
		peerDataPool = processComponents.data.Datapool
	}

	hardForkConfig := processComponents.mainConfig.Hardfork
	ratingEnabledEpoch := uint32(0)

	if hardForkConfig.AfterHardFork {
		ratingEnabledEpoch = hardForkConfig.StartEpoch + hardForkConfig.ValidatorGracePeriodInEpochs
	}
	arguments := peer.ArgValidatorStatisticsProcessor{
		PeerAdapter:                     processComponents.state.PeerAccounts,
		PubkeyConv:                      processComponents.state.ValidatorPubkeyConverter,
		NodesCoordinator:                processComponents.nodesCoordinator,
		ShardCoordinator:                processComponents.shardCoordinator,
		DataPool:                        peerDataPool,
		StorageService:                  storageService,
		Marshalizer:                     processComponents.coreData.InternalMarshalizer,
		Rater:                           processComponents.rater,
		MaxComputableRounds:             processComponents.maxComputableRounds,
		RewardsHandler:                  processComponents.economicsData,
		NodesSetup:                      processComponents.nodesConfig,
		RatingEnableEpoch:               ratingEnabledEpoch,
		GenesisNonce:                    processComponents.data.Blkc.GetGenesisHeader().GetNonce(),
		EpochNotifier:                   processComponents.epochNotifier,
		SwitchJailWaitingEnableEpoch:    processComponents.mainConfig.GeneralSettings.SwitchJailWaitingEnableEpoch,
		BelowSignedThresholdEnableEpoch: processComponents.mainConfig.GeneralSettings.BelowSignedThresholdEnableEpoch,
	}

	validatorStatisticsProcessor, err := peer.NewValidatorStatisticsProcessor(arguments)
	if err != nil {
		return nil, err
	}

	return validatorStatisticsProcessor, nil
}

// PrepareOpenTopics will set to the anti flood handler the topics for which
// the node can receive messages from others than validators
func PrepareOpenTopics(
	antiflood mainFactory.P2PAntifloodHandler,
	shardCoordinator sharding.Coordinator,
) {
	selfID := shardCoordinator.SelfId()
	if selfID == core.MetachainShardId {
		antiflood.SetTopicsForAll(core.HeartbeatTopic)
		return
	}

	selfShardTxTopic := factory.TransactionTopic + core.CommunicationIdentifierBetweenShards(selfID, selfID)
	antiflood.SetTopicsForAll(core.HeartbeatTopic, selfShardTxTopic)
}

// PrepareNetworkShardingCollector will create the network sharding collector and apply it to
// the network messenger and antiflood handler
func PrepareNetworkShardingCollector(
	network *mainFactory.NetworkComponents,
	config *config.Config,
	nodesCoordinator sharding.NodesCoordinator,
	coordinator sharding.Coordinator,
	epochStartRegistrationHandler epochStart.RegistrationHandler,
	epochStart uint32,
) (*networksharding.PeerShardMapper, error) {

	networkShardingCollector, err := createNetworkShardingCollector(config, nodesCoordinator, epochStartRegistrationHandler, epochStart)
	if err != nil {
		return nil, err
	}

	localID := network.NetMessenger.ID()
	networkShardingCollector.UpdatePeerIdShardId(localID, coordinator.SelfId())

	err = network.NetMessenger.SetPeerShardResolver(networkShardingCollector)
	if err != nil {
		return nil, err
	}

	err = network.InputAntifloodHandler.SetPeerValidatorMapper(networkShardingCollector)
	if err != nil {
		return nil, err
	}

	return networkShardingCollector, nil
}

func createNetworkShardingCollector(
	config *config.Config,
	nodesCoordinator sharding.NodesCoordinator,
	epochStartRegistrationHandler epochStart.RegistrationHandler,
	epochStart uint32,
) (*networksharding.PeerShardMapper, error) {

	cacheConfig := config.PublicKeyPeerId
	cachePkPid, err := createCache(cacheConfig)
	if err != nil {
		return nil, err
	}

	cacheConfig = config.PublicKeyShardId
	cachePkShardID, err := createCache(cacheConfig)
	if err != nil {
		return nil, err
	}

	cacheConfig = config.PeerIdShardId
	cachePidShardID, err := createCache(cacheConfig)
	if err != nil {
		return nil, err
	}

	psm, err := networksharding.NewPeerShardMapper(
		cachePkPid,
		cachePkShardID,
		cachePidShardID,
		nodesCoordinator,
		epochStart,
	)
	if err != nil {
		return nil, err
	}

	epochStartRegistrationHandler.RegisterHandler(psm)

	return psm, nil
}

func createCache(cacheConfig config.CacheConfig) (storage.Cacher, error) {
	return storageUnit.NewCache(storageFactory.GetCacherFromConfig(cacheConfig))
}

// CreateLatestStorageDataProvider will create a latest storage data provider handler
func CreateLatestStorageDataProvider(
	bootstrapDataProvider storageFactory.BootstrapDataProviderHandler,
	marshalizer marshal.Marshalizer,
	hasher hashing.Hasher,
	generalConfig config.Config,
	chainID string,
	workingDir string,
	defaultDBPath string,
	defaultEpochString string,
	defaultShardString string,
) (storage.LatestStorageDataProviderHandler, error) {
	directoryReader := storageFactory.NewDirectoryReader()

	latestStorageDataArgs := storageFactory.ArgsLatestDataProvider{
		GeneralConfig:         generalConfig,
		Marshalizer:           marshalizer,
		Hasher:                hasher,
		BootstrapDataProvider: bootstrapDataProvider,
		DirectoryReader:       directoryReader,
		WorkingDir:            workingDir,
		ChainID:               chainID,
		DefaultDBPath:         defaultDBPath,
		DefaultEpochString:    defaultEpochString,
		DefaultShardString:    defaultShardString,
	}
	return storageFactory.NewLatestDataProvider(latestStorageDataArgs)
}

// CreateUnitOpener will create a new unit opener handler
func CreateUnitOpener(
	bootstrapDataProvider storageFactory.BootstrapDataProviderHandler,
	latestDataFromStorageProvider storage.LatestStorageDataProviderHandler,
	internalMarshalizer marshal.Marshalizer,
	generalConfig config.Config,
	chainID string,
	workingDir string,
	defaultDBPath string,
	defaultEpochString string,
	defaultShardString string,
) (storage.UnitOpenerHandler, error) {
	argsStorageUnitOpener := storageFactory.ArgsNewOpenStorageUnits{
		GeneralConfig:             generalConfig,
		Marshalizer:               internalMarshalizer,
		BootstrapDataProvider:     bootstrapDataProvider,
		LatestStorageDataProvider: latestDataFromStorageProvider,
		WorkingDir:                workingDir,
		ChainID:                   chainID,
		DefaultDBPath:             defaultDBPath,
		DefaultEpochString:        defaultEpochString,
		DefaultShardString:        defaultShardString,
	}

	return storageFactory.NewStorageUnitOpenHandler(argsStorageUnitOpener)
}<|MERGE_RESOLUTION|>--- conflicted
+++ resolved
@@ -2078,11 +2078,8 @@
 		EpochNotifier:                          epochNotifier,
 		SwitchJailWaitingEnableEpoch:           generalSettingsConfig.SwitchJailWaitingEnableEpoch,
 		SwitchHysteresisForMinNodesEnableEpoch: generalSettingsConfig.SwitchHysteresisForMinNodesEnableEpoch,
-<<<<<<< HEAD
+		DelegationEnableEpoch:                  systemSCConfig.DelegationManagerSystemSCConfig.EnabledEpoch,
 		StakingV2EnableEpoch:                   systemSCConfig.StakingSystemSCConfig.StakingV2Epoch,
-=======
-		DelegationEnableEpoch:                  systemSCConfig.DelegationManagerSystemSCConfig.EnabledEpoch,
->>>>>>> 0e2095d1
 		GenesisNodesConfig:                     nodesSetup,
 	}
 	epochStartSystemSCProcessor, err := metachainEpochStart.NewSystemSCProcessor(argsEpochSystemSC)
