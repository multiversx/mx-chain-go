package factory

import (
	"context"
	"crypto/ecdsa"
	"crypto/rand"
	"encoding/hex"
	"errors"
	"fmt"
	"io"
	"math/big"
	"path/filepath"
	"time"

	"github.com/ElrondNetwork/elrond-go/config"
	"github.com/ElrondNetwork/elrond-go/consensus"
	"github.com/ElrondNetwork/elrond-go/consensus/round"
	"github.com/ElrondNetwork/elrond-go/core"
	"github.com/ElrondNetwork/elrond-go/core/genesis"
	"github.com/ElrondNetwork/elrond-go/core/logger"
	"github.com/ElrondNetwork/elrond-go/core/partitioning"
	"github.com/ElrondNetwork/elrond-go/core/serviceContainer"
	"github.com/ElrondNetwork/elrond-go/crypto"
	"github.com/ElrondNetwork/elrond-go/crypto/signing"
	"github.com/ElrondNetwork/elrond-go/crypto/signing/kyber"
	blsMultiSig "github.com/ElrondNetwork/elrond-go/crypto/signing/kyber/multisig"
	"github.com/ElrondNetwork/elrond-go/crypto/signing/kyber/singlesig"
	"github.com/ElrondNetwork/elrond-go/crypto/signing/multisig"
	"github.com/ElrondNetwork/elrond-go/data"
	"github.com/ElrondNetwork/elrond-go/data/address"
	dataBlock "github.com/ElrondNetwork/elrond-go/data/block"
	"github.com/ElrondNetwork/elrond-go/data/blockchain"
	"github.com/ElrondNetwork/elrond-go/data/state"
	"github.com/ElrondNetwork/elrond-go/data/state/addressConverters"
	factoryState "github.com/ElrondNetwork/elrond-go/data/state/factory"
	"github.com/ElrondNetwork/elrond-go/data/trie"
	"github.com/ElrondNetwork/elrond-go/data/typeConverters"
	"github.com/ElrondNetwork/elrond-go/data/typeConverters/uint64ByteSlice"
	"github.com/ElrondNetwork/elrond-go/dataRetriever"
	"github.com/ElrondNetwork/elrond-go/dataRetriever/dataPool"
	"github.com/ElrondNetwork/elrond-go/dataRetriever/factory/containers"
	metafactoryDataRetriever "github.com/ElrondNetwork/elrond-go/dataRetriever/factory/metachain"
	shardfactoryDataRetriever "github.com/ElrondNetwork/elrond-go/dataRetriever/factory/shard"
	"github.com/ElrondNetwork/elrond-go/dataRetriever/requestHandlers"
	"github.com/ElrondNetwork/elrond-go/dataRetriever/shardedData"
	"github.com/ElrondNetwork/elrond-go/hashing"
	"github.com/ElrondNetwork/elrond-go/hashing/blake2b"
	"github.com/ElrondNetwork/elrond-go/hashing/sha256"
	"github.com/ElrondNetwork/elrond-go/marshal"
	"github.com/ElrondNetwork/elrond-go/ntp"
	"github.com/ElrondNetwork/elrond-go/p2p"
	"github.com/ElrondNetwork/elrond-go/p2p/libp2p"
	factoryP2P "github.com/ElrondNetwork/elrond-go/p2p/libp2p/factory"
	"github.com/ElrondNetwork/elrond-go/p2p/loadBalancer"
	"github.com/ElrondNetwork/elrond-go/process"
	"github.com/ElrondNetwork/elrond-go/process/block"
	"github.com/ElrondNetwork/elrond-go/process/block/poolsCleaner"
	"github.com/ElrondNetwork/elrond-go/process/coordinator"
	"github.com/ElrondNetwork/elrond-go/process/factory"
	"github.com/ElrondNetwork/elrond-go/process/factory/metachain"
	"github.com/ElrondNetwork/elrond-go/process/factory/shard"
	"github.com/ElrondNetwork/elrond-go/process/rewardTransaction"
	"github.com/ElrondNetwork/elrond-go/process/smartContract"
	processSync "github.com/ElrondNetwork/elrond-go/process/sync"
	"github.com/ElrondNetwork/elrond-go/process/transaction"
	"github.com/ElrondNetwork/elrond-go/sharding"
	"github.com/ElrondNetwork/elrond-go/statusHandler"
	factoryViews "github.com/ElrondNetwork/elrond-go/statusHandler/factory"
	"github.com/ElrondNetwork/elrond-go/statusHandler/view"
	"github.com/ElrondNetwork/elrond-go/storage"
	"github.com/ElrondNetwork/elrond-go/storage/memorydb"
	"github.com/ElrondNetwork/elrond-go/storage/storageUnit"
	"github.com/btcsuite/btcd/btcec"
	libp2pCrypto "github.com/libp2p/go-libp2p-core/crypto"
	"github.com/urfave/cli"
)

const (
	// BlsHashSize specifies the hash size for using bls scheme
	BlsHashSize = 16

	// BlsConsensusType specifies te signature scheme used in the consensus
	BlsConsensusType = "bls"

	// BnConsensusType specifies te signature scheme used in the consensus
	BnConsensusType = "bn"

	// MaxTxsToRequest specifies the maximum number of txs to request
	MaxTxsToRequest = 100
)

var log = logger.DefaultLogger()

//TODO: Extract all others error messages from this file in some defined errors

// ErrCreateForkDetector signals that a fork detector could not be created
var ErrCreateForkDetector = errors.New("could not create fork detector")

// Network struct holds the network components of the Elrond protocol
type Network struct {
	NetMessenger p2p.Messenger
}

// Core struct holds the core components of the Elrond protocol
type Core struct {
	Hasher                   hashing.Hasher
	Marshalizer              marshal.Marshalizer
	Trie                     data.Trie
	Uint64ByteSliceConverter typeConverters.Uint64ByteSliceConverter
	StatusHandler            core.AppStatusHandler
}

// State struct holds the state components of the Elrond protocol
type State struct {
	AddressConverter  state.AddressConverter
	AccountsAdapter   state.AccountsAdapter
	InBalanceForShard map[string]*big.Int
}

// Data struct holds the data components of the Elrond protocol
type Data struct {
	Blkc         data.ChainHandler
	Store        dataRetriever.StorageService
	Datapool     dataRetriever.PoolsHolder
	MetaDatapool dataRetriever.MetaPoolsHolder
}

// Crypto struct holds the crypto components of the Elrond protocol
type Crypto struct {
	TxSingleSigner crypto.SingleSigner
	SingleSigner   crypto.SingleSigner
	MultiSigner    crypto.MultiSigner
	TxSignKeyGen   crypto.KeyGenerator
	TxSignPrivKey  crypto.PrivateKey
	TxSignPubKey   crypto.PublicKey
	InitialPubKeys map[uint32][]string
}

// Process struct holds the process components of the Elrond protocol
type Process struct {
	InterceptorsContainer process.InterceptorsContainer
	ResolversFinder       dataRetriever.ResolversFinder
	Rounder               consensus.Rounder
	ForkDetector          process.ForkDetector
	BlockProcessor        process.BlockProcessor
}

type coreComponentsFactoryArgs struct {
	config   *config.Config
	uniqueID string
}

// NewCoreComponentsFactoryArgs initializes the arguments necessary for creating the core components
func NewCoreComponentsFactoryArgs(config *config.Config, uniqueID string) *coreComponentsFactoryArgs {
	return &coreComponentsFactoryArgs{
		config:   config,
		uniqueID: uniqueID,
	}
}

// CoreComponentsFactory creates the core components
func CoreComponentsFactory(args *coreComponentsFactoryArgs) (*Core, error) {
	hasher, err := getHasherFromConfig(args.config)
	if err != nil {
		return nil, errors.New("could not create hasher: " + err.Error())
	}

	marshalizer, err := getMarshalizerFromConfig(args.config)
	if err != nil {
		return nil, errors.New("could not create marshalizer: " + err.Error())
	}

	merkleTrie, err := getTrie(args.config.AccountsTrieStorage, marshalizer, hasher, args.uniqueID)
	if err != nil {
		return nil, errors.New("error creating trie: " + err.Error())
	}
	uint64ByteSliceConverter := uint64ByteSlice.NewBigEndianConverter()

	return &Core{
		Hasher:                   hasher,
		Marshalizer:              marshalizer,
		Trie:                     merkleTrie,
		Uint64ByteSliceConverter: uint64ByteSliceConverter,
		StatusHandler:            statusHandler.NewNilStatusHandler(),
	}, nil
}

type stateComponentsFactoryArgs struct {
	config           *config.Config
	genesisConfig    *sharding.Genesis
	shardCoordinator sharding.Coordinator
	core             *Core
}

// NewStateComponentsFactoryArgs initializes the arguments necessary for creating the state components
func NewStateComponentsFactoryArgs(
	config *config.Config,
	genesisConfig *sharding.Genesis,
	shardCoordinator sharding.Coordinator,
	core *Core,
) *stateComponentsFactoryArgs {
	return &stateComponentsFactoryArgs{
		config:           config,
		genesisConfig:    genesisConfig,
		shardCoordinator: shardCoordinator,
		core:             core,
	}
}

// StateComponentsFactory creates the state components
func StateComponentsFactory(args *stateComponentsFactoryArgs) (*State, error) {
	addressConverter, err := addressConverters.NewPlainAddressConverter(
		args.config.Address.Length,
		args.config.Address.Prefix,
	)

	if err != nil {
		return nil, errors.New("could not create address converter: " + err.Error())
	}

	accountFactory, err := factoryState.NewAccountFactoryCreator(factoryState.UserAccount)
	if err != nil {
		return nil, errors.New("could not create account factory: " + err.Error())
	}

	accountsAdapter, err := state.NewAccountsDB(args.core.Trie, args.core.Hasher, args.core.Marshalizer, accountFactory)
	if err != nil {
		return nil, errors.New("could not create accounts adapter: " + err.Error())
	}

	inBalanceForShard, err := args.genesisConfig.InitialNodesBalances(args.shardCoordinator, addressConverter)
	if err != nil {
		return nil, errors.New("initial balances could not be processed " + err.Error())
	}

	return &State{
		AddressConverter:  addressConverter,
		AccountsAdapter:   accountsAdapter,
		InBalanceForShard: inBalanceForShard,
	}, nil
}

type dataComponentsFactoryArgs struct {
	config           *config.Config
	shardCoordinator sharding.Coordinator
	core             *Core
	uniqueID         string
}

// NewDataComponentsFactoryArgs initializes the arguments necessary for creating the data components
func NewDataComponentsFactoryArgs(
	config *config.Config,
	shardCoordinator sharding.Coordinator,
	core *Core,
	uniqueID string,
) *dataComponentsFactoryArgs {
	return &dataComponentsFactoryArgs{
		config:           config,
		shardCoordinator: shardCoordinator,
		core:             core,
		uniqueID:         uniqueID,
	}
}

// DataComponentsFactory creates the data components
func DataComponentsFactory(args *dataComponentsFactoryArgs) (*Data, error) {
	var datapool dataRetriever.PoolsHolder
	var metaDatapool dataRetriever.MetaPoolsHolder
	blkc, err := createBlockChainFromConfig(args.config, args.shardCoordinator, args.core.StatusHandler)
	if err != nil {
		return nil, errors.New("could not create block chain: " + err.Error())
	}

	store, err := createDataStoreFromConfig(args.config, args.shardCoordinator, args.uniqueID)
	if err != nil {
		return nil, errors.New("could not create local data store: " + err.Error())
	}

	if args.shardCoordinator.SelfId() < args.shardCoordinator.NumberOfShards() {
		datapool, err = createShardDataPoolFromConfig(args.config, args.core.Uint64ByteSliceConverter)
		if err != nil {
			return nil, errors.New("could not create shard data pools: " + err.Error())
		}
	}
	if args.shardCoordinator.SelfId() == sharding.MetachainShardId {
		metaDatapool, err = createMetaDataPoolFromConfig(args.config, args.core.Uint64ByteSliceConverter)
		if err != nil {
			return nil, errors.New("could not create shard data pools: " + err.Error())
		}
	}
	if datapool == nil && metaDatapool == nil {
		return nil, errors.New("could not create data pools: ")
	}

	return &Data{
		Blkc:         blkc,
		Store:        store,
		Datapool:     datapool,
		MetaDatapool: metaDatapool,
	}, nil
}

type cryptoComponentsFactoryArgs struct {
	ctx                          *cli.Context
	config                       *config.Config
	nodesConfig                  *sharding.NodesSetup
	shardCoordinator             sharding.Coordinator
	keyGen                       crypto.KeyGenerator
	privKey                      crypto.PrivateKey
	log                          *logger.Logger
	initialBalancesSkPemFileName string
	txSignSkName                 string
	txSignSkIndexName            string
}

// NewCryptoComponentsFactoryArgs initializes the arguments necessary for creating the crypto components
func NewCryptoComponentsFactoryArgs(
	ctx *cli.Context,
	config *config.Config,
	nodesConfig *sharding.NodesSetup,
	shardCoordinator sharding.Coordinator,
	keyGen crypto.KeyGenerator,
	privKey crypto.PrivateKey,
	log *logger.Logger,
	initialBalancesSkPemFileName string,
	txSignSkName string,
	txSignSkIndexName string,
) *cryptoComponentsFactoryArgs {
	return &cryptoComponentsFactoryArgs{
		ctx:                          ctx,
		config:                       config,
		nodesConfig:                  nodesConfig,
		shardCoordinator:             shardCoordinator,
		keyGen:                       keyGen,
		privKey:                      privKey,
		log:                          log,
		initialBalancesSkPemFileName: initialBalancesSkPemFileName,
		txSignSkName:                 txSignSkName,
		txSignSkIndexName:            txSignSkIndexName,
	}
}

// CryptoComponentsFactory creates the crypto components
func CryptoComponentsFactory(args *cryptoComponentsFactoryArgs) (*Crypto, error) {
	initialPubKeys := args.nodesConfig.InitialNodesPubKeys()
	txSingleSigner := &singlesig.SchnorrSigner{}
	singleSigner, err := createSingleSigner(args.config)
	if err != nil {
		return nil, errors.New("could not create singleSigner: " + err.Error())
	}

	multisigHasher, err := getMultisigHasherFromConfig(args.config)
	if err != nil {
		return nil, errors.New("could not create multisig hasher: " + err.Error())
	}

	currentShardNodesPubKeys, err := args.nodesConfig.InitialNodesPubKeysForShard(args.shardCoordinator.SelfId())
	if err != nil {
		return nil, errors.New("could not start creation of multiSigner: " + err.Error())
	}

	multiSigner, err := createMultiSigner(args.config, multisigHasher, currentShardNodesPubKeys, args.privKey, args.keyGen)
	if err != nil {
		return nil, err
	}

	initialBalancesSkPemFileName := args.ctx.GlobalString(args.initialBalancesSkPemFileName)
	txSignKeyGen, txSignPrivKey, txSignPubKey, err := GetSigningParams(
		args.ctx,
		args.log,
		args.txSignSkName,
		args.txSignSkIndexName,
		initialBalancesSkPemFileName,
		kyber.NewBlakeSHA256Ed25519())
	if err != nil {
		return nil, err
	}
	args.log.Info("Starting with tx sign public key: " + GetPkEncoded(txSignPubKey))

	return &Crypto{
		TxSingleSigner: txSingleSigner,
		SingleSigner:   singleSigner,
		MultiSigner:    multiSigner,
		TxSignKeyGen:   txSignKeyGen,
		TxSignPrivKey:  txSignPrivKey,
		TxSignPubKey:   txSignPubKey,
		InitialPubKeys: initialPubKeys,
	}, nil
}

// NetworkComponentsFactory creates the network components
func NetworkComponentsFactory(p2pConfig *config.P2PConfig, log *logger.Logger, core *Core) (*Network, error) {
	var randReader io.Reader
	if p2pConfig.Node.Seed != "" {
		randReader = NewSeedRandReader(core.Hasher.Compute(p2pConfig.Node.Seed))
	} else {
		randReader = rand.Reader
	}

	netMessenger, err := createNetMessenger(p2pConfig, log, randReader)
	if err != nil {
		return nil, err
	}

	return &Network{
		NetMessenger: netMessenger,
	}, nil
}

type processComponentsFactoryArgs struct {
	genesisConfig        *sharding.Genesis
	economicsConfig      *config.EconomicsConfig
	nodesConfig          *sharding.NodesSetup
	syncer               ntp.SyncTimer
	shardCoordinator     sharding.Coordinator
	nodesCoordinator     sharding.NodesCoordinator
	data                 *Data
	core                 *Core
	crypto               *Crypto
	state                *State
	network              *Network
	coreServiceContainer serviceContainer.Core
}

// NewProcessComponentsFactoryArgs initializes the arguments necessary for creating the process components
func NewProcessComponentsFactoryArgs(
	genesisConfig *sharding.Genesis,
	economicsConfig *config.EconomicsConfig,
	nodesConfig *sharding.NodesSetup,
	syncer ntp.SyncTimer,
	shardCoordinator sharding.Coordinator,
	nodesCoordinator sharding.NodesCoordinator,
	data *Data,
	core *Core,
	crypto *Crypto,
	state *State,
	network *Network,
	coreServiceContainer serviceContainer.Core,
) *processComponentsFactoryArgs {
	return &processComponentsFactoryArgs{
		genesisConfig:        genesisConfig,
		economicsConfig:      economicsConfig,
		nodesConfig:          nodesConfig,
		syncer:               syncer,
		shardCoordinator:     shardCoordinator,
		nodesCoordinator:     nodesCoordinator,
		data:                 data,
		core:                 core,
		crypto:               crypto,
		state:                state,
		network:              network,
		coreServiceContainer: coreServiceContainer,
	}
}

// ProcessComponentsFactory creates the process components
func ProcessComponentsFactory(args *processComponentsFactoryArgs) (*Process, error) {
	interceptorContainerFactory, resolversContainerFactory, err := newInterceptorAndResolverContainerFactory(
		args.shardCoordinator, args.nodesCoordinator, args.data, args.core, args.crypto, args.state, args.network)
	if err != nil {
		return nil, err
	}

	//TODO refactor all these factory calls
	interceptorsContainer, err := interceptorContainerFactory.Create()
	if err != nil {
		return nil, err
	}

	resolversContainer, err := resolversContainerFactory.Create()
	if err != nil {
		return nil, err
	}

	resolversFinder, err := containers.NewResolversFinder(resolversContainer, args.shardCoordinator)
	if err != nil {
		return nil, err
	}

	rounder, err := round.NewRound(
		time.Unix(args.nodesConfig.StartTime, 0),
		args.syncer.CurrentTime(),
		time.Millisecond*time.Duration(args.nodesConfig.RoundDuration),
		args.syncer)
	if err != nil {
		return nil, err
	}

	forkDetector, err := newForkDetector(rounder, args.shardCoordinator)
	if err != nil {
		return nil, err
	}

	shardsGenesisBlocks, err := generateGenesisHeadersAndApplyInitialBalances(
		args.core,
		args.state,
		args.shardCoordinator,
		args.nodesConfig,
		args.genesisConfig,
	)
	if err != nil {
		return nil, err
	}

	err = prepareGenesisBlock(args, shardsGenesisBlocks)
	if err != nil {
		return nil, err
	}

	blockProcessor, err := newBlockProcessor(
		resolversFinder,
		args.shardCoordinator,
		args.nodesCoordinator,
		args.economicsConfig,
		args.data,
		args.core,
		args.state,
		forkDetector,
		shardsGenesisBlocks,
		args.nodesConfig,
		args.coreServiceContainer,
	)

	if err != nil {
		return nil, err
	}

	return &Process{
		InterceptorsContainer: interceptorsContainer,
		ResolversFinder:       resolversFinder,
		Rounder:               rounder,
		ForkDetector:          forkDetector,
		BlockProcessor:        blockProcessor,
	}, nil
}

func prepareGenesisBlock(args *processComponentsFactoryArgs, shardsGenesisBlocks map[uint32]data.HeaderHandler) error {
	genesisBlock, ok := shardsGenesisBlocks[args.shardCoordinator.SelfId()]
	if !ok {
		return errors.New("genesis block does not exists")
	}

	genesisBlockHash, err := core.CalculateHash(args.core.Marshalizer, args.core.Hasher, genesisBlock)
	if err != nil {
		return err
	}

	err = args.data.Blkc.SetGenesisHeader(genesisBlock)
	if err != nil {
		return err
	}

	args.data.Blkc.SetGenesisHeaderHash(genesisBlockHash)

	marshalizedBlock, err := args.core.Marshalizer.Marshal(genesisBlock)
	if err != nil {
		return err
	}

	if args.shardCoordinator.SelfId() == sharding.MetachainShardId {
		errNotCritical := args.data.Store.Put(dataRetriever.MetaBlockUnit, genesisBlockHash, marshalizedBlock)
		log.LogIfError(errNotCritical)

	} else {
		errNotCritical := args.data.Store.Put(dataRetriever.BlockHeaderUnit, genesisBlockHash, marshalizedBlock)
		log.LogIfError(errNotCritical)
	}

	return nil
}

type seedRandReader struct {
	index int
	seed  []byte
}

// NewSeedRandReader will return a new instance of a seed-based reader
func NewSeedRandReader(seed []byte) *seedRandReader {
	return &seedRandReader{seed: seed, index: 0}
}

func (srr *seedRandReader) Read(p []byte) (n int, err error) {
	if srr.seed == nil {
		return 0, errors.New("nil seed")
	}
	if len(srr.seed) == 0 {
		return 0, errors.New("empty seed")
	}
	if p == nil {
		return 0, errors.New("nil buffer")
	}
	if len(p) == 0 {
		return 0, errors.New("empty buffer")
	}

	for i := 0; i < len(p); i++ {
		p[i] = srr.seed[srr.index]

		srr.index++
		srr.index = srr.index % len(srr.seed)
	}

	return len(p), nil
}

// CreateStatusHandlerPresenter will return an instance of PresenterStatusHandler
func CreateStatusHandlerPresenter() view.Presenter {
	presenterStatusHandlerFactory := factoryViews.NewPresenterFactory()

	return presenterStatusHandlerFactory.Create()
}

// CreateViews will start an termui console  and will return an object if cannot create and start termuiConsole
func CreateViews(presenter view.Presenter) ([]factoryViews.Viewer, error) {
	viewsFactory, err := factoryViews.NewViewsFactory(presenter)
	if err != nil {
		return nil, err
	}

	views, err := viewsFactory.Create()
	if err != nil {
		return nil, err
	}

	for _, v := range views {
		err = v.Start()
		if err != nil {
			return nil, err
		}
	}

	return views, nil
}

func getHasherFromConfig(cfg *config.Config) (hashing.Hasher, error) {
	switch cfg.Hasher.Type {
	case "sha256":
		return sha256.Sha256{}, nil
	case "blake2b":
		return blake2b.Blake2b{}, nil
	}

	return nil, errors.New("no hasher provided in config file")
}

func getMarshalizerFromConfig(cfg *config.Config) (marshal.Marshalizer, error) {
	switch cfg.Marshalizer.Type {
	case "json":
		return &marshal.JsonMarshalizer{}, nil
	}

	return nil, errors.New("no marshalizer provided in config file")
}

func getTrie(
	cfg config.StorageConfig,
	marshalizer marshal.Marshalizer,
	hasher hashing.Hasher,
	uniqueID string,
) (data.Trie, error) {

	accountsTrieStorage, err := storageUnit.NewStorageUnitFromConf(
		getCacherFromConfig(cfg.Cache),
		getDBFromConfig(cfg.DB, uniqueID),
		getBloomFromConfig(cfg.Bloom),
	)
	if err != nil {
		return nil, errors.New("error creating accountsTrieStorage: " + err.Error())
	}

	return trie.NewTrie(accountsTrieStorage, marshalizer, hasher)
}

func createBlockChainFromConfig(config *config.Config, coordinator sharding.Coordinator, ash core.AppStatusHandler) (data.ChainHandler, error) {
	badBlockCache, err := storageUnit.NewCache(
		storageUnit.CacheType(config.BadBlocksCache.Type),
		config.BadBlocksCache.Size,
		config.BadBlocksCache.Shards)
	if err != nil {
		return nil, err
	}

	if coordinator == nil {
		return nil, state.ErrNilShardCoordinator
	}

	if coordinator.SelfId() < coordinator.NumberOfShards() {
		blockChain, err := blockchain.NewBlockChain(badBlockCache)
		if err != nil {
			return nil, err
		}

		err = blockChain.SetAppStatusHandler(ash)
		if err != nil {
			return nil, err
		}

		return blockChain, nil
	}
	if coordinator.SelfId() == sharding.MetachainShardId {
		blockChain, err := blockchain.NewMetaChain(badBlockCache)
		if err != nil {
			return nil, err
		}

		err = blockChain.SetAppStatusHandler(ash)
		if err != nil {
			return nil, err
		}

		return blockChain, nil
	}
	return nil, errors.New("can not create blockchain")
}

func createDataStoreFromConfig(
	config *config.Config,
	shardCoordinator sharding.Coordinator,
	uniqueID string,
) (dataRetriever.StorageService, error) {
	if shardCoordinator.SelfId() < shardCoordinator.NumberOfShards() {
		return createShardDataStoreFromConfig(config, shardCoordinator, uniqueID)
	}
	if shardCoordinator.SelfId() == sharding.MetachainShardId {
		return createMetaChainDataStoreFromConfig(config, shardCoordinator, uniqueID)
	}
	return nil, errors.New("can not create data store")
}

func createShardDataStoreFromConfig(
	config *config.Config,
	shardCoordinator sharding.Coordinator,
	uniqueID string,
) (dataRetriever.StorageService, error) {

	var headerUnit *storageUnit.Unit
	var peerBlockUnit *storageUnit.Unit
	var miniBlockUnit *storageUnit.Unit
	var txUnit *storageUnit.Unit
	var metachainHeaderUnit *storageUnit.Unit
	var unsignedTxUnit *storageUnit.Unit
	var rewardTxUnit *storageUnit.Unit
	var metaHdrHashNonceUnit *storageUnit.Unit
	var shardHdrHashNonceUnit *storageUnit.Unit
	var err error

	defer func() {
		// cleanup
		if err != nil {
			if headerUnit != nil {
				_ = headerUnit.DestroyUnit()
			}
			if peerBlockUnit != nil {
				_ = peerBlockUnit.DestroyUnit()
			}
			if miniBlockUnit != nil {
				_ = miniBlockUnit.DestroyUnit()
			}
			if txUnit != nil {
				_ = txUnit.DestroyUnit()
			}
			if unsignedTxUnit != nil {
				_ = unsignedTxUnit.DestroyUnit()
			}
			if rewardTxUnit != nil {
				_ = rewardTxUnit.DestroyUnit()
			}
			if metachainHeaderUnit != nil {
				_ = metachainHeaderUnit.DestroyUnit()
			}
			if metaHdrHashNonceUnit != nil {
				_ = metaHdrHashNonceUnit.DestroyUnit()
			}
			if shardHdrHashNonceUnit != nil {
				_ = shardHdrHashNonceUnit.DestroyUnit()
			}
		}
	}()

	txUnit, err = storageUnit.NewStorageUnitFromConf(
		getCacherFromConfig(config.TxStorage.Cache),
		getDBFromConfig(config.TxStorage.DB, uniqueID),
		getBloomFromConfig(config.TxStorage.Bloom))
	if err != nil {
		return nil, err
	}

	unsignedTxUnit, err = storageUnit.NewStorageUnitFromConf(
		getCacherFromConfig(config.UnsignedTransactionStorage.Cache),
		getDBFromConfig(config.UnsignedTransactionStorage.DB, uniqueID),
		getBloomFromConfig(config.UnsignedTransactionStorage.Bloom))
	if err != nil {
		return nil, err
	}

	rewardTxUnit, err = storageUnit.NewStorageUnitFromConf(
		getCacherFromConfig(config.RewardTxStorage.Cache),
		getDBFromConfig(config.RewardTxStorage.DB, uniqueID),
		getBloomFromConfig(config.RewardTxStorage.Bloom))
	if err != nil {
		return nil, err
	}

	miniBlockUnit, err = storageUnit.NewStorageUnitFromConf(
		getCacherFromConfig(config.MiniBlocksStorage.Cache),
		getDBFromConfig(config.MiniBlocksStorage.DB, uniqueID),
		getBloomFromConfig(config.MiniBlocksStorage.Bloom))
	if err != nil {
		return nil, err
	}

	peerBlockUnit, err = storageUnit.NewStorageUnitFromConf(
		getCacherFromConfig(config.PeerBlockBodyStorage.Cache),
		getDBFromConfig(config.PeerBlockBodyStorage.DB, uniqueID),
		getBloomFromConfig(config.PeerBlockBodyStorage.Bloom))
	if err != nil {
		return nil, err
	}

	headerUnit, err = storageUnit.NewStorageUnitFromConf(
		getCacherFromConfig(config.BlockHeaderStorage.Cache),
		getDBFromConfig(config.BlockHeaderStorage.DB, uniqueID),
		getBloomFromConfig(config.BlockHeaderStorage.Bloom))
	if err != nil {
		return nil, err
	}

	metachainHeaderUnit, err = storageUnit.NewStorageUnitFromConf(
		getCacherFromConfig(config.MetaBlockStorage.Cache),
		getDBFromConfig(config.MetaBlockStorage.DB, uniqueID),
		getBloomFromConfig(config.MetaBlockStorage.Bloom))
	if err != nil {
		return nil, err
	}

	metaHdrHashNonceUnit, err = storageUnit.NewStorageUnitFromConf(
		getCacherFromConfig(config.MetaHdrNonceHashStorage.Cache),
		getDBFromConfig(config.MetaHdrNonceHashStorage.DB, uniqueID),
		getBloomFromConfig(config.MetaHdrNonceHashStorage.Bloom),
	)
	if err != nil {
		return nil, err
	}

	shardHdrHashNonceUnit, err = storageUnit.NewShardedStorageUnitFromConf(
		getCacherFromConfig(config.ShardHdrNonceHashStorage.Cache),
		getDBFromConfig(config.ShardHdrNonceHashStorage.DB, uniqueID),
		getBloomFromConfig(config.ShardHdrNonceHashStorage.Bloom),
		shardCoordinator.SelfId(),
	)
	if err != nil {
		return nil, err
	}

	store := dataRetriever.NewChainStorer()
	store.AddStorer(dataRetriever.TransactionUnit, txUnit)
	store.AddStorer(dataRetriever.MiniBlockUnit, miniBlockUnit)
	store.AddStorer(dataRetriever.PeerChangesUnit, peerBlockUnit)
	store.AddStorer(dataRetriever.BlockHeaderUnit, headerUnit)
	store.AddStorer(dataRetriever.MetaBlockUnit, metachainHeaderUnit)
	store.AddStorer(dataRetriever.UnsignedTransactionUnit, unsignedTxUnit)
	store.AddStorer(dataRetriever.RewardTransactionUnit, rewardTxUnit)
	store.AddStorer(dataRetriever.MetaHdrNonceHashDataUnit, metaHdrHashNonceUnit)
	hdrNonceHashDataUnit := dataRetriever.ShardHdrNonceHashDataUnit + dataRetriever.UnitType(shardCoordinator.SelfId())
	store.AddStorer(hdrNonceHashDataUnit, shardHdrHashNonceUnit)

	return store, err
}

func createMetaChainDataStoreFromConfig(
	config *config.Config,
	shardCoordinator sharding.Coordinator,
	uniqueID string,
) (dataRetriever.StorageService, error) {
	var peerDataUnit, shardDataUnit, metaBlockUnit, headerUnit, metaHdrHashNonceUnit *storageUnit.Unit
	var shardHdrHashNonceUnits []*storageUnit.Unit
	var err error

	defer func() {
		// cleanup
		if err != nil {
			if peerDataUnit != nil {
				_ = peerDataUnit.DestroyUnit()
			}
			if shardDataUnit != nil {
				_ = shardDataUnit.DestroyUnit()
			}
			if metaBlockUnit != nil {
				_ = metaBlockUnit.DestroyUnit()
			}
			if headerUnit != nil {
				_ = headerUnit.DestroyUnit()
			}
			if metaHdrHashNonceUnit != nil {
				_ = metaHdrHashNonceUnit.DestroyUnit()
			}
			if shardHdrHashNonceUnits != nil {
				for i := uint32(0); i < shardCoordinator.NumberOfShards(); i++ {
					_ = shardHdrHashNonceUnits[i].DestroyUnit()
				}
			}
		}
	}()

	metaBlockUnit, err = storageUnit.NewStorageUnitFromConf(
		getCacherFromConfig(config.MetaBlockStorage.Cache),
		getDBFromConfig(config.MetaBlockStorage.DB, uniqueID),
		getBloomFromConfig(config.MetaBlockStorage.Bloom))
	if err != nil {
		return nil, err
	}

	shardDataUnit, err = storageUnit.NewStorageUnitFromConf(
		getCacherFromConfig(config.ShardDataStorage.Cache),
		getDBFromConfig(config.ShardDataStorage.DB, uniqueID),
		getBloomFromConfig(config.ShardDataStorage.Bloom))
	if err != nil {
		return nil, err
	}

	peerDataUnit, err = storageUnit.NewStorageUnitFromConf(
		getCacherFromConfig(config.PeerDataStorage.Cache),
		getDBFromConfig(config.PeerDataStorage.DB, uniqueID),
		getBloomFromConfig(config.PeerDataStorage.Bloom))
	if err != nil {
		return nil, err
	}

	headerUnit, err = storageUnit.NewStorageUnitFromConf(
		getCacherFromConfig(config.BlockHeaderStorage.Cache),
		getDBFromConfig(config.BlockHeaderStorage.DB, uniqueID),
		getBloomFromConfig(config.BlockHeaderStorage.Bloom))
	if err != nil {
		return nil, err
	}

	metaHdrHashNonceUnit, err = storageUnit.NewStorageUnitFromConf(
		getCacherFromConfig(config.MetaHdrNonceHashStorage.Cache),
		getDBFromConfig(config.MetaHdrNonceHashStorage.DB, uniqueID),
		getBloomFromConfig(config.MetaHdrNonceHashStorage.Bloom),
	)
	if err != nil {
		return nil, err
	}

	shardHdrHashNonceUnits = make([]*storageUnit.Unit, shardCoordinator.NumberOfShards())
	for i := uint32(0); i < shardCoordinator.NumberOfShards(); i++ {
		shardHdrHashNonceUnits[i], err = storageUnit.NewShardedStorageUnitFromConf(
			getCacherFromConfig(config.ShardHdrNonceHashStorage.Cache),
			getDBFromConfig(config.ShardHdrNonceHashStorage.DB, uniqueID),
			getBloomFromConfig(config.ShardHdrNonceHashStorage.Bloom),
			i,
		)
		if err != nil {
			return nil, err
		}
	}

	store := dataRetriever.NewChainStorer()
	store.AddStorer(dataRetriever.MetaBlockUnit, metaBlockUnit)
	store.AddStorer(dataRetriever.MetaShardDataUnit, shardDataUnit)
	store.AddStorer(dataRetriever.MetaPeerDataUnit, peerDataUnit)
	store.AddStorer(dataRetriever.BlockHeaderUnit, headerUnit)
	store.AddStorer(dataRetriever.MetaHdrNonceHashDataUnit, metaHdrHashNonceUnit)
	for i := uint32(0); i < shardCoordinator.NumberOfShards(); i++ {
		hdrNonceHashDataUnit := dataRetriever.ShardHdrNonceHashDataUnit + dataRetriever.UnitType(i)
		store.AddStorer(hdrNonceHashDataUnit, shardHdrHashNonceUnits[i])
	}

	return store, err
}

func createShardDataPoolFromConfig(
	config *config.Config,
	uint64ByteSliceConverter typeConverters.Uint64ByteSliceConverter,
) (dataRetriever.PoolsHolder, error) {

	log.Info("creatingShardDataPool from config")

	txPool, err := shardedData.NewShardedData(getCacherFromConfig(config.TxDataPool))
	if err != nil {
		log.Info("error creating txpool")
		return nil, err
	}

	uTxPool, err := shardedData.NewShardedData(getCacherFromConfig(config.UnsignedTransactionDataPool))
	if err != nil {
		log.Info("error creating smart contract result pool")
		return nil, err
	}

	rewardTxPool, err := shardedData.NewShardedData(getCacherFromConfig(config.RewardTransactionDataPool))
	if err != nil {
		log.Info("error creating reward transaction pool")
		return nil, err
	}

	cacherCfg := getCacherFromConfig(config.BlockHeaderDataPool)
	hdrPool, err := storageUnit.NewCache(cacherCfg.Type, cacherCfg.Size, cacherCfg.Shards)
	if err != nil {
		log.Info("error creating hdrpool")
		return nil, err
	}

	cacherCfg = getCacherFromConfig(config.MetaBlockBodyDataPool)
	metaBlockBody, err := storageUnit.NewCache(cacherCfg.Type, cacherCfg.Size, cacherCfg.Shards)
	if err != nil {
		log.Info("error creating metaBlockBody")
		return nil, err
	}

	cacherCfg = getCacherFromConfig(config.BlockHeaderNoncesDataPool)
	hdrNoncesCacher, err := storageUnit.NewCache(cacherCfg.Type, cacherCfg.Size, cacherCfg.Shards)
	if err != nil {
		log.Info("error creating hdrNoncesCacher")
		return nil, err
	}
	hdrNonces, err := dataPool.NewNonceSyncMapCacher(hdrNoncesCacher, uint64ByteSliceConverter)
	if err != nil {
		log.Info("error creating hdrNonces")
		return nil, err
	}

	cacherCfg = getCacherFromConfig(config.TxBlockBodyDataPool)
	txBlockBody, err := storageUnit.NewCache(cacherCfg.Type, cacherCfg.Size, cacherCfg.Shards)
	if err != nil {
		log.Info("error creating txBlockBody")
		return nil, err
	}

	cacherCfg = getCacherFromConfig(config.PeerBlockBodyDataPool)
	peerChangeBlockBody, err := storageUnit.NewCache(cacherCfg.Type, cacherCfg.Size, cacherCfg.Shards)
	if err != nil {
		log.Info("error creating peerChangeBlockBody")
		return nil, err
	}

	return dataPool.NewShardedDataPool(
		txPool,
		uTxPool,
		rewardTxPool,
		hdrPool,
		hdrNonces,
		txBlockBody,
		peerChangeBlockBody,
		metaBlockBody,
	)
}

func createMetaDataPoolFromConfig(
	config *config.Config,
	uint64ByteSliceConverter typeConverters.Uint64ByteSliceConverter,
) (dataRetriever.MetaPoolsHolder, error) {
	cacherCfg := getCacherFromConfig(config.MetaBlockBodyDataPool)
	metaBlockBody, err := storageUnit.NewCache(cacherCfg.Type, cacherCfg.Size, cacherCfg.Shards)
	if err != nil {
		log.Info("error creating metaBlockBody")
		return nil, err
	}

	miniBlockHashes, err := shardedData.NewShardedData(getCacherFromConfig(config.MiniBlockHeaderHashesDataPool))
	if err != nil {
		log.Info("error creating miniBlockHashes")
		return nil, err
	}

	cacherCfg = getCacherFromConfig(config.ShardHeadersDataPool)
	shardHeaders, err := storageUnit.NewCache(cacherCfg.Type, cacherCfg.Size, cacherCfg.Shards)
	if err != nil {
		log.Info("error creating shardHeaders")
		return nil, err
	}

	headersNoncesCacher, err := storageUnit.NewCache(cacherCfg.Type, cacherCfg.Size, cacherCfg.Shards)
	if err != nil {
		log.Info("error creating shard headers nonces pool")
		return nil, err
	}
	headersNonces, err := dataPool.NewNonceSyncMapCacher(headersNoncesCacher, uint64ByteSliceConverter)
	if err != nil {
		log.Info("error creating shard headers nonces pool")
		return nil, err
	}

	return dataPool.NewMetaDataPool(metaBlockBody, miniBlockHashes, shardHeaders, headersNonces)
}

func createSingleSigner(config *config.Config) (crypto.SingleSigner, error) {
	switch config.Consensus.Type {
	case BlsConsensusType:
		return &singlesig.BlsSingleSigner{}, nil
	case BnConsensusType:
		return &singlesig.SchnorrSigner{}, nil
	}

	return nil, errors.New("no consensus type provided in config file")
}

func getMultisigHasherFromConfig(cfg *config.Config) (hashing.Hasher, error) {
	if cfg.Consensus.Type == BlsConsensusType && cfg.MultisigHasher.Type != "blake2b" {
		return nil, errors.New("wrong multisig hasher provided for bls consensus type")
	}

	switch cfg.MultisigHasher.Type {
	case "sha256":
		return sha256.Sha256{}, nil
	case "blake2b":
		if cfg.Consensus.Type == BlsConsensusType {
			return blake2b.Blake2b{HashSize: BlsHashSize}, nil
		}
		return blake2b.Blake2b{}, nil
	}

	return nil, errors.New("no multisig hasher provided in config file")
}

func createMultiSigner(
	config *config.Config,
	hasher hashing.Hasher,
	pubKeys []string,
	privateKey crypto.PrivateKey,
	keyGen crypto.KeyGenerator,
) (crypto.MultiSigner, error) {

	switch config.Consensus.Type {
	case BlsConsensusType:
		blsSigner := &blsMultiSig.KyberMultiSignerBLS{}
		return multisig.NewBLSMultisig(blsSigner, hasher, pubKeys, privateKey, keyGen, uint16(0))
	case BnConsensusType:
		return multisig.NewBelNevMultisig(hasher, pubKeys, privateKey, keyGen, uint16(0))
	}

	return nil, errors.New("no consensus type provided in config file")
}

func createNetMessenger(
	p2pConfig *config.P2PConfig,
	log *logger.Logger,
	randReader io.Reader,
) (p2p.Messenger, error) {

	if p2pConfig.Node.Port < 0 {
		return nil, errors.New("cannot start node on port < 0")
	}

	pDiscoveryFactory := factoryP2P.NewPeerDiscovererCreator(*p2pConfig)
	pDiscoverer, err := pDiscoveryFactory.CreatePeerDiscoverer()

	if err != nil {
		return nil, err
	}

	log.Info(fmt.Sprintf("Starting with peer discovery: %s", pDiscoverer.Name()))

	prvKey, _ := ecdsa.GenerateKey(btcec.S256(), randReader)
	sk := (*libp2pCrypto.Secp256k1PrivateKey)(prvKey)

	nm, err := libp2p.NewNetworkMessenger(
		context.Background(),
		p2pConfig.Node.Port,
		sk,
		nil,
		loadBalancer.NewOutgoingChannelLoadBalancer(),
		pDiscoverer,
		libp2p.ListenAddrWithIp4AndTcp,
	)
	if err != nil {
		return nil, err
	}

	return nm, nil
}

func newInterceptorAndResolverContainerFactory(
	shardCoordinator sharding.Coordinator,
	nodesCoordinator sharding.NodesCoordinator,
	data *Data,
	core *Core,
	crypto *Crypto,
	state *State,
	network *Network,
) (process.InterceptorsContainerFactory, dataRetriever.ResolversContainerFactory, error) {
	if shardCoordinator.SelfId() < shardCoordinator.NumberOfShards() {
		return newShardInterceptorAndResolverContainerFactory(
			shardCoordinator,
			nodesCoordinator,
			data,
			core,
			crypto,
			state,
			network,
		)
	}
	if shardCoordinator.SelfId() == sharding.MetachainShardId {
		return newMetaInterceptorAndResolverContainerFactory(
			shardCoordinator,
			nodesCoordinator,
			data,
			core,
			crypto,
			network,
		)
	}

	return nil, nil, errors.New("could not create interceptor and resolver container factory")
}

func newShardInterceptorAndResolverContainerFactory(
	shardCoordinator sharding.Coordinator,
	nodesCoordinator sharding.NodesCoordinator,
	data *Data,
	core *Core,
	crypto *Crypto,
	state *State,
	network *Network,
) (process.InterceptorsContainerFactory, dataRetriever.ResolversContainerFactory, error) {
	//TODO add a real chronology validator and remove null chronology validator
	interceptorContainerFactory, err := shard.NewInterceptorsContainerFactory(
		state.AccountsAdapter,
		shardCoordinator,
		nodesCoordinator,
		network.NetMessenger,
		data.Store,
		core.Marshalizer,
		core.Hasher,
		crypto.TxSignKeyGen,
		crypto.TxSingleSigner,
		crypto.MultiSigner,
		data.Datapool,
		state.AddressConverter,
	)
	if err != nil {
		return nil, nil, err
	}

	dataPacker, err := partitioning.NewSimpleDataPacker(core.Marshalizer)
	if err != nil {
		return nil, nil, err
	}

	resolversContainerFactory, err := shardfactoryDataRetriever.NewResolversContainerFactory(
		shardCoordinator,
		network.NetMessenger,
		data.Store,
		core.Marshalizer,
		data.Datapool,
		core.Uint64ByteSliceConverter,
		dataPacker,
	)
	if err != nil {
		return nil, nil, err
	}

	return interceptorContainerFactory, resolversContainerFactory, nil
}

func newMetaInterceptorAndResolverContainerFactory(
	shardCoordinator sharding.Coordinator,
	nodesCoordinator sharding.NodesCoordinator,
	data *Data,
	core *Core,
	crypto *Crypto,
	network *Network,
) (process.InterceptorsContainerFactory, dataRetriever.ResolversContainerFactory, error) {
	//TODO add a real chronology validator and remove null chronology validator
	interceptorContainerFactory, err := metachain.NewInterceptorsContainerFactory(
		shardCoordinator,
		nodesCoordinator,
		network.NetMessenger,
		data.Store,
		core.Marshalizer,
		core.Hasher,
		crypto.MultiSigner,
		data.MetaDatapool,
	)
	if err != nil {
		return nil, nil, err
	}
	resolversContainerFactory, err := metafactoryDataRetriever.NewResolversContainerFactory(
		shardCoordinator,
		network.NetMessenger,
		data.Store,
		core.Marshalizer,
		data.MetaDatapool,
		core.Uint64ByteSliceConverter,
	)
	if err != nil {
		return nil, nil, err
	}
	return interceptorContainerFactory, resolversContainerFactory, nil
}

func generateGenesisHeadersAndApplyInitialBalances(
	coreComponents *Core,
	stateComponents *State,
	shardCoordinator sharding.Coordinator,
	nodesSetup *sharding.NodesSetup,
	genesisConfig *sharding.Genesis,
) (map[uint32]data.HeaderHandler, error) {
	//TODO change this rudimentary startup for metachain nodes
	// Talk between Adrian, Robert and Iulian, did not want it to be discarded:
	// --------------------------------------------------------------------
	// Adrian: "This looks like a workaround as the metchain should not deal with individual accounts, but shards data.
	// What I was thinking was that the genesis on metachain (or pre-genesis block) is the nodes allocation to shards,
	// with 0 state root for every shard, as there is no balance yet.
	// Then the shards start operating as they get the initial node allocation, maybe we can do consensus on the
	// genesis as well, I think this would be actually good as then everything is signed and agreed upon.
	// The genesis shard blocks need to be then just the state root, I think we already have that in genesis,
	// so shard nodes can go ahead with individually creating the block, but then run consensus on this.
	// Then this block is sent to metachain who updates the state root of every shard and creates the metablock for
	// the genesis of each of the shards (this is actually the same thing that would happen at new epoch start)."

	shardsGenesisBlocks := make(map[uint32]data.HeaderHandler)

	for shardId := uint32(0); shardId < shardCoordinator.NumberOfShards(); shardId++ {
		isCurrentShard := shardId == shardCoordinator.SelfId()
		if isCurrentShard {
			continue
		}

		newShardCoordinator, account, err := createInMemoryShardCoordinatorAndAccount(
			coreComponents,
			shardCoordinator.NumberOfShards(),
			shardId,
		)
		if err != nil {
			return nil, err
		}

		genesisBlock, err := createGenesisBlockAndApplyInitialBalances(
			account,
			newShardCoordinator,
			stateComponents.AddressConverter,
			genesisConfig,
			uint64(nodesSetup.StartTime),
		)
		if err != nil {
			return nil, err
		}

		shardsGenesisBlocks[shardId] = genesisBlock
	}

	genesisBlockForCurrentShard, err := createGenesisBlockAndApplyInitialBalances(
		stateComponents.AccountsAdapter,
		shardCoordinator,
		stateComponents.AddressConverter,
		genesisConfig,
		uint64(nodesSetup.StartTime),
	)
	if err != nil {
		return nil, err
	}

	shardsGenesisBlocks[shardCoordinator.SelfId()] = genesisBlockForCurrentShard

	genesisBlock, err := genesis.CreateMetaGenesisBlock(
		uint64(nodesSetup.StartTime),
		nodesSetup.InitialNodesPubKeys(),
	)

	if err != nil {
		return nil, err
	}

	shardsGenesisBlocks[sharding.MetachainShardId] = genesisBlock

	return shardsGenesisBlocks, nil
}

func createGenesisBlockAndApplyInitialBalances(
	accounts state.AccountsAdapter,
	shardCoordinator sharding.Coordinator,
	addressConverter state.AddressConverter,
	genesisConfig *sharding.Genesis,
	startTime uint64,
) (data.HeaderHandler, error) {

	initialBalances, err := genesisConfig.InitialNodesBalances(shardCoordinator, addressConverter)
	if err != nil {
		return nil, err
	}

	return genesis.CreateShardGenesisBlockFromInitialBalances(
		accounts,
		shardCoordinator,
		addressConverter,
		initialBalances,
		startTime,
	)
}

func createInMemoryShardCoordinatorAndAccount(
	coreComponents *Core,
	numOfShards uint32,
	shardId uint32,
) (sharding.Coordinator, state.AccountsAdapter, error) {

	newShardCoordinator, err := sharding.NewMultiShardCoordinator(numOfShards, shardId)
	if err != nil {
		return nil, nil, err
	}

	accountFactory, err := factoryState.NewAccountFactoryCreator(factoryState.UserAccount)
	if err != nil {
		return nil, nil, err
	}

	accounts := generateInMemoryAccountsAdapter(
		accountFactory,
		coreComponents.Hasher,
		coreComponents.Marshalizer,
	)

	return newShardCoordinator, accounts, nil
}

func newForkDetector(
	rounder consensus.Rounder,
	shardCoordinator sharding.Coordinator,
) (process.ForkDetector, error) {
	if shardCoordinator.SelfId() < shardCoordinator.NumberOfShards() {
		return processSync.NewShardForkDetector(rounder)
	}
	if shardCoordinator.SelfId() == sharding.MetachainShardId {
		return processSync.NewMetaForkDetector(rounder)
	}

	return nil, ErrCreateForkDetector
}

func newBlockProcessor(
	resolversFinder dataRetriever.ResolversFinder,
	shardCoordinator sharding.Coordinator,
	nodesCoordinator sharding.NodesCoordinator,
	economicsConfig *config.EconomicsConfig,
	data *Data,
	core *Core,
	state *State,
	forkDetector process.ForkDetector,
	shardsGenesisBlocks map[uint32]data.HeaderHandler,
	nodesConfig *sharding.NodesSetup,
	coreServiceContainer serviceContainer.Core,
<<<<<<< HEAD
) (process.BlockProcessor, error) {
	if shardCoordinator.SelfId() < shardCoordinator.NumberOfShards() {
		return newShardBlockProcessor(resolversFinder, shardCoordinator, data, core, state, forkDetector, shardsGenesisBlocks, coreServiceContainer)
	}
	if shardCoordinator.SelfId() == sharding.MetachainShardId {
		return newMetaBlockProcessor(resolversFinder, shardCoordinator, data, core, state, forkDetector, shardsGenesisBlocks, coreServiceContainer)
=======
) (process.BlockProcessor, process.BlocksTracker, error) {

	if economicsConfig.CommunityAddress == "" || economicsConfig.BurnAddress == "" {
		return nil, nil, errors.New("rewards configuration missing")
	}

	communityAddress, err := hex.DecodeString(economicsConfig.CommunityAddress)
	if err != nil {
		return nil, nil, err
	}

	burnAddress, err := hex.DecodeString(economicsConfig.BurnAddress)
	if err != nil {
		return nil, nil, err
	}

	specialAddressHolder, err := address.NewSpecialAddressHolder(
		communityAddress,
		burnAddress,
		state.AddressConverter,
		shardCoordinator,
		nodesCoordinator,
	)
	if err != nil {
		return nil, nil, err
	}

	// TODO: remove nodesConfig as no longer needed with nodes coordinator available
	if shardCoordinator.SelfId() < shardCoordinator.NumberOfShards() {
		return newShardBlockProcessorAndTracker(
			resolversFinder,
			shardCoordinator,
			nodesCoordinator,
			specialAddressHolder,
			data,
			core,
			state,
			forkDetector,
			shardsGenesisBlocks,
			nodesConfig,
			coreServiceContainer,
		)
	}
	if shardCoordinator.SelfId() == sharding.MetachainShardId {
		return newMetaBlockProcessorAndTracker(
			resolversFinder,
			shardCoordinator,
			nodesCoordinator,
			specialAddressHolder,
			data,
			core,
			state,
			forkDetector,
			shardsGenesisBlocks,
			coreServiceContainer,
		)
>>>>>>> a7f5ce52
	}

	return nil, errors.New("could not create block processor and tracker")
}

func newShardBlockProcessor(
	resolversFinder dataRetriever.ResolversFinder,
	shardCoordinator sharding.Coordinator,
	nodesCoordinator sharding.NodesCoordinator,
	specialAddressHandler process.SpecialAddressHandler,
	data *Data,
	core *Core,
	state *State,
	forkDetector process.ForkDetector,
	shardsGenesisBlocks map[uint32]data.HeaderHandler,
	nodesConfig *sharding.NodesSetup,
	coreServiceContainer serviceContainer.Core,
) (process.BlockProcessor, error) {
	argsParser, err := smartContract.NewAtArgumentParser()
	if err != nil {
		return nil, err
	}

	vmFactory, err := shard.NewVMContainerFactory(state.AccountsAdapter, state.AddressConverter)
	if err != nil {
		return nil, err
	}

	vmContainer, err := vmFactory.Create()
	if err != nil {
		return nil, err
	}

	interimProcFactory, err := shard.NewIntermediateProcessorsContainerFactory(
		shardCoordinator,
		core.Marshalizer,
		core.Hasher,
		state.AddressConverter,
		specialAddressHandler,
		data.Store,
		data.Datapool,
	)
	if err != nil {
		return nil, err
	}

	interimProcContainer, err := interimProcFactory.Create()
	if err != nil {
		return nil, err
	}

	scForwarder, err := interimProcContainer.Get(dataBlock.SmartContractResultBlock)
	if err != nil {
		return nil, err
	}

	rewardsTxInterim, err := interimProcContainer.Get(dataBlock.RewardsBlock)
	if err != nil {
		return nil, nil, err
	}

	rewardsTxHandler, ok := rewardsTxInterim.(process.TransactionFeeHandler)
	if !ok {
		return nil, nil, process.ErrWrongTypeAssertion
	}

	internalTransactionProducer, ok := rewardsTxInterim.(process.InternalTransactionProducer)
	if !ok {
		return nil, nil, process.ErrWrongTypeAssertion
	}

	scProcessor, err := smartContract.NewSmartContractProcessor(
		vmContainer,
		argsParser,
		core.Hasher,
		core.Marshalizer,
		state.AccountsAdapter,
		vmFactory.VMAccountsDB(),
		state.AddressConverter,
		shardCoordinator,
		scForwarder,
		rewardsTxHandler,
	)
	if err != nil {
		return nil, err
	}

	requestHandler, err := requestHandlers.NewShardResolverRequestHandler(
		resolversFinder,
		factory.TransactionTopic,
		factory.UnsignedTransactionTopic,
		factory.RewardsTransactionTopic,
		factory.MiniBlocksTopic,
		factory.HeadersTopic,
		factory.MetachainBlocksTopic,
		MaxTxsToRequest,
	)
	if err != nil {
		return nil, err
	}

	rewardsTxProcessor, err := rewardTransaction.NewRewardTxProcessor(
		state.AccountsAdapter,
		state.AddressConverter,
		shardCoordinator,
		rewardsTxInterim,
	)
	if err != nil {
		return nil, nil, err
	}

	txTypeHandler, err := coordinator.NewTxTypeHandler(state.AddressConverter, shardCoordinator, state.AccountsAdapter)
	if err != nil {
		return nil, nil, err
	}

	transactionProcessor, err := transaction.NewTxProcessor(
		state.AccountsAdapter,
		core.Hasher,
		state.AddressConverter,
		core.Marshalizer,
		shardCoordinator,
		scProcessor,
		rewardsTxHandler,
		txTypeHandler,
	)
	if err != nil {
		return nil, errors.New("could not create transaction processor: " + err.Error())
	}

	preProcFactory, err := shard.NewPreProcessorsContainerFactory(
		shardCoordinator,
		data.Store,
		core.Marshalizer,
		core.Hasher,
		data.Datapool,
		state.AddressConverter,
		state.AccountsAdapter,
		requestHandler,
		transactionProcessor,
		scProcessor,
		scProcessor,
		rewardsTxProcessor,
		internalTransactionProducer,
	)
	if err != nil {
		return nil, err
	}

	preProcContainer, err := preProcFactory.Create()
	if err != nil {
		return nil, err
	}

	txCoordinator, err := coordinator.NewTransactionCoordinator(
		shardCoordinator,
		state.AccountsAdapter,
		data.Datapool,
		requestHandler,
		preProcContainer,
		interimProcContainer,
	)
	if err != nil {
		return nil, err
	}

	txPoolsCleaner, err := poolsCleaner.NewTxsPoolsCleaner(
		state.AccountsAdapter,
		shardCoordinator,
		data.Datapool,
		state.AddressConverter,
	)
	if err != nil {
		return nil, err
	}

	argumentsBaseProcessor := block.ArgBaseProcessor{
		Accounts:              state.AccountsAdapter,
		ForkDetector:          forkDetector,
		Hasher:                core.Hasher,
		Marshalizer:           core.Marshalizer,
		Store:                 data.Store,
		ShardCoordinator:      shardCoordinator,
		NodesCoordinator:      nodesCoordinator,
		SpecialAddressHandler: specialAddressHandler,
		Uint64Converter:       core.Uint64ByteSliceConverter,
		StartHeaders:          shardsGenesisBlocks,
		RequestHandler:        requestHandler,
		Core:                  coreServiceContainer,
	}
	arguments := block.ArgShardProcessor{
		ArgBaseProcessor: &argumentsBaseProcessor,
		DataPool:         data.Datapool,
		TxCoordinator:    txCoordinator,
		TxsPoolsCleaner:  txPoolsCleaner,
	}

	blockProcessor, err := block.NewShardProcessor(arguments)
	if err != nil {
		return nil, errors.New("could not create block processor: " + err.Error())
	}

	err = blockProcessor.SetAppStatusHandler(core.StatusHandler)
	if err != nil {
		return nil, err
	}

	return blockProcessor, nil
}

func newMetaBlockProcessor(
	resolversFinder dataRetriever.ResolversFinder,
	shardCoordinator sharding.Coordinator,
	nodesCoordinator sharding.NodesCoordinator,
	specialAddressHandler process.SpecialAddressHandler,
	data *Data,
	core *Core,
	state *State,
	forkDetector process.ForkDetector,
	shardsGenesisBlocks map[uint32]data.HeaderHandler,
	coreServiceContainer serviceContainer.Core,
) (process.BlockProcessor, error) {
	requestHandler, err := requestHandlers.NewMetaResolverRequestHandler(
		resolversFinder,
		factory.ShardHeadersForMetachainTopic,
		factory.MetachainBlocksTopic)
	if err != nil {
		return nil, err
	}

	metaProcessor, err := block.NewMetaProcessor(
		coreServiceContainer,
		state.AccountsAdapter,
		data.MetaDatapool,
		forkDetector,
		shardCoordinator,
		nodesCoordinator,
		specialAddressHandler,
		core.Hasher,
		core.Marshalizer,
		data.Store,
		shardsGenesisBlocks,
		requestHandler,
		core.Uint64ByteSliceConverter,
	)
	if err != nil {
		return nil, errors.New("could not create block processor: " + err.Error())
	}

	err = metaProcessor.SetAppStatusHandler(core.StatusHandler)
	if err != nil {
		return nil, err
	}

	return metaProcessor, nil
}

func getCacherFromConfig(cfg config.CacheConfig) storageUnit.CacheConfig {
	return storageUnit.CacheConfig{
		Size:   cfg.Size,
		Type:   storageUnit.CacheType(cfg.Type),
		Shards: cfg.Shards,
	}
}

func getDBFromConfig(cfg config.DBConfig, uniquePath string) storageUnit.DBConfig {
	return storageUnit.DBConfig{
		FilePath:          filepath.Join(uniquePath, cfg.FilePath),
		Type:              storageUnit.DBType(cfg.Type),
		MaxBatchSize:      cfg.MaxBatchSize,
		BatchDelaySeconds: cfg.BatchDelaySeconds,
		MaxOpenFiles:      cfg.MaxOpenFiles,
	}
}

func getBloomFromConfig(cfg config.BloomFilterConfig) storageUnit.BloomConfig {
	var hashFuncs []storageUnit.HasherType
	if cfg.HashFunc != nil {
		hashFuncs = make([]storageUnit.HasherType, 0)
		for _, hf := range cfg.HashFunc {
			hashFuncs = append(hashFuncs, storageUnit.HasherType(hf))
		}
	}

	return storageUnit.BloomConfig{
		Size:     cfg.Size,
		HashFunc: hashFuncs,
	}
}

func generateInMemoryAccountsAdapter(
	accountFactory state.AccountFactory,
	hasher hashing.Hasher,
	marshalizer marshal.Marshalizer,
) state.AccountsAdapter {

	tr, _ := trie.NewTrie(createMemUnit(), marshalizer, hasher)
	adb, _ := state.NewAccountsDB(tr, sha256.Sha256{}, marshalizer, accountFactory)

	return adb
}

func createMemUnit() storage.Storer {
	cache, _ := storageUnit.NewCache(storageUnit.LRUCache, 10, 1)
	persist, _ := memorydb.New()
	unit, _ := storageUnit.NewStorageUnit(cache, persist)
	return unit
}

// GetSigningParams returns a key generator, a private key, and a public key
func GetSigningParams(
	ctx *cli.Context,
	log *logger.Logger,
	skName string,
	skIndexName string,
	skPemFileName string,
	suite crypto.Suite,
) (keyGen crypto.KeyGenerator, privKey crypto.PrivateKey, pubKey crypto.PublicKey, err error) {

	sk, err := getSk(ctx, log, skName, skIndexName, skPemFileName)
	if err != nil {
		return nil, nil, nil, err
	}

	keyGen = signing.NewKeyGenerator(suite)

	privKey, err = keyGen.PrivateKeyFromByteArray(sk)
	if err != nil {
		return nil, nil, nil, err
	}

	pubKey = privKey.GeneratePublic()

	return keyGen, privKey, pubKey, err
}

// GetPkEncoded returns the encoded public key
func GetPkEncoded(pubKey crypto.PublicKey) string {
	pk, err := pubKey.ToByteArray()
	if err != nil {
		return err.Error()
	}

	return encodeAddress(pk)
}

func encodeAddress(address []byte) string {
	return hex.EncodeToString(address)
}

func decodeAddress(address string) ([]byte, error) {
	return hex.DecodeString(address)
}

func getSk(
	ctx *cli.Context,
	log *logger.Logger,
	skName string,
	skIndexName string,
	skPemFileName string,
) ([]byte, error) {

	//if flag is defined, it shall overwrite what was read from pem file
	if ctx.GlobalIsSet(skName) {
		encodedSk := []byte(ctx.GlobalString(skName))
		return decodeAddress(string(encodedSk))
	}

	skIndex := ctx.GlobalInt(skIndexName)
	encodedSk, err := core.LoadSkFromPemFile(skPemFileName, log, skIndex)
	if err != nil {
		return nil, err
	}

	return decodeAddress(string(encodedSk))
}<|MERGE_RESOLUTION|>--- conflicted
+++ resolved
@@ -1441,15 +1441,7 @@
 	shardsGenesisBlocks map[uint32]data.HeaderHandler,
 	nodesConfig *sharding.NodesSetup,
 	coreServiceContainer serviceContainer.Core,
-<<<<<<< HEAD
 ) (process.BlockProcessor, error) {
-	if shardCoordinator.SelfId() < shardCoordinator.NumberOfShards() {
-		return newShardBlockProcessor(resolversFinder, shardCoordinator, data, core, state, forkDetector, shardsGenesisBlocks, coreServiceContainer)
-	}
-	if shardCoordinator.SelfId() == sharding.MetachainShardId {
-		return newMetaBlockProcessor(resolversFinder, shardCoordinator, data, core, state, forkDetector, shardsGenesisBlocks, coreServiceContainer)
-=======
-) (process.BlockProcessor, process.BlocksTracker, error) {
 
 	if economicsConfig.CommunityAddress == "" || economicsConfig.BurnAddress == "" {
 		return nil, nil, errors.New("rewards configuration missing")
@@ -1478,7 +1470,7 @@
 
 	// TODO: remove nodesConfig as no longer needed with nodes coordinator available
 	if shardCoordinator.SelfId() < shardCoordinator.NumberOfShards() {
-		return newShardBlockProcessorAndTracker(
+		return newShardBlockProcessor(
 			resolversFinder,
 			shardCoordinator,
 			nodesCoordinator,
@@ -1493,7 +1485,7 @@
 		)
 	}
 	if shardCoordinator.SelfId() == sharding.MetachainShardId {
-		return newMetaBlockProcessorAndTracker(
+		return newMetaBlockProcessor(
 			resolversFinder,
 			shardCoordinator,
 			nodesCoordinator,
@@ -1505,7 +1497,6 @@
 			shardsGenesisBlocks,
 			coreServiceContainer,
 		)
->>>>>>> a7f5ce52
 	}
 
 	return nil, errors.New("could not create block processor and tracker")
