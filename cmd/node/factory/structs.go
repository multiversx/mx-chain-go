--- conflicted
+++ resolved
@@ -1711,11 +1711,8 @@
 		data.Datapool,
 		core.Uint64ByteSliceConverter,
 		dataPacker,
-<<<<<<< HEAD
 		core.Trie,
-=======
 		sizeCheckDelta,
->>>>>>> af9a2a66
 	)
 	if err != nil {
 		return nil, nil, nil, err
@@ -1776,11 +1773,8 @@
 		data.MetaDatapool,
 		core.Uint64ByteSliceConverter,
 		dataPacker,
-<<<<<<< HEAD
 		core.Trie,
-=======
 		sizeCheckDelta,
->>>>>>> af9a2a66
 	)
 	if err != nil {
 		return nil, nil, nil, err
@@ -2211,25 +2205,6 @@
 		return nil, err
 	}
 
-<<<<<<< HEAD
-	requestHandler, err := requestHandlers.NewShardResolverRequestHandler(
-		resolversFinder,
-		requestedItemsHandler,
-		factory.TransactionTopic,
-		factory.UnsignedTransactionTopic,
-		factory.RewardsTransactionTopic,
-		factory.MiniBlocksTopic,
-		factory.HeadersTopic,
-		factory.MetachainBlocksTopic,
-		factory.TrieNodesTopic,
-		MaxTxsToRequest,
-	)
-	if err != nil {
-		return nil, err
-	}
-
-=======
->>>>>>> af9a2a66
 	rewardsTxProcessor, err := rewardTransaction.NewRewardTxProcessor(
 		state.AccountsAdapter,
 		state.AddressConverter,
@@ -2452,24 +2427,6 @@
 		return nil, err
 	}
 
-<<<<<<< HEAD
-	requestHandler, err := requestHandlers.NewMetaResolverRequestHandler(
-		resolversFinder,
-		requestedItemsHandler,
-		factory.ShardHeadersForMetachainTopic,
-		factory.MetachainBlocksTopic,
-		factory.TransactionTopic,
-		factory.UnsignedTransactionTopic,
-		factory.MiniBlocksTopic,
-		factory.TrieNodesTopic,
-		MaxTxsToRequest,
-	)
-	if err != nil {
-		return nil, err
-	}
-
-=======
->>>>>>> af9a2a66
 	transactionProcessor, err := transaction.NewMetaTxProcessor(
 		state.AccountsAdapter,
 		state.AddressConverter,
