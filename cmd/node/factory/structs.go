package factory

import (
	"context"
	"crypto/ecdsa"
	"crypto/rand"
	"encoding/hex"
	"errors"
	"fmt"
	"io"
	"math/big"
	"time"

	"github.com/ElrondNetwork/elrond-go/config"
	"github.com/ElrondNetwork/elrond-go/consensus"
	"github.com/ElrondNetwork/elrond-go/consensus/round"
	"github.com/ElrondNetwork/elrond-go/core"
	"github.com/ElrondNetwork/elrond-go/core/check"
	"github.com/ElrondNetwork/elrond-go/core/partitioning"
	"github.com/ElrondNetwork/elrond-go/core/serviceContainer"
	"github.com/ElrondNetwork/elrond-go/core/statistics/softwareVersion"
	factorySoftawareVersion "github.com/ElrondNetwork/elrond-go/core/statistics/softwareVersion/factory"
	"github.com/ElrondNetwork/elrond-go/crypto"
	"github.com/ElrondNetwork/elrond-go/crypto/signing"
	"github.com/ElrondNetwork/elrond-go/crypto/signing/kyber"
	blsMultiSig "github.com/ElrondNetwork/elrond-go/crypto/signing/kyber/multisig"
	"github.com/ElrondNetwork/elrond-go/crypto/signing/kyber/singlesig"
	"github.com/ElrondNetwork/elrond-go/crypto/signing/multisig"
	"github.com/ElrondNetwork/elrond-go/data"
	"github.com/ElrondNetwork/elrond-go/data/address"
	dataBlock "github.com/ElrondNetwork/elrond-go/data/block"
	"github.com/ElrondNetwork/elrond-go/data/blockchain"
	"github.com/ElrondNetwork/elrond-go/data/state"
	"github.com/ElrondNetwork/elrond-go/data/state/addressConverters"
	factoryState "github.com/ElrondNetwork/elrond-go/data/state/factory"
	"github.com/ElrondNetwork/elrond-go/data/trie"
	"github.com/ElrondNetwork/elrond-go/data/typeConverters"
	"github.com/ElrondNetwork/elrond-go/data/typeConverters/uint64ByteSlice"
	"github.com/ElrondNetwork/elrond-go/dataRetriever"
	"github.com/ElrondNetwork/elrond-go/dataRetriever/dataPool"
	"github.com/ElrondNetwork/elrond-go/dataRetriever/factory/containers"
	metafactoryDataRetriever "github.com/ElrondNetwork/elrond-go/dataRetriever/factory/metachain"
	shardfactoryDataRetriever "github.com/ElrondNetwork/elrond-go/dataRetriever/factory/shard"
	"github.com/ElrondNetwork/elrond-go/dataRetriever/requestHandlers"
	"github.com/ElrondNetwork/elrond-go/dataRetriever/shardedData"
	"github.com/ElrondNetwork/elrond-go/epochStart"
	"github.com/ElrondNetwork/elrond-go/epochStart/genesis"
	metachainEpochStart "github.com/ElrondNetwork/elrond-go/epochStart/metachain"
	"github.com/ElrondNetwork/elrond-go/epochStart/shardchain"
	"github.com/ElrondNetwork/elrond-go/hashing"
	"github.com/ElrondNetwork/elrond-go/hashing/blake2b"
	"github.com/ElrondNetwork/elrond-go/hashing/sha256"
	"github.com/ElrondNetwork/elrond-go/logger"
	"github.com/ElrondNetwork/elrond-go/marshal"
	"github.com/ElrondNetwork/elrond-go/ntp"
	"github.com/ElrondNetwork/elrond-go/p2p"
	"github.com/ElrondNetwork/elrond-go/p2p/antiflood"
	"github.com/ElrondNetwork/elrond-go/p2p/libp2p"
	factoryP2P "github.com/ElrondNetwork/elrond-go/p2p/libp2p/factory"
	"github.com/ElrondNetwork/elrond-go/p2p/loadBalancer"
	"github.com/ElrondNetwork/elrond-go/process"
	"github.com/ElrondNetwork/elrond-go/process/block"
	"github.com/ElrondNetwork/elrond-go/process/block/bootstrapStorage"
	"github.com/ElrondNetwork/elrond-go/process/block/poolsCleaner"
	"github.com/ElrondNetwork/elrond-go/process/block/preprocess"
	"github.com/ElrondNetwork/elrond-go/process/coordinator"
	"github.com/ElrondNetwork/elrond-go/process/economics"
	"github.com/ElrondNetwork/elrond-go/process/factory/metachain"
	"github.com/ElrondNetwork/elrond-go/process/factory/shard"
	"github.com/ElrondNetwork/elrond-go/process/headerCheck"
	"github.com/ElrondNetwork/elrond-go/process/peer"
	"github.com/ElrondNetwork/elrond-go/process/rewardTransaction"
	"github.com/ElrondNetwork/elrond-go/process/scToProtocol"
	"github.com/ElrondNetwork/elrond-go/process/smartContract"
	"github.com/ElrondNetwork/elrond-go/process/smartContract/hooks"
	processSync "github.com/ElrondNetwork/elrond-go/process/sync"
	antifloodThrottle "github.com/ElrondNetwork/elrond-go/process/throttle/antiflood"
	"github.com/ElrondNetwork/elrond-go/process/transaction"
	"github.com/ElrondNetwork/elrond-go/sharding"
	"github.com/ElrondNetwork/elrond-go/statusHandler"
	"github.com/ElrondNetwork/elrond-go/statusHandler/p2pQuota"
	"github.com/ElrondNetwork/elrond-go/storage"
	storageFactory "github.com/ElrondNetwork/elrond-go/storage/factory"
	"github.com/ElrondNetwork/elrond-go/storage/memorydb"
	"github.com/ElrondNetwork/elrond-go/storage/storageUnit"
	"github.com/ElrondNetwork/elrond-go/storage/timecache"
	"github.com/ElrondNetwork/elrond-vm-common"
	"github.com/btcsuite/btcd/btcec"
	libp2pCrypto "github.com/libp2p/go-libp2p-core/crypto"
	"github.com/urfave/cli"
)

const (
	// BlsHashSize specifies the hash size for using bls scheme
	BlsHashSize = 16

	// BlsConsensusType specifies te signature scheme used in the consensus
	BlsConsensusType = "bls"

	// BnConsensusType specifies te signature scheme used in the consensus
	BnConsensusType = "bn"

	// MaxTxsToRequest specifies the maximum number of txs to request
	MaxTxsToRequest = 100
)

//TODO remove this
var log = logger.GetOrCreate("main")

// MaxTxNonceDeltaAllowed specifies the maximum difference between an account's nonce and a received transaction's nonce
// in order to mark the transaction as valid.
const MaxTxNonceDeltaAllowed = 15000

// ErrCreateForkDetector signals that a fork detector could not be created
//TODO: Extract all others error messages from this file in some defined errors
var ErrCreateForkDetector = errors.New("could not create fork detector")

// timeSpanForBadHeaders is the expiry time for an added block header hash
var timeSpanForBadHeaders = time.Minute * 2

// Network struct holds the network components of the Elrond protocol
type Network struct {
	NetMessenger     p2p.Messenger
	AntifloodHandler consensus.P2PAntifloodHandler
}

// Core struct holds the core components of the Elrond protocol
type Core struct {
	Hasher                   hashing.Hasher
	Marshalizer              marshal.Marshalizer
	Trie                     data.Trie
	Uint64ByteSliceConverter typeConverters.Uint64ByteSliceConverter
	StatusHandler            core.AppStatusHandler
	ChainID                  []byte
}

// State struct holds the state components of the Elrond protocol
type State struct {
	AddressConverter    state.AddressConverter
	BLSAddressConverter state.AddressConverter
	PeerAccounts        state.AccountsAdapter
	AccountsAdapter     state.AccountsAdapter
	InBalanceForShard   map[string]*big.Int
}

// Data struct holds the data components of the Elrond protocol
type Data struct {
	Blkc         data.ChainHandler
	Store        dataRetriever.StorageService
	Datapool     dataRetriever.PoolsHolder
	MetaDatapool dataRetriever.MetaPoolsHolder
}

// Crypto struct holds the crypto components of the Elrond protocol
type Crypto struct {
	TxSingleSigner  crypto.SingleSigner
	SingleSigner    crypto.SingleSigner
	MultiSigner     crypto.MultiSigner
	BlockSignKeyGen crypto.KeyGenerator
	TxSignKeyGen    crypto.KeyGenerator
	TxSignPrivKey   crypto.PrivateKey
	TxSignPubKey    crypto.PublicKey
	InitialPubKeys  map[uint32][]string
}

// Process struct holds the process components of the Elrond protocol
type Process struct {
	InterceptorsContainer process.InterceptorsContainer
	ResolversFinder       dataRetriever.ResolversFinder
	Rounder               consensus.Rounder
	EpochStartTrigger     epochStart.TriggerHandler
	ForkDetector          process.ForkDetector
	BlockProcessor        process.BlockProcessor
	BlackListHandler      process.BlackListHandler
	BootStorer            process.BootStorer
	HeaderSigVerifier     HeaderSigVerifierHandler
	ValidatorsStatistics  process.ValidatorStatisticsProcessor
}

type coreComponentsFactoryArgs struct {
	config      *config.Config
	pathManager storage.PathManagerHandler
	shardId     string
	chainID     []byte
}

// NewCoreComponentsFactoryArgs initializes the arguments necessary for creating the core components
func NewCoreComponentsFactoryArgs(config *config.Config, pathManager storage.PathManagerHandler, shardId string, chainID []byte) *coreComponentsFactoryArgs {
	return &coreComponentsFactoryArgs{
		config:      config,
		pathManager: pathManager,
		shardId:     shardId,
		chainID:     chainID,
	}
}

// CoreComponentsFactory creates the core components
func CoreComponentsFactory(args *coreComponentsFactoryArgs) (*Core, error) {
	hasher, err := getHasherFromConfig(args.config)
	if err != nil {
		return nil, errors.New("could not create hasher: " + err.Error())
	}

	marshalizer, err := getMarshalizerFromConfig(args.config)
	if err != nil {
		return nil, errors.New("could not create marshalizer: " + err.Error())
	}

	merkleTrie, err := getTrie(args.config.AccountsTrieStorage, marshalizer, hasher, args.pathManager, args.shardId)
	if err != nil {
		return nil, errors.New("error creating trie: " + err.Error())
	}
	uint64ByteSliceConverter := uint64ByteSlice.NewBigEndianConverter()

	return &Core{
		Hasher:                   hasher,
		Marshalizer:              marshalizer,
		Trie:                     merkleTrie,
		Uint64ByteSliceConverter: uint64ByteSliceConverter,
		StatusHandler:            statusHandler.NewNilStatusHandler(),
		ChainID:                  args.chainID,
	}, nil
}

type stateComponentsFactoryArgs struct {
	config           *config.Config
	genesisConfig    *sharding.Genesis
	shardCoordinator sharding.Coordinator
	core             *Core
	pathManager      storage.PathManagerHandler
}

// NewStateComponentsFactoryArgs initializes the arguments necessary for creating the state components
func NewStateComponentsFactoryArgs(
	config *config.Config,
	genesisConfig *sharding.Genesis,
	shardCoordinator sharding.Coordinator,
	core *Core,
	pathManager storage.PathManagerHandler,
) *stateComponentsFactoryArgs {
	return &stateComponentsFactoryArgs{
		config:           config,
		genesisConfig:    genesisConfig,
		shardCoordinator: shardCoordinator,
		core:             core,
		pathManager:      pathManager,
	}
}

// StateComponentsFactory creates the state components
func StateComponentsFactory(args *stateComponentsFactoryArgs) (*State, error) {
	addressConverter, err := addressConverters.NewPlainAddressConverter(
		args.config.Address.Length,
		args.config.Address.Prefix,
	)
	if err != nil {
		return nil, errors.New("could not create address converter: " + err.Error())
	}

	blsAddressConverter, err := addressConverters.NewPlainAddressConverter(
		args.config.BLSPublicKey.Length,
		args.config.BLSPublicKey.Prefix,
	)
	if err != nil {
		return nil, errors.New("could not create bls address converter: " + err.Error())
	}

	accountFactory, err := factoryState.NewAccountFactoryCreator(factoryState.UserAccount)
	if err != nil {
		return nil, errors.New("could not create account factory: " + err.Error())
	}

	accountsAdapter, err := state.NewAccountsDB(args.core.Trie, args.core.Hasher, args.core.Marshalizer, accountFactory)
	if err != nil {
		return nil, errors.New("could not create accounts adapter: " + err.Error())
	}

	inBalanceForShard, err := args.genesisConfig.InitialNodesBalances(args.shardCoordinator, addressConverter)
	if err != nil {
		return nil, errors.New("initial balances could not be processed " + err.Error())
	}

	var shardId string
	if args.shardCoordinator.SelfId() > args.shardCoordinator.NumberOfShards() {
		shardId = "metachain"
	} else {
		shardId = fmt.Sprintf("%d", args.shardCoordinator.SelfId())
	}
	peerAccountsTrie, err := getTrie(
		args.config.PeerAccountsTrieStorage,
		args.core.Marshalizer,
		args.core.Hasher,
		args.pathManager,
		shardId,
	)
	if err != nil {
		return nil, err
	}

	accountFactory, err = factoryState.NewAccountFactoryCreator(factoryState.ValidatorAccount)
	if err != nil {
		return nil, errors.New("could not create peer account factory: " + err.Error())
	}

	peerAdapter, err := state.NewPeerAccountsDB(peerAccountsTrie, args.core.Hasher, args.core.Marshalizer, accountFactory)
	if err != nil {
		return nil, err
	}

	return &State{
		PeerAccounts:        peerAdapter,
		AddressConverter:    addressConverter,
		BLSAddressConverter: blsAddressConverter,
		AccountsAdapter:     accountsAdapter,
		InBalanceForShard:   inBalanceForShard,
	}, nil
}

type dataComponentsFactoryArgs struct {
	config             *config.Config
	shardCoordinator   sharding.Coordinator
	core               *Core
	pathManager        storage.PathManagerHandler
	epochStartNotifier EpochStartNotifier
	currentEpoch       uint32
}

// NewDataComponentsFactoryArgs initializes the arguments necessary for creating the data components
func NewDataComponentsFactoryArgs(
	config *config.Config,
	shardCoordinator sharding.Coordinator,
	core *Core,
	pathManager storage.PathManagerHandler,
	epochStartNotifier EpochStartNotifier,
	currentEpoch uint32,
) *dataComponentsFactoryArgs {
	return &dataComponentsFactoryArgs{
		config:             config,
		shardCoordinator:   shardCoordinator,
		core:               core,
		pathManager:        pathManager,
		epochStartNotifier: epochStartNotifier,
		currentEpoch:       currentEpoch,
	}
}

// DataComponentsFactory creates the data components
func DataComponentsFactory(args *dataComponentsFactoryArgs) (*Data, error) {
	var datapool dataRetriever.PoolsHolder
	var metaDatapool dataRetriever.MetaPoolsHolder
	blkc, err := createBlockChainFromConfig(args.config, args.shardCoordinator, args.core.StatusHandler)
	if err != nil {
		return nil, errors.New("could not create block chain: " + err.Error())
	}

	store, err := createDataStoreFromConfig(
		args.config,
		args.shardCoordinator,
		args.pathManager,
		args.epochStartNotifier,
		args.currentEpoch,
	)
	if err != nil {
		return nil, errors.New("could not create local data store: " + err.Error())
	}

	if args.shardCoordinator.SelfId() < args.shardCoordinator.NumberOfShards() {
		datapool, err = createShardDataPoolFromConfig(args.config, args.core.Uint64ByteSliceConverter)
		if err != nil {
			return nil, errors.New("could not create shard data pools: " + err.Error())
		}
	}
	if args.shardCoordinator.SelfId() == sharding.MetachainShardId {
		metaDatapool, err = createMetaDataPoolFromConfig(args.config, args.core.Uint64ByteSliceConverter)
		if err != nil {
			return nil, errors.New("could not create shard data pools: " + err.Error())
		}
	}
	if datapool == nil && metaDatapool == nil {
		return nil, errors.New("could not create data pools: ")
	}

	return &Data{
		Blkc:         blkc,
		Store:        store,
		Datapool:     datapool,
		MetaDatapool: metaDatapool,
	}, nil
}

type cryptoComponentsFactoryArgs struct {
	ctx                          *cli.Context
	config                       *config.Config
	nodesConfig                  *sharding.NodesSetup
	shardCoordinator             sharding.Coordinator
	keyGen                       crypto.KeyGenerator
	privKey                      crypto.PrivateKey
	log                          logger.Logger
	initialBalancesSkPemFileName string
	txSignSkName                 string
	txSignSkIndexName            string
}

// NewCryptoComponentsFactoryArgs initializes the arguments necessary for creating the crypto components
func NewCryptoComponentsFactoryArgs(
	ctx *cli.Context,
	config *config.Config,
	nodesConfig *sharding.NodesSetup,
	shardCoordinator sharding.Coordinator,
	keyGen crypto.KeyGenerator,
	privKey crypto.PrivateKey,
	log logger.Logger,
	initialBalancesSkPemFileName string,
	txSignSkName string,
	txSignSkIndexName string,
) *cryptoComponentsFactoryArgs {
	return &cryptoComponentsFactoryArgs{
		ctx:                          ctx,
		config:                       config,
		nodesConfig:                  nodesConfig,
		shardCoordinator:             shardCoordinator,
		keyGen:                       keyGen,
		privKey:                      privKey,
		log:                          log,
		initialBalancesSkPemFileName: initialBalancesSkPemFileName,
		txSignSkName:                 txSignSkName,
		txSignSkIndexName:            txSignSkIndexName,
	}
}

// CryptoComponentsFactory creates the crypto components
func CryptoComponentsFactory(args *cryptoComponentsFactoryArgs) (*Crypto, error) {
	initialPubKeys := args.nodesConfig.InitialNodesPubKeys()
	txSingleSigner := &singlesig.SchnorrSigner{}
	singleSigner, err := createSingleSigner(args.config)
	if err != nil {
		return nil, errors.New("could not create singleSigner: " + err.Error())
	}

	multisigHasher, err := getMultisigHasherFromConfig(args.config)
	if err != nil {
		return nil, errors.New("could not create multisig hasher: " + err.Error())
	}

	currentShardNodesPubKeys, err := args.nodesConfig.InitialNodesPubKeysForShard(args.shardCoordinator.SelfId())
	if err != nil {
		return nil, errors.New("could not start creation of multiSigner: " + err.Error())
	}

	multiSigner, err := createMultiSigner(args.config, multisigHasher, currentShardNodesPubKeys, args.privKey, args.keyGen)
	if err != nil {
		return nil, err
	}

	initialBalancesSkPemFileName := args.ctx.GlobalString(args.initialBalancesSkPemFileName)
	txSignKeyGen, txSignPrivKey, txSignPubKey, err := GetSigningParams(
		args.ctx,
		args.txSignSkName,
		args.txSignSkIndexName,
		initialBalancesSkPemFileName,
		kyber.NewBlakeSHA256Ed25519())
	if err != nil {
		return nil, err
	}
	args.log.Debug("starting with", "tx sign pubkey", GetPkEncoded(txSignPubKey))

	return &Crypto{
		TxSingleSigner:  txSingleSigner,
		SingleSigner:    singleSigner,
		MultiSigner:     multiSigner,
		BlockSignKeyGen: args.keyGen,
		TxSignKeyGen:    txSignKeyGen,
		TxSignPrivKey:   txSignPrivKey,
		TxSignPubKey:    txSignPubKey,
		InitialPubKeys:  initialPubKeys,
	}, nil
}

// NetworkComponentsFactory creates the network components
func NetworkComponentsFactory(p2pConfig *config.P2PConfig, mainConfig *config.Config, log logger.Logger, core *Core) (*Network, error) {
	var randReader io.Reader
	if p2pConfig.Node.Seed != "" {
		randReader = NewSeedRandReader(core.Hasher.Compute(p2pConfig.Node.Seed))
	} else {
		randReader = rand.Reader
	}

	netMessenger, err := createNetMessenger(p2pConfig, log, randReader)
	if err != nil {
		return nil, err
	}

	antifloodHandler, err := createAntifloodComponent(mainConfig, core.StatusHandler)
	if err != nil {
		return nil, err
	}

	return &Network{
		NetMessenger:     netMessenger,
		AntifloodHandler: antifloodHandler,
	}, nil
}

func createAntifloodComponent(mainConfig *config.Config, status core.AppStatusHandler) (consensus.P2PAntifloodHandler, error) {
	cacheConfig := getCacherFromConfig(mainConfig.Antiflood.Cache)
	antifloodCache, err := storageUnit.NewCache(cacheConfig.Type, cacheConfig.Size, cacheConfig.Shards)
	if err != nil {
		return nil, err
	}

	peerMaxMessagesPerSecond := mainConfig.Antiflood.PeerMaxMessagesPerSecond
	peerMaxTotalSizePerSecond := mainConfig.Antiflood.PeerMaxTotalSizePerSecond
	maxMessagesPerSecond := mainConfig.Antiflood.MaxMessagesPerSecond
	maxTotalSizePerSecond := mainConfig.Antiflood.MaxTotalSizePerSecond

	log.Debug("started antiflood component",
		"peerMaxMessagesPerSecond", peerMaxMessagesPerSecond,
		"peerMaxTotalSizePerSecond", core.ConvertBytes(peerMaxTotalSizePerSecond),
		"maxMessagesPerSecond", maxMessagesPerSecond,
		"maxTotalSizePerSecond", core.ConvertBytes(maxTotalSizePerSecond),
	)

	quotaProcessor, err := p2pQuota.NewP2pQuotaProcessor(status)
	if err != nil {
		return nil, err
	}

	floodPreventer, err := antifloodThrottle.NewQuotaFloodPreventer(
		antifloodCache,
		quotaProcessor,
		peerMaxMessagesPerSecond,
		peerMaxTotalSizePerSecond,
		maxMessagesPerSecond,
		maxTotalSizePerSecond,
	)
	if err != nil {
		return nil, err
	}

	startResetingFloodPreventer(floodPreventer)

	return antiflood.NewP2pAntiflood(floodPreventer)
}

func startResetingFloodPreventer(floodPreventer p2p.FloodPreventer) {
	go func() {
		for {
			time.Sleep(time.Second)
			floodPreventer.Reset()
		}
	}()
}

type processComponentsFactoryArgs struct {
	coreComponents        *coreComponentsFactoryArgs
	genesisConfig         *sharding.Genesis
	economicsData         *economics.EconomicsData
	nodesConfig           *sharding.NodesSetup
	gasSchedule           map[string]map[string]uint64
	syncer                ntp.SyncTimer
	shardCoordinator      sharding.Coordinator
	nodesCoordinator      sharding.NodesCoordinator
	data                  *Data
	core                  *Core
	crypto                *Crypto
	state                 *State
	network               *Network
	coreServiceContainer  serviceContainer.Core
	requestedItemsHandler dataRetriever.RequestedItemsHandler
	epochStartNotifier    EpochStartNotifier
	epochStart            *config.EpochStartConfig
	startEpochNum         uint32
	rater                 sharding.RaterHandler
	sizeCheckDelta        uint32
}

// NewProcessComponentsFactoryArgs initializes the arguments necessary for creating the process components
func NewProcessComponentsFactoryArgs(
	coreComponents *coreComponentsFactoryArgs,
	genesisConfig *sharding.Genesis,
	economicsData *economics.EconomicsData,
	nodesConfig *sharding.NodesSetup,
	gasSchedule map[string]map[string]uint64,
	syncer ntp.SyncTimer,
	shardCoordinator sharding.Coordinator,
	nodesCoordinator sharding.NodesCoordinator,
	data *Data,
	core *Core,
	crypto *Crypto,
	state *State,
	network *Network,
	coreServiceContainer serviceContainer.Core,
	requestedItemsHandler dataRetriever.RequestedItemsHandler,
	epochStartNotifier EpochStartNotifier,
	epochStart *config.EpochStartConfig,
	startEpochNum uint32,
	rater sharding.RaterHandler,
	sizeCheckDelta uint32,
) *processComponentsFactoryArgs {
	return &processComponentsFactoryArgs{
		coreComponents:        coreComponents,
		genesisConfig:         genesisConfig,
		economicsData:         economicsData,
		nodesConfig:           nodesConfig,
		gasSchedule:           gasSchedule,
		syncer:                syncer,
		shardCoordinator:      shardCoordinator,
		nodesCoordinator:      nodesCoordinator,
		data:                  data,
		core:                  core,
		crypto:                crypto,
		state:                 state,
		network:               network,
		coreServiceContainer:  coreServiceContainer,
		requestedItemsHandler: requestedItemsHandler,
		epochStartNotifier:    epochStartNotifier,
		epochStart:            epochStart,
		startEpochNum:         startEpochNum,
		rater:                 rater,
		sizeCheckDelta:        sizeCheckDelta,
	}
}

// ProcessComponentsFactory creates the process components
func ProcessComponentsFactory(args *processComponentsFactoryArgs) (*Process, error) {
	argsHeaderSig := &headerCheck.ArgsHeaderSigVerifier{
		Marshalizer:       args.core.Marshalizer,
		Hasher:            args.core.Hasher,
		NodesCoordinator:  args.nodesCoordinator,
		MultiSigVerifier:  args.crypto.MultiSigner,
		SingleSigVerifier: args.crypto.SingleSigner,
		KeyGen:            args.crypto.BlockSignKeyGen,
	}
	headerSigVerifier, err := headerCheck.NewHeaderSigVerifier(argsHeaderSig)
	if err != nil {
		return nil, err
	}

	rounder, err := round.NewRound(
		time.Unix(args.nodesConfig.StartTime, 0),
		args.syncer.CurrentTime(),
		time.Millisecond*time.Duration(args.nodesConfig.RoundDuration),
		args.syncer)
	if err != nil {
		return nil, err
	}

	interceptorContainerFactory, resolversContainerFactory, blackListHandler, err := newInterceptorAndResolverContainerFactory(
		args.shardCoordinator,
		args.nodesCoordinator,
		args.data, args.core,
		args.crypto,
		args.state,
		args.network,
		args.economicsData,
		headerSigVerifier,
		args.sizeCheckDelta,
	)
	if err != nil {
		return nil, err
	}

	//TODO refactor all these factory calls
	interceptorsContainer, err := interceptorContainerFactory.Create()
	if err != nil {
		return nil, err
	}

	resolversContainer, err := resolversContainerFactory.Create()
	if err != nil {
		return nil, err
	}

	resolversFinder, err := containers.NewResolversFinder(resolversContainer, args.shardCoordinator)
	if err != nil {
		return nil, err
	}

	requestHandler, err := newRequestHandler(resolversFinder, args.shardCoordinator, args.requestedItemsHandler)
	if err != nil {
		return nil, err
	}

	epochStartTrigger, err := newEpochStartTrigger(args, requestHandler)
	if err != nil {
		return nil, err
	}

	err = dataRetriever.SetEpochHandlerToHdrResolver(resolversContainer, epochStartTrigger)
	if err != nil {
		return nil, err
	}

	forkDetector, err := newForkDetector(rounder, args.shardCoordinator, blackListHandler, args.nodesConfig.StartTime)
	if err != nil {
		return nil, err
	}

	validatorStatisticsProcessor, err := newValidatorStatisticsProcessor(args)
	if err != nil {
		return nil, err
	}

	validatorStatsRootHash, err := validatorStatisticsProcessor.RootHash()
	if err != nil {
		return nil, err
	}

	log.Trace("Validator stats created", "validatorStatsRootHash", validatorStatsRootHash)

	genesisBlocks, err := generateGenesisHeadersAndApplyInitialBalances(
		args.core,
		args.state,
		args.data,
		args.shardCoordinator,
		args.nodesConfig,
		args.genesisConfig,
		args.economicsData,
	)
	if err != nil {
		return nil, err
	}

	err = prepareGenesisBlock(args, genesisBlocks)
	if err != nil {
		return nil, err
	}

	bootStr := args.data.Store.GetStorer(dataRetriever.BootstrapUnit)
	bootStorer, err := bootstrapStorage.NewBootstrapStorer(args.core.Marshalizer, bootStr)
	if err != nil {
		return nil, err
	}

	blockProcessor, err := newBlockProcessor(
		args,
		requestHandler,
		forkDetector,
		genesisBlocks,
		rounder,
		epochStartTrigger,
		bootStorer,
		validatorStatisticsProcessor,
	)
	if err != nil {
		return nil, err
	}

	return &Process{
		InterceptorsContainer: interceptorsContainer,
		ResolversFinder:       resolversFinder,
		Rounder:               rounder,
		ForkDetector:          forkDetector,
		BlockProcessor:        blockProcessor,
		EpochStartTrigger:     epochStartTrigger,
		BlackListHandler:      blackListHandler,
		BootStorer:            bootStorer,
		HeaderSigVerifier:     headerSigVerifier,
		ValidatorsStatistics:  validatorStatisticsProcessor,
	}, nil
}

func prepareGenesisBlock(args *processComponentsFactoryArgs, genesisBlocks map[uint32]data.HeaderHandler) error {
	genesisBlock, ok := genesisBlocks[args.shardCoordinator.SelfId()]
	if !ok {
		return errors.New("genesis block does not exists")
	}

	genesisBlockHash, err := core.CalculateHash(args.core.Marshalizer, args.core.Hasher, genesisBlock)
	if err != nil {
		return err
	}

	err = args.data.Blkc.SetGenesisHeader(genesisBlock)
	if err != nil {
		return err
	}

	args.data.Blkc.SetGenesisHeaderHash(genesisBlockHash)

	marshalizedBlock, err := args.core.Marshalizer.Marshal(genesisBlock)
	if err != nil {
		return err
	}

	if args.shardCoordinator.SelfId() == sharding.MetachainShardId {
		errNotCritical := args.data.Store.Put(dataRetriever.MetaBlockUnit, genesisBlockHash, marshalizedBlock)
		if errNotCritical != nil {
			log.Error("error storing genesis metablock", "error", errNotCritical.Error())
		}
	} else {
		errNotCritical := args.data.Store.Put(dataRetriever.BlockHeaderUnit, genesisBlockHash, marshalizedBlock)
		if errNotCritical != nil {
			log.Error("error storing genesis shardblock", "error", errNotCritical.Error())
		}
	}

	return nil
}

func newRequestHandler(
	resolversFinder dataRetriever.ResolversFinder,
	shardCoordinator sharding.Coordinator,
	requestedItemsHandler dataRetriever.RequestedItemsHandler,
) (process.RequestHandler, error) {
	if shardCoordinator.SelfId() < shardCoordinator.NumberOfShards() {
		requestHandler, err := requestHandlers.NewShardResolverRequestHandler(
			resolversFinder,
			requestedItemsHandler,
			MaxTxsToRequest,
			shardCoordinator.SelfId(),
		)
		if err != nil {
			return nil, err
		}

		return requestHandler, nil
	}

	if shardCoordinator.SelfId() == sharding.MetachainShardId {
		requestHandler, err := requestHandlers.NewMetaResolverRequestHandler(
			resolversFinder,
			requestedItemsHandler,
			MaxTxsToRequest,
		)
		if err != nil {
			return nil, err
		}

		return requestHandler, nil
	}

	return nil, errors.New("could not create new request handler because of wrong shard id")
}

func newEpochStartTrigger(
	args *processComponentsFactoryArgs,
	requestHandler epochStart.RequestHandler,
) (epochStart.TriggerHandler, error) {
	if args.shardCoordinator.SelfId() < args.shardCoordinator.NumberOfShards() {
		argsHeaderValidator := block.ArgsHeaderValidator{
			Hasher:      args.core.Hasher,
			Marshalizer: args.core.Marshalizer,
		}
		headerValidator, err := block.NewHeaderValidator(argsHeaderValidator)
		if err != nil {
			return nil, err
		}

		argEpochStart := &shardchain.ArgsShardEpochStartTrigger{
			Marshalizer:        args.core.Marshalizer,
			Hasher:             args.core.Hasher,
			HeaderValidator:    headerValidator,
			Uint64Converter:    args.core.Uint64ByteSliceConverter,
			DataPool:           args.data.Datapool,
			Storage:            args.data.Store,
			RequestHandler:     requestHandler,
			Epoch:              args.startEpochNum,
			EpochStartNotifier: args.epochStartNotifier,
			Validity:           process.MetaBlockValidity,
			Finality:           process.MetaBlockFinality,
		}
		epochStartTrigger, err := shardchain.NewEpochStartTrigger(argEpochStart)
		if err != nil {
			return nil, errors.New("error creating new start of epoch trigger" + err.Error())
		}

		return epochStartTrigger, nil
	}

	if args.shardCoordinator.SelfId() == sharding.MetachainShardId {
		argEpochStart := &metachainEpochStart.ArgsNewMetaEpochStartTrigger{
			GenesisTime:        time.Unix(args.nodesConfig.StartTime, 0),
			Settings:           args.epochStart,
			Epoch:              args.startEpochNum,
			EpochStartNotifier: args.epochStartNotifier,
			Storage:            args.data.Store,
			Marshalizer:        args.core.Marshalizer,
		}
		epochStartTrigger, err := metachainEpochStart.NewEpochStartTrigger(argEpochStart)
		if err != nil {
			return nil, errors.New("error creating new start of epoch trigger" + err.Error())
		}

		return epochStartTrigger, nil
	}

	return nil, errors.New("error creating new start of epoch trigger because of invalid shard id")
}

type seedRandReader struct {
	index int
	seed  []byte
}

// NewSeedRandReader will return a new instance of a seed-based reader
func NewSeedRandReader(seed []byte) *seedRandReader {
	return &seedRandReader{seed: seed, index: 0}
}

func (srr *seedRandReader) Read(p []byte) (n int, err error) {
	if srr.seed == nil {
		return 0, errors.New("nil seed")
	}
	if len(srr.seed) == 0 {
		return 0, errors.New("empty seed")
	}
	if p == nil {
		return 0, errors.New("nil buffer")
	}
	if len(p) == 0 {
		return 0, errors.New("empty buffer")
	}

	for i := 0; i < len(p); i++ {
		p[i] = srr.seed[srr.index]

		srr.index++
		srr.index = srr.index % len(srr.seed)
	}

	return len(p), nil
}

// CreateSoftwareVersionChecker will create a new software version checker and will start check if a new software version
// is available
func CreateSoftwareVersionChecker(statusHandler core.AppStatusHandler) (*softwareVersion.SoftwareVersionChecker, error) {
	softwareVersionCheckerFactory, err := factorySoftawareVersion.NewSoftwareVersionFactory(statusHandler)
	if err != nil {
		return nil, err
	}

	softwareVersionChecker, err := softwareVersionCheckerFactory.Create()
	if err != nil {
		return nil, err
	}

	return softwareVersionChecker, nil
}

func getHasherFromConfig(cfg *config.Config) (hashing.Hasher, error) {
	switch cfg.Hasher.Type {
	case "sha256":
		return sha256.Sha256{}, nil
	case "blake2b":
		return blake2b.Blake2b{}, nil
	}

	return nil, errors.New("no hasher provided in config file")
}

func getMarshalizerFromConfig(cfg *config.Config) (marshal.Marshalizer, error) {
	switch cfg.Marshalizer.Type {
	case "json":
		return &marshal.JsonMarshalizer{}, nil
	}

	return nil, errors.New("no marshalizer provided in config file")
}

func getTrie(
	cfg config.StorageConfig,
	marshalizer marshal.Marshalizer,
	hasher hashing.Hasher,
	pathManager storage.PathManagerHandler,
	shardId string,
) (data.Trie, error) {

	dbConfig := storageFactory.GetDBFromConfig(cfg.DB)
	dbConfig.FilePath = pathManager.PathForStatic(shardId, cfg.DB.FilePath)
	accountsTrieStorage, err := storageUnit.NewStorageUnitFromConf(
		storageFactory.GetCacherFromConfig(cfg.Cache),
		dbConfig,
		storageFactory.GetBloomFromConfig(cfg.Bloom),
	)
	if err != nil {
		return nil, errors.New("error creating accountsTrieStorage: " + err.Error())
	}

	return trie.NewTrie(accountsTrieStorage, marshalizer, hasher)
}

func createBlockChainFromConfig(config *config.Config, coordinator sharding.Coordinator, ash core.AppStatusHandler) (data.ChainHandler, error) {
	badBlockCache, err := storageUnit.NewCache(
		storageUnit.CacheType(config.BadBlocksCache.Type),
		config.BadBlocksCache.Size,
		config.BadBlocksCache.Shards)
	if err != nil {
		return nil, err
	}

	if coordinator == nil {
		return nil, state.ErrNilShardCoordinator
	}

	if coordinator.SelfId() < coordinator.NumberOfShards() {
		blockChain, err := blockchain.NewBlockChain(badBlockCache)
		if err != nil {
			return nil, err
		}

		err = blockChain.SetAppStatusHandler(ash)
		if err != nil {
			return nil, err
		}

		return blockChain, nil
	}
	if coordinator.SelfId() == sharding.MetachainShardId {
		blockChain, err := blockchain.NewMetaChain(badBlockCache)
		if err != nil {
			return nil, err
		}

		err = blockChain.SetAppStatusHandler(ash)
		if err != nil {
			return nil, err
		}

		return blockChain, nil
	}
	return nil, errors.New("can not create blockchain")
}

func createDataStoreFromConfig(
	config *config.Config,
	shardCoordinator sharding.Coordinator,
	pathManager storage.PathManagerHandler,
	epochStartNotifier EpochStartNotifier,
	currentEpoch uint32,
) (dataRetriever.StorageService, error) {
	storageServiceFactory, err := storageFactory.NewStorageServiceFactory(
		config,
		shardCoordinator,
		pathManager,
		epochStartNotifier,
		currentEpoch,
	)
	if err != nil {
		return nil, err
	}
	if shardCoordinator.SelfId() < shardCoordinator.NumberOfShards() {
		return storageServiceFactory.CreateForShard()
	}
	if shardCoordinator.SelfId() == sharding.MetachainShardId {
		return storageServiceFactory.CreateForMeta()
	}
	return nil, errors.New("can not create data store")
}

func createShardDataPoolFromConfig(
	config *config.Config,
	uint64ByteSliceConverter typeConverters.Uint64ByteSliceConverter,
) (dataRetriever.PoolsHolder, error) {

	log.Debug("creatingShardDataPool from config")

	txPool, err := shardedData.NewShardedData(storageFactory.GetCacherFromConfig(config.TxDataPool))
	if err != nil {
		log.Error("error creating txpool")
		return nil, err
	}

	uTxPool, err := shardedData.NewShardedData(storageFactory.GetCacherFromConfig(config.UnsignedTransactionDataPool))
	if err != nil {
		log.Error("error creating smart contract result pool")
		return nil, err
	}

	rewardTxPool, err := shardedData.NewShardedData(storageFactory.GetCacherFromConfig(config.RewardTransactionDataPool))
	if err != nil {
		log.Error("error creating reward transaction pool")
		return nil, err
	}

	cacherCfg := storageFactory.GetCacherFromConfig(config.BlockHeaderDataPool)
	hdrPool, err := storageUnit.NewCache(cacherCfg.Type, cacherCfg.Size, cacherCfg.Shards)
	if err != nil {
		log.Error("error creating hdrpool")
		return nil, err
	}

	cacherCfg = storageFactory.GetCacherFromConfig(config.MetaBlockBodyDataPool)
	metaBlockBody, err := storageUnit.NewCache(cacherCfg.Type, cacherCfg.Size, cacherCfg.Shards)
	if err != nil {
		log.Error("error creating metaBlockBody")
		return nil, err
	}

	cacherCfg = storageFactory.GetCacherFromConfig(config.BlockHeaderNoncesDataPool)
	hdrNoncesCacher, err := storageUnit.NewCache(cacherCfg.Type, cacherCfg.Size, cacherCfg.Shards)
	if err != nil {
		log.Error("error creating hdrNoncesCacher")
		return nil, err
	}
	hdrNonces, err := dataPool.NewNonceSyncMapCacher(hdrNoncesCacher, uint64ByteSliceConverter)
	if err != nil {
		log.Error("error creating hdrNonces")
		return nil, err
	}

	cacherCfg = storageFactory.GetCacherFromConfig(config.TxBlockBodyDataPool)
	txBlockBody, err := storageUnit.NewCache(cacherCfg.Type, cacherCfg.Size, cacherCfg.Shards)
	if err != nil {
		log.Error("error creating txBlockBody")
		return nil, err
	}

	cacherCfg = storageFactory.GetCacherFromConfig(config.PeerBlockBodyDataPool)
	peerChangeBlockBody, err := storageUnit.NewCache(cacherCfg.Type, cacherCfg.Size, cacherCfg.Shards)
	if err != nil {
		log.Error("error creating peerChangeBlockBody")
		return nil, err
	}

	currBlockTxs, err := dataPool.NewCurrentBlockPool()
	if err != nil {
		return nil, err
	}

	return dataPool.NewShardedDataPool(
		txPool,
		uTxPool,
		rewardTxPool,
		hdrPool,
		hdrNonces,
		txBlockBody,
		peerChangeBlockBody,
		metaBlockBody,
		currBlockTxs,
	)
}

func createMetaDataPoolFromConfig(
	config *config.Config,
	uint64ByteSliceConverter typeConverters.Uint64ByteSliceConverter,
) (dataRetriever.MetaPoolsHolder, error) {
	cacherCfg := storageFactory.GetCacherFromConfig(config.MetaBlockBodyDataPool)
	metaBlockBody, err := storageUnit.NewCache(cacherCfg.Type, cacherCfg.Size, cacherCfg.Shards)
	if err != nil {
		log.Error("error creating metaBlockBody")
		return nil, err
	}

	cacherCfg = storageFactory.GetCacherFromConfig(config.TxBlockBodyDataPool)
	txBlockBody, err := storageUnit.NewCache(cacherCfg.Type, cacherCfg.Size, cacherCfg.Shards)
	if err != nil {
		log.Error("error creating txBlockBody")
		return nil, err
	}

	cacherCfg = storageFactory.GetCacherFromConfig(config.ShardHeadersDataPool)
	shardHeaders, err := storageUnit.NewCache(cacherCfg.Type, cacherCfg.Size, cacherCfg.Shards)
	if err != nil {
		log.Error("error creating shardHeaders")
		return nil, err
	}

	headersNoncesCacher, err := storageUnit.NewCache(cacherCfg.Type, cacherCfg.Size, cacherCfg.Shards)
	if err != nil {
		log.Error("error creating shard headers nonces pool")
		return nil, err
	}
	headersNonces, err := dataPool.NewNonceSyncMapCacher(headersNoncesCacher, uint64ByteSliceConverter)
	if err != nil {
		log.Error("error creating shard headers nonces pool")
		return nil, err
	}

	txPool, err := shardedData.NewShardedData(storageFactory.GetCacherFromConfig(config.TxDataPool))
	if err != nil {
		log.Error("error creating txpool")
		return nil, err
	}

	uTxPool, err := shardedData.NewShardedData(storageFactory.GetCacherFromConfig(config.UnsignedTransactionDataPool))
	if err != nil {
		log.Error("error creating smart contract result pool")
		return nil, err
	}

	currBlockTxs, err := dataPool.NewCurrentBlockPool()
	if err != nil {
		return nil, err
	}

	return dataPool.NewMetaDataPool(
		metaBlockBody,
		txBlockBody,
		shardHeaders,
		headersNonces,
		txPool,
		uTxPool,
		currBlockTxs,
	)
}

func createSingleSigner(config *config.Config) (crypto.SingleSigner, error) {
	switch config.Consensus.Type {
	case BlsConsensusType:
		return &singlesig.BlsSingleSigner{}, nil
	case BnConsensusType:
		return &singlesig.SchnorrSigner{}, nil
	}

	return nil, errors.New("no consensus type provided in config file")
}

func getMultisigHasherFromConfig(cfg *config.Config) (hashing.Hasher, error) {
	if cfg.Consensus.Type == BlsConsensusType && cfg.MultisigHasher.Type != "blake2b" {
		return nil, errors.New("wrong multisig hasher provided for bls consensus type")
	}

	switch cfg.MultisigHasher.Type {
	case "sha256":
		return sha256.Sha256{}, nil
	case "blake2b":
		if cfg.Consensus.Type == BlsConsensusType {
			return blake2b.Blake2b{HashSize: BlsHashSize}, nil
		}
		return blake2b.Blake2b{}, nil
	}

	return nil, errors.New("no multisig hasher provided in config file")
}

func createMultiSigner(
	config *config.Config,
	hasher hashing.Hasher,
	pubKeys []string,
	privateKey crypto.PrivateKey,
	keyGen crypto.KeyGenerator,
) (crypto.MultiSigner, error) {

	switch config.Consensus.Type {
	case BlsConsensusType:
		blsSigner := &blsMultiSig.KyberMultiSignerBLS{}
		return multisig.NewBLSMultisig(blsSigner, hasher, pubKeys, privateKey, keyGen, uint16(0))
	case BnConsensusType:
		return multisig.NewBelNevMultisig(hasher, pubKeys, privateKey, keyGen, uint16(0))
	}

	return nil, errors.New("no consensus type provided in config file")
}

func createNetMessenger(
	p2pConfig *config.P2PConfig,
	log logger.Logger,
	randReader io.Reader,
) (p2p.Messenger, error) {

	if p2pConfig.Node.Port < 0 {
		return nil, errors.New("cannot start node on port < 0")
	}

	pDiscoveryFactory := factoryP2P.NewPeerDiscovererCreator(*p2pConfig)
	pDiscoverer, err := pDiscoveryFactory.CreatePeerDiscoverer()

	if err != nil {
		return nil, err
	}

	log.Debug("peer discovery", "method", pDiscoverer.Name())

	prvKey, _ := ecdsa.GenerateKey(btcec.S256(), randReader)
	sk := (*libp2pCrypto.Secp256k1PrivateKey)(prvKey)

	nm, err := libp2p.NewNetworkMessenger(
		context.Background(),
		p2pConfig.Node.Port,
		sk,
		nil,
		loadBalancer.NewOutgoingChannelLoadBalancer(),
		pDiscoverer,
		libp2p.ListenAddrWithIp4AndTcp,
		p2pConfig.Node.TargetPeerCount,
	)
	if err != nil {
		return nil, err
	}

	return nm, nil
}

func newInterceptorAndResolverContainerFactory(
	shardCoordinator sharding.Coordinator,
	nodesCoordinator sharding.NodesCoordinator,
	data *Data,
	core *Core,
	crypto *Crypto,
	state *State,
	network *Network,
	economics *economics.EconomicsData,
	headerSigVerifier HeaderSigVerifierHandler,
	sizeCheckDelta uint32,
) (process.InterceptorsContainerFactory, dataRetriever.ResolversContainerFactory, process.BlackListHandler, error) {

	if shardCoordinator.SelfId() < shardCoordinator.NumberOfShards() {
		return newShardInterceptorAndResolverContainerFactory(
			shardCoordinator,
			nodesCoordinator,
			data,
			core,
			crypto,
			state,
			network,
			economics,
			headerSigVerifier,
			sizeCheckDelta,
		)
	}
	if shardCoordinator.SelfId() == sharding.MetachainShardId {
		return newMetaInterceptorAndResolverContainerFactory(
			shardCoordinator,
			nodesCoordinator,
			data,
			core,
			crypto,
			network,
			state,
			economics,
			headerSigVerifier,
			sizeCheckDelta,
		)
	}

	return nil, nil, nil, errors.New("could not create interceptor and resolver container factory")
}

func newShardInterceptorAndResolverContainerFactory(
	shardCoordinator sharding.Coordinator,
	nodesCoordinator sharding.NodesCoordinator,
	data *Data,
	core *Core,
	crypto *Crypto,
	state *State,
	network *Network,
	economics *economics.EconomicsData,
	headerSigVerifier HeaderSigVerifierHandler,
	sizeCheckDelta uint32,
) (process.InterceptorsContainerFactory, dataRetriever.ResolversContainerFactory, process.BlackListHandler, error) {
	headerBlackList := timecache.NewTimeCache(timeSpanForBadHeaders)
	interceptorContainerFactory, err := shard.NewInterceptorsContainerFactory(
		state.AccountsAdapter,
		shardCoordinator,
		nodesCoordinator,
		network.NetMessenger,
		data.Store,
		core.Marshalizer,
		core.Hasher,
		crypto.TxSignKeyGen,
		crypto.BlockSignKeyGen,
		crypto.TxSingleSigner,
		crypto.SingleSigner,
		crypto.MultiSigner,
		data.Datapool,
		state.AddressConverter,
		MaxTxNonceDeltaAllowed,
		economics,
		headerBlackList,
		headerSigVerifier,
		core.ChainID,
<<<<<<< HEAD
		network.AntifloodHandler,
=======
		sizeCheckDelta,
>>>>>>> 02f356e8
	)
	if err != nil {
		return nil, nil, nil, err
	}

	dataPacker, err := partitioning.NewSimpleDataPacker(core.Marshalizer)
	if err != nil {
		return nil, nil, nil, err
	}

	resolversContainerFactory, err := shardfactoryDataRetriever.NewResolversContainerFactory(
		shardCoordinator,
		network.NetMessenger,
		data.Store,
		core.Marshalizer,
		data.Datapool,
		core.Uint64ByteSliceConverter,
		dataPacker,
<<<<<<< HEAD
		network.AntifloodHandler,
=======
		sizeCheckDelta,
>>>>>>> 02f356e8
	)
	if err != nil {
		return nil, nil, nil, err
	}

	return interceptorContainerFactory, resolversContainerFactory, headerBlackList, nil
}

func newMetaInterceptorAndResolverContainerFactory(
	shardCoordinator sharding.Coordinator,
	nodesCoordinator sharding.NodesCoordinator,
	data *Data,
	core *Core,
	crypto *Crypto,
	network *Network,
	state *State,
	economics *economics.EconomicsData,
	headerSigVerifier HeaderSigVerifierHandler,
	sizeCheckDelta uint32,
) (process.InterceptorsContainerFactory, dataRetriever.ResolversContainerFactory, process.BlackListHandler, error) {
	headerBlackList := timecache.NewTimeCache(timeSpanForBadHeaders)
	interceptorContainerFactory, err := metachain.NewInterceptorsContainerFactory(
		shardCoordinator,
		nodesCoordinator,
		network.NetMessenger,
		data.Store,
		core.Marshalizer,
		core.Hasher,
		crypto.MultiSigner,
		data.MetaDatapool,
		state.AccountsAdapter,
		state.AddressConverter,
		crypto.TxSingleSigner,
		crypto.SingleSigner,
		crypto.TxSignKeyGen,
		crypto.BlockSignKeyGen,
		MaxTxNonceDeltaAllowed,
		economics,
		headerBlackList,
		headerSigVerifier,
		core.ChainID,
<<<<<<< HEAD
		network.AntifloodHandler,
=======
		sizeCheckDelta,
>>>>>>> 02f356e8
	)
	if err != nil {
		return nil, nil, nil, err
	}

	dataPacker, err := partitioning.NewSimpleDataPacker(core.Marshalizer)
	if err != nil {
		return nil, nil, nil, err
	}

	resolversContainerFactory, err := metafactoryDataRetriever.NewResolversContainerFactory(
		shardCoordinator,
		network.NetMessenger,
		data.Store,
		core.Marshalizer,
		data.MetaDatapool,
		core.Uint64ByteSliceConverter,
		dataPacker,
<<<<<<< HEAD
		network.AntifloodHandler,
=======
		sizeCheckDelta,
>>>>>>> 02f356e8
	)
	if err != nil {
		return nil, nil, nil, err
	}
	return interceptorContainerFactory, resolversContainerFactory, headerBlackList, nil
}

func generateGenesisHeadersAndApplyInitialBalances(
	coreComponents *Core,
	stateComponents *State,
	dataComponents *Data,
	shardCoordinator sharding.Coordinator,
	nodesSetup *sharding.NodesSetup,
	genesisConfig *sharding.Genesis,
	economics *economics.EconomicsData,
) (map[uint32]data.HeaderHandler, error) {
	//TODO change this rudimentary startup for metachain nodes
	// Talk between Adrian, Robert and Iulian, did not want it to be discarded:
	// --------------------------------------------------------------------
	// Adrian: "This looks like a workaround as the metchain should not deal with individual accounts, but shards data.
	// What I was thinking was that the genesis on metachain (or pre-genesis block) is the nodes allocation to shards,
	// with 0 state root for every shard, as there is no balance yet.
	// Then the shards start operating as they get the initial node allocation, maybe we can do consensus on the
	// genesis as well, I think this would be actually good as then everything is signed and agreed upon.
	// The genesis shard blocks need to be then just the state root, I think we already have that in genesis,
	// so shard nodes can go ahead with individually creating the block, but then run consensus on this.
	// Then this block is sent to metachain who updates the state root of every shard and creates the metablock for
	// the genesis of each of the shards (this is actually the same thing that would happen at new epoch start)."

	genesisBlocks := make(map[uint32]data.HeaderHandler)

	validatorStatsRootHash, err := stateComponents.PeerAccounts.RootHash()
	if err != nil {
		return nil, err
	}

	for shardId := uint32(0); shardId < shardCoordinator.NumberOfShards(); shardId++ {
		isCurrentShard := shardId == shardCoordinator.SelfId()
		if isCurrentShard {
			continue
		}

		newShardCoordinator, account, err := createInMemoryShardCoordinatorAndAccount(
			coreComponents,
			shardCoordinator.NumberOfShards(),
			shardId,
		)
		if err != nil {
			return nil, err
		}

		genesisBlock, err := createGenesisBlockAndApplyInitialBalances(
			account,
			newShardCoordinator,
			stateComponents.AddressConverter,
			genesisConfig,
			uint64(nodesSetup.StartTime),
			validatorStatsRootHash,
		)
		if err != nil {
			return nil, err
		}

		genesisBlocks[shardId] = genesisBlock
	}

	if shardCoordinator.SelfId() < shardCoordinator.NumberOfShards() {
		genesisBlockForCurrentShard, err := createGenesisBlockAndApplyInitialBalances(
			stateComponents.AccountsAdapter,
			shardCoordinator,
			stateComponents.AddressConverter,
			genesisConfig,
			uint64(nodesSetup.StartTime),
			validatorStatsRootHash,
		)
		if err != nil {
			return nil, err
		}

		genesisBlocks[shardCoordinator.SelfId()] = genesisBlockForCurrentShard
	}

	argsMetaGenesis := genesis.ArgsMetaGenesisBlockCreator{
		GenesisTime:              uint64(nodesSetup.StartTime),
		Accounts:                 stateComponents.AccountsAdapter,
		AddrConv:                 stateComponents.AddressConverter,
		NodesSetup:               nodesSetup,
		ShardCoordinator:         shardCoordinator,
		Store:                    dataComponents.Store,
		Blkc:                     dataComponents.Blkc,
		Marshalizer:              coreComponents.Marshalizer,
		Hasher:                   coreComponents.Hasher,
		Uint64ByteSliceConverter: coreComponents.Uint64ByteSliceConverter,
		MetaDatapool:             dataComponents.MetaDatapool,
		Economics:                economics,
		ValidatorStatsRootHash:   validatorStatsRootHash,
	}

	if shardCoordinator.SelfId() != sharding.MetachainShardId {
		newShardCoordinator, newAccounts, err := createInMemoryShardCoordinatorAndAccount(
			coreComponents,
			shardCoordinator.NumberOfShards(),
			sharding.MetachainShardId,
		)
		if err != nil {
			return nil, err
		}

		newStore, newBlkc, newMetaDataPool, err := createInMemoryStoreBlkcAndMetaDataPool(newShardCoordinator)

		argsMetaGenesis.ShardCoordinator = newShardCoordinator
		argsMetaGenesis.Accounts = newAccounts
		argsMetaGenesis.Store = newStore
		argsMetaGenesis.Blkc = newBlkc
		argsMetaGenesis.MetaDatapool = newMetaDataPool
	}

	genesisBlock, err := genesis.CreateMetaGenesisBlock(
		argsMetaGenesis,
	)
	if err != nil {
		return nil, err
	}

	log.Debug("MetaGenesisBlock created",
		"roothash", genesisBlock.GetRootHash(),
		"validatorStatsRootHash", genesisBlock.GetValidatorStatsRootHash(),
	)

	genesisBlocks[sharding.MetachainShardId] = genesisBlock

	return genesisBlocks, nil
}

func createInMemoryStoreBlkcAndMetaDataPool(
	shardCoordinator sharding.Coordinator,
) (dataRetriever.StorageService, data.ChainHandler, dataRetriever.MetaPoolsHolder, error) {

	cache, _ := storageUnit.NewCache(storageUnit.LRUCache, 10, 1)
	blkc, err := blockchain.NewMetaChain(cache)
	if err != nil {
		return nil, nil, nil, err
	}

	metaDataPool, err := createMemMetaDataPool()
	if err != nil {
		return nil, nil, nil, err
	}

	store := dataRetriever.NewChainStorer()
	store.AddStorer(dataRetriever.MetaBlockUnit, createMemUnit())
	store.AddStorer(dataRetriever.MetaShardDataUnit, createMemUnit())
	store.AddStorer(dataRetriever.MetaPeerDataUnit, createMemUnit())
	store.AddStorer(dataRetriever.BlockHeaderUnit, createMemUnit())
	store.AddStorer(dataRetriever.MetaHdrNonceHashDataUnit, createMemUnit())
	store.AddStorer(dataRetriever.TransactionUnit, createMemUnit())
	store.AddStorer(dataRetriever.UnsignedTransactionUnit, createMemUnit())
	store.AddStorer(dataRetriever.MiniBlockUnit, createMemUnit())
	for i := uint32(0); i < shardCoordinator.NumberOfShards(); i++ {
		hdrNonceHashDataUnit := dataRetriever.ShardHdrNonceHashDataUnit + dataRetriever.UnitType(i)
		store.AddStorer(hdrNonceHashDataUnit, createMemUnit())
	}
	store.AddStorer(dataRetriever.HeartbeatUnit, createMemUnit())

	return store, blkc, metaDataPool, nil
}

func createGenesisBlockAndApplyInitialBalances(
	accounts state.AccountsAdapter,
	shardCoordinator sharding.Coordinator,
	addressConverter state.AddressConverter,
	genesisConfig *sharding.Genesis,
	startTime uint64,
	validatorStatsRootHash []byte,
) (data.HeaderHandler, error) {

	initialBalances, err := genesisConfig.InitialNodesBalances(shardCoordinator, addressConverter)
	if err != nil {
		return nil, err
	}

	return genesis.CreateShardGenesisBlockFromInitialBalances(
		accounts,
		shardCoordinator,
		addressConverter,
		initialBalances,
		startTime,
		validatorStatsRootHash,
	)
}

func createInMemoryShardCoordinatorAndAccount(
	coreComponents *Core,
	numOfShards uint32,
	shardId uint32,
) (sharding.Coordinator, state.AccountsAdapter, error) {

	newShardCoordinator, err := sharding.NewMultiShardCoordinator(numOfShards, shardId)
	if err != nil {
		return nil, nil, err
	}

	accountFactory, err := factoryState.NewAccountFactoryCreator(factoryState.UserAccount)
	if err != nil {
		return nil, nil, err
	}

	accounts, err := generateInMemoryAccountsAdapter(
		accountFactory,
		coreComponents.Hasher,
		coreComponents.Marshalizer,
	)
	if err != nil {
		return nil, nil, err
	}

	return newShardCoordinator, accounts, nil
}

func newForkDetector(
	rounder consensus.Rounder,
	shardCoordinator sharding.Coordinator,
	headerBlackList process.BlackListHandler,
	genesisTime int64,
) (process.ForkDetector, error) {
	if shardCoordinator.SelfId() < shardCoordinator.NumberOfShards() {
		return processSync.NewShardForkDetector(rounder, headerBlackList, genesisTime)
	}
	if shardCoordinator.SelfId() == sharding.MetachainShardId {
		return processSync.NewMetaForkDetector(rounder, headerBlackList, genesisTime)
	}

	return nil, ErrCreateForkDetector
}

func newBlockProcessor(
	processArgs *processComponentsFactoryArgs,
	requestHandler process.RequestHandler,
	forkDetector process.ForkDetector,
	genesisBlocks map[uint32]data.HeaderHandler,
	rounder consensus.Rounder,
	epochStartTrigger epochStart.TriggerHandler,
	bootStorer process.BootStorer,
	validatorStatisticsProcessor process.ValidatorStatisticsProcessor,
) (process.BlockProcessor, error) {

	shardCoordinator := processArgs.shardCoordinator
	nodesCoordinator := processArgs.nodesCoordinator

	communityAddr := processArgs.economicsData.CommunityAddress()
	burnAddr := processArgs.economicsData.BurnAddress()
	if communityAddr == "" || burnAddr == "" {
		return nil, errors.New("rewards configuration missing")
	}

	communityAddress, err := hex.DecodeString(communityAddr)
	if err != nil {
		return nil, err
	}

	burnAddress, err := hex.DecodeString(burnAddr)
	if err != nil {
		return nil, err
	}

	specialAddressHolder, err := address.NewSpecialAddressHolder(
		communityAddress,
		burnAddress,
		processArgs.state.AddressConverter,
		shardCoordinator,
		nodesCoordinator,
	)
	if err != nil {
		return nil, err
	}

	if shardCoordinator.SelfId() < shardCoordinator.NumberOfShards() {
		return newShardBlockProcessor(
			requestHandler,
			processArgs.shardCoordinator,
			processArgs.nodesCoordinator,
			specialAddressHolder,
			processArgs.data,
			processArgs.core,
			processArgs.state,
			forkDetector,
			genesisBlocks,
			processArgs.coreServiceContainer,
			processArgs.economicsData,
			rounder,
			epochStartTrigger,
			validatorStatisticsProcessor,
			bootStorer,
			processArgs.gasSchedule,
		)
	}
	if shardCoordinator.SelfId() == sharding.MetachainShardId {

		return newMetaBlockProcessor(
			requestHandler,
			processArgs.shardCoordinator,
			processArgs.nodesCoordinator,
			specialAddressHolder,
			processArgs.data,
			processArgs.core,
			processArgs.state,
			forkDetector,
			genesisBlocks,
			processArgs.coreServiceContainer,
			processArgs.economicsData,
			validatorStatisticsProcessor,
			rounder,
			epochStartTrigger,
			bootStorer,
		)
	}

	return nil, errors.New("could not create block processor and tracker")
}

func newShardBlockProcessor(
	requestHandler process.RequestHandler,
	shardCoordinator sharding.Coordinator,
	nodesCoordinator sharding.NodesCoordinator,
	specialAddressHandler process.SpecialAddressHandler,
	data *Data,
	core *Core,
	state *State,
	forkDetector process.ForkDetector,
	genesisBlocks map[uint32]data.HeaderHandler,
	coreServiceContainer serviceContainer.Core,
	economics *economics.EconomicsData,
	rounder consensus.Rounder,
	epochStartTrigger epochStart.TriggerHandler,
	statisticsProcessor process.ValidatorStatisticsProcessor,
	bootStorer process.BootStorer,
	gasSchedule map[string]map[string]uint64,
) (process.BlockProcessor, error) {
	argsParser, err := vmcommon.NewAtArgumentParser()
	if err != nil {
		return nil, err
	}

	argsHook := hooks.ArgBlockChainHook{
		Accounts:         state.AccountsAdapter,
		AddrConv:         state.AddressConverter,
		StorageService:   data.Store,
		BlockChain:       data.Blkc,
		ShardCoordinator: shardCoordinator,
		Marshalizer:      core.Marshalizer,
		Uint64Converter:  core.Uint64ByteSliceConverter,
	}
	vmFactory, err := shard.NewVMContainerFactory(economics.MaxGasLimitPerBlock(), gasSchedule, argsHook)
	if err != nil {
		return nil, err
	}

	vmContainer, err := vmFactory.Create()
	if err != nil {
		return nil, err
	}

	interimProcFactory, err := shard.NewIntermediateProcessorsContainerFactory(
		shardCoordinator,
		core.Marshalizer,
		core.Hasher,
		state.AddressConverter,
		specialAddressHandler,
		data.Store,
		data.Datapool,
		economics,
	)
	if err != nil {
		return nil, err
	}

	interimProcContainer, err := interimProcFactory.Create()
	if err != nil {
		return nil, err
	}

	scForwarder, err := interimProcContainer.Get(dataBlock.SmartContractResultBlock)
	if err != nil {
		return nil, err
	}

	rewardsTxInterim, err := interimProcContainer.Get(dataBlock.RewardsBlock)
	if err != nil {
		return nil, err
	}

	rewardsTxHandler, ok := rewardsTxInterim.(process.TransactionFeeHandler)
	if !ok {
		return nil, process.ErrWrongTypeAssertion
	}

	internalTransactionProducer, ok := rewardsTxInterim.(process.InternalTransactionProducer)
	if !ok {
		return nil, process.ErrWrongTypeAssertion
	}

	receiptTxInterim, err := interimProcContainer.Get(dataBlock.ReceiptBlock)
	if err != nil {
		return nil, err
	}

	badTxInterim, err := interimProcContainer.Get(dataBlock.InvalidBlock)
	if err != nil {
		return nil, err
	}

	txTypeHandler, err := coordinator.NewTxTypeHandler(state.AddressConverter, shardCoordinator, state.AccountsAdapter)
	if err != nil {
		return nil, err
	}

	gasHandler, err := preprocess.NewGasComputation(economics)
	if err != nil {
		return nil, err
	}

	scProcessor, err := smartContract.NewSmartContractProcessor(
		vmContainer,
		argsParser,
		core.Hasher,
		core.Marshalizer,
		state.AccountsAdapter,
		vmFactory.BlockChainHookImpl(),
		state.AddressConverter,
		shardCoordinator,
		scForwarder,
		rewardsTxHandler,
		economics,
		txTypeHandler,
		gasHandler,
	)
	if err != nil {
		return nil, err
	}

	rewardsTxProcessor, err := rewardTransaction.NewRewardTxProcessor(
		state.AccountsAdapter,
		state.AddressConverter,
		shardCoordinator,
		rewardsTxInterim,
	)
	if err != nil {
		return nil, err
	}

	transactionProcessor, err := transaction.NewTxProcessor(
		state.AccountsAdapter,
		core.Hasher,
		state.AddressConverter,
		core.Marshalizer,
		shardCoordinator,
		scProcessor,
		rewardsTxHandler,
		txTypeHandler,
		economics,
		receiptTxInterim,
		badTxInterim,
	)
	if err != nil {
		return nil, errors.New("could not create transaction statisticsProcessor: " + err.Error())
	}

	miniBlocksCompacter, err := preprocess.NewMiniBlocksCompaction(economics, shardCoordinator, gasHandler)
	if err != nil {
		return nil, err
	}

	preProcFactory, err := shard.NewPreProcessorsContainerFactory(
		shardCoordinator,
		data.Store,
		core.Marshalizer,
		core.Hasher,
		data.Datapool,
		state.AddressConverter,
		state.AccountsAdapter,
		requestHandler,
		transactionProcessor,
		scProcessor,
		scProcessor,
		rewardsTxProcessor,
		internalTransactionProducer,
		economics,
		miniBlocksCompacter,
		gasHandler,
	)
	if err != nil {
		return nil, err
	}

	preProcContainer, err := preProcFactory.Create()
	if err != nil {
		return nil, err
	}

	txCoordinator, err := coordinator.NewTransactionCoordinator(
		core.Hasher,
		core.Marshalizer,
		shardCoordinator,
		state.AccountsAdapter,
		data.Datapool.MiniBlocks(),
		requestHandler,
		preProcContainer,
		interimProcContainer,
		gasHandler,
	)
	if err != nil {
		return nil, err
	}

	txPoolsCleaner, err := poolsCleaner.NewTxsPoolsCleaner(
		state.AccountsAdapter,
		shardCoordinator,
		data.Datapool,
		state.AddressConverter,
	)
	if err != nil {
		return nil, err
	}

	argsHeaderValidator := block.ArgsHeaderValidator{
		Hasher:      core.Hasher,
		Marshalizer: core.Marshalizer,
	}
	headerValidator, err := block.NewHeaderValidator(argsHeaderValidator)
	if err != nil {
		return nil, err
	}

	argumentsBaseProcessor := block.ArgBaseProcessor{
		Accounts:                     state.AccountsAdapter,
		ForkDetector:                 forkDetector,
		Hasher:                       core.Hasher,
		Marshalizer:                  core.Marshalizer,
		Store:                        data.Store,
		ShardCoordinator:             shardCoordinator,
		NodesCoordinator:             nodesCoordinator,
		SpecialAddressHandler:        specialAddressHandler,
		Uint64Converter:              core.Uint64ByteSliceConverter,
		StartHeaders:                 genesisBlocks,
		RequestHandler:               requestHandler,
		Core:                         coreServiceContainer,
		BlockChainHook:               vmFactory.BlockChainHookImpl(),
		TxCoordinator:                txCoordinator,
		Rounder:                      rounder,
		EpochStartTrigger:            epochStartTrigger,
		HeaderValidator:              headerValidator,
		ValidatorStatisticsProcessor: statisticsProcessor,
		BootStorer:                   bootStorer,
	}
	arguments := block.ArgShardProcessor{
		ArgBaseProcessor: argumentsBaseProcessor,
		DataPool:         data.Datapool,
		TxsPoolsCleaner:  txPoolsCleaner,
	}

	blockProcessor, err := block.NewShardProcessor(arguments)
	if err != nil {
		return nil, errors.New("could not create block statisticsProcessor: " + err.Error())
	}

	err = blockProcessor.SetAppStatusHandler(core.StatusHandler)
	if err != nil {
		return nil, err
	}

	return blockProcessor, nil
}

func newMetaBlockProcessor(
	requestHandler process.RequestHandler,
	shardCoordinator sharding.Coordinator,
	nodesCoordinator sharding.NodesCoordinator,
	specialAddressHandler process.SpecialAddressHandler,
	data *Data,
	core *Core,
	state *State,
	forkDetector process.ForkDetector,
	genesisBlocks map[uint32]data.HeaderHandler,
	coreServiceContainer serviceContainer.Core,
	economics *economics.EconomicsData,
	validatorStatisticsProcessor process.ValidatorStatisticsProcessor,
	rounder consensus.Rounder,
	epochStartTrigger epochStart.TriggerHandler,
	bootStorer process.BootStorer,
) (process.BlockProcessor, error) {

	argsHook := hooks.ArgBlockChainHook{
		Accounts:         state.AccountsAdapter,
		AddrConv:         state.AddressConverter,
		StorageService:   data.Store,
		BlockChain:       data.Blkc,
		ShardCoordinator: shardCoordinator,
		Marshalizer:      core.Marshalizer,
		Uint64Converter:  core.Uint64ByteSliceConverter,
	}
	vmFactory, err := metachain.NewVMContainerFactory(argsHook, economics)
	if err != nil {
		return nil, err
	}

	argsParser, err := vmcommon.NewAtArgumentParser()
	if err != nil {
		return nil, err
	}

	vmContainer, err := vmFactory.Create()
	if err != nil {
		return nil, err
	}

	interimProcFactory, err := metachain.NewIntermediateProcessorsContainerFactory(
		shardCoordinator,
		core.Marshalizer,
		core.Hasher,
		state.AddressConverter,
		data.Store,
		data.MetaDatapool,
	)
	if err != nil {
		return nil, err
	}

	interimProcContainer, err := interimProcFactory.Create()
	if err != nil {
		return nil, err
	}

	scForwarder, err := interimProcContainer.Get(dataBlock.SmartContractResultBlock)
	if err != nil {
		return nil, err
	}

	txTypeHandler, err := coordinator.NewTxTypeHandler(state.AddressConverter, shardCoordinator, state.AccountsAdapter)
	if err != nil {
		return nil, err
	}

	gasHandler, err := preprocess.NewGasComputation(economics)
	if err != nil {
		return nil, err
	}

	scProcessor, err := smartContract.NewSmartContractProcessor(
		vmContainer,
		argsParser,
		core.Hasher,
		core.Marshalizer,
		state.AccountsAdapter,
		vmFactory.BlockChainHookImpl(),
		state.AddressConverter,
		shardCoordinator,
		scForwarder,
		&metachain.TransactionFeeHandler{},
		economics,
		txTypeHandler,
		gasHandler,
	)
	if err != nil {
		return nil, err
	}

	transactionProcessor, err := transaction.NewMetaTxProcessor(
		state.AccountsAdapter,
		state.AddressConverter,
		shardCoordinator,
		scProcessor,
		txTypeHandler,
	)
	if err != nil {
		return nil, errors.New("could not create transaction processor: " + err.Error())
	}

	miniBlocksCompacter, err := preprocess.NewMiniBlocksCompaction(economics, shardCoordinator, gasHandler)
	if err != nil {
		return nil, err
	}

	preProcFactory, err := metachain.NewPreProcessorsContainerFactory(
		shardCoordinator,
		data.Store,
		core.Marshalizer,
		core.Hasher,
		data.MetaDatapool,
		state.AccountsAdapter,
		requestHandler,
		transactionProcessor,
		scProcessor,
		economics,
		miniBlocksCompacter,
		gasHandler,
	)
	if err != nil {
		return nil, err
	}

	preProcContainer, err := preProcFactory.Create()
	if err != nil {
		return nil, err
	}

	txCoordinator, err := coordinator.NewTransactionCoordinator(
		core.Hasher,
		core.Marshalizer,
		shardCoordinator,
		state.AccountsAdapter,
		data.MetaDatapool.MiniBlocks(),
		requestHandler,
		preProcContainer,
		interimProcContainer,
		gasHandler,
	)
	if err != nil {
		return nil, err
	}

	scDataGetter, err := smartContract.NewSCQueryService(vmContainer, economics.MaxGasLimitPerBlock())
	if err != nil {
		return nil, err
	}

	argsStaking := scToProtocol.ArgStakingToPeer{
		AdrConv:     state.BLSAddressConverter,
		Hasher:      core.Hasher,
		Marshalizer: core.Marshalizer,
		PeerState:   state.PeerAccounts,
		BaseState:   state.AccountsAdapter,
		ArgParser:   argsParser,
		CurrTxs:     data.MetaDatapool.CurrentBlockTxs(),
		ScQuery:     scDataGetter,
	}
	smartContractToProtocol, err := scToProtocol.NewStakingToPeer(argsStaking)
	if err != nil {
		return nil, err
	}

	miniBlockHeaderStore := data.Store.GetStorer(dataRetriever.MiniBlockHeaderUnit)
	if check.IfNil(miniBlockHeaderStore) {
		return nil, errors.New("could not create pending miniblocks handler because of empty miniblock header store")
	}

	metaBlocksStore := data.Store.GetStorer(dataRetriever.MetaBlockUnit)
	if check.IfNil(metaBlocksStore) {
		return nil, errors.New("could not create pending miniblocks handler because of empty metablock store")
	}

	argsPendingMiniBlocks := &metachainEpochStart.ArgsPendingMiniBlocks{
		Marshalizer:      core.Marshalizer,
		Storage:          miniBlockHeaderStore,
		MetaBlockPool:    data.MetaDatapool.MetaBlocks(),
		MetaBlockStorage: metaBlocksStore,
	}
	pendingMiniBlocks, err := metachainEpochStart.NewPendingMiniBlocks(argsPendingMiniBlocks)
	if err != nil {
		return nil, err
	}

	argsHeaderValidator := block.ArgsHeaderValidator{
		Hasher:      core.Hasher,
		Marshalizer: core.Marshalizer,
	}
	headerValidator, err := block.NewHeaderValidator(argsHeaderValidator)
	if err != nil {
		return nil, err
	}

	argumentsBaseProcessor := block.ArgBaseProcessor{
		Accounts:                     state.AccountsAdapter,
		ForkDetector:                 forkDetector,
		Hasher:                       core.Hasher,
		Marshalizer:                  core.Marshalizer,
		Store:                        data.Store,
		ShardCoordinator:             shardCoordinator,
		NodesCoordinator:             nodesCoordinator,
		SpecialAddressHandler:        specialAddressHandler,
		Uint64Converter:              core.Uint64ByteSliceConverter,
		StartHeaders:                 genesisBlocks,
		RequestHandler:               requestHandler,
		Core:                         coreServiceContainer,
		BlockChainHook:               vmFactory.BlockChainHookImpl(),
		TxCoordinator:                txCoordinator,
		ValidatorStatisticsProcessor: validatorStatisticsProcessor,
		EpochStartTrigger:            epochStartTrigger,
		Rounder:                      rounder,
		HeaderValidator:              headerValidator,
		BootStorer:                   bootStorer,
	}
	arguments := block.ArgMetaProcessor{
		ArgBaseProcessor:   argumentsBaseProcessor,
		DataPool:           data.MetaDatapool,
		SCDataGetter:       scDataGetter,
		SCToProtocol:       smartContractToProtocol,
		PeerChangesHandler: smartContractToProtocol,
		PendingMiniBlocks:  pendingMiniBlocks,
	}

	metaProcessor, err := block.NewMetaProcessor(arguments)
	if err != nil {
		return nil, errors.New("could not create block processor: " + err.Error())
	}

	err = metaProcessor.SetAppStatusHandler(core.StatusHandler)
	if err != nil {
		return nil, err
	}

	return metaProcessor, nil
}

func newValidatorStatisticsProcessor(
	processComponents *processComponentsFactoryArgs,
) (process.ValidatorStatisticsProcessor, error) {

	initialNodes := processComponents.nodesConfig.InitialNodes
	storageService := processComponents.data.Store

	var peerDataPool peer.DataPool = processComponents.data.MetaDatapool
	if processComponents.shardCoordinator.SelfId() < processComponents.shardCoordinator.NumberOfShards() {
		peerDataPool = processComponents.data.Datapool
	}

	arguments := peer.ArgValidatorStatisticsProcessor{
		InitialNodes:     initialNodes,
		PeerAdapter:      processComponents.state.PeerAccounts,
		AdrConv:          processComponents.state.BLSAddressConverter,
		NodesCoordinator: processComponents.nodesCoordinator,
		ShardCoordinator: processComponents.shardCoordinator,
		DataPool:         peerDataPool,
		StorageService:   storageService,
		Marshalizer:      processComponents.core.Marshalizer,
		StakeValue:       processComponents.economicsData.StakeValue(),
		Rater:            processComponents.rater,
	}

	validatorStatisticsProcessor, err := peer.NewValidatorStatisticsProcessor(arguments)
	if err != nil {
		return nil, err
	}

	return validatorStatisticsProcessor, nil
}

func generateInMemoryAccountsAdapter(
	accountFactory state.AccountFactory,
	hasher hashing.Hasher,
	marshalizer marshal.Marshalizer,
) (state.AccountsAdapter, error) {

	tr, err := trie.NewTrie(createMemUnit(), marshalizer, hasher)
	if err != nil {
		return nil, err
	}

	adb, err := state.NewAccountsDB(tr, hasher, marshalizer, accountFactory)
	if err != nil {
		return nil, err
	}

	return adb, nil
}

func createMemUnit() storage.Storer {
	cache, err := storageUnit.NewCache(storageUnit.LRUCache, 10, 1)
	if err != nil {
		log.Error("error creating cache for mem unit " + err.Error())
		return nil
	}

	persist, err := memorydb.New()
	if err != nil {
		log.Error("error creating persister for mem unit " + err.Error())
		return nil
	}

	unit, err := storageUnit.NewStorageUnit(cache, persist)
	if err != nil {
		log.Error("error creating unit " + err.Error())
		return nil
	}

	return unit
}

func createMemMetaDataPool() (dataRetriever.MetaPoolsHolder, error) {
	cacherCfg := storageUnit.CacheConfig{Size: 10, Type: storageUnit.LRUCache}
	metaBlocks, err := storageUnit.NewCache(cacherCfg.Type, cacherCfg.Size, cacherCfg.Shards)
	if err != nil {
		return nil, err
	}

	cacherCfg = storageUnit.CacheConfig{Size: 10, Type: storageUnit.LRUCache, Shards: 1}
	txBlockBody, err := storageUnit.NewCache(cacherCfg.Type, cacherCfg.Size, cacherCfg.Shards)
	if err != nil {
		return nil, err
	}

	cacherCfg = storageUnit.CacheConfig{Size: 10, Type: storageUnit.LRUCache}
	shardHeaders, err := storageUnit.NewCache(cacherCfg.Type, cacherCfg.Size, cacherCfg.Shards)
	if err != nil {
		return nil, err
	}

	shardHeadersNoncesCacher, err := storageUnit.NewCache(cacherCfg.Type, cacherCfg.Size, cacherCfg.Shards)
	if err != nil {
		return nil, err
	}

	shardHeadersNonces, err := dataPool.NewNonceSyncMapCacher(shardHeadersNoncesCacher, uint64ByteSlice.NewBigEndianConverter())
	if err != nil {
		return nil, err
	}

	txPool, err := shardedData.NewShardedData(storageUnit.CacheConfig{Size: 1000, Type: storageUnit.LRUCache, Shards: 1})
	if err != nil {
		return nil, err
	}

	uTxPool, err := shardedData.NewShardedData(storageUnit.CacheConfig{Size: 1000, Type: storageUnit.LRUCache, Shards: 1})
	if err != nil {
		return nil, err
	}

	currTxs, err := dataPool.NewCurrentBlockPool()
	if err != nil {
		return nil, err
	}

	dPool, err := dataPool.NewMetaDataPool(
		metaBlocks,
		txBlockBody,
		shardHeaders,
		shardHeadersNonces,
		txPool,
		uTxPool,
		currTxs,
	)
	if err != nil {
		return nil, err
	}

	return dPool, nil
}

// GetSigningParams returns a key generator, a private key, and a public key
func GetSigningParams(
	ctx *cli.Context,
	skName string,
	skIndexName string,
	skPemFileName string,
	suite crypto.Suite,
) (keyGen crypto.KeyGenerator, privKey crypto.PrivateKey, pubKey crypto.PublicKey, err error) {

	sk, err := getSk(ctx, skName, skIndexName, skPemFileName)
	if err != nil {
		return nil, nil, nil, err
	}

	keyGen = signing.NewKeyGenerator(suite)

	privKey, err = keyGen.PrivateKeyFromByteArray(sk)
	if err != nil {
		return nil, nil, nil, err
	}

	pubKey = privKey.GeneratePublic()

	return keyGen, privKey, pubKey, err
}

// GetPkEncoded returns the encoded public key
func GetPkEncoded(pubKey crypto.PublicKey) string {
	pk, err := pubKey.ToByteArray()
	if err != nil {
		return err.Error()
	}

	return encodeAddress(pk)
}

func encodeAddress(address []byte) string {
	return hex.EncodeToString(address)
}

func decodeAddress(address string) ([]byte, error) {
	return hex.DecodeString(address)
}

func getSk(
	ctx *cli.Context,
	skName string,
	skIndexName string,
	skPemFileName string,
) ([]byte, error) {

	//if flag is defined, it shall overwrite what was read from pem file
	if ctx.GlobalIsSet(skName) {
		encodedSk := []byte(ctx.GlobalString(skName))
		return decodeAddress(string(encodedSk))
	}

	skIndex := ctx.GlobalInt(skIndexName)
	encodedSk, err := core.LoadSkFromPemFile(skPemFileName, skIndex)
	if err != nil {
		return nil, err
	}

	return decodeAddress(string(encodedSk))
}<|MERGE_RESOLUTION|>--- conflicted
+++ resolved
@@ -1360,11 +1360,8 @@
 		headerBlackList,
 		headerSigVerifier,
 		core.ChainID,
-<<<<<<< HEAD
+		sizeCheckDelta,
 		network.AntifloodHandler,
-=======
-		sizeCheckDelta,
->>>>>>> 02f356e8
 	)
 	if err != nil {
 		return nil, nil, nil, err
@@ -1383,11 +1380,8 @@
 		data.Datapool,
 		core.Uint64ByteSliceConverter,
 		dataPacker,
-<<<<<<< HEAD
+		sizeCheckDelta,
 		network.AntifloodHandler,
-=======
-		sizeCheckDelta,
->>>>>>> 02f356e8
 	)
 	if err != nil {
 		return nil, nil, nil, err
@@ -1429,11 +1423,8 @@
 		headerBlackList,
 		headerSigVerifier,
 		core.ChainID,
-<<<<<<< HEAD
+		sizeCheckDelta,
 		network.AntifloodHandler,
-=======
-		sizeCheckDelta,
->>>>>>> 02f356e8
 	)
 	if err != nil {
 		return nil, nil, nil, err
@@ -1452,11 +1443,8 @@
 		data.MetaDatapool,
 		core.Uint64ByteSliceConverter,
 		dataPacker,
-<<<<<<< HEAD
+		sizeCheckDelta,
 		network.AntifloodHandler,
-=======
-		sizeCheckDelta,
->>>>>>> 02f356e8
 	)
 	if err != nil {
 		return nil, nil, nil, err
