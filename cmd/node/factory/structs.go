--- conflicted
+++ resolved
@@ -39,11 +39,8 @@
 	processDisabled "github.com/ElrondNetwork/elrond-go/genesis/process/disabled"
 	"github.com/ElrondNetwork/elrond-go/hashing"
 	"github.com/ElrondNetwork/elrond-go/marshal"
-<<<<<<< HEAD
+	"github.com/ElrondNetwork/elrond-go/node/txsimulator"
 	"github.com/ElrondNetwork/elrond-go/outport"
-=======
-	"github.com/ElrondNetwork/elrond-go/node/txsimulator"
->>>>>>> 0576f94f
 	"github.com/ElrondNetwork/elrond-go/process"
 	"github.com/ElrondNetwork/elrond-go/process/block"
 	"github.com/ElrondNetwork/elrond-go/process/block/bootstrapStorage"
@@ -1669,35 +1666,6 @@
 	}
 
 	argumentsBaseProcessor := block.ArgBaseProcessor{
-<<<<<<< HEAD
-		Version:                version,
-		AccountsDB:             accountsDb,
-		ForkDetector:           forkDetector,
-		Hasher:                 core.Hasher,
-		Marshalizer:            core.InternalMarshalizer,
-		Store:                  data.Store,
-		ShardCoordinator:       shardCoordinator,
-		NodesCoordinator:       nodesCoordinator,
-		Uint64Converter:        core.Uint64ByteSliceConverter,
-		RequestHandler:         requestHandler,
-		BlockChainHook:         vmFactory.BlockChainHookImpl(),
-		TxCoordinator:          txCoordinator,
-		Rounder:                rounder,
-		EpochStartTrigger:      epochStartTrigger,
-		HeaderValidator:        headerValidator,
-		BootStorer:             bootStorer,
-		BlockTracker:           blockTracker,
-		DataPool:               data.Datapool,
-		FeeHandler:             txFeeHandler,
-		BlockChain:             data.Blkc,
-		StateCheckpointModulus: stateCheckpointModulus,
-		BlockSizeThrottler:     blockSizeThrottler,
-		Indexer:                indexer,
-		TpsBenchmark:           tpsBenchmark,
-		HistoryRepository:      historyRepository,
-		EpochNotifier:          epochNotifier,
-		OutportDriver:          outportDriver,
-=======
 		AccountsDB:              accountsDb,
 		ForkDetector:            forkDetector,
 		Hasher:                  core.Hasher,
@@ -1724,7 +1692,7 @@
 		HistoryRepository:       historyRepository,
 		EpochNotifier:           epochNotifier,
 		HeaderIntegrityVerifier: headerIntegrityVerifier,
->>>>>>> 0576f94f
+		OutportDriver:           outportDriver,
 	}
 	arguments := block.ArgShardProcessor{
 		ArgBaseProcessor: argumentsBaseProcessor,
