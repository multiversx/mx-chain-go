package factory

import (
	"errors"
	"time"

	logger "github.com/ElrondNetwork/elrond-go-logger"
	"github.com/ElrondNetwork/elrond-go/config"
	"github.com/ElrondNetwork/elrond-go/consensus"
	"github.com/ElrondNetwork/elrond-go/core"
	"github.com/ElrondNetwork/elrond-go/core/partitioning"
	"github.com/ElrondNetwork/elrond-go/core/serviceContainer"
	"github.com/ElrondNetwork/elrond-go/core/statistics/softwareVersion"
	factorySoftwareVersion "github.com/ElrondNetwork/elrond-go/core/statistics/softwareVersion/factory"
	"github.com/ElrondNetwork/elrond-go/data"
	dataBlock "github.com/ElrondNetwork/elrond-go/data/block"
	"github.com/ElrondNetwork/elrond-go/data/state"
	"github.com/ElrondNetwork/elrond-go/dataRetriever"
	"github.com/ElrondNetwork/elrond-go/dataRetriever/factory/containers"
	"github.com/ElrondNetwork/elrond-go/dataRetriever/factory/resolverscontainer"
	"github.com/ElrondNetwork/elrond-go/dataRetriever/requestHandlers"
	"github.com/ElrondNetwork/elrond-go/epochStart"
	metachainEpochStart "github.com/ElrondNetwork/elrond-go/epochStart/metachain"
	"github.com/ElrondNetwork/elrond-go/epochStart/shardchain"
	mainFactory "github.com/ElrondNetwork/elrond-go/factory"
	"github.com/ElrondNetwork/elrond-go/genesis"
	"github.com/ElrondNetwork/elrond-go/genesis/checking"
	genesisProcess "github.com/ElrondNetwork/elrond-go/genesis/process"
	"github.com/ElrondNetwork/elrond-go/hashing"
	"github.com/ElrondNetwork/elrond-go/marshal"
	"github.com/ElrondNetwork/elrond-go/process"
	"github.com/ElrondNetwork/elrond-go/process/block"
	"github.com/ElrondNetwork/elrond-go/process/block/bootstrapStorage"
	"github.com/ElrondNetwork/elrond-go/process/block/pendingMb"
	"github.com/ElrondNetwork/elrond-go/process/block/poolsCleaner"
	"github.com/ElrondNetwork/elrond-go/process/block/postprocess"
	"github.com/ElrondNetwork/elrond-go/process/block/preprocess"
	"github.com/ElrondNetwork/elrond-go/process/coordinator"
	"github.com/ElrondNetwork/elrond-go/process/economics"
	"github.com/ElrondNetwork/elrond-go/process/factory/interceptorscontainer"
	"github.com/ElrondNetwork/elrond-go/process/factory/metachain"
	"github.com/ElrondNetwork/elrond-go/process/factory/shard"
	"github.com/ElrondNetwork/elrond-go/process/headerCheck"
	"github.com/ElrondNetwork/elrond-go/process/peer"
	"github.com/ElrondNetwork/elrond-go/process/rewardTransaction"
	"github.com/ElrondNetwork/elrond-go/process/scToProtocol"
	"github.com/ElrondNetwork/elrond-go/process/smartContract"
	"github.com/ElrondNetwork/elrond-go/process/smartContract/builtInFunctions"
	"github.com/ElrondNetwork/elrond-go/process/smartContract/hooks"
	processSync "github.com/ElrondNetwork/elrond-go/process/sync"
	"github.com/ElrondNetwork/elrond-go/process/throttle"
	"github.com/ElrondNetwork/elrond-go/process/track"
	"github.com/ElrondNetwork/elrond-go/process/transaction"
	"github.com/ElrondNetwork/elrond-go/process/transactionLog"
	"github.com/ElrondNetwork/elrond-go/sharding"
	"github.com/ElrondNetwork/elrond-go/sharding/networksharding"
	"github.com/ElrondNetwork/elrond-go/storage"
	storageFactory "github.com/ElrondNetwork/elrond-go/storage/factory"
	"github.com/ElrondNetwork/elrond-go/storage/storageUnit"
	"github.com/ElrondNetwork/elrond-go/storage/timecache"
	"github.com/ElrondNetwork/elrond-go/update"
	"github.com/ElrondNetwork/elrond-go/vm"
	vmcommon "github.com/ElrondNetwork/elrond-vm-common"
)

const (
	// MaxTxsToRequest specifies the maximum number of txs to request
	MaxTxsToRequest = 1000
)

//TODO remove this
var log = logger.GetOrCreate("main")

// timeSpanForBadHeaders is the expiry time for an added block header hash
var timeSpanForBadHeaders = time.Minute * 2

// EpochStartNotifier defines which actions should be done for handling new epoch's events
type EpochStartNotifier interface {
	RegisterHandler(handler epochStart.ActionHandler)
	UnregisterHandler(handler epochStart.ActionHandler)
	NotifyAll(hdr data.HeaderHandler)
	NotifyAllPrepare(metaHdr data.HeaderHandler, body data.BodyHandler)
	RegisterForEpochChangeConfirmed(handler func(epoch uint32))
	NotifyEpochChangeConfirmed(epoch uint32)
	IsInterfaceNil() bool
}

// Process struct holds the process components
type Process struct {
	InterceptorsContainer    process.InterceptorsContainer
	ResolversFinder          dataRetriever.ResolversFinder
	Rounder                  consensus.Rounder
	EpochStartTrigger        epochStart.TriggerHandler
	ForkDetector             process.ForkDetector
	BlockProcessor           process.BlockProcessor
	BlackListHandler         process.BlackListHandler
	BootStorer               process.BootStorer
	HeaderSigVerifier        HeaderSigVerifierHandler
	HeaderIntegrityVerifier  HeaderIntegrityVerifierHandler
	ValidatorsStatistics     process.ValidatorStatisticsProcessor
	ValidatorsProvider       process.ValidatorsProvider
	BlockTracker             process.BlockTracker
	PendingMiniBlocksHandler process.PendingMiniBlocksHandler
	RequestHandler           process.RequestHandler
	TxLogsProcessor          process.TransactionLogProcessorDatabase
	HeaderValidator          epochStart.HeaderValidator
}

type processComponentsFactoryArgs struct {
	coreComponents            *mainFactory.CoreComponentsFactoryArgs
	accountsParser            genesis.AccountsParser
	smartContractParser       genesis.InitialSmartContractParser
	economicsData             *economics.EconomicsData
	nodesConfig               *sharding.NodesSetup
	gasSchedule               map[string]map[string]uint64
	rounder                   consensus.Rounder
	shardCoordinator          sharding.Coordinator
	nodesCoordinator          sharding.NodesCoordinator
	data                      *mainFactory.DataComponents
	coreData                  *mainFactory.CoreComponents
	crypto                    *mainFactory.CryptoComponents
	state                     *mainFactory.StateComponents
	network                   *mainFactory.NetworkComponents
	tries                     *mainFactory.TriesComponents
	coreServiceContainer      serviceContainer.Core
	requestedItemsHandler     dataRetriever.RequestedItemsHandler
	whiteListHandler          process.WhiteListHandler
	whiteListerVerifiedTxs    process.WhiteListHandler
	epochStartNotifier        EpochStartNotifier
	mainConfig                config.Config
	epochStart                *config.EpochStartConfig
	rater                     sharding.PeerAccountListAndRatingHandler
	ratingsData               process.RatingsInfoHandler
	startEpochNum             uint32
	sizeCheckDelta            uint32
	stateCheckpointModulus    uint
	maxComputableRounds       uint64
	numConcurrentResolverJobs int32
	minSizeInBytes            uint32
	maxSizeInBytes            uint32
	maxRating                 uint32
	validatorPubkeyConverter  core.PubkeyConverter
	systemSCConfig            *config.SystemSmartContractsConfig
	txLogsProcessor           process.TransactionLogProcessor
	version                   string
	importStartHandler        update.ImportStartHandler
	workingDir                string
}

// NewProcessComponentsFactoryArgs initializes the arguments necessary for creating the process components
func NewProcessComponentsFactoryArgs(
	coreComponents *mainFactory.CoreComponentsFactoryArgs,
	accountsParser genesis.AccountsParser,
	smartContractParser genesis.InitialSmartContractParser,
	economicsData *economics.EconomicsData,
	nodesConfig *sharding.NodesSetup,
	gasSchedule map[string]map[string]uint64,
	rounder consensus.Rounder,
	shardCoordinator sharding.Coordinator,
	nodesCoordinator sharding.NodesCoordinator,
	data *mainFactory.DataComponents,
	coreData *mainFactory.CoreComponents,
	crypto *mainFactory.CryptoComponents,
	state *mainFactory.StateComponents,
	network *mainFactory.NetworkComponents,
	tries *mainFactory.TriesComponents,
	coreServiceContainer serviceContainer.Core,
	requestedItemsHandler dataRetriever.RequestedItemsHandler,
	whiteListHandler process.WhiteListHandler,
	whiteListerVerifiedTxs process.WhiteListHandler,
	epochStartNotifier EpochStartNotifier,
	mainConfig config.Config,
	startEpochNum uint32,
	rater sharding.PeerAccountListAndRatingHandler,
	sizeCheckDelta uint32,
	stateCheckpointModulus uint,
	maxComputableRounds uint64,
	numConcurrentResolverJobs int32,
	minSizeInBytes uint32,
	maxSizeInBytes uint32,
	maxRating uint32,
	validatorPubkeyConverter core.PubkeyConverter,
	ratingsData process.RatingsInfoHandler,
	systemSCConfig *config.SystemSmartContractsConfig,
	version string,
	importStartHandler update.ImportStartHandler,
	workingDir string,
) *processComponentsFactoryArgs {
	return &processComponentsFactoryArgs{
		coreComponents:            coreComponents,
		accountsParser:            accountsParser,
		smartContractParser:       smartContractParser,
		economicsData:             economicsData,
		nodesConfig:               nodesConfig,
		gasSchedule:               gasSchedule,
		rounder:                   rounder,
		shardCoordinator:          shardCoordinator,
		nodesCoordinator:          nodesCoordinator,
		data:                      data,
		coreData:                  coreData,
		crypto:                    crypto,
		state:                     state,
		network:                   network,
		tries:                     tries,
		coreServiceContainer:      coreServiceContainer,
		requestedItemsHandler:     requestedItemsHandler,
		whiteListHandler:          whiteListHandler,
		whiteListerVerifiedTxs:    whiteListerVerifiedTxs,
		epochStartNotifier:        epochStartNotifier,
		mainConfig:                mainConfig,
		epochStart:                &mainConfig.EpochStartConfig,
		startEpochNum:             startEpochNum,
		rater:                     rater,
		ratingsData:               ratingsData,
		sizeCheckDelta:            sizeCheckDelta,
		stateCheckpointModulus:    stateCheckpointModulus,
		maxComputableRounds:       maxComputableRounds,
		numConcurrentResolverJobs: numConcurrentResolverJobs,
		minSizeInBytes:            minSizeInBytes,
		maxSizeInBytes:            maxSizeInBytes,
		maxRating:                 maxRating,
		validatorPubkeyConverter:  validatorPubkeyConverter,
		systemSCConfig:            systemSCConfig,
		version:                   version,
		importStartHandler:        importStartHandler,
		workingDir:                workingDir,
	}
}

// ProcessComponentsFactory creates the process components
func ProcessComponentsFactory(args *processComponentsFactoryArgs) (*Process, error) {
	argsHeaderSig := &headerCheck.ArgsHeaderSigVerifier{
		Marshalizer:       args.coreData.InternalMarshalizer,
		Hasher:            args.coreData.Hasher,
		NodesCoordinator:  args.nodesCoordinator,
		MultiSigVerifier:  args.crypto.MultiSigner,
		SingleSigVerifier: args.crypto.SingleSigner,
		KeyGen:            args.crypto.BlockSignKeyGen,
	}
	headerSigVerifier, err := headerCheck.NewHeaderSigVerifier(argsHeaderSig)
	if err != nil {
		return nil, err
	}
	headerIntegrityVerifier, err := headerCheck.NewHeaderIntegrityVerifier([]byte(args.nodesConfig.ChainID))
	if err != nil {
		return nil, err
	}

	resolversContainerFactory, err := newResolverContainerFactory(
		args.shardCoordinator,
		args.data,
		args.coreData,
		args.network,
		args.tries,
		args.sizeCheckDelta,
		args.numConcurrentResolverJobs,
	)
	if err != nil {
		return nil, err
	}

	resolversContainer, err := resolversContainerFactory.Create()
	if err != nil {
		return nil, err
	}

	resolversFinder, err := containers.NewResolversFinder(resolversContainer, args.shardCoordinator)
	if err != nil {
		return nil, err
	}

	requestHandler, err := requestHandlers.NewResolverRequestHandler(
		resolversFinder,
		args.requestedItemsHandler,
		args.whiteListHandler,
		MaxTxsToRequest,
		args.shardCoordinator.SelfId(),
		time.Second,
	)
	if err != nil {
		return nil, err
	}

	validatorStatisticsProcessor, err := newValidatorStatisticsProcessor(args)
	if err != nil {
		return nil, err
	}

	validatorsProvider, err := peer.NewValidatorsProvider(
		validatorStatisticsProcessor,
		args.maxRating,
		args.validatorPubkeyConverter,
	)
	if err != nil {
		return nil, err
	}

	epochStartTrigger, err := newEpochStartTrigger(args, requestHandler)
	if err != nil {
		return nil, err
	}

	requestHandler.SetEpoch(epochStartTrigger.Epoch())

	err = dataRetriever.SetEpochHandlerToHdrResolver(resolversContainer, epochStartTrigger)
	if err != nil {
		return nil, err
	}

	validatorStatsRootHash, err := validatorStatisticsProcessor.RootHash()
	if err != nil {
		return nil, err
	}

	log.Trace("Validator stats created", "validatorStatsRootHash", validatorStatsRootHash)

	txLogsStorage := args.data.Store.GetStorer(dataRetriever.TxLogsUnit)
	txLogsProcessor, err := transactionLog.NewTxLogProcessor(transactionLog.ArgTxLogProcessor{
		Storer:      txLogsStorage,
		Marshalizer: args.coreData.InternalMarshalizer,
	})
	if err != nil {
		return nil, err
	}

	args.txLogsProcessor = txLogsProcessor
	genesisBlocks, err := generateGenesisHeadersAndApplyInitialBalances(args, args.workingDir)
	if err != nil {
		return nil, err
	}

	err = prepareGenesisBlock(args, genesisBlocks)
	if err != nil {
		return nil, err
	}

	bootStr := args.data.Store.GetStorer(dataRetriever.BootstrapUnit)
	bootStorer, err := bootstrapStorage.NewBootstrapStorer(args.coreData.InternalMarshalizer, bootStr)
	if err != nil {
		return nil, err
	}

	argsHeaderValidator := block.ArgsHeaderValidator{
		Hasher:      args.coreData.Hasher,
		Marshalizer: args.coreData.InternalMarshalizer,
	}
	headerValidator, err := block.NewHeaderValidator(argsHeaderValidator)
	if err != nil {
		return nil, err
	}

	blockTracker, err := newBlockTracker(
		args,
		headerValidator,
		requestHandler,
		args.rounder,
		genesisBlocks,
	)
	if err != nil {
		return nil, err
	}

	mbsPoolsCleaner, err := poolsCleaner.NewMiniBlocksPoolsCleaner(
		args.data.Datapool.MiniBlocks(),
		args.rounder,
		args.shardCoordinator,
	)
	if err != nil {
		return nil, err
	}

	mbsPoolsCleaner.StartCleaning()

	txsPoolsCleaner, err := poolsCleaner.NewTxsPoolsCleaner(
		args.state.AddressPubkeyConverter,
		args.data.Datapool,
		args.rounder,
		args.shardCoordinator,
	)
	if err != nil {
		return nil, err
	}

	txsPoolsCleaner.StartCleaning()

	//TODO: Will be useful/used when the implementation of the cacher notifier about transactions which should be
	// protected for eviction will be done
	if args.shardCoordinator.SelfId() != core.MetachainShardId {
		_, err = track.NewMiniBlockTrack(args.data.Datapool, args.shardCoordinator)
		if err != nil {
			return nil, err
		}
	}

	interceptorContainerFactory, blackListHandler, err := newInterceptorContainerFactory(
		args.shardCoordinator,
		args.nodesCoordinator,
		args.data,
		args.coreData,
		args.crypto,
		args.state,
		args.network,
		args.economicsData,
		headerSigVerifier,
		headerIntegrityVerifier,
		args.sizeCheckDelta,
		blockTracker,
		epochStartTrigger,
		args.whiteListHandler,
		args.whiteListerVerifiedTxs,
	)
	if err != nil {
		return nil, err
	}

	//TODO refactor all these factory calls
	interceptorsContainer, err := interceptorContainerFactory.Create()
	if err != nil {
		return nil, err
	}

	var pendingMiniBlocksHandler process.PendingMiniBlocksHandler
	if args.shardCoordinator.SelfId() == core.MetachainShardId {
		pendingMiniBlocksHandler, err = pendingMb.NewPendingMiniBlocks()
		if err != nil {
			return nil, err
		}
	}

	forkDetector, err := newForkDetector(
		args.rounder,
		args.shardCoordinator,
		blackListHandler,
		blockTracker,
		args.nodesConfig.StartTime,
	)
	if err != nil {
		return nil, err
	}

	blockProcessor, err := newBlockProcessor(
		args,
		requestHandler,
		forkDetector,
		epochStartTrigger,
		bootStorer,
		validatorStatisticsProcessor,
		headerValidator,
		blockTracker,
		pendingMiniBlocksHandler,
		txLogsProcessor,
	)
	if err != nil {
		return nil, err
	}

	nodesSetupChecker, err := checking.NewNodesSetupChecker(
		args.accountsParser,
		args.economicsData.GenesisNodePrice(),
		args.validatorPubkeyConverter,
		args.crypto.BlockSignKeyGen,
	)
	if err != nil {
		return nil, err
	}

	err = nodesSetupChecker.Check(args.nodesConfig.AllInitialNodes())
	if err != nil {
		return nil, err
	}

	return &Process{
		InterceptorsContainer:    interceptorsContainer,
		ResolversFinder:          resolversFinder,
		Rounder:                  args.rounder,
		ForkDetector:             forkDetector,
		BlockProcessor:           blockProcessor,
		EpochStartTrigger:        epochStartTrigger,
		BlackListHandler:         blackListHandler,
		BootStorer:               bootStorer,
		HeaderSigVerifier:        headerSigVerifier,
		HeaderIntegrityVerifier:  headerIntegrityVerifier,
		ValidatorsStatistics:     validatorStatisticsProcessor,
		ValidatorsProvider:       validatorsProvider,
		BlockTracker:             blockTracker,
		PendingMiniBlocksHandler: pendingMiniBlocksHandler,
		RequestHandler:           requestHandler,
		TxLogsProcessor:          txLogsProcessor,
		HeaderValidator:          headerValidator,
	}, nil
}

func prepareGenesisBlock(args *processComponentsFactoryArgs, genesisBlocks map[uint32]data.HeaderHandler) error {
	genesisBlock, ok := genesisBlocks[args.shardCoordinator.SelfId()]
	if !ok {
		return errors.New("genesis block does not exists")
	}

	genesisBlockHash, err := core.CalculateHash(args.coreData.InternalMarshalizer, args.coreData.Hasher, genesisBlock)
	if err != nil {
		return err
	}

	err = args.data.Blkc.SetGenesisHeader(genesisBlock)
	if err != nil {
		return err
	}

	args.data.Blkc.SetGenesisHeaderHash(genesisBlockHash)

	marshalizedBlock, err := args.coreData.InternalMarshalizer.Marshal(genesisBlock)
	if err != nil {
		return err
	}

	if args.shardCoordinator.SelfId() == core.MetachainShardId {
		errNotCritical := args.data.Store.Put(dataRetriever.MetaBlockUnit, genesisBlockHash, marshalizedBlock)
		if errNotCritical != nil {
			log.Error("error storing genesis metablock", "error", errNotCritical.Error())
		}
	} else {
		errNotCritical := args.data.Store.Put(dataRetriever.BlockHeaderUnit, genesisBlockHash, marshalizedBlock)
		if errNotCritical != nil {
			log.Error("error storing genesis shardblock", "error", errNotCritical.Error())
		}
	}

	return nil
}

func newEpochStartTrigger(
	args *processComponentsFactoryArgs,
	requestHandler process.RequestHandler,
) (epochStart.TriggerHandler, error) {
	if args.shardCoordinator.SelfId() < args.shardCoordinator.NumberOfShards() {
		argsHeaderValidator := block.ArgsHeaderValidator{
			Hasher:      args.coreData.Hasher,
			Marshalizer: args.coreData.InternalMarshalizer,
		}
		headerValidator, err := block.NewHeaderValidator(argsHeaderValidator)
		if err != nil {
			return nil, err
		}

		argsPeerMiniBlockSyncer := shardchain.ArgPeerMiniBlockSyncer{
			MiniBlocksPool: args.data.Datapool.MiniBlocks(),
			Requesthandler: requestHandler,
		}

		peerMiniBlockSyncer, err := shardchain.NewPeerMiniBlockSyncer(argsPeerMiniBlockSyncer)
		if err != nil {
			return nil, err
		}

		argEpochStart := &shardchain.ArgsShardEpochStartTrigger{
			Marshalizer:          args.coreData.InternalMarshalizer,
			Hasher:               args.coreData.Hasher,
			HeaderValidator:      headerValidator,
			Uint64Converter:      args.coreData.Uint64ByteSliceConverter,
			DataPool:             args.data.Datapool,
			Storage:              args.data.Store,
			RequestHandler:       requestHandler,
			Epoch:                args.startEpochNum,
			EpochStartNotifier:   args.epochStartNotifier,
			Validity:             process.MetaBlockValidity,
			Finality:             process.BlockFinality,
			PeerMiniBlocksSyncer: peerMiniBlockSyncer,
		}
		epochStartTrigger, err := shardchain.NewEpochStartTrigger(argEpochStart)
		if err != nil {
			return nil, errors.New("error creating new start of epoch trigger" + err.Error())
		}
		err = epochStartTrigger.SetAppStatusHandler(args.coreData.StatusHandler)
		if err != nil {
			return nil, err
		}

		return epochStartTrigger, nil
	}

	if args.shardCoordinator.SelfId() == core.MetachainShardId {
		argEpochStart := &metachainEpochStart.ArgsNewMetaEpochStartTrigger{
			GenesisTime:        time.Unix(args.nodesConfig.StartTime, 0),
			Settings:           args.epochStart,
			Epoch:              args.startEpochNum,
			EpochStartNotifier: args.epochStartNotifier,
			Storage:            args.data.Store,
			Marshalizer:        args.coreData.InternalMarshalizer,
			Hasher:             args.coreData.Hasher,
		}
		epochStartTrigger, err := metachainEpochStart.NewEpochStartTrigger(argEpochStart)
		if err != nil {
			return nil, errors.New("error creating new start of epoch trigger" + err.Error())
		}
		err = epochStartTrigger.SetAppStatusHandler(args.coreData.StatusHandler)
		if err != nil {
			return nil, err
		}

		return epochStartTrigger, nil
	}

	return nil, errors.New("error creating new start of epoch trigger because of invalid shard id")
}

// CreateSoftwareVersionChecker will create a new software version checker and will start check if a new software version
// is available
func CreateSoftwareVersionChecker(statusHandler core.AppStatusHandler) (*softwareVersion.SoftwareVersionChecker, error) {
	softwareVersionCheckerFactory, err := factorySoftwareVersion.NewSoftwareVersionFactory(statusHandler)
	if err != nil {
		return nil, err
	}

	softwareVersionChecker, err := softwareVersionCheckerFactory.Create()
	if err != nil {
		return nil, err
	}

	return softwareVersionChecker, nil
}

func newInterceptorContainerFactory(
	shardCoordinator sharding.Coordinator,
	nodesCoordinator sharding.NodesCoordinator,
	data *mainFactory.DataComponents,
	coreData *mainFactory.CoreComponents,
	crypto *mainFactory.CryptoComponents,
	state *mainFactory.StateComponents,
	network *mainFactory.NetworkComponents,
	economics *economics.EconomicsData,
	headerSigVerifier HeaderSigVerifierHandler,
	headerIntegrityVerifier HeaderIntegrityVerifierHandler,
	sizeCheckDelta uint32,
	validityAttester process.ValidityAttester,
	epochStartTrigger process.EpochStartTriggerHandler,
	whiteListHandler process.WhiteListHandler,
	whiteListerVerifiedTxs process.WhiteListHandler,
) (process.InterceptorsContainerFactory, process.BlackListHandler, error) {
	if shardCoordinator.SelfId() < shardCoordinator.NumberOfShards() {
		return newShardInterceptorContainerFactory(
			shardCoordinator,
			nodesCoordinator,
			data,
			coreData,
			crypto,
			state,
			network,
			economics,
			headerSigVerifier,
			headerIntegrityVerifier,
			sizeCheckDelta,
			validityAttester,
			epochStartTrigger,
			whiteListHandler,
			whiteListerVerifiedTxs,
		)
	}
	if shardCoordinator.SelfId() == core.MetachainShardId {
		return newMetaInterceptorContainerFactory(
			shardCoordinator,
			nodesCoordinator,
			data,
			coreData,
			crypto,
			network,
			state,
			economics,
			headerSigVerifier,
			headerIntegrityVerifier,
			sizeCheckDelta,
			validityAttester,
			epochStartTrigger,
			whiteListHandler,
			whiteListerVerifiedTxs,
		)
	}

	return nil, nil, errors.New("could not create interceptor container factory")
}

func newResolverContainerFactory(
	shardCoordinator sharding.Coordinator,
	data *mainFactory.DataComponents,
	coreData *mainFactory.CoreComponents,
	network *mainFactory.NetworkComponents,
	tries *mainFactory.TriesComponents,
	sizeCheckDelta uint32,
	numConcurrentResolverJobs int32,
) (dataRetriever.ResolversContainerFactory, error) {

	if shardCoordinator.SelfId() < shardCoordinator.NumberOfShards() {
		return newShardResolverContainerFactory(
			shardCoordinator,
			data,
			coreData,
			network,
			tries,
			sizeCheckDelta,
			numConcurrentResolverJobs,
		)
	}
	if shardCoordinator.SelfId() == core.MetachainShardId {
		return newMetaResolverContainerFactory(
			shardCoordinator,
			data,
			coreData,
			network,
			tries,
			sizeCheckDelta,
			numConcurrentResolverJobs,
		)
	}

	return nil, errors.New("could not create interceptor and resolver container factory")
}

func newShardInterceptorContainerFactory(
	shardCoordinator sharding.Coordinator,
	nodesCoordinator sharding.NodesCoordinator,
	data *mainFactory.DataComponents,
	dataCore *mainFactory.CoreComponents,
	crypto *mainFactory.CryptoComponents,
	state *mainFactory.StateComponents,
	network *mainFactory.NetworkComponents,
	economics *economics.EconomicsData,
	headerSigVerifier HeaderSigVerifierHandler,
	headerIntegrityVerifier HeaderIntegrityVerifierHandler,
	sizeCheckDelta uint32,
	validityAttester process.ValidityAttester,
	epochStartTrigger process.EpochStartTriggerHandler,
	whiteListHandler process.WhiteListHandler,
	whiteListerVerifiedTxs process.WhiteListHandler,
) (process.InterceptorsContainerFactory, process.BlackListHandler, error) {
	headerBlackList := timecache.NewTimeCache(timeSpanForBadHeaders)
	shardInterceptorsContainerFactoryArgs := interceptorscontainer.ShardInterceptorsContainerFactoryArgs{
		Accounts:                state.AccountsAdapter,
		ShardCoordinator:        shardCoordinator,
		NodesCoordinator:        nodesCoordinator,
		Messenger:               network.NetMessenger,
		Store:                   data.Store,
		ProtoMarshalizer:        dataCore.InternalMarshalizer,
		TxSignMarshalizer:       dataCore.TxSignMarshalizer,
		Hasher:                  dataCore.Hasher,
		KeyGen:                  crypto.TxSignKeyGen,
		BlockSignKeyGen:         crypto.BlockSignKeyGen,
		SingleSigner:            crypto.TxSingleSigner,
		BlockSingleSigner:       crypto.SingleSigner,
		MultiSigner:             crypto.MultiSigner,
		DataPool:                data.Datapool,
		AddressPubkeyConverter:  state.AddressPubkeyConverter,
		MaxTxNonceDeltaAllowed:  core.MaxTxNonceDeltaAllowed,
		TxFeeHandler:            economics,
		BlackList:               headerBlackList,
		HeaderSigVerifier:       headerSigVerifier,
		HeaderIntegrityVerifier: headerIntegrityVerifier,
		SizeCheckDelta:          sizeCheckDelta,
		ValidityAttester:        validityAttester,
		EpochStartTrigger:       epochStartTrigger,
		WhiteListHandler:        whiteListHandler,
		WhiteListerVerifiedTxs:  whiteListerVerifiedTxs,
		AntifloodHandler:        network.InputAntifloodHandler,
		NonceConverter:          dataCore.Uint64ByteSliceConverter,
	}
	interceptorContainerFactory, err := interceptorscontainer.NewShardInterceptorsContainerFactory(shardInterceptorsContainerFactoryArgs)
	if err != nil {
		return nil, nil, err
	}

	return interceptorContainerFactory, headerBlackList, nil
}

func newMetaInterceptorContainerFactory(
	shardCoordinator sharding.Coordinator,
	nodesCoordinator sharding.NodesCoordinator,
	data *mainFactory.DataComponents,
	dataCore *mainFactory.CoreComponents,
	crypto *mainFactory.CryptoComponents,
	network *mainFactory.NetworkComponents,
	state *mainFactory.StateComponents,
	economics *economics.EconomicsData,
	headerSigVerifier HeaderSigVerifierHandler,
	headerIntegrityVerifier HeaderIntegrityVerifierHandler,
	sizeCheckDelta uint32,
	validityAttester process.ValidityAttester,
	epochStartTrigger process.EpochStartTriggerHandler,
	whiteListHandler process.WhiteListHandler,
	whiteListerVerifiedTxs process.WhiteListHandler,
) (process.InterceptorsContainerFactory, process.BlackListHandler, error) {
	headerBlackList := timecache.NewTimeCache(timeSpanForBadHeaders)
	metaInterceptorsContainerFactoryArgs := interceptorscontainer.MetaInterceptorsContainerFactoryArgs{
		ShardCoordinator:        shardCoordinator,
		NodesCoordinator:        nodesCoordinator,
		Messenger:               network.NetMessenger,
		Store:                   data.Store,
		ProtoMarshalizer:        dataCore.InternalMarshalizer,
		TxSignMarshalizer:       dataCore.TxSignMarshalizer,
		Hasher:                  dataCore.Hasher,
		MultiSigner:             crypto.MultiSigner,
		DataPool:                data.Datapool,
		Accounts:                state.AccountsAdapter,
		AddressPubkeyConverter:  state.AddressPubkeyConverter,
		SingleSigner:            crypto.TxSingleSigner,
		BlockSingleSigner:       crypto.SingleSigner,
		KeyGen:                  crypto.TxSignKeyGen,
		BlockKeyGen:             crypto.BlockSignKeyGen,
		MaxTxNonceDeltaAllowed:  core.MaxTxNonceDeltaAllowed,
		TxFeeHandler:            economics,
		BlackList:               headerBlackList,
		HeaderSigVerifier:       headerSigVerifier,
		HeaderIntegrityVerifier: headerIntegrityVerifier,
		SizeCheckDelta:          sizeCheckDelta,
		ValidityAttester:        validityAttester,
		EpochStartTrigger:       epochStartTrigger,
		WhiteListHandler:        whiteListHandler,
		WhiteListerVerifiedTxs:  whiteListerVerifiedTxs,
		AntifloodHandler:        network.InputAntifloodHandler,
		NonceConverter:          dataCore.Uint64ByteSliceConverter,
	}
	interceptorContainerFactory, err := interceptorscontainer.NewMetaInterceptorsContainerFactory(metaInterceptorsContainerFactoryArgs)
	if err != nil {
		return nil, nil, err
	}

	return interceptorContainerFactory, headerBlackList, nil
}

func newShardResolverContainerFactory(
	shardCoordinator sharding.Coordinator,
	data *mainFactory.DataComponents,
	core *mainFactory.CoreComponents,
	network *mainFactory.NetworkComponents,
	tries *mainFactory.TriesComponents,
	sizeCheckDelta uint32,
	numConcurrentResolverJobs int32,
) (dataRetriever.ResolversContainerFactory, error) {

	dataPacker, err := partitioning.NewSimpleDataPacker(core.InternalMarshalizer)
	if err != nil {
		return nil, err
	}

	resolversContainerFactoryArgs := resolverscontainer.FactoryArgs{
		ShardCoordinator:           shardCoordinator,
		Messenger:                  network.NetMessenger,
		Store:                      data.Store,
		Marshalizer:                core.InternalMarshalizer,
		DataPools:                  data.Datapool,
		Uint64ByteSliceConverter:   core.Uint64ByteSliceConverter,
		DataPacker:                 dataPacker,
		TriesContainer:             tries.TriesContainer,
		SizeCheckDelta:             sizeCheckDelta,
		InputAntifloodHandler:      network.InputAntifloodHandler,
		OutputAntifloodHandler:     network.OutputAntifloodHandler,
		NumConcurrentResolvingJobs: numConcurrentResolverJobs,
	}
	resolversContainerFactory, err := resolverscontainer.NewShardResolversContainerFactory(resolversContainerFactoryArgs)
	if err != nil {
		return nil, err
	}

	return resolversContainerFactory, nil
}

func newMetaResolverContainerFactory(
	shardCoordinator sharding.Coordinator,
	data *mainFactory.DataComponents,
	core *mainFactory.CoreComponents,
	network *mainFactory.NetworkComponents,
	tries *mainFactory.TriesComponents,
	sizeCheckDelta uint32,
	numConcurrentResolverJobs int32,
) (dataRetriever.ResolversContainerFactory, error) {
	dataPacker, err := partitioning.NewSimpleDataPacker(core.InternalMarshalizer)
	if err != nil {
		return nil, err
	}

	resolversContainerFactoryArgs := resolverscontainer.FactoryArgs{
		ShardCoordinator:           shardCoordinator,
		Messenger:                  network.NetMessenger,
		Store:                      data.Store,
		Marshalizer:                core.InternalMarshalizer,
		DataPools:                  data.Datapool,
		Uint64ByteSliceConverter:   core.Uint64ByteSliceConverter,
		DataPacker:                 dataPacker,
		TriesContainer:             tries.TriesContainer,
		SizeCheckDelta:             sizeCheckDelta,
		InputAntifloodHandler:      network.InputAntifloodHandler,
		OutputAntifloodHandler:     network.OutputAntifloodHandler,
		NumConcurrentResolvingJobs: numConcurrentResolverJobs,
	}
	resolversContainerFactory, err := resolverscontainer.NewMetaResolversContainerFactory(resolversContainerFactoryArgs)
	if err != nil {
		return nil, err
	}
	return resolversContainerFactory, nil
}

func generateGenesisHeadersAndApplyInitialBalances(args *processComponentsFactoryArgs, workingDir string) (map[uint32]data.HeaderHandler, error) {
	coreComponents := args.coreData
	stateComponents := args.state
	dataComponents := args.data
	shardCoordinator := args.shardCoordinator
	nodesSetup := args.nodesConfig
	accountsParser := args.accountsParser
	smartContractParser := args.smartContractParser
	economicsData := args.economicsData

	arg := genesisProcess.ArgsGenesisBlockCreator{
		GenesisTime:              uint64(nodesSetup.StartTime),
		StartEpochNum:            args.startEpochNum,
		Accounts:                 stateComponents.AccountsAdapter,
		PubkeyConv:               stateComponents.AddressPubkeyConverter,
		InitialNodesSetup:        nodesSetup,
		Economics:                economicsData,
		ShardCoordinator:         shardCoordinator,
		Store:                    dataComponents.Store,
		Blkc:                     dataComponents.Blkc,
		Marshalizer:              coreComponents.InternalMarshalizer,
		Hasher:                   coreComponents.Hasher,
		Uint64ByteSliceConverter: coreComponents.Uint64ByteSliceConverter,
		DataPool:                 dataComponents.Datapool,
		AccountsParser:           accountsParser,
		SmartContractParser:      smartContractParser,
		ValidatorAccounts:        stateComponents.PeerAccounts,
		GasMap:                   args.gasSchedule,
		VirtualMachineConfig:     args.mainConfig.VirtualMachineConfig,
		TxLogsProcessor:          args.txLogsProcessor,
		HardForkConfig:           args.mainConfig.Hardfork,
		TrieStorageManagers:      args.tries.TrieStorageManagers,
		ChainID:                  string(args.coreComponents.ChainID),
		SystemSCConfig:           *args.systemSCConfig,
<<<<<<< HEAD
		ImportStartHandler:       args.importStartHandler,
		WorkingDir:               workingDir,
=======
		BlockSignKeyGen:          args.crypto.BlockSignKeyGen,
>>>>>>> 6e817320
	}

	gbc, err := genesisProcess.NewGenesisBlockCreator(arg)
	if err != nil {
		return nil, err
	}

	return gbc.CreateGenesisBlocks()
}

func newBlockTracker(
	processArgs *processComponentsFactoryArgs,
	headerValidator process.HeaderConstructionValidator,
	requestHandler process.RequestHandler,
	rounder process.Rounder,
	genesisBlocks map[uint32]data.HeaderHandler,
) (process.BlockTracker, error) {

	argBaseTracker := track.ArgBaseTracker{
		Hasher:           processArgs.coreData.Hasher,
		HeaderValidator:  headerValidator,
		Marshalizer:      processArgs.coreData.InternalMarshalizer,
		RequestHandler:   requestHandler,
		Rounder:          rounder,
		ShardCoordinator: processArgs.shardCoordinator,
		Store:            processArgs.data.Store,
		StartHeaders:     genesisBlocks,
		PoolsHolder:      processArgs.data.Datapool,
		WhitelistHandler: processArgs.whiteListHandler,
	}

	if processArgs.shardCoordinator.SelfId() < processArgs.shardCoordinator.NumberOfShards() {
		arguments := track.ArgShardTracker{
			ArgBaseTracker: argBaseTracker,
		}

		return track.NewShardBlockTrack(arguments)
	}

	if processArgs.shardCoordinator.SelfId() == core.MetachainShardId {
		arguments := track.ArgMetaTracker{
			ArgBaseTracker: argBaseTracker,
		}

		return track.NewMetaBlockTrack(arguments)
	}

	return nil, errors.New("could not create block tracker")
}

func newForkDetector(
	rounder consensus.Rounder,
	shardCoordinator sharding.Coordinator,
	headerBlackList process.BlackListHandler,
	blockTracker process.BlockTracker,
	genesisTime int64,
) (process.ForkDetector, error) {
	if shardCoordinator.SelfId() < shardCoordinator.NumberOfShards() {
		return processSync.NewShardForkDetector(rounder, headerBlackList, blockTracker, genesisTime)
	}
	if shardCoordinator.SelfId() == core.MetachainShardId {
		return processSync.NewMetaForkDetector(rounder, headerBlackList, blockTracker, genesisTime)
	}

	return nil, errors.New("could not create fork detector")
}

func newBlockProcessor(
	processArgs *processComponentsFactoryArgs,
	requestHandler process.RequestHandler,
	forkDetector process.ForkDetector,
	epochStartTrigger epochStart.TriggerHandler,
	bootStorer process.BootStorer,
	validatorStatisticsProcessor process.ValidatorStatisticsProcessor,
	headerValidator process.HeaderConstructionValidator,
	blockTracker process.BlockTracker,
	pendingMiniBlocksHandler process.PendingMiniBlocksHandler,
	txLogsProcessor process.TransactionLogProcessor,
) (process.BlockProcessor, error) {

	shardCoordinator := processArgs.shardCoordinator

	if shardCoordinator.SelfId() < shardCoordinator.NumberOfShards() {
		return newShardBlockProcessor(
			&processArgs.coreComponents.Config,
			requestHandler,
			processArgs.shardCoordinator,
			processArgs.nodesCoordinator,
			processArgs.data,
			processArgs.coreData,
			processArgs.state,
			forkDetector,
			processArgs.coreServiceContainer,
			processArgs.economicsData,
			processArgs.rounder,
			epochStartTrigger,
			bootStorer,
			processArgs.gasSchedule,
			processArgs.stateCheckpointModulus,
			headerValidator,
			blockTracker,
			processArgs.minSizeInBytes,
			processArgs.maxSizeInBytes,
			txLogsProcessor,
			processArgs.version,
		)
	}
	if shardCoordinator.SelfId() == core.MetachainShardId {
		return newMetaBlockProcessor(
			requestHandler,
			processArgs.shardCoordinator,
			processArgs.nodesCoordinator,
			processArgs.data,
			processArgs.coreData,
			processArgs.state,
			forkDetector,
			processArgs.coreServiceContainer,
			processArgs.economicsData,
			validatorStatisticsProcessor,
			processArgs.rounder,
			epochStartTrigger,
			bootStorer,
			headerValidator,
			blockTracker,
			pendingMiniBlocksHandler,
			processArgs.stateCheckpointModulus,
			processArgs.crypto.MessageSignVerifier,
			processArgs.gasSchedule,
			processArgs.minSizeInBytes,
			processArgs.maxSizeInBytes,
			processArgs.ratingsData,
			processArgs.nodesConfig,
			txLogsProcessor,
			processArgs.systemSCConfig,
			processArgs.version,
		)
	}

	return nil, errors.New("could not create block processor")
}

func newShardBlockProcessor(
	config *config.Config,
	requestHandler process.RequestHandler,
	shardCoordinator sharding.Coordinator,
	nodesCoordinator sharding.NodesCoordinator,
	data *mainFactory.DataComponents,
	core *mainFactory.CoreComponents,
	stateComponents *mainFactory.StateComponents,
	forkDetector process.ForkDetector,
	coreServiceContainer serviceContainer.Core,
	economics *economics.EconomicsData,
	rounder consensus.Rounder,
	epochStartTrigger epochStart.TriggerHandler,
	bootStorer process.BootStorer,
	gasSchedule map[string]map[string]uint64,
	stateCheckpointModulus uint,
	headerValidator process.HeaderConstructionValidator,
	blockTracker process.BlockTracker,
	minSizeInBytes uint32,
	maxSizeInBytes uint32,
	txLogsProcessor process.TransactionLogProcessor,
	version string,
) (process.BlockProcessor, error) {
	argsParser := vmcommon.NewAtArgumentParser()

	argsBuiltIn := builtInFunctions.ArgsCreateBuiltInFunctionContainer{
		GasMap:          gasSchedule,
		MapDNSAddresses: make(map[string]struct{}),
		Marshalizer:     core.InternalMarshalizer,
	}
	builtInFuncs, err := builtInFunctions.CreateBuiltInFunctionContainer(argsBuiltIn)
	if err != nil {
		return nil, err
	}

	argsHook := hooks.ArgBlockChainHook{
		Accounts:         stateComponents.AccountsAdapter,
		PubkeyConv:       stateComponents.AddressPubkeyConverter,
		StorageService:   data.Store,
		BlockChain:       data.Blkc,
		ShardCoordinator: shardCoordinator,
		Marshalizer:      core.InternalMarshalizer,
		Uint64Converter:  core.Uint64ByteSliceConverter,
		BuiltInFunctions: builtInFuncs,
	}
	vmFactory, err := shard.NewVMContainerFactory(
		config.VirtualMachineConfig,
		economics.MaxGasLimitPerBlock(shardCoordinator.SelfId()),
		gasSchedule,
		argsHook)
	if err != nil {
		return nil, err
	}

	vmContainer, err := vmFactory.Create()
	if err != nil {
		return nil, err
	}

	interimProcFactory, err := shard.NewIntermediateProcessorsContainerFactory(
		shardCoordinator,
		core.InternalMarshalizer,
		core.Hasher,
		stateComponents.AddressPubkeyConverter,
		data.Store,
		data.Datapool,
	)
	if err != nil {
		return nil, err
	}

	interimProcContainer, err := interimProcFactory.Create()
	if err != nil {
		return nil, err
	}

	scForwarder, err := interimProcContainer.Get(dataBlock.SmartContractResultBlock)
	if err != nil {
		return nil, err
	}

	receiptTxInterim, err := interimProcContainer.Get(dataBlock.ReceiptBlock)
	if err != nil {
		return nil, err
	}

	badTxInterim, err := interimProcContainer.Get(dataBlock.InvalidBlock)
	if err != nil {
		return nil, err
	}

	argsTxTypeHandler := coordinator.ArgNewTxTypeHandler{
		PubkeyConverter:  stateComponents.AddressPubkeyConverter,
		ShardCoordinator: shardCoordinator,
		BuiltInFuncNames: builtInFuncs.Keys(),
		ArgumentParser:   vmcommon.NewAtArgumentParser(),
	}
	txTypeHandler, err := coordinator.NewTxTypeHandler(argsTxTypeHandler)
	if err != nil {
		return nil, err
	}

	gasHandler, err := preprocess.NewGasComputation(economics, txTypeHandler)
	if err != nil {
		return nil, err
	}

	txFeeHandler, err := postprocess.NewFeeAccumulator()
	if err != nil {
		return nil, err
	}

	argsNewScProcessor := smartContract.ArgsNewSmartContractProcessor{
		VmContainer:      vmContainer,
		ArgsParser:       argsParser,
		Hasher:           core.Hasher,
		Marshalizer:      core.InternalMarshalizer,
		AccountsDB:       stateComponents.AccountsAdapter,
		TempAccounts:     vmFactory.BlockChainHookImpl(),
		PubkeyConv:       stateComponents.AddressPubkeyConverter,
		Coordinator:      shardCoordinator,
		ScrForwarder:     scForwarder,
		TxFeeHandler:     txFeeHandler,
		EconomicsFee:     economics,
		GasHandler:       gasHandler,
		BuiltInFunctions: vmFactory.BlockChainHookImpl().GetBuiltInFunctions(),
		TxLogsProcessor:  txLogsProcessor,
		TxTypeHandler:    txTypeHandler,
	}
	scProcessor, err := smartContract.NewSmartContractProcessor(argsNewScProcessor)
	if err != nil {
		return nil, err
	}

	rewardsTxProcessor, err := rewardTransaction.NewRewardTxProcessor(
		stateComponents.AccountsAdapter,
		stateComponents.AddressPubkeyConverter,
		shardCoordinator,
	)
	if err != nil {
		return nil, err
	}

	transactionProcessor, err := transaction.NewTxProcessor(
		stateComponents.AccountsAdapter,
		core.Hasher,
		stateComponents.AddressPubkeyConverter,
		core.InternalMarshalizer,
		shardCoordinator,
		scProcessor,
		txFeeHandler,
		txTypeHandler,
		economics,
		receiptTxInterim,
		badTxInterim,
	)
	if err != nil {
		return nil, errors.New("could not create transaction statisticsProcessor: " + err.Error())
	}

	blockSizeThrottler, err := throttle.NewBlockSizeThrottle(minSizeInBytes, maxSizeInBytes)
	if err != nil {
		return nil, err
	}

	blockSizeComputationHandler, err := preprocess.NewBlockSizeComputation(core.InternalMarshalizer, blockSizeThrottler, maxSizeInBytes)
	if err != nil {
		return nil, err
	}

	balanceComputationHandler, err := preprocess.NewBalanceComputation()
	if err != nil {
		return nil, err
	}

	preProcFactory, err := shard.NewPreProcessorsContainerFactory(
		shardCoordinator,
		data.Store,
		core.InternalMarshalizer,
		core.Hasher,
		data.Datapool,
		stateComponents.AddressPubkeyConverter,
		stateComponents.AccountsAdapter,
		requestHandler,
		transactionProcessor,
		scProcessor,
		scProcessor,
		rewardsTxProcessor,
		economics,
		gasHandler,
		blockTracker,
		blockSizeComputationHandler,
		balanceComputationHandler,
	)
	if err != nil {
		return nil, err
	}

	preProcContainer, err := preProcFactory.Create()
	if err != nil {
		return nil, err
	}

	txCoordinator, err := coordinator.NewTransactionCoordinator(
		core.Hasher,
		core.InternalMarshalizer,
		shardCoordinator,
		stateComponents.AccountsAdapter,
		data.Datapool.MiniBlocks(),
		requestHandler,
		preProcContainer,
		interimProcContainer,
		gasHandler,
		txFeeHandler,
		blockSizeComputationHandler,
		balanceComputationHandler,
	)
	if err != nil {
		return nil, err
	}

	accountsDb := make(map[state.AccountsDbIdentifier]state.AccountsAdapter)
	accountsDb[state.UserAccountsState] = stateComponents.AccountsAdapter

	argumentsBaseProcessor := block.ArgBaseProcessor{
		Version:                version,
		AccountsDB:             accountsDb,
		ForkDetector:           forkDetector,
		Hasher:                 core.Hasher,
		Marshalizer:            core.InternalMarshalizer,
		Store:                  data.Store,
		ShardCoordinator:       shardCoordinator,
		NodesCoordinator:       nodesCoordinator,
		Uint64Converter:        core.Uint64ByteSliceConverter,
		RequestHandler:         requestHandler,
		Core:                   coreServiceContainer,
		BlockChainHook:         vmFactory.BlockChainHookImpl(),
		TxCoordinator:          txCoordinator,
		Rounder:                rounder,
		EpochStartTrigger:      epochStartTrigger,
		HeaderValidator:        headerValidator,
		BootStorer:             bootStorer,
		BlockTracker:           blockTracker,
		DataPool:               data.Datapool,
		FeeHandler:             txFeeHandler,
		BlockChain:             data.Blkc,
		StateCheckpointModulus: stateCheckpointModulus,
		BlockSizeThrottler:     blockSizeThrottler,
	}
	arguments := block.ArgShardProcessor{
		ArgBaseProcessor: argumentsBaseProcessor,
	}

	blockProcessor, err := block.NewShardProcessor(arguments)
	if err != nil {
		return nil, errors.New("could not create block statisticsProcessor: " + err.Error())
	}

	err = blockProcessor.SetAppStatusHandler(core.StatusHandler)
	if err != nil {
		return nil, err
	}

	return blockProcessor, nil
}

func newMetaBlockProcessor(
	requestHandler process.RequestHandler,
	shardCoordinator sharding.Coordinator,
	nodesCoordinator sharding.NodesCoordinator,
	data *mainFactory.DataComponents,
	core *mainFactory.CoreComponents,
	stateComponents *mainFactory.StateComponents,
	forkDetector process.ForkDetector,
	coreServiceContainer serviceContainer.Core,
	economicsData *economics.EconomicsData,
	validatorStatisticsProcessor process.ValidatorStatisticsProcessor,
	rounder consensus.Rounder,
	epochStartTrigger epochStart.TriggerHandler,
	bootStorer process.BootStorer,
	headerValidator process.HeaderConstructionValidator,
	blockTracker process.BlockTracker,
	pendingMiniBlocksHandler process.PendingMiniBlocksHandler,
	stateCheckpointModulus uint,
	messageSignVerifier vm.MessageSignVerifier,
	gasSchedule map[string]map[string]uint64,
	minSizeInBytes uint32,
	maxSizeInBytes uint32,
	ratingsData process.RatingsInfoHandler,
	nodesSetup sharding.GenesisNodesSetupHandler,
	txLogsProcessor process.TransactionLogProcessor,
	systemSCConfig *config.SystemSmartContractsConfig,
	version string,
) (process.BlockProcessor, error) {

	builtInFuncs := builtInFunctions.NewBuiltInFunctionContainer()
	argsHook := hooks.ArgBlockChainHook{
		Accounts:         stateComponents.AccountsAdapter,
		PubkeyConv:       stateComponents.AddressPubkeyConverter,
		StorageService:   data.Store,
		BlockChain:       data.Blkc,
		ShardCoordinator: shardCoordinator,
		Marshalizer:      core.InternalMarshalizer,
		Uint64Converter:  core.Uint64ByteSliceConverter,
		BuiltInFunctions: builtInFuncs, // no built-in functions for meta.
	}
	vmFactory, err := metachain.NewVMContainerFactory(
		argsHook,
		economicsData,
		messageSignVerifier,
		gasSchedule,
		nodesSetup,
		core.Hasher,
		core.InternalMarshalizer,
		systemSCConfig,
		stateComponents.PeerAccounts,
	)
	if err != nil {
		return nil, err
	}

	argsParser := vmcommon.NewAtArgumentParser()

	vmContainer, err := vmFactory.Create()
	if err != nil {
		return nil, err
	}

	interimProcFactory, err := metachain.NewIntermediateProcessorsContainerFactory(
		shardCoordinator,
		core.InternalMarshalizer,
		core.Hasher,
		stateComponents.AddressPubkeyConverter,
		data.Store,
		data.Datapool,
	)
	if err != nil {
		return nil, err
	}

	interimProcContainer, err := interimProcFactory.Create()
	if err != nil {
		return nil, err
	}

	scForwarder, err := interimProcContainer.Get(dataBlock.SmartContractResultBlock)
	if err != nil {
		return nil, err
	}

	argsTxTypeHandler := coordinator.ArgNewTxTypeHandler{
		PubkeyConverter:  stateComponents.AddressPubkeyConverter,
		ShardCoordinator: shardCoordinator,
		BuiltInFuncNames: builtInFuncs.Keys(),
		ArgumentParser:   vmcommon.NewAtArgumentParser(),
	}
	txTypeHandler, err := coordinator.NewTxTypeHandler(argsTxTypeHandler)
	if err != nil {
		return nil, err
	}

	gasHandler, err := preprocess.NewGasComputation(economicsData, txTypeHandler)
	if err != nil {
		return nil, err
	}

	txFeeHandler, err := postprocess.NewFeeAccumulator()
	if err != nil {
		return nil, err
	}

	argsNewScProcessor := smartContract.ArgsNewSmartContractProcessor{
		VmContainer:      vmContainer,
		ArgsParser:       argsParser,
		Hasher:           core.Hasher,
		Marshalizer:      core.InternalMarshalizer,
		AccountsDB:       stateComponents.AccountsAdapter,
		TempAccounts:     vmFactory.BlockChainHookImpl(),
		PubkeyConv:       stateComponents.AddressPubkeyConverter,
		Coordinator:      shardCoordinator,
		ScrForwarder:     scForwarder,
		TxFeeHandler:     txFeeHandler,
		EconomicsFee:     economicsData,
		TxTypeHandler:    txTypeHandler,
		GasHandler:       gasHandler,
		BuiltInFunctions: vmFactory.BlockChainHookImpl().GetBuiltInFunctions(),
		TxLogsProcessor:  txLogsProcessor,
	}
	scProcessor, err := smartContract.NewSmartContractProcessor(argsNewScProcessor)
	if err != nil {
		return nil, err
	}

	transactionProcessor, err := transaction.NewMetaTxProcessor(
		core.Hasher,
		core.InternalMarshalizer,
		stateComponents.AccountsAdapter,
		stateComponents.AddressPubkeyConverter,
		shardCoordinator,
		scProcessor,
		txTypeHandler,
		economicsData,
	)
	if err != nil {
		return nil, errors.New("could not create transaction processor: " + err.Error())
	}

	blockSizeThrottler, err := throttle.NewBlockSizeThrottle(minSizeInBytes, maxSizeInBytes)
	if err != nil {
		return nil, err
	}

	blockSizeComputationHandler, err := preprocess.NewBlockSizeComputation(core.InternalMarshalizer, blockSizeThrottler, maxSizeInBytes)
	if err != nil {
		return nil, err
	}

	balanceComputationHandler, err := preprocess.NewBalanceComputation()
	if err != nil {
		return nil, err
	}

	preProcFactory, err := metachain.NewPreProcessorsContainerFactory(
		shardCoordinator,
		data.Store,
		core.InternalMarshalizer,
		core.Hasher,
		data.Datapool,
		stateComponents.AccountsAdapter,
		requestHandler,
		transactionProcessor,
		scProcessor,
		economicsData,
		gasHandler,
		blockTracker,
		stateComponents.AddressPubkeyConverter,
		blockSizeComputationHandler,
		balanceComputationHandler,
	)
	if err != nil {
		return nil, err
	}

	preProcContainer, err := preProcFactory.Create()
	if err != nil {
		return nil, err
	}

	txCoordinator, err := coordinator.NewTransactionCoordinator(
		core.Hasher,
		core.InternalMarshalizer,
		shardCoordinator,
		stateComponents.AccountsAdapter,
		data.Datapool.MiniBlocks(),
		requestHandler,
		preProcContainer,
		interimProcContainer,
		gasHandler,
		txFeeHandler,
		blockSizeComputationHandler,
		balanceComputationHandler,
	)
	if err != nil {
		return nil, err
	}

	scDataGetter, err := smartContract.NewSCQueryService(vmContainer, economicsData)
	if err != nil {
		return nil, err
	}

	argsStaking := scToProtocol.ArgStakingToPeer{
		PubkeyConv:       stateComponents.ValidatorPubkeyConverter,
		Hasher:           core.Hasher,
		ProtoMarshalizer: core.InternalMarshalizer,
		VmMarshalizer:    core.VmMarshalizer,
		PeerState:        stateComponents.PeerAccounts,
		BaseState:        stateComponents.AccountsAdapter,
		ArgParser:        argsParser,
		CurrTxs:          data.Datapool.CurrentBlockTxs(),
		ScQuery:          scDataGetter,
		RatingsData:      ratingsData,
	}
	smartContractToProtocol, err := scToProtocol.NewStakingToPeer(argsStaking)
	if err != nil {
		return nil, err
	}

	argsEpochStartData := metachainEpochStart.ArgsNewEpochStartData{
		Marshalizer:       core.InternalMarshalizer,
		Hasher:            core.Hasher,
		Store:             data.Store,
		DataPool:          data.Datapool,
		BlockTracker:      blockTracker,
		ShardCoordinator:  shardCoordinator,
		EpochStartTrigger: epochStartTrigger,
		RequestHandler:    requestHandler,
	}
	epochStartDataCreator, err := metachainEpochStart.NewEpochStartData(argsEpochStartData)
	if err != nil {
		return nil, err
	}

	argsEpochEconomics := metachainEpochStart.ArgsNewEpochEconomics{
		Marshalizer:         core.InternalMarshalizer,
		Hasher:              core.Hasher,
		Store:               data.Store,
		ShardCoordinator:    shardCoordinator,
		NodesConfigProvider: nodesCoordinator,
		RewardsHandler:      economicsData,
		RoundTime:           rounder,
	}
	epochEconomics, err := metachainEpochStart.NewEndOfEpochEconomicsDataCreator(argsEpochEconomics)
	if err != nil {
		return nil, err
	}

	rewardsStorage := data.Store.GetStorer(dataRetriever.RewardTransactionUnit)
	miniBlockStorage := data.Store.GetStorer(dataRetriever.MiniBlockUnit)
	argsEpochRewards := metachainEpochStart.ArgsNewRewardsCreator{
		ShardCoordinator: shardCoordinator,
		PubkeyConverter:  stateComponents.AddressPubkeyConverter,
		RewardsStorage:   rewardsStorage,
		MiniBlockStorage: miniBlockStorage,
		Hasher:           core.Hasher,
		Marshalizer:      core.InternalMarshalizer,
		DataPool:         data.Datapool,
		CommunityAddress: economicsData.CommunityAddress(),
	}
	epochRewards, err := metachainEpochStart.NewEpochStartRewardsCreator(argsEpochRewards)
	if err != nil {
		return nil, err
	}

	argsEpochValidatorInfo := metachainEpochStart.ArgsNewValidatorInfoCreator{
		ShardCoordinator: shardCoordinator,
		MiniBlockStorage: miniBlockStorage,
		Hasher:           core.Hasher,
		Marshalizer:      core.InternalMarshalizer,
		DataPool:         data.Datapool,
	}
	validatorInfoCreator, err := metachainEpochStart.NewValidatorInfoCreator(argsEpochValidatorInfo)
	if err != nil {
		return nil, err
	}

	accountsDb := make(map[state.AccountsDbIdentifier]state.AccountsAdapter)
	accountsDb[state.UserAccountsState] = stateComponents.AccountsAdapter
	accountsDb[state.PeerAccountsState] = stateComponents.PeerAccounts

	argumentsBaseProcessor := block.ArgBaseProcessor{
		Version:                version,
		AccountsDB:             accountsDb,
		ForkDetector:           forkDetector,
		Hasher:                 core.Hasher,
		Marshalizer:            core.InternalMarshalizer,
		Store:                  data.Store,
		ShardCoordinator:       shardCoordinator,
		NodesCoordinator:       nodesCoordinator,
		Uint64Converter:        core.Uint64ByteSliceConverter,
		RequestHandler:         requestHandler,
		Core:                   coreServiceContainer,
		BlockChainHook:         vmFactory.BlockChainHookImpl(),
		TxCoordinator:          txCoordinator,
		EpochStartTrigger:      epochStartTrigger,
		Rounder:                rounder,
		HeaderValidator:        headerValidator,
		BootStorer:             bootStorer,
		BlockTracker:           blockTracker,
		DataPool:               data.Datapool,
		FeeHandler:             txFeeHandler,
		BlockChain:             data.Blkc,
		StateCheckpointModulus: stateCheckpointModulus,
		BlockSizeThrottler:     blockSizeThrottler,
	}
	arguments := block.ArgMetaProcessor{
		ArgBaseProcessor:             argumentsBaseProcessor,
		SCDataGetter:                 scDataGetter,
		SCToProtocol:                 smartContractToProtocol,
		PendingMiniBlocksHandler:     pendingMiniBlocksHandler,
		EpochStartDataCreator:        epochStartDataCreator,
		EpochEconomics:               epochEconomics,
		EpochRewardsCreator:          epochRewards,
		EpochValidatorInfoCreator:    validatorInfoCreator,
		ValidatorStatisticsProcessor: validatorStatisticsProcessor,
	}

	metaProcessor, err := block.NewMetaProcessor(arguments)
	if err != nil {
		return nil, errors.New("could not create block processor: " + err.Error())
	}

	err = metaProcessor.SetAppStatusHandler(core.StatusHandler)
	if err != nil {
		return nil, err
	}

	return metaProcessor, nil
}

func newValidatorStatisticsProcessor(
	processComponents *processComponentsFactoryArgs,
) (process.ValidatorStatisticsProcessor, error) {

	storageService := processComponents.data.Store

	var peerDataPool peer.DataPool = processComponents.data.Datapool
	if processComponents.shardCoordinator.SelfId() < processComponents.shardCoordinator.NumberOfShards() {
		peerDataPool = processComponents.data.Datapool
	}

	hardForkConfig := processComponents.mainConfig.Hardfork
	ratingEnabledEpoch := uint32(0)

	if processComponents.importStartHandler.ShouldStartImport() {
		ratingEnabledEpoch = hardForkConfig.StartEpoch + hardForkConfig.ValidatorGracePeriodInEpochs
	}
	arguments := peer.ArgValidatorStatisticsProcessor{
		PeerAdapter:         processComponents.state.PeerAccounts,
		PubkeyConv:          processComponents.state.ValidatorPubkeyConverter,
		NodesCoordinator:    processComponents.nodesCoordinator,
		ShardCoordinator:    processComponents.shardCoordinator,
		DataPool:            peerDataPool,
		StorageService:      storageService,
		Marshalizer:         processComponents.coreData.InternalMarshalizer,
		Rater:               processComponents.rater,
		MaxComputableRounds: processComponents.maxComputableRounds,
		RewardsHandler:      processComponents.economicsData,
		NodesSetup:          processComponents.nodesConfig,
		RatingEnableEpoch:   ratingEnabledEpoch,
	}

	validatorStatisticsProcessor, err := peer.NewValidatorStatisticsProcessor(arguments)
	if err != nil {
		return nil, err
	}

	return validatorStatisticsProcessor, nil
}

// PrepareNetworkShardingCollector will create the network sharding collector and apply it to the network messenger
func PrepareNetworkShardingCollector(
	network *mainFactory.NetworkComponents,
	config *config.Config,
	nodesCoordinator sharding.NodesCoordinator,
	coordinator sharding.Coordinator,
	epochStartRegistrationHandler epochStart.RegistrationHandler,
	epochShard uint32,
) (*networksharding.PeerShardMapper, error) {

	networkShardingCollector, err := createNetworkShardingCollector(config, nodesCoordinator, epochStartRegistrationHandler, epochShard)
	if err != nil {
		return nil, err
	}

	localId := network.NetMessenger.ID()
	networkShardingCollector.UpdatePeerIdShardId(localId, coordinator.SelfId())

	err = network.NetMessenger.SetPeerShardResolver(networkShardingCollector)
	if err != nil {
		return nil, err
	}

	return networkShardingCollector, nil
}

func createNetworkShardingCollector(
	config *config.Config,
	nodesCoordinator sharding.NodesCoordinator,
	epochStartRegistrationHandler epochStart.RegistrationHandler,
	epochStart uint32,
) (*networksharding.PeerShardMapper, error) {

	cacheConfig := config.PublicKeyPeerId
	cachePkPid, err := createCache(cacheConfig)
	if err != nil {
		return nil, err
	}

	cacheConfig = config.PublicKeyShardId
	cachePkShardId, err := createCache(cacheConfig)
	if err != nil {
		return nil, err
	}

	cacheConfig = config.PeerIdShardId
	cachePidShardId, err := createCache(cacheConfig)
	if err != nil {
		return nil, err
	}

	psm, err := networksharding.NewPeerShardMapper(
		cachePkPid,
		cachePkShardId,
		cachePidShardId,
		nodesCoordinator,
		epochStart,
	)
	if err != nil {
		return nil, err
	}

	epochStartRegistrationHandler.RegisterHandler(psm)

	return psm, nil
}

func createCache(cacheConfig config.CacheConfig) (storage.Cacher, error) {
	return storageUnit.NewCache(storageUnit.CacheType(cacheConfig.Type), cacheConfig.Size, cacheConfig.Shards)
}

// CreateLatestStorageDataProvider will create a latest storage data provider handler
func CreateLatestStorageDataProvider(
	bootstrapDataProvider storageFactory.BootstrapDataProviderHandler,
	marshalizer marshal.Marshalizer,
	hasher hashing.Hasher,
	generalConfig config.Config,
	chainID string,
	workingDir string,
	defaultDBPath string,
	defaultEpochString string,
	defaultShardString string,
) (storage.LatestStorageDataProviderHandler, error) {
	directoryReader := storageFactory.NewDirectoryReader()

	latestStorageDataArgs := storageFactory.ArgsLatestDataProvider{
		GeneralConfig:         generalConfig,
		Marshalizer:           marshalizer,
		Hasher:                hasher,
		BootstrapDataProvider: bootstrapDataProvider,
		DirectoryReader:       directoryReader,
		WorkingDir:            workingDir,
		ChainID:               chainID,
		DefaultDBPath:         defaultDBPath,
		DefaultEpochString:    defaultEpochString,
		DefaultShardString:    defaultShardString,
	}
	return storageFactory.NewLatestDataProvider(latestStorageDataArgs)
}

// CreateUnitOpener will create a new unit opener handler
func CreateUnitOpener(
	bootstrapDataProvider storageFactory.BootstrapDataProviderHandler,
	latestDataFromStorageProvider storage.LatestStorageDataProviderHandler,
	internalMarshalizer marshal.Marshalizer,
	generalConfig config.Config,
	chainID string,
	workingDir string,
	defaultDBPath string,
	defaultEpochString string,
	defaultShardString string,
) (storage.UnitOpenerHandler, error) {
	argsStorageUnitOpener := storageFactory.ArgsNewOpenStorageUnits{
		GeneralConfig:             generalConfig,
		Marshalizer:               internalMarshalizer,
		BootstrapDataProvider:     bootstrapDataProvider,
		LatestStorageDataProvider: latestDataFromStorageProvider,
		WorkingDir:                workingDir,
		ChainID:                   chainID,
		DefaultDBPath:             defaultDBPath,
		DefaultEpochString:        defaultEpochString,
		DefaultShardString:        defaultShardString,
	}

	return storageFactory.NewStorageUnitOpenHandler(argsStorageUnitOpener)
}<|MERGE_RESOLUTION|>--- conflicted
+++ resolved
@@ -930,12 +930,9 @@
 		TrieStorageManagers:      args.tries.TrieStorageManagers,
 		ChainID:                  string(args.coreComponents.ChainID),
 		SystemSCConfig:           *args.systemSCConfig,
-<<<<<<< HEAD
+		BlockSignKeyGen:          args.crypto.BlockSignKeyGen,
 		ImportStartHandler:       args.importStartHandler,
 		WorkingDir:               workingDir,
-=======
-		BlockSignKeyGen:          args.crypto.BlockSignKeyGen,
->>>>>>> 6e817320
 	}
 
 	gbc, err := genesisProcess.NewGenesisBlockCreator(arg)
