--- conflicted
+++ resolved
@@ -670,18 +670,11 @@
 func getTrie(
 	cfg config.StorageConfig,
 	evictionWaitingListCfg config.EvictionWaitingListConfig,
-<<<<<<< HEAD
 	snapshotDbCfg config.DBConfig,
-=======
->>>>>>> 8793ba7a
 	marshalizer marshal.Marshalizer,
 	hasher hashing.Hasher,
 	uniqueID string,
 ) (data.Trie, error) {
-<<<<<<< HEAD
-=======
-
->>>>>>> 8793ba7a
 	accountsTrieStorage, err := storageUnit.NewStorageUnitFromConf(
 		getCacherFromConfig(cfg.Cache),
 		getDBFromConfig(cfg.DB, uniqueID),
