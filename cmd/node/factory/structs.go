package factory

import (
	"context"
	"crypto/ecdsa"
	"crypto/rand"
	"encoding/hex"
	"errors"
	"fmt"
	"io"
	"math/big"
	"path/filepath"
	"time"

	"github.com/ElrondNetwork/elrond-go/config"
	"github.com/ElrondNetwork/elrond-go/consensus"
	"github.com/ElrondNetwork/elrond-go/consensus/round"
	"github.com/ElrondNetwork/elrond-go/core"
	"github.com/ElrondNetwork/elrond-go/core/genesis"
	"github.com/ElrondNetwork/elrond-go/core/logger"
	"github.com/ElrondNetwork/elrond-go/core/partitioning"
	"github.com/ElrondNetwork/elrond-go/core/serviceContainer"
	"github.com/ElrondNetwork/elrond-go/core/statistics/softwareVersion"
	factorySoftawareVersion "github.com/ElrondNetwork/elrond-go/core/statistics/softwareVersion/factory"
	"github.com/ElrondNetwork/elrond-go/crypto"
	"github.com/ElrondNetwork/elrond-go/crypto/signing"
	"github.com/ElrondNetwork/elrond-go/crypto/signing/kyber"
	blsMultiSig "github.com/ElrondNetwork/elrond-go/crypto/signing/kyber/multisig"
	"github.com/ElrondNetwork/elrond-go/crypto/signing/kyber/singlesig"
	"github.com/ElrondNetwork/elrond-go/crypto/signing/multisig"
	"github.com/ElrondNetwork/elrond-go/data"
	"github.com/ElrondNetwork/elrond-go/data/address"
	dataBlock "github.com/ElrondNetwork/elrond-go/data/block"
	"github.com/ElrondNetwork/elrond-go/data/blockchain"
	"github.com/ElrondNetwork/elrond-go/data/state"
	"github.com/ElrondNetwork/elrond-go/data/state/addressConverters"
	factoryState "github.com/ElrondNetwork/elrond-go/data/state/factory"
	"github.com/ElrondNetwork/elrond-go/data/trie"
	"github.com/ElrondNetwork/elrond-go/data/typeConverters"
	"github.com/ElrondNetwork/elrond-go/data/typeConverters/uint64ByteSlice"
	"github.com/ElrondNetwork/elrond-go/dataRetriever"
	"github.com/ElrondNetwork/elrond-go/dataRetriever/dataPool"
	"github.com/ElrondNetwork/elrond-go/dataRetriever/factory/containers"
	metafactoryDataRetriever "github.com/ElrondNetwork/elrond-go/dataRetriever/factory/metachain"
	shardfactoryDataRetriever "github.com/ElrondNetwork/elrond-go/dataRetriever/factory/shard"
	"github.com/ElrondNetwork/elrond-go/dataRetriever/requestHandlers"
	"github.com/ElrondNetwork/elrond-go/dataRetriever/shardedData"
	"github.com/ElrondNetwork/elrond-go/hashing"
	"github.com/ElrondNetwork/elrond-go/hashing/blake2b"
	"github.com/ElrondNetwork/elrond-go/hashing/sha256"
	"github.com/ElrondNetwork/elrond-go/marshal"
	"github.com/ElrondNetwork/elrond-go/ntp"
	"github.com/ElrondNetwork/elrond-go/p2p"
	"github.com/ElrondNetwork/elrond-go/p2p/libp2p"
	factoryP2P "github.com/ElrondNetwork/elrond-go/p2p/libp2p/factory"
	"github.com/ElrondNetwork/elrond-go/p2p/loadBalancer"
	"github.com/ElrondNetwork/elrond-go/process"
	"github.com/ElrondNetwork/elrond-go/process/block"
	"github.com/ElrondNetwork/elrond-go/process/block/poolsCleaner"
	"github.com/ElrondNetwork/elrond-go/process/block/preprocess"
	"github.com/ElrondNetwork/elrond-go/process/coordinator"
	"github.com/ElrondNetwork/elrond-go/process/economics"
	"github.com/ElrondNetwork/elrond-go/process/factory"
	"github.com/ElrondNetwork/elrond-go/process/factory/metachain"
	"github.com/ElrondNetwork/elrond-go/process/factory/shard"
	"github.com/ElrondNetwork/elrond-go/process/peer"
	"github.com/ElrondNetwork/elrond-go/process/rewardTransaction"
	"github.com/ElrondNetwork/elrond-go/process/scToProtocol"
	"github.com/ElrondNetwork/elrond-go/process/smartContract"
	"github.com/ElrondNetwork/elrond-go/process/smartContract/hooks"
	processSync "github.com/ElrondNetwork/elrond-go/process/sync"
	"github.com/ElrondNetwork/elrond-go/process/transaction"
	"github.com/ElrondNetwork/elrond-go/sharding"
	"github.com/ElrondNetwork/elrond-go/statusHandler"
	factoryViews "github.com/ElrondNetwork/elrond-go/statusHandler/factory"
	"github.com/ElrondNetwork/elrond-go/statusHandler/view"
	"github.com/ElrondNetwork/elrond-go/storage"
	"github.com/ElrondNetwork/elrond-go/storage/memorydb"
	"github.com/ElrondNetwork/elrond-go/storage/storageUnit"
	"github.com/ElrondNetwork/elrond-go/storage/timecache"
	"github.com/btcsuite/btcd/btcec"
	libp2pCrypto "github.com/libp2p/go-libp2p-core/crypto"
	"github.com/urfave/cli"
)

const (
	// BlsHashSize specifies the hash size for using bls scheme
	BlsHashSize = 16

	// BlsConsensusType specifies te signature scheme used in the consensus
	BlsConsensusType = "bls"

	// BnConsensusType specifies te signature scheme used in the consensus
	BnConsensusType = "bn"

	// MaxTxsToRequest specifies the maximum number of txs to request
	MaxTxsToRequest = 100
)

var log = logger.DefaultLogger()

// MaxTxNonceDeltaAllowed specifies the maximum difference between an account's nonce and a received transaction's nonce
// in order to mark the transaction as valid.
const MaxTxNonceDeltaAllowed = 15000

// ErrCreateForkDetector signals that a fork detector could not be created
//TODO: Extract all others error messages from this file in some defined errors
var ErrCreateForkDetector = errors.New("could not create fork detector")

// timeSpanForBadHeaders is the expiry time for an added block header hash
var timeSpanForBadHeaders = time.Minute * 2

// Network struct holds the network components of the Elrond protocol
type Network struct {
	NetMessenger p2p.Messenger
}

// Core struct holds the core components of the Elrond protocol
type Core struct {
	Hasher                   hashing.Hasher
	Marshalizer              marshal.Marshalizer
	Trie                     data.Trie
	Uint64ByteSliceConverter typeConverters.Uint64ByteSliceConverter
	StatusHandler            core.AppStatusHandler
}

// State struct holds the state components of the Elrond protocol
type State struct {
	AddressConverter  state.AddressConverter
	PeerAccounts      state.AccountsAdapter
	AccountsAdapter   state.AccountsAdapter
	InBalanceForShard map[string]*big.Int
}

// Data struct holds the data components of the Elrond protocol
type Data struct {
	Blkc         data.ChainHandler
	Store        dataRetriever.StorageService
	Datapool     dataRetriever.PoolsHolder
	MetaDatapool dataRetriever.MetaPoolsHolder
}

// Crypto struct holds the crypto components of the Elrond protocol
type Crypto struct {
	TxSingleSigner  crypto.SingleSigner
	SingleSigner    crypto.SingleSigner
	MultiSigner     crypto.MultiSigner
	BlockSignKeyGen crypto.KeyGenerator
	TxSignKeyGen    crypto.KeyGenerator
	TxSignPrivKey   crypto.PrivateKey
	TxSignPubKey    crypto.PublicKey
	InitialPubKeys  map[uint32][]string
}

// Process struct holds the process components of the Elrond protocol
type Process struct {
	InterceptorsContainer process.InterceptorsContainer
	ResolversFinder       dataRetriever.ResolversFinder
	Rounder               consensus.Rounder
	ForkDetector          process.ForkDetector
	BlockProcessor        process.BlockProcessor
	BlackListHandler      process.BlackListHandler
}

type coreComponentsFactoryArgs struct {
	config   *config.Config
	uniqueID string
}

// NewCoreComponentsFactoryArgs initializes the arguments necessary for creating the core components
func NewCoreComponentsFactoryArgs(config *config.Config, uniqueID string) *coreComponentsFactoryArgs {
	return &coreComponentsFactoryArgs{
		config:   config,
		uniqueID: uniqueID,
	}
}

// CoreComponentsFactory creates the core components
func CoreComponentsFactory(args *coreComponentsFactoryArgs) (*Core, error) {
	hasher, err := getHasherFromConfig(args.config)
	if err != nil {
		return nil, errors.New("could not create hasher: " + err.Error())
	}

	marshalizer, err := getMarshalizerFromConfig(args.config)
	if err != nil {
		return nil, errors.New("could not create marshalizer: " + err.Error())
	}

	merkleTrie, err := getTrie(args.config.AccountsTrieStorage, marshalizer, hasher, args.uniqueID)
	if err != nil {
		return nil, errors.New("error creating trie: " + err.Error())
	}
	uint64ByteSliceConverter := uint64ByteSlice.NewBigEndianConverter()

	return &Core{
		Hasher:                   hasher,
		Marshalizer:              marshalizer,
		Trie:                     merkleTrie,
		Uint64ByteSliceConverter: uint64ByteSliceConverter,
		StatusHandler:            statusHandler.NewNilStatusHandler(),
	}, nil
}

type stateComponentsFactoryArgs struct {
	config           *config.Config
	genesisConfig    *sharding.Genesis
	shardCoordinator sharding.Coordinator
	core             *Core
	uniqueID         string
}

// NewStateComponentsFactoryArgs initializes the arguments necessary for creating the state components
func NewStateComponentsFactoryArgs(
	config *config.Config,
	genesisConfig *sharding.Genesis,
	shardCoordinator sharding.Coordinator,
	core *Core,
	uniqueID string,
) *stateComponentsFactoryArgs {
	return &stateComponentsFactoryArgs{
		config:           config,
		genesisConfig:    genesisConfig,
		shardCoordinator: shardCoordinator,
		core:             core,
		uniqueID:         uniqueID,
	}
}

// StateComponentsFactory creates the state components
func StateComponentsFactory(args *stateComponentsFactoryArgs) (*State, error) {
	addressConverter, err := addressConverters.NewPlainAddressConverter(
		args.config.Address.Length,
		args.config.Address.Prefix,
	)

	if err != nil {
		return nil, errors.New("could not create address converter: " + err.Error())
	}

	accountFactory, err := factoryState.NewAccountFactoryCreator(factoryState.UserAccount)
	if err != nil {
		return nil, errors.New("could not create account factory: " + err.Error())
	}

	accountsAdapter, err := state.NewAccountsDB(args.core.Trie, args.core.Hasher, args.core.Marshalizer, accountFactory)
	if err != nil {
		return nil, errors.New("could not create accounts adapter: " + err.Error())
	}

	inBalanceForShard, err := args.genesisConfig.InitialNodesBalances(args.shardCoordinator, addressConverter)
	if err != nil {
		return nil, errors.New("initial balances could not be processed " + err.Error())
	}

	peerAccountsTrie, err := getTrie(
		args.config.PeerAccountsTrieStorage,
		args.core.Marshalizer,
		args.core.Hasher,
		args.uniqueID,
	)
	if err != nil {
		return nil, err
	}

	accountFactory, err = factoryState.NewAccountFactoryCreator(factoryState.ValidatorAccount)
	if err != nil {
		return nil, errors.New("could not create peer account factory: " + err.Error())
	}

	peerAdapter, err := state.NewPeerAccountsDB(peerAccountsTrie, args.core.Hasher, args.core.Marshalizer, accountFactory)
	if err != nil {
		return nil, err
	}

	return &State{
		PeerAccounts:      peerAdapter,
		AddressConverter:  addressConverter,
		AccountsAdapter:   accountsAdapter,
		InBalanceForShard: inBalanceForShard,
	}, nil
}

type dataComponentsFactoryArgs struct {
	config           *config.Config
	shardCoordinator sharding.Coordinator
	core             *Core
	uniqueID         string
}

// NewDataComponentsFactoryArgs initializes the arguments necessary for creating the data components
func NewDataComponentsFactoryArgs(
	config *config.Config,
	shardCoordinator sharding.Coordinator,
	core *Core,
	uniqueID string,
) *dataComponentsFactoryArgs {
	return &dataComponentsFactoryArgs{
		config:           config,
		shardCoordinator: shardCoordinator,
		core:             core,
		uniqueID:         uniqueID,
	}
}

// DataComponentsFactory creates the data components
func DataComponentsFactory(args *dataComponentsFactoryArgs) (*Data, error) {
	var datapool dataRetriever.PoolsHolder
	var metaDatapool dataRetriever.MetaPoolsHolder
	blkc, err := createBlockChainFromConfig(args.config, args.shardCoordinator, args.core.StatusHandler)
	if err != nil {
		return nil, errors.New("could not create block chain: " + err.Error())
	}

	store, err := createDataStoreFromConfig(args.config, args.shardCoordinator, args.uniqueID)
	if err != nil {
		return nil, errors.New("could not create local data store: " + err.Error())
	}

	if args.shardCoordinator.SelfId() < args.shardCoordinator.NumberOfShards() {
		datapool, err = createShardDataPoolFromConfig(args.config, args.core.Uint64ByteSliceConverter)
		if err != nil {
			return nil, errors.New("could not create shard data pools: " + err.Error())
		}
	}
	if args.shardCoordinator.SelfId() == sharding.MetachainShardId {
		metaDatapool, err = createMetaDataPoolFromConfig(args.config, args.core.Uint64ByteSliceConverter)
		if err != nil {
			return nil, errors.New("could not create shard data pools: " + err.Error())
		}
	}
	if datapool == nil && metaDatapool == nil {
		return nil, errors.New("could not create data pools: ")
	}

	return &Data{
		Blkc:         blkc,
		Store:        store,
		Datapool:     datapool,
		MetaDatapool: metaDatapool,
	}, nil
}

type cryptoComponentsFactoryArgs struct {
	ctx                          *cli.Context
	config                       *config.Config
	nodesConfig                  *sharding.NodesSetup
	shardCoordinator             sharding.Coordinator
	keyGen                       crypto.KeyGenerator
	privKey                      crypto.PrivateKey
	log                          *logger.Logger
	initialBalancesSkPemFileName string
	txSignSkName                 string
	txSignSkIndexName            string
}

// NewCryptoComponentsFactoryArgs initializes the arguments necessary for creating the crypto components
func NewCryptoComponentsFactoryArgs(
	ctx *cli.Context,
	config *config.Config,
	nodesConfig *sharding.NodesSetup,
	shardCoordinator sharding.Coordinator,
	keyGen crypto.KeyGenerator,
	privKey crypto.PrivateKey,
	log *logger.Logger,
	initialBalancesSkPemFileName string,
	txSignSkName string,
	txSignSkIndexName string,
) *cryptoComponentsFactoryArgs {
	return &cryptoComponentsFactoryArgs{
		ctx:                          ctx,
		config:                       config,
		nodesConfig:                  nodesConfig,
		shardCoordinator:             shardCoordinator,
		keyGen:                       keyGen,
		privKey:                      privKey,
		log:                          log,
		initialBalancesSkPemFileName: initialBalancesSkPemFileName,
		txSignSkName:                 txSignSkName,
		txSignSkIndexName:            txSignSkIndexName,
	}
}

// CryptoComponentsFactory creates the crypto components
func CryptoComponentsFactory(args *cryptoComponentsFactoryArgs) (*Crypto, error) {
	initialPubKeys := args.nodesConfig.InitialNodesPubKeys()
	txSingleSigner := &singlesig.SchnorrSigner{}
	singleSigner, err := createSingleSigner(args.config)
	if err != nil {
		return nil, errors.New("could not create singleSigner: " + err.Error())
	}

	multisigHasher, err := getMultisigHasherFromConfig(args.config)
	if err != nil {
		return nil, errors.New("could not create multisig hasher: " + err.Error())
	}

	currentShardNodesPubKeys, err := args.nodesConfig.InitialNodesPubKeysForShard(args.shardCoordinator.SelfId())
	if err != nil {
		return nil, errors.New("could not start creation of multiSigner: " + err.Error())
	}

	multiSigner, err := createMultiSigner(args.config, multisigHasher, currentShardNodesPubKeys, args.privKey, args.keyGen)
	if err != nil {
		return nil, err
	}

	initialBalancesSkPemFileName := args.ctx.GlobalString(args.initialBalancesSkPemFileName)
	txSignKeyGen, txSignPrivKey, txSignPubKey, err := GetSigningParams(
		args.ctx,
		args.log,
		args.txSignSkName,
		args.txSignSkIndexName,
		initialBalancesSkPemFileName,
		kyber.NewBlakeSHA256Ed25519())
	if err != nil {
		return nil, err
	}
	args.log.Info("Starting with tx sign public key: " + GetPkEncoded(txSignPubKey))

	return &Crypto{
		TxSingleSigner:  txSingleSigner,
		SingleSigner:    singleSigner,
		MultiSigner:     multiSigner,
		BlockSignKeyGen: args.keyGen,
		TxSignKeyGen:    txSignKeyGen,
		TxSignPrivKey:   txSignPrivKey,
		TxSignPubKey:    txSignPubKey,
		InitialPubKeys:  initialPubKeys,
	}, nil
}

// NetworkComponentsFactory creates the network components
func NetworkComponentsFactory(p2pConfig *config.P2PConfig, log *logger.Logger, core *Core) (*Network, error) {
	var randReader io.Reader
	if p2pConfig.Node.Seed != "" {
		randReader = NewSeedRandReader(core.Hasher.Compute(p2pConfig.Node.Seed))
	} else {
		randReader = rand.Reader
	}

	netMessenger, err := createNetMessenger(p2pConfig, log, randReader)
	if err != nil {
		return nil, err
	}

	return &Network{
		NetMessenger: netMessenger,
	}, nil
}

type processComponentsFactoryArgs struct {
	coreComponents       *coreComponentsFactoryArgs
	genesisConfig        *sharding.Genesis
	economicsData        *economics.EconomicsData
	nodesConfig          *sharding.NodesSetup
	gasSchedule          map[string]uint64
	syncer               ntp.SyncTimer
	shardCoordinator     sharding.Coordinator
	nodesCoordinator     sharding.NodesCoordinator
	data                 *Data
	core                 *Core
	crypto               *Crypto
	state                *State
	network              *Network
	coreServiceContainer serviceContainer.Core
}

// NewProcessComponentsFactoryArgs initializes the arguments necessary for creating the process components
func NewProcessComponentsFactoryArgs(
	coreComponents *coreComponentsFactoryArgs,
	genesisConfig *sharding.Genesis,
	economicsData *economics.EconomicsData,
	nodesConfig *sharding.NodesSetup,
	gasSchedule map[string]uint64,
	syncer ntp.SyncTimer,
	shardCoordinator sharding.Coordinator,
	nodesCoordinator sharding.NodesCoordinator,
	data *Data,
	core *Core,
	crypto *Crypto,
	state *State,
	network *Network,
	coreServiceContainer serviceContainer.Core,
) *processComponentsFactoryArgs {
	return &processComponentsFactoryArgs{
		coreComponents:       coreComponents,
		genesisConfig:        genesisConfig,
		economicsData:        economicsData,
		nodesConfig:          nodesConfig,
		gasSchedule:          gasSchedule,
		syncer:               syncer,
		shardCoordinator:     shardCoordinator,
		nodesCoordinator:     nodesCoordinator,
		data:                 data,
		core:                 core,
		crypto:               crypto,
		state:                state,
		network:              network,
		coreServiceContainer: coreServiceContainer,
	}
}

// ProcessComponentsFactory creates the process components
func ProcessComponentsFactory(args *processComponentsFactoryArgs) (*Process, error) {
	interceptorContainerFactory, resolversContainerFactory, blackListHandler, err := newInterceptorAndResolverContainerFactory(
		args.shardCoordinator,
		args.nodesCoordinator,
		args.data, args.core,
		args.crypto,
		args.state,
		args.network,
		args.economicsData,
	)
	if err != nil {
		return nil, err
	}

	//TODO refactor all these factory calls
	interceptorsContainer, err := interceptorContainerFactory.Create()
	if err != nil {
		return nil, err
	}

	resolversContainer, err := resolversContainerFactory.Create()
	if err != nil {
		return nil, err
	}

	resolversFinder, err := containers.NewResolversFinder(resolversContainer, args.shardCoordinator)
	if err != nil {
		return nil, err
	}

	rounder, err := round.NewRound(
		time.Unix(args.nodesConfig.StartTime, 0),
		args.syncer.CurrentTime(),
		time.Millisecond*time.Duration(args.nodesConfig.RoundDuration),
		args.syncer)
	if err != nil {
		return nil, err
	}

	forkDetector, err := newForkDetector(rounder, args.shardCoordinator, blackListHandler)
	if err != nil {
		return nil, err
	}

	genesisBlocks, err := generateGenesisHeadersAndApplyInitialBalances(
		args.core,
		args.state,
		args.data,
		args.shardCoordinator,
		args.nodesConfig,
		args.genesisConfig,
		args.economicsData,
	)
	if err != nil {
		return nil, err
	}

	err = prepareGenesisBlock(args, genesisBlocks)
	if err != nil {
		return nil, err
	}

	blockProcessor, err := newBlockProcessor(
		args,
		resolversFinder,
		forkDetector,
		genesisBlocks,
		rounder,
	)

	if err != nil {
		return nil, err
	}

	return &Process{
		InterceptorsContainer: interceptorsContainer,
		ResolversFinder:       resolversFinder,
		Rounder:               rounder,
		ForkDetector:          forkDetector,
		BlockProcessor:        blockProcessor,
		BlackListHandler:      blackListHandler,
	}, nil
}

func prepareGenesisBlock(args *processComponentsFactoryArgs, genesisBlocks map[uint32]data.HeaderHandler) error {
	genesisBlock, ok := genesisBlocks[args.shardCoordinator.SelfId()]
	if !ok {
		return errors.New("genesis block does not exists")
	}

	genesisBlockHash, err := core.CalculateHash(args.core.Marshalizer, args.core.Hasher, genesisBlock)
	if err != nil {
		return err
	}

	err = args.data.Blkc.SetGenesisHeader(genesisBlock)
	if err != nil {
		return err
	}

	args.data.Blkc.SetGenesisHeaderHash(genesisBlockHash)

	marshalizedBlock, err := args.core.Marshalizer.Marshal(genesisBlock)
	if err != nil {
		return err
	}

	if args.shardCoordinator.SelfId() == sharding.MetachainShardId {
		errNotCritical := args.data.Store.Put(dataRetriever.MetaBlockUnit, genesisBlockHash, marshalizedBlock)
		log.LogIfError(errNotCritical)

	} else {
		errNotCritical := args.data.Store.Put(dataRetriever.BlockHeaderUnit, genesisBlockHash, marshalizedBlock)
		log.LogIfError(errNotCritical)
	}

	return nil
}

type seedRandReader struct {
	index int
	seed  []byte
}

// NewSeedRandReader will return a new instance of a seed-based reader
func NewSeedRandReader(seed []byte) *seedRandReader {
	return &seedRandReader{seed: seed, index: 0}
}

func (srr *seedRandReader) Read(p []byte) (n int, err error) {
	if srr.seed == nil {
		return 0, errors.New("nil seed")
	}
	if len(srr.seed) == 0 {
		return 0, errors.New("empty seed")
	}
	if p == nil {
		return 0, errors.New("nil buffer")
	}
	if len(p) == 0 {
		return 0, errors.New("empty buffer")
	}

	for i := 0; i < len(p); i++ {
		p[i] = srr.seed[srr.index]

		srr.index++
		srr.index = srr.index % len(srr.seed)
	}

	return len(p), nil
}

// CreateStatusHandlerPresenter will return an instance of PresenterStatusHandler
func CreateStatusHandlerPresenter() view.Presenter {
	presenterStatusHandlerFactory := factoryViews.NewPresenterFactory()

	return presenterStatusHandlerFactory.Create()
}

// CreateViews will start an termui console  and will return an object if cannot create and start termuiConsole
func CreateViews(presenter view.Presenter) ([]factoryViews.Viewer, error) {
	viewsFactory, err := factoryViews.NewViewsFactory(presenter)
	if err != nil {
		return nil, err
	}

	views, err := viewsFactory.Create()
	if err != nil {
		return nil, err
	}

	for _, v := range views {
		err = v.Start()
		if err != nil {
			return nil, err
		}
	}

	return views, nil
}

// CreateSoftwareVersionChecker will create a new software version checker and will start check if a new software version
// is available
func CreateSoftwareVersionChecker(statusHandler core.AppStatusHandler) (*softwareVersion.SoftwareVersionChecker, error) {
	softwareVersionCheckerFactory, err := factorySoftawareVersion.NewSoftwareVersionFactory(statusHandler)
	if err != nil {
		return nil, err
	}

	softwareVersionChecker, err := softwareVersionCheckerFactory.Create()
	if err != nil {
		return nil, err
	}

	return softwareVersionChecker, nil
}

func getHasherFromConfig(cfg *config.Config) (hashing.Hasher, error) {
	switch cfg.Hasher.Type {
	case "sha256":
		return sha256.Sha256{}, nil
	case "blake2b":
		return blake2b.Blake2b{}, nil
	}

	return nil, errors.New("no hasher provided in config file")
}

func getMarshalizerFromConfig(cfg *config.Config) (marshal.Marshalizer, error) {
	switch cfg.Marshalizer.Type {
	case "json":
		return &marshal.JsonMarshalizer{}, nil
	}

	return nil, errors.New("no marshalizer provided in config file")
}

func getTrie(
	cfg config.StorageConfig,
	marshalizer marshal.Marshalizer,
	hasher hashing.Hasher,
	uniqueID string,
) (data.Trie, error) {

	accountsTrieStorage, err := storageUnit.NewStorageUnitFromConf(
		getCacherFromConfig(cfg.Cache),
		getDBFromConfig(cfg.DB, uniqueID),
		getBloomFromConfig(cfg.Bloom),
	)
	if err != nil {
		return nil, errors.New("error creating accountsTrieStorage: " + err.Error())
	}

	return trie.NewTrie(accountsTrieStorage, marshalizer, hasher)
}

func createBlockChainFromConfig(config *config.Config, coordinator sharding.Coordinator, ash core.AppStatusHandler) (data.ChainHandler, error) {
	badBlockCache, err := storageUnit.NewCache(
		storageUnit.CacheType(config.BadBlocksCache.Type),
		config.BadBlocksCache.Size,
		config.BadBlocksCache.Shards)
	if err != nil {
		return nil, err
	}

	if coordinator == nil {
		return nil, state.ErrNilShardCoordinator
	}

	if coordinator.SelfId() < coordinator.NumberOfShards() {
		blockChain, err := blockchain.NewBlockChain(badBlockCache)
		if err != nil {
			return nil, err
		}

		err = blockChain.SetAppStatusHandler(ash)
		if err != nil {
			return nil, err
		}

		return blockChain, nil
	}
	if coordinator.SelfId() == sharding.MetachainShardId {
		blockChain, err := blockchain.NewMetaChain(badBlockCache)
		if err != nil {
			return nil, err
		}

		err = blockChain.SetAppStatusHandler(ash)
		if err != nil {
			return nil, err
		}

		return blockChain, nil
	}
	return nil, errors.New("can not create blockchain")
}

func createDataStoreFromConfig(
	config *config.Config,
	shardCoordinator sharding.Coordinator,
	uniqueID string,
) (dataRetriever.StorageService, error) {
	if shardCoordinator.SelfId() < shardCoordinator.NumberOfShards() {
		return createShardDataStoreFromConfig(config, shardCoordinator, uniqueID)
	}
	if shardCoordinator.SelfId() == sharding.MetachainShardId {
		return createMetaChainDataStoreFromConfig(config, shardCoordinator, uniqueID)
	}
	return nil, errors.New("can not create data store")
}

func createShardDataStoreFromConfig(
	config *config.Config,
	shardCoordinator sharding.Coordinator,
	uniqueID string,
) (dataRetriever.StorageService, error) {

	var headerUnit *storageUnit.Unit
	var peerBlockUnit *storageUnit.Unit
	var miniBlockUnit *storageUnit.Unit
	var txUnit *storageUnit.Unit
	var metachainHeaderUnit *storageUnit.Unit
	var unsignedTxUnit *storageUnit.Unit
	var rewardTxUnit *storageUnit.Unit
	var metaHdrHashNonceUnit *storageUnit.Unit
	var shardHdrHashNonceUnit *storageUnit.Unit
	var err error

	defer func() {
		// cleanup
		if err != nil {
			if headerUnit != nil {
				_ = headerUnit.DestroyUnit()
			}
			if peerBlockUnit != nil {
				_ = peerBlockUnit.DestroyUnit()
			}
			if miniBlockUnit != nil {
				_ = miniBlockUnit.DestroyUnit()
			}
			if txUnit != nil {
				_ = txUnit.DestroyUnit()
			}
			if unsignedTxUnit != nil {
				_ = unsignedTxUnit.DestroyUnit()
			}
			if rewardTxUnit != nil {
				_ = rewardTxUnit.DestroyUnit()
			}
			if metachainHeaderUnit != nil {
				_ = metachainHeaderUnit.DestroyUnit()
			}
			if metaHdrHashNonceUnit != nil {
				_ = metaHdrHashNonceUnit.DestroyUnit()
			}
			if shardHdrHashNonceUnit != nil {
				_ = shardHdrHashNonceUnit.DestroyUnit()
			}
		}
	}()

	txUnit, err = storageUnit.NewStorageUnitFromConf(
		getCacherFromConfig(config.TxStorage.Cache),
		getDBFromConfig(config.TxStorage.DB, uniqueID),
		getBloomFromConfig(config.TxStorage.Bloom))
	if err != nil {
		return nil, err
	}

	unsignedTxUnit, err = storageUnit.NewStorageUnitFromConf(
		getCacherFromConfig(config.UnsignedTransactionStorage.Cache),
		getDBFromConfig(config.UnsignedTransactionStorage.DB, uniqueID),
		getBloomFromConfig(config.UnsignedTransactionStorage.Bloom))
	if err != nil {
		return nil, err
	}

	rewardTxUnit, err = storageUnit.NewStorageUnitFromConf(
		getCacherFromConfig(config.RewardTxStorage.Cache),
		getDBFromConfig(config.RewardTxStorage.DB, uniqueID),
		getBloomFromConfig(config.RewardTxStorage.Bloom))
	if err != nil {
		return nil, err
	}

	miniBlockUnit, err = storageUnit.NewStorageUnitFromConf(
		getCacherFromConfig(config.MiniBlocksStorage.Cache),
		getDBFromConfig(config.MiniBlocksStorage.DB, uniqueID),
		getBloomFromConfig(config.MiniBlocksStorage.Bloom))
	if err != nil {
		return nil, err
	}

	peerBlockUnit, err = storageUnit.NewStorageUnitFromConf(
		getCacherFromConfig(config.PeerBlockBodyStorage.Cache),
		getDBFromConfig(config.PeerBlockBodyStorage.DB, uniqueID),
		getBloomFromConfig(config.PeerBlockBodyStorage.Bloom))
	if err != nil {
		return nil, err
	}

	headerUnit, err = storageUnit.NewStorageUnitFromConf(
		getCacherFromConfig(config.BlockHeaderStorage.Cache),
		getDBFromConfig(config.BlockHeaderStorage.DB, uniqueID),
		getBloomFromConfig(config.BlockHeaderStorage.Bloom))
	if err != nil {
		return nil, err
	}

	metachainHeaderUnit, err = storageUnit.NewStorageUnitFromConf(
		getCacherFromConfig(config.MetaBlockStorage.Cache),
		getDBFromConfig(config.MetaBlockStorage.DB, uniqueID),
		getBloomFromConfig(config.MetaBlockStorage.Bloom))
	if err != nil {
		return nil, err
	}

	metaHdrHashNonceUnit, err = storageUnit.NewStorageUnitFromConf(
		getCacherFromConfig(config.MetaHdrNonceHashStorage.Cache),
		getDBFromConfig(config.MetaHdrNonceHashStorage.DB, uniqueID),
		getBloomFromConfig(config.MetaHdrNonceHashStorage.Bloom),
	)
	if err != nil {
		return nil, err
	}

	shardHdrHashNonceUnit, err = storageUnit.NewShardedStorageUnitFromConf(
		getCacherFromConfig(config.ShardHdrNonceHashStorage.Cache),
		getDBFromConfig(config.ShardHdrNonceHashStorage.DB, uniqueID),
		getBloomFromConfig(config.ShardHdrNonceHashStorage.Bloom),
		shardCoordinator.SelfId(),
	)
	if err != nil {
		return nil, err
	}

	heartbeatStorageUnit, err := storageUnit.NewStorageUnitFromConf(
		getCacherFromConfig(config.Heartbeat.HeartbeatStorage.Cache),
		getDBFromConfig(config.Heartbeat.HeartbeatStorage.DB, uniqueID),
		getBloomFromConfig(config.Heartbeat.HeartbeatStorage.Bloom))
	if err != nil {
		return nil, err
	}

	store := dataRetriever.NewChainStorer()
	store.AddStorer(dataRetriever.TransactionUnit, txUnit)
	store.AddStorer(dataRetriever.MiniBlockUnit, miniBlockUnit)
	store.AddStorer(dataRetriever.PeerChangesUnit, peerBlockUnit)
	store.AddStorer(dataRetriever.BlockHeaderUnit, headerUnit)
	store.AddStorer(dataRetriever.MetaBlockUnit, metachainHeaderUnit)
	store.AddStorer(dataRetriever.UnsignedTransactionUnit, unsignedTxUnit)
	store.AddStorer(dataRetriever.RewardTransactionUnit, rewardTxUnit)
	store.AddStorer(dataRetriever.MetaHdrNonceHashDataUnit, metaHdrHashNonceUnit)
	hdrNonceHashDataUnit := dataRetriever.ShardHdrNonceHashDataUnit + dataRetriever.UnitType(shardCoordinator.SelfId())
	store.AddStorer(hdrNonceHashDataUnit, shardHdrHashNonceUnit)
	store.AddStorer(dataRetriever.HeartbeatUnit, heartbeatStorageUnit)

	return store, err
}

func createMetaChainDataStoreFromConfig(
	config *config.Config,
	shardCoordinator sharding.Coordinator,
	uniqueID string,
) (dataRetriever.StorageService, error) {
	var peerDataUnit, shardDataUnit, metaBlockUnit, headerUnit, metaHdrHashNonceUnit *storageUnit.Unit
	var txUnit, miniBlockUnit, unsignedTxUnit *storageUnit.Unit
	var shardHdrHashNonceUnits []*storageUnit.Unit
	var err error

	defer func() {
		// cleanup
		if err != nil {
			if peerDataUnit != nil {
				_ = peerDataUnit.DestroyUnit()
			}
			if shardDataUnit != nil {
				_ = shardDataUnit.DestroyUnit()
			}
			if metaBlockUnit != nil {
				_ = metaBlockUnit.DestroyUnit()
			}
			if headerUnit != nil {
				_ = headerUnit.DestroyUnit()
			}
			if metaHdrHashNonceUnit != nil {
				_ = metaHdrHashNonceUnit.DestroyUnit()
			}
			if shardHdrHashNonceUnits != nil {
				for i := uint32(0); i < shardCoordinator.NumberOfShards(); i++ {
					_ = shardHdrHashNonceUnits[i].DestroyUnit()
				}
			}
			if txUnit != nil {
				_ = txUnit.DestroyUnit()
			}
			if unsignedTxUnit != nil {
				_ = unsignedTxUnit.DestroyUnit()
			}
			if miniBlockUnit != nil {
				_ = miniBlockUnit.DestroyUnit()
			}
		}
	}()

	metaBlockUnit, err = storageUnit.NewStorageUnitFromConf(
		getCacherFromConfig(config.MetaBlockStorage.Cache),
		getDBFromConfig(config.MetaBlockStorage.DB, uniqueID),
		getBloomFromConfig(config.MetaBlockStorage.Bloom))
	if err != nil {
		return nil, err
	}

	shardDataUnit, err = storageUnit.NewStorageUnitFromConf(
		getCacherFromConfig(config.ShardDataStorage.Cache),
		getDBFromConfig(config.ShardDataStorage.DB, uniqueID),
		getBloomFromConfig(config.ShardDataStorage.Bloom))
	if err != nil {
		return nil, err
	}

	peerDataUnit, err = storageUnit.NewStorageUnitFromConf(
		getCacherFromConfig(config.PeerDataStorage.Cache),
		getDBFromConfig(config.PeerDataStorage.DB, uniqueID),
		getBloomFromConfig(config.PeerDataStorage.Bloom))
	if err != nil {
		return nil, err
	}

	headerUnit, err = storageUnit.NewStorageUnitFromConf(
		getCacherFromConfig(config.BlockHeaderStorage.Cache),
		getDBFromConfig(config.BlockHeaderStorage.DB, uniqueID),
		getBloomFromConfig(config.BlockHeaderStorage.Bloom))
	if err != nil {
		return nil, err
	}

	metaHdrHashNonceUnit, err = storageUnit.NewStorageUnitFromConf(
		getCacherFromConfig(config.MetaHdrNonceHashStorage.Cache),
		getDBFromConfig(config.MetaHdrNonceHashStorage.DB, uniqueID),
		getBloomFromConfig(config.MetaHdrNonceHashStorage.Bloom),
	)
	if err != nil {
		return nil, err
	}

	shardHdrHashNonceUnits = make([]*storageUnit.Unit, shardCoordinator.NumberOfShards())
	for i := uint32(0); i < shardCoordinator.NumberOfShards(); i++ {
		shardHdrHashNonceUnits[i], err = storageUnit.NewShardedStorageUnitFromConf(
			getCacherFromConfig(config.ShardHdrNonceHashStorage.Cache),
			getDBFromConfig(config.ShardHdrNonceHashStorage.DB, uniqueID),
			getBloomFromConfig(config.ShardHdrNonceHashStorage.Bloom),
			i,
		)
		if err != nil {
			return nil, err
		}
	}

	heartbeatStorageUnit, err := storageUnit.NewStorageUnitFromConf(
		getCacherFromConfig(config.Heartbeat.HeartbeatStorage.Cache),
		getDBFromConfig(config.Heartbeat.HeartbeatStorage.DB, uniqueID),
		getBloomFromConfig(config.Heartbeat.HeartbeatStorage.Bloom))
	if err != nil {
		return nil, err
	}

	txUnit, err = storageUnit.NewStorageUnitFromConf(
		getCacherFromConfig(config.TxStorage.Cache),
		getDBFromConfig(config.TxStorage.DB, uniqueID),
		getBloomFromConfig(config.TxStorage.Bloom))
	if err != nil {
		return nil, err
	}

	unsignedTxUnit, err = storageUnit.NewStorageUnitFromConf(
		getCacherFromConfig(config.UnsignedTransactionStorage.Cache),
		getDBFromConfig(config.UnsignedTransactionStorage.DB, uniqueID),
		getBloomFromConfig(config.UnsignedTransactionStorage.Bloom))
	if err != nil {
		return nil, err
	}

	miniBlockUnit, err = storageUnit.NewStorageUnitFromConf(
		getCacherFromConfig(config.MiniBlocksStorage.Cache),
		getDBFromConfig(config.MiniBlocksStorage.DB, uniqueID),
		getBloomFromConfig(config.MiniBlocksStorage.Bloom))
	if err != nil {
		return nil, err
	}

	store := dataRetriever.NewChainStorer()
	store.AddStorer(dataRetriever.MetaBlockUnit, metaBlockUnit)
	store.AddStorer(dataRetriever.MetaShardDataUnit, shardDataUnit)
	store.AddStorer(dataRetriever.MetaPeerDataUnit, peerDataUnit)
	store.AddStorer(dataRetriever.BlockHeaderUnit, headerUnit)
	store.AddStorer(dataRetriever.MetaHdrNonceHashDataUnit, metaHdrHashNonceUnit)
	store.AddStorer(dataRetriever.TransactionUnit, txUnit)
	store.AddStorer(dataRetriever.UnsignedTransactionUnit, unsignedTxUnit)
	store.AddStorer(dataRetriever.MiniBlockUnit, unsignedTxUnit)
	for i := uint32(0); i < shardCoordinator.NumberOfShards(); i++ {
		hdrNonceHashDataUnit := dataRetriever.ShardHdrNonceHashDataUnit + dataRetriever.UnitType(i)
		store.AddStorer(hdrNonceHashDataUnit, shardHdrHashNonceUnits[i])
	}
	store.AddStorer(dataRetriever.HeartbeatUnit, heartbeatStorageUnit)

	return store, err
}

func createShardDataPoolFromConfig(
	config *config.Config,
	uint64ByteSliceConverter typeConverters.Uint64ByteSliceConverter,
) (dataRetriever.PoolsHolder, error) {

	log.Info("creatingShardDataPool from config")

	txPool, err := shardedData.NewShardedData(getCacherFromConfig(config.TxDataPool))
	if err != nil {
		log.Info("error creating txpool")
		return nil, err
	}

	uTxPool, err := shardedData.NewShardedData(getCacherFromConfig(config.UnsignedTransactionDataPool))
	if err != nil {
		log.Info("error creating smart contract result pool")
		return nil, err
	}

	rewardTxPool, err := shardedData.NewShardedData(getCacherFromConfig(config.RewardTransactionDataPool))
	if err != nil {
		log.Info("error creating reward transaction pool")
		return nil, err
	}

	cacherCfg := getCacherFromConfig(config.BlockHeaderDataPool)
	hdrPool, err := storageUnit.NewCache(cacherCfg.Type, cacherCfg.Size, cacherCfg.Shards)
	if err != nil {
		log.Info("error creating hdrpool")
		return nil, err
	}

	cacherCfg = getCacherFromConfig(config.MetaBlockBodyDataPool)
	metaBlockBody, err := storageUnit.NewCache(cacherCfg.Type, cacherCfg.Size, cacherCfg.Shards)
	if err != nil {
		log.Info("error creating metaBlockBody")
		return nil, err
	}

	cacherCfg = getCacherFromConfig(config.BlockHeaderNoncesDataPool)
	hdrNoncesCacher, err := storageUnit.NewCache(cacherCfg.Type, cacherCfg.Size, cacherCfg.Shards)
	if err != nil {
		log.Info("error creating hdrNoncesCacher")
		return nil, err
	}
	hdrNonces, err := dataPool.NewNonceSyncMapCacher(hdrNoncesCacher, uint64ByteSliceConverter)
	if err != nil {
		log.Info("error creating hdrNonces")
		return nil, err
	}

	cacherCfg = getCacherFromConfig(config.TxBlockBodyDataPool)
	txBlockBody, err := storageUnit.NewCache(cacherCfg.Type, cacherCfg.Size, cacherCfg.Shards)
	if err != nil {
		log.Info("error creating txBlockBody")
		return nil, err
	}

	cacherCfg = getCacherFromConfig(config.PeerBlockBodyDataPool)
	peerChangeBlockBody, err := storageUnit.NewCache(cacherCfg.Type, cacherCfg.Size, cacherCfg.Shards)
	if err != nil {
		log.Info("error creating peerChangeBlockBody")
		return nil, err
	}

	currBlockTxs, err := dataPool.NewCurrentBlockPool()
	if err != nil {
		return nil, err
	}

	return dataPool.NewShardedDataPool(
		txPool,
		uTxPool,
		rewardTxPool,
		hdrPool,
		hdrNonces,
		txBlockBody,
		peerChangeBlockBody,
		metaBlockBody,
		currBlockTxs,
	)
}

func createMetaDataPoolFromConfig(
	config *config.Config,
	uint64ByteSliceConverter typeConverters.Uint64ByteSliceConverter,
) (dataRetriever.MetaPoolsHolder, error) {
	cacherCfg := getCacherFromConfig(config.MetaBlockBodyDataPool)
	metaBlockBody, err := storageUnit.NewCache(cacherCfg.Type, cacherCfg.Size, cacherCfg.Shards)
	if err != nil {
		log.Info("error creating metaBlockBody")
		return nil, err
	}

	cacherCfg = getCacherFromConfig(config.TxBlockBodyDataPool)
	txBlockBody, err := storageUnit.NewCache(cacherCfg.Type, cacherCfg.Size, cacherCfg.Shards)
	if err != nil {
		log.Info("error creating txBlockBody")
		return nil, err
	}

	cacherCfg = getCacherFromConfig(config.ShardHeadersDataPool)
	shardHeaders, err := storageUnit.NewCache(cacherCfg.Type, cacherCfg.Size, cacherCfg.Shards)
	if err != nil {
		log.Info("error creating shardHeaders")
		return nil, err
	}

	headersNoncesCacher, err := storageUnit.NewCache(cacherCfg.Type, cacherCfg.Size, cacherCfg.Shards)
	if err != nil {
		log.Info("error creating shard headers nonces pool")
		return nil, err
	}
	headersNonces, err := dataPool.NewNonceSyncMapCacher(headersNoncesCacher, uint64ByteSliceConverter)
	if err != nil {
		log.Info("error creating shard headers nonces pool")
		return nil, err
	}

	txPool, err := shardedData.NewShardedData(getCacherFromConfig(config.TxDataPool))
	if err != nil {
		log.Info("error creating txpool")
		return nil, err
	}

	uTxPool, err := shardedData.NewShardedData(getCacherFromConfig(config.UnsignedTransactionDataPool))
	if err != nil {
		log.Info("error creating smart contract result pool")
		return nil, err
	}

	currBlockTxs, err := dataPool.NewCurrentBlockPool()
	if err != nil {
		return nil, err
	}

	return dataPool.NewMetaDataPool(
		metaBlockBody,
		txBlockBody,
		shardHeaders,
		headersNonces,
		txPool,
		uTxPool,
		currBlockTxs,
	)
}

func createSingleSigner(config *config.Config) (crypto.SingleSigner, error) {
	switch config.Consensus.Type {
	case BlsConsensusType:
		return &singlesig.BlsSingleSigner{}, nil
	case BnConsensusType:
		return &singlesig.SchnorrSigner{}, nil
	}

	return nil, errors.New("no consensus type provided in config file")
}

func getMultisigHasherFromConfig(cfg *config.Config) (hashing.Hasher, error) {
	if cfg.Consensus.Type == BlsConsensusType && cfg.MultisigHasher.Type != "blake2b" {
		return nil, errors.New("wrong multisig hasher provided for bls consensus type")
	}

	switch cfg.MultisigHasher.Type {
	case "sha256":
		return sha256.Sha256{}, nil
	case "blake2b":
		if cfg.Consensus.Type == BlsConsensusType {
			return blake2b.Blake2b{HashSize: BlsHashSize}, nil
		}
		return blake2b.Blake2b{}, nil
	}

	return nil, errors.New("no multisig hasher provided in config file")
}

func createMultiSigner(
	config *config.Config,
	hasher hashing.Hasher,
	pubKeys []string,
	privateKey crypto.PrivateKey,
	keyGen crypto.KeyGenerator,
) (crypto.MultiSigner, error) {

	switch config.Consensus.Type {
	case BlsConsensusType:
		blsSigner := &blsMultiSig.KyberMultiSignerBLS{}
		return multisig.NewBLSMultisig(blsSigner, hasher, pubKeys, privateKey, keyGen, uint16(0))
	case BnConsensusType:
		return multisig.NewBelNevMultisig(hasher, pubKeys, privateKey, keyGen, uint16(0))
	}

	return nil, errors.New("no consensus type provided in config file")
}

func createNetMessenger(
	p2pConfig *config.P2PConfig,
	log *logger.Logger,
	randReader io.Reader,
) (p2p.Messenger, error) {

	if p2pConfig.Node.Port < 0 {
		return nil, errors.New("cannot start node on port < 0")
	}

	pDiscoveryFactory := factoryP2P.NewPeerDiscovererCreator(*p2pConfig)
	pDiscoverer, err := pDiscoveryFactory.CreatePeerDiscoverer()

	if err != nil {
		return nil, err
	}

	log.Info(fmt.Sprintf("Starting with peer discovery: %s", pDiscoverer.Name()))

	prvKey, _ := ecdsa.GenerateKey(btcec.S256(), randReader)
	sk := (*libp2pCrypto.Secp256k1PrivateKey)(prvKey)

	nm, err := libp2p.NewNetworkMessenger(
		context.Background(),
		p2pConfig.Node.Port,
		sk,
		nil,
		loadBalancer.NewOutgoingChannelLoadBalancer(),
		pDiscoverer,
		libp2p.ListenAddrWithIp4AndTcp,
		p2pConfig.Node.TargetPeerCount,
	)
	if err != nil {
		return nil, err
	}

	return nm, nil
}

func newInterceptorAndResolverContainerFactory(
	shardCoordinator sharding.Coordinator,
	nodesCoordinator sharding.NodesCoordinator,
	data *Data,
	core *Core,
	crypto *Crypto,
	state *State,
	network *Network,
	economics *economics.EconomicsData,
) (process.InterceptorsContainerFactory, dataRetriever.ResolversContainerFactory, process.BlackListHandler, error) {

	if shardCoordinator.SelfId() < shardCoordinator.NumberOfShards() {
		return newShardInterceptorAndResolverContainerFactory(
			shardCoordinator,
			nodesCoordinator,
			data,
			core,
			crypto,
			state,
			network,
			economics,
		)
	}
	if shardCoordinator.SelfId() == sharding.MetachainShardId {
		return newMetaInterceptorAndResolverContainerFactory(
			shardCoordinator,
			nodesCoordinator,
			data,
			core,
			crypto,
			network,
			state,
			economics,
		)
	}

	return nil, nil, nil, errors.New("could not create interceptor and resolver container factory")
}

func newShardInterceptorAndResolverContainerFactory(
	shardCoordinator sharding.Coordinator,
	nodesCoordinator sharding.NodesCoordinator,
	data *Data,
	core *Core,
	crypto *Crypto,
	state *State,
	network *Network,
	economics *economics.EconomicsData,
) (process.InterceptorsContainerFactory, dataRetriever.ResolversContainerFactory, process.BlackListHandler, error) {

	headerBlackList := timecache.NewTimeCache(timeSpanForBadHeaders)
	interceptorContainerFactory, err := shard.NewInterceptorsContainerFactory(
		state.AccountsAdapter,
		shardCoordinator,
		nodesCoordinator,
		network.NetMessenger,
		data.Store,
		core.Marshalizer,
		core.Hasher,
		crypto.TxSignKeyGen,
		crypto.BlockSignKeyGen,
		crypto.TxSingleSigner,
		crypto.SingleSigner,
		crypto.MultiSigner,
		data.Datapool,
		state.AddressConverter,
		MaxTxNonceDeltaAllowed,
		economics,
		headerBlackList,
	)
	if err != nil {
		return nil, nil, nil, err
	}

	dataPacker, err := partitioning.NewSimpleDataPacker(core.Marshalizer)
	if err != nil {
		return nil, nil, nil, err
	}

	resolversContainerFactory, err := shardfactoryDataRetriever.NewResolversContainerFactory(
		shardCoordinator,
		network.NetMessenger,
		data.Store,
		core.Marshalizer,
		data.Datapool,
		core.Uint64ByteSliceConverter,
		dataPacker,
	)
	if err != nil {
		return nil, nil, nil, err
	}

	return interceptorContainerFactory, resolversContainerFactory, headerBlackList, nil
}

func newMetaInterceptorAndResolverContainerFactory(
	shardCoordinator sharding.Coordinator,
	nodesCoordinator sharding.NodesCoordinator,
	data *Data,
	core *Core,
	crypto *Crypto,
	network *Network,
	state *State,
	economics *economics.EconomicsData,
) (process.InterceptorsContainerFactory, dataRetriever.ResolversContainerFactory, process.BlackListHandler, error) {

	headerBlackList := timecache.NewTimeCache(timeSpanForBadHeaders)
	interceptorContainerFactory, err := metachain.NewInterceptorsContainerFactory(
		shardCoordinator,
		nodesCoordinator,
		network.NetMessenger,
		data.Store,
		core.Marshalizer,
		core.Hasher,
		crypto.MultiSigner,
		data.MetaDatapool,
		state.AccountsAdapter,
		state.AddressConverter,
		crypto.TxSingleSigner,
		crypto.SingleSigner,
		crypto.TxSignKeyGen,
		crypto.BlockSignKeyGen,
		MaxTxNonceDeltaAllowed,
		economics,
		headerBlackList,
	)
	if err != nil {
		return nil, nil, nil, err
	}

	dataPacker, err := partitioning.NewSimpleDataPacker(core.Marshalizer)
	if err != nil {
		return nil, nil, nil, err
	}

	resolversContainerFactory, err := metafactoryDataRetriever.NewResolversContainerFactory(
		shardCoordinator,
		network.NetMessenger,
		data.Store,
		core.Marshalizer,
		data.MetaDatapool,
		core.Uint64ByteSliceConverter,
		dataPacker,
	)
	if err != nil {
		return nil, nil, nil, err
	}
	return interceptorContainerFactory, resolversContainerFactory, headerBlackList, nil
}

func generateGenesisHeadersAndApplyInitialBalances(
	coreComponents *Core,
	stateComponents *State,
	dataComponents *Data,
	shardCoordinator sharding.Coordinator,
	nodesSetup *sharding.NodesSetup,
	genesisConfig *sharding.Genesis,
	economics *economics.EconomicsData,
) (map[uint32]data.HeaderHandler, error) {
	//TODO change this rudimentary startup for metachain nodes
	// Talk between Adrian, Robert and Iulian, did not want it to be discarded:
	// --------------------------------------------------------------------
	// Adrian: "This looks like a workaround as the metchain should not deal with individual accounts, but shards data.
	// What I was thinking was that the genesis on metachain (or pre-genesis block) is the nodes allocation to shards,
	// with 0 state root for every shard, as there is no balance yet.
	// Then the shards start operating as they get the initial node allocation, maybe we can do consensus on the
	// genesis as well, I think this would be actually good as then everything is signed and agreed upon.
	// The genesis shard blocks need to be then just the state root, I think we already have that in genesis,
	// so shard nodes can go ahead with individually creating the block, but then run consensus on this.
	// Then this block is sent to metachain who updates the state root of every shard and creates the metablock for
	// the genesis of each of the shards (this is actually the same thing that would happen at new epoch start)."

	genesisBlocks := make(map[uint32]data.HeaderHandler)

	for shardId := uint32(0); shardId < shardCoordinator.NumberOfShards(); shardId++ {
		isCurrentShard := shardId == shardCoordinator.SelfId()
		if isCurrentShard {
			continue
		}

		newShardCoordinator, account, err := createInMemoryShardCoordinatorAndAccount(
			coreComponents,
			shardCoordinator.NumberOfShards(),
			shardId,
		)
		if err != nil {
			return nil, err
		}

		genesisBlock, err := createGenesisBlockAndApplyInitialBalances(
			account,
			newShardCoordinator,
			stateComponents.AddressConverter,
			genesisConfig,
			uint64(nodesSetup.StartTime),
		)
		if err != nil {
			return nil, err
		}

		genesisBlocks[shardId] = genesisBlock
	}

	if shardCoordinator.SelfId() < shardCoordinator.NumberOfShards() {
		genesisBlockForCurrentShard, err := createGenesisBlockAndApplyInitialBalances(
			stateComponents.AccountsAdapter,
			shardCoordinator,
			stateComponents.AddressConverter,
			genesisConfig,
			uint64(nodesSetup.StartTime),
		)
		if err != nil {
			return nil, err
		}

		genesisBlocks[shardCoordinator.SelfId()] = genesisBlockForCurrentShard
	}

	argsMetaGenesis := genesis.ArgsMetaGenesisBlockCreator{
		GenesisTime:              uint64(nodesSetup.StartTime),
		Accounts:                 stateComponents.AccountsAdapter,
		AddrConv:                 stateComponents.AddressConverter,
		NodesSetup:               nodesSetup,
		ShardCoordinator:         shardCoordinator,
		Store:                    dataComponents.Store,
		Blkc:                     dataComponents.Blkc,
		Marshalizer:              coreComponents.Marshalizer,
		Hasher:                   coreComponents.Hasher,
		Uint64ByteSliceConverter: coreComponents.Uint64ByteSliceConverter,
		MetaDatapool:             dataComponents.MetaDatapool,
		Economics:                economics,
	}

	if shardCoordinator.SelfId() != sharding.MetachainShardId {
		newShardCoordinator, newAccounts, err := createInMemoryShardCoordinatorAndAccount(
			coreComponents,
			shardCoordinator.NumberOfShards(),
			sharding.MetachainShardId,
		)
		if err != nil {
			return nil, err
		}

		newStore, newBlkc, newMetaDataPool, err := createInMemoryStoreBlkcAndMetaDataPool(newShardCoordinator)

		argsMetaGenesis.ShardCoordinator = newShardCoordinator
		argsMetaGenesis.Accounts = newAccounts
		argsMetaGenesis.Store = newStore
		argsMetaGenesis.Blkc = newBlkc
		argsMetaGenesis.MetaDatapool = newMetaDataPool
	}

	genesisBlock, err := genesis.CreateMetaGenesisBlock(
		argsMetaGenesis,
	)
	if err != nil {
		return nil, err
	}

	log.Info("MetaGenesisBlock created with roothash " + hex.EncodeToString(genesisBlock.GetRootHash()))
	genesisBlocks[sharding.MetachainShardId] = genesisBlock

	return genesisBlocks, nil
}

func createInMemoryStoreBlkcAndMetaDataPool(
	shardCoordinator sharding.Coordinator,
) (dataRetriever.StorageService, data.ChainHandler, dataRetriever.MetaPoolsHolder, error) {

	cache, _ := storageUnit.NewCache(storageUnit.LRUCache, 10, 1)
	blkc, err := blockchain.NewMetaChain(cache)
	if err != nil {
		return nil, nil, nil, err
	}

	metaDataPool, err := createMemMetaDataPool()
	if err != nil {
		return nil, nil, nil, err
	}

	store := dataRetriever.NewChainStorer()
	store.AddStorer(dataRetriever.MetaBlockUnit, createMemUnit())
	store.AddStorer(dataRetriever.MetaShardDataUnit, createMemUnit())
	store.AddStorer(dataRetriever.MetaPeerDataUnit, createMemUnit())
	store.AddStorer(dataRetriever.BlockHeaderUnit, createMemUnit())
	store.AddStorer(dataRetriever.MetaHdrNonceHashDataUnit, createMemUnit())
	store.AddStorer(dataRetriever.TransactionUnit, createMemUnit())
	store.AddStorer(dataRetriever.UnsignedTransactionUnit, createMemUnit())
	store.AddStorer(dataRetriever.MiniBlockUnit, createMemUnit())
	for i := uint32(0); i < shardCoordinator.NumberOfShards(); i++ {
		hdrNonceHashDataUnit := dataRetriever.ShardHdrNonceHashDataUnit + dataRetriever.UnitType(i)
		store.AddStorer(hdrNonceHashDataUnit, createMemUnit())
	}
	store.AddStorer(dataRetriever.HeartbeatUnit, createMemUnit())

	return store, blkc, metaDataPool, nil
}

func createGenesisBlockAndApplyInitialBalances(
	accounts state.AccountsAdapter,
	shardCoordinator sharding.Coordinator,
	addressConverter state.AddressConverter,
	genesisConfig *sharding.Genesis,
	startTime uint64,
) (data.HeaderHandler, error) {

	initialBalances, err := genesisConfig.InitialNodesBalances(shardCoordinator, addressConverter)
	if err != nil {
		return nil, err
	}

	return genesis.CreateShardGenesisBlockFromInitialBalances(
		accounts,
		shardCoordinator,
		addressConverter,
		initialBalances,
		startTime,
	)
}

func createInMemoryShardCoordinatorAndAccount(
	coreComponents *Core,
	numOfShards uint32,
	shardId uint32,
) (sharding.Coordinator, state.AccountsAdapter, error) {

	newShardCoordinator, err := sharding.NewMultiShardCoordinator(numOfShards, shardId)
	if err != nil {
		return nil, nil, err
	}

	accountFactory, err := factoryState.NewAccountFactoryCreator(factoryState.UserAccount)
	if err != nil {
		return nil, nil, err
	}

	accounts, err := generateInMemoryAccountsAdapter(
		accountFactory,
		coreComponents.Hasher,
		coreComponents.Marshalizer,
	)
	if err != nil {
		return nil, nil, err
	}

	return newShardCoordinator, accounts, nil
}

func newForkDetector(
	rounder consensus.Rounder,
	shardCoordinator sharding.Coordinator,
	headerBlackList process.BlackListHandler,
) (process.ForkDetector, error) {
	if shardCoordinator.SelfId() < shardCoordinator.NumberOfShards() {
		return processSync.NewShardForkDetector(rounder, headerBlackList)
	}
	if shardCoordinator.SelfId() == sharding.MetachainShardId {
		return processSync.NewMetaForkDetector(rounder, headerBlackList)
	}

	return nil, ErrCreateForkDetector
}

func newBlockProcessor(
	processArgs *processComponentsFactoryArgs,
	resolversFinder dataRetriever.ResolversFinder,
	forkDetector process.ForkDetector,
	genesisBlocks map[uint32]data.HeaderHandler,
	rounder consensus.Rounder,
) (process.BlockProcessor, error) {

	shardCoordinator := processArgs.shardCoordinator
	nodesCoordinator := processArgs.nodesCoordinator

	communityAddr := processArgs.economicsData.CommunityAddress()
	burnAddr := processArgs.economicsData.BurnAddress()
	if communityAddr == "" || burnAddr == "" {
		return nil, errors.New("rewards configuration missing")
	}

	communityAddress, err := hex.DecodeString(communityAddr)
	if err != nil {
		return nil, err
	}

	burnAddress, err := hex.DecodeString(burnAddr)
	if err != nil {
		return nil, err
	}

	specialAddressHolder, err := address.NewSpecialAddressHolder(
		communityAddress,
		burnAddress,
		processArgs.state.AddressConverter,
		shardCoordinator,
		nodesCoordinator,
	)
	if err != nil {
		return nil, err
	}

	if shardCoordinator.SelfId() < shardCoordinator.NumberOfShards() {
		return newShardBlockProcessor(
			resolversFinder,
			processArgs.shardCoordinator,
			processArgs.nodesCoordinator,
			specialAddressHolder,
			processArgs.data,
			processArgs.core,
			processArgs.state,
			forkDetector,
			genesisBlocks,
			processArgs.coreServiceContainer,
			processArgs.economicsData,
<<<<<<< HEAD
			processArgs.gasSchedule,
=======
			rounder,
>>>>>>> ec551da2
		)
	}
	if shardCoordinator.SelfId() == sharding.MetachainShardId {
		validatorStatisticsProcessor, err := newValidatorStatisticsProcessor(processArgs)
		if err != nil {
			return nil, err
		}

		return newMetaBlockProcessor(
			resolversFinder,
			processArgs.shardCoordinator,
			processArgs.nodesCoordinator,
			specialAddressHolder,
			processArgs.data,
			processArgs.core,
			processArgs.state,
			forkDetector,
			genesisBlocks,
			processArgs.coreServiceContainer,
			processArgs.economicsData,
			validatorStatisticsProcessor,
			rounder,
		)
	}

	return nil, errors.New("could not create block processor and tracker")
}

func newShardBlockProcessor(
	resolversFinder dataRetriever.ResolversFinder,
	shardCoordinator sharding.Coordinator,
	nodesCoordinator sharding.NodesCoordinator,
	specialAddressHandler process.SpecialAddressHandler,
	data *Data,
	core *Core,
	state *State,
	forkDetector process.ForkDetector,
	genesisBlocks map[uint32]data.HeaderHandler,
	coreServiceContainer serviceContainer.Core,
	economics *economics.EconomicsData,
<<<<<<< HEAD
	gasSchedule map[string]uint64,
=======
	rounder consensus.Rounder,
>>>>>>> ec551da2
) (process.BlockProcessor, error) {
	argsParser, err := smartContract.NewAtArgumentParser()
	if err != nil {
		return nil, err
	}

<<<<<<< HEAD
	vmFactory, err := shard.NewVMContainerFactory(state.AccountsAdapter, state.AddressConverter, economics.MaxGasLimitPerBlock(), gasSchedule)
=======
	argsHook := hooks.ArgBlockChainHook{
		Accounts:         state.AccountsAdapter,
		AddrConv:         state.AddressConverter,
		StorageService:   data.Store,
		BlockChain:       data.Blkc,
		ShardCoordinator: shardCoordinator,
		Marshalizer:      core.Marshalizer,
		Uint64Converter:  core.Uint64ByteSliceConverter,
	}
	vmFactory, err := shard.NewVMContainerFactory(argsHook)
>>>>>>> ec551da2
	if err != nil {
		return nil, err
	}

	vmContainer, err := vmFactory.Create()
	if err != nil {
		return nil, err
	}

	interimProcFactory, err := shard.NewIntermediateProcessorsContainerFactory(
		shardCoordinator,
		core.Marshalizer,
		core.Hasher,
		state.AddressConverter,
		specialAddressHandler,
		data.Store,
		data.Datapool,
		economics,
	)
	if err != nil {
		return nil, err
	}

	interimProcContainer, err := interimProcFactory.Create()
	if err != nil {
		return nil, err
	}

	scForwarder, err := interimProcContainer.Get(dataBlock.SmartContractResultBlock)
	if err != nil {
		return nil, err
	}

	rewardsTxInterim, err := interimProcContainer.Get(dataBlock.RewardsBlock)
	if err != nil {
		return nil, err
	}

	rewardsTxHandler, ok := rewardsTxInterim.(process.TransactionFeeHandler)
	if !ok {
		return nil, process.ErrWrongTypeAssertion
	}

	internalTransactionProducer, ok := rewardsTxInterim.(process.InternalTransactionProducer)
	if !ok {
		return nil, process.ErrWrongTypeAssertion
	}

	scProcessor, err := smartContract.NewSmartContractProcessor(
		vmContainer,
		argsParser,
		core.Hasher,
		core.Marshalizer,
		state.AccountsAdapter,
		vmFactory.BlockChainHookImpl(),
		state.AddressConverter,
		shardCoordinator,
		scForwarder,
		rewardsTxHandler,
	)
	if err != nil {
		return nil, err
	}

	requestHandler, err := requestHandlers.NewShardResolverRequestHandler(
		resolversFinder,
		factory.TransactionTopic,
		factory.UnsignedTransactionTopic,
		factory.RewardsTransactionTopic,
		factory.MiniBlocksTopic,
		factory.HeadersTopic,
		factory.MetachainBlocksTopic,
		MaxTxsToRequest,
	)
	if err != nil {
		return nil, err
	}

	rewardsTxProcessor, err := rewardTransaction.NewRewardTxProcessor(
		state.AccountsAdapter,
		state.AddressConverter,
		shardCoordinator,
		rewardsTxInterim,
	)
	if err != nil {
		return nil, err
	}

	txTypeHandler, err := coordinator.NewTxTypeHandler(state.AddressConverter, shardCoordinator, state.AccountsAdapter)
	if err != nil {
		return nil, err
	}

	transactionProcessor, err := transaction.NewTxProcessor(
		state.AccountsAdapter,
		core.Hasher,
		state.AddressConverter,
		core.Marshalizer,
		shardCoordinator,
		scProcessor,
		rewardsTxHandler,
		txTypeHandler,
		economics,
	)
	if err != nil {
		return nil, errors.New("could not create transaction processor: " + err.Error())
	}

	miniBlocksCompacter, err := preprocess.NewMiniBlocksCompaction(economics, shardCoordinator)
	if err != nil {
		return nil, err
	}

	preProcFactory, err := shard.NewPreProcessorsContainerFactory(
		shardCoordinator,
		data.Store,
		core.Marshalizer,
		core.Hasher,
		data.Datapool,
		state.AddressConverter,
		state.AccountsAdapter,
		requestHandler,
		transactionProcessor,
		scProcessor,
		scProcessor,
		rewardsTxProcessor,
		internalTransactionProducer,
		economics,
		miniBlocksCompacter,
	)
	if err != nil {
		return nil, err
	}

	preProcContainer, err := preProcFactory.Create()
	if err != nil {
		return nil, err
	}

	txCoordinator, err := coordinator.NewTransactionCoordinator(
		shardCoordinator,
		state.AccountsAdapter,
		data.Datapool.MiniBlocks(),
		requestHandler,
		preProcContainer,
		interimProcContainer,
	)
	if err != nil {
		return nil, err
	}

	txPoolsCleaner, err := poolsCleaner.NewTxsPoolsCleaner(
		state.AccountsAdapter,
		shardCoordinator,
		data.Datapool,
		state.AddressConverter,
	)
	if err != nil {
		return nil, err
	}

	argumentsBaseProcessor := block.ArgBaseProcessor{
		Accounts:              state.AccountsAdapter,
		ForkDetector:          forkDetector,
		Hasher:                core.Hasher,
		Marshalizer:           core.Marshalizer,
		Store:                 data.Store,
		ShardCoordinator:      shardCoordinator,
		NodesCoordinator:      nodesCoordinator,
		SpecialAddressHandler: specialAddressHandler,
		Uint64Converter:       core.Uint64ByteSliceConverter,
		StartHeaders:          genesisBlocks,
		RequestHandler:        requestHandler,
		Core:                  coreServiceContainer,
		BlockChainHook:        vmFactory.BlockChainHookImpl(),
		TxCoordinator:         txCoordinator,
		Rounder:               rounder,
	}
	arguments := block.ArgShardProcessor{
		ArgBaseProcessor: argumentsBaseProcessor,
		DataPool:         data.Datapool,
		TxsPoolsCleaner:  txPoolsCleaner,
	}

	blockProcessor, err := block.NewShardProcessor(arguments)
	if err != nil {
		return nil, errors.New("could not create block processor: " + err.Error())
	}

	err = blockProcessor.SetAppStatusHandler(core.StatusHandler)
	if err != nil {
		return nil, err
	}

	return blockProcessor, nil
}

func newMetaBlockProcessor(
	resolversFinder dataRetriever.ResolversFinder,
	shardCoordinator sharding.Coordinator,
	nodesCoordinator sharding.NodesCoordinator,
	specialAddressHandler process.SpecialAddressHandler,
	data *Data,
	core *Core,
	state *State,
	forkDetector process.ForkDetector,
	genesisBlocks map[uint32]data.HeaderHandler,
	coreServiceContainer serviceContainer.Core,
	economics *economics.EconomicsData,
	validatorStatisticsProcessor process.ValidatorStatisticsProcessor,
	rounder consensus.Rounder,
) (process.BlockProcessor, error) {

	argsHook := hooks.ArgBlockChainHook{
		Accounts:         state.AccountsAdapter,
		AddrConv:         state.AddressConverter,
		StorageService:   data.Store,
		BlockChain:       data.Blkc,
		ShardCoordinator: shardCoordinator,
		Marshalizer:      core.Marshalizer,
		Uint64Converter:  core.Uint64ByteSliceConverter,
	}
	vmFactory, err := metachain.NewVMContainerFactory(argsHook, economics)
	if err != nil {
		return nil, err
	}

	argsParser, err := smartContract.NewAtArgumentParser()
	if err != nil {
		return nil, err
	}

	vmContainer, err := vmFactory.Create()
	if err != nil {
		return nil, err
	}

	interimProcFactory, err := metachain.NewIntermediateProcessorsContainerFactory(
		shardCoordinator,
		core.Marshalizer,
		core.Hasher,
		state.AddressConverter,
		data.Store,
		data.MetaDatapool,
	)
	if err != nil {
		return nil, err
	}

	interimProcContainer, err := interimProcFactory.Create()
	if err != nil {
		return nil, err
	}

	scForwarder, err := interimProcContainer.Get(dataBlock.SmartContractResultBlock)
	if err != nil {
		return nil, err
	}

	scProcessor, err := smartContract.NewSmartContractProcessor(
		vmContainer,
		argsParser,
		core.Hasher,
		core.Marshalizer,
		state.AccountsAdapter,
		vmFactory.BlockChainHookImpl(),
		state.AddressConverter,
		shardCoordinator,
		scForwarder,
		&metachain.TransactionFeeHandler{},
	)
	if err != nil {
		return nil, err
	}

	requestHandler, err := requestHandlers.NewMetaResolverRequestHandler(
		resolversFinder,
		factory.ShardHeadersForMetachainTopic,
		factory.MetachainBlocksTopic,
		factory.TransactionTopic,
		factory.UnsignedTransactionTopic,
		factory.MiniBlocksTopic,
		MaxTxsToRequest,
	)
	if err != nil {
		return nil, err
	}

	txTypeHandler, err := coordinator.NewTxTypeHandler(state.AddressConverter, shardCoordinator, state.AccountsAdapter)
	if err != nil {
		return nil, err
	}

	transactionProcessor, err := transaction.NewMetaTxProcessor(
		state.AccountsAdapter,
		state.AddressConverter,
		shardCoordinator,
		scProcessor,
		txTypeHandler,
	)
	if err != nil {
		return nil, errors.New("could not create transaction processor: " + err.Error())
	}

	miniBlocksCompacter, err := preprocess.NewMiniBlocksCompaction(economics, shardCoordinator)
	if err != nil {
		return nil, err
	}

	preProcFactory, err := metachain.NewPreProcessorsContainerFactory(
		shardCoordinator,
		data.Store,
		core.Marshalizer,
		core.Hasher,
		data.MetaDatapool,
		state.AccountsAdapter,
		requestHandler,
		transactionProcessor,
		economics,
		miniBlocksCompacter,
	)
	if err != nil {
		return nil, err
	}

	preProcContainer, err := preProcFactory.Create()
	if err != nil {
		return nil, err
	}

	txCoordinator, err := coordinator.NewTransactionCoordinator(
		shardCoordinator,
		state.AccountsAdapter,
		data.MetaDatapool.MiniBlocks(),
		requestHandler,
		preProcContainer,
		interimProcContainer,
	)
	if err != nil {
		return nil, err
	}

	scDataGetter, err := smartContract.NewSCDataGetter(state.AddressConverter, vmContainer)
	if err != nil {
		return nil, err
	}

	argsStaking := scToProtocol.ArgStakingToPeer{
		AdrConv:      state.AddressConverter,
		Hasher:       core.Hasher,
		Marshalizer:  core.Marshalizer,
		PeerState:    state.PeerAccounts,
		BaseState:    state.AccountsAdapter,
		ArgParser:    argsParser,
		CurrTxs:      data.MetaDatapool.CurrentBlockTxs(),
		ScDataGetter: scDataGetter,
	}
	smartContractToProtocol, err := scToProtocol.NewStakingToPeer(argsStaking)
	if err != nil {
		return nil, err
	}

	argumentsBaseProcessor := block.ArgBaseProcessor{
		Accounts:                     state.AccountsAdapter,
		ForkDetector:                 forkDetector,
		Hasher:                       core.Hasher,
		Marshalizer:                  core.Marshalizer,
		Store:                        data.Store,
		ShardCoordinator:             shardCoordinator,
		NodesCoordinator:             nodesCoordinator,
		SpecialAddressHandler:        specialAddressHandler,
		Uint64Converter:              core.Uint64ByteSliceConverter,
		StartHeaders:                 genesisBlocks,
		RequestHandler:               requestHandler,
		Core:                         coreServiceContainer,
		BlockChainHook:               vmFactory.BlockChainHookImpl(),
		TxCoordinator:                txCoordinator,
		ValidatorStatisticsProcessor: validatorStatisticsProcessor,
		Rounder:                      rounder,
	}
	arguments := block.ArgMetaProcessor{
		ArgBaseProcessor:   argumentsBaseProcessor,
		DataPool:           data.MetaDatapool,
		SCDataGetter:       scDataGetter,
		SCToProtocol:       smartContractToProtocol,
		PeerChangesHandler: smartContractToProtocol,
	}

	metaProcessor, err := block.NewMetaProcessor(arguments)
	if err != nil {
		return nil, errors.New("could not create block processor: " + err.Error())
	}

	err = metaProcessor.SetAppStatusHandler(core.StatusHandler)
	if err != nil {
		return nil, err
	}

	return metaProcessor, nil
}

func newValidatorStatisticsProcessor(
	processComponents *processComponentsFactoryArgs,
) (process.ValidatorStatisticsProcessor, error) {

	initialNodes := processComponents.nodesConfig.InitialNodes
	storageService := processComponents.data.Store

	arguments := peer.ArgValidatorStatisticsProcessor{
		InitialNodes:     initialNodes,
<<<<<<< HEAD
		PeerAdapter:      peerAdapter,
=======
		PeerAdapter:      processComponents.state.PeerAccounts,
>>>>>>> ec551da2
		AdrConv:          processComponents.state.AddressConverter,
		NodesCoordinator: processComponents.nodesCoordinator,
		ShardCoordinator: processComponents.shardCoordinator,
		DataPool:         processComponents.data.MetaDatapool,
		StorageService:   storageService,
		Marshalizer:      processComponents.core.Marshalizer,
<<<<<<< HEAD
=======
		Economics:        processComponents.economicsData,
>>>>>>> ec551da2
	}

	validatorStatisticsProcessor, err := peer.NewValidatorStatisticsProcessor(arguments)
	if err != nil {
		return nil, err
	}

	return validatorStatisticsProcessor, nil
}

func getCacherFromConfig(cfg config.CacheConfig) storageUnit.CacheConfig {
	return storageUnit.CacheConfig{
		Size:   cfg.Size,
		Type:   storageUnit.CacheType(cfg.Type),
		Shards: cfg.Shards,
	}
}

func getDBFromConfig(cfg config.DBConfig, uniquePath string) storageUnit.DBConfig {
	return storageUnit.DBConfig{
		FilePath:          filepath.Join(uniquePath, cfg.FilePath),
		Type:              storageUnit.DBType(cfg.Type),
		MaxBatchSize:      cfg.MaxBatchSize,
		BatchDelaySeconds: cfg.BatchDelaySeconds,
		MaxOpenFiles:      cfg.MaxOpenFiles,
	}
}

func getBloomFromConfig(cfg config.BloomFilterConfig) storageUnit.BloomConfig {
	var hashFuncs []storageUnit.HasherType
	if cfg.HashFunc != nil {
		hashFuncs = make([]storageUnit.HasherType, 0)
		for _, hf := range cfg.HashFunc {
			hashFuncs = append(hashFuncs, storageUnit.HasherType(hf))
		}
	}

	return storageUnit.BloomConfig{
		Size:     cfg.Size,
		HashFunc: hashFuncs,
	}
}

func generateInMemoryAccountsAdapter(
	accountFactory state.AccountFactory,
	hasher hashing.Hasher,
	marshalizer marshal.Marshalizer,
) (state.AccountsAdapter, error) {

	tr, err := trie.NewTrie(createMemUnit(), marshalizer, hasher)
	if err != nil {
		return nil, err
	}

	adb, err := state.NewAccountsDB(tr, hasher, marshalizer, accountFactory)
	if err != nil {
		return nil, err
	}

	return adb, nil
}

func createMemUnit() storage.Storer {
	cache, err := storageUnit.NewCache(storageUnit.LRUCache, 10, 1)
	if err != nil {
		log.Error("error creating cache for mem unit " + err.Error())
		return nil
	}

	persist, err := memorydb.New()
	if err != nil {
		log.Error("error creating persister for mem unit " + err.Error())
		return nil
	}

	unit, err := storageUnit.NewStorageUnit(cache, persist)
	if err != nil {
		log.Error("error creating unit " + err.Error())
		return nil
	}

	return unit
}

func createMemMetaDataPool() (dataRetriever.MetaPoolsHolder, error) {
	cacherCfg := storageUnit.CacheConfig{Size: 10, Type: storageUnit.LRUCache}
	metaBlocks, err := storageUnit.NewCache(cacherCfg.Type, cacherCfg.Size, cacherCfg.Shards)
	if err != nil {
		return nil, err
	}

	cacherCfg = storageUnit.CacheConfig{Size: 10, Type: storageUnit.LRUCache, Shards: 1}
	txBlockBody, err := storageUnit.NewCache(cacherCfg.Type, cacherCfg.Size, cacherCfg.Shards)
	if err != nil {
		return nil, err
	}

	cacherCfg = storageUnit.CacheConfig{Size: 10, Type: storageUnit.LRUCache}
	shardHeaders, err := storageUnit.NewCache(cacherCfg.Type, cacherCfg.Size, cacherCfg.Shards)
	if err != nil {
		return nil, err
	}

	shardHeadersNoncesCacher, err := storageUnit.NewCache(cacherCfg.Type, cacherCfg.Size, cacherCfg.Shards)
	if err != nil {
		return nil, err
	}

	shardHeadersNonces, err := dataPool.NewNonceSyncMapCacher(shardHeadersNoncesCacher, uint64ByteSlice.NewBigEndianConverter())
	if err != nil {
		return nil, err
	}

	txPool, err := shardedData.NewShardedData(storageUnit.CacheConfig{Size: 1000, Type: storageUnit.LRUCache, Shards: 1})
	if err != nil {
		return nil, err
	}

	uTxPool, err := shardedData.NewShardedData(storageUnit.CacheConfig{Size: 1000, Type: storageUnit.LRUCache, Shards: 1})
	if err != nil {
		return nil, err
	}

	currTxs, err := dataPool.NewCurrentBlockPool()
	if err != nil {
		return nil, err
	}

	dPool, err := dataPool.NewMetaDataPool(
		metaBlocks,
		txBlockBody,
		shardHeaders,
		shardHeadersNonces,
		txPool,
		uTxPool,
		currTxs,
	)
	if err != nil {
		return nil, err
	}

	return dPool, nil
}

// GetSigningParams returns a key generator, a private key, and a public key
func GetSigningParams(
	ctx *cli.Context,
	log *logger.Logger,
	skName string,
	skIndexName string,
	skPemFileName string,
	suite crypto.Suite,
) (keyGen crypto.KeyGenerator, privKey crypto.PrivateKey, pubKey crypto.PublicKey, err error) {

	sk, err := getSk(ctx, log, skName, skIndexName, skPemFileName)
	if err != nil {
		return nil, nil, nil, err
	}

	keyGen = signing.NewKeyGenerator(suite)

	privKey, err = keyGen.PrivateKeyFromByteArray(sk)
	if err != nil {
		return nil, nil, nil, err
	}

	pubKey = privKey.GeneratePublic()

	return keyGen, privKey, pubKey, err
}

// GetPkEncoded returns the encoded public key
func GetPkEncoded(pubKey crypto.PublicKey) string {
	pk, err := pubKey.ToByteArray()
	if err != nil {
		return err.Error()
	}

	return encodeAddress(pk)
}

func encodeAddress(address []byte) string {
	return hex.EncodeToString(address)
}

func decodeAddress(address string) ([]byte, error) {
	return hex.DecodeString(address)
}

func getSk(
	ctx *cli.Context,
	log *logger.Logger,
	skName string,
	skIndexName string,
	skPemFileName string,
) ([]byte, error) {

	//if flag is defined, it shall overwrite what was read from pem file
	if ctx.GlobalIsSet(skName) {
		encodedSk := []byte(ctx.GlobalString(skName))
		return decodeAddress(string(encodedSk))
	}

	skIndex := ctx.GlobalInt(skIndexName)
	encodedSk, err := core.LoadSkFromPemFile(skPemFileName, log, skIndex)
	if err != nil {
		return nil, err
	}

	return decodeAddress(string(encodedSk))
}<|MERGE_RESOLUTION|>--- conflicted
+++ resolved
@@ -1741,11 +1741,8 @@
 			genesisBlocks,
 			processArgs.coreServiceContainer,
 			processArgs.economicsData,
-<<<<<<< HEAD
+			rounder,
 			processArgs.gasSchedule,
-=======
-			rounder,
->>>>>>> ec551da2
 		)
 	}
 	if shardCoordinator.SelfId() == sharding.MetachainShardId {
@@ -1786,20 +1783,14 @@
 	genesisBlocks map[uint32]data.HeaderHandler,
 	coreServiceContainer serviceContainer.Core,
 	economics *economics.EconomicsData,
-<<<<<<< HEAD
+	rounder consensus.Rounder,
 	gasSchedule map[string]uint64,
-=======
-	rounder consensus.Rounder,
->>>>>>> ec551da2
 ) (process.BlockProcessor, error) {
 	argsParser, err := smartContract.NewAtArgumentParser()
 	if err != nil {
 		return nil, err
 	}
 
-<<<<<<< HEAD
-	vmFactory, err := shard.NewVMContainerFactory(state.AccountsAdapter, state.AddressConverter, economics.MaxGasLimitPerBlock(), gasSchedule)
-=======
 	argsHook := hooks.ArgBlockChainHook{
 		Accounts:         state.AccountsAdapter,
 		AddrConv:         state.AddressConverter,
@@ -1810,7 +1801,6 @@
 		Uint64Converter:  core.Uint64ByteSliceConverter,
 	}
 	vmFactory, err := shard.NewVMContainerFactory(argsHook)
->>>>>>> ec551da2
 	if err != nil {
 		return nil, err
 	}
@@ -2221,21 +2211,14 @@
 
 	arguments := peer.ArgValidatorStatisticsProcessor{
 		InitialNodes:     initialNodes,
-<<<<<<< HEAD
-		PeerAdapter:      peerAdapter,
-=======
 		PeerAdapter:      processComponents.state.PeerAccounts,
->>>>>>> ec551da2
 		AdrConv:          processComponents.state.AddressConverter,
 		NodesCoordinator: processComponents.nodesCoordinator,
 		ShardCoordinator: processComponents.shardCoordinator,
 		DataPool:         processComponents.data.MetaDatapool,
 		StorageService:   storageService,
 		Marshalizer:      processComponents.core.Marshalizer,
-<<<<<<< HEAD
-=======
 		Economics:        processComponents.economicsData,
->>>>>>> ec551da2
 	}
 
 	validatorStatisticsProcessor, err := peer.NewValidatorStatisticsProcessor(arguments)
