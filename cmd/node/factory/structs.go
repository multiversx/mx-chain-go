--- conflicted
+++ resolved
@@ -470,13 +470,10 @@
 	state                *State
 	network              *Network
 	coreServiceContainer serviceContainer.Core
-<<<<<<< HEAD
-	rater                sharding.RaterHandler
-=======
 	epochStartNotifier   EpochStartNotifier
 	epochStart           *config.EpochStartConfig
 	startEpochNum        uint32
->>>>>>> 5ccaf530
+	rater                sharding.RaterHandler
 }
 
 // NewProcessComponentsFactoryArgs initializes the arguments necessary for creating the process components
@@ -495,13 +492,10 @@
 	state *State,
 	network *Network,
 	coreServiceContainer serviceContainer.Core,
-<<<<<<< HEAD
-	rater sharding.RaterHandler,
-=======
 	epochStartNotifier EpochStartNotifier,
 	epochStart *config.EpochStartConfig,
 	startEpochNum uint32,
->>>>>>> 5ccaf530
+	rater sharding.RaterHandler,
 ) *processComponentsFactoryArgs {
 	return &processComponentsFactoryArgs{
 		coreComponents:       coreComponents,
@@ -518,13 +512,10 @@
 		state:                state,
 		network:              network,
 		coreServiceContainer: coreServiceContainer,
-<<<<<<< HEAD
-		rater:                rater,
-=======
 		epochStartNotifier:   epochStartNotifier,
 		epochStart:           epochStart,
 		startEpochNum:        startEpochNum,
->>>>>>> 5ccaf530
+		rater:                rater,
 	}
 }
 
