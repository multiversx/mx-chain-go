package factory

import (
	"context"
	"crypto/ecdsa"
	"crypto/rand"
	"encoding/hex"
	"errors"
	"fmt"
	"github.com/ElrondNetwork/elrond-go/process/rewardTransaction"
	"io"
	"math/big"
	"path/filepath"
	"time"

	"github.com/ElrondNetwork/elrond-go/config"
	"github.com/ElrondNetwork/elrond-go/consensus"
	"github.com/ElrondNetwork/elrond-go/consensus/round"
	"github.com/ElrondNetwork/elrond-go/core"
	"github.com/ElrondNetwork/elrond-go/core/genesis"
	"github.com/ElrondNetwork/elrond-go/core/logger"
	"github.com/ElrondNetwork/elrond-go/core/partitioning"
	"github.com/ElrondNetwork/elrond-go/core/serviceContainer"
	"github.com/ElrondNetwork/elrond-go/crypto"
	"github.com/ElrondNetwork/elrond-go/crypto/signing"
	"github.com/ElrondNetwork/elrond-go/crypto/signing/kyber"
	blsMultiSig "github.com/ElrondNetwork/elrond-go/crypto/signing/kyber/multisig"
	"github.com/ElrondNetwork/elrond-go/crypto/signing/kyber/singlesig"
	"github.com/ElrondNetwork/elrond-go/crypto/signing/multisig"
	"github.com/ElrondNetwork/elrond-go/data"
	"github.com/ElrondNetwork/elrond-go/data/address"
	dataBlock "github.com/ElrondNetwork/elrond-go/data/block"
	"github.com/ElrondNetwork/elrond-go/data/blockchain"
	"github.com/ElrondNetwork/elrond-go/data/state"
	"github.com/ElrondNetwork/elrond-go/data/state/addressConverters"
	factoryState "github.com/ElrondNetwork/elrond-go/data/state/factory"
	"github.com/ElrondNetwork/elrond-go/data/trie"
	"github.com/ElrondNetwork/elrond-go/data/typeConverters"
	"github.com/ElrondNetwork/elrond-go/data/typeConverters/uint64ByteSlice"
	"github.com/ElrondNetwork/elrond-go/dataRetriever"
	"github.com/ElrondNetwork/elrond-go/dataRetriever/dataPool"
	"github.com/ElrondNetwork/elrond-go/dataRetriever/factory/containers"
	metafactoryDataRetriever "github.com/ElrondNetwork/elrond-go/dataRetriever/factory/metachain"
	shardfactoryDataRetriever "github.com/ElrondNetwork/elrond-go/dataRetriever/factory/shard"
	"github.com/ElrondNetwork/elrond-go/dataRetriever/requestHandlers"
	"github.com/ElrondNetwork/elrond-go/dataRetriever/shardedData"
	"github.com/ElrondNetwork/elrond-go/hashing"
	"github.com/ElrondNetwork/elrond-go/hashing/blake2b"
	"github.com/ElrondNetwork/elrond-go/hashing/sha256"
	"github.com/ElrondNetwork/elrond-go/marshal"
	"github.com/ElrondNetwork/elrond-go/ntp"
	"github.com/ElrondNetwork/elrond-go/p2p"
	"github.com/ElrondNetwork/elrond-go/p2p/libp2p"
	factoryP2P "github.com/ElrondNetwork/elrond-go/p2p/libp2p/factory"
	"github.com/ElrondNetwork/elrond-go/p2p/loadBalancer"
	"github.com/ElrondNetwork/elrond-go/process"
	"github.com/ElrondNetwork/elrond-go/process/block"
	"github.com/ElrondNetwork/elrond-go/process/coordinator"
	"github.com/ElrondNetwork/elrond-go/process/factory"
	"github.com/ElrondNetwork/elrond-go/process/factory/metachain"
	"github.com/ElrondNetwork/elrond-go/process/factory/shard"
	"github.com/ElrondNetwork/elrond-go/process/rewardTransaction"
	"github.com/ElrondNetwork/elrond-go/process/smartContract"
	processSync "github.com/ElrondNetwork/elrond-go/process/sync"
	"github.com/ElrondNetwork/elrond-go/process/track"
	"github.com/ElrondNetwork/elrond-go/process/transaction"
	"github.com/ElrondNetwork/elrond-go/sharding"
	"github.com/ElrondNetwork/elrond-go/statusHandler"
	factoryViews "github.com/ElrondNetwork/elrond-go/statusHandler/factory"
	"github.com/ElrondNetwork/elrond-go/statusHandler/view"
	"github.com/ElrondNetwork/elrond-go/storage"
	"github.com/ElrondNetwork/elrond-go/storage/memorydb"
	"github.com/ElrondNetwork/elrond-go/storage/storageUnit"
	"github.com/btcsuite/btcd/btcec"
	libp2pCrypto "github.com/libp2p/go-libp2p-core/crypto"
	"github.com/urfave/cli"
)

const (
	// BlsHashSize specifies the hash size for using bls scheme
	BlsHashSize = 16

	// BlsConsensusType specifies te signature scheme used in the consensus
	BlsConsensusType = "bls"

	// BnConsensusType specifies te signature scheme used in the consensus
	BnConsensusType = "bn"

	// MaxTxsToRequest specifies the maximum number of txs to request
	MaxTxsToRequest = 100
)

var log = logger.DefaultLogger()

// Network struct holds the network components of the Elrond protocol
type Network struct {
	NetMessenger p2p.Messenger
}

// Core struct holds the core components of the Elrond protocol
type Core struct {
	Hasher                   hashing.Hasher
	Marshalizer              marshal.Marshalizer
	Trie                     data.Trie
	Uint64ByteSliceConverter typeConverters.Uint64ByteSliceConverter
	StatusHandler            core.AppStatusHandler
}

// State struct holds the state components of the Elrond protocol
type State struct {
	AddressConverter  state.AddressConverter
	AccountsAdapter   state.AccountsAdapter
	InBalanceForShard map[string]*big.Int
}

// Data struct holds the data components of the Elrond protocol
type Data struct {
	Blkc         data.ChainHandler
	Store        dataRetriever.StorageService
	Datapool     dataRetriever.PoolsHolder
	MetaDatapool dataRetriever.MetaPoolsHolder
}

// Crypto struct holds the crypto components of the Elrond protocol
type Crypto struct {
	TxSingleSigner crypto.SingleSigner
	SingleSigner   crypto.SingleSigner
	MultiSigner    crypto.MultiSigner
	TxSignKeyGen   crypto.KeyGenerator
	TxSignPrivKey  crypto.PrivateKey
	TxSignPubKey   crypto.PublicKey
	InitialPubKeys map[uint32][]string
}

// Process struct holds the process components of the Elrond protocol
type Process struct {
	InterceptorsContainer process.InterceptorsContainer
	ResolversFinder       dataRetriever.ResolversFinder
	Rounder               consensus.Rounder
	ForkDetector          process.ForkDetector
	BlockProcessor        process.BlockProcessor
	BlockTracker          process.BlocksTracker
}

type coreComponentsFactoryArgs struct {
	config   *config.Config
	uniqueID string
}

// NewCoreComponentsFactoryArgs initializes the arguments necessary for creating the core components
func NewCoreComponentsFactoryArgs(config *config.Config, uniqueID string) *coreComponentsFactoryArgs {
	return &coreComponentsFactoryArgs{
		config:   config,
		uniqueID: uniqueID,
	}
}

// CoreComponentsFactory creates the core components
func CoreComponentsFactory(args *coreComponentsFactoryArgs) (*Core, error) {
	hasher, err := getHasherFromConfig(args.config)
	if err != nil {
		return nil, errors.New("could not create hasher: " + err.Error())
	}

	marshalizer, err := getMarshalizerFromConfig(args.config)
	if err != nil {
		return nil, errors.New("could not create marshalizer: " + err.Error())
	}

	merkleTrie, err := getTrie(args.config.AccountsTrieStorage, marshalizer, hasher, args.uniqueID)
	if err != nil {
		return nil, errors.New("error creating trie: " + err.Error())
	}
	uint64ByteSliceConverter := uint64ByteSlice.NewBigEndianConverter()

	return &Core{
		Hasher:                   hasher,
		Marshalizer:              marshalizer,
		Trie:                     merkleTrie,
		Uint64ByteSliceConverter: uint64ByteSliceConverter,
		StatusHandler:            statusHandler.NewNilStatusHandler(),
	}, nil
}

type stateComponentsFactoryArgs struct {
	config           *config.Config
	genesisConfig    *sharding.Genesis
	shardCoordinator sharding.Coordinator
	core             *Core
}

// NewStateComponentsFactoryArgs initializes the arguments necessary for creating the state components
func NewStateComponentsFactoryArgs(
	config *config.Config,
	genesisConfig *sharding.Genesis,
	shardCoordinator sharding.Coordinator,
	core *Core,
) *stateComponentsFactoryArgs {
	return &stateComponentsFactoryArgs{
		config:           config,
		genesisConfig:    genesisConfig,
		shardCoordinator: shardCoordinator,
		core:             core,
	}
}

// StateComponentsFactory creates the state components
func StateComponentsFactory(args *stateComponentsFactoryArgs) (*State, error) {
	addressConverter, err := addressConverters.NewPlainAddressConverter(
		args.config.Address.Length,
		args.config.Address.Prefix,
	)

	if err != nil {
		return nil, errors.New("could not create address converter: " + err.Error())
	}

	accountFactory, err := factoryState.NewAccountFactoryCreator(factoryState.UserAccount)
	if err != nil {
		return nil, errors.New("could not create account factory: " + err.Error())
	}

	accountsAdapter, err := state.NewAccountsDB(args.core.Trie, args.core.Hasher, args.core.Marshalizer, accountFactory)
	if err != nil {
		return nil, errors.New("could not create accounts adapter: " + err.Error())
	}

	inBalanceForShard, err := args.genesisConfig.InitialNodesBalances(args.shardCoordinator, addressConverter)
	if err != nil {
		return nil, errors.New("initial balances could not be processed " + err.Error())
	}

	return &State{
		AddressConverter:  addressConverter,
		AccountsAdapter:   accountsAdapter,
		InBalanceForShard: inBalanceForShard,
	}, nil
}

type dataComponentsFactoryArgs struct {
	config           *config.Config
	shardCoordinator sharding.Coordinator
	core             *Core
	uniqueID         string
}

// NewDataComponentsFactoryArgs initializes the arguments necessary for creating the data components
func NewDataComponentsFactoryArgs(
	config *config.Config,
	shardCoordinator sharding.Coordinator,
	core *Core,
	uniqueID string,
) *dataComponentsFactoryArgs {
	return &dataComponentsFactoryArgs{
		config:           config,
		shardCoordinator: shardCoordinator,
		core:             core,
		uniqueID:         uniqueID,
	}
}

// DataComponentsFactory creates the data components
func DataComponentsFactory(args *dataComponentsFactoryArgs) (*Data, error) {
	var datapool dataRetriever.PoolsHolder
	var metaDatapool dataRetriever.MetaPoolsHolder
	blkc, err := createBlockChainFromConfig(args.config, args.shardCoordinator, args.core.StatusHandler)
	if err != nil {
		return nil, errors.New("could not create block chain: " + err.Error())
	}

	store, err := createDataStoreFromConfig(args.config, args.shardCoordinator, args.uniqueID)
	if err != nil {
		return nil, errors.New("could not create local data store: " + err.Error())
	}

	if args.shardCoordinator.SelfId() < args.shardCoordinator.NumberOfShards() {
		datapool, err = createShardDataPoolFromConfig(args.config, args.core.Uint64ByteSliceConverter)
		if err != nil {
			return nil, errors.New("could not create shard data pools: " + err.Error())
		}
	}
	if args.shardCoordinator.SelfId() == sharding.MetachainShardId {
		metaDatapool, err = createMetaDataPoolFromConfig(args.config, args.core.Uint64ByteSliceConverter)
		if err != nil {
			return nil, errors.New("could not create shard data pools: " + err.Error())
		}
	}
	if datapool == nil && metaDatapool == nil {
		return nil, errors.New("could not create data pools: ")
	}

	return &Data{
		Blkc:         blkc,
		Store:        store,
		Datapool:     datapool,
		MetaDatapool: metaDatapool,
	}, nil
}

type cryptoComponentsFactoryArgs struct {
	ctx                          *cli.Context
	config                       *config.Config
	nodesConfig                  *sharding.NodesSetup
	shardCoordinator             sharding.Coordinator
	keyGen                       crypto.KeyGenerator
	privKey                      crypto.PrivateKey
	log                          *logger.Logger
	initialBalancesSkPemFileName string
	txSignSkName                 string
	txSignSkIndexName            string
}

// NewCryptoComponentsFactoryArgs initializes the arguments necessary for creating the crypto components
func NewCryptoComponentsFactoryArgs(
	ctx *cli.Context,
	config *config.Config,
	nodesConfig *sharding.NodesSetup,
	shardCoordinator sharding.Coordinator,
	keyGen crypto.KeyGenerator,
	privKey crypto.PrivateKey,
	log *logger.Logger,
	initialBalancesSkPemFileName string,
	txSignSkName string,
	txSignSkIndexName string,
) *cryptoComponentsFactoryArgs {
	return &cryptoComponentsFactoryArgs{
		ctx:                          ctx,
		config:                       config,
		nodesConfig:                  nodesConfig,
		shardCoordinator:             shardCoordinator,
		keyGen:                       keyGen,
		privKey:                      privKey,
		log:                          log,
		initialBalancesSkPemFileName: initialBalancesSkPemFileName,
		txSignSkName:                 txSignSkName,
		txSignSkIndexName:            txSignSkIndexName,
	}
}

// CryptoComponentsFactory creates the crypto components
func CryptoComponentsFactory(args *cryptoComponentsFactoryArgs) (*Crypto, error) {
	initialPubKeys := args.nodesConfig.InitialNodesPubKeys()
	txSingleSigner := &singlesig.SchnorrSigner{}
	singleSigner, err := createSingleSigner(args.config)
	if err != nil {
		return nil, errors.New("could not create singleSigner: " + err.Error())
	}

	multisigHasher, err := getMultisigHasherFromConfig(args.config)
	if err != nil {
		return nil, errors.New("could not create multisig hasher: " + err.Error())
	}

	currentShardNodesPubKeys, err := args.nodesConfig.InitialNodesPubKeysForShard(args.shardCoordinator.SelfId())
	if err != nil {
		return nil, errors.New("could not start creation of multiSigner: " + err.Error())
	}

	multiSigner, err := createMultiSigner(args.config, multisigHasher, currentShardNodesPubKeys, args.privKey, args.keyGen)
	if err != nil {
		return nil, err
	}

	initialBalancesSkPemFileName := args.ctx.GlobalString(args.initialBalancesSkPemFileName)
	txSignKeyGen, txSignPrivKey, txSignPubKey, err := GetSigningParams(
		args.ctx,
		args.log,
		args.txSignSkName,
		args.txSignSkIndexName,
		initialBalancesSkPemFileName,
		kyber.NewBlakeSHA256Ed25519())
	if err != nil {
		return nil, err
	}
	args.log.Info("Starting with tx sign public key: " + GetPkEncoded(txSignPubKey))

	return &Crypto{
		TxSingleSigner: txSingleSigner,
		SingleSigner:   singleSigner,
		MultiSigner:    multiSigner,
		TxSignKeyGen:   txSignKeyGen,
		TxSignPrivKey:  txSignPrivKey,
		TxSignPubKey:   txSignPubKey,
		InitialPubKeys: initialPubKeys,
	}, nil
}

// NetworkComponentsFactory creates the network components
func NetworkComponentsFactory(p2pConfig *config.P2PConfig, log *logger.Logger, core *Core) (*Network, error) {
	var randReader io.Reader
	if p2pConfig.Node.Seed != "" {
		randReader = NewSeedRandReader(core.Hasher.Compute(p2pConfig.Node.Seed))
	} else {
		randReader = rand.Reader
	}

	netMessenger, err := createNetMessenger(p2pConfig, log, randReader)
	if err != nil {
		return nil, err
	}

	return &Network{
		NetMessenger: netMessenger,
	}, nil
}

type processComponentsFactoryArgs struct {
	genesisConfig        *sharding.Genesis
<<<<<<< HEAD
	rewardsConfig        *config.RewardConfig
=======
	economicsConfig      *config.EconomicsConfig
>>>>>>> de822135
	nodesConfig          *sharding.NodesSetup
	syncer               ntp.SyncTimer
	shardCoordinator     sharding.Coordinator
	nodesCoordinator     sharding.NodesCoordinator
	data                 *Data
	core                 *Core
	crypto               *Crypto
	state                *State
	network              *Network
	coreServiceContainer serviceContainer.Core
}

// NewProcessComponentsFactoryArgs initializes the arguments necessary for creating the process components
func NewProcessComponentsFactoryArgs(
	genesisConfig *sharding.Genesis,
<<<<<<< HEAD
	rewardsConfig *config.RewardConfig,
=======
	economicsConfig *config.EconomicsConfig,
>>>>>>> de822135
	nodesConfig *sharding.NodesSetup,
	syncer ntp.SyncTimer,
	shardCoordinator sharding.Coordinator,
	nodesCoordinator sharding.NodesCoordinator,
	data *Data,
	core *Core,
	crypto *Crypto,
	state *State,
	network *Network,
	coreServiceContainer serviceContainer.Core,
) *processComponentsFactoryArgs {
	return &processComponentsFactoryArgs{
		genesisConfig:        genesisConfig,
<<<<<<< HEAD
		rewardsConfig:        rewardsConfig,
=======
		economicsConfig:      economicsConfig,
>>>>>>> de822135
		nodesConfig:          nodesConfig,
		syncer:               syncer,
		shardCoordinator:     shardCoordinator,
		nodesCoordinator:     nodesCoordinator,
		data:                 data,
		core:                 core,
		crypto:               crypto,
		state:                state,
		network:              network,
		coreServiceContainer: coreServiceContainer,
	}
}

// ProcessComponentsFactory creates the process components
func ProcessComponentsFactory(args *processComponentsFactoryArgs) (*Process, error) {
	interceptorContainerFactory, resolversContainerFactory, err := newInterceptorAndResolverContainerFactory(
		args.shardCoordinator, args.nodesCoordinator, args.data, args.core, args.crypto, args.state, args.network)
	if err != nil {
		return nil, err
	}

	//TODO refactor all these factory calls
	interceptorsContainer, err := interceptorContainerFactory.Create()
	if err != nil {
		return nil, err
	}

	resolversContainer, err := resolversContainerFactory.Create()
	if err != nil {
		return nil, err
	}

	resolversFinder, err := containers.NewResolversFinder(resolversContainer, args.shardCoordinator)
	if err != nil {
		return nil, err
	}

	rounder, err := round.NewRound(
		time.Unix(args.nodesConfig.StartTime, 0),
		args.syncer.CurrentTime(),
		time.Millisecond*time.Duration(args.nodesConfig.RoundDuration),
		args.syncer)
	if err != nil {
		return nil, err
	}

	forkDetector, err := processSync.NewBasicForkDetector(rounder)
	if err != nil {
		return nil, err
	}

	shardsGenesisBlocks, err := generateGenesisHeadersAndApplyInitialBalances(
		args.core,
		args.state,
		args.shardCoordinator,
		args.nodesConfig,
		args.genesisConfig,
	)
	if err != nil {
		return nil, err
	}

	err = prepareGenesisBlock(args, shardsGenesisBlocks)
	if err != nil {
		return nil, err
	}

	blockProcessor, blockTracker, err := newBlockProcessorAndTracker(
		resolversFinder,
		args.shardCoordinator,
		args.nodesCoordinator,
<<<<<<< HEAD
		args.rewardsConfig,
=======
		args.economicsConfig,
>>>>>>> de822135
		args.data,
		args.core,
		args.state,
		forkDetector,
		shardsGenesisBlocks,
		args.nodesConfig,
		args.coreServiceContainer,
	)

	if err != nil {
		return nil, err
	}

	return &Process{
		InterceptorsContainer: interceptorsContainer,
		ResolversFinder:       resolversFinder,
		Rounder:               rounder,
		ForkDetector:          forkDetector,
		BlockProcessor:        blockProcessor,
		BlockTracker:          blockTracker,
	}, nil
}

func prepareGenesisBlock(args *processComponentsFactoryArgs, shardsGenesisBlocks map[uint32]data.HeaderHandler) error {
	genesisBlock, ok := shardsGenesisBlocks[args.shardCoordinator.SelfId()]
	if !ok {
		return errors.New("genesis block does not exists")
	}

	genesisBlockHash, err := core.CalculateHash(args.core.Marshalizer, args.core.Hasher, genesisBlock)
	if err != nil {
		return err
	}

	err = args.data.Blkc.SetGenesisHeader(genesisBlock)
	if err != nil {
		return err
	}

	args.data.Blkc.SetGenesisHeaderHash(genesisBlockHash)

	marshalizedBlock, err := args.core.Marshalizer.Marshal(genesisBlock)
	if err != nil {
		return err
	}

	if args.shardCoordinator.SelfId() == sharding.MetachainShardId {
		errNotCritical := args.data.Store.Put(dataRetriever.MetaBlockUnit, genesisBlockHash, marshalizedBlock)
		log.LogIfError(errNotCritical)

	} else {
		errNotCritical := args.data.Store.Put(dataRetriever.BlockHeaderUnit, genesisBlockHash, marshalizedBlock)
		log.LogIfError(errNotCritical)
	}

	return nil
}

type seedRandReader struct {
	index int
	seed  []byte
}

// NewSeedRandReader will return a new instance of a seed-based reader
func NewSeedRandReader(seed []byte) *seedRandReader {
	return &seedRandReader{seed: seed, index: 0}
}

func (srr *seedRandReader) Read(p []byte) (n int, err error) {
	if srr.seed == nil {
		return 0, errors.New("nil seed")
	}
	if len(srr.seed) == 0 {
		return 0, errors.New("empty seed")
	}
	if p == nil {
		return 0, errors.New("nil buffer")
	}
	if len(p) == 0 {
		return 0, errors.New("empty buffer")
	}

	for i := 0; i < len(p); i++ {
		p[i] = srr.seed[srr.index]

		srr.index++
		srr.index = srr.index % len(srr.seed)
	}

	return len(p), nil
}

// CreateStatusHandlerPresenter will return an instance of PresenterStatusHandler
func CreateStatusHandlerPresenter() view.Presenter {
	presenterStatusHandlerFactory := factoryViews.NewPresenterFactory()

	return presenterStatusHandlerFactory.Create()
}

// CreateViews will start an termui console  and will return an object if cannot create and start termuiConsole
func CreateViews(presenter view.Presenter) ([]factoryViews.Viewer, error) {
	viewsFactory, err := factoryViews.NewViewsFactory(presenter)
	if err != nil {
		return nil, err
	}

	views, err := viewsFactory.Create()
	if err != nil {
		return nil, err
	}

	for _, v := range views {
		err = v.Start()
		if err != nil {
			return nil, err
		}
	}

	return views, nil
}

func getHasherFromConfig(cfg *config.Config) (hashing.Hasher, error) {
	switch cfg.Hasher.Type {
	case "sha256":
		return sha256.Sha256{}, nil
	case "blake2b":
		return blake2b.Blake2b{}, nil
	}

	return nil, errors.New("no hasher provided in config file")
}

func getMarshalizerFromConfig(cfg *config.Config) (marshal.Marshalizer, error) {
	switch cfg.Marshalizer.Type {
	case "json":
		return &marshal.JsonMarshalizer{}, nil
	}

	return nil, errors.New("no marshalizer provided in config file")
}

func getTrie(
	cfg config.StorageConfig,
	marshalizer marshal.Marshalizer,
	hasher hashing.Hasher,
	uniqueID string,
) (data.Trie, error) {

	accountsTrieStorage, err := storageUnit.NewStorageUnitFromConf(
		getCacherFromConfig(cfg.Cache),
		getDBFromConfig(cfg.DB, uniqueID),
		getBloomFromConfig(cfg.Bloom),
	)
	if err != nil {
		return nil, errors.New("error creating accountsTrieStorage: " + err.Error())
	}

	return trie.NewTrie(accountsTrieStorage, marshalizer, hasher)
}

func createBlockChainFromConfig(config *config.Config, coordinator sharding.Coordinator, ash core.AppStatusHandler) (data.ChainHandler, error) {
	badBlockCache, err := storageUnit.NewCache(
		storageUnit.CacheType(config.BadBlocksCache.Type),
		config.BadBlocksCache.Size,
		config.BadBlocksCache.Shards)
	if err != nil {
		return nil, err
	}

	if coordinator == nil {
		return nil, state.ErrNilShardCoordinator
	}

	if coordinator.SelfId() < coordinator.NumberOfShards() {
		blockChain, err := blockchain.NewBlockChain(badBlockCache)
		if err != nil {
			return nil, err
		}

		err = blockChain.SetAppStatusHandler(ash)
		if err != nil {
			return nil, err
		}

		return blockChain, nil
	}
	if coordinator.SelfId() == sharding.MetachainShardId {
		blockChain, err := blockchain.NewMetaChain(badBlockCache)
		if err != nil {
			return nil, err
		}

		err = blockChain.SetAppStatusHandler(ash)
		if err != nil {
			return nil, err
		}

		return blockChain, nil
	}
	return nil, errors.New("can not create blockchain")
}

func createDataStoreFromConfig(
	config *config.Config,
	shardCoordinator sharding.Coordinator,
	uniqueID string,
) (dataRetriever.StorageService, error) {
	if shardCoordinator.SelfId() < shardCoordinator.NumberOfShards() {
		return createShardDataStoreFromConfig(config, shardCoordinator, uniqueID)
	}
	if shardCoordinator.SelfId() == sharding.MetachainShardId {
		return createMetaChainDataStoreFromConfig(config, shardCoordinator, uniqueID)
	}
	return nil, errors.New("can not create data store")
}

func createShardDataStoreFromConfig(
	config *config.Config,
	shardCoordinator sharding.Coordinator,
	uniqueID string,
) (dataRetriever.StorageService, error) {

	var headerUnit *storageUnit.Unit
	var peerBlockUnit *storageUnit.Unit
	var miniBlockUnit *storageUnit.Unit
	var txUnit *storageUnit.Unit
	var metachainHeaderUnit *storageUnit.Unit
	var unsignedTxUnit *storageUnit.Unit
	var rewardTxUnit *storageUnit.Unit
	var metaHdrHashNonceUnit *storageUnit.Unit
	var shardHdrHashNonceUnit *storageUnit.Unit
	var err error

	defer func() {
		// cleanup
		if err != nil {
			if headerUnit != nil {
				_ = headerUnit.DestroyUnit()
			}
			if peerBlockUnit != nil {
				_ = peerBlockUnit.DestroyUnit()
			}
			if miniBlockUnit != nil {
				_ = miniBlockUnit.DestroyUnit()
			}
			if txUnit != nil {
				_ = txUnit.DestroyUnit()
			}
			if unsignedTxUnit != nil {
				_ = unsignedTxUnit.DestroyUnit()
			}
			if rewardTxUnit != nil {
				_ = rewardTxUnit.DestroyUnit()
			}
			if metachainHeaderUnit != nil {
				_ = metachainHeaderUnit.DestroyUnit()
			}
			if metaHdrHashNonceUnit != nil {
				_ = metaHdrHashNonceUnit.DestroyUnit()
			}
			if shardHdrHashNonceUnit != nil {
				_ = shardHdrHashNonceUnit.DestroyUnit()
			}
		}
	}()

	txUnit, err = storageUnit.NewStorageUnitFromConf(
		getCacherFromConfig(config.TxStorage.Cache),
		getDBFromConfig(config.TxStorage.DB, uniqueID),
		getBloomFromConfig(config.TxStorage.Bloom))
	if err != nil {
		return nil, err
	}

	unsignedTxUnit, err = storageUnit.NewStorageUnitFromConf(
		getCacherFromConfig(config.UnsignedTransactionStorage.Cache),
		getDBFromConfig(config.UnsignedTransactionStorage.DB, uniqueID),
		getBloomFromConfig(config.UnsignedTransactionStorage.Bloom))
	if err != nil {
		return nil, err
	}

	rewardTxUnit, err = storageUnit.NewStorageUnitFromConf(
		getCacherFromConfig(config.RewardTxStorage.Cache),
		getDBFromConfig(config.RewardTxStorage.DB, uniqueID),
		getBloomFromConfig(config.RewardTxStorage.Bloom))
	if err != nil {
		return nil, err
	}

	miniBlockUnit, err = storageUnit.NewStorageUnitFromConf(
		getCacherFromConfig(config.MiniBlocksStorage.Cache),
		getDBFromConfig(config.MiniBlocksStorage.DB, uniqueID),
		getBloomFromConfig(config.MiniBlocksStorage.Bloom))
	if err != nil {
		return nil, err
	}

	peerBlockUnit, err = storageUnit.NewStorageUnitFromConf(
		getCacherFromConfig(config.PeerBlockBodyStorage.Cache),
		getDBFromConfig(config.PeerBlockBodyStorage.DB, uniqueID),
		getBloomFromConfig(config.PeerBlockBodyStorage.Bloom))
	if err != nil {
		return nil, err
	}

	headerUnit, err = storageUnit.NewStorageUnitFromConf(
		getCacherFromConfig(config.BlockHeaderStorage.Cache),
		getDBFromConfig(config.BlockHeaderStorage.DB, uniqueID),
		getBloomFromConfig(config.BlockHeaderStorage.Bloom))
	if err != nil {
		return nil, err
	}

	metachainHeaderUnit, err = storageUnit.NewStorageUnitFromConf(
		getCacherFromConfig(config.MetaBlockStorage.Cache),
		getDBFromConfig(config.MetaBlockStorage.DB, uniqueID),
		getBloomFromConfig(config.MetaBlockStorage.Bloom))
	if err != nil {
		return nil, err
	}

	metaHdrHashNonceUnit, err = storageUnit.NewStorageUnitFromConf(
		getCacherFromConfig(config.MetaHdrNonceHashStorage.Cache),
		getDBFromConfig(config.MetaHdrNonceHashStorage.DB, uniqueID),
		getBloomFromConfig(config.MetaHdrNonceHashStorage.Bloom),
	)
	if err != nil {
		return nil, err
	}

	shardHdrHashNonceUnit, err = storageUnit.NewShardedStorageUnitFromConf(
		getCacherFromConfig(config.ShardHdrNonceHashStorage.Cache),
		getDBFromConfig(config.ShardHdrNonceHashStorage.DB, uniqueID),
		getBloomFromConfig(config.ShardHdrNonceHashStorage.Bloom),
		shardCoordinator.SelfId(),
	)
	if err != nil {
		return nil, err
	}

	store := dataRetriever.NewChainStorer()
	store.AddStorer(dataRetriever.TransactionUnit, txUnit)
	store.AddStorer(dataRetriever.MiniBlockUnit, miniBlockUnit)
	store.AddStorer(dataRetriever.PeerChangesUnit, peerBlockUnit)
	store.AddStorer(dataRetriever.BlockHeaderUnit, headerUnit)
	store.AddStorer(dataRetriever.MetaBlockUnit, metachainHeaderUnit)
	store.AddStorer(dataRetriever.UnsignedTransactionUnit, unsignedTxUnit)
	store.AddStorer(dataRetriever.RewardTransactionUnit, rewardTxUnit)
	store.AddStorer(dataRetriever.MetaHdrNonceHashDataUnit, metaHdrHashNonceUnit)
	hdrNonceHashDataUnit := dataRetriever.ShardHdrNonceHashDataUnit + dataRetriever.UnitType(shardCoordinator.SelfId())
	store.AddStorer(hdrNonceHashDataUnit, shardHdrHashNonceUnit)

	return store, err
}

func createMetaChainDataStoreFromConfig(
	config *config.Config,
	shardCoordinator sharding.Coordinator,
	uniqueID string,
) (dataRetriever.StorageService, error) {
	var peerDataUnit, shardDataUnit, metaBlockUnit, headerUnit, metaHdrHashNonceUnit *storageUnit.Unit
	var shardHdrHashNonceUnits []*storageUnit.Unit
	var err error

	defer func() {
		// cleanup
		if err != nil {
			if peerDataUnit != nil {
				_ = peerDataUnit.DestroyUnit()
			}
			if shardDataUnit != nil {
				_ = shardDataUnit.DestroyUnit()
			}
			if metaBlockUnit != nil {
				_ = metaBlockUnit.DestroyUnit()
			}
			if headerUnit != nil {
				_ = headerUnit.DestroyUnit()
			}
			if metaHdrHashNonceUnit != nil {
				_ = metaHdrHashNonceUnit.DestroyUnit()
			}
			if shardHdrHashNonceUnits != nil {
				for i := uint32(0); i < shardCoordinator.NumberOfShards(); i++ {
					_ = shardHdrHashNonceUnits[i].DestroyUnit()
				}
			}
		}
	}()

	metaBlockUnit, err = storageUnit.NewStorageUnitFromConf(
		getCacherFromConfig(config.MetaBlockStorage.Cache),
		getDBFromConfig(config.MetaBlockStorage.DB, uniqueID),
		getBloomFromConfig(config.MetaBlockStorage.Bloom))
	if err != nil {
		return nil, err
	}

	shardDataUnit, err = storageUnit.NewStorageUnitFromConf(
		getCacherFromConfig(config.ShardDataStorage.Cache),
		getDBFromConfig(config.ShardDataStorage.DB, uniqueID),
		getBloomFromConfig(config.ShardDataStorage.Bloom))
	if err != nil {
		return nil, err
	}

	peerDataUnit, err = storageUnit.NewStorageUnitFromConf(
		getCacherFromConfig(config.PeerDataStorage.Cache),
		getDBFromConfig(config.PeerDataStorage.DB, uniqueID),
		getBloomFromConfig(config.PeerDataStorage.Bloom))
	if err != nil {
		return nil, err
	}

	headerUnit, err = storageUnit.NewStorageUnitFromConf(
		getCacherFromConfig(config.BlockHeaderStorage.Cache),
		getDBFromConfig(config.BlockHeaderStorage.DB, uniqueID),
		getBloomFromConfig(config.BlockHeaderStorage.Bloom))
	if err != nil {
		return nil, err
	}

	metaHdrHashNonceUnit, err = storageUnit.NewStorageUnitFromConf(
		getCacherFromConfig(config.MetaHdrNonceHashStorage.Cache),
		getDBFromConfig(config.MetaHdrNonceHashStorage.DB, uniqueID),
		getBloomFromConfig(config.MetaHdrNonceHashStorage.Bloom),
	)
	if err != nil {
		return nil, err
	}

	shardHdrHashNonceUnits = make([]*storageUnit.Unit, shardCoordinator.NumberOfShards())
	for i := uint32(0); i < shardCoordinator.NumberOfShards(); i++ {
		shardHdrHashNonceUnits[i], err = storageUnit.NewShardedStorageUnitFromConf(
			getCacherFromConfig(config.ShardHdrNonceHashStorage.Cache),
			getDBFromConfig(config.ShardHdrNonceHashStorage.DB, uniqueID),
			getBloomFromConfig(config.ShardHdrNonceHashStorage.Bloom),
			i,
		)
		if err != nil {
			return nil, err
		}
	}

	store := dataRetriever.NewChainStorer()
	store.AddStorer(dataRetriever.MetaBlockUnit, metaBlockUnit)
	store.AddStorer(dataRetriever.MetaShardDataUnit, shardDataUnit)
	store.AddStorer(dataRetriever.MetaPeerDataUnit, peerDataUnit)
	store.AddStorer(dataRetriever.BlockHeaderUnit, headerUnit)
	store.AddStorer(dataRetriever.MetaHdrNonceHashDataUnit, metaHdrHashNonceUnit)
	for i := uint32(0); i < shardCoordinator.NumberOfShards(); i++ {
		hdrNonceHashDataUnit := dataRetriever.ShardHdrNonceHashDataUnit + dataRetriever.UnitType(i)
		store.AddStorer(hdrNonceHashDataUnit, shardHdrHashNonceUnits[i])
	}

	return store, err
}

func createShardDataPoolFromConfig(
	config *config.Config,
	uint64ByteSliceConverter typeConverters.Uint64ByteSliceConverter,
) (dataRetriever.PoolsHolder, error) {

	log.Info("creatingShardDataPool from config")

	txPool, err := shardedData.NewShardedData(getCacherFromConfig(config.TxDataPool))
	if err != nil {
		log.Info("error creating txpool")
		return nil, err
	}

	uTxPool, err := shardedData.NewShardedData(getCacherFromConfig(config.UnsignedTransactionDataPool))
	if err != nil {
		log.Info("error creating smart contract result pool")
		return nil, err
	}

<<<<<<< HEAD
	rewardTxPool, err := shardedData.NewShardedData(getCacherFromConfig(config.RewardTransactionDataPool))
=======
	rewardTxPool, err := shardedData.NewShardedData(getCacherFromConfig(config.RewardTxDataPool))
>>>>>>> de822135
	if err != nil {
		log.Info("error creating reward transaction pool")
		return nil, err
	}

	cacherCfg := getCacherFromConfig(config.BlockHeaderDataPool)
	hdrPool, err := storageUnit.NewCache(cacherCfg.Type, cacherCfg.Size, cacherCfg.Shards)
	if err != nil {
		log.Info("error creating hdrpool")
		return nil, err
	}

	cacherCfg = getCacherFromConfig(config.MetaBlockBodyDataPool)
	metaBlockBody, err := storageUnit.NewCache(cacherCfg.Type, cacherCfg.Size, cacherCfg.Shards)
	if err != nil {
		log.Info("error creating metaBlockBody")
		return nil, err
	}

	cacherCfg = getCacherFromConfig(config.BlockHeaderNoncesDataPool)
	hdrNoncesCacher, err := storageUnit.NewCache(cacherCfg.Type, cacherCfg.Size, cacherCfg.Shards)
	if err != nil {
		log.Info("error creating hdrNoncesCacher")
		return nil, err
	}
	hdrNonces, err := dataPool.NewNonceSyncMapCacher(hdrNoncesCacher, uint64ByteSliceConverter)
	if err != nil {
		log.Info("error creating hdrNonces")
		return nil, err
	}

	cacherCfg = getCacherFromConfig(config.TxBlockBodyDataPool)
	txBlockBody, err := storageUnit.NewCache(cacherCfg.Type, cacherCfg.Size, cacherCfg.Shards)
	if err != nil {
		log.Info("error creating txBlockBody")
		return nil, err
	}

	cacherCfg = getCacherFromConfig(config.PeerBlockBodyDataPool)
	peerChangeBlockBody, err := storageUnit.NewCache(cacherCfg.Type, cacherCfg.Size, cacherCfg.Shards)
	if err != nil {
		log.Info("error creating peerChangeBlockBody")
		return nil, err
	}

	return dataPool.NewShardedDataPool(
		txPool,
		uTxPool,
		rewardTxPool,
		hdrPool,
		hdrNonces,
		txBlockBody,
		peerChangeBlockBody,
		metaBlockBody,
	)
}

func createMetaDataPoolFromConfig(
	config *config.Config,
	uint64ByteSliceConverter typeConverters.Uint64ByteSliceConverter,
) (dataRetriever.MetaPoolsHolder, error) {
	cacherCfg := getCacherFromConfig(config.MetaBlockBodyDataPool)
	metaBlockBody, err := storageUnit.NewCache(cacherCfg.Type, cacherCfg.Size, cacherCfg.Shards)
	if err != nil {
		log.Info("error creating metaBlockBody")
		return nil, err
	}

	miniBlockHashes, err := shardedData.NewShardedData(getCacherFromConfig(config.MiniBlockHeaderHashesDataPool))
	if err != nil {
		log.Info("error creating miniBlockHashes")
		return nil, err
	}

	cacherCfg = getCacherFromConfig(config.ShardHeadersDataPool)
	shardHeaders, err := storageUnit.NewCache(cacherCfg.Type, cacherCfg.Size, cacherCfg.Shards)
	if err != nil {
		log.Info("error creating shardHeaders")
		return nil, err
	}

	headersNoncesCacher, err := storageUnit.NewCache(cacherCfg.Type, cacherCfg.Size, cacherCfg.Shards)
	if err != nil {
		log.Info("error creating shard headers nonces pool")
		return nil, err
	}
	headersNonces, err := dataPool.NewNonceSyncMapCacher(headersNoncesCacher, uint64ByteSliceConverter)
	if err != nil {
		log.Info("error creating shard headers nonces pool")
		return nil, err
	}

	return dataPool.NewMetaDataPool(metaBlockBody, miniBlockHashes, shardHeaders, headersNonces)
}

func createSingleSigner(config *config.Config) (crypto.SingleSigner, error) {
	switch config.Consensus.Type {
	case BlsConsensusType:
		return &singlesig.BlsSingleSigner{}, nil
	case BnConsensusType:
		return &singlesig.SchnorrSigner{}, nil
	}

	return nil, errors.New("no consensus type provided in config file")
}

func getMultisigHasherFromConfig(cfg *config.Config) (hashing.Hasher, error) {
	if cfg.Consensus.Type == BlsConsensusType && cfg.MultisigHasher.Type != "blake2b" {
		return nil, errors.New("wrong multisig hasher provided for bls consensus type")
	}

	switch cfg.MultisigHasher.Type {
	case "sha256":
		return sha256.Sha256{}, nil
	case "blake2b":
		if cfg.Consensus.Type == BlsConsensusType {
			return blake2b.Blake2b{HashSize: BlsHashSize}, nil
		}
		return blake2b.Blake2b{}, nil
	}

	return nil, errors.New("no multisig hasher provided in config file")
}

func createMultiSigner(
	config *config.Config,
	hasher hashing.Hasher,
	pubKeys []string,
	privateKey crypto.PrivateKey,
	keyGen crypto.KeyGenerator,
) (crypto.MultiSigner, error) {

	switch config.Consensus.Type {
	case BlsConsensusType:
		blsSigner := &blsMultiSig.KyberMultiSignerBLS{}
		return multisig.NewBLSMultisig(blsSigner, hasher, pubKeys, privateKey, keyGen, uint16(0))
	case BnConsensusType:
		return multisig.NewBelNevMultisig(hasher, pubKeys, privateKey, keyGen, uint16(0))
	}

	return nil, errors.New("no consensus type provided in config file")
}

func createNetMessenger(
	p2pConfig *config.P2PConfig,
	log *logger.Logger,
	randReader io.Reader,
) (p2p.Messenger, error) {

	if p2pConfig.Node.Port < 0 {
		return nil, errors.New("cannot start node on port < 0")
	}

	pDiscoveryFactory := factoryP2P.NewPeerDiscovererCreator(*p2pConfig)
	pDiscoverer, err := pDiscoveryFactory.CreatePeerDiscoverer()

	if err != nil {
		return nil, err
	}

	log.Info(fmt.Sprintf("Starting with peer discovery: %s", pDiscoverer.Name()))

	prvKey, _ := ecdsa.GenerateKey(btcec.S256(), randReader)
	sk := (*libp2pCrypto.Secp256k1PrivateKey)(prvKey)

	nm, err := libp2p.NewNetworkMessenger(
		context.Background(),
		p2pConfig.Node.Port,
		sk,
		nil,
		loadBalancer.NewOutgoingChannelLoadBalancer(),
		pDiscoverer,
		libp2p.ListenAddrWithIp4AndTcp,
	)
	if err != nil {
		return nil, err
	}

	return nm, nil
}

func newInterceptorAndResolverContainerFactory(
	shardCoordinator sharding.Coordinator,
	nodesCoordinator sharding.NodesCoordinator,
	data *Data,
	core *Core,
	crypto *Crypto,
	state *State,
	network *Network,
) (process.InterceptorsContainerFactory, dataRetriever.ResolversContainerFactory, error) {
	if shardCoordinator.SelfId() < shardCoordinator.NumberOfShards() {
		return newShardInterceptorAndResolverContainerFactory(
			shardCoordinator,
			nodesCoordinator,
			data,
			core,
			crypto,
			state,
			network,
		)
	}
	if shardCoordinator.SelfId() == sharding.MetachainShardId {
		return newMetaInterceptorAndResolverContainerFactory(
			shardCoordinator,
			nodesCoordinator,
			data,
			core,
			crypto,
			network,
		)
	}

	return nil, nil, errors.New("could not create interceptor and resolver container factory")
}

func newShardInterceptorAndResolverContainerFactory(
	shardCoordinator sharding.Coordinator,
	nodesCoordinator sharding.NodesCoordinator,
	data *Data,
	core *Core,
	crypto *Crypto,
	state *State,
	network *Network,
) (process.InterceptorsContainerFactory, dataRetriever.ResolversContainerFactory, error) {
	//TODO add a real chronology validator and remove null chronology validator
	interceptorContainerFactory, err := shard.NewInterceptorsContainerFactory(
		shardCoordinator,
		nodesCoordinator,
		network.NetMessenger,
		data.Store,
		core.Marshalizer,
		core.Hasher,
		crypto.TxSignKeyGen,
		crypto.TxSingleSigner,
		crypto.MultiSigner,
		data.Datapool,
		state.AddressConverter,
	)
	if err != nil {
		return nil, nil, err
	}

	dataPacker, err := partitioning.NewSizeDataPacker(core.Marshalizer)
	if err != nil {
		return nil, nil, err
	}

	resolversContainerFactory, err := shardfactoryDataRetriever.NewResolversContainerFactory(
		shardCoordinator,
		network.NetMessenger,
		data.Store,
		core.Marshalizer,
		data.Datapool,
		core.Uint64ByteSliceConverter,
		dataPacker,
	)
	if err != nil {
		return nil, nil, err
	}

	return interceptorContainerFactory, resolversContainerFactory, nil
}

func newMetaInterceptorAndResolverContainerFactory(
	shardCoordinator sharding.Coordinator,
	nodesCoordinator sharding.NodesCoordinator,
	data *Data,
	core *Core,
	crypto *Crypto,
	network *Network,
) (process.InterceptorsContainerFactory, dataRetriever.ResolversContainerFactory, error) {
	//TODO add a real chronology validator and remove null chronology validator
	interceptorContainerFactory, err := metachain.NewInterceptorsContainerFactory(
		shardCoordinator,
		nodesCoordinator,
		network.NetMessenger,
		data.Store,
		core.Marshalizer,
		core.Hasher,
		crypto.MultiSigner,
		data.MetaDatapool,
	)
	if err != nil {
		return nil, nil, err
	}
	resolversContainerFactory, err := metafactoryDataRetriever.NewResolversContainerFactory(
		shardCoordinator,
		network.NetMessenger,
		data.Store,
		core.Marshalizer,
		data.MetaDatapool,
		core.Uint64ByteSliceConverter,
	)
	if err != nil {
		return nil, nil, err
	}
	return interceptorContainerFactory, resolversContainerFactory, nil
}

func generateGenesisHeadersAndApplyInitialBalances(
	coreComponents *Core,
	stateComponents *State,
	shardCoordinator sharding.Coordinator,
	nodesSetup *sharding.NodesSetup,
	genesisConfig *sharding.Genesis,
) (map[uint32]data.HeaderHandler, error) {
	//TODO change this rudimentary startup for metachain nodes
	// Talk between Adrian, Robert and Iulian, did not want it to be discarded:
	// --------------------------------------------------------------------
	// Adrian: "This looks like a workaround as the metchain should not deal with individual accounts, but shards data.
	// What I was thinking was that the genesis on metachain (or pre-genesis block) is the nodes allocation to shards,
	// with 0 state root for every shard, as there is no balance yet.
	// Then the shards start operating as they get the initial node allocation, maybe we can do consensus on the
	// genesis as well, I think this would be actually good as then everything is signed and agreed upon.
	// The genesis shard blocks need to be then just the state root, I think we already have that in genesis,
	// so shard nodes can go ahead with individually creating the block, but then run consensus on this.
	// Then this block is sent to metachain who updates the state root of every shard and creates the metablock for
	// the genesis of each of the shards (this is actually the same thing that would happen at new epoch start)."

	shardsGenesisBlocks := make(map[uint32]data.HeaderHandler)

	for shardId := uint32(0); shardId < shardCoordinator.NumberOfShards(); shardId++ {
		isCurrentShard := shardId == shardCoordinator.SelfId()
		if isCurrentShard {
			continue
		}

		newShardCoordinator, account, err := createInMemoryShardCoordinatorAndAccount(
			coreComponents,
			shardCoordinator.NumberOfShards(),
			shardId,
		)
		if err != nil {
			return nil, err
		}

		genesisBlock, err := createGenesisBlockAndApplyInitialBalances(
			account,
			newShardCoordinator,
			stateComponents.AddressConverter,
			genesisConfig,
			uint64(nodesSetup.StartTime),
		)
		if err != nil {
			return nil, err
		}

		shardsGenesisBlocks[shardId] = genesisBlock
	}

	genesisBlockForCurrentShard, err := createGenesisBlockAndApplyInitialBalances(
		stateComponents.AccountsAdapter,
		shardCoordinator,
		stateComponents.AddressConverter,
		genesisConfig,
		uint64(nodesSetup.StartTime),
	)
	if err != nil {
		return nil, err
	}

	shardsGenesisBlocks[shardCoordinator.SelfId()] = genesisBlockForCurrentShard

	genesisBlock, err := genesis.CreateMetaGenesisBlock(
			uint64(nodesSetup.StartTime),
			nodesSetup.InitialNodesPubKeys(),
		)

	if err != nil {
		return nil, err
	}

	shardsGenesisBlocks[sharding.MetachainShardId] = genesisBlock

	return shardsGenesisBlocks, nil
}

func createGenesisBlockAndApplyInitialBalances(
	accounts state.AccountsAdapter,
	shardCoordinator sharding.Coordinator,
	addressConverter state.AddressConverter,
	genesisConfig *sharding.Genesis,
	startTime uint64,
) (data.HeaderHandler, error) {

	initialBalances, err := genesisConfig.InitialNodesBalances(shardCoordinator, addressConverter)
	if err != nil {
		return nil, err
	}

	return genesis.CreateShardGenesisBlockFromInitialBalances(
		accounts,
		shardCoordinator,
		addressConverter,
		initialBalances,
		startTime,
	)
}

func createInMemoryShardCoordinatorAndAccount(
	coreComponents *Core,
	numOfShards uint32,
	shardId uint32,
) (sharding.Coordinator, state.AccountsAdapter, error) {

	newShardCoordinator, err := sharding.NewMultiShardCoordinator(numOfShards, shardId)
	if err != nil {
		return nil, nil, err
	}

	accountFactory, err := factoryState.NewAccountFactoryCreator(factoryState.UserAccount)
	if err != nil {
		return nil, nil, err
	}

	accounts := generateInMemoryAccountsAdapter(
		accountFactory,
		coreComponents.Hasher,
		coreComponents.Marshalizer,
	)

	return newShardCoordinator, accounts, nil
}

func newBlockProcessorAndTracker(
	resolversFinder dataRetriever.ResolversFinder,
	shardCoordinator sharding.Coordinator,
	nodesCoordinator sharding.NodesCoordinator,
<<<<<<< HEAD
	rewardsConfig *config.RewardConfig,
=======
	economicsConfig *config.EconomicsConfig,
>>>>>>> de822135
	data *Data,
	core *Core,
	state *State,
	forkDetector process.ForkDetector,
	shardsGenesisBlocks map[uint32]data.HeaderHandler,
	nodesConfig *sharding.NodesSetup,
	coreServiceContainer serviceContainer.Core,
) (process.BlockProcessor, process.BlocksTracker, error) {

<<<<<<< HEAD
	if rewardsConfig.CommunityAddress == "" || rewardsConfig.BurnAddress == "" {
		return nil, nil, errors.New("rewards configuration missing")
	}

	communityAddress, _ := hex.DecodeString(rewardsConfig.CommunityAddress)
	burnAddress, _ := hex.DecodeString(rewardsConfig.BurnAddress)

	// TODO: construct this correctly on the PR
=======
	if economicsConfig.CommunityAddress == "" || economicsConfig.BurnAddress == "" {
		return nil, nil, errors.New("rewards configuration missing")
	}

	communityAddress, err := hex.DecodeString(economicsConfig.CommunityAddress)
	if err != nil {
		return nil, nil, err
	}

	burnAddress, err := hex.DecodeString(economicsConfig.BurnAddress)
	if err != nil {
		return nil, nil, err
	}

>>>>>>> de822135
	specialAddressHolder, err := address.NewSpecialAddressHolder(
		communityAddress,
		burnAddress,
		state.AddressConverter,
		shardCoordinator)
	if err != nil {
		return nil, nil, err
	}

	// TODO: remove nodesConfig as no longer needed with nodes coordinator available
	if shardCoordinator.SelfId() < shardCoordinator.NumberOfShards() {
		return newShardBlockProcessorAndTracker(
			resolversFinder,
			shardCoordinator,
			nodesCoordinator,
			specialAddressHolder,
			data,
			core,
			state,
			forkDetector,
			shardsGenesisBlocks,
			nodesConfig,
			coreServiceContainer,
		)
	}
	if shardCoordinator.SelfId() == sharding.MetachainShardId {
		return newMetaBlockProcessorAndTracker(
			resolversFinder,
			shardCoordinator,
			nodesCoordinator,
			specialAddressHolder,
			data,
			core,
			state,
			forkDetector,
			shardsGenesisBlocks,
			coreServiceContainer,
		)
	}

	return nil, nil, errors.New("could not create block processor and tracker")
}

func newShardBlockProcessorAndTracker(
	resolversFinder dataRetriever.ResolversFinder,
	shardCoordinator sharding.Coordinator,
	nodesCoordinator sharding.NodesCoordinator,
	specialAddressHandler process.SpecialAddressHandler,
	data *Data,
	core *Core,
	state *State,
	forkDetector process.ForkDetector,
	shardsGenesisBlocks map[uint32]data.HeaderHandler,
	nodesConfig *sharding.NodesSetup,
	coreServiceContainer serviceContainer.Core,
) (process.BlockProcessor, process.BlocksTracker, error) {
	argsParser, err := smartContract.NewAtArgumentParser()
	if err != nil {
		return nil, nil, err
	}

	vmFactory, err := shard.NewVMContainerFactory(state.AccountsAdapter, state.AddressConverter)
	if err != nil {
		return nil, nil, err
	}

	vmContainer, err := vmFactory.Create()
	if err != nil {
		return nil, nil, err
	}

<<<<<<< HEAD
	if err != nil {
		return nil, nil, err
	}

=======
>>>>>>> de822135
	interimProcFactory, err := shard.NewIntermediateProcessorsContainerFactory(
		shardCoordinator,
		core.Marshalizer,
		core.Hasher,
		state.AddressConverter,
		specialAddressHandler,
		data.Store,
		data.Datapool,
	)
	if err != nil {
		return nil, nil, err
	}

	interimProcContainer, err := interimProcFactory.Create()
	if err != nil {
		return nil, nil, err
	}

	scForwarder, err := interimProcContainer.Get(dataBlock.SmartContractResultBlock)
	if err != nil {
		return nil, nil, err
	}

<<<<<<< HEAD
	rewardsTxInterim, err := interimProcContainer.Get(dataBlock.RewardsBlockType)
=======
	rewardsTxInterim, err := interimProcContainer.Get(dataBlock.RewardsBlock)
>>>>>>> de822135
	if err != nil {
		return nil, nil, err
	}

<<<<<<< HEAD
	rewardsTxHandler, ok := rewardsTxInterim.(process.TransactionFeeHandler)
=======
	rewardsTxHandler, ok := rewardsTxInterim.(process.UnsignedTxHandler)
>>>>>>> de822135
	if !ok {
		return nil, nil, process.ErrWrongTypeAssertion
	}

	scProcessor, err := smartContract.NewSmartContractProcessor(
		vmContainer,
		argsParser,
		core.Hasher,
		core.Marshalizer,
		state.AccountsAdapter,
		vmFactory.VMAccountsDB(),
		state.AddressConverter,
		shardCoordinator,
		scForwarder,
		rewardsTxHandler,
<<<<<<< HEAD
=======
	)
	if err != nil {
		return nil, nil, err
	}

	rewardsTxProcessor, err := rewardTransaction.NewRewardTxProcessor(
		state.AccountsAdapter,
		state.AddressConverter,
		shardCoordinator,
>>>>>>> de822135
	)
	if err != nil {
		return nil, nil, err
	}

	requestHandler, err := requestHandlers.NewShardResolverRequestHandler(
		resolversFinder,
		factory.TransactionTopic,
		factory.UnsignedTransactionTopic,
		factory.RewardsTransactionTopic,
		factory.MiniBlocksTopic,
		factory.MetachainBlocksTopic,
		MaxTxsToRequest,
	)
	if err != nil {
		return nil, nil, err
	}

	rewardsTxProcessor, err := rewardTransaction.NewRewardTxProcessor(
		state.AccountsAdapter,
		state.AddressConverter,
		shardCoordinator,
		rewardsTxInterim,
	)
	if err != nil {
		return nil, nil, err
	}

	txTypeHandler, err := coordinator.NewTxTypeHandler(state.AddressConverter, shardCoordinator, state.AccountsAdapter)
	if err != nil {
		return nil, nil, err
	}

	transactionProcessor, err := transaction.NewTxProcessor(
		state.AccountsAdapter,
		core.Hasher,
		state.AddressConverter,
		core.Marshalizer,
		shardCoordinator,
		scProcessor,
		rewardsTxHandler,
		txTypeHandler,
	)
	if err != nil {
		return nil, nil, errors.New("could not create transaction processor: " + err.Error())
	}

	blockTracker, err := track.NewShardBlockTracker(
		data.Datapool,
		core.Marshalizer,
		shardCoordinator,
		data.Store,
	)
	if err != nil {
		return nil, nil, err
	}

	preProcFactory, err := shard.NewPreProcessorsContainerFactory(
		shardCoordinator,
		data.Store,
		core.Marshalizer,
		core.Hasher,
		data.Datapool,
		state.AddressConverter,
		state.AccountsAdapter,
		requestHandler,
		transactionProcessor,
		scProcessor,
		scProcessor,
		rewardsTxProcessor,
	)
	if err != nil {
		return nil, nil, err
	}

	preProcContainer, err := preProcFactory.Create()
	if err != nil {
		return nil, nil, err
	}

	txCoordinator, err := coordinator.NewTransactionCoordinator(
		shardCoordinator,
		state.AccountsAdapter,
		data.Datapool,
		requestHandler,
		preProcContainer,
		interimProcContainer,
	)
	if err != nil {
		return nil, nil, err
	}

	blockProcessor, err := block.NewShardProcessor(
		coreServiceContainer,
		data.Datapool,
		data.Store,
		core.Hasher,
		core.Marshalizer,
		state.AccountsAdapter,
		shardCoordinator,
		nodesCoordinator,
		specialAddressHandler,
		forkDetector,
		blockTracker,
		shardsGenesisBlocks,
		requestHandler,
		txCoordinator,
		core.Uint64ByteSliceConverter,
	)
	if err != nil {
		return nil, nil, errors.New("could not create block processor: " + err.Error())
	}

	err = blockProcessor.SetAppStatusHandler(core.StatusHandler)
	if err != nil {
		return nil, nil, err
	}

	return blockProcessor, blockTracker, nil
}

func newMetaBlockProcessorAndTracker(
	resolversFinder dataRetriever.ResolversFinder,
	shardCoordinator sharding.Coordinator,
	nodesCoordinator sharding.NodesCoordinator,
	specialAddressHandler process.SpecialAddressHandler,
	data *Data,
	core *Core,
	state *State,
	forkDetector process.ForkDetector,
	shardsGenesisBlocks map[uint32]data.HeaderHandler,
	coreServiceContainer serviceContainer.Core,
) (process.BlockProcessor, process.BlocksTracker, error) {

	requestHandler, err := requestHandlers.NewMetaResolverRequestHandler(
		resolversFinder,
		factory.ShardHeadersForMetachainTopic,
	)

	if err != nil {
		return nil, nil, err
	}

	blockTracker, err := track.NewMetaBlockTracker()
	if err != nil {
		return nil, nil, err
	}

	metaProcessor, err := block.NewMetaProcessor(
		coreServiceContainer,
		state.AccountsAdapter,
		data.MetaDatapool,
		forkDetector,
		shardCoordinator,
		nodesCoordinator,
		specialAddressHandler,
		core.Hasher,
		core.Marshalizer,
		data.Store,
		shardsGenesisBlocks,
		requestHandler,
		core.Uint64ByteSliceConverter,
	)
	if err != nil {
		return nil, nil, errors.New("could not create block processor: " + err.Error())
	}

	err = metaProcessor.SetAppStatusHandler(core.StatusHandler)
	if err != nil {
		return nil, nil, err
	}

	return metaProcessor, blockTracker, nil
}

func getCacherFromConfig(cfg config.CacheConfig) storageUnit.CacheConfig {
	return storageUnit.CacheConfig{
		Size:   cfg.Size,
		Type:   storageUnit.CacheType(cfg.Type),
		Shards: cfg.Shards,
	}
}

func getDBFromConfig(cfg config.DBConfig, uniquePath string) storageUnit.DBConfig {
	return storageUnit.DBConfig{
		FilePath:          filepath.Join(uniquePath, cfg.FilePath),
		Type:              storageUnit.DBType(cfg.Type),
		MaxBatchSize:      cfg.MaxBatchSize,
		BatchDelaySeconds: cfg.BatchDelaySeconds,
		MaxOpenFiles:      cfg.MaxOpenFiles,
	}
}

func getBloomFromConfig(cfg config.BloomFilterConfig) storageUnit.BloomConfig {
	var hashFuncs []storageUnit.HasherType
	if cfg.HashFunc != nil {
		hashFuncs = make([]storageUnit.HasherType, 0)
		for _, hf := range cfg.HashFunc {
			hashFuncs = append(hashFuncs, storageUnit.HasherType(hf))
		}
	}

	return storageUnit.BloomConfig{
		Size:     cfg.Size,
		HashFunc: hashFuncs,
	}
}

func generateInMemoryAccountsAdapter(
	accountFactory state.AccountFactory,
	hasher hashing.Hasher,
	marshalizer marshal.Marshalizer,
) state.AccountsAdapter {

	tr, _ := trie.NewTrie(createMemUnit(), marshalizer, hasher)
	adb, _ := state.NewAccountsDB(tr, sha256.Sha256{}, marshalizer, accountFactory)

	return adb
}

func createMemUnit() storage.Storer {
	cache, _ := storageUnit.NewCache(storageUnit.LRUCache, 10, 1)
	persist, _ := memorydb.New()
	unit, _ := storageUnit.NewStorageUnit(cache, persist)
	return unit
}

// GetSigningParams returns a key generator, a private key, and a public key
func GetSigningParams(
	ctx *cli.Context,
	log *logger.Logger,
	skName string,
	skIndexName string,
	skPemFileName string,
	suite crypto.Suite,
) (keyGen crypto.KeyGenerator, privKey crypto.PrivateKey, pubKey crypto.PublicKey, err error) {

	sk, err := getSk(ctx, log, skName, skIndexName, skPemFileName)
	if err != nil {
		return nil, nil, nil, err
	}

	keyGen = signing.NewKeyGenerator(suite)

	privKey, err = keyGen.PrivateKeyFromByteArray(sk)
	if err != nil {
		return nil, nil, nil, err
	}

	pubKey = privKey.GeneratePublic()

	return keyGen, privKey, pubKey, err
}

// GetPkEncoded returns the encoded public key
func GetPkEncoded(pubKey crypto.PublicKey) string {
	pk, err := pubKey.ToByteArray()
	if err != nil {
		return err.Error()
	}

	return encodeAddress(pk)
}

func encodeAddress(address []byte) string {
	return hex.EncodeToString(address)
}

func decodeAddress(address string) ([]byte, error) {
	return hex.DecodeString(address)
}

func getSk(
	ctx *cli.Context,
	log *logger.Logger,
	skName string,
	skIndexName string,
	skPemFileName string,
) ([]byte, error) {

	//if flag is defined, it shall overwrite what was read from pem file
	if ctx.GlobalIsSet(skName) {
		encodedSk := []byte(ctx.GlobalString(skName))
		return decodeAddress(string(encodedSk))
	}

	skIndex := ctx.GlobalInt(skIndexName)
	encodedSk, err := core.LoadSkFromPemFile(skPemFileName, log, skIndex)
	if err != nil {
		return nil, err
	}

	return decodeAddress(string(encodedSk))
}<|MERGE_RESOLUTION|>--- conflicted
+++ resolved
@@ -7,7 +7,6 @@
 	"encoding/hex"
 	"errors"
 	"fmt"
-	"github.com/ElrondNetwork/elrond-go/process/rewardTransaction"
 	"io"
 	"math/big"
 	"path/filepath"
@@ -406,11 +405,7 @@
 
 type processComponentsFactoryArgs struct {
 	genesisConfig        *sharding.Genesis
-<<<<<<< HEAD
-	rewardsConfig        *config.RewardConfig
-=======
 	economicsConfig      *config.EconomicsConfig
->>>>>>> de822135
 	nodesConfig          *sharding.NodesSetup
 	syncer               ntp.SyncTimer
 	shardCoordinator     sharding.Coordinator
@@ -426,11 +421,7 @@
 // NewProcessComponentsFactoryArgs initializes the arguments necessary for creating the process components
 func NewProcessComponentsFactoryArgs(
 	genesisConfig *sharding.Genesis,
-<<<<<<< HEAD
-	rewardsConfig *config.RewardConfig,
-=======
 	economicsConfig *config.EconomicsConfig,
->>>>>>> de822135
 	nodesConfig *sharding.NodesSetup,
 	syncer ntp.SyncTimer,
 	shardCoordinator sharding.Coordinator,
@@ -444,11 +435,7 @@
 ) *processComponentsFactoryArgs {
 	return &processComponentsFactoryArgs{
 		genesisConfig:        genesisConfig,
-<<<<<<< HEAD
-		rewardsConfig:        rewardsConfig,
-=======
 		economicsConfig:      economicsConfig,
->>>>>>> de822135
 		nodesConfig:          nodesConfig,
 		syncer:               syncer,
 		shardCoordinator:     shardCoordinator,
@@ -520,11 +507,7 @@
 		resolversFinder,
 		args.shardCoordinator,
 		args.nodesCoordinator,
-<<<<<<< HEAD
-		args.rewardsConfig,
-=======
 		args.economicsConfig,
->>>>>>> de822135
 		args.data,
 		args.core,
 		args.state,
@@ -1003,11 +986,7 @@
 		return nil, err
 	}
 
-<<<<<<< HEAD
 	rewardTxPool, err := shardedData.NewShardedData(getCacherFromConfig(config.RewardTransactionDataPool))
-=======
-	rewardTxPool, err := shardedData.NewShardedData(getCacherFromConfig(config.RewardTxDataPool))
->>>>>>> de822135
 	if err != nil {
 		log.Info("error creating reward transaction pool")
 		return nil, err
@@ -1436,11 +1415,7 @@
 	resolversFinder dataRetriever.ResolversFinder,
 	shardCoordinator sharding.Coordinator,
 	nodesCoordinator sharding.NodesCoordinator,
-<<<<<<< HEAD
-	rewardsConfig *config.RewardConfig,
-=======
 	economicsConfig *config.EconomicsConfig,
->>>>>>> de822135
 	data *Data,
 	core *Core,
 	state *State,
@@ -1450,16 +1425,6 @@
 	coreServiceContainer serviceContainer.Core,
 ) (process.BlockProcessor, process.BlocksTracker, error) {
 
-<<<<<<< HEAD
-	if rewardsConfig.CommunityAddress == "" || rewardsConfig.BurnAddress == "" {
-		return nil, nil, errors.New("rewards configuration missing")
-	}
-
-	communityAddress, _ := hex.DecodeString(rewardsConfig.CommunityAddress)
-	burnAddress, _ := hex.DecodeString(rewardsConfig.BurnAddress)
-
-	// TODO: construct this correctly on the PR
-=======
 	if economicsConfig.CommunityAddress == "" || economicsConfig.BurnAddress == "" {
 		return nil, nil, errors.New("rewards configuration missing")
 	}
@@ -1474,7 +1439,6 @@
 		return nil, nil, err
 	}
 
->>>>>>> de822135
 	specialAddressHolder, err := address.NewSpecialAddressHolder(
 		communityAddress,
 		burnAddress,
@@ -1546,13 +1510,6 @@
 		return nil, nil, err
 	}
 
-<<<<<<< HEAD
-	if err != nil {
-		return nil, nil, err
-	}
-
-=======
->>>>>>> de822135
 	interimProcFactory, err := shard.NewIntermediateProcessorsContainerFactory(
 		shardCoordinator,
 		core.Marshalizer,
@@ -1576,20 +1533,12 @@
 		return nil, nil, err
 	}
 
-<<<<<<< HEAD
-	rewardsTxInterim, err := interimProcContainer.Get(dataBlock.RewardsBlockType)
-=======
 	rewardsTxInterim, err := interimProcContainer.Get(dataBlock.RewardsBlock)
->>>>>>> de822135
-	if err != nil {
-		return nil, nil, err
-	}
-
-<<<<<<< HEAD
+	if err != nil {
+		return nil, nil, err
+	}
+
 	rewardsTxHandler, ok := rewardsTxInterim.(process.TransactionFeeHandler)
-=======
-	rewardsTxHandler, ok := rewardsTxInterim.(process.UnsignedTxHandler)
->>>>>>> de822135
 	if !ok {
 		return nil, nil, process.ErrWrongTypeAssertion
 	}
@@ -1605,18 +1554,6 @@
 		shardCoordinator,
 		scForwarder,
 		rewardsTxHandler,
-<<<<<<< HEAD
-=======
-	)
-	if err != nil {
-		return nil, nil, err
-	}
-
-	rewardsTxProcessor, err := rewardTransaction.NewRewardTxProcessor(
-		state.AccountsAdapter,
-		state.AddressConverter,
-		shardCoordinator,
->>>>>>> de822135
 	)
 	if err != nil {
 		return nil, nil, err
