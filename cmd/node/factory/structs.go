--- conflicted
+++ resolved
@@ -540,31 +540,6 @@
 }
 
 type processComponentsFactoryArgs struct {
-<<<<<<< HEAD
-	coreComponents         *coreComponentsFactoryArgs
-	genesisConfig          *sharding.Genesis
-	economicsData          *economics.EconomicsData
-	nodesConfig            *sharding.NodesSetup
-	gasSchedule            map[string]map[string]uint64
-	syncer                 ntp.SyncTimer
-	shardCoordinator       sharding.Coordinator
-	nodesCoordinator       sharding.NodesCoordinator
-	data                   *Data
-	coreData               *Core
-	crypto                 *Crypto
-	state                  *State
-	network                *Network
-	coreServiceContainer   serviceContainer.Core
-	requestedItemsHandler  dataRetriever.RequestedItemsHandler
-	whiteListHandler       process.InterceptedDataWhiteList
-	epochStartNotifier     EpochStartNotifier
-	epochStart             *config.EpochStartConfig
-	rater                  sharding.RaterHandler
-	startEpochNum          uint32
-	sizeCheckDelta         uint32
-	stateCheckpointModulus uint
-	maxComputableRounds    uint64
-=======
 	coreComponents            *coreComponentsFactoryArgs
 	genesisConfig             *sharding.Genesis
 	economicsData             *economics.EconomicsData
@@ -580,6 +555,7 @@
 	network                   *Network
 	coreServiceContainer      serviceContainer.Core
 	requestedItemsHandler     dataRetriever.RequestedItemsHandler
+	whiteListHandler       	  process.InterceptedDataWhiteList
 	epochStartNotifier        EpochStartNotifier
 	epochStart                *config.EpochStartConfig
 	rater                     sharding.RaterHandler
@@ -588,7 +564,6 @@
 	stateCheckpointModulus    uint
 	maxComputableRounds       uint64
 	numConcurrentResolverJobs int32
->>>>>>> 929c7f3b
 }
 
 // NewProcessComponentsFactoryArgs initializes the arguments necessary for creating the process components
@@ -619,31 +594,6 @@
 	numConcurrentResolverJobs int32,
 ) *processComponentsFactoryArgs {
 	return &processComponentsFactoryArgs{
-<<<<<<< HEAD
-		coreComponents:         coreComponents,
-		genesisConfig:          genesisConfig,
-		economicsData:          economicsData,
-		nodesConfig:            nodesConfig,
-		gasSchedule:            gasSchedule,
-		syncer:                 syncer,
-		shardCoordinator:       shardCoordinator,
-		nodesCoordinator:       nodesCoordinator,
-		data:                   data,
-		coreData:               coreData,
-		crypto:                 crypto,
-		state:                  state,
-		network:                network,
-		coreServiceContainer:   coreServiceContainer,
-		requestedItemsHandler:  requestedItemsHandler,
-		whiteListHandler:       whiteListHandler,
-		epochStartNotifier:     epochStartNotifier,
-		epochStart:             epochStart,
-		startEpochNum:          startEpochNum,
-		rater:                  rater,
-		sizeCheckDelta:         sizeCheckDelta,
-		stateCheckpointModulus: stateCheckpointModulus,
-		maxComputableRounds:    maxComputableRounds,
-=======
 		coreComponents:            coreComponents,
 		genesisConfig:             genesisConfig,
 		economicsData:             economicsData,
@@ -659,6 +609,7 @@
 		network:                   network,
 		coreServiceContainer:      coreServiceContainer,
 		requestedItemsHandler:     requestedItemsHandler,
+		whiteListHandler:          whiteListHandler,
 		epochStartNotifier:        epochStartNotifier,
 		epochStart:                epochStart,
 		startEpochNum:             startEpochNum,
@@ -667,7 +618,6 @@
 		stateCheckpointModulus:    stateCheckpointModulus,
 		maxComputableRounds:       maxComputableRounds,
 		numConcurrentResolverJobs: numConcurrentResolverJobs,
->>>>>>> 929c7f3b
 	}
 }
 
@@ -903,8 +853,7 @@
 	return nil
 }
 
-<<<<<<< HEAD
-=======
+//TODO move from here?
 func newRequestHandler(
 	resolversFinder dataRetriever.ResolversFinder,
 	shardCoordinator sharding.Coordinator,
@@ -948,7 +897,6 @@
 	return nil, errors.New("could not create new request handler because of wrong shard id")
 }
 
->>>>>>> 929c7f3b
 func newEpochStartTrigger(
 	args *processComponentsFactoryArgs,
 	requestHandler process.RequestHandler,
@@ -1360,11 +1308,8 @@
 		SizeCheckDelta:         sizeCheckDelta,
 		ValidityAttester:       validityAttester,
 		EpochStartTrigger:      epochStartTrigger,
-<<<<<<< HEAD
+		AntifloodHandler:       network.InputAntifloodHandler,
 		WhiteListHandler:       whiteListHandler,
-=======
-		AntifloodHandler:       network.InputAntifloodHandler,
->>>>>>> 929c7f3b
 	}
 	interceptorContainerFactory, err := interceptorscontainer.NewShardInterceptorsContainerFactory(shardInterceptorsContainerFactoryArgs)
 	if err != nil {
@@ -1414,11 +1359,8 @@
 		SizeCheckDelta:         sizeCheckDelta,
 		ValidityAttester:       validityAttester,
 		EpochStartTrigger:      epochStartTrigger,
-<<<<<<< HEAD
+		AntifloodHandler:       network.InputAntifloodHandler,
 		WhiteListHandler:       whiteListHandler,
-=======
-		AntifloodHandler:       network.InputAntifloodHandler,
->>>>>>> 929c7f3b
 	}
 	interceptorContainerFactory, err := interceptorscontainer.NewMetaInterceptorsContainerFactory(metaInterceptorsContainerFactoryArgs)
 	if err != nil {
