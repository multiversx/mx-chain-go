package factory

import (
	"context"
	"crypto/ecdsa"
	"crypto/rand"
	"encoding/hex"
	"errors"
	"io"
	"math/big"
	"time"

	"github.com/ElrondNetwork/elrond-go/config"
	"github.com/ElrondNetwork/elrond-go/consensus"
	"github.com/ElrondNetwork/elrond-go/consensus/round"
	"github.com/ElrondNetwork/elrond-go/core"
	"github.com/ElrondNetwork/elrond-go/core/check"
	"github.com/ElrondNetwork/elrond-go/core/partitioning"
	"github.com/ElrondNetwork/elrond-go/core/serviceContainer"
	"github.com/ElrondNetwork/elrond-go/core/statistics/softwareVersion"
	factorySoftwareVersion "github.com/ElrondNetwork/elrond-go/core/statistics/softwareVersion/factory"
	"github.com/ElrondNetwork/elrond-go/crypto"
	"github.com/ElrondNetwork/elrond-go/crypto/signing"
	"github.com/ElrondNetwork/elrond-go/crypto/signing/kyber"
	blsMultiSig "github.com/ElrondNetwork/elrond-go/crypto/signing/kyber/multisig"
	"github.com/ElrondNetwork/elrond-go/crypto/signing/kyber/singlesig"
	"github.com/ElrondNetwork/elrond-go/crypto/signing/multisig"
	"github.com/ElrondNetwork/elrond-go/data"
	"github.com/ElrondNetwork/elrond-go/data/address"
	dataBlock "github.com/ElrondNetwork/elrond-go/data/block"
	"github.com/ElrondNetwork/elrond-go/data/blockchain"
	"github.com/ElrondNetwork/elrond-go/data/state"
	"github.com/ElrondNetwork/elrond-go/data/state/addressConverters"
	factoryState "github.com/ElrondNetwork/elrond-go/data/state/factory"
	"github.com/ElrondNetwork/elrond-go/data/trie"
	"github.com/ElrondNetwork/elrond-go/data/trie/factory"
	"github.com/ElrondNetwork/elrond-go/data/typeConverters"
	"github.com/ElrondNetwork/elrond-go/data/typeConverters/uint64ByteSlice"
	"github.com/ElrondNetwork/elrond-go/dataRetriever"
	"github.com/ElrondNetwork/elrond-go/dataRetriever/dataPool"
	"github.com/ElrondNetwork/elrond-go/dataRetriever/dataPool/headersCache"
	"github.com/ElrondNetwork/elrond-go/dataRetriever/factory/containers"
	"github.com/ElrondNetwork/elrond-go/dataRetriever/factory/resolverscontainer"
	txpoolFactory "github.com/ElrondNetwork/elrond-go/dataRetriever/factory/txpool"
	"github.com/ElrondNetwork/elrond-go/dataRetriever/requestHandlers"
	"github.com/ElrondNetwork/elrond-go/dataRetriever/shardedData"
	"github.com/ElrondNetwork/elrond-go/dataRetriever/txpool"
	"github.com/ElrondNetwork/elrond-go/epochStart"
	"github.com/ElrondNetwork/elrond-go/epochStart/genesis"
	metachainEpochStart "github.com/ElrondNetwork/elrond-go/epochStart/metachain"
	"github.com/ElrondNetwork/elrond-go/epochStart/shardchain"
	"github.com/ElrondNetwork/elrond-go/hashing"
	"github.com/ElrondNetwork/elrond-go/hashing/blake2b"
	"github.com/ElrondNetwork/elrond-go/hashing/sha256"
	"github.com/ElrondNetwork/elrond-go/logger"
	"github.com/ElrondNetwork/elrond-go/marshal"
	"github.com/ElrondNetwork/elrond-go/ntp"
	"github.com/ElrondNetwork/elrond-go/p2p"
	"github.com/ElrondNetwork/elrond-go/p2p/libp2p"
	factoryP2P "github.com/ElrondNetwork/elrond-go/p2p/libp2p/factory"
	"github.com/ElrondNetwork/elrond-go/p2p/loadBalancer"
	"github.com/ElrondNetwork/elrond-go/process"
	"github.com/ElrondNetwork/elrond-go/process/block"
	"github.com/ElrondNetwork/elrond-go/process/block/bootstrapStorage"
	"github.com/ElrondNetwork/elrond-go/process/block/poolsCleaner"
	"github.com/ElrondNetwork/elrond-go/process/block/preprocess"
	"github.com/ElrondNetwork/elrond-go/process/coordinator"
	"github.com/ElrondNetwork/elrond-go/process/economics"
	"github.com/ElrondNetwork/elrond-go/process/factory/interceptorscontainer"
	"github.com/ElrondNetwork/elrond-go/process/factory/metachain"
	"github.com/ElrondNetwork/elrond-go/process/factory/shard"
	"github.com/ElrondNetwork/elrond-go/process/headerCheck"
	"github.com/ElrondNetwork/elrond-go/process/peer"
	"github.com/ElrondNetwork/elrond-go/process/rewardTransaction"
	"github.com/ElrondNetwork/elrond-go/process/scToProtocol"
	"github.com/ElrondNetwork/elrond-go/process/smartContract"
	"github.com/ElrondNetwork/elrond-go/process/smartContract/hooks"
	processSync "github.com/ElrondNetwork/elrond-go/process/sync"
	"github.com/ElrondNetwork/elrond-go/process/track"
	"github.com/ElrondNetwork/elrond-go/process/transaction"
	"github.com/ElrondNetwork/elrond-go/sharding"
	"github.com/ElrondNetwork/elrond-go/statusHandler"
	"github.com/ElrondNetwork/elrond-go/storage"
	storageFactory "github.com/ElrondNetwork/elrond-go/storage/factory"
	"github.com/ElrondNetwork/elrond-go/storage/memorydb"
	"github.com/ElrondNetwork/elrond-go/storage/storageUnit"
	"github.com/ElrondNetwork/elrond-go/storage/timecache"
	vmcommon "github.com/ElrondNetwork/elrond-vm-common"
	"github.com/btcsuite/btcd/btcec"
	libp2pCrypto "github.com/libp2p/go-libp2p-core/crypto"
	"github.com/urfave/cli"
)

const (
	// BlsHashSize specifies the hash size for using bls scheme
	BlsHashSize = 16

	// BlsConsensusType specifies te signature scheme used in the consensus
	BlsConsensusType = "bls"

	// MaxTxsToRequest specifies the maximum number of txs to request
	MaxTxsToRequest = 100
)

//TODO remove this
var log = logger.GetOrCreate("main")

// ErrCreateForkDetector signals that a fork detector could not be created
//TODO: Extract all others error messages from this file in some defined errors
var ErrCreateForkDetector = errors.New("could not create fork detector")

// timeSpanForBadHeaders is the expiry time for an added block header hash
var timeSpanForBadHeaders = time.Minute * 2

// EpochStartNotifier defines which actions should be done for handling new epoch's events
type EpochStartNotifier interface {
	RegisterHandler(handler epochStart.EpochStartHandler)
	UnregisterHandler(handler epochStart.EpochStartHandler)
	NotifyAll(hdr data.HeaderHandler)
	NotifyAllPrepare(metaHdr data.HeaderHandler)
	IsInterfaceNil() bool
}

// Network struct holds the network components of the Elrond protocol
type Network struct {
	NetMessenger p2p.Messenger
}

// Core struct holds the core components of the Elrond protocol
type Core struct {
	Hasher                   hashing.Hasher
	ProtoMarshalizer         marshal.Marshalizer
	VmMarshalizer            marshal.Marshalizer
	TxSignMarshalizer        marshal.Marshalizer
	TriesContainer           state.TriesHolder
	Uint64ByteSliceConverter typeConverters.Uint64ByteSliceConverter
	StatusHandler            core.AppStatusHandler
	ChainID                  []byte
}

// State struct holds the state components of the Elrond protocol
type State struct {
	AddressConverter    state.AddressConverter
	BLSAddressConverter state.AddressConverter
	PeerAccounts        state.AccountsAdapter
	AccountsAdapter     state.AccountsAdapter
	InBalanceForShard   map[string]*big.Int
}

// Data struct holds the data components of the Elrond protocol
type Data struct {
	Blkc     data.ChainHandler
	Store    dataRetriever.StorageService
	Datapool dataRetriever.PoolsHolder
}

// Crypto struct holds the crypto components of the Elrond protocol
type Crypto struct {
	TxSingleSigner  crypto.SingleSigner
	SingleSigner    crypto.SingleSigner
	MultiSigner     crypto.MultiSigner
	BlockSignKeyGen crypto.KeyGenerator
	TxSignKeyGen    crypto.KeyGenerator
	InitialPubKeys  map[uint32][]string
}

// Process struct holds the process components of the Elrond protocol
type Process struct {
	InterceptorsContainer    process.InterceptorsContainer
	ResolversFinder          dataRetriever.ResolversFinder
	Rounder                  consensus.Rounder
	EpochStartTrigger        epochStart.TriggerHandler
	ForkDetector             process.ForkDetector
	BlockProcessor           process.BlockProcessor
	BlackListHandler         process.BlackListHandler
	BootStorer               process.BootStorer
	HeaderSigVerifier        HeaderSigVerifierHandler
	ValidatorsStatistics     process.ValidatorStatisticsProcessor
	BlockTracker             process.BlockTracker
	PendingMiniBlocksHandler process.PendingMiniBlocksHandler
	RequestHandler           process.RequestHandler
}

type coreComponentsFactoryArgs struct {
	config      *config.Config
	pathManager storage.PathManagerHandler
	shardId     string
	chainID     []byte
}

// NewCoreComponentsFactoryArgs initializes the arguments necessary for creating the core components
func NewCoreComponentsFactoryArgs(config *config.Config, pathManager storage.PathManagerHandler, shardId string, chainID []byte) *coreComponentsFactoryArgs {
	return &coreComponentsFactoryArgs{
		config:      config,
		pathManager: pathManager,
		shardId:     shardId,
		chainID:     chainID,
	}
}

// CoreComponentsFactory creates the core components
func CoreComponentsFactory(args *coreComponentsFactoryArgs) (*Core, error) {
	hasher, err := getHasherFromConfig(args.config)
	if err != nil {
		return nil, errors.New("could not create hasher: " + err.Error())
	}

	protoMarshalizer, err := getProtoMarshalizerFromConfig(args.config)
	if err != nil {
		return nil, errors.New("could not create marshalizer: " + err.Error())
	}
	vmMarshalizer, err := getVmMarshalizerFromConfig(args.config)
	if err != nil {
		return nil, errors.New("could not create vm marshalizer: " + err.Error())
	}

	txSignMarshalizer, err := getTxSignMarshalizerFromConfig(args.config)
	if err != nil {
		return nil, errors.New("could not create transaction sign marshalizer: " + err.Error())
	}

	uint64ByteSliceConverter := uint64ByteSlice.NewBigEndianConverter()

	trieContainer, err := createTries(args, protoMarshalizer, hasher)

	if err != nil {
		return nil, err
	}

	return &Core{
		Hasher:                   hasher,
		ProtoMarshalizer:         protoMarshalizer,
		VmMarshalizer:            vmMarshalizer,
		TxSignMarshalizer:        txSignMarshalizer,
		TriesContainer:           trieContainer,
		Uint64ByteSliceConverter: uint64ByteSliceConverter,
		StatusHandler:            statusHandler.NewNilStatusHandler(),
		ChainID:                  args.chainID,
	}, nil
}

func createTries(
	args *coreComponentsFactoryArgs,
	marshalizer marshal.Marshalizer,
	hasher hashing.Hasher,
) (state.TriesHolder, error) {

	trieContainer := state.NewDataTriesHolder()

	trieFactoryArgs := factory.TrieFactoryArgs{
		EvictionWaitingListCfg: args.config.EvictionWaitingList,
		SnapshotDbCfg:          args.config.TrieSnapshotDB,
		Marshalizer:            marshalizer,
		Hasher:                 hasher,
		PathManager:            args.pathManager,
		ShardId:                args.shardId,
	}
	trieFactory, err := factory.NewTrieFactory(trieFactoryArgs)
	if err != nil {
		return nil, err
	}

	merkleTrie, err := trieFactory.Create(args.config.AccountsTrieStorage, args.config.StateTrieConfig.PruningEnabled)
	if err != nil {
		return nil, err
	}

	trieContainer.Put([]byte(factory.UserAccountTrie), merkleTrie)

	//TODO add pruning on peer accounts trie
	peerAccountsTrie, err := trieFactory.Create(args.config.PeerAccountsTrieStorage, false)
	if err != nil {
		return nil, err
	}

	trieContainer.Put([]byte(factory.PeerAccountTrie), peerAccountsTrie)

	return trieContainer, nil
}

type stateComponentsFactoryArgs struct {
	config           *config.Config
	genesisConfig    *sharding.Genesis
	shardCoordinator sharding.Coordinator
	core             *Core
	pathManager      storage.PathManagerHandler
}

// NewStateComponentsFactoryArgs initializes the arguments necessary for creating the state components
func NewStateComponentsFactoryArgs(
	config *config.Config,
	genesisConfig *sharding.Genesis,
	shardCoordinator sharding.Coordinator,
	core *Core,
	pathManager storage.PathManagerHandler,
) *stateComponentsFactoryArgs {
	return &stateComponentsFactoryArgs{
		config:           config,
		genesisConfig:    genesisConfig,
		shardCoordinator: shardCoordinator,
		core:             core,
		pathManager:      pathManager,
	}
}

// StateComponentsFactory creates the state components
func StateComponentsFactory(args *stateComponentsFactoryArgs) (*State, error) {
	addressConverter, err := addressConverters.NewPlainAddressConverter(
		args.config.Address.Length,
		args.config.Address.Prefix,
	)
	if err != nil {
		return nil, errors.New("could not create address converter: " + err.Error())
	}

	blsAddressConverter, err := addressConverters.NewPlainAddressConverter(
		args.config.BLSPublicKey.Length,
		args.config.BLSPublicKey.Prefix,
	)
	if err != nil {
		return nil, errors.New("could not create bls address converter: " + err.Error())
	}

	accountFactory, err := factoryState.NewAccountFactoryCreator(factoryState.UserAccount)
	if err != nil {
		return nil, errors.New("could not create account factory: " + err.Error())
	}

	merkleTrie := args.core.TriesContainer.Get([]byte(factory.UserAccountTrie))
	accountsAdapter, err := state.NewAccountsDB(merkleTrie, args.core.Hasher, args.core.ProtoMarshalizer, accountFactory)
	if err != nil {
		return nil, errors.New("could not create accounts adapter: " + err.Error())
	}

	inBalanceForShard, err := args.genesisConfig.InitialNodesBalances(args.shardCoordinator, addressConverter)
	if err != nil {
		return nil, errors.New("initial balances could not be processed " + err.Error())
	}

	accountFactory, err = factoryState.NewAccountFactoryCreator(factoryState.ValidatorAccount)
	if err != nil {
		return nil, errors.New("could not create peer account factory: " + err.Error())
	}

	merkleTrie = args.core.TriesContainer.Get([]byte(factory.PeerAccountTrie))
	peerAdapter, err := state.NewPeerAccountsDB(merkleTrie, args.core.Hasher, args.core.ProtoMarshalizer, accountFactory)
	if err != nil {
		return nil, err
	}

	return &State{
		PeerAccounts:        peerAdapter,
		AddressConverter:    addressConverter,
		BLSAddressConverter: blsAddressConverter,
		AccountsAdapter:     accountsAdapter,
		InBalanceForShard:   inBalanceForShard,
	}, nil
}

type dataComponentsFactoryArgs struct {
	config             *config.Config
	economicsData      *economics.EconomicsData
	shardCoordinator   sharding.Coordinator
	core               *Core
	pathManager        storage.PathManagerHandler
	epochStartNotifier EpochStartNotifier
	currentEpoch       uint32
}

// NewDataComponentsFactoryArgs initializes the arguments necessary for creating the data components
func NewDataComponentsFactoryArgs(
	config *config.Config,
	economicsData *economics.EconomicsData,
	shardCoordinator sharding.Coordinator,
	core *Core,
	pathManager storage.PathManagerHandler,
	epochStartNotifier EpochStartNotifier,
	currentEpoch uint32,
) *dataComponentsFactoryArgs {
	return &dataComponentsFactoryArgs{
		config:             config,
		economicsData:      economicsData,
		shardCoordinator:   shardCoordinator,
		core:               core,
		pathManager:        pathManager,
		epochStartNotifier: epochStartNotifier,
		currentEpoch:       currentEpoch,
	}
}

// DataComponentsFactory creates the data components
func DataComponentsFactory(args *dataComponentsFactoryArgs) (*Data, error) {
	var datapool dataRetriever.PoolsHolder
	blkc, err := createBlockChainFromConfig(args.config, args.shardCoordinator, args.core.StatusHandler)
	if err != nil {
		return nil, errors.New("could not create block chain: " + err.Error())
	}

	store, err := createDataStoreFromConfig(
		args.config,
		args.shardCoordinator,
		args.pathManager,
		args.epochStartNotifier,
		args.currentEpoch,
	)
	if err != nil {
		return nil, errors.New("could not create local data store: " + err.Error())
	}

	datapool, err = createDataPoolFromConfig(args)
	if err != nil {
		return nil, errors.New("could not create data pools: ")
	}

	return &Data{
		Blkc:     blkc,
		Store:    store,
		Datapool: datapool,
	}, nil
}

type cryptoComponentsFactoryArgs struct {
	ctx              *cli.Context
	config           *config.Config
	nodesConfig      *sharding.NodesSetup
	shardCoordinator sharding.Coordinator
	keyGen           crypto.KeyGenerator
	privKey          crypto.PrivateKey
	log              logger.Logger
}

// NewCryptoComponentsFactoryArgs initializes the arguments necessary for creating the crypto components
func NewCryptoComponentsFactoryArgs(
	ctx *cli.Context,
	config *config.Config,
	nodesConfig *sharding.NodesSetup,
	shardCoordinator sharding.Coordinator,
	keyGen crypto.KeyGenerator,
	privKey crypto.PrivateKey,
	log logger.Logger,
) *cryptoComponentsFactoryArgs {
	return &cryptoComponentsFactoryArgs{
		ctx:              ctx,
		config:           config,
		nodesConfig:      nodesConfig,
		shardCoordinator: shardCoordinator,
		keyGen:           keyGen,
		privKey:          privKey,
		log:              log,
	}
}

// CryptoComponentsFactory creates the crypto components
func CryptoComponentsFactory(args *cryptoComponentsFactoryArgs) (*Crypto, error) {
	initialPubKeys := args.nodesConfig.InitialNodesPubKeys()
	txSingleSigner := &singlesig.SchnorrSigner{}
	singleSigner, err := createSingleSigner(args.config)
	if err != nil {
		return nil, errors.New("could not create singleSigner: " + err.Error())
	}

	multisigHasher, err := getMultisigHasherFromConfig(args.config)
	if err != nil {
		return nil, errors.New("could not create multisig hasher: " + err.Error())
	}

	currentShardNodesPubKeys, err := args.nodesConfig.InitialEligibleNodesPubKeysForShard(args.shardCoordinator.SelfId())
	if err != nil {
		return nil, errors.New("could not start creation of multiSigner: " + err.Error())
	}

	multiSigner, err := createMultiSigner(args.config, multisigHasher, currentShardNodesPubKeys, args.privKey, args.keyGen)
	if err != nil {
		return nil, err
	}

	txSignKeyGen := signing.NewKeyGenerator(kyber.NewBlakeSHA256Ed25519())

	return &Crypto{
		TxSingleSigner:  txSingleSigner,
		SingleSigner:    singleSigner,
		MultiSigner:     multiSigner,
		BlockSignKeyGen: args.keyGen,
		TxSignKeyGen:    txSignKeyGen,
		InitialPubKeys:  initialPubKeys,
	}, nil
}

// NetworkComponentsFactory creates the network components
func NetworkComponentsFactory(p2pConfig *config.P2PConfig, log logger.Logger, core *Core) (*Network, error) {
	var randReader io.Reader
	if p2pConfig.Node.Seed != "" {
		randReader = NewSeedRandReader(core.Hasher.Compute(p2pConfig.Node.Seed))
	} else {
		randReader = rand.Reader
	}

	netMessenger, err := createNetMessenger(p2pConfig, log, randReader)
	if err != nil {
		return nil, err
	}

	return &Network{
		NetMessenger: netMessenger,
	}, nil
}

type processComponentsFactoryArgs struct {
	coreComponents         *coreComponentsFactoryArgs
	genesisConfig          *sharding.Genesis
	economicsData          *economics.EconomicsData
	nodesConfig            *sharding.NodesSetup
	gasSchedule            map[string]map[string]uint64
	syncer                 ntp.SyncTimer
	shardCoordinator       sharding.Coordinator
	nodesCoordinator       sharding.NodesCoordinator
	data                   *Data
	coreData               *Core
	crypto                 *Crypto
	state                  *State
	network                *Network
	coreServiceContainer   serviceContainer.Core
	requestedItemsHandler  dataRetriever.RequestedItemsHandler
	epochStartNotifier     EpochStartNotifier
	epochStart             *config.EpochStartConfig
	rater                  sharding.RaterHandler
	startEpochNum          uint32
	sizeCheckDelta         uint32
	stateCheckpointModulus uint
	maxComputableRounds    uint64
}

// NewProcessComponentsFactoryArgs initializes the arguments necessary for creating the process components
func NewProcessComponentsFactoryArgs(
	coreComponents *coreComponentsFactoryArgs,
	genesisConfig *sharding.Genesis,
	economicsData *economics.EconomicsData,
	nodesConfig *sharding.NodesSetup,
	gasSchedule map[string]map[string]uint64,
	syncer ntp.SyncTimer,
	shardCoordinator sharding.Coordinator,
	nodesCoordinator sharding.NodesCoordinator,
	data *Data,
	coreData *Core,
	crypto *Crypto,
	state *State,
	network *Network,
	coreServiceContainer serviceContainer.Core,
	requestedItemsHandler dataRetriever.RequestedItemsHandler,
	epochStartNotifier EpochStartNotifier,
	epochStart *config.EpochStartConfig,
	startEpochNum uint32,
	rater sharding.RaterHandler,
	sizeCheckDelta uint32,
	stateCheckpointModulus uint,
	maxComputableRounds uint64,
) *processComponentsFactoryArgs {
	return &processComponentsFactoryArgs{
		coreComponents:         coreComponents,
		genesisConfig:          genesisConfig,
		economicsData:          economicsData,
		nodesConfig:            nodesConfig,
		gasSchedule:            gasSchedule,
		syncer:                 syncer,
		shardCoordinator:       shardCoordinator,
		nodesCoordinator:       nodesCoordinator,
		data:                   data,
		coreData:               coreData,
		crypto:                 crypto,
		state:                  state,
		network:                network,
		coreServiceContainer:   coreServiceContainer,
		requestedItemsHandler:  requestedItemsHandler,
		epochStartNotifier:     epochStartNotifier,
		epochStart:             epochStart,
		startEpochNum:          startEpochNum,
		rater:                  rater,
		sizeCheckDelta:         sizeCheckDelta,
		stateCheckpointModulus: stateCheckpointModulus,
		maxComputableRounds:    maxComputableRounds,
	}
}

// ProcessComponentsFactory creates the process components
func ProcessComponentsFactory(args *processComponentsFactoryArgs) (*Process, error) {
	argsHeaderSig := &headerCheck.ArgsHeaderSigVerifier{
<<<<<<< HEAD
		Marshalizer:       args.core.ProtoMarshalizer,
		Hasher:            args.core.Hasher,
=======
		Marshalizer:       args.coreData.Marshalizer,
		Hasher:            args.coreData.Hasher,
>>>>>>> e163ef8d
		NodesCoordinator:  args.nodesCoordinator,
		MultiSigVerifier:  args.crypto.MultiSigner,
		SingleSigVerifier: args.crypto.SingleSigner,
		KeyGen:            args.crypto.BlockSignKeyGen,
	}
	headerSigVerifier, err := headerCheck.NewHeaderSigVerifier(argsHeaderSig)
	if err != nil {
		return nil, err
	}

	rounder, err := round.NewRound(
		time.Unix(args.nodesConfig.StartTime, 0),
		args.syncer.CurrentTime(),
		time.Millisecond*time.Duration(args.nodesConfig.RoundDuration),
		args.syncer)
	if err != nil {
		return nil, err
	}

	resolversContainerFactory, err := newResolverContainerFactory(
		args.shardCoordinator,
		args.data,
		args.coreData,
		args.network,
		args.sizeCheckDelta,
	)
	if err != nil {
		return nil, err
	}

	resolversContainer, err := resolversContainerFactory.Create()
	if err != nil {
		return nil, err
	}

	resolversFinder, err := containers.NewResolversFinder(resolversContainer, args.shardCoordinator)
	if err != nil {
		return nil, err
	}

	requestHandler, err := newRequestHandler(resolversFinder, args.shardCoordinator, args.requestedItemsHandler)
	if err != nil {
		return nil, err
	}

	epochStartTrigger, err := newEpochStartTrigger(args, requestHandler)
	if err != nil {
		return nil, err
	}

	requestHandler.SetEpoch(epochStartTrigger.Epoch())

	err = dataRetriever.SetEpochHandlerToHdrResolver(resolversContainer, epochStartTrigger)
	if err != nil {
		return nil, err
	}

	validatorStatisticsProcessor, err := newValidatorStatisticsProcessor(args)
	if err != nil {
		return nil, err
	}

	validatorStatsRootHash, err := validatorStatisticsProcessor.RootHash()
	if err != nil {
		return nil, err
	}

	log.Trace("Validator stats created", "validatorStatsRootHash", validatorStatsRootHash)

	genesisBlocks, err := generateGenesisHeadersAndApplyInitialBalances(args)
	if err != nil {
		return nil, err
	}

	err = prepareGenesisBlock(args, genesisBlocks)
	if err != nil {
		return nil, err
	}

	bootStr := args.data.Store.GetStorer(dataRetriever.BootstrapUnit)
<<<<<<< HEAD
	bootStorer, err := bootstrapStorage.NewBootstrapStorer(args.core.ProtoMarshalizer, bootStr)
=======
	bootStorer, err := bootstrapStorage.NewBootstrapStorer(args.coreData.Marshalizer, bootStr)
>>>>>>> e163ef8d
	if err != nil {
		return nil, err
	}

	argsHeaderValidator := block.ArgsHeaderValidator{
<<<<<<< HEAD
		Hasher:      args.core.Hasher,
		Marshalizer: args.core.ProtoMarshalizer,
=======
		Hasher:      args.coreData.Hasher,
		Marshalizer: args.coreData.Marshalizer,
>>>>>>> e163ef8d
	}
	headerValidator, err := block.NewHeaderValidator(argsHeaderValidator)
	if err != nil {
		return nil, err
	}

	blockTracker, err := newBlockTracker(
		args,
		headerValidator,
		requestHandler,
		rounder,
		genesisBlocks,
	)
	if err != nil {
		return nil, err
	}

	interceptorContainerFactory, blackListHandler, err := newInterceptorContainerFactory(
		args.shardCoordinator,
		args.nodesCoordinator,
		args.data,
		args.coreData,
		args.crypto,
		args.state,
		args.network,
		args.economicsData,
		headerSigVerifier,
		args.sizeCheckDelta,
		blockTracker,
		epochStartTrigger,
	)
	if err != nil {
		return nil, err
	}

	//TODO refactor all these factory calls
	interceptorsContainer, err := interceptorContainerFactory.Create()
	if err != nil {
		return nil, err
	}

	var pendingMiniBlocksHandler process.PendingMiniBlocksHandler
	if args.shardCoordinator.SelfId() == core.MetachainShardId {
		pendingMiniBlocksHandler, err = newPendingMiniBlocks(
			args.data.Store,
<<<<<<< HEAD
			args.core.ProtoMarshalizer,
=======
			args.coreData.Marshalizer,
>>>>>>> e163ef8d
			args.data.Datapool,
		)
		if err != nil {
			return nil, err
		}
	}

	forkDetector, err := newForkDetector(
		rounder,
		args.shardCoordinator,
		blackListHandler,
		blockTracker,
		args.nodesConfig.StartTime,
	)
	if err != nil {
		return nil, err
	}

	blockProcessor, err := newBlockProcessor(
		args,
		requestHandler,
		forkDetector,
		rounder,
		epochStartTrigger,
		bootStorer,
		validatorStatisticsProcessor,
		headerValidator,
		blockTracker,
		pendingMiniBlocksHandler,
	)
	if err != nil {
		return nil, err
	}

	return &Process{
		InterceptorsContainer:    interceptorsContainer,
		ResolversFinder:          resolversFinder,
		Rounder:                  rounder,
		ForkDetector:             forkDetector,
		BlockProcessor:           blockProcessor,
		EpochStartTrigger:        epochStartTrigger,
		BlackListHandler:         blackListHandler,
		BootStorer:               bootStorer,
		HeaderSigVerifier:        headerSigVerifier,
		ValidatorsStatistics:     validatorStatisticsProcessor,
		BlockTracker:             blockTracker,
		PendingMiniBlocksHandler: pendingMiniBlocksHandler,
		RequestHandler:           requestHandler,
	}, nil
}

func prepareGenesisBlock(args *processComponentsFactoryArgs, genesisBlocks map[uint32]data.HeaderHandler) error {
	genesisBlock, ok := genesisBlocks[args.shardCoordinator.SelfId()]
	if !ok {
		return errors.New("genesis block does not exists")
	}

<<<<<<< HEAD
	genesisBlockHash, err := core.CalculateHash(args.core.ProtoMarshalizer, args.core.Hasher, genesisBlock)
=======
	genesisBlockHash, err := core.CalculateHash(args.coreData.Marshalizer, args.coreData.Hasher, genesisBlock)
>>>>>>> e163ef8d
	if err != nil {
		return err
	}

	err = args.data.Blkc.SetGenesisHeader(genesisBlock)
	if err != nil {
		return err
	}

	args.data.Blkc.SetGenesisHeaderHash(genesisBlockHash)

<<<<<<< HEAD
	marshalizedBlock, err := args.core.ProtoMarshalizer.Marshal(genesisBlock)
=======
	marshalizedBlock, err := args.coreData.Marshalizer.Marshal(genesisBlock)
>>>>>>> e163ef8d
	if err != nil {
		return err
	}

	if args.shardCoordinator.SelfId() == core.MetachainShardId {
		errNotCritical := args.data.Store.Put(dataRetriever.MetaBlockUnit, genesisBlockHash, marshalizedBlock)
		if errNotCritical != nil {
			log.Error("error storing genesis metablock", "error", errNotCritical.Error())
		}
	} else {
		errNotCritical := args.data.Store.Put(dataRetriever.BlockHeaderUnit, genesisBlockHash, marshalizedBlock)
		if errNotCritical != nil {
			log.Error("error storing genesis shardblock", "error", errNotCritical.Error())
		}
	}

	return nil
}

func newRequestHandler(
	resolversFinder dataRetriever.ResolversFinder,
	shardCoordinator sharding.Coordinator,
	requestedItemsHandler dataRetriever.RequestedItemsHandler,
) (process.RequestHandler, error) {
	if shardCoordinator.SelfId() < shardCoordinator.NumberOfShards() {
		requestHandler, err := requestHandlers.NewShardResolverRequestHandler(
			resolversFinder,
			requestedItemsHandler,
			MaxTxsToRequest,
			shardCoordinator.SelfId(),
		)
		if err != nil {
			return nil, err
		}

		return requestHandler, nil
	}

	if shardCoordinator.SelfId() == core.MetachainShardId {
		requestHandler, err := requestHandlers.NewMetaResolverRequestHandler(
			resolversFinder,
			requestedItemsHandler,
			MaxTxsToRequest,
		)
		if err != nil {
			return nil, err
		}

		return requestHandler, nil
	}

	return nil, errors.New("could not create new request handler because of wrong shard id")
}

func newEpochStartTrigger(
	args *processComponentsFactoryArgs,
	requestHandler epochStart.RequestHandler,
) (epochStart.TriggerHandler, error) {
	if args.shardCoordinator.SelfId() < args.shardCoordinator.NumberOfShards() {
		argsHeaderValidator := block.ArgsHeaderValidator{
<<<<<<< HEAD
			Hasher:      args.core.Hasher,
			Marshalizer: args.core.ProtoMarshalizer,
=======
			Hasher:      args.coreData.Hasher,
			Marshalizer: args.coreData.Marshalizer,
>>>>>>> e163ef8d
		}
		headerValidator, err := block.NewHeaderValidator(argsHeaderValidator)
		if err != nil {
			return nil, err
		}

		argEpochStart := &shardchain.ArgsShardEpochStartTrigger{
<<<<<<< HEAD
			Marshalizer:        args.core.ProtoMarshalizer,
			Hasher:             args.core.Hasher,
=======
			Marshalizer:        args.coreData.Marshalizer,
			Hasher:             args.coreData.Hasher,
>>>>>>> e163ef8d
			HeaderValidator:    headerValidator,
			Uint64Converter:    args.coreData.Uint64ByteSliceConverter,
			DataPool:           args.data.Datapool,
			Storage:            args.data.Store,
			RequestHandler:     requestHandler,
			Epoch:              args.startEpochNum,
			EpochStartNotifier: args.epochStartNotifier,
			Validity:           process.MetaBlockValidity,
			Finality:           process.BlockFinality,
		}
		epochStartTrigger, err := shardchain.NewEpochStartTrigger(argEpochStart)
		if err != nil {
			return nil, errors.New("error creating new start of epoch trigger" + err.Error())
		}

		return epochStartTrigger, nil
	}

	if args.shardCoordinator.SelfId() == core.MetachainShardId {
		argEpochStart := &metachainEpochStart.ArgsNewMetaEpochStartTrigger{
			GenesisTime:        time.Unix(args.nodesConfig.StartTime, 0),
			Settings:           args.epochStart,
			Epoch:              args.startEpochNum,
			EpochStartNotifier: args.epochStartNotifier,
			Storage:            args.data.Store,
<<<<<<< HEAD
			Marshalizer:        args.core.ProtoMarshalizer,
=======
			Marshalizer:        args.coreData.Marshalizer,
>>>>>>> e163ef8d
		}
		epochStartTrigger, err := metachainEpochStart.NewEpochStartTrigger(argEpochStart)
		if err != nil {
			return nil, errors.New("error creating new start of epoch trigger" + err.Error())
		}

		return epochStartTrigger, nil
	}

	return nil, errors.New("error creating new start of epoch trigger because of invalid shard id")
}

type seedRandReader struct {
	index int
	seed  []byte
}

// NewSeedRandReader will return a new instance of a seed-based reader
func NewSeedRandReader(seed []byte) *seedRandReader {
	return &seedRandReader{seed: seed, index: 0}
}

func (srr *seedRandReader) Read(p []byte) (n int, err error) {
	if srr.seed == nil {
		return 0, errors.New("nil seed")
	}
	if len(srr.seed) == 0 {
		return 0, errors.New("empty seed")
	}
	if p == nil {
		return 0, errors.New("nil buffer")
	}
	if len(p) == 0 {
		return 0, errors.New("empty buffer")
	}

	for i := 0; i < len(p); i++ {
		p[i] = srr.seed[srr.index]

		srr.index++
		srr.index %= len(srr.seed)
	}

	return len(p), nil
}

// CreateSoftwareVersionChecker will create a new software version checker and will start check if a new software version
// is available
func CreateSoftwareVersionChecker(statusHandler core.AppStatusHandler) (*softwareVersion.SoftwareVersionChecker, error) {
	softwareVersionCheckerFactory, err := factorySoftwareVersion.NewSoftwareVersionFactory(statusHandler)
	if err != nil {
		return nil, err
	}

	softwareVersionChecker, err := softwareVersionCheckerFactory.Create()
	if err != nil {
		return nil, err
	}

	return softwareVersionChecker, nil
}

func getHasherFromConfig(cfg *config.Config) (hashing.Hasher, error) {
	switch cfg.Hasher.Type {
	case "sha256":
		return sha256.Sha256{}, nil
	case "blake2b":
		return &blake2b.Blake2b{}, nil
	}

	return nil, errors.New("no hasher provided in config file")
}

func getMarshalizerFromConfig(name string) (marshal.Marshalizer, error) {
	switch name {
	case "json":
		return &marshal.JsonMarshalizer{}, nil
	case "protobuf":
		return &marshal.GogoProtoMarshalizer{}, nil
	}

	return nil, errors.New("no marshalizer provided in config file")
}

func getProtoMarshalizerFromConfig(cfg *config.Config) (marshal.Marshalizer, error) {
	return getMarshalizerFromConfig(cfg.Marshalizer.Type)
}

func getVmMarshalizerFromConfig(cfg *config.Config) (marshal.Marshalizer, error) {
	return getMarshalizerFromConfig(cfg.VmMarshalizer.Type)
}

func getTxSignMarshalizerFromConfig(cfg *config.Config) (marshal.Marshalizer, error) {
	return getMarshalizerFromConfig(cfg.TxSignMarshalizer.Type)
}

func createBlockChainFromConfig(config *config.Config, coordinator sharding.Coordinator, ash core.AppStatusHandler) (data.ChainHandler, error) {
	badBlockCache, err := storageUnit.NewCache(
		storageUnit.CacheType(config.BadBlocksCache.Type),
		config.BadBlocksCache.Size,
		config.BadBlocksCache.Shards)
	if err != nil {
		return nil, err
	}

	if coordinator == nil {
		return nil, state.ErrNilShardCoordinator
	}

	if coordinator.SelfId() < coordinator.NumberOfShards() {
		var blockChain *blockchain.BlockChain
		blockChain, err = blockchain.NewBlockChain(badBlockCache)
		if err != nil {
			return nil, err
		}

		err = blockChain.SetAppStatusHandler(ash)
		if err != nil {
			return nil, err
		}

		return blockChain, nil
	}
	if coordinator.SelfId() == core.MetachainShardId {
		var blockChain *blockchain.MetaChain
		blockChain, err = blockchain.NewMetaChain(badBlockCache)
		if err != nil {
			return nil, err
		}

		err = blockChain.SetAppStatusHandler(ash)
		if err != nil {
			return nil, err
		}

		return blockChain, nil
	}
	return nil, errors.New("can not create blockchain")
}

func createDataStoreFromConfig(
	config *config.Config,
	shardCoordinator sharding.Coordinator,
	pathManager storage.PathManagerHandler,
	epochStartNotifier EpochStartNotifier,
	currentEpoch uint32,
) (dataRetriever.StorageService, error) {
	storageServiceFactory, err := storageFactory.NewStorageServiceFactory(
		config,
		shardCoordinator,
		pathManager,
		epochStartNotifier,
		currentEpoch,
	)
	if err != nil {
		return nil, err
	}
	if shardCoordinator.SelfId() < shardCoordinator.NumberOfShards() {
		return storageServiceFactory.CreateForShard()
	}
	if shardCoordinator.SelfId() == core.MetachainShardId {
		return storageServiceFactory.CreateForMeta()
	}
	return nil, errors.New("can not create data store")
}

func createDataPoolFromConfig(args *dataComponentsFactoryArgs) (dataRetriever.PoolsHolder, error) {
	log.Debug("creatingDataPool from config")

	configs := args.config

	txPool, err := txpoolFactory.CreateTxPool(txpool.ArgShardedTxPool{
		Config:         storageFactory.GetCacherFromConfig(configs.TxDataPool),
		MinGasPrice:    args.economicsData.MinGasPrice(),
		NumberOfShards: args.shardCoordinator.NumberOfShards(),
	})
	if err != nil {
		log.Error("error creating txpool")
		return nil, err
	}

	uTxPool, err := shardedData.NewShardedData(storageFactory.GetCacherFromConfig(configs.UnsignedTransactionDataPool))
	if err != nil {
		log.Error("error creating smart contract result pool")
		return nil, err
	}

	rewardTxPool, err := shardedData.NewShardedData(storageFactory.GetCacherFromConfig(configs.RewardTransactionDataPool))
	if err != nil {
		log.Error("error creating reward transaction pool")
		return nil, err
	}

	hdrPool, err := headersCache.NewHeadersPool(configs.HeadersPoolConfig)
	if err != nil {
		log.Error("error creating headers pool")
		return nil, err
	}

	cacherCfg := storageFactory.GetCacherFromConfig(configs.TxBlockBodyDataPool)
	txBlockBody, err := storageUnit.NewCache(cacherCfg.Type, cacherCfg.Size, cacherCfg.Shards)
	if err != nil {
		log.Error("error creating txBlockBody")
		return nil, err
	}

	cacherCfg = storageFactory.GetCacherFromConfig(configs.PeerBlockBodyDataPool)
	peerChangeBlockBody, err := storageUnit.NewCache(cacherCfg.Type, cacherCfg.Size, cacherCfg.Shards)
	if err != nil {
		log.Error("error creating peerChangeBlockBody")
		return nil, err
	}

	cacherCfg = storageFactory.GetCacherFromConfig(configs.TrieNodesDataPool)
	trieNodes, err := storageUnit.NewCache(cacherCfg.Type, cacherCfg.Size, cacherCfg.Shards)
	if err != nil {
		log.Info("error creating trieNodes")
		return nil, err
	}

	currBlockTxs, err := dataPool.NewCurrentBlockPool()
	if err != nil {
		return nil, err
	}

	return dataPool.NewDataPool(
		txPool,
		uTxPool,
		rewardTxPool,
		hdrPool,
		txBlockBody,
		peerChangeBlockBody,
		trieNodes,
		currBlockTxs,
	)
}

func createSingleSigner(config *config.Config) (crypto.SingleSigner, error) {
	switch config.Consensus.Type {
	case BlsConsensusType:
		return &singlesig.BlsSingleSigner{}, nil
	default:
		return nil, errors.New("no consensus type provided in config file")
	}
}

func getMultisigHasherFromConfig(cfg *config.Config) (hashing.Hasher, error) {
	if cfg.Consensus.Type == BlsConsensusType && cfg.MultisigHasher.Type != "blake2b" {
		return nil, errors.New("wrong multisig hasher provided for bls consensus type")
	}

	switch cfg.MultisigHasher.Type {
	case "sha256":
		return sha256.Sha256{}, nil
	case "blake2b":
		if cfg.Consensus.Type == BlsConsensusType {
			return &blake2b.Blake2b{HashSize: BlsHashSize}, nil
		}
		return &blake2b.Blake2b{}, nil
	}

	return nil, errors.New("no multisig hasher provided in config file")
}

func createMultiSigner(
	config *config.Config,
	hasher hashing.Hasher,
	pubKeys []string,
	privateKey crypto.PrivateKey,
	keyGen crypto.KeyGenerator,
) (crypto.MultiSigner, error) {

	switch config.Consensus.Type {
	case BlsConsensusType:
		blsSigner := &blsMultiSig.KyberMultiSignerBLS{}
		return multisig.NewBLSMultisig(blsSigner, hasher, pubKeys, privateKey, keyGen, uint16(0))
	default:
		return nil, errors.New("no consensus type provided in config file")
	}
}

func createNetMessenger(
	p2pConfig *config.P2PConfig,
	log logger.Logger,
	randReader io.Reader,
) (p2p.Messenger, error) {

	if p2pConfig.Node.Port < 0 {
		return nil, errors.New("cannot start node on port < 0")
	}

	pDiscoveryFactory := factoryP2P.NewPeerDiscovererFactory(*p2pConfig)
	pDiscoverer, err := pDiscoveryFactory.CreatePeerDiscoverer()

	if err != nil {
		return nil, err
	}

	log.Debug("peer discovery", "method", pDiscoverer.Name())

	prvKey, _ := ecdsa.GenerateKey(btcec.S256(), randReader)
	sk := (*libp2pCrypto.Secp256k1PrivateKey)(prvKey)

	nm, err := libp2p.NewNetworkMessenger(
		context.Background(),
		p2pConfig.Node.Port,
		sk,
		nil,
		loadBalancer.NewOutgoingChannelLoadBalancer(),
		pDiscoverer,
		libp2p.ListenAddrWithIp4AndTcp,
		p2pConfig.Node.TargetPeerCount,
	)
	if err != nil {
		return nil, err
	}

	return nm, nil
}

func newInterceptorContainerFactory(
	shardCoordinator sharding.Coordinator,
	nodesCoordinator sharding.NodesCoordinator,
	data *Data,
	coreData *Core,
	crypto *Crypto,
	state *State,
	network *Network,
	economics *economics.EconomicsData,
	headerSigVerifier HeaderSigVerifierHandler,
	sizeCheckDelta uint32,
	validityAttester process.ValidityAttester,
	epochStartTrigger process.EpochStartTriggerHandler,
) (process.InterceptorsContainerFactory, process.BlackListHandler, error) {

	if shardCoordinator.SelfId() < shardCoordinator.NumberOfShards() {
		return newShardInterceptorContainerFactory(
			shardCoordinator,
			nodesCoordinator,
			data,
			coreData,
			crypto,
			state,
			network,
			economics,
			headerSigVerifier,
			sizeCheckDelta,
			validityAttester,
			epochStartTrigger,
		)
	}
	if shardCoordinator.SelfId() == core.MetachainShardId {
		return newMetaInterceptorContainerFactory(
			shardCoordinator,
			nodesCoordinator,
			data,
			coreData,
			crypto,
			network,
			state,
			economics,
			headerSigVerifier,
			sizeCheckDelta,
			validityAttester,
			epochStartTrigger,
		)
	}

	return nil, nil, errors.New("could not create interceptor container factory")
}

func newResolverContainerFactory(
	shardCoordinator sharding.Coordinator,
	data *Data,
	coreData *Core,
	network *Network,
	sizeCheckDelta uint32,
) (dataRetriever.ResolversContainerFactory, error) {

	if shardCoordinator.SelfId() < shardCoordinator.NumberOfShards() {
		return newShardResolverContainerFactory(
			shardCoordinator,
			data,
			coreData,
			network,
			sizeCheckDelta,
		)
	}
	if shardCoordinator.SelfId() == core.MetachainShardId {
		return newMetaResolverContainerFactory(
			shardCoordinator,
			data,
			coreData,
			network,
			sizeCheckDelta,
		)
	}

	return nil, errors.New("could not create interceptor and resolver container factory")
}

func newShardInterceptorContainerFactory(
	shardCoordinator sharding.Coordinator,
	nodesCoordinator sharding.NodesCoordinator,
	data *Data,
	dataCore *Core,
	crypto *Crypto,
	state *State,
	network *Network,
	economics *economics.EconomicsData,
	headerSigVerifier HeaderSigVerifierHandler,
	sizeCheckDelta uint32,
	validityAttester process.ValidityAttester,
	epochStartTrigger process.EpochStartTriggerHandler,
) (process.InterceptorsContainerFactory, process.BlackListHandler, error) {

	headerBlackList := timecache.NewTimeCache(timeSpanForBadHeaders)
<<<<<<< HEAD
	interceptorContainerFactory, err := shard.NewInterceptorsContainerFactory(
		state.AccountsAdapter,
		shardCoordinator,
		nodesCoordinator,
		network.NetMessenger,
		data.Store,
		dataCore.ProtoMarshalizer,
		dataCore.TxSignMarshalizer,
		dataCore.Hasher,
		crypto.TxSignKeyGen,
		crypto.BlockSignKeyGen,
		crypto.TxSingleSigner,
		crypto.SingleSigner,
		crypto.MultiSigner,
		data.Datapool,
		state.AddressConverter,
		core.MaxTxNonceDeltaAllowed,
		economics,
		headerBlackList,
		headerSigVerifier,
		dataCore.ChainID,
		sizeCheckDelta,
		validityAttester,
		epochStartTrigger,
	)
=======
	shardInterceptorsContainerFactoryArgs := interceptorscontainer.ShardInterceptorsContainerFactoryArgs{
		Accounts:               state.AccountsAdapter,
		ShardCoordinator:       shardCoordinator,
		NodesCoordinator:       nodesCoordinator,
		Messenger:              network.NetMessenger,
		Store:                  data.Store,
		Marshalizer:            dataCore.Marshalizer,
		Hasher:                 dataCore.Hasher,
		KeyGen:                 crypto.TxSignKeyGen,
		BlockSignKeyGen:        crypto.BlockSignKeyGen,
		SingleSigner:           crypto.TxSingleSigner,
		BlockSingleSigner:      crypto.SingleSigner,
		MultiSigner:            crypto.MultiSigner,
		DataPool:               data.Datapool,
		AddrConverter:          state.AddressConverter,
		MaxTxNonceDeltaAllowed: core.MaxTxNonceDeltaAllowed,
		TxFeeHandler:           economics,
		BlackList:              headerBlackList,
		HeaderSigVerifier:      headerSigVerifier,
		ChainID:                dataCore.ChainID,
		SizeCheckDelta:         sizeCheckDelta,
		ValidityAttester:       validityAttester,
		EpochStartTrigger:      epochStartTrigger,
	}
	interceptorContainerFactory, err := interceptorscontainer.NewShardInterceptorsContainerFactory(shardInterceptorsContainerFactoryArgs)
>>>>>>> e163ef8d
	if err != nil {
		return nil, nil, err
	}

	return interceptorContainerFactory, headerBlackList, nil
}

func newMetaInterceptorContainerFactory(
	shardCoordinator sharding.Coordinator,
	nodesCoordinator sharding.NodesCoordinator,
	data *Data,
	dataCore *Core,
	crypto *Crypto,
	network *Network,
	state *State,
	economics *economics.EconomicsData,
	headerSigVerifier HeaderSigVerifierHandler,
	sizeCheckDelta uint32,
	validityAttester process.ValidityAttester,
	epochStartTrigger process.EpochStartTriggerHandler,
) (process.InterceptorsContainerFactory, process.BlackListHandler, error) {
	headerBlackList := timecache.NewTimeCache(timeSpanForBadHeaders)
<<<<<<< HEAD
	interceptorContainerFactory, err := metachain.NewInterceptorsContainerFactory(
		shardCoordinator,
		nodesCoordinator,
		network.NetMessenger,
		data.Store,
		dataCore.ProtoMarshalizer,
		dataCore.TxSignMarshalizer,
		dataCore.Hasher,
		crypto.MultiSigner,
		data.Datapool,
		state.AccountsAdapter,
		state.AddressConverter,
		crypto.TxSingleSigner,
		crypto.SingleSigner,
		crypto.TxSignKeyGen,
		crypto.BlockSignKeyGen,
		core.MaxTxNonceDeltaAllowed,
		economics,
		headerBlackList,
		headerSigVerifier,
		dataCore.ChainID,
		sizeCheckDelta,
		validityAttester,
		epochStartTrigger,
	)
=======
	metaInterceptorsContainerFactoryArgs := interceptorscontainer.MetaInterceptorsContainerFactoryArgs{
		ShardCoordinator:       shardCoordinator,
		NodesCoordinator:       nodesCoordinator,
		Messenger:              network.NetMessenger,
		Store:                  data.Store,
		Marshalizer:            dataCore.Marshalizer,
		Hasher:                 dataCore.Hasher,
		MultiSigner:            crypto.MultiSigner,
		DataPool:               data.Datapool,
		Accounts:               state.AccountsAdapter,
		AddrConverter:          state.AddressConverter,
		SingleSigner:           crypto.TxSingleSigner,
		BlockSingleSigner:      crypto.SingleSigner,
		KeyGen:                 crypto.TxSignKeyGen,
		BlockKeyGen:            crypto.BlockSignKeyGen,
		MaxTxNonceDeltaAllowed: core.MaxTxNonceDeltaAllowed,
		TxFeeHandler:           economics,
		BlackList:              headerBlackList,
		HeaderSigVerifier:      headerSigVerifier,
		ChainID:                dataCore.ChainID,
		SizeCheckDelta:         sizeCheckDelta,
		ValidityAttester:       validityAttester,
		EpochStartTrigger:      epochStartTrigger,
	}
	interceptorContainerFactory, err := interceptorscontainer.NewMetaInterceptorsContainerFactory(metaInterceptorsContainerFactoryArgs)
>>>>>>> e163ef8d
	if err != nil {
		return nil, nil, err
	}

	return interceptorContainerFactory, headerBlackList, nil
}

func newShardResolverContainerFactory(
	shardCoordinator sharding.Coordinator,
	data *Data,
	core *Core,
	network *Network,
	sizeCheckDelta uint32,
) (dataRetriever.ResolversContainerFactory, error) {

	dataPacker, err := partitioning.NewSimpleDataPacker(core.ProtoMarshalizer)
	if err != nil {
		return nil, err
	}

<<<<<<< HEAD
	resolversContainerFactory, err := shardfactoryDataRetriever.NewResolversContainerFactory(
		shardCoordinator,
		network.NetMessenger,
		data.Store,
		core.ProtoMarshalizer,
		data.Datapool,
		core.Uint64ByteSliceConverter,
		dataPacker,
		core.TriesContainer,
		sizeCheckDelta,
	)
=======
	resolversContainerFactoryArgs := resolverscontainer.FactoryArgs{
		ShardCoordinator:         shardCoordinator,
		Messenger:                network.NetMessenger,
		Store:                    data.Store,
		Marshalizer:              core.Marshalizer,
		DataPools:                data.Datapool,
		Uint64ByteSliceConverter: core.Uint64ByteSliceConverter,
		DataPacker:               dataPacker,
		TriesContainer:           core.TriesContainer,
		SizeCheckDelta:           sizeCheckDelta,
	}
	resolversContainerFactory, err := resolverscontainer.NewShardResolversContainerFactory(resolversContainerFactoryArgs)
>>>>>>> e163ef8d
	if err != nil {
		return nil, err
	}

	return resolversContainerFactory, nil
}

func newMetaResolverContainerFactory(
	shardCoordinator sharding.Coordinator,
	data *Data,
	core *Core,
	network *Network,
	sizeCheckDelta uint32,
) (dataRetriever.ResolversContainerFactory, error) {
	dataPacker, err := partitioning.NewSimpleDataPacker(core.ProtoMarshalizer)
	if err != nil {
		return nil, err
	}

<<<<<<< HEAD
	resolversContainerFactory, err := metafactoryDataRetriever.NewResolversContainerFactory(
		shardCoordinator,
		network.NetMessenger,
		data.Store,
		core.ProtoMarshalizer,
		data.Datapool,
		core.Uint64ByteSliceConverter,
		dataPacker,
		core.TriesContainer,
		sizeCheckDelta,
	)
=======
	resolversContainerFactoryArgs := resolverscontainer.FactoryArgs{
		ShardCoordinator:         shardCoordinator,
		Messenger:                network.NetMessenger,
		Store:                    data.Store,
		Marshalizer:              core.Marshalizer,
		DataPools:                data.Datapool,
		Uint64ByteSliceConverter: core.Uint64ByteSliceConverter,
		DataPacker:               dataPacker,
		TriesContainer:           core.TriesContainer,
		SizeCheckDelta:           sizeCheckDelta,
	}
	resolversContainerFactory, err := resolverscontainer.NewMetaResolversContainerFactory(resolversContainerFactoryArgs)
>>>>>>> e163ef8d
	if err != nil {
		return nil, err
	}
	return resolversContainerFactory, nil
}

func generateGenesisHeadersAndApplyInitialBalances(args *processComponentsFactoryArgs) (map[uint32]data.HeaderHandler, error) {
	//TODO change this rudimentary startup for metachain nodes
	// Talk between Adrian, Robert and Iulian, did not want it to be discarded:
	// --------------------------------------------------------------------
	// Adrian: "This looks like a workaround as the metchain should not deal with individual accounts, but shards data.
	// What I was thinking was that the genesis on metachain (or pre-genesis block) is the nodes allocation to shards,
	// with 0 state root for every shard, as there is no balance yet.
	// Then the shards start operating as they get the initial node allocation, maybe we can do consensus on the
	// genesis as well, I think this would be actually good as then everything is signed and agreed upon.
	// The genesis shard blocks need to be then just the state root, I think we already have that in genesis,
	// so shard nodes can go ahead with individually creating the block, but then run consensus on this.
	// Then this block is sent to metachain who updates the state root of every shard and creates the metablock for
	// the genesis of each of the shards (this is actually the same thing that would happen at new epoch start)."

	coreComponents := args.coreData
	stateComponents := args.state
	dataComponents := args.data
	shardCoordinator := args.shardCoordinator
	nodesSetup := args.nodesConfig
	genesisConfig := args.genesisConfig
	economicsData := args.economicsData

	genesisBlocks := make(map[uint32]data.HeaderHandler)

	validatorStatsRootHash, err := stateComponents.PeerAccounts.RootHash()
	if err != nil {
		return nil, err
	}

	for shardId := uint32(0); shardId < shardCoordinator.NumberOfShards(); shardId++ {
		isCurrentShard := shardId == shardCoordinator.SelfId()
		if isCurrentShard {
			continue
		}

		var newShardCoordinator sharding.Coordinator
		var accountsAdapter state.AccountsAdapter
		newShardCoordinator, accountsAdapter, err = createInMemoryShardCoordinatorAndAccount(
			coreComponents,
			shardCoordinator.NumberOfShards(),
			shardId,
		)
		if err != nil {
			return nil, err
		}

		var genesisBlock data.HeaderHandler
		genesisBlock, err = createGenesisBlockAndApplyInitialBalances(
			accountsAdapter,
			newShardCoordinator,
			stateComponents.AddressConverter,
			genesisConfig,
			uint64(nodesSetup.StartTime),
			validatorStatsRootHash,
		)
		if err != nil {
			return nil, err
		}

		genesisBlocks[shardId] = genesisBlock
	}

	if shardCoordinator.SelfId() < shardCoordinator.NumberOfShards() {
		var genesisBlockForCurrentShard data.HeaderHandler
		genesisBlockForCurrentShard, err = createGenesisBlockAndApplyInitialBalances(
			stateComponents.AccountsAdapter,
			shardCoordinator,
			stateComponents.AddressConverter,
			genesisConfig,
			uint64(nodesSetup.StartTime),
			validatorStatsRootHash,
		)
		if err != nil {
			return nil, err
		}

		genesisBlocks[shardCoordinator.SelfId()] = genesisBlockForCurrentShard
	}

	argsMetaGenesis := genesis.ArgsMetaGenesisBlockCreator{
		GenesisTime:              uint64(nodesSetup.StartTime),
		Accounts:                 stateComponents.AccountsAdapter,
		AddrConv:                 stateComponents.AddressConverter,
		NodesSetup:               nodesSetup,
		ShardCoordinator:         shardCoordinator,
		Store:                    dataComponents.Store,
		Blkc:                     dataComponents.Blkc,
		Marshalizer:              coreComponents.ProtoMarshalizer,
		Hasher:                   coreComponents.Hasher,
		Uint64ByteSliceConverter: coreComponents.Uint64ByteSliceConverter,
		DataPool:                 dataComponents.Datapool,
		Economics:                economicsData,
		ValidatorStatsRootHash:   validatorStatsRootHash,
	}

	if shardCoordinator.SelfId() != core.MetachainShardId {
		var newShardCoordinator sharding.Coordinator
		var newAccounts state.AccountsAdapter
		newShardCoordinator, newAccounts, err = createInMemoryShardCoordinatorAndAccount(
			coreComponents,
			shardCoordinator.NumberOfShards(),
			core.MetachainShardId,
		)
		if err != nil {
			return nil, err
		}

		newStore, newBlkc, errPoolCreation := createInMemoryStoreBlkc(newShardCoordinator)
		if errPoolCreation != nil {
			return nil, errPoolCreation
		}

		argsMetaGenesis.ShardCoordinator = newShardCoordinator
		argsMetaGenesis.Accounts = newAccounts
		argsMetaGenesis.Store = newStore
		argsMetaGenesis.Blkc = newBlkc
	}

	genesisBlock, err := genesis.CreateMetaGenesisBlock(
		argsMetaGenesis,
	)
	if err != nil {
		return nil, err
	}

	log.Debug("MetaGenesisBlock created",
		"roothash", genesisBlock.GetRootHash(),
		"validatorStatsRootHash", genesisBlock.GetValidatorStatsRootHash(),
	)

	genesisBlocks[core.MetachainShardId] = genesisBlock

	return genesisBlocks, nil
}

func createInMemoryStoreBlkc(
	shardCoordinator sharding.Coordinator,
) (dataRetriever.StorageService, data.ChainHandler, error) {

	cache, _ := storageUnit.NewCache(storageUnit.LRUCache, 10, 1)
	blkc, err := blockchain.NewMetaChain(cache)
	if err != nil {
		return nil, nil, err
	}

	store := dataRetriever.NewChainStorer()
	store.AddStorer(dataRetriever.MetaBlockUnit, createMemUnit())
	store.AddStorer(dataRetriever.BlockHeaderUnit, createMemUnit())
	store.AddStorer(dataRetriever.MetaHdrNonceHashDataUnit, createMemUnit())
	store.AddStorer(dataRetriever.TransactionUnit, createMemUnit())
	store.AddStorer(dataRetriever.UnsignedTransactionUnit, createMemUnit())
	store.AddStorer(dataRetriever.MiniBlockUnit, createMemUnit())
	for i := uint32(0); i < shardCoordinator.NumberOfShards(); i++ {
		hdrNonceHashDataUnit := dataRetriever.ShardHdrNonceHashDataUnit + dataRetriever.UnitType(i)
		store.AddStorer(hdrNonceHashDataUnit, createMemUnit())
	}
	store.AddStorer(dataRetriever.HeartbeatUnit, createMemUnit())

	return store, blkc, nil
}

func createGenesisBlockAndApplyInitialBalances(
	accounts state.AccountsAdapter,
	shardCoordinator sharding.Coordinator,
	addressConverter state.AddressConverter,
	genesisConfig *sharding.Genesis,
	startTime uint64,
	validatorStatsRootHash []byte,
) (data.HeaderHandler, error) {

	initialBalances, err := genesisConfig.InitialNodesBalances(shardCoordinator, addressConverter)
	if err != nil {
		return nil, err
	}

	return genesis.CreateShardGenesisBlockFromInitialBalances(
		accounts,
		shardCoordinator,
		addressConverter,
		initialBalances,
		startTime,
		validatorStatsRootHash,
	)
}

func createInMemoryShardCoordinatorAndAccount(
	coreComponents *Core,
	numOfShards uint32,
	shardId uint32,
) (sharding.Coordinator, state.AccountsAdapter, error) {

	newShardCoordinator, err := sharding.NewMultiShardCoordinator(numOfShards, shardId)
	if err != nil {
		return nil, nil, err
	}

	accountFactory, err := factoryState.NewAccountFactoryCreator(factoryState.UserAccount)
	if err != nil {
		return nil, nil, err
	}

	accounts, err := generateInMemoryAccountsAdapter(
		accountFactory,
		coreComponents.Hasher,
		coreComponents.ProtoMarshalizer,
	)
	if err != nil {
		return nil, nil, err
	}

	return newShardCoordinator, accounts, nil
}

func newBlockTracker(
	processArgs *processComponentsFactoryArgs,
	headerValidator process.HeaderConstructionValidator,
	requestHandler process.RequestHandler,
	rounder consensus.Rounder,
	genesisBlocks map[uint32]data.HeaderHandler,
) (process.BlockTracker, error) {

	argBaseTracker := track.ArgBaseTracker{
		Hasher:           processArgs.coreData.Hasher,
		HeaderValidator:  headerValidator,
<<<<<<< HEAD
		Marshalizer:      processArgs.core.ProtoMarshalizer,
=======
		Marshalizer:      processArgs.coreData.Marshalizer,
>>>>>>> e163ef8d
		RequestHandler:   requestHandler,
		Rounder:          rounder,
		ShardCoordinator: processArgs.shardCoordinator,
		Store:            processArgs.data.Store,
		StartHeaders:     genesisBlocks,
	}

	if processArgs.shardCoordinator.SelfId() < processArgs.shardCoordinator.NumberOfShards() {
		arguments := track.ArgShardTracker{
			ArgBaseTracker: argBaseTracker,
			PoolsHolder:    processArgs.data.Datapool,
		}

		return track.NewShardBlockTrack(arguments)
	}

	if processArgs.shardCoordinator.SelfId() == core.MetachainShardId {
		arguments := track.ArgMetaTracker{
			ArgBaseTracker: argBaseTracker,
			PoolsHolder:    processArgs.data.Datapool,
		}

		return track.NewMetaBlockTrack(arguments)
	}

	return nil, errors.New("could not create block tracker")
}

func newPendingMiniBlocks(
	store dataRetriever.StorageService,
	marshalizer marshal.Marshalizer,
	dataPool dataRetriever.PoolsHolder,
) (process.PendingMiniBlocksHandler, error) {

	miniBlockHeaderStore := store.GetStorer(dataRetriever.MiniBlockHeaderUnit)
	if check.IfNil(miniBlockHeaderStore) {
		return nil, errors.New("could not create pending miniblocks handler because of empty miniblock header store")
	}

	metaBlocksStore := store.GetStorer(dataRetriever.MetaBlockUnit)
	if check.IfNil(metaBlocksStore) {
		return nil, errors.New("could not create pending miniblocks handler because of empty metablock store")
	}

	argsPendingMiniBlocks := &metachainEpochStart.ArgsPendingMiniBlocks{
		Marshalizer:      marshalizer,
		Storage:          miniBlockHeaderStore,
		MetaBlockPool:    dataPool.Headers(),
		MetaBlockStorage: metaBlocksStore,
	}
	pendingMiniBlocks, err := metachainEpochStart.NewPendingMiniBlocks(argsPendingMiniBlocks)
	if err != nil {
		return nil, err
	}

	return pendingMiniBlocks, nil
}

func newForkDetector(
	rounder consensus.Rounder,
	shardCoordinator sharding.Coordinator,
	headerBlackList process.BlackListHandler,
	blockTracker process.BlockTracker,
	genesisTime int64,
) (process.ForkDetector, error) {
	if shardCoordinator.SelfId() < shardCoordinator.NumberOfShards() {
		return processSync.NewShardForkDetector(rounder, headerBlackList, blockTracker, genesisTime)
	}
	if shardCoordinator.SelfId() == core.MetachainShardId {
		return processSync.NewMetaForkDetector(rounder, headerBlackList, blockTracker, genesisTime)
	}

	return nil, ErrCreateForkDetector
}

func newBlockProcessor(
	processArgs *processComponentsFactoryArgs,
	requestHandler process.RequestHandler,
	forkDetector process.ForkDetector,
	rounder consensus.Rounder,
	epochStartTrigger epochStart.TriggerHandler,
	bootStorer process.BootStorer,
	validatorStatisticsProcessor process.ValidatorStatisticsProcessor,
	headerValidator process.HeaderConstructionValidator,
	blockTracker process.BlockTracker,
	pendingMiniBlocksHandler process.PendingMiniBlocksHandler,
) (process.BlockProcessor, error) {

	shardCoordinator := processArgs.shardCoordinator
	nodesCoordinator := processArgs.nodesCoordinator

	communityAddr := processArgs.economicsData.CommunityAddress()
	burnAddr := processArgs.economicsData.BurnAddress()
	if communityAddr == "" || burnAddr == "" {
		return nil, errors.New("rewards configuration missing")
	}

	communityAddress, err := hex.DecodeString(communityAddr)
	if err != nil {
		return nil, err
	}

	burnAddress, err := hex.DecodeString(burnAddr)
	if err != nil {
		return nil, err
	}

	specialAddressHolder, err := address.NewSpecialAddressHolder(
		communityAddress,
		burnAddress,
		processArgs.state.AddressConverter,
		shardCoordinator,
		nodesCoordinator,
	)
	if err != nil {
		return nil, err
	}

	if shardCoordinator.SelfId() < shardCoordinator.NumberOfShards() {
		return newShardBlockProcessor(
			requestHandler,
			processArgs.shardCoordinator,
			processArgs.nodesCoordinator,
			specialAddressHolder,
			processArgs.data,
			processArgs.coreData,
			processArgs.state,
			forkDetector,
			processArgs.coreServiceContainer,
			processArgs.economicsData,
			rounder,
			epochStartTrigger,
			bootStorer,
			processArgs.gasSchedule,
			processArgs.stateCheckpointModulus,
			headerValidator,
			blockTracker,
		)
	}
	if shardCoordinator.SelfId() == core.MetachainShardId {
		return newMetaBlockProcessor(
			requestHandler,
			processArgs.shardCoordinator,
			processArgs.nodesCoordinator,
			specialAddressHolder,
			processArgs.data,
			processArgs.coreData,
			processArgs.state,
			forkDetector,
			processArgs.coreServiceContainer,
			processArgs.economicsData,
			validatorStatisticsProcessor,
			rounder,
			epochStartTrigger,
			bootStorer,
			headerValidator,
			blockTracker,
			pendingMiniBlocksHandler,
		)
	}

	return nil, errors.New("could not create block processor")
}

func newShardBlockProcessor(
	requestHandler process.RequestHandler,
	shardCoordinator sharding.Coordinator,
	nodesCoordinator sharding.NodesCoordinator,
	specialAddressHandler process.SpecialAddressHandler,
	data *Data,
	core *Core,
	state *State,
	forkDetector process.ForkDetector,
	coreServiceContainer serviceContainer.Core,
	economics *economics.EconomicsData,
	rounder consensus.Rounder,
	epochStartTrigger epochStart.TriggerHandler,
	bootStorer process.BootStorer,
	gasSchedule map[string]map[string]uint64,
	stateCheckpointModulus uint,
	headerValidator process.HeaderConstructionValidator,
	blockTracker process.BlockTracker,
) (process.BlockProcessor, error) {
	argsParser, err := vmcommon.NewAtArgumentParser()
	if err != nil {
		return nil, err
	}

	argsHook := hooks.ArgBlockChainHook{
		Accounts:         state.AccountsAdapter,
		AddrConv:         state.AddressConverter,
		StorageService:   data.Store,
		BlockChain:       data.Blkc,
		ShardCoordinator: shardCoordinator,
		Marshalizer:      core.ProtoMarshalizer,
		Uint64Converter:  core.Uint64ByteSliceConverter,
	}
	vmFactory, err := shard.NewVMContainerFactory(economics.MaxGasLimitPerBlock(), gasSchedule, argsHook)
	if err != nil {
		return nil, err
	}

	vmContainer, err := vmFactory.Create()
	if err != nil {
		return nil, err
	}

	interimProcFactory, err := shard.NewIntermediateProcessorsContainerFactory(
		shardCoordinator,
		core.ProtoMarshalizer,
		core.Hasher,
		state.AddressConverter,
		specialAddressHandler,
		data.Store,
		data.Datapool,
		economics,
	)
	if err != nil {
		return nil, err
	}

	interimProcContainer, err := interimProcFactory.Create()
	if err != nil {
		return nil, err
	}

	scForwarder, err := interimProcContainer.Get(dataBlock.SmartContractResultBlock)
	if err != nil {
		return nil, err
	}

	rewardsTxInterim, err := interimProcContainer.Get(dataBlock.RewardsBlock)
	if err != nil {
		return nil, err
	}

	rewardsTxHandler, ok := rewardsTxInterim.(process.TransactionFeeHandler)
	if !ok {
		return nil, process.ErrWrongTypeAssertion
	}

	internalTransactionProducer, ok := rewardsTxInterim.(process.InternalTransactionProducer)
	if !ok {
		return nil, process.ErrWrongTypeAssertion
	}

	receiptTxInterim, err := interimProcContainer.Get(dataBlock.ReceiptBlock)
	if err != nil {
		return nil, err
	}

	badTxInterim, err := interimProcContainer.Get(dataBlock.InvalidBlock)
	if err != nil {
		return nil, err
	}

	txTypeHandler, err := coordinator.NewTxTypeHandler(state.AddressConverter, shardCoordinator, state.AccountsAdapter)
	if err != nil {
		return nil, err
	}

	gasHandler, err := preprocess.NewGasComputation(economics)
	if err != nil {
		return nil, err
	}

	scProcessor, err := smartContract.NewSmartContractProcessor(
		vmContainer,
		argsParser,
		core.Hasher,
		core.ProtoMarshalizer,
		state.AccountsAdapter,
		vmFactory.BlockChainHookImpl(),
		state.AddressConverter,
		shardCoordinator,
		scForwarder,
		rewardsTxHandler,
		economics,
		txTypeHandler,
		gasHandler,
	)
	if err != nil {
		return nil, err
	}

	rewardsTxProcessor, err := rewardTransaction.NewRewardTxProcessor(
		state.AccountsAdapter,
		state.AddressConverter,
		shardCoordinator,
		rewardsTxInterim,
	)
	if err != nil {
		return nil, err
	}

	transactionProcessor, err := transaction.NewTxProcessor(
		state.AccountsAdapter,
		core.Hasher,
		state.AddressConverter,
		core.ProtoMarshalizer,
		shardCoordinator,
		scProcessor,
		rewardsTxHandler,
		txTypeHandler,
		economics,
		receiptTxInterim,
		badTxInterim,
	)
	if err != nil {
		return nil, errors.New("could not create transaction statisticsProcessor: " + err.Error())
	}

	miniBlocksCompacter, err := preprocess.NewMiniBlocksCompaction(economics, shardCoordinator, gasHandler)
	if err != nil {
		return nil, err
	}

	preProcFactory, err := shard.NewPreProcessorsContainerFactory(
		shardCoordinator,
		data.Store,
		core.ProtoMarshalizer,
		core.Hasher,
		data.Datapool,
		state.AddressConverter,
		state.AccountsAdapter,
		requestHandler,
		transactionProcessor,
		scProcessor,
		scProcessor,
		rewardsTxProcessor,
		internalTransactionProducer,
		economics,
		miniBlocksCompacter,
		gasHandler,
		blockTracker,
	)
	if err != nil {
		return nil, err
	}

	preProcContainer, err := preProcFactory.Create()
	if err != nil {
		return nil, err
	}

	txCoordinator, err := coordinator.NewTransactionCoordinator(
		core.Hasher,
		core.ProtoMarshalizer,
		shardCoordinator,
		state.AccountsAdapter,
		data.Datapool.MiniBlocks(),
		requestHandler,
		preProcContainer,
		interimProcContainer,
		gasHandler,
	)
	if err != nil {
		return nil, err
	}

	txPoolsCleaner, err := poolsCleaner.NewTxsPoolsCleaner(
		state.AccountsAdapter,
		shardCoordinator,
		data.Datapool,
		state.AddressConverter,
		economics,
	)
	if err != nil {
		return nil, err
	}

	argumentsBaseProcessor := block.ArgBaseProcessor{
		Accounts:              state.AccountsAdapter,
		ForkDetector:          forkDetector,
		Hasher:                core.Hasher,
		Marshalizer:           core.ProtoMarshalizer,
		Store:                 data.Store,
		ShardCoordinator:      shardCoordinator,
		NodesCoordinator:      nodesCoordinator,
		SpecialAddressHandler: specialAddressHandler,
		Uint64Converter:       core.Uint64ByteSliceConverter,
		RequestHandler:        requestHandler,
		Core:                  coreServiceContainer,
		BlockChainHook:        vmFactory.BlockChainHookImpl(),
		TxCoordinator:         txCoordinator,
		Rounder:               rounder,
		EpochStartTrigger:     epochStartTrigger,
		HeaderValidator:       headerValidator,
		BootStorer:            bootStorer,
		BlockTracker:          blockTracker,
		DataPool:              data.Datapool,
	}
	arguments := block.ArgShardProcessor{
		ArgBaseProcessor:       argumentsBaseProcessor,
		TxsPoolsCleaner:        txPoolsCleaner,
		StateCheckpointModulus: stateCheckpointModulus,
	}

	blockProcessor, err := block.NewShardProcessor(arguments)
	if err != nil {
		return nil, errors.New("could not create block statisticsProcessor: " + err.Error())
	}

	err = blockProcessor.SetAppStatusHandler(core.StatusHandler)
	if err != nil {
		return nil, err
	}

	return blockProcessor, nil
}

func newMetaBlockProcessor(
	requestHandler process.RequestHandler,
	shardCoordinator sharding.Coordinator,
	nodesCoordinator sharding.NodesCoordinator,
	specialAddressHandler process.SpecialAddressHandler,
	data *Data,
	core *Core,
	state *State,
	forkDetector process.ForkDetector,
	coreServiceContainer serviceContainer.Core,
	economics *economics.EconomicsData,
	validatorStatisticsProcessor process.ValidatorStatisticsProcessor,
	rounder consensus.Rounder,
	epochStartTrigger epochStart.TriggerHandler,
	bootStorer process.BootStorer,
	headerValidator process.HeaderConstructionValidator,
	blockTracker process.BlockTracker,
	pendingMiniBlocksHandler process.PendingMiniBlocksHandler,
) (process.BlockProcessor, error) {

	argsHook := hooks.ArgBlockChainHook{
		Accounts:         state.AccountsAdapter,
		AddrConv:         state.AddressConverter,
		StorageService:   data.Store,
		BlockChain:       data.Blkc,
		ShardCoordinator: shardCoordinator,
		Marshalizer:      core.ProtoMarshalizer,
		Uint64Converter:  core.Uint64ByteSliceConverter,
	}
	vmFactory, err := metachain.NewVMContainerFactory(argsHook, economics)
	if err != nil {
		return nil, err
	}

	argsParser, err := vmcommon.NewAtArgumentParser()
	if err != nil {
		return nil, err
	}

	vmContainer, err := vmFactory.Create()
	if err != nil {
		return nil, err
	}

	interimProcFactory, err := metachain.NewIntermediateProcessorsContainerFactory(
		shardCoordinator,
		core.ProtoMarshalizer,
		core.Hasher,
		state.AddressConverter,
		data.Store,
		data.Datapool,
	)
	if err != nil {
		return nil, err
	}

	interimProcContainer, err := interimProcFactory.Create()
	if err != nil {
		return nil, err
	}

	scForwarder, err := interimProcContainer.Get(dataBlock.SmartContractResultBlock)
	if err != nil {
		return nil, err
	}

	txTypeHandler, err := coordinator.NewTxTypeHandler(state.AddressConverter, shardCoordinator, state.AccountsAdapter)
	if err != nil {
		return nil, err
	}

	gasHandler, err := preprocess.NewGasComputation(economics)
	if err != nil {
		return nil, err
	}

	scProcessor, err := smartContract.NewSmartContractProcessor(
		vmContainer,
		argsParser,
		core.Hasher,
		core.ProtoMarshalizer,
		state.AccountsAdapter,
		vmFactory.BlockChainHookImpl(),
		state.AddressConverter,
		shardCoordinator,
		scForwarder,
		&metachain.TransactionFeeHandler{},
		economics,
		txTypeHandler,
		gasHandler,
	)
	if err != nil {
		return nil, err
	}

	transactionProcessor, err := transaction.NewMetaTxProcessor(
		state.AccountsAdapter,
		state.AddressConverter,
		shardCoordinator,
		scProcessor,
		txTypeHandler,
		economics,
	)
	if err != nil {
		return nil, errors.New("could not create transaction processor: " + err.Error())
	}

	miniBlocksCompacter, err := preprocess.NewMiniBlocksCompaction(economics, shardCoordinator, gasHandler)
	if err != nil {
		return nil, err
	}

	preProcFactory, err := metachain.NewPreProcessorsContainerFactory(
		shardCoordinator,
		data.Store,
		core.ProtoMarshalizer,
		core.Hasher,
		data.Datapool,
		state.AccountsAdapter,
		requestHandler,
		transactionProcessor,
		scProcessor,
		economics,
		miniBlocksCompacter,
		gasHandler,
		blockTracker,
	)
	if err != nil {
		return nil, err
	}

	preProcContainer, err := preProcFactory.Create()
	if err != nil {
		return nil, err
	}

	txCoordinator, err := coordinator.NewTransactionCoordinator(
		core.Hasher,
		core.ProtoMarshalizer,
		shardCoordinator,
		state.AccountsAdapter,
		data.Datapool.MiniBlocks(),
		requestHandler,
		preProcContainer,
		interimProcContainer,
		gasHandler,
	)
	if err != nil {
		return nil, err
	}

	scDataGetter, err := smartContract.NewSCQueryService(vmContainer, economics.MaxGasLimitPerBlock())
	if err != nil {
		return nil, err
	}

	argsStaking := scToProtocol.ArgStakingToPeer{
		AdrConv:          state.BLSAddressConverter,
		Hasher:           core.Hasher,
		ProtoMarshalizer: core.ProtoMarshalizer,
		VmMarshalizer:    core.VmMarshalizer,
		PeerState:        state.PeerAccounts,
		BaseState:        state.AccountsAdapter,
		ArgParser:        argsParser,
		CurrTxs:          data.Datapool.CurrentBlockTxs(),
		ScQuery:          scDataGetter,
	}
	smartContractToProtocol, err := scToProtocol.NewStakingToPeer(argsStaking)
	if err != nil {
		return nil, err
	}

	argumentsBaseProcessor := block.ArgBaseProcessor{
		Accounts:                     state.AccountsAdapter,
		ForkDetector:                 forkDetector,
		Hasher:                       core.Hasher,
		Marshalizer:                  core.ProtoMarshalizer,
		Store:                        data.Store,
		ShardCoordinator:             shardCoordinator,
		NodesCoordinator:             nodesCoordinator,
		SpecialAddressHandler:        specialAddressHandler,
		Uint64Converter:              core.Uint64ByteSliceConverter,
		RequestHandler:               requestHandler,
		Core:                         coreServiceContainer,
		BlockChainHook:               vmFactory.BlockChainHookImpl(),
		TxCoordinator:                txCoordinator,
		ValidatorStatisticsProcessor: validatorStatisticsProcessor,
		EpochStartTrigger:            epochStartTrigger,
		Rounder:                      rounder,
		HeaderValidator:              headerValidator,
		BootStorer:                   bootStorer,
		BlockTracker:                 blockTracker,
		DataPool:                     data.Datapool,
	}
	arguments := block.ArgMetaProcessor{
		ArgBaseProcessor:         argumentsBaseProcessor,
		SCDataGetter:             scDataGetter,
		SCToProtocol:             smartContractToProtocol,
		PeerChangesHandler:       smartContractToProtocol,
		PendingMiniBlocksHandler: pendingMiniBlocksHandler,
	}

	metaProcessor, err := block.NewMetaProcessor(arguments)
	if err != nil {
		return nil, errors.New("could not create block processor: " + err.Error())
	}

	err = metaProcessor.SetAppStatusHandler(core.StatusHandler)
	if err != nil {
		return nil, err
	}

	return metaProcessor, nil
}

func newValidatorStatisticsProcessor(
	processComponents *processComponentsFactoryArgs,
) (process.ValidatorStatisticsProcessor, error) {

	initialNodes := processComponents.nodesConfig.InitialNodes
	storageService := processComponents.data.Store

	var peerDataPool peer.DataPool = processComponents.data.Datapool
	if processComponents.shardCoordinator.SelfId() < processComponents.shardCoordinator.NumberOfShards() {
		peerDataPool = processComponents.data.Datapool
	}

	arguments := peer.ArgValidatorStatisticsProcessor{
		InitialNodes:        initialNodes,
		PeerAdapter:         processComponents.state.PeerAccounts,
		AdrConv:             processComponents.state.BLSAddressConverter,
		NodesCoordinator:    processComponents.nodesCoordinator,
		ShardCoordinator:    processComponents.shardCoordinator,
		DataPool:            peerDataPool,
		StorageService:      storageService,
<<<<<<< HEAD
		Marshalizer:         processComponents.core.ProtoMarshalizer,
=======
		Marshalizer:         processComponents.coreData.Marshalizer,
>>>>>>> e163ef8d
		StakeValue:          processComponents.economicsData.StakeValue(),
		Rater:               processComponents.rater,
		MaxComputableRounds: processComponents.maxComputableRounds,
	}

	validatorStatisticsProcessor, err := peer.NewValidatorStatisticsProcessor(arguments)
	if err != nil {
		return nil, err
	}

	return validatorStatisticsProcessor, nil
}

func generateInMemoryAccountsAdapter(
	accountFactory state.AccountFactory,
	hasher hashing.Hasher,
	marshalizer marshal.Marshalizer,
) (state.AccountsAdapter, error) {
	trieStorage, err := trie.NewTrieStorageManagerWithoutPruning(createMemUnit())
	if err != nil {
		return nil, err
	}

	tr, err := trie.NewTrie(trieStorage, marshalizer, hasher)
	if err != nil {
		return nil, err
	}

	adb, err := state.NewAccountsDB(tr, hasher, marshalizer, accountFactory)
	if err != nil {
		return nil, err
	}

	return adb, nil
}

func createMemUnit() storage.Storer {
	cache, err := storageUnit.NewCache(storageUnit.LRUCache, 10, 1)
	if err != nil {
		log.Error("error creating cache for mem unit " + err.Error())
		return nil
	}

	unit, err := storageUnit.NewStorageUnit(cache, memorydb.New())
	if err != nil {
		log.Error("error creating unit " + err.Error())
		return nil
	}

	return unit
}

// GetSigningParams returns a key generator, a private key, and a public key
func GetSigningParams(
	ctx *cli.Context,
	skName string,
	skIndexName string,
	skPemFileName string,
	suite crypto.Suite,
) (keyGen crypto.KeyGenerator, privKey crypto.PrivateKey, pubKey crypto.PublicKey, err error) {

	sk, err := getSk(ctx, skName, skIndexName, skPemFileName)
	if err != nil {
		return nil, nil, nil, err
	}

	keyGen = signing.NewKeyGenerator(suite)

	privKey, err = keyGen.PrivateKeyFromByteArray(sk)
	if err != nil {
		return nil, nil, nil, err
	}

	pubKey = privKey.GeneratePublic()

	return keyGen, privKey, pubKey, err
}

// GetPkEncoded returns the encoded public key
func GetPkEncoded(pubKey crypto.PublicKey) string {
	pk, err := pubKey.ToByteArray()
	if err != nil {
		return err.Error()
	}

	return encodeAddress(pk)
}

func encodeAddress(address []byte) string {
	return hex.EncodeToString(address)
}

func decodeAddress(address string) ([]byte, error) {
	return hex.DecodeString(address)
}

func getSk(
	ctx *cli.Context,
	skName string,
	skIndexName string,
	skPemFileName string,
) ([]byte, error) {

	//if flag is defined, it shall overwrite what was read from pem file
	if ctx.GlobalIsSet(skName) {
		encodedSk := []byte(ctx.GlobalString(skName))
		return decodeAddress(string(encodedSk))
	}

	skIndex := ctx.GlobalInt(skIndexName)
	encodedSk, err := core.LoadSkFromPemFile(skPemFileName, skIndex)
	if err != nil {
		return nil, err
	}

	return decodeAddress(string(encodedSk))
}<|MERGE_RESOLUTION|>--- conflicted
+++ resolved
@@ -584,13 +584,8 @@
 // ProcessComponentsFactory creates the process components
 func ProcessComponentsFactory(args *processComponentsFactoryArgs) (*Process, error) {
 	argsHeaderSig := &headerCheck.ArgsHeaderSigVerifier{
-<<<<<<< HEAD
-		Marshalizer:       args.core.ProtoMarshalizer,
-		Hasher:            args.core.Hasher,
-=======
-		Marshalizer:       args.coreData.Marshalizer,
+		Marshalizer:       args.coreData.ProtoMarshalizer,
 		Hasher:            args.coreData.Hasher,
->>>>>>> e163ef8d
 		NodesCoordinator:  args.nodesCoordinator,
 		MultiSigVerifier:  args.crypto.MultiSigner,
 		SingleSigVerifier: args.crypto.SingleSigner,
@@ -671,23 +666,14 @@
 	}
 
 	bootStr := args.data.Store.GetStorer(dataRetriever.BootstrapUnit)
-<<<<<<< HEAD
-	bootStorer, err := bootstrapStorage.NewBootstrapStorer(args.core.ProtoMarshalizer, bootStr)
-=======
-	bootStorer, err := bootstrapStorage.NewBootstrapStorer(args.coreData.Marshalizer, bootStr)
->>>>>>> e163ef8d
+	bootStorer, err := bootstrapStorage.NewBootstrapStorer(args.coreData.ProtoMarshalizer, bootStr)
 	if err != nil {
 		return nil, err
 	}
 
 	argsHeaderValidator := block.ArgsHeaderValidator{
-<<<<<<< HEAD
-		Hasher:      args.core.Hasher,
-		Marshalizer: args.core.ProtoMarshalizer,
-=======
 		Hasher:      args.coreData.Hasher,
-		Marshalizer: args.coreData.Marshalizer,
->>>>>>> e163ef8d
+		Marshalizer: args.coreData.ProtoMarshalizer,
 	}
 	headerValidator, err := block.NewHeaderValidator(argsHeaderValidator)
 	if err != nil {
@@ -733,11 +719,7 @@
 	if args.shardCoordinator.SelfId() == core.MetachainShardId {
 		pendingMiniBlocksHandler, err = newPendingMiniBlocks(
 			args.data.Store,
-<<<<<<< HEAD
-			args.core.ProtoMarshalizer,
-=======
-			args.coreData.Marshalizer,
->>>>>>> e163ef8d
+			args.coreData.ProtoMarshalizer,
 			args.data.Datapool,
 		)
 		if err != nil {
@@ -795,11 +777,7 @@
 		return errors.New("genesis block does not exists")
 	}
 
-<<<<<<< HEAD
-	genesisBlockHash, err := core.CalculateHash(args.core.ProtoMarshalizer, args.core.Hasher, genesisBlock)
-=======
-	genesisBlockHash, err := core.CalculateHash(args.coreData.Marshalizer, args.coreData.Hasher, genesisBlock)
->>>>>>> e163ef8d
+	genesisBlockHash, err := core.CalculateHash(args.coreData.ProtoMarshalizer, args.coreData.Hasher, genesisBlock)
 	if err != nil {
 		return err
 	}
@@ -811,11 +789,7 @@
 
 	args.data.Blkc.SetGenesisHeaderHash(genesisBlockHash)
 
-<<<<<<< HEAD
-	marshalizedBlock, err := args.core.ProtoMarshalizer.Marshal(genesisBlock)
-=======
-	marshalizedBlock, err := args.coreData.Marshalizer.Marshal(genesisBlock)
->>>>>>> e163ef8d
+	marshalizedBlock, err := args.coreData.ProtoMarshalizer.Marshal(genesisBlock)
 	if err != nil {
 		return err
 	}
@@ -876,13 +850,8 @@
 ) (epochStart.TriggerHandler, error) {
 	if args.shardCoordinator.SelfId() < args.shardCoordinator.NumberOfShards() {
 		argsHeaderValidator := block.ArgsHeaderValidator{
-<<<<<<< HEAD
-			Hasher:      args.core.Hasher,
-			Marshalizer: args.core.ProtoMarshalizer,
-=======
 			Hasher:      args.coreData.Hasher,
-			Marshalizer: args.coreData.Marshalizer,
->>>>>>> e163ef8d
+			Marshalizer: args.coreData.ProtoMarshalizer,
 		}
 		headerValidator, err := block.NewHeaderValidator(argsHeaderValidator)
 		if err != nil {
@@ -890,13 +859,8 @@
 		}
 
 		argEpochStart := &shardchain.ArgsShardEpochStartTrigger{
-<<<<<<< HEAD
-			Marshalizer:        args.core.ProtoMarshalizer,
-			Hasher:             args.core.Hasher,
-=======
-			Marshalizer:        args.coreData.Marshalizer,
+			Marshalizer:        args.coreData.ProtoMarshalizer,
 			Hasher:             args.coreData.Hasher,
->>>>>>> e163ef8d
 			HeaderValidator:    headerValidator,
 			Uint64Converter:    args.coreData.Uint64ByteSliceConverter,
 			DataPool:           args.data.Datapool,
@@ -922,11 +886,7 @@
 			Epoch:              args.startEpochNum,
 			EpochStartNotifier: args.epochStartNotifier,
 			Storage:            args.data.Store,
-<<<<<<< HEAD
-			Marshalizer:        args.core.ProtoMarshalizer,
-=======
-			Marshalizer:        args.coreData.Marshalizer,
->>>>>>> e163ef8d
+			Marshalizer:        args.coreData.ProtoMarshalizer,
 		}
 		epochStartTrigger, err := metachainEpochStart.NewEpochStartTrigger(argEpochStart)
 		if err != nil {
@@ -1344,40 +1304,14 @@
 ) (process.InterceptorsContainerFactory, process.BlackListHandler, error) {
 
 	headerBlackList := timecache.NewTimeCache(timeSpanForBadHeaders)
-<<<<<<< HEAD
-	interceptorContainerFactory, err := shard.NewInterceptorsContainerFactory(
-		state.AccountsAdapter,
-		shardCoordinator,
-		nodesCoordinator,
-		network.NetMessenger,
-		data.Store,
-		dataCore.ProtoMarshalizer,
-		dataCore.TxSignMarshalizer,
-		dataCore.Hasher,
-		crypto.TxSignKeyGen,
-		crypto.BlockSignKeyGen,
-		crypto.TxSingleSigner,
-		crypto.SingleSigner,
-		crypto.MultiSigner,
-		data.Datapool,
-		state.AddressConverter,
-		core.MaxTxNonceDeltaAllowed,
-		economics,
-		headerBlackList,
-		headerSigVerifier,
-		dataCore.ChainID,
-		sizeCheckDelta,
-		validityAttester,
-		epochStartTrigger,
-	)
-=======
 	shardInterceptorsContainerFactoryArgs := interceptorscontainer.ShardInterceptorsContainerFactoryArgs{
 		Accounts:               state.AccountsAdapter,
 		ShardCoordinator:       shardCoordinator,
 		NodesCoordinator:       nodesCoordinator,
 		Messenger:              network.NetMessenger,
 		Store:                  data.Store,
-		Marshalizer:            dataCore.Marshalizer,
+		ProtoMarshalizer:       dataCore.ProtoMarshalizer,
+		TxSignMarshalizer:      dataCore.TxSignMarshalizer,
 		Hasher:                 dataCore.Hasher,
 		KeyGen:                 crypto.TxSignKeyGen,
 		BlockSignKeyGen:        crypto.BlockSignKeyGen,
@@ -1396,7 +1330,6 @@
 		EpochStartTrigger:      epochStartTrigger,
 	}
 	interceptorContainerFactory, err := interceptorscontainer.NewShardInterceptorsContainerFactory(shardInterceptorsContainerFactoryArgs)
->>>>>>> e163ef8d
 	if err != nil {
 		return nil, nil, err
 	}
@@ -1419,39 +1352,13 @@
 	epochStartTrigger process.EpochStartTriggerHandler,
 ) (process.InterceptorsContainerFactory, process.BlackListHandler, error) {
 	headerBlackList := timecache.NewTimeCache(timeSpanForBadHeaders)
-<<<<<<< HEAD
-	interceptorContainerFactory, err := metachain.NewInterceptorsContainerFactory(
-		shardCoordinator,
-		nodesCoordinator,
-		network.NetMessenger,
-		data.Store,
-		dataCore.ProtoMarshalizer,
-		dataCore.TxSignMarshalizer,
-		dataCore.Hasher,
-		crypto.MultiSigner,
-		data.Datapool,
-		state.AccountsAdapter,
-		state.AddressConverter,
-		crypto.TxSingleSigner,
-		crypto.SingleSigner,
-		crypto.TxSignKeyGen,
-		crypto.BlockSignKeyGen,
-		core.MaxTxNonceDeltaAllowed,
-		economics,
-		headerBlackList,
-		headerSigVerifier,
-		dataCore.ChainID,
-		sizeCheckDelta,
-		validityAttester,
-		epochStartTrigger,
-	)
-=======
 	metaInterceptorsContainerFactoryArgs := interceptorscontainer.MetaInterceptorsContainerFactoryArgs{
 		ShardCoordinator:       shardCoordinator,
 		NodesCoordinator:       nodesCoordinator,
 		Messenger:              network.NetMessenger,
 		Store:                  data.Store,
-		Marshalizer:            dataCore.Marshalizer,
+		ProtoMarshalizer:       dataCore.ProtoMarshalizer,
+		TxSignMarshalizer:      dataCore.TxSignMarshalizer,
 		Hasher:                 dataCore.Hasher,
 		MultiSigner:            crypto.MultiSigner,
 		DataPool:               data.Datapool,
@@ -1471,7 +1378,6 @@
 		EpochStartTrigger:      epochStartTrigger,
 	}
 	interceptorContainerFactory, err := interceptorscontainer.NewMetaInterceptorsContainerFactory(metaInterceptorsContainerFactoryArgs)
->>>>>>> e163ef8d
 	if err != nil {
 		return nil, nil, err
 	}
@@ -1492,24 +1398,11 @@
 		return nil, err
 	}
 
-<<<<<<< HEAD
-	resolversContainerFactory, err := shardfactoryDataRetriever.NewResolversContainerFactory(
-		shardCoordinator,
-		network.NetMessenger,
-		data.Store,
-		core.ProtoMarshalizer,
-		data.Datapool,
-		core.Uint64ByteSliceConverter,
-		dataPacker,
-		core.TriesContainer,
-		sizeCheckDelta,
-	)
-=======
 	resolversContainerFactoryArgs := resolverscontainer.FactoryArgs{
 		ShardCoordinator:         shardCoordinator,
 		Messenger:                network.NetMessenger,
 		Store:                    data.Store,
-		Marshalizer:              core.Marshalizer,
+		Marshalizer:              core.ProtoMarshalizer,
 		DataPools:                data.Datapool,
 		Uint64ByteSliceConverter: core.Uint64ByteSliceConverter,
 		DataPacker:               dataPacker,
@@ -1517,7 +1410,6 @@
 		SizeCheckDelta:           sizeCheckDelta,
 	}
 	resolversContainerFactory, err := resolverscontainer.NewShardResolversContainerFactory(resolversContainerFactoryArgs)
->>>>>>> e163ef8d
 	if err != nil {
 		return nil, err
 	}
@@ -1537,24 +1429,11 @@
 		return nil, err
 	}
 
-<<<<<<< HEAD
-	resolversContainerFactory, err := metafactoryDataRetriever.NewResolversContainerFactory(
-		shardCoordinator,
-		network.NetMessenger,
-		data.Store,
-		core.ProtoMarshalizer,
-		data.Datapool,
-		core.Uint64ByteSliceConverter,
-		dataPacker,
-		core.TriesContainer,
-		sizeCheckDelta,
-	)
-=======
 	resolversContainerFactoryArgs := resolverscontainer.FactoryArgs{
 		ShardCoordinator:         shardCoordinator,
 		Messenger:                network.NetMessenger,
 		Store:                    data.Store,
-		Marshalizer:              core.Marshalizer,
+		Marshalizer:              core.ProtoMarshalizer,
 		DataPools:                data.Datapool,
 		Uint64ByteSliceConverter: core.Uint64ByteSliceConverter,
 		DataPacker:               dataPacker,
@@ -1562,7 +1441,6 @@
 		SizeCheckDelta:           sizeCheckDelta,
 	}
 	resolversContainerFactory, err := resolverscontainer.NewMetaResolversContainerFactory(resolversContainerFactoryArgs)
->>>>>>> e163ef8d
 	if err != nil {
 		return nil, err
 	}
@@ -1793,11 +1671,7 @@
 	argBaseTracker := track.ArgBaseTracker{
 		Hasher:           processArgs.coreData.Hasher,
 		HeaderValidator:  headerValidator,
-<<<<<<< HEAD
-		Marshalizer:      processArgs.core.ProtoMarshalizer,
-=======
-		Marshalizer:      processArgs.coreData.Marshalizer,
->>>>>>> e163ef8d
+		Marshalizer:      processArgs.coreData.ProtoMarshalizer,
 		RequestHandler:   requestHandler,
 		Rounder:          rounder,
 		ShardCoordinator: processArgs.shardCoordinator,
@@ -2444,11 +2318,7 @@
 		ShardCoordinator:    processComponents.shardCoordinator,
 		DataPool:            peerDataPool,
 		StorageService:      storageService,
-<<<<<<< HEAD
-		Marshalizer:         processComponents.core.ProtoMarshalizer,
-=======
-		Marshalizer:         processComponents.coreData.Marshalizer,
->>>>>>> e163ef8d
+		Marshalizer:         processComponents.coreData.ProtoMarshalizer,
 		StakeValue:          processComponents.economicsData.StakeValue(),
 		Rater:               processComponents.rater,
 		MaxComputableRounds: processComponents.maxComputableRounds,
