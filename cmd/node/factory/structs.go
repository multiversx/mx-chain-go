package factory

import (
	"context"
	"crypto/ecdsa"
	"crypto/rand"
	"encoding/hex"
	"errors"
	"io"
	"math/big"
	"time"

	"github.com/ElrondNetwork/elrond-go/config"
	"github.com/ElrondNetwork/elrond-go/consensus"
	"github.com/ElrondNetwork/elrond-go/consensus/round"
	"github.com/ElrondNetwork/elrond-go/core"
	"github.com/ElrondNetwork/elrond-go/core/check"
	"github.com/ElrondNetwork/elrond-go/core/partitioning"
	"github.com/ElrondNetwork/elrond-go/core/serviceContainer"
	"github.com/ElrondNetwork/elrond-go/core/statistics/softwareVersion"
	factorySoftwareVersion "github.com/ElrondNetwork/elrond-go/core/statistics/softwareVersion/factory"
	"github.com/ElrondNetwork/elrond-go/crypto"
	"github.com/ElrondNetwork/elrond-go/crypto/signing"
	"github.com/ElrondNetwork/elrond-go/crypto/signing/kyber"
	blsMultiSig "github.com/ElrondNetwork/elrond-go/crypto/signing/kyber/multisig"
	"github.com/ElrondNetwork/elrond-go/crypto/signing/kyber/singlesig"
	"github.com/ElrondNetwork/elrond-go/crypto/signing/multisig"
	"github.com/ElrondNetwork/elrond-go/data"
	dataBlock "github.com/ElrondNetwork/elrond-go/data/block"
	"github.com/ElrondNetwork/elrond-go/data/blockchain"
	"github.com/ElrondNetwork/elrond-go/data/state"
	"github.com/ElrondNetwork/elrond-go/data/state/addressConverters"
	factoryState "github.com/ElrondNetwork/elrond-go/data/state/factory"
	"github.com/ElrondNetwork/elrond-go/data/trie"
	"github.com/ElrondNetwork/elrond-go/data/trie/factory"
	"github.com/ElrondNetwork/elrond-go/data/typeConverters"
	"github.com/ElrondNetwork/elrond-go/data/typeConverters/uint64ByteSlice"
	"github.com/ElrondNetwork/elrond-go/dataRetriever"
	"github.com/ElrondNetwork/elrond-go/dataRetriever/dataPool"
	"github.com/ElrondNetwork/elrond-go/dataRetriever/dataPool/headersCache"
	"github.com/ElrondNetwork/elrond-go/dataRetriever/factory/containers"
	"github.com/ElrondNetwork/elrond-go/dataRetriever/factory/resolverscontainer"
	txpoolFactory "github.com/ElrondNetwork/elrond-go/dataRetriever/factory/txpool"
	"github.com/ElrondNetwork/elrond-go/dataRetriever/requestHandlers"
	"github.com/ElrondNetwork/elrond-go/dataRetriever/shardedData"
	"github.com/ElrondNetwork/elrond-go/dataRetriever/txpool"
	"github.com/ElrondNetwork/elrond-go/epochStart"
	"github.com/ElrondNetwork/elrond-go/epochStart/genesis"
	metachainEpochStart "github.com/ElrondNetwork/elrond-go/epochStart/metachain"
	"github.com/ElrondNetwork/elrond-go/epochStart/shardchain"
	"github.com/ElrondNetwork/elrond-go/hashing"
	"github.com/ElrondNetwork/elrond-go/hashing/blake2b"
	"github.com/ElrondNetwork/elrond-go/hashing/sha256"
	"github.com/ElrondNetwork/elrond-go/logger"
	"github.com/ElrondNetwork/elrond-go/marshal"
	"github.com/ElrondNetwork/elrond-go/ntp"
	"github.com/ElrondNetwork/elrond-go/p2p"
	"github.com/ElrondNetwork/elrond-go/p2p/libp2p"
	factoryP2P "github.com/ElrondNetwork/elrond-go/p2p/libp2p/factory"
	"github.com/ElrondNetwork/elrond-go/p2p/loadBalancer"
	"github.com/ElrondNetwork/elrond-go/process"
	"github.com/ElrondNetwork/elrond-go/process/block"
	"github.com/ElrondNetwork/elrond-go/process/block/bootstrapStorage"
	"github.com/ElrondNetwork/elrond-go/process/block/poolsCleaner"
	"github.com/ElrondNetwork/elrond-go/process/block/postprocess"
	"github.com/ElrondNetwork/elrond-go/process/block/preprocess"
	"github.com/ElrondNetwork/elrond-go/process/coordinator"
	"github.com/ElrondNetwork/elrond-go/process/economics"
	"github.com/ElrondNetwork/elrond-go/process/factory/interceptorscontainer"
	"github.com/ElrondNetwork/elrond-go/process/factory/metachain"
	"github.com/ElrondNetwork/elrond-go/process/factory/shard"
	"github.com/ElrondNetwork/elrond-go/process/headerCheck"
	"github.com/ElrondNetwork/elrond-go/process/peer"
	"github.com/ElrondNetwork/elrond-go/process/rewardTransaction"
	"github.com/ElrondNetwork/elrond-go/process/scToProtocol"
	"github.com/ElrondNetwork/elrond-go/process/smartContract"
	"github.com/ElrondNetwork/elrond-go/process/smartContract/hooks"
	processSync "github.com/ElrondNetwork/elrond-go/process/sync"
	"github.com/ElrondNetwork/elrond-go/process/track"
	"github.com/ElrondNetwork/elrond-go/process/transaction"
	"github.com/ElrondNetwork/elrond-go/sharding"
	"github.com/ElrondNetwork/elrond-go/statusHandler"
	"github.com/ElrondNetwork/elrond-go/storage"
	storageFactory "github.com/ElrondNetwork/elrond-go/storage/factory"
	"github.com/ElrondNetwork/elrond-go/storage/memorydb"
	"github.com/ElrondNetwork/elrond-go/storage/storageUnit"
	"github.com/ElrondNetwork/elrond-go/storage/timecache"
	vmcommon "github.com/ElrondNetwork/elrond-vm-common"
	"github.com/btcsuite/btcd/btcec"
	libp2pCrypto "github.com/libp2p/go-libp2p-core/crypto"
	"github.com/urfave/cli"
)

const (
	// BlsHashSize specifies the hash size for using bls scheme
	BlsHashSize = 16

	// BlsConsensusType specifies te signature scheme used in the consensus
	BlsConsensusType = "bls"

	// MaxTxsToRequest specifies the maximum number of txs to request
	MaxTxsToRequest = 100
)

//TODO remove this
var log = logger.GetOrCreate("main")

// ErrCreateForkDetector signals that a fork detector could not be created
//TODO: Extract all others error messages from this file in some defined errors
var ErrCreateForkDetector = errors.New("could not create fork detector")

// timeSpanForBadHeaders is the expiry time for an added block header hash
var timeSpanForBadHeaders = time.Minute * 2

// EpochStartNotifier defines which actions should be done for handling new epoch's events
type EpochStartNotifier interface {
	RegisterHandler(handler epochStart.EpochStartHandler)
	UnregisterHandler(handler epochStart.EpochStartHandler)
	NotifyAll(hdr data.HeaderHandler)
	NotifyAllPrepare(metaHdr data.HeaderHandler)
	IsInterfaceNil() bool
}

// Network struct holds the network components of the Elrond protocol
type Network struct {
	NetMessenger p2p.Messenger
}

// Core struct holds the core components of the Elrond protocol
type Core struct {
	Hasher                   hashing.Hasher
	Marshalizer              marshal.Marshalizer
	TriesContainer           state.TriesHolder
	Uint64ByteSliceConverter typeConverters.Uint64ByteSliceConverter
	StatusHandler            core.AppStatusHandler
	ChainID                  []byte
}

// State struct holds the state components of the Elrond protocol
type State struct {
	AddressConverter    state.AddressConverter
	BLSAddressConverter state.AddressConverter
	PeerAccounts        state.AccountsAdapter
	AccountsAdapter     state.AccountsAdapter
	InBalanceForShard   map[string]*big.Int
}

// Data struct holds the data components of the Elrond protocol
type Data struct {
	Blkc     data.ChainHandler
	Store    dataRetriever.StorageService
	Datapool dataRetriever.PoolsHolder
}

// Crypto struct holds the crypto components of the Elrond protocol
type Crypto struct {
	TxSingleSigner  crypto.SingleSigner
	SingleSigner    crypto.SingleSigner
	MultiSigner     crypto.MultiSigner
	BlockSignKeyGen crypto.KeyGenerator
	TxSignKeyGen    crypto.KeyGenerator
	InitialPubKeys  map[uint32][]string
}

// Process struct holds the process components of the Elrond protocol
type Process struct {
	InterceptorsContainer    process.InterceptorsContainer
	ResolversFinder          dataRetriever.ResolversFinder
	Rounder                  consensus.Rounder
	EpochStartTrigger        epochStart.TriggerHandler
	ForkDetector             process.ForkDetector
	BlockProcessor           process.BlockProcessor
	BlackListHandler         process.BlackListHandler
	BootStorer               process.BootStorer
	HeaderSigVerifier        HeaderSigVerifierHandler
	ValidatorsStatistics     process.ValidatorStatisticsProcessor
	BlockTracker             process.BlockTracker
	PendingMiniBlocksHandler process.PendingMiniBlocksHandler
	RequestHandler           process.RequestHandler
}

type coreComponentsFactoryArgs struct {
	config      *config.Config
	pathManager storage.PathManagerHandler
	shardId     string
	chainID     []byte
}

// NewCoreComponentsFactoryArgs initializes the arguments necessary for creating the core components
func NewCoreComponentsFactoryArgs(config *config.Config, pathManager storage.PathManagerHandler, shardId string, chainID []byte) *coreComponentsFactoryArgs {
	return &coreComponentsFactoryArgs{
		config:      config,
		pathManager: pathManager,
		shardId:     shardId,
		chainID:     chainID,
	}
}

// CoreComponentsFactory creates the core components
func CoreComponentsFactory(args *coreComponentsFactoryArgs) (*Core, error) {
	hasher, err := getHasherFromConfig(args.config)
	if err != nil {
		return nil, errors.New("could not create hasher: " + err.Error())
	}

	marshalizer, err := getMarshalizerFromConfig(args.config)
	if err != nil {
		return nil, errors.New("could not create marshalizer: " + err.Error())
	}

	uint64ByteSliceConverter := uint64ByteSlice.NewBigEndianConverter()

	trieContainer, err := createTries(args, marshalizer, hasher)
	if err != nil {
		return nil, err
	}

	return &Core{
		Hasher:                   hasher,
		Marshalizer:              marshalizer,
		TriesContainer:           trieContainer,
		Uint64ByteSliceConverter: uint64ByteSliceConverter,
		StatusHandler:            statusHandler.NewNilStatusHandler(),
		ChainID:                  args.chainID,
	}, nil
}

func createTries(
	args *coreComponentsFactoryArgs,
	marshalizer marshal.Marshalizer,
	hasher hashing.Hasher,
) (state.TriesHolder, error) {

	trieContainer := state.NewDataTriesHolder()

	trieFactoryArgs := factory.TrieFactoryArgs{
		EvictionWaitingListCfg: args.config.EvictionWaitingList,
		SnapshotDbCfg:          args.config.TrieSnapshotDB,
		Marshalizer:            marshalizer,
		Hasher:                 hasher,
		PathManager:            args.pathManager,
		ShardId:                args.shardId,
	}
	trieFactory, err := factory.NewTrieFactory(trieFactoryArgs)
	if err != nil {
		return nil, err
	}

	merkleTrie, err := trieFactory.Create(args.config.AccountsTrieStorage, args.config.StateTrieConfig.PruningEnabled)
	if err != nil {
		return nil, err
	}

	trieContainer.Put([]byte(factory.UserAccountTrie), merkleTrie)

	//TODO add pruning on peer accounts trie
	peerAccountsTrie, err := trieFactory.Create(args.config.PeerAccountsTrieStorage, false)
	if err != nil {
		return nil, err
	}

	trieContainer.Put([]byte(factory.PeerAccountTrie), peerAccountsTrie)

	return trieContainer, nil
}

type stateComponentsFactoryArgs struct {
	config           *config.Config
	genesisConfig    *sharding.Genesis
	shardCoordinator sharding.Coordinator
	core             *Core
	pathManager      storage.PathManagerHandler
}

// NewStateComponentsFactoryArgs initializes the arguments necessary for creating the state components
func NewStateComponentsFactoryArgs(
	config *config.Config,
	genesisConfig *sharding.Genesis,
	shardCoordinator sharding.Coordinator,
	core *Core,
	pathManager storage.PathManagerHandler,
) *stateComponentsFactoryArgs {
	return &stateComponentsFactoryArgs{
		config:           config,
		genesisConfig:    genesisConfig,
		shardCoordinator: shardCoordinator,
		core:             core,
		pathManager:      pathManager,
	}
}

// StateComponentsFactory creates the state components
func StateComponentsFactory(args *stateComponentsFactoryArgs) (*State, error) {
	addressConverter, err := addressConverters.NewPlainAddressConverter(
		args.config.Address.Length,
		args.config.Address.Prefix,
	)
	if err != nil {
		return nil, errors.New("could not create address converter: " + err.Error())
	}

	blsAddressConverter, err := addressConverters.NewPlainAddressConverter(
		args.config.BLSPublicKey.Length,
		args.config.BLSPublicKey.Prefix,
	)
	if err != nil {
		return nil, errors.New("could not create bls address converter: " + err.Error())
	}

	accountFactory, err := factoryState.NewAccountFactoryCreator(factoryState.UserAccount)
	if err != nil {
		return nil, errors.New("could not create account factory: " + err.Error())
	}

	merkleTrie := args.core.TriesContainer.Get([]byte(factory.UserAccountTrie))
	accountsAdapter, err := state.NewAccountsDB(merkleTrie, args.core.Hasher, args.core.Marshalizer, accountFactory)
	if err != nil {
		return nil, errors.New("could not create accounts adapter: " + err.Error())
	}

	inBalanceForShard, err := args.genesisConfig.InitialNodesBalances(args.shardCoordinator, addressConverter)
	if err != nil {
		return nil, errors.New("initial balances could not be processed " + err.Error())
	}

	accountFactory, err = factoryState.NewAccountFactoryCreator(factoryState.ValidatorAccount)
	if err != nil {
		return nil, errors.New("could not create peer account factory: " + err.Error())
	}

	merkleTrie = args.core.TriesContainer.Get([]byte(factory.PeerAccountTrie))
	peerAdapter, err := state.NewPeerAccountsDB(merkleTrie, args.core.Hasher, args.core.Marshalizer, accountFactory)
	if err != nil {
		return nil, err
	}

	return &State{
		PeerAccounts:        peerAdapter,
		AddressConverter:    addressConverter,
		BLSAddressConverter: blsAddressConverter,
		AccountsAdapter:     accountsAdapter,
		InBalanceForShard:   inBalanceForShard,
	}, nil
}

type dataComponentsFactoryArgs struct {
	config             *config.Config
	economicsData      *economics.EconomicsData
	shardCoordinator   sharding.Coordinator
	core               *Core
	pathManager        storage.PathManagerHandler
	epochStartNotifier EpochStartNotifier
	currentEpoch       uint32
}

// NewDataComponentsFactoryArgs initializes the arguments necessary for creating the data components
func NewDataComponentsFactoryArgs(
	config *config.Config,
	economicsData *economics.EconomicsData,
	shardCoordinator sharding.Coordinator,
	core *Core,
	pathManager storage.PathManagerHandler,
	epochStartNotifier EpochStartNotifier,
	currentEpoch uint32,
) *dataComponentsFactoryArgs {
	return &dataComponentsFactoryArgs{
		config:             config,
		economicsData:      economicsData,
		shardCoordinator:   shardCoordinator,
		core:               core,
		pathManager:        pathManager,
		epochStartNotifier: epochStartNotifier,
		currentEpoch:       currentEpoch,
	}
}

// DataComponentsFactory creates the data components
func DataComponentsFactory(args *dataComponentsFactoryArgs) (*Data, error) {
	var datapool dataRetriever.PoolsHolder
	blkc, err := createBlockChainFromConfig(args.config, args.shardCoordinator, args.core.StatusHandler)
	if err != nil {
		return nil, errors.New("could not create block chain: " + err.Error())
	}

	store, err := createDataStoreFromConfig(
		args.config,
		args.shardCoordinator,
		args.pathManager,
		args.epochStartNotifier,
		args.currentEpoch,
	)
	if err != nil {
		return nil, errors.New("could not create local data store: " + err.Error())
	}

	datapool, err = createDataPoolFromConfig(args)
	if err != nil {
		return nil, errors.New("could not create data pools: ")
	}

	return &Data{
		Blkc:     blkc,
		Store:    store,
		Datapool: datapool,
	}, nil
}

type cryptoComponentsFactoryArgs struct {
	ctx              *cli.Context
	config           *config.Config
	nodesConfig      *sharding.NodesSetup
	shardCoordinator sharding.Coordinator
	keyGen           crypto.KeyGenerator
	privKey          crypto.PrivateKey
	log              logger.Logger
}

// NewCryptoComponentsFactoryArgs initializes the arguments necessary for creating the crypto components
func NewCryptoComponentsFactoryArgs(
	ctx *cli.Context,
	config *config.Config,
	nodesConfig *sharding.NodesSetup,
	shardCoordinator sharding.Coordinator,
	keyGen crypto.KeyGenerator,
	privKey crypto.PrivateKey,
	log logger.Logger,
) *cryptoComponentsFactoryArgs {
	return &cryptoComponentsFactoryArgs{
		ctx:              ctx,
		config:           config,
		nodesConfig:      nodesConfig,
		shardCoordinator: shardCoordinator,
		keyGen:           keyGen,
		privKey:          privKey,
		log:              log,
	}
}

// CryptoComponentsFactory creates the crypto components
func CryptoComponentsFactory(args *cryptoComponentsFactoryArgs) (*Crypto, error) {
	initialPubKeys := args.nodesConfig.InitialNodesPubKeys()
	txSingleSigner := &singlesig.SchnorrSigner{}
	singleSigner, err := createSingleSigner(args.config)
	if err != nil {
		return nil, errors.New("could not create singleSigner: " + err.Error())
	}

	multisigHasher, err := getMultisigHasherFromConfig(args.config)
	if err != nil {
		return nil, errors.New("could not create multisig hasher: " + err.Error())
	}

	currentShardNodesPubKeys, err := args.nodesConfig.InitialEligibleNodesPubKeysForShard(args.shardCoordinator.SelfId())
	if err != nil {
		return nil, errors.New("could not start creation of multiSigner: " + err.Error())
	}

	multiSigner, err := createMultiSigner(args.config, multisigHasher, currentShardNodesPubKeys, args.privKey, args.keyGen)
	if err != nil {
		return nil, err
	}

	txSignKeyGen := signing.NewKeyGenerator(kyber.NewBlakeSHA256Ed25519())

	return &Crypto{
		TxSingleSigner:  txSingleSigner,
		SingleSigner:    singleSigner,
		MultiSigner:     multiSigner,
		BlockSignKeyGen: args.keyGen,
		TxSignKeyGen:    txSignKeyGen,
		InitialPubKeys:  initialPubKeys,
	}, nil
}

// NetworkComponentsFactory creates the network components
func NetworkComponentsFactory(p2pConfig *config.P2PConfig, log logger.Logger, core *Core) (*Network, error) {
	var randReader io.Reader
	if p2pConfig.Node.Seed != "" {
		randReader = NewSeedRandReader(core.Hasher.Compute(p2pConfig.Node.Seed))
	} else {
		randReader = rand.Reader
	}

	netMessenger, err := createNetMessenger(p2pConfig, log, randReader)
	if err != nil {
		return nil, err
	}

	return &Network{
		NetMessenger: netMessenger,
	}, nil
}

type processComponentsFactoryArgs struct {
	coreComponents         *coreComponentsFactoryArgs
	genesisConfig          *sharding.Genesis
	economicsData          *economics.EconomicsData
	nodesConfig            *sharding.NodesSetup
	gasSchedule            map[string]map[string]uint64
	syncer                 ntp.SyncTimer
	shardCoordinator       sharding.Coordinator
	nodesCoordinator       sharding.NodesCoordinator
	data                   *Data
	coreData               *Core
	crypto                 *Crypto
	state                  *State
	network                *Network
	coreServiceContainer   serviceContainer.Core
	requestedItemsHandler  dataRetriever.RequestedItemsHandler
	epochStartNotifier     EpochStartNotifier
	epochStart             *config.EpochStartConfig
	rater                  sharding.RaterHandler
	startEpochNum          uint32
	sizeCheckDelta         uint32
	stateCheckpointModulus uint
	maxComputableRounds    uint64
}

// NewProcessComponentsFactoryArgs initializes the arguments necessary for creating the process components
func NewProcessComponentsFactoryArgs(
	coreComponents *coreComponentsFactoryArgs,
	genesisConfig *sharding.Genesis,
	economicsData *economics.EconomicsData,
	nodesConfig *sharding.NodesSetup,
	gasSchedule map[string]map[string]uint64,
	syncer ntp.SyncTimer,
	shardCoordinator sharding.Coordinator,
	nodesCoordinator sharding.NodesCoordinator,
	data *Data,
	coreData *Core,
	crypto *Crypto,
	state *State,
	network *Network,
	coreServiceContainer serviceContainer.Core,
	requestedItemsHandler dataRetriever.RequestedItemsHandler,
	epochStartNotifier EpochStartNotifier,
	epochStart *config.EpochStartConfig,
	startEpochNum uint32,
	rater sharding.RaterHandler,
	sizeCheckDelta uint32,
	stateCheckpointModulus uint,
	maxComputableRounds uint64,
) *processComponentsFactoryArgs {
	return &processComponentsFactoryArgs{
		coreComponents:         coreComponents,
		genesisConfig:          genesisConfig,
		economicsData:          economicsData,
		nodesConfig:            nodesConfig,
		gasSchedule:            gasSchedule,
		syncer:                 syncer,
		shardCoordinator:       shardCoordinator,
		nodesCoordinator:       nodesCoordinator,
		data:                   data,
		coreData:               coreData,
		crypto:                 crypto,
		state:                  state,
		network:                network,
		coreServiceContainer:   coreServiceContainer,
		requestedItemsHandler:  requestedItemsHandler,
		epochStartNotifier:     epochStartNotifier,
		epochStart:             epochStart,
		startEpochNum:          startEpochNum,
		rater:                  rater,
		sizeCheckDelta:         sizeCheckDelta,
		stateCheckpointModulus: stateCheckpointModulus,
		maxComputableRounds:    maxComputableRounds,
	}
}

// ProcessComponentsFactory creates the process components
func ProcessComponentsFactory(args *processComponentsFactoryArgs) (*Process, error) {
	argsHeaderSig := &headerCheck.ArgsHeaderSigVerifier{
		Marshalizer:       args.coreData.Marshalizer,
		Hasher:            args.coreData.Hasher,
		NodesCoordinator:  args.nodesCoordinator,
		MultiSigVerifier:  args.crypto.MultiSigner,
		SingleSigVerifier: args.crypto.SingleSigner,
		KeyGen:            args.crypto.BlockSignKeyGen,
	}
	headerSigVerifier, err := headerCheck.NewHeaderSigVerifier(argsHeaderSig)
	if err != nil {
		return nil, err
	}

	rounder, err := round.NewRound(
		time.Unix(args.nodesConfig.StartTime, 0),
		args.syncer.CurrentTime(),
		time.Millisecond*time.Duration(args.nodesConfig.RoundDuration),
		args.syncer)
	if err != nil {
		return nil, err
	}

	resolversContainerFactory, err := newResolverContainerFactory(
		args.shardCoordinator,
		args.data,
		args.coreData,
		args.network,
		args.sizeCheckDelta,
	)
	if err != nil {
		return nil, err
	}

	resolversContainer, err := resolversContainerFactory.Create()
	if err != nil {
		return nil, err
	}

	resolversFinder, err := containers.NewResolversFinder(resolversContainer, args.shardCoordinator)
	if err != nil {
		return nil, err
	}

	requestHandler, err := newRequestHandler(resolversFinder, args.shardCoordinator, args.requestedItemsHandler)
	if err != nil {
		return nil, err
	}

	epochStartTrigger, err := newEpochStartTrigger(args, requestHandler)
	if err != nil {
		return nil, err
	}

	requestHandler.SetEpoch(epochStartTrigger.Epoch())

	err = dataRetriever.SetEpochHandlerToHdrResolver(resolversContainer, epochStartTrigger)
	if err != nil {
		return nil, err
	}

	validatorStatisticsProcessor, err := newValidatorStatisticsProcessor(args)
	if err != nil {
		return nil, err
	}

	validatorStatsRootHash, err := validatorStatisticsProcessor.RootHash()
	if err != nil {
		return nil, err
	}

	log.Trace("Validator stats created", "validatorStatsRootHash", validatorStatsRootHash)

	genesisBlocks, err := generateGenesisHeadersAndApplyInitialBalances(args)
	if err != nil {
		return nil, err
	}

	err = prepareGenesisBlock(args, genesisBlocks)
	if err != nil {
		return nil, err
	}

	bootStr := args.data.Store.GetStorer(dataRetriever.BootstrapUnit)
	bootStorer, err := bootstrapStorage.NewBootstrapStorer(args.coreData.Marshalizer, bootStr)
	if err != nil {
		return nil, err
	}

	argsHeaderValidator := block.ArgsHeaderValidator{
		Hasher:      args.coreData.Hasher,
		Marshalizer: args.coreData.Marshalizer,
	}
	headerValidator, err := block.NewHeaderValidator(argsHeaderValidator)
	if err != nil {
		return nil, err
	}

	blockTracker, err := newBlockTracker(
		args,
		headerValidator,
		requestHandler,
		rounder,
		genesisBlocks,
	)
	if err != nil {
		return nil, err
	}

	interceptorContainerFactory, blackListHandler, err := newInterceptorContainerFactory(
		args.shardCoordinator,
		args.nodesCoordinator,
		args.data,
		args.coreData,
		args.crypto,
		args.state,
		args.network,
		args.economicsData,
		headerSigVerifier,
		args.sizeCheckDelta,
		blockTracker,
		epochStartTrigger,
	)
	if err != nil {
		return nil, err
	}

	//TODO refactor all these factory calls
	interceptorsContainer, err := interceptorContainerFactory.Create()
	if err != nil {
		return nil, err
	}

	var pendingMiniBlocksHandler process.PendingMiniBlocksHandler
	if args.shardCoordinator.SelfId() == core.MetachainShardId {
		pendingMiniBlocksHandler, err = newPendingMiniBlocks(
			args.data.Store,
			args.coreData.Marshalizer,
			args.data.Datapool,
		)
		if err != nil {
			return nil, err
		}
	}

	forkDetector, err := newForkDetector(
		rounder,
		args.shardCoordinator,
		blackListHandler,
		blockTracker,
		args.nodesConfig.StartTime,
	)
	if err != nil {
		return nil, err
	}

	blockProcessor, err := newBlockProcessor(
		args,
		requestHandler,
		forkDetector,
		rounder,
		epochStartTrigger,
		bootStorer,
		validatorStatisticsProcessor,
		headerValidator,
		blockTracker,
		pendingMiniBlocksHandler,
	)
	if err != nil {
		return nil, err
	}

	return &Process{
		InterceptorsContainer:    interceptorsContainer,
		ResolversFinder:          resolversFinder,
		Rounder:                  rounder,
		ForkDetector:             forkDetector,
		BlockProcessor:           blockProcessor,
		EpochStartTrigger:        epochStartTrigger,
		BlackListHandler:         blackListHandler,
		BootStorer:               bootStorer,
		HeaderSigVerifier:        headerSigVerifier,
		ValidatorsStatistics:     validatorStatisticsProcessor,
		BlockTracker:             blockTracker,
		PendingMiniBlocksHandler: pendingMiniBlocksHandler,
		RequestHandler:           requestHandler,
	}, nil
}

func prepareGenesisBlock(args *processComponentsFactoryArgs, genesisBlocks map[uint32]data.HeaderHandler) error {
	genesisBlock, ok := genesisBlocks[args.shardCoordinator.SelfId()]
	if !ok {
		return errors.New("genesis block does not exists")
	}

	genesisBlockHash, err := core.CalculateHash(args.coreData.Marshalizer, args.coreData.Hasher, genesisBlock)
	if err != nil {
		return err
	}

	err = args.data.Blkc.SetGenesisHeader(genesisBlock)
	if err != nil {
		return err
	}

	args.data.Blkc.SetGenesisHeaderHash(genesisBlockHash)

	marshalizedBlock, err := args.coreData.Marshalizer.Marshal(genesisBlock)
	if err != nil {
		return err
	}

	if args.shardCoordinator.SelfId() == core.MetachainShardId {
		errNotCritical := args.data.Store.Put(dataRetriever.MetaBlockUnit, genesisBlockHash, marshalizedBlock)
		if errNotCritical != nil {
			log.Error("error storing genesis metablock", "error", errNotCritical.Error())
		}
	} else {
		errNotCritical := args.data.Store.Put(dataRetriever.BlockHeaderUnit, genesisBlockHash, marshalizedBlock)
		if errNotCritical != nil {
			log.Error("error storing genesis shardblock", "error", errNotCritical.Error())
		}
	}

	return nil
}

func newRequestHandler(
	resolversFinder dataRetriever.ResolversFinder,
	shardCoordinator sharding.Coordinator,
	requestedItemsHandler dataRetriever.RequestedItemsHandler,
) (process.RequestHandler, error) {
	if shardCoordinator.SelfId() < shardCoordinator.NumberOfShards() {
		requestHandler, err := requestHandlers.NewShardResolverRequestHandler(
			resolversFinder,
			requestedItemsHandler,
			MaxTxsToRequest,
			shardCoordinator.SelfId(),
		)
		if err != nil {
			return nil, err
		}

		return requestHandler, nil
	}

	if shardCoordinator.SelfId() == core.MetachainShardId {
		requestHandler, err := requestHandlers.NewMetaResolverRequestHandler(
			resolversFinder,
			requestedItemsHandler,
			MaxTxsToRequest,
		)
		if err != nil {
			return nil, err
		}

		return requestHandler, nil
	}

	return nil, errors.New("could not create new request handler because of wrong shard id")
}

func newEpochStartTrigger(
	args *processComponentsFactoryArgs,
	requestHandler epochStart.RequestHandler,
) (epochStart.TriggerHandler, error) {
	if args.shardCoordinator.SelfId() < args.shardCoordinator.NumberOfShards() {
		argsHeaderValidator := block.ArgsHeaderValidator{
			Hasher:      args.coreData.Hasher,
			Marshalizer: args.coreData.Marshalizer,
		}
		headerValidator, err := block.NewHeaderValidator(argsHeaderValidator)
		if err != nil {
			return nil, err
		}

		argEpochStart := &shardchain.ArgsShardEpochStartTrigger{
			Marshalizer:        args.coreData.Marshalizer,
			Hasher:             args.coreData.Hasher,
			HeaderValidator:    headerValidator,
			Uint64Converter:    args.coreData.Uint64ByteSliceConverter,
			DataPool:           args.data.Datapool,
			Storage:            args.data.Store,
			RequestHandler:     requestHandler,
			Epoch:              args.startEpochNum,
			EpochStartNotifier: args.epochStartNotifier,
			Validity:           process.MetaBlockValidity,
			Finality:           process.BlockFinality,
		}
		epochStartTrigger, err := shardchain.NewEpochStartTrigger(argEpochStart)
		if err != nil {
			return nil, errors.New("error creating new start of epoch trigger" + err.Error())
		}

		return epochStartTrigger, nil
	}

	if args.shardCoordinator.SelfId() == core.MetachainShardId {
		argEpochStart := &metachainEpochStart.ArgsNewMetaEpochStartTrigger{
			GenesisTime:        time.Unix(args.nodesConfig.StartTime, 0),
			Settings:           args.epochStart,
			Epoch:              args.startEpochNum,
			EpochStartNotifier: args.epochStartNotifier,
			Storage:            args.data.Store,
			Marshalizer:        args.coreData.Marshalizer,
		}
		epochStartTrigger, err := metachainEpochStart.NewEpochStartTrigger(argEpochStart)
		if err != nil {
			return nil, errors.New("error creating new start of epoch trigger" + err.Error())
		}

		return epochStartTrigger, nil
	}

	return nil, errors.New("error creating new start of epoch trigger because of invalid shard id")
}

type seedRandReader struct {
	index int
	seed  []byte
}

// NewSeedRandReader will return a new instance of a seed-based reader
func NewSeedRandReader(seed []byte) *seedRandReader {
	return &seedRandReader{seed: seed, index: 0}
}

func (srr *seedRandReader) Read(p []byte) (n int, err error) {
	if srr.seed == nil {
		return 0, errors.New("nil seed")
	}
	if len(srr.seed) == 0 {
		return 0, errors.New("empty seed")
	}
	if p == nil {
		return 0, errors.New("nil buffer")
	}
	if len(p) == 0 {
		return 0, errors.New("empty buffer")
	}

	for i := 0; i < len(p); i++ {
		p[i] = srr.seed[srr.index]

		srr.index++
		srr.index %= len(srr.seed)
	}

	return len(p), nil
}

// CreateSoftwareVersionChecker will create a new software version checker and will start check if a new software version
// is available
func CreateSoftwareVersionChecker(statusHandler core.AppStatusHandler) (*softwareVersion.SoftwareVersionChecker, error) {
	softwareVersionCheckerFactory, err := factorySoftwareVersion.NewSoftwareVersionFactory(statusHandler)
	if err != nil {
		return nil, err
	}

	softwareVersionChecker, err := softwareVersionCheckerFactory.Create()
	if err != nil {
		return nil, err
	}

	return softwareVersionChecker, nil
}

func getHasherFromConfig(cfg *config.Config) (hashing.Hasher, error) {
	switch cfg.Hasher.Type {
	case "sha256":
		return sha256.Sha256{}, nil
	case "blake2b":
		return &blake2b.Blake2b{}, nil
	}

	return nil, errors.New("no hasher provided in config file")
}

func getMarshalizerFromConfig(cfg *config.Config) (marshal.Marshalizer, error) {
	switch cfg.Marshalizer.Type {
	case "json":
		return &marshal.JsonMarshalizer{}, nil
	}

	return nil, errors.New("no marshalizer provided in config file")
}

func createBlockChainFromConfig(config *config.Config, coordinator sharding.Coordinator, ash core.AppStatusHandler) (data.ChainHandler, error) {
	badBlockCache, err := storageUnit.NewCache(
		storageUnit.CacheType(config.BadBlocksCache.Type),
		config.BadBlocksCache.Size,
		config.BadBlocksCache.Shards)
	if err != nil {
		return nil, err
	}

	if coordinator == nil {
		return nil, state.ErrNilShardCoordinator
	}

	if coordinator.SelfId() < coordinator.NumberOfShards() {
		var blockChain *blockchain.BlockChain
		blockChain, err = blockchain.NewBlockChain(badBlockCache)
		if err != nil {
			return nil, err
		}

		err = blockChain.SetAppStatusHandler(ash)
		if err != nil {
			return nil, err
		}

		return blockChain, nil
	}
	if coordinator.SelfId() == core.MetachainShardId {
		var blockChain *blockchain.MetaChain
		blockChain, err = blockchain.NewMetaChain(badBlockCache)
		if err != nil {
			return nil, err
		}

		err = blockChain.SetAppStatusHandler(ash)
		if err != nil {
			return nil, err
		}

		return blockChain, nil
	}
	return nil, errors.New("can not create blockchain")
}

func createDataStoreFromConfig(
	config *config.Config,
	shardCoordinator sharding.Coordinator,
	pathManager storage.PathManagerHandler,
	epochStartNotifier EpochStartNotifier,
	currentEpoch uint32,
) (dataRetriever.StorageService, error) {
	storageServiceFactory, err := storageFactory.NewStorageServiceFactory(
		config,
		shardCoordinator,
		pathManager,
		epochStartNotifier,
		currentEpoch,
	)
	if err != nil {
		return nil, err
	}
	if shardCoordinator.SelfId() < shardCoordinator.NumberOfShards() {
		return storageServiceFactory.CreateForShard()
	}
	if shardCoordinator.SelfId() == core.MetachainShardId {
		return storageServiceFactory.CreateForMeta()
	}
	return nil, errors.New("can not create data store")
}

func createDataPoolFromConfig(args *dataComponentsFactoryArgs) (dataRetriever.PoolsHolder, error) {
	log.Debug("creatingDataPool from config")

	configs := args.config

	txPool, err := txpoolFactory.CreateTxPool(txpool.ArgShardedTxPool{
		Config:         storageFactory.GetCacherFromConfig(configs.TxDataPool),
		MinGasPrice:    args.economicsData.MinGasPrice(),
		NumberOfShards: args.shardCoordinator.NumberOfShards(),
	})
	if err != nil {
		log.Error("error creating txpool")
		return nil, err
	}

	uTxPool, err := shardedData.NewShardedData(storageFactory.GetCacherFromConfig(configs.UnsignedTransactionDataPool))
	if err != nil {
		log.Error("error creating smart contract result pool")
		return nil, err
	}

	rewardTxPool, err := shardedData.NewShardedData(storageFactory.GetCacherFromConfig(configs.RewardTransactionDataPool))
	if err != nil {
		log.Error("error creating reward transaction pool")
		return nil, err
	}

	hdrPool, err := headersCache.NewHeadersPool(configs.HeadersPoolConfig)
	if err != nil {
		log.Error("error creating headers pool")
		return nil, err
	}

	cacherCfg := storageFactory.GetCacherFromConfig(configs.TxBlockBodyDataPool)
	txBlockBody, err := storageUnit.NewCache(cacherCfg.Type, cacherCfg.Size, cacherCfg.Shards)
	if err != nil {
		log.Error("error creating txBlockBody")
		return nil, err
	}

	cacherCfg = storageFactory.GetCacherFromConfig(configs.PeerBlockBodyDataPool)
	peerChangeBlockBody, err := storageUnit.NewCache(cacherCfg.Type, cacherCfg.Size, cacherCfg.Shards)
	if err != nil {
		log.Error("error creating peerChangeBlockBody")
		return nil, err
	}

	cacherCfg = storageFactory.GetCacherFromConfig(configs.TrieNodesDataPool)
	trieNodes, err := storageUnit.NewCache(cacherCfg.Type, cacherCfg.Size, cacherCfg.Shards)
	if err != nil {
		log.Info("error creating trieNodes")
		return nil, err
	}

	currBlockTxs, err := dataPool.NewCurrentBlockPool()
	if err != nil {
		return nil, err
	}

	return dataPool.NewDataPool(
		txPool,
		uTxPool,
		rewardTxPool,
		hdrPool,
		txBlockBody,
		peerChangeBlockBody,
		trieNodes,
		currBlockTxs,
	)
}

func createSingleSigner(config *config.Config) (crypto.SingleSigner, error) {
	switch config.Consensus.Type {
	case BlsConsensusType:
		return &singlesig.BlsSingleSigner{}, nil
	default:
		return nil, errors.New("no consensus type provided in config file")
	}
}

func getMultisigHasherFromConfig(cfg *config.Config) (hashing.Hasher, error) {
	if cfg.Consensus.Type == BlsConsensusType && cfg.MultisigHasher.Type != "blake2b" {
		return nil, errors.New("wrong multisig hasher provided for bls consensus type")
	}

	switch cfg.MultisigHasher.Type {
	case "sha256":
		return sha256.Sha256{}, nil
	case "blake2b":
		if cfg.Consensus.Type == BlsConsensusType {
			return &blake2b.Blake2b{HashSize: BlsHashSize}, nil
		}
		return &blake2b.Blake2b{}, nil
	}

	return nil, errors.New("no multisig hasher provided in config file")
}

func createMultiSigner(
	config *config.Config,
	hasher hashing.Hasher,
	pubKeys []string,
	privateKey crypto.PrivateKey,
	keyGen crypto.KeyGenerator,
) (crypto.MultiSigner, error) {

	switch config.Consensus.Type {
	case BlsConsensusType:
		blsSigner := &blsMultiSig.KyberMultiSignerBLS{}
		return multisig.NewBLSMultisig(blsSigner, hasher, pubKeys, privateKey, keyGen, uint16(0))
	default:
		return nil, errors.New("no consensus type provided in config file")
	}
}

func createNetMessenger(
	p2pConfig *config.P2PConfig,
	log logger.Logger,
	randReader io.Reader,
) (p2p.Messenger, error) {

	if p2pConfig.Node.Port < 0 {
		return nil, errors.New("cannot start node on port < 0")
	}

	pDiscoveryFactory := factoryP2P.NewPeerDiscovererFactory(*p2pConfig)
	pDiscoverer, err := pDiscoveryFactory.CreatePeerDiscoverer()

	if err != nil {
		return nil, err
	}

	log.Debug("peer discovery", "method", pDiscoverer.Name())

	prvKey, _ := ecdsa.GenerateKey(btcec.S256(), randReader)
	sk := (*libp2pCrypto.Secp256k1PrivateKey)(prvKey)

	nm, err := libp2p.NewNetworkMessenger(
		context.Background(),
		p2pConfig.Node.Port,
		sk,
		nil,
		loadBalancer.NewOutgoingChannelLoadBalancer(),
		pDiscoverer,
		libp2p.ListenAddrWithIp4AndTcp,
		p2pConfig.Node.TargetPeerCount,
	)
	if err != nil {
		return nil, err
	}

	return nm, nil
}

func newInterceptorContainerFactory(
	shardCoordinator sharding.Coordinator,
	nodesCoordinator sharding.NodesCoordinator,
	data *Data,
	coreData *Core,
	crypto *Crypto,
	state *State,
	network *Network,
	economics *economics.EconomicsData,
	headerSigVerifier HeaderSigVerifierHandler,
	sizeCheckDelta uint32,
	validityAttester process.ValidityAttester,
	epochStartTrigger process.EpochStartTriggerHandler,
) (process.InterceptorsContainerFactory, process.BlackListHandler, error) {

	if shardCoordinator.SelfId() < shardCoordinator.NumberOfShards() {
		return newShardInterceptorContainerFactory(
			shardCoordinator,
			nodesCoordinator,
			data,
			coreData,
			crypto,
			state,
			network,
			economics,
			headerSigVerifier,
			sizeCheckDelta,
			validityAttester,
			epochStartTrigger,
		)
	}
	if shardCoordinator.SelfId() == core.MetachainShardId {
		return newMetaInterceptorContainerFactory(
			shardCoordinator,
			nodesCoordinator,
			data,
			coreData,
			crypto,
			network,
			state,
			economics,
			headerSigVerifier,
			sizeCheckDelta,
			validityAttester,
			epochStartTrigger,
		)
	}

	return nil, nil, errors.New("could not create interceptor container factory")
}

func newResolverContainerFactory(
	shardCoordinator sharding.Coordinator,
	data *Data,
	coreData *Core,
	network *Network,
	sizeCheckDelta uint32,
) (dataRetriever.ResolversContainerFactory, error) {

	if shardCoordinator.SelfId() < shardCoordinator.NumberOfShards() {
		return newShardResolverContainerFactory(
			shardCoordinator,
			data,
			coreData,
			network,
			sizeCheckDelta,
		)
	}
	if shardCoordinator.SelfId() == core.MetachainShardId {
		return newMetaResolverContainerFactory(
			shardCoordinator,
			data,
			coreData,
			network,
			sizeCheckDelta,
		)
	}

	return nil, errors.New("could not create interceptor and resolver container factory")
}

func newShardInterceptorContainerFactory(
	shardCoordinator sharding.Coordinator,
	nodesCoordinator sharding.NodesCoordinator,
	data *Data,
	dataCore *Core,
	crypto *Crypto,
	state *State,
	network *Network,
	economics *economics.EconomicsData,
	headerSigVerifier HeaderSigVerifierHandler,
	sizeCheckDelta uint32,
	validityAttester process.ValidityAttester,
	epochStartTrigger process.EpochStartTriggerHandler,
) (process.InterceptorsContainerFactory, process.BlackListHandler, error) {

	headerBlackList := timecache.NewTimeCache(timeSpanForBadHeaders)
	shardInterceptorsContainerFactoryArgs := interceptorscontainer.ShardInterceptorsContainerFactoryArgs{
		Accounts:               state.AccountsAdapter,
		ShardCoordinator:       shardCoordinator,
		NodesCoordinator:       nodesCoordinator,
		Messenger:              network.NetMessenger,
		Store:                  data.Store,
		Marshalizer:            dataCore.Marshalizer,
		Hasher:                 dataCore.Hasher,
		KeyGen:                 crypto.TxSignKeyGen,
		BlockSignKeyGen:        crypto.BlockSignKeyGen,
		SingleSigner:           crypto.TxSingleSigner,
		BlockSingleSigner:      crypto.SingleSigner,
		MultiSigner:            crypto.MultiSigner,
		DataPool:               data.Datapool,
		AddrConverter:          state.AddressConverter,
		MaxTxNonceDeltaAllowed: core.MaxTxNonceDeltaAllowed,
		TxFeeHandler:           economics,
		BlackList:              headerBlackList,
		HeaderSigVerifier:      headerSigVerifier,
		ChainID:                dataCore.ChainID,
		SizeCheckDelta:         sizeCheckDelta,
		ValidityAttester:       validityAttester,
		EpochStartTrigger:      epochStartTrigger,
	}
	interceptorContainerFactory, err := interceptorscontainer.NewShardInterceptorsContainerFactory(shardInterceptorsContainerFactoryArgs)
	if err != nil {
		return nil, nil, err
	}

	return interceptorContainerFactory, headerBlackList, nil
}

func newMetaInterceptorContainerFactory(
	shardCoordinator sharding.Coordinator,
	nodesCoordinator sharding.NodesCoordinator,
	data *Data,
	dataCore *Core,
	crypto *Crypto,
	network *Network,
	state *State,
	economics *economics.EconomicsData,
	headerSigVerifier HeaderSigVerifierHandler,
	sizeCheckDelta uint32,
	validityAttester process.ValidityAttester,
	epochStartTrigger process.EpochStartTriggerHandler,
) (process.InterceptorsContainerFactory, process.BlackListHandler, error) {
	headerBlackList := timecache.NewTimeCache(timeSpanForBadHeaders)
	metaInterceptorsContainerFactoryArgs := interceptorscontainer.MetaInterceptorsContainerFactoryArgs{
		ShardCoordinator:       shardCoordinator,
		NodesCoordinator:       nodesCoordinator,
		Messenger:              network.NetMessenger,
		Store:                  data.Store,
		Marshalizer:            dataCore.Marshalizer,
		Hasher:                 dataCore.Hasher,
		MultiSigner:            crypto.MultiSigner,
		DataPool:               data.Datapool,
		Accounts:               state.AccountsAdapter,
		AddrConverter:          state.AddressConverter,
		SingleSigner:           crypto.TxSingleSigner,
		BlockSingleSigner:      crypto.SingleSigner,
		KeyGen:                 crypto.TxSignKeyGen,
		BlockKeyGen:            crypto.BlockSignKeyGen,
		MaxTxNonceDeltaAllowed: core.MaxTxNonceDeltaAllowed,
		TxFeeHandler:           economics,
		BlackList:              headerBlackList,
		HeaderSigVerifier:      headerSigVerifier,
		ChainID:                dataCore.ChainID,
		SizeCheckDelta:         sizeCheckDelta,
		ValidityAttester:       validityAttester,
		EpochStartTrigger:      epochStartTrigger,
	}
	interceptorContainerFactory, err := interceptorscontainer.NewMetaInterceptorsContainerFactory(metaInterceptorsContainerFactoryArgs)
	if err != nil {
		return nil, nil, err
	}

	return interceptorContainerFactory, headerBlackList, nil
}

func newShardResolverContainerFactory(
	shardCoordinator sharding.Coordinator,
	data *Data,
	core *Core,
	network *Network,
	sizeCheckDelta uint32,
) (dataRetriever.ResolversContainerFactory, error) {

	dataPacker, err := partitioning.NewSimpleDataPacker(core.Marshalizer)
	if err != nil {
		return nil, err
	}

	resolversContainerFactoryArgs := resolverscontainer.FactoryArgs{
		ShardCoordinator:         shardCoordinator,
		Messenger:                network.NetMessenger,
		Store:                    data.Store,
		Marshalizer:              core.Marshalizer,
		DataPools:                data.Datapool,
		Uint64ByteSliceConverter: core.Uint64ByteSliceConverter,
		DataPacker:               dataPacker,
		TriesContainer:           core.TriesContainer,
		SizeCheckDelta:           sizeCheckDelta,
	}
	resolversContainerFactory, err := resolverscontainer.NewShardResolversContainerFactory(resolversContainerFactoryArgs)
	if err != nil {
		return nil, err
	}

	return resolversContainerFactory, nil
}

func newMetaResolverContainerFactory(
	shardCoordinator sharding.Coordinator,
	data *Data,
	core *Core,
	network *Network,
	sizeCheckDelta uint32,
) (dataRetriever.ResolversContainerFactory, error) {
	dataPacker, err := partitioning.NewSimpleDataPacker(core.Marshalizer)
	if err != nil {
		return nil, err
	}

	resolversContainerFactoryArgs := resolverscontainer.FactoryArgs{
		ShardCoordinator:         shardCoordinator,
		Messenger:                network.NetMessenger,
		Store:                    data.Store,
		Marshalizer:              core.Marshalizer,
		DataPools:                data.Datapool,
		Uint64ByteSliceConverter: core.Uint64ByteSliceConverter,
		DataPacker:               dataPacker,
		TriesContainer:           core.TriesContainer,
		SizeCheckDelta:           sizeCheckDelta,
	}
	resolversContainerFactory, err := resolverscontainer.NewMetaResolversContainerFactory(resolversContainerFactoryArgs)
	if err != nil {
		return nil, err
	}
	return resolversContainerFactory, nil
}

func generateGenesisHeadersAndApplyInitialBalances(args *processComponentsFactoryArgs) (map[uint32]data.HeaderHandler, error) {
	//TODO change this rudimentary startup for metachain nodes
	// Talk between Adrian, Robert and Iulian, did not want it to be discarded:
	// --------------------------------------------------------------------
	// Adrian: "This looks like a workaround as the metchain should not deal with individual accounts, but shards data.
	// What I was thinking was that the genesis on metachain (or pre-genesis block) is the nodes allocation to shards,
	// with 0 state root for every shard, as there is no balance yet.
	// Then the shards start operating as they get the initial node allocation, maybe we can do consensus on the
	// genesis as well, I think this would be actually good as then everything is signed and agreed upon.
	// The genesis shard blocks need to be then just the state root, I think we already have that in genesis,
	// so shard nodes can go ahead with individually creating the block, but then run consensus on this.
	// Then this block is sent to metachain who updates the state root of every shard and creates the metablock for
	// the genesis of each of the shards (this is actually the same thing that would happen at new epoch start)."

	coreComponents := args.coreData
	stateComponents := args.state
	dataComponents := args.data
	shardCoordinator := args.shardCoordinator
	nodesSetup := args.nodesConfig
	genesisConfig := args.genesisConfig
	economicsData := args.economicsData

	genesisBlocks := make(map[uint32]data.HeaderHandler)

	validatorStatsRootHash, err := stateComponents.PeerAccounts.RootHash()
	if err != nil {
		return nil, err
	}

	for shardId := uint32(0); shardId < shardCoordinator.NumberOfShards(); shardId++ {
		isCurrentShard := shardId == shardCoordinator.SelfId()
		if isCurrentShard {
			continue
		}

		var newShardCoordinator sharding.Coordinator
		var accountsAdapter state.AccountsAdapter
		newShardCoordinator, accountsAdapter, err = createInMemoryShardCoordinatorAndAccount(
			coreComponents,
			shardCoordinator.NumberOfShards(),
			shardId,
		)
		if err != nil {
			return nil, err
		}

		var genesisBlock data.HeaderHandler
		genesisBlock, err = createGenesisBlockAndApplyInitialBalances(
			accountsAdapter,
			newShardCoordinator,
			stateComponents.AddressConverter,
			genesisConfig,
			uint64(nodesSetup.StartTime),
			validatorStatsRootHash,
		)
		if err != nil {
			return nil, err
		}

		genesisBlocks[shardId] = genesisBlock
	}

	if shardCoordinator.SelfId() < shardCoordinator.NumberOfShards() {
		var genesisBlockForCurrentShard data.HeaderHandler
		genesisBlockForCurrentShard, err = createGenesisBlockAndApplyInitialBalances(
			stateComponents.AccountsAdapter,
			shardCoordinator,
			stateComponents.AddressConverter,
			genesisConfig,
			uint64(nodesSetup.StartTime),
			validatorStatsRootHash,
		)
		if err != nil {
			return nil, err
		}

		genesisBlocks[shardCoordinator.SelfId()] = genesisBlockForCurrentShard
	}

	argsMetaGenesis := genesis.ArgsMetaGenesisBlockCreator{
		GenesisTime:              uint64(nodesSetup.StartTime),
		Accounts:                 stateComponents.AccountsAdapter,
		AddrConv:                 stateComponents.AddressConverter,
		NodesSetup:               nodesSetup,
		ShardCoordinator:         shardCoordinator,
		Store:                    dataComponents.Store,
		Blkc:                     dataComponents.Blkc,
		Marshalizer:              coreComponents.Marshalizer,
		Hasher:                   coreComponents.Hasher,
		Uint64ByteSliceConverter: coreComponents.Uint64ByteSliceConverter,
		DataPool:                 dataComponents.Datapool,
		Economics:                economicsData,
		ValidatorStatsRootHash:   validatorStatsRootHash,
	}

	if shardCoordinator.SelfId() != core.MetachainShardId {
		var newShardCoordinator sharding.Coordinator
		var newAccounts state.AccountsAdapter
		newShardCoordinator, newAccounts, err = createInMemoryShardCoordinatorAndAccount(
			coreComponents,
			shardCoordinator.NumberOfShards(),
			core.MetachainShardId,
		)
		if err != nil {
			return nil, err
		}

		newStore, newBlkc, errPoolCreation := createInMemoryStoreBlkc(newShardCoordinator)
		if errPoolCreation != nil {
			return nil, errPoolCreation
		}

		argsMetaGenesis.ShardCoordinator = newShardCoordinator
		argsMetaGenesis.Accounts = newAccounts
		argsMetaGenesis.Store = newStore
		argsMetaGenesis.Blkc = newBlkc
	}

	genesisBlock, err := genesis.CreateMetaGenesisBlock(
		argsMetaGenesis,
	)
	if err != nil {
		return nil, err
	}

	log.Debug("MetaGenesisBlock created",
		"roothash", genesisBlock.GetRootHash(),
		"validatorStatsRootHash", genesisBlock.GetValidatorStatsRootHash(),
	)

	genesisBlocks[core.MetachainShardId] = genesisBlock

	return genesisBlocks, nil
}

func createInMemoryStoreBlkc(
	shardCoordinator sharding.Coordinator,
) (dataRetriever.StorageService, data.ChainHandler, error) {

	cache, _ := storageUnit.NewCache(storageUnit.LRUCache, 10, 1)
	blkc, err := blockchain.NewMetaChain(cache)
	if err != nil {
		return nil, nil, err
	}

	store := dataRetriever.NewChainStorer()
	store.AddStorer(dataRetriever.MetaBlockUnit, createMemUnit())
	store.AddStorer(dataRetriever.BlockHeaderUnit, createMemUnit())
	store.AddStorer(dataRetriever.MetaHdrNonceHashDataUnit, createMemUnit())
	store.AddStorer(dataRetriever.TransactionUnit, createMemUnit())
	store.AddStorer(dataRetriever.RewardTransactionUnit, createMemUnit())
	store.AddStorer(dataRetriever.UnsignedTransactionUnit, createMemUnit())
	store.AddStorer(dataRetriever.MiniBlockUnit, createMemUnit())
	for i := uint32(0); i < shardCoordinator.NumberOfShards(); i++ {
		hdrNonceHashDataUnit := dataRetriever.ShardHdrNonceHashDataUnit + dataRetriever.UnitType(i)
		store.AddStorer(hdrNonceHashDataUnit, createMemUnit())
	}
	store.AddStorer(dataRetriever.HeartbeatUnit, createMemUnit())

	return store, blkc, nil
}

func createGenesisBlockAndApplyInitialBalances(
	accounts state.AccountsAdapter,
	shardCoordinator sharding.Coordinator,
	addressConverter state.AddressConverter,
	genesisConfig *sharding.Genesis,
	startTime uint64,
	validatorStatsRootHash []byte,
) (data.HeaderHandler, error) {

	initialBalances, err := genesisConfig.InitialNodesBalances(shardCoordinator, addressConverter)
	if err != nil {
		return nil, err
	}

	return genesis.CreateShardGenesisBlockFromInitialBalances(
		accounts,
		shardCoordinator,
		addressConverter,
		initialBalances,
		startTime,
		validatorStatsRootHash,
	)
}

func createInMemoryShardCoordinatorAndAccount(
	coreComponents *Core,
	numOfShards uint32,
	shardId uint32,
) (sharding.Coordinator, state.AccountsAdapter, error) {

	newShardCoordinator, err := sharding.NewMultiShardCoordinator(numOfShards, shardId)
	if err != nil {
		return nil, nil, err
	}

	accountFactory, err := factoryState.NewAccountFactoryCreator(factoryState.UserAccount)
	if err != nil {
		return nil, nil, err
	}

	accounts, err := generateInMemoryAccountsAdapter(
		accountFactory,
		coreComponents.Hasher,
		coreComponents.Marshalizer,
	)
	if err != nil {
		return nil, nil, err
	}

	return newShardCoordinator, accounts, nil
}

func newBlockTracker(
	processArgs *processComponentsFactoryArgs,
	headerValidator process.HeaderConstructionValidator,
	requestHandler process.RequestHandler,
	rounder consensus.Rounder,
	genesisBlocks map[uint32]data.HeaderHandler,
) (process.BlockTracker, error) {

	argBaseTracker := track.ArgBaseTracker{
		Hasher:           processArgs.coreData.Hasher,
		HeaderValidator:  headerValidator,
		Marshalizer:      processArgs.coreData.Marshalizer,
		RequestHandler:   requestHandler,
		Rounder:          rounder,
		ShardCoordinator: processArgs.shardCoordinator,
		Store:            processArgs.data.Store,
		StartHeaders:     genesisBlocks,
	}

	if processArgs.shardCoordinator.SelfId() < processArgs.shardCoordinator.NumberOfShards() {
		arguments := track.ArgShardTracker{
			ArgBaseTracker: argBaseTracker,
			PoolsHolder:    processArgs.data.Datapool,
		}

		return track.NewShardBlockTrack(arguments)
	}

	if processArgs.shardCoordinator.SelfId() == core.MetachainShardId {
		arguments := track.ArgMetaTracker{
			ArgBaseTracker: argBaseTracker,
			PoolsHolder:    processArgs.data.Datapool,
		}

		return track.NewMetaBlockTrack(arguments)
	}

	return nil, errors.New("could not create block tracker")
}

func newPendingMiniBlocks(
	store dataRetriever.StorageService,
	marshalizer marshal.Marshalizer,
	dataPool dataRetriever.PoolsHolder,
) (process.PendingMiniBlocksHandler, error) {

	miniBlockHeaderStore := store.GetStorer(dataRetriever.MiniBlockHeaderUnit)
	if check.IfNil(miniBlockHeaderStore) {
		return nil, errors.New("could not create pending miniblocks handler because of empty miniblock header store")
	}

	metaBlocksStore := store.GetStorer(dataRetriever.MetaBlockUnit)
	if check.IfNil(metaBlocksStore) {
		return nil, errors.New("could not create pending miniblocks handler because of empty metablock store")
	}

	argsPendingMiniBlocks := &metachainEpochStart.ArgsPendingMiniBlocks{
		Marshalizer:      marshalizer,
		Storage:          miniBlockHeaderStore,
		MetaBlockPool:    dataPool.Headers(),
		MetaBlockStorage: metaBlocksStore,
	}
	pendingMiniBlocks, err := metachainEpochStart.NewPendingMiniBlocks(argsPendingMiniBlocks)
	if err != nil {
		return nil, err
	}

	return pendingMiniBlocks, nil
}

func newForkDetector(
	rounder consensus.Rounder,
	shardCoordinator sharding.Coordinator,
	headerBlackList process.BlackListHandler,
	blockTracker process.BlockTracker,
	genesisTime int64,
) (process.ForkDetector, error) {
	if shardCoordinator.SelfId() < shardCoordinator.NumberOfShards() {
		return processSync.NewShardForkDetector(rounder, headerBlackList, blockTracker, genesisTime)
	}
	if shardCoordinator.SelfId() == core.MetachainShardId {
		return processSync.NewMetaForkDetector(rounder, headerBlackList, blockTracker, genesisTime)
	}

	return nil, ErrCreateForkDetector
}

func newBlockProcessor(
	processArgs *processComponentsFactoryArgs,
	requestHandler process.RequestHandler,
	forkDetector process.ForkDetector,
	rounder consensus.Rounder,
	epochStartTrigger epochStart.TriggerHandler,
	bootStorer process.BootStorer,
	validatorStatisticsProcessor process.ValidatorStatisticsProcessor,
	headerValidator process.HeaderConstructionValidator,
	blockTracker process.BlockTracker,
	pendingMiniBlocksHandler process.PendingMiniBlocksHandler,
) (process.BlockProcessor, error) {

	shardCoordinator := processArgs.shardCoordinator

	if shardCoordinator.SelfId() < shardCoordinator.NumberOfShards() {
		return newShardBlockProcessor(
			requestHandler,
			processArgs.shardCoordinator,
			processArgs.nodesCoordinator,
			processArgs.data,
			processArgs.coreData,
			processArgs.state,
			forkDetector,
			processArgs.coreServiceContainer,
			processArgs.economicsData,
			rounder,
			epochStartTrigger,
			bootStorer,
			processArgs.gasSchedule,
			processArgs.stateCheckpointModulus,
			headerValidator,
			blockTracker,
		)
	}
	if shardCoordinator.SelfId() == core.MetachainShardId {
		return newMetaBlockProcessor(
			requestHandler,
			processArgs.shardCoordinator,
			processArgs.nodesCoordinator,
			processArgs.data,
			processArgs.coreData,
			processArgs.state,
			forkDetector,
			processArgs.coreServiceContainer,
			processArgs.economicsData,
			validatorStatisticsProcessor,
			rounder,
			epochStartTrigger,
			bootStorer,
			headerValidator,
			blockTracker,
			pendingMiniBlocksHandler,
		)
	}

	return nil, errors.New("could not create block processor")
}

func newShardBlockProcessor(
	requestHandler process.RequestHandler,
	shardCoordinator sharding.Coordinator,
	nodesCoordinator sharding.NodesCoordinator,
	data *Data,
	core *Core,
	state *State,
	forkDetector process.ForkDetector,
	coreServiceContainer serviceContainer.Core,
	economics *economics.EconomicsData,
	rounder consensus.Rounder,
	epochStartTrigger epochStart.TriggerHandler,
	bootStorer process.BootStorer,
	gasSchedule map[string]map[string]uint64,
	stateCheckpointModulus uint,
	headerValidator process.HeaderConstructionValidator,
	blockTracker process.BlockTracker,
) (process.BlockProcessor, error) {
	argsParser, err := vmcommon.NewAtArgumentParser()
	if err != nil {
		return nil, err
	}

	argsHook := hooks.ArgBlockChainHook{
		Accounts:         state.AccountsAdapter,
		AddrConv:         state.AddressConverter,
		StorageService:   data.Store,
		BlockChain:       data.Blkc,
		ShardCoordinator: shardCoordinator,
		Marshalizer:      core.Marshalizer,
		Uint64Converter:  core.Uint64ByteSliceConverter,
	}
	vmFactory, err := shard.NewVMContainerFactory(economics.MaxGasLimitPerBlock(), gasSchedule, argsHook)
	if err != nil {
		return nil, err
	}

	vmContainer, err := vmFactory.Create()
	if err != nil {
		return nil, err
	}

	interimProcFactory, err := shard.NewIntermediateProcessorsContainerFactory(
		shardCoordinator,
		core.Marshalizer,
		core.Hasher,
		state.AddressConverter,
		data.Store,
		data.Datapool,
		economics,
	)
	if err != nil {
		return nil, err
	}

	interimProcContainer, err := interimProcFactory.Create()
	if err != nil {
		return nil, err
	}

	scForwarder, err := interimProcContainer.Get(dataBlock.SmartContractResultBlock)
	if err != nil {
		return nil, err
	}

	receiptTxInterim, err := interimProcContainer.Get(dataBlock.ReceiptBlock)
	if err != nil {
		return nil, err
	}

	badTxInterim, err := interimProcContainer.Get(dataBlock.InvalidBlock)
	if err != nil {
		return nil, err
	}

	txTypeHandler, err := coordinator.NewTxTypeHandler(state.AddressConverter, shardCoordinator, state.AccountsAdapter)
	if err != nil {
		return nil, err
	}

	gasHandler, err := preprocess.NewGasComputation(economics)
	if err != nil {
		return nil, err
	}

	txFeeHandler, err := postprocess.NewFeeAccumulator()
	if err != nil {
		return nil, err
	}

	scProcessor, err := smartContract.NewSmartContractProcessor(
		vmContainer,
		argsParser,
		core.Hasher,
		core.Marshalizer,
		state.AccountsAdapter,
		vmFactory.BlockChainHookImpl(),
		state.AddressConverter,
		shardCoordinator,
		scForwarder,
		txFeeHandler,
		economics,
		txTypeHandler,
		gasHandler,
	)
	if err != nil {
		return nil, err
	}

	rewardsTxProcessor, err := rewardTransaction.NewRewardTxProcessor(
		state.AccountsAdapter,
		state.AddressConverter,
		shardCoordinator,
	)
	if err != nil {
		return nil, err
	}

	transactionProcessor, err := transaction.NewTxProcessor(
		state.AccountsAdapter,
		core.Hasher,
		state.AddressConverter,
		core.Marshalizer,
		shardCoordinator,
		scProcessor,
		txFeeHandler,
		txTypeHandler,
		economics,
		receiptTxInterim,
		badTxInterim,
	)
	if err != nil {
		return nil, errors.New("could not create transaction statisticsProcessor: " + err.Error())
	}

	miniBlocksCompacter, err := preprocess.NewMiniBlocksCompaction(economics, shardCoordinator, gasHandler)
	if err != nil {
		return nil, err
	}

	preProcFactory, err := shard.NewPreProcessorsContainerFactory(
		shardCoordinator,
		data.Store,
		core.Marshalizer,
		core.Hasher,
		data.Datapool,
		state.AddressConverter,
		state.AccountsAdapter,
		requestHandler,
		transactionProcessor,
		scProcessor,
		scProcessor,
		rewardsTxProcessor,
		economics,
		miniBlocksCompacter,
		gasHandler,
		blockTracker,
	)
	if err != nil {
		return nil, err
	}

	preProcContainer, err := preProcFactory.Create()
	if err != nil {
		return nil, err
	}

	txCoordinator, err := coordinator.NewTransactionCoordinator(
		core.Hasher,
		core.Marshalizer,
		shardCoordinator,
		state.AccountsAdapter,
		data.Datapool.MiniBlocks(),
		requestHandler,
		preProcContainer,
		interimProcContainer,
		gasHandler,
	)
	if err != nil {
		return nil, err
	}

	txPoolsCleaner, err := poolsCleaner.NewTxsPoolsCleaner(
		state.AccountsAdapter,
		shardCoordinator,
		data.Datapool,
		state.AddressConverter,
		economics,
	)
	if err != nil {
		return nil, err
	}

	argumentsBaseProcessor := block.ArgBaseProcessor{
		Accounts:          state.AccountsAdapter,
		ForkDetector:      forkDetector,
		Hasher:            core.Hasher,
		Marshalizer:       core.Marshalizer,
		Store:             data.Store,
		ShardCoordinator:  shardCoordinator,
		NodesCoordinator:  nodesCoordinator,
		Uint64Converter:   core.Uint64ByteSliceConverter,
		RequestHandler:    requestHandler,
		Core:              coreServiceContainer,
		BlockChainHook:    vmFactory.BlockChainHookImpl(),
		TxCoordinator:     txCoordinator,
		Rounder:           rounder,
		EpochStartTrigger: epochStartTrigger,
		HeaderValidator:   headerValidator,
		BootStorer:        bootStorer,
		BlockTracker:      blockTracker,
		DataPool:          data.Datapool,
		FeeHandler:        txFeeHandler,
		BlockChain:        data.Blkc,
	}
	arguments := block.ArgShardProcessor{
		ArgBaseProcessor:       argumentsBaseProcessor,
		TxsPoolsCleaner:        txPoolsCleaner,
		StateCheckpointModulus: stateCheckpointModulus,
	}

	blockProcessor, err := block.NewShardProcessor(arguments)
	if err != nil {
		return nil, errors.New("could not create block statisticsProcessor: " + err.Error())
	}

	err = blockProcessor.SetAppStatusHandler(core.StatusHandler)
	if err != nil {
		return nil, err
	}

	return blockProcessor, nil
}

func newMetaBlockProcessor(
	requestHandler process.RequestHandler,
	shardCoordinator sharding.Coordinator,
	nodesCoordinator sharding.NodesCoordinator,
	data *Data,
	core *Core,
	state *State,
	forkDetector process.ForkDetector,
	coreServiceContainer serviceContainer.Core,
	economicsData *economics.EconomicsData,
	validatorStatisticsProcessor process.ValidatorStatisticsProcessor,
	rounder consensus.Rounder,
	epochStartTrigger epochStart.TriggerHandler,
	bootStorer process.BootStorer,
	headerValidator process.HeaderConstructionValidator,
	blockTracker process.BlockTracker,
	pendingMiniBlocksHandler process.PendingMiniBlocksHandler,
) (process.BlockProcessor, error) {

	argsHook := hooks.ArgBlockChainHook{
		Accounts:         state.AccountsAdapter,
		AddrConv:         state.AddressConverter,
		StorageService:   data.Store,
		BlockChain:       data.Blkc,
		ShardCoordinator: shardCoordinator,
		Marshalizer:      core.Marshalizer,
		Uint64Converter:  core.Uint64ByteSliceConverter,
	}
	vmFactory, err := metachain.NewVMContainerFactory(argsHook, economicsData)
	if err != nil {
		return nil, err
	}

	argsParser, err := vmcommon.NewAtArgumentParser()
	if err != nil {
		return nil, err
	}

	vmContainer, err := vmFactory.Create()
	if err != nil {
		return nil, err
	}

	interimProcFactory, err := metachain.NewIntermediateProcessorsContainerFactory(
		shardCoordinator,
		core.Marshalizer,
		core.Hasher,
		state.AddressConverter,
		data.Store,
		data.Datapool,
	)
	if err != nil {
		return nil, err
	}

	interimProcContainer, err := interimProcFactory.Create()
	if err != nil {
		return nil, err
	}

	scForwarder, err := interimProcContainer.Get(dataBlock.SmartContractResultBlock)
	if err != nil {
		return nil, err
	}

	txTypeHandler, err := coordinator.NewTxTypeHandler(state.AddressConverter, shardCoordinator, state.AccountsAdapter)
	if err != nil {
		return nil, err
	}

	gasHandler, err := preprocess.NewGasComputation(economicsData)
	if err != nil {
		return nil, err
	}

	txFeeHandler, err := postprocess.NewFeeAccumulator()
	if err != nil {
		return nil, err
	}

	scProcessor, err := smartContract.NewSmartContractProcessor(
		vmContainer,
		argsParser,
		core.Hasher,
		core.Marshalizer,
		state.AccountsAdapter,
		vmFactory.BlockChainHookImpl(),
		state.AddressConverter,
		shardCoordinator,
		scForwarder,
		txFeeHandler,
		economicsData,
		txTypeHandler,
		gasHandler,
	)
	if err != nil {
		return nil, err
	}

	transactionProcessor, err := transaction.NewMetaTxProcessor(
		state.AccountsAdapter,
		state.AddressConverter,
		shardCoordinator,
		scProcessor,
		txTypeHandler,
		economicsData,
	)
	if err != nil {
		return nil, errors.New("could not create transaction processor: " + err.Error())
	}

	miniBlocksCompacter, err := preprocess.NewMiniBlocksCompaction(economicsData, shardCoordinator, gasHandler)
	if err != nil {
		return nil, err
	}

	preProcFactory, err := metachain.NewPreProcessorsContainerFactory(
		shardCoordinator,
		data.Store,
		core.Marshalizer,
		core.Hasher,
		data.Datapool,
		state.AccountsAdapter,
		requestHandler,
		transactionProcessor,
		scProcessor,
		economicsData,
		miniBlocksCompacter,
		gasHandler,
		blockTracker,
	)
	if err != nil {
		return nil, err
	}

	preProcContainer, err := preProcFactory.Create()
	if err != nil {
		return nil, err
	}

	txCoordinator, err := coordinator.NewTransactionCoordinator(
		core.Hasher,
		core.Marshalizer,
		shardCoordinator,
		state.AccountsAdapter,
		data.Datapool.MiniBlocks(),
		requestHandler,
		preProcContainer,
		interimProcContainer,
		gasHandler,
	)
	if err != nil {
		return nil, err
	}

	scDataGetter, err := smartContract.NewSCQueryService(vmContainer, economicsData.MaxGasLimitPerBlock())
	if err != nil {
		return nil, err
	}

	argsStaking := scToProtocol.ArgStakingToPeer{
		AdrConv:     state.BLSAddressConverter,
		Hasher:      core.Hasher,
		Marshalizer: core.Marshalizer,
		PeerState:   state.PeerAccounts,
		BaseState:   state.AccountsAdapter,
		ArgParser:   argsParser,
		CurrTxs:     data.Datapool.CurrentBlockTxs(),
		ScQuery:     scDataGetter,
	}
	smartContractToProtocol, err := scToProtocol.NewStakingToPeer(argsStaking)
	if err != nil {
		return nil, err
	}

	argsEpochStartData := metachainEpochStart.ArgsNewEpochStartData{
		Marshalizer:       core.Marshalizer,
		Hasher:            core.Hasher,
		Store:             data.Store,
		DataPool:          data.Datapool,
		BlockTracker:      blockTracker,
		ShardCoordinator:  shardCoordinator,
		EpochStartTrigger: epochStartTrigger,
	}
	epochStartDataCreator, err := metachainEpochStart.NewEpochStartData(argsEpochStartData)
	if err != nil {
		return nil, err
	}

	argsEpochEconomics := metachainEpochStart.ArgsNewEpochEconomics{
		Marshalizer:      core.Marshalizer,
		Store:            data.Store,
		ShardCoordinator: shardCoordinator,
		NodesCoordinator: nodesCoordinator,
		RewardsHandler:   economicsData,
		RoundTime:        rounder,
	}
	epochEconomics, err := metachainEpochStart.NewEndOfEpochEconomicsDataCreator(argsEpochEconomics)
	if err != nil {
		return nil, err
	}

	rewardsStorage := data.Store.GetStorer(dataRetriever.RewardTransactionUnit)
	miniBlockStorage := data.Store.GetStorer(dataRetriever.MiniBlockUnit)
	argsEpochRewards := metachainEpochStart.ArgsNewRewardsCreator{
		ShardCoordinator: shardCoordinator,
		AddrConverter:    state.AddressConverter,
		RewardsStorage:   rewardsStorage,
		MiniBlockStorage: miniBlockStorage,
		Hasher:           core.Hasher,
		Marshalizer:      core.Marshalizer,
	}
	epochRewards, err := metachainEpochStart.NewEpochStartRewardsCreator(argsEpochRewards)
	if err != nil {
		return nil, err
	}

	argumentsBaseProcessor := block.ArgBaseProcessor{
		Accounts:                     state.AccountsAdapter,
		ForkDetector:                 forkDetector,
		Hasher:                       core.Hasher,
		Marshalizer:                  core.Marshalizer,
		Store:                        data.Store,
		ShardCoordinator:             shardCoordinator,
		NodesCoordinator:             nodesCoordinator,
		Uint64Converter:              core.Uint64ByteSliceConverter,
		RequestHandler:               requestHandler,
		Core:                         coreServiceContainer,
		BlockChainHook:               vmFactory.BlockChainHookImpl(),
		TxCoordinator:                txCoordinator,
		ValidatorStatisticsProcessor: validatorStatisticsProcessor,
		EpochStartTrigger:            epochStartTrigger,
		Rounder:                      rounder,
		HeaderValidator:              headerValidator,
		BootStorer:                   bootStorer,
		BlockTracker:                 blockTracker,
		DataPool:                     data.Datapool,
		FeeHandler:                   txFeeHandler,
		BlockChain:                   data.Blkc,
	}
	arguments := block.ArgMetaProcessor{
		ArgBaseProcessor:         argumentsBaseProcessor,
		SCDataGetter:             scDataGetter,
		SCToProtocol:             smartContractToProtocol,
		PendingMiniBlocksHandler: pendingMiniBlocksHandler,
		EpochStartDataCreator:    epochStartDataCreator,
		EpochEconomics:           epochEconomics,
		EpochRewardsCreator:      epochRewards,
	}

	metaProcessor, err := block.NewMetaProcessor(arguments)
	if err != nil {
		return nil, errors.New("could not create block processor: " + err.Error())
	}

	err = metaProcessor.SetAppStatusHandler(core.StatusHandler)
	if err != nil {
		return nil, err
	}

	return metaProcessor, nil
}

func newValidatorStatisticsProcessor(
	processComponents *processComponentsFactoryArgs,
) (process.ValidatorStatisticsProcessor, error) {

	storageService := processComponents.data.Store

	var peerDataPool peer.DataPool = processComponents.data.Datapool
	if processComponents.shardCoordinator.SelfId() < processComponents.shardCoordinator.NumberOfShards() {
		peerDataPool = processComponents.data.Datapool
	}

	arguments := peer.ArgValidatorStatisticsProcessor{
		PeerAdapter:         processComponents.state.PeerAccounts,
		AdrConv:             processComponents.state.BLSAddressConverter,
		NodesCoordinator:    processComponents.nodesCoordinator,
		ShardCoordinator:    processComponents.shardCoordinator,
		DataPool:            peerDataPool,
		StorageService:      storageService,
<<<<<<< HEAD
		Marshalizer:         processComponents.core.Marshalizer,
		StakeValue:          processComponents.economicsData.GenesisNodePrice(),
=======
		Marshalizer:         processComponents.coreData.Marshalizer,
		StakeValue:          processComponents.economicsData.StakeValue(),
>>>>>>> 77bfb2b2
		Rater:               processComponents.rater,
		MaxComputableRounds: processComponents.maxComputableRounds,
		RewardsHandler:      processComponents.economicsData,
	}

	validatorStatisticsProcessor, err := peer.NewValidatorStatisticsProcessor(arguments)
	if err != nil {
		return nil, err
	}

	return validatorStatisticsProcessor, nil
}

func generateInMemoryAccountsAdapter(
	accountFactory state.AccountFactory,
	hasher hashing.Hasher,
	marshalizer marshal.Marshalizer,
) (state.AccountsAdapter, error) {
	trieStorage, err := trie.NewTrieStorageManagerWithoutPruning(createMemUnit())
	if err != nil {
		return nil, err
	}

	tr, err := trie.NewTrie(trieStorage, marshalizer, hasher)
	if err != nil {
		return nil, err
	}

	adb, err := state.NewAccountsDB(tr, hasher, marshalizer, accountFactory)
	if err != nil {
		return nil, err
	}

	return adb, nil
}

func createMemUnit() storage.Storer {
	cache, err := storageUnit.NewCache(storageUnit.LRUCache, 10, 1)
	if err != nil {
		log.Error("error creating cache for mem unit " + err.Error())
		return nil
	}

	unit, err := storageUnit.NewStorageUnit(cache, memorydb.New())
	if err != nil {
		log.Error("error creating unit " + err.Error())
		return nil
	}

	return unit
}

// GetSigningParams returns a key generator, a private key, and a public key
func GetSigningParams(
	ctx *cli.Context,
	skName string,
	skIndexName string,
	skPemFileName string,
	suite crypto.Suite,
) (keyGen crypto.KeyGenerator, privKey crypto.PrivateKey, pubKey crypto.PublicKey, err error) {

	sk, err := getSk(ctx, skName, skIndexName, skPemFileName)
	if err != nil {
		return nil, nil, nil, err
	}

	keyGen = signing.NewKeyGenerator(suite)

	privKey, err = keyGen.PrivateKeyFromByteArray(sk)
	if err != nil {
		return nil, nil, nil, err
	}

	pubKey = privKey.GeneratePublic()

	return keyGen, privKey, pubKey, err
}

// GetPkEncoded returns the encoded public key
func GetPkEncoded(pubKey crypto.PublicKey) string {
	pk, err := pubKey.ToByteArray()
	if err != nil {
		return err.Error()
	}

	return encodeAddress(pk)
}

func encodeAddress(address []byte) string {
	return hex.EncodeToString(address)
}

func decodeAddress(address string) ([]byte, error) {
	return hex.DecodeString(address)
}

func getSk(
	ctx *cli.Context,
	skName string,
	skIndexName string,
	skPemFileName string,
) ([]byte, error) {

	//if flag is defined, it shall overwrite what was read from pem file
	if ctx.GlobalIsSet(skName) {
		encodedSk := []byte(ctx.GlobalString(skName))
		return decodeAddress(string(encodedSk))
	}

	skIndex := ctx.GlobalInt(skIndexName)
	encodedSk, err := core.LoadSkFromPemFile(skPemFileName, skIndex)
	if err != nil {
		return nil, err
	}

	return decodeAddress(string(encodedSk))
}<|MERGE_RESOLUTION|>--- conflicted
+++ resolved
@@ -2292,13 +2292,8 @@
 		ShardCoordinator:    processComponents.shardCoordinator,
 		DataPool:            peerDataPool,
 		StorageService:      storageService,
-<<<<<<< HEAD
-		Marshalizer:         processComponents.core.Marshalizer,
+		Marshalizer:         processComponents.coreData.Marshalizer,
 		StakeValue:          processComponents.economicsData.GenesisNodePrice(),
-=======
-		Marshalizer:         processComponents.coreData.Marshalizer,
-		StakeValue:          processComponents.economicsData.StakeValue(),
->>>>>>> 77bfb2b2
 		Rater:               processComponents.rater,
 		MaxComputableRounds: processComponents.maxComputableRounds,
 		RewardsHandler:      processComponents.economicsData,
