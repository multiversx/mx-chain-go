--- conflicted
+++ resolved
@@ -700,11 +700,7 @@
 	}
 
 	//TODO: change the mock
-<<<<<<< HEAD
 	scProcessor, err := smartContract.NewSmartContractProcessor(&mock.VMExecutionHandlerStub{}, argsParser, hasher, marshalizer, accountsAdapter, addressConverter, shardCoordinator)
-=======
-	scProcessor, err := smartContract.NewSmartContractProcessor(&mock.VMExecutionHandlerStub{}, argsParser)
->>>>>>> 5102fed8
 	if err != nil {
 		return nil, nil, nil, err
 	}
