--- conflicted
+++ resolved
@@ -905,11 +905,8 @@
 		AddressPubkeyConverter:     addressPubkeyConverter,
 		LatestStorageDataProvider:  latestStorageDataProvider,
 		StatusHandler:              coreComponents.StatusHandler,
-<<<<<<< HEAD
+		ImportStartHandler:         importStartHandler,
 		HealthService:              healthService,
-=======
-		ImportStartHandler:         importStartHandler,
->>>>>>> c65203ca
 	}
 	bootstrapper, err := bootstrap.NewEpochStartBootstrap(epochStartBootstrapArgs)
 	if err != nil {
