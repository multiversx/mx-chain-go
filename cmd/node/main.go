package main

import (
	"encoding/hex"
	"errors"
	"fmt"
	"io"
	"io/ioutil"
	"math"
	"net/http"
	"os"
	"os/signal"
	"path/filepath"
	"runtime"
	"runtime/debug"
	"strconv"
	"strings"
	"sync"
	"syscall"
	"time"

	"github.com/ElrondNetwork/elrond-go/cmd/node/factory"
	"github.com/ElrondNetwork/elrond-go/config"
	"github.com/ElrondNetwork/elrond-go/core"
	"github.com/ElrondNetwork/elrond-go/core/appStatusPolling"
	"github.com/ElrondNetwork/elrond-go/core/indexer"
	"github.com/ElrondNetwork/elrond-go/core/logger"
	"github.com/ElrondNetwork/elrond-go/core/serviceContainer"
	"github.com/ElrondNetwork/elrond-go/core/statistics"
	"github.com/ElrondNetwork/elrond-go/core/statistics/machine"
	"github.com/ElrondNetwork/elrond-go/crypto"
	"github.com/ElrondNetwork/elrond-go/crypto/signing/kyber"
	"github.com/ElrondNetwork/elrond-go/data/state"
	"github.com/ElrondNetwork/elrond-go/facade"
	"github.com/ElrondNetwork/elrond-go/hashing"
	"github.com/ElrondNetwork/elrond-go/marshal"
	"github.com/ElrondNetwork/elrond-go/node"
	"github.com/ElrondNetwork/elrond-go/node/external"
	"github.com/ElrondNetwork/elrond-go/ntp"
	factoryVM "github.com/ElrondNetwork/elrond-go/process/factory"
	"github.com/ElrondNetwork/elrond-go/process/smartContract"
	"github.com/ElrondNetwork/elrond-go/process/smartContract/hooks"
	"github.com/ElrondNetwork/elrond-go/sharding"
	"github.com/ElrondNetwork/elrond-go/statusHandler"
	factoryViews "github.com/ElrondNetwork/elrond-go/statusHandler/factory"
	vmcommon "github.com/ElrondNetwork/elrond-vm-common"
	"github.com/ElrondNetwork/elrond-vm/iele/elrond/node/endpoint"
	"github.com/google/gops/agent"
	"github.com/urfave/cli"
)

const (
	defaultLogPath      = "logs"
	defaultStatsPath    = "stats"
	defaultDBPath       = "db"
	defaultEpochString  = "Epoch"
	defaultShardString  = "Shard"
	metachainShardName  = "metachain"
	milisecondsInSecond = 1000
)

var (
	nodeHelpTemplate = `NAME:
   {{.Name}} - {{.Usage}}
USAGE:
   {{.HelpName}} {{if .VisibleFlags}}[global options]{{end}}
   {{if len .Authors}}
AUTHOR:
   {{range .Authors}}{{ . }}{{end}}
   {{end}}{{if .Commands}}
GLOBAL OPTIONS:
   {{range .VisibleFlags}}{{.}}
   {{end}}
VERSION:
   {{.Version}}
   {{end}}
`

	// genesisFile defines a flag for the path of the bootstrapping file.
	genesisFile = cli.StringFlag{
		Name:  "genesis-file",
		Usage: "The node will extract bootstrapping info from the genesis.json",
		Value: "./config/genesis.json",
	}
	// nodesFile defines a flag for the path of the initial nodes file.
	nodesFile = cli.StringFlag{
		Name:  "nodesSetup-file",
		Usage: "The node will extract initial nodes info from the nodesSetup.json",
		Value: "./config/nodesSetup.json",
	}
	// txSignSk defines a flag for the path of the single sign private key used when starting the node
	txSignSk = cli.StringFlag{
		Name:  "tx-sign-sk",
		Usage: "Private key that the node will load on startup and will sign transactions - temporary until we have a wallet that can do that",
		Value: "",
	}
	// sk defines a flag for the path of the multi sign private key used when starting the node
	sk = cli.StringFlag{
		Name:  "sk",
		Usage: "Private key that the node will load on startup and will sign blocks",
		Value: "",
	}
	// configurationFile defines a flag for the path to the main toml configuration file
	configurationFile = cli.StringFlag{
		Name:  "config",
		Usage: "The main configuration file to load",
		Value: "./config/config.toml",
	}
	// p2pConfigurationFile defines a flag for the path to the toml file containing P2P configuration
	p2pConfigurationFile = cli.StringFlag{
		Name:  "p2pconfig",
		Usage: "The configuration file for P2P",
		Value: "./config/p2p.toml",
	}
	// p2pConfigurationFile defines a flag for the path to the toml file containing P2P configuration
	serversConfigurationFile = cli.StringFlag{
		Name:  "serversconfig",
		Usage: "The configuration file for servers confidential data",
		Value: "./config/server.toml",
	}
	// withUI defines a flag for choosing the option of starting with/without UI. If false, the node will start automatically
	withUI = cli.BoolTFlag{
		Name:  "with-ui",
		Usage: "If true, the application will be accompanied by a UI. The node will have to be manually started from the UI",
	}
	// port defines a flag for setting the port on which the node will listen for connections
	port = cli.IntFlag{
		Name:  "port",
		Usage: "Port number on which the application will start",
		Value: 0,
	}
	// profileMode defines a flag for profiling the binary
	// If enabled, it will open the pprof routes over the default gin rest webserver.
	// There are several routes that will be available for profiling (profiling can be analyzed with: go tool pprof):
	//  /debug/pprof/ (can be accessed in the browser, will list the available options)
	//  /debug/pprof/goroutine
	//  /debug/pprof/heap
	//  /debug/pprof/threadcreate
	//  /debug/pprof/block
	//  /debug/pprof/mutex
	//  /debug/pprof/profile (CPU profile)
	//  /debug/pprof/trace?seconds=5 (CPU trace) -> being a trace, can be analyzed with: go tool trace
	// Usage: go tool pprof http(s)://ip.of.the.server/debug/pprof/xxxxx
	profileMode = cli.BoolFlag{
		Name:  "profile-mode",
		Usage: "Boolean profiling mode option. If set to true, the /debug/pprof routes will be available on the node for profiling the application.",
	}
	// txSignSkIndex defines a flag that specifies the 0-th based index of the private key to be used from initialBalancesSk.pem file
	txSignSkIndex = cli.IntFlag{
		Name:  "tx-sign-sk-index",
		Usage: "Single sign private key index specifies the 0-th based index of the private key to be used from initialBalancesSk.pem file.",
		Value: 0,
	}
	// skIndex defines a flag that specifies the 0-th based index of the private key to be used from initialNodesSk.pem file
	skIndex = cli.IntFlag{
		Name:  "sk-index",
		Usage: "Private key index specifies the 0-th based index of the private key to be used from initialNodesSk.pem file.",
		Value: 0,
	}
	// gopsEn used to enable diagnosis of running go processes
	gopsEn = cli.BoolFlag{
		Name:  "gops-enable",
		Usage: "Enables gops over the process. Stack can be viewed by calling 'gops stack <pid>'",
	}
	// numOfNodes defines a flag that specifies the maximum number of nodes which will be used from the initialNodes
	numOfNodes = cli.Uint64Flag{
		Name:  "num-of-nodes",
		Usage: "Number of nodes specifies the maximum number of nodes which will be used from initialNodes list exposed in nodesSetup.json file",
		Value: math.MaxUint64,
	}
	// storageCleanup defines a flag for choosing the option of starting the node from scratch. If it is not set (false)
	// it starts from the last state stored on disk
	storageCleanup = cli.BoolFlag{
		Name:  "storage-cleanup",
		Usage: "If set the node will start from scratch, otherwise it starts from the last state stored on disk",
	}

	// restApiPort defines a flag for port on which the rest API will start on
	restApiPort = cli.StringFlag{
		Name:  "rest-api-port",
		Usage: "The port on which the rest API will start on",
		Value: "8080",
	}

	// networkID defines the version of the network. If set, will override the same parameter from config.toml
	networkID = cli.StringFlag{
		Name:  "network-id",
		Usage: "The network version, overriding the one from config.toml",
		Value: "",
	}

	// nodeDisplayName defines the friendly name used by a node in the public monitoring tools. If set, will override
	// the NodeDisplayName from config.toml
	nodeDisplayName = cli.StringFlag{
		Name:  "display-name",
		Usage: "This will represent the friendly name in the public monitoring tools. Will override the config.toml one",
		Value: "",
	}

	// usePrometheus joins the node for prometheus monitoring if set
	usePrometheus = cli.BoolFlag{
		Name:  "use-prometheus",
		Usage: "Will make the node available for prometheus and grafana monitoring",
	}

	//useLogView is used when termui interface is not needed.
	useLogView = cli.BoolFlag{
		Name:  "use-log-view",
		Usage: "will not enable the user-friendly terminal view of the node",
	}

	// initialBalancesSkPemFile defines a flag for the path to the ...
	initialBalancesSkPemFile = cli.StringFlag{
		Name:  "initialBalancesSkPemFile",
		Usage: "The file containing the secret keys which ...",
		Value: "./config/initialBalancesSk.pem",
	}

	// initialNodesSkPemFile defines a flag for the path to the ...
	initialNodesSkPemFile = cli.StringFlag{
		Name:  "initialNodesSkPemFile",
		Usage: "The file containing the secret keys which ...",
		Value: "./config/initialNodesSk.pem",
	}
	// logLevel defines the logger level
	logLevel = cli.StringFlag{
		Name:  "logLevel",
		Usage: "This flag specifies the logger level",
		Value: logger.LogInfo,
	}
	// bootstrapRoundIndex defines a flag that specifies the round index from which node should bootstrap from storage
	bootstrapRoundIndex = cli.UintFlag{
		Name:  "bootstrap-round-index",
		Usage: "Bootstrap round index specifies the round index from which node should bootstrap from storage",
		Value: math.MaxUint64,
	}
	// enableTxIndexing enables transaction indexing. There can be cases when it's too expensive to index all transactions
	//  so we provide the command line option to disable this behaviour
	enableTxIndexing = cli.BoolTFlag{
		Name:  "tx-indexing",
		Usage: "Enables transaction indexing. There can be cases when it's too expensive to index all transactions so we provide the command line option to disable this behaviour",
	}

	// workingDirectory defines a flag for the path for the working directory.
	workingDirectory = cli.StringFlag{
		Name:  "working-directory",
		Usage: "The node will store here DB, Logs and Stats",
		Value: "",
	}

	// destinationShardAsObserver defines a flag for the prefered shard to be assigned to as an observer.
	destinationShardAsObserver = cli.StringFlag{
		Name:  "destination-shard-as-observer",
		Usage: "The preferred shard as an observer",
		Value: "",
	}

	rm *statistics.ResourceMonitor
)

// dbIndexer will hold the database indexer. Defined globally so it can be initialised only in
//  certain conditions. If those conditions will not be met, it will stay as nil
var dbIndexer indexer.Indexer

// coreServiceContainer is defined globally so it can be injected with appropriate
//  params depending on the type of node we are starting
var coreServiceContainer serviceContainer.Core

// appVersion should be populated at build time using ldflags
// Usage examples:
// linux/mac:
//            go build -i -v -ldflags="-X main.appVersion=$(git describe --tags --long --dirty)"
// windows:
//            for /f %i in ('git describe --tags --long --dirty') do set VERS=%i
//            go build -i -v -ldflags="-X main.appVersion=%VERS%"
var appVersion = core.UnVersionedAppString

func main() {
	log := logger.DefaultLogger()

	app := cli.NewApp()
	cli.AppHelpTemplate = nodeHelpTemplate
	app.Name = "Elrond Node CLI App"
	app.Version = fmt.Sprintf("%s/%s/%s-%s", appVersion, runtime.Version(), runtime.GOOS, runtime.GOARCH)
	app.Usage = "This is the entry point for starting a new Elrond node - the app will start after the genesis timestamp"
	app.Flags = []cli.Flag{
		genesisFile,
		nodesFile,
		port,
		configurationFile,
		p2pConfigurationFile,
		txSignSk,
		sk,
		profileMode,
		txSignSkIndex,
		skIndex,
		numOfNodes,
		storageCleanup,
		initialBalancesSkPemFile,
		initialNodesSkPemFile,
		gopsEn,
		serversConfigurationFile,
		networkID,
		nodeDisplayName,
		restApiPort,
		logLevel,
		usePrometheus,
		useLogView,
		bootstrapRoundIndex,
		enableTxIndexing,
		workingDirectory,
		destinationShardAsObserver,
	}
	app.Authors = []cli.Author{
		{
			Name:  "The Elrond Team",
			Email: "contact@elrond.com",
		},
	}

	//TODO: The next line should be removed when the write in batches is done
	// set the maximum allowed OS threads (not go routines) which can run in the same time (the default is 10000)
	debug.SetMaxThreads(100000)

	app.Action = func(c *cli.Context) error {
		return startNode(c, log, app.Version)
	}

	err := app.Run(os.Args)
	if err != nil {
		log.Error(err.Error())
		os.Exit(1)
	}
}

func getSuite(config *config.Config) (crypto.Suite, error) {
	switch config.Consensus.Type {
	case factory.BlsConsensusType:
		return kyber.NewSuitePairingBn256(), nil
	case factory.BnConsensusType:
		return kyber.NewBlakeSHA256Ed25519(), nil
	}

	return nil, errors.New("no consensus provided in config file")
}

func startNode(ctx *cli.Context, log *logger.Logger, version string) error {
	logLevel := ctx.GlobalString(logLevel.Name)
	log.SetLevel(logLevel)

	enableGopsIfNeeded(ctx, log)

	stop := make(chan bool, 1)
	sigs := make(chan os.Signal, 1)
	signal.Notify(sigs, syscall.SIGINT, syscall.SIGTERM)

	log.Info(fmt.Sprintf("Starting node with version %s\n", version))
	log.Info(fmt.Sprintf("Process ID: %d\n", os.Getpid()))

	configurationFileName := ctx.GlobalString(configurationFile.Name)
	generalConfig, err := loadMainConfig(configurationFileName, log)
	if err != nil {
		return err
	}
	log.Info(fmt.Sprintf("Initialized with config from: %s", configurationFileName))

	p2pConfigurationFileName := ctx.GlobalString(p2pConfigurationFile.Name)
	p2pConfig, err := core.LoadP2PConfig(p2pConfigurationFileName)
	if err != nil {
		return err
	}

	log.Info(fmt.Sprintf("Initialized with p2p config from: %s", p2pConfigurationFileName))
	if ctx.IsSet(port.Name) {
		p2pConfig.Node.Port = ctx.GlobalInt(port.Name)
	}

	genesisConfig, err := sharding.NewGenesisConfig(ctx.GlobalString(genesisFile.Name))
	if err != nil {
		return err
	}
	log.Info(fmt.Sprintf("Initialized with genesis config from: %s", ctx.GlobalString(genesisFile.Name)))

	nodesConfig, err := sharding.NewNodesSetup(ctx.GlobalString(nodesFile.Name), ctx.GlobalUint64(numOfNodes.Name))
	if err != nil {
		return err
	}
	log.Info(fmt.Sprintf("Initialized with nodes config from: %s", ctx.GlobalString(nodesFile.Name)))

	syncer := ntp.NewSyncTime(generalConfig.NTPConfig, time.Hour, nil)
	go syncer.StartSync()

	log.Info(fmt.Sprintf("NTP average clock offset: %s", syncer.ClockOffset()))

	//TODO: The next 5 lines should be deleted when we are done testing from a precalculated (not hard coded) timestamp
	if nodesConfig.StartTime == 0 {
		time.Sleep(1000 * time.Millisecond)
		ntpTime := syncer.CurrentTime()
		nodesConfig.StartTime = (ntpTime.Unix()/60 + 1) * 60
	}

	startTime := time.Unix(nodesConfig.StartTime, 0)

	log.Info(fmt.Sprintf("Start time formatted: %s", startTime.Format("Mon Jan 2 15:04:05 MST 2006")))
	log.Info(fmt.Sprintf("Start time in seconds: %d", startTime.Unix()))

	suite, err := getSuite(generalConfig)
	if err != nil {
		return err
	}

	initialNodesSkPemFileName := ctx.GlobalString(initialNodesSkPemFile.Name)
	keyGen, privKey, pubKey, err := factory.GetSigningParams(
		ctx,
		log,
		sk.Name,
		skIndex.Name,
		initialNodesSkPemFileName,
		suite)
	if err != nil {
		return err
	}
	log.Info("Starting with public key: " + factory.GetPkEncoded(pubKey))

	if ctx.IsSet(destinationShardAsObserver.Name) {
		generalConfig.GeneralSettings.DestinationShardAsObserver = ctx.GlobalString(destinationShardAsObserver.Name)
	}

	if ctx.IsSet(networkID.Name) {
		generalConfig.GeneralSettings.NetworkID = ctx.GlobalString(networkID.Name)
	}

	if ctx.IsSet(nodeDisplayName.Name) {
		generalConfig.GeneralSettings.NodeDisplayName = ctx.GlobalString(nodeDisplayName.Name)
	}

	shardCoordinator, nodeType, err := createShardCoordinator(nodesConfig, pubKey, generalConfig.GeneralSettings, log)
	if err != nil {
		return err
	}

	var workingDir = ""
	if ctx.IsSet(workingDirectory.Name) {
		workingDir = ctx.GlobalString(workingDirectory.Name)
	} else {
		workingDir, err = os.Getwd()
		if err != nil {
			log.LogIfError(err)
			workingDir = ""
		}
	}

	var shardId = "metachain"
	if shardCoordinator.SelfId() != sharding.MetachainShardId {
		shardId = fmt.Sprintf("%d", shardCoordinator.SelfId())
	}

	uniqueDBFolder := filepath.Join(
		workingDir,
		defaultDBPath,
		fmt.Sprintf("%s_%d", defaultEpochString, 0),
		fmt.Sprintf("%s_%s", defaultShardString, shardId))

	storageCleanup := ctx.GlobalBool(storageCleanup.Name)
	if storageCleanup {
		err = os.RemoveAll(uniqueDBFolder)
		if err != nil {
			return err
		}
	}

	logDirectory := filepath.Join(workingDir, defaultLogPath)

	err = os.MkdirAll(logDirectory, os.ModePerm)
	if err != nil {
		return err
	}

	coreArgs := factory.NewCoreComponentsFactoryArgs(generalConfig, uniqueDBFolder)
	coreComponents, err := factory.CoreComponentsFactory(coreArgs)
	if err != nil {
		return err
	}

	stateArgs := factory.NewStateComponentsFactoryArgs(generalConfig, genesisConfig, shardCoordinator, coreComponents)
	stateComponents, err := factory.StateComponentsFactory(stateArgs)
	if err != nil {
		return err
	}

	err = initLogFileAndStatsMonitor(generalConfig, pubKey, log, workingDir)
	if err != nil {
		return err
	}

	var appStatusHandlers []core.AppStatusHandler
	var views []factoryViews.Viewer

	prometheusJoinUrl, usePrometheusBool := getPrometheusJoinURLIfAvailable(ctx)
	if usePrometheusBool {
		prometheusStatusHandler := statusHandler.NewPrometheusStatusHandler()
		appStatusHandlers = append(appStatusHandlers, prometheusStatusHandler)
	}

	presenterStatusHandler := factory.CreateStatusHandlerPresenter()

	useTermui := !ctx.GlobalBool(useLogView.Name)
	if useTermui {

		views, err = factory.CreateViews(presenterStatusHandler)
		if err != nil {
			return err
		}

		writer, ok := presenterStatusHandler.(io.Writer)
		if ok {
			err = log.ChangePrinterHookWriter(writer)
			if err != nil {
				return err
			}
		}

		appStatusHandler, ok := presenterStatusHandler.(core.AppStatusHandler)
		if ok {
			appStatusHandlers = append(appStatusHandlers, appStatusHandler)
		}
	}

	if views == nil {
		log.Warn("No views for current node")
	}

	if len(appStatusHandlers) > 0 {
		coreComponents.StatusHandler, err = statusHandler.NewAppStatusFacadeWithHandlers(appStatusHandlers...)
		if err != nil {
			log.Warn("Cannot init AppStatusFacade", err)
		}
	} else {
		coreComponents.StatusHandler = statusHandler.NewNilStatusHandler()
		log.Info("No AppStatusHandler used. Started with NilStatusHandler")
	}

	initMetrics(coreComponents.StatusHandler, pubKey, nodeType, shardCoordinator, nodesConfig, version)

	dataArgs := factory.NewDataComponentsFactoryArgs(generalConfig, shardCoordinator, coreComponents, uniqueDBFolder)
	dataComponents, err := factory.DataComponentsFactory(dataArgs)
	if err != nil {
		return err
	}

	cryptoArgs := factory.NewCryptoComponentsFactoryArgs(ctx, generalConfig, nodesConfig, shardCoordinator, keyGen,
		privKey, log, initialBalancesSkPemFile.Name, txSignSk.Name, txSignSkIndex.Name)
	cryptoComponents, err := factory.CryptoComponentsFactory(cryptoArgs)
	if err != nil {
		return err
	}

	output := fmt.Sprintf("%s:%s\n%s:%s\n%s:%s\n%s:%v\n%s:%s\n%s:%v\n",
		"PkBlockSign", factory.GetPkEncoded(pubKey),
		"PkAccount", factory.GetPkEncoded(cryptoComponents.TxSignPubKey),
		"ShardId", shardId,
		"TotalShards", shardCoordinator.NumberOfShards(),
		"AppVersion", version,
		"GenesisTimeStamp", startTime.Unix(),
	)

	txSignPk := factory.GetPkEncoded(cryptoComponents.TxSignPubKey)
	coreComponents.StatusHandler.SetStringValue(core.MetricPublicKeyTxSign, txSignPk)

	err = ioutil.WriteFile(filepath.Join(logDirectory, "session.info"), []byte(output), os.ModePerm)
	log.LogIfError(err)

	networkComponents, err := factory.NetworkComponentsFactory(p2pConfig, log, coreComponents)
	if err != nil {
		return err
	}

	tpsBenchmark, err := statistics.NewTPSBenchmark(shardCoordinator.NumberOfShards(), nodesConfig.RoundDuration/1000)
	if err != nil {
		return err
	}

	if generalConfig.Explorer.Enabled {
		serversConfigurationFileName := ctx.GlobalString(serversConfigurationFile.Name)
		dbIndexer, err = CreateElasticIndexer(
			ctx,
			serversConfigurationFileName,
			generalConfig.Explorer.IndexerURL,
			shardCoordinator,
			coreComponents.Marshalizer,
			coreComponents.Hasher,
			log)
		if err != nil {
			return err
		}

		err = setServiceContainer(shardCoordinator, tpsBenchmark)
		if err != nil {
			return err
		}
	}

	processArgs := factory.NewProcessComponentsFactoryArgs(genesisConfig, nodesConfig, syncer, shardCoordinator,
		dataComponents, coreComponents, cryptoComponents, stateComponents, networkComponents, coreServiceContainer)
	processComponents, err := factory.ProcessComponentsFactory(processArgs)
	if err != nil {
		return err
	}

	currentNode, err := createNode(
		generalConfig,
		nodesConfig,
		syncer,
		keyGen,
		privKey,
		pubKey,
		shardCoordinator,
		coreComponents,
		stateComponents,
		dataComponents,
		cryptoComponents,
		processComponents,
		networkComponents,
		uint64(ctx.GlobalUint(bootstrapRoundIndex.Name)),
		version,
	)
	if err != nil {
		return err
	}

	vmAccountsDB, err := hooks.NewVMAccountsDB(
		stateComponents.AccountsAdapter,
		stateComponents.AddressConverter,
	)
	if err != nil {
		return err
	}

	apiResolver, err := createApiResolver(vmAccountsDB)
	if err != nil {
		return err
	}

	err = startStatusPolling(
		currentNode.GetAppStatusHandler(),
		generalConfig.GeneralSettings.StatusPollingIntervalSec,
		networkComponents,
		processComponents,
	)
	if err != nil {
		return err
	}

	updateMachineStatisticsDurationSec := 1
	err = startMachineStatisticsPolling(coreComponents.StatusHandler, updateMachineStatisticsDurationSec)
	if err != nil {
		return err
	}

	restAPIServerDebugMode := !useTermui
	ef := facade.NewElrondNodeFacade(currentNode, apiResolver, restAPIServerDebugMode)

	efConfig := &config.FacadeConfig{
		RestApiPort:       ctx.GlobalString(restApiPort.Name),
		PprofEnabled:      ctx.GlobalBool(profileMode.Name),
		Prometheus:        usePrometheusBool,
		PrometheusJoinURL: prometheusJoinUrl,
		PrometheusJobName: generalConfig.GeneralSettings.NetworkID,
	}

	ef.SetLogger(log)
	ef.SetSyncer(syncer)
	ef.SetTpsBenchmark(tpsBenchmark)
	ef.SetConfig(efConfig)

	wg := sync.WaitGroup{}
	go ef.StartBackgroundServices(&wg)
	wg.Wait()

	if !ctx.Bool(withUI.Name) {
		log.Info("Bootstrapping node....")
		err = ef.StartNode()
		if err != nil {
			log.Error("starting node failed", err.Error())
			return err
		}
	}

	go func() {
		<-sigs
		log.Info("terminating at user's signal...")
		stop <- true
	}()

	log.Info("Application is now running...")
	<-stop

	if rm != nil {
		err = rm.Close()
		log.LogIfError(err)
	}
	return nil
}

func initMetrics(
	appStatusHandler core.AppStatusHandler,
	pubKey crypto.PublicKey,
	nodeType core.NodeType,
	shardCoordinator sharding.Coordinator,
	nodesConfig *sharding.NodesSetup,
	version string,
) {
	shardId := uint64(shardCoordinator.SelfId())
	roundDuration := nodesConfig.RoundDuration
	isSyncing := uint64(1)
	initUint := uint64(0)
	initString := ""

	appStatusHandler.SetStringValue(core.MetricPublicKeyBlockSign, factory.GetPkEncoded(pubKey))
	appStatusHandler.SetUInt64Value(core.MetricShardId, shardId)
	appStatusHandler.SetStringValue(core.MetricNodeType, string(nodeType))
	appStatusHandler.SetUInt64Value(core.MetricRoundTime, roundDuration/milisecondsInSecond)
	appStatusHandler.SetStringValue(core.MetricAppVersion, version)
	appStatusHandler.SetUInt64Value(core.MetricCountConsensus, initUint)
	appStatusHandler.SetUInt64Value(core.MetricCountLeader, initUint)
	appStatusHandler.SetUInt64Value(core.MetricCountAcceptedBlocks, initUint)
	appStatusHandler.SetUInt64Value(core.MetricNumTxInBlock, initUint)
	appStatusHandler.SetUInt64Value(core.MetricNumMiniBlocks, initUint)
	appStatusHandler.SetStringValue(core.MetricConsensusState, initString)
	appStatusHandler.SetStringValue(core.MetricConsensusRoundState, initString)
	appStatusHandler.SetStringValue(core.MetricCrossCheckBlockHeight, initString)
	appStatusHandler.SetUInt64Value(core.MetricIsSyncing, isSyncing)
	appStatusHandler.SetStringValue(core.MetricCurrentBlockHash, initString)
	appStatusHandler.SetUInt64Value(core.MetricNumProcessedTxs, initUint)
	appStatusHandler.SetUInt64Value(core.MetricCurrentRoundTimestamp, initUint)
	appStatusHandler.SetUInt64Value(core.MetricHeaderSize, initUint)
	appStatusHandler.SetUInt64Value(core.MetricMiniBlocksSize, initUint)
	appStatusHandler.SetUInt64Value(core.MetricNumShardHeadersFromPool, initUint)
	appStatusHandler.SetUInt64Value(core.MetricNumShardHeadersProcessed, initUint)
}

func startStatusPolling(
	ash core.AppStatusHandler,
	pollingInterval int,
	networkComponents *factory.Network,
	processComponents *factory.Process,
) error {

	if ash == nil {
		return errors.New("nil AppStatusHandler")
	}

	appStatusPollingHandler, err := appStatusPolling.NewAppStatusPolling(ash, pollingInterval)
	if err != nil {
		return errors.New("cannot init AppStatusPolling")
	}

	err = registerPollConnectedPeers(appStatusPollingHandler, networkComponents)
	if err != nil {
		return err
	}

	err = registerPollProbableHighestNonce(appStatusPollingHandler, processComponents)
	if err != nil {
		return err
	}

	appStatusPollingHandler.Poll()

	return nil
}

func registerPollConnectedPeers(
	appStatusPollingHandler *appStatusPolling.AppStatusPolling,
	networkComponents *factory.Network,
) error {

	numOfConnectedPeersHandlerFunc := func(appStatusHandler core.AppStatusHandler) {
		numOfConnectedPeers := uint64(len(networkComponents.NetMessenger.ConnectedAddresses()))
		appStatusHandler.SetUInt64Value(core.MetricNumConnectedPeers, numOfConnectedPeers)
	}

	err := appStatusPollingHandler.RegisterPollingFunc(numOfConnectedPeersHandlerFunc)
	if err != nil {
		return errors.New("cannot register handler func for num of connected peers")
	}

	return nil
}

//TODO: move out of main
func registerPollProbableHighestNonce(
	appStatusPollingHandler *appStatusPolling.AppStatusPolling,
	processComponents *factory.Process,
) error {

	probableHighestNonceHandlerFunc := func(appStatusHandler core.AppStatusHandler) {
		probableHigherNonce := processComponents.ForkDetector.ProbableHighestNonce()
		appStatusHandler.SetUInt64Value(core.MetricProbableHighestNonce, probableHigherNonce)
	}

	err := appStatusPollingHandler.RegisterPollingFunc(probableHighestNonceHandlerFunc)
	if err != nil {
		return errors.New("cannot register handler func for forkdetector's probable higher nonce")
	}

	return nil
}

func startMachineStatisticsPolling(ash core.AppStatusHandler, pollingInterval int) error {
	if ash == nil {
		return errors.New("nil AppStatusHandler")
	}

	appStatusPollingHandler, err := appStatusPolling.NewAppStatusPolling(ash, pollingInterval)
	if err != nil {
		return errors.New("cannot init AppStatusPolling")
	}

	err = registerCpuStatistics(appStatusPollingHandler)
	if err != nil {
		return err
	}

	err = registerMemStatistics(appStatusPollingHandler)
	if err != nil {
		return err
	}

	err = registeNetStatistics(appStatusPollingHandler)
	if err != nil {
		return err
	}

	appStatusPollingHandler.Poll()

	return nil
}

func registerMemStatistics(appStatusPollingHandler *appStatusPolling.AppStatusPolling) error {
	memStats := &machine.MemStatistics{}
	go func() {
		for {
			memStats.ComputeStatistics()
		}
	}()

	return appStatusPollingHandler.RegisterPollingFunc(func(appStatusHandler core.AppStatusHandler) {
		appStatusHandler.SetUInt64Value(core.MetricMemLoadPercent, memStats.MemPercentUsage())
		appStatusHandler.SetUInt64Value(core.MetricTotalMem, memStats.TotalMemory())
		appStatusHandler.SetUInt64Value(core.MetricMemoryUsedByNode, memStats.UsedMemory())
	})
}

func registeNetStatistics(appStatusPollingHandler *appStatusPolling.AppStatusPolling) error {
	netStats := &machine.NetStatistics{}
	go func() {
		for {
			netStats.ComputeStatistics()
		}
	}()

	return appStatusPollingHandler.RegisterPollingFunc(func(appStatusHandler core.AppStatusHandler) {
		appStatusHandler.SetUInt64Value(core.MetricNetworkRecvBps, netStats.BpsRecv())
		appStatusHandler.SetUInt64Value(core.MetricNetworkRecvBpsPeak, netStats.BpsRecvPeak())
		appStatusHandler.SetUInt64Value(core.MetricNetworkRecvPercent, netStats.PercentRecv())

		appStatusHandler.SetUInt64Value(core.MetricNetworkSentBps, netStats.BpsSent())
		appStatusHandler.SetUInt64Value(core.MetricNetworkSentBpsPeak, netStats.BpsSentPeak())
		appStatusHandler.SetUInt64Value(core.MetricNetworkSentPercent, netStats.PercentSent())
	})
}

func registerCpuStatistics(appStatusPollingHandler *appStatusPolling.AppStatusPolling) error {
	cpuStats := &machine.CpuStatistics{}
	go func() {
		for {
			cpuStats.ComputeStatistics()
		}
	}()

	return appStatusPollingHandler.RegisterPollingFunc(func(appStatusHandler core.AppStatusHandler) {
		appStatusHandler.SetUInt64Value(core.MetricCpuLoadPercent, cpuStats.CpuPercentUsage())
	})
}

func getPrometheusJoinURLIfAvailable(ctx *cli.Context) (string, bool) {
	prometheusURLAvailable := true
	prometheusJoinUrl, err := getPrometheusJoinURL(ctx.GlobalString(serversConfigurationFile.Name))
	if err != nil || prometheusJoinUrl == "" {
		prometheusURLAvailable = false
	}
	usePrometheusBool := ctx.GlobalBool(usePrometheus.Name) && prometheusURLAvailable

	return prometheusJoinUrl, usePrometheusBool
}

func getPrometheusJoinURL(serversConfigurationFileName string) (string, error) {
	serversConfig, err := core.LoadServersPConfig(serversConfigurationFileName)
	if err != nil {
		return "", err
	}
	baseURL := serversConfig.Prometheus.PrometheusBaseURL
	statusURL := baseURL + serversConfig.Prometheus.StatusRoute
	resp, err := http.Get(statusURL)
	if err != nil {
		return "", err
	}
	if resp.StatusCode == http.StatusNotFound {
		return "", errors.New("prometheus URL not available")
	}
	joinURL := baseURL + serversConfig.Prometheus.JoinRoute
	return joinURL, nil
}

func enableGopsIfNeeded(ctx *cli.Context, log *logger.Logger) {
	var gopsEnabled bool
	if ctx.IsSet(gopsEn.Name) {
		gopsEnabled = ctx.GlobalBool(gopsEn.Name)
	}

	if gopsEnabled {
		if err := agent.Listen(agent.Options{}); err != nil {
			log.Error(err.Error())
		}
	}
}

func loadMainConfig(filepath string, log *logger.Logger) (*config.Config, error) {
	cfg := &config.Config{}
	err := core.LoadTomlFile(cfg, filepath, log)
	if err != nil {
		return nil, err
	}
	return cfg, nil
}

func createShardCoordinator(
	nodesConfig *sharding.NodesSetup,
	pubKey crypto.PublicKey,
	settingsConfig config.GeneralSettingsConfig,
	log *logger.Logger,
) (sharding.Coordinator, core.NodeType, error) {

	if pubKey == nil {
		return nil, "", errors.New("nil public key, could not create shard coordinator")
	}

	publicKey, err := pubKey.ToByteArray()
	if err != nil {
		return nil, "", err
	}

	selfShardId, err := nodesConfig.GetShardIDForPubKey(publicKey)
	nodeType := core.NodeTypeValidator
	if err == sharding.ErrPublicKeyNotFoundInGenesis {
		nodeType = core.NodeTypeObserver
		log.Info("Starting as observer node...")

		selfShardId, err = processDestinationShardAsObserver(settingsConfig)
	}
	if err != nil {
		return nil, "", err
	}

	var shardName string
	if selfShardId == sharding.MetachainShardId {
		shardName = metachainShardName
	} else {
		shardName = fmt.Sprintf("%d", selfShardId)
	}
	log.Info(fmt.Sprintf("Starting in shard: %s", shardName))

	shardCoordinator, err := sharding.NewMultiShardCoordinator(nodesConfig.NumberOfShards(), selfShardId)
	if err != nil {
		return nil, "", err
	}

	return shardCoordinator, nodeType, nil
}

func processDestinationShardAsObserver(settingsConfig config.GeneralSettingsConfig) (uint32, error) {
	destShard := strings.ToLower(settingsConfig.DestinationShardAsObserver)
	if len(destShard) == 0 {
		return 0, errors.New("option DestinationShardAsObserver is not set in config.toml")
	}
	if destShard == metachainShardName {
		return sharding.MetachainShardId, nil
	}

	val, err := strconv.ParseUint(destShard, 10, 32)
	if err != nil {
		return 0, errors.New("error parsing DestinationShardAsObserver option: " + err.Error())
	}

	return uint32(val), err
}

// CreateElasticIndexer creates a new elasticIndexer where the server listens on the url,
// authentication for the server is using the username and password
func CreateElasticIndexer(
	ctx *cli.Context,
	serversConfigurationFileName string,
	url string,
	coordinator sharding.Coordinator,
	marshalizer marshal.Marshalizer,
	hasher hashing.Hasher,
	log *logger.Logger,
) (indexer.Indexer, error) {
	serversConfig, err := core.LoadServersPConfig(serversConfigurationFileName)
	if err != nil {
		return nil, err
	}

	dbIndexer, err = indexer.NewElasticIndexer(
		url,
		serversConfig.ElasticSearch.Username,
		serversConfig.ElasticSearch.Password,
		coordinator,
		marshalizer,
		hasher,
		log,
		&indexer.Options{TxIndexingEnabled: ctx.GlobalBoolT(enableTxIndexing.Name)})
	if err != nil {
		return nil, err
	}

	return dbIndexer, nil
}

func getConsensusGroupSize(nodesConfig *sharding.NodesSetup, shardCoordinator sharding.Coordinator) (uint32, error) {
	if shardCoordinator.SelfId() == sharding.MetachainShardId {
		return nodesConfig.MetaChainConsensusGroupSize, nil
	}
	if shardCoordinator.SelfId() < shardCoordinator.NumberOfShards() {
		return nodesConfig.ConsensusGroupSize, nil
	}

	return 0, state.ErrUnknownShardId
}

func createNode(
	config *config.Config,
	nodesConfig *sharding.NodesSetup,
	syncer ntp.SyncTimer,
	keyGen crypto.KeyGenerator,
	privKey crypto.PrivateKey,
	pubKey crypto.PublicKey,
	shardCoordinator sharding.Coordinator,
	core *factory.Core,
	state *factory.State,
	data *factory.Data,
	crypto *factory.Crypto,
	process *factory.Process,
	network *factory.Network,
	bootstrapRoundIndex uint64,
	version string,
) (*node.Node, error) {
	consensusGroupSize, err := getConsensusGroupSize(nodesConfig, shardCoordinator)
	if err != nil {
		return nil, err
	}

	nd, err := node.NewNode(
		node.WithMessenger(network.NetMessenger),
		node.WithHasher(core.Hasher),
		node.WithMarshalizer(core.Marshalizer),
		node.WithInitialNodesPubKeys(crypto.InitialPubKeys),
		node.WithAddressConverter(state.AddressConverter),
		node.WithAccountsAdapter(state.AccountsAdapter),
		node.WithBlockChain(data.Blkc),
		node.WithDataStore(data.Store),
		node.WithRoundDuration(nodesConfig.RoundDuration),
		node.WithConsensusGroupSize(int(consensusGroupSize)),
		node.WithSyncer(syncer),
		node.WithBlockProcessor(process.BlockProcessor),
		node.WithBlockTracker(process.BlockTracker),
		node.WithGenesisTime(time.Unix(nodesConfig.StartTime, 0)),
		node.WithRounder(process.Rounder),
		node.WithShardCoordinator(shardCoordinator),
		node.WithUint64ByteSliceConverter(core.Uint64ByteSliceConverter),
		node.WithSingleSigner(crypto.SingleSigner),
		node.WithMultiSigner(crypto.MultiSigner),
		node.WithKeyGen(keyGen),
		node.WithTxSignPubKey(crypto.TxSignPubKey),
		node.WithTxSignPrivKey(crypto.TxSignPrivKey),
		node.WithPubKey(pubKey),
		node.WithPrivKey(privKey),
		node.WithForkDetector(process.ForkDetector),
		node.WithInterceptorsContainer(process.InterceptorsContainer),
		node.WithResolversFinder(process.ResolversFinder),
		node.WithConsensusType(config.Consensus.Type),
		node.WithTxSingleSigner(crypto.TxSingleSigner),
		node.WithTxStorageSize(config.TxStorage.Cache.Size),
		node.WithBootstrapRoundIndex(bootstrapRoundIndex),
		node.WithAppStatusHandler(core.StatusHandler),
	)
	if err != nil {
		return nil, errors.New("error creating node: " + err.Error())
	}

	err = nd.StartHeartbeat(config.Heartbeat, version, config.GeneralSettings.NodeDisplayName)
	if err != nil {
		return nil, err
	}

	if shardCoordinator.SelfId() < shardCoordinator.NumberOfShards() {
		err = nd.ApplyOptions(
			node.WithInitialNodesBalances(state.InBalanceForShard),
			node.WithDataPool(data.Datapool),
		)
		if err != nil {
			return nil, errors.New("error creating node: " + err.Error())
		}
		err = nd.CreateShardedStores()
		if err != nil {
			return nil, err
		}
	}
	if shardCoordinator.SelfId() == sharding.MetachainShardId {
		err = nd.ApplyOptions(node.WithMetaDataPool(data.MetaDatapool))
		if err != nil {
			return nil, errors.New("error creating meta-node: " + err.Error())
		}
	}
	return nd, nil
}

func initLogFileAndStatsMonitor(config *config.Config, pubKey crypto.PublicKey, log *logger.Logger,
	workingDir string) error {
	publicKey, err := pubKey.ToByteArray()
	if err != nil {
		return err
	}

	hexPublicKey := core.GetTrimmedPk(hex.EncodeToString(publicKey))
	err = log.ApplyOptions(
		logger.WithFileRotation(hexPublicKey, filepath.Join(workingDir, defaultLogPath), "log"),
		logger.WithStderrRedirect(),
	)
	if err != nil {
		return err
	}

	statsFile, err := core.CreateFile(hexPublicKey, filepath.Join(workingDir, defaultStatsPath), "txt")
	if err != nil {
		return err
	}
	err = startStatisticsMonitor(statsFile, config.ResourceStats, log)
	if err != nil {
		return err
	}
	return nil
}

func setServiceContainer(shardCoordinator sharding.Coordinator, tpsBenchmark *statistics.TpsBenchmark) error {
	var err error
	if shardCoordinator.SelfId() < shardCoordinator.NumberOfShards() {
		coreServiceContainer, err = serviceContainer.NewServiceContainer(serviceContainer.WithIndexer(dbIndexer))
		if err != nil {
			return err
		}
		return nil
	}
	if shardCoordinator.SelfId() == sharding.MetachainShardId {
		coreServiceContainer, err = serviceContainer.NewServiceContainer(
			serviceContainer.WithIndexer(dbIndexer),
			serviceContainer.WithTPSBenchmark(tpsBenchmark))
		if err != nil {
			return err
		}
		return nil
	}
	return errors.New("could not init core service container")
}

func startStatisticsMonitor(file *os.File, config config.ResourceStatsConfig, log *logger.Logger) error {
	if !config.Enabled {
		return nil
	}

	if config.RefreshIntervalInSec < 1 {
		return errors.New("invalid RefreshIntervalInSec in section [ResourceStats]. Should be an integer higher than 1")
	}

	rm, err := statistics.NewResourceMonitor(file)
	if err != nil {
		return err
	}

	go func() {
		for {
			err = rm.SaveStatistics()
			log.LogIfError(err)
			time.Sleep(time.Second * time.Duration(config.RefreshIntervalInSec))
		}
	}()

	return nil
}

func createApiResolver(vmAccountsDB vmcommon.BlockchainHook) (facade.ApiResolver, error) {
	//TODO replace this with a vm factory
	cryptoHook := hooks.NewVMCryptoHook()
<<<<<<< HEAD
	ieleVM := endpoint.NewElrondIeleVM(
		endpoint.TestVMType, endpoint.ElrondTestnet,
		vmAccountsDB, cryptoHook)
=======
	ieleVM := endpoint.NewElrondIeleVM(factoryVM.IELEVirtualMachine, endpoint.ElrondTestnet, vmAccountsDB, cryptoHook)
>>>>>>> 33210bff

	scDataGetter, err := smartContract.NewSCDataGetter(ieleVM)
	if err != nil {
		return nil, err
	}

	return external.NewNodeApiResolver(scDataGetter)
}<|MERGE_RESOLUTION|>--- conflicted
+++ resolved
@@ -1202,13 +1202,7 @@
 func createApiResolver(vmAccountsDB vmcommon.BlockchainHook) (facade.ApiResolver, error) {
 	//TODO replace this with a vm factory
 	cryptoHook := hooks.NewVMCryptoHook()
-<<<<<<< HEAD
-	ieleVM := endpoint.NewElrondIeleVM(
-		endpoint.TestVMType, endpoint.ElrondTestnet,
-		vmAccountsDB, cryptoHook)
-=======
 	ieleVM := endpoint.NewElrondIeleVM(factoryVM.IELEVirtualMachine, endpoint.ElrondTestnet, vmAccountsDB, cryptoHook)
->>>>>>> 33210bff
 
 	scDataGetter, err := smartContract.NewSCDataGetter(ieleVM)
 	if err != nil {
