--- conflicted
+++ resolved
@@ -939,17 +939,7 @@
 	settingsConfig config.GeneralSettingsConfig,
 	log *logger.Logger,
 ) (sharding.Coordinator, core.NodeType, error) {
-
-	if pubKey == nil {
-		return nil, "", errors.New("nil public key, could not create shard coordinator")
-	}
-
-	publicKey, err := pubKey.ToByteArray()
-	if err != nil {
-		return nil, "", err
-	}
-
-	selfShardId, err := nodesConfig.GetShardIDForPubKey(publicKey)
+	selfShardId, err := getShardIdFromNodePubKey(pubKey, nodesConfig)
 	nodeType := core.NodeTypeValidator
 	if err == sharding.ErrPublicKeyNotFoundInGenesis {
 		nodeType = core.NodeTypeObserver
@@ -1165,14 +1155,10 @@
 		if err != nil {
 			return nil, err
 		}
-<<<<<<< HEAD
 		err = nd.StartHeartbeat(config.Heartbeat, version, config.GeneralSettings.NodeDisplayName)
 		if err != nil {
 			return nil, err
 		}
-=======
-
->>>>>>> 4b01e7f4
 		err = nd.CreateShardGenesisBlock()
 		if err != nil {
 			return nil, err
