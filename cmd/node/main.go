package main

import (
	"context"
	"crypto/ecdsa"
	"crypto/rand"
	"encoding/base64"
	"encoding/hex"
	"errors"
	"fmt"
	"io"
	"math"
	"os"
	"os/signal"
	"path/filepath"
	"runtime/debug"
	"strconv"
	"strings"
	"sync"
	"syscall"
	"time"

	"github.com/ElrondNetwork/elrond-go-sandbox/config"
	"github.com/ElrondNetwork/elrond-go-sandbox/consensus/round"
	"github.com/ElrondNetwork/elrond-go-sandbox/core"
	"github.com/ElrondNetwork/elrond-go-sandbox/core/genesis"
	"github.com/ElrondNetwork/elrond-go-sandbox/core/logger"
	"github.com/ElrondNetwork/elrond-go-sandbox/core/partitioning"
	"github.com/ElrondNetwork/elrond-go-sandbox/core/statistics"
	"github.com/ElrondNetwork/elrond-go-sandbox/crypto"
	"github.com/ElrondNetwork/elrond-go-sandbox/crypto/signing"
	"github.com/ElrondNetwork/elrond-go-sandbox/crypto/signing/kyber"
	blsMultiSig "github.com/ElrondNetwork/elrond-go-sandbox/crypto/signing/kyber/multisig"
	"github.com/ElrondNetwork/elrond-go-sandbox/crypto/signing/kyber/singlesig"
	"github.com/ElrondNetwork/elrond-go-sandbox/crypto/signing/multisig"
	"github.com/ElrondNetwork/elrond-go-sandbox/data"
	"github.com/ElrondNetwork/elrond-go-sandbox/data/blockchain"
	"github.com/ElrondNetwork/elrond-go-sandbox/data/state"
	"github.com/ElrondNetwork/elrond-go-sandbox/data/state/addressConverters"
	factoryState "github.com/ElrondNetwork/elrond-go-sandbox/data/state/factory"
	"github.com/ElrondNetwork/elrond-go-sandbox/data/trie"
	"github.com/ElrondNetwork/elrond-go-sandbox/data/typeConverters"
	"github.com/ElrondNetwork/elrond-go-sandbox/data/typeConverters/uint64ByteSlice"
	"github.com/ElrondNetwork/elrond-go-sandbox/dataRetriever"
	"github.com/ElrondNetwork/elrond-go-sandbox/dataRetriever/dataPool"
	"github.com/ElrondNetwork/elrond-go-sandbox/dataRetriever/factory/containers"
	metafactoryDataRetriever "github.com/ElrondNetwork/elrond-go-sandbox/dataRetriever/factory/metachain"
	shardfactoryDataRetriever "github.com/ElrondNetwork/elrond-go-sandbox/dataRetriever/factory/shard"
	"github.com/ElrondNetwork/elrond-go-sandbox/dataRetriever/resolvers"
	"github.com/ElrondNetwork/elrond-go-sandbox/dataRetriever/shardedData"
	"github.com/ElrondNetwork/elrond-go-sandbox/facade"
	"github.com/ElrondNetwork/elrond-go-sandbox/hashing"
	"github.com/ElrondNetwork/elrond-go-sandbox/hashing/blake2b"
	"github.com/ElrondNetwork/elrond-go-sandbox/hashing/sha256"
	"github.com/ElrondNetwork/elrond-go-sandbox/marshal"
	"github.com/ElrondNetwork/elrond-go-sandbox/node"
	"github.com/ElrondNetwork/elrond-go-sandbox/node/external"
	"github.com/ElrondNetwork/elrond-go-sandbox/ntp"
	"github.com/ElrondNetwork/elrond-go-sandbox/p2p"
	"github.com/ElrondNetwork/elrond-go-sandbox/p2p/libp2p"
	factoryP2P "github.com/ElrondNetwork/elrond-go-sandbox/p2p/libp2p/factory"
	"github.com/ElrondNetwork/elrond-go-sandbox/p2p/loadBalancer"
	"github.com/ElrondNetwork/elrond-go-sandbox/process/block"
	"github.com/ElrondNetwork/elrond-go-sandbox/process/factory"
	"github.com/ElrondNetwork/elrond-go-sandbox/process/factory/metachain"
	"github.com/ElrondNetwork/elrond-go-sandbox/process/factory/shard"
	processSync "github.com/ElrondNetwork/elrond-go-sandbox/process/sync"
	"github.com/ElrondNetwork/elrond-go-sandbox/process/track"
	"github.com/ElrondNetwork/elrond-go-sandbox/process/transaction"
	"github.com/ElrondNetwork/elrond-go-sandbox/sharding"
	"github.com/ElrondNetwork/elrond-go-sandbox/storage"
	"github.com/ElrondNetwork/elrond-go-sandbox/storage/memorydb"
	"github.com/btcsuite/btcd/btcec"
	"github.com/google/gops/agent"
	crypto2 "github.com/libp2p/go-libp2p-crypto"
	"github.com/pkg/profile"
	"github.com/urfave/cli"
)

const (
	defaultLogPath     = "logs"
	defaultStatsPath   = "stats"
	metachainShardName = "metachain"
	blsHashSize        = 16
	blsConsensusType   = "bls"
	bnConsensusType    = "bn"
	maxTxsToRequest    = 100
)

var (
	nodeHelpTemplate = `NAME:
   {{.Name}} - {{.Usage}}
USAGE:
   {{.HelpName}} {{if .VisibleFlags}}[global options]{{end}}
   {{if len .Authors}}
AUTHOR:
   {{range .Authors}}{{ . }}{{end}}
   {{end}}{{if .Commands}}
GLOBAL OPTIONS:
   {{range .VisibleFlags}}{{.}}
   {{end}}
VERSION:
   {{.Version}}
   {{end}}
`

	// genesisFile defines a flag for the path of the bootstrapping file.
	genesisFile = cli.StringFlag{
		Name:  "genesis-file",
		Usage: "The node will extract bootstrapping info from the genesis.json",
		Value: "genesis.json",
	}
	// nodesFile defines a flag for the path of the initial nodes file.
	nodesFile = cli.StringFlag{
		Name:  "nodesSetup-file",
		Usage: "The node will extract initial nodes info from the nodesSetup.json",
		Value: "nodesSetup.json",
	}
	// txSignSk defines a flag for the path of the single sign private key used when starting the node
	txSignSk = cli.StringFlag{
		Name:  "tx-sign-sk",
		Usage: "Private key that the node will load on startup and will sign transactions - temporary until we have a wallet that can do that",
		Value: "",
	}
	// sk defines a flag for the path of the multi sign private key used when starting the node
	sk = cli.StringFlag{
		Name:  "sk",
		Usage: "Private key that the node will load on startup and will sign blocks",
		Value: "",
	}
	// configurationFile defines a flag for the path to the main toml configuration file
	configurationFile = cli.StringFlag{
		Name:  "config",
		Usage: "The main configuration file to load",
		Value: "./config/config.toml",
	}
	// p2pConfigurationFile defines a flag for the path to the toml file containing P2P configuration
	p2pConfigurationFile = cli.StringFlag{
		Name:  "p2pconfig",
		Usage: "The configuration file for P2P",
		Value: "./config/p2p.toml",
	}
	// withUI defines a flag for choosing the option of starting with/without UI. If false, the node will start automatically
	withUI = cli.BoolTFlag{
		Name:  "with-ui",
		Usage: "If true, the application will be accompanied by a UI. The node will have to be manually started from the UI",
	}
	// port defines a flag for setting the port on which the node will listen for connections
	port = cli.IntFlag{
		Name:  "port",
		Usage: "Port number on which the application will start",
		Value: 0,
	}
	// profileMode defines a flag for profiling the binary
	profileMode = cli.StringFlag{
		Name:  "profile-mode",
		Usage: "Profiling mode. Available options: cpu, mem, mutex, block",
		Value: "",
	}
	// txSignSkIndex defines a flag that specifies the 0-th based index of the private key to be used from initialBalancesSk.pem file
	txSignSkIndex = cli.IntFlag{
		Name:  "tx-sign-sk-index",
		Usage: "Single sign private key index specifies the 0-th based index of the private key to be used from initialBalancesSk.pem file.",
		Value: 0,
	}
	// skIndex defines a flag that specifies the 0-th based index of the private key to be used from initialNodesSk.pem file
	skIndex = cli.IntFlag{
		Name:  "sk-index",
		Usage: "Private key index specifies the 0-th based index of the private key to be used from initialNodesSk.pem file.",
		Value: 0,
	}
	// gopsEn used to enable diagnosis of running go processes
	gopsEn = cli.BoolFlag{
		Name:  "gops-enable",
		Usage: "Enables gops over the process. Stack can be viewed by calling 'gops stack <pid>'",
	}
	// numOfNodes defines a flag that specifies the maximum number of nodes which will be used from the initialNodes
	numOfNodes = cli.Uint64Flag{
		Name:  "num-of-nodes",
		Usage: "Number of nodes specifies the maximum number of nodes which will be used from initialNodes list exposed in nodesSetup.json file",
		Value: math.MaxUint64,
	}
	// storageCleanup defines a flag for choosing the option of starting the node from scratch. If it is not set (false)
	// it starts from the last state stored on disk
	storageCleanup = cli.BoolFlag{
		Name:  "storage-cleanup",
		Usage: "If set the node will start from scratch, otherwise it starts from the last state stored on disk",
	}
	// initialBalancesSkPemFile defines a flag for the path to the ...
	initialBalancesSkPemFile = cli.StringFlag{
		Name:  "initialBalancesSkPemFile",
		Usage: "The file containing the secret keys which ...",
		Value: "./config/initialBalancesSk.pem",
	}
	// initialNodesSkPemFile defines a flag for the path to the ...
	initialNodesSkPemFile = cli.StringFlag{
		Name:  "initialNodesSkPemFile",
		Usage: "The file containing the secret keys which ...",
		Value: "./config/initialNodesSk.pem",
	}

	//TODO remove uniqueID
	uniqueID = ""

	rm *statistics.ResourceMonitor
)

type seedRandReader struct {
	index int
	seed  []byte
}

// NewSeedRandReader will return a new instance of a seed-based reader
func NewSeedRandReader(seed []byte) *seedRandReader {
	return &seedRandReader{seed: seed, index: 0}
}

func (srr *seedRandReader) Read(p []byte) (n int, err error) {
	if srr.seed == nil {
		return 0, errors.New("nil seed")
	}

	if len(srr.seed) == 0 {
		return 0, errors.New("empty seed")
	}

	if p == nil {
		return 0, errors.New("nil buffer")
	}

	if len(p) == 0 {
		return 0, errors.New("empty buffer")
	}

	for i := 0; i < len(p); i++ {
		p[i] = srr.seed[srr.index]

		srr.index++
		srr.index = srr.index % len(srr.seed)
	}

	return len(p), nil
}

type nullChronologyValidator struct {
}

// ValidateReceivedBlock should validate if parameters to be checked are valid
// In this implementation it just returns nil
func (*nullChronologyValidator) ValidateReceivedBlock(shardID uint32, epoch uint32, nonce uint64, round uint32) error {
	//TODO when implementing a workable variant take into account to receive headers "from future" (nonce or round > current round)
	// as this might happen when clocks are slightly de-synchronized
	return nil
}

// TODO - remove this mock and replace with a valid implementation
type mockProposerResolver struct {
}

// ResolveProposer computes a block proposer. For now, this is mocked.
func (mockProposerResolver) ResolveProposer(shardId uint32, roundIndex uint32, prevRandomSeed []byte) ([]byte, error) {
	return []byte("mocked proposer"), nil
}

func main() {
	log := logger.DefaultLogger()
	log.SetLevel(logger.LogInfo)

	app := cli.NewApp()
	cli.AppHelpTemplate = nodeHelpTemplate
	app.Name = "Elrond Node CLI App"
	app.Version = "v0.0.1"
	app.Usage = "This is the entry point for starting a new Elrond node - the app will start after the genesis timestamp"
<<<<<<< HEAD
	app.Flags = []cli.Flag{genesisFile, nodesFile, port, txSignSk, sk, profileMode, txSignSkIndex, skIndex, numOfNodes, storageCleanup, gopsEn}
=======
	app.Flags = []cli.Flag{
		genesisFile, nodesFile, port, configurationFile, p2pConfigurationFile, txSignSk, sk, profileMode,
		txSignSkIndex, skIndex, numOfNodes, storageCleanup, initialBalancesSkPemFile, initialNodesSkPemFile}
>>>>>>> cdc4285b
	app.Authors = []cli.Author{
		{
			Name:  "The Elrond Team",
			Email: "contact@elrond.com",
		},
	}

	//TODO: The next line should be removed when the write in batches is done
	// set the maximum allowed OS threads (not go routines) which can run in the same time (the default is 10000)
	debug.SetMaxThreads(100000)

	app.Action = func(c *cli.Context) error {
		return startNode(c, log)
	}

	err := app.Run(os.Args)
	if err != nil {
		log.Error(err.Error())
		os.Exit(1)
	}
}

func getSuite(config *config.Config) (crypto.Suite, error) {
	switch config.Consensus.Type {
	case blsConsensusType:
		return kyber.NewSuitePairingBn256(), nil
	case bnConsensusType:
		return kyber.NewBlakeSHA256Ed25519(), nil
	}

	return nil, errors.New("no consensus provided in config file")
}

func startNode(ctx *cli.Context, log *logger.Logger) error {
	profileMode := ctx.GlobalString(profileMode.Name)
	switch profileMode {
	case "cpu":
		p := profile.Start(profile.CPUProfile, profile.ProfilePath("."), profile.NoShutdownHook)
		defer p.Stop()
	case "mem":
		p := profile.Start(profile.MemProfile, profile.ProfilePath("."), profile.NoShutdownHook)
		defer p.Stop()
	case "mutex":
		p := profile.Start(profile.MutexProfile, profile.ProfilePath("."), profile.NoShutdownHook)
		defer p.Stop()
	case "block":
		p := profile.Start(profile.BlockProfile, profile.ProfilePath("."), profile.NoShutdownHook)
		defer p.Stop()
	}

	enableGopsIfNeeded(ctx, log)

	log.Info("Starting node...")

	stop := make(chan bool, 1)
	sigs := make(chan os.Signal, 1)
	signal.Notify(sigs, syscall.SIGINT, syscall.SIGTERM)

	configurationFileName := ctx.GlobalString(configurationFile.Name)
	generalConfig, err := loadMainConfig(configurationFileName, log)
	if err != nil {
		return err
	}
	log.Info(fmt.Sprintf("Initialized with config from: %s", configurationFileName))

	p2pConfigurationFileName := ctx.GlobalString(p2pConfigurationFile.Name)
	p2pConfig, err := core.LoadP2PConfig(p2pConfigurationFileName)
	if err != nil {
		return err
	}
	log.Info(fmt.Sprintf("Initialized with p2p config from: %s", p2pConfigurationFileName))
	if ctx.IsSet(port.Name) {
		p2pConfig.Node.Port = ctx.GlobalInt(port.Name)
	}

	genesisConfig, err := sharding.NewGenesisConfig(ctx.GlobalString(genesisFile.Name))
	if err != nil {
		return err
	}
	log.Info(fmt.Sprintf("Initialized with genesis config from: %s", ctx.GlobalString(genesisFile.Name)))

	nodesConfig, err := sharding.NewNodesSetup(ctx.GlobalString(nodesFile.Name), ctx.GlobalUint64(numOfNodes.Name))
	if err != nil {
		return err
	}
	log.Info(fmt.Sprintf("Initialized with nodes config from: %s", ctx.GlobalString(nodesFile.Name)))

	syncer := ntp.NewSyncTime(generalConfig.NTPConfig, time.Hour, nil)
	go syncer.StartSync()

	log.Info(fmt.Sprintf("NTP average clock offset: %s", syncer.ClockOffset()))

	//TODO: The next 5 lines should be deleted when we are done testing from a precalculated (not hard coded) timestamp
	if nodesConfig.StartTime == 0 {
		time.Sleep(1000 * time.Millisecond)
		ntpTime := syncer.CurrentTime()
		nodesConfig.StartTime = (ntpTime.Unix()/60 + 1) * 60
	}

	startTime := time.Unix(nodesConfig.StartTime, 0)

	log.Info(fmt.Sprintf("Start time formatted: %s", startTime.Format("Mon Jan 2 15:04:05 MST 2006")))
	log.Info(fmt.Sprintf("Start time in seconds: %d", startTime.Unix()))

	suite, err := getSuite(generalConfig)
	if err != nil {
		return err
	}

	initialNodesSkPemFileName := ctx.GlobalString(initialNodesSkPemFile.Name)
	keyGen, privKey, pubKey, err := getSigningParams(
		ctx,
		log,
		sk.Name,
		skIndex.Name,
		initialNodesSkPemFileName,
		suite)
	if err != nil {
		return err
	}
	log.Info("Starting with public key: " + getPkEncoded(pubKey))

	shardCoordinator, err := createShardCoordinator(nodesConfig, pubKey, generalConfig.GeneralSettings, log)
	if err != nil {
		return err
	}

	publicKey, err := pubKey.ToByteArray()
	if err != nil {
		return err
	}

	uniqueID = core.GetTrimmedPk(hex.EncodeToString(publicKey))

	storageCleanup := ctx.GlobalBool(storageCleanup.Name)
	if storageCleanup {
		err = os.RemoveAll(config.DefaultPath() + uniqueID)
		if err != nil {
			return err
		}
	}

	var currentNode *node.Node
	var tpsBenchmark *statistics.TpsBenchmark
	var externalResolver *external.ExternalResolver

	if shardCoordinator.SelfId() < shardCoordinator.NumberOfShards() {
		currentNode, externalResolver, tpsBenchmark, err = createShardNode(
			ctx,
			generalConfig,
			genesisConfig,
			nodesConfig,
			p2pConfig,
			syncer,
			keyGen,
			privKey,
			pubKey,
			shardCoordinator,
			log)

		if err != nil {
			return err
		}
	}

	if shardCoordinator.SelfId() == sharding.MetachainShardId {
		currentNode, externalResolver, tpsBenchmark, err = createMetaNode(
			ctx,
			generalConfig,
			nodesConfig,
			genesisConfig,
			p2pConfig,
			syncer,
			keyGen,
			privKey,
			pubKey,
			shardCoordinator,
			log)

		if err != nil {
			return err
		}
	}

	if currentNode == nil {
		return errors.New("node was not created")
	}

	ef := facade.NewElrondNodeFacade(currentNode, externalResolver)

	ef.SetLogger(log)
	ef.SetSyncer(syncer)
	ef.SetTpsBenchmark(tpsBenchmark)

	wg := sync.WaitGroup{}
	go ef.StartBackgroundServices(&wg)
	wg.Wait()

	if !ctx.Bool(withUI.Name) {
		log.Info("Bootstrapping node....")
		err = ef.StartNode()
		if err != nil {
			log.Error("starting node failed", err.Error())
			return err
		}
	}

	go func() {
		<-sigs
		log.Info("terminating at user's signal...")
		stop <- true
	}()

	log.Info("Application is now running...")
	<-stop

	if rm != nil {
		err = rm.Close()
		log.LogIfError(err)
	}
	return nil
}

func enableGopsIfNeeded(ctx *cli.Context, log *logger.Logger) {
	var gopsEnabled bool
	if ctx.IsSet(gopsEn.Name) {
		gopsEnabled = ctx.GlobalBool(gopsEn.Name)
	}

	if gopsEnabled {
		if err := agent.Listen(agent.Options{}); err != nil {
			log.Error(err.Error())
		}
	}
}

func loadMainConfig(filepath string, log *logger.Logger) (*config.Config, error) {
	cfg := &config.Config{}
	err := core.LoadTomlFile(cfg, filepath, log)
	if err != nil {
		return nil, err
	}
	return cfg, nil
}

func createShardCoordinator(
	nodesConfig *sharding.NodesSetup,
	pubKey crypto.PublicKey,
	settingsConfig config.GeneralSettingsConfig,
	log *logger.Logger,
) (shardCoordinator sharding.Coordinator,
	err error) {
	if pubKey == nil {
		return nil, errors.New("nil public key, could not create shard coordinator")
	}

	publicKey, err := pubKey.ToByteArray()
	if err != nil {
		return nil, err
	}

	selfShardId, err := nodesConfig.GetShardIDForPubKey(publicKey)
	if err == sharding.ErrNoValidPublicKey {
		log.Info("Starting as observer node...")
		selfShardId, err = processDestinationShardAsObserver(settingsConfig)
	}
	if err != nil {
		return nil, err
	}

	var shardName string
	if selfShardId == sharding.MetachainShardId {
		shardName = metachainShardName
	} else {
		shardName = fmt.Sprintf("%d", selfShardId)
	}
	log.Info(fmt.Sprintf("Starting in shard: %s", shardName))

	shardCoordinator, err = sharding.NewMultiShardCoordinator(nodesConfig.NumberOfShards(), selfShardId)
	if err != nil {
		return nil, err
	}

	return shardCoordinator, nil
}

func processDestinationShardAsObserver(settingsConfig config.GeneralSettingsConfig) (uint32, error) {
	destShard := strings.ToLower(settingsConfig.DestinationShardAsObserver)
	if len(destShard) == 0 {
		return 0, errors.New("option DestinationShardAsObserver is not set in config.toml")
	}
	if destShard == metachainShardName {
		return sharding.MetachainShardId, nil
	}

	val, err := strconv.ParseUint(destShard, 10, 32)
	if err != nil {
		return 0, errors.New("error parsing DestinationShardAsObserver option: " + err.Error())
	}

	return uint32(val), err
}

func createMultiSigner(
	config *config.Config,
	hasher hashing.Hasher,
	pubKeys []string,
	privateKey crypto.PrivateKey,
	keyGen crypto.KeyGenerator,
) (crypto.MultiSigner, error) {

	switch config.Consensus.Type {
	case blsConsensusType:
		blsSigner := &blsMultiSig.KyberMultiSignerBLS{}
		return multisig.NewBLSMultisig(blsSigner, hasher, pubKeys, privateKey, keyGen, uint16(0))
	case bnConsensusType:
		return multisig.NewBelNevMultisig(hasher, pubKeys, privateKey, keyGen, uint16(0))
	}

	return nil, errors.New("no consensus type provided in config file")
}

func createSingleSigner(config *config.Config) (crypto.SingleSigner, error) {
	switch config.Consensus.Type {
	case blsConsensusType:
		return &singlesig.BlsSingleSigner{}, nil
	case bnConsensusType:
		return &singlesig.SchnorrSigner{}, nil
	}

	return nil, errors.New("no consensus type provided in config file")
}

func createShardNode(
	ctx *cli.Context,
	config *config.Config,
	genesisConfig *sharding.Genesis,
	nodesConfig *sharding.NodesSetup,
	p2pConfig *config.P2PConfig,
	syncer ntp.SyncTimer,
	keyGen crypto.KeyGenerator,
	privKey crypto.PrivateKey,
	pubKey crypto.PublicKey,
	shardCoordinator sharding.Coordinator,
	log *logger.Logger,
) (*node.Node, *external.ExternalResolver, *statistics.TpsBenchmark, error) {

	hasher, err := getHasherFromConfig(config)
	if err != nil {
		return nil, nil, nil, errors.New("could not create hasher: " + err.Error())
	}

	marshalizer, err := getMarshalizerFromConfig(config)
	if err != nil {
		return nil, nil, nil, errors.New("could not create marshalizer: " + err.Error())
	}

	tr, err := getTrie(config.AccountsTrieStorage, hasher)
	if err != nil {
		return nil, nil, nil, errors.New("error creating trie: " + err.Error())
	}

	addressConverter, err := addressConverters.NewPlainAddressConverter(config.Address.Length, config.Address.Prefix)
	if err != nil {
		return nil, nil, nil, errors.New("could not create address converter: " + err.Error())
	}

	accountFactory, err := factoryState.NewAccountFactoryCreator(shardCoordinator)
	if err != nil {
		return nil, nil, nil, errors.New("could not create account factory: " + err.Error())
	}

	accountsAdapter, err := state.NewAccountsDB(tr, hasher, marshalizer, accountFactory)
	if err != nil {
		return nil, nil, nil, errors.New("could not create accounts adapter: " + err.Error())
	}

	initialPubKeys := nodesConfig.InitialNodesPubKeys()

	publicKey, err := pubKey.ToByteArray()
	if err != nil {
		return nil, nil, nil, err
	}

	hexPublicKey := core.GetTrimmedPk(hex.EncodeToString(publicKey))
	logFile, err := core.CreateFile(hexPublicKey, defaultLogPath, "log")
	if err != nil {
		return nil, nil, nil, err
	}

	err = log.ApplyOptions(logger.WithFile(logFile))
	if err != nil {
		return nil, nil, nil, err
	}

	statsFile, err := core.CreateFile(hexPublicKey, defaultStatsPath, "txt")
	if err != nil {
		return nil, nil, nil, err
	}
	err = startStatisticsMonitor(statsFile, config.ResourceStats, log)
	if err != nil {
		return nil, nil, nil, err
	}

	transactionProcessor, err := transaction.NewTxProcessor(accountsAdapter, hasher, addressConverter, marshalizer, shardCoordinator)
	if err != nil {
		return nil, nil, nil, errors.New("could not create transaction processor: " + err.Error())
	}

	blkc, err := createBlockChainFromConfig(config)
	if err != nil {
		return nil, nil, nil, errors.New("could not create block chain: " + err.Error())
	}

	store, err := createShardDataStoreFromConfig(config)
	if err != nil {
		return nil, nil, nil, errors.New("could not create local data store: " + err.Error())
	}

	uint64ByteSliceConverter := uint64ByteSlice.NewBigEndianConverter()
	datapool, err := createShardDataPoolFromConfig(config, uint64ByteSliceConverter)
	if err != nil {
		return nil, nil, nil, errors.New("could not create shard data pools: " + err.Error())
	}

	inBalanceForShard, err := genesisConfig.InitialNodesBalances(shardCoordinator, addressConverter)
	if err != nil {
		return nil, nil, nil, errors.New("initial balances could not be processed " + err.Error())
	}

	txSingleSigner := &singlesig.SchnorrSigner{}
	singleSigner, err := createSingleSigner(config)
	if err != nil {
		return nil, nil, nil, errors.New("could not create singleSigner: " + err.Error())
	}

	multisigHasher, err := getMultisigHasherFromConfig(config)
	if err != nil {
		return nil, nil, nil, errors.New("could not create multisig hasher: " + err.Error())
	}

	currentShardPubKeys, err := nodesConfig.InitialNodesPubKeysForShard(shardCoordinator.SelfId())
	if err != nil {
		return nil, nil, nil, errors.New("could not start creation of multiSigner: " + err.Error())
	}

	multiSigner, err := createMultiSigner(config, multisigHasher, currentShardPubKeys, privKey, keyGen)
	if err != nil {
		return nil, nil, nil, err
	}

	var randReader io.Reader
	if p2pConfig.Node.Seed != "" {
		randReader = NewSeedRandReader(hasher.Compute(p2pConfig.Node.Seed))
	} else {
		randReader = rand.Reader
	}

	netMessenger, err := createNetMessenger(p2pConfig, log, randReader)
	if err != nil {
		return nil, nil, nil, err
	}

	tpsBenchmark, err := statistics.NewTPSBenchmark(shardCoordinator.NumberOfShards(), nodesConfig.RoundDuration/1000)
	if err != nil {
		return nil, nil, nil, err
	}

	dataPacker, err := partitioning.NewSizeDataPacker(marshalizer)
	if err != nil {
		return nil, nil, nil, err
	}

	initialBalancesSkPemFileName := ctx.GlobalString(initialBalancesSkPemFile.Name)
	txSignKeyGen, txSignPrivKey, txSignPubKey, err := getSigningParams(
		ctx,
		log,
		txSignSk.Name,
		txSignSkIndex.Name,
		initialBalancesSkPemFileName,
		kyber.NewBlakeSHA256Ed25519())

	if err != nil {
		return nil, nil, nil, err
	}

	log.Info("Starting with tx sign public key: " + getPkEncoded(txSignPubKey))

	//TODO add a real chronology validator and remove null chronology validator
	interceptorContainerFactory, err := shard.NewInterceptorsContainerFactory(
		shardCoordinator,
		netMessenger,
		store,
		marshalizer,
		hasher,
		txSignKeyGen,
		txSingleSigner,
		multiSigner,
		datapool,
		addressConverter,
		&nullChronologyValidator{},
		tpsBenchmark,
	)
	if err != nil {
		return nil, nil, nil, err
	}

	//TODO refactor all these factory calls
	interceptorsContainer, err := interceptorContainerFactory.Create()
	if err != nil {
		return nil, nil, nil, err
	}

	resolversContainerFactory, err := shardfactoryDataRetriever.NewResolversContainerFactory(
		shardCoordinator,
		netMessenger,
		store,
		marshalizer,
		datapool,
		uint64ByteSliceConverter,
		dataPacker,
	)
	if err != nil {
		return nil, nil, nil, err
	}

	resolversContainer, err := resolversContainerFactory.Create()
	if err != nil {
		return nil, nil, nil, err
	}

	resolversFinder, err := containers.NewResolversFinder(resolversContainer, shardCoordinator)
	if err != nil {
		return nil, nil, nil, err
	}

	rounder, err := round.NewRound(
		time.Unix(nodesConfig.StartTime, 0),
		syncer.CurrentTime(),
		time.Millisecond*time.Duration(nodesConfig.RoundDuration),
		syncer)
	if err != nil {
		return nil, nil, nil, err
	}

	forkDetector, err := processSync.NewBasicForkDetector(rounder)
	if err != nil {
		return nil, nil, nil, err
	}

	blockTracker, err := track.NewShardBlockTracker(datapool, marshalizer, shardCoordinator, store)
	if err != nil {
		return nil, nil, nil, err
	}

	shardsGenesisBlocks, err := generateGenesisHeadersForInit(
		nodesConfig,
		genesisConfig,
		shardCoordinator,
		addressConverter,
		hasher,
		marshalizer,
	)
	if err != nil {
		return nil, nil, nil, err
	}

	blockProcessor, err := block.NewShardProcessor(
		datapool,
		store,
		hasher,
		marshalizer,
		transactionProcessor,
		accountsAdapter,
		shardCoordinator,
		forkDetector,
		blockTracker,
		createTxRequestHandler(resolversFinder, factory.TransactionTopic, log),
		createRequestHandler(resolversFinder, factory.MiniBlocksTopic, log),
	)
	if err != nil {
		return nil, nil, nil, errors.New("could not create block processor: " + err.Error())
	}

	err = blockProcessor.SetLastNotarizedHeadersSlice(shardsGenesisBlocks, nodesConfig.MetaChainActive)
	if err != nil {
		return nil, nil, nil, err
	}

	err = blockProcessor.SetOnRequestHeaderHandlerByNonce(createMetaHeaderByNonceRequestHandler(resolversFinder, factory.MetachainBlocksTopic, log))
	if err != nil {
		return nil, nil, nil, err
	}

	nd, err := node.NewNode(
		node.WithMessenger(netMessenger),
		node.WithHasher(hasher),
		node.WithMarshalizer(marshalizer),
		node.WithInitialNodesPubKeys(initialPubKeys),
		node.WithInitialNodesBalances(inBalanceForShard),
		node.WithAddressConverter(addressConverter),
		node.WithAccountsAdapter(accountsAdapter),
		node.WithBlockChain(blkc),
		node.WithDataStore(store),
		node.WithRoundDuration(nodesConfig.RoundDuration),
		node.WithConsensusGroupSize(int(nodesConfig.ConsensusGroupSize)),
		node.WithSyncer(syncer),
		node.WithBlockProcessor(blockProcessor),
		node.WithBlockTracker(blockTracker),
		node.WithGenesisTime(time.Unix(nodesConfig.StartTime, 0)),
		node.WithRounder(rounder),
		node.WithDataPool(datapool),
		node.WithShardCoordinator(shardCoordinator),
		node.WithUint64ByteSliceConverter(uint64ByteSliceConverter),
		node.WithSingleSigner(singleSigner),
		node.WithMultiSigner(multiSigner),
		node.WithKeyGen(keyGen),
		node.WithTxSignPubKey(txSignPubKey),
		node.WithTxSignPrivKey(txSignPrivKey),
		node.WithPubKey(pubKey),
		node.WithPrivKey(privKey),
		node.WithForkDetector(forkDetector),
		node.WithInterceptorsContainer(interceptorsContainer),
		node.WithResolversFinder(resolversFinder),
		node.WithConsensusType(config.Consensus.Type),
		node.WithTxSingleSigner(txSingleSigner),
		node.WithActiveMetachain(nodesConfig.MetaChainActive),
		node.WithTxStorageSize(config.TxStorage.Cache.Size),
	)
	if err != nil {
		return nil, nil, nil, errors.New("error creating node: " + err.Error())
	}

	err = nd.CreateShardedStores()
	if err != nil {
		return nil, nil, nil, err
	}

	err = nd.StartHeartbeat(config.Heartbeat)
	if err != nil {
		return nil, nil, nil, err
	}

	externalResolver, err := external.NewExternalResolver(
		shardCoordinator,
		blkc,
		store,
		marshalizer,
		&mockProposerResolver{},
	)
	if err != nil {
		return nil, nil, nil, err
	}

	err = nd.CreateShardGenesisBlock()
	if err != nil {
		return nil, nil, nil, err
	}

	return nd, externalResolver, tpsBenchmark, nil
}

func createMetaNode(
	ctx *cli.Context,
	config *config.Config,
	nodesConfig *sharding.NodesSetup,
	genesisConfig *sharding.Genesis,
	p2pConfig *config.P2PConfig,
	syncer ntp.SyncTimer,
	keyGen crypto.KeyGenerator,
	privKey crypto.PrivateKey,
	pubKey crypto.PublicKey,
	shardCoordinator sharding.Coordinator,
	log *logger.Logger,
) (*node.Node, *external.ExternalResolver, *statistics.TpsBenchmark, error) {

	hasher, err := getHasherFromConfig(config)
	if err != nil {
		return nil, nil, nil, errors.New("could not create hasher: " + err.Error())
	}

	marshalizer, err := getMarshalizerFromConfig(config)
	if err != nil {
		return nil, nil, nil, errors.New("could not create marshalizer: " + err.Error())
	}

	tr, err := getTrie(config.AccountsTrieStorage, hasher)
	if err != nil {
		return nil, nil, nil, errors.New("error creating trie: " + err.Error())
	}

	addressConverter, err := addressConverters.NewPlainAddressConverter(config.Address.Length, config.Address.Prefix)
	if err != nil {
		return nil, nil, nil, errors.New("could not create address converter: " + err.Error())
	}

	accountFactory, err := factoryState.NewAccountFactoryCreator(shardCoordinator)
	if err != nil {
		return nil, nil, nil, errors.New("could not create account factory: " + err.Error())
	}

	accountsAdapter, err := state.NewAccountsDB(tr, hasher, marshalizer, accountFactory)
	if err != nil {
		return nil, nil, nil, errors.New("could not create accounts adapter: " + err.Error())
	}

	initialPubKeys := nodesConfig.InitialNodesPubKeys()

	publicKey, err := pubKey.ToByteArray()
	if err != nil {
		return nil, nil, nil, err
	}

	hexPublicKey := core.GetTrimmedPk(hex.EncodeToString(publicKey))
	logFile, err := core.CreateFile(hexPublicKey, defaultLogPath, "log")
	if err != nil {
		return nil, nil, nil, err
	}

	err = log.ApplyOptions(logger.WithFile(logFile))
	if err != nil {
		return nil, nil, nil, err
	}

	statsFile, err := core.CreateFile(hexPublicKey, defaultStatsPath, "txt")
	if err != nil {
		return nil, nil, nil, err
	}
	err = startStatisticsMonitor(statsFile, config.ResourceStats, log)
	if err != nil {
		return nil, nil, nil, err
	}

	metaChain, err := createMetaChainFromConfig(config)
	if err != nil {
		return nil, nil, nil, errors.New("could not create block chain: " + err.Error())
	}

	metaStore, err := createMetaChainDataStoreFromConfig(config)
	if err != nil {
		return nil, nil, nil, errors.New("could not create local data store: " + err.Error())
	}

	uint64ByteSliceConverter := uint64ByteSlice.NewBigEndianConverter()
	metaDatapool, err := createMetaDataPoolFromConfig(config, uint64ByteSliceConverter)
	if err != nil {
		return nil, nil, nil, errors.New("could not create shard data pools: " + err.Error())
	}

	txSingleSigner := &singlesig.SchnorrSigner{}
	singleSigner, err := createSingleSigner(config)
	if err != nil {
		return nil, nil, nil, errors.New("could not create singleSigner: " + err.Error())
	}

	multisigHasher, err := getMultisigHasherFromConfig(config)
	if err != nil {
		return nil, nil, nil, errors.New("could not create multisig hasher: " + err.Error())
	}

	currentShardPubKeys, err := nodesConfig.InitialNodesPubKeysForShard(shardCoordinator.SelfId())
	if err != nil {
		return nil, nil, nil, errors.New("could not start creation of multiSigner: " + err.Error())
	}

	multiSigner, err := createMultiSigner(config, multisigHasher, currentShardPubKeys, privKey, keyGen)
	if err != nil {
		return nil, nil, nil, err
	}

	var randReader io.Reader
	if p2pConfig.Node.Seed != "" {
		randReader = NewSeedRandReader(hasher.Compute(p2pConfig.Node.Seed))
	} else {
		randReader = rand.Reader
	}

	netMessenger, err := createNetMessenger(p2pConfig, log, randReader)
	if err != nil {
		return nil, nil, nil, err
	}

	initialBalancesSkPemFileName := ctx.GlobalString(initialBalancesSkPemFile.Name)
	_, txSignPrivKey, txSignPubKey, err := getSigningParams(
		ctx,
		log,
		txSignSk.Name,
		txSignSkIndex.Name,
		initialBalancesSkPemFileName,
		kyber.NewBlakeSHA256Ed25519())

	if err != nil {
		return nil, nil, nil, err
	}

	tpsBenchmark, err := statistics.NewTPSBenchmark(shardCoordinator.NumberOfShards(), nodesConfig.RoundDuration/1000)
	if err != nil {
		return nil, nil, nil, err
	}

	log.Info("Starting with tx sign public key: " + getPkEncoded(txSignPubKey))

	//TODO add a real chronology validator and remove null chronology validator
	interceptorContainerFactory, err := metachain.NewInterceptorsContainerFactory(
		shardCoordinator,
		netMessenger,
		metaStore,
		marshalizer,
		hasher,
		multiSigner,
		metaDatapool,
		&nullChronologyValidator{},
		tpsBenchmark,
	)
	if err != nil {
		return nil, nil, nil, err
	}

	//TODO refactor all these factory calls
	interceptorsContainer, err := interceptorContainerFactory.Create()
	if err != nil {
		return nil, nil, nil, err
	}

	resolversContainerFactory, err := metafactoryDataRetriever.NewResolversContainerFactory(
		shardCoordinator,
		netMessenger,
		metaStore,
		marshalizer,
		metaDatapool,
		uint64ByteSliceConverter,
	)
	if err != nil {
		return nil, nil, nil, err
	}

	resolversContainer, err := resolversContainerFactory.Create()
	if err != nil {
		return nil, nil, nil, err
	}

	resolversFinder, err := containers.NewResolversFinder(resolversContainer, shardCoordinator)
	if err != nil {
		return nil, nil, nil, err
	}

	rounder, err := round.NewRound(
		time.Unix(nodesConfig.StartTime, 0),
		syncer.CurrentTime(),
		time.Millisecond*time.Duration(nodesConfig.RoundDuration),
		syncer)
	if err != nil {
		return nil, nil, nil, err
	}

	forkDetector, err := processSync.NewBasicForkDetector(rounder)
	if err != nil {
		return nil, nil, nil, err
	}

	blockTracker, err := track.NewMetaBlockTracker()
	if err != nil {
		return nil, nil, nil, err
	}

	shardsGenesisBlocks, err := generateGenesisHeadersForInit(
		nodesConfig,
		genesisConfig,
		shardCoordinator,
		addressConverter,
		hasher,
		marshalizer,
	)
	if err != nil {
		return nil, nil, nil, err
	}

	metaProcessor, err := block.NewMetaProcessor(
		accountsAdapter,
		metaDatapool,
		forkDetector,
		shardCoordinator,
		hasher,
		marshalizer,
		metaStore,
		createRequestHandler(resolversFinder, factory.ShardHeadersForMetachainTopic, log),
	)
	if err != nil {
		return nil, nil, nil, errors.New("could not create block processor: " + err.Error())
	}

	err = metaProcessor.SetLastNotarizedHeadersSlice(shardsGenesisBlocks, nodesConfig.MetaChainActive)
	if err != nil {
		return nil, nil, nil, err
	}

	err = metaProcessor.SetOnRequestHeaderHandlerByNonce(createShardHeaderByNonceRequestHandler(resolversFinder, factory.ShardHeadersForMetachainTopic, log))
	if err != nil {
		return nil, nil, nil, err
	}

	nd, err := node.NewNode(
		node.WithMessenger(netMessenger),
		node.WithHasher(hasher),
		node.WithMarshalizer(marshalizer),
		node.WithInitialNodesPubKeys(initialPubKeys),
		node.WithAddressConverter(addressConverter),
		node.WithAccountsAdapter(accountsAdapter),
		node.WithBlockChain(metaChain),
		node.WithDataStore(metaStore),
		node.WithRoundDuration(nodesConfig.RoundDuration),
		node.WithConsensusGroupSize(int(nodesConfig.MetaChainConsensusGroupSize)),
		node.WithSyncer(syncer),
		node.WithBlockProcessor(metaProcessor),
		node.WithBlockTracker(blockTracker),
		node.WithGenesisTime(time.Unix(nodesConfig.StartTime, 0)),
		node.WithRounder(rounder),
		node.WithMetaDataPool(metaDatapool),
		node.WithShardCoordinator(shardCoordinator),
		node.WithUint64ByteSliceConverter(uint64ByteSliceConverter),
		node.WithSingleSigner(singleSigner),
		node.WithMultiSigner(multiSigner),
		node.WithKeyGen(keyGen),
		node.WithTxSignPubKey(txSignPubKey),
		node.WithTxSignPrivKey(txSignPrivKey),
		node.WithPubKey(pubKey),
		node.WithPrivKey(privKey),
		node.WithForkDetector(forkDetector),
		node.WithInterceptorsContainer(interceptorsContainer),
		node.WithResolversFinder(resolversFinder),
		node.WithConsensusType(config.Consensus.Type),
		node.WithTxSingleSigner(txSingleSigner),
		node.WithTxStorageSize(config.TxStorage.Cache.Size),
	)
	if err != nil {
		return nil, nil, nil, errors.New("error creating meta-node: " + err.Error())
	}

	externalResolver, err := external.NewExternalResolver(
		shardCoordinator,
		metaChain,
		metaStore,
		marshalizer,
		&mockProposerResolver{},
	)
	if err != nil {
		return nil, nil, nil, err
	}

	err = nd.CreateMetaGenesisBlock()
	if err != nil {
		return nil, nil, nil, err
	}

	return nd, externalResolver, tpsBenchmark, nil
}

func createTxRequestHandler(resolversFinder dataRetriever.ResolversFinder, baseTopic string, log *logger.Logger) func(destShardID uint32, txHashes [][]byte) {
	return func(destShardID uint32, txHashes [][]byte) {
		log.Debug(fmt.Sprintf("Requesting %d transactions from shard %d from network...\n", len(txHashes), destShardID))
		resolver, err := resolversFinder.CrossShardResolver(baseTopic, destShardID)
		if err != nil {
			log.Error(fmt.Sprintf("missing resolver to %s topic to shard %d", baseTopic, destShardID))
			return
		}

		txResolver, ok := resolver.(*resolvers.TxResolver)
		if !ok {
			log.Error("wrong assertion type when creating transaction resolver")
			return
		}

		go func() {
			dataSplit := &partitioning.DataSplit{}
			sliceBatches, err := dataSplit.SplitDataInChunks(txHashes, maxTxsToRequest)
			if err != nil {
				log.Error("error requesting transactions: " + err.Error())
				return
			}

			for _, batch := range sliceBatches {
				err = txResolver.RequestDataFromHashArray(batch)
				if err != nil {
					log.Debug("error requesting tx batch: " + err.Error())
				}
			}
		}()
	}
}

func createRequestHandler(resolversFinder dataRetriever.ResolversFinder, baseTopic string, log *logger.Logger) func(destShardID uint32, txHash []byte) {
	return func(destShardID uint32, txHash []byte) {
		log.Debug(fmt.Sprintf("Requesting %s from shard %d with hash %s from network\n", baseTopic, destShardID, toB64(txHash)))
		resolver, err := resolversFinder.CrossShardResolver(baseTopic, destShardID)
		if err != nil {
			log.Error(fmt.Sprintf("missing resolver to %s topic to shard %d", baseTopic, destShardID))
			return
		}

		err = resolver.RequestDataFromHash(txHash)
		if err != nil {
			log.Debug(err.Error())
		}
	}
}

func createShardHeaderByNonceRequestHandler(resolversFinder dataRetriever.ResolversFinder, baseTopic string, log *logger.Logger) func(destShardID uint32, nonce uint64) {
	return func(destShardID uint32, nonce uint64) {
		log.Debug(fmt.Sprintf("Requesting %s from shard %d with nonce %d from network\n", baseTopic, destShardID, nonce))
		resolver, err := resolversFinder.CrossShardResolver(baseTopic, destShardID)
		if err != nil {
			log.Error(fmt.Sprintf("missing resolver to %s topic to shard %d", baseTopic, destShardID))
			return
		}

		headerResolver, ok := resolver.(*resolvers.ShardHeaderResolver)
		if !ok {
			log.Error(fmt.Sprintf("resolver is not a header resolverto %s topic to shard %d", baseTopic, destShardID))
			return
		}

		err = headerResolver.RequestDataFromNonce(nonce)
		if err != nil {
			log.Debug(err.Error())
		}
	}
}

func createMetaHeaderByNonceRequestHandler(resolversFinder dataRetriever.ResolversFinder, baseTopic string, log *logger.Logger) func(destShardID uint32, nonce uint64) {
	return func(destShardID uint32, nonce uint64) {
		log.Debug(fmt.Sprintf("Requesting %s from shard %d with nonce %d from network\n", baseTopic, destShardID, nonce))
		resolver, err := resolversFinder.MetaChainResolver(baseTopic)
		if err != nil {
			log.Error(fmt.Sprintf("missing resolver to %s topic to shard %d", baseTopic, destShardID))
			return
		}

		headerResolver, ok := resolver.(*resolvers.HeaderResolver)
		if !ok {
			log.Error(fmt.Sprintf("resolver is not a header resolverto %s topic to shard %d", baseTopic, destShardID))
			return
		}

		err = headerResolver.RequestDataFromNonce(nonce)
		if err != nil {
			log.Debug(err.Error())
		}
	}
}

func createNetMessenger(
	p2pConfig *config.P2PConfig,
	log *logger.Logger,
	randReader io.Reader,
) (p2p.Messenger, error) {

	if p2pConfig.Node.Port < 0 {
		return nil, errors.New("cannot start node on port < 0")
	}

	pDiscoveryFactory := factoryP2P.NewPeerDiscovererCreator(*p2pConfig)
	pDiscoverer, err := pDiscoveryFactory.CreatePeerDiscoverer()

	if err != nil {
		return nil, err
	}

	log.Info(fmt.Sprintf("Starting with peer discovery: %s", pDiscoverer.Name()))

	prvKey, _ := ecdsa.GenerateKey(btcec.S256(), randReader)
	sk := (*crypto2.Secp256k1PrivateKey)(prvKey)

	nm, err := libp2p.NewNetworkMessenger(
		context.Background(),
		p2pConfig.Node.Port,
		sk,
		nil,
		loadBalancer.NewOutgoingChannelLoadBalancer(),
		pDiscoverer,
		libp2p.ListenAddrWithIp4AndTcp,
	)

	if err != nil {
		return nil, err
	}
	return nm, nil
}

func getSk(ctx *cli.Context, log *logger.Logger, skName string, skIndexName string, skPemFileName string) ([]byte, error) {
	//if flag is defined, it shall overwrite what was read from pem file
	if ctx.GlobalIsSet(skName) {
		encodedSk := []byte(ctx.GlobalString(skName))
		return decodeAddress(string(encodedSk))
	}

	skIndex := ctx.GlobalInt(skIndexName)
	encodedSk, err := core.LoadSkFromPemFile(skPemFileName, log, skIndex)
	if err != nil {
		return nil, err
	}

	return decodeAddress(string(encodedSk))
}

func getSigningParams(
	ctx *cli.Context,
	log *logger.Logger,
	skName string,
	skIndexName string,
	skPemFileName string,
	suite crypto.Suite,
) (keyGen crypto.KeyGenerator, privKey crypto.PrivateKey, pubKey crypto.PublicKey, err error) {

	sk, err := getSk(ctx, log, skName, skIndexName, skPemFileName)
	if err != nil {
		return nil, nil, nil, err
	}

	keyGen = signing.NewKeyGenerator(suite)

	privKey, err = keyGen.PrivateKeyFromByteArray(sk)
	if err != nil {
		return nil, nil, nil, err
	}

	pubKey = privKey.GeneratePublic()

	return keyGen, privKey, pubKey, err
}

func getPkEncoded(pubKey crypto.PublicKey) string {
	pk, err := pubKey.ToByteArray()
	if err != nil {
		return err.Error()
	}

	return encodeAddress(pk)
}

func getTrie(cfg config.StorageConfig, hasher hashing.Hasher) (*trie.Trie, error) {
	accountsTrieStorage, err := storage.NewStorageUnitFromConf(
		getCacherFromConfig(cfg.Cache),
		getDBFromConfig(cfg.DB),
		getBloomFromConfig(cfg.Bloom),
	)
	if err != nil {
		return nil, errors.New("error creating accountsTrieStorage: " + err.Error())
	}

	dbWriteCache, err := trie.NewDBWriteCache(accountsTrieStorage)
	if err != nil {
		return nil, errors.New("error creating dbWriteCache: " + err.Error())
	}

	return trie.NewTrie(make([]byte, 32), dbWriteCache, hasher)
}

func getHasherFromConfig(cfg *config.Config) (hashing.Hasher, error) {
	switch cfg.Hasher.Type {
	case "sha256":
		return sha256.Sha256{}, nil
	case "blake2b":
		return blake2b.Blake2b{}, nil
	}

	return nil, errors.New("no hasher provided in config file")
}

func getMultisigHasherFromConfig(cfg *config.Config) (hashing.Hasher, error) {
	if cfg.Consensus.Type == blsConsensusType && cfg.MultisigHasher.Type != "blake2b" {
		return nil, errors.New("wrong multisig hasher provided for bls consensus type")
	}

	switch cfg.MultisigHasher.Type {
	case "sha256":
		return sha256.Sha256{}, nil
	case "blake2b":
		if cfg.Consensus.Type == blsConsensusType {
			return blake2b.Blake2b{HashSize: blsHashSize}, nil
		}
		return blake2b.Blake2b{}, nil
	}

	return nil, errors.New("no multisig hasher provided in config file")
}

func getMarshalizerFromConfig(cfg *config.Config) (marshal.Marshalizer, error) {
	switch cfg.Marshalizer.Type {
	case "json":
		return marshal.JsonMarshalizer{}, nil
	}

	return nil, errors.New("no marshalizer provided in config file")
}

func getCacherFromConfig(cfg config.CacheConfig) storage.CacheConfig {
	return storage.CacheConfig{
		Size:   cfg.Size,
		Type:   storage.CacheType(cfg.Type),
		Shards: cfg.Shards,
	}
}

func getDBFromConfig(cfg config.DBConfig) storage.DBConfig {
	return storage.DBConfig{
		FilePath: filepath.Join(config.DefaultPath()+uniqueID, cfg.FilePath),
		Type:     storage.DBType(cfg.Type),
	}
}

func getBloomFromConfig(cfg config.BloomFilterConfig) storage.BloomConfig {
	var hashFuncs []storage.HasherType
	if cfg.HashFunc != nil {
		hashFuncs = make([]storage.HasherType, 0)
		for _, hf := range cfg.HashFunc {
			hashFuncs = append(hashFuncs, storage.HasherType(hf))
		}
	}

	return storage.BloomConfig{
		Size:     cfg.Size,
		HashFunc: hashFuncs,
	}
}

func createShardDataPoolFromConfig(
	config *config.Config,
	uint64ByteSliceConverter typeConverters.Uint64ByteSliceConverter,
) (dataRetriever.PoolsHolder, error) {

	fmt.Println("creatingShardDataPool from config")

	txPool, err := shardedData.NewShardedData(getCacherFromConfig(config.TxDataPool))
	if err != nil {
		fmt.Println("error creating txpool")
		return nil, err
	}

	cacherCfg := getCacherFromConfig(config.BlockHeaderDataPool)
	hdrPool, err := storage.NewCache(cacherCfg.Type, cacherCfg.Size, cacherCfg.Shards)
	if err != nil {
		fmt.Println("error creating hdrpool")
		return nil, err
	}

	cacherCfg = getCacherFromConfig(config.MetaBlockBodyDataPool)
	metaBlockBody, err := storage.NewCache(cacherCfg.Type, cacherCfg.Size, cacherCfg.Shards)
	if err != nil {
		fmt.Println("error creating metaBlockBody")
		return nil, err
	}

	cacherCfg = getCacherFromConfig(config.BlockHeaderNoncesDataPool)
	hdrNoncesCacher, err := storage.NewCache(cacherCfg.Type, cacherCfg.Size, cacherCfg.Shards)
	if err != nil {
		fmt.Println("error creating hdrNoncesCacher")
		return nil, err
	}
	hdrNonces, err := dataPool.NewNonceToHashCacher(hdrNoncesCacher, uint64ByteSliceConverter)
	if err != nil {
		fmt.Println("error creating hdrNonces")
		return nil, err
	}

	cacherCfg = getCacherFromConfig(config.TxBlockBodyDataPool)
	txBlockBody, err := storage.NewCache(cacherCfg.Type, cacherCfg.Size, cacherCfg.Shards)
	if err != nil {
		fmt.Println("error creating txBlockBody")
		return nil, err
	}

	cacherCfg = getCacherFromConfig(config.PeerBlockBodyDataPool)
	peerChangeBlockBody, err := storage.NewCache(cacherCfg.Type, cacherCfg.Size, cacherCfg.Shards)
	if err != nil {
		fmt.Println("error creating peerChangeBlockBody")
		return nil, err
	}

	cacherCfg = getCacherFromConfig(config.MetaHeaderNoncesDataPool)
	metaBlockNoncesCacher, err := storage.NewCache(cacherCfg.Type, cacherCfg.Size, cacherCfg.Shards)
	if err != nil {
		fmt.Println("error creating metaBlockNoncesCacher")
		return nil, err
	}
	metaBlockNonces, err := dataPool.NewNonceToHashCacher(metaBlockNoncesCacher, uint64ByteSliceConverter)
	if err != nil {
		fmt.Println("error creating metaBlockNonces")
		return nil, err
	}

	return dataPool.NewShardedDataPool(
		txPool,
		hdrPool,
		hdrNonces,
		txBlockBody,
		peerChangeBlockBody,
		metaBlockBody,
		metaBlockNonces,
	)
}

func createBlockChainFromConfig(config *config.Config) (data.ChainHandler, error) {
	badBlockCache, err := storage.NewCache(
		storage.CacheType(config.BadBlocksCache.Type),
		config.BadBlocksCache.Size,
		config.BadBlocksCache.Shards)
	if err != nil {
		return nil, err
	}

	blockChain, err := blockchain.NewBlockChain(
		badBlockCache,
	)
	if err != nil {
		return nil, err
	}

	return blockChain, err
}

func createShardDataStoreFromConfig(config *config.Config) (dataRetriever.StorageService, error) {
	var headerUnit, peerBlockUnit, miniBlockUnit, txUnit, metachainHeaderUnit *storage.Unit
	var err error

	defer func() {
		// cleanup
		if err != nil {
			if headerUnit != nil {
				_ = headerUnit.DestroyUnit()
			}
			if peerBlockUnit != nil {
				_ = peerBlockUnit.DestroyUnit()
			}
			if miniBlockUnit != nil {
				_ = miniBlockUnit.DestroyUnit()
			}
			if txUnit != nil {
				_ = txUnit.DestroyUnit()
			}
			if metachainHeaderUnit != nil {
				_ = metachainHeaderUnit.DestroyUnit()
			}
		}
	}()

	txUnit, err = storage.NewStorageUnitFromConf(
		getCacherFromConfig(config.TxStorage.Cache),
		getDBFromConfig(config.TxStorage.DB),
		getBloomFromConfig(config.TxStorage.Bloom))
	if err != nil {
		return nil, err
	}

	miniBlockUnit, err = storage.NewStorageUnitFromConf(
		getCacherFromConfig(config.MiniBlocksStorage.Cache),
		getDBFromConfig(config.MiniBlocksStorage.DB),
		getBloomFromConfig(config.MiniBlocksStorage.Bloom))
	if err != nil {
		return nil, err
	}

	peerBlockUnit, err = storage.NewStorageUnitFromConf(
		getCacherFromConfig(config.PeerBlockBodyStorage.Cache),
		getDBFromConfig(config.PeerBlockBodyStorage.DB),
		getBloomFromConfig(config.PeerBlockBodyStorage.Bloom))
	if err != nil {
		return nil, err
	}

	headerUnit, err = storage.NewStorageUnitFromConf(
		getCacherFromConfig(config.BlockHeaderStorage.Cache),
		getDBFromConfig(config.BlockHeaderStorage.DB),
		getBloomFromConfig(config.BlockHeaderStorage.Bloom))
	if err != nil {
		return nil, err
	}

	metachainHeaderUnit, err = storage.NewStorageUnitFromConf(
		getCacherFromConfig(config.MetaBlockStorage.Cache),
		getDBFromConfig(config.MetaBlockStorage.DB),
		getBloomFromConfig(config.MetaBlockStorage.Bloom))
	if err != nil {
		return nil, err
	}

	store := dataRetriever.NewChainStorer()
	store.AddStorer(dataRetriever.TransactionUnit, txUnit)
	store.AddStorer(dataRetriever.MiniBlockUnit, miniBlockUnit)
	store.AddStorer(dataRetriever.PeerChangesUnit, peerBlockUnit)
	store.AddStorer(dataRetriever.BlockHeaderUnit, headerUnit)
	store.AddStorer(dataRetriever.MetaBlockUnit, metachainHeaderUnit)

	return store, err
}

func createMetaDataPoolFromConfig(
	config *config.Config,
	uint64ByteSliceConverter typeConverters.Uint64ByteSliceConverter,
) (dataRetriever.MetaPoolsHolder, error) {
	cacherCfg := getCacherFromConfig(config.MetaBlockBodyDataPool)
	metaBlockBody, err := storage.NewCache(cacherCfg.Type, cacherCfg.Size, cacherCfg.Shards)
	if err != nil {
		fmt.Println("error creating metaBlockBody")
		return nil, err
	}

	miniBlockHashes, err := shardedData.NewShardedData(getCacherFromConfig(config.MiniBlockHeaderHashesDataPool))
	if err != nil {
		fmt.Println("error creating miniBlockHashes")
		return nil, err
	}

	cacherCfg = getCacherFromConfig(config.ShardHeadersDataPool)
	shardHeaders, err := storage.NewCache(cacherCfg.Type, cacherCfg.Size, cacherCfg.Shards)
	if err != nil {
		fmt.Println("error creating shardHeaders")
		return nil, err
	}

	cacherCfg = getCacherFromConfig(config.MetaHeaderNoncesDataPool)
	metaBlockNoncesCacher, err := storage.NewCache(cacherCfg.Type, cacherCfg.Size, cacherCfg.Shards)
	if err != nil {
		fmt.Println("error creating metaBlockNoncesCacher")
		return nil, err
	}
	metaBlockNonces, err := dataPool.NewNonceToHashCacher(metaBlockNoncesCacher, uint64ByteSliceConverter)
	if err != nil {
		fmt.Println("error creating metaBlockNonces")
		return nil, err
	}

	return dataPool.NewMetaDataPool(metaBlockBody, miniBlockHashes, shardHeaders, metaBlockNonces)
}

func createMetaChainFromConfig(config *config.Config) (*blockchain.MetaChain, error) {
	badBlockCache, err := storage.NewCache(
		storage.CacheType(config.BadBlocksCache.Type),
		config.BadBlocksCache.Size,
		config.BadBlocksCache.Shards)
	if err != nil {
		return nil, err
	}

	metaChain, err := blockchain.NewMetaChain(
		badBlockCache,
	)
	if err != nil {
		return nil, err
	}

	return metaChain, err
}

func createMetaChainDataStoreFromConfig(config *config.Config) (dataRetriever.StorageService, error) {
	var peerDataUnit, shardDataUnit, metaBlockUnit, headerUnit *storage.Unit
	var err error

	defer func() {
		// cleanup
		if err != nil {
			if peerDataUnit != nil {
				_ = peerDataUnit.DestroyUnit()
			}
			if shardDataUnit != nil {
				_ = shardDataUnit.DestroyUnit()
			}
			if metaBlockUnit != nil {
				_ = metaBlockUnit.DestroyUnit()
			}
			if headerUnit != nil {
				_ = headerUnit.DestroyUnit()
			}
		}
	}()

	metaBlockUnit, err = storage.NewStorageUnitFromConf(
		getCacherFromConfig(config.MetaBlockStorage.Cache),
		getDBFromConfig(config.MetaBlockStorage.DB),
		getBloomFromConfig(config.MetaBlockStorage.Bloom))
	if err != nil {
		return nil, err
	}

	shardDataUnit, err = storage.NewStorageUnitFromConf(
		getCacherFromConfig(config.ShardDataStorage.Cache),
		getDBFromConfig(config.ShardDataStorage.DB),
		getBloomFromConfig(config.ShardDataStorage.Bloom))
	if err != nil {
		return nil, err
	}

	peerDataUnit, err = storage.NewStorageUnitFromConf(
		getCacherFromConfig(config.PeerDataStorage.Cache),
		getDBFromConfig(config.PeerDataStorage.DB),
		getBloomFromConfig(config.PeerDataStorage.Bloom))
	if err != nil {
		return nil, err
	}

	headerUnit, err = storage.NewStorageUnitFromConf(
		getCacherFromConfig(config.BlockHeaderStorage.Cache),
		getDBFromConfig(config.BlockHeaderStorage.DB),
		getBloomFromConfig(config.BlockHeaderStorage.Bloom))
	if err != nil {
		return nil, err
	}

	store := dataRetriever.NewChainStorer()
	store.AddStorer(dataRetriever.MetaBlockUnit, metaBlockUnit)
	store.AddStorer(dataRetriever.MetaShardDataUnit, shardDataUnit)
	store.AddStorer(dataRetriever.MetaPeerDataUnit, peerDataUnit)
	store.AddStorer(dataRetriever.BlockHeaderUnit, headerUnit)

	return store, err
}

func decodeAddress(address string) ([]byte, error) {
	return hex.DecodeString(address)
}

func encodeAddress(address []byte) string {
	return hex.EncodeToString(address)
}

func toB64(buff []byte) string {
	if buff == nil {
		return "<NIL>"
	}
	return base64.StdEncoding.EncodeToString(buff)
}

func startStatisticsMonitor(file *os.File, config config.ResourceStatsConfig, log *logger.Logger) error {
	if !config.Enabled {
		return nil
	}

	if config.RefreshIntervalInSec < 1 {
		return errors.New("invalid RefreshIntervalInSec in section [ResourceStats]. Should be an integer higher than 1")
	}

	rm, err := statistics.NewResourceMonitor(file)
	if err != nil {
		return err
	}

	go func() {
		for {
			err = rm.SaveStatistics()
			log.LogIfError(err)
			time.Sleep(time.Second * time.Duration(config.RefreshIntervalInSec))
		}
	}()

	return nil
}

func generateGenesisHeadersForInit(
	nodesSetup *sharding.NodesSetup,
	genesisConfig *sharding.Genesis,
	shardCoordinator sharding.Coordinator,
	addressConverter state.AddressConverter,
	hasher hashing.Hasher,
	marshalizer marshal.Marshalizer,
) (map[uint32]data.HeaderHandler, error) {
	//TODO change this rudimentary startup for metachain nodes
	// Talk between Adrian, Robert and Iulian, did not want it to be discarded:
	// --------------------------------------------------------------------
	// Adrian: "This looks like a workaround as the metchain should not deal with individual accounts, but shards data.
	// What I was thinking was that the genesis on metachain (or pre-genesis block) is the nodes allocation to shards,
	// with 0 state root for every shard, as there is no balance yet.
	// Then the shards start operating as they get the initial node allocation, maybe we can do consensus on the
	// genesis as well, I think this would be actually good as then everything is signed and agreed upon.
	// The genesis shard blocks need to be then just the state root, I think we already have that in genesis,
	// so shard nodes can go ahead with individually creating the block, but then run consensus on this.
	// Then this block is sent to metachain who updates the state root of every shard and creates the metablock for
	// the genesis of each of the shards (this is actually the same thing that would happen at new epoch start)."

	shardsGenesisBlocks := make(map[uint32]data.HeaderHandler)

	for shardId := uint32(0); shardId < shardCoordinator.NumberOfShards(); shardId++ {
		newShardCoordinator, err := sharding.NewMultiShardCoordinator(shardCoordinator.NumberOfShards(), shardId)
		if err != nil {
			return nil, err
		}

		accountFactory, err := factoryState.NewAccountFactoryCreator(newShardCoordinator)
		if err != nil {
			return nil, err
		}

		accounts := generateInMemoryAccountsAdapter(accountFactory, hasher, marshalizer)
		initialBalances, err := genesisConfig.InitialNodesBalances(newShardCoordinator, addressConverter)
		if err != nil {
			return nil, err
		}

		genesisBlock, err := genesis.CreateShardGenesisBlockFromInitialBalances(
			accounts,
			newShardCoordinator,
			addressConverter,
			initialBalances,
			uint64(nodesSetup.StartTime),
		)
		if err != nil {
			return nil, err
		}

		shardsGenesisBlocks[shardId] = genesisBlock
	}

	if nodesSetup.IsMetaChainActive() {
		genesisBlock, err := genesis.CreateMetaGenesisBlock(uint64(nodesSetup.StartTime), nodesSetup.InitialNodesPubKeys())
		if err != nil {
			return nil, err
		}

		shardsGenesisBlocks[sharding.MetachainShardId] = genesisBlock
	}

	return shardsGenesisBlocks, nil
}

func generateInMemoryAccountsAdapter(
	accountFactory state.AccountFactory,
	hasher hashing.Hasher,
	marshalizer marshal.Marshalizer,
) state.AccountsAdapter {

	dbw, _ := trie.NewDBWriteCache(createMemUnit())
	tr, _ := trie.NewTrie(make([]byte, 32), dbw, hasher)
	adb, _ := state.NewAccountsDB(tr, sha256.Sha256{}, marshalizer, accountFactory)

	return adb
}

func createMemUnit() storage.Storer {
	cache, _ := storage.NewCache(storage.LRUCache, 10, 1)
	persist, _ := memorydb.New()

	unit, _ := storage.NewStorageUnit(cache, persist)
	return unit
}<|MERGE_RESOLUTION|>--- conflicted
+++ resolved
@@ -271,13 +271,10 @@
 	app.Name = "Elrond Node CLI App"
 	app.Version = "v0.0.1"
 	app.Usage = "This is the entry point for starting a new Elrond node - the app will start after the genesis timestamp"
-<<<<<<< HEAD
-	app.Flags = []cli.Flag{genesisFile, nodesFile, port, txSignSk, sk, profileMode, txSignSkIndex, skIndex, numOfNodes, storageCleanup, gopsEn}
-=======
 	app.Flags = []cli.Flag{
 		genesisFile, nodesFile, port, configurationFile, p2pConfigurationFile, txSignSk, sk, profileMode,
 		txSignSkIndex, skIndex, numOfNodes, storageCleanup, initialBalancesSkPemFile, initialNodesSkPemFile}
->>>>>>> cdc4285b
+	dsfsds.Flags = []cli.Flag{genesisFile, nodesFile, port, txSignSk, sk, profileMode, txSignSkIndex, skIndex, numOfNodes, storageCleanup, gopsEn}
 	app.Authors = []cli.Author{
 		{
 			Name:  "The Elrond Team",
