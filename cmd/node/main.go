package main

import (
	"encoding/hex"
	"errors"
	"fmt"
	"io/ioutil"
	"math"
	"os"
	"os/signal"
	"path/filepath"
	"runtime"
	"strconv"
	"strings"
	"syscall"
	"time"

	"github.com/ElrondNetwork/elrond-go/cmd/node/factory"
	"github.com/ElrondNetwork/elrond-go/cmd/node/metrics"
	"github.com/ElrondNetwork/elrond-go/config"
	"github.com/ElrondNetwork/elrond-go/core"
	"github.com/ElrondNetwork/elrond-go/core/indexer"
	"github.com/ElrondNetwork/elrond-go/core/serviceContainer"
	"github.com/ElrondNetwork/elrond-go/core/statistics"
	"github.com/ElrondNetwork/elrond-go/crypto"
	"github.com/ElrondNetwork/elrond-go/crypto/signing/kyber"
	"github.com/ElrondNetwork/elrond-go/data"
	"github.com/ElrondNetwork/elrond-go/data/state"
	"github.com/ElrondNetwork/elrond-go/data/typeConverters"
	"github.com/ElrondNetwork/elrond-go/dataRetriever"
	"github.com/ElrondNetwork/elrond-go/display"
	"github.com/ElrondNetwork/elrond-go/epochStart"
	"github.com/ElrondNetwork/elrond-go/epochStart/notifier"
	"github.com/ElrondNetwork/elrond-go/facade"
	"github.com/ElrondNetwork/elrond-go/hashing"
	"github.com/ElrondNetwork/elrond-go/logger"
	"github.com/ElrondNetwork/elrond-go/marshal"
	"github.com/ElrondNetwork/elrond-go/node"
	"github.com/ElrondNetwork/elrond-go/node/external"
	"github.com/ElrondNetwork/elrond-go/ntp"
	"github.com/ElrondNetwork/elrond-go/process"
	"github.com/ElrondNetwork/elrond-go/process/economics"
	"github.com/ElrondNetwork/elrond-go/process/factory/metachain"
	"github.com/ElrondNetwork/elrond-go/process/factory/shard"
	"github.com/ElrondNetwork/elrond-go/process/rating"
	"github.com/ElrondNetwork/elrond-go/process/smartContract"
	"github.com/ElrondNetwork/elrond-go/process/smartContract/hooks"
	"github.com/ElrondNetwork/elrond-go/sharding"
	"github.com/ElrondNetwork/elrond-go/storage"
	"github.com/ElrondNetwork/elrond-go/storage/pathmanager"
	"github.com/ElrondNetwork/elrond-go/storage/timecache"
	"github.com/google/gops/agent"
	"github.com/urfave/cli"
)

const (
	defaultStatsPath      = "stats"
	defaultDBPath         = "db"
	defaultEpochString    = "Epoch"
	defaultStaticDbString = "Static"
	defaultShardString    = "Shard"
	metachainShardName    = "metachain"
)

var (
	nodeHelpTemplate = `NAME:
   {{.Name}} - {{.Usage}}
USAGE:
   {{.HelpName}} {{if .VisibleFlags}}[global options]{{end}}
   {{if len .Authors}}
AUTHOR:
   {{range .Authors}}{{ . }}{{end}}
   {{end}}{{if .Commands}}
GLOBAL OPTIONS:
   {{range .VisibleFlags}}{{.}}
   {{end}}
VERSION:
   {{.Version}}
   {{end}}
`

	// genesisFile defines a flag for the path of the bootstrapping file.
	genesisFile = cli.StringFlag{
		Name:  "genesis-file",
		Usage: "The node will extract bootstrapping info from the genesis.json",
		Value: "./config/genesis.json",
	}
	// nodesFile defines a flag for the path of the initial nodes file.
	nodesFile = cli.StringFlag{
		Name:  "nodesSetup-file",
		Usage: "The node will extract initial nodes info from the nodesSetup.json",
		Value: "./config/nodesSetup.json",
	}
	// txSignSk defines a flag for the path of the single sign private key used when starting the node
	txSignSk = cli.StringFlag{
		Name:  "tx-sign-sk",
		Usage: "Private key that the node will load on startup and will sign transactions - temporary until we have a wallet that can do that",
		Value: "",
	}
	// sk defines a flag for the path of the multi sign private key used when starting the node
	sk = cli.StringFlag{
		Name:  "sk",
		Usage: "Private key that the node will load on startup and will sign blocks",
		Value: "",
	}
	// configurationFile defines a flag for the path to the main toml configuration file
	configurationFile = cli.StringFlag{
		Name:  "config",
		Usage: "The main configuration file to load",
		Value: "./config/config.toml",
	}
	// configurationEconomicsFile defines a flag for the path to the economics toml configuration file
	configurationEconomicsFile = cli.StringFlag{
		Name:  "configEconomics",
		Usage: "The economics configuration file to load",
		Value: "./config/economics.toml",
	}
	// configurationPreferencesFile defines a flag for the path to the preferences toml configuration file
	configurationPreferencesFile = cli.StringFlag{
		Name:  "configPreferences",
		Usage: "The preferences configuration file to load",
		Value: "./config/prefs.toml",
	}
	// p2pConfigurationFile defines a flag for the path to the toml file containing P2P configuration
	p2pConfigurationFile = cli.StringFlag{
		Name:  "p2pconfig",
		Usage: "The configuration file for P2P",
		Value: "./config/p2p.toml",
	}
	// p2pConfigurationFile defines a flag for the path to the toml file containing P2P configuration
	serversConfigurationFile = cli.StringFlag{
		Name:  "serversconfig",
		Usage: "The configuration file for servers confidential data",
		Value: "./config/server.toml",
	}
	// gasScheduleConfigurationFile defines a flag for the path to the toml file containing the gas costs used in SmartContract execution
	gasScheduleConfigurationFile = cli.StringFlag{
		Name:  "gasCostsConfig",
		Usage: "The configuration file for gas costs used in SmartContract execution",
		Value: "./config/gasSchedule.toml",
	}
	// port defines a flag for setting the port on which the node will listen for connections
	port = cli.IntFlag{
		Name:  "port",
		Usage: "Port number on which the application will start",
		Value: 0,
	}
	// profileMode defines a flag for profiling the binary
	// If enabled, it will open the pprof routes over the default gin rest webserver.
	// There are several routes that will be available for profiling (profiling can be analyzed with: go tool pprof):
	//  /debug/pprof/ (can be accessed in the browser, will list the available options)
	//  /debug/pprof/goroutine
	//  /debug/pprof/heap
	//  /debug/pprof/threadcreate
	//  /debug/pprof/block
	//  /debug/pprof/mutex
	//  /debug/pprof/profile (CPU profile)
	//  /debug/pprof/trace?seconds=5 (CPU trace) -> being a trace, can be analyzed with: go tool trace
	// Usage: go tool pprof http(s)://ip.of.the.server/debug/pprof/xxxxx
	profileMode = cli.BoolFlag{
		Name:  "profile-mode",
		Usage: "Boolean profiling mode option. If set to true, the /debug/pprof routes will be available on the node for profiling the application.",
	}
	// txSignSkIndex defines a flag that specifies the 0-th based index of the private key to be used from initialBalancesSk.pem file
	txSignSkIndex = cli.IntFlag{
		Name:  "tx-sign-sk-index",
		Usage: "Single sign private key index specifies the 0-th based index of the private key to be used from initialBalancesSk.pem file.",
		Value: 0,
	}
	// skIndex defines a flag that specifies the 0-th based index of the private key to be used from initialNodesSk.pem file
	skIndex = cli.IntFlag{
		Name:  "sk-index",
		Usage: "Private key index specifies the 0-th based index of the private key to be used from initialNodesSk.pem file.",
		Value: 0,
	}
	// gopsEn used to enable diagnosis of running go processes
	gopsEn = cli.BoolFlag{
		Name:  "gops-enable",
		Usage: "Enables gops over the process. Stack can be viewed by calling 'gops stack <pid>'",
	}
	// numOfNodes defines a flag that specifies the maximum number of nodes which will be used from the initialNodes
	numOfNodes = cli.Uint64Flag{
		Name:  "num-of-nodes",
		Usage: "Number of nodes specifies the maximum number of nodes which will be used from initialNodes list exposed in nodesSetup.json file",
		Value: math.MaxUint64,
	}
	// storageCleanup defines a flag for choosing the option of starting the node from scratch. If it is not set (false)
	// it starts from the last state stored on disk
	storageCleanup = cli.BoolFlag{
		Name:  "storage-cleanup",
		Usage: "If set the node will start from scratch, otherwise it starts from the last state stored on disk",
	}

	// restApiInterface defines a flag for the interface on which the rest API will try to bind with
	restApiInterface = cli.StringFlag{
		Name: "rest-api-interface",
		Usage: "The interface address and port to which the REST API will attempt to bind. " +
			"To bind to all available interfaces, set this flag to :8080",
		Value: facade.DefaultRestInterface,
	}

	// restApiDebug defines a flag for starting the rest API engine in debug mode
	restApiDebug = cli.BoolFlag{
		Name:  "rest-api-debug",
		Usage: "Start the rest API engine in debug mode",
	}

	// networkID defines the version of the network. If set, will override the same parameter from config.toml
	networkID = cli.StringFlag{
		Name:  "network-id",
		Usage: "The network version, overriding the one from config.toml",
		Value: "",
	}

	// nodeDisplayName defines the friendly name used by a node in the public monitoring tools. If set, will override
	// the NodeDisplayName from config.toml
	nodeDisplayName = cli.StringFlag{
		Name:  "display-name",
		Usage: "This will represent the friendly name in the public monitoring tools. Will override the config.toml one",
		Value: "",
	}

	//useLogView is used when termui interface is not needed.
	useLogView = cli.BoolFlag{
		Name:  "use-log-view",
		Usage: "will not enable the user-friendly terminal view of the node",
	}

	// initialBalancesSkPemFile defines a flag for the path to the ...
	initialBalancesSkPemFile = cli.StringFlag{
		Name:  "initialBalancesSkPemFile",
		Usage: "The file containing the secret keys which ...",
		Value: "./config/initialBalancesSk.pem",
	}

	// initialNodesSkPemFile defines a flag for the path to the ...
	initialNodesSkPemFile = cli.StringFlag{
		Name:  "initialNodesSkPemFile",
		Usage: "The file containing the secret keys which ...",
		Value: "./config/initialNodesSk.pem",
	}
	// logLevel defines the logger level
	logLevel = cli.StringFlag{
		Name:  "logLevel",
		Usage: "This flag specifies the logger level",
		Value: "*:" + logger.LogInfo.String(),
	}
	// disableAnsiColor defines if the logger subsystem should prevent displaying ANSI colors
	disableAnsiColor = cli.BoolFlag{
		Name:  "disable-ansi-color",
		Usage: "This flag specifies that the log output should not use ANSI colors",
	}
	// bootstrapRoundIndex defines a flag that specifies the round index from which node should bootstrap from storage
	bootstrapRoundIndex = cli.Uint64Flag{
		Name:  "bootstrap-round-index",
		Usage: "Bootstrap round index specifies the round index from which node should bootstrap from storage",
		Value: math.MaxUint64,
	}
	// enableTxIndexing enables transaction indexing. There can be cases when it's too expensive to index all transactions
	//  so we provide the command line option to disable this behaviour
	enableTxIndexing = cli.BoolTFlag{
		Name:  "tx-indexing",
		Usage: "Enables transaction indexing. There can be cases when it's too expensive to index all transactions so we provide the command line option to disable this behaviour",
	}

	// workingDirectory defines a flag for the path for the working directory.
	workingDirectory = cli.StringFlag{
		Name:  "working-directory",
		Usage: "The node will store here DB, Logs and Stats",
		Value: "",
	}

	// destinationShardAsObserver defines a flag for the prefered shard to be assigned to as an observer.
	destinationShardAsObserver = cli.StringFlag{
		Name:  "destination-shard-as-observer",
		Usage: "The preferred shard as an observer",
		Value: "",
	}

	isNodefullArchive = cli.BoolFlag{
		Name:  "full-archive",
		Usage: "If set, the node won't remove any DB",
	}

	numEpochsToSave = cli.Uint64Flag{
		Name:  "num-epochs-to-keep",
		Usage: "This represents the number of epochs which kept in the databases",
		Value: uint64(2),
	}

	numActivePersisters = cli.Uint64Flag{
		Name:  "num-active-persisters",
		Usage: "This represents the number of persisters which are kept open at a moment",
		Value: uint64(2),
	}

	rm *statistics.ResourceMonitor
)

// dbIndexer will hold the database indexer. Defined globally so it can be initialised only in
//  certain conditions. If those conditions will not be met, it will stay as nil
var dbIndexer indexer.Indexer

// coreServiceContainer is defined globally so it can be injected with appropriate
//  params depending on the type of node we are starting
var coreServiceContainer serviceContainer.Core

// TODO: this will be calculated from storage or fetched from network
var currentEpoch = uint32(0)

// appVersion should be populated at build time using ldflags
// Usage examples:
// linux/mac:
//            go build -i -v -ldflags="-X main.appVersion=$(git describe --tags --long --dirty)"
// windows:
//            for /f %i in ('git describe --tags --long --dirty') do set VERS=%i
//            go build -i -v -ldflags="-X main.appVersion=%VERS%"
var appVersion = core.UnVersionedAppString

func main() {
	_ = display.SetDisplayByteSlice(display.ToHexShort)
	log := logger.GetOrCreate("main")

	app := cli.NewApp()
	cli.AppHelpTemplate = nodeHelpTemplate
	app.Name = "Elrond Node CLI App"
	app.Version = fmt.Sprintf("%s/%s/%s-%s", appVersion, runtime.Version(), runtime.GOOS, runtime.GOARCH)
	app.Usage = "This is the entry point for starting a new Elrond node - the app will start after the genesis timestamp"
	app.Flags = []cli.Flag{
		genesisFile,
		nodesFile,
		port,
		configurationFile,
		configurationEconomicsFile,
		configurationPreferencesFile,
		p2pConfigurationFile,
		gasScheduleConfigurationFile,
		txSignSk,
		sk,
		profileMode,
		txSignSkIndex,
		skIndex,
		numOfNodes,
		storageCleanup,
		initialBalancesSkPemFile,
		initialNodesSkPemFile,
		gopsEn,
		serversConfigurationFile,
		networkID,
		nodeDisplayName,
		restApiInterface,
		restApiDebug,
		disableAnsiColor,
		logLevel,
		useLogView,
		bootstrapRoundIndex,
		enableTxIndexing,
		workingDirectory,
		destinationShardAsObserver,
		isNodefullArchive,
		numEpochsToSave,
		numActivePersisters,
	}
	app.Authors = []cli.Author{
		{
			Name:  "The Elrond Team",
			Email: "contact@elrond.com",
		},
	}

	app.Action = func(c *cli.Context) error {
		return startNode(c, log, app.Version)
	}

	err := app.Run(os.Args)
	if err != nil {
		log.Error(err.Error())
		os.Exit(1)
	}
}

func getSuite(config *config.Config) (crypto.Suite, error) {
	switch config.Consensus.Type {
	case factory.BlsConsensusType:
		return kyber.NewSuitePairingBn256(), nil
	case factory.BnConsensusType:
		return kyber.NewBlakeSHA256Ed25519(), nil
	}

	return nil, errors.New("no consensus provided in config file")
}

func startNode(ctx *cli.Context, log logger.Logger, version string) error {
	log.Trace("startNode called")
	logLevel := ctx.GlobalString(logLevel.Name)
	err := logger.SetLogLevel(logLevel)
	if err != nil {
		return err
	}
	noAnsiColor := ctx.GlobalBool(disableAnsiColor.Name)
	if noAnsiColor {
		err = logger.RemoveLogObserver(os.Stdout)
		if err != nil {
			//we need to print this manually as we do not have console log observer
			fmt.Println("error removing log observer: " + err.Error())
			return err
		}

		err = logger.AddLogObserver(os.Stdout, &logger.PlainFormatter{})
		if err != nil {
			//we need to print this manually as we do not have console log observer
			fmt.Println("error setting log observer: " + err.Error())
			return err
		}
	}
	log.Trace("logger updated", "level", logLevel, "disable ANSI color", noAnsiColor)

	enableGopsIfNeeded(ctx, log)

	log.Info("starting node", "version", version, "pid", os.Getpid())
	log.Trace("reading configs")

	configurationFileName := ctx.GlobalString(configurationFile.Name)
	generalConfig, err := loadMainConfig(configurationFileName)
	if err != nil {
		return err
	}
	log.Debug("config", "file", configurationFileName)

	configurationEconomicsFileName := ctx.GlobalString(configurationEconomicsFile.Name)
	economicsConfig, err := loadEconomicsConfig(configurationEconomicsFileName)
	if err != nil {
		return err
	}
	log.Debug("config", "file", configurationEconomicsFileName)

	configurationPreferencesFileName := ctx.GlobalString(configurationPreferencesFile.Name)
	preferencesConfig, err := loadPreferencesConfig(configurationPreferencesFileName)
	if err != nil {
		return err
	}
	log.Debug("config", "file", configurationPreferencesFileName)

	p2pConfigurationFileName := ctx.GlobalString(p2pConfigurationFile.Name)
	p2pConfig, err := core.LoadP2PConfig(p2pConfigurationFileName)
	if err != nil {
		return err
	}

	log.Debug("config", "file", p2pConfigurationFileName)
	if ctx.IsSet(port.Name) {
		p2pConfig.Node.Port = ctx.GlobalInt(port.Name)
	}

	genesisConfig, err := sharding.NewGenesisConfig(ctx.GlobalString(genesisFile.Name))
	if err != nil {
		return err
	}
	log.Debug("config", "file", ctx.GlobalString(genesisFile.Name))

	nodesConfig, err := sharding.NewNodesSetup(ctx.GlobalString(nodesFile.Name), ctx.GlobalUint64(numOfNodes.Name))
	if err != nil {
		return err
	}
	log.Debug("config", "file", ctx.GlobalString(nodesFile.Name))

	syncer := ntp.NewSyncTime(generalConfig.NTPConfig, time.Hour, nil)
	go syncer.StartSync()

	log.Debug("NTP average clock offset", "value", syncer.ClockOffset())

	//TODO: The next 5 lines should be deleted when we are done testing from a precalculated (not hard coded) timestamp
	if nodesConfig.StartTime == 0 {
		time.Sleep(1000 * time.Millisecond)
		ntpTime := syncer.CurrentTime()
		nodesConfig.StartTime = (ntpTime.Unix()/60 + 1) * 60
	}

	startTime := time.Unix(nodesConfig.StartTime, 0)

	log.Info("start time",
		"formatted", startTime.Format("Mon Jan 2 15:04:05 MST 2006"),
		"seconds", startTime.Unix())

	log.Trace("getting suite")
	suite, err := getSuite(generalConfig)
	if err != nil {
		return err
	}

	initialNodesSkPemFileName := ctx.GlobalString(initialNodesSkPemFile.Name)
	keyGen, privKey, pubKey, err := factory.GetSigningParams(
		ctx,
		sk.Name,
		skIndex.Name,
		initialNodesSkPemFileName,
		suite)
	if err != nil {
		return err
	}
	log.Debug("block sign pubkey", "hex", factory.GetPkEncoded(pubKey))

	if ctx.IsSet(destinationShardAsObserver.Name) {
		generalConfig.GeneralSettings.DestinationShardAsObserver = ctx.GlobalString(destinationShardAsObserver.Name)
	}

	if ctx.IsSet(networkID.Name) {
		generalConfig.GeneralSettings.NetworkID = ctx.GlobalString(networkID.Name)
	}

	if ctx.IsSet(nodeDisplayName.Name) {
		preferencesConfig.Preferences.NodeDisplayName = ctx.GlobalString(nodeDisplayName.Name)
	}

	shardCoordinator, nodeType, err := createShardCoordinator(nodesConfig, pubKey, generalConfig.GeneralSettings, log)
	if err != nil {
		return err
	}

	var workingDir = ""
	if ctx.IsSet(workingDirectory.Name) {
		workingDir = ctx.GlobalString(workingDirectory.Name)
	} else {
		workingDir, err = os.Getwd()
		if err != nil {
			log.LogIfError(err)
			workingDir = ""
		}
	}
	log.Trace("working directory", "path", workingDir)

	var shardId = core.GetShardIdString(shardCoordinator.SelfId())

	pathTemplateForPruningStorer := filepath.Join(
		workingDir,
		defaultDBPath,
		nodesConfig.ChainID,
		fmt.Sprintf("%s_%s", defaultEpochString, core.PathEpochPlaceholder),
		fmt.Sprintf("%s_%s", defaultShardString, core.PathShardPlaceholder),
		core.PathIdentifierPlaceholder)

	pathTemplateForStaticStorer := filepath.Join(
		workingDir,
		defaultDBPath,
		nodesConfig.ChainID,
		defaultStaticDbString,
		fmt.Sprintf("%s_%s", defaultShardString, core.PathShardPlaceholder),
		core.PathIdentifierPlaceholder)

	pathManager, err := pathmanager.NewPathManager(pathTemplateForPruningStorer, pathTemplateForStaticStorer)
	if err != nil {
		return err
	}

	storageCleanup := ctx.GlobalBool(storageCleanup.Name)
	if storageCleanup {
		dbPath := filepath.Join(
			workingDir,
			defaultDBPath)
		log.Trace("cleaning storage", "path", dbPath)
		err = os.RemoveAll(dbPath)
		if err != nil {
			return err
		}
	}

	log.Trace("creating core components")
	coreArgs := factory.NewCoreComponentsFactoryArgs(generalConfig, pathManager, shardId, []byte(nodesConfig.ChainID))
	coreComponents, err := factory.CoreComponentsFactory(coreArgs)
	if err != nil {
		return err
	}

	log.Trace("creating economics data components")
	economicsData, err := economics.NewEconomicsData(economicsConfig)
	if err != nil {
		return err
	}

	rater, err := rating.NewBlockSigningRater(economicsData.RatingsData())
	if err != nil {
		return err
	}

	log.Trace("initializing stats file")
	err = initStatsFileMonitor(generalConfig, pubKey, log, workingDir)
	if err != nil {
		return err
	}

	handlersArgs := factory.NewStatusHandlersFactoryArgs(useLogView.Name, serversConfigurationFile.Name, ctx, coreComponents.Marshalizer, coreComponents.Uint64ByteSliceConverter)
	statusHandlersInfo, err := factory.CreateStatusHandlers(handlersArgs)
	if err != nil {
		return err
	}

	coreComponents.StatusHandler = statusHandlersInfo.StatusHandler

	log.Trace("creating data components")
	epochStartNotifier := notifier.NewEpochStartSubscriptionHandler()
	dataArgs := factory.NewDataComponentsFactoryArgs(generalConfig, shardCoordinator, coreComponents, pathManager, epochStartNotifier, currentEpoch)
	dataComponents, err := factory.DataComponentsFactory(dataArgs)
	if err != nil {
		return err
	}

	err = statusHandlersInfo.UpdateStorerAndMetricsForPersistentHandler(dataComponents.Store.GetStorer(dataRetriever.StatusMetricsUnit))
	if err != nil {
		return err
	}

	log.Trace("creating nodes coordinator")
	if ctx.IsSet(isNodefullArchive.Name) {
		generalConfig.StoragePruning.FullArchive = ctx.GlobalBool(isNodefullArchive.Name)
	}
	if ctx.IsSet(numEpochsToSave.Name) {
		generalConfig.StoragePruning.NumEpochsToKeep = ctx.GlobalUint64(numEpochsToSave.Name)
	}
	if ctx.IsSet(numActivePersisters.Name) {
		generalConfig.StoragePruning.NumActivePersisters = ctx.GlobalUint64(numActivePersisters.Name)
	}

<<<<<<< HEAD
=======
	epochStartNotifier := notifier.NewEpochStartSubscriptionHandler()
>>>>>>> acb4d92f
	nodesCoordinator, err := createNodesCoordinator(
		nodesConfig,
		generalConfig.GeneralSettings,
		epochStartNotifier,
		pubKey,
		coreComponents.Hasher,
		rater,
		dataComponents.Store.GetStorer(dataRetriever.BootstrapUnit),
	)
	if err != nil {
		return err
	}

	log.Trace("creating state components")
	stateArgs := factory.NewStateComponentsFactoryArgs(
		generalConfig,
		genesisConfig,
		shardCoordinator,
		coreComponents,
		pathManager,
	)
	stateComponents, err := factory.StateComponentsFactory(stateArgs)
	if err != nil {
		return err
	}

	log.Trace("initializing metrics")
	metrics.InitMetrics(coreComponents.StatusHandler, pubKey, nodeType, shardCoordinator, nodesConfig, version, economicsConfig)

	log.Trace("creating crypto components")
	cryptoArgs := factory.NewCryptoComponentsFactoryArgs(
		ctx,
		generalConfig,
		nodesConfig,
		shardCoordinator,
		keyGen,
		privKey,
		log,
		initialBalancesSkPemFile.Name,
		txSignSk.Name,
		txSignSkIndex.Name,
	)
	cryptoComponents, err := factory.CryptoComponentsFactory(cryptoArgs)
	if err != nil {
		return err
	}

	txSignPk := factory.GetPkEncoded(cryptoComponents.TxSignPubKey)
	metrics.SaveCurrentNodeNameAndPubKey(coreComponents.StatusHandler, txSignPk, preferencesConfig.Preferences.NodeDisplayName)

	sessionInfoFileOutput := fmt.Sprintf("%s:%s\n%s:%s\n%s:%s\n%s:%v\n%s:%s\n%s:%v\n",
		"PkBlockSign", factory.GetPkEncoded(pubKey),
		"PkAccount", factory.GetPkEncoded(cryptoComponents.TxSignPubKey),
		"ShardId", shardId,
		"TotalShards", shardCoordinator.NumberOfShards(),
		"AppVersion", version,
		"GenesisTimeStamp", startTime.Unix(),
	)

	sessionInfoFileOutput += fmt.Sprintf("\nStarted with parameters:\n")
	for _, flag := range ctx.App.Flags {
		flagValue := fmt.Sprintf("%v", ctx.GlobalGeneric(flag.GetName()))
		if flagValue != "" {
			sessionInfoFileOutput += fmt.Sprintf("%s = %v\n", flag.GetName(), flagValue)
		}
	}

	statsFile := filepath.Join(workingDir, defaultStatsPath, "session.info")
	err = ioutil.WriteFile(statsFile, []byte(sessionInfoFileOutput), os.ModePerm)
	log.LogIfError(err)

	log.Trace("creating network components")
	networkComponents, err := factory.NetworkComponentsFactory(p2pConfig, log, coreComponents)
	if err != nil {
		return err
	}

	log.Trace("creating tps benchmark components")
	tpsBenchmark, err := statistics.NewTPSBenchmark(shardCoordinator.NumberOfShards(), nodesConfig.RoundDuration/1000)
	if err != nil {
		return err
	}

	if generalConfig.Explorer.Enabled {
		log.Trace("creating elastic search components")
		serversConfigurationFileName := ctx.GlobalString(serversConfigurationFile.Name)
		dbIndexer, err = createElasticIndexer(
			ctx,
			serversConfigurationFileName,
			generalConfig.Explorer.IndexerURL,
			shardCoordinator,
			coreComponents.Marshalizer,
			coreComponents.Hasher,
		)
		if err != nil {
			return err
		}

		err = setServiceContainer(shardCoordinator, tpsBenchmark)
		if err != nil {
			return err
		}
	}

	gasScheduleConfigurationFileName := ctx.GlobalString(gasScheduleConfigurationFile.Name)
	gasSchedule, err := core.LoadGasScheduleConfig(gasScheduleConfigurationFileName)
	if err != nil {
		return err
	}

	log.Trace("creating time cache for requested items components")
	requestedItemsHandler := timecache.NewTimeCache(time.Duration(uint64(time.Millisecond) * nodesConfig.RoundDuration))

	log.Trace("creating process components")
	processArgs := factory.NewProcessComponentsFactoryArgs(
		coreArgs,
		genesisConfig,
		economicsData,
		nodesConfig,
		gasSchedule,
		syncer,
		shardCoordinator,
		nodesCoordinator,
		dataComponents,
		coreComponents,
		cryptoComponents,
		stateComponents,
		networkComponents,
		coreServiceContainer,
		requestedItemsHandler,
		epochStartNotifier,
		&generalConfig.EpochStartConfig,
		0,
		rater,
		generalConfig.Marshalizer.SizeCheckDelta,
	)
	processComponents, err := factory.ProcessComponentsFactory(processArgs)
	if err != nil {
		return err
	}

	var elasticIndexer indexer.Indexer
	if coreServiceContainer == nil || coreServiceContainer.IsInterfaceNil() {
		elasticIndexer = nil
	} else {
		elasticIndexer = coreServiceContainer.Indexer()
	}

	log.Trace("creating node structure")
	currentNode, err := createNode(
		generalConfig,
		preferencesConfig,
		nodesConfig,
		economicsData,
		syncer,
		keyGen,
		privKey,
		pubKey,
		shardCoordinator,
		nodesCoordinator,
		coreComponents,
		stateComponents,
		dataComponents,
		cryptoComponents,
		processComponents,
		networkComponents,
		ctx.GlobalUint64(bootstrapRoundIndex.Name),
		version,
		elasticIndexer,
		requestedItemsHandler,
		epochStartNotifier,
	)
	if err != nil {
		return err
	}

	log.Trace("creating software checker structure")
	softwareVersionChecker, err := factory.CreateSoftwareVersionChecker(coreComponents.StatusHandler)
	if err != nil {
		log.Debug("nil software version checker", "error", err.Error())
	} else {
		softwareVersionChecker.StartCheckSoftwareVersion()
	}

	if shardCoordinator.SelfId() == core.MetachainShardId {
		log.Trace("activating nodesCoordinator's validators indexing")
		indexValidatorsListIfNeeded(elasticIndexer, nodesCoordinator)
	}

	log.Trace("creating api resolver structure")
	apiResolver, err := createApiResolver(
		stateComponents.AccountsAdapter,
		stateComponents.AddressConverter,
		dataComponents.Store,
		dataComponents.Blkc,
		coreComponents.Marshalizer,
		coreComponents.Uint64ByteSliceConverter,
		shardCoordinator,
		statusHandlersInfo.StatusMetrics,
		gasSchedule,
		economicsData,
	)
	if err != nil {
		return err
	}

	log.Trace("starting status pooling components")
	err = metrics.StartStatusPolling(
		currentNode.GetAppStatusHandler(),
		generalConfig.GeneralSettings.StatusPollingIntervalSec,
		networkComponents,
		processComponents,
	)
	if err != nil {
		return err
	}

	updateMachineStatisticsDurationSec := 1
	err = metrics.StartMachineStatisticsPolling(coreComponents.StatusHandler, updateMachineStatisticsDurationSec)
	if err != nil {
		return err
	}

	log.Trace("creating elrond node facade")
	restAPIServerDebugMode := ctx.GlobalBool(restApiDebug.Name)
	ef := facade.NewElrondNodeFacade(currentNode, apiResolver, restAPIServerDebugMode)

	efConfig := &config.FacadeConfig{
		RestApiInterface: ctx.GlobalString(restApiInterface.Name),
		PprofEnabled:     ctx.GlobalBool(profileMode.Name),
	}

	ef.SetSyncer(syncer)
	ef.SetTpsBenchmark(tpsBenchmark)
	ef.SetConfig(efConfig)

	log.Trace("starting background services")
	ef.StartBackgroundServices()

	log.Debug("bootstrapping node...")
	err = ef.StartNode()
	if err != nil {
		log.Error("starting node failed", err.Error())
		return err
	}

	log.Info("application is now running")
	sigs := make(chan os.Signal, 1)
	signal.Notify(sigs, syscall.SIGINT, syscall.SIGTERM)
	<-sigs
	log.Info("terminating at user's signal...")

	if rm != nil {
		err = rm.Close()
		log.LogIfError(err)
	}
	return nil
}

func indexValidatorsListIfNeeded(elasticIndexer indexer.Indexer, coordinator sharding.NodesCoordinator) {
	if elasticIndexer == nil || elasticIndexer.IsInterfaceNil() {
		return
	}

	validatorsPubKeys, _ := coordinator.GetAllValidatorsPublicKeys(0)

	if validatorsPubKeys != nil {
		go elasticIndexer.SaveValidatorsPubKeys(validatorsPubKeys)
	}
}

func enableGopsIfNeeded(ctx *cli.Context, log logger.Logger) {
	var gopsEnabled bool
	if ctx.IsSet(gopsEn.Name) {
		gopsEnabled = ctx.GlobalBool(gopsEn.Name)
	}

	if gopsEnabled {
		if err := agent.Listen(agent.Options{}); err != nil {
			log.Error("failure to init gops", "error", err.Error())
		}
	}

	log.Trace("gops", "enabled", gopsEnabled)
}

func loadMainConfig(filepath string) (*config.Config, error) {
	cfg := &config.Config{}
	err := core.LoadTomlFile(cfg, filepath)
	if err != nil {
		return nil, err
	}

	return cfg, nil
}

func loadEconomicsConfig(filepath string) (*config.ConfigEconomics, error) {
	cfg := &config.ConfigEconomics{}
	err := core.LoadTomlFile(cfg, filepath)
	if err != nil {
		return nil, err
	}

	return cfg, nil
}

func loadPreferencesConfig(filepath string) (*config.ConfigPreferences, error) {
	cfg := &config.ConfigPreferences{}
	err := core.LoadTomlFile(cfg, filepath)
	if err != nil {
		return nil, err
	}

	return cfg, nil
}

func getShardIdFromNodePubKey(pubKey crypto.PublicKey, nodesConfig *sharding.NodesSetup) (uint32, error) {
	if pubKey == nil {
		return 0, errors.New("nil public key")
	}

	publicKey, err := pubKey.ToByteArray()
	if err != nil {
		return 0, err
	}

	selfShardId, err := nodesConfig.GetShardIDForPubKey(publicKey)
	if err != nil {
		return 0, err
	}

	return selfShardId, err
}

func createShardCoordinator(
	nodesConfig *sharding.NodesSetup,
	pubKey crypto.PublicKey,
	settingsConfig config.GeneralSettingsConfig,
	log logger.Logger,
) (sharding.Coordinator, core.NodeType, error) {
	selfShardId, err := getShardIdFromNodePubKey(pubKey, nodesConfig)
	nodeType := core.NodeTypeValidator
	if err == sharding.ErrPublicKeyNotFoundInGenesis {
		nodeType = core.NodeTypeObserver
		log.Info("starting as observer node")

		selfShardId, err = processDestinationShardAsObserver(settingsConfig)
	}
	if err != nil {
		return nil, "", err
	}

	var shardName string
	if selfShardId == core.MetachainShardId {
		shardName = metachainShardName
	} else {
		shardName = fmt.Sprintf("%d", selfShardId)
	}
	log.Info("shard info", "started in shard", shardName)

	shardCoordinator, err := sharding.NewMultiShardCoordinator(nodesConfig.NumberOfShards(), selfShardId)
	if err != nil {
		return nil, "", err
	}

	return shardCoordinator, nodeType, nil
}

func createNodesCoordinator(
	nodesConfig *sharding.NodesSetup,
	settingsConfig config.GeneralSettingsConfig,
	epochStartSubscriber epochStart.EpochStartSubscriber,
	pubKey crypto.PublicKey,
	hasher hashing.Hasher,
	rater sharding.RaterHandler,
	bootStorer storage.Storer,
) (sharding.NodesCoordinator, error) {

	shardId, err := getShardIdFromNodePubKey(pubKey, nodesConfig)
	if err == sharding.ErrPublicKeyNotFoundInGenesis {
		shardId, err = processDestinationShardAsObserver(settingsConfig)
	}
	if err != nil {
		return nil, err
	}

	nbShards := nodesConfig.NumberOfShards()
	shardConsensusGroupSize := int(nodesConfig.ConsensusGroupSize)
	metaConsensusGroupSize := int(nodesConfig.MetaChainConsensusGroupSize)
	eligibleNodesInfo, waitingNodesInfo := nodesConfig.InitialNodesInfo()

	eligibleValidators, err := nodesInfoToValidators(eligibleNodesInfo)
	if err != nil {
		return nil, err
	}

	waitingValidators, err := nodesInfoToValidators(waitingNodesInfo)
	if err != nil {
		return nil, err
	}

	pubKeyBytes, err := pubKey.ToByteArray()
	if err != nil {
		return nil, err
	}

	nodeShuffler := sharding.NewXorValidatorsShuffler(
		nodesConfig.MinNodesPerShard,
		nodesConfig.MetaChainMinNodes,
		nodesConfig.Hysteresis,
		nodesConfig.Adaptivity,
	)

	argumentsNodesCoordinator := sharding.ArgNodesCoordinator{
		ShardConsensusGroupSize: shardConsensusGroupSize,
		MetaConsensusGroupSize:  metaConsensusGroupSize,
		Hasher:                  hasher,
		Shuffler:                nodeShuffler,
		EpochStartSubscriber:    epochStartSubscriber,
<<<<<<< HEAD
		BootStorer:              bootStorer,
=======
>>>>>>> acb4d92f
		ShardId:                 shardId,
		NbShards:                nbShards,
		EligibleNodes:           eligibleValidators,
		WaitingNodes:            waitingValidators,
		SelfPublicKey:           pubKeyBytes,
	}

	baseNodesCoordinator, err := sharding.NewIndexHashedNodesCoordinator(argumentsNodesCoordinator)
	if err != nil {
		return nil, err
	}

	//TODO fix IndexHashedNodesCoordinatorWithRater as to perform better when expanding eligible list based on rating
	// do not forget to return nodesCoordinator from this function instead of baseNodesCoordinator
	//nodesCoordinator, err := sharding.NewIndexHashedNodesCoordinatorWithRater(baseNodesCoordinator, rater)
	//if err != nil {
	//	return nil, err
	//}

	return baseNodesCoordinator, nil
}

func nodesInfoToValidators(nodesInfo map[uint32][]*sharding.NodeInfo) (map[uint32][]sharding.Validator, error) {
	validatorsMap := make(map[uint32][]sharding.Validator)

	for shId, nodeInfoList := range nodesInfo {
		validators := make([]sharding.Validator, 0)
		for _, nodeInfo := range nodeInfoList {
			validator, err := sharding.NewValidator(big.NewInt(0), 0, nodeInfo.PubKey(), nodeInfo.Address())
			if err != nil {
				return nil, err
			}

			validators = append(validators, validator)
		}
		validatorsMap[shId] = validators
	}

	return validatorsMap, nil
}

func nodesInfoToValidators(nodesInfo map[uint32][]*sharding.NodeInfo) (map[uint32][]sharding.Validator, error) {
	validatorsMap := make(map[uint32][]sharding.Validator)

	for shId, nodeInfoList := range nodesInfo {
		validators := make([]sharding.Validator, 0)
		for _, nodeInfo := range nodeInfoList {
			validator, err := sharding.NewValidator(nodeInfo.PubKey(), nodeInfo.Address())
			if err != nil {
				return nil, err
			}

			validators = append(validators, validator)
		}
		validatorsMap[shId] = validators
	}

	return validatorsMap, nil
}

func processDestinationShardAsObserver(settingsConfig config.GeneralSettingsConfig) (uint32, error) {
	destShard := strings.ToLower(settingsConfig.DestinationShardAsObserver)
	if len(destShard) == 0 {
		return 0, errors.New("option DestinationShardAsObserver is not set in config.toml")
	}
	if destShard == metachainShardName {
		return core.MetachainShardId, nil
	}

	val, err := strconv.ParseUint(destShard, 10, 32)
	if err != nil {
		return 0, errors.New("error parsing DestinationShardAsObserver option: " + err.Error())
	}

	return uint32(val), err
}

// createElasticIndexer creates a new elasticIndexer where the server listens on the url,
// authentication for the server is using the username and password
func createElasticIndexer(
	ctx *cli.Context,
	serversConfigurationFileName string,
	url string,
	coordinator sharding.Coordinator,
	marshalizer marshal.Marshalizer,
	hasher hashing.Hasher,
) (indexer.Indexer, error) {
	serversConfig, err := core.LoadServersPConfig(serversConfigurationFileName)
	if err != nil {
		return nil, err
	}

	dbIndexer, err = indexer.NewElasticIndexer(
		url,
		serversConfig.ElasticSearch.Username,
		serversConfig.ElasticSearch.Password,
		coordinator,
		marshalizer,
		hasher,
		&indexer.Options{TxIndexingEnabled: ctx.GlobalBoolT(enableTxIndexing.Name)})
	if err != nil {
		return nil, err
	}

	return dbIndexer, nil
}

func getConsensusGroupSize(nodesConfig *sharding.NodesSetup, shardCoordinator sharding.Coordinator) (uint32, error) {
	if shardCoordinator.SelfId() == core.MetachainShardId {
		return nodesConfig.MetaChainConsensusGroupSize, nil
	}
	if shardCoordinator.SelfId() < shardCoordinator.NumberOfShards() {
		return nodesConfig.ConsensusGroupSize, nil
	}

	return 0, state.ErrUnknownShardId
}

func createNode(
	config *config.Config,
	preferencesConfig *config.ConfigPreferences,
	nodesConfig *sharding.NodesSetup,
	economicsData process.FeeHandler,
	syncer ntp.SyncTimer,
	keyGen crypto.KeyGenerator,
	privKey crypto.PrivateKey,
	pubKey crypto.PublicKey,
	shardCoordinator sharding.Coordinator,
	nodesCoordinator sharding.NodesCoordinator,
	coreData *factory.Core,
	state *factory.State,
	data *factory.Data,
	crypto *factory.Crypto,
	process *factory.Process,
	network *factory.Network,
	bootstrapRoundIndex uint64,
	version string,
	indexer indexer.Indexer,
	requestedItemsHandler dataRetriever.RequestedItemsHandler,
	epochStartSubscriber epochStart.EpochStartSubscriber,
) (*node.Node, error) {
	consensusGroupSize, err := getConsensusGroupSize(nodesConfig, shardCoordinator)
	if err != nil {
		return nil, err
	}

	nd, err := node.NewNode(
		node.WithMessenger(network.NetMessenger),
		node.WithHasher(coreData.Hasher),
		node.WithMarshalizer(coreData.Marshalizer, config.Marshalizer.SizeCheckDelta),
		node.WithTxFeeHandler(economicsData),
		node.WithInitialNodesPubKeys(crypto.InitialPubKeys),
		node.WithAddressConverter(state.AddressConverter),
		node.WithAccountsAdapter(state.AccountsAdapter),
		node.WithBlockChain(data.Blkc),
		node.WithDataStore(data.Store),
		node.WithRoundDuration(nodesConfig.RoundDuration),
		node.WithConsensusGroupSize(int(consensusGroupSize)),
		node.WithSyncer(syncer),
		node.WithBlockProcessor(process.BlockProcessor),
		node.WithGenesisTime(time.Unix(nodesConfig.StartTime, 0)),
		node.WithRounder(process.Rounder),
		node.WithShardCoordinator(shardCoordinator),
		node.WithNodesCoordinator(nodesCoordinator),
		node.WithUint64ByteSliceConverter(coreData.Uint64ByteSliceConverter),
		node.WithSingleSigner(crypto.SingleSigner),
		node.WithMultiSigner(crypto.MultiSigner),
		node.WithKeyGen(keyGen),
		node.WithKeyGenForAccounts(crypto.TxSignKeyGen),
		node.WithTxSignPubKey(crypto.TxSignPubKey),
		node.WithTxSignPrivKey(crypto.TxSignPrivKey),
		node.WithPubKey(pubKey),
		node.WithPrivKey(privKey),
		node.WithForkDetector(process.ForkDetector),
		node.WithInterceptorsContainer(process.InterceptorsContainer),
		node.WithResolversFinder(process.ResolversFinder),
		node.WithConsensusType(config.Consensus.Type),
		node.WithTxSingleSigner(crypto.TxSingleSigner),
		node.WithTxStorageSize(config.TxStorage.Cache.Size),
		node.WithBootstrapRoundIndex(bootstrapRoundIndex),
		node.WithAppStatusHandler(coreData.StatusHandler),
		node.WithIndexer(indexer),
		node.WithEpochStartTrigger(process.EpochStartTrigger),
		node.WithEpochStartSubscriber(epochStartSubscriber),
		node.WithBlackListHandler(process.BlackListHandler),
		node.WithBootStorer(process.BootStorer),
		node.WithRequestedItemsHandler(requestedItemsHandler),
		node.WithHeaderSigVerifier(process.HeaderSigVerifier),
		node.WithValidatorStatistics(process.ValidatorsStatistics),
		node.WithChainID(coreData.ChainID),
	)
	if err != nil {
		return nil, errors.New("error creating node: " + err.Error())
	}

	err = nd.StartHeartbeat(config.Heartbeat, version, preferencesConfig.Preferences.NodeDisplayName)
	if err != nil {
		return nil, err
	}

	if shardCoordinator.SelfId() < shardCoordinator.NumberOfShards() {
		err = nd.ApplyOptions(
			node.WithInitialNodesBalances(state.InBalanceForShard),
			node.WithDataPool(data.Datapool),
		)
		if err != nil {
			return nil, errors.New("error creating node: " + err.Error())
		}
		err = nd.CreateShardedStores()
		if err != nil {
			return nil, err
		}
	}
	if shardCoordinator.SelfId() == core.MetachainShardId {
		err = nd.ApplyOptions(node.WithMetaDataPool(data.MetaDatapool))
		if err != nil {
			return nil, errors.New("error creating meta-node: " + err.Error())
		}
	}
	return nd, nil
}

func initStatsFileMonitor(config *config.Config, pubKey crypto.PublicKey, log logger.Logger,
	workingDir string) error {
	publicKey, err := pubKey.ToByteArray()
	if err != nil {
		return err
	}

	hexPublicKey := core.GetTrimmedPk(hex.EncodeToString(publicKey))

	statsFile, err := core.CreateFile(hexPublicKey, filepath.Join(workingDir, defaultStatsPath), "txt")
	if err != nil {
		return err
	}
	err = startStatisticsMonitor(statsFile, config.ResourceStats, log)
	if err != nil {
		return err
	}
	return nil
}

func setServiceContainer(shardCoordinator sharding.Coordinator, tpsBenchmark *statistics.TpsBenchmark) error {
	var err error
	if shardCoordinator.SelfId() < shardCoordinator.NumberOfShards() {
		coreServiceContainer, err = serviceContainer.NewServiceContainer(serviceContainer.WithIndexer(dbIndexer))
		if err != nil {
			return err
		}
		return nil
	}
	if shardCoordinator.SelfId() == core.MetachainShardId {
		coreServiceContainer, err = serviceContainer.NewServiceContainer(
			serviceContainer.WithIndexer(dbIndexer),
			serviceContainer.WithTPSBenchmark(tpsBenchmark))
		if err != nil {
			return err
		}
		return nil
	}
	return errors.New("could not init core service container")
}

func startStatisticsMonitor(file *os.File, config config.ResourceStatsConfig, log logger.Logger) error {
	if !config.Enabled {
		return nil
	}

	if config.RefreshIntervalInSec < 1 {
		return errors.New("invalid RefreshIntervalInSec in section [ResourceStats]. Should be an integer higher than 1")
	}

	resMon, err := statistics.NewResourceMonitor(file)
	if err != nil {
		return err
	}

	go func() {
		for {
			err = resMon.SaveStatistics()
			log.LogIfError(err)
			time.Sleep(time.Second * time.Duration(config.RefreshIntervalInSec))
		}
	}()

	return nil
}

func createApiResolver(
	accnts state.AccountsAdapter,
	addrConv state.AddressConverter,
	storageService dataRetriever.StorageService,
	blockChain data.ChainHandler,
	marshalizer marshal.Marshalizer,
	uint64Converter typeConverters.Uint64ByteSliceConverter,
	shardCoordinator sharding.Coordinator,
	statusMetrics external.StatusMetricsHandler,
	gasSchedule map[string]map[string]uint64,
	economics *economics.EconomicsData,
) (facade.ApiResolver, error) {
	var vmFactory process.VirtualMachinesContainerFactory
	var err error

	argsHook := hooks.ArgBlockChainHook{
		Accounts:         accnts,
		AddrConv:         addrConv,
		StorageService:   storageService,
		BlockChain:       blockChain,
		ShardCoordinator: shardCoordinator,
		Marshalizer:      marshalizer,
		Uint64Converter:  uint64Converter,
	}

	if shardCoordinator.SelfId() == core.MetachainShardId {
		vmFactory, err = metachain.NewVMContainerFactory(argsHook, economics)
		if err != nil {
			return nil, err
		}
	} else {
		vmFactory, err = shard.NewVMContainerFactory(economics.MaxGasLimitPerBlock(), gasSchedule, argsHook)
		if err != nil {
			return nil, err
		}
	}

	vmContainer, err := vmFactory.Create()
	if err != nil {
		return nil, err
	}

	scQueryService, err := smartContract.NewSCQueryService(vmContainer, economics.MaxGasLimitPerBlock())
	if err != nil {
		return nil, err
	}

	return external.NewNodeApiResolver(scQueryService, statusMetrics)
}<|MERGE_RESOLUTION|>--- conflicted
+++ resolved
@@ -620,10 +620,7 @@
 		generalConfig.StoragePruning.NumActivePersisters = ctx.GlobalUint64(numActivePersisters.Name)
 	}
 
-<<<<<<< HEAD
-=======
 	epochStartNotifier := notifier.NewEpochStartSubscriptionHandler()
->>>>>>> acb4d92f
 	nodesCoordinator, err := createNodesCoordinator(
 		nodesConfig,
 		generalConfig.GeneralSettings,
@@ -1043,10 +1040,7 @@
 		Hasher:                  hasher,
 		Shuffler:                nodeShuffler,
 		EpochStartSubscriber:    epochStartSubscriber,
-<<<<<<< HEAD
 		BootStorer:              bootStorer,
-=======
->>>>>>> acb4d92f
 		ShardId:                 shardId,
 		NbShards:                nbShards,
 		EligibleNodes:           eligibleValidators,
@@ -1067,25 +1061,6 @@
 	//}
 
 	return baseNodesCoordinator, nil
-}
-
-func nodesInfoToValidators(nodesInfo map[uint32][]*sharding.NodeInfo) (map[uint32][]sharding.Validator, error) {
-	validatorsMap := make(map[uint32][]sharding.Validator)
-
-	for shId, nodeInfoList := range nodesInfo {
-		validators := make([]sharding.Validator, 0)
-		for _, nodeInfo := range nodeInfoList {
-			validator, err := sharding.NewValidator(big.NewInt(0), 0, nodeInfo.PubKey(), nodeInfo.Address())
-			if err != nil {
-				return nil, err
-			}
-
-			validators = append(validators, validator)
-		}
-		validatorsMap[shId] = validators
-	}
-
-	return validatorsMap, nil
 }
 
 func nodesInfoToValidators(nodesInfo map[uint32][]*sharding.NodeInfo) (map[uint32][]sharding.Validator, error) {
