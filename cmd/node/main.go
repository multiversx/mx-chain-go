package main

import (
	"context"
	"crypto/ecdsa"
	"crypto/rand"
	"encoding/base64"
	"encoding/hex"
	"errors"
	"fmt"
	"github.com/ElrondNetwork/elrond-go-sandbox/process/factory"
	"io"
	"os"
	"os/signal"
	"path/filepath"
	"strconv"
	"sync"
	"syscall"
	"time"

	"github.com/ElrondNetwork/elrond-go-sandbox/cmd/facade"
	"github.com/ElrondNetwork/elrond-go-sandbox/config"
	"github.com/ElrondNetwork/elrond-go-sandbox/consensus/round"
	"github.com/ElrondNetwork/elrond-go-sandbox/core"
	"github.com/ElrondNetwork/elrond-go-sandbox/core/logger"
	"github.com/ElrondNetwork/elrond-go-sandbox/core/statistics"
	"github.com/ElrondNetwork/elrond-go-sandbox/crypto"
	"github.com/ElrondNetwork/elrond-go-sandbox/crypto/signing"
	"github.com/ElrondNetwork/elrond-go-sandbox/crypto/signing/kyber"
	"github.com/ElrondNetwork/elrond-go-sandbox/crypto/signing/kyber/singlesig"
	"github.com/ElrondNetwork/elrond-go-sandbox/crypto/signing/multisig"
	"github.com/ElrondNetwork/elrond-go-sandbox/data"
	"github.com/ElrondNetwork/elrond-go-sandbox/data/blockchain"
	"github.com/ElrondNetwork/elrond-go-sandbox/data/state"
	"github.com/ElrondNetwork/elrond-go-sandbox/data/state/addressConverters"
	factoryState "github.com/ElrondNetwork/elrond-go-sandbox/data/state/factory"
	"github.com/ElrondNetwork/elrond-go-sandbox/data/trie"
	"github.com/ElrondNetwork/elrond-go-sandbox/data/typeConverters"
	"github.com/ElrondNetwork/elrond-go-sandbox/data/typeConverters/uint64ByteSlice"
	"github.com/ElrondNetwork/elrond-go-sandbox/dataRetriever"
	"github.com/ElrondNetwork/elrond-go-sandbox/dataRetriever/dataPool"
	"github.com/ElrondNetwork/elrond-go-sandbox/dataRetriever/factory/containers"
	metafactoryDataRetriever "github.com/ElrondNetwork/elrond-go-sandbox/dataRetriever/factory/metachain"
	shardfactoryDataRetriever "github.com/ElrondNetwork/elrond-go-sandbox/dataRetriever/factory/shard"
	"github.com/ElrondNetwork/elrond-go-sandbox/dataRetriever/shardedData"
	"github.com/ElrondNetwork/elrond-go-sandbox/hashing"
	"github.com/ElrondNetwork/elrond-go-sandbox/hashing/blake2b"
	"github.com/ElrondNetwork/elrond-go-sandbox/hashing/sha256"
	"github.com/ElrondNetwork/elrond-go-sandbox/marshal"
	"github.com/ElrondNetwork/elrond-go-sandbox/node"
	"github.com/ElrondNetwork/elrond-go-sandbox/ntp"
	"github.com/ElrondNetwork/elrond-go-sandbox/p2p"
	"github.com/ElrondNetwork/elrond-go-sandbox/p2p/libp2p"
	factoryP2P "github.com/ElrondNetwork/elrond-go-sandbox/p2p/libp2p/factory"
	"github.com/ElrondNetwork/elrond-go-sandbox/p2p/loadBalancer"
	"github.com/ElrondNetwork/elrond-go-sandbox/process/block"
	"github.com/ElrondNetwork/elrond-go-sandbox/process/factory/metachain"
	"github.com/ElrondNetwork/elrond-go-sandbox/process/factory/shard"
	processSync "github.com/ElrondNetwork/elrond-go-sandbox/process/sync"
	"github.com/ElrondNetwork/elrond-go-sandbox/process/transaction"
	"github.com/ElrondNetwork/elrond-go-sandbox/sharding"
	"github.com/ElrondNetwork/elrond-go-sandbox/storage"
	beevikntp "github.com/beevik/ntp"
	"github.com/btcsuite/btcd/btcec"
	crypto2 "github.com/libp2p/go-libp2p-crypto"
	"github.com/pkg/profile"
	"github.com/urfave/cli"
)

const (
	defaultLogPath   = "logs"
	defaultStatsPath = "stats"
)

var (
	nodeHelpTemplate = `NAME:
   {{.Name}} - {{.Usage}}
USAGE:
   {{.HelpName}} {{if .VisibleFlags}}[global options]{{end}}
   {{if len .Authors}}
AUTHOR:
   {{range .Authors}}{{ . }}{{end}}
   {{end}}{{if .Commands}}
GLOBAL OPTIONS:
   {{range .VisibleFlags}}{{.}}
   {{end}}
VERSION:
   {{.Version}}
   {{end}}
`

	// genesisFile defines a flag for the path of the bootstrapping file.
	genesisFile = cli.StringFlag{
		Name:  "genesis-file",
		Usage: "The node will extract bootstrapping info from the genesis.json",
		Value: "genesis.json",
	}
	// privateKey defines a flag for the path of the private key used when starting the node
	privateKey = cli.StringFlag{
		Name:  "private-key",
		Usage: "Private key that the node will load on startup and will sign transactions - temporary until we have a wallet that can do that",
		Value: "",
	}
	// withUI defines a flag for choosing the option of starting with/without UI. If false, the node will start automatically
	withUI = cli.BoolTFlag{
		Name:  "with-ui",
		Usage: "If true, the application will be accompanied by a UI. The node will have to be manually started from the UI",
	}
	// port defines a flag for setting the port on which the node will listen for connections
	port = cli.IntFlag{
		Name:  "port",
		Usage: "Port number on which the application will start",
		Value: 32000,
	}
	// profileMode defines a flag for profiling the binary
	profileMode = cli.StringFlag{
		Name:  "profile-mode",
		Usage: "Profiling mode. Available options: cpu, mem, mutex, block",
		Value: "",
	}
	// privateKeyIndex defines a flag that specify the 0-th based index of the private key to be used from privkeys.pem file.
	privateKeyIndex = cli.IntFlag{
		Name:  "private-key-index",
		Usage: "PrivateKeyIndex defines a flag that specify the 0-th based index of the private key to be used from privkeys.pem file.",
		Value: 0,
	}
	blsPrivateKeyIndex = cli.IntFlag{
		Name:  "bls-private-key-index",
		Usage: "BlsPrivateKeyIndex defines a flag that specify the 0-th based index of the bls private key to be used from blsPrivKeys.pem file.",
		Value: 0,
	}

	configurationFile    = "./config/config.toml"
	p2pConfigurationFile = "./config/p2p.toml"
	privKeysPemFile      = "./config/privkeys.pem"
	blsPrivKeysPemFile   = "./config/blsPrivKeys.pem"

	//TODO remove uniqueID
	uniqueID = ""

	rm *statistics.ResourceMonitor
)

type seedRandReader struct {
	index int
	seed  []byte
}

// NewSeedRandReader will return a new instance of a seed-based reader
func NewSeedRandReader(seed []byte) *seedRandReader {
	return &seedRandReader{seed: seed, index: 0}
}

func (srr *seedRandReader) Read(p []byte) (n int, err error) {
	if srr.seed == nil {
		return 0, errors.New("nil seed")
	}

	if len(srr.seed) == 0 {
		return 0, errors.New("empty seed")
	}

	if p == nil {
		return 0, errors.New("nil buffer")
	}

	if len(p) == 0 {
		return 0, errors.New("empty buffer")
	}

	for i := 0; i < len(p); i++ {
		p[i] = srr.seed[srr.index]

		srr.index++
		srr.index = srr.index % len(srr.seed)
	}

	return len(p), nil
}

type nullChronologyValidator struct {
}

func (*nullChronologyValidator) ValidateReceivedBlock(shardID uint32, epoch uint32, nonce uint64, round uint32) error {
	//TODO when implementing a workable variant take into account to receive headers "from future" (nonce or round > current round)
	// as this might happen when clocks are slightly de-synchronized
	return nil
}

func main() {
	log := logger.DefaultLogger()
	log.SetLevel(logger.LogInfo)

	app := cli.NewApp()
	cli.AppHelpTemplate = nodeHelpTemplate
	app.Name = "Elrond Node CLI App"
	app.Version = "v0.0.1"
	app.Usage = "This is the entry point for starting a new Elrond node - the app will start after the genesis timestamp"
	app.Flags = []cli.Flag{genesisFile, port, privateKey, profileMode, privateKeyIndex, blsPrivateKeyIndex}
	app.Authors = []cli.Author{
		{
			Name:  "The Elrond Team",
			Email: "contact@elrond.com",
		},
	}

	app.Action = func(c *cli.Context) error {
		return startNode(c, log)
	}

	err := app.Run(os.Args)
	if err != nil {
		log.Error(err.Error())
		os.Exit(1)
	}
}

func startNode(ctx *cli.Context, log *logger.Logger) error {
	profileMode := ctx.GlobalString(profileMode.Name)
	switch profileMode {
	case "cpu":
		p := profile.Start(profile.CPUProfile, profile.ProfilePath("."), profile.NoShutdownHook)
		defer p.Stop()
	case "mem":
		p := profile.Start(profile.MemProfile, profile.ProfilePath("."), profile.NoShutdownHook)
		defer p.Stop()
	case "mutex":
		p := profile.Start(profile.MutexProfile, profile.ProfilePath("."), profile.NoShutdownHook)
		defer p.Stop()
	case "block":
		p := profile.Start(profile.BlockProfile, profile.ProfilePath("."), profile.NoShutdownHook)
		defer p.Stop()
	}

	log.Info("Starting node...")

	stop := make(chan bool, 1)
	sigs := make(chan os.Signal, 1)
	signal.Notify(sigs, syscall.SIGINT, syscall.SIGTERM)

	generalConfig, err := loadMainConfig(configurationFile, log)
	if err != nil {
		return err
	}
	log.Info(fmt.Sprintf("Initialized with config from: %s", configurationFile))

	p2pConfig, err := core.LoadP2PConfig(p2pConfigurationFile)
	if err != nil {
		return err
	}
	log.Info(fmt.Sprintf("Initialized with p2p config from: %s", p2pConfigurationFile))
	if ctx.IsSet(port.Name) {
		p2pConfig.Node.Port = ctx.GlobalInt(port.Name)
	}
	uniqueID = strconv.Itoa(p2pConfig.Node.Port)

	err = os.RemoveAll(config.DefaultPath() + uniqueID)
	if err != nil {
		return err
	}

	genesisConfig, err := sharding.NewGenesisConfig(ctx.GlobalString(genesisFile.Name))
	if err != nil {
		return err
	}
	log.Info(fmt.Sprintf("Initialized with genesis config from: %s", ctx.GlobalString(genesisFile.Name)))

	syncer := ntp.NewSyncTime(time.Hour, beevikntp.Query)
	go syncer.StartSync()

	// TODO: The next 5 lines should be deleted when we are done testing from a precalculated (not hard coded)
	//  timestamp
	if genesisConfig.StartTime == 0 {
		time.Sleep(1000 * time.Millisecond)
		ntpTime := syncer.CurrentTime()
		genesisConfig.StartTime = (ntpTime.Unix()/60 + 1) * 60
	}

	startTime := time.Unix(genesisConfig.StartTime, 0)
	log.Info(fmt.Sprintf("Start time in seconds: %d", startTime.Unix()))

	keyGen, privKey, pubKey, err := getSigningParams(ctx, log)
	if err != nil {
		return err
	}

	shardCoordinator, err := createShardCoordinator(genesisConfig, pubKey)
	if err != nil {
		return err
	}

	var currentNode *node.Node
	var tpsBenchmark *statistics.TpsBenchmark
	if shardCoordinator.SelfId() < shardCoordinator.NumberOfShards() {
		currentNode, tpsBenchmark, err = createShardNode(ctx, generalConfig, genesisConfig, p2pConfig, syncer, keyGen, privKey, pubKey, shardCoordinator, log)
		if err != nil {
			return err
		}
	}

	if shardCoordinator.SelfId() == sharding.MetachainShardId {
		currentNode, err = createMetaNode(ctx, generalConfig, genesisConfig, p2pConfig, syncer, keyGen, privKey, pubKey, shardCoordinator, log)
		if err != nil {
			return err
		}
	}

	if currentNode == nil {
		return errors.New("node was not created")
	}

	ef := facade.NewElrondNodeFacade(currentNode)

	ef.SetLogger(log)
	ef.SetSyncer(syncer)
	ef.SetTpsBenchmark(tpsBenchmark)

	wg := sync.WaitGroup{}
	go ef.StartBackgroundServices(&wg)
	wg.Wait()

	if !ctx.Bool(withUI.Name) {
		log.Info("Bootstrapping node....")
		err = ef.StartNode()
		if err != nil {
			log.Error("starting node failed", err.Error())
			return err
		}
	}

	go func() {
		<-sigs
		log.Info("terminating at user's signal...")
		stop <- true
	}()

	log.Info("Application is now running...")
	<-stop

	if rm != nil {
		err = rm.Close()
		log.LogIfError(err)
	}
	return nil
}

func loadMainConfig(filepath string, log *logger.Logger) (*config.Config, error) {
	cfg := &config.Config{}
	err := core.LoadTomlFile(cfg, filepath, log)
	if err != nil {
		return nil, err
	}
	return cfg, nil
}

func createShardCoordinator(
	genesisConfig *sharding.Genesis,
	pubKey crypto.PublicKey,
) (shardCoordinator sharding.Coordinator,
	err error) {
	if pubKey == nil {
		return nil, errors.New("nil public key, could not create shard coordinator")
	}

	publicKey, err := pubKey.ToByteArray()
	if err != nil {
		return nil, err
	}

	selfShardId, err := genesisConfig.GetShardIDForPubKey(publicKey)
	if err != nil {
		return nil, err
	}

	shardCoordinator, err = sharding.NewMultiShardCoordinator(genesisConfig.NumberOfShards(), selfShardId)
	if err != nil {
		return nil, err
	}

	return shardCoordinator, nil
}

func createShardNode(
	ctx *cli.Context,
	config *config.Config,
	genesisConfig *sharding.Genesis,
	p2pConfig *config.P2PConfig,
	syncer ntp.SyncTimer,
	keyGen crypto.KeyGenerator,
	privKey crypto.PrivateKey,
	pubKey crypto.PublicKey,
	shardCoordinator sharding.Coordinator,
	log *logger.Logger,
) (*node.Node, *statistics.TpsBenchmark, error) {

	hasher, err := getHasherFromConfig(config)
	if err != nil {
		return nil, nil, errors.New("could not create hasher: " + err.Error())
	}

	marshalizer, err := getMarshalizerFromConfig(config)
	if err != nil {
		return nil, nil, errors.New("could not create marshalizer: " + err.Error())
	}

	tr, err := getTrie(config.AccountsTrieStorage, hasher)
	if err != nil {
		return nil, nil, errors.New("error creating node: " + err.Error())
	}

	addressConverter, err := addressConverters.NewPlainAddressConverter(config.Address.Length, config.Address.Prefix)
	if err != nil {
		return nil, nil, errors.New("could not create address converter: " + err.Error())
	}

	accountFactory, err := factoryState.NewAccountFactoryCreator(shardCoordinator)
	if err != nil {
		return nil, nil, errors.New("could not create account factory: " + err.Error())
	}

	accountsAdapter, err := state.NewAccountsDB(tr, hasher, marshalizer, accountFactory)
	if err != nil {
		return nil, nil, errors.New("could not create accounts adapter: " + err.Error())
	}

	initialPubKeys := genesisConfig.InitialNodesPubKeys()

	publicKey, err := pubKey.ToByteArray()
	if err != nil {
		return nil, nil, err
	}

	hexPublicKey := hex.EncodeToString(publicKey)
	logFile, err := core.CreateFile(hexPublicKey, defaultLogPath, "log")
	if err != nil {
		return nil, nil, err
	}

	err = log.ApplyOptions(logger.WithFile(logFile))
	if err != nil {
		return nil, nil, err
	}

	statsFile, err := core.CreateFile(hexPublicKey, defaultStatsPath, "txt")
	if err != nil {
		return nil, nil, err
	}
	err = startStatisticsMonitor(statsFile, config.ResourceStats, log)
	if err != nil {
		return nil, nil, err
	}

	transactionProcessor, err := transaction.NewTxProcessor(accountsAdapter, hasher, addressConverter, marshalizer, shardCoordinator)
	if err != nil {
		return nil, nil, errors.New("could not create transaction processor: " + err.Error())
	}

	blkc, err := createBlockChainFromConfig(config)
	if err != nil {
		return nil, nil, errors.New("could not create block chain: " + err.Error())
	}

	store, err := createShardDataStoreFromConfig(config)
	if err != nil {
		return nil, nil, errors.New("could not create local data store: " + err.Error())
	}

	uint64ByteSliceConverter := uint64ByteSlice.NewBigEndianConverter()
	datapool, err := createShardDataPoolFromConfig(config, uint64ByteSliceConverter)
	if err != nil {
		return nil, nil, errors.New("could not create shard data pools: " + err.Error())
	}

	inBalanceForShard, err := genesisConfig.InitialNodesBalances(shardCoordinator, addressConverter)
	if err != nil {
		return nil, nil, errors.New("initial balances could not be processed " + err.Error())
	}

	// TODO: pass key generator and public key also when needed
	_, blsPrivateKey, _, err := getBlsSigningParams(ctx, log)
	if err != nil {
		return nil, nil, err
	}

	singlesigner := &singlesig.SchnorrSigner{}
	singleBlsSigner := &singlesig.BlsSingleSigner{}

	multisigHasher, err := getMultisigHasherFromConfig(config)
	if err != nil {
		return nil, nil, errors.New("could not create multisig hasher: " + err.Error())
	}

	currentShardPubKeys, err := genesisConfig.InitialNodesPubKeysForShard(shardCoordinator.SelfId())
	if err != nil {
		return nil, nil, errors.New("could not start creation of multisigner: " + err.Error())
	}

	multisigner, err := multisig.NewBelNevMultisig(multisigHasher, currentShardPubKeys, privKey, keyGen, uint16(0))
	if err != nil {
		return nil, nil, err
	}

	var randReader io.Reader
	if p2pConfig.Node.Seed != "" {
		randReader = NewSeedRandReader(hasher.Compute(p2pConfig.Node.Seed))
	} else {
		randReader = rand.Reader
	}

	netMessenger, err := createNetMessenger(p2pConfig, log, randReader)
	if err != nil {
		return nil, nil, err
	}

	tpsBenchmark, err := statistics.NewTPSBenchmark(shardCoordinator.NumberOfShards(), genesisConfig.RoundDuration / 1000)
	if err != nil {
		return nil, nil, err
	}

	//TODO add a real chronology validator and remove null chronology validator
	interceptorContainerFactory, err := shard.NewInterceptorsContainerFactory(
		shardCoordinator,
		netMessenger,
		store,
		marshalizer,
		hasher,
		keyGen,
		singlesigner,
		multisigner,
		datapool,
		addressConverter,
		&nullChronologyValidator{},
		tpsBenchmark,
	)
	if err != nil {
		return nil, nil, err
	}

	//TODO refactor all these factory calls
	interceptorsContainer, err := interceptorContainerFactory.Create()
	if err != nil {
		return nil, nil, err
	}

	resolversContainerFactory, err := shardfactoryDataRetriever.NewResolversContainerFactory(
		shardCoordinator,
		netMessenger,
		store,
		marshalizer,
		datapool,
		uint64ByteSliceConverter,
	)
	if err != nil {
		return nil, nil, err
	}

	resolversContainer, err := resolversContainerFactory.Create()
	if err != nil {
		return nil, nil, err
	}

	resolversFinder, err := containers.NewResolversFinder(resolversContainer, shardCoordinator)
	if err != nil {
		return nil, nil, err
	}

	rounder, err := round.NewRound(
		time.Unix(genesisConfig.StartTime, 0),
		syncer.CurrentTime(),
		time.Millisecond*time.Duration(genesisConfig.RoundDuration),
		syncer)
	if err != nil {
		return nil, nil, err
	}

	forkDetector, err := processSync.NewBasicForkDetector(rounder)
	if err != nil {
		return nil, nil, err
	}

	blockProcessor, err := block.NewShardProcessor(
		datapool,
		store,
		hasher,
		marshalizer,
		transactionProcessor,
		accountsAdapter,
		shardCoordinator,
		forkDetector,
		createRequestHandler(resolversFinder, factory.TransactionTopic, log),
		createRequestHandler(resolversFinder, factory.MiniBlocksTopic, log),
	)

	if err != nil {
		return nil, nil, errors.New("could not create block processor: " + err.Error())
	}

	nd, err := node.NewNode(
		node.WithMessenger(netMessenger),
		node.WithHasher(hasher),
		node.WithMarshalizer(marshalizer),
		node.WithInitialNodesPubKeys(initialPubKeys),
		node.WithInitialNodesBalances(inBalanceForShard),
		node.WithAddressConverter(addressConverter),
		node.WithAccountsAdapter(accountsAdapter),
		node.WithBlockChain(blkc),
		node.WithDataStore(store),
		node.WithRoundDuration(genesisConfig.RoundDuration),
		node.WithConsensusGroupSize(int(genesisConfig.ConsensusGroupSize)),
		node.WithSyncer(syncer),
		node.WithBlockProcessor(blockProcessor),
		node.WithGenesisTime(time.Unix(genesisConfig.StartTime, 0)),
		node.WithRounder(rounder),
		node.WithDataPool(datapool),
		node.WithShardCoordinator(shardCoordinator),
		node.WithUint64ByteSliceConverter(uint64ByteSliceConverter),
		node.WithSinglesig(singlesigner),
		node.WithBlsSinglesig(singleBlsSigner),
		node.WithMultisig(multisigner),
		node.WithKeyGenerator(keyGen),
		node.WithPublicKey(pubKey),
		node.WithPrivateKey(privKey),
		node.WithBlsPrivateKey(blsPrivateKey),
		node.WithForkDetector(forkDetector),
		node.WithInterceptorsContainer(interceptorsContainer),
		node.WithResolversFinder(resolversFinder),
	)

	if err != nil {
		return nil, nil, errors.New("error creating node: " + err.Error())
	}

	err = nd.CreateShardedStores()
	if err != nil {
		return nil, nil, err
	}

<<<<<<< HEAD
	return nd, tpsBenchmark, nil
=======
	err = nd.StartHeartbeat(config.Heartbeat)
	if err != nil {
		return nil, err
	}

	return nd, nil
>>>>>>> c13c0406
}

func createMetaNode(
	ctx *cli.Context,
	config *config.Config,
	genesisConfig *sharding.Genesis,
	p2pConfig *config.P2PConfig,
	syncer ntp.SyncTimer,
	keyGen crypto.KeyGenerator,
	privKey crypto.PrivateKey,
	pubKey crypto.PublicKey,
	shardCoordinator sharding.Coordinator,
	log *logger.Logger,
) (*node.Node, error) {

	hasher, err := getHasherFromConfig(config)
	if err != nil {
		return nil, errors.New("could not create hasher: " + err.Error())
	}

	marshalizer, err := getMarshalizerFromConfig(config)
	if err != nil {
		return nil, errors.New("could not create marshalizer: " + err.Error())
	}

	tr, err := getTrie(config.AccountsTrieStorage, hasher)
	if err != nil {
		return nil, errors.New("error creating node: " + err.Error())
	}

	addressConverter, err := addressConverters.NewPlainAddressConverter(config.Address.Length, config.Address.Prefix)
	if err != nil {
		return nil, errors.New("could not create address converter: " + err.Error())
	}

	accountFactory, err := factoryState.NewAccountFactoryCreator(shardCoordinator)
	if err != nil {
		return nil, errors.New("could not create account factory: " + err.Error())
	}

	accountsAdapter, err := state.NewAccountsDB(tr, hasher, marshalizer, accountFactory)
	if err != nil {
		return nil, errors.New("could not create accounts adapter: " + err.Error())
	}

	initialPubKeys := genesisConfig.InitialNodesPubKeys()

	publicKey, err := pubKey.ToByteArray()
	if err != nil {
		return nil, err
	}

	hexPublicKey := hex.EncodeToString(publicKey)
	logFile, err := core.CreateFile(hexPublicKey, defaultLogPath, "log")
	if err != nil {
		return nil, err
	}

	err = log.ApplyOptions(logger.WithFile(logFile))
	if err != nil {
		return nil, err
	}

	statsFile, err := core.CreateFile(hexPublicKey, defaultStatsPath, "txt")
	if err != nil {
		return nil, err
	}
	err = startStatisticsMonitor(statsFile, config.ResourceStats, log)
	if err != nil {
		return nil, err
	}

	metaChain, err := createMetaChainFromConfig(config)
	if err != nil {
		return nil, errors.New("could not create block chain: " + err.Error())
	}

	metaStore, err := createMetaChainDataStoreFromConfig(config)
	if err != nil {
		return nil, errors.New("could not create local data store: " + err.Error())
	}

	uint64ByteSliceConverter := uint64ByteSlice.NewBigEndianConverter()
	metaDatapool, err := createMetaDataPoolFromConfig(config, uint64ByteSliceConverter)
	if err != nil {
		return nil, errors.New("could not create shard data pools: " + err.Error())
	}

	// TODO: pass key generator and public key also when needed
	_, blsPrivateKey, _, err := getBlsSigningParams(ctx, log)
	if err != nil {
		return nil, err
	}

	singlesigner := &singlesig.SchnorrSigner{}
	singleBlsSigner := &singlesig.BlsSingleSigner{}

	multisigHasher, err := getMultisigHasherFromConfig(config)
	if err != nil {
		return nil, errors.New("could not create multisig hasher: " + err.Error())
	}

	currentShardPubKeys, err := genesisConfig.InitialNodesPubKeysForShard(shardCoordinator.SelfId())
	if err != nil {
		return nil, errors.New("could not start creation of multisigner: " + err.Error())
	}

	multisigner, err := multisig.NewBelNevMultisig(multisigHasher, currentShardPubKeys, privKey, keyGen, uint16(0))
	if err != nil {
		return nil, err
	}

	var randReader io.Reader
	if p2pConfig.Node.Seed != "" {
		randReader = NewSeedRandReader(hasher.Compute(p2pConfig.Node.Seed))
	} else {
		randReader = rand.Reader
	}

	netMessenger, err := createNetMessenger(p2pConfig, log, randReader)
	if err != nil {
		return nil, err
	}

	//TODO add a real chronology validator and remove null chronology validator
	interceptorContainerFactory, err := metachain.NewInterceptorsContainerFactory(
		shardCoordinator,
		netMessenger,
		metaStore,
		marshalizer,
		hasher,
		multisigner,
		metaDatapool,
		&nullChronologyValidator{},
	)
	if err != nil {
		return nil, err
	}

	//TODO refactor all these factory calls
	interceptorsContainer, err := interceptorContainerFactory.Create()
	if err != nil {
		return nil, err
	}

	resolversContainerFactory, err := metafactoryDataRetriever.NewResolversContainerFactory(
		shardCoordinator,
		netMessenger,
		metaStore,
		marshalizer,
		metaDatapool,
		uint64ByteSliceConverter,
	)
	if err != nil {
		return nil, err
	}

	resolversContainer, err := resolversContainerFactory.Create()
	if err != nil {
		return nil, err
	}

	resolversFinder, err := containers.NewResolversFinder(resolversContainer, shardCoordinator)
	if err != nil {
		return nil, err
	}

	rounder, err := round.NewRound(
		time.Unix(genesisConfig.StartTime, 0),
		syncer.CurrentTime(),
		time.Millisecond*time.Duration(genesisConfig.RoundDuration),
		syncer)
	if err != nil {
		return nil, err
	}

	forkDetector, err := processSync.NewBasicForkDetector(rounder)
	if err != nil {
		return nil, err
	}

	metaProcessor, err := block.NewMetaProcessor(
		accountsAdapter,
		metaDatapool,
		forkDetector,
		shardCoordinator,
		hasher,
		marshalizer,
		metaStore,
		createRequestHandler(resolversFinder, factory.ShardHeadersForMetachainTopic, log))

	if err != nil {
		return nil, errors.New("could not create block processor: " + err.Error())
	}

	nd, err := node.NewNode(
		node.WithMessenger(netMessenger),
		node.WithHasher(hasher),
		node.WithMarshalizer(marshalizer),
		node.WithInitialNodesPubKeys(initialPubKeys),
		node.WithAddressConverter(addressConverter),
		node.WithAccountsAdapter(accountsAdapter),
		node.WithBlockChain(metaChain),
		node.WithDataStore(metaStore),
		node.WithRoundDuration(genesisConfig.RoundDuration),
		node.WithConsensusGroupSize(int(genesisConfig.ConsensusGroupSize)),
		node.WithSyncer(syncer),
		node.WithBlockProcessor(metaProcessor),
		node.WithGenesisTime(time.Unix(genesisConfig.StartTime, 0)),
		node.WithRounder(rounder),
		node.WithMetaDataPool(metaDatapool),
		node.WithShardCoordinator(shardCoordinator),
		node.WithUint64ByteSliceConverter(uint64ByteSliceConverter),
		node.WithSinglesig(singlesigner),
		node.WithBlsSinglesig(singleBlsSigner),
		node.WithMultisig(multisigner),
		node.WithKeyGenerator(keyGen),
		node.WithPublicKey(pubKey),
		node.WithPrivateKey(privKey),
		node.WithBlsPrivateKey(blsPrivateKey),
		node.WithForkDetector(forkDetector),
		node.WithInterceptorsContainer(interceptorsContainer),
		node.WithResolversFinder(resolversFinder),
	)

	if err != nil {
		return nil, errors.New("error creating node: " + err.Error())
	}

	err = nd.CreateShardedStores()
	if err != nil {
		return nil, err
	}

	return nd, nil
}

func createRequestHandler(resolversFinder dataRetriever.ResolversFinder, baseTopic string, log *logger.Logger) func(destShardID uint32, txHash []byte) {
	return func(destShardID uint32, txHash []byte) {
		log.Debug(fmt.Sprintf("Requesting %s from shard %d with hash %s from network\n", baseTopic, destShardID, toB64(txHash)))
		resolver, err := resolversFinder.CrossShardResolver(baseTopic, destShardID)
		if err != nil {
			log.Error(fmt.Sprintf("missing resolver to %s topic to shard %d", baseTopic, destShardID))
			return
		}

		err = resolver.RequestDataFromHash(txHash)
		if err != nil {
			log.Debug(err.Error())
		}
	}
}

func createNetMessenger(
	p2pConfig *config.P2PConfig,
	log *logger.Logger,
	randReader io.Reader,
) (p2p.Messenger, error) {

	if p2pConfig.Node.Port <= 0 {
		return nil, errors.New("cannot start node on port <= 0")
	}

	pDiscoveryFactory := factoryP2P.NewPeerDiscovererCreator(*p2pConfig)
	pDiscoverer, err := pDiscoveryFactory.CreatePeerDiscoverer()

	if err != nil {
		return nil, err
	}

	log.Info(fmt.Sprintf("Starting with peer discovery: %s", pDiscoverer.Name()))

	prvKey, _ := ecdsa.GenerateKey(btcec.S256(), randReader)
	sk := (*crypto2.Secp256k1PrivateKey)(prvKey)

	nm, err := libp2p.NewNetworkMessenger(
		context.Background(),
		p2pConfig.Node.Port,
		sk,
		nil,
		loadBalancer.NewOutgoingChannelLoadBalancer(),
		pDiscoverer,
	)

	if err != nil {
		return nil, err
	}
	return nm, nil
}

func getSk(ctx *cli.Context, log *logger.Logger) ([]byte, error) {
	//if flag is defined, it shall overwrite what was read from pem file
	if ctx.GlobalIsSet(privateKey.Name) {
		encodedSk := []byte(ctx.GlobalString(privateKey.Name))
		return decodeAddress(string(encodedSk))
	}

	privateKeyIndex := ctx.GlobalInt(privateKeyIndex.Name)
	encodedSk, err := core.LoadSkFromPemFile(privKeysPemFile, log, privateKeyIndex)
	if err != nil {
		return nil, err
	}

	return decodeAddress(string(encodedSk))
}

func getBlsSk(ctx *cli.Context, log *logger.Logger) ([]byte, error) {
	privateKeyIndex := ctx.GlobalInt(blsPrivateKeyIndex.Name)
	encodedSk, err := core.LoadSkFromPemFile(blsPrivKeysPemFile, log, privateKeyIndex)
	if err != nil {
		return nil, err
	}

	return decodeAddress(string(encodedSk))
}

func getSigningParams(ctx *cli.Context, log *logger.Logger) (
	keyGen crypto.KeyGenerator,
	privKey crypto.PrivateKey,
	pubKey crypto.PublicKey,
	err error,
) {
	sk, err := getSk(ctx, log)

	if err != nil {
		return nil, nil, nil, err
	}

	suite := kyber.NewBlakeSHA256Ed25519()
	keyGen = signing.NewKeyGenerator(suite)
	privKey, err = keyGen.PrivateKeyFromByteArray(sk)

	if err != nil {
		return nil, nil, nil, err
	}

	pubKey = privKey.GeneratePublic()

	pk, _ := pubKey.ToByteArray()

	pkEncoded := encodeAddress(pk)
	log.Info("starting with public key: " + pkEncoded)

	return keyGen, privKey, pubKey, err
}

func getBlsSigningParams(ctx *cli.Context, log *logger.Logger) (
	keyGen crypto.KeyGenerator,
	privKey crypto.PrivateKey,
	pubKey crypto.PublicKey,
	err error,
) {
	sk, err := getBlsSk(ctx, log)
	if err != nil {
		return nil, nil, nil, err
	}

	suite := kyber.NewSuitePairingBn256()
	keyGen = signing.NewKeyGenerator(suite)

	privKey, err = keyGen.PrivateKeyFromByteArray(sk)
	if err != nil {
		return nil, nil, nil, err
	}

	pubKey = privKey.GeneratePublic()
	pk, err := pubKey.ToByteArray()
	if err != nil {
		return nil, nil, nil, err
	}

	pkEncoded := encodeAddress(pk)
	log.Info("starting with bls public key: " + pkEncoded)

	return keyGen, privKey, pubKey, err
}

func getTrie(cfg config.StorageConfig, hasher hashing.Hasher) (*trie.Trie, error) {
	accountsTrieStorage, err := storage.NewStorageUnitFromConf(
		getCacherFromConfig(cfg.Cache),
		getDBFromConfig(cfg.DB),
		getBloomFromConfig(cfg.Bloom),
	)
	if err != nil {
		return nil, errors.New("error creating node: " + err.Error())
	}

	dbWriteCache, err := trie.NewDBWriteCache(accountsTrieStorage)
	if err != nil {
		return nil, errors.New("error creating node: " + err.Error())
	}

	return trie.NewTrie(make([]byte, 32), dbWriteCache, hasher)
}

func getHasherFromConfig(cfg *config.Config) (hashing.Hasher, error) {
	switch cfg.Hasher.Type {
	case "sha256":
		return sha256.Sha256{}, nil
	case "blake2b":
		return blake2b.Blake2b{}, nil
	}

	return nil, errors.New("no hasher provided in config file")
}

func getMultisigHasherFromConfig(cfg *config.Config) (hashing.Hasher, error) {
	switch cfg.MultisigHasher.Type {
	case "sha256":
		return sha256.Sha256{}, nil
	case "blake2b":
		return blake2b.Blake2b{}, nil
	}

	return nil, errors.New("no hasher provided in config file")
}

func getMarshalizerFromConfig(cfg *config.Config) (marshal.Marshalizer, error) {
	switch cfg.Marshalizer.Type {
	case "json":
		return marshal.JsonMarshalizer{}, nil
	}

	return nil, errors.New("no marshalizer provided in config file")
}

func getCacherFromConfig(cfg config.CacheConfig) storage.CacheConfig {
	return storage.CacheConfig{
		Size: cfg.Size,
		Type: storage.CacheType(cfg.Type),
	}
}

func getDBFromConfig(cfg config.DBConfig) storage.DBConfig {
	return storage.DBConfig{
		FilePath: filepath.Join(config.DefaultPath()+uniqueID, cfg.FilePath),
		Type:     storage.DBType(cfg.Type),
	}
}

func getBloomFromConfig(cfg config.BloomFilterConfig) storage.BloomConfig {
	var hashFuncs []storage.HasherType
	if cfg.HashFunc != nil {
		hashFuncs = make([]storage.HasherType, 0)
		for _, hf := range cfg.HashFunc {
			hashFuncs = append(hashFuncs, storage.HasherType(hf))
		}
	}

	return storage.BloomConfig{
		Size:     cfg.Size,
		HashFunc: hashFuncs,
	}
}

func createShardDataPoolFromConfig(
	config *config.Config,
	uint64ByteSliceConverter typeConverters.Uint64ByteSliceConverter,
) (dataRetriever.PoolsHolder, error) {

	txPool, err := shardedData.NewShardedData(getCacherFromConfig(config.TxDataPool))
	if err != nil {
		return nil, err
	}

	cacherCfg := getCacherFromConfig(config.BlockHeaderDataPool)
	hdrPool, err := storage.NewCache(cacherCfg.Type, cacherCfg.Size)
	if err != nil {
		return nil, err
	}

	cacherCfg = getCacherFromConfig(config.MetaBlockBodyDataPool)
	metaBlockBody, err := storage.NewCache(cacherCfg.Type, cacherCfg.Size)
	if err != nil {
		return nil, err
	}

	cacherCfg = getCacherFromConfig(config.BlockHeaderNoncesDataPool)
	hdrNoncesCacher, err := storage.NewCache(cacherCfg.Type, cacherCfg.Size)
	if err != nil {
		return nil, err
	}
	hdrNonces, err := dataPool.NewNonceToHashCacher(hdrNoncesCacher, uint64ByteSliceConverter)
	if err != nil {
		return nil, err
	}

	cacherCfg = getCacherFromConfig(config.TxBlockBodyDataPool)
	txBlockBody, err := storage.NewCache(cacherCfg.Type, cacherCfg.Size)
	if err != nil {
		return nil, err
	}

	cacherCfg = getCacherFromConfig(config.PeerBlockBodyDataPool)
	peerChangeBlockBody, err := storage.NewCache(cacherCfg.Type, cacherCfg.Size)
	if err != nil {
		return nil, err
	}

	cacherCfg = getCacherFromConfig(config.MetaHeaderNoncesDataPool)
	metaBlockNoncesCacher, err := storage.NewCache(cacherCfg.Type, cacherCfg.Size)
	if err != nil {
		return nil, err
	}
	metaBlockNonces, err := dataPool.NewNonceToHashCacher(metaBlockNoncesCacher, uint64ByteSliceConverter)
	if err != nil {
		return nil, err
	}

	return dataPool.NewShardedDataPool(
		txPool,
		hdrPool,
		hdrNonces,
		txBlockBody,
		peerChangeBlockBody,
		metaBlockBody,
		metaBlockNonces,
	)
}

func createBlockChainFromConfig(config *config.Config) (data.ChainHandler, error) {
	badBlockCache, err := storage.NewCache(
		storage.CacheType(config.BadBlocksCache.Type),
		config.BadBlocksCache.Size)
	if err != nil {
		return nil, err
	}

	blockChain, err := blockchain.NewBlockChain(
		badBlockCache,
	)
	if err != nil {
		return nil, err
	}

	return blockChain, err
}

func createShardDataStoreFromConfig(config *config.Config) (dataRetriever.StorageService, error) {
	var headerUnit, peerBlockUnit, miniBlockUnit, txUnit, metachainHeaderUnit *storage.Unit
	var err error

	defer func() {
		// cleanup
		if err != nil {
			if headerUnit != nil {
				_ = headerUnit.DestroyUnit()
			}
			if peerBlockUnit != nil {
				_ = peerBlockUnit.DestroyUnit()
			}
			if miniBlockUnit != nil {
				_ = miniBlockUnit.DestroyUnit()
			}
			if txUnit != nil {
				_ = txUnit.DestroyUnit()
			}
			if metachainHeaderUnit != nil {
				_ = metachainHeaderUnit.DestroyUnit()
			}
		}
	}()

	txUnit, err = storage.NewStorageUnitFromConf(
		getCacherFromConfig(config.TxStorage.Cache),
		getDBFromConfig(config.TxStorage.DB),
		getBloomFromConfig(config.TxStorage.Bloom))
	if err != nil {
		return nil, err
	}

	miniBlockUnit, err = storage.NewStorageUnitFromConf(
		getCacherFromConfig(config.MiniBlocksStorage.Cache),
		getDBFromConfig(config.MiniBlocksStorage.DB),
		getBloomFromConfig(config.MiniBlocksStorage.Bloom))
	if err != nil {
		return nil, err
	}

	peerBlockUnit, err = storage.NewStorageUnitFromConf(
		getCacherFromConfig(config.PeerBlockBodyStorage.Cache),
		getDBFromConfig(config.PeerBlockBodyStorage.DB),
		getBloomFromConfig(config.PeerBlockBodyStorage.Bloom))
	if err != nil {
		return nil, err
	}

	headerUnit, err = storage.NewStorageUnitFromConf(
		getCacherFromConfig(config.BlockHeaderStorage.Cache),
		getDBFromConfig(config.BlockHeaderStorage.DB),
		getBloomFromConfig(config.BlockHeaderStorage.Bloom))
	if err != nil {
		return nil, err
	}

	metachainHeaderUnit, err = storage.NewStorageUnitFromConf(
		getCacherFromConfig(config.MetaBlockStorage.Cache),
		getDBFromConfig(config.MetaBlockStorage.DB),
		getBloomFromConfig(config.MetaBlockStorage.Bloom))
	if err != nil {
		return nil, err
	}

	store := dataRetriever.NewChainStorer()
	store.AddStorer(dataRetriever.TransactionUnit, txUnit)
	store.AddStorer(dataRetriever.MiniBlockUnit, miniBlockUnit)
	store.AddStorer(dataRetriever.PeerChangesUnit, peerBlockUnit)
	store.AddStorer(dataRetriever.BlockHeaderUnit, headerUnit)
	store.AddStorer(dataRetriever.MetaBlockUnit, metachainHeaderUnit)

	return store, err
}

func createMetaDataPoolFromConfig(
	config *config.Config,
	uint64ByteSliceConverter typeConverters.Uint64ByteSliceConverter,
) (dataRetriever.MetaPoolsHolder, error) {
	cacherCfg := getCacherFromConfig(config.MetaBlockBodyDataPool)
	metaBlockBody, err := storage.NewCache(cacherCfg.Type, cacherCfg.Size)
	if err != nil {
		return nil, err
	}

	miniBlockHashes, err := shardedData.NewShardedData(getCacherFromConfig(config.MiniBlockHeaderHashesDataPool))
	if err != nil {
		return nil, err
	}

	cacherCfg = getCacherFromConfig(config.ShardHeadersDataPool)
	shardHeaders, err := storage.NewCache(cacherCfg.Type, cacherCfg.Size)
	if err != nil {
		return nil, err
	}

	cacherCfg = getCacherFromConfig(config.MetaHeaderNoncesDataPool)
	metaBlockNoncesCacher, err := storage.NewCache(cacherCfg.Type, cacherCfg.Size)
	if err != nil {
		return nil, err
	}
	metaBlockNonces, err := dataPool.NewNonceToHashCacher(metaBlockNoncesCacher, uint64ByteSliceConverter)
	if err != nil {
		return nil, err
	}

	return dataPool.NewMetaDataPool(metaBlockBody, miniBlockHashes, shardHeaders, metaBlockNonces)
}

func createMetaChainFromConfig(config *config.Config) (*blockchain.MetaChain, error) {
	badBlockCache, err := storage.NewCache(
		storage.CacheType(config.BadBlocksCache.Type),
		config.BadBlocksCache.Size)
	if err != nil {
		return nil, err
	}

	metaChain, err := blockchain.NewMetaChain(
		badBlockCache,
	)
	if err != nil {
		return nil, err
	}

	return metaChain, err
}

func createMetaChainDataStoreFromConfig(config *config.Config) (dataRetriever.StorageService, error) {
	var peerDataUnit, shardDataUnit, metaBlockUnit, headerUnit *storage.Unit
	var err error

	defer func() {
		// cleanup
		if err != nil {
			if peerDataUnit != nil {
				_ = peerDataUnit.DestroyUnit()
			}
			if shardDataUnit != nil {
				_ = shardDataUnit.DestroyUnit()
			}
			if metaBlockUnit != nil {
				_ = metaBlockUnit.DestroyUnit()
			}
			if headerUnit != nil {
				_ = headerUnit.DestroyUnit()
			}
		}
	}()

	metaBlockUnit, err = storage.NewStorageUnitFromConf(
		getCacherFromConfig(config.MetaBlockStorage.Cache),
		getDBFromConfig(config.MetaBlockStorage.DB),
		getBloomFromConfig(config.MetaBlockStorage.Bloom))
	if err != nil {
		return nil, err
	}

	shardDataUnit, err = storage.NewStorageUnitFromConf(
		getCacherFromConfig(config.ShardDataStorage.Cache),
		getDBFromConfig(config.ShardDataStorage.DB),
		getBloomFromConfig(config.ShardDataStorage.Bloom))
	if err != nil {
		return nil, err
	}

	peerDataUnit, err = storage.NewStorageUnitFromConf(
		getCacherFromConfig(config.PeerDataStorage.Cache),
		getDBFromConfig(config.PeerDataStorage.DB),
		getBloomFromConfig(config.PeerDataStorage.Bloom))
	if err != nil {
		return nil, err
	}

	headerUnit, err = storage.NewStorageUnitFromConf(
		getCacherFromConfig(config.BlockHeaderStorage.Cache),
		getDBFromConfig(config.BlockHeaderStorage.DB),
		getBloomFromConfig(config.BlockHeaderStorage.Bloom))
	if err != nil {
		return nil, err
	}

	store := dataRetriever.NewChainStorer()
	store.AddStorer(dataRetriever.MetaBlockUnit, metaBlockUnit)
	store.AddStorer(dataRetriever.MetaShardDataUnit, shardDataUnit)
	store.AddStorer(dataRetriever.MetaPeerDataUnit, peerDataUnit)
	store.AddStorer(dataRetriever.BlockHeaderUnit, headerUnit)

	return store, err
}

func decodeAddress(address string) ([]byte, error) {
	return hex.DecodeString(address)
}

func encodeAddress(address []byte) string {
	return hex.EncodeToString(address)
}

func toB64(buff []byte) string {
	if buff == nil {
		return "<NIL>"
	}
	return base64.StdEncoding.EncodeToString(buff)
}

func startStatisticsMonitor(file *os.File, config config.ResourceStatsConfig, log *logger.Logger) error {
	if !config.Enabled {
		return nil
	}

	if config.RefreshIntervalInSec < 1 {
		return errors.New("invalid RefreshIntervalInSec in section [ResourceStats]. Should be an integer higher than 1")
	}

	rm, err := statistics.NewResourceMonitor(file)
	if err != nil {
		return err
	}

	go func() {
		for {
			err = rm.SaveStatistics()
			log.LogIfError(err)
			time.Sleep(time.Second * time.Duration(config.RefreshIntervalInSec))
		}
	}()

	return nil
}<|MERGE_RESOLUTION|>--- conflicted
+++ resolved
@@ -635,16 +635,12 @@
 		return nil, nil, err
 	}
 
-<<<<<<< HEAD
+	err = nd.StartHeartbeat(config.Heartbeat)
+	if err != nil {
+		return nil, nil, err
+	}
+
 	return nd, tpsBenchmark, nil
-=======
-	err = nd.StartHeartbeat(config.Heartbeat)
-	if err != nil {
-		return nil, err
-	}
-
-	return nd, nil
->>>>>>> c13c0406
 }
 
 func createMetaNode(
