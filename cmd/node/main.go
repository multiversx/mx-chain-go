package main

import (
	"context"
	"crypto/ecdsa"
	"crypto/rand"
	"encoding/base64"
	"encoding/hex"
	"errors"
	"fmt"
	"github.com/ElrondNetwork/elrond-go-sandbox/process/factory"
	"io"
	"os"
	"os/signal"
	"path/filepath"
	"strconv"
	"sync"
	"syscall"
	"time"

	"github.com/ElrondNetwork/elrond-go-sandbox/cmd/facade"
	"github.com/ElrondNetwork/elrond-go-sandbox/config"
	"github.com/ElrondNetwork/elrond-go-sandbox/consensus/round"
	"github.com/ElrondNetwork/elrond-go-sandbox/core"
	"github.com/ElrondNetwork/elrond-go-sandbox/core/logger"
	"github.com/ElrondNetwork/elrond-go-sandbox/core/statistics"
	"github.com/ElrondNetwork/elrond-go-sandbox/crypto"
	"github.com/ElrondNetwork/elrond-go-sandbox/crypto/signing"
	"github.com/ElrondNetwork/elrond-go-sandbox/crypto/signing/kyber"
	"github.com/ElrondNetwork/elrond-go-sandbox/crypto/signing/kyber/singlesig"
	"github.com/ElrondNetwork/elrond-go-sandbox/crypto/signing/multisig"
	"github.com/ElrondNetwork/elrond-go-sandbox/data"
	"github.com/ElrondNetwork/elrond-go-sandbox/data/blockchain"
	"github.com/ElrondNetwork/elrond-go-sandbox/data/state"
	"github.com/ElrondNetwork/elrond-go-sandbox/data/state/addressConverters"
	factoryState "github.com/ElrondNetwork/elrond-go-sandbox/data/state/factory"
	"github.com/ElrondNetwork/elrond-go-sandbox/data/trie"
	"github.com/ElrondNetwork/elrond-go-sandbox/data/typeConverters"
	"github.com/ElrondNetwork/elrond-go-sandbox/data/typeConverters/uint64ByteSlice"
	"github.com/ElrondNetwork/elrond-go-sandbox/dataRetriever"
	"github.com/ElrondNetwork/elrond-go-sandbox/dataRetriever/dataPool"
	"github.com/ElrondNetwork/elrond-go-sandbox/dataRetriever/factory/containers"
	metafactoryDataRetriever "github.com/ElrondNetwork/elrond-go-sandbox/dataRetriever/factory/metachain"
	shardfactoryDataRetriever "github.com/ElrondNetwork/elrond-go-sandbox/dataRetriever/factory/shard"
	"github.com/ElrondNetwork/elrond-go-sandbox/dataRetriever/shardedData"
	"github.com/ElrondNetwork/elrond-go-sandbox/hashing"
	"github.com/ElrondNetwork/elrond-go-sandbox/hashing/blake2b"
	"github.com/ElrondNetwork/elrond-go-sandbox/hashing/sha256"
	"github.com/ElrondNetwork/elrond-go-sandbox/marshal"
	"github.com/ElrondNetwork/elrond-go-sandbox/node"
	"github.com/ElrondNetwork/elrond-go-sandbox/ntp"
	"github.com/ElrondNetwork/elrond-go-sandbox/p2p"
	"github.com/ElrondNetwork/elrond-go-sandbox/p2p/libp2p"
	factoryP2P "github.com/ElrondNetwork/elrond-go-sandbox/p2p/libp2p/factory"
	"github.com/ElrondNetwork/elrond-go-sandbox/p2p/loadBalancer"
	"github.com/ElrondNetwork/elrond-go-sandbox/process/block"
	"github.com/ElrondNetwork/elrond-go-sandbox/process/factory/metachain"
	"github.com/ElrondNetwork/elrond-go-sandbox/process/factory/shard"
	processSync "github.com/ElrondNetwork/elrond-go-sandbox/process/sync"
	"github.com/ElrondNetwork/elrond-go-sandbox/process/transaction"
	"github.com/ElrondNetwork/elrond-go-sandbox/sharding"
	"github.com/ElrondNetwork/elrond-go-sandbox/storage"
	beevikntp "github.com/beevik/ntp"
	"github.com/btcsuite/btcd/btcec"
	crypto2 "github.com/libp2p/go-libp2p-crypto"
	"github.com/pkg/profile"
	"github.com/urfave/cli"
)

const (
	defaultLogPath   = "logs"
	defaultStatsPath = "stats"
)

var (
	nodeHelpTemplate = `NAME:
   {{.Name}} - {{.Usage}}
USAGE:
   {{.HelpName}} {{if .VisibleFlags}}[global options]{{end}}
   {{if len .Authors}}
AUTHOR:
   {{range .Authors}}{{ . }}{{end}}
   {{end}}{{if .Commands}}
GLOBAL OPTIONS:
   {{range .VisibleFlags}}{{.}}
   {{end}}
VERSION:
   {{.Version}}
   {{end}}
`

	// genesisFile defines a flag for the path of the bootstrapping file.
	genesisFile = cli.StringFlag{
		Name:  "genesis-file",
		Usage: "The node will extract bootstrapping info from the genesis.json",
		Value: "genesis.json",
	}
	// privateKey defines a flag for the path of the private key used when starting the node
	privateKey = cli.StringFlag{
		Name:  "private-key",
		Usage: "Private key that the node will load on startup and will sign transactions - temporary until we have a wallet that can do that",
		Value: "",
	}
	// withUI defines a flag for choosing the option of starting with/without UI. If false, the node will start automatically
	withUI = cli.BoolTFlag{
		Name:  "with-ui",
		Usage: "If true, the application will be accompanied by a UI. The node will have to be manually started from the UI",
	}
	// port defines a flag for setting the port on which the node will listen for connections
	port = cli.IntFlag{
		Name:  "port",
		Usage: "Port number on which the application will start",
		Value: 32000,
	}
	// profileMode defines a flag for profiling the binary
	profileMode = cli.StringFlag{
		Name:  "profile-mode",
		Usage: "Profiling mode. Available options: cpu, mem, mutex, block",
		Value: "",
	}
	// privateKeyIndex defines a flag that specify the 0-th based index of the private key to be used from privkeys.pem file.
	privateKeyIndex = cli.IntFlag{
		Name:  "private-key-index",
		Usage: "PrivateKeyIndex defines a flag that specify the 0-th based index of the private key to be used from privkeys.pem file.",
		Value: 0,
	}
	blsPrivateKeyIndex = cli.IntFlag{
		Name:  "bls-private-key-index",
		Usage: "BlsPrivateKeyIndex defines a flag that specify the 0-th based index of the bls private key to be used from blsPrivKeys.pem file.",
		Value: 0,
	}

	configurationFile    = "./config/config.toml"
	p2pConfigurationFile = "./config/p2p.toml"
	privKeysPemFile      = "./config/privkeys.pem"
	blsPrivKeysPemFile   = "./config/blsPrivKeys.pem"

	//TODO remove uniqueID
	uniqueID = ""

	rm *statistics.ResourceMonitor
)

type seedRandReader struct {
	index int
	seed  []byte
}

// NewSeedRandReader will return a new instance of a seed-based reader
func NewSeedRandReader(seed []byte) *seedRandReader {
	return &seedRandReader{seed: seed, index: 0}
}

func (srr *seedRandReader) Read(p []byte) (n int, err error) {
	if srr.seed == nil {
		return 0, errors.New("nil seed")
	}

	if len(srr.seed) == 0 {
		return 0, errors.New("empty seed")
	}

	if p == nil {
		return 0, errors.New("nil buffer")
	}

	if len(p) == 0 {
		return 0, errors.New("empty buffer")
	}

	for i := 0; i < len(p); i++ {
		p[i] = srr.seed[srr.index]

		srr.index++
		srr.index = srr.index % len(srr.seed)
	}

	return len(p), nil
}

type nullChronologyValidator struct {
}

func (*nullChronologyValidator) ValidateReceivedBlock(shardID uint32, epoch uint32, nonce uint64, round uint32) error {
	return nil
}

func main() {
	log := logger.DefaultLogger()
	log.SetLevel(logger.LogInfo)

	app := cli.NewApp()
	cli.AppHelpTemplate = nodeHelpTemplate
	app.Name = "Elrond Node CLI App"
	app.Version = "v0.0.1"
	app.Usage = "This is the entry point for starting a new Elrond node - the app will start after the genesis timestamp"
	app.Flags = []cli.Flag{genesisFile, port, privateKey, profileMode, privateKeyIndex, blsPrivateKeyIndex}
	app.Authors = []cli.Author{
		{
			Name:  "The Elrond Team",
			Email: "contact@elrond.com",
		},
	}

	app.Action = func(c *cli.Context) error {
		return startNode(c, log)
	}

	err := app.Run(os.Args)
	if err != nil {
		log.Error(err.Error())
		os.Exit(1)
	}
}

func startNode(ctx *cli.Context, log *logger.Logger) error {
	profileMode := ctx.GlobalString(profileMode.Name)
	switch profileMode {
	case "cpu":
		p := profile.Start(profile.CPUProfile, profile.ProfilePath("."), profile.NoShutdownHook)
		defer p.Stop()
	case "mem":
		p := profile.Start(profile.MemProfile, profile.ProfilePath("."), profile.NoShutdownHook)
		defer p.Stop()
	case "mutex":
		p := profile.Start(profile.MutexProfile, profile.ProfilePath("."), profile.NoShutdownHook)
		defer p.Stop()
	case "block":
		p := profile.Start(profile.BlockProfile, profile.ProfilePath("."), profile.NoShutdownHook)
		defer p.Stop()
	}

	log.Info("Starting node...")

	stop := make(chan bool, 1)
	sigs := make(chan os.Signal, 1)
	signal.Notify(sigs, syscall.SIGINT, syscall.SIGTERM)

	generalConfig, err := loadMainConfig(configurationFile, log)
	if err != nil {
		return err
	}
	log.Info(fmt.Sprintf("Initialized with config from: %s", configurationFile))

	p2pConfig, err := core.LoadP2PConfig(p2pConfigurationFile)
	if err != nil {
		return err
	}
	log.Info(fmt.Sprintf("Initialized with p2p config from: %s", p2pConfigurationFile))
	if ctx.IsSet(port.Name) {
		p2pConfig.Node.Port = ctx.GlobalInt(port.Name)
	}
	uniqueID = strconv.Itoa(p2pConfig.Node.Port)

	err = os.RemoveAll(config.DefaultPath() + uniqueID)
	if err != nil {
		return err
	}

	genesisConfig, err := sharding.NewGenesisConfig(ctx.GlobalString(genesisFile.Name))
	if err != nil {
		return err
	}
	log.Info(fmt.Sprintf("Initialized with genesis config from: %s", ctx.GlobalString(genesisFile.Name)))

	syncer := ntp.NewSyncTime(time.Hour, beevikntp.Query)
	go syncer.StartSync()

	// TODO: The next 5 lines should be deleted when we are done testing from a precalculated (not hard coded)
	//  timestamp
	if genesisConfig.StartTime == 0 {
		time.Sleep(1000 * time.Millisecond)
		ntpTime := syncer.CurrentTime()
		genesisConfig.StartTime = (ntpTime.Unix()/60 + 1) * 60
	}

	startTime := time.Unix(genesisConfig.StartTime, 0)
	log.Info(fmt.Sprintf("Start time in seconds: %d", startTime.Unix()))

<<<<<<< HEAD
	currentNode, tpsBenchmark, err := createNode(ctx, generalConfig, genesisConfig, p2pConfig, syncer, log)
=======
	keyGen, privKey, pubKey, err := getSigningParams(ctx, log)
	if err != nil {
		return err
	}
>>>>>>> 9c863144

	shardCoordinator, err := createShardCoordinator(genesisConfig, pubKey)
	if err != nil {
		return err
	}

	var currentNode *node.Node
	if shardCoordinator.SelfId() < shardCoordinator.NumberOfShards() {
		currentNode, err = createShardNode(ctx, generalConfig, genesisConfig, p2pConfig, syncer, keyGen, privKey, pubKey, shardCoordinator, log)
		if err != nil {
			return err
		}
	}

	if shardCoordinator.SelfId() == sharding.MetachainShardId {
		currentNode, err = createMetaNode(ctx, generalConfig, genesisConfig, p2pConfig, syncer, keyGen, privKey, pubKey, shardCoordinator, log)
		if err != nil {
			return err
		}
	}

	if currentNode == nil {
		return errors.New("node was not created")
	}

	ef := facade.NewElrondNodeFacade(currentNode)

	ef.SetLogger(log)
	ef.SetSyncer(syncer)
	ef.SetTpsBenchmark(tpsBenchmark)

	wg := sync.WaitGroup{}
	go ef.StartBackgroundServices(&wg)
	wg.Wait()

	if !ctx.Bool(withUI.Name) {
		log.Info("Bootstrapping node....")
		err = ef.StartNode()
		if err != nil {
			log.Error("starting node failed", err.Error())
			return err
		}
	}

	go func() {
		<-sigs
		log.Info("terminating at user's signal...")
		stop <- true
	}()

	log.Info("Application is now running...")
	<-stop

	if rm != nil {
		err = rm.Close()
		log.LogIfError(err)
	}
	return nil
}

func loadMainConfig(filepath string, log *logger.Logger) (*config.Config, error) {
	cfg := &config.Config{}
	err := core.LoadTomlFile(cfg, filepath, log)
	if err != nil {
		return nil, err
	}
	return cfg, nil
}

func createShardCoordinator(
	genesisConfig *sharding.Genesis,
<<<<<<< HEAD
	p2pConfig *config.P2PConfig,
	syncer ntp.SyncTimer,
	log *logger.Logger,
) (*node.Node, *statistics.TpsBenchmark, error) {

	hasher, err := getHasherFromConfig(config)
	if err != nil {
		return nil, nil, errors.New("could not create hasher: " + err.Error())
	}

	marshalizer, err := getMarshalizerFromConfig(config)
	if err != nil {
		return nil, nil, errors.New("could not create marshalizer: " + err.Error())
=======
	pubKey crypto.PublicKey,
) (shardCoordinator sharding.Coordinator,
	err error) {
	if pubKey == nil {
		return nil, errors.New("nil public key, could not create shard coordinator")
>>>>>>> 9c863144
	}

	publicKey, err := pubKey.ToByteArray()
	if err != nil {
		return nil, nil, err
	}

	selfShardId, err := genesisConfig.GetShardIDForPubKey(publicKey)
	if err != nil {
		return nil, nil, err
	}

	shardCoordinator, err = sharding.NewMultiShardCoordinator(genesisConfig.NumberOfShards(), selfShardId)
	if err != nil {
		return nil, nil, err
	}

<<<<<<< HEAD
	hexPublicKey := hex.EncodeToString(publickKey)
	logFile, err := core.CreateFile(hexPublicKey, defaultLogPath, "log")
	if err != nil {
		return nil, nil, err
	}
=======
	return shardCoordinator, nil
}

func createShardNode(
	ctx *cli.Context,
	config *config.Config,
	genesisConfig *sharding.Genesis,
	p2pConfig *config.P2PConfig,
	syncer ntp.SyncTimer,
	keyGen crypto.KeyGenerator,
	privKey crypto.PrivateKey,
	pubKey crypto.PublicKey,
	shardCoordinator sharding.Coordinator,
	log *logger.Logger,
) (*node.Node, error) {
>>>>>>> 9c863144

	hasher, err := getHasherFromConfig(config)
	if err != nil {
<<<<<<< HEAD
		return nil, nil, err
=======
		return nil, errors.New("could not create hasher: " + err.Error())
>>>>>>> 9c863144
	}

	marshalizer, err := getMarshalizerFromConfig(config)
	if err != nil {
<<<<<<< HEAD
		return nil, nil, err
=======
		return nil, errors.New("could not create marshalizer: " + err.Error())
>>>>>>> 9c863144
	}

	tr, err := getTrie(config.AccountsTrieStorage, hasher)
	if err != nil {
		return nil, nil, errors.New("error creating node: " + err.Error())
	}

	addressConverter, err := addressConverters.NewPlainAddressConverter(config.Address.Length, config.Address.Prefix)
	if err != nil {
		return nil, nil, errors.New("could not create address converter: " + err.Error())
	}

	accountFactory, err := factoryState.NewAccountFactoryCreator(shardCoordinator)
	if err != nil {
		return nil, nil, errors.New("could not create account factory: " + err.Error())
	}

	accountsAdapter, err := state.NewAccountsDB(tr, hasher, marshalizer, accountFactory)
	if err != nil {
		return nil, nil, errors.New("could not create accounts adapter: " + err.Error())
	}

	initialPubKeys := genesisConfig.InitialNodesPubKeys()

	publicKey, err := pubKey.ToByteArray()
	if err != nil {
		return nil, err
	}

	hexPublicKey := hex.EncodeToString(publicKey)
	logFile, err := core.CreateFile(hexPublicKey, defaultLogPath, "log")
	if err != nil {
		return nil, err
	}

	err = log.ApplyOptions(logger.WithFile(logFile))
	if err != nil {
		return nil, nil, err
	}

	statsFile, err := core.CreateFile(hexPublicKey, defaultStatsPath, "txt")
	if err != nil {
		return nil, nil, err
	}
	err = startStatisticsMonitor(statsFile, config.ResourceStats, log)
	if err != nil {
		return nil, nil, err
	}

	transactionProcessor, err := transaction.NewTxProcessor(accountsAdapter, hasher, addressConverter, marshalizer, shardCoordinator)
	if err != nil {
		return nil, nil, errors.New("could not create transaction processor: " + err.Error())
	}

	blkc, err := createBlockChainFromConfig(config)
	if err != nil {
		return nil, nil, errors.New("could not create block chain: " + err.Error())
	}

	store, err := createShardDataStoreFromConfig(config)
	if err != nil {
		return nil, nil, errors.New("could not create local data store: " + err.Error())
	}

	uint64ByteSliceConverter := uint64ByteSlice.NewBigEndianConverter()
	datapool, err := createShardDataPoolFromConfig(config, uint64ByteSliceConverter)
	if err != nil {
		return nil, nil, errors.New("could not create shard data pools: " + err.Error())
	}

	inBalanceForShard, err := genesisConfig.InitialNodesBalances(shardCoordinator, addressConverter)
	if err != nil {
		return nil, nil, errors.New("initial balances could not be processed " + err.Error())
	}

	// TODO: pass key generator and public key also when needed
	_, blsPrivateKey, _, err := getBlsSigningParams(ctx, log)
	if err != nil {
		return nil, err
	}

	singlesigner := &singlesig.SchnorrSigner{}
	singleBlsSigner := &singlesig.BlsSingleSigner{}

	multisigHasher, err := getMultisigHasherFromConfig(config)
	if err != nil {
		return nil, nil, errors.New("could not create multisig hasher: " + err.Error())
	}

	currentShardPubKeys, err := genesisConfig.InitialNodesPubKeysForShard(shardCoordinator.SelfId())
	if err != nil {
		return nil, nil, errors.New("could not start creation of multisigner: " + err.Error())
	}

	multisigner, err := multisig.NewBelNevMultisig(multisigHasher, currentShardPubKeys, privKey, keyGen, uint16(0))
	if err != nil {
		return nil, nil, err
	}

	var randReader io.Reader
	if p2pConfig.Node.Seed != "" {
		randReader = NewSeedRandReader(hasher.Compute(p2pConfig.Node.Seed))
	} else {
		randReader = rand.Reader
	}

	netMessenger, err := createNetMessenger(p2pConfig, log, randReader)
	if err != nil {
		return nil, nil, err
	}

	tpsBenchmark, err := statistics.NewTPSBenchmark(shardCoordinator.NumberOfShards(), genesisConfig.RoundDuration)
	if err != nil {
		return nil, nil, err
	}

	//TODO add a real chronology validator and remove null chronology validator
	interceptorContainerFactory, err := shard.NewInterceptorsContainerFactory(
		shardCoordinator,
		netMessenger,
		store,
		marshalizer,
		hasher,
		keyGen,
		singlesigner,
		multisigner,
		datapool,
		addressConverter,
		&nullChronologyValidator{},
		tpsBenchmark,
	)
	if err != nil {
		return nil, nil, err
	}

	//TODO refactor all these factory calls
	interceptorsContainer, err := interceptorContainerFactory.Create()
	if err != nil {
		return nil, nil, err
	}

	resolversContainerFactory, err := shardfactoryDataRetriever.NewResolversContainerFactory(
		shardCoordinator,
		netMessenger,
		store,
		marshalizer,
		datapool,
		uint64ByteSliceConverter,
	)
	if err != nil {
		return nil, nil, err
	}

	resolversContainer, err := resolversContainerFactory.Create()
	if err != nil {
		return nil, nil, err
	}

	resolversFinder, err := containers.NewResolversFinder(resolversContainer, shardCoordinator)
	if err != nil {
		return nil, nil, err
	}

	rounder, err := round.NewRound(
		time.Unix(genesisConfig.StartTime, 0),
		syncer.CurrentTime(),
		time.Millisecond*time.Duration(genesisConfig.RoundDuration),
		syncer)
	if err != nil {
		return nil, nil, err
	}

	forkDetector, err := processSync.NewBasicForkDetector(rounder)
	if err != nil {
		return nil, nil, err
	}

	blockProcessor, err := block.NewShardProcessor(
		datapool,
		store,
		hasher,
		marshalizer,
		transactionProcessor,
		accountsAdapter,
		shardCoordinator,
		forkDetector,
		createRequestHandler(resolversFinder, factory.TransactionTopic, log),
		createRequestHandler(resolversFinder, factory.MiniBlocksTopic, log),
	)

	if err != nil {
		return nil, nil, errors.New("could not create block processor: " + err.Error())
	}

	nd, err := node.NewNode(
		node.WithMessenger(netMessenger),
		node.WithHasher(hasher),
		node.WithMarshalizer(marshalizer),
		node.WithInitialNodesPubKeys(initialPubKeys),
		node.WithInitialNodesBalances(inBalanceForShard),
		node.WithAddressConverter(addressConverter),
		node.WithAccountsAdapter(accountsAdapter),
		node.WithBlockChain(blkc),
		node.WithDataStore(store),
		node.WithRoundDuration(genesisConfig.RoundDuration),
		node.WithConsensusGroupSize(int(genesisConfig.ConsensusGroupSize)),
		node.WithSyncer(syncer),
		node.WithBlockProcessor(blockProcessor),
		node.WithGenesisTime(time.Unix(genesisConfig.StartTime, 0)),
		node.WithRounder(rounder),
		node.WithDataPool(datapool),
		node.WithShardCoordinator(shardCoordinator),
		node.WithUint64ByteSliceConverter(uint64ByteSliceConverter),
		node.WithSinglesig(singlesigner),
		node.WithBlsSinglesig(singleBlsSigner),
		node.WithMultisig(multisigner),
		node.WithKeyGenerator(keyGen),
		node.WithPublicKey(pubKey),
		node.WithPrivateKey(privKey),
		node.WithBlsPrivateKey(blsPrivateKey),
		node.WithForkDetector(forkDetector),
		node.WithInterceptorsContainer(interceptorsContainer),
		node.WithResolversFinder(resolversFinder),
	)

	if err != nil {
		return nil, nil, errors.New("error creating node: " + err.Error())
	}

	err = nd.CreateShardedStores()
	if err != nil {
		return nil, nil, err
	}

	return nd, tpsBenchmark, nil
}

func createMetaNode(
	ctx *cli.Context,
	config *config.Config,
	genesisConfig *sharding.Genesis,
	p2pConfig *config.P2PConfig,
	syncer ntp.SyncTimer,
	keyGen crypto.KeyGenerator,
	privKey crypto.PrivateKey,
	pubKey crypto.PublicKey,
	shardCoordinator sharding.Coordinator,
	log *logger.Logger,
) (*node.Node, error) {

	hasher, err := getHasherFromConfig(config)
	if err != nil {
		return nil, errors.New("could not create hasher: " + err.Error())
	}

	marshalizer, err := getMarshalizerFromConfig(config)
	if err != nil {
		return nil, errors.New("could not create marshalizer: " + err.Error())
	}

	tr, err := getTrie(config.AccountsTrieStorage, hasher)
	if err != nil {
		return nil, errors.New("error creating node: " + err.Error())
	}

	addressConverter, err := addressConverters.NewPlainAddressConverter(config.Address.Length, config.Address.Prefix)
	if err != nil {
		return nil, errors.New("could not create address converter: " + err.Error())
	}

	accountFactory, err := factoryState.NewAccountFactoryCreator(shardCoordinator)
	if err != nil {
		return nil, errors.New("could not create account factory: " + err.Error())
	}

	accountsAdapter, err := state.NewAccountsDB(tr, hasher, marshalizer, accountFactory)
	if err != nil {
		return nil, errors.New("could not create accounts adapter: " + err.Error())
	}

	initialPubKeys := genesisConfig.InitialNodesPubKeys()

	publicKey, err := pubKey.ToByteArray()
	if err != nil {
		return nil, err
	}

	hexPublicKey := hex.EncodeToString(publicKey)
	logFile, err := core.CreateFile(hexPublicKey, defaultLogPath, "log")
	if err != nil {
		return nil, err
	}

	err = log.ApplyOptions(logger.WithFile(logFile))
	if err != nil {
		return nil, err
	}

	statsFile, err := core.CreateFile(hexPublicKey, defaultStatsPath, "txt")
	if err != nil {
		return nil, err
	}
	err = startStatisticsMonitor(statsFile, config.ResourceStats, log)
	if err != nil {
		return nil, err
	}

	metaChain, err := createMetaChainFromConfig(config)
	if err != nil {
		return nil, errors.New("could not create block chain: " + err.Error())
	}

	metaStore, err := createMetaChainDataStoreFromConfig(config)
	if err != nil {
		return nil, errors.New("could not create local data store: " + err.Error())
	}

	uint64ByteSliceConverter := uint64ByteSlice.NewBigEndianConverter()
	metaDatapool, err := createMetaDataPoolFromConfig(config, uint64ByteSliceConverter)
	if err != nil {
		return nil, errors.New("could not create shard data pools: " + err.Error())
	}

	// TODO: pass key generator and public key also when needed
	_, blsPrivateKey, _, err := getBlsSigningParams(ctx, log)
	if err != nil {
		return nil, err
	}

	singlesigner := &singlesig.SchnorrSigner{}
	singleBlsSigner := &singlesig.BlsSingleSigner{}

	multisigHasher, err := getMultisigHasherFromConfig(config)
	if err != nil {
		return nil, errors.New("could not create multisig hasher: " + err.Error())
	}

	currentShardPubKeys, err := genesisConfig.InitialNodesPubKeysForShard(shardCoordinator.SelfId())
	if err != nil {
		return nil, errors.New("could not start creation of multisigner: " + err.Error())
	}

	multisigner, err := multisig.NewBelNevMultisig(multisigHasher, currentShardPubKeys, privKey, keyGen, uint16(0))
	if err != nil {
		return nil, err
	}

	var randReader io.Reader
	if p2pConfig.Node.Seed != "" {
		randReader = NewSeedRandReader(hasher.Compute(p2pConfig.Node.Seed))
	} else {
		randReader = rand.Reader
	}

	netMessenger, err := createNetMessenger(p2pConfig, log, randReader)
	if err != nil {
		return nil, err
	}

	//TODO add a real chronology validator and remove null chronology validator
	interceptorContainerFactory, err := metachain.NewInterceptorsContainerFactory(
		shardCoordinator,
		netMessenger,
		metaStore,
		marshalizer,
		hasher,
		multisigner,
		metaDatapool,
		&nullChronologyValidator{},
	)
	if err != nil {
		return nil, err
	}

	//TODO refactor all these factory calls
	interceptorsContainer, err := interceptorContainerFactory.Create()
	if err != nil {
		return nil, err
	}

	resolversContainerFactory, err := metafactoryDataRetriever.NewResolversContainerFactory(
		shardCoordinator,
		netMessenger,
		metaStore,
		marshalizer,
		metaDatapool,
		uint64ByteSliceConverter,
	)
	if err != nil {
		return nil, err
	}

	resolversContainer, err := resolversContainerFactory.Create()
	if err != nil {
		return nil, err
	}

	resolversFinder, err := containers.NewResolversFinder(resolversContainer, shardCoordinator)
	if err != nil {
		return nil, err
	}

	rounder, err := round.NewRound(
		time.Unix(genesisConfig.StartTime, 0),
		syncer.CurrentTime(),
		time.Millisecond*time.Duration(genesisConfig.RoundDuration),
		syncer)
	if err != nil {
		return nil, err
	}

	forkDetector, err := processSync.NewBasicForkDetector(rounder)
	if err != nil {
		return nil, err
	}

	metaProcessor, err := block.NewMetaProcessor(
		accountsAdapter,
		metaDatapool,
		forkDetector,
		shardCoordinator,
		hasher,
		marshalizer,
		metaStore,
		createRequestHandler(resolversFinder, factory.ShardHeadersForMetachainTopic, log))

	if err != nil {
		return nil, errors.New("could not create block processor: " + err.Error())
	}

	nd, err := node.NewNode(
		node.WithMessenger(netMessenger),
		node.WithHasher(hasher),
		node.WithMarshalizer(marshalizer),
		node.WithInitialNodesPubKeys(initialPubKeys),
		node.WithAddressConverter(addressConverter),
		node.WithAccountsAdapter(accountsAdapter),
		node.WithBlockChain(metaChain),
		node.WithDataStore(metaStore),
		node.WithRoundDuration(genesisConfig.RoundDuration),
		node.WithConsensusGroupSize(int(genesisConfig.ConsensusGroupSize)),
		node.WithSyncer(syncer),
		node.WithBlockProcessor(metaProcessor),
		node.WithGenesisTime(time.Unix(genesisConfig.StartTime, 0)),
		node.WithRounder(rounder),
		node.WithMetaDataPool(metaDatapool),
		node.WithShardCoordinator(shardCoordinator),
		node.WithUint64ByteSliceConverter(uint64ByteSliceConverter),
		node.WithSinglesig(singlesigner),
		node.WithBlsSinglesig(singleBlsSigner),
		node.WithMultisig(multisigner),
		node.WithKeyGenerator(keyGen),
		node.WithPublicKey(pubKey),
		node.WithPrivateKey(privKey),
		node.WithBlsPrivateKey(blsPrivateKey),
		node.WithForkDetector(forkDetector),
		node.WithInterceptorsContainer(interceptorsContainer),
		node.WithResolversFinder(resolversFinder),
	)

	if err != nil {
		return nil, errors.New("error creating node: " + err.Error())
	}

	err = nd.CreateShardedStores()
	if err != nil {
		return nil, err
	}

	return nd, nil
}

func createRequestHandler(resolversFinder dataRetriever.ResolversFinder, baseTopic string, log *logger.Logger) func(destShardID uint32, txHash []byte) {
	return func(destShardID uint32, txHash []byte) {
		log.Debug(fmt.Sprintf("Requesting %s from shard %d with hash %s from network\n", baseTopic, destShardID, toB64(txHash)))
		resolver, err := resolversFinder.CrossShardResolver(baseTopic, destShardID)
		if err != nil {
			log.Error(fmt.Sprintf("missing resolver to %s topic to shard %d", baseTopic, destShardID))
			return
		}

		err = resolver.RequestDataFromHash(txHash)
		if err != nil {
			log.Debug(err.Error())
		}
	}
}

func createNetMessenger(
	p2pConfig *config.P2PConfig,
	log *logger.Logger,
	randReader io.Reader,
) (p2p.Messenger, error) {

	if p2pConfig.Node.Port <= 0 {
		return nil, errors.New("cannot start node on port <= 0")
	}

	pDiscoveryFactory := factoryP2P.NewPeerDiscovererCreator(*p2pConfig)
	pDiscoverer, err := pDiscoveryFactory.CreatePeerDiscoverer()

	if err != nil {
		return nil, err
	}

	log.Info(fmt.Sprintf("Starting with peer discovery: %s", pDiscoverer.Name()))

	prvKey, _ := ecdsa.GenerateKey(btcec.S256(), randReader)
	sk := (*crypto2.Secp256k1PrivateKey)(prvKey)

	nm, err := libp2p.NewNetworkMessenger(
		context.Background(),
		p2pConfig.Node.Port,
		sk,
		nil,
		loadBalancer.NewOutgoingChannelLoadBalancer(),
		pDiscoverer,
	)

	if err != nil {
		return nil, err
	}
	return nm, nil
}

func getSk(ctx *cli.Context, log *logger.Logger) ([]byte, error) {
	//if flag is defined, it shall overwrite what was read from pem file
	if ctx.GlobalIsSet(privateKey.Name) {
		encodedSk := []byte(ctx.GlobalString(privateKey.Name))
		return decodeAddress(string(encodedSk))
	}

	privateKeyIndex := ctx.GlobalInt(privateKeyIndex.Name)
	encodedSk, err := core.LoadSkFromPemFile(privKeysPemFile, log, privateKeyIndex)
	if err != nil {
		return nil, err
	}

	return decodeAddress(string(encodedSk))
}

func getBlsSk(ctx *cli.Context, log *logger.Logger) ([]byte, error) {
	privateKeyIndex := ctx.GlobalInt(blsPrivateKeyIndex.Name)
	encodedSk, err := core.LoadSkFromPemFile(blsPrivKeysPemFile, log, privateKeyIndex)
	if err != nil {
		return nil, err
	}

	return decodeAddress(string(encodedSk))
}

func getSigningParams(ctx *cli.Context, log *logger.Logger) (
	keyGen crypto.KeyGenerator,
	privKey crypto.PrivateKey,
	pubKey crypto.PublicKey,
	err error,
) {
	sk, err := getSk(ctx, log)

	if err != nil {
		return nil, nil, nil, err
	}

	suite := kyber.NewBlakeSHA256Ed25519()
	keyGen = signing.NewKeyGenerator(suite)
	privKey, err = keyGen.PrivateKeyFromByteArray(sk)

	if err != nil {
		return nil, nil, nil, err
	}

	pubKey = privKey.GeneratePublic()

	pk, _ := pubKey.ToByteArray()

	pkEncoded := encodeAddress(pk)
	log.Info("starting with public key: " + pkEncoded)

	return keyGen, privKey, pubKey, err
}

func getBlsSigningParams(ctx *cli.Context, log *logger.Logger) (
	keyGen crypto.KeyGenerator,
	privKey crypto.PrivateKey,
	pubKey crypto.PublicKey,
	err error,
) {
	sk, err := getBlsSk(ctx, log)
	if err != nil {
		return nil, nil, nil, err
	}

	suite := kyber.NewSuitePairingBn256()
	keyGen = signing.NewKeyGenerator(suite)

	privKey, err = keyGen.PrivateKeyFromByteArray(sk)
	if err != nil {
		return nil, nil, nil, err
	}

	pubKey = privKey.GeneratePublic()
	pk, err := pubKey.ToByteArray()
	if err != nil {
		return nil, nil, nil, err
	}

	pkEncoded := encodeAddress(pk)
	log.Info("starting with bls public key: " + pkEncoded)

	return keyGen, privKey, pubKey, err
}

func getTrie(cfg config.StorageConfig, hasher hashing.Hasher) (*trie.Trie, error) {
	accountsTrieStorage, err := storage.NewStorageUnitFromConf(
		getCacherFromConfig(cfg.Cache),
		getDBFromConfig(cfg.DB),
		getBloomFromConfig(cfg.Bloom),
	)
	if err != nil {
		return nil, errors.New("error creating node: " + err.Error())
	}

	dbWriteCache, err := trie.NewDBWriteCache(accountsTrieStorage)
	if err != nil {
		return nil, errors.New("error creating node: " + err.Error())
	}

	return trie.NewTrie(make([]byte, 32), dbWriteCache, hasher)
}

func getHasherFromConfig(cfg *config.Config) (hashing.Hasher, error) {
	switch cfg.Hasher.Type {
	case "sha256":
		return sha256.Sha256{}, nil
	case "blake2b":
		return blake2b.Blake2b{}, nil
	}

	return nil, errors.New("no hasher provided in config file")
}

func getMultisigHasherFromConfig(cfg *config.Config) (hashing.Hasher, error) {
	switch cfg.MultisigHasher.Type {
	case "sha256":
		return sha256.Sha256{}, nil
	case "blake2b":
		return blake2b.Blake2b{}, nil
	}

	return nil, errors.New("no hasher provided in config file")
}

func getMarshalizerFromConfig(cfg *config.Config) (marshal.Marshalizer, error) {
	switch cfg.Marshalizer.Type {
	case "json":
		return marshal.JsonMarshalizer{}, nil
	}

	return nil, errors.New("no marshalizer provided in config file")
}

func getCacherFromConfig(cfg config.CacheConfig) storage.CacheConfig {
	return storage.CacheConfig{
		Size: cfg.Size,
		Type: storage.CacheType(cfg.Type),
	}
}

func getDBFromConfig(cfg config.DBConfig) storage.DBConfig {
	return storage.DBConfig{
		FilePath: filepath.Join(config.DefaultPath()+uniqueID, cfg.FilePath),
		Type:     storage.DBType(cfg.Type),
	}
}

func getBloomFromConfig(cfg config.BloomFilterConfig) storage.BloomConfig {
	var hashFuncs []storage.HasherType
	if cfg.HashFunc != nil {
		hashFuncs = make([]storage.HasherType, 0)
		for _, hf := range cfg.HashFunc {
			hashFuncs = append(hashFuncs, storage.HasherType(hf))
		}
	}

	return storage.BloomConfig{
		Size:     cfg.Size,
		HashFunc: hashFuncs,
	}
}

func createShardDataPoolFromConfig(
	config *config.Config,
	uint64ByteSliceConverter typeConverters.Uint64ByteSliceConverter,
) (dataRetriever.PoolsHolder, error) {

	txPool, err := shardedData.NewShardedData(getCacherFromConfig(config.TxDataPool))
	if err != nil {
		return nil, err
	}

	cacherCfg := getCacherFromConfig(config.BlockHeaderDataPool)
	hdrPool, err := storage.NewCache(cacherCfg.Type, cacherCfg.Size)
	if err != nil {
		return nil, err
	}

	cacherCfg = getCacherFromConfig(config.MetaBlockBodyDataPool)
	metaBlockBody, err := storage.NewCache(cacherCfg.Type, cacherCfg.Size)
	if err != nil {
		return nil, err
	}

	cacherCfg = getCacherFromConfig(config.BlockHeaderNoncesDataPool)
	hdrNoncesCacher, err := storage.NewCache(cacherCfg.Type, cacherCfg.Size)
	if err != nil {
		return nil, err
	}
	hdrNonces, err := dataPool.NewNonceToHashCacher(hdrNoncesCacher, uint64ByteSliceConverter)
	if err != nil {
		return nil, err
	}

	cacherCfg = getCacherFromConfig(config.TxBlockBodyDataPool)
	txBlockBody, err := storage.NewCache(cacherCfg.Type, cacherCfg.Size)
	if err != nil {
		return nil, err
	}

	cacherCfg = getCacherFromConfig(config.PeerBlockBodyDataPool)
	peerChangeBlockBody, err := storage.NewCache(cacherCfg.Type, cacherCfg.Size)
	if err != nil {
		return nil, err
	}

	cacherCfg = getCacherFromConfig(config.MetaHeaderNoncesDataPool)
	metaBlockNoncesCacher, err := storage.NewCache(cacherCfg.Type, cacherCfg.Size)
	if err != nil {
		return nil, err
	}
	metaBlockNonces, err := dataPool.NewNonceToHashCacher(metaBlockNoncesCacher, uint64ByteSliceConverter)
	if err != nil {
		return nil, err
	}

	return dataPool.NewShardedDataPool(
		txPool,
		hdrPool,
		hdrNonces,
		txBlockBody,
		peerChangeBlockBody,
		metaBlockBody,
		metaBlockNonces,
	)
}

func createBlockChainFromConfig(config *config.Config) (data.ChainHandler, error) {
	badBlockCache, err := storage.NewCache(
		storage.CacheType(config.BadBlocksCache.Type),
		config.BadBlocksCache.Size)
	if err != nil {
		return nil, err
	}

	blockChain, err := blockchain.NewBlockChain(
		badBlockCache,
	)
	if err != nil {
		return nil, err
	}

	return blockChain, err
}

func createShardDataStoreFromConfig(config *config.Config) (dataRetriever.StorageService, error) {
	var headerUnit, peerBlockUnit, miniBlockUnit, txUnit, metachainHeaderUnit *storage.Unit
	var err error

	defer func() {
		// cleanup
		if err != nil {
			if headerUnit != nil {
				_ = headerUnit.DestroyUnit()
			}
			if peerBlockUnit != nil {
				_ = peerBlockUnit.DestroyUnit()
			}
			if miniBlockUnit != nil {
				_ = miniBlockUnit.DestroyUnit()
			}
			if txUnit != nil {
				_ = txUnit.DestroyUnit()
			}
			if metachainHeaderUnit != nil {
				_ = metachainHeaderUnit.DestroyUnit()
			}
		}
	}()

	txUnit, err = storage.NewStorageUnitFromConf(
		getCacherFromConfig(config.TxStorage.Cache),
		getDBFromConfig(config.TxStorage.DB),
		getBloomFromConfig(config.TxStorage.Bloom))
	if err != nil {
		return nil, err
	}

	miniBlockUnit, err = storage.NewStorageUnitFromConf(
		getCacherFromConfig(config.MiniBlocksStorage.Cache),
		getDBFromConfig(config.MiniBlocksStorage.DB),
		getBloomFromConfig(config.MiniBlocksStorage.Bloom))
	if err != nil {
		return nil, err
	}

	peerBlockUnit, err = storage.NewStorageUnitFromConf(
		getCacherFromConfig(config.PeerBlockBodyStorage.Cache),
		getDBFromConfig(config.PeerBlockBodyStorage.DB),
		getBloomFromConfig(config.PeerBlockBodyStorage.Bloom))
	if err != nil {
		return nil, err
	}

	headerUnit, err = storage.NewStorageUnitFromConf(
		getCacherFromConfig(config.BlockHeaderStorage.Cache),
		getDBFromConfig(config.BlockHeaderStorage.DB),
		getBloomFromConfig(config.BlockHeaderStorage.Bloom))
	if err != nil {
		return nil, err
	}

	metachainHeaderUnit, err = storage.NewStorageUnitFromConf(
		getCacherFromConfig(config.MetaBlockStorage.Cache),
		getDBFromConfig(config.MetaBlockStorage.DB),
		getBloomFromConfig(config.MetaBlockStorage.Bloom))
	if err != nil {
		return nil, err
	}

	store := dataRetriever.NewChainStorer()
	store.AddStorer(dataRetriever.TransactionUnit, txUnit)
	store.AddStorer(dataRetriever.MiniBlockUnit, miniBlockUnit)
	store.AddStorer(dataRetriever.PeerChangesUnit, peerBlockUnit)
	store.AddStorer(dataRetriever.BlockHeaderUnit, headerUnit)
	store.AddStorer(dataRetriever.MetaBlockUnit, metachainHeaderUnit)

	return store, err
}

func createMetaDataPoolFromConfig(
	config *config.Config,
	uint64ByteSliceConverter typeConverters.Uint64ByteSliceConverter,
) (dataRetriever.MetaPoolsHolder, error) {
	cacherCfg := getCacherFromConfig(config.MetaBlockBodyDataPool)
	metaBlockBody, err := storage.NewCache(cacherCfg.Type, cacherCfg.Size)
	if err != nil {
		return nil, err
	}

	miniBlockHashes, err := shardedData.NewShardedData(getCacherFromConfig(config.MiniBlockHeaderHashesDataPool))
	if err != nil {
		return nil, err
	}

	cacherCfg = getCacherFromConfig(config.ShardHeadersDataPool)
	shardHeaders, err := storage.NewCache(cacherCfg.Type, cacherCfg.Size)
	if err != nil {
		return nil, err
	}

	cacherCfg = getCacherFromConfig(config.MetaHeaderNoncesDataPool)
	metaBlockNoncesCacher, err := storage.NewCache(cacherCfg.Type, cacherCfg.Size)
	if err != nil {
		return nil, err
	}
	metaBlockNonces, err := dataPool.NewNonceToHashCacher(metaBlockNoncesCacher, uint64ByteSliceConverter)
	if err != nil {
		return nil, err
	}

	return dataPool.NewMetaDataPool(metaBlockBody, miniBlockHashes, shardHeaders, metaBlockNonces)
}

func createMetaChainFromConfig(config *config.Config) (*blockchain.MetaChain, error) {
	badBlockCache, err := storage.NewCache(
		storage.CacheType(config.BadBlocksCache.Type),
		config.BadBlocksCache.Size)
	if err != nil {
		return nil, err
	}

	metaChain, err := blockchain.NewMetaChain(
		badBlockCache,
	)
	if err != nil {
		return nil, err
	}

	return metaChain, err
}

func createMetaChainDataStoreFromConfig(config *config.Config) (dataRetriever.StorageService, error) {
	var peerDataUnit, shardDataUnit, metaBlockUnit, headerUnit *storage.Unit
	var err error

	defer func() {
		// cleanup
		if err != nil {
			if peerDataUnit != nil {
				_ = peerDataUnit.DestroyUnit()
			}
			if shardDataUnit != nil {
				_ = shardDataUnit.DestroyUnit()
			}
			if metaBlockUnit != nil {
				_ = metaBlockUnit.DestroyUnit()
			}
			if headerUnit != nil {
				_ = headerUnit.DestroyUnit()
			}
		}
	}()

	metaBlockUnit, err = storage.NewStorageUnitFromConf(
		getCacherFromConfig(config.MetaBlockStorage.Cache),
		getDBFromConfig(config.MetaBlockStorage.DB),
		getBloomFromConfig(config.MetaBlockStorage.Bloom))
	if err != nil {
		return nil, err
	}

	shardDataUnit, err = storage.NewStorageUnitFromConf(
		getCacherFromConfig(config.ShardDataStorage.Cache),
		getDBFromConfig(config.ShardDataStorage.DB),
		getBloomFromConfig(config.ShardDataStorage.Bloom))
	if err != nil {
		return nil, err
	}

	peerDataUnit, err = storage.NewStorageUnitFromConf(
		getCacherFromConfig(config.PeerDataStorage.Cache),
		getDBFromConfig(config.PeerDataStorage.DB),
		getBloomFromConfig(config.PeerDataStorage.Bloom))
	if err != nil {
		return nil, err
	}

	headerUnit, err = storage.NewStorageUnitFromConf(
		getCacherFromConfig(config.BlockHeaderStorage.Cache),
		getDBFromConfig(config.BlockHeaderStorage.DB),
		getBloomFromConfig(config.BlockHeaderStorage.Bloom))
	if err != nil {
		return nil, err
	}

	store := dataRetriever.NewChainStorer()
	store.AddStorer(dataRetriever.MetaBlockUnit, metaBlockUnit)
	store.AddStorer(dataRetriever.MetaShardDataUnit, shardDataUnit)
	store.AddStorer(dataRetriever.MetaPeerDataUnit, peerDataUnit)
	store.AddStorer(dataRetriever.BlockHeaderUnit, headerUnit)

	return store, err
}

func decodeAddress(address string) ([]byte, error) {
	return hex.DecodeString(address)
}

func encodeAddress(address []byte) string {
	return hex.EncodeToString(address)
}

func toB64(buff []byte) string {
	if buff == nil {
		return "<NIL>"
	}
	return base64.StdEncoding.EncodeToString(buff)
}

func startStatisticsMonitor(file *os.File, config config.ResourceStatsConfig, log *logger.Logger) error {
	if !config.Enabled {
		return nil
	}

	if config.RefreshIntervalInSec < 1 {
		return errors.New("invalid RefreshIntervalInSec in section [ResourceStats]. Should be an integer higher than 1")
	}

	rm, err := statistics.NewResourceMonitor(file)
	if err != nil {
		return err
	}

	go func() {
		for {
			err = rm.SaveStatistics()
			log.LogIfError(err)
			time.Sleep(time.Second * time.Duration(config.RefreshIntervalInSec))
		}
	}()

	return nil
}<|MERGE_RESOLUTION|>--- conflicted
+++ resolved
@@ -277,14 +277,10 @@
 	startTime := time.Unix(genesisConfig.StartTime, 0)
 	log.Info(fmt.Sprintf("Start time in seconds: %d", startTime.Unix()))
 
-<<<<<<< HEAD
-	currentNode, tpsBenchmark, err := createNode(ctx, generalConfig, genesisConfig, p2pConfig, syncer, log)
-=======
 	keyGen, privKey, pubKey, err := getSigningParams(ctx, log)
 	if err != nil {
 		return err
 	}
->>>>>>> 9c863144
 
 	shardCoordinator, err := createShardCoordinator(genesisConfig, pubKey)
 	if err != nil {
@@ -292,8 +288,9 @@
 	}
 
 	var currentNode *node.Node
+	var tpsBenchmark *statistics.TpsBenchmark
 	if shardCoordinator.SelfId() < shardCoordinator.NumberOfShards() {
-		currentNode, err = createShardNode(ctx, generalConfig, genesisConfig, p2pConfig, syncer, keyGen, privKey, pubKey, shardCoordinator, log)
+		currentNode, tpsBenchmark, err = createShardNode(ctx, generalConfig, genesisConfig, p2pConfig, syncer, keyGen, privKey, pubKey, shardCoordinator, log)
 		if err != nil {
 			return err
 		}
@@ -356,51 +353,28 @@
 
 func createShardCoordinator(
 	genesisConfig *sharding.Genesis,
-<<<<<<< HEAD
-	p2pConfig *config.P2PConfig,
-	syncer ntp.SyncTimer,
-	log *logger.Logger,
-) (*node.Node, *statistics.TpsBenchmark, error) {
-
-	hasher, err := getHasherFromConfig(config)
-	if err != nil {
-		return nil, nil, errors.New("could not create hasher: " + err.Error())
-	}
-
-	marshalizer, err := getMarshalizerFromConfig(config)
-	if err != nil {
-		return nil, nil, errors.New("could not create marshalizer: " + err.Error())
-=======
 	pubKey crypto.PublicKey,
 ) (shardCoordinator sharding.Coordinator,
 	err error) {
 	if pubKey == nil {
 		return nil, errors.New("nil public key, could not create shard coordinator")
->>>>>>> 9c863144
 	}
 
 	publicKey, err := pubKey.ToByteArray()
 	if err != nil {
-		return nil, nil, err
+		return nil, err
 	}
 
 	selfShardId, err := genesisConfig.GetShardIDForPubKey(publicKey)
 	if err != nil {
-		return nil, nil, err
+		return nil, err
 	}
 
 	shardCoordinator, err = sharding.NewMultiShardCoordinator(genesisConfig.NumberOfShards(), selfShardId)
 	if err != nil {
-		return nil, nil, err
-	}
-
-<<<<<<< HEAD
-	hexPublicKey := hex.EncodeToString(publickKey)
-	logFile, err := core.CreateFile(hexPublicKey, defaultLogPath, "log")
-	if err != nil {
-		return nil, nil, err
-	}
-=======
+		return nil, err
+	}
+
 	return shardCoordinator, nil
 }
 
@@ -415,25 +389,16 @@
 	pubKey crypto.PublicKey,
 	shardCoordinator sharding.Coordinator,
 	log *logger.Logger,
-) (*node.Node, error) {
->>>>>>> 9c863144
+) (*node.Node, *statistics.TpsBenchmark, error) {
 
 	hasher, err := getHasherFromConfig(config)
 	if err != nil {
-<<<<<<< HEAD
-		return nil, nil, err
-=======
-		return nil, errors.New("could not create hasher: " + err.Error())
->>>>>>> 9c863144
+		return nil, nil, errors.New("could not create hasher: " + err.Error())
 	}
 
 	marshalizer, err := getMarshalizerFromConfig(config)
 	if err != nil {
-<<<<<<< HEAD
-		return nil, nil, err
-=======
-		return nil, errors.New("could not create marshalizer: " + err.Error())
->>>>>>> 9c863144
+		return nil, nil, errors.New("could not create marshalizer: " + err.Error())
 	}
 
 	tr, err := getTrie(config.AccountsTrieStorage, hasher)
@@ -460,13 +425,13 @@
 
 	publicKey, err := pubKey.ToByteArray()
 	if err != nil {
-		return nil, err
+		return nil, nil, err
 	}
 
 	hexPublicKey := hex.EncodeToString(publicKey)
 	logFile, err := core.CreateFile(hexPublicKey, defaultLogPath, "log")
 	if err != nil {
-		return nil, err
+		return nil, nil, err
 	}
 
 	err = log.ApplyOptions(logger.WithFile(logFile))
@@ -512,7 +477,7 @@
 	// TODO: pass key generator and public key also when needed
 	_, blsPrivateKey, _, err := getBlsSigningParams(ctx, log)
 	if err != nil {
-		return nil, err
+		return nil, nil, err
 	}
 
 	singlesigner := &singlesig.SchnorrSigner{}
