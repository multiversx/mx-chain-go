package main

import (
	"encoding/hex"
	"errors"
	"fmt"
	"io"
	"io/ioutil"
	"math"
	"math/big"
	"net/http"
	"os"
	"os/signal"
	"path/filepath"
	"runtime"
	"runtime/debug"
	"strconv"
	"strings"
	"sync"
	"syscall"
	"time"

	"github.com/ElrondNetwork/elrond-go/cmd/node/factory"
	"github.com/ElrondNetwork/elrond-go/cmd/node/metrics"
	"github.com/ElrondNetwork/elrond-go/config"
	"github.com/ElrondNetwork/elrond-go/core"
	"github.com/ElrondNetwork/elrond-go/core/indexer"
	"github.com/ElrondNetwork/elrond-go/core/logger"
	"github.com/ElrondNetwork/elrond-go/core/serviceContainer"
	"github.com/ElrondNetwork/elrond-go/core/statistics"
	"github.com/ElrondNetwork/elrond-go/crypto"
	"github.com/ElrondNetwork/elrond-go/crypto/signing/kyber"
	"github.com/ElrondNetwork/elrond-go/data/state"
	"github.com/ElrondNetwork/elrond-go/facade"
	"github.com/ElrondNetwork/elrond-go/hashing"
	"github.com/ElrondNetwork/elrond-go/marshal"
	"github.com/ElrondNetwork/elrond-go/node"
	"github.com/ElrondNetwork/elrond-go/node/external"
	"github.com/ElrondNetwork/elrond-go/ntp"
	"github.com/ElrondNetwork/elrond-go/process/economics"
	"github.com/ElrondNetwork/elrond-go/process/factory/shard"
	"github.com/ElrondNetwork/elrond-go/process/smartContract"
	"github.com/ElrondNetwork/elrond-go/sharding"
	"github.com/ElrondNetwork/elrond-go/statusHandler"
	factoryViews "github.com/ElrondNetwork/elrond-go/statusHandler/factory"
	"github.com/google/gops/agent"
	"github.com/urfave/cli"
)

const (
	defaultLogPath     = "logs"
	defaultStatsPath   = "stats"
	defaultDBPath      = "db"
	defaultEpochString = "Epoch"
	defaultShardString = "Shard"
	metachainShardName = "metachain"
	DefaultRestApiPort = "off"
)

var (
	nodeHelpTemplate = `NAME:
   {{.Name}} - {{.Usage}}
USAGE:
   {{.HelpName}} {{if .VisibleFlags}}[global options]{{end}}
   {{if len .Authors}}
AUTHOR:
   {{range .Authors}}{{ . }}{{end}}
   {{end}}{{if .Commands}}
GLOBAL OPTIONS:
   {{range .VisibleFlags}}{{.}}
   {{end}}
VERSION:
   {{.Version}}
   {{end}}
`

	// genesisFile defines a flag for the path of the bootstrapping file.
	genesisFile = cli.StringFlag{
		Name:  "genesis-file",
		Usage: "The node will extract bootstrapping info from the genesis.json",
		Value: "./config/genesis.json",
	}
	// nodesFile defines a flag for the path of the initial nodes file.
	nodesFile = cli.StringFlag{
		Name:  "nodesSetup-file",
		Usage: "The node will extract initial nodes info from the nodesSetup.json",
		Value: "./config/nodesSetup.json",
	}
	// txSignSk defines a flag for the path of the single sign private key used when starting the node
	txSignSk = cli.StringFlag{
		Name:  "tx-sign-sk",
		Usage: "Private key that the node will load on startup and will sign transactions - temporary until we have a wallet that can do that",
		Value: "",
	}
	// sk defines a flag for the path of the multi sign private key used when starting the node
	sk = cli.StringFlag{
		Name:  "sk",
		Usage: "Private key that the node will load on startup and will sign blocks",
		Value: "",
	}
	// configurationFile defines a flag for the path to the main toml configuration file
	configurationFile = cli.StringFlag{
		Name:  "config",
		Usage: "The main configuration file to load",
		Value: "./config/config.toml",
	}
	// configurationEconomicsFile defines a flag for the path to the economics toml configuration file
	configurationEconomicsFile = cli.StringFlag{
		Name:  "configEconomics",
		Usage: "The economics configuration file to load",
		Value: "./config/economics.toml",
	}
	// configurationPreferencesFile defines a flag for the path to the preferences toml configuration file
	configurationPreferencesFile = cli.StringFlag{
		Name:  "configPreferences",
		Usage: "The preferences configuration file to load",
		Value: "./config/prefs.toml",
	}
	// p2pConfigurationFile defines a flag for the path to the toml file containing P2P configuration
	p2pConfigurationFile = cli.StringFlag{
		Name:  "p2pconfig",
		Usage: "The configuration file for P2P",
		Value: "./config/p2p.toml",
	}
	// p2pConfigurationFile defines a flag for the path to the toml file containing P2P configuration
	serversConfigurationFile = cli.StringFlag{
		Name:  "serversconfig",
		Usage: "The configuration file for servers confidential data",
		Value: "./config/server.toml",
	}
	// withUI defines a flag for choosing the option of starting with/without UI. If false, the node will start automatically
	withUI = cli.BoolTFlag{
		Name:  "with-ui",
		Usage: "If true, the application will be accompanied by a UI. The node will have to be manually started from the UI",
	}
	// port defines a flag for setting the port on which the node will listen for connections
	port = cli.IntFlag{
		Name:  "port",
		Usage: "Port number on which the application will start",
		Value: 0,
	}
	// profileMode defines a flag for profiling the binary
	// If enabled, it will open the pprof routes over the default gin rest webserver.
	// There are several routes that will be available for profiling (profiling can be analyzed with: go tool pprof):
	//  /debug/pprof/ (can be accessed in the browser, will list the available options)
	//  /debug/pprof/goroutine
	//  /debug/pprof/heap
	//  /debug/pprof/threadcreate
	//  /debug/pprof/block
	//  /debug/pprof/mutex
	//  /debug/pprof/profile (CPU profile)
	//  /debug/pprof/trace?seconds=5 (CPU trace) -> being a trace, can be analyzed with: go tool trace
	// Usage: go tool pprof http(s)://ip.of.the.server/debug/pprof/xxxxx
	profileMode = cli.BoolFlag{
		Name:  "profile-mode",
		Usage: "Boolean profiling mode option. If set to true, the /debug/pprof routes will be available on the node for profiling the application.",
	}
	// txSignSkIndex defines a flag that specifies the 0-th based index of the private key to be used from initialBalancesSk.pem file
	txSignSkIndex = cli.IntFlag{
		Name:  "tx-sign-sk-index",
		Usage: "Single sign private key index specifies the 0-th based index of the private key to be used from initialBalancesSk.pem file.",
		Value: 0,
	}
	// skIndex defines a flag that specifies the 0-th based index of the private key to be used from initialNodesSk.pem file
	skIndex = cli.IntFlag{
		Name:  "sk-index",
		Usage: "Private key index specifies the 0-th based index of the private key to be used from initialNodesSk.pem file.",
		Value: 0,
	}
	// gopsEn used to enable diagnosis of running go processes
	gopsEn = cli.BoolFlag{
		Name:  "gops-enable",
		Usage: "Enables gops over the process. Stack can be viewed by calling 'gops stack <pid>'",
	}
	// numOfNodes defines a flag that specifies the maximum number of nodes which will be used from the initialNodes
	numOfNodes = cli.Uint64Flag{
		Name:  "num-of-nodes",
		Usage: "Number of nodes specifies the maximum number of nodes which will be used from initialNodes list exposed in nodesSetup.json file",
		Value: math.MaxUint64,
	}
	// storageCleanup defines a flag for choosing the option of starting the node from scratch. If it is not set (false)
	// it starts from the last state stored on disk
	storageCleanup = cli.BoolFlag{
		Name:  "storage-cleanup",
		Usage: "If set the node will start from scratch, otherwise it starts from the last state stored on disk",
	}

	// restApiPort defines a flag for port on which the rest API will start on
	restApiPort = cli.StringFlag{
		Name:  "rest-api-port",
		Usage: "The port on which the rest API will start on",
		Value: DefaultRestApiPort,
	}

	// networkID defines the version of the network. If set, will override the same parameter from config.toml
	networkID = cli.StringFlag{
		Name:  "network-id",
		Usage: "The network version, overriding the one from config.toml",
		Value: "",
	}

	// nodeDisplayName defines the friendly name used by a node in the public monitoring tools. If set, will override
	// the NodeDisplayName from config.toml
	nodeDisplayName = cli.StringFlag{
		Name:  "display-name",
		Usage: "This will represent the friendly name in the public monitoring tools. Will override the config.toml one",
		Value: "",
	}

	// usePrometheus joins the node for prometheus monitoring if set
	usePrometheus = cli.BoolFlag{
		Name:  "use-prometheus",
		Usage: "Will make the node available for prometheus and grafana monitoring",
	}

	//useLogView is used when termui interface is not needed.
	useLogView = cli.BoolFlag{
		Name:  "use-log-view",
		Usage: "will not enable the user-friendly terminal view of the node",
	}

	// initialBalancesSkPemFile defines a flag for the path to the ...
	initialBalancesSkPemFile = cli.StringFlag{
		Name:  "initialBalancesSkPemFile",
		Usage: "The file containing the secret keys which ...",
		Value: "./config/initialBalancesSk.pem",
	}

	// initialNodesSkPemFile defines a flag for the path to the ...
	initialNodesSkPemFile = cli.StringFlag{
		Name:  "initialNodesSkPemFile",
		Usage: "The file containing the secret keys which ...",
		Value: "./config/initialNodesSk.pem",
	}
	// logLevel defines the logger level
	logLevel = cli.StringFlag{
		Name:  "logLevel",
		Usage: "This flag specifies the logger level",
		Value: logger.LogInfo,
	}
	// bootstrapRoundIndex defines a flag that specifies the round index from which node should bootstrap from storage
	bootstrapRoundIndex = cli.Uint64Flag{
		Name:  "bootstrap-round-index",
		Usage: "Bootstrap round index specifies the round index from which node should bootstrap from storage",
		Value: math.MaxUint64,
	}
	// enableTxIndexing enables transaction indexing. There can be cases when it's too expensive to index all transactions
	//  so we provide the command line option to disable this behaviour
	enableTxIndexing = cli.BoolTFlag{
		Name:  "tx-indexing",
		Usage: "Enables transaction indexing. There can be cases when it's too expensive to index all transactions so we provide the command line option to disable this behaviour",
	}

	// workingDirectory defines a flag for the path for the working directory.
	workingDirectory = cli.StringFlag{
		Name:  "working-directory",
		Usage: "The node will store here DB, Logs and Stats",
		Value: "",
	}

	// destinationShardAsObserver defines a flag for the prefered shard to be assigned to as an observer.
	destinationShardAsObserver = cli.StringFlag{
		Name:  "destination-shard-as-observer",
		Usage: "The preferred shard as an observer",
		Value: "",
	}

	rm *statistics.ResourceMonitor
)

// dbIndexer will hold the database indexer. Defined globally so it can be initialised only in
//  certain conditions. If those conditions will not be met, it will stay as nil
var dbIndexer indexer.Indexer

// coreServiceContainer is defined globally so it can be injected with appropriate
//  params depending on the type of node we are starting
var coreServiceContainer serviceContainer.Core

// appVersion should be populated at build time using ldflags
// Usage examples:
// linux/mac:
//            go build -i -v -ldflags="-X main.appVersion=$(git describe --tags --long --dirty)"
// windows:
//            for /f %i in ('git describe --tags --long --dirty') do set VERS=%i
//            go build -i -v -ldflags="-X main.appVersion=%VERS%"
var appVersion = core.UnVersionedAppString

func main() {
	log := logger.DefaultLogger()

	app := cli.NewApp()
	cli.AppHelpTemplate = nodeHelpTemplate
	app.Name = "Elrond Node CLI App"
	app.Version = fmt.Sprintf("%s/%s/%s-%s", appVersion, runtime.Version(), runtime.GOOS, runtime.GOARCH)
	app.Usage = "This is the entry point for starting a new Elrond node - the app will start after the genesis timestamp"
	app.Flags = []cli.Flag{
		genesisFile,
		nodesFile,
		port,
		configurationFile,
		configurationEconomicsFile,
		configurationPreferencesFile,
		p2pConfigurationFile,
		txSignSk,
		sk,
		profileMode,
		txSignSkIndex,
		skIndex,
		numOfNodes,
		storageCleanup,
		initialBalancesSkPemFile,
		initialNodesSkPemFile,
		gopsEn,
		serversConfigurationFile,
		networkID,
		nodeDisplayName,
		restApiPort,
		logLevel,
		usePrometheus,
		useLogView,
		bootstrapRoundIndex,
		enableTxIndexing,
		workingDirectory,
		destinationShardAsObserver,
	}
	app.Authors = []cli.Author{
		{
			Name:  "The Elrond Team",
			Email: "contact@elrond.com",
		},
	}

	//TODO: The next line should be removed when the write in batches is done
	// set the maximum allowed OS threads (not go routines) which can run in the same time (the default is 10000)
	debug.SetMaxThreads(100000)

	app.Action = func(c *cli.Context) error {
		return startNode(c, log, app.Version)
	}

	err := app.Run(os.Args)
	if err != nil {
		log.Error(err.Error())
		os.Exit(1)
	}
}

func getSuite(config *config.Config) (crypto.Suite, error) {
	switch config.Consensus.Type {
	case factory.BlsConsensusType:
		return kyber.NewSuitePairingBn256(), nil
	case factory.BnConsensusType:
		return kyber.NewBlakeSHA256Ed25519(), nil
	}

	return nil, errors.New("no consensus provided in config file")
}

func startNode(ctx *cli.Context, log *logger.Logger, version string) error {
	logLevel := ctx.GlobalString(logLevel.Name)
	log.SetLevel(logLevel)

	enableGopsIfNeeded(ctx, log)

	stop := make(chan bool, 1)
	sigs := make(chan os.Signal, 1)
	signal.Notify(sigs, syscall.SIGINT, syscall.SIGTERM)

	log.Info(fmt.Sprintf("Starting node with version %s\n", version))
	log.Info(fmt.Sprintf("Process ID: %d\n", os.Getpid()))

	configurationFileName := ctx.GlobalString(configurationFile.Name)
	generalConfig, err := loadMainConfig(configurationFileName, log)
	if err != nil {
		return err
	}
	log.Info(fmt.Sprintf("Initialized with config from: %s", configurationFileName))

	configurationEconomicsFileName := ctx.GlobalString(configurationEconomicsFile.Name)
	economicsConfig, err := loadEconomicsConfig(configurationEconomicsFileName, log)
	if err != nil {
		return err
	}
	log.Info(fmt.Sprintf("Initialized with config economics from: %s", configurationEconomicsFileName))

	configurationPreferencesFileName := ctx.GlobalString(configurationPreferencesFile.Name)
	preferencesConfig, err := loadPreferencesConfig(configurationPreferencesFileName, log)
	if err != nil {
		return err
	}
	log.Info(fmt.Sprintf("Initialized with config preferences from: %s", configurationPreferencesFileName))

	p2pConfigurationFileName := ctx.GlobalString(p2pConfigurationFile.Name)
	p2pConfig, err := core.LoadP2PConfig(p2pConfigurationFileName)
	if err != nil {
		return err
	}

	log.Info(fmt.Sprintf("Initialized with p2p config from: %s", p2pConfigurationFileName))
	if ctx.IsSet(port.Name) {
		p2pConfig.Node.Port = ctx.GlobalInt(port.Name)
	}

	genesisConfig, err := sharding.NewGenesisConfig(ctx.GlobalString(genesisFile.Name))
	if err != nil {
		return err
	}
	log.Info(fmt.Sprintf("Initialized with genesis config from: %s", ctx.GlobalString(genesisFile.Name)))

	nodesConfig, err := sharding.NewNodesSetup(ctx.GlobalString(nodesFile.Name), ctx.GlobalUint64(numOfNodes.Name))
	if err != nil {
		return err
	}
	log.Info(fmt.Sprintf("Initialized with nodes config from: %s", ctx.GlobalString(nodesFile.Name)))

	syncer := ntp.NewSyncTime(generalConfig.NTPConfig, time.Hour, nil)
	go syncer.StartSync()

	log.Info(fmt.Sprintf("NTP average clock offset: %s", syncer.ClockOffset()))

	//TODO: The next 5 lines should be deleted when we are done testing from a precalculated (not hard coded) timestamp
	if nodesConfig.StartTime == 0 {
		time.Sleep(1000 * time.Millisecond)
		ntpTime := syncer.CurrentTime()
		nodesConfig.StartTime = (ntpTime.Unix()/60 + 1) * 60
	}

	startTime := time.Unix(nodesConfig.StartTime, 0)

	log.Info(fmt.Sprintf("Start time formatted: %s", startTime.Format("Mon Jan 2 15:04:05 MST 2006")))
	log.Info(fmt.Sprintf("Start time in seconds: %d", startTime.Unix()))

	suite, err := getSuite(generalConfig)
	if err != nil {
		return err
	}

	initialNodesSkPemFileName := ctx.GlobalString(initialNodesSkPemFile.Name)
	keyGen, privKey, pubKey, err := factory.GetSigningParams(
		ctx,
		log,
		sk.Name,
		skIndex.Name,
		initialNodesSkPemFileName,
		suite)
	if err != nil {
		return err
	}
	log.Info("Starting with public key: " + factory.GetPkEncoded(pubKey))

	if ctx.IsSet(destinationShardAsObserver.Name) {
		generalConfig.GeneralSettings.DestinationShardAsObserver = ctx.GlobalString(destinationShardAsObserver.Name)
	}

	if ctx.IsSet(networkID.Name) {
		generalConfig.GeneralSettings.NetworkID = ctx.GlobalString(networkID.Name)
	}

	if ctx.IsSet(nodeDisplayName.Name) {
		preferencesConfig.Preferences.NodeDisplayName = ctx.GlobalString(nodeDisplayName.Name)
	}

	shardCoordinator, nodeType, err := createShardCoordinator(nodesConfig, pubKey, generalConfig.GeneralSettings, log)
	if err != nil {
		return err
	}

	var workingDir = ""
	if ctx.IsSet(workingDirectory.Name) {
		workingDir = ctx.GlobalString(workingDirectory.Name)
	} else {
		workingDir, err = os.Getwd()
		if err != nil {
			log.LogIfError(err)
			workingDir = ""
		}
	}

	var shardId = "metachain"
	if shardCoordinator.SelfId() != sharding.MetachainShardId {
		shardId = fmt.Sprintf("%d", shardCoordinator.SelfId())
	}

	uniqueDBFolder := filepath.Join(
		workingDir,
		defaultDBPath,
		fmt.Sprintf("%s_%d", defaultEpochString, 0),
		fmt.Sprintf("%s_%s", defaultShardString, shardId))

	storageCleanup := ctx.GlobalBool(storageCleanup.Name)
	if storageCleanup {
		err = os.RemoveAll(uniqueDBFolder)
		if err != nil {
			return err
		}
	}

	logDirectory := filepath.Join(workingDir, defaultLogPath)

	err = os.MkdirAll(logDirectory, os.ModePerm)
	if err != nil {
		return err
	}

	coreArgs := factory.NewCoreComponentsFactoryArgs(generalConfig, uniqueDBFolder)
	coreComponents, err := factory.CoreComponentsFactory(coreArgs)
	if err != nil {
		return err
	}

	nodesCoordinator, err := createNodesCoordinator(
		nodesConfig,
		generalConfig.GeneralSettings,
		pubKey,
		coreComponents.Hasher)
	if err != nil {
		return err
	}

	stateArgs := factory.NewStateComponentsFactoryArgs(generalConfig, genesisConfig, shardCoordinator, coreComponents)
	stateComponents, err := factory.StateComponentsFactory(stateArgs)
	if err != nil {
		return err
	}

	err = initLogFileAndStatsMonitor(generalConfig, pubKey, log, workingDir)
	if err != nil {
		return err
	}

	var appStatusHandlers []core.AppStatusHandler
	var views []factoryViews.Viewer

	prometheusJoinUrl, usePrometheusBool := getPrometheusJoinURLIfAvailable(ctx)
	if usePrometheusBool {
		prometheusStatusHandler := statusHandler.NewPrometheusStatusHandler()
		appStatusHandlers = append(appStatusHandlers, prometheusStatusHandler)
	}

	presenterStatusHandler := factory.CreateStatusHandlerPresenter()

	useTermui := !ctx.GlobalBool(useLogView.Name)
	if useTermui {

		views, err = factory.CreateViews(presenterStatusHandler)
		if err != nil {
			return err
		}

		writer, ok := presenterStatusHandler.(io.Writer)
		if ok {
			err = log.ChangePrinterHookWriter(writer)
			if err != nil {
				return err
			}
		}

		appStatusHandler, ok := presenterStatusHandler.(core.AppStatusHandler)
		if ok {
			appStatusHandlers = append(appStatusHandlers, appStatusHandler)
		}
	}

	if views == nil {
		log.Warn("No views for current node")
	}

	statusMetrics := statusHandler.NewStatusMetrics()
	appStatusHandlers = append(appStatusHandlers, statusMetrics)

	if len(appStatusHandlers) > 0 {
		coreComponents.StatusHandler, err = statusHandler.NewAppStatusFacadeWithHandlers(appStatusHandlers...)
		if err != nil {
			log.Warn("Cannot init AppStatusFacade", err)
		}
	} else {
		coreComponents.StatusHandler = statusHandler.NewNilStatusHandler()
		log.Info("No AppStatusHandler used. Started with NilStatusHandler")
	}

	metrics.InitMetrics(coreComponents.StatusHandler, pubKey, nodeType, shardCoordinator, nodesConfig, version, economicsConfig)

	dataArgs := factory.NewDataComponentsFactoryArgs(generalConfig, shardCoordinator, coreComponents, uniqueDBFolder)
	dataComponents, err := factory.DataComponentsFactory(dataArgs)
	if err != nil {
		return err
	}

	cryptoArgs := factory.NewCryptoComponentsFactoryArgs(
		ctx,
		generalConfig,
		nodesConfig,
		shardCoordinator,
		keyGen,
		privKey,
		log,
		initialBalancesSkPemFile.Name,
		txSignSk.Name,
		txSignSkIndex.Name,
	)
	cryptoComponents, err := factory.CryptoComponentsFactory(cryptoArgs)
	if err != nil {
		return err
	}

	txSignPk := factory.GetPkEncoded(cryptoComponents.TxSignPubKey)
	metrics.SaveCurrentNodeNameAndPubKey(coreComponents.StatusHandler, txSignPk, preferencesConfig.Preferences.NodeDisplayName)

	sessionInfoFileOutput := fmt.Sprintf("%s:%s\n%s:%s\n%s:%s\n%s:%v\n%s:%s\n%s:%v\n",
		"PkBlockSign", factory.GetPkEncoded(pubKey),
		"PkAccount", factory.GetPkEncoded(cryptoComponents.TxSignPubKey),
		"ShardId", shardId,
		"TotalShards", shardCoordinator.NumberOfShards(),
		"AppVersion", version,
		"GenesisTimeStamp", startTime.Unix(),
	)

	sessionInfoFileOutput += fmt.Sprintf("\nStarted with parameters:\n")
	for _, flag := range ctx.App.Flags {
		flagValue := fmt.Sprintf("%v", ctx.GlobalGeneric(flag.GetName()))
		if flagValue != "" {
			sessionInfoFileOutput += fmt.Sprintf("%s = %v\n", flag.GetName(), flagValue)
		}
	}

	err = ioutil.WriteFile(filepath.Join(logDirectory, "session.info"), []byte(sessionInfoFileOutput), os.ModePerm)
	log.LogIfError(err)

	networkComponents, err := factory.NetworkComponentsFactory(p2pConfig, log, coreComponents)
	if err != nil {
		return err
	}

	tpsBenchmark, err := statistics.NewTPSBenchmark(shardCoordinator.NumberOfShards(), nodesConfig.RoundDuration/1000)
	if err != nil {
		return err
	}

	if generalConfig.Explorer.Enabled {
		serversConfigurationFileName := ctx.GlobalString(serversConfigurationFile.Name)
		dbIndexer, err = createElasticIndexer(
			ctx,
			serversConfigurationFileName,
			generalConfig.Explorer.IndexerURL,
			shardCoordinator,
			coreComponents.Marshalizer,
			coreComponents.Hasher,
			log)
		if err != nil {
			return err
		}

		err = setServiceContainer(shardCoordinator, tpsBenchmark)
		if err != nil {
			return err
		}
	}

	economicsData, err := economics.NewEconomicsData(economicsConfig)
	if err != nil {
		return err
	}

	processArgs := factory.NewProcessComponentsFactoryArgs(
		genesisConfig,
		economicsData,
		nodesConfig,
		syncer,
		shardCoordinator,
		nodesCoordinator,
		dataComponents,
		coreComponents,
		cryptoComponents,
		stateComponents,
		networkComponents,
		coreServiceContainer,
	)
	processComponents, err := factory.ProcessComponentsFactory(processArgs)
	if err != nil {
		return err
	}

	var elasticIndexer indexer.Indexer
	if coreServiceContainer == nil || coreServiceContainer.IsInterfaceNil() {
		elasticIndexer = nil
	} else {
		elasticIndexer = coreServiceContainer.Indexer()
	}

	currentNode, err := createNode(
		generalConfig,
		preferencesConfig,
		nodesConfig,
		syncer,
		keyGen,
		privKey,
		pubKey,
		shardCoordinator,
		nodesCoordinator,
		coreComponents,
		stateComponents,
		dataComponents,
		cryptoComponents,
		processComponents,
		networkComponents,
		ctx.GlobalUint64(bootstrapRoundIndex.Name),
		version,
		elasticIndexer,
	)
	if err != nil {
		return err
	}

	softwareVersionChecker, err := factory.CreateSoftwareVersionChecker(coreComponents.StatusHandler)
	if err != nil {
		log.Info("nil software version checker", err)
	} else {
		softwareVersionChecker.StartCheckSoftwareVersion()
	}

	if shardCoordinator.SelfId() == sharding.MetachainShardId {
		indexValidatorsListIfNeeded(elasticIndexer, nodesCoordinator)
	}

	apiResolver, err := createApiResolver(
		stateComponents.AccountsAdapter,
		stateComponents.AddressConverter,
		statusMetrics,
	)
	if err != nil {
		return err
	}

<<<<<<< HEAD
	err = startStatusPolling(
=======
	apiResolver, err := createApiResolver(vmAccountsDB, statusMetrics)
	if err != nil {
		return err
	}

	err = metrics.StartStatusPolling(
>>>>>>> e8a97c45
		currentNode.GetAppStatusHandler(),
		generalConfig.GeneralSettings.StatusPollingIntervalSec,
		networkComponents,
		processComponents,
	)
	if err != nil {
		return err
	}

	updateMachineStatisticsDurationSec := 1
	err = metrics.StartMachineStatisticsPolling(coreComponents.StatusHandler, updateMachineStatisticsDurationSec)
	if err != nil {
		return err
	}

	restAPIServerDebugMode := !useTermui
	ef := facade.NewElrondNodeFacade(currentNode, apiResolver, restAPIServerDebugMode)

	efConfig := &config.FacadeConfig{
		RestApiPort:       ctx.GlobalString(restApiPort.Name),
		PprofEnabled:      ctx.GlobalBool(profileMode.Name),
		Prometheus:        usePrometheusBool,
		PrometheusJoinURL: prometheusJoinUrl,
		PrometheusJobName: generalConfig.GeneralSettings.NetworkID,
	}

	ef.SetLogger(log)
	ef.SetSyncer(syncer)
	ef.SetTpsBenchmark(tpsBenchmark)
	ef.SetConfig(efConfig)

	wg := sync.WaitGroup{}
	go ef.StartBackgroundServices(&wg)
	wg.Wait()

	if !ctx.Bool(withUI.Name) {
		log.Info("Bootstrapping node....")
		err = ef.StartNode()
		if err != nil {
			log.Error("starting node failed", err.Error())
			return err
		}
	}

	go func() {
		<-sigs
		log.Info("terminating at user's signal...")
		stop <- true
	}()

	log.Info("Application is now running...")
	<-stop

	if rm != nil {
		err = rm.Close()
		log.LogIfError(err)
	}
	return nil
}

func indexValidatorsListIfNeeded(elasticIndexer indexer.Indexer, coordinator sharding.NodesCoordinator) {
	if elasticIndexer == nil || elasticIndexer.IsInterfaceNil() {
		return
	}

	validatorsPubKeys := coordinator.GetAllValidatorsPublicKeys()

	if validatorsPubKeys != nil {
		go elasticIndexer.SaveValidatorsPubKeys(validatorsPubKeys)
	}
}

func getPrometheusJoinURLIfAvailable(ctx *cli.Context) (string, bool) {
	prometheusURLAvailable := true
	prometheusJoinUrl, err := getPrometheusJoinURL(ctx.GlobalString(serversConfigurationFile.Name))
	if err != nil || prometheusJoinUrl == "" {
		prometheusURLAvailable = false
	}
	usePrometheusBool := ctx.GlobalBool(usePrometheus.Name) && prometheusURLAvailable

	return prometheusJoinUrl, usePrometheusBool
}

func getPrometheusJoinURL(serversConfigurationFileName string) (string, error) {
	serversConfig, err := core.LoadServersPConfig(serversConfigurationFileName)
	if err != nil {
		return "", err
	}
	baseURL := serversConfig.Prometheus.PrometheusBaseURL
	statusURL := baseURL + serversConfig.Prometheus.StatusRoute
	resp, err := http.Get(statusURL)
	if err != nil {
		return "", err
	}
	if resp.StatusCode == http.StatusNotFound {
		return "", errors.New("prometheus URL not available")
	}
	joinURL := baseURL + serversConfig.Prometheus.JoinRoute
	return joinURL, nil
}

func enableGopsIfNeeded(ctx *cli.Context, log *logger.Logger) {
	var gopsEnabled bool
	if ctx.IsSet(gopsEn.Name) {
		gopsEnabled = ctx.GlobalBool(gopsEn.Name)
	}

	if gopsEnabled {
		if err := agent.Listen(agent.Options{}); err != nil {
			log.Error(err.Error())
		}
	}
}

func loadMainConfig(filepath string, log *logger.Logger) (*config.Config, error) {
	cfg := &config.Config{}
	err := core.LoadTomlFile(cfg, filepath, log)
	if err != nil {
		return nil, err
	}

	return cfg, nil
}

func loadEconomicsConfig(filepath string, log *logger.Logger) (*config.ConfigEconomics, error) {
	cfg := &config.ConfigEconomics{}
	err := core.LoadTomlFile(cfg, filepath, log)
	if err != nil {
		return nil, err
	}

	return cfg, nil
}

func loadPreferencesConfig(filepath string, log *logger.Logger) (*config.ConfigPreferences, error) {
	cfg := &config.ConfigPreferences{}
	err := core.LoadTomlFile(cfg, filepath, log)
	if err != nil {
		return nil, err
	}

	return cfg, nil
}

func getShardIdFromNodePubKey(pubKey crypto.PublicKey, nodesConfig *sharding.NodesSetup) (uint32, error) {
	if pubKey == nil {
		return 0, errors.New("nil public key")
	}

	publicKey, err := pubKey.ToByteArray()
	if err != nil {
		return 0, err
	}

	selfShardId, err := nodesConfig.GetShardIDForPubKey(publicKey)
	if err != nil {
		return 0, err
	}

	return selfShardId, err
}

func createShardCoordinator(
	nodesConfig *sharding.NodesSetup,
	pubKey crypto.PublicKey,
	settingsConfig config.GeneralSettingsConfig,
	log *logger.Logger,
) (sharding.Coordinator, core.NodeType, error) {
	selfShardId, err := getShardIdFromNodePubKey(pubKey, nodesConfig)
	nodeType := core.NodeTypeValidator
	if err == sharding.ErrPublicKeyNotFoundInGenesis {
		nodeType = core.NodeTypeObserver
		log.Info("Starting as observer node...")

		selfShardId, err = processDestinationShardAsObserver(settingsConfig)
	}
	if err != nil {
		return nil, "", err
	}

	var shardName string
	if selfShardId == sharding.MetachainShardId {
		shardName = metachainShardName
	} else {
		shardName = fmt.Sprintf("%d", selfShardId)
	}
	log.Info(fmt.Sprintf("Starting in shard: %s", shardName))

	shardCoordinator, err := sharding.NewMultiShardCoordinator(nodesConfig.NumberOfShards(), selfShardId)
	if err != nil {
		return nil, "", err
	}

	return shardCoordinator, nodeType, nil
}

func createNodesCoordinator(
	nodesConfig *sharding.NodesSetup,
	settingsConfig config.GeneralSettingsConfig,
	pubKey crypto.PublicKey,
	hasher hashing.Hasher,
) (sharding.NodesCoordinator, error) {

	shardId, err := getShardIdFromNodePubKey(pubKey, nodesConfig)
	if err == sharding.ErrPublicKeyNotFoundInGenesis {
		shardId, err = processDestinationShardAsObserver(settingsConfig)
	}
	if err != nil {
		return nil, err
	}

	nbShards := nodesConfig.NumberOfShards()
	shardConsensusGroupSize := int(nodesConfig.ConsensusGroupSize)
	metaConsensusGroupSize := int(nodesConfig.MetaChainConsensusGroupSize)
	initNodesInfo := nodesConfig.InitialNodesInfo()
	initValidators := make(map[uint32][]sharding.Validator)

	for shardId, nodeInfoList := range initNodesInfo {
		validators := make([]sharding.Validator, 0)
		for _, nodeInfo := range nodeInfoList {
			validator, err := sharding.NewValidator(big.NewInt(0), 0, nodeInfo.PubKey(), nodeInfo.Address())
			if err != nil {
				return nil, err
			}

			validators = append(validators, validator)
		}
		initValidators[shardId] = validators
	}

	pubKeyBytes, err := pubKey.ToByteArray()
	if err != nil {
		return nil, err
	}

	argumentsNodesCoordinator := sharding.ArgNodesCoordinator{
		ShardConsensusGroupSize: shardConsensusGroupSize,
		MetaConsensusGroupSize:  metaConsensusGroupSize,
		Hasher:                  hasher,
		ShardId:                 shardId,
		NbShards:                nbShards,
		Nodes:                   initValidators,
		SelfPublicKey:           pubKeyBytes,
	}
	nodesCoordinator, err := sharding.NewIndexHashedNodesCoordinator(argumentsNodesCoordinator)
	if err != nil {
		return nil, err
	}

	return nodesCoordinator, nil
}

func processDestinationShardAsObserver(settingsConfig config.GeneralSettingsConfig) (uint32, error) {
	destShard := strings.ToLower(settingsConfig.DestinationShardAsObserver)
	if len(destShard) == 0 {
		return 0, errors.New("option DestinationShardAsObserver is not set in config.toml")
	}
	if destShard == metachainShardName {
		return sharding.MetachainShardId, nil
	}

	val, err := strconv.ParseUint(destShard, 10, 32)
	if err != nil {
		return 0, errors.New("error parsing DestinationShardAsObserver option: " + err.Error())
	}

	return uint32(val), err
}

// createElasticIndexer creates a new elasticIndexer where the server listens on the url,
// authentication for the server is using the username and password
func createElasticIndexer(
	ctx *cli.Context,
	serversConfigurationFileName string,
	url string,
	coordinator sharding.Coordinator,
	marshalizer marshal.Marshalizer,
	hasher hashing.Hasher,
	log *logger.Logger,
) (indexer.Indexer, error) {
	serversConfig, err := core.LoadServersPConfig(serversConfigurationFileName)
	if err != nil {
		return nil, err
	}

	dbIndexer, err = indexer.NewElasticIndexer(
		url,
		serversConfig.ElasticSearch.Username,
		serversConfig.ElasticSearch.Password,
		coordinator,
		marshalizer,
		hasher,
		log,
		&indexer.Options{TxIndexingEnabled: ctx.GlobalBoolT(enableTxIndexing.Name)})
	if err != nil {
		return nil, err
	}

	return dbIndexer, nil
}

func getConsensusGroupSize(nodesConfig *sharding.NodesSetup, shardCoordinator sharding.Coordinator) (uint32, error) {
	if shardCoordinator.SelfId() == sharding.MetachainShardId {
		return nodesConfig.MetaChainConsensusGroupSize, nil
	}
	if shardCoordinator.SelfId() < shardCoordinator.NumberOfShards() {
		return nodesConfig.ConsensusGroupSize, nil
	}

	return 0, state.ErrUnknownShardId
}

func createNode(
	config *config.Config,
	preferencesConfig *config.ConfigPreferences,
	nodesConfig *sharding.NodesSetup,
	syncer ntp.SyncTimer,
	keyGen crypto.KeyGenerator,
	privKey crypto.PrivateKey,
	pubKey crypto.PublicKey,
	shardCoordinator sharding.Coordinator,
	nodesCoordinator sharding.NodesCoordinator,
	core *factory.Core,
	state *factory.State,
	data *factory.Data,
	crypto *factory.Crypto,
	process *factory.Process,
	network *factory.Network,
	bootstrapRoundIndex uint64,
	version string,
	indexer indexer.Indexer,
) (*node.Node, error) {
	consensusGroupSize, err := getConsensusGroupSize(nodesConfig, shardCoordinator)
	if err != nil {
		return nil, err
	}

	nd, err := node.NewNode(
		node.WithMessenger(network.NetMessenger),
		node.WithHasher(core.Hasher),
		node.WithMarshalizer(core.Marshalizer),
		node.WithInitialNodesPubKeys(crypto.InitialPubKeys),
		node.WithAddressConverter(state.AddressConverter),
		node.WithAccountsAdapter(state.AccountsAdapter),
		node.WithBlockChain(data.Blkc),
		node.WithDataStore(data.Store),
		node.WithRoundDuration(nodesConfig.RoundDuration),
		node.WithConsensusGroupSize(int(consensusGroupSize)),
		node.WithSyncer(syncer),
		node.WithBlockProcessor(process.BlockProcessor),
		node.WithGenesisTime(time.Unix(nodesConfig.StartTime, 0)),
		node.WithRounder(process.Rounder),
		node.WithShardCoordinator(shardCoordinator),
		node.WithNodesCoordinator(nodesCoordinator),
		node.WithUint64ByteSliceConverter(core.Uint64ByteSliceConverter),
		node.WithSingleSigner(crypto.SingleSigner),
		node.WithMultiSigner(crypto.MultiSigner),
		node.WithKeyGen(keyGen),
		node.WithTxSignPubKey(crypto.TxSignPubKey),
		node.WithTxSignPrivKey(crypto.TxSignPrivKey),
		node.WithPubKey(pubKey),
		node.WithPrivKey(privKey),
		node.WithForkDetector(process.ForkDetector),
		node.WithInterceptorsContainer(process.InterceptorsContainer),
		node.WithResolversFinder(process.ResolversFinder),
		node.WithConsensusType(config.Consensus.Type),
		node.WithTxSingleSigner(crypto.TxSingleSigner),
		node.WithTxStorageSize(config.TxStorage.Cache.Size),
		node.WithBootstrapRoundIndex(bootstrapRoundIndex),
		node.WithAppStatusHandler(core.StatusHandler),
		node.WithIndexer(indexer),
	)
	if err != nil {
		return nil, errors.New("error creating node: " + err.Error())
	}

	err = nd.StartHeartbeat(config.Heartbeat, version, preferencesConfig.Preferences.NodeDisplayName)
	if err != nil {
		return nil, err
	}

	if shardCoordinator.SelfId() < shardCoordinator.NumberOfShards() {
		err = nd.ApplyOptions(
			node.WithInitialNodesBalances(state.InBalanceForShard),
			node.WithDataPool(data.Datapool),
		)
		if err != nil {
			return nil, errors.New("error creating node: " + err.Error())
		}
		err = nd.CreateShardedStores()
		if err != nil {
			return nil, err
		}
	}
	if shardCoordinator.SelfId() == sharding.MetachainShardId {
		err = nd.ApplyOptions(node.WithMetaDataPool(data.MetaDatapool))
		if err != nil {
			return nil, errors.New("error creating meta-node: " + err.Error())
		}
	}
	return nd, nil
}

func initLogFileAndStatsMonitor(config *config.Config, pubKey crypto.PublicKey, log *logger.Logger,
	workingDir string) error {
	publicKey, err := pubKey.ToByteArray()
	if err != nil {
		return err
	}

	hexPublicKey := core.GetTrimmedPk(hex.EncodeToString(publicKey))
	err = log.ApplyOptions(
		logger.WithFileRotation(hexPublicKey, filepath.Join(workingDir, defaultLogPath), "log"),
		logger.WithStderrRedirect(),
	)
	if err != nil {
		return err
	}

	statsFile, err := core.CreateFile(hexPublicKey, filepath.Join(workingDir, defaultStatsPath), "txt")
	if err != nil {
		return err
	}
	err = startStatisticsMonitor(statsFile, config.ResourceStats, log)
	if err != nil {
		return err
	}
	return nil
}

func setServiceContainer(shardCoordinator sharding.Coordinator, tpsBenchmark *statistics.TpsBenchmark) error {
	var err error
	if shardCoordinator.SelfId() < shardCoordinator.NumberOfShards() {
		coreServiceContainer, err = serviceContainer.NewServiceContainer(serviceContainer.WithIndexer(dbIndexer))
		if err != nil {
			return err
		}
		return nil
	}
	if shardCoordinator.SelfId() == sharding.MetachainShardId {
		coreServiceContainer, err = serviceContainer.NewServiceContainer(
			serviceContainer.WithIndexer(dbIndexer),
			serviceContainer.WithTPSBenchmark(tpsBenchmark))
		if err != nil {
			return err
		}
		return nil
	}
	return errors.New("could not init core service container")
}

func startStatisticsMonitor(file *os.File, config config.ResourceStatsConfig, log *logger.Logger) error {
	if !config.Enabled {
		return nil
	}

	if config.RefreshIntervalInSec < 1 {
		return errors.New("invalid RefreshIntervalInSec in section [ResourceStats]. Should be an integer higher than 1")
	}

	rm, err := statistics.NewResourceMonitor(file)
	if err != nil {
		return err
	}

	go func() {
		for {
			err = rm.SaveStatistics()
			log.LogIfError(err)
			time.Sleep(time.Second * time.Duration(config.RefreshIntervalInSec))
		}
	}()

	return nil
}

func createApiResolver(accounts state.AccountsAdapter, converter state.AddressConverter, statusMetrics external.StatusMetricsHandler) (facade.ApiResolver, error) {
	vmFactory, err := shard.NewVMContainerFactory(accounts, converter)
	if err != nil {
		return nil, err
	}

	vmContainer, err := vmFactory.Create()
	if err != nil {
		return nil, err
	}

	scDataGetter, err := smartContract.NewSCDataGetter(vmContainer)
	if err != nil {
		return nil, err
	}

	return external.NewNodeApiResolver(scDataGetter, statusMetrics)
}<|MERGE_RESOLUTION|>--- conflicted
+++ resolved
@@ -731,16 +731,7 @@
 		return err
 	}
 
-<<<<<<< HEAD
-	err = startStatusPolling(
-=======
-	apiResolver, err := createApiResolver(vmAccountsDB, statusMetrics)
-	if err != nil {
-		return err
-	}
-
 	err = metrics.StartStatusPolling(
->>>>>>> e8a97c45
 		currentNode.GetAppStatusHandler(),
 		generalConfig.GeneralSettings.StatusPollingIntervalSec,
 		networkComponents,
