package main

import (
	"encoding/hex"
	"errors"
	"fmt"
	"io"
	"io/ioutil"
	"math"
	"math/big"
	"net/http"
	"os"
	"os/signal"
	"path/filepath"
	"runtime"
	"strconv"
	"strings"
	"syscall"
	"time"

	"github.com/ElrondNetwork/elrond-go/cmd/node/factory"
	"github.com/ElrondNetwork/elrond-go/cmd/node/metrics"
	"github.com/ElrondNetwork/elrond-go/config"
	"github.com/ElrondNetwork/elrond-go/core"
	"github.com/ElrondNetwork/elrond-go/core/indexer"
	"github.com/ElrondNetwork/elrond-go/core/serviceContainer"
	"github.com/ElrondNetwork/elrond-go/core/statistics"
	"github.com/ElrondNetwork/elrond-go/crypto"
	"github.com/ElrondNetwork/elrond-go/crypto/signing/kyber"
	"github.com/ElrondNetwork/elrond-go/data"
	"github.com/ElrondNetwork/elrond-go/data/state"
	"github.com/ElrondNetwork/elrond-go/data/typeConverters"
	"github.com/ElrondNetwork/elrond-go/dataRetriever"
	"github.com/ElrondNetwork/elrond-go/display"
	"github.com/ElrondNetwork/elrond-go/epochStart/notifier"
	"github.com/ElrondNetwork/elrond-go/facade"
	"github.com/ElrondNetwork/elrond-go/hashing"
	"github.com/ElrondNetwork/elrond-go/logger"
	"github.com/ElrondNetwork/elrond-go/marshal"
	"github.com/ElrondNetwork/elrond-go/node"
	"github.com/ElrondNetwork/elrond-go/node/external"
	"github.com/ElrondNetwork/elrond-go/ntp"
	"github.com/ElrondNetwork/elrond-go/process"
	"github.com/ElrondNetwork/elrond-go/process/economics"
	"github.com/ElrondNetwork/elrond-go/process/factory/metachain"
	"github.com/ElrondNetwork/elrond-go/process/factory/shard"
	"github.com/ElrondNetwork/elrond-go/process/rating"
	"github.com/ElrondNetwork/elrond-go/process/smartContract"
	"github.com/ElrondNetwork/elrond-go/process/smartContract/hooks"
	"github.com/ElrondNetwork/elrond-go/sharding"
	"github.com/ElrondNetwork/elrond-go/statusHandler"
	factoryViews "github.com/ElrondNetwork/elrond-go/statusHandler/factory"
	"github.com/google/gops/agent"
	"github.com/urfave/cli"
)

const (
	defaultStatsPath   = "stats"
	defaultDBPath      = "db"
	defaultEpochString = "Epoch"
	defaultShardString = "Shard"
	metachainShardName = "metachain"
)

var (
	nodeHelpTemplate = `NAME:
   {{.Name}} - {{.Usage}}
USAGE:
   {{.HelpName}} {{if .VisibleFlags}}[global options]{{end}}
   {{if len .Authors}}
AUTHOR:
   {{range .Authors}}{{ . }}{{end}}
   {{end}}{{if .Commands}}
GLOBAL OPTIONS:
   {{range .VisibleFlags}}{{.}}
   {{end}}
VERSION:
   {{.Version}}
   {{end}}
`

	// genesisFile defines a flag for the path of the bootstrapping file.
	genesisFile = cli.StringFlag{
		Name:  "genesis-file",
		Usage: "The node will extract bootstrapping info from the genesis.json",
		Value: "./config/genesis.json",
	}
	// nodesFile defines a flag for the path of the initial nodes file.
	nodesFile = cli.StringFlag{
		Name:  "nodesSetup-file",
		Usage: "The node will extract initial nodes info from the nodesSetup.json",
		Value: "./config/nodesSetup.json",
	}
	// txSignSk defines a flag for the path of the single sign private key used when starting the node
	txSignSk = cli.StringFlag{
		Name:  "tx-sign-sk",
		Usage: "Private key that the node will load on startup and will sign transactions - temporary until we have a wallet that can do that",
		Value: "",
	}
	// sk defines a flag for the path of the multi sign private key used when starting the node
	sk = cli.StringFlag{
		Name:  "sk",
		Usage: "Private key that the node will load on startup and will sign blocks",
		Value: "",
	}
	// configurationFile defines a flag for the path to the main toml configuration file
	configurationFile = cli.StringFlag{
		Name:  "config",
		Usage: "The main configuration file to load",
		Value: "./config/config.toml",
	}
	// configurationEconomicsFile defines a flag for the path to the economics toml configuration file
	configurationEconomicsFile = cli.StringFlag{
		Name:  "configEconomics",
		Usage: "The economics configuration file to load",
		Value: "./config/economics.toml",
	}
	// configurationPreferencesFile defines a flag for the path to the preferences toml configuration file
	configurationPreferencesFile = cli.StringFlag{
		Name:  "configPreferences",
		Usage: "The preferences configuration file to load",
		Value: "./config/prefs.toml",
	}
	// p2pConfigurationFile defines a flag for the path to the toml file containing P2P configuration
	p2pConfigurationFile = cli.StringFlag{
		Name:  "p2pconfig",
		Usage: "The configuration file for P2P",
		Value: "./config/p2p.toml",
	}
	// p2pConfigurationFile defines a flag for the path to the toml file containing P2P configuration
	serversConfigurationFile = cli.StringFlag{
		Name:  "serversconfig",
		Usage: "The configuration file for servers confidential data",
		Value: "./config/server.toml",
	}
	// gasScheduleConfigurationFile defines a flag for the path to the toml file containing the gas costs used in SmartContract execution
	gasScheduleConfigurationFile = cli.StringFlag{
		Name:  "gasCostsConfig",
		Usage: "The configuration file for gas costs used in SmartContract execution",
		Value: "./config/gasSchedule.toml",
	}
	// port defines a flag for setting the port on which the node will listen for connections
	port = cli.IntFlag{
		Name:  "port",
		Usage: "Port number on which the application will start",
		Value: 0,
	}
	// profileMode defines a flag for profiling the binary
	// If enabled, it will open the pprof routes over the default gin rest webserver.
	// There are several routes that will be available for profiling (profiling can be analyzed with: go tool pprof):
	//  /debug/pprof/ (can be accessed in the browser, will list the available options)
	//  /debug/pprof/goroutine
	//  /debug/pprof/heap
	//  /debug/pprof/threadcreate
	//  /debug/pprof/block
	//  /debug/pprof/mutex
	//  /debug/pprof/profile (CPU profile)
	//  /debug/pprof/trace?seconds=5 (CPU trace) -> being a trace, can be analyzed with: go tool trace
	// Usage: go tool pprof http(s)://ip.of.the.server/debug/pprof/xxxxx
	profileMode = cli.BoolFlag{
		Name:  "profile-mode",
		Usage: "Boolean profiling mode option. If set to true, the /debug/pprof routes will be available on the node for profiling the application.",
	}
	// txSignSkIndex defines a flag that specifies the 0-th based index of the private key to be used from initialBalancesSk.pem file
	txSignSkIndex = cli.IntFlag{
		Name:  "tx-sign-sk-index",
		Usage: "Single sign private key index specifies the 0-th based index of the private key to be used from initialBalancesSk.pem file.",
		Value: 0,
	}
	// skIndex defines a flag that specifies the 0-th based index of the private key to be used from initialNodesSk.pem file
	skIndex = cli.IntFlag{
		Name:  "sk-index",
		Usage: "Private key index specifies the 0-th based index of the private key to be used from initialNodesSk.pem file.",
		Value: 0,
	}
	// gopsEn used to enable diagnosis of running go processes
	gopsEn = cli.BoolFlag{
		Name:  "gops-enable",
		Usage: "Enables gops over the process. Stack can be viewed by calling 'gops stack <pid>'",
	}
	// numOfNodes defines a flag that specifies the maximum number of nodes which will be used from the initialNodes
	numOfNodes = cli.Uint64Flag{
		Name:  "num-of-nodes",
		Usage: "Number of nodes specifies the maximum number of nodes which will be used from initialNodes list exposed in nodesSetup.json file",
		Value: math.MaxUint64,
	}
	// storageCleanup defines a flag for choosing the option of starting the node from scratch. If it is not set (false)
	// it starts from the last state stored on disk
	storageCleanup = cli.BoolFlag{
		Name:  "storage-cleanup",
		Usage: "If set the node will start from scratch, otherwise it starts from the last state stored on disk",
	}

	// restApiInterface defines a flag for the interface on which the rest API will try to bind with
	restApiInterface = cli.StringFlag{
		Name: "rest-api-interface",
		Usage: "The interface address and port to which the REST API will attempt to bind. " +
			"To bind to all available interfaces, set this flag to :8080",
		Value: facade.DefaultRestInterface,
	}

	// restApiDebug defines a flag for starting the rest API engine in debug mode
	restApiDebug = cli.BoolFlag{
		Name:  "rest-api-debug",
		Usage: "Start the rest API engine in debug mode",
	}

	// networkID defines the version of the network. If set, will override the same parameter from config.toml
	networkID = cli.StringFlag{
		Name:  "network-id",
		Usage: "The network version, overriding the one from config.toml",
		Value: "",
	}

	// nodeDisplayName defines the friendly name used by a node in the public monitoring tools. If set, will override
	// the NodeDisplayName from config.toml
	nodeDisplayName = cli.StringFlag{
		Name:  "display-name",
		Usage: "This will represent the friendly name in the public monitoring tools. Will override the config.toml one",
		Value: "",
	}

	// usePrometheus joins the node for prometheus monitoring if set
	usePrometheus = cli.BoolFlag{
		Name:  "use-prometheus",
		Usage: "Will make the node available for prometheus and grafana monitoring",
	}

	//useLogView is used when termui interface is not needed.
	useLogView = cli.BoolFlag{
		Name:  "use-log-view",
		Usage: "will not enable the user-friendly terminal view of the node",
	}

	// initialBalancesSkPemFile defines a flag for the path to the ...
	initialBalancesSkPemFile = cli.StringFlag{
		Name:  "initialBalancesSkPemFile",
		Usage: "The file containing the secret keys which ...",
		Value: "./config/initialBalancesSk.pem",
	}

	// initialNodesSkPemFile defines a flag for the path to the ...
	initialNodesSkPemFile = cli.StringFlag{
		Name:  "initialNodesSkPemFile",
		Usage: "The file containing the secret keys which ...",
		Value: "./config/initialNodesSk.pem",
	}
	// logLevel defines the logger level
	logLevel = cli.StringFlag{
		Name:  "logLevel",
		Usage: "This flag specifies the logger level",
		Value: "*:" + logger.LogInfo.String(),
	}
	// disableAnsiColor defines if the logger subsystem should prevent displaying ANSI colors
	disableAnsiColor = cli.BoolFlag{
		Name:  "disable-ansi-color",
		Usage: "This flag specifies that the log output should not use ANSI colors",
	}
	// bootstrapRoundIndex defines a flag that specifies the round index from which node should bootstrap from storage
	bootstrapRoundIndex = cli.Uint64Flag{
		Name:  "bootstrap-round-index",
		Usage: "Bootstrap round index specifies the round index from which node should bootstrap from storage",
		Value: math.MaxUint64,
	}
	// enableTxIndexing enables transaction indexing. There can be cases when it's too expensive to index all transactions
	//  so we provide the command line option to disable this behaviour
	enableTxIndexing = cli.BoolTFlag{
		Name:  "tx-indexing",
		Usage: "Enables transaction indexing. There can be cases when it's too expensive to index all transactions so we provide the command line option to disable this behaviour",
	}

	// workingDirectory defines a flag for the path for the working directory.
	workingDirectory = cli.StringFlag{
		Name:  "working-directory",
		Usage: "The node will store here DB, Logs and Stats",
		Value: "",
	}

	// destinationShardAsObserver defines a flag for the prefered shard to be assigned to as an observer.
	destinationShardAsObserver = cli.StringFlag{
		Name:  "destination-shard-as-observer",
		Usage: "The preferred shard as an observer",
		Value: "",
	}

	rm *statistics.ResourceMonitor
)

// dbIndexer will hold the database indexer. Defined globally so it can be initialised only in
//  certain conditions. If those conditions will not be met, it will stay as nil
var dbIndexer indexer.Indexer

// coreServiceContainer is defined globally so it can be injected with appropriate
//  params depending on the type of node we are starting
var coreServiceContainer serviceContainer.Core

// appVersion should be populated at build time using ldflags
// Usage examples:
// linux/mac:
//            go build -i -v -ldflags="-X main.appVersion=$(git describe --tags --long --dirty)"
// windows:
//            for /f %i in ('git describe --tags --long --dirty') do set VERS=%i
//            go build -i -v -ldflags="-X main.appVersion=%VERS%"
var appVersion = core.UnVersionedAppString

func main() {
	_ = display.SetDisplayByteSlice(display.ToHexShort)
	log := logger.GetOrCreate("main")

	app := cli.NewApp()
	cli.AppHelpTemplate = nodeHelpTemplate
	app.Name = "Elrond Node CLI App"
	app.Version = fmt.Sprintf("%s/%s/%s-%s", appVersion, runtime.Version(), runtime.GOOS, runtime.GOARCH)
	app.Usage = "This is the entry point for starting a new Elrond node - the app will start after the genesis timestamp"
	app.Flags = []cli.Flag{
		genesisFile,
		nodesFile,
		port,
		configurationFile,
		configurationEconomicsFile,
		configurationPreferencesFile,
		p2pConfigurationFile,
		gasScheduleConfigurationFile,
		txSignSk,
		sk,
		profileMode,
		txSignSkIndex,
		skIndex,
		numOfNodes,
		storageCleanup,
		initialBalancesSkPemFile,
		initialNodesSkPemFile,
		gopsEn,
		serversConfigurationFile,
		networkID,
		nodeDisplayName,
		restApiInterface,
		restApiDebug,
		disableAnsiColor,
		logLevel,
		usePrometheus,
		useLogView,
		bootstrapRoundIndex,
		enableTxIndexing,
		workingDirectory,
		destinationShardAsObserver,
	}
	app.Authors = []cli.Author{
		{
			Name:  "The Elrond Team",
			Email: "contact@elrond.com",
		},
	}

	app.Action = func(c *cli.Context) error {
		return startNode(c, log, app.Version)
	}

	err := app.Run(os.Args)
	if err != nil {
		log.Error(err.Error())
		os.Exit(1)
	}
}

func getSuite(config *config.Config) (crypto.Suite, error) {
	switch config.Consensus.Type {
	case factory.BlsConsensusType:
		return kyber.NewSuitePairingBn256(), nil
	case factory.BnConsensusType:
		return kyber.NewBlakeSHA256Ed25519(), nil
	}

	return nil, errors.New("no consensus provided in config file")
}

func startNode(ctx *cli.Context, log logger.Logger, version string) error {
	log.Trace("startNode called")
	logLevel := ctx.GlobalString(logLevel.Name)
	err := logger.SetLogLevel(logLevel)
	if err != nil {
		return err
	}
	noAnsiColor := ctx.GlobalBool(disableAnsiColor.Name)
	if noAnsiColor {
		err = logger.RemoveLogObserver(os.Stdout)
		if err != nil {
			//we need to print this manually as we do not have console log observer
			fmt.Println("error removing log observer: " + err.Error())
			return err
		}

		err = logger.AddLogObserver(os.Stdout, &logger.PlainFormatter{})
		if err != nil {
			//we need to print this manually as we do not have console log observer
			fmt.Println("error setting log observer: " + err.Error())
			return err
		}
	}
	log.Trace("logger updated", "level", logLevel, "disable ANSI color", noAnsiColor)

	enableGopsIfNeeded(ctx, log)

	log.Info("starting node", "version", version, "pid", os.Getpid())
	log.Trace("reading configs")

	configurationFileName := ctx.GlobalString(configurationFile.Name)
	generalConfig, err := loadMainConfig(configurationFileName)
	if err != nil {
		return err
	}
	log.Debug("config", "file", configurationFileName)

	configurationEconomicsFileName := ctx.GlobalString(configurationEconomicsFile.Name)
	economicsConfig, err := loadEconomicsConfig(configurationEconomicsFileName)
	if err != nil {
		return err
	}
	log.Debug("config", "file", configurationEconomicsFileName)

	configurationPreferencesFileName := ctx.GlobalString(configurationPreferencesFile.Name)
	preferencesConfig, err := loadPreferencesConfig(configurationPreferencesFileName)
	if err != nil {
		return err
	}
	log.Debug("config", "file", configurationPreferencesFileName)

	p2pConfigurationFileName := ctx.GlobalString(p2pConfigurationFile.Name)
	p2pConfig, err := core.LoadP2PConfig(p2pConfigurationFileName)
	if err != nil {
		return err
	}

	log.Debug("config", "file", p2pConfigurationFileName)
	if ctx.IsSet(port.Name) {
		p2pConfig.Node.Port = ctx.GlobalInt(port.Name)
	}

	genesisConfig, err := sharding.NewGenesisConfig(ctx.GlobalString(genesisFile.Name))
	if err != nil {
		return err
	}
	log.Debug("config", "file", ctx.GlobalString(genesisFile.Name))

	nodesConfig, err := sharding.NewNodesSetup(ctx.GlobalString(nodesFile.Name), ctx.GlobalUint64(numOfNodes.Name))
	if err != nil {
		return err
	}
	log.Debug("config", "file", ctx.GlobalString(nodesFile.Name))

	syncer := ntp.NewSyncTime(generalConfig.NTPConfig, time.Hour, nil)
	go syncer.StartSync()

	log.Debug("NTP average clock offset", "value", syncer.ClockOffset())

	//TODO: The next 5 lines should be deleted when we are done testing from a precalculated (not hard coded) timestamp
	if nodesConfig.StartTime == 0 {
		time.Sleep(1000 * time.Millisecond)
		ntpTime := syncer.CurrentTime()
		nodesConfig.StartTime = (ntpTime.Unix()/60 + 1) * 60
	}

	startTime := time.Unix(nodesConfig.StartTime, 0)

	log.Info("start time",
		"formatted", startTime.Format("Mon Jan 2 15:04:05 MST 2006"),
		"seconds", startTime.Unix())

	log.Trace("getting suite")
	suite, err := getSuite(generalConfig)
	if err != nil {
		return err
	}

	initialNodesSkPemFileName := ctx.GlobalString(initialNodesSkPemFile.Name)
	keyGen, privKey, pubKey, err := factory.GetSigningParams(
		ctx,
		sk.Name,
		skIndex.Name,
		initialNodesSkPemFileName,
		suite)
	if err != nil {
		return err
	}
	log.Debug("block sign pubkey", "hex", factory.GetPkEncoded(pubKey))

	if ctx.IsSet(destinationShardAsObserver.Name) {
		generalConfig.GeneralSettings.DestinationShardAsObserver = ctx.GlobalString(destinationShardAsObserver.Name)
	}

	if ctx.IsSet(networkID.Name) {
		generalConfig.GeneralSettings.NetworkID = ctx.GlobalString(networkID.Name)
	}

	if ctx.IsSet(nodeDisplayName.Name) {
		preferencesConfig.Preferences.NodeDisplayName = ctx.GlobalString(nodeDisplayName.Name)
	}

	shardCoordinator, nodeType, err := createShardCoordinator(nodesConfig, pubKey, generalConfig.GeneralSettings, log)
	if err != nil {
		return err
	}

	var workingDir = ""
	if ctx.IsSet(workingDirectory.Name) {
		workingDir = ctx.GlobalString(workingDirectory.Name)
	} else {
		workingDir, err = os.Getwd()
		if err != nil {
			log.LogIfError(err)
			workingDir = ""
		}
	}
	log.Trace("working directory", "path", workingDir)

	var shardId = "metachain"
	if shardCoordinator.SelfId() != sharding.MetachainShardId {
		shardId = fmt.Sprintf("%d", shardCoordinator.SelfId())
	}

	uniqueDBFolder := filepath.Join(
		workingDir,
		defaultDBPath,
		fmt.Sprintf("%s_%d", defaultEpochString, 0),
		fmt.Sprintf("%s_%s", defaultShardString, shardId))

	storageCleanup := ctx.GlobalBool(storageCleanup.Name)
	if storageCleanup {
		log.Trace("cleaning storage", "path", uniqueDBFolder)
		err = os.RemoveAll(uniqueDBFolder)
		if err != nil {
			return err
		}
	}

	log.Trace("creating core components")
	coreArgs := factory.NewCoreComponentsFactoryArgs(generalConfig, uniqueDBFolder)
	coreComponents, err := factory.CoreComponentsFactory(coreArgs)
	if err != nil {
		return err
	}

	log.Trace("creating economics data components")
	economicsData, err := economics.NewEconomicsData(economicsConfig)
	if err != nil {
		return err
	}

	rater, err := rating.NewBlockSigningRater(economicsData.RatingsData())
	if err != nil {
		return err
	}

	log.Trace("creating nodes coordinator")
	epochStartNotifier := notifier.NewEpochStartSubscriptionHandler()
	// TODO: use epochStartNotifier in nodes coordinator
	nodesCoordinator, err := createNodesCoordinator(
		nodesConfig,
		generalConfig.GeneralSettings,
		pubKey,
		coreComponents.Hasher,
		rater)
	if err != nil {
		return err
	}

	log.Trace("creating state components")
	stateArgs := factory.NewStateComponentsFactoryArgs(
		generalConfig,
		genesisConfig,
		shardCoordinator,
		coreComponents,
		uniqueDBFolder,
	)
	stateComponents, err := factory.StateComponentsFactory(stateArgs)
	if err != nil {
		return err
	}

	log.Trace("initializing stats file")
	err = initStatsFileMonitor(generalConfig, pubKey, log, workingDir)
	if err != nil {
		return err
	}

	var appStatusHandlers []core.AppStatusHandler
	var views []factoryViews.Viewer

	prometheusJoinUrl, usePrometheusBool := getPrometheusJoinURLIfAvailable(ctx)
	if usePrometheusBool {
		log.Warn("using prometheus", "status", "DEPRECATED")
		prometheusStatusHandler := statusHandler.NewPrometheusStatusHandler()
		appStatusHandlers = append(appStatusHandlers, prometheusStatusHandler)
	}

	presenterStatusHandler := factory.CreateStatusHandlerPresenter()

	useTermui := !ctx.GlobalBool(useLogView.Name)
	if useTermui {
		log.Trace("using termui mode")
		views, err = factory.CreateViews(presenterStatusHandler)
		if err != nil {
			return err
		}

		writer, ok := presenterStatusHandler.(io.Writer)
		if ok {
			logger.ClearLogObservers()
			err = logger.AddLogObserver(writer, &logger.PlainFormatter{})
			if err != nil {
				return err
			}
		}

		appStatusHandler, ok := presenterStatusHandler.(core.AppStatusHandler)
		if ok {
			appStatusHandlers = append(appStatusHandlers, appStatusHandler)
		}
	}

	if views == nil {
		log.Info("using log view mode")
	}

	statusMetrics := statusHandler.NewStatusMetrics()
	appStatusHandlers = append(appStatusHandlers, statusMetrics)

	if len(appStatusHandlers) > 0 {
		coreComponents.StatusHandler, err = statusHandler.NewAppStatusFacadeWithHandlers(appStatusHandlers...)
		if err != nil {
			log.Debug("cannot init AppStatusFacade",
				"error", err.Error(),
			)
		}
	} else {
		coreComponents.StatusHandler = statusHandler.NewNilStatusHandler()
		log.Debug("no AppStatusHandler used, started with NilStatusHandler")
	}

	log.Trace("initializing metrics")
	metrics.InitMetrics(coreComponents.StatusHandler, pubKey, nodeType, shardCoordinator, nodesConfig, version, economicsConfig)

	log.Trace("creating data components")
	dataArgs := factory.NewDataComponentsFactoryArgs(generalConfig, shardCoordinator, coreComponents, uniqueDBFolder)
	dataComponents, err := factory.DataComponentsFactory(dataArgs)
	if err != nil {
		return err
	}

	log.Trace("creating crypto components")
	cryptoArgs := factory.NewCryptoComponentsFactoryArgs(
		ctx,
		generalConfig,
		nodesConfig,
		shardCoordinator,
		keyGen,
		privKey,
		log,
		initialBalancesSkPemFile.Name,
		txSignSk.Name,
		txSignSkIndex.Name,
	)
	cryptoComponents, err := factory.CryptoComponentsFactory(cryptoArgs)
	if err != nil {
		return err
	}

	txSignPk := factory.GetPkEncoded(cryptoComponents.TxSignPubKey)
	metrics.SaveCurrentNodeNameAndPubKey(coreComponents.StatusHandler, txSignPk, preferencesConfig.Preferences.NodeDisplayName)

	sessionInfoFileOutput := fmt.Sprintf("%s:%s\n%s:%s\n%s:%s\n%s:%v\n%s:%s\n%s:%v\n",
		"PkBlockSign", factory.GetPkEncoded(pubKey),
		"PkAccount", factory.GetPkEncoded(cryptoComponents.TxSignPubKey),
		"ShardId", shardId,
		"TotalShards", shardCoordinator.NumberOfShards(),
		"AppVersion", version,
		"GenesisTimeStamp", startTime.Unix(),
	)

	sessionInfoFileOutput += fmt.Sprintf("\nStarted with parameters:\n")
	for _, flag := range ctx.App.Flags {
		flagValue := fmt.Sprintf("%v", ctx.GlobalGeneric(flag.GetName()))
		if flagValue != "" {
			sessionInfoFileOutput += fmt.Sprintf("%s = %v\n", flag.GetName(), flagValue)
		}
	}

	statsFile := filepath.Join(workingDir, defaultStatsPath, "session.info")
	err = ioutil.WriteFile(statsFile, []byte(sessionInfoFileOutput), os.ModePerm)
	log.LogIfError(err)

	log.Trace("creating network components")
	networkComponents, err := factory.NetworkComponentsFactory(p2pConfig, log, coreComponents)
	if err != nil {
		return err
	}

	log.Trace("creating tps benchmark components")
	tpsBenchmark, err := statistics.NewTPSBenchmark(shardCoordinator.NumberOfShards(), nodesConfig.RoundDuration/1000)
	if err != nil {
		return err
	}

	if generalConfig.Explorer.Enabled {
		log.Trace("creating elastic search components")
		serversConfigurationFileName := ctx.GlobalString(serversConfigurationFile.Name)
		dbIndexer, err = createElasticIndexer(
			ctx,
			serversConfigurationFileName,
			generalConfig.Explorer.IndexerURL,
			shardCoordinator,
			coreComponents.Marshalizer,
			coreComponents.Hasher,
		)
		if err != nil {
			return err
		}

		err = setServiceContainer(shardCoordinator, tpsBenchmark)
		if err != nil {
			return err
		}
	}

	gasScheduleConfigurationFileName := ctx.GlobalString(gasScheduleConfigurationFile.Name)
	gasSchedule, err := core.LoadGasScheduleConfig(gasScheduleConfigurationFileName)
	if err != nil {
		return err
	}
	log.Trace("creating process components")
	processArgs := factory.NewProcessComponentsFactoryArgs(
		coreArgs,
		genesisConfig,
		economicsData,
		nodesConfig,
		gasSchedule,
		syncer,
		shardCoordinator,
		nodesCoordinator,
		dataComponents,
		coreComponents,
		cryptoComponents,
		stateComponents,
		networkComponents,
		coreServiceContainer,
<<<<<<< HEAD
		rater,
=======
		epochStartNotifier,
		&generalConfig.EpochStartConfig,
		0,
>>>>>>> 5ccaf530
	)
	processComponents, err := factory.ProcessComponentsFactory(processArgs)
	if err != nil {
		return err
	}

	var elasticIndexer indexer.Indexer
	if coreServiceContainer == nil || coreServiceContainer.IsInterfaceNil() {
		elasticIndexer = nil
	} else {
		elasticIndexer = coreServiceContainer.Indexer()
	}

	log.Trace("creating node structure")
	currentNode, err := createNode(
		generalConfig,
		preferencesConfig,
		nodesConfig,
		economicsData,
		syncer,
		keyGen,
		privKey,
		pubKey,
		shardCoordinator,
		nodesCoordinator,
		coreComponents,
		stateComponents,
		dataComponents,
		cryptoComponents,
		processComponents,
		networkComponents,
		ctx.GlobalUint64(bootstrapRoundIndex.Name),
		version,
		elasticIndexer,
	)
	if err != nil {
		return err
	}

	log.Trace("creating software checker structure")
	softwareVersionChecker, err := factory.CreateSoftwareVersionChecker(coreComponents.StatusHandler)
	if err != nil {
		log.Debug("nil software version checker", "error", err.Error())
	} else {
		softwareVersionChecker.StartCheckSoftwareVersion()
	}

	if shardCoordinator.SelfId() == sharding.MetachainShardId {
		log.Trace("activating nodesCoordinator's validators indexing")
		indexValidatorsListIfNeeded(elasticIndexer, nodesCoordinator)
	}

	log.Trace("creating api resolver structure")
	apiResolver, err := createApiResolver(
		stateComponents.AccountsAdapter,
		stateComponents.AddressConverter,
		dataComponents.Store,
		dataComponents.Blkc,
		coreComponents.Marshalizer,
		coreComponents.Uint64ByteSliceConverter,
		shardCoordinator,
		statusMetrics,
		gasSchedule,
		economicsData,
	)
	if err != nil {
		return err
	}

	log.Trace("starting status pooling components")
	err = metrics.StartStatusPolling(
		currentNode.GetAppStatusHandler(),
		generalConfig.GeneralSettings.StatusPollingIntervalSec,
		networkComponents,
		processComponents,
	)
	if err != nil {
		return err
	}

	updateMachineStatisticsDurationSec := 1
	err = metrics.StartMachineStatisticsPolling(coreComponents.StatusHandler, updateMachineStatisticsDurationSec)
	if err != nil {
		return err
	}

	log.Trace("creating elrond node facade")
	restAPIServerDebugMode := ctx.GlobalBool(restApiDebug.Name)
	ef := facade.NewElrondNodeFacade(currentNode, apiResolver, restAPIServerDebugMode)

	efConfig := &config.FacadeConfig{
		RestApiInterface:  ctx.GlobalString(restApiInterface.Name),
		PprofEnabled:      ctx.GlobalBool(profileMode.Name),
		Prometheus:        usePrometheusBool,
		PrometheusJoinURL: prometheusJoinUrl,
		PrometheusJobName: generalConfig.GeneralSettings.NetworkID,
	}

	ef.SetSyncer(syncer)
	ef.SetTpsBenchmark(tpsBenchmark)
	ef.SetConfig(efConfig)

	log.Trace("starting background services")
	ef.StartBackgroundServices()

	log.Debug("bootstrapping node...")
	err = ef.StartNode()
	if err != nil {
		log.Error("starting node failed", err.Error())
		return err
	}

	log.Info("application is now running")
	sigs := make(chan os.Signal, 1)
	signal.Notify(sigs, syscall.SIGINT, syscall.SIGTERM)
	<-sigs
	log.Info("terminating at user's signal...")

	if rm != nil {
		err = rm.Close()
		log.LogIfError(err)
	}
	return nil
}

func indexValidatorsListIfNeeded(elasticIndexer indexer.Indexer, coordinator sharding.NodesCoordinator) {
	if elasticIndexer == nil || elasticIndexer.IsInterfaceNil() {
		return
	}

	validatorsPubKeys := coordinator.GetAllValidatorsPublicKeys()

	if validatorsPubKeys != nil {
		go elasticIndexer.SaveValidatorsPubKeys(validatorsPubKeys)
	}
}

func getPrometheusJoinURLIfAvailable(ctx *cli.Context) (string, bool) {
	prometheusURLAvailable := true
	prometheusJoinUrl, err := getPrometheusJoinURL(ctx.GlobalString(serversConfigurationFile.Name))
	if err != nil || prometheusJoinUrl == "" {
		prometheusURLAvailable = false
	}
	usePrometheusBool := ctx.GlobalBool(usePrometheus.Name) && prometheusURLAvailable

	return prometheusJoinUrl, usePrometheusBool
}

func getPrometheusJoinURL(serversConfigurationFileName string) (string, error) {
	serversConfig, err := core.LoadServersPConfig(serversConfigurationFileName)
	if err != nil {
		return "", err
	}
	baseURL := serversConfig.Prometheus.PrometheusBaseURL
	statusURL := baseURL + serversConfig.Prometheus.StatusRoute
	resp, err := http.Get(statusURL)
	if err != nil {
		return "", err
	}
	if resp.StatusCode == http.StatusNotFound {
		return "", errors.New("prometheus URL not available")
	}
	joinURL := baseURL + serversConfig.Prometheus.JoinRoute
	return joinURL, nil
}

func enableGopsIfNeeded(ctx *cli.Context, log logger.Logger) {
	var gopsEnabled bool
	if ctx.IsSet(gopsEn.Name) {
		gopsEnabled = ctx.GlobalBool(gopsEn.Name)
	}

	if gopsEnabled {
		if err := agent.Listen(agent.Options{}); err != nil {
			log.Error("failure to init gops", "error", err.Error())
		}
	}

	log.Trace("gops", "enabled", gopsEnabled)
}

func loadMainConfig(filepath string) (*config.Config, error) {
	cfg := &config.Config{}
	err := core.LoadTomlFile(cfg, filepath)
	if err != nil {
		return nil, err
	}

	return cfg, nil
}

func loadEconomicsConfig(filepath string) (*config.ConfigEconomics, error) {
	cfg := &config.ConfigEconomics{}
	err := core.LoadTomlFile(cfg, filepath)
	if err != nil {
		return nil, err
	}

	return cfg, nil
}

func loadPreferencesConfig(filepath string) (*config.ConfigPreferences, error) {
	cfg := &config.ConfigPreferences{}
	err := core.LoadTomlFile(cfg, filepath)
	if err != nil {
		return nil, err
	}

	return cfg, nil
}

func getShardIdFromNodePubKey(pubKey crypto.PublicKey, nodesConfig *sharding.NodesSetup) (uint32, error) {
	if pubKey == nil {
		return 0, errors.New("nil public key")
	}

	publicKey, err := pubKey.ToByteArray()
	if err != nil {
		return 0, err
	}

	selfShardId, err := nodesConfig.GetShardIDForPubKey(publicKey)
	if err != nil {
		return 0, err
	}

	return selfShardId, err
}

func createShardCoordinator(
	nodesConfig *sharding.NodesSetup,
	pubKey crypto.PublicKey,
	settingsConfig config.GeneralSettingsConfig,
	log logger.Logger,
) (sharding.Coordinator, core.NodeType, error) {
	selfShardId, err := getShardIdFromNodePubKey(pubKey, nodesConfig)
	nodeType := core.NodeTypeValidator
	if err == sharding.ErrPublicKeyNotFoundInGenesis {
		nodeType = core.NodeTypeObserver
		log.Info("starting as observer node")

		selfShardId, err = processDestinationShardAsObserver(settingsConfig)
	}
	if err != nil {
		return nil, "", err
	}

	var shardName string
	if selfShardId == sharding.MetachainShardId {
		shardName = metachainShardName
	} else {
		shardName = fmt.Sprintf("%d", selfShardId)
	}
	log.Info("shard info", "started in shard", shardName)

	shardCoordinator, err := sharding.NewMultiShardCoordinator(nodesConfig.NumberOfShards(), selfShardId)
	if err != nil {
		return nil, "", err
	}

	return shardCoordinator, nodeType, nil
}

func createNodesCoordinator(
	nodesConfig *sharding.NodesSetup,
	settingsConfig config.GeneralSettingsConfig,
	pubKey crypto.PublicKey,
	hasher hashing.Hasher,
	rater sharding.RaterHandler,
) (sharding.NodesCoordinator, error) {

	shardId, err := getShardIdFromNodePubKey(pubKey, nodesConfig)
	if err == sharding.ErrPublicKeyNotFoundInGenesis {
		shardId, err = processDestinationShardAsObserver(settingsConfig)
	}
	if err != nil {
		return nil, err
	}

	nbShards := nodesConfig.NumberOfShards()
	shardConsensusGroupSize := int(nodesConfig.ConsensusGroupSize)
	metaConsensusGroupSize := int(nodesConfig.MetaChainConsensusGroupSize)
	initNodesInfo := nodesConfig.InitialNodesInfo()
	initValidators := make(map[uint32][]sharding.Validator)

	for shId, nodeInfoList := range initNodesInfo {
		validators := make([]sharding.Validator, 0)
		for _, nodeInfo := range nodeInfoList {
			validator, err := sharding.NewValidator(big.NewInt(0), 0, nodeInfo.PubKey(), nodeInfo.Address())
			if err != nil {
				return nil, err
			}

			validators = append(validators, validator)
		}
		initValidators[shId] = validators
	}

	pubKeyBytes, err := pubKey.ToByteArray()
	if err != nil {
		return nil, err
	}

	argumentsNodesCoordinator := sharding.ArgNodesCoordinator{
		ShardConsensusGroupSize: shardConsensusGroupSize,
		MetaConsensusGroupSize:  metaConsensusGroupSize,
		Hasher:                  hasher,
		ShardId:                 shardId,
		NbShards:                nbShards,
		Nodes:                   initValidators,
		SelfPublicKey:           pubKeyBytes,
	}

	baseNodesCoordinator, err := sharding.NewIndexHashedNodesCoordinator(argumentsNodesCoordinator)
	if err != nil {
		return nil, err
	}

	nodesCoordinator, err := sharding.NewIndexHashedNodesCoordinatorWithRater(baseNodesCoordinator, rater)
	if err != nil {
		return nil, err
	}

	return nodesCoordinator, nil
}

func processDestinationShardAsObserver(settingsConfig config.GeneralSettingsConfig) (uint32, error) {
	destShard := strings.ToLower(settingsConfig.DestinationShardAsObserver)
	if len(destShard) == 0 {
		return 0, errors.New("option DestinationShardAsObserver is not set in config.toml")
	}
	if destShard == metachainShardName {
		return sharding.MetachainShardId, nil
	}

	val, err := strconv.ParseUint(destShard, 10, 32)
	if err != nil {
		return 0, errors.New("error parsing DestinationShardAsObserver option: " + err.Error())
	}

	return uint32(val), err
}

// createElasticIndexer creates a new elasticIndexer where the server listens on the url,
// authentication for the server is using the username and password
func createElasticIndexer(
	ctx *cli.Context,
	serversConfigurationFileName string,
	url string,
	coordinator sharding.Coordinator,
	marshalizer marshal.Marshalizer,
	hasher hashing.Hasher,
) (indexer.Indexer, error) {
	serversConfig, err := core.LoadServersPConfig(serversConfigurationFileName)
	if err != nil {
		return nil, err
	}

	dbIndexer, err = indexer.NewElasticIndexer(
		url,
		serversConfig.ElasticSearch.Username,
		serversConfig.ElasticSearch.Password,
		coordinator,
		marshalizer,
		hasher,
		&indexer.Options{TxIndexingEnabled: ctx.GlobalBoolT(enableTxIndexing.Name)})
	if err != nil {
		return nil, err
	}

	return dbIndexer, nil
}

func getConsensusGroupSize(nodesConfig *sharding.NodesSetup, shardCoordinator sharding.Coordinator) (uint32, error) {
	if shardCoordinator.SelfId() == sharding.MetachainShardId {
		return nodesConfig.MetaChainConsensusGroupSize, nil
	}
	if shardCoordinator.SelfId() < shardCoordinator.NumberOfShards() {
		return nodesConfig.ConsensusGroupSize, nil
	}

	return 0, state.ErrUnknownShardId
}

func createNode(
	config *config.Config,
	preferencesConfig *config.ConfigPreferences,
	nodesConfig *sharding.NodesSetup,
	economicsData process.FeeHandler,
	syncer ntp.SyncTimer,
	keyGen crypto.KeyGenerator,
	privKey crypto.PrivateKey,
	pubKey crypto.PublicKey,
	shardCoordinator sharding.Coordinator,
	nodesCoordinator sharding.NodesCoordinator,
	core *factory.Core,
	state *factory.State,
	data *factory.Data,
	crypto *factory.Crypto,
	process *factory.Process,
	network *factory.Network,
	bootstrapRoundIndex uint64,
	version string,
	indexer indexer.Indexer,
) (*node.Node, error) {
	consensusGroupSize, err := getConsensusGroupSize(nodesConfig, shardCoordinator)
	if err != nil {
		return nil, err
	}

	nd, err := node.NewNode(
		node.WithMessenger(network.NetMessenger),
		node.WithHasher(core.Hasher),
		node.WithMarshalizer(core.Marshalizer),
		node.WithTxFeeHandler(economicsData),
		node.WithInitialNodesPubKeys(crypto.InitialPubKeys),
		node.WithAddressConverter(state.AddressConverter),
		node.WithAccountsAdapter(state.AccountsAdapter),
		node.WithBlockChain(data.Blkc),
		node.WithDataStore(data.Store),
		node.WithRoundDuration(nodesConfig.RoundDuration),
		node.WithConsensusGroupSize(int(consensusGroupSize)),
		node.WithSyncer(syncer),
		node.WithBlockProcessor(process.BlockProcessor),
		node.WithGenesisTime(time.Unix(nodesConfig.StartTime, 0)),
		node.WithRounder(process.Rounder),
		node.WithShardCoordinator(shardCoordinator),
		node.WithNodesCoordinator(nodesCoordinator),
		node.WithUint64ByteSliceConverter(core.Uint64ByteSliceConverter),
		node.WithSingleSigner(crypto.SingleSigner),
		node.WithMultiSigner(crypto.MultiSigner),
		node.WithKeyGen(keyGen),
		node.WithKeyGenForAccounts(crypto.TxSignKeyGen),
		node.WithTxSignPubKey(crypto.TxSignPubKey),
		node.WithTxSignPrivKey(crypto.TxSignPrivKey),
		node.WithPubKey(pubKey),
		node.WithPrivKey(privKey),
		node.WithForkDetector(process.ForkDetector),
		node.WithInterceptorsContainer(process.InterceptorsContainer),
		node.WithResolversFinder(process.ResolversFinder),
		node.WithConsensusType(config.Consensus.Type),
		node.WithTxSingleSigner(crypto.TxSingleSigner),
		node.WithTxStorageSize(config.TxStorage.Cache.Size),
		node.WithBootstrapRoundIndex(bootstrapRoundIndex),
		node.WithAppStatusHandler(core.StatusHandler),
		node.WithIndexer(indexer),
		node.WithEpochStartTrigger(process.EpochStartTrigger),
		node.WithBlackListHandler(process.BlackListHandler),
		node.WithBootStorer(process.BootStorer),
	)
	if err != nil {
		return nil, errors.New("error creating node: " + err.Error())
	}

	err = nd.StartHeartbeat(config.Heartbeat, version, preferencesConfig.Preferences.NodeDisplayName)
	if err != nil {
		return nil, err
	}

	if shardCoordinator.SelfId() < shardCoordinator.NumberOfShards() {
		err = nd.ApplyOptions(
			node.WithInitialNodesBalances(state.InBalanceForShard),
			node.WithDataPool(data.Datapool),
		)
		if err != nil {
			return nil, errors.New("error creating node: " + err.Error())
		}
		err = nd.CreateShardedStores()
		if err != nil {
			return nil, err
		}
	}
	if shardCoordinator.SelfId() == sharding.MetachainShardId {
		err = nd.ApplyOptions(node.WithMetaDataPool(data.MetaDatapool))
		if err != nil {
			return nil, errors.New("error creating meta-node: " + err.Error())
		}
	}
	return nd, nil
}

func initStatsFileMonitor(config *config.Config, pubKey crypto.PublicKey, log logger.Logger,
	workingDir string) error {
	publicKey, err := pubKey.ToByteArray()
	if err != nil {
		return err
	}

	hexPublicKey := core.GetTrimmedPk(hex.EncodeToString(publicKey))

	statsFile, err := core.CreateFile(hexPublicKey, filepath.Join(workingDir, defaultStatsPath), "txt")
	if err != nil {
		return err
	}
	err = startStatisticsMonitor(statsFile, config.ResourceStats, log)
	if err != nil {
		return err
	}
	return nil
}

func setServiceContainer(shardCoordinator sharding.Coordinator, tpsBenchmark *statistics.TpsBenchmark) error {
	var err error
	if shardCoordinator.SelfId() < shardCoordinator.NumberOfShards() {
		coreServiceContainer, err = serviceContainer.NewServiceContainer(serviceContainer.WithIndexer(dbIndexer))
		if err != nil {
			return err
		}
		return nil
	}
	if shardCoordinator.SelfId() == sharding.MetachainShardId {
		coreServiceContainer, err = serviceContainer.NewServiceContainer(
			serviceContainer.WithIndexer(dbIndexer),
			serviceContainer.WithTPSBenchmark(tpsBenchmark))
		if err != nil {
			return err
		}
		return nil
	}
	return errors.New("could not init core service container")
}

func startStatisticsMonitor(file *os.File, config config.ResourceStatsConfig, log logger.Logger) error {
	if !config.Enabled {
		return nil
	}

	if config.RefreshIntervalInSec < 1 {
		return errors.New("invalid RefreshIntervalInSec in section [ResourceStats]. Should be an integer higher than 1")
	}

	resMon, err := statistics.NewResourceMonitor(file)
	if err != nil {
		return err
	}

	go func() {
		for {
			err = resMon.SaveStatistics()
			log.LogIfError(err)
			time.Sleep(time.Second * time.Duration(config.RefreshIntervalInSec))
		}
	}()

	return nil
}

func createApiResolver(
	accnts state.AccountsAdapter,
	addrConv state.AddressConverter,
	storageService dataRetriever.StorageService,
	blockChain data.ChainHandler,
	marshalizer marshal.Marshalizer,
	uint64Converter typeConverters.Uint64ByteSliceConverter,
	shardCoordinator sharding.Coordinator,
	statusMetrics external.StatusMetricsHandler,
	gasSchedule map[string]map[string]uint64,
	economics *economics.EconomicsData,
) (facade.ApiResolver, error) {
	var vmFactory process.VirtualMachinesContainerFactory
	var err error

	argsHook := hooks.ArgBlockChainHook{
		Accounts:         accnts,
		AddrConv:         addrConv,
		StorageService:   storageService,
		BlockChain:       blockChain,
		ShardCoordinator: shardCoordinator,
		Marshalizer:      marshalizer,
		Uint64Converter:  uint64Converter,
	}

	if shardCoordinator.SelfId() == sharding.MetachainShardId {
		vmFactory, err = metachain.NewVMContainerFactory(argsHook, economics)
		if err != nil {
			return nil, err
		}
	} else {
		vmFactory, err = shard.NewVMContainerFactory(economics.MaxGasLimitPerBlock(), gasSchedule, argsHook)
		if err != nil {
			return nil, err
		}
	}

	vmContainer, err := vmFactory.Create()
	if err != nil {
		return nil, err
	}

	scQueryService, err := smartContract.NewSCQueryService(vmContainer, economics.MaxGasLimitPerBlock())
	if err != nil {
		return nil, err
	}

	return external.NewNodeApiResolver(scQueryService, statusMetrics)
}<|MERGE_RESOLUTION|>--- conflicted
+++ resolved
@@ -743,13 +743,10 @@
 		stateComponents,
 		networkComponents,
 		coreServiceContainer,
-<<<<<<< HEAD
-		rater,
-=======
 		epochStartNotifier,
 		&generalConfig.EpochStartConfig,
 		0,
->>>>>>> 5ccaf530
+		rater,
 	)
 	processComponents, err := factory.ProcessComponentsFactory(processArgs)
 	if err != nil {
