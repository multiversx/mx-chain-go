--- conflicted
+++ resolved
@@ -167,19 +167,19 @@
 		Usage: "The file containing the secret keys which ...",
 		Value: "./config/initialNodesSk.pem",
 	}
-<<<<<<< HEAD
+
 	// logLevel defines the logger level
 	logLevel = cli.StringFlag{
 		Name:  "logLevel",
 		Usage: "This flag specifies the logger level",
 		Value: logger.LogInfo,
-=======
+  }
+
 	// boostrapRoundIndex defines a flag that specifies the round index from which node should bootstrap from storage
 	boostrapRoundIndex = cli.UintFlag{
 		Name:  "boostrap-round-index",
 		Usage: "Boostrap round index specifies the round index from which node should bootstrap from storage",
 		Value: math.MaxUint32,
->>>>>>> 412cf728
 	}
 
 	//TODO remove uniqueID
@@ -222,11 +222,8 @@
 		gopsEn,
 		serversConfigurationFile,
 		restApiPort,
-<<<<<<< HEAD
 		logLevel,
-=======
 		boostrapRoundIndex,
->>>>>>> 412cf728
 	}
 	app.Authors = []cli.Author{
 		{
