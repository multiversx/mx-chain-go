package main

import (
	"context"
	"crypto/ecdsa"
	"crypto/rand"
	"encoding/base64"
	"encoding/hex"
	"errors"
	"fmt"
	"io"
	"math"
	"os"
	"os/signal"
	"path/filepath"
	"runtime/debug"
	"strconv"
	"strings"
	"sync"
	"syscall"
	"time"

	"github.com/ElrondNetwork/elrond-go-sandbox/config"
	"github.com/ElrondNetwork/elrond-go-sandbox/consensus/round"
	"github.com/ElrondNetwork/elrond-go-sandbox/core"
	"github.com/ElrondNetwork/elrond-go-sandbox/core/genesis"
	"github.com/ElrondNetwork/elrond-go-sandbox/core/logger"
	"github.com/ElrondNetwork/elrond-go-sandbox/core/partitioning"
	"github.com/ElrondNetwork/elrond-go-sandbox/core/statistics"
	"github.com/ElrondNetwork/elrond-go-sandbox/crypto"
	"github.com/ElrondNetwork/elrond-go-sandbox/crypto/signing"
	"github.com/ElrondNetwork/elrond-go-sandbox/crypto/signing/kyber"
	blsMultiSig "github.com/ElrondNetwork/elrond-go-sandbox/crypto/signing/kyber/multisig"
	"github.com/ElrondNetwork/elrond-go-sandbox/crypto/signing/kyber/singlesig"
	"github.com/ElrondNetwork/elrond-go-sandbox/crypto/signing/multisig"
	"github.com/ElrondNetwork/elrond-go-sandbox/data"
	"github.com/ElrondNetwork/elrond-go-sandbox/data/blockchain"
	"github.com/ElrondNetwork/elrond-go-sandbox/data/state"
	"github.com/ElrondNetwork/elrond-go-sandbox/data/state/addressConverters"
	factoryState "github.com/ElrondNetwork/elrond-go-sandbox/data/state/factory"
	"github.com/ElrondNetwork/elrond-go-sandbox/data/trie"
	"github.com/ElrondNetwork/elrond-go-sandbox/data/typeConverters"
	"github.com/ElrondNetwork/elrond-go-sandbox/data/typeConverters/uint64ByteSlice"
	"github.com/ElrondNetwork/elrond-go-sandbox/dataRetriever"
	"github.com/ElrondNetwork/elrond-go-sandbox/dataRetriever/dataPool"
	"github.com/ElrondNetwork/elrond-go-sandbox/dataRetriever/factory/containers"
	metafactoryDataRetriever "github.com/ElrondNetwork/elrond-go-sandbox/dataRetriever/factory/metachain"
	shardfactoryDataRetriever "github.com/ElrondNetwork/elrond-go-sandbox/dataRetriever/factory/shard"
	"github.com/ElrondNetwork/elrond-go-sandbox/dataRetriever/resolvers"
	"github.com/ElrondNetwork/elrond-go-sandbox/dataRetriever/shardedData"
	"github.com/ElrondNetwork/elrond-go-sandbox/facade"
	"github.com/ElrondNetwork/elrond-go-sandbox/hashing"
	"github.com/ElrondNetwork/elrond-go-sandbox/hashing/blake2b"
	"github.com/ElrondNetwork/elrond-go-sandbox/hashing/sha256"
	"github.com/ElrondNetwork/elrond-go-sandbox/marshal"
	"github.com/ElrondNetwork/elrond-go-sandbox/node"
	"github.com/ElrondNetwork/elrond-go-sandbox/node/external"
	"github.com/ElrondNetwork/elrond-go-sandbox/ntp"
	"github.com/ElrondNetwork/elrond-go-sandbox/p2p"
	"github.com/ElrondNetwork/elrond-go-sandbox/p2p/libp2p"
	factoryP2P "github.com/ElrondNetwork/elrond-go-sandbox/p2p/libp2p/factory"
	"github.com/ElrondNetwork/elrond-go-sandbox/p2p/loadBalancer"
	"github.com/ElrondNetwork/elrond-go-sandbox/process/block"
	"github.com/ElrondNetwork/elrond-go-sandbox/process/factory"
	"github.com/ElrondNetwork/elrond-go-sandbox/process/factory/metachain"
	"github.com/ElrondNetwork/elrond-go-sandbox/process/factory/shard"
	processSync "github.com/ElrondNetwork/elrond-go-sandbox/process/sync"
	"github.com/ElrondNetwork/elrond-go-sandbox/process/track"
	"github.com/ElrondNetwork/elrond-go-sandbox/process/transaction"
	"github.com/ElrondNetwork/elrond-go-sandbox/sharding"
	"github.com/ElrondNetwork/elrond-go-sandbox/storage"
	"github.com/ElrondNetwork/elrond-go-sandbox/storage/memorydb"
	beevikntp "github.com/beevik/ntp"
	"github.com/btcsuite/btcd/btcec"
	crypto2 "github.com/libp2p/go-libp2p-crypto"
	"github.com/pkg/profile"
	"github.com/urfave/cli"
)

const (
	defaultLogPath     = "logs"
	defaultStatsPath   = "stats"
	metachainShardName = "metachain"
	blsHashSize        = 16
	blsConsensusType   = "bls"
	bnConsensusType    = "bn"
	maxTxsToRequest    = 100
)

var (
	nodeHelpTemplate = `NAME:
   {{.Name}} - {{.Usage}}
USAGE:
   {{.HelpName}} {{if .VisibleFlags}}[global options]{{end}}
   {{if len .Authors}}
AUTHOR:
   {{range .Authors}}{{ . }}{{end}}
   {{end}}{{if .Commands}}
GLOBAL OPTIONS:
   {{range .VisibleFlags}}{{.}}
   {{end}}
VERSION:
   {{.Version}}
   {{end}}
`

	// genesisFile defines a flag for the path of the bootstrapping file.
	genesisFile = cli.StringFlag{
		Name:  "genesis-file",
		Usage: "The node will extract bootstrapping info from the genesis.json",
		Value: "genesis.json",
	}
	// nodesFile defines a flag for the path of the initial nodes file.
	nodesFile = cli.StringFlag{
		Name:  "nodesSetup-file",
		Usage: "The node will extract initial nodes info from the nodesSetup.json",
		Value: "nodesSetup.json",
	}
	// txSignSk defines a flag for the path of the single sign private key used when starting the node
	txSignSk = cli.StringFlag{
		Name:  "tx-sign-sk",
		Usage: "Private key that the node will load on startup and will sign transactions - temporary until we have a wallet that can do that",
		Value: "",
	}
	// sk defines a flag for the path of the multi sign private key used when starting the node
	sk = cli.StringFlag{
		Name:  "sk",
		Usage: "Private key that the node will load on startup and will sign blocks",
		Value: "",
	}
	// withUI defines a flag for choosing the option of starting with/without UI. If false, the node will start automatically
	withUI = cli.BoolTFlag{
		Name:  "with-ui",
		Usage: "If true, the application will be accompanied by a UI. The node will have to be manually started from the UI",
	}
	// port defines a flag for setting the port on which the node will listen for connections
	port = cli.IntFlag{
		Name:  "port",
		Usage: "Port number on which the application will start",
		Value: 0,
	}
	// profileMode defines a flag for profiling the binary
	profileMode = cli.StringFlag{
		Name:  "profile-mode",
		Usage: "Profiling mode. Available options: cpu, mem, mutex, block",
		Value: "",
	}
	// txSignSkIndex defines a flag that specifies the 0-th based index of the private key to be used from initialBalancesSk.pem file
	txSignSkIndex = cli.IntFlag{
		Name:  "tx-sign-sk-index",
		Usage: "Single sign private key index specifies the 0-th based index of the private key to be used from initialBalancesSk.pem file.",
		Value: 0,
	}
	// skIndex defines a flag that specifies the 0-th based index of the private key to be used from initialNodesSk.pem file
	skIndex = cli.IntFlag{
		Name:  "sk-index",
		Usage: "Private key index specifies the 0-th based index of the private key to be used from initialNodesSk.pem file.",
		Value: 0,
	}
	// numOfNodes defines a flag that specifies the maximum number of nodes which will be used from the initialNodes
	numOfNodes = cli.Uint64Flag{
		Name:  "num-of-nodes",
		Usage: "Number of nodes specifies the maximum number of nodes which will be used from initialNodes list exposed in nodesSetup.json file",
		Value: math.MaxUint64,
	}
	// storageCleanup defines a flag for choosing the option of starting the node from scratch. If it is not set (false)
	// it starts from the last state stored on disk
	storageCleanup = cli.BoolFlag{
		Name:  "storage-cleanup",
		Usage: "If set the node will start from scratch, otherwise it starts from the last state stored on disk",
	}

	configurationFile        = "./config/config.toml"
	p2pConfigurationFile     = "./config/p2p.toml"
	initialBalancesSkPemFile = "./config/initialBalancesSk.pem"
	initialNodesSkPemFile    = "./config/initialNodesSk.pem"

	//TODO remove uniqueID
	uniqueID = ""

	rm *statistics.ResourceMonitor
)

type seedRandReader struct {
	index int
	seed  []byte
}

// NewSeedRandReader will return a new instance of a seed-based reader
func NewSeedRandReader(seed []byte) *seedRandReader {
	return &seedRandReader{seed: seed, index: 0}
}

func (srr *seedRandReader) Read(p []byte) (n int, err error) {
	if srr.seed == nil {
		return 0, errors.New("nil seed")
	}

	if len(srr.seed) == 0 {
		return 0, errors.New("empty seed")
	}

	if p == nil {
		return 0, errors.New("nil buffer")
	}

	if len(p) == 0 {
		return 0, errors.New("empty buffer")
	}

	for i := 0; i < len(p); i++ {
		p[i] = srr.seed[srr.index]

		srr.index++
		srr.index = srr.index % len(srr.seed)
	}

	return len(p), nil
}

type nullChronologyValidator struct {
}

// ValidateReceivedBlock should validate if parameters to be checked are valid
// In this implementation it just returns nil
func (*nullChronologyValidator) ValidateReceivedBlock(shardID uint32, epoch uint32, nonce uint64, round uint32) error {
	//TODO when implementing a workable variant take into account to receive headers "from future" (nonce or round > current round)
	// as this might happen when clocks are slightly de-synchronized
	return nil
}

// TODO - remove this mock and replace with a valid implementation
type mockProposerResolver struct {
}

// ResolveProposer computes a block proposer. For now, this is mocked.
func (mockProposerResolver) ResolveProposer(shardId uint32, roundIndex uint32, prevRandomSeed []byte) ([]byte, error) {
	return []byte("mocked proposer"), nil
}

func main() {
	log := logger.DefaultLogger()
	log.SetLevel(logger.LogInfo)

	app := cli.NewApp()
	cli.AppHelpTemplate = nodeHelpTemplate
	app.Name = "Elrond Node CLI App"
	app.Version = "v0.0.1"
	app.Usage = "This is the entry point for starting a new Elrond node - the app will start after the genesis timestamp"
	app.Flags = []cli.Flag{genesisFile, nodesFile, port, txSignSk, sk, profileMode, txSignSkIndex, skIndex, numOfNodes, storageCleanup}
	app.Authors = []cli.Author{
		{
			Name:  "The Elrond Team",
			Email: "contact@elrond.com",
		},
	}

	//TODO: The next line should be removed when the write in batches is done
	// set the maximum allowed OS threads (not go routines) which can run in the same time (the default is 10000)
	debug.SetMaxThreads(100000)

	app.Action = func(c *cli.Context) error {
		return startNode(c, log)
	}

	err := app.Run(os.Args)
	if err != nil {
		log.Error(err.Error())
		os.Exit(1)
	}
}

func getSuite(config *config.Config) (crypto.Suite, error) {
	switch config.Consensus.Type {
	case blsConsensusType:
		return kyber.NewSuitePairingBn256(), nil
	case bnConsensusType:
		return kyber.NewBlakeSHA256Ed25519(), nil
	}

	return nil, errors.New("no consensus provided in config file")
}

func startNode(ctx *cli.Context, log *logger.Logger) error {
	profileMode := ctx.GlobalString(profileMode.Name)
	switch profileMode {
	case "cpu":
		p := profile.Start(profile.CPUProfile, profile.ProfilePath("."), profile.NoShutdownHook)
		defer p.Stop()
	case "mem":
		p := profile.Start(profile.MemProfile, profile.ProfilePath("."), profile.NoShutdownHook)
		defer p.Stop()
	case "mutex":
		p := profile.Start(profile.MutexProfile, profile.ProfilePath("."), profile.NoShutdownHook)
		defer p.Stop()
	case "block":
		p := profile.Start(profile.BlockProfile, profile.ProfilePath("."), profile.NoShutdownHook)
		defer p.Stop()
	}

	log.Info("Starting node...")

	stop := make(chan bool, 1)
	sigs := make(chan os.Signal, 1)
	signal.Notify(sigs, syscall.SIGINT, syscall.SIGTERM)

	generalConfig, err := loadMainConfig(configurationFile, log)
	if err != nil {
		return err
	}
	log.Info(fmt.Sprintf("Initialized with config from: %s", configurationFile))

	p2pConfig, err := core.LoadP2PConfig(p2pConfigurationFile)
	if err != nil {
		return err
	}
	log.Info(fmt.Sprintf("Initialized with p2p config from: %s", p2pConfigurationFile))
	if ctx.IsSet(port.Name) {
		p2pConfig.Node.Port = ctx.GlobalInt(port.Name)
	}

	genesisConfig, err := sharding.NewGenesisConfig(ctx.GlobalString(genesisFile.Name))
	if err != nil {
		return err
	}
	log.Info(fmt.Sprintf("Initialized with genesis config from: %s", ctx.GlobalString(genesisFile.Name)))

	nodesConfig, err := sharding.NewNodesSetup(ctx.GlobalString(nodesFile.Name), ctx.GlobalUint64(numOfNodes.Name))
	if err != nil {
		return err
	}
	log.Info(fmt.Sprintf("Initialized with nodes config from: %s", ctx.GlobalString(nodesFile.Name)))

	syncer := ntp.NewSyncTime(time.Hour, beevikntp.Query)
	go syncer.StartSync()

	//TODO: The next 5 lines should be deleted when we are done testing from a precalculated (not hard coded) timestamp
	if nodesConfig.StartTime == 0 {
		time.Sleep(1000 * time.Millisecond)
		ntpTime := syncer.CurrentTime()
		nodesConfig.StartTime = (ntpTime.Unix()/60 + 1) * 60
	}

	startTime := time.Unix(nodesConfig.StartTime, 0)
	log.Info(fmt.Sprintf("Start time in seconds: %d", startTime.Unix()))

	suite, err := getSuite(generalConfig)
	if err != nil {
		return err
	}

	keyGen, privKey, pubKey, err := getSigningParams(
		ctx,
		log,
		sk.Name,
		skIndex.Name,
		initialNodesSkPemFile,
		suite)
	if err != nil {
		return err
	}
	log.Info("Starting with public key: " + getPkEncoded(pubKey))

	shardCoordinator, err := createShardCoordinator(nodesConfig, pubKey, generalConfig.GeneralSettings, log)
	if err != nil {
		return err
	}

	publicKey, err := pubKey.ToByteArray()
	if err != nil {
		return err
	}

	uniqueID = core.GetTrimmedPk(hex.EncodeToString(publicKey))

	storageCleanup := ctx.GlobalBool(storageCleanup.Name)
	if storageCleanup {
		err = os.RemoveAll(config.DefaultPath() + uniqueID)
		if err != nil {
			return err
		}
	}

	var currentNode *node.Node
	var tpsBenchmark *statistics.TpsBenchmark
	var externalResolver *external.ExternalResolver

	if shardCoordinator.SelfId() < shardCoordinator.NumberOfShards() {
		currentNode, externalResolver, tpsBenchmark, err = createShardNode(
			ctx,
			generalConfig,
			genesisConfig,
			nodesConfig,
			p2pConfig,
			syncer,
			keyGen,
			privKey,
			pubKey,
			shardCoordinator,
			log)

		if err != nil {
			return err
		}
	}

	if shardCoordinator.SelfId() == sharding.MetachainShardId {
		currentNode, externalResolver, tpsBenchmark, err = createMetaNode(
			ctx,
			generalConfig,
			nodesConfig,
			genesisConfig,
			p2pConfig,
			syncer,
			keyGen,
			privKey,
			pubKey,
			shardCoordinator,
			log)

		if err != nil {
			return err
		}
	}

	if currentNode == nil {
		return errors.New("node was not created")
	}

	ef := facade.NewElrondNodeFacade(currentNode, externalResolver)

	ef.SetLogger(log)
	ef.SetSyncer(syncer)
	ef.SetTpsBenchmark(tpsBenchmark)

	wg := sync.WaitGroup{}
	go ef.StartBackgroundServices(&wg)
	wg.Wait()

	if !ctx.Bool(withUI.Name) {
		log.Info("Bootstrapping node....")
		err = ef.StartNode()
		if err != nil {
			log.Error("starting node failed", err.Error())
			return err
		}
	}

	go func() {
		<-sigs
		log.Info("terminating at user's signal...")
		stop <- true
	}()

	log.Info("Application is now running...")
	<-stop

	if rm != nil {
		err = rm.Close()
		log.LogIfError(err)
	}
	return nil
}

func loadMainConfig(filepath string, log *logger.Logger) (*config.Config, error) {
	cfg := &config.Config{}
	err := core.LoadTomlFile(cfg, filepath, log)
	if err != nil {
		return nil, err
	}
	return cfg, nil
}

func createShardCoordinator(
	nodesConfig *sharding.NodesSetup,
	pubKey crypto.PublicKey,
	settingsConfig config.GeneralSettingsConfig,
	log *logger.Logger,
) (shardCoordinator sharding.Coordinator,
	err error) {
	if pubKey == nil {
		return nil, errors.New("nil public key, could not create shard coordinator")
	}

	publicKey, err := pubKey.ToByteArray()
	if err != nil {
		return nil, err
	}

	selfShardId, err := nodesConfig.GetShardIDForPubKey(publicKey)
	if err == sharding.ErrNoValidPublicKey {
		log.Info("Starting as observer node...")
		selfShardId, err = processDestinationShardAsObserver(settingsConfig)
	}
	if err != nil {
		return nil, err
	}

	var shardName string
	if selfShardId == sharding.MetachainShardId {
		shardName = metachainShardName
	} else {
		shardName = fmt.Sprintf("%d", selfShardId)
	}
	log.Info(fmt.Sprintf("Starting in shard: %s", shardName))

	shardCoordinator, err = sharding.NewMultiShardCoordinator(nodesConfig.NumberOfShards(), selfShardId)
	if err != nil {
		return nil, err
	}

	return shardCoordinator, nil
}

func processDestinationShardAsObserver(settingsConfig config.GeneralSettingsConfig) (uint32, error) {
	destShard := strings.ToLower(settingsConfig.DestinationShardAsObserver)
	if len(destShard) == 0 {
		return 0, errors.New("option DestinationShardAsObserver is not set in config.toml")
	}
	if destShard == metachainShardName {
		return sharding.MetachainShardId, nil
	}

	val, err := strconv.ParseUint(destShard, 10, 32)
	if err != nil {
		return 0, errors.New("error parsing DestinationShardAsObserver option: " + err.Error())
	}

	return uint32(val), err
}

func createMultiSigner(
	config *config.Config,
	hasher hashing.Hasher,
	pubKeys []string,
	privateKey crypto.PrivateKey,
	keyGen crypto.KeyGenerator,
) (crypto.MultiSigner, error) {

	switch config.Consensus.Type {
	case blsConsensusType:
		blsSigner := &blsMultiSig.KyberMultiSignerBLS{}
		return multisig.NewBLSMultisig(blsSigner, hasher, pubKeys, privateKey, keyGen, uint16(0))
	case bnConsensusType:
		return multisig.NewBelNevMultisig(hasher, pubKeys, privateKey, keyGen, uint16(0))
	}

	return nil, errors.New("no consensus type provided in config file")
}

func createSingleSigner(config *config.Config) (crypto.SingleSigner, error) {
	switch config.Consensus.Type {
	case blsConsensusType:
		return &singlesig.BlsSingleSigner{}, nil
	case bnConsensusType:
		return &singlesig.SchnorrSigner{}, nil
	}

	return nil, errors.New("no consensus type provided in config file")
}

func createShardNode(
	ctx *cli.Context,
	config *config.Config,
	genesisConfig *sharding.Genesis,
	nodesConfig *sharding.NodesSetup,
	p2pConfig *config.P2PConfig,
	syncer ntp.SyncTimer,
	keyGen crypto.KeyGenerator,
	privKey crypto.PrivateKey,
	pubKey crypto.PublicKey,
	shardCoordinator sharding.Coordinator,
	log *logger.Logger,
) (*node.Node, *external.ExternalResolver, *statistics.TpsBenchmark, error) {

	hasher, err := getHasherFromConfig(config)
	if err != nil {
		return nil, nil, nil, errors.New("could not create hasher: " + err.Error())
	}

	marshalizer, err := getMarshalizerFromConfig(config)
	if err != nil {
		return nil, nil, nil, errors.New("could not create marshalizer: " + err.Error())
	}

	tr, err := getTrie(config.AccountsTrieStorage, hasher)
	if err != nil {
		return nil, nil, nil, errors.New("error creating trie: " + err.Error())
	}

	addressConverter, err := addressConverters.NewPlainAddressConverter(config.Address.Length, config.Address.Prefix)
	if err != nil {
		return nil, nil, nil, errors.New("could not create address converter: " + err.Error())
	}

	accountFactory, err := factoryState.NewAccountFactoryCreator(shardCoordinator)
	if err != nil {
		return nil, nil, nil, errors.New("could not create account factory: " + err.Error())
	}

	accountsAdapter, err := state.NewAccountsDB(tr, hasher, marshalizer, accountFactory)
	if err != nil {
		return nil, nil, nil, errors.New("could not create accounts adapter: " + err.Error())
	}

	initialPubKeys := nodesConfig.InitialNodesPubKeys()

	publicKey, err := pubKey.ToByteArray()
	if err != nil {
		return nil, nil, nil, err
	}

	hexPublicKey := core.GetTrimmedPk(hex.EncodeToString(publicKey))
	logFile, err := core.CreateFile(hexPublicKey, defaultLogPath, "log")
	if err != nil {
		return nil, nil, nil, err
	}

	err = log.ApplyOptions(logger.WithFile(logFile))
	if err != nil {
		return nil, nil, nil, err
	}

	statsFile, err := core.CreateFile(hexPublicKey, defaultStatsPath, "txt")
	if err != nil {
		return nil, nil, nil, err
	}
	err = startStatisticsMonitor(statsFile, config.ResourceStats, log)
	if err != nil {
		return nil, nil, nil, err
	}

	transactionProcessor, err := transaction.NewTxProcessor(accountsAdapter, hasher, addressConverter, marshalizer, shardCoordinator)
	if err != nil {
		return nil, nil, nil, errors.New("could not create transaction processor: " + err.Error())
	}

	blkc, err := createBlockChainFromConfig(config)
	if err != nil {
		return nil, nil, nil, errors.New("could not create block chain: " + err.Error())
	}

	store, err := createShardDataStoreFromConfig(config)
	if err != nil {
		return nil, nil, nil, errors.New("could not create local data store: " + err.Error())
	}

	uint64ByteSliceConverter := uint64ByteSlice.NewBigEndianConverter()
	datapool, err := createShardDataPoolFromConfig(config, uint64ByteSliceConverter)
	if err != nil {
		return nil, nil, nil, errors.New("could not create shard data pools: " + err.Error())
	}

	inBalanceForShard, err := genesisConfig.InitialNodesBalances(shardCoordinator, addressConverter)
	if err != nil {
		return nil, nil, nil, errors.New("initial balances could not be processed " + err.Error())
	}

	txSingleSigner := &singlesig.SchnorrSigner{}
	singleSigner, err := createSingleSigner(config)
	if err != nil {
		return nil, nil, nil, errors.New("could not create singleSigner: " + err.Error())
	}

	multisigHasher, err := getMultisigHasherFromConfig(config)
	if err != nil {
		return nil, nil, nil, errors.New("could not create multisig hasher: " + err.Error())
	}

	currentShardPubKeys, err := nodesConfig.InitialNodesPubKeysForShard(shardCoordinator.SelfId())
	if err != nil {
		return nil, nil, nil, errors.New("could not start creation of multiSigner: " + err.Error())
	}

	multiSigner, err := createMultiSigner(config, multisigHasher, currentShardPubKeys, privKey, keyGen)
	if err != nil {
		return nil, nil, nil, err
	}

	var randReader io.Reader
	if p2pConfig.Node.Seed != "" {
		randReader = NewSeedRandReader(hasher.Compute(p2pConfig.Node.Seed))
	} else {
		randReader = rand.Reader
	}

	netMessenger, err := createNetMessenger(p2pConfig, log, randReader)
	if err != nil {
		return nil, nil, nil, err
	}

	tpsBenchmark, err := statistics.NewTPSBenchmark(shardCoordinator.NumberOfShards(), nodesConfig.RoundDuration/1000)
	if err != nil {
		return nil, nil, nil, err
	}

	dataPacker, err := partitioning.NewSizeDataPacker(marshalizer)
	if err != nil {
		return nil, nil, nil, err
	}

	txSignKeyGen, txSignPrivKey, txSignPubKey, err := getSigningParams(
		ctx,
		log,
		txSignSk.Name,
		txSignSkIndex.Name,
		initialBalancesSkPemFile,
		kyber.NewBlakeSHA256Ed25519())

	if err != nil {
		return nil, nil, nil, err
	}

	log.Info("Starting with tx sign public key: " + getPkEncoded(txSignPubKey))

	//TODO add a real chronology validator and remove null chronology validator
	interceptorContainerFactory, err := shard.NewInterceptorsContainerFactory(
		shardCoordinator,
		netMessenger,
		store,
		marshalizer,
		hasher,
		txSignKeyGen,
		txSingleSigner,
		multiSigner,
		datapool,
		addressConverter,
		&nullChronologyValidator{},
		tpsBenchmark,
	)
	if err != nil {
		return nil, nil, nil, err
	}

	//TODO refactor all these factory calls
	interceptorsContainer, err := interceptorContainerFactory.Create()
	if err != nil {
		return nil, nil, nil, err
	}

	resolversContainerFactory, err := shardfactoryDataRetriever.NewResolversContainerFactory(
		shardCoordinator,
		netMessenger,
		store,
		marshalizer,
		datapool,
		uint64ByteSliceConverter,
		dataPacker,
	)
	if err != nil {
		return nil, nil, nil, err
	}

	resolversContainer, err := resolversContainerFactory.Create()
	if err != nil {
		return nil, nil, nil, err
	}

	resolversFinder, err := containers.NewResolversFinder(resolversContainer, shardCoordinator)
	if err != nil {
		return nil, nil, nil, err
	}

	rounder, err := round.NewRound(
		time.Unix(nodesConfig.StartTime, 0),
		syncer.CurrentTime(),
		time.Millisecond*time.Duration(nodesConfig.RoundDuration),
		syncer)
	if err != nil {
		return nil, nil, nil, err
	}

	forkDetector, err := processSync.NewBasicForkDetector(rounder)
	if err != nil {
		return nil, nil, nil, err
	}

<<<<<<< HEAD
	shardsGenesisBlocks, err := generateGenesisHeadersForInit(
		nodesConfig,
		genesisConfig,
		shardCoordinator,
		addressConverter,
		hasher,
		marshalizer,
	)
=======
	blockTracker, err := track.NewShardBlockTracker(datapool, marshalizer, shardCoordinator, store)
>>>>>>> ef81f31a
	if err != nil {
		return nil, nil, nil, err
	}

	blockProcessor, err := block.NewShardProcessor(
		datapool,
		store,
		hasher,
		marshalizer,
		transactionProcessor,
		accountsAdapter,
		shardCoordinator,
		forkDetector,
		blockTracker,
		createTxRequestHandler(resolversFinder, factory.TransactionTopic, log),
		createRequestHandler(resolversFinder, factory.MiniBlocksTopic, log),
	)
	if err != nil {
		return nil, nil, nil, errors.New("could not create block processor: " + err.Error())
	}

	err = blockProcessor.SetLastNotarizedHeadersSlice(shardsGenesisBlocks, nodesConfig.MetaChainActive)
	if err != nil {
		return nil, nil, nil, err
	}

	err = blockProcessor.SetOnRequestHeaderHandlerByNonce(createHeaderRequestHandlerByNonce(resolversFinder, factory.MetachainBlocksTopic, log))
	if err != nil {
		return nil, nil, nil, err
	}

	nd, err := node.NewNode(
		node.WithMessenger(netMessenger),
		node.WithHasher(hasher),
		node.WithMarshalizer(marshalizer),
		node.WithInitialNodesPubKeys(initialPubKeys),
		node.WithInitialNodesBalances(inBalanceForShard),
		node.WithAddressConverter(addressConverter),
		node.WithAccountsAdapter(accountsAdapter),
		node.WithBlockChain(blkc),
		node.WithDataStore(store),
		node.WithRoundDuration(nodesConfig.RoundDuration),
		node.WithConsensusGroupSize(int(nodesConfig.ConsensusGroupSize)),
		node.WithSyncer(syncer),
		node.WithBlockProcessor(blockProcessor),
		node.WithBlockTracker(blockTracker),
		node.WithGenesisTime(time.Unix(nodesConfig.StartTime, 0)),
		node.WithRounder(rounder),
		node.WithDataPool(datapool),
		node.WithShardCoordinator(shardCoordinator),
		node.WithUint64ByteSliceConverter(uint64ByteSliceConverter),
		node.WithSingleSigner(singleSigner),
		node.WithMultiSigner(multiSigner),
		node.WithKeyGen(keyGen),
		node.WithTxSignPubKey(txSignPubKey),
		node.WithTxSignPrivKey(txSignPrivKey),
		node.WithPubKey(pubKey),
		node.WithPrivKey(privKey),
		node.WithForkDetector(forkDetector),
		node.WithInterceptorsContainer(interceptorsContainer),
		node.WithResolversFinder(resolversFinder),
		node.WithConsensusType(config.Consensus.Type),
		node.WithTxSingleSigner(txSingleSigner),
		node.WithActiveMetachain(nodesConfig.MetaChainActive),
		node.WithTxStorageSize(config.TxStorage.Cache.Size),
	)
	if err != nil {
		return nil, nil, nil, errors.New("error creating node: " + err.Error())
	}

	err = nd.CreateShardedStores()
	if err != nil {
		return nil, nil, nil, err
	}

	err = nd.StartHeartbeat(config.Heartbeat)
	if err != nil {
		return nil, nil, nil, err
	}

	externalResolver, err := external.NewExternalResolver(
		shardCoordinator,
		blkc,
		store,
		marshalizer,
		&mockProposerResolver{},
	)
	if err != nil {
		return nil, nil, nil, err
	}

	err = nd.CreateShardGenesisBlock()
	if err != nil {
		return nil, nil, nil, err
	}

	return nd, externalResolver, tpsBenchmark, nil
}

func createMetaNode(
	ctx *cli.Context,
	config *config.Config,
	nodesConfig *sharding.NodesSetup,
	genesisConfig *sharding.Genesis,
	p2pConfig *config.P2PConfig,
	syncer ntp.SyncTimer,
	keyGen crypto.KeyGenerator,
	privKey crypto.PrivateKey,
	pubKey crypto.PublicKey,
	shardCoordinator sharding.Coordinator,
	log *logger.Logger,
) (*node.Node, *external.ExternalResolver, *statistics.TpsBenchmark, error) {

	hasher, err := getHasherFromConfig(config)
	if err != nil {
		return nil, nil, nil, errors.New("could not create hasher: " + err.Error())
	}

	marshalizer, err := getMarshalizerFromConfig(config)
	if err != nil {
		return nil, nil, nil, errors.New("could not create marshalizer: " + err.Error())
	}

	tr, err := getTrie(config.AccountsTrieStorage, hasher)
	if err != nil {
		return nil, nil, nil, errors.New("error creating trie: " + err.Error())
	}

	addressConverter, err := addressConverters.NewPlainAddressConverter(config.Address.Length, config.Address.Prefix)
	if err != nil {
		return nil, nil, nil, errors.New("could not create address converter: " + err.Error())
	}

	accountFactory, err := factoryState.NewAccountFactoryCreator(shardCoordinator)
	if err != nil {
		return nil, nil, nil, errors.New("could not create account factory: " + err.Error())
	}

	accountsAdapter, err := state.NewAccountsDB(tr, hasher, marshalizer, accountFactory)
	if err != nil {
		return nil, nil, nil, errors.New("could not create accounts adapter: " + err.Error())
	}

	initialPubKeys := nodesConfig.InitialNodesPubKeys()

	publicKey, err := pubKey.ToByteArray()
	if err != nil {
		return nil, nil, nil, err
	}

	hexPublicKey := core.GetTrimmedPk(hex.EncodeToString(publicKey))
	logFile, err := core.CreateFile(hexPublicKey, defaultLogPath, "log")
	if err != nil {
		return nil, nil, nil, err
	}

	err = log.ApplyOptions(logger.WithFile(logFile))
	if err != nil {
		return nil, nil, nil, err
	}

	statsFile, err := core.CreateFile(hexPublicKey, defaultStatsPath, "txt")
	if err != nil {
		return nil, nil, nil, err
	}
	err = startStatisticsMonitor(statsFile, config.ResourceStats, log)
	if err != nil {
		return nil, nil, nil, err
	}

	metaChain, err := createMetaChainFromConfig(config)
	if err != nil {
		return nil, nil, nil, errors.New("could not create block chain: " + err.Error())
	}

	metaStore, err := createMetaChainDataStoreFromConfig(config)
	if err != nil {
		return nil, nil, nil, errors.New("could not create local data store: " + err.Error())
	}

	uint64ByteSliceConverter := uint64ByteSlice.NewBigEndianConverter()
	metaDatapool, err := createMetaDataPoolFromConfig(config, uint64ByteSliceConverter)
	if err != nil {
		return nil, nil, nil, errors.New("could not create shard data pools: " + err.Error())
	}

	txSingleSigner := &singlesig.SchnorrSigner{}
	singleSigner, err := createSingleSigner(config)
	if err != nil {
		return nil, nil, nil, errors.New("could not create singleSigner: " + err.Error())
	}

	multisigHasher, err := getMultisigHasherFromConfig(config)
	if err != nil {
		return nil, nil, nil, errors.New("could not create multisig hasher: " + err.Error())
	}

	currentShardPubKeys, err := nodesConfig.InitialNodesPubKeysForShard(shardCoordinator.SelfId())
	if err != nil {
		return nil, nil, nil, errors.New("could not start creation of multiSigner: " + err.Error())
	}

	multiSigner, err := createMultiSigner(config, multisigHasher, currentShardPubKeys, privKey, keyGen)
	if err != nil {
		return nil, nil, nil, err
	}

	var randReader io.Reader
	if p2pConfig.Node.Seed != "" {
		randReader = NewSeedRandReader(hasher.Compute(p2pConfig.Node.Seed))
	} else {
		randReader = rand.Reader
	}

	netMessenger, err := createNetMessenger(p2pConfig, log, randReader)
	if err != nil {
		return nil, nil, nil, err
	}

	_, txSignPrivKey, txSignPubKey, err := getSigningParams(
		ctx,
		log,
		txSignSk.Name,
		txSignSkIndex.Name,
		initialBalancesSkPemFile,
		kyber.NewBlakeSHA256Ed25519())

	if err != nil {
		return nil, nil, nil, err
	}

	tpsBenchmark, err := statistics.NewTPSBenchmark(shardCoordinator.NumberOfShards(), nodesConfig.RoundDuration/1000)
	if err != nil {
		return nil, nil, nil, err
	}

	log.Info("Starting with tx sign public key: " + getPkEncoded(txSignPubKey))

	//TODO add a real chronology validator and remove null chronology validator
	interceptorContainerFactory, err := metachain.NewInterceptorsContainerFactory(
		shardCoordinator,
		netMessenger,
		metaStore,
		marshalizer,
		hasher,
		multiSigner,
		metaDatapool,
		&nullChronologyValidator{},
		tpsBenchmark,
	)
	if err != nil {
		return nil, nil, nil, err
	}

	//TODO refactor all these factory calls
	interceptorsContainer, err := interceptorContainerFactory.Create()
	if err != nil {
		return nil, nil, nil, err
	}

	resolversContainerFactory, err := metafactoryDataRetriever.NewResolversContainerFactory(
		shardCoordinator,
		netMessenger,
		metaStore,
		marshalizer,
		metaDatapool,
		uint64ByteSliceConverter,
	)
	if err != nil {
		return nil, nil, nil, err
	}

	resolversContainer, err := resolversContainerFactory.Create()
	if err != nil {
		return nil, nil, nil, err
	}

	resolversFinder, err := containers.NewResolversFinder(resolversContainer, shardCoordinator)
	if err != nil {
		return nil, nil, nil, err
	}

	rounder, err := round.NewRound(
		time.Unix(nodesConfig.StartTime, 0),
		syncer.CurrentTime(),
		time.Millisecond*time.Duration(nodesConfig.RoundDuration),
		syncer)
	if err != nil {
		return nil, nil, nil, err
	}

	forkDetector, err := processSync.NewBasicForkDetector(rounder)
	if err != nil {
		return nil, nil, nil, err
	}

<<<<<<< HEAD
	shardsGenesisBlocks, err := generateGenesisHeadersForInit(
=======
	blockTracker, err := track.NewMetaBlockTracker()
	if err != nil {
		return nil, nil, nil, err
	}

	shardsGenesisBlocks, err := generateGenesisHeadersForMetachainInit(
>>>>>>> ef81f31a
		nodesConfig,
		genesisConfig,
		shardCoordinator,
		addressConverter,
		hasher,
		marshalizer,
	)
	if err != nil {
		return nil, nil, nil, err
	}

	metaProcessor, err := block.NewMetaProcessor(
		accountsAdapter,
		metaDatapool,
		forkDetector,
		shardCoordinator,
		hasher,
		marshalizer,
		metaStore,
		createRequestHandler(resolversFinder, factory.ShardHeadersForMetachainTopic, log),
	)
	if err != nil {
		return nil, nil, nil, errors.New("could not create block processor: " + err.Error())
	}

	err = metaProcessor.SetLastNotarizedHeadersSlice(shardsGenesisBlocks, nodesConfig.MetaChainActive)
	if err != nil {
		return nil, nil, nil, err
	}

	err = metaProcessor.SetOnRequestHeaderHandlerByNonce(createHeaderRequestHandlerByNonce(resolversFinder, factory.ShardHeadersForMetachainTopic, log))
	if err != nil {
		return nil, nil, nil, err
	}

	nd, err := node.NewNode(
		node.WithMessenger(netMessenger),
		node.WithHasher(hasher),
		node.WithMarshalizer(marshalizer),
		node.WithInitialNodesPubKeys(initialPubKeys),
		node.WithAddressConverter(addressConverter),
		node.WithAccountsAdapter(accountsAdapter),
		node.WithBlockChain(metaChain),
		node.WithDataStore(metaStore),
		node.WithRoundDuration(nodesConfig.RoundDuration),
		node.WithConsensusGroupSize(int(nodesConfig.MetaChainConsensusGroupSize)),
		node.WithSyncer(syncer),
		node.WithBlockProcessor(metaProcessor),
		node.WithBlockTracker(blockTracker),
		node.WithGenesisTime(time.Unix(nodesConfig.StartTime, 0)),
		node.WithRounder(rounder),
		node.WithMetaDataPool(metaDatapool),
		node.WithShardCoordinator(shardCoordinator),
		node.WithUint64ByteSliceConverter(uint64ByteSliceConverter),
		node.WithSingleSigner(singleSigner),
		node.WithMultiSigner(multiSigner),
		node.WithKeyGen(keyGen),
		node.WithTxSignPubKey(txSignPubKey),
		node.WithTxSignPrivKey(txSignPrivKey),
		node.WithPubKey(pubKey),
		node.WithPrivKey(privKey),
		node.WithForkDetector(forkDetector),
		node.WithInterceptorsContainer(interceptorsContainer),
		node.WithResolversFinder(resolversFinder),
		node.WithConsensusType(config.Consensus.Type),
		node.WithTxSingleSigner(txSingleSigner),
		node.WithTxStorageSize(config.TxStorage.Cache.Size),
	)
	if err != nil {
		return nil, nil, nil, errors.New("error creating meta-node: " + err.Error())
	}

	externalResolver, err := external.NewExternalResolver(
		shardCoordinator,
		metaChain,
		metaStore,
		marshalizer,
		&mockProposerResolver{},
	)
	if err != nil {
		return nil, nil, nil, err
	}

	err = nd.CreateMetaGenesisBlock()
	if err != nil {
		return nil, nil, nil, err
	}

	return nd, externalResolver, tpsBenchmark, nil
}

func createTxRequestHandler(resolversFinder dataRetriever.ResolversFinder, baseTopic string, log *logger.Logger) func(destShardID uint32, txHashes [][]byte) {
	return func(destShardID uint32, txHashes [][]byte) {
		log.Debug(fmt.Sprintf("Requesting %d transactions from shard %d from network...\n", len(txHashes), destShardID))
		resolver, err := resolversFinder.CrossShardResolver(baseTopic, destShardID)
		if err != nil {
			log.Error(fmt.Sprintf("missing resolver to %s topic to shard %d", baseTopic, destShardID))
			return
		}

		txResolver, ok := resolver.(*resolvers.TxResolver)
		if !ok {
			log.Error("wrong assertion type when creating transaction resolver")
			return
		}

		go func() {
			dataSplit := &partitioning.DataSplit{}
			sliceBatches, err := dataSplit.SplitDataInChunks(txHashes, maxTxsToRequest)
			if err != nil {
				log.Error("error requesting transactions: " + err.Error())
				return
			}

			for _, batch := range sliceBatches {
				err = txResolver.RequestDataFromHashArray(batch)
				if err != nil {
					log.Debug("error requesting tx batch: " + err.Error())
				}
			}
		}()
	}
}

func createRequestHandler(resolversFinder dataRetriever.ResolversFinder, baseTopic string, log *logger.Logger) func(destShardID uint32, txHash []byte) {
	return func(destShardID uint32, txHash []byte) {
		log.Debug(fmt.Sprintf("Requesting %s from shard %d with hash %s from network\n", baseTopic, destShardID, toB64(txHash)))
		resolver, err := resolversFinder.CrossShardResolver(baseTopic, destShardID)
		if err != nil {
			log.Error(fmt.Sprintf("missing resolver to %s topic to shard %d", baseTopic, destShardID))
			return
		}

		err = resolver.RequestDataFromHash(txHash)
		if err != nil {
			log.Debug(err.Error())
		}
	}
}

func createHeaderRequestHandlerByNonce(resolversFinder dataRetriever.ResolversFinder, baseTopic string, log *logger.Logger) func(destShardID uint32, nonce uint64) {
	return func(destShardID uint32, nonce uint64) {
		log.Debug(fmt.Sprintf("Requesting %s from shard %d with nonce %d from network\n", baseTopic, destShardID, nonce))
		resolver, err := resolversFinder.CrossShardResolver(baseTopic, destShardID)
		if err != nil {
			log.Error(fmt.Sprintf("missing resolver to %s topic to shard %d", baseTopic, destShardID))
			return
		}

		headerResolver, ok := resolver.(*resolvers.HeaderResolver)
		if !ok {
			log.Error(fmt.Sprintf("resolver is not a header resolverto %s topic to shard %d", baseTopic, destShardID))
		}

		headerResolver.RequestDataFromNonce(nonce)
		if err != nil {
			log.Debug(err.Error())
		}
	}
}

func createNetMessenger(
	p2pConfig *config.P2PConfig,
	log *logger.Logger,
	randReader io.Reader,
) (p2p.Messenger, error) {

	if p2pConfig.Node.Port < 0 {
		return nil, errors.New("cannot start node on port < 0")
	}

	pDiscoveryFactory := factoryP2P.NewPeerDiscovererCreator(*p2pConfig)
	pDiscoverer, err := pDiscoveryFactory.CreatePeerDiscoverer()

	if err != nil {
		return nil, err
	}

	log.Info(fmt.Sprintf("Starting with peer discovery: %s", pDiscoverer.Name()))

	prvKey, _ := ecdsa.GenerateKey(btcec.S256(), randReader)
	sk := (*crypto2.Secp256k1PrivateKey)(prvKey)

	nm, err := libp2p.NewNetworkMessenger(
		context.Background(),
		p2pConfig.Node.Port,
		sk,
		nil,
		loadBalancer.NewOutgoingChannelLoadBalancer(),
		pDiscoverer,
		libp2p.ListenAddrWithIp4AndTcp,
	)

	if err != nil {
		return nil, err
	}
	return nm, nil
}

func getSk(ctx *cli.Context, log *logger.Logger, skName string, skIndexName string, skPemFileName string) ([]byte, error) {
	//if flag is defined, it shall overwrite what was read from pem file
	if ctx.GlobalIsSet(skName) {
		encodedSk := []byte(ctx.GlobalString(skName))
		return decodeAddress(string(encodedSk))
	}

	skIndex := ctx.GlobalInt(skIndexName)
	encodedSk, err := core.LoadSkFromPemFile(skPemFileName, log, skIndex)
	if err != nil {
		return nil, err
	}

	return decodeAddress(string(encodedSk))
}

func getSigningParams(
	ctx *cli.Context,
	log *logger.Logger,
	skName string,
	skIndexName string,
	skPemFileName string,
	suite crypto.Suite,
) (keyGen crypto.KeyGenerator, privKey crypto.PrivateKey, pubKey crypto.PublicKey, err error) {

	sk, err := getSk(ctx, log, skName, skIndexName, skPemFileName)
	if err != nil {
		return nil, nil, nil, err
	}

	keyGen = signing.NewKeyGenerator(suite)

	privKey, err = keyGen.PrivateKeyFromByteArray(sk)
	if err != nil {
		return nil, nil, nil, err
	}

	pubKey = privKey.GeneratePublic()

	return keyGen, privKey, pubKey, err
}

func getPkEncoded(pubKey crypto.PublicKey) string {
	pk, err := pubKey.ToByteArray()
	if err != nil {
		return err.Error()
	}

	return encodeAddress(pk)
}

func getTrie(cfg config.StorageConfig, hasher hashing.Hasher) (*trie.Trie, error) {
	accountsTrieStorage, err := storage.NewStorageUnitFromConf(
		getCacherFromConfig(cfg.Cache),
		getDBFromConfig(cfg.DB),
		getBloomFromConfig(cfg.Bloom),
	)
	if err != nil {
		return nil, errors.New("error creating accountsTrieStorage: " + err.Error())
	}

	dbWriteCache, err := trie.NewDBWriteCache(accountsTrieStorage)
	if err != nil {
		return nil, errors.New("error creating dbWriteCache: " + err.Error())
	}

	return trie.NewTrie(make([]byte, 32), dbWriteCache, hasher)
}

func getHasherFromConfig(cfg *config.Config) (hashing.Hasher, error) {
	switch cfg.Hasher.Type {
	case "sha256":
		return sha256.Sha256{}, nil
	case "blake2b":
		return blake2b.Blake2b{}, nil
	}

	return nil, errors.New("no hasher provided in config file")
}

func getMultisigHasherFromConfig(cfg *config.Config) (hashing.Hasher, error) {
	if cfg.Consensus.Type == blsConsensusType && cfg.MultisigHasher.Type != "blake2b" {
		return nil, errors.New("wrong multisig hasher provided for bls consensus type")
	}

	switch cfg.MultisigHasher.Type {
	case "sha256":
		return sha256.Sha256{}, nil
	case "blake2b":
		if cfg.Consensus.Type == blsConsensusType {
			return blake2b.Blake2b{HashSize: blsHashSize}, nil
		}
		return blake2b.Blake2b{}, nil
	}

	return nil, errors.New("no multisig hasher provided in config file")
}

func getMarshalizerFromConfig(cfg *config.Config) (marshal.Marshalizer, error) {
	switch cfg.Marshalizer.Type {
	case "json":
		return marshal.JsonMarshalizer{}, nil
	}

	return nil, errors.New("no marshalizer provided in config file")
}

func getCacherFromConfig(cfg config.CacheConfig) storage.CacheConfig {
	return storage.CacheConfig{
		Size:   cfg.Size,
		Type:   storage.CacheType(cfg.Type),
		Shards: cfg.Shards,
	}
}

func getDBFromConfig(cfg config.DBConfig) storage.DBConfig {
	return storage.DBConfig{
		FilePath: filepath.Join(config.DefaultPath()+uniqueID, cfg.FilePath),
		Type:     storage.DBType(cfg.Type),
	}
}

func getBloomFromConfig(cfg config.BloomFilterConfig) storage.BloomConfig {
	var hashFuncs []storage.HasherType
	if cfg.HashFunc != nil {
		hashFuncs = make([]storage.HasherType, 0)
		for _, hf := range cfg.HashFunc {
			hashFuncs = append(hashFuncs, storage.HasherType(hf))
		}
	}

	return storage.BloomConfig{
		Size:     cfg.Size,
		HashFunc: hashFuncs,
	}
}

func createShardDataPoolFromConfig(
	config *config.Config,
	uint64ByteSliceConverter typeConverters.Uint64ByteSliceConverter,
) (dataRetriever.PoolsHolder, error) {

	fmt.Println("creatingShardDataPool from config")

	txPool, err := shardedData.NewShardedData(getCacherFromConfig(config.TxDataPool))
	if err != nil {
		fmt.Println("error creating txpool")
		return nil, err
	}

	cacherCfg := getCacherFromConfig(config.BlockHeaderDataPool)
	hdrPool, err := storage.NewCache(cacherCfg.Type, cacherCfg.Size, cacherCfg.Shards)
	if err != nil {
		fmt.Println("error creating hdrpool")
		return nil, err
	}

	cacherCfg = getCacherFromConfig(config.MetaBlockBodyDataPool)
	metaBlockBody, err := storage.NewCache(cacherCfg.Type, cacherCfg.Size, cacherCfg.Shards)
	if err != nil {
		fmt.Println("error creating metaBlockBody")
		return nil, err
	}

	cacherCfg = getCacherFromConfig(config.BlockHeaderNoncesDataPool)
	hdrNoncesCacher, err := storage.NewCache(cacherCfg.Type, cacherCfg.Size, cacherCfg.Shards)
	if err != nil {
		fmt.Println("error creating hdrNoncesCacher")
		return nil, err
	}
	hdrNonces, err := dataPool.NewNonceToHashCacher(hdrNoncesCacher, uint64ByteSliceConverter)
	if err != nil {
		fmt.Println("error creating hdrNonces")
		return nil, err
	}

	cacherCfg = getCacherFromConfig(config.TxBlockBodyDataPool)
	txBlockBody, err := storage.NewCache(cacherCfg.Type, cacherCfg.Size, cacherCfg.Shards)
	if err != nil {
		fmt.Println("error creating txBlockBody")
		return nil, err
	}

	cacherCfg = getCacherFromConfig(config.PeerBlockBodyDataPool)
	peerChangeBlockBody, err := storage.NewCache(cacherCfg.Type, cacherCfg.Size, cacherCfg.Shards)
	if err != nil {
		fmt.Println("error creating peerChangeBlockBody")
		return nil, err
	}

	cacherCfg = getCacherFromConfig(config.MetaHeaderNoncesDataPool)
	metaBlockNoncesCacher, err := storage.NewCache(cacherCfg.Type, cacherCfg.Size, cacherCfg.Shards)
	if err != nil {
		fmt.Println("error creating metaBlockNoncesCacher")
		return nil, err
	}
	metaBlockNonces, err := dataPool.NewNonceToHashCacher(metaBlockNoncesCacher, uint64ByteSliceConverter)
	if err != nil {
		fmt.Println("error creating metaBlockNonces")
		return nil, err
	}

	return dataPool.NewShardedDataPool(
		txPool,
		hdrPool,
		hdrNonces,
		txBlockBody,
		peerChangeBlockBody,
		metaBlockBody,
		metaBlockNonces,
	)
}

func createBlockChainFromConfig(config *config.Config) (data.ChainHandler, error) {
	badBlockCache, err := storage.NewCache(
		storage.CacheType(config.BadBlocksCache.Type),
		config.BadBlocksCache.Size,
		config.BadBlocksCache.Shards)
	if err != nil {
		return nil, err
	}

	blockChain, err := blockchain.NewBlockChain(
		badBlockCache,
	)
	if err != nil {
		return nil, err
	}

	return blockChain, err
}

func createShardDataStoreFromConfig(config *config.Config) (dataRetriever.StorageService, error) {
	var headerUnit, peerBlockUnit, miniBlockUnit, txUnit, metachainHeaderUnit *storage.Unit
	var err error

	defer func() {
		// cleanup
		if err != nil {
			if headerUnit != nil {
				_ = headerUnit.DestroyUnit()
			}
			if peerBlockUnit != nil {
				_ = peerBlockUnit.DestroyUnit()
			}
			if miniBlockUnit != nil {
				_ = miniBlockUnit.DestroyUnit()
			}
			if txUnit != nil {
				_ = txUnit.DestroyUnit()
			}
			if metachainHeaderUnit != nil {
				_ = metachainHeaderUnit.DestroyUnit()
			}
		}
	}()

	txUnit, err = storage.NewStorageUnitFromConf(
		getCacherFromConfig(config.TxStorage.Cache),
		getDBFromConfig(config.TxStorage.DB),
		getBloomFromConfig(config.TxStorage.Bloom))
	if err != nil {
		return nil, err
	}

	miniBlockUnit, err = storage.NewStorageUnitFromConf(
		getCacherFromConfig(config.MiniBlocksStorage.Cache),
		getDBFromConfig(config.MiniBlocksStorage.DB),
		getBloomFromConfig(config.MiniBlocksStorage.Bloom))
	if err != nil {
		return nil, err
	}

	peerBlockUnit, err = storage.NewStorageUnitFromConf(
		getCacherFromConfig(config.PeerBlockBodyStorage.Cache),
		getDBFromConfig(config.PeerBlockBodyStorage.DB),
		getBloomFromConfig(config.PeerBlockBodyStorage.Bloom))
	if err != nil {
		return nil, err
	}

	headerUnit, err = storage.NewStorageUnitFromConf(
		getCacherFromConfig(config.BlockHeaderStorage.Cache),
		getDBFromConfig(config.BlockHeaderStorage.DB),
		getBloomFromConfig(config.BlockHeaderStorage.Bloom))
	if err != nil {
		return nil, err
	}

	metachainHeaderUnit, err = storage.NewStorageUnitFromConf(
		getCacherFromConfig(config.MetaBlockStorage.Cache),
		getDBFromConfig(config.MetaBlockStorage.DB),
		getBloomFromConfig(config.MetaBlockStorage.Bloom))
	if err != nil {
		return nil, err
	}

	store := dataRetriever.NewChainStorer()
	store.AddStorer(dataRetriever.TransactionUnit, txUnit)
	store.AddStorer(dataRetriever.MiniBlockUnit, miniBlockUnit)
	store.AddStorer(dataRetriever.PeerChangesUnit, peerBlockUnit)
	store.AddStorer(dataRetriever.BlockHeaderUnit, headerUnit)
	store.AddStorer(dataRetriever.MetaBlockUnit, metachainHeaderUnit)

	return store, err
}

func createMetaDataPoolFromConfig(
	config *config.Config,
	uint64ByteSliceConverter typeConverters.Uint64ByteSliceConverter,
) (dataRetriever.MetaPoolsHolder, error) {
	cacherCfg := getCacherFromConfig(config.MetaBlockBodyDataPool)
	metaBlockBody, err := storage.NewCache(cacherCfg.Type, cacherCfg.Size, cacherCfg.Shards)
	if err != nil {
		fmt.Println("error creating metaBlockBody")
		return nil, err
	}

	miniBlockHashes, err := shardedData.NewShardedData(getCacherFromConfig(config.MiniBlockHeaderHashesDataPool))
	if err != nil {
		fmt.Println("error creating miniBlockHashes")
		return nil, err
	}

	cacherCfg = getCacherFromConfig(config.ShardHeadersDataPool)
	shardHeaders, err := storage.NewCache(cacherCfg.Type, cacherCfg.Size, cacherCfg.Shards)
	if err != nil {
		fmt.Println("error creating shardHeaders")
		return nil, err
	}

	cacherCfg = getCacherFromConfig(config.MetaHeaderNoncesDataPool)
	metaBlockNoncesCacher, err := storage.NewCache(cacherCfg.Type, cacherCfg.Size, cacherCfg.Shards)
	if err != nil {
		fmt.Println("error creating metaBlockNoncesCacher")
		return nil, err
	}
	metaBlockNonces, err := dataPool.NewNonceToHashCacher(metaBlockNoncesCacher, uint64ByteSliceConverter)
	if err != nil {
		fmt.Println("error creating metaBlockNonces")
		return nil, err
	}

	return dataPool.NewMetaDataPool(metaBlockBody, miniBlockHashes, shardHeaders, metaBlockNonces)
}

func createMetaChainFromConfig(config *config.Config) (*blockchain.MetaChain, error) {
	badBlockCache, err := storage.NewCache(
		storage.CacheType(config.BadBlocksCache.Type),
		config.BadBlocksCache.Size,
		config.BadBlocksCache.Shards)
	if err != nil {
		return nil, err
	}

	metaChain, err := blockchain.NewMetaChain(
		badBlockCache,
	)
	if err != nil {
		return nil, err
	}

	return metaChain, err
}

func createMetaChainDataStoreFromConfig(config *config.Config) (dataRetriever.StorageService, error) {
	var peerDataUnit, shardDataUnit, metaBlockUnit, headerUnit *storage.Unit
	var err error

	defer func() {
		// cleanup
		if err != nil {
			if peerDataUnit != nil {
				_ = peerDataUnit.DestroyUnit()
			}
			if shardDataUnit != nil {
				_ = shardDataUnit.DestroyUnit()
			}
			if metaBlockUnit != nil {
				_ = metaBlockUnit.DestroyUnit()
			}
			if headerUnit != nil {
				_ = headerUnit.DestroyUnit()
			}
		}
	}()

	metaBlockUnit, err = storage.NewStorageUnitFromConf(
		getCacherFromConfig(config.MetaBlockStorage.Cache),
		getDBFromConfig(config.MetaBlockStorage.DB),
		getBloomFromConfig(config.MetaBlockStorage.Bloom))
	if err != nil {
		return nil, err
	}

	shardDataUnit, err = storage.NewStorageUnitFromConf(
		getCacherFromConfig(config.ShardDataStorage.Cache),
		getDBFromConfig(config.ShardDataStorage.DB),
		getBloomFromConfig(config.ShardDataStorage.Bloom))
	if err != nil {
		return nil, err
	}

	peerDataUnit, err = storage.NewStorageUnitFromConf(
		getCacherFromConfig(config.PeerDataStorage.Cache),
		getDBFromConfig(config.PeerDataStorage.DB),
		getBloomFromConfig(config.PeerDataStorage.Bloom))
	if err != nil {
		return nil, err
	}

	headerUnit, err = storage.NewStorageUnitFromConf(
		getCacherFromConfig(config.BlockHeaderStorage.Cache),
		getDBFromConfig(config.BlockHeaderStorage.DB),
		getBloomFromConfig(config.BlockHeaderStorage.Bloom))
	if err != nil {
		return nil, err
	}

	store := dataRetriever.NewChainStorer()
	store.AddStorer(dataRetriever.MetaBlockUnit, metaBlockUnit)
	store.AddStorer(dataRetriever.MetaShardDataUnit, shardDataUnit)
	store.AddStorer(dataRetriever.MetaPeerDataUnit, peerDataUnit)
	store.AddStorer(dataRetriever.BlockHeaderUnit, headerUnit)

	return store, err
}

func decodeAddress(address string) ([]byte, error) {
	return hex.DecodeString(address)
}

func encodeAddress(address []byte) string {
	return hex.EncodeToString(address)
}

func toB64(buff []byte) string {
	if buff == nil {
		return "<NIL>"
	}
	return base64.StdEncoding.EncodeToString(buff)
}

func startStatisticsMonitor(file *os.File, config config.ResourceStatsConfig, log *logger.Logger) error {
	if !config.Enabled {
		return nil
	}

	if config.RefreshIntervalInSec < 1 {
		return errors.New("invalid RefreshIntervalInSec in section [ResourceStats]. Should be an integer higher than 1")
	}

	rm, err := statistics.NewResourceMonitor(file)
	if err != nil {
		return err
	}

	go func() {
		for {
			err = rm.SaveStatistics()
			log.LogIfError(err)
			time.Sleep(time.Second * time.Duration(config.RefreshIntervalInSec))
		}
	}()

	return nil
}

func generateGenesisHeadersForInit(
	nodesSetup *sharding.NodesSetup,
	genesisConfig *sharding.Genesis,
	shardCoordinator sharding.Coordinator,
	addressConverter state.AddressConverter,
	hasher hashing.Hasher,
	marshalizer marshal.Marshalizer,
) (map[uint32]data.HeaderHandler, error) {
	//TODO change this rudimentary startup for metachain nodes
	// Talk between Adrian, Robert and Iulian, did not want it to be discarded:
	// --------------------------------------------------------------------
	// Adrian: "This looks like a workaround as the metchain should not deal with individual accounts, but shards data.
	// What I was thinking was that the genesis on metachain (or pre-genesis block) is the nodes allocation to shards,
	// with 0 state root for every shard, as there is no balance yet.
	// Then the shards start operating as they get the initial node allocation, maybe we can do consensus on the
	// genesis as well, I think this would be actually good as then everything is signed and agreed upon.
	// The genesis shard blocks need to be then just the state root, I think we already have that in genesis,
	// so shard nodes can go ahead with individually creating the block, but then run consensus on this.
	// Then this block is sent to metachain who updates the state root of every shard and creates the metablock for
	// the genesis of each of the shards (this is actually the same thing that would happen at new epoch start)."

	shardsGenesisBlocks := make(map[uint32]data.HeaderHandler)

	for shardId := uint32(0); shardId < shardCoordinator.NumberOfShards(); shardId++ {
		newShardCoordinator, err := sharding.NewMultiShardCoordinator(shardCoordinator.NumberOfShards(), shardId)
		if err != nil {
			return nil, err
		}

		accountFactory, err := factoryState.NewAccountFactoryCreator(newShardCoordinator)
		if err != nil {
			return nil, err
		}

		accounts := generateInMemoryAccountsAdapter(accountFactory, hasher, marshalizer)
		initialBalances, err := genesisConfig.InitialNodesBalances(newShardCoordinator, addressConverter)
		if err != nil {
			return nil, err
		}

		genesisBlock, err := genesis.CreateShardGenesisBlockFromInitialBalances(
			accounts,
			newShardCoordinator,
			addressConverter,
			initialBalances,
			uint64(nodesSetup.StartTime),
		)
		if err != nil {
			return nil, err
		}

		shardsGenesisBlocks[shardId] = genesisBlock
	}

	if nodesSetup.IsMetaChainActive() {
		genesisBlock, err := genesis.CreateMetaGenesisBlock(uint64(nodesSetup.StartTime), nodesSetup.InitialNodesPubKeys())
		if err != nil {
			return nil, err
		}

		shardsGenesisBlocks[sharding.MetachainShardId] = genesisBlock
	}

	return shardsGenesisBlocks, nil
}

func generateInMemoryAccountsAdapter(
	accountFactory state.AccountFactory,
	hasher hashing.Hasher,
	marshalizer marshal.Marshalizer,
) state.AccountsAdapter {

	dbw, _ := trie.NewDBWriteCache(createMemUnit())
	tr, _ := trie.NewTrie(make([]byte, 32), dbw, hasher)
	adb, _ := state.NewAccountsDB(tr, sha256.Sha256{}, marshalizer, accountFactory)

	return adb
}

func createMemUnit() storage.Storer {
	cache, _ := storage.NewCache(storage.LRUCache, 10, 1)
	persist, _ := memorydb.New()

	unit, _ := storage.NewStorageUnit(cache, persist)
	return unit
}<|MERGE_RESOLUTION|>--- conflicted
+++ resolved
@@ -775,7 +775,11 @@
 		return nil, nil, nil, err
 	}
 
-<<<<<<< HEAD
+	blockTracker, err := track.NewShardBlockTracker(datapool, marshalizer, shardCoordinator, store)
+	if err != nil {
+		return nil, nil, nil, err
+	}
+
 	shardsGenesisBlocks, err := generateGenesisHeadersForInit(
 		nodesConfig,
 		genesisConfig,
@@ -784,9 +788,6 @@
 		hasher,
 		marshalizer,
 	)
-=======
-	blockTracker, err := track.NewShardBlockTracker(datapool, marshalizer, shardCoordinator, store)
->>>>>>> ef81f31a
 	if err != nil {
 		return nil, nil, nil, err
 	}
@@ -1083,16 +1084,12 @@
 		return nil, nil, nil, err
 	}
 
-<<<<<<< HEAD
+	blockTracker, err := track.NewMetaBlockTracker()
+	if err != nil {
+		return nil, nil, nil, err
+	}
+
 	shardsGenesisBlocks, err := generateGenesisHeadersForInit(
-=======
-	blockTracker, err := track.NewMetaBlockTracker()
-	if err != nil {
-		return nil, nil, nil, err
-	}
-
-	shardsGenesisBlocks, err := generateGenesisHeadersForMetachainInit(
->>>>>>> ef81f31a
 		nodesConfig,
 		genesisConfig,
 		shardCoordinator,
