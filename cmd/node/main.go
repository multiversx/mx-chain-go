--- conflicted
+++ resolved
@@ -1570,14 +1570,6 @@
 	return nil
 }
 
-<<<<<<< HEAD
-func getTrimmedPk(pk string) string {
-	if len(pk) > core.PkPrefixSize {
-		pk = pk[:core.PkPrefixSize] + "..."
-	}
-
-	return pk
-=======
 func generateGenesisHeadersForMetachainInit(
 	nodesSetup *sharding.NodesSetup,
 	genesisConfig *sharding.Genesis,
@@ -1654,5 +1646,12 @@
 
 	unit, _ := storage.NewStorageUnit(cache, persist)
 	return unit
->>>>>>> 4e36ef3b
+}
+
+func getTrimmedPk(pk string) string {
+	if len(pk) > core.PkPrefixSize {
+		pk = pk[:core.PkPrefixSize] + "..."
+	}
+
+	return pk
 }