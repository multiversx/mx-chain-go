package main

import (
	"encoding/hex"
	"errors"
	"fmt"
	"io"
	"io/ioutil"
	"math"
	"math/big"
	"net/http"
	"os"
	"os/signal"
	"path/filepath"
	"runtime"
	"runtime/debug"
	"strconv"
	"strings"
	"sync"
	"syscall"
	"time"

	"github.com/ElrondNetwork/elrond-go/cmd/node/factory"
	"github.com/ElrondNetwork/elrond-go/cmd/node/metrics"
	"github.com/ElrondNetwork/elrond-go/config"
	"github.com/ElrondNetwork/elrond-go/core"
	"github.com/ElrondNetwork/elrond-go/core/indexer"
	"github.com/ElrondNetwork/elrond-go/core/logger"
	"github.com/ElrondNetwork/elrond-go/core/serviceContainer"
	"github.com/ElrondNetwork/elrond-go/core/statistics"
	"github.com/ElrondNetwork/elrond-go/crypto"
	"github.com/ElrondNetwork/elrond-go/crypto/signing/kyber"
	"github.com/ElrondNetwork/elrond-go/data"
	"github.com/ElrondNetwork/elrond-go/data/state"
	"github.com/ElrondNetwork/elrond-go/data/typeConverters"
	"github.com/ElrondNetwork/elrond-go/dataRetriever"
	"github.com/ElrondNetwork/elrond-go/facade"
	"github.com/ElrondNetwork/elrond-go/hashing"
	"github.com/ElrondNetwork/elrond-go/marshal"
	"github.com/ElrondNetwork/elrond-go/node"
	"github.com/ElrondNetwork/elrond-go/node/external"
	"github.com/ElrondNetwork/elrond-go/ntp"
	"github.com/ElrondNetwork/elrond-go/process"
	"github.com/ElrondNetwork/elrond-go/process/economics"
	"github.com/ElrondNetwork/elrond-go/process/factory/metachain"
	"github.com/ElrondNetwork/elrond-go/process/factory/shard"
	"github.com/ElrondNetwork/elrond-go/process/smartContract"
	"github.com/ElrondNetwork/elrond-go/process/smartContract/hooks"
	"github.com/ElrondNetwork/elrond-go/sharding"
	"github.com/ElrondNetwork/elrond-go/statusHandler"
	factoryViews "github.com/ElrondNetwork/elrond-go/statusHandler/factory"
	"github.com/google/gops/agent"
	"github.com/urfave/cli"
)

const (
	defaultLogPath     = "logs"
	defaultStatsPath   = "stats"
	defaultDBPath      = "db"
	defaultEpochString = "Epoch"
	defaultShardString = "Shard"
	metachainShardName = "metachain"
	// DefaultRestApiPort specifies the default Rest API port which will be used in case that another one wasn't provided.
	// If set to "off" then the endpoints won't be available
	DefaultRestApiPort = "off"
)

var (
	nodeHelpTemplate = `NAME:
   {{.Name}} - {{.Usage}}
USAGE:
   {{.HelpName}} {{if .VisibleFlags}}[global options]{{end}}
   {{if len .Authors}}
AUTHOR:
   {{range .Authors}}{{ . }}{{end}}
   {{end}}{{if .Commands}}
GLOBAL OPTIONS:
   {{range .VisibleFlags}}{{.}}
   {{end}}
VERSION:
   {{.Version}}
   {{end}}
`

	// genesisFile defines a flag for the path of the bootstrapping file.
	genesisFile = cli.StringFlag{
		Name:  "genesis-file",
		Usage: "The node will extract bootstrapping info from the genesis.json",
		Value: "./config/genesis.json",
	}
	// nodesFile defines a flag for the path of the initial nodes file.
	nodesFile = cli.StringFlag{
		Name:  "nodesSetup-file",
		Usage: "The node will extract initial nodes info from the nodesSetup.json",
		Value: "./config/nodesSetup.json",
	}
	// txSignSk defines a flag for the path of the single sign private key used when starting the node
	txSignSk = cli.StringFlag{
		Name:  "tx-sign-sk",
		Usage: "Private key that the node will load on startup and will sign transactions - temporary until we have a wallet that can do that",
		Value: "",
	}
	// sk defines a flag for the path of the multi sign private key used when starting the node
	sk = cli.StringFlag{
		Name:  "sk",
		Usage: "Private key that the node will load on startup and will sign blocks",
		Value: "",
	}
	// configurationFile defines a flag for the path to the main toml configuration file
	configurationFile = cli.StringFlag{
		Name:  "config",
		Usage: "The main configuration file to load",
		Value: "./config/config.toml",
	}
	// configurationEconomicsFile defines a flag for the path to the economics toml configuration file
	configurationEconomicsFile = cli.StringFlag{
		Name:  "configEconomics",
		Usage: "The economics configuration file to load",
		Value: "./config/economics.toml",
	}
	// configurationPreferencesFile defines a flag for the path to the preferences toml configuration file
	configurationPreferencesFile = cli.StringFlag{
		Name:  "configPreferences",
		Usage: "The preferences configuration file to load",
		Value: "./config/prefs.toml",
	}
	// p2pConfigurationFile defines a flag for the path to the toml file containing P2P configuration
	p2pConfigurationFile = cli.StringFlag{
		Name:  "p2pconfig",
		Usage: "The configuration file for P2P",
		Value: "./config/p2p.toml",
	}
	// p2pConfigurationFile defines a flag for the path to the toml file containing P2P configuration
	serversConfigurationFile = cli.StringFlag{
		Name:  "serversconfig",
		Usage: "The configuration file for servers confidential data",
		Value: "./config/server.toml",
	}
	// withUI defines a flag for choosing the option of starting with/without UI. If false, the node will start automatically
	withUI = cli.BoolTFlag{
		Name:  "with-ui",
		Usage: "If true, the application will be accompanied by a UI. The node will have to be manually started from the UI",
	}
	// port defines a flag for setting the port on which the node will listen for connections
	port = cli.IntFlag{
		Name:  "port",
		Usage: "Port number on which the application will start",
		Value: 0,
	}
	// profileMode defines a flag for profiling the binary
	// If enabled, it will open the pprof routes over the default gin rest webserver.
	// There are several routes that will be available for profiling (profiling can be analyzed with: go tool pprof):
	//  /debug/pprof/ (can be accessed in the browser, will list the available options)
	//  /debug/pprof/goroutine
	//  /debug/pprof/heap
	//  /debug/pprof/threadcreate
	//  /debug/pprof/block
	//  /debug/pprof/mutex
	//  /debug/pprof/profile (CPU profile)
	//  /debug/pprof/trace?seconds=5 (CPU trace) -> being a trace, can be analyzed with: go tool trace
	// Usage: go tool pprof http(s)://ip.of.the.server/debug/pprof/xxxxx
	profileMode = cli.BoolFlag{
		Name:  "profile-mode",
		Usage: "Boolean profiling mode option. If set to true, the /debug/pprof routes will be available on the node for profiling the application.",
	}
	// txSignSkIndex defines a flag that specifies the 0-th based index of the private key to be used from initialBalancesSk.pem file
	txSignSkIndex = cli.IntFlag{
		Name:  "tx-sign-sk-index",
		Usage: "Single sign private key index specifies the 0-th based index of the private key to be used from initialBalancesSk.pem file.",
		Value: 0,
	}
	// skIndex defines a flag that specifies the 0-th based index of the private key to be used from initialNodesSk.pem file
	skIndex = cli.IntFlag{
		Name:  "sk-index",
		Usage: "Private key index specifies the 0-th based index of the private key to be used from initialNodesSk.pem file.",
		Value: 0,
	}
	// gopsEn used to enable diagnosis of running go processes
	gopsEn = cli.BoolFlag{
		Name:  "gops-enable",
		Usage: "Enables gops over the process. Stack can be viewed by calling 'gops stack <pid>'",
	}
	// numOfNodes defines a flag that specifies the maximum number of nodes which will be used from the initialNodes
	numOfNodes = cli.Uint64Flag{
		Name:  "num-of-nodes",
		Usage: "Number of nodes specifies the maximum number of nodes which will be used from initialNodes list exposed in nodesSetup.json file",
		Value: math.MaxUint64,
	}
	// storageCleanup defines a flag for choosing the option of starting the node from scratch. If it is not set (false)
	// it starts from the last state stored on disk
	storageCleanup = cli.BoolFlag{
		Name:  "storage-cleanup",
		Usage: "If set the node will start from scratch, otherwise it starts from the last state stored on disk",
	}

	// restApiPort defines a flag for port on which the rest API will start on
	restApiPort = cli.StringFlag{
		Name:  "rest-api-port",
		Usage: "The port on which the rest API will start on",
		Value: DefaultRestApiPort,
	}

	// networkID defines the version of the network. If set, will override the same parameter from config.toml
	networkID = cli.StringFlag{
		Name:  "network-id",
		Usage: "The network version, overriding the one from config.toml",
		Value: "",
	}

	// nodeDisplayName defines the friendly name used by a node in the public monitoring tools. If set, will override
	// the NodeDisplayName from config.toml
	nodeDisplayName = cli.StringFlag{
		Name:  "display-name",
		Usage: "This will represent the friendly name in the public monitoring tools. Will override the config.toml one",
		Value: "",
	}

	// usePrometheus joins the node for prometheus monitoring if set
	usePrometheus = cli.BoolFlag{
		Name:  "use-prometheus",
		Usage: "Will make the node available for prometheus and grafana monitoring",
	}

	//useLogView is used when termui interface is not needed.
	useLogView = cli.BoolFlag{
		Name:  "use-log-view",
		Usage: "will not enable the user-friendly terminal view of the node",
	}

	// initialBalancesSkPemFile defines a flag for the path to the ...
	initialBalancesSkPemFile = cli.StringFlag{
		Name:  "initialBalancesSkPemFile",
		Usage: "The file containing the secret keys which ...",
		Value: "./config/initialBalancesSk.pem",
	}

	// initialNodesSkPemFile defines a flag for the path to the ...
	initialNodesSkPemFile = cli.StringFlag{
		Name:  "initialNodesSkPemFile",
		Usage: "The file containing the secret keys which ...",
		Value: "./config/initialNodesSk.pem",
	}
	// logLevel defines the logger level
	logLevel = cli.StringFlag{
		Name:  "logLevel",
		Usage: "This flag specifies the logger level",
		Value: logger.LogInfo,
	}
	// bootstrapRoundIndex defines a flag that specifies the round index from which node should bootstrap from storage
	bootstrapRoundIndex = cli.Uint64Flag{
		Name:  "bootstrap-round-index",
		Usage: "Bootstrap round index specifies the round index from which node should bootstrap from storage",
		Value: math.MaxUint64,
	}
	// enableTxIndexing enables transaction indexing. There can be cases when it's too expensive to index all transactions
	//  so we provide the command line option to disable this behaviour
	enableTxIndexing = cli.BoolTFlag{
		Name:  "tx-indexing",
		Usage: "Enables transaction indexing. There can be cases when it's too expensive to index all transactions so we provide the command line option to disable this behaviour",
	}

	// workingDirectory defines a flag for the path for the working directory.
	workingDirectory = cli.StringFlag{
		Name:  "working-directory",
		Usage: "The node will store here DB, Logs and Stats",
		Value: "",
	}

	// destinationShardAsObserver defines a flag for the prefered shard to be assigned to as an observer.
	destinationShardAsObserver = cli.StringFlag{
		Name:  "destination-shard-as-observer",
		Usage: "The preferred shard as an observer",
		Value: "",
	}

	rm *statistics.ResourceMonitor
)

// dbIndexer will hold the database indexer. Defined globally so it can be initialised only in
//  certain conditions. If those conditions will not be met, it will stay as nil
var dbIndexer indexer.Indexer

// coreServiceContainer is defined globally so it can be injected with appropriate
//  params depending on the type of node we are starting
var coreServiceContainer serviceContainer.Core

// appVersion should be populated at build time using ldflags
// Usage examples:
// linux/mac:
//            go build -i -v -ldflags="-X main.appVersion=$(git describe --tags --long --dirty)"
// windows:
//            for /f %i in ('git describe --tags --long --dirty') do set VERS=%i
//            go build -i -v -ldflags="-X main.appVersion=%VERS%"
var appVersion = core.UnVersionedAppString

func main() {
	log := logger.DefaultLogger()

	app := cli.NewApp()
	cli.AppHelpTemplate = nodeHelpTemplate
	app.Name = "Elrond Node CLI App"
	app.Version = fmt.Sprintf("%s/%s/%s-%s", appVersion, runtime.Version(), runtime.GOOS, runtime.GOARCH)
	app.Usage = "This is the entry point for starting a new Elrond node - the app will start after the genesis timestamp"
	app.Flags = []cli.Flag{
		genesisFile,
		nodesFile,
		port,
		configurationFile,
		configurationEconomicsFile,
		configurationPreferencesFile,
		p2pConfigurationFile,
		txSignSk,
		sk,
		profileMode,
		txSignSkIndex,
		skIndex,
		numOfNodes,
		storageCleanup,
		initialBalancesSkPemFile,
		initialNodesSkPemFile,
		gopsEn,
		serversConfigurationFile,
		networkID,
		nodeDisplayName,
		restApiPort,
		logLevel,
		usePrometheus,
		useLogView,
		bootstrapRoundIndex,
		enableTxIndexing,
		workingDirectory,
		destinationShardAsObserver,
	}
	app.Authors = []cli.Author{
		{
			Name:  "The Elrond Team",
			Email: "contact@elrond.com",
		},
	}

	//TODO: The next line should be removed when the write in batches is done
	// set the maximum allowed OS threads (not go routines) which can run in the same time (the default is 10000)
	debug.SetMaxThreads(100000)

	app.Action = func(c *cli.Context) error {
		return startNode(c, log, app.Version)
	}

	err := app.Run(os.Args)
	if err != nil {
		log.Error(err.Error())
		os.Exit(1)
	}
}

func getSuite(config *config.Config) (crypto.Suite, error) {
	switch config.Consensus.Type {
	case factory.BlsConsensusType:
		return kyber.NewSuitePairingBn256(), nil
	case factory.BnConsensusType:
		return kyber.NewBlakeSHA256Ed25519(), nil
	}

	return nil, errors.New("no consensus provided in config file")
}

func startNode(ctx *cli.Context, log *logger.Logger, version string) error {
	logLevel := ctx.GlobalString(logLevel.Name)
	log.SetLevel(logLevel)

	enableGopsIfNeeded(ctx, log)

	stop := make(chan bool, 1)
	sigs := make(chan os.Signal, 1)
	signal.Notify(sigs, syscall.SIGINT, syscall.SIGTERM)

	log.Info(fmt.Sprintf("Starting node with version %s\n", version))
	log.Info(fmt.Sprintf("Process ID: %d\n", os.Getpid()))

	configurationFileName := ctx.GlobalString(configurationFile.Name)
	generalConfig, err := loadMainConfig(configurationFileName, log)
	if err != nil {
		return err
	}
	log.Info(fmt.Sprintf("Initialized with config from: %s", configurationFileName))

	configurationEconomicsFileName := ctx.GlobalString(configurationEconomicsFile.Name)
	economicsConfig, err := loadEconomicsConfig(configurationEconomicsFileName, log)
	if err != nil {
		return err
	}
	log.Info(fmt.Sprintf("Initialized with config economics from: %s", configurationEconomicsFileName))

	configurationPreferencesFileName := ctx.GlobalString(configurationPreferencesFile.Name)
	preferencesConfig, err := loadPreferencesConfig(configurationPreferencesFileName, log)
	if err != nil {
		return err
	}
	log.Info(fmt.Sprintf("Initialized with config preferences from: %s", configurationPreferencesFileName))

	p2pConfigurationFileName := ctx.GlobalString(p2pConfigurationFile.Name)
	p2pConfig, err := core.LoadP2PConfig(p2pConfigurationFileName)
	if err != nil {
		return err
	}

	log.Info(fmt.Sprintf("Initialized with p2p config from: %s", p2pConfigurationFileName))
	if ctx.IsSet(port.Name) {
		p2pConfig.Node.Port = ctx.GlobalInt(port.Name)
	}

	genesisConfig, err := sharding.NewGenesisConfig(ctx.GlobalString(genesisFile.Name))
	if err != nil {
		return err
	}
	log.Info(fmt.Sprintf("Initialized with genesis config from: %s", ctx.GlobalString(genesisFile.Name)))

	nodesConfig, err := sharding.NewNodesSetup(ctx.GlobalString(nodesFile.Name), ctx.GlobalUint64(numOfNodes.Name))
	if err != nil {
		return err
	}
	log.Info(fmt.Sprintf("Initialized with nodes config from: %s", ctx.GlobalString(nodesFile.Name)))

	syncer := ntp.NewSyncTime(generalConfig.NTPConfig, time.Hour, nil)
	go syncer.StartSync()

	log.Info(fmt.Sprintf("NTP average clock offset: %s", syncer.ClockOffset()))

	//TODO: The next 5 lines should be deleted when we are done testing from a precalculated (not hard coded) timestamp
	if nodesConfig.StartTime == 0 {
		time.Sleep(1000 * time.Millisecond)
		ntpTime := syncer.CurrentTime()
		nodesConfig.StartTime = (ntpTime.Unix()/60 + 1) * 60
	}

	startTime := time.Unix(nodesConfig.StartTime, 0)

	log.Info(fmt.Sprintf("Start time formatted: %s", startTime.Format("Mon Jan 2 15:04:05 MST 2006")))
	log.Info(fmt.Sprintf("Start time in seconds: %d", startTime.Unix()))

	suite, err := getSuite(generalConfig)
	if err != nil {
		return err
	}

	initialNodesSkPemFileName := ctx.GlobalString(initialNodesSkPemFile.Name)
	keyGen, privKey, pubKey, err := factory.GetSigningParams(
		ctx,
		log,
		sk.Name,
		skIndex.Name,
		initialNodesSkPemFileName,
		suite)
	if err != nil {
		return err
	}
	log.Info("Starting with public key: " + factory.GetPkEncoded(pubKey))

	if ctx.IsSet(destinationShardAsObserver.Name) {
		generalConfig.GeneralSettings.DestinationShardAsObserver = ctx.GlobalString(destinationShardAsObserver.Name)
	}

	if ctx.IsSet(networkID.Name) {
		generalConfig.GeneralSettings.NetworkID = ctx.GlobalString(networkID.Name)
	}

	if ctx.IsSet(nodeDisplayName.Name) {
		preferencesConfig.Preferences.NodeDisplayName = ctx.GlobalString(nodeDisplayName.Name)
	}

	shardCoordinator, nodeType, err := createShardCoordinator(nodesConfig, pubKey, generalConfig.GeneralSettings, log)
	if err != nil {
		return err
	}

	var workingDir = ""
	if ctx.IsSet(workingDirectory.Name) {
		workingDir = ctx.GlobalString(workingDirectory.Name)
	} else {
		workingDir, err = os.Getwd()
		if err != nil {
			log.LogIfError(err)
			workingDir = ""
		}
	}

	var shardId = "metachain"
	if shardCoordinator.SelfId() != sharding.MetachainShardId {
		shardId = fmt.Sprintf("%d", shardCoordinator.SelfId())
	}

	uniqueDBFolder := filepath.Join(
		workingDir,
		defaultDBPath,
		fmt.Sprintf("%s_%d", defaultEpochString, 0),
		fmt.Sprintf("%s_%s", defaultShardString, shardId))

	storageCleanup := ctx.GlobalBool(storageCleanup.Name)
	if storageCleanup {
		err = os.RemoveAll(uniqueDBFolder)
		if err != nil {
			return err
		}
	}

	logDirectory := filepath.Join(workingDir, defaultLogPath)

	err = os.MkdirAll(logDirectory, os.ModePerm)
	if err != nil {
		return err
	}

	coreArgs := factory.NewCoreComponentsFactoryArgs(generalConfig, uniqueDBFolder)
	coreComponents, err := factory.CoreComponentsFactory(coreArgs)
	if err != nil {
		return err
	}

	nodesCoordinator, err := createNodesCoordinator(
		nodesConfig,
		generalConfig.GeneralSettings,
		pubKey,
		coreComponents.Hasher)
	if err != nil {
		return err
	}

	stateArgs := factory.NewStateComponentsFactoryArgs(
		generalConfig,
		genesisConfig,
		shardCoordinator,
		coreComponents,
		uniqueDBFolder,
	)
	stateComponents, err := factory.StateComponentsFactory(stateArgs)
	if err != nil {
		return err
	}

	err = initLogFileAndStatsMonitor(generalConfig, pubKey, log, workingDir)
	if err != nil {
		return err
	}

	var appStatusHandlers []core.AppStatusHandler
	var views []factoryViews.Viewer

	prometheusJoinUrl, usePrometheusBool := getPrometheusJoinURLIfAvailable(ctx)
	if usePrometheusBool {
		prometheusStatusHandler := statusHandler.NewPrometheusStatusHandler()
		appStatusHandlers = append(appStatusHandlers, prometheusStatusHandler)
	}

	presenterStatusHandler := factory.CreateStatusHandlerPresenter()

	useTermui := !ctx.GlobalBool(useLogView.Name)
	if useTermui {

		views, err = factory.CreateViews(presenterStatusHandler)
		if err != nil {
			return err
		}

		writer, ok := presenterStatusHandler.(io.Writer)
		if ok {
			err = log.ChangePrinterHookWriter(writer)
			if err != nil {
				return err
			}
		}

		appStatusHandler, ok := presenterStatusHandler.(core.AppStatusHandler)
		if ok {
			appStatusHandlers = append(appStatusHandlers, appStatusHandler)
		}
	}

	if views == nil {
		log.Warn("No views for current node")
	}

	statusMetrics := statusHandler.NewStatusMetrics()
	appStatusHandlers = append(appStatusHandlers, statusMetrics)

	if len(appStatusHandlers) > 0 {
		coreComponents.StatusHandler, err = statusHandler.NewAppStatusFacadeWithHandlers(appStatusHandlers...)
		if err != nil {
			log.Warn("Cannot init AppStatusFacade", err)
		}
	} else {
		coreComponents.StatusHandler = statusHandler.NewNilStatusHandler()
		log.Info("No AppStatusHandler used. Started with NilStatusHandler")
	}

	metrics.InitMetrics(coreComponents.StatusHandler, pubKey, nodeType, shardCoordinator, nodesConfig, version, economicsConfig)

	dataArgs := factory.NewDataComponentsFactoryArgs(generalConfig, shardCoordinator, coreComponents, uniqueDBFolder)
	dataComponents, err := factory.DataComponentsFactory(dataArgs)
	if err != nil {
		return err
	}

	cryptoArgs := factory.NewCryptoComponentsFactoryArgs(
		ctx,
		generalConfig,
		nodesConfig,
		shardCoordinator,
		keyGen,
		privKey,
		log,
		initialBalancesSkPemFile.Name,
		txSignSk.Name,
		txSignSkIndex.Name,
	)
	cryptoComponents, err := factory.CryptoComponentsFactory(cryptoArgs)
	if err != nil {
		return err
	}

	txSignPk := factory.GetPkEncoded(cryptoComponents.TxSignPubKey)
	metrics.SaveCurrentNodeNameAndPubKey(coreComponents.StatusHandler, txSignPk, preferencesConfig.Preferences.NodeDisplayName)

	sessionInfoFileOutput := fmt.Sprintf("%s:%s\n%s:%s\n%s:%s\n%s:%v\n%s:%s\n%s:%v\n",
		"PkBlockSign", factory.GetPkEncoded(pubKey),
		"PkAccount", factory.GetPkEncoded(cryptoComponents.TxSignPubKey),
		"ShardId", shardId,
		"TotalShards", shardCoordinator.NumberOfShards(),
		"AppVersion", version,
		"GenesisTimeStamp", startTime.Unix(),
	)

	sessionInfoFileOutput += fmt.Sprintf("\nStarted with parameters:\n")
	for _, flag := range ctx.App.Flags {
		flagValue := fmt.Sprintf("%v", ctx.GlobalGeneric(flag.GetName()))
		if flagValue != "" {
			sessionInfoFileOutput += fmt.Sprintf("%s = %v\n", flag.GetName(), flagValue)
		}
	}

	err = ioutil.WriteFile(filepath.Join(logDirectory, "session.info"), []byte(sessionInfoFileOutput), os.ModePerm)
	log.LogIfError(err)

	networkComponents, err := factory.NetworkComponentsFactory(p2pConfig, log, coreComponents)
	if err != nil {
		return err
	}

	tpsBenchmark, err := statistics.NewTPSBenchmark(shardCoordinator.NumberOfShards(), nodesConfig.RoundDuration/1000)
	if err != nil {
		return err
	}

	if generalConfig.Explorer.Enabled {
		serversConfigurationFileName := ctx.GlobalString(serversConfigurationFile.Name)
		dbIndexer, err = createElasticIndexer(
			ctx,
			serversConfigurationFileName,
			generalConfig.Explorer.IndexerURL,
			shardCoordinator,
			coreComponents.Marshalizer,
			coreComponents.Hasher,
			log)
		if err != nil {
			return err
		}

		err = setServiceContainer(shardCoordinator, tpsBenchmark)
		if err != nil {
			return err
		}
	}

	economicsData, err := economics.NewEconomicsData(economicsConfig)
	if err != nil {
		return err
	}

	processArgs := factory.NewProcessComponentsFactoryArgs(
		coreArgs,
		genesisConfig,
		economicsData,
		nodesConfig,
		syncer,
		shardCoordinator,
		nodesCoordinator,
		dataComponents,
		coreComponents,
		cryptoComponents,
		stateComponents,
		networkComponents,
		coreServiceContainer,
		&generalConfig.EndOfEpoch,
		0,
	)
	processComponents, err := factory.ProcessComponentsFactory(processArgs)
	if err != nil {
		return err
	}

	var elasticIndexer indexer.Indexer
	if coreServiceContainer == nil || coreServiceContainer.IsInterfaceNil() {
		elasticIndexer = nil
	} else {
		elasticIndexer = coreServiceContainer.Indexer()
	}

	currentNode, err := createNode(
		generalConfig,
		preferencesConfig,
		nodesConfig,
		economicsData,
		syncer,
		keyGen,
		privKey,
		pubKey,
		shardCoordinator,
		nodesCoordinator,
		coreComponents,
		stateComponents,
		dataComponents,
		cryptoComponents,
		processComponents,
		networkComponents,
		ctx.GlobalUint64(bootstrapRoundIndex.Name),
		version,
		elasticIndexer,
	)
	if err != nil {
		return err
	}

	softwareVersionChecker, err := factory.CreateSoftwareVersionChecker(coreComponents.StatusHandler)
	if err != nil {
		log.Info("nil software version checker", err)
	} else {
		softwareVersionChecker.StartCheckSoftwareVersion()
	}

	if shardCoordinator.SelfId() == sharding.MetachainShardId {
		indexValidatorsListIfNeeded(elasticIndexer, nodesCoordinator)
	}

	apiResolver, err := createApiResolver(
		stateComponents.AccountsAdapter,
		stateComponents.AddressConverter,
		dataComponents.Store,
		dataComponents.Blkc,
		coreComponents.Marshalizer,
		coreComponents.Uint64ByteSliceConverter,
		shardCoordinator,
		statusMetrics,
		economicsData,
	)
	if err != nil {
		return err
	}

	err = metrics.StartStatusPolling(
		currentNode.GetAppStatusHandler(),
		generalConfig.GeneralSettings.StatusPollingIntervalSec,
		networkComponents,
		processComponents,
	)
	if err != nil {
		return err
	}

	updateMachineStatisticsDurationSec := 1
	err = metrics.StartMachineStatisticsPolling(coreComponents.StatusHandler, updateMachineStatisticsDurationSec)
	if err != nil {
		return err
	}

	restAPIServerDebugMode := !useTermui
	ef := facade.NewElrondNodeFacade(currentNode, apiResolver, restAPIServerDebugMode)

	efConfig := &config.FacadeConfig{
		RestApiPort:       ctx.GlobalString(restApiPort.Name),
		PprofEnabled:      ctx.GlobalBool(profileMode.Name),
		Prometheus:        usePrometheusBool,
		PrometheusJoinURL: prometheusJoinUrl,
		PrometheusJobName: generalConfig.GeneralSettings.NetworkID,
	}

	ef.SetLogger(log)
	ef.SetSyncer(syncer)
	ef.SetTpsBenchmark(tpsBenchmark)
	ef.SetConfig(efConfig)

	wg := sync.WaitGroup{}
	go ef.StartBackgroundServices(&wg)
	wg.Wait()

	if !ctx.Bool(withUI.Name) {
		log.Info("Bootstrapping node....")
		err = ef.StartNode()
		if err != nil {
			log.Error("starting node failed", err.Error())
			return err
		}
	}

	go func() {
		<-sigs
		log.Info("terminating at user's signal...")
		stop <- true
	}()

	log.Info("Application is now running...")
	<-stop

	if rm != nil {
		err = rm.Close()
		log.LogIfError(err)
	}
	return nil
}

func indexValidatorsListIfNeeded(elasticIndexer indexer.Indexer, coordinator sharding.NodesCoordinator) {
	if elasticIndexer == nil || elasticIndexer.IsInterfaceNil() {
		return
	}

	validatorsPubKeys := coordinator.GetAllValidatorsPublicKeys()

	if validatorsPubKeys != nil {
		go elasticIndexer.SaveValidatorsPubKeys(validatorsPubKeys)
	}
}

func getPrometheusJoinURLIfAvailable(ctx *cli.Context) (string, bool) {
	prometheusURLAvailable := true
	prometheusJoinUrl, err := getPrometheusJoinURL(ctx.GlobalString(serversConfigurationFile.Name))
	if err != nil || prometheusJoinUrl == "" {
		prometheusURLAvailable = false
	}
	usePrometheusBool := ctx.GlobalBool(usePrometheus.Name) && prometheusURLAvailable

	return prometheusJoinUrl, usePrometheusBool
}

func getPrometheusJoinURL(serversConfigurationFileName string) (string, error) {
	serversConfig, err := core.LoadServersPConfig(serversConfigurationFileName)
	if err != nil {
		return "", err
	}
	baseURL := serversConfig.Prometheus.PrometheusBaseURL
	statusURL := baseURL + serversConfig.Prometheus.StatusRoute
	resp, err := http.Get(statusURL)
	if err != nil {
		return "", err
	}
	if resp.StatusCode == http.StatusNotFound {
		return "", errors.New("prometheus URL not available")
	}
	joinURL := baseURL + serversConfig.Prometheus.JoinRoute
	return joinURL, nil
}

func enableGopsIfNeeded(ctx *cli.Context, log *logger.Logger) {
	var gopsEnabled bool
	if ctx.IsSet(gopsEn.Name) {
		gopsEnabled = ctx.GlobalBool(gopsEn.Name)
	}

	if gopsEnabled {
		if err := agent.Listen(agent.Options{}); err != nil {
			log.Error(err.Error())
		}
	}
}

func loadMainConfig(filepath string, log *logger.Logger) (*config.Config, error) {
	cfg := &config.Config{}
	err := core.LoadTomlFile(cfg, filepath, log)
	if err != nil {
		return nil, err
	}

	return cfg, nil
}

func loadEconomicsConfig(filepath string, log *logger.Logger) (*config.ConfigEconomics, error) {
	cfg := &config.ConfigEconomics{}
	err := core.LoadTomlFile(cfg, filepath, log)
	if err != nil {
		return nil, err
	}

	return cfg, nil
}

func loadPreferencesConfig(filepath string, log *logger.Logger) (*config.ConfigPreferences, error) {
	cfg := &config.ConfigPreferences{}
	err := core.LoadTomlFile(cfg, filepath, log)
	if err != nil {
		return nil, err
	}

	return cfg, nil
}

func getShardIdFromNodePubKey(pubKey crypto.PublicKey, nodesConfig *sharding.NodesSetup) (uint32, error) {
	if pubKey == nil {
		return 0, errors.New("nil public key")
	}

	publicKey, err := pubKey.ToByteArray()
	if err != nil {
		return 0, err
	}

	selfShardId, err := nodesConfig.GetShardIDForPubKey(publicKey)
	if err != nil {
		return 0, err
	}

	return selfShardId, err
}

func createShardCoordinator(
	nodesConfig *sharding.NodesSetup,
	pubKey crypto.PublicKey,
	settingsConfig config.GeneralSettingsConfig,
	log *logger.Logger,
) (sharding.Coordinator, core.NodeType, error) {
	selfShardId, err := getShardIdFromNodePubKey(pubKey, nodesConfig)
	nodeType := core.NodeTypeValidator
	if err == sharding.ErrPublicKeyNotFoundInGenesis {
		nodeType = core.NodeTypeObserver
		log.Info("Starting as observer node...")

		selfShardId, err = processDestinationShardAsObserver(settingsConfig)
	}
	if err != nil {
		return nil, "", err
	}

	var shardName string
	if selfShardId == sharding.MetachainShardId {
		shardName = metachainShardName
	} else {
		shardName = fmt.Sprintf("%d", selfShardId)
	}
	log.Info(fmt.Sprintf("Starting in shard: %s", shardName))

	shardCoordinator, err := sharding.NewMultiShardCoordinator(nodesConfig.NumberOfShards(), selfShardId)
	if err != nil {
		return nil, "", err
	}

	return shardCoordinator, nodeType, nil
}

func createNodesCoordinator(
	nodesConfig *sharding.NodesSetup,
	settingsConfig config.GeneralSettingsConfig,
	pubKey crypto.PublicKey,
	hasher hashing.Hasher,
) (sharding.NodesCoordinator, error) {

	shardId, err := getShardIdFromNodePubKey(pubKey, nodesConfig)
	if err == sharding.ErrPublicKeyNotFoundInGenesis {
		shardId, err = processDestinationShardAsObserver(settingsConfig)
	}
	if err != nil {
		return nil, err
	}

	nbShards := nodesConfig.NumberOfShards()
	shardConsensusGroupSize := int(nodesConfig.ConsensusGroupSize)
	metaConsensusGroupSize := int(nodesConfig.MetaChainConsensusGroupSize)
	initNodesInfo := nodesConfig.InitialNodesInfo()
	initValidators := make(map[uint32][]sharding.Validator)

	for shId, nodeInfoList := range initNodesInfo {
		validators := make([]sharding.Validator, 0)
		for _, nodeInfo := range nodeInfoList {
			validator, err := sharding.NewValidator(big.NewInt(0), 0, nodeInfo.PubKey(), nodeInfo.Address())
			if err != nil {
				return nil, err
			}

			validators = append(validators, validator)
		}
		initValidators[shId] = validators
	}

	pubKeyBytes, err := pubKey.ToByteArray()
	if err != nil {
		return nil, err
	}

	argumentsNodesCoordinator := sharding.ArgNodesCoordinator{
		ShardConsensusGroupSize: shardConsensusGroupSize,
		MetaConsensusGroupSize:  metaConsensusGroupSize,
		Hasher:                  hasher,
		ShardId:                 shardId,
		NbShards:                nbShards,
		Nodes:                   initValidators,
		SelfPublicKey:           pubKeyBytes,
	}
	nodesCoordinator, err := sharding.NewIndexHashedNodesCoordinator(argumentsNodesCoordinator)
	if err != nil {
		return nil, err
	}

	return nodesCoordinator, nil
}

func processDestinationShardAsObserver(settingsConfig config.GeneralSettingsConfig) (uint32, error) {
	destShard := strings.ToLower(settingsConfig.DestinationShardAsObserver)
	if len(destShard) == 0 {
		return 0, errors.New("option DestinationShardAsObserver is not set in config.toml")
	}
	if destShard == metachainShardName {
		return sharding.MetachainShardId, nil
	}

	val, err := strconv.ParseUint(destShard, 10, 32)
	if err != nil {
		return 0, errors.New("error parsing DestinationShardAsObserver option: " + err.Error())
	}

	return uint32(val), err
}

// createElasticIndexer creates a new elasticIndexer where the server listens on the url,
// authentication for the server is using the username and password
func createElasticIndexer(
	ctx *cli.Context,
	serversConfigurationFileName string,
	url string,
	coordinator sharding.Coordinator,
	marshalizer marshal.Marshalizer,
	hasher hashing.Hasher,
	log *logger.Logger,
) (indexer.Indexer, error) {
	serversConfig, err := core.LoadServersPConfig(serversConfigurationFileName)
	if err != nil {
		return nil, err
	}

	dbIndexer, err = indexer.NewElasticIndexer(
		url,
		serversConfig.ElasticSearch.Username,
		serversConfig.ElasticSearch.Password,
		coordinator,
		marshalizer,
		hasher,
		log,
		&indexer.Options{TxIndexingEnabled: ctx.GlobalBoolT(enableTxIndexing.Name)})
	if err != nil {
		return nil, err
	}

	return dbIndexer, nil
}

func getConsensusGroupSize(nodesConfig *sharding.NodesSetup, shardCoordinator sharding.Coordinator) (uint32, error) {
	if shardCoordinator.SelfId() == sharding.MetachainShardId {
		return nodesConfig.MetaChainConsensusGroupSize, nil
	}
	if shardCoordinator.SelfId() < shardCoordinator.NumberOfShards() {
		return nodesConfig.ConsensusGroupSize, nil
	}

	return 0, state.ErrUnknownShardId
}

func createNode(
	config *config.Config,
	preferencesConfig *config.ConfigPreferences,
	nodesConfig *sharding.NodesSetup,
	economicsData process.FeeHandler,
	syncer ntp.SyncTimer,
	keyGen crypto.KeyGenerator,
	privKey crypto.PrivateKey,
	pubKey crypto.PublicKey,
	shardCoordinator sharding.Coordinator,
	nodesCoordinator sharding.NodesCoordinator,
	core *factory.Core,
	state *factory.State,
	data *factory.Data,
	crypto *factory.Crypto,
	process *factory.Process,
	network *factory.Network,
	bootstrapRoundIndex uint64,
	version string,
	indexer indexer.Indexer,
) (*node.Node, error) {
	consensusGroupSize, err := getConsensusGroupSize(nodesConfig, shardCoordinator)
	if err != nil {
		return nil, err
	}

	nd, err := node.NewNode(
		node.WithMessenger(network.NetMessenger),
		node.WithHasher(core.Hasher),
		node.WithMarshalizer(core.Marshalizer),
		node.WithTxFeeHandler(economicsData),
		node.WithInitialNodesPubKeys(crypto.InitialPubKeys),
		node.WithAddressConverter(state.AddressConverter),
		node.WithAccountsAdapter(state.AccountsAdapter),
		node.WithBlockChain(data.Blkc),
		node.WithDataStore(data.Store),
		node.WithRoundDuration(nodesConfig.RoundDuration),
		node.WithConsensusGroupSize(int(consensusGroupSize)),
		node.WithSyncer(syncer),
		node.WithBlockProcessor(process.BlockProcessor),
		node.WithGenesisTime(time.Unix(nodesConfig.StartTime, 0)),
		node.WithRounder(process.Rounder),
		node.WithShardCoordinator(shardCoordinator),
		node.WithNodesCoordinator(nodesCoordinator),
		node.WithUint64ByteSliceConverter(core.Uint64ByteSliceConverter),
		node.WithSingleSigner(crypto.SingleSigner),
		node.WithMultiSigner(crypto.MultiSigner),
		node.WithKeyGen(keyGen),
		node.WithKeyGenForAccounts(crypto.TxSignKeyGen),
		node.WithTxSignPubKey(crypto.TxSignPubKey),
		node.WithTxSignPrivKey(crypto.TxSignPrivKey),
		node.WithPubKey(pubKey),
		node.WithPrivKey(privKey),
		node.WithForkDetector(process.ForkDetector),
		node.WithInterceptorsContainer(process.InterceptorsContainer),
		node.WithResolversFinder(process.ResolversFinder),
		node.WithConsensusType(config.Consensus.Type),
		node.WithTxSingleSigner(crypto.TxSingleSigner),
		node.WithTxStorageSize(config.TxStorage.Cache.Size),
		node.WithBootstrapRoundIndex(bootstrapRoundIndex),
		node.WithAppStatusHandler(core.StatusHandler),
		node.WithIndexer(indexer),
<<<<<<< HEAD
		node.WithEndOfEpochTrigger(process.EndOfEpochTrigger),
=======
		node.WithBlackListHandler(process.BlackListHandler),
>>>>>>> a9ec89ce
	)
	if err != nil {
		return nil, errors.New("error creating node: " + err.Error())
	}

	err = nd.StartHeartbeat(config.Heartbeat, version, preferencesConfig.Preferences.NodeDisplayName)
	if err != nil {
		return nil, err
	}

	if shardCoordinator.SelfId() < shardCoordinator.NumberOfShards() {
		err = nd.ApplyOptions(
			node.WithInitialNodesBalances(state.InBalanceForShard),
			node.WithDataPool(data.Datapool),
		)
		if err != nil {
			return nil, errors.New("error creating node: " + err.Error())
		}
		err = nd.CreateShardedStores()
		if err != nil {
			return nil, err
		}
	}
	if shardCoordinator.SelfId() == sharding.MetachainShardId {
		err = nd.ApplyOptions(node.WithMetaDataPool(data.MetaDatapool))
		if err != nil {
			return nil, errors.New("error creating meta-node: " + err.Error())
		}
	}
	return nd, nil
}

func initLogFileAndStatsMonitor(config *config.Config, pubKey crypto.PublicKey, log *logger.Logger,
	workingDir string) error {
	publicKey, err := pubKey.ToByteArray()
	if err != nil {
		return err
	}

	hexPublicKey := core.GetTrimmedPk(hex.EncodeToString(publicKey))
	err = log.ApplyOptions(
		logger.WithFileRotation(hexPublicKey, filepath.Join(workingDir, defaultLogPath), "log"),
		logger.WithStderrRedirect(),
	)
	if err != nil {
		return err
	}

	statsFile, err := core.CreateFile(hexPublicKey, filepath.Join(workingDir, defaultStatsPath), "txt")
	if err != nil {
		return err
	}
	err = startStatisticsMonitor(statsFile, config.ResourceStats, log)
	if err != nil {
		return err
	}
	return nil
}

func setServiceContainer(shardCoordinator sharding.Coordinator, tpsBenchmark *statistics.TpsBenchmark) error {
	var err error
	if shardCoordinator.SelfId() < shardCoordinator.NumberOfShards() {
		coreServiceContainer, err = serviceContainer.NewServiceContainer(serviceContainer.WithIndexer(dbIndexer))
		if err != nil {
			return err
		}
		return nil
	}
	if shardCoordinator.SelfId() == sharding.MetachainShardId {
		coreServiceContainer, err = serviceContainer.NewServiceContainer(
			serviceContainer.WithIndexer(dbIndexer),
			serviceContainer.WithTPSBenchmark(tpsBenchmark))
		if err != nil {
			return err
		}
		return nil
	}
	return errors.New("could not init core service container")
}

func startStatisticsMonitor(file *os.File, config config.ResourceStatsConfig, log *logger.Logger) error {
	if !config.Enabled {
		return nil
	}

	if config.RefreshIntervalInSec < 1 {
		return errors.New("invalid RefreshIntervalInSec in section [ResourceStats]. Should be an integer higher than 1")
	}

	resMon, err := statistics.NewResourceMonitor(file)
	if err != nil {
		return err
	}

	go func() {
		for {
			err = resMon.SaveStatistics()
			log.LogIfError(err)
			time.Sleep(time.Second * time.Duration(config.RefreshIntervalInSec))
		}
	}()

	return nil
}

func createApiResolver(
	accnts state.AccountsAdapter,
	addrConv state.AddressConverter,
	storageService dataRetriever.StorageService,
	blockChain data.ChainHandler,
	marshalizer marshal.Marshalizer,
	uint64Converter typeConverters.Uint64ByteSliceConverter,
	shardCoordinator sharding.Coordinator,
	statusMetrics external.StatusMetricsHandler,
	economics *economics.EconomicsData,
) (facade.ApiResolver, error) {
	var vmFactory process.VirtualMachinesContainerFactory
	var err error

	argsHook := hooks.ArgBlockChainHook{
		Accounts:         accnts,
		AddrConv:         addrConv,
		StorageService:   storageService,
		BlockChain:       blockChain,
		ShardCoordinator: shardCoordinator,
		Marshalizer:      marshalizer,
		Uint64Converter:  uint64Converter,
	}

	if shardCoordinator.SelfId() == sharding.MetachainShardId {
		vmFactory, err = metachain.NewVMContainerFactory(argsHook, economics)
		if err != nil {
			return nil, err
		}
	} else {
		vmFactory, err = shard.NewVMContainerFactory(argsHook)
		if err != nil {
			return nil, err
		}
	}

	vmContainer, err := vmFactory.Create()
	if err != nil {
		return nil, err
	}

	scDataGetter, err := smartContract.NewSCDataGetter(addrConv, vmContainer)
	if err != nil {
		return nil, err
	}

	return external.NewNodeApiResolver(scDataGetter, statusMetrics)
}<|MERGE_RESOLUTION|>--- conflicted
+++ resolved
@@ -1130,11 +1130,8 @@
 		node.WithBootstrapRoundIndex(bootstrapRoundIndex),
 		node.WithAppStatusHandler(core.StatusHandler),
 		node.WithIndexer(indexer),
-<<<<<<< HEAD
 		node.WithEndOfEpochTrigger(process.EndOfEpochTrigger),
-=======
 		node.WithBlackListHandler(process.BlackListHandler),
->>>>>>> a9ec89ce
 	)
 	if err != nil {
 		return nil, errors.New("error creating node: " + err.Error())
