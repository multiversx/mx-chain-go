#Economics config of the node
[GlobalSettings]
    GenesisTotalSupply = "20000000000000000000000000" #20MIL eGLD
    MinimumInflation   = 0.0
    YearSettings = [
         {Year = 1, MaximumInflation  = 0.10845130},
         {Year = 2, MaximumInflation  = 0.09703538},
         {Year = 3, MaximumInflation  = 0.08561945},
         {Year = 4, MaximumInflation  = 0.07420352},
         {Year = 5, MaximumInflation  = 0.06278760},
         {Year = 6, MaximumInflation  = 0.05137167},
         {Year = 7, MaximumInflation  = 0.03995574},
         {Year = 8, MaximumInflation  = 0.02853982},
         {Year = 9, MaximumInflation  = 0.01712389},
         {Year = 10, MaximumInflation = 0.00570796},
         {Year = 11, MaximumInflation = 0.0},
    ]
    Denomination = 18 # represents the smallest eGLD subdivision (10^-X eGLD for a denomination of X)

[RewardsSettings]
    [[RewardsSettings.RewardsConfigByEpoch]]
    EpochEnable = 0
    LeaderPercentage = 0.1 #fraction of value 0.1 - 10%
    DeveloperPercentage = 0.3 #fraction of value 0.3 - 30%
    ProtocolSustainabilityPercentage = 0.1 #fraction of value 0.1 - 10%
<<<<<<< HEAD
    ProtocolSustainabilityAddress = "erd135enn78u7fy352ny9mcl26a08wvu02mjdumfkt7cn587cwtnerksagqsfm"
    TopUpGradientPoint = "3000000000000000000000000" # 3MIL eGLD
=======
    ProtocolSustainabilityAddress = "erd1j25xk97yf820rgdp3mj5scavhjkn6tjyn0t63pmv5qyjj7wxlcfqqe2rw5"
    TopUpGradientPoint = "3000000000000000000000000" # 3MIL eGLD (eligible topUp)
>>>>>>> d02f1818
    TopUpFactor = 0.25 # fraction of value 0.25 - 25%

    [[RewardsSettings.RewardsConfigByEpoch]]
    EpochEnable = 2
    LeaderPercentage = 0.1 #fraction of value 0.1 - 10%
    DeveloperPercentage = 0.3 #fraction of value 0.3 - 30%
    ProtocolSustainabilityPercentage = 0.1 #fraction of value 0.1 - 10%
    ProtocolSustainabilityAddress = "erd1j25xk97yf820rgdp3mj5scavhjkn6tjyn0t63pmv5qyjj7wxlcfqqe2rw5"
    TopUpGradientPoint = "2000000000000000000000000" # 2MIL eGLD (eligible topUp)
    TopUpFactor = 0.5 # fraction of value 0.5 - 50%

[FeeSettings]
    MaxGasLimitPerBlock     = "1500000000"
    MaxGasLimitPerMetaBlock = "15000000000"
    MinGasPrice             = "1000000000" #will yield min tx fee of 0.00005 eGLD
    GasPriceModifier        = 0.01
    MinGasLimit             = "50000"
    GasPerDataByte          = "1500"
    DataLimitForBaseCalc    = "10000"<|MERGE_RESOLUTION|>--- conflicted
+++ resolved
@@ -23,23 +23,9 @@
     LeaderPercentage = 0.1 #fraction of value 0.1 - 10%
     DeveloperPercentage = 0.3 #fraction of value 0.3 - 30%
     ProtocolSustainabilityPercentage = 0.1 #fraction of value 0.1 - 10%
-<<<<<<< HEAD
     ProtocolSustainabilityAddress = "erd135enn78u7fy352ny9mcl26a08wvu02mjdumfkt7cn587cwtnerksagqsfm"
-    TopUpGradientPoint = "3000000000000000000000000" # 3MIL eGLD
-=======
-    ProtocolSustainabilityAddress = "erd1j25xk97yf820rgdp3mj5scavhjkn6tjyn0t63pmv5qyjj7wxlcfqqe2rw5"
     TopUpGradientPoint = "3000000000000000000000000" # 3MIL eGLD (eligible topUp)
->>>>>>> d02f1818
     TopUpFactor = 0.25 # fraction of value 0.25 - 25%
-
-    [[RewardsSettings.RewardsConfigByEpoch]]
-    EpochEnable = 2
-    LeaderPercentage = 0.1 #fraction of value 0.1 - 10%
-    DeveloperPercentage = 0.3 #fraction of value 0.3 - 30%
-    ProtocolSustainabilityPercentage = 0.1 #fraction of value 0.1 - 10%
-    ProtocolSustainabilityAddress = "erd1j25xk97yf820rgdp3mj5scavhjkn6tjyn0t63pmv5qyjj7wxlcfqqe2rw5"
-    TopUpGradientPoint = "2000000000000000000000000" # 2MIL eGLD (eligible topUp)
-    TopUpFactor = 0.5 # fraction of value 0.5 - 50%
 
 [FeeSettings]
     MaxGasLimitPerBlock     = "1500000000"
