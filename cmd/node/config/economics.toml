#Econimics config of the node
[EconomicsAddresses]
    CommunityAddress = "1bedf9f1db526aa98eb61f251e6eb29df64c0a4d96261b6fe9d4df1bc2cf5420"
    BurnAddress = "deadbeefdeadbeefdeadbeefdeadbeefdeadbeefdeadbeefdeadbeefdeadbeef"

[RewardsSettings]
    RewardsValue = "1000"
    CommunityPercentage = 0.10
    LeaderPercentage = 0.50
    BurnPercentage = 0.40
    DenominationCoefficientForView = "0.0001"

[FeeSettings]
    MinGasPrice = "0"
    MinGasLimit = "5"

<<<<<<< HEAD
[RatingSettings]
    StartRating = 50
    MaxRating = 100
	MinRating = 0
	IncreaseRatingStep = 1
	DecreaseRatingStep = 2
	#Proposer will be increased by a total of IncreaseRatingStep + ProposerExtraIncreaseRatingStep
	ProposerExtraIncreaseRatingStep = 1
	#Proposer will be decreased by a total of DecreaseRatingStep + ProposerExtraDecreaseRatingStep
	ProposerExtraDecreaseRatingStep = 2
=======
[ValidatorSettings]
    StakeValue = "500000000000000000000000"
    UnBoundPeriod = "100000"
>>>>>>> 91b34e60
<|MERGE_RESOLUTION|>--- conflicted
+++ resolved
@@ -14,7 +14,10 @@
     MinGasPrice = "0"
     MinGasLimit = "5"
 
-<<<<<<< HEAD
+[ValidatorSettings]
+    StakeValue = "500000000000000000000000"
+    UnBoundPeriod = "100000"
+
 [RatingSettings]
     StartRating = 50
     MaxRating = 100
@@ -24,9 +27,4 @@
 	#Proposer will be increased by a total of IncreaseRatingStep + ProposerExtraIncreaseRatingStep
 	ProposerExtraIncreaseRatingStep = 1
 	#Proposer will be decreased by a total of DecreaseRatingStep + ProposerExtraDecreaseRatingStep
-	ProposerExtraDecreaseRatingStep = 2
-=======
-[ValidatorSettings]
-    StakeValue = "500000000000000000000000"
-    UnBoundPeriod = "100000"
->>>>>>> 91b34e60
+	ProposerExtraDecreaseRatingStep = 2