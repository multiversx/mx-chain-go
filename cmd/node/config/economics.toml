#Economics config of the node
[GlobalSettings]
    GenesisTotalSupply = "20000000000000000000000000" #20MIL eGLD
    MinimumInflation   = 0.0
    YearSettings = [
        {Year = 1, MaximumInflation  = 0.10845130},
        {Year = 2, MaximumInflation  = 0.09703538},
        {Year = 3, MaximumInflation  = 0.08561945},
        {Year = 4, MaximumInflation  = 0.07420352},
        {Year = 5, MaximumInflation  = 0.06278760},
        {Year = 6, MaximumInflation  = 0.05137167},
        {Year = 7, MaximumInflation  = 0.03995574},
        {Year = 8, MaximumInflation  = 0.02853982},
        {Year = 9, MaximumInflation  = 0.01712389},
        {Year = 10, MaximumInflation = 0.00570796},
        {Year = 11, MaximumInflation = 0.0},
    ]
    Denomination = 18 # represents the smallest eGLD subdivision (10^-X eGLD for a denomination of X)
    GenesisMintingSenderAddress = "erd17rc0pu8s7rc0pu8s7rc0pu8s7rc0pu8s7rc0pu8s7rc0pu8s7rcqqkhty3"

[RewardsSettings]
    [[RewardsSettings.RewardsConfigByEpoch]]
    EpochEnable = 0
    LeaderPercentage = 0.1 #fraction of value 0.1 - 10%
    DeveloperPercentage = 0.3 #fraction of value 0.3 - 30%
    ProtocolSustainabilityPercentage = 0.1 #fraction of value 0.1 - 10%
    ProtocolSustainabilityAddress = "erd1j25xk97yf820rgdp3mj5scavhjkn6tjyn0t63pmv5qyjj7wxlcfqqe2rw5"
    TopUpGradientPoint = "3000000000000000000000000" # 3MIL eGLD (eligible topUp)
    TopUpFactor = 0.25 # fraction of value 0.25 - 25%

    [[RewardsSettings.RewardsConfigByEpoch]]
    EpochEnable = 1
    LeaderPercentage = 0.1 #fraction of value 0.1 - 10%
    DeveloperPercentage = 0.3 #fraction of value 0.3 - 30%
    ProtocolSustainabilityPercentage = 0.1 #fraction of value 0.1 - 10%
    ProtocolSustainabilityAddress = "erd1j25xk97yf820rgdp3mj5scavhjkn6tjyn0t63pmv5qyjj7wxlcfqqe2rw5"
    TopUpGradientPoint = "2000000000000000000000000" # 2MIL eGLD (eligible topUp)
    TopUpFactor = 0.5 # fraction of value 0.5 - 50%

[FeeSettings]
    GasLimitSettings = [
<<<<<<< HEAD
        {EnableEpoch = 0, MaxGasLimitPerBlock = "1500000000", MaxGasLimitPerMiniBlock = "1500000000", MaxGasLimitPerMetaBlock = "15000000000", MaxGasLimitPerMetaMiniBlock = "15000000000", MaxGasLimitPerTx = "1500000000", MinGasLimit = "50000", ExtraGasLimitGuardedTx  = "50000"},
        {EnableEpoch = 1, MaxGasLimitPerBlock = "1500000000", MaxGasLimitPerMiniBlock = "600000000", MaxGasLimitPerMetaBlock = "15000000000", MaxGasLimitPerMetaMiniBlock = "600000000", MaxGasLimitPerTx = "600000000", MinGasLimit = "50000", ExtraGasLimitGuardedTx  = "50000"},
        {EnableEpoch = 2, MaxGasLimitPerBlock = "1500000000", MaxGasLimitPerMiniBlock = "250000000", MaxGasLimitPerMetaBlock = "15000000000", MaxGasLimitPerMetaMiniBlock = "250000000", MaxGasLimitPerTx = "600000000", MinGasLimit = "50000", ExtraGasLimitGuardedTx  = "50000"},
=======
        {EnableEpoch = 0, MaxGasLimitPerBlock = "1500000000", MaxGasLimitPerMiniBlock = "1500000000", MaxGasLimitPerMetaBlock = "15000000000", MaxGasLimitPerMetaMiniBlock = "15000000000", MaxGasLimitPerTx = "1500000000", MinGasLimit = "50000"},
        {EnableEpoch = 1, MaxGasLimitPerBlock = "1500000000", MaxGasLimitPerMiniBlock = "250000000", MaxGasLimitPerMetaBlock = "15000000000", MaxGasLimitPerMetaMiniBlock = "250000000", MaxGasLimitPerTx = "600000000", MinGasLimit = "50000"},
>>>>>>> fc78258f
    ]
    MinGasPrice             = "1000000000" #will yield min tx fee of 0.00005 eGLD
    GasPriceModifier        = 0.01
    GasPerDataByte          = "1500"
    DataLimitForBaseCalc    = "10000"
    MaxGasPriceSetGuardian  = "2000000000"<|MERGE_RESOLUTION|>--- conflicted
+++ resolved
@@ -39,14 +39,9 @@
 
 [FeeSettings]
     GasLimitSettings = [
-<<<<<<< HEAD
         {EnableEpoch = 0, MaxGasLimitPerBlock = "1500000000", MaxGasLimitPerMiniBlock = "1500000000", MaxGasLimitPerMetaBlock = "15000000000", MaxGasLimitPerMetaMiniBlock = "15000000000", MaxGasLimitPerTx = "1500000000", MinGasLimit = "50000", ExtraGasLimitGuardedTx  = "50000"},
-        {EnableEpoch = 1, MaxGasLimitPerBlock = "1500000000", MaxGasLimitPerMiniBlock = "600000000", MaxGasLimitPerMetaBlock = "15000000000", MaxGasLimitPerMetaMiniBlock = "600000000", MaxGasLimitPerTx = "600000000", MinGasLimit = "50000", ExtraGasLimitGuardedTx  = "50000"},
+        {EnableEpoch = 1, MaxGasLimitPerBlock = "1500000000", MaxGasLimitPerMiniBlock = "250000000", MaxGasLimitPerMetaBlock = "15000000000", MaxGasLimitPerMetaMiniBlock = "250000000", MaxGasLimitPerTx = "600000000", MinGasLimit = "50000", ExtraGasLimitGuardedTx  = "50000"},
         {EnableEpoch = 2, MaxGasLimitPerBlock = "1500000000", MaxGasLimitPerMiniBlock = "250000000", MaxGasLimitPerMetaBlock = "15000000000", MaxGasLimitPerMetaMiniBlock = "250000000", MaxGasLimitPerTx = "600000000", MinGasLimit = "50000", ExtraGasLimitGuardedTx  = "50000"},
-=======
-        {EnableEpoch = 0, MaxGasLimitPerBlock = "1500000000", MaxGasLimitPerMiniBlock = "1500000000", MaxGasLimitPerMetaBlock = "15000000000", MaxGasLimitPerMetaMiniBlock = "15000000000", MaxGasLimitPerTx = "1500000000", MinGasLimit = "50000"},
-        {EnableEpoch = 1, MaxGasLimitPerBlock = "1500000000", MaxGasLimitPerMiniBlock = "250000000", MaxGasLimitPerMetaBlock = "15000000000", MaxGasLimitPerMetaMiniBlock = "250000000", MaxGasLimitPerTx = "600000000", MinGasLimit = "50000"},
->>>>>>> fc78258f
     ]
     MinGasPrice             = "1000000000" #will yield min tx fee of 0.00005 eGLD
     GasPriceModifier        = 0.01
