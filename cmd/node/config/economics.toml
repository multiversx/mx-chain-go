#Economics config of the node
[GlobalSettings]
    GenesisTotalSupply = "20000000000000000000000000" #20MIL eGLD
    MinimumInflation   = 0.0
    YearSettings = [
         {Year = 1, MaximumInflation  = 0.10845130},
         {Year = 2, MaximumInflation  = 0.09703538},
         {Year = 3, MaximumInflation  = 0.08561945},
         {Year = 4, MaximumInflation  = 0.07420352},
         {Year = 5, MaximumInflation  = 0.06278760},
         {Year = 6, MaximumInflation  = 0.05137167},
         {Year = 7, MaximumInflation  = 0.03995574},
         {Year = 8, MaximumInflation  = 0.02853982},
         {Year = 9, MaximumInflation  = 0.01712389},
         {Year = 10, MaximumInflation = 0.00570796},
         {Year = 11, MaximumInflation = 0.0},
    ]
    Denomination = 18 # represents the smallest eGLD subdivision (10^-X eGLD for a denomination of X)

[RewardsSettings]
    LeaderPercentage = 0.1 #fraction of value 0.1 - 10%
    DeveloperPercentage = 0.3 #fraction of value 0.3 - 30%
    ProtocolSustainabilityPercentage = 0.1 #fraction of value 0.1 - 10%
<<<<<<< HEAD
    ProtocolSustainabilityAddress = "erd135enn78u7fy352ny9mcl26a08wvu02mjdumfkt7cn587cwtnerksagqsfm"
=======
    ProtocolSustainabilityAddress = "erd1j25xk97yf820rgdp3mj5scavhjkn6tjyn0t63pmv5qyjj7wxlcfqqe2rw5"
    TopUpGradientPoint = "3000000000000000000000000" # 3MIL eGLD
    TopUpFactor = 0.25 # fraction of value 0.25 - 25%
>>>>>>> 229fa2d7

[FeeSettings]
    MaxGasLimitPerBlock     = "1500000000"
    MaxGasLimitPerMetaBlock = "15000000000"
    MinGasPrice             = "1000000000" #will yield min tx fee of 0.00005 eGLD
    GasPriceModifier        = 0.01
    MinGasLimit             = "50000"
    GasPerDataByte          = "1500"
    DataLimitForBaseCalc    = "10000"<|MERGE_RESOLUTION|>--- conflicted
+++ resolved
@@ -21,13 +21,9 @@
     LeaderPercentage = 0.1 #fraction of value 0.1 - 10%
     DeveloperPercentage = 0.3 #fraction of value 0.3 - 30%
     ProtocolSustainabilityPercentage = 0.1 #fraction of value 0.1 - 10%
-<<<<<<< HEAD
     ProtocolSustainabilityAddress = "erd135enn78u7fy352ny9mcl26a08wvu02mjdumfkt7cn587cwtnerksagqsfm"
-=======
-    ProtocolSustainabilityAddress = "erd1j25xk97yf820rgdp3mj5scavhjkn6tjyn0t63pmv5qyjj7wxlcfqqe2rw5"
     TopUpGradientPoint = "3000000000000000000000000" # 3MIL eGLD
     TopUpFactor = 0.25 # fraction of value 0.25 - 25%
->>>>>>> 229fa2d7
 
 [FeeSettings]
     MaxGasLimitPerBlock     = "1500000000"
