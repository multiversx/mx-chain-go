--- conflicted
+++ resolved
@@ -28,11 +28,7 @@
     TopUpFactor = 0.25 # fraction of value 0.25 - 25%
 
     [[RewardsSettings.RewardsConfigByEpoch]]
-<<<<<<< HEAD
-    EpochEnable = 4
-=======
-    EpochEnable = 319
->>>>>>> abcd1f0e
+    EpochEnable = 326
     LeaderPercentage = 0.1 #fraction of value 0.1 - 10%
     DeveloperPercentage = 0.3 #fraction of value 0.3 - 30%
     ProtocolSustainabilityPercentage = 0.1 #fraction of value 0.1 - 10%
