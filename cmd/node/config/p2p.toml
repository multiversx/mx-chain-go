#P2P config file

#NodeConfig holds the P2P settings
[Node]
    #Port is the port that will be opened by the node on all interfaces so other peers can connect to it
    #If the port = 0, the node will search for a free port on the machine and use it
    Port = "37373-38383"

    #Seed represents the seed string generator for p2p identity (used during authentication and message passing).
    #An empty Seed value will mean that the identity will be generated randomly in a secure cryptographically manner.
    #The seed provided in this string can be of any length.
    #########################################################################################
    # WARNING! FOR SECURITY REASONS, ONE MIGHT USE A GENERATED STRING AS LONG AS POSSIBLE!  #
    # IT IS RECOMMENDED THAT THE SEED FIELD SHOULD REMAIN EMPTY (NO CHARACTERS BETWEEN "")  #
    # THIS SEED WILL BE USED FOR P2P'S PRIVATE KEY GENERATION. SAME SEED USED WILL LEAD TO  #
    # THE GENERATION OF THE SAME P2P IDENTITY.                                              #
    # SPECIFY A SEED VALUE IF YOU KNOW WHAT YOU ARE DOING!                                  #
    #########################################################################################
    #The seed provided will be hashed using SHA256 and the resulting 32 byte length byte array will be used in
    #p2p identity generation
    Seed = ""

    #ThresholdMinConnectedPeers represents the minimum number of connections a node should have before it can start
    #the sync and consensus mechanisms
    ThresholdMinConnectedPeers = 3

# P2P peer discovery section

#The following sections correspond to the way new peers will be discovered
#If all config types are disabled then the peer will run in single mode (will not try to find other peers)
#If more than one peer discovery mechanism is enabled, the application will output an error and will not start

[KadDhtPeerDiscovery]
    #Enabled: true/false to enable/disable this discovery mechanism
    Enabled = true

    #Type represents the kad-dht glue code implementation.
    #"legacy" will define the first implementation.
    #"optimized" represents the new variant able to connect to multiple seeders at once. This implementation also has
    #a built-in timer that will try to automatically reconnect to the seeders (in case the seeders recover after a
    #premature shutdown)
    Type = "optimized"

    #RefreshIntervalInSec represents the time in seconds between querying for new peers
    RefreshIntervalInSec = 10

    #ProtocolID represents the protocol that this node will advertize to other peers
    #To connect to other nodes, those nodes should have the same ProtocolID string
    ProtocolID = "/erd/kad/1.1.0"

    #InitialPeerList represents the list of strings of some known nodes that will bootstrap this node
    #The address will be in a self-describing addressing format.
    #More can be found here: https://github.com/libp2p/specs/blob/master/3-requirements.md#34-transport-agnostic
    #Example:
    #   /ip6/fe80::8823:6dff:fee7:f172/tcp/4001/p2p/QmYJyUMAcXEw1b5bFfbBbzYu5wyyjLMRHXGUkCXpag74Fu
    #   /ip4/162.246.145.218/udp/4001/utp/ipfs/QmYJyUMAcXEw1b5bFfbBbzYu5wyyjLMRHXGUkCXpag74Fu
    #   /ether/ac:fd:ec:0b:7c:fe/ipfs/QmYJyUMAcXEw1b5bFfbBbzYu5wyyjLMRHXGUkCXpag74Fu
    #
    #If the initial peers list is left empty, the node will not try to connect to other peers during initial bootstrap
    #phase but will accept connections and will do the network discovery if another peer connects to it
    InitialPeerList = [
        "/dns4/gondor.mainnet.elrond.com/tcp/10000/p2p/16Uiu2HAmQihd2Di6JrDCRf6bnxXEmgfFy8C3S7WDnq7WNXscfkrG",
        "/dns4/isengard.mainnet.elrond.com/tcp/10000/p2p/16Uiu2HAkxWoEwkkxMfUgi2CkxjWkZ7cccjvh4V57gxUQQC6c45N6",
        "/ip4/188.166.192.50/tcp/10000/p2p/16Uiu2HAmT2rqgzWYnFe7YL4poyjXvKhGtrwkhaAibSDFCjGATDZ7",
        "/ip4/188.166.203.198/tcp/10000/p2p/16Uiu2HAmJeuEEczm6kLyBKAJQobVn7ARmGFQ5mPrbNVsjdhJz9s1",
    ]

    #kademlia's routing table bucket size
    BucketSize = 100

    #RoutingTableRefreshIntervalInSec defines how many seconds should pass between 2 kad routing table auto refresh calls
    RoutingTableRefreshIntervalInSec = 300

[Sharding]
    # The targeted number of peer connections
<<<<<<< HEAD
    TargetPeerCount = 48
    MaxIntraShardValidators = 25
    MaxCrossShardValidators = 8
    MaxIntraShardObservers = 7
    MaxCrossShardObservers = 3
=======
    TargetPeerCount = 26
    MaxIntraShardValidators = 12
    MaxCrossShardValidators = 8
    MaxIntraShardObservers = 2
    MaxCrossShardObservers = 1
    MaxSeeders = 2
>>>>>>> ab744659
    #available options:
    #  `ListsSharder` will split the peers based on the shard membership (intra, cross or unknown)
    #  `OneListSharder` will do just the connection triming (upto TargetPeerCount value) not taking into account
    #              the shard membership of the connected peers
    #  `NilListSharder` will disable conection trimming (sharder is off)
    Type = "ListsSharder"<|MERGE_RESOLUTION|>--- conflicted
+++ resolved
@@ -73,20 +73,12 @@
 
 [Sharding]
     # The targeted number of peer connections
-<<<<<<< HEAD
     TargetPeerCount = 48
     MaxIntraShardValidators = 25
     MaxCrossShardValidators = 8
     MaxIntraShardObservers = 7
     MaxCrossShardObservers = 3
-=======
-    TargetPeerCount = 26
-    MaxIntraShardValidators = 12
-    MaxCrossShardValidators = 8
-    MaxIntraShardObservers = 2
-    MaxCrossShardObservers = 1
     MaxSeeders = 2
->>>>>>> ab744659
     #available options:
     #  `ListsSharder` will split the peers based on the shard membership (intra, cross or unknown)
     #  `OneListSharder` will do just the connection triming (upto TargetPeerCount value) not taking into account
