--- conflicted
+++ resolved
@@ -2,12 +2,8 @@
     GenesisNodePrice = "2500000000000000000000" #2.5K eGLD
     MinStakeValue = "100000000000000000000" #100 eGLD
     MinUnstakeTokensValue = "10000000000000000000" #10eGLD
-<<<<<<< HEAD
     UnBondPeriod = 144000
-=======
-    UnBondPeriod = 250
-    UnBondPeriodInEpochs = 1
->>>>>>> bc6a8002
+    UnBondPeriodInEpochs = 10
     MinStepValue = "100000000000000000000"
     StakeEnableEpoch = 124
     StakingV2Epoch = 1000000
