[StakingSystemSCConfig]
    GenesisNodePrice = "2500000000000000000000" #2.5K eGLD
    MinStakeValue = "100000000000000000000" #100 eGLD
    MinUnstakeTokensValue = "10000000000000000000" #10eGLD
    UnBondPeriod = 144000
    MinStepValue = "100000000000000000000"
    StakeEnableEpoch = 124
    StakingV2Epoch = 1000000
    DoubleKeyProtectionEnableEpoch = 1000000
    NumRoundsWithoutBleed = 100
    MaximumPercentageToBleed = 0.5
    BleedPercentagePerRound = 0.00001
    MaxNumberOfNodesForStake = 2169
    UnJailValue = "2500000000000000000" #0.1% of genesis node price
    ActivateBLSPubKeyMessageVerification = true

[ESDTSystemSCConfig]
    BaseIssuingCost = "5000000000000000000" #5 eGLD
    OwnerAddress = "erd1ze6pgefwc7mdx0rhje3h50kkgt26ut3gx8ytezndkz8fjcf96gsqsd7ugw"
    EnabledEpoch = 1000000

[GovernanceSystemSCConfig]
    ProposalCost = "5000000000000000000" #5 eGLD
    NumNodes     = 500
    MinQuorum    = 400
    MinPassThreshold = 300
    MinVetoThreshold = 50
    EnabledEpoch = 1000000

[DelegationManagerSystemSCConfig]
    BaseIssuingCost = "0" #0 eGLD
    MinCreationDeposit = "1250000000000000000000" #1.25K eGLD
<<<<<<< HEAD
    EnabledEpoch = 1000000

[DelegationSystemSCConfig]
    MinStakeAmount = "10000000000000000000" #10 eGLD
    EnabledEpoch   = 1000000
=======
    EnabledEpoch = 3 #enable epoch should not be 0

[DelegationSystemSCConfig]
    MinStakeAmount = "10000000000000000000" #10 eGLD
    EnabledEpoch   = 3 #enable epoch should not be 0
>>>>>>> 5f5e0ee3
    MinServiceFee  = 0
    MaxServiceFee  = 10000<|MERGE_RESOLUTION|>--- conflicted
+++ resolved
@@ -30,18 +30,10 @@
 [DelegationManagerSystemSCConfig]
     BaseIssuingCost = "0" #0 eGLD
     MinCreationDeposit = "1250000000000000000000" #1.25K eGLD
-<<<<<<< HEAD
-    EnabledEpoch = 1000000
+    EnabledEpoch = 1000000 #enable epoch should not be 0
 
 [DelegationSystemSCConfig]
     MinStakeAmount = "10000000000000000000" #10 eGLD
-    EnabledEpoch   = 1000000
-=======
-    EnabledEpoch = 3 #enable epoch should not be 0
-
-[DelegationSystemSCConfig]
-    MinStakeAmount = "10000000000000000000" #10 eGLD
-    EnabledEpoch   = 3 #enable epoch should not be 0
->>>>>>> 5f5e0ee3
+    EnabledEpoch   = 1000000 #enable epoch should not be 0
     MinServiceFee  = 0
     MaxServiceFee  = 10000