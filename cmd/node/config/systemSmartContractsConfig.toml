--- conflicted
+++ resolved
@@ -3,13 +3,8 @@
     MinStakeValue = "100000000000000000000" #100 eGLD
     UnBondPeriod = 144000
     MinStepValue = "100000000000000000000"
-<<<<<<< HEAD
-    AuctionEnableNonce = 100000000000
-    StakeEnableNonce = 100000000000
-=======
     AuctionEnableEpoch = 100000000000
-    StakeEnableEpoch = 0
->>>>>>> 44b9b52d
+    StakeEnableEpoch = 100000000000
     NumRoundsWithoutBleed = 100
     MaximumPercentageToBleed = 0.5
     BleedPercentagePerRound = 0.00001
