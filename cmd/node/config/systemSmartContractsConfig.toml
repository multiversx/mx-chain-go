[StakingSystemSCConfig]
    GenesisNodePrice = "2500000000000000000000" #2.5K eGLD
    MinStakeValue = "100000000000000000000" #100 eGLD
    MinUnstakeTokensValue = "10000000000000000000" #10eGLD
    UnBondPeriod = 250
    MinStepValue = "100000000000000000000"
    StakeEnableEpoch = 2
    StakingV2Epoch = 4
    NumRoundsWithoutBleed = 100
    MaximumPercentageToBleed = 0.5
    BleedPercentagePerRound = 0.00001
    MaxNumberOfNodesForStake = 36
    NodesToSelectInAuction = 36
    UnJailValue = "2500000000000000000" #0.1% of genesis node price
    ActivateBLSPubKeyMessageVerification = false

[ESDTSystemSCConfig]
    BaseIssuingCost = "5000000000000000000" #5 eGLD
    OwnerAddress = "erd1fpkcgel4gcmh8zqqdt043yfcn5tyx8373kg6q2qmkxzu4dqamc0swts65c"
    EnabledEpoch = 2

[GovernanceSystemSCConfig]
<<<<<<< HEAD
	ProposalCost = "5000000000000000000" #5 eGLD
	NumNodes     = 500
	MinQuorum    = 400
	MinPassThreshold = 300
	MinVetoThreshold = 50
    EnabledEpoch = 2

[DelegationManagerSystemSCConfig]
    BaseIssuingCost = "5000000000000000000" #5 eGLD
    MinCreationDeposit = "2500000000000000000000" #2.5K eGLD
    EnabledEpoch = 2

[DelegationSystemSCConfig]
    MinStakeAmount = "10000000000000000000" #10 eGLD
    EnabledEpoch   = 2
    MinServiceFee  = 0
    MaxServiceFee  = 10000
=======
    ProposalCost = "5000000000000000000" #5 eGLD
    NumNodes     = 500
    MinQuorum    = 400
    MinPassThreshold = 300
    MinVetoThreshold = 50
    EnabledEpoch = 2
>>>>>>> 0ec271dc
<|MERGE_RESOLUTION|>--- conflicted
+++ resolved
@@ -20,12 +20,11 @@
     EnabledEpoch = 2
 
 [GovernanceSystemSCConfig]
-<<<<<<< HEAD
-	ProposalCost = "5000000000000000000" #5 eGLD
-	NumNodes     = 500
-	MinQuorum    = 400
-	MinPassThreshold = 300
-	MinVetoThreshold = 50
+    ProposalCost = "5000000000000000000" #5 eGLD
+    NumNodes     = 500
+    MinQuorum    = 400
+    MinPassThreshold = 300
+    MinVetoThreshold = 50
     EnabledEpoch = 2
 
 [DelegationManagerSystemSCConfig]
@@ -37,12 +36,4 @@
     MinStakeAmount = "10000000000000000000" #10 eGLD
     EnabledEpoch   = 2
     MinServiceFee  = 0
-    MaxServiceFee  = 10000
-=======
-    ProposalCost = "5000000000000000000" #5 eGLD
-    NumNodes     = 500
-    MinQuorum    = 400
-    MinPassThreshold = 300
-    MinVetoThreshold = 50
-    EnabledEpoch = 2
->>>>>>> 0ec271dc
+    MaxServiceFee  = 10000