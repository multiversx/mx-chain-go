--- conflicted
+++ resolved
@@ -24,8 +24,4 @@
     MinQuorum    = 400
     MinPassThreshold = 300
     MinVetoThreshold = 50
-<<<<<<< HEAD
-    EnabledEpoch = 1000000
-=======
-    EnabledEpoch = 2
->>>>>>> a5be9984
+    EnabledEpoch = 1000000