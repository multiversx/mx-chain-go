[StakingSystemSCConfig]
    GenesisNodePrice = "2500000000000000000000" #2.5K eGLD
    MinStakeValue = "100000000000000000000" #100 eGLD
    MinUnstakeTokensValue = "10000000000000000000" #10eGLD
    UnBondPeriod = 250
    MinStepValue = "100000000000000000000"
    StakeEnableEpoch = 2
    StakingV2Epoch = 4
    NumRoundsWithoutBleed = 100
    MaximumPercentageToBleed = 0.5
    BleedPercentagePerRound = 0.00001
    MaxNumberOfNodesForStake = 36
    NodesToSelectInAuction = 36
    UnJailValue = "2500000000000000000" #0.1% of genesis node price
    ActivateBLSPubKeyMessageVerification = false

[ESDTSystemSCConfig]
    BaseIssuingCost = "5000000000000000000" #5 eGLD
    OwnerAddress = "erd1fpkcgel4gcmh8zqqdt043yfcn5tyx8373kg6q2qmkxzu4dqamc0swts65c"
    EnabledEpoch = 2

[GovernanceSystemSCConfig]
<<<<<<< HEAD
    NumNodes           = 500
    ProposalCost       = "5000000000000000000" #5 eGLD
    ProposalCostV2     = "5000000000000000000" #5 eGLD
	MinQuorum          = 400
	MinQuorumV2        = "500000000000" # VotePower of 10*sqrt(NodePrice)
	MinPassThreshold   = 300
	MinPassThresholdV2 = "251000000000"
	MinVetoThreshold   = 50
	MinVetoThresholdV2 = "249000000000"
    EnabledEpoch       = 2
	EnabledEpochV2     = 2
=======
    ProposalCost = "5000000000000000000" #5 eGLD
    NumNodes     = 500
    MinQuorum    = 400
    MinPassThreshold = 300
    MinVetoThreshold = 50
    EnabledEpoch = 2
>>>>>>> e66072e0

[DelegationManagerSystemSCConfig]
    BaseIssuingCost = "5000000000000000000" #5 eGLD
    MinCreationDeposit = "2500000000000000000000" #2.5K eGLD
    EnabledEpoch = 2

[DelegationSystemSCConfig]
    MinStakeAmount = "10000000000000000000" #10 eGLD
    EnabledEpoch   = 2
    MinServiceFee  = 0
    MaxServiceFee  = 10000<|MERGE_RESOLUTION|>--- conflicted
+++ resolved
@@ -20,7 +20,6 @@
     EnabledEpoch = 2
 
 [GovernanceSystemSCConfig]
-<<<<<<< HEAD
     NumNodes           = 500
     ProposalCost       = "5000000000000000000" #5 eGLD
     ProposalCostV2     = "5000000000000000000" #5 eGLD
@@ -32,14 +31,6 @@
 	MinVetoThresholdV2 = "249000000000"
     EnabledEpoch       = 2
 	EnabledEpochV2     = 2
-=======
-    ProposalCost = "5000000000000000000" #5 eGLD
-    NumNodes     = 500
-    MinQuorum    = 400
-    MinPassThreshold = 300
-    MinVetoThreshold = 50
-    EnabledEpoch = 2
->>>>>>> e66072e0
 
 [DelegationManagerSystemSCConfig]
     BaseIssuingCost = "5000000000000000000" #5 eGLD
