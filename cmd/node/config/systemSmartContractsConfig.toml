[StakingSystemSCConfig]
    GenesisNodePrice = "2500000000000000000000" #2.5K eGLD
    MinStakeValue = "100000000000000000000" #100 eGLD
<<<<<<< HEAD
    UnBondPeriod = 144000
    MinStepValue = "100000000000000000000"
    AuctionEnableEpoch = 1000000
    StakeEnableEpoch = 124
    DoubleKeyProtectionEnableEpoch = 1000000
    NumRoundsWithoutBleed = 100
    MaximumPercentageToBleed = 0.5
    BleedPercentagePerRound = 0.00001
    MaxNumberOfNodesForStake = 2169
    NodesToSelectInAuction = 2169
=======
    MinUnstakeTokensValue = "10000000000000000000" #10eGLD
    UnBondPeriod = 250
    MinStepValue = "100000000000000000000"
    StakeEnableEpoch = 2
    StakingV2Epoch = 3
    DoubleKeyProtectionEnableEpoch = 3
    NumRoundsWithoutBleed = 100
    MaximumPercentageToBleed = 0.5
    BleedPercentagePerRound = 0.00001
    MaxNumberOfNodesForStake = 36
>>>>>>> 229fa2d7
    UnJailValue = "2500000000000000000" #0.1% of genesis node price
    ActivateBLSPubKeyMessageVerification = true

[ESDTSystemSCConfig]
    BaseIssuingCost = "5000000000000000000" #5 eGLD
<<<<<<< HEAD
    OwnerAddress = "erd1ze6pgefwc7mdx0rhje3h50kkgt26ut3gx8ytezndkz8fjcf96gsqsd7ugw"
    EnabledEpoch = 1000000
=======
    OwnerAddress = "erd1fpkcgel4gcmh8zqqdt043yfcn5tyx8373kg6q2qmkxzu4dqamc0swts65c"
    EnabledEpoch = 3
>>>>>>> 229fa2d7

[GovernanceSystemSCConfig]
    ProposalCost = "5000000000000000000" #5 eGLD
    NumNodes     = 500
    MinQuorum    = 400
    MinPassThreshold = 300
    MinVetoThreshold = 50
<<<<<<< HEAD
    EnabledEpoch = 1000000
=======
    EnabledEpoch = 3

[DelegationManagerSystemSCConfig]
    BaseIssuingCost = "0" #0 eGLD
    MinCreationDeposit = "1250000000000000000000" #1.25K eGLD
    EnabledEpoch = 3 #enable epoch should not be 0

[DelegationSystemSCConfig]
    MinStakeAmount = "10000000000000000000" #10 eGLD
    EnabledEpoch   = 3 #enable epoch should not be 0
    MinServiceFee  = 0
    MaxServiceFee  = 10000
>>>>>>> 229fa2d7
<|MERGE_RESOLUTION|>--- conflicted
+++ resolved
@@ -1,41 +1,23 @@
 [StakingSystemSCConfig]
     GenesisNodePrice = "2500000000000000000000" #2.5K eGLD
     MinStakeValue = "100000000000000000000" #100 eGLD
-<<<<<<< HEAD
+    MinUnstakeTokensValue = "10000000000000000000" #10eGLD
     UnBondPeriod = 144000
     MinStepValue = "100000000000000000000"
-    AuctionEnableEpoch = 1000000
     StakeEnableEpoch = 124
+    StakingV2Epoch = 1000000
     DoubleKeyProtectionEnableEpoch = 1000000
     NumRoundsWithoutBleed = 100
     MaximumPercentageToBleed = 0.5
     BleedPercentagePerRound = 0.00001
     MaxNumberOfNodesForStake = 2169
-    NodesToSelectInAuction = 2169
-=======
-    MinUnstakeTokensValue = "10000000000000000000" #10eGLD
-    UnBondPeriod = 250
-    MinStepValue = "100000000000000000000"
-    StakeEnableEpoch = 2
-    StakingV2Epoch = 3
-    DoubleKeyProtectionEnableEpoch = 3
-    NumRoundsWithoutBleed = 100
-    MaximumPercentageToBleed = 0.5
-    BleedPercentagePerRound = 0.00001
-    MaxNumberOfNodesForStake = 36
->>>>>>> 229fa2d7
     UnJailValue = "2500000000000000000" #0.1% of genesis node price
     ActivateBLSPubKeyMessageVerification = true
 
 [ESDTSystemSCConfig]
     BaseIssuingCost = "5000000000000000000" #5 eGLD
-<<<<<<< HEAD
     OwnerAddress = "erd1ze6pgefwc7mdx0rhje3h50kkgt26ut3gx8ytezndkz8fjcf96gsqsd7ugw"
     EnabledEpoch = 1000000
-=======
-    OwnerAddress = "erd1fpkcgel4gcmh8zqqdt043yfcn5tyx8373kg6q2qmkxzu4dqamc0swts65c"
-    EnabledEpoch = 3
->>>>>>> 229fa2d7
 
 [GovernanceSystemSCConfig]
     ProposalCost = "5000000000000000000" #5 eGLD
@@ -43,19 +25,15 @@
     MinQuorum    = 400
     MinPassThreshold = 300
     MinVetoThreshold = 50
-<<<<<<< HEAD
     EnabledEpoch = 1000000
-=======
-    EnabledEpoch = 3
 
 [DelegationManagerSystemSCConfig]
     BaseIssuingCost = "0" #0 eGLD
     MinCreationDeposit = "1250000000000000000000" #1.25K eGLD
-    EnabledEpoch = 3 #enable epoch should not be 0
+    EnabledEpoch = 1000000 #enable epoch should not be 0
 
 [DelegationSystemSCConfig]
     MinStakeAmount = "10000000000000000000" #10 eGLD
-    EnabledEpoch   = 3 #enable epoch should not be 0
+    EnabledEpoch   = 1000000 #enable epoch should not be 0
     MinServiceFee  = 0
-    MaxServiceFee  = 10000
->>>>>>> 229fa2d7
+    MaxServiceFee  = 10000