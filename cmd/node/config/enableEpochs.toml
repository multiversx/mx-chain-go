--- conflicted
+++ resolved
@@ -132,13 +132,11 @@
     # OptimizeGasUsedInCrossMiniBlocksEnableEpoch represents the epoch when gas used in cross shard mini blocks will be optimized
     OptimizeGasUsedInCrossMiniBlocksEnableEpoch = 2
 
-<<<<<<< HEAD
+    # CorrectFirstQueuedEpoch represents the epoch when the backward compatibility for setting the first queued node is enabled
+    CorrectFirstQueuedEpoch = 5
+
     # ScheduledMiniBlocksEnableEpoch represents the epoch when scheduled mini blocks would be created if needed
     ScheduledMiniBlocksEnableEpoch = 2
-=======
-    # CorrectFirstQueuedEpoch represents the epoch when the backward compatibility for setting the first queued node is enabled
-    CorrectFirstQueuedEpoch = 5
->>>>>>> 945f104c
 
     # MaxNodesChangeEnableEpoch holds configuration for changing the maximum number of nodes and the enabling epoch
     MaxNodesChangeEnableEpoch = [
