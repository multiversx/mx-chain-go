[EnableEpochs]
    # SCDeployEnableEpoch represents the epoch when the deployment of smart contracts will be enabled
    SCDeployEnableEpoch = 1

    # BuiltInFunctionsEnableEpoch represents the epoch when the built in functions will be enabled
    BuiltInFunctionsEnableEpoch = 1

    # RelayedTransactionsEnableEpoch represents the epoch when the relayed transactions will be enabled
    RelayedTransactionsEnableEpoch = 1

    # PenalizedTooMuchGasEnableEpoch represents the epoch when the penalization for using too much gas will be enabled
    PenalizedTooMuchGasEnableEpoch = 0

    # SwitchJailWaitingEnableEpoch represents the epoch when the system smart contract processing at end of epoch is enabled
    SwitchJailWaitingEnableEpoch = 0

    # BelowSignedThresholdEnableEpoch represents the epoch when the change for computing rating for validators below signed rating is enabled
    BelowSignedThresholdEnableEpoch = 0

    # SwitchHysteresisForMinNodesEnableEpoch represents the epoch when the system smart contract changes its config to consider
    # also (minimum) hysteresis nodes for the minimum number of nodes
    SwitchHysteresisForMinNodesEnableEpoch = 1

    # TransactionSignedWithTxHashEnableEpoch represents the epoch when the node will also accept transactions that are
    # signed with the hash of transaction
    TransactionSignedWithTxHashEnableEpoch = 1

    # MetaProtectionEnableEpoch represents the epoch when the transactions to the metachain are checked to have enough gas
    MetaProtectionEnableEpoch = 1

    # AheadOfTimeGasUsageEnableEpoch represents the epoch when the cost of smart contract prepare changes from compiler per byte to ahead of time prepare per byte
    AheadOfTimeGasUsageEnableEpoch = 1

    # GasPriceModifierEnableEpoch represents the epoch when the gas price modifier in fee computation is enabled
    GasPriceModifierEnableEpoch = 1

    # RepairCallbackEnableEpoch represents the epoch when the callback repair is activated for scrs
    RepairCallbackEnableEpoch = 1

    # BlockGasAndFeesReCheckEnableEpoch represents the epoch when gas and fees used in each created or processed block are re-checked
    BlockGasAndFeesReCheckEnableEpoch = 1

    # BalanceWaitingListsEnableEpoch represents the epoch when the shard waiting lists are balanced at the start of an epoch
    BalanceWaitingListsEnableEpoch = 1

    # ReturnDataToLastTransferEnableEpoch represents the epoch when returned data is added to last output transfer for callbacks
    ReturnDataToLastTransferEnableEpoch = 1

    # SenderInOutTransferEnableEpoch represents the epoch when the feature of having different senders in output transfer is enabled
    SenderInOutTransferEnableEpoch = 1

    # StakeEnableEpoch represents the epoch when staking is enabled
    StakeEnableEpoch = 0

    # StakingV2EnableEpoch represents the epoch when staking v2 is enabled
    StakingV2EnableEpoch = 1

    DoubleKeyProtectionEnableEpoch = 1

    # ESDTEnableEpoch represents the epoch when ESDT is enabled
    ESDTEnableEpoch = 1

    # GovernanceEnableEpoch represents the epoch when governance is enabled
    GovernanceEnableEpoch = 2

    # DelegationManagerEnableEpoch represents the epoch when the delegation manager is enabled
    # epoch should not be 0
    DelegationManagerEnableEpoch = 1

    # DelegationSmartContractEnableEpoch represents the epoch when delegation smart contract is enabled
    # epoch should not be 0
    DelegationSmartContractEnableEpoch = 1

    # CorrectLastUnjailedEnableEpoch represents the epoch when the fix regaring the last unjailed node should apply
    CorrectLastUnjailedEnableEpoch = 1

    # RelayedTransactionsV2EnableEpoch represents the epoch when the relayed transactions V2 will be enabled
    RelayedTransactionsV2EnableEpoch = 2

    # UnbondTokensV2EnableEpoch represents the epoch when the new implementation of the unbond tokens function is available
    UnbondTokensV2EnableEpoch = 1

    # SaveJailedAlwaysEnableEpoch represents the epoch when saving jailed status at end of epoch will happen in all cases
    SaveJailedAlwaysEnableEpoch = 1

    # ReDelegateBelowMinCheckEnableEpoch represents the epoch when the check for the re-delegated value will be enabled
    ReDelegateBelowMinCheckEnableEpoch = 1

    # ValidatorToDelegationEnableEpoch represents the epoch when the validator-to-delegation feature will be enabled
    ValidatorToDelegationEnableEpoch = 1

    # WaitingListFixEnableEpoch represents the epoch when the 6 epoch waiting list fix is enabled
    WaitingListFixEnableEpoch = 1000000

    # IncrementSCRNonceInMultiTransferEnableEpoch represents the epoch when the fix for preventing the generation of the same SCRs
    # is enabled. The fix is done by adding an extra increment.
    IncrementSCRNonceInMultiTransferEnableEpoch = 3

    # ESDTMultiTransferEnableEpoch represents the epoch when esdt multitransfer built in function is enabled
    ESDTMultiTransferEnableEpoch = 5

    # GlobalMintBurnDisableEpoch represents the epoch when the global mint and burn functions are disabled
    GlobalMintBurnDisableEpoch = 5

    # ESDTTransferRoleEnableEpoch represents the epoch when esdt transfer role set is enabled
    ESDTTransferRoleEnableEpoch = 5

    # BuiltInFunctionOnMetaEnableEpoch represents the epoch when built in function processing on metachain is enabled
    BuiltInFunctionOnMetaEnableEpoch = 5

    # ComputeRewardCheckpointEnableEpoch represents the epoch when compute rewards checkpoint epoch is enabled
    ComputeRewardCheckpointEnableEpoch = 5

<<<<<<< HEAD
    # SCRSizeInvariantCheckEnableEpoch represents the epoch when the scr size invariant check is enabled
    SCRSizeInvariantCheckEnableEpoch = 5

    # BackwardCompSaveKeyValueEnableEpoch represents the epoch when the backward compatibility for save key value error is enabled
    BackwardCompSaveKeyValueEnableEpoch = 5

    # MetaESDTSetEnableEpoch represents the epoch when the backward compatibility for save key value error is enabled
    MetaESDTSetEnableEpoch = 6

    # AddTokensToDelegationEnableEpoch represents the epoch when adding tokens to delegation is enabled for whitelisted address
    AddTokensToDelegationEnableEpoch = 6

    # MultiESDTTransferFixOnCallBackOnEnableEpoch represents the epoch when multi esdt transfer on callback fix is enabled
    MultiESDTTransferFixOnCallBackOnEnableEpoch = 6
=======
    # ESDTNFTCreateOnMultiShard represents the epoch when esdt nft creation is enabled on multiple shards
    ESDTNFTCreateOnMultiShard = 6
>>>>>>> 8a1531bc

    # MaxNodesChangeEnableEpoch holds configuration for changing the maximum number of nodes and the enabling epoch
    MaxNodesChangeEnableEpoch = [
        { EpochEnable = 0, MaxNumNodes = 36, NodesToShufflePerShard = 4 },
        { EpochEnable = 1, MaxNumNodes = 56, NodesToShufflePerShard = 2 }
    ]

[GasSchedule]
    GasScheduleByEpochs = [
        { StartEpoch = 0, FileName = "gasScheduleV1.toml" },
        { StartEpoch = 1, FileName = "gasScheduleV3.toml" },
    ]<|MERGE_RESOLUTION|>--- conflicted
+++ resolved
@@ -111,7 +111,9 @@
     # ComputeRewardCheckpointEnableEpoch represents the epoch when compute rewards checkpoint epoch is enabled
     ComputeRewardCheckpointEnableEpoch = 5
 
-<<<<<<< HEAD
+    # ESDTNFTCreateOnMultiShard represents the epoch when esdt nft creation is enabled on multiple shards
+    ESDTNFTCreateOnMultiShard = 6
+
     # SCRSizeInvariantCheckEnableEpoch represents the epoch when the scr size invariant check is enabled
     SCRSizeInvariantCheckEnableEpoch = 5
 
@@ -126,10 +128,6 @@
 
     # MultiESDTTransferFixOnCallBackOnEnableEpoch represents the epoch when multi esdt transfer on callback fix is enabled
     MultiESDTTransferFixOnCallBackOnEnableEpoch = 6
-=======
-    # ESDTNFTCreateOnMultiShard represents the epoch when esdt nft creation is enabled on multiple shards
-    ESDTNFTCreateOnMultiShard = 6
->>>>>>> 8a1531bc
 
     # MaxNodesChangeEnableEpoch holds configuration for changing the maximum number of nodes and the enabling epoch
     MaxNodesChangeEnableEpoch = [
