--- conflicted
+++ resolved
@@ -348,13 +348,11 @@
     # ValidationOnGobDecodeEnableEpoch represents the epoch when validation on GobDecode will be taken into account
     ValidationOnGobDecodeEnableEpoch = 2
 
-<<<<<<< HEAD
+    # BarnardOpcodesEnableEpoch represents the epoch when Barnard opcodes will be enabled
+    BarnardOpcodesEnableEpoch = 2
+
     # AutomaticActivationOfNodesDisableEpoch represents the epoch when automatic activation of nodes for validators is disabled
     AutomaticActivationOfNodesDisableEpoch = 2
-=======
-    # BarnardOpcodesEnableEpoch represents the epoch when Barnard opcodes will be enabled
-    BarnardOpcodesEnableEpoch = 2
->>>>>>> fc2f672a
 
     # BLSMultiSignerEnableEpoch represents the activation epoch for different types of BLS multi-signers
     BLSMultiSignerEnableEpoch = [
