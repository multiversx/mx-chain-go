[EnableEpochs]
    # SCDeployEnableEpoch represents the epoch when the deployment of smart contracts will be enabled
    SCDeployEnableEpoch = 1

    # BuiltInFunctionsEnableEpoch represents the epoch when the built in functions will be enabled
    BuiltInFunctionsEnableEpoch = 1

    # RelayedTransactionsEnableEpoch represents the epoch when the relayed transactions will be enabled
    RelayedTransactionsEnableEpoch = 1

    # PenalizedTooMuchGasEnableEpoch represents the epoch when the penalization for using too much gas will be enabled
    PenalizedTooMuchGasEnableEpoch = 0

    # SwitchJailWaitingEnableEpoch represents the epoch when the system smart contract processing at end of epoch is enabled
    SwitchJailWaitingEnableEpoch = 0

    # BelowSignedThresholdEnableEpoch represents the epoch when the change for computing rating for validators below signed rating is enabled
    BelowSignedThresholdEnableEpoch = 0

    # SwitchHysteresisForMinNodesEnableEpoch represents the epoch when the system smart contract changes its config to consider
    # also (minimum) hysteresis nodes for the minimum number of nodes
    SwitchHysteresisForMinNodesEnableEpoch = 1

    # TransactionSignedWithTxHashEnableEpoch represents the epoch when the node will also accept transactions that are
    # signed with the hash of transaction
    TransactionSignedWithTxHashEnableEpoch = 1

    # MetaProtectionEnableEpoch represents the epoch when the transactions to the metachain are checked to have enough gas
    MetaProtectionEnableEpoch = 1

    # AheadOfTimeGasUsageEnableEpoch represents the epoch when the cost of smart contract prepare changes from compiler per byte to ahead of time prepare per byte
    AheadOfTimeGasUsageEnableEpoch = 1

    # GasPriceModifierEnableEpoch represents the epoch when the gas price modifier in fee computation is enabled
    GasPriceModifierEnableEpoch = 1

    # RepairCallbackEnableEpoch represents the epoch when the callback repair is activated for scrs
    RepairCallbackEnableEpoch = 1

    # BlockGasAndFeesReCheckEnableEpoch represents the epoch when gas and fees used in each created or processed block are re-checked
    BlockGasAndFeesReCheckEnableEpoch = 1

    # BalanceWaitingListsEnableEpoch represents the epoch when the shard waiting lists are balanced at the start of an epoch
    BalanceWaitingListsEnableEpoch = 1

    # ReturnDataToLastTransferEnableEpoch represents the epoch when returned data is added to last output transfer for callbacks
    ReturnDataToLastTransferEnableEpoch = 1

    # SenderInOutTransferEnableEpoch represents the epoch when the feature of having different senders in output transfer is enabled
    SenderInOutTransferEnableEpoch = 1

    # StakeEnableEpoch represents the epoch when staking is enabled
    StakeEnableEpoch = 0

    # StakingV2EnableEpoch represents the epoch when staking v2 is enabled
    StakingV2EnableEpoch = 1

    DoubleKeyProtectionEnableEpoch = 1

    # ESDTEnableEpoch represents the epoch when ESDT is enabled
    ESDTEnableEpoch = 1

    # GovernanceEnableEpoch represents the epoch when governance is enabled
    GovernanceEnableEpoch = 1000000

    # DelegationManagerEnableEpoch represents the epoch when the delegation manager is enabled
    # epoch should not be 0
    DelegationManagerEnableEpoch = 1

    # DelegationSmartContractEnableEpoch represents the epoch when delegation smart contract is enabled
    # epoch should not be 0
    DelegationSmartContractEnableEpoch = 1

    # CorrectLastUnjailedEnableEpoch represents the epoch when the fix regaring the last unjailed node should apply
    CorrectLastUnjailedEnableEpoch = 1

    # RelayedTransactionsV2EnableEpoch represents the epoch when the relayed transactions V2 will be enabled
    RelayedTransactionsV2EnableEpoch = 1

    # UnbondTokensV2EnableEpoch represents the epoch when the new implementation of the unbond tokens function is available
    UnbondTokensV2EnableEpoch = 1

    # SaveJailedAlwaysEnableEpoch represents the epoch when saving jailed status at end of epoch will happen in all cases
    SaveJailedAlwaysEnableEpoch = 1

    # ReDelegateBelowMinCheckEnableEpoch represents the epoch when the check for the re-delegated value will be enabled
    ReDelegateBelowMinCheckEnableEpoch = 1

    # ValidatorToDelegationEnableEpoch represents the epoch when the validator-to-delegation feature will be enabled
    ValidatorToDelegationEnableEpoch = 1

    # WaitingListFixEnableEpoch represents the epoch when the 6 epoch waiting list fix is enabled
    WaitingListFixEnableEpoch = 1000000

    # IncrementSCRNonceInMultiTransferEnableEpoch represents the epoch when the fix for preventing the generation of the same SCRs
    # is enabled. The fix is done by adding an extra increment.
    IncrementSCRNonceInMultiTransferEnableEpoch = 1

    # ESDTMultiTransferEnableEpoch represents the epoch when esdt multitransfer built in function is enabled
    ESDTMultiTransferEnableEpoch = 1

    # GlobalMintBurnDisableEpoch represents the epoch when the global mint and burn functions are disabled
    GlobalMintBurnDisableEpoch = 1

    # ESDTTransferRoleEnableEpoch represents the epoch when esdt transfer role set is enabled
    ESDTTransferRoleEnableEpoch = 1

    # BuiltInFunctionOnMetaEnableEpoch represents the epoch when built in function processing on metachain is enabled
    BuiltInFunctionOnMetaEnableEpoch = 1000000

    # ComputeRewardCheckpointEnableEpoch represents the epoch when compute rewards checkpoint epoch is enabled
    ComputeRewardCheckpointEnableEpoch = 1

    # SCRSizeInvariantCheckEnableEpoch represents the epoch when the scr size invariant check is enabled
    SCRSizeInvariantCheckEnableEpoch = 1

    # BackwardCompSaveKeyValueEnableEpoch represents the epoch when the backward compatibility for save key value error is enabled
    BackwardCompSaveKeyValueEnableEpoch = 1

    # ESDTNFTCreateOnMultiShard represents the epoch when esdt nft creation is enabled on multiple shards
    ESDTNFTCreateOnMultiShard = 1

    # MetaESDTSetEnableEpoch represents the epoch when the backward compatibility for save key value error is enabled
    MetaESDTSetEnableEpoch = 1

    # AddTokensToDelegationEnableEpoch represents the epoch when adding tokens to delegation is enabled for whitelisted address
    AddTokensToDelegationEnableEpoch = 1

    # MultiESDTTransferFixOnCallBackOnEnableEpoch represents the epoch when multi esdt transfer on callback fix is enabled
    MultiESDTTransferFixOnCallBackOnEnableEpoch = 1

    # OptimizeGasUsedInCrossMiniBlocksEnableEpoch represents the epoch when gas used in cross shard mini blocks will be optimized
    OptimizeGasUsedInCrossMiniBlocksEnableEpoch = 1

    # CorrectFirstQueuedEpoch represents the epoch when the backward compatibility for setting the first queued node is enabled
    CorrectFirstQueuedEpoch = 1

    # DeleteDelegatorAfterClaimRewardsEnableEpoch represents the epoch when the delegators data is deleted for delegators that have to claim rewards after they widrawal all funds
    DeleteDelegatorAfterClaimRewardsEnableEpoch = 1

    # FixOOGReturnCodeEnableEpoch represents the epoch when the backward compatibility returning out of gas error is enabled
    FixOOGReturnCodeEnableEpoch = 1

    # RemoveNonUpdatedStorageEnableEpoch represents the epoch when the backward compatibility for removing non updated storage is enabled
    RemoveNonUpdatedStorageEnableEpoch = 1

    # OptimizeNFTStoreEnableEpoch represents the epoch when optimizations on NFT metadata store and send are enabled
    OptimizeNFTStoreEnableEpoch = 3

    # CreateNFTThroughExecByCallerEnableEpoch represents the epoch when nft creation through execution on destination by caller is enabled
    CreateNFTThroughExecByCallerEnableEpoch = 3

    # StopDecreasingValidatorRatingWhenStuckEnableEpoch represents the epoch when we should stop decreasing validator's rating if, for instance, a shard gets stuck
    StopDecreasingValidatorRatingWhenStuckEnableEpoch = 2

<<<<<<< HEAD
    # ESDTRegisterAndSetAllRolesEnableEpoch represents the epoch when new function to register tickerID and set all roles is enabled
    ESDTRegisterAndSetAllRolesEnableEpoch = 3
=======
    # FrontRunningProtectionEnableEpoch represents the epoch when the first version of protection against front running is enabled
    FrontRunningProtectionEnableEpoch = 4

    # DisableOldTrieStorageEpoch represents the epoch when the old trie storage implementation will be disabled
    DisableOldTrieStorageEpoch = 4

    # IsPayableBySCEnableEpoch represents the epoch when a new flag isPayable by SC is enabled
    IsPayableBySCEnableEpoch = 3

    # CleanUpInformativeSCRsEnableEpoch represents the epoch when the informative-only scrs are cleaned from miniblocks and logs are created from them
    CleanUpInformativeSCRsEnableEpoch = 3

    # StorageAPICostOptimizationEnableEpoch represents the epoch when new storage helper functions are enabled and cost is reduced in Arwen
    StorageAPICostOptimizationEnableEpoch = 3

    # TransformToMultiShardCreateEnableEpoch represents the epoch when the new function on esdt system sc is enabled to transfer create role into multishard
    TransformToMultiShardCreateEnableEpoch = 3
>>>>>>> 1ab623b1

    # MaxNodesChangeEnableEpoch holds configuration for changing the maximum number of nodes and the enabling epoch
    MaxNodesChangeEnableEpoch = [
        { EpochEnable = 0, MaxNumNodes = 36, NodesToShufflePerShard = 4 },
        { EpochEnable = 1, MaxNumNodes = 56, NodesToShufflePerShard = 2 }
    ]

[GasSchedule]
    GasScheduleByEpochs = [
        { StartEpoch = 0, FileName = "gasScheduleV1.toml" },
        { StartEpoch = 1, FileName = "gasScheduleV4.toml" },
        { StartEpoch = 3, FileName = "gasScheduleV5.toml" },
    ]<|MERGE_RESOLUTION|>--- conflicted
+++ resolved
@@ -153,10 +153,6 @@
     # StopDecreasingValidatorRatingWhenStuckEnableEpoch represents the epoch when we should stop decreasing validator's rating if, for instance, a shard gets stuck
     StopDecreasingValidatorRatingWhenStuckEnableEpoch = 2
 
-<<<<<<< HEAD
-    # ESDTRegisterAndSetAllRolesEnableEpoch represents the epoch when new function to register tickerID and set all roles is enabled
-    ESDTRegisterAndSetAllRolesEnableEpoch = 3
-=======
     # FrontRunningProtectionEnableEpoch represents the epoch when the first version of protection against front running is enabled
     FrontRunningProtectionEnableEpoch = 4
 
@@ -174,7 +170,9 @@
 
     # TransformToMultiShardCreateEnableEpoch represents the epoch when the new function on esdt system sc is enabled to transfer create role into multishard
     TransformToMultiShardCreateEnableEpoch = 3
->>>>>>> 1ab623b1
+
+    # ESDTRegisterAndSetAllRolesEnableEpoch represents the epoch when new function to register tickerID and set all roles is enabled
+    ESDTRegisterAndSetAllRolesEnableEpoch = 3
 
     # MaxNodesChangeEnableEpoch holds configuration for changing the maximum number of nodes and the enabling epoch
     MaxNodesChangeEnableEpoch = [
