--- conflicted
+++ resolved
@@ -153,13 +153,11 @@
     # StopDecreasingValidatorRatingWhenStuckEnableEpoch represents the epoch when we should stop decreasing validator's rating if, for instance, a shard gets stuck
     StopDecreasingValidatorRatingWhenStuckEnableEpoch = 2
 
-<<<<<<< HEAD
+    # IsPayableBySCEnableEpoch represents the epoch when a new flag isPayable by SC is enabled
+    IsPayableBySCEnableEpoch = 3
+
     # CleanUpInformativeSCRsEnableEpoch represents the epoch when the informative-only scrs are cleaned from miniblocks and logs are created from them
     CleanUpInformativeSCRsEnableEpoch = 3
-=======
-    # IsPayableBySCEnableEpoch represents the epoch when a new flag isPayable by SC is enabled
-    IsPayableBySCEnableEpoch = 3
->>>>>>> 21aa2366
 
     # MaxNodesChangeEnableEpoch holds configuration for changing the maximum number of nodes and the enabling epoch
     MaxNodesChangeEnableEpoch = [
