[EnableEpochs]
    # SCDeployEnableEpoch represents the epoch when the deployment of smart contracts will be enabled
    SCDeployEnableEpoch = 1

    # BuiltInFunctionsEnableEpoch represents the epoch when the built in functions will be enabled
    BuiltInFunctionsEnableEpoch = 1

    # RelayedTransactionsEnableEpoch represents the epoch when the relayed transactions will be enabled
    RelayedTransactionsEnableEpoch = 1

    # PenalizedTooMuchGasEnableEpoch represents the epoch when the penalization for using too much gas will be enabled
    PenalizedTooMuchGasEnableEpoch = 0

    # SwitchJailWaitingEnableEpoch represents the epoch when the system smart contract processing at end of epoch is enabled
    SwitchJailWaitingEnableEpoch = 0

    # BelowSignedThresholdEnableEpoch represents the epoch when the change for computing rating for validators below signed rating is enabled
    BelowSignedThresholdEnableEpoch = 0

    # SwitchHysteresisForMinNodesEnableEpoch represents the epoch when the system smart contract changes its config to consider
    # also (minimum) hysteresis nodes for the minimum number of nodes
    SwitchHysteresisForMinNodesEnableEpoch = 1

    # TransactionSignedWithTxHashEnableEpoch represents the epoch when the node will also accept transactions that are
    # signed with the hash of transaction
    TransactionSignedWithTxHashEnableEpoch = 1

    # MetaProtectionEnableEpoch represents the epoch when the transactions to the metachain are checked to have enough gas
    MetaProtectionEnableEpoch = 1

    # AheadOfTimeGasUsageEnableEpoch represents the epoch when the cost of smart contract prepare changes from compiler per byte to ahead of time prepare per byte
    AheadOfTimeGasUsageEnableEpoch = 1

    # GasPriceModifierEnableEpoch represents the epoch when the gas price modifier in fee computation is enabled
    GasPriceModifierEnableEpoch = 1

    # RepairCallbackEnableEpoch represents the epoch when the callback repair is activated for scrs
    RepairCallbackEnableEpoch = 1

    # BlockGasAndFeesReCheckEnableEpoch represents the epoch when gas and fees used in each created or processed block are re-checked
    BlockGasAndFeesReCheckEnableEpoch = 1

    # BalanceWaitingListsEnableEpoch represents the epoch when the shard waiting lists are balanced at the start of an epoch
    BalanceWaitingListsEnableEpoch = 1

    # ReturnDataToLastTransferEnableEpoch represents the epoch when returned data is added to last output transfer for callbacks
    ReturnDataToLastTransferEnableEpoch = 1

    # SenderInOutTransferEnableEpoch represents the epoch when the feature of having different senders in output transfer is enabled
    SenderInOutTransferEnableEpoch = 1

    # StakeEnableEpoch represents the epoch when staking is enabled
    StakeEnableEpoch = 0

    # StakingV2EnableEpoch represents the epoch when staking v2 is enabled
    StakingV2EnableEpoch = 1

    # DoubleKeyProtectionEnableEpoch represents the epoch when the double key protection will be enabled
    DoubleKeyProtectionEnableEpoch = 1

    # ESDTEnableEpoch represents the epoch when ESDT is enabled
    ESDTEnableEpoch = 1

    # GovernanceEnableEpoch represents the epoch when governance is enabled
    GovernanceEnableEpoch = 5

    # DelegationManagerEnableEpoch represents the epoch when the delegation manager is enabled
    # epoch should not be 0
    DelegationManagerEnableEpoch = 1

    # DelegationSmartContractEnableEpoch represents the epoch when delegation smart contract is enabled
    # epoch should not be 0
    DelegationSmartContractEnableEpoch = 1

    # CorrectLastUnjailedEnableEpoch represents the epoch when the fix regaring the last unjailed node should apply
    CorrectLastUnjailedEnableEpoch = 1

    # RelayedTransactionsV2EnableEpoch represents the epoch when the relayed transactions V2 will be enabled
    RelayedTransactionsV2EnableEpoch = 1

    # UnbondTokensV2EnableEpoch represents the epoch when the new implementation of the unbond tokens function is available
    UnbondTokensV2EnableEpoch = 1

    # SaveJailedAlwaysEnableEpoch represents the epoch when saving jailed status at end of epoch will happen in all cases
    SaveJailedAlwaysEnableEpoch = 1

    # ReDelegateBelowMinCheckEnableEpoch represents the epoch when the check for the re-delegated value will be enabled
    ReDelegateBelowMinCheckEnableEpoch = 1

    # ValidatorToDelegationEnableEpoch represents the epoch when the validator-to-delegation feature will be enabled
    ValidatorToDelegationEnableEpoch = 1

    # WaitingListFixEnableEpoch represents the epoch when the 6 epoch waiting list fix is enabled
    WaitingListFixEnableEpoch = 1000000

    # IncrementSCRNonceInMultiTransferEnableEpoch represents the epoch when the fix for preventing the generation of the same SCRs
    # is enabled. The fix is done by adding an extra increment.
    IncrementSCRNonceInMultiTransferEnableEpoch = 1

    # ESDTMultiTransferEnableEpoch represents the epoch when esdt multitransfer built in function is enabled
    ESDTMultiTransferEnableEpoch = 1

    # GlobalMintBurnDisableEpoch represents the epoch when the global mint and burn functions are disabled
    GlobalMintBurnDisableEpoch = 1

    # ESDTTransferRoleEnableEpoch represents the epoch when esdt transfer role set is enabled
    ESDTTransferRoleEnableEpoch = 1

    # BuiltInFunctionOnMetaEnableEpoch represents the epoch when built in function processing on metachain is enabled
    BuiltInFunctionOnMetaEnableEpoch = 1000000

    # ComputeRewardCheckpointEnableEpoch represents the epoch when compute rewards checkpoint epoch is enabled
    ComputeRewardCheckpointEnableEpoch = 1

    # SCRSizeInvariantCheckEnableEpoch represents the epoch when the scr size invariant check is enabled
    SCRSizeInvariantCheckEnableEpoch = 1

    # BackwardCompSaveKeyValueEnableEpoch represents the epoch when the backward compatibility for save key value error is enabled
    BackwardCompSaveKeyValueEnableEpoch = 1

    # ESDTNFTCreateOnMultiShardEnableEpoch represents the epoch when esdt nft creation is enabled on multiple shards
    ESDTNFTCreateOnMultiShardEnableEpoch = 1

    # MetaESDTSetEnableEpoch represents the epoch when the backward compatibility for save key value error is enabled
    MetaESDTSetEnableEpoch = 1

    # AddTokensToDelegationEnableEpoch represents the epoch when adding tokens to delegation is enabled for whitelisted address
    AddTokensToDelegationEnableEpoch = 1

    # MultiESDTTransferFixOnCallBackOnEnableEpoch represents the epoch when multi esdt transfer on callback fix is enabled
    MultiESDTTransferFixOnCallBackOnEnableEpoch = 1

    # OptimizeGasUsedInCrossMiniBlocksEnableEpoch represents the epoch when gas used in cross shard mini blocks will be optimized
    OptimizeGasUsedInCrossMiniBlocksEnableEpoch = 1

    # CorrectFirstQueuedEpoch represents the epoch when the backward compatibility for setting the first queued node is enabled
    CorrectFirstQueuedEpoch = 1

    # DeleteDelegatorAfterClaimRewardsEnableEpoch represents the epoch when the delegators data is deleted for delegators that have to claim rewards after they withdraw all funds
    DeleteDelegatorAfterClaimRewardsEnableEpoch = 1

    # FixOOGReturnCodeEnableEpoch represents the epoch when the backward compatibility returning out of gas error is enabled
    FixOOGReturnCodeEnableEpoch = 1

    # RemoveNonUpdatedStorageEnableEpoch represents the epoch when the backward compatibility for removing non updated storage is enabled
    RemoveNonUpdatedStorageEnableEpoch = 1

    # OptimizeNFTStoreEnableEpoch represents the epoch when optimizations on NFT metadata store and send are enabled
    OptimizeNFTStoreEnableEpoch = 1

    # CreateNFTThroughExecByCallerEnableEpoch represents the epoch when nft creation through execution on destination by caller is enabled
    CreateNFTThroughExecByCallerEnableEpoch = 1

    # StopDecreasingValidatorRatingWhenStuckEnableEpoch represents the epoch when we should stop decreasing validator's rating if, for instance, a shard gets stuck
    StopDecreasingValidatorRatingWhenStuckEnableEpoch = 1

    # FrontRunningProtectionEnableEpoch represents the epoch when the first version of protection against front running is enabled
    FrontRunningProtectionEnableEpoch = 1

    # IsPayableBySCEnableEpoch represents the epoch when a new flag isPayable by SC is enabled
    IsPayableBySCEnableEpoch = 1

    # CleanUpInformativeSCRsEnableEpoch represents the epoch when the informative-only scrs are cleaned from miniblocks and logs are created from them
    CleanUpInformativeSCRsEnableEpoch = 1

    # StorageAPICostOptimizationEnableEpoch represents the epoch when new storage helper functions are enabled and cost is reduced in Wasm VM
    StorageAPICostOptimizationEnableEpoch = 1

    # TransformToMultiShardCreateEnableEpoch represents the epoch when the new function on esdt system sc is enabled to transfer create role into multishard
    TransformToMultiShardCreateEnableEpoch = 1

    # ESDTRegisterAndSetAllRolesEnableEpoch represents the epoch when new function to register tickerID and set all roles is enabled
    ESDTRegisterAndSetAllRolesEnableEpoch = 1

    # ScheduledMiniBlocksEnableEpoch represents the epoch when scheduled mini blocks would be created if needed
    ScheduledMiniBlocksEnableEpoch = 1

    # CorrectJailedNotUnstakedEpoch represents the epoch when the jailed validators will also be unstaked if the queue is empty
    CorrectJailedNotUnstakedEmptyQueueEpoch = 1

    # DoNotReturnOldBlockInBlockchainHookEnableEpoch represents the epoch when the fetch old block operation is
    # disabled in the blockchain hook component
    DoNotReturnOldBlockInBlockchainHookEnableEpoch = 1

    # AddFailedRelayedTxToInvalidMBsDisableEpoch represents the epoch when adding the failed relayed txs to invalid miniblocks is disabled
    AddFailedRelayedTxToInvalidMBsDisableEpoch = 1

    # SCRSizeInvariantOnBuiltInResultEnableEpoch represents the epoch when scr size invariant on built in result is enabled
    SCRSizeInvariantOnBuiltInResultEnableEpoch = 1

    # CheckCorrectTokenIDForTransferRoleEnableEpoch represents the epoch when the correct token ID check is applied for transfer role verification
    CheckCorrectTokenIDForTransferRoleEnableEpoch = 1

    # DisableExecByCallerEnableEpoch represents the epoch when the check on value is disabled on exec by caller
    DisableExecByCallerEnableEpoch = 1

    # RefactorContextEnableEpoch represents the epoch when refactoring/simplifying is enabled in contexts
    RefactorContextEnableEpoch = 1

    # FailExecutionOnEveryAPIErrorEnableEpoch represent the epoch when new protection in VM is enabled to fail all wrong API calls
    FailExecutionOnEveryAPIErrorEnableEpoch = 1

    # ManagedCryptoAPIsEnableEpoch represents the epoch when new managed crypto APIs are enabled in the wasm VM
    ManagedCryptoAPIsEnableEpoch = 1

    # CheckFunctionArgumentEnableEpoch represents the epoch when the extra argument check is enabled in vm-common
    CheckFunctionArgumentEnableEpoch = 1

    # CheckExecuteOnReadOnlyEnableEpoch represents the epoch when the extra checks are enabled for execution on read only
    CheckExecuteOnReadOnlyEnableEpoch = 1

    # ESDTMetadataContinuousCleanupEnableEpoch represents the epoch when esdt metadata is automatically deleted according to inshard liquidity
    ESDTMetadataContinuousCleanupEnableEpoch = 1

    # MiniBlockPartialExecutionEnableEpoch represents the epoch when mini block partial execution will be enabled
    MiniBlockPartialExecutionEnableEpoch = 1

    # FixAsyncCallBackArgsListEnableEpoch represents the epoch when the async callback arguments lists fix will be enabled
    FixAsyncCallBackArgsListEnableEpoch = 1

    # FixOldTokenLiquidityEnableEpoch represents the epoch when the fix for old token liquidity is enabled
    FixOldTokenLiquidityEnableEpoch = 1

    # RuntimeMemStoreLimitEnableEpoch represents the epoch when the condition for Runtime MemStore is enabled
    RuntimeMemStoreLimitEnableEpoch = 1

    # AutoBalanceDataTriesEnableEpoch represents the epoch when the data tries are automatically balanced by inserting at the hashed key instead of the normal key
    AutoBalanceDataTriesEnableEpoch = 5

    # SetSenderInEeiOutputTransferEnableEpoch represents the epoch when setting the sender in eei output transfers will be enabled
    SetSenderInEeiOutputTransferEnableEpoch = 1

    # RefactorPeersMiniBlocksEnableEpoch represents the epoch when refactor of the peers mini blocks will be enabled
    RefactorPeersMiniBlocksEnableEpoch = 1

    # MaxBlockchainHookCountersEnableEpoch represents the epoch when the max blockchainhook counters are enabled
    MaxBlockchainHookCountersEnableEpoch = 1

    # WipeSingleNFTLiquidityDecreaseEnableEpoch represents the epoch when the system account liquidity is decreased for wipeSingleNFT as well
    WipeSingleNFTLiquidityDecreaseEnableEpoch = 1

    # AlwaysSaveTokenMetaDataEnableEpoch represents the epoch when the token metadata is always saved
    AlwaysSaveTokenMetaDataEnableEpoch = 1

    # RuntimeCodeSizeFixEnableEpoch represents the epoch when the code size fix in the VM is enabled
    RuntimeCodeSizeFixEnableEpoch = 1

<<<<<<< HEAD
    # KeepExecOrderOnCreatedSCRsEnableEpoch represents the epoch when the execution order of created SCRs is ensured
    KeepExecOrderOnCreatedSCRsEnableEpoch = 2

    # MultiClaimOnDelegationEnableEpoch represents the epoch when the multi claim on delegation is enabled
    MultiClaimOnDelegationEnableEpoch = 3

    # ChangeUsernameEnableEpoch represents the epoch when changing username is enabled
    ChangeUsernameEnableEpoch = 2
=======
    # RelayedNonceFixEnableEpoch represents the epoch when the nonce fix for relayed txs is enabled
    RelayedNonceFixEnableEpoch = 2

    # BLSMultiSignerEnableEpoch represents the activation epoch for different types of BLS multi-signers
    BLSMultiSignerEnableEpoch = [
        { EnableEpoch = 0, Type = "no-KOSK"},
        { EnableEpoch = 1, Type = "KOSK"}
    ]
>>>>>>> 510f61eb

    # SetGuardianEnableEpoch represents the epoch when the guard account feature is enabled in the protocol
    SetGuardianEnableEpoch = 2

    # ConsistentTokensValuesLengthCheckEnableEpoch represents the epoch when the consistent tokens values length check is enabled
    ConsistentTokensValuesLengthCheckEnableEpoch = 2

    # BLSMultiSignerEnableEpoch represents the activation epoch for different types of BLS multi-signers
    BLSMultiSignerEnableEpoch = [
        { EnableEpoch = 0, Type = "no-KOSK" },
        { EnableEpoch = 1, Type = "KOSK" }
    ]

    # MaxNodesChangeEnableEpoch holds configuration for changing the maximum number of nodes and the enabling epoch
    MaxNodesChangeEnableEpoch = [
        { EpochEnable = 0, MaxNumNodes = 36, NodesToShufflePerShard = 4 },
        { EpochEnable = 1, MaxNumNodes = 56, NodesToShufflePerShard = 2 }
    ]

[GasSchedule]
    # GasScheduleByEpochs holds the configuration for the gas schedule that will be applied from specific epochs
    GasScheduleByEpochs = [
        { StartEpoch = 0, FileName = "gasScheduleV1.toml" },
        { StartEpoch = 1, FileName = "gasScheduleV6.toml" },
        { StartEpoch = 1, FileName = "gasScheduleV7.toml" },
    ]<|MERGE_RESOLUTION|>--- conflicted
+++ resolved
@@ -245,7 +245,9 @@
     # RuntimeCodeSizeFixEnableEpoch represents the epoch when the code size fix in the VM is enabled
     RuntimeCodeSizeFixEnableEpoch = 1
 
-<<<<<<< HEAD
+    # RelayedNonceFixEnableEpoch represents the epoch when the nonce fix for relayed txs is enabled
+    RelayedNonceFixEnableEpoch = 2
+
     # KeepExecOrderOnCreatedSCRsEnableEpoch represents the epoch when the execution order of created SCRs is ensured
     KeepExecOrderOnCreatedSCRsEnableEpoch = 2
 
@@ -254,16 +256,6 @@
 
     # ChangeUsernameEnableEpoch represents the epoch when changing username is enabled
     ChangeUsernameEnableEpoch = 2
-=======
-    # RelayedNonceFixEnableEpoch represents the epoch when the nonce fix for relayed txs is enabled
-    RelayedNonceFixEnableEpoch = 2
-
-    # BLSMultiSignerEnableEpoch represents the activation epoch for different types of BLS multi-signers
-    BLSMultiSignerEnableEpoch = [
-        { EnableEpoch = 0, Type = "no-KOSK"},
-        { EnableEpoch = 1, Type = "KOSK"}
-    ]
->>>>>>> 510f61eb
 
     # SetGuardianEnableEpoch represents the epoch when the guard account feature is enabled in the protocol
     SetGuardianEnableEpoch = 2
