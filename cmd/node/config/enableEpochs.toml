--- conflicted
+++ resolved
@@ -150,13 +150,11 @@
     # CreateNFTThroughExecByCallerEnableEpoch represents the epoch when nft creation through execution on destination by caller is enabled
     CreateNFTThroughExecByCallerEnableEpoch = 3
 
-<<<<<<< HEAD
+    # StopDecreasingValidatorRatingWhenStuckEnableEpoch represents the epoch when we should stop decreasing validator's rating if, for instance, a shard gets stuck
+    StopDecreasingValidatorRatingWhenStuckEnableEpoch = 2
+
     # DisableOldTrieStorageEpoch represents the epoch when the old trie storage implementation will be disabled
     DisableOldTrieStorageEpoch = 4
-=======
-    # StopDecreasingValidatorRatingWhenStuckEnableEpoch represents the epoch when we should stop decreasing validator's rating if, for instance, a shard gets stuck
-    StopDecreasingValidatorRatingWhenStuckEnableEpoch = 2
->>>>>>> 6c0d7c28
 
     # MaxNodesChangeEnableEpoch holds configuration for changing the maximum number of nodes and the enabling epoch
     MaxNodesChangeEnableEpoch = [
