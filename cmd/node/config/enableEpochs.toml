[EnableEpochs]
    # SCDeployEnableEpoch represents the epoch when the deployment of smart contracts will be enabled
    SCDeployEnableEpoch = 1

    # BuiltInFunctionsEnableEpoch represents the epoch when the built in functions will be enabled
    BuiltInFunctionsEnableEpoch = 1

    # RelayedTransactionsEnableEpoch represents the epoch when the relayed transactions will be enabled
    RelayedTransactionsEnableEpoch = 1

    # PenalizedTooMuchGasEnableEpoch represents the epoch when the penalization for using too much gas will be enabled
    PenalizedTooMuchGasEnableEpoch = 0

    # SwitchJailWaitingEnableEpoch represents the epoch when the system smart contract processing at end of epoch is enabled
    SwitchJailWaitingEnableEpoch = 0

    # BelowSignedThresholdEnableEpoch represents the epoch when the change for computing rating for validators below signed rating is enabled
    BelowSignedThresholdEnableEpoch = 0

    # SwitchHysteresisForMinNodesEnableEpoch represents the epoch when the system smart contract changes its config to consider
    # also (minimum) hysteresis nodes for the minimum number of nodes
    SwitchHysteresisForMinNodesEnableEpoch = 1

    # TransactionSignedWithTxHashEnableEpoch represents the epoch when the node will also accept transactions that are
    # signed with the hash of transaction
    TransactionSignedWithTxHashEnableEpoch = 1

    # MetaProtectionEnableEpoch represents the epoch when the transactions to the metachain are checked to have enough gas
    MetaProtectionEnableEpoch = 1

    # AheadOfTimeGasUsageEnableEpoch represents the epoch when the cost of smart contract prepare changes from compiler per byte to ahead of time prepare per byte
    AheadOfTimeGasUsageEnableEpoch = 1

    # GasPriceModifierEnableEpoch represents the epoch when the gas price modifier in fee computation is enabled
    GasPriceModifierEnableEpoch = 1

    # RepairCallbackEnableEpoch represents the epoch when the callback repair is activated for scrs
    RepairCallbackEnableEpoch = 1

    # BlockGasAndFeesReCheckEnableEpoch represents the epoch when gas and fees used in each created or processed block are re-checked
    BlockGasAndFeesReCheckEnableEpoch = 1

    # BalanceWaitingListsEnableEpoch represents the epoch when the shard waiting lists are balanced at the start of an epoch
    BalanceWaitingListsEnableEpoch = 1

    # ReturnDataToLastTransferEnableEpoch represents the epoch when returned data is added to last output transfer for callbacks
    ReturnDataToLastTransferEnableEpoch = 1

    # SenderInOutTransferEnableEpoch represents the epoch when the feature of having different senders in output transfer is enabled
    SenderInOutTransferEnableEpoch = 1

    # StakeEnableEpoch represents the epoch when staking is enabled
    StakeEnableEpoch = 0

    # StakingV2EnableEpoch represents the epoch when staking v2 is enabled
    StakingV2EnableEpoch = 1

    DoubleKeyProtectionEnableEpoch = 1

    # ESDTEnableEpoch represents the epoch when ESDT is enabled
    ESDTEnableEpoch = 1

    # GovernanceEnableEpoch represents the epoch when governance is enabled
    GovernanceEnableEpoch = 1000000

    # DelegationManagerEnableEpoch represents the epoch when the delegation manager is enabled
    # epoch should not be 0
    DelegationManagerEnableEpoch = 1

    # DelegationSmartContractEnableEpoch represents the epoch when delegation smart contract is enabled
    # epoch should not be 0
    DelegationSmartContractEnableEpoch = 1

    # CorrectLastUnjailedEnableEpoch represents the epoch when the fix regaring the last unjailed node should apply
    CorrectLastUnjailedEnableEpoch = 1

    # RelayedTransactionsV2EnableEpoch represents the epoch when the relayed transactions V2 will be enabled
    RelayedTransactionsV2EnableEpoch = 1

    # UnbondTokensV2EnableEpoch represents the epoch when the new implementation of the unbond tokens function is available
    UnbondTokensV2EnableEpoch = 1

    # SaveJailedAlwaysEnableEpoch represents the epoch when saving jailed status at end of epoch will happen in all cases
    SaveJailedAlwaysEnableEpoch = 1

    # ReDelegateBelowMinCheckEnableEpoch represents the epoch when the check for the re-delegated value will be enabled
    ReDelegateBelowMinCheckEnableEpoch = 1

    # ValidatorToDelegationEnableEpoch represents the epoch when the validator-to-delegation feature will be enabled
    ValidatorToDelegationEnableEpoch = 1

    # WaitingListFixEnableEpoch represents the epoch when the 6 epoch waiting list fix is enabled
    WaitingListFixEnableEpoch = 1000000

    # IncrementSCRNonceInMultiTransferEnableEpoch represents the epoch when the fix for preventing the generation of the same SCRs
    # is enabled. The fix is done by adding an extra increment.
    IncrementSCRNonceInMultiTransferEnableEpoch = 1

    # ESDTMultiTransferEnableEpoch represents the epoch when esdt multitransfer built in function is enabled
    ESDTMultiTransferEnableEpoch = 1

    # GlobalMintBurnDisableEpoch represents the epoch when the global mint and burn functions are disabled
    GlobalMintBurnDisableEpoch = 1

    # ESDTTransferRoleEnableEpoch represents the epoch when esdt transfer role set is enabled
    ESDTTransferRoleEnableEpoch = 1

    # BuiltInFunctionOnMetaEnableEpoch represents the epoch when built in function processing on metachain is enabled
    BuiltInFunctionOnMetaEnableEpoch = 1000000

    # ComputeRewardCheckpointEnableEpoch represents the epoch when compute rewards checkpoint epoch is enabled
    ComputeRewardCheckpointEnableEpoch = 1

    # SCRSizeInvariantCheckEnableEpoch represents the epoch when the scr size invariant check is enabled
    SCRSizeInvariantCheckEnableEpoch = 1

    # BackwardCompSaveKeyValueEnableEpoch represents the epoch when the backward compatibility for save key value error is enabled
    BackwardCompSaveKeyValueEnableEpoch = 1

    # ESDTNFTCreateOnMultiShard represents the epoch when esdt nft creation is enabled on multiple shards
    ESDTNFTCreateOnMultiShard = 1

    # MetaESDTSetEnableEpoch represents the epoch when the backward compatibility for save key value error is enabled
    MetaESDTSetEnableEpoch = 1

    # AddTokensToDelegationEnableEpoch represents the epoch when adding tokens to delegation is enabled for whitelisted address
    AddTokensToDelegationEnableEpoch = 1

    # MultiESDTTransferFixOnCallBackOnEnableEpoch represents the epoch when multi esdt transfer on callback fix is enabled
    MultiESDTTransferFixOnCallBackOnEnableEpoch = 1

    # OptimizeGasUsedInCrossMiniBlocksEnableEpoch represents the epoch when gas used in cross shard mini blocks will be optimized
    OptimizeGasUsedInCrossMiniBlocksEnableEpoch = 1

    # CorrectFirstQueuedEpoch represents the epoch when the backward compatibility for setting the first queued node is enabled
    CorrectFirstQueuedEpoch = 1

    # DeleteDelegatorAfterClaimRewardsEnableEpoch represents the epoch when the delegators data is deleted for delegators that have to claim rewards after they widrawal all funds
    DeleteDelegatorAfterClaimRewardsEnableEpoch = 1

    # FixOOGReturnCodeEnableEpoch represents the epoch when the backward compatibility returning out of gas error is enabled
    FixOOGReturnCodeEnableEpoch = 1

    # RemoveNonUpdatedStorageEnableEpoch represents the epoch when the backward compatibility for removing non updated storage is enabled
    RemoveNonUpdatedStorageEnableEpoch = 1

    # OptimizeNFTStoreEnableEpoch represents the epoch when optimizations on NFT metadata store and send are enabled
    OptimizeNFTStoreEnableEpoch = 3

    # CreateNFTThroughExecByCallerEnableEpoch represents the epoch when nft creation through execution on destination by caller is enabled
    CreateNFTThroughExecByCallerEnableEpoch = 3

<<<<<<< HEAD
    # CorrectJailedNotUnstakedEpoch represents the epoch when the jailed validators will also be unstaked if the queue is empty
    CorrectJailedNotUnstakedEmptyQueueEpoch = 2
=======
    # StopDecreasingValidatorRatingWhenStuckEnableEpoch represents the epoch when we should stop decreasing validator's rating if, for instance, a shard gets stuck
    StopDecreasingValidatorRatingWhenStuckEnableEpoch = 2

    # FrontRunningProtectionEnableEpoch represents the epoch when the first version of protection against front running is enabled
    FrontRunningProtectionEnableEpoch = 4

    # DisableOldTrieStorageEpoch represents the epoch when the old trie storage implementation will be disabled
    DisableOldTrieStorageEpoch = 4

    # IsPayableBySCEnableEpoch represents the epoch when a new flag isPayable by SC is enabled
    IsPayableBySCEnableEpoch = 3

    # CleanUpInformativeSCRsEnableEpoch represents the epoch when the informative-only scrs are cleaned from miniblocks and logs are created from them
    CleanUpInformativeSCRsEnableEpoch = 3

    # StorageAPICostOptimizationEnableEpoch represents the epoch when new storage helper functions are enabled and cost is reduced in Arwen
    StorageAPICostOptimizationEnableEpoch = 3

    # TransformToMultiShardCreateEnableEpoch represents the epoch when the new function on esdt system sc is enabled to transfer create role into multishard
    TransformToMultiShardCreateEnableEpoch = 3

    # ESDTRegisterAndSetAllRolesEnableEpoch represents the epoch when new function to register tickerID and set all roles is enabled
    ESDTRegisterAndSetAllRolesEnableEpoch = 3
>>>>>>> 412fc027

    # MaxNodesChangeEnableEpoch holds configuration for changing the maximum number of nodes and the enabling epoch
    MaxNodesChangeEnableEpoch = [
        { EpochEnable = 0, MaxNumNodes = 36, NodesToShufflePerShard = 4 },
        { EpochEnable = 1, MaxNumNodes = 56, NodesToShufflePerShard = 2 }
    ]

[GasSchedule]
    GasScheduleByEpochs = [
        { StartEpoch = 0, FileName = "gasScheduleV1.toml" },
        { StartEpoch = 1, FileName = "gasScheduleV4.toml" },
        { StartEpoch = 3, FileName = "gasScheduleV5.toml" },
    ]<|MERGE_RESOLUTION|>--- conflicted
+++ resolved
@@ -150,10 +150,6 @@
     # CreateNFTThroughExecByCallerEnableEpoch represents the epoch when nft creation through execution on destination by caller is enabled
     CreateNFTThroughExecByCallerEnableEpoch = 3
 
-<<<<<<< HEAD
-    # CorrectJailedNotUnstakedEpoch represents the epoch when the jailed validators will also be unstaked if the queue is empty
-    CorrectJailedNotUnstakedEmptyQueueEpoch = 2
-=======
     # StopDecreasingValidatorRatingWhenStuckEnableEpoch represents the epoch when we should stop decreasing validator's rating if, for instance, a shard gets stuck
     StopDecreasingValidatorRatingWhenStuckEnableEpoch = 2
 
@@ -177,7 +173,9 @@
 
     # ESDTRegisterAndSetAllRolesEnableEpoch represents the epoch when new function to register tickerID and set all roles is enabled
     ESDTRegisterAndSetAllRolesEnableEpoch = 3
->>>>>>> 412fc027
+
+    # CorrectJailedNotUnstakedEpoch represents the epoch when the jailed validators will also be unstaked if the queue is empty
+    CorrectJailedNotUnstakedEmptyQueueEpoch = 2
 
     # MaxNodesChangeEnableEpoch holds configuration for changing the maximum number of nodes and the enabling epoch
     MaxNodesChangeEnableEpoch = [
