[EnableEpochs]
    # SCDeployEnableEpoch represents the epoch when the deployment of smart contracts will be enabled
    SCDeployEnableEpoch = 1

    # BuiltInFunctionsEnableEpoch represents the epoch when the built in functions will be enabled
    BuiltInFunctionsEnableEpoch = 1

    # RelayedTransactionsEnableEpoch represents the epoch when the relayed transactions will be enabled
    RelayedTransactionsEnableEpoch = 1

    # PenalizedTooMuchGasEnableEpoch represents the epoch when the penalization for using too much gas will be enabled
    PenalizedTooMuchGasEnableEpoch = 0

    # SwitchJailWaitingEnableEpoch represents the epoch when the system smart contract processing at end of epoch is enabled
    SwitchJailWaitingEnableEpoch = 0

    # BelowSignedThresholdEnableEpoch represents the epoch when the change for computing rating for validators below signed rating is enabled
    BelowSignedThresholdEnableEpoch = 0

    # SwitchHysteresisForMinNodesEnableEpoch represents the epoch when the system smart contract changes its config to consider
    # also (minimum) hysteresis nodes for the minimum number of nodes
    SwitchHysteresisForMinNodesEnableEpoch = 1

    # TransactionSignedWithTxHashEnableEpoch represents the epoch when the node will also accept transactions that are
    # signed with the hash of transaction
    TransactionSignedWithTxHashEnableEpoch = 1

    # MetaProtectionEnableEpoch represents the epoch when the transactions to the metachain are checked to have enough gas
    MetaProtectionEnableEpoch = 1

    # AheadOfTimeGasUsageEnableEpoch represents the epoch when the cost of smart contract prepare changes from compiler per byte to ahead of time prepare per byte
    AheadOfTimeGasUsageEnableEpoch = 1

    # GasPriceModifierEnableEpoch represents the epoch when the gas price modifier in fee computation is enabled
    GasPriceModifierEnableEpoch = 1

    # RepairCallbackEnableEpoch represents the epoch when the callback repair is activated for scrs
    RepairCallbackEnableEpoch = 1

    # BlockGasAndFeesReCheckEnableEpoch represents the epoch when gas and fees used in each created or processed block are re-checked
    BlockGasAndFeesReCheckEnableEpoch = 1

    # BalanceWaitingListsEnableEpoch represents the epoch when the shard waiting lists are balanced at the start of an epoch
    BalanceWaitingListsEnableEpoch = 1

    # ReturnDataToLastTransferEnableEpoch represents the epoch when returned data is added to last output transfer for callbacks
    ReturnDataToLastTransferEnableEpoch = 1

    # SenderInOutTransferEnableEpoch represents the epoch when the feature of having different senders in output transfer is enabled
    SenderInOutTransferEnableEpoch = 1

    # StakeEnableEpoch represents the epoch when staking is enabled
    StakeEnableEpoch = 0

    # StakingV2EnableEpoch represents the epoch when staking v2 is enabled
    StakingV2EnableEpoch = 1

    # DoubleKeyProtectionEnableEpoch represents the epoch when the double key protection will be enabled
    DoubleKeyProtectionEnableEpoch = 1

    # ESDTEnableEpoch represents the epoch when ESDT is enabled
    ESDTEnableEpoch = 1

    # GovernanceEnableEpoch represents the epoch when governance is enabled
    GovernanceEnableEpoch = 1000000

    # DelegationManagerEnableEpoch represents the epoch when the delegation manager is enabled
    # epoch should not be 0
    DelegationManagerEnableEpoch = 1

    # DelegationSmartContractEnableEpoch represents the epoch when delegation smart contract is enabled
    # epoch should not be 0
    DelegationSmartContractEnableEpoch = 1

    # CorrectLastUnjailedEnableEpoch represents the epoch when the fix regaring the last unjailed node should apply
    CorrectLastUnjailedEnableEpoch = 1

    # RelayedTransactionsV2EnableEpoch represents the epoch when the relayed transactions V2 will be enabled
    RelayedTransactionsV2EnableEpoch = 1

    # UnbondTokensV2EnableEpoch represents the epoch when the new implementation of the unbond tokens function is available
    UnbondTokensV2EnableEpoch = 1

    # SaveJailedAlwaysEnableEpoch represents the epoch when saving jailed status at end of epoch will happen in all cases
    SaveJailedAlwaysEnableEpoch = 1

    # ReDelegateBelowMinCheckEnableEpoch represents the epoch when the check for the re-delegated value will be enabled
    ReDelegateBelowMinCheckEnableEpoch = 1

    # ValidatorToDelegationEnableEpoch represents the epoch when the validator-to-delegation feature will be enabled
    ValidatorToDelegationEnableEpoch = 1

    # WaitingListFixEnableEpoch represents the epoch when the 6 epoch waiting list fix is enabled
    WaitingListFixEnableEpoch = 1000000

    # IncrementSCRNonceInMultiTransferEnableEpoch represents the epoch when the fix for preventing the generation of the same SCRs
    # is enabled. The fix is done by adding an extra increment.
    IncrementSCRNonceInMultiTransferEnableEpoch = 1

    # ESDTMultiTransferEnableEpoch represents the epoch when esdt multitransfer built in function is enabled
    ESDTMultiTransferEnableEpoch = 1

    # GlobalMintBurnDisableEpoch represents the epoch when the global mint and burn functions are disabled
    GlobalMintBurnDisableEpoch = 1

    # ESDTTransferRoleEnableEpoch represents the epoch when esdt transfer role set is enabled
    ESDTTransferRoleEnableEpoch = 1

    # BuiltInFunctionOnMetaEnableEpoch represents the epoch when built in function processing on metachain is enabled
    BuiltInFunctionOnMetaEnableEpoch = 1000000

    # ComputeRewardCheckpointEnableEpoch represents the epoch when compute rewards checkpoint epoch is enabled
    ComputeRewardCheckpointEnableEpoch = 1

    # SCRSizeInvariantCheckEnableEpoch represents the epoch when the scr size invariant check is enabled
    SCRSizeInvariantCheckEnableEpoch = 1

    # BackwardCompSaveKeyValueEnableEpoch represents the epoch when the backward compatibility for save key value error is enabled
    BackwardCompSaveKeyValueEnableEpoch = 1

    # ESDTNFTCreateOnMultiShard represents the epoch when esdt nft creation is enabled on multiple shards
    ESDTNFTCreateOnMultiShard = 1

    # MetaESDTSetEnableEpoch represents the epoch when the backward compatibility for save key value error is enabled
    MetaESDTSetEnableEpoch = 1

    # AddTokensToDelegationEnableEpoch represents the epoch when adding tokens to delegation is enabled for whitelisted address
    AddTokensToDelegationEnableEpoch = 1

    # MultiESDTTransferFixOnCallBackOnEnableEpoch represents the epoch when multi esdt transfer on callback fix is enabled
    MultiESDTTransferFixOnCallBackOnEnableEpoch = 1

    # OptimizeGasUsedInCrossMiniBlocksEnableEpoch represents the epoch when gas used in cross shard mini blocks will be optimized
    OptimizeGasUsedInCrossMiniBlocksEnableEpoch = 1

    # CorrectFirstQueuedEpoch represents the epoch when the backward compatibility for setting the first queued node is enabled
    CorrectFirstQueuedEpoch = 1

    # DeleteDelegatorAfterClaimRewardsEnableEpoch represents the epoch when the delegators data is deleted for delegators that have to claim rewards after they withdraw all funds
    DeleteDelegatorAfterClaimRewardsEnableEpoch = 1

    # FixOOGReturnCodeEnableEpoch represents the epoch when the backward compatibility returning out of gas error is enabled
    FixOOGReturnCodeEnableEpoch = 1

    # RemoveNonUpdatedStorageEnableEpoch represents the epoch when the backward compatibility for removing non updated storage is enabled
    RemoveNonUpdatedStorageEnableEpoch = 1

    # OptimizeNFTStoreEnableEpoch represents the epoch when optimizations on NFT metadata store and send are enabled
    OptimizeNFTStoreEnableEpoch = 1

    # CreateNFTThroughExecByCallerEnableEpoch represents the epoch when nft creation through execution on destination by caller is enabled
    CreateNFTThroughExecByCallerEnableEpoch = 1

    # StopDecreasingValidatorRatingWhenStuckEnableEpoch represents the epoch when we should stop decreasing validator's rating if, for instance, a shard gets stuck
    StopDecreasingValidatorRatingWhenStuckEnableEpoch = 1

    # FrontRunningProtectionEnableEpoch represents the epoch when the first version of protection against front running is enabled
    FrontRunningProtectionEnableEpoch = 1

    # IsPayableBySCEnableEpoch represents the epoch when a new flag isPayable by SC is enabled
    IsPayableBySCEnableEpoch = 1

    # CleanUpInformativeSCRsEnableEpoch represents the epoch when the informative-only scrs are cleaned from miniblocks and logs are created from them
    CleanUpInformativeSCRsEnableEpoch = 1

    # StorageAPICostOptimizationEnableEpoch represents the epoch when new storage helper functions are enabled and cost is reduced in Arwen
    StorageAPICostOptimizationEnableEpoch = 1

    # TransformToMultiShardCreateEnableEpoch represents the epoch when the new function on esdt system sc is enabled to transfer create role into multishard
    TransformToMultiShardCreateEnableEpoch = 1

    # ESDTRegisterAndSetAllRolesEnableEpoch represents the epoch when new function to register tickerID and set all roles is enabled
    ESDTRegisterAndSetAllRolesEnableEpoch = 1

    # ScheduledMiniBlocksEnableEpoch represents the epoch when scheduled mini blocks would be created if needed
    ScheduledMiniBlocksEnableEpoch = 1

    # CorrectJailedNotUnstakedEpoch represents the epoch when the jailed validators will also be unstaked if the queue is empty
    CorrectJailedNotUnstakedEmptyQueueEpoch = 1

    # DoNotReturnOldBlockInBlockchainHookEnableEpoch represents the epoch when the fetch old block operation is
    # disabled in the blockchain hook component
    DoNotReturnOldBlockInBlockchainHookEnableEpoch = 1

    # AddFailedRelayedTxToInvalidMBsDisableEpoch represents the epoch when adding the failed relayed txs to invalid miniblocks is disabled
    AddFailedRelayedTxToInvalidMBsDisableEpoch = 1

    # SCRSizeInvariantOnBuiltInResultEnableEpoch represents the epoch when scr size invariant on built in result is enabled
    SCRSizeInvariantOnBuiltInResultEnableEpoch = 1

    # CheckCorrectTokenIDForTransferRoleEnableEpoch represents the epoch when the correct token ID check is applied for transfer role verification
    CheckCorrectTokenIDForTransferRoleEnableEpoch = 1

    # DisableExecByCallerEnableEpoch represents the epoch when the check on value is disabled on exec by caller
    DisableExecByCallerEnableEpoch = 1

    # RefactorContextEnableEpoch represents the epoch when refactoring/simplifying is enabled in contexts
    RefactorContextEnableEpoch = 1

    # FailExecutionOnEveryAPIErrorEnableEpoch represent the epoch when new protection in VM is enabled to fail all wrong API calls
    FailExecutionOnEveryAPIErrorEnableEpoch = 1

    # ManagedCryptoAPIsEnableEpoch represents the epoch when new managed crypto APIs are enabled in the wasm VM
    ManagedCryptoAPIsEnableEpoch = 1

    # CheckFunctionArgumentEnableEpoch represents the epoch when the extra argument check is enabled in vm-common
    CheckFunctionArgumentEnableEpoch = 1

    # CheckExecuteOnReadOnlyEnableEpoch represents the epoch when the extra checks are enabled for execution on read only
    CheckExecuteOnReadOnlyEnableEpoch = 1

    # ESDTMetadataContinuousCleanupEnableEpoch represents the epoch when esdt metadata is automatically deleted according to inshard liquidity
    ESDTMetadataContinuousCleanupEnableEpoch = 4

    # HeartbeatDisableEpoch represents the epoch when heartbeat v1 messages stop being sent and processed
    HeartbeatDisableEpoch = 2

    # MiniBlockPartialExecutionEnableEpoch represents the epoch when mini block partial execution will be enabled
    MiniBlockPartialExecutionEnableEpoch = 3

<<<<<<< HEAD
    # RefactorPeersMiniBlocksEnableEpoch represents the epoch when refactor of the peers mini blocks will be enabled
    RefactorPeersMiniBlocksEnableEpoch = 5
=======
    # SetSenderInEeiOutputTransferEnableEpoch represents the epoch when setting the sender in eei output transfers will be enabled
    SetSenderInEeiOutputTransferEnableEpoch = 4
>>>>>>> 3e040627

    # MaxNodesChangeEnableEpoch holds configuration for changing the maximum number of nodes and the enabling epoch
    MaxNodesChangeEnableEpoch = [
        { EpochEnable = 0, MaxNumNodes = 36, NodesToShufflePerShard = 4 },
        { EpochEnable = 1, MaxNumNodes = 56, NodesToShufflePerShard = 2 }
    ]

[GasSchedule]
    # GasScheduleByEpochs holds the configuration for the gas schedule that will be applied from specific epochs
    GasScheduleByEpochs = [
        { StartEpoch = 0, FileName = "gasScheduleV1.toml" },
        { StartEpoch = 1, FileName = "gasScheduleV6.toml" },
    ]<|MERGE_RESOLUTION|>--- conflicted
+++ resolved
@@ -218,13 +218,11 @@
     # MiniBlockPartialExecutionEnableEpoch represents the epoch when mini block partial execution will be enabled
     MiniBlockPartialExecutionEnableEpoch = 3
 
-<<<<<<< HEAD
+    # SetSenderInEeiOutputTransferEnableEpoch represents the epoch when setting the sender in eei output transfers will be enabled
+    SetSenderInEeiOutputTransferEnableEpoch = 4
+
     # RefactorPeersMiniBlocksEnableEpoch represents the epoch when refactor of the peers mini blocks will be enabled
     RefactorPeersMiniBlocksEnableEpoch = 5
-=======
-    # SetSenderInEeiOutputTransferEnableEpoch represents the epoch when setting the sender in eei output transfers will be enabled
-    SetSenderInEeiOutputTransferEnableEpoch = 4
->>>>>>> 3e040627
 
     # MaxNodesChangeEnableEpoch holds configuration for changing the maximum number of nodes and the enabling epoch
     MaxNodesChangeEnableEpoch = [
