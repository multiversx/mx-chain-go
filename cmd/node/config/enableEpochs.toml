--- conflicted
+++ resolved
@@ -230,28 +230,27 @@
     # RefactorPeersMiniBlocksEnableEpoch represents the epoch when refactor of the peers mini blocks will be enabled
     RefactorPeersMiniBlocksEnableEpoch = 1
 
+    # MaxBlockchainHookCountersEnableEpoch represents the epoch when the max blockchainhook counters are enabled
+    MaxBlockchainHookCountersEnableEpoch = 1
+
+    # WipeSingleNFTLiquidityDecreaseEnableEpoch represents the epoch when the system account liquidity is decreased for wipeSingleNFT as well
+    WipeSingleNFTLiquidityDecreaseEnableEpoch = 1
+
+    # AlwaysSaveTokenMetaDataEnableEpoch represents the epoch when the token metadata is always saved
+    AlwaysSaveTokenMetaDataEnableEpoch = 1
+
+    # RuntimeCodeSizeFixEnableEpoch represents the epoch when the code size fix in the VM is enabled
+    RuntimeCodeSizeFixEnableEpoch = 1
+
+    # RelayedNonceFixEnableEpoch represents the epoch when the nonce fix for relayed txs is enabled
+    RelayedNonceFixEnableEpoch = 1
+
+    # SetGuardianEnableEpoch represents the epoch when the guard account feature is enabled in the protocol
+    SetGuardianEnableEpoch = 1
+
     # SCProcessorV2EnableEpoch represents the epoch when SC processor V2 will be used
     SCProcessorV2EnableEpoch = 6
 
-    # MaxBlockchainHookCountersEnableEpoch represents the epoch when the max blockchainhook counters are enabled
-    MaxBlockchainHookCountersEnableEpoch = 1
-
-    # WipeSingleNFTLiquidityDecreaseEnableEpoch represents the epoch when the system account liquidity is decreased for wipeSingleNFT as well
-    WipeSingleNFTLiquidityDecreaseEnableEpoch = 1
-
-    # AlwaysSaveTokenMetaDataEnableEpoch represents the epoch when the token metadata is always saved
-    AlwaysSaveTokenMetaDataEnableEpoch = 1
-
-    # RuntimeCodeSizeFixEnableEpoch represents the epoch when the code size fix in the VM is enabled
-    RuntimeCodeSizeFixEnableEpoch = 1
-
-    # RelayedNonceFixEnableEpoch represents the epoch when the nonce fix for relayed txs is enabled
-    RelayedNonceFixEnableEpoch = 1
-
-    # SetGuardianEnableEpoch represents the epoch when the guard account feature is enabled in the protocol
-<<<<<<< HEAD
-    SetGuardianEnableEpoch = 2
-
     # AutoBalanceDataTriesEnableEpoch represents the epoch when the data tries are automatically balanced by inserting at the hashed key instead of the normal key
     AutoBalanceDataTriesEnableEpoch = 5
 
@@ -269,9 +268,6 @@
 
     # FixDelegationChangeOwnerOnAccountEnableEpoch represents the epoch when the fix for the delegation system smart contract is enabled
     FixDelegationChangeOwnerOnAccountEnableEpoch = 3
-=======
-    SetGuardianEnableEpoch = 1
->>>>>>> 2409c047
 
     # BLSMultiSignerEnableEpoch represents the activation epoch for different types of BLS multi-signers
     BLSMultiSignerEnableEpoch = [
@@ -289,6 +285,5 @@
     # GasScheduleByEpochs holds the configuration for the gas schedule that will be applied from specific epochs
     GasScheduleByEpochs = [
         { StartEpoch = 0, FileName = "gasScheduleV1.toml" },
-        { StartEpoch = 1, FileName = "gasScheduleV6.toml" },
         { StartEpoch = 1, FileName = "gasScheduleV7.toml" },
     ]