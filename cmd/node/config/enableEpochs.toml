[EnableEpochs]
    # SCDeployEnableEpoch represents the epoch when the deployment of smart contracts will be enabled
    SCDeployEnableEpoch = 180

    # BuiltInFunctionsEnableEpoch represents the epoch when the built in functions will be enabled
    BuiltInFunctionsEnableEpoch = 180

    # RelayedTransactionsEnableEpoch represents the epoch when the relayed transactions will be enabled
    RelayedTransactionsEnableEpoch = 180

    # PenalizedTooMuchGasEnableEpoch represents the epoch when the penalization for using too much gas will be enabled
    PenalizedTooMuchGasEnableEpoch = 124

    # SwitchJailWaitingEnableEpoch represents the epoch when the system smart contract processing at end of epoch is enabled
    SwitchJailWaitingEnableEpoch = 124

    # BelowSignedThresholdEnableEpoch represents the epoch when the change for computing rating for validators below signed rating is enabled
    BelowSignedThresholdEnableEpoch = 124

    # SwitchHysteresisForMinNodesEnableEpoch represents the epoch when the system smart contract changes its config to consider
    # also (minimum) hysteresis nodes for the minimum number of nodes
    SwitchHysteresisForMinNodesEnableEpoch = 124

    # TransactionSignedWithTxHashEnableEpoch represents the epoch when the node will also accept transactions that are
    # signed with the hash of transaction
    TransactionSignedWithTxHashEnableEpoch = 239

    # MetaProtectionEnableEpoch represents the epoch when the transactions to the metachain are checked to have enough gas
    MetaProtectionEnableEpoch = 180

    # AheadOfTimeGasUsageEnableEpoch represents the epoch when the cost of smart contract prepare changes from compiler per byte to ahead of time prepare per byte
    AheadOfTimeGasUsageEnableEpoch = 180

    # GasPriceModifierEnableEpoch represents the epoch when the gas price modifier in fee computation is enabled
    GasPriceModifierEnableEpoch = 180

    # RepairCallbackEnableEpoch represents the epoch when the callback repair is activated for scrs
    RepairCallbackEnableEpoch = 239

    # BlockGasAndFeesReCheckEnableEpoch represents the epoch when gas and fees used in each created or processed block are re-checked
    BlockGasAndFeesReCheckEnableEpoch = 239

    # BalanceWaitingListsEnableEpoch represents the epoch when the shard waiting lists are balanced at the start of an epoch
    BalanceWaitingListsEnableEpoch = 272

    # ReturnDataToLastTransferEnableEpoch represents the epoch when returned data is added to last output transfer for callbacks
    ReturnDataToLastTransferEnableEpoch = 272

    # SenderInOutTransferEnableEpoch represents the epoch when the feature of having different senders in output transfer is enabled
    SenderInOutTransferEnableEpoch = 272

    # StakeEnableEpoch represents the epoch when staking is enabled
    StakeEnableEpoch = 124

    # StakingV2EnableEpoch represents the epoch when staking v2 is enabled
    StakingV2EnableEpoch = 239

    DoubleKeyProtectionEnableEpoch = 180

    # ESDTEnableEpoch represents the epoch when ESDT is enabled
    ESDTEnableEpoch = 272

    # GovernanceEnableEpoch represents the epoch when governance is enabled
    GovernanceEnableEpoch = 1000000

    # DelegationManagerEnableEpoch represents the epoch when the delegation manager is enabled
    # epoch should not be 0
    DelegationManagerEnableEpoch = 239

    # DelegationSmartContractEnableEpoch represents the epoch when delegation smart contract is enabled
    # epoch should not be 0
    DelegationSmartContractEnableEpoch = 239

    # CorrectLastUnjailedEnableEpoch represents the epoch when the fix regaring the last unjailed node should apply
    CorrectLastUnjailedEnableEpoch = 272

    # RelayedTransactionsV2EnableEpoch represents the epoch when the relayed transactions V2 will be enabled
<<<<<<< HEAD
    RelayedTransactionsV2EnableEpoch = 1000000
=======
    RelayedTransactionsV2EnableEpoch = 1
>>>>>>> 2ef5218d

    # UnbondTokensV2EnableEpoch represents the epoch when the new implementation of the unbond tokens function is available
    UnbondTokensV2EnableEpoch = 319

    # SaveJailedAlwaysEnableEpoch represents the epoch when saving jailed status at end of epoch will happen in all cases
    SaveJailedAlwaysEnableEpoch = 319

    # ReDelegateBelowMinCheckEnableEpoch represents the epoch when the check for the re-delegated value will be enabled
    ReDelegateBelowMinCheckEnableEpoch = 319

    # ValidatorToDelegationEnableEpoch represents the epoch when the validator-to-delegation feature will be enabled
    ValidatorToDelegationEnableEpoch = 319

    # WaitingListFixEnableEpoch represents the epoch when the 6 epoch waiting list fix is enabled
    WaitingListFixEnableEpoch = 1000000

    # IncrementSCRNonceInMultiTransferEnableEpoch represents the epoch when the fix for preventing the generation of the same SCRs
    # is enabled. The fix is done by adding an extra increment.
<<<<<<< HEAD
    IncrementSCRNonceInMultiTransferEnableEpoch = 1000000

    # ESDTMultiTransferEnableEpoch represents the epoch when esdt multitransfer built in function is enabled
    ESDTMultiTransferEnableEpoch = 1000000

    # GlobalMintBurnDisableEpoch represents the epoch when the global mint and burn functions are disabled
    GlobalMintBurnDisableEpoch = 1000000

    # ESDTTransferRoleEnableEpoch represents the epoch when esdt transfer role set is enabled
    ESDTTransferRoleEnableEpoch = 1000000
=======
    IncrementSCRNonceInMultiTransferEnableEpoch = 1

    # ESDTMultiTransferEnableEpoch represents the epoch when esdt multitransfer built in function is enabled
    ESDTMultiTransferEnableEpoch = 1

    # GlobalMintBurnDisableEpoch represents the epoch when the global mint and burn functions are disabled
    GlobalMintBurnDisableEpoch = 1

    # ESDTTransferRoleEnableEpoch represents the epoch when esdt transfer role set is enabled
    ESDTTransferRoleEnableEpoch = 1
>>>>>>> 2ef5218d

    # BuiltInFunctionOnMetaEnableEpoch represents the epoch when built in function processing on metachain is enabled
    BuiltInFunctionOnMetaEnableEpoch = 1000000

    # ComputeRewardCheckpointEnableEpoch represents the epoch when compute rewards checkpoint epoch is enabled
<<<<<<< HEAD
    ComputeRewardCheckpointEnableEpoch = 1000000

    # SCRSizeInvariantCheckEnableEpoch represents the epoch when the scr size invariant check is enabled
    SCRSizeInvariantCheckEnableEpoch = 1000000

    # BackwardCompSaveKeyValueEnableEpoch represents the epoch when the backward compatibility for save key value error is enabled
    BackwardCompSaveKeyValueEnableEpoch = 1000000
=======
    ComputeRewardCheckpointEnableEpoch = 1

    # SCRSizeInvariantCheckEnableEpoch represents the epoch when the scr size invariant check is enabled
    SCRSizeInvariantCheckEnableEpoch = 1

    # BackwardCompSaveKeyValueEnableEpoch represents the epoch when the backward compatibility for save key value error is enabled
    BackwardCompSaveKeyValueEnableEpoch = 1

    # ESDTNFTCreateOnMultiShard represents the epoch when esdt nft creation is enabled on multiple shards
    ESDTNFTCreateOnMultiShard = 2

    # MetaESDTSetEnableEpoch represents the epoch when the backward compatibility for save key value error is enabled
    MetaESDTSetEnableEpoch = 2

    # AddTokensToDelegationEnableEpoch represents the epoch when adding tokens to delegation is enabled for whitelisted address
    AddTokensToDelegationEnableEpoch = 2

    # MultiESDTTransferFixOnCallBackOnEnableEpoch represents the epoch when multi esdt transfer on callback fix is enabled
    MultiESDTTransferFixOnCallBackOnEnableEpoch = 2

    # OptimizeGasUsedInCrossMiniBlocksEnableEpoch represents the epoch when gas used in cross shard mini blocks will be optimized
    OptimizeGasUsedInCrossMiniBlocksEnableEpoch = 2

    # CorrectFirstQueuedEpoch represents the epoch when the backward compatibility for setting the first queued node is enabled
    CorrectFirstQueuedEpoch = 2

    # DeleteDelegatorAfterClaimRewardsEnableEpoch represents the epoch when the delegators data is deleted for delegators that have to claim rewards after they widrawal all funds
    DeleteDelegatorAfterClaimRewardsEnableEpoch = 2

    # FixOOGReturnCodeEnableEpoch represents the epoch when the backward compatibility returning out of gas error is enabled
    FixOOGReturnCodeEnableEpoch = 2

    # RemoveNonUpdatedStorageEnableEpoch represents the epoch when the backward compatibility for removing non updated storage is enabled
    RemoveNonUpdatedStorageEnableEpoch = 2
>>>>>>> 2ef5218d

    # MaxNodesChangeEnableEpoch holds configuration for changing the maximum number of nodes and the enabling epoch
    MaxNodesChangeEnableEpoch = [
        { EpochEnable = 0, MaxNumNodes = 2169, NodesToShufflePerShard = 143 },
        { EpochEnable = 249, MaxNumNodes = 3200, NodesToShufflePerShard = 80 }
    ]

[GasSchedule]
    GasScheduleByEpochs = [
        { StartEpoch = 0, FileName = "gasScheduleV1.toml" },
<<<<<<< HEAD
        { StartEpoch = 180, FileName = "gasScheduleV2.toml" },
        { StartEpoch = 239, FileName = "gasScheduleV3.toml" },
=======
        { StartEpoch = 1, FileName = "gasScheduleV3.toml" },
        { StartEpoch = 2, FileName = "gasScheduleV4.toml" },
>>>>>>> 2ef5218d
    ]<|MERGE_RESOLUTION|>--- conflicted
+++ resolved
@@ -75,11 +75,7 @@
     CorrectLastUnjailedEnableEpoch = 272
 
     # RelayedTransactionsV2EnableEpoch represents the epoch when the relayed transactions V2 will be enabled
-<<<<<<< HEAD
     RelayedTransactionsV2EnableEpoch = 1000000
-=======
-    RelayedTransactionsV2EnableEpoch = 1
->>>>>>> 2ef5218d
 
     # UnbondTokensV2EnableEpoch represents the epoch when the new implementation of the unbond tokens function is available
     UnbondTokensV2EnableEpoch = 319
@@ -98,7 +94,6 @@
 
     # IncrementSCRNonceInMultiTransferEnableEpoch represents the epoch when the fix for preventing the generation of the same SCRs
     # is enabled. The fix is done by adding an extra increment.
-<<<<<<< HEAD
     IncrementSCRNonceInMultiTransferEnableEpoch = 1000000
 
     # ESDTMultiTransferEnableEpoch represents the epoch when esdt multitransfer built in function is enabled
@@ -109,24 +104,11 @@
 
     # ESDTTransferRoleEnableEpoch represents the epoch when esdt transfer role set is enabled
     ESDTTransferRoleEnableEpoch = 1000000
-=======
-    IncrementSCRNonceInMultiTransferEnableEpoch = 1
-
-    # ESDTMultiTransferEnableEpoch represents the epoch when esdt multitransfer built in function is enabled
-    ESDTMultiTransferEnableEpoch = 1
-
-    # GlobalMintBurnDisableEpoch represents the epoch when the global mint and burn functions are disabled
-    GlobalMintBurnDisableEpoch = 1
-
-    # ESDTTransferRoleEnableEpoch represents the epoch when esdt transfer role set is enabled
-    ESDTTransferRoleEnableEpoch = 1
->>>>>>> 2ef5218d
 
     # BuiltInFunctionOnMetaEnableEpoch represents the epoch when built in function processing on metachain is enabled
     BuiltInFunctionOnMetaEnableEpoch = 1000000
 
     # ComputeRewardCheckpointEnableEpoch represents the epoch when compute rewards checkpoint epoch is enabled
-<<<<<<< HEAD
     ComputeRewardCheckpointEnableEpoch = 1000000
 
     # SCRSizeInvariantCheckEnableEpoch represents the epoch when the scr size invariant check is enabled
@@ -134,14 +116,6 @@
 
     # BackwardCompSaveKeyValueEnableEpoch represents the epoch when the backward compatibility for save key value error is enabled
     BackwardCompSaveKeyValueEnableEpoch = 1000000
-=======
-    ComputeRewardCheckpointEnableEpoch = 1
-
-    # SCRSizeInvariantCheckEnableEpoch represents the epoch when the scr size invariant check is enabled
-    SCRSizeInvariantCheckEnableEpoch = 1
-
-    # BackwardCompSaveKeyValueEnableEpoch represents the epoch when the backward compatibility for save key value error is enabled
-    BackwardCompSaveKeyValueEnableEpoch = 1
 
     # ESDTNFTCreateOnMultiShard represents the epoch when esdt nft creation is enabled on multiple shards
     ESDTNFTCreateOnMultiShard = 2
@@ -169,7 +143,6 @@
 
     # RemoveNonUpdatedStorageEnableEpoch represents the epoch when the backward compatibility for removing non updated storage is enabled
     RemoveNonUpdatedStorageEnableEpoch = 2
->>>>>>> 2ef5218d
 
     # MaxNodesChangeEnableEpoch holds configuration for changing the maximum number of nodes and the enabling epoch
     MaxNodesChangeEnableEpoch = [
@@ -180,11 +153,7 @@
 [GasSchedule]
     GasScheduleByEpochs = [
         { StartEpoch = 0, FileName = "gasScheduleV1.toml" },
-<<<<<<< HEAD
         { StartEpoch = 180, FileName = "gasScheduleV2.toml" },
         { StartEpoch = 239, FileName = "gasScheduleV3.toml" },
-=======
-        { StartEpoch = 1, FileName = "gasScheduleV3.toml" },
         { StartEpoch = 2, FileName = "gasScheduleV4.toml" },
->>>>>>> 2ef5218d
     ]