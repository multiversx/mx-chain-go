[EnableEpochs]
    # SCDeployEnableEpoch represents the epoch when the deployment of smart contracts will be enabled
    SCDeployEnableEpoch = 1

    # BuiltInFunctionsEnableEpoch represents the epoch when the built in functions will be enabled
    BuiltInFunctionsEnableEpoch = 1

    # RelayedTransactionsEnableEpoch represents the epoch when the relayed transactions will be enabled
    RelayedTransactionsEnableEpoch = 1

    # PenalizedTooMuchGasEnableEpoch represents the epoch when the penalization for using too much gas will be enabled
    PenalizedTooMuchGasEnableEpoch = 0

    # SwitchJailWaitingEnableEpoch represents the epoch when the system smart contract processing at end of epoch is enabled
    SwitchJailWaitingEnableEpoch = 0

    # BelowSignedThresholdEnableEpoch represents the epoch when the change for computing rating for validators below signed rating is enabled
    BelowSignedThresholdEnableEpoch = 0

    # SwitchHysteresisForMinNodesEnableEpoch represents the epoch when the system smart contract changes its config to consider
    # also (minimum) hysteresis nodes for the minimum number of nodes
    SwitchHysteresisForMinNodesEnableEpoch = 1

    # TransactionSignedWithTxHashEnableEpoch represents the epoch when the node will also accept transactions that are
    # signed with the hash of transaction
    TransactionSignedWithTxHashEnableEpoch = 1

    # MetaProtectionEnableEpoch represents the epoch when the transactions to the metachain are checked to have enough gas
    MetaProtectionEnableEpoch = 1

    # AheadOfTimeGasUsageEnableEpoch represents the epoch when the cost of smart contract prepare changes from compiler per byte to ahead of time prepare per byte
    AheadOfTimeGasUsageEnableEpoch = 1

    # GasPriceModifierEnableEpoch represents the epoch when the gas price modifier in fee computation is enabled
    GasPriceModifierEnableEpoch = 1

    # RepairCallbackEnableEpoch represents the epoch when the callback repair is activated for scrs
    RepairCallbackEnableEpoch = 1

    # BlockGasAndFeesReCheckEnableEpoch represents the epoch when gas and fees used in each created or processed block are re-checked
    BlockGasAndFeesReCheckEnableEpoch = 1

    # BalanceWaitingListsEnableEpoch represents the epoch when the shard waiting lists are balanced at the start of an epoch
    BalanceWaitingListsEnableEpoch = 1

    # ReturnDataToLastTransferEnableEpoch represents the epoch when returned data is added to last output transfer for callbacks
    ReturnDataToLastTransferEnableEpoch = 1

    # SenderInOutTransferEnableEpoch represents the epoch when the feature of having different senders in output transfer is enabled
    SenderInOutTransferEnableEpoch = 1

    # StakeEnableEpoch represents the epoch when staking is enabled
    StakeEnableEpoch = 0

    # StakingV2EnableEpoch represents the epoch when staking v2 is enabled
    StakingV2EnableEpoch = 1

    DoubleKeyProtectionEnableEpoch = 1

    # ESDTEnableEpoch represents the epoch when ESDT is enabled
    ESDTEnableEpoch = 1

    # GovernanceEnableEpoch represents the epoch when governance is enabled
    GovernanceEnableEpoch = 1000000

    # DelegationManagerEnableEpoch represents the epoch when the delegation manager is enabled
    # epoch should not be 0
    DelegationManagerEnableEpoch = 1

    # DelegationSmartContractEnableEpoch represents the epoch when delegation smart contract is enabled
    # epoch should not be 0
    DelegationSmartContractEnableEpoch = 1

    # CorrectLastUnjailedEnableEpoch represents the epoch when the fix regaring the last unjailed node should apply
    CorrectLastUnjailedEnableEpoch = 1

    # RelayedTransactionsV2EnableEpoch represents the epoch when the relayed transactions V2 will be enabled
    RelayedTransactionsV2EnableEpoch = 1

    # UnbondTokensV2EnableEpoch represents the epoch when the new implementation of the unbond tokens function is available
    UnbondTokensV2EnableEpoch = 1

    # SaveJailedAlwaysEnableEpoch represents the epoch when saving jailed status at end of epoch will happen in all cases
    SaveJailedAlwaysEnableEpoch = 1

    # ReDelegateBelowMinCheckEnableEpoch represents the epoch when the check for the re-delegated value will be enabled
    ReDelegateBelowMinCheckEnableEpoch = 1

    # ValidatorToDelegationEnableEpoch represents the epoch when the validator-to-delegation feature will be enabled
    ValidatorToDelegationEnableEpoch = 1

    # WaitingListFixEnableEpoch represents the epoch when the 6 epoch waiting list fix is enabled
    WaitingListFixEnableEpoch = 1000000

    # IncrementSCRNonceInMultiTransferEnableEpoch represents the epoch when the fix for preventing the generation of the same SCRs
    # is enabled. The fix is done by adding an extra increment.
    IncrementSCRNonceInMultiTransferEnableEpoch = 1

    # ESDTMultiTransferEnableEpoch represents the epoch when esdt multitransfer built in function is enabled
    ESDTMultiTransferEnableEpoch = 1

    # GlobalMintBurnDisableEpoch represents the epoch when the global mint and burn functions are disabled
    GlobalMintBurnDisableEpoch = 1

    # ESDTTransferRoleEnableEpoch represents the epoch when esdt transfer role set is enabled
    ESDTTransferRoleEnableEpoch = 1

    # BuiltInFunctionOnMetaEnableEpoch represents the epoch when built in function processing on metachain is enabled
    BuiltInFunctionOnMetaEnableEpoch = 1000000

    # ComputeRewardCheckpointEnableEpoch represents the epoch when compute rewards checkpoint epoch is enabled
    ComputeRewardCheckpointEnableEpoch = 1

    # SCRSizeInvariantCheckEnableEpoch represents the epoch when the scr size invariant check is enabled
    SCRSizeInvariantCheckEnableEpoch = 1

    # BackwardCompSaveKeyValueEnableEpoch represents the epoch when the backward compatibility for save key value error is enabled
    BackwardCompSaveKeyValueEnableEpoch = 1

    # ESDTNFTCreateOnMultiShard represents the epoch when esdt nft creation is enabled on multiple shards
    ESDTNFTCreateOnMultiShard = 1

    # MetaESDTSetEnableEpoch represents the epoch when the backward compatibility for save key value error is enabled
    MetaESDTSetEnableEpoch = 1

    # AddTokensToDelegationEnableEpoch represents the epoch when adding tokens to delegation is enabled for whitelisted address
    AddTokensToDelegationEnableEpoch = 1

    # MultiESDTTransferFixOnCallBackOnEnableEpoch represents the epoch when multi esdt transfer on callback fix is enabled
    MultiESDTTransferFixOnCallBackOnEnableEpoch = 1

    # OptimizeGasUsedInCrossMiniBlocksEnableEpoch represents the epoch when gas used in cross shard mini blocks will be optimized
    OptimizeGasUsedInCrossMiniBlocksEnableEpoch = 1

    # CorrectFirstQueuedEpoch represents the epoch when the backward compatibility for setting the first queued node is enabled
    CorrectFirstQueuedEpoch = 1

    # DeleteDelegatorAfterClaimRewardsEnableEpoch represents the epoch when the delegators data is deleted for delegators that have to claim rewards after they widrawal all funds
    DeleteDelegatorAfterClaimRewardsEnableEpoch = 1

    # FixOOGReturnCodeEnableEpoch represents the epoch when the backward compatibility returning out of gas error is enabled
    FixOOGReturnCodeEnableEpoch = 1

    # RemoveNonUpdatedStorageEnableEpoch represents the epoch when the backward compatibility for removing non updated storage is enabled
    RemoveNonUpdatedStorageEnableEpoch = 1

<<<<<<< HEAD
    # ScheduledMiniBlocksEnableEpoch represents the epoch when scheduled mini blocks would be created if needed
    ScheduledMiniBlocksEnableEpoch = 3

    # MixedTxsInMiniBlocksEnableEpoch represents the epoch when mixed txs in mini blocks functionality will be enabled
    MixedTxsInMiniBlocksEnableEpoch = 4
=======
    # OptimizeNFTStoreEnableEpoch represents the epoch when optimizations on NFT metadata store and send are enabled
    OptimizeNFTStoreEnableEpoch = 3
>>>>>>> a0cfe146

    # MaxNodesChangeEnableEpoch holds configuration for changing the maximum number of nodes and the enabling epoch
    MaxNodesChangeEnableEpoch = [
        { EpochEnable = 0, MaxNumNodes = 36, NodesToShufflePerShard = 4 },
        { EpochEnable = 1, MaxNumNodes = 56, NodesToShufflePerShard = 2 }
    ]

[GasSchedule]
    GasScheduleByEpochs = [
        { StartEpoch = 0, FileName = "gasScheduleV1.toml" },
        { StartEpoch = 1, FileName = "gasScheduleV4.toml" },
    ]<|MERGE_RESOLUTION|>--- conflicted
+++ resolved
@@ -144,16 +144,14 @@
     # RemoveNonUpdatedStorageEnableEpoch represents the epoch when the backward compatibility for removing non updated storage is enabled
     RemoveNonUpdatedStorageEnableEpoch = 1
 
-<<<<<<< HEAD
+    # OptimizeNFTStoreEnableEpoch represents the epoch when optimizations on NFT metadata store and send are enabled
+    OptimizeNFTStoreEnableEpoch = 3
+
     # ScheduledMiniBlocksEnableEpoch represents the epoch when scheduled mini blocks would be created if needed
     ScheduledMiniBlocksEnableEpoch = 3
 
     # MixedTxsInMiniBlocksEnableEpoch represents the epoch when mixed txs in mini blocks functionality will be enabled
     MixedTxsInMiniBlocksEnableEpoch = 4
-=======
-    # OptimizeNFTStoreEnableEpoch represents the epoch when optimizations on NFT metadata store and send are enabled
-    OptimizeNFTStoreEnableEpoch = 3
->>>>>>> a0cfe146
 
     # MaxNodesChangeEnableEpoch holds configuration for changing the maximum number of nodes and the enabling epoch
     MaxNodesChangeEnableEpoch = [
