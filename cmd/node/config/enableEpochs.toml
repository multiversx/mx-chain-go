[EnableEpochs]
    # SCDeployEnableEpoch represents the epoch when the deployment of smart contracts will be enabled
    SCDeployEnableEpoch = 1

    # BuiltInFunctionsEnableEpoch represents the epoch when the built in functions will be enabled
    BuiltInFunctionsEnableEpoch = 1

    # RelayedTransactionsEnableEpoch represents the epoch when the relayed transactions will be enabled
    RelayedTransactionsEnableEpoch = 1

    # PenalizedTooMuchGasEnableEpoch represents the epoch when the penalization for using too much gas will be enabled
    PenalizedTooMuchGasEnableEpoch = 0

    # SwitchJailWaitingEnableEpoch represents the epoch when the system smart contract processing at end of epoch is enabled
    SwitchJailWaitingEnableEpoch = 0

    # BelowSignedThresholdEnableEpoch represents the epoch when the change for computing rating for validators below signed rating is enabled
    BelowSignedThresholdEnableEpoch = 0

    # SwitchHysteresisForMinNodesEnableEpoch represents the epoch when the system smart contract changes its config to consider
    # also (minimum) hysteresis nodes for the minimum number of nodes
    SwitchHysteresisForMinNodesEnableEpoch = 1

    # TransactionSignedWithTxHashEnableEpoch represents the epoch when the node will also accept transactions that are
    # signed with the hash of transaction
    TransactionSignedWithTxHashEnableEpoch = 1

    # MetaProtectionEnableEpoch represents the epoch when the transactions to the metachain are checked to have enough gas
    MetaProtectionEnableEpoch = 1

    # AheadOfTimeGasUsageEnableEpoch represents the epoch when the cost of smart contract prepare changes from compiler per byte to ahead of time prepare per byte
    AheadOfTimeGasUsageEnableEpoch = 1

    # GasPriceModifierEnableEpoch represents the epoch when the gas price modifier in fee computation is enabled
    GasPriceModifierEnableEpoch = 1

    # RepairCallbackEnableEpoch represents the epoch when the callback repair is activated for scrs
    RepairCallbackEnableEpoch = 1

    # BlockGasAndFeesReCheckEnableEpoch represents the epoch when gas and fees used in each created or processed block are re-checked
    BlockGasAndFeesReCheckEnableEpoch = 1

    # BalanceWaitingListsEnableEpoch represents the epoch when the shard waiting lists are balanced at the start of an epoch
    BalanceWaitingListsEnableEpoch = 1

    # ReturnDataToLastTransferEnableEpoch represents the epoch when returned data is added to last output transfer for callbacks
    ReturnDataToLastTransferEnableEpoch = 1

    # SenderInOutTransferEnableEpoch represents the epoch when the feature of having different senders in output transfer is enabled
    SenderInOutTransferEnableEpoch = 1

    # StakeEnableEpoch represents the epoch when staking is enabled
    StakeEnableEpoch = 0

    # StakingV2EnableEpoch represents the epoch when staking v2 is enabled
    StakingV2EnableEpoch = 1

    # DoubleKeyProtectionEnableEpoch represents the epoch when the double key protection will be enabled
    DoubleKeyProtectionEnableEpoch = 1

    # ESDTEnableEpoch represents the epoch when ESDT is enabled
    ESDTEnableEpoch = 1

    # GovernanceEnableEpoch represents the epoch when governance is enabled
    GovernanceEnableEpoch = 1000000

    # DelegationManagerEnableEpoch represents the epoch when the delegation manager is enabled
    # epoch should not be 0
    DelegationManagerEnableEpoch = 1

    # DelegationSmartContractEnableEpoch represents the epoch when delegation smart contract is enabled
    # epoch should not be 0
    DelegationSmartContractEnableEpoch = 1

    # CorrectLastUnjailedEnableEpoch represents the epoch when the fix regaring the last unjailed node should apply
    CorrectLastUnjailedEnableEpoch = 1

    # RelayedTransactionsV2EnableEpoch represents the epoch when the relayed transactions V2 will be enabled
    RelayedTransactionsV2EnableEpoch = 1

    # UnbondTokensV2EnableEpoch represents the epoch when the new implementation of the unbond tokens function is available
    UnbondTokensV2EnableEpoch = 1

    # SaveJailedAlwaysEnableEpoch represents the epoch when saving jailed status at end of epoch will happen in all cases
    SaveJailedAlwaysEnableEpoch = 1

    # ReDelegateBelowMinCheckEnableEpoch represents the epoch when the check for the re-delegated value will be enabled
    ReDelegateBelowMinCheckEnableEpoch = 1

    # ValidatorToDelegationEnableEpoch represents the epoch when the validator-to-delegation feature will be enabled
    ValidatorToDelegationEnableEpoch = 1

    # WaitingListFixEnableEpoch represents the epoch when the 6 epoch waiting list fix is enabled
    WaitingListFixEnableEpoch = 1000000

    # IncrementSCRNonceInMultiTransferEnableEpoch represents the epoch when the fix for preventing the generation of the same SCRs
    # is enabled. The fix is done by adding an extra increment.
    IncrementSCRNonceInMultiTransferEnableEpoch = 1

    # ESDTMultiTransferEnableEpoch represents the epoch when esdt multitransfer built in function is enabled
    ESDTMultiTransferEnableEpoch = 1

    # GlobalMintBurnDisableEpoch represents the epoch when the global mint and burn functions are disabled
    GlobalMintBurnDisableEpoch = 1

    # ESDTTransferRoleEnableEpoch represents the epoch when esdt transfer role set is enabled
    ESDTTransferRoleEnableEpoch = 1

    # BuiltInFunctionOnMetaEnableEpoch represents the epoch when built in function processing on metachain is enabled
    BuiltInFunctionOnMetaEnableEpoch = 1000000

    # ComputeRewardCheckpointEnableEpoch represents the epoch when compute rewards checkpoint epoch is enabled
    ComputeRewardCheckpointEnableEpoch = 1

    # SCRSizeInvariantCheckEnableEpoch represents the epoch when the scr size invariant check is enabled
    SCRSizeInvariantCheckEnableEpoch = 1

    # BackwardCompSaveKeyValueEnableEpoch represents the epoch when the backward compatibility for save key value error is enabled
    BackwardCompSaveKeyValueEnableEpoch = 1

    # ESDTNFTCreateOnMultiShard represents the epoch when esdt nft creation is enabled on multiple shards
    ESDTNFTCreateOnMultiShard = 1

    # MetaESDTSetEnableEpoch represents the epoch when the backward compatibility for save key value error is enabled
    MetaESDTSetEnableEpoch = 1

    # AddTokensToDelegationEnableEpoch represents the epoch when adding tokens to delegation is enabled for whitelisted address
    AddTokensToDelegationEnableEpoch = 1

    # MultiESDTTransferFixOnCallBackOnEnableEpoch represents the epoch when multi esdt transfer on callback fix is enabled
    MultiESDTTransferFixOnCallBackOnEnableEpoch = 1

    # OptimizeGasUsedInCrossMiniBlocksEnableEpoch represents the epoch when gas used in cross shard mini blocks will be optimized
    OptimizeGasUsedInCrossMiniBlocksEnableEpoch = 1

    # CorrectFirstQueuedEpoch represents the epoch when the backward compatibility for setting the first queued node is enabled
    CorrectFirstQueuedEpoch = 1

    # DeleteDelegatorAfterClaimRewardsEnableEpoch represents the epoch when the delegators data is deleted for delegators that have to claim rewards after they withdraw all funds
    DeleteDelegatorAfterClaimRewardsEnableEpoch = 1

    # FixOOGReturnCodeEnableEpoch represents the epoch when the backward compatibility returning out of gas error is enabled
    FixOOGReturnCodeEnableEpoch = 1

    # RemoveNonUpdatedStorageEnableEpoch represents the epoch when the backward compatibility for removing non updated storage is enabled
    RemoveNonUpdatedStorageEnableEpoch = 1

    # OptimizeNFTStoreEnableEpoch represents the epoch when optimizations on NFT metadata store and send are enabled
    OptimizeNFTStoreEnableEpoch = 1

    # CreateNFTThroughExecByCallerEnableEpoch represents the epoch when nft creation through execution on destination by caller is enabled
    CreateNFTThroughExecByCallerEnableEpoch = 1

    # StopDecreasingValidatorRatingWhenStuckEnableEpoch represents the epoch when we should stop decreasing validator's rating if, for instance, a shard gets stuck
    StopDecreasingValidatorRatingWhenStuckEnableEpoch = 1

    # FrontRunningProtectionEnableEpoch represents the epoch when the first version of protection against front running is enabled
    FrontRunningProtectionEnableEpoch = 1

    # IsPayableBySCEnableEpoch represents the epoch when a new flag isPayable by SC is enabled
    IsPayableBySCEnableEpoch = 1

    # CleanUpInformativeSCRsEnableEpoch represents the epoch when the informative-only scrs are cleaned from miniblocks and logs are created from them
    CleanUpInformativeSCRsEnableEpoch = 1

    # StorageAPICostOptimizationEnableEpoch represents the epoch when new storage helper functions are enabled and cost is reduced in Arwen
    StorageAPICostOptimizationEnableEpoch = 1

    # TransformToMultiShardCreateEnableEpoch represents the epoch when the new function on esdt system sc is enabled to transfer create role into multishard
    TransformToMultiShardCreateEnableEpoch = 1

    # ESDTRegisterAndSetAllRolesEnableEpoch represents the epoch when new function to register tickerID and set all roles is enabled
    ESDTRegisterAndSetAllRolesEnableEpoch = 1

    # ScheduledMiniBlocksEnableEpoch represents the epoch when scheduled mini blocks would be created if needed
    ScheduledMiniBlocksEnableEpoch = 1

    # CorrectJailedNotUnstakedEpoch represents the epoch when the jailed validators will also be unstaked if the queue is empty
    CorrectJailedNotUnstakedEmptyQueueEpoch = 1

    # DoNotReturnOldBlockInBlockchainHookEnableEpoch represents the epoch when the fetch old block operation is
    # disabled in the blockchain hook component
    DoNotReturnOldBlockInBlockchainHookEnableEpoch = 1

    # AddFailedRelayedTxToInvalidMBsDisableEpoch represents the epoch when adding the failed relayed txs to invalid miniblocks is disabled
    AddFailedRelayedTxToInvalidMBsDisableEpoch = 1

    # SCRSizeInvariantOnBuiltInResultEnableEpoch represents the epoch when scr size invariant on built in result is enabled
    SCRSizeInvariantOnBuiltInResultEnableEpoch = 1

    # CheckCorrectTokenIDForTransferRoleEnableEpoch represents the epoch when the correct token ID check is applied for transfer role verification
    CheckCorrectTokenIDForTransferRoleEnableEpoch = 1

    # DisableExecByCallerEnableEpoch represents the epoch when the check on value is disabled on exec by caller
    DisableExecByCallerEnableEpoch = 1

    # RefactorContextEnableEpoch represents the epoch when refactoring/simplifying is enabled in contexts
    RefactorContextEnableEpoch = 1

    # FailExecutionOnEveryAPIErrorEnableEpoch represent the epoch when new protection in VM is enabled to fail all wrong API calls
    FailExecutionOnEveryAPIErrorEnableEpoch = 1

    # ManagedCryptoAPIsEnableEpoch represents the epoch when new managed crypto APIs are enabled in the wasm VM
    ManagedCryptoAPIsEnableEpoch = 1

    # CheckFunctionArgumentEnableEpoch represents the epoch when the extra argument check is enabled in vm-common
    CheckFunctionArgumentEnableEpoch = 1

    # CheckExecuteOnReadOnlyEnableEpoch represents the epoch when the extra checks are enabled for execution on read only
    CheckExecuteOnReadOnlyEnableEpoch = 1

    # ESDTMetadataContinuousCleanupEnableEpoch represents the epoch when esdt metadata is automatically deleted according to inshard liquidity
    ESDTMetadataContinuousCleanupEnableEpoch = 4

    # HeartbeatDisableEpoch represents the epoch when heartbeat v1 messages stop being sent and processed
    HeartbeatDisableEpoch = 2

    # MiniBlockPartialExecutionEnableEpoch represents the epoch when mini block partial execution will be enabled
    MiniBlockPartialExecutionEnableEpoch = 3

<<<<<<< HEAD
    # BLSMultiSignerEnableEpoch represents the activation epoch for different types of BLS multi-signers
    BLSMultiSignerEnableEpoch = [
        { EnableEpoch = 0, Type = "no-KOSK"},
        { EnableEpoch = 3, Type = "KOSK"}
    ]
=======
    # SetSenderInEeiOutputTransferEnableEpoch represents the epoch when setting the sender in eei output transfers will be enabled
    SetSenderInEeiOutputTransferEnableEpoch = 4

    # RefactorPeersMiniBlocksEnableEpoch represents the epoch when refactor of the peers mini blocks will be enabled
    RefactorPeersMiniBlocksEnableEpoch = 5
>>>>>>> ceabff30

    # MaxNodesChangeEnableEpoch holds configuration for changing the maximum number of nodes and the enabling epoch
    MaxNodesChangeEnableEpoch = [
        { EpochEnable = 0, MaxNumNodes = 36, NodesToShufflePerShard = 4 },
        { EpochEnable = 1, MaxNumNodes = 56, NodesToShufflePerShard = 2 }
    ]

[GasSchedule]
    # GasScheduleByEpochs holds the configuration for the gas schedule that will be applied from specific epochs
    GasScheduleByEpochs = [
        { StartEpoch = 0, FileName = "gasScheduleV1.toml" },
        { StartEpoch = 1, FileName = "gasScheduleV6.toml" },
    ]<|MERGE_RESOLUTION|>--- conflicted
+++ resolved
@@ -218,19 +218,17 @@
     # MiniBlockPartialExecutionEnableEpoch represents the epoch when mini block partial execution will be enabled
     MiniBlockPartialExecutionEnableEpoch = 3
 
-<<<<<<< HEAD
+    # SetSenderInEeiOutputTransferEnableEpoch represents the epoch when setting the sender in eei output transfers will be enabled
+    SetSenderInEeiOutputTransferEnableEpoch = 4
+
+    # RefactorPeersMiniBlocksEnableEpoch represents the epoch when refactor of the peers mini blocks will be enabled
+    RefactorPeersMiniBlocksEnableEpoch = 5
+
     # BLSMultiSignerEnableEpoch represents the activation epoch for different types of BLS multi-signers
     BLSMultiSignerEnableEpoch = [
         { EnableEpoch = 0, Type = "no-KOSK"},
         { EnableEpoch = 3, Type = "KOSK"}
     ]
-=======
-    # SetSenderInEeiOutputTransferEnableEpoch represents the epoch when setting the sender in eei output transfers will be enabled
-    SetSenderInEeiOutputTransferEnableEpoch = 4
-
-    # RefactorPeersMiniBlocksEnableEpoch represents the epoch when refactor of the peers mini blocks will be enabled
-    RefactorPeersMiniBlocksEnableEpoch = 5
->>>>>>> ceabff30
 
     # MaxNodesChangeEnableEpoch holds configuration for changing the maximum number of nodes and the enabling epoch
     MaxNodesChangeEnableEpoch = [
