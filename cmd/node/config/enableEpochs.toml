[EnableEpochs]
    # SCDeployEnableEpoch represents the epoch when the deployment of smart contracts will be enabled
    SCDeployEnableEpoch = 1

    # BuiltInFunctionsEnableEpoch represents the epoch when the built in functions will be enabled
    BuiltInFunctionsEnableEpoch = 1

    # RelayedTransactionsEnableEpoch represents the epoch when the relayed transactions will be enabled
    RelayedTransactionsEnableEpoch = 1

    # PenalizedTooMuchGasEnableEpoch represents the epoch when the penalization for using too much gas will be enabled
    PenalizedTooMuchGasEnableEpoch = 0

    # SwitchJailWaitingEnableEpoch represents the epoch when the system smart contract processing at end of epoch is enabled
    SwitchJailWaitingEnableEpoch = 0

    # BelowSignedThresholdEnableEpoch represents the epoch when the change for computing rating for validators below signed rating is enabled
    BelowSignedThresholdEnableEpoch = 0

    # SwitchHysteresisForMinNodesEnableEpoch represents the epoch when the system smart contract changes its config to consider
    # also (minimum) hysteresis nodes for the minimum number of nodes
    SwitchHysteresisForMinNodesEnableEpoch = 1

    # TransactionSignedWithTxHashEnableEpoch represents the epoch when the node will also accept transactions that are
    # signed with the hash of transaction
    TransactionSignedWithTxHashEnableEpoch = 1

    # MetaProtectionEnableEpoch represents the epoch when the transactions to the metachain are checked to have enough gas
    MetaProtectionEnableEpoch = 1

    # AheadOfTimeGasUsageEnableEpoch represents the epoch when the cost of smart contract prepare changes from compiler per byte to ahead of time prepare per byte
    AheadOfTimeGasUsageEnableEpoch = 1

    # GasPriceModifierEnableEpoch represents the epoch when the gas price modifier in fee computation is enabled
    GasPriceModifierEnableEpoch = 1

    # RepairCallbackEnableEpoch represents the epoch when the callback repair is activated for scrs
    RepairCallbackEnableEpoch = 1

    # BlockGasAndFeesReCheckEnableEpoch represents the epoch when gas and fees used in each created or processed block are re-checked
    BlockGasAndFeesReCheckEnableEpoch = 1

    # BalanceWaitingListsEnableEpoch represents the epoch when the shard waiting lists are balanced at the start of an epoch
    BalanceWaitingListsEnableEpoch = 1

    # ReturnDataToLastTransferEnableEpoch represents the epoch when returned data is added to last output transfer for callbacks
    ReturnDataToLastTransferEnableEpoch = 1

    # SenderInOutTransferEnableEpoch represents the epoch when the feature of having different senders in output transfer is enabled
    SenderInOutTransferEnableEpoch = 1

    # StakeEnableEpoch represents the epoch when staking is enabled
    StakeEnableEpoch = 0

    # StakingV2EnableEpoch represents the epoch when staking v2 is enabled
    StakingV2EnableEpoch = 1

    # DoubleKeyProtectionEnableEpoch represents the epoch when the double key protection will be enabled
    DoubleKeyProtectionEnableEpoch = 1

    # ESDTEnableEpoch represents the epoch when ESDT is enabled
    ESDTEnableEpoch = 1

    # GovernanceEnableEpoch represents the epoch when governance is enabled
    GovernanceEnableEpoch = 1000000

    # DelegationManagerEnableEpoch represents the epoch when the delegation manager is enabled
    # epoch should not be 0
    DelegationManagerEnableEpoch = 1

    # DelegationSmartContractEnableEpoch represents the epoch when delegation smart contract is enabled
    # epoch should not be 0
    DelegationSmartContractEnableEpoch = 1

    # CorrectLastUnjailedEnableEpoch represents the epoch when the fix regaring the last unjailed node should apply
    CorrectLastUnjailedEnableEpoch = 1

    # RelayedTransactionsV2EnableEpoch represents the epoch when the relayed transactions V2 will be enabled
    RelayedTransactionsV2EnableEpoch = 1

    # UnbondTokensV2EnableEpoch represents the epoch when the new implementation of the unbond tokens function is available
    UnbondTokensV2EnableEpoch = 1

    # SaveJailedAlwaysEnableEpoch represents the epoch when saving jailed status at end of epoch will happen in all cases
    SaveJailedAlwaysEnableEpoch = 1

    # ReDelegateBelowMinCheckEnableEpoch represents the epoch when the check for the re-delegated value will be enabled
    ReDelegateBelowMinCheckEnableEpoch = 1

    # ValidatorToDelegationEnableEpoch represents the epoch when the validator-to-delegation feature will be enabled
    ValidatorToDelegationEnableEpoch = 1

    # WaitingListFixEnableEpoch represents the epoch when the 6 epoch waiting list fix is enabled
    WaitingListFixEnableEpoch = 1000000

    # IncrementSCRNonceInMultiTransferEnableEpoch represents the epoch when the fix for preventing the generation of the same SCRs
    # is enabled. The fix is done by adding an extra increment.
    IncrementSCRNonceInMultiTransferEnableEpoch = 1

    # ESDTMultiTransferEnableEpoch represents the epoch when esdt multitransfer built in function is enabled
    ESDTMultiTransferEnableEpoch = 1

    # GlobalMintBurnDisableEpoch represents the epoch when the global mint and burn functions are disabled
    GlobalMintBurnDisableEpoch = 1

    # ESDTTransferRoleEnableEpoch represents the epoch when esdt transfer role set is enabled
    ESDTTransferRoleEnableEpoch = 1

    # BuiltInFunctionOnMetaEnableEpoch represents the epoch when built in function processing on metachain is enabled
    BuiltInFunctionOnMetaEnableEpoch = 1000000

    # ComputeRewardCheckpointEnableEpoch represents the epoch when compute rewards checkpoint epoch is enabled
    ComputeRewardCheckpointEnableEpoch = 1

    # SCRSizeInvariantCheckEnableEpoch represents the epoch when the scr size invariant check is enabled
    SCRSizeInvariantCheckEnableEpoch = 1

    # BackwardCompSaveKeyValueEnableEpoch represents the epoch when the backward compatibility for save key value error is enabled
    BackwardCompSaveKeyValueEnableEpoch = 1

    # ESDTNFTCreateOnMultiShard represents the epoch when esdt nft creation is enabled on multiple shards
    ESDTNFTCreateOnMultiShard = 1

    # MetaESDTSetEnableEpoch represents the epoch when the backward compatibility for save key value error is enabled
    MetaESDTSetEnableEpoch = 1

    # AddTokensToDelegationEnableEpoch represents the epoch when adding tokens to delegation is enabled for whitelisted address
    AddTokensToDelegationEnableEpoch = 1

    # MultiESDTTransferFixOnCallBackOnEnableEpoch represents the epoch when multi esdt transfer on callback fix is enabled
    MultiESDTTransferFixOnCallBackOnEnableEpoch = 1

    # OptimizeGasUsedInCrossMiniBlocksEnableEpoch represents the epoch when gas used in cross shard mini blocks will be optimized
    OptimizeGasUsedInCrossMiniBlocksEnableEpoch = 1

    # CorrectFirstQueuedEpoch represents the epoch when the backward compatibility for setting the first queued node is enabled
    CorrectFirstQueuedEpoch = 1

    # DeleteDelegatorAfterClaimRewardsEnableEpoch represents the epoch when the delegators data is deleted for delegators that have to claim rewards after they withdraw all funds
    DeleteDelegatorAfterClaimRewardsEnableEpoch = 1

    # FixOOGReturnCodeEnableEpoch represents the epoch when the backward compatibility returning out of gas error is enabled
    FixOOGReturnCodeEnableEpoch = 1

    # RemoveNonUpdatedStorageEnableEpoch represents the epoch when the backward compatibility for removing non updated storage is enabled
    RemoveNonUpdatedStorageEnableEpoch = 1

    # OptimizeNFTStoreEnableEpoch represents the epoch when optimizations on NFT metadata store and send are enabled
    OptimizeNFTStoreEnableEpoch = 1

    # CreateNFTThroughExecByCallerEnableEpoch represents the epoch when nft creation through execution on destination by caller is enabled
    CreateNFTThroughExecByCallerEnableEpoch = 1

    # StopDecreasingValidatorRatingWhenStuckEnableEpoch represents the epoch when we should stop decreasing validator's rating if, for instance, a shard gets stuck
    StopDecreasingValidatorRatingWhenStuckEnableEpoch = 1

    # FrontRunningProtectionEnableEpoch represents the epoch when the first version of protection against front running is enabled
    FrontRunningProtectionEnableEpoch = 1

    # IsPayableBySCEnableEpoch represents the epoch when a new flag isPayable by SC is enabled
    IsPayableBySCEnableEpoch = 1

    # CleanUpInformativeSCRsEnableEpoch represents the epoch when the informative-only scrs are cleaned from miniblocks and logs are created from them
    CleanUpInformativeSCRsEnableEpoch = 1

    # StorageAPICostOptimizationEnableEpoch represents the epoch when new storage helper functions are enabled and cost is reduced in Arwen
    StorageAPICostOptimizationEnableEpoch = 1

    # TransformToMultiShardCreateEnableEpoch represents the epoch when the new function on esdt system sc is enabled to transfer create role into multishard
    TransformToMultiShardCreateEnableEpoch = 1

    # ESDTRegisterAndSetAllRolesEnableEpoch represents the epoch when new function to register tickerID and set all roles is enabled
    ESDTRegisterAndSetAllRolesEnableEpoch = 1

    # ScheduledMiniBlocksEnableEpoch represents the epoch when scheduled mini blocks would be created if needed
    ScheduledMiniBlocksEnableEpoch = 1

    # CorrectJailedNotUnstakedEpoch represents the epoch when the jailed validators will also be unstaked if the queue is empty
    CorrectJailedNotUnstakedEmptyQueueEpoch = 1

    # DoNotReturnOldBlockInBlockchainHookEnableEpoch represents the epoch when the fetch old block operation is
    # disabled in the blockchain hook component
    DoNotReturnOldBlockInBlockchainHookEnableEpoch = 1

    # AddFailedRelayedTxToInvalidMBsDisableEpoch represents the epoch when adding the failed relayed txs to invalid miniblocks is disabled
    AddFailedRelayedTxToInvalidMBsDisableEpoch = 1

    # SCRSizeInvariantOnBuiltInResultEnableEpoch represents the epoch when scr size invariant on built in result is enabled
    SCRSizeInvariantOnBuiltInResultEnableEpoch = 1

    # CheckCorrectTokenIDForTransferRoleEnableEpoch represents the epoch when the correct token ID check is applied for transfer role verification
    CheckCorrectTokenIDForTransferRoleEnableEpoch = 1

    # DisableExecByCallerEnableEpoch represents the epoch when the check on value is disabled on exec by caller
    DisableExecByCallerEnableEpoch = 1

    # RefactorContextEnableEpoch represents the epoch when refactoring/simplifying is enabled in contexts
    RefactorContextEnableEpoch = 1

    # FailExecutionOnEveryAPIErrorEnableEpoch represent the epoch when new protection in VM is enabled to fail all wrong API calls
    FailExecutionOnEveryAPIErrorEnableEpoch = 1

    # ManagedCryptoAPIsEnableEpoch represents the epoch when new managed crypto APIs are enabled in the wasm VM
    ManagedCryptoAPIsEnableEpoch = 1

    # CheckFunctionArgumentEnableEpoch represents the epoch when the extra argument check is enabled in vm-common
    CheckFunctionArgumentEnableEpoch = 1

    # CheckExecuteOnReadOnlyEnableEpoch represents the epoch when the extra checks are enabled for execution on read only
    CheckExecuteOnReadOnlyEnableEpoch = 1

    # ESDTMetadataContinuousCleanupEnableEpoch represents the epoch when esdt metadata is automatically deleted according to inshard liquidity
    ESDTMetadataContinuousCleanupEnableEpoch = 1

    # MiniBlockPartialExecutionEnableEpoch represents the epoch when mini block partial execution will be enabled
    MiniBlockPartialExecutionEnableEpoch = 1

    # FixAsyncCallBackArgsListEnableEpoch represents the epoch when the async callback arguments lists fix will be enabled
    FixAsyncCallBackArgsListEnableEpoch = 1

    # FixOldTokenLiquidityEnableEpoch represents the epoch when the fix for old token liquidity is enabled
    FixOldTokenLiquidityEnableEpoch = 2

    # SetSenderInEeiOutputTransferEnableEpoch represents the epoch when setting the sender in eei output transfers will be enabled
    SetSenderInEeiOutputTransferEnableEpoch = 4

    # RefactorPeersMiniBlocksEnableEpoch represents the epoch when refactor of the peers mini blocks will be enabled
    RefactorPeersMiniBlocksEnableEpoch = 5

<<<<<<< HEAD
    # SCV2EnableEpoch represents the epoch when SC processor V2 will be used
    SCV2EnableEpoch = 6
=======
    # BLSMultiSignerEnableEpoch represents the activation epoch for different types of BLS multi-signers
    BLSMultiSignerEnableEpoch = [
        { EnableEpoch = 0, Type = "no-KOSK"},
        { EnableEpoch = 3, Type = "KOSK"}
    ]
>>>>>>> 62976b58

    # MaxNodesChangeEnableEpoch holds configuration for changing the maximum number of nodes and the enabling epoch
    MaxNodesChangeEnableEpoch = [
        { EpochEnable = 0, MaxNumNodes = 36, NodesToShufflePerShard = 4 },
        { EpochEnable = 1, MaxNumNodes = 56, NodesToShufflePerShard = 2 }
    ]

[GasSchedule]
    # GasScheduleByEpochs holds the configuration for the gas schedule that will be applied from specific epochs
    GasScheduleByEpochs = [
        { StartEpoch = 0, FileName = "gasScheduleV1.toml" },
        { StartEpoch = 1, FileName = "gasScheduleV6.toml" },
    ]<|MERGE_RESOLUTION|>--- conflicted
+++ resolved
@@ -227,16 +227,14 @@
     # RefactorPeersMiniBlocksEnableEpoch represents the epoch when refactor of the peers mini blocks will be enabled
     RefactorPeersMiniBlocksEnableEpoch = 5
 
-<<<<<<< HEAD
     # SCV2EnableEpoch represents the epoch when SC processor V2 will be used
     SCV2EnableEpoch = 6
-=======
+
     # BLSMultiSignerEnableEpoch represents the activation epoch for different types of BLS multi-signers
     BLSMultiSignerEnableEpoch = [
         { EnableEpoch = 0, Type = "no-KOSK"},
         { EnableEpoch = 3, Type = "KOSK"}
     ]
->>>>>>> 62976b58
 
     # MaxNodesChangeEnableEpoch holds configuration for changing the maximum number of nodes and the enabling epoch
     MaxNodesChangeEnableEpoch = [
