[EnableEpochs]
    # SCDeployEnableEpoch represents the epoch when the deployment of smart contracts will be enabled
    SCDeployEnableEpoch = 1

    # BuiltInFunctionsEnableEpoch represents the epoch when the built in functions will be enabled
    BuiltInFunctionsEnableEpoch = 1

    # RelayedTransactionsEnableEpoch represents the epoch when the relayed transactions will be enabled
    RelayedTransactionsEnableEpoch = 1

    # PenalizedTooMuchGasEnableEpoch represents the epoch when the penalization for using too much gas will be enabled
    PenalizedTooMuchGasEnableEpoch = 0

    # SwitchJailWaitingEnableEpoch represents the epoch when the system smart contract processing at end of epoch is enabled
    SwitchJailWaitingEnableEpoch = 0

    # BelowSignedThresholdEnableEpoch represents the epoch when the change for computing rating for validators below signed rating is enabled
    BelowSignedThresholdEnableEpoch = 0

    # SwitchHysteresisForMinNodesEnableEpoch represents the epoch when the system smart contract changes its config to consider
    # also (minimum) hysteresis nodes for the minimum number of nodes
    SwitchHysteresisForMinNodesEnableEpoch = 1

    # TransactionSignedWithTxHashEnableEpoch represents the epoch when the node will also accept transactions that are
    # signed with the hash of transaction
    TransactionSignedWithTxHashEnableEpoch = 1

    # MetaProtectionEnableEpoch represents the epoch when the transactions to the metachain are checked to have enough gas
    MetaProtectionEnableEpoch = 1

    # AheadOfTimeGasUsageEnableEpoch represents the epoch when the cost of smart contract prepare changes from compiler per byte to ahead of time prepare per byte
    AheadOfTimeGasUsageEnableEpoch = 1

    # GasPriceModifierEnableEpoch represents the epoch when the gas price modifier in fee computation is enabled
    GasPriceModifierEnableEpoch = 1

    # RepairCallbackEnableEpoch represents the epoch when the callback repair is activated for scrs
    RepairCallbackEnableEpoch = 1

    # BlockGasAndFeesReCheckEnableEpoch represents the epoch when gas and fees used in each created or processed block are re-checked
    BlockGasAndFeesReCheckEnableEpoch = 1

    # BalanceWaitingListsEnableEpoch represents the epoch when the shard waiting lists are balanced at the start of an epoch
    BalanceWaitingListsEnableEpoch = 1

    # ReturnDataToLastTransferEnableEpoch represents the epoch when returned data is added to last output transfer for callbacks
    ReturnDataToLastTransferEnableEpoch = 1

    # SenderInOutTransferEnableEpoch represents the epoch when the feature of having different senders in output transfer is enabled
    SenderInOutTransferEnableEpoch = 1

    # StakeEnableEpoch represents the epoch when staking is enabled
    StakeEnableEpoch = 0

    # StakingV2EnableEpoch represents the epoch when staking v2 is enabled
    StakingV2EnableEpoch = 1

    # DoubleKeyProtectionEnableEpoch represents the epoch when the double key protection will be enabled
    DoubleKeyProtectionEnableEpoch = 1

    # ESDTEnableEpoch represents the epoch when ESDT is enabled
    ESDTEnableEpoch = 1

    # GovernanceEnableEpoch represents the epoch when governance is enabled
    GovernanceEnableEpoch = 1000000

    # DelegationManagerEnableEpoch represents the epoch when the delegation manager is enabled
    # epoch should not be 0
    DelegationManagerEnableEpoch = 1

    # DelegationSmartContractEnableEpoch represents the epoch when delegation smart contract is enabled
    # epoch should not be 0
    DelegationSmartContractEnableEpoch = 1

    # CorrectLastUnjailedEnableEpoch represents the epoch when the fix regaring the last unjailed node should apply
    CorrectLastUnjailedEnableEpoch = 1

    # RelayedTransactionsV2EnableEpoch represents the epoch when the relayed transactions V2 will be enabled
    RelayedTransactionsV2EnableEpoch = 1

    # UnbondTokensV2EnableEpoch represents the epoch when the new implementation of the unbond tokens function is available
    UnbondTokensV2EnableEpoch = 1

    # SaveJailedAlwaysEnableEpoch represents the epoch when saving jailed status at end of epoch will happen in all cases
    SaveJailedAlwaysEnableEpoch = 1

    # ReDelegateBelowMinCheckEnableEpoch represents the epoch when the check for the re-delegated value will be enabled
    ReDelegateBelowMinCheckEnableEpoch = 1

    # ValidatorToDelegationEnableEpoch represents the epoch when the validator-to-delegation feature will be enabled
    ValidatorToDelegationEnableEpoch = 1

    # WaitingListFixEnableEpoch represents the epoch when the 6 epoch waiting list fix is enabled
    WaitingListFixEnableEpoch = 1000000

    # IncrementSCRNonceInMultiTransferEnableEpoch represents the epoch when the fix for preventing the generation of the same SCRs
    # is enabled. The fix is done by adding an extra increment.
    IncrementSCRNonceInMultiTransferEnableEpoch = 1

    # ESDTMultiTransferEnableEpoch represents the epoch when esdt multitransfer built in function is enabled
    ESDTMultiTransferEnableEpoch = 1

    # GlobalMintBurnDisableEpoch represents the epoch when the global mint and burn functions are disabled
    GlobalMintBurnDisableEpoch = 1

    # ESDTTransferRoleEnableEpoch represents the epoch when esdt transfer role set is enabled
    ESDTTransferRoleEnableEpoch = 1

    # BuiltInFunctionOnMetaEnableEpoch represents the epoch when built in function processing on metachain is enabled
    BuiltInFunctionOnMetaEnableEpoch = 1000000

    # ComputeRewardCheckpointEnableEpoch represents the epoch when compute rewards checkpoint epoch is enabled
    ComputeRewardCheckpointEnableEpoch = 1

    # SCRSizeInvariantCheckEnableEpoch represents the epoch when the scr size invariant check is enabled
    SCRSizeInvariantCheckEnableEpoch = 1

    # BackwardCompSaveKeyValueEnableEpoch represents the epoch when the backward compatibility for save key value error is enabled
    BackwardCompSaveKeyValueEnableEpoch = 1

    # ESDTNFTCreateOnMultiShardEnableEpoch represents the epoch when esdt nft creation is enabled on multiple shards
    ESDTNFTCreateOnMultiShardEnableEpoch = 1

    # MetaESDTSetEnableEpoch represents the epoch when the backward compatibility for save key value error is enabled
    MetaESDTSetEnableEpoch = 1

    # AddTokensToDelegationEnableEpoch represents the epoch when adding tokens to delegation is enabled for whitelisted address
    AddTokensToDelegationEnableEpoch = 1

    # MultiESDTTransferFixOnCallBackOnEnableEpoch represents the epoch when multi esdt transfer on callback fix is enabled
    MultiESDTTransferFixOnCallBackOnEnableEpoch = 1

    # OptimizeGasUsedInCrossMiniBlocksEnableEpoch represents the epoch when gas used in cross shard mini blocks will be optimized
    OptimizeGasUsedInCrossMiniBlocksEnableEpoch = 1

    # CorrectFirstQueuedEpoch represents the epoch when the backward compatibility for setting the first queued node is enabled
    CorrectFirstQueuedEpoch = 1

    # DeleteDelegatorAfterClaimRewardsEnableEpoch represents the epoch when the delegators data is deleted for delegators that have to claim rewards after they withdraw all funds
    DeleteDelegatorAfterClaimRewardsEnableEpoch = 1

    # FixOOGReturnCodeEnableEpoch represents the epoch when the backward compatibility returning out of gas error is enabled
    FixOOGReturnCodeEnableEpoch = 1

    # RemoveNonUpdatedStorageEnableEpoch represents the epoch when the backward compatibility for removing non updated storage is enabled
    RemoveNonUpdatedStorageEnableEpoch = 1

    # OptimizeNFTStoreEnableEpoch represents the epoch when optimizations on NFT metadata store and send are enabled
    OptimizeNFTStoreEnableEpoch = 1

    # CreateNFTThroughExecByCallerEnableEpoch represents the epoch when nft creation through execution on destination by caller is enabled
    CreateNFTThroughExecByCallerEnableEpoch = 1

    # StopDecreasingValidatorRatingWhenStuckEnableEpoch represents the epoch when we should stop decreasing validator's rating if, for instance, a shard gets stuck
    StopDecreasingValidatorRatingWhenStuckEnableEpoch = 1

    # FrontRunningProtectionEnableEpoch represents the epoch when the first version of protection against front running is enabled
    FrontRunningProtectionEnableEpoch = 1

    # IsPayableBySCEnableEpoch represents the epoch when a new flag isPayable by SC is enabled
    IsPayableBySCEnableEpoch = 1

    # CleanUpInformativeSCRsEnableEpoch represents the epoch when the informative-only scrs are cleaned from miniblocks and logs are created from them
    CleanUpInformativeSCRsEnableEpoch = 1

    # StorageAPICostOptimizationEnableEpoch represents the epoch when new storage helper functions are enabled and cost is reduced in Arwen
    StorageAPICostOptimizationEnableEpoch = 1

    # TransformToMultiShardCreateEnableEpoch represents the epoch when the new function on esdt system sc is enabled to transfer create role into multishard
    TransformToMultiShardCreateEnableEpoch = 1

    # ESDTRegisterAndSetAllRolesEnableEpoch represents the epoch when new function to register tickerID and set all roles is enabled
    ESDTRegisterAndSetAllRolesEnableEpoch = 1

    # ScheduledMiniBlocksEnableEpoch represents the epoch when scheduled mini blocks would be created if needed
    ScheduledMiniBlocksEnableEpoch = 1

    # CorrectJailedNotUnstakedEpoch represents the epoch when the jailed validators will also be unstaked if the queue is empty
    CorrectJailedNotUnstakedEmptyQueueEpoch = 1

    # DoNotReturnOldBlockInBlockchainHookEnableEpoch represents the epoch when the fetch old block operation is
    # disabled in the blockchain hook component
    DoNotReturnOldBlockInBlockchainHookEnableEpoch = 1

    # AddFailedRelayedTxToInvalidMBsDisableEpoch represents the epoch when adding the failed relayed txs to invalid miniblocks is disabled
    AddFailedRelayedTxToInvalidMBsDisableEpoch = 1

    # SCRSizeInvariantOnBuiltInResultEnableEpoch represents the epoch when scr size invariant on built in result is enabled
    SCRSizeInvariantOnBuiltInResultEnableEpoch = 1

    # CheckCorrectTokenIDForTransferRoleEnableEpoch represents the epoch when the correct token ID check is applied for transfer role verification
    CheckCorrectTokenIDForTransferRoleEnableEpoch = 1

    # DisableExecByCallerEnableEpoch represents the epoch when the check on value is disabled on exec by caller
    DisableExecByCallerEnableEpoch = 1

    # RefactorContextEnableEpoch represents the epoch when refactoring/simplifying is enabled in contexts
    RefactorContextEnableEpoch = 1

    # FailExecutionOnEveryAPIErrorEnableEpoch represent the epoch when new protection in VM is enabled to fail all wrong API calls
    FailExecutionOnEveryAPIErrorEnableEpoch = 1

    # ManagedCryptoAPIsEnableEpoch represents the epoch when new managed crypto APIs are enabled in the wasm VM
    ManagedCryptoAPIsEnableEpoch = 1

    # CheckFunctionArgumentEnableEpoch represents the epoch when the extra argument check is enabled in vm-common
    CheckFunctionArgumentEnableEpoch = 1

    # CheckExecuteOnReadOnlyEnableEpoch represents the epoch when the extra checks are enabled for execution on read only
    CheckExecuteOnReadOnlyEnableEpoch = 1

    # ESDTMetadataContinuousCleanupEnableEpoch represents the epoch when esdt metadata is automatically deleted according to inshard liquidity
    ESDTMetadataContinuousCleanupEnableEpoch = 1

    # MiniBlockPartialExecutionEnableEpoch represents the epoch when mini block partial execution will be enabled
    MiniBlockPartialExecutionEnableEpoch = 1

    # FixAsyncCallBackArgsListEnableEpoch represents the epoch when the async callback arguments lists fix will be enabled
    FixAsyncCallBackArgsListEnableEpoch = 1

    # FixOldTokenLiquidityEnableEpoch represents the epoch when the fix for old token liquidity is enabled
    FixOldTokenLiquidityEnableEpoch = 1

    # RuntimeMemStoreLimitEnableEpoch represents the epoch when the condition for Runtime MemStore is enabled
    RuntimeMemStoreLimitEnableEpoch = 1

    # SetSenderInEeiOutputTransferEnableEpoch represents the epoch when setting the sender in eei output transfers will be enabled
    SetSenderInEeiOutputTransferEnableEpoch = 4

    # RefactorPeersMiniBlocksEnableEpoch represents the epoch when refactor of the peers mini blocks will be enabled
    RefactorPeersMiniBlocksEnableEpoch = 5

    # MaxBlockchainHookCountersEnableEpoch represents the epoch when the max blockchainhook counters are enabled
	MaxBlockchainHookCountersEnableEpoch = 1

<<<<<<< HEAD
    # DynamicGasCostForDataTrieStorageLoadEnableEpoch represents the epoch when dynamic gas cost for data trie storage load will be enabled
    DynamicGasCostForDataTrieStorageLoadEnableEpoch = 6
=======
    # WipeSingleNFTLiquidityDecreaseEnableEpoch represents the epoch when the system account liquidity is decreased for wipeSingleNFT as well
    WipeSingleNFTLiquidityDecreaseEnableEpoch = 5
>>>>>>> 5566a55e

    # BLSMultiSignerEnableEpoch represents the activation epoch for different types of BLS multi-signers
    BLSMultiSignerEnableEpoch = [
        { EnableEpoch = 0, Type = "no-KOSK"},
        { EnableEpoch = 3, Type = "KOSK"}
    ]

    # MaxNodesChangeEnableEpoch holds configuration for changing the maximum number of nodes and the enabling epoch
    MaxNodesChangeEnableEpoch = [
        { EpochEnable = 0, MaxNumNodes = 36, NodesToShufflePerShard = 4 },
        { EpochEnable = 1, MaxNumNodes = 56, NodesToShufflePerShard = 2 }
    ]

[GasSchedule]
    # GasScheduleByEpochs holds the configuration for the gas schedule that will be applied from specific epochs
    GasScheduleByEpochs = [
        { StartEpoch = 0, FileName = "gasScheduleV1.toml" },
        { StartEpoch = 1, FileName = "gasScheduleV6.toml" },
        { StartEpoch = 5, FileName = "gasScheduleV7.toml" },
    ]<|MERGE_RESOLUTION|>--- conflicted
+++ resolved
@@ -233,13 +233,11 @@
     # MaxBlockchainHookCountersEnableEpoch represents the epoch when the max blockchainhook counters are enabled
 	MaxBlockchainHookCountersEnableEpoch = 1
 
-<<<<<<< HEAD
+    # WipeSingleNFTLiquidityDecreaseEnableEpoch represents the epoch when the system account liquidity is decreased for wipeSingleNFT as well
+    WipeSingleNFTLiquidityDecreaseEnableEpoch = 5
+
     # DynamicGasCostForDataTrieStorageLoadEnableEpoch represents the epoch when dynamic gas cost for data trie storage load will be enabled
     DynamicGasCostForDataTrieStorageLoadEnableEpoch = 6
-=======
-    # WipeSingleNFTLiquidityDecreaseEnableEpoch represents the epoch when the system account liquidity is decreased for wipeSingleNFT as well
-    WipeSingleNFTLiquidityDecreaseEnableEpoch = 5
->>>>>>> 5566a55e
 
     # BLSMultiSignerEnableEpoch represents the activation epoch for different types of BLS multi-signers
     BLSMultiSignerEnableEpoch = [
