[EnableEpochs]
    # SCDeployEnableEpoch represents the epoch when the deployment of smart contracts will be enabled
    SCDeployEnableEpoch = 1

    # BuiltInFunctionsEnableEpoch represents the epoch when the built in functions will be enabled
    BuiltInFunctionsEnableEpoch = 1

    # RelayedTransactionsEnableEpoch represents the epoch when the relayed transactions will be enabled
    RelayedTransactionsEnableEpoch = 1

    # PenalizedTooMuchGasEnableEpoch represents the epoch when the penalization for using too much gas will be enabled
    PenalizedTooMuchGasEnableEpoch = 0

    # SwitchJailWaitingEnableEpoch represents the epoch when the system smart contract processing at end of epoch is enabled
    SwitchJailWaitingEnableEpoch = 0

    # BelowSignedThresholdEnableEpoch represents the epoch when the change for computing rating for validators below signed rating is enabled
    BelowSignedThresholdEnableEpoch = 0

    # SwitchHysteresisForMinNodesEnableEpoch represents the epoch when the system smart contract changes its config to consider
    # also (minimum) hysteresis nodes for the minimum number of nodes
    SwitchHysteresisForMinNodesEnableEpoch = 1

    # TransactionSignedWithTxHashEnableEpoch represents the epoch when the node will also accept transactions that are
    # signed with the hash of transaction
    TransactionSignedWithTxHashEnableEpoch = 1

    # MetaProtectionEnableEpoch represents the epoch when the transactions to the metachain are checked to have enough gas
    MetaProtectionEnableEpoch = 1

    # AheadOfTimeGasUsageEnableEpoch represents the epoch when the cost of smart contract prepare changes from compiler per byte to ahead of time prepare per byte
    AheadOfTimeGasUsageEnableEpoch = 1

    # GasPriceModifierEnableEpoch represents the epoch when the gas price modifier in fee computation is enabled
    GasPriceModifierEnableEpoch = 1

    # RepairCallbackEnableEpoch represents the epoch when the callback repair is activated for scrs
    RepairCallbackEnableEpoch = 1

    # BlockGasAndFeesReCheckEnableEpoch represents the epoch when gas and fees used in each created or processed block are re-checked
    BlockGasAndFeesReCheckEnableEpoch = 1

    # BalanceWaitingListsEnableEpoch represents the epoch when the shard waiting lists are balanced at the start of an epoch
    BalanceWaitingListsEnableEpoch = 1

    # ReturnDataToLastTransferEnableEpoch represents the epoch when returned data is added to last output transfer for callbacks
    ReturnDataToLastTransferEnableEpoch = 1

    # SenderInOutTransferEnableEpoch represents the epoch when the feature of having different senders in output transfer is enabled
    SenderInOutTransferEnableEpoch = 1

    # StakeEnableEpoch represents the epoch when staking is enabled
    StakeEnableEpoch = 0

    # StakingV2EnableEpoch represents the epoch when staking v2 is enabled
    StakingV2EnableEpoch = 1

    # DoubleKeyProtectionEnableEpoch represents the epoch when the double key protection will be enabled
    DoubleKeyProtectionEnableEpoch = 1

    # ESDTEnableEpoch represents the epoch when ESDT is enabled
    ESDTEnableEpoch = 1

    # GovernanceEnableEpoch represents the epoch when governance is enabled
    GovernanceEnableEpoch = 1000000

    # DelegationManagerEnableEpoch represents the epoch when the delegation manager is enabled
    # epoch should not be 0
    DelegationManagerEnableEpoch = 1

    # DelegationSmartContractEnableEpoch represents the epoch when delegation smart contract is enabled
    # epoch should not be 0
    DelegationSmartContractEnableEpoch = 1

    # CorrectLastUnjailedEnableEpoch represents the epoch when the fix regaring the last unjailed node should apply
    CorrectLastUnjailedEnableEpoch = 1

    # RelayedTransactionsV2EnableEpoch represents the epoch when the relayed transactions V2 will be enabled
    RelayedTransactionsV2EnableEpoch = 1

    # UnbondTokensV2EnableEpoch represents the epoch when the new implementation of the unbond tokens function is available
    UnbondTokensV2EnableEpoch = 1

    # SaveJailedAlwaysEnableEpoch represents the epoch when saving jailed status at end of epoch will happen in all cases
    SaveJailedAlwaysEnableEpoch = 1

    # ReDelegateBelowMinCheckEnableEpoch represents the epoch when the check for the re-delegated value will be enabled
    ReDelegateBelowMinCheckEnableEpoch = 1

    # ValidatorToDelegationEnableEpoch represents the epoch when the validator-to-delegation feature will be enabled
    ValidatorToDelegationEnableEpoch = 1

    # WaitingListFixEnableEpoch represents the epoch when the 6 epoch waiting list fix is enabled
    WaitingListFixEnableEpoch = 1000000

    # IncrementSCRNonceInMultiTransferEnableEpoch represents the epoch when the fix for preventing the generation of the same SCRs
    # is enabled. The fix is done by adding an extra increment.
    IncrementSCRNonceInMultiTransferEnableEpoch = 1

    # ESDTMultiTransferEnableEpoch represents the epoch when esdt multitransfer built in function is enabled
    ESDTMultiTransferEnableEpoch = 1

    # GlobalMintBurnDisableEpoch represents the epoch when the global mint and burn functions are disabled
    GlobalMintBurnDisableEpoch = 1

    # ESDTTransferRoleEnableEpoch represents the epoch when esdt transfer role set is enabled
    ESDTTransferRoleEnableEpoch = 1

    # BuiltInFunctionOnMetaEnableEpoch represents the epoch when built in function processing on metachain is enabled
    BuiltInFunctionOnMetaEnableEpoch = 1000000

    # ComputeRewardCheckpointEnableEpoch represents the epoch when compute rewards checkpoint epoch is enabled
    ComputeRewardCheckpointEnableEpoch = 1

    # SCRSizeInvariantCheckEnableEpoch represents the epoch when the scr size invariant check is enabled
    SCRSizeInvariantCheckEnableEpoch = 1

    # BackwardCompSaveKeyValueEnableEpoch represents the epoch when the backward compatibility for save key value error is enabled
    BackwardCompSaveKeyValueEnableEpoch = 1

    # ESDTNFTCreateOnMultiShardEnableEpoch represents the epoch when esdt nft creation is enabled on multiple shards
    ESDTNFTCreateOnMultiShardEnableEpoch = 1

    # MetaESDTSetEnableEpoch represents the epoch when the backward compatibility for save key value error is enabled
    MetaESDTSetEnableEpoch = 1

    # AddTokensToDelegationEnableEpoch represents the epoch when adding tokens to delegation is enabled for whitelisted address
    AddTokensToDelegationEnableEpoch = 1

    # MultiESDTTransferFixOnCallBackOnEnableEpoch represents the epoch when multi esdt transfer on callback fix is enabled
    MultiESDTTransferFixOnCallBackOnEnableEpoch = 1

    # OptimizeGasUsedInCrossMiniBlocksEnableEpoch represents the epoch when gas used in cross shard mini blocks will be optimized
    OptimizeGasUsedInCrossMiniBlocksEnableEpoch = 1

    # CorrectFirstQueuedEpoch represents the epoch when the backward compatibility for setting the first queued node is enabled
    CorrectFirstQueuedEpoch = 1

    # DeleteDelegatorAfterClaimRewardsEnableEpoch represents the epoch when the delegators data is deleted for delegators that have to claim rewards after they withdraw all funds
    DeleteDelegatorAfterClaimRewardsEnableEpoch = 1

    # FixOOGReturnCodeEnableEpoch represents the epoch when the backward compatibility returning out of gas error is enabled
    FixOOGReturnCodeEnableEpoch = 1

    # RemoveNonUpdatedStorageEnableEpoch represents the epoch when the backward compatibility for removing non updated storage is enabled
    RemoveNonUpdatedStorageEnableEpoch = 1

    # OptimizeNFTStoreEnableEpoch represents the epoch when optimizations on NFT metadata store and send are enabled
    OptimizeNFTStoreEnableEpoch = 1

    # CreateNFTThroughExecByCallerEnableEpoch represents the epoch when nft creation through execution on destination by caller is enabled
    CreateNFTThroughExecByCallerEnableEpoch = 1

    # StopDecreasingValidatorRatingWhenStuckEnableEpoch represents the epoch when we should stop decreasing validator's rating if, for instance, a shard gets stuck
    StopDecreasingValidatorRatingWhenStuckEnableEpoch = 1

    # FrontRunningProtectionEnableEpoch represents the epoch when the first version of protection against front running is enabled
    FrontRunningProtectionEnableEpoch = 1

    # IsPayableBySCEnableEpoch represents the epoch when a new flag isPayable by SC is enabled
    IsPayableBySCEnableEpoch = 1

    # CleanUpInformativeSCRsEnableEpoch represents the epoch when the informative-only scrs are cleaned from miniblocks and logs are created from them
    CleanUpInformativeSCRsEnableEpoch = 1

    # StorageAPICostOptimizationEnableEpoch represents the epoch when new storage helper functions are enabled and cost is reduced in Wasm VM
    StorageAPICostOptimizationEnableEpoch = 1

    # TransformToMultiShardCreateEnableEpoch represents the epoch when the new function on esdt system sc is enabled to transfer create role into multishard
    TransformToMultiShardCreateEnableEpoch = 1

    # ESDTRegisterAndSetAllRolesEnableEpoch represents the epoch when new function to register tickerID and set all roles is enabled
    ESDTRegisterAndSetAllRolesEnableEpoch = 1

    # ScheduledMiniBlocksEnableEpoch represents the epoch when scheduled mini blocks would be created if needed
    ScheduledMiniBlocksEnableEpoch = 1

    # CorrectJailedNotUnstakedEpoch represents the epoch when the jailed validators will also be unstaked if the queue is empty
    CorrectJailedNotUnstakedEmptyQueueEpoch = 1

    # DoNotReturnOldBlockInBlockchainHookEnableEpoch represents the epoch when the fetch old block operation is
    # disabled in the blockchain hook component
    DoNotReturnOldBlockInBlockchainHookEnableEpoch = 1

    # AddFailedRelayedTxToInvalidMBsDisableEpoch represents the epoch when adding the failed relayed txs to invalid miniblocks is disabled
    AddFailedRelayedTxToInvalidMBsDisableEpoch = 1

    # SCRSizeInvariantOnBuiltInResultEnableEpoch represents the epoch when scr size invariant on built in result is enabled
    SCRSizeInvariantOnBuiltInResultEnableEpoch = 1

    # CheckCorrectTokenIDForTransferRoleEnableEpoch represents the epoch when the correct token ID check is applied for transfer role verification
    CheckCorrectTokenIDForTransferRoleEnableEpoch = 1

    # DisableExecByCallerEnableEpoch represents the epoch when the check on value is disabled on exec by caller
    DisableExecByCallerEnableEpoch = 1

    # RefactorContextEnableEpoch represents the epoch when refactoring/simplifying is enabled in contexts
    RefactorContextEnableEpoch = 1

    # FailExecutionOnEveryAPIErrorEnableEpoch represent the epoch when new protection in VM is enabled to fail all wrong API calls
    FailExecutionOnEveryAPIErrorEnableEpoch = 1

    # ManagedCryptoAPIsEnableEpoch represents the epoch when new managed crypto APIs are enabled in the wasm VM
    ManagedCryptoAPIsEnableEpoch = 1

    # CheckFunctionArgumentEnableEpoch represents the epoch when the extra argument check is enabled in vm-common
    CheckFunctionArgumentEnableEpoch = 1

    # CheckExecuteOnReadOnlyEnableEpoch represents the epoch when the extra checks are enabled for execution on read only
    CheckExecuteOnReadOnlyEnableEpoch = 1

<<<<<<< HEAD
    # StakeLimitsEnableEpoch represents the epoch when stake limits on validators are enabled
    StakeLimitsEnableEpoch = 5

    # StakingV4InitEnableEpoch represents the epoch when staking v4 is initialized. This is the epoch in which
    # all nodes from staking queue are moved in the auction list
    StakingV4InitEnableEpoch = 4

    # StakingV4EnableEpoch represents the epoch when staking v4 is enabled. Should have a greater value than StakingV4InitEnableEpoch
    StakingV4EnableEpoch = 5

    # StakingV4DistributeAuctionToWaitingEpoch represents the epoch in which selected nodes from auction will be distributed to waiting list
    StakingV4DistributeAuctionToWaitingEpoch = 6
=======
    # ESDTMetadataContinuousCleanupEnableEpoch represents the epoch when esdt metadata is automatically deleted according to inshard liquidity
    ESDTMetadataContinuousCleanupEnableEpoch = 1

    # MiniBlockPartialExecutionEnableEpoch represents the epoch when mini block partial execution will be enabled
    MiniBlockPartialExecutionEnableEpoch = 1

    # FixAsyncCallBackArgsListEnableEpoch represents the epoch when the async callback arguments lists fix will be enabled
    FixAsyncCallBackArgsListEnableEpoch = 1

    # FixOldTokenLiquidityEnableEpoch represents the epoch when the fix for old token liquidity is enabled
    FixOldTokenLiquidityEnableEpoch = 1

    # RuntimeMemStoreLimitEnableEpoch represents the epoch when the condition for Runtime MemStore is enabled
    RuntimeMemStoreLimitEnableEpoch = 1

    # SetSenderInEeiOutputTransferEnableEpoch represents the epoch when setting the sender in eei output transfers will be enabled
    SetSenderInEeiOutputTransferEnableEpoch = 4

    # RefactorPeersMiniBlocksEnableEpoch represents the epoch when refactor of the peers mini blocks will be enabled
    RefactorPeersMiniBlocksEnableEpoch = 5

    # MaxBlockchainHookCountersEnableEpoch represents the epoch when the max blockchainhook counters are enabled
	MaxBlockchainHookCountersEnableEpoch = 1

    # WipeSingleNFTLiquidityDecreaseEnableEpoch represents the epoch when the system account liquidity is decreased for wipeSingleNFT as well
    WipeSingleNFTLiquidityDecreaseEnableEpoch = 5

    # BLSMultiSignerEnableEpoch represents the activation epoch for different types of BLS multi-signers
    BLSMultiSignerEnableEpoch = [
        { EnableEpoch = 0, Type = "no-KOSK"},
        { EnableEpoch = 3, Type = "KOSK"}
    ]
>>>>>>> 12624dc4

    # MaxNodesChangeEnableEpoch holds configuration for changing the maximum number of nodes and the enabling epoch
    MaxNodesChangeEnableEpoch = [
        { EpochEnable = 0, MaxNumNodes = 36, NodesToShufflePerShard = 4 },
        { EpochEnable = 1, MaxNumNodes = 56, NodesToShufflePerShard = 2 },
        # Staking v4 configuration, where:
        # - Enable epoch = StakingV4DistributeAuctionToWaitingEpoch
        # - NodesToShufflePerShard = same as previous entry in MaxNodesChangeEnableEpoch
        # - MaxNumNodes = (MaxNumNodesFromPreviousEpochEnable - (numOfShards+1)*NodesToShufflePerShard)
        { EpochEnable = 6, MaxNumNodes = 48, NodesToShufflePerShard = 2 },
    ]

    # HeartbeatDisableEpoch represents the epoch when heartbeat v1 messages stop being sent and processed
    HeartbeatDisableEpoch = 2

    # MiniBlockPartialExecutionEnableEpoch represents the epoch when mini block partial execution will be enabled
    MiniBlockPartialExecutionEnableEpoch = 3

[GasSchedule]
    # GasScheduleByEpochs holds the configuration for the gas schedule that will be applied from specific epochs
    GasScheduleByEpochs = [
        { StartEpoch = 0, FileName = "gasScheduleV1.toml" },
        { StartEpoch = 1, FileName = "gasScheduleV6.toml" },
        { StartEpoch = 5, FileName = "gasScheduleV7.toml" },
    ]<|MERGE_RESOLUTION|>--- conflicted
+++ resolved
@@ -209,20 +209,6 @@
     # CheckExecuteOnReadOnlyEnableEpoch represents the epoch when the extra checks are enabled for execution on read only
     CheckExecuteOnReadOnlyEnableEpoch = 1
 
-<<<<<<< HEAD
-    # StakeLimitsEnableEpoch represents the epoch when stake limits on validators are enabled
-    StakeLimitsEnableEpoch = 5
-
-    # StakingV4InitEnableEpoch represents the epoch when staking v4 is initialized. This is the epoch in which
-    # all nodes from staking queue are moved in the auction list
-    StakingV4InitEnableEpoch = 4
-
-    # StakingV4EnableEpoch represents the epoch when staking v4 is enabled. Should have a greater value than StakingV4InitEnableEpoch
-    StakingV4EnableEpoch = 5
-
-    # StakingV4DistributeAuctionToWaitingEpoch represents the epoch in which selected nodes from auction will be distributed to waiting list
-    StakingV4DistributeAuctionToWaitingEpoch = 6
-=======
     # ESDTMetadataContinuousCleanupEnableEpoch represents the epoch when esdt metadata is automatically deleted according to inshard liquidity
     ESDTMetadataContinuousCleanupEnableEpoch = 1
 
@@ -255,7 +241,19 @@
         { EnableEpoch = 0, Type = "no-KOSK"},
         { EnableEpoch = 3, Type = "KOSK"}
     ]
->>>>>>> 12624dc4
+
+    # StakeLimitsEnableEpoch represents the epoch when stake limits on validators are enabled
+    StakeLimitsEnableEpoch = 5
+
+    # StakingV4InitEnableEpoch represents the epoch when staking v4 is initialized. This is the epoch in which
+    # all nodes from staking queue are moved in the auction list
+    StakingV4InitEnableEpoch = 4
+
+    # StakingV4EnableEpoch represents the epoch when staking v4 is enabled. Should have a greater value than StakingV4InitEnableEpoch
+    StakingV4EnableEpoch = 5
+
+    # StakingV4DistributeAuctionToWaitingEpoch represents the epoch in which selected nodes from auction will be distributed to waiting list
+    StakingV4DistributeAuctionToWaitingEpoch = 6
 
     # MaxNodesChangeEnableEpoch holds configuration for changing the maximum number of nodes and the enabling epoch
     MaxNodesChangeEnableEpoch = [
@@ -268,12 +266,6 @@
         { EpochEnable = 6, MaxNumNodes = 48, NodesToShufflePerShard = 2 },
     ]
 
-    # HeartbeatDisableEpoch represents the epoch when heartbeat v1 messages stop being sent and processed
-    HeartbeatDisableEpoch = 2
-
-    # MiniBlockPartialExecutionEnableEpoch represents the epoch when mini block partial execution will be enabled
-    MiniBlockPartialExecutionEnableEpoch = 3
-
 [GasSchedule]
     # GasScheduleByEpochs holds the configuration for the gas schedule that will be applied from specific epochs
     GasScheduleByEpochs = [
