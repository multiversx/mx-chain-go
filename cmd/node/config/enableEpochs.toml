--- conflicted
+++ resolved
@@ -108,16 +108,14 @@
     # BuiltInFunctionOnMetaEnableEpoch represents the epoch when built in function processing on metachain is enabled
     BuiltInFunctionOnMetaEnableEpoch = 5
 
-<<<<<<< HEAD
-    # ScheduledMiniBlocksEnableEpoch represents the epoch when scheduled mini blocks would be created if needed
-    ScheduledMiniBlocksEnableEpoch = 2
-=======
     # ComputeRewardCheckpointEnableEpoch represents the epoch when compute rewards checkpoint epoch is enabled
     ComputeRewardCheckpointEnableEpoch = 5
 
     # ESDTNFTCreateOnMultiShard represents the epoch when esdt nft creation is enabled on multiple shards
     ESDTNFTCreateOnMultiShard = 6
->>>>>>> 8a1531bc
+
+    # ScheduledMiniBlocksEnableEpoch represents the epoch when scheduled mini blocks would be created if needed
+    ScheduledMiniBlocksEnableEpoch = 2
 
     # MaxNodesChangeEnableEpoch holds configuration for changing the maximum number of nodes and the enabling epoch
     MaxNodesChangeEnableEpoch = [
