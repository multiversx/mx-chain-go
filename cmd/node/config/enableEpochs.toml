--- conflicted
+++ resolved
@@ -153,13 +153,11 @@
     # StopDecreasingValidatorRatingWhenStuckEnableEpoch represents the epoch when we should stop decreasing validator's rating if, for instance, a shard gets stuck
     StopDecreasingValidatorRatingWhenStuckEnableEpoch = 2
 
-<<<<<<< HEAD
     # FrontRunningProtectionEnableEpoch represents the epoch when the first version of protection against front running is enabled
     FrontRunningProtectionEnableEpoch = 4
-=======
+
     # DisableOldTrieStorageEpoch represents the epoch when the old trie storage implementation will be disabled
     DisableOldTrieStorageEpoch = 4
->>>>>>> eb3cebc1
 
     # MaxNodesChangeEnableEpoch holds configuration for changing the maximum number of nodes and the enabling epoch
     MaxNodesChangeEnableEpoch = [
