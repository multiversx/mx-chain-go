--- conflicted
+++ resolved
@@ -221,13 +221,11 @@
     # FixOldTokenLiquidityEnableEpoch represents the epoch when the fix for old token liquidity is enabled
     FixOldTokenLiquidityEnableEpoch = 1
 
-<<<<<<< HEAD
+    # RuntimeMemStoreLimitEnableEpoch represents the epoch when the condition for Runtime MemStore is enabled
+    RuntimeMemStoreLimitEnableEpoch = 1
+
     # AutoBalanceDataTriesEnableEpoch represents the epoch when the data tries are automatically balanced by inserting at the hashed key instead of the normal key
     AutoBalanceDataTriesEnableEpoch = 1
-=======
-    # RuntimeMemStoreLimitEnableEpoch represents the epoch when the condition for Runtime MemStore is enabled
-    RuntimeMemStoreLimitEnableEpoch = 1
->>>>>>> 5566a55e
 
     # SetSenderInEeiOutputTransferEnableEpoch represents the epoch when setting the sender in eei output transfers will be enabled
     SetSenderInEeiOutputTransferEnableEpoch = 4
