[EnableEpochs]
    # SCDeployEnableEpoch represents the epoch when the deployment of smart contracts will be enabled
    SCDeployEnableEpoch = 1

    # BuiltInFunctionsEnableEpoch represents the epoch when the built in functions will be enabled
    BuiltInFunctionsEnableEpoch = 1

    # RelayedTransactionsEnableEpoch represents the epoch when the relayed transactions will be enabled
    RelayedTransactionsEnableEpoch = 1

    # PenalizedTooMuchGasEnableEpoch represents the epoch when the penalization for using too much gas will be enabled
    PenalizedTooMuchGasEnableEpoch = 0

    # SwitchJailWaitingEnableEpoch represents the epoch when the system smart contract processing at end of epoch is enabled
    SwitchJailWaitingEnableEpoch = 0

    # BelowSignedThresholdEnableEpoch represents the epoch when the change for computing rating for validators below signed rating is enabled
    BelowSignedThresholdEnableEpoch = 0

    # SwitchHysteresisForMinNodesEnableEpoch represents the epoch when the system smart contract changes its config to consider
    # also (minimum) hysteresis nodes for the minimum number of nodes
    SwitchHysteresisForMinNodesEnableEpoch = 1

    # TransactionSignedWithTxHashEnableEpoch represents the epoch when the node will also accept transactions that are
    # signed with the hash of transaction
    TransactionSignedWithTxHashEnableEpoch = 1

    # MetaProtectionEnableEpoch represents the epoch when the transactions to the metachain are checked to have enough gas
    MetaProtectionEnableEpoch = 1

    # AheadOfTimeGasUsageEnableEpoch represents the epoch when the cost of smart contract prepare changes from compiler per byte to ahead of time prepare per byte
    AheadOfTimeGasUsageEnableEpoch = 1

    # GasPriceModifierEnableEpoch represents the epoch when the gas price modifier in fee computation is enabled
    GasPriceModifierEnableEpoch = 1

    # RepairCallbackEnableEpoch represents the epoch when the callback repair is activated for scrs
    RepairCallbackEnableEpoch = 1

    # BlockGasAndFeesReCheckEnableEpoch represents the epoch when gas and fees used in each created or processed block are re-checked
    BlockGasAndFeesReCheckEnableEpoch = 1

    # BalanceWaitingListsEnableEpoch represents the epoch when the shard waiting lists are balanced at the start of an epoch
    BalanceWaitingListsEnableEpoch = 1

    # ReturnDataToLastTransferEnableEpoch represents the epoch when returned data is added to last output transfer for callbacks
    ReturnDataToLastTransferEnableEpoch = 1

    # SenderInOutTransferEnableEpoch represents the epoch when the feature of having different senders in output transfer is enabled
    SenderInOutTransferEnableEpoch = 1

    # StakeEnableEpoch represents the epoch when staking is enabled
    StakeEnableEpoch = 0

    # StakingV2EnableEpoch represents the epoch when staking v2 is enabled
    StakingV2EnableEpoch = 1

    DoubleKeyProtectionEnableEpoch = 1

    # ESDTEnableEpoch represents the epoch when ESDT is enabled
    ESDTEnableEpoch = 1

    # GovernanceEnableEpoch represents the epoch when governance is enabled
    GovernanceEnableEpoch = 2

    # DelegationManagerEnableEpoch represents the epoch when the delegation manager is enabled
    # epoch should not be 0
    DelegationManagerEnableEpoch = 1

    # DelegationSmartContractEnableEpoch represents the epoch when delegation smart contract is enabled
    # epoch should not be 0
    DelegationSmartContractEnableEpoch = 1

    # CorrectLastUnjailedEnableEpoch represents the epoch when the fix regaring the last unjailed node should apply
    CorrectLastUnjailedEnableEpoch = 1

    # RelayedTransactionsV2EnableEpoch represents the epoch when the relayed transactions V2 will be enabled
    RelayedTransactionsV2EnableEpoch = 2

    # UnbondTokensV2EnableEpoch represents the epoch when the new implementation of the unbond tokens function is available
    UnbondTokensV2EnableEpoch = 1

    # SaveJailedAlwaysEnableEpoch represents the epoch when saving jailed status at end of epoch will happen in all cases
    SaveJailedAlwaysEnableEpoch = 1

    # ReDelegateBelowMinCheckEnableEpoch represents the epoch when the check for the re-delegated value will be enabled
    ReDelegateBelowMinCheckEnableEpoch = 1

    # ValidatorToDelegationEnableEpoch represents the epoch when the validator-to-delegation feature will be enabled
    ValidatorToDelegationEnableEpoch = 1

    # WaitingListFixEnableEpoch represents the epoch when the 6 epoch waiting list fix is enabled
    WaitingListFixEnableEpoch = 1000000

    # IncrementSCRNonceInMultiTransferEnableEpoch represents the epoch when the fix for preventing the generation of the same SCRs
    # is enabled. The fix is done by adding an extra increment.
    IncrementSCRNonceInMultiTransferEnableEpoch = 3

    # ESDTMultiTransferEnableEpoch represents the epoch when esdt multitransfer built in function is enabled
    ESDTMultiTransferEnableEpoch = 5

    # GlobalMintBurnDisableEpoch represents the epoch when the global mint and burn functions are disabled
    GlobalMintBurnDisableEpoch = 5

    # ESDTTransferRoleEnableEpoch represents the epoch when esdt transfer role set is enabled
    ESDTTransferRoleEnableEpoch = 5

    # BuiltInFunctionOnMetaEnableEpoch represents the epoch when built in function processing on metachain is enabled
    BuiltInFunctionOnMetaEnableEpoch = 5

    # ComputeRewardCheckpointEnableEpoch represents the epoch when compute rewards checkpoint epoch is enabled
    ComputeRewardCheckpointEnableEpoch = 5

    # SCRSizeInvariantCheckEnableEpoch represents the epoch when the scr size invariant check is enabled
    SCRSizeInvariantCheckEnableEpoch = 5

    # BackwardCompSaveKeyValueEnableEpoch represents the epoch when the backward compatibility for save key value error is enabled
    BackwardCompSaveKeyValueEnableEpoch = 5

    # ESDTNFTCreateOnMultiShard represents the epoch when esdt nft creation is enabled on multiple shards
    ESDTNFTCreateOnMultiShard = 6

<<<<<<< HEAD
    # OptimizeGasUsedInCrossMiniBlocksEnableEpoch represents the epoch when gas used in cross shard mini blocks will be optimized
    OptimizeGasUsedInCrossMiniBlocksEnableEpoch = 2
=======
    # MetaESDTSetEnableEpoch represents the epoch when the backward compatibility for save key value error is enabled
    MetaESDTSetEnableEpoch = 6

    # AddTokensToDelegationEnableEpoch represents the epoch when adding tokens to delegation is enabled for whitelisted address
    AddTokensToDelegationEnableEpoch = 6

    # MultiESDTTransferFixOnCallBackOnEnableEpoch represents the epoch when multi esdt transfer on callback fix is enabled
    MultiESDTTransferFixOnCallBackOnEnableEpoch = 6
>>>>>>> 249a8c9b

    # MaxNodesChangeEnableEpoch holds configuration for changing the maximum number of nodes and the enabling epoch
    MaxNodesChangeEnableEpoch = [
        { EpochEnable = 0, MaxNumNodes = 36, NodesToShufflePerShard = 4 },
        { EpochEnable = 1, MaxNumNodes = 56, NodesToShufflePerShard = 2 }
    ]

[GasSchedule]
    GasScheduleByEpochs = [
        { StartEpoch = 0, FileName = "gasScheduleV1.toml" },
        { StartEpoch = 1, FileName = "gasScheduleV3.toml" },
    ]<|MERGE_RESOLUTION|>--- conflicted
+++ resolved
@@ -120,10 +120,6 @@
     # ESDTNFTCreateOnMultiShard represents the epoch when esdt nft creation is enabled on multiple shards
     ESDTNFTCreateOnMultiShard = 6
 
-<<<<<<< HEAD
-    # OptimizeGasUsedInCrossMiniBlocksEnableEpoch represents the epoch when gas used in cross shard mini blocks will be optimized
-    OptimizeGasUsedInCrossMiniBlocksEnableEpoch = 2
-=======
     # MetaESDTSetEnableEpoch represents the epoch when the backward compatibility for save key value error is enabled
     MetaESDTSetEnableEpoch = 6
 
@@ -132,7 +128,9 @@
 
     # MultiESDTTransferFixOnCallBackOnEnableEpoch represents the epoch when multi esdt transfer on callback fix is enabled
     MultiESDTTransferFixOnCallBackOnEnableEpoch = 6
->>>>>>> 249a8c9b
+
+    # OptimizeGasUsedInCrossMiniBlocksEnableEpoch represents the epoch when gas used in cross shard mini blocks will be optimized
+    OptimizeGasUsedInCrossMiniBlocksEnableEpoch = 2
 
     # MaxNodesChangeEnableEpoch holds configuration for changing the maximum number of nodes and the enabling epoch
     MaxNodesChangeEnableEpoch = [
