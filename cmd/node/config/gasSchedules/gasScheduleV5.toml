[BuiltInCost]
    ChangeOwnerAddress       = 5000000
    ClaimDeveloperRewards    = 5000000
    SaveUserName             = 1000000
    SaveKeyValue             = 100000
    ESDTTransfer             = 200000
    ESDTBurn                 = 100000
    ESDTLocalMint            = 50000
    ESDTLocalBurn            = 50000
    ESDTNFTCreate            = 150000
    ESDTNFTAddQuantity       = 50000
    ESDTNFTBurn              = 50000
    ESDTNFTTransfer          = 200000
    ESDTNFTChangeCreateOwner = 1000000
    ESDTNFTAddUri            = 50000
    ESDTNFTUpdateAttributes  = 50000
    ESDTNFTMultiTransfer     = 200000

[MetaChainSystemSCsCost]
    Stake                 = 5000000
    UnStake               = 5000000
    UnBond                = 5000000
    Claim                 = 5000000
    Get                   = 5000000
    ChangeRewardAddress   = 5000000
    ChangeValidatorKeys   = 5000000
    UnJail                = 5000000
    DelegationOps         = 1000000
    DelegationMgrOps      = 50000000
    ValidatorToDelegation = 500000000
    ESDTIssue             = 50000000
    ESDTOperations        = 50000000
    Proposal              = 50000000
    Vote                  = 50000000
    DelegateVote          = 50000000
    RevokeVote            = 50000000
    CloseProposal         = 50000000
    GetAllNodeStates      = 20000000
    UnstakeTokens         = 5000000
    UnbondTokens          = 5000000
    FixWaitingListSize    = 500000000

[BaseOperationCost]
    StorePerByte      = 10000
    ReleasePerByte    = 1000
    DataCopyPerByte   = 100
    PersistPerByte    = 1000
    CompilePerByte    = 300
    AoTPreparePerByte = 100
    GetCode           = 1000000

[ElrondAPICost]
    GetSCAddress       = 100
    GetOwnerAddress    = 5000
    IsSmartContract    = 5000
    GetShardOfAddress  = 5000
    GetExternalBalance = 7000
    GetBlockHash       = 10000
    TransferValue      = 100000
    GetArgument        = 100
    GetFunction        = 100
    GetNumArguments    = 100
    StorageStore       = 75000
    StorageLoad        = 50000
    CachedStorageLoad  = 50000
    GetCaller          = 100
    GetCallValue       = 100
    Log                = 3750
    Finish             = 1
    SignalError        = 1
    GetBlockTimeStamp  = 10000
    GetGasLeft         = 100
    Int64GetArgument   = 100
    Int64StorageStore  = 75000
    Int64StorageLoad   = 50000
    Int64Finish        = 1000
    GetStateRootHash   = 10000
    GetBlockNonce      = 10000
    GetBlockEpoch      = 10000
    GetBlockRound      = 10000
    GetBlockRandomSeed = 10000
    ExecuteOnSameContext = 100000
    ExecuteOnDestContext = 100000
    DelegateExecution    = 100000
    AsyncCallStep        = 100000
    AsyncCallbackGasLock = 4000000
    ExecuteReadOnly      = 160000
    CreateContract       = 300000
    GetReturnData        = 100
    GetNumReturnData     = 100
    GetReturnDataSize    = 100
    CleanReturnData      = 100
    DeleteFromReturnData = 100
    GetOriginalTxHash    = 10000
<<<<<<< HEAD
    GetPrevTxHash      = 10000
    GetCurrentTxHash   = 10000
    CreateAsyncCall      = 200000
    SetAsyncCallback     = 100000
    SetAsyncGroupCallback   = 100000
    SetAsyncContextCallback = 100000
=======
>>>>>>> c8588495

[EthAPICost]
    UseGas              = 100
    GetAddress          = 100000
    GetExternalBalance  = 70000
    GetBlockHash        = 100000
    Call                = 160000
    CallDataCopy        = 200
    GetCallDataSize     = 100
    CallCode            = 160000
    CallDelegate        = 160000
    CallStatic          = 160000
    StorageStore        = 250000
    StorageLoad         = 100000
    GetCaller           = 100
    GetCallValue        = 100
    CodeCopy            = 1000
    GetCodeSize         = 100
    GetBlockCoinbase    = 100
    Create              = 320000
    GetBlockDifficulty  = 100
    ExternalCodeCopy    = 3000
    GetExternalCodeSize = 2500
    GetGasLeft          = 100
    GetBlockGasLimit    = 100000
    GetTxGasPrice       = 1000
    Log                 = 3750
    GetBlockNumber      = 100000
    GetTxOrigin         = 100000
    Finish              = 1
    Revert              = 1
    GetReturnDataSize   = 200
    ReturnDataCopy      = 500
    SelfDestruct        = 5000000
    GetBlockTimeStamp   = 100000

[BigIntAPICost]
    BigIntNew                = 2000
    BigIntByteLength         = 2000
    BigIntUnsignedByteLength = 2000
    BigIntSignedByteLength   = 2000
    BigIntGetBytes           = 2000
    BigIntGetUnsignedBytes   = 2000
    BigIntGetSignedBytes     = 2000
    BigIntSetBytes           = 2000
    BigIntSetUnsignedBytes   = 2000
    BigIntSetSignedBytes     = 2000
    BigIntIsInt64            = 2000
    BigIntGetInt64           = 2000
    BigIntSetInt64           = 2000
    BigIntAdd                = 2000
    BigIntSub                = 2000
    BigIntMul                = 6000
    BigIntSqrt               = 6000
    BigIntPow                = 6000
    BigIntLog                = 6000
    BigIntTDiv               = 6000
    BigIntTMod               = 6000
    BigIntEDiv               = 6000
    BigIntEMod               = 6000
    BigIntAbs                = 2000
    BigIntNeg                = 2000
    BigIntSign               = 2000
    BigIntCmp                = 2000
    BigIntNot                = 2000
    BigIntAnd                = 2000
    BigIntOr                 = 2000
    BigIntXor                = 2000
    BigIntShr                = 2000
    BigIntShl                = 2000
    BigIntFinishUnsigned     = 1000
    BigIntFinishSigned       = 1000
    BigIntStorageLoadUnsigned   = 50000
    BigIntStorageStoreUnsigned  = 75000
    BigIntGetArgument           = 1000
    BigIntGetUnsignedArgument   = 1000
    BigIntGetSignedArgument     = 1000
    BigIntGetCallValue          = 1000
    BigIntGetExternalBalance    = 10000
    CopyPerByteForTooBig        = 1000

[CryptoAPICost]
    SHA256                 = 1000000
    Keccak256              = 1000000
    Ripemd160              = 1000000
    VerifyBLS              = 5000000
    VerifyEd25519          = 2000000
    VerifySecp256k1        = 2000000
    EllipticCurveNew       = 10000
    AddECC                 = 75000
    DoubleECC              = 65000
    IsOnCurveECC           = 10000
    ScalarMultECC          = 400000
    MarshalECC             = 13000
    MarshalCompressedECC   = 15000
    UnmarshalECC           = 20000
    UnmarshalCompressedECC = 270000
    GenerateKeyECC         = 7000000
    EncodeDERSig           = 10000000

[ManagedBufferAPICost]
    MBufferNew                   = 2000
    MBufferNewFromBytes          = 2000
    MBufferGetLength             = 2000
    MBufferGetBytes              = 2000
    MBufferGetByteSlice          = 2000
    MBufferCopyByteSlice         = 2000
    MBufferSetBytes              = 2000
    MBufferAppend                = 2000
    MBufferAppendBytes           = 2000
    MBufferToBigIntUnsigned      = 2000
    MBufferToBigIntSigned        = 5000
    MBufferFromBigIntUnsigned    = 2000
    MBufferFromBigIntSigned      = 5000
    MBufferStorageStore          = 75000
    MBufferStorageLoad           = 50000
    MBufferGetArgument           = 1000
    MBufferFinish                = 1000
    MBufferSetRandom             = 6000
    MBufferToBigFloat            = 2000
    MBufferFromBigFloat          = 2000

[BigFloatAPICost]
    BigFloatNewFromParts = 3000
    BigFloatAdd          = 7000
    BigFloatSub          = 7000
    BigFloatMul          = 7000
    BigFloatDiv          = 7000
    BigFloatTruncate     = 5000
    BigFloatNeg          = 5000
    BigFloatClone        = 5000
    BigFloatCmp          = 4000
    BigFloatAbs          = 5000
    BigFloatSqrt         = 7000
    BigFloatPow          = 10000
    BigFloatFloor        = 5000
    BigFloatCeil         = 5000
    BigFloatIsInt        = 3000
    BigFloatSetBigInt    = 3000
    BigFloatSetInt64     = 1000
    BigFloatGetConst     = 1000

[WASMOpcodeCost]
    Unreachable = 5
    Nop = 5
    Block = 5
    Loop = 5
    If = 5
    Else = 5
    End = 5
    Br = 5
    BrIf = 5
    BrTable = 5
    Return = 5
    Call = 5
    CallIndirect = 5
    Drop = 5
    Select = 5
    TypedSelect = 5
    LocalGet = 5
    LocalSet = 5
    LocalTee = 5
    GlobalGet = 5
    GlobalSet = 5
    I32Load = 5
    I64Load = 5
    F32Load = 6
    F64Load = 6
    I32Load8S = 5
    I32Load8U = 5
    I32Load16S = 5
    I32Load16U = 5
    I64Load8S = 5
    I64Load8U = 5
    I64Load16S = 5
    I64Load16U = 5
    I64Load32S = 5
    I64Load32U = 5
    I32Store = 5
    I64Store = 5
    F32Store = 12
    F64Store = 12
    I32Store8 = 5
    I32Store16 = 5
    I64Store8 = 5
    I64Store16 = 5
    I64Store32 = 5
    MemorySize = 5
    MemoryGrow = 250000000
    I32Const = 5
    I64Const = 5
    F32Const = 5
    F64Const = 5
    RefNull = 5
    RefIsNull = 5
    RefFunc = 5
    I32Eqz = 5
    I32Eq = 5
    I32Ne = 5
    I32LtS = 5
    I32LtU = 5
    I32GtS = 5
    I32GtU = 5
    I32LeS = 5
    I32LeU = 5
    I32GeS = 5
    I32GeU = 5
    I64Eqz = 5
    I64Eq = 5
    I64Ne = 5
    I64LtS = 5
    I64LtU = 5
    I64GtS = 5
    I64GtU = 5
    I64LeS = 5
    I64LeU = 5
    I64GeS = 5
    I64GeU = 5
    F32Eq = 6
    F32Ne = 6
    F32Lt = 6
    F32Gt = 6
    F32Le = 6
    F32Ge = 6
    F64Eq = 6
    F64Ne = 6
    F64Lt = 6
    F64Gt = 6
    F64Le = 6
    F64Ge = 6
    I32Clz = 100
    I32Ctz = 100
    I32Popcnt = 100
    I32Add = 5
    I32Sub = 5
    I32Mul = 5
    I32DivS = 18
    I32DivU = 18
    I32RemS = 18
    I32RemU = 18
    I32And = 5
    I32Or = 5
    I32Xor = 5
    I32Shl = 5
    I32ShrS = 5
    I32ShrU = 5
    I32Rotl = 5
    I32Rotr = 5
    I64Clz = 100
    I64Ctz = 100
    I64Popcnt = 100
    I64Add = 5
    I64Sub = 5
    I64Mul = 5
    I64DivS = 18
    I64DivU = 18
    I64RemS = 18
    I64RemU = 18
    I64And = 5
    I64Or = 5
    I64Xor = 5
    I64Shl = 5
    I64ShrS = 5
    I64ShrU = 5
    I64Rotl = 5
    I64Rotr = 5
    F32Abs = 5
    F32Neg = 5
    F32Ceil = 100
    F32Floor = 100
    F32Trunc = 100
    F32Nearest = 100
    F32Sqrt = 100
    F32Add = 5
    F32Sub = 5
    F32Mul = 15
    F32Div = 100
    F32Min = 15
    F32Max = 15
    F32Copysign = 5
    F64Abs = 5
    F64Neg = 5
    F64Ceil = 100
    F64Floor = 100
    F64Trunc = 100
    F64Nearest = 100
    F64Sqrt = 100
    F64Add = 5
    F64Sub = 5
    F64Mul = 15
    F64Div = 100
    F64Min = 15
    F64Max = 15
    F64Copysign = 5
    I32WrapI64 = 9
    I32TruncF32S = 100
    I32TruncF32U = 100
    I32TruncF64S = 100
    I32TruncF64U = 100
    I64ExtendI32S = 9
    I64ExtendI32U = 9
    I64TruncF32S = 100
    I64TruncF32U = 100
    I64TruncF64S = 100
    I64TruncF64U = 100
    F32ConvertI32S = 100
    F32ConvertI32U = 100
    F32ConvertI64S = 100
    F32ConvertI64U = 100
    F32DemoteF64 = 100
    F64ConvertI32S = 100
    F64ConvertI32U = 100
    F64ConvertI64S = 100
    F64ConvertI64U = 100
    F64PromoteF32 = 100
    I32ReinterpretF32 = 100
    I64ReinterpretF64 = 100
    F32ReinterpretI32 = 100
    F64ReinterpretI64 = 100
    I32Extend8S = 9
    I32Extend16S = 9
    I64Extend8S = 9
    I64Extend16S = 9
    I64Extend32S = 9
    I32TruncSatF32S = 100
    I32TruncSatF32U = 100
    I32TruncSatF64S = 100
    I32TruncSatF64U = 100
    I64TruncSatF32S = 100
    I64TruncSatF32U = 100
    I64TruncSatF64S = 100
    I64TruncSatF64U = 100
    MemoryInit = 5
    DataDrop = 5
    MemoryCopy = 5
    MemoryFill = 5
    TableInit = 10
    ElemDrop = 10
    TableCopy = 10
    TableFill = 10
    TableGet = 10
    TableSet = 10
    TableGrow = 10
    TableSize = 10
    AtomicNotify = 10
    I32AtomicWait = 10
    I64AtomicWait = 10
    AtomicFence = 10
    I32AtomicLoad = 15
    I64AtomicLoad = 15
    I32AtomicLoad8U = 15
    I32AtomicLoad16U = 15
    I64AtomicLoad8U = 15
    I64AtomicLoad16U = 15
    I64AtomicLoad32U = 15
    I32AtomicStore = 15
    I64AtomicStore = 15
    I32AtomicStore8 = 15
    I32AtomicStore16 = 15
    I64AtomicStore8 = 15
    I64AtomicStore16 = 15
    I64AtomicStore32 = 15
    I32AtomicRmwAdd = 20
    I64AtomicRmwAdd = 20
    I32AtomicRmw8AddU = 20
    I32AtomicRmw16AddU = 20
    I64AtomicRmw8AddU = 20
    I64AtomicRmw16AddU = 20
    I64AtomicRmw32AddU = 20
    I32AtomicRmwSub = 20
    I64AtomicRmwSub = 20
    I32AtomicRmw8SubU = 20
    I32AtomicRmw16SubU = 20
    I64AtomicRmw8SubU = 20
    I64AtomicRmw16SubU = 20
    I64AtomicRmw32SubU = 20
    I32AtomicRmwAnd = 15
    I64AtomicRmwAnd = 15
    I32AtomicRmw8AndU = 15
    I32AtomicRmw16AndU = 15
    I64AtomicRmw8AndU = 15
    I64AtomicRmw16AndU = 15
    I64AtomicRmw32AndU = 15
    I32AtomicRmwOr = 15
    I64AtomicRmwOr = 15
    I32AtomicRmw8OrU = 15
    I32AtomicRmw16OrU = 15
    I64AtomicRmw8OrU = 15
    I64AtomicRmw16OrU = 15
    I64AtomicRmw32OrU = 15
    I32AtomicRmwXor = 15
    I64AtomicRmwXor = 15
    I32AtomicRmw8XorU = 15
    I32AtomicRmw16XorU = 15
    I64AtomicRmw8XorU = 15
    I64AtomicRmw16XorU = 15
    I64AtomicRmw32XorU = 15
    I32AtomicRmwXchg = 30
    I64AtomicRmwXchg = 30
    I32AtomicRmw8XchgU = 30
    I32AtomicRmw16XchgU = 30
    I64AtomicRmw8XchgU = 30
    I64AtomicRmw16XchgU = 30
    I64AtomicRmw32XchgU = 30
    I32AtomicRmwCmpxchg = 30
    I64AtomicRmwCmpxchg = 30
    I32AtomicRmw8CmpxchgU = 30
    I32AtomicRmw16CmpxchgU = 30
    I64AtomicRmw8CmpxchgU = 30
    I64AtomicRmw16CmpxchgU = 30
    I64AtomicRmw32CmpxchgU = 30
    V128Load = 18
    V128Store = 18
    V128Const = 18
    I8x16Splat = 20
    I8x16ExtractLaneS = 20
    I8x16ExtractLaneU = 20
    I8x16ReplaceLane = 20
    I16x8Splat = 20
    I16x8ExtractLaneS = 20
    I16x8ExtractLaneU = 20
    I16x8ReplaceLane = 20
    I32x4Splat = 20
    I32x4ExtractLane = 20
    I32x4ReplaceLane = 20
    I64x2Splat = 20
    I64x2ExtractLane = 20
    I64x2ReplaceLane = 20
    F32x4Splat = 120
    F32x4ExtractLane = 120
    F32x4ReplaceLane = 120
    F64x2Splat = 120
    F64x2ExtractLane = 120
    F64x2ReplaceLane = 120
    I8x16Eq = 30
    I8x16Ne = 30
    I8x16LtS = 40
    I8x16LtU = 40
    I8x16GtS = 40
    I8x16GtU = 40
    I8x16LeS = 40
    I8x16LeU = 40
    I8x16GeS = 40
    I8x16GeU = 40
    I16x8Eq = 30
    I16x8Ne = 30
    I16x8LtS = 40
    I16x8LtU = 40
    I16x8GtS = 40
    I16x8GtU = 40
    I16x8LeS = 40
    I16x8LeU = 40
    I16x8GeS = 40
    I16x8GeU = 40
    I32x4Eq = 30
    I32x4Ne = 30
    I32x4LtS = 40
    I32x4LtU = 40
    I32x4GtS = 40
    I32x4GtU = 40
    I32x4LeS = 40
    I32x4LeU = 40
    I32x4GeS = 40
    I32x4GeU = 40
    F32x4Eq = 120
    F32x4Ne = 120
    F32x4Lt = 120
    F32x4Gt = 120
    F32x4Le = 120
    F32x4Ge = 120
    F64x2Eq = 120
    F64x2Ne = 120
    F64x2Lt = 120
    F64x2Gt = 120
    F64x2Le = 120
    F64x2Ge = 120
    V128Not = 40
    V128And = 40
    V128AndNot = 40
    V128Or = 40
    V128Xor = 40
    V128Bitselect = 40
    I8x16Neg = 20
    I8x16AnyTrue = 20
    I8x16AllTrue = 20
    I8x16Shl = 30
    I8x16ShrS = 30
    I8x16ShrU = 30
    I8x16Add = 20
    I8x16AddSaturateS = 20
    I8x16AddSaturateU = 20
    I8x16Sub = 20
    I8x16SubSaturateS = 20
    I8x16SubSaturateU = 20
    I8x16MinS = 40
    I8x16MinU = 40
    I8x16MaxS = 40
    I8x16MaxU = 40
    I8x16Mul = 80
    I16x8Neg = 40
    I16x8AnyTrue = 40
    I16x8AllTrue = 40
    I16x8Shl = 30
    I16x8ShrS = 30
    I16x8ShrU = 30
    I16x8Add = 20
    I16x8AddSaturateS = 20
    I16x8AddSaturateU = 20
    I16x8Sub = 20
    I16x8SubSaturateS = 20
    I16x8SubSaturateU = 20
    I16x8Mul = 40
    I16x8MinS = 40
    I16x8MinU = 40
    I16x8MaxS = 40
    I16x8MaxU = 40
    I32x4Neg = 20
    I32x4AnyTrue = 20
    I32x4AllTrue = 20
    I32x4Shl = 30
    I32x4ShrS = 30
    I32x4ShrU = 30
    I32x4Add = 20
    I32x4Sub = 20
    I32x4Mul = 80
    I32x4MinS = 40
    I32x4MinU = 40
    I32x4MaxS = 40
    I32x4MaxU = 40
    I64x2Neg = 40
    I64x2AnyTrue = 20
    I64x2AllTrue = 20
    I64x2Shl = 30
    I64x2ShrS = 30
    I64x2ShrU = 30
    I64x2Add = 20
    I64x2Sub = 20
    I64x2Mul = 80
    F32x4Abs = 200
    F32x4Neg = 200
    F32x4Sqrt = 1000
    F32x4Add = 200
    F32x4Sub = 200
    F32x4Mul = 800
    F32x4Div = 1000
    F32x4Min = 500
    F32x4Max = 500
    F64x2Abs = 500
    F64x2Neg = 400
    F64x2Sqrt = 1000
    F64x2Add = 200
    F64x2Sub = 200
    F64x2Mul = 800
    F64x2Div = 1000
    F64x2Min = 500
    F64x2Max = 500
    I32x4TruncSatF32x4S = 1000
    I32x4TruncSatF32x4U = 1000
    I64x2TruncSatF64x2S = 1000
    I64x2TruncSatF64x2U = 1000
    F32x4ConvertI32x4S = 1000
    F32x4ConvertI32x4U = 1000
    F64x2ConvertI64x2S = 1000
    F64x2ConvertI64x2U = 1000
    V8x16Swizzle = 1200
    V8x16Shuffle = 1200
    V8x16LoadSplat = 40
    V16x8LoadSplat = 40
    V32x4LoadSplat = 40
    V64x2LoadSplat = 40
    I8x16NarrowI16x8S = 800
    I8x16NarrowI16x8U = 800
    I16x8NarrowI32x4S = 800
    I16x8NarrowI32x4U = 800
    I16x8WidenLowI8x16S = 800
    I16x8WidenHighI8x16S = 800
    I16x8WidenLowI8x16U = 800
    I16x8WidenHighI8x16U = 800
    I32x4WidenLowI16x8S = 800
    I32x4WidenHighI16x8S = 800
    I32x4WidenLowI16x8U = 800
    I32x4WidenHighI16x8U = 800
    I16x8Load8x8S = 400
    I16x8Load8x8U = 400
    I32x4Load16x4S = 400
    I32x4Load16x4U = 400
    I64x2Load32x2S = 400
    I64x2Load32x2U = 400
    I8x16RoundingAverageU = 200
    I16x8RoundingAverageU = 200
    LocalAllocate = 5
    LocalsUnmetered = 100
    MaxMemoryGrowDelta = 100
    MaxMemoryGrow = 100<|MERGE_RESOLUTION|>--- conflicted
+++ resolved
@@ -92,15 +92,12 @@
     CleanReturnData      = 100
     DeleteFromReturnData = 100
     GetOriginalTxHash    = 10000
-<<<<<<< HEAD
     GetPrevTxHash      = 10000
     GetCurrentTxHash   = 10000
     CreateAsyncCall      = 200000
     SetAsyncCallback     = 100000
     SetAsyncGroupCallback   = 100000
     SetAsyncContextCallback = 100000
-=======
->>>>>>> c8588495
 
 [EthAPICost]
     UseGas              = 100
