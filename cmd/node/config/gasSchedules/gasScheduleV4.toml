--- conflicted
+++ resolved
@@ -40,12 +40,9 @@
     DelegateVote          = 50000000
     RevokeVote            = 50000000
     CloseProposal         = 50000000
-<<<<<<< HEAD
     ClearProposal         = 50000000
-=======
     ClaimAccumulatedFees  = 1000000
     ChangeConfig          = 50000000
->>>>>>> fc997c41
     GetAllNodeStates      = 20000000
     UnstakeTokens         = 5000000
     UnbondTokens          = 5000000
