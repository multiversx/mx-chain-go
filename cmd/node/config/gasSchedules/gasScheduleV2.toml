--- conflicted
+++ resolved
@@ -38,10 +38,7 @@
     DelegationMgrOps      = 50000000
     ValidatorToDelegation = 500000000
     GetAllNodeStates      = 100000000
-<<<<<<< HEAD
-=======
     FixWaitingListSize    = 500000000
->>>>>>> 2ef5218d
 
 [BaseOperationCost]
     StorePerByte      = 50000
