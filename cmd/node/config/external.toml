# ElasticSearchConnector defines settings related to ElasticSearch such as login information or URL
[ElasticSearchConnector]
    ## We do not recommend to activate this indexer on a validator node since
    #the node might loose rating (even facing penalties) due to the fact that
    #the indexer is called synchronously and might block due to external causes.
    #Strongly suggested to activate this on a regular observer node.
    Enabled           = false
    IndexerCacheSize  = 100
    URL               = "http://localhost:9200"
    UseKibana         = false
    Username          = ""
    Password          = ""
    # EnabledIndexes represents a slice of indexes that will be enabled for indexing. Full list is:
    # ["tps", "rating", "transactions", "blocks", "validators", "miniblocks", "rounds", "accounts", "accountshistory", "receipts", "scresults", "accountsesdt", "accountsesdthistory", "epochinfo", "scdeploys", "tokens", "tags", "logs"]
<<<<<<< HEAD
    EnabledIndexes    = ["tps", "rating", "transactions", "blocks", "validators", "miniblocks", "rounds", "accounts", "accountshistory", "receipts", "scresults", "accountsesdt", "accountsesdthistory", "epochinfo", "scdeploys", "tokens", "tags", "logs"]
=======
    EnabledIndexes    = ["tps", "rating", "transactions", "blocks", "validators", "miniblocks", "rounds", "accounts", "accountshistory", "receipts", "scresults", "accountsesdt", "accountsesdthistory", "epochinfo", "tokens", "tags", "logs"]
>>>>>>> 83b04db3

# EventNotifierConnector defines settings needed to configure and launch the event notifier component
[EventNotifierConnector]
    # Enabled will turn on or off the event notifier connector
    Enabled = false

    # UseAuthorization signals the proxy to use authorization
    # Never run a production setup without authorization
    UseAuthorization = false

    # ProxyUrl is used to communicate with the subscriptions hub
    # The indexer instance will broadcast data using ProxyUrl
    ProxyUrl = "http://localhost:5000"

    # Username and Password need to be specified if UseAuthorization is set to true
    Username = ""

    # Password is used to authorize an observer to push event data
    Password = ""<|MERGE_RESOLUTION|>--- conflicted
+++ resolved
@@ -12,11 +12,7 @@
     Password          = ""
     # EnabledIndexes represents a slice of indexes that will be enabled for indexing. Full list is:
     # ["tps", "rating", "transactions", "blocks", "validators", "miniblocks", "rounds", "accounts", "accountshistory", "receipts", "scresults", "accountsesdt", "accountsesdthistory", "epochinfo", "scdeploys", "tokens", "tags", "logs"]
-<<<<<<< HEAD
-    EnabledIndexes    = ["tps", "rating", "transactions", "blocks", "validators", "miniblocks", "rounds", "accounts", "accountshistory", "receipts", "scresults", "accountsesdt", "accountsesdthistory", "epochinfo", "scdeploys", "tokens", "tags", "logs"]
-=======
     EnabledIndexes    = ["tps", "rating", "transactions", "blocks", "validators", "miniblocks", "rounds", "accounts", "accountshistory", "receipts", "scresults", "accountsesdt", "accountsesdthistory", "epochinfo", "tokens", "tags", "logs"]
->>>>>>> 83b04db3
 
 # EventNotifierConnector defines settings needed to configure and launch the event notifier component
 [EventNotifierConnector]
