--- conflicted
+++ resolved
@@ -11,12 +11,8 @@
     Username          = ""
     Password          = ""
     # EnabledIndexes represents a slice of indexes that will be enabled for indexing. Full list is:
-<<<<<<< HEAD
     # ["tps", "rating", "transactions", "blocks", "validators", "miniblocks", "rounds", "accounts", "accountshistory", "receipts", "scresults", "accountsesdt", "accountsesdthistory", "epochinfo", "scdeploys", "tokens", "tags", "logs"]
     EnabledIndexes    = ["tps", "rating", "transactions", "blocks", "validators", "miniblocks", "rounds", "accounts", "accountshistory", "receipts", "scresults", "accountsesdt", "accountsesdthistory", "epochinfo", "scdeploys", "tokens", "tags", "logs"]
-=======
-    # ["tps", "rating", "transactions", "blocks", "validators", "miniblocks", "rounds", "accounts", "accountshistory"]
-    EnabledIndexes    = ["tps", "rating", "transactions", "blocks", "validators", "miniblocks", "rounds", "accounts", "accountshistory"]
 
 # EventNotifierConnector defines settings needed to configure and launch the event notifier component
 [EventNotifierConnector]
@@ -35,5 +31,4 @@
     Username = ""
 
     # Password is used to authorize an observer to push event data
-    Password = ""
->>>>>>> f76d5b84
+    Password = ""