--- conflicted
+++ resolved
@@ -1,15 +1,5 @@
 {
   "startTime": 0,
-<<<<<<< HEAD
-=======
-  "roundDuration": 6000,
-  "consensusGroupSize": 7,
-  "minNodesPerShard": 10,
-  "metaChainConsensusGroupSize": 10,
-  "metaChainMinNodes": 10,
-  "hysteresis": 0.2,
-  "adaptivity": false,
->>>>>>> ad05efde
   "initialNodes": [
     {
       "info": "multikey - group1 - legacy delegation",
