# GeneralSettings section of the node
[GeneralSettings]
    # StatusPollingIntervalSec represents the no of seconds between multiple polling for the status for AppStatusHandler
    StatusPollingIntervalSec = 2

    # MaxComputableRounds represents the max number of rounds computable in a round
    # by the validator statistics processor
    MaxComputableRounds = 100

    # StartInEpochEnabled represents that the fast bootstrap mechanism from the network is enabled if data is not
    # available in local disk
    StartInEpochEnabled = true

    # ChainID represents the chain identifier
    # The currently supported constants are:
    #   "1" for Mainnet
    #   "D" for Devnet
    #   "T" for Testnet
    ChainID = "undefined"

    # MinTransactionVersion represents the minimum transaction version accepted
    MinTransactionVersion = 1

    # GenesisString represents the encoded string for the genesis block
    GenesisString = "67656E65736973"

    # GenesisMaxNumberOfShards represents the maximum number of shards to be created at genesis (excluding metaChain shard)
    GenesisMaxNumberOfShards  = 3

    # MaxConsecutiveRoundsOfRatingDecrease represents the max number of consecutive rounds in which a block is not proposed
    # on a shard and the validators' rating could be decreased. If, for instance, a shard gets stuck for more rounds
    # than this value, then the validators rating decrease should stop so they won't get jailed
    MaxConsecutiveRoundsOfRatingDecrease = 600

    # SyncProcessTimeInMillis is the value in milliseconds used when processing blocks while synchronizing blocks
    SyncProcessTimeInMillis = 12000

[Versions]
    DefaultVersion = "default"
    VersionsByEpochs = [
        { StartEpoch = 0, Version = "*" },
        # The value of StartEpoch parameter for version 2 should be the same with the ScheduledMiniBlocksEnableEpoch flag from enableEpoch.toml file
        { StartEpoch = 1, Version = "2" },
    ]
    [Versions.Cache]
        Name = "VersionsCache"
        Capacity = 100
        Type = "LRU"

[StoragePruning]
    # If the Enabled flag is set to false, then the storers won't divide epochs into separate dbs
    Enabled = true

    # If this flag is set to false, the node won't delete any database between epochs
    # Applicable only for validators
    ValidatorCleanOldEpochsData = true

    # If this flag is set to false, the node won't delete any database between epochs
    # Applicable only for observers
    ObserverCleanOldEpochsData = false

    # If this flag is set to false, the node won't delete the AccountsTrie database for old epochs
    # Applicable for both observers and validators
    # WARNING! Setting this to false will increase each epoch's directory size with the trie snapshot,
    # which might easily cause the node to run out of disk space.
    AccountsTrieCleanOldEpochsData = true

    # AccountsTrieSkipRemovalCustomPattern represents the custom pattern that determines when AccountsTrie database
    # doesn't have to be cleaned
    # Format: %x,%y - if an epoch is divisible by x or by y, then the AccountsTrie database won't be removed
    # If empty, then all databases will be removed
    # If invalid format, then an error will be returned
    # Applicable only if AccountsTrieCleanOldEpochsData is set to true
    AccountsTrieSkipRemovalCustomPattern = "%50"

    # NumEpochsToKeep - if the flag above is set to true, this will set the number of epochs to keep in the storage.
    # Epochs older that (current epoch - NumOfEpochsToKeep) will be removed
    NumEpochsToKeep = 4

    # NumActivePersisters - this will set the number of persisters to keep active at a moment. This works even if
    # the node removes old epochs data or not. In case of a node which removes old epochs data, this value has to be
    # smaller or equal to the NumOfEpochsToKeep flag
    NumActivePersisters = 3

    # FullArchiveNumActivePersisters represents the number of persisters to be kept in cache as to allow better response
    # to inquiring peers. This value will get multiplied by the number of persisters required by the node to function so
    # it is a good idea to increase the maximum number of opened files allowed by the operating system
    FullArchiveNumActivePersisters = 10

[MiniBlocksStorage]
    [MiniBlocksStorage.Cache]
        Name = "MiniBlocksStorage"
        Capacity = 1000
        Type = "SizeLRU"
        SizeInBytes = 104857600 #100MB
    [MiniBlocksStorage.DB]
        FilePath = "MiniBlocks"
        Type = "LvlDBSerial"
        BatchDelaySeconds = 2
        MaxBatchSize = 100
        MaxOpenFiles = 10

[ReceiptsStorage]
    [ReceiptsStorage.Cache]
        Name = "ReceiptsStorage"
        Capacity = 1000
        Type = "SizeLRU"
        SizeInBytes = 10485760 #10MB
    [ReceiptsStorage.DB]
        FilePath = "Receipts"
        Type = "LvlDBSerial"
        BatchDelaySeconds = 2
        MaxBatchSize = 100
        MaxOpenFiles = 10

[ScheduledSCRsStorage]
    [ScheduledSCRsStorage.Cache]
        Name = "ScheduledSCRsStorage"
        Capacity = 1000
        Type = "SizeLRU"
        SizeInBytes = 10485760 #10MB
    [ScheduledSCRsStorage.DB]
        FilePath = "ScheduledSCRs"
        Type = "LvlDBSerial"
        BatchDelaySeconds = 2
        MaxBatchSize = 100
        MaxOpenFiles = 10

[PeerBlockBodyStorage]
    [PeerBlockBodyStorage.Cache]
        Name = "PeerBlockBodyStorage"
        Capacity = 1000
        Type = "SizeLRU"
        SizeInBytes = 104857600 #100MB
    [PeerBlockBodyStorage.DB]
        FilePath = "PeerBlocks"
        Type = "LvlDBSerial"
        BatchDelaySeconds = 2
        MaxBatchSize = 100
        MaxOpenFiles = 10

[BlockHeaderStorage]
    [BlockHeaderStorage.Cache]
        Name = "BlockHeaderStorage"
        Capacity = 1000
        Type = "SizeLRU"
        SizeInBytes = 3145728 #3MB
    [BlockHeaderStorage.DB]
        FilePath = "BlockHeaders"
        Type = "LvlDBSerial"
        BatchDelaySeconds = 2
        MaxBatchSize = 100
        MaxOpenFiles = 10

[BootstrapStorage]
    [BootstrapStorage.Cache]
        Name = "BootstrapStorage"
        Capacity = 1000
        Type = "SizeLRU"
        SizeInBytes = 104857600 #100MB
    [BootstrapStorage.DB]
        FilePath = "BootstrapData"
        Type = "LvlDBSerial"
        BatchDelaySeconds = 2
        MaxBatchSize = 100
        MaxOpenFiles = 10

[MetaBlockStorage]
    [MetaBlockStorage.Cache]
        Name = "MetaBlockStorage"
        Capacity = 1000
        Type = "SizeLRU"
        SizeInBytes = 20971520 #20MB
    [MetaBlockStorage.DB]
        FilePath = "MetaBlock"
        Type = "LvlDBSerial"
        BatchDelaySeconds = 2
        MaxBatchSize = 100
        MaxOpenFiles = 10

[TxStorage]
    [TxStorage.Cache]
        Name = "TxStorage"
        Capacity = 500000
        Type = "SizeLRU"
        SizeInBytes = 209715200 #200MB
    [TxStorage.DB]
        FilePath = "Transactions"
        Type = "LvlDBSerial"
        BatchDelaySeconds = 2
        MaxBatchSize = 30000
        MaxOpenFiles = 10

[UnsignedTransactionStorage]
    [UnsignedTransactionStorage.Cache]
        Name = "UnsignedTransactionStorage"
        Capacity = 250000
        Type = "SizeLRU"
        SizeInBytes = 104857600 #100MB
    [UnsignedTransactionStorage.DB]
        FilePath = "UnsignedTransactions"
        Type = "LvlDBSerial"
        BatchDelaySeconds = 2
        MaxBatchSize = 20000
        MaxOpenFiles = 10

[RewardTxStorage]
    [RewardTxStorage.Cache]
        Name = "RewardTxStorage"
        Capacity = 75000
        Type = "SizeLRU"
        SizeInBytes = 52428800 #50MB
    [RewardTxStorage.DB]
        FilePath = "RewardTransactions"
        Type = "LvlDBSerial"
        BatchDelaySeconds = 2
        MaxBatchSize = 20000
        MaxOpenFiles = 10

[SmartContractsStorage]
    [SmartContractsStorage.Cache]
        Name = "SmartContractsStorage"
        Capacity = 1000
        Type = "SizeLRU"
        SizeInBytes = 52428800 #50MB
    [SmartContractsStorage.DB]
        FilePath = "SmartContractsStorage"
        Type = "LvlDBSerial"
        BatchDelaySeconds = 2
        MaxBatchSize = 100
        MaxOpenFiles = 10

[SmartContractsStorageSimulate]
    [SmartContractsStorageSimulate.Cache]
        Name = "SmartContractsStorageSimulate"
        Capacity = 1000
        Type = "SizeLRU"
        SizeInBytes = 52428800 #50MB
    [SmartContractsStorageSimulate.DB]
        FilePath = "SmartContractsStorageSimulate"
        Type = "LvlDBSerial"
        BatchDelaySeconds = 2
        MaxBatchSize = 100
        MaxOpenFiles = 10

[SmartContractsStorageForSCQuery]
    [SmartContractsStorageForSCQuery.Cache]
        Name = "SmartContractsStorageForSCQuery"
        Capacity = 1000
        Type = "SizeLRU"
        SizeInBytes = 52428800 #50MB
    [SmartContractsStorageForSCQuery.DB]
        FilePath = "SmartContractsStorageForSCQuery"
        Type = "LvlDBSerial"
        BatchDelaySeconds = 2
        MaxBatchSize = 100
        MaxOpenFiles = 10

[StatusMetricsStorage]
    [StatusMetricsStorage.Cache]
        Name = "StatusMetricsStorage"
        Capacity = 1000
        Type = "LRU"
    [StatusMetricsStorage.DB]
        FilePath = "StatusMetricsStorageDB"
        Type = "LvlDBSerial"
        BatchDelaySeconds = 2
        MaxBatchSize = 100
        MaxOpenFiles = 10

[TrieEpochRootHashStorage]
    [TrieEpochRootHashStorage.Cache]
        Name = "TrieEpochRootHashCache"
        Capacity = 1000
        Type = "SizeLRU"
        SizeInBytes = 314572800 #300MB
    [TrieEpochRootHashStorage.DB]
        FilePath = "TrieEpochRootHashStorageDB"
        Type = "LvlDBSerial"
        BatchDelaySeconds = 2
        MaxBatchSize = 500
        MaxOpenFiles = 10

[ShardHdrNonceHashStorage]
    [ShardHdrNonceHashStorage.Cache]
        Name = "ShardHdrNonceHashStorage"
        Capacity = 1000
        Type = "SizeLRU"
        SizeInBytes = 3145728 #3MB
    [ShardHdrNonceHashStorage.DB]
        FilePath = "ShardHdrHashNonce"
        Type = "LvlDBSerial"
        BatchDelaySeconds = 2
        MaxBatchSize = 100
        MaxOpenFiles = 10

[MetaHdrNonceHashStorage]
    [MetaHdrNonceHashStorage.Cache]
        Name = "MetaHdrNonceHashStorage"
        Capacity = 1000
        Type = "SizeLRU"
        SizeInBytes = 3145728 #3MB
    [MetaHdrNonceHashStorage.DB]
        FilePath = "MetaHdrHashNonce"
        Type = "LvlDBSerial"
        BatchDelaySeconds = 2
        MaxBatchSize = 100
        MaxOpenFiles = 10

[AccountsTrieStorage]
    [AccountsTrieStorage.Cache]
        Name = "AccountsTrieStorage"
        Capacity = 500000
        Type = "SizeLRU"
        SizeInBytes = 314572800 #300MB
    [AccountsTrieStorage.DB]
        FilePath = "AccountsTrie"
        Type = "LvlDBSerial"
        BatchDelaySeconds = 2
        MaxBatchSize = 45000
        MaxOpenFiles = 10

[PeerAccountsTrieStorage]
    [PeerAccountsTrieStorage.Cache]
        Name = "PeerAccountsTrieStorage"
        Capacity = 5000
        Type = "SizeLRU"
        SizeInBytes = 104857600 #100MB
    [PeerAccountsTrieStorage.DB]
        FilePath = "PeerAccountsTrie"
        Type = "LvlDBSerial"
        BatchDelaySeconds = 2
        MaxBatchSize = 1000
        MaxOpenFiles = 10

[AccountsTrieCheckpointsStorage]
    [AccountsTrieCheckpointsStorage.Cache]
        Name = "AccountsTrieCheckpointsStorage"
        Capacity = 100000
        Type = "SizeLRU"
        SizeInBytes = 52428800 #50MB
    [AccountsTrieCheckpointsStorage.DB]
        FilePath = "AccountsTrieCheckpoints"
        Type = "LvlDBSerial"
        BatchDelaySeconds = 2
        MaxBatchSize = 45000
        MaxOpenFiles = 10

[PeerAccountsTrieCheckpointsStorage]
    [PeerAccountsTrieCheckpointsStorage.Cache]
        Name = "PeerAccountsTrieCheckpointsStorage"
        Capacity = 10000
        Type = "SizeLRU"
        SizeInBytes = 52428800 #50MB
    [PeerAccountsTrieCheckpointsStorage.DB]
        FilePath = "PeerAccountsTrieCheckpoints"
        Type = "LvlDBSerial"
        BatchDelaySeconds = 2
        MaxBatchSize = 1000
        MaxOpenFiles = 10

[EvictionWaitingList]
    #total max size ~ 2 * [(RoothashesSize * 32) + (HashesSize * 32)]
    RootHashesSize = 10000
    HashesSize = 100000
    [EvictionWaitingList.DB]
        FilePath = "EvictionWaitingList"
        Type = "LvlDBSerial"
        BatchDelaySeconds = 2
        MaxBatchSize = 100
        MaxOpenFiles = 10

[TrieStorageManagerConfig]
    PruningBufferLen = 100000
    SnapshotsBufferLen = 1000000
    SnapshotsGoroutineNum = 200
    CheckpointHashesHolderMaxSize = 52428800 #50MB

[HeadersPoolConfig]
    MaxHeadersPerShard = 1000
    NumElementsToRemoveOnEviction = 200

[BadBlocksCache]
    Name = "BadBlocksCache"
    Capacity = 1000
    Type = "SizeLRU"
    SizeInBytes = 3145728 #3MB

[TxBlockBodyDataPool]
    Name = "TxBlockBodyDataPool"
    Capacity = 100000
    Type = "SizeLRU"
    SizeInBytes = 314572800 #300MB

[PeerBlockBodyDataPool]
    Name = "PeerBlockBodyDataPool"
    Capacity = 1000
    Type = "SizeLRU"
    SizeInBytes = 314572800 #300MB

[TxDataPool]
    Name = "TxDataPool"
    Capacity = 600000
    SizePerSender = 20000
    SizeInBytes = 419430400 #400MB
    SizeInBytesPerSender = 12288000
    Type = "TxCache"
    Shards = 16

[TrieNodesChunksDataPool]
    Name = "TrieNodesDataPool"
    Capacity = 400
    Type = "SizeLRU"
    SizeInBytes = 104857600 #100MB

[SmartContractDataPool]
    Name = "SmartContractDataPool"
    Capacity = 900000
    Type = "SizeLRU"
    SizeInBytes = 209715200 #200MB

[WhiteListPool]
    Name = "WhiteListPool"
    Capacity = 100000
    Type = "FIFOSharded"
    Shards = 10

[WhiteListerVerifiedTxs]
    Name = "WhiteListerVerifiedTxs"
    Capacity = 50000
    Type = "FIFOSharded"
    Shards = 50

[UnsignedTransactionDataPool]
    Name = "UnsignedTransactionDataPool"
    Capacity = 75000        # per each pair (sourceShard, destinationShard)
    SizeInBytes = 31457280  # 30MB per each pair (sourceShard, destinationShard)
    Shards = 4

[RewardTransactionDataPool]
    Name = "RewardTransactionDataPool"
    Capacity = 75000        # per each pair (metachain, destinationShard)
    SizeInBytes = 26214400  # 25MB per each pair (metachain, destinationShard)
    Shards = 4

[ValidatorInfoPool]
    Name = "ValidatorInfoPool"
    Capacity = 10000
    SizeInBytes = 31457280  #30MB
    Shards = 4

#PublicKeyPeerId represents the main cache used to map Elrond block signing public keys to their associated peer id's.
[PublicKeyPeerId]
    Name = "PublicKeyPeerId"
    Capacity = 30000
    Type = "LRU"

#PublicKeyShardId is the fallback cache used to map public keys to the shard they belong.
[PublicKeyShardId]
    Name = "PublicKeyShardId"
    Capacity = 30000
    Type = "LRU"

#PublicKeyPIDSignature is the cache that is used to map a public key to a peerId-signature pair.
[PublicKeyPIDSignature]
    Name = "PublicKeyPIDSignature"
    Capacity = 3000
    Type = "LRU"

#PeerIdShardId is the fallback cache used in network sharding to allow direct connection between peer id and shard.
# Used mainly for observers.
[PeerIdShardId]
    Name = "PeerIdShardId"
    Capacity = 30000
    Type = "LRU"

[PeerHonesty]
    Name = "PeerHonesty"
    Capacity = 5000
    Type = "LRU"

[VMOutputCacher]
    Name = "VMOutputCacher"
    Capacity = 10000
    Type = "LRU"

[PeersRatingConfig]
    TopRatedCacheCapacity = 5000
    BadRatedCacheCapacity = 5000

[PoolsCleanersConfig]
    MaxRoundsToKeepUnprocessedMiniBlocks = 300   # max number of rounds unprocessed miniblocks are kept in pool
    MaxRoundsToKeepUnprocessedTransactions = 300 # max number of rounds unprocessed transactions are kept in pool

[TrieSyncStorage]
    Capacity = 300000
    SizeInBytes = 104857600 #100MB
    EnableDB = false
    [TrieSyncStorage.DB]
        FilePath = "TrieSyncStorageDB"
        Type = "LvlDBSerial"
        BatchDelaySeconds = 2
        MaxBatchSize = 45000
        MaxOpenFiles = 10
        UseTmpAsFilePath = true

[Antiflood]
    Enabled = true
    NumConcurrentResolverJobs = 50
    [Antiflood.FastReacting]
        IntervalInSeconds = 1
        ReservedPercent   = 20.0
        [Antiflood.FastReacting.PeerMaxInput]
            BaseMessagesPerInterval  = 140
            TotalSizePerInterval = 4194304 #4MB/s
            [Antiflood.FastReacting.PeerMaxInput.IncreaseFactor]
                Threshold = 10 #if consensus size will exceed this value, then
                Factor = 1.0   #increase the base value with [factor*consensus size]
        [Antiflood.FastReacting.BlackList]
            ThresholdNumMessagesPerInterval = 1000
            ThresholdSizePerInterval = 8388608 #8MB/s
            NumFloodingRounds = 10
            PeerBanDurationInSeconds = 300

    [Antiflood.SlowReacting]
        IntervalInSeconds = 30
        ReservedPercent   = 20.0
        [Antiflood.SlowReacting.PeerMaxInput]
            BaseMessagesPerInterval = 6000
            TotalSizePerInterval = 18874368 # 18MB/interval
            [Antiflood.SlowReacting.PeerMaxInput.IncreaseFactor]
                Threshold = 10 #if consensus size will exceed this value, then
                Factor = 0.0   #increase the base value with [factor*consensus size]
        [Antiflood.SlowReacting.BlackList]
            ThresholdNumMessagesPerInterval = 10000
            ThresholdSizePerInterval = 37748736 # 36MB/interval
            NumFloodingRounds = 2
            PeerBanDurationInSeconds = 3600

    [Antiflood.OutOfSpecs]
        IntervalInSeconds = 1
        ReservedPercent   = 0.0
        [Antiflood.OutOfSpecs.PeerMaxInput]
            BaseMessagesPerInterval = 2000
            TotalSizePerInterval = 10485760 # 10MB/interval
            [Antiflood.OutOfSpecs.PeerMaxInput.IncreaseFactor]
                Threshold = 0 #if consensus size will exceed this value, then
                Factor = 0.0     #increase the base value with [factor*consensus size]
        [Antiflood.OutOfSpecs.BlackList]
            ThresholdNumMessagesPerInterval = 3600
            ThresholdSizePerInterval = 12582912 # 12MB/interval
            NumFloodingRounds = 2
            PeerBanDurationInSeconds = 3600

    [Antiflood.PeerMaxOutput]
        BaseMessagesPerInterval  = 75
        TotalSizePerInterval     = 2097152 #2MB/s

    [Antiflood.Cache]
        Name = "Antiflood"
        Capacity = 7000
        Type = "LRU"
    [Antiflood.Topic]
        DefaultMaxMessagesPerSec = 15000
        MaxMessages = [{ Topic = "shardBlocks*", NumMessagesPerSec = 30 },
                       { Topic = "metachainBlocks", NumMessagesPerSec = 30 }]

    [Antiflood.TxAccumulator]
        # MaxAllowedTimeInMilliseconds is used as a time frame in which the node gathers transactions.
        # After this period, collected transactions will be sent on the p2p topics
        MaxAllowedTimeInMilliseconds = 250
        # MaxDeviationTimeInMilliseconds represents the time in miliseconds that will cause the effectual time frame be
        # less than the specified max value. This is used to create desynchronizations between senders as to not
        # clutter the network exactly in the same moment
        MaxDeviationTimeInMilliseconds = 25

[WebServerAntiflood]
    WebServerAntifloodEnabled = true
    # SimultaneousRequests represents the number of concurrent requests accepted by the web server
    # this is a global throttler that acts on all http connections regardless of the originating source
    SimultaneousRequests = 100
    # SameSourceRequests defines how many requests are allowed from the same source in the specified
    # time frame (SameSourceResetIntervalInSec)
    SameSourceRequests = 10000
    # SameSourceResetIntervalInSec time frame between counter reset, in seconds
    SameSourceResetIntervalInSec = 1
    # TrieOperationsDeadlineMilliseconds represents the maximum duration that an API call targeting a trie operation
    # can take.
    TrieOperationsDeadlineMilliseconds = 10000
    # EndpointsThrottlers represents a map for maximum simultaneous go routines for an endpoint
    EndpointsThrottlers = [{ Endpoint = "/transaction/:hash", MaxNumGoRoutines = 10 },
                           { Endpoint = "/transaction/send", MaxNumGoRoutines = 2 },
                           { Endpoint = "/transaction/simulate", MaxNumGoRoutines = 1 },
                           { Endpoint = "/transaction/send-multiple", MaxNumGoRoutines = 2 }]

[AddressPubkeyConverter]
    Length = 32
    Type = "bech32"
    SignatureLength = 64

[ValidatorPubkeyConverter]
    Length = 96
    Type = "hex"
    SignatureLength = 48

[Hasher]
   Type = "blake2b"

[MultisigHasher]
   Type = "blake2b"

[TxSignHasher]
    Type = "keccak"

# The main marshalizer, used in internodes communication
# Type identifies the marshalizer
# SizeCheckDelta the maximum allow drift between the input data buffer and
#     the reencoded version (in percents).
#     0 disables the feature.
[Marshalizer]
   Type = "gogo protobuf"
   SizeCheckDelta = 10

# The marshalizer used for smartcontracts data exchange
[VmMarshalizer]
   Type = "json"

# The marshalizer used in transaction signing
[TxSignMarshalizer]
   Type = "json"

[EpochStartConfig]
    MinRoundsBetweenEpochs = 20
    RoundsPerEpoch         = 200
    # Min and Max ShuffledOutRestartThreshold represents the minimum and maximum duration of an epoch (in percentage) after a node which
    # has been shuffled out has to restart its process in order to start in a new shard
    MinShuffledOutRestartThreshold = 0.05
    MaxShuffledOutRestartThreshold = 0.25

    MinNumConnectedPeersToStart       = 2
    MinNumOfPeersToConsiderBlockValid = 2

# ResourceStats, if enabled, will output in a folder called "stats"
# resource statistics. For example: number of active go routines, memory allocation, number of GC sweeps, etc.
# RefreshIntervalInSec will tell how often a new line containing stats should be added in stats file
[ResourceStats]
    Enabled = true
    RefreshIntervalInSec = 30

[ValidatorStatistics]
    CacheRefreshIntervalInSec = 60

# Consensus type which will be used (the current implementation can manage "bn" and "bls")
# When consensus type is "bls" the multisig hasher type should be "blake2b"
[Consensus]
    Type = "bls"

[NTPConfig]
    Hosts = ["time.google.com", "time.cloudflare.com",  "time.apple.com"]
    Port = 123
    TimeoutMilliseconds = 100
    SyncPeriodSeconds = 3600
    Version = 0  # Setting 0 means 'use default value'

[StateTriesConfig]
    CheckpointRoundsModulus = 100
    CheckpointsEnabled = false
    SnapshotsEnabled = true
    AccountsStatePruningEnabled = true
    PeerStatePruningEnabled = true
    MaxStateTrieLevelInMemory = 5
    MaxPeerTrieLevelInMemory = 5
    UserStatePruningQueueSize = 5 # setting 0 means no buffering, so pruning is done for the block before final
    PeerStatePruningQueueSize = 5 # setting 0 means no buffering, so pruning is done for the block before final

[BlockSizeThrottleConfig]
    MinSizeInBytes = 104857 # 104857 is 10% from 1MB
    MaxSizeInBytes = 943718 # 943718 is 90% from 1MB

[VirtualMachine]
    [VirtualMachine.Execution]
        TimeOutForSCExecutionInMilliseconds = 10000 # 10 seconds = 10000 milliseconds
        WasmerSIGSEGVPassthrough            = false # must be false for release
        ArwenVersions = [
            { StartEpoch = 0, Version = "v1.3" },
            { StartEpoch = 1, Version = "v1.4" },
        ]

    [VirtualMachine.Querying]
        NumConcurrentVMs = 1
        TimeOutForSCExecutionInMilliseconds = 10000 # 10 seconds = 10000 milliseconds
        WasmerSIGSEGVPassthrough            = false # must be false for release
        ArwenVersions = [
            { StartEpoch = 0, Version = "v1.3" },
            { StartEpoch = 1, Version = "v1.4" },
        ]

    [VirtualMachine.GasConfig]
        # The following values define the maximum amount of gas to be allocated for VM Queries coming from API
        # If set to 0, then MaxUInt64 will be used
        ShardMaxGasPerVmQuery = 1500000000  #1.5b
        MetaMaxGasPerVmQuery = 0  #unlimited

[BuiltInFunctions]
    AutomaticCrawlerAddresses =[
        "erd1he8wwxn4az3j82p7wwqsdk794dm7hcrwny6f8dfegkfla34udx7qrf7xje", #shard 0
        "erd1fpkcgel4gcmh8zqqdt043yfcn5tyx8373kg6q2qmkxzu4dqamc0swts65c", #shard 1
        "erd1najnxxweyw6plhg8efql330nttrj6l5cf87wqsuym85s9ha0hmdqnqgenp", #shard 2
    ]
    MaxNumAddressesInTransferRole = 100

[Hardfork]
    EnableTrigger = true
    EnableTriggerFromP2P = true
    PublicKeyToListenFrom = "153dae6cb3963260f309959bf285537b77ae16d82e9933147be7827f7394de8dc97d9d9af41e970bc72aecb44b77e819621081658c37f7000d21e2d0e8963df83233407bde9f46369ba4fcd03b57f40b80b06c191a428cfb5c447ec510e79307"
    CloseAfterExportInMinutes = 10000
    AfterHardFork = false
    ImportFolder = "export"
    StartRound = 10000
    StartNonce = 10000
    StartEpoch = 100
    GenesisTime = 0
    ValidatorGracePeriodInEpochs = 1 #defines how long is the rating computation disabled after hardfork
    [Hardfork.ExportStateStorageConfig]
        [Hardfork.ExportStateStorageConfig.Cache]
            Name = "HardFork.ExportStateStorageConfig"
            Capacity = 5000
            Type = "LRU"
        [Hardfork.ExportStateStorageConfig.DB]
            FilePath = "ExportStateStorage/MainDB"
            Type = "LvlDBSerial"
            BatchDelaySeconds = 2
            MaxBatchSize = 1000
            MaxOpenFiles = 10
    [Hardfork.ExportKeysStorageConfig]
        [Hardfork.ExportKeysStorageConfig.Cache]
            Name = "HardFork.ExportKeysStorageConfig"
            Capacity = 5000
            Type = "LRU"
        [Hardfork.ExportKeysStorageConfig.DB]
            FilePath = "ExportKeysStorageConfig/MainDB"
            Type = "LvlDBSerial"
            BatchDelaySeconds = 2
            MaxBatchSize = 1000
            MaxOpenFiles = 10
    [Hardfork.ExportTriesStorageConfig]
        [Hardfork.ExportTriesStorageConfig.Cache]
            Name = "HardFork.ExportTriesStorageConfig"
            Capacity = 5000
            Type = "LRU"
        [Hardfork.ExportTriesStorageConfig.DB]
            FilePath = "ExportTrieStorage/MainTrie"
            Type = "LvlDBSerial"
            BatchDelaySeconds = 2
            MaxBatchSize = 1000
            MaxOpenFiles = 10
    [Hardfork.ImportStateStorageConfig]
        [Hardfork.ImportStateStorageConfig.Cache]
            Name = "HardFork.ImportStateStorageConfig"
            Capacity = 5000
            Type = "LRU"
        [Hardfork.ImportStateStorageConfig.DB]
            FilePath = "ExportStateStorage/MainDB"
            Type = "LvlDBSerial"
            BatchDelaySeconds = 2
            MaxBatchSize = 1000
            MaxOpenFiles = 10
    [Hardfork.ImportKeysStorageConfig]
        [Hardfork.ImportKeysStorageConfig.Cache]
            Name = "HardFork.ImportKeysStorageConfig"
            Capacity = 5000
            Type = "LRU"
        [Hardfork.ImportKeysStorageConfig.DB]
            FilePath = "ExportKeysStorageConfig/MainDB"
            Type = "LvlDBSerial"
            BatchDelaySeconds = 2
            MaxBatchSize = 1000
            MaxOpenFiles = 10

[Debug]
    [Debug.InterceptorResolver]
        Enabled = true
        CacheSize = 10000
        EnablePrint = true
        IntervalAutoPrintInSeconds = 20
        NumRequestsThreshold = 9
        NumResolveFailureThreshold = 3
        DebugLineExpiration = 10 #Will remove the debug line after a `DebugLineExpiration` number of prints
    [Debug.Antiflood]
        Enabled = true
        CacheSize = 10000
        IntervalAutoPrintInSeconds = 20
    [Debug.ShuffleOut]
        CallGCWhenShuffleOut = true
        ExtraPrintsOnShuffleOut = true
        DoProfileOnShuffleOut = true
    [Debug.EpochStart]
        GoRoutineAnalyserEnabled = true
        ProcessDataTrieOnCommitEpoch = true
    [Debug.Process]
        Enabled = true
        DebuggingLogLevel = "*:DEBUG,p2p:TRACE,debug:DEBUG,process:TRACE,intercept:TRACE"
        GoRoutinesDump = true
        PollingTimeInSeconds = 240 # 4 minutes

[Health]
    IntervalVerifyMemoryInSeconds = 30
    IntervalDiagnoseComponentsInSeconds = 30
    IntervalDiagnoseComponentsDeeplyInSeconds = 120
    MemoryUsageToCreateProfiles = 3221225472 # 3 GB
    NumMemoryUsageRecordsToKeep = 100
    FolderPath = "health-records"

[SoftwareVersionConfig]
    StableTagLocation = "https://api.github.com/repos/ElrondNetwork/elrond-go/releases/latest"
    PollingIntervalInMinutes = 65

[LogsAndEvents]
    SaveInStorageEnabled = false
    [LogsAndEvents.TxLogsStorage.Cache]
        Name = "TxLogsStorage"
        Capacity = 1000
        Type = "SizeLRU"
        SizeInBytes = 20971520 #20MB
    [LogsAndEvents.TxLogsStorage.DB]
        FilePath = "Logs"
        Type = "LvlDBSerial"
        BatchDelaySeconds = 2
        MaxBatchSize = 100
        MaxOpenFiles = 10

[DbLookupExtensions]
    Enabled = false
    DbLookupMaxActivePersisters = 10
    [DbLookupExtensions.MiniblocksMetadataStorageConfig.Cache]
        Name = "DbLookupExtensions.MiniblocksMetadataStorage"
        Capacity = 20000
        Type = "LRU"
    [DbLookupExtensions.MiniblocksMetadataStorageConfig.DB]
        FilePath = "DbLookupExtensions/MiniblocksMetadata"
        Type = "LvlDBSerial"
        BatchDelaySeconds = 2
        MaxBatchSize = 20000
        MaxOpenFiles = 10
    [DbLookupExtensions.MiniblockHashByTxHashStorageConfig.Cache]
        Name = "DbLookupExtensions.MiniblockHashByTxHashStorage"
        Capacity = 20000
        Type = "LRU"
    [DbLookupExtensions.MiniblockHashByTxHashStorageConfig.DB]
        FilePath = "DbLookupExtensions_MiniblockHashByTxHash"
        Type = "LvlDBSerial"
        BatchDelaySeconds = 2
        MaxBatchSize = 20000
        MaxOpenFiles = 10
    [DbLookupExtensions.EpochByHashStorageConfig.Cache]
        Name = "DbLookupExtensions.EpochByHashStorage"
        Capacity = 20000
        Type = "LRU"
    [DbLookupExtensions.EpochByHashStorageConfig.DB]
        FilePath = "DbLookupExtensions_EpochByHash"
        Type = "LvlDBSerial"
        BatchDelaySeconds = 2
        MaxBatchSize = 20000
        MaxOpenFiles = 10
    [DbLookupExtensions.ResultsHashesByTxHashStorageConfig.Cache]
        Name = "DbLookupExtensions.ResultsHashesByTxHashStorage"
        Capacity = 20000
        Type = "LRU"
    [DbLookupExtensions.ResultsHashesByTxHashStorageConfig.DB]
        FilePath = "DbLookupExtensions_ResultsHashesByTx"
        Type = "LvlDBSerial"
        BatchDelaySeconds = 2
        MaxBatchSize = 20000
        MaxOpenFiles = 10
    [DbLookupExtensions.ESDTSuppliesStorageConfig.Cache]
        Name = "DbLookupExtensions.ESDTSuppliesStorage"
        Capacity = 20000
        Type = "LRU"
    [DbLookupExtensions.ESDTSuppliesStorageConfig.DB]
        FilePath = "DbLookupExtensions_ESDTSupplies"
        Type = "LvlDBSerial"
        BatchDelaySeconds = 2
        MaxBatchSize = 20000
        MaxOpenFiles = 10
    [DbLookupExtensions.RoundHashStorageConfig.Cache]
        Name = "DbLookupExtensions.RoundHashStorage"
        Capacity = 20000
        Type = "LRU"
    [DbLookupExtensions.RoundHashStorageConfig.DB]
        FilePath = "DbLookupExtensions_RoundHash"
        Type = "LvlDBSerial"
        BatchDelaySeconds = 2
        MaxBatchSize = 20000
        MaxOpenFiles = 10

[Logs]
    LogFileLifeSpanInMB = 1024 # 1GB
    LogFileLifeSpanInSec = 86400 # 1 day

[TrieSync]
    NumConcurrentTrieSyncers  = 200
    MaxHardCapForMissingNodes = 5000
    #available versions: 1, 2 and 3. 1 is the initial version, 2 is updated, more efficient version employing 2 lists
    #the 3-rd one uses depth-first algorithm which keeps the memory consumption low
    TrieSyncerVersion         = 3
    CheckNodesOnDisk          = false

[Resolvers]
    NumCrossShardPeers  = 2
    NumTotalPeers       = 3 # NumCrossShardPeers + num intra shard
    NumFullHistoryPeers = 3

[HeartbeatV2]
    PeerAuthenticationTimeBetweenSendsInSec          = 600  # 10min TODO: change this for mainnet/devnet/testnet
    PeerAuthenticationTimeBetweenSendsWhenErrorInSec = 60   # 1min
    PeerAuthenticationThresholdBetweenSends          = 0.1  # 10%
    HeartbeatTimeBetweenSendsInSec                   = 60   # 1min
    HeartbeatTimeBetweenSendsWhenErrorInSec          = 60   # 1min
    HeartbeatThresholdBetweenSends                   = 0.1  # 10%
    HeartbeatExpiryTimespanInSec                     = 3600 # 1h
    MinPeersThreshold                                = 0.8  # 80%
    DelayBetweenRequestsInSec                        = 10   # 10sec
    MaxTimeoutInSec                                  = 7200 # 2h
    PeerShardTimeBetweenSendsInSec                   = 7200   # 2h
    PeerShardThresholdBetweenSends                   = 0.1 # 10%
    MaxMissingKeysInRequest                          = 1000
    MaxDurationPeerUnresponsiveInSec                 = 900  # 15min
    HideInactiveValidatorIntervalInSec               = 3600 # 1h
    HardforkTimeBetweenSendsInSec                    = 60   # 1min
    TimeBetweenConnectionsMetricsUpdateInSec         = 30   # 30sec
<<<<<<< HEAD
    PeerAuthenticationTimeBetweenChecksInSec         = 6    # 6sec
=======
    TimeToReadDirectConnectionsInSec                 = 15   # 15sec
>>>>>>> 62976b58
    [HeartbeatV2.HeartbeatPool]
        Name = "HeartbeatPool"
        Capacity = 1000
        Type = "SizeLRU"
        SizeInBytes = 314572800 #300MB<|MERGE_RESOLUTION|>--- conflicted
+++ resolved
@@ -928,11 +928,8 @@
     HideInactiveValidatorIntervalInSec               = 3600 # 1h
     HardforkTimeBetweenSendsInSec                    = 60   # 1min
     TimeBetweenConnectionsMetricsUpdateInSec         = 30   # 30sec
-<<<<<<< HEAD
+    TimeToReadDirectConnectionsInSec                 = 15   # 15sec
     PeerAuthenticationTimeBetweenChecksInSec         = 6    # 6sec
-=======
-    TimeToReadDirectConnectionsInSec                 = 15   # 15sec
->>>>>>> 62976b58
     [HeartbeatV2.HeartbeatPool]
         Name = "HeartbeatPool"
         Capacity = 1000
