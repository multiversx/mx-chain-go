--- conflicted
+++ resolved
@@ -625,25 +625,15 @@
 [VirtualMachine]
     [VirtualMachine.Execution]
         ArwenVersions = [
-<<<<<<< HEAD
             { StartEpoch = 0, Version = "v1.2" },
             { StartEpoch = 326, Version = "v1.3" },
-=======
-            { StartEpoch = 0, Version = "v1.3" },
-            { StartEpoch = 1, Version = "v1.4" },
->>>>>>> 2ef5218d
         ]
 
     [VirtualMachine.Querying]
         NumConcurrentVMs = 1
         ArwenVersions = [
-<<<<<<< HEAD
             { StartEpoch = 0, Version = "v1.2" },
             { StartEpoch = 326, Version = "v1.3" },
-=======
-            { StartEpoch = 0, Version = "v1.3" },
-            { StartEpoch = 1, Version = "v1.4" },
->>>>>>> 2ef5218d
         ]
 
 [Hardfork]
