--- conflicted
+++ resolved
@@ -363,16 +363,14 @@
     AccountsStatePruningEnabled = true
     PeerStatePruningEnabled = true
 
-<<<<<<< HEAD
+[BlockSizeThrottleConfig]
+    MinSizeInBytes = 104857 # 10% from 1MB
+    MaxSizeInBytes = 943718 # 90% from 1MB
+
 [VirtualMachineConfig]
     OutOfProcessEnabled = true
     [VirtualMachineConfig.OutOfProcessConfig]
         LogLevel = "info"
         LogsMarshalizer = "json"
         MessagesMarshalizer = "json"
-        MaxLoopTime = 1000
-=======
-[BlockSizeThrottleConfig]
-    MinSizeInBytes = 104857 # 10% from 1MB
-    MaxSizeInBytes = 943718 # 90% from 1MB
->>>>>>> e3ec3a0c
+        MaxLoopTime = 1000