# GeneralSettings section of the node
[GeneralSettings]
   # StatusPollingIntervalSec represents the no of seconds between multiple polling for the status for AppStatusHandler
   StatusPollingIntervalSec = 2

   # MaxComputableRounds represents the max number of rounds computable in a round
   # by the validator statistics processor
   MaxComputableRounds = 100

   # StartInEpochEnabled represents that the fast bootstrap mechanism from the network is enabled if data is not
   # available in local disk
   StartInEpochEnabled = true

[StoragePruning]
   # If the Enabled flag is set to false, then the storers won't divide epochs into separate dbs
   Enabled = false

   # If this flag is set to true, the node won't delete any database between epochs
   FullArchive = false

   # NumEpochsToKeep - if the flag above is set to false, this will set the number of epochs to keep in the storage.
   # Epochs older that (current epoch - NumOfEpochsToKeep) will be removed
   NumEpochsToKeep = 4

   # NumActivePersisters - this will set the number of persisters to keep active at a moment. This works for both
   # full archive or not nodes. In case of a node which doesn't have a full archive, it has to be smaller or equal
   # to the NumOfEpochsToKeep flag
   NumActivePersisters = 3

[MiniBlocksStorage]
    [MiniBlocksStorage.Cache]
        Name = "MiniBlocksStorage"
        Capacity = 300
        Type = "SizeLRU"
        SizeInBytes = 104857600 #100MB
    [MiniBlocksStorage.DB]
        FilePath = "MiniBlocks"
        Type = "LvlDBSerial"
        BatchDelaySeconds = 2
        MaxBatchSize = 100
        MaxOpenFiles = 10

[PeerBlockBodyStorage]
    [PeerBlockBodyStorage.Cache]
        Name = "PeerBlockBodyStorage"
        Capacity = 1000
        Type = "SizeLRU"
        SizeInBytes = 104857600 #100MB
    [PeerBlockBodyStorage.DB]
        FilePath = "PeerBlocks"
        Type = "LvlDBSerial"
        BatchDelaySeconds = 2
        MaxBatchSize = 100
        MaxOpenFiles = 10

[BlockHeaderStorage]
    [BlockHeaderStorage.Cache]
        Name = "BlockHeaderStorage"
        Capacity = 1000
        Type = "SizeLRU"
        SizeInBytes = 3145728 #3MB
    [BlockHeaderStorage.DB]
        FilePath = "BlockHeaders"
        Type = "LvlDBSerial"
        BatchDelaySeconds = 2
        MaxBatchSize = 1
        MaxOpenFiles = 10

[BootstrapStorage]
    [BootstrapStorage.Cache]
        Name = "BootstrapStorage"
        Capacity = 1000
        Type = "LRU"
    [BootstrapStorage.DB]
        FilePath = "BootstrapData"
        Type = "LvlDBSerial"
        BatchDelaySeconds = 2
        MaxBatchSize = 1
        MaxOpenFiles = 10

[MetaBlockStorage]
    [MetaBlockStorage.Cache]
        Name = "MetaBlockStorage"
        Capacity = 1000
        Type = "SizeLRU"
        SizeInBytes = 20971520 #20MB
    [MetaBlockStorage.DB]
        FilePath = "MetaBlock"
        Type = "LvlDBSerial"
        BatchDelaySeconds = 2
        MaxBatchSize = 1
        MaxOpenFiles = 10

[TxStorage]
    [TxStorage.Cache]
        Name = "TxStorage"
        Capacity = 75000
        Type = "SizeLRU"
        SizeInBytes = 209715200 #200MB
    [TxStorage.DB]
        FilePath = "Transactions"
        Type = "LvlDBSerial"
        BatchDelaySeconds = 2
        MaxBatchSize = 20000
        MaxOpenFiles = 10

[TxLogsStorage]
    [TxLogsStorage.Cache]
        Name = "TxLogsStorage"
        Capacity = 1000
        Type = "SizeLRU"
        SizeInBytes = 20971520 #20MB
    [TxLogsStorage.DB]
        FilePath = "Logs"
        Type = "LvlDBSerial"
        BatchDelaySeconds = 2
        MaxBatchSize = 100
        MaxOpenFiles = 10

[UnsignedTransactionStorage]
    [UnsignedTransactionStorage.Cache]
        Name = "UnsignedTransactionStorage"
        Capacity = 75000
        Type = "SizeLRU"
        SizeInBytes = 104857600 #100MB
    [UnsignedTransactionStorage.DB]
        FilePath = "UnsignedTransactions"
        Type = "LvlDBSerial"
        BatchDelaySeconds = 2
        MaxBatchSize = 20000
        MaxOpenFiles = 10

[RewardTxStorage]
    [RewardTxStorage.Cache]
        Name = "RewardTxStorage"
        Capacity = 75000
        Type = "SizeLRU"
        SizeInBytes = 52428800 #50MB
    [RewardTxStorage.DB]
        FilePath = "RewardTransactions"
        Type = "LvlDBSerial"
        BatchDelaySeconds = 2
        MaxBatchSize = 20000
        MaxOpenFiles = 10

[StatusMetricsStorage]
    [StatusMetricsStorage.Cache]
        Name = "StatusMetricsStorage"
        Capacity = 1000
        Type = "LRU"
    [StatusMetricsStorage.DB]
        FilePath = "StatusMetricsStorageDB"
        Type = "LvlDBSerial"
        BatchDelaySeconds = 2
        MaxBatchSize = 100
        MaxOpenFiles = 10

[ShardHdrNonceHashStorage]
    [ShardHdrNonceHashStorage.Cache]
        Name = "ShardHdrNonceHashStorage"
        Capacity = 1000
        Type = "SizeLRU"
        SizeInBytes = 3145728 #3MB
    [ShardHdrNonceHashStorage.DB]
        FilePath = "ShardHdrHashNonce"
        Type = "LvlDBSerial"
        BatchDelaySeconds = 2
        MaxBatchSize = 1
        MaxOpenFiles = 10

[MetaHdrNonceHashStorage]
    [MetaHdrNonceHashStorage.Cache]
        Name = "MetaHdrNonceHashStorage"
        Capacity = 1000
        Type = "SizeLRU"
        SizeInBytes = 3145728 #3MB
    [MetaHdrNonceHashStorage.DB]
        FilePath = "MetaHdrHashNonce"
        Type = "LvlDBSerial"
        BatchDelaySeconds = 2
        MaxBatchSize = 1
        MaxOpenFiles = 10

[AccountsTrieStorage]
    [AccountsTrieStorage.Cache]
        Name = "AccountsTrieStorage"
        Capacity = 75000
        Type = "SizeLRU"
        SizeInBytes = 314572800 #300MB
    [AccountsTrieStorage.DB]
        FilePath = "AccountsTrie/MainDB"
        Type = "LvlDBSerial"
        BatchDelaySeconds = 2
        MaxBatchSize = 45000
        MaxOpenFiles = 10

[EvictionWaitingList]
    Size = 10000
    [EvictionWaitingList.DB]
        FilePath = "EvictionWaitingList"
        Type = "LvlDBSerial"
        BatchDelaySeconds = 2
        MaxBatchSize = 100
        MaxOpenFiles = 10

[TrieSnapshotDB]
     FilePath = "TrieSnapshot"
     Type = "LvlDBSerial"
     BatchDelaySeconds = 2
     MaxBatchSize = 40000
     MaxOpenFiles = 10

[TrieStorageManagerConfig]
    PruningBufferLen = 100000
    SnapshotsBufferLen = 1000000
    MaxSnapshots = 2

[PeerAccountsTrieStorage]
    [PeerAccountsTrieStorage.Cache]
        Name = "PeerAccountsTrieStorage"
        Capacity = 5000
        Type = "SizeLRU"
        SizeInBytes = 104857600 #100MB
    [PeerAccountsTrieStorage.DB]
        FilePath = "PeerAccountsTrie/MainDB"
        Type = "LvlDBSerial"
        BatchDelaySeconds = 2
        MaxBatchSize = 1000
        MaxOpenFiles = 10

[HeadersPoolConfig]
    MaxHeadersPerShard = 1000
    NumElementsToRemoveOnEviction = 200

[BadBlocksCache]
    Name = "BadBlocksCache"
    Capacity = 1000
    Type = "SizeLRU"
    SizeInBytes = 3145728 #3MB

[TxBlockBodyDataPool]
    Name = "TxBlockBodyDataPool"
    Capacity = 300
    Type = "SizeLRU"
    SizeInBytes = 314572800 #300MB

[PeerBlockBodyDataPool]
    Name = "PeerBlockBodyDataPool"
    Capacity = 1000
    Type = "SizeLRU"
    SizeInBytes = 314572800 #300MB

[TxDataPool]
<<<<<<< HEAD
    Name = "TxDataPool"
    Capacity = 900000               # in total, pairs (sourceShard, destinationShard)
=======
    Capacity = 600000
>>>>>>> c65203ca
    SizePerSender = 20000
    SizeInBytes = 419430400 #400MB
    SizeInBytesPerSender = 12288000
    Type = "TxCache"
    Shards = 16

[TrieNodesDataPool]
    Name = "TrieNodesDataPool"
    Capacity = 900000
    Type = "SizeLRU"
    SizeInBytes = 314572800 #300MB

[WhiteListPool]
    Name = "WhiteListPool"
    Capacity = 100000
    Type = "FIFOSharded"
    Shards = 10

[WhiteListerVerifiedTxs]
    Name = "WhiteListerVerifiedTxs"
    Capacity = 50000
    Type = "FIFOSharded"
    Shards = 50

[UnsignedTransactionDataPool]
    Name = "UnsignedTransactionDataPool"
    Capacity = 75000        # per each pair (sourceShard, destinationShard)
    SizeInBytes = 31457280  # 30MB per each pair (sourceShard, destinationShard)
    Shards = 4

[RewardTransactionDataPool]
    Name = "RewardTransactionDataPool"
    Capacity = 75000        # per each pair (metachain, destinationShard)
    SizeInBytes = 26214400  # 25MB per each pair (metachain, destinationShard)
    Shards = 4

#PublicKeyPeerId represents the main cache used to map Elrond block signing public keys to their associated peer id's.
[PublicKeyPeerId]
    Name = "PublicKeyPeerId"
    Capacity = 30000
    Type = "LRU"

#PublicKeyShardId is the fallback cache used to map public keys to the shard they belong.
[PublicKeyShardId]
    Name = "PublicKeyShardId"
    Capacity = 30000
    Type = "LRU"

#PeerIdShardId is the fallback cache used in network sharding to allow direct connection between peer id and shard.
# Used mainly for observers.
[PeerIdShardId]
    Name = "PeerIdShardId"
    Capacity = 30000
    Type = "LRU"

<<<<<<< HEAD
[P2PMessageIDAdditionalCache]
    Name = "P2PMessageIDAdditionalCache"
    Capacity = 100000
    Type = "FIFOSharded"
    Shards = 100

=======
>>>>>>> c65203ca
[Antiflood]
    Enabled = true
    NumConcurrentResolverJobs = 50
    [Antiflood.FastReacting]
        IntervalInSeconds = 1
        ReservedPercent   = 20
        [Antiflood.FastReacting.PeerMaxInput]
            BaseMessagesPerInterval  = 140
            TotalSizePerInterval = 4194304 #4MB/s
            [Antiflood.FastReacting.PeerMaxInput.IncreaseFactor]
                Threshold = 10 #if consensus size will exceed this value, then
                Factor = 1     #increase the base value with [factor*consensus size]
        [Antiflood.FastReacting.BlackList]
            ThresholdNumMessagesPerInterval = 1000
            ThresholdSizePerInterval = 8388608 #8MB/s
            NumFloodingRounds = 10
            PeerBanDurationInSeconds = 300

    [Antiflood.SlowReacting]
        IntervalInSeconds = 30
        ReservedPercent   = 20.0
        [Antiflood.SlowReacting.PeerMaxInput]
            BaseMessagesPerInterval = 6000
            TotalSizePerInterval = 18874368 # 18MB/interval
            [Antiflood.SlowReacting.PeerMaxInput.IncreaseFactor]
                Threshold = 10 #if consensus size will exceed this value, then
                Factor = 0     #increase the base value with [factor*consensus size]
        [Antiflood.SlowReacting.BlackList]
            ThresholdNumMessagesPerInterval = 10000
            ThresholdSizePerInterval = 37748736 # 36MB/interval
            NumFloodingRounds = 2
            PeerBanDurationInSeconds = 3600

    [Antiflood.OutOfSpecs]
        IntervalInSeconds = 1
        ReservedPercent   = 0.0
        [Antiflood.OutOfSpecs.PeerMaxInput]
            BaseMessagesPerInterval = 2000
            TotalSizePerInterval = 10485760 # 10MB/interval
            [Antiflood.OutOfSpecs.PeerMaxInput.IncreaseFactor]
                Threshold = 0 #if consensus size will exceed this value, then
                Factor = 0     #increase the base value with [factor*consensus size]
        [Antiflood.OutOfSpecs.BlackList]
            ThresholdNumMessagesPerInterval = 3600
            ThresholdSizePerInterval = 12582912 # 12MB/interval
            NumFloodingRounds = 2
            PeerBanDurationInSeconds = 3600

    [Antiflood.PeerMaxOutput]
        BaseMessagesPerInterval  = 75
        TotalSizePerInterval     = 2097152 #2MB/s

    [Antiflood.Cache]
        Name = "Antiflood"
        Capacity = 7000
        Type = "LRU"
    [Antiflood.Topic]
        DefaultMaxMessagesPerSec = 15000
        MaxMessages = [{ Topic = "heartbeat", NumMessagesPerSec = 30 },
                       { Topic = "shardBlocks*", NumMessagesPerSec = 30 },
                       { Topic = "metachainBlocks", NumMessagesPerSec = 30 }]
    [Antiflood.WebServer]
        # SimultaneousRequests represents the number of concurrent requests accepted by the web server
        # this is a global throttler that acts on all http connections regardless of the originating source
        SimultaneousRequests = 100
        # SameSourceRequests defines how many requests are allowed from the same source in the specified
        # time frame (SameSourceResetIntervalInSec)
        SameSourceRequests = 10000
        # SameSourceResetIntervalInSec time frame between counter reset, in seconds
        SameSourceResetIntervalInSec = 1
    [Antiflood.TxAccumulator]
        # MaxAllowedTimeInMilliseconds is used as a time frame in which the node gathers transactions.
        # After this period, collected transactions will be sent on the p2p topics
        MaxAllowedTimeInMilliseconds = 250
        # MaxDeviationTimeInMilliseconds represents the time in miliseconds that will cause the effectual time frame be
        # less than the specified max value. This is used to create desynchronizations between senders as to not
        # clutter the network exactly in the same moment
        MaxDeviationTimeInMilliseconds = 25

[Logger]
    Path = "logs"
    StackTraceDepth = 2

[AddressPubkeyConverter]
    Length = 32
    Type = "bech32"
    SignatureLength = 0

[ValidatorPubkeyConverter]
    Length = 96
    Type = "hex"
    SignatureLength = 48

[Hasher]
   Type = "blake2b"

[MultisigHasher]
   Type = "blake2b"

# The main marshalizer, used in internodes communication
# Type identifies the marshalizer
# SizeCheckDelta the maximum allow drift between the input data buffer and
#     the reencoded version (in percents).
#     0 disables the feature.
[Marshalizer]
   Type = "gogo protobuf"
   SizeCheckDelta = 10

# The marshalizer used for smartcontracts data exchange
[VmMarshalizer]
   Type = "json"

# The marshalizer used in transaction signing
[TxSignMarshalizer]
   Type = "tx-json"

# TODO: change this config to real numbers before merging to development
[EpochStartConfig]
    MinRoundsBetweenEpochs = 200
    RoundsPerEpoch         = 200
    # ShuffledOutRestartThreshold represents the maximum duration of an epoch (in percentage) after a node which
    # has been shuffled out has to restart its process in order to start in a new shard
    ShuffledOutRestartThreshold = 0.25

    # ShuffleBetweenShards enables the shuffling of validators between shards at the end of epoch
    ShuffleBetweenShards = true
    MinNumConnectedPeersToStart       = 2
    MinNumOfPeersToConsiderBlockValid = 2

# ResourceStats, if enabled, will output in a folder called "stats"
# resource statistics. For example: number of active go routines, memory allocation, number of GC sweeps, etc.
# RefreshIntervalInSec will tell how often a new line containing stats should be added in stats file
[ResourceStats]
   Enabled = true
   RefreshIntervalInSec = 30

# Heartbeat, if enabled, will output a heartbeat signal once x seconds,
# where x in [MinTimeToWaitBetweenBroadcastsInSec, MaxTimeToWaitBetweenBroadcastsInSec)
[Heartbeat]
   MinTimeToWaitBetweenBroadcastsInSec  = 20
   MaxTimeToWaitBetweenBroadcastsInSec  = 25
   HeartbeatRefreshIntervalInSec        = 60
   HideInactiveValidatorIntervalInSec   = 3600
   DurationToConsiderUnresponsiveInSec  = 60
   [Heartbeat.HeartbeatStorage]
       [Heartbeat.HeartbeatStorage.Cache]
            Name = "HeartbeatStorage"
            Capacity = 1000
            Type = "LRU"
       [Heartbeat.HeartbeatStorage.DB]
            FilePath = "HeartbeatStorage"
            Type = "LvlDBSerial"
            BatchDelaySeconds = 5
            MaxBatchSize = 100
            MaxOpenFiles = 10

[ValidatorStatistics]
    CacheRefreshIntervalInSec = 60

# Consensus type which will be used (the current implementation can manage "bn" and "bls")
# When consensus type is "bls" the multisig hasher type should be "blake2b"
[Consensus]
   Type = "bls"

[NTPConfig]
   Hosts = ["time.google.com", "time.cloudflare.com",  "time.apple.com"]
   Port = 123
   TimeoutMilliseconds = 100
   SyncPeriodSeconds = 3600
   Version = 0  # Setting 0 means 'use default value'

[StateTriesConfig]
    CheckpointRoundsModulus = 100
    AccountsStatePruningEnabled = true
    PeerStatePruningEnabled = true
    MaxStateTrieLevelInMemory = 5
    MaxPeerTrieLevelInMemory = 5

[BlockSizeThrottleConfig]
    MinSizeInBytes = 104857 # 104857 is 10% from 1MB
    MaxSizeInBytes = 943718 # 943718 is 90% from 1MB

[VirtualMachineConfig]
    OutOfProcessEnabled = true
    [VirtualMachineConfig.OutOfProcessConfig]
        LogsMarshalizer = "json"
        MessagesMarshalizer = "json"
        MaxLoopTime = 1000

[P2PMessageIDAdditionalCache]
    Capacity = 100000
    Type = "FIFOSharded"
    Shards = 100

[Hardfork]
    EnableTrigger = true
    EnableTriggerFromP2P = true
    PublicKeyToListenFrom = "153dae6cb3963260f309959bf285537b77ae16d82e9933147be7827f7394de8dc97d9d9af41e970bc72aecb44b77e819621081658c37f7000d21e2d0e8963df83233407bde9f46369ba4fcd03b57f40b80b06c191a428cfb5c447ec510e79307"
	CloseAfterExportInMinutes = 10
	AfterHardFork = false
	ImportFolder = "export"
	StartRound = 10000
	StartNonce = 10000
	StartEpoch = 100
	ValidatorGracePeriodInEpochs = 1 #defines how long is the rating computation disabled after hardfork
<<<<<<< HEAD
	[HardFork.ExportStateStorageConfig]
	    [HardFork.ExportStateStorageConfig.Cache]
            Name = "HardFork.ExportStateStorageConfig"
=======
	[Hardfork.ExportStateStorageConfig]
	    [Hardfork.ExportStateStorageConfig.Cache]
>>>>>>> c65203ca
            Capacity = 5000
            Type = "LRU"
        [Hardfork.ExportStateStorageConfig.DB]
            FilePath = "ExportStateStorage/MainDB"
            Type = "LvlDBSerial"
            BatchDelaySeconds = 2
            MaxBatchSize = 1000
            MaxOpenFiles = 10
<<<<<<< HEAD
    [HardFork.ExportTriesStorageConfig]
        [HardFork.ExportTriesStorageConfig.Cache]
            Name = "HardFork.ExportTriesStorageConfig"
=======
    [Hardfork.ExportTriesStorageConfig]
        [Hardfork.ExportTriesStorageConfig.Cache]
>>>>>>> c65203ca
            Capacity = 5000
            Type = "LRU"
        [Hardfork.ExportTriesStorageConfig.DB]
            FilePath = "ExportTrieStorage/MainTrie"
            Type = "LvlDBSerial"
            BatchDelaySeconds = 2
            MaxBatchSize = 1000
            MaxOpenFiles = 10
<<<<<<< HEAD
	[HardFork.ImportStateStorageConfig]
	    [HardFork.ImportStateStorageConfig.Cache]
            Name = "HardFork.ImportStateStorageConfig"
=======
	[Hardfork.ImportStateStorageConfig]
	    [Hardfork.ImportStateStorageConfig.Cache]
>>>>>>> c65203ca
            Capacity = 5000
            Type = "LRU"
        [Hardfork.ImportStateStorageConfig.DB]
            FilePath = "ExportStateStorage/MainDB"
            Type = "LvlDBSerial"
            BatchDelaySeconds = 2
            MaxBatchSize = 1000
            MaxOpenFiles = 10

[Debug]
    [Debug.InterceptorResolver]
        Enabled = true
        CacheSize = 10000
        EnablePrint	= true
        IntervalAutoPrintInSeconds = 20
        NumRequestsThreshold = 9
        NumResolveFailureThreshold = 3
        DebugLineExpiration = 10 #Will remove the debug line after a `DebugLineExpiration` number of prints
    [Debug.Antiflood]
        Enabled = true
        CacheSize = 10000
        IntervalAutoPrintInSeconds = 20

[Health]
    IntervalVerifyMemoryInSeconds = 1
    IntervalDiagnoseComponentsInSeconds = 30
    MemoryToCreateProfiles = 1073741824 # 1GB
    NumMemoryRecordsToKeep = 100
    FolderPath = "health-records"

[SoftwareVersionConfig]
    StableTagLocation = "https://api.github.com/repos/ElrondNetwork/elrond-go/releases/latest"
    PollingIntervalInMinutes = 65
<|MERGE_RESOLUTION|>--- conflicted
+++ resolved
@@ -251,12 +251,8 @@
     SizeInBytes = 314572800 #300MB
 
 [TxDataPool]
-<<<<<<< HEAD
     Name = "TxDataPool"
-    Capacity = 900000               # in total, pairs (sourceShard, destinationShard)
-=======
     Capacity = 600000
->>>>>>> c65203ca
     SizePerSender = 20000
     SizeInBytes = 419430400 #400MB
     SizeInBytesPerSender = 12288000
@@ -312,15 +308,6 @@
     Capacity = 30000
     Type = "LRU"
 
-<<<<<<< HEAD
-[P2PMessageIDAdditionalCache]
-    Name = "P2PMessageIDAdditionalCache"
-    Capacity = 100000
-    Type = "FIFOSharded"
-    Shards = 100
-
-=======
->>>>>>> c65203ca
 [Antiflood]
     Enabled = true
     NumConcurrentResolverJobs = 50
@@ -526,14 +513,9 @@
 	StartNonce = 10000
 	StartEpoch = 100
 	ValidatorGracePeriodInEpochs = 1 #defines how long is the rating computation disabled after hardfork
-<<<<<<< HEAD
-	[HardFork.ExportStateStorageConfig]
-	    [HardFork.ExportStateStorageConfig.Cache]
-            Name = "HardFork.ExportStateStorageConfig"
-=======
 	[Hardfork.ExportStateStorageConfig]
 	    [Hardfork.ExportStateStorageConfig.Cache]
->>>>>>> c65203ca
+            Name = "HardFork.ExportStateStorageConfig"
             Capacity = 5000
             Type = "LRU"
         [Hardfork.ExportStateStorageConfig.DB]
@@ -542,14 +524,9 @@
             BatchDelaySeconds = 2
             MaxBatchSize = 1000
             MaxOpenFiles = 10
-<<<<<<< HEAD
-    [HardFork.ExportTriesStorageConfig]
-        [HardFork.ExportTriesStorageConfig.Cache]
-            Name = "HardFork.ExportTriesStorageConfig"
-=======
     [Hardfork.ExportTriesStorageConfig]
         [Hardfork.ExportTriesStorageConfig.Cache]
->>>>>>> c65203ca
+            Name = "HardFork.ExportTriesStorageConfig"
             Capacity = 5000
             Type = "LRU"
         [Hardfork.ExportTriesStorageConfig.DB]
@@ -558,14 +535,9 @@
             BatchDelaySeconds = 2
             MaxBatchSize = 1000
             MaxOpenFiles = 10
-<<<<<<< HEAD
-	[HardFork.ImportStateStorageConfig]
-	    [HardFork.ImportStateStorageConfig.Cache]
-            Name = "HardFork.ImportStateStorageConfig"
-=======
 	[Hardfork.ImportStateStorageConfig]
 	    [Hardfork.ImportStateStorageConfig.Cache]
->>>>>>> c65203ca
+            Name = "HardFork.ImportStateStorageConfig"
             Capacity = 5000
             Type = "LRU"
         [Hardfork.ImportStateStorageConfig.DB]
