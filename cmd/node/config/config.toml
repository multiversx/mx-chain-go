--- conflicted
+++ resolved
@@ -564,29 +564,7 @@
         DefaultMaxMessagesPerSec = 15000
         MaxMessages = [{ Topic = "shardBlocks*", NumMessagesPerSec = 30 },
                        { Topic = "metachainBlocks", NumMessagesPerSec = 30 }]
-<<<<<<< HEAD
-    [Antiflood.WebServer]
-        # SimultaneousRequests represents the number of concurrent requests accepted by the web server
-        # this is a global throttler that acts on all http connections regardless of the originating source
-        SimultaneousRequests = 100
-        # SameSourceRequests defines how many requests are allowed from the same source in the specified
-        # time frame (SameSourceResetIntervalInSec)
-        SameSourceRequests = 10000
-        # SameSourceResetIntervalInSec time frame between counter reset, in seconds
-        SameSourceResetIntervalInSec = 1
-        # TrieOperationsDeadlineMilliseconds represents the maximum duration that an API call targeting a trie operation
-        # can take.
-        TrieOperationsDeadlineMilliseconds = 10000
-        # GetAddressesBulkMaxSize represents the maximum number of addresses to be fetched in a bulk per API request. 0 means unlimited
-        GetAddressesBulkMaxSize = 100
-        # EndpointsThrottlers represents a map for maximum simultaneous go routines for an endpoint
-        EndpointsThrottlers = [{ Endpoint = "/transaction/:hash", MaxNumGoRoutines = 10 },
-                               { Endpoint = "/transaction/send", MaxNumGoRoutines = 2 },
-                               { Endpoint = "/transaction/simulate", MaxNumGoRoutines = 1 },
-                               { Endpoint = "/transaction/send-multiple", MaxNumGoRoutines = 2 }]
-=======
-
->>>>>>> 62976b58
+
     [Antiflood.TxAccumulator]
         # MaxAllowedTimeInMilliseconds is used as a time frame in which the node gathers transactions.
         # After this period, collected transactions will be sent on the p2p topics
@@ -609,6 +587,8 @@
     # TrieOperationsDeadlineMilliseconds represents the maximum duration that an API call targeting a trie operation
     # can take.
     TrieOperationsDeadlineMilliseconds = 10000
+    # GetAddressesBulkMaxSize represents the maximum number of addresses to be fetched in a bulk per API request. 0 means unlimited
+    GetAddressesBulkMaxSize = 100
     # EndpointsThrottlers represents a map for maximum simultaneous go routines for an endpoint
     EndpointsThrottlers = [{ Endpoint = "/transaction/:hash", MaxNumGoRoutines = 10 },
                            { Endpoint = "/transaction/send", MaxNumGoRoutines = 2 },
