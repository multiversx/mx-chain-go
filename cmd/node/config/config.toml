--- conflicted
+++ resolved
@@ -925,16 +925,6 @@
     DelayBetweenPeerAuthenticationRequestsInSec      = 5    # 5sec       # delay between requests
     PeerAuthenticationMaxTimeoutForRequestsInSec     = 7200 # 2h         # max timeout allowed to receive peer auth messages from peers
     PeerShardTimeBetweenSendsInSec                   = 7200 # 2h
-<<<<<<< HEAD
-    PeerShardTimeThresholdBetweenSends               = 0.1  # 10%   # max random threshold between messages, representing a percent of PeerShardTimeBetweenSendsInSec
-    MaxMissingKeysInRequest                          = 1000         # max number of missing keys allowed in a request
-    MaxDurationPeerUnresponsiveInSec                 = 900  # 15min # max duration after which a peer is considered inactive
-    HideInactiveValidatorIntervalInSec               = 3600 # 1h    # time that an inactive validator is returned through api
-    HardforkTimeBetweenSendsInSec                    = 60   # 1min  # time between hardfork messages
-    TimeBetweenConnectionsMetricsUpdateInSec         = 30   # 30sec # time between consecutive connections metrics updates
-    TimeToReadDirectConnectionsInSec                 = 15   # 15sec # time between consecutive peer shard mapper updates with direct connections
-    PeerAuthenticationTimeBetweenChecksInSec         = 6    # 6sec
-=======
     PeerShardTimeThresholdBetweenSends               = 0.1  # 10%        # max random threshold between messages, representing a percent of PeerShardTimeBetweenSendsInSec
     MaxMissingKeysInRequest                          = 500               # max number of missing keys allowed in a request
     MaxDurationPeerUnresponsiveInSec                 = 900  # 15min      # max duration after which a peer is considered inactive
@@ -942,7 +932,7 @@
     HardforkTimeBetweenSendsInSec                    = 60   # 1min       # time between hardfork messages
     TimeBetweenConnectionsMetricsUpdateInSec         = 30   # 30sec      # time between consecutive connections metrics updates
     TimeToReadDirectConnectionsInSec                 = 15   # 15sec      # time between consecutive peer shard mapper updates with direct connections
->>>>>>> 7fd896c8
+    PeerAuthenticationTimeBetweenChecksInSec         = 6    # 6sec
     [HeartbeatV2.HeartbeatPool]
         Name = "HeartbeatPool"
         Capacity = 50000
