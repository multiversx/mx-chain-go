--- conflicted
+++ resolved
@@ -914,29 +914,12 @@
     NumTotalPeers       = 3 # NumCrossShardPeers + num intra shard
     NumFullHistoryPeers = 3
 
-
 [HeartbeatV2]
     PeerAuthenticationTimeBetweenSendsInSec          = 600  # 10min TODO: change this for mainnet/devnet/testnet
     PeerAuthenticationTimeBetweenSendsWhenErrorInSec = 60   # 1min
     PeerAuthenticationTimeThresholdBetweenSends      = 0.1  # 10%   # max random threshold between messages, representing a percent of PeerAuthenticationTimeBetweenSendsInSec
     HeartbeatTimeBetweenSendsInSec                   = 60   # 1min
     HeartbeatTimeBetweenSendsWhenErrorInSec          = 60   # 1min
-<<<<<<< HEAD
-    HeartbeatThresholdBetweenSends                   = 0.1  # 10%
-    HeartbeatExpiryTimespanInSec                     = 3600 # 1h
-    MinPeersThreshold                                = 0.8  # 80%
-    DelayBetweenRequestsInSec                        = 10   # 10sec
-    MaxTimeoutInSec                                  = 7200 # 2h
-    PeerShardTimeBetweenSendsInSec                   = 7200   # 2h
-    PeerShardThresholdBetweenSends                   = 0.1 # 10%
-    MaxMissingKeysInRequest                          = 1000
-    MaxDurationPeerUnresponsiveInSec                 = 900  # 15min
-    HideInactiveValidatorIntervalInSec               = 3600 # 1h
-    HardforkTimeBetweenSendsInSec                    = 60   # 1min
-    TimeBetweenConnectionsMetricsUpdateInSec         = 30   # 30sec
-    TimeToReadDirectConnectionsInSec                 = 15   # 15sec
-    PeerAuthenticationTimeBetweenChecksInSec         = 6    # 6sec
-=======
     HeartbeatTimeThresholdBetweenSends               = 0.1  # 10%   # max random threshold between messages, representing a percent of HeartbeatTimeBetweenSendsInSec
     HeartbeatExpiryTimespanInSec                     = 3600 # 1h    # heartbeat message max age allowed
     MinPeersThreshold                                = 0.8  # 80%   # min threshold of peers to consider enough peer auths received
@@ -950,7 +933,7 @@
     HardforkTimeBetweenSendsInSec                    = 60   # 1min  # time between hardfork messages
     TimeBetweenConnectionsMetricsUpdateInSec         = 30   # 30sec # time between consecutive connections metrics updates
     TimeToReadDirectConnectionsInSec                 = 15   # 15sec # time between consecutive peer shard mapper updates with direct connections
->>>>>>> 3f762deb
+    PeerAuthenticationTimeBetweenChecksInSec         = 6    # 6sec
     [HeartbeatV2.HeartbeatPool]
         Name = "HeartbeatPool"
         Capacity = 1000
