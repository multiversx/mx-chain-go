--- conflicted
+++ resolved
@@ -308,14 +308,11 @@
     Capacity = 30000
     Type = "LRU"
 
-<<<<<<< HEAD
-=======
 [PeerHonesty]
     Name = "PeerHonesty"
     Capacity = 5000
     Type = "LRU"
 
->>>>>>> 1d889849
 [Antiflood]
     Enabled = true
     NumConcurrentResolverJobs = 50
