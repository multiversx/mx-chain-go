--- conflicted
+++ resolved
@@ -12,7 +12,6 @@
    StartInEpochEnabled = true
 
    # SCDeployEnableEpoch represents the epoch when the deployment of smart contracts will be enabled
-<<<<<<< HEAD
    SCDeployEnableEpoch = 1000000
 
    # BuiltInFunctionsEnableEpoch represents the epoch when the built in functions will be enabled
@@ -20,15 +19,6 @@
 
    # RelayedTransactionsEnableEpoch represents the epoch when the relayed transactions will be enabled
    RelayedTransactionsEnableEpoch = 1000000
-=======
-   SCDeployEnableEpoch = 3
-
-   # BuiltInFunctionsEnableEpoch represents the epoch when the built in functions will be enabled
-   BuiltInFunctionsEnableEpoch = 3
-
-   # RelayedTransactionsEnableEpoch represents the epoch when the relayed transactions will be enabled
-   RelayedTransactionsEnableEpoch = 3
->>>>>>> 229fa2d7
 
    # PenalizedTooMuchGasEnableEpoch represents the epoch when the penalization for using too much gas will be enabled
    PenalizedTooMuchGasEnableEpoch = 124
@@ -43,7 +33,6 @@
    # also (minimum) hysteresis nodes for the minimum number of nodes
    SwitchHysteresisForMinNodesEnableEpoch = 124
 
-<<<<<<< HEAD
    # TransactionSignedWithTxHashEnableEpoch represents the epoch when the node will also accept transactions that are
    # signed with the hash of transaction
    TransactionSignedWithTxHashEnableEpoch = 1000000
@@ -53,27 +42,16 @@
 
    # AheadOfTimeGasUsageEnableEpoch represents the epoch when the cost of smart contract prepare changes from compiler per byte to ahead of time prepare per byte
    AheadOfTimeGasUsageEnableEpoch = 1000000
-=======
-    # TransactionSignedWithTxHashEnableEpoch represents the epoch when the node will also accept transactions that are
-    # signed with the hash of transaction
-    TransactionSignedWithTxHashEnableEpoch = 3
-
-   # MetaProtectionEnableEpoch represents the epoch when the transactions to the metachain are checked to have enough gas
-   MetaProtectionEnableEpoch = 3
-
-   # AheadOfTimeGasUsageEnableEpoch represents the epoch when the cost of smart contract prepare changes from compiler per byte to ahead of time prepare per byte
-   AheadOfTimeGasUsageEnableEpoch = 3
 
    # GasPriceModifierEnableEpoch represents the epoch when the gas price modifier in fee computation is enabled
-   GasPriceModifierEnableEpoch = 3
+   GasPriceModifierEnableEpoch = 1000000
 
    # TO BE CHANGED IN MAINNET AND PUBLIC TESTNET CONFIGS
    # MaxNodesChangeEnableEpoch holds configuration for changing the maximum number of nodes and the enabling epoch
    MaxNodesChangeEnableEpoch = [
-        { EpochEnable = 0, MaxNumNodes = 36, NodesToShufflePerShard = 4 },
-        { EpochEnable = 3, MaxNumNodes = 56, NodesToShufflePerShard = 2 }
+        { EpochEnable = 0, MaxNumNodes = 2169, NodesToShufflePerShard = 143 },
+        { EpochEnable = 1000000, MaxNumNodes = 3200, NodesToShufflePerShard = 80 }
    ]
->>>>>>> 229fa2d7
 
    # GenesisString represents the encoded string for the genesis block
    GenesisString = "546f207369676e69666963616e746c7920616363656c657261746520616c6c20746563686e6f6c6f676965732c20616e64207261646963616c6c7920696d70726f766520736f63696574792c2068756d616e6974792077696c6c206861766520746f206d69677261746520746f206120706f737420736361726369747920776f726c642e20456c726f6e642069732074686520666972737420636f6d706c65746520736f6c7574696f6e20746861742077696c6c20617474656d707420616e64206163686965766520746869732e0a0a54686520666f756e64696e67207465616d206f6620456c726f6e642069733a0a42656e69616d696e204d696e63750a4c756369616e204d696e63750a4c756369616e20546f6465610a41647269616e20446f62726974610a526f6265727420536173750a5261647520436869730a49756c69616e2050617363616c61750a53656261737469616e204d617269616e0a416e64726569204d6172696e6963610a437269737469616e20436f72636f7665616e750a44616e20566f6963750a44616e69656c20536572620a0a4e6f7461626c6520636f6e7472696275746f72733a0a42656e69616d696e20447261736f7665616e0a46656c69782043726973616e0a436f6e7374616e74696e20546f766973690a43616d696c2042616e63696f69750a416e647265692042616e63696f69750a416e64726569204164616d0a5365766572204d6f6c646f7665616e"
@@ -94,11 +72,7 @@
 [GasSchedule]
     GasScheduleByEpochs = [
         { StartEpoch = 0, FileName = "gasScheduleV1.toml" },
-<<<<<<< HEAD
         { StartEpoch = 1000000, FileName = "gasScheduleV2.toml" },
-=======
-        { StartEpoch = 3, FileName = "gasScheduleV2.toml" },
->>>>>>> 229fa2d7
     ]
 
 [StoragePruning]
