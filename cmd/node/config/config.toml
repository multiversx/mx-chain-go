# GeneralSettings section of the node
[GeneralSettings]
   # StatusPollingIntervalSec represents the no of seconds between multiple polling for the status for AppStatusHandler
   StatusPollingIntervalSec = 2

   # MaxComputableRounds represents the max number of rounds computable in a round
   # by the validator statistics processor
   MaxComputableRounds = 100

   # StartInEpochEnabled represents that the fast bootstrap mechanism from the network is enabled if data is not
   # available in local disk
   StartInEpochEnabled = true

   # SCDeployEnableEpoch represents the epoch when the deployment of smart contracts will be enabled
   SCDeployEnableEpoch = 180

   # BuiltInFunctionsEnableEpoch represents the epoch when the built in functions will be enabled
   BuiltInFunctionsEnableEpoch = 180

   # RelayedTransactionsEnableEpoch represents the epoch when the relayed transactions will be enabled
   RelayedTransactionsEnableEpoch = 180

   # PenalizedTooMuchGasEnableEpoch represents the epoch when the penalization for using too much gas will be enabled
   PenalizedTooMuchGasEnableEpoch = 124

   # SwitchJailWaitingEnableEpoch represents the epoch when the system smart contract processing at end of epoch is enabled
   SwitchJailWaitingEnableEpoch = 124

   # BelowSignedThresholdEnableEpoch represents the epoch when the change for computing rating for validators below signed rating is enabled
   BelowSignedThresholdEnableEpoch = 124

   # SwitchHysteresisForMinNodesEnableEpoch represents the epoch when the system smart contract changes its config to consider
   # also (minimum) hysteresis nodes for the minimum number of nodes
   SwitchHysteresisForMinNodesEnableEpoch = 124

   # TransactionSignedWithTxHashEnableEpoch represents the epoch when the node will also accept transactions that are
   # signed with the hash of transaction
   TransactionSignedWithTxHashEnableEpoch = 1000000

   # MetaProtectionEnableEpoch represents the epoch when the transactions to the metachain are checked to have enough gas
   MetaProtectionEnableEpoch = 180

   # AheadOfTimeGasUsageEnableEpoch represents the epoch when the cost of smart contract prepare changes from compiler per byte to ahead of time prepare per byte
   AheadOfTimeGasUsageEnableEpoch = 180

   # GasPriceModifierEnableEpoch represents the epoch when the gas price modifier in fee computation is enabled
   GasPriceModifierEnableEpoch = 180

   # RepairCallbackEnableEpoch represents the epoch when the callback repair is activated for scrs
   RepairCallbackEnableEpoch = 1000000

   # BlockGasAndFeesReCheckEnableEpoch represents the epoch when gas and fees used in each created or processed block are re-checked
   BlockGasAndFeesReCheckEnableEpoch = 1000000

   # TO BE CHANGED IN MAINNET AND PUBLIC TESTNET CONFIGS
   # MaxNodesChangeEnableEpoch holds configuration for changing the maximum number of nodes and the enabling epoch
   MaxNodesChangeEnableEpoch = [
        { EpochEnable = 0, MaxNumNodes = 2169, NodesToShufflePerShard = 143 },
        { EpochEnable = 1000000, MaxNumNodes = 3200, NodesToShufflePerShard = 80 }
   ]

   # GenesisString represents the encoded string for the genesis block
   GenesisString = "546f207369676e69666963616e746c7920616363656c657261746520616c6c20746563686e6f6c6f676965732c20616e64207261646963616c6c7920696d70726f766520736f63696574792c2068756d616e6974792077696c6c206861766520746f206d69677261746520746f206120706f737420736361726369747920776f726c642e20456c726f6e642069732074686520666972737420636f6d706c65746520736f6c7574696f6e20746861742077696c6c20617474656d707420616e64206163686965766520746869732e0a0a54686520666f756e64696e67207465616d206f6620456c726f6e642069733a0a42656e69616d696e204d696e63750a4c756369616e204d696e63750a4c756369616e20546f6465610a41647269616e20446f62726974610a526f6265727420536173750a5261647520436869730a49756c69616e2050617363616c61750a53656261737469616e204d617269616e0a416e64726569204d6172696e6963610a437269737469616e20436f72636f7665616e750a44616e20566f6963750a44616e69656c20536572620a0a4e6f7461626c6520636f6e7472696275746f72733a0a42656e69616d696e20447261736f7665616e0a46656c69782043726973616e0a436f6e7374616e74696e20546f766973690a43616d696c2042616e63696f69750a416e647265692042616e63696f69750a416e64726569204164616d0a5365766572204d6f6c646f7665616e"

   # GenesisMaxNumberOfShards represents the maximum number of shards to be created at genesis (excluding metaChain shard)
   GenesisMaxNumberOfShards  = 3

[Versions]
   DefaultVersion = "default"
   VersionsByEpochs = [
       { StartEpoch = 0, Version = "*" },
   ]
   [Versions.Cache]
        Name = "VersionsCache"
        Capacity = 100
        Type = "LRU"

[GasSchedule]
    GasScheduleByEpochs = [
        { StartEpoch = 0, FileName = "gasScheduleV1.toml" },
<<<<<<< HEAD
        { StartEpoch = 180, FileName = "gasScheduleV2.toml" },
=======
        { StartEpoch = 3, FileName = "gasScheduleV2.toml" },
        { StartEpoch = 4, FileName = "gasScheduleV3.toml" },
>>>>>>> 07e93b5b
    ]

[StoragePruning]
   # If the Enabled flag is set to false, then the storers won't divide epochs into separate dbs
   Enabled = true

   # If this flag is set to false, the node won't delete any database between epochs
   CleanOldEpochsData = false

   # NumEpochsToKeep - if the flag above is set to true, this will set the number of epochs to keep in the storage.
   # Epochs older that (current epoch - NumOfEpochsToKeep) will be removed
   NumEpochsToKeep = 4

   # NumActivePersisters - this will set the number of persisters to keep active at a moment. This works even if
   # the node removes old epochs data or not. In case of a node which removes old epochs data, this value has to be
   # smaller or equal to the NumOfEpochsToKeep flag
   NumActivePersisters = 3

[MiniBlocksStorage]
    [MiniBlocksStorage.Cache]
        Name = "MiniBlocksStorage"
        Capacity = 1000
        Type = "SizeLRU"
        SizeInBytes = 104857600 #100MB
    [MiniBlocksStorage.DB]
        FilePath = "MiniBlocks"
        Type = "LvlDBSerial"
        BatchDelaySeconds = 2
        MaxBatchSize = 100
        MaxOpenFiles = 10

[ReceiptsStorage]
    [ReceiptsStorage.Cache]
        Name = "ReceiptsStorage"
        Capacity = 1000
        Type = "SizeLRU"
        SizeInBytes = 10485760 #10MB
    [ReceiptsStorage.DB]
        FilePath = "Receipts"
        Type = "LvlDBSerial"
        BatchDelaySeconds = 2
        MaxBatchSize = 100
        MaxOpenFiles = 10

[PeerBlockBodyStorage]
    [PeerBlockBodyStorage.Cache]
        Name = "PeerBlockBodyStorage"
        Capacity = 1000
        Type = "SizeLRU"
        SizeInBytes = 104857600 #100MB
    [PeerBlockBodyStorage.DB]
        FilePath = "PeerBlocks"
        Type = "LvlDBSerial"
        BatchDelaySeconds = 2
        MaxBatchSize = 100
        MaxOpenFiles = 10

[BlockHeaderStorage]
    [BlockHeaderStorage.Cache]
        Name = "BlockHeaderStorage"
        Capacity = 1000
        Type = "SizeLRU"
        SizeInBytes = 3145728 #3MB
    [BlockHeaderStorage.DB]
        FilePath = "BlockHeaders"
        Type = "LvlDBSerial"
        BatchDelaySeconds = 2
        MaxBatchSize = 100
        MaxOpenFiles = 10

[BootstrapStorage]
    [BootstrapStorage.Cache]
        Name = "BootstrapStorage"
        Capacity = 1000
        Type = "SizeLRU"
        SizeInBytes = 104857600 #100MB
    [BootstrapStorage.DB]
        FilePath = "BootstrapData"
        Type = "LvlDBSerial"
        BatchDelaySeconds = 2
        MaxBatchSize = 100
        MaxOpenFiles = 10

[MetaBlockStorage]
    [MetaBlockStorage.Cache]
        Name = "MetaBlockStorage"
        Capacity = 1000
        Type = "SizeLRU"
        SizeInBytes = 20971520 #20MB
    [MetaBlockStorage.DB]
        FilePath = "MetaBlock"
        Type = "LvlDBSerial"
        BatchDelaySeconds = 2
        MaxBatchSize = 100
        MaxOpenFiles = 10

[TxStorage]
    [TxStorage.Cache]
        Name = "TxStorage"
        Capacity = 500000
        Type = "SizeLRU"
        SizeInBytes = 209715200 #200MB
    [TxStorage.DB]
        FilePath = "Transactions"
        Type = "LvlDBSerial"
        BatchDelaySeconds = 2
        MaxBatchSize = 30000
        MaxOpenFiles = 10

[TxLogsStorage]
    [TxLogsStorage.Cache]
        Name = "TxLogsStorage"
        Capacity = 1000
        Type = "SizeLRU"
        SizeInBytes = 20971520 #20MB
    [TxLogsStorage.DB]
        FilePath = "Logs"
        Type = "LvlDBSerial"
        BatchDelaySeconds = 2
        MaxBatchSize = 100
        MaxOpenFiles = 10

[UnsignedTransactionStorage]
    [UnsignedTransactionStorage.Cache]
        Name = "UnsignedTransactionStorage"
        Capacity = 250000
        Type = "SizeLRU"
        SizeInBytes = 104857600 #100MB
    [UnsignedTransactionStorage.DB]
        FilePath = "UnsignedTransactions"
        Type = "LvlDBSerial"
        BatchDelaySeconds = 2
        MaxBatchSize = 20000
        MaxOpenFiles = 10

[RewardTxStorage]
    [RewardTxStorage.Cache]
        Name = "RewardTxStorage"
        Capacity = 75000
        Type = "SizeLRU"
        SizeInBytes = 52428800 #50MB
    [RewardTxStorage.DB]
        FilePath = "RewardTransactions"
        Type = "LvlDBSerial"
        BatchDelaySeconds = 2
        MaxBatchSize = 20000
        MaxOpenFiles = 10

[SmartContractsStorage]
    [SmartContractsStorage.Cache]
        Name = "SmartContractsStorage"
        Capacity = 1000
        Type = "SizeLRU"
        SizeInBytes = 52428800 #50MB
    [SmartContractsStorage.DB]
        FilePath = "SmartContractsStorage"
        Type = "LvlDBSerial"
        BatchDelaySeconds = 2
        MaxBatchSize = 100
        MaxOpenFiles = 10

[SmartContractsStorageForSCQuery]
    [SmartContractsStorageForSCQuery.Cache]
        Name = "SmartContractsStorageForSCQuery"
        Capacity = 1000
        Type = "SizeLRU"
        SizeInBytes = 52428800 #50MB
    [SmartContractsStorageForSCQuery.DB]
        FilePath = "SmartContractsStorageForSCQuery"
        Type = "LvlDBSerial"
        BatchDelaySeconds = 2
        MaxBatchSize = 100
        MaxOpenFiles = 10

[StatusMetricsStorage]
    [StatusMetricsStorage.Cache]
        Name = "StatusMetricsStorage"
        Capacity = 1000
        Type = "LRU"
    [StatusMetricsStorage.DB]
        FilePath = "StatusMetricsStorageDB"
        Type = "LvlDBSerial"
        BatchDelaySeconds = 2
        MaxBatchSize = 100
        MaxOpenFiles = 10

[ShardHdrNonceHashStorage]
    [ShardHdrNonceHashStorage.Cache]
        Name = "ShardHdrNonceHashStorage"
        Capacity = 1000
        Type = "SizeLRU"
        SizeInBytes = 3145728 #3MB
    [ShardHdrNonceHashStorage.DB]
        FilePath = "ShardHdrHashNonce"
        Type = "LvlDBSerial"
        BatchDelaySeconds = 2
        MaxBatchSize = 100
        MaxOpenFiles = 10

[MetaHdrNonceHashStorage]
    [MetaHdrNonceHashStorage.Cache]
        Name = "MetaHdrNonceHashStorage"
        Capacity = 1000
        Type = "SizeLRU"
        SizeInBytes = 3145728 #3MB
    [MetaHdrNonceHashStorage.DB]
        FilePath = "MetaHdrHashNonce"
        Type = "LvlDBSerial"
        BatchDelaySeconds = 2
        MaxBatchSize = 100
        MaxOpenFiles = 10

[AccountsTrieStorage]
    [AccountsTrieStorage.Cache]
        Name = "AccountsTrieStorage"
        Capacity = 500000
        Type = "SizeLRU"
        SizeInBytes = 314572800 #300MB
    [AccountsTrieStorage.DB]
        FilePath = "AccountsTrie/MainDB"
        Type = "LvlDBSerial"
        BatchDelaySeconds = 2
        MaxBatchSize = 45000
        MaxOpenFiles = 10

[EvictionWaitingList]
    Size = 10000
    [EvictionWaitingList.DB]
        FilePath = "EvictionWaitingList"
        Type = "LvlDBSerial"
        BatchDelaySeconds = 2
        MaxBatchSize = 100
        MaxOpenFiles = 10

[TrieSnapshotDB]
     FilePath = "TrieSnapshot"
     Type = "LvlDBSerial"
     BatchDelaySeconds = 2
     MaxBatchSize = 40000
     MaxOpenFiles = 10

[TrieStorageManagerConfig]
    PruningBufferLen = 100000
    SnapshotsBufferLen = 1000000
    MaxSnapshots = 3

[PeerAccountsTrieStorage]
    [PeerAccountsTrieStorage.Cache]
        Name = "PeerAccountsTrieStorage"
        Capacity = 5000
        Type = "SizeLRU"
        SizeInBytes = 104857600 #100MB
    [PeerAccountsTrieStorage.DB]
        FilePath = "PeerAccountsTrie/MainDB"
        Type = "LvlDBSerial"
        BatchDelaySeconds = 2
        MaxBatchSize = 1000
        MaxOpenFiles = 10

[HeadersPoolConfig]
    MaxHeadersPerShard = 1000
    NumElementsToRemoveOnEviction = 200

[BadBlocksCache]
    Name = "BadBlocksCache"
    Capacity = 1000
    Type = "SizeLRU"
    SizeInBytes = 3145728 #3MB

[TxBlockBodyDataPool]
    Name = "TxBlockBodyDataPool"
    Capacity = 1000
    Type = "SizeLRU"
    SizeInBytes = 314572800 #300MB

[PeerBlockBodyDataPool]
    Name = "PeerBlockBodyDataPool"
    Capacity = 1000
    Type = "SizeLRU"
    SizeInBytes = 314572800 #300MB

[TxDataPool]
    Name = "TxDataPool"
    Capacity = 600000
    SizePerSender = 20000
    SizeInBytes = 419430400 #400MB
    SizeInBytesPerSender = 12288000
    Type = "TxCache"
    Shards = 16

[TrieNodesDataPool]
    Name = "TrieNodesDataPool"
    Capacity = 900000
    Type = "SizeLRU"
    SizeInBytes = 314572800 #300MB

[SmartContractDataPool]
    Name = "SmartContractDataPool"
    Capacity = 900000
    Type = "SizeLRU"
    SizeInBytes = 209715200 #200MB

[WhiteListPool]
    Name = "WhiteListPool"
    Capacity = 100000
    Type = "FIFOSharded"
    Shards = 10

[WhiteListerVerifiedTxs]
    Name = "WhiteListerVerifiedTxs"
    Capacity = 50000
    Type = "FIFOSharded"
    Shards = 50

[UnsignedTransactionDataPool]
    Name = "UnsignedTransactionDataPool"
    Capacity = 75000        # per each pair (sourceShard, destinationShard)
    SizeInBytes = 31457280  # 30MB per each pair (sourceShard, destinationShard)
    Shards = 4

[RewardTransactionDataPool]
    Name = "RewardTransactionDataPool"
    Capacity = 75000        # per each pair (metachain, destinationShard)
    SizeInBytes = 26214400  # 25MB per each pair (metachain, destinationShard)
    Shards = 4

#PublicKeyPeerId represents the main cache used to map Elrond block signing public keys to their associated peer id's.
[PublicKeyPeerId]
    Name = "PublicKeyPeerId"
    Capacity = 30000
    Type = "LRU"

#PublicKeyShardId is the fallback cache used to map public keys to the shard they belong.
[PublicKeyShardId]
    Name = "PublicKeyShardId"
    Capacity = 30000
    Type = "LRU"

#PublicKeyPIDSignature is the cache that is used to map a public key to a peerId-signature pair.
[PublicKeyPIDSignature]
    Name = "PublicKeyPIDSignature"
    Capacity = 3000
    Type = "LRU"

#PeerIdShardId is the fallback cache used in network sharding to allow direct connection between peer id and shard.
# Used mainly for observers.
[PeerIdShardId]
    Name = "PeerIdShardId"
    Capacity = 30000
    Type = "LRU"

[PeerHonesty]
    Name = "PeerHonesty"
    Capacity = 5000
    Type = "LRU"

[Antiflood]
    Enabled = true
    NumConcurrentResolverJobs = 50
    [Antiflood.FastReacting]
        IntervalInSeconds = 1
        ReservedPercent   = 20.0
        [Antiflood.FastReacting.PeerMaxInput]
            BaseMessagesPerInterval  = 140
            TotalSizePerInterval = 4194304 #4MB/s
            [Antiflood.FastReacting.PeerMaxInput.IncreaseFactor]
                Threshold = 10 #if consensus size will exceed this value, then
                Factor = 1.0   #increase the base value with [factor*consensus size]
        [Antiflood.FastReacting.BlackList]
            ThresholdNumMessagesPerInterval = 1000
            ThresholdSizePerInterval = 8388608 #8MB/s
            NumFloodingRounds = 10
            PeerBanDurationInSeconds = 300

    [Antiflood.SlowReacting]
        IntervalInSeconds = 30
        ReservedPercent   = 20.0
        [Antiflood.SlowReacting.PeerMaxInput]
            BaseMessagesPerInterval = 6000
            TotalSizePerInterval = 18874368 # 18MB/interval
            [Antiflood.SlowReacting.PeerMaxInput.IncreaseFactor]
                Threshold = 10 #if consensus size will exceed this value, then
                Factor = 0.0   #increase the base value with [factor*consensus size]
        [Antiflood.SlowReacting.BlackList]
            ThresholdNumMessagesPerInterval = 10000
            ThresholdSizePerInterval = 37748736 # 36MB/interval
            NumFloodingRounds = 2
            PeerBanDurationInSeconds = 3600

    [Antiflood.OutOfSpecs]
        IntervalInSeconds = 1
        ReservedPercent   = 0.0
        [Antiflood.OutOfSpecs.PeerMaxInput]
            BaseMessagesPerInterval = 2000
            TotalSizePerInterval = 10485760 # 10MB/interval
            [Antiflood.OutOfSpecs.PeerMaxInput.IncreaseFactor]
                Threshold = 0 #if consensus size will exceed this value, then
                Factor = 0.0     #increase the base value with [factor*consensus size]
        [Antiflood.OutOfSpecs.BlackList]
            ThresholdNumMessagesPerInterval = 3600
            ThresholdSizePerInterval = 12582912 # 12MB/interval
            NumFloodingRounds = 2
            PeerBanDurationInSeconds = 3600

    [Antiflood.PeerMaxOutput]
        BaseMessagesPerInterval  = 75
        TotalSizePerInterval     = 2097152 #2MB/s

    [Antiflood.Cache]
        Name = "Antiflood"
        Capacity = 7000
        Type = "LRU"
    [Antiflood.Topic]
        DefaultMaxMessagesPerSec = 15000
        MaxMessages = [{ Topic = "heartbeat", NumMessagesPerSec = 50 },
                       { Topic = "shardBlocks*", NumMessagesPerSec = 30 },
                       { Topic = "metachainBlocks", NumMessagesPerSec = 30 }]
    [Antiflood.WebServer]
        # SimultaneousRequests represents the number of concurrent requests accepted by the web server
        # this is a global throttler that acts on all http connections regardless of the originating source
        SimultaneousRequests = 100
        # SameSourceRequests defines how many requests are allowed from the same source in the specified
        # time frame (SameSourceResetIntervalInSec)
        SameSourceRequests = 10000
        # SameSourceResetIntervalInSec time frame between counter reset, in seconds
        SameSourceResetIntervalInSec = 1
        # EndpointsThrottlers represents a map for maximum simultaneous go routines for an endpoint
        EndpointsThrottlers = [{ Endpoint = "/transaction/:hash", MaxNumGoRoutines = 10 },
                               { Endpoint = "/transaction/send", MaxNumGoRoutines = 2 },
                               { Endpoint = "/transaction/simulate", MaxNumGoRoutines = 1 },
                               { Endpoint = "/transaction/send-multiple", MaxNumGoRoutines = 2 }]
    [Antiflood.TxAccumulator]
        # MaxAllowedTimeInMilliseconds is used as a time frame in which the node gathers transactions.
        # After this period, collected transactions will be sent on the p2p topics
        MaxAllowedTimeInMilliseconds = 250
        # MaxDeviationTimeInMilliseconds represents the time in miliseconds that will cause the effectual time frame be
        # less than the specified max value. This is used to create desynchronizations between senders as to not
        # clutter the network exactly in the same moment
        MaxDeviationTimeInMilliseconds = 25

[Logger]
    Path = "logs"
    StackTraceDepth = 2

[AddressPubkeyConverter]
    Length = 32
    Type = "bech32"
    SignatureLength = 64

[ValidatorPubkeyConverter]
    Length = 96
    Type = "hex"
    SignatureLength = 48

[Hasher]
   Type = "blake2b"

[MultisigHasher]
   Type = "blake2b"

[TxSignHasher]
    Type = "keccak"

# The main marshalizer, used in internodes communication
# Type identifies the marshalizer
# SizeCheckDelta the maximum allow drift between the input data buffer and
#     the reencoded version (in percents).
#     0 disables the feature.
[Marshalizer]
   Type = "gogo protobuf"
   SizeCheckDelta = 10

# The marshalizer used for smartcontracts data exchange
[VmMarshalizer]
   Type = "json"

# The marshalizer used in transaction signing
[TxSignMarshalizer]
   Type = "json"

[EpochStartConfig]
    MinRoundsBetweenEpochs = 14400
    RoundsPerEpoch         = 14400
    # Min and Max ShuffledOutRestartThreshold represents the minimum and maximum duration of an epoch (in percentage) after a node which
    # has been shuffled out has to restart its process in order to start in a new shard
    MinShuffledOutRestartThreshold = 0.01
    MaxShuffledOutRestartThreshold = 0.05

    MinNumConnectedPeersToStart       = 6
    MinNumOfPeersToConsiderBlockValid = 6

# ResourceStats, if enabled, will output in a folder called "stats"
# resource statistics. For example: number of active go routines, memory allocation, number of GC sweeps, etc.
# RefreshIntervalInSec will tell how often a new line containing stats should be added in stats file
[ResourceStats]
   Enabled = true
   RefreshIntervalInSec = 30

# Heartbeat, if enabled, will output a heartbeat signal once x seconds,
# where x in [MinTimeToWaitBetweenBroadcastsInSec, MaxTimeToWaitBetweenBroadcastsInSec)
[Heartbeat]
   MinTimeToWaitBetweenBroadcastsInSec  = 50
   MaxTimeToWaitBetweenBroadcastsInSec  = 70
   HeartbeatRefreshIntervalInSec        = 60
   HideInactiveValidatorIntervalInSec   = 600
   DurationToConsiderUnresponsiveInSec  = 300
   [Heartbeat.HeartbeatStorage]
       [Heartbeat.HeartbeatStorage.Cache]
            Name = "HeartbeatStorage"
            Capacity = 1000
            Type = "LRU"
       [Heartbeat.HeartbeatStorage.DB]
            FilePath = "HeartbeatStorage"
            Type = "LvlDBSerial"
            BatchDelaySeconds = 5
            MaxBatchSize = 100
            MaxOpenFiles = 10

[ValidatorStatistics]
    CacheRefreshIntervalInSec = 60

# Consensus type which will be used (the current implementation can manage "bn" and "bls")
# When consensus type is "bls" the multisig hasher type should be "blake2b"
[Consensus]
   Type = "bls"

[NTPConfig]
   Hosts = ["time.google.com", "time.cloudflare.com",  "time.apple.com"]
   Port = 123
   TimeoutMilliseconds = 100
   SyncPeriodSeconds = 3600
   Version = 0  # Setting 0 means 'use default value'

[StateTriesConfig]
    CheckpointRoundsModulus = 100
    AccountsStatePruningEnabled = true
    PeerStatePruningEnabled = true
    MaxStateTrieLevelInMemory = 5
    MaxPeerTrieLevelInMemory = 5

[BlockSizeThrottleConfig]
    MinSizeInBytes = 104857 # 104857 is 10% from 1MB
    MaxSizeInBytes = 943718 # 943718 is 90% from 1MB

[VirtualMachine]
    [VirtualMachine.Execution]
        OutOfProcessEnabled = false
        [VirtualMachine.Execution.OutOfProcessConfig]
            LogsMarshalizer = "json"
            MessagesMarshalizer = "json"
            MaxLoopTime = 1000
    [VirtualMachine.Querying]
        NumConcurrentVMs = 1
        [VirtualMachine.Querying.OutOfProcessConfig]
            LogsMarshalizer = "json"
            MessagesMarshalizer = "json"
            MaxLoopTime = 10000

[Hardfork]
    EnableTrigger = true
    EnableTriggerFromP2P = true
    PublicKeyToListenFrom = "6a02b93375e78aed4e0e3369ef2182dfc060eea01df640eacc5eca5f759f62c8271fbbf90863e896e2453384118be20179433cb1dfc1bd8df962c80f3da94ea42dffaf70025b6fd6a5b4814bc4b15cf6751c990fe21d392f1bc88c15bd354a8c"
	CloseAfterExportInMinutes = 10000
	AfterHardFork = false
	ImportFolder = "export"
	StartRound = 10000
	StartNonce = 10000
	StartEpoch = 100
	GenesisTime = 0
	ValidatorGracePeriodInEpochs = 1 #defines how long is the rating computation disabled after hardfork
	[Hardfork.ExportStateStorageConfig]
	    [Hardfork.ExportStateStorageConfig.Cache]
            Name = "HardFork.ExportStateStorageConfig"
            Capacity = 5000
            Type = "LRU"
        [Hardfork.ExportStateStorageConfig.DB]
            FilePath = "ExportStateStorage/MainDB"
            Type = "LvlDBSerial"
            BatchDelaySeconds = 2
            MaxBatchSize = 1000
            MaxOpenFiles = 10
    [Hardfork.ExportKeysStorageConfig]
        [Hardfork.ExportKeysStorageConfig.Cache]
            Name = "HardFork.ExportKeysStorageConfig"
            Capacity = 5000
            Type = "LRU"
        [Hardfork.ExportKeysStorageConfig.DB]
            FilePath = "ExportKeysStorageConfig/MainDB"
            Type = "LvlDBSerial"
            BatchDelaySeconds = 2
            MaxBatchSize = 1000
            MaxOpenFiles = 10
    [Hardfork.ExportTriesStorageConfig]
        [Hardfork.ExportTriesStorageConfig.Cache]
            Name = "HardFork.ExportTriesStorageConfig"
            Capacity = 5000
            Type = "LRU"
        [Hardfork.ExportTriesStorageConfig.DB]
            FilePath = "ExportTrieStorage/MainTrie"
            Type = "LvlDBSerial"
            BatchDelaySeconds = 2
            MaxBatchSize = 1000
            MaxOpenFiles = 10
	[Hardfork.ImportStateStorageConfig]
	    [Hardfork.ImportStateStorageConfig.Cache]
            Name = "HardFork.ImportStateStorageConfig"
            Capacity = 5000
            Type = "LRU"
        [Hardfork.ImportStateStorageConfig.DB]
            FilePath = "ExportStateStorage/MainDB"
            Type = "LvlDBSerial"
            BatchDelaySeconds = 2
            MaxBatchSize = 1000
            MaxOpenFiles = 10
	[Hardfork.ImportKeysStorageConfig]
	    [Hardfork.ImportKeysStorageConfig.Cache]
            Name = "HardFork.ImportKeysStorageConfig"
            Capacity = 5000
            Type = "LRU"
        [Hardfork.ImportKeysStorageConfig.DB]
            FilePath = "ExportKeysStorageConfig/MainDB"
            Type = "LvlDBSerial"
            BatchDelaySeconds = 2
            MaxBatchSize = 1000
            MaxOpenFiles = 10

[Debug]
    [Debug.InterceptorResolver]
        Enabled = false
        CacheSize = 10000
        EnablePrint	= false
        IntervalAutoPrintInSeconds = 20
        NumRequestsThreshold = 9
        NumResolveFailureThreshold = 3
        DebugLineExpiration = 10 #Will remove the debug line after a `DebugLineExpiration` number of prints
    [Debug.Antiflood]
        Enabled = true
        CacheSize = 10000
        IntervalAutoPrintInSeconds = 20

[Health]
    IntervalVerifyMemoryInSeconds = 5
    IntervalDiagnoseComponentsInSeconds = 30
    IntervalDiagnoseComponentsDeeplyInSeconds = 120
    MemoryUsageToCreateProfiles = 2415919104 # 2.25GB
    NumMemoryUsageRecordsToKeep = 100
    FolderPath = "health-records"

[SoftwareVersionConfig]
    StableTagLocation = "https://api.github.com/repos/ElrondNetwork/elrond-config-mainnet/releases/latest"
    PollingIntervalInMinutes = 65

[DbLookupExtensions]
    Enabled = false
    [DbLookupExtensions.MiniblocksMetadataStorageConfig.Cache]
        Name = "DbLookupExtensions.MiniblocksMetadataStorage"
        Capacity = 20000
        Type = "LRU"
    [DbLookupExtensions.MiniblocksMetadataStorageConfig.DB]
        FilePath = "DbLookupExtensions/MiniblocksMetadata"
        Type = "LvlDBSerial"
        BatchDelaySeconds = 2
        MaxBatchSize = 20000
        MaxOpenFiles = 10
    [DbLookupExtensions.MiniblockHashByTxHashStorageConfig.Cache]
        Name = "DbLookupExtensions.MiniblockHashByTxHashStorage"
        Capacity = 20000
        Type = "LRU"
    [DbLookupExtensions.MiniblockHashByTxHashStorageConfig.DB]
        FilePath = "DbLookupExtensions_MiniblockHashByTxHash"
        Type = "LvlDBSerial"
        BatchDelaySeconds = 2
        MaxBatchSize = 20000
        MaxOpenFiles = 10
    [DbLookupExtensions.EpochByHashStorageConfig.Cache]
        Name = "DbLookupExtensions.EpochByHashStorage"
        Capacity = 20000
        Type = "LRU"
    [DbLookupExtensions.EpochByHashStorageConfig.DB]
        FilePath = "DbLookupExtensions_EpochByHash"
        Type = "LvlDBSerial"
        BatchDelaySeconds = 2
        MaxBatchSize = 20000
        MaxOpenFiles = 10
    [DbLookupExtensions.ResultsHashesByTxHashStorageConfig.Cache]
        Name = "DbLookupExtensions.ResultsHashesByTxHashStorage"
        Capacity = 20000
        Type = "LRU"
    [DbLookupExtensions.ResultsHashesByTxHashStorageConfig.DB]
        FilePath = "DbLookupExtensions_ResultsHashesByTx"
        Type = "LvlDBSerial"
        BatchDelaySeconds = 2
        MaxBatchSize = 20000
        MaxOpenFiles = 10

[Logs]
    LogFileLifeSpanInSec = 86400

[TrieSync]
    NumConcurrentTrieSyncers  = 2000
    MaxHardCapForMissingNodes = 500<|MERGE_RESOLUTION|>--- conflicted
+++ resolved
@@ -78,12 +78,8 @@
 [GasSchedule]
     GasScheduleByEpochs = [
         { StartEpoch = 0, FileName = "gasScheduleV1.toml" },
-<<<<<<< HEAD
         { StartEpoch = 180, FileName = "gasScheduleV2.toml" },
-=======
-        { StartEpoch = 3, FileName = "gasScheduleV2.toml" },
-        { StartEpoch = 4, FileName = "gasScheduleV3.toml" },
->>>>>>> 07e93b5b
+        { StartEpoch = 100000, FileName = "gasScheduleV3.toml" },
     ]
 
 [StoragePruning]
