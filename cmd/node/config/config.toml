--- conflicted
+++ resolved
@@ -5,11 +5,7 @@
    DestinationShardAsObserver = "0"
 
 [Explorer]
-<<<<<<< HEAD
-    Enabled = true
-=======
     Enabled = false
->>>>>>> f1c80a12
     IndexerURL = "http://localhost:9200"
 
 [MiniBlocksStorage]
