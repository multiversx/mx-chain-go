# GeneralSettings section of the node
[GeneralSettings]
   # StatusPollingIntervalSec represents the no of seconds between multiple polling for the status for AppStatusHandler
   StatusPollingIntervalSec = 2

   # MaxComputableRounds represents the max number of rounds computable in a round
   # by the validator statistics processor
   MaxComputableRounds = 100

   # StartInEpochEnabled represents that the fast bootstrap mechanism from the network is enabled if data is not
   # available in local disk
   StartInEpochEnabled = true

[StoragePruning]
   # If the Enabled flag is set to false, then the storers won't divide epochs into separate dbs
   Enabled = false

   # If this flag is set to true, the node won't delete any database between epochs
   FullArchive = false

   # NumEpochsToKeep - if the flag above is set to false, this will set the number of epochs to keep in the storage.
   # Epochs older that (current epoch - NumOfEpochsToKeep) will be removed
   NumEpochsToKeep = 4

   # NumActivePersisters - this will set the number of persisters to keep active at a moment. This works for both
   # full archive or not nodes. In case of a node which doesn't have a full archive, it has to be smaller or equal
   # to the NumOfEpochsToKeep flag
   NumActivePersisters = 3

[MiniBlocksStorage]
    [MiniBlocksStorage.Cache]
        Name = "MiniBlocksStorage"
        Capacity = 300
        Type = "SizeLRU"
        SizeInBytes = 104857600 #100MB
    [MiniBlocksStorage.DB]
        FilePath = "MiniBlocks"
        Type = "LvlDBSerial"
        BatchDelaySeconds = 2
        MaxBatchSize = 100
        MaxOpenFiles = 10

[PeerBlockBodyStorage]
    [PeerBlockBodyStorage.Cache]
        Name = "PeerBlockBodyStorage"
        Capacity = 1000
        Type = "SizeLRU"
        SizeInBytes = 104857600 #100MB
    [PeerBlockBodyStorage.DB]
        FilePath = "PeerBlocks"
        Type = "LvlDBSerial"
        BatchDelaySeconds = 2
        MaxBatchSize = 100
        MaxOpenFiles = 10

[BlockHeaderStorage]
    [BlockHeaderStorage.Cache]
        Name = "BlockHeaderStorage"
        Capacity = 1000
        Type = "SizeLRU"
        SizeInBytes = 3145728 #3MB
    [BlockHeaderStorage.DB]
        FilePath = "BlockHeaders"
        Type = "LvlDBSerial"
        BatchDelaySeconds = 2
        MaxBatchSize = 1
        MaxOpenFiles = 10

[BootstrapStorage]
    [BootstrapStorage.Cache]
        Name = "BootstrapStorage"
        Capacity = 1000
        Type = "LRU"
    [BootstrapStorage.DB]
        FilePath = "BootstrapData"
        Type = "LvlDBSerial"
        BatchDelaySeconds = 2
        MaxBatchSize = 1
        MaxOpenFiles = 10

[MetaBlockStorage]
    [MetaBlockStorage.Cache]
        Name = "MetaBlockStorage"
        Capacity = 1000
        Type = "SizeLRU"
        SizeInBytes = 20971520 #20MB
    [MetaBlockStorage.DB]
        FilePath = "MetaBlock"
        Type = "LvlDBSerial"
        BatchDelaySeconds = 2
        MaxBatchSize = 1
        MaxOpenFiles = 10

[TxStorage]
    [TxStorage.Cache]
        Name = "TxStorage"
        Capacity = 75000
        Type = "SizeLRU"
        SizeInBytes = 209715200 #200MB
    [TxStorage.DB]
        FilePath = "Transactions"
        Type = "LvlDBSerial"
        BatchDelaySeconds = 2
        MaxBatchSize = 20000
        MaxOpenFiles = 10

[TxLogsStorage]
    [TxLogsStorage.Cache]
        Name = "TxLogsStorage"
        Capacity = 1000
        Type = "SizeLRU"
        SizeInBytes = 20971520 #20MB
    [TxLogsStorage.DB]
        FilePath = "Logs"
        Type = "LvlDBSerial"
        BatchDelaySeconds = 2
        MaxBatchSize = 100
        MaxOpenFiles = 10

[UnsignedTransactionStorage]
    [UnsignedTransactionStorage.Cache]
        Name = "UnsignedTransactionStorage"
        Capacity = 75000
        Type = "SizeLRU"
        SizeInBytes = 209715200 #200MB
    [UnsignedTransactionStorage.DB]
        FilePath = "UnsignedTransactions"
        Type = "LvlDBSerial"
        BatchDelaySeconds = 2
        MaxBatchSize = 20000
        MaxOpenFiles = 10

[RewardTxStorage]
    [RewardTxStorage.Cache]
        Name = "RewardTxStorage"
        Capacity = 75000
        Type = "SizeLRU"
        SizeInBytes = 104857600 #100MB
    [RewardTxStorage.DB]
        FilePath = "RewardTransactions"
        Type = "LvlDBSerial"
        BatchDelaySeconds = 2
        MaxBatchSize = 20000
        MaxOpenFiles = 10

[StatusMetricsStorage]
    [StatusMetricsStorage.Cache]
        Name = "StatusMetricsStorage"
        Capacity = 1000
        Type = "LRU"
    [StatusMetricsStorage.DB]
        FilePath = "StatusMetricsStorageDB"
        Type = "LvlDBSerial"
        BatchDelaySeconds = 2
        MaxBatchSize = 100
        MaxOpenFiles = 10

[ShardHdrNonceHashStorage]
    [ShardHdrNonceHashStorage.Cache]
        Name = "ShardHdrNonceHashStorage"
        Capacity = 1000
        Type = "SizeLRU"
        SizeInBytes = 3145728 #3MB
    [ShardHdrNonceHashStorage.DB]
        FilePath = "ShardHdrHashNonce"
        Type = "LvlDBSerial"
        BatchDelaySeconds = 2
        MaxBatchSize = 1
        MaxOpenFiles = 10

[MetaHdrNonceHashStorage]
    [MetaHdrNonceHashStorage.Cache]
        Name = "MetaHdrNonceHashStorage"
        Capacity = 1000
        Type = "SizeLRU"
        SizeInBytes = 3145728 #3MB
    [MetaHdrNonceHashStorage.DB]
        FilePath = "MetaHdrHashNonce"
        Type = "LvlDBSerial"
        BatchDelaySeconds = 2
        MaxBatchSize = 1
        MaxOpenFiles = 10

[AccountsTrieStorage]
    [AccountsTrieStorage.Cache]
        Name = "AccountsTrieStorage"
        Capacity = 75000
        Type = "SizeLRU"
        SizeInBytes = 314572800 #300MB
    [AccountsTrieStorage.DB]
        FilePath = "AccountsTrie/MainDB"
        Type = "LvlDBSerial"
        BatchDelaySeconds = 2
        MaxBatchSize = 45000
        MaxOpenFiles = 10

[EvictionWaitingList]
    Size = 10000
    [EvictionWaitingList.DB]
        FilePath = "EvictionWaitingList"
        Type = "LvlDBSerial"
        BatchDelaySeconds = 2
        MaxBatchSize = 100
        MaxOpenFiles = 10

[TrieSnapshotDB]
     FilePath = "TrieSnapshot"
     Type = "LvlDBSerial"
     BatchDelaySeconds = 2
     MaxBatchSize = 40000
     MaxOpenFiles = 10

[TrieStorageManagerConfig]
    PruningBufferLen = 100000
    SnapshotsBufferLen = 1000000
    MaxSnapshots = 2

[PeerAccountsTrieStorage]
    [PeerAccountsTrieStorage.Cache]
        Name = "PeerAccountsTrieStorage"
        Capacity = 5000
        Type = "SizeLRU"
        SizeInBytes = 104857600 #100MB
    [PeerAccountsTrieStorage.DB]
        FilePath = "PeerAccountsTrie/MainDB"
        Type = "LvlDBSerial"
        BatchDelaySeconds = 2
        MaxBatchSize = 1000
        MaxOpenFiles = 10

[HeadersPoolConfig]
    MaxHeadersPerShard = 1000
    NumElementsToRemoveOnEviction = 200

[BadBlocksCache]
    Name = "BadBlocksCache"
    Capacity = 1000
    Type = "SizeLRU"
    SizeInBytes = 3145728 #3MB

[TxBlockBodyDataPool]
    Name = "TxBlockBodyDataPool"
    Capacity = 300
    Type = "SizeLRU"
    SizeInBytes = 314572800 #300MB

[PeerBlockBodyDataPool]
    Name = "PeerBlockBodyDataPool"
    Capacity = 1000
    Type = "SizeLRU"
    SizeInBytes = 314572800 #300MB

[TxDataPool]
    Name = "TxDataPool"
    Capacity = 900000               # in total, pairs (sourceShard, destinationShard)
    SizePerSender = 20000
    SizeInBytes = 524288000         # 500MB in total, pairs (sourceShard, destinationShard)
    SizeInBytesPerSender = 12582912 # 12MB
    Shards = 16

[TrieNodesDataPool]
    Name = "TrieNodesDataPool"
    Capacity = 900000
    Type = "SizeLRU"
    SizeInBytes = 314572800 #300MB

[WhiteListPool]
    Name = "WhiteListPool"
    Capacity = 100000
    Type = "FIFOSharded"
    Shards = 10

[WhiteListerVerifiedTxs]
    Name = "WhiteListerVerifiedTxs"
    Capacity = 50000
    Type = "FIFOSharded"
    Shards = 50

[UnsignedTransactionDataPool]
    Name = "UnsignedTransactionDataPool"
    Capacity = 75000        # per each pair (sourceShard, destinationShard)
    SizeInBytes = 31457280  # 30MB per each pair (sourceShard, destinationShard)
    Shards = 4

[RewardTransactionDataPool]
    Name = "RewardTransactionDataPool"
    Capacity = 75000        # per each pair (metachain, destinationShard)
    SizeInBytes = 26214400  # 25MB per each pair (metachain, destinationShard)
    Shards = 4

#PublicKeyPeerId represents the main cache used to map Elrond block signing public keys to their associated peer id's.
[PublicKeyPeerId]
    Name = "PublicKeyPeerId"
    Capacity = 30000
    Type = "LRU"

#PublicKeyShardId is the fallback cache used to map public keys to the shard they belong.
[PublicKeyShardId]
    Name = "PublicKeyShardId"
    Capacity = 30000
    Type = "LRU"

#PeerIdShardId is the fallback cache used in network sharding to allow direct connection between peer id and shard.
# Used mainly for observers.
[PeerIdShardId]
    Name = "PeerIdShardId"
    Capacity = 30000
    Type = "LRU"

[P2PMessageIDAdditionalCache]
    Name = "P2PMessageIDAdditionalCache"
    Capacity = 100000
    Type = "FIFOSharded"
    Shards = 100

[Antiflood]
    Enabled = true
    NumConcurrentResolverJobs = 50
    [Antiflood.FastReacting]
        IntervalInSeconds = 1
        ReservedPercent   = 20
        [Antiflood.FastReacting.PeerMaxInput]
            BaseMessagesPerInterval  = 140
            TotalSizePerInterval = 4194304 #4MB/s
            [Antiflood.FastReacting.PeerMaxInput.IncreaseFactor]
                Threshold = 10 #if consensus size will exceed this value, then
                Factor = 1     #increase the base value with [factor*consensus size]
        [Antiflood.FastReacting.BlackList]
            ThresholdNumMessagesPerInterval = 1000
            ThresholdSizePerInterval = 8388608 #8MB/s
            NumFloodingRounds = 10
            PeerBanDurationInSeconds = 300

    [Antiflood.SlowReacting]
        IntervalInSeconds = 30
        ReservedPercent   = 20.0
        [Antiflood.SlowReacting.PeerMaxInput]
            BaseMessagesPerInterval = 6000
            TotalSizePerInterval = 18874368 # 18MB/interval
            [Antiflood.SlowReacting.PeerMaxInput.IncreaseFactor]
                Threshold = 10 #if consensus size will exceed this value, then
                Factor = 0     #increase the base value with [factor*consensus size]
        [Antiflood.SlowReacting.BlackList]
            ThresholdNumMessagesPerInterval = 10000
            ThresholdSizePerInterval = 37748736 # 36MB/interval
            NumFloodingRounds = 2
            PeerBanDurationInSeconds = 3600

    [Antiflood.OutOfSpecs]
        IntervalInSeconds = 1
        ReservedPercent   = 0.0
        [Antiflood.OutOfSpecs.PeerMaxInput]
            BaseMessagesPerInterval = 2000
            TotalSizePerInterval = 10485760 # 10MB/interval
            [Antiflood.OutOfSpecs.PeerMaxInput.IncreaseFactor]
                Threshold = 0 #if consensus size will exceed this value, then
                Factor = 0     #increase the base value with [factor*consensus size]
        [Antiflood.OutOfSpecs.BlackList]
            ThresholdNumMessagesPerInterval = 3600
            ThresholdSizePerInterval = 12582912 # 12MB/interval
            NumFloodingRounds = 2
            PeerBanDurationInSeconds = 3600

    [Antiflood.PeerMaxOutput]
        BaseMessagesPerInterval  = 75
        TotalSizePerInterval     = 2097152 #2MB/s

    [Antiflood.Cache]
<<<<<<< HEAD
        Name = "Antiflood"
        Capacity = 5000
=======
        Capacity = 7000
>>>>>>> 0304d7df
        Type = "LRU"
    [Antiflood.Topic]
        DefaultMaxMessagesPerSec = 15000
        MaxMessages = [{ Topic = "heartbeat", NumMessagesPerSec = 30 },
                       { Topic = "shardBlocks*", NumMessagesPerSec = 30 },
                       { Topic = "metachainBlocks", NumMessagesPerSec = 30 }]
    [Antiflood.WebServer]
        # SimultaneousRequests represents the number of concurrent requests accepted by the web server
        # this is a global throttler that acts on all http connections regardless of the originating source
        SimultaneousRequests = 100
        # SameSourceRequests defines how many requests are allowed from the same source in the specified
        # time frame (SameSourceResetIntervalInSec)
        SameSourceRequests = 10000
        # SameSourceResetIntervalInSec time frame between counter reset, in seconds
        SameSourceResetIntervalInSec = 1
    [Antiflood.TxAccumulator]
        # MaxAllowedTimeInMilliseconds is used as a time frame in which the node gathers transactions.
        # After this period, collected transactions will be sent on the p2p topics
        MaxAllowedTimeInMilliseconds = 250
        # MaxDeviationTimeInMilliseconds represents the time in miliseconds that will cause the effectual time frame be
        # less than the specified max value. This is used to create desynchronizations between senders as to not
        # clutter the network exactly in the same moment
        MaxDeviationTimeInMilliseconds = 25

[Logger]
    Path = "logs"
    StackTraceDepth = 2

[AddressPubkeyConverter]
    Length = 32
    Type = "bech32"
    SignatureLength = 0

[ValidatorPubkeyConverter]
    Length = 96
    Type = "hex"
    SignatureLength = 48

[Hasher]
   Type = "blake2b"

[MultisigHasher]
   Type = "blake2b"

# The main marshalizer, used in internodes communication
# Type identifies the marshalizer
# SizeCheckDelta the maximum allow drift between the input data buffer and
#     the reencoded version (in percents).
#     0 disables the feature.
[Marshalizer]
   Type = "gogo protobuf"
   SizeCheckDelta = 10

# The marshalizer used for smartcontracts data exchange
[VmMarshalizer]
   Type = "json"

# The marshalizer used in transaction signing
[TxSignMarshalizer]
   Type = "tx-json"

# TODO: change this config to real numbers before merging to development
[EpochStartConfig]
    MinRoundsBetweenEpochs = 200
    RoundsPerEpoch         = 200
    # ShuffledOutRestartThreshold represents the maximum duration of an epoch (in percentage) after a node which
    # has been shuffled out has to restart its process in order to start in a new shard
    ShuffledOutRestartThreshold = 0.25

    # ShuffleBetweenShards enables the shuffling of validators between shards at the end of epoch
    ShuffleBetweenShards = true
    MinNumConnectedPeersToStart       = 2
    MinNumOfPeersToConsiderBlockValid = 2

# ResourceStats, if enabled, will output in a folder called "stats"
# resource statistics. For example: number of active go routines, memory allocation, number of GC sweeps, etc.
# RefreshIntervalInSec will tell how often a new line containing stats should be added in stats file
[ResourceStats]
   Enabled = true
   RefreshIntervalInSec = 30

# Heartbeat, if enabled, will output a heartbeat signal once x seconds,
# where x in [MinTimeToWaitBetweenBroadcastsInSec, MaxTimeToWaitBetweenBroadcastsInSec)
[Heartbeat]
   MinTimeToWaitBetweenBroadcastsInSec  = 20
   MaxTimeToWaitBetweenBroadcastsInSec  = 25
   HeartbeatRefreshIntervalInSec        = 60
   HideInactiveValidatorIntervalInSec   = 3600
   DurationToConsiderUnresponsiveInSec  = 60
   [Heartbeat.HeartbeatStorage]
       [Heartbeat.HeartbeatStorage.Cache]
            Name = "HeartbeatStorage"
            Capacity = 1000
            Type = "LRU"
       [Heartbeat.HeartbeatStorage.DB]
            FilePath = "HeartbeatStorage"
            Type = "LvlDBSerial"
            BatchDelaySeconds = 5
            MaxBatchSize = 100
            MaxOpenFiles = 10

[ValidatorStatistics]
    CacheRefreshIntervalInSec = 60

# Consensus type which will be used (the current implementation can manage "bn" and "bls")
# When consensus type is "bls" the multisig hasher type should be "blake2b"
[Consensus]
   Type = "bls"

[NTPConfig]
   Hosts = ["time.google.com", "time.cloudflare.com",  "time.apple.com"]
   Port = 123
   TimeoutMilliseconds = 100
   SyncPeriodSeconds = 3600
   Version = 0  # Setting 0 means 'use default value'

[StateTriesConfig]
    CheckpointRoundsModulus = 100
    AccountsStatePruningEnabled = true
    PeerStatePruningEnabled = true
    MaxStateTrieLevelInMemory = 5
    MaxPeerTrieLevelInMemory = 5

[BlockSizeThrottleConfig]
    MinSizeInBytes = 104857 # 104857 is 10% from 1MB
    MaxSizeInBytes = 943718 # 943718 is 90% from 1MB

[VirtualMachineConfig]
    OutOfProcessEnabled = true
    [VirtualMachineConfig.OutOfProcessConfig]
        LogsMarshalizer = "json"
        MessagesMarshalizer = "json"
        MaxLoopTime = 1000

[Hardfork]
    EnableTrigger = true
    EnableTriggerFromP2P = true
    PublicKeyToListenFrom = "b5ea539180627040b2703cabde8ebece0ded59a0c9d2d4a8a73a299fb7bc11d36ac3d1a620501c230059cffa983a7419d192a50ca55ed8aa07254658dda27aba1e54f50fd7cfbb9e66ce1715d72f9c1b0b05272388f9825742161a211debff15"
	CloseAfterExportInMinutes = 10
	MustImport = false
	ImportFolder = "export"
	StartRound = 10000
	StartNonce = 10000
	StartEpoch = 100
	ValidatorGracePeriodInEpochs = 1 #defines how long is the rating computation disabled after hardfork
	[HardFork.ExportStateStorageConfig]
	    [HardFork.ExportStateStorageConfig.Cache]
            Name = "HardFork.ExportStateStorageConfig"
            Capacity = 5000
            Type = "LRU"
        [HardFork.ExportStateStorageConfig.DB]
            FilePath = "ExportStateStorage/MainDB"
            Type = "LvlDBSerial"
            BatchDelaySeconds = 2
            MaxBatchSize = 1000
            MaxOpenFiles = 10
    [HardFork.ExportTriesStorageConfig]
        [HardFork.ExportTriesStorageConfig.Cache]
            Name = "HardFork.ExportTriesStorageConfig"
            Capacity = 5000
            Type = "LRU"
        [HardFork.ExportTriesStorageConfig.DB]
            FilePath = "ExportTrieStorage/MainTrie"
            Type = "LvlDBSerial"
            BatchDelaySeconds = 2
            MaxBatchSize = 1000
            MaxOpenFiles = 10
	[HardFork.ImportStateStorageConfig]
	    [HardFork.ImportStateStorageConfig.Cache]
            Name = "HardFork.ImportStateStorageConfig"
            Capacity = 5000
            Type = "LRU"
        [HardFork.ImportStateStorageConfig.DB]
            FilePath = "ExportStateStorage/MainDB"
            Type = "LvlDBSerial"
            BatchDelaySeconds = 2
            MaxBatchSize = 1000
            MaxOpenFiles = 10

[Debug]
    [Debug.InterceptorResolver]
        Enabled = true
        CacheSize = 10000
        EnablePrint	= true
        IntervalAutoPrintInSeconds = 20
        NumRequestsThreshold = 9
        NumResolveFailureThreshold = 3
        DebugLineExpiration = 10 #Will remove the debug line after a `DebugLineExpiration` number of prints
    [Debug.Antiflood]
        Enabled = true
        CacheSize = 10000
        IntervalAutoPrintInSeconds = 20

[SoftwareVersionConfig]
    StableTagLocation = "https://api.github.com/repos/ElrondNetwork/elrond-go/releases/latest"
    PollingIntervalInMinutes = 65
<|MERGE_RESOLUTION|>--- conflicted
+++ resolved
@@ -366,12 +366,8 @@
         TotalSizePerInterval     = 2097152 #2MB/s
 
     [Antiflood.Cache]
-<<<<<<< HEAD
         Name = "Antiflood"
-        Capacity = 5000
-=======
         Capacity = 7000
->>>>>>> 0304d7df
         Type = "LRU"
     [Antiflood.Topic]
         DefaultMaxMessagesPerSec = 15000
