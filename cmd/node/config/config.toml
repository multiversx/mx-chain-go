# GeneralSettings section of the node
[GeneralSettings]
   # StatusPollingIntervalSec represents the no of seconds between multiple polling for the status for AppStatusHandler
   StatusPollingIntervalSec = 2

   # MaxComputableRounds represents the max number of rounds computable in a round
   # by the validator statistics processor
   MaxComputableRounds = 100

   # StartInEpochEnabled represents that the fast bootstrap mechanism from the network is enabled if data is not
   # available in local disk
   StartInEpochEnabled = true

   # SCDeployEnableEpoch represents the epoch when the deployment of smart contracts will be enabled
   SCDeployEnableEpoch = 2

   # BuiltInFunctionsEnableEpoch represents the epoch when the built in functions will be enabled
   BuiltInFunctionsEnableEpoch = 2

   # RelayedTransactionsEnableEpoch represents the epoch when the relayed transactions will be enabled
   RelayedTransactionsEnableEpoch = 2

   # PenalizedTooMuchGasEnableEpoch represents the epoch when the penalization for using too much gas will be enabled
   PenalizedTooMuchGasEnableEpoch = 2

   # SwitchJailWaitingEnableEpoch represents the epoch when the system smart contract processing at end of epoch is enabled
   SwitchJailWaitingEnableEpoch = 2

<<<<<<< HEAD
   # BelowSignedThresholdEnableEpoch represents the epoch when the change for computing rating for validators below signed rating is enabled
   BelowSignedThresholdEnableEpoch = 2
=======
   # SwitchHysteresisForMinNodesEnableEpoch represents the epoch when the system smart contract changes its config to consider
   # also (minimum) hysteresis nodes for the minimum number of nodes
   SwitchHysteresisForMinNodesEnableEpoch = 2
>>>>>>> 3507f682

   # GenesisString represents the encoded string for the genesis block
   GenesisString = "67656E65736973"

[Versions]
   DefaultVersion = "default"
   VersionsByEpochs = [
       { StartEpoch = 0, Version = "*" },
   ]
   [Versions.Cache]
        Name = "VersionsCache"
        Capacity = 100
        Type = "LRU"

[StoragePruning]
   # If the Enabled flag is set to false, then the storers won't divide epochs into separate dbs
   Enabled = true

   # If this flag is set to false, the node won't delete any database between epochs
   CleanOldEpochsData = false

   # NumEpochsToKeep - if the flag above is set to true, this will set the number of epochs to keep in the storage.
   # Epochs older that (current epoch - NumOfEpochsToKeep) will be removed
   NumEpochsToKeep = 4

   # NumActivePersisters - this will set the number of persisters to keep active at a moment. This works even if
   # the node removes old epochs data or not. In case of a node which removes old epochs data, this value has to be
   # smaller or equal to the NumOfEpochsToKeep flag
   NumActivePersisters = 3

[MiniBlocksStorage]
    [MiniBlocksStorage.Cache]
        Name = "MiniBlocksStorage"
        Capacity = 1000
        Type = "SizeLRU"
        SizeInBytes = 104857600 #100MB
    [MiniBlocksStorage.DB]
        FilePath = "MiniBlocks"
        Type = "LvlDBSerial"
        BatchDelaySeconds = 2
        MaxBatchSize = 100
        MaxOpenFiles = 10

[ReceiptsStorage]
    [ReceiptsStorage.Cache]
        Name = "ReceiptsStorage"
        Capacity = 1000
        Type = "SizeLRU"
        SizeInBytes = 10485760 #10MB
    [ReceiptsStorage.DB]
        FilePath = "Receipts"
        Type = "LvlDBSerial"
        BatchDelaySeconds = 2
        MaxBatchSize = 100
        MaxOpenFiles = 10

[PeerBlockBodyStorage]
    [PeerBlockBodyStorage.Cache]
        Name = "PeerBlockBodyStorage"
        Capacity = 1000
        Type = "SizeLRU"
        SizeInBytes = 104857600 #100MB
    [PeerBlockBodyStorage.DB]
        FilePath = "PeerBlocks"
        Type = "LvlDBSerial"
        BatchDelaySeconds = 2
        MaxBatchSize = 100
        MaxOpenFiles = 10

[BlockHeaderStorage]
    [BlockHeaderStorage.Cache]
        Name = "BlockHeaderStorage"
        Capacity = 1000
        Type = "SizeLRU"
        SizeInBytes = 3145728 #3MB
    [BlockHeaderStorage.DB]
        FilePath = "BlockHeaders"
        Type = "LvlDBSerial"
        BatchDelaySeconds = 2
        MaxBatchSize = 100
        MaxOpenFiles = 10

[BootstrapStorage]
    [BootstrapStorage.Cache]
        Name = "BootstrapStorage"
        Capacity = 1000
        Type = "SizeLRU"
        SizeInBytes = 104857600 #100MB
    [BootstrapStorage.DB]
        FilePath = "BootstrapData"
        Type = "LvlDBSerial"
        BatchDelaySeconds = 2
        MaxBatchSize = 100
        MaxOpenFiles = 10

[MetaBlockStorage]
    [MetaBlockStorage.Cache]
        Name = "MetaBlockStorage"
        Capacity = 1000
        Type = "SizeLRU"
        SizeInBytes = 20971520 #20MB
    [MetaBlockStorage.DB]
        FilePath = "MetaBlock"
        Type = "LvlDBSerial"
        BatchDelaySeconds = 2
        MaxBatchSize = 100
        MaxOpenFiles = 10

[TxStorage]
    [TxStorage.Cache]
        Name = "TxStorage"
        Capacity = 500000
        Type = "SizeLRU"
        SizeInBytes = 209715200 #200MB
    [TxStorage.DB]
        FilePath = "Transactions"
        Type = "LvlDBSerial"
        BatchDelaySeconds = 2
        MaxBatchSize = 30000
        MaxOpenFiles = 10

[TxLogsStorage]
    [TxLogsStorage.Cache]
        Name = "TxLogsStorage"
        Capacity = 1000
        Type = "SizeLRU"
        SizeInBytes = 20971520 #20MB
    [TxLogsStorage.DB]
        FilePath = "Logs"
        Type = "LvlDBSerial"
        BatchDelaySeconds = 2
        MaxBatchSize = 100
        MaxOpenFiles = 10

[UnsignedTransactionStorage]
    [UnsignedTransactionStorage.Cache]
        Name = "UnsignedTransactionStorage"
        Capacity = 250000
        Type = "SizeLRU"
        SizeInBytes = 104857600 #100MB
    [UnsignedTransactionStorage.DB]
        FilePath = "UnsignedTransactions"
        Type = "LvlDBSerial"
        BatchDelaySeconds = 2
        MaxBatchSize = 20000
        MaxOpenFiles = 10

[RewardTxStorage]
    [RewardTxStorage.Cache]
        Name = "RewardTxStorage"
        Capacity = 75000
        Type = "SizeLRU"
        SizeInBytes = 52428800 #50MB
    [RewardTxStorage.DB]
        FilePath = "RewardTransactions"
        Type = "LvlDBSerial"
        BatchDelaySeconds = 2
        MaxBatchSize = 20000
        MaxOpenFiles = 10

[StatusMetricsStorage]
    [StatusMetricsStorage.Cache]
        Name = "StatusMetricsStorage"
        Capacity = 1000
        Type = "LRU"
    [StatusMetricsStorage.DB]
        FilePath = "StatusMetricsStorageDB"
        Type = "LvlDBSerial"
        BatchDelaySeconds = 2
        MaxBatchSize = 100
        MaxOpenFiles = 10

[ShardHdrNonceHashStorage]
    [ShardHdrNonceHashStorage.Cache]
        Name = "ShardHdrNonceHashStorage"
        Capacity = 1000
        Type = "SizeLRU"
        SizeInBytes = 3145728 #3MB
    [ShardHdrNonceHashStorage.DB]
        FilePath = "ShardHdrHashNonce"
        Type = "LvlDBSerial"
        BatchDelaySeconds = 2
        MaxBatchSize = 100
        MaxOpenFiles = 10

[MetaHdrNonceHashStorage]
    [MetaHdrNonceHashStorage.Cache]
        Name = "MetaHdrNonceHashStorage"
        Capacity = 1000
        Type = "SizeLRU"
        SizeInBytes = 3145728 #3MB
    [MetaHdrNonceHashStorage.DB]
        FilePath = "MetaHdrHashNonce"
        Type = "LvlDBSerial"
        BatchDelaySeconds = 2
        MaxBatchSize = 100
        MaxOpenFiles = 10

[AccountsTrieStorage]
    [AccountsTrieStorage.Cache]
        Name = "AccountsTrieStorage"
        Capacity = 500000
        Type = "SizeLRU"
        SizeInBytes = 314572800 #300MB
    [AccountsTrieStorage.DB]
        FilePath = "AccountsTrie/MainDB"
        Type = "LvlDBSerial"
        BatchDelaySeconds = 2
        MaxBatchSize = 45000
        MaxOpenFiles = 10

[EvictionWaitingList]
    Size = 10000
    [EvictionWaitingList.DB]
        FilePath = "EvictionWaitingList"
        Type = "LvlDBSerial"
        BatchDelaySeconds = 2
        MaxBatchSize = 100
        MaxOpenFiles = 10

[TrieSnapshotDB]
     FilePath = "TrieSnapshot"
     Type = "LvlDBSerial"
     BatchDelaySeconds = 2
     MaxBatchSize = 40000
     MaxOpenFiles = 10

[TrieStorageManagerConfig]
    PruningBufferLen = 100000
    SnapshotsBufferLen = 1000000
    MaxSnapshots = 3

[PeerAccountsTrieStorage]
    [PeerAccountsTrieStorage.Cache]
        Name = "PeerAccountsTrieStorage"
        Capacity = 5000
        Type = "SizeLRU"
        SizeInBytes = 104857600 #100MB
    [PeerAccountsTrieStorage.DB]
        FilePath = "PeerAccountsTrie/MainDB"
        Type = "LvlDBSerial"
        BatchDelaySeconds = 2
        MaxBatchSize = 1000
        MaxOpenFiles = 10

[HeadersPoolConfig]
    MaxHeadersPerShard = 1000
    NumElementsToRemoveOnEviction = 200

[BadBlocksCache]
    Name = "BadBlocksCache"
    Capacity = 1000
    Type = "SizeLRU"
    SizeInBytes = 3145728 #3MB

[TxBlockBodyDataPool]
    Name = "TxBlockBodyDataPool"
    Capacity = 1000
    Type = "SizeLRU"
    SizeInBytes = 314572800 #300MB

[PeerBlockBodyDataPool]
    Name = "PeerBlockBodyDataPool"
    Capacity = 1000
    Type = "SizeLRU"
    SizeInBytes = 314572800 #300MB

[TxDataPool]
    Name = "TxDataPool"
    Capacity = 600000
    SizePerSender = 20000
    SizeInBytes = 419430400 #400MB
    SizeInBytesPerSender = 12288000
    Type = "TxCache"
    Shards = 16

[TrieNodesDataPool]
    Name = "TrieNodesDataPool"
    Capacity = 900000
    Type = "SizeLRU"
    SizeInBytes = 314572800 #300MB

[WhiteListPool]
    Name = "WhiteListPool"
    Capacity = 100000
    Type = "FIFOSharded"
    Shards = 10

[WhiteListerVerifiedTxs]
    Name = "WhiteListerVerifiedTxs"
    Capacity = 50000
    Type = "FIFOSharded"
    Shards = 50

[UnsignedTransactionDataPool]
    Name = "UnsignedTransactionDataPool"
    Capacity = 75000        # per each pair (sourceShard, destinationShard)
    SizeInBytes = 31457280  # 30MB per each pair (sourceShard, destinationShard)
    Shards = 4

[RewardTransactionDataPool]
    Name = "RewardTransactionDataPool"
    Capacity = 75000        # per each pair (metachain, destinationShard)
    SizeInBytes = 26214400  # 25MB per each pair (metachain, destinationShard)
    Shards = 4

#PublicKeyPeerId represents the main cache used to map Elrond block signing public keys to their associated peer id's.
[PublicKeyPeerId]
    Name = "PublicKeyPeerId"
    Capacity = 30000
    Type = "LRU"

#PublicKeyShardId is the fallback cache used to map public keys to the shard they belong.
[PublicKeyShardId]
    Name = "PublicKeyShardId"
    Capacity = 30000
    Type = "LRU"

#PublicKeyPIDSignature is the cache that is used to map a public key to a peerId-signature pair.
[PublicKeyPIDSignature]
    Name = "PublicKeyPIDSignature"
    Capacity = 3000
    Type = "LRU"

#PeerIdShardId is the fallback cache used in network sharding to allow direct connection between peer id and shard.
# Used mainly for observers.
[PeerIdShardId]
    Name = "PeerIdShardId"
    Capacity = 30000
    Type = "LRU"

[PeerHonesty]
    Name = "PeerHonesty"
    Capacity = 5000
    Type = "LRU"

[Antiflood]
    Enabled = true
    NumConcurrentResolverJobs = 50
    [Antiflood.FastReacting]
        IntervalInSeconds = 1
        ReservedPercent   = 20
        [Antiflood.FastReacting.PeerMaxInput]
            BaseMessagesPerInterval  = 140
            TotalSizePerInterval = 4194304 #4MB/s
            [Antiflood.FastReacting.PeerMaxInput.IncreaseFactor]
                Threshold = 10 #if consensus size will exceed this value, then
                Factor = 1     #increase the base value with [factor*consensus size]
        [Antiflood.FastReacting.BlackList]
            ThresholdNumMessagesPerInterval = 1000
            ThresholdSizePerInterval = 8388608 #8MB/s
            NumFloodingRounds = 10
            PeerBanDurationInSeconds = 300

    [Antiflood.SlowReacting]
        IntervalInSeconds = 30
        ReservedPercent   = 20.0
        [Antiflood.SlowReacting.PeerMaxInput]
            BaseMessagesPerInterval = 6000
            TotalSizePerInterval = 18874368 # 18MB/interval
            [Antiflood.SlowReacting.PeerMaxInput.IncreaseFactor]
                Threshold = 10 #if consensus size will exceed this value, then
                Factor = 0     #increase the base value with [factor*consensus size]
        [Antiflood.SlowReacting.BlackList]
            ThresholdNumMessagesPerInterval = 10000
            ThresholdSizePerInterval = 37748736 # 36MB/interval
            NumFloodingRounds = 2
            PeerBanDurationInSeconds = 3600

    [Antiflood.OutOfSpecs]
        IntervalInSeconds = 1
        ReservedPercent   = 0.0
        [Antiflood.OutOfSpecs.PeerMaxInput]
            BaseMessagesPerInterval = 2000
            TotalSizePerInterval = 10485760 # 10MB/interval
            [Antiflood.OutOfSpecs.PeerMaxInput.IncreaseFactor]
                Threshold = 0 #if consensus size will exceed this value, then
                Factor = 0     #increase the base value with [factor*consensus size]
        [Antiflood.OutOfSpecs.BlackList]
            ThresholdNumMessagesPerInterval = 3600
            ThresholdSizePerInterval = 12582912 # 12MB/interval
            NumFloodingRounds = 2
            PeerBanDurationInSeconds = 3600

    [Antiflood.PeerMaxOutput]
        BaseMessagesPerInterval  = 75
        TotalSizePerInterval     = 2097152 #2MB/s

    [Antiflood.Cache]
        Name = "Antiflood"
        Capacity = 7000
        Type = "LRU"
    [Antiflood.Topic]
        DefaultMaxMessagesPerSec = 15000
        MaxMessages = [{ Topic = "heartbeat", NumMessagesPerSec = 30 },
                       { Topic = "shardBlocks*", NumMessagesPerSec = 30 },
                       { Topic = "metachainBlocks", NumMessagesPerSec = 30 }]
    [Antiflood.WebServer]
        # SimultaneousRequests represents the number of concurrent requests accepted by the web server
        # this is a global throttler that acts on all http connections regardless of the originating source
        SimultaneousRequests = 100
        # SameSourceRequests defines how many requests are allowed from the same source in the specified
        # time frame (SameSourceResetIntervalInSec)
        SameSourceRequests = 10000
        # SameSourceResetIntervalInSec time frame between counter reset, in seconds
        SameSourceResetIntervalInSec = 1
        # EndpointsThrottlers represents a map for maximum simultaneous go routines for an endpoint
        EndpointsThrottlers = [{ Endpoint = "/transaction/:hash", MaxNumGoRoutines = 10 },
                               { Endpoint = "/transaction/send", MaxNumGoRoutines = 2 },
                               { Endpoint = "/transaction/simulate", MaxNumGoRoutines = 1 },
                               { Endpoint = "/transaction/send-multiple", MaxNumGoRoutines = 2 }]
    [Antiflood.TxAccumulator]
        # MaxAllowedTimeInMilliseconds is used as a time frame in which the node gathers transactions.
        # After this period, collected transactions will be sent on the p2p topics
        MaxAllowedTimeInMilliseconds = 250
        # MaxDeviationTimeInMilliseconds represents the time in miliseconds that will cause the effectual time frame be
        # less than the specified max value. This is used to create desynchronizations between senders as to not
        # clutter the network exactly in the same moment
        MaxDeviationTimeInMilliseconds = 25

[Logger]
    Path = "logs"
    StackTraceDepth = 2

[AddressPubkeyConverter]
    Length = 32
    Type = "bech32"
    SignatureLength = 0

[ValidatorPubkeyConverter]
    Length = 96
    Type = "hex"
    SignatureLength = 48

[Hasher]
   Type = "blake2b"

[MultisigHasher]
   Type = "blake2b"

# The main marshalizer, used in internodes communication
# Type identifies the marshalizer
# SizeCheckDelta the maximum allow drift between the input data buffer and
#     the reencoded version (in percents).
#     0 disables the feature.
[Marshalizer]
   Type = "gogo protobuf"
   SizeCheckDelta = 10

# The marshalizer used for smartcontracts data exchange
[VmMarshalizer]
   Type = "json"

# The marshalizer used in transaction signing
[TxSignMarshalizer]
   Type = "json"

[EpochStartConfig]
    MinRoundsBetweenEpochs = 20
    RoundsPerEpoch         = 200
    # Min and Max ShuffledOutRestartThreshold represents the minimum and maximum duration of an epoch (in percentage) after a node which
    # has been shuffled out has to restart its process in order to start in a new shard
    MinShuffledOutRestartThreshold = 0.05
    MaxShuffledOutRestartThreshold = 0.25

    MinNumConnectedPeersToStart       = 2
    MinNumOfPeersToConsiderBlockValid = 2

# ResourceStats, if enabled, will output in a folder called "stats"
# resource statistics. For example: number of active go routines, memory allocation, number of GC sweeps, etc.
# RefreshIntervalInSec will tell how often a new line containing stats should be added in stats file
[ResourceStats]
   Enabled = true
   RefreshIntervalInSec = 30

# Heartbeat, if enabled, will output a heartbeat signal once x seconds,
# where x in [MinTimeToWaitBetweenBroadcastsInSec, MaxTimeToWaitBetweenBroadcastsInSec)
[Heartbeat]
   MinTimeToWaitBetweenBroadcastsInSec  = 20
   MaxTimeToWaitBetweenBroadcastsInSec  = 25
   HeartbeatRefreshIntervalInSec        = 60
   HideInactiveValidatorIntervalInSec   = 3600
   DurationToConsiderUnresponsiveInSec  = 60
   [Heartbeat.HeartbeatStorage]
       [Heartbeat.HeartbeatStorage.Cache]
            Name = "HeartbeatStorage"
            Capacity = 1000
            Type = "LRU"
       [Heartbeat.HeartbeatStorage.DB]
            FilePath = "HeartbeatStorage"
            Type = "LvlDBSerial"
            BatchDelaySeconds = 5
            MaxBatchSize = 100
            MaxOpenFiles = 10

[ValidatorStatistics]
    CacheRefreshIntervalInSec = 60

# Consensus type which will be used (the current implementation can manage "bn" and "bls")
# When consensus type is "bls" the multisig hasher type should be "blake2b"
[Consensus]
   Type = "bls"

[NTPConfig]
   Hosts = ["time.google.com", "time.cloudflare.com",  "time.apple.com"]
   Port = 123
   TimeoutMilliseconds = 100
   SyncPeriodSeconds = 3600
   Version = 0  # Setting 0 means 'use default value'

[StateTriesConfig]
    CheckpointRoundsModulus = 100
    AccountsStatePruningEnabled = true
    PeerStatePruningEnabled = true
    MaxStateTrieLevelInMemory = 5
    MaxPeerTrieLevelInMemory = 5

[BlockSizeThrottleConfig]
    MinSizeInBytes = 104857 # 104857 is 10% from 1MB
    MaxSizeInBytes = 943718 # 943718 is 90% from 1MB

[VirtualMachineConfig]
    OutOfProcessEnabled = true
    [VirtualMachineConfig.OutOfProcessConfig]
        LogsMarshalizer = "json"
        MessagesMarshalizer = "json"
        MaxLoopTime = 1000

[Hardfork]
    EnableTrigger = true
    EnableTriggerFromP2P = true
    PublicKeyToListenFrom = "153dae6cb3963260f309959bf285537b77ae16d82e9933147be7827f7394de8dc97d9d9af41e970bc72aecb44b77e819621081658c37f7000d21e2d0e8963df83233407bde9f46369ba4fcd03b57f40b80b06c191a428cfb5c447ec510e79307"
	CloseAfterExportInMinutes = 10000
	AfterHardFork = false
	ImportFolder = "export"
	StartRound = 10000
	StartNonce = 10000
	StartEpoch = 100
	GenesisTime = 0
	ValidatorGracePeriodInEpochs = 1 #defines how long is the rating computation disabled after hardfork
	[Hardfork.ExportStateStorageConfig]
	    [Hardfork.ExportStateStorageConfig.Cache]
            Name = "HardFork.ExportStateStorageConfig"
            Capacity = 5000
            Type = "LRU"
        [Hardfork.ExportStateStorageConfig.DB]
            FilePath = "ExportStateStorage/MainDB"
            Type = "LvlDBSerial"
            BatchDelaySeconds = 2
            MaxBatchSize = 1000
            MaxOpenFiles = 10
    [Hardfork.ExportKeysStorageConfig]
        [Hardfork.ExportKeysStorageConfig.Cache]
            Name = "HardFork.ExportKeysStorageConfig"
            Capacity = 5000
            Type = "LRU"
        [Hardfork.ExportKeysStorageConfig.DB]
            FilePath = "ExportKeysStorageConfig/MainDB"
            Type = "LvlDBSerial"
            BatchDelaySeconds = 2
            MaxBatchSize = 1000
            MaxOpenFiles = 10
    [Hardfork.ExportTriesStorageConfig]
        [Hardfork.ExportTriesStorageConfig.Cache]
            Name = "HardFork.ExportTriesStorageConfig"
            Capacity = 5000
            Type = "LRU"
        [Hardfork.ExportTriesStorageConfig.DB]
            FilePath = "ExportTrieStorage/MainTrie"
            Type = "LvlDBSerial"
            BatchDelaySeconds = 2
            MaxBatchSize = 1000
            MaxOpenFiles = 10
	[Hardfork.ImportStateStorageConfig]
	    [Hardfork.ImportStateStorageConfig.Cache]
            Name = "HardFork.ImportStateStorageConfig"
            Capacity = 5000
            Type = "LRU"
        [Hardfork.ImportStateStorageConfig.DB]
            FilePath = "ExportStateStorage/MainDB"
            Type = "LvlDBSerial"
            BatchDelaySeconds = 2
            MaxBatchSize = 1000
            MaxOpenFiles = 10
	[Hardfork.ImportKeysStorageConfig]
	    [Hardfork.ImportKeysStorageConfig.Cache]
            Name = "HardFork.ImportKeysStorageConfig"
            Capacity = 5000
            Type = "LRU"
        [Hardfork.ImportKeysStorageConfig.DB]
            FilePath = "ExportKeysStorageConfig/MainDB"
            Type = "LvlDBSerial"
            BatchDelaySeconds = 2
            MaxBatchSize = 1000
            MaxOpenFiles = 10

[Debug]
    [Debug.InterceptorResolver]
        Enabled = true
        CacheSize = 10000
        EnablePrint	= true
        IntervalAutoPrintInSeconds = 20
        NumRequestsThreshold = 9
        NumResolveFailureThreshold = 3
        DebugLineExpiration = 10 #Will remove the debug line after a `DebugLineExpiration` number of prints
    [Debug.Antiflood]
        Enabled = true
        CacheSize = 10000
        IntervalAutoPrintInSeconds = 20

[Health]
    IntervalVerifyMemoryInSeconds = 5
    IntervalDiagnoseComponentsInSeconds = 30
    IntervalDiagnoseComponentsDeeplyInSeconds = 120
    MemoryUsageToCreateProfiles = 2415919104 # 2.25GB
    NumMemoryUsageRecordsToKeep = 100
    FolderPath = "health-records"

[SoftwareVersionConfig]
    StableTagLocation = "https://api.github.com/repos/ElrondNetwork/elrond-go/releases/latest"
    PollingIntervalInMinutes = 65

[DbLookupExtensions]
    Enabled = false
    [DbLookupExtensions.MiniblocksMetadataStorageConfig.Cache]
        Name = "DbLookupExtensions.MiniblocksMetadataStorage"
        Capacity = 20000
        Type = "LRU"
    [DbLookupExtensions.MiniblocksMetadataStorageConfig.DB]
        FilePath = "DbLookupExtensions/MiniblocksMetadata"
        Type = "LvlDBSerial"
        BatchDelaySeconds = 2
        MaxBatchSize = 20000
        MaxOpenFiles = 10
    [DbLookupExtensions.MiniblockHashByTxHashStorageConfig.Cache]
        Name = "DbLookupExtensions.MiniblockHashByTxHashStorage"
        Capacity = 20000
        Type = "LRU"
    [DbLookupExtensions.MiniblockHashByTxHashStorageConfig.DB]
        FilePath = "DbLookupExtensions_MiniblockHashByTxHash"
        Type = "LvlDBSerial"
        BatchDelaySeconds = 2
        MaxBatchSize = 20000
        MaxOpenFiles = 10
    [DbLookupExtensions.EpochByHashStorageConfig.Cache]
        Name = "DbLookupExtensions.EpochByHashStorage"
        Capacity = 20000
        Type = "LRU"
    [DbLookupExtensions.EpochByHashStorageConfig.DB]
        FilePath = "DbLookupExtensions_EpochByHash"
        Type = "LvlDBSerial"
        BatchDelaySeconds = 2
        MaxBatchSize = 20000
        MaxOpenFiles = 10

[Logs]
    LogFileLifeSpanInSec = 86400<|MERGE_RESOLUTION|>--- conflicted
+++ resolved
@@ -26,14 +26,12 @@
    # SwitchJailWaitingEnableEpoch represents the epoch when the system smart contract processing at end of epoch is enabled
    SwitchJailWaitingEnableEpoch = 2
 
-<<<<<<< HEAD
    # BelowSignedThresholdEnableEpoch represents the epoch when the change for computing rating for validators below signed rating is enabled
    BelowSignedThresholdEnableEpoch = 2
-=======
+
    # SwitchHysteresisForMinNodesEnableEpoch represents the epoch when the system smart contract changes its config to consider
    # also (minimum) hysteresis nodes for the minimum number of nodes
    SwitchHysteresisForMinNodesEnableEpoch = 2
->>>>>>> 3507f682
 
    # GenesisString represents the encoded string for the genesis block
    GenesisString = "67656E65736973"
