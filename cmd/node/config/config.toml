# GeneralSettings section of the node
[GeneralSettings]
    # StatusPollingIntervalSec represents the no of seconds between multiple polling for the status for AppStatusHandler
    StatusPollingIntervalSec = 2

    # MaxComputableRounds represents the max number of rounds computable in a round
    # by the validator statistics processor
    MaxComputableRounds = 100

    # StartInEpochEnabled represents that the fast bootstrap mechanism from the network is enabled if data is not
    # available in local disk
    StartInEpochEnabled = true

    # ChainID represents the chain identifier
    # The currently supported constants are:
    #   "1" for Mainnet
    #   "D" for Devnet
    #   "T" for Testnet
    ChainID = "undefined"

    # MinTransactionVersion represents the minimum transaction version accepted
    MinTransactionVersion = 1

    # GenesisString represents the encoded string for the genesis block
    GenesisString = "67656E65736973"

    # GenesisMaxNumberOfShards represents the maximum number of shards to be created at genesis (excluding metaChain shard)
    GenesisMaxNumberOfShards  = 3

    # MaxConsecutiveRoundsOfRatingDecrease represents the max number of consecutive rounds in which a block is not proposed
    # on a shard and the validators' rating could be decreased. If, for instance, a shard gets stuck for more rounds
    # than this value, then the validators rating decrease should stop so they won't get jailed
    MaxConsecutiveRoundsOfRatingDecrease = 600

    # SyncProcessTimeInMillis is the value in milliseconds used when processing blocks while synchronizing blocks
    SyncProcessTimeInMillis = 12000

[Versions]
    DefaultVersion = "default"
    VersionsByEpochs = [
        { StartEpoch = 0, Version = "*" },
        # The value of StartEpoch parameter for version 2 should be the same with the ScheduledMiniBlocksEnableEpoch flag from enableEpoch.toml file
        { StartEpoch = 1, Version = "2" },
    ]
    [Versions.Cache]
        Name = "VersionsCache"
        Capacity = 100
        Type = "LRU"

[StoragePruning]
    # If the Enabled flag is set to false, then the storers won't divide epochs into separate dbs
    Enabled = true

    # If this flag is set to false, the node won't delete any database between epochs
    # Applicable only for validators
    ValidatorCleanOldEpochsData = true

    # If this flag is set to false, the node won't delete any database between epochs
    # Applicable only for observers
    ObserverCleanOldEpochsData = false

    # If this flag is set to false, the node won't delete the AccountsTrie database for old epochs
    # Applicable for both observers and validators
    # WARNING! Setting this to false will increase each epoch's directory size with the trie snapshot,
    # which might easily cause the node to run out of disk space.
    AccountsTrieCleanOldEpochsData = true

    # AccountsTrieSkipRemovalCustomPattern represents the custom pattern that determines when AccountsTrie database
    # doesn't have to be cleaned
    # Format: %x,%y - if an epoch is divisible by x or by y, then the AccountsTrie database won't be removed
    # If empty, then all databases will be removed
    # If invalid format, then an error will be returned
    # Applicable only if AccountsTrieCleanOldEpochsData is set to true
    AccountsTrieSkipRemovalCustomPattern = "%50"

    # NumEpochsToKeep - if the flag above is set to true, this will set the number of epochs to keep in the storage.
    # Epochs older that (current epoch - NumOfEpochsToKeep) will be removed
    NumEpochsToKeep = 4

    # NumActivePersisters - this will set the number of persisters to keep active at a moment. This works even if
    # the node removes old epochs data or not. In case of a node which removes old epochs data, this value has to be
    # smaller or equal to the NumOfEpochsToKeep flag
    NumActivePersisters = 3

    # FullArchiveNumActivePersisters represents the number of persisters to be kept in cache as to allow better response
    # to inquiring peers. This value will get multiplied by the number of persisters required by the node to function so
    # it is a good idea to increase the maximum number of opened files allowed by the operating system
    FullArchiveNumActivePersisters = 10

[MiniBlocksStorage]
    [MiniBlocksStorage.Cache]
        Name = "MiniBlocksStorage"
        Capacity = 1000
        Type = "SizeLRU"
        SizeInBytes = 104857600 #100MB
    [MiniBlocksStorage.DB]
        FilePath = "MiniBlocks"
        Type = "LvlDBSerial"
        BatchDelaySeconds = 2
        MaxBatchSize = 100
        MaxOpenFiles = 10

[ReceiptsStorage]
    [ReceiptsStorage.Cache]
        Name = "ReceiptsStorage"
        Capacity = 1000
        Type = "SizeLRU"
        SizeInBytes = 10485760 #10MB
    [ReceiptsStorage.DB]
        FilePath = "Receipts"
        Type = "LvlDBSerial"
        BatchDelaySeconds = 2
        MaxBatchSize = 100
        MaxOpenFiles = 10

[ScheduledSCRsStorage]
    [ScheduledSCRsStorage.Cache]
        Name = "ScheduledSCRsStorage"
        Capacity = 1000
        Type = "SizeLRU"
        SizeInBytes = 10485760 #10MB
    [ScheduledSCRsStorage.DB]
        FilePath = "ScheduledSCRs"
        Type = "LvlDBSerial"
        BatchDelaySeconds = 2
        MaxBatchSize = 100
        MaxOpenFiles = 10

[PeerBlockBodyStorage]
    [PeerBlockBodyStorage.Cache]
        Name = "PeerBlockBodyStorage"
        Capacity = 1000
        Type = "SizeLRU"
        SizeInBytes = 104857600 #100MB
    [PeerBlockBodyStorage.DB]
        FilePath = "PeerBlocks"
        Type = "LvlDBSerial"
        BatchDelaySeconds = 2
        MaxBatchSize = 100
        MaxOpenFiles = 10

[BlockHeaderStorage]
    [BlockHeaderStorage.Cache]
        Name = "BlockHeaderStorage"
        Capacity = 1000
        Type = "SizeLRU"
        SizeInBytes = 3145728 #3MB
    [BlockHeaderStorage.DB]
        FilePath = "BlockHeaders"
        Type = "LvlDBSerial"
        BatchDelaySeconds = 2
        MaxBatchSize = 100
        MaxOpenFiles = 10

[BootstrapStorage]
    [BootstrapStorage.Cache]
        Name = "BootstrapStorage"
        Capacity = 1000
        Type = "SizeLRU"
        SizeInBytes = 104857600 #100MB
    [BootstrapStorage.DB]
        FilePath = "BootstrapData"
        Type = "LvlDBSerial"
        BatchDelaySeconds = 2
        MaxBatchSize = 100
        MaxOpenFiles = 10

[MetaBlockStorage]
    [MetaBlockStorage.Cache]
        Name = "MetaBlockStorage"
        Capacity = 1000
        Type = "SizeLRU"
        SizeInBytes = 20971520 #20MB
    [MetaBlockStorage.DB]
        FilePath = "MetaBlock"
        Type = "LvlDBSerial"
        BatchDelaySeconds = 2
        MaxBatchSize = 100
        MaxOpenFiles = 10

[TxStorage]
    [TxStorage.Cache]
        Name = "TxStorage"
        Capacity = 500000
        Type = "SizeLRU"
        SizeInBytes = 209715200 #200MB
    [TxStorage.DB]
        FilePath = "Transactions"
        Type = "LvlDBSerial"
        BatchDelaySeconds = 2
        MaxBatchSize = 30000
        MaxOpenFiles = 10

[UnsignedTransactionStorage]
    [UnsignedTransactionStorage.Cache]
        Name = "UnsignedTransactionStorage"
        Capacity = 250000
        Type = "SizeLRU"
        SizeInBytes = 104857600 #100MB
    [UnsignedTransactionStorage.DB]
        FilePath = "UnsignedTransactions"
        Type = "LvlDBSerial"
        BatchDelaySeconds = 2
        MaxBatchSize = 20000
        MaxOpenFiles = 10

[RewardTxStorage]
    [RewardTxStorage.Cache]
        Name = "RewardTxStorage"
        Capacity = 75000
        Type = "SizeLRU"
        SizeInBytes = 52428800 #50MB
    [RewardTxStorage.DB]
        FilePath = "RewardTransactions"
        Type = "LvlDBSerial"
        BatchDelaySeconds = 2
        MaxBatchSize = 20000
        MaxOpenFiles = 10

[SmartContractsStorage]
    [SmartContractsStorage.Cache]
        Name = "SmartContractsStorage"
        Capacity = 1000
        Type = "SizeLRU"
        SizeInBytes = 52428800 #50MB
    [SmartContractsStorage.DB]
        FilePath = "SmartContractsStorage"
        Type = "LvlDBSerial"
        BatchDelaySeconds = 2
        MaxBatchSize = 100
        MaxOpenFiles = 10

[SmartContractsStorageSimulate]
    [SmartContractsStorageSimulate.Cache]
        Name = "SmartContractsStorageSimulate"
        Capacity = 1000
        Type = "SizeLRU"
        SizeInBytes = 52428800 #50MB
    [SmartContractsStorageSimulate.DB]
        FilePath = "SmartContractsStorageSimulate"
        Type = "LvlDBSerial"
        BatchDelaySeconds = 2
        MaxBatchSize = 100
        MaxOpenFiles = 10

[SmartContractsStorageForSCQuery]
    [SmartContractsStorageForSCQuery.Cache]
        Name = "SmartContractsStorageForSCQuery"
        Capacity = 1000
        Type = "SizeLRU"
        SizeInBytes = 52428800 #50MB
    [SmartContractsStorageForSCQuery.DB]
        FilePath = "SmartContractsStorageForSCQuery"
        Type = "LvlDBSerial"
        BatchDelaySeconds = 2
        MaxBatchSize = 100
        MaxOpenFiles = 10

[StatusMetricsStorage]
    [StatusMetricsStorage.Cache]
        Name = "StatusMetricsStorage"
        Capacity = 1000
        Type = "LRU"
    [StatusMetricsStorage.DB]
        FilePath = "StatusMetricsStorageDB"
        Type = "LvlDBSerial"
        BatchDelaySeconds = 2
        MaxBatchSize = 100
        MaxOpenFiles = 10

[TrieEpochRootHashStorage]
    [TrieEpochRootHashStorage.Cache]
        Name = "TrieEpochRootHashCache"
        Capacity = 1000
        Type = "SizeLRU"
        SizeInBytes = 314572800 #300MB
    [TrieEpochRootHashStorage.DB]
        FilePath = "TrieEpochRootHashStorageDB"
        Type = "LvlDBSerial"
        BatchDelaySeconds = 2
        MaxBatchSize = 500
        MaxOpenFiles = 10

[ShardHdrNonceHashStorage]
    [ShardHdrNonceHashStorage.Cache]
        Name = "ShardHdrNonceHashStorage"
        Capacity = 1000
        Type = "SizeLRU"
        SizeInBytes = 3145728 #3MB
    [ShardHdrNonceHashStorage.DB]
        FilePath = "ShardHdrHashNonce"
        Type = "LvlDBSerial"
        BatchDelaySeconds = 2
        MaxBatchSize = 100
        MaxOpenFiles = 10

[MetaHdrNonceHashStorage]
    [MetaHdrNonceHashStorage.Cache]
        Name = "MetaHdrNonceHashStorage"
        Capacity = 1000
        Type = "SizeLRU"
        SizeInBytes = 3145728 #3MB
    [MetaHdrNonceHashStorage.DB]
        FilePath = "MetaHdrHashNonce"
        Type = "LvlDBSerial"
        BatchDelaySeconds = 2
        MaxBatchSize = 100
        MaxOpenFiles = 10

[AccountsTrieStorage]
    [AccountsTrieStorage.Cache]
        Name = "AccountsTrieStorage"
        Capacity = 500000
        Type = "SizeLRU"
        SizeInBytes = 314572800 #300MB
    [AccountsTrieStorage.DB]
        FilePath = "AccountsTrie"
        Type = "LvlDBSerial"
        BatchDelaySeconds = 2
        MaxBatchSize = 45000
        MaxOpenFiles = 10

[PeerAccountsTrieStorage]
    [PeerAccountsTrieStorage.Cache]
        Name = "PeerAccountsTrieStorage"
        Capacity = 5000
        Type = "SizeLRU"
        SizeInBytes = 104857600 #100MB
    [PeerAccountsTrieStorage.DB]
        FilePath = "PeerAccountsTrie"
        Type = "LvlDBSerial"
        BatchDelaySeconds = 2
        MaxBatchSize = 1000
        MaxOpenFiles = 10

[AccountsTrieCheckpointsStorage]
    [AccountsTrieCheckpointsStorage.Cache]
        Name = "AccountsTrieCheckpointsStorage"
        Capacity = 100000
        Type = "SizeLRU"
        SizeInBytes = 52428800 #50MB
    [AccountsTrieCheckpointsStorage.DB]
        FilePath = "AccountsTrieCheckpoints"
        Type = "LvlDBSerial"
        BatchDelaySeconds = 2
        MaxBatchSize = 45000
        MaxOpenFiles = 10

[PeerAccountsTrieCheckpointsStorage]
    [PeerAccountsTrieCheckpointsStorage.Cache]
        Name = "PeerAccountsTrieCheckpointsStorage"
        Capacity = 10000
        Type = "SizeLRU"
        SizeInBytes = 52428800 #50MB
    [PeerAccountsTrieCheckpointsStorage.DB]
        FilePath = "PeerAccountsTrieCheckpoints"
        Type = "LvlDBSerial"
        BatchDelaySeconds = 2
        MaxBatchSize = 1000
        MaxOpenFiles = 10

[EvictionWaitingList]
    #total max size ~ 2 * [(RoothashesSize * 32) + (HashesSize * 32)]
    RootHashesSize = 10000
    HashesSize = 100000
    [EvictionWaitingList.DB]
        FilePath = "EvictionWaitingList"
        Type = "LvlDBSerial"
        BatchDelaySeconds = 2
        MaxBatchSize = 100
        MaxOpenFiles = 10

[TrieStorageManagerConfig]
    PruningBufferLen = 100000
    SnapshotsBufferLen = 1000000
    SnapshotsGoroutineNum = 200
    CheckpointHashesHolderMaxSize = 52428800 #50MB

[HeadersPoolConfig]
    MaxHeadersPerShard = 1000
    NumElementsToRemoveOnEviction = 200

[BadBlocksCache]
    Name = "BadBlocksCache"
    Capacity = 1000
    Type = "SizeLRU"
    SizeInBytes = 3145728 #3MB

[TxBlockBodyDataPool]
    Name = "TxBlockBodyDataPool"
    Capacity = 100000
    Type = "SizeLRU"
    SizeInBytes = 314572800 #300MB

[PeerBlockBodyDataPool]
    Name = "PeerBlockBodyDataPool"
    Capacity = 1000
    Type = "SizeLRU"
    SizeInBytes = 314572800 #300MB

[TxDataPool]
    Name = "TxDataPool"
    Capacity = 600000
    SizePerSender = 20000
    SizeInBytes = 419430400 #400MB
    SizeInBytesPerSender = 12288000
    Type = "TxCache"
    Shards = 16

[TrieNodesChunksDataPool]
    Name = "TrieNodesDataPool"
    Capacity = 400
    Type = "SizeLRU"
    SizeInBytes = 104857600 #100MB

[SmartContractDataPool]
    Name = "SmartContractDataPool"
    Capacity = 900000
    Type = "SizeLRU"
    SizeInBytes = 209715200 #200MB

[WhiteListPool]
    Name = "WhiteListPool"
    Capacity = 100000
    Type = "FIFOSharded"
    Shards = 10

[WhiteListerVerifiedTxs]
    Name = "WhiteListerVerifiedTxs"
    Capacity = 50000
    Type = "FIFOSharded"
    Shards = 50

[UnsignedTransactionDataPool]
    Name = "UnsignedTransactionDataPool"
    Capacity = 75000        # per each pair (sourceShard, destinationShard)
    SizeInBytes = 31457280  # 30MB per each pair (sourceShard, destinationShard)
    Shards = 4

[RewardTransactionDataPool]
    Name = "RewardTransactionDataPool"
    Capacity = 75000        # per each pair (metachain, destinationShard)
    SizeInBytes = 26214400  # 25MB per each pair (metachain, destinationShard)
    Shards = 4

[ValidatorInfoPool]
    Name = "ValidatorInfoPool"
    Capacity = 10000
    SizeInBytes = 31457280  #30MB
    Shards = 4

#PublicKeyPeerId represents the main cache used to map Elrond block signing public keys to their associated peer id's.
[PublicKeyPeerId]
    Name = "PublicKeyPeerId"
    Capacity = 30000
    Type = "LRU"

#PublicKeyShardId is the fallback cache used to map public keys to the shard they belong.
[PublicKeyShardId]
    Name = "PublicKeyShardId"
    Capacity = 30000
    Type = "LRU"

#PublicKeyPIDSignature is the cache that is used to map a public key to a peerId-signature pair.
[PublicKeyPIDSignature]
    Name = "PublicKeyPIDSignature"
    Capacity = 3000
    Type = "LRU"

#PeerIdShardId is the fallback cache used in network sharding to allow direct connection between peer id and shard.
# Used mainly for observers.
[PeerIdShardId]
    Name = "PeerIdShardId"
    Capacity = 30000
    Type = "LRU"

[PeerHonesty]
    Name = "PeerHonesty"
    Capacity = 5000
    Type = "LRU"

[VMOutputCacher]
    Name = "VMOutputCacher"
    Capacity = 10000
    Type = "LRU"

[PeersRatingConfig]
    TopRatedCacheCapacity = 5000
    BadRatedCacheCapacity = 5000

[PoolsCleanersConfig]
    MaxRoundsToKeepUnprocessedMiniBlocks = 300   # max number of rounds unprocessed miniblocks are kept in pool
    MaxRoundsToKeepUnprocessedTransactions = 300 # max number of rounds unprocessed transactions are kept in pool

[TrieSyncStorage]
    Capacity = 300000
    SizeInBytes = 104857600 #100MB
    EnableDB = false
    [TrieSyncStorage.DB]
        FilePath = "TrieSyncStorageDB"
        Type = "LvlDBSerial"
        BatchDelaySeconds = 2
        MaxBatchSize = 45000
        MaxOpenFiles = 10
        UseTmpAsFilePath = true

[Antiflood]
    Enabled = true
    NumConcurrentResolverJobs = 50
    [Antiflood.FastReacting]
        IntervalInSeconds = 1
        ReservedPercent   = 20.0
        [Antiflood.FastReacting.PeerMaxInput]
            BaseMessagesPerInterval  = 140
            TotalSizePerInterval = 4194304 #4MB/s
            [Antiflood.FastReacting.PeerMaxInput.IncreaseFactor]
                Threshold = 10 #if consensus size will exceed this value, then
                Factor = 1.0   #increase the base value with [factor*consensus size]
        [Antiflood.FastReacting.BlackList]
            ThresholdNumMessagesPerInterval = 1000
            ThresholdSizePerInterval = 8388608 #8MB/s
            NumFloodingRounds = 10
            PeerBanDurationInSeconds = 300

    [Antiflood.SlowReacting]
        IntervalInSeconds = 30
        ReservedPercent   = 20.0
        [Antiflood.SlowReacting.PeerMaxInput]
            BaseMessagesPerInterval = 6000
            TotalSizePerInterval = 18874368 # 18MB/interval
            [Antiflood.SlowReacting.PeerMaxInput.IncreaseFactor]
                Threshold = 10 #if consensus size will exceed this value, then
                Factor = 0.0   #increase the base value with [factor*consensus size]
        [Antiflood.SlowReacting.BlackList]
            ThresholdNumMessagesPerInterval = 10000
            ThresholdSizePerInterval = 37748736 # 36MB/interval
            NumFloodingRounds = 2
            PeerBanDurationInSeconds = 3600

    [Antiflood.OutOfSpecs]
        IntervalInSeconds = 1
        ReservedPercent   = 0.0
        [Antiflood.OutOfSpecs.PeerMaxInput]
            BaseMessagesPerInterval = 2000
            TotalSizePerInterval = 10485760 # 10MB/interval
            [Antiflood.OutOfSpecs.PeerMaxInput.IncreaseFactor]
                Threshold = 0 #if consensus size will exceed this value, then
                Factor = 0.0     #increase the base value with [factor*consensus size]
        [Antiflood.OutOfSpecs.BlackList]
            ThresholdNumMessagesPerInterval = 3600
            ThresholdSizePerInterval = 12582912 # 12MB/interval
            NumFloodingRounds = 2
            PeerBanDurationInSeconds = 3600

    [Antiflood.PeerMaxOutput]
        BaseMessagesPerInterval  = 75
        TotalSizePerInterval     = 2097152 #2MB/s

    [Antiflood.Cache]
        Name = "Antiflood"
        Capacity = 7000
        Type = "LRU"
    [Antiflood.Topic]
        DefaultMaxMessagesPerSec = 15000
        MaxMessages = [{ Topic = "heartbeat", NumMessagesPerSec = 30 },
                       { Topic = "shardBlocks*", NumMessagesPerSec = 30 },
                       { Topic = "metachainBlocks", NumMessagesPerSec = 30 }]
    [Antiflood.WebServer]
        # SimultaneousRequests represents the number of concurrent requests accepted by the web server
        # this is a global throttler that acts on all http connections regardless of the originating source
        SimultaneousRequests = 100
        # SameSourceRequests defines how many requests are allowed from the same source in the specified
        # time frame (SameSourceResetIntervalInSec)
        SameSourceRequests = 10000
        # SameSourceResetIntervalInSec time frame between counter reset, in seconds
        SameSourceResetIntervalInSec = 1
        # TrieOperationsDeadlineMilliseconds represents the maximum duration that an API call targeting a trie operation
        # can take.
        TrieOperationsDeadlineMilliseconds = 10000
        # EndpointsThrottlers represents a map for maximum simultaneous go routines for an endpoint
        EndpointsThrottlers = [{ Endpoint = "/transaction/:hash", MaxNumGoRoutines = 10 },
                               { Endpoint = "/transaction/send", MaxNumGoRoutines = 2 },
                               { Endpoint = "/transaction/simulate", MaxNumGoRoutines = 1 },
                               { Endpoint = "/transaction/send-multiple", MaxNumGoRoutines = 2 }]
    [Antiflood.TxAccumulator]
        # MaxAllowedTimeInMilliseconds is used as a time frame in which the node gathers transactions.
        # After this period, collected transactions will be sent on the p2p topics
        MaxAllowedTimeInMilliseconds = 250
        # MaxDeviationTimeInMilliseconds represents the time in miliseconds that will cause the effectual time frame be
        # less than the specified max value. This is used to create desynchronizations between senders as to not
        # clutter the network exactly in the same moment
        MaxDeviationTimeInMilliseconds = 25

[AddressPubkeyConverter]
    Length = 32
    Type = "bech32"
    SignatureLength = 64

[ValidatorPubkeyConverter]
    Length = 96
    Type = "hex"
    SignatureLength = 48

[Hasher]
   Type = "blake2b"

[MultisigHasher]
   Type = "blake2b"

[TxSignHasher]
    Type = "keccak"

# The main marshalizer, used in internodes communication
# Type identifies the marshalizer
# SizeCheckDelta the maximum allow drift between the input data buffer and
#     the reencoded version (in percents).
#     0 disables the feature.
[Marshalizer]
   Type = "gogo protobuf"
   SizeCheckDelta = 10

# The marshalizer used for smartcontracts data exchange
[VmMarshalizer]
   Type = "json"

# The marshalizer used in transaction signing
[TxSignMarshalizer]
   Type = "json"

[EpochStartConfig]
    MinRoundsBetweenEpochs = 20
    RoundsPerEpoch         = 200
    # Min and Max ShuffledOutRestartThreshold represents the minimum and maximum duration of an epoch (in percentage) after a node which
    # has been shuffled out has to restart its process in order to start in a new shard
    MinShuffledOutRestartThreshold = 0.05
    MaxShuffledOutRestartThreshold = 0.25

    MinNumConnectedPeersToStart       = 2
    MinNumOfPeersToConsiderBlockValid = 2

# ResourceStats, if enabled, will output in a folder called "stats"
# resource statistics. For example: number of active go routines, memory allocation, number of GC sweeps, etc.
# RefreshIntervalInSec will tell how often a new line containing stats should be added in stats file
[ResourceStats]
    Enabled = true
    RefreshIntervalInSec = 30

# Heartbeat, if enabled, will output a heartbeat signal once x seconds,
# where x in [MinTimeToWaitBetweenBroadcastsInSec, MaxTimeToWaitBetweenBroadcastsInSec)
[Heartbeat]
    MinTimeToWaitBetweenBroadcastsInSec  = 20
    MaxTimeToWaitBetweenBroadcastsInSec  = 25
    HeartbeatRefreshIntervalInSec        = 60
    HideInactiveValidatorIntervalInSec   = 3600
    DurationToConsiderUnresponsiveInSec  = 60
    [Heartbeat.HeartbeatStorage]
        [Heartbeat.HeartbeatStorage.Cache]
            Name = "HeartbeatStorage"
            Capacity = 1000
            Type = "LRU"
        [Heartbeat.HeartbeatStorage.DB]
            FilePath = "HeartbeatStorage"
            Type = "LvlDBSerial"
            BatchDelaySeconds = 5
            MaxBatchSize = 100
            MaxOpenFiles = 10

[ValidatorStatistics]
    CacheRefreshIntervalInSec = 60

# Consensus type which will be used (the current implementation can manage "bn" and "bls")
# When consensus type is "bls" the multisig hasher type should be "blake2b"
[Consensus]
    Type = "bls"

[NTPConfig]
    Hosts = ["time.google.com", "time.cloudflare.com",  "time.apple.com"]
    Port = 123
    TimeoutMilliseconds = 100
    SyncPeriodSeconds = 3600
    Version = 0  # Setting 0 means 'use default value'

[StateTriesConfig]
    CheckpointRoundsModulus = 100
    CheckpointsEnabled = false
    SnapshotsEnabled = true
    AccountsStatePruningEnabled = true
    PeerStatePruningEnabled = true
    MaxStateTrieLevelInMemory = 5
    MaxPeerTrieLevelInMemory = 5
    UserStatePruningQueueSize = 5 # setting 0 means no buffering, so pruning is done for the block before final
    PeerStatePruningQueueSize = 5 # setting 0 means no buffering, so pruning is done for the block before final

[BlockSizeThrottleConfig]
    MinSizeInBytes = 104857 # 104857 is 10% from 1MB
    MaxSizeInBytes = 943718 # 943718 is 90% from 1MB

[VirtualMachine]
    [VirtualMachine.Execution]
        TimeOutForSCExecutionInMilliseconds = 10000 # 10 seconds = 10000 milliseconds
        WasmerSIGSEGVPassthrough            = false # must be false for release
        ArwenVersions = [
            { StartEpoch = 0, Version = "v1.3" },
            { StartEpoch = 1, Version = "v1.4" },
        ]

    [VirtualMachine.Querying]
        NumConcurrentVMs = 1
        TimeOutForSCExecutionInMilliseconds = 10000 # 10 seconds = 10000 milliseconds
        WasmerSIGSEGVPassthrough            = false # must be false for release
        ArwenVersions = [
            { StartEpoch = 0, Version = "v1.3" },
            { StartEpoch = 1, Version = "v1.4" },
        ]

    [VirtualMachine.GasConfig]
        # The following values define the maximum amount of gas to be allocated for VM Queries coming from API
        # If set to 0, then MaxUInt64 will be used
        ShardMaxGasPerVmQuery = 1500000000  #1.5b
        MetaMaxGasPerVmQuery = 0  #unlimited

[BuiltInFunctions]
    AutomaticCrawlerAddresses =[
        "erd1he8wwxn4az3j82p7wwqsdk794dm7hcrwny6f8dfegkfla34udx7qrf7xje", #shard 0
        "erd1fpkcgel4gcmh8zqqdt043yfcn5tyx8373kg6q2qmkxzu4dqamc0swts65c", #shard 1
        "erd1najnxxweyw6plhg8efql330nttrj6l5cf87wqsuym85s9ha0hmdqnqgenp", #shard 2
    ]
    MaxNumAddressesInTransferRole = 100

[Hardfork]
    EnableTrigger = true
    EnableTriggerFromP2P = true
    PublicKeyToListenFrom = "153dae6cb3963260f309959bf285537b77ae16d82e9933147be7827f7394de8dc97d9d9af41e970bc72aecb44b77e819621081658c37f7000d21e2d0e8963df83233407bde9f46369ba4fcd03b57f40b80b06c191a428cfb5c447ec510e79307"
    CloseAfterExportInMinutes = 10000
    AfterHardFork = false
    ImportFolder = "export"
    StartRound = 10000
    StartNonce = 10000
    StartEpoch = 100
    GenesisTime = 0
    ValidatorGracePeriodInEpochs = 1 #defines how long is the rating computation disabled after hardfork
    [Hardfork.ExportStateStorageConfig]
        [Hardfork.ExportStateStorageConfig.Cache]
            Name = "HardFork.ExportStateStorageConfig"
            Capacity = 5000
            Type = "LRU"
        [Hardfork.ExportStateStorageConfig.DB]
            FilePath = "ExportStateStorage/MainDB"
            Type = "LvlDBSerial"
            BatchDelaySeconds = 2
            MaxBatchSize = 1000
            MaxOpenFiles = 10
    [Hardfork.ExportKeysStorageConfig]
        [Hardfork.ExportKeysStorageConfig.Cache]
            Name = "HardFork.ExportKeysStorageConfig"
            Capacity = 5000
            Type = "LRU"
        [Hardfork.ExportKeysStorageConfig.DB]
            FilePath = "ExportKeysStorageConfig/MainDB"
            Type = "LvlDBSerial"
            BatchDelaySeconds = 2
            MaxBatchSize = 1000
            MaxOpenFiles = 10
    [Hardfork.ExportTriesStorageConfig]
        [Hardfork.ExportTriesStorageConfig.Cache]
            Name = "HardFork.ExportTriesStorageConfig"
            Capacity = 5000
            Type = "LRU"
        [Hardfork.ExportTriesStorageConfig.DB]
            FilePath = "ExportTrieStorage/MainTrie"
            Type = "LvlDBSerial"
            BatchDelaySeconds = 2
            MaxBatchSize = 1000
            MaxOpenFiles = 10
    [Hardfork.ImportStateStorageConfig]
        [Hardfork.ImportStateStorageConfig.Cache]
            Name = "HardFork.ImportStateStorageConfig"
            Capacity = 5000
            Type = "LRU"
        [Hardfork.ImportStateStorageConfig.DB]
            FilePath = "ExportStateStorage/MainDB"
            Type = "LvlDBSerial"
            BatchDelaySeconds = 2
            MaxBatchSize = 1000
            MaxOpenFiles = 10
    [Hardfork.ImportKeysStorageConfig]
        [Hardfork.ImportKeysStorageConfig.Cache]
            Name = "HardFork.ImportKeysStorageConfig"
            Capacity = 5000
            Type = "LRU"
        [Hardfork.ImportKeysStorageConfig.DB]
            FilePath = "ExportKeysStorageConfig/MainDB"
            Type = "LvlDBSerial"
            BatchDelaySeconds = 2
            MaxBatchSize = 1000
            MaxOpenFiles = 10

[Debug]
    [Debug.InterceptorResolver]
        Enabled = true
        CacheSize = 10000
        EnablePrint = true
        IntervalAutoPrintInSeconds = 20
        NumRequestsThreshold = 9
        NumResolveFailureThreshold = 3
        DebugLineExpiration = 10 #Will remove the debug line after a `DebugLineExpiration` number of prints
    [Debug.Antiflood]
        Enabled = true
        CacheSize = 10000
        IntervalAutoPrintInSeconds = 20
    [Debug.ShuffleOut]
        CallGCWhenShuffleOut = true
        ExtraPrintsOnShuffleOut = true
        DoProfileOnShuffleOut = true
    [Debug.EpochStart]
        GoRoutineAnalyserEnabled = true
        ProcessDataTrieOnCommitEpoch = true

[Health]
    IntervalVerifyMemoryInSeconds = 30
    IntervalDiagnoseComponentsInSeconds = 30
    IntervalDiagnoseComponentsDeeplyInSeconds = 120
    MemoryUsageToCreateProfiles = 3221225472 # 3 GB
    NumMemoryUsageRecordsToKeep = 100
    FolderPath = "health-records"

[SoftwareVersionConfig]
    StableTagLocation = "https://api.github.com/repos/ElrondNetwork/elrond-go/releases/latest"
    PollingIntervalInMinutes = 65

[LogsAndEvents]
    SaveInStorageEnabled = false
    [LogsAndEvents.TxLogsStorage.Cache]
        Name = "TxLogsStorage"
        Capacity = 1000
        Type = "SizeLRU"
        SizeInBytes = 20971520 #20MB
    [LogsAndEvents.TxLogsStorage.DB]
        FilePath = "Logs"
        Type = "LvlDBSerial"
        BatchDelaySeconds = 2
        MaxBatchSize = 100
        MaxOpenFiles = 10

[DbLookupExtensions]
    Enabled = false
    DbLookupMaxActivePersisters = 10
    [DbLookupExtensions.MiniblocksMetadataStorageConfig.Cache]
        Name = "DbLookupExtensions.MiniblocksMetadataStorage"
        Capacity = 20000
        Type = "LRU"
    [DbLookupExtensions.MiniblocksMetadataStorageConfig.DB]
        FilePath = "DbLookupExtensions/MiniblocksMetadata"
        Type = "LvlDBSerial"
        BatchDelaySeconds = 2
        MaxBatchSize = 20000
        MaxOpenFiles = 10
    [DbLookupExtensions.MiniblockHashByTxHashStorageConfig.Cache]
        Name = "DbLookupExtensions.MiniblockHashByTxHashStorage"
        Capacity = 20000
        Type = "LRU"
    [DbLookupExtensions.MiniblockHashByTxHashStorageConfig.DB]
        FilePath = "DbLookupExtensions_MiniblockHashByTxHash"
        Type = "LvlDBSerial"
        BatchDelaySeconds = 2
        MaxBatchSize = 20000
        MaxOpenFiles = 10
    [DbLookupExtensions.EpochByHashStorageConfig.Cache]
        Name = "DbLookupExtensions.EpochByHashStorage"
        Capacity = 20000
        Type = "LRU"
    [DbLookupExtensions.EpochByHashStorageConfig.DB]
        FilePath = "DbLookupExtensions_EpochByHash"
        Type = "LvlDBSerial"
        BatchDelaySeconds = 2
        MaxBatchSize = 20000
        MaxOpenFiles = 10
    [DbLookupExtensions.ResultsHashesByTxHashStorageConfig.Cache]
        Name = "DbLookupExtensions.ResultsHashesByTxHashStorage"
        Capacity = 20000
        Type = "LRU"
    [DbLookupExtensions.ResultsHashesByTxHashStorageConfig.DB]
        FilePath = "DbLookupExtensions_ResultsHashesByTx"
        Type = "LvlDBSerial"
        BatchDelaySeconds = 2
        MaxBatchSize = 20000
        MaxOpenFiles = 10
    [DbLookupExtensions.ESDTSuppliesStorageConfig.Cache]
        Name = "DbLookupExtensions.ESDTSuppliesStorage"
        Capacity = 20000
        Type = "LRU"
    [DbLookupExtensions.ESDTSuppliesStorageConfig.DB]
        FilePath = "DbLookupExtensions_ESDTSupplies"
        Type = "LvlDBSerial"
        BatchDelaySeconds = 2
        MaxBatchSize = 20000
        MaxOpenFiles = 10
    [DbLookupExtensions.RoundHashStorageConfig.Cache]
        Name = "DbLookupExtensions.RoundHashStorage"
        Capacity = 20000
        Type = "LRU"
    [DbLookupExtensions.RoundHashStorageConfig.DB]
        FilePath = "DbLookupExtensions_RoundHash"
        Type = "LvlDBSerial"
        BatchDelaySeconds = 2
        MaxBatchSize = 20000
        MaxOpenFiles = 10

[Logs]
    LogFileLifeSpanInMB = 1024 # 1GB
    LogFileLifeSpanInSec = 86400 # 1 day

[TrieSync]
    NumConcurrentTrieSyncers  = 200
    MaxHardCapForMissingNodes = 5000
    #available versions: 1 and 2. 1 is the initial version, 2 is updated, more efficient version
    TrieSyncerVersion         = 2
    CheckNodesOnDisk          = false

[Resolvers]
    NumCrossShardPeers  = 2
    NumTotalPeers       = 3 # NumCrossShardPeers + num intra shard
    NumFullHistoryPeers = 3

[HeartbeatV2]
    PeerAuthenticationTimeBetweenSendsInSec          = 600  # 10min TODO: change this for mainnet/devnet/testnet
    PeerAuthenticationTimeBetweenSendsWhenErrorInSec = 60   # 1min
    PeerAuthenticationThresholdBetweenSends          = 0.1  # 10%
    HeartbeatTimeBetweenSendsInSec                   = 60   # 1min
    HeartbeatTimeBetweenSendsWhenErrorInSec          = 60   # 1min
    HeartbeatThresholdBetweenSends                   = 0.1  # 10%
    HeartbeatExpiryTimespanInSec                     = 3600 # 1h
    MinPeersThreshold                                = 0.8  # 80%
    DelayBetweenRequestsInSec                        = 10   # 10sec
    MaxTimeoutInSec                                  = 7200 # 2h
    DelayBetweenConnectionNotificationsInSec         = 60   # 1min
    MaxMissingKeysInRequest                          = 1000
    MaxDurationPeerUnresponsiveInSec                 = 900  # 15min
    HideInactiveValidatorIntervalInSec               = 3600 # 1h
    HardforkTimeBetweenSendsInSec                    = 60   # 1min
<<<<<<< HEAD
    PeerAuthenticationTimeBetweenChecksInSec         = 6    # 6sec
    [HeartbeatV2.PeerAuthenticationPool]
        DefaultSpanInSec = 3600 # 1h
        CacheExpiryInSec = 3600 # 1h
=======
    TimeBetweenConnectionsMetricsUpdateInSec         = 30   # 30sec
>>>>>>> ff936b22
    [HeartbeatV2.HeartbeatPool]
        Name = "HeartbeatPool"
        Capacity = 1000
        Type = "SizeLRU"
        SizeInBytes = 314572800 #300MB<|MERGE_RESOLUTION|>--- conflicted
+++ resolved
@@ -938,14 +938,8 @@
     MaxDurationPeerUnresponsiveInSec                 = 900  # 15min
     HideInactiveValidatorIntervalInSec               = 3600 # 1h
     HardforkTimeBetweenSendsInSec                    = 60   # 1min
-<<<<<<< HEAD
+    TimeBetweenConnectionsMetricsUpdateInSec         = 30   # 30sec
     PeerAuthenticationTimeBetweenChecksInSec         = 6    # 6sec
-    [HeartbeatV2.PeerAuthenticationPool]
-        DefaultSpanInSec = 3600 # 1h
-        CacheExpiryInSec = 3600 # 1h
-=======
-    TimeBetweenConnectionsMetricsUpdateInSec         = 30   # 30sec
->>>>>>> ff936b22
     [HeartbeatV2.HeartbeatPool]
         Name = "HeartbeatPool"
         Capacity = 1000
