# GeneralSettings section of the node
[GeneralSettings]
   # DestinationShardAsObserver represents the desired shard when running as observer
   # value will be given as string. For example: "0", "1", "15", "metachain"
   DestinationShardAsObserver = "0"

   # NetworkID will be used for network versions
   NetworkID = "undefined"

   # StatusPollingIntervalSec represents the no of seconds between multiple polling for the status for AppStatusHandler
   StatusPollingIntervalSec = 2

   # NodeDisplayName represents the friendly name a user can pick for his node in the status monitor
   NodeDisplayName = ""

[Explorer]
    Enabled = false
    IndexerURL = "http://localhost:9200"

[MiniBlocksStorage]
    [MiniBlocksStorage.Cache]
        Size = 100
        Type = "LRU"
    [MiniBlocksStorage.DB]
        FilePath = "MiniBlocks"
        Type = "LvlDBSerial"
        BatchDelaySeconds = 30
        MaxBatchSize = 1
        MaxOpenFiles = 10

[PeerBlockBodyStorage]
    [PeerBlockBodyStorage.Cache]
        Size = 1000
        Type = "LRU"
    [PeerBlockBodyStorage.DB]
        FilePath = "PeerBlocks"
        Type = "LvlDBSerial"
        BatchDelaySeconds = 30
        MaxBatchSize = 6
        MaxOpenFiles = 10

[BlockHeaderStorage]
    [BlockHeaderStorage.Cache]
        Size = 1000
        Type = "LRU"
    [BlockHeaderStorage.DB]
        FilePath = "BlockHeaders"
        Type = "LvlDBSerial"
        BatchDelaySeconds = 30
        MaxBatchSize = 1
        MaxOpenFiles = 10

[ShardDataStorage]
    [ShardDataStorage.Cache]
        Size = 1000
        Type = "LRU"
    [ShardDataStorage.DB]
        FilePath = "ShardData"
        Type = "LvlDBSerial"
        BatchDelaySeconds = 30
        MaxBatchSize = 30
        MaxOpenFiles = 10

[PeerDataStorage]
    [PeerDataStorage.Cache]
        Size = 1000
        Type = "LRU"
    [PeerDataStorage.DB]
        FilePath = "PeerData"
        Type = "LvlDBSerial"
        BatchDelaySeconds = 30
        MaxBatchSize = 30
        MaxOpenFiles = 10

[MetaBlockStorage]
    [MetaBlockStorage.Cache]
        Size = 1000
        Type = "LRU"
    [MetaBlockStorage.DB]
        FilePath = "MetaBlock"
        Type = "LvlDBSerial"
        BatchDelaySeconds = 30
        MaxBatchSize = 1
        MaxOpenFiles = 10

[TxStorage]
    [TxStorage.Cache]
        Size = 250000
        Type = "LRU"
    [TxStorage.DB]
        FilePath = "Transactions"
        Type = "LvlDBSerial"
        BatchDelaySeconds = 15
        MaxBatchSize = 45000
        MaxOpenFiles = 10

[UnsignedTransactionStorage]
    [UnsignedTransactionStorage.Cache]
        Size = 100000
        Type = "LRU"
    [UnsignedTransactionStorage.DB]
        FilePath = "UnsignedTransactions"
        Type = "LvlDBSerial"
        BatchDelaySeconds = 15
        MaxBatchSize = 45000
        MaxOpenFiles = 10

[ShardHdrNonceHashStorage]
    [ShardHdrNonceHashStorage.Cache]
        Size = 1000
        Type = "LRU"
    [ShardHdrNonceHashStorage.DB]
        FilePath = "ShardHdrHashNonce"
        Type = "LvlDBSerial"
        BatchDelaySeconds = 30
        MaxBatchSize = 1
        MaxOpenFiles = 10

[MetaHdrNonceHashStorage]
    [MetaHdrNonceHashStorage.Cache]
        Size = 1000
        Type = "LRU"
    [MetaHdrNonceHashStorage.DB]
        FilePath = "MetaHdrHashNonce"
        Type = "LvlDBSerial"
        BatchDelaySeconds = 30
        MaxBatchSize = 1
        MaxOpenFiles = 10

[AccountsTrieStorage]
    [AccountsTrieStorage.Cache]
        Size = 100000
        Type = "LRU"
    [AccountsTrieStorage.DB]
        FilePath = "AccountsTrie"
        Type = "LvlDBSerial"
        BatchDelaySeconds = 15
        MaxBatchSize = 45000
        MaxOpenFiles = 10

<<<<<<< HEAD
[EvictionWaitingListDB]
    FilePath = "EvictionWaitingList"
    Type = "LvlDBSerial"
    BatchDelaySeconds = 30
    MaxBatchSize = 1
    MaxOpenFiles = 10
=======
[EvictionWaitingList]
    Size = 100
    [EvictionWaitingList.DB]
        FilePath = "EvictionWaitingList"
        Type = "LvlDBSerial"
        BatchDelaySeconds = 1
        MaxBatchSize = 1
        MaxOpenFiles = 10
>>>>>>> 256d613d

[BadBlocksCache]
    Size = 1000
    Type = "LRU"

[TxBlockBodyDataPool]
    Size = 100
    Type = "LRU"

[StateBlockBodyDataPool]
    Size = 1000
    Type = "LRU"

[PeerBlockBodyDataPool]
    Size = 1000
    Type = "LRU"

[BlockHeaderDataPool]
    Size = 1000
    Type = "LRU"

[BlockHeaderNoncesDataPool]
    Size = 1000
    Type = "LRU"

[MetaHeaderNoncesDataPool]
    Size = 1000
    Type = "LRU"

[TxDataPool]
    Size = 250000
    Type = "FIFOSharded"
    Shards = 16

[UnsignedTransactionDataPool]
    Size = 100000
    Type = "LRU"

[ShardHeadersDataPool]
    Size = 1000
    Type = "LRU"

[MiniBlockHeaderHashesDataPool]
    Size = 1000
    Type = "LRU"

[MetaBlockBodyDataPool]
    Size = 1000
    Type = "LRU"

[Logger]
    Path = "logs"
    StackTraceDepth = 2

[Address]
    Length = 32
    Prefix = "0x"

[Hasher]
   Type = "blake2b"

[MultisigHasher]
   Type = "blake2b"

[Marshalizer]
   Type = "json"

# ResourceStats, if enabled, will output in a folder called "stats"
# resource statistics. For example: number of active go routines, memory allocation, number of GC sweeps, etc.
# RefreshIntervalInSec will tell how often a new line containing stats should be added in stats file
[ResourceStats]
   Enabled = true
   RefreshIntervalInSec = 30

# Heartbeat, if enabled, will output a heartbeat singal once x seconds,
# where x in [MinTimeToWaitBetweenBroadcastsInSec, MaxTimeToWaitBetweenBroadcastsInSec)
[Heartbeat]
   Enabled = true
   MinTimeToWaitBetweenBroadcastsInSec = 20
   MaxTimeToWaitBetweenBroadcastsInSec = 25
   DurationInSecToConsiderUnresponsive = 60

# Consensus type which will be used (the current implementation can manage "bn" and "bls")
# When consensus type is "bls" the multisig hasher type should be "blake2b"
[Consensus]
   Type = "bls"

[NTPConfig]
   Host = "time.google.com"
   Port = 123
   Timeout = 0  # Setting 0 means 'use default value'
   Version = 0  # Setting 0 means 'use default value'<|MERGE_RESOLUTION|>--- conflicted
+++ resolved
@@ -138,14 +138,6 @@
         MaxBatchSize = 45000
         MaxOpenFiles = 10
 
-<<<<<<< HEAD
-[EvictionWaitingListDB]
-    FilePath = "EvictionWaitingList"
-    Type = "LvlDBSerial"
-    BatchDelaySeconds = 30
-    MaxBatchSize = 1
-    MaxOpenFiles = 10
-=======
 [EvictionWaitingList]
     Size = 100
     [EvictionWaitingList.DB]
@@ -154,7 +146,6 @@
         BatchDelaySeconds = 1
         MaxBatchSize = 1
         MaxOpenFiles = 10
->>>>>>> 256d613d
 
 [BadBlocksCache]
     Size = 1000
