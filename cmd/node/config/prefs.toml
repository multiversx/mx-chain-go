--- conflicted
+++ resolved
@@ -34,7 +34,18 @@
    #  - "print" - new connection found will be printed in the log file
    ConnectionWatcherType = "disabled"
 
-<<<<<<< HEAD
+   # OverridableConfigTomlValues represents an array of items to be overloaded inside config.toml, which can be helpful
+   # when performing upgrades that bring a new config toml, and certain flags need to changed.
+   # The Path indicates what value to change, while Value represents the new value represented as string. The node operator must make sure
+   # to follow the same type of the original value (ex: uint32: "37", float32: "37.0", bool: "true")
+   # -------------------------------
+   # Un-comment and update the following section in order to enable config values overloading
+   # -------------------------------
+   # OverridableConfigTomlValues = [
+   #    { Path = "StoragePruning.NumEpochsToKeep", Value = "4" },
+   #    { Path = "MiniBlocksStorage.Cache.Name", Value = "MiniBlocksStorage" }
+   #]
+
 # NamedIdentity represents an identity that runs nodes on the multikey
 # There can be multiple identities set on the same node, each one of them having different bls keys, just by duplicating the NamedIdentity
 [[NamedIdentity]]
@@ -46,17 +57,4 @@
    BLSKeys = [
       "",
       ""
-   ]
-=======
-   # OverridableConfigTomlValues represents an array of items to be overloaded inside config.toml, which can be helpful
-   # when performing upgrades that bring a new config toml, and certain flags need to changed.
-   # The Path indicates what value to change, while Value represents the new value represented as string. The node operator must make sure
-   # to follow the same type of the original value (ex: uint32: "37", float32: "37.0", bool: "true")
-   # -------------------------------
-   # Un-comment and update the following section in order to enable config values overloading
-   # -------------------------------
-   # OverridableConfigTomlValues = [
-   #    { Path = "StoragePruning.NumEpochsToKeep", Value = "4" },
-   #    { Path = "MiniBlocksStorage.Cache.Name", Value = "MiniBlocksStorage" }
-   #]
->>>>>>> 85a3c101
+   ]