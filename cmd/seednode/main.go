package main

import (
	"fmt"
	"os"
	"os/signal"
	"sort"
	"strings"
	"syscall"
	"time"

	"github.com/multiversx/mx-chain-core-go/core"
	"github.com/multiversx/mx-chain-core-go/core/check"
	"github.com/multiversx/mx-chain-core-go/display"
	"github.com/multiversx/mx-chain-core-go/marshal"
	factoryMarshalizer "github.com/multiversx/mx-chain-core-go/marshal/factory"
	"github.com/multiversx/mx-chain-crypto-go/signing"
	"github.com/multiversx/mx-chain-crypto-go/signing/secp256k1"
	secp256k1SinglerSig "github.com/multiversx/mx-chain-crypto-go/signing/secp256k1/singlesig"
	"github.com/multiversx/mx-chain-go/cmd/node/factory"
	"github.com/multiversx/mx-chain-go/cmd/seednode/api"
	"github.com/multiversx/mx-chain-go/common"
	"github.com/multiversx/mx-chain-go/config"
	"github.com/multiversx/mx-chain-go/epochStart/bootstrap/disabled"
	"github.com/multiversx/mx-chain-go/facade"
	cryptoFactory "github.com/multiversx/mx-chain-go/factory/crypto"
	"github.com/multiversx/mx-chain-go/p2p"
	p2pConfig "github.com/multiversx/mx-chain-go/p2p/config"
	p2pFactory "github.com/multiversx/mx-chain-go/p2p/factory"
	logger "github.com/multiversx/mx-chain-logger-go"
	"github.com/multiversx/mx-chain-logger-go/file"
	"github.com/urfave/cli"
)

const (
	defaultLogsPath     = "logs"
	logFilePrefix       = "multiversx-seed"
	filePathPlaceholder = "[path]"
)

var (
	seedNodeHelpTemplate = `NAME:
   {{.Name}} - {{.Usage}}
USAGE:
   {{.HelpName}} {{if .VisibleFlags}}[global options]{{end}}
   {{if len .Authors}}
AUTHOR:
   {{range .Authors}}{{ . }}{{end}}
   {{end}}{{if .Commands}}
GLOBAL OPTIONS:
   {{range .VisibleFlags}}{{.}}
   {{end}}
VERSION:
   {{.Version}}
   {{end}}
`
	// port defines a flag for setting the port on which the node will listen for connections
	port = cli.StringFlag{
		Name: "port",
		Usage: "The `[p2p port]` number on which the application will start. Can use single values such as " +
			"`0, 10230, 15670` or range of ports such as `5000-10000`",
		Value: "10000",
	}
	// restApiInterfaceFlag defines a flag for the interface on which the rest API will try to bind with
	restApiInterfaceFlag = cli.StringFlag{
		Name: "rest-api-interface",
		Usage: "The interface `address and port` to which the REST API will attempt to bind. " +
			"To bind to all available interfaces, set this flag to :8080. If set to `off` then the API won't be available",
		Value: facade.DefaultRestInterface,
	}
	// logLevel defines the logger level
	logLevel = cli.StringFlag{
		Name: "log-level",
		Usage: "This flag specifies the logger `level(s)`. It can contain multiple comma-separated value. For example" +
			", if set to *:INFO the logs for all packages will have the INFO level. However, if set to *:INFO,api:DEBUG" +
			" the logs for all packages will have the INFO level, excepting the api package which will receive a DEBUG" +
			" log level.",
		Value: "*:" + logger.LogInfo.String(),
	}
	// logFile is used when the log output needs to be logged in a file
	logSaveFile = cli.BoolFlag{
		Name:  "log-save",
		Usage: "Boolean option for enabling log saving. If set, it will automatically save all the logs into a file.",
	}
	// configurationFile defines a flag for the path to the main toml configuration file
	configurationFile = cli.StringFlag{
		Name: "config",
		Usage: "The `" + filePathPlaceholder + "` for the main configuration file. This TOML file contain the main " +
			"configurations such as the marshalizer type",
		Value: "./config/config.toml",
	}
	// p2pKeyPemFile defines the flag for the path to the key pem file used for p2p signing
	p2pKeyPemFile = cli.StringFlag{
		Name:  "p2p-key-pem-file",
		Usage: "The `filepath` for the PEM file which contains the secret keys for the p2p key. If this is not specified a new key will be generated (internally) by default.",
		Value: "./config/p2pKey.pem",
	}

	p2pConfigurationFile = "./config/p2p.toml"
)

var log = logger.GetOrCreate("main")

func main() {
	app := cli.NewApp()
	cli.AppHelpTemplate = seedNodeHelpTemplate
	app.Name = "SeedNode CLI App"
	app.Usage = "This is the entry point for starting a new seed node - the app will help bootnodes connect to the network"
	app.Flags = []cli.Flag{
		port,
		restApiInterfaceFlag,
		logLevel,
		logSaveFile,
		configurationFile,
		p2pKeyPemFile,
	}
	app.Version = "v0.0.1"
	app.Authors = []cli.Author{
		{
			Name:  "The MultiversX Team",
			Email: "contact@multiversx.com",
		},
	}

	app.Action = func(c *cli.Context) error {
		return startNode(c)
	}

	err := app.Run(os.Args)
	if err != nil {
		log.Error(err.Error())
		os.Exit(1)
	}
}

func startNode(ctx *cli.Context) error {
	var err error

	logLevelFlagValue := ctx.GlobalString(logLevel.Name)
	err = logger.SetLogLevel(logLevelFlagValue)
	if err != nil {
		return err
	}

	configurationFileName := ctx.GlobalString(configurationFile.Name)
	generalConfig, err := loadMainConfig(configurationFileName)
	if err != nil {
		return err
	}

	internalMarshalizer, err := factoryMarshalizer.NewMarshalizer(generalConfig.Marshalizer.Type)
	if err != nil {
		return fmt.Errorf("error creating marshalizer (internal): %s", err.Error())
	}

	withLogFile := ctx.GlobalBool(logSaveFile.Name)
	var fileLogging factory.FileLoggingHandler
	if withLogFile {
		workingDir := getWorkingDir(log)
		args := file.ArgsFileLogging{
			WorkingDir:      workingDir,
			DefaultLogsPath: defaultLogsPath,
			LogFilePrefix:   logFilePrefix,
		}
		fileLogging, err = file.NewFileLogging(args)
		if err != nil {
			return fmt.Errorf("%w creating a log file", err)
		}

		timeLogLifeSpan := time.Second * time.Duration(generalConfig.Logs.LogFileLifeSpanInSec)
		sizeLogLifeSpanInMB := uint64(generalConfig.Logs.LogFileLifeSpanInMB)
		err = fileLogging.ChangeFileLifeSpan(timeLogLifeSpan, sizeLogLifeSpanInMB)
		if err != nil {
			return err
		}
	}

	startRestServices(ctx, internalMarshalizer)

	log.Info("starting seednode...")

	sigs := make(chan os.Signal, 1)
	signal.Notify(sigs, syscall.SIGINT, syscall.SIGTERM)

	p2pCfg, err := common.LoadP2PConfig(p2pConfigurationFile)
	if err != nil {
		return err
	}
	log.Info("initialized with p2p config",
		"filename", p2pConfigurationFile,
	)
	if ctx.IsSet(port.Name) {
		p2pCfg.Node.Port = ctx.GlobalString(port.Name)
	}

	err = checkExpectedPeerCount(*p2pCfg)
	if err != nil {
		return err
	}

	p2pKeyPemFileName := ctx.GlobalString(p2pKeyPemFile.Name)
	messenger, err := createNode(*p2pCfg, internalMarshalizer, p2pKeyPemFileName)
	if err != nil {
		return err
	}

	err = messenger.Bootstrap()
	if err != nil {
		return err
	}

	log.Info("application is now running...")
	mainLoop(messenger, sigs)

	log.Debug("closing seednode")
	if !check.IfNil(fileLogging) {
		err = fileLogging.Close()
		log.LogIfError(err)
	}

	return nil
}

func mainLoop(messenger p2p.Messenger, stop chan os.Signal) {
	displayMessengerInfo(messenger)
	for {
		select {
		case <-stop:
			log.Info("terminating at user's signal...")
			return
		case <-time.After(time.Second * 5):
			displayMessengerInfo(messenger)
		}
	}
}

func loadMainConfig(filepath string) (*config.Config, error) {
	cfg := &config.Config{}
	err := core.LoadTomlFile(cfg, filepath)
	if err != nil {
		return nil, err
	}

	return cfg, nil
}

func createNode(
	p2pConfig p2pConfig.P2PConfig,
	marshalizer marshal.Marshalizer,
	p2pKeyFileName string,
) (p2p.Messenger, error) {
	p2pSingleSigner := &secp256k1SinglerSig.Secp256k1Signer{}
	p2pKeyGen := signing.NewKeyGenerator(secp256k1.NewSecp256k1())

	p2pKey, _, err := cryptoFactory.CreateP2pKeyPair(p2pKeyFileName, p2pKeyGen, log)
	if err != nil {
		return nil, err
	}

	arg := p2pFactory.ArgsNetworkMessenger{
<<<<<<< HEAD
		Marshaller:            marshalizer,
		ListenAddress:         p2p.ListenAddrWithIp4AndTcp,
=======
		Marshalizer:           marshalizer,
>>>>>>> 0a0bcee9
		P2pConfig:             p2pConfig,
		SyncTimer:             &p2pFactory.LocalSyncTimer{},
		PreferredPeersHolder:  disabled.NewPreferredPeersHolder(),
		PeersRatingHandler:    disabled.NewDisabledPeersRatingHandler(),
		ConnectionWatcherType: "disabled",
		P2pPrivateKey:         p2pKey,
		P2pSingleSigner:       p2pSingleSigner,
		P2pKeyGenerator:       p2pKeyGen,
		NetworkType:           p2p.MainNetwork,
		Logger:                logger.GetOrCreate("seed/p2p"),
	}

	return p2pFactory.NewNetworkMessenger(arg)
}

func displayMessengerInfo(messenger p2p.Messenger) {
	headerSeedAddresses := []string{"Seednode addresses:"}
	addresses := make([]*display.LineData, 0)

	for _, address := range messenger.Addresses() {
		addresses = append(addresses, display.NewLineData(false, []string{address}))
	}

	tbl, _ := display.CreateTableString(headerSeedAddresses, addresses)
	log.Info("\n" + tbl)

	mesConnectedAddrs := messenger.ConnectedAddresses()
	sort.Slice(mesConnectedAddrs, func(i, j int) bool {
		return strings.Compare(mesConnectedAddrs[i], mesConnectedAddrs[j]) < 0
	})

	log.Info("known peers", "num peers", len(messenger.Peers()))
	headerConnectedAddresses := []string{fmt.Sprintf("Seednode is connected to %d peers:", len(mesConnectedAddrs))}
	connAddresses := make([]*display.LineData, len(mesConnectedAddrs))

	for idx, address := range mesConnectedAddrs {
		connAddresses[idx] = display.NewLineData(false, []string{address})
	}

	tbl2, _ := display.CreateTableString(headerConnectedAddresses, connAddresses)
	log.Info("\n" + tbl2)
}

func getWorkingDir(log logger.Logger) string {
	workingDir, err := os.Getwd()
	if err != nil {
		log.LogIfError(err)
		workingDir = ""
	}

	log.Trace("working directory", "path", workingDir)

	return workingDir
}

func checkExpectedPeerCount(p2pConfig p2pConfig.P2PConfig) error {
	maxExpectedPeerCount := p2pConfig.Node.MaximumExpectedPeerCount

	var rLimit syscall.Rlimit
	err := syscall.Getrlimit(syscall.RLIMIT_NOFILE, &rLimit)
	if err != nil {
		return fmt.Errorf("%w while getting RLimits", err)
	}

	log.Info("file limits",
		"current", rLimit.Cur,
		"max", rLimit.Max,
		"expected", maxExpectedPeerCount,
	)

	if maxExpectedPeerCount > rLimit.Cur {
		return fmt.Errorf("provided maxExpectedPeerCount is less than the current OS configured value")
	}

	return nil
}

func startRestServices(ctx *cli.Context, marshalizer marshal.Marshalizer) {
	restApiInterface := ctx.GlobalString(restApiInterfaceFlag.Name)
	if restApiInterface != facade.DefaultRestPortOff {
		go startGinServer(restApiInterface, marshalizer)
	} else {
		log.Info("rest api is disabled")
	}
}

func startGinServer(restApiInterface string, marshalizer marshal.Marshalizer) {
	err := api.Start(restApiInterface, marshalizer)
	if err != nil {
		log.LogIfError(err)
	}
}<|MERGE_RESOLUTION|>--- conflicted
+++ resolved
@@ -258,12 +258,7 @@
 	}
 
 	arg := p2pFactory.ArgsNetworkMessenger{
-<<<<<<< HEAD
 		Marshaller:            marshalizer,
-		ListenAddress:         p2p.ListenAddrWithIp4AndTcp,
-=======
-		Marshalizer:           marshalizer,
->>>>>>> 0a0bcee9
 		P2pConfig:             p2pConfig,
 		SyncTimer:             &p2pFactory.LocalSyncTimer{},
 		PreferredPeersHolder:  disabled.NewPreferredPeersHolder(),
