--- conflicted
+++ resolved
@@ -1879,13 +1879,8 @@
 		Marshaller:                      marshaller,
 		Hasher:                          hasher,
 		MainChainNotarizationStartRound: mainChainNotarizationStartRound,
-<<<<<<< HEAD
 		OutGoingOperationsPool:          runTypeComponents.OutGoingOperationsPoolHandler(),
-		DataCodec:                       runTypeComponents.DataCodecHandler(),
-=======
-		OutGoingOperationsPool:          outGoingOperationsPool,
 		DataCodec:                       runTypeComponents.DataDecoderHandler(),
->>>>>>> 74a3d3fe
 		TopicsChecker:                   runTypeComponents.TopicsCheckerHandler(),
 	}
 
