package bridge

import (
	"math/big"
	"testing"
	"time"

	"github.com/multiversx/mx-chain-core-go/data/transaction"

	"github.com/multiversx/mx-chain-go/config"
	"github.com/multiversx/mx-chain-go/dataRetriever"
	chainSim "github.com/multiversx/mx-chain-go/integrationTests/chainSimulator"
	"github.com/multiversx/mx-chain-go/node/chainSimulator"
	"github.com/multiversx/mx-chain-go/node/chainSimulator/components/api"
	"github.com/multiversx/mx-chain-go/node/chainSimulator/dtos"
	sovereignChainSimulator "github.com/multiversx/mx-chain-go/sovereignnode/chainSimulator"

	"github.com/multiversx/mx-chain-core-go/core"
	coreAPI "github.com/multiversx/mx-chain-core-go/data/api"
	"github.com/stretchr/testify/require"
)

const (
	defaultPathToInitialConfig = "../../../../node/config/"
	sovereignConfigPath        = "../../../config/"
	esdtSafeWasmPath           = "../testdata/esdt-safe.wasm"
	feeMarketWasmPath          = "../testdata/fee-market.wasm"
	issuePrice                 = "5000000000000000000"
)

// This test will:
// - deploy bridge contracts setup
// - issue a new fungible token
// - deposit some tokens in esdt-safe contract
// - check the sender balance is correct
// - check the token burned amount is correct after deposit
func TestSovereignChainSimulator_DeployBridgeContractsThenIssueAndDeposit(t *testing.T) {
	if testing.Short() {
		t.Skip("this is not a short test")
	}

	outGoingSubscribedAddress := "erd1qqqqqqqqqqqqqpgqmzzm05jeav6d5qvna0q2pmcllelkz8xddz3syjszx5"
	cs, err := sovereignChainSimulator.NewSovereignChainSimulator(sovereignChainSimulator.ArgsSovereignChainSimulator{
		SovereignConfigPath: sovereignConfigPath,
		ArgsChainSimulator: &chainSimulator.ArgsChainSimulator{
			BypassTxSignatureCheck: false,
			TempDir:                t.TempDir(),
			PathToInitialConfig:    defaultPathToInitialConfig,
			GenesisTimestamp:       time.Now().Unix(),
			RoundDurationInMillis:  uint64(6000),
			RoundsPerEpoch:         core.OptionalUint64{},
			ApiInterface:           api.NewNoApiInterface(),
			MinNodesPerShard:       2,
			ConsensusGroupSize:     2,
			AlterConfigsFunction: func(cfg *config.Configs) {
				// Put every enable epoch on 0
				cfg.EpochConfig.EnableEpochs = config.EnableEpochs{
					MaxNodesChangeEnableEpoch: cfg.EpochConfig.EnableEpochs.MaxNodesChangeEnableEpoch,
					BLSMultiSignerEnableEpoch: cfg.EpochConfig.EnableEpochs.BLSMultiSignerEnableEpoch,
				}
				cfg.GeneralConfig.SovereignConfig.OutgoingSubscribedEvents.SubscribedEvents = []config.SubscribedEvent{
					{
						Identifier: "deposit",
						Addresses:  []string{outGoingSubscribedAddress},
					},
				}
				cfg.GeneralConfig.SovereignConfig.OutgoingSubscribedEvents.TimeToWaitForUnconfirmedOutGoingOperationInSeconds = 1
			},
		},
	})
	require.Nil(t, err)
	require.NotNil(t, cs)

	defer cs.Close()

	nodeHandler := cs.GetNodeHandler(core.SovereignChainShardId)

	initialAddress := "erd1l6xt0rqlyzw56a3k8xwwshq2dcjwy3q9cppucvqsmdyw8r98dz3sae0kxl"
	initialAddrBytes, err := cs.GetNodeHandler(0).GetCoreComponents().AddressPubKeyConverter().Decode(initialAddress)
	require.Nil(t, err)

	err = cs.SetStateMultiple([]*dtos.AddressState{
		{
			Address: initialAddress,
			Balance: "10000000000000000000000",
		},
	})
	require.Nil(t, err)

	wallet := dtos.WalletAddress{Bech32: initialAddress, Bytes: initialAddrBytes}

	expectedESDTSafeAddressBytes, err := nodeHandler.GetCoreComponents().AddressPubKeyConverter().Decode(outGoingSubscribedAddress)
	require.Nil(t, err)

	bridgeData := DeploySovereignBridgeSetup(t, cs, wallet, esdtSafeWasmPath, feeMarketWasmPath)
	require.Equal(t, expectedESDTSafeAddressBytes, bridgeData.ESDTSafeAddress)

	nonce := uint64(5)
	issueCost, _ := big.NewInt(0).SetString(issuePrice, 10)
	supply, _ := big.NewInt(0).SetString("123000000000000000000", 10)
	tokenName := "SovToken"
	tokenTicker := "SVN"
	numDecimals := 18
	tokenIdentifier := chainSim.IssueFungible(t, cs, nodeHandler, wallet.Bytes, &nonce, issueCost, tokenName, tokenTicker, numDecimals, supply)

	amountToDeposit, _ := big.NewInt(0).SetString("2000000000000000000", 10)
	depositTokens := make([]chainSim.ArgsDepositToken, 0)
	depositTokens = append(depositTokens, chainSim.ArgsDepositToken{
		Identifier: tokenIdentifier,
		Nonce:      0,
		Amount:     amountToDeposit,
	})
<<<<<<< HEAD

	chainSim.Deposit(t, cs, wallet.Bytes, &nonce, bridgeData.ESDTSafeAddress, depositTokens, wallet.Bytes)
=======
	Deposit(t, cs, wallet.Bytes, &nonce, bridgeData.ESDTSafeAddress, depositTokens, wallet.Bytes, nil)
>>>>>>> 562af2d0

	tokens, _, err := nodeHandler.GetFacadeHandler().GetAllESDTTokens(wallet.Bech32, coreAPI.AccountQueryOptions{})
	require.Nil(t, err)
	require.NotNil(t, tokens)
	require.True(t, len(tokens) == 2)
	require.Equal(t, big.NewInt(0).Sub(supply, amountToDeposit).String(), tokens[tokenIdentifier].GetValue().String())

	tokenSupply, err := nodeHandler.GetFacadeHandler().GetTokenSupply(tokenIdentifier)
	require.Nil(t, err)
	require.NotNil(t, tokenSupply)
	require.Equal(t, amountToDeposit.String(), tokenSupply.Burned)

	// Wait for outgoing operations to get unconfirmed and check we have one, which is also saved in storage
	time.Sleep(time.Second)

	outGoingOps := nodeHandler.GetRunTypeComponents().OutGoingOperationsPoolHandler().GetUnconfirmedOperations()
	require.Len(t, outGoingOps, 1)
	require.Len(t, outGoingOps[0].OutGoingOperations, 1)

	outGoingOp := outGoingOps[0].OutGoingOperations[0]
	savedMarshalledTx, err := nodeHandler.GetDataComponents().StorageService().Get(dataRetriever.TransactionUnit, outGoingOp.Hash)
	require.Nil(t, err)
	require.NotNil(t, savedMarshalledTx)

	savedTx := &transaction.Transaction{}
	err = nodeHandler.GetCoreComponents().InternalMarshalizer().Unmarshal(savedTx, savedMarshalledTx)
	require.Nil(t, err)

	expectedSavedTx := &transaction.Transaction{
		GasPrice: nodeHandler.GetCoreComponents().EconomicsData().MinGasPrice(),
		GasLimit: nodeHandler.GetCoreComponents().EconomicsData().ComputeGasLimit(
			&transaction.Transaction{
				Data: outGoingOp.Data,
			}),
		Data: outGoingOp.Data,
	}
	require.Equal(t, expectedSavedTx, savedTx)

	// Generate extra blocks after outgoing operations are created
	err = cs.GenerateBlocks(10)
	require.Nil(t, err)
}<|MERGE_RESOLUTION|>--- conflicted
+++ resolved
@@ -110,12 +110,8 @@
 		Nonce:      0,
 		Amount:     amountToDeposit,
 	})
-<<<<<<< HEAD
 
-	chainSim.Deposit(t, cs, wallet.Bytes, &nonce, bridgeData.ESDTSafeAddress, depositTokens, wallet.Bytes)
-=======
-	Deposit(t, cs, wallet.Bytes, &nonce, bridgeData.ESDTSafeAddress, depositTokens, wallet.Bytes, nil)
->>>>>>> 562af2d0
+	chainSim.Deposit(t, cs, wallet.Bytes, &nonce, bridgeData.ESDTSafeAddress, depositTokens, wallet.Bytes, nil)
 
 	tokens, _, err := nodeHandler.GetFacadeHandler().GetAllESDTTokens(wallet.Bech32, coreAPI.AccountQueryOptions{})
 	require.Nil(t, err)
