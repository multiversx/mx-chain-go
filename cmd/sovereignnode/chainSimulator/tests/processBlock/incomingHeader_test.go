package processBlock

import (
	"crypto/rand"
	"encoding/hex"
	"math/big"
	"testing"
	"time"

	"github.com/multiversx/mx-chain-core-go/core"
	coreAPI "github.com/multiversx/mx-chain-core-go/data/api"
	"github.com/multiversx/mx-chain-core-go/data/block"
	"github.com/multiversx/mx-chain-core-go/data/sovereign"
	"github.com/multiversx/mx-chain-core-go/data/transaction"
<<<<<<< HEAD
	"github.com/multiversx/mx-chain-go/config"
	logger "github.com/multiversx/mx-chain-logger-go"
=======
	"github.com/multiversx/mx-chain-go/process/block/sovereign/incomingHeader"
>>>>>>> f37a7eff
	"github.com/stretchr/testify/require"

	chainSim "github.com/multiversx/mx-chain-go/integrationTests/chainSimulator"
	"github.com/multiversx/mx-chain-go/node/chainSimulator"
	"github.com/multiversx/mx-chain-go/node/chainSimulator/components/api"
	"github.com/multiversx/mx-chain-go/node/chainSimulator/configs"
	"github.com/multiversx/mx-chain-go/node/chainSimulator/process"
	sovereignChainSimulator "github.com/multiversx/mx-chain-go/sovereignnode/chainSimulator"
)

const (
	defaultPathToInitialConfig     = "../../../../node/config/"
	sovereignConfigPath            = "../../../config/"
	eventIDDepositIncomingTransfer = "deposit"
	topicIDDepositIncomingTransfer = "deposit"
	hashSize                       = 32
)

// This test will simulate an incoming header.
// At the end of the test the amount of tokens needs to be in the receiver account
func TestSovereignChainSimulator_IncomingHeader(t *testing.T) {
	if testing.Short() {
		t.Skip("this is not a short test")
	}

	cs, err := sovereignChainSimulator.NewSovereignChainSimulator(sovereignChainSimulator.ArgsSovereignChainSimulator{
		SovereignConfigPath: sovereignConfigPath,
		ArgsChainSimulator: &chainSimulator.ArgsChainSimulator{
			BypassTxSignatureCheck: false,
			TempDir:                t.TempDir(),
			PathToInitialConfig:    defaultPathToInitialConfig,
			GenesisTimestamp:       time.Now().Unix(),
			RoundDurationInMillis:  uint64(6000),
			RoundsPerEpoch:         core.OptionalUint64{},
			ApiInterface:           api.NewNoApiInterface(),
			MinNodesPerShard:       2,
		},
	})
	require.Nil(t, err)
	require.NotNil(t, cs)

	defer cs.Close()

	token := "TKN-123456"
	amountToTransfer := "123"
	nodeHandler := cs.GetNodeHandler(core.SovereignChainShardId)

	receiverWallet, err := cs.GenerateAndMintWalletAddress(core.SovereignChainShardId, chainSim.ZeroValue)
	require.Nil(t, err)

	headerNonce := uint64(9999999)
	prevHeader := createHeaderV2(headerNonce, generateRandomHash(), generateRandomHash())
	txsEvent := make([]*transaction.Event, 0)

	for i := 0; i < 3; i++ {
		if i == 1 {
			txsEvent = append(txsEvent, createTransactionsEvent(nodeHandler.GetRunTypeComponents().DataCodecHandler(), receiverWallet.Bytes, token, amountToTransfer)...)
		} else {
			txsEvent = nil
		}

		incomingHeader, headerHash := createIncomingHeader(nodeHandler, &headerNonce, prevHeader, txsEvent)
		err = nodeHandler.GetIncomingHeaderSubscriber().AddHeader(headerHash, incomingHeader)
		require.Nil(t, err)

		prevHeader = incomingHeader.Header

		err = cs.GenerateBlocks(1)
		require.Nil(t, err)
	}

	esdts, _, err := nodeHandler.GetFacadeHandler().GetAllESDTTokens(receiverWallet.Bech32, coreAPI.AccountQueryOptions{})
	require.Nil(t, err)
	require.NotNil(t, esdts)
	require.True(t, esdts[token] != nil)
	require.Equal(t, amountToTransfer, esdts[token].Value.String())
}

var log = logger.GetOrCreate("dsa")

func TestSovereignChainSimulator_IncomingHeader2(t *testing.T) {
	if testing.Short() {
		t.Skip("this is not a short test")
	}

	cs, err := sovereignChainSimulator.NewSovereignChainSimulator(sovereignChainSimulator.ArgsSovereignChainSimulator{
		SovereignConfigPath: sovereignConfigPath,
		ArgsChainSimulator: &chainSimulator.ArgsChainSimulator{
			BypassTxSignatureCheck: false,
			TempDir:                t.TempDir(),
			PathToInitialConfig:    defaultPathToInitialConfig,
			GenesisTimestamp:       time.Now().Unix(),
			RoundDurationInMillis:  uint64(6000),
			RoundsPerEpoch:         core.OptionalUint64{},
			ApiInterface:           api.NewNoApiInterface(),
			MinNodesPerShard:       2,
			AlterConfigsFunction: func(cfg *config.Configs) {
				cfg.GeneralConfig.SovereignConfig.MainChainNotarization.MainChainNotarizationStartRound = 123456
			},
		},
	})
	require.Nil(t, err)
	require.NotNil(t, cs)

	defer cs.Close()

	nodeHandler := cs.GetNodeHandler(core.SovereignChainShardId)

	headerNonce := uint64(123456) - 4
	prevHeader := createHeaderV2(headerNonce, generateRandomHash(), generateRandomHash())

	cs.GenerateBlocks(3)

	logger.SetLogLevel("*:DEBUG")
	for i := 0; i <= 12; i++ {
		log.Error("CONTOOOOOOOOOOOOR", "CONTOOOOOOOOOOOOR", i)

		if i%3 == 0 {
			incomingHeader, headerHash := createIncomingHeader(nodeHandler, &headerNonce, prevHeader, []*transaction.Event{})
			err = nodeHandler.GetIncomingHeaderSubscriber().AddHeader(headerHash, incomingHeader)
			require.Nil(t, err)

			prevHeader = incomingHeader.Header
		}

		err = cs.GenerateBlocks(1)
		require.Nil(t, err)
	}
}

func createIncomingHeader(nodeHandler process.NodeHandler, headerNonce *uint64, prevHeader *block.HeaderV2, txsEvent []*transaction.Event) (*sovereign.IncomingHeader, []byte) {
	*headerNonce++
	prevHeaderHash, _ := core.CalculateHash(nodeHandler.GetCoreComponents().InternalMarshalizer(), nodeHandler.GetCoreComponents().Hasher(), prevHeader)
	incomingHeader := &sovereign.IncomingHeader{
		Header:         createHeaderV2(*headerNonce, prevHeaderHash, prevHeader.GetRandSeed()),
		IncomingEvents: txsEvent,
	}
	headerHash, _ := core.CalculateHash(nodeHandler.GetCoreComponents().InternalMarshalizer(), nodeHandler.GetCoreComponents().Hasher(), incomingHeader.Header)

	return incomingHeader, headerHash
}

func createHeaderV2(nonce uint64, prevHash []byte, prevRandSeed []byte) *block.HeaderV2 {
	return &block.HeaderV2{
		Header: &block.Header{
			PrevHash:     prevHash,
			Nonce:        nonce,
			Round:        nonce,
			RandSeed:     generateRandomHash(),
			PrevRandSeed: prevRandSeed,
			ChainID:      []byte(configs.ChainID),
		},
	}
}

func generateRandomHash() []byte {
	randomBytes := make([]byte, hashSize)
	_, _ = rand.Read(randomBytes)
	return randomBytes
}

func createTransactionsEvent(dataCodecHandler incomingHeader.SovereignDataCodec, receiver []byte, token string, amountToTransfer string) []*transaction.Event {
	tokenData, _ := dataCodecHandler.SerializeTokenData(createTokenData(amountToTransfer))
	eventData, _ := dataCodecHandler.SerializeEventData(createEventData())

	events := make([]*transaction.Event, 0)
	return append(events, &transaction.Event{
		Identifier: []byte(eventIDDepositIncomingTransfer),
		Topics:     [][]byte{[]byte(topicIDDepositIncomingTransfer), receiver, []byte(token), []byte(""), tokenData},
		Data:       eventData,
	})
}

func createTokenData(amountToTransfer string) sovereign.EsdtTokenData {
	creator, _ := hex.DecodeString("0000000000000000000000000000000000000000000000000000000000000000")
	amount, _ := big.NewInt(0).SetString(amountToTransfer, 10)

	return sovereign.EsdtTokenData{
		TokenType:  core.Fungible,
		Amount:     amount,
		Frozen:     false,
		Hash:       make([]byte, 0),
		Name:       []byte(""),
		Attributes: make([]byte, 0),
		Creator:    creator,
		Royalties:  big.NewInt(0),
		Uris:       make([][]byte, 0),
	}
}

func createEventData() sovereign.EventData {
	sender, _ := hex.DecodeString("0000000000000000000000000000000000000000000000000000000000000000")
	return sovereign.EventData{
		Nonce:        1,
		Sender:       sender,
		TransferData: nil,
	}
}<|MERGE_RESOLUTION|>--- conflicted
+++ resolved
@@ -12,12 +12,7 @@
 	"github.com/multiversx/mx-chain-core-go/data/block"
 	"github.com/multiversx/mx-chain-core-go/data/sovereign"
 	"github.com/multiversx/mx-chain-core-go/data/transaction"
-<<<<<<< HEAD
-	"github.com/multiversx/mx-chain-go/config"
-	logger "github.com/multiversx/mx-chain-logger-go"
-=======
 	"github.com/multiversx/mx-chain-go/process/block/sovereign/incomingHeader"
->>>>>>> f37a7eff
 	"github.com/stretchr/testify/require"
 
 	chainSim "github.com/multiversx/mx-chain-go/integrationTests/chainSimulator"
@@ -96,58 +91,6 @@
 	require.Equal(t, amountToTransfer, esdts[token].Value.String())
 }
 
-var log = logger.GetOrCreate("dsa")
-
-func TestSovereignChainSimulator_IncomingHeader2(t *testing.T) {
-	if testing.Short() {
-		t.Skip("this is not a short test")
-	}
-
-	cs, err := sovereignChainSimulator.NewSovereignChainSimulator(sovereignChainSimulator.ArgsSovereignChainSimulator{
-		SovereignConfigPath: sovereignConfigPath,
-		ArgsChainSimulator: &chainSimulator.ArgsChainSimulator{
-			BypassTxSignatureCheck: false,
-			TempDir:                t.TempDir(),
-			PathToInitialConfig:    defaultPathToInitialConfig,
-			GenesisTimestamp:       time.Now().Unix(),
-			RoundDurationInMillis:  uint64(6000),
-			RoundsPerEpoch:         core.OptionalUint64{},
-			ApiInterface:           api.NewNoApiInterface(),
-			MinNodesPerShard:       2,
-			AlterConfigsFunction: func(cfg *config.Configs) {
-				cfg.GeneralConfig.SovereignConfig.MainChainNotarization.MainChainNotarizationStartRound = 123456
-			},
-		},
-	})
-	require.Nil(t, err)
-	require.NotNil(t, cs)
-
-	defer cs.Close()
-
-	nodeHandler := cs.GetNodeHandler(core.SovereignChainShardId)
-
-	headerNonce := uint64(123456) - 4
-	prevHeader := createHeaderV2(headerNonce, generateRandomHash(), generateRandomHash())
-
-	cs.GenerateBlocks(3)
-
-	logger.SetLogLevel("*:DEBUG")
-	for i := 0; i <= 12; i++ {
-		log.Error("CONTOOOOOOOOOOOOR", "CONTOOOOOOOOOOOOR", i)
-
-		if i%3 == 0 {
-			incomingHeader, headerHash := createIncomingHeader(nodeHandler, &headerNonce, prevHeader, []*transaction.Event{})
-			err = nodeHandler.GetIncomingHeaderSubscriber().AddHeader(headerHash, incomingHeader)
-			require.Nil(t, err)
-
-			prevHeader = incomingHeader.Header
-		}
-
-		err = cs.GenerateBlocks(1)
-		require.Nil(t, err)
-	}
-}
-
 func createIncomingHeader(nodeHandler process.NodeHandler, headerNonce *uint64, prevHeader *block.HeaderV2, txsEvent []*transaction.Event) (*sovereign.IncomingHeader, []byte) {
 	*headerNonce++
 	prevHeaderHash, _ := core.CalculateHash(nodeHandler.GetCoreComponents().InternalMarshalizer(), nodeHandler.GetCoreComponents().Hasher(), prevHeader)
