--- conflicted
+++ resolved
@@ -77,12 +77,8 @@
 	HistoryRepository       dblookupext.HistoryRepository
 	TxExecutionOrderHandler common.TxExecutionOrderHandler
 	TxPreprocessorCreator   preprocess.TxPreProcessorCreator
-<<<<<<< HEAD
 	RunTypeComponents       runTypeComponentsHandler
-=======
-	ChainRunType            common.ChainRunType
 	Config                  config.Config
->>>>>>> c3189a32
 
 	GenesisNodePrice *big.Int
 	GenesisString    string
