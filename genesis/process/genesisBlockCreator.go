--- conflicted
+++ resolved
@@ -184,7 +184,9 @@
 	if check.IfNil(arg.SmartContractParser) {
 		return genesis.ErrNilSmartContractParser
 	}
-<<<<<<< HEAD
+	if check.IfNil(arg.ShardCoordinatorFactory) {
+		return errors.ErrNilShardCoordinatorFactory
+	}
 	if check.IfNil(arg.RunTypeComponents) {
 		return errors.ErrNilRunTypeComponents
 	}
@@ -196,10 +198,6 @@
 	}
 	if check.IfNil(arg.RunTypeComponents.TransactionCoordinatorCreator()) {
 		return errors.ErrNilTransactionCoordinatorCreator
-=======
-	if check.IfNil(arg.ShardCoordinatorFactory) {
-		return errors.ErrNilShardCoordinatorFactory
->>>>>>> 48902c67
 	}
 	if arg.TrieStorageManagers == nil {
 		return genesis.ErrNilTrieStorageManager
