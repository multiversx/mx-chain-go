package process

import (
	"bytes"
	"fmt"
	"math/big"
	"path"
	"path/filepath"

	"github.com/ElrondNetwork/elrond-go-core/core"
	"github.com/ElrondNetwork/elrond-go-core/core/check"
	"github.com/ElrondNetwork/elrond-go-core/data"
	"github.com/ElrondNetwork/elrond-go-core/data/block"
	"github.com/ElrondNetwork/elrond-go/common"
	"github.com/ElrondNetwork/elrond-go/common/forking"
	"github.com/ElrondNetwork/elrond-go/config"
	"github.com/ElrondNetwork/elrond-go/dataRetriever"
	"github.com/ElrondNetwork/elrond-go/dataRetriever/blockchain"
	"github.com/ElrondNetwork/elrond-go/genesis"
	"github.com/ElrondNetwork/elrond-go/genesis/process/disabled"
	"github.com/ElrondNetwork/elrond-go/genesis/process/intermediate"
	"github.com/ElrondNetwork/elrond-go/process"
	"github.com/ElrondNetwork/elrond-go/process/smartContract/hooks"
	"github.com/ElrondNetwork/elrond-go/sharding"
	factoryState "github.com/ElrondNetwork/elrond-go/state/factory"
	"github.com/ElrondNetwork/elrond-go/statusHandler"
	"github.com/ElrondNetwork/elrond-go/storage"
	"github.com/ElrondNetwork/elrond-go/storage/factory"
	"github.com/ElrondNetwork/elrond-go/storage/storageUnit"
	triesFactory "github.com/ElrondNetwork/elrond-go/trie/factory"
	"github.com/ElrondNetwork/elrond-go/update"
	hardForkProcess "github.com/ElrondNetwork/elrond-go/update/process"
	"github.com/ElrondNetwork/elrond-go/update/storing"
	vmcommonBuiltInFunctions "github.com/ElrondNetwork/elrond-vm-common/builtInFunctions"

	hardfork "github.com/ElrondNetwork/elrond-go/update/genesis"
)

const accountStartNonce = uint64(0)

type genesisBlockCreator struct {
	arg                 ArgsGenesisBlockCreator
	initialIndexingData map[uint32]*genesis.IndexingData
}

// NewGenesisBlockCreator creates a new genesis block creator instance able to create genesis blocks on all initial shards
func NewGenesisBlockCreator(arg ArgsGenesisBlockCreator) (*genesisBlockCreator, error) {
	err := checkArgumentsForBlockCreator(arg)
	if err != nil {
		return nil, fmt.Errorf("%w while creating NewGenesisBlockCreator", err)
	}

	indexingData := make(map[uint32]*genesis.IndexingData)

	gbc := &genesisBlockCreator{
		arg:                 arg,
		initialIndexingData: indexingData,
	}

	conversionBase := 10
	nodePrice, ok := big.NewInt(0).SetString(arg.SystemSCConfig.StakingSystemSCConfig.GenesisNodePrice, conversionBase)
	if !ok || nodePrice.Cmp(zero) <= 0 {
		return nil, genesis.ErrInvalidInitialNodePrice
	}
	gbc.arg.GenesisNodePrice = big.NewInt(0).Set(nodePrice)

	if mustDoHardForkImportProcess(gbc.arg) {
		err = gbc.createHardForkImportHandler()
		if err != nil {
			return nil, err
		}
	}

	return gbc, nil
}

func mustDoHardForkImportProcess(arg ArgsGenesisBlockCreator) bool {
	return arg.HardForkConfig.AfterHardFork && arg.StartEpochNum <= arg.HardForkConfig.StartEpoch
}

func getGenesisBlocksRoundNonceEpoch(arg ArgsGenesisBlockCreator) (uint64, uint64, uint32) {
	if arg.HardForkConfig.AfterHardFork {
		return arg.HardForkConfig.StartRound, arg.HardForkConfig.StartNonce, arg.HardForkConfig.StartEpoch
	}
	return 0, 0, 0
}

func (gbc *genesisBlockCreator) createHardForkImportHandler() error {
	importFolder := filepath.Join(gbc.arg.WorkingDir, gbc.arg.HardForkConfig.ImportFolder)

	// TODO remove duplicate code found in update/factory/exportHandlerFactory.go
	keysStorer, err := createStorer(gbc.arg.HardForkConfig.ImportKeysStorageConfig, importFolder)
	if err != nil {
		return fmt.Errorf("%w while creating keys storer", err)
	}
	keysVals, err := createStorer(gbc.arg.HardForkConfig.ImportStateStorageConfig, importFolder)
	if err != nil {
		return fmt.Errorf("%w while creating keys-values storer", err)
	}

	arg := storing.ArgHardforkStorer{
		KeysStore:   keysStorer,
		KeyValue:    keysVals,
		Marshalizer: gbc.arg.Core.InternalMarshalizer(),
	}
	hs, err := storing.NewHardforkStorer(arg)
	if err != nil {
		return fmt.Errorf("%w while creating hardfork storer", err)
	}

	argsHardForkImport := hardfork.ArgsNewStateImport{
		HardforkStorer:      hs,
		Hasher:              gbc.arg.Core.Hasher(),
		Marshalizer:         gbc.arg.Core.InternalMarshalizer(),
		ShardID:             gbc.arg.ShardCoordinator.SelfId(),
		StorageConfig:       gbc.arg.HardForkConfig.ImportStateStorageConfig,
		TrieStorageManagers: gbc.arg.TrieStorageManagers,
	}
	importHandler, err := hardfork.NewStateImport(argsHardForkImport)
	if err != nil {
		return err
	}

	gbc.arg.importHandler = importHandler
	return nil
}

func createStorer(storageConfig config.StorageConfig, folder string) (storage.Storer, error) {
	dbConfig := factory.GetDBFromConfig(storageConfig.DB)
	dbConfig.FilePath = path.Join(folder, storageConfig.DB.FilePath)
	store, err := storageUnit.NewStorageUnitFromConf(
		factory.GetCacherFromConfig(storageConfig.Cache),
		dbConfig,
	)
	if err != nil {
		return nil, err
	}

	return store, nil
}

func checkArgumentsForBlockCreator(arg ArgsGenesisBlockCreator) error {
	if check.IfNil(arg.Accounts) {
		return process.ErrNilAccountsAdapter
	}
	if check.IfNil(arg.Core) {
		return process.ErrNilCoreComponentsHolder
	}
	if check.IfNil(arg.Data) {
		return process.ErrNilDataComponentsHolder
	}
	if check.IfNil(arg.Core.AddressPubKeyConverter()) {
		return process.ErrNilPubkeyConverter
	}
	if check.IfNil(arg.InitialNodesSetup) {
		return process.ErrNilNodesSetup
	}
	if check.IfNil(arg.Economics) {
		return process.ErrNilEconomicsData
	}
	if check.IfNil(arg.ShardCoordinator) {
		return process.ErrNilShardCoordinator
	}
	if check.IfNil(arg.Data.StorageService()) {
		return process.ErrNilStore
	}
	if check.IfNil(arg.Data.Blockchain()) {
		return process.ErrNilBlockChain
	}
	if check.IfNil(arg.Core.InternalMarshalizer()) {
		return process.ErrNilMarshalizer
	}
	if check.IfNil(arg.Core.Hasher()) {
		return process.ErrNilHasher
	}
	if check.IfNil(arg.Core.Uint64ByteSliceConverter()) {
		return process.ErrNilUint64Converter
	}
	if check.IfNil(arg.Data.Datapool()) {
		return process.ErrNilPoolsHolder
	}
	if check.IfNil(arg.AccountsParser) {
		return genesis.ErrNilAccountsParser
	}
	if check.IfNil(arg.GasSchedule) {
		return process.ErrNilGasSchedule
	}
	if check.IfNil(arg.TxLogsProcessor) {
		return process.ErrNilTxLogsProcessor
	}
	if check.IfNil(arg.SmartContractParser) {
		return genesis.ErrNilSmartContractParser
	}
	if arg.TrieStorageManagers == nil {
		return genesis.ErrNilTrieStorageManager
	}
	if check.IfNil(arg.ImportStartHandler) {
		return update.ErrNilImportStartHandler
	}
	if check.IfNil(arg.Core.TxMarshalizer()) {
		return process.ErrNilMarshalizer
	}
	if arg.EpochConfig == nil {
		return genesis.ErrNilEpochConfig
	}

	return nil
}

func mustDoGenesisProcess(arg ArgsGenesisBlockCreator) bool {
	genesisEpoch := uint32(0)
	if arg.HardForkConfig.AfterHardFork {
		genesisEpoch = arg.HardForkConfig.StartEpoch
	}

	if arg.StartEpochNum != genesisEpoch {
		return false
	}

	return true
}

func (gbc *genesisBlockCreator) createEmptyGenesisBlocks() (map[uint32]data.HeaderHandler, error) {
	err := gbc.computeDNSAddresses(createGenesisConfig())
	if err != nil {
		return nil, err
	}

	round, nonce, epoch := getGenesisBlocksRoundNonceEpoch(gbc.arg)

	mapEmptyGenesisBlocks := make(map[uint32]data.HeaderHandler)
	mapEmptyGenesisBlocks[core.MetachainShardId] = &block.MetaBlock{
		Round:     round,
		Nonce:     nonce,
		Epoch:     epoch,
		TimeStamp: gbc.arg.GenesisTime,
	}
	for i := uint32(0); i < gbc.arg.ShardCoordinator.NumberOfShards(); i++ {
		mapEmptyGenesisBlocks[i] = &block.Header{
			Round:     round,
			Nonce:     nonce,
			Epoch:     epoch,
			TimeStamp: gbc.arg.GenesisTime,
			ShardID:   i,
		}
	}

	return mapEmptyGenesisBlocks, nil
}

// GetIndexingData will return the initial data used for indexing
func (gbc *genesisBlockCreator) GetIndexingData() map[uint32]*genesis.IndexingData {
	return gbc.initialIndexingData
}

// CreateGenesisBlocks will try to create the genesis blocks for all shards
func (gbc *genesisBlockCreator) CreateGenesisBlocks() (map[uint32]data.HeaderHandler, error) {
	var err error
	var lastPostMbs []*update.MbInfo

	if !mustDoGenesisProcess(gbc.arg) {
		return gbc.createEmptyGenesisBlocks()
	}

	if mustDoHardForkImportProcess(gbc.arg) {
		err = gbc.arg.importHandler.ImportAll()
		if err != nil {
			return nil, err
		}

		err = gbc.computeDNSAddresses(gbc.arg.EpochConfig.EnableEpochs)
		if err != nil {
			return nil, err
		}
	}

	shardIDs := make([]uint32, gbc.arg.ShardCoordinator.NumberOfShards()+1)
	for i := uint32(0); i < gbc.arg.ShardCoordinator.NumberOfShards(); i++ {
		shardIDs[i] = i
	}
	shardIDs[gbc.arg.ShardCoordinator.NumberOfShards()] = core.MetachainShardId

	mapArgsGenesisBlockCreator := make(map[uint32]ArgsGenesisBlockCreator)
	mapHardForkBlockProcessor := make(map[uint32]update.HardForkBlockProcessor)
	mapBodies := make(map[uint32]*block.Body)

	err = gbc.createArgsGenesisBlockCreator(shardIDs, mapArgsGenesisBlockCreator)
	if err != nil {
		return nil, err
	}

	if mustDoHardForkImportProcess(gbc.arg) {
		selfShardID := gbc.arg.ShardCoordinator.SelfId()
		err = createHardForkBlockProcessors(selfShardID, shardIDs, mapArgsGenesisBlockCreator, mapHardForkBlockProcessor)
		if err != nil {
			return nil, err
		}

		args := update.ArgsHardForkProcessor{
			Hasher:                    gbc.arg.Core.Hasher(),
			Marshalizer:               gbc.arg.Core.InternalMarshalizer(),
			ShardIDs:                  shardIDs,
			MapBodies:                 mapBodies,
			MapHardForkBlockProcessor: mapHardForkBlockProcessor,
		}

		lastPostMbs, err = update.CreateBody(args)
		if err != nil {
			return nil, err
		}

		args.PostMbs = lastPostMbs
		err = update.CreatePostMiniBlocks(args)
		if err != nil {
			return nil, err
		}
	}

	genesisBlocks := make(map[uint32]data.HeaderHandler)
	err = gbc.createHeaders(mapArgsGenesisBlockCreator, mapHardForkBlockProcessor, mapBodies, shardIDs, genesisBlocks)
	if err != nil {
		return nil, err
	}

	// TODO call here trie pruning on all roothashes not from current shard

	return genesisBlocks, nil
}

func (gbc *genesisBlockCreator) createHeaders(
	mapArgsGenesisBlockCreator map[uint32]ArgsGenesisBlockCreator,
	mapHardForkBlockProcessor map[uint32]update.HardForkBlockProcessor,
	mapBodies map[uint32]*block.Body,
	shardIDs []uint32,
	genesisBlocks map[uint32]data.HeaderHandler,
) error {
	var nodesListSplitter genesis.NodesListSplitter
	var err error

	nodesListSplitter, err = intermediate.NewNodesListSplitter(gbc.arg.InitialNodesSetup, gbc.arg.AccountsParser)
	if err != nil {
		return err
	}

	allScAddresses := make([][]byte, 0)
	for _, shardID := range shardIDs {
		log.Debug("genesisBlockCreator.createHeaders", "shard", shardID)
		var genesisBlock data.HeaderHandler
		var scResults [][]byte
		var chain data.ChainHandler

		if shardID == core.MetachainShardId {
			metaArgsGenesisBlockCreator := mapArgsGenesisBlockCreator[core.MetachainShardId]
			chain, err = blockchain.NewMetaChain(&statusHandler.NilStatusHandler{})
			if err != nil {
				return fmt.Errorf("'%w' while generating genesis block for metachain", err)
			}

			metaArgsGenesisBlockCreator.Data.SetBlockchain(chain)
			genesisBlock, scResults, gbc.initialIndexingData[shardID], err = CreateMetaGenesisBlock(
				metaArgsGenesisBlockCreator,
				mapBodies[core.MetachainShardId],
				nodesListSplitter,
				mapHardForkBlockProcessor[core.MetachainShardId],
			)
		} else {
			genesisBlock, scResults, gbc.initialIndexingData[shardID], err = CreateShardGenesisBlock(
				mapArgsGenesisBlockCreator[shardID],
				mapBodies[shardID],
				nodesListSplitter,
				mapHardForkBlockProcessor[shardID],
			)
		}
		if err != nil {
			return fmt.Errorf("'%w' while generating genesis block for shard %d", err, shardID)
		}

		allScAddresses = append(allScAddresses, scResults...)
		genesisBlocks[shardID] = genesisBlock
		err = gbc.saveGenesisBlock(genesisBlock)
		if err != nil {
			return fmt.Errorf("'%w' while saving genesis block for shard %d", err, shardID)
		}
	}

	err = gbc.checkDelegationsAgainstDeployedSC(allScAddresses, gbc.arg)
	if err != nil {
		return err
	}

	for _, shardID := range shardIDs {
		gb := genesisBlocks[shardID]

		log.Info("genesisBlockCreator.createHeaders",
			"shard", gb.GetShardID(),
			"nonce", gb.GetNonce(),
			"round", gb.GetRound(),
			"root hash", gb.GetRootHash(),
		)
	}

	return nil
}

// in case of hardfork initial smart contracts deployment is not called as they are all imported from previous state
func (gbc *genesisBlockCreator) computeDNSAddresses(enableEpochs config.EnableEpochs) error {
	var dnsSC genesis.InitialSmartContractHandler
	for _, sc := range gbc.arg.SmartContractParser.InitialSmartContracts() {
		if sc.GetType() == genesis.DNSType {
			dnsSC = sc
			break
		}
	}

	if dnsSC == nil || check.IfNil(dnsSC) {
		return nil
	}
	epochNotifier := forking.NewGenericEpochNotifier()
	temporaryMetaHeader := &block.MetaBlock{
		Epoch:     gbc.arg.StartEpochNum,
		TimeStamp: gbc.arg.GenesisTime,
	}
	epochNotifier.CheckEpoch(temporaryMetaHeader)
	builtInFuncs := vmcommonBuiltInFunctions.NewBuiltInFunctionContainer()
	argsHook := hooks.ArgBlockChainHook{
<<<<<<< HEAD
		Accounts:           gbc.arg.Accounts,
		PubkeyConv:         gbc.arg.Core.AddressPubKeyConverter(),
		StorageService:     gbc.arg.Data.StorageService(),
		BlockChain:         gbc.arg.Data.Blockchain(),
		ShardCoordinator:   gbc.arg.ShardCoordinator,
		Marshalizer:        gbc.arg.Core.InternalMarshalizer(),
		Uint64Converter:    gbc.arg.Core.Uint64ByteSliceConverter(),
		BuiltInFunctions:   builtInFuncs,
		NFTStorageHandler:  &disabled.SimpleNFTStorage{},
		DataPool:           gbc.arg.Data.Datapool(),
		CompiledSCPool:     gbc.arg.Data.Datapool().SmartContracts(),
		EpochNotifier:      epochNotifier,
		NilCompiledSCStore: true,
		EnableEpochs:       enableEpochs,
		Priority:           common.ProcessPriority,
=======
		Accounts:              gbc.arg.Accounts,
		PubkeyConv:            gbc.arg.Core.AddressPubKeyConverter(),
		StorageService:        gbc.arg.Data.StorageService(),
		BlockChain:            gbc.arg.Data.Blockchain(),
		ShardCoordinator:      gbc.arg.ShardCoordinator,
		Marshalizer:           gbc.arg.Core.InternalMarshalizer(),
		Uint64Converter:       gbc.arg.Core.Uint64ByteSliceConverter(),
		BuiltInFunctions:      builtInFuncs,
		NFTStorageHandler:     &disabled.SimpleNFTStorage{},
		GlobalSettingsHandler: &disabled.ESDTGlobalSettingsHandler{},
		DataPool:              gbc.arg.Data.Datapool(),
		CompiledSCPool:        gbc.arg.Data.Datapool().SmartContracts(),
		EpochNotifier:         epochNotifier,
		NilCompiledSCStore:    true,
		EnableEpochs:          enableEpochs,
>>>>>>> de0e7e88
	}
	blockChainHook, err := hooks.NewBlockChainHookImpl(argsHook)
	if err != nil {
		return err
	}

	isForCurrentShard := func([]byte) bool {
		// after hardfork we are interested only in the smart contract addresses, as they are already deployed
		return true
	}
	initialAddresses := intermediate.GenerateInitialPublicKeys(genesis.InitialDNSAddress, isForCurrentShard)
	for _, address := range initialAddresses {
		scResultingAddress, errNewAddress := blockChainHook.NewAddress(address, accountStartNonce, dnsSC.VmTypeBytes())
		if errNewAddress != nil {
			return errNewAddress
		}

		dnsSC.AddAddressBytes(scResultingAddress)
		dnsSC.AddAddress(gbc.arg.Core.AddressPubKeyConverter().Encode(scResultingAddress))
	}

	return nil
}

func (gbc *genesisBlockCreator) getNewArgForShard(shardID uint32) (ArgsGenesisBlockCreator, error) {
	var err error

	isCurrentShard := shardID == gbc.arg.ShardCoordinator.SelfId()
	if isCurrentShard {
		newArgument := gbc.arg // copy the arguments
		newArgument.Data = newArgument.Data.Clone().(dataComponentsHandler)
		return newArgument, nil
	}

	newArgument := gbc.arg // copy the arguments
	newArgument.Accounts, err = createAccountAdapter(
		newArgument.Core.InternalMarshalizer(),
		newArgument.Core.Hasher(),
		factoryState.NewAccountCreator(),
		gbc.arg.TrieStorageManagers[triesFactory.UserAccountTrie],
	)
	if err != nil {
		return ArgsGenesisBlockCreator{}, fmt.Errorf("'%w' while generating an in-memory accounts adapter for shard %d",
			err, shardID)
	}

	newArgument.ShardCoordinator, err = sharding.NewMultiShardCoordinator(
		newArgument.ShardCoordinator.NumberOfShards(),
		shardID,
	)
	if err != nil {
		return ArgsGenesisBlockCreator{}, fmt.Errorf("'%w' while generating an temporary shard coordinator for shard %d",
			err, shardID)
	}

	// create copy of components handlers we need to change temporarily
	newArgument.Data = newArgument.Data.Clone().(dataComponentsHandler)
	return newArgument, err
}

func (gbc *genesisBlockCreator) saveGenesisBlock(header data.HeaderHandler) error {
	blockBuff, err := gbc.arg.Core.InternalMarshalizer().Marshal(header)
	if err != nil {
		return err
	}

	hash := gbc.arg.Core.Hasher().Compute(string(blockBuff))
	unitType := dataRetriever.BlockHeaderUnit
	if header.GetShardID() == core.MetachainShardId {
		unitType = dataRetriever.MetaBlockUnit
	}

	return gbc.arg.Data.StorageService().Put(unitType, hash, blockBuff, common.ProcessPriority)
}

func (gbc *genesisBlockCreator) checkDelegationsAgainstDeployedSC(
	allScAddresses [][]byte,
	arg ArgsGenesisBlockCreator,
) error {
	if mustDoHardForkImportProcess(arg) {
		return nil
	}

	initialAccounts := arg.AccountsParser.InitialAccounts()
	for _, ia := range initialAccounts {
		dh := ia.GetDelegationHandler()
		if check.IfNil(dh) {
			continue
		}
		if len(dh.AddressBytes()) == 0 {
			continue
		}

		found := gbc.searchDeployedContract(allScAddresses, dh.AddressBytes())
		if !found {
			return fmt.Errorf("%w for SC address %s, address %s",
				genesis.ErrMissingDeployedSC, dh.GetAddress(), ia.GetAddress())
		}
	}

	return nil
}

func (gbc *genesisBlockCreator) searchDeployedContract(allScAddresses [][]byte, address []byte) bool {
	for _, addr := range allScAddresses {
		if bytes.Equal(addr, address) {
			return true
		}
	}

	return false
}

// ImportHandler returns the ImportHandler object
func (gbc *genesisBlockCreator) ImportHandler() update.ImportHandler {
	return gbc.arg.importHandler
}

func (gbc *genesisBlockCreator) createArgsGenesisBlockCreator(
	shardIDs []uint32,
	mapArgsGenesisBlockCreator map[uint32]ArgsGenesisBlockCreator,
) error {
	for _, shardID := range shardIDs {
		log.Debug("createArgsGenesisBlockCreator", "shard", shardID)
		newArgument, err := gbc.getNewArgForShard(shardID)
		if err != nil {
			return fmt.Errorf("'%w' while creating new argument for shard %d", err, shardID)
		}

		mapArgsGenesisBlockCreator[shardID] = newArgument
	}

	return nil
}

func createHardForkBlockProcessors(
	selfShardID uint32,
	shardIDs []uint32,
	mapArgsGenesisBlockCreator map[uint32]ArgsGenesisBlockCreator,
	mapHardForkBlockProcessor map[uint32]update.HardForkBlockProcessor,
) error {
	var hardForkBlockProcessor update.HardForkBlockProcessor
	var err error
	for _, shardID := range shardIDs {
		log.Debug("createHarForkBlockProcessor", "shard", shardID)
		if shardID == core.MetachainShardId {
			argsMetaBlockCreatorAfterHardFork, errCreate := createArgsMetaBlockCreatorAfterHardFork(mapArgsGenesisBlockCreator[shardID], selfShardID)
			if errCreate != nil {
				return errCreate
			}
			hardForkBlockProcessor, err = hardForkProcess.NewMetaBlockCreatorAfterHardfork(argsMetaBlockCreatorAfterHardFork)
			if err != nil {
				return err
			}

		} else {
			argsShardBlockAfterHardFork, errCreate := createArgsShardBlockCreatorAfterHardFork(mapArgsGenesisBlockCreator[shardID], selfShardID)
			if errCreate != nil {
				return errCreate
			}

			hardForkBlockProcessor, err = hardForkProcess.NewShardBlockCreatorAfterHardFork(argsShardBlockAfterHardFork)
			if err != nil {
				return err
			}
		}

		mapHardForkBlockProcessor[shardID] = hardForkBlockProcessor
	}

	return nil
}<|MERGE_RESOLUTION|>--- conflicted
+++ resolved
@@ -423,23 +423,6 @@
 	epochNotifier.CheckEpoch(temporaryMetaHeader)
 	builtInFuncs := vmcommonBuiltInFunctions.NewBuiltInFunctionContainer()
 	argsHook := hooks.ArgBlockChainHook{
-<<<<<<< HEAD
-		Accounts:           gbc.arg.Accounts,
-		PubkeyConv:         gbc.arg.Core.AddressPubKeyConverter(),
-		StorageService:     gbc.arg.Data.StorageService(),
-		BlockChain:         gbc.arg.Data.Blockchain(),
-		ShardCoordinator:   gbc.arg.ShardCoordinator,
-		Marshalizer:        gbc.arg.Core.InternalMarshalizer(),
-		Uint64Converter:    gbc.arg.Core.Uint64ByteSliceConverter(),
-		BuiltInFunctions:   builtInFuncs,
-		NFTStorageHandler:  &disabled.SimpleNFTStorage{},
-		DataPool:           gbc.arg.Data.Datapool(),
-		CompiledSCPool:     gbc.arg.Data.Datapool().SmartContracts(),
-		EpochNotifier:      epochNotifier,
-		NilCompiledSCStore: true,
-		EnableEpochs:       enableEpochs,
-		Priority:           common.ProcessPriority,
-=======
 		Accounts:              gbc.arg.Accounts,
 		PubkeyConv:            gbc.arg.Core.AddressPubKeyConverter(),
 		StorageService:        gbc.arg.Data.StorageService(),
@@ -455,7 +438,7 @@
 		EpochNotifier:         epochNotifier,
 		NilCompiledSCStore:    true,
 		EnableEpochs:          enableEpochs,
->>>>>>> de0e7e88
+		Priority:           common.ProcessPriority,
 	}
 	blockChainHook, err := hooks.NewBlockChainHookImpl(argsHook)
 	if err != nil {
