package process

import (
	"bytes"
	"fmt"
	"math/big"
	"path"
	"path/filepath"

	"github.com/ElrondNetwork/elrond-go-core/core"
	"github.com/ElrondNetwork/elrond-go-core/core/check"
	"github.com/ElrondNetwork/elrond-go-core/data"
	"github.com/ElrondNetwork/elrond-go-core/data/block"
	"github.com/ElrondNetwork/elrond-go/common/enablers"
	"github.com/ElrondNetwork/elrond-go/common/forking"
	"github.com/ElrondNetwork/elrond-go/config"
	"github.com/ElrondNetwork/elrond-go/dataRetriever"
	"github.com/ElrondNetwork/elrond-go/dataRetriever/blockchain"
	"github.com/ElrondNetwork/elrond-go/genesis"
	"github.com/ElrondNetwork/elrond-go/genesis/process/disabled"
	"github.com/ElrondNetwork/elrond-go/genesis/process/intermediate"
	"github.com/ElrondNetwork/elrond-go/process"
	"github.com/ElrondNetwork/elrond-go/process/smartContract/hooks"
	"github.com/ElrondNetwork/elrond-go/sharding"
	factoryState "github.com/ElrondNetwork/elrond-go/state/factory"
	"github.com/ElrondNetwork/elrond-go/statusHandler"
	"github.com/ElrondNetwork/elrond-go/storage"
	"github.com/ElrondNetwork/elrond-go/storage/factory"
	"github.com/ElrondNetwork/elrond-go/storage/storageUnit"
	triesFactory "github.com/ElrondNetwork/elrond-go/trie/factory"
	"github.com/ElrondNetwork/elrond-go/update"
	hardForkProcess "github.com/ElrondNetwork/elrond-go/update/process"
	"github.com/ElrondNetwork/elrond-go/update/storing"
	vmcommonBuiltInFunctions "github.com/ElrondNetwork/elrond-vm-common/builtInFunctions"

	hardfork "github.com/ElrondNetwork/elrond-go/update/genesis"
)

const accountStartNonce = uint64(0)

type genesisBlockCreator struct {
	arg                 ArgsGenesisBlockCreator
	initialIndexingData map[uint32]*genesis.IndexingData
}

// NewGenesisBlockCreator creates a new genesis block creator instance able to create genesis blocks on all initial shards
func NewGenesisBlockCreator(arg ArgsGenesisBlockCreator) (*genesisBlockCreator, error) {
	err := checkArgumentsForBlockCreator(arg)
	if err != nil {
		return nil, fmt.Errorf("%w while creating NewGenesisBlockCreator", err)
	}

	indexingData := make(map[uint32]*genesis.IndexingData)

	gbc := &genesisBlockCreator{
		arg:                 arg,
		initialIndexingData: indexingData,
	}

	conversionBase := 10
	nodePrice, ok := big.NewInt(0).SetString(arg.SystemSCConfig.StakingSystemSCConfig.GenesisNodePrice, conversionBase)
	if !ok || nodePrice.Cmp(zero) <= 0 {
		return nil, genesis.ErrInvalidInitialNodePrice
	}
	gbc.arg.GenesisNodePrice = big.NewInt(0).Set(nodePrice)

	if mustDoHardForkImportProcess(gbc.arg) {
		err = gbc.createHardForkImportHandler()
		if err != nil {
			return nil, err
		}
	}

	return gbc, nil
}

func mustDoHardForkImportProcess(arg ArgsGenesisBlockCreator) bool {
	return arg.HardForkConfig.AfterHardFork && arg.StartEpochNum <= arg.HardForkConfig.StartEpoch
}

func getGenesisBlocksRoundNonceEpoch(arg ArgsGenesisBlockCreator) (uint64, uint64, uint32) {
	if arg.HardForkConfig.AfterHardFork {
		return arg.HardForkConfig.StartRound, arg.HardForkConfig.StartNonce, arg.HardForkConfig.StartEpoch
	}
	return 0, 0, 0
}

func (gbc *genesisBlockCreator) createHardForkImportHandler() error {
	importFolder := filepath.Join(gbc.arg.WorkingDir, gbc.arg.HardForkConfig.ImportFolder)

	// TODO remove duplicate code found in update/factory/exportHandlerFactory.go
	keysStorer, err := createStorer(gbc.arg.HardForkConfig.ImportKeysStorageConfig, importFolder)
	if err != nil {
		return fmt.Errorf("%w while creating keys storer", err)
	}
	keysVals, err := createStorer(gbc.arg.HardForkConfig.ImportStateStorageConfig, importFolder)
	if err != nil {
		return fmt.Errorf("%w while creating keys-values storer", err)
	}

	arg := storing.ArgHardforkStorer{
		KeysStore:   keysStorer,
		KeyValue:    keysVals,
		Marshalizer: gbc.arg.Core.InternalMarshalizer(),
	}
	hs, err := storing.NewHardforkStorer(arg)
	if err != nil {
		return fmt.Errorf("%w while creating hardfork storer", err)
	}

	argsHardForkImport := hardfork.ArgsNewStateImport{
		HardforkStorer:      hs,
		Hasher:              gbc.arg.Core.Hasher(),
		Marshalizer:         gbc.arg.Core.InternalMarshalizer(),
		ShardID:             gbc.arg.ShardCoordinator.SelfId(),
		StorageConfig:       gbc.arg.HardForkConfig.ImportStateStorageConfig,
		TrieStorageManagers: gbc.arg.TrieStorageManagers,
	}
	importHandler, err := hardfork.NewStateImport(argsHardForkImport)
	if err != nil {
		return err
	}

	gbc.arg.importHandler = importHandler
	return nil
}

func createStorer(storageConfig config.StorageConfig, folder string) (storage.Storer, error) {
	dbConfig := factory.GetDBFromConfig(storageConfig.DB)
	dbConfig.FilePath = path.Join(folder, storageConfig.DB.FilePath)
	store, err := storageUnit.NewStorageUnitFromConf(
		factory.GetCacherFromConfig(storageConfig.Cache),
		dbConfig,
	)
	if err != nil {
		return nil, err
	}

	return store, nil
}

func checkArgumentsForBlockCreator(arg ArgsGenesisBlockCreator) error {
	if check.IfNil(arg.Accounts) {
		return process.ErrNilAccountsAdapter
	}
	if check.IfNil(arg.Core) {
		return process.ErrNilCoreComponentsHolder
	}
	if check.IfNil(arg.Data) {
		return process.ErrNilDataComponentsHolder
	}
	if check.IfNil(arg.Core.AddressPubKeyConverter()) {
		return process.ErrNilPubkeyConverter
	}
	if check.IfNil(arg.InitialNodesSetup) {
		return process.ErrNilNodesSetup
	}
	if check.IfNil(arg.Economics) {
		return process.ErrNilEconomicsData
	}
	if check.IfNil(arg.ShardCoordinator) {
		return process.ErrNilShardCoordinator
	}
	if check.IfNil(arg.Data.StorageService()) {
		return process.ErrNilStore
	}
	if check.IfNil(arg.Data.Blockchain()) {
		return process.ErrNilBlockChain
	}
	if check.IfNil(arg.Core.InternalMarshalizer()) {
		return process.ErrNilMarshalizer
	}
	if check.IfNil(arg.Core.Hasher()) {
		return process.ErrNilHasher
	}
	if check.IfNil(arg.Core.Uint64ByteSliceConverter()) {
		return process.ErrNilUint64Converter
	}
	if check.IfNil(arg.Data.Datapool()) {
		return process.ErrNilPoolsHolder
	}
	if check.IfNil(arg.AccountsParser) {
		return genesis.ErrNilAccountsParser
	}
	if check.IfNil(arg.GasSchedule) {
		return process.ErrNilGasSchedule
	}
	if check.IfNil(arg.TxLogsProcessor) {
		return process.ErrNilTxLogsProcessor
	}
	if check.IfNil(arg.SmartContractParser) {
		return genesis.ErrNilSmartContractParser
	}
	if arg.TrieStorageManagers == nil {
		return genesis.ErrNilTrieStorageManager
	}
	if check.IfNil(arg.ImportStartHandler) {
		return update.ErrNilImportStartHandler
	}
	if check.IfNil(arg.Core.TxMarshalizer()) {
		return process.ErrNilMarshalizer
	}
	if arg.EpochConfig == nil {
		return genesis.ErrNilEpochConfig
	}

	return nil
}

func mustDoGenesisProcess(arg ArgsGenesisBlockCreator) bool {
	genesisEpoch := uint32(0)
	if arg.HardForkConfig.AfterHardFork {
		genesisEpoch = arg.HardForkConfig.StartEpoch
	}

	if arg.StartEpochNum != genesisEpoch {
		return false
	}

	return true
}

func (gbc *genesisBlockCreator) createEmptyGenesisBlocks() (map[uint32]data.HeaderHandler, error) {
	err := gbc.computeDNSAddresses(createGenesisConfig())
	if err != nil {
		return nil, err
	}

	round, nonce, epoch := getGenesisBlocksRoundNonceEpoch(gbc.arg)

	mapEmptyGenesisBlocks := make(map[uint32]data.HeaderHandler)
	mapEmptyGenesisBlocks[core.MetachainShardId] = &block.MetaBlock{
		Round:     round,
		Nonce:     nonce,
		Epoch:     epoch,
		TimeStamp: gbc.arg.GenesisTime,
	}
	for i := uint32(0); i < gbc.arg.ShardCoordinator.NumberOfShards(); i++ {
		mapEmptyGenesisBlocks[i] = &block.Header{
			Round:     round,
			Nonce:     nonce,
			Epoch:     epoch,
			TimeStamp: gbc.arg.GenesisTime,
			ShardID:   i,
		}
	}

	return mapEmptyGenesisBlocks, nil
}

// GetIndexingData will return the initial data used for indexing
func (gbc *genesisBlockCreator) GetIndexingData() map[uint32]*genesis.IndexingData {
	return gbc.initialIndexingData
}

// CreateGenesisBlocks will try to create the genesis blocks for all shards
func (gbc *genesisBlockCreator) CreateGenesisBlocks() (map[uint32]data.HeaderHandler, error) {
	var err error
	var lastPostMbs []*update.MbInfo

	if !mustDoGenesisProcess(gbc.arg) {
		return gbc.createEmptyGenesisBlocks()
	}

	if mustDoHardForkImportProcess(gbc.arg) {
		err = gbc.arg.importHandler.ImportAll()
		if err != nil {
			return nil, err
		}

		err = gbc.computeDNSAddresses(gbc.arg.EpochConfig.EnableEpochs)
		if err != nil {
			return nil, err
		}
	}

	shardIDs := make([]uint32, gbc.arg.ShardCoordinator.NumberOfShards()+1)
	for i := uint32(0); i < gbc.arg.ShardCoordinator.NumberOfShards(); i++ {
		shardIDs[i] = i
	}
	shardIDs[gbc.arg.ShardCoordinator.NumberOfShards()] = core.MetachainShardId

	mapArgsGenesisBlockCreator := make(map[uint32]ArgsGenesisBlockCreator)
	mapHardForkBlockProcessor := make(map[uint32]update.HardForkBlockProcessor)
	mapBodies := make(map[uint32]*block.Body)

	err = gbc.createArgsGenesisBlockCreator(shardIDs, mapArgsGenesisBlockCreator)
	if err != nil {
		return nil, err
	}

	if mustDoHardForkImportProcess(gbc.arg) {
		selfShardID := gbc.arg.ShardCoordinator.SelfId()
		err = createHardForkBlockProcessors(selfShardID, shardIDs, mapArgsGenesisBlockCreator, mapHardForkBlockProcessor)
		if err != nil {
			return nil, err
		}

		args := update.ArgsHardForkProcessor{
			Hasher:                    gbc.arg.Core.Hasher(),
			Marshalizer:               gbc.arg.Core.InternalMarshalizer(),
			ShardIDs:                  shardIDs,
			MapBodies:                 mapBodies,
			MapHardForkBlockProcessor: mapHardForkBlockProcessor,
		}

		lastPostMbs, err = update.CreateBody(args)
		if err != nil {
			return nil, err
		}

		args.PostMbs = lastPostMbs
		err = update.CreatePostMiniBlocks(args)
		if err != nil {
			return nil, err
		}
	}

	genesisBlocks := make(map[uint32]data.HeaderHandler)
	err = gbc.createHeaders(mapArgsGenesisBlockCreator, mapHardForkBlockProcessor, mapBodies, shardIDs, genesisBlocks)
	if err != nil {
		return nil, err
	}

	// TODO call here trie pruning on all roothashes not from current shard

	return genesisBlocks, nil
}

func (gbc *genesisBlockCreator) createHeaders(
	mapArgsGenesisBlockCreator map[uint32]ArgsGenesisBlockCreator,
	mapHardForkBlockProcessor map[uint32]update.HardForkBlockProcessor,
	mapBodies map[uint32]*block.Body,
	shardIDs []uint32,
	genesisBlocks map[uint32]data.HeaderHandler,
) error {
	var nodesListSplitter genesis.NodesListSplitter
	var err error

	nodesListSplitter, err = intermediate.NewNodesListSplitter(gbc.arg.InitialNodesSetup, gbc.arg.AccountsParser)
	if err != nil {
		return err
	}

	allScAddresses := make([][]byte, 0)
	for _, shardID := range shardIDs {
		log.Debug("genesisBlockCreator.createHeaders", "shard", shardID)
		var genesisBlock data.HeaderHandler
		var scResults [][]byte
		var chain data.ChainHandler

		if shardID == core.MetachainShardId {
			metaArgsGenesisBlockCreator := mapArgsGenesisBlockCreator[core.MetachainShardId]
			chain, err = blockchain.NewMetaChain(&statusHandler.NilStatusHandler{})
			if err != nil {
				return fmt.Errorf("'%w' while generating genesis block for metachain", err)
			}

			metaArgsGenesisBlockCreator.Data.SetBlockchain(chain)
			genesisBlock, scResults, gbc.initialIndexingData[shardID], err = CreateMetaGenesisBlock(
				metaArgsGenesisBlockCreator,
				mapBodies[core.MetachainShardId],
				nodesListSplitter,
				mapHardForkBlockProcessor[core.MetachainShardId],
			)
		} else {
			genesisBlock, scResults, gbc.initialIndexingData[shardID], err = CreateShardGenesisBlock(
				mapArgsGenesisBlockCreator[shardID],
				mapBodies[shardID],
				nodesListSplitter,
				mapHardForkBlockProcessor[shardID],
			)
		}
		if err != nil {
			return fmt.Errorf("'%w' while generating genesis block for shard %d", err, shardID)
		}

		allScAddresses = append(allScAddresses, scResults...)
		genesisBlocks[shardID] = genesisBlock
		err = gbc.saveGenesisBlock(genesisBlock)
		if err != nil {
			return fmt.Errorf("'%w' while saving genesis block for shard %d", err, shardID)
		}
	}

	err = gbc.checkDelegationsAgainstDeployedSC(allScAddresses, gbc.arg)
	if err != nil {
		return err
	}

	for _, shardID := range shardIDs {
		gb := genesisBlocks[shardID]

		log.Info("genesisBlockCreator.createHeaders",
			"shard", gb.GetShardID(),
			"nonce", gb.GetNonce(),
			"round", gb.GetRound(),
			"root hash", gb.GetRootHash(),
		)
	}

	return nil
}

// in case of hardfork initial smart contracts deployment is not called as they are all imported from previous state
func (gbc *genesisBlockCreator) computeDNSAddresses(enableEpochsConfig config.EnableEpochs) error {
	var dnsSC genesis.InitialSmartContractHandler
	for _, sc := range gbc.arg.SmartContractParser.InitialSmartContracts() {
		if sc.GetType() == genesis.DNSType {
			dnsSC = sc
			break
		}
	}

	if dnsSC == nil || check.IfNil(dnsSC) {
		return nil
	}
	epochNotifier := forking.NewGenericEpochNotifier()
	temporaryMetaHeader := &block.MetaBlock{
		Epoch:     gbc.arg.StartEpochNum,
		TimeStamp: gbc.arg.GenesisTime,
	}
<<<<<<< HEAD
	epochNotifier.CheckEpoch(temporaryMetaHeader)
	_, err := enablers.NewEnableEpochsHandler(enableEpochsConfig, epochNotifier)
=======
	enableEpochsHandler, err := enableEpochs.NewEnableEpochsHandler(enableEpochsConfig, epochNotifier)
>>>>>>> 6dd91d5f
	if err != nil {
		return err
	}
	epochNotifier.CheckEpoch(temporaryMetaHeader)

	builtInFuncs := vmcommonBuiltInFunctions.NewBuiltInFunctionContainer()
	argsHook := hooks.ArgBlockChainHook{
		Accounts:              gbc.arg.Accounts,
		PubkeyConv:            gbc.arg.Core.AddressPubKeyConverter(),
		StorageService:        gbc.arg.Data.StorageService(),
		BlockChain:            gbc.arg.Data.Blockchain(),
		ShardCoordinator:      gbc.arg.ShardCoordinator,
		Marshalizer:           gbc.arg.Core.InternalMarshalizer(),
		Uint64Converter:       gbc.arg.Core.Uint64ByteSliceConverter(),
		BuiltInFunctions:      builtInFuncs,
		NFTStorageHandler:     &disabled.SimpleNFTStorage{},
		GlobalSettingsHandler: &disabled.ESDTGlobalSettingsHandler{},
		DataPool:              gbc.arg.Data.Datapool(),
		CompiledSCPool:        gbc.arg.Data.Datapool().SmartContracts(),
		EnableEpochsHandler: enableEpochsHandler,
		NilCompiledSCStore:    true,
	}
	blockChainHook, err := hooks.NewBlockChainHookImpl(argsHook)
	if err != nil {
		return err
	}

	isForCurrentShard := func([]byte) bool {
		// after hardfork we are interested only in the smart contract addresses, as they are already deployed
		return true
	}
	initialAddresses := intermediate.GenerateInitialPublicKeys(genesis.InitialDNSAddress, isForCurrentShard)
	for _, address := range initialAddresses {
		scResultingAddress, errNewAddress := blockChainHook.NewAddress(address, accountStartNonce, dnsSC.VmTypeBytes())
		if errNewAddress != nil {
			return errNewAddress
		}

		dnsSC.AddAddressBytes(scResultingAddress)
		dnsSC.AddAddress(gbc.arg.Core.AddressPubKeyConverter().Encode(scResultingAddress))
	}

	return nil
}

func (gbc *genesisBlockCreator) getNewArgForShard(shardID uint32) (ArgsGenesisBlockCreator, error) {
	var err error

	isCurrentShard := shardID == gbc.arg.ShardCoordinator.SelfId()
	if isCurrentShard {
		newArgument := gbc.arg // copy the arguments
		newArgument.Data = newArgument.Data.Clone().(dataComponentsHandler)
		return newArgument, nil
	}

	newArgument := gbc.arg // copy the arguments
	newArgument.Accounts, err = createAccountAdapter(
		newArgument.Core.InternalMarshalizer(),
		newArgument.Core.Hasher(),
		factoryState.NewAccountCreator(),
		gbc.arg.TrieStorageManagers[triesFactory.UserAccountTrie],
	)
	if err != nil {
		return ArgsGenesisBlockCreator{}, fmt.Errorf("'%w' while generating an in-memory accounts adapter for shard %d",
			err, shardID)
	}

	newArgument.ShardCoordinator, err = sharding.NewMultiShardCoordinator(
		newArgument.ShardCoordinator.NumberOfShards(),
		shardID,
	)
	if err != nil {
		return ArgsGenesisBlockCreator{}, fmt.Errorf("'%w' while generating an temporary shard coordinator for shard %d",
			err, shardID)
	}

	// create copy of components handlers we need to change temporarily
	newArgument.Data = newArgument.Data.Clone().(dataComponentsHandler)
	return newArgument, err
}

func (gbc *genesisBlockCreator) saveGenesisBlock(header data.HeaderHandler) error {
	blockBuff, err := gbc.arg.Core.InternalMarshalizer().Marshal(header)
	if err != nil {
		return err
	}

	hash := gbc.arg.Core.Hasher().Compute(string(blockBuff))
	unitType := dataRetriever.BlockHeaderUnit
	if header.GetShardID() == core.MetachainShardId {
		unitType = dataRetriever.MetaBlockUnit
	}

	return gbc.arg.Data.StorageService().Put(unitType, hash, blockBuff)
}

func (gbc *genesisBlockCreator) checkDelegationsAgainstDeployedSC(
	allScAddresses [][]byte,
	arg ArgsGenesisBlockCreator,
) error {
	if mustDoHardForkImportProcess(arg) {
		return nil
	}

	initialAccounts := arg.AccountsParser.InitialAccounts()
	for _, ia := range initialAccounts {
		dh := ia.GetDelegationHandler()
		if check.IfNil(dh) {
			continue
		}
		if len(dh.AddressBytes()) == 0 {
			continue
		}

		found := gbc.searchDeployedContract(allScAddresses, dh.AddressBytes())
		if !found {
			return fmt.Errorf("%w for SC address %s, address %s",
				genesis.ErrMissingDeployedSC, dh.GetAddress(), ia.GetAddress())
		}
	}

	return nil
}

func (gbc *genesisBlockCreator) searchDeployedContract(allScAddresses [][]byte, address []byte) bool {
	for _, addr := range allScAddresses {
		if bytes.Equal(addr, address) {
			return true
		}
	}

	return false
}

// ImportHandler returns the ImportHandler object
func (gbc *genesisBlockCreator) ImportHandler() update.ImportHandler {
	return gbc.arg.importHandler
}

func (gbc *genesisBlockCreator) createArgsGenesisBlockCreator(
	shardIDs []uint32,
	mapArgsGenesisBlockCreator map[uint32]ArgsGenesisBlockCreator,
) error {
	for _, shardID := range shardIDs {
		log.Debug("createArgsGenesisBlockCreator", "shard", shardID)
		newArgument, err := gbc.getNewArgForShard(shardID)
		if err != nil {
			return fmt.Errorf("'%w' while creating new argument for shard %d", err, shardID)
		}

		mapArgsGenesisBlockCreator[shardID] = newArgument
	}

	return nil
}

func createHardForkBlockProcessors(
	selfShardID uint32,
	shardIDs []uint32,
	mapArgsGenesisBlockCreator map[uint32]ArgsGenesisBlockCreator,
	mapHardForkBlockProcessor map[uint32]update.HardForkBlockProcessor,
) error {
	var hardForkBlockProcessor update.HardForkBlockProcessor
	var err error
	for _, shardID := range shardIDs {
		log.Debug("createHarForkBlockProcessor", "shard", shardID)
		if shardID == core.MetachainShardId {
			argsMetaBlockCreatorAfterHardFork, errCreate := createArgsMetaBlockCreatorAfterHardFork(mapArgsGenesisBlockCreator[shardID], selfShardID)
			if errCreate != nil {
				return errCreate
			}
			hardForkBlockProcessor, err = hardForkProcess.NewMetaBlockCreatorAfterHardfork(argsMetaBlockCreatorAfterHardFork)
			if err != nil {
				return err
			}

		} else {
			argsShardBlockAfterHardFork, errCreate := createArgsShardBlockCreatorAfterHardFork(mapArgsGenesisBlockCreator[shardID], selfShardID)
			if errCreate != nil {
				return errCreate
			}

			hardForkBlockProcessor, err = hardForkProcess.NewShardBlockCreatorAfterHardFork(argsShardBlockAfterHardFork)
			if err != nil {
				return err
			}
		}

		mapHardForkBlockProcessor[shardID] = hardForkBlockProcessor
	}

	return nil
}<|MERGE_RESOLUTION|>--- conflicted
+++ resolved
@@ -420,12 +420,7 @@
 		Epoch:     gbc.arg.StartEpochNum,
 		TimeStamp: gbc.arg.GenesisTime,
 	}
-<<<<<<< HEAD
-	epochNotifier.CheckEpoch(temporaryMetaHeader)
-	_, err := enablers.NewEnableEpochsHandler(enableEpochsConfig, epochNotifier)
-=======
-	enableEpochsHandler, err := enableEpochs.NewEnableEpochsHandler(enableEpochsConfig, epochNotifier)
->>>>>>> 6dd91d5f
+	enableEpochsHandler, err := enablers.NewEnableEpochsHandler(enableEpochsConfig, epochNotifier)
 	if err != nil {
 		return err
 	}
