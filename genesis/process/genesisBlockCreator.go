--- conflicted
+++ resolved
@@ -188,20 +188,11 @@
 	if arg.TrieStorageManagers == nil {
 		return genesis.ErrNilTrieStorageManager
 	}
-<<<<<<< HEAD
-	if check.IfNil(arg.ImportStartHandler) {
-		return update.ErrNilImportStartHandler
-	}
-	if check.IfNil(arg.Core.TxMarshalizer()) {
-		return process.ErrNilMarshalizer
+	if arg.EpochConfig == nil {
+		return genesis.ErrNilEpochConfig
 	}
 	if arg.RoundConfig == nil {
 		return genesis.ErrNilRoundConfig
-	}
-=======
->>>>>>> 799e5991
-	if arg.EpochConfig == nil {
-		return genesis.ErrNilEpochConfig
 	}
 
 	return nil
