--- conflicted
+++ resolved
@@ -108,8 +108,6 @@
 		DeployInitialScTxs: make([]data.TransactionHandler, 0),
 	}
 
-<<<<<<< HEAD
-=======
 	processors, err := createProcessorsForShardGenesisBlock(
 		arg,
 		createGenesisConfig(arg.EpochConfig.EnableEpochs),
@@ -119,7 +117,6 @@
 		return nil, nil, nil, err
 	}
 
->>>>>>> c3a1bf94
 	deployMetrics := &deployedScMetrics{}
 
 	scAddresses, scTxs, err := deployInitialSmartContracts(processors, arg, deployMetrics)
