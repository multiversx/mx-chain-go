package process

import (
	"errors"
	"fmt"
	"math"
	"math/big"
	"sync"

	"github.com/ElrondNetwork/elrond-go-core/core/check"
	"github.com/ElrondNetwork/elrond-go-core/data"
	"github.com/ElrondNetwork/elrond-go-core/data/block"
	dataBlock "github.com/ElrondNetwork/elrond-go-core/data/block"
	logger "github.com/ElrondNetwork/elrond-go-logger"
	"github.com/ElrondNetwork/elrond-go/common"
	"github.com/ElrondNetwork/elrond-go/common/forking"
	"github.com/ElrondNetwork/elrond-go/config"
	"github.com/ElrondNetwork/elrond-go/genesis"
	"github.com/ElrondNetwork/elrond-go/genesis/process/disabled"
	"github.com/ElrondNetwork/elrond-go/genesis/process/intermediate"
	"github.com/ElrondNetwork/elrond-go/process"
	"github.com/ElrondNetwork/elrond-go/process/block/preprocess"
	"github.com/ElrondNetwork/elrond-go/process/coordinator"
	"github.com/ElrondNetwork/elrond-go/process/factory/shard"
	"github.com/ElrondNetwork/elrond-go/process/rewardTransaction"
	"github.com/ElrondNetwork/elrond-go/process/smartContract"
	"github.com/ElrondNetwork/elrond-go/process/smartContract/builtInFunctions"
	"github.com/ElrondNetwork/elrond-go/process/smartContract/hooks"
	syncDisabled "github.com/ElrondNetwork/elrond-go/process/sync/disabled"
	"github.com/ElrondNetwork/elrond-go/process/transaction"
	"github.com/ElrondNetwork/elrond-go/state"
	"github.com/ElrondNetwork/elrond-go/storage/txcache"
	"github.com/ElrondNetwork/elrond-go/update"
	hardForkProcess "github.com/ElrondNetwork/elrond-go/update/process"
	vmcommonBuiltInFunctions "github.com/ElrondNetwork/elrond-vm-common/builtInFunctions"
	"github.com/ElrondNetwork/elrond-vm-common/parsers"
)

var log = logger.GetOrCreate("genesis/process")

var zero = big.NewInt(0)

type deployedScMetrics struct {
	numDelegation int
	numOtherTypes int
}

func createGenesisConfig() config.EnableEpochs {
	return config.EnableEpochs{
		SCDeployEnableEpoch:                    unreachableEpoch,
		BuiltInFunctionsEnableEpoch:            0,
		RelayedTransactionsEnableEpoch:         unreachableEpoch,
		PenalizedTooMuchGasEnableEpoch:         unreachableEpoch,
		SwitchJailWaitingEnableEpoch:           unreachableEpoch,
		SwitchHysteresisForMinNodesEnableEpoch: unreachableEpoch,
		BelowSignedThresholdEnableEpoch:        unreachableEpoch,
		TransactionSignedWithTxHashEnableEpoch: unreachableEpoch,
		MetaProtectionEnableEpoch:              unreachableEpoch,
		AheadOfTimeGasUsageEnableEpoch:         unreachableEpoch,
		GasPriceModifierEnableEpoch:            unreachableEpoch,
		RepairCallbackEnableEpoch:              unreachableEpoch,
		MaxNodesChangeEnableEpoch: []config.MaxNodesChangeConfig{
			{
				EpochEnable:            unreachableEpoch,
				MaxNumNodes:            0,
				NodesToShufflePerShard: 0,
			},
		},
		BlockGasAndFeesReCheckEnableEpoch:                 unreachableEpoch,
		StakingV2EnableEpoch:                              unreachableEpoch,
		StakeEnableEpoch:                                  0,
		DoubleKeyProtectionEnableEpoch:                    0,
		ESDTEnableEpoch:                                   unreachableEpoch,
		GovernanceEnableEpoch:                             unreachableEpoch,
		DelegationManagerEnableEpoch:                      unreachableEpoch,
		DelegationSmartContractEnableEpoch:                unreachableEpoch,
		CorrectLastUnjailedEnableEpoch:                    unreachableEpoch,
		BalanceWaitingListsEnableEpoch:                    unreachableEpoch,
		ReturnDataToLastTransferEnableEpoch:               unreachableEpoch,
		SenderInOutTransferEnableEpoch:                    unreachableEpoch,
		RelayedTransactionsV2EnableEpoch:                  unreachableEpoch,
		UnbondTokensV2EnableEpoch:                         unreachableEpoch,
		SaveJailedAlwaysEnableEpoch:                       unreachableEpoch,
		ValidatorToDelegationEnableEpoch:                  unreachableEpoch,
		ReDelegateBelowMinCheckEnableEpoch:                unreachableEpoch,
		WaitingListFixEnableEpoch:                         unreachableEpoch,
		IncrementSCRNonceInMultiTransferEnableEpoch:       unreachableEpoch,
		ESDTMultiTransferEnableEpoch:                      unreachableEpoch,
		GlobalMintBurnDisableEpoch:                        unreachableEpoch,
		ESDTTransferRoleEnableEpoch:                       unreachableEpoch,
		BuiltInFunctionOnMetaEnableEpoch:                  unreachableEpoch,
		ComputeRewardCheckpointEnableEpoch:                unreachableEpoch,
		SCRSizeInvariantCheckEnableEpoch:                  unreachableEpoch,
		BackwardCompSaveKeyValueEnableEpoch:               unreachableEpoch,
		ESDTNFTCreateOnMultiShardEnableEpoch:              unreachableEpoch,
		MetaESDTSetEnableEpoch:                            unreachableEpoch,
		AddTokensToDelegationEnableEpoch:                  unreachableEpoch,
		MultiESDTTransferFixOnCallBackOnEnableEpoch:       unreachableEpoch,
		OptimizeGasUsedInCrossMiniBlocksEnableEpoch:       unreachableEpoch,
		CorrectFirstQueuedEpoch:                           unreachableEpoch,
		CorrectJailedNotUnstakedEmptyQueueEpoch:           unreachableEpoch,
		FixOOGReturnCodeEnableEpoch:                       unreachableEpoch,
		RemoveNonUpdatedStorageEnableEpoch:                unreachableEpoch,
		DeleteDelegatorAfterClaimRewardsEnableEpoch:       unreachableEpoch,
		OptimizeNFTStoreEnableEpoch:                       unreachableEpoch,
		CreateNFTThroughExecByCallerEnableEpoch:           unreachableEpoch,
		StopDecreasingValidatorRatingWhenStuckEnableEpoch: unreachableEpoch,
		FrontRunningProtectionEnableEpoch:                 unreachableEpoch,
		IsPayableBySCEnableEpoch:                          unreachableEpoch,
		CleanUpInformativeSCRsEnableEpoch:                 unreachableEpoch,
		StorageAPICostOptimizationEnableEpoch:             unreachableEpoch,
		TransformToMultiShardCreateEnableEpoch:            unreachableEpoch,
		ESDTRegisterAndSetAllRolesEnableEpoch:             unreachableEpoch,
		ScheduledMiniBlocksEnableEpoch:                    unreachableEpoch,
		FailExecutionOnEveryAPIErrorEnableEpoch:           unreachableEpoch,
		AddFailedRelayedTxToInvalidMBsDisableEpoch:        unreachableEpoch,
		SCRSizeInvariantOnBuiltInResultEnableEpoch:        unreachableEpoch,
<<<<<<< HEAD
		HeartbeatDisableEpoch:                             unreachableEpoch,
=======
		CheckCorrectTokenIDForTransferRoleEnableEpoch:     unreachableEpoch,
>>>>>>> 57adab30
	}
}

// CreateShardGenesisBlock will create a shard genesis block
func CreateShardGenesisBlock(
	arg ArgsGenesisBlockCreator,
	body *block.Body,
	nodesListSplitter genesis.NodesListSplitter,
	hardForkBlockProcessor update.HardForkBlockProcessor,
) (data.HeaderHandler, [][]byte, *genesis.IndexingData, error) {
	if mustDoHardForkImportProcess(arg) {
		return createShardGenesisBlockAfterHardFork(arg, body, hardForkBlockProcessor)
	}

	indexingData := &genesis.IndexingData{
		DelegationTxs:      make([]data.TransactionHandler, 0),
		ScrsTxs:            make(map[string]data.TransactionHandler),
		StakingTxs:         make([]data.TransactionHandler, 0),
		DeploySystemScTxs:  make([]data.TransactionHandler, 0),
		DeployInitialScTxs: make([]data.TransactionHandler, 0),
	}

	processors, err := createProcessorsForShardGenesisBlock(arg, createGenesisConfig())
	if err != nil {
		return nil, nil, nil, err
	}

	deployMetrics := &deployedScMetrics{}

	scAddresses, scTxs, err := deployInitialSmartContracts(processors, arg, deployMetrics)
	if err != nil {
		return nil, nil, nil, err
	}
	indexingData.DeployInitialScTxs = scTxs

	numSetBalances, err := setBalancesToTrie(arg)
	if err != nil {
		return nil, nil, nil, fmt.Errorf("%w encountered when creating genesis block for shard %d while setting the balances to trie",
			err, arg.ShardCoordinator.SelfId())
	}

	numStaked, err := increaseStakersNonces(processors, arg)
	if err != nil {
		return nil, nil, nil, fmt.Errorf("%w encountered when creating genesis block for shard %d while incrementing nonces",
			err, arg.ShardCoordinator.SelfId())
	}

	delegationResult, delegationTxs, err := executeDelegation(processors, arg, nodesListSplitter)
	if err != nil {
		return nil, nil, nil, fmt.Errorf("%w encountered when creating genesis block for shard %d while execution delegation",
			err, arg.ShardCoordinator.SelfId())
	}
	indexingData.DelegationTxs = delegationTxs

	numCrossShardDelegations, err := incrementNoncesForCrossShardDelegations(processors, arg)
	if err != nil {
		return nil, nil, nil, fmt.Errorf("%w encountered when creating genesis block for shard %d while incrementing crossshard nonce",
			err, arg.ShardCoordinator.SelfId())
	}

	scrsTxs := processors.txCoordinator.GetAllCurrentUsedTxs(block.SmartContractResultBlock)
	indexingData.ScrsTxs = scrsTxs

	rootHash, err := arg.Accounts.Commit()
	if err != nil {
		return nil, nil, nil, fmt.Errorf("%w encountered when creating genesis block for shard %d while commiting",
			err, arg.ShardCoordinator.SelfId())
	}

	log.Debug("shard block genesis",
		"shard ID", arg.ShardCoordinator.SelfId(),
		"num delegation SC deployed", deployMetrics.numDelegation,
		"num other SC deployed", deployMetrics.numOtherTypes,
		"num set balances", numSetBalances,
		"num staked directly", numStaked,
		"total staked on a delegation SC", delegationResult.NumTotalStaked,
		"total delegation nodes", delegationResult.NumTotalDelegated,
		"cross shard delegation calls", numCrossShardDelegations,
	)

	round, nonce, epoch := getGenesisBlocksRoundNonceEpoch(arg)
	header := &block.Header{
		Epoch:           epoch,
		Round:           round,
		Nonce:           nonce,
		ShardID:         arg.ShardCoordinator.SelfId(),
		BlockBodyType:   block.StateBlock,
		PubKeysBitmap:   []byte{1},
		Signature:       rootHash,
		RootHash:        rootHash,
		PrevRandSeed:    rootHash,
		RandSeed:        rootHash,
		TimeStamp:       arg.GenesisTime,
		AccumulatedFees: big.NewInt(0),
		DeveloperFees:   big.NewInt(0),
		ChainID:         []byte(arg.Core.ChainID()),
		SoftwareVersion: []byte(""),
	}

	err = processors.vmContainer.Close()
	if err != nil {
		return nil, nil, nil, err
	}

	err = processors.vmContainersFactory.Close()
	if err != nil {
		return nil, nil, nil, err
	}

	return header, scAddresses, indexingData, nil
}

func createShardGenesisBlockAfterHardFork(
	arg ArgsGenesisBlockCreator,
	body *block.Body,
	hardForkBlockProcessor update.HardForkBlockProcessor,
) (data.HeaderHandler, [][]byte, *genesis.IndexingData, error) {
	if check.IfNil(hardForkBlockProcessor) {
		return nil, nil, nil, update.ErrNilHardForkBlockProcessor
	}

	hdrHandler, err := hardForkBlockProcessor.CreateBlock(
		body,
		arg.Core.ChainID(),
		arg.HardForkConfig.StartRound,
		arg.HardForkConfig.StartNonce,
		arg.HardForkConfig.StartEpoch,
	)
	if err != nil {
		return nil, nil, nil, err
	}

	err = hdrHandler.SetTimeStamp(arg.GenesisTime)
	if err != nil {
		return nil, nil, nil, err
	}

	err = arg.Accounts.RecreateTrie(hdrHandler.GetRootHash())
	if err != nil {
		return nil, nil, nil, err
	}

	indexingData := &genesis.IndexingData{
		DelegationTxs:      make([]data.TransactionHandler, 0),
		ScrsTxs:            make(map[string]data.TransactionHandler),
		StakingTxs:         make([]data.TransactionHandler, 0),
		DeploySystemScTxs:  make([]data.TransactionHandler, 0),
		DeployInitialScTxs: make([]data.TransactionHandler, 0),
	}

	return hdrHandler, make([][]byte, 0), indexingData, nil
}

func createArgsShardBlockCreatorAfterHardFork(
	arg ArgsGenesisBlockCreator,
	selfShardID uint32,
) (hardForkProcess.ArgsNewShardBlockCreatorAfterHardFork, error) {
	tmpArg := arg
	tmpArg.Accounts = arg.importHandler.GetAccountsDBForShard(arg.ShardCoordinator.SelfId())
	processors, err := createProcessorsForShardGenesisBlock(tmpArg, arg.EpochConfig.EnableEpochs)
	if err != nil {
		return hardForkProcess.ArgsNewShardBlockCreatorAfterHardFork{}, err
	}

	argsPendingTxProcessor := hardForkProcess.ArgsPendingTransactionProcessor{
		Accounts:         tmpArg.Accounts,
		TxProcessor:      processors.txProcessor,
		RwdTxProcessor:   processors.rwdProcessor,
		ScrTxProcessor:   processors.scrProcessor,
		PubKeyConv:       arg.Core.AddressPubKeyConverter(),
		ShardCoordinator: arg.ShardCoordinator,
	}
	pendingTxProcessor, err := hardForkProcess.NewPendingTransactionProcessor(argsPendingTxProcessor)
	if err != nil {
		return hardForkProcess.ArgsNewShardBlockCreatorAfterHardFork{}, err
	}

	argsShardBlockCreatorAfterHardFork := hardForkProcess.ArgsNewShardBlockCreatorAfterHardFork{
		Hasher:             arg.Core.Hasher(),
		ImportHandler:      arg.importHandler,
		Marshalizer:        arg.Core.InternalMarshalizer(),
		PendingTxProcessor: pendingTxProcessor,
		ShardCoordinator:   arg.ShardCoordinator,
		Storage:            arg.Data.StorageService(),
		TxCoordinator:      processors.txCoordinator,
		SelfShardID:        selfShardID,
	}

	return argsShardBlockCreatorAfterHardFork, nil
}

// setBalancesToTrie adds balances to trie
func setBalancesToTrie(arg ArgsGenesisBlockCreator) (int, error) {
	initialAccounts, err := arg.AccountsParser.InitialAccountsSplitOnAddressesShards(arg.ShardCoordinator)
	if err != nil {
		return 0, err
	}

	initialAccountsForShard := initialAccounts[arg.ShardCoordinator.SelfId()]

	for _, accnt := range initialAccountsForShard {
		err = setBalanceToTrie(arg, accnt)
		if err != nil {
			return 0, err
		}
	}

	return len(initialAccountsForShard), nil
}

func setBalanceToTrie(arg ArgsGenesisBlockCreator, accnt genesis.InitialAccountHandler) error {
	accWrp, err := arg.Accounts.LoadAccount(accnt.AddressBytes())
	if err != nil {
		return err
	}

	account, ok := accWrp.(state.UserAccountHandler)
	if !ok {
		return process.ErrWrongTypeAssertion
	}

	err = account.AddToBalance(accnt.GetBalanceValue())
	if err != nil {
		return err
	}

	return arg.Accounts.SaveAccount(account)
}

func createProcessorsForShardGenesisBlock(arg ArgsGenesisBlockCreator, enableEpochs config.EnableEpochs) (*genesisProcessors, error) {
	genesisArwenLocker := &sync.RWMutex{} // use a local instance as to not run in concurrent issues when doing bootstrap
	epochNotifier := forking.NewGenericEpochNotifier()

	argsBuiltIn := builtInFunctions.ArgsCreateBuiltInFunctionContainer{
		GasSchedule:                    arg.GasSchedule,
		MapDNSAddresses:                make(map[string]struct{}),
		EnableUserNameChange:           false,
		Marshalizer:                    arg.Core.InternalMarshalizer(),
		Accounts:                       arg.Accounts,
		ShardCoordinator:               arg.ShardCoordinator,
		EpochNotifier:                  epochNotifier,
		ESDTMultiTransferEnableEpoch:   enableEpochs.ESDTMultiTransferEnableEpoch,
		ESDTTransferRoleEnableEpoch:    enableEpochs.ESDTTransferRoleEnableEpoch,
		GlobalMintBurnDisableEpoch:     enableEpochs.GlobalMintBurnDisableEpoch,
		ESDTTransferMetaEnableEpoch:    enableEpochs.BuiltInFunctionOnMetaEnableEpoch,
		OptimizeNFTStoreEnableEpoch:    enableEpochs.OptimizeNFTStoreEnableEpoch,
		CheckCorrectTokenIDEnableEpoch: enableEpochs.CheckCorrectTokenIDForTransferRoleEnableEpoch,
	}
	builtInFuncs, nftStorageHandler, err := builtInFunctions.CreateBuiltInFuncContainerAndNFTStorageHandler(argsBuiltIn)
	if err != nil {
		return nil, err
	}

	argsHook := hooks.ArgBlockChainHook{
		Accounts:           arg.Accounts,
		PubkeyConv:         arg.Core.AddressPubKeyConverter(),
		StorageService:     arg.Data.StorageService(),
		BlockChain:         arg.Data.Blockchain(),
		ShardCoordinator:   arg.ShardCoordinator,
		Marshalizer:        arg.Core.InternalMarshalizer(),
		Uint64Converter:    arg.Core.Uint64ByteSliceConverter(),
		BuiltInFunctions:   builtInFuncs,
		NFTStorageHandler:  nftStorageHandler,
		DataPool:           arg.Data.Datapool(),
		CompiledSCPool:     arg.Data.Datapool().SmartContracts(),
		EpochNotifier:      epochNotifier,
		NilCompiledSCStore: true,
		EnableEpochs:       enableEpochs,
	}
	esdtTransferParser, err := parsers.NewESDTTransferParser(arg.Core.InternalMarshalizer())
	if err != nil {
		return nil, err
	}

	blockChainHookImpl, err := hooks.NewBlockChainHookImpl(argsHook)
	if err != nil {
		return nil, err
	}

	argsNewVMFactory := shard.ArgVMContainerFactory{
		Config:             arg.VirtualMachineConfig,
		BlockGasLimit:      math.MaxUint64,
		GasSchedule:        arg.GasSchedule,
		BlockChainHook:     blockChainHookImpl,
		EpochNotifier:      epochNotifier,
		EpochConfig:        arg.EpochConfig.EnableEpochs,
		ArwenChangeLocker:  genesisArwenLocker,
		ESDTTransferParser: esdtTransferParser,
		BuiltInFunctions:   argsHook.BuiltInFunctions,
	}
	vmFactoryImpl, err := shard.NewVMContainerFactory(argsNewVMFactory)
	if err != nil {
		return nil, err
	}

	vmContainer, err := vmFactoryImpl.Create()
	if err != nil {
		return nil, err
	}

	err = vmcommonBuiltInFunctions.SetPayableHandler(builtInFuncs, vmFactoryImpl.BlockChainHookImpl())
	if err != nil {
		return nil, err
	}

	genesisFeeHandler := &disabled.FeeHandler{}
	interimProcFactory, err := shard.NewIntermediateProcessorsContainerFactory(
		arg.ShardCoordinator,
		arg.Core.InternalMarshalizer(),
		arg.Core.Hasher(),
		arg.Core.AddressPubKeyConverter(),
		arg.Data.StorageService(),
		arg.Data.Datapool(),
		genesisFeeHandler,
	)
	if err != nil {
		return nil, err
	}

	interimProcContainer, err := interimProcFactory.Create()
	if err != nil {
		return nil, err
	}

	scForwarder, err := interimProcContainer.Get(dataBlock.SmartContractResultBlock)
	if err != nil {
		return nil, err
	}
	scForwarder.GetCreatedInShardMiniBlock()

	receiptTxInterim, err := interimProcContainer.Get(dataBlock.ReceiptBlock)
	if err != nil {
		return nil, err
	}

	badTxInterim, err := interimProcContainer.Get(dataBlock.InvalidBlock)
	if err != nil {
		return nil, err
	}

	temporaryBlock := &dataBlock.Header{
		Epoch:     arg.StartEpochNum,
		TimeStamp: arg.GenesisTime,
	}
	epochNotifier.CheckEpoch(temporaryBlock)

	argsTxTypeHandler := coordinator.ArgNewTxTypeHandler{
		PubkeyConverter:        arg.Core.AddressPubKeyConverter(),
		ShardCoordinator:       arg.ShardCoordinator,
		BuiltInFunctions:       builtInFuncs,
		ArgumentParser:         parsers.NewCallArgsParser(),
		EpochNotifier:          epochNotifier,
		RelayedTxV2EnableEpoch: arg.EpochConfig.EnableEpochs.RelayedTransactionsV2EnableEpoch,
		ESDTTransferParser:     esdtTransferParser,
	}
	txTypeHandler, err := coordinator.NewTxTypeHandler(argsTxTypeHandler)
	if err != nil {
		return nil, err
	}

	gasHandler, err := preprocess.NewGasComputation(arg.Economics, txTypeHandler, epochNotifier, enableEpochs.SCDeployEnableEpoch)
	if err != nil {
		return nil, err
	}

	argsNewScProcessor := smartContract.ArgsNewSmartContractProcessor{
		VmContainer:         vmContainer,
		ArgsParser:          smartContract.NewArgumentParser(),
		Hasher:              arg.Core.Hasher(),
		Marshalizer:         arg.Core.InternalMarshalizer(),
		AccountsDB:          arg.Accounts,
		BlockChainHook:      vmFactoryImpl.BlockChainHookImpl(),
		BuiltInFunctions:    builtInFuncs,
		PubkeyConv:          arg.Core.AddressPubKeyConverter(),
		ShardCoordinator:    arg.ShardCoordinator,
		ScrForwarder:        scForwarder,
		TxFeeHandler:        genesisFeeHandler,
		EconomicsFee:        genesisFeeHandler,
		TxTypeHandler:       txTypeHandler,
		GasHandler:          gasHandler,
		GasSchedule:         arg.GasSchedule,
		TxLogsProcessor:     arg.TxLogsProcessor,
		BadTxForwarder:      badTxInterim,
		EpochNotifier:       epochNotifier,
		IsGenesisProcessing: true,
		VMOutputCacher:      txcache.NewDisabledCache(),
		ArwenChangeLocker:   genesisArwenLocker,
		EnableEpochs:        enableEpochs,
	}
	scProcessor, err := smartContract.NewSmartContractProcessor(argsNewScProcessor)
	if err != nil {
		return nil, err
	}

	rewardsTxProcessor, err := rewardTransaction.NewRewardTxProcessor(
		arg.Accounts,
		arg.Core.AddressPubKeyConverter(),
		arg.ShardCoordinator,
	)
	if err != nil {
		return nil, err
	}

	argsNewTxProcessor := transaction.ArgsNewTxProcessor{
		Accounts:                              arg.Accounts,
		Hasher:                                arg.Core.Hasher(),
		PubkeyConv:                            arg.Core.AddressPubKeyConverter(),
		Marshalizer:                           arg.Core.InternalMarshalizer(),
		SignMarshalizer:                       arg.Core.TxMarshalizer(),
		ShardCoordinator:                      arg.ShardCoordinator,
		ScProcessor:                           scProcessor,
		TxFeeHandler:                          genesisFeeHandler,
		TxTypeHandler:                         txTypeHandler,
		EconomicsFee:                          genesisFeeHandler,
		ReceiptForwarder:                      receiptTxInterim,
		BadTxForwarder:                        badTxInterim,
		ArgsParser:                            smartContract.NewArgumentParser(),
		ScrForwarder:                          scForwarder,
		EpochNotifier:                         epochNotifier,
		RelayedTxEnableEpoch:                  enableEpochs.RelayedTransactionsEnableEpoch,
		PenalizedTooMuchGasEnableEpoch:        enableEpochs.PenalizedTooMuchGasEnableEpoch,
		MetaProtectionEnableEpoch:             enableEpochs.MetaProtectionEnableEpoch,
		RelayedTxV2EnableEpoch:                enableEpochs.RelayedTransactionsV2EnableEpoch,
		AddFailedRelayedToInvalidDisableEpoch: enableEpochs.AddFailedRelayedTxToInvalidMBsDisableEpoch,
	}
	transactionProcessor, err := transaction.NewTxProcessor(argsNewTxProcessor)
	if err != nil {
		return nil, errors.New("could not create transaction statisticsProcessor: " + err.Error())
	}

	disabledRequestHandler := &disabled.RequestHandler{}
	disabledBlockTracker := &disabled.BlockTracker{}
	disabledBlockSizeComputationHandler := &disabled.BlockSizeComputationHandler{}
	disabledBalanceComputationHandler := &disabled.BalanceComputationHandler{}
	disabledScheduledTxsExecutionHandler := &disabled.ScheduledTxsExecutionHandler{}

	preProcFactory, err := shard.NewPreProcessorsContainerFactory(
		arg.ShardCoordinator,
		arg.Data.StorageService(),
		arg.Core.InternalMarshalizer(),
		arg.Core.Hasher(),
		arg.Data.Datapool(),
		arg.Core.AddressPubKeyConverter(),
		arg.Accounts,
		disabledRequestHandler,
		transactionProcessor,
		scProcessor,
		scProcessor,
		rewardsTxProcessor,
		arg.Economics,
		gasHandler,
		disabledBlockTracker,
		disabledBlockSizeComputationHandler,
		disabledBalanceComputationHandler,
		epochNotifier,
		enableEpochs.OptimizeGasUsedInCrossMiniBlocksEnableEpoch,
		enableEpochs.FrontRunningProtectionEnableEpoch,
		enableEpochs.ScheduledMiniBlocksEnableEpoch,
		txTypeHandler,
		disabledScheduledTxsExecutionHandler,
	)
	if err != nil {
		return nil, err
	}

	preProcContainer, err := preProcFactory.Create()
	if err != nil {
		return nil, err
	}

	argsDetector := coordinator.ArgsPrintDoubleTransactionsDetector{
		Marshaller:    arg.Core.InternalMarshalizer(),
		Hasher:        arg.Core.Hasher(),
		EpochNotifier: epochNotifier,

		AddFailedRelayedTxToInvalidMBsDisableEpoch: enableEpochs.AddFailedRelayedTxToInvalidMBsDisableEpoch,
	}
	doubleTransactionsDetector, err := coordinator.NewPrintDoubleTransactionsDetector(argsDetector)
	if err != nil {
		return nil, err
	}

	argsTransactionCoordinator := coordinator.ArgTransactionCoordinator{
		Hasher:                            arg.Core.Hasher(),
		Marshalizer:                       arg.Core.InternalMarshalizer(),
		ShardCoordinator:                  arg.ShardCoordinator,
		Accounts:                          arg.Accounts,
		MiniBlockPool:                     arg.Data.Datapool().MiniBlocks(),
		RequestHandler:                    disabledRequestHandler,
		PreProcessors:                     preProcContainer,
		InterProcessors:                   interimProcContainer,
		GasHandler:                        gasHandler,
		FeeHandler:                        genesisFeeHandler,
		BlockSizeComputation:              disabledBlockSizeComputationHandler,
		BalanceComputation:                disabledBalanceComputationHandler,
		EconomicsFee:                      genesisFeeHandler,
		TxTypeHandler:                     txTypeHandler,
		BlockGasAndFeesReCheckEnableEpoch: enableEpochs.BlockGasAndFeesReCheckEnableEpoch,
		TransactionsLogProcessor:          arg.TxLogsProcessor,
		EpochNotifier:                     epochNotifier,
		ScheduledTxsExecutionHandler:      disabledScheduledTxsExecutionHandler,
		ScheduledMiniBlocksEnableEpoch:    enableEpochs.ScheduledMiniBlocksEnableEpoch,
		DoubleTransactionsDetector:        doubleTransactionsDetector,
	}
	txCoordinator, err := coordinator.NewTransactionCoordinator(argsTransactionCoordinator)
	if err != nil {
		return nil, err
	}

	argsNewSCQueryService := smartContract.ArgsNewSCQueryService{
		VmContainer:              vmContainer,
		EconomicsFee:             arg.Economics,
		BlockChainHook:           vmFactoryImpl.BlockChainHookImpl(),
		BlockChain:               arg.Data.Blockchain(),
		ArwenChangeLocker:        genesisArwenLocker,
		Bootstrapper:             syncDisabled.NewDisabledBootstrapper(),
		AllowExternalQueriesChan: common.GetClosedUnbufferedChannel(),
	}
	queryService, err := smartContract.NewSCQueryService(argsNewSCQueryService)
	if err != nil {
		return nil, err
	}

	return &genesisProcessors{
		txCoordinator:       txCoordinator,
		systemSCs:           nil,
		txProcessor:         transactionProcessor,
		scProcessor:         scProcessor,
		scrProcessor:        scProcessor,
		rwdProcessor:        rewardsTxProcessor,
		blockchainHook:      vmFactoryImpl.BlockChainHookImpl(),
		queryService:        queryService,
		vmContainersFactory: vmFactoryImpl,
		vmContainer:         vmContainer,
	}, nil
}

func deployInitialSmartContracts(
	processors *genesisProcessors,
	arg ArgsGenesisBlockCreator,
	deployMetrics *deployedScMetrics,
) ([][]byte, []data.TransactionHandler, error) {
	smartContracts, err := arg.SmartContractParser.InitialSmartContractsSplitOnOwnersShards(arg.ShardCoordinator)
	if err != nil {
		return nil, nil, err
	}

	allScTxs := make([]data.TransactionHandler, 0)
	var scAddresses = make([][]byte, 0)
	currentShardSmartContracts := smartContracts[arg.ShardCoordinator.SelfId()]
	for _, sc := range currentShardSmartContracts {
		var scResulted [][]byte
		scResulted, scTxs, errDeploy := deployInitialSmartContract(processors, sc, arg, deployMetrics)
		if errDeploy != nil {
			return nil, nil, fmt.Errorf("%w for owner %s and filename %s",
				errDeploy, sc.GetOwner(), sc.GetFilename())
		}

		scAddresses = append(scAddresses, scResulted...)
		allScTxs = append(allScTxs, scTxs...)
	}

	return scAddresses, allScTxs, nil
}

func deployInitialSmartContract(
	processors *genesisProcessors,
	sc genesis.InitialSmartContractHandler,
	arg ArgsGenesisBlockCreator,
	deployMetrics *deployedScMetrics,
) ([][]byte, []data.TransactionHandler, error) {

	txExecutor, err := intermediate.NewTxExecutionProcessor(processors.txProcessor, arg.Accounts)
	if err != nil {
		return nil, nil, err
	}

	var deployProc genesis.DeployProcessor

	switch sc.GetType() {
	case genesis.DNSType:
		deployMetrics.numOtherTypes++
		argDeployLibrary := intermediate.ArgDeployLibrarySC{
			Executor:         txExecutor,
			PubkeyConv:       arg.Core.AddressPubKeyConverter(),
			BlockchainHook:   processors.blockchainHook,
			ShardCoordinator: arg.ShardCoordinator,
		}
		deployProc, err = intermediate.NewDeployLibrarySC(argDeployLibrary)
		if err != nil {
			return nil, nil, err
		}
	case genesis.DelegationType:
		deployMetrics.numDelegation++
		fallthrough
	default:
		argDeploy := intermediate.ArgDeployProcessor{
			Executor:       txExecutor,
			PubkeyConv:     arg.Core.AddressPubKeyConverter(),
			BlockchainHook: processors.blockchainHook,
			QueryService:   processors.queryService,
		}
		deployProc, err = intermediate.NewDeployProcessor(argDeploy)
		if err != nil {
			return nil, nil, err
		}
	}

	dpResult, err := deployProc.Deploy(sc)
	return dpResult, txExecutor.GetExecutedTransactions(), err
}

func increaseStakersNonces(processors *genesisProcessors, arg ArgsGenesisBlockCreator) (int, error) {
	txExecutor, err := intermediate.NewTxExecutionProcessor(processors.txProcessor, arg.Accounts)
	if err != nil {
		return 0, err
	}

	initialAddresses, err := arg.AccountsParser.InitialAccountsSplitOnAddressesShards(arg.ShardCoordinator)
	if err != nil {
		return 0, err
	}

	stakersCounter := 0
	initalAddressesInCurrentShard := initialAddresses[arg.ShardCoordinator.SelfId()]
	for _, ia := range initalAddressesInCurrentShard {
		if ia.GetStakingValue().Cmp(zero) < 1 {
			continue
		}

		numNodesStaked := big.NewInt(0).Set(ia.GetStakingValue())
		numNodesStaked.Div(numNodesStaked, arg.GenesisNodePrice)

		stakersCounter++
		err = txExecutor.AddNonce(ia.AddressBytes(), numNodesStaked.Uint64())
		if err != nil {
			return 0, fmt.Errorf("%w when adding nonce for address %s", err, ia.GetAddress())
		}
	}

	return stakersCounter, nil
}

func executeDelegation(
	processors *genesisProcessors,
	arg ArgsGenesisBlockCreator,
	nodesListSplitter genesis.NodesListSplitter,
) (genesis.DelegationResult, []data.TransactionHandler, error) {
	txExecutor, err := intermediate.NewTxExecutionProcessor(processors.txProcessor, arg.Accounts)
	if err != nil {
		return genesis.DelegationResult{}, nil, err
	}

	argDP := intermediate.ArgStandardDelegationProcessor{
		Executor:            txExecutor,
		ShardCoordinator:    arg.ShardCoordinator,
		AccountsParser:      arg.AccountsParser,
		SmartContractParser: arg.SmartContractParser,
		NodesListSplitter:   nodesListSplitter,
		QueryService:        processors.queryService,
		NodePrice:           arg.GenesisNodePrice,
	}

	delegationProcessor, err := intermediate.NewStandardDelegationProcessor(argDP)
	if err != nil {
		return genesis.DelegationResult{}, nil, err
	}

	return delegationProcessor.ExecuteDelegation()
}

func incrementNoncesForCrossShardDelegations(processors *genesisProcessors, arg ArgsGenesisBlockCreator) (int, error) {
	txExecutor, err := intermediate.NewTxExecutionProcessor(processors.txProcessor, arg.Accounts)
	if err != nil {
		return 0, err
	}

	initialAddresses, err := arg.AccountsParser.InitialAccountsSplitOnAddressesShards(arg.ShardCoordinator)
	if err != nil {
		return 0, err
	}

	counter := 0
	initalAddressesInCurrentShard := initialAddresses[arg.ShardCoordinator.SelfId()]
	for _, ia := range initalAddressesInCurrentShard {
		dh := ia.GetDelegationHandler()
		if check.IfNil(dh) {
			continue
		}
		sameShard := arg.ShardCoordinator.SameShard(ia.AddressBytes(), dh.AddressBytes())
		if len(dh.AddressBytes()) == 0 {
			// backwards compatibility, do not make "" address be considered empty and thus, belonging to the same shard
			if arg.ShardCoordinator.ComputeId(ia.AddressBytes()) != 0 {
				sameShard = false
			}
		}
		if sameShard {
			continue
		}

		counter++
		err = txExecutor.AddNonce(ia.AddressBytes(), 1)
		if err != nil {
			return 0, fmt.Errorf("%w when adding nonce for address %s", err, ia.GetAddress())
		}
	}

	return counter, nil
}<|MERGE_RESOLUTION|>--- conflicted
+++ resolved
@@ -115,11 +115,8 @@
 		FailExecutionOnEveryAPIErrorEnableEpoch:           unreachableEpoch,
 		AddFailedRelayedTxToInvalidMBsDisableEpoch:        unreachableEpoch,
 		SCRSizeInvariantOnBuiltInResultEnableEpoch:        unreachableEpoch,
-<<<<<<< HEAD
+		CheckCorrectTokenIDForTransferRoleEnableEpoch:     unreachableEpoch,
 		HeartbeatDisableEpoch:                             unreachableEpoch,
-=======
-		CheckCorrectTokenIDForTransferRoleEnableEpoch:     unreachableEpoch,
->>>>>>> 57adab30
 	}
 }
 
