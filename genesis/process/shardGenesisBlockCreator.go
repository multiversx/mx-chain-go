package process

import (
	"errors"
	"fmt"
	"math"
	"math/big"

	"github.com/ElrondNetwork/elrond-go-logger"
	"github.com/ElrondNetwork/elrond-go/config"
	"github.com/ElrondNetwork/elrond-go/core/check"
	"github.com/ElrondNetwork/elrond-go/core/forking"
	"github.com/ElrondNetwork/elrond-go/core/parsers"
	"github.com/ElrondNetwork/elrond-go/data"
	"github.com/ElrondNetwork/elrond-go/data/block"
	dataBlock "github.com/ElrondNetwork/elrond-go/data/block"
	"github.com/ElrondNetwork/elrond-go/data/state"
	"github.com/ElrondNetwork/elrond-go/genesis"
	"github.com/ElrondNetwork/elrond-go/genesis/process/disabled"
	"github.com/ElrondNetwork/elrond-go/genesis/process/intermediate"
	"github.com/ElrondNetwork/elrond-go/process"
	"github.com/ElrondNetwork/elrond-go/process/block/preprocess"
	"github.com/ElrondNetwork/elrond-go/process/coordinator"
	"github.com/ElrondNetwork/elrond-go/process/factory/shard"
	"github.com/ElrondNetwork/elrond-go/process/rewardTransaction"
	"github.com/ElrondNetwork/elrond-go/process/smartContract"
	"github.com/ElrondNetwork/elrond-go/process/smartContract/builtInFunctions"
	"github.com/ElrondNetwork/elrond-go/process/smartContract/hooks"
	"github.com/ElrondNetwork/elrond-go/process/transaction"
	"github.com/ElrondNetwork/elrond-go/update"
	hardForkProcess "github.com/ElrondNetwork/elrond-go/update/process"
)

var log = logger.GetOrCreate("genesis/process")

var zero = big.NewInt(0)

type deployedScMetrics struct {
	numDelegation int
	numOtherTypes int
}

func createGenesisConfig() config.EnableEpochs {
	return config.EnableEpochs{
		BuiltInFunctionsEnableEpoch:            0,
		SCDeployEnableEpoch:                    unreachableEpoch,
		RelayedTransactionsEnableEpoch:         0,
		PenalizedTooMuchGasEnableEpoch:         0,
		AheadOfTimeGasUsageEnableEpoch:         unreachableEpoch,
		BelowSignedThresholdEnableEpoch:        unreachableEpoch,
		GasPriceModifierEnableEpoch:            unreachableEpoch,
		MetaProtectionEnableEpoch:              unreachableEpoch,
		TransactionSignedWithTxHashEnableEpoch: unreachableEpoch,
		SwitchHysteresisForMinNodesEnableEpoch: unreachableEpoch,
		SwitchJailWaitingEnableEpoch:           unreachableEpoch,
		BlockGasAndFeesReCheckEnableEpoch:      unreachableEpoch,
	}
}

// CreateShardGenesisBlock will create a shard genesis block
func CreateShardGenesisBlock(
	arg ArgsGenesisBlockCreator,
	body *block.Body,
	nodesListSplitter genesis.NodesListSplitter,
	hardForkBlockProcessor update.HardForkBlockProcessor,
) (data.HeaderHandler, [][]byte, error) {
	if mustDoHardForkImportProcess(arg) {
		return createShardGenesisBlockAfterHardFork(arg, body, hardForkBlockProcessor)
	}

	processors, err := createProcessorsForShardGenesisBlock(arg, createGenesisConfig())
	if err != nil {
		return nil, nil, err
	}

	deployMetrics := &deployedScMetrics{}

	scAddresses, err := deployInitialSmartContracts(processors, arg, deployMetrics)
	if err != nil {
		return nil, nil, err
	}

	numSetBalances, err := setBalancesToTrie(arg)
	if err != nil {
		return nil, nil, fmt.Errorf("%w encountered when creating genesis block for shard %d while setting the balances to trie",
			err, arg.ShardCoordinator.SelfId())
	}

	numStaked, err := increaseStakersNonces(processors, arg)
	if err != nil {
		return nil, nil, fmt.Errorf("%w encountered when creating genesis block for shard %d while incrementing nonces",
			err, arg.ShardCoordinator.SelfId())
	}

	delegationResult, err := executeDelegation(processors, arg, nodesListSplitter)
	if err != nil {
		return nil, nil, fmt.Errorf("%w encountered when creating genesis block for shard %d while execution delegation",
			err, arg.ShardCoordinator.SelfId())
	}

	numCrossShardDelegations, err := incrementNoncesForCrossShardDelegations(processors, arg)
	if err != nil {
		return nil, nil, fmt.Errorf("%w encountered when creating genesis block for shard %d while incrementing crossshard nonce",
			err, arg.ShardCoordinator.SelfId())
	}

	rootHash, err := arg.Accounts.Commit()
	if err != nil {
		return nil, nil, fmt.Errorf("%w encountered when creating genesis block for shard %d while commiting",
			err, arg.ShardCoordinator.SelfId())
	}

	log.Debug("shard block genesis",
		"shard ID", arg.ShardCoordinator.SelfId(),
		"num delegation SC deployed", deployMetrics.numDelegation,
		"num other SC deployed", deployMetrics.numOtherTypes,
		"num set balances", numSetBalances,
		"num staked directly", numStaked,
		"total staked on a delegation SC", delegationResult.NumTotalStaked,
		"total delegation nodes", delegationResult.NumTotalDelegated,
		"cross shard delegation calls", numCrossShardDelegations,
	)

	round, nonce, epoch := getGenesisBlocksRoundNonceEpoch(arg)
	header := &block.Header{
		Epoch:           epoch,
		Round:           round,
		Nonce:           nonce,
		ShardID:         arg.ShardCoordinator.SelfId(),
		BlockBodyType:   block.StateBlock,
		PubKeysBitmap:   []byte{1},
		Signature:       rootHash,
		RootHash:        rootHash,
		PrevRandSeed:    rootHash,
		RandSeed:        rootHash,
		TimeStamp:       arg.GenesisTime,
		AccumulatedFees: big.NewInt(0),
		DeveloperFees:   big.NewInt(0),
		ChainID:         []byte(arg.Core.ChainID()),
		SoftwareVersion: []byte(""),
	}

	err = processors.vmContainer.Close()
	if err != nil {
		return nil, nil, err
	}

	err = processors.vmContainersFactory.Close()
	if err != nil {
		return nil, nil, err
	}

	return header, scAddresses, nil
}

func createShardGenesisBlockAfterHardFork(
	arg ArgsGenesisBlockCreator,
	body *block.Body,
	hardForkBlockProcessor update.HardForkBlockProcessor,
) (data.HeaderHandler, [][]byte, error) {
	if check.IfNil(hardForkBlockProcessor) {
		return nil, nil, update.ErrNilHardForkBlockProcessor
	}

	hdrHandler, err := hardForkBlockProcessor.CreateBlock(
		body,
		arg.Core.ChainID(),
		arg.HardForkConfig.StartRound,
		arg.HardForkConfig.StartNonce,
		arg.HardForkConfig.StartEpoch,
	)
	if err != nil {
		return nil, nil, err
	}
	hdrHandler.SetTimeStamp(arg.GenesisTime)

	err = arg.Accounts.RecreateTrie(hdrHandler.GetRootHash())
	if err != nil {
		return nil, nil, err
	}

	return hdrHandler, make([][]byte, 0), nil
}

func createArgsShardBlockCreatorAfterHardFork(
	arg ArgsGenesisBlockCreator,
	selfShardID uint32,
) (hardForkProcess.ArgsNewShardBlockCreatorAfterHardFork, error) {
	tmpArg := arg
	tmpArg.Accounts = arg.importHandler.GetAccountsDBForShard(arg.ShardCoordinator.SelfId())
	processors, err := createProcessorsForShardGenesisBlock(tmpArg, arg.EpochConfig.EnableEpochs)
	if err != nil {
		return hardForkProcess.ArgsNewShardBlockCreatorAfterHardFork{}, err
	}

	argsPendingTxProcessor := hardForkProcess.ArgsPendingTransactionProcessor{
		Accounts:         tmpArg.Accounts,
		TxProcessor:      processors.txProcessor,
		RwdTxProcessor:   processors.rwdProcessor,
		ScrTxProcessor:   processors.scrProcessor,
		PubKeyConv:       arg.Core.AddressPubKeyConverter(),
		ShardCoordinator: arg.ShardCoordinator,
	}
	pendingTxProcessor, err := hardForkProcess.NewPendingTransactionProcessor(argsPendingTxProcessor)
	if err != nil {
		return hardForkProcess.ArgsNewShardBlockCreatorAfterHardFork{}, err
	}

	argsShardBlockCreatorAfterHardFork := hardForkProcess.ArgsNewShardBlockCreatorAfterHardFork{
		Hasher:             arg.Core.Hasher(),
		ImportHandler:      arg.importHandler,
		Marshalizer:        arg.Core.InternalMarshalizer(),
		PendingTxProcessor: pendingTxProcessor,
		ShardCoordinator:   arg.ShardCoordinator,
		Storage:            arg.Data.StorageService(),
		TxCoordinator:      processors.txCoordinator,
		SelfShardID:        selfShardID,
	}

	return argsShardBlockCreatorAfterHardFork, nil
}

// setBalancesToTrie adds balances to trie
func setBalancesToTrie(arg ArgsGenesisBlockCreator) (int, error) {
	initialAccounts, err := arg.AccountsParser.InitialAccountsSplitOnAddressesShards(arg.ShardCoordinator)
	if err != nil {
		return 0, err
	}

	initialAccountsForShard := initialAccounts[arg.ShardCoordinator.SelfId()]

	for _, accnt := range initialAccountsForShard {
		err = setBalanceToTrie(arg, accnt)
		if err != nil {
			return 0, err
		}
	}

	return len(initialAccountsForShard), nil
}

func setBalanceToTrie(arg ArgsGenesisBlockCreator, accnt genesis.InitialAccountHandler) error {
	accWrp, err := arg.Accounts.LoadAccount(accnt.AddressBytes())
	if err != nil {
		return err
	}

	account, ok := accWrp.(state.UserAccountHandler)
	if !ok {
		return process.ErrWrongTypeAssertion
	}

	err = account.AddToBalance(accnt.GetBalanceValue())
	if err != nil {
		return err
	}

	return arg.Accounts.SaveAccount(account)
}

func createProcessorsForShardGenesisBlock(arg ArgsGenesisBlockCreator, enableEpochs config.EnableEpochs) (*genesisProcessors, error) {
	argsBuiltIn := builtInFunctions.ArgsCreateBuiltInFunctionContainer{
		GasSchedule:          arg.GasSchedule,
		MapDNSAddresses:      make(map[string]struct{}),
		EnableUserNameChange: false,
		Marshalizer:          arg.Core.InternalMarshalizer(),
		Accounts:             arg.Accounts,
	}
	builtInFuncFactory, err := builtInFunctions.NewBuiltInFunctionsFactory(argsBuiltIn)
	if err != nil {
		return nil, err
	}
	builtInFuncs, err := builtInFuncFactory.CreateBuiltInFunctionContainer()
	if err != nil {
		return nil, err
	}

	argsHook := hooks.ArgBlockChainHook{
		Accounts:           arg.Accounts,
		PubkeyConv:         arg.Core.AddressPubKeyConverter(),
		StorageService:     arg.Data.StorageService(),
		BlockChain:         arg.Data.Blockchain(),
		ShardCoordinator:   arg.ShardCoordinator,
		Marshalizer:        arg.Core.InternalMarshalizer(),
		Uint64Converter:    arg.Core.Uint64ByteSliceConverter(),
		BuiltInFunctions:   builtInFuncs,
		DataPool:           arg.Data.Datapool(),
		CompiledSCPool:     arg.Data.Datapool().SmartContracts(),
		NilCompiledSCStore: true,
	}
	argsNewVMFactory := shard.ArgVMContainerFactory{
		Config:                         arg.VirtualMachineConfig,
		BlockGasLimit:                  math.MaxUint64,
		GasSchedule:                    arg.GasSchedule,
		ArgBlockChainHook:              argsHook,
		DeployEnableEpoch:              arg.EpochConfig.EnableEpochs.SCDeployEnableEpoch,
		AheadOfTimeGasUsageEnableEpoch: arg.EpochConfig.EnableEpochs.AheadOfTimeGasUsageEnableEpoch,
		ArwenV3EnableEpoch:             arg.EpochConfig.EnableEpochs.RepairCallbackEnableEpoch,
	}
	log.Debug("shardGenesisCreator: enable epoch for sc deploy", "epoch", argsNewVMFactory.DeployEnableEpoch)
	log.Debug("shardGenesisCreator: enable epoch for ahead of time gas usage", "epoch", argsNewVMFactory.AheadOfTimeGasUsageEnableEpoch)
	log.Debug("shardGenesisCreator: enable epoch for repair callback", "epoch", argsNewVMFactory.ArwenV3EnableEpoch)

	vmFactoryImpl, err := shard.NewVMContainerFactory(argsNewVMFactory)
	if err != nil {
		return nil, err
	}

	vmContainer, err := vmFactoryImpl.Create()
	if err != nil {
		return nil, err
	}

	err = builtInFunctions.SetPayableHandler(builtInFuncs, vmFactoryImpl.BlockChainHookImpl())
	if err != nil {
		return nil, err
	}

	genesisFeeHandler := &disabled.FeeHandler{}
	interimProcFactory, err := shard.NewIntermediateProcessorsContainerFactory(
		arg.ShardCoordinator,
<<<<<<< HEAD
		arg.Core.InternalMarshalizer(),
		arg.Core.Hasher(),
		arg.Core.AddressPubKeyConverter(),
		arg.Data.StorageService(),
		arg.Data.Datapool(),
=======
		arg.Marshalizer,
		arg.Hasher,
		arg.PubkeyConv,
		arg.Store,
		arg.DataPool,
		genesisFeeHandler,
>>>>>>> 95e198a8
	)
	if err != nil {
		return nil, err
	}

	interimProcContainer, err := interimProcFactory.Create()
	if err != nil {
		return nil, err
	}

	scForwarder, err := interimProcContainer.Get(dataBlock.SmartContractResultBlock)
	if err != nil {
		return nil, err
	}

	receiptTxInterim, err := interimProcContainer.Get(dataBlock.ReceiptBlock)
	if err != nil {
		return nil, err
	}

	badTxInterim, err := interimProcContainer.Get(dataBlock.InvalidBlock)
	if err != nil {
		return nil, err
	}

	argsTxTypeHandler := coordinator.ArgNewTxTypeHandler{
		PubkeyConverter:  arg.Core.AddressPubKeyConverter(),
		ShardCoordinator: arg.ShardCoordinator,
		BuiltInFuncNames: builtInFuncs.Keys(),
		ArgumentParser:   parsers.NewCallArgsParser(),
	}
	txTypeHandler, err := coordinator.NewTxTypeHandler(argsTxTypeHandler)
	if err != nil {
		return nil, err
	}

	epochNotifier := forking.NewGenericEpochNotifier()
	epochNotifier.CheckEpoch(arg.StartEpochNum)

	gasHandler, err := preprocess.NewGasComputation(arg.Economics, txTypeHandler, epochNotifier, enableEpochs.SCDeployEnableEpoch)
	if err != nil {
		return nil, err
	}

	argsNewScProcessor := smartContract.ArgsNewSmartContractProcessor{
		VmContainer:                    vmContainer,
		ArgsParser:                     smartContract.NewArgumentParser(),
		Hasher:                         arg.Core.Hasher(),
		Marshalizer:                    arg.Core.InternalMarshalizer(),
		AccountsDB:                     arg.Accounts,
		BlockChainHook:                 vmFactoryImpl.BlockChainHookImpl(),
		PubkeyConv:                     arg.Core.AddressPubKeyConverter(),
		ShardCoordinator:               arg.ShardCoordinator,
		ScrForwarder:                   scForwarder,
		TxFeeHandler:                   genesisFeeHandler,
		EconomicsFee:                   genesisFeeHandler,
		TxTypeHandler:                  txTypeHandler,
		GasHandler:                     gasHandler,
		GasSchedule:                    arg.GasSchedule,
		BuiltInFunctions:               vmFactoryImpl.BlockChainHookImpl().GetBuiltInFunctions(),
		TxLogsProcessor:                arg.TxLogsProcessor,
		BadTxForwarder:                 badTxInterim,
		EpochNotifier:                  epochNotifier,
		BuiltinEnableEpoch:             enableEpochs.BuiltInFunctionsEnableEpoch,
		DeployEnableEpoch:              enableEpochs.SCDeployEnableEpoch,
		PenalizedTooMuchGasEnableEpoch: enableEpochs.PenalizedTooMuchGasEnableEpoch,
		RepairCallbackEnableEpoch:      enableEpochs.RepairCallbackEnableEpoch,
		IsGenesisProcessing:            true,
		StakingV2EnableEpoch:           arg.EpochConfig.EnableEpochs.StakingV2Epoch,
	}
	scProcessor, err := smartContract.NewSmartContractProcessor(argsNewScProcessor)
	if err != nil {
		return nil, err
	}

	rewardsTxProcessor, err := rewardTransaction.NewRewardTxProcessor(
		arg.Accounts,
		arg.Core.AddressPubKeyConverter(),
		arg.ShardCoordinator,
	)
	if err != nil {
		return nil, err
	}

	argsNewTxProcessor := transaction.ArgsNewTxProcessor{
		Accounts:                       arg.Accounts,
		Hasher:                         arg.Core.Hasher(),
		PubkeyConv:                     arg.Core.AddressPubKeyConverter(),
		Marshalizer:                    arg.Core.InternalMarshalizer(),
		SignMarshalizer:                arg.Core.TxMarshalizer(),
		ShardCoordinator:               arg.ShardCoordinator,
		ScProcessor:                    scProcessor,
		TxFeeHandler:                   genesisFeeHandler,
		TxTypeHandler:                  txTypeHandler,
		EconomicsFee:                   genesisFeeHandler,
		ReceiptForwarder:               receiptTxInterim,
		BadTxForwarder:                 badTxInterim,
		ArgsParser:                     smartContract.NewArgumentParser(),
		ScrForwarder:                   scForwarder,
		EpochNotifier:                  epochNotifier,
		RelayedTxEnableEpoch:           enableEpochs.RelayedTransactionsEnableEpoch,
		PenalizedTooMuchGasEnableEpoch: enableEpochs.PenalizedTooMuchGasEnableEpoch,
		MetaProtectionEnableEpoch:      enableEpochs.MetaProtectionEnableEpoch,
	}
	transactionProcessor, err := transaction.NewTxProcessor(argsNewTxProcessor)
	if err != nil {
		return nil, errors.New("could not create transaction statisticsProcessor: " + err.Error())
	}

	disabledRequestHandler := &disabled.RequestHandler{}
	disabledBlockTracker := &disabled.BlockTracker{}
	disabledBlockSizeComputationHandler := &disabled.BlockSizeComputationHandler{}
	disabledBalanceComputationHandler := &disabled.BalanceComputationHandler{}

	preProcFactory, err := shard.NewPreProcessorsContainerFactory(
		arg.ShardCoordinator,
		arg.Data.StorageService(),
		arg.Core.InternalMarshalizer(),
		arg.Core.Hasher(),
		arg.Data.Datapool(),
		arg.Core.AddressPubKeyConverter(),
		arg.Accounts,
		disabledRequestHandler,
		transactionProcessor,
		scProcessor,
		scProcessor,
		rewardsTxProcessor,
		arg.Economics,
		gasHandler,
		disabledBlockTracker,
		disabledBlockSizeComputationHandler,
		disabledBalanceComputationHandler,
	)
	if err != nil {
		return nil, err
	}

	preProcContainer, err := preProcFactory.Create()
	if err != nil {
		return nil, err
	}

	argsTransactionCoordinator := coordinator.ArgTransactionCoordinator{
		Hasher:               arg.Core.Hasher(),
		Marshalizer:          arg.Core.InternalMarshalizer(),
		ShardCoordinator:     arg.ShardCoordinator,
		Accounts:             arg.Accounts,
		MiniBlockPool:        arg.Data.Datapool().MiniBlocks(),
		RequestHandler:       disabledRequestHandler,
		PreProcessors:        preProcContainer,
		InterProcessors:      interimProcContainer,
		GasHandler:           gasHandler,
		FeeHandler:           genesisFeeHandler,
		BlockSizeComputation: disabledBlockSizeComputationHandler,
		BalanceComputation:   disabledBalanceComputationHandler,
		EconomicsFee: genesisFeeHandler,
		TxTypeHandler: txTypeHandler,
		BlockGasAndFeesReCheckEnableEpoch: enableEpochs.BlockGasAndFeesReCheckEnableEpoch,

	}
	txCoordinator, err := coordinator.NewTransactionCoordinator(argsTransactionCoordinator)
	if err != nil {
		return nil, err
	}

	queryService, err := smartContract.NewSCQueryService(
		vmContainer,
		arg.Economics,
		vmFactoryImpl.BlockChainHookImpl(),
		arg.Data.Blockchain(),
	)
	if err != nil {
		return nil, err
	}

	return &genesisProcessors{
		txCoordinator:       txCoordinator,
		systemSCs:           nil,
		txProcessor:         transactionProcessor,
		scProcessor:         scProcessor,
		scrProcessor:        scProcessor,
		rwdProcessor:        rewardsTxProcessor,
		blockchainHook:      vmFactoryImpl.BlockChainHookImpl(),
		queryService:        queryService,
		vmContainersFactory: vmFactoryImpl,
		vmContainer:         vmContainer,
	}, nil
}

func deployInitialSmartContracts(
	processors *genesisProcessors,
	arg ArgsGenesisBlockCreator,
	deployMetrics *deployedScMetrics,
) ([][]byte, error) {
	smartContracts, err := arg.SmartContractParser.InitialSmartContractsSplitOnOwnersShards(arg.ShardCoordinator)
	if err != nil {
		return nil, err
	}

	var scAddresses = make([][]byte, 0)
	currentShardSmartContracts := smartContracts[arg.ShardCoordinator.SelfId()]
	for _, sc := range currentShardSmartContracts {
		var scResulted [][]byte
		scResulted, err = deployInitialSmartContract(processors, sc, arg, deployMetrics)
		if err != nil {
			return nil, fmt.Errorf("%w for owner %s and filename %s",
				err, sc.GetOwner(), sc.GetFilename())
		}

		scAddresses = append(scAddresses, scResulted...)
	}

	return scAddresses, nil
}

func deployInitialSmartContract(
	processors *genesisProcessors,
	sc genesis.InitialSmartContractHandler,
	arg ArgsGenesisBlockCreator,
	deployMetrics *deployedScMetrics,
) ([][]byte, error) {

	txExecutor, err := intermediate.NewTxExecutionProcessor(processors.txProcessor, arg.Accounts)
	if err != nil {
		return nil, err
	}

	var deployProc genesis.DeployProcessor

	switch sc.GetType() {
	case genesis.DNSType:
		deployMetrics.numOtherTypes++
		argDeployLibrary := intermediate.ArgDeployLibrarySC{
			Executor:         txExecutor,
			PubkeyConv:       arg.Core.AddressPubKeyConverter(),
			BlockchainHook:   processors.blockchainHook,
			ShardCoordinator: arg.ShardCoordinator,
		}
		deployProc, err = intermediate.NewDeployLibrarySC(argDeployLibrary)
		if err != nil {
			return nil, err
		}
	case genesis.DelegationType:
		deployMetrics.numDelegation++
		fallthrough
	default:
		argDeploy := intermediate.ArgDeployProcessor{
			Executor:       txExecutor,
			PubkeyConv:     arg.Core.AddressPubKeyConverter(),
			BlockchainHook: processors.blockchainHook,
			QueryService:   processors.queryService,
		}
		deployProc, err = intermediate.NewDeployProcessor(argDeploy)
		if err != nil {
			return nil, err
		}
	}

	return deployProc.Deploy(sc)
}

func increaseStakersNonces(processors *genesisProcessors, arg ArgsGenesisBlockCreator) (int, error) {
	txExecutor, err := intermediate.NewTxExecutionProcessor(processors.txProcessor, arg.Accounts)
	if err != nil {
		return 0, err
	}

	initialAddresses, err := arg.AccountsParser.InitialAccountsSplitOnAddressesShards(arg.ShardCoordinator)
	if err != nil {
		return 0, err
	}

	stakersCounter := 0
	initalAddressesInCurrentShard := initialAddresses[arg.ShardCoordinator.SelfId()]
	for _, ia := range initalAddressesInCurrentShard {
		if ia.GetStakingValue().Cmp(zero) < 1 {
			continue
		}

		numNodesStaked := big.NewInt(0).Set(ia.GetStakingValue())
		numNodesStaked.Div(numNodesStaked, arg.GenesisNodePrice)

		stakersCounter++
		err = txExecutor.AddNonce(ia.AddressBytes(), numNodesStaked.Uint64())
		if err != nil {
			return 0, fmt.Errorf("%w when adding nonce for address %s", err, ia.GetAddress())
		}
	}

	return stakersCounter, nil
}

func executeDelegation(
	processors *genesisProcessors,
	arg ArgsGenesisBlockCreator,
	nodesListSplitter genesis.NodesListSplitter,
) (genesis.DelegationResult, error) {
	txExecutor, err := intermediate.NewTxExecutionProcessor(processors.txProcessor, arg.Accounts)
	if err != nil {
		return genesis.DelegationResult{}, err
	}

	argDP := intermediate.ArgStandardDelegationProcessor{
		Executor:            txExecutor,
		ShardCoordinator:    arg.ShardCoordinator,
		AccountsParser:      arg.AccountsParser,
		SmartContractParser: arg.SmartContractParser,
		NodesListSplitter:   nodesListSplitter,
		QueryService:        processors.queryService,
		NodePrice:           arg.GenesisNodePrice,
	}

	delegationProcessor, err := intermediate.NewStandardDelegationProcessor(argDP)
	if err != nil {
		return genesis.DelegationResult{}, err
	}

	return delegationProcessor.ExecuteDelegation()
}

func incrementNoncesForCrossShardDelegations(processors *genesisProcessors, arg ArgsGenesisBlockCreator) (int, error) {
	txExecutor, err := intermediate.NewTxExecutionProcessor(processors.txProcessor, arg.Accounts)
	if err != nil {
		return 0, err
	}

	initialAddresses, err := arg.AccountsParser.InitialAccountsSplitOnAddressesShards(arg.ShardCoordinator)
	if err != nil {
		return 0, err
	}

	counter := 0
	initalAddressesInCurrentShard := initialAddresses[arg.ShardCoordinator.SelfId()]
	for _, ia := range initalAddressesInCurrentShard {
		dh := ia.GetDelegationHandler()
		if check.IfNil(dh) {
			continue
		}
		if arg.ShardCoordinator.SameShard(ia.AddressBytes(), dh.AddressBytes()) {
			continue
		}

		counter++
		err = txExecutor.AddNonce(ia.AddressBytes(), 1)
		if err != nil {
			return 0, fmt.Errorf("%w when adding nonce for address %s", err, ia.GetAddress())
		}
	}

	return counter, nil
}<|MERGE_RESOLUTION|>--- conflicted
+++ resolved
@@ -319,20 +319,12 @@
 	genesisFeeHandler := &disabled.FeeHandler{}
 	interimProcFactory, err := shard.NewIntermediateProcessorsContainerFactory(
 		arg.ShardCoordinator,
-<<<<<<< HEAD
 		arg.Core.InternalMarshalizer(),
 		arg.Core.Hasher(),
 		arg.Core.AddressPubKeyConverter(),
 		arg.Data.StorageService(),
 		arg.Data.Datapool(),
-=======
-		arg.Marshalizer,
-		arg.Hasher,
-		arg.PubkeyConv,
-		arg.Store,
-		arg.DataPool,
 		genesisFeeHandler,
->>>>>>> 95e198a8
 	)
 	if err != nil {
 		return nil, err
