--- conflicted
+++ resolved
@@ -115,13 +115,10 @@
 		ScheduledMiniBlocksEnableEpoch:                    unreachableEpoch,
 		FailExecutionOnEveryAPIErrorEnableEpoch:           unreachableEpoch,
 		AddFailedRelayedTxToInvalidMBsDisableEpoch:        unreachableEpoch,
-<<<<<<< HEAD
+		SCRSizeInvariantOnBuiltInResultEnableEpoch:        unreachableEpoch,
 		StakeLimitsEnableEpoch:                            unreachableEpoch,
 		StakingV4InitEnableEpoch:                          unreachableEpoch,
 		StakingV4EnableEpoch:                              unreachableEpoch,
-=======
-		SCRSizeInvariantOnBuiltInResultEnableEpoch:        unreachableEpoch,
->>>>>>> 2a07c4e2
 	}
 }
 
