package process

import (
	"errors"
	"fmt"
	"math"
	"math/big"
	"sync"

	"github.com/multiversx/mx-chain-core-go/core/check"
	"github.com/multiversx/mx-chain-core-go/data"
	"github.com/multiversx/mx-chain-core-go/data/block"
	dataBlock "github.com/multiversx/mx-chain-core-go/data/block"
	"github.com/multiversx/mx-chain-go/common"
	"github.com/multiversx/mx-chain-go/common/enablers"
	"github.com/multiversx/mx-chain-go/common/forking"
	"github.com/multiversx/mx-chain-go/config"
	"github.com/multiversx/mx-chain-go/genesis"
	"github.com/multiversx/mx-chain-go/genesis/process/disabled"
	"github.com/multiversx/mx-chain-go/genesis/process/intermediate"
	"github.com/multiversx/mx-chain-go/process"
	"github.com/multiversx/mx-chain-go/process/block/preprocess"
	"github.com/multiversx/mx-chain-go/process/coordinator"
	"github.com/multiversx/mx-chain-go/process/factory/shard"
	"github.com/multiversx/mx-chain-go/process/receipts"
	"github.com/multiversx/mx-chain-go/process/rewardTransaction"
	"github.com/multiversx/mx-chain-go/process/smartContract"
	"github.com/multiversx/mx-chain-go/process/smartContract/builtInFunctions"
	"github.com/multiversx/mx-chain-go/process/smartContract/hooks"
	"github.com/multiversx/mx-chain-go/process/smartContract/hooks/counters"
	syncDisabled "github.com/multiversx/mx-chain-go/process/sync/disabled"
	"github.com/multiversx/mx-chain-go/process/transaction"
	"github.com/multiversx/mx-chain-go/state"
	"github.com/multiversx/mx-chain-go/storage/txcache"
	"github.com/multiversx/mx-chain-go/update"
	hardForkProcess "github.com/multiversx/mx-chain-go/update/process"
	logger "github.com/multiversx/mx-chain-logger-go"
	"github.com/multiversx/mx-chain-vm-common-go/parsers"
)

var log = logger.GetOrCreate("genesis/process")

var zero = big.NewInt(0)

type deployedScMetrics struct {
	numDelegation int
	numOtherTypes int
}

func createGenesisConfig() config.EnableEpochs {
	blsMultiSignerEnableEpoch := []config.MultiSignerConfig{
		{
			EnableEpoch: 0,
			Type:        "no-KOSK",
		},
	}

	return config.EnableEpochs{
		SCDeployEnableEpoch:                    unreachableEpoch,
		BuiltInFunctionsEnableEpoch:            0,
		RelayedTransactionsEnableEpoch:         unreachableEpoch,
		PenalizedTooMuchGasEnableEpoch:         unreachableEpoch,
		SwitchJailWaitingEnableEpoch:           unreachableEpoch,
		SwitchHysteresisForMinNodesEnableEpoch: unreachableEpoch,
		BelowSignedThresholdEnableEpoch:        unreachableEpoch,
		TransactionSignedWithTxHashEnableEpoch: unreachableEpoch,
		MetaProtectionEnableEpoch:              unreachableEpoch,
		AheadOfTimeGasUsageEnableEpoch:         unreachableEpoch,
		GasPriceModifierEnableEpoch:            unreachableEpoch,
		RepairCallbackEnableEpoch:              unreachableEpoch,
		MaxNodesChangeEnableEpoch: []config.MaxNodesChangeConfig{
			{
				EpochEnable:            unreachableEpoch,
				MaxNumNodes:            0,
				NodesToShufflePerShard: 0,
			},
		},
		BlockGasAndFeesReCheckEnableEpoch:                 unreachableEpoch,
		StakingV2EnableEpoch:                              unreachableEpoch,
		StakeEnableEpoch:                                  unreachableEpoch, // no need to enable this, we have builtin exceptions in staking system SC
		DoubleKeyProtectionEnableEpoch:                    0,
		ESDTEnableEpoch:                                   unreachableEpoch,
		GovernanceEnableEpoch:                             unreachableEpoch,
		DelegationManagerEnableEpoch:                      unreachableEpoch,
		DelegationSmartContractEnableEpoch:                unreachableEpoch,
		CorrectLastUnjailedEnableEpoch:                    unreachableEpoch,
		BalanceWaitingListsEnableEpoch:                    unreachableEpoch,
		ReturnDataToLastTransferEnableEpoch:               unreachableEpoch,
		SenderInOutTransferEnableEpoch:                    unreachableEpoch,
		RelayedTransactionsV2EnableEpoch:                  unreachableEpoch,
		UnbondTokensV2EnableEpoch:                         unreachableEpoch,
		SaveJailedAlwaysEnableEpoch:                       unreachableEpoch,
		ValidatorToDelegationEnableEpoch:                  unreachableEpoch,
		ReDelegateBelowMinCheckEnableEpoch:                unreachableEpoch,
		WaitingListFixEnableEpoch:                         unreachableEpoch,
		IncrementSCRNonceInMultiTransferEnableEpoch:       unreachableEpoch,
		ESDTMultiTransferEnableEpoch:                      unreachableEpoch,
		GlobalMintBurnDisableEpoch:                        unreachableEpoch,
		ESDTTransferRoleEnableEpoch:                       unreachableEpoch,
		BuiltInFunctionOnMetaEnableEpoch:                  unreachableEpoch,
		ComputeRewardCheckpointEnableEpoch:                unreachableEpoch,
		SCRSizeInvariantCheckEnableEpoch:                  unreachableEpoch,
		BackwardCompSaveKeyValueEnableEpoch:               unreachableEpoch,
		ESDTNFTCreateOnMultiShardEnableEpoch:              unreachableEpoch,
		MetaESDTSetEnableEpoch:                            unreachableEpoch,
		AddTokensToDelegationEnableEpoch:                  unreachableEpoch,
		MultiESDTTransferFixOnCallBackOnEnableEpoch:       unreachableEpoch,
		OptimizeGasUsedInCrossMiniBlocksEnableEpoch:       unreachableEpoch,
		CorrectFirstQueuedEpoch:                           unreachableEpoch,
		CorrectJailedNotUnstakedEmptyQueueEpoch:           unreachableEpoch,
		FixOOGReturnCodeEnableEpoch:                       unreachableEpoch,
		RemoveNonUpdatedStorageEnableEpoch:                unreachableEpoch,
		DeleteDelegatorAfterClaimRewardsEnableEpoch:       unreachableEpoch,
		OptimizeNFTStoreEnableEpoch:                       unreachableEpoch,
		CreateNFTThroughExecByCallerEnableEpoch:           unreachableEpoch,
		StopDecreasingValidatorRatingWhenStuckEnableEpoch: unreachableEpoch,
		FrontRunningProtectionEnableEpoch:                 unreachableEpoch,
		IsPayableBySCEnableEpoch:                          unreachableEpoch,
		CleanUpInformativeSCRsEnableEpoch:                 unreachableEpoch,
		StorageAPICostOptimizationEnableEpoch:             unreachableEpoch,
		TransformToMultiShardCreateEnableEpoch:            unreachableEpoch,
		ESDTRegisterAndSetAllRolesEnableEpoch:             unreachableEpoch,
		ScheduledMiniBlocksEnableEpoch:                    unreachableEpoch,
		FailExecutionOnEveryAPIErrorEnableEpoch:           unreachableEpoch,
		AddFailedRelayedTxToInvalidMBsDisableEpoch:        unreachableEpoch,
		SCRSizeInvariantOnBuiltInResultEnableEpoch:        unreachableEpoch,
		ManagedCryptoAPIsEnableEpoch:                      unreachableEpoch,
		CheckCorrectTokenIDForTransferRoleEnableEpoch:     unreachableEpoch,
		DisableExecByCallerEnableEpoch:                    unreachableEpoch,
		RefactorContextEnableEpoch:                        unreachableEpoch,
		CheckFunctionArgumentEnableEpoch:                  unreachableEpoch,
		CheckExecuteOnReadOnlyEnableEpoch:                 unreachableEpoch,
		MiniBlockPartialExecutionEnableEpoch:              unreachableEpoch,
		ESDTMetadataContinuousCleanupEnableEpoch:          unreachableEpoch,
<<<<<<< HEAD
		StakeLimitsEnableEpoch:                            unreachableEpoch,
		StakingV4InitEnableEpoch:                          unreachableEpoch,
		StakingV4EnableEpoch:                              unreachableEpoch,
		StakingV4DistributeAuctionToWaitingEpoch:          unreachableEpoch,
=======
		FixAsyncCallBackArgsListEnableEpoch:               unreachableEpoch,
		FixOldTokenLiquidityEnableEpoch:                   unreachableEpoch,
		SetSenderInEeiOutputTransferEnableEpoch:           unreachableEpoch,
		RefactorPeersMiniBlocksEnableEpoch:                unreachableEpoch,
		DoNotReturnOldBlockInBlockchainHookEnableEpoch:    unreachableEpoch,
		MaxBlockchainHookCountersEnableEpoch:              unreachableEpoch,
		BLSMultiSignerEnableEpoch:                         blsMultiSignerEnableEpoch,
>>>>>>> 12624dc4
	}
}

// CreateShardGenesisBlock will create a shard genesis block
func CreateShardGenesisBlock(
	arg ArgsGenesisBlockCreator,
	body *block.Body,
	nodesListSplitter genesis.NodesListSplitter,
	hardForkBlockProcessor update.HardForkBlockProcessor,
) (data.HeaderHandler, [][]byte, *genesis.IndexingData, error) {
	if mustDoHardForkImportProcess(arg) {
		return createShardGenesisBlockAfterHardFork(arg, body, hardForkBlockProcessor)
	}

	indexingData := &genesis.IndexingData{
		DelegationTxs:      make([]data.TransactionHandler, 0),
		ScrsTxs:            make(map[string]data.TransactionHandler),
		StakingTxs:         make([]data.TransactionHandler, 0),
		DeploySystemScTxs:  make([]data.TransactionHandler, 0),
		DeployInitialScTxs: make([]data.TransactionHandler, 0),
	}

	processors, err := createProcessorsForShardGenesisBlock(arg, createGenesisConfig())
	if err != nil {
		return nil, nil, nil, err
	}

	deployMetrics := &deployedScMetrics{}

	scAddresses, scTxs, err := deployInitialSmartContracts(processors, arg, deployMetrics)
	if err != nil {
		return nil, nil, nil, err
	}
	indexingData.DeployInitialScTxs = scTxs

	numSetBalances, err := setBalancesToTrie(arg)
	if err != nil {
		return nil, nil, nil, fmt.Errorf("%w encountered when creating genesis block for shard %d while setting the balances to trie",
			err, arg.ShardCoordinator.SelfId())
	}

	numStaked, err := increaseStakersNonces(processors, arg)
	if err != nil {
		return nil, nil, nil, fmt.Errorf("%w encountered when creating genesis block for shard %d while incrementing nonces",
			err, arg.ShardCoordinator.SelfId())
	}

	delegationResult, delegationTxs, err := executeDelegation(processors, arg, nodesListSplitter)
	if err != nil {
		return nil, nil, nil, fmt.Errorf("%w encountered when creating genesis block for shard %d while execution delegation",
			err, arg.ShardCoordinator.SelfId())
	}
	indexingData.DelegationTxs = delegationTxs

	numCrossShardDelegations, err := incrementNoncesForCrossShardDelegations(processors, arg)
	if err != nil {
		return nil, nil, nil, fmt.Errorf("%w encountered when creating genesis block for shard %d while incrementing crossshard nonce",
			err, arg.ShardCoordinator.SelfId())
	}

	scrsTxs := processors.txCoordinator.GetAllCurrentUsedTxs(block.SmartContractResultBlock)
	indexingData.ScrsTxs = scrsTxs

	rootHash, err := arg.Accounts.Commit()
	if err != nil {
		return nil, nil, nil, fmt.Errorf("%w encountered when creating genesis block for shard %d while commiting",
			err, arg.ShardCoordinator.SelfId())
	}

	log.Debug("shard block genesis",
		"shard ID", arg.ShardCoordinator.SelfId(),
		"num delegation SC deployed", deployMetrics.numDelegation,
		"num other SC deployed", deployMetrics.numOtherTypes,
		"num set balances", numSetBalances,
		"num staked directly", numStaked,
		"total staked on a delegation SC", delegationResult.NumTotalStaked,
		"total delegation nodes", delegationResult.NumTotalDelegated,
		"cross shard delegation calls", numCrossShardDelegations,
		"resulted roothash", rootHash,
	)

	round, nonce, epoch := getGenesisBlocksRoundNonceEpoch(arg)
	header := &block.Header{
		Epoch:           epoch,
		Round:           round,
		Nonce:           nonce,
		ShardID:         arg.ShardCoordinator.SelfId(),
		BlockBodyType:   block.StateBlock,
		PubKeysBitmap:   []byte{1},
		Signature:       rootHash,
		RootHash:        rootHash,
		PrevRandSeed:    rootHash,
		RandSeed:        rootHash,
		TimeStamp:       arg.GenesisTime,
		AccumulatedFees: big.NewInt(0),
		DeveloperFees:   big.NewInt(0),
		ChainID:         []byte(arg.Core.ChainID()),
		SoftwareVersion: []byte(""),
	}

	err = processors.vmContainer.Close()
	if err != nil {
		return nil, nil, nil, err
	}

	err = processors.vmContainersFactory.Close()
	if err != nil {
		return nil, nil, nil, err
	}

	return header, scAddresses, indexingData, nil
}

func createShardGenesisBlockAfterHardFork(
	arg ArgsGenesisBlockCreator,
	body *block.Body,
	hardForkBlockProcessor update.HardForkBlockProcessor,
) (data.HeaderHandler, [][]byte, *genesis.IndexingData, error) {
	if check.IfNil(hardForkBlockProcessor) {
		return nil, nil, nil, update.ErrNilHardForkBlockProcessor
	}

	hdrHandler, err := hardForkBlockProcessor.CreateBlock(
		body,
		arg.Core.ChainID(),
		arg.HardForkConfig.StartRound,
		arg.HardForkConfig.StartNonce,
		arg.HardForkConfig.StartEpoch,
	)
	if err != nil {
		return nil, nil, nil, err
	}

	err = hdrHandler.SetTimeStamp(arg.GenesisTime)
	if err != nil {
		return nil, nil, nil, err
	}

	err = arg.Accounts.RecreateTrie(hdrHandler.GetRootHash())
	if err != nil {
		return nil, nil, nil, err
	}

	indexingData := &genesis.IndexingData{
		DelegationTxs:      make([]data.TransactionHandler, 0),
		ScrsTxs:            make(map[string]data.TransactionHandler),
		StakingTxs:         make([]data.TransactionHandler, 0),
		DeploySystemScTxs:  make([]data.TransactionHandler, 0),
		DeployInitialScTxs: make([]data.TransactionHandler, 0),
	}

	return hdrHandler, make([][]byte, 0), indexingData, nil
}

func createArgsShardBlockCreatorAfterHardFork(
	arg ArgsGenesisBlockCreator,
	selfShardID uint32,
) (hardForkProcess.ArgsNewShardBlockCreatorAfterHardFork, error) {
	tmpArg := arg
	tmpArg.Accounts = arg.importHandler.GetAccountsDBForShard(arg.ShardCoordinator.SelfId())
	processors, err := createProcessorsForShardGenesisBlock(tmpArg, arg.EpochConfig.EnableEpochs)
	if err != nil {
		return hardForkProcess.ArgsNewShardBlockCreatorAfterHardFork{}, err
	}

	argsPendingTxProcessor := hardForkProcess.ArgsPendingTransactionProcessor{
		Accounts:         tmpArg.Accounts,
		TxProcessor:      processors.txProcessor,
		RwdTxProcessor:   processors.rwdProcessor,
		ScrTxProcessor:   processors.scrProcessor,
		PubKeyConv:       arg.Core.AddressPubKeyConverter(),
		ShardCoordinator: arg.ShardCoordinator,
	}
	pendingTxProcessor, err := hardForkProcess.NewPendingTransactionProcessor(argsPendingTxProcessor)
	if err != nil {
		return hardForkProcess.ArgsNewShardBlockCreatorAfterHardFork{}, err
	}

	receiptsRepository, err := receipts.NewReceiptsRepository(receipts.ArgsNewReceiptsRepository{
		Marshaller: arg.Core.InternalMarshalizer(),
		Hasher:     arg.Core.Hasher(),
		Store:      arg.Data.StorageService(),
	})
	if err != nil {
		return hardForkProcess.ArgsNewShardBlockCreatorAfterHardFork{}, err
	}

	argsShardBlockCreatorAfterHardFork := hardForkProcess.ArgsNewShardBlockCreatorAfterHardFork{
		Hasher:             arg.Core.Hasher(),
		ImportHandler:      arg.importHandler,
		Marshalizer:        arg.Core.InternalMarshalizer(),
		PendingTxProcessor: pendingTxProcessor,
		ShardCoordinator:   arg.ShardCoordinator,
		Storage:            arg.Data.StorageService(),
		TxCoordinator:      processors.txCoordinator,
		ReceiptsRepository: receiptsRepository,
		SelfShardID:        selfShardID,
	}

	return argsShardBlockCreatorAfterHardFork, nil
}

// setBalancesToTrie adds balances to trie
func setBalancesToTrie(arg ArgsGenesisBlockCreator) (int, error) {
	initialAccounts, err := arg.AccountsParser.InitialAccountsSplitOnAddressesShards(arg.ShardCoordinator)
	if err != nil {
		return 0, err
	}

	initialAccountsForShard := initialAccounts[arg.ShardCoordinator.SelfId()]

	for _, accnt := range initialAccountsForShard {
		err = setBalanceToTrie(arg, accnt)
		if err != nil {
			return 0, err
		}
	}

	return len(initialAccountsForShard), nil
}

func setBalanceToTrie(arg ArgsGenesisBlockCreator, accnt genesis.InitialAccountHandler) error {
	accWrp, err := arg.Accounts.LoadAccount(accnt.AddressBytes())
	if err != nil {
		return err
	}

	account, ok := accWrp.(state.UserAccountHandler)
	if !ok {
		return process.ErrWrongTypeAssertion
	}

	err = account.AddToBalance(accnt.GetBalanceValue())
	if err != nil {
		return err
	}

	return arg.Accounts.SaveAccount(account)
}

func createProcessorsForShardGenesisBlock(arg ArgsGenesisBlockCreator, enableEpochsConfig config.EnableEpochs) (*genesisProcessors, error) {
	genesisWasmVMLocker := &sync.RWMutex{} // use a local instance as to not run in concurrent issues when doing bootstrap
	epochNotifier := forking.NewGenericEpochNotifier()
	enableEpochsHandler, err := enablers.NewEnableEpochsHandler(enableEpochsConfig, epochNotifier)
	if err != nil {
		return nil, err
	}

	argsBuiltIn := builtInFunctions.ArgsCreateBuiltInFunctionContainer{
		GasSchedule:               arg.GasSchedule,
		MapDNSAddresses:           make(map[string]struct{}),
		EnableUserNameChange:      false,
		Marshalizer:               arg.Core.InternalMarshalizer(),
		Accounts:                  arg.Accounts,
		ShardCoordinator:          arg.ShardCoordinator,
		EpochNotifier:             epochNotifier,
		EnableEpochsHandler:       enableEpochsHandler,
		AutomaticCrawlerAddresses: [][]byte{make([]byte, 32)},
		MaxNumNodesInTransferRole: math.MaxUint32,
	}
	builtInFuncFactory, err := builtInFunctions.CreateBuiltInFunctionsFactory(argsBuiltIn)
	if err != nil {
		return nil, err
	}

	argsHook := hooks.ArgBlockChainHook{
		Accounts:              arg.Accounts,
		PubkeyConv:            arg.Core.AddressPubKeyConverter(),
		StorageService:        arg.Data.StorageService(),
		BlockChain:            arg.Data.Blockchain(),
		ShardCoordinator:      arg.ShardCoordinator,
		Marshalizer:           arg.Core.InternalMarshalizer(),
		Uint64Converter:       arg.Core.Uint64ByteSliceConverter(),
		BuiltInFunctions:      builtInFuncFactory.BuiltInFunctionContainer(),
		NFTStorageHandler:     builtInFuncFactory.NFTStorageHandler(),
		GlobalSettingsHandler: builtInFuncFactory.ESDTGlobalSettingsHandler(),
		DataPool:              arg.Data.Datapool(),
		CompiledSCPool:        arg.Data.Datapool().SmartContracts(),
		EpochNotifier:         epochNotifier,
		EnableEpochsHandler:   enableEpochsHandler,
		NilCompiledSCStore:    true,
		GasSchedule:           arg.GasSchedule,
		Counter:               counters.NewDisabledCounter(),
	}
	esdtTransferParser, err := parsers.NewESDTTransferParser(arg.Core.InternalMarshalizer())
	if err != nil {
		return nil, err
	}

	blockChainHookImpl, err := hooks.NewBlockChainHookImpl(argsHook)
	if err != nil {
		return nil, err
	}

	argsNewVMFactory := shard.ArgVMContainerFactory{
		Config:              arg.VirtualMachineConfig,
		BlockGasLimit:       math.MaxUint64,
		GasSchedule:         arg.GasSchedule,
		BlockChainHook:      blockChainHookImpl,
		EpochNotifier:       epochNotifier,
		EnableEpochsHandler: enableEpochsHandler,
		WasmVMChangeLocker:  genesisWasmVMLocker,
		ESDTTransferParser:  esdtTransferParser,
		BuiltInFunctions:    argsHook.BuiltInFunctions,
		Hasher:              arg.Core.Hasher(),
	}
	vmFactoryImpl, err := shard.NewVMContainerFactory(argsNewVMFactory)
	if err != nil {
		return nil, err
	}

	vmContainer, err := vmFactoryImpl.Create()
	if err != nil {
		return nil, err
	}

	err = builtInFuncFactory.SetPayableHandler(vmFactoryImpl.BlockChainHookImpl())
	if err != nil {
		return nil, err
	}

	genesisFeeHandler := &disabled.FeeHandler{}
	interimProcFactory, err := shard.NewIntermediateProcessorsContainerFactory(
		arg.ShardCoordinator,
		arg.Core.InternalMarshalizer(),
		arg.Core.Hasher(),
		arg.Core.AddressPubKeyConverter(),
		arg.Data.StorageService(),
		arg.Data.Datapool(),
		genesisFeeHandler,
	)
	if err != nil {
		return nil, err
	}

	interimProcContainer, err := interimProcFactory.Create()
	if err != nil {
		return nil, err
	}

	scForwarder, err := interimProcContainer.Get(dataBlock.SmartContractResultBlock)
	if err != nil {
		return nil, err
	}
	scForwarder.GetCreatedInShardMiniBlock()

	receiptTxInterim, err := interimProcContainer.Get(dataBlock.ReceiptBlock)
	if err != nil {
		return nil, err
	}

	badTxInterim, err := interimProcContainer.Get(dataBlock.InvalidBlock)
	if err != nil {
		return nil, err
	}

	temporaryBlock := &dataBlock.Header{
		Epoch:     arg.StartEpochNum,
		TimeStamp: arg.GenesisTime,
	}
	epochNotifier.CheckEpoch(temporaryBlock)

	argsTxTypeHandler := coordinator.ArgNewTxTypeHandler{
		PubkeyConverter:     arg.Core.AddressPubKeyConverter(),
		ShardCoordinator:    arg.ShardCoordinator,
		BuiltInFunctions:    builtInFuncFactory.BuiltInFunctionContainer(),
		ArgumentParser:      parsers.NewCallArgsParser(),
		ESDTTransferParser:  esdtTransferParser,
		EnableEpochsHandler: enableEpochsHandler,
	}
	txTypeHandler, err := coordinator.NewTxTypeHandler(argsTxTypeHandler)
	if err != nil {
		return nil, err
	}

	gasHandler, err := preprocess.NewGasComputation(arg.Economics, txTypeHandler, enableEpochsHandler)
	if err != nil {
		return nil, err
	}

	argsNewScProcessor := smartContract.ArgsNewSmartContractProcessor{
		VmContainer:         vmContainer,
		ArgsParser:          smartContract.NewArgumentParser(),
		Hasher:              arg.Core.Hasher(),
		Marshalizer:         arg.Core.InternalMarshalizer(),
		AccountsDB:          arg.Accounts,
		BlockChainHook:      vmFactoryImpl.BlockChainHookImpl(),
		BuiltInFunctions:    builtInFuncFactory.BuiltInFunctionContainer(),
		PubkeyConv:          arg.Core.AddressPubKeyConverter(),
		ShardCoordinator:    arg.ShardCoordinator,
		ScrForwarder:        scForwarder,
		TxFeeHandler:        genesisFeeHandler,
		EconomicsFee:        genesisFeeHandler,
		TxTypeHandler:       txTypeHandler,
		GasHandler:          gasHandler,
		GasSchedule:         arg.GasSchedule,
		TxLogsProcessor:     arg.TxLogsProcessor,
		BadTxForwarder:      badTxInterim,
		EnableEpochsHandler: enableEpochsHandler,
		IsGenesisProcessing: true,
		VMOutputCacher:      txcache.NewDisabledCache(),
		WasmVMChangeLocker:  genesisWasmVMLocker,
	}
	scProcessor, err := smartContract.NewSmartContractProcessor(argsNewScProcessor)
	if err != nil {
		return nil, err
	}

	rewardsTxProcessor, err := rewardTransaction.NewRewardTxProcessor(
		arg.Accounts,
		arg.Core.AddressPubKeyConverter(),
		arg.ShardCoordinator,
	)
	if err != nil {
		return nil, err
	}

	argsNewTxProcessor := transaction.ArgsNewTxProcessor{
		Accounts:            arg.Accounts,
		Hasher:              arg.Core.Hasher(),
		PubkeyConv:          arg.Core.AddressPubKeyConverter(),
		Marshalizer:         arg.Core.InternalMarshalizer(),
		SignMarshalizer:     arg.Core.TxMarshalizer(),
		ShardCoordinator:    arg.ShardCoordinator,
		ScProcessor:         scProcessor,
		TxFeeHandler:        genesisFeeHandler,
		TxTypeHandler:       txTypeHandler,
		EconomicsFee:        genesisFeeHandler,
		ReceiptForwarder:    receiptTxInterim,
		BadTxForwarder:      badTxInterim,
		ArgsParser:          smartContract.NewArgumentParser(),
		ScrForwarder:        scForwarder,
		EnableEpochsHandler: enableEpochsHandler,
	}
	transactionProcessor, err := transaction.NewTxProcessor(argsNewTxProcessor)
	if err != nil {
		return nil, errors.New("could not create transaction statisticsProcessor: " + err.Error())
	}

	disabledRequestHandler := &disabled.RequestHandler{}
	disabledBlockTracker := &disabled.BlockTracker{}
	disabledBlockSizeComputationHandler := &disabled.BlockSizeComputationHandler{}
	disabledBalanceComputationHandler := &disabled.BalanceComputationHandler{}
	disabledScheduledTxsExecutionHandler := &disabled.ScheduledTxsExecutionHandler{}
	disabledProcessedMiniBlocksTracker := &disabled.ProcessedMiniBlocksTracker{}

	preProcFactory, err := shard.NewPreProcessorsContainerFactory(
		arg.ShardCoordinator,
		arg.Data.StorageService(),
		arg.Core.InternalMarshalizer(),
		arg.Core.Hasher(),
		arg.Data.Datapool(),
		arg.Core.AddressPubKeyConverter(),
		arg.Accounts,
		disabledRequestHandler,
		transactionProcessor,
		scProcessor,
		scProcessor,
		rewardsTxProcessor,
		arg.Economics,
		gasHandler,
		disabledBlockTracker,
		disabledBlockSizeComputationHandler,
		disabledBalanceComputationHandler,
		enableEpochsHandler,
		txTypeHandler,
		disabledScheduledTxsExecutionHandler,
		disabledProcessedMiniBlocksTracker,
	)
	if err != nil {
		return nil, err
	}

	preProcContainer, err := preProcFactory.Create()
	if err != nil {
		return nil, err
	}

	argsDetector := coordinator.ArgsPrintDoubleTransactionsDetector{
		Marshaller:          arg.Core.InternalMarshalizer(),
		Hasher:              arg.Core.Hasher(),
		EnableEpochsHandler: enableEpochsHandler,
	}
	doubleTransactionsDetector, err := coordinator.NewPrintDoubleTransactionsDetector(argsDetector)
	if err != nil {
		return nil, err
	}

	argsTransactionCoordinator := coordinator.ArgTransactionCoordinator{
		Hasher:                       arg.Core.Hasher(),
		Marshalizer:                  arg.Core.InternalMarshalizer(),
		ShardCoordinator:             arg.ShardCoordinator,
		Accounts:                     arg.Accounts,
		MiniBlockPool:                arg.Data.Datapool().MiniBlocks(),
		RequestHandler:               disabledRequestHandler,
		PreProcessors:                preProcContainer,
		InterProcessors:              interimProcContainer,
		GasHandler:                   gasHandler,
		FeeHandler:                   genesisFeeHandler,
		BlockSizeComputation:         disabledBlockSizeComputationHandler,
		BalanceComputation:           disabledBalanceComputationHandler,
		EconomicsFee:                 genesisFeeHandler,
		TxTypeHandler:                txTypeHandler,
		TransactionsLogProcessor:     arg.TxLogsProcessor,
		EnableEpochsHandler:          enableEpochsHandler,
		ScheduledTxsExecutionHandler: disabledScheduledTxsExecutionHandler,
		DoubleTransactionsDetector:   doubleTransactionsDetector,
		ProcessedMiniBlocksTracker:   disabledProcessedMiniBlocksTracker,
	}
	txCoordinator, err := coordinator.NewTransactionCoordinator(argsTransactionCoordinator)
	if err != nil {
		return nil, err
	}

	argsNewSCQueryService := smartContract.ArgsNewSCQueryService{
		VmContainer:              vmContainer,
		EconomicsFee:             arg.Economics,
		BlockChainHook:           vmFactoryImpl.BlockChainHookImpl(),
		BlockChain:               arg.Data.Blockchain(),
		WasmVMChangeLocker:       genesisWasmVMLocker,
		Bootstrapper:             syncDisabled.NewDisabledBootstrapper(),
		AllowExternalQueriesChan: common.GetClosedUnbufferedChannel(),
	}
	queryService, err := smartContract.NewSCQueryService(argsNewSCQueryService)
	if err != nil {
		return nil, err
	}

	return &genesisProcessors{
		txCoordinator:       txCoordinator,
		systemSCs:           nil,
		txProcessor:         transactionProcessor,
		scProcessor:         scProcessor,
		scrProcessor:        scProcessor,
		rwdProcessor:        rewardsTxProcessor,
		blockchainHook:      vmFactoryImpl.BlockChainHookImpl(),
		queryService:        queryService,
		vmContainersFactory: vmFactoryImpl,
		vmContainer:         vmContainer,
	}, nil
}

func deployInitialSmartContracts(
	processors *genesisProcessors,
	arg ArgsGenesisBlockCreator,
	deployMetrics *deployedScMetrics,
) ([][]byte, []data.TransactionHandler, error) {
	smartContracts, err := arg.SmartContractParser.InitialSmartContractsSplitOnOwnersShards(arg.ShardCoordinator)
	if err != nil {
		return nil, nil, err
	}

	allScTxs := make([]data.TransactionHandler, 0)
	var scAddresses = make([][]byte, 0)
	currentShardSmartContracts := smartContracts[arg.ShardCoordinator.SelfId()]
	for _, sc := range currentShardSmartContracts {
		var scResulted [][]byte
		scResulted, scTxs, errDeploy := deployInitialSmartContract(processors, sc, arg, deployMetrics)
		if errDeploy != nil {
			return nil, nil, fmt.Errorf("%w for owner %s and filename %s",
				errDeploy, sc.GetOwner(), sc.GetFilename())
		}

		scAddresses = append(scAddresses, scResulted...)
		allScTxs = append(allScTxs, scTxs...)
	}

	return scAddresses, allScTxs, nil
}

func deployInitialSmartContract(
	processors *genesisProcessors,
	sc genesis.InitialSmartContractHandler,
	arg ArgsGenesisBlockCreator,
	deployMetrics *deployedScMetrics,
) ([][]byte, []data.TransactionHandler, error) {

	txExecutor, err := intermediate.NewTxExecutionProcessor(processors.txProcessor, arg.Accounts)
	if err != nil {
		return nil, nil, err
	}

	var deployProc genesis.DeployProcessor

	switch sc.GetType() {
	case genesis.DNSType:
		deployMetrics.numOtherTypes++
		argDeployLibrary := intermediate.ArgDeployLibrarySC{
			Executor:         txExecutor,
			PubkeyConv:       arg.Core.AddressPubKeyConverter(),
			BlockchainHook:   processors.blockchainHook,
			ShardCoordinator: arg.ShardCoordinator,
		}
		deployProc, err = intermediate.NewDeployLibrarySC(argDeployLibrary)
		if err != nil {
			return nil, nil, err
		}
	case genesis.DelegationType:
		deployMetrics.numDelegation++
		fallthrough
	default:
		argDeploy := intermediate.ArgDeployProcessor{
			Executor:       txExecutor,
			PubkeyConv:     arg.Core.AddressPubKeyConverter(),
			BlockchainHook: processors.blockchainHook,
			QueryService:   processors.queryService,
		}
		deployProc, err = intermediate.NewDeployProcessor(argDeploy)
		if err != nil {
			return nil, nil, err
		}
	}

	dpResult, err := deployProc.Deploy(sc)
	return dpResult, txExecutor.GetExecutedTransactions(), err
}

func increaseStakersNonces(processors *genesisProcessors, arg ArgsGenesisBlockCreator) (int, error) {
	txExecutor, err := intermediate.NewTxExecutionProcessor(processors.txProcessor, arg.Accounts)
	if err != nil {
		return 0, err
	}

	initialAddresses, err := arg.AccountsParser.InitialAccountsSplitOnAddressesShards(arg.ShardCoordinator)
	if err != nil {
		return 0, err
	}

	stakersCounter := 0
	initalAddressesInCurrentShard := initialAddresses[arg.ShardCoordinator.SelfId()]
	for _, ia := range initalAddressesInCurrentShard {
		if ia.GetStakingValue().Cmp(zero) < 1 {
			continue
		}

		numNodesStaked := big.NewInt(0).Set(ia.GetStakingValue())
		numNodesStaked.Div(numNodesStaked, arg.GenesisNodePrice)

		stakersCounter++
		err = txExecutor.AddNonce(ia.AddressBytes(), numNodesStaked.Uint64())
		if err != nil {
			return 0, fmt.Errorf("%w when adding nonce for address %s", err, ia.GetAddress())
		}
	}

	return stakersCounter, nil
}

func executeDelegation(
	processors *genesisProcessors,
	arg ArgsGenesisBlockCreator,
	nodesListSplitter genesis.NodesListSplitter,
) (genesis.DelegationResult, []data.TransactionHandler, error) {
	txExecutor, err := intermediate.NewTxExecutionProcessor(processors.txProcessor, arg.Accounts)
	if err != nil {
		return genesis.DelegationResult{}, nil, err
	}

	argDP := intermediate.ArgStandardDelegationProcessor{
		Executor:            txExecutor,
		ShardCoordinator:    arg.ShardCoordinator,
		AccountsParser:      arg.AccountsParser,
		SmartContractParser: arg.SmartContractParser,
		NodesListSplitter:   nodesListSplitter,
		QueryService:        processors.queryService,
		NodePrice:           arg.GenesisNodePrice,
	}

	delegationProcessor, err := intermediate.NewStandardDelegationProcessor(argDP)
	if err != nil {
		return genesis.DelegationResult{}, nil, err
	}

	return delegationProcessor.ExecuteDelegation()
}

func incrementNoncesForCrossShardDelegations(processors *genesisProcessors, arg ArgsGenesisBlockCreator) (int, error) {
	txExecutor, err := intermediate.NewTxExecutionProcessor(processors.txProcessor, arg.Accounts)
	if err != nil {
		return 0, err
	}

	initialAddresses, err := arg.AccountsParser.InitialAccountsSplitOnAddressesShards(arg.ShardCoordinator)
	if err != nil {
		return 0, err
	}

	counter := 0
	initalAddressesInCurrentShard := initialAddresses[arg.ShardCoordinator.SelfId()]
	for _, ia := range initalAddressesInCurrentShard {
		dh := ia.GetDelegationHandler()
		if check.IfNil(dh) {
			continue
		}
		sameShard := arg.ShardCoordinator.SameShard(ia.AddressBytes(), dh.AddressBytes())
		if len(dh.AddressBytes()) == 0 {
			// backwards compatibility, do not make "" address be considered empty and thus, belonging to the same shard
			if arg.ShardCoordinator.ComputeId(ia.AddressBytes()) != 0 {
				sameShard = false
			}
		}
		if sameShard {
			continue
		}

		counter++
		err = txExecutor.AddNonce(ia.AddressBytes(), 1)
		if err != nil {
			return 0, fmt.Errorf("%w when adding nonce for address %s", err, ia.GetAddress())
		}
	}

	return counter, nil
}<|MERGE_RESOLUTION|>--- conflicted
+++ resolved
@@ -132,12 +132,6 @@
 		CheckExecuteOnReadOnlyEnableEpoch:                 unreachableEpoch,
 		MiniBlockPartialExecutionEnableEpoch:              unreachableEpoch,
 		ESDTMetadataContinuousCleanupEnableEpoch:          unreachableEpoch,
-<<<<<<< HEAD
-		StakeLimitsEnableEpoch:                            unreachableEpoch,
-		StakingV4InitEnableEpoch:                          unreachableEpoch,
-		StakingV4EnableEpoch:                              unreachableEpoch,
-		StakingV4DistributeAuctionToWaitingEpoch:          unreachableEpoch,
-=======
 		FixAsyncCallBackArgsListEnableEpoch:               unreachableEpoch,
 		FixOldTokenLiquidityEnableEpoch:                   unreachableEpoch,
 		SetSenderInEeiOutputTransferEnableEpoch:           unreachableEpoch,
@@ -145,7 +139,10 @@
 		DoNotReturnOldBlockInBlockchainHookEnableEpoch:    unreachableEpoch,
 		MaxBlockchainHookCountersEnableEpoch:              unreachableEpoch,
 		BLSMultiSignerEnableEpoch:                         blsMultiSignerEnableEpoch,
->>>>>>> 12624dc4
+		StakeLimitsEnableEpoch:                            unreachableEpoch,
+		StakingV4InitEnableEpoch:                          unreachableEpoch,
+		StakingV4EnableEpoch:                              unreachableEpoch,
+		StakingV4DistributeAuctionToWaitingEpoch:          unreachableEpoch,
 	}
 }
 
