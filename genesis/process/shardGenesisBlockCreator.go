--- conflicted
+++ resolved
@@ -132,16 +132,13 @@
 		CheckExecuteOnReadOnlyEnableEpoch:                 unreachableEpoch,
 		MiniBlockPartialExecutionEnableEpoch:              unreachableEpoch,
 		ESDTMetadataContinuousCleanupEnableEpoch:          unreachableEpoch,
-<<<<<<< HEAD
-		FreezeAccountFeatureEnableEpoch:                   unreachableEpoch,
-=======
 		FixAsyncCallBackArgsListEnableEpoch:               unreachableEpoch,
 		FixOldTokenLiquidityEnableEpoch:                   unreachableEpoch,
 		SetSenderInEeiOutputTransferEnableEpoch:           unreachableEpoch,
 		RefactorPeersMiniBlocksEnableEpoch:                unreachableEpoch,
 		DoNotReturnOldBlockInBlockchainHookEnableEpoch:    unreachableEpoch,
 		BLSMultiSignerEnableEpoch:                         blsMultiSignerEnableEpoch,
->>>>>>> b1a9a213
+		FreezeAccountFeatureEnableEpoch:                   unreachableEpoch,
 	}
 }
 
@@ -391,25 +388,6 @@
 	}
 
 	argsBuiltIn := builtInFunctions.ArgsCreateBuiltInFunctionContainer{
-<<<<<<< HEAD
-		GasSchedule:                              arg.GasSchedule,
-		MapDNSAddresses:                          make(map[string]struct{}),
-		EnableUserNameChange:                     false,
-		Marshalizer:                              arg.Core.InternalMarshalizer(),
-		Accounts:                                 arg.Accounts,
-		ShardCoordinator:                         arg.ShardCoordinator,
-		EpochNotifier:                            epochNotifier,
-		ESDTMultiTransferEnableEpoch:             enableEpochs.ESDTMultiTransferEnableEpoch,
-		ESDTTransferRoleEnableEpoch:              enableEpochs.ESDTTransferRoleEnableEpoch,
-		GlobalMintBurnDisableEpoch:               enableEpochs.GlobalMintBurnDisableEpoch,
-		ESDTTransferMetaEnableEpoch:              enableEpochs.BuiltInFunctionOnMetaEnableEpoch,
-		OptimizeNFTStoreEnableEpoch:              enableEpochs.OptimizeNFTStoreEnableEpoch,
-		CheckCorrectTokenIDEnableEpoch:           enableEpochs.CheckCorrectTokenIDForTransferRoleEnableEpoch,
-		ESDTMetadataContinuousCleanupEnableEpoch: enableEpochs.ESDTMetadataContinuousCleanupEnableEpoch,
-		AutomaticCrawlerAddresses:                [][]byte{make([]byte, 32)},
-		MaxNumNodesInTransferRole:                math.MaxUint32,
-		GuardedAccountHandler:        disabledGuardian.NewDisabledGuardedAccountHandler(),
-=======
 		GasSchedule:               arg.GasSchedule,
 		MapDNSAddresses:           make(map[string]struct{}),
 		EnableUserNameChange:      false,
@@ -420,7 +398,7 @@
 		EnableEpochsHandler:       enableEpochsHandler,
 		AutomaticCrawlerAddresses: [][]byte{make([]byte, 32)},
 		MaxNumNodesInTransferRole: math.MaxUint32,
->>>>>>> b1a9a213
+		GuardedAccountHandler:        disabledGuardian.NewDisabledGuardedAccountHandler(),
 	}
 	builtInFuncFactory, err := builtInFunctions.CreateBuiltInFunctionsFactory(argsBuiltIn)
 	if err != nil {
@@ -577,30 +555,6 @@
 	}
 
 	argsNewTxProcessor := transaction.ArgsNewTxProcessor{
-<<<<<<< HEAD
-		Accounts:                              arg.Accounts,
-		Hasher:                                arg.Core.Hasher(),
-		PubkeyConv:                            arg.Core.AddressPubKeyConverter(),
-		Marshalizer:                           arg.Core.InternalMarshalizer(),
-		SignMarshalizer:                       arg.Core.TxMarshalizer(),
-		ShardCoordinator:                      arg.ShardCoordinator,
-		ScProcessor:                           scProcessor,
-		TxFeeHandler:                          genesisFeeHandler,
-		TxTypeHandler:                         txTypeHandler,
-		EconomicsFee:                          genesisFeeHandler,
-		ReceiptForwarder:                      receiptTxInterim,
-		BadTxForwarder:                        badTxInterim,
-		ArgsParser:                            smartContract.NewArgumentParser(),
-		ScrForwarder:                          scForwarder,
-		EpochNotifier:                         epochNotifier,
-		RelayedTxEnableEpoch:                  enableEpochs.RelayedTransactionsEnableEpoch,
-		PenalizedTooMuchGasEnableEpoch:        enableEpochs.PenalizedTooMuchGasEnableEpoch,
-		MetaProtectionEnableEpoch:             enableEpochs.MetaProtectionEnableEpoch,
-		RelayedTxV2EnableEpoch:                enableEpochs.RelayedTransactionsV2EnableEpoch,
-		AddFailedRelayedToInvalidDisableEpoch: enableEpochs.AddFailedRelayedTxToInvalidMBsDisableEpoch,
-		TxVersionChecker:                      arg.Core.TxVersionChecker(),
-		GuardianChecker:                       disabledGuardian.NewDisabledGuardedAccountHandler(),
-=======
 		Accounts:            arg.Accounts,
 		Hasher:              arg.Core.Hasher(),
 		PubkeyConv:          arg.Core.AddressPubKeyConverter(),
@@ -616,7 +570,8 @@
 		ArgsParser:          smartContract.NewArgumentParser(),
 		ScrForwarder:        scForwarder,
 		EnableEpochsHandler: enableEpochsHandler,
->>>>>>> b1a9a213
+		TxVersionChecker:                      arg.Core.TxVersionChecker(),
+		GuardianChecker:                       disabledGuardian.NewDisabledGuardedAccountHandler(),
 	}
 	transactionProcessor, err := transaction.NewTxProcessor(argsNewTxProcessor)
 	if err != nil {
