package process

import (
	"errors"
	"fmt"
	"math"
	"math/big"
	"sync"

	"github.com/ElrondNetwork/elrond-go-core/core/check"
	"github.com/ElrondNetwork/elrond-go-core/data"
	"github.com/ElrondNetwork/elrond-go-core/data/block"
	dataBlock "github.com/ElrondNetwork/elrond-go-core/data/block"
	logger "github.com/ElrondNetwork/elrond-go-logger"
	"github.com/ElrondNetwork/elrond-go/common"
	"github.com/ElrondNetwork/elrond-go/common/forking"
	"github.com/ElrondNetwork/elrond-go/config"
	"github.com/ElrondNetwork/elrond-go/genesis"
	"github.com/ElrondNetwork/elrond-go/genesis/process/disabled"
	"github.com/ElrondNetwork/elrond-go/genesis/process/intermediate"
	"github.com/ElrondNetwork/elrond-go/process"
	"github.com/ElrondNetwork/elrond-go/process/block/preprocess"
	"github.com/ElrondNetwork/elrond-go/process/coordinator"
	"github.com/ElrondNetwork/elrond-go/process/factory/shard"
	"github.com/ElrondNetwork/elrond-go/process/rewardTransaction"
	"github.com/ElrondNetwork/elrond-go/process/smartContract"
	"github.com/ElrondNetwork/elrond-go/process/smartContract/builtInFunctions"
	"github.com/ElrondNetwork/elrond-go/process/smartContract/hooks"
	syncDisabled "github.com/ElrondNetwork/elrond-go/process/sync/disabled"
	"github.com/ElrondNetwork/elrond-go/process/transaction"
	"github.com/ElrondNetwork/elrond-go/state"
	"github.com/ElrondNetwork/elrond-go/storage/txcache"
	"github.com/ElrondNetwork/elrond-go/update"
	hardForkProcess "github.com/ElrondNetwork/elrond-go/update/process"
	vmcommonBuiltInFunctions "github.com/ElrondNetwork/elrond-vm-common/builtInFunctions"
	"github.com/ElrondNetwork/elrond-vm-common/parsers"
)

var log = logger.GetOrCreate("genesis/process")

var zero = big.NewInt(0)

type deployedScMetrics struct {
	numDelegation int
	numOtherTypes int
}

func createGenesisConfig() config.EnableEpochs {
	return config.EnableEpochs{
		SCDeployEnableEpoch:                    unreachableEpoch,
		BuiltInFunctionsEnableEpoch:            0,
		RelayedTransactionsEnableEpoch:         unreachableEpoch,
		PenalizedTooMuchGasEnableEpoch:         unreachableEpoch,
		SwitchJailWaitingEnableEpoch:           unreachableEpoch,
		SwitchHysteresisForMinNodesEnableEpoch: unreachableEpoch,
		BelowSignedThresholdEnableEpoch:        unreachableEpoch,
		TransactionSignedWithTxHashEnableEpoch: unreachableEpoch,
		MetaProtectionEnableEpoch:              unreachableEpoch,
		AheadOfTimeGasUsageEnableEpoch:         unreachableEpoch,
		GasPriceModifierEnableEpoch:            unreachableEpoch,
		RepairCallbackEnableEpoch:              unreachableEpoch,
		MaxNodesChangeEnableEpoch: []config.MaxNodesChangeConfig{
			{
				EpochEnable:            unreachableEpoch,
				MaxNumNodes:            0,
				NodesToShufflePerShard: 0,
			},
		},
		BlockGasAndFeesReCheckEnableEpoch:                 unreachableEpoch,
		StakingV2EnableEpoch:                              unreachableEpoch,
		StakeEnableEpoch:                                  0,
		DoubleKeyProtectionEnableEpoch:                    0,
		ESDTEnableEpoch:                                   unreachableEpoch,
		GovernanceEnableEpoch:                             unreachableEpoch,
		DelegationManagerEnableEpoch:                      unreachableEpoch,
		DelegationSmartContractEnableEpoch:                unreachableEpoch,
		CorrectLastUnjailedEnableEpoch:                    unreachableEpoch,
		BalanceWaitingListsEnableEpoch:                    unreachableEpoch,
		ReturnDataToLastTransferEnableEpoch:               unreachableEpoch,
		SenderInOutTransferEnableEpoch:                    unreachableEpoch,
		RelayedTransactionsV2EnableEpoch:                  unreachableEpoch,
		UnbondTokensV2EnableEpoch:                         unreachableEpoch,
		SaveJailedAlwaysEnableEpoch:                       unreachableEpoch,
		ValidatorToDelegationEnableEpoch:                  unreachableEpoch,
		ReDelegateBelowMinCheckEnableEpoch:                unreachableEpoch,
		WaitingListFixEnableEpoch:                         unreachableEpoch,
		IncrementSCRNonceInMultiTransferEnableEpoch:       unreachableEpoch,
		ESDTMultiTransferEnableEpoch:                      unreachableEpoch,
		GlobalMintBurnDisableEpoch:                        unreachableEpoch,
		ESDTTransferRoleEnableEpoch:                       unreachableEpoch,
		BuiltInFunctionOnMetaEnableEpoch:                  unreachableEpoch,
		ComputeRewardCheckpointEnableEpoch:                unreachableEpoch,
		SCRSizeInvariantCheckEnableEpoch:                  unreachableEpoch,
		BackwardCompSaveKeyValueEnableEpoch:               unreachableEpoch,
		ESDTNFTCreateOnMultiShardEnableEpoch:              unreachableEpoch,
		MetaESDTSetEnableEpoch:                            unreachableEpoch,
		AddTokensToDelegationEnableEpoch:                  unreachableEpoch,
		MultiESDTTransferFixOnCallBackOnEnableEpoch:       unreachableEpoch,
		OptimizeGasUsedInCrossMiniBlocksEnableEpoch:       unreachableEpoch,
		CorrectFirstQueuedEpoch:                           unreachableEpoch,
		CorrectJailedNotUnstakedEmptyQueueEpoch:           unreachableEpoch,
		FixOOGReturnCodeEnableEpoch:                       unreachableEpoch,
		RemoveNonUpdatedStorageEnableEpoch:                unreachableEpoch,
		DeleteDelegatorAfterClaimRewardsEnableEpoch:       unreachableEpoch,
		OptimizeNFTStoreEnableEpoch:                       unreachableEpoch,
		CreateNFTThroughExecByCallerEnableEpoch:           unreachableEpoch,
		StopDecreasingValidatorRatingWhenStuckEnableEpoch: unreachableEpoch,
		FrontRunningProtectionEnableEpoch:                 unreachableEpoch,
		IsPayableBySCEnableEpoch:                          unreachableEpoch,
		CleanUpInformativeSCRsEnableEpoch:                 unreachableEpoch,
		StorageAPICostOptimizationEnableEpoch:             unreachableEpoch,
		TransformToMultiShardCreateEnableEpoch:            unreachableEpoch,
		ESDTRegisterAndSetAllRolesEnableEpoch:             unreachableEpoch,
		ScheduledMiniBlocksEnableEpoch:                    unreachableEpoch,
		FailExecutionOnEveryAPIErrorEnableEpoch:           unreachableEpoch,
		AddFailedRelayedTxToInvalidMBsDisableEpoch:        unreachableEpoch,
		SCRSizeInvariantOnBuiltInResultEnableEpoch:        unreachableEpoch,
<<<<<<< HEAD
		MiniBlockPartialExecutionEnableEpoch:              unreachableEpoch,
=======
		CheckCorrectTokenIDForTransferRoleEnableEpoch:     unreachableEpoch,
>>>>>>> fa618b4c
	}
}

// CreateShardGenesisBlock will create a shard genesis block
func CreateShardGenesisBlock(
	arg ArgsGenesisBlockCreator,
	body *block.Body,
	nodesListSplitter genesis.NodesListSplitter,
	hardForkBlockProcessor update.HardForkBlockProcessor,
) (data.HeaderHandler, [][]byte, *genesis.IndexingData, error) {
	if mustDoHardForkImportProcess(arg) {
		return createShardGenesisBlockAfterHardFork(arg, body, hardForkBlockProcessor)
	}

	indexingData := &genesis.IndexingData{
		DelegationTxs:      make([]data.TransactionHandler, 0),
		ScrsTxs:            make(map[string]data.TransactionHandler),
		StakingTxs:         make([]data.TransactionHandler, 0),
		DeploySystemScTxs:  make([]data.TransactionHandler, 0),
		DeployInitialScTxs: make([]data.TransactionHandler, 0),
	}

	processors, err := createProcessorsForShardGenesisBlock(arg, createGenesisConfig())
	if err != nil {
		return nil, nil, nil, err
	}

	deployMetrics := &deployedScMetrics{}

	scAddresses, scTxs, err := deployInitialSmartContracts(processors, arg, deployMetrics)
	if err != nil {
		return nil, nil, nil, err
	}
	indexingData.DeployInitialScTxs = scTxs

	numSetBalances, err := setBalancesToTrie(arg)
	if err != nil {
		return nil, nil, nil, fmt.Errorf("%w encountered when creating genesis block for shard %d while setting the balances to trie",
			err, arg.ShardCoordinator.SelfId())
	}

	numStaked, err := increaseStakersNonces(processors, arg)
	if err != nil {
		return nil, nil, nil, fmt.Errorf("%w encountered when creating genesis block for shard %d while incrementing nonces",
			err, arg.ShardCoordinator.SelfId())
	}

	delegationResult, delegationTxs, err := executeDelegation(processors, arg, nodesListSplitter)
	if err != nil {
		return nil, nil, nil, fmt.Errorf("%w encountered when creating genesis block for shard %d while execution delegation",
			err, arg.ShardCoordinator.SelfId())
	}
	indexingData.DelegationTxs = delegationTxs

	numCrossShardDelegations, err := incrementNoncesForCrossShardDelegations(processors, arg)
	if err != nil {
		return nil, nil, nil, fmt.Errorf("%w encountered when creating genesis block for shard %d while incrementing crossshard nonce",
			err, arg.ShardCoordinator.SelfId())
	}

	scrsTxs := processors.txCoordinator.GetAllCurrentUsedTxs(block.SmartContractResultBlock)
	indexingData.ScrsTxs = scrsTxs

	rootHash, err := arg.Accounts.Commit()
	if err != nil {
		return nil, nil, nil, fmt.Errorf("%w encountered when creating genesis block for shard %d while commiting",
			err, arg.ShardCoordinator.SelfId())
	}

	log.Debug("shard block genesis",
		"shard ID", arg.ShardCoordinator.SelfId(),
		"num delegation SC deployed", deployMetrics.numDelegation,
		"num other SC deployed", deployMetrics.numOtherTypes,
		"num set balances", numSetBalances,
		"num staked directly", numStaked,
		"total staked on a delegation SC", delegationResult.NumTotalStaked,
		"total delegation nodes", delegationResult.NumTotalDelegated,
		"cross shard delegation calls", numCrossShardDelegations,
	)

	round, nonce, epoch := getGenesisBlocksRoundNonceEpoch(arg)
	header := &block.Header{
		Epoch:           epoch,
		Round:           round,
		Nonce:           nonce,
		ShardID:         arg.ShardCoordinator.SelfId(),
		BlockBodyType:   block.StateBlock,
		PubKeysBitmap:   []byte{1},
		Signature:       rootHash,
		RootHash:        rootHash,
		PrevRandSeed:    rootHash,
		RandSeed:        rootHash,
		TimeStamp:       arg.GenesisTime,
		AccumulatedFees: big.NewInt(0),
		DeveloperFees:   big.NewInt(0),
		ChainID:         []byte(arg.Core.ChainID()),
		SoftwareVersion: []byte(""),
	}

	err = processors.vmContainer.Close()
	if err != nil {
		return nil, nil, nil, err
	}

	err = processors.vmContainersFactory.Close()
	if err != nil {
		return nil, nil, nil, err
	}

	return header, scAddresses, indexingData, nil
}

func createShardGenesisBlockAfterHardFork(
	arg ArgsGenesisBlockCreator,
	body *block.Body,
	hardForkBlockProcessor update.HardForkBlockProcessor,
) (data.HeaderHandler, [][]byte, *genesis.IndexingData, error) {
	if check.IfNil(hardForkBlockProcessor) {
		return nil, nil, nil, update.ErrNilHardForkBlockProcessor
	}

	hdrHandler, err := hardForkBlockProcessor.CreateBlock(
		body,
		arg.Core.ChainID(),
		arg.HardForkConfig.StartRound,
		arg.HardForkConfig.StartNonce,
		arg.HardForkConfig.StartEpoch,
	)
	if err != nil {
		return nil, nil, nil, err
	}

	err = hdrHandler.SetTimeStamp(arg.GenesisTime)
	if err != nil {
		return nil, nil, nil, err
	}

	err = arg.Accounts.RecreateTrie(hdrHandler.GetRootHash())
	if err != nil {
		return nil, nil, nil, err
	}

	indexingData := &genesis.IndexingData{
		DelegationTxs:      make([]data.TransactionHandler, 0),
		ScrsTxs:            make(map[string]data.TransactionHandler),
		StakingTxs:         make([]data.TransactionHandler, 0),
		DeploySystemScTxs:  make([]data.TransactionHandler, 0),
		DeployInitialScTxs: make([]data.TransactionHandler, 0),
	}

	return hdrHandler, make([][]byte, 0), indexingData, nil
}

func createArgsShardBlockCreatorAfterHardFork(
	arg ArgsGenesisBlockCreator,
	selfShardID uint32,
) (hardForkProcess.ArgsNewShardBlockCreatorAfterHardFork, error) {
	tmpArg := arg
	tmpArg.Accounts = arg.importHandler.GetAccountsDBForShard(arg.ShardCoordinator.SelfId())
	processors, err := createProcessorsForShardGenesisBlock(tmpArg, arg.EpochConfig.EnableEpochs)
	if err != nil {
		return hardForkProcess.ArgsNewShardBlockCreatorAfterHardFork{}, err
	}

	argsPendingTxProcessor := hardForkProcess.ArgsPendingTransactionProcessor{
		Accounts:         tmpArg.Accounts,
		TxProcessor:      processors.txProcessor,
		RwdTxProcessor:   processors.rwdProcessor,
		ScrTxProcessor:   processors.scrProcessor,
		PubKeyConv:       arg.Core.AddressPubKeyConverter(),
		ShardCoordinator: arg.ShardCoordinator,
	}
	pendingTxProcessor, err := hardForkProcess.NewPendingTransactionProcessor(argsPendingTxProcessor)
	if err != nil {
		return hardForkProcess.ArgsNewShardBlockCreatorAfterHardFork{}, err
	}

	argsShardBlockCreatorAfterHardFork := hardForkProcess.ArgsNewShardBlockCreatorAfterHardFork{
		Hasher:             arg.Core.Hasher(),
		ImportHandler:      arg.importHandler,
		Marshalizer:        arg.Core.InternalMarshalizer(),
		PendingTxProcessor: pendingTxProcessor,
		ShardCoordinator:   arg.ShardCoordinator,
		Storage:            arg.Data.StorageService(),
		TxCoordinator:      processors.txCoordinator,
		SelfShardID:        selfShardID,
	}

	return argsShardBlockCreatorAfterHardFork, nil
}

// setBalancesToTrie adds balances to trie
func setBalancesToTrie(arg ArgsGenesisBlockCreator) (int, error) {
	initialAccounts, err := arg.AccountsParser.InitialAccountsSplitOnAddressesShards(arg.ShardCoordinator)
	if err != nil {
		return 0, err
	}

	initialAccountsForShard := initialAccounts[arg.ShardCoordinator.SelfId()]

	for _, accnt := range initialAccountsForShard {
		err = setBalanceToTrie(arg, accnt)
		if err != nil {
			return 0, err
		}
	}

	return len(initialAccountsForShard), nil
}

func setBalanceToTrie(arg ArgsGenesisBlockCreator, accnt genesis.InitialAccountHandler) error {
	accWrp, err := arg.Accounts.LoadAccount(accnt.AddressBytes())
	if err != nil {
		return err
	}

	account, ok := accWrp.(state.UserAccountHandler)
	if !ok {
		return process.ErrWrongTypeAssertion
	}

	err = account.AddToBalance(accnt.GetBalanceValue())
	if err != nil {
		return err
	}

	return arg.Accounts.SaveAccount(account)
}

func createProcessorsForShardGenesisBlock(arg ArgsGenesisBlockCreator, enableEpochs config.EnableEpochs) (*genesisProcessors, error) {
	genesisArwenLocker := &sync.RWMutex{} // use a local instance as to not run in concurrent issues when doing bootstrap
	epochNotifier := forking.NewGenericEpochNotifier()

	argsBuiltIn := builtInFunctions.ArgsCreateBuiltInFunctionContainer{
		GasSchedule:                    arg.GasSchedule,
		MapDNSAddresses:                make(map[string]struct{}),
		EnableUserNameChange:           false,
		Marshalizer:                    arg.Core.InternalMarshalizer(),
		Accounts:                       arg.Accounts,
		ShardCoordinator:               arg.ShardCoordinator,
		EpochNotifier:                  epochNotifier,
		ESDTMultiTransferEnableEpoch:   enableEpochs.ESDTMultiTransferEnableEpoch,
		ESDTTransferRoleEnableEpoch:    enableEpochs.ESDTTransferRoleEnableEpoch,
		GlobalMintBurnDisableEpoch:     enableEpochs.GlobalMintBurnDisableEpoch,
		ESDTTransferMetaEnableEpoch:    enableEpochs.BuiltInFunctionOnMetaEnableEpoch,
		OptimizeNFTStoreEnableEpoch:    enableEpochs.OptimizeNFTStoreEnableEpoch,
		CheckCorrectTokenIDEnableEpoch: enableEpochs.CheckCorrectTokenIDForTransferRoleEnableEpoch,
	}
	builtInFuncs, nftStorageHandler, err := builtInFunctions.CreateBuiltInFuncContainerAndNFTStorageHandler(argsBuiltIn)
	if err != nil {
		return nil, err
	}

	argsHook := hooks.ArgBlockChainHook{
		Accounts:           arg.Accounts,
		PubkeyConv:         arg.Core.AddressPubKeyConverter(),
		StorageService:     arg.Data.StorageService(),
		BlockChain:         arg.Data.Blockchain(),
		ShardCoordinator:   arg.ShardCoordinator,
		Marshalizer:        arg.Core.InternalMarshalizer(),
		Uint64Converter:    arg.Core.Uint64ByteSliceConverter(),
		BuiltInFunctions:   builtInFuncs,
		NFTStorageHandler:  nftStorageHandler,
		DataPool:           arg.Data.Datapool(),
		CompiledSCPool:     arg.Data.Datapool().SmartContracts(),
		EpochNotifier:      epochNotifier,
		NilCompiledSCStore: true,
		EnableEpochs:       enableEpochs,
	}
	esdtTransferParser, err := parsers.NewESDTTransferParser(arg.Core.InternalMarshalizer())
	if err != nil {
		return nil, err
	}

	blockChainHookImpl, err := hooks.NewBlockChainHookImpl(argsHook)
	if err != nil {
		return nil, err
	}

	argsNewVMFactory := shard.ArgVMContainerFactory{
		Config:             arg.VirtualMachineConfig,
		BlockGasLimit:      math.MaxUint64,
		GasSchedule:        arg.GasSchedule,
		BlockChainHook:     blockChainHookImpl,
		EpochNotifier:      epochNotifier,
		EpochConfig:        arg.EpochConfig.EnableEpochs,
		ArwenChangeLocker:  genesisArwenLocker,
		ESDTTransferParser: esdtTransferParser,
		BuiltInFunctions:   argsHook.BuiltInFunctions,
	}
	vmFactoryImpl, err := shard.NewVMContainerFactory(argsNewVMFactory)
	if err != nil {
		return nil, err
	}

	vmContainer, err := vmFactoryImpl.Create()
	if err != nil {
		return nil, err
	}

	err = vmcommonBuiltInFunctions.SetPayableHandler(builtInFuncs, vmFactoryImpl.BlockChainHookImpl())
	if err != nil {
		return nil, err
	}

	genesisFeeHandler := &disabled.FeeHandler{}
	interimProcFactory, err := shard.NewIntermediateProcessorsContainerFactory(
		arg.ShardCoordinator,
		arg.Core.InternalMarshalizer(),
		arg.Core.Hasher(),
		arg.Core.AddressPubKeyConverter(),
		arg.Data.StorageService(),
		arg.Data.Datapool(),
		genesisFeeHandler,
	)
	if err != nil {
		return nil, err
	}

	interimProcContainer, err := interimProcFactory.Create()
	if err != nil {
		return nil, err
	}

	scForwarder, err := interimProcContainer.Get(dataBlock.SmartContractResultBlock)
	if err != nil {
		return nil, err
	}
	scForwarder.GetCreatedInShardMiniBlock()

	receiptTxInterim, err := interimProcContainer.Get(dataBlock.ReceiptBlock)
	if err != nil {
		return nil, err
	}

	badTxInterim, err := interimProcContainer.Get(dataBlock.InvalidBlock)
	if err != nil {
		return nil, err
	}

	temporaryBlock := &dataBlock.Header{
		Epoch:     arg.StartEpochNum,
		TimeStamp: arg.GenesisTime,
	}
	epochNotifier.CheckEpoch(temporaryBlock)

	argsTxTypeHandler := coordinator.ArgNewTxTypeHandler{
		PubkeyConverter:        arg.Core.AddressPubKeyConverter(),
		ShardCoordinator:       arg.ShardCoordinator,
		BuiltInFunctions:       builtInFuncs,
		ArgumentParser:         parsers.NewCallArgsParser(),
		EpochNotifier:          epochNotifier,
		RelayedTxV2EnableEpoch: arg.EpochConfig.EnableEpochs.RelayedTransactionsV2EnableEpoch,
		ESDTTransferParser:     esdtTransferParser,
	}
	txTypeHandler, err := coordinator.NewTxTypeHandler(argsTxTypeHandler)
	if err != nil {
		return nil, err
	}

	gasHandler, err := preprocess.NewGasComputation(arg.Economics, txTypeHandler, epochNotifier, enableEpochs.SCDeployEnableEpoch)
	if err != nil {
		return nil, err
	}

	argsNewScProcessor := smartContract.ArgsNewSmartContractProcessor{
		VmContainer:         vmContainer,
		ArgsParser:          smartContract.NewArgumentParser(),
		Hasher:              arg.Core.Hasher(),
		Marshalizer:         arg.Core.InternalMarshalizer(),
		AccountsDB:          arg.Accounts,
		BlockChainHook:      vmFactoryImpl.BlockChainHookImpl(),
		BuiltInFunctions:    builtInFuncs,
		PubkeyConv:          arg.Core.AddressPubKeyConverter(),
		ShardCoordinator:    arg.ShardCoordinator,
		ScrForwarder:        scForwarder,
		TxFeeHandler:        genesisFeeHandler,
		EconomicsFee:        genesisFeeHandler,
		TxTypeHandler:       txTypeHandler,
		GasHandler:          gasHandler,
		GasSchedule:         arg.GasSchedule,
		TxLogsProcessor:     arg.TxLogsProcessor,
		BadTxForwarder:      badTxInterim,
		EpochNotifier:       epochNotifier,
		IsGenesisProcessing: true,
		VMOutputCacher:      txcache.NewDisabledCache(),
		ArwenChangeLocker:   genesisArwenLocker,
		EnableEpochs:        enableEpochs,
	}
	scProcessor, err := smartContract.NewSmartContractProcessor(argsNewScProcessor)
	if err != nil {
		return nil, err
	}

	rewardsTxProcessor, err := rewardTransaction.NewRewardTxProcessor(
		arg.Accounts,
		arg.Core.AddressPubKeyConverter(),
		arg.ShardCoordinator,
	)
	if err != nil {
		return nil, err
	}

	argsNewTxProcessor := transaction.ArgsNewTxProcessor{
		Accounts:                              arg.Accounts,
		Hasher:                                arg.Core.Hasher(),
		PubkeyConv:                            arg.Core.AddressPubKeyConverter(),
		Marshalizer:                           arg.Core.InternalMarshalizer(),
		SignMarshalizer:                       arg.Core.TxMarshalizer(),
		ShardCoordinator:                      arg.ShardCoordinator,
		ScProcessor:                           scProcessor,
		TxFeeHandler:                          genesisFeeHandler,
		TxTypeHandler:                         txTypeHandler,
		EconomicsFee:                          genesisFeeHandler,
		ReceiptForwarder:                      receiptTxInterim,
		BadTxForwarder:                        badTxInterim,
		ArgsParser:                            smartContract.NewArgumentParser(),
		ScrForwarder:                          scForwarder,
		EpochNotifier:                         epochNotifier,
		RelayedTxEnableEpoch:                  enableEpochs.RelayedTransactionsEnableEpoch,
		PenalizedTooMuchGasEnableEpoch:        enableEpochs.PenalizedTooMuchGasEnableEpoch,
		MetaProtectionEnableEpoch:             enableEpochs.MetaProtectionEnableEpoch,
		RelayedTxV2EnableEpoch:                enableEpochs.RelayedTransactionsV2EnableEpoch,
		AddFailedRelayedToInvalidDisableEpoch: enableEpochs.AddFailedRelayedTxToInvalidMBsDisableEpoch,
	}
	transactionProcessor, err := transaction.NewTxProcessor(argsNewTxProcessor)
	if err != nil {
		return nil, errors.New("could not create transaction statisticsProcessor: " + err.Error())
	}

	disabledRequestHandler := &disabled.RequestHandler{}
	disabledBlockTracker := &disabled.BlockTracker{}
	disabledBlockSizeComputationHandler := &disabled.BlockSizeComputationHandler{}
	disabledBalanceComputationHandler := &disabled.BalanceComputationHandler{}
	disabledScheduledTxsExecutionHandler := &disabled.ScheduledTxsExecutionHandler{}

	preProcFactory, err := shard.NewPreProcessorsContainerFactory(
		arg.ShardCoordinator,
		arg.Data.StorageService(),
		arg.Core.InternalMarshalizer(),
		arg.Core.Hasher(),
		arg.Data.Datapool(),
		arg.Core.AddressPubKeyConverter(),
		arg.Accounts,
		disabledRequestHandler,
		transactionProcessor,
		scProcessor,
		scProcessor,
		rewardsTxProcessor,
		arg.Economics,
		gasHandler,
		disabledBlockTracker,
		disabledBlockSizeComputationHandler,
		disabledBalanceComputationHandler,
		epochNotifier,
		enableEpochs.OptimizeGasUsedInCrossMiniBlocksEnableEpoch,
		enableEpochs.FrontRunningProtectionEnableEpoch,
		enableEpochs.ScheduledMiniBlocksEnableEpoch,
		txTypeHandler,
		disabledScheduledTxsExecutionHandler,
	)
	if err != nil {
		return nil, err
	}

	preProcContainer, err := preProcFactory.Create()
	if err != nil {
		return nil, err
	}

	argsDetector := coordinator.ArgsPrintDoubleTransactionsDetector{
		Marshaller:    arg.Core.InternalMarshalizer(),
		Hasher:        arg.Core.Hasher(),
		EpochNotifier: epochNotifier,

		AddFailedRelayedTxToInvalidMBsDisableEpoch: enableEpochs.AddFailedRelayedTxToInvalidMBsDisableEpoch,
	}
	doubleTransactionsDetector, err := coordinator.NewPrintDoubleTransactionsDetector(argsDetector)
	if err != nil {
		return nil, err
	}

	argsTransactionCoordinator := coordinator.ArgTransactionCoordinator{
		Hasher:                               arg.Core.Hasher(),
		Marshalizer:                          arg.Core.InternalMarshalizer(),
		ShardCoordinator:                     arg.ShardCoordinator,
		Accounts:                             arg.Accounts,
		MiniBlockPool:                        arg.Data.Datapool().MiniBlocks(),
		RequestHandler:                       disabledRequestHandler,
		PreProcessors:                        preProcContainer,
		InterProcessors:                      interimProcContainer,
		GasHandler:                           gasHandler,
		FeeHandler:                           genesisFeeHandler,
		BlockSizeComputation:                 disabledBlockSizeComputationHandler,
		BalanceComputation:                   disabledBalanceComputationHandler,
		EconomicsFee:                         genesisFeeHandler,
		TxTypeHandler:                        txTypeHandler,
		BlockGasAndFeesReCheckEnableEpoch:    enableEpochs.BlockGasAndFeesReCheckEnableEpoch,
		TransactionsLogProcessor:             arg.TxLogsProcessor,
		EpochNotifier:                        epochNotifier,
		ScheduledTxsExecutionHandler:         disabledScheduledTxsExecutionHandler,
		ScheduledMiniBlocksEnableEpoch:       enableEpochs.ScheduledMiniBlocksEnableEpoch,
		DoubleTransactionsDetector:           doubleTransactionsDetector,
		MiniBlockPartialExecutionEnableEpoch: enableEpochs.MiniBlockPartialExecutionEnableEpoch,
	}
	txCoordinator, err := coordinator.NewTransactionCoordinator(argsTransactionCoordinator)
	if err != nil {
		return nil, err
	}

	argsNewSCQueryService := smartContract.ArgsNewSCQueryService{
		VmContainer:              vmContainer,
		EconomicsFee:             arg.Economics,
		BlockChainHook:           vmFactoryImpl.BlockChainHookImpl(),
		BlockChain:               arg.Data.Blockchain(),
		ArwenChangeLocker:        genesisArwenLocker,
		Bootstrapper:             syncDisabled.NewDisabledBootstrapper(),
		AllowExternalQueriesChan: common.GetClosedUnbufferedChannel(),
	}
	queryService, err := smartContract.NewSCQueryService(argsNewSCQueryService)
	if err != nil {
		return nil, err
	}

	return &genesisProcessors{
		txCoordinator:       txCoordinator,
		systemSCs:           nil,
		txProcessor:         transactionProcessor,
		scProcessor:         scProcessor,
		scrProcessor:        scProcessor,
		rwdProcessor:        rewardsTxProcessor,
		blockchainHook:      vmFactoryImpl.BlockChainHookImpl(),
		queryService:        queryService,
		vmContainersFactory: vmFactoryImpl,
		vmContainer:         vmContainer,
	}, nil
}

func deployInitialSmartContracts(
	processors *genesisProcessors,
	arg ArgsGenesisBlockCreator,
	deployMetrics *deployedScMetrics,
) ([][]byte, []data.TransactionHandler, error) {
	smartContracts, err := arg.SmartContractParser.InitialSmartContractsSplitOnOwnersShards(arg.ShardCoordinator)
	if err != nil {
		return nil, nil, err
	}

	allScTxs := make([]data.TransactionHandler, 0)
	var scAddresses = make([][]byte, 0)
	currentShardSmartContracts := smartContracts[arg.ShardCoordinator.SelfId()]
	for _, sc := range currentShardSmartContracts {
		var scResulted [][]byte
		scResulted, scTxs, errDeploy := deployInitialSmartContract(processors, sc, arg, deployMetrics)
		if errDeploy != nil {
			return nil, nil, fmt.Errorf("%w for owner %s and filename %s",
				errDeploy, sc.GetOwner(), sc.GetFilename())
		}

		scAddresses = append(scAddresses, scResulted...)
		allScTxs = append(allScTxs, scTxs...)
	}

	return scAddresses, allScTxs, nil
}

func deployInitialSmartContract(
	processors *genesisProcessors,
	sc genesis.InitialSmartContractHandler,
	arg ArgsGenesisBlockCreator,
	deployMetrics *deployedScMetrics,
) ([][]byte, []data.TransactionHandler, error) {

	txExecutor, err := intermediate.NewTxExecutionProcessor(processors.txProcessor, arg.Accounts)
	if err != nil {
		return nil, nil, err
	}

	var deployProc genesis.DeployProcessor

	switch sc.GetType() {
	case genesis.DNSType:
		deployMetrics.numOtherTypes++
		argDeployLibrary := intermediate.ArgDeployLibrarySC{
			Executor:         txExecutor,
			PubkeyConv:       arg.Core.AddressPubKeyConverter(),
			BlockchainHook:   processors.blockchainHook,
			ShardCoordinator: arg.ShardCoordinator,
		}
		deployProc, err = intermediate.NewDeployLibrarySC(argDeployLibrary)
		if err != nil {
			return nil, nil, err
		}
	case genesis.DelegationType:
		deployMetrics.numDelegation++
		fallthrough
	default:
		argDeploy := intermediate.ArgDeployProcessor{
			Executor:       txExecutor,
			PubkeyConv:     arg.Core.AddressPubKeyConverter(),
			BlockchainHook: processors.blockchainHook,
			QueryService:   processors.queryService,
		}
		deployProc, err = intermediate.NewDeployProcessor(argDeploy)
		if err != nil {
			return nil, nil, err
		}
	}

	dpResult, err := deployProc.Deploy(sc)
	return dpResult, txExecutor.GetExecutedTransactions(), err
}

func increaseStakersNonces(processors *genesisProcessors, arg ArgsGenesisBlockCreator) (int, error) {
	txExecutor, err := intermediate.NewTxExecutionProcessor(processors.txProcessor, arg.Accounts)
	if err != nil {
		return 0, err
	}

	initialAddresses, err := arg.AccountsParser.InitialAccountsSplitOnAddressesShards(arg.ShardCoordinator)
	if err != nil {
		return 0, err
	}

	stakersCounter := 0
	initalAddressesInCurrentShard := initialAddresses[arg.ShardCoordinator.SelfId()]
	for _, ia := range initalAddressesInCurrentShard {
		if ia.GetStakingValue().Cmp(zero) < 1 {
			continue
		}

		numNodesStaked := big.NewInt(0).Set(ia.GetStakingValue())
		numNodesStaked.Div(numNodesStaked, arg.GenesisNodePrice)

		stakersCounter++
		err = txExecutor.AddNonce(ia.AddressBytes(), numNodesStaked.Uint64())
		if err != nil {
			return 0, fmt.Errorf("%w when adding nonce for address %s", err, ia.GetAddress())
		}
	}

	return stakersCounter, nil
}

func executeDelegation(
	processors *genesisProcessors,
	arg ArgsGenesisBlockCreator,
	nodesListSplitter genesis.NodesListSplitter,
) (genesis.DelegationResult, []data.TransactionHandler, error) {
	txExecutor, err := intermediate.NewTxExecutionProcessor(processors.txProcessor, arg.Accounts)
	if err != nil {
		return genesis.DelegationResult{}, nil, err
	}

	argDP := intermediate.ArgStandardDelegationProcessor{
		Executor:            txExecutor,
		ShardCoordinator:    arg.ShardCoordinator,
		AccountsParser:      arg.AccountsParser,
		SmartContractParser: arg.SmartContractParser,
		NodesListSplitter:   nodesListSplitter,
		QueryService:        processors.queryService,
		NodePrice:           arg.GenesisNodePrice,
	}

	delegationProcessor, err := intermediate.NewStandardDelegationProcessor(argDP)
	if err != nil {
		return genesis.DelegationResult{}, nil, err
	}

	return delegationProcessor.ExecuteDelegation()
}

func incrementNoncesForCrossShardDelegations(processors *genesisProcessors, arg ArgsGenesisBlockCreator) (int, error) {
	txExecutor, err := intermediate.NewTxExecutionProcessor(processors.txProcessor, arg.Accounts)
	if err != nil {
		return 0, err
	}

	initialAddresses, err := arg.AccountsParser.InitialAccountsSplitOnAddressesShards(arg.ShardCoordinator)
	if err != nil {
		return 0, err
	}

	counter := 0
	initalAddressesInCurrentShard := initialAddresses[arg.ShardCoordinator.SelfId()]
	for _, ia := range initalAddressesInCurrentShard {
		dh := ia.GetDelegationHandler()
		if check.IfNil(dh) {
			continue
		}
		sameShard := arg.ShardCoordinator.SameShard(ia.AddressBytes(), dh.AddressBytes())
		if len(dh.AddressBytes()) == 0 {
			// backwards compatibility, do not make "" address be considered empty and thus, belonging to the same shard
			if arg.ShardCoordinator.ComputeId(ia.AddressBytes()) != 0 {
				sameShard = false
			}
		}
		if sameShard {
			continue
		}

		counter++
		err = txExecutor.AddNonce(ia.AddressBytes(), 1)
		if err != nil {
			return 0, fmt.Errorf("%w when adding nonce for address %s", err, ia.GetAddress())
		}
	}

	return counter, nil
}<|MERGE_RESOLUTION|>--- conflicted
+++ resolved
@@ -115,11 +115,8 @@
 		FailExecutionOnEveryAPIErrorEnableEpoch:           unreachableEpoch,
 		AddFailedRelayedTxToInvalidMBsDisableEpoch:        unreachableEpoch,
 		SCRSizeInvariantOnBuiltInResultEnableEpoch:        unreachableEpoch,
-<<<<<<< HEAD
+		CheckCorrectTokenIDForTransferRoleEnableEpoch:     unreachableEpoch,
 		MiniBlockPartialExecutionEnableEpoch:              unreachableEpoch,
-=======
-		CheckCorrectTokenIDForTransferRoleEnableEpoch:     unreachableEpoch,
->>>>>>> fa618b4c
 	}
 }
 
