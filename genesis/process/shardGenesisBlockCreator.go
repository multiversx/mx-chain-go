--- conflicted
+++ resolved
@@ -244,28 +244,17 @@
 	}
 
 	argsHook := hooks.ArgBlockChainHook{
-<<<<<<< HEAD
-		Accounts:         arg.Accounts,
-		PubkeyConv:       arg.Core.AddressPubKeyConverter(),
-		StorageService:   arg.Data.StorageService(),
-		BlockChain:       arg.Data.Blockchain(),
-		ShardCoordinator: arg.ShardCoordinator,
-		Marshalizer:      arg.Core.InternalMarshalizer(),
-		Uint64Converter:  arg.Core.Uint64ByteSliceConverter(),
-		BuiltInFunctions: builtInFuncs,
-=======
 		Accounts:           arg.Accounts,
-		PubkeyConv:         arg.PubkeyConv,
-		StorageService:     arg.Store,
-		BlockChain:         arg.Blkc,
+		PubkeyConv:         arg.Core.AddressPubKeyConverter(),
+		StorageService:     arg.Data.StorageService(),
+		BlockChain:         arg.Data.Blockchain(),
 		ShardCoordinator:   arg.ShardCoordinator,
-		Marshalizer:        arg.Marshalizer,
-		Uint64Converter:    arg.Uint64ByteSliceConverter,
+		Marshalizer:        arg.Core.InternalMarshalizer(),
+		Uint64Converter:    arg.Core.Uint64ByteSliceConverter(),
 		BuiltInFunctions:   builtInFuncs,
 		DataPool:           arg.DataPool,
 		CompiledSCPool:     arg.DataPool.SmartContracts(),
 		NilCompiledSCStore: true,
->>>>>>> 84536a09
 	}
 	vmFactoryImpl, err := shard.NewVMContainerFactory(
 		arg.VirtualMachineConfig,
