--- conflicted
+++ resolved
@@ -116,11 +116,8 @@
 		AddFailedRelayedTxToInvalidMBsDisableEpoch:        unreachableEpoch,
 		SCRSizeInvariantOnBuiltInResultEnableEpoch:        unreachableEpoch,
 		CheckCorrectTokenIDForTransferRoleEnableEpoch:     unreachableEpoch,
-<<<<<<< HEAD
+		HeartbeatDisableEpoch:                             unreachableEpoch,
 		MiniBlockPartialExecutionEnableEpoch:              unreachableEpoch,
-=======
-		HeartbeatDisableEpoch:                             unreachableEpoch,
->>>>>>> 3bae78e8
 	}
 }
 
