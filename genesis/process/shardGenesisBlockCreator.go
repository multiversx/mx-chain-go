package process

import (
	"errors"
	"fmt"
	"math"
	"math/big"
	"sync"

	"github.com/ElrondNetwork/elrond-go-core/core/check"
	"github.com/ElrondNetwork/elrond-go-core/data"
	"github.com/ElrondNetwork/elrond-go-core/data/block"
	dataBlock "github.com/ElrondNetwork/elrond-go-core/data/block"
	logger "github.com/ElrondNetwork/elrond-go-logger"
	"github.com/ElrondNetwork/elrond-go/common/forking"
	"github.com/ElrondNetwork/elrond-go/config"
	"github.com/ElrondNetwork/elrond-go/genesis"
	"github.com/ElrondNetwork/elrond-go/genesis/process/disabled"
	"github.com/ElrondNetwork/elrond-go/genesis/process/intermediate"
	"github.com/ElrondNetwork/elrond-go/process"
	"github.com/ElrondNetwork/elrond-go/process/block/preprocess"
	"github.com/ElrondNetwork/elrond-go/process/coordinator"
	"github.com/ElrondNetwork/elrond-go/process/factory/shard"
	"github.com/ElrondNetwork/elrond-go/process/rewardTransaction"
	"github.com/ElrondNetwork/elrond-go/process/smartContract"
	"github.com/ElrondNetwork/elrond-go/process/smartContract/builtInFunctions"
	"github.com/ElrondNetwork/elrond-go/process/smartContract/hooks"
	syncDisabled "github.com/ElrondNetwork/elrond-go/process/sync/disabled"
	"github.com/ElrondNetwork/elrond-go/process/transaction"
	"github.com/ElrondNetwork/elrond-go/state"
	"github.com/ElrondNetwork/elrond-go/storage/txcache"
	"github.com/ElrondNetwork/elrond-go/update"
	hardForkProcess "github.com/ElrondNetwork/elrond-go/update/process"
	vmcommonBuiltInFunctions "github.com/ElrondNetwork/elrond-vm-common/builtInFunctions"
	"github.com/ElrondNetwork/elrond-vm-common/parsers"
)

var log = logger.GetOrCreate("genesis/process")

var zero = big.NewInt(0)

type deployedScMetrics struct {
	numDelegation int
	numOtherTypes int
}

func createGenesisConfig() config.EnableEpochs {
	return config.EnableEpochs{
		BuiltInFunctionsEnableEpoch:                 0,
		SCDeployEnableEpoch:                         unreachableEpoch,
		RelayedTransactionsEnableEpoch:              unreachableEpoch,
		PenalizedTooMuchGasEnableEpoch:              unreachableEpoch,
		AheadOfTimeGasUsageEnableEpoch:              unreachableEpoch,
		BelowSignedThresholdEnableEpoch:             unreachableEpoch,
		GasPriceModifierEnableEpoch:                 unreachableEpoch,
		MetaProtectionEnableEpoch:                   unreachableEpoch,
		TransactionSignedWithTxHashEnableEpoch:      unreachableEpoch,
		SwitchHysteresisForMinNodesEnableEpoch:      unreachableEpoch,
		SwitchJailWaitingEnableEpoch:                unreachableEpoch,
		BlockGasAndFeesReCheckEnableEpoch:           unreachableEpoch,
		RelayedTransactionsV2EnableEpoch:            unreachableEpoch,
		BuiltInFunctionOnMetaEnableEpoch:            unreachableEpoch,
		ComputeRewardCheckpointEnableEpoch:          unreachableEpoch,
		IncrementSCRNonceInMultiTransferEnableEpoch: unreachableEpoch,
		SCRSizeInvariantCheckEnableEpoch:            unreachableEpoch,
		BackwardCompSaveKeyValueEnableEpoch:         unreachableEpoch,
		RepairCallbackEnableEpoch:                   unreachableEpoch,
		MetaESDTSetEnableEpoch:                      unreachableEpoch,
		AddTokensToDelegationEnableEpoch:            unreachableEpoch,
		MultiESDTTransferFixOnCallBackOnEnableEpoch: unreachableEpoch,
		SenderInOutTransferEnableEpoch:              unreachableEpoch,
		OptimizeGasUsedInCrossMiniBlocksEnableEpoch: unreachableEpoch,
		FixOOGReturnCodeEnableEpoch:                 unreachableEpoch,
		RemoveNonUpdatedStorageEnableEpoch:          unreachableEpoch,
		OptimizeNFTStoreEnableEpoch:                 unreachableEpoch,
		CreateNFTThroughExecByCallerEnableEpoch:     unreachableEpoch,
		DisableOldTrieStorageEpoch:                  unreachableEpoch,
<<<<<<< HEAD
		ScheduledMiniBlocksEnableEpoch:              unreachableEpoch,
=======
		StorageAPICostOptimizationEnableEpoch:       unreachableEpoch,
		TransformToMultiShardCreateEnableEpoch:      unreachableEpoch,
>>>>>>> 3df64271
	}
}

// CreateShardGenesisBlock will create a shard genesis block
func CreateShardGenesisBlock(
	arg ArgsGenesisBlockCreator,
	body *block.Body,
	nodesListSplitter genesis.NodesListSplitter,
	hardForkBlockProcessor update.HardForkBlockProcessor,
) (data.HeaderHandler, [][]byte, error) {
	if mustDoHardForkImportProcess(arg) {
		return createShardGenesisBlockAfterHardFork(arg, body, hardForkBlockProcessor)
	}

	processors, err := createProcessorsForShardGenesisBlock(arg, createGenesisConfig())
	if err != nil {
		return nil, nil, err
	}

	deployMetrics := &deployedScMetrics{}

	scAddresses, err := deployInitialSmartContracts(processors, arg, deployMetrics)
	if err != nil {
		return nil, nil, err
	}

	numSetBalances, err := setBalancesToTrie(arg)
	if err != nil {
		return nil, nil, fmt.Errorf("%w encountered when creating genesis block for shard %d while setting the balances to trie",
			err, arg.ShardCoordinator.SelfId())
	}

	numStaked, err := increaseStakersNonces(processors, arg)
	if err != nil {
		return nil, nil, fmt.Errorf("%w encountered when creating genesis block for shard %d while incrementing nonces",
			err, arg.ShardCoordinator.SelfId())
	}

	delegationResult, err := executeDelegation(processors, arg, nodesListSplitter)
	if err != nil {
		return nil, nil, fmt.Errorf("%w encountered when creating genesis block for shard %d while execution delegation",
			err, arg.ShardCoordinator.SelfId())
	}

	numCrossShardDelegations, err := incrementNoncesForCrossShardDelegations(processors, arg)
	if err != nil {
		return nil, nil, fmt.Errorf("%w encountered when creating genesis block for shard %d while incrementing crossshard nonce",
			err, arg.ShardCoordinator.SelfId())
	}

	rootHash, err := arg.Accounts.Commit()
	if err != nil {
		return nil, nil, fmt.Errorf("%w encountered when creating genesis block for shard %d while commiting",
			err, arg.ShardCoordinator.SelfId())
	}

	log.Debug("shard block genesis",
		"shard ID", arg.ShardCoordinator.SelfId(),
		"num delegation SC deployed", deployMetrics.numDelegation,
		"num other SC deployed", deployMetrics.numOtherTypes,
		"num set balances", numSetBalances,
		"num staked directly", numStaked,
		"total staked on a delegation SC", delegationResult.NumTotalStaked,
		"total delegation nodes", delegationResult.NumTotalDelegated,
		"cross shard delegation calls", numCrossShardDelegations,
	)

	round, nonce, epoch := getGenesisBlocksRoundNonceEpoch(arg)
	header := &block.Header{
		Epoch:           epoch,
		Round:           round,
		Nonce:           nonce,
		ShardID:         arg.ShardCoordinator.SelfId(),
		BlockBodyType:   block.StateBlock,
		PubKeysBitmap:   []byte{1},
		Signature:       rootHash,
		RootHash:        rootHash,
		PrevRandSeed:    rootHash,
		RandSeed:        rootHash,
		TimeStamp:       arg.GenesisTime,
		AccumulatedFees: big.NewInt(0),
		DeveloperFees:   big.NewInt(0),
		ChainID:         []byte(arg.Core.ChainID()),
		SoftwareVersion: []byte(""),
	}

	err = processors.vmContainer.Close()
	if err != nil {
		return nil, nil, err
	}

	err = processors.vmContainersFactory.Close()
	if err != nil {
		return nil, nil, err
	}

	return header, scAddresses, nil
}

func createShardGenesisBlockAfterHardFork(
	arg ArgsGenesisBlockCreator,
	body *block.Body,
	hardForkBlockProcessor update.HardForkBlockProcessor,
) (data.HeaderHandler, [][]byte, error) {
	if check.IfNil(hardForkBlockProcessor) {
		return nil, nil, update.ErrNilHardForkBlockProcessor
	}

	hdrHandler, err := hardForkBlockProcessor.CreateBlock(
		body,
		arg.Core.ChainID(),
		arg.HardForkConfig.StartRound,
		arg.HardForkConfig.StartNonce,
		arg.HardForkConfig.StartEpoch,
	)
	if err != nil {
		return nil, nil, err
	}

	err = hdrHandler.SetTimeStamp(arg.GenesisTime)
	if err != nil {
		return nil, nil, err
	}

	err = arg.Accounts.RecreateTrie(hdrHandler.GetRootHash())
	if err != nil {
		return nil, nil, err
	}

	return hdrHandler, make([][]byte, 0), nil
}

func createArgsShardBlockCreatorAfterHardFork(
	arg ArgsGenesisBlockCreator,
	selfShardID uint32,
) (hardForkProcess.ArgsNewShardBlockCreatorAfterHardFork, error) {
	tmpArg := arg
	tmpArg.Accounts = arg.importHandler.GetAccountsDBForShard(arg.ShardCoordinator.SelfId())
	processors, err := createProcessorsForShardGenesisBlock(tmpArg, arg.EpochConfig.EnableEpochs)
	if err != nil {
		return hardForkProcess.ArgsNewShardBlockCreatorAfterHardFork{}, err
	}

	argsPendingTxProcessor := hardForkProcess.ArgsPendingTransactionProcessor{
		Accounts:         tmpArg.Accounts,
		TxProcessor:      processors.txProcessor,
		RwdTxProcessor:   processors.rwdProcessor,
		ScrTxProcessor:   processors.scrProcessor,
		PubKeyConv:       arg.Core.AddressPubKeyConverter(),
		ShardCoordinator: arg.ShardCoordinator,
	}
	pendingTxProcessor, err := hardForkProcess.NewPendingTransactionProcessor(argsPendingTxProcessor)
	if err != nil {
		return hardForkProcess.ArgsNewShardBlockCreatorAfterHardFork{}, err
	}

	argsShardBlockCreatorAfterHardFork := hardForkProcess.ArgsNewShardBlockCreatorAfterHardFork{
		Hasher:             arg.Core.Hasher(),
		ImportHandler:      arg.importHandler,
		Marshalizer:        arg.Core.InternalMarshalizer(),
		PendingTxProcessor: pendingTxProcessor,
		ShardCoordinator:   arg.ShardCoordinator,
		Storage:            arg.Data.StorageService(),
		TxCoordinator:      processors.txCoordinator,
		SelfShardID:        selfShardID,
	}

	return argsShardBlockCreatorAfterHardFork, nil
}

// setBalancesToTrie adds balances to trie
func setBalancesToTrie(arg ArgsGenesisBlockCreator) (int, error) {
	initialAccounts, err := arg.AccountsParser.InitialAccountsSplitOnAddressesShards(arg.ShardCoordinator)
	if err != nil {
		return 0, err
	}

	initialAccountsForShard := initialAccounts[arg.ShardCoordinator.SelfId()]

	for _, accnt := range initialAccountsForShard {
		err = setBalanceToTrie(arg, accnt)
		if err != nil {
			return 0, err
		}
	}

	return len(initialAccountsForShard), nil
}

func setBalanceToTrie(arg ArgsGenesisBlockCreator, accnt genesis.InitialAccountHandler) error {
	accWrp, err := arg.Accounts.LoadAccount(accnt.AddressBytes())
	if err != nil {
		return err
	}

	account, ok := accWrp.(state.UserAccountHandler)
	if !ok {
		return process.ErrWrongTypeAssertion
	}

	err = account.AddToBalance(accnt.GetBalanceValue())
	if err != nil {
		return err
	}

	return arg.Accounts.SaveAccount(account)
}

func createProcessorsForShardGenesisBlock(arg ArgsGenesisBlockCreator, enableEpochs config.EnableEpochs) (*genesisProcessors, error) {
	genesisArwenLocker := &sync.RWMutex{} // use a local instance as to not run in concurrent issues when doing bootstrap
	epochNotifier := forking.NewGenericEpochNotifier()

	argsBuiltIn := builtInFunctions.ArgsCreateBuiltInFunctionContainer{
		GasSchedule:                  arg.GasSchedule,
		MapDNSAddresses:              make(map[string]struct{}),
		EnableUserNameChange:         false,
		Marshalizer:                  arg.Core.InternalMarshalizer(),
		Accounts:                     arg.Accounts,
		ShardCoordinator:             arg.ShardCoordinator,
		EpochNotifier:                epochNotifier,
		ESDTMultiTransferEnableEpoch: unreachableEpoch,
		ESDTTransferRoleEnableEpoch:  unreachableEpoch,
		GlobalMintBurnDisableEpoch:   unreachableEpoch,
		ESDTTransferMetaEnableEpoch:  unreachableEpoch,
	}
	builtInFuncs, nftStorageHandler, err := builtInFunctions.CreateBuiltInFuncContainerAndNFTStorageHandler(argsBuiltIn)
	if err != nil {
		return nil, err
	}

	argsHook := hooks.ArgBlockChainHook{
		Accounts:           arg.Accounts,
		PubkeyConv:         arg.Core.AddressPubKeyConverter(),
		StorageService:     arg.Data.StorageService(),
		BlockChain:         arg.Data.Blockchain(),
		ShardCoordinator:   arg.ShardCoordinator,
		Marshalizer:        arg.Core.InternalMarshalizer(),
		Uint64Converter:    arg.Core.Uint64ByteSliceConverter(),
		BuiltInFunctions:   builtInFuncs,
		NFTStorageHandler:  nftStorageHandler,
		DataPool:           arg.Data.Datapool(),
		CompiledSCPool:     arg.Data.Datapool().SmartContracts(),
		EpochNotifier:      epochNotifier,
		NilCompiledSCStore: true,
	}
	esdtTransferParser, err := parsers.NewESDTTransferParser(arg.Core.InternalMarshalizer())
	if err != nil {
		return nil, err
	}

	argsNewVMFactory := shard.ArgVMContainerFactory{
		Config:             arg.VirtualMachineConfig,
		BlockGasLimit:      math.MaxUint64,
		GasSchedule:        arg.GasSchedule,
		ArgBlockChainHook:  argsHook,
		EpochNotifier:      epochNotifier,
		EpochConfig:        arg.EpochConfig.EnableEpochs,
		ArwenChangeLocker:  genesisArwenLocker,
		ESDTTransferParser: esdtTransferParser,
	}
	vmFactoryImpl, err := shard.NewVMContainerFactory(argsNewVMFactory)
	if err != nil {
		return nil, err
	}

	vmContainer, err := vmFactoryImpl.Create()
	if err != nil {
		return nil, err
	}

	err = vmcommonBuiltInFunctions.SetPayableHandler(builtInFuncs, vmFactoryImpl.BlockChainHookImpl())
	if err != nil {
		return nil, err
	}

	genesisFeeHandler := &disabled.FeeHandler{}
	interimProcFactory, err := shard.NewIntermediateProcessorsContainerFactory(
		arg.ShardCoordinator,
		arg.Core.InternalMarshalizer(),
		arg.Core.Hasher(),
		arg.Core.AddressPubKeyConverter(),
		arg.Data.StorageService(),
		arg.Data.Datapool(),
		genesisFeeHandler,
	)
	if err != nil {
		return nil, err
	}

	interimProcContainer, err := interimProcFactory.Create()
	if err != nil {
		return nil, err
	}

	scForwarder, err := interimProcContainer.Get(dataBlock.SmartContractResultBlock)
	if err != nil {
		return nil, err
	}

	receiptTxInterim, err := interimProcContainer.Get(dataBlock.ReceiptBlock)
	if err != nil {
		return nil, err
	}

	badTxInterim, err := interimProcContainer.Get(dataBlock.InvalidBlock)
	if err != nil {
		return nil, err
	}

	temporaryBlock := &dataBlock.Header{
		Epoch:     arg.StartEpochNum,
		TimeStamp: arg.GenesisTime,
	}
	epochNotifier.CheckEpoch(temporaryBlock)

	argsTxTypeHandler := coordinator.ArgNewTxTypeHandler{
		PubkeyConverter:        arg.Core.AddressPubKeyConverter(),
		ShardCoordinator:       arg.ShardCoordinator,
		BuiltInFunctions:       builtInFuncs,
		ArgumentParser:         parsers.NewCallArgsParser(),
		EpochNotifier:          epochNotifier,
		RelayedTxV2EnableEpoch: arg.EpochConfig.EnableEpochs.RelayedTransactionsV2EnableEpoch,
		ESDTTransferParser:     esdtTransferParser,
	}
	txTypeHandler, err := coordinator.NewTxTypeHandler(argsTxTypeHandler)
	if err != nil {
		return nil, err
	}

	gasHandler, err := preprocess.NewGasComputation(arg.Economics, txTypeHandler, epochNotifier, enableEpochs.SCDeployEnableEpoch)
	if err != nil {
		return nil, err
	}

	argsNewScProcessor := smartContract.ArgsNewSmartContractProcessor{
		VmContainer:         vmContainer,
		ArgsParser:          smartContract.NewArgumentParser(),
		Hasher:              arg.Core.Hasher(),
		Marshalizer:         arg.Core.InternalMarshalizer(),
		AccountsDB:          arg.Accounts,
		BlockChainHook:      vmFactoryImpl.BlockChainHookImpl(),
		BuiltInFunctions:    builtInFuncs,
		PubkeyConv:          arg.Core.AddressPubKeyConverter(),
		ShardCoordinator:    arg.ShardCoordinator,
		ScrForwarder:        scForwarder,
		TxFeeHandler:        genesisFeeHandler,
		EconomicsFee:        genesisFeeHandler,
		TxTypeHandler:       txTypeHandler,
		GasHandler:          gasHandler,
		GasSchedule:         arg.GasSchedule,
		TxLogsProcessor:     arg.TxLogsProcessor,
		BadTxForwarder:      badTxInterim,
		EpochNotifier:       epochNotifier,
		IsGenesisProcessing: true,
		VMOutputCacher:      txcache.NewDisabledCache(),
		ArwenChangeLocker:   genesisArwenLocker,
		EnableEpochs:        enableEpochs,
	}
	scProcessor, err := smartContract.NewSmartContractProcessor(argsNewScProcessor)
	if err != nil {
		return nil, err
	}

	rewardsTxProcessor, err := rewardTransaction.NewRewardTxProcessor(
		arg.Accounts,
		arg.Core.AddressPubKeyConverter(),
		arg.ShardCoordinator,
	)
	if err != nil {
		return nil, err
	}

	argsNewTxProcessor := transaction.ArgsNewTxProcessor{
		Accounts:                       arg.Accounts,
		Hasher:                         arg.Core.Hasher(),
		PubkeyConv:                     arg.Core.AddressPubKeyConverter(),
		Marshalizer:                    arg.Core.InternalMarshalizer(),
		SignMarshalizer:                arg.Core.TxMarshalizer(),
		ShardCoordinator:               arg.ShardCoordinator,
		ScProcessor:                    scProcessor,
		TxFeeHandler:                   genesisFeeHandler,
		TxTypeHandler:                  txTypeHandler,
		EconomicsFee:                   genesisFeeHandler,
		ReceiptForwarder:               receiptTxInterim,
		BadTxForwarder:                 badTxInterim,
		ArgsParser:                     smartContract.NewArgumentParser(),
		ScrForwarder:                   scForwarder,
		EpochNotifier:                  epochNotifier,
		RelayedTxEnableEpoch:           enableEpochs.RelayedTransactionsEnableEpoch,
		PenalizedTooMuchGasEnableEpoch: enableEpochs.PenalizedTooMuchGasEnableEpoch,
		MetaProtectionEnableEpoch:      enableEpochs.MetaProtectionEnableEpoch,
		RelayedTxV2EnableEpoch:         enableEpochs.RelayedTransactionsV2EnableEpoch,
	}
	transactionProcessor, err := transaction.NewTxProcessor(argsNewTxProcessor)
	if err != nil {
		return nil, errors.New("could not create transaction statisticsProcessor: " + err.Error())
	}

	disabledRequestHandler := &disabled.RequestHandler{}
	disabledBlockTracker := &disabled.BlockTracker{}
	disabledBlockSizeComputationHandler := &disabled.BlockSizeComputationHandler{}
	disabledBalanceComputationHandler := &disabled.BalanceComputationHandler{}
	disabledScheduledTxsExecutionHandler := &disabled.ScheduledTxsExecutionHandler{}

	preProcFactory, err := shard.NewPreProcessorsContainerFactory(
		arg.ShardCoordinator,
		arg.Data.StorageService(),
		arg.Core.InternalMarshalizer(),
		arg.Core.Hasher(),
		arg.Data.Datapool(),
		arg.Core.AddressPubKeyConverter(),
		arg.Accounts,
		disabledRequestHandler,
		transactionProcessor,
		scProcessor,
		scProcessor,
		rewardsTxProcessor,
		arg.Economics,
		gasHandler,
		disabledBlockTracker,
		disabledBlockSizeComputationHandler,
		disabledBalanceComputationHandler,
		epochNotifier,
		enableEpochs.OptimizeGasUsedInCrossMiniBlocksEnableEpoch,
		enableEpochs.FrontRunningProtectionEnableEpoch,
		enableEpochs.ScheduledMiniBlocksEnableEpoch,
		txTypeHandler,
		disabledScheduledTxsExecutionHandler,
	)
	if err != nil {
		return nil, err
	}

	preProcContainer, err := preProcFactory.Create()
	if err != nil {
		return nil, err
	}

	argsTransactionCoordinator := coordinator.ArgTransactionCoordinator{
		Hasher:                            arg.Core.Hasher(),
		Marshalizer:                       arg.Core.InternalMarshalizer(),
		ShardCoordinator:                  arg.ShardCoordinator,
		Accounts:                          arg.Accounts,
		MiniBlockPool:                     arg.Data.Datapool().MiniBlocks(),
		RequestHandler:                    disabledRequestHandler,
		PreProcessors:                     preProcContainer,
		InterProcessors:                   interimProcContainer,
		GasHandler:                        gasHandler,
		FeeHandler:                        genesisFeeHandler,
		BlockSizeComputation:              disabledBlockSizeComputationHandler,
		BalanceComputation:                disabledBalanceComputationHandler,
		EconomicsFee:                      genesisFeeHandler,
		TxTypeHandler:                     txTypeHandler,
		BlockGasAndFeesReCheckEnableEpoch: enableEpochs.BlockGasAndFeesReCheckEnableEpoch,
		TransactionsLogProcessor:          arg.TxLogsProcessor,
	}
	txCoordinator, err := coordinator.NewTransactionCoordinator(argsTransactionCoordinator)
	if err != nil {
		return nil, err
	}

	argsNewSCQueryService := smartContract.ArgsNewSCQueryService{
		VmContainer:       vmContainer,
		EconomicsFee:      arg.Economics,
		BlockChainHook:    vmFactoryImpl.BlockChainHookImpl(),
		BlockChain:        arg.Data.Blockchain(),
		ArwenChangeLocker: genesisArwenLocker,
		Bootstrapper:      syncDisabled.NewDisabledBootstrapper(),
	}
	queryService, err := smartContract.NewSCQueryService(argsNewSCQueryService)
	if err != nil {
		return nil, err
	}

	return &genesisProcessors{
		txCoordinator:       txCoordinator,
		systemSCs:           nil,
		txProcessor:         transactionProcessor,
		scProcessor:         scProcessor,
		scrProcessor:        scProcessor,
		rwdProcessor:        rewardsTxProcessor,
		blockchainHook:      vmFactoryImpl.BlockChainHookImpl(),
		queryService:        queryService,
		vmContainersFactory: vmFactoryImpl,
		vmContainer:         vmContainer,
	}, nil
}

func deployInitialSmartContracts(
	processors *genesisProcessors,
	arg ArgsGenesisBlockCreator,
	deployMetrics *deployedScMetrics,
) ([][]byte, error) {
	smartContracts, err := arg.SmartContractParser.InitialSmartContractsSplitOnOwnersShards(arg.ShardCoordinator)
	if err != nil {
		return nil, err
	}

	var scAddresses = make([][]byte, 0)
	currentShardSmartContracts := smartContracts[arg.ShardCoordinator.SelfId()]
	for _, sc := range currentShardSmartContracts {
		var scResulted [][]byte
		scResulted, err = deployInitialSmartContract(processors, sc, arg, deployMetrics)
		if err != nil {
			return nil, fmt.Errorf("%w for owner %s and filename %s",
				err, sc.GetOwner(), sc.GetFilename())
		}

		scAddresses = append(scAddresses, scResulted...)
	}

	return scAddresses, nil
}

func deployInitialSmartContract(
	processors *genesisProcessors,
	sc genesis.InitialSmartContractHandler,
	arg ArgsGenesisBlockCreator,
	deployMetrics *deployedScMetrics,
) ([][]byte, error) {

	txExecutor, err := intermediate.NewTxExecutionProcessor(processors.txProcessor, arg.Accounts)
	if err != nil {
		return nil, err
	}

	var deployProc genesis.DeployProcessor

	switch sc.GetType() {
	case genesis.DNSType:
		deployMetrics.numOtherTypes++
		argDeployLibrary := intermediate.ArgDeployLibrarySC{
			Executor:         txExecutor,
			PubkeyConv:       arg.Core.AddressPubKeyConverter(),
			BlockchainHook:   processors.blockchainHook,
			ShardCoordinator: arg.ShardCoordinator,
		}
		deployProc, err = intermediate.NewDeployLibrarySC(argDeployLibrary)
		if err != nil {
			return nil, err
		}
	case genesis.DelegationType:
		deployMetrics.numDelegation++
		fallthrough
	default:
		argDeploy := intermediate.ArgDeployProcessor{
			Executor:       txExecutor,
			PubkeyConv:     arg.Core.AddressPubKeyConverter(),
			BlockchainHook: processors.blockchainHook,
			QueryService:   processors.queryService,
		}
		deployProc, err = intermediate.NewDeployProcessor(argDeploy)
		if err != nil {
			return nil, err
		}
	}

	return deployProc.Deploy(sc)
}

func increaseStakersNonces(processors *genesisProcessors, arg ArgsGenesisBlockCreator) (int, error) {
	txExecutor, err := intermediate.NewTxExecutionProcessor(processors.txProcessor, arg.Accounts)
	if err != nil {
		return 0, err
	}

	initialAddresses, err := arg.AccountsParser.InitialAccountsSplitOnAddressesShards(arg.ShardCoordinator)
	if err != nil {
		return 0, err
	}

	stakersCounter := 0
	initalAddressesInCurrentShard := initialAddresses[arg.ShardCoordinator.SelfId()]
	for _, ia := range initalAddressesInCurrentShard {
		if ia.GetStakingValue().Cmp(zero) < 1 {
			continue
		}

		numNodesStaked := big.NewInt(0).Set(ia.GetStakingValue())
		numNodesStaked.Div(numNodesStaked, arg.GenesisNodePrice)

		stakersCounter++
		err = txExecutor.AddNonce(ia.AddressBytes(), numNodesStaked.Uint64())
		if err != nil {
			return 0, fmt.Errorf("%w when adding nonce for address %s", err, ia.GetAddress())
		}
	}

	return stakersCounter, nil
}

func executeDelegation(
	processors *genesisProcessors,
	arg ArgsGenesisBlockCreator,
	nodesListSplitter genesis.NodesListSplitter,
) (genesis.DelegationResult, error) {
	txExecutor, err := intermediate.NewTxExecutionProcessor(processors.txProcessor, arg.Accounts)
	if err != nil {
		return genesis.DelegationResult{}, err
	}

	argDP := intermediate.ArgStandardDelegationProcessor{
		Executor:            txExecutor,
		ShardCoordinator:    arg.ShardCoordinator,
		AccountsParser:      arg.AccountsParser,
		SmartContractParser: arg.SmartContractParser,
		NodesListSplitter:   nodesListSplitter,
		QueryService:        processors.queryService,
		NodePrice:           arg.GenesisNodePrice,
	}

	delegationProcessor, err := intermediate.NewStandardDelegationProcessor(argDP)
	if err != nil {
		return genesis.DelegationResult{}, err
	}

	return delegationProcessor.ExecuteDelegation()
}

func incrementNoncesForCrossShardDelegations(processors *genesisProcessors, arg ArgsGenesisBlockCreator) (int, error) {
	txExecutor, err := intermediate.NewTxExecutionProcessor(processors.txProcessor, arg.Accounts)
	if err != nil {
		return 0, err
	}

	initialAddresses, err := arg.AccountsParser.InitialAccountsSplitOnAddressesShards(arg.ShardCoordinator)
	if err != nil {
		return 0, err
	}

	counter := 0
	initalAddressesInCurrentShard := initialAddresses[arg.ShardCoordinator.SelfId()]
	for _, ia := range initalAddressesInCurrentShard {
		dh := ia.GetDelegationHandler()
		if check.IfNil(dh) {
			continue
		}
		if arg.ShardCoordinator.SameShard(ia.AddressBytes(), dh.AddressBytes()) {
			continue
		}

		counter++
		err = txExecutor.AddNonce(ia.AddressBytes(), 1)
		if err != nil {
			return 0, fmt.Errorf("%w when adding nonce for address %s", err, ia.GetAddress())
		}
	}

	return counter, nil
}<|MERGE_RESOLUTION|>--- conflicted
+++ resolved
@@ -75,12 +75,9 @@
 		OptimizeNFTStoreEnableEpoch:                 unreachableEpoch,
 		CreateNFTThroughExecByCallerEnableEpoch:     unreachableEpoch,
 		DisableOldTrieStorageEpoch:                  unreachableEpoch,
-<<<<<<< HEAD
-		ScheduledMiniBlocksEnableEpoch:              unreachableEpoch,
-=======
 		StorageAPICostOptimizationEnableEpoch:       unreachableEpoch,
 		TransformToMultiShardCreateEnableEpoch:      unreachableEpoch,
->>>>>>> 3df64271
+		ScheduledMiniBlocksEnableEpoch:              unreachableEpoch,
 	}
 }
 
