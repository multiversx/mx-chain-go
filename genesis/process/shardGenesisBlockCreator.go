package process

import (
	"errors"
	"fmt"
	"math"
	"math/big"

	"github.com/ElrondNetwork/elrond-go-logger"
	"github.com/ElrondNetwork/elrond-go/config"
	"github.com/ElrondNetwork/elrond-go/core/check"
	"github.com/ElrondNetwork/elrond-go/core/forking"
	"github.com/ElrondNetwork/elrond-go/core/parsers"
	"github.com/ElrondNetwork/elrond-go/data"
	"github.com/ElrondNetwork/elrond-go/data/block"
	dataBlock "github.com/ElrondNetwork/elrond-go/data/block"
	"github.com/ElrondNetwork/elrond-go/data/state"
	"github.com/ElrondNetwork/elrond-go/genesis"
	"github.com/ElrondNetwork/elrond-go/genesis/process/disabled"
	"github.com/ElrondNetwork/elrond-go/genesis/process/intermediate"
	"github.com/ElrondNetwork/elrond-go/process"
	"github.com/ElrondNetwork/elrond-go/process/block/preprocess"
	"github.com/ElrondNetwork/elrond-go/process/coordinator"
	"github.com/ElrondNetwork/elrond-go/process/factory/shard"
	"github.com/ElrondNetwork/elrond-go/process/rewardTransaction"
	"github.com/ElrondNetwork/elrond-go/process/smartContract"
	"github.com/ElrondNetwork/elrond-go/process/smartContract/builtInFunctions"
	"github.com/ElrondNetwork/elrond-go/process/smartContract/hooks"
	"github.com/ElrondNetwork/elrond-go/process/transaction"
	"github.com/ElrondNetwork/elrond-go/update"
	hardForkProcess "github.com/ElrondNetwork/elrond-go/update/process"
)

var log = logger.GetOrCreate("genesis/process")

var zero = big.NewInt(0)

type deployedScMetrics struct {
	numDelegation int
	numOtherTypes int
}

func createGenesisConfig() config.EnableEpochs {
	return config.EnableEpochs{
		BuiltInFunctionsEnableEpoch:            0,
		SCDeployEnableEpoch:                    unreachableEpoch,
		RelayedTransactionsEnableEpoch:         0,
		PenalizedTooMuchGasEnableEpoch:         0,
		AheadOfTimeGasUsageEnableEpoch:         unreachableEpoch,
		BelowSignedThresholdEnableEpoch:        unreachableEpoch,
		GasPriceModifierEnableEpoch:            unreachableEpoch,
		MetaProtectionEnableEpoch:              unreachableEpoch,
		TransactionSignedWithTxHashEnableEpoch: unreachableEpoch,
		SwitchHysteresisForMinNodesEnableEpoch: unreachableEpoch,
		SwitchJailWaitingEnableEpoch:           unreachableEpoch,
		BlockGasAndFeesReCheckEnableEpoch:      unreachableEpoch,
		ScheduledMiniBlocksEnableEpoch:         unreachableEpoch,
	}
}

// CreateShardGenesisBlock will create a shard genesis block
func CreateShardGenesisBlock(
	arg ArgsGenesisBlockCreator,
	body *block.Body,
	nodesListSplitter genesis.NodesListSplitter,
	hardForkBlockProcessor update.HardForkBlockProcessor,
) (data.HeaderHandler, [][]byte, error) {
	if mustDoHardForkImportProcess(arg) {
		return createShardGenesisBlockAfterHardFork(arg, body, hardForkBlockProcessor)
	}

	processors, err := createProcessorsForShardGenesisBlock(arg, createGenesisConfig())
	if err != nil {
		return nil, nil, err
	}

	deployMetrics := &deployedScMetrics{}

	scAddresses, err := deployInitialSmartContracts(processors, arg, deployMetrics)
	if err != nil {
		return nil, nil, err
	}

	numSetBalances, err := setBalancesToTrie(arg)
	if err != nil {
		return nil, nil, fmt.Errorf("%w encountered when creating genesis block for shard %d while setting the balances to trie",
			err, arg.ShardCoordinator.SelfId())
	}

	numStaked, err := increaseStakersNonces(processors, arg)
	if err != nil {
		return nil, nil, fmt.Errorf("%w encountered when creating genesis block for shard %d while incrementing nonces",
			err, arg.ShardCoordinator.SelfId())
	}

	delegationResult, err := executeDelegation(processors, arg, nodesListSplitter)
	if err != nil {
		return nil, nil, fmt.Errorf("%w encountered when creating genesis block for shard %d while execution delegation",
			err, arg.ShardCoordinator.SelfId())
	}

	numCrossShardDelegations, err := incrementNoncesForCrossShardDelegations(processors, arg)
	if err != nil {
		return nil, nil, fmt.Errorf("%w encountered when creating genesis block for shard %d while incrementing crossshard nonce",
			err, arg.ShardCoordinator.SelfId())
	}

	rootHash, err := arg.Accounts.Commit()
	if err != nil {
		return nil, nil, fmt.Errorf("%w encountered when creating genesis block for shard %d while commiting",
			err, arg.ShardCoordinator.SelfId())
	}

	log.Debug("shard block genesis",
		"shard ID", arg.ShardCoordinator.SelfId(),
		"num delegation SC deployed", deployMetrics.numDelegation,
		"num other SC deployed", deployMetrics.numOtherTypes,
		"num set balances", numSetBalances,
		"num staked directly", numStaked,
		"total staked on a delegation SC", delegationResult.NumTotalStaked,
		"total delegation nodes", delegationResult.NumTotalDelegated,
		"cross shard delegation calls", numCrossShardDelegations,
	)

	round, nonce, epoch := getGenesisBlocksRoundNonceEpoch(arg)
	header := &block.Header{
		Epoch:           epoch,
		Round:           round,
		Nonce:           nonce,
		ShardID:         arg.ShardCoordinator.SelfId(),
		BlockBodyType:   block.StateBlock,
		PubKeysBitmap:   []byte{1},
		Signature:       rootHash,
		RootHash:        rootHash,
		PrevRandSeed:    rootHash,
		RandSeed:        rootHash,
		TimeStamp:       arg.GenesisTime,
		AccumulatedFees: big.NewInt(0),
		DeveloperFees:   big.NewInt(0),
		ChainID:         []byte(arg.Core.ChainID()),
		SoftwareVersion: []byte(""),
	}

	err = processors.vmContainer.Close()
	if err != nil {
		return nil, nil, err
	}

	err = processors.vmContainersFactory.Close()
	if err != nil {
		return nil, nil, err
	}

	return header, scAddresses, nil
}

func createShardGenesisBlockAfterHardFork(
	arg ArgsGenesisBlockCreator,
	body *block.Body,
	hardForkBlockProcessor update.HardForkBlockProcessor,
) (data.HeaderHandler, [][]byte, error) {
	if check.IfNil(hardForkBlockProcessor) {
		return nil, nil, update.ErrNilHardForkBlockProcessor
	}

	hdrHandler, err := hardForkBlockProcessor.CreateBlock(
		body,
		arg.Core.ChainID(),
		arg.HardForkConfig.StartRound,
		arg.HardForkConfig.StartNonce,
		arg.HardForkConfig.StartEpoch,
	)
	if err != nil {
		return nil, nil, err
	}
	hdrHandler.SetTimeStamp(arg.GenesisTime)

	err = arg.Accounts.RecreateTrie(hdrHandler.GetRootHash())
	if err != nil {
		return nil, nil, err
	}

	return hdrHandler, make([][]byte, 0), nil
}

func createArgsShardBlockCreatorAfterHardFork(
	arg ArgsGenesisBlockCreator,
	selfShardID uint32,
) (hardForkProcess.ArgsNewShardBlockCreatorAfterHardFork, error) {
	tmpArg := arg
	tmpArg.Accounts = arg.importHandler.GetAccountsDBForShard(arg.ShardCoordinator.SelfId())
	processors, err := createProcessorsForShardGenesisBlock(tmpArg, arg.EpochConfig.EnableEpochs)
	if err != nil {
		return hardForkProcess.ArgsNewShardBlockCreatorAfterHardFork{}, err
	}

	argsPendingTxProcessor := hardForkProcess.ArgsPendingTransactionProcessor{
		Accounts:         tmpArg.Accounts,
		TxProcessor:      processors.txProcessor,
		RwdTxProcessor:   processors.rwdProcessor,
		ScrTxProcessor:   processors.scrProcessor,
		PubKeyConv:       arg.Core.AddressPubKeyConverter(),
		ShardCoordinator: arg.ShardCoordinator,
	}
	pendingTxProcessor, err := hardForkProcess.NewPendingTransactionProcessor(argsPendingTxProcessor)
	if err != nil {
		return hardForkProcess.ArgsNewShardBlockCreatorAfterHardFork{}, err
	}

	argsShardBlockCreatorAfterHardFork := hardForkProcess.ArgsNewShardBlockCreatorAfterHardFork{
		Hasher:             arg.Core.Hasher(),
		ImportHandler:      arg.importHandler,
		Marshalizer:        arg.Core.InternalMarshalizer(),
		PendingTxProcessor: pendingTxProcessor,
		ShardCoordinator:   arg.ShardCoordinator,
		Storage:            arg.Data.StorageService(),
		TxCoordinator:      processors.txCoordinator,
		SelfShardID:        selfShardID,
	}

	return argsShardBlockCreatorAfterHardFork, nil
}

// setBalancesToTrie adds balances to trie
func setBalancesToTrie(arg ArgsGenesisBlockCreator) (int, error) {
	initialAccounts, err := arg.AccountsParser.InitialAccountsSplitOnAddressesShards(arg.ShardCoordinator)
	if err != nil {
		return 0, err
	}

	initialAccountsForShard := initialAccounts[arg.ShardCoordinator.SelfId()]

	for _, accnt := range initialAccountsForShard {
		err = setBalanceToTrie(arg, accnt)
		if err != nil {
			return 0, err
		}
	}

	return len(initialAccountsForShard), nil
}

func setBalanceToTrie(arg ArgsGenesisBlockCreator, accnt genesis.InitialAccountHandler) error {
	accWrp, err := arg.Accounts.LoadAccount(accnt.AddressBytes())
	if err != nil {
		return err
	}

	account, ok := accWrp.(state.UserAccountHandler)
	if !ok {
		return process.ErrWrongTypeAssertion
	}

	err = account.AddToBalance(accnt.GetBalanceValue())
	if err != nil {
		return err
	}

	return arg.Accounts.SaveAccount(account)
}

func createProcessorsForShardGenesisBlock(arg ArgsGenesisBlockCreator, enableEpochs config.EnableEpochs) (*genesisProcessors, error) {
	argsBuiltIn := builtInFunctions.ArgsCreateBuiltInFunctionContainer{
		GasSchedule:          arg.GasSchedule,
		MapDNSAddresses:      make(map[string]struct{}),
		EnableUserNameChange: false,
		Marshalizer:          arg.Core.InternalMarshalizer(),
		Accounts:             arg.Accounts,
	}
	builtInFuncFactory, err := builtInFunctions.NewBuiltInFunctionsFactory(argsBuiltIn)
	if err != nil {
		return nil, err
	}
	builtInFuncs, err := builtInFuncFactory.CreateBuiltInFunctionContainer()
	if err != nil {
		return nil, err
	}

	argsHook := hooks.ArgBlockChainHook{
		Accounts:           arg.Accounts,
		PubkeyConv:         arg.Core.AddressPubKeyConverter(),
		StorageService:     arg.Data.StorageService(),
		BlockChain:         arg.Data.Blockchain(),
		ShardCoordinator:   arg.ShardCoordinator,
		Marshalizer:        arg.Core.InternalMarshalizer(),
		Uint64Converter:    arg.Core.Uint64ByteSliceConverter(),
		BuiltInFunctions:   builtInFuncs,
		DataPool:           arg.Data.Datapool(),
		CompiledSCPool:     arg.Data.Datapool().SmartContracts(),
		NilCompiledSCStore: true,
	}
	argsNewVMFactory := shard.ArgVMContainerFactory{
		Config:                         arg.VirtualMachineConfig,
		BlockGasLimit:                  math.MaxUint64,
		GasSchedule:                    arg.GasSchedule,
		ArgBlockChainHook:              argsHook,
		DeployEnableEpoch:              arg.EpochConfig.EnableEpochs.SCDeployEnableEpoch,
		AheadOfTimeGasUsageEnableEpoch: arg.EpochConfig.EnableEpochs.AheadOfTimeGasUsageEnableEpoch,
		ArwenV3EnableEpoch:             arg.EpochConfig.EnableEpochs.RepairCallbackEnableEpoch,
	}
	log.Debug("shardGenesisCreator: enable epoch for sc deploy", "epoch", argsNewVMFactory.DeployEnableEpoch)
	log.Debug("shardGenesisCreator: enable epoch for ahead of time gas usage", "epoch", argsNewVMFactory.AheadOfTimeGasUsageEnableEpoch)
	log.Debug("shardGenesisCreator: enable epoch for repair callback", "epoch", argsNewVMFactory.ArwenV3EnableEpoch)

	vmFactoryImpl, err := shard.NewVMContainerFactory(argsNewVMFactory)
	if err != nil {
		return nil, err
	}

	vmContainer, err := vmFactoryImpl.Create()
	if err != nil {
		return nil, err
	}

	err = builtInFunctions.SetPayableHandler(builtInFuncs, vmFactoryImpl.BlockChainHookImpl())
	if err != nil {
		return nil, err
	}

	interimProcFactory, err := shard.NewIntermediateProcessorsContainerFactory(
		arg.ShardCoordinator,
		arg.Core.InternalMarshalizer(),
		arg.Core.Hasher(),
		arg.Core.AddressPubKeyConverter(),
		arg.Data.StorageService(),
		arg.Data.Datapool(),
	)
	if err != nil {
		return nil, err
	}

	interimProcContainer, err := interimProcFactory.Create()
	if err != nil {
		return nil, err
	}

	scForwarder, err := interimProcContainer.Get(dataBlock.SmartContractResultBlock)
	if err != nil {
		return nil, err
	}

	receiptTxInterim, err := interimProcContainer.Get(dataBlock.ReceiptBlock)
	if err != nil {
		return nil, err
	}

	badTxInterim, err := interimProcContainer.Get(dataBlock.InvalidBlock)
	if err != nil {
		return nil, err
	}

	argsTxTypeHandler := coordinator.ArgNewTxTypeHandler{
		PubkeyConverter:  arg.Core.AddressPubKeyConverter(),
		ShardCoordinator: arg.ShardCoordinator,
		BuiltInFuncNames: builtInFuncs.Keys(),
		ArgumentParser:   parsers.NewCallArgsParser(),
	}
	txTypeHandler, err := coordinator.NewTxTypeHandler(argsTxTypeHandler)
	if err != nil {
		return nil, err
	}

	epochNotifier := forking.NewGenericEpochNotifier()
	epochNotifier.CheckEpoch(arg.StartEpochNum)

	gasHandler, err := preprocess.NewGasComputation(arg.Economics, txTypeHandler, epochNotifier, enableEpochs.SCDeployEnableEpoch)
	if err != nil {
		return nil, err
	}

	genesisFeeHandler := &disabled.FeeHandler{}
	argsNewScProcessor := smartContract.ArgsNewSmartContractProcessor{
		VmContainer:                    vmContainer,
		ArgsParser:                     smartContract.NewArgumentParser(),
		Hasher:                         arg.Core.Hasher(),
		Marshalizer:                    arg.Core.InternalMarshalizer(),
		AccountsDB:                     arg.Accounts,
		BlockChainHook:                 vmFactoryImpl.BlockChainHookImpl(),
		PubkeyConv:                     arg.Core.AddressPubKeyConverter(),
		ShardCoordinator:               arg.ShardCoordinator,
		ScrForwarder:                   scForwarder,
		TxFeeHandler:                   genesisFeeHandler,
		EconomicsFee:                   genesisFeeHandler,
		TxTypeHandler:                  txTypeHandler,
		GasHandler:                     gasHandler,
		GasSchedule:                    arg.GasSchedule,
		BuiltInFunctions:               vmFactoryImpl.BlockChainHookImpl().GetBuiltInFunctions(),
		TxLogsProcessor:                arg.TxLogsProcessor,
		BadTxForwarder:                 badTxInterim,
		EpochNotifier:                  epochNotifier,
		BuiltinEnableEpoch:             enableEpochs.BuiltInFunctionsEnableEpoch,
		DeployEnableEpoch:              enableEpochs.SCDeployEnableEpoch,
		PenalizedTooMuchGasEnableEpoch: enableEpochs.PenalizedTooMuchGasEnableEpoch,
		RepairCallbackEnableEpoch:      enableEpochs.RepairCallbackEnableEpoch,
		IsGenesisProcessing:            true,
<<<<<<< HEAD
		StakingV2EnableEpoch:           arg.SystemSCConfig.StakingSystemSCConfig.StakingV2Epoch,
=======
		StakingV2EnableEpoch:           arg.EpochConfig.EnableEpochs.StakingV2Epoch,
>>>>>>> b8e38ece
	}
	scProcessor, err := smartContract.NewSmartContractProcessor(argsNewScProcessor)
	if err != nil {
		return nil, err
	}

	rewardsTxProcessor, err := rewardTransaction.NewRewardTxProcessor(
		arg.Accounts,
		arg.Core.AddressPubKeyConverter(),
		arg.ShardCoordinator,
	)
	if err != nil {
		return nil, err
	}

	argsNewTxProcessor := transaction.ArgsNewTxProcessor{
		Accounts:                       arg.Accounts,
		Hasher:                         arg.Core.Hasher(),
		PubkeyConv:                     arg.Core.AddressPubKeyConverter(),
		Marshalizer:                    arg.Core.InternalMarshalizer(),
		SignMarshalizer:                arg.Core.TxMarshalizer(),
		ShardCoordinator:               arg.ShardCoordinator,
		ScProcessor:                    scProcessor,
		TxFeeHandler:                   genesisFeeHandler,
		TxTypeHandler:                  txTypeHandler,
		EconomicsFee:                   genesisFeeHandler,
		ReceiptForwarder:               receiptTxInterim,
		BadTxForwarder:                 badTxInterim,
		ArgsParser:                     smartContract.NewArgumentParser(),
		ScrForwarder:                   scForwarder,
		EpochNotifier:                  epochNotifier,
		RelayedTxEnableEpoch:           enableEpochs.RelayedTransactionsEnableEpoch,
		PenalizedTooMuchGasEnableEpoch: enableEpochs.PenalizedTooMuchGasEnableEpoch,
		MetaProtectionEnableEpoch:      enableEpochs.MetaProtectionEnableEpoch,
	}
	transactionProcessor, err := transaction.NewTxProcessor(argsNewTxProcessor)
	if err != nil {
		return nil, errors.New("could not create transaction statisticsProcessor: " + err.Error())
	}

	disabledRequestHandler := &disabled.RequestHandler{}
	disabledBlockTracker := &disabled.BlockTracker{}
	disabledBlockSizeComputationHandler := &disabled.BlockSizeComputationHandler{}
	disabledBalanceComputationHandler := &disabled.BalanceComputationHandler{}

	preProcFactory, err := shard.NewPreProcessorsContainerFactory(
		arg.ShardCoordinator,
		arg.Data.StorageService(),
		arg.Core.InternalMarshalizer(),
		arg.Core.Hasher(),
		arg.Data.Datapool(),
		arg.Core.AddressPubKeyConverter(),
		arg.Accounts,
		disabledRequestHandler,
		transactionProcessor,
		scProcessor,
		scProcessor,
		rewardsTxProcessor,
		arg.Economics,
		gasHandler,
		disabledBlockTracker,
		disabledBlockSizeComputationHandler,
		disabledBalanceComputationHandler,
		epochNotifier,
		generalConfig.ScheduledMiniBlocksEnableEpoch,
		txTypeHandler,
	)
	if err != nil {
		return nil, err
	}

	preProcContainer, err := preProcFactory.Create()
	if err != nil {
		return nil, err
	}

	argsTransactionCoordinator := coordinator.ArgTransactionCoordinator{
<<<<<<< HEAD
		Hasher:                            arg.Core.Hasher(),
		Marshalizer:                       arg.Core.InternalMarshalizer(),
		ShardCoordinator:                  arg.ShardCoordinator,
		Accounts:                          arg.Accounts,
		MiniBlockPool:                     arg.Data.Datapool().MiniBlocks(),
		RequestHandler:                    disabledRequestHandler,
		PreProcessors:                     preProcContainer,
		InterProcessors:                   interimProcContainer,
		GasHandler:                        gasHandler,
		FeeHandler:                        genesisFeeHandler,
		BlockSizeComputation:              disabledBlockSizeComputationHandler,
		BalanceComputation:                disabledBalanceComputationHandler,
		EconomicsFee:                      genesisFeeHandler,
		TxTypeHandler:                     txTypeHandler,
		BlockGasAndFeesReCheckEnableEpoch: generalConfig.BlockGasAndFeesReCheckEnableEpoch,
=======
		Hasher:               arg.Core.Hasher(),
		Marshalizer:          arg.Core.InternalMarshalizer(),
		ShardCoordinator:     arg.ShardCoordinator,
		Accounts:             arg.Accounts,
		MiniBlockPool:        arg.Data.Datapool().MiniBlocks(),
		RequestHandler:       disabledRequestHandler,
		PreProcessors:        preProcContainer,
		InterProcessors:      interimProcContainer,
		GasHandler:           gasHandler,
		FeeHandler:           genesisFeeHandler,
		BlockSizeComputation: disabledBlockSizeComputationHandler,
		BalanceComputation:   disabledBalanceComputationHandler,
		EconomicsFee: genesisFeeHandler,
		TxTypeHandler: txTypeHandler,
		BlockGasAndFeesReCheckEnableEpoch: enableEpochs.BlockGasAndFeesReCheckEnableEpoch,

>>>>>>> b8e38ece
	}
	txCoordinator, err := coordinator.NewTransactionCoordinator(argsTransactionCoordinator)
	if err != nil {
		return nil, err
	}

	queryService, err := smartContract.NewSCQueryService(
		vmContainer,
		arg.Economics,
		vmFactoryImpl.BlockChainHookImpl(),
		arg.Data.Blockchain(),
	)
	if err != nil {
		return nil, err
	}

	return &genesisProcessors{
		txCoordinator:       txCoordinator,
		systemSCs:           nil,
		txProcessor:         transactionProcessor,
		scProcessor:         scProcessor,
		scrProcessor:        scProcessor,
		rwdProcessor:        rewardsTxProcessor,
		blockchainHook:      vmFactoryImpl.BlockChainHookImpl(),
		queryService:        queryService,
		vmContainersFactory: vmFactoryImpl,
		vmContainer:         vmContainer,
	}, nil
}

func deployInitialSmartContracts(
	processors *genesisProcessors,
	arg ArgsGenesisBlockCreator,
	deployMetrics *deployedScMetrics,
) ([][]byte, error) {
	smartContracts, err := arg.SmartContractParser.InitialSmartContractsSplitOnOwnersShards(arg.ShardCoordinator)
	if err != nil {
		return nil, err
	}

	var scAddresses = make([][]byte, 0)
	currentShardSmartContracts := smartContracts[arg.ShardCoordinator.SelfId()]
	for _, sc := range currentShardSmartContracts {
		var scResulted [][]byte
		scResulted, err = deployInitialSmartContract(processors, sc, arg, deployMetrics)
		if err != nil {
			return nil, fmt.Errorf("%w for owner %s and filename %s",
				err, sc.GetOwner(), sc.GetFilename())
		}

		scAddresses = append(scAddresses, scResulted...)
	}

	return scAddresses, nil
}

func deployInitialSmartContract(
	processors *genesisProcessors,
	sc genesis.InitialSmartContractHandler,
	arg ArgsGenesisBlockCreator,
	deployMetrics *deployedScMetrics,
) ([][]byte, error) {

	txExecutor, err := intermediate.NewTxExecutionProcessor(processors.txProcessor, arg.Accounts)
	if err != nil {
		return nil, err
	}

	var deployProc genesis.DeployProcessor

	switch sc.GetType() {
	case genesis.DNSType:
		deployMetrics.numOtherTypes++
		argDeployLibrary := intermediate.ArgDeployLibrarySC{
			Executor:         txExecutor,
			PubkeyConv:       arg.Core.AddressPubKeyConverter(),
			BlockchainHook:   processors.blockchainHook,
			ShardCoordinator: arg.ShardCoordinator,
		}
		deployProc, err = intermediate.NewDeployLibrarySC(argDeployLibrary)
		if err != nil {
			return nil, err
		}
	case genesis.DelegationType:
		deployMetrics.numDelegation++
		fallthrough
	default:
		argDeploy := intermediate.ArgDeployProcessor{
			Executor:       txExecutor,
			PubkeyConv:     arg.Core.AddressPubKeyConverter(),
			BlockchainHook: processors.blockchainHook,
			QueryService:   processors.queryService,
		}
		deployProc, err = intermediate.NewDeployProcessor(argDeploy)
		if err != nil {
			return nil, err
		}
	}

	return deployProc.Deploy(sc)
}

func increaseStakersNonces(processors *genesisProcessors, arg ArgsGenesisBlockCreator) (int, error) {
	txExecutor, err := intermediate.NewTxExecutionProcessor(processors.txProcessor, arg.Accounts)
	if err != nil {
		return 0, err
	}

	initialAddresses, err := arg.AccountsParser.InitialAccountsSplitOnAddressesShards(arg.ShardCoordinator)
	if err != nil {
		return 0, err
	}

	stakersCounter := 0
	initalAddressesInCurrentShard := initialAddresses[arg.ShardCoordinator.SelfId()]
	for _, ia := range initalAddressesInCurrentShard {
		if ia.GetStakingValue().Cmp(zero) < 1 {
			continue
		}

		numNodesStaked := big.NewInt(0).Set(ia.GetStakingValue())
		numNodesStaked.Div(numNodesStaked, arg.GenesisNodePrice)

		stakersCounter++
		err = txExecutor.AddNonce(ia.AddressBytes(), numNodesStaked.Uint64())
		if err != nil {
			return 0, fmt.Errorf("%w when adding nonce for address %s", err, ia.GetAddress())
		}
	}

	return stakersCounter, nil
}

func executeDelegation(
	processors *genesisProcessors,
	arg ArgsGenesisBlockCreator,
	nodesListSplitter genesis.NodesListSplitter,
) (genesis.DelegationResult, error) {
	txExecutor, err := intermediate.NewTxExecutionProcessor(processors.txProcessor, arg.Accounts)
	if err != nil {
		return genesis.DelegationResult{}, err
	}

	argDP := intermediate.ArgStandardDelegationProcessor{
		Executor:            txExecutor,
		ShardCoordinator:    arg.ShardCoordinator,
		AccountsParser:      arg.AccountsParser,
		SmartContractParser: arg.SmartContractParser,
		NodesListSplitter:   nodesListSplitter,
		QueryService:        processors.queryService,
		NodePrice:           arg.GenesisNodePrice,
	}

	delegationProcessor, err := intermediate.NewStandardDelegationProcessor(argDP)
	if err != nil {
		return genesis.DelegationResult{}, err
	}

	return delegationProcessor.ExecuteDelegation()
}

func incrementNoncesForCrossShardDelegations(processors *genesisProcessors, arg ArgsGenesisBlockCreator) (int, error) {
	txExecutor, err := intermediate.NewTxExecutionProcessor(processors.txProcessor, arg.Accounts)
	if err != nil {
		return 0, err
	}

	initialAddresses, err := arg.AccountsParser.InitialAccountsSplitOnAddressesShards(arg.ShardCoordinator)
	if err != nil {
		return 0, err
	}

	counter := 0
	initalAddressesInCurrentShard := initialAddresses[arg.ShardCoordinator.SelfId()]
	for _, ia := range initalAddressesInCurrentShard {
		dh := ia.GetDelegationHandler()
		if check.IfNil(dh) {
			continue
		}
		if arg.ShardCoordinator.SameShard(ia.AddressBytes(), dh.AddressBytes()) {
			continue
		}

		counter++
		err = txExecutor.AddNonce(ia.AddressBytes(), 1)
		if err != nil {
			return 0, fmt.Errorf("%w when adding nonce for address %s", err, ia.GetAddress())
		}
	}

	return counter, nil
}<|MERGE_RESOLUTION|>--- conflicted
+++ resolved
@@ -393,11 +393,7 @@
 		PenalizedTooMuchGasEnableEpoch: enableEpochs.PenalizedTooMuchGasEnableEpoch,
 		RepairCallbackEnableEpoch:      enableEpochs.RepairCallbackEnableEpoch,
 		IsGenesisProcessing:            true,
-<<<<<<< HEAD
-		StakingV2EnableEpoch:           arg.SystemSCConfig.StakingSystemSCConfig.StakingV2Epoch,
-=======
 		StakingV2EnableEpoch:           arg.EpochConfig.EnableEpochs.StakingV2Epoch,
->>>>>>> b8e38ece
 	}
 	scProcessor, err := smartContract.NewSmartContractProcessor(argsNewScProcessor)
 	if err != nil {
@@ -475,23 +471,6 @@
 	}
 
 	argsTransactionCoordinator := coordinator.ArgTransactionCoordinator{
-<<<<<<< HEAD
-		Hasher:                            arg.Core.Hasher(),
-		Marshalizer:                       arg.Core.InternalMarshalizer(),
-		ShardCoordinator:                  arg.ShardCoordinator,
-		Accounts:                          arg.Accounts,
-		MiniBlockPool:                     arg.Data.Datapool().MiniBlocks(),
-		RequestHandler:                    disabledRequestHandler,
-		PreProcessors:                     preProcContainer,
-		InterProcessors:                   interimProcContainer,
-		GasHandler:                        gasHandler,
-		FeeHandler:                        genesisFeeHandler,
-		BlockSizeComputation:              disabledBlockSizeComputationHandler,
-		BalanceComputation:                disabledBalanceComputationHandler,
-		EconomicsFee:                      genesisFeeHandler,
-		TxTypeHandler:                     txTypeHandler,
-		BlockGasAndFeesReCheckEnableEpoch: generalConfig.BlockGasAndFeesReCheckEnableEpoch,
-=======
 		Hasher:               arg.Core.Hasher(),
 		Marshalizer:          arg.Core.InternalMarshalizer(),
 		ShardCoordinator:     arg.ShardCoordinator,
@@ -508,7 +487,6 @@
 		TxTypeHandler: txTypeHandler,
 		BlockGasAndFeesReCheckEnableEpoch: enableEpochs.BlockGasAndFeesReCheckEnableEpoch,
 
->>>>>>> b8e38ece
 	}
 	txCoordinator, err := coordinator.NewTransactionCoordinator(argsTransactionCoordinator)
 	if err != nil {
