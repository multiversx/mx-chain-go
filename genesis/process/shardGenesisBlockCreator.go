--- conflicted
+++ resolved
@@ -152,9 +152,8 @@
 		return nil, nil, update.ErrNilHardForkBlockProcessor
 	}
 
-	hdrHandler, err := hardForkBlockProcessor.CreateBlock(
-		body,
-		arg.ChainID,
+	hdrHandler, _, err := shardBlockCreator.CreateNewBlock(
+		arg.Core.ChainID(),
 		arg.HardForkConfig.StartRound,
 		arg.HardForkConfig.StartNonce,
 		arg.HardForkConfig.StartEpoch,
@@ -165,6 +164,16 @@
 	hdrHandler.SetTimeStamp(arg.GenesisTime)
 
 	err = arg.Accounts.RecreateTrie(hdrHandler.GetRootHash())
+	if err != nil {
+		return nil, nil, err
+	}
+
+	err = processors.vmContainer.Close()
+	if err != nil {
+		return nil, nil, err
+	}
+
+	err = processors.vmContainersFactory.Close()
 	if err != nil {
 		return nil, nil, err
 	}
@@ -199,56 +208,15 @@
 	argsShardBlockCreatorAfterHardFork := hardForkProcess.ArgsNewShardBlockCreatorAfterHardFork{
 		Hasher:             arg.Hasher,
 		ImportHandler:      arg.importHandler,
-<<<<<<< HEAD
 		Marshalizer:        arg.Core.InternalMarshalizer(),
 		Hasher:             arg.Core.Hasher(),
 		DataPool:           arg.Data.Datapool(),
 		Storage:            arg.Data.StorageService(),
-		SelfShardID:        selfShardId,
-	}
-	shardBlockCreator, err := hardForkProcess.NewShardBlockCreatorAfterHardFork(argsShardBlockAfterHardFork)
-	if err != nil {
-		return nil, nil, err
-	}
-
-	hdrHandler, _, err := shardBlockCreator.CreateNewBlock(
-		arg.Core.ChainID(),
-		arg.HardForkConfig.StartRound,
-		arg.HardForkConfig.StartNonce,
-		arg.HardForkConfig.StartEpoch,
-	)
-	if err != nil {
-		return nil, nil, err
-	}
-	hdrHandler.SetTimeStamp(arg.GenesisTime)
-
-	err = arg.Accounts.RecreateTrie(hdrHandler.GetRootHash())
-	if err != nil {
-		return nil, nil, err
-	}
-
-	err = processors.vmContainer.Close()
-	if err != nil {
-		return nil, nil, err
-	}
-
-	err = processors.vmContainersFactory.Close()
-	if err != nil {
-		return nil, nil, err
-	}
-
-	return hdrHandler, make([][]byte, 0), nil
-=======
-		Marshalizer:        arg.Marshalizer,
-		PendingTxProcessor: pendingTxProcessor,
-		ShardCoordinator:   arg.ShardCoordinator,
-		Storage:            arg.Store,
 		TxCoordinator:      processors.txCoordinator,
 		SelfShardID:        selfShardID,
 	}
 
 	return argsShardBlockCreatorAfterHardFork, nil
->>>>>>> f33e2075
 }
 
 // setBalancesToTrie adds balances to trie
