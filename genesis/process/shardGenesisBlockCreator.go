package process

import (
	"errors"
	"fmt"
	"math"
	"math/big"
	"sync"

	"github.com/ElrondNetwork/elrond-go-core/core/check"
	"github.com/ElrondNetwork/elrond-go-core/data"
	"github.com/ElrondNetwork/elrond-go-core/data/block"
	dataBlock "github.com/ElrondNetwork/elrond-go-core/data/block"
	logger "github.com/ElrondNetwork/elrond-go-logger"
	"github.com/ElrondNetwork/elrond-go/common/forking"
	"github.com/ElrondNetwork/elrond-go/config"
	"github.com/ElrondNetwork/elrond-go/genesis"
	"github.com/ElrondNetwork/elrond-go/genesis/process/disabled"
	"github.com/ElrondNetwork/elrond-go/genesis/process/intermediate"
	"github.com/ElrondNetwork/elrond-go/process"
	"github.com/ElrondNetwork/elrond-go/process/block/preprocess"
	"github.com/ElrondNetwork/elrond-go/process/coordinator"
	"github.com/ElrondNetwork/elrond-go/process/factory/shard"
	"github.com/ElrondNetwork/elrond-go/process/rewardTransaction"
	"github.com/ElrondNetwork/elrond-go/process/smartContract"
	"github.com/ElrondNetwork/elrond-go/process/smartContract/builtInFunctions"
	"github.com/ElrondNetwork/elrond-go/process/smartContract/hooks"
	"github.com/ElrondNetwork/elrond-go/process/transaction"
	"github.com/ElrondNetwork/elrond-go/state"
	"github.com/ElrondNetwork/elrond-go/storage/txcache"
	"github.com/ElrondNetwork/elrond-go/update"
	hardForkProcess "github.com/ElrondNetwork/elrond-go/update/process"
	vmcommonBuiltInFunctions "github.com/ElrondNetwork/elrond-vm-common/builtInFunctions"
	"github.com/ElrondNetwork/elrond-vm-common/parsers"
)

var log = logger.GetOrCreate("genesis/process")

var zero = big.NewInt(0)

type deployedScMetrics struct {
	numDelegation int
	numOtherTypes int
}

func createGenesisConfig() config.EnableEpochs {
	return config.EnableEpochs{
		BuiltInFunctionsEnableEpoch:                 0,
		SCDeployEnableEpoch:                         unreachableEpoch,
		RelayedTransactionsEnableEpoch:              unreachableEpoch,
		PenalizedTooMuchGasEnableEpoch:              unreachableEpoch,
		AheadOfTimeGasUsageEnableEpoch:              unreachableEpoch,
		BelowSignedThresholdEnableEpoch:             unreachableEpoch,
		GasPriceModifierEnableEpoch:                 unreachableEpoch,
		MetaProtectionEnableEpoch:                   unreachableEpoch,
		TransactionSignedWithTxHashEnableEpoch:      unreachableEpoch,
		SwitchHysteresisForMinNodesEnableEpoch:      unreachableEpoch,
		SwitchJailWaitingEnableEpoch:                unreachableEpoch,
		BlockGasAndFeesReCheckEnableEpoch:           unreachableEpoch,
		RelayedTransactionsV2EnableEpoch:            unreachableEpoch,
		BuiltInFunctionOnMetaEnableEpoch:            unreachableEpoch,
		ComputeRewardCheckpointEnableEpoch:          unreachableEpoch,
		IncrementSCRNonceInMultiTransferEnableEpoch: unreachableEpoch,
		SCRSizeInvariantCheckEnableEpoch:            unreachableEpoch,
		BackwardCompSaveKeyValueEnableEpoch:         unreachableEpoch,
		RepairCallbackEnableEpoch:                   unreachableEpoch,
		MetaESDTSetEnableEpoch:                      unreachableEpoch,
		AddTokensToDelegationEnableEpoch:            unreachableEpoch,
		MultiESDTTransferFixOnCallBackOnEnableEpoch: unreachableEpoch,
		SenderInOutTransferEnableEpoch:              unreachableEpoch,
		OptimizeGasUsedInCrossMiniBlocksEnableEpoch: unreachableEpoch,
		FixOOGReturnCodeEnableEpoch:                 unreachableEpoch,
		RemoveNonUpdatedStorageEnableEpoch:          unreachableEpoch,
<<<<<<< HEAD
		ScheduledMiniBlocksEnableEpoch:              unreachableEpoch,
		MixedTxsInMiniBlocksEnableEpoch:             unreachableEpoch,
=======
		OptimizeNFTStoreEnableEpoch:                 unreachableEpoch,
>>>>>>> a0cfe146
	}
}

// CreateShardGenesisBlock will create a shard genesis block
func CreateShardGenesisBlock(
	arg ArgsGenesisBlockCreator,
	body *block.Body,
	nodesListSplitter genesis.NodesListSplitter,
	hardForkBlockProcessor update.HardForkBlockProcessor,
) (data.HeaderHandler, [][]byte, error) {
	if mustDoHardForkImportProcess(arg) {
		return createShardGenesisBlockAfterHardFork(arg, body, hardForkBlockProcessor)
	}

	processors, err := createProcessorsForShardGenesisBlock(arg, createGenesisConfig())
	if err != nil {
		return nil, nil, err
	}

	deployMetrics := &deployedScMetrics{}

	scAddresses, err := deployInitialSmartContracts(processors, arg, deployMetrics)
	if err != nil {
		return nil, nil, err
	}

	numSetBalances, err := setBalancesToTrie(arg)
	if err != nil {
		return nil, nil, fmt.Errorf("%w encountered when creating genesis block for shard %d while setting the balances to trie",
			err, arg.ShardCoordinator.SelfId())
	}

	numStaked, err := increaseStakersNonces(processors, arg)
	if err != nil {
		return nil, nil, fmt.Errorf("%w encountered when creating genesis block for shard %d while incrementing nonces",
			err, arg.ShardCoordinator.SelfId())
	}

	delegationResult, err := executeDelegation(processors, arg, nodesListSplitter)
	if err != nil {
		return nil, nil, fmt.Errorf("%w encountered when creating genesis block for shard %d while execution delegation",
			err, arg.ShardCoordinator.SelfId())
	}

	numCrossShardDelegations, err := incrementNoncesForCrossShardDelegations(processors, arg)
	if err != nil {
		return nil, nil, fmt.Errorf("%w encountered when creating genesis block for shard %d while incrementing crossshard nonce",
			err, arg.ShardCoordinator.SelfId())
	}

	rootHash, err := arg.Accounts.Commit()
	if err != nil {
		return nil, nil, fmt.Errorf("%w encountered when creating genesis block for shard %d while commiting",
			err, arg.ShardCoordinator.SelfId())
	}

	log.Debug("shard block genesis",
		"shard ID", arg.ShardCoordinator.SelfId(),
		"num delegation SC deployed", deployMetrics.numDelegation,
		"num other SC deployed", deployMetrics.numOtherTypes,
		"num set balances", numSetBalances,
		"num staked directly", numStaked,
		"total staked on a delegation SC", delegationResult.NumTotalStaked,
		"total delegation nodes", delegationResult.NumTotalDelegated,
		"cross shard delegation calls", numCrossShardDelegations,
	)

	round, nonce, epoch := getGenesisBlocksRoundNonceEpoch(arg)
	header := &block.Header{
		Epoch:           epoch,
		Round:           round,
		Nonce:           nonce,
		ShardID:         arg.ShardCoordinator.SelfId(),
		BlockBodyType:   block.StateBlock,
		PubKeysBitmap:   []byte{1},
		Signature:       rootHash,
		RootHash:        rootHash,
		PrevRandSeed:    rootHash,
		RandSeed:        rootHash,
		TimeStamp:       arg.GenesisTime,
		AccumulatedFees: big.NewInt(0),
		DeveloperFees:   big.NewInt(0),
		ChainID:         []byte(arg.Core.ChainID()),
		SoftwareVersion: []byte(""),
	}

	err = processors.vmContainer.Close()
	if err != nil {
		return nil, nil, err
	}

	err = processors.vmContainersFactory.Close()
	if err != nil {
		return nil, nil, err
	}

	return header, scAddresses, nil
}

func createShardGenesisBlockAfterHardFork(
	arg ArgsGenesisBlockCreator,
	body *block.Body,
	hardForkBlockProcessor update.HardForkBlockProcessor,
) (data.HeaderHandler, [][]byte, error) {
	if check.IfNil(hardForkBlockProcessor) {
		return nil, nil, update.ErrNilHardForkBlockProcessor
	}

	hdrHandler, err := hardForkBlockProcessor.CreateBlock(
		body,
		arg.Core.ChainID(),
		arg.HardForkConfig.StartRound,
		arg.HardForkConfig.StartNonce,
		arg.HardForkConfig.StartEpoch,
	)
	if err != nil {
		return nil, nil, err
	}

	err = hdrHandler.SetTimeStamp(arg.GenesisTime)
	if err != nil {
		return nil, nil, err
	}

	err = arg.Accounts.RecreateTrie(hdrHandler.GetRootHash())
	if err != nil {
		return nil, nil, err
	}

	return hdrHandler, make([][]byte, 0), nil
}

func createArgsShardBlockCreatorAfterHardFork(
	arg ArgsGenesisBlockCreator,
	selfShardID uint32,
) (hardForkProcess.ArgsNewShardBlockCreatorAfterHardFork, error) {
	tmpArg := arg
	tmpArg.Accounts = arg.importHandler.GetAccountsDBForShard(arg.ShardCoordinator.SelfId())
	processors, err := createProcessorsForShardGenesisBlock(tmpArg, arg.EpochConfig.EnableEpochs)
	if err != nil {
		return hardForkProcess.ArgsNewShardBlockCreatorAfterHardFork{}, err
	}

	argsPendingTxProcessor := hardForkProcess.ArgsPendingTransactionProcessor{
		Accounts:         tmpArg.Accounts,
		TxProcessor:      processors.txProcessor,
		RwdTxProcessor:   processors.rwdProcessor,
		ScrTxProcessor:   processors.scrProcessor,
		PubKeyConv:       arg.Core.AddressPubKeyConverter(),
		ShardCoordinator: arg.ShardCoordinator,
	}
	pendingTxProcessor, err := hardForkProcess.NewPendingTransactionProcessor(argsPendingTxProcessor)
	if err != nil {
		return hardForkProcess.ArgsNewShardBlockCreatorAfterHardFork{}, err
	}

	argsShardBlockCreatorAfterHardFork := hardForkProcess.ArgsNewShardBlockCreatorAfterHardFork{
		Hasher:             arg.Core.Hasher(),
		ImportHandler:      arg.importHandler,
		Marshalizer:        arg.Core.InternalMarshalizer(),
		PendingTxProcessor: pendingTxProcessor,
		ShardCoordinator:   arg.ShardCoordinator,
		Storage:            arg.Data.StorageService(),
		TxCoordinator:      processors.txCoordinator,
		SelfShardID:        selfShardID,
	}

	return argsShardBlockCreatorAfterHardFork, nil
}

// setBalancesToTrie adds balances to trie
func setBalancesToTrie(arg ArgsGenesisBlockCreator) (int, error) {
	initialAccounts, err := arg.AccountsParser.InitialAccountsSplitOnAddressesShards(arg.ShardCoordinator)
	if err != nil {
		return 0, err
	}

	initialAccountsForShard := initialAccounts[arg.ShardCoordinator.SelfId()]

	for _, accnt := range initialAccountsForShard {
		err = setBalanceToTrie(arg, accnt)
		if err != nil {
			return 0, err
		}
	}

	return len(initialAccountsForShard), nil
}

func setBalanceToTrie(arg ArgsGenesisBlockCreator, accnt genesis.InitialAccountHandler) error {
	accWrp, err := arg.Accounts.LoadAccount(accnt.AddressBytes())
	if err != nil {
		return err
	}

	account, ok := accWrp.(state.UserAccountHandler)
	if !ok {
		return process.ErrWrongTypeAssertion
	}

	err = account.AddToBalance(accnt.GetBalanceValue())
	if err != nil {
		return err
	}

	return arg.Accounts.SaveAccount(account)
}

func createProcessorsForShardGenesisBlock(arg ArgsGenesisBlockCreator, enableEpochs config.EnableEpochs) (*genesisProcessors, error) {
	genesisArwenLocker := &sync.RWMutex{} // use a local instance as to not run in concurrent issues when doing bootstrap
	epochNotifier := forking.NewGenericEpochNotifier()

	argsBuiltIn := builtInFunctions.ArgsCreateBuiltInFunctionContainer{
		GasSchedule:                  arg.GasSchedule,
		MapDNSAddresses:              make(map[string]struct{}),
		EnableUserNameChange:         false,
		Marshalizer:                  arg.Core.InternalMarshalizer(),
		Accounts:                     arg.Accounts,
		ShardCoordinator:             arg.ShardCoordinator,
		EpochNotifier:                epochNotifier,
		ESDTMultiTransferEnableEpoch: unreachableEpoch,
		ESDTTransferRoleEnableEpoch:  unreachableEpoch,
		GlobalMintBurnDisableEpoch:   unreachableEpoch,
		ESDTTransferMetaEnableEpoch:  unreachableEpoch,
	}
	builtInFuncs, nftStorageHandler, err := builtInFunctions.CreateBuiltInFuncContainerAndNFTStorageHandler(argsBuiltIn)
	if err != nil {
		return nil, err
	}

	argsHook := hooks.ArgBlockChainHook{
		Accounts:           arg.Accounts,
		PubkeyConv:         arg.Core.AddressPubKeyConverter(),
		StorageService:     arg.Data.StorageService(),
		BlockChain:         arg.Data.Blockchain(),
		ShardCoordinator:   arg.ShardCoordinator,
		Marshalizer:        arg.Core.InternalMarshalizer(),
		Uint64Converter:    arg.Core.Uint64ByteSliceConverter(),
		BuiltInFunctions:   builtInFuncs,
		NFTStorageHandler:  nftStorageHandler,
		DataPool:           arg.Data.Datapool(),
		CompiledSCPool:     arg.Data.Datapool().SmartContracts(),
		NilCompiledSCStore: true,
	}
	esdtTransferParser, err := parsers.NewESDTTransferParser(arg.Core.InternalMarshalizer())
	if err != nil {
		return nil, err
	}

	argsNewVMFactory := shard.ArgVMContainerFactory{
		Config:             arg.VirtualMachineConfig,
		BlockGasLimit:      math.MaxUint64,
		GasSchedule:        arg.GasSchedule,
		ArgBlockChainHook:  argsHook,
		EpochNotifier:      epochNotifier,
		EpochConfig:        arg.EpochConfig.EnableEpochs,
		ArwenChangeLocker:  genesisArwenLocker,
		ESDTTransferParser: esdtTransferParser,
	}
	vmFactoryImpl, err := shard.NewVMContainerFactory(argsNewVMFactory)
	if err != nil {
		return nil, err
	}

	vmContainer, err := vmFactoryImpl.Create()
	if err != nil {
		return nil, err
	}

	err = vmcommonBuiltInFunctions.SetPayableHandler(builtInFuncs, vmFactoryImpl.BlockChainHookImpl())
	if err != nil {
		return nil, err
	}

	genesisFeeHandler := &disabled.FeeHandler{}
	disabledPostProcessorTxsHandler := &disabled.PostProcessorTxsHandler{}
	interimProcFactory, err := shard.NewIntermediateProcessorsContainerFactory(
		arg.ShardCoordinator,
		arg.Core.InternalMarshalizer(),
		arg.Core.Hasher(),
		arg.Core.AddressPubKeyConverter(),
		arg.Data.StorageService(),
		arg.Data.Datapool(),
		genesisFeeHandler,
		disabledPostProcessorTxsHandler,
	)
	if err != nil {
		return nil, err
	}

	interimProcContainer, err := interimProcFactory.Create()
	if err != nil {
		return nil, err
	}

	scForwarder, err := interimProcContainer.Get(dataBlock.SmartContractResultBlock)
	if err != nil {
		return nil, err
	}

	receiptTxInterim, err := interimProcContainer.Get(dataBlock.ReceiptBlock)
	if err != nil {
		return nil, err
	}

	badTxInterim, err := interimProcContainer.Get(dataBlock.InvalidBlock)
	if err != nil {
		return nil, err
	}

	temporaryBlock := &dataBlock.Header{
		Epoch:     arg.StartEpochNum,
		TimeStamp: arg.GenesisTime,
	}
	epochNotifier.CheckEpoch(temporaryBlock)

	argsTxTypeHandler := coordinator.ArgNewTxTypeHandler{
		PubkeyConverter:        arg.Core.AddressPubKeyConverter(),
		ShardCoordinator:       arg.ShardCoordinator,
		BuiltInFunctions:       builtInFuncs,
		ArgumentParser:         parsers.NewCallArgsParser(),
		EpochNotifier:          epochNotifier,
		RelayedTxV2EnableEpoch: arg.EpochConfig.EnableEpochs.RelayedTransactionsV2EnableEpoch,
		ESDTTransferParser:     esdtTransferParser,
	}
	txTypeHandler, err := coordinator.NewTxTypeHandler(argsTxTypeHandler)
	if err != nil {
		return nil, err
	}

	gasHandler, err := preprocess.NewGasComputation(arg.Economics, txTypeHandler, epochNotifier, enableEpochs.SCDeployEnableEpoch)
	if err != nil {
		return nil, err
	}

	argsNewScProcessor := smartContract.ArgsNewSmartContractProcessor{
		VmContainer:         vmContainer,
		ArgsParser:          smartContract.NewArgumentParser(),
		Hasher:              arg.Core.Hasher(),
		Marshalizer:         arg.Core.InternalMarshalizer(),
		AccountsDB:          arg.Accounts,
		BlockChainHook:      vmFactoryImpl.BlockChainHookImpl(),
		PubkeyConv:          arg.Core.AddressPubKeyConverter(),
		ShardCoordinator:    arg.ShardCoordinator,
		ScrForwarder:        scForwarder,
		TxFeeHandler:        genesisFeeHandler,
		EconomicsFee:        genesisFeeHandler,
		TxTypeHandler:       txTypeHandler,
		GasHandler:          gasHandler,
		GasSchedule:         arg.GasSchedule,
		TxLogsProcessor:     arg.TxLogsProcessor,
		BadTxForwarder:      badTxInterim,
		EpochNotifier:       epochNotifier,
		IsGenesisProcessing: true,
		VMOutputCacher:      txcache.NewDisabledCache(),
		ArwenChangeLocker:   genesisArwenLocker,
		EnableEpochs:        enableEpochs,
	}
	scProcessor, err := smartContract.NewSmartContractProcessor(argsNewScProcessor)
	if err != nil {
		return nil, err
	}

	rewardsTxProcessor, err := rewardTransaction.NewRewardTxProcessor(
		arg.Accounts,
		arg.Core.AddressPubKeyConverter(),
		arg.ShardCoordinator,
	)
	if err != nil {
		return nil, err
	}

	argsNewTxProcessor := transaction.ArgsNewTxProcessor{
		Accounts:                       arg.Accounts,
		Hasher:                         arg.Core.Hasher(),
		PubkeyConv:                     arg.Core.AddressPubKeyConverter(),
		Marshalizer:                    arg.Core.InternalMarshalizer(),
		SignMarshalizer:                arg.Core.TxMarshalizer(),
		ShardCoordinator:               arg.ShardCoordinator,
		ScProcessor:                    scProcessor,
		TxFeeHandler:                   genesisFeeHandler,
		TxTypeHandler:                  txTypeHandler,
		EconomicsFee:                   genesisFeeHandler,
		ReceiptForwarder:               receiptTxInterim,
		BadTxForwarder:                 badTxInterim,
		ArgsParser:                     smartContract.NewArgumentParser(),
		ScrForwarder:                   scForwarder,
		EpochNotifier:                  epochNotifier,
		RelayedTxEnableEpoch:           enableEpochs.RelayedTransactionsEnableEpoch,
		PenalizedTooMuchGasEnableEpoch: enableEpochs.PenalizedTooMuchGasEnableEpoch,
		MetaProtectionEnableEpoch:      enableEpochs.MetaProtectionEnableEpoch,
		RelayedTxV2EnableEpoch:         enableEpochs.RelayedTransactionsV2EnableEpoch,
	}
	transactionProcessor, err := transaction.NewTxProcessor(argsNewTxProcessor)
	if err != nil {
		return nil, errors.New("could not create transaction statisticsProcessor: " + err.Error())
	}

	disabledRequestHandler := &disabled.RequestHandler{}
	disabledBlockTracker := &disabled.BlockTracker{}
	disabledBlockSizeComputationHandler := &disabled.BlockSizeComputationHandler{}
	disabledBalanceComputationHandler := &disabled.BalanceComputationHandler{}
	disabledScheduledTxsExecutionHandler := &disabled.ScheduledTxsExecutionHandler{}

	preProcFactory, err := shard.NewPreProcessorsContainerFactory(
		arg.ShardCoordinator,
		arg.Data.StorageService(),
		arg.Core.InternalMarshalizer(),
		arg.Core.Hasher(),
		arg.Data.Datapool(),
		arg.Core.AddressPubKeyConverter(),
		arg.Accounts,
		disabledRequestHandler,
		transactionProcessor,
		scProcessor,
		scProcessor,
		rewardsTxProcessor,
		arg.Economics,
		gasHandler,
		disabledBlockTracker,
		disabledBlockSizeComputationHandler,
		disabledBalanceComputationHandler,
		epochNotifier,
		enableEpochs.OptimizeGasUsedInCrossMiniBlocksEnableEpoch,
		enableEpochs.ScheduledMiniBlocksEnableEpoch,
		txTypeHandler,
		disabledScheduledTxsExecutionHandler,
		enableEpochs.MixedTxsInMiniBlocksEnableEpoch,
		disabledPostProcessorTxsHandler,
	)
	if err != nil {
		return nil, err
	}

	preProcContainer, err := preProcFactory.Create()
	if err != nil {
		return nil, err
	}

	argsTransactionCoordinator := coordinator.ArgTransactionCoordinator{
		Hasher:                            arg.Core.Hasher(),
		Marshalizer:                       arg.Core.InternalMarshalizer(),
		ShardCoordinator:                  arg.ShardCoordinator,
		Accounts:                          arg.Accounts,
		MiniBlockPool:                     arg.Data.Datapool().MiniBlocks(),
		RequestHandler:                    disabledRequestHandler,
		PreProcessors:                     preProcContainer,
		InterProcessors:                   interimProcContainer,
		GasHandler:                        gasHandler,
		FeeHandler:                        genesisFeeHandler,
		BlockSizeComputation:              disabledBlockSizeComputationHandler,
		BalanceComputation:                disabledBalanceComputationHandler,
		EconomicsFee:                      genesisFeeHandler,
		TxTypeHandler:                     txTypeHandler,
		BlockGasAndFeesReCheckEnableEpoch: enableEpochs.BlockGasAndFeesReCheckEnableEpoch,
		TransactionsLogProcessor:          arg.TxLogsProcessor,
		EpochNotifier:                     epochNotifier,
		PostProcessorTxsHandler:           disabledPostProcessorTxsHandler,
		MixedTxsInMiniBlocksEnableEpoch:   enableEpochs.MixedTxsInMiniBlocksEnableEpoch,
		ScheduledMiniBlocksEnableEpoch:    enableEpochs.ScheduledMiniBlocksEnableEpoch,
		OptimizeGasUsedInCrossMiniBlocksEnableEpoch: enableEpochs.OptimizeGasUsedInCrossMiniBlocksEnableEpoch,
	}
	txCoordinator, err := coordinator.NewTransactionCoordinator(argsTransactionCoordinator)
	if err != nil {
		return nil, err
	}

	argsNewSCQueryService := smartContract.ArgsNewSCQueryService{
		VmContainer:       vmContainer,
		EconomicsFee:      arg.Economics,
		BlockChainHook:    vmFactoryImpl.BlockChainHookImpl(),
		BlockChain:        arg.Data.Blockchain(),
		ArwenChangeLocker: genesisArwenLocker,
	}
	queryService, err := smartContract.NewSCQueryService(argsNewSCQueryService)
	if err != nil {
		return nil, err
	}

	return &genesisProcessors{
		txCoordinator:       txCoordinator,
		systemSCs:           nil,
		txProcessor:         transactionProcessor,
		scProcessor:         scProcessor,
		scrProcessor:        scProcessor,
		rwdProcessor:        rewardsTxProcessor,
		blockchainHook:      vmFactoryImpl.BlockChainHookImpl(),
		queryService:        queryService,
		vmContainersFactory: vmFactoryImpl,
		vmContainer:         vmContainer,
	}, nil
}

func deployInitialSmartContracts(
	processors *genesisProcessors,
	arg ArgsGenesisBlockCreator,
	deployMetrics *deployedScMetrics,
) ([][]byte, error) {
	smartContracts, err := arg.SmartContractParser.InitialSmartContractsSplitOnOwnersShards(arg.ShardCoordinator)
	if err != nil {
		return nil, err
	}

	var scAddresses = make([][]byte, 0)
	currentShardSmartContracts := smartContracts[arg.ShardCoordinator.SelfId()]
	for _, sc := range currentShardSmartContracts {
		var scResulted [][]byte
		scResulted, err = deployInitialSmartContract(processors, sc, arg, deployMetrics)
		if err != nil {
			return nil, fmt.Errorf("%w for owner %s and filename %s",
				err, sc.GetOwner(), sc.GetFilename())
		}

		scAddresses = append(scAddresses, scResulted...)
	}

	return scAddresses, nil
}

func deployInitialSmartContract(
	processors *genesisProcessors,
	sc genesis.InitialSmartContractHandler,
	arg ArgsGenesisBlockCreator,
	deployMetrics *deployedScMetrics,
) ([][]byte, error) {

	txExecutor, err := intermediate.NewTxExecutionProcessor(processors.txProcessor, arg.Accounts)
	if err != nil {
		return nil, err
	}

	var deployProc genesis.DeployProcessor

	switch sc.GetType() {
	case genesis.DNSType:
		deployMetrics.numOtherTypes++
		argDeployLibrary := intermediate.ArgDeployLibrarySC{
			Executor:         txExecutor,
			PubkeyConv:       arg.Core.AddressPubKeyConverter(),
			BlockchainHook:   processors.blockchainHook,
			ShardCoordinator: arg.ShardCoordinator,
		}
		deployProc, err = intermediate.NewDeployLibrarySC(argDeployLibrary)
		if err != nil {
			return nil, err
		}
	case genesis.DelegationType:
		deployMetrics.numDelegation++
		fallthrough
	default:
		argDeploy := intermediate.ArgDeployProcessor{
			Executor:       txExecutor,
			PubkeyConv:     arg.Core.AddressPubKeyConverter(),
			BlockchainHook: processors.blockchainHook,
			QueryService:   processors.queryService,
		}
		deployProc, err = intermediate.NewDeployProcessor(argDeploy)
		if err != nil {
			return nil, err
		}
	}

	return deployProc.Deploy(sc)
}

func increaseStakersNonces(processors *genesisProcessors, arg ArgsGenesisBlockCreator) (int, error) {
	txExecutor, err := intermediate.NewTxExecutionProcessor(processors.txProcessor, arg.Accounts)
	if err != nil {
		return 0, err
	}

	initialAddresses, err := arg.AccountsParser.InitialAccountsSplitOnAddressesShards(arg.ShardCoordinator)
	if err != nil {
		return 0, err
	}

	stakersCounter := 0
	initalAddressesInCurrentShard := initialAddresses[arg.ShardCoordinator.SelfId()]
	for _, ia := range initalAddressesInCurrentShard {
		if ia.GetStakingValue().Cmp(zero) < 1 {
			continue
		}

		numNodesStaked := big.NewInt(0).Set(ia.GetStakingValue())
		numNodesStaked.Div(numNodesStaked, arg.GenesisNodePrice)

		stakersCounter++
		err = txExecutor.AddNonce(ia.AddressBytes(), numNodesStaked.Uint64())
		if err != nil {
			return 0, fmt.Errorf("%w when adding nonce for address %s", err, ia.GetAddress())
		}
	}

	return stakersCounter, nil
}

func executeDelegation(
	processors *genesisProcessors,
	arg ArgsGenesisBlockCreator,
	nodesListSplitter genesis.NodesListSplitter,
) (genesis.DelegationResult, error) {
	txExecutor, err := intermediate.NewTxExecutionProcessor(processors.txProcessor, arg.Accounts)
	if err != nil {
		return genesis.DelegationResult{}, err
	}

	argDP := intermediate.ArgStandardDelegationProcessor{
		Executor:            txExecutor,
		ShardCoordinator:    arg.ShardCoordinator,
		AccountsParser:      arg.AccountsParser,
		SmartContractParser: arg.SmartContractParser,
		NodesListSplitter:   nodesListSplitter,
		QueryService:        processors.queryService,
		NodePrice:           arg.GenesisNodePrice,
	}

	delegationProcessor, err := intermediate.NewStandardDelegationProcessor(argDP)
	if err != nil {
		return genesis.DelegationResult{}, err
	}

	return delegationProcessor.ExecuteDelegation()
}

func incrementNoncesForCrossShardDelegations(processors *genesisProcessors, arg ArgsGenesisBlockCreator) (int, error) {
	txExecutor, err := intermediate.NewTxExecutionProcessor(processors.txProcessor, arg.Accounts)
	if err != nil {
		return 0, err
	}

	initialAddresses, err := arg.AccountsParser.InitialAccountsSplitOnAddressesShards(arg.ShardCoordinator)
	if err != nil {
		return 0, err
	}

	counter := 0
	initalAddressesInCurrentShard := initialAddresses[arg.ShardCoordinator.SelfId()]
	for _, ia := range initalAddressesInCurrentShard {
		dh := ia.GetDelegationHandler()
		if check.IfNil(dh) {
			continue
		}
		if arg.ShardCoordinator.SameShard(ia.AddressBytes(), dh.AddressBytes()) {
			continue
		}

		counter++
		err = txExecutor.AddNonce(ia.AddressBytes(), 1)
		if err != nil {
			return 0, fmt.Errorf("%w when adding nonce for address %s", err, ia.GetAddress())
		}
	}

	return counter, nil
}<|MERGE_RESOLUTION|>--- conflicted
+++ resolved
@@ -71,12 +71,9 @@
 		OptimizeGasUsedInCrossMiniBlocksEnableEpoch: unreachableEpoch,
 		FixOOGReturnCodeEnableEpoch:                 unreachableEpoch,
 		RemoveNonUpdatedStorageEnableEpoch:          unreachableEpoch,
-<<<<<<< HEAD
+		OptimizeNFTStoreEnableEpoch:                 unreachableEpoch,
 		ScheduledMiniBlocksEnableEpoch:              unreachableEpoch,
 		MixedTxsInMiniBlocksEnableEpoch:             unreachableEpoch,
-=======
-		OptimizeNFTStoreEnableEpoch:                 unreachableEpoch,
->>>>>>> a0cfe146
 	}
 }
 
