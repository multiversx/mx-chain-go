package process

import (
	"bytes"
	"encoding/hex"
	"math"
	"math/big"
	"sort"
	"strings"
	"sync"

	"github.com/multiversx/mx-chain-core-go/core"
	"github.com/multiversx/mx-chain-core-go/core/check"
	"github.com/multiversx/mx-chain-core-go/data"
	"github.com/multiversx/mx-chain-core-go/data/block"
	"github.com/multiversx/mx-chain-core-go/data/transaction"
	"github.com/multiversx/mx-chain-core-go/marshal"
	vmcommon "github.com/multiversx/mx-chain-vm-common-go"
	vmcommonBuiltInFunctions "github.com/multiversx/mx-chain-vm-common-go/builtInFunctions"
	"github.com/multiversx/mx-chain-vm-common-go/parsers"

	processBlock "github.com/multiversx/mx-chain-go/process/block"

	"github.com/multiversx/mx-chain-go/common"
	disabledCommon "github.com/multiversx/mx-chain-go/common/disabled"
	"github.com/multiversx/mx-chain-go/common/enablers"
	"github.com/multiversx/mx-chain-go/common/forking"
	"github.com/multiversx/mx-chain-go/common/holders"
	"github.com/multiversx/mx-chain-go/config"
	"github.com/multiversx/mx-chain-go/dataRetriever"
	"github.com/multiversx/mx-chain-go/dataRetriever/blockchain"
	epochStart "github.com/multiversx/mx-chain-go/epochStart/bootstrap/disabled"
	"github.com/multiversx/mx-chain-go/genesis"
	"github.com/multiversx/mx-chain-go/genesis/process/disabled"
	"github.com/multiversx/mx-chain-go/process"
	"github.com/multiversx/mx-chain-go/process/block/preprocess"
	"github.com/multiversx/mx-chain-go/process/coordinator"
	"github.com/multiversx/mx-chain-go/process/factory"
	"github.com/multiversx/mx-chain-go/process/factory/metachain"
	disabledGuardian "github.com/multiversx/mx-chain-go/process/guardian/disabled"
	"github.com/multiversx/mx-chain-go/process/receipts"
	"github.com/multiversx/mx-chain-go/process/smartContract"
	"github.com/multiversx/mx-chain-go/process/smartContract/hooks"
	"github.com/multiversx/mx-chain-go/process/smartContract/hooks/counters"
	"github.com/multiversx/mx-chain-go/process/smartContract/processProxy"
	"github.com/multiversx/mx-chain-go/process/smartContract/scrCommon"
	syncDisabled "github.com/multiversx/mx-chain-go/process/sync/disabled"
	processTransaction "github.com/multiversx/mx-chain-go/process/transaction"
	"github.com/multiversx/mx-chain-go/state/syncer"
	"github.com/multiversx/mx-chain-go/txcache"
	"github.com/multiversx/mx-chain-go/update"
	hardForkProcess "github.com/multiversx/mx-chain-go/update/process"
	"github.com/multiversx/mx-chain-go/vm"
)

// CreateMetaGenesisBlock will create a metachain genesis block
func CreateMetaGenesisBlock(
	arg ArgsGenesisBlockCreator,
	body *block.Body,
	nodesListSplitter genesis.NodesListSplitter,
	hardForkBlockProcessor update.HardForkBlockProcessor,
) (data.MetaHeaderHandler, [][]byte, *genesis.IndexingData, error) {
	if mustDoHardForkImportProcess(arg) {
		return createMetaGenesisBlockAfterHardFork(arg, body, hardForkBlockProcessor)
	}

	indexingData := &genesis.IndexingData{
		DelegationTxs:      make([]data.TransactionHandler, 0),
		ScrsTxs:            make(map[string]data.TransactionHandler),
		StakingTxs:         make([]data.TransactionHandler, 0),
		DeploySystemScTxs:  make([]data.TransactionHandler, 0),
		DeployInitialScTxs: make([]data.TransactionHandler, 0),
	}

	processors, err := createProcessorsForMetaGenesisBlock(
		arg,
		createGenesisConfig(arg.EpochConfig.EnableEpochs),
		createGenesisRoundConfig(arg.RoundConfig),
	)
	if err != nil {
		return nil, nil, nil, err
	}

	deploySystemSCTxs, err := deploySystemSmartContracts(arg, processors.txProcessor, processors.systemSCs)
	if err != nil {
		return nil, nil, nil, err
	}
	indexingData.DeploySystemScTxs = deploySystemSCTxs

	stakingTxs, err := setStakedData(arg, processors, nodesListSplitter)
	if err != nil {
		return nil, nil, nil, err
	}
	indexingData.StakingTxs = stakingTxs

	rootHash, err := arg.Accounts.Commit()
	if err != nil {
		return nil, nil, nil, err
	}

	scrsTxs := processors.txCoordinator.GetAllCurrentUsedTxs(block.SmartContractResultBlock)
	indexingData.ScrsTxs = scrsTxs

	round, nonce, epoch := getGenesisBlocksRoundNonceEpoch(arg)

	magicDecoded, err := hex.DecodeString(arg.GenesisString)
	if err != nil {
		return nil, nil, nil, err
	}
	prevHash := arg.Core.Hasher().Compute(arg.GenesisString)

	header := &block.MetaBlock{
		RootHash:               rootHash,
		PrevHash:               prevHash,
		RandSeed:               rootHash,
		PrevRandSeed:           rootHash,
		AccumulatedFees:        big.NewInt(0),
		AccumulatedFeesInEpoch: big.NewInt(0),
		DeveloperFees:          big.NewInt(0),
		DevFeesInEpoch:         big.NewInt(0),
		PubKeysBitmap:          []byte{1},
		ChainID:                []byte(arg.Core.ChainID()),
		SoftwareVersion:        []byte(""),
		TimeStamp:              arg.GenesisTime,
		Round:                  round,
		Nonce:                  nonce,
		Epoch:                  epoch,
		Reserved:               magicDecoded,
	}

	header.EpochStart.Economics = block.Economics{
		TotalSupply:       big.NewInt(0).Set(arg.Economics.GenesisTotalSupply()),
		TotalToDistribute: big.NewInt(0),
		TotalNewlyMinted:  big.NewInt(0),
		RewardsPerBlock:   big.NewInt(0),
		NodePrice:         big.NewInt(0).Set(arg.GenesisNodePrice),
	}

	validatorRootHash, err := arg.ValidatorAccounts.RootHash()
	if err != nil {
		return nil, nil, nil, err
	}

	log.Debug("meta block genesis",
		"resulted user accounts roothash", rootHash,
		"resulted validator roothash", validatorRootHash,
	)

	err = header.SetValidatorStatsRootHash(validatorRootHash)
	if err != nil {
		return nil, nil, nil, err
	}

	err = saveGenesisMetaToStorage(arg.Data.StorageService(), arg.Core.InternalMarshalizer(), header)
	if err != nil {
		return nil, nil, nil, err
	}

	err = processors.vmContainer.Close()
	if err != nil {
		return nil, nil, nil, err
	}

	return header, make([][]byte, 0), indexingData, nil
}

// TODO: index the resulted transactions after a hardfork
func createMetaGenesisBlockAfterHardFork(
	arg ArgsGenesisBlockCreator,
	body *block.Body,
	hardForkBlockProcessor update.HardForkBlockProcessor,
) (data.MetaHeaderHandler, [][]byte, *genesis.IndexingData, error) {
	if check.IfNil(hardForkBlockProcessor) {
		return nil, nil, nil, update.ErrNilHardForkBlockProcessor
	}

	hdrHandler, err := hardForkBlockProcessor.CreateBlock(
		body,
		arg.Core.ChainID(),
		arg.HardForkConfig.StartRound,
		arg.HardForkConfig.StartNonce,
		arg.HardForkConfig.StartEpoch,
	)
	if err != nil {
		return nil, nil, nil, err
	}

	err = hdrHandler.SetTimeStamp(arg.GenesisTime)
	if err != nil {
		return nil, nil, nil, err
	}

	metaHdr, ok := hdrHandler.(*block.MetaBlock)
	if !ok {
		return nil, nil, nil, process.ErrWrongTypeAssertion
	}

	rootHashHolder := holders.NewDefaultRootHashesHolder(hdrHandler.GetRootHash())
	err = arg.Accounts.RecreateTrie(rootHashHolder)
	if err != nil {
		return nil, nil, nil, err
	}

	err = saveGenesisMetaToStorage(arg.Data.StorageService(), arg.Core.InternalMarshalizer(), metaHdr)
	if err != nil {
		return nil, nil, nil, err
	}

	indexingData := &genesis.IndexingData{
		DelegationTxs:      make([]data.TransactionHandler, 0),
		ScrsTxs:            make(map[string]data.TransactionHandler),
		StakingTxs:         make([]data.TransactionHandler, 0),
		DeploySystemScTxs:  make([]data.TransactionHandler, 0),
		DeployInitialScTxs: make([]data.TransactionHandler, 0),
	}

	return metaHdr, make([][]byte, 0), indexingData, nil
}

func createArgsMetaBlockCreatorAfterHardFork(
	arg ArgsGenesisBlockCreator,
	selfShardID uint32,
) (hardForkProcess.ArgsNewMetaBlockCreatorAfterHardFork, error) {
	tmpArg := arg
	tmpArg.Accounts = arg.importHandler.GetAccountsDBForShard(core.MetachainShardId)
	processors, err := createProcessorsForMetaGenesisBlock(tmpArg, arg.EpochConfig.EnableEpochs, arg.RoundConfig)
	if err != nil {
		return hardForkProcess.ArgsNewMetaBlockCreatorAfterHardFork{}, err
	}

	argsPendingTxProcessor := hardForkProcess.ArgsPendingTransactionProcessor{
		Accounts:         tmpArg.Accounts,
		TxProcessor:      processors.txProcessor,
		RwdTxProcessor:   &disabled.RewardTxProcessor{},
		ScrTxProcessor:   processors.scrProcessor,
		PubKeyConv:       arg.Core.AddressPubKeyConverter(),
		ShardCoordinator: arg.ShardCoordinator,
	}
	pendingTxProcessor, err := hardForkProcess.NewPendingTransactionProcessor(argsPendingTxProcessor)
	if err != nil {
		return hardForkProcess.ArgsNewMetaBlockCreatorAfterHardFork{}, err
	}

	receiptsRepository, err := receipts.NewReceiptsRepository(receipts.ArgsNewReceiptsRepository{
		Marshaller: arg.Core.InternalMarshalizer(),
		Hasher:     arg.Core.Hasher(),
		Store:      arg.Data.StorageService(),
	})
	if err != nil {
		return hardForkProcess.ArgsNewMetaBlockCreatorAfterHardFork{}, err
	}

	argsMetaBlockCreatorAfterHardFork := hardForkProcess.ArgsNewMetaBlockCreatorAfterHardFork{
		Hasher:             arg.Core.Hasher(),
		ImportHandler:      arg.importHandler,
		Marshalizer:        arg.Core.InternalMarshalizer(),
		PendingTxProcessor: pendingTxProcessor,
		ShardCoordinator:   arg.ShardCoordinator,
		Storage:            arg.Data.StorageService(),
		TxCoordinator:      processors.txCoordinator,
		ValidatorAccounts:  tmpArg.ValidatorAccounts,
		ReceiptsRepository: receiptsRepository,
		SelfShardID:        selfShardID,
	}

	return argsMetaBlockCreatorAfterHardFork, nil
}

func saveGenesisMetaToStorage(
	storageService dataRetriever.StorageService,
	marshalizer marshal.Marshalizer,
	genesisBlock data.HeaderHandler,
) error {

	epochStartID := core.EpochStartIdentifier(genesisBlock.GetEpoch())

	metaHdrStorage, err := storageService.GetStorer(dataRetriever.MetaBlockUnit)
	if err != nil {
		return err
	}

	triggerStorage, err := storageService.GetStorer(dataRetriever.BootstrapUnit)
	if err != nil {
		return err
	}

	marshaledData, err := marshalizer.Marshal(genesisBlock)
	if err != nil {
		return err
	}

	err = metaHdrStorage.Put([]byte(epochStartID), marshaledData)
	if err != nil {
		return err
	}

	err = triggerStorage.Put([]byte(epochStartID), marshaledData)
	if err != nil {
		return err
	}

	return nil
}

func createProcessorsForMetaGenesisBlock(arg ArgsGenesisBlockCreator, enableEpochsConfig config.EnableEpochs, roundConfig config.RoundConfig) (*genesisProcessors, error) {
	epochNotifier := forking.NewGenericEpochNotifier()
	temporaryMetaHeader := &block.MetaBlock{
		Epoch:     arg.StartEpochNum,
		TimeStamp: arg.GenesisTime,
	}
	enableEpochsHandler, err := enablers.NewEnableEpochsHandler(enableEpochsConfig, epochNotifier)
	if err != nil {
		return nil, err
	}
	epochNotifier.CheckEpoch(temporaryMetaHeader)

	roundNotifier := forking.NewGenericRoundNotifier()
	enableRoundsHandler, err := enablers.NewEnableRoundsHandler(roundConfig, roundNotifier)
	if err != nil {
		return nil, err
	}

	builtInFuncs := vmcommonBuiltInFunctions.NewBuiltInFunctionContainer()
	argsHook := hooks.ArgBlockChainHook{
		Accounts:                 arg.Accounts,
		PubkeyConv:               arg.Core.AddressPubKeyConverter(),
		StorageService:           arg.Data.StorageService(),
		BlockChain:               arg.Data.Blockchain(),
		ShardCoordinator:         arg.ShardCoordinator,
		Marshalizer:              arg.Core.InternalMarshalizer(),
		Uint64Converter:          arg.Core.Uint64ByteSliceConverter(),
		BuiltInFunctions:         builtInFuncs,
		NFTStorageHandler:        &disabled.SimpleNFTStorage{},
		GlobalSettingsHandler:    &disabled.ESDTGlobalSettingsHandler{},
		DataPool:                 arg.Data.Datapool(),
		CompiledSCPool:           arg.Data.Datapool().SmartContracts(),
		EpochNotifier:            epochNotifier,
		EnableEpochsHandler:      enableEpochsHandler,
		NilCompiledSCStore:       true,
		GasSchedule:              arg.GasSchedule,
		Counter:                  counters.NewDisabledCounter(),
		MissingTrieNodesNotifier: syncer.NewMissingTrieNodesNotifier(),
		EpochStartTrigger:        epochStart.NewEpochStartTrigger(),
		RoundHandler:             &disabled.RoundHandler{},
	}

	pubKeyVerifier, err := disabled.NewMessageSignVerifier(arg.BlockSignKeyGen)
	if err != nil {
		return nil, err
	}

	blockChainHookImpl, err := hooks.NewBlockChainHookImpl(argsHook)
	if err != nil {
		return nil, err
	}

	argsNewVMContainerFactory := metachain.ArgsNewVMContainerFactory{
		BlockChainHook:      blockChainHookImpl,
		PubkeyConv:          argsHook.PubkeyConv,
		Economics:           arg.Economics,
		MessageSignVerifier: pubKeyVerifier,
		GasSchedule:         arg.GasSchedule,
		NodesConfigProvider: arg.InitialNodesSetup,
		Hasher:              arg.Core.Hasher(),
		Marshalizer:         arg.Core.InternalMarshalizer(),
		SystemSCConfig:      &arg.SystemSCConfig,
		ValidatorAccountsDB: arg.ValidatorAccounts,
		UserAccountsDB:      arg.Accounts,
		ChanceComputer:      &disabled.Rater{},
		ShardCoordinator:    arg.ShardCoordinator,
		EnableEpochsHandler: enableEpochsHandler,
		NodesCoordinator:    &disabled.NodesCoordinator{},
	}
	virtualMachineFactory, err := metachain.NewVMContainerFactory(argsNewVMContainerFactory)
	if err != nil {
		return nil, err
	}

	vmContainer, err := virtualMachineFactory.CreateForGenesis()
	if err != nil {
		return nil, err
	}

	err = blockChainHookImpl.SetVMContainer(vmContainer)
	if err != nil {
		return nil, err
	}

	genesisFeeHandler := &disabled.FeeHandler{}
	argsFactory := metachain.ArgsNewIntermediateProcessorsContainerFactory{
		ShardCoordinator:        arg.ShardCoordinator,
		Marshalizer:             arg.Core.InternalMarshalizer(),
		Hasher:                  arg.Core.Hasher(),
		PubkeyConverter:         arg.Core.AddressPubKeyConverter(),
		Store:                   arg.Data.StorageService(),
		PoolsHolder:             arg.Data.Datapool(),
		EconomicsFee:            genesisFeeHandler,
		EnableEpochsHandler:     enableEpochsHandler,
		TxExecutionOrderHandler: arg.TxExecutionOrderHandler,
	}
	interimProcFactory, err := metachain.NewIntermediateProcessorsContainerFactory(argsFactory)
	if err != nil {
		return nil, err
	}

	interimProcContainer, err := interimProcFactory.Create()
	if err != nil {
		return nil, err
	}

	scForwarder, err := interimProcContainer.Get(block.SmartContractResultBlock)
	if err != nil {
		return nil, err
	}

	badTxForwarder, err := interimProcContainer.Get(block.InvalidBlock)
	if err != nil {
		return nil, err
	}

	esdtTransferParser, err := parsers.NewESDTTransferParser(arg.Core.InternalMarshalizer())
	if err != nil {
		return nil, err
	}

	argsTxTypeHandler := coordinator.ArgNewTxTypeHandler{
		PubkeyConverter:     arg.Core.AddressPubKeyConverter(),
		ShardCoordinator:    arg.ShardCoordinator,
		BuiltInFunctions:    builtInFuncs,
		ArgumentParser:      parsers.NewCallArgsParser(),
		ESDTTransferParser:  esdtTransferParser,
		EnableEpochsHandler: enableEpochsHandler,
	}
	txTypeHandler, err := coordinator.NewTxTypeHandler(argsTxTypeHandler)
	if err != nil {
		return nil, err
	}

	gasHandler, err := preprocess.NewGasComputation(arg.Economics, txTypeHandler, enableEpochsHandler)
	if err != nil {
		return nil, err
	}

	argsParser := smartContract.NewArgumentParser()
	argsNewSCProcessor := scrCommon.ArgsNewSmartContractProcessor{
		VmContainer:         vmContainer,
		ArgsParser:          argsParser,
		Hasher:              arg.Core.Hasher(),
		Marshalizer:         arg.Core.InternalMarshalizer(),
		AccountsDB:          arg.Accounts,
		BlockChainHook:      virtualMachineFactory.BlockChainHookImpl(),
		BuiltInFunctions:    builtInFuncs,
		PubkeyConv:          arg.Core.AddressPubKeyConverter(),
		ShardCoordinator:    arg.ShardCoordinator,
		ScrForwarder:        scForwarder,
		TxFeeHandler:        genesisFeeHandler,
		EconomicsFee:        genesisFeeHandler,
		TxTypeHandler:       txTypeHandler,
		GasHandler:          gasHandler,
		GasSchedule:         arg.GasSchedule,
		TxLogsProcessor:     arg.TxLogsProcessor,
		BadTxForwarder:      badTxForwarder,
		EnableRoundsHandler: enableRoundsHandler,
		EnableEpochsHandler: enableEpochsHandler,
		IsGenesisProcessing: true,
		WasmVMChangeLocker:  &sync.RWMutex{}, // local Locker as to not interfere with the rest of the components
		VMOutputCacher:      txcache.NewDisabledCache(),
	}

	scProcessorProxy, err := processProxy.NewSmartContractProcessorProxy(argsNewSCProcessor, epochNotifier)
	if err != nil {
		return nil, err
	}

	argsNewMetaTxProcessor := processTransaction.ArgsNewMetaTxProcessor{
		Hasher:              arg.Core.Hasher(),
		Marshalizer:         arg.Core.InternalMarshalizer(),
		Accounts:            arg.Accounts,
		PubkeyConv:          arg.Core.AddressPubKeyConverter(),
		ShardCoordinator:    arg.ShardCoordinator,
		ScProcessor:         scProcessorProxy,
		TxTypeHandler:       txTypeHandler,
		EconomicsFee:        genesisFeeHandler,
		EnableEpochsHandler: enableEpochsHandler,
		TxVersionChecker:    disabled.NewDisabledTxVersionChecker(),
		GuardianChecker:     disabledGuardian.NewDisabledGuardedAccountHandler(),
	}
	txProcessor, err := processTransaction.NewMetaTxProcessor(argsNewMetaTxProcessor)
	if err != nil {
		return nil, process.ErrNilTxProcessor
	}

	disabledRequestHandler := &disabled.RequestHandler{}
	disabledBlockTracker := &disabled.BlockTracker{}
	disabledBlockSizeComputationHandler := &disabled.BlockSizeComputationHandler{}
	disabledBalanceComputationHandler := &disabled.BalanceComputationHandler{}
	disabledScheduledTxsExecutionHandler := &disabled.ScheduledTxsExecutionHandler{}
	disabledProcessedMiniBlocksTracker := &disabled.ProcessedMiniBlocksTracker{}

<<<<<<< HEAD
	preProcFactory, err := metachain.NewPreProcessorsContainerFactory(
		arg.ShardCoordinator,
		arg.Data.StorageService(),
		arg.Core.InternalMarshalizer(),
		arg.Core.Hasher(),
		arg.Data.Datapool(),
		arg.Accounts,
		disabledRequestHandler,
		txProcessor,
		scProcessorProxy,
		arg.Economics,
		gasHandler,
		disabledBlockTracker,
		arg.Core.AddressPubKeyConverter(),
		disabledBlockSizeComputationHandler,
		disabledBalanceComputationHandler,
		enableEpochsHandler,
		enableRoundsHandler,
		txTypeHandler,
		disabledScheduledTxsExecutionHandler,
		disabledProcessedMiniBlocksTracker,
		arg.TxExecutionOrderHandler,
		arg.TxCacheSelectionConfig,
	)
=======
	argsGasConsumption := processBlock.ArgsGasConsumption{
		EconomicsFee:                      arg.Core.EconomicsData(),
		ShardCoordinator:                  arg.ShardCoordinator,
		GasHandler:                        gasHandler,
		BlockCapacityOverestimationFactor: arg.FeeSettings.BlockCapacityOverestimationFactor,
		PercentDecreaseLimitsStep:         arg.FeeSettings.PercentDecreaseLimitsStep,
	}
	gasConsumption, err := processBlock.NewGasConsumption(argsGasConsumption)
	if err != nil {
		return nil, err
	}

	argsPreProcessorsContainerFactory := metachain.ArgsPreProcessorsContainerFactory{
		ShardCoordinator:             arg.ShardCoordinator,
		Store:                        arg.Data.StorageService(),
		Marshalizer:                  arg.Core.InternalMarshalizer(),
		Hasher:                       arg.Core.Hasher(),
		DataPool:                     arg.Data.Datapool(),
		Accounts:                     arg.Accounts,
		AccountsProposal:             arg.AccountsProposal,
		RequestHandler:               disabledRequestHandler,
		TxProcessor:                  txProcessor,
		ScResultProcessor:            scProcessorProxy,
		EconomicsFee:                 arg.Economics,
		GasHandler:                   gasHandler,
		BlockTracker:                 disabledBlockTracker,
		PubkeyConverter:              arg.Core.AddressPubKeyConverter(),
		BlockSizeComputation:         disabledBlockSizeComputationHandler,
		BalanceComputation:           disabledBalanceComputationHandler,
		EnableEpochsHandler:          enableEpochsHandler,
		EnableRoundsHandler:          enableRoundsHandler,
		TxTypeHandler:                txTypeHandler,
		ScheduledTxsExecutionHandler: disabledScheduledTxsExecutionHandler,
		ProcessedMiniBlocksTracker:   disabledProcessedMiniBlocksTracker,
		TxExecutionOrderHandler:      arg.TxExecutionOrderHandler,
		TxCacheSelectionConfig:       arg.TxCacheSelectionConfig,
	}

	preProcFactory, err := metachain.NewPreProcessorsContainerFactory(argsPreProcessorsContainerFactory)
>>>>>>> 26d11690
	if err != nil {
		return nil, err
	}

	preProcContainer, err := preProcFactory.Create()
	if err != nil {
		return nil, err
	}

	argsDetector := coordinator.ArgsPrintDoubleTransactionsDetector{
		Marshaller:          arg.Core.InternalMarshalizer(),
		Hasher:              arg.Core.Hasher(),
		EnableEpochsHandler: enableEpochsHandler,
	}
	doubleTransactionsDetector, err := coordinator.NewPrintDoubleTransactionsDetector(argsDetector)
	if err != nil {
		return nil, err
	}

	blockDataRequesterArgs := coordinator.BlockDataRequestArgs{
		RequestHandler:      disabledRequestHandler,
		MiniBlockPool:       arg.Data.Datapool().MiniBlocks(),
		PreProcessors:       preProcContainer,
		ShardCoordinator:    arg.ShardCoordinator,
		EnableEpochsHandler: enableEpochsHandler,
	}

	blockDataRequester, err := coordinator.NewBlockDataRequester(blockDataRequesterArgs)
	if err != nil {
		return nil, err
	}

	argsTransactionCoordinator := coordinator.ArgTransactionCoordinator{
		Hasher:                       arg.Core.Hasher(),
		Marshalizer:                  arg.Core.InternalMarshalizer(),
		ShardCoordinator:             arg.ShardCoordinator,
		Accounts:                     arg.Accounts,
		MiniBlockPool:                arg.Data.Datapool().MiniBlocks(),
		PreProcessors:                preProcContainer,
		PreProcessorsProposal:        preProcContainer, // for genesis no need for separate one
		InterProcessors:              interimProcContainer,
		GasHandler:                   gasHandler,
		FeeHandler:                   genesisFeeHandler,
		BlockSizeComputation:         disabledBlockSizeComputationHandler,
		BalanceComputation:           disabledBalanceComputationHandler,
		EconomicsFee:                 genesisFeeHandler,
		TxTypeHandler:                txTypeHandler,
		TransactionsLogProcessor:     arg.TxLogsProcessor,
		EnableEpochsHandler:          enableEpochsHandler,
		ScheduledTxsExecutionHandler: disabledScheduledTxsExecutionHandler,
		DoubleTransactionsDetector:   doubleTransactionsDetector,
		ProcessedMiniBlocksTracker:   disabledProcessedMiniBlocksTracker,
		TxExecutionOrderHandler:      arg.TxExecutionOrderHandler,
		BlockDataRequester:           blockDataRequester,
		BlockDataRequesterProposal:   blockDataRequester, // for genesis block no need for separate one
		GasComputation:               gasConsumption,
	}
	txCoordinator, err := coordinator.NewTransactionCoordinator(argsTransactionCoordinator)
	if err != nil {
		return nil, err
	}

	apiBlockchain, err := blockchain.NewMetaChain(disabledCommon.NewAppStatusHandler())
	if err != nil {
		return nil, err
	}

	argsNewSCQueryService := smartContract.ArgsNewSCQueryService{
		VmContainer:              vmContainer,
		EconomicsFee:             arg.Economics,
		BlockChainHook:           virtualMachineFactory.BlockChainHookImpl(),
		MainBlockChain:           arg.Data.Blockchain(),
		APIBlockChain:            apiBlockchain,
		WasmVMChangeLocker:       &sync.RWMutex{},
		Bootstrapper:             syncDisabled.NewDisabledBootstrapper(),
		AllowExternalQueriesChan: common.GetClosedUnbufferedChannel(),
		HistoryRepository:        arg.HistoryRepository,
		ShardCoordinator:         arg.ShardCoordinator,
		StorageService:           arg.Data.StorageService(),
		Marshaller:               arg.Core.InternalMarshalizer(),
		Hasher:                   arg.Core.Hasher(),
		Uint64ByteSliceConverter: arg.Core.Uint64ByteSliceConverter(),
	}
	queryService, err := smartContract.NewSCQueryService(argsNewSCQueryService)
	if err != nil {
		return nil, err
	}

	return &genesisProcessors{
		txCoordinator:  txCoordinator,
		systemSCs:      virtualMachineFactory.SystemSmartContractContainer(),
		blockchainHook: virtualMachineFactory.BlockChainHookImpl(),
		txProcessor:    txProcessor,
		scProcessor:    scProcessorProxy,
		scrProcessor:   scProcessorProxy,
		rwdProcessor:   nil,
		queryService:   queryService,
		vmContainer:    vmContainer,
	}, nil
}

// deploySystemSmartContracts deploys all the system smart contracts to the account state
func deploySystemSmartContracts(
	arg ArgsGenesisBlockCreator,
	txProcessor process.TransactionProcessor,
	systemSCs vm.SystemSCContainer,
) ([]data.TransactionHandler, error) {
	code := hex.EncodeToString([]byte("deploy"))
	vmType := hex.EncodeToString(factory.SystemVirtualMachine)
	codeMetadata := hex.EncodeToString((&vmcommon.CodeMetadata{}).ToBytes())
	deployTxData := strings.Join([]string{code, vmType, codeMetadata}, "@")
	rcvAddress := make([]byte, arg.Core.AddressPubKeyConverter().Len())

	systemSCAddresses := make([][]byte, 0)
	systemSCAddresses = append(systemSCAddresses, systemSCs.Keys()...)

	sort.Slice(systemSCAddresses, func(i, j int) bool {
		return bytes.Compare(systemSCAddresses[i], systemSCAddresses[j]) < 0
	})

	deploySystemSCTxs := make([]data.TransactionHandler, 0)

	for _, address := range systemSCAddresses {
		tx := &transaction.Transaction{
			Nonce:     0,
			Value:     big.NewInt(0),
			RcvAddr:   rcvAddress,
			SndAddr:   address,
			GasPrice:  0,
			GasLimit:  math.MaxInt64,
			Data:      []byte(deployTxData),
			Signature: nil,
		}

		deploySystemSCTxs = append(deploySystemSCTxs, tx)

		_, err := txProcessor.ProcessTransaction(tx)
		if err != nil {
			return nil, err
		}
	}

	return deploySystemSCTxs, nil
}

// setStakedData sets the initial staked values to the staking smart contract
// it will register both categories of nodes: direct staked and delegated stake. This is done because it is the only
// way possible due to the fact that the delegation contract can not call a sandbox-ed processor suite and accounts state
// at genesis time
func setStakedData(
	arg ArgsGenesisBlockCreator,
	processors *genesisProcessors,
	nodesListSplitter genesis.NodesListSplitter,
) ([]data.TransactionHandler, error) {

	scQueryBlsKeys := &process.SCQuery{
		ScAddress: vm.StakingSCAddress,
		FuncName:  "isStaked",
	}

	stakingTxs := make([]data.TransactionHandler, 0)

	// create staking smart contract state for genesis - update fixed stake value from all
	oneEncoded := hex.EncodeToString(big.NewInt(1).Bytes())
	stakeValue := arg.GenesisNodePrice

	stakedNodes := nodesListSplitter.GetAllNodes()
	for _, nodeInfo := range stakedNodes {
		tx := &transaction.Transaction{
			Nonce:     0,
			Value:     new(big.Int).Set(stakeValue),
			RcvAddr:   vm.ValidatorSCAddress,
			SndAddr:   nodeInfo.AddressBytes(),
			GasPrice:  0,
			GasLimit:  math.MaxInt64,
			Data:      []byte("stake@" + oneEncoded + "@" + hex.EncodeToString(nodeInfo.PubKeyBytes()) + "@" + hex.EncodeToString([]byte("genesis"))),
			Signature: nil,
		}

		stakingTxs = append(stakingTxs, tx)

		_, err := processors.txProcessor.ProcessTransaction(tx)
		if err != nil {
			return nil, err
		}

		scQueryBlsKeys.Arguments = [][]byte{nodeInfo.PubKeyBytes()}
		vmOutput, _, err := processors.queryService.ExecuteQuery(scQueryBlsKeys)
		if err != nil {
			return nil, err
		}

		if vmOutput.ReturnCode != vmcommon.Ok {
			return nil, genesis.ErrBLSKeyNotStaked
		}
	}

	log.Debug("meta block genesis",
		"num nodes staked", len(stakedNodes),
	)

	return stakingTxs, nil
}<|MERGE_RESOLUTION|>--- conflicted
+++ resolved
@@ -51,6 +51,9 @@
 	"github.com/multiversx/mx-chain-go/update"
 	hardForkProcess "github.com/multiversx/mx-chain-go/update/process"
 	"github.com/multiversx/mx-chain-go/vm"
+	vmcommon "github.com/multiversx/mx-chain-vm-common-go"
+	vmcommonBuiltInFunctions "github.com/multiversx/mx-chain-vm-common-go/builtInFunctions"
+	"github.com/multiversx/mx-chain-vm-common-go/parsers"
 )
 
 // CreateMetaGenesisBlock will create a metachain genesis block
@@ -497,32 +500,6 @@
 	disabledScheduledTxsExecutionHandler := &disabled.ScheduledTxsExecutionHandler{}
 	disabledProcessedMiniBlocksTracker := &disabled.ProcessedMiniBlocksTracker{}
 
-<<<<<<< HEAD
-	preProcFactory, err := metachain.NewPreProcessorsContainerFactory(
-		arg.ShardCoordinator,
-		arg.Data.StorageService(),
-		arg.Core.InternalMarshalizer(),
-		arg.Core.Hasher(),
-		arg.Data.Datapool(),
-		arg.Accounts,
-		disabledRequestHandler,
-		txProcessor,
-		scProcessorProxy,
-		arg.Economics,
-		gasHandler,
-		disabledBlockTracker,
-		arg.Core.AddressPubKeyConverter(),
-		disabledBlockSizeComputationHandler,
-		disabledBalanceComputationHandler,
-		enableEpochsHandler,
-		enableRoundsHandler,
-		txTypeHandler,
-		disabledScheduledTxsExecutionHandler,
-		disabledProcessedMiniBlocksTracker,
-		arg.TxExecutionOrderHandler,
-		arg.TxCacheSelectionConfig,
-	)
-=======
 	argsGasConsumption := processBlock.ArgsGasConsumption{
 		EconomicsFee:                      arg.Core.EconomicsData(),
 		ShardCoordinator:                  arg.ShardCoordinator,
@@ -562,7 +539,6 @@
 	}
 
 	preProcFactory, err := metachain.NewPreProcessorsContainerFactory(argsPreProcessorsContainerFactory)
->>>>>>> 26d11690
 	if err != nil {
 		return nil, err
 	}
