--- conflicted
+++ resolved
@@ -344,11 +344,8 @@
 		ValidatorAccountsDB: arg.ValidatorAccounts,
 		ChanceComputer:      &disabled.Rater{},
 		ShardCoordinator:    arg.ShardCoordinator,
-<<<<<<< HEAD
+		EnableEpochsHandler: enableEpochsHandler,
 		NodesCoordinator:    &disabled.NodesCoordinator{},
-=======
-		EnableEpochsHandler: enableEpochsHandler,
->>>>>>> 12624dc4
 	}
 	virtualMachineFactory, err := metachain.NewVMContainerFactory(argsNewVMContainerFactory)
 	if err != nil {
