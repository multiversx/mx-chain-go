--- conflicted
+++ resolved
@@ -286,20 +286,12 @@
 	genesisFeeHandler := &disabled.FeeHandler{}
 	interimProcFactory, err := metachain.NewIntermediateProcessorsContainerFactory(
 		arg.ShardCoordinator,
-<<<<<<< HEAD
 		arg.Core.InternalMarshalizer(),
 		arg.Core.Hasher(),
 		arg.Core.AddressPubKeyConverter(),
 		arg.Data.StorageService(),
 		arg.Data.Datapool(),
-=======
-		arg.Marshalizer,
-		arg.Hasher,
-		arg.PubkeyConv,
-		arg.Store,
-		arg.DataPool,
 		genesisFeeHandler,
->>>>>>> 95e198a8
 	)
 	if err != nil {
 		return nil, err
@@ -361,11 +353,7 @@
 		PenalizedTooMuchGasEnableEpoch: enableEpochs.PenalizedTooMuchGasEnableEpoch,
 		RepairCallbackEnableEpoch:      enableEpochs.RepairCallbackEnableEpoch,
 		IsGenesisProcessing:            true,
-<<<<<<< HEAD
 		StakingV2EnableEpoch:           arg.EpochConfig.EnableEpochs.StakingV2Epoch,
-=======
-		StakingV2EnableEpoch:           arg.SystemSCConfig.StakingSystemSCConfig.StakingV2Epoch,
->>>>>>> 95e198a8
 	}
 	scProcessor, err := smartContract.NewSmartContractProcessor(argsNewSCProcessor)
 	if err != nil {
