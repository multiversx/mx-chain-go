--- conflicted
+++ resolved
@@ -177,24 +177,10 @@
 		GenesisNodePrice:    nodePrice,
 		EpochConfig: config.EpochConfig{
 			EnableEpochs: config.EnableEpochs{
-<<<<<<< HEAD
-				BuiltInFunctionsEnableEpoch:    0,
-				SCDeployEnableEpoch:            0,
-				RelayedTransactionsEnableEpoch: 0,
-				PenalizedTooMuchGasEnableEpoch: 0,
-				StakeLimitsEnableEpoch:         10,
-			},
-		},
-		RoundConfig: &config.RoundConfig{
-			RoundActivations: map[string]config.ActivationRoundByName{
-				"DisableAsyncCallV1": {
-					Round: "18446744073709551615",
-				},
-=======
 				SCDeployEnableEpoch:               unreachableEpoch,
 				CleanUpInformativeSCRsEnableEpoch: unreachableEpoch,
 				SCProcessorV2EnableEpoch:          unreachableEpoch,
->>>>>>> 0a6277c5
+				StakeLimitsEnableEpoch:         10,
 			},
 		},
 		RoundConfig:             testscommon.GetDefaultRoundsConfig(),
